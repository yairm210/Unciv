# Language settings

# Equivalent of a space in your language
# If your language doesn't use spaces, just add "" as a translation, otherwise " "
" " = ""

# If the first word in a sentence starts with a capital in your language, 
# put the english word 'true' behind the '=', otherwise 'false'.
# Don't translate these words to your language, only put 'true' or 'false'.
StartWithCapitalLetter = false


# Fastlane
# These will be automatically copied to the fastlane descriptions used by F-Droid. Their keys are not as usual the english original, please read those directly as linked.

# Documentation: https://f-droid.org/en/docs/Build_Metadata_Reference/#Summary
# English to translate: https://github.com/yairm210/Unciv/blob/master/fastlane/metadata/android/en-US/short_description.txt
Fastlane_short_description = 4X文明建设类游戏

# Documentation: https://f-droid.org/en/docs/Build_Metadata_Reference/#Description
# English to translate: https://github.com/yairm210/Unciv/blob/master/fastlane/metadata/android/en-US/full_description.txt
Fastlane_full_description = 重新实现有史以来最著名的文明建设类游戏-快，小，无广告，永远免费！\n\n建设文明，发展科技，扩展城市，征战四方！\n\n请求？漏洞？待办事项列表位于https://github.com/yairm210/Unciv/issues，欢迎每一个小小的帮助！\n\n问题？评论？只是无聊？在https://discord.gg/bjrB4Xw上加入我们！\n\n想帮忙把游戏翻译成你的语言吗？给我发送电子邮件到yairm210@hotmail.com。\n\n熟悉Java或Kotlin？在https://github.com/yairm210/Unciv加入我们。\n\n世界正在等待！你能建立一个经得起时间考验的文明吗？\n\n用户发起的下载和多人游戏功能需要“完全网络访问”权限。用于实现多人游戏回合通知的API会自动包含所有其他列出的权限。网络权限用于列出模组、下载模组、下载音乐以及上传/下载多人游戏。Unciv不会发起其他互联网通信。


# Starting from here normal translations start, as described in
# https://yairm210.github.io/Unciv/Other/Translating/

# General
Delete = 删除

# Base ruleset names
Civ V - Vanilla = 文明5 - 无DLC
Civ V - Gods & Kings = 文明5 - 众神与国王

# Tutorial tasks

Move a unit!\nClick on a unit > Click on a destination > Click the arrow popup = 移动一个单位！\n点击一个单位 > 点击目的地 > 点击弹出的箭头图标确认移动
Found a city!\nSelect the Settler (flag unit) > Click on 'Found city' (bottom-left corner) = 建立城市！\n选择移民（旗帜图标） > 点击 “建立城市”（左下角）
Enter the city screen!\nClick the city button twice = 进入城市界面！\n点击城市按钮两次
Pick a technology to research!\nClick on the tech button (greenish, top left) > \n select technology > click 'Research' (bottom right) = 研究科技！\n点击科技按钮（左上方浅绿色图标） > \n选择一个科技 > 点击 “研究”（右下角）
Pick a construction!\nEnter city screen > Click on a unit or building (bottom left side) > \n click 'add to queue' = 建造 / 组建项目！\n进入城市界面 > 点击一个单位 / 建筑（左侧列表） > \n 点击 “加入队列” 按钮
Pass a turn!\nCycle through units with 'Next unit' > Click 'Next turn' = 跳过回合！\n连续点击 “下个闲置单位” 按钮跳过所有闲置单位 > 点击 “下一回合”
Reassign worked tiles!\nEnter city screen > click the assigned (green) tile to unassign > \n click an unassigned tile to assign population = 重新调整工作地块！\n进入城市界面 > 点击已分配市民的地块取消分配 > \n 点击未被分配市民的地块分配市民
Meet another civilization!\nExplore the map until you encounter another civilization! = 认识其他文明!\n探索地图直到你遇见另一个文明!
Open the options table!\nClick the menu button (top left) > click 'Options' = 打开设置选项!\n点击菜单按钮(左上角) > 点击 “选项”
Construct an improvement!\nConstruct a Worker unit > Move to a Plains or Grassland tile > \n Click 'Create improvement' (above the unit table, bottom left)\n > Choose the farm > \n Leave the worker there until it's finished = 建造地块设施！\n建造一个工人 > 移动工人至平原或草原地块 > \n 点击 “建造设施” 按钮（左下角） > 选择 “农场” > \n 不向工人下达其他指令直至建造完成
Create a trade route!\nConstruct roads between your capital and another city\nOr, automate your worker and let him get to that eventually = 建立贸易路线！\n建造道路连接你的首都和其他城市\n或将工人设置为 “自动工作”，其将自动完成连接
Conquer a city!\nBring an enemy city down to low health > \nEnter the city with a melee unit = 占领城市！\n攻击敌方城市使其耐久降为 1 > \n使用近战单位占领城市
Move an air unit!\nSelect an air unit > select another city within range > \nMove the unit to the other city = 移动空军单位！\n选择一个空军单位 > 选取移动范围内的其他城市 > \n将单位移至该城市
See your stats breakdown!\nEnter the Overview screen (top right corner) >\nClick on 'Stats' = 查看当前文明详细信息！\n点击概览按钮（右上角） >\n点击 “统计”

# Crash screen

An unrecoverable error has occurred in Unciv: = Unciv刚刚发生了不可恢复的错误:
If this keeps happening, you can try disabling mods. = 如果这种情况持续发生，您可以尝试禁用一些MOD。
You can also report this on the issue tracker. = 您也可以在问题跟踪器上报告这一点。
Copy = 复制
Error report copied. = 错误报告已复制。
Open Issue Tracker = 打开问题跟踪器
Please copy the error report first. = 请先复制错误报告。
Close Unciv = 关闭Unciv

# Buildings

Unsellable = 非卖品
Not displayed as an available construction unless [building] is built = 除非[building]已建成，否则不显示为可用建筑物
Not displayed as an available construction without [resource] = 在没有[resource]资源时不显示为可用建筑物
Cannot be hurried = 无法加速建造

Choose a free great person = 选择 1 个免费的伟人
Get [unitName] = 获得[unitName]

Hydro Plant = 水电站
[buildingName] obsoleted = [buildingName]已过时

# Diplomacy,Trade,Nations

Requires [buildingName] to be built in the city = 需要城市建有[buildingName]
Requires [buildingName] to be built in all cities = 需要所有城市建有[buildingName]
Provides a free [buildingName] in the city = 城市获得一座免费的建筑：[buildingName]
Requires worked [resource] near city = 需要城市附近有已开发的资源：[resource]
Requires at least one of the following resources worked near the city: = 要求在城市附近至少有以下资源可用：
Wonder is being built elsewhere = 其他城市正在建造该奇观
National Wonder is being built elsewhere = 国家奇观正在其他地方建造
Requires a [buildingName] in all cities = 需要所有城市建有[buildingName]
[buildingName] required: = [buildingName]需要：
Requires a [buildingName] in this city = 需要城市建有[buildingName]
Cannot be built with [buildingName] = 不能在[buildingName]上建造
Consumes [amount] [resource] = 需要 [amount] 单位[resource]
Need [amount] more [resource] = 还需[amount][resource]
[amount] available = 剩余[amount]单位
Required tech: [requiredTech] = 需要科技：[requiredTech]
Requires [PolicyOrNationalWonder] = 需要[PolicyOrNationalWonder]
Cannot be purchased = 无法通过购买获得
Can only be purchased = 仅可购买
See also = 也见

Requires at least one of the following: = 至少需要以下一项：
Requires all of the following: = 需要以下所有：
Leads to [techName] = 引向[techName]
Leads to: = 引至:

Current construction = 当前项目
Construction queue = 等待中的项目
Pick a construction = 请选择一个单位 / 建筑
Queue empty = 队列为空
Add to queue = 加入队列
Remove from queue = 移出队列
Show stats drilldown = 显示城市详细信息
Show construction queue = 显示项目队列
No space to place this unit = 没有空间继续建造此单位
Cancel = 取消

Diplomacy = 外交
War = 战争
Peace = 和平
Research Agreement = 科研协定
Declare war = 宣战
Declare war on [civName]? = 向[civName]宣战吗？
Go to on map = 前往城邦/首都
Let's begin! = 开始征服世界！
[civName] has declared war on us! = [civName]已经对我们宣战！
[leaderName] of [nation] = [nation]的[leaderName]
You'll pay for this! = 你会为此付出代价的！
Negotiate Peace = 议和
Peace with [civName]? = 与[civName]议和吗？
Very well. = 很好。
Farewell. = 再见。
Sounds good! = 听起来还不错。(同意)
Not this time. = 这次不行，我只和有诚意的人交易。(拒绝)
Excellent! = 真是荣幸之至！互相尊重、平等互利是建立友好关系的第一步。
How about something else... = 谈判桌上的尔虞我诈才是我的兴趣所在。（进行协商）
A pleasure to meet you. = 很高兴见到你。
Our relationship = 我们的关系
We have encountered the City-State of [name]! = 我们遇到了城邦[name]！
Declare Friendship ([numberOfTurns] turns) = 宣布相互友善（[numberOfTurns] 回合）
May our nations forever remain united! = 我们两个文明将永远肝胆相照、休戚与共地站在一起！
Indeed! = 这是无比正确的命运抉择！
Denounce [civName]? = 确认谴责[civName]？
Denounce ([numberOfTurns] turns) = 谴责（[numberOfTurns] 回合）
We will remember this. = 这种侮辱我们绝不会忘记。请好自为之！

[civName] has declared war on [targetCivName]! = [civName]向[targetCivName]宣战！
[civName] and [targetCivName] have signed a Peace Treaty! = [civName]和[targetCivName]签署了和平条约！
[civName] and [targetCivName] have signed the Declaration of Friendship! = [civName]和[targetCivName]签署了友谊宣言！
[civName] has denounced [targetCivName]! = [civName]谴责了[targetCivName]！
Do you want to break your promise to [leaderName]? = 你想违背你对[leaderName]的承诺吗?
Break promise = 违背承诺
We promised not to settle near them ([count] turns remaining) = 我们答应过不在他们附近建造城市（剩下 [count] 回合）
They promised not to settle near us ([count] turns remaining) = 他们答应过不在我们附近建造城市（剩下 [count] 回合）

[civName] is upset that you demanded tribute from [cityState], whom they have pledged to protect! = [civName]对您向受他们保护的[cityState]索要贡品感到不安！
[civName] is upset that you attacked [cityState], whom they have pledged to protect! = [civName]对您向受他们保护的[cityState]宣战感到不安！
[civName] is outraged that you destroyed [cityState], whom they had pledged to protect! = [civName]对您消灭受他们保护的[cityState]感到愤怒！
[civName] has destroyed [cityState], whom you had pledged to protect! = [civName]消灭了受到您保护的[cityState]！

Unforgivable = 仇深似海
Afraid = 担惊受怕
Enemy = 宿命之敌
Competitor = 瑜亮之争
Neutral = 持中致和
Favorable = 惺惺相惜
Friend = 秦晋之好
Ally = 歃血为盟

[questName] (+[influenceAmount] influence) = [questName]（+[influenceAmount] 影响力）
[remainingTurns] turns remaining = 剩余 [remainingTurns] 回合
Current leader is [civInfo] with [amount] [stat] generated. = 当前领先者是有[amount][stat]的[civInfo]。
Current leader is [civInfo] with [amount] Technologies discovered. = 当前领先者是有[amount]科研的[civInfo]。

## Diplomatic modifiers

You declared war on us! = 不知死活的蠢货！你竟敢向我们宣战！
Your warmongering ways are unacceptable to us. = 你的穷兵黩武行径是我们无法容忍的！
You have captured our cities! = 多行不义必自毙！你竟敢占领我们的城市！
We applaud your liberation of our conquered cities! = 你解放我们被占领城市的行为让我们欢呼雀跃！
We applaud your liberation of conquered cities! = 你解放被占领城市的行为让我们欢呼雀跃！
Years of peace have strengthened our relations. = 多年的和平时光让我们更加珍视彼此的关系。
Our mutual military struggle brings us closer together. = 并肩对抗共同敌人的战斗拉近了彼此的距离。
We have signed a public declaration of friendship = 我们签署了一份公开的友谊宣言！
You have declared friendship with our enemies! = 你竟敢对我们的敌人表示友好！
You have declared friendship with our allies = 你对我们的盟友表示了友好！
Our open borders have brought us closer together. = 开放边境协定促进了彼此的了解，让我们的人民心心相通！
Your so-called 'friendship' is worth nothing. = 你所谓的 “友谊” 一文不值。
You have publicly denounced us! = 批判的武器不能代替武器的批判，你对我们的谴责是懦夫行为。
You have denounced our allies = 对我们盟友的谴责也是对我们的冒犯，请好自为之！
You have denounced our enemies = 敌人的敌人就是朋友，你对我们敌人的谴责是维护公正的仗义执言。
You betrayed your promise to not settle cities near us = 你违背了不在我们附近建城的承诺，请好自为之。
You fulfilled your promise to stop settling cities near us! = 感谢你履行了不在我们附近建城的承诺。
You refused to stop settling cities near us = 你拒绝停止在我们附近建城的决定是愚蠢的，好自为之！
Your arrogant demands are in bad taste = 你的傲慢要求不合情理。
Your use of nuclear weapons is disgusting! = 你使用核武器的行为是令人发指的！
You have stolen our lands! = 你窃取了我们的土地！
You gave us units! = 你给予我们了单位！
You destroyed City-States that were under our protection! = 你竟敢消灭受我们保护的城邦！
You attacked City-States that were under our protection! = 你竟敢攻击受我们保护的城邦！
You demanded tribute from City-States that were under our protection! = 你竟敢向受我们保护的城邦索要贡品！
You sided with a City-State over us = 你支持一个城邦而不是我们
You returned captured units to us = 你把我们被俘获的单位归还给了我们

Demands = 要求
Please don't settle new cities near us. = 请不要在我们附近建立新的城市。
Very well, we shall look for new lands to settle. = 好的，我们将会寻找新的建城位置。
We shall do as we please. = 我们只会遵从自己的意志，这里不需要弱者叽叽喳喳。
We noticed your new city near our borders, despite your promise. This will have....implications. = 尽管你答应了，我们还是注意到你在我们边境附近建立了新城市。如果发生任何....都将是你咎由自取的！
I've been informed that my armies have taken tribute from [civName], a city-state under your protection.\nI assure you, this was quite unintentional, and I hope that this does not serve to drive us apart. = 我被告知，我的军队已经拿走来自[civName]的贡品，一个受你保护的城邦。\n我向你保证，这完全是无意的，我希望这不会导致不好的影响。
We asked [civName] for a tribute recently and they gave in.\nYou promised to protect them from such things, but we both know you cannot back that up. = 我们最近要求[civName]进贡，他们同意了。\n你答应过保护他们免受这种事情，但我们都知道你不能证实它。
It's come to my attention that I may have attacked [civName], a city-state under your protection.\nWhile it was not my goal to be at odds with your empire, this was deemed a necessary course of action. = 我注意到我可能攻击了[civName]，一个受你保护的城邦。\n虽然我的目标并不是与你的帝国发生冲突，但这被认为是必要的行动。
I thought you might like to know that I've launched an invasion of one of your little pet states.\nThe lands of [civName] will make a fine addition to my own. = 我想你可能想知道我已经入侵了你们的一个州。\n[civName]的土地将成为我自己国家的一个很好的补充。

Return [unitName] to [civName]? = 将[unitName]归还给[civName]吗？
The [unitName] we liberated originally belonged to [civName]. They will be grateful if we return it to them. = 我们解放的[unitName]最初属于[civName]。如果我们把它还给他们，他们会很感激的。

Enter the amount of gold = 输入金钱的数量

# City-States

Provides [amountOfCulture] culture at 30 Influence = 当影响力不低于 30 时提供 [amountOfCulture] 文化
Provides 3 food in capital and 1 food in other cities at 30 Influence = 当影响力不低于 30 时为首都提供 3 食物，并为其他城市提供 1 食物
Provides 3 happiness at 30 Influence = 当影响力不低于 30 时提供 3 快乐
Provides land units every 20 turns at 30 Influence = 当影响力不低于 30 时每 20 回合提供陆军单位
Give a Gift = 送礼
Gift [giftAmount] gold (+[influenceAmount] influence) = 赠予 [giftAmount] 金钱（+[influenceAmount] 影响力）
Relationship changes in another [turnsToRelationshipChange] turns = 将在 [turnsToRelationshipChange] 回合后失去对该城邦的影响
Protected by = 受到以下文明保护：
Revoke Protection = 撤销保护
Revoke protection for [cityStateName]? = 撤销对[cityStateName]的保护
Pledge to protect = 承诺保护
Declare Protection of [cityStateName]? = 声明保护[cityStateName]吗?
Build [improvementName] on [resourceName] (200 Gold) = 建造[improvementName]以开发[resourceName]（200金钱）
Gift Improvement = 赠送地块设施
[civName] is able to provide [unitName] once [techName] is researched. = 一旦[techName]被研究，[civName]就能够提供[unitName]。

Diplomatic Marriage ([amount] Gold) = 外交联姻（[amount]金钱）
We have married into the ruling family of [civName], bringing them under our control. = 我们已经与[civName]的统治家族结婚，并将他们置于我们的控制之下。
[civName] has married into the ruling family of [civName2], bringing them under their control. = [civName]已与[civName2]的统治家族结婚，将他们置于自己的控制之下。
You have broken your Pledge to Protect [civName]! = 你违背了保护[civName]的承诺！
City-States grow wary of your aggression. The resting point for Influence has decreased by [amount] for [civName]. = 城邦对你的侵略越来越警惕。你对[civName]的影响力减少了[amount]。

[cityState] is being attacked by [civName] and asks all major civilizations to help them out by gifting them military units. = [cityState]正受到[civName]的攻击，并希望所有主要文明通过向他们赠送军事单位来帮助他们。
[cityState] is being invaded by Barbarians! Destroy Barbarians near their territory to earn Influence. = [cityState]正遭受蛮族的入侵！清理他们附近的蛮族单位、蛮族营地将获得影响力。
[cityState] is grateful that you killed a Barbarian that was threatening them! = [cityState]感谢你摧毁了一个威胁他们的蛮族！
[cityState] is being attacked by [civName]! Kill [amount] of the attacker's military units and they will be immensely grateful. = [cityState]正受到[civName]的攻击！杀死[amount]个攻击者的军事单位，他们将非常感激。
[cityState] is deeply grateful for your assistance in the war against [civName]! = [cityState]非常感谢您在对[civName]的战争中提供的帮助！
[cityState] no longer needs your assistance against [civName]. = [cityState]不再需要您对[civName]的帮助。
War against [civName] = 对[civName]的战争
We need you to help us defend against [civName]. Killing [amount] of their military units would slow their offensive. = 我们需要你帮助我们防御[civName]。杀死他们的[amount]个军事单位会减缓他们的进攻。
Currently you have killed [amount] of their military units. = 目前您已经杀死了[amount]他们的军事单位。
You need to find them first! = 您需要先找到他们！

Cultured = 文化型
Maritime = 航海型
Mercantile = 商业型
Religious = 宗教型
Militaristic = 军事型
Type = 类型
Friendly = 友善
Hostile = 敌视
Irrational = 无理
Personality = 个性
Influence = 影响力

Ally: [civilization] with [amount] Influence = 当前同盟：[civilization]  影响力：[amount]
Unknown civilization = 未知文明
Reach 30 for friendship. = 影响力到达 30 以建立友谊
Reach highest influence above 60 for alliance. = 影响力 ≥60 且高于其他文明以成为友邦同盟
When Friends: = 当为朋友时：
When Allies: = 当为盟友时：
The unique luxury is one of: = 独有的奢侈资源是以下之一：
Demand Tribute = 索要贡品
Tribute Willingness = 贡品意愿
At least 0 to take gold, at least 30 and size 4 city for worker = 索取金钱需要总和达到0，索取工人需要总和达到30且拥有4级城市
Take [amount] gold (-15 Influence) = 索取[amount]金钱（-15影响力）
Take worker (-50 Influence) = 索取工人（-50影响力）
[civName] is afraid of your military power! = [civName]害怕你的军事力量！

Major Civ = 主要文明
No Cities = 无城市
Base value = 基准值
Has Ally = 拥有盟友
Has Protector = 拥有保护者
Demanding a Worker = 索要工人
Demanding a Worker from small City-State = 索要小型城邦的工人
Very recently paid tribute = 最近朝贡
Recently paid tribute = 以前朝贡
Influence below -30 = 影响力低于-30
Military Rank = 军事排名
Military near City-State = 城邦附近的军队
Sum: = 总和：


# Trades

Trade = 贸易
Offer trade = 提供贸易
Retract offer = 撤回报价
What do you have in mind? = 你有什么想法？
Our items = 我们的贸易项目
Our trade offer = 我们的贸易提供
[otherCiv]'s trade offer = [otherCiv]的贸易提供
[otherCiv]'s items = [otherCiv]的贸易项目
+[amount] untradable copy = +[amount]不可贸易的复制品
+[amount] untradable copies = +[amount]不可贸易的复制品
Pleasure doing business with you! = 很高兴和您做生意！
I think not. = 我认为不可行。
That is acceptable. = 这是可以接受的。
Accept = 同意
Keep going = 继续...
There's nothing on the table = 未选择任何交易
Peace Treaty = 和平条约
Agreements = 协定
Open Borders = 开放边境
Gold per turn = 金钱 / 回合
Cities = 城市
Technologies = 科技
Declarations of war = 宣战
Introduction to [nation] = 介绍认识[nation]
Declare war on [nation] = 宣战[nation]
Luxury resources = 奢侈资源
Strategic resources = 战略资源
Owned by you: [amountOwned] = 您所拥有：[amountOwned]
Non-existent city = 不存在的城市

# Nation picker

[resourceName] not required = 无需战略资源：[resourceName]
Lost ability = 失去能力
National ability = 民族特性
[firstValue] vs [secondValue] = [firstValue]对[secondValue]


# New game screen

Uniques = 独有
Promotions = 晋升
Load copied data = 读取剪贴板中的游戏数据
Reset to defaults = 重置为默认
 # Requires translation!
Select nations = 
 # Requires translation!
Random nations pool = 
 # Requires translation!
Blacklist random nations pool = 
Are you sure you want to reset all game options to defaults? = 你确定要重置所有游戏选项为默认吗？
Start game! = 开始游戏！
Map Options = 地图设置
Game Options = 游戏设置
Civilizations = 文明
Map Type = 地图创建方式
Map file = 地图文件
Max Turns = 最大回合
Could not load map! = 无法加载地图！
Generated = 根据设置生成
Random Generated = 随机生成
Which options should be available to the random selection? = 从哪些选项中随机选择？
Existing = 从文件载入
Custom = 自定义
Map Generation Type = 生成地图类型
Enabled Map Generation Types = 可用的生成地图类型
Default = 预设
Pangaea = 盘古大陆
Continent and Islands = 大陆与群岛
Two Continents = 两个大洲
Three Continents = 三个大洲
Four Corners = 四岛
Archipelago = 群岛
Inner Sea = 内海
<<<<<<< HEAD
Random number of Civilizations = 随机文明数
Min number of Civilizations = 最低文明数
Max number of Civilizations = 最大文明数
Random number of City-States = 随机城邦数
Min number of City-States = 最低城邦数
Max number of City-States = 最大城邦数
=======
Random number of Civilizations = 随机的文明数量
Min number of Civilizations = 最小的文明数量
Max number of Civilizations = 最大的文明数量
Random number of City-States = 随机的城邦数量
Min number of City-States = 最小的城邦数量
Max number of City-States = 最大的城邦数量
>>>>>>> 52c3f14b
Number of City-States = 城邦数量
One City Challenge = 单城市挑战
No City Razing = 禁止摧毁城市
No Barbarians = 无蛮族
Disable starting bias = 禁用起始地形
Raging Barbarians = 狂暴蛮族
No Ancient Ruins = 无远古遗迹
No Natural Wonders = 无自然奇观
Allow anyone to spectate = 允许所有人观战
Victory Conditions = 胜利方式
Scientific = 科技
Domination = 征服
Cultural = 文化
Diplomatic = 外交
Time = 时间

# Used for random nation indicator in empire selector and unknown nation icons in various overview screens.
# Should be a single character, or at least visually square.
? = ?

Map Shape = 地图形状
Enabled Map Shapes = 可用的地图形状
Hexagonal = 六边形
Flat Earth Hexagonal = 扁平地球六边形
Rectangular = 四边形
Height = 高度
Width = 宽度
Radius = 半径
Enable Espionage = 启用间谍

Resource Setting = 资源设置
Enabled Resource Settings = 可用的资源设置
Other Settings = 其它设置
Sparse = 稀疏的
Abundant = 大量的
Strategic Balance = 战略平衡
Legendary Start = 传说开场

Advanced Settings = 高级设置
RNG Seed = 随机种子
Map Elevation = 地图海拔
Temperature extremeness = 气温上限
Temperature shift = 温度变化
Resource richness = 资源丰富度
Vegetation richness = 植被密度
Rare features richness = 稀有地貌丰富度
Max Coast extension = 最大海岸线延伸
Biome areas extension = 生物群系区域延伸
Water level = 海平面高度

Online Multiplayer = 在线多人游戏
You're currently using the default multiplayer server, which is based on a free Dropbox account. Because a lot of people use this, it is uncertain if you'll actually be able to access it consistently. Consider using a custom server instead. = 您正在使用一个基于免费账号的Dropbox多人游戏服务器！由于使用者甚多，所以不可避免的会出现不时无法使用的问题。我们建议您阅读下面的帮助文件来创建自己的私人服务器！
Open Documentation = 打开帮助文件（全英语警告）
Don't show again = 不再显示

World Size = 世界大小
Enabled World Sizes = 可用的世界大小
Tiny = 极小
Small = 小
Medium = 中
Large = 大
Huge = 巨大
World wrap requires a minimum width of 32 tiles = 环形世界需要至少 32 地块的宽度
The provided map dimensions were too small = 提供的地图尺寸太小
The provided map dimensions were too big = 提供的地图尺寸太大
The provided map dimensions had an unacceptable aspect ratio = 提供的地图尺寸的宽高比不被允许

Difficulty = 难度

AI = 电脑
Remove = 删除
Random = 随机
Human = 玩家
Hotseat = 热座模式
User ID = 玩家标识(ID)
Click to copy = 点击复制


Game Speed = 游戏速度
Quick = 快速
Standard = 标准
Epic = 史诗
Marathon = 马拉松

Starting Era = 起始时代
It looks like we can't make a map with the parameters you requested! = 无法根据您的设置创建地图！
Maybe you put too many players into too small a map? = 可能您在过小的地图上放置了过多玩家？
No human players selected! = 未选择玩家！
Invalid Player ID! = 玩家ID无效！
No victory conditions were selected! = 未选择胜利方式！
Mods: = 模组：
Extension mods: = 扩展模组：
Base ruleset: = 基本规则集：
The mod you selected is incorrectly defined! = 您选择的模组定义不正确！
The mod combination you selected is incorrectly defined! = 您选择的模组组合定义不正确！
The mod combination you selected has problems. = 您选择的模组组合存在问题。
You can play it, but don't expect everything to work! = 您可以游玩，但不要指望一切都能正常运行！
This base ruleset is not compatible with the previously selected\nextension mods. They have been disabled. = 先前选择的扩展模组与当前基本规则集不兼容，已禁用。
Base Ruleset = 基本规则集
[amount] Techs = [amount]科技
[amount] Nations = [amount]国家
[amount] Units = [amount]单位
[amount] Buildings = [amount]建筑
[amount] Resources = [amount]起源
[amount] Improvements = [amount]改良设施
[amount] Religions = [amount]宗教
[amount] Beliefs = [amount]信仰

World Wrap = 环形世界
World wrap maps are very memory intensive - creating large world wrap maps on Android can lead to crashes! = 环形世界地图非常消耗内存 - 在 Android 平台创建太大的环形世界地图可能导致程序崩溃！
Anything above 80 by 50 may work very slowly on Android! = 创建矩形世界地图大于 80 × 50 时在 Android 上可能运行缓慢！
Anything above 40 may work very slowly on Android! = 创建六边形世界地图的边长大于 40 时在 Android 上可能运行缓慢！

# Map editor

## Tabs/Buttons
Map editor = 地图编辑器
View = 信息
Generate = 生成
Partial = 魔法棒
Generator steps = 法术
Edit = 编辑
Rivers = 河流
Load = 加载
Save = 保存
New map = 新地图
Empty = 空白地图
Save map = 保存地图
Load map = 读取地图
Delete map = 删除地图
Are you sure you want to delete this map? = 您真想删除这张地图吗？
It looks like your map can't be saved! = 地图保存失败！
Exit map editor = 退出地图编辑器
Change map ruleset = 更改规则集（想要更多需下载mod）
Change the map to use the ruleset selected on this page = 确定更改
Revert to map ruleset = 重置至地图规则集
Reset the controls to reflect the current map ruleset = 将所有控制面板中的图标刷新来反映当前地图的规则集
Features = 地形
Starting locations = 文明起源位置
Tile Matching Criteria = 地块匹配条件
Complete match = 完整检查（该菜单功能不完整，慎用）
Except improvements = 不检查地块设施
Base and terrain features = 仅检查地形地貌
Base terrain only = 仅检查地形
Land or water only = 仅检查陆地还是水上

## Labels/messages
Brush ([size]): = 刷子大小([size])
# The single letter shown in the [size] parameter above for setting "Floodfill".
# Please do not make this longer, the associated slider will not handle well.
Floodfill_Abbreviation = 塞
Error loading map! = 地图加载错误！
Map saved successfully! = 成功保存地图
Current map RNG seed: [amount] = 当前地图种子：[amount]
Map copy and paste = 当一个偷懒的上帝：复制粘贴地图
Position: [param] = 当前坐标：[param]
Starting location(s): [param] = 起源在这里的文明：[param]
Continent: [param] ([amount] tiles) = 大陆编号：[param] （[amount]格）
Change map to fit selected ruleset? = 要更改地图以适配已选规则集吗？
Area: [amount] tiles, [amount2] continents/islands = 当前区域含有：[amount]格，[amount2]座大陆/岛屿
Area: [amount] tiles, [amount2]% water, [amount3] continents/islands = 当前区域含有：[amount]格， [amount2]% 水域，[amount3]座大陆/岛屿
Do you want to leave without saving the recent changes? = 您确定要抛弃这个世界吗？您可以把它保存起来的。
Leave = 离开
Do you want to load another map without saving the recent changes? = 您确定要在不保存的情况下加载另一个世界吗？
River generation failed! = 自动生成河流失败！
Please don't use step 'Landmass' with map type 'Empty', create a new empty map instead. = 这个世界地形已经够简单了。请先创建一个新世界。
This map has errors: = 该地图含有错误！
The incompatible elements have been removed. = 不可兼容性元素已被移除！

## Map/Tool names
My new map = 我的新世界
Generate landmass = 法·一马平川（重新生成）
Raise mountains and hills = 法·奇峰罗列（生成高山）
Humidity and temperature = 法·气候变化（生成温度湿度）
Lakes and coastline = 法·湖泊海岸
Sprout vegetation = 法·生机之绿
Spawn rare features = 法·稀有地貌
Distribute ice = 法·凌冬之冽（生成冰）
Assign continent IDs = 法·大洲ID（用于您造岛之后）
Place Natural Wonders = 法·鬼斧神工（生成自然奇观）
Let the rivers flow = 法·百川赴海（生成河流）
Spread Resources = 法·资源之馈
Create ancient ruins = 法·先祖之智（生成远古遗迹）
Floodfill = 填充刷
[nation] starting location = [nation]起源位置
Remove features = 移除地形
Remove improvement = 移除地块设施
Remove resource = 移除资源
Remove starting locations = 移除起始位
Remove rivers = 移除河流
Spawn river from/to = 设置河流起始点/终止点
Bottom left river = 左下河流
Bottom right river = 右下河流
Bottom river = 下方河流

# Multiplayer

Help = 帮助
Username = 用户名
Multiplayer = 多人游戏
Could not download game! = 无法下载游戏数据！
Could not upload game! = 无法上传游戏数据！
Couldn't connect to Multiplayer Server! = 无法访问多人服务器（这可能是您没在服务器地址前加上http://）
Retry = 重试
Join game = 加入游戏
Invalid game ID! = 无效的游戏 ID！
Copy user ID = 复制玩家 ID
Copy game ID = 复制游戏 ID
UserID copied to clipboard = 玩家 ID 已复制
Game ID copied to clipboard! = 游戏 ID 已复制
Friend name = 好友名称
Player ID = 玩家ID
Please input a name for your friend! = 给您的好友取一个名字！
Please input a player ID for your friend! = 请输入或在右边复制您的好友ID！
Are you sure you want to delete this friend? = 您确定要和这位好友决断吗？（其实不必顾虑的，TA反正不知道你删了）
Paste player ID from clipboard = 从剪切板粘贴
Player name already used! = 真是的，怎么取名字对你这么难，这个名字已经用过了（狗头保命）
Player ID already used! = 玩家ID已使用！
Player ID is incorrect = 玩家ID不正确，请检查输入
Select friend = 选择好友
Select [thingToSelect] = 选择[thingToSelect]
Friends list = 好友列表
Add friend = 新增好友信息
Edit friend = 编辑好友信息
Friend name is already in your friends list! = 真是的，怎么取名字对你这么难，这个名字已经用过了（狗头保命）
Player ID is already in your friends list! = 这个人已经是您的好友了！
You have to write a name for your friend! = 我们衷心地希望您的好友不是无名氏！
You have to write an ID for your friend! = 您的好友必须有一个有效ID！
You cannot add your own player ID in your friend list! = 您不能做自己的好友！您是不是输入了自己的ID？
To add a friend, ask him to send you his player ID.\nClick the 'Add friend' button.\nInsert his player ID and a name for him.\nThen click the 'Add friend' button again.\n\nAfter that you will see him in your friends list.\n\nA new button will appear when creating a new\nmultiplayer game, which allows you to select your friend. = 要新增一个好友，请先让TA把TA的ID发送给您\n单击“新增好友信息”按钮，并填写好TA的名称和ID，您的好友列表就会新增一人。\n\n这样，在创建多人游戏时，您就可以直接选择好友加入，而不是辛辛苦苦地再次输入。
Please input Player ID! = 请输入玩家ID！
Set current user = 设定为当前玩家
Player ID from clipboard = 从剪贴板获取玩家 ID
Player ID from friends list = 从好友列表复制玩家ID
To create a multiplayer game, check the 'multiplayer' toggle in the New Game screen, and for each human player insert that player's user ID. = 创建多人游戏时，首先请选中 “开始新游戏” 界面的 “在线多人游戏” 复选框，同时将每个参与游戏的玩家 ID 填入其想扮演文明的 “玩家 ID” 文本框内。
You can assign your own user ID there easily, and other players can copy their user IDs here and send them to you for you to include them in the game. = 直接点击 “设置为当前玩家” 就可自动填入自己的玩家 ID。其他玩家则需在打开游戏后点击 “复制玩家 ID” 按钮将 ID 复制到剪贴板，然后通过网络发送给你，你可以在 “开始新游戏” 界面将接收到的 ID 填入他们想扮演文明的 “玩家 ID” 文本框内让他们加入游戏。
Once you've created your game, the Game ID gets automatically copied to your clipboard so you can send it to the other players. = 当你建立了多人游戏后，游戏 ID 将自动复制至剪贴板，你可以通过网络分享给其他玩家。
Players can enter your game by copying the game ID to the clipboard, and clicking on the 'Add multiplayer game' button = 其他玩家可以将接收到的游戏 ID 复制到剪贴板，并点击 “加入多人游戏” 按钮加入游戏
The symbol of your nation will appear next to the game when it's your turn = 当轮到你的回合时，该游戏会显示你所游玩文明的标识
Back = 返回
Rename = 重命名
Game settings = 游戏设置
Add multiplayer game = 新增多人游戏
Refresh list = 刷新列表
Could not save game! = 无法保存游戏！
Could not delete game! = 无法删除游戏！
Error while refreshing: = 刷新失败！
Current Turn: = 当前回合：
Add Currently Running Game = 新增正在进行的游戏
Paste gameID from clipboard = 从剪切板粘贴个人ID
GameID = 个人ID
Game name = 游戏名称
Loading latest game state... = 正在加载最新游戏状态...
You are not allowed to spectate! = 这场对局您没有被允许观战！
Couldn't download the latest game state! = 无法下载最新的游戏状态！
Resign = 放弃游戏
Are you sure you want to resign? = 您确定要放弃游戏吗？
You can only resign if it's your turn = 你只能在你的回合放弃游戏
[civName] resigned and is now controlled by AI = [civName]已放弃游戏，现在已由 AI 控制
Last refresh: [duration] ago = 上次刷新是在：[duration]前
Current Turn: [civName] since [duration] ago = 当前回合：[civName] 已持续[duration]
Seconds = 秒
Minutes = 分钟
Hours = 小时
Days = 天
[amount] Seconds = [amount]秒
[amount] Minutes = [amount]分钟
[amount] Hours = [amount]小时
[amount] Days = [amount]天
Server limit reached! Please wait for [time] seconds = 服务器繁忙！请等待[time]秒
File could not be found on the multiplayer server = 无法在服务器上找到这局游戏(很有可能是您开局时连接的不是当前服务器!)
Unhandled problem, [errorMessage] = 未知的问题：[errorMessage]

# Save game menu

Current saves = 当前存档
Show autosaves = 显示自动存档
Saved game name = 游戏存档名称
# This is the save game name the dialog will suggest
[player] - [turns] turns = [player]的第[turns]回合
Copy to clipboard = 复制当前游戏数据到剪贴板
Copy saved game to clipboard = 复制游戏存档到剪贴板
Could not load game! = 无法加载存档！
Could not load game from clipboard! = 无法从剪贴板中读取游戏!
Could not load game from custom location! = 无法从自定义位置读取游戏！
The file data seems to be corrupted. = 文件数据似乎已损坏。
The save was created with an incompatible version of Unciv: [version]. Please update Unciv to this version or later and try again. = 该存档是在版本：[version] 下创建的，与您的游戏版本不兼容；请更新至该版本或稍后再试。
Load [saveFileName] = 读取 [saveFileName]
Are you sure you want to delete this save? = 您确认要删除这个存档吗
Delete save = 删除存档
[saveFileName] deleted successfully. = 成功删除存档[saveFileName]
Insufficient permissions to delete [saveFileName]. = 没有足够的权限删除存档[saveFileName]
Failed to delete [saveFileName]. = 在删除存档[saveFileName]时遇到问题
Saved at = 保存时间：
Saving... = 正在保存......
Overwrite existing file? = 是否覆盖现有文件？
Overwrite = 覆盖
It looks like your saved game can't be loaded! = 看起来你的这个存档无法被加载！
If you could copy your game data ("Copy saved game to clipboard" -  = 你可以将你的游戏存档发送给我（点击 “复制游戏存档到剪贴板” 按钮 -
  paste into an email to yairm210@hotmail.com) = 将复制的内容以电子邮件形式发给 yairm210@hotmail.com）
I could maybe help you figure out what went wrong, since this isn't supposed to happen! = 我也许能帮你找出问题所在，因为这不应该发生！
Missing mods: [mods] = 模组缺失：[mods]
Load from custom location = 从自定义位置读取
Save to custom location = 保存至自定义位置
Could not save game to custom location! = 无法保存游戏至自定义位置！
Download missing mods = 下载缺失模组
Missing mods are downloaded successfully. = 已成功下载缺失模组
Could not load the missing mods! = 无法加载缺失模组
Could not download mod list. = 无法下载模组集
Could not find a mod named "[modName]". = 无法找到模组“[modName]”

# Options

Options = 选项
About = 关于
Display = 显示
Gameplay = 游戏内容
Sound = 声音
Advanced = 高级
Locate mod errors = 定位模组错误
Debug = 调试

Version = 版本
See online Readme = 查看联机自述文件
Visit repository = 查看代码仓库
Turns between autosaves = 自动存档间隔回合
Sound effects volume = 音效音量
Music volume = 音乐音量
City ambient sound volume = 城市环境音量
Pause between tracks = 音轨间停顿
Pause = 暂停
Music = 音乐
Skip = 跳过
Currently playing: [title] = 当前播放: [title]
Download music = 下载音乐
Downloading... = 正在下载...
Could not download music! = 无法下载音乐！
Show = 显示
Hide = 隐藏
Show worked tiles = 显示工作地块
Show resources and improvements = 显示资源与设施
Check for idle units = 回合结束前查看闲置单位
Auto Unit Cycle = 自动循环单位
Move units with a single tap = 点击目标地块立即移动
Show tutorials = 显示教程
Auto-assign city production = 自动分配城市产能
Auto-build roads = 自动建造道（铁）路
Automated workers replace improvements = 工人自动更换设施
Automated units move on turn start = 每回合开始时自动移动单位
Minimap size = 小地图大小
off = 关闭
Show pixel units = 显示像素单位
Show pixel improvements = 显示像素设施
Enable Nuclear Weapons = 启用核武器
Experimental Demographics scoreboard = 启用实验性统计记分板
Unit icon opacity = 单位图标不透明度
Show zoom buttons in world screen = 在游戏界面显示缩放按钮
Enable display cutout (requires restart) = 启用切边显示（需要重启）
Show tile yields = 显示地块产出
Show unit movement arrows = 显示单位移动箭头
Continuous rendering = 连续渲染
When disabled, saves battery life but certain animations will be suspended = 禁用时将关闭部分动画以省电
Order trade offers by amount = 交易方贸易项目按数量排序
Ask for confirmation when pressing next turn = 手动确认下一回合
Notifications log max turns = 最长通知记录回合数
Check extension mods based on: = 请选择需要检查的的扩展模组所基于的规则集
-none- = -无-
Reload mods = 重新加载模组
Checking mods for errors... = 检查模组错误...
No problems found. = 没有发现问题
Autoupdate mod uniques = 自动更新模组词条
Uniques updated! = 词条已更新！

Max zoom out = 最大地图缩放级别
HIGHLY EXPERIMENTAL - YOU HAVE BEEN WARNED! = ⚠ 警告！这是试验性功能！⚠
Enable portrait orientation = 启用竖屏
Generate translation files = 生成翻译文件（⚠请不要乱按我⚠）
Translation files are generated successfully. = 翻译文件生成成功。
Fastlane files are generated successfully. = 成功生成Fastlane文件。
Please note that translations are a community-based work in progress and are INCOMPLETE! The percentage shown is how much of the language is translated in-game. If you want to help translating the game into your language, click here. = 请注意，翻译是一项基于社区的正在进行的工作，并且是【不完整的】！显示的百分比是语言在游戏中的翻译量。如果您想帮助将游戏翻译成您的语言，请单击此处。
Font family = 字体
Font size multiplier = 字体大小倍率
Default Font = 默认字体
You need to restart the game for this change to take effect. = 您需要重新启动游戏才能使此更改生效。
Enable Easter Eggs = 启用复活节彩蛋

# Notifications

Research of [technologyName] has completed! = [technologyName]的研究已完成！
[construction] has become obsolete and was removed from the queue in [cityName]! = [construction]已经过时，将从[cityName]的建设队列中移除！
[construction] has become obsolete and was removed from the queue in [amount] cities! = [construction]已经过时，并被从 [amount] 个城市的建设队列中移出！
[cityName] changed production from [oldUnit] to [newUnit] = [cityName]将生产从[oldUnit]改为[newUnit]
[amount] cities changed production from [oldUnit] to [newUnit] = [amount] 个城市将生产从[oldUnit]改为[newUnit]
Excess production for [wonder] converted to [goldAmount] gold = 建造[wonder]时的多余产能转化为 [goldAmount] 金钱
You have entered a Golden Age! = 你开启了一个黄金时代！
[resourceName] revealed near [cityName] = 我们在[cityName]附近发现了[resourceName]
[n] sources of [resourceName] revealed, e.g. near [cityName] = [n] 处[resourceName]已被表露，例如[cityName]附近
A [greatPerson] has been born in [cityName]! = [greatPerson]在[cityName]诞生了！
We have encountered [civName]! = 我们遇到了[civName]！
[cityStateName] has given us [stats] as a token of goodwill for meeting us = [cityStateName]给了我们 [stats]作为与我们会面的情谊象征
[cityStateName] has given us [stats] as we are the first major civ to meet them = 作为第一个遇到[cityStateName]的主要文明，他们赠与我们了 [stats]
[cityStateName] has also given us [stats] = [cityStateName]也赠与我们[stats]
[cityStateName] gave us a [unitName] as a gift! = 我们与[cityStateName]的友好关系取得了回报！\n[cityStateName]赠与了我们一支[unitName]
Cannot provide unit upkeep for [unitName] - unit has been disbanded! = 无法为[unitName]提供维护费 - 单位已被解散！
[cityName] has grown! = [cityName]人口增长！
[cityName] is starving! = [cityName]正在闹饥荒！
[construction] has been built in [cityName] = [construction]已在[cityName]被建造 / 组建
[wonder] has been built in a faraway land = [wonder]已在遥远的土地上建成
[civName] has completed [construction]! = [civName]已经完成了[construction]的建造！
An unknown civilization has completed [construction]! = 一个未知的文明完成了[construction]的建造！
The city of [cityname] has started constructing [construction]! = [cityname]的城市已经开始建造[construction]！
[civilization] has started constructing [construction]! = [civilization]已经开工建造[construction]!
An unknown civilization has started constructing [construction]! = 一个未知的文明已经开工建造[construction]！
Work has started on [construction] = 开始建造 / 组建：[construction]
[cityName] cannot continue work on [construction] = [cityName]无法继续建造 / 组建[construction]
[cityName] has expanded its borders! = [cityName]的边界已扩张！
Your Golden Age has ended. = 你的黄金时代结束了
[cityName] has been razed to the ground! = [cityName]已被夷为平地！
We have conquered the city of [cityName]! = 我们已经占领城市[cityName]！
Your citizens are revolting due to very high unhappiness! = 您的居民正因高不满值而进行反叛！
An enemy [unit] has attacked [cityName] = 敌方的[unit]攻击了[cityName]
An enemy [unit] ([amount] HP) has attacked [cityName] ([amount2] HP) = 一个敌方[unit]([amount] HP)攻击了[cityName]([amount2] HP)
An enemy [unit] has attacked our [ourUnit] = 敌方的[unit]攻击了我们的[ourUnit]
An enemy [unit] ([amount] HP) has attacked our [ourUnit] ([amount2] HP) = 一个敌方[unit]([amount] HP)攻击了我方[ourUnit]([amount2] HP)
Enemy city [cityName] has attacked our [ourUnit] = 敌方城市[cityName]攻击了我们的[ourUnit]
Enemy city [cityName] ([amount] HP) has attacked our [ourUnit] ([amount2] HP) = 敌方城市[cityName]([amount] HP)攻击了我们的[ourUnit]([amount2] HP)
An enemy [unit] has captured [cityName] = 敌方的[unit]占领了[cityName]
An enemy [unit] ([amount] HP) has captured [cityName] ([amount2] HP) = 敌方的[unit]([amount] HP)占领了[cityName]([amount2] HP)
An enemy [unit] has raided [cityName] = 敌方的[unit]劫掠了[cityName]
An enemy [unit] ([amount] HP) has raided [cityName] ([amount2] HP) = 敌方的[unit]([amount] HP)劫掠了[cityName]([amount2] HP)
An enemy [unit] has captured our [ourUnit] = 敌方的[unit]俘虏了我们的[ourUnit]
An enemy [unit] ([amount] HP) has captured our [ourUnit] ([amount2] HP) = 敌方的[unit]([amount] HP)俘虏了我们的[ourUnit]([amount2] HP)
An enemy [unit] has destroyed our [ourUnit] = 敌方的[unit]击杀了我们的[ourUnit]
An enemy [unit] ([amount] HP) has destroyed our [ourUnit] ([amount2] HP) = 敌方的[unit]([amount] HP)击杀了我们的[ourUnit]([amount2] HP)
Your [ourUnit] has destroyed an enemy [unit] = 我方单位[ourUnit]摧毁了一个敌人[unit]
Your [ourUnit] ([amount] HP) has destroyed an enemy [unit] ([amount2] HP) = 我方单位[ourUnit]([amount] HP)摧毁了一个敌人[unit]([amount2] HP)
An enemy [RangedUnit] has destroyed the defence of [cityName] = 敌方的[RangedUnit]摧毁了[cityName]的防御
An enemy [RangedUnit] ([amount] HP) has destroyed the defence of [cityName] ([amount2] HP) = 敌方的[RangedUnit]([amount] HP)摧毁了[cityName]的防御([amount2] HP)
Enemy city [cityName] has destroyed our [ourUnit] = 敌方城市[cityName]击杀了我们的[ourUnit]
Enemy city [cityName] ([amount] HP) has destroyed our [ourUnit] ([amount2] HP) = 敌方城市[cityName] ([amount] HP)摧毁了我们的[ourUnit] ([amount2] HP)
An enemy [unit] was destroyed while attacking [cityName] = 敌方的[unit]在攻击[cityName]时被消灭
An enemy [unit] ([amount] HP) was destroyed while attacking [cityName] ([amount2] HP) = 敌方[unit]([amount]HP)在进攻[cityName]([amount2]HP)被消灭
An enemy [unit] was destroyed while attacking our [ourUnit] = 敌方的[unit]在攻击我方[ourUnit]时被消灭
An enemy [unit] ([amount] HP) was destroyed while attacking our [ourUnit] ([amount2] HP) = 敌方[unit]([amount] HP)在攻击我方[ourUnit] ([amount2] HP)时被消灭
Our [attackerName] ([amount] HP) was destroyed by an intercepting [interceptorName] ([amount2] HP) = 我方的 [attackerName] ([amount] HP) 在执行任务时被敌方的 [interceptorName] ([amount2] HP) 拦截并击落了！
Our [attackerName] ([amount] HP) was destroyed by an unknown interceptor = 我方的 [attackerName] ([amount] HP) 在执行任务时被未知的拦截机器拦截并击落了！
Our [interceptorName] ([amount] HP) intercepted and destroyed an enemy [attackerName] ([amount2] HP) = 我方的[interceptorName] ([amount] HP)拦截并击毁了敌方的[attackerName] ([amount2] HP)
Our [attackerName] ([amount] HP) destroyed an intercepting [interceptorName] ([amount2] HP) = 我方[attackerName] ([amount] HP)击毁了试图拦截的[interceptorName] ([amount2] HP)
Our [interceptorName] ([amount] HP) intercepted and was destroyed by an enemy [attackerName] ([amount2] HP) = 我方的 [interceptorName] ([amount])在拦截未知敌方的[attackerName]([amount2] HP)时因公殉职
Our [interceptorName] ([amount] HP) intercepted and was destroyed by an unknown enemy = 我方的 [interceptorName] ([amount] HP)在拦截未知敌方单位时因公殉职
Our [attackerName] ([amount] HP) was attacked by an intercepting [interceptorName] ([amount2] HP) = 我方[attackerName]([amount] HP)被执行拦截任务的[interceptorName]([amount2] HP)攻击
Our [attackerName] ([amount] HP) was attacked by an unknown interceptor = 我方[attackerName]([amount] HP)被未知拦截单位攻击
Our [interceptorName] ([amount] HP) intercepted and attacked an enemy [attackerName] ([amount2] HP) = 我方[interceptorName]([amount] HP)拦截并攻击了敌方[attackerName]([amount2] HP)
Nothing tried to intercept our [attackerName] = 无人试图拦截我方[attackerName]
An enemy [unit] was spotted near our territory = 我们的领土附近发现了敌方的[unit]
An enemy [unit] was spotted in our territory = 我们的领土内发现了敌方的[unit]
Your city [cityName] can bombard the enemy! = 你的城市[cityName]可以轰击敌人！
[amount] of your cities can bombard the enemy! = 你有 [amount] 座城市可以轰击敌人！
[amount] enemy units were spotted near our territory = 我们的领土附近发现了 [amount] 个敌方单位
[amount] enemy units were spotted in our territory = 我们的领土内发现了 [amount] 个敌方单位
A(n) [nukeType] exploded in our territory! = 一颗[nukeType]在我方领土上爆炸了！
After being hit by our [nukeType], [civName] has declared war on us! = 在被我们的[nukeType]打击后，[civName]向我们宣战了！
The civilization of [civName] has been destroyed! = [civName]文明已经灭亡！
The City-State of [name] has been destroyed! = 城邦[name]覆灭了！
Your [ourUnit] captured an enemy [theirUnit]! = 我们的[ourUnit]俘虏了敌方的[theirUnit]！
Your [ourUnit] plundered [amount] [Stat] from [theirUnit] = 我们的[ourUnit]从敌方的[theirUnit]掠夺了 [amount] [Stat]！
We have captured a barbarian encampment and recovered [goldAmount] gold! = 我们摧毁蛮族营地并获得了 [goldAmount] 金钱！
An enemy [unitType] has joined us! = 一个敌方[unitType]加入了我们！
After an unknown civilization entered the [eraName], we have recruited [spyName] as a spy! = 在一个未知的文明进入[eraName]之后，我们招募到了间谍[spyName]！
We have recruited [spyName] as a spy! = 我们培养了一位名为[spyName]的间谍！
[unitName] can be promoted! = [unitName]可晋升了！

# This might be needed for a rewrite of Germany's unique - see #7376
A barbarian [unitType] has joined us! = 一个蛮族[unitType]投靠了我们！

We have found survivors in the ruins - population added to [cityName] = 我们在废墟中找到了幸存者 - [cityName]的人口增加了
We have discovered cultural artifacts in the ruins! (+20 Culture) = 我们在废墟中发现了些文物！（+20 文化）
We have discovered the lost technology of [techName] in the ruins! = 我们在废墟中获得了失传已久的技术：[techName]！
A [unitName] has joined us! = [unitName]加入了我们！
An ancient tribe trains our [unitName] in their ways of combat! = 一个古老的部落用他们特有的战斗技巧训练了我方的[unitName]！
We have found a stash of [amount] gold in the ruins! = 我们在废墟中找到了 [amount] 金钱！
We have found a crudely-drawn map in the ruins! = 我们在废墟中发现了一张绘制粗略的地图！
[unit] finished exploring. = [unit]已完成探索
[unit] has no work to do. = [unit]处于闲置
You're losing control of [name]. = 您正在失去与[name]的脆弱友谊
You and [name] are no longer friends! = 您与[name]不再是朋友了！
Your alliance with [name] is faltering. = 您与[name]的盟友关系正日薄西山
You and [name] are no longer allies! = 您与[name]不再是盟友了！
[civName] gave us a [unitName] as gift near [cityName]! = [civName]将[cityName]附近的[unitName]赠予我们！
[civName] has denounced us! = [civName]谴责了我们！
[cityName] has been connected to your capital! = [cityName]已建立与您的首都的连接！
[cityName] has been disconnected from your capital! = [cityName]与您的首都的连接已经中断！
[civName] has accepted your trade request = [civName]接受了您的贸易请求
[civName] has made a counteroffer to your trade request = [civName]对您的贸易请求提出了还价
[civName] has denied your trade request = [civName]拒绝了您的贸易请求
[tradeOffer] from [otherCivName] has ended = [otherCivName]向我们供应[tradeOffer]的协议已经结束
[tradeOffer] to [otherCivName] has ended = 我们向[otherCivName]供应[tradeOffer]的协议已经结束
One of our trades with [nation] has ended = 我们与[nation]的一项贸易已经结束
One of our trades with [nation] has been cut short = 我们与[nation]的一项贸易已被削减
[nation] agreed to stop settling cities near us! = [nation]同意停止在我们附近建城！
[nation] refused to stop settling cities near us! = [nation]拒绝停止在我们附近建城！
We have allied with [nation]. = 我们已和[nation]缔结同盟
We have lost alliance with [nation]. = 我们和[nation]不再是同盟关系
We have discovered [naturalWonder]! = 大发现！我们发现了[naturalWonder]!
We have received [goldAmount] Gold for discovering [naturalWonder] = 我们因发现[naturalWonder]获得了 [goldAmount] 金钱
Your relationship with [cityStateName] is about to degrade = 你和[cityStateName]的关系正在恶化
Your relationship with [cityStateName] degraded = 你和[cityStateName]外交关系降级了
A new barbarian encampment has spawned! = 侦测到新的蛮族营地出现！
Barbarians raided [cityName] and stole [amount] Gold from your treasury! = 蛮族袭击了[cityName]并掠夺了[amount]金钱！
Received [goldAmount] Gold for capturing [cityName] = 我们在占领[cityName]时获得 [goldAmount] 金钱
Our proposed trade is no longer relevant! = 我们的贸易項目已失效！
[defender] could not withdraw from a [attacker] - blocked. = [defender]被截断去路而无法从[attacker]的攻势中撤退
[defender] withdrew from a [attacker] = [defender]从[attacker]的攻势中撤退
By expending your [unit] you gained [Stats]! = 通过消耗你的[unit]，你获得了[Stats]！
Your territory has been stolen by [civName]! = [civName]窃取了你的领土！
Clearing a [forest] has created [amount] Production for [cityName] = 砍伐[forest]为[cityName]增加了 [amount] 产能
[civName] assigned you a new quest: [questName]. = [civName]给了你一个新任务：[questName]。
[civName] rewarded you with [influence] influence for completing the [questName] quest. = [civName]因为你完成了[questName]任务而获得了 [influence] 影响力奖励。
[civName] no longer needs your help with the [questName] quest. = [civName]不再需要你完成[questName]任务了。
The [questName] quest for [civName] has ended. It was won by [civNames]. = [civName]的[questName]任务已截止，[civNames]获胜。
The resistance in [cityName] has ended! = [cityName]的抵抗结束了！
[cityName] demands [resource]! = [cityName]要求得到[resource]资源！
Because they have [resource], the citizens of [cityName] are celebrating We Love The King Day! = 由于他们得到了[resource]，[cityName]的市民正在庆祝“我们爱戴领袖日”！
We Love The King Day in [cityName] has ended. = [cityName]的“我们爱戴领袖日”庆祝已经结束了。
Our [name] took [tileDamage] tile damage and was destroyed = 我们的[name]因受到 [tileDamage] 地块伤害而被消灭
Our [name] took [tileDamage] tile damage = 我们的[name]受到 [tileDamage] 地块伤害
[civName] has adopted the [policyName] policy = [civName]已采用[policyName]政策
An unknown civilization has adopted the [policyName] policy = 一个未知的文明采用了[policyName]政策
You gained [Stats] as your religion was spread to [cityName] = 你的宗教已传播到[cityName],获得[Stats]
You gained [Stats] as your religion was spread to an unknown city = 你的宗教已传播到遥远的国度,获得[Stats]
Your city [cityName] was converted to [religionName]! = 城市[cityName]开始信奉[religionName]!
Your [unitName] lost its faith after spending too long inside enemy territory! = 你的[unitName]在敌对领土停留太久而丧失斗志
An [unitName] has removed your religion [religionName] from its Holy City [cityName]! = 由于你宗教 [religionName] 圣城[cityName]目前所有者[unitName]的决定，[cityName]不再是你宗教的圣城了！
An [unitName] has restored [cityName] as the Holy City of your religion [religionName]! = [unitName]已将[cityName]恢复为你宗教[religionName]的圣城
You have unlocked [ability] = 你已经解锁了[ability]
A new b'ak'tun has just begun! = 玛雅历法开始了新的一年！
A Great Person joins you! = 一位伟人加入了我们！
[civ1] has liberated [civ2] = [civ1]解放了正处于水深火热之中的[civ2]
[civ] has liberated an unknown civilization = [civ]解放了一个未知文明
An unknown civilization has liberated [civ] = 一个未知文明解放了[civ]

# Trigger notifications


# Since each cause can be paired with each effect we need to create the final string by adding them together.
# If your language puts the effect before the cause - like {Gained [2] [Worker] unit(s)} {due to constructing [The Pyramids]} -
# put the english word 'true' behind the '=', otherwise 'false'.
# Don't translate these words to your language, only put 'true' or 'false'. Defaults to 'true'.
 # Requires translation!
EffectBeforeCause = 

## Trigger effects

 # Requires translation!
Gained [amount] [unitName] unit(s) = 
 # Requires translation!
Gained [stats] = 
 # Requires translation!
You may choose a free Policy = 
 # Requires translation!
You may choose [amount] free Policies = 
 # Requires translation!
You enter a Golden Age = 

## Trigger causes

 # Requires translation!
due to researching [tech] = 
 # Requires translation!
due to adopting [policy] = 
 # Requires translation!
due to discovering [naturalWonder] = 
 # Requires translation!
due to entering the [eraName] = 
 # Requires translation!
due to constructing [buildingName] = 
 # Requires translation!
due to founding a city = 
due to discovering a Natural Wonder
 # Requires translation!
from the ruins = 

# World Screen UI

Working... = 进行中...
Waiting for other players... = 等待其他玩家...
Waiting for [civName]... = 等待[civName]...
in = 完成还需
Next turn = 下一回合
Confirm next turn = 确认进入下一回合
Move automated units = 自动移动
[currentPlayerCiv] ready? = [currentPlayerCiv]准备好了吗？
1 turn = 1 回合
[numberOfTurns] turns = [numberOfTurns] 回合
Turn = 回合
turns = 回合
turn = 回合
Next unit = 下个闲置单位
Fog of War = 战争迷雾
Pick a policy = 选择一项社会政策
Movement = 移动力
Strength = 战斗力
Ranged strength = 远程战斗力
Bombard strength = 轰击战斗力
Range = 攻击范围
XP = 经验值
Move unit = 移动单位
Stop movement = 停止移动
Swap units = 交换单位
Construct improvement = 建造设施
Automate = 自动工作
Stop automation = 停止自动工作
Construct road = 建造道路
Fortify = 驻守
Fortify until healed = 驻守直至完全回复
Fortification = 驻守防御力加成
Sleep = 休眠
Sleep until healed = 休眠直至完全回复
Moving = 移动中
Set up = 架设
Paradrop = 空降
Air Sweep = 空中扫荡
Add in capital = 运至首都
Add to [comment] = 运至[comment]
Upgrade to [unitType] ([goldCost] gold) = 升级为[unitType]（花费 [goldCost] 金钱）
Upgrade to [unitType]\n([goldCost] gold, [resources]) = 升级为[unitType]\n（花费 [goldCost] 金钱，[resources]）
Transform to [unitType] = 转换为[unitType]
Transform to [unitType]\n([resources]) = 转换为[unitType]（花费[resources]）
Found city = 建立城市
Promote = 晋升
Health = 生命
Disband unit = 解散单位
Do you really want to disband this unit? = 您真的想解散这个单位吗？
Disband this unit for [goldAmount] gold? = 要解散这个单位获得 [goldAmount] 金钱吗？
Gift unit = 赠送单位
Explore = 自由探索
Stop exploration = 停止探索
Pillage = 劫掠地块
Pillage [improvement] = 劫掠地块 [improvement]
[improvement] (Pillaged!) = [improvement]（被劫掠！）
Repair [improvement] - [turns] = 修理[improvement] - [turns]
Wait = 等待
Are you sure you want to pillage this [improvement]? = 你确定要劫掠这个[improvement]吗？
We have looted [amount] from a [improvement] = 我们从[improvement]劫掠了[amount]
We have looted [amount] from a [improvement] which has been sent to [cityName] = 我们从[improvement]劫掠了[amount]并将其运至[cityName]
An enemy [unitName] has pillaged our [improvement] = 一个敌方[unitName]劫掠了我们的[improvement]
Create [improvement] = 建造[improvement]
Start Golden Age = 开启黄金时代
Trigger unique = 触发独有
Show more = 显示更多
Yes = 是
No = 否
Acquire = 变更为本城市所属
Under construction = 建造/组建中

Food = 食物
Production = 产能
Gold = 金钱
Happiness = 快乐
Culture = 文化
Science = 科研
Faith = 信仰

Crop Yield = 食物产量
Growth = 人口增长
Territory = 领土面积
Force = 军事实力
GOLDEN AGE = 黄金时代
Golden Age = 黄金时代
Global Effect = 全球影响
[year] BC = 公元前 [year] 年
[year] AD = 公元 [year] 年
Civilopedia = 文明百科
# Display name of unknown nations.
??? = ?未知文明?

Start new game = 开始新游戏
Save game = 保存游戏
Load game = 读取游戏
Main menu = 主菜单
Resume = 继续
Cannot resume game! = 无法继续游戏！
Not enough memory on phone to load game! = 没有足够的内存载入游戏！
Quickstart = 快速开始
Cannot start game with the default new game parameters! = 无法以默认的新游戏参数开始游戏！
Victory status = 胜利进度
Social policies = 社会政策
Community = 社区
Close = 关闭
Do you want to exit the game? = 你想退出游戏吗？
Exit = 退出
Start bias: = 起始地形偏好：
Avoid [terrain] = 规避[terrain]

# Maya calendar popup

The Mayan Long Count = 玛雅长历法
Your scientists and theologians have devised a systematic approach to measuring long time spans - the Long Count. During the festivities whenever the current b'ak'tun ends, a Great Person will join you. = 你们的科学家和神学家已经设计出一种测量长时间跨度的系统方法——长历法。在庆祝活动中，只要当前的b'ak'tun结束，就会有一位伟大的人物加入你。
While the rest of the world calls the current year [year], in the Maya Calendar that is: = 世界其他地区称当前年份为[year]，而在玛雅历中为：
[amount] b'ak'tun, [amount2] k'atun, [amount3] tun = [amount] b'ak'tun, [amount2] k'atun, [amount3] tun

# City screen

Exit city = 离开城市界面
Raze city = 摧毁城市
Stop razing city = 停止摧毁城市
Buy for [amount] gold = 花费 [amount] 金钱购买
Buy = 购买
Currently you have [amount] [stat]. = 你目前有[amount][stat]。
Would you like to purchase [constructionName] for [buildingGoldCost] [stat]? = 你确定用[buildingGoldCost][stat]购买[constructionName]吗？
Purchase = 购买
No space available to place [unit] near [city] = [city]附近没有位置部署[unit]
Maintenance cost = 建筑维护费
Pick construction = 选择建造 / 组建项目
Pick improvement = 选择设施
Provides [resource] = 获得资源：[resource]
Provides [amount] [resource] = 获得[amount]单位[resource]
Replaces [improvement] = 取代项目：[improvement]
Pick now! = 选择此项！
Remove [feature] first = 需要先移除[feature]才能建造
Research [tech] first = 需要先研究[tech]
Have this tile close to your borders = 该地块设施一定要建在领土边界附近！
Have this tile inside your empire = 该地块设施一定要建在您的领土内！
Acquire more [resource] = 需要更多[resource]
Build [building] = 建造[building]
Train [unit] = 组建[unit]
Produce [thingToProduce] = 产能利用：[thingToProduce]
Nothing = 无
Annex city = 吞并城市
Specialist Buildings = 专业人员建筑
Specialist Allocation = 专业人员分配
Manual Specialists = 手动管理专业人员
Auto Specialists = 自动管理专业人员
Specialists = 专业人员
[specialist] slots = [specialist]席位
Food eaten = 人口消耗
Unassigned population = 闲置人口
[turnsToExpansion] turns to expansion = 此城市将在 [turnsToExpansion] 回合后扩张
Stopped expansion = 扩张已停止
[turnsToPopulation] turns to new population = 此城市将在 [turnsToPopulation] 回合后新增 1 个新市民
Food converts to production = 食物转化为产能
[turnsToStarvation] turns to lose population = 此城市将在[turnsToStarvation]回合后失去 1 个市民
Stopped population growth = 人口增长已停止
In resistance for another [numberOfTurns] turns = 抵抗将持续额外的 [numberOfTurns] 回合
We Love The King Day for another [numberOfTurns] turns = “我们爱戴领袖日”将持续额外的 [numberOfTurns] 回合
Demanding [resource] = 要求得到[resource]资源
Sell for [sellAmount] gold = 卖掉将获得 [sellAmount] 金钱
Sell = 卖掉
Are you sure you want to sell this [building]? = 您真的想卖掉[building]吗？
Free = 免费
[greatPerson] points = [greatPerson]点数
Great person points = 伟人点数
Current points = 当前点数
Points per turn = 点数 / 回合
Convert production to gold at a rate of 4 to 1 = 按 4:1 的比例转化产能为金钱
Convert production to science at a rate of [rate] to 1 = 按 [rate]:1 的比例转化产能为科研
Convert production to [stat] at a rate of [rate] to 1 = 按照[rate]比1的比例将产能转化为[stat]
Production to [stat] conversion in cities changed by [relativeAmount]% = 城市中向[stat]的产能转化[relativeAmount]%
The city will not produce anything. = 城市将不会建造 / 组建任何项目
Owned by [cityName] = 属于[cityName]
Worked by [cityName] = 被[cityName]开发
Lock = 锁定
Unlock = 解锁
Move to city = 移动至城市
Reset Citizens = 重新分配公民
Citizen Management = 管理公民
Avoid Growth = 控制人口增长
Default Focus = 默认的公民分配重点
[stat] Focus = 侧重于:[stat]
Please enter a new name for your city = 请输入城市的新名称
Please select a tile for this building's [improvement] = 请为建筑[improvement]分配地块

# Ask for text or numbers popup UI

Invalid input! Please enter a different string. = 无效的输入！请尝试换个名称。
Invalid input! Please enter a valid number. = 输入无效！请输入一个有效数字
Please enter some text = 请输入内容

# Technology UI

Pick a tech = 选择一项科技
Pick a free tech = 选择一项免费科技
Research [technology] = 研究[technology]
Pick [technology] as free tech = 选择[technology]作为免费科技
Units enabled = 解锁单位
Buildings enabled = 解锁建筑
Wonder = 奇观
National Wonder = 国家奇观
National Wonders = 国家奇观
Wonders enabled = 解锁奇观
Tile improvements enabled = 解锁地块设施
Reveals [resource] on the map = 在地图上显示[resource]
XP for new units = 新组建单位的初始经验值
provide = 提供
provides = 提供
City strength = 城市战斗力
City health = 城市耐久
Occupied! = 可以占领！
Attack = 攻击
Bombard = 轰击
NUKE = 核武器攻击
Captured! = 可以俘虏！
Cannot gain more XP from Barbarians = 无法从与蛮族的战斗中获得更多经验了

# Battle modifier categories

defence vs ranged = 对远程攻击防御
[percentage] to unit defence = [percentage]单位防御力
Attacker Bonus = 主动攻击加成
Defender Bonus = 防御方加成
Landing = 登陆作战
Boarding = 登陆作战
Flanking = 侧翼夹击
vs [unitType] = 与[unitType]相比较：
Terrain = 地形修正
Tile = 地块
Missing resource = 战略资源缺乏
Adjacent units = 相邻单位
Adjacent enemy units = 相邻敌方单位
Combat Strength = 战斗力
Across river = 穿过河流
Temporary Bonus = 临时加成
Garrisoned unit = 驻守单位
Attacking Bonus = 攻击加成
defence vs [unitType] = 防御 vs [unitType]
[tileFilter] defence = [tileFilter] 防御
Defensive Bonus = 防御加成
Stacked with [unitType] = 与[unitType]单位叠放

Unit ability = 单位能力

The following improvements [stats]: = 下列设施[stats]：
The following improvements on [tileType] tiles [stats]: = 建造在[tileType]地块上的下列设施[stats]：

# Unit actions

Hurry Research = 加速科技研究
Conduct Trade Mission = 拓展贸易
Your trade mission to [civName] has earned you [goldAmount] gold and [influenceAmount] influence! = 您与[civName]拓展贸易获得 [goldAmount] 金钱和 [influenceAmount] 影响力！
Hurry Wonder = 加速奇观建造
Hurry Construction = 加速建造/组建
Hurry Construction (+[productionAmount]⚙) = 加速建造/组建(+[productionAmount]⚙)
Spread Religion = 传播宗教
Spread [religionName] = 传播[religionName]
Remove Heresy = 清除异端
Found a Religion = 创建一个宗教
Enhance a Religion = 加强宗教信仰
Your citizens have been happy with your rule for so long that the empire enters a Golden Age! = 人民为您英明领导下取得的丰功伟绩欢欣鼓舞，您的帝国进入了黄金时代！
You have entered the [newEra]! = 您已进入了[newEra]！
[civName] has entered the [eraName]! = [civName]已经进入了[eraName]！
[policyBranch] policy branch unlocked! = [policyBranch]分支解锁！

# Overview screens

Overview = 概览
Total = 总计
Stats = 统计
Policies = 政策
Base happiness = 基础快乐
Traded Luxuries = 交易来的奢侈品
City-State Luxuries = 来自友好城邦的奢侈品
Occupied City = 吞并的城市
Buildings = 建筑
Wonders = 奇观
Notifications = 通知记录
Base values = 基础产出
Bonuses = 相关加成
Final = 实际产出
Other = 其他
Population = 人口
City-States = 城邦
Tile yields = 地块产出
Trade routes = 贸易路线
Maintenance = 建筑维护费
Transportation upkeep = 道（铁）路维护费
Unit upkeep = 单位维护费
Trades = 贸易
Score = 文明积分
Units = 单位
Unit Supply = 单位补给
Base Supply = 基础补给
Total Supply = 总补给
In Use = 正在使用
Supply Deficit = 补给不足
Production Penalty = 产能惩罚
Increase your supply or reduce the amount of units to remove the production penalty = 增加供应量或减少单位数量，以消除产能惩罚
Name = 名称
Closest city = 最近的城市
Action = 行动
Upgrade = 升级
Defeated = 战败
[numberOfCivs] Civilizations in the game = 游戏中共有 [numberOfCivs] 个文明
Our Civilization: = 我们的文明:
Known and alive ([numberOfCivs]) = 已知的幸存文明（[numberOfCivs]）
Known and defeated ([numberOfCivs]) = 已知的陨落文明（[numberOfCivs]）
Tiles = 地块
Natural Wonders = 自然奇观
Treasury deficit = 财政不足
Unknown = 未知
Not built = 未建成
Not found = 未发现
Known = 已知
Owned = 已有
Near [city] = 在[city]附近
Somewhere around [city] = 在[city]周围
Far away = 远离
Status = 状态
Current turn = 当前回合
Turn [turnNumber] = 回合[turnNumber]
Location = 位置
Unimproved = 未开发
Number of tiles with this resource\nin your territory, without an\nappropriate improvement to use it = 指在您的领地中，但未被使用妥当的地块设施来开发的资源总量。
We Love The King Day = “我们爱戴领袖日”
WLTK+ = 庆祝数量
Number of your cities celebrating\n'We Love The King Day' thanks\nto access to this resource = 由于对此类资源的接入，\n您城市正在庆祝“我们爱戴领袖日”的城市数量
WLTK demand = “我们爱戴领袖日”资源需求
WLTK- = 需求数量
Number of your cities\ndemanding this resource for\n'We Love The King Day' = 需要该资源庆祝“我们爱戴领袖日”的城市数量
Politics = 政治
Show global politics = 显示全球政治概览
Show diagram = 显示图形列表
At war with [enemy] = 正在与 [enemy] 交战
Friends with [civName] = 与 [civName] 文明之间十分友好
an unknown civilization = 与未知文明
[numberOfTurns] Turns Left = 剩余[numberOfTurns]回合
Denounced [otherCiv] = 谴责过了 [otherCiv]
Allied with [civName] = 与 [civName] 文明达成联盟
Civilization Info = 文明信息
Relations = 关系
Trade request = 贸易请求

# Victory

[victoryType] Victory = [victoryType]胜利
Built [building] = 建造[building]
Add all [comment] in capital = 把所有[comment]运至首都
Destroy all players = 控制所有城市
Capture all capitals = 控制所有首都
Complete [amount] Policy branches = 完成[amount]社会政策分支
You have won a [victoryType] Victory! = 你赢得了 [victoryType] 胜利！
[civilization] has won a [victoryType] Victory! = [civilization]获得了[victoryType]胜利！
Your civilization stands above all others! The exploits of your people shall be remembered until the end of civilization itself! = 您的文明睥睨万物、傲视天下！您的人民的丰功伟绩将被永远铭记，直到文明的终结！
You have been defeated. Your civilization has been overwhelmed by its many foes. But your people do not despair, for they know that one day you shall return - and lead them forward to victory! = 您被打败了。虽然您的文明曾经被许多敌人所征服，但是您的人民永不放弃，因为他们知道总有一天您会回来的！届时，您的文明将会成为天空中最耀眼的恒星！
One more turn...! = 再来一回合...！
Destroy [civName] = 毁灭[civName]文明
Capture [cityName] = 占领[cityName]
Our status = 我们的进度
Global status = 全球进度
Rankings = 排名
Demographics = 统计数据
Demographic = 统计数据
Rank = 排名
Value = 数值
Best = 全球领先
Average = 平均水平
Worst = 最落后
# The \n here means: put a newline (enter) here. If this is omitted, the sidebox in the diplomacy overview will become _really_ wide.
# Feel free to replace it with a space and put it between other words in your translation
Turns until the next\ndiplomacy victory vote: [amount] = 在下一次投票\n外交胜利票数：[amount]
Choose a civ to vote for = 投票给所选文明
Choose who should become the world leader and win a Diplomatic Victory! = 选择世界领袖并使其赢得外交胜利！
Voted for = 投给了
Vote for [civilizationName] = 给[civilizationName]投票
Continue = 继续
Abstained = 弃权
Vote for World Leader = 选举世界领袖

# Capturing a city

What would you like to do with the city of [cityName]? = 你想对[cityName]做些什么呢？
Annex = 吞并
Annexed cities become part of your regular empire. = “吞并城市” 意味着该城市将成为您帝国直辖的一部分。
Their citizens generate 2x the unhappiness, unless you build a courthouse. = 该城市人口导致的不满将是正常值的 2 倍，建造 “法庭” 可以使该值降低到正常值。
Puppet = 傀儡城市
Puppeted cities do not increase your tech or policy cost. = 傀儡城市
You have no control over the the production of puppeted cities. = 您无法控制已傀儡城市的产能分配。
Puppeted cities also generate 25% less Gold and Science. = 已傀儡城市的金钱和科研产出 -25%。
A puppeted city can be annexed at any time. = 可以在任何时候选择吞并已傀儡城市。
Liberate (city returns to [originalOwner]) = 解放（城市归还[originalOwner]）
Liberating a city returns it to its original owner, giving you a massive relationship boost with them! = “解放城市” 会将该城市归还给初始拥有者，这样做会极大增进两者的关系！
Raze = 摧毁
Razing the city annexes it, and starts burning the city to the ground. = “摧毁城市” 意味着吞并该城市，同时开始将该城市夷为平地。
The population will gradually dwindle until the city is destroyed. = 城市人口将会持续地减少直至该城市被完全摧毁。
Original capitals and holy cities cannot be razed. = 起始首都和圣城不能被摧毁。
Destroy = 毁灭
Destroying the city instantly razes the city to the ground. = 毁灭这座城市将会立刻把城市夷为平地。
Keep it = 占领
Remove your troops in our border immediately! = 请停止这种无理而且野蛮的行径！马上让你的人滚出我的领土！
Sorry. = 十分抱歉，请您原谅我的鲁莽之举。
Never! = 哈哈不行！愤怒展现出了你的无能。

Offer Declaration of Friendship ([30] turns) = 发出友谊宣言（[30] 回合）要约邀请
My friend, shall we declare our friendship to the world? = 我的朋友，我们要向世界宣布我们的友谊吗？
Sign Declaration of Friendship ([30] turns) = 签署友谊宣言（[30] 回合）
We are not interested. = 切勿交浅言深。我们对此不感兴趣。
We have signed a Declaration of Friendship with [otherCiv]! = 我们已经与[otherCiv]签订友谊宣言！
[otherCiv] has denied our Declaration of Friendship! = [otherCiv]拒绝了我们的友谊宣言要约邀请！

Basics = 基础
Resources = 资源
Terrains = 地形
Tile Improvements = 地块设施
Unique to [civName], replaces [unitName] = 为[civName]文明独有内容，其替代了：[unitName]
Unique to [civName] = [civName]独有
Tutorials = 教程
Cost = 花费
May contain [listOfResources] = 可能拥有下列资源：[listOfResources]
May contain: = 可能拥有：
Can upgrade from [unit] = 能从[unit]升级
Can upgrade from: = 能升级，从：
Upgrades to [upgradedUnit] = 可升级为[upgradedUnit]
Obsolete with [obsoleteTech] = 研发下列科技后过时：[obsoleteTech]
Can Transform to [upgradedUnit] = 可以转换为[upgradedUnit]
Occurs on [listOfTerrains] = 可能出现在以下地形：[listOfTerrains]
Occurs on: = 出现在：
Placed on [terrainType] = 可出现在[terrainType]之上
Can be found on = 可能发现该资源的地形地貌：
Improved by [improvement] = 开发该资源所需设施：[improvement]
Bonus stats for improvement = 开发该资源后设施所获奖励效果：
Buildings that consume this resource = 消耗该资源的建筑：
Buildings that provide this resource = 提供该资源的建筑：
Improvements that provide this resource = 提供该资源的地块设施：
Buildings that require this resource worked near the city = 需要该资源在城市周边开发的建筑：
Units that consume this resource = 消耗该资源的单位：
Can be built on = 可以建造于：
or [terrainType] = 或[terrainType]
Can be constructed by = 可被建造。需要
Can be created instantly by = 可以被立即创建。需要
Defence bonus = 防御力加成
Movement cost = 移动力消耗
for = ，当建造在拥有下列资源的地块上时：
Missing translations: = 未翻译的词条：
Screen Size = 屏幕尺寸（分辨率）
Tileset = 地块材质
Unitset = 单位材质
UI Skin = UI界面皮肤
Create = 创建
Language = 语言设置
Improvements = 设施
Loading... = 加载中...
Filter: = 过滤条件:
OK = 确定
Map is incompatible with the chosen ruleset! = 该地图与选中的规则集不兼容！
Base terrain [terrain] does not exist in ruleset! = 规则集中不存在基础地形[terrain]！
Terrain feature [feature] does not exist in ruleset! = 地貌[feature]在规则集中不存在！
Resource [resource] does not exist in ruleset! = 资源[resource]在规则集中不存在！
Improvement [improvement] does not exist in ruleset! = 地块设施[improvement]在规则集中不存在！
Nation [nation] does not exist in ruleset! = 国家[nation]在规则集中不存在！
Natural Wonder [naturalWonder] does not exist in ruleset! = 自然奇观[naturalWonder]在规则集中不存在！

# Civilopedia difficulty levels
Player settings = 玩家设置
Extra happiness per luxury = 每种奢侈的额外快乐
Research cost modifier = 科研成本修正
Unit cost modifier = 单位组建成本修正
Building cost modifier = 建筑建造成本修正
Policy cost modifier = 政策成本修正
Unhappiness modifier = 不满修正
Bonus vs. Barbarians = 对战蛮族时攻击加成
Barbarian spawning delay = 蛮族生成延迟
Bonus starting units = 蛮族起始单位

AI settings = AI 设置
AI city growth modifier = AI 城市发展修正
AI unit cost modifier = AI 单位组建成本修正
AI building cost modifier = AI 建筑建造成本修正
AI wonder cost modifier = AI 奇观建造成本修正
AI building maintenance modifier = AI 建筑维护成本修正
AI unit maintenance modifier = AI 单位维护成本修正
AI unhappiness modifier = AI 不满修正
AI free techs = AI起始科技
Major AI civilization bonus starting units = 主要文明AI的起始单位
City state bonus starting units = 建造城市起始单位
Turns until barbarians enter player tiles = 蛮族可进入玩家领土需要经过的回合
Gold reward for clearing barbarian camps = 清除蛮族营地金钱奖励

# Other civilopedia things
Nations = 文明
Available for [unitTypes] = 可获得此晋升的单位类型：[unitTypes]
Available for: = 有效于：
Free promotion: = 免费获得的晋升项目：
Free promotions: = 免费获得的晋升项目：
Free for [units] = [units]可免费获得此晋升项目
Free for: = 免费于：
Granted by [param] = 由[param]授予
Granted by: = 授予由：
[bonus] with [tech] = [bonus]（研发[tech]科技后）
Difficulty levels = 游戏难度
The possible rewards are: = 您可能会获得以下奖励
Eras = 时代
Embarked strength: [amount]† = 船载陆军单位防御：[amount]†
Base unit buy cost: [amount]¤ = 购买单位的成本基数：[amount]¤
Research agreement cost: [amount]¤ = 研究协议签订费用：[amount]¤
Speeds = 游戏速度
General speed modifier: [amount]%⏳ = 整体游戏时长: [amount]%⏳
Production cost modifier: [amount]%⚙ = 产能需求：[amount]%⚙
Gold cost modifier: [amount]%¤ = 金钱购买力：[amount]%¤
Science cost modifier: [amount]%⍾ = 科研成本：[amount]%⍾
Culture cost modifier: [amount]%♪ = 文化需求量：[amount]%♪
Faith cost modifier: [amount]%☮ = 信仰需求量：[amount]%☮
Improvement build length modifier: [amount]%⏳ = 地块设施建造时长：[amount]%⏳
Diplomatic deal duration: [amount] turns⏳ = 外交周期时长：[amount]回合⏳
Gold gift influence gain modifier: [amount]%¤ = 城邦赠礼所获影响力: [amount]%¤
City-state tribute scaling interval: [amount] turns⏳ = 城邦进贡间隔：[amount] 回合⏳
Barbarian spawn modifier: [amount]%† = 蛮族生成速率：[amount]%†
Golden age length modifier: [amount]%⌣ = 黄金时代时长：[amount]%⌣
Adjacent city religious pressure: [amount]☮ = 相邻城市宗教传播压力：[amount]☮
Peace deal duration: [amount] turns⏳ = 和平条约时长：[amount]回合⏳
Start year: [comment] = 起始年代[comment]
Pillaging this improvement yields [stats] = 劫掠该地块设施可获得[stats]
Pillaging this improvement yields approximately [stats] = 劫掠该地块设施可获得约[stats]
Needs removal of terrain features to be built = 在建造前需先移除地貌
Unit type = 单位种类
Toggle UI (World Screen only) = 切换UI（只限于世界屏幕这一界面）

# Policies


Adopt = 推行
Completed = 完成
On adoption = 推行后
On completion = 完成后
Cannot be adopted together with = 不能与下列政策同时推行：
Cannot be adopted before = 不能在下列政策之前推行
Adopt policy = 推行政策
Adopt free policy = 推行免费的政策
Unlocked at = 解锁时代：
Gain 2 free technologies = 获得 2 项免费科技
All policies adopted = 所有政策皆已推行
Policy branch: [branchName] = 政策分支： [branchName]
Are you sure you want to adopt [branchName]? = 你确定你要推行[branchName]吗?

# Religions

Religions = 宗教
Choose an Icon and name for your Religion = 为您的宗教制定一个图标和名称
Choose a name for your religion = 选择您的宗教名称
Choose a [beliefType] belief! = 选择一个[beliefType]信仰！
Choose any belief! = 选择信仰！
Found [religionName] = 创建宗教[religionName]
Enhance [religionName] = 强化[religionName]
Choose a pantheon = 选择万神殿
Choose a Religion = 选择宗教
Found Religion = 创建宗教
Found Pantheon = 创建万神殿
Reform Religion = 宗教改革
Expand Pantheon = 扩建万神殿
Follow [belief] = 追随[belief]
Religions and Beliefs = 宗教信仰
Majority Religion: [name] = 主流宗教：[name]
+ [amount] pressure = +[amount]宗教压力
Holy City of: [religionName] = [religionName]的圣城
Former Holy City of: [religionName] = [religionName]的旧圣城
Followers = 信徒
Pressure = 宗教压力

# Religion overview screen
Religion Name: = 宗教名称:
Pantheon Name: = 万神殿名称：
Founding Civ: = 建立的文明:
Holy City: = 圣城：
Cities following this religion: = 追随此教的城市数量
Followers of this religion: = 追随此教的人口数量
Click an icon to see the stats of this religion = 点击图标查看宗教统计
Religion: Off = 宗教：关
Minimal Faith required for\nthe next [Great Prophet]: = 产生下一位[Great Prophet]\n所需的最低信仰
Religions to be founded: = 有待建立的宗教：
Religious status: = 宗教进度

None = 无
Pantheon = 万神殿
Founding religion = 创建宗教中
Religion = 宗教
Enhancing religion = 强化宗教中
Enhanced religion = 强化宗教

# Espionage
# As espionage is WIP and these strings are currently not shown in-game, 
# feel free to not translate these strings for now

Spy = 间谍
Spy Hideout = 藏身处
Spy present = 间谍正在
Move = 移动

# Promotions

Pick promotion = 选择晋升项
 OR  = 或 
units in open terrain = 位于开阔地形的单位
units in rough terrain = 位于崎岖地形的单位
wounded units = 受伤单位
Targeting II (air) = 空中定位 II 级
Targeting III (air) = 空中定位 III 级
Bonus when performing air sweep [bonusAmount]% = 在进行空中扫荡时增加 [bonusAmount]% 的战斗力
Dogfighting I = 缠斗 I 级
Dogfighting II = 缠斗 II 级
Dogfighting III = 缠斗 III 级
Choose name for [unitName] = 为英勇的[unitName]赐名
[unitFilter] units gain the [promotion] promotion = [unitFilter]单位获得[promotion]晋升
Requires = 需要

# Multiplayer Turn Checker Service

Enable out-of-game turn notifications = 后台运行时发送回合转换通知
Out-of-game, update status of all games every: = 请选择游戏在后台运行时的更新频率：
Show persistent notification for turn notifier service = 持续显示回合转换通知
Take user ID from clipboard = 从剪贴板获取玩家 ID
Doing this will reset your current user ID to the clipboard contents - are you sure? = 确定将当前玩家 ID 设置为剪贴板中的内容吗？
ID successfully set! = ID 设置成功！
Invalid ID! = ID无效！

# Multiplayer options tab

Enable multiplayer status button in singleplayer games = 在单人游戏中显示多人游戏按钮
Update status of currently played game every: = 请选择当前多人游戏同步频率
In-game, update status of all games every: = 请选择游戏运行时所有多人游戏的同步频率
Server address = 服务器地址
Reset to Dropbox = 重置为默认服务器（Dropbox）
Check connection to server = 检查服务器连接
Awaiting response... = 等待服务器回应...
Success! = 成功！
Failed! = 失败！
Sound notification for when it's your turn in your currently open game: = 请选择在当前多人游戏的回合通知声：
Sound notification for when it's your turn in any other game: = 请选择当在游玩另一存档时的多人游戏回合通知声：
Notification [number] = 通知声[number]
Chimes = 编钟
Choir = 合唱
[unit] Attack Sound = [unit]的攻击音效

# Mods

Mods = 模组
Download [modName] = 下载模组：[modName]
Update [modName] = 更新 [modName]
Could not download mod list = 无法下载模组列表
Download mod from URL = 从网络地址获取模组
Please enter the mod repository -or- archive zip url: = 请输入模组仓库 -或- zip 压缩包网址：
Paste from clipboard = 从剪切板粘贴
Download = 下载
Done! = 完成！
Delete [modName] = 删除模组：[modName]
Are you SURE you want to delete this mod? = 你确定要删除这个模组吗？
[mod] was deleted. = [mod] 模组已删除
Updated = 已更新
Current mods = 当前模组
Downloadable mods = 可下载的模组
Category: = 分类
All mods = 所有模组
Rulesets = 规则集模组
Expansions = 扩展模组
Graphics = 材质包
Audio = 音效
Maps = 地图集
Fun = 奇葩恶搞
Mods of mods = 对其他模组的修改
Mod info and options = 模组信息与选项
Next page = 下一页
Open Github page = 打开 Github 页面
Permanent audiovisual mod = 模组永久可见
Installed = 已安装
Downloaded! = 已下载！
[modName] Downloaded! = [modName] 已下载!
Could not download [modName] = 无法下载[modName]
Online query result is incomplete = 网上查询结果不完整
No description provided = 未提供说明
[stargazers]✯ = [stargazers]✯
Author: [author] = 作者：[author]
Size: [size] kB = 大小：[size] kB
The mod you selected is incompatible with the defined ruleset! = 你选择的模组与当前选择的规则集不兼容！
Sort and Filter = 排序与过滤
Enter search text = 输入搜索文本
Sort Current: = 当前排序
Sort Downloadable: = 可下载排序
Name ￪ = 名称↑
Name ￬ = 名称↓
Date ￪ = 日期↑
Date ￬ = 日期↓
Stars ￬ = 星↓
Status ￬ = 状态↓


# Uniques that are relevant to more than one type of game object

[stats] from every [param] = 每个[param][stats]
[stats] from [param] tiles in this city = 所在城市的[param]地块[stats]
[stats] from every [param] on [tileFilter] tiles = 每个[tileFilter]地块上的[param][stats]
[stats] for each adjacent [param] = 每个相邻的[param][stats]
Must be next to [terrain] = 城市必须毗邻[terrain]
Must be on [terrain] = 城市必须位于[terrain]之上
+[amount]% vs [unitType] = 对战[unitType]时 +[amount]%
+[amount] Movement for all [unitType] units = 所有[unitType]单位 +[amount] 移动力
+[amount]% Production when constructing [param] = 建造[param]时 +[amount]% 产能
Can only be built on [tileFilter] tiles = 只能建在[tileFilter]地块上
Cannot be built on [tileFilter] tiles = 无法建在[tileFilter]地块上
Does not need removal of [feature] = 无需移除[feature]
Gain a free [building] [cityFilter] = [cityFilter]获得一座免费的[building]

# Uniques not found in JSON files

Only available after [] turns = 仅在[]回合后可用
This Unit upgrades for free = 单位获得免费升级
[stats] when a city adopts this religion for the first time = 城市首次接受宗教的时间[stats]
Never destroyed when the city is captured = 城市被占领时不会被摧毁
Invisible to others = 对其他单位隐形

# Unused Resources

Bison = 野牛
Cocoa = 可可

# Exceptions that _may_ be shown to the user

Building '[buildingName]' is buildable and therefore must either have an explicit cost or reference an existing tech. = 建筑“[buildingName]”处于可被建造状态。它需要一个具体的cost数值或是一个指定科技才能正常工作。
Nation [nationName] is not found! = 未找到文明[nationName]!
Unit [unitName] doesn't seem to exist! = 未找到单位[unitName]!


# In English we just paste all these conditionals at the end of each unique, but in your language that
# may not turn into valid sentences. Therefore we have the following two translations to determine
# where they should go. 
# The first determines whether the conditionals should be placed before or after the base unique.
# It should be translated with only the untranslated english word 'before' or 'after', without the quotes.
# Example: In the unique "+20% Strength <for [unitFilter] units>", should the <for [unitFilter] units>
# be translated before or after the "+20% Strength"?

ConditionalsPlacement = before

# The second determines the exact ordering of all conditionals that are to be translated.
# ALL conditionals that exist will be part of this line, and they may be moved around and rearranged as you please.
# However, you should not translate the parts between the brackets, only move them around so that when
# translated in your language the sentence sounds natural.
#
# Example: "+20% Strength <for [unitFilter] units> <when attacking> <vs [unitFilter] units> <in [tileFilter] tiles> <during the [eraName]>"
# In what order should these conditionals between <> be translated?
# Note that this example currently doesn't make sense yet, as those conditionals do not exist, but they will in the future.
#
# As this is still under development, conditionals will be added al the time. As a result,
# any translations added for this string will be removed immediately in the next version when more
# conditionals are added. As we don't want to make you retranslate this same line over and over,
# it's removed for now, but it will return once all planned conditionals have been added.


########################### AUTOMATICALLY GENERATED TRANSLATABLE STRINGS ########################### 

######### Map Unit Filters ###########

Wounded = 受伤
Barbarians = 蛮族
City-State = 城邦
Embarked = 船运
Non-City = 非城邦

######### Unit Type Filters ###########

All = 所有
Melee = 近战
Ranged = 远程
Civilian = 平民
Military = 军事
Land = 陆地
Water = 水上
Air = 空军
non-air = 非空军
Nuclear Weapon = 核武器
Great Person = 伟人
Barbarian = 蛮族
relevant = 相应
City = 城市

######### City filters ###########

in this city = 所在城市
in all cities = 每座城市
in all coastal cities = 每座海滨城市
in capital = 首都
in all non-occupied cities = 每座非占领城市
in all cities with a world wonder = 每座拥有世界奇观的城市
in all cities connected to capital = 每座有贸易路线与首都相连的城市
in all cities with a garrison = 每座有军事单位镇守的城市
in all cities in which the majority religion is a major religion = 每座主流宗教为主要宗教的城市
in all cities in which the majority religion is an enhanced religion = 每座主流宗教为强化宗教的城市
in non-enemy foreign cities = 在非敌对的异国城市
in foreign cities = 在异国城市
in annexed cities = 在被吞并的城市
in puppeted cities = 在使用傀儡政策控制的城市
in holy cities = 在圣城
in City-State cities = 在城邦城市
in cities following this religion = 在追随此宗教的城市

######### Population Filters ###########

Unemployed = 闲置的
Followers of the Majority Religion = 主流宗教信徒数量
Followers of this Religion = 宗教信徒数量

######### Terrain Filters ###########

Coastal = 沿海
River = 河流
Open terrain = 开阔地形
Rough terrain = 崎岖地形
Water resource = 水上资源
Foreign Land = 异国领土
Foreign = 异国
Friendly Land = 友好领土
Enemy Land = 敌国领土
Featureless = 无特色的
Fresh Water = 淡水
non-fresh water = 非淡水
Natural Wonder = 自然奇观
Impassable = 不能通行
Luxury resource = 奢侈品资源
Strategic resource = 战略资源
Bonus resource = 奖金资源

######### Tile Filters ###########

unimproved = 未开发
All Road = 所有道/铁路
Great Improvement = 伟人设施

######### Region Types ###########

Hybrid = 混合

######### Terrain Quality ###########

Undesirable = 不想要的
Desirable = 想要的

######### Improvement Filters ###########

Great = 伟人

######### Prophet Action Filters ###########

founding = 创立
enhancing = 强化

######### Religious Action Filters ###########

Remove Foreign religions from your own cities = 消灭在你的城市中出现的异教徒

######### Unique Specials ###########

Our influence with City-States has started dropping faster! = 我们对城邦的影响力开始下降得更快了！
all healing effects doubled = 所有治疗效果翻倍
The Spaceship = 宇宙飞船
Maya Long Count calendar cycle = 玛雅长历法

#################### Lines from Buildings from Civ V - Vanilla ####################

Palace = 宫殿
Indicates the capital city = 表示首都

Monument = 纪念碑
Destroyed when the city is captured = 当城市被占领时会被摧毁

Granary = 粮仓
[stats] from [tileFilter] tiles [cityFilter] = [cityFilter]的[tileFilter]地块[stats]

Temple of Artemis = 阿尔忒弥斯神庙
'It is not so much for its beauty that the forest makes a claim upon men's hearts, as for that subtle something, that quality of air, that emanation from old trees, that so wonderfully changes and renews a weary spirit.' - Robert Louis Stevenson = “与其说森林的美丽使人们的心灵充满魅力，不如说森林的微妙之处，空气的质量，从老树散发出来的气息，如此奇妙地改变和更新了人们疲惫的精神。” —— 罗伯特 · 路易斯 · 史蒂文森
[relativeAmount]% [stat] [cityFilter] = [cityFilter][relativeAmount]%[stat]
[relativeAmount]% Production when constructing [baseUnitFilter] units [cityFilter] = [cityFilter]组建[baseUnitFilter]单位时[relativeAmount]%产能

The Great Lighthouse = 大灯塔
'They that go down to the sea in ships, that do business in great waters; these see the works of the Lord, and his wonders in the deep.' - The Bible, Psalms 107:23-24 = “在大海上坐船，在大水里经理事务的；他们看到耶和华的作为，并他在深水中的奇事。” —— 圣经 · 诗篇 107：23 ～ 24
for [mapUnitFilter] units = [mapUnitFilter]单位
[amount] Movement = [amount]移动力
[amount] Sight = [amount]视野

Stone Works = 石工坊
Must not be on [terrainFilter] = 城市不能位于[terrainFilter]

Stonehenge = 巨石阵
'Time crumbles things; everything grows old and is forgotten under the power of time' - Aristotle = “时间能粉碎一切；所有事物终将在时流中衰老并被遗忘。” —— 亚里士多德

Library = 图书馆
[stats] per [amount] population [cityFilter] = [cityFilter]每 [amount] 人口[stats]

Paper Maker = 造纸坊

The Great Library = 大图书馆
'Libraries are as the shrine where all the relics of the ancient saints, full of true virtue, and all that without delusion or imposture are preserved and reposed.' - Sir Francis Bacon = “图书馆就像是供奉古代圣哲全部遗物的圣坛，充满了真正的美德，保护着一切非谬误无伪装的事物在其中安眠。” —— 弗朗西斯 · 培根爵士
Free Technology = 获得 1 项免费科技

Circus = 马戏场

Water Mill = 水磨机

Floating Gardens = 水上园圃

Walls = 城墙

Walls of Babylon = 巴比伦城墙

The Pyramids = 大金字塔
'O, let not the pains of death which come upon thee enter into my body. I am the god Tem, and I am the foremost part of the sky, and the power which protecteth me is that which is with all the gods forever.' - The Book of the Dead, translated by Sir Ernest Alfred Wallis Budge = “哦，别让你所受的死亡痛苦进入我的身体。我是创世神阿图姆，我处在天界的最高层，神力护佑着我和所有其他神灵直到永远。” —— “死者之书”译文，欧内斯特 · 阿尔弗雷德 · 沃利斯 · 巴吉爵士
[relativeAmount]% tile improvement construction time = [relativeAmount]% 地块设施建造时间
[amount] free [baseUnitFilter] units appear = [amount] 个免费的[baseUnitFilter]出现

Mausoleum of Halicarnassus = 摩索拉斯陵墓
'The whole earth is the tomb of heroic men and their story is not given only on stone over their clay but abides everywhere without visible symbol woven into the stuff of other men's lives.' - Pericles = “英雄人物是以整个大地作为自己的陵墓的，他们的英名不仅在凿刻在有形的石碑上，也在千万世人的心中留下了无形的印记。” —— 伯里克利
Provides a sum of gold each time you spend a Great Person = 每次消耗掉一位伟人时可获得金钱

Barracks = 军营
New [baseUnitFilter] units start with [amount] Experience [cityFilter] = [cityFilter]新[baseUnitFilter]单位获得 [amount] 初始经验值

Krepost = 俄罗斯营垒
[relativeAmount]% Culture cost of natural border growth [cityFilter] = [cityFilter]自然扩张文化需求[relativeAmount]%
[relativeAmount]% Gold cost of acquiring tiles [cityFilter] = [cityFilter]购买地块金钱需求[relativeAmount]%

Statue of Zeus = 宙斯神像
'He spoke, the son of Kronos, and nodded his head with the dark brows, and the immortally anointed hair of the great god swept from his divine head, and all Olympos was shaken' - The Iliad = “克罗诺斯之子言罢，弯颈点动浓黑的眉毛，涂着仙液的发绺从众神之王永生的头颅上顺势泼泻，摇撼着巍峨的奥林匹斯山脉。” —— 荷马：《伊利亚特》
vs cities = 对战城市
when attacking = 攻击时
[relativeAmount]% Strength = [relativeAmount]% 战斗力

Lighthouse = 灯塔

Stable = 马厩

Courthouse = 法庭
Remove extra unhappiness from annexed cities = 消除来自吞并的城市的额外不满
Can only be built [cityFilter] = 能被建造在[cityFilter]

Hanging Gardens = 空中花园
'I think that if ever a mortal heard the word of God it would be in a garden at the cool of the day.' - F. Frankfort Moore = “我想，如果一个凡人听到上帝的话，那一定是在天气凉爽的时候，在花园里。” —— F · 法兰克福 · 摩尔

Colosseum = 竞技场

Circus Maximus = 大竞技场
Cost increases by [amount] per owned city = 每座己方城市使建造所需的产能花费增加 [amount]

Great Wall = 长城
'The art of war teaches us to rely not on the likelihood of the enemy's not attacking, but rather on the fact that we have made our position unassailable.' - Sun Tzu = “故用兵之法：无恃其不来，恃吾有以待也。无恃其不攻，恃吾有所不可攻也。” —— 孙子
before discovering [tech] = 在发现[tech]前
Enemy [mapUnitFilter] units must spend [amount] extra movement points when inside your territory = 敌方的 [mapUnitFilter] 必须在你的土地上花费额外的[amount]点行动力

Temple = 寺庙

Burial Tomb = 陵墓
Doubles Gold given to enemy if city is captured = 如果城市被攻占，给予敌方的金钱加倍

Mud Pyramid Mosque = 土塔清真寺

National College = 国立研究院

The Oracle = 神谕所
'The ancient Oracle said that I was the wisest of all the Greeks. It is because I alone, of all the Greeks, know that I know nothing' - Socrates = “古先知说我是所有希腊人中最聪明的。因为在所有希腊人中，只有我一个人知道我什么都不知道” —— 苏格拉底
Free Social Policy = 免费推行 1 项社会政策

National Epic = 民族史诗
[relativeAmount]% Great Person generation [cityFilter] = [cityFilter]伟人点数生成速度[relativeAmount]%

Market = 市场

Bazaar = 巴扎
Provides 1 extra copy of each improved luxury resource near this City = 所在城市每处已开发的奢侈资源额外增加 1 份

Mint = 铸币厂

Aqueduct = 引水渠
[relativeAmount]% Food is carried over after population increases [cityFilter] = [cityFilter]在人口增长后人口增长所需食物减少[relativeAmount]%

Heroic Epic = 英雄史诗
All newly-trained [baseUnitFilter] units [cityFilter] receive the [promotion] promotion = [cityFilter]新组建的[baseUnitFilter]单位获得[promotion]晋升

Colossus = 太阳神巨像
'Why man, he doth bestride the narrow world like a colossus, and we petty men walk under his huge legs, and peep about to find ourselves dishonorable graves.' - William Shakespeare, Julius Caesar = “嘿，老兄，他像一个巨人似的跨越这狭隘的世界；我们这些渺小的凡人一个个在他粗大的两腿下行走，四处张望着，替自己寻找不光荣的坟墓。” —— 威廉 · 莎士比亚：《尤利乌斯 · 恺撒》

Garden = 花园

Monastery = 修道院

Hagia Sophia = 圣索菲亚大教堂
'For it soars to a height to match the sky, and as if surging up from among the other buildings it stands on high and looks down upon the remainder of the city, adorning it, because it is a part of it, but glorying in its own beauty' - Procopius, De Aedificis = “因为它飞到了与天空相配的高度，仿佛从其他建筑中汹涌而起，它站在高处，俯视着城市的其余部分，装饰着它，因为它是城市的一部分，但却为自己的美丽而沾沾自喜” —— 普罗科皮乌斯

Angkor Wat = 吴哥窟
'The temple is like no other building in the world. It has towers and decoration and all the refinements which the human genius can conceive of.' - Antonio da Magdalena = "这座庙宇与世界上任何一座建筑都不一样。它有塔楼和装饰，以及人类天才所能想到的所有精致之处。” —— 安东尼奥 · 达 · 马格达连那

Chichen Itza = 奇琴伊察
'The katun is established at Chichen Itza. The settlement of the Itza shall take place there. The quetzal shall come, the green bird shall come. Ah Kantenal shall come. It is the word of God. The Itza shall come.' - The Books of Chilam Balam = "卡通号在奇琴伊察建立,。伊察定居点将在那里进行。格查尔会来，绿鸟会来。啊，坎特纳尔会来的。这是上帝的话。伊萨会来的。” —— 奇拉姆 · 巴兰的书
[relativeAmount]% Golden Age length = 黄金时代长度[relativeAmount]%

National Treasury = 国家金库

Machu Picchu = 马丘比丘
'Few romances can ever surpass that of the granite citadel on top of the beetling precipices of Machu Picchu, the crown of Inca Land.' - Hiram Bingham = “几乎没有什么浪漫故事能超过印加王国的王冠马丘比丘悬崖顶上的花岗岩城堡。” —— 海勒姆 · 宾厄姆
[relativeAmount]% [stat] from Trade Routes = 从交易路线中可获得额外的[relativeAmount]% [stat]
Must have an owned [tileFilter] within [amount] tiles = 城市 [amount] 格内的己方地块必须有[tileFilter]

Workshop = 工坊

Longhouse = 长屋

Forge = 锻造场

Harbor = 港口
Connects trade routes over water = 通过水路建立贸易路线

University = 大学

Wat = 经院

Oxford University = 牛津大学

Notre Dame = 巴黎圣母院
'Architecture has recorded the great ideas of the human race. Not only every religious symbol, but every human thought has its page in that vast book.' - Victor Hugo = “建筑记录了人类伟大的思想。不仅每一个宗教象征，而且每一个人的思想在这本浩瀚的书中都有自己的一页。” —— 维克多 · 雨果

Castle = 城堡

Mughal Fort = 莫卧儿城塞
after discovering [tech] = 当发现[tech]后
[stats] [cityFilter] = [cityFilter][stats]

Himeji Castle = 姬路城
'Bushido is realized in the presence of death. This means choosing death whenever there is a choice between life and death. There is no other reasoning.' - Yamamoto Tsunetomo = “武士道是在死亡面前实现的。这意味着在生与死之间做出选择时选择死亡。没有其他理由了。” —— 山本津通
when fighting in [tileFilter] tiles = 在[tileFilter]地块上作战时

Ironworks = 钢铁厂

Armory = 军械所

Observatory = 天文台

Opera House = 歌剧院

Sistine Chapel = 西斯廷教堂
'I live and love in God's peculiar light.' - Michelangelo Buonarroti = “我在上帝的圣光之下爱与生活。” —— 米开朗基罗 · 博纳洛第

Bank = 银行

Satrap's Court = 总督府

Forbidden Palace = 紫禁城
'Most of us can, as we choose, make of this world either a palace or a prison' - John Lubbock = “我们中的大多数都能够自己做出选择，是把这个世界变成一座宫殿还是一座监狱。” —— 约翰 · 鲁伯克（英国学者）
[relativeAmount]% Unhappiness from [populationFilter] [cityFilter] = [cityFilter][populationFilter]造成的不快乐[relativeAmount]%

Theatre = 剧院

Seaport = 海运码头

Hermitage = 冬宫

Taj Mahal = 泰姬陵
'The Taj Mahal rises above the banks of the river like a solitary tear suspended on the cheek of time.' - Rabindranath Tagore = “泰姬陵伫立在河岸，如同时间的脸颊上一滴孤单的泪水。” —— 罗宾德拉纳特 · 泰戈尔
Empire enters golden age = 帝国进入黄金时代

Porcelain Tower = 大报恩寺塔
'Things always seem fairer when we look back at them, and it is out of that inaccessible tower of the past that Longing leans and beckons.' - James Russell Lowell = “当我们回首往事时，事情总是显得更公平，正是从那座无法到达的过去之塔中，渴望倾斜着并召唤着我们。” —— 詹姆斯 · 拉塞尔 · 洛威尔
Free [baseUnitFilter] appears = 免费的[baseUnitFilter]出现
Science gained from research agreements [relativeAmount]% = 从研究协议中获得的科研点数 [relativeAmount]%

Windmill = 风车
[relativeAmount]% Production when constructing [buildingFilter] buildings [cityFilter] = [cityFilter]建造[buildingFilter]时[relativeAmount]%产能

Kremlin = 克里姆林宫
'The Law is a fortress on a hill that armies cannot take or floods wash away.' - The Prophet Muhammed = “法律是山上的堡垒，军队无法攻占，洪水也无法冲走。” —— 先知穆罕默德
[relativeAmount]% City Strength from defensive buildings = [relativeAmount]%来自防御建筑的城市强度

Museum = 博物馆

The Louvre = 卢浮宫
'Every genuine work of art has as much reason for being as the earth and the sun' - Ralph Waldo Emerson = “每一件真正的艺术作品都像地球和太阳一样有存在的理由” —— 拉尔夫 · 沃尔多 · 爱默生

Public School = 公立学校

Factory = 工厂

Big Ben = 大本钟
'To achieve great things, two things are needed: a plan, and not quite enough time.' - Leonard Bernstein = “想要成就伟大的目标,你需要的是计划以及不太够的时间。” —— 伦纳德 · 伯恩斯坦
[stat] cost of purchasing items in cities [relativeAmount]% = 在城市建造/组建单位时的[stat]花费[relativeAmount]%

Military Academy = 军事学院

Brandenburg Gate = 勃兰登堡门
'Pale Death beats equally at the poor man's gate and at the palaces of kings.' - Horace = “苍白的死亡在穷人的城门和国王的宫殿里同样跳动。” —— 霍勒斯

Arsenal = 兵工厂

Hospital = 医院

Stock Exchange = 证券交易所

Broadcast Tower = 广播塔

Eiffel Tower = 埃菲尔铁塔
'We live only to discover beauty, all else is a form of waiting' - Kahlil Gibran = “我们活着只是为了发现美，其他一切都是等待的一种形式” —— 卡里尔 · 吉伯兰
[stats] per [amount] social policies adopted = 每推行[amount]个政策[stats]

Statue of Liberty = 自由女神像
'Give me your tired, your poor, your huddled masses yearning to breathe free, the wretched refuse of your teeming shore. Send these, the homeless, tempest-tossed to me, I lift my lamp beside the golden door!' - Emma Lazarus = “给我你那疲惫的、可怜的、拥挤的渴望自由呼吸的群众，给我你那拥挤的海岸上可怜的垃圾。把这些，无家可归的人，暴风雨抛给我吧，我把我的灯举到金门旁边！” —— 埃玛 · 拉扎勒斯
[stats] from every specialist [cityFilter] = [cityFilter]中的每个专业人员[stats]

Military Base = 军事基地

Cristo Redentor = 救世基督像
'Come to me, all who labor and are heavy burdened, and I will give you rest.' - New Testament, Matthew 11:28 = “凡劳苦担重担的人，到我这里来，我必使你们得安息。” —— 《新约》，马太福音11:28
[relativeAmount]% Culture cost of adopting new Policies = 采取新政策的文化花费变为[relativeAmount]%

Research Lab = 研发实验室

Medical Lab = 医学实验室


Stadium = 体育场

Sydney Opera House = 悉尼歌剧院
'Those who lose dreaming are lost.' - Australian Aboriginal saying = “没有梦想的人，人生也是迷茫的。” —— 澳大利亚土著谚语

Manhattan Project = 曼哈顿计划
Enables nuclear weapon = 允许建造核武器
Triggers a global alert upon completion = 完成后触发全局警报

Pentagon = 五角大楼
'In preparing for battle I have always found that plans are useless, but planning is indispensable.' - Dwight D. Eisenhower = “在准备战斗时，我总是发现计划是无用的，但计划是不可或缺的。” —— 德怀特 · D · 艾森豪威尔
[relativeAmount]% Gold cost of upgrading = [relativeAmount]%升级金钱花费

Solar Plant = 太阳能电站
in cities without a [buildingFilter] = 在未建造[buildingFilter]的城市中
Only available = 可以存在

Nuclear Plant = 核电站

Apollo Program = 阿波罗计划
Enables construction of Spaceship parts = 允许建造太空飞船的部件

Spaceship Factory = 太空飞船工厂

United Nations = 联合国
'More than ever before in human history, we share a common destiny. We can master it only if we face it together. And that is why we have the United Nations.' - Kofi Annan = “在人类历史上，我们从未像现在这样休戚与共。只有共同面对我们才能把握自己的命运。这就是为什么我们要建立联合国” —— 科菲 · 安南
Triggers voting for the Diplomatic Victory = 发起外交胜利投票

Utopia Project = 乌托邦计划
Hidden until [amount] social policy branches have been completed = 隐藏直到 [amount] 个社会政策分支完成
Triggers a global alert upon build start = 在建造开始时触发全局警报
Triggers a Cultural Victory upon completion = 完成后触发文化胜利


#################### Lines from CityStateTypes from Civ V - Vanilla ####################


#################### Lines from Difficulties from Civ V - Vanilla ####################

Settler = 移民

Chieftain = 酋长

Warlord = 军阀

Prince = 王子

King = 国王
Era Starting Unit = 时代起始单位

Emperor = 皇帝
Scout = 斥候

Immortal = 仙人
Worker = 工人

Deity = 天神


#################### Lines from Eras from Civ V - Vanilla ####################

Warrior = 勇士
cityAncient = 远古城市
Ancient era = 远古时代

Spearman = 枪兵
cityClassical = 古典城市
Classical era = 古典时代

cityMedieval = 中世纪城市
Medieval era = 中古时代

Pikeman = 长枪兵
cityRenaissance = 启蒙时代城市
Renaissance era = 启蒙时代

Musketman = 火枪手
cityIndustrial = 工业城市
Industrial era = 工业时代

Rifleman = 来复枪兵
cityModern = 现代城市
Modern era = 电气时代

Infantry = 现代步兵
cityAtomic = 原子时代的城市
Atomic era = 原子时代

cityInformation = 信息城市
Information era = 信息时代

cityFuture = 未来城市
Future era = 未来时代


#################### Lines from Nations from Civ V - Vanilla ####################

Spectator = 看海（旁观者）

Nebuchadnezzar II = 尼布甲尼撒二世
The demon wants the blood of soldiers! = 魔鬼们渴望着战士的鲜血。来开始这场杀戮之舞吧！
Oh well, I presume you know what you're doing. = 寻找死亡的人们啊，我会满足你的要求。
It is over. Perhaps now I shall have peace, at last. = 都结束了。也许我终于想要和平了。
Are you real or a phantom? = 我是尼布甲尼撒。你是真人还是我胡思乱想出来的幽灵？
It appears that you do have a reason for existing – to make this deal with me. = 看来你确实有存在的理由—给我提供些有价值的东西吧。
Greetings. = 欢迎您的到来！
What do YOU want?! = 你想做什么？！
Ingenuity = 智慧创新
Babylon = 巴比伦
Akkad = 阿卡德
Dur-Kurigalzu = 杜尔 - 库里加尔祖
Nippur = 尼普尔
Borsippa = 博尔西帕
Sippar = 西帕尔
Opis = 俄庇斯
Mari = 马里
Shushan = 苏萨
Eshnunna = 埃什努那
Ellasar = 以拉撒
Erech = 乌鲁克
Kutha = 库塔
Sirpurla = 拉格什
Neribtum = 内里布图
Ashur = 亚述
Ninveh = 尼尼微
Nimrud = 尼姆鲁德
Arbela = 埃尔比勒
Nuzi = 努济
Arrapkha = 阿拉普哈
Tutub = 图图布
Shaduppum = 沙杜普姆
Rapiqum = 腊皮库姆
Mashkan Shapir = 马什干 - 沙皮尔
Tuttul = 图图尔
Ramad = 拉马迪
Ana = 阿奈
Haradum = 哈拉杜姆
Agrab = 阿格拉布
Uqair = 乌盖尔
Gubba = 古巴
Hafriyat = 哈弗里亚特
Nagar = 纳加尔
Shubat Enlil = 舒巴特-恩利尔
Urhai = 乌海
Urkesh = 乌尔克什
Awan = 阿旺
Riblah = 里布拉
Tayma = 泰马
Receive free [unit] when you discover [tech] = 研发[tech]科技后获得免费的[unit]
[greatPerson] is earned [relativeAmount]% faster = [greatPerson]的产生速率 +[relativeAmount]%

Alexander = 亚历山大
You are in my way, you must be destroyed. = 果敢无战不胜，刚毅无征不服。拿起长剑与我一决高下吧！
As a matter of fact I too grow weary of peace. = 能够战胜恐惧就能战胜死亡。你只不过是我通向胜利道路上的一块垫脚石。
You have somehow become my undoing! What kind of beast are you? = 世界是我的故乡，我将长眠于此，并用双眼亲自见证你的神话。努力去征服吧！
Hello stranger! I am Alexandros, son of kings and grandson of the gods! = 幸会！我是亚历山大，列王的子嗣，神灵的后裔！你能这么介绍自己吗？
My friend, does this seem reasonable to you? = 我的朋友，这笔交易对你还算公平吧？
Greetings! = 欢迎您的到来！
What? = 所为何事？
Hellenic League = 城邦同盟
Athens = 雅典
Sparta = 斯巴达
Corinth = 科林斯
Argos = 阿尔戈斯
Knossos = 克诺索斯
Mycenae = 迈锡尼
Pharsalos = 法萨卢斯
Ephesus = 以弗所
Halicarnassus = 哈利卡纳苏斯
Rhodes = 罗德
Eretria = 埃雷特里亚
Pergamon = 帕加马
Miletos = 米勒斯
Megara = 迈加拉
Phocaea = 福西亚
Sicyon = 西锡安
Tiryns = 梯林斯
Samos = 萨摩斯
Mytilene = 米提利尼
Chios = 希俄斯
Paros = 帕洛斯
Elis = 埃利斯
Syracuse = 锡拉库萨
Herakleia = 赫拉克莱娅
Gortyn = 格尔腾
Chalkis = 加尔西斯
Pylos = 皮洛斯
Pella = 佩拉
Naxos = 纳克索斯
Larissa = 拉里萨
Apollonia = 阿波罗尼亚
Messene = 迈锡尼
Orchomenos = 奥尔霍迈诺
Ambracia = 安布拉基亚
Kos = 科斯岛
Knidos = 尼多斯
Amphipolis = 安菲波利斯
Patras = 派图拉斯
Lamia = 拉弥亚
Nafplion = 纳夫普利翁
Apolyton = 阿波利顿
Greece = 希腊
[relativeAmount]% City-State Influence degradation = 对城邦影响减少成度增加[relativeAmount]% 
City-State Influence recovers at twice the normal rate = 对城邦的影响力恢复速度是正常水平的两倍
City-State territory always counts as friendly territory = 城邦领土始终视为友好领土

Wu Zetian = 武则天
You won't ever be able to bother me again. Go meet Yama. = 朕目之所及，皆为唐土，不沐教化者必成齑粉！
Fool! I will disembowel you all! = 无知蛮夷，犯我强汉者，虽远必诛！
You have proven to be a cunning and competent adversary. I congratulate you on your victory. = 胜败乃兵家常事。九世犹可以复仇乎？虽百世可也。阁下好自为之。
Greetings, I am Empress Wu Zetian. China desires peace and development. You leave us alone, we'll leave you alone. = 你好，我是女皇帝武则天。中国追求和平以谋求自身发展。人不犯我，我不犯人。
My friend, do you think you can accept this request? = 朕之决断阁下以为如何？
How are you today? = 今日天朗气清，惠风和畅，阁下所为何来？
Oh. It's you? = 阁下别来无恙？
Art of War = 兵法韬略
Beijing = 北京
Shanghai = 上海
Guangzhou = 广州
Nanjing = 南京
Xian = 西安
Chengdu = 成都
Hangzhou = 杭州
Tianjin = 天津
Macau = 澳门
Shandong = 山东
Kaifeng = 开封
Ningbo = 宁波
Baoding = 保定
Yangzhou = 扬州
Harbin = 哈尔滨
Chongqing = 重庆
Luoyang = 洛阳
Kunming = 昆明
Taipei = 台北
Shenyang = 沈阳
Taiyuan = 太原
Tainan = 台南
Dalian = 大连
Lijiang = 丽江
Wuxi = 无锡
Suzhou = 苏州
Maoming = 茂名
Shaoguan = 韶关
Yangjiang = 阳江
Heyuan = 河源
Huangshi = 黄石
Yichang = 宜昌
Yingtian = 应天
Xinyu = 新余
Xinzheng = 新郑
Handan = 邯郸
Dunhuang = 敦煌
Gaoyu = 皋虞
Nantong = 南通
Weifang = 潍坊
Xikang = 西康
China = 中华
Great General provides double combat bonus = 大军事家提供双倍战斗奖励

Ramesses II = 拉美西斯二世
You are but a pest on this Earth, prepare to be eliminated! = 小小蝼蚁般的可悲文明，去死吧。
You are a fool who evokes pity. You have brought my hostility upon yourself and your repulsive civilization! = 可怜的蠢蛋。你在毁灭你自己和你可悲的文明。
Strike me down and my soul will torment yours forever, you have won nothing. = 你什么也没得到。就算把我打倒，我的灵魂也会将你永堕深渊。
Greetings, I am Ramesses the god. I am the living embodiment of Egypt, mother and father of all civilizations. = 向你致意。我是拉美西斯神，我是所有其他文明的父母之邦——埃及的化身。
Generous Egypt makes you this offer. = 慷慨的埃及向你提议以下交易。
Good day. = 真是美好的一天啊。
Oh, it's you. = 原来是你啊。
Monument Builders = 奇观工匠
Thebes = 底比斯
Memphis = 孟菲斯
Heliopolis = 赫利奥波利斯
Elephantine = 埃勒凡他尼
Alexandria = 亚历山大里亚
Pi-Ramesses = 培尔 - 拉美西斯
Giza = 吉萨
Byblos = 比布鲁斯
Akhetaten = 阿肯塔顿
Hieraconpolis = 希拉孔波利斯
Abydos = 阿拜多斯
Asyut = 艾斯尤特
Avaris = 阿瓦瑞斯
Lisht = 利斯特
Buto = 布陀
Edfu = 伊徳夫
Pithom = 皮索姆
Busiris = 布西里斯
Kahun = 卡洪
Athribis = 阿斯比斯
Mendes = 门迭斯
Elashmunein = 阿什穆嫩
Tanis = 塔尼斯
Bubastis = 布巴斯提斯
Oryx = 奥里克斯
Sebennytus = 塞苯尼陀斯
Akhmin = 阿赫姆
Karnak = 卡纳克
Luxor = 卢克索
El Kab = 艾尔卡布
Armant = 艾尔曼特
Balat = 巴拉特
Ellahun = 埃拉洪
Hawara = 哈瓦拉
Dashur = 代赫舒尔
Damanhur = 达曼胡尔
Abusir = 阿布西尔
Herakleopolis = 赫拉克利奥波利斯
Akoris = 艾克瑞斯
Benihasan = 贝尼哈桑
Badari = 巴达利
Hermopolis = 荷莫波里斯
Amrah = 阿姆拉
Koptos = 科普托斯
Ombos = 奥博斯
Naqada = 奈加代
Semna = 塞姆纳
Soleb = 索利卜
Egypt = 埃及
[relativeAmount]% Production when constructing [buildingFilter] wonders [cityFilter] = 建造[buildingFilter]奇观时[cityFilter][relativeAmount]%产能

Elizabeth = 伊丽莎白
By the grace of God, your days are numbered. = 太阳照耀之地，皆应为我王道所御！
We shall never surrender. = 英格兰永不屈服！我们要在天空、大地、海洋上碾碎你们！
You have triumphed over us. The day is yours. = 这不是结束，甚至不是结束的开始，而可能是开始的结束。别太得意了！
We are pleased to meet you. = 当你最需要我时，一定会发现我最盛情的友谊。我为你所做的付出，一定会比我能说的还要多。
Would you be interested in a trade agreement with England? = 我亲爱的朋友，你有兴趣与英格兰做一笔交易吗？
Hello, again. = 你好，又见面了。
Oh, it's you! = 是你啊，你好。
Sun Never Sets = 日不落帝国
London = 伦敦
York = 约克
Nottingham = 诺丁汉
Hastings = 海斯汀
Canterbury = 坎特伯雷
Coventry = 考文垂
Warwick = 华威
Newcastle = 纽卡斯尔
Oxford = 牛津
Liverpool = 利物浦
Dover = 多佛
Brighton = 博尔顿
Norwich = 诺维奇
Leeds = 利兹
Reading = 雷丁
Birmingham = 伯明翰
Richmond = 里士满
Exeter = 埃克塞特
Cambridge = 剑桥
Gloucester = 格洛斯特
Manchester = 曼彻斯特
Bristol = 布里斯托
Leicester = 莱斯特
Carlisle = 卡莱尔
Ipswich = 伊普斯维奇
Portsmouth = 朴茨茅斯
Berwick = 贝里克
Bath = 巴斯
Mumbles = 马姆波利斯
Southampton = 南安普顿
Sheffield = 谢菲尔德
Salisbury = 索尔兹伯里
Colchester = 科尔切斯特
Plymouth = 普利茅斯
Lancaster = 兰开斯特
Blackpool = 布莱克浦
Winchester = 温切斯特
Hull = 赫尔
England = 英格兰

Napoleon = 拿破仑
You're disturbing us, prepare for war. = 我志在成功，未尝踌躇，来与我大战一场吧。
You've fallen into my trap. I'll bury you. = 小小蝼蚁，用吾之手埋汝之骨。
I congratulate you for your victory. = 从伟大崇高到荒谬可笑，其间只相差一步。
Welcome. I'm Napoleon, of France; the smartest military man in world history. = 欢迎你。我是法兰西帝国皇帝拿破仑，世界历史上最伟大的军事天才！
France offers you this exceptional proposition. = 我的朋友，法兰西有一个卑微的提议。
Hello. = 请赐教。
It's you. = 是你啊。
Ancien Régime = 传统制度
Paris = 巴黎
Orleans = 奥尔良
Lyon = 里昂
Troyes = 特鲁瓦
Tours = 图尔
Marseille = 马赛
Chartres = 沙特尔
Avignon = 阿维尼翁
Rouen = 卢昂
Grenoble = 格勒诺布尔
Dijon = 第戎
Amiens = 亚眠
Cherbourg = 瑟堡
Poitiers = 普瓦捷
Toulouse = 图卢兹
Bayonne = 巴约纳
Strasbourg = 斯特拉斯堡
Brest = 布雷斯特
Bordeaux = 波尔多
Rennes = 雷恩
Nice = 尼斯
Saint Etienne = 圣埃蒂安
Nantes = 南特
Reims = 兰斯
Le Mans = 勒芒
Montpellier = 蒙彼利埃
Limoges = 利摩日
Nancy = 南锡
Lille = 里尔
Caen = 卡昂
Toulon = 土伦
Le Havre = 勒阿弗尔
Lourdes = 卢尔德
Cannes = 戛纳
Aix-En-Provence = 普罗旺斯地区 - 艾克斯市
La Rochelle = 拉罗谢尔
Bourges = 布尔日
Calais = 加莱
France = 法兰西

Catherine = 叶卡捷琳娜二世
You've behaved yourself very badly, you know it. Now it's payback time. = 如果我可以活到两百岁，整个世界都将匍匐在我脚下，现在首先从你开始！
You've mistaken my passion for a weakness, you'll regret about this. = 运气为而备，一旦遭受欺辱，我们绝不放弃还击。
We were defeated, so this makes me your prisoner. I suppose there are worse fates. = 没有实力的愤怒毫无意义，一旦可能，我们会血债血偿！
I greet you, stranger! If you are as intelligent and tactful as you are attractive, we'll get along just fine. = 如果你的智慧和理性能像你的相貌那样出众，我们可以谈谈人生哲理。
How would you like it if I propose this kind of exchange? = 这份交易你认为如何？
Hello! = 你好！
What do you need?! = 你究竟需要什么？
Siberian Riches = 西伯利亚的财富
Moscow = 莫斯科
St. Petersburg = 圣彼得堡
Novgorod = 诺夫哥罗德
Rostov = 罗斯托夫
Yaroslavl = 雅罗斯拉夫尔
Yekaterinburg = 叶卡捷琳堡
Yakutsk = 雅库茨克
Vladivostok = 符拉迪沃斯托克
Smolensk = 斯摩棱斯克
Orenburg = 奥伦堡
Krasnoyarsk = 克亚斯诺亚尔斯克
Khabarovsk = 哈巴罗夫斯克
Bryansk = 布良斯克
Tver = 特维尔
Novosibirsk = 新西伯利亚
Magadan = 马加丹
Murmansk = 摩尔曼斯克
Irkutsk = 伊尔库兹克
Chita = 赤塔
Samara = 萨马拉
Arkhangelsk = 阿尔汉格尔斯克
Chelyabinsk = 车里雅宾斯克
Tobolsk = 托博尔斯克
Vologda = 沃洛格达
Omsk = 鄂木斯克
Astrakhan = 阿斯特拉罕
Kursk = 库尔斯克
Saratov = 萨拉托夫
Tula = 图拉
Vladimir = 弗拉基米尔
Perm = 皮尔姆
Voronezh = 沃罗涅日
Pskov = 普斯科夫
Starayarussa = 斯塔尔亚鲁萨
Kostoma = 科斯托马
Nizhniy Novgorod = 下诺夫哥罗德
Suzdal = 苏兹达尔
Magnitogorsk = 马格尼托哥尔斯克
Russia = 俄罗斯
Double quantity of [resource] produced = [resource]产量加倍

Augustus Caesar = 奥古斯都 · 恺撒
My treasury contains little and my soldiers are getting impatient... (sigh) ...therefore you must die. = 我的金库里见底了，【一声难以察觉的叹气声】我的士兵们也越来越不耐烦……所以你必须死！
So brave, yet so stupid! If only you had a brain similar to your courage. = 蠢货，是愚昧给了你挑衅的勇气！厄运如密布的箭弩落下，而你终将无处躲避。
The gods have deprived Rome of their favour. We have been defeated. = 你即使征服了全世界，如果没有人分享，终将倍感凄凉。罗马荣耀永存！
I greet you. I am Augustus, Imperator and Pontifex Maximus of Rome. If you are a friend of Rome, you are welcome. = 欢迎你。我是奥古斯都，罗马帝国皇帝兼最高祭司。如果你是罗马的朋友，那么你将受到欢迎。
I offer this, for your consideration. = 我有项提议，希望你能考虑。
Hail. = 你好。
What do you want? = 你想做什么？
The Glory of Rome = 罗马荣耀
Rome = 罗马
Antium = 阿提乌姆
Cumae = 库迈
Neapolis = 那不勒斯
Ravenna = 拉维纳
Arretium = 亚雷提乌姆
Mediolanum = 米兰
Arpinum = 阿尔庇努姆
Circei = 科尔切伊
Setia = 赛提亚
Satricum = 赛崔克穆
Ardea = 阿尔黛雅
Ostia = 奥斯提亚
Velitrae = 维丽特莱
Viroconium = 韦洛克尼姆
Tarentum = 塔伦图姆
Brundisium = 布林迪西姆
Caesaraugusta = 凯撒奥古斯塔
Caesarea = 凯撒利亚
Palmyra = 帕尔米拉
Signia = 锡耶纳
Aquileia = 阿奎莱亚
Clusium = 克鲁西姆
Sutrium = 苏特留姆
Cremona = 克雷莫纳
Placentia = 普拉什提亚
Hispalis = 斯帕里斯
Artaxata = 阿萨克塔萨
Aurelianorum = 奥瑞拉诺茹姆
Nicopolis = 尼科波利斯
Agrippina = 阿格里皮纳
Verona = 维罗纳
Corfinium = 科菲纽姆
Treverii = 特雷维里
Sirmium = 舍米安
Augustadorum = 奥古斯塔多伦
Curia = 库里亚
Interrama = 英特拉姆
Adria = 亚德里亚
[relativeAmount]% Production towards any buildings that already exist in the Capital = 所有在首都建成的建筑在其他城市建造时[relativeAmount]%产能

Harun al-Rashid = 哈伦 · 拉希德
The world will be more beautiful without you. Prepare for war. = 哈里发的天空不允许有两轮太阳。弯刀所至，皆为吾土。
Fool! You will soon regret dearly! I swear it! = 蠢货！有一天你会后悔今天的所为！以汝之血拭我之刃！
You have won, congratulations. My palace is now in your possession, and I beg that you care well for the peacock. = 你胜利了，我现在把宫殿托付于你，不过别太得意，我会在地狱盯着你的！
Welcome foreigner, I am Harun Al-Rashid, Caliph of the Arabs. Come and tell me about your empire. = 欢迎你，陌生人！我是阿拉伯的统治者哈伦·拉希德。来吧——告诉我关于你们帝国的故事。
Come forth, let's do business. = 请上前来，让我们做成这笔买卖。
Peace be upon you. = 你好，希望你平安幸福。
Trade Caravans = 沙漠之舟
Mecca = 麦加
Medina = 麦地那
Damascus = 大马士革
Baghdad = 巴格达
Najran = 那基兰
Kufah = 库费
Basra = 巴士拉
Khurasan = 呼罗珊
Anjar = 安嘉尔
Fustat = 福斯塔
Aden = 亚丁
Yamama = 叶麻默
Muscat = 马斯喀特
Mansura = 曼苏拉
Bukhara = 布哈拉
Fez = 菲斯
Shiraz = 设拉子
Merw = 梅尔维
Balkh = 巴尔赫
Mosul = 摩苏尔
Aydab = 艾达布
Bayt = 贝特
Suhar = 苏哈尔
Taif = 塔伊夫
Hama = 哈玛
Tabuk = 塔布克
Sana'a = 萨纳
Shihr = 斯遏
Tripoli = 的黎波里
Tunis = 突尼斯
Kairouan = 凯鲁万
Algiers = 阿尔及尔
Oran = 奥兰
Arabia = 阿拉伯
[stats] from each Trade Route = 每条贸易路线 [stats]

George Washington = 乔治 · 华盛顿
Your wanton aggression leaves us no choice. Prepare for war! = 强大的国家有一种法律，弱小的国家则有另一种。要么与我们一样，要么选择毁灭，你接受还是反对？
You have mistaken our love of peace for weakness. You shall regret this! = 剑是我们维护自由的最后手段。自由绝不屈服于暴力！
The day...is yours. I hope you will be merciful in your triumph. = 今天...是属于您的日子。希望您能够在属于您的胜利之喜下大发慈悲。
The people of the United States of America welcome you. = 美利坚合众国的人民欢迎您。
Is the following trade of interest to you? = 我们来做笔交易你感兴趣吗？
Well? = 你好。
Manifest Destiny = 昭昭天命
Washington = 华盛顿
New York = 纽约
Boston = 波士顿
Philadelphia = 费城
Atlanta = 亚特兰大
Chicago = 芝加哥
Seattle = 西雅图
San Francisco = 旧金山
Los Angeles = 洛杉矶
Houston = 休斯敦
Portland = 波特兰
St. Louis = 圣路易斯
Miami = 迈阿密
Buffalo = 布法罗
Detroit = 底特律
New Orleans = 新奥尔良
Baltimore = 巴尔的摩
Denver = 丹佛
Cincinnati = 辛辛那提
Dallas = 达拉斯
Cleveland = 克里夫兰
Kansas City = 肯萨斯城
San Diego = 圣地亚哥
Las Vegas = 拉斯维加斯
Phoenix = 菲尼克斯
Albuquerque = 阿尔伯克基
Minneapolis = 明尼阿波丽斯
Pittsburgh = 匹兹堡
Oakland = 奥克兰
Tampa Bay = 坦帕湾
Orlando = 奥兰多
Tacoma = 塔科马
Santa Fe = 圣塔菲
Olympia = 奥林匹亚
Hunt Valley = 亨特谷
Springfield = 斯普林菲尔德
Palo Alto = 帕洛阿托
Centralia = 森特勒利亚
Spokane = 斯波坎
Jacksonville = 杰克逊维尔
Svannah = 萨凡纳
Charleston = 查尔斯顿
San Antonio = 圣安东尼奥
Anchorage = 安克雷奇
Sacramento = 萨克拉门托
Reno = 里诺
Salt Lake City = 盐湖城
Boise = 博伊西
Milwaukee = 密尔沃基
Santa Cruz = 圣克鲁斯
Little Rock = 小石城
America = 美利坚

Oda Nobunaga = 织田信长
I hereby inform you of our intention to wipe out your civilization from this world. = 顺我者昌，逆我者亡。洗净脖子甘心就戮吧。
Pitiful fool! Now we shall destroy you! = 凡触怒我者我必践之。
You were much wiser than I thought. = 人生五十载，去事恍如梦幻，天下之内，岂有长生不灭者。
We hope for a fair and just relationship with you, who are renowned for military bravery. = 非为我友，即为我敌。阁下请慎行，好自为之。
I would be grateful if you agreed on the following proposal. = 吾之珍宝阁下是否有兴致？
Oh, it's you... = 今日前来，不知有何见教。
Bushido = 武士道
Kyoto = 京都
Osaka = 大阪
Tokyo = 东京
Satsuma = 萨摩
Kagoshima = 鹿儿岛
Nara = 奈良
Nagoya = 名古屋
Izumo = 出云
Nagasaki = 长崎
Yokohama = 横滨
Shimonoseki = 下关
Matsuyama = 松山
Sapporo = 札幌
Hakodate = 函馆
Ise = 伊势
Toyama = 富山
Fukushima = 福岛
Suo = 周防
Bizen = 备前
Echizen = 越前
Izumi = 和泉
Omi = 近江
Echigo = 越后
Kozuke = 高崎
Sado = 佐渡
Kobe = 神户
Nagano = 长野
Hiroshima = 广岛
Takayama = 高山
Akita = 秋田
Fukuoka = 福冈
Aomori = 青森
Kamakura = 镰仓
Kochi = 高知
Naha = 那霸
Sendai = 仙台
Gifu = 岐阜
Yamaguchi = 山口
Ota = 大田
Tottori = 鸟取
Japan = 日本
Damage is ignored when determining unit Strength = 知晓单位强度时将会忽略单位损伤

Gandhi = 甘地
I have just received a report that large numbers of my troops have crossed your borders. = 我刚刚接到报告...我的部队已经来到你的领土 “做客” 了。
My attempts to avoid violence have failed. An eye for an eye only makes the world blind. = 我尽量避免暴力，但我失败了 ——— 以眼还眼只会让世界失去辨别善恶的能力。
You can chain me, you can torture me, you can even destroy this body, but you will never imprison my mind. = 你能锁住我，也能折磨我，甚至摧毁我的肉体，但你永远不能囚禁我的思想和灵魂。
Hello, I am Mohandas Gandhi. My people call me Bapu, but please, call me friend. = 你好，我是圣雄甘地，我的子民称我为"父亲"，但是，在这里，请叫我朋友。
My friend, are you interested in this arrangement? = 我亲爱的朋友，你喜欢这笔交易吗？
I wish you peace. = 祝你平安。
Population Growth = 人口增长
Delhi = 德里
Mumbai = 孟买
Vijayanagara = 毗奢耶那伽罗
Pataliputra = 华氏城
Varanasi = 瓦拉纳西
Agra = 阿格拉
Calcutta = 加尔各答
Lahore = 拉合尔
Bangalore = 班加罗尔
Hyderabad = 海得拉巴
Madurai = 马杜赖
Ahmedabad = 艾哈马达巴尔
Kolhapur = 克哈普尔
Prayaga = 普拉亚加
Ayodhya = 阿约提亚
Indraprastha = 因德拉普拉萨
Mathura = 马图拉
Ujjain = 乌贾因
Gulbarga = 古尔巴达
Jaunpur = 詹普尔
Rajagriha = 拉贾格里哈
Sravasti = 斯拉瓦斯蒂
Tiruchirapalli = 提鲁奇拉帕利
Thanjavur = 坦贾武尔
Bodhgaya = 菩提迦耶
Kushinagar = 库什纳加尔
Amaravati = 阿马拉瓦蒂
Gaur = 高尔
Gwalior = 瓜里奥尔
Jaipur = 斋布尔
Karachi = 卡拉奇
India = 印度
Unhappiness from number of Cities doubled = 城市数量导致的不满加倍

Otto von Bismarck = 奥托·冯·俾斯麦
I cannot wait until ye grow even mightier. Therefore, prepare for war! = 我们的斗争只可能有两种结果：要么敌人踏着我们的尸体过去，要么我们踏着敌人的尸体过去。所以，来场战争吧！
Corrupted villain! We will bring you into the ground! = 无知堕落的恶棍！我们将会把你重重摔在地上！
Germany has been destroyed. I weep for the future generations. = 我们也许会毁灭，但当我们毁灭时将会把整个世界捆在一起，一同跳入火坑。
Guten tag. In the name of the great German people, I bid you welcome. = 早上好，我代表伟大的德意志人民，向您问好。
It would be in your best interest, to carefully consider this proposal. = 我想这可能对你有利，所以认真考虑下吧。
What now? = 现在要干什么？
So, out with it! = 所以，滚出这里！
Furor Teutonicus = 条顿狂热
Berlin = 柏林
Hamburg = 汉堡
Munich = 慕尼黑
Cologne = 科隆
Frankfurt = 法兰克福
Essen = 埃森
Dortmund = 多特蒙德
Stuttgart = 斯图加特
Düsseldorf = 杜塞尔多夫
Bremen = 不来梅
Hannover = 汉诺威
Duisburg = 杜伊斯堡
Leipzig = 莱比锡
Dresden = 德累斯顿
Bonn = 波恩
Bochum = 波鸿
Bielefeld = 比勒菲尔德
Karlsruhe = 卡尔斯鲁厄
Gelsenkirchen = 盖尔森基兴
Wiesbaden = 威斯巴登
Münster = 芒斯特
Rostock = 罗斯托克
Chemnitz = 开姆尼斯
Braunschweig = 布伦瑞克
Halle = 哈雷
Mönchengladbach = 门兴格拉德巴赫
Kiel = 基尔
Wuppertal = 伍珀塔尔
Freiburg = 弗莱堡
Hagen = 哈根
Erfurt = 埃尔福特
Kaiserslautern = 凯泽斯劳滕
Kassel = 卡塞尔
Oberhausen = 奥伯豪森
Hamm = 哈姆
Saarbrücken = 萨尔布吕肯
Krefeld = 克雷费尔德
Pirmasens = 皮尔马森斯
Potsdam = 波茨坦
Solingen = 佐林根
Osnabrück = 奥斯纳布吕克
Ludwigshafen = 路德维希港
Leverkusen = 勒沃库森
Oldenburg = 奥尔登堡
Neuss = 诺伊斯
Mülheim = 米尔海姆
Darmstadt = 达姆施塔特
Herne = 黑尔纳
Würzburg = 乌兹堡
Recklinghausen = 雷克林豪森
Göttingen = 哥廷根
Wolfsburg = 沃尔夫斯堡
Koblenz = 科布伦茨
Hildesheim = 希尔德斯海姆
Erlangen = 埃尔朗根
Germany = 德意志
with [amount]% chance = 有[amount]%概率
When conquering an encampment, earn [amount] Gold and recruit a Barbarian unit = 从被占领的蛮族营地中俘获一个蛮族并获得[amount]金钱
[relativeAmount]% maintenance costs = [relativeAmount]% 维护费用

Suleiman I = 苏莱曼一世
Your continued insolence and failure to recognize and preeminence leads us to war. = 你的无能，加上你的愚昧与无知，使我们对你发动战争。
Good. The world shall witness the incontestable might of my armies and the glory of the Empire. = 很好，世界将会见证我们的军队无与伦比的力量与帝国之荣光！
Ruin! Ruin! Istanbul becomes Iram of the Pillars, remembered only by the melancholy poets. = 废墟，废墟！曾被誉为伊斯兰教之中心的伊斯坦布尔，如今只有忧郁的诗人才能想起。
From the magnificence of Topkapi, the Ottoman nation greets you, stranger! I'm Suleiman, Kayser-I Rum, and I bestow upon you my welcome! = 在托普卡利的壮丽之下，奥斯曼帝国向您致敬，陌生人！我是苏莱曼一世，在这里，我表示对您的欢迎！
Let us do business! Would you be interested? = 让我们做些威尼斯商人要做的事吧，你对这个交易怎么看？
Barbary Corsairs = 巴巴里海盗
Istanbul = 伊斯坦布尔
Edirne = 埃迪尔内
Ankara = 安卡拉
Bursa = 布尔萨
Konya = 科尼亚
Samsun = 萨姆松
Gaziantep = 加济安泰普
Diyarbakır = 迪亚巴克尔
Izmir = 伊兹密尔
Kayseri = 开塞利
Malatya = 马拉蒂亚
Mersin = 梅尔辛
Antalya = 安塔利亚
Zonguldak = 宗古尔达克
Denizli = 登尼资里
Ordu = 奥尔杜
Muğla = 穆希亚
Eskişehir = 埃斯基谢希尔
Inebolu = 伊内博卢
Sinop = 锡诺普
Adana = 阿达纳
Artvin = 阿尔特温
Bodrum = 博德鲁姆
Eregli = 埃雷利
Silifke = 锡利夫凯
Sivas = 锡瓦斯
Amasya = 阿马西亚
Marmaris = 马尔马里斯
Trabzon = 特拉布宗
Erzurum = 埃尔祖鲁姆
Urfa = 乌尔法
Izmit = 伊兹米特
Afyonkarahisar = 阿菲永卡拉希萨尔
Bitlis = 比特利斯
Yalova = 亚洛瓦
The Ottomans = 奥斯曼
When defeating a [mapUnitFilter] unit, earn [amount] Gold and recruit it = 在击败[mapUnitFilter]单位后，可以掠夺[amount]金钱并将其俘获

Sejong = 李裪
Jip-hyun-jun (Hall of Worthies) will no longer tolerate your irksome behavior. We will liberate the citizens under your oppression even with force, and enlighten them! = 议政府无法容忍你令人厌恶的行为，我们将用武力解放你的人民，并给予他们启发！
Foolish, miserable wretch! You will be crushed by this country's magnificent scientific power! = 令人可怜的蠢货，你的国家将被科学带来的风暴摧毁！
Now the question is who will protect my people. A dark age has come. = 现在的问题是，谁来保护我们的国民？黑暗时代来临了。
Welcome to the palace of Choson, stranger. I am the learned King Sejong, who looks after his great people. = 欢迎来到朝鲜，陌生人！我是世宗皇帝，我将永远庇护我的人民。
We have many things to discuss and have much to benefit from each other. = 我们有很多事情需要讨论，还可以从中受益。
Oh, it's you = 哦，是你。
Scholars of the Jade Hall = 集贤殿学士
Seoul = 首尔
Busan = 釜山
Jeonju = 全州
Daegu = 大邱
Pyongyang = 平壤
Kaesong = 开城
Suwon = 水原
Gwangju = 光州
Gangneung = 江陵
Hamhung = 咸兴
Wonju = 原州
Ulsan = 蔚山
Changwon = 昌原
Andong = 安东
Gongju = 公州
Haeju = 海州
Cheongju = 清州
Mokpo = 木浦
Dongducheon = 东豆川
Geoje = 巨济
Suncheon = 顺天
Jinju = 晋州
Sangju = 尚州
Rason = 罗先
Gyeongju = 庆州
Chungju = 忠州
Sacheon = 泗川
Gimje = 金堤
Anju = 安州
Korea = 朝鲜
Receive a tech boost when scientific buildings/wonders are built in capital = 每当在首都建成科研建筑 / 奇观时立刻获得一次科研点数奖励

Hiawatha = 海华沙
You are a plague upon Mother Earth! Prepare for battle! = 你是大地母亲的祸害！准备战斗吧，蠢货！
You evil creature! My braves will slaughter you! = 你这个生物浑身散发着邪恶，我将用我的勇气将你置于死地！
You have defeated us... but our spirits will never be vanquished! We shall return! = 你摧毁了我们的家园...但是，我们的精神将永远存在！我们会回来的！
Greetings, stranger. I am Hiawatha, speaker for the Iroquois. We seek peace with all, but we do not shrink from war. = 你好，陌生人，我是海华沙，易洛魁人的代表。我们崇尚和平，但绝不会因战争而退缩。
Does this trade work for you, my friend? = 朋友，喜欢这项交易吗？
The Great Warpath = 林间潜行
Onondaga = 奥内达加
Osininka = 奥斯尼卡
Grand River = 格兰德里弗
Akwesasme = 阿卡维萨梅
Buffalo Creek = 布法罗溪
Brantford = 弗兰特福德
Montreal = 蒙特利尔
Genesse River = 日内瓦河
Canandaigua Lake = 卡南代瓜湖
Lake Simcoe = 西姆斯湖
Salamanca = 萨拉曼卡
Gowanda = 戈万达
Cuba = 古巴
Akron = 阿克隆
Kanesatake = 凯恩斯塔克
Ganienkeh = 加尼恩科
Cayuga Castle = 卡尤加
Chondote = 因地特
Canajoharie = 卡纳若哈利
Nedrow = 奈德罗
Oneida Lake = 奥内加湖
Kanonwalohale = 卡侬瓦罗哈勒
Green Bay = 绿湾
Southwold = 南沃德
Mohawk Valley = 莫霍克山谷
Schoharie = 肖哈里
Bay of Quinte = 昆特湾
Kanawale = 卡纳瓦勒
Kanatsiokareke = 卡纳齐奥卡列克
Tyendinaga = 泰恩迪纳加
Hahta = 哈塔
Iroquois = 易洛魁
All units move through Forest and Jungle Tiles in friendly territory as if they have roads. These tiles can be used to establish City Connections upon researching the Wheel. = 单位在己方森林和丛林地块上移动时视同在道路上移动，此类地块在研究轮子科技后可建立城市连接

Darius I = 大流士一世
Your continue existence is an embarrassment to all leaders everywhere! You must be destroyed! = 你的存在本身就是一出悲剧，让我来给你画上句点！
Curse you! You are beneath me, son of a donkey driver! I will crush you! = 我诅咒你...你不过是我足下之人，你这个驴的儿子！
You mongrel! Cursed be you! The world will long lament your heinous crime! = 你就是个杂种！我将永世把你诅咒，世界将会悲叹你的邪恶行径！！
Peace be on you! I am Darius, the great and outstanding king of kings of great Persia... but I suppose you knew that. = 和平永伴汝身...我是大流士，波斯最伟大的皇帝...我希望你知道这一点。
In my endless magnanimity, I am making you this offer. You agree, of course? = 在我的容忍范围里，我将给你一个很棒的报价，你将会同意的，不是吗？
Good day to you! = 祝你有美好的一天！
Ahh... you... = 切...你好......
Achaemenid Legacy = 阿契美尼德王朝的遗产
Persepolis = 波斯波利斯
Parsagadae = 帕萨加迪
Susa = 苏萨
Ecbatana = 埃克巴坦那
Tarsus = 塔苏斯
Gordium = 戈尔迪乌姆
Bactra = 巴克特拉
Sardis = 萨迪斯
Ergili = 尔吉利
Dariushkabir = 达里什卡比尔
Ghulaman = 古拉曼
Zohak = 佐克
Istakhr = 伊斯塔赫
Jinjan = 金简
Borazjan = 博拉兹詹
Herat = 赫拉特
Dakyanus = 达基亚努斯
Bampur = 班布尔
Turengtepe = 图伦泰佩
Rey = 雷伊
Thuspa = 图斯帕
Hasanlu = 哈桑卢
Gabae = 加巴埃
Merv = 梅尔夫
Behistun = 贝希斯顿
Kandahar = 坎大哈
Altintepe = 阿尔滕泰佩
Bunyan = 班扬
Charsadda = 恰尔萨达
Uratyube = 乌拉秋贝
Dura Europos = 杜拉欧罗普斯
Aleppo = 阿勒颇
Qatna = 盖特纳
Kabul = 喀布尔
Capisa = 卡皮萨
Kyreskhata = 屈列斯哈塔
Marakanda = 马拉坎达
Peshawar = 白沙瓦
Van = 范
Pteira = 普泰拉
Arshada = 阿尔沙达
Artakaona = 阿塔考纳
Aspabota = 阿斯帕博塔
Autiyara = 奥蒂亚拉
Bagastana = 巴加斯塔纳
Baxtri = 巴克特里
Darmasa = 达马萨
Daphnai = 达芬奈
Drapsaka = 德拉撒卡
Eion = 艾昂
Gandutava = 甘杜塔瓦
Gaugamela = 高加美拉
Harmozeia = 哈莫奇亚
Ekatompylos = 埃卡托普罗斯
Izata = 伊扎塔
Kampada = 坎帕达
Kapisa = 卡皮萨
Karmana = 卡玛纳
Kounaxa = 库那萨
Kuganaka = 库加拿卡
Nautaka = 诺塔卡
Paishiyauvada = 帕西亚威达
Patigrbana = 帕瓦格班纳
Phrada = 弗拉达
Persia = 波斯
during a Golden Age = 在黄金时代期间

Kamehameha I = 卡美哈梅哈一世
The ancient fire flashing across the sky is what proclaimed that this day would come, though I had foolishly hoped for a different outcome. = 我愚蠢地期盼，希望还有其他可能；但当天火燎原之时，审判之日终将来临。
It is obvious now that I misjudged you and your true intentions. = 显而易见，我和我的人民都看错了你。
The hard-shelled crab yields, and the lion lies down to sleep. Kanaloa comes for me now. = 硬壳蟹出了壳，狮子躺下睡觉，卡拉罗那来寻找我了。
Aloha! Greetings and blessings upon you, friend. I am Kamehameha, Great King of this strand of islands. = 哦吼！衷心的祝福你！我是卡美哈梅哈，这片岛屿上最伟大的王！
Come, let our people feast together! = 来吧，让我们的人民饱餐一顿！
Welcome, friend! = 你好！朋友！
Wayfinding = 海路探寻
Honolulu = 火奴鲁鲁
Samoa = 萨摩亚
Tonga = 汤加
Nuku Hiva = 努库希瓦
Raiatea = 拉亚泰亚
Aotearoa = 奥特亚罗阿
Tahiti = 塔希提
Hilo = 希洛
Te Wai Pounamu = 特威庞拉姆
Rapa Nui = 拉帕努伊
Tuamotu = 土阿莫图
Rarotonga = 拉罗汤加
Tuvalu = 图瓦卢
Tubuai = 图布艾
Mangareva = 曼加雷瓦
Oahu = 瓦胡岛
Kiritimati = 基里蒂马蒂
Ontong Java = 昂通爪哇
Niue = 纽埃
Rekohu = 雷科胡
Rakahanga = 拉卡杭阿
Bora Bora = 波拉波拉岛
Kailua = 凯卢阿
Uvea = 宇部
Futuna = 富图纳
Rotuma = 罗图马
Tokelau = 托克劳群岛
Lahaina = 拉海纳
Bellona = 贝洛纳
Mungava = 蒙加瓦
Tikopia = 蒂科皮亚
Emae = 埃马伊
Kapingamarangi = 卡平阿马兰吉
Takuu = 塔库
Nukuoro = 努库奥罗
Sikaiana = 锡卡亚纳
Anuta = 阿努塔
Nuguria = 努古里亚
Pileni = 皮莱尼
Nukumanu = 努库马努
Polynesia = 波利尼西亚
starting from the [era] = 从[era]开始
Enables embarkation for land units = 陆军单位拥有船运能力
Enables [mapUnitFilter] units to enter ocean tiles = 允许[mapUnitFilter]单位进入海洋
Normal vision when embarked = 下海时视野正常
within [amount] tiles of a [tileFilter] = 在[tileFilter][amount]格范围内

Ramkhamhaeng = 兰甘亨
You lowly, arrogant fool! I will make you regret of your insolence! = 你这个卑鄙自大的傻瓜！我会让你后悔你的傲慢！
You scoundrel! I shall prepare to fend you off! = 无赖！我将把你驱逐！
Although I lost, my honor shall endure. I wish you good luck. = 虽然我输了，但我的荣誉将永存。祝你好运。
I, Pho Kun Ramkhamhaeng, King of Siam, consider it a great honor that you have walked to visit my country of Siam. = 我，暹罗国王兰甘亨，认为您能来访问我的国家是一种莫大的荣幸。
Greetings. I believe this is a fair proposal for both parties. What do you think? = 你好，我相信这对双方都是一个公平的建议。你怎么认为？
Welcome. = 欢迎。
Father Governs Children = 君父政治
Sukhothai = 素可泰
Si Satchanalai = 西萨查那莱
Muang Saluang = 孟沙隆
Lampang = 南邦
Phitsanulok = 彭世洛
Kamphaeng Pet = 甘烹碧
Nakhom Chum = 那空春
Vientiane = 万象
Nakhon Si Thammarat = 洛坤
Martaban = 马达班
Nakhon Sawan = 那空沙旺
Chainat = 猜纳
Luang Prabang = 琅勃拉邦
Uttaradit = 程逸
Chiang Thong = 江通
Phrae = 帕府
Nan = 难府
Tak = 达府
Suphanburi = 素攀武里
Hongsawadee = 洪萨瓦迪
Thawaii = 塔瓦伊
Ayutthaya = 阿尤图亚
Taphan Hin = 塔潘欣
Uthai Thani = 乌泰他尼
Lap Buri = 拉普武里
Ratchasima = 叻差马
Ban Phai = 班派
Loci = 娄开
Khon Kaen = 孔敬
Surin = 素辇
Siam = 暹罗
[relativeAmount]% [stat] from City-States = [relativeAmount]%[stat]来自城邦
Military Units gifted from City-States start with [amount] XP = 城邦赠送的军事单位起始拥有[amount]经验

Isabella = 伊莎贝拉
God will probably forgive you... but I shall not. Prepare for war. = 上帝可能会原谅你，但我不会。准备战争吧！
Repugnant spawn of the devil! You will pay! = 令人憎恶的恶魔之子！你会付出代价的！
If my defeat is, without any doubt, the will of God, then I will accept it. = 如果我的失败，是来自无可置疑的上帝旨意，那么我将接受这命运的恶意。
God blesses those who deserve it. I am Isabel of Spain. = 上帝保佑那些应得的人，我是西班牙的伊莎贝拉。
I hope this deal will receive your blessing. = 我希望这笔交易能得到你的祝福。
Seven Cities of Gold = 黄金七城
Madrid = 马德里
Barcelona = 巴塞罗那
Seville = 塞维利亚
Cordoba = 科尔多瓦
Toledo = 托莱多
Santiago = 圣地亚哥-德-孔波斯特拉
Murcia = 穆尔西亚
Valencia = 瓦伦西亚
Zaragoza = 萨拉戈萨
Pamplona = 潘普洛纳
Vitoria = 维多利亚
Santander = 桑坦德
Oviedo = 奥维耶多
Jaen = 哈恩
Logroño = 洛格罗尼奥
Valladolid = 巴利亚多利德
Palma = 帕尔马
Teruel = 特鲁埃尔
Almeria = 阿尔梅里亚
Leon = 莱昂
Zamora = 萨莫拉
Mida = 米达
Lugo = 卢戈
Alicante = 阿里坎特
Càdiz = 卡迪斯
Eiche = 艾什
Alcorcon = 艾科坎
Burgos = 布尔戈斯
Vigo = 维哥
Badajoz = 巴达霍斯
La Coruña = 拉科鲁尼亚
Guadalquivir = 瓜达尔基维尔
Bilbao = 毕尔巴鄂
San Sebastian = 圣塞巴斯蒂安
Granada = 格拉纳达
Mérida = 梅里达
Huelva = 韦尔瓦
Ibiza = 伊维萨岛
Las Palmas = 拉斯帕尔马斯
Tenerife = 特内里费岛
Spain = 西班牙
100 Gold for discovering a Natural Wonder (bonus enhanced to 500 Gold if first to discover it) = 每发现一座自然奇观+100金钱(若为第一个发现该自然奇观的文明，奖励则增加至500金钱)
[stats] for every known Natural Wonder = 每个已知的自然奇观[stats]
[relativeAmount]% Yield from every [tileFilter/buildingFilter] = [relativeAmount]%来自每个[tileFilter/buildingFilter]的产出

Askia = 阿斯基亚
You are an abomination to heaven and earth, the chief of ignorant savages! You must be destroyed! = 你是天地之恨，无知的野蛮人之首！你必须被毁灭！
Fool! You have doomed your people to fire and destruction! = 傻瓜！你注定了你的人民要被毁灭！
We have been consumed by the fires of hatred and rage. Enjoy your victory in this world - you shall pay a heavy price in the next! = 我们被仇恨和愤怒的火焰吞噬了。享受你在这个世界上的胜利吧-下一次你将付出沉重的代价！
I am Askia of the Songhai. We are a fair people - but those who cross us will find only destruction. You would do well to avoid repeating the mistakes others have made in the past. = 我是桑海的阿斯基亚。我们是一个公平的民族，但是那些越过我们的人只会找到毁灭。你最好避免重蹈别人过去的覆辙。
Can I interest you in this deal? = 我能让你对这笔交易感兴趣吗？
River Warlord = 江河霸主
Gao = 加奥
Tombouctu = 廷巴克图
Jenne = 延内
Taghaza = 塔阿扎
Tondibi = 汤迪比
Kumbi Saleh = 昆比-萨累
Kukia = 库基亚
Walata = 瓦拉塔
Tegdaoust = 泰格道斯特
Argungu = 阿尔贡古
Gwandu = 关杜
Kebbi = 凯比
Boussa = 布萨
Motpi = 莫特皮
Bamako = 巴马科
Wa = 瓦城
Kayes = 卡耶斯
Awdaghost = 奥达赫斯特
Ouadane = 瓦丹
Dakar = 达喀尔
Tadmekket = 塔得迈卡
Tekedda = 塔凯达
Kano = 卡努
Agadez = 阿盖达兹
Niamey = 尼亚美
Torodi = 托罗迪
Ouatagouna = 瓦塔古纳
Dori = 多里
Bamba = 班巴
Segou = 塞古
Songhai = 桑海
Receive triple Gold from Barbarian encampments and pillaging Cities = 摧毁蛮族营地及劫掠城市时获得三倍金钱
Defense bonus when embarked = 在船运状态时防御力强化

Genghis Khan = 孛儿只斤·铁木真
You stand in the way of my armies. Let us solve this like warriors! = 你挡住了我的军队，让我们像勇士一样解决这个问题！所有青草覆盖的地方，都是我的牧马之地。
No more words. Today, Mongolia charges toward your defeat. = 人生最大的快乐莫过于到处追杀敌人，抢夺他们的土地财富，听着他们的妻儿哭泣。你的失败从一开始就是注定的！
You have hobbled the Mongolian clans. My respect for you nearly matches the loathing. I am waiting for my execution. = 你使蒙古族人步履蹒跚。我对你的尊敬几乎与我的厌恶相符。我等待处决。
I am Temuujin, conqueror of cities and countries. Before me lie future Mongolian lands. Behind me is the only cavalry that matters. = 你的心胸有多宽广，你的战马就能驰骋多远。我是成吉思汗铁木真！
I am not always this generous, but we hope you take this rare opportunity we give you. = 我并不总是这么慷慨，但我们希望你能抓住我们给你的这个难得的机会。
So what now? = 现在要做些什么？
Mongol Terror = 杀戮铁骑
Karakorum = 哈拉和林
Beshbalik = 别失八里
Turfan = 吐鲁番
Hsia = 夏城
Old Sarai = 拔都萨莱
New Sarai = 新萨莱
Tabriz = 大不里士
Tiflis = 第比利斯
Otrar = 讹答剌
Sanchu = 桑楚
Kazan = 喀山
Almarikh = 阿尔马里赫
Ulaanbaatar = 乌兰巴托
Hovd = 科布多
Darhan = 达尔汗
Dalandzadgad = 达兰扎达嘎德
Mandalgovi = 曼达勒戈壁
Choybalsan = 乔巴山
Erdenet = 额尔登特
Tsetserieg = 车车尔勒格
Baruun-Urt = 西乌尔特
Ereen = 埃林
Batshireet = 巴特西雷特
Choyr = 乔伊尔
Ulaangom = 乌兰固木
Tosontsengel = 托孙臣格勒
Altay = 阿尔泰
Uliastay = 乌里雅苏台
Bayanhongor = 巴彦洪戈尔
Har-Ayrag = 哈尔艾拉格
Nalayh = 纳来哈
Tes = 泰斯
Mongolia = 蒙古
+30% Strength when fighting City-State units and cities = 对战城邦单位或攻击城邦时+30%战斗力

Montezuma I = 蒙特祖玛一世
Xi-miqa-can! Xi-miqa-can! Xi-miqa-can! (Die, die, die!) = 西米嘎嘎！西米嘎嘎！西米嘎嘎！(颤抖吧，毁灭吧，死亡吧！)
Excellent! Let the blood flow in raging torrents! = 太好了！让血在汹涌的洪流中奔腾吧!
Monster! Who are you to destroy my greatness? = 孽畜！汝是何人？胆敢毁我基业！
What do I see before me? Another beating heart for my sacrificial fire. = 将跳动的心脏举得高高，用牺牲之火来炙烧燎烤，这是我们的待客之道！
Accept this agreement or suffer the consequences. = 接受这个协议否则后果自负。
Welcome, friend. = 欢迎您，我最尊贵的朋友！
Sacrificial Captives = 人牲献祭
Tenochtitlan = 特诺奇提特兰
Teotihuacan = 特奥蒂瓦坎
Tlatelolco = 特拉特洛尔科
Texcoco = 特斯科科
Tlaxcala = 特拉斯卡拉
Calixtlahuaca = 卡利斯特拉瓦卡
Xochicalco = 霍奇卡尔科
Tlacopan = 特拉科潘
Atzcapotzalco = 阿茨卡波察尔科
Tzintzuntzan = 辛祖坦
Malinalco = 马里纳尔可
Tamuin = 塔穆因
Teayo = 迪尤
Cempoala = 森波阿拉
Chalco = 查尔科
Tlalmanalco = 特拉马纳科
Ixtapaluca = 伊斯塔帕卢卡
Huexotla = 韦霍特拉
Tepexpan = 特佩斯潘
Tepetlaoxtoc = 特佩老克斯托
Chiconautla = 吉哥诺德拉
Zitlaltepec = 齐拉特佩克
Coyotepec = 科约特佩克
Tequixquiac = 特基斯基阿克
Jilotzingo = 希罗京格
Tlapanaloya = 特拉帕纳洛亚
Tultitan = 图尔提坦
Ecatepec = 埃克泰佩克
Coatepec = 科特佩
Chalchiuites = 查尔奇亚派
Chiauhita = 恰希塔
Chapultepec = 查普特佩克
Itzapalapa = 伊扎帕拉帕
Ayotzinco = 阿约特津科
Iztapam = 伊斯塔帕
Aztecs = 阿兹特克
Earn [amount]% of killed [mapUnitFilter] unit's [costOrStrength] as [civWideStat] = 击杀敌方[mapUnitFilter]单位后可获得[civWideStat]（ ≈ 已击杀单位的[costOrStrength] × [amount]%）

Pachacuti = 帕查库特克
Resistance is futile! You cannot hope to stand against the mighty Incan empire. If you will not surrender immediately, then prepare for war! = 抵抗是徒劳的！你不能指望对抗强大的印加帝国。如果你不马上投降，那就准备开战吧！
Declare war on me?!? You can't, because I declare war on you first! = 向我宣战？！？你不能，因为我先向你宣战！
How did you darken the sun? I ruled with diligence and mercy—see that you do so as well. = 你为何要遮掩太阳的光芒？我以勤勉和仁慈的心统治着你们，你们也要这样做。
How are you? You stand before Pachacuti Inca Yupanqui. = 你好吗？你站在帕查库特克·印卡·尤潘基面前。
The Incan people offer this fair trade. = 印加人提供这种公平贸易。
How are you doing? = 你好吗？
What do you want now? = 你现在需要什么？
Great Andean Road = 山地路网
Cuzco = 库斯科
Tiwanaku = 蒂瓦纳科
Machu = 马丘比丘
Ollantaytambo = 奥扬泰坦博
Corihuayrachina = 科里瓦伊拉奇纳
Huamanga = 瓦曼加
Rumicucho = 鲁米库乔
Vilcabamba = 维尔卡班巴
Vitcos = 维特科斯
Andahuaylas = 安达韦拉斯
Ica = 伊卡
Arequipa = 阿雷基帕
Nasca = 纳斯卡
Atico = 阿蒂科
Juli = 朱利
Chuito = 丘伊托
Chuquiapo = 丘基亚波
Huanuco Pampa = 瓦努科潘帕
Tamboccocha = 坦博科查
Huaras = 瓦拉斯
Riobamba = 里奥班巴
Caxamalca = 卡克萨马尔卡
Sausa = 绍萨
Tambo Colorado = 坦博科罗拉多
Huaca = 瓦卡
Tumbes = 通贝斯
Chan Chan = 昌昌
Sipan = 西潘
Pachacamac = 帕查卡马克
Llactapata = 莱拉塔帕塔
Pisac = 皮萨克
Kuelap = 库埃拉普
Pajaten = 帕亚滕
Chucuito = 丘奎托
Choquequirao = 乔克基朗
Inca = 印加
Units ignore terrain costs when moving into any tile with Hills = 单位进入丘陵地块不消耗额外移动力
[relativeAmount]% maintenance on road & railroads = 道路和铁路维护费变为[relativeAmount]%
No Maintenance costs for improvements in [tileFilter] tiles = 在[tileFilter]地块的设施无维修费用

Harald Bluetooth = 蓝牙哈拉尔
If I am to be honest, I tire of those pointless charades. Why don't we settle our disputes on the field of battle, like true men? Perhaps the skalds will sing of your valor... or mine! = 坦率地说，我厌倦了那些毫无意义的哑谜。真的男人，解决争端的唯一方式就是拳头。也许吟游诗人们会唱诵你的英勇...或者我的！
Ahahah! You seem to show some skills of a true Viking! Too bad that I'll probably kill you! = 啊哈！你似乎展示了一个真正海盗的实力！可惜我会杀了你！
Loki must have stood by you, for a common man alone could not have defeated me... Oh well! I will join the einherjar in Valhalla and feast, while you toil away here. = 我的失败，是因为洛基的诡计，而非凡夫俗子的你的努力！我将成为不朽，矗立在英灵殿里，俯视着你的可笑与滑稽。
Harald Bluetooth bids you welcome to his lands, a Viking unlike any the seas and lands have ever known! Hah, are you afraid? = 蓝牙哈拉尔，一个隐没在海洋和大地之间的维京海盗，欢迎你来到他的土地！哈，你害怕吗？
This is a fine deal! Even a drunk beggar would agree! = 这是个好交易！即使是喝醉的乞丐也会同意！
Hail to you. = 向你致敬。
Viking Fury = 维京狂暴
Copenhagen = 哥本哈根
Aarhus = 奥胡斯
Kaupang = 考庞
Ribe = 里伯
Viborg = 维堡
Tunsberg = 通斯贝尔斯
Roskilde = 罗斯基勒
Hedeby = 赫德比
Oslo = 奥斯陆
Jelling = 耶灵
Truso = 特鲁索
Bergen = 卑尔根
Faeroerne = 法罗尔纳
Reykjavik = 雷克雅维克
Trondheim = 特隆赫姆
Godthab = 戈塔布
Helluland = 赫卢兰
Lillehammer = 利勒哈默尔
Markland = 马克兰
Elsinore = 埃尔西诺
Sarpsborg = 萨尔普斯堡
Odense = 欧登塞
Aalborg = 奥尔堡
Stavanger = 斯塔万格
Vorbasse = 沃尔巴塞
Schleswig = 石勒苏益格
Kristiansand = 克里斯蒂安桑
Halogaland = 卤加兰
Randers = 兰讷斯
Fredrikstad = 腓特烈斯塔
Kolding = 科灵
Horsens = 霍尔森斯
Tromsoe = 特罗姆瑟
Vejle = 瓦埃勒
Koge = 克厄
Sandnes = 桑内斯
Holstebro = 霍尔斯特布罗
Slagelse = 斯拉格尔
Drammen = 德拉门
Hillerod = 希勒勒
Sonderborg = 松德堡
Skien = 希恩
Svendborg = 斯文堡
Holbaek = 霍尔贝克
Hjorring = 约林
Fladstrand = 弗拉德斯特兰
Haderslev = 哈德斯莱乌
Ringsted = 灵斯泰兹
Skrive = 斯克里夫
Denmark = 丹麦
[amount] Movement point cost to disembark = 陆军单位在登陆时消耗[amount]移动力
No movement cost to pillage = 劫掠不消耗移动力

You leave us no choice. War it must be. = 你让我们别无选择。只有战争。
Very well, this shall not be forgotten. = 很好，我们绝不会忘记！
I guess you weren't here for the sprouts after all... = 我想你不是来这里生根发芽的...
Brussels = 布鲁塞尔

And so the flower of Florence falls to barbaric hands... = 可恨佛罗伦萨之花落入了蛮族手中...
Florence = 佛罗伦萨

So this is how it feels to die... = 所以这就是死亡的感觉...
Hanoi = 河内

Unacceptable! = 这是不可接受的！

Today, the Malay people obey you, but do not think this is over... = 今天，马来亚的人民将臣服于你，但这并不是结束...
Kuala Lumpur = 吉隆坡

Perhaps now we will find peace in death... = 也许我们只能在死亡中寻找和平...
Lhasa = 拉萨

You fiend! History shall remember this! = 你是个恶魔！历史将记住这一点！
Milan = 米兰

We were too weak to protect ourselves... = 我们的弱小就是一个错误，惟有强大才能保护自己。
Quebec City = 魁北克

I have failed. May you, at least, know compassion towards our people. = 我失败了。希望你至少知道怜惜我的子民。
Cape Town = 开普敦

The day of judgement has come to us. But rest assured, the same will go for you! = 审判之日到了。不过，请放心，这同样适用于你！
Helsinki = 赫尔辛基

Ah, Gods! Why have you forsaken us? = 啊，上帝！你为什么抛弃我们！
Manila = 马尼拉

Congratulations, conqueror. This tribe serves you now. = 恭喜你，征服者。这个部落任君驱使。
Mogadishu = 摩加迪沙

I have to do this, for the sake of progress if nothing else. You must be opposed! = 为了进步，我这样做别无选择。你站在错误的一面！
You can see how fruitless this will be for you... right? = 你可以看到这对你来说是多么的徒劳...对吗？
May God grant me these last wishes - peace and prosperity for Brazil. = 愿上帝赐予我这些遗愿——巴西的和平与繁荣。
Rio de Janeiro = 里约热内卢

After thorough deliberation, Australia finds itself at a crossroads. Prepare yourself, for war is upon us. = 经过深思熟虑，澳大利亚发现自己正处在一个十字路口。准备好了，战争就要来了。
We will mobilize every means of resistance to stop this transgression against our nation! = 我们将动员一切抵抗手段，制止这种对我们国家的侵犯！
The principles for which we have fought will survive longer than any nation you could ever build. = 我们为之战斗的信念将比任何一个国家都要长久。
Sydney = 悉尼

I will enjoy hearing your last breath as you witness the destruction of your realm! = 当你的王国覆灭之时，我将亲耳聆听你最后的呻吟！
Why do we fight? Because Inanna demands it. Now, witness the power of the Sumerians! = 为什么我们要战斗？因为伊南娜女神的召唤。现在，见证苏美尔人的力量吧！
What treachery has struck us? No, what evil? = 哪个背叛者袭击了我们？不，多么邪恶！
Ur = 乌尔

In responding to the unstinting malignancy that has heretofore defined your relationship with Canada, we can have no recourse but war! = 作为对你到目前为止对加拿大毫不掩饰的恶意的回应，我们只能诉诸战争！
As we can reach no peaceful resolution with you, Canada must turn, with reluctance, to war. = 由于我们无法与你达成和平解决方案，加拿大只能不情愿地选择战争。
I regret not defending my country to the last, although it was not of use. = 后悔没有把祖国保卫到底，虽然这并没什么用。
Vancouver = 温哥华

You have revealed your purposes a bit too early, my friend... = 你暴露你的野心有点太早了，我的朋友...
A wrong calculation, on my part. = 我算错了，你赢了。
Venice = 威尼斯

They will write songs of this.... pray that they shall be in your favor. = 他们会为此写首歌...祈祷他们对你有利。
Antwerp = 安特卫普

How barbaric. Those who live by the sword shall perish by the sword. = 多么野蛮！因剑而生者必因剑而亡。
Genoa = 热那亚

We... defeated? No... we had so much work to do! = 我们......被打败了？不.....我们还有很多工作要做！
Kathmandu = 加德满都

Perhaps, in another world, we could have been friends... = 也许，在另一个世界里，我们可以成为朋友吧......
Singapore = 新加坡

We never fully trusted you from the start. = 从一开始我们就不完全信任你。
Tyre = 推罗

May the Heavens forgive you for inflicting this humiliation to our people. = 愿上帝宽恕你对我们人民的羞辱。
Zanzibar = 桑给巴尔

How could we fall to the likes of you?! = 我们怎么会落到你这样的人手里？！
Almaty = 阿拉木图

Let's have a nice little War, shall we? = 让我们来一场小小的战争，好吗？
If you need your nose bloodied, we'll happily serve. = 如果你需要流鼻血，我们很乐意为你服务。
The serbian guerilla will never stop haunting you! = 塞尔维亚游击队永远不会停止骚扰你！
Belgrade = 贝尔格莱德

War lingers in our hearts. Why carry on with a false peace? = 战争在我们心中萦绕。为什么要继续虚假的和平？
You gormless radger! You'll dine on your own teeth before you set foot in Ireland! = 你这个蠢货！在你踏上爱尔兰的土地之前，请先学会用牙齿吃饭！
A lonely wind blows through the highlands today. A dirge for Ireland. Can you hear it? = 今天一股寂寞的风吹过高地。爱尔兰的挽歌，你听到了吗？
Dublin = 都柏林
Will not be chosen for new games = 不能在新游戏中选择

You shall stain this land no longer with your vileness! To arms, my countrymen - we ride to war! = 别再用你的罪恶玷污这片土地了！拿起武器，我的同胞们——让战争之轮碾碎一切！
Traitorous man! The Celtic peoples will not stand for such wanton abuse and slander - I shall have your head! = 叛徒！凯尔特人不会容忍这种肆无忌惮的辱骂和诽谤——我要砍下你的头！
Vile ruler, know that you 'won' this war in name only! = 卑鄙的统治者，请记住你只是名义上赢得了这场战争！
Edinburgh = 爱丁堡

Do you really think you can walk over us so easily? I will not let it happen. Not to Kongo - not to my people! = 你真的认为可以轻松地践踏我们吗？我绝不会让他发生！不仅为了刚果——更为了我的人民！
We are no strangers to war. You have strayed from the right path, and now we will correct it. = 我们对战争并不陌生。你偏离了正确的道路，我们将对你进行矫正。
You are nothing but a glorified barbarian. Cruel, and ruthless. = 你不过是个沽名钓誉、残酷又无情的野蛮人。
M'Banza-Kongo = 姆班扎刚果

What a fine battle! Sidon is willing to serve you! = 多么精彩的战斗！西顿愿意为您效劳！
Sidon = 西顿

We don't like your face. To arms! = 我们不喜欢你的脸。拿起武器！
You will see you have just bitten off more than you can chew. = 你会发现你已经吃得太多了。
This ship may sink, but our spirits will linger. = 这艘船可能会沉没，但我们的精神将永存。
Valletta = 瓦莱塔

Can only heal by pillaging = 只能通过劫掠回复生命值


#################### Lines from Policies from Civ V - Vanilla ####################

Aristocracy = 贵族政治
Legalism = 律法统治
Provides the cheapest [stat] building in your first [amount] cities for free = 前[amount]座城市免费获得最便宜的[stat]建筑
Oligarchy = 寡头政治
Units in cities cost no Maintenance = 镇守城市的单位无需维护费
with a garrison = 如果城市有军队驻扎
[relativeAmount]% Strength for cities = 每个城市[relativeAmount]%防守战斗力
Landed Elite = 缙绅阶层
[relativeAmount]% growth [cityFilter] = [cityFilter][relativeAmount]%人口增长
Monarchy = 君主政体
Tradition Complete = 完整的传统政策
Tradition = 传统政策

Collective Rule = 集体统治
Citizenship = 公民制度
Republic = 共和政体
Representation = 代议制度
Each city founded increases culture cost of policies [relativeAmount]% less than normal = 新建城市导致推行政策所需文化成本的增幅低于正常值[relativeAmount]%
Meritocracy = 精英政治
Liberty Complete = 完整的自主政策
Free Great Person = 免费的伟人
Liberty = 自主政策

Warrior Code = 尚武精神
Discipline = 军事纪律
when adjacent to a [mapUnitFilter] unit = 当和[mapUnitFilter]单位相邻时
Military Tradition = 军事传统
[relativeAmount]% XP gained from combat = 从战斗中获得[relativeAmount]%经验
Military Caste = 军人阶层
Professional Army = 职业军队
Honor Complete = 完整的荣誉政策
Honor = 荣誉政策
vs [mapUnitFilter] units = 对战[mapUnitFilter]单位
Notified of new Barbarian encampments = 会对新出现蛮族营地提醒

Organized Religion = 教会组织
Mandate Of Heaven = 受命于天
[relativeAmount]% of excess happiness converted to [stat] = [relativeAmount]%富余的快乐转化为[stat]
Theocracy = 神权政治
[relativeAmount]% [stat] from every [tileFilter/buildingFilter] = [relativeAmount]% [stat] 来自每个 [tileFilter/buildingFilter]
Reformation = 宗教改革
Free Religion = 信仰自由
Piety Complete = 完整的虔信政策
Piety = 虔信政策
before adopting [policy] = 在推行[policy]前

Philantropy = 慈善事业
Gifts of Gold to City-States generate [relativeAmount]% more Influence = 赠与城邦金钱提升的影响力+[relativeAmount]%
Aesthetics = 美学理论
Resting point for Influence with City-States is increased by [amount] = 对所有城邦的影响力的基准值+[amount]
Scholasticism = 经院哲学
Allied City-States provide [stat] equal to [relativeAmount]% of what they produce for themselves = 缔结同盟的城邦提供自身[stat]的[relativeAmount]%
Cultural Diplomacy = 文化外交
[relativeAmount]% resources gifted by City-States = [relativeAmount]% 城邦赠送的资源
[relativeAmount]% Happiness from luxury resources gifted by City-States = [relativeAmount]% 城邦赠送的奢侈资源带来的快乐
Educated Elite = 精英教育
Allied City-States will occasionally gift Great People = 缔结同盟的城邦随机赠送伟人
Patronage Complete = 完整的赞助政策
Influence of all other civilizations with all city-states degrades [relativeAmount]% faster = 其他文明对城邦的影响力下降速度+[relativeAmount]%
Triggers the following global alert: [comment] = 触发下列全局警报：[comment]
Patronage = 赞助政策

Naval Tradition = 海军传统
Trade Unions = 联合公会
Merchant Navy = 商船舰队
Mercantilism = 重商主义
Protectionism = 贸易保护
[amount] Happiness from each type of luxury resource = [amount]幸福度来源于每一种奢侈品资源
Commerce Complete = 完整的商业政策
Commerce = 商业政策

Secularism = 世俗主义
Humanism = 人文主义
Free Thought = 思想自由
Sovereignty = 主权在民
while the empire is happy = 当帝国处于快乐时
[relativeAmount]% [stat] = [relativeAmount]% [stat]
Scientific Revolution = 科技革命
[amount] Free Technologies = [amount] 项免费科技
Rationalism Complete = 完整的理性政策
[stats] from all [buildingFilter] buildings = 所有[buildingFilter]建筑[stats]
Rationalism = 理性政策

Constitution = 宪政主义
Universal Suffrage = 普选制度
when defending = 当防御时
Civil Society = 公民社会
[relativeAmount]% Food consumption by specialists [cityFilter] = [cityFilter]的专业人员食物消耗[relativeAmount]%
Free Speech = 言论自由
[amount] units cost no maintenance = [amount]个单位无需维护费
Democracy = 民主主义
Freedom Complete = 完整的自由政策
Freedom = 自由政策

Populism = 民粹主义
Militarism = 军国主义
[stat] cost of purchasing [baseUnitFilter] units [relativeAmount]% = [baseUnitFilter]单位的[stat]花费[relativeAmount]%
Fascism = 法西斯
Quantity of strategic resources produced by the empire +[relativeAmount]% = 战略资源产出+[relativeAmount]%
Police State = 极权国家
Total War = 全面战争
Autocracy Complete = 完整的独裁政策
for [amount] turns = 需要[amount]回合
Autocracy = 独裁政策

United Front = 统一战线
Militaristic City-States grant units [amount] times as fast when you are at war with a common nation = 与共同的敌人交战时，军事型城邦提供单位的频率为通常的[amount]倍。
Planned Economy = 计划经济
Nationalism = 民族主义
Socialism = 社会主义
[relativeAmount]% maintenance cost for buildings [cityFilter] = [cityFilter][relativeAmount]%建筑维护费
Communism = 共产主义
Order Complete = 完整的秩序政策
Order = 秩序政策


#################### Lines from Quests from Civ V - Vanilla ####################

Route = 修建道路
Build a road to connect your capital to our city. = 相信建造一条我们城市与您伟大首都的连接之路，将极大地增进彼此的关系。

Clear Barbarian Camp = 清除蛮族营地
We feel threatened by a Barbarian Camp near our city. Please take care of it. = 附近的一个蛮人营地对我们的城市构成了极大威胁，请处理好它。

Connect Resource = 连接资源
In order to make our civilizations stronger, connect [tileResource] to your trade network. = 开发资源[tileResource]并将其连接到您的贸易网络，我们的商人将会十分高兴。

Construct Wonder = 建造奇观
We recommend you to start building [wonder] to show the whole world your civilization strength. = 如果您能建造[wonder]，我们的学者和艺术家将会交口称誉您的成就。

Acquire Great Person = 获得伟人
Great People can change the course of a Civilization! You will be rewarded for acquiring a new [greatPerson]. = 伟人可以改变文明的进程！您需要获得一个新的[greatPerson]。

Conquer City State = 征服城邦
It's time to erase the City-State of [cityState] from the map. You will be greatly rewarded for conquering them! = 现在是时候从地图上擦除[cityState]城邦了。你将因战胜他们而获得巨大的回报！

Find Player = 寻找文明
You have yet to discover where [civName] set up their cities. You will be rewarded for finding their territories. = 您尚未发现[civName]在哪里建立他们的城市。找到他们将会给您奖励。

Find Natural Wonder = 探索自然奇观
Send your best explorers on a quest to discover Natural Wonders. Nobody knows the location of [naturalWonder] yet. = 派遣你最好的探险家去探索自然奇观。还没有人知道[naturalWonder]的位置。

Give Gold = 赠送金钱
We are suffering great poverty after being robbed by [civName], and unless we receive a sum of Gold, it's only a matter of time before we collapse. = 在被[civName]抢劫后，我们正遭受着巨大的贫困，如果我们无法得到一笔金钱，我们的崩溃将只是时间问题。

Pledge to Protect = 承诺保护
We need your protection to stop the aggressions of [civName]. By signing a Pledge of Protection, you'll confirm the bond that ties us. = 我们厌倦了被[civName]欺辱的日子，如果你能公开承诺保护我们，也许我们下次就能赶走他们。您的帮助会物有所值。

Contest Culture = 文化竞赛
The civilization with the largest Culture growth will gain a reward. = 我们的艺术家正在寻找能给予他们创作灵感的强势的文化。如果您的文化成长在接下来几年内超过其他所有文明，我们会给你奖励。

Contest Faith = 信仰竞赛
The civilization with the largest Faith growth will gain a reward. = 信仰增长最多的文明将获得奖励。

Contest Technologies = 科技竞赛
The civilization with the largest number of new Technologies researched will gain a reward. = 新研发的科技最多的文明将获得奖励。

Invest = 投资
Our people are rejoicing thanks to a tourism boom. For a certain amount of time, any Gold donation will yield [50]% extra Influence. = 由于旅游业的繁荣，我们的人民正在欢欣鼓舞。在一定时间内，任何金钱捐赠都会产生[50]%的额外影响力。

Bully City State = 恐吓城邦
We are tired of the pretensions of [cityState]. If someone were to put them in their place by Demanding Tribute from them, they would be rewarded. = 我们厌倦了[cityState]的自命不凡。如果有人通过向他们要求贡品，将得到奖励。

Denounce Civilization = 谴责文明
We have been forced to pay tribute to [civName]! We need you to tell the world of their ill deeds. = 我们被迫向[civName]进贡！我们需要你告诉全世界他们的恶行。

We have heard the tenets of [religionName] and are most curious. Will you send missionaries to teach us about your religion? = 我们已经听过[religionName]的信条，并且非常好奇。你会派传教士来教我们你的宗教吗？


#################### Lines from Ruins from Civ V - Vanilla ####################

We have discovered cultural artifacts in the ruins! (+20 culture) = 我们在废墟中发现了文物！（+20 文化）
discover cultural artifacts = 发现文物

squatters willing to work for you = 原住民加入了你，成为了你的工人

squatters wishing to settle under your rule = 原住民想加入您的麾下

An ancient tribe trained us in their ways of combat! = 一个古老的部落以他们的战斗方式训练了我们的
your exploring unit receives training = 你的探索单位接受训练

We have found survivors in the ruins! Population added to [cityName]. = 我们在废墟中找到了幸存者，[cityName]人口增加。
survivors (adds population to a city) = 幸存者（增加城市人口）

a stash of gold = 一笔金钱

discover a lost technology = 发现失传的技术

Our unit finds advanced weaponry hidden in the ruins! = 我们的单位在废墟中找到了更好的武器
advanced weaponry for your explorer = 探索者升级了他们的武器

You find evidence of Barbarian activity. Nearby Barbarian camps are revealed! = 单位发现了蛮族活动的证据，附近的蛮族营地暴露了！
reveal nearby Barbarian camps = 显示出附近的蛮族营地

find a crudely-drawn map = 找到了一张绘制粗糙的地图


#################### Lines from Specialists from Civ V - Vanilla ####################

Scientist = 科学家

Merchant = 商业家

Artist = 艺术家

Engineer = 工程师


#################### Lines from Speeds from Civ V - Vanilla ####################


#################### Lines from Techs from Civ V - Vanilla ####################

'Where tillage begins, other arts follow. The farmers therefore are the founders of human civilization.' - Daniel Webster = “只要人们开始耕作，其他艺术将随之而生。因此农夫是人类文明的奠基者。”——丹尼尔·韦伯斯特（美国政治家）
Agriculture = 农业
Starting tech = 初始科技

'Shall the clay say to him that fashioneth it, what makest thou?' - Bible Isaiah 45:9 = “泥土岂可对陶工说：‘你在做何呢？’”——圣经·以赛亚书 45:9
Pottery = 制陶
'Thou shalt not muzzle the ox when he treadeth out the corn.' - Bible Deuteronomy 25:4 = “牛在踹谷的时候，不可笼住它的嘴。”——圣经·申命记　25:4
Animal Husbandry = 家畜驯养
'The haft of the arrow has been feathered with one of the eagle's own plumes, we often give our enemies the means of our own destruction' - Aesop = “那老鹰所中箭矢的箭尾是由一根它自己的羽毛制成的。我们总是给敌人提供毁灭我们自己的工具。”——伊索
Archery = 弓箭
'The meek shall inherit the Earth, but not its mineral rights.' - J. Paul Getty = “谦卑的人会继承地球，而不是它的采矿权。”——吉恩·保罗·盖蒂（美国实业家）
Mining = 采矿

'He who commands the sea has command of everything.' - Themistocles = “谁主宰了海洋，谁就主宰了一切。”——地米斯托克利（古希腊政治家兼军事家）
Sailing = 帆船
'So teach us to number our days, so that we may apply our hearts unto wisdom.' - Bible Psalms 90:12 = “求你指教我们怎样数算自己的日子，好叫我们得着智慧的心。”——圣经·诗篇 90:12
Calendar = 历法
'He who destroys a good book kills reason itself.' - John Milton = “毁禁一本好书就是杀死理性本身。”——弥尔顿
Writing = 文字
Enables Open Borders agreements = 允许签订开放边境协定
'Even brute beasts and wandering birds do not fall into the same traps or nets twice.' - Saint Jerome = “即便是凶残的野兽和恍惚的小鸟也不会落入相同的陷阱或罗网两次。”——圣哲罗姆（古罗马学者）
Trapping = 捕猎
'Wisdom and virtue are like the two wheels of a cart.' - Japanese proverb = “智慧和美德就像是一辆手推车的两个轮子。”——日本俗语
The Wheel = 轮子
'How happy are those whose walls already rise!' - Virgil = “你们是多么的幸运，因为你们的城墙已经筑起！”——维吉尔
Masonry = 石工术
'Here Hector entered, with a spear eleven cubits long in his hand; the bronze point gleamed in front of him, and was fastened to the shaft of the spear by a ring of gold.' - Homer = “赫克托耳手持十一肘的长矛走上战场；黄金圆环固定的青铜矛尖在他身前闪耀。”——荷马
Bronze Working = 青铜器

'He made an instrument to know if the moon shine at full or no.' - Samuel Butler = “他制造了一种仪器来仔细观察月亮的光芒。”——塞缪尔·巴特勒（英国学者）
Optics = 光学
'There is only one good, knowledge, and one evil, ignorance.' - Socrates = “世上只有一种善，那就是知识，也只有一种恶，那就是无知。”——苏格拉底
Philosophy = 哲学
Enables Research agreements = 允许签订科研协定
'A Horse! A Horse! My kingdom for a horse!' - Shakespeare (Richard III) = “用我的王国换一匹马！”——威廉·莎士比亚：《理查三世》
Horseback Riding = 骑术
'Mathematics is the gate and key to the sciences.' - Roger Bacon = “数学是通向科学世界的大门钥匙。”——罗杰·培根（中世纪英国科学家）
Mathematics = 数学
'Three things are to be looked to in a building: that it stands on the right spot; that it be securely founded; that it be successfully executed.' - Johann Wolfgang von Goethe = “在一幢建筑里要看三样东西：它是否被正确地选址；它是否被牢固地奠基；它是否被成功地建造。”——约翰·沃尔夫冈·冯·歌德
Construction = 建筑构造学
'Do not wait to strike til the iron is hot, but make it hot by striking.' - William Butler Yeats = “不要等铁变热才对其锻打；而要通过锻打而使其变热。”——威廉·巴特勒·叶芝
Iron Working = 铁器

'Three things are necessary for the salvation of man: to know what he ought to believe; to know what he ought to desire; and to know what he ought to do' - St. Thomas Aquinas = “有三点是自我救赎所必需的：知道自己应该信什么；知道自己应该要什么；知道自己应该做什么。”——圣托马斯·阿奎那
Theology = 神学
'The only thing that saves us from the bureaucracy is its inefficiency' - Eugene McCarthy = “唯一能从官僚主义里拯救我们的是它自己的低效。”——尤金·麦卡锡（美国政治家）
Civil Service = 文官制度
'Better is bread with a happy heart than wealth with vexation.' - Amenemope = “快乐的温饱胜过烦恼的富裕。”——阿蒙尼莫普（古埃及学者）
Currency = 货币制度
Enables conversion of city production to [civWideStat] = 允许在城市中将产能转化成[civWideStat]
'Instrumental or mechanical science is the noblest and, above all others, the most useful.' - Leonardo da Vinci = “研究工具或机械的学问是最崇高的，也是所有学问当中最有用的。”——列奥纳多·达·芬奇
Engineering = 工程学
Roads connect tiles across rivers = 道(铁)路可跨河建造
'When pieces of bronze or gold or iron break, the metal-smith welds them together again in the fire, and the bond is established.' - Sri Guru Granth Sahib = “当整块的青铜、黄金或黑铁碎裂时，工匠们会用火重新熔铸，让它们再次结为一体。”——锡克教圣典《格兰斯·沙希伯》
Metal Casting = 金属铸造

'I find the great thing in this world is not so much where we stand, as in what direction we are moving.' - Oliver Wendell Holmes = “我认为现代世界里最重要的不是我们所处的位置，而是我们前进的方向。”——老奥利弗·温德尔·霍姆斯（美国诗人）
Compass = 罗盘
'Education is the best provision for old age.' - Aristotle = “教育是老年生活最好的保障。”——亚里士多德
Education = 教育学
'Whoso pulleth out this sword of this stone and anvil, is rightwise king born of all England.' - Malory = “谁能将这柄剑从石台中拔出，他就是全英格兰真正的国王。”——托马斯·马洛里（中世纪英国诗人）
Chivalry = 骑士制度
'The press is the best instrument for enlightening the mind of man, and improving him as a rational, moral and social being.' - Thomas Jefferson = “印刷机是启蒙人心的最好工具，能将人提升为有理性有道德的社会人。”——托马斯·杰斐逊
Machinery = 机械
Improves movement speed on roads = 提高道路上的移动速度
'Measure what is measurable, and make measurable what is not so.' - Galileo Galilei = “测量一切可测之物，并把不可测的变为可测。”——伽利略
Physics = 物理学
'John Henry said to his Captain, / 'A man ain't nothin' but a man, / And before I'll let your steam drill beat me down, / I'll die with the hammer in my hand.'' - Anonymous: The Ballad of John Henry, the Steel-Drivin' Man = 他向队长立誓言：“硬汉虽说只是人，若要气钻胜过我，除非我死把锤扔。”——佚名：钢铁汉子约翰·亨利之歌（美国民谣）
Steel = 炼钢

'Joyfully to the breeze royal Odysseus spread his sail, and with his rudder skillfully he steered.' - Homer = “愉快地乘着轻风，高贵的奥德修斯扬起他的船帆，熟练地掌控着他的舵柄。”——荷马
Astronomy = 天文学
'Their rising all at once was as the sound of thunder heard remote' - Milton = “他们立刻一同起立，发出的声响犹如一阵远雷。”——弥尔顿
Acoustics = 声学
'Happiness: a good bank account, a good cook and a good digestion' - Jean Jacques Rousseau = “幸福：一个好的银行账户，一个好厨师和一个好胃口。”——让·雅克·卢梭
Banking = 银行业
'It is a newspaper's duty to print the news and raise hell.' - The Chicago Times = “报纸的任务就是印出新闻和制造麻烦。”——芝加哥时报
Printing Press = 印刷机
'The day when two army corps can annihilate each other in one second, all civilized nations, it is to be hoped, will recoil from war and discharge their troops.' - Alfred Nobel = “当在战场上交锋的两支军队能够在一秒钟之内同时毁灭对方的那一天到来时，也许他们会选择放弃战争并解除武装。”——阿尔弗雷德·诺贝尔
Gunpowder = 火药

'The winds and the waves are always on the side of the ablest navigators.' - Edward Gibbon = “风浪永远站在最出色的领航员一边。”——爱德华·吉本（英国历史学家）
Navigation = 航海术
'Compound interest is the most powerful force in the universe.' - Albert Einstein = “复息利率是宇宙中最强大的力量。”——阿尔伯特·爱因斯坦
Economics = 经济学
'Wherever we look, the work of the chemist has raised the level of our civilization and has increased the productive capacity of the nation.' - Calvin Coolidge = “无论从哪方面看，化学家的工作都提高了我们文明的程度，增加了国家的生产力。”——卡尔文·柯立芝（美国第30任总统）
Chemistry = 化学
'There never was a good knife made of bad steel.' - Benjamin Franklin = “从没有一把由坏钢铸成的好刀。”——本杰明·富兰克林
Metallurgy = 冶金学

'Those who cannot remember the past are condemned to repeat it.' - George Santayana = “不能铭记历史的人注定要重蹈覆辙。”——乔治·桑塔亚那（西班牙哲学家）
Archaeology = 考古学
'Every great advance in science has issued from a new audacity of imagination.' - John Dewey = “科学的每一项重要进展都得力于大胆的想象力。”——约翰·杜威（美国教育家）
Scientific Theory = 科学理论
'Wars may be fought with weapons, but they are won by men. It is the spirit of the men who follow and of the man who leads that gains the victory.' - George S. Patton = “战争是武器间的较量，但胜利必定要由人来夺取。是引领者及其追随者们的精神力量使他们赢得了胜利。”——乔治·史密斯·巴顿
Military Science = 军事科学
'The nation that destroys its soil destroys itself.' - Franklin Delano Roosevelt = “一个毁掉自己所有土壤的国家也将毁灭自身。”——富兰克林·德拉诺·罗斯福
Fertilizer = 化肥
'It is well that war is so terrible, or we should grow too fond of it.' - Robert E. Lee = “幸好战争是如此恐怖，否则我们将会打到乐此不疲。”——罗伯特·爱德华·李
Rifling = 膛线

'If the brain were so simple we could understand it, we would be so simple we couldn't.' - Lyall Watson = “如果大脑简单到能让我们理解，我们的思维就会简单到不能理解大脑。”——莱尔·沃森（南非生物学家）
Biology = 生物学
'The nations of the West hope that by means of steam communication all the world will become as one family.' - Townsend Harris = “西方国家希望蒸汽机所推动的相互交流能让全世界亲如一家。”——唐森·哈利斯（美国政治家）
Steam Power = 蒸汽机
'As soon as men decide that all means are permitted to fight an evil, then their good becomes indistinguishable from the evil that they set out to destroy.' - Christopher Dawson = “当人们决定可以使用一切方式来同邪恶斗争时，他们的善良将变得和他们想要消灭的邪恶一样可怕。”——克里斯托弗·道森（英国学者）
Dynamite = 炸药

'Is it a fact - or have I dreamt it - that, by means of electricity, the world of matter has become a great nerve, vibrating thousands of miles in a breathless point of time?' - Nathaniel Hawthorne = “这是事实还是我的空想：电流能把物质世界变成一个巨大的神经网络，让震颤在瞬息之间传送数千英里？”——纳撒尼尔·霍桑（美国作家）
Electricity = 电学
'Nothing is particularly hard if you divide it into small jobs.' - Henry Ford = “如果你把大任务分解成小任务，任何事都不会特别难。”——亨利·福特
Replaceable Parts = 可更换部件
'The introduction of so powerful an agent as steam to a carriage on wheels will make a great change in the situation of man.' - Thomas Jefferson = “引入蒸汽这样一个强大的助手来驱动车轮进行运输，将极大地改变人类的境地。”——托马斯·杰斐逊
Railroads = 铁路

'And homeless near a thousand homes I stood, and near a thousand tables pined and wanted food.' - William Wordsworth = “我站在无数无家可归者身边，无数空空如也的桌子面前，渴求着食物。”——威廉·华兹华斯
Refrigeration = 制冷
'I once sent a dozen of my friends a telegram saying 'flee at once-all is discovered!' They all left town immediately.' - Mark Twain = “我曾给我的朋友们发了一条电报说‘赶快逃跑——全都被发现了！’，他们马上逃出了小镇。”——马克·吐温
Telegraph = 电报
'The whole country was tied together by radio. We all experienced the same heroes and comedians and singers. They were giants.' - Woody Allen = “整个国家被无线电联结在一起，我们都熟识同样的英雄、同样的喜剧演员和同样的歌手。他们都是时代的巨人。”——伍迪·艾伦
Radio = 无线电
'Aeronautics was neither an industry nor a science. It was a miracle.' - Igor Sikorsky = “航空既不是一种工业也不是一门科学。它是一个奇迹。”——伊戈尔·西科尔斯基（美籍俄裔飞机设计师）
Flight = 航空
'Any man who can drive safely while kissing a pretty girl is simply not giving the kiss the attention it deserves.' - Albert Einstein = “任何能够在安全行驶的同时亲吻一个年轻姑娘的男人一定没有给那个吻应有的注意力。”——阿尔伯特·爱因斯坦
Combustion = 内燃机

'In nothing do men more nearly approach the gods than in giving health to men.' - Cicero = “没有什么比给予他人健康更使人接近诸神。”——西塞罗
Pharmaceuticals = 制药学
'Ben, I want to say one word to you, just one word: plastics.' - Buck Henry and Calder Willingham, The Graduate = “本，我只想对你说一个词，就一个词：塑料。”——巴克·亨利/卡尔德·威灵汉姆，《毕业生》
Plastics = 塑料
'There's a basic principle about consumer electronics: it gets more powerful all the time and it gets cheaper all the time.' - Trip Hawkins = “消费类电子产品有一个基本法则：它的功能越来越强，它的价格越来越低。”——崔普·霍金斯（美国艺电(EA)公司创始人）
Electronics = 电子学
'The speed of communications is wondrous to behold, it is also true that speed does multiply the distribution of information that we know to be untrue.' – Edward R. Murrow = “现代通讯的速度之快令人啧啧称奇，但事实上它同样也能加快错误信息的传播。”——爱德华·默罗（美国记者）
Mass Media = 大众传媒
'Vision is the art of seeing things invisible.' - Jonathan Swift = “洞察力是看到不可见事物的艺术。”——乔纳森·斯威夫特（英国作家）
Radar = 雷达
'The unleashed power of the atom has changed everything save our modes of thinking, and we thus drift toward unparalleled catastrophes.' - Albert Einstein = “被释放的原子能已经改变了一切，除了我们的思维模式，因此我们正在滑向空前的灾难。”——阿尔伯特·爱因斯坦
Atomic Theory = 原子理论

'Only within the moment of time represented by the present century has one species, man, acquired significant power to alter the nature of his world.' - Rachel Carson = “直到进入本世纪的时候，作为一个物种的人类才获得了足以改变他所在世界的本质的强大能力。”——雷切尔·卡森（美国生态学家）
Ecology = 生态学
'Computers are like Old Testament gods: lots of rules and no mercy.' - Joseph Campbell = “计算机就如同旧约中的上帝：诸多戒命且没有怜悯。”——约瑟夫·坎贝尔（美国学者）
Computers = 电子计算机
'A good rule for rocket experimenters to follow is this: always assume that it will explode.' - Astronautics Magazine, 1937 = “火箭研究人员要遵守的最好规矩就是：永远要假定它会爆炸。”——航天学杂志，1937
Rocketry = 火箭
'The night is far spent, the day is at hand: let us therefore cast off the works of darkness, and let us put on the armor of light.' - The Holy Bible: Romans, 13:12 = “黑夜已深，白昼将近：我们当脱去暗昧的行为，带上光明的兵器。”——圣经·罗马书 13:12
Lasers = 激光
'I am become Death, the destroyer of worlds.' - J. Robert Oppenheimer = “我成了死神，世界的毁灭者。”——尤利乌斯·罗伯特·奥本海默
Nuclear Fission = 核裂变

'The new electronic interdependence recreates the world in the image of a global village.' - Marshall McLuhan = “这个新的电子的互相依存正在把这个世界重塑为一个全球村的景象。”——马素·麦克鲁汉
Globalization = 全球化
'1. A robot may not injure a human being or, through inaction, allow a human being to come to harm. 2. A robot must obey any orders given to it by human beings, except when such orders would conflict with the First Law. 3. A robot must protect its own existence as long as such protection does not conflict with the First or Second Law.' - Isaac Asimov = “1、机器人不得伤害人，也不得见人受到伤害而袖手旁观。2、机器人应服从人的一切命令，但不得违反第一定律。3、机器人应保护自身的安全，但不得违反第一、第二定律。”——艾萨克·阿西莫夫
Robotics = 机器人学
'Now, somehow, in some new way, the sky seemed almost alien.' - Lyndon B. Johnson = “现在，不知怎的，通过某种新的手段，天空好像都被别国所占据了。”——林登·贝恩斯·约翰逊
Satellites = 人造卫星
Reveals the entire map = 显示整个地图
'Be extremely subtle, even to the point of formlessness, be extremely mysterious, even to the point of soundlessness. Thereby you can be the director of the opponent's fate.' - Sun Tzu = “微乎微乎，至于无形；神乎神乎，至于无声，故能为敌之司命。”——孙子
Stealth = 隐形技术
'Our scientific power has outrun our spiritual power, we have guided missiles and misguided men.' – Martin Luther King Jr. = “我们的科技力量发展了，但我们的思想意识却没怎么进步。人类虽能发明精准制导导弹，自己却免不了误入歧途。”——马丁·路德·金（美国黑人民权运动领袖）
Advanced Ballistics = 高等弹道学

'Every particle of matter is attracted by or gravitates to every other particle of matter with a force inversely proportional to the squares of their distances.' - Isaac Newton = “任何物质粒子都会与其他物质粒子相互吸引，产生的引力和距离的平方成反比。”——艾萨克·牛顿
Particle Physics = 粒子物理
'The release of atomic energy has not created a new problem. It has readily made more urgent the necessity of solving an existing one.' - Albert Einstein = “原子能的释放并没有创造新的问题。它仅仅是把解决一个现有问题的工作变得更为急迫。”——阿尔伯特·爱因斯坦
Nuclear Fusion = 核聚变

'The impact of nanotechnology is expected to exceed the impact that the electronics revolution has had on our lives.' - Richard Schwartz = “纳米技术给我们的生活所带来的冲击预计将超过电子革命。”——理查德·舒瓦茨（美国学者）
Nanotechnology = 纳米技术

'I think we agree, the past is over.' - George W. Bush = “我想我们都同意：过去已经结束了。”——乔治·沃克·布什
Future Tech = 未来科技
Who knows what the future holds? = 谁知道未来会怎样？
Can be continually researched = 可以持续研究


#################### Lines from Terrains from Civ V - Vanilla ####################

Ocean = 海洋

Coast = 海滨

Grassland = 草原

Plains = 平原

Tundra = 冻土

Desert = 沙漠

Lakes = 湖泊
Fresh water = 淡水

Mountain = 山脉
Has an elevation of [amount] for visibility calculations = 计算单位的视野范围时按高程[amount]计算
Units ending their turn on this terrain take [amount] damage = 单位在此地形结束回合时将受到[amount]伤害

Snow = 雪原

Hill = 丘陵
[amount] Strength for cities built on this terrain = 在此地形上建立的城市+[amount]战斗力

Forest = 森林
Provides a one-time Production bonus to the closest city when cut down = 砍伐时为最近的城市提供一次性产能奖励
Blocks line-of-sight from tiles at same elevation = 可挡住来自同海拔地块的视线
[amount]% Chance to be destroyed by nukes = [amount]%几率被核武器摧毁
A Camp can be built here without cutting it down = 可以在此建造营地而无需砍掉它

Jungle = 丛林

Marsh = 沼泽
Rare feature = 稀有地貌
Only Polders can be built here = 这里只能建造圩田

Fallout = 核辐射
Nullifies all other stats this tile provides = 取消此地块的所有产出加成

Oasis = 绿洲
Only [improvementFilter] improvements may be built on this tile = 只有[improvementFilter]能被建造在此地块上

Flood plains = 冲积平原

Ice = 冰区

Atoll = 环礁

Great Barrier Reef = 大堡礁

Old Faithful = 老忠实间歇泉

El Dorado = 黄金国
Grants 500 Gold to the first civilization to discover it = 第一个发现此自然奇观的文明获得500金钱

Fountain of Youth = 青春之泉
Grants [promotion] ([comment]) to adjacent [mapUnitFilter] units for the rest of the game = 向相邻的[mapUnitFilter]单位授予[promotion]（[comment]）
Tile provides yield without assigned population = 地块提供产量无需指定人口

Grand Mesa = 大平顶山

Mount Fuji = 富士山

Krakatoa = 喀拉喀托火山

Rock of Gibraltar = 直布罗陀巨岩

Cerro de Potosi = 富饶山

Barringer Crater = 巴林杰陨石坑


#################### Lines from TileImprovements from Civ V - Vanilla ####################

Farm = 农场
Can also be built on tiles adjacent to fresh water = 也能建造在毗邻淡水的地块
[stats] from [tileFilter] tiles = [tileFilter]地块 [stats]

Lumber mill = 锯木场
[stats] = [stats]

Mine = 矿井

Trading post = 贸易站

Camp = 猎场
Can only be built to improve a resource = 仅能在可以获得资源的情况下建造

Oil well = 油井

Offshore Platform = 海上油井

Pasture = 牧场

Plantation = 种植园

Quarry = 采石场

Fishing Boats = 渔船

Fort = 堡垒
Can be built outside your borders = 可在你的国土外建造
Gives a defensive bonus of [relativeAmount]% = 提供 [relativeAmount]% 防御力加成

Road = 道路
Costs [amount] [stat] per turn when in your territory = 在你领地内每回合所需维护费 [amount] [stat]
Reduces movement cost to ½ if the other tile also has a Road or Railroad = 如果另一个地块也有公路或铁路，则移动成本降低至 ½
Reduces movement cost to ⅓ with Machinery = 使用机械将移动成本降低至 ⅓
Requires Engineering to bridge rivers = 需要工程来桥接河流

Railroad = 铁路
Reduces movement cost to ⅒ if the other tile also has a Railroad = 如果另一个地块也有铁路，则移动成本降低至 ⅒

Remove Forest = 砍伐森林
Provides a one-time Production bonus depending on distance to the closest city once finished = 完成后根据与最近城市的距离提供一次性产能奖励

Remove Jungle = 砍伐丛林

Remove Fallout = 消除核辐射

Remove Marsh = 移除沼泽

Remove Road = 拆毁道路

Remove Railroad = 拆除铁路

Cancel improvement order = 取消建造设施

Repair = 修理
Unbuildable = 不可组建单位
Repairs a pillaged Improvement or Route = 修理一个被劫掠的地块设施或路线

Academy = 学院
Removes removable features when built = 在建造时移除可移除地貌

Landmark = 风景地标

Manufactory = 制造中心

Customs house = 海关大楼

Holy site = 圣地

Citadel = 军事要塞
Adjacent enemy units ending their turn take [amount] damage = 相邻敌方单位结束其回合，并受到[amount]伤害
Can be built just outside your borders = 可建造在与己方地块相邻的非己方地块上
Constructing it will take over the tiles around it and assign them to your closest city = 建造它将可接管它周围的地块并将它们分配到你最近的城市

Moai = 摩艾石像群

Terrace farm = 梯田

Ancient ruins = 远古遗迹
Unpillagable = 不可劫掠的
Provides a random bonus when entered = 进入时提供随机奖励

City ruins = 城市废墟
Will be replaced by automated workers = 将会被自动工作的工人清理掉
A bleak reminder of the destruction wreaked by War = 战争之果的凄凉警示

City center = 城市中心
Irremovable = 不可移动
Marks the center of a city = 标志着一个城市的中心
Appearance changes with the technological era of the owning civilization = 外观随着拥有者文明的科技时代而变化

Barbarian encampment = 蛮族营地
Home to uncivilized barbarians, will spawn a hostile unit from time to time = 野蛮人的家园，会不时产生敌对单位


#################### Lines from TileResources from Civ V - Vanilla ####################

Cattle = 牛群

Sheep = 绵羊

Deer = 野鹿

Bananas = 香蕉

Wheat = 小麦

Stone = 花岗石

Fish = 鱼群

Horses = 马
Guaranteed with Strategic Balance resource option = 战略平衡资源选项下一定出现

Iron = 铁

Coal = 煤

Oil = 石油
Deposits in [tileFilter] tiles always provide [amount] resources = [tileFilter]地块始终提供[amount]资源

Aluminum = 铝

Uranium = 铀

Furs = 毛皮

Cotton = 棉花

Dyes = 染料

Gems = 宝石

Gold Ore = 黄金

Silver = 白银

Incense = 熏香

Ivory = 象牙

Silk = 丝绸

Spices = 香料

Wine = 红酒

Sugar = 蔗糖

Marble = 大理石

Whales = 鲸鱼

Pearls = 珍珠

Jewelry = 珠宝饰品
Can only be created by Mercantile City-States = 只能由商业城邦制造

Porcelain = 瓷器


#################### Lines from UnitPromotions from Civ V - Vanilla ####################

Sword = 近战
Mounted = 骑乘
Siege = 攻城
Ranged Gunpowder = 远程火器
Armored = 装甲
Melee Water = 水面近战
Ranged Water = 水面远程
Submarine = 潜艇
Heal Instantly = 浴火重生！
Heal this unit by [amount] HP = 恢复该单位 [amount] 生命值
Doing so will consume this opportunity to choose a Promotion = 这样做将消耗掉这次选择晋升项的机会

Accuracy I = 精准I级

Accuracy II = 精准II级

Accuracy III = 精准III级

Barrage I = 弹幕I级

Barrage II = 弹幕II级

Barrage III = 弹幕III级

Volley = 齐射能力

Extended Range = 射程拓展
[amount] Range = [amount]射程

Indirect Fire = 间瞄射击
Ranged attacks may be performed over obstacles = 越过障碍进行远程攻击

Shock I = 冲击I级

Shock II = 冲击II级

Shock III = 冲击III级

Drill I = 操练I级

Drill II = 操练II级

Drill III = 操练III级

Charge = 猛烈冲锋

Besiege = 攻城能力

Formation I = 列阵I级

Formation II = 列阵II级

Blitz = 闪击战术
[amount] additional attacks per turn = 在每回合可以额外攻击 [amount] 次

Woodsman = 林地幽灵
Double movement in [terrainFilter] = 在[terrainFilter]中拥有双倍移动力

Amphibious = 两栖能力
Eliminates combat penalty for attacking over a river = 消除河上攻击的地形影响
Eliminates combat penalty for attacking across a coast = 消除跨海攻击的地形影响

Medic = 治疗I级
All adjacent units heal [amount] HP when healing = 所有相邻单位在治疗时治疗 [amount] 生命值

Medic II = 治疗II级
in [tileFilter] tiles = 在[tileFilter]地块上
[amount] HP when healing = 自愈时恢复 [amount] 点生命值

Scouting I = 侦察I级

Scouting II = 侦察II级

Scouting III = 侦察III级

Survivalism I = 生存I级

Survivalism II = 生存II级

Survivalism III = 生存III级
Unit will heal every turn, even if it performs an action = 每回合自动恢复生命值(包括执行指令后)
May withdraw before melee ([amount]%) = 遭受近战攻击时有机率（[amount]%）撤退

Boarding Party I = 接舷I级

Boarding Party II = 接舷II级

Boarding Party III = 接舷III级

Coastal Raider I = 海掠I级
Earn [amount]% of the damage done to [combatantFilter] units as [civWideStat] = 获得对[combatantFilter]单位造成的 [amount]% 的伤害作为[civWideStat]

Coastal Raider II = 海掠II级

Coastal Raider III = 海掠III级

Landing Party = 抢滩小队

Targeting I = 定位I级

Targeting II = 定位II级

Targeting III = 定位III级

Wolfpack I = 狼群I级

Wolfpack II = 狼群II级

Wolfpack III = 狼群III级

Aircraft Carrier = 航空母舰
Armor Plating I = 船体装甲I级

Armor Plating II = 船体装甲II级

Armor Plating III = 船体装甲III级

Flight Deck I = 飞行甲板I级
Can carry [amount] extra [mapUnitFilter] units = 可装载[amount]个额外的[mapUnitFilter]单位

Flight Deck II = 飞行甲板II级

Flight Deck III = 飞行甲板III级

Supply = 海上补给
May heal outside of friendly territory = 可以在友好领土之外自愈

Bomber = 轰炸机
Siege I = 攻坚I级

Siege II = 攻坚II级

Siege III = 攻坚III级

Evasion = 规避能力
Damage taken from interception reduced by [relativeAmount]% = 遭受拦截时的损伤减少[relativeAmount]%

Fighter = 战斗机
Interception I = 拦截I级
[relativeAmount]% Damage when intercepting = 拦截敌方飞机时伤害 +[relativeAmount]%

Interception II = 拦截II级

Interception III = 拦截III级

[relativeAmount]% Strength when performing Air Sweep = 当进行空中扫荡时有着[relativeAmount]%的力度


Air Targeting I = 飞行定位I级

Air Targeting II = 飞行定位II级

Sortie = 连续出击
[amount] extra interceptions may be made per turn = 每回合 [amount] 额外拦截次数

Operational Range = 航程拓展

Helicopter = 直升机
Air Repair = 空中维修

Mobility I = 机动Ⅰ

Mobility II = 机动Ⅱ

Anti-Armor I = 防空Ⅰ

Anti-Armor II = 防空Ⅱ

Cover I = 隐蔽I级

Cover II = 隐蔽II级

March = 长途行军

Mobility = 机动能力

Sentry = 警戒能力

Logistics = 后勤补给

Ambush I = 伏击I级

Ambush II = 伏击II级

Bombardment I = 轰炸I级

Bombardment II = 轰炸II级

Bombardment III = 轰炸III级

Morale = 强化士气

Great Generals I = 统帅I级

Great Generals II = 统帅II级

Quick Study = 快速学习

Haka War Dance = 哈卡战舞
[relativeAmount]% Strength for enemy [combatantFilter] units in adjacent [tileFilter] tiles = 位于相邻的[tileFilter]地块中的敌方[combatantFilter]单位[relativeAmount]%战斗力

Rejuvenation = 返老还童
All healing effects doubled = 所有生命回复效果加倍

Slinger Withdraw = 抛石手撤退

Ignore terrain cost = 所有地形都只消耗 1 移动力
Ignores terrain cost = 所有地形都只消耗 1 移动力

Pictish Courage = 皮克特勇气

Home Sweet Home = 甜蜜的家
[relativeAmount]% Strength decreasing with distance from the capital = [relativeAmount]%战斗力随与首都的距离而减小

[unit] ability = [unit]能力

Heals [amount] damage if it kills a unit = 消灭敌方单位后恢复 [amount] 生命值


#################### Lines from UnitTypes from Civ V - Vanilla ####################


Civilian Water = 饮用水


Can enter ice tiles = 可进入冰区
Invisible to non-adjacent units = 对非相邻单位不可见
Can see invisible [mapUnitFilter] units = 能发现隐形的[mapUnitFilter]单位


Aircraft = 航空器
Can see over obstacles = 障碍物对视野无影响
Can perform Air Sweep = 可以进行空中扫地


Atomic Bomber = 原子弹

Missile = 导弹
Self-destructs when attacking = 攻击时自我毁灭
Cannot be intercepted = 不可拦截

Can pass through impassable tiles = 可以穿过无法通行的地块


Armor = 装甲

WaterCivilian = 海上平民

WaterMelee = 海军近战

WaterRanged = 海军远程

WaterSubmarine = 海军潜艇

WaterAircraftCarrier = 海军航母

AtomicBomber = 核武器


#################### Lines from Units from Civ V - Vanilla ####################

Can build [improvementFilter/terrainFilter] improvements on tiles = 可以建造地块设施：[improvementFilter/terrainFilter]

Founds a new city = 建立新城市
Excess Food converted to Production when under construction = 组建过程中富余的食物将转化为产能
Requires at least [amount] population = 至少需要 [amount] 人口

May upgrade to [baseUnitFilter] through ruins-like effects = 可在废墟中升级为[baseUnitFilter]

This is your basic, club-swinging fighter. = 这是您的基本单位,挥舞木棒的战士。

Maori Warrior = 毛利勇士

Jaguar = 美洲虎战士

Brute = 蛮族勇士

Archer = 弓箭手

Bowman = 巴比伦弓手

Slinger = 投石手

Skirmisher = 游击手

Work Boats = 工船
Cannot enter ocean tiles = 不能进入海洋地块
May create improvements on water resources = 可在水上资源建造设施（工船将被消耗掉）
Uncapturable = 不可捕获

Trireme = 三列桨战船

Galley = 桨帆船

Chariot Archer = 战车射手
No defensive terrain bonus = 无地形防御力加成
Rough terrain penalty = 崎岖地形惩罚

War Chariot = 埃及战车

War Elephant = 印度战象


Hoplite = 希腊重步兵

Persian Immortal = 波斯长生军

Marauder = 掠夺者

Horseman = 骑手
Can move after attacking = 攻击后可移动

Companion Cavalry = 马其顿禁卫骑兵

Catapult = 投石车
Must set up to ranged attack = 必须架设才能远程攻击

Ballista = 罗马弩炮

Swordsman = 剑士

Legion = 古罗马军团

Mohawk Warrior = 莫霍克战士


Landsknecht = 德意志雇佣兵
Can move immediately once bought = 购买之后可立即移动

Knight = 骑士

Camel Archer = 骆驼骑射手

Conquistador = 西班牙征服者
on foreign continents = 在非本土大陆上作战时

Naresuan's Elephant = 纳黎萱战象

Mandekalu Cavalry = 曼德卡鲁骑兵

Keshik = 怯薛骑兵

Crossbowman = 弩手

Chu-Ko-Nu = 诸葛弩兵

Longbowman = 长弓手

Trebuchet = 抛石机

Hwach'a = 火厢车

Longswordsman = 长剑士

Samurai = 日本武士

Berserker = 狂战士

Caravel = 轻帆船

Turtle Ship = 龟船


Musketeer = 法国火枪手

Janissary = 苏丹亲兵

Minuteman = 快速民兵

Tercio = 西班牙大方阵

Frigate = 护卫舰

Ship of the Line = 主力舰

Lancer = 枪骑兵

Sipahi = 西帕希骑兵

Cannon = 加农炮


Norwegian Ski Infantry = 挪威雪撬步兵

Cavalry = 近代骑兵

Cossack = 哥萨克骑兵

Ironclad = 铁甲舰

Artillery = 火炮

Can only attack [tileFilter] tiles = 只能攻击[tileFilter]地块

Foreign Legion = 外籍军团


[relativeAmount]% chance to intercept air attacks = [relativeAmount]%几率拦截来袭的敌军飞机

Carrier = 航空母舰
Cannot attack = 无法攻击
Can carry [amount] [mapUnitFilter] units = 可装载[amount]个[mapUnitFilter]单位

Battleship = 战列舰

Anti-Aircraft Gun = 高射炮

Destroyer = 驱逐舰

Zero = “零式”战斗机


B17 = B-17 “空中堡垒”

Paratrooper = 伞兵
May Paradrop up to [amount] tiles from inside friendly territory = 可空降到离友好领土[amount]格的位置

Tank = 坦克

Panzer = 德式坦克

Anti-Tank Gun = 反坦克炮

Atomic Bomb = 原子弹
Nuclear weapon of Strength [amount] = 核武器威力：[amount]
if [buildingFilter] is constructed = 如果该城市已建造[buildingFilter]
Blast radius [amount] = 爆炸半径：[amount]

Rocket Artillery = 火箭炮

Mobile SAM = 防空导弹车

Guided Missile = 导弹

Nuclear Missile = 核导弹

Helicopter Gunship = 武装直升机
All tiles cost 1 movement = 所有地块消耗1移动力
Ignores Zone of Control = 忽视地块控制权
Unable to capture cities = 不能占领城市

Nuclear Submarine = 核潜艇

Mechanized Infantry = 机械化步兵

Missile Cruiser = 导弹巡洋舰

Modern Armor = 现代坦克

Jet Fighter = 喷气式战斗机

Giant Death Robot = 末日机甲

Stealth Bomber = 隐形轰炸机
Cannot be carried by [mapUnitFilter] units = [mapUnitFilter]单位无法装载

Great Artist = 大艺术家
Can start an [amount]-turn golden age = 可以开启[amount]回合黄金时代
Can construct [improvementName] = 能建造[improvementName]
Great Person - [comment] = 伟人 - [comment]

Great Scientist = 大科学家
Can hurry technology research = 可以加速科技研究

Great Merchant = 大商业家
Can undertake a trade mission with City-State, giving a large sum of gold and [amount] Influence = 可以拓展与城邦的贸易，获得大笔金钱和[amount]影响力

Great Engineer = 大工程师
Can speed up construction of a building = 可以加速建筑物的建造

Great Prophet = 大先知
if it hasn't used other actions yet = 当未进行执行其他行动时
Can [action] [amount] times = 可以[action][amount]次
Removes other religions when spreading religion =  传播宗教时消除异端
May found a religion = 可创建一个宗教
May enhance a religion = 可增强一个宗教
May enter foreign tiles without open borders = 可进入未开放的异国领土
Religious Unit = 宗教单位
Takes your religion over the one in their birth city = 将你的宗教凌驾于他们城市的宗教之上

Great General = 大军事家
[relativeAmount]% Strength bonus for [mapUnitFilter] units within [amount] tiles = 在[amount]格内[mapUnitFilter]单位[relativeAmount]%战斗力

Khan = 可汗

Missionary = 传教士
May enter foreign tiles without open borders, but loses [amount] religious strength each turn it ends there = 可进入未开放边界的外国领土，但是在外国领土结束回合时失去[amount]宗教力量
Can be purchased with [stat] [cityFilter] = [cityFilter]可以使用[stat]购买

Inquisitor = 审判官
Prevents spreading of religion to the city it is next to = 阻止紧邻城市的宗教传播

SS Booster = 飞船助推器
Spaceship part = 太空飞船的部件
Can be added to [comment] in the Capital = 可以被加入在首都的[comment]
Limited to [amount] per Civilization = 限于每个文明[amount]

SS Cockpit = 飞船驾驶舱

SS Engine = 飞船发动机

SS Stasis Chamber = 飞船休眠舱


#################### Lines from VictoryTypes from Civ V - Vanilla ####################

Complete all the spaceship parts\nto win! = 完成建造太空飞船\n胜利！
spaceship parts = 飞船部件
You have achieved victory through mastery of Science! You have conquered the mysteries of nature and led your people on a voyage to a brave new world! Your triumph will be remembered as long as the stars burn in the night sky! = 您通过掌握先进的科技取得了胜利！您已经征服了大自然的神秘，带领人民踏上了通往美丽新世界的航程！只要星星在夜空中燃烧，您的胜利就会被永远铭记！

Complete 5 policy branches and\nbuild the Utopia Project to win! = 完成5条社会政策分支\n并建造乌托邦计划\n获胜！
You have achieved victory through the awesome power of your Culture. Your civilization's greatness - the magnificence of its monuments and the power of its artists - have astounded the world! Poets will honor you as long as beauty brings gladness to a weary heart. = 您依靠文化的强大力量取得了胜利。您的文明的伟大创作——富丽堂皇的建筑和鬼斧神工的艺术品震惊了世界！这些沁入心扉的美丽给疲乏的心带来温暖，给悲伤的人送去欢乐，诗人为您赞叹，乐者为您歌唱！

Destroy all enemies\nto win! = 消灭所有的敌人\n获胜！
The world has been convulsed by war. Many great and powerful civilizations have fallen, but you have survived - and emerged victorious! The world will long remember your glorious triumph! = 世界因战争而动荡不安。许多伟大而强盛的文明衰落了，但您幸存了下来——并且取得了胜利！世界将永远记住您的光辉与荣耀！

Build the UN and be voted\nworld leader to win! = 建造联合国并赢得选举\n获胜
Anyone should build [buildingFilter] = 有任何文明建造[buildingFilter]
Win diplomatic vote = 在外交投票中获胜！
You have triumphed over your foes through the art of diplomacy! Your cunning and wisdom have earned you great friends - and divided and sown confusion among your enemies! Forever will you be remembered as the leader who brought peace to this weary world! = 您的外交风采战胜了敌人!您的机智或狡诈赢得了重要的伙伴并在敌人中播下猜忌和混乱！您是将世界从动荡带领向和平的彪炳史册的英雄！

Do things to win! = 通过完成特定任务来获胜！
Have highest score after max turns = 在世界末日（您设定的最大回合数）到来前获得最高的文明积分来\n获胜！


#################### Lines from Beliefs from Civ V - Gods & Kings ####################

Ancestor Worship = 祖先崇拜

Dance of the Aurora = 极光之舞
[stats] from [tileFilter] tiles without [tileFilter2] [cityFilter] = [cityFilter]除[tileFilter2]地块之外的[tileFilter]的地块[stats]

Desert Folklore = 沙漠民俗

Faith Healers = 治疗之神
[mapUnitFilter] Units adjacent to this city heal [amount] HP per turn when healing = 邻近城市的[mapUnitFilter]单位每回合自愈时 [amount] 点生命值

Fertility Rites = 入教仪式

God of Craftsman = 工匠之神
in cities with at least [amount] [populationFilter] = 在至少有 [amount] [populationFilter] 的城市

God of the Open Sky = 天空之神

God of the Sea = 海洋之神

God of War = 战斗之神
Earn [amount]% of [mapUnitFilter] unit's [costOrStrength] as [civWideStat] when killed within 4 tiles of a city following this religion = 当[mapUnitFilter]单位中的[costOrStrength]在信仰该宗教的城市中 4 地块范围内被击杀时获得其[civWideStat] 的 [amount]%

Goddess of Festivals = 节庆女神

Goddess of Love = 爱情之神

Goddess of Protection = 守护之神

Goddess of the Hunt = 狩猎之神

Messenger of the Gods = 神之使者

Monument to the Gods = 众神纪念碑

One with Nature = 天人合一

Oral Tradition = 口耳相传

Religious Idols = 宗教偶像

Religious Settlements = 宗教聚居地

Sacred Path = 圣道

Sacred Waters = 圣水
[stats] in cities on [terrainFilter] tiles = 在城市的[terrainFilter]地块 [stats]

Stone Circles = 古苏格兰石圈

Follower = 追随者
Asceticism = 禁欲主义

Cathedrals = 大教堂
May buy [buildingFilter] buildings with [stat] [cityFilter] = [cityFilter]可以用[stat]购买[buildingFilter]建筑

Choral Music = 大合唱

Divine inspiration = 灵感

Feed the World = 哺育世界

Guruship = 古鲁导师

Holy Warriors = 神圣战士
before the [era] = 在[era]前
May buy [baseUnitFilter] units with [stat] for [amount] times their normal Production cost = 可以用[stat]购买[baseUnitFilter]单位，价格为其正常生产成本的[amount]倍

Liturgical Drama = 礼仪剧

Monasteries = 修道院
May buy [buildingFilter] buildings for [amount] [stat] [cityFilter] = [cityFilter]中可以用[amount] [stat]购买[buildingFilter]建筑

Mosques = 清真寺

Pagodas = 佛塔

Peace Gardens = 和平花园

Religious Art = 宗教艺术

Religious Center = 宗教中心

Religious Community = 宗教社区
[relativeAmount]% [stat] from every follower, up to [relativeAmount2]% = 每个信徒都[relativeAmount]% [stat] ，但是最多到 [relativeAmount2]%

Swords into Ploughshares = 铸剑为犁
when not at war = 当不处于战争时

Founder = 创始人
Ceremonial Burial = 葬礼仪式
[stats] for each global city following this religion = 所有信教的城市[stats]

Church Property = 教会财富

Initiation Rites = 入教仪式
[stats] when a city adopts this religion for the first time (modified by game speed) = 当城市首次接受宗教时(随游戏速度改变)[stats]

Interfaith Dialogue = 各教交流
When spreading religion to a city, gain [amount] times the amount of followers of other religions as [stat] = 当将宗教传播到一个城市时，获得[amount]回合等同于其他宗教的信徒数量[stat]

Papal Primacy = 主教地位
Resting point for Influence with City-States following this religion [amount] = 对信奉该宗教的城邦影响力点数[amount]

Peace Loving = 热爱和平
[stats] from every [amount] global followers [cityFilter] = [cityFilter]中每拥有[amount]单位全球教徒每回合[stats]

Pilgrimage = 朝圣之行

Tithe = 拾壹税

World Church = 世界教堂

Enhancer = 强化者
Defender of the Faith = 护教卫士

Holy Order = 教士团体

Itinerant Preachers = 旅行布道
Religion naturally spreads to cities [amount] tiles away = 宗教自然传播距离扩大[amount]地块

Just War = 正义战争

Messiah = 弥赛亚
[relativeAmount]% Spread Religion Strength = [relativeAmount]%宗教传播力量
[relativeAmount]% Faith cost of generating Great Prophet equivalents = 获得大先知必须的信仰[relativeAmount]%

Missionary Zeal = 传教热忱

Religious Texts = 宗教典籍
[relativeAmount]% Natural religion spread [cityFilter] = [cityFilter]宗教自然传播[relativeAmount]%

Religious Unity = 宗教团结

Reliquary = 圣物柜
[stats] whenever a Great Person is expended = 消耗伟人时[stats]


#################### Lines from Buildings from Civ V - Gods & Kings ####################


Stele = 石碑


Shrine = 寺庙

Pyramid = 金字塔


Terracotta Army = 兵马俑
'Regard your soldiers as your children, and they will follow you into the deepest valleys; look on them as your own beloved sons, and they will stand by you even unto death.' - Sun Tzu = “视卒如婴儿，故可以与之赴深溪；视卒如爱子，故可与之俱死。” —— 孙子


Amphitheater = 圆形剧场


Petra = 佩特拉
'...who drinks the water I shall give him, says the Lord, will have a spring inside him welling up for eternal life. Let them bring me to your holy mountain in the place where you dwell. Across the desert and through the mountain to the Canyon of the Crescent Moon...' - Indiana Jones = “耶和华说，凡喝我所赐之水的，必有泉源在他里面涌出，直到永生。让他们把我带到你住的地方，你的圣山。穿过沙漠，穿过高山，到达新月峡谷…“ —— 印第安纳琼斯


Great Mosque of Djenne = 吉尼大清真寺
'With the magnificence of eternity before us, let time, with all its fluctuations, dwindle into its own littleness.' - Thomas Chalmers = “随着永恒的壮丽展现在我们面前，让时间，连同它所有的波动，收缩成它自己的渺小。” —— 托马斯 · 查默斯
[baseUnitFilter] units built [cityFilter] can [action] [amount] extra times = [cityFilter]建造的单位[baseUnitFilter]能额外[action][amount]次

Grand Temple = 圣殿


Alhambra = 阿尔罕布拉宫
'Justice is an unassailable fortress, built on the brow of a mountain which cannot be overthrown by the violence of torrents, nor demolished by the force of armies.' - Joseph Addison = “正义是一座无懈可击的堡垒，建在山脊上，不能被激流的暴力推翻，也不能被军队的力量摧毁。” —— 约瑟夫 · 艾迪生


Ceilidh Hall = 同乐会大厅


Leaning Tower of Pisa = 比萨斜塔
'Don't clap too hard - it's a very old building.' - John Osbourne = “别拍那么重——这是座非常古老的建筑。”—— 约翰 · 奥斯本（英国剧作家）


Coffee House = 咖啡馆


Neuschwanstein = 新天鹅堡
'...the location is one of the most beautiful to be found, holy and unapproachable, a worthy temple for the divine friend who has brought salvation and true blessing to the world.' - King Ludwig II of Bavaria = “……这里是最美丽的地方之一，神圣而不可接近，是一座值得为世界带来救赎和真正祝福的神圣朋友建造的庙宇。” —— 巴伐利亚国王 路德维希二世


Recycling Center = 回收中心


CN Tower = 加拿大国家电视塔
'Nothing travels faster than light with the possible exception of bad news, which obeys its own special rules.' - Douglas Adams = “除了坏消息之外，没有什么比光速更快的了，坏消息遵循自己的特殊规则。” —— 道格拉斯 · 亚当斯
[amount] population [cityFilter] = [cityFilter] [amount] 人口

Bomb Shelter = 防空洞
Population loss from nuclear attacks [relativeAmount]% [cityFilter] = [cityFilter]核武器造成的人口损失[relativeAmount]%

Hubble Space Telescope = 哈勃太空望远镜
'The wonder is, not that the field of stars is so vast, but that man has measured it.' - Anatole France = “奇怪的是，不是星星的范围如此之大，而是有人测量过它。” —— 阿纳托利·法兰西


Cathedral = 大教堂


Mosque = 清真寺

Pagoda = 佛塔


#################### Lines from CityStateTypes from Civ V - Gods & Kings ####################


#################### Lines from Difficulties from Civ V - Gods & Kings ####################


#################### Lines from Eras from Civ V - Gods & Kings ####################


Every major Civilization gains a spy once a civilization enters this era = 当第一个文明进入此时代后，每个文明(城邦除外)都会获得一个间谍

May not generate great prophet equivalents naturally = 不能自然产生大先知
May buy [baseUnitFilter] units for [amount] [stat] [cityFilter] at an increasing price ([amount2]) = [cityFilter]可以以不断上涨的价格（[amount2]）用[amount][stat]购买[baseUnitFilter]单位
Starting in this era disables religion = 在此时代开始游戏将会禁用宗教


Marine = 海军陆战队


#################### Lines from Nations from Civ V - Gods & Kings ####################


Rim-Sin II = 里姆辛二世
Smerdis = 斯梅迪斯
Ilum-ma-ili = 伊鲁姆马伊利
Peshgaldaramesh = 佩什加尔达拉梅什
Ur-zigurumaš = 卡塞特的统治者 Ur-zigurumaš
Semiramis = 塞米拉米斯
Em = 艾姆
Ishtar = 伊什塔尔
Bilit Taauth = 比特兰
Aruru = 阿鲁鲁
Islam = 伊斯兰教

Jason = 杰森
Helena = 海伦娜
Alexa = 亚历克莎
Cletus = 克里特斯
Kassandra = 卡珊德拉
Andres = 安德烈斯
Desdemona = 荻思梦娜
Anthea = 安西娅
Aeneas = 阿涅阿斯
Leander = 利安得
Christianity = 基督教

Li = 李
Chen = 陈
Zhang = 张
Liu = 刘
Yang = 杨
Huang = 黄
Zhao = 赵
Wu = 吴
Zhou = 周
Sun = 孙

Refaat = 里法特
Heba = 赫巴
Salah = 萨拉
Ahmed = 艾哈迈德
Zakaria = 扎卡里亚
Bastet = 巴斯特
Ma'at = 玛阿特
Nebhet = 内贝特
Tefenet = 忒菲内特
Neuth = 努斯

James = 詹姆斯
Scarlett = 斯嘉丽
Mycroft = 麦考夫
Charlotte = 夏洛特
Gwendolyn = 格温多琳
Mr. Eks = 埃克斯先生
Dr. Grey = 格蕾医生
Andrew = 安德鲁
Scott = 斯科特
Anne = 安妮

Jean-Paul = 让-保罗
Martine = 马蒂
Lucien = 吕西安
François = 佛朗索瓦
Augustine = 奥古斯丁
Monsieur X = X先生
Dr. Dupont = 杜邦博士
Vipère = “蝮蛇”
Yvette = 伊维特
Renard = 雷纳尔

Alexei = 阿列克谢
Lena = 蕾娜
Dmitry = 德米特里
Anastasia = 阿纳斯塔西娅
Tatiana = 塔提亚娜
Boris = 鲍里斯
Doktor Seriy = 德克多·斯瑞
Mikhail = 米哈伊尔
Natacha = 娜塔莎
Zmeya = 兹梅娅

Flavius = 弗拉维乌斯
Regula = 热古拉
Servius = 塞琉斯
Lucia = 露西亚
Cornelius = 科尼琉斯
Licina = 里西纳
Canus = 肯拿士
Serpens = 瑟彭斯
Agrippa = 阿格里帕
Brutus = 柏图斯

Solhofaat = 索霍夫特
Khenzeer = 肯泽尔
Zarafah = 萨拉法
Temsaah = 特姆萨
Abyadh = 阿比阿德
Mostafa = 穆斯塔法
Yusuf = 尤瑟夫
Waddah = 万哒
Sameera = 萨米拉
Gamal = 贾迈勒

Cousin = 蔻森
Felix = 费利克斯
Dennis = 丹尼斯
Edward = 爱德华
Prof. Rex = 雷克斯教授
Eliza = 伊丽莎
Mary = 马睿
Virginia = 弗吉尼亚
Barbara = 芭芭拉

Akaishi = 明石
Oki = 隐岐
Hattori = 服部
Morozumi = 茂吕子
Momochi = 桃井亭
Kawashima = 川岛
Orin = 诗织
Sakanishi = 坂井西山
Kaede = 枫原
Mochizuki = 望月
Shinto = 神道教

Ashok = 阿索克
Shanx = 桑克斯
Hormis = 霍尔米斯
Sanjeev = 桑吉夫
Ananda = 阿南达
Rani = 拉妮
Parvati = 帕尔瓦蒂
Mukta = 穆克塔
Karishma = 卡里希马
Jyotsna = 乔治娜
Hinduism = 印度教

Johann = 约翰
Marlene = 马琳
Wilhelm = 威廉
Eva = 伊娃
Heinz = 海因茨
Horst = 霍斯特
Carl = 卡尔
Viper = 维佩尔
Albrecht = 阿波切特
Anton = 安东

Ibrahim = 易卜拉欣
Bayezid = 巴耶基德
Sokollu = 索科尔鲁
Mahmut = 马赫穆特
Uveys = 乌维斯
Roxelana = 罗谢拉娜
Safiye = 沙菲耶
Hafsa = 哈芙莎
Kosem = 科希姆
Nurbanu = 奴尔巴努

Kim = 金
Park = 朴
Han = 韩
Na = 牟
Kong = 康
Yu = 刘
Ahn = 安
Da = 全
Eun = 柳
Confucianism = 儒家思想

Onatah = 奥塔赫
Oneida = 奥奈达
Oshadagea = 奥沙达加
Otetiani = 奥特蒂亚尼
Genesee = 杰纳西
Dadgayadoh = 达德加亚多赫
Otwtiani = 奥特维蒂亚尼
Kateri = 卡泰莉
Onondakai = 奥农达凯
Honanyawus = 霍纳尼亚乌斯

Azi = 阿齐
Dabir = 达比尔
Firuz = 菲鲁兹
Gaspar = 加斯帕
Shahzad = 沙赫扎德
Aga = 阿加
Marjane = 玛珍
Peri = 佩里
Sartaj  = 萨尔塔杰
Yasmin = 亚斯明
Zoroastrianism = 拜火教

Tiki = 提基
Hotu Matua = 霍图马图阿
Rongo-ma-tane = 龙戈马坦
Kupe = 库佩
Haloti = 哈洛蒂
Degei = 德盖
Babamik = 巴巴米克
Kulu Lau = 库鲁劳
Nangananga = 南加南加
Turua = 图鲁阿

Aran = 阿兰
Chanarong = 恰那隆
Kiet = 基耶特
Niran = 尼兰
Virote = 威罗特
Kulap = 库拉普
Mayuree = 玛玉里
Phueng = 四面神
Ratana = 拉塔纳
Tola = 妥拉
Buddhism = 佛教

Rodrigo = 罗德里格
Esmeralda = 爱丝梅拉达
Mathilda = 玛提尔达
Ramona = 拉摩那
Señor X = X先生
Topolino = 托波莉诺
Serpiente = “蝮蛇”
Garcia = 加西亚
El Lobo = “灰狼”

Ahmadou = 阿赫马杜
Ayub = 阿尤布
Badru = 巴德鲁
Bokhari = 博哈里
Guedado = 格达多
Adhiambo = 阿迪安博
Chinaka = 奇纳卡
Laila = 莱拉
Mariama = 玛利亚马
Oni = 奥尼

Asashōryū = 阿沙索育
Tömöriin = 托莫林
Zevegiin = 泽维金
Jigjidiin = 吉格鸡丁
Enkhbat = 恩赫巴特
Mönkhbayar = 蒙赫巴亚尔
Gündegmaa = 贡德格玛
Ssima = 塞马
Batachikhan = 巴塔奇汗
Chulunny = 丘拉尼
Tengriism = 腾格里信仰

Metztli = 梅茨特利
Xitllali = 希特拉利
Chimalli = 奇马利
Quauhtli = 夸赫特利
Teyacapan = 特亚卡潘
Yaotl = 亚奥特尔
Coatl = 科特尔
Huitzilin = 惠茨林
Itzli = 伊兹利
Tepin = 泰平

Amaru = 阿马鲁
Apichu = 阿皮丘
Pariapichiu = 帕里亚皮丘
Puma = 普马
Quenti = 昆蒂
Suyuntu = 苏云图
Uturuncu = 乌图伦库
Purutu = 普鲁图
Ozcollo = 奥兹科洛

Jørgen = 约尔根
Mette = 梅特
Henrik = 亨利克
Niels = 尼尔斯
Helle = 赫勒
Frederik = 弗雷德里克
Ida = 艾达
Thea = 西娅
Freja = 弗雷加
Morten = 莫滕

Attila the Hun = 阿提拉
I grow tired of this throne. I think I should like to have yours instead. = 我已厌倦了这顶王冠。是时候寻找点新玩意了，你的那顶就很不错！
Now what is this?! You ask me to add your riches to my great avails. The invitation is accepted. = 你说什么？你要把你的财富都填进我的庞大宝库吗？这份邀请我接受！
My people will mourn me not with tears, but with human blood. = 我的子民不会为我涕泪，而是以血为我哀悼。
You are in the presence of Attila, scourge of Rome. Do not let hubris be your downfall as well. = 你好！我是罗马人的噩梦————“上帝之鞭”阿提拉。弱小和无知不是生存的障碍，傲慢才是。
This is better than you deserve, but let it not be said that I am an unfair man. = 这比你期待的还要好，我是个公平的交易者。
Good day to you. = 祝你好运。
Scourge of God = 上帝之鞭
Balamber = 巴兰比尔
Uldin = 乌尔丁
Donatus = 多纳图斯
Charato = 查拉托
Octar = 奥克塔尔
Bleda = 布莱达
Ellac = 埃拉克
Dengizik = 登吉奇克
Hildico = 希尔迪可
Gudrun = 谷德伦
Atilla's Court = 阿提拉王庭
The Huns = 匈人
Cities are razed [amount] times as fast = [amount]倍摧毁城市速度
Starts with [tech] = 初始即拥有科技：[tech]
"Borrows" city names from other civilizations in the game = 从其他文明借用城市名

William of Orange = 威廉·奥兰治
As much as I despise war, I consider it a, hahaha, contribution to the common cause to erase your existence. = 尽管我多么痛恨战争，但抹杀你的战争除外。
You call yourself an exalted ruler, but I see nothing more than a smartly dressed barbarian! = 你所自负的天潢贵胄、至尊至圣，其实只不过是社鼠城狐、衣冠禽兽！
My God, be merciful to my soul. My God, feel pity for this... my poor people! = 愿上天饶恕我的魂灵，挽救那流离失所的苍生百姓！
I am William of Orange, stadtholder of The Netherlands. Did you need anything? I still have a lot to do. = 我是威廉·奥兰治，荷兰总督。你有事吗？我还有一大堆事情要做呢。
I believe I have something that may be of some importance to you. = 我确信我有一些对你很重要的东西。
Once again, greetings. = 再次向你致意。
Dutch East India Company = 荷兰东印度公司
Joost = 约斯特
Hendrika = 亨德莉卡
Marten = 马滕
Anke = 安克
Guus = 许斯
Mr. X = X先生
Dr. Grijs = 赫里斯博士
Willem = 威廉
Thijs = 泰斯
Neef = 尼夫
Amsterdam = 阿姆斯特丹
Rotterdam = 鹿特丹
Utrecht = 乌得勒支
Groningen = 格罗宁根
Breda = 布雷达
Nijmegen = 奈梅亨
Den Haag = 海牙
Haarlem = 哈勒姆
Arnhem = 阿纳姆
Zutphen = 聚特芬
Maastricht = 马斯特里赫特
Tilburg = 蒂尔堡
Eindhoven = 埃因霍温
Dordrecht = 多德雷赫特
Leiden = 莱顿
's Hertogenbosch = 赫托根博世
Almere = 阿尔梅勒
Alkmaar = 阿尔克马尔
Brielle = 布里勒
Vlissingen = 弗利辛恩
Apeldoorn = 阿珀尔多伦
Enschede = 恩斯赫德
Amersfoort = 阿默斯福特
Zwolle = 兹沃勒
Venlo = 芬洛
Uden = 于登
Grave = 赫拉弗
Delft = 代尔夫特
Gouda = 豪达
Nieuwstadt = 尼乌斯塔特
Weesp = 韦斯普
Coevorden = 库福尔登
Kerkrade = 凯尔克拉德
The Netherlands = 荷兰
Retain [relativeAmount]% of the happiness from a luxury after the last copy has been traded away = 每种奢侈资源即使全部交易出去仍可保留 [relativeAmount]% 快乐奖励

Gustavus Adolphus = 古斯塔夫二世·阿道夫
The Hakkapeliittas will ride again and your men will fall just at the sight of my cavalry! God with us! = 我们的骑兵驾驭马匹，驰骋沙场，而你孤立无援的人民只会在金戈铁骑中倒下！上帝与我们一脉相连！
Ha ha ha, captain Gars will be very glad to head out to war again. = 哈哈，我们所向披靡的加尔斯上尉已对战争急不可耐。
I am Sweden's king. You can take my lands, my people, my kingdom, but you will never reach the House of Vasa. = 我是瑞典之王。纵使你夺走我的土地，我的人民，我的王国，你也永无可能登上瓦萨家族的高度。
Stranger, welcome to the Snow King's kingdom! I am Gustavus Adolphus, member of the esteemed House of Vasa = 陌生人，欢迎来到雪的王国！我是古斯塔夫二世·阿道夫，万人景仰的瓦萨家族的一员。
My friend, it is my belief that this settlement can benefit both our peoples. = 我的朋友，我相信这个解决方案可以使我们两国人民互利共赢。
Oh, welcome! = 哦，欢迎！
Oh, it is you. = 噢，是你。
Nobel Prize = 诺贝尔奖
Leif = 利夫
Ingegard = 英格加德
Sören = 瑟伦
Ragnhild = 朗希尔德
Lars = 拉尔斯
Lina = 莉娜
Herr Grå = 格罗先生
Magnus = 马格纳斯
Vilma = 维尔玛
Kusin = 库辛
Stockholm = 斯德哥尔摩
Uppsala = 乌普萨拉
Gothenburg = 哥德堡
Malmö = 马尔默
Linköping = 林雪平
Kalmar = 卡尔马
Skara = 斯卡拉
Västerås = 韦斯特罗斯
Jönköping = 延雪平
Visby = 维斯比
Falun = 发兰
Norrköping = 北雪平
Gävle = 耶夫勒
Halmstad = 哈尔姆斯塔德
Karlskrona = 卡尔斯克鲁纳
Hudiksvall = 胡迪克斯瓦尔
Örebro = 厄勒布鲁
Umeå = 于默奥
Karlstad = 卡尔斯塔德
Helsingborg = 赫尔辛堡
Härnösand = 海诺桑德
Vadstena = 瓦斯泰纳
Lund = 隆德
Västervik = 韦斯特维克
Enköping = 英雪萍
Skövde = 舍夫德
Eskilstuna = 埃斯基尔斯蒂纳
Luleå = 吕勒奥
Lidköping = 利雪平
Södertälje = 南泰利耶
Mariestad = 玛丽斯塔德
Östersund = 厄斯特松德
Borås = 布罗斯
Sundsvall = 松兹瓦尔
Vimmerby = 维默比
Köping = 雪平
Mora = 莫拉
Arboga = 阿尔博加
Växjö = 韦克舍
Gränna = 格兰纳
Kiruna = 基律纳
Borgholm = 博里霍尔姆
Strängnäs = 斯特兰奈斯
Sveg = 斯韦格
Sweden = 瑞典
Gain [amount] Influence with a [baseUnitFilter] gift to a City-State = 向一个城邦送予一个[baseUnitFilter]礼物时 [amount] 影响力
When declaring friendship, both parties gain a [relativeAmount]% boost to great person generation = 当宣布友谊宣言时，双方都获得 [relativeAmount]% 的伟人产生速率。

Maria Theresa = 玛丽娅·特蕾莎
Shame that it has come this far. But ye wished it so. Next time, be so good, choose your words more wisely. = 遗憾的是，它已经走到了这一步。但你们希望如此。下一次，要做得很好，更明智地选择你的话。
What a fool ye are! Ye will end swiftly and miserably. = 你真傻！你们将迅速而悲惨地结束。
The world is pitiful! There's no beauty in it, no wisdom. I am almost glad to go. = 世界真可怜！这里面没有美，没有智慧。我几乎很高兴离开。
The archduchess of Austria welcomes your Eminence to... Oh let's get this over with! I have a luncheon at four o'clock. = 奥地利大公爵夫人欢迎阁下……哦，让我们结束这一切吧！我四点钟吃午饭。
I see you admire my new damask. Nobody should say that I am an unjust woman. Let's reach an agreement! = 我看你很欣赏我的新锦缎。没有人应该说我是一个不公正的女人。让我们达成协议吧！
Oh, it's ye! = 哦，是你！
Diplomatic Marriage = 外交联姻
Ferdinand = 斐迪南
Johanna = 戴安娜
Franz-Josef = 弗朗茨-约瑟夫
Astrid = 阿斯特丽德
Anna = 安娜
Hubert = 休伯特
Alois = 阿洛伊斯
Natter = 娜特
Georg = 乔治
Arnold = 阿诺德
Vienna = 维也纳
Salzburg = 萨尔茨堡
Graz = 格拉茨
Linz = 林茨
Klagenfurt = 克拉根福特
Bregenz = 布雷根茨
Innsbruck = 茵斯布鲁克
Kitzbühel = 基茨比厄尔
St. Pölten = 圣珀尔腾
Eisenstadt = 艾森施塔特
Villach = 菲拉赫
Zwettl = 茨韦特尔
Traun = 特劳恩
Wels = 韦尔斯
Dornbirn = 多恩比恩
Feldkirch = 费尔德基希
Amstetten = 阿姆施泰滕
Bad Ischl = 巴德依舍
Wolfsberg = 沃尔夫斯堡
Kufstein = 库夫施泰因
Leoben = 莱奥本
Klosterneuburg = 克洛斯特新堡
Leonding = 莱昂丁
Kapfenberg = 卡芬堡
Hallein = 哈莱因
Bischofshofen = 比肖夫霍芬
Waidhofen = 韦多芬
Saalbach = 萨尔巴赫
Lienz = 利恩茨
Steyr = 施泰尔
Austria = 奥地利
Can spend Gold to annex or puppet a City-State that has been your ally for [amount] turns. = 可以花费金钱吞并或傀儡一个已经是你的盟友[amount]回合的城邦。

Dido = 狄多
Tell me, do you all know how numerous my armies, elephants and the gdadons are? No? Today, you shall find out! = 告诉我，你们都知道我的军队、大象和格达顿有多少吗？不知道？今天，你会发现的！
Fate is against you. You earned the animosity of Carthage in your exploration. Your days are numbered. = 命运正与你作对。你在探索中赢得了迦太基的仇恨。你的日子屈指可数了。
The fates became to hate me. This is it? You wouldn't destroy us so without their help. = 命运开始恨我了。就是这个？如果没有他们的帮助，你是不会毁了我们的。
The Phoenicians welcome you to this most pleasant kingdom. I am Dido, the queen of Carthage and all that belongs to it. = 腓尼基人欢迎你来到这个最令人愉快的王国。我是迪多，迦太基女王和所有属于它的人。
I just had the marvelous idea, and I think you'll appreciate it too. = 我刚刚有了一个绝妙的主意，我想你也会很感激的。
What is it now? = 现在是什么？
Phoenician Heritage = 腓尼基人的传统
Hamilcar = 哈米尔卡
Mago = 马戈
Baalhaan = 巴勒汉
Sophoniba = 索波尼巴
Yzebel = 伊泽贝尔
Similce = 西米尔斯
Kandaulo = 坎道洛
Zinnridi = 津里迪
Gisgo = 吉斯戈
Fierelus = 菲雷勒斯
Carthage = 迦太基
Utique = 乌提卡
Hippo Regius = 希波勒吉斯
Gades = 加德斯
Saguntum = 萨贡图姆
Carthago Nova = 新迦太基
Panormus = 帕诺姆斯
Lilybaeum = 利利巴厄姆
Hadrumetum = 哈德鲁米图姆
Zama Regia = 扎马雷吉亚
Karalis = 卡拉利斯
Malaca = 马拉卡
Leptis Magna = 大莱普提斯
Hippo Diarrhytus = 希波蒂亚尔修斯
Motya = 莫蒂亚
Sulci = 苏尔希
Leptis Parva = 莱不底斯帕瓦
Tharros = 塔罗斯
Soluntum = 索伦图姆
Lixus = 利克苏斯
Oea = 奥亚
Theveste = 泰韦斯特
Ibossim = 伊博西姆
Thapsus = 塔普苏斯
Aleria = 阿莱里亚
Tingis = 廷吉斯
Abyla = 阿比拉
Sabratha = 萨布拉塔
Rusadir = 鲁萨迪尔
Baecula = 贝库拉
Saldae = 萨尔达伊
Land units may cross [terrainName] tiles after the first [baseUnitFilter] is earned = 获得第一个[baseUnitFilter]以后，陆地单位能穿过[terrainName]地块
Units ending their turn on [tileFilter] tiles take [amount] damage = 在[tileFilter]上结束回合的单位将受到[amount]伤害

Theodora = 狄奥多拉
It is always a shame to destroy a thing of beauty. Happily, you are not one. = 破坏一件美丽的东西总是一种耻辱。幸运的是，你不是。
Now darling, tantrums are most unbecoming. I shall have to teach you a lesson. = 亲爱的，发脾气是最不合适的。我得给你上一课。
Like a child playing with toys you are. My people will never love you, nor suffer this indignation gracefully. = 你就像个玩玩具的孩子。我的人民永远不会爱你，也不会容忍这种愤怒。
My, isn't this a pleasant surprise - what may I call you, oh mysterious stranger? I am Theodora, beloved of Byzantium. = 我的天，这不是一个令人愉快的惊喜吗 —— 我该怎么称呼你，哦，神秘的陌生人？我是狄奥多拉，拜占庭的宠儿。
I have heard that you adept at certain kinds of ... interactions. Show me. = 我听说你擅长某种……相互作用。让我看看。
Hello again. = 又见面了。
Patriarchate of Constantinople = 普世牧首
Basil = 巴兹尔
Nikophoros = 奈塞菲雷斯
Demetrios = 迪米特里奥斯
Philippos = 菲利普斯
Theophylaktos = 西奥菲拉克托斯
Simonis = 西蒙尼斯
Zoe = 佐伊
Ioanno = 约安诺
Xene = 赛恩
Euphrosyne = 尤夫洛西涅
Constantinople = 君士坦丁堡
Adrianople = 阿德里安堡
Nicaea = 尼西亚
Antioch = 安提阿
Varna = 瓦尔纳
Ohrid = 奥赫里德
Nicomedia = 尼科梅迪亚
Trebizond = 特雷比宗
Cherson = 切尔松
Sardica = 萨尔迪卡
Ani = 阿尼
Dyrrachium = 迪拉希乌姆
Edessa = 埃德萨
Chalcedon = 卡尔西东
Naissus = 奈苏斯
Bari = 巴里
Iconium = 伊科尼翁
Prilep = 普里莱普
Samosata = 萨莫萨塔
Kars = 卡尔斯
Theodosiopolis = 西奥多西奥波利斯
Tyana = 佳纳
Gaza = 加萨
Kerkyra = 凯尔基拉
Phoenice = 菲尼采
Selymbria = 塞林布里亚
Sillyon = 西利永
Chrysopolis = 克里索波利斯
Vodena = 沃德纳
Traianoupoli = 特拉亚努波利
Constantia = 康斯坦蒂亚
Patra = 帕特拉
Korinthos = 科林索斯
Byzantium = 拜占庭
May choose [amount] additional belief(s) of any type when [foundingOrEnhancing] a religion = 当[foundingOrEnhancing]一个宗教时，可以选择[amount]个任意类型的额外信仰

Boudicca = 布狄卡
You shall stain this land no longer with your vileness! To arms, my countrymen. We ride to war! = 你再也不能用你的卑鄙玷污这片土地了！为了武器，我的同胞们。我们骑马去作战！
Traitorous man! The Celtic peoples will not stand for such wanton abuse and slander - I shall have your balls! = 叛徒！凯尔特人不会容忍这种肆无忌惮的辱骂和诽谤——我要你的头！
Vile ruler, know you have won this war in name alone. Your cities lie buried and your troops defeated. I have my own victory. = 卑鄙的统治者，我知道你赢得这场战争只是名义上的。你的城市被掩埋，你的军队被击败。我有我自己的胜利。
I am Boudicca, Queen of the Celts. Let no-one underestimate me! = 我是布狄卡，凯尔特人的女王。不要让任何人低估我！
Let us join our forces together and reap the rewards. = 让我们团结起来，收获回报。
God has given good to you. = 上帝给了你好处。
Druidic Lore = 德鲁伊传统
Crìsdean = 克里斯蒂安
Siobhán = 西奥班
Seamus = 谢默斯
Ffion = 菲昂
Pádraig = 帕德赖格
Deirdre = 迪尔德丽
Mr. Quinn = 奎恩先生
Éadaoin = 埃阿道因
Alwyn = 阿尔温
Col Ceathar = 塞萨尔上校
Cardiff = 卡迪夫
Truro = 特鲁罗
Douglas = 道格拉斯
Glasgow = 格拉斯哥
Cork = 科克
Aberystwyth = 阿伯里斯特威斯
Penzance = 彭赞斯
Ramsey = 拉姆齐
Inverness = 因弗内斯
Limerick = 利默里克
Swansea = 斯旺西
St. Ives = 圣艾夫斯
Peel = 佩尔
Aberdeen = 阿伯丁
Belfast = 贝尔法斯特
Caernarfon = 卡那封
Newquay = 纽基
Saint-Nazaire = 圣纳泽尔
Castletown = 卡斯尔敦
Stirling = 斯特灵
Galway = 高威
Conwy = 康威
St. Austell = 圣奥斯特尔
Saint-Malo = 圣马洛
Onchan = 昂肯
Dundee = 邓迪
Londonderry = 伦敦德里
Llanfairpwllgwyngyll = 兰韦尔普尔古因吉尔
Falmouth = 法尔茅斯
Lorient = 洛里昂
Celts = 凯尔特
with [amount] to [amount2] neighboring [tileFilter] [tileFilter2] tiles = 当与[amount]到[amount2][tileFilter][tileFilter2]地块相邻时

Haile Selassie = 海尔·塞拉西
I have tried all other avenues, but yet you persist in this madness. I hope, for your sake, your end is swift. = 我试过所有其他的方法，但你仍然坚持这种疯狂。我希望，为了你，你的终结会很快。
It is silence that allows evil to triumph. We will not stand mute and allow you to continue on this mad quest unchecked. = 正是沉默让邪恶得逞。我们不会袖手旁观，让你继续这疯狂的探索。
God and history will remember your actions this day. I hope you are ready for your impending judgment. = 上帝和历史会记住你今天的行为。我希望你准备好接受即将到来的审判。
A thousand welcomes to our fair nation. I am Selassie, the Ras Tafari Makonnen and Emperor of Ethiopia, your humble servant. = 一千人欢迎来到我们美丽的国家。我是塞拉西，拉斯·塔法里·马康南，埃塞俄比亚皇帝，你卑微的仆人。
I request that you consider this offer between our two peoples. I believe it will do us both good. = 我请求你们考虑我们两国人民之间的这一提议。我相信这对我们俩都有好处。
Spirit of Adwa = 阿杜瓦精神
Mulu Ken = 穆鲁肯
Wendimu = 文迪木
Li'ol = 莉奥
Demeke = 德梅克
Mulu Alem = 穆鲁·阿莱姆
Abebech = 阿贝贝奇
Zema = 泽马
Mihret = 米赫雷特
Kebedech = 凯贝德奇
Alemnesh = 阿莱姆内什
Addis Ababa = 亚的斯亚贝巴
Harar = 哈勒尔
Adwa = 阿德瓦
Lalibela = 拉利贝拉
Gondar = 贡达尔
Axum = 阿克苏姆
Dire Dawa = 德雷达瓦
Bahir Dar = 巴希尔达尔
Adama = 阿达马
Mek'ele = 梅克莱
Awasa = 阿瓦萨
Jimma = 吉马
Jijiga = 吉吉加
Dessie = 德西
Debre Berhan = 德布雷贝尔汉
Shashamane = 沙沙曼
Debre Zeyit = 德卜勒宰伊特
Sodo = 索多
Hosaena = 霍萨埃纳
Nekemte = 内凯姆特
Asella = 阿塞拉
Dila = 迪拉
Adigrat = 阿迪格拉特
Debre Markos = 德布雷马尔科斯
Kombolcha = 孔博尔查
Debre Tabor = 德布雷塔博尔
Sebeta = 塞贝塔
Shire = 夏尔
Ambo = 安博
Negele Arsi = 内盖莱阿尔西
Gambela = 甘贝拉
Ziway = 齐韦
Weldiya = 韦尔迪亚
Ethiopia = 埃塞俄比亚
when fighting units from a Civilization with more Cities than you = 当和来自比你拥有更多城市的文明的单位作战时

Pacal = 帕卡尔
A sacrifice unlike all others must be made! = 必须做出不同于所有其他人的牺牲！
Muahahahahahaha! = 哈哈哈哈！
Today comes a great searing pain. With you comes the path to the black storm. = 今天是一个巨大的灼痛。与你同行的是通往黑色风暴的道路。
Greetings, wayward one. I am known as Pacal. = 你好，任性的人。我叫帕卡尔。
Friend, I believe I may have found a way to save us all! Look, look and accept my offering! = 朋友，我相信我已经找到了拯救我们所有人的方法！看看，接受我的提议！
A fine day, it helps you. = 天气晴朗，它帮助了你。
The Long Count = 长历法
Camazotz = 卡马佐茨
Coyopa = 科约帕
Gukumatz = 古库马茨
Hunahpu = 胡纳普
Huracan = 胡拉坎
Ixchel = 伊克歇尔
Ixtab = 伊斯塔布
Kukulkán = 库库尔坎
Xbalanque = 斯巴兰克
Zipacna = 齐帕克纳
Palenque = 帕伦克
Tikal = 蒂卡尔
Uxmal = 乌斯马尔
Tulum = 图卢姆
Copan = 科潘
Coba = 科巴
El Mirador = 埃尔米拉多
Calakmul = 卡拉克穆尔
Edzna = 埃德兹娜
Lamanai = 拉马奈
Izapa = 伊萨帕
Uaxactun = 瓦克沙坦
Comalcalco = 科马卡尔科
Piedras Negras = 彼德拉斯内格拉斯
Cancuen = 坎昆
Yaxha = 亚克夏
Quirigua = 基里瓜
Q'umarkaj = 库马尔卡伊
Nakbe = 纳克贝
Cerros = 塞罗斯
Xunantunich = 许南图尼奇
Takalik Abaj = 塔卡利克·阿巴杰
Cival = 西瓦尔
San Bartolo = 圣巴托洛
Altar de Sacrificios = 萨克斯里菲西奥斯祭坛
Seibal = 赛巴尔
Caracol = 卡拉科尔
Naranjo = 纳兰霍
Dos Pilas = 多斯皮拉斯
Mayapan = 玛雅潘
Ixinche = 伊辛切
Zaculeu = 扎库莱乌
Kabah = 卡巴
The Maya = 玛雅
Receive a free Great Person at the end of every [comment] (every 394 years), after researching [tech]. Each bonus person can only be chosen once. = 在研究[tech]后，在每[comment]结束时（每394年）得到一个免费的伟人。每个奖励只能选择一次。
Once The Long Count activates, the year on the world screen displays as the traditional Mayan Long Count. = 一旦长计数激活，世界屏幕上的年份将显示为传统的玛雅长计数。


I didn't want to do this. We declare war. = 我不想这么做的。我们宣战。
I will fear no evil. For god is with me! = 我将无所畏惧。因为上帝与我同在！
Why have you forsaken us my lord? = 你为什么抛弃我们，大人？
Bratislava = 布拉迪斯拉发

We have wanted this for a LONG time. War it shall be. = 我们想要这个很久了。那就是战争！
Very well, we will kick you back to the ancient era! = 很好，我们会把你踢回远古时代！
This isn't how it is supposed to be! = 事情不应该是这样的！
Cahokia = 卡霍基亚

By god's grace we will not allow these atrocities to occur any longer. We declare war! = 上帝保佑，为了阻止现世暴行的继续发生，我们决定宣战！
May god have mercy on your evil soul. = 愿上帝宽恕你邪恶的灵魂。
I for one welcome our new conquer overlord! = 我来欢迎我们的新征服者！
Jerusalem = 耶路撒冷


#################### Lines from Policies from Civ V - Gods & Kings ####################

Provides a [buildingName] in your first [amount] cities for free = 前[amount]座城市免费获得一座[buildingName]


[relativeAmount]% Gold from Great Merchant trade missions = [relativeAmount]%来源于大商人贸易任务的金钱


Upon capturing a city, receive [amount] times its [stat] production as [civWideStat] immediately = 占领一个城市后，立即以[civWideStat]形式获得它[stat]生产的[amount]倍


#################### Lines from Quests from Civ V - Gods & Kings ####################


#################### Lines from Religions from Civ V - Gods & Kings ####################


Judaism = 犹太教


Sikhism = 锡克教

Taoism = 道教


#################### Lines from Ruins from Civ V - Gods & Kings ####################


We have found holy symbols in the ruins, giving us a deeper understanding of religion! (+[faithAmount] Faith) = 我们在废墟中发现了奇怪的符号，我们对宗教的了解更深刻了（+[faithAmount] 信仰）
discover holy symbols = 发现神圣的符号

We have found an ancient prophecy in the ruins, greatly increasing our spiritual connection! (+[faithAmount] Faith) = 我们在废墟中发现了古老的预言，极大的强化了我们的精神联系（+[faithAmount] 信仰）
an ancient prophecy = 一个古老的预言


#################### Lines from Specialists from Civ V - Gods & Kings ####################


#################### Lines from Speeds from Civ V - Gods & Kings ####################


#################### Lines from Techs from Civ V - Gods & Kings ####################


'What is drama but life with the dull bits cut out.' - Alfred Hitchcock = “戏剧是切去了无聊部分的生活。”——阿尔弗雷德·希区柯克
Drama and Poetry = 戏剧与诗歌

'The merchants and the traders have come; their profits are pre-ordained...' - Sri Guru Granth Sahib = “商人和贸易者利润的大小，早在他们开始经营的时候就已经决定了……”——锡克教圣典《格兰斯·沙希伯》
Guilds = 行会


'Architecture begins where engineering ends.' - Walter Gropius = “建筑设计学起于工程学终止之处。”——沃尔特·格罗佩斯（著名德国建筑师）
Architecture = 建筑设计学

'Industrialization based on machinery, already referred to as a characteristic of our age, is but one aspect of the revolution that is being wrought by technology.' - Emily Greene Balch = “由机械的发展而产生的工业化大生产，虽被看作我们这个时代的标志，但它其实不过是科技进步带来的诸多革命之一。”——艾米莉·格伦尼·巴尔奇（美国女经济学家）
Industrialization = 工业化


'Men, like bullets, go farthest when they are smoothest.' - Jean Paul = “人就像子弹，最圆滑的才走得最远。”——让·保罗
Ballistics = 弹道学

'The root of the evil is not the construction of new, more dreadful weapons. It is the spirit of conquest.' - Ludwig von Mises = “邪恶的根源并不是什么不断更新的致命武器，而是人对征服的欲望。”——路德维希·冯·米塞斯
Combined Arms = 协同作战


'The more we elaborate our means of communication, the less we communicate.' - J.B. Priestly = “交流的方式越多，我们反而越少去沟通。”——J·B·普瑞斯特利（英国作家）
Telecommunications = 远程通信
'All men can see these tactics whereby I conquer, but what none can see is the strategy out of which victory is evolved.' - Sun Tzu = “人皆知吾所以胜之形，而莫知吾所以制胜之形。”——孙子
Mobile Tactics = 机动战术


#################### Lines from Terrains from Civ V - Gods & Kings ####################


Mount Kailash = 冈仁波齐峰

Mount Sinai = 西奈山

Sri Pada = 圣足山

Uluru = 艾尔斯岩石


#################### Lines from TileImprovements from Civ V - Gods & Kings ####################


Costs [amount] [stat] per turn = 成本为每回合 [amount] [stat] 


Polder = 圩田


#################### Lines from TileResources from Civ V - Gods & Kings ####################


Citrus = 柑橘

Copper = 赤铜

Crab = 螃蟹

Salt = 盐

Truffles = 松露


#################### Lines from UnitPromotions from Civ V - Gods & Kings ####################


Hussar = 轻骑兵
[relativeAmount]% to Flank Attack bonuses = [relativeAmount]%侧翼攻击加成


Hakkapeliitta = 芬兰刀骑兵
Transfer Movement to [mapUnitFilter] = 转移移动点数至[mapUnitFilter]单位
[relativeAmount]% Strength when stacked with [mapUnitFilter] = 当与[mapUnitFilter]单位堆叠时 [relativeAmount]% 战斗力


#################### Lines from UnitTypes from Civ V - Gods & Kings ####################


#################### Lines from Units from Civ V - Gods & Kings ####################


Atlatlist = 投矛器战士


Quinquereme = 五列桨战船

Dromon = 德罗蒙战舰


Horse Archer = 骑射手


Battering Ram = 攻城锤
Can only attack [combatantFilter] units = 只能攻击[combatantFilter]单位

Pictish Warrior = 皮克特战士


African Forest Elephant = 非洲森林象

Cataphract = 甲胄骑兵


Composite Bowman = 复合弓兵


Galleass = 桨帆战舰


Privateer = 私掠舰
May capture killed [mapUnitFilter] units = 能俘虏敌方被打败的[mapUnitFilter]单位

Sea Beggar = 皮特·海恩护卫舰


Gatling Gun = 加特林机枪


Carolean = 卡罗琳军团

Mehal Sefari = 皇家卫队


Great War Infantry = 一战步兵


Triplane = 三翼机

Great War Bomber = 一战轰炸机


Machine Gun = 机关枪


Landship = 履带战车


#################### Lines from VictoryTypes from Civ V - Gods & Kings ####################


#################### Lines from Tutorials ####################

Introduction = 游戏介绍
Welcome to Unciv!\nBecause this is a complex game, there are basic tasks to help familiarize you with the game.\nThese are completely optional, and you're welcome to explore the game on your own! = 您好，欢迎来到绚丽多彩的Unciv游戏世界！\n文明游戏是复杂的，让我们通过一些简单的任务来熟悉它吧。\n这些任务是可选的，当然您也可以自己探索游戏世界！

New Game = 开始新游戏
Your first mission is to found your capital city.\nThis is actually an important task because your capital city will probably be your most prosperous.\nMany game bonuses apply only to your capital city and it will probably be the center of your empire. = 您的第一个任务是建立首都，\n这个任务是非常重要的，因为通常情况下首都会成为你的文明最繁荣的城市。\n游戏中解锁政策、科技等带来的很多增益往往只对首都有效，所以首都的发展代表了您的文明的发达程度。
How do you know a spot is appropriate?\nThat’s not an easy question to answer, but looking for and building next to luxury resources is a good rule of thumb.\nLuxury resources are tiles that have things like gems, cotton, or silk (indicated by a smiley next to the resource icon)\nThese resources make your civilization happy. You should also keep an eye out for resources needed to build units, such as iron. Cities cannot be built within 3 tiles of existing cities, which is another thing to watch out for! = 如何选择一个合适的首都建立位置？这不是一个容易回答的问题。\n通常情况下，选择紧邻奢侈资源的位置是选择建立点的不二法则。\n奢侈资源主要包括宝石、棉花、丝绸等(这些资源在地图上用一个“笑脸”标示)，\n开发这些资源可以增加您的文明的快乐。当然，你也应该留意那些组建单位时所需要的战略资源，比如铁。城市不能建立在现有城市的3格内，这是另一项需要注意的事情！
However, cities don’t have a set area that they can work - more on that later!\nThis means you don’t have to settle cities right next to resources.\nLet’s say, for example, that you want access to some iron – but the resource is right next to a desert.\nYou don’t have to settle your city next to the desert. You can settle a few tiles away in more prosperous lands.\nYour city will grow and eventually gain access to the resource.\nYou only need to settle right next to resources if you need them immediately – \n   which might be the case now and then, but you’ll usually have the luxury of time. = 但是，城市的边界不是固定的——它会随着文化的积累慢慢扩张。\n这意味着你并不一定要把城市建在太过靠近资源的位置。\n举例来说，比如, 你需要获得战略资源铁--但悲剧的是该资源紧邻沙漠。\n您无需把城市建立在紧邻沙漠的位置。相反的，可以选择离该资源稍远而且更加富饶的地块。\n随着城市的不断繁荣发展和边界的扩张，城市将慢慢靠近该资源直至获得它。\n如果需要马上获得所需的战略资源你可以选择建城在靠近资源的位置--\n有时候这样做可能对游戏的胜利更有利，但通常情况下您都有充裕的时间选择更加合理的建立点。
The first thing coming out of your city should be either a Scout or Warrior.\nI generally prefer the Warrior because it can be used for defense and because it can be upgraded\n  to the Swordsman unit later in the game for a relatively modest sum of gold.\nScouts can be effective, however, if you seem to be located in an area of dense forest and hills.\nScouts don’t suffer a movement penalty in this terrain.\nIf you’re a veteran of the 4x strategy genre your first Warrior or Scout will be followed by a Settler.\nFast expanding is absolutely critical in most games of this type. = 您的城市第一个组建的单位应当是勇士或斥候。\n我非常喜欢勇士，因为他可以用于防守，\n同时在研发“铁器”科技后只需花少量的金钱就可以把他升级为剑士。\n当您的城市位于大片森林或丘陵间时斥候是非常有效的选择，\n因为他在这些地形移动时没有移动力惩罚。\n如果您是4x游戏的行家里手，紧随第一个勇士或斥候的单位应该是移民。\n请记住：快速扩张永远是获取胜利的不二法门！

In your first couple of turns, you will have very little options, but as your civilization grows, so do the number of things requiring your attention. = 在游戏开始的最初几回合，\n您只需进行很少的操作。\n但随着您的文明的发展，\n很多事情必须面面俱到。

Culture and Policies = 文化与政策
Each turn, the culture you gain from all your cities is added to your Civilization's culture.\nWhen you have enough culture, you may pick a Social Policy, each one giving you a certain bonus. = 每回合，从您的所有城市获得的文化会加到您文明的文化上。\n当您有足够的文化时, 可以推行一项社会政策，\n每项社会政策都给您一定的奖励。
The policies are organized into branches, with each branch providing a bonus ability when all policies in the branch have been adopted. = 社会政策被划分成几个分支，每个分支都有自己的子政策，\n当一个分支社会政策的所有子政策都被推行，\n会有一个额外的奖励。
With each policy adopted, and with each city built,\n  the cost of adopting another policy rises - so choose wisely! = 随着每项社会政策的推行，每座城市的建立，\n推行新的社会政策时的文化花费会随之提升--所以要明智地选择!

City Expansion = 城市扩张
Once a city has gathered enough Culture, it will expand into a neighboring tile.\nYou have no control over the tile it will expand into, but tiles with resources and higher yields are prioritized. = 当一个城市积累了足够的文化时，城市的边界就会扩张一个临近地块。\n您无法控制它将扩张到哪个地块，但系统会优先考虑拥有资源和更高产出收益的地块。
Each additional tile will require more culture, but generally your first cities will eventually expand to a wide tile range. = 每扩张一个地块都需要更多的文化，但一般来说，你的第一个城市最终会扩张到拥有一个广阔的领土范围。
Although your city will keep expanding forever, your citizens can only work 3 tiles away from city center.\nThis should be taken into account when placing new cities. = 虽然你的城市将会永远扩张下去，但你的市民只能在距离城市中心3格内的地块上工作。\n在建立新城市时应考虑到这一点。

As cities grow in size and influence, you have to deal with a happiness mechanic that is no longer tied to each individual city.\nInstead, your entire empire shares the same level of satisfaction.\nAs your cities grow in population you’ll find that it is more and more difficult to keep your empire happy. = 随着城市规模扩大，城市的可工作地块也会变得越来越多。\n这时，你将不得不面对游戏中关于“快乐”的机制。在游戏中，快乐的产出是所有城市总和计算，\n快乐的消耗则由城市数量和人口数量决定。\n随着城市数量的增加和城市人口的增长您将会很快发现：保持你的文明始终处于快乐是一件越来越难的事。
In addition, you can’t even build any city improvements that increase happiness until you’ve done the appropriate research.\nIf your empire’s happiness ever goes below zero the growth rate of your cities will be hurt.\nIf your empire becomes severely unhappy (as indicated by the smiley-face icon at the top of the interface)\n  your armies will have a big penalty slapped on to their overall combat effectiveness. = 此外，在未研发相关科技前您将无法建造任何能增加快乐的建筑、奇观和开发可以增加快乐的奢侈资源。\n如果您的文明处于不满，将会极大地减慢城市发展速度。\n如果文明的不满状态非常严重(顶部信息栏用一个“哭脸”标示)，\n您的部队战斗力将会有极大的减成。
This means that it is very difficult to expand quickly in Unciv.\nIt isn’t impossible, but as a new player you probably shouldn't do it.\nSo what should you do? Chill out, scout, and improve the land that you do have by building Workers.\nOnly build new cities once you have found a spot that you believe is appropriate. = 这意味着在Unciv中很难快速扩张。\n这不是不可能的，但作为一名新玩家，您可能不应该这样做。\n那么您应该怎么做？通过建筑工人来放松、侦察并改善您拥有的土地。\n一旦您找到了一个您认为合适的地点，就要建造新的城市。

Unhappiness = 不满
It seems that your citizens are unhappy!\nWhile unhappy, your civilization will suffer many detrimental effects, increasing in severity as unhappiness gets higher. = 看来你的市民很不开心!\n当他们不快乐时，你的文明将遭受许多有害的影响\n随着不快乐程度的提高\n影响会越来越严重。
Unhappiness has two main causes: Population and cities.\n  Each city causes 3 unhappiness, and each population, 1 = 产生不满的原因有两个:人口数和城市数，\n每座城市产生3点不满，每个市民产生1点不满。
There are 2 main ways to combat unhappiness:\n  by building happiness buildings for your population\n  or by having improved luxury resources within your borders. = 有两种主要的方法来消除不满：\n为您的人民建造能增加快乐的建筑物\n或在您的境内改善奢侈资源。

You have entered a Golden Age!\nGolden age points are accumulated each turn by the total happiness \n  of your civilization\nWhen in a golden age, culture and production generation increases +20%,\n  and every tile already providing at least one gold will provide an extra gold. = 您的文明进入了一个黄金时代!\n您的快乐每个回合都会积累，\n当快乐积累到一定数值就会开启一个黄金时代。\n在黄金时代，文化和产能产出+20%，\n每个至少产出1金钱的地块将额外提供1金钱。

Roads and Railroads = 道路与铁路
Connecting your cities to the capital by roads\n  will generate gold via the trade route.\nNote that each road costs 1 gold Maintenance per turn, and each Railroad costs 2 gold,\n  so it may be more economical to wait until the cities grow! = 您已经建立了第二座城市!\n通过道路连接您的城市和首都来建立贸易路线，\n贸易路线将提供额外的金钱产出。\n请注意，道路经过的每个地块都需要1金钱的维护费，\n所以等待城市的自然发展可能更经济!

Victory Types = 获取胜利的方法
Once you’ve settled your first two or three cities you’re probably 100 to 150 turns into the game.\nNow is a good time to start thinking about how, exactly, you want to win – if you haven’t already. = 当您建立了两三座城市后，可能已经经过了100～150回合，\n这时您应该思考和谋划如何赢得游戏的胜利--如果此时你还没有胜利的话！
There are four ways to win in Unciv. They are:\n - Cultural Victory: Complete 5 Social Policy Trees and build the Utopia Project\n - Domination Victory: Survive as the last civilization\n - Science Victory: Be the first to construct a spaceship to Alpha Centauri\n - Diplomatic Victory: Build the United Nations and win the vote = 有四种方法能让您赢得胜利：\n - 文化胜利：完成5项社会政策分支与乌托邦计划\n - 统治胜利：成为最后存续的文明\n - 科技胜利：建造完成飞往半人马座α星的太空飞船\n - 外交胜利：建立联合国并赢得竞选。
So to sum it up, these are the basics of Unciv – Found a prosperous first city, expand slowly to manage happiness, and set yourself up for the victory condition you wish to pursue.\nObviously, there is much more to it than that, but it is important not to jump into the deep end before you know how to swim. = 总的来说，这就是Unciv的基础了——建立一个繁荣的城市，小心翼翼地扩张以维持快乐值，向您所追求的胜利条件努力。\n当然，实际的游戏内容比这丰富得多，但在学会游泳之前，可最好别踏入深水区！

Enemy City = 敌方城市
Cities can be conquered by reducing their health to 1, and entering the city with a melee unit.\nSince cities heal each turn, it is best to attack with ranged units and use your melee units to defend them until the city has been defeated! = 您已经包围了敌人的一座城市!\n当城市的耐久降至1时就可以被占领。\n只能使用近战单位占领城市。\n城市每回合会自动回复少许耐久，所以最好先使用远程单位攻击它，\n同时使用您的近战单位来保护远程单位，直到城市被占领!

Luxury Resource = 奢侈资源
Luxury resources within your domain and with their specific improvement are connected to your trade network.\nEach unique Luxury resource you have adds 5 happiness to your civilization, but extra resources of the same type don't add anything, so use them for trading with other civilizations! = 你的领土内的奢侈资源需要建造相应的设施来开发，已开发的奢侈资源可以用来与其他文明贸易。\n您拥有的每种独一无二的奢侈资源都会给您的文明+5快乐，\n每种奢侈资源只能提供一份快乐加成，数量超过1的同种资源并不会提供更多的快乐，\n所以用它们和其他文明进行贸易吧!

Strategic Resource = 战略资源
Strategic resources within your domain and with their specific improvement are connected to your trade network.\nStrategic resources allow you to train units and construct buildings that require those specific resources, for example the Horseman requires Horses. = 你的领土内的战略资源需要建造相应的设施来开发，已开发的战略资源可以用来与其他文明贸易。\n建造/组建特定的项目(单位/建筑)时将会消耗相应的战略资源。如需要消耗1单位的马来组建1个骑手单位，\n没有马就不能组建骑手。当该单位或建筑被摧毁时，此资源将能再次使用。\n如果获取资源途径出现中断，需要该资源的单位将受到战斗力减成，直至重新获得该资源。
Unlike Luxury Resources, each Strategic Resource on the map provides more than one of that resource.\nThe top bar keeps count of how many unused strategic resources you own.\nA full drilldown of resources is available in the Resources tab in the Overview screen. = 与奢侈资源不同，地图上显示的每个战略资源图标将提供多于1单位的该种资源。\n顶部信息栏显示了你拥有多少未使用的战略资源。\n在概览界面点击“资源”按钮可以查看你所拥有资源的完整信息。

The city can no longer put up any resistance!\nHowever, to conquer it, you must enter the city with a melee unit = 这座城市再也不能抵抗了!\n然而，要征服城市，请使用您的近战单位占领它。

After Conquering = 占领城市的处理
When conquering a city, you can choose to liberate, annex, puppet, or raze the city. = 当征服了一座城市，您可以选择解放、吞并、傀儡、甚至摧毁它。
\nLiberating the city will return it to its original owner, giving you a massive diplomatic boost with them!\n\nAnnexing the city will give you full control over it, but also increase the citizens' unhappiness to 2x!\nThis can be mitigated by building a courthouse in the city, returning the citizen's unhappiness to normal.\n\nPuppeting the city will mean that you have no control on the city's production.\nThe city will not increase your tech or policy cost.\nA puppeted city can be annexed at any time, but annexed cities cannot be returned to a puppeted state!\n\nRazing the city will lower its population by 1 each turn until the city is destroyed!\nYou cannot raze a city that is either the starting capital of a civilization or the holy city of a religion. = \n“解放城市”让它回归原来的文明，会使你与他们的外交关系得到巨大的提升！\n\n“吞并城市”将会给予您该城市的绝对控制权，但该城市人口产生的不满将是正常值的2倍。\n在城市内建造法庭可以使人口产生的不满降低到正常值。\n\n“傀儡城市”意味着您将无法控制该城市的产能，\n该城市将不会额外增加您研发科技和推行社会政策时的花费，但该城市人口产生的不满是正常值的1.5倍。\n可以在任何时候吞并已傀儡的城市，但已吞并的城市无法再变为傀儡状态。\n\n“摧毁城市”可以令城市人口每回合-1，人口为0时城市将完全被摧毁。\n你不能摧毁一个文明的原始首都或一个宗教的圣城。

You have encountered a barbarian unit!\nBarbarians attack everyone indiscriminately, so don't let your \n  civilian units go near them, and be careful of your scout! = 您遇到蛮族了！\n蛮族会不分青红皂白地攻击靠近它的每一个单位，\n所以请不要让您的移民等平民单位靠近他们，同时还要注意你的斥候！

You have encountered another civilization!\nOther civilizations start out peaceful, and you can trade with them,\n  but they may choose to declare war on you later on = 您遇到了另一个文明!\n其他文明一开始是和平的，您可以和他们进行贸易，\n但是他们以后可能会选择对您宣战。

Once you have completed the Apollo Program, you can start constructing spaceship parts in your cities\n (with the relevant technologies) to win a Scientific Victory! = 当您完成了阿波罗计划，可以开始在您的城市中建造飞船部件(需要相应科技)，\n来通过太空竞赛赢得科技胜利！

Injured Units = 受伤单位
Injured units deal less damage, but recover after turns that they have been inactive.\nUnits heal 10 health per turn in enemy territory or neutral land,\n  20 inside your territory and 25 in your cities. = 报告大人，您的单位受伤了！\n受伤的单位会对敌方造成更少的伤害！您可能会好奇，怎么能治疗他们呢？其实很简单，您只需要在他们不受攻击的情况下原地待命，他们中的医疗兵就会开始工作了！\n在异国领土和无主的领土上，每回合会恢复15点生命值；在己方领土上，会恢复20点；在本方城市中，会恢复25点。

Workers = 工人
Workers are vital to your cities' growth, since only they can construct improvements on tiles.\nImprovements raise the yield of your tiles, allowing your city to produce more and grow faster while working the same amount of tiles! = 工人对您所在城市的发展至关重要，因为只有他们才能在地块上建造设施。\n设施可以提高地块的产出，\n当市民在建有设施的地块工作时，将给您的城市带来更多的收益，同时城市也会发展得更快。

Siege Units = 攻城单位
Siege units are extremely powerful against cities, but need to be Set Up before they can attack.\nOnce your siege unit is set up, it can attack from the current tile,\n  but once moved to another tile, it will need to be set up again. = 攻城单位对城市具有极强的毁灭力，但在进攻前必须先把它架设起来。\n您的攻城单位架设起来后，它就可以从当前的地块发起攻击，\n但是一旦它移动到其他地块，就需要重新架设。

Embarking = 陆军单位的船运
Once a certain tech is researched, your land units can embark, allowing them to traverse water tiles.\nEntering or leaving water takes the entire turn. = 当一个特定的科技被研发后，你的陆地单位就可以进入水中。\n请注意，登船或下船需要花费一整个回合。
Units are defenseless while embarked (cannot use modifiers), and have a fixed Defending Strength based on your tech Era, so be careful!\nRanged Units can't attack, Melee Units have a Strength penalty, and all have limited vision. = 在水中的陆军单位是没有反伤的，并且根据你的科技时代有一个固定的防御能力。所以你最好看好你在水中的单位。\n水中的陆地远程单位不能攻击，近战单位有攻击力削弱，所有的单位视力削弱。（在研究特定的科技后可以消除这些DeBuff哦）

Idle Units = 空闲单位
If you don't want to move a unit this turn, you can skip it by clicking 'Next unit' again.\nIf you won't be moving it for a while, you can have the unit enter Fortify or Sleep mode - \n  units in Fortify or Sleep are not considered idle units.\nIf you have not decided yet what an unit should do for the current turn, choose the 'Wait' command. A 'waiting' unit will be selected again at the end of the 'Next Unit' cycle, once all other units have received their orders.\nIf you want to disable the 'Next unit' feature entirely, you can toggle it in Menu -> Check for idle units. = 如果您不想在本回合移动某个单位，您可以再次单击“下一个单位”跳过对这个单位的操作。\如果您暂时不移动它，您可以让单位进入强化恢复或状态-\n强化或休整中的单位不被视为空闲单位。\如果你还没有决定某个单位在当前回合应该做什么，选择“等待”命令。一旦所有其他单位收到指令，在“下一个单位”周期结束时，将再次开始让您选择“等待”单位。\如果您想完全禁用“下一个空闲单位”功能，可以在菜单->检查空闲单位中切换。

Contact Me = 联系我吧！
Hi there! If you've played this far, you've probably seen that the game is currently incomplete.\n Unciv is meant to be open-source and free, forever.\n That means no ads or any other nonsense. = 很好!当您已经熟悉了游戏的大部分内容，\n您会发现游戏目前是不完整的，它还处于开发状态。\n不过Unciv将永远是开源和免费的，\n这意味着您无须担心广告或付费问题。
What motivates me to keep working on it, \n  besides the fact I think it's amazingly cool that I can,\n  is the support from the players - you guys are the best! = 您的支持将激励着我进一步完善它，\n我一定会竭尽全力、精益求精。\n感谢玩家们的支持--您们是最棒的!
Every rating and review that I get puts a smile on my face =)\n  So contact me! Send me an email, review, Github issue\n  or mail pigeon, and let's figure out how to make the game \n  even more awesome!\n(Contact info is in the Play Store) = 如果喜欢它，请到Play Store对它进行评价。\n如果您发现了游戏存在的问题或有什么好的意见和建议，\n请联系我！\n我的email地址：yairm210@hotmail.com，\nGitHub项目页面：https://github.com/yairm210/Unciv。

Pillaging = 劫掠地块
Military units can pillage improvements, which heals them 25 health and ruins the improvement.\nThe tile can still be worked, but advantages from the improvement - stat bonuses and resources - will be lost.\nWorkers can repair these improvements, which takes less time than building the improvement from scratch.\nPillaging certain improvements will result in your units looting gold from the improvement. = 军事单位可以劫掠地块设施，“劫掠”可以回复单位25点生命值同时将设施化为废墟。\n被“劫掠”的地块仍旧可以工作，但从地块设施获得的效果——例如基本资源加成和战略资源收益——将会消失。\n工人可以修复这些化为废墟的设施，所花费时间将比重新建造它们要少。\n劫掠特定的地块设施（比如牧场）可以为您带来金钱的收入。

Experience = 经验
Units that enter combat gain experience, which can then be used on promotions for that unit.\nUnits gain more experience when in Melee combat than Ranged, and more when attacking than when defending. = 战斗中单位获得的经验可用于该单位的晋升。\n单位在近战攻击时获得的经验大于远程攻击时，在进攻时获得的经验大于防御时。
Units can only gain up to 30 XP from Barbarian units - meaning up to 2 promotions. After that, Barbarian units will provide no experience. = 单个单位与蛮族单位战斗时最多可获得30经验值-这意味着最多2次晋升。在那之后，该单位与蛮族单位战斗将不会获得任何经验。

Combat = 战斗
Unit and cities are worn down by combat, which is affected by a number of different values.\nEach unit has a certain 'base' combat value, which can be improved by certain conditions, promotions and locations. = 单位和城市都会因战斗而损伤，战斗受到许多不同因素的影响。\n每个单位都有一个特定的“基础”战斗值用于战斗结算，该数值受游戏难度设置、单位拥有的晋升技能、所处的位置等因素影响。
Units use the 'Strength' value as the base combat value when melee attacking and when defending.\nWhen using a ranged attack, they will the use the 'Ranged Strength' value instead. = 当近战攻击和防御时，单位使用“战斗力”作为“基础”战斗值。\n当进行远程攻击时，单位使用“远程战斗力”作为“基础”战斗值。
Ranged attacks can be done from a distance, dependent on the 'Range' value of the unit.\nWhile melee attacks allow the defender to damage the attacker in retaliation, ranged attacks do not. = 远程攻击可以在远距离进行，这取决于单位的“攻击范围”。\n近战攻击时防御者会对攻击者造成反击伤害，远程攻击则不会。

Research Agreements = 科研协定
In research agreements, you and another civilization decide to jointly research technology.\nAt the end of the agreement, you will both receive a 'lump sum' of Science, which will go towards one of your unresearched technologies. = 在科研协定中，你和另一个文明将共同研究科技。\n在协定结束时，你和另一个文明都将“一次性”获得大量的科研点数，这将用于你尚未研究的科技。
The amount of ⍾Science you receive at the end is dependent on the ⍾Science generated by your cities and the other civilization's cities during the agreement - the more, the better! = 科研协定的收益取决于协定期间科研产出总量较小的那个文明——因此，选择签订科研协定对象时请慎重！

Not all nations are contending with you for victory.\nCity-States are nations that can't win, can't be traded with, and instead confer certain bonuses to friendly civilizations. = 并非所有国家都在与您争夺胜利。\n城邦国家是无法获胜的国家，不能与之交易，而能给予其友好文明一定的奖励。
Instead, diplomatic relations with City-States are determined by Influence - a meter of 'how much the City-State likes you'.\nInfluence can be increased by attacking their enemies, liberating their city, and giving them sums of gold. = 相反，与城邦的外交关系取决于影响力——一个表示“城邦有多喜欢你”的数值。\n与他们的敌人战斗，解放他们的城市，或者给予他们一大笔金钱，都可以增加你对他们的影响力。
Certain bonuses are given when you are at above 30 influence.\nWhen you have above 60 Influence, and you have the highest influence with them of all civilizations, you are considered their 'Ally', and gain further bonuses and access to the Luxury and Strategic resources in their lands. = 当影响力超过30时，根据城邦类型的不同您会获得相应的奖励。\n当影响力超过60，并且在所有文明中您对他们的影响力最高时，您将被他们视为“盟友”，可获得更多的奖励效果，同时还可以使用他们领土上的奢侈资源和战略资源。

Great People = 伟人
Certain buildings, and specialists in cities, generate Great Person points per turn.\nThere are several types of Great People, and their points accumulate separately.\nThe number of points per turn and accumulated points can be viewed in the Overview screen. = 特定的建筑和城市中的专业人员，每回合会产生伟人点数。\n不同类型的伟人，他们的点数积累分别独立计算。\n每回合可获得的伟人点数和已积累的伟人点数可以在概览界面查看。
Once enough points have been accumulated, a Great Person of that type will be created!\nEach Great Person can construct a certain Great Improvement which gives large yields over time, or immediately consumed to provide a certain bonus now. = 一旦点数累积足够，一位伟人将会诞生！\n伟人可以建造相应的伟人设施以提供持续的高收益；也可以被立即消耗来提供一定的奖励。
Great Improvements also provide any strategic resources that are under them, so you don't need to worry if resources are revealed underneath your improvements! = 伟人设施同时还有开发其所在地块战略资源的功能，所以请不必担心伟人设施所在地块的战略资源开发问题！

Removing Terrain Features = 清除地貌
Certain tiles have terrain features - like Flood plains or Forests -  on top of them. Some of these layers, like Jungle, Marsh and Forest, can be removed by workers.\nRemoving the terrain feature does not remove any resources in the tile, and is usually required in order to add improvements exploiting those resources. = 某些地块含有地貌，如冲积平原或森林。其中一些图层（如丛林、沼泽和森林）可以由工人清除。\n清除地貌不会删除地块中的任何资源，通常需要"清除地貌"才能添加利用这些资源的设施。

Natural Wonders, such as the Mt. Fuji, the Rock of Gibraltar and the Great Barrier Reef, are unique, impassable terrain features, masterpieces of mother Nature, which possess exceptional qualities that make them very different from the average terrain.\nThey benefit by giving you large sums of Culture, Science, Gold or Production if worked by your Cities, which is why you might need to bring them under your empire as soon as possible. = 富士山、直布罗陀巨岩和大堡礁等自然奇观，都是独特的、无法通行的地貌，是大自然母亲的杰作，具有不同于一般地形的非凡品质。\n开发它们会为你带来大量的文化、科研、金钱或产能收益，这就是为什么需要尽快将其纳入你的帝国的原因。

Keyboard = 关于键盘
If you have a keyboard, some shortcut keys become available. Unit command or improvement picker keys, for example, are shown directly in their corresponding buttons. = 如果您有键盘，则可以使用一些快捷键。例如，单位指令或地块设施选择的快捷键直接显示在其相应的按钮中。
On the world screen the hotkeys are as follows: = 在世界地图界面上的热键如下:
Space or 'N' - Next unit or turn\n'E' - Empire overview (last viewed page)\n'+', '-' - Zoom in / out\nHome - center on capital or open its city screen if already centered = 空格键 or 'N' - 下个闲置单位 or 下一回合\n'E' - 概览界面（最近浏览的页面）\n'+', '-' - 放大 / 缩小\n回车键 - 当前游玩文明的首都显示在屏幕中心（如果已经位于屏幕中心则打开城市界面）
F1 - Open Civilopedia\nF2 - Empire overview Trades\nF3 - Empire overview Units\nF4 - Empire overview Diplomacy\nF5 - Social policies\nF6 - Technologies\nF7 - Empire overview Cities\nF8 - Victory Progress\nF9 - Empire overview Stats\nF10 - Empire overview Resources\nF11 - Quicksave\nF12 - Quickload = F1 - 打开文明百科\nF2 - 贸易概览\nF3 - 单位概览\nF4 - 外交概览\nF5 - 社会政策\nF6 - 科技\nF7 - 城市概览\nF8 - 胜利进度\nF9 - 统计概览\nF10 - 资源概览\nF11 - 快速保存\nF12 - 快速读取
Ctrl-R - Toggle tile resource display\nCtrl-Y - Toggle tile yield display\nCtrl-O - Game options\nCtrl-S - Save game\nCtrl-L - Load game\nCtrl-U - Toggle UI (World Screen only) = Ctrl-R - 切换地块资源显示\nCtrl-Y - 切换地块产出显示\nCtrl-O - 游戏选项\nCtrl-S - 保存游戏\nCtrl-L - 读取游戏\nCtrl-U - 切换UI（仅在世界地图界面）

World Screen = 世界地图界面
This is where you spend most of your time playing Unciv. See the world, control your units, access other screens from here. = 您的绝大部分操作都在此界面。纵览地图，控制单位，或是跳转到其他界面。
①: The menu button - civilopedia, save, load, options... = ①: 菜单按钮 - 文明百科，保存游戏，读取游戏，选项...
②: The player/nation whose turn it is - click for diplomacy overview. = ②: 当前回合正在进行的玩家/文明 - 点击将进入概览界面 - 外交页面。
③: The Technology Button - shows the tech tree which allows viewing or researching technologies. = ③: 科技按钮 - 显示正在研发的科技，点击将进入科技界面，您可以查看整个科技树。
④: The Social Policies Button - shows enacted and selectable policies, and with enough culture points you can enact new ones. = ④: 社会政策按钮 - 点击将进入社会政策界面，您可以查看所有已推行的政策和可选政策，积累了足够的文化就可以推行新的政策。
⑤: The Diplomacy Button - shows the diplomacy manager where you can talk to other civilizations. = ⑤: 外交按钮 - 点击将进入外交界面，您可以与其他文明互动。
⑥: Unit Action Buttons - while a unit is selected its possible actions appear here. = ⑥: 单位指令按钮 - 当一个单位处于选中状态，它的所有可操作指令将显示在此位置。
⑦: The unit/city info pane - shows information about a selected unit or city. = ⑦: 单位/城市信息面板 - 显示所选单位/城市的信息。
⑧: The name (and unit icon) of the selected unit or city, with current health if wounded. Clicking a unit name or icon will open its civilopedia entry. = ⑧：所选单位/城市的名称（如果所选的是单位，还将显示单位图标）。如果单位/城市受到伤害，则名称后会显示当前生命值。点击单位名称/图标将打开相应的文明百科条目。
⑨: The arrow buttons allow jumping to the next/previous unit. = ⑨: 箭头按钮 - 点击将跳转到下一个/前一个单位。
⑩: For a selected unit, its promotions appear here, and clicking leads to the promotions screen for that unit. = ⑩: 所选单位的已晋升项目将显示在此处，点击将跳转到该单位的晋升界面。
⑪: Remaining/per turn movement points, strength and experience / XP needed for promotion. For cities, you get its combat strength. = ⑪: 单位的基础移动力和剩余移动力、战斗力、单位已获得的经验值和晋升需要的经验值。对于城市，此处将显示城市的战斗力和轰击战斗力。
⑫: This button closes the selected unit/city info pane. = ⑫: 此按钮用于关闭单位/城市信息面板。
⑬: This pane appears when you order a unit to attack an enemy. On top are attacker and defender with their respective base strengths. = ⑬: 当您命令一个单位攻击敌人时，会出现此面板。面板上方显示了攻击方和防御方，以及它们各自的基础战斗力。
⑭: Below that are strength bonuses or penalties and health bars projecting before / after the attack. = ⑭: 下面是攻击前/后的生命值条和力量加成或惩罚。
⑮: The Attack Button - let blood flow! = ⑮: 攻击按钮 - 一旦发动，浮尸千里，血流成河！
⑯: The minimap shows an overview over the world, with known cities, terrain and fog of war. Clicking will position the main map. = ⑯: 小地图可概览整个世界地图，包括已知城市、地形和战争迷雾。点击小地图上某一点，世界地图将直接定位到对应的具体位置。
⑰: To the side of the minimap are display feature toggling buttons - tile yield, worked indicator, show/hide resources. These mirror setting on the options screen and are hidden if you deactivate the minimap. = ⑰: 小地图的左侧显示的是功能切换按钮 - 用来切换地块产出、工作地块、资源与设施等信息的显示/隐藏。这些设置项同样可以在选项界面找到。如果您停用小地图，这些按钮将会隐藏。
⑱: Tile information for the selected hex - current or potential yield, terrain, effects, present units, city located there and such. Where appropriate, clicking a line opens the corresponding civilopedia entry. = ⑱: 显示所选地块的信息 - 如地形地貌、地块产出、地块特性、位于该地块的单位/城市等。在适当的情况下，单击某一信息将打开相应的文明百科条目。
⑲: Notifications - what happened during the last 'next turn' phase. Some are clickable to show a relevant place on the map, some even show several when you click repeatedly. = ⑲: 通知 - 显示从您点击 “下一回合” 到开始你的新一回合期间发生了什么。有些通知可以点击，或在地图上显示发生事件的相关地点，或跳转到相关界面。
⑳: The Next Turn Button - unless there are things to do, in which case the label changes to 'next unit', 'pick policy' and so on. = ⑳: 下一回合按钮 - 根据设置和游戏状态，按钮有时可能显示为 “下个闲置单位”、“选择一项社会政策” 等。
㉑: The Multiplayer Button - Here you can easily check your active multiplayer games. = ㉑: 多人游戏按钮：你可以在这里轻松地查看活跃的多人游戏。
ⓐ: The overview button leads to the empire overview screen with various tabs (the last one viewed is remembered) holding vital information about the state of your civilization in the world. = ⓐ: 概览按钮 - 点击可跳转到概览界面，该界面有很多子按钮，点击可以查看相应的页面（系统将记住您最后一个查看的页面），其中包含了许多有关您所游玩文明的重要信息。
ⓑ: The ♪Culture icon shows accumulated ♪Culture and ♪Culture needed for the next policy - in this case, the exclamation mark tells us a next policy can be enacted. Clicking is another way to the policies manager. = ⓑ: 文化图标表示已积累的文化和推行下一项社会政策所需的文化——有时有 “!” 显示，感叹号表示现在我们可以推行一项社会政策。点击该按钮是进入社会政策界面的另一种方式。
ⓒ: Your known strategic resources are displayed here with the available (usage already deducted) number - click to go to the resources overview screen. = ⓒ: 此处显示的是当前科技条件下您可以发现的战略资源和你现有的战略资源数量（已扣除消耗的） - 点击可跳转到概览界面的资源页面。
ⓓ: Happiness/unhappiness balance and either golden age with turns left or accumulated happiness with amount needed for a golden age is shown next to the smiley. Clicking also leads to the resources overview screen as luxury resources are a way to improve happiness. = ⓓ: 此处显示的是文明的状态是快乐还是不满，你的快乐每回合可以积累，已积累的快乐与开启下个黄金时代所需的快乐显示在笑脸旁边。点击笑脸图标可跳转到概览界面的资源页面，因为奢侈资源是获取快乐的一种方式。
ⓔ: The ⍾Science icon shows the number of ⍾Science points produced per turn. Clicking leads to the technology tree. = ⓔ: 科研图标旁边的数字表示每回合可获得的科研点数。点击该图标可跳转到科研界面查看科技树。
ⓕ: Number of turns played with translation into calendar years. Click to see the victory overview. = ⓕ: 当前回合数以及相对应的公元纪年。点击可进入胜利进度界面。
ⓖ: The number of gold coins in your treasury and income. Clicks lead to the Stats overview screen. = ⓖ: 您当前拥有的金钱和每回合可获得的金钱数量。点击可进入概览界面统计页面。
ⓗ: The quantity of ☮Faith your citizens have generated, or 'off' if religion is disabled. Clicking it makes you go to the religion overview screen. = ⓗ：您的居民产生的信仰。在禁用信仰后则显示“关”。单击后会进入宗教的概览页面。
ⓧ: In the center of all this - the world map! Here, the "X" marks a spot outside the map. Yes, unless the wrap option was used, Unciv worlds are flat. Don't worry, your ships won't fall off the edge. = ⓧ: 这是一切的中心——世界地图！“X” 标记的是地图外的一个点。除非创建地图时选中 “环形世界” 选项，否则 Unciv 的世界是平坦的。不过无需担心，你的船不会从地图的边缘掉下来。
ⓨ: By the way, here's how an empire border looks like - it's in the national colours of the nation owning the territory. = ⓨ: 顺便说一下，这是帝国边界的样子——它是拥有领土的文明的民族颜色。
ⓩ: And this is the red targeting circle that led to the attack pane back under ⑬. = ⓩ: 这是红色的目标圆圈，指向攻击面板 ⑬ 里的防御方。
What you don't see: The phone/tablet's back button will pop the question whether you wish to leave Unciv and go back to Real Life. On desktop versions, you can use the ESC key. = 你看不到的是：点击手机/平板电脑的后退按钮将会弹出一个对话框：你是否想离开 Unciv 回到现实生活中去？在桌面版本中，可以使用 ESC 键。

After building a shrine, your civilization will start generating ☮Faith. = 建造神殿后，你们的文明将开始产生信仰☮。
When enough ☮Faith has been generated, you will be able to found a pantheon. = 当你产生了足够的信仰☮时，您将能够创建万神殿。
A pantheon will provide a small bonus for your civilization that will apply to all cities that have it as a majority religion. = 万神殿将为你的文明提供一些奖励；这将适用于所有以它为主要宗教的城市。
Each civilization can only choose a single pantheon belief, and each pantheon can only be chosen once. = 每个文明只能选择一个万神殿信仰，每个万神殿只能选择一次。
Generating more ☮Faith will allow you to found a religion. = 产生更多的信仰会让你创立一种宗教。

Keep generating ☮Faith, and eventually a great prophet will be born in one of your cities. = 不断产生信仰☮, 最终一位大先知将在你们的一座城市诞生。
This great prophet can be used for multiple things: Constructing a holy site, founding a religion and spreading your religion. = 这位大先知有多种用途：建造圣地、建立宗教和传播宗教。
When founding your religion, you may choose another two beliefs. The founder belief will only apply to you, while the follower belief will apply to all cities following your religion. = 当你创立自己的宗教时，你可以选择另外两种信仰。创始人信仰只适用于你，而追随者信仰将适用于所有信仰你的宗教的城市。
Additionally, the city where you used your great prophet will become the holy city of that religion. = 此外，你使用大先知的城市将成为该宗教的圣城。
Once you have founded a religion, great prophets will keep being born every so often, though the amount of Faith☮ you have to save up will be higher. = 一旦你建立了一种宗教，大先知会不时地诞生，尽管你要储存的信仰☮的数量会更高。
One of these great prophets can then be used to enhance your religion. = 这些大先知中的任意一位可以用来增强你的宗教信仰。
This will allow you to choose another follower belief, as well as an enhancer belief, that only applies to you. = 这将允许你选择另一个追随者信仰，以及只适用于你的强化信仰。
Do take care founding a religion soon, only about half the players in the game are able to found a religion! = 一定要注意尽快创立一个宗教，只有大约一半的玩家能够在游戏中创立一个宗教！

Beliefs = 信仰
There are four types of beliefs: Pantheon, Founder, Follower and Enhancer beliefs. = 信仰有四种类型：万神殿、创始人、追随者和增强者信仰。
Pantheon and Follower beliefs apply to each city following your religion, while Founder and Enhancer beliefs only apply to the founder of a religion. = 万神殿和追随者信仰适用于追随你信仰的每个城市，而创始人和增强者信仰只适用于宗教的创始人。

Religion inside cities = 城市中的宗教
When founding a city, it won't follow a religion immediately. = 当建立一座城市时，它不会立即追随一种宗教。
The religion a city follows depends on the total pressure each religion has within the city. = 一个城市信奉的宗教取决于每个宗教在城市中的总压力。
Followers are allocated in the same proportions as these pressures, and these followers can be viewed in the city screen. = 追随者的分配比例与这些压力相同，可以在城市屏幕上查看这些追随者。
You are allowed to check religious followers and pressures in cities you do not own by selecting them. = 你可以通过选择他国城市来查看他们的宗教状况。
In both places, a tap/click on the icon of a religion will show detailed information with its effects. = 你可以在概览界面来查看某一宗教的详细效果和其他信息。
Based on this, you can get a feel for which religions have a lot of pressure built up in the city, and which have almost none. = 基于此，你可以感受到哪些宗教在城市中有很大的压力，而哪些宗教几乎没有压力。
The city follows a religion if a majority of its population follows that religion, and will only then receive the effects of Follower and Pantheon beliefs of that religion. = 如果该城市中信奉某一宗教的人口占总人口之多数，那么该城市就会信奉该宗教，并且只有到那时才会受到该宗教的追随者和万神殿信仰的影响。

Spreading Religion = 传播宗教
Spreading religion happens naturally, but can be sped up using missionaries or great prophets. = 宗教的传播是自然发生的，但可以通过传教士或大先知来加速。
Missionaries can be bought in cities following a major religion, and will take the religion of that city. = 传教士可以在追随主要宗教的城市购买，并将接受该城市的宗教信仰。
So do take care where you are buying them! If another civilization has converted one of your cities to their religion, missionaries bought there will follow their religion. = 所以在哪里买的时候一定要小心！如果另一个文明把你们的一个城市变成了他们的宗教，在那里买来的传教士会追随他们的宗教。
Great prophets always have your religion when they appear, even if they are bought in cities following other religions, but captured great prophets do retain their original religion. = 大先知出现时总是接受你的宗教信仰，即使他们是在追随其他宗教的城市里买来的，但是被俘虏的大先知保留了他们原来的宗教信仰。
Both great prophets and missionaries are able to spread religion to cities when they are inside its borders, even cities of other civilizations. = 大先知和传教士都能将宗教传播到城市，甚至是其他文明的城市。
These two units can even enter tiles of civilizations with whom you don't have an open borders agreement! = 这两个单位甚至可以进入你没有开放边界协议的文明！
But do take care, missionaries will lose 250 religious strength each turn they end while in foreign lands. = 但要当心，传教士在国外每结束一次回合就会失去250点宗教力量。
This diminishes their effectiveness when spreading religion, and if their religious strength ever reaches 0, they have lost their faith and disappear. = 这削弱了他们传播宗教的效力，如果他们的宗教力量达到0，他们就失去了信仰，消失了。
When you do spread your religion, the religious strength of the unit is added as pressure for that religion. = 当你传播你的宗教信仰时，这个单位的宗教力量会增加，成为该宗教的压力。
Cities also passively add pressure of their majority religion to nearby cities. = 城市也被动地向附近的城市施加他们主流宗教的压力。
Each city provides +6 pressure per turn to all cities within 10 tiles, though the exact amount of pressure depends on the game speed. = 每个城市每回合向10个地块内的所有城市提供+6压力，尽管压力的确切大小取决于游戏速度。
This pressure can also be seen in the city screen, and gives you an idea of how religions in your cities will evolve if you don't do anything. = 这种压力也可以在城市屏幕上看到，让你了解如果你什么都不做，城市中的宗教将如何演变。
Holy cities also provide +30 pressure of the religion founded there to themselves, making it very difficult to effectively convert a holy city. = 圣城也为自己提供了+30的宗教压力，这使得圣城很难有效地皈依。
Lastly, before founding a religion, new cities you settle will start with 200 pressure for your pantheon. = 最后，在建立一个宗教之前，你创建的新城市会给你的万神殿带来200压力。
This way, all your cities will starting following your pantheon as long as you haven't founded a religion yet. = 这样，只要你还没有建立宗教，你所有的城市都将开始追随你的万神殿。

Inquisitors = 审判官
Inquisitors are the last religious unit, and their strength is removing other religions. = 审问者是最后一个宗教单位，他们的力量是清除异端。
They can remove all other religions from one of your own cities, removing any pressures built up. = 他们可以从你们自己的城市中移除所有其他宗教，移除任何建立起来的压力。
Great prophets also have this ability, and remove all other religions in the city when spreading their religion. = 大先知也有这种能力，在传播他们的宗教时，他们会清除城市中的所有其他宗教。
Often this results in the city immediately converting to their religion = 这通常会导致城市立即皈依他们的宗教
Additionally, when an inquisitor is stationed in or directly next to a city center, units of other religions cannot spread their faith there, though natural spread is uneffected. = 此外，当审判官驻扎在市中心或紧邻市中心时，其他宗教的单位无法在那里传播他们的信仰，尽管自然传播是无效的。

The Mayan unique ability, 'The Long Count', comes with a side effect: = 玛雅的独特能力“长历法”带来了一个副作用：
Once active, the game's year display will use mayan notation. = 一旦激活，游戏的年份显示将使用玛雅符号。
The Maya measured time in days from what we would call 11th of August, 3114 BCE. A day is called K'in, 20 days are a Winal, 18 Winals are a Tun, 20 Tuns are a K'atun, 20 K'atuns are a B'ak'tun, 20 B'ak'tuns a Piktun, and so on. = 玛雅人从我们称之为公元前3114年8月11日开始以天为单位测量时间。1天被称为K'in，20 天被称为Winal，18 Winal被称为Tun，20 Tun被称为K'atun，20 K'atun被称为B'ak'tun，20 B'ak'tun被称为Piktun，以此类推。
Unciv only displays ය B'ak'tuns, ඹ K'atuns and ම Tuns (from left to right) since that is enough to approximate gregorian calendar years. The Maya numerals are pretty obvious to understand. Have fun deciphering them! = Unciv仅显示ය B'ak'tun，ඹ K'atun和ම Tun（从左到右），因为这足以近似公历年。玛雅数字很容易理解。祝你破译愉快！

Your cities will periodically demand different luxury goods to satisfy their desire for new things in life. = 你的城市会定期要求得到不同的奢侈品，以满足他们对生活中新事物的渴望。
If you manage to acquire the demanded luxury by trade, expansion, or conquest, the city will celebrate We Love The King Day for 20 turns. = 如果你设法通过贸易、扩张或征服得到了所需的奢侈品，该城市将持续20个回合庆祝“我们爱戴领袖日”。
During the We Love The King Day, the city will grow 25% faster. = 在“我们爱戴领袖日”庆祝期间，该城市的增长速度将提高25%。
This means exploration and trade is important to grow your cities! = 这意味着探索和贸易对于发展你的城市有着重要的意义!

Air Sweeps = 空中扫荡
Fighter units are able to perform Air Sweeps over a tile helping clear out potential enemy Air, Sea, or Land Interceptions that can reach that tile. = 战斗机单位可以对一特定地块进行空中扫荡。并清除途中潜在的敌方布置于陆海空的拦截单位。
While this Action will take an Attack, the benefit is drawing out Interceptions to help protect your other Air Units. Especially your Bombers. = 虽然这一行动将可能让扫荡的单位被攻击，但好处是扫荡的单位将会吸引拦截，以帮助保护你的其他空中单位。尤其是你的轰炸机。
Your unit will always draw an Interception, if one can reach the target tile, even if the Intercepting unit has a chance to miss. = 如果你的单位能够到达目的地，即使拦截单位原本有几率不会拦截你的扫荡单位，你的扫荡单位也会一直飞行直到被拦截为止。（100%触发拦截）
If the Interceptor is not an Air Unit (eg Land or Sea), the Air Sweeping unit and Interceptor take no damage! = 若拦截方不是空军单位（比如陆地或海上单位），则双方都不会产生任何伤害！
If the Interceptor is an Air Unit, the two units will damage each other in a straight fight with no Interception bonuses. And only the Attacking Air Sweep Unit gets any Air Sweep strength bonuses. = 如果拦截方是空军单位，那么双方将直接开始战斗，且拦截方不会拥有拦截战斗力加成。但是进攻方可以享有空中扫荡的战斗力加成。


#################### Lines from Unique Types #######################

Nullifies [stat] [cityFilter] = 消除[cityFilter]的[stat]
Nullifies Growth [cityFilter] = 停止[cityFilter]中的人口增长
Provides military units every ≈[amount] turns = 每经过约[amount]回合提供一个军事单位
Provides a unique luxury = 提供一种独特的奢侈资源
Cannot build [baseUnitFilter] units = 无法建造[baseUnitFilter]单位
May choose [amount] additional [beliefType] beliefs when [foundingOrEnhancing] a religion = 当[foundingOrEnhancing]一个宗教时，可以额外选择[amount]个[beliefType]信仰
May buy [buildingFilter] buildings for [amount] [stat] [cityFilter] at an increasing price ([amount2]) = [cityFilter]可以以不断上涨的价格（[amount2]）用[amount][stat]购买[buildingFilter]建筑
May buy [baseUnitFilter] units for [amount] [stat] [cityFilter] = [cityFilter]可以用[amount][stat]购买[baseUnitFilter]单位
May buy [baseUnitFilter] units with [stat] [cityFilter] = [cityFilter]可以用[stat]购买[baseUnitFilter]单位
May buy [buildingFilter] buildings with [stat] for [amount] times their normal Production cost = 可以用[amount]倍于其正常的生产花费的[stat]购买[buildingFilter]建筑
[stat] cost of purchasing [buildingFilter] buildings [relativeAmount]% = 购买[buildingFilter]建筑的[stat]花费[relativeAmount]%
Triggers victory = 触发胜利
Starts with [policy] adopted = 游戏开始时就推行[policy]
[amount] Unit Supply = [amount]单位补给
[amount] Unit Supply per [amount2] population [cityFilter] = [cityFilter]毎[amount2]人口[amount]单位补给
[amount] Unit Supply per city = 每座城市[amount]单位补给
Rebel units may spawn = 可能会出现反叛单位
Can be purchased for [amount] [stat] [cityFilter] = [cityFilter]可以用[amount][stat]购买
Requires a [buildingFilter] in at least [amount] cities = 需要至少[amount]个城市建有[buildingFilter]
Must not be next to [terrainFilter] = 不能建立在[terrainFilter]旁边
Creates a [improvementName] improvement on a specific tile = 可以在一个特定的地块上建造[improvementName]
No defensive terrain penalty = 不受防御型地形的负面影响
May attack when embarked = 陆军单位可以在船载时攻击
No Sight = 无视野
Cannot intercept [mapUnitFilter] units = 无法拦截[mapUnitFilter]单位！
[amount] XP gained from combat = 从战斗中获得了[amount]XP
Destroys tile improvements when attacking = 攻击时摧毁地块设施
Cannot move = 无法移动
[amount] Movement point cost to embark = 单位下水需消耗[amount]行动力
Can speed up the construction of a wonder = 可以加速一个奇观的建造
Can transform to [unit] = 可以转换为[unit]
by consuming this unit = 在组建这个单位时
before [amount] turns = [amount]回合前
after [amount] turns = [amount]回合后
when at war = 当处于战争时
during We Love The King Day = 在“我们爱戴领袖日”期间
when between [amount] and [amount2] Happiness = 当帝国处于[amount]到[amount2]点快乐之间时
when below [amount] Happiness = 当帝国低于[amount]快乐时
during the [era] = 处于[era]时
if starting in the [era] = 如果以[era]开始
if no other Civilization has researched this = 其他文明尚未研究这个科技时
after adopting [policy] = 在推行[policy]后
before founding a Pantheon = 在建立万神殿之后
after founding a Pantheon = 在建立万神殿之前
with [resource] = 拥有[resource]的
without [resource] = 未拥有[resource]的
 # Requires translation!
when above [amount] [resource] = 
 # Requires translation!
when below [amount] [resource] = 
in cities with a [buildingFilter] = 在建有[buildingFilter]的城市中
for units with [promotion] = 对于拥有[promotion]的单位
for units without [promotion] = 对于没有[promotion]的单位
when above [amount] HP = 当超过[amount]生命值时
when below [amount] HP = 当低于[amount]生命值时
with [amount] to [amount2] neighboring [tileFilter] tiles = 当与[amount]到[amount2][tileFilter]地块相邻时
in [tileFilter] [tileFilter2] tiles = 在[tileFilter]或[tileFilter2]地块上
in tiles without [tileFilter] = 在没有[tileFilter]的地块上
on water maps = 海洋地图
in [regionType] Regions = [regionType]宗教中
in all except [regionType] Regions = 除[regionType]之外的的所有宗教中
Free [baseUnitFilter] found in the ruins = 免费获得在遗迹中发现[baseUnitFilter]
[amount] Free Social Policies = 免费获得[amount]个社会政策
[amount] population in a random city = 在一个随机城市中增加[amount]人口
[amount] free random researchable Tech(s) from the [era] = 免费获得[era]的[amount]个可研究科技
Gain a free [beliefType] belief = 获得免费的[beliefType]信仰
Gain [amount] [stat] = 获得[amount][stat]
Gain [amount]-[amount2] [stat] = 获得[amount]-[amount2][stat]
Gain enough Faith for a Pantheon = 为万神殿获得足够的信仰
Gain enough Faith for [amount]% of a Great Prophet = 获得足够一个大先知的[amount]%的信仰
Reveal up to [amount/'all'] [tileFilter] within a [amount] tile radius = 在[amount]格半径内最多显示[amount/'all'][tileFilter]
From a randomly chosen tile [amount] tiles away from the ruins, reveal tiles up to [amount2] tiles away with [amount3]% chance = 从距离一个废墟[amount]格外随机选择一个的地块处，以[amount3]%的可能性显示至多[amount2]格地块
This Unit gains [amount] XP = 该单位获得[amount]经验
This Unit upgrades for free including special upgrades = 该单位免费晋升，包括特殊晋升
This Unit gains the [promotion] promotion = 该单位获得[promotion]晋升
upon discovering [tech] = 研究[tech]时
upon entering the [era] = 进入[era]时
upon adopting [policy] = 推行[policy]时
upon declaring war with a major Civilization = 向主要文明宣战时
upon declaring friendship = 宣布友谊宣言时
upon entering a Golden Age = 进入黄金时代时
upon conquering a city = 占领一个城市时
 # Requires translation!
upon founding a city = 
 # Requires translation!
upon discovering a Natural Wonder = 
upon constructing [buildingFilter] = 建造[buildingFilter]时
upon constructing [buildingFilter] [cityFilter] = [cityFilter]建造[buildingFilter]时
upon founding a Pantheon = 创建万神殿时
upon founding a Religion = 创建宗教时
upon enhancing a Religion = 强化宗教时
Hidden after generating a Great Prophet = 在产生大先知后隐藏
Triggerable = 可被触发
Global = 全球
Nation = 国家
Era = 时代
Tech = 科技
Policy = 政策
FounderBelief = 创始人信仰
FollowerBelief = 追随者信仰
Building = 建筑
Unit = 单位
UnitType = 单位类别
Promotion = 晋升项
Improvement = 地块设施
Resource = 资源
Ruins = 遗迹
Speed = 游戏速度
Tutorial = 教程
CityState = 城邦
ModOptions = 模组选项
Conditional = 有前提的
TriggerCondition = 触发条件
EstablishNetwork = 建立网络
StealingTech = 窃取科技
RiggingElections = 操纵选举
CounterIntelligence = 反情报<|MERGE_RESOLUTION|>--- conflicted
+++ resolved
@@ -365,21 +365,12 @@
 Four Corners = 四岛
 Archipelago = 群岛
 Inner Sea = 内海
-<<<<<<< HEAD
-Random number of Civilizations = 随机文明数
-Min number of Civilizations = 最低文明数
-Max number of Civilizations = 最大文明数
-Random number of City-States = 随机城邦数
-Min number of City-States = 最低城邦数
-Max number of City-States = 最大城邦数
-=======
 Random number of Civilizations = 随机的文明数量
-Min number of Civilizations = 最小的文明数量
-Max number of Civilizations = 最大的文明数量
+Min number of Civilizations = 最小文明数量
+Max number of Civilizations = 最大文明数量
 Random number of City-States = 随机的城邦数量
-Min number of City-States = 最小的城邦数量
-Max number of City-States = 最大的城邦数量
->>>>>>> 52c3f14b
+Min number of City-States = 最小城邦数量
+Max number of City-States = 最大城邦数量
 Number of City-States = 城邦数量
 One City Challenge = 单城市挑战
 No City Razing = 禁止摧毁城市
