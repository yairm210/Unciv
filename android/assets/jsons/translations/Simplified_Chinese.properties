# Language settings

# Equivalent of a space in your language
# If your language doesn't use spaces, just add "" as a translation, otherwise " "
" " = ""

# If the first word in a sentence starts with a capital in your language, 
# put the english word 'true' behind the '=', otherwise 'false'.
# Don't translate these words to your language, only put 'true' or 'false'.
StartWithCapitalLetter = false


# Starting from here normal translations start, as written on
# https://yairm210.github.io/Unciv/Other/Translating/

# Tutorial tasks

Move a unit!\nClick on a unit > Click on a destination > Click the arrow popup = 移动一个单位！\n点击一个单位 > 点击目的地 > 点击弹出的箭头图标确认移动
Found a city!\nSelect the Settler (flag unit) > Click on 'Found city' (bottom-left corner) = 建立城市！\n选择移民（旗帜图标） > 点击 “建立城市”（左下角）
Enter the city screen!\nClick the city button twice = 进入城市界面！\n点击城市按钮两次
Pick a technology to research!\nClick on the tech button (greenish, top left) > \n select technology > click 'Research' (bottom right) = 研究科技！\n点击科技按钮（左上方浅绿色图标） > \n选择一个科技 > 点击 “研究”（右下角）
Pick a construction!\nEnter city screen > Click on a unit or building (bottom left side) > \n click 'add to queue' = 建造 / 组建项目！\n进入城市界面 > 点击一个单位 / 建筑（左侧列表） > \n 点击 “加入队列” 按钮
Pass a turn!\nCycle through units with 'Next unit' > Click 'Next turn' = 跳过回合！\n连续点击 “下个闲置单位” 按钮跳过所有闲置单位 > 点击 “下一回合”
Reassign worked tiles!\nEnter city screen > click the assigned (green) tile to unassign > \n click an unassigned tile to assign population = 重新调整工作地块！\n进入城市界面 > 点击已分配市民的地块取消分配 > \n 点击未被分配市民的地块分配市民
Meet another civilization!\nExplore the map until you encounter another civilization! = 认识其他文明!\n探索地图直到你遇见另一个文明!
Open the options table!\nClick the menu button (top left) > click 'Options' = 打开设置选项!\n点击菜单按钮(左上角) > 点击 “选项”
Construct an improvement!\nConstruct a Worker unit > Move to a Plains or Grassland tile > \n Click 'Create improvement' (above the unit table, bottom left)\n > Choose the farm > \n Leave the worker there until it's finished = 建造地块设施！\n建造一个工人 > 移动工人至平原或草原地块 > \n 点击 “建造设施” 按钮（左下角） > 选择 “农场” > \n 不向工人下达其他指令直至建造完成
Create a trade route!\nConstruct roads between your capital and another city\nOr, automate your worker and let him get to that eventually = 建立贸易路线！\n建造道路连接你的首都和其他城市\n或将工人设置为 “自动工作”，其将自动完成连接
Conquer a city!\nBring an enemy city down to low health > \nEnter the city with a melee unit = 占领城市！\n攻击敌方城市使其耐久降为 1 > \n使用近战单位占领城市
Move an air unit!\nSelect an air unit > select another city within range > \nMove the unit to the other city = 移动空军单位！\n选择一个空军单位 > 选取移动范围内的其他城市 > \n将单位移至该城市
See your stats breakdown!\nEnter the Overview screen (top right corner) >\nClick on 'Stats' = 查看当前文明详细信息！\n点击概览按钮（右上角） >\n点击 “统计”

# Crash screen

An unrecoverable error has occurred in Unciv: = Unciv中发生了不可恢复的错误:
If this keeps happening, you can try disabling mods. = 如果这种情况持续发生，您可以尝试禁用MOD。
You can also report this on the issue tracker. = 您也可以在问题跟踪器上报告这一点。
Copy = 复制
Error report copied. = 复制错误报告。
Open Issue Tracker = 打开问题跟踪器
Please copy the error report first. = 请先复制错误报告。
Close Unciv = 关闭Unciv

# Buildings

Unsellable = 非卖品
Not displayed as an available construction unless [building] is built = 除非[building]已建成，否则不显示为可用建筑物
Not displayed as an available construction without [resource] = 在没有[resource]资源时不显示为可用建筑物

Choose a free great person = 选择 1 个免费的伟人
Get [unitName] = 获得[unitName]

Hydro Plant = 水电站
[buildingName] obsoleted = [buildingName]已过时

# Diplomacy,Trade,Nations

Requires [buildingName] to be built in the city = 需要城市建有[buildingName]
Requires [buildingName] to be built in all cities = 需要所有城市建有[buildingName]
Provides a free [buildingName] in the city = 城市获得一座免费的建筑：[buildingName]
Requires worked [resource] near city = 需要城市附近有已开发的资源：[resource]
Requires at least one of the following resources worked near the city: = 要求在城市附近至少有以下资源可用：
Wonder is being built elsewhere = 其他城市正在建造该奇观
National Wonder is being built elsewhere = 国家奇迹正在其他地方建造
Requires a [buildingName] in all cities = 需要所有城市建有[buildingName]
[buildingName] required: = [buildingName]需要：
Requires a [buildingName] in this city = 需要城市建有[buildingName]
Cannot be built with [buildingName] = 不能在[buildingName]上建造
Consumes 1 [resource] = 需要 1 单位[resource]
Consumes [amount] [resource] = 需要 [amount] 单位[resource]
Required tech: [requiredTech] = 需要科技：[requiredTech]
Requires [PolicyOrNationalWonder] = 需要[PolicyOrNationalWonder]
Cannot be purchased = 无法通过购买获得
Can only be purchased = 仅可购买
See also = 也见

Requires at least one of the following: = 至少需要以下一项：
Requires all of the following: = 需要以下所有：
Leads to [techName] = 引向[techName]
Leads to: = 引至:

Current construction = 当前项目
Construction queue = 等待中的项目
Pick a construction = 请选择一个单位 / 建筑
Queue empty = 队列为空
Add to queue = 加入队列
Remove from queue = 移出队列
Show stats drilldown = 显示城市详细信息
Show construction queue = 显示项目队列
Save = 保存
Cancel = 取消

Diplomacy = 外交
War = 战争
Peace = 和平
Research Agreement = 科研协定
Declare war = 宣战
Declare war on [civName]? = 向[civName]宣战吗？
Let's begin! = 我们开始吧！
[civName] has declared war on us! = [civName]已经对我们宣战！
[leaderName] of [nation] = [nation]的[leaderName]
You'll pay for this! = 你会为此付出代价的！
Negotiate Peace = 议和
Peace with [civName]? = 与[civName]议和吗？
Very well. = 很好。
Farewell. = 再见。
Sounds good! = 听起来还不错。
Not this time. = 这次不行，我只和有诚意的人交易。
Excellent! = 真是荣幸之至！互相尊重、平等互利是建立友好关系的第一步。
How about something else... = 谈判桌上的尔虞我诈才是我的兴趣所在。
A pleasure to meet you. = 很高兴见到你。
Our relationship = 我们的关系
We have encountered the City-State of [name]! = 我们遇到了城邦[name]！
Declare Friendship ([numberOfTurns] turns) = 宣布相互友善（[numberOfTurns] 回合）
May our nations forever remain united! = 我们两个文明将永远肝胆相照、休戚与共地站在一起！
Indeed! = 这是无比正确的命运抉择！
Denounce [civName]? = 确认谴责[civName]？
Denounce ([numberOfTurns] turns) = 谴责（[numberOfTurns] 回合）
We will remember this. = 这种侮辱我们绝不会忘记。请好自为之！

[civName] has declared war on [targetCivName]! = [civName]向[targetCivName]宣战！
[civName] and [targetCivName] have signed a Peace Treaty! = [civName]和[targetCivName]签署了和平条约！
[civName] and [targetCivName] have signed the Declaration of Friendship! = [civName]和[targetCivName]签署了友谊宣言！
[civName] has denounced [targetCivName]! = [civName]谴责了[targetCivName]！
Do you want to break your promise to [leaderName]? = 你想违背你对[leaderName]的承诺吗?
We promised not to settle near them ([count] turns remaining) = 我们答应过不在他们附近建造城市（剩下 [count] 回合）
They promised not to settle near us ([count] turns remaining) = 他们答应了不在我们附近建造城市（剩下 [count] 回合）

[civName] is upset that you demanded tribute from [cityState], whom they have pledged to protect! = [civName]对您向受他们保护的[cityState]索要贡品感到不安！
[civName] is upset that you attacked [cityState], whom they have pledged to protect! = [civName]对您向受他们保护的[cityState]宣战感到不安！
[civName] is outraged that you destroyed [cityState], whom they had pledged to protect! = [civName]对您消灭受他们保护的[cityState]感到愤怒！
[civName] has destroyed [cityState], whom you had pledged to protect! = [civName]消灭了受您保护的[cityState]！

Unforgivable = 仇深似海
Afraid = 担惊受怕
Enemy = 宿命之敌
Competitor = 瑜亮之争
Neutral = 持中致和
Favorable = 惺惺相惜
Friend = 秦晋之好
Ally = 歃血为盟

[questName] (+[influenceAmount] influence) = [questName]（+[influenceAmount] 影响力）
[remainingTurns] turns remaining = 剩余 [remainingTurns] 回合
Current leader is [civInfo] with [amount] [stat] generated. = 当前领袖是有[amount][stat]的[civInfo]。
Current leader is [civInfo] with [amount] Technologies discovered. = 当前领袖是有[amount]科研的[civInfo]。

## Diplomatic modifiers

You declared war on us! = 不知死活的蠢货！你竟敢向我们宣战！
Your warmongering ways are unacceptable to us. = 你的穷兵黩武行径是我们无法容忍的！
You have captured our cities! = 多行不义必自毙！你竟敢占领我们的城市！
We applaud your liberation of our conquered cities! = 你解放我们被占领城市的行为让我们欢呼雀跃！
We applaud your liberation of conquered cities! = 你解放被占领城市的行为让我们欢呼雀跃！
Years of peace have strengthened our relations. = 多年的和平时光让我们更加珍视彼此的关系。
Our mutual military struggle brings us closer together. = 并肩对抗共同敌人的战斗拉近了彼此的距离。
We have signed a public declaration of friendship = 我们签署了一份公开的友谊宣言！
You have declared friendship with our enemies! = 你竟敢对我们的敌人表示友好！
You have declared friendship with our allies = 你对我们的盟友表示了友好！
Our open borders have brought us closer together. = 开放边境协定促进了彼此的了解，让我们的人民心心相通！
Your so-called 'friendship' is worth nothing. = 你所谓的 “友谊” 一文不值。
You have publicly denounced us! = 批判的武器不能代替武器的批判，你对我们的谴责是懦夫行为。
You have denounced our allies = 对我们盟友的谴责也是对我们的冒犯，请好自为之！
You have denounced our enemies = 敌人的敌人就是朋友，你对我们敌人的谴责是维护公正的仗义执言。
You betrayed your promise to not settle cities near us = 你违背了不在我们附近建城的承诺，请好自为之。
You fulfilled your promise to stop settling cities near us! = 感谢你履行了不在我们附近建城的承诺。
You refused to stop settling cities near us = 你拒绝停止在我们附近建城的决定是愚蠢的，好自为之！
Your arrogant demands are in bad taste = 你的傲慢要求不合情理。
Your use of nuclear weapons is disgusting! = 你使用核武器的行为是令人发指的！
You have stolen our lands! = 你窃取了我们的土地！
You gave us units! = 你给了我们单位！
You destroyed City-States that were under our protection! = 你竟敢消灭受我们保护的城邦！
You attacked City-States that were under our protection! = 你竟敢攻击受我们保护的城邦！
You demanded tribute from City-States that were under our protection! = 你竟敢向受我们保护的城邦索要贡品！
You sided with a City-State over us = 你支持一个城邦而不是我们
You returned captured units to us = 你把被俘获的单位归还给了我们

Demands = 要求
Please don't settle new cities near us. = 请不要在我们附近建立新的城市。
Very well, we shall look for new lands to settle. = 好的，我们将会寻找新的建城位置。
We shall do as we please. = 我们只是自己的奴隶，这里不需要弱者叽叽喳喳。
We noticed your new city near our borders, despite your promise. This will have....implications. = 尽管你答应了，我们还是注意到你在我们边境附近建立了新城市。如果有不好的影响...这将是你咎由自取！
I've been informed that my armies have taken tribute from [civName], a city-state under your protection.\nI assure you, this was quite unintentional, and I hope that this does not serve to drive us apart. = 我被告知，我的军队已经拿走来自[civName]的贡品，一个受你保护的城邦。\n我向你保证，这完全是无意的，我希望这不会导致不好的影响。
We asked [civName] for a tribute recently and they gave in.\nYou promised to protect them from such things, but we both know you cannot back that up. = 我们最近要求[civName]进贡，他们同意了。\n你答应过保护他们免受这种事情，但我们都知道你不能证实它。
It's come to my attention that I may have attacked [civName], a city-state under your protection.\nWhile it was not my goal to be at odds with your empire, this was deemed a necessary course of action. = 我注意到我可能攻击了[civName]，一个受你保护的城邦。\n虽然我的目标并不是与你的帝国发生冲突，但这被认为是必要的行动。
I thought you might like to know that I've launched an invasion of one of your little pet states.\nThe lands of [civName] will make a fine addition to my own. = 我想你可能想知道我已经入侵了你们的一个州。\n[civName]的土地将成为我自己国家的一个很好的补充。

Return [unitName] to [civName]? = 归还[unitName]给[civName]？
The [unitName] we liberated originally belonged to [civName]. They will be grateful if we return it to them. = 我们解放的[unitName]最初属于[civName]。如果我们把它还给他们，他们会很感激的。

Enter the amount of gold = 输入金钱的数量

# City-States

Provides [amountOfCulture] culture at 30 Influence = 当影响力不低于 30 时提供 [amountOfCulture] 文化
Provides 3 food in capital and 1 food in other cities at 30 Influence = 当影响力不低于 30 时为首都提供 3 食物，为其他城市提供 1 食物
Provides 3 happiness at 30 Influence = 当影响力不低于 30 时提供 3 快乐
Provides land units every 20 turns at 30 Influence = 当影响力不低于 30 时每 20 回合提供陆军单位
Give a Gift = 送礼
Gift [giftAmount] gold (+[influenceAmount] influence) = 赠予 [giftAmount] 金钱（+[influenceAmount] 影响力）
Relationship changes in another [turnsToRelationshipChange] turns = 将在 [turnsToRelationshipChange] 回合后失去对该城邦的影响
Protected by = 保护由
Revoke Protection = 撤销保护
Pledge to protect = 承诺保护
Declare Protection of [cityStateName]? = 声明保护[cityStateName]吗?
Build [improvementName] on [resourceName] (200 Gold) = 建造[improvementName]以开发[resourceName]（200金钱）
Gift Improvement = 赠送改进设施
[civName] is able to provide [unitName] once [techName] is researched. = 一旦[techName]被研究，[civName]就能够提供[unitName]。

Diplomatic Marriage ([amount] Gold) = 外交联姻（[amount]金钱）
We have married into the ruling family of [civName], bringing them under our control. = 我们已经与[civName]的统治家族结婚，将他们置于我们的控制之下。
[civName] has married into the ruling family of [civName2], bringing them under their control. = [civName]已与[civName2]的统治家族结婚，将他们置于自己的控制之下。
You have broken your Pledge to Protect [civName]! = 你违背了保护[civName]的承诺！
City-States grow wary of your aggression. The resting point for Influence has decreased by [amount] for [civName]. = 城邦对你的侵略越来越警惕。你对[civName]的影响力减少了[amount]。

[cityState] is being attacked by [civName] and asks all major civilizations to help them out by gifting them military units. = [cityState]正受到[civName]的攻击，并希望所有主要文明通过向他们赠送军事单位来帮助他们。
[cityState] is being invaded by Barbarians! Destroy Barbarians near their territory to earn Influence. = [cityState]正被蛮族入侵！摧毁他们附近的蛮族营地以获得影响力。
[cityState] is grateful that you killed a Barbarian that was threatening them! = [cityState]感谢你摧毁了一个威胁他们的野蛮营地！
[cityState] is being attacked by [civName]! Kill [amount] of the attacker's military units and they will be immensely grateful. = [cityState]正受到[civName]的攻击！杀死[amount]个攻击者的军事单位，他们将非常感激。
[cityState] is deeply grateful for your assistance in the war against [civName]! = [cityState]非常感谢您在对[civName]的战争中提供的帮助！
[cityState] no longer needs your assistance against [civName]. = [cityState]不再需要您对[civName]的帮助。
War against [civName] = 对[civName]的战争
We need you to help us defend against [civName]. Killing [amount] of their military units would slow their offensive. = 我们需要你帮助我们防御[civName]。杀死他们的[amount]个军事单位会减缓他们的进攻。
Currently you have killed [amount] of their military units. = 目前你已经杀死了[amount]他们的军事单位。
You need to find them first! = 你需要先找到他们！

Cultured = 文化型
Maritime = 航海型
Mercantile = 商业型
Religious = 宗教型
Militaristic = 军事型
Type = 城邦类型
Friendly = 友善
Hostile = 敌视
Irrational = 无理
Personality = 个性
Influence = 影响力

Ally: [civilization] with [amount] Influence = 当前同盟：[civilization]  影响力：[amount]
Reach 30 for friendship. = 影响力到达 30 以建立友谊
Reach highest influence above 60 for alliance. = 影响力 ≥60 且高于其他文明以成为友邦同盟
When Friends: = 当为朋友时：
When Allies: = 当为盟友时：
The unique luxury is one of: = 独有的奢侈资源是以下之一：
Demand Tribute = 索要贡品
Tribute Willingness = 贡品意愿
At least 0 to take gold, at least 30 and size 4 city for worker = 索取金钱需要总和达到0，索取工人需要总和达到30且拥有4级城市
Take [amount] gold (-15 Influence) = 索取[amount]金钱（-15影响力）
Take worker (-50 Influence) = 索取工人（-50影响力）
[civName] is afraid of your military power! = [civName]害怕你的军事力量！

Major Civ = 主要文明
No Cities = 无城市
Base value = 基准值
Has Ally = 拥有盟友
Has Protector = 拥有保护者
Demanding a Worker = 索要工人
Demanding a Worker from small City-State = 索要小型城邦的工人
Very recently paid tribute = 最近朝贡
Recently paid tribute = 以前朝贡
Influence below -30 = 影响力低于-30
Military Rank = 军事排名
Military near City-State = 城邦附近的军队
Sum: = 总和：


# Trades

Trade = 贸易
Offer trade = 提供贸易
Retract offer = 撤回报价
What do you have in mind? = 你有什么想法？
Our items = 我们的贸易项目
Our trade offer = 我们的贸易提供
[otherCiv]'s trade offer = [otherCiv]的贸易提供
[otherCiv]'s items = [otherCiv]的贸易项目
+[amount] untradable copy = +[amount]不可贸易的复制品
+[amount] untradable copies = +[amount]不可贸易的复制品
Pleasure doing business with you! = 很高兴和您做生意！
I think not. = 我认为不可行。
That is acceptable. = 这是可以接受的。
Accept = 同意
Keep going = 继续...
There's nothing on the table = 未选择任何交易
Peace Treaty = 和平条约
Agreements = 协定
Open Borders = 开放边境
Gold per turn = 金钱 / 回合
Cities = 城市
Technologies = 科技
Declarations of war = 宣战
Introduction to [nation] = 介绍认识[nation]
Declare war on [nation] = 宣战[nation]
Luxury resources = 奢侈资源
Strategic resources = 战略资源
Owned: [amountOwned] = 拥有：[amountOwned]

# Nation picker

[resourceName] not required = 无需战略资源：[resourceName]
Lost ability = 失去能力
National ability = 民族特性
[firstValue] vs [secondValue] = [firstValue] vs [secondValue]


# New game screen

Uniques = 独有
Promotions = 晋升
Load copied data = 读取剪贴板中的游戏数据
Could not load game from clipboard! = 无法从剪贴板中读取游戏!
Reset to defaults = 重置为默认
Are you sure you want to reset all game options to defaults? = 你确定要重置所有游戏选项为默认吗？
Start game! = 开始游戏！
Map Options = 地图设置
Game Options = 游戏设置
Civilizations = 文明
Map Type = 地图创建方式
Map file = 地图文件
Max Turns = 最大回合
Could not load map! = 无法加载地图！
Invalid map: Area ([area]) does not match saved dimensions ([dimensions]). = 无效的地图：区域（[area]）与尺寸（[dimensions]）不匹配。
The dimensions have now been fixed for you. = 尺寸已为您修复。
Generated = 根据设置生成
Existing = 从文件载入
Custom = 自定义
Map Generation Type = 生成地图类型
Default = 预设
Pangaea = 盘古大陆
Perlin = 随机（柏林噪声算法）
Continents = 大洲
Four Corners = 四岛
Archipelago = 群岛
Inner Sea = 内海
Number of City-States = 城邦数量
One City Challenge = 单城市挑战
No Barbarians = 无蛮族
Raging Barbarians = 狂暴蛮族
No Ancient Ruins = 无远古遗迹
No Natural Wonders = 无自然奇观
Victory Conditions = 胜利方式
Scientific = 科技
Domination = 征服
Cultural = 文化
Diplomatic = 外交
Time = 时间

# Used for random nation indicator in empire selector and unknown nation icons in various overview screens.
# Should be a single character, or at least visually square.
? = ?

Map Shape = 地图形状
Hexagonal = 六边形
Rectangular = 长方形
Height = 高度
Width = 宽度
Radius = 半径
Enable Religion = 启用宗教

Resource Setting = 资源设置
Sparse = 稀疏的
Abundant = 大量的
Strategic Balance = 战略平衡
Legendary Start = 传说开场

Advanced Settings = 高级设置
RNG Seed = 随机种子
Map Elevation = 地图海拔
Temperature extremeness = 气温上限
Resource richness = 资源丰富度
Vegetation richness = 植被密度
Rare features richness = 稀有地貌丰富度
Max Coast extension = 最大海岸线延伸
Biome areas extension = 生物群系区域延伸
Water level = 海平面高度

Online Multiplayer = 在线多人游戏

World Size = 世界大小
Tiny = 极小
Small = 小
Medium = 中
Large = 大
Huge = 巨大
World wrap requires a minimum width of 32 tiles = 环形世界需要至少 32 地块的宽度
The provided map dimensions were too small = 提供的地图尺寸太小
The provided map dimensions were too big = 提供的地图尺寸太大
The provided map dimensions had an unacceptable aspect ratio = 提供的地图尺寸的宽高比不被允许

Difficulty = 难度

AI = 电脑
Remove = 删除
Random = 随机
Human = 玩家
Hotseat = 面对面模式
User ID = 玩家标识(ID)
Click to copy = 点击复制


Game Speed = 游戏速度
Quick = 快速
Standard = 标准
Epic = 史诗
Marathon = 马拉松

Starting Era = 起始时代
It looks like we can't make a map with the parameters you requested! = 无法根据您的设置创建地图！
Maybe you put too many players into too small a map? = 可能您在过小的地图上放置了过多玩家？
No human players selected! = 未选择玩家！
Mods: = 模组：
Extension mods: = 扩展模组：
Base ruleset: = 基本规则集：
The mod you selected is incorrectly defined! = 您选择的模组定义不正确！
The mod combination you selected is incorrectly defined! = 您选择的模组组合定义不正确！
The mod combination you selected has problems. = 您选择的模组组合存在问题。
You can play it, but don't expect everything to work! = 您可以游玩，但不要指望一切都能正常运行！
This base ruleset is not compatible with the previously selected\nextension mods. They have been disabled. = 先前选择的扩展模组与当前基本规则集不兼容，已禁用。
Base Ruleset = 基本规则集
[amount] Techs = [amount]科技
[amount] Nations = [amount]国家
[amount] Units = [amount]单位
[amount] Buildings = [amount]建筑
[amount] Resources = [amount]起源
[amount] Improvements = [amount]改良设施
[amount] Religions = [amount]宗教
[amount] Beliefs = [amount]信仰

World Wrap = 环形世界
World wrap maps are very memory intensive - creating large world wrap maps on Android can lead to crashes! = 环形世界地图非常消耗内存 - 在 Android 平台创建太大的环形世界地图可能导致程序崩溃！
Anything above 80 by 50 may work very slowly on Android! = 创建矩形世界地图大于 80 × 50 时在 Android 上可能运行缓慢！
Anything above 40 may work very slowly on Android! = 创建六边形世界地图的边长大于 40 时在 Android 上可能运行缓慢！

# Multiplayer

Help = 帮助
Username = 用户名
Multiplayer = 多人游戏
Could not download game! = 无法下载游戏数据！
Could not upload game! = 无法上传游戏数据！
Join game = 加入游戏
Invalid game ID! = 无效的游戏 ID！
Copy user ID = 复制玩家 ID
Copy game ID = 复制游戏 ID
UserID copied to clipboard = 玩家 ID 已复制
Game ID copied to clipboard! = 游戏 ID 已复制
Set current user = 设定为当前玩家
Player ID from clipboard = 从剪贴板获取玩家 ID
To create a multiplayer game, check the 'multiplayer' toggle in the New Game screen, and for each human player insert that player's user ID. = 创建多人游戏时，首先请选中 “开始新游戏” 界面的 “在线多人游戏” 复选框，同时将每个参与游戏的玩家 ID 填入其想扮演文明的 “玩家 ID” 文本框内。
You can assign your own user ID there easily, and other players can copy their user IDs here and send them to you for you to include them in the game. = 直接点击 “设置为当前玩家” 就可自动填入自己的玩家 ID。其他玩家则需在打开游戏后点击 “复制玩家 ID” 按钮将 ID 复制到剪贴板，然后通过网络发送给你，你可以在 “开始新游戏” 界面将接收到的 ID 填入他们想扮演文明的 “玩家 ID” 文本框内让他们加入游戏。
Once you've created your game, the Game ID gets automatically copied to your clipboard so you can send it to the other players. = 当你建立了多人游戏后，游戏 ID 将自动复制至剪贴板，你可以通过网络分享给其他玩家。
Players can enter your game by copying the game ID to the clipboard, and clicking on the 'Add multiplayer game' button = 其他玩家可以将接收到的游戏 ID 复制到剪贴板，并点击 “加入多人游戏” 按钮加入游戏
The symbol of your nation will appear next to the game when it's your turn = 当轮到你的回合时，该游戏会显示你所游玩文明的标识
Back = 返回
Rename = 重命名
Game settings = 游戏设置
Add multiplayer game = 新增多人游戏
Refresh list = 刷新列表
Could not save game! = 无法保存游戏！
Could not delete game! = 无法删除游戏！
Could not refresh! = 无法刷新！
Last refresh: [time] minutes ago = 上次刷新：[time] 分钟之前
Current Turn: = 当前回合：
Add Currently Running Game = 新增正在进行的游戏
Paste gameID from clipboard = 从剪切板粘贴个人ID
GameID = 个人ID
Game name = 游戏名称
Loading latest game state... = 正在加载最新游戏状态...
Couldn't download the latest game state! = 无法下载最新的游戏状态！
Resign = 放弃游戏
Are you sure you want to resign? = 您确定要放弃游戏吗？
You can only resign if it's your turn = 你只能在你的回合放弃游戏
[civName] resigned and is now controlled by AI = [civName]已放弃游戏，现在由 AI 控制
Last refresh: [time] [timeUnit] ago = 上次刷新：[time][timeUnit]之前
Current Turn: [civName] since [time] [timeUnit] ago = 当前回合: [civName] 已进行[time][timeUnit]
Minutes = 分钟
Hours = 小时
Days = 天

# Save game menu

Current saves = 当前存档
Show autosaves = 显示自动存档
Saved game name = 游戏存档名称
Copy to clipboard = 复制当前游戏数据到剪贴板
Copy saved game to clipboard = 复制游戏存档到剪贴板
Could not load game = 无法读取游戏
Load [saveFileName] = 读取 [saveFileName]
Delete save = 删除存档
Saved at = 保存时间
Load map = 读取地图
Delete map = 删除地图
Are you sure you want to delete this map? = 您真想删除这张地图吗？
Upload map = 上传地图
Could not upload map! = 无法上传地图！
Map uploaded successfully! = 地图上传成功！
Saving... = 正在保存......
Overwrite existing file? = 是否覆盖现有文件？
It looks like your saved game can't be loaded! = 无法加载这个游戏存档！
If you could copy your game data ("Copy saved game to clipboard" -  = 你可以将你的游戏存档发送给我（点击 “复制游戏存档到剪贴板” 按钮 -
  paste into an email to yairm210@hotmail.com) = 将复制的内容以电子邮件形式发给 yairm210@hotmail.com）
I could maybe help you figure out what went wrong, since this isn't supposed to happen! = 我也许能帮你找出问题所在，因为这不应该发生！
Missing mods: [mods] = 模组缺失：[mods]
Load from custom location = 从自定义位置读取
Could not load game from custom location! = 无法从自定义位置读取游戏！
Save to custom location = 保存至自定义位置
Could not save game to custom location! = 无法保存游戏至自定义位置！

# Options

Options = 选项
About = 关于
Display = 显示
Gameplay = 游戏内容
Sound = 声音
Advanced = 高级
Locate mod errors = 定位模组错误
Debug = 调试

Version = 版本
See online Readme = 查看联机自述文件
Visit repository = 查看代码仓库
Turns between autosaves = 自动存档间隔回合
Sound effects volume = 音效音量
Music volume = 音乐音量
Pause between tracks = 音轨间停顿
Currently playing: [title] = 当前播放: [title]
Download music = 下载音乐
Downloading... = 下载中...
Could not download music! = 无法下载音乐！
Show = 显示
Hide = 隐藏
Show worked tiles = 显示工作地块
Show resources and improvements = 显示资源与设施
Check for idle units = 回合结束前查看闲置单位
Move units with a single tap = 点击目标地块立即移动
Show tutorials = 显示教程
Auto-assign city production = 自动分配城市产能
Auto-build roads = 自动建造道（铁）路
Automated workers replace improvements = 工人自动更换设施
Show minimap = 显示小地图
off = 关闭
Show pixel units = 显示像素单位
Show pixel improvements = 显示像素设施
Enable nuclear weapons = 允许使用核武器
Show tile yields = 显示地块产出
Show unit movement arrows = 显示单位移动箭头
Continuous rendering = 连续渲染
When disabled, saves battery life but certain animations will be suspended = 禁用时将关闭部分动画以省电
Order trade offers by amount = 交易方贸易项目按数量排序
 # Requires translation!
Check extension mods based on: = 
-none- = -无-
Reload mods = 重新加载模组
Checking mods for errors... = 检查模组错误...
No problems found. = 没有发现问题
Autoupdate mod uniques = 自动更新模组词条
Uniques updated! = 词条已更新！

Show experimental world wrap for maps = 显示试验性环形地图世界
HIGHLY EXPERIMENTAL - YOU HAVE BEEN WARNED! = ⚠ 警告！试验性功能！
Enable portrait orientation = 启用竖屏
Generate translation files = 生成翻译文件
Translation files are generated successfully. = 翻译文件生成成功。
Please note that translations are a community-based work in progress and are INCOMPLETE! The percentage shown is how much of the language is translated in-game. If you want to help translating the game into your language, click here. = 请注意，翻译是一项基于社区的正在进行的工作，并且是【不完整的】！显示的百分比是语言在游戏中的翻译量。如果您想帮助将游戏翻译成您的语言，请单击此处。
Font family = 字体
Default Font = 默认字体
You need to restart the game for this change to take effect. = 您需要重新启动游戏才能使此更改生效。

# Notifications

Research of [technologyName] has completed! = [technologyName]的研究已完成！
[construction] has become obsolete and was removed from the queue in [cityName]! = [construction]已经过时，将从[cityName]的建设队列中移除！
[construction] has become obsolete and was removed from the queue in [amount] cities! = [construction]已经过时，并被从 [amount] 个城市的建设队列中移出！
[cityName] changed production from [oldUnit] to [newUnit] = [cityName]将生产从[oldUnit]改为[newUnit]
[amount] cities changed production from [oldUnit] to [newUnit] = [amount] 个城市将生产从[oldUnit]改为[newUnit]
Excess production for [wonder] converted to [goldAmount] gold = 建造[wonder]时的多余产能转化为 [goldAmount] 金钱
You have entered a Golden Age! = 你开启了一个黄金时代！
[resourceName] revealed near [cityName] = 我们在[cityName]附近发现了[resourceName]
[n] sources of [resourceName] revealed, e.g. near [cityName] = [n] 处[resourceName]已被表露，例如[cityName]附近
A [greatPerson] has been born in [cityName]! = [greatPerson]在[cityName]诞生了！
We have encountered [civName]! = 我们遇到了[civName]！
[cityStateName] has given us [stats] as a token of goodwill for meeting us = [cityStateName]给了我们 [stats]作为与我们会面的情谊象征
[cityStateName] has given us [stats] as we are the first major civ to meet them = [cityStateName]给了我们 [stats]因为我们是第一个见到他们的主要文明
[cityStateName] has also given us [stats] = [cityStateName]也给了我们[stats]
Cannot provide unit upkeep for [unitName] - unit has been disbanded! = 无法为[unitName]提供维护费 - 单位已被解散！
[cityName] has grown! = [cityName]人口增长！
[cityName] is starving! = [cityName]正在闹饥荒！
[construction] has been built in [cityName] = [construction]已在[cityName]被建造 / 组建
[wonder] has been built in a faraway land = [wonder]已在遥远的土地上建成
[civName] has completed [construction]! = [civName]已经完成了[construction]的建造！
An unknown civilization has completed [construction]! = 一个未知的文明完成了[construction]的建造！
The city of [cityname] has started constructing [construction]! = [cityname]的城市已经开始建造[construction]！
[civilization] has started constructing [construction]! = [civilization]已经开工建造[construction]!
An unknown civilization has started constructing [construction]! = 一个未知的文明已经开工建造[construction]！
Work has started on [construction] = 开始建造 / 组建：[construction]
[cityName] cannot continue work on [construction] = [cityName]无法继续建造 / 组建[construction]
[cityName] has expanded its borders! = [cityName]的边界已扩张！
Your Golden Age has ended. = 你的黄金时代结束了
[cityName] has been razed to the ground! = [cityName]已被夷为平地！
We have conquered the city of [cityName]! = 我们已经占领城市[cityName]！
An enemy [unit] has attacked [cityName] = 敌方的[unit]攻击了[cityName]
An enemy [unit] has attacked our [ourUnit] = 敌方的[unit]攻击了我们的[ourUnit]
Enemy city [cityName] has attacked our [ourUnit] = 敌方城市[cityName]攻击了我们的[ourUnit]
An enemy [unit] has captured [cityName] = 敌方的[unit]占领了[cityName]
An enemy [unit] has raided [cityName] = 敌方的[unit]袭击了[cityName]
An enemy [unit] has captured our [ourUnit] = 敌方的[unit]俘虏了我们的[ourUnit]
An enemy [unit] has destroyed our [ourUnit] = 敌方的[unit]击杀了我们的[ourUnit]
Your [ourUnit] has destroyed an enemy [unit] = 己方单位[ourUnit]摧毁了一个敌人[unit]
An enemy [RangedUnit] has destroyed the defence of [cityName] = 敌方的[RangedUnit]摧毁了[cityName]的防御
Enemy city [cityName] has destroyed our [ourUnit] = 敌方城市[cityName]击杀了我们的[ourUnit]
An enemy [unit] was destroyed while attacking [cityName] = 敌方的[unit]在攻击[cityName]时被消灭
An enemy [unit] was destroyed while attacking our [ourUnit] = 敌方的[unit]在攻击我方[ourUnit]时被消灭
Our [attackerName] was destroyed by an intercepting [interceptorName] = 我们的[attackerName]被敌方的[interceptorName]拦截并摧毁
Our [interceptorName] intercepted and destroyed an enemy [attackerName] = 我们的[interceptorName]拦截并摧毁了敌方的[attackerName]
Our [attackerName] was attacked by an intercepting [interceptorName] = 我们的[attackerName]被敌方的[interceptorName]拦截并攻击
Our [interceptorName] intercepted and attacked an enemy [attackerName] = 我们的[interceptorName]拦截并攻击了敌方的[attackerName]
An enemy [unit] was spotted near our territory = 我们的领土附近发现了敌方的[unit]
An enemy [unit] was spotted in our territory = 我们的领土内发现了敌方的[unit]
Your city [cityName] can bombard the enemy! = 你的城市[cityName]可以轰击敌人！
[amount] of your cities can bombard the enemy! = 你有 [amount] 座城市可以轰击敌人！
[amount] enemy units were spotted near our territory = 我们的领土附近发现了 [amount] 个敌方单位
[amount] enemy units were spotted in our territory = 我们的领土内发现了 [amount] 个敌方单位
A(n) [nukeType] exploded in our territory! = 一颗[nukeType]在我们的领土上爆炸了！
After being hit by our [nukeType], [civName] has declared war on us! = 在被我们的[nukeType]打击后，[civName]向我们宣战了！
The civilization of [civName] has been destroyed! = [civName]文明已经灭亡！
The City-State of [name] has been destroyed! = [name]城邦已经灭亡！
Your [ourUnit] captured an enemy [theirUnit]! = 我们的[ourUnit]俘虏了敌方的[theirUnit]！
Your [ourUnit] plundered [amount] [Stat] from [theirUnit] = 我们的[ourUnit]从敌方的[theirUnit]掠夺了 [amount] [Stat]！
We have captured a barbarian encampment and recovered [goldAmount] gold! = 我们摧毁蛮族营地并获得了 [goldAmount] 金钱！
A barbarian [unitType] has joined us! = 蛮族的[unitType]加入了我们！
 # Requires translation!
We have captured an enemy [unitType]! = 
We have found survivors in the ruins - population added to [cityName] = 我们在废墟中找到了幸存者 - [cityName]的人口增加了
We have discovered cultural artifacts in the ruins! (+20 Culture) = 我们在废墟中发现了文物！（+20 文化）
We have discovered the lost technology of [techName] in the ruins! = 我们在废墟中发现了失传已久的技术：[techName]！
A [unitName] has joined us! = [unitName]加入了我们！
An ancient tribe trains our [unitName] in their ways of combat! = 一个古老的部落以他们的战斗方式训练了我们的[unitName]！
We have found a stash of [amount] gold in the ruins! = 我们在废墟中找到了 [amount] 金钱！
We have found a crudely-drawn map in the ruins! = 我们在废墟中发现了一张绘制粗略的地图！
[unit] finished exploring. = [unit]已完成探索
[unit] has no work to do. = [unit]处于闲置
You're losing control of [name]. = 您正在失去与[name]的脆弱友谊
You and [name] are no longer friends! = 您与[name]不再是朋友了！
Your alliance with [name] is faltering. = 您与[name]的盟友关系正日薄西山
You and [name] are no longer allies! = 您与[name]不再是盟友了！
[civName] gave us a [unitName] as gift near [cityName]! = [civName]将[cityName]附近的[unitName]赠予我们！
[civName] has denounced us! = [civName]谴责了我们！
[cityName] has been connected to your capital! = [cityName]已建立与您的首都的连接！
[cityName] has been disconnected from your capital! = [cityName]与您的首都的连接已经中断！
[civName] has accepted your trade request = [civName]接受了您的贸易请求
[civName] has made a counteroffer to your trade request = [civName]对您的贸易请求提出了还价
[civName] has denied your trade request = [civName]拒绝了您的贸易请求
[tradeOffer] from [otherCivName] has ended = [otherCivName]向我们供应[tradeOffer]的协议已经结束
[tradeOffer] to [otherCivName] has ended = 我们向[otherCivName]供应[tradeOffer]的协议已经结束
One of our trades with [nation] has ended = 我们与[nation]的一项贸易已经结束
One of our trades with [nation] has been cut short = 我们与[nation]的一项贸易已被削减
[nation] agreed to stop settling cities near us! = [nation]同意停止在我们附近建城！
[nation] refused to stop settling cities near us! = [nation]拒绝停止在我们附近建城！
We have allied with [nation]. = 我们已和[nation]缔结同盟
We have lost alliance with [nation]. = 我们和[nation]不再是同盟关系
We have discovered [naturalWonder]! = 大发现！我们发现了[naturalWonder]!
We have received [goldAmount] Gold for discovering [naturalWonder] = 我们因发现[naturalWonder]获得了 [goldAmount] 金钱
Your relationship with [cityStateName] is about to degrade = 你和[cityStateName]的关系正在恶化
Your relationship with [cityStateName] degraded = 你和[cityStateName]外交关系降级了
A new barbarian encampment has spawned! = 侦测到新的蛮族营地出现！
Barbarians raided [cityName] and stole [amount] Gold from your treasury! = 蛮族袭击了[cityName]并掠夺了[amount]金钱！
Received [goldAmount] Gold for capturing [cityName] = 我们在占领[cityName]时获得 [goldAmount] 金钱
Our proposed trade is no longer relevant! = 我们的贸易項目已失效！
[defender] could not withdraw from a [attacker] - blocked. = [defender]被截断去路而无法从[attacker]的攻势中撤退
[defender] withdrew from a [attacker] = [defender]从[attacker]的攻势中撤退
By expending your [unit] you gained [Stats]! = 通过消耗你的[unit]，你获得了[Stats]！
[civName] has stolen your territory! = [civName]窃取了你的领土！
Clearing a [forest] has created [amount] Production for [cityName] = 砍伐[forest]为[cityName]增加了 [amount] 产能
[civName] assigned you a new quest: [questName]. = [civName]给了你一个新任务：[questName]。
[civName] rewarded you with [influence] influence for completing the [questName] quest. = [civName]因为你完成了[questName]任务而获得了 [influence] 影响力奖励。
[civName] no longer needs your help with the [questName] quest. = [civName]不再需要你完成[questName]任务了。
The [questName] quest for [civName] has ended. It was won by [civNames]. = [civName]的[questName]任务已截止，[civNames]获胜。
The resistance in [cityName] has ended! = [cityName]的抵抗结束了！
[cityName] demands [resource]! = [cityName]要求得到[resource]资源！
Because they have [resource], the citizens of [cityName] are celebrating We Love The King Day! = 由于他们得到了[resource]，[cityName]的市民正在庆祝“我们爱戴领袖日”！
We Love The King Day in [cityName] has ended. = [cityName]的“我们爱戴领袖日”庆祝已经结束了。
Our [name] took [tileDamage] tile damage and was destroyed = 我们的[name]因受到 [tileDamage] 地块伤害而被消灭
Our [name] took [tileDamage] tile damage = 我们的[name]受到 [tileDamage] 地块伤害
[civName] has adopted the [policyName] policy = [civName]已采用[policyName]政策
An unknown civilization has adopted the [policyName] policy = 一个未知的文明采用了[policyName]政策
Our influence with City-States has started dropping faster! = 我们对城邦的影响力开始下降得更快了！
You gained [Stats] as your religion was spread to [cityName] = 你的宗教已传播到[cityName],获得[Stats]
You gained [Stats] as your religion was spread to an unknown city = 你的宗教已传播到遥远的国度,获得[Stats]
Your city [cityName] was converted to [religionName]! = 城市[cityName]开始信奉[religionName]!
Your [unitName] lost its faith after spending too long inside enemy territory! = 你的[unitName]在敌对领土停留太久而丧失斗志
You have unlocked [ability] = 你已经解锁了[ability]
A new b'ak'tun has just begun! = 玛雅历法开始了新的一年！
A Great Person joins you! = 一个伟人加入了你！


# World Screen UI

Working... = 进行中...
Waiting for other players... = 等待其他玩家...
Waiting for [civName]... = 等待[civName]...
in = 完成需
Next turn = 下一回合
Move automated units = 自动移动
[currentPlayerCiv] ready? = [currentPlayerCiv]准备好了吗？
1 turn = 1 回合
[numberOfTurns] turns = [numberOfTurns] 回合
Turn = 回合
turns = 回合
turn = 回合
Next unit = 下个闲置单位
Fog of War = 战争迷雾
Pick a policy = 选择一项社会政策
Movement = 移动力
Strength = 战斗力
Ranged strength = 远程战斗力
Bombard strength = 轰击战斗力
Range = 攻击范围
Move unit = 移动单位
Stop movement = 停止移动
Swap units = 交换单位
Construct improvement = 建造设施
Automate = 自动工作
Stop automation = 停止自动工作
Construct road = 建造道路
Fortify = 驻守
Fortify until healed = 驻守直至完全回复
Fortification = 驻守防御力加成
Sleep = 休眠
Sleep until healed = 休眠直至完全回复
Moving = 移动中
Set up = 架设
Paradrop = 降落伞
 # Requires translation!
Add in capital = 
 # Requires translation!
Add to [comment] = 
Upgrade to [unitType] ([goldCost] gold) = 升级为[unitType]（花费 [goldCost] 金钱）
Found city = 建立城市
Promote = 晋升
Health = 生命
Disband unit = 解散单位
Do you really want to disband this unit? = 您真的想解散这个单位吗？
Disband this unit for [goldAmount] gold? = 要解散这个单位获得 [goldAmount] 金钱吗？
Gift unit = 礼品单位
Explore = 自由探索
Stop exploration = 停止探索
Pillage = 劫掠
Are you sure you want to pillage this [improvement]? = 你确定要劫掠这个[improvement]吗？
Create [improvement] = 建造[improvement]
Start Golden Age = 开启黄金时代
 # Requires translation!
Trigger unique = 
Show more = 显示更多
Yes = 是
No = 否
Acquire = 变更为本城市所属
Under construction = 建造 / 组建中

Food = 食物
Production = 产能
Gold = 金钱
Happiness = 快乐
Culture = 文化
Science = 科研
Faith = 信仰

Crop Yield = 食物产量
Growth = 人口增长
Territory = 领土面积
Force = 军事实力
GOLDEN AGE = 黄金时代
Golden Age = 黄金时代
Global Effect = 全球影响
[year] BC = 公元前 [year] 年
[year] AD = 公元 [year] 年
Civilopedia = 文明百科
# Display name of unknown nations.
??? = 未知文明

Start new game = 开始新游戏
Save game = 保存游戏
Load game = 读取游戏
Main menu = 主菜单
Resume = 继续游戏
Cannot resume game! = 无法继续游戏！
Not enough memory on phone to load game! = 没有足够的内存载入游戏！
Quickstart = 快速开始
Cannot start game with the default new game parameters! = 无法以默认的新游戏参数开始游戏！
Victory status = 胜利进度
Social policies = 社会政策
Community = 社区
Close = 关闭
Do you want to exit the game? = 你想退出游戏吗？
Start bias: = 起始地形偏好：
Avoid [terrain] = 规避[terrain]

# Maya calendar popup

The Mayan Long Count = 玛雅长历法
Your scientists and theologians have devised a systematic approach to measuring long time spans - the Long Count. During the festivities whenever the current b'ak'tun ends, a Great Person will join you. = 你们的科学家和神学家已经设计出一种测量长时间跨度的系统方法——长历法。在庆祝活动中，只要当前的b'ak'tun结束，就会有一位伟大的人物加入你。
While the rest of the world calls the current year [year], in the Maya Calendar that is: = 世界其他地区称当前年份为[year]，在玛雅历中为：
[amount] b'ak'tun, [amount2] k'atun, [amount3] tun = [amount] b'ak'tun, [amount2] k'atun, [amount3] tun

# City screen

Exit city = 离开城市界面
Raze city = 摧毁城市
Stop razing city = 停止摧毁城市
Buy for [amount] gold = 花费 [amount] 金钱购买
Buy = 购买
Currently you have [amount] [stat]. = 你目前有[amount][stat]。
Would you like to purchase [constructionName] for [buildingGoldCost] [stat]? = 你确定用[buildingGoldCost][stat]购买[constructionName]吗？
No space available to place [unit] near [city] = [city]附近没有位置部署[unit]
Maintenance cost = 建筑维护费
Pick construction = 选择建造 / 组建项目
Pick improvement = 选择设施
Provides [resource] = 获得资源：[resource]
Provides [amount] [resource] = 获得 [amount] [resource]
Replaces [improvement] = 取代项目：[improvement]
Pick now! = 选择此项！
 # Requires translation!
Remove [feature] first = 
Build [building] = 建造[building]
Train [unit] = 组建[unit]
Produce [thingToProduce] = 产能利用：[thingToProduce]
Nothing = 无
Annex city = 吞并城市
Specialist Buildings = 专业建筑
Specialist Allocation = 专业人员分配
Specialists = 专业人员
[specialist] slots = [specialist]席位
Food eaten = 人口消耗
Unassigned population = 闲置人口
[turnsToExpansion] turns to expansion = 此城市将在 [turnsToExpansion] 回合后扩张
Stopped expansion = 扩张已停止
[turnsToPopulation] turns to new population = 此城市将在 [turnsToPopulation] 轮后有 1 个新市民
Food converts to production = 食物转化为产能
[turnsToStarvation] turns to lose population = 此城市将在[turnsToStarvation]轮后失去 1 个市民
Stopped population growth = 人口增长已停止
In resistance for another [numberOfTurns] turns = 抵抗将持续额外的 [numberOfTurns] 回合
We Love The King Day for another [numberOfTurns] turns = “我们爱戴领袖日”将持续额外的 [numberOfTurns] 回合
Demanding [resource] = 要求得到[resource]资源
Sell for [sellAmount] gold = 卖掉获得 [sellAmount] 金钱
Are you sure you want to sell this [building]? = 您真的想卖掉[building]吗？
Free = 免费
[greatPerson] points = [greatPerson]点数
Great person points = 伟人点数
Current points = 当前点数
Points per turn = 点数 / 回合
Convert production to gold at a rate of 4 to 1 = 按 4:1 的比例转化产能为金钱
Convert production to science at a rate of [rate] to 1 = 按 [rate]:1 的比例转化产能为科研
The city will not produce anything. = 城市将不会建造 / 组建任何项目
Worked by [cityName] = 被[cityName]开发
Lock = 锁定
Unlock = 解锁
Move to city = 移动至城市
Please enter a new name for your city = 请输入城市的新名称

# Ask for text or numbers popup UI

Invalid input! Please enter a different string. = 无效的输入！请尝试换个名称。
Please enter some text = 请输入文字

# Technology UI

Pick a tech = 选择一项科技
Pick a free tech = 选择 1 项免费科技
Research [technology] = 研究[technology]
Pick [technology] as free tech = 选择[technology]作为免费科技
Units enabled = 解锁单位
Buildings enabled = 解锁建筑
Wonder = 奇观
National Wonder = 国家奇观
National Wonders = 国家奇观
Wonders enabled = 解锁奇观
Tile improvements enabled = 解锁地块设施
Reveals [resource] on the map = 在地图上显示[resource]
XP for new units = 新组建单位的初始经验值
provide = 提供
provides = 提供
City strength = 城市战斗力
City health = 城市耐久
Occupied! = 可以占领！
Attack = 攻击
Bombard = 轰击
NUKE = 核武器攻击
Captured! = 可以俘虏！
Cannot gain more XP from Barbarians = 无法从与蛮族的战斗中获得更多经验了

# Battle modifier categories

defence vs ranged = 对远程攻击防御
[percentage] to unit defence = [percentage] 单位防御力
Attacker Bonus = 主动攻击加成
Defender Bonus = 防御方加成
Landing = 登陆作战
Boarding = 登陆作战
Flanking = 侧翼夹击
vs [unitType] = vs [unitType]
Terrain = 地形修正
Tile = 地块
Missing resource = 战略资源缺乏
Adjacent units = 相邻单位
Adjacent enemy units = 相邻敌方单位
Combat Strength = 战斗力
Across river = 穿过河流
Temporary Bonus = 临时加成
Garrisoned unit = 驻守单位
Attacking Bonus = 攻击加成
defence vs [unitType] = 防御 vs [unitType]
[tileFilter] defence = [tileFilter] 防御
Defensive Bonus = 防御加成
Stacked with [unitType] = 与[unitType]单位叠放

Unit ability = 单位能力

The following improvements [stats]: = 下列设施[stats]：
The following improvements on [tileType] tiles [stats]: = 建造在[tileType]地块上的下列设施[stats]：

# Unit actions

Hurry Research = 加速科技研究
Conduct Trade Mission = 拓展贸易
Your trade mission to [civName] has earned you [goldAmount] gold and [influenceAmount] influence! = 您与[civName]拓展贸易获得 [goldAmount] 金钱和 [influenceAmount] 影响力！
Hurry Wonder = 加速奇观建造
Hurry Construction = 加速建造/组建
Hurry Construction (+[productionAmount]) = 加速建造/组建（+[productionAmount]）
Spread Religion = 传播宗教
Spread [religionName] = 传播[religionName]
Remove Heresy = 清除异端
Found a Religion = 创建一个宗教
Enhance a Religion = 加强宗教信仰
Your citizens have been happy with your rule for so long that the empire enters a Golden Age! = 人民为您英明领导下取得的丰功伟绩欢欣鼓舞，您的帝国进入了黄金时代！
You have entered the [newEra]! = 您已进入了[newEra]！
[civName] has entered the [eraName]! = [civName]已经进入了[eraName]！
[policyBranch] policy branch unlocked! = [policyBranch]分支解锁！

# Overview screens

Overview = 概览
Total = 总计
Stats = 统计
Policies = 政策
Base happiness = 基础快乐
Occupied City = 吞并的城市
Buildings = 建筑
Wonders = 奇观
Base values = 基础产出
Bonuses = 相关加成
Final = 实际产出
Other = 其他
Population = 人口
City-States = 城邦
Tile yields = 地块产出
Trade routes = 贸易路线
Maintenance = 建筑维护费
Transportation upkeep = 道（铁）路维护费
Unit upkeep = 单位维护费
Trades = 贸易
 # Requires translation!
Score = 
Units = 单位
Unit Supply = 单位补给
Base Supply = 基础补给
Total Supply = 总补给
In Use = 正在使用
Supply Deficit = 补给不足
Production Penalty = 产能惩罚
Increase your supply or reduce the amount of units to remove the production penalty = 增加供应量或减少单位数量，以消除产能惩罚
Name = 名称
Closest city = 最近的城市
Action = 行动
Defeated = 战败
[numberOfCivs] Civilizations in the game = 游戏中共有 [numberOfCivs] 个文明
Our Civilization: = 我们的文明:
Known and alive ([numberOfCivs]) = 已知的幸存文明（[numberOfCivs]）
Known and defeated ([numberOfCivs]) = 已知的陨落文明（[numberOfCivs]）
Tiles = 地块
Natural Wonders = 自然奇观
Treasury deficit = 财政不足
Unknown = 未知
Not built = 未建成
Not found = 未发现
Known = 已知
Owned = 已有
Near [city] = 在[city]附近
Somewhere around [city] = 在[city]周围
Far away = 远离
Status = 状态
Location = 位置
 # Requires translation!
Unimproved = 
 # Requires translation!
Number of tiles with this resource\nin your territory, without an\nappropriate improvement to use it = 
We Love The King Day = “我们爱戴领袖日”
 # Requires translation!
WLTK+ = 
 # Requires translation!
Number of your cities celebrating\n'We Love The King Day' thanks\nto access to this resource = 
 # Requires translation!
WLTK demand = 
 # Requires translation!
WLTK- = 
 # Requires translation!
Number of your cities\ndemanding this resource for\n'We Love The King Day' = 

# Victory

Science victory = 科技胜利
Cultural victory = 文化胜利
Conquest victory = 征服胜利
Diplomatic victory = 外交胜利
Complete all the spaceship parts\n to win! = 完成建造太空飞船\n胜利！
Complete 5 policy branches\n to win! = 完成 5 个社会政策分支\n胜利！
Complete 5 policy branches and build\n the Utopia Project to win! = 完成 5 个政策分支，建造完成乌托邦计划胜利！
Destroy all enemies\n to win! = 消灭所有敌人\n胜利！
You have won a [victoryType] Victory! = 你赢得了 [victoryType] 胜利！
You have achieved victory through the awesome power of your Culture. Your civilization's greatness - the magnificence of its monuments and the power of its artists - have astounded the world! Poets will honor you as long as beauty brings gladness to a weary heart. = 您依靠文化的强大力量取得了胜利。您的文明的伟大创作——富丽堂皇的建筑和鬼斧神工的艺术品震惊了世界！这些沁入心扉的美丽给疲乏的心带来温暖，给悲伤的人送去欢乐，诗人为您赞叹，乐者为您歌唱！
The world has been convulsed by war. Many great and powerful civilizations have fallen, but you have survived - and emerged victorious! The world will long remember your glorious triumph! = 世界因战争而动荡不安。许多伟大而强盛的文明衰落了，但您幸存了下来——并且取得了胜利！世界将永远记住您的光辉与荣耀！
You have achieved victory through mastery of Science! You have conquered the mysteries of nature and led your people on a voyage to a brave new world! Your triumph will be remembered as long as the stars burn in the night sky! = 您通过掌握先进的科技取得了胜利！您已经征服了大自然的神秘，带领人民踏上了通往美丽新世界的航程！只要星星在夜空中燃烧，您的胜利就会被永远铭记！
Your civilization stands above all others! The exploits of your people shall be remembered until the end of civilization itself! = 您的文明睥睨万物、傲视天下！您的人民的丰功伟绩将被永远铭记，直到文明的终结！
You have been defeated. Your civilization has been overwhelmed by its many foes. But your people do not despair, for they know that one day you shall return - and lead them forward to victory! = 您被打败了。虽然您的文明曾经被许多敌人所征服，但是您的人民永不放弃，因为他们知道总有一天您会回来的！届时，您的文明将会成为天空中最耀眼的恒星！
You have triumphed over your foes through the art of diplomacy! Your cunning and wisdom have earned you great friends - and divided and sown confusion among your enemies! Forever will you be remembered as the leader who brought peace to this weary world! = 您的外交风采战胜了敌人!您的机智或狡诈赢得了重要的伙伴并在敌人中播下猜忌和混乱！您是将世界从动荡带领向和平的彪炳史册的英雄！
One more turn...! = 再来一回合...！
Built Apollo Program = 开启阿波罗计划
Destroy [civName] = 毁灭[civName]文明
Our status = 我们的进度
Global status = 全球进度
Rankings = 排名
Spaceship parts remaining = 尚未完成的飞船部件
Branches completed = 已完成的社会政策分支
Undefeated civs = 未被征服的文明
 # The \n here means: put a newline (enter) here. If this is omitted, the sidebox in the diplomacy overview will become _really_ wide.
 # Feel free to replace it with a space and put it between other words in your translation
Turns until the next\ndiplomacy victory vote: [amount] = 在下一次投票\n外交胜利票数：[amount]
Choose a civ to vote for = 投票给所选文明
Choose who should become the world leader and win a Diplomatic Victory! = 选择世界领袖并使其赢得外交胜利！
Voted for = 投给了
Vote for [civilizationName] = 给[civilizationName]投票
Continue = 继续
Abstained = 弃权
Vote for World Leader = 选举世界领袖

# Capturing a city

What would you like to do with the city? = 你想如何处理这座城市？
Annex = 吞并
Annexed cities become part of your regular empire. = “吞并城市” 意味着该城市将成为您的帝国直辖的一部分。
Their citizens generate 2x the unhappiness, unless you build a courthouse. = 该城市人口导致的不满将是正常值的 2 倍，建造 “法庭” 可以使该值降低到正常值。
Puppet = 傀儡城市
Puppeted cities do not increase your tech or policy cost, but their citizens generate 1.5x the regular unhappiness. = “傀儡城市” 不会额外增加您研发科技和推行社会政策时的花费，但其人口产生的不满是正常值的 1.5 倍。
You have no control over the the production of puppeted cities. = 您无法控制已傀儡城市的产能。
Puppeted cities also generate 25% less Gold and Science. = 已傀儡城市的金钱和科研产出 -25%。
A puppeted city can be annexed at any time. = 可以在任何时候选择吞并已傀儡城市。
Liberate (city returns to [originalOwner]) = 解放（城市归还[originalOwner]）
Liberating a city returns it to its original owner, giving you a massive relationship boost with them! = “解放城市” 会将该城市归还给初始拥有者，这样做会极大增进两者的关系！
Raze = 摧毁
Razing the city annexes it, and starts burning the city to the ground. = “摧毁城市” 意味着吞并该城市，同时开始将该城市夷为平地。
The population will gradually dwindle until the city is destroyed. = 城市人口将会持续地减少直至该城市被完全摧毁。
Original capitals and holy cities cannot be razed. = 起始首都和圣城不能被摧毁。
Destroy = 毁灭
Destroying the city instantly razes the city to the ground. = 毁灭这座城市将立刻把城市夷为平地。
Remove your troops in our border immediately! = 请停止这种无理而且野蛮的行径！马上让你的单位滚出我的领土！
Sorry. = 请您原谅我的鲁莽。
Never! = 愤怒是无能的表现。

Offer Declaration of Friendship ([30] turns) = 发出友谊宣言（[30] 回合）要约邀请
My friend, shall we declare our friendship to the world? = 我的朋友，我们要向世界宣布我们的友谊吗？
Sign Declaration of Friendship ([30] turns) = 签署友谊宣言（[30] 回合）
We are not interested. = 切勿交浅言深。我们对此不感兴趣。
We have signed a Declaration of Friendship with [otherCiv]! = 我们已经与[otherCiv]签订友谊宣言！
[otherCiv] has denied our Declaration of Friendship! = [otherCiv]拒绝了我们的友谊宣言要约邀请！

Basics = 基础
Resources = 资源
Terrains = 地形
Tile Improvements = 地块设施
Unique to [civName], replaces [unitName] = [civName]文明独有，替代[unitName]
Unique to [civName] = [civName]独有
Tutorials = 教程
Cost = 花费
May contain [listOfResources] = 可能拥有下列资源：[listOfResources]
May contain: = 可能拥有：
Can upgrade from [unit] = 能从[unit]升级
Can upgrade from: = 能升级，从：
Upgrades to [upgradedUnit] = 可升级为[upgradedUnit]
Obsolete with [obsoleteTech] = 研发下列科技后过时：[obsoleteTech]
Occurs on [listOfTerrains] = 可能出现在以下地形：[listOfTerrains]
Occurs on: = 出现在：
Placed on [terrainType] = 可出现在[terrainType]之上
Can be found on = 可能发现该资源的地形地貌：
Improved by [improvement] = 开发该资源所需设施：[improvement]
Bonus stats for improvement = 开发该资源后设施所获奖励效果：
Buildings that consume this resource = 消耗该资源的建筑：
Buildings that require this resource worked near the city = 需要该资源在城市附近被开发的建筑
Units that consume this resource = 消耗该资源的单位：
Can be built on = 可以建造于：
or [terrainType] = 或[terrainType]
Can be constructed by = 可以建造由
Defence bonus = 防御力加成
Movement cost = 移动力消耗
for = ，当建造在拥有下列资源的地块上时：
Missing translations: = 未翻译的词条：
Resolution = 分辨率
Tileset = 地块设置
Map editor = 地图编辑器
Create = 创建
New map = 新地图
Empty = 空白地图
Language = 语言设置
Terrains & Resources = 地形地貌与资源
Improvements = 设施
Clear current map = 清除当前地图
Save map = 保存地图
Download map = 下载地图
Loading... = 加载中...
Error loading map! = 地图加载错误！
Filter: = 过滤条件:
OK = 确定
Exit map editor = 退出地图编辑器
[nation] starting location = [nation]起始位置
Clear terrain features = 清除地貌
Clear improvements = 清除设施
Clear resource = 清除资源
Remove units = 删除单位
Player [index] = 玩家[index]
Player [playerIndex] starting location = 玩家[playerIndex]起始位置
Bottom left river = 左下河流
Bottom right river = 右下河流
Bottom river = 下方河流
Requires = 需要
Menu = 游戏菜单
Brush Size = 笔刷大小
Map saved = 地图已保存
Change ruleset = 更改规则集
Base terrain [terrain] does not exist in ruleset! = 规则集中不存在基础地形[terrain]！
Terrain feature [feature] does not exist in ruleset! = 地形特征[feature]在规则集中不存在！
Resource [resource] does not exist in ruleset! = 资源[resource]在规则集中不存在！
Improvement [improvement] does not exist in ruleset! = 规则集中不存在[improvement]改进！
Change map to fit selected ruleset? = 要更改地图以适配已选规则集吗？

# Civilopedia difficulty levels
Player settings = 玩家设置
Base Happiness = 基础快乐
Extra happiness per luxury = 每种奢侈的额外快乐
Research cost modifier = 科研成本修正
Unit cost modifier = 单位组建成本修正
Building cost modifier = 建筑建造成本修正
Policy cost modifier = 政策成本修正
Unhappiness modifier = 不满修正
Bonus vs. Barbarians = 对战蛮族时攻击加成
Barbarian spawning delay = 蛮族生成延迟
Bonus starting units = 蛮族起始单位

AI settings = AI 设置
AI city growth modifier = AI 城市发展修正
AI unit cost modifier = AI 单位组建成本修正
AI building cost modifier = AI 建筑建造成本修正
AI wonder cost modifier = AI 奇观建造成本修正
AI building maintenance modifier = AI 建筑维护成本修正
AI unit maintenance modifier = AI 单位维护成本修正
AI unhappiness modifier = AI 不满修正
AI free techs = AI起始科技
Major AI civilization bonus starting units = 主要文明AI的起始单位
City state bonus starting units = 建造城市起始单位
Turns until barbarians enter player tiles = 蛮族可进入玩家领土需要经过的回合
Gold reward for clearing barbarian camps = 清除蛮族营地金钱奖励

# Other civilopedia things
Nations = 文明
Available for [unitTypes] = 可获得此晋升的单位类型：[unitTypes]
Available for: = 有效于：
Free promotion: = 免费获得的晋升项目：
Free promotions: = 免费获得的晋升项目：
Free for [units] = [units]可免费获得此晋升项目
Free for: = 免费于：
Granted by [param] = 由[param]授予
Granted by: = 授予由：
[bonus] with [tech] = [bonus]（研发[tech]科技后）
Difficulty levels = 游戏难度

# Policies

Adopt policy = 推行政策
Adopt free policy = 推行免费的政策
Unlocked at = 解锁时代：
Gain 2 free technologies = 获得 2 项免费科技
All policies adopted = 所有政策皆已推行
Policy branch: [branchName] = 政策分支： [branchName]

# Religions

Religions = 宗教
Choose an Icon and name for your Religion = 为您的宗教制定一个图标和名称
Choose a name for your religion = 选择您的宗教名称
Choose a [beliefType] belief! = 选择一个[beliefType]信仰！
Choose any belief! = 选择信仰！
Found [religionName] = 创建宗教[religionName]
Enhance [religionName] = 强化[religionName]
Choose a pantheon = 选择神系
Choose a Religion = 选择宗教
Found Religion = 创建宗教
Found Pantheon = 创建神系
Follow [belief] = 追随[belief]
Religions and Beliefs = 宗教信仰
Majority Religion: [name] = 主流宗教：[name]
+ [amount] pressure = +[amount]宗教压力
Holy city of: [religionName] = [religionName] 的圣城
Pressure = 宗教压力

# Religion overview screen
Religion Name: = 宗教名称:
Pantheon Name: = 万神庙名称：
Founding Civ: = 建立的文明:
Holy City: = 圣城：
Cities following this religion: = 追随此教的城市
Click an icon to see the stats of this religion = 点击图标查看宗教统计
Religion: Off = 宗教：关
Minimal Faith required for\nthe next [Great Prophet]: = 产生下一位[Great Prophet]\n所需的最低信仰
Religions to be founded: = 有待建立的宗教：
Religious status: = 宗教进度

None = 无
Pantheon = 神系
Founding religion = 创建宗教中
Religion = 宗教
Enhancing religion = 强化宗教中
Enhanced religion = 强化宗教


# Promotions

Pick promotion = 选择晋升项
 OR  = 或
units in open terrain = 位于开阔地形的单位
units in rough terrain = 位于崎岖地形的单位
wounded units = 受伤单位
Targeting II (air) = 空中定位 II 级
Targeting III (air) = 空中定位 III 级
Bonus when performing air sweep [bonusAmount]% = 空中游猎时 +[bonusAmount]% 战斗力
Dogfighting I = 缠斗 I 级
Dogfighting II = 缠斗 II 级
Dogfighting III = 缠斗 III 级
Choose name for [unitName] = 为英雄的[unitName]赐名
[unitFilter] units gain the [promotion] promotion = [unitFilter]单位获得[promotion]晋升

# Multiplayer Turn Checker Service

Enable out-of-game turn notifications = 后台运行时发送回合转换通知
Time between turn checks out-of-game (in minutes) = 后台运行时检查回合状态频率（分钟）
Show persistent notification for turn notifier service = 持续显示回合转换通知
Take user ID from clipboard = 从剪贴板获取玩家 ID
Doing this will reset your current user ID to the clipboard contents - are you sure? = 确定将当前玩家 ID 设置为剪贴板中的内容吗？
ID successfully set! = ID 设置成功！
Invalid ID! = 无效的 ID！

# Multiplayer options menu

Current IP address = 当前IP地址
Server's IP address = 服务器IP地址
Reset to Dropbox = 重置为Dropbox
Check connection to server = 检查服务器连接
Awaiting response... = 等待服务器回应...
Success! = 成功！
Failed! = 失败！


# Mods

Mods = 模组
Download [modName] = 下载模组：[modName]
Update [modName] = 更新 [modName]
Could not download mod list = 无法下载模组列表
Download mod from URL = 从网络地址获取模组
Please enter the mod repository -or- archive zip url: = 请输入模组仓库 -或- zip 压缩包网址：
Download = 下载
Done! = 完成！
Delete [modName] = 删除模组：[modName]
Are you SURE you want to delete this mod? = 你确定要删除这个模组吗？
[mod] was deleted. = [mod] 模组已删除
Updated = 已更新
Current mods = 当前模组
Downloadable mods = 可下载的模组
Mod info and options = 模组信息与选项
Next page = 下一页
Open Github page = 打开 Github 页面
Permanent audiovisual mod = 模组永久可见
Installed = 已安装
Downloaded! = 已下载！
[modName] Downloaded! = [modName] 已下载!
Could not download [modName] = 无法下载[modName]
Online query result is incomplete = 网上查询结果不全
No description provided = 未提供说明
[stargazers]✯ = [stargazers]✯
Author: [author] = 作者：[author]
Size: [size] kB = 大小：[size] kB
The mod you selected is incompatible with the defined ruleset! = 你选择的模组与已定义的规则集不兼容！
Sort and Filter = 排序与过滤
Enter search text = 输入搜索文本
Sort Current: = 当前排序
Sort Downloadable: = 可下载排序
Name ￪ = 名称↑
Name ￬ = 名称↓
Date ￪ = 日期↑
Date ￬ = 日期↓
Stars ￬ = 星↓
Status ￬ = 状态↓


# Uniques that are relevant to more than one type of game object

[stats] from every [param] = 每个[param][stats]
[stats] from [param] tiles in this city = 所在城市的[param]地块[stats]
[stats] from every [param] on [tileFilter] tiles = 每个[tileFilter]地块上的[param][stats]
[stats] for each adjacent [param] = 每个相邻的[param][stats]
Must be next to [terrain] = 城市必须毗邻[terrain]
Must be on [terrain] = 城市必须位于[terrain]之上
+[amount]% vs [unitType] = 对战[unitType]时 +[amount]%
+[amount] Movement for all [unitType] units = 所有[unitType]单位 +[amount] 移动力
+[amount]% Production when constructing [param] = 建造[param]时 +[amount]% 产能
Can only be built on [tileFilter] tiles = 只能建在[tileFilter]地块上
Cannot be built on [tileFilter] tiles = 无法建在[tileFilter]地块上
Does not need removal of [feature] = 不需要移除[feature]
Gain a free [building] [cityFilter] = [cityFilter]获得一座免费的[building]

# Uniques not found in JSON files

Only available after [] turns = 仅在[]回合后可用
This Unit upgrades for free = 单位免费升级
[stats] when a city adopts this religion for the first time = 城市首次接受宗教的时间[stats]
Never destroyed when the city is captured = 城市被占领时不会被摧毁
Invisible to others = 对其他单位隐形

# Unused Resources

Bison = 野牛
Cocoa = 可可


# In English we just paste all these conditionals at the end of each unique, but in your language that
# may not turn into valid sentences. Therefore we have the following two translations to determine
# where they should go. 
# The first determines whether the conditionals should be placed before or after the base unique.
# It should be translated with only the untranslated english word 'before' or 'after', without the quotes.
# Example: In the unique "+20% Strength <for [unitFilter] units>", should the <for [unitFilter] units>
# be translated before or after the "+20% Strength"?

ConditionalsPlacement = before

# The second determines the exact ordering of all conditionals that are to be translated.
# ALL conditionals that exist will be part of this line, and they may be moved around and rearranged as you please.
# However, you should not translate the parts between the brackets, only move them around so that when
# translated in your language the sentence sounds natural.
#
# Example: "+20% Strength <for [unitFilter] units> <when attacking> <vs [unitFilter] units> <in [tileFilter] tiles> <during the [eraName]>"
# In what order should these conditionals between <> be translated?
# Note that this example currently doesn't make sense yet, as those conditionals do not exist, but they will in the future.
#
# As this is still under development, conditionals will be added al the time. As a result,
# any translations added for this string will be removed immediately in the next version when more
# conditionals are added. As we don't want to make you retranslate this same line over and over,
# it's removed for now, but it will return once all planned conditionals have been added.


########################### AUTOMATICALLY GENERATED TRANSLATABLE STRINGS ########################### 


######### Map Unit Filters ###########

Wounded = 受伤
Barbarians = 蛮族
 # Requires translation!
City-State = 
Embarked = 船运
 # Requires translation!
Non-City = 

######### Unit Type Filters ###########

Military = 军事
Civilian = 平民
non-air = 非空军
relevant = 相应
Nuclear Weapon = 核武器
City = 城市
Air = 空军
land units = 陆军单位
water units = 海军单位
air units = 空军单位
 # Requires translation!
military units = 
submarine units = 潜艇单位
Barbarian = 蛮族

######### City filters ###########

in this city = 所在城市
in all cities = 每座城市
in all coastal cities = 每座海滨城市
in capital = 首都
in all non-occupied cities = 每座非占领城市
in all cities with a world wonder = 每座拥有世界奇观的城市
in all cities connected to capital = 每座有贸易路线与首都相连的城市
in all cities with a garrison = 每座有军事单位镇守的城市
in all cities in which the majority religion is a major religion = 每座主流宗教为主要宗教的城市
in all cities in which the majority religion is an enhanced religion = 每座主流宗教为强化宗教的城市
in non-enemy foreign cities = 在非敌对的异国城市
in foreign cities = 在异国城市
in annexed cities = 在被吞并的城市
in holy cities = 在圣城
in City-State cities = 在城邦城市
in cities following this religion = 在追随此宗教的城市

######### Population Filters ###########
<<<<<<< HEAD

 # Requires translation!
Unemployed = 
 # Requires translation!
Followers of the Majority Religion = 
 # Requires translation!
Followers of this Religion = 

######### Terrain Filters ###########

All = 所有
Coastal = 沿海
River = 河流
Open terrain = 开阔地形
Rough terrain = 崎岖地形
Water resource = 水上资源
Foreign Land = 异国领土
Foreign = 异国
Friendly Land = 友好领土
 # Requires translation!
Enemy Land = 
Featureless = 无特色的
Fresh Water = 淡水
non-fresh water = 非淡水
Natural Wonder = 自然奇观
Impassable = 不能通行
Land = 陆军
Water = 水上
Luxury resource = 奢侈品资源
Strategic resource = 战略资源
Bonus resource = 奖金资源

######### Tile Filters ###########

 # Requires translation!
unimproved = 
All Road = 道（铁）路
Great Improvement = 伟人设施

######### Region Types ###########

Hybrid = 混合

######### Terrain Quality ###########

Undesirable = 不想要的
Desirable = 想要的

######### Improvement Filters ###########

Great = 伟人

######### Prophet Action Filters ###########

founding = 创立
enhancing = 强化

######### Unique Specials ###########
=======
>>>>>>> 69603bc5

 # Requires translation!
Unemployed = 
 # Requires translation!
Followers of the Majority Religion = 
 # Requires translation!
Followers of this Religion = 

######### Terrain Filters ###########

All = 所有
Coastal = 沿海
River = 河流
Open terrain = 开阔地形
Rough terrain = 崎岖地形
Water resource = 水上资源
Foreign Land = 异国领土
Foreign = 异国
Friendly Land = 友好领土
 # Requires translation!
Enemy Land = 
Featureless = 无特色的
Fresh Water = 淡水
non-fresh water = 非淡水
Natural Wonder = 自然奇观
Impassable = 不能通行
Land = 陆军
Water = 水上
Luxury resource = 奢侈品资源
Strategic resource = 战略资源
Bonus resource = 奖金资源

######### Tile Filters ###########

 # Requires translation!
unimproved = 
All Road = 道（铁）路
Great Improvement = 伟人设施

######### Region Types ###########

Hybrid = 混合

######### Terrain Quality ###########

Undesirable = 不想要的
Desirable = 想要的

######### Improvement Filters ###########

Great = 伟人

######### Prophet Action Filters ###########

founding = 创立
enhancing = 强化

######### Unique Specials ###########

all healing effects doubled = 所有治疗翻倍
The Spaceship = 宇宙飞船
Maya Long Count calendar cycle = 玛雅长历法

#################### Lines from Buildings from Civ V - Vanilla ####################

Palace = 宫殿
Indicates the capital city = 表示首都

Monument = 纪念碑
Destroyed when the city is captured = 当城市被占领时会被摧毁

Granary = 粮仓
[stats] from [tileFilter] tiles [cityFilter] = [cityFilter]的[tileFilter]地块[stats]

Temple of Artemis = 阿尔忒弥斯神庙
'It is not so much for its beauty that the forest makes a claim upon men's hearts, as for that subtle something, that quality of air, that emanation from old trees, that so wonderfully changes and renews a weary spirit.' - Robert Louis Stevenson = “与其说森林的美丽使人们的心灵充满魅力，不如说森林的微妙之处，空气的质量，从老树散发出来的气息，如此奇妙地改变和更新了人们疲惫的精神。” —— 罗伯特 · 路易斯 · 史蒂文森
[amount]% [stat] [cityFilter] = [cityFilter][amount]%[stat]
[amount]% Production when constructing [baseUnitFilter] units [cityFilter] = [cityFilter]组建[baseUnitFilter]时[amount]%产能

The Great Lighthouse = 大灯塔
'They that go down to the sea in ships, that do business in great waters; these see the works of the Lord, and his wonders in the deep.' - The Bible, Psalms 107:23-24 = “在大海上坐船，在大水里经理事务的；他们看到耶和华的作为，并他在深水中的奇事。” —— 圣经 · 诗篇 107：23 ～ 24
for [mapUnitFilter] units = 对与处在[mapUnitFilter]单位
[amount] Movement = [amount]移动力
[amount] Sight = [amount]视野

Stone Works = 石工坊
Must not be on [terrainFilter] = 城市不能位于[terrainFilter]

Stonehenge = 巨石阵
'Time crumbles things; everything grows old and is forgotten under the power of time' - Aristotle = “时间能粉碎一切；所有事物终将在时流中衰老并被遗忘。” —— 亚里士多德

Library = 图书馆
[stats] per [amount] population [cityFilter] = [cityFilter]每 [amount] 人口[stats]

Paper Maker = 造纸坊

The Great Library = 大图书馆
'Libraries are as the shrine where all the relics of the ancient saints, full of true virtue, and all that without delusion or imposture are preserved and reposed.' - Sir Francis Bacon = “图书馆就像是供奉古代圣哲全部遗物的圣坛，充满了真正的美德，保护着一切非谬误无伪装的事物在其中安眠。” —— 弗朗西斯 · 培根爵士
Free Technology = 获得 1 项免费科技

Circus = 马戏场

Water Mill = 水磨机

Floating Gardens = 水上园圃

Walls = 城墙

Walls of Babylon = 巴比伦城墙

The Pyramids = 大金字塔
'O, let not the pains of death which come upon thee enter into my body. I am the god Tem, and I am the foremost part of the sky, and the power which protecteth me is that which is with all the gods forever.' - The Book of the Dead, translated by Sir Ernest Alfred Wallis Budge = “哦，别让你所受的死亡痛苦进入我的身体。我是创世神泰姆，我处在天界的最高层，神力护佑着我和所有其他神灵直到永远。” —— “死者之书”译文，欧内斯特 · 阿尔弗雷德 · 沃利斯 · 巴吉爵士
[amount]% tile improvement construction time = [amount]% 地块改良工程施工时间
[amount] free [baseUnitFilter] units appear = [amount] 个免费的[baseUnitFilter]出现

Mausoleum of Halicarnassus = 摩索拉斯陵墓
'The whole earth is the tomb of heroic men and their story is not given only on stone over their clay but abides everywhere without visible symbol woven into the stuff of other men's lives.' - Pericles = “英雄人物是以整个大地作为自己的陵墓的，他们的英名不仅在凿刻在有形的石碑上，也在千万世人的心中留下了无形的印记。” —— 伯里克利
Provides a sum of gold each time you spend a Great Person = 每次消耗掉一位伟人时可获得金钱

Barracks = 军营
New [baseUnitFilter] units start with [amount] Experience [cityFilter] = [cityFilter]中新[baseUnitFilter]单位获得 [amount] 初始经验值

Krepost = 俄罗斯营垒
[amount]% Culture cost of natural border growth [cityFilter] = [cityFilter]中城市自然扩张仅需原[amount]%文化
[amount]% Gold cost of acquiring tiles [cityFilter] = [cityFilter]中城市购买地块仅需原[amount]%金钱

Statue of Zeus = 宙斯神像
'He spoke, the son of Kronos, and nodded his head with the dark brows, and the immortally anointed hair of the great god swept from his divine head, and all Olympos was shaken' - The Iliad = “克罗诺斯之子言罢，弯颈点动浓黑的眉毛，涂着仙液的发绺从众神之王永生的头颅上顺势泼泻，摇撼着巍峨的奥林匹斯山脉。” —— 荷马：《伊利亚特》
vs cities = 对战城市
when attacking = 当攻击时
[amount]% Strength = [amount]% 战斗力

Lighthouse = 灯塔

Stable = 马厩

Courthouse = 法庭
Remove extra unhappiness from annexed cities = 消除来自吞并的城市的额外不满
Can only be built [cityFilter] = 能被建造在[cityFilter]

Hanging Gardens = 空中花园
'I think that if ever a mortal heard the word of God it would be in a garden at the cool of the day.' - F. Frankfort Moore = “我想，如果一个凡人听到上帝的话，那一定是在天气凉爽的时候，在花园里。” —— F · 法兰克福 · 摩尔

Colosseum = 竞技场

Circus Maximus = 大竞技场
Cost increases by [amount] per owned city = 每座己方城市使建造所需的产能花费增加 [amount]

Great Wall = 长城
'The art of war teaches us to rely not on the likelihood of the enemy's not attacking, but rather on the fact that we have made our position unassailable.' - Sun Tzu = “故用兵之法：无恃其不来，恃吾有以待也。无恃其不攻，恃吾有所不可攻也。” —— 孙子
Enemy land units must spend 1 extra movement point when inside your territory (obsolete upon Dynamite) = 境内敌方陆军单位在任何地块额外消耗 1 移动力

Temple = 寺庙

Burial Tomb = 陵墓
Doubles Gold given to enemy if city is captured = 如果城市被攻占，给予敌方的金钱加倍

Mud Pyramid Mosque = 土塔清真寺

National College = 国立研究院

The Oracle = 神谕所
'The ancient Oracle said that I was the wisest of all the Greeks. It is because I alone, of all the Greeks, know that I know nothing' - Socrates = “古先知说我是所有希腊人中最聪明的。因为在所有希腊人中，只有我一个人知道我什么都不知道” —— 苏格拉底
Free Social Policy = 免费推行 1 项社会政策

National Epic = 民族史诗
 # Requires translation!
[amount]% Great Person generation [cityFilter] = 

Market = 市场

Bazaar = 巴扎
Provides 1 extra copy of each improved luxury resource near this City = 所在城市每处已开发的奢侈资源额外增加 1 份

Mint = 铸币厂

Aqueduct = 引水渠
[amount]% Food is carried over after population increases [cityFilter] = [cityFilter]在人口增长后人口增长作序食物减少[amount]%

Heroic Epic = 英雄史诗
All newly-trained [baseUnitFilter] units [cityFilter] receive the [promotion] promotion = [cityFilter]新组建的[baseUnitFilter]单位获得[promotion]晋升

Colossus = 太阳神巨像
'Why man, he doth bestride the narrow world like a colossus, and we petty men walk under his huge legs, and peep about to find ourselves dishonorable graves.' - William Shakespeare, Julius Caesar = “嘿，老兄，他像一个巨人似的跨越这狭隘的世界；我们这些渺小的凡人一个个在他粗大的两腿下行走，四处张望着，替自己寻找不光荣的坟墓。” —— 威廉 · 莎士比亚：《尤利乌斯 · 恺撒》

Garden = 花园

Monastery = 修道院

Hagia Sophia = 圣索菲亚大教堂
'For it soars to a height to match the sky, and as if surging up from among the other buildings it stands on high and looks down upon the remainder of the city, adorning it, because it is a part of it, but glorying in its own beauty' - Procopius, De Aedificis = “因为它飞到了与天空相配的高度，仿佛从其他建筑中汹涌而起，它站在高处，俯视着城市的其余部分，装饰着它，因为它是城市的一部分，但却为自己的美丽而沾沾自喜” —— 普罗科皮乌斯

Angkor Wat = 吴哥窟
'The temple is like no other building in the world. It has towers and decoration and all the refinements which the human genius can conceive of.' - Antonio da Magdalena = "这座庙宇与世界上任何一座建筑都不一样。它有塔楼和装饰，以及人类天才所能想到的所有精致之处。” —— 安东尼奥 · 达 · 马格达连那

Chichen Itza = 奇琴伊察!
'The katun is established at Chichen Itza. The settlement of the Itza shall take place there. The quetzal shall come, the green bird shall come. Ah Kantenal shall come. It is the word of God. The Itza shall come.' - The Books of Chilam Balam = "卡通号在奇琴伊察建立,。伊察定居点将在那里进行。格查尔会来，绿鸟会来。啊，坎特纳尔会来的。这是上帝的话。伊萨会来的。” —— 奇拉姆 · 巴兰的书
[amount]% Golden Age length = [amount]% 黄金时代长度

National Treasury = 国家金库

Machu Picchu = 马丘比丘
'Few romances can ever surpass that of the granite citadel on top of the beetling precipices of Machu Picchu, the crown of Inca Land.' - Hiram Bingham = “几乎没有什么浪漫故事能超过印加王国的王冠马丘比丘悬崖顶上的花岗岩城堡。” —— 海勒姆 · 宾厄姆
 # Requires translation!
[amount]% [stat] from Trade Routes = 
Must have an owned [tileFilter] within [amount] tiles = 城市 [amount] 格内的己方地块必须有[tileFilter]

Workshop = 工坊

Longhouse = 长屋

Forge = 锻造场

Harbor = 港口
Connects trade routes over water = 通过水路建立贸易路线

University = 大学

Wat = 经院

Oxford University = 牛津大学

Notre Dame = 巴黎圣母院
'Architecture has recorded the great ideas of the human race. Not only every religious symbol, but every human thought has its page in that vast book.' - Victor Hugo = “建筑记录了人类伟大的思想。不仅每一个宗教象征，而且每一个人的思想在这本浩瀚的书中都有自己的一页。” —— 维克多 · 雨果

Castle = 城堡

Mughal Fort = 莫卧儿城塞
after discovering [tech] = 当发现[tech]后
[stats] [cityFilter] = [cityFilter][stats]

Himeji Castle = 姬路城
'Bushido is realized in the presence of death. This means choosing death whenever there is a choice between life and death. There is no other reasoning.' - Yamamoto Tsunetomo = “武士道是在死亡面前实现的。这意味着在生与死之间做出选择时选择死亡。没有其他理由了。” —— 山本津通
when fighting in [tileFilter] tiles = 在[tileFilter]地块上作战时

Ironworks = 钢铁厂

Armory = 军械所

Observatory = 天文台

Opera House = 歌剧院

Sistine Chapel = 西斯廷教堂
'I live and love in God's peculiar light.' - Michelangelo Buonarroti = “我在上帝的圣光之下爱与生活。” —— 米开朗基罗 · 博纳洛第

Bank = 银行

Satrap's Court = 总督府

Forbidden Palace = 紫禁城
'Most of us can, as we choose, make of this world either a palace or a prison' - John Lubbock = “我们中的大多数都能够自己做出选择，是把这个世界变成一座宫殿还是一座监狱。” —— 约翰 · 鲁伯克（英国学者）
 # Requires translation!
[amount]% Unhappiness from [populationFilter] [cityFilter] = 

Theatre = 剧院

Seaport = 海运码头

Hermitage = 冬宫

Taj Mahal = 泰姬陵
'The Taj Mahal rises above the banks of the river like a solitary tear suspended on the cheek of time.' - Rabindranath Tagore = “泰姬陵伫立在河岸，如同时间的脸颊上一滴孤单的泪水。” —— 罗宾德拉纳特 · 泰戈尔
Empire enters golden age = 帝国进入黄金时代

Porcelain Tower = 大报恩寺塔
'Things always seem fairer when we look back at them, and it is out of that inaccessible tower of the past that Longing leans and beckons.' - James Russell Lowell = “当我们回首往事时，事情总是显得更公平，正是从那座无法到达的过去之塔中，渴望倾斜着并召唤着我们。” —— 詹姆斯 · 拉塞尔 · 洛威尔
Free [baseUnitFilter] appears = 免费的[baseUnitFilter]出现
Science gained from research agreements [amount]% = 从研究协议中获得的科研点数 [amount]%

Windmill = 风车
[amount]% Production when constructing [buildingFilter] buildings [cityFilter] = [cityFilter]建造[buildingFilter]时[amount]%产能

Kremlin = 克里姆林宫
'The Law is a fortress on a hill that armies cannot take or floods wash away.' - The Prophet Muhammed = “法律是山上的堡垒，军队无法攻占，洪水也无法冲走。” —— 先知穆罕默德
[amount]% City Strength from defensive buildings = [amount]%来自防御建筑的城市强度

Museum = 博物馆

The Louvre = 卢浮宫
'Every genuine work of art has as much reason for being as the earth and the sun' - Ralph Waldo Emerson = “每一件真正的艺术作品都像地球和太阳一样有存在的理由” —— 拉尔夫 · 沃尔多 · 爱默生

Public School = 公立学校

Factory = 工厂

Big Ben = 大本钟
'To achieve great things, two things are needed: a plan, and not quite enough time.' - Leonard Bernstein = “想要成就伟大的目标,你需要的是计划以及不太够的时间。” —— 伦纳德 · 伯恩斯坦
[stat] cost of purchasing items in cities [amount]% = 在城市建造/组建单位时的[stat]花费[amount]%

Military Academy = 军事学院

Brandenburg Gate = 勃兰登堡门
'Pale Death beats equally at the poor man's gate and at the palaces of kings.' - Horace = “苍白的死亡在穷人的城门和国王的宫殿里同样跳动。” —— 霍勒斯

Arsenal = 兵工厂

Hospital = 医院

Stock Exchange = 证券交易所

Broadcast Tower = 广播塔

Eiffel Tower = 埃菲尔铁塔
'We live only to discover beauty, all else is a form of waiting' - Kahlil Gibran = “我们活着只是为了发现美，其他一切都是等待的一种形式” —— 卡里尔 · 吉伯兰
Provides 1 happiness per 2 additional social policies adopted = 每 2 项已推行的社会政策 +1 快乐

Statue of Liberty = 自由女神像
'Give me your tired, your poor, your huddled masses yearning to breathe free, the wretched refuse of your teeming shore. Send these, the homeless, tempest-tossed to me, I lift my lamp beside the golden door!' - Emma Lazarus = “给我你那疲惫的、可怜的、拥挤的渴望自由呼吸的群众，给我你那拥挤的海岸上可怜的垃圾。把这些，无家可归的人，暴风雨抛给我吧，我把我的灯举到金门旁边！” —— 埃玛 · 拉扎勒斯
[stats] from every specialist [cityFilter] = [cityFilter]中的每个专家[stats]

Military Base = 军事基地

Cristo Redentor = 救世基督像
'Come to me, all who labor and are heavy burdened, and I will give you rest.' - New Testament, Matthew 11:28 = “凡劳苦担重担的人，到我这里来，我必使你们得安息。” —— 《新约》，马太福音11:28
[amount]% Culture cost of adopting new Policies = 采取新政策的文化花费变为[amount]%

Research Lab = 研发实验室

Medical Lab = 医学实验室


Stadium = 体育场

Sydney Opera House = 悉尼歌剧院
'Those who lose dreaming are lost.' - Australian Aboriginal saying = “没有梦想的人，人生也是迷茫的。” —— 澳大利亚土著谚语

Manhattan Project = 曼哈顿计划
Enables nuclear weapon = 允许建造核武器
Triggers a global alert upon completion = 完成后触发全局警报

Pentagon = 五角大楼
'In preparing for battle I have always found that plans are useless, but planning is indispensable.' - Dwight D. Eisenhower = “在准备战斗时，我总是发现计划是无用的，但计划是不可或缺的。” —— 德怀特 · D · 艾森豪威尔
[amount]% Gold cost of upgrading = [amount]%升级金钱花费

Solar Plant = 太阳能电站
in cities without a [buildingFilter] = 在未建造[buildingFilter]的城市中
 # Requires translation!
Only available = 

Nuclear Plant = 核电站

Apollo Program = 阿波罗计划
Enables construction of Spaceship parts = 允许建造太空飞船的部件

Spaceship Factory = 太空飞船工厂

United Nations = 联合国
'More than ever before in human history, we share a common destiny. We can master it only if we face it together. And that is why we have the United Nations.' - Kofi Annan = “在人类历史上，我们从未像现在这样休戚与共。只有共同面对我们才能把握自己的命运。这就是为什么我们要建立联合国” —— 科菲 · 安南
Triggers voting for the Diplomatic Victory = 发起外交胜利投票

Utopia Project = 乌托邦计划
Hidden until [amount] social policy branches have been completed = 隐藏直到 [amount] 个社会政策分支完成
Triggers a global alert upon build start = 在建造开始时触发全局警报
Triggers a Cultural Victory upon completion = 完成后触发文化胜利


#################### Lines from Difficulties from Civ V - Vanilla ####################

Settler = 移民

Chieftain = 酋长

Warlord = 军阀

Prince = 王子

King = 国王
Era Starting Unit = 时代起始单位

Emperor = 皇帝
Scout = 斥候

Immortal = 仙人
Worker = 工人

Deity = 天神


#################### Lines from Eras from Civ V - Vanilla ####################

Warrior = 勇士
Ancient era = 远古时代

Spearman = 枪兵
Classical era = 古典时代

Medieval era = 中古时代

Pikeman = 长枪兵
Renaissance era = 启蒙时代

Musketman = 火枪手
Industrial era = 工业时代

Rifleman = 来复枪兵
Modern era = 电气时代

Infantry = 现代步兵
Atomic era = 原子时代

Information era = 信息时代

Future era = 未来时代


#################### Lines from Nations from Civ V - Vanilla ####################

Spectator = 看海

Nebuchadnezzar II = 尼布甲尼撒二世
The demon wants the blood of soldiers! = 魔鬼们渴望着战士的鲜血。来开始这场杀戮之舞吧！
Oh well, I presume you know what you're doing. = 寻找死亡的人们啊，我会满足你的要求。
It is over. Perhaps now I shall have peace, at last. = 都结束了。也许我终于想要和平了。
Are you real or a phantom? = 我是尼布甲尼撒。你是真人还是我胡思乱想出来的幽灵？
It appears that you do have a reason for existing – to make this deal with me. = 看来你确实有存在的理由—给我提供些有价值的东西吧。
Greetings. = 欢迎您的到来！
What do YOU want?! = 你想做什么？！
Ingenuity = 智慧创新
May the blessings of heaven be upon you, O great Nebuchadnezzar, father of mighty and ancient Babylon! Young was the world when Sargon built Babylon some five thousand years ago, long did it grow and prosper, gaining its first empire the eighteenth century BC, under godlike Hammurabi, the giver of law. Although conquered by the Kassites and then by the Assyrians, Babylon endured, emerging phoenix-like from its ashes of destruction and regaining its independence despite its many enemies. Truly was Babylon the center of arts and learning in the ancient world. O Nebuchadnezzar, your empire endured but a short time after your death, falling to the mighty Persians, and then to the Greeks, until the great city was destroyed by 141 BC. = 伟大的尼布甲尼撒，强大而古老的巴比伦之父，愿天堂的祝福降临到你身上！大约五千年前，萨尔贡 (Sargon) 建造巴比伦时，世界还很年轻，但它长期发展壮大，在公元前 18 世纪在神一般的汉谟拉比 (Hammurabi) 统治下获得了第一个帝国。 尽管先后被卡西特人征服，然后被亚述人征服，但巴比伦忍受着从毁灭的灰烬中崛起的凤凰般的苦难，并在敌众我寡的情况下重新获得了独立。 巴比伦确实是古代世界艺术和学习的中心。 尼布甲尼撒啊，你的帝国在你死后不久就一直存在，先后被强大的波斯人和希腊人打败，直到公元前 141 年这座伟大的城市被摧毁。
But is Babylon indeed gone forever, great Nebuchadnezzar? Your people look to you to bring the empire back to life once more. Will you accept the challenge? Will you build a civilization that will stand the test of time? = 但是，伟大的尼布甲尼撒，巴比伦真的永远消失了吗？你的人民期待着你让帝国再度崛起。你会接受挑战吗？你会建立一个经得起时间考验的文明吗？
Babylon = 巴比伦
Akkad = 阿卡德
Dur-Kurigalzu = 杜尔 - 库里加尔祖
Nippur = 尼普尔
Borsippa = 博尔西帕
Sippar = 西帕尔
Opis = 俄庇斯
Mari = 马里
Shushan = 苏萨
Eshnunna = 埃什努那
Ellasar = 以拉撒
Erech = 乌鲁克
Kutha = 库塔
Sirpurla = 拉格什
Neribtum = 内里布图
Ashur = 亚述
Ninveh = 尼尼微
Nimrud = 尼姆鲁德
Arbela = 埃尔比勒
Nuzi = 努济
Arrapkha = 阿拉普哈
Tutub = 图图布
Shaduppum = 沙杜普姆
Rapiqum = 腊皮库姆
Mashkan Shapir = 马什干 - 沙皮尔
Tuttul = 图图尔
Ramad = 拉马迪
Ana = 阿奈
Haradum = 哈拉杜姆
Agrab = 阿格拉布
Uqair = 乌盖尔
Gubba = 古巴
Hafriyat = 哈弗里亚特
Nagar = 纳加尔
Shubat Enlil = 舒巴特-恩利尔
Urhai = 乌海
Urkesh = 乌尔克什
Awan = 阿旺
Riblah = 里布拉
Tayma = 泰马
Receive free [baseUnitFilter] when you discover [tech] = 研发[tech]科技后获得免费的[baseUnitFilter]
[greatPerson] is earned [amount]% faster = [greatPerson]的产生速率 +[amount]%

Alexander = 亚历山大
You are in my way, you must be destroyed. = 果敢无战不胜，刚毅无征不服。拿起长剑与我一决高下吧！
As a matter of fact I too grow weary of peace. = 能够战胜恐惧就能战胜死亡。你只不过是我通向胜利道路上的一块垫脚石。
You have somehow become my undoing! What kind of beast are you? = 世界是我的故乡，我将长眠于此，并用双眼亲自见证你的神话。努力去征服吧！
Hello stranger! I am Alexandros, son of kings and grandson of the gods! = 幸会！我是亚历山大，列王的子嗣，神灵的后裔！你能这么介绍自己吗？
My friend, does this seem reasonable to you? = 我的朋友，这笔交易对你还算公平吧？
Greetings! = 欢迎您的到来！
What? = 所为何事？
Hellenic League = 城邦同盟
May the blessings of the gods be upon you, oh great King Alexander! You are the ruler of the mighty Greek nation. Your people lived for so many years in isolated city-states - legendary cities such as Athens, Sparta, Thebes - where they gave the world many great things, such as democracy, philosophy, tragedy, art and architecture, the very foundation of Western Civilization. Although few in number and often hostile to each other, in the 5th century BC they were able to defeat their much larger neighbor, Persia, on land and sea. = 愿诸神的祝福降临在你身上，哦，伟大的亚历山大国王！ 你是强大的希腊民族的统治者。 你们的人民在与世隔绝的城邦生活了这么多年 —— 传说中的城市，如雅典、斯巴达、底比斯 —— 在那里，他们给了世界许多伟大的东西，比如民主、哲学、悲剧、艺术和建筑，这些都是西方文明的基础。他们，虽然人口稀少，而且经常互相敌对，但在公元前 5 世纪，他们却仍能够在陆地和海上击败他们更大的邻国波斯。
Alexander, your people stand ready to march to war, to spread the great Greek culture to millions and to bring you everlasting glory. Are you ready to accept your destiny, King Alexander? Will you lead your people to triumph and greatness? Can you build a civilization that will stand the test of time? = 亚历山大，您的人民随时准备向战争进军，将伟大的希腊文化传播给数百万人，并为您带来永恒的荣耀。你准备好接受你的命运了吗，亚历山大国王？你会带领你的人民走向胜利和伟大吗？你能建立一个经得起时间考验的文明吗？
Athens = 雅典
Sparta = 斯巴达
Corinth = 科林斯
Argos = 阿尔戈斯
Knossos = 克诺索斯
Mycenae = 迈锡尼
Pharsalos = 法萨卢斯
Ephesus = 以弗所
Halicarnassus = 哈利卡纳苏斯
Rhodes = 罗德
Eretria = 埃雷特里亚
Pergamon = 帕加马
Miletos = 米勒斯
Megara = 迈加拉
Phocaea = 福西亚
Sicyon = 西锡安
Tiryns = 梯林斯
Samos = 萨摩斯
Mytilene = 米提利尼
Chios = 希俄斯
Paros = 帕洛斯
Elis = 埃利斯
Syracuse = 锡拉库萨
Herakleia = 赫拉克莱娅
Gortyn = 格尔腾
Chalkis = 加尔西斯
Pylos = 皮洛斯
Pella = 佩拉
Naxos = 纳克索斯
Larissa = 拉里萨
Apollonia = 阿波罗尼亚
Messene = 迈锡尼
Orchomenos = 奥尔霍迈诺
Ambracia = 安布拉基亚
Kos = 科斯岛
Knidos = 尼多斯
Amphipolis = 安菲波利斯
Patras = 派图拉斯
Lamia = 拉弥亚
Nafplion = 纳夫普利翁
Apolyton = 阿波利顿
Greece = 希腊
[amount]% City-State Influence degradation = [amount]% 城邦影响的减小
City-State Influence recovers at twice the normal rate = 对城邦的影响力恢复速度是正常水平的两倍
City-State territory always counts as friendly territory = 城邦领土始终视为友好领土

Wu Zetian = 武则天
You won't ever be able to bother me again. Go meet Yama. = 朕目之所及，皆为唐土，不沐教化者必成齑粉！
Fool! I will disembowel you all! = 无知蛮夷，犯我强汉者，虽远必诛！
You have proven to be a cunning and competent adversary. I congratulate you on your victory. = 胜败乃兵家常事。九世犹可以复仇乎？虽百世可也。阁下好自为之。
Greetings, I am Empress Wu Zetian. China desires peace and development. You leave us alone, we'll leave you alone. = 你好，我是女皇帝武则天。中国追求和平以谋求自身发展。人不犯我，我不犯人。
My friend, do you think you can accept this request? = 朕之决断阁下以为如何？
How are you today? = 今日天朗气清，惠风和畅，阁下所为何来？
Oh. It's you? = 阁下别来无恙？
Art of War = 兵法韬略
The Blessings of Heaven be upon you. Empress Wu Zetian, most beautiful and haughty ruler of China! Oh great Empress, whose shadow causes the flowers to blossom and the rivers to flow! You are the leader of the Chinese, the oldest and the greatest civilization that humanity has ever produced. China's history stretches back into the mists of time, its people achieving many great things long before the other upstart civilizations were even conceived. China's contributions to the arts and sciences are too many and too wondrous to do justice to - the printing press, gunpowder, the works of Confucius - these are but a few of the gifts China has given to an undeserving world! = 皇天眷顾您，至尊至圣的华夏天子则天大帝！万岁！闭月羞花沉鱼落雁的女皇！您是自有人类以来最古老和最伟大的文明——中华文明的领袖。拨开时间的迷雾，回溯中国的历史，早在其他文明尚无踪迹的时代，华夏人民已经完成了无数伟大的业绩。任何公正的评论者都会承认中国在艺术和科学上的贡献太繁多、太奇妙——印刷术、火药、夫子之道——这仅仅是中华文明为这个蛮荒世界带来的无数珍礼中的沧海一粟！
You, great Queen, who, with cunning and beauty, rose from the position of lowly concubine to that of Divine Empress - your people call out to you to lead them! Great China is once again beset on all sides by barbarians. Can you defeat all your many foes and return your country to greatness? Can you build a civilization to stand the test of time? = 您，从芸芸嫔妃中脱颖而出成为圣明的天后，并最终登上皇帝的宝座。当伟大的中央天朝再次面对四方戎狄侵扰之时，您的百姓呼唤您领导他们！您能战胜您所有的敌人并再造一个辉煌的盛世吗？您能建起一个万古长存的文明吗？
Beijing = 北京
Shanghai = 上海
Guangzhou = 广州
Nanjing = 南京
Xian = 西安
Chengdu = 成都
Hangzhou = 杭州
Tianjin = 天津
Macau = 澳门
Shandong = 山东
Kaifeng = 开封
Ningbo = 宁波
Baoding = 保定
Yangzhou = 扬州
Harbin = 哈尔滨
Chongqing = 重庆
Luoyang = 洛阳
Kunming = 昆明
Taipei = 台北
Shenyang = 沈阳
Taiyuan = 太原
Tainan = 台南
Dalian = 大连
Lijiang = 丽江
Wuxi = 无锡
Suzhou = 苏州
Maoming = 茂名
Shaoguan = 韶关
Yangjiang = 阳江
Heyuan = 河源
Huangshi = 黄石
Yichang = 宜昌
Yingtian = 应天
Xinyu = 新余
Xinzheng = 新郑
Handan = 邯郸
Dunhuang = 敦煌
Gaoyu = 皋虞
Nantong = 南通
Weifang = 潍坊
Xikang = 西康
China = 中华
Great General provides double combat bonus = 大军事家提供双倍战斗奖励

Ramesses II = 拉美西斯二世
You are but a pest on this Earth, prepare to be eliminated! = 小小蝼蚁般的可悲文明，去死吧。
You are a fool who evokes pity. You have brought my hostility upon yourself and your repulsive civilization! = 可怜的蠢蛋。你在毁灭你自己和你可悲的文明。
Strike me down and my soul will torment yours forever, you have won nothing. = 你什么也没得到。就算把我打倒，我的灵魂也会将你永堕深渊。
Greetings, I am Ramesses the god. I am the living embodiment of Egypt, mother and father of all civilizations. = 向你致意。我是拉美西斯神，我是所有其他文明的父母之邦——埃及的化身。
Generous Egypt makes you this offer. = 慷慨的埃及向你提议以下交易。
Good day. = 真是美好的一天啊。
Oh, it's you. = 原来是你啊。
Monument Builders = 奇观工匠
We greet thee, oh great Ramesses, Pharaoh of Egypt, who causes the sun to rise and the Nile to flow, and who blesses his fortunate people with all the good things of life! Oh great lord, from time immemorial your people lived on the banks of the Nile river, where they brought writing to the world, and advanced mathematics, sculpture, and architecture. Thousands of years ago they created the great monuments which still stand tall and proud. = 我们向你致意，哦，伟大的拉美西斯，埃及法老，他使太阳升起，尼罗河流淌，并以生活中的一切美好事物祝福他的幸运人民！哦，伟大的主，您的人民自古以来就生活在尼罗河畔，在那里他们将文字、先进的数学、雕塑和建筑带到了世界。数千年前，他们创造了伟大的纪念碑，这些纪念碑仍然巍然屹立。
Oh, Ramesses, for uncounted years your people endured, as other petty nations around them have risen and then fallen into dust. They look to you to lead them once more into greatness. Can you honor the gods and bring Egypt back to her rightful place at the very center of the world? Can you build a civilization that will stand the test of time? = 哦，拉美西斯，你的人民深处水深火热无数年，因为他们周围的其他小国已经崛起，然后落入尘土。他们期待你再次带领他们走向伟大。你能向众神致敬，让埃及回到她在世界中心的应有位置吗？你能建立一个经得起时间考验的文明吗？
Thebes = 底比斯
Memphis = 孟菲斯
Heliopolis = 赫利奥波利斯
Elephantine = 埃勒凡他尼
Alexandria = 亚历山大
Pi-Ramesses = 塔尔 - 拉美西斯
Giza = 吉萨
Byblos = 比布鲁斯
Akhetaten = 阿肯塔顿
Hieraconpolis = 希拉孔波利斯
Abydos = 奥比都斯
Asyut = 艾斯尤特
Avaris = 阿瓦瑞斯
Lisht = 利斯特
Buto = 布托
Edfu = 伊徳夫
Pithom = 皮索姆
Busiris = 布西里斯
Kahun = 卡洪
Athribis = 阿斯比斯
Mendes = 门迭斯
Elashmunein = 阿什穆嫩
Tanis = 塔尼斯
Bubastis = 布巴斯提斯
Oryx = 奥里克斯
Sebennytus = 塞苯尼陀斯
Akhmin = 阿赫姆
Karnak = 卡纳克
Luxor = 卢克索
El Kab = 艾尔卡布
Armant = 艾尔曼特
Balat = 巴拉特
Ellahun = 埃拉洪
Hawara = 哈瓦拉
Dashur = 代赫舒尔
Damanhur = 达曼胡尔
Abusir = 阿布西尔
Herakleopolis = 赫拉克雷奥波利斯
Akoris = 艾克瑞斯
Benihasan = 贝尼哈桑
Badari = 巴达利
Hermopolis = 荷莫波里斯
Amrah = 阿姆拉
Koptos = 科普托斯
Ombos = 奥博斯
Naqada = 奈加代
Semna = 塞姆纳
Soleb = 索利卜
Egypt = 埃及
[amount]% Production when constructing [buildingFilter] wonders [cityFilter] = 建造[buildingFilter]奇迹时[cityFilter][amount]%产能

Elizabeth = 伊丽莎白
By the grace of God, your days are numbered. = 太阳照耀之地，皆应为我王道所御！
We shall never surrender. = 英格兰永不屈服！我们要在天空、大地、海洋上碾碎你们！
You have triumphed over us. The day is yours. = 这不是结束，甚至不是结束的开始，而可能是开始的结束。别太得意了！
We are pleased to meet you. = 当你最需要我时，一定会发现我最盛情的友谊。我为你所做的付出，一定会比我能说的还要多。
Would you be interested in a trade agreement with England? = 我亲爱的朋友，你有兴趣与英格兰做一笔交易吗？
Hello, again. = 你好，又见面了。
Oh, it's you! = 是你啊，你好。
Sun Never Sets = 日不落帝国
Praises upon her serene highness, Queen Elizabeth Gloriana. You lead and protect the celebrated maritime nation of England. England is an ancient land, settled as early as 35,000 years ago. The island has seen countless waves of invaders, each in turn becoming a part of the fabric of the people. Although England is a small island, for many years your people dominated the world stage. Their matchless navy, brilliant artists and shrewd merchants, giving them power and influence far in excess of their mere numbers. = 赞美她文静的殿下，伊丽莎白女王格洛丽安娜。你领导、保护着著名的海洋国家英格兰。英格兰是一片古老的土地，早在 35000 年前就有人定居。岛上掀起了无数入侵者的波澜，每一波入侵者都成为了人民结构的一部分。虽然英格兰是一个小岛，但多年来你们的人民主宰了世界舞台。他们天下无双的海军、才华横溢的艺术家和精明的商人，赋予他们的权力和影响力远胜其人数。
Queen Elizabeth, will you bring about a new golden age for the English people? They look to you once more to return peace and prosperity to the nation. Will you take up the mantle of greatness? Can you build a civilization that will stand the test of time? = 伊丽莎白女王，你会为英国人民带来一个新的黄金时代吗？他们再次期待您为国家恢复和平与繁荣。你会披上伟大的衣钵吗？你能建立一个经得起时间考验的文明吗？
London = 伦敦
York = 约克
Nottingham = 诺丁汉
Hastings = 海斯汀
Canterbury = 坎特伯雷
Coventry = 考文垂
Warwick = 华威
Newcastle = 纽卡斯尔
Oxford = 牛津
Liverpool = 利物浦
Dover = 多佛
Brighton = 博尔顿
Norwich = 诺维奇
Leeds = 利兹
Reading = 雷丁
Birmingham = 伯明翰
Richmond = 里士满
Exeter = 埃克塞特
Cambridge = 剑桥
Gloucester = 格洛斯特
Manchester = 曼彻斯特
Bristol = 布里斯托
Leicester = 莱斯特
Carlisle = 卡莱尔
Ipswich = 伊普斯维奇
Portsmouth = 朴茨茅斯
Berwick = 贝里克
Bath = 巴斯
Mumbles = 马姆波利斯
Southampton = 南安普顿
Sheffield = 谢菲尔德
Salisbury = 索尔兹伯里
Colchester = 科尔切斯特
Plymouth = 普利茅斯
Lancaster = 兰开斯特
Blackpool = 布莱克浦
Winchester = 温切斯特
Hull = 赫尔
England = 英格兰

Napoleon = 拿破仑
You're disturbing us, prepare for war. = 我志在成功，未尝踌躇，来与我大战一场吧。
You've fallen into my trap. I'll bury you. = 小小蝼蚁，用吾之手埋汝之骨。
I congratulate you for your victory. = 从伟大崇高到荒谬可笑，其间只相差一步。
Welcome. I'm Napoleon, of France; the smartest military man in world history. = 欢迎你。我是法兰西帝国皇帝拿破仑，世界历史上最伟大的军事天才！
France offers you this exceptional proposition. = 我的朋友，法兰西有一个卑微的提议。
Hello. = 请赐教。
It's you. = 是你啊。
Ancien Régime = 传统制度
Long life and triumph to you, First Consul and Emperor of France, Napoleon I, ruler of the French people. France lies at the heart of Europe. Long has Paris been the world center of culture, arts and letters. Although surrounded by competitors - and often enemies - France has endured as a great nation. Its armies have marched triumphantly into battle from one end of the world to the other, its soldiers and generals among the best in history. = 法国第一执政官兼皇帝拿破仑一世，法国人民的统治者，祝你长寿和胜利。法国位于欧洲的中心。长期以来，巴黎一直是世界文化、艺术和文学中心。尽管周围环绕着竞争对手 —— 而且通常是敌人——法国作为一个伟大的国家一直存在。它的军队凯旋而归，从世界的一端到另一端，它的将士都是历史上无可挑剔的。
Napoleon Bonaparte, France yearns for you to rebuild your empire, to lead her once more to glory and greatness, to make France once more the epicenter of culture and refinement. Emperor, will you ride once more against your foes? Can you build a civilization that will stand the test of time? = 拿破仑 · 波拿巴，法国渴望你重建你的帝国，带领她再次走向辉煌和伟大，让她再次成为文化和精致的中心。皇帝，你会再次骑马对抗你的敌人吗？你能建立一个经得起时间考验的文明吗？
Paris = 巴黎
Orleans = 奥尔良
Lyon = 里昂
Troyes = 特鲁瓦
Tours = 图尔
Marseille = 马赛
Chartres = 沙特尔
Avignon = 阿维尼翁
Rouen = 卢昂
Grenoble = 格勒诺布尔
Dijon = 第戎
Amiens = 亚眠
Cherbourg = 瑟堡
Poitiers = 普瓦捷
Toulouse = 图卢兹
Bayonne = 巴约纳
Strasbourg = 斯特拉斯堡
Brest = 布雷斯特
Bordeaux = 波尔多
Rennes = 雷恩
Nice = 尼斯
Saint Etienne = 圣埃蒂安
Nantes = 南特
Reims = 兰斯
Le Mans = 勒芒
Montpellier = 蒙彼利埃
Limoges = 利摩日
Nancy = 南锡
Lille = 里尔
Caen = 卡昂
Toulon = 士伦
Le Havre = 勒阿弗尔
Lourdes = 卢尔德
Cannes = 戛纳
Aix-En-Provence = 普罗旺斯地区 - 艾克斯市
La Rochelle = 拉罗谢尔
Bourges = 布尔日
Calais = 加莱
France = 法兰西
before discovering [tech] = 在发现[tech]前

Catherine = 叶卡捷琳娜二世
You've behaved yourself very badly, you know it. Now it's payback time. = 如果我可以活到两百岁，整个世界都将匍匐在我脚下，现在首先从你开始！
You've mistaken my passion for a weakness, you'll regret about this. = 运气为而备，一旦遭受欺辱，我们绝不放弃还击。
We were defeated, so this makes me your prisoner. I suppose there are worse fates. = 没有实力的愤怒毫无意义，一旦可能，我们会血债血偿！
I greet you, stranger! If you are as intelligent and tactful as you are attractive, we'll get along just fine. = 如果你的智慧和理性能像你的相貌那样出众，我们可以谈谈人生哲理。
How would you like it if I propose this kind of exchange? = 这份交易你认为如何？
Hello! = 你好！
What do you need?! = 你究竟需要什么？
Siberian Riches = 西伯利亚的财富
Greetings upon thee, Your Imperial Majesty Catherine, wondrous Empress of all the Russias. At your command lies the largest country in the world. Mighty Russia stretches from the Pacific Ocean in the east to the Baltic Sea in the west. Despite wars, droughts, and every manner of disaster the heroic Russian people survive and prosper, their artists and scientists among the best in the world. The Empire today remains one of the strongest ever seen in human history - a true superpower, with the greatest destructive force ever devised at her command. = 向您问好，凯瑟琳陛下，伟大的俄罗斯皇后。您的帝国在您的指挥下步步走向世界上最大的国家。强大的俄罗斯从东部的太平洋一直延伸到西部的波罗的海。尽管经历了战争、干旱和各种灾难，英勇的俄罗斯人民仍然坚强不屈地存活下来，繁荣发展，他们的艺术家和科学家位居世界前列。今天的帝国仍然是人类历史上有史以来最强大的帝国之一 —— 一个真正的超级大国，在她的指挥下仍有着有史以来最强大的破坏力。
Catherine, your people look to you to bring forth glorious days for Russia and her people, to revitalize the land and recapture the wonder of the Enlightenment. Will you lead your people once more into greatness? Can you build a civilization that will stand the test of time? = 凯瑟琳，您的人民期待您为俄罗斯和她的人民带来辉煌的日子，振兴这片土地，重新夺回启蒙运动的奇迹。你会再次带领你的人民走向光明吗？你能建立一个经得起时间考验的文明吗？
Moscow = 莫斯科
St. Petersburg = 圣彼得堡
Novgorod = 诺夫哥罗德
Rostov = 罗斯托夫
Yaroslavl = 雅罗斯拉夫尔
Yekaterinburg = 叶卡捷琳堡
Yakutsk = 雅库茨克
Vladivostok = 符拉迪沃斯托克
Smolensk = 斯摩棱斯克
Orenburg = 奥伦堡
Krasnoyarsk = 克亚斯诺亚尔斯克
Khabarovsk = 哈巴罗夫斯克
Bryansk = 布良斯克
Tver = 特维尔
Novosibirsk = 新西伯利亚
Magadan = 马加丹
Murmansk = 摩尔曼斯克
Irkutsk = 伊尔库兹克
Chita = 赤塔
Samara = 萨马拉
Arkhangelsk = 阿尔汉格尔斯克
Chelyabinsk = 车里雅宾斯克
Tobolsk = 托博尔斯克
Vologda = 沃洛格达
Omsk = 鄂木斯克
Astrakhan = 阿斯特拉罕
Kursk = 库尔斯克
Saratov = 萨拉托夫
Tula = 图拉
Vladimir = 弗拉基米尔
Perm = 皮尔姆
Voronezh = 沃罗涅日
Pskov = 普斯科夫
Starayarussa = 斯塔尔亚鲁萨
Kostoma = 科斯托马
Nizhniy Novgorod = 下诺夫哥罗德
Suzdal = 苏兹达尔
Magnitogorsk = 马格尼托哥尔斯克
Russia = 俄罗斯
Double quantity of [resource] produced = [resource]产量加倍

Augustus Caesar = 奥古斯都 · 恺撒
 # Requires translation!
My treasury contains little and my soldiers are getting impatient... (sigh) ...therefore you must die. = 
So brave, yet so stupid! If only you had a brain similar to your courage. = 蠢货，是愚昧给了你挑衅的勇气！厄运如密布的箭弩落下，而你终将无处躲避。
The gods have deprived Rome of their favour. We have been defeated. = 你即使征服了全世界，如果没有人分享，终将倍感凄凉。罗马荣耀永存！
I greet you. I am Augustus, Imperator and Pontifex Maximus of Rome. If you are a friend of Rome, you are welcome. = 欢迎你。我是奥古斯都，罗马帝国皇帝兼最高祭司。如果你是罗马的朋友，那么你将受到欢迎。
I offer this, for your consideration. = 我有项提议，希望你能考虑。
Hail. = 你好。
What do you want? = 你想做什么？
The Glory of Rome = 罗马荣耀
The blessings of the gods be upon you, Caesar Augustus, emperor of Rome and all her holdings. Your empire was the greatest and longest lived of all in Western civilization. And your people single-handedly shaped its culture, law, art, and warfare like none other, before or since. Through years of glorious conquest, Rome came to dominate all the lands of the Mediterranean from Spain in the west to Syria in the east. And her dominion would eventually expand to cover much of England and northern Germany. Roman art and architecture still awe and inspire the world. And she remains the envy of all lesser civilizations who have followed. = 诸神的祝福在你身上，凯撒奥古斯都，罗马皇帝和她的所有。你的帝国是西方文明中最经久不衰的。在此之前或之后，您的人民以独一无二的方式塑造了其文化、法律、艺术和战争的光辉历程。经过多年的光荣征服，罗马逐渐统治了地中海的所有土地，从西部的西班牙到东部的叙利亚。她的统治最终将扩大到英格兰和德国北部的大部分地区。罗马艺术和建筑仍然令世界敬畏和鼓舞。她仍然是所有追随者的次等文明羡慕的对象。
O mighty emperor, your people turn to you to once more reclaim the glory of Rome! Will you see to it that your empire rises again, bringing peace and order to all? Will you make Rome once again center of the world? Can you build a civilization that will stand the test of time? = 伟大的皇帝啊，您的人民向您求助，希望再次夺回罗马的荣耀！你会确保你的帝国再次崛起，为您的子民带来和平与秩序吗？你会让罗马再次成为世界中心吗？你能建立一个经得起时间考验的文明吗？
Rome = 罗马
Antium = 阿提乌姆
Cumae = 库迈
Neapolis = 那不勒斯
Ravenna = 拉维纳
Arretium = 亚雷提乌姆
Mediolanum = 米兰
Arpinum = 阿尔庇努姆
Circei = 科尔切伊
Setia = 赛提亚
Satricum = 赛崔克穆
Ardea = 阿尔黛雅
Ostia = 奥斯提亚
Velitrae = 维丽特莱
Viroconium = 韦洛克尼姆
Tarentum = 塔伦图姆
Brundisium = 布林迪西姆
Caesaraugusta = 凯撒奥古斯塔
Caesarea = 凯撒利亚
Palmyra = 帕尔米拉
Signia = 锡耶纳
Aquileia = 阿奎莱亚
Clusium = 克鲁西姆
Sutrium = 苏特留姆
Cremona = 克雷莫纳
Placentia = 普拉什提亚
Hispalis = 斯帕里斯
Artaxata = 阿萨克塔萨
Aurelianorum = 奥瑞拉诺茹姆
Nicopolis = 尼科波利斯
Agrippina = 阿格里皮纳
Verona = 维罗纳
Corfinium = 科菲纽姆
Treverii = 特雷维里
Sirmium = 舍米安
Augustadorum = 奥古斯塔多伦
Curia = 库里亚
Interrama = 英特拉姆
Adria = 亚德里亚
 # Requires translation!
[amount]% Production towards any buildings that already exist in the Capital = 

Harun al-Rashid = 哈伦 · 拉希德
The world will be more beautiful without you. Prepare for war. = 哈里发的天空不允许有两轮太阳。弯刀所至，皆为吾土。
Fool! You will soon regret dearly! I swear it! = 蠢货！有一天你会后悔今天的所为！以汝之血拭我之刃！
You have won, congratulations. My palace is now in your possession, and I beg that you care well for the peacock. = 你胜利了，我现在把宫殿托付于你，不过别太得意，我会在地狱盯着你的！
Welcome foreigner, I am Harun Al-Rashid, Caliph of the Arabs. Come and tell me about your empire. = 欢迎你，陌生人！我是阿拉伯的统治者哈伦·拉希德。来吧——告诉我关于你们帝国的故事。
Come forth, let's do business. = 请上前来，让我们做成这笔买卖。
Peace be upon you. = 你好，希望你平安幸福。
Trade Caravans = 沙漠之舟
Blessings of God be upon you oh great caliph Harun al-Rashid, leader of the pious Arabian people! The Muslim empire, the Caliphate was born in the turbulent years after the death of the prophet Muhammad in 632 AD, as his followers sought to extend the rule of God to all of the people of the earth. The caliphate grew mighty indeed at the height of its power, ruling Spain, North Africa, the Middle East, Anatolia, the Balkans and Persia. An empire as great as or even greater than that of Rome. The arts and sciences flourished in Arabia during the Middle Ages, even as the countries of Europe descended into ignorance and chaos. The Caliphate survived for six hundred years, until finally succumbing to attack from the Mongols, those destroyers of Empires. = 上帝保佑你，伟大的哈里发哈伦 · 拉希德，虔诚的阿拉伯人民的领袖！穆斯林帝国哈里发国诞生于公元 632 年先知穆罕默德去世后的动荡年代，因为他的追随者试图将上帝的统治扩展到地球上的所有人民。哈里发在其权力的鼎盛时期确实变得强大，统治着西班牙、北非、中东、安纳托利亚、巴尔干半岛和波斯。它，一个与罗马一样伟大甚至更伟大的帝国。中世纪的阿拉伯艺术和科学蓬勃发展，即使欧洲国家陷入无知和混乱。哈里发幸存了六百年，直到最终屈服于蒙古人的进攻，这些帝国的毁灭者。
Great Caliph Harun al Rashid, your people look to you to return them to greatness! To make Arabia once again an enlightened land of arts and knowledge, a powerful nation who needs fear no enemy! Oh Caliph, will you take up the challenge? Can you build a civilization that will stand the test of time? = 伟大的哈里发哈伦 · 拉希德，你的人民期待你让他们恢复荣光！让阿拉伯再次成为文明的艺术和知识之地，成为一个无所畏惧的强大国家！哦，哈里发，你愿意接受挑战吗？你能建立一个经得起时间考验的文明吗？
Mecca = 麦加
Medina = 麦地那
Damascus = 大马士革
Baghdad = 巴格达
Najran = 那基兰
Kufah = 库费
Basra = 巴士拉
Khurasan = 呼罗珊
Anjar = 安嘉尔
Fustat = 福斯塔
Aden = 亚丁
Yamama = 叶麻默
Muscat = 马斯喀特
Mansura = 曼苏拉
Bukhara = 布哈拉
Fez = 菲斯
Shiraz = 设拉子
Merw = 梅尔维
Balkh = 巴尔赫
Mosul = 摩苏尔
Aydab = 艾达布
Bayt = 贝特
Suhar = 苏哈尔
Taif = 塔伊夫
Hama = 哈玛
Tabuk = 塔布克
Sana'a = 萨纳
Shihr = 斯遏
Tripoli = 的黎波里
Tunis = 突尼斯
Kairouan = 凯鲁万
Algiers = 阿尔及尔
Oran = 奥兰
Arabia = 阿拉伯
[stats] from each Trade Route = 每条贸易路线 [stats]

George Washington = 乔治 · 华盛顿
Your wanton aggression leaves us no choice. Prepare for war! = 强大的国家有一种法律，弱小的国家则有另一种。要么与我们一样，要么选择毁灭，你接受还是反对？
You have mistaken our love of peace for weakness. You shall regret this! = 剑是我们维护自由的最后手段。自由绝不屈服于暴力！
The day...is yours. I hope you will be merciful in your triumph. = 力量虽能征服一切，不过是短暂的。祝你好运！
The people of the United States of America welcome you. = 真正的友谊，是一株成长缓慢的植物，美利坚合众国人民欢迎您。
Is the following trade of interest to you? = 我们来做笔交易你感兴趣吗？
Well? = 你好。
Manifest Destiny = 昭昭天命
Welcome President Washington! You lead the industrious American civilization! Formed in the conflagration of revolution in the 18th century, within a hundred years, the young nation became embroiled in a terrible civil war that nearly tore the country apart, but it was just a few short years later in the 20th century that the United States reached the height of its power, emerging triumphant and mighty from the two terrible wars that destroyed so many other great nations. The United States is a nation of immigrants, filled with optimism and determination. They lack only a leader to help them fulfill their promise. = 欢迎华盛顿总统！你引领着勤劳的美国文明！诞生于 18 世纪革命的熊熊烈火中，一百年之内，这个年轻的国家卷入了一场几乎将这个国家撕裂的可怕的内战，但仅仅几年后的 20 世纪，美国达到了其权力的顶峰，在摧毁了许多其他伟大国家的两场可怕的战争中取得了胜利和强大的力量。美国是一个移民国家，充满了乐观和决心。他们缺乏的只是一个领导者来帮助他们实现他们的承诺。
President Washington, can you lead the American people to greatness? Can you build a civilization that will stand the test of time? = 华盛顿总统，你能带领美国人民走向繁荣吗？你能建立一个经得起时间考验的文明吗？
Washington = 华盛顿
New York = 纽约
Boston = 波士顿
Philadelphia = 费城
Atlanta = 亚特兰大
Chicago = 芝加哥
Seattle = 西雅图
San Francisco = 旧金山
Los Angeles = 洛杉矶
Houston = 休斯敦
Portland = 波特兰
St. Louis = 圣路易斯
Miami = 迈阿密
Buffalo = 布法罗
Detroit = 底特律
New Orleans = 新奥尔良
Baltimore = 巴尔的摩
Denver = 丹佛
Cincinnati = 辛辛那提
Dallas = 达拉斯
Cleveland = 克里夫兰
Kansas City = 肯萨斯城
San Diego = 圣地亚哥
Las Vegas = 拉斯维加斯
Phoenix = 菲尼克斯
Albuquerque = 阿尔伯克基
Minneapolis = 明尼阿波丽斯
Pittsburgh = 匹兹堡
Oakland = 奥克兰
Tampa Bay = 坦帕湾
Orlando = 奥兰多
Tacoma = 塔科马
Santa Fe = 圣塔菲
Olympia = 奥林匹亚
Hunt Valley = 亨特谷
Springfield = 斯普林菲尔德
Palo Alto = 帕洛阿托
Centralia = 森特勒利亚
Spokane = 斯波坎
Jacksonville = 杰克逊维尔
Svannah = 萨凡纳
Charleston = 查尔斯顿
San Antonio = 圣安东尼奥
Anchorage = 安克雷奇
Sacramento = 萨克拉门托
Reno = 里诺
Salt Lake City = 盐湖城
Boise = 博伊西
Milwaukee = 密尔沃基
Santa Cruz = 圣克鲁斯
Little Rock = 小石城
America = 美利坚

Oda Nobunaga = 织田信长
I hereby inform you of our intention to wipe out your civilization from this world. = 顺我者昌，逆我者亡。洗净脖子甘心就戮吧。
Pitiful fool! Now we shall destroy you! = 凡触怒我者我必践之。
You were much wiser than I thought. = 人生五十载，去事恍如梦幻，天下之内，岂有长生不灭者。
We hope for a fair and just relationship with you, who are renowned for military bravery. = 非为我友，即为我敌。阁下请慎行，好自为之。
I would be grateful if you agreed on the following proposal. = 吾之珍宝阁下是否有兴致？
Oh, it's you... = 今日前来，不知有何见教。
Bushido = 武士道
Blessings upon you, noble Oda Nobunaga, ruler of Japan, the land of the Rising Sun! May you long walk among its flowering blossoms. The Japanese are an island people, proud and pious with a rich culture of arts and letters. Your civilization stretches back thousands of years, years of bloody warfare, expansion and isolation, great wealth and great poverty. In addition to their prowess on the field of battle, your people are also immensely industrious, and their technological innovation and mighty factories are the envy of lesser people everywhere. = 祝福你，高贵的织田信长，日本的统治者，旭日之国！愿你在盛开的花丛中漫步。日本人是一个岛民，骄傲而虔诚，拥有丰富的艺术和文学文化。你们的文明可以追溯到几千年前，多年的血腥战争、扩张和孤立、巨大的财富和巨大的贫困。你们的人民除了在战场上的实力之外，还非常勤奋，他们的技术创新和强大的工厂让各地的小众羡慕不已。
Legendary daimyo, will you grab the reins of destiny? Will you bring your family and people the honor and glory they deserve? Will you once again pick up the sword and march to triumph? Will you build a civilization that stands the test of time? = 传说中的大名，你会抓住命运的缰绳吗？你会给你的家人和人民带来他们应得的荣誉和荣耀吗？你会挥起剑，走向胜利吗？你会建立一个经得起时间考验的文明吗？
Kyoto = 京都
Osaka = 大阪
Tokyo = 东京
Satsuma = 萨摩
Kagoshima = 鹿儿岛
Nara = 奈良
Nagoya = 名古屋
Izumo = 出云
Nagasaki = 长崎
Yokohama = 横滨
Shimonoseki = 下关
Matsuyama = 松山
Sapporo = 札幌
Hakodate = 函馆
Ise = 伊势
Toyama = 富山
Fukushima = 福岛
Suo = 周防
Bizen = 备前
Echizen = 越前
Izumi = 和泉
Omi = 近江
Echigo = 越后
Kozuke = 高崎
Sado = 佐渡
Kobe = 神户
Nagano = 长野
Hiroshima = 广岛
Takayama = 高山
Akita = 秋田
Fukuoka = 福冈
Aomori = 青森
Kamakura = 镰仓
Kochi = 高知
Naha = 那霸
Sendai = 仙台
Gifu = 岐阜
Yamaguchi = 山口
Ota = 大田
Tottori = 鸟取
Japan = 日本
 # Requires translation!
Damage is ignored when determining unit Strength = 

Gandhi = 甘地
I have just received a report that large numbers of my troops have crossed your borders. = 我刚刚接到报告...我的部队已经来到你的领土 “做客” 了。
My attempts to avoid violence have failed. An eye for an eye only makes the world blind. = 我尽量避免暴力，但我失败了 ——— 以眼还眼只会让世界失去辨别善恶的能力。
You can chain me, you can torture me, you can even destroy this body, but you will never imprison my mind. = 你能锁住我，也能折磨我，甚至摧毁我的肉体，但你永远不能囚禁我的思想和灵魂。
Hello, I am Mohandas Gandhi. My people call me Bapu, but please, call me friend. = 你好，我是圣雄甘地，我的子民称我为"父亲"，但是，在这里，请叫我朋友。
My friend, are you interested in this arrangement? = 我亲爱的朋友，你喜欢这笔交易吗？
I wish you peace. = 祝你平安。
Population Growth = 人口增长
Delhi = 德里
Mumbai = 孟买
Vijayanagara = 毗奢耶那伽罗
Pataliputra = 华氏城
Varanasi = 瓦拉纳西
Agra = 阿格拉
Calcutta = 加尔各答
Lahore = 拉合尔
Bangalore = 班加罗尔
Hyderabad = 海得拉巴
Madurai = 马杜赖
Ahmedabad = 艾哈马达巴尔
Kolhapur = 克哈普尔
Prayaga = 普拉亚加
Ayodhya = 阿约提亚
Indraprastha = 因德拉普拉萨
Mathura = 马图拉
Ujjain = 乌贾因
Gulbarga = 古尔巴达
Jaunpur = 詹普尔
Rajagriha = 拉贾格里哈
Sravasti = 斯拉瓦斯蒂
Tiruchirapalli = 提鲁奇拉帕利
Thanjavur = 坦贾武尔
Bodhgaya = 菩提迦耶
Kushinagar = 库什纳加尔
Amaravati = 阿马拉瓦蒂
Gaur = 高尔
Gwalior = 瓜里奥尔
Jaipur = 斋布尔
Karachi = 卡拉奇
India = 印度
Unhappiness from number of Cities doubled = 城市数量导致的不满加倍

Otto von Bismarck = 奥托·冯·俾斯麦
I cannot wait until ye grow even mightier. Therefore, prepare for war! = 我们的斗争只可能有两种结果：要么敌人踏着我们的尸体过去，要么我们踏着敌人的尸体过去。所以，来场战争吧！
Corrupted villain! We will bring you into the ground! = 无知堕落的恶棍！我们将会把你重重摔在地上！
Germany has been destroyed. I weep for the future generations. = 我们也许会毁灭，但当我们毁灭时将会把整个世界捆在一起，一同跳入火坑。
Guten tag. In the name of the great German people, I bid you welcome. = 早上好，我代表伟大的德意志人民，向您问好。
It would be in your best interest, to carefully consider this proposal. = 我想这可能对你有利，所以认真考虑下吧。
What now? = 现在要干什么？
So, out with it! = 所以，滚出这里！
Furor Teutonicus = 条顿狂热
Hail mighty Bismarck, first chancellor of Germany and her empire! Germany is an upstart nation, fashioned from the ruins of the Holy Roman Empire and finally unified in 1871, a little more than a century ago. The German people have proven themselves to be creative, industrious and ferocious warriors. Despite enduring great catastrophes in the first half of the 20th century, Germany remains a worldwide economic, artistic and technological leader. = 向您致敬，德意志帝国第一任首相俾斯麦！从神圣罗马帝国的废墟上崛起，到1871年德意志民族实现统一，至今不过一个世纪多一点的时间。德意志人民向世界证明了他们的创意、勤奋和勇武。尽管在20世纪上半叶经历了翻天覆地的大灾难，德国依然是世界上举足轻重的经济、文化与科技强权。
Great Prince Bismarck, the German people look up to you to lead them to greater days of glory. Their determination is strong, and now they turn to you, their beloved iron chancellor, to guide them once more. Will you rule and conquer through blood and iron, or foster the Germanic arts and industry? Can you build a civilization that will stand the test of time? = 公爵大人，德意志人民期待您带领他们赢得更大的荣耀。只有您，铁血宰相俾斯麦，能够带领德国重返辉煌。您想要凭借铁与血去征服世界？还是以文化与工业力量去统治全球？您能建立一个历久弥新的文明吗？
Berlin = 柏林
Hamburg = 汉堡
Munich = 慕尼黑
Cologne = 科隆
Frankfurt = 法兰克福
Essen = 埃森
Dortmund = 多特蒙德
Stuttgart = 斯图加特
Düsseldorf = 杜塞尔多夫
Bremen = 不来梅
Hannover = 汉诺威
Duisburg = 杜伊斯堡
Leipzig = 莱比锡
Dresden = 德累斯顿
Bonn = 波恩
Bochum = 波鸿
Bielefeld = 比勒菲尔德
Karlsruhe = 卡尔斯鲁厄
Gelsenkirchen = 盖尔森基兴
Wiesbaden = 威斯巴登
Münster = 芒斯特
Rostock = 罗斯托克
Chemnitz = 开姆尼斯
Braunschweig = 布伦瑞克
Halle = 哈雷
Mönchengladbach = 门兴格拉德巴赫
Kiel = 基尔
Wuppertal = 伍珀塔尔
Freiburg = 弗莱堡
Hagen = 哈根
Erfurt = 埃尔福特
Kaiserslautern = 凯泽斯劳滕
Kassel = 卡塞尔
Oberhausen = 奥伯豪森
Hamm = 哈姆
Saarbrücken = 萨尔布吕肯
Krefeld = 克雷费尔德
Pirmasens = 皮尔马森斯
Potsdam = 波茨坦
Solingen = 佐林根
Osnabrück = 奥斯纳布吕克
Ludwigshafen = 路德维希港
Leverkusen = 勒沃库森
Oldenburg = 奥尔登堡
Neuss = 诺伊斯
Mülheim = 米尔海姆
Darmstadt = 达姆施塔特
Herne = 黑尔纳
Würzburg = 乌兹堡
Recklinghausen = 雷克林豪森
Göttingen = 哥廷根
Wolfsburg = 沃尔夫斯堡
Koblenz = 科布伦茨
Hildesheim = 希尔德斯海姆
Erlangen = 埃尔朗根
Germany = 德意志
 # Requires translation!
with [amount]% chance = 
 # Requires translation!
When conquering an encampment, earn [amount] Gold and recruit a Barbarian unit = 
[amount]% maintenance costs = [amount]% 维护费用

Suleiman I = 苏莱曼一世
Your continued insolence and failure to recognize and preeminence leads us to war. = 你的无能，加上你的愚昧与无知，使我们对你发动战争。
Good. The world shall witness the incontestable might of my armies and the glory of the Empire. = 很好，世界将会见证我们的军队无与伦比的力量与帝国之荣光！
Ruin! Ruin! Istanbul becomes Iram of the Pillars, remembered only by the melancholy poets. = 废墟，废墟！曾被誉为伊斯兰教之中心的伊斯坦布尔，如今只有忧郁的诗人才能想起。
From the magnificence of Topkapi, the Ottoman nation greets you, stranger! I'm Suleiman, Kayser-I Rum, and I bestow upon you my welcome! = 在托普卡利的壮丽之下，奥斯曼帝国向您致敬，陌生人！我是苏莱曼一世，在这里，我表示对您的欢迎！
Let us do business! Would you be interested? = 让我们做些威尼斯商人要做的事吧，你对这个交易怎么看？
Barbary Corsairs = 巴巴里海盗
Blessings of God be upon you, oh Great Emperor Suleiman! Your power, wealth and generosity awe the world! Truly, are you called 'Magnificent!' Your empire began in Bithynia, a small country in Eastern Anatolia in 12th century. Taking advantage in the decline of the great Seljuk Sultanate of Rum, King Osman I of Bithynia expanded west into Anatolia. Over the next century, your subjects brought down the empire of Byzantium, taking its holdings in Turkey and then the Balkans. In the mid 15th century, the Ottomans captured ancient Constantinople, gaining control of the strategic link between Europe and the Middle East. Your people's empire would continue to expand for centuries governing much of North Africa, the Middle East and Eastern Europe at its height. = 愿真主指引您，伟大的奥斯曼苏丹苏莱曼大帝！您的声威、财富、胸怀使万民敬畏，与“立法者”之美名相当！您的帝国起源于比提尼亚，只是12世纪安纳托利亚以东一个微不足道的突厥部落。当塞尔柱部的罗姆苏丹衰落之时，奥斯曼一世乘时而起，攻入安纳托利亚，并在下一个百年击败了千年帝国拜占廷，接收了其在小亚细亚与巴尔干的臣民。15世纪中叶，不落之城君士坦丁堡终于被攻陷，奥斯曼为古罗马画上句点的同时，又掌握了从欧洲到中东的战略要冲。帝国的扩张持续好几个世纪，在颠峰之时，北非、中东、东欧都是帝国的一部分。
Mighty Sultan, heed the call of your people! Bring your empire back to the height of its power and glory and once again the world will look upon your greatness with awe and admiration! Will you accept the challenge, great emperor? Will you build an empire that will stand the test of time? = 全能的苏莱曼啊，请您呼应人民的召唤，带领帝国重回顶峰，再一次令奥斯曼成为世人钦佩与敬畏的对象吧。您会接受挑战吗，伟大的苏丹！您所建立的新帝国，能够永恒长存吗？
Istanbul = 伊斯坦布尔
Edirne = 埃迪尔内
Ankara = 安卡拉
Bursa = 布尔萨
Konya = 科尼亚
Samsun = 萨姆松
Gaziantep = 加济安泰普
Diyarbakır = 迪亚巴克尔
Izmir = 伊兹密尔
Kayseri = 开塞利
Malatya = 马拉蒂亚
Mersin = 梅尔辛
Antalya = 安塔利亚
Zonguldak = 宗古尔达克
Denizli = 登尼资里
Ordu = 奥尔杜
Muğla = 穆希亚
Eskişehir = 埃斯基谢希尔
Inebolu = 伊内博卢
Sinop = 锡诺普
Adana = 阿达纳
Artvin = 阿尔特温
Bodrum = 博德鲁姆
Eregli = 埃雷利
Silifke = 锡利夫凯
Sivas = 锡瓦斯
Amasya = 阿马西亚
Marmaris = 马尔马里斯
Trabzon = 特拉布宗
Erzurum = 埃尔祖鲁姆
Urfa = 乌尔法
Izmit = 伊兹米特
Afyonkarahisar = 阿菲永卡拉希萨尔
Bitlis = 比特利斯
Yalova = 亚洛瓦
The Ottomans = 奥斯曼
 # Requires translation!
When defeating a [mapUnitFilter] unit, earn [amount] Gold and recruit it = 

Sejong = 李裪
Jip-hyun-jun (Hall of Worthies) will no longer tolerate your irksome behavior. We will liberate the citizens under your oppression even with force, and enlighten them! = 议政府无法容忍你令人厌恶的行为，我们将用武力解放你的人民，并给予他们启发！
Foolish, miserable wretch! You will be crushed by this country's magnificent scientific power! = 令人可怜的蠢货，你的国家将被科学带来的风暴摧毁！
Now the question is who will protect my people. A dark age has come. = 现在的问题是，谁来保护我们的国民？黑暗时代来临了。
Welcome to the palace of Choson, stranger. I am the learned King Sejong, who looks after his great people. = 欢迎来到朝鲜，陌生人！我是世宗皇帝，我将永远庇护我的人民。
We have many things to discuss and have much to benefit from each other. = 我们有很多事情需要讨论，还可以从中受益。
Oh, it's you = 哦，是你。
Scholars of the Jade Hall = 集贤殿学士
Greetings to you, exalted King Sejong the Great, servant to the people and protector of the Choson Dynasty! Your glorious vision of prosperity and overwhelming benevolence towards the common man made you the most beloved of all Korean kings. From the earliest days of your reign, the effort you took to provide a fair and just society for all was surpassed only by the technological advances spurred onwards by your unquenched thirst for knowledge. Guided by your wisdom, the scholars of the Jade Hall developed Korea's first written language, Hangul, bringing the light of literature and science to the masses after centuries of literary darkness. = 向您致敬，尊贵的世宗大王，人民的公仆和朝鲜王朝的守护者。对繁荣前景的杰出预见和对劳苦大众的无限仁慈使您成为朝鲜诸王中最受人爱戴的君主。自从您开始统治国家，您为所有国民营造公平正义的社会所付出的努力，与您求知心切而引发的科技快速进步同样令人惊奇。在您智慧的指引下，集贤殿的学士们创制了朝鲜自己的文字系统——“训民正音”，破除了平民百姓们延续多个世纪的蒙昧与混沌，带来了文学与科学之光。
Honorable Sejong, once more the people look to your for guidance. Will you rise to the occasion, bringing harmony and understanding to the people? Can you once again advance your kingdom's standing to such wondrous heights? Can you build a civilization that stands the test of time? = 尊贵的世宗大王啊，您的子民再次期盼您的指引！您能再次迎难而上，为您的子民带来和谐与谅解吗？您能再次带领您的王国恢复昔日的荣耀吗？您能建立一个历久弥新的文明吗？
Seoul = 首尔
Busan = 釜山
Jeonju = 全州
Daegu = 大邱
Pyongyang = 平壤
Kaesong = 开城
Suwon = 水原
Gwangju = 光州
Gangneung = 江陵
Hamhung = 咸兴
Wonju = 原州
Ulsan = 蔚山
Changwon = 昌原
Andong = 安东
Gongju = 公州
Haeju = 海州
Cheongju = 清州
Mokpo = 木浦
Dongducheon = 东豆川
Geoje = 巨济
Suncheon = 顺天
Jinju = 晋州
Sangju = 尚州
Rason = 罗先
Gyeongju = 庆州
Chungju = 忠州
Sacheon = 泗川
Gimje = 金堤
Anju = 安州
Korea = 朝鲜
Receive a tech boost when scientific buildings/wonders are built in capital = 每当在首都建成科研建筑 / 奇观时立刻获得一次科研点数奖励

Hiawatha = 海华沙
You are a plague upon Mother Earth! Prepare for battle! = 你是大地母亲的祸害！准备战斗吧，蠢货！
You evil creature! My braves will slaughter you! = 你这个生物浑身散发着邪恶，我将用我的勇气将你置于死地！
You have defeated us... but our spirits will never be vanquished! We shall return! = 你摧毁了我们的家园...但是，我们的精神将永远存在！我们会回来的！
Greetings, stranger. I am Hiawatha, speaker for the Iroquois. We seek peace with all, but we do not shrink from war. = 你好，陌生人，我是海华沙，易洛魁人的代表。我们崇尚和平，但绝不会因战争而退缩。
Does this trade work for you, my friend? = 朋友，喜欢这项交易吗？
The Great Warpath = 林间潜行
Greetings, noble Hiawatha, leader of the mighty Iroquois nations! Long have your people lived near the great and holy lake Ontario in the land that has come to be known as the New York state in North America. In the mists of antiquity, the five peoples of Seneca, Onondaga, Mohawks, Cayugas and Oneida united into one nation, the Haudenosaunee, the Iroquois. With no written language, the wise men of your nation created the great law of peace, the model for many constitutions including that of the United States. For many years, your people battled great enemies, such as the Huron, and the French and English invaders. Tough outnumbered and facing weapons far more advanced than the ones your warriors wielded, the Iroquois survived and prospered, until they were finally overwhelmed by the mighty armies of the new United States. = 您好，高贵的海华沙，强大的易洛魁联盟的领袖。在漫长的岁月里，您的族人住在辽阔而神圣的安大略湖畔，即是今天纽约州的土地上。在茫然的古老年代，塞内卡、奥农多加、莫霍克、卡尤加和欧内达五个部落结成联盟，他们自称为“豪登诺沙尼”（长屋住民），外族则称他们为易洛魁人。没有文字，族里的智者却完成了“和平之法”，那是众多宪法的蓝本，包括美国宪法。多年来，您的族人面对一个又一个敌人，从古老的休伦部落，到法国和英国的入侵者。即使数量远多于己、即使武器也比长屋住民先进，易洛魁依然能生存下来，并且繁荣如昔。直至新生的美国的军队开入森林。
Oh noble Hiawatha, listen to the cries of your people! They call out to you to lead them in peace and war, to rebuild the great longhouse and unite the tribes once again. Will you accept this challenge, great leader? Will you build a civilization that will stand the test of time? = 尊敬的海华沙酋长，听吧，这是族人的呼喊！族人要您带领他们，走过战争与和平。重建长屋吧，再一次联合各部吧！您愿意接受挑战吗，伟大的领袖？易洛魁的联盟，能否长久繁荣？就看您的回应。
Onondaga = 奥内达加
Osininka = 奥斯尼卡
Grand River = 格兰德里弗
Akwesasme = 阿卡维萨梅
Buffalo Creek = 布法罗溪
Brantford = 弗兰特福德
Montreal = 蒙特利尔
Genesse River = 日内瓦河
Canandaigua Lake = 卡南代瓜湖
Lake Simcoe = 西姆斯湖
Salamanca = 萨拉曼卡
Gowanda = 戈万达
Cuba = 古巴
Akron = 阿克隆
Kanesatake = 凯恩斯塔克
Ganienkeh = 加尼恩科
Cayuga Castle = 卡尤加
Chondote = 因地特
Canajoharie = 卡纳若哈利
Nedrow = 奈德罗
Oneida Lake = 奥内加湖
Kanonwalohale = 卡侬瓦罗哈勒
Green Bay = 绿湾
Southwold = 南沃德
Mohawk Valley = 莫霍克山谷
Schoharie = 肖哈里
Bay of Quinte = 昆特湾
Kanawale = 卡纳瓦勒
Kanatsiokareke = 卡纳齐奥卡列克
Tyendinaga = 泰恩迪纳加
Hahta = 哈塔
Iroquois = 易洛魁
All units move through Forest and Jungle Tiles in friendly territory as if they have roads. These tiles can be used to establish City Connections upon researching the Wheel. = 单位在己方森林和丛林地块上移动时视同在道路上移动，此类地块在研究轮子科技后可建立城市连接

Darius I = 大流士一世
Your continue existence is an embarrassment to all leaders everywhere! You must be destroyed! = 你的存在本身就是一出悲剧，让我来给你画上句点！
Curse you! You are beneath me, son of a donkey driver! I will crush you! = 我诅咒你...你不过是我足下之人，你这个驴的儿子！
You mongrel! Cursed be you! The world will long lament your heinous crime! = 你就是个杂种！我将永世把你诅咒，世界将会悲叹你的邪恶行径！！
Peace be on you! I am Darius, the great and outstanding king of kings of great Persia... but I suppose you knew that. = 和平永伴汝身...我是大流士，波斯最伟大的皇帝...我希望你知道这一点。
In my endless magnanimity, I am making you this offer. You agree, of course? = 在我的容忍范围里，我将给你一个很棒的报价，你将会同意的，不是吗？
Good day to you! = 祝你有美好的一天！
Ahh... you... = 切...你好......
Achaemenid Legacy = 阿契美尼德王朝的遗产
The blessings of heaven be upon you, beloved king Darius of Persia! You lead a strong and wise people. In the morning of the world, the great Persian leader Cyrus revolted against the mighty Median empire and by 550 BC, the Medes were no more. Through cunning diplomacy and military prowess, great Cyrus conquered wealthy Lydia and powerful Babylon, his son conquering proud Egypt some years later. Over time, Persian might expanded into far away Macedonia, at the very door of the upstart Greek city-states. Long would Persia prosper until the upstart villain Alexander of Macedon, destroyed the great empire in one shocking campaign. = 愿天界的赐福伴您左右，受到神灵钟爱的波斯王大流士啊！您率领的是一支坚强而智慧的民族。披着那世界的晨曦，伟大的波斯明主居鲁士起义反抗不可一世的米底帝国，及至公元前550年米底再也不复而存。凭借巧妙的外交手段和超常的军事才能，伟大的居鲁士征服了富饶的吕底亚和强盛的巴比伦，数年之后他的儿子又征服了显赫的埃及。波斯的威名远播至方外的马其顿，那是给一夜暴富的希腊城邦们看门护院的地方。波斯的昌盛旷日持久，直到马其顿的亚历山大这个残暴的恶棍以一场可怕的战役摧残了非凡的帝国。
Darius, your people look to you to once again bring back the days of power and glory for Persia! The empire of your ancestors must emerge again, to triumph over its foes and to bring peace and order to the world! O king, will you answer the call? Can you build a civilization that will stand the test of time? = 大流士啊，您的人民盼望你能使波斯重回强盛与荣耀的往日！您先祖的帝国势必复兴，奏响凯歌战胜她的仇敌而把和平与秩序带临世间。国王啊，你可会响应这号召？你所建起的文明，能否历久而弥新？
Persepolis = 波斯波利斯
Parsagadae = 帕萨加迪
Susa = 苏萨
Ecbatana = 埃克巴坦那
Tarsus = 塔苏斯
Gordium = 戈尔迪乌姆
Bactra = 巴克特拉
Sardis = 萨迪斯
Ergili = 尔吉利
Dariushkabir = 达里什卡比尔
Ghulaman = 古拉曼
Zohak = 佐克
Istakhr = 伊斯塔赫
Jinjan = 金简
Borazjan = 博拉兹詹
Herat = 赫拉特
Dakyanus = 达基亚努斯
Bampur = 班布尔
Turengtepe = 图伦泰佩
Rey = 雷伊
Thuspa = 图斯帕
Hasanlu = 哈桑卢
Gabae = 加巴埃
Merv = 梅尔夫
Behistun = 贝希斯顿
Kandahar = 坎大哈
Altintepe = 阿尔滕泰佩
Bunyan = 班扬
Charsadda = 恰尔萨达
Uratyube = 乌拉秋贝
Dura Europos = 杜拉欧罗普斯
Aleppo = 阿勒颇
Qatna = 盖特纳
Kabul = 喀布尔
Capisa = 卡皮萨
Kyreskhata = 屈列斯哈塔
Marakanda = 马拉坎达
Peshawar = 白沙瓦
Van = 范
Pteira = 普泰拉
Arshada = 阿尔沙达
Artakaona = 阿塔考纳
Aspabota = 阿斯帕博塔
Autiyara = 奥蒂亚拉
Bagastana = 巴加斯塔纳
Baxtri = 巴克特里
Darmasa = 达马萨
Daphnai = 达芬奈
Drapsaka = 德拉撒卡
Eion = 艾昂
Gandutava = 甘杜塔瓦
Gaugamela = 高加美拉
Harmozeia = 哈莫奇亚
Ekatompylos = 埃卡托普罗斯
Izata = 伊扎塔
Kampada = 坎帕达
Kapisa = 卡皮萨
Karmana = 卡玛纳
Kounaxa = 库那萨
Kuganaka = 库加拿卡
Nautaka = 诺塔卡
Paishiyauvada = 帕西亚威达
Patigrbana = 帕瓦格班纳
Phrada = 弗拉达
Persia = 波斯
during a Golden Age = 在黄金时代期间

Kamehameha I = 卡美哈梅哈一世
The ancient fire flashing across the sky is what proclaimed that this day would come, though I had foolishly hoped for a different outcome. = 我愚蠢地期盼，希望还有其他可能；但当天火燎原之时，审判之日终将来临。
It is obvious now that I misjudged you and your true intentions. = 显而易见，我和我的人民都看错了你。
The hard-shelled crab yields, and the lion lies down to sleep. Kanaloa comes for me now. = 硬壳蟹出了壳，狮子躺下睡觉，卡拉罗那来寻找我了。
Aloha! Greetings and blessings upon you, friend. I am Kamehameha, Great King of this strand of islands. = 哦吼！衷心的祝福你！我是卡美哈梅哈，这片岛屿上最伟大的王！
Come, let our people feast together! = 来吧，让我们的人民饱餐一顿！
Welcome, friend! = 你好！朋友！
Wayfinding = 海路探寻
Greetings and blessings be upon you, Kamehameha the Great, chosen by the heavens to unite your scattered peoples. Oh mighty King, you were the first to bring the Big Island of Hawai'i under one solitary rule in 1791 AD. This was followed by the merging of all the remaining islands under your standard in 1810. As the first King of Hawai'i, you standardized the legal and taxation systems and instituted the Mamalahoe Kawanai, an edict protecting civilians in times of war. You ensured the continued unification and sovereignty of the islands by your strong laws and deeds, even after your death in 1819. = 向您致敬，为您祝福，您是深受神灵眷顾的卡美哈梅哈大帝，您使散居各处的岛民团结一心。强大的国王啊，公元1791年您在夏威夷大岛建立了首个统一的政权，并最终于1810年将整个群岛完全纳入您的旗帜之下。作为夏威夷的首任国王，您建立了完善的法律和税收体系，并颁布了“断桨法令”，在战争时期为平民提供保护。您以有效的法律和政策确保了群岛的统一和独立在您于1819年逝世之后仍能长久持续。
Oh wise and exalted King, your people wish for a kingdom of their own once more and require a leader of unparalleled greatness! Will you answer their call and don the mantle of the Lion of the Pacific? Will you build a kingdom that stands the test of time? = 哦，睿智而高贵的国王啊，您的人民盼望着重建他们自己的王国，期待着一位无与伦比的伟大领袖！您能响应他们的期盼，重树“太平洋雄狮”的威名吗？您能建立一个经得起时间考验的王国吗？
Honolulu = 火奴鲁鲁
Samoa = 萨摩亚
Tonga = 汤加
Nuku Hiva = 努库希瓦
Raiatea = 拉亚泰亚
Aotearoa = 奥特亚罗阿
Tahiti = 塔希提
Hilo = 希洛
Te Wai Pounamu = 特威庞拉姆
Rapa Nui = 拉帕努伊
Tuamotu = 土阿莫图
Rarotonga = 拉罗汤加
Tuvalu = 图瓦卢
Tubuai = 图布艾
Mangareva = 曼加雷瓦
Oahu = 瓦胡岛
Kiritimati = 基里蒂马蒂
Ontong Java = 昂通爪哇
Niue = 纽埃
Rekohu = 雷科胡
Rakahanga = 拉卡杭阿
Bora Bora = 波拉波拉岛
Kailua = 凯卢阿
Uvea = 宇部
Futuna = 富图纳
Rotuma = 罗图马
Tokelau = 托克劳群岛
Lahaina = 拉海纳
Bellona = 贝洛纳
Mungava = 蒙加瓦
Tikopia = 蒂科皮亚
Emae = 埃马伊
Kapingamarangi = 卡平阿马兰吉
Takuu = 塔库
Nukuoro = 努库奥罗
Sikaiana = 锡卡亚纳
Anuta = 阿努塔
Nuguria = 努古里亚
Pileni = 皮莱尼
Nukumanu = 努库马努
Polynesia = 波利尼西亚
starting from the [era] = 从[era]开始
Enables embarkation for land units = 陆军单位拥有船运能力
Enables [mapUnitFilter] units to enter ocean tiles = 允许[mapUnitFilter]进入海洋
Normal vision when embarked = 下海时视野正常
 # Requires translation!
within [amount] tiles of a [tileFilter] = 

Ramkhamhaeng = 兰甘亨
You lowly, arrogant fool! I will make you regret of your insolence! = 你这个卑鄙自大的傻瓜！我会让你后悔你的傲慢！
You scoundrel! I shall prepare to fend you off! = 无赖！我将把你驱逐！
Although I lost, my honor shall endure. I wish you good luck. = 虽然我输了，但我的荣誉将永存。祝你好运。
I, Pho Kun Ramkhamhaeng, King of Siam, consider it a great honor that you have walked to visit my country of Siam. = 我，暹罗国王兰甘亨，认为您能来访问我的国家是一种莫大的荣幸。
Greetings. I believe this is a fair proposal for both parties. What do you think? = 你好，我相信这对双方都是一个公平的建议。你怎么认为？
Welcome. = 欢迎。
Father Governs Children = 君父政治
Greetings to you, Great King Ramkhamhaeng, leader of the glorious Siamese people! O mighty King, your people bow down before you in awe and fear! You are the ruler of Siam, an ancient country in the heart of Southeast Asia, a beautiful and mysterious land. Surrounded by foes, beset by bloody war and grinding poverty, the clever and loyal Siamese people have endured and triumphed. King Ramkhamhaeng, your empire was once part of the Khmer Empire, until the 13th century AD, when your ancestors revolted, forming the small Sukhothai kingdom. Through successful battle and cunning diplomacy, the tiny kingdom grew into a mighty empire, an empire which would dominate South East Asia for more than a century! = 您好，兰甘亨，暹罗人民勇武伟大的国王，您的人民畏伏敬拜在您面前。您是暹罗的君主，统治着东南亚的心脏，一个美丽又神秘的国度。虽然被众敌包围，连年征战，人民困乏难耐。但什么都不能阻挡聪明而忠诚的暹罗人民前进的步伐。兰甘亨啊，您的国家本来只是真腊的一部分，13世纪时您的父亲举起义旗，开创了素可泰王国，周旋于大国之间，最终建立伟大的王朝，掌握东南亚超过一个世纪！
Oh, wise and puissant King Ramkhamhaeng, your people need you to once again lead them to greatness! Can you use your wits and strength of arms to protect your people and defeat your foes? Can you build a civilization that will stand the test of time? = 睿智而勇武的国王啊，您的人民期待着您带领他们重返伟大。您能善用文韬武略，击退暹罗的敌人吗？您能建立起一个长久不灭的帝国吗？
Sukhothai = 素可泰
Si Satchanalai = 西萨查那莱
Muang Saluang = 孟沙隆
Lampang = 南邦
Phitsanulok = 彭世洛
Kamphaeng Pet = 甘烹碧
Nakhom Chum = 那空春
Vientiane = 万象
Nakhon Si Thammarat = 洛坤
Martaban = 马达班
Nakhon Sawan = 那空沙旺
Chainat = 猜纳
Luang Prabang = 琅勃拉邦
Uttaradit = 程逸
Chiang Thong = 江通
Phrae = 帕府
Nan = 难府
Tak = 达府
Suphanburi = 素攀武里
Hongsawadee = 洪萨瓦迪
Thawaii = 塔瓦伊
Ayutthaya = 阿尤图亚
Taphan Hin = 塔潘欣
Uthai Thani = 乌泰他尼
Lap Buri = 拉普武里
Ratchasima = 叻差马
Ban Phai = 班派
Loci = 娄开
Khon Kaen = 孔敬
Surin = 素辇
Siam = 暹罗
[amount]% [stat] from City-States = [amount]%[stat]来自城邦
Military Units gifted from City-States start with [amount] XP = 城邦赠送的军事单位起始拥有[amount]经验

Isabella = 伊莎贝拉
God will probably forgive you... but I shall not. Prepare for war. = 上帝可能会原谅你，但我不会。准备战争吧！
Repugnant spawn of the devil! You will pay! = 令人憎恶的恶魔之子！你会付出代价的！
If my defeat is, without any doubt, the will of God, then I will accept it. = 如果我的失败，是来自无可置疑的上帝旨意，那么我将接受这命运的恶意。
God blesses those who deserve it. I am Isabel of Spain. = 上帝保佑那些应得的人，我是西班牙的伊莎贝拉。
I hope this deal will receive your blessing. = 我希望这笔交易能得到你的祝福。
Seven Cities of Gold = 黄金七城
Blessed Isabella, servant of God, holy queen of Castille and León! Your people greet and welcome you. You are the ruler of Spain, a beautiful and ancient country at the crossroads of the world between Europe and Africa, one shore on the Mediterranean and the other on the mighty Atlantic Ocean. The Spanish are a multicultural people with roots in the Muslim and Christian worlds. A seafaring race, Spanish explorers found and conquered much of the New World, and, for many centuries, its gold and silver brought Spain unrivalled wealth and power, making the Spanish court the envy of the world. = 神的仆人，神所祝福的伊莎贝拉，神圣的卡斯提尔和莱昂女王，人民因您的驾临而欢呼！您统治着美丽而古老的西班牙，欧洲大陆和非洲大陆、地中海和大西洋在此交汇。西班牙民族拥有多元的文化，同时从穆斯林世界和基督教世界汲取营养。作为一个擅长航海的民族，西班牙探险家们发现和征服了新大陆的大部分地区，在数世纪间新大陆的黄金和白银为西班牙带来无与伦比的财富和力量，使西班牙宫廷令全世界羡慕不已。
O fair and virtuous Isabella! Will you rebuild the Spanish empire and show the world again the greatness of your people? Will you take up the mantle of the holy monarchy, and vanquish your foes under heaven's watchful eyes? Your adoring subjects await your command! Will you build a civilization that stands the test of time? = 美丽而高贵的伊莎贝拉啊，您能重建西班牙帝国，再次向世界宣示西班牙民族的伟大吗？您能代表神圣的西班牙王室在神的注视下消灭您的敌人吗？您忠诚的臣民正等待您的命令。您能建立起一个经受得住时间考验的文明吗？
Madrid = 马德里
Barcelona = 巴塞罗那
Seville = 塞维利亚
Cordoba = 科尔多瓦
Toledo = 托莱多
Santiago = 圣地亚哥-德-孔波斯特拉
Murcia = 穆尔西亚
Valencia = 瓦伦西亚
Zaragoza = 萨拉戈萨
Pamplona = 潘普洛纳
Vitoria = 维多利亚
Santander = 桑坦德
Oviedo = 奥维耶多
Jaen = 哈恩
Logroño = 洛格罗尼奥
Valladolid = 巴利亚多利德
Palma = 帕尔马
Teruel = 特鲁埃尔
Almeria = 阿尔梅里亚
Leon = 莱昂
Zamora = 萨莫拉
Mida = 米达
Lugo = 卢戈
Alicante = 阿里坎特
Càdiz = 卡迪斯
Eiche = 艾什
Alcorcon = 艾科坎
Burgos = 布尔戈斯
Vigo = 维哥
Badajoz = 巴达霍斯
La Coruña = 拉科鲁尼亚
Guadalquivir = 瓜达尔基维尔
Bilbao = 毕尔巴鄂
San Sebastian = 圣塞巴斯蒂安
Granada = 格拉纳达
Mérida = 梅里达
Huelva = 韦尔瓦
Ibiza = 伊维萨岛
Las Palmas = 拉斯帕尔马斯
Tenerife = 特内里费岛
Spain = 西班牙
100 Gold for discovering a Natural Wonder (bonus enhanced to 500 Gold if first to discover it) = 每发现一座自然奇观+100金钱(若为第一个发现该自然奇观的文明，奖励则增加至500金钱)
Double Happiness from Natural Wonders = 自然奇观提供的快乐加倍
Tile yields from Natural Wonders doubled = 自然奇观提供的地块产出加倍

Askia = 阿斯基亚
You are an abomination to heaven and earth, the chief of ignorant savages! You must be destroyed! = 你是天地之恨，无知的野蛮人之首！你必须被毁灭！
Fool! You have doomed your people to fire and destruction! = 傻瓜！你注定了你的人民要被毁灭！
We have been consumed by the fires of hatred and rage. Enjoy your victory in this world - you shall pay a heavy price in the next! = 我们被仇恨和愤怒的火焰吞噬了。享受你在这个世界上的胜利吧-下一次你将付出沉重的代价！
I am Askia of the Songhai. We are a fair people - but those who cross us will find only destruction. You would do well to avoid repeating the mistakes others have made in the past. = 我是桑海的阿斯基亚。我们是一个公平的民族，但是那些越过我们的人只会找到毁灭。你最好避免重蹈别人过去的覆辙。
Can I interest you in this deal? = 我能让你对这笔交易感兴趣吗？
River Warlord = 江河霸主
May the blessings of God, who is greatest of all, be upon you Askia, leader of the Songhai people! For many years your kingdom was a vassal of the mighty West African state of Mali, until the middle of the 14th century, when King Sunni Ali Ber wrested independence from the Mali, conquering much territory and fighting off numerous foes who sought to destroy him. Ultimately, his conquest of the wealthy cities of Timbuktu and Jenne gave the growing Songhai empire the economic power to survive for some 100 years, until the empire was destroyed by foes with advanced technology - muskets against spearmen. = 愿真主庇荫您，最伟大的阿斯基亚，桑海人民的国王。多年来，您的王国只是强大的西非马里帝国的附庸。直到14世纪中叶，逊尼阿里国王取得独立，征服了大片的土地，击败了无数的敌人。终于取得廷巴克图和杰内这两个富庶的城市，成为成长中的桑海帝国重要的经济支持，令帝国得以延续过百年，直至她勇武的矛兵被敌人用先进的火枪击倒。
King Askia, your people look to you to lead them to glory. To make them powerful and wealthy, to keep them supplied with the weapons they need to defeat any foe. Can you save them from destruction, oh King? Can you build a civilization that will stand the test of time? = 阿斯基亚大王，您的人民渴望着荣耀。只有您能引领桑海人民获取权力与富庶，以及抵抗外敌所需的精良武装。您能拯救人民免于毁灭吗，大王？您能建起一个不朽的文明吗？
Gao = 加奥
Tombouctu = 廷巴克图
Jenne = 延内
Taghaza = 塔阿扎
Tondibi = 汤迪比
Kumbi Saleh = 昆比-萨累
Kukia = 库基亚
Walata = 瓦拉塔
Tegdaoust = 泰格道斯特
Argungu = 阿尔贡古
Gwandu = 关杜
Kebbi = 凯比
Boussa = 布萨
Motpi = 莫特皮
Bamako = 巴马科
Wa = 瓦城
Kayes = 卡耶斯
Awdaghost = 奥达赫斯特
Ouadane = 瓦丹
Dakar = 达喀尔
Tadmekket = 塔得迈卡
Tekedda = 塔凯达
Kano = 卡努
Agadez = 阿盖达兹
Niamey = 尼亚美
Torodi = 托罗迪
Ouatagouna = 瓦塔古纳
Dori = 多里
Bamba = 班巴
Segou = 塞古
Songhai = 桑海
Receive triple Gold from Barbarian encampments and pillaging Cities = 摧毁蛮族营地及劫掠城市时获得三倍金钱
Defense bonus when embarked = 在船运状态时防御力强化

Genghis Khan = 孛儿只斤·铁木真
You stand in the way of my armies. Let us solve this like warriors! = 你挡住了我的军队，让我们像勇士一样解决这个问题！所有青草覆盖的地方，都是我的牧马之地。
No more words. Today, Mongolia charges toward your defeat. = 人生最大的快乐莫过于到处追杀敌人，抢夺他们的土地财富，听着他们的妻儿哭泣。你的失败从一开始就是注定的！
You have hobbled the Mongolian clans. My respect for you nearly matches the loathing. I am waiting for my execution. = 你使蒙古族人步履蹒跚。我对你的尊敬几乎与我的厌恶相符。我等待处决。
I am Temuujin, conqueror of cities and countries. Before me lie future Mongolian lands. Behind me is the only cavalry that matters. = 你的心胸有多宽广，你的战马就能驰骋多远。我是成吉思汗铁木真！
I am not always this generous, but we hope you take this rare opportunity we give you. = 我并不总是这么慷慨，但我们希望你能抓住我们给你的这个难得的机会。
So what now? = 现在要做些什么？
Mongol Terror = 杀戮铁骑
Greetings, o great Temuujin, immortal emperor of the mighty Mongol Empire! Your fists shatter walls of cities and your voice brings despair to your enemies. O Khan! You united the warring tribes of Northern Asia into a mighty people, creating the greatest cavalry force the world has ever witnessed. Your people's cunning diplomacy divided their enemies, making them weak and helpless before Mongolia's conquering armies. In a few short years, your people's soldiers conquered most of China and Eastern Asia, and the empire continued to grow until it reached west into Europe and south to Korea. Indeed, it was the greatest empire ever seen, dwarfing those pathetic conquests of the Romans or the Greeks. = 向您致意，伟大的铁木真，强盛的蒙古帝国永远的成吉思汗！您的铁拳毁灭了无数坚城，您的咆啸令众多顽敌绝望。大汗啊，您统一了北方大草原上纷争不断的各个部族，创建起一支前无古人的强大骑射军团！您以巧妙的外交手腕分化敌人，使他们在蒙古铁骑面前孤立无援。在很短的时间内您麾下的战士征服了几乎整个东亚地区。您的帝国不断扩张，东达朝鲜半岛，西至欧洲平原。这确实是古往今来最广阔的帝国，令罗马人和希腊人的征服业绩相形见绌。
Temuujin, your people call upon you once more to lead them to battle and conquest. Will the world once again tremble at the thunderous sound of your cavalry, sweeping down from the steppes? Will you build a civilization that stands the test of time? = 铁木真，您的人民呼唤您再次领导他们踏上征服之路！来自北方大草原的隆隆铁骑会再次令世界颤抖吗？您能够创建一个经受得住时间考验的帝国吗？
Karakorum = 哈拉和林
Beshbalik = 别失八里
Turfan = 吐鲁番
Hsia = 夏城
Old Sarai = 拔都萨莱
New Sarai = 新萨莱
Tabriz = 大不里士
Tiflis = 第比利斯
Otrar = 讹答剌
Sanchu = 桑楚
Kazan = 喀山
Almarikh = 阿尔马里赫
Ulaanbaatar = 乌兰巴托
Hovd = 科布多
Darhan = 达尔汗
Dalandzadgad = 达兰扎达嘎德
Mandalgovi = 曼达勒戈壁
Choybalsan = 乔巴山
Erdenet = 额尔登特
Tsetserieg = 车车尔勒格
Baruun-Urt = 西乌尔特
Ereen = 埃林
Batshireet = 巴特西雷特
Choyr = 乔伊尔
Ulaangom = 乌兰固木
Tosontsengel = 托孙臣格勒
Altay = 阿尔泰
Uliastay = 乌里雅苏台
Bayanhongor = 巴彦洪戈尔
Har-Ayrag = 哈尔艾拉格
Nalayh = 纳来哈
Tes = 泰斯
Mongolia = 蒙古
+30% Strength when fighting City-State units and cities = 对战城邦单位或攻击城邦时+30%战斗力

Montezuma I = 蒙特祖玛一世
Xi-miqa-can! Xi-miqa-can! Xi-miqa-can! (Die, die, die!) = 西米嘎嘎！西米嘎嘎！西米嘎嘎！(颤抖吧，毁灭吧，死亡吧！)
Excellent! Let the blood flow in raging torrents! = 太好了！让血在汹涌的洪流中奔腾吧!
Monster! Who are you to destroy my greatness? = 孽畜！汝是何人？胆敢毁我基业！
What do I see before me? Another beating heart for my sacrificial fire. = 将跳动的心脏举得高高，用牺牲之火来炙烧燎烤，这是我们的待客之道！
Accept this agreement or suffer the consequences. = 接受这个协议否则后果自负。
Welcome, friend. = 欢迎您，我最尊贵的朋友！
Sacrificial Captives = 人牲献祭
Welcome, O divine Montezuma! We grovel in awe at your magnificence! May the heaven shower all manner of good things upon you all the days of your life! You are the leader of the mighty Aztec people, wandering nomads from a lost home in the north who in the 12th century came to live in the mesa central in the heart of what would come to be called Mexico. Surrounded by many tribes fighting to control the rich land surrounding the sacred lakes of Texcoco, Xaltocan and Zampango, through cunning alliances and martial prowess, within a mere two hundred years, the Aztecs came to dominate the Central American basin, ruling a mighty empire stretching from sea to sea. But the empire fell at last under the assault of foreign devils - the accursed Spaniards! - wielding fiendish weapons the likes of which your faithful warriors had never seen. = 欢迎您，天神一般的蒙特祖玛！我们在您伟岸的形象面前感到不胜惶恐。愿上天在您有生之年一直赐予您一切美好的事物！您所统治的阿兹特克人民，原来游牧于北方，流离失所。十二世纪来到中央高原，也就是后来被称为墨西哥的地方。阿兹特克人以圣湖特斯科科为中心，二百年来，与哈尔托坎和孙潘戈争斗。凭着阿兹特克人的智慧与勇武，周旋于狡诈的同盟关系之间，终于建立起横亘于两大洋之间的强大帝国。直至西班牙人入侵，他们挥舞着的邪恶武器，是忠实勇猛的阿兹特克战士闻所未闻的。帝国最终倒在这群可恨的入侵者面前……
O great king Montezuma, your people call upon you once more, to rise up and lead them to glory, bring them wealth and power, and give them dominion over their foes and rivals. Will you answer their call, glorious leader? Will you build a civilization that stands the test of time? = 伟大的蒙特祖玛大王啊！您的人民在呼唤着您，重拾阿兹特克帝国的荣光。人民呼号着您的名字，您代表着阿兹特克帝国的富庶，代表着阿兹特克帝国的力量。阿兹特克人的仇敌将在您的统治下瑟瑟发抖。荣耀的领袖啊，响应万民的呼唤吧！再造阿兹特克文明，愿帝国历久常新，亘古永存！
Tenochtitlan = 特诺奇提特兰
Teotihuacan = 特奥蒂瓦坎
Tlatelolco = 特拉特洛尔科
Texcoco = 特斯科科
Tlaxcala = 特拉斯卡拉
Calixtlahuaca = 卡利斯特拉瓦卡
Xochicalco = 霍奇卡尔科
Tlacopan = 特拉科潘
Atzcapotzalco = 阿茨卡波察尔科
Tzintzuntzan = 辛祖坦
Malinalco = 马里纳尔可
Tamuin = 塔穆因
Teayo = 迪尤
Cempoala = 森波阿拉
Chalco = 查尔科
Tlalmanalco = 特拉马纳科
Ixtapaluca = 伊斯塔帕卢卡
Huexotla = 韦霍特拉
Tepexpan = 特佩斯潘
Tepetlaoxtoc = 特佩老克斯托
Chiconautla = 吉哥诺德拉
Zitlaltepec = 齐拉特佩克
Coyotepec = 科约特佩克
Tequixquiac = 特基斯基阿克
Jilotzingo = 希罗京格
Tlapanaloya = 特拉帕纳洛亚
Tultitan = 图尔提坦
Ecatepec = 埃克泰佩克
Coatepec = 科特佩
Chalchiuites = 查尔奇亚派
Chiauhita = 恰希塔
Chapultepec = 查普特佩克
Itzapalapa = 伊扎帕拉帕
Ayotzinco = 阿约特津科
Iztapam = 伊斯塔帕
Aztecs = 阿兹特克
Earn [amount]% of killed [mapUnitFilter] unit's [costOrStrength] as [plunderableStat] = 击杀敌方[mapUnitFilter]单位后可获得[plunderableStat]（ ≈ 已击杀单位的[costOrStrength] × [amount]%）

Pachacuti = 帕查库特克
Resistance is futile! You cannot hope to stand against the mighty Incan empire. If you will not surrender immediately, then prepare for war! = 抵抗是徒劳的！你不能指望对抗强大的印加帝国。如果你不马上投降，那就准备开战吧！
Declare war on me?!? You can't, because I declare war on you first! = 向我宣战？！？你不能，因为我先向你宣战！
How did you darken the sun? I ruled with diligence and mercy—see that you do so as well. = 你为何要遮掩太阳的光芒？我以勤勉和仁慈的心统治着你们，你们也要这样做。
How are you? You stand before Pachacuti Inca Yupanqui. = 你好吗？你站在帕查库特克·印卡·尤潘基面前。
The Incan people offer this fair trade. = 印加人提供这种公平贸易。
How are you doing? = 你好吗？
What do you want now? = 你现在需要什么？
Great Andean Road = 山地路网
Oh ye who remakes the world, your loyal subjects greet you, King Pachacuti Sapa Inca, ruler of Tawantinsuyu and the Inca people! From the beginnings in the small state of Cusco, the Incans displayed their potential for greatness, marching to war against their many enemies, crushing their armies into dust and carving for themselves a mighty empire stretching from Ecuador to Chile. Indeed, they built the greatest empire ever seen in pre-Columbian America. More than mere soldiers, your people were great builders and artists as well, and the remnants of their works still awe and inspire the world today. = 改变世界的伟人啊，您忠实的臣民向您致敬——帕查库提大王！您统治着整个印加民族。从最初的库斯科城邦开始崛起，印加人显示了他们巨大的力量，他们向无数的敌人发起攻击，粉碎对手庞大的军队，建立起一个从厄瓜多尔延伸到智利的广阔帝国。印加确实是哥伦布到来前美洲最伟大的帝国。您的人民不但是勇猛的战士，还是勤奋的建筑师和艺术家，他们的部分杰作至今仍有遗存，仍能令世界感到惊叹。
Oh King Pachacuti, truly are you called 'Earth Shaker'! Will you once again call upon the ground itself to a fight at your side? Your armies await your signal. Will you restore the glory of your empire? Can you build a civilization that will stand the test of time? = 帕查库提大王啊，您确实无愧于“大地震撼者”之美名！您能再次召唤大地为您而战吗？您的大军正等待您的命令。您能恢复帝国昔日的荣光吗？您能建立起一个经受得住时间考验的文明吗？
Cuzco = 库斯科
Tiwanaku = 蒂瓦纳科
Machu = 马丘比丘
Ollantaytambo = 奥扬泰坦博
Corihuayrachina = 科里瓦伊拉奇纳
Huamanga = 瓦曼加
Rumicucho = 鲁米库乔
Vilcabamba = 维尔卡班巴
Vitcos = 维特科斯
Andahuaylas = 安达韦拉斯
Ica = 伊卡
Arequipa = 阿雷基帕
Nasca = 纳斯卡
Atico = 阿蒂科
Juli = 朱利
Chuito = 丘伊托
Chuquiapo = 丘基亚波
Huanuco Pampa = 瓦努科潘帕
Tamboccocha = 坦博科查
Huaras = 瓦拉斯
Riobamba = 里奥班巴
Caxamalca = 卡克萨马尔卡
Sausa = 绍萨
Tambo Colorado = 坦博科罗拉多
Huaca = 瓦卡
Tumbes = 通贝斯
Chan Chan = 昌昌
Sipan = 西潘
Pachacamac = 帕查卡马克
Llactapata = 莱拉塔帕塔
Pisac = 皮萨克
Kuelap = 库埃拉普
Pajaten = 帕亚滕
Chucuito = 丘奎托
Choquequirao = 乔克基朗
Inca = 印加
Units ignore terrain costs when moving into any tile with Hills = 单位进入丘陵地块不消耗额外移动力
[amount]% maintenance on road & railroads = 道路和铁路维护费变为[amount]%
No Maintenance costs for improvements in [tileFilter] tiles = 在[tileFilter]地块的设施无维修费用

Harald Bluetooth = 蓝牙哈拉尔
If I am to be honest, I tire of those pointless charades. Why don't we settle our disputes on the field of battle, like true men? Perhaps the skalds will sing of your valor... or mine! = 坦率地说，我厌倦了那些毫无意义的哑谜。真的男人，解决争端的唯一方式就是拳头。也许吟游诗人们会唱诵你的英勇...或者我的！
Ahahah! You seem to show some skills of a true Viking! Too bad that I'll probably kill you! = 啊哈！你似乎展示了一个真正海盗的实力！可惜我会杀了你！
Loki must have stood by you, for a common man alone could not have defeated me... Oh well! I will join the einherjar in Valhalla and feast, while you toil away here. = 我的失败，是因为洛基的诡计，而非凡夫俗子的你的努力！我将成为不朽，矗立在英灵殿里，俯视着你的可笑与滑稽。
Harald Bluetooth bids you welcome to his lands, a Viking unlike any the seas and lands have ever known! Hah, are you afraid? = 蓝牙哈拉尔，一个隐没在海洋和大地之间的维京海盗，欢迎你来到他的土地！哈，你害怕吗？
This is a fine deal! Even a drunk beggar would agree! = 这是个好交易！即使是喝醉的乞丐也会同意！
Hail to you. = 向你致敬。
Viking Fury = 维京狂暴
Honor and glory be yours, Harald Bluetooth Gormsson, mighty heir of King Gorm of the Old and Thyra Dannebod. Not only were you victorious on the battlefield against the armies of Norway, you also completed massive construction project across the land - numerous Ring Fortresses to protect the populace from invasion and internal strife. You successfully drove off waves of German settlers in 983 AD and sheltered your kingdom from unwanted foreign influence. = 愿荣耀永远与您相伴，“蓝牙”哈拉尔·戈尔姆森，老国王高姆和王后翠拉·丹妮博德开创的伟大王朝的继承人。您不仅在战场上赢得了对挪威军队的辉煌胜利，还在全国各地完成了许多宏伟工程——包括无数保护人民免受战火蹂躏的环形要塞。您于公元983年成功驱逐了日耳曼入侵者，令丹麦王国的独立地位得以延续始终。
Stalwart Viking, the time for greatness is upon you once more. You are called to rise up and lead your people to renewed power and triumph! Will you make the world shudder once more at the very thought of your great armies of Northsmen? Will you let the Viking battle cry ring out across the crashing waves? Will you build a civilization to stand the test of time? = 勇敢的维京领袖啊，您将再次开创一个伟大的时代。您的人民呼唤您带领他们重拾力量和荣耀！您能再次令全世界在北方大军的武力面前颤抖吗？您能再次让维京战士们的狂暴咆哮从海面直冲云宵吗？您能开创一个经得起时间考验的文明吗？
Copenhagen = 哥本哈根
Aarhus = 奥胡斯
Kaupang = 考庞
Ribe = 里伯
Viborg = 维堡
Tunsberg = 通斯贝尔斯
Roskilde = 罗斯基勒
Hedeby = 赫德比
Oslo = 奥斯陆
Jelling = 耶灵
Truso = 特鲁索
Bergen = 卑尔根
Faeroerne = 法罗尔纳
Reykjavik = 雷克雅维克
Trondheim = 特隆赫姆
Godthab = 戈塔布
Helluland = 赫卢兰
Lillehammer = 利勒哈默尔
Markland = 马克兰
Elsinore = 埃尔西诺
Sarpsborg = 萨尔普斯堡
Odense = 欧登塞
Aalborg = 奥尔堡
Stavanger = 斯塔万格
Vorbasse = 沃尔巴塞
Schleswig = 石勒苏益格
Kristiansand = 克里斯蒂安桑
Halogaland = 卤加兰
Randers = 兰讷斯
Fredrikstad = 腓特烈斯塔
Kolding = 科灵
Horsens = 霍尔森斯
Tromsoe = 特罗姆瑟
Vejle = 瓦埃勒
Koge = 克厄
Sandnes = 桑内斯
Holstebro = 霍尔斯特布罗
Slagelse = 斯拉格尔
Drammen = 德拉门
Hillerod = 希勒勒
Sonderborg = 松德堡
Skien = 希恩
Svendborg = 斯文堡
Holbaek = 霍尔贝克
Hjorring = 约林
Fladstrand = 弗拉德斯特兰
Haderslev = 哈德斯莱乌
Ringsted = 灵斯泰兹
Skrive = 斯克里夫
Denmark = 丹麦
Units pay only 1 movement point to disembark = 船运单位登陆时只消耗1移动力
No movement cost to pillage = 劫掠不消耗移动力

You leave us no choice. War it must be. = 你让我们别无选择。只有战争。
Very well, this shall not be forgotten. = 很好，我们绝不会忘记！
I guess you weren't here for the sprouts after all... = 我想你不是来这里生根发芽的...
Brussels = 布鲁塞尔

And so the flower of Florence falls to barbaric hands... = 可恨佛罗伦萨之花落入蛮族手中...
Florence = 佛罗伦萨

So this is how it feels to die... = 所以这就是死亡的感觉...
Hanoi = 河内

Unacceptable! = 这是不可接受的！

Today, the Malay people obey you, but do not think this is over... = 今天，马来亚的人民将臣服于你，但这并不是结束...
Kuala Lumpur = 吉隆坡

Perhaps now we will find peace in death... = 也许我们只能在死亡中寻找和平...
Lhasa = 拉萨

You fiend! History shall remember this! = 你是个恶魔！历史将记住这一点！
Milan = 米兰

We were too weak to protect ourselves... = 我们的弱小就是一个错误，惟有强大才能保护自己。
Quebec City = 魁北克

I have failed. May you, at least, know compassion towards our people. = 我失败了。希望你至少知道怜惜我的子民。
Cape Town = 开普敦

The day of judgement has come to us. But rest assured, the same will go for you! = 审判之日到了。不过，请放心，这同样适用于你！
Helsinki = 赫尔辛基

Ah, Gods! Why have you forsaken us? = 哦，上帝！你为什么抛弃我们！
Manila = 马尼拉

Congratulations, conqueror. This tribe serves you now. = 恭喜你，征服者。这个部落任君驱使。
Mogadishu = 摩加迪沙

I have to do this, for the sake of progress if nothing else. You must be opposed! = 为了进步，我这样做别无选择。你站在错误的一面！
You can see how fruitless this will be for you... right? = 你可以看到这对你来说是多么的徒劳...对吗？
May God grant me these last wishes - peace and prosperity for Brazil. = 愿上帝赐予我这些遗愿——巴西的和平与繁荣。
Rio de Janeiro = 里约热内卢

After thorough deliberation, Australia finds itself at a crossroads. Prepare yourself, for war is upon us. = 经过深思熟虑，澳大利亚发现自己正处在一个十字路口。准备好了，战争就要来了。
We will mobilize every means of resistance to stop this transgression against our nation! = 我们将动员一切抵抗手段，制止这种对我们国家的侵犯！
The principles for which we have fought will survive longer than any nation you could ever build. = 我们为之战斗的信念将比任何一个国家都要长久。
Sydney = 悉尼

I will enjoy hearing your last breath as you witness the destruction of your realm! = 当你的王国覆灭之时，我将亲耳聆听你最后的呻吟！
Why do we fight? Because Inanna demands it. Now, witness the power of the Sumerians! = 为什么我们要战斗？因为伊南娜女神的召唤。现在，见证苏美尔人的力量吧！
What treachery has struck us? No, what evil? = 哪个背叛者袭击了我们？不，多么邪恶！
Ur = 乌尔

In responding to the unstinting malignancy that has heretofore defined your relationship with Canada, we can have no recourse but war! = 作为对你到目前为止对加拿大毫不掩饰的恶意的回应，我们只能诉诸战争！
As we can reach no peaceful resolution with you, Canada must turn, with reluctance, to war. = 由于我们无法与你达成和平解决方案，加拿大只能不情愿地选择战争。
I regret not defending my country to the last, although it was not of use. = 后悔没有把祖国保卫到底，虽然这并没什么用。
Vancouver = 温哥华

You have revealed your purposes a bit too early, my friend... = 你暴露你的野心有点太早了，我的朋友...
A wrong calculation, on my part. = 我算错了，你赢了。
Venice = 威尼斯

They will write songs of this.... pray that they shall be in your favor. = 他们会为此写首歌...祈祷他们对你有利。
Antwerp = 安特卫普

How barbaric. Those who live by the sword shall perish by the sword. = 多么野蛮！因剑而生者必因剑而亡。
Genoa = 热那亚

We... defeated? No... we had so much work to do! = 我们被打败了？不，我们有很多工作要做！
Kathmandu = 加德满都

Perhaps, in another world, we could have been friends... = 也许，在另一个世界里，我们可以成为朋友...
Singapore = 新加坡

We never fully trusted you from the start. = 从一开始我们就不完全信任你。
Tyre = 推罗

May the Heavens forgive you for inflicting this humiliation to our people. = 愿上帝宽恕你对我们人民的羞辱。
Zanzibar = 桑给巴尔

How could we fall to the likes of you?! = 我们怎么会落到你这样的人手里？！
Almaty = 阿拉木图

Let's have a nice little War, shall we? = 让我们来一场小小的战争，好吗？
If you need your nose bloodied, we'll happily serve. = 如果你需要流鼻血，我们很乐意为你服务。
The serbian guerilla will never stop haunting you! = 塞尔维亚游击队永远不会停止骚扰你！
Belgrade = 贝尔格莱德

War lingers in our hearts. Why carry on with a false peace? = 战争在我们心中萦绕。为什么要继续虚假的和平？
You gormless radger! You'll dine on your own teeth before you set foot in Ireland! = 你这个蠢货！在你踏上爱尔兰的土地之前，请先学会用牙齿吃饭！
A lonely wind blows through the highlands today. A dirge for Ireland. Can you hear it? = 今天一股寂寞的风吹过高地。爱尔兰的挽歌，你听到了吗？
Dublin = 都柏林
Will not be chosen for new games = 不能在新游戏中选择

You shall stain this land no longer with your vileness! To arms, my countrymen - we ride to war! = 别再用你的罪恶玷污这片土地了！拿起武器，我的同胞们——让战争之轮碾碎一切！
Traitorous man! The Celtic peoples will not stand for such wanton abuse and slander - I shall have your head! = 叛徒！凯尔特人不会容忍这种肆无忌惮的辱骂和诽谤——我要砍下你的头！
Vile ruler, know that you 'won' this war in name only! = 卑鄙的统治者，请记住你只是名义上赢得了这场战争！
Edinburgh = 爱丁堡

Do you really think you can walk over us so easily? I will not let it happen. Not to Kongo - not to my people! = 你真的认为可以轻松地践踏我们吗？我绝不会让他发生！不仅为了刚果——更为了我的人民！
We are no strangers to war. You have strayed from the right path, and now we will correct it. = 我们对战争并不陌生。你偏离了正确的道路，我们将对你进行矫正。
You are nothing but a glorified barbarian. Cruel, and ruthless. = 你不过是个沽名钓誉、残酷又无情的野蛮人。
M'Banza-Kongo = 姆班扎刚果

What a fine battle! Sidon is willing to serve you! = 多么精彩的战斗！西顿愿意为您效劳！
Sidon = 西顿

We don't like your face. To arms! = 我们不喜欢你的脸。拿起武器！
You will see you have just bitten off more than you can chew. = 你会发现你已经吃得太多了。
This ship may sink, but our spirits will linger. = 这艘船可能会沉没，但我们的精神将永存。
Valletta = 瓦莱塔

Can only heal by pillaging = 只能通过劫掠回复生命值


#################### Lines from Policies from Civ V - Vanilla ####################

Aristocracy = 贵族政治
Legalism = 律法统治
Provides the cheapest [stat] building in your first [amount] cities for free = 前[amount]座城市免费获得最便宜的[stat]建筑
Oligarchy = 寡头政治
Units in cities cost no Maintenance = 镇守城市的单位无需维护费
with a garrison = 如果城市有军队驻扎
[amount]% Strength for cities = 每个城市[amount]%的防守强度
Landed Elite = 缙绅阶层
[amount]% growth [cityFilter] = [cityFilter][amount]%人口增长
Monarchy = 君主政体
Tradition Complete = 完整的传统政策
Provides a [buildingName] in your first [amount] cities for free = 前[amount]座城市免费获得一座[buildingName]
Tradition = 传统

Republic = 共和政体
Citizenship = 公民制度
Collective Rule = 集体统治
Representation = 代议制度
Each city founded increases culture cost of policies [amount]% less than normal = 新建城市导致推行政策所需文化成本的增幅低于正常值[amount]%
Meritocracy = 精英政治
Liberty Complete = 完整的自主政策
Free Great Person = 免费的伟人
Liberty = 自主

Warrior Code = 尚武精神
Discipline = 军事纪律
when adjacent to a [mapUnitFilter] unit = 当和[mapUnitFilter]单位相邻时
Military Tradition = 军事传统
[amount]% XP gained from combat = 从战斗中获得[amount]%经验
Military Caste = 军人阶层
Professional Army = 职业军队
Honor Complete = 完整的荣誉政策
<<<<<<< HEAD
 # Requires translation!
Honor = 
=======
Honor = 荣誉
>>>>>>> 69603bc5
vs [mapUnitFilter] units = 对战[mapUnitFilter]单位
Notified of new Barbarian encampments = 会对新出现蛮族营地提醒

Organized Religion = 教会组织
Mandate Of Heaven = 受命于天
[amount]% of excess happiness converted to [stat] = [amount]%富余的快乐转化为[stat]
Theocracy = 神权政治
[amount]% [stat] from every [tileFilter/specialist/buildingName] = [amount]% [stat] 来自每个 [tileFilter/specialist/buildingName]
Reformation = 宗教改革
Free Religion = 信仰自由
Piety Complete = 完整的虔信政策
<<<<<<< HEAD
 # Requires translation!
Piety = 
=======
Piety = 虔诚
>>>>>>> 69603bc5
before adopting [policy] = 在推行[policy]前

Philantropy = 慈善事业
Gifts of Gold to City-States generate [amount]% more Influence = 赠与城邦金钱提升的影响力+[amount]%
Aesthetics = 美学理论
Resting point for Influence with City-States is increased by [amount] = 对所有城邦的影响力的基准值+[amount]
Scholasticism = 经院哲学
Allied City-States provide [stat] equal to [amount]% of what they produce for themselves = 缔结同盟的城邦提供自身[stat]的[amount]%
Cultural Diplomacy = 文化外交
[amount]% resources gifted by City-States = [amount]% 城邦赠送的资源
[amount]% Happiness from luxury resources gifted by City-States = [amount]% 城邦赠送的奢侈资源带来的快乐
Educated Elite = 精英教育
Allied City-States will occasionally gift Great People = 缔结同盟的城邦随机赠送伟人
Patronage Complete = 完整的赞助政策
Influence of all other civilizations with all city-states degrades [amount]% faster = 其他文明对城邦的影响力下降速度+[amount]%
Triggers the following global alert: [param] = 触发下列全局警报：[param]
Patronage = 赞助

Naval Tradition = 海军传统
Trade Unions = 联合公会
Merchant Navy = 商船舰队
Mercantilism = 重商主义
Protectionism = 贸易保护
[amount] Happiness from each type of luxury resource = [amount]幸福度来源于每一种奢侈品资源
Commerce Complete = 完整的商业政策
[amount]% Gold from Great Merchant trade missions = [amount]%来源于大商人贸易任务的金钱
May buy [baseUnitFilter] units for [amount] [stat] [cityFilter] at an increasing price ([amount2]) = 对于[amount][stat][cityFilter]，可能以更高的价格购买[baseUnitFilter]单位（[amount2]）
Commerce = 商业

Secularism = 世俗主义
Humanism = 人文主义
Free Thought = 思想自由
Sovereignty = 主权在民
[stats] from all [buildingFilter] buildings = 所有[buildingFilter]建筑[stats]
Scientific Revolution = 科技革命
Rationalism Complete = 完整的理性政策
[amount] Free Technologies = [amount] 项免费科技
<<<<<<< HEAD
 # Requires translation!
Rationalism = 
=======
Rationalism = 理性
>>>>>>> 69603bc5
while the empire is happy = 当帝国处于快乐时
[amount]% [stat] = [amount]% [stat]

Constitution = 宪政主义
Universal Suffrage = 普选制度
when defending = 当防御时
Civil Society = 公民社会
[amount]% Food consumption by specialists [cityFilter] = [amount]% 的来自[cityFilter]的专业者的食物消耗
Free Speech = 言论自由
[amount] units cost no maintenance = [amount]个单位无需维护费
Democracy = 民主主义
Freedom Complete = 完整的自由政策
[amount]% Yield from every [tileFilter] = [amount]%来自每个[tileFilter]的产出
Freedom = 自由

Populism = 民粹主义
Militarism = 军国主义
[stat] cost of purchasing [baseUnitFilter] units [amount]% = [baseUnitFilter]单位的[stat]花费[amount]%
Fascism = 法西斯
Quantity of strategic resources produced by the empire +[amount]% = 战略资源产出+[amount]%
Police State = 极权国家
Total War = 全面战争
Autocracy Complete = 完整的独裁政策
for [amount] turns = 需要[amount]回合
<<<<<<< HEAD
 # Requires translation!
Autocracy = 
=======
Autocracy = 专制
>>>>>>> 69603bc5
Upon capturing a city, receive [amount] times its [stat] production as [plunderableStat] immediately = 占领一个城市后，立即以[plunderableStat]形式获得它[stat]生产的[amount]倍

United Front = 统一战线
Militaristic City-States grant units [amount] times as fast when you are at war with a common nation = 与共同的敌人交战时，军事型城邦提供单位的频率为通常的[amount]倍。
Planned Economy = 计划经济
Nationalism = 民族主义
Socialism = 社会主义
[amount]% maintenance cost for buildings [cityFilter] = [amount]% 维护 [cityFilter] 建筑的费用
Communism = 共产主义
Order Complete = 完整的秩序政策
Order = 命令


#################### Lines from Quests from Civ V - Vanilla ####################

Route = 修建道路
Build a road to connect your capital to our city. = 建造一条连接我们的城市和您的首都的道路，将极大地增进彼此关系。

Clear Barbarian Camp = 清除蛮族营地
We feel threatened by a Barbarian Camp near our city. Please take care of it. = 附近的一个蛮人营地对我们的城市构成了极大威胁，请处理好它。

Connect Resource = 连接资源
In order to make our civilizations stronger, connect [tileResource] to your trade network. = 开发资源[tileResource]并将其连接到您的贸易网络，我们的商人将会十分高兴。

Construct Wonder = 建造奇观
We recommend you to start building [wonder] to show the whole world your civilization strength. = 如果您能建造[wonder]，我们的学者和艺术家将会交口称誉您的成就。

Acquire Great Person = 获得伟人
Great People can change the course of a Civilization! You will be rewarded for acquiring a new [greatPerson]. = 伟人可以改变文明的进程！您将获得一个新的[greatPerson]。

Conquer City State = 征服城邦
It's time to erase the City-State of [cityState] from the map. You will be greatly rewarded for conquering them! = 现在是时候从地图上擦除[cityState]城邦了。你将因战胜他们而获得巨大的回报！

Find Player = 寻找文明
You have yet to discover where [civName] set up their cities. You will be rewarded for finding their territories. = 您尚未发现[civName]在哪里建立他们的城市。找到他们将会给您奖励。

Find Natural Wonder = 探索自然奇观
Send your best explorers on a quest to discover Natural Wonders. Nobody knows the location of [naturalWonder] yet. = 派遣你最好的探险家去探索自然奇观。还没有人知道[naturalWonder]的位置。

Give Gold = 赠送金钱
We are suffering great poverty after being robbed by [civName], and unless we receive a sum of Gold, it's only a matter of time before we collapse. = 在被[civName]抢劫后，我们正遭受着巨大的贫困，如果我们无法得到一笔金钱，我们的崩溃将只是时间问题。

Pledge to Protect = 承诺保护
We need your protection to stop the aggressions of [civName]. By signing a Pledge of Protection, you'll confirm the bond that ties us. = 我们需要你的保护来阻止[civName]的入侵。通过签署保护承诺，你将确保我们之间的联系。

Contest Culture = 文化竞赛
The civilization with the largest Culture growth will gain a reward. = 文化增长最多的文明将获得奖励。

Contest Faith = 信仰竞赛
The civilization with the largest Faith growth will gain a reward. = 信仰增长最多的文明将获得奖励。

Contest Technologies = 科技竞赛
The civilization with the largest number of new Technologies researched will gain a reward. = 新研发的科技最多的文明将获得奖励。

Invest = 投资
Our people are rejoicing thanks to a tourism boom. For a certain amount of time, any Gold donation will yield [50]% extra Influence. = 由于旅游业的繁荣，我们的人民正在欢欣鼓舞。在一定时间内，任何金钱捐赠都会产生[50]%的额外影响力。

Bully City State = 恐吓城邦
We are tired of the pretensions of [cityState]. If someone were to put them in their place by Demanding Tribute from them, they would be rewarded. = 我们厌倦了[cityState]的自命不凡。如果有人通过向他们要求贡品，将得到奖励。

Denounce Civilization = 谴责文明
We have been forced to pay tribute to [civName]! We need you to tell the world of their ill deeds. = 我们被迫向[civName]进贡！我们需要你告诉全世界他们的恶行。

We have heard the tenets of [religionName] and are most curious. Will you send missionaries to teach us about your religion? = 我们已经听过[religionName]的信条，并且非常好奇。你会派传教士来教我们你的宗教吗？


#################### Lines from Ruins from Civ V - Vanilla ####################

We have discovered cultural artifacts in the ruins! (+20 culture) = 我们在废墟中发现了文物！（+20 文化）
discover cultural artifacts = 发现文物

squatters willing to work for you = 原住民加入了你的工人

squatters wishing to settle under your rule = 原住民想加入您麾下

An ancient tribe trained us in their ways of combat! = 一个古老的部落以他们的战斗方式训练了我们的
your exploring unit receives training = 你的探索单位接受训练

We have found survivors in the ruins! Population added to [cityName]. = 我们在废墟中找到了幸存者，[cityName]人口增加。
survivors (adds population to a city) = 幸存者（增加城市人口）

We have found a stash of [goldAmount] Gold in the ruins! = 我们在废墟找到[goldAmount]金
a stash of gold = 一笔金钱

discover a lost technology = 发现失传的技术

Our unit finds advanced weaponry hidden in the ruins! = 我们的单位在废墟中找到了更好的武器
advanced weaponry for your explorer = 探索者升级了他们的武器

You find evidence of Barbarian activity. Nearby Barbarian camps are revealed! = 单位发现了蛮族活动的证据，附近的蛮族营地暴露了！
reveal nearby Barbarian camps = 显示出附近的蛮族营地

find a crudely-drawn map = 找到一张绘制粗糙的地图


#################### Lines from Specialists from Civ V - Vanilla ####################

Scientist = 科学家

Merchant = 商业家

Artist = 艺术家

Engineer = 工程师


#################### Lines from Techs from Civ V - Vanilla ####################

'Where tillage begins, other arts follow. The farmers therefore are the founders of human civilization.' - Daniel Webster = “只要人们开始耕作，其他艺术将随之而生。因此农夫是人类文明的奠基者。”——丹尼尔·韦伯斯特（美国政治家）
Agriculture = 农业
Starting tech = 初始科技

'Shall the clay say to him that fashioneth it, what makest thou?' - Bible Isaiah 45:9 = “泥土岂可对陶工说：你在做什么呢？”——圣经·以赛亚书 45:9
Pottery = 制陶
'Thou shalt not muzzle the ox when he treadeth out the corn.' - Bible Deuteronomy 25:4 = “牛在踹谷的时候，不可笼住它的嘴。”——圣经·申命记　25:4
Animal Husbandry = 家畜驯养
'The haft of the arrow has been feathered with one of the eagle's own plumes, we often give our enemies the means of our own destruction' - Aesop = “那老鹰所中箭矢的箭尾是由一根它自己的羽毛制成的。我们总是给敌人提供毁灭我们自己的工具。”——伊索
Archery = 弓箭
'The meek shall inherit the Earth, but not its mineral rights.' - J. Paul Getty = “谦卑的人会继承地球，而不是它的采矿权。”——吉恩·保罗·盖蒂（美国实业家）
Mining = 采矿

'He who commands the sea has command of everything.' - Themistocles = “谁主宰了海洋，谁就主宰了一切。”——地米斯托克利（古希腊政治家兼军事家）
Sailing = 帆船
'So teach us to number our days, so that we may apply our hearts unto wisdom.' - Bible Psalms 90:12 = “求你指教我们怎样数算自己的日子，好叫我们得着智慧的心。”——圣经·诗篇 90:12
Calendar = 历法
'He who destroys a good book kills reason itself.' - John Milton = “毁禁一本好书就是杀死理性本身。”——弥尔顿
Writing = 文字
Enables Open Borders agreements = 允许签订开放边境协定
'Even brute beasts and wandering birds do not fall into the same traps or nets twice.' - Saint Jerome = “即便是凶残的野兽和恍惚的小鸟也不会落入相同的陷阱或罗网两次。”——圣哲罗姆（古罗马学者）
Trapping = 捕猎
'Wisdom and virtue are like the two wheels of a cart.' - Japanese proverb = “智慧和美德就像是一辆手推车的两个轮子。”——日本俗语
The Wheel = 轮子
'How happy are those whose walls already rise!' - Virgil = “你们是多么的幸运，因为你们的城墙已经筑起！”——维吉尔
Masonry = 石工术
'Here Hector entered, with a spear eleven cubits long in his hand; the bronze point gleamed in front of him, and was fastened to the shaft of the spear by a ring of gold.' - Homer = “赫克托耳手持十一肘的长矛走上战场；黄金圆环固定的青铜矛尖在他身前闪耀。”——荷马
Bronze Working = 青铜器

'He made an instrument to know if the moon shine at full or no.' - Samuel Butler = “他制造了一种仪器来仔细观察月亮的光芒。”——塞缪尔·巴特勒（英国学者）
Optics = 光学
'There is only one good, knowledge, and one evil, ignorance.' - Socrates = “世上只有一种善，那就是知识，也只有一种恶，那就是无知。”——苏格拉底
Philosophy = 哲学
Enables Research agreements = 允许签订科研协定
'A Horse! A Horse! My kingdom for a horse!' - Shakespeare (Richard III) = “用我的王国换一匹马！”——威廉·莎士比亚：《理查三世》
Horseback Riding = 骑术
'Mathematics is the gate and key to the sciences.' - Roger Bacon = “数学是通向科学世界的大门钥匙。”——罗杰·培根（中世纪英国科学家）
Mathematics = 数学
'Three things are to be looked to in a building: that it stands on the right spot; that it be securely founded; that it be successfully executed.' - Johann Wolfgang von Goethe = “在一幢建筑里要看三样东西：它是否被正确地选址；它是否被牢固地奠基；它是否被成功地建造。”——约翰·沃尔夫冈·冯·歌德
Construction = 建筑构造学
'Do not wait to strike til the iron is hot, but make it hot by striking.' - William Butler Yeats = “不要等铁变热才对其锻打；而要通过锻打而使其变热。”——威廉·巴特勒·叶芝
Iron Working = 铁器

'Three things are necessary for the salvation of man: to know what he ought to believe; to know what he ought to desire; and to know what he ought to do' - St. Thomas Aquinas = “有三点是自我救赎所必需的：知道自己应该信什么；知道自己应该要什么；知道自己应该做什么。”——圣托马斯·阿奎那
Theology = 神学
'The only thing that saves us from the bureaucracy is its inefficiency' - Eugene McCarthy = “唯一能从官僚主义里拯救我们的是它自己的低效。”——尤金·麦卡锡（美国政治家）
Civil Service = 文官制度
'Better is bread with a happy heart than wealth with vexation.' - Amenemope = “快乐的温饱胜过烦恼的富裕。”——阿蒙尼莫普（古埃及学者）
Currency = 货币制度
Enables conversion of city production to gold = 可将城市产能转化为金钱
'Instrumental or mechanical science is the noblest and, above all others, the most useful.' - Leonardo da Vinci = “研究工具或机械的学问是最崇高的，也是所有学问当中最有用的。”——列奥纳多·达·芬奇
Engineering = 工程学
Roads connect tiles across rivers = 道(铁)路可跨河建造
'When pieces of bronze or gold or iron break, the metal-smith welds them together again in the fire, and the bond is established.' - Sri Guru Granth Sahib = “当整块的青铜、黄金或黑铁碎裂时，工匠们会用火重新熔铸，让它们再次结为一体。”——锡克教圣典《格兰斯·沙希伯》
Metal Casting = 金属铸造

'I find the great thing in this world is not so much where we stand, as in what direction we are moving.' - Oliver Wendell Holmes = “我认为现代世界里最重要的不是我们所处的位置，而是我们前进的方向。”——老奥利弗·温德尔·霍姆斯（美国诗人）
Compass = 罗盘
'Education is the best provision for old age.' - Aristotle = “教育是老年生活最好的保障。”——亚里士多德
Education = 教育学
Enables conversion of city production to science = 可将城市产能转化为科研
'Whoso pulleth out this sword of this stone and anvil, is rightwise king born of all England.' - Malory = “谁能将这柄剑从石台中拔出，他就是全英格兰真正的国王。”——托马斯·马洛里（中世纪英国诗人）
Chivalry = 骑士制度
'The press is the best instrument for enlightening the mind of man, and improving him as a rational, moral and social being.' - Thomas Jefferson = “印刷机是启蒙人心的最好工具，能将人提升为有理性有道德的社会人。”——托马斯·杰斐逊
Machinery = 机械
Improves movement speed on roads = 提高道路上的移动速度
'Measure what is measurable, and make measurable what is not so.' - Galileo Galilei = “测量一切可测之物，并把不可测的变为可测。”——伽利略
Physics = 物理学
'John Henry said to his Captain, / 'A man ain't nothin' but a man, / And before I'll let your steam drill beat me down, / I'll die with the hammer in my hand.'' - Anonymous: The Ballad of John Henry, the Steel-Drivin' Man = 他向队长立誓言：“硬汉虽说只是人，若要气钻胜过我，除非我死把锤扔。”——佚名：钢铁汉子约翰·亨利之歌（美国民谣）
Steel = 炼钢

'Joyfully to the breeze royal Odysseus spread his sail, and with his rudder skillfully he steered.' - Homer = “愉快地乘着轻风，高贵的奥德修斯扬起他的船帆，熟练地掌控着他的舵柄。”——荷马
Astronomy = 天文学
'Their rising all at once was as the sound of thunder heard remote' - Milton = “他们立刻一同起立，发出的声响犹如一阵远雷。”——弥尔顿
Acoustics = 声学
'Happiness: a good bank account, a good cook and a good digestion' - Jean Jacques Rousseau = “幸福：一个好的银行账户，一个好厨师和一个好胃口。”——让·雅克·卢梭
Banking = 银行业
'It is a newspaper's duty to print the news and raise hell.' - The Chicago Times = “报纸的任务就是印出新闻和制造麻烦。”——芝加哥时报
Printing Press = 印刷机
'The day when two army corps can annihilate each other in one second, all civilized nations, it is to be hoped, will recoil from war and discharge their troops.' - Alfred Nobel = “当在战场上交锋的两支军队能够在一秒钟之内同时毁灭对方的那一天到来时，也许他们会选择放弃战争并解除武装。”——阿尔弗雷德·诺贝尔
Gunpowder = 火药

'The winds and the waves are always on the side of the ablest navigators.' - Edward Gibbon = “风浪永远站在最出色的领航员一边。”——爱德华·吉本（英国历史学家）
Navigation = 航海术
'Compound interest is the most powerful force in the universe.' - Albert Einstein = “复息利率是宇宙中最强大的力量。”——阿尔伯特·爱因斯坦
Economics = 经济学
'Wherever we look, the work of the chemist has raised the level of our civilization and has increased the productive capacity of the nation.' - Calvin Coolidge = “无论从哪方面看，化学家的工作都提高了我们文明的程度，增加了国家的生产力。”——卡尔文·柯立芝（美国第30任总统）
Chemistry = 化学
'There never was a good knife made of bad steel.' - Benjamin Franklin = “从没有一把由坏钢铸成的好刀。”——本杰明·富兰克林
Metallurgy = 冶金学

'Those who cannot remember the past are condemned to repeat it.' - George Santayana = “不能铭记历史的人注定要重蹈覆辙。”——乔治·桑塔亚那（西班牙哲学家）
Archaeology = 考古学
'Every great advance in science has issued from a new audacity of imagination.' - John Dewey = “科学的每一项重要进展都得力于大胆的想象力。”——约翰·杜威（美国教育家）
Scientific Theory = 科学理论
'Wars may be fought with weapons, but they are won by men. It is the spirit of the men who follow and of the man who leads that gains the victory.' - George S. Patton = “战争是武器间的较量，但胜利必定要由人来夺取。是引领者及其追随者们的精神力量使他们赢得了胜利。”——乔治·史密斯·巴顿
Military Science = 军事科学
'The nation that destroys its soil destroys itself.' - Franklin Delano Roosevelt = “一个毁掉自己所有土壤的国家也将毁灭自身。”——富兰克林·德拉诺·罗斯福
Fertilizer = 化肥
'It is well that war is so terrible, or we should grow too fond of it.' - Robert E. Lee = “幸好战争是如此恐怖，否则我们将会打到乐此不疲。”——罗伯特·爱德华·李
Rifling = 膛线

'If the brain were so simple we could understand it, we would be so simple we couldn't.' - Lyall Watson = “如果大脑简单到能让我们理解，我们的思维就会简单到不能理解大脑。”——莱尔·沃森（南非生物学家）
Biology = 生物学
'The nations of the West hope that by means of steam communication all the world will become as one family.' - Townsend Harris = “西方国家希望蒸汽机所推动的相互交流能让全世界亲如一家。”——唐森·哈利斯（美国政治家）
Steam Power = 蒸汽机
'As soon as men decide that all means are permitted to fight an evil, then their good becomes indistinguishable from the evil that they set out to destroy.' - Christopher Dawson = “当人们决定可以使用一切方式来同邪恶斗争时，他们的善良将变得和他们想要消灭的邪恶一样可怕。”——克里斯托弗·道森（英国学者）
Dynamite = 炸药

'Is it a fact - or have I dreamt it - that, by means of electricity, the world of matter has become a great nerve, vibrating thousands of miles in a breathless point of time?' - Nathaniel Hawthorne = “这是事实还是我的空想：电流能把物质世界变成一个巨大的神经网络，让震颤在瞬息之间传送数千英里？”——纳撒尼尔·霍桑（美国作家）
Electricity = 电学
'Nothing is particularly hard if you divide it into small jobs.' - Henry Ford = “如果你把大任务分解成小任务，任何事都不会特别难。”——亨利·福特
Replaceable Parts = 可更换部件
'The introduction of so powerful an agent as steam to a carriage on wheels will make a great change in the situation of man.' - Thomas Jefferson = “引入蒸汽这样一个强大的助手来驱动车轮进行运输，将极大地改变人类的境地。”——托马斯·杰斐逊
Railroads = 铁路

'And homeless near a thousand homes I stood, and near a thousand tables pined and wanted food.' - William Wordsworth = “我站在无数无家可归者身边，无数空空如也的桌子面前，渴求着食物。”——威廉·华兹华斯
Refrigeration = 制冷
'I once sent a dozen of my friends a telegram saying 'flee at once-all is discovered!' They all left town immediately.' - Mark Twain = “我曾给我的朋友们发了一条电报说‘赶快逃跑——全都被发现了！’，他们马上逃出了小镇。”——马克·吐温
Telegraph = 电报
'The whole country was tied together by radio. We all experienced the same heroes and comedians and singers. They were giants.' - Woody Allen = “整个国家被无线电联结在一起，我们都熟识同样的英雄、同样的喜剧演员和同样的歌手。他们都是时代的巨人。”——伍迪·艾伦
Radio = 无线电
'Aeronautics was neither an industry nor a science. It was a miracle.' - Igor Sikorsky = “航空既不是一种工业也不是一门科学。它是一个奇迹。”——伊戈尔·西科尔斯基（美籍俄裔飞机设计师）
Flight = 航空
'Any man who can drive safely while kissing a pretty girl is simply not giving the kiss the attention it deserves.' - Albert Einstein = “任何能够在安全行驶的同时亲吻一个年轻姑娘的男人一定没有给那个吻应有的注意力。”——阿尔伯特·爱因斯坦
Combustion = 内燃机

'In nothing do men more nearly approach the gods than in giving health to men.' - Cicero = “没有什么比给予他人健康更使人接近诸神。”——西塞罗
Pharmaceuticals = 制药学
'Ben, I want to say one word to you, just one word: plastics.' - Buck Henry and Calder Willingham, The Graduate = “本，我只想对你说一个词，就一个词：塑料。”——巴克·亨利/卡尔德·威灵汉姆，《毕业生》
Plastics = 塑料
'There's a basic principle about consumer electronics: it gets more powerful all the time and it gets cheaper all the time.' - Trip Hawkins = “消费类电子产品有一个基本法则：它的功能越来越强，它的价格越来越低。”——崔普·霍金斯（美国艺电(EA)公司创始人）
Electronics = 电子学
'The speed of communications is wondrous to behold, it is also true that speed does multiply the distribution of information that we know to be untrue.' – Edward R. Murrow = “现代通讯的速度之快令人啧啧称奇，但事实上它同样也能加快错误信息的传播。”——爱德华·默罗（美国记者）
Mass Media = 大众传媒
'Vision is the art of seeing things invisible.' - Jonathan Swift = “洞察力是看到不可见事物的艺术。”——乔纳森·斯威夫特（英国作家）
Radar = 雷达
'The unleashed power of the atom has changed everything save our modes of thinking, and we thus drift toward unparalleled catastrophes.' - Albert Einstein = “被释放的原子能已经改变了一切，除了我们的思维模式，因此我们正在滑向空前的灾难。”——阿尔伯特·爱因斯坦
Atomic Theory = 原子理论

'Only within the moment of time represented by the present century has one species, man, acquired significant power to alter the nature of his world.' - Rachel Carson = “直到进入本世纪的时候，作为一个物种的人类才获得了足以改变他所在世界的本质的强大能力。”——雷切尔·卡森（美国生态学家）
Ecology = 生态学
'Computers are like Old Testament gods: lots of rules and no mercy.' - Joseph Campbell = “计算机就如同旧约中的上帝：诸多戒命且没有怜悯。”——约瑟夫·坎贝尔（美国学者）
Computers = 电子计算机
'A good rule for rocket experimenters to follow is this: always assume that it will explode.' - Astronautics Magazine, 1937 = “火箭研究人员要遵守的最好规矩就是：永远要假定它会爆炸。”——航天学杂志，1937
Rocketry = 火箭
'The night is far spent, the day is at hand: let us therefore cast off the works of darkness, and let us put on the armor of light.' - The Holy Bible: Romans, 13:12 = “黑夜已深，白昼将近：我们当脱去暗昧的行为，带上光明的兵器。”——圣经·罗马书 13:12
Lasers = 激光
'I am become Death, the destroyer of worlds.' - J. Robert Oppenheimer = “我成了死神，世界的毁灭者。”——尤利乌斯·罗伯特·奥本海默
Nuclear Fission = 核裂变

'The new electronic interdependence recreates the world in the image of a global village.' - Marshall McLuhan = “这个新的电子的互相依存正在把这个世界重塑为一个全球村的景象。”——马素·麦克鲁汉
Globalization = 全球化
'1. A robot may not injure a human being or, through inaction, allow a human being to come to harm. 2. A robot must obey any orders given to it by human beings, except when such orders would conflict with the First Law. 3. A robot must protect its own existence as long as such protection does not conflict with the First or Second Law.' - Isaac Asimov = “1、机器人不得伤害人，也不得见人受到伤害而袖手旁观。2、机器人应服从人的一切命令，但不得违反第一定律。3、机器人应保护自身的安全，但不得违反第一、第二定律。”——艾萨克·阿西莫夫
Robotics = 机器人学
'Now, somehow, in some new way, the sky seemed almost alien.' - Lyndon B. Johnson = “现在，不知怎的，通过某种新的手段，天空好像都被别国所占据了。”——林登·贝恩斯·约翰逊
Satellites = 人造卫星
Reveals the entire map = 显示整个地图
'Be extremely subtle, even to the point of formlessness, be extremely mysterious, even to the point of soundlessness. Thereby you can be the director of the opponent's fate.' - Sun Tzu = “微乎微乎，至于无形；神乎神乎，至于无声，故能为敌之司命。”——孙子
Stealth = 隐形技术
'Our scientific power has outrun our spiritual power, we have guided missiles and misguided men.' – Martin Luther King Jr. = “我们的科技力量发展了，但我们的思想意识却没怎么进步。人类虽能发明精准制导导弹，自己却免不了误入歧途。”——马丁·路德·金（美国黑人民权运动领袖）
Advanced Ballistics = 高等弹道学

'Every particle of matter is attracted by or gravitates to every other particle of matter with a force inversely proportional to the squares of their distances.' - Isaac Newton = “任何物质粒子都会与其他物质粒子相互吸引，产生的引力和距离的平方成反比。”——艾萨克·牛顿
Particle Physics = 粒子物理
'The release of atomic energy has not created a new problem. It has readily made more urgent the necessity of solving an existing one.' - Albert Einstein = “原子能的释放并没有创造新的问题。它仅仅是把解决一个现有问题的工作变得更为急迫。”——阿尔伯特·爱因斯坦
Nuclear Fusion = 核聚变

'The impact of nanotechnology is expected to exceed the impact that the electronics revolution has had on our lives.' - Richard Schwartz = “纳米技术给我们的生活所带来的冲击预计将超过电子革命。”——理查德·舒瓦茨（美国学者）
Nanotechnology = 纳米技术

'I think we agree, the past is over.' - George W. Bush = “我想我们都同意：过去已经结束了。”——乔治·沃克·布什
Future Tech = 未来科技
Who knows what the future holds? = 谁知道未来会怎样？
Can be continually researched = 可以持续研究


#################### Lines from Terrains from Civ V - Vanilla ####################

Ocean = 海洋

Coast = 海滨

Grassland = 草原

Plains = 平原

Tundra = 冻土

Desert = 沙漠

Lakes = 湖泊
Fresh water = 淡水

Mountain = 山脉
Has an elevation of [amount] for visibility calculations = 计算单位的视野范围时按高程[amount]计算
Units ending their turn on this terrain take [amount] damage = 单位在此地形结束回合时将受到[amount]伤害

Snow = 雪原

Hill = 丘陵
[amount] Strength for cities built on this terrain = 在此地形上建立的城市+[amount]战斗力

Forest = 森林
Provides a one-time Production bonus to the closest city when cut down = 砍伐时为最近的城市提供一次性产能奖励
Blocks line-of-sight from tiles at same elevation = 可挡住来自同海拔地块的视线
[amount]% Chance to be destroyed by nukes = [amount]%几率被核武器摧毁
A Camp can be built here without cutting it down = 可以在此建造营地而无需砍掉它

Jungle = 丛林

Marsh = 沼泽
Rare feature = 稀有地貌
Only Polders can be built here = 这里只能建造圩田

Fallout = 核辐射
Nullifies all other stats this tile provides = 取消此地块的所有产出加成

Oasis = 绿洲
Only [improvementFilter] improvements may be built on this tile = 只有[improvementFilter]能被建造在此地块上

Flood plains = 冲积平原

Ice = 冰区

Atoll = 环礁

Great Barrier Reef = 大堡礁

Old Faithful = 老忠实间歇泉

El Dorado = 黄金国
Grants 500 Gold to the first civilization to discover it = 第一个发现此自然奇观的文明获得500金钱

Fountain of Youth = 青春之泉
Grants [promotion] ([comment]) to adjacent [mapUnitFilter] units for the rest of the game = 向相邻的[mapUnitFilter]单位授予[promotion]（[comment]）
Tile provides yield without assigned population = 地块提供产量无需指定人口

Grand Mesa = 大平顶山

Mount Fuji = 富士山

Krakatoa = 喀拉喀托火山

Rock of Gibraltar = 直布罗陀巨岩

Cerro de Potosi = 富饶山

Barringer Crater = 巴林杰陨石坑


#################### Lines from TileImprovements from Civ V - Vanilla ####################

Farm = 农场
Can also be built on tiles adjacent to fresh water = 也能建造在毗邻淡水的地块
[stats] from [tileFilter] tiles = [tileFilter]地块 [stats]

Lumber mill = 锯木场
[stats] = [stats]

Mine = 矿井

Trading post = 贸易站

Camp = 猎场

Oil well = 油井

Pasture = 牧场

Plantation = 种植园

Quarry = 采石场

Fishing Boats = 渔船

Fort = 堡垒
Can be built outside your borders = 可在境外建造
Gives a defensive bonus of [amount]% = 提供 [amount]% 防御力加成

Road = 道路
Costs [amount] gold per turn when in your territory = 建在您的领土内时每回合花费 [amount] 金钱维护费
Reduces movement cost to ½ if the other tile also has a Road or Railroad = 如果另一个地块也有公路或铁路，则移动成本降低至 ½
Reduces movement cost to ⅓ with Machinery = 使用机械将移动成本降低至 ⅓
Requires Engineering to bridge rivers = 需要工程来桥接河流

Railroad = 铁路
Reduces movement cost to ⅒ if the other tile also has a Railroad = 如果另一个地块也有铁路，则移动成本降低至 ⅒

Remove Forest = 砍伐森林
Provides a one-time Production bonus depending on distance to the closest city once finished = 完成后根据与最近城市的距离提供一次性产能奖励

Remove Jungle = 砍伐丛林

Remove Fallout = 消除核辐射

Remove Marsh = 移除沼泽

Remove Road = 拆毁道路

Remove Railroad = 拆除铁路

Cancel improvement order = 取消建造设施

Academy = 学院

Landmark = 风景地标

Manufactory = 制造中心

Customs house = 海关

Holy site = 圣地

Citadel = 军事要塞
Adjacent enemy units ending their turn take [amount] damage = 相邻敌方单位结束其回合，并受到[amount]伤害
Can be built just outside your borders = 可建造在与己方地块相邻的非己方地块上
Constructing it will take over the tiles around it and assign them to your closest city = 建造它将可接管它周围的地块并将它们分配到你最近的城市

Moai = 摩艾石像群

Terrace farm = 梯田

Ancient ruins = 远古遗迹
Unpillagable = 不可劫掠的
Provides a random bonus when entered = 进入时提供随机奖励

City ruins = 城市废墟
A bleak reminder of the destruction wreaked by War = 战争之果的凄凉警示

City center = 城市中心
Indestructible = 坚不可摧的
Marks the center of a city = 标志着一个城市的中心
Appearance changes with the technological era of the owning civilization = 外观随着拥有者文明的科技时代而变化

Barbarian encampment = 蛮族营地
Home to uncivilized barbarians, will spawn a hostile unit from time to time = 野蛮人的家园，会不时产生敌对单位


#################### Lines from TileResources from Civ V - Vanilla ####################

Cattle = 牛群

Sheep = 绵羊

Deer = 野鹿

Bananas = 香蕉

Wheat = 小麦

Stone = 花岗石

Fish = 鱼群

Horses = 马
Guaranteed with Strategic Balance resource option = 战略平衡资源选项下一定出现

Iron = 铁

Coal = 煤

Oil = 石油
Deposits in [tileFilter] tiles always provide [amount] resources = [tileFilter]地块始终提供[amount]资源

Aluminum = 铝

Uranium = 铀

Furs = 毛皮

Cotton = 棉花

Dyes = 染料

Gems = 宝石

Gold Ore = 黄金

Silver = 白银

Incense = 熏香

Ivory = 象牙

Silk = 丝绸

Spices = 香料

Wine = 红酒

Sugar = 蔗糖

Marble = 大理石

Whales = 鲸鱼

Pearls = 珍珠

Jewelry = 珠宝饰品
Can only be created by Mercantile City-States = 只能由商业城邦制造

Porcelain = 瓷器


#################### Lines from UnitPromotions from Civ V - Vanilla ####################

Sword = 近战
Mounted = 骑乘
Siege = 攻城
Ranged Gunpowder = 远程火器
Armored = 装甲
Melee Water = 水面近战
Ranged Water = 水面远程
Submarine = 潜艇
Heal Instantly = 浴火重生！
Heal this unit by [amount] HP = 恢复该单位 [amount] 生命值
Doing so will consume this opportunity to choose a Promotion = 这样做将消耗掉这次选择晋升项的机会

Accuracy I = 精准I级

Accuracy II = 精准II级

Accuracy III = 精准III级

Barrage I = 弹幕I级

Barrage II = 弹幕II级

Barrage III = 弹幕III级

Volley = 齐射能力

Extended Range = 射程拓展
[amount] Range = [amount]射程

Indirect Fire = 间瞄射击
Ranged attacks may be performed over obstacles = 越过障碍进行远程攻击

Shock I = 冲击I级

Shock II = 冲击II级

Shock III = 冲击III级

Drill I = 操练I级

Drill II = 操练II级

Drill III = 操练III级

Charge = 猛烈冲锋

Besiege = 攻城能力

Formation I = 列阵I级

Formation II = 列阵II级

Blitz = 闪击战术
[amount] additional attacks per turn = [amount]额外攻击次数/回合

Woodsman = 林地幽灵
Double movement in [terrainFilter] = [terrainFilter]中拥有双倍移动力

Amphibious = 两栖能力
Eliminates combat penalty for attacking over a river = 消除河上攻击的地形影响
Eliminates combat penalty for attacking across a coast = 消除跨海攻击的地形影响

Medic = 治疗I级
All adjacent units heal [amount] HP when healing = 所有相邻单位在治疗时治疗 [amount] 生命值

Medic II = 治疗II级
in [tileFilter] tiles = 在[tileFilter]地块上
[amount] HP when healing = [amount] 自愈时恢复的生命值

Scouting I = 侦察I级

Scouting II = 侦察II级

Scouting III = 侦察III级

Survivalism I = 生存I级 

Survivalism II = 生存II级 

Survivalism III = 生存III级 
Unit will heal every turn, even if it performs an action = 每回合回复生命值(包括执行指令后)
May withdraw before melee ([amount]%) = 遭受近战攻击时有机率撤退（[amount]%）

Boarding Party I = 接舷I级

Boarding Party II = 接舷II级

Boarding Party III = 接舷III级

Coastal Raider I = 海掠I级
Earn [amount]% of the damage done to [mapUnitFilter] units as [plunderableStat] = 获得对[mapUnitFilter]单位造成的 [amount]% 的伤害作为[plunderableStat]

Coastal Raider II = 海掠II级

Coastal Raider III = 海掠III级

 # Requires translation!
Landing Party = 

Targeting I = 定位I级

Targeting II = 定位II级

Targeting III = 定位III级

Wolfpack I = 狼群I级

Wolfpack II = 狼群II级

Wolfpack III = 狼群III级

Aircraft Carrier = 航空母舰
Armor Plating I = 船体装甲I级

Armor Plating II = 船体装甲II级

Armor Plating III = 船体装甲III级

Flight Deck I = 飞行甲板I级
Can carry [amount] extra [mapUnitFilter] units = 可装载[amount]个额外的[mapUnitFilter]单位

Flight Deck II = 飞行甲板II级

Flight Deck III = 飞行甲板III级

Supply = 海上补给
May heal outside of friendly territory = 可以在友好领土之外自愈

Bomber = 轰炸机
Siege I = 攻坚I级

Siege II = 攻坚II级

Siege III = 攻坚III级

Evasion = 规避能力
Damage taken from interception reduced by [amount]% = 遭受拦截时的损伤-[amount]%

Fighter = 战斗机
Interception I = 拦截I级
[amount]% Damage when intercepting = 拦截敌方飞机时伤害 +[amount]%

Interception II = 拦截II级

Interception III = 拦截III级

Air Targeting I = 定位I级 

Air Targeting II = 定位I级 

Sortie = 连续出击
[amount] extra interceptions may be made per turn = 每回合 [amount] 额外拦截次数

Operational Range = 航程拓展

Helicopter = 直升机
Air Repair = 空中维修

Mobility I = 机动Ⅰ

Mobility II = 机动Ⅱ

Anti-Armor I = 防空Ⅰ

Anti-Armor II = 防空Ⅱ

Cover I = 隐蔽I级

Cover II = 隐蔽II级

March = 长途行军

Mobility = 机动能力

Sentry = 警戒能力

Logistics = 后勤补给

Ambush I = 伏击I级

Ambush II = 伏击II级

Bombardment I = 轰炸I级

Bombardment II = 轰炸II级

Bombardment III = 轰炸III级

Morale = 强化士气

Great Generals I = 统帅I级

Great Generals II = 统帅II级

Quick Study = 快速学习

Haka War Dance = 哈卡战舞
[amount]% Strength for enemy [unitType] units in adjacent [tileFilter] tiles = 位于相邻的[tileFilter]地块中的敌方[unitType]单位[amount]%战斗力

Rejuvenation = 返老还童
All healing effects doubled = 所有生命回复效果加倍

Slinger Withdraw = 抛石手撤退

Ignore terrain cost = 所有地形都只消耗 1 移动力
Ignores terrain cost = 所有地形都只消耗 1 移动力

Pictish Courage = 皮克特勇气

Home Sweet Home = 甜蜜的家
[amount]% Strength decreasing with distance from the capital = [amount]%战斗力随与首都的距离而减小

[unit] ability = [unit]能力

Heals [amount] damage if it kills a unit = 消灭敌方单位后回复 [amount] 生命值


#################### Lines from UnitTypes from Civ V - Vanilla ####################


Civilian Water = 饮用水


Can enter ice tiles = 可进入冰区
Invisible to non-adjacent units = 对非相邻单位不可见
Can see invisible [mapUnitFilter] units = 能发现隐形的[mapUnitFilter]单位


Aircraft = 航空器
 # Requires translation!
Can see over obstacles = 


Atomic Bomber = 原子弹

Missile = 导弹
Self-destructs when attacking = 攻击时自我毁灭
Cannot be intercepted = 不可拦截

Can pass through impassable tiles = 可以穿过无法通行的地块

Melee = 近战

Ranged = 远程

Armor = 装甲

WaterCivilian = 海上平民

WaterMelee = 海军近战

WaterRanged = 海军远程

WaterSubmarine = 海军潜艇

WaterAircraftCarrier = 海军航母

AtomicBomber = 核武器


#################### Lines from Units from Civ V - Vanilla ####################

Can build [improvementFilter/terrainFilter] improvements on tiles = 可以建造地块设施：[improvementFilter/terrainFilter]

Founds a new city = 建立新城市
Excess Food converted to Production when under construction = 组建过程中富余的食物将转化为产能
Requires at least [amount] population = 至少需要 [amount] 人口

May upgrade to [baseUnitFilter] through ruins-like effects = 可在废墟中升级为[baseUnitFilter]

This is your basic, club-swinging fighter. = 这是您基本的挥舞木棒的战士。

Maori Warrior = 毛利勇士

Jaguar = 美洲虎战士

Brute = 蛮族勇士

Archer = 弓箭手

Bowman = 巴比伦弓手

Slinger = 投石手

Skirmisher = 游击手

Work Boats = 工船
Cannot enter ocean tiles = 不能进入海洋地块
May create improvements on water resources = 可在水上资源建造设施（工船将被消耗掉）
Uncapturable = 不可捕获

Trireme = 三列桨战船

Galley = 桨帆船

Chariot Archer = 战车射手
No defensive terrain bonus = 无地形防御力加成
Rough terrain penalty = 崎岖地形惩罚

War Chariot = 埃及战车

War Elephant = 印度战象


Hoplite = 希腊重步兵

Persian Immortal = 波斯长生军

Marauder = 掠夺者

Horseman = 骑手
Can move after attacking = 攻击后可移动

Companion Cavalry = 马其顿禁卫骑兵

Catapult = 投石车
Must set up to ranged attack = 必须架设才能远程攻击

Ballista = 罗马弩炮

Swordsman = 剑士

Legion = 古罗马军团

Mohawk Warrior = 莫霍克战士


Landsknecht = 德意志雇佣兵
Can move immediately once bought = 购买后可立即移动

Knight = 骑士

Camel Archer = 骆驼骑射手

Conquistador = 西班牙征服者
on foreign continents = 在非本土大陆上作战时

Naresuan's Elephant = 纳黎萱战象

Mandekalu Cavalry = 曼德卡鲁骑兵

Keshik = 怯薛

Crossbowman = 弩手

Chu-Ko-Nu = 诸葛弩兵

Longbowman = 长弓手

Trebuchet = 抛石机

Hwach'a = 火厢车

Longswordsman = 长剑士

Samurai = 日本武士

Berserker = 狂战士

Caravel = 轻帆船

Turtle Ship = 龟船


Musketeer = 法国火枪手

Janissary = 苏丹亲兵

Minuteman = 快速民兵

Tercio = 西班牙大方阵

Frigate = 护卫舰

Ship of the Line = 主力舰

Lancer = 枪骑兵

Sipahi = 西帕希骑兵

Cannon = 加农炮


Norwegian Ski Infantry = 挪威雪撬步兵

Cavalry = 近代骑兵

Cossack = 哥萨克骑兵

Ironclad = 铁甲舰

Artillery = 火炮

Can only attack [tileFilter] tiles = 只能攻击[tileFilter]地块

Foreign Legion = 外籍军团


[amount]% chance to intercept air attacks = [amount]%几率拦截来袭的敌军飞机

Carrier = 航空母舰
Cannot attack = 无法攻击
Can carry [amount] [mapUnitFilter] units = 可装载[amount]个[mapUnitFilter]单位

Battleship = 战列舰

Anti-Aircraft Gun = 高射炮

Destroyer = 驱逐舰

Zero = 零式战斗机


B17 = B-17 “空中堡垒”

Paratrooper = 伞兵
May Paradrop up to [amount] tiles from inside friendly territory = 可空降到离友好领土[amount]格的位置

Tank = 坦克

Panzer = “虎II”坦克

Anti-Tank Gun = 反坦克炮

Atomic Bomb = 原子弹
Nuclear weapon of Strength [amount] = 核武器威力：[amount]
if [buildingName] is constructed = 如果该城市已建造[buildingName]
Blast radius [amount] = 爆炸半径：[amount]

Rocket Artillery = 火箭炮

Mobile SAM = 防空导弹车

Guided Missile = 导弹

Nuclear Missile = 核导弹

Helicopter Gunship = 武装直升机
All tiles cost 1 movement = 所有地块消耗1移动力
Ignores Zone of Control = 忽视地块控制权
Unable to capture cities = 不能占领城市

Nuclear Submarine = 核潜艇

Mechanized Infantry = 机械化步兵

Missile Cruiser = 导弹巡洋舰

Modern Armor = 现代坦克

Jet Fighter = 喷气式战斗机

Giant Death Robot = 末日机甲

Stealth Bomber = 隐形轰炸机
Cannot be carried by [mapUnitFilter] units = [mapUnitFilter]单位无法装载

Great Artist = 大艺术家
Can start an [amount]-turn golden age = 可以开启[amount]回合黄金时代
Can construct [improvementName] = 能建造[improvementName]
Great Person - [stat] = 伟人 - [stat]
Unbuildable = 不可组建单位

Great Scientist = 大科学家
Can hurry technology research = 可以加速科技研究

Great Merchant = 大商业家
Can undertake a trade mission with City-State, giving a large sum of gold and [amount] Influence = 可以拓展与城邦的贸易，获得大笔金钱和[amount]影响力

Great Engineer = 大工程师
Can speed up construction of a building = 可以加速建筑物的建造

Great Prophet = 大先知
Can construct [improvementName] if it hasn't used other actions yet = 闲置时可以建造[improvementName]
Can [param] [amount] times = 可以[param][amount]次
Removes other religions when spreading religion =  传播宗教时消除异端
May found a religion = 可创建一个宗教
May enhance a religion = 可增强一个宗教
May enter foreign tiles without open borders = 可进入未开放的异国领土
Religious Unit = 宗教单位
Takes your religion over the one in their birth city = 将你的宗教凌驾于他们城市的宗教之上

Great General = 大军事家
Bonus for units in 2 tile radius 15% = 周围2格地块内我方所有陆军单位+15%战斗力

Khan = 汗

Missionary = 传教士
May enter foreign tiles without open borders, but loses [amount] religious strength each turn it ends there = 可进入未开放边界的外国领土，但是在外国领土结束回合时失去[amount]宗教力量
Can be purchased with [stat] [cityFilter] = 可在[stat][cityFilter]购买

Inquisitor = 审判官
Prevents spreading of religion to the city it is next to = 阻止紧邻城市的宗教传播

SS Booster = 飞船助推器
Spaceship part = 太空飞船的部件
 # Requires translation!
Can be added to [comment] in the Capital = 

SS Cockpit = 飞船驾驶舱

SS Engine = 飞船发动机

SS Stasis Chamber = 飞船休眠舱


#################### Lines from Beliefs from Civ V - Gods & Kings ####################

Ancestor Worship = 祖先崇拜

Dance of the Aurora = 极光之舞
[stats] from [tileFilter] tiles without [tileFilter2] [cityFilter] = 来自除[cityFilter]的[tileFilter2]地块之外的[tileFilter]的地块 [stats]

Desert Folklore = 沙漠民俗

Faith Healers = 治疗之神
[mapUnitFilter] Units adjacent to this city heal [amount] HP per turn when healing = 邻近城市的[mapUnitFilter]单位每回合自愈时 [amount] 点生命值

Fertility Rites = 入教仪式

God of Craftsman = 工匠之神
<<<<<<< HEAD
 # Requires translation!
in cities with at least [amount] [populationFilter] = 
=======
in cities with at least [amount] [populationFilter] = 在至少有 [amount] [populationFilter] 的城市
>>>>>>> 69603bc5

God of the Open Sky = 天空之神

God of the Sea = 海神

God of War = 战神
Earn [amount]% of [mapUnitFilter] unit's [costOrStrength] as [plunderableStat] when killed within 4 tiles of a city following this religion = 当[mapUnitFilter]单位中的[costOrStrength]在信仰该宗教的城市中 4 地块范围内被击杀时获得其[plunderableStat] 的 [amount]%

Goddess of Festivals = 节庆女神

Goddess of Love = 爱情之神

Goddess of Protection = 守护神
[amount]% attacking Strength for cities = [amount]% 城市攻击力

Goddess of the Hunt = 狩猎之神

Messenger of the Gods = 信神

Monument to the Gods = 众神纪念碑

One with Nature = 天人合一

Oral Tradition = 口耳相传

Religious Idols = 宗教偶像

Religious Settlements = 宗教聚居地

Sacred Path = 圣道

Sacred Waters = 圣水
[stats] in cities on [terrainFilter] tiles = 在城市的[terrainFilter]地块 [stats]

Stone Circles = 古苏格兰石圈

Follower = 信徒
Asceticism = 禁欲主义

Cathedrals = 大教堂
May buy [buildingFilter] buildings with [stat] [cityFilter] = 可以通过[cityFilter]中的[stat]购买[buildingFilter]建筑

Choral Music = 大合唱

Divine inspiration = 灵感

Feed the World = 哺育世界

Guruship = 古鲁导师

Holy Warriors = 神圣战士
before the [era] = 在[era]前
May buy [baseUnitFilter] units with [stat] for [amount] times their normal Production cost = 可以用[stat]购买[baseUnitFilter]单位，价格为其正常生产成本的[amount]倍

Liturgical Drama = 礼仪剧

Monasteries = 修道院

Mosques = 清真寺

Pagodas = 佛塔

Peace Gardens = 和平花园

Religious Art = 宗教艺术

Religious Center = 宗教中心

Religious Community = 宗教社区
[amount]% [stat] from every follower, up to [amount2]% = 对于每个信徒从[amount]%[stat]，增长至[amount2]%

Swords into Ploughshares = 铸剑为犁
when not at war = 当不处于战争时

Founder = 创始人
Ceremonial Burial = 葬礼仪式
[stats] for each global city following this religion = 所有信教的城市[stats]

Church Property = 教会财富

Initiation Rites = 起始仪式
[stats] when a city adopts this religion for the first time (modified by game speed) = 当城市首次接受宗教时(随游戏速度改变)[stats]

Interfaith Dialogue = 各教交流
When spreading religion to a city, gain [amount] times the amount of followers of other religions as [stat] = 当将宗教传播到一个城市时，获得[amount]回合等同于其他宗教的信徒数量[stat]

Papal Primacy = 主教地位
Resting point for Influence with City-States following this religion [amount] = 对信奉该宗教的城邦影响力点数[amount]

Peace Loving = 热爱和平
[stats] for every [amount] global followers [cityFilter] = 每有[amount][cityFilter]信徒[stats]

Pilgrimage = 朝圣之行

Tithe = 拾壹税

World Church = 世界教堂

Enhancer = 强化者
Defender of the Faith = 护教卫士

Holy Order = 教士团体

Itinerant Preachers = 旅行布道
Religion naturally spreads to cities [amount] tiles away = 宗教自然传播距离扩大[amount]地块

Just War = 正义战争

Messiah = 弥赛亚
[amount]% Spread Religion Strength = [amount]%宗教传播力量
[amount]% Faith cost of generating Great Prophet equivalents = 获得大先知必须的信仰[amount]%
[stat] cost for [unit] units [amount]% = [unit]单位的[stat]花费[amount]%

Missionary Zeal = 传教热忱

Religious Texts = 宗教典籍
[amount]% Natural religion spread [cityFilter] = [cityFilter]宗教自然传播[amount]%

Religious Unity = 宗教团结

Reliquary = 圣物柜
[stats] whenever a Great Person is expended = 消耗伟人时[stats]


#################### Lines from Buildings from Civ V - Gods & Kings ####################


Stele = 石碑


Shrine = 寺庙

Pyramid = 金字塔


Terracotta Army = 兵马俑
'Regard your soldiers as your children, and they will follow you into the deepest valleys; look on them as your own beloved sons, and they will stand by you even unto death.' - Sun Tzu = “视卒如婴儿，故可以与之赴深溪；视卒如爱子，故可与之俱死。” —— 孙子


Amphitheater = 圆形剧场


Petra = 佩特拉
'...who drinks the water I shall give him, says the Lord, will have a spring inside him welling up for eternal life. Let them bring me to your holy mountain in the place where you dwell. Across the desert and through the mountain to the Canyon of the Crescent Moon...' - Indiana Jones = “耶和华说，凡喝我所赐之水的，必有泉源在他里面涌出，直到永生。让他们把我带到你住的地方，你的圣山。穿过沙漠，穿过高山，到达新月峡谷…“ —— 印第安纳琼斯


Great Mosque of Djenne = 吉尼大清真寺
'With the magnificence of eternity before us, let time, with all its fluctuations, dwindle into its own littleness.' - Thomas Chalmers = “随着永恒的壮丽展现在我们面前，让时间，连同它所有的波动，收缩成它自己的渺小。” —— 托马斯 · 查默斯
[baseUnitFilter] units built [cityFilter] can [action] [amount] extra times = [cityFilter]建造的[action]单位能[baseUnitFilter][amount]额外次数

Grand Temple = 圣殿


Alhambra = 阿尔罕布拉宫
'Justice is an unassailable fortress, built on the brow of a mountain which cannot be overthrown by the violence of torrents, nor demolished by the force of armies.' - Joseph Addison = “正义是一座无懈可击的堡垒，建在山脊上，不能被激流的暴力推翻，也不能被军队的力量摧毁。” —— 约瑟夫 · 艾迪生


Ceilidh Hall = 同乐会大厅


Leaning Tower of Pisa = 比萨斜塔
'Don't clap too hard - it's a very old building.' - John Osbourne = “别拍那么重——这是座非常古老的建筑。”—— 约翰 · 奥斯本（英国剧作家）


Coffee House = 咖啡馆


Neuschwanstein = 新天鹅堡
'...the location is one of the most beautiful to be found, holy and unapproachable, a worthy temple for the divine friend who has brought salvation and true blessing to the world.' - King Ludwig II of Bavaria = “……这里是最美丽的地方之一，神圣而不可接近，是一座值得为世界带来救赎和真正祝福的神圣朋友建造的庙宇。” —— 巴伐利亚国王 路德维希二世


Recycling Center = 回收中心
Limited to [amount] per Civilization = 限于每个文明[amount]


CN Tower = 加拿大国家电视塔
'Nothing travels faster than light with the possible exception of bad news, which obeys its own special rules.' - Douglas Adams = “除了坏消息之外，没有什么比光速更快的了，坏消息遵循自己的特殊规则。” —— 道格拉斯 · 亚当斯
[amount] population [cityFilter] = [cityFilter] [amount] 人口

Bomb Shelter = 防空洞
Population loss from nuclear attacks [amount]% [cityFilter] = [cityFilter]核武器造成的人口损失[amount]%

Hubble Space Telescope = 哈勃太空望远镜
'The wonder is, not that the field of stars is so vast, but that man has measured it.' - Anatole France = “奇怪的是，不是星星的范围如此之大，而是有人测量过它。” —— 阿纳托利·法兰西


Cathedral = 大教堂


Mosque = 清真寺

Pagoda = 佛塔


#################### Lines from Difficulties from Civ V - Gods & Kings ####################


#################### Lines from Eras from Civ V - Gods & Kings ####################


May not generate great prophet equivalents naturally = 可能不会自然产生大先知
Starting in this era disables religion = 在此时代开始将会禁用宗教


Marine = 海军陆战队


#################### Lines from Nations from Civ V - Gods & Kings ####################


Islam = 伊斯兰教

Christianity = 基督教


Shinto = 神道教

Greetings, President Mahatma Gandhi, great souled leader of India! You are the ruler of one of the oldest countries in the world with history stretching back almost 10,000 years. A spiritual country, India is the birthplace of three of the world's great religions - Hinduism, Buddhism and Jainism. This is a passionate land of music and color, a land of great wealth and grinding poverty. For centuries, India was divided into kingdoms who fought constantly with each other and against outside invaders. That was, however, after empires such as Maratha, Maurya and Gupta. In the 12th century AD, India was conquered by Muslim Turks who fled from the Mongols. In the early 17th century, the English arrived, and through a combination of shrewd diplomacy and technological superiority, they conquered your fragmented nation. England remained in power for some two centuries until driven out by a rising wave of Indian nationalism, a peaceful rebellion unlike any before seen in history, one led by you! = 您好，印度的领袖圣雄甘地。您所带领的是一个非常古老的国度，一个历史可上溯一万年的国度，也是一个充满灵性的国度。印度是三个伟大宗教——印度教、佛教、耆那教的诞生地。这里的音乐与色彩充满热情。印度拥有巨大的财富，同时也存在令人难以忍受的贫困。数百年来，印度分裂成一个又一个邦国，互相攻伐之余，有时又能一致对外。12世纪时印度被伊斯兰化的突厥人征服，直至17世纪时英国人的到来，他们凭借狡猾的外交手段与科技的绝对优势，再一次将四分五裂的印度征服。英国人的统治延续了两个世纪，唤醒了印度民族主义。那是一场和平非暴力主义的抗争，与过去其他类型的抗争大相径庭。
Gandhi, your people look to you to lead them to even greater heights of glory! Can you help your people realize their great potential, to once again become the world's center of arts, culture and religion? Can you build a civilization that will stand the test of time? = 甘地，您的人民将印度交给您，期望一个美好的将来。您能否协助印度人民，发掘出他们的潜能，再一次成为世界文艺与宗教的中心？印度的兴盛，能否历久不衰？
Hinduism = 印度教


Confucianism = 儒家儒教


Zoroastrianism = 拜火教


Buddhism = 佛教


Tengriism =  腾格里信仰


Attila the Hun = 阿提拉
I grow tired of this throne. I think I should like to have yours instead. = 我已厌倦了这顶王冠。是时候寻找点新玩意了，你的那顶就很不错！
Now what is this?! You ask me to add your riches to my great avails. The invitation is accepted. = 你说什么？你要把你的财富都填进我的庞大宝库吗？这份邀请我接受！
My people will mourn me not with tears, but with human blood. = 我的子民不会为我涕泪，而是以血为我哀悼。
You are in the presence of Attila, scourge of Rome. Do not let hubris be your downfall as well. = 你好！我是罗马人的噩梦————“上帝之鞭”阿提拉。弱小和无知不是生存的障碍，傲慢才是。
This is better than you deserve, but let it not be said that I am an unfair man. = 这比你期待的还要好，我是个公平的交易者。
Good day to you. = 祝你好运。
Scourge of God = 上帝之鞭
Your men stand proudly to greet you, Great Attila, grand warrior and ruler of the Hunnic empire. Together with your brother Bleda you expanded the boundaries of your empire, becoming the most powerful and frightening force of the 5th century. You bowed the Eastern Roman Emperors to your will and took kingdom after kingdom along the Danube and Nisava Rivers. As the sovereign ruler of the Huns, you marched your army across Europe into Gaul, planning to extend your already impressive lands all the way to the Atlantic Ocean. Your untimely death led to the quick disintegration and downfall of your empire, but your name and deeds have created an everlasting legacy for your people. = 伟大的阿提拉，伟大的勇士，匈人帝国的统治者，你们的士兵骄傲地站起来迎接你们。你和你的兄弟布莱达一起扩大了帝国的疆界，成为5世纪最强大、最可怕的力量。你向东罗马帝国的皇帝们鞠躬致意，沿着多瑙河和尼萨瓦河夺取了一个又一个王国。作为匈人的主权统治者，你们带领军队穿越欧洲进入高卢，计划将你们已经令人印象深刻的土地一直延伸到大西洋。你们的不合时宜的死亡导致了你们帝国的迅速解体和崩溃，但你们的名字和行为为你们的人民创造了一个永恒的遗产。
Fearsome General, your people call for the recreation of a new Hunnic Empire, one which will make the exploits and histories of the former seem like the faded dreaming of a dying sun. Will you answer their call to regain your rightful prominence and glory? Will you mount your steadfast steed and lead your armies to victory? Will you build a civilization that stands the test of time? = 可怕的将军，你们的人民要求重建一个新的匈奴帝国，这将使前者的功绩和历史看起来像是一个垂死的太阳的褪色的梦想。你会响应他们的号召，重新获得你应有的地位和荣耀吗？你会骑上你的骏马，带领你的军队走向胜利吗？你会建立一个经得起时间考验的文明吗？
Atilla's Court = 阿提拉王庭
The Huns = 匈人
Cities are razed [amount] times as fast = [amount]倍摧毁城市速度
Starts with [tech] = 初始即拥有科技：[tech]
"Borrows" city names from other civilizations in the game = 城市名从其他文明借用

William of Orange = 威廉·奥兰治
As much as I despise war, I consider it a, hahaha, contribution to the common cause to erase your existence. = 尽管我多么痛恨战争，但抹杀你的战争除外。
You call yourself an exalted ruler, but I see nothing more than a smartly dressed barbarian! = 你所自负的天潢贵胄、至尊至圣，其实只不过是社鼠城狐、衣冠禽兽！
My God, be merciful to my soul. My God, feel pity for this... my poor people! = 愿上天饶恕我的魂灵，挽救那流离失所的苍生百姓！
I am William of Orange, stadtholder of The Netherlands. Did you need anything? I still have a lot to do. = 我是威廉·奥兰治，荷兰总督。你有事吗？我还有一大堆事情要做呢。
I believe I have something that may be of some importance to you. = 我确信我有一些对你很重要的东西。
Once again, greetings. = 再次向你致意。
Dutch East India Company = 荷兰东印度公司
Hail stalwart Prince William of Orange, liberator of the Netherlands and hero to the Dutch people. It was your courageous effort in the 1568 rebellion against Spanish dominion that led the Dutch to freedom, and ultimately resulted in the Eighty Years' War. Your undertaking allowed for the creation of one of Europe's first modern republics, the Seven United Provinces. You gave your life to the rebellion, falling at the hands of an assassin in 1584, but your death would only serve to embolden the people's charge, and your legacy as "Father of the Fatherland" will stand as a symbol of Dutch independence for all time. = 坚强而又果敢的威廉·奥兰治亲王，您是荷兰的解放者和荷兰人民的英雄。正是您在1568年反抗西班牙统治的起义“八十年战争”中的不懈战斗最终使荷兰人民获得了自由。您促成了欧洲最早的现代共和国之一——尼德兰联省共和国（尼德兰七省共和国）的建立。虽然您于1584年7月10日被西班牙刺客刺杀，为起义献出了生命，但您的死成为了荷兰人民的反抗压迫、追求自由的的精神象征，您为荷兰独立所做出的贡献彪炳史册，您作为荷兰“国父”将为世人永远铭记。
Brave prince, the people again yearn for the wise stewardship your wisdom afforded them. Can you once again secure the sovereignty of your kingdom and lead your people to greatness? Can you build a civilization that stands the test of time? = 勇敢的亲王啊，人民再次渴望您的归来，用您的智慧来指引航向吧！您能否再次确保您的王国独立不受侵犯，并带领您的人民走向富强？您能建立起一个历经岁月洗礼、依然璀璨辉煌的文明吗？
Amsterdam = 阿姆斯特丹
Rotterdam = 鹿特丹
Utrecht = 乌得勒支
Groningen = 格罗宁根
Breda = 布雷达
Nijmegen = 奈梅亨
Den Haag = 海牙
Haarlem = 哈勒姆
Arnhem = 阿纳姆
Zutphen = 聚特芬
Maastricht = 马斯特里赫特
Tilburg = 蒂尔堡
Eindhoven = 埃因霍温
Dordrecht = 多德雷赫特
Leiden = 莱顿
's Hertogenbosch = 赫托根博世
Almere = 阿尔梅勒
Alkmaar = 阿尔克马尔
Brielle = 布里勒
Vlissingen = 弗利辛恩
Apeldoorn = 阿珀尔多伦
Enschede = 恩斯赫德
Amersfoort = 阿默斯福特
Zwolle = 兹沃勒
Venlo = 芬洛
Uden = 于登
Grave = 赫拉弗
Delft = 代尔夫特
Gouda = 豪达
Nieuwstadt = 尼乌斯塔特
Weesp = 韦斯普
Coevorden = 库福尔登
Kerkrade = 凯尔克拉德
The Netherlands = 荷兰
Retain [amount]% of the happiness from a luxury after the last copy has been traded away = 每种奢侈资源即使全部交易出去仍可保留 [amount]% 快乐奖励

Gustavus Adolphus = 古斯塔夫二世·阿道夫
The Hakkapeliittas will ride again and your men will fall just at the sight of my cavalry! God with us! = 我们的骑兵驾驭马匹，驰骋沙场，而你孤立无援的人民只会在金戈铁骑中倒下！上帝与我们一脉相连！
Ha ha ha, captain Gars will be very glad to head out to war again. = 哈哈，我们所向披靡的加尔斯上尉已对战争急不可耐。
I am Sweden's king. You can take my lands, my people, my kingdom, but you will never reach the House of Vasa. = 我是瑞典之王。纵使你夺走我的土地，我的人民，我的王国，你也永无可能登上瓦萨家族的高度。
Stranger, welcome to the Snow King's kingdom! I am Gustavus Adolphus, member of the esteemed House of Vasa = 陌生人，欢迎来到雪的王国！我是古斯塔夫二世·阿道夫，万人景仰的瓦萨家族的一员。
My friend, it is my belief that this settlement can benefit both our peoples. = 我的朋友，我相信这个解决方案可以使我们两国人民互利共赢。
Oh, welcome! = 哦，欢迎！
Oh, it is you. = 噢，是你。
Nobel Prize = 诺贝尔奖
All hail the transcendent King Gustavus Adolphus, founder of the Swedish Empire and her most distinguished military tactician. It was during your reign that Sweden emerged as one of the greatest powers in Europe, due in no small part to your wisdom, both on and off the battlefield. As king, you initiated a number of domestic reforms that ensured the economic stability and prosperity of your people. As the general who came to be known as the "Lion of the North," your visionary designs in warfare gained the admiration of military commanders the world over. Thanks to your triumphs in the Thirty Years' War, you were assured a legacy as one of history's greatest generals. = 超凡脱俗的古斯塔夫斯·阿道夫斯国王，向你致敬！你是瑞典帝国的奠基者，也是位满腹雄才大略的军事家。正是在您有条不紊的打理下，瑞典才跻身于欧洲最伟大的国家之一，这里外与您的运筹帷幄密不可分。作为一国之主，您发起一系列国内改革，使得国泰民安。您作为 "北方之狮"，在战争中的远见卓识无不令全球指挥官甘拜下风。您在三十年战争中的胜利，载入史册，永垂不朽。
Oh noble King, the people long for your prudent leadership, hopeful that once again they will see your kingdom rise to glory. Will you devise daring new strategies, leading your armies to victory on the theater of war? Will you build a civilization that stands the test of time? = 哦，英姿焕发的帝王，黎民百姓期盼着您的英明领导，使王国繁荣昌盛，重登辉煌。您能否施展才智，出奇制胜，令国家经久不衰，万古长存？
Stockholm = 斯德哥尔摩
Uppsala = 乌普萨拉
Gothenburg = 哥德堡
Malmö = 马尔默
Linköping = 林雪平
Kalmar = 卡尔马
Skara = 斯卡拉
Västerås = 韦斯特罗斯
Jönköping = 延雪平
Visby = 维斯比
Falun = 发兰
Norrköping = 北雪平
Gävle = 耶夫勒
Halmstad = 哈尔姆斯塔德
Karlskrona = 卡尔斯克鲁纳
Hudiksvall = 胡迪克斯瓦尔
Örebro = 厄勒布鲁
Umeå = 于默奥
Karlstad = 卡尔斯塔德
Helsingborg = 赫尔辛堡
Härnösand = 海诺桑德
Vadstena = 瓦斯泰纳
Lund = 隆德
Västervik = 韦斯特维克
Enköping = 英雪萍
Skövde = 舍夫德
Eskilstuna = 埃斯基尔斯蒂纳
Luleå = 吕勒奥
Lidköping = 利雪平
Södertälje = 南泰利耶
Mariestad = 玛丽斯塔德
Östersund = 厄斯特松德
Borås = 布罗斯
Sundsvall = 松兹瓦尔
Vimmerby = 维默比
Köping = 雪平
Mora = 莫拉
Arboga = 阿尔博加
Växjö = 韦克舍
Gränna = 格兰纳
Kiruna = 基律纳
Borgholm = 博里霍尔姆
Strängnäs = 斯特兰奈斯
Sveg = 斯韦格
Sweden = 瑞典
Gain [amount] Influence with a [baseUnitFilter] gift to a City-State = 向一个城邦送予一个[baseUnitFilter]礼物时 [amount] 影响力
When declaring friendship, both parties gain a [amount]% boost to great person generation = 当宣布友谊宣言时，双方都获得 [amount]% 的伟人产生速率。

Maria Theresa = 玛丽娅·特蕾莎
Shame that it has come this far. But ye wished it so. Next time, be so good, choose your words more wisely. = 遗憾的是，它已经走到了这一步。但你们希望如此。下一次，要做得很好，更明智地选择你的话。
What a fool ye are! Ye will end swiftly and miserably. = 你真傻！你们将迅速而悲惨地结束。
The world is pitiful! There's no beauty in it, no wisdom. I am almost glad to go. = 世界真可怜！这里面没有美，没有智慧。我几乎很高兴离开。
The archduchess of Austria welcomes your Eminence to... Oh let's get this over with! I have a luncheon at four o'clock. = 奥地利大公爵夫人欢迎阁下……哦，让我们结束这一切吧！我四点钟吃午饭。
I see you admire my new damask. Nobody should say that I am an unjust woman. Let's reach an agreement! = 我看你很欣赏我的新锦缎。没有人应该说我是一个不公正的女人。让我们达成协议吧！
Oh, it's ye! = 哦，是你！
Diplomatic Marriage = 外交联姻
Noble and virtuous Queen Maria Theresa, Holy Roman Empress and sovereign of Austria, the people bow to your gracious will. Following the death of your father King Charles VI, you ascended the thone of Austria during a time of great instability, but the empty coffers and diminished military did litle to dissuade your ambitions. Faced with war almost immediately upon your succession to the thron, you managed to fend off your foes, and in naming your husband Francis Stephen co-ruler, assured your place as Empress of the Holy Roman Empire. During your reigh, you guided Austria on a new path of reform - strengthening the military, replenishing the treasury, and improving the educational system of the kingdom. = 高贵善良的玛丽亚·特里萨王后，神圣罗马皇后和奥地利君主，人民向你的仁慈意志鞠躬。在你父亲国王查理六世去世后，你在一个非常不稳定的时期登上了奥地利的索恩河，但是空荡荡的金库和减少的军事力量并没有阻止你的野心。在继承王权后，你几乎立即面临战争，你成功地击退了敌人，并任命你的丈夫弗朗西斯·斯蒂芬为共同统治者，确保了你作为神圣罗马帝国皇后的地位。在你执政期间，你引导奥地利走上了一条新的改革之路——加强军队，充实国库，改善王国的教育体系。
Oh great queen, bold and dignified, the time has come for you to rise and guide the kingdom once again. Can you return your people to the height of prosperity and splendor? Will you build a civilization that stands the test of time? = 哦，伟大的女王，勇敢而高贵，是时候让你再次站起来领导王国了。你能让你的人民回到繁荣和辉煌的高度吗？你会建立一个经得起时间考验的文明吗？
Vienna = 维也纳
Salzburg = 萨尔茨堡
Graz = 格拉茨
Linz = 林茨
Klagenfurt = 克拉根福特
Bregenz = 布雷根茨
Innsbruck = 茵斯布鲁克
Kitzbühel = 基茨比厄尔
St. Pölten = 圣珀尔腾
Eisenstadt = 艾森施塔特
Villach = 菲拉赫
Zwettl = 茨韦特尔
Traun = 特劳恩
Wels = 韦尔斯
Dornbirn = 多恩比恩
Feldkirch = 费尔德基希
Amstetten = 阿姆施泰滕
Bad Ischl = 巴德依舍
Wolfsberg = 沃尔夫斯堡
Kufstein = 库夫施泰因
Leoben = 莱奥本
Klosterneuburg = 克洛斯特新堡
Leonding = 莱昂丁
Kapfenberg = 卡芬堡
Hallein = 哈莱因
Bischofshofen = 比肖夫霍芬
Waidhofen = 韦多芬
Saalbach = 萨尔巴赫
Lienz = 利恩茨
Steyr = 施泰尔
Austria = 奥地利
Can spend Gold to annex or puppet a City-State that has been your ally for [amount] turns. = 可以花费金钱吞并或傀儡一个已经是你的盟友[amount]回合的城邦。

Dido = 狄多
Tell me, do you all know how numerous my armies, elephants and the gdadons are? No? Today, you shall find out! = 告诉我，你们都知道我的军队、大象和格达顿有多少吗？不知道？今天，你会发现的！
Fate is against you. You earned the animosity of Carthage in your exploration. Your days are numbered. = 命运正与你作对。你在探索中赢得了迦太基的仇恨。你的日子屈指可数了。
The fates became to hate me. This is it? You wouldn't destroy us so without their help. = 命运开始恨我了。就是这个？如果没有他们的帮助，你是不会毁了我们的。
The Phoenicians welcome you to this most pleasant kingdom. I am Dido, the queen of Carthage and all that belongs to it. = 腓尼基人欢迎你来到这个最令人愉快的王国。我是迪多，迦太基女王和所有属于它的人。
I just had the marvelous idea, and I think you'll appreciate it too. = 我刚刚有了一个绝妙的主意，我想你也会很感激的。
What is it now? = 现在是什么？
Phoenician Heritage = 腓尼基人的传统
Blessings and salutations to you, revered Queen Dido, founder of the legendary kingdom of Carthage. Chronicled by the words of the great poet Virgil, your husband Acerbas was murdered at the hands of your own brother, King Pygmalion of Tyre, who subsequently claimed the treasures of Acerbas that were now rightfully yours. Fearing the lengths from which your brother would pursue this vast wealth, you and your compatriots sailed for new lands. Arriving on the shores of North Africa, you tricked the local king with the simple manipulation of an ox hide, laying out a vast expanse of territory for your new home, the future kingdom of Carthage. = 祝福你，尊敬的迪多王后，传说中迦太基王国的创始人。根据伟大诗人维吉尔的话记载，你的丈夫阿昔布被你自己的兄弟，提尔国王皮格马利翁谋杀，他后来声称阿昔布的宝藏现在是你的。你和你的同胞们担心你的兄弟会不顾一切地追求这笔巨大的财富，于是乘船前往新的土地。抵达北非海岸后，你用简单的牛皮戏弄了当地的国王，为你的新家——未来的迦太基王国——开辟了广阔的土地。
Clever and inquisitive Dido, the world longs for a leader who can provide a shelter from the coming storm, guided by brilliant intuition and cunning. Can you lead the people in the creation of a new kingdom to rival that of once mighty Carthage? Can you build a civilization that will stand the test of time? = 聪明而好奇的迪多，世界渴望有一位领导人，他能在聪明的直觉和狡猾的引导下，为即将到来的风暴提供庇护所。你能带领人民建立一个新的王国，与曾经强大的迦太基相抗衡吗？你能建立一个经得起时间考验的文明吗？
Carthage = 迦太基
Utique = 乌提卡
Hippo Regius = 希波勒吉斯
Gades = 加德斯
Saguntum = 萨贡图姆
Carthago Nova = 新迦太基
Panormus = 帕诺姆斯
Lilybaeum = 利利巴厄姆
Hadrumetum = 哈德鲁米图姆
Zama Regia = 扎马雷吉亚
Karalis = 卡拉利斯
Malaca = 马拉卡
Leptis Magna = 大莱普提斯
Hippo Diarrhytus = 希波蒂亚尔修斯
Motya = 莫蒂亚
Sulci = 苏尔希
Leptis Parva = 莱不底斯帕瓦
Tharros = 塔罗斯
Soluntum = 索伦图姆
Lixus = 利克苏斯
Oea = 奥亚
Theveste = 泰韦斯特
Ibossim = 伊博西姆
Thapsus = 塔普苏斯
Aleria = 阿莱里亚
Tingis = 廷吉斯
Abyla = 阿比拉
Sabratha = 萨布拉塔
Rusadir = 鲁萨迪尔
Baecula = 贝库拉
Saldae = 萨尔达伊
Land units may cross [terrainName] tiles after the first [baseUnitFilter] is earned = 获得第一个[baseUnitFilter]以后，陆地单位能穿过[terrainName]地块
Units ending their turn on [tileFilter] tiles take [amount] damage = 在[tileFilter]上结束回合的单位将受到[amount]伤害

Theodora = 狄奥多拉
It is always a shame to destroy a thing of beauty. Happily, you are not one. = 破坏一件美丽的东西总是一种耻辱。幸运的是，你不是。
Now darling, tantrums are most unbecoming. I shall have to teach you a lesson. = 亲爱的，发脾气是最不合适的。我得给你上一课。
Like a child playing with toys you are. My people will never love you, nor suffer this indignation gracefully. = 你就像个玩玩具的孩子。我的人民永远不会爱你，也不会容忍这种愤怒。
My, isn't this a pleasant surprise - what may I call you, oh mysterious stranger? I am Theodora, beloved of Byzantium. = 我的天，这不是一个令人愉快的惊喜吗 —— 我该怎么称呼你，哦，神秘的陌生人？我是狄奥多拉，拜占庭的宠儿。
I have heard that you adept at certain kinds of ... interactions. Show me. = 我听说你擅长某种……相互作用。让我看看。
Hello again. = 又见面了。
Patriarchate of Constantinople = 普世牧首
All hail the most magnificent and magnanimous Empress Theodora, beloved of Byzantium and of Rome! From the lowly ranks of actress and courtesan you became the most powerful woman in the Roman Empire, consort to Justinian I. Starting in the late 520's AD, you joined your husband in a series of important spiritual and legal reforms, creating many laws which elevated the status of and promoted equal treatment of women in the empire. You also aided in the restoration and construction of many aqueducts, bridges, and churches across Constantinople, culminating in the creation of the Hagia Sophia, one of the most splendid architectural wonders of the world. = 所有人都向拜占庭和罗马所钟爱的最伟大、最宽宏大量的狄奥多拉皇后致敬！从地位低下的女演员和妓女，你成为罗马帝国最有权势的女人，查士丁尼一世的配偶。从公元520年代末开始，你与丈夫一起进行了一系列重要的精神和法律改革，制定了许多法律，提高了罗马帝国妇女的地位，促进了平等待遇。你们还帮助修复和建造了许多横跨君士坦丁堡的渡槽、桥梁和教堂，最终建成了世界上最壮丽的建筑奇迹之一的索菲亚大教堂。
Beautiful Empress, Byzantium is in need of your wisdom and strength - her people are lost without your light to lead them. The Byzantine Empire may have fallen once, but its spirit is still intact waiting to be reborn anew. Can you return Byzantium to the heights of glory it once enjoyed? Can you create a civilization to stand the test of time? = 美丽的皇后，拜占庭需要你的智慧和力量——如果没有你的光来领导他们，她的人民就会迷失。拜占庭帝国也许曾经衰落过，但它的精神仍然完好无损，等待着重生。你能让拜占庭回到它曾经享有的辉煌高度吗？你能创造出一种经得起时间考验的文明吗？
Constantinople = 君士坦丁堡
Adrianople = 阿德里安堡
Nicaea = 尼西亚
Antioch = 安提阿
Varna = 瓦尔纳
Ohrid = 奥赫里德
Nicomedia = 尼科梅迪亚
Trebizond = 特雷比宗
Cherson = 切尔松
Sardica = 萨尔迪卡
Ani = 阿尼
Dyrrachium = 迪拉希乌姆
Edessa = 埃德萨
Chalcedon = 卡尔西东
Naissus = 奈苏斯
Bari = 巴里
Iconium = 伊科尼翁
Prilep = 普里莱普
Samosata = 萨莫萨塔
Kars = 卡尔斯
Theodosiopolis = 西奥多西奥波利斯
Tyana = 佳纳
Gaza = 加萨
Kerkyra = 凯尔基拉
Phoenice = 菲尼采
Selymbria = 塞林布里亚
Sillyon = 西利永
Chrysopolis = 克里索波利斯
Vodena = 沃德纳
Traianoupoli = 特拉亚努波利
Constantia = 康斯坦蒂亚
Patra = 帕特拉
Korinthos = 科林索斯
Byzantium = 拜占庭
May choose [amount] additional belief(s) of any type when [foundingOrEnhancing] a religion = 当[foundingOrEnhancing]一个宗教时，可以选择[amount]个任意类型的额外信仰

Boudicca = 布狄卡
You shall stain this land no longer with your vileness! To arms, my countrymen. We ride to war! = 你再也不能用你的卑鄙玷污这片土地了！为了武器，我的同胞们。我们骑马去作战！
Traitorous man! The Celtic peoples will not stand for such wanton abuse and slander - I shall have your balls! = 叛徒！凯尔特人不会容忍这种肆无忌惮的辱骂和诽谤——我要你的头！
Vile ruler, know you have won this war in name alone. Your cities lie buried and your troops defeated. I have my own victory. = 卑鄙的统治者，我知道你赢得这场战争只是名义上的。你的城市被掩埋，你的军队被击败。我有我自己的胜利。
I am Boudicca, Queen of the Celts. Let no-one underestimate me! = 我是布狄卡，凯尔特人的女王。不要让任何人低估我！
Let us join our forces together and reap the rewards. = 让我们团结起来，收获回报。
God has given good to you. = 上帝给了你好处。
Druidic Lore = 德鲁伊传统
Eternal glory and praise for you, fierce and vengeful Warrior Queen! In a time dominated by men, you not only secured your throne and sovereign rule, but also successfully defied the power of the Roman Empire. After suffering terrible punishment and humiliation at the hand of the Roman invaders, you rallied your people in a bloody and terrifying revolt. Legions fell under your chariot wheels and the city of London burned. While in the end the Romans retained ownership of the isles, you alone made Nero consider withdrawing all troops and leaving Britain forever. = 永远的荣耀和赞美献给你，凶猛而复仇的勇士女王！在一个男人统治的时代，你们不仅保住了王位和主权统治，而且成功地反抗了罗马帝国的力量。在罗马侵略者手中遭受了可怕的惩罚和羞辱之后，你们召集了你们的人民进行了血腥和可怕的反抗。军团被你的战车车轮压垮，伦敦城被烧毁。最后罗马人保留了岛的所有权，你独自一人让尼禄考虑撤出所有军队，永远离开英国。
Oh sleeping lioness, your people desire that you rise and lead them again in the calling that is your namesake. Will you meet their challenge on the open field and lead the Celts to everlasting victory? Will you restore your lands and build an empire to stand the test of time? = 哦，熟睡的狮子，你的人民希望你站起来，再次带领他们进入与你同名的召唤。你会在开阔的场地上迎接他们的挑战，带领凯尔特人取得永久的胜利吗？你会恢复你的土地，建立一个帝国来经受时间的考验吗？
Cardiff = 卡迪夫
Truro = 特鲁罗
Douglas = 道格拉斯
Glasgow = 格拉斯哥
Cork = 科克
Aberystwyth = 阿伯里斯特威斯
Penzance = 彭赞斯
Ramsey = 拉姆齐
Inverness = 因弗内斯
Limerick = 利默里克
Swansea = 斯旺西
St. Ives = 圣艾夫斯
Peel = 佩尔
Aberdeen = 阿伯丁
Belfast = 贝尔法斯特
Caernarfon = 卡那封
Newquay = 纽基
Saint-Nazaire = 圣纳泽尔
Castletown = 卡斯尔敦
Stirling = 斯特灵
Galway = 高威
Conwy = 康威
St. Austell = 圣奥斯特尔
Saint-Malo = 圣马洛
Onchan = 昂肯
Dundee = 邓迪
Londonderry = 伦敦德里
Llanfairpwllgwyngyll = 兰韦尔普尔古因吉尔
Falmouth = 法尔茅斯
Lorient = 洛里昂
Celts = 凯尔特
with [amount] to [amount2] neighboring [tileFilter] [tileFilter2] tiles = 当与[amount]到[amount2][tileFilter][tileFilter2]地块相邻时

Haile Selassie = 海尔·塞拉西
I have tried all other avenues, but yet you persist in this madness. I hope, for your sake, your end is swift. = 我试过所有其他的方法，但你仍然坚持这种疯狂。我希望，为了你，你的终结会很快。
It is silence that allows evil to triumph. We will not stand mute and allow you to continue on this mad quest unchecked. = 正是沉默让邪恶得逞。我们不会袖手旁观，让你继续这疯狂的探索。
God and history will remember your actions this day. I hope you are ready for your impending judgment. = 上帝和历史会记住你今天的行为。我希望你准备好接受即将到来的审判。
A thousand welcomes to our fair nation. I am Selassie, the Ras Tafari Makonnen and Emperor of Ethiopia, your humble servant. = 一千人欢迎来到我们美丽的国家。我是塞拉西，拉斯·塔法里·马康南，埃塞俄比亚皇帝，你卑微的仆人。
I request that you consider this offer between our two peoples. I believe it will do us both good. = 我请求你们考虑我们两国人民之间的这一提议。我相信这对我们俩都有好处。
Spirit of Adwa = 阿杜瓦精神
Blessings be upon you, honorable and righteous Emperor of Ethiopia, Haile Selassie. Your legacy as one of Ethiopia's greatest rulers, and as the spiritual leader to the Rastafarian movement, is outshone only by the influence you had on diplomacy and political cooperation throughout the world. In introducing Ethiopia's first written constitution, you planted the seeds of democracy that would take root over the coming years, and your infinitely wise grasp of global affairs secured Ethiopia's place as a charter member of the United Nations. Spearheading efforts to reform and modernize the nation during your reign, you changed the course of Ethiopian history forever = 祝福你，尊敬的正义的埃塞俄比亚皇帝海尔·塞拉西。作为埃塞俄比亚最伟大的统治者之一，作为拉斯塔法里运动的精神领袖，你的遗产只有在你对全世界外交和政治合作的影响力上才能相形见绌。在介绍埃塞俄比亚第一部成文宪法的过程中，你们播下了民主的种子，这些种子将在未来几年生根发芽，你们对全球事务的无限睿智把握确保了埃塞俄比亚作为联合国宪章会员国的地位。在你执政期间，你领导着国家改革和现代化的努力，永远改变了埃塞俄比亚的历史进程
Revered king, your composed demeanor once protected the people from the many conflicts that plague the nations of men, and the kingdom looks to you to assure peace once again. Will you lead the people with courage and authority, moving forward into a new age? Will you build a civilization that stands the test of time? = 尊敬的国王，您沉着冷静的举止曾经保护人民免遭困扰人类国家的许多冲突，王国期待您再次确保和平。你会以勇气和权威带领人民迈向新时代吗？你会建立一个经得起时间考验的文明吗？
Addis Ababa = 亚的斯亚贝巴
Harar = 哈勒尔
Adwa = 阿德瓦
Lalibela = 拉利贝拉
Gondar = 贡达尔
Axum = 阿克苏姆
Dire Dawa = 德雷达瓦
Bahir Dar = 巴希尔达尔
Adama = 阿达马
Mek'ele = 梅克莱
Awasa = 阿瓦萨
Jimma = 吉马
Jijiga = 吉吉加
Dessie = 德西
Debre Berhan = 德布雷贝尔汉
Shashamane = 沙沙曼
Debre Zeyit = 德卜勒宰伊特
Sodo = 索多
Hosaena = 霍萨埃纳
Nekemte = 内凯姆特
Asella = 阿塞拉
Dila = 迪拉
Adigrat = 阿迪格拉特
Debre Markos = 德布雷马尔科斯
Kombolcha = 孔博尔查
Debre Tabor = 德布雷塔博尔
Sebeta = 塞贝塔
Shire = 夏尔
Ambo = 安博
Negele Arsi = 内盖莱阿尔西
Gambela = 甘贝拉
Ziway = 齐韦
Weldiya = 韦尔迪亚
Ethiopia = 埃塞俄比亚
when fighting units from a Civilization with more Cities than you = 当和来自比你拥有更多城市的文明的单位作战时

Pacal = 帕卡尔
A sacrifice unlike all others must be made! = 必须做出不同于所有其他人的牺牲！
Muahahahahahaha! = 哈哈哈哈！
Today comes a great searing pain. With you comes the path to the black storm. = 今天是一个巨大的灼痛。与你同行的是通往黑色风暴的道路。
Greetings, wayward one. I am known as Pacal. = 你好，任性的人。我叫帕卡尔。rate powerful search queries using 24 different parameters.
Friend, I believe I may have found a way to save us all! Look, look and accept my offering! = 朋友，我相信我已经找到了拯救我们所有人的方法！看看，接受我的提议！
A fine day, it helps you. = 天气晴朗，它帮助了你。
The Long Count = 长历法
Your people kneel before you, exalted King Pacal the Great, favored son of the gods and shield to the citizens of the Palenque domain. After years of strife at the hands of your neighboring rivals, you struck back at the enemies of your people, sacrificing their leaders in retribution for the insults dealt to your predecessors. The glory of Palenque was restored only by the guidance afforded by your wisdom, as you orchestrated vast reconstruction efforts within the city, creating some of the greatest monuments and architecture your people - and the world - have ever known. = 你们的人民跪在你们面前，崇高的帕卡尔大帝，众神宠爱的儿子，帕伦克领地公民的盾牌。在与你的邻国竞争多年之后，你回击了你人民的敌人，牺牲了他们的领导人，以报复对你前任的侮辱。只有在你的智慧指引下，帕伦克的辉煌才得以恢复，你在城市内部精心策划了大规模的重建工作，创造了一些你的人民——以及全世界——有史以来最伟大的纪念碑和建筑。
Illustrious King, your people once again look to you for leadership and counsel in the coming days. Will you channel the will of the gods and restore your once proud kingdom to its greatest heights? Will you build new monuments to forever enshrine the memories of your people? Can you build a civilization that will stand the test of time? = 尊敬的国王，在未来的日子里，您的人民再次期待您的领导和建议。你会引导众神的意志，将你曾经骄傲的王国恢复到它的最高点吗？你们会建造新的纪念碑来永远铭记你们人民的记忆吗？你能建立一个经得起时间考验的文明吗？
Palenque = 帕伦克
Tikal = 蒂卡尔
Uxmal = 乌斯马尔
Tulum = 图卢姆
Copan = 科潘
Coba = 科巴
El Mirador = 埃尔米拉多
Calakmul = 卡拉克穆尔
Edzna = 埃德兹娜
Lamanai = 拉马奈
Izapa = 伊萨帕
Uaxactun = 瓦克沙坦
Comalcalco = 科马卡尔科
Piedras Negras = 彼德拉斯内格拉斯
Cancuen = 坎昆
Yaxha = 亚克夏
Quirigua = 基里瓜
Q'umarkaj = 库马尔卡伊
Nakbe = 纳克贝
Cerros = 塞罗斯
Xunantunich = 许南图尼奇
Takalik Abaj = 塔卡利克·阿巴杰
Cival = 西瓦尔
San Bartolo = 圣巴托洛
Altar de Sacrificios = 萨克斯里菲西奥斯祭坛
Seibal = 赛巴尔
Caracol = 卡拉科尔
Naranjo = 纳兰霍
Dos Pilas = 多斯皮拉斯
Mayapan = 玛雅潘
Ixinche = 伊辛切
Zaculeu = 扎库莱乌
Kabah = 卡巴
The Maya = 玛雅
Receive a free Great Person at the end of every [comment] (every 394 years), after researching [tech]. Each bonus person can only be chosen once. = 在研究[tech]后，在每[comment]结束时（每394年）得到一个免费的伟人。每个奖励只能选择一次。
Once The Long Count activates, the year on the world screen displays as the traditional Mayan Long Count. = 一旦长计数激活，世界屏幕上的年份将显示为传统的玛雅长计数。


I didn't want to do this. We declare war. = 我不想这么做的。我们宣战。
I will fear no evil. For god is with me! = 我将无所畏惧。因为上帝与我同在！
Why have you forsaken us my lord? = 你为什么抛弃我们，大人？
Bratislava = 布拉迪斯拉发

We have wanted this for a LONG time. War it shall be. = 我们想要这个很久了。那就是战争！
Very well, we will kick you back to the ancient era! = 很好，我们会把你踢回远古时代！
This isn't how it is supposed to be! = 事情不应该是这样的！
Cahokia = 卡霍基亚

By god's grace we will not allow these atrocities to occur any longer. We declare war! = 上帝保佑，我们不会再让这些暴行发生了。我们宣战！
May god have mercy on your evil soul. = 愿上帝宽恕你邪恶的灵魂。
I for one welcome our new conquer overlord! = 我来欢迎我们的新征服者！
Jerusalem = 耶路撒冷


#################### Lines from Policies from Civ V - Gods & Kings ####################


#################### Lines from Quests from Civ V - Gods & Kings ####################


#################### Lines from Religions from Civ V - Gods & Kings ####################


Judaism = 犹太教


Sikhism = 锡克教

Taoism = 道教


#################### Lines from Ruins from Civ V - Gods & Kings ####################


We have found holy symbols in the ruins, giving us a deeper understanding of religion! (+[faithAmount] Faith) = 我们在废墟中发现了奇怪的符号，我们对宗教的了解更深刻了（+[faithAmount] 信仰）
discover holy symbols = 发现神圣的符号

We have found an ancient prophecy in the ruins, greatly increasing our spiritual connection! (+[faithAmount] Faith) = 我们在废墟中发现了古老的预言，极大的强化了我们的精神联系（+[faithAmount] 信仰）
an ancient prophecy = 一个古老的预言


#################### Lines from Specialists from Civ V - Gods & Kings ####################


#################### Lines from Techs from Civ V - Gods & Kings ####################


'What is drama but life with the dull bits cut out.' - Alfred Hitchcock = “戏剧是切去了无聊部分的生活。”——阿尔弗雷德·希区柯克
Drama and Poetry = 戏剧与诗歌

'The merchants and the traders have come; their profits are pre-ordained...' - Sri Guru Granth Sahib = “商人和贸易者利润的大小，早在他们开始经营的时候就已经决定了……”——锡克教圣典《格兰斯·沙希伯》
Guilds = 行会


'Architecture begins where engineering ends.' - Walter Gropius = “建筑设计学起于工程学终止之处。”——沃尔特·格罗佩斯（著名德国建筑师）
Architecture = 建筑设计学

'Industrialization based on machinery, already referred to as a characteristic of our age, is but one aspect of the revolution that is being wrought by technology.' - Emily Greene Balch = “由机械的发展而产生的工业化大生产，虽被看作我们这个时代的标志，但它其实不过是科技进步带来的诸多革命之一。”——艾米莉·格伦尼·巴尔奇（美国女经济学家）
Industrialization = 工业化


'Men, like bullets, go farthest when they are smoothest.' - Jean Paul = “人就像子弹，最圆滑的才走得最远。”——让·保罗
Ballistics = 弹道学

'The root of the evil is not the construction of new, more dreadful weapons. It is the spirit of conquest.' - Ludwig von Mises = “邪恶的根源并不是什么不断更新的致命武器，而是人对征服的欲望。”——路德维希·冯·米塞斯
Combined Arms = 协同作战


'The more we elaborate our means of communication, the less we communicate.' - J.B. Priestly = “交流的方式越多，我们反而越少去沟通。”——J·B·普瑞斯特利（英国作家）
Telecommunications = 远程通信
'All men can see these tactics whereby I conquer, but what none can see is the strategy out of which victory is evolved.' - Sun Tzu = “人皆知吾所以胜之形，而莫知吾所以制胜之形。”——孙子
Mobile Tactics = 机动战术


#################### Lines from Terrains from Civ V - Gods & Kings ####################


Mount Kailash = 冈仁波齐峰

Mount Sinai = 西奈山

Sri Pada = 圣足山

Uluru = 艾尔斯岩石


#################### Lines from TileImprovements from Civ V - Gods & Kings ####################


Polder = 圩田


#################### Lines from TileResources from Civ V - Gods & Kings ####################


Citrus = 柑橘

Copper = 赤铜

Crab = 螃蟹

Salt = 盐

Truffles = 松露


#################### Lines from UnitPromotions from Civ V - Gods & Kings ####################


[amount]% to Flank Attack bonuses = [amount]%侧翼攻击加成


Transfer Movement to [unit] = 转移移动点数至[unit]单位
[amount]% Strength when stacked with [unit] = 当与[unit]单位堆叠时 [amount]% 战斗力


#################### Lines from UnitTypes from Civ V - Gods & Kings ####################


#################### Lines from Units from Civ V - Gods & Kings ####################


Atlatlist = 投矛器战士


Quinquereme = 五列桨战船

Dromon = 德罗蒙战舰


Horse Archer = 骑射手


Battering Ram = 攻城锤
Can only attack [combatantFilter] units = 只能攻击[combatantFilter]单位

Pictish Warrior = 皮克特战士


African Forest Elephant = 非洲森林象

Cataphract = 甲胄骑兵


Composite Bowman = 复合弓兵


Galleass = 桨帆战舰


Privateer = 私掠舰
May capture killed [mapUnitFilter] units = 击败的敌方[mapUnitFilter]单位有一定几率加入己方

Sea Beggar = 皮特·海恩护卫舰


Hakkapeliitta = 芬兰刀骑兵


Gatling Gun = 加特林机枪


Carolean = 卡罗琳军团

Mehal Sefari = 皇家卫队


Hussar = 轻骑兵


Great War Infantry = 一战步兵


Triplane = 三翼机

Great War Bomber = 一战轰炸机


Machine Gun = 机关枪


Landship = 履带战车


#################### Lines from Tutorials ####################

Introduction = 游戏介绍
Welcome to Unciv!\nBecause this is a complex game, there are basic tasks to help familiarize you with the game.\nThese are completely optional, and you're welcome to explore the game on your own! = 您好，欢迎来到绚丽多彩的UnCiv游戏世界！\n文明游戏是复杂的，让我们通过一些简单的任务来熟悉它吧。\n这些任务是可选的，当然您也可以自己探索游戏世界！

New Game = 开始新游戏
Your first mission is to found your capital city.\nThis is actually an important task because your capital city will probably be your most prosperous.\nMany game bonuses apply only to your capital city and it will probably be the center of your empire. = 您的第一个任务是建立首都，\n这个任务是非常重要的，因为通常情况下首都会成为你的文明最繁荣的城市。\n游戏中解锁政策、科技等带来的很多增益往往只对首都有效，所以首都的发展代表了您的文明的发达程度。
How do you know a spot is appropriate?\nThat’s not an easy question to answer, but looking for and building next to luxury resources is a good rule of thumb.\nLuxury resources are tiles that have things like gems, cotton, or silk (indicated by a smiley next to the resource icon)\nThese resources make your civilization happy. You should also keep an eye out for resources needed to build units, such as iron. Cities cannot be built within 3 tiles of existing cities, which is another thing to watch out for! = 如何选择一个合适的首都建立位置？这不是一个容易回答的问题。\n通常情况下，选择紧邻奢侈资源的位置是选择建立点的不二法则。\n奢侈资源主要包括宝石、棉花、丝绸等(这些资源在地图上用一个“笑脸”标示)，\n开发这些资源可以增加您的文明的快乐。当然，你也应该留意那些组建单位时所需要的战略资源，比如铁。城市不能建立在现有城市的3格内，这是另一项需要注意的事情！
However, cities don’t have a set area that they can work - more on that later!\nThis means you don’t have to settle cities right next to resources.\nLet’s say, for example, that you want access to some iron – but the resource is right next to a desert.\nYou don’t have to settle your city next to the desert. You can settle a few tiles away in more prosperous lands.\nYour city will grow and eventually gain access to the resource.\nYou only need to settle right next to resources if you need them immediately – \n   which might be the case now and then, but you’ll usually have the luxury of time. = 但是，城市的边界不是固定的——它会随着文化的积累慢慢扩张。\n这意味着你并不一定要把城市建在太过靠近资源的位置。\n举例来说，比如, 你需要获得战略资源铁--但悲剧的是该资源紧邻沙漠。\n您无需把城市建立在紧邻沙漠的位置。相反的，可以选择离该资源稍远而且更加富饶的地块。\n随着城市的不断繁荣发展和边界的扩张，城市将慢慢靠近该资源直至获得它。\n如果需要马上获得所需的战略资源你可以选择建城在靠近资源的位置--\n有时候这样做可能对游戏的胜利更有利，但通常情况下您都有充裕的时间选择更加合理的建立点。
The first thing coming out of your city should be either a Scout or Warrior.\nI generally prefer the Warrior because it can be used for defense and because it can be upgraded\n  to the Swordsman unit later in the game for a relatively modest sum of gold.\nScouts can be effective, however, if you seem to be located in an area of dense forest and hills.\nScouts don’t suffer a movement penalty in this terrain.\nIf you’re a veteran of the 4x strategy genre your first Warrior or Scout will be followed by a Settler.\nFast expanding is absolutely critical in most games of this type. = 您的城市第一个组建的单位应当是勇士或斥候。\n我非常喜欢勇士，因为他可以用于防守，\n同时在研发“铁器”科技后只需花少量的金钱就可以把他升级为剑士。\n当您的城市位于大片森林或丘陵间时斥候是非常有效的选择，\n因为他在这些地形移动时没有移动力惩罚。\n如果您是4x游戏的行家里手，紧随第一个勇士或斥候的单位应该是移民。\n请记住：快速扩张永远是获取胜利的不二法门！

In your first couple of turns, you will have very little options, but as your civilization grows, so do the number of things requiring your attention. = 在游戏开始的最初几回合，\n您只需进行很少的操作。\n但随着您的文明的发展，\n很多事情必须面面俱到。

Culture and Policies = 文化与政策
Each turn, the culture you gain from all your cities is added to your Civilization's culture.\nWhen you have enough culture, you may pick a Social Policy, each one giving you a certain bonus. = 每回合，从您的所有城市获得的文化会加到您文明的文化上。\n当您有足够的文化时, 可以推行一项社会政策，\n每项社会政策都给您一定的奖励。
The policies are organized into branches, with each branch providing a bonus ability when all policies in the branch have been adopted. = 社会政策被划分成几个分支，每个分支都有自己的子政策，\n当一个分支社会政策的所有子政策都被推行，\n会有一个额外的奖励。
With each policy adopted, and with each city built,\n  the cost of adopting another policy rises - so choose wisely! = 随着每项社会政策的推行，每座城市的建立，\n推行新的社会政策时的文化花费会随之提升--所以要明智地选择!

City Expansion = 城市扩张
Once a city has gathered enough Culture, it will expand into a neighboring tile.\nYou have no control over the tile it will expand into, but tiles with resources and higher yields are prioritized. = 当一个城市积累了足够的文化时，城市的边界就会扩张一个临近地块。\n您无法控制它将扩张到哪个地块，但系统会优先考虑拥有资源和更高产出收益的地块。
Each additional tile will require more culture, but generally your first cities will eventually expand to a wide tile range. = 每扩张一个地块都需要更多的文化，但一般来说，你的第一个城市最终会扩张到拥有一个广阔的领土范围。
Although your city will keep expanding forever, your citizens can only work 3 tiles away from city center.\nThis should be taken into account when placing new cities. = 虽然你的城市将会永远扩张下去，但你的市民只能在距离城市中心3格内的地块上工作。\n在建立新城市时应考虑到这一点。

As cities grow in size and influence, you have to deal with a happiness mechanic that is no longer tied to each individual city.\nInstead, your entire empire shares the same level of satisfaction.\nAs your cities grow in population you’ll find that it is more and more difficult to keep your empire happy. = 随着城市规模扩大，城市的可工作地块也会变得越来越多。\n这时，你将不得不面对游戏中关于“快乐”的机制。在游戏中，快乐的产出是所有城市总和计算，\n快乐的消耗则由城市数量和人口数量决定。\n随着城市数量的增加和城市人口的增长您将会很快发现：保持你的文明始终处于快乐是一件越来越难的事。
In addition, you can’t even build any city improvements that increase happiness until you’ve done the appropriate research.\nIf your empire’s happiness ever goes below zero the growth rate of your cities will be hurt.\nIf your empire becomes severely unhappy (as indicated by the smiley-face icon at the top of the interface)\n  your armies will have a big penalty slapped on to their overall combat effectiveness. = 此外，在未研发相关科技前您将无法建造任何能增加快乐的建筑、奇观和开发可以增加快乐的奢侈资源。\n如果您的文明处于不满，将会极大地减慢城市发展速度。\n如果文明的不满状态非常严重(顶部信息栏用一个“哭脸”标示)，\n您的部队战斗力将会有极大的减成。
This means that it is very difficult to expand quickly in Unciv.\nIt isn’t impossible, but as a new player you probably shouldn't do it.\nSo what should you do? Chill out, scout, and improve the land that you do have by building Workers.\nOnly build new cities once you have found a spot that you believe is appropriate. = 这意味着在Unciv中很难快速扩张。\n这不是不可能的，但作为一名新玩家，您可能不应该这样做。\n那么您应该怎么做？通过建筑工人来放松、侦察并改善您拥有的土地。\n一旦您找到了一个您认为合适的地点，就要建造新的城市。

Unhappiness = 不满
It seems that your citizens are unhappy!\nWhile unhappy, your civilization will suffer many detrimental effects, increasing in severity as unhappiness gets higher. = 看来你的市民很不开心!\n当他们不快乐时，你的文明将遭受许多有害的影响\n随着不快乐程度的提高\n影响会越来越严重。  
Unhappiness has two main causes: Population and cities.\n  Each city causes 3 unhappiness, and each population, 1 = 产生不满的原因有两个:人口数和城市数，\n每座城市产生3点不满，每个市民产生1点不满。
There are 2 main ways to combat unhappiness:\n  by building happiness buildings for your population\n  or by having improved luxury resources within your borders. = 有两种主要的方法来消除不满：\n为您的人民建造能增加快乐的建筑物\n或在您的境内改善奢侈资源。

You have entered a Golden Age!\nGolden age points are accumulated each turn by the total happiness \n  of your civilization\nWhen in a golden age, culture and production generation increases +20%,\n  and every tile already providing at least one gold will provide an extra gold. = 您的文明进入了一个黄金时代!\n您的快乐每个回合都会积累，\n当快乐积累到一定数值就会开启一个黄金时代。\n在黄金时代，文化和产能产出+20%，\n每个至少产出1金钱的地块将额外提供1金钱。

Roads and Railroads = 道路与铁路
Connecting your cities to the capital by roads\n  will generate gold via the trade route.\nNote that each road costs 1 gold Maintenance per turn, and each Railroad costs 2 gold,\n  so it may be more economical to wait until the cities grow! = 您已经建立了第二座城市!\n通过道路连接您的城市和首都来建立贸易路线，\n贸易路线将提供额外的金钱产出。\n请注意，道路经过的每个地块都需要1金钱的维护费，\n所以等待城市的自然发展可能更经济!

Victory Types = 获取胜利的方法
Once you’ve settled your first two or three cities you’re probably 100 to 150 turns into the game.\nNow is a good time to start thinking about how, exactly, you want to win – if you haven’t already. = 当您建立了两三座城市后，可能已经经过了100～150回合，\n这时您应该思考和谋划如何赢得游戏的胜利--如果此时你还没有胜利的话！
There are four ways to win in Unciv. They are:\n - Cultural Victory: Complete 5 Social Policy Trees and build the Utopia Project\n - Domination Victory: Survive as the last civilization\n - Science Victory: Be the first to construct a spaceship to Alpha Centauri\n - Diplomatic Victory: Build the United Nations and win the vote = 有四种方法能让您赢得胜利：\n - 文化胜利：完成5项社会政策分支与乌托邦计划\n - 统治胜利：成为最后存续的文明\n - 科技胜利：建造完成飞往半人马座α星的太空飞船\n - 外交胜利：建立联合国并赢得竞选。
So to sum it up, these are the basics of Unciv – Found a prosperous first city, expand slowly to manage happiness, and set yourself up for the victory condition you wish to pursue.\nObviously, there is much more to it than that, but it is important not to jump into the deep end before you know how to swim. = 总的来说，这就是Unciv的基础了——建立一个繁荣的城市，小心翼翼地扩张以维持快乐值，向您所追求的胜利条件努力。\n当然，实际的游戏内容比这丰富得多，但在学会游泳之前，可最好别踏入深水区！

Enemy City = 敌方城市
Cities can be conquered by reducing their health to 1, and entering the city with a melee unit.\nSince cities heal each turn, it is best to attack with ranged units and use your melee units to defend them until the city has been defeated! = 您已经包围了敌人的一座城市!\n当城市的耐久降至1时就可以被占领。\n只能使用近战单位占领城市。\n城市每回合会自动回复少许耐久，所以最好先使用远程单位攻击它，\n同时使用您的近战单位来保护远程单位，直到城市被占领!

Luxury Resource = 奢侈资源
Luxury resources within your domain and with their specific improvement are connected to your trade network.\nEach unique Luxury resource you have adds 5 happiness to your civilization, but extra resources of the same type don't add anything, so use them for trading with other civilizations! = 你的领土内的奢侈资源需要建造相应的设施来开发，已开发的奢侈资源可以用来与其他文明贸易。\n您拥有的每种独一无二的奢侈资源都会给您的文明+5快乐，\n每种奢侈资源只能提供一份快乐加成，数量超过1的同种资源并不会提供更多的快乐，\n所以用它们和其他文明进行贸易吧!

Strategic Resource = 战略资源
Strategic resources within your domain and with their specific improvement are connected to your trade network.\nStrategic resources allow you to train units and construct buildings that require those specific resources, for example the Horseman requires Horses. = 你的领土内的战略资源需要建造相应的设施来开发，已开发的战略资源可以用来与其他文明贸易。\n建造/组建特定的项目(单位/建筑)时将会消耗相应的战略资源。如需要消耗1单位的马来组建1个骑手单位，\n没有马就不能组建骑手。当该单位或建筑被摧毁时，此资源将能再次使用。\n如果获取资源途径出现中断，需要该资源的单位将受到战斗力减成，直至重新获得该资源。
Unlike Luxury Resources, each Strategic Resource on the map provides more than one of that resource.\nThe top bar keeps count of how many unused strategic resources you own.\nA full drilldown of resources is available in the Resources tab in the Overview screen. = 与奢侈资源不同，地图上显示的每个战略资源图标将提供多于1单位的该种资源。\n顶部信息栏显示了你拥有多少未使用的战略资源。\n在概览界面点击“资源”按钮可以查看你所拥有资源的完整信息。

The city can no longer put up any resistance!\nHowever, to conquer it, you must enter the city with a melee unit = 这座城市再也不能抵抗了!\n然而，要征服城市，请使用您的近战单位占领它。

After Conquering = 占领城市的处理
When conquering a city, you can choose to liberate, annex, puppet, or raze the city. = 当征服了一座城市，您可以选择解放、吞并、傀儡、甚至摧毁它。
\nLiberating the city will return it to its original owner, giving you a massive diplomatic boost with them!\n\nAnnexing the city will give you full control over it, but also increase the citizens' unhappiness to 2x!\nThis can be mitigated by building a courthouse in the city, returning the citizen's unhappiness to normal.\n\nPuppeting the city will mean that you have no control on the city's production.\nThe city will not increase your tech or policy cost, but its citizens will generate 1.5x the regular unhappiness.\nA puppeted city can be annexed at any time, but annexed cities cannot be returned to a puppeted state!\n\nRazing the city will lower its population by 1 each turn until the city is destroyed!\nYou cannot raze a city that is either the starting capital of a civilization or the holy city of a religion. = \n“解放城市”让它回归原来的文明，会使你与他们的外交关系得到巨大的提升！\n\n“吞并城市”将会给予您该城市的绝对控制权，但该城市人口产生的不满将是正常值的2倍。\n在城市内建造法庭可以使人口产生的不满降低到正常值。\n\n“傀儡城市”意味着您将无法控制该城市的产能，\n该城市将不会额外增加您研发科技和推行社会政策时的花费，但该城市人口产生的不满是正常值的1.5倍。\n可以在任何时候吞并已傀儡的城市，但已吞并的城市无法再变为傀儡状态。\n\n“摧毁城市”可以令城市人口每回合-1，人口为0时城市将完全被摧毁。\n你不能摧残一个文明的起始首都或一个宗教的圣城。

You have encountered a barbarian unit!\nBarbarians attack everyone indiscriminately, so don't let your \n  civilian units go near them, and be careful of your scout! = 您遇到蛮族了！\n蛮族会不分青红皂白地攻击靠近它的每一个单位，\n所以请不要让您的移民等平民单位靠近他们，同时还要注意你的斥候！

You have encountered another civilization!\nOther civilizations start out peaceful, and you can trade with them,\n  but they may choose to declare war on you later on = 您遇到了另一个文明!\n其他文明一开始是和平的，您可以和他们进行贸易，\n但是他们以后可能会选择对您宣战。

Once you have completed the Apollo Program, you can start constructing spaceship parts in your cities\n (with the relevant technologies) to win a Scientific Victory! = 当您完成了阿波罗计划，可以开始在您的城市中建造飞船部件(需要相应科技)，\n来通过太空竞赛赢得科技胜利！

Injured Units = 受伤单位
Injured units deal less damage, but recover after turns that they have been inactive.\nUnits heal 5 health per turn in enemy territory, 10 in neutral land,\n  15 inside your territory and 20 in your cities. = 受伤的单位造成的伤害比未受伤时少，他们的生命值在不进行任何操作时可以回复。\n每回合生命值回复量取决于单位所处的位置：\n敌方领土时5点，中立领土时10点，己方领土时15点，城市中心地块时20点。

Workers = 工人
Workers are vital to your cities' growth, since only they can construct improvements on tiles.\nImprovements raise the yield of your tiles, allowing your city to produce more and grow faster while working the same amount of tiles! = 工人对您所在城市的发展至关重要，因为只有他们才能在地块上建造设施。\n设施可以提高地块的产出，\n当市民在建有设施的地块工作时，将给您的城市带来更多的收益，同时城市也会发展得更快。

Siege Units = 攻城单位
Siege units are extremely powerful against cities, but need to be Set Up before they can attack.\nOnce your siege unit is set up, it can attack from the current tile,\n  but once moved to another tile, it will need to be set up again. = 攻城单位对城市具有极强的毁灭力，但在进攻前必须先把它架设起来。\n您的攻城单位架设起来后，它就可以从当前的地块发起攻击，\n但是一旦它移动到其他地块，就需要重新架设。

Embarking = 陆军单位的船运
Once a certain tech is researched, your land units can embark, allowing them to traverse water tiles.\nEntering or leaving water takes the entire turn. = 当一个特定的科技被研发后，你的陆地单位就可以进入水中。\n请注意，登船或下船需要花费一整个回合。
 # Requires translation!
Units are defenseless while embarked (cannot use modifiers), and have a fixed Defending Strength based on your tech Era, so be careful!\nRanged Units can't attack, Melee Units have a Strength penalty, and all have limited vision. = 

Idle Units = 空闲单位
If you don't want to move a unit this turn, you can skip it by clicking 'Next unit' again.\nIf you won't be moving it for a while, you can have the unit enter Fortify or Sleep mode - \n  units in Fortify or Sleep are not considered idle units.\nIf you want to disable the 'Next unit' feature entirely, you can toggle it in Menu -> Check for idle units. = 如果当前回合不想对某个单位执行任何操作，可以点击右上方“下个闲置单位”按钮来跳过该单位。\n如果一段时间内不想对其执行任何操作，可以对该单位执行“驻守”或“休眠”指令，\n系统执行“回合结束前查看闲置单位”指令时将自动跳过处于“驻守”或“休眠”状态的单位。\n如果想完全禁用“下个闲置单位”按钮，请进入“设置”菜单并将“回合结束前查看闲置单位”设置为“否”。

Contact Me = 联系我吧！
Hi there! If you've played this far, you've probably seen that the game is currently incomplete.\n UnCiv is meant to be open-source and free, forever.\n That means no ads or any other nonsense. = 很好!当您已经熟悉了游戏的大部分内容，\n您会发现游戏目前是不完整的，它还处于开发状态。\n不过UnCiv将永远是开源和免费的，\n这意味着您无须担心广告或付费问题。
What motivates me to keep working on it, \n  besides the fact I think it's amazingly cool that I can,\n  is the support from the players - you guys are the best! = 您的支持将激励着我进一步完善它，\n我一定会竭尽全力、精益求精。\n感谢玩家们的支持--您们是最棒的!
Every rating and review that I get puts a smile on my face =)\n  So contact me! Send me an email, review, Github issue\n  or mail pigeon, and let's figure out how to make the game \n  even more awesome!\n(Contact info is in the Play Store) = 如果喜欢它，请到Play Store对它进行评价。\n如果您发现了游戏存在的问题或有什么好的意见和建议，\n请联系我！\n我的email地址：yairm210@hotmail.com，\nGitHub项目页面：https://github.com/yairm210/UnCiv。

Pillaging = 劫掠
Military units can pillage improvements, which heals them 25 health and ruins the improvement.\nThe tile can still be worked, but advantages from the improvement - stat bonuses and resources - will be lost.\nWorkers can repair these improvements, which takes less time than building the improvement from scratch. = 军事单位可以劫掠地块设施，“劫掠”可以回复单位25点生命值同时将设施化为废墟。\n被“劫掠”的地块仍旧可以工作，但从地块设施获得的效果——例如基本资源加成和战略资源收益——将会消失。\n工人可以修复这些化为废墟的设施，所花费时间将比重新建造它们要少。

Experience = 经验
Units that enter combat gain experience, which can then be used on promotions for that unit.\nUnits gain more experience when in Melee combat than Ranged, and more when attacking than when defending. = 战斗中单位获得的经验可用于该单位的晋升。\n单位在近战攻击时获得的经验大于远程攻击时，在进攻时获得的经验大于防御时。
Units can only gain up to 30 XP from Barbarian units - meaning up to 2 promotions. After that, Barbarian units will provide no experience. = 单个单位与蛮族单位战斗时最多可获得30经验值-这意味着最多2次晋升。在那之后，该单位与蛮族单位战斗将不会获得任何经验。

Combat = 战斗
Unit and cities are worn down by combat, which is affected by a number of different values.\nEach unit has a certain 'base' combat value, which can be improved by certain conditions, promotions and locations. = 单位和城市都会因战斗而损伤，战斗受到许多不同因素的影响。\n每个单位都有一个特定的“基础”战斗值用于战斗结算，该数值受游戏难度设置、单位拥有的晋升技能、所处的位置等因素影响。
Units use the 'Strength' value as the base combat value when melee attacking and when defending.\nWhen using a ranged attack, they will the use the 'Ranged Strength' value instead. = 当近战攻击和防御时，单位使用“战斗力”作为“基础”战斗值。\n当进行远程攻击时，单位使用“远程战斗力”作为“基础”战斗值。
Ranged attacks can be done from a distance, dependent on the 'Range' value of the unit.\nWhile melee attacks allow the defender to damage the attacker in retaliation, ranged attacks do not. = 远程攻击可以在远距离进行，这取决于单位的“攻击范围”。\n近战攻击时防御者会对攻击者造成反击伤害，远程攻击则不会。

Research Agreements = 科研协定
In research agreements, you and another civilization decide to jointly research technology.\nAt the end of the agreement, you will both receive a 'lump sum' of Science, which will go towards one of your unresearched technologies. = 在科研协定中，你和另一个文明将共同研究科技。\n在协定结束时，你和另一个文明都将“一次性”获得大量的科研点数，这将用于你尚未研究的科技。
The amount of ⍾Science you receive at the end is dependent on the ⍾Science generated by your cities and the other civilization's cities during the agreement - the more, the better! = 科研协定的收益取决于协定期间科研产出总量较小的那个文明——因此，选择签订科研协定对象时请慎重！

Not all nations are contending with you for victory.\nCity-States are nations that can't win, don't conquer other cities and can't be traded with. = 并不是所有文明都在和你争夺胜利。城邦是无法胜利的文明，他们不能征服其他城市，也不能进行贸易。
Instead, diplomatic relations with City-States are determined by Influence - a meter of 'how much the City-State likes you'.\nInfluence can be increased by attacking their enemies, liberating their city, and giving them sums of gold. = 相反，与城邦的外交关系取决于影响力——一个表示“城邦有多喜欢你”的数值。\n与他们的敌人战斗，解放他们的城市，或者给予他们一大笔金钱，都可以增加你对他们的影响力。
Certain bonuses are given when you are at above 30 influence.\nWhen you have above 60 Influence, and you have the highest influence with them of all civilizations, you are considered their 'Ally', and gain further bonuses and access to the Luxury and Strategic resources in their lands. = 当影响力超过30时，根据城邦类型的不同您会获得相应的奖励。\n当影响力超过60，并且在所有文明中您对他们的影响力最高时，您将被他们视为“盟友”，可获得更多的奖励效果，同时还可以使用他们领土上的奢侈资源和战略资源。

Great People = 伟人
Certain buildings, and specialists in cities, generate Great Person points per turn.\nThere are several types of Great People, and their points accumulate separately.\nThe number of points per turn and accumulated points can be viewed in the Overview screen. = 特定的建筑和城市中的专业人员，每回合会产生伟人点数。\n不同类型的伟人，他们的点数积累分别独立计算。\n每回合可获得的伟人点数和已积累的伟人点数可以在概览界面查看。
Once enough points have been accumulated, a Great Person of that type will be created!\nEach Great Person can construct a certain Great Improvement which gives large yields over time, or immediately consumed to provide a certain bonus now. = 一旦点数累积足够，一位伟人将会诞生！\n伟人可以建造相应的伟人设施以提供持续的高收益；也可以被立即消耗来提供一定的奖励。
Great Improvements also provide any strategic resources that are under them, so you don't need to worry if resources are revealed underneath your improvements! = 伟人设施同时还有开发其所在地块战略资源的功能，所以请不必担心伟人设施所在地块的战略资源开发问题！

Removing Terrain Features = 清除地貌
Certain tiles have terrain features - like Flood plains or Forests -  on top of them. Some of these layers, like Jungle, Marsh and Forest, can be removed by workers.\nRemoving the terrain feature does not remove any resources in the tile, and is usually required in order to add improvements exploiting those resources. = 某些地块含有地貌，如冲积平原或森林。其中一些图层（如丛林、沼泽和森林）可以由工人清除。\n清除地貌不会删除地块中的任何资源，通常需要清楚地貌才能添加利用这些资源的设施。

Natural Wonders, such as the Mt. Fuji, the Rock of Gibraltar and the Great Barrier Reef, are unique, impassable terrain features, masterpieces of mother Nature, which possess exceptional qualities that make them very different from the average terrain.\nThey benefit by giving you large sums of Culture, Science, Gold or Production if worked by your Cities, which is why you might need to bring them under your empire as soon as possible. = 富士山、直布罗陀巨岩和大堡礁等自然奇观，都是独特的、无法通行的地貌，是大自然母亲的杰作，具有不同于一般地形的非凡品质。\n开发它们会为你带来大量的文化、科研、金钱或产能收益，这就是为什么需要尽快将其纳入你的帝国的原因。

Keyboard = 键盘
If you have a keyboard, some shortcut keys become available. Unit command or improvement picker keys, for example, are shown directly in their corresponding buttons. = 如果您有键盘，则可以使用一些快捷键。例如，单位指令或地块设施选择的快捷键直接显示在其相应的按钮中。
On the world screen the hotkeys are as follows: = 在世界地图界面上的热键如下:
Space or 'N' - Next unit or turn\n'E' - Empire overview (last viewed page)\n'+', '-' - Zoom in / out\nHome - center on capital or open its city screen if already centered = 空格键 or 'N' - 下个闲置单位 or 下一回合\n'E' - 概览界面（最近浏览的页面）\n'+', '-' - 放大 / 缩小\n回车键 - 当前游玩文明的首都显示在屏幕中心（如果已经位于屏幕中心则打开城市界面）
F1 - Open Civilopedia\nF2 - Empire overview Trades\nF3 - Empire overview Units\nF4 - Empire overview Diplomacy\nF5 - Social policies\nF6 - Technologies\nF7 - Empire overview Cities\nF8 - Victory Progress\nF9 - Empire overview Stats\nF10 - Empire overview Resources\nF11 - Quicksave\nF12 - Quickload = F1 - 打开文明百科\nF2 - 贸易概览\nF3 - 单位概览\nF4 - 外交概览\nF5 - 社会政策\nF6 - 科技\nF7 - 城市概览\nF8 - 胜利进度\nF9 - 统计概览\nF10 - 资源概览\nF11 - 快速保存\nF12 - 快速读取
Ctrl-R - Toggle tile resource display\nCtrl-Y - Toggle tile yield display\nCtrl-O - Game options\nCtrl-S - Save game\nCtrl-L - Load game = Ctrl-R - 切换资源与设施显示\nCtrl-Y - 切换地块产出显示\nCtrl-O - 选项\nCtrl-S - 保存游戏\nCtrl-L - 读取游戏

World Screen = 世界地图界面
This is where you spend most of your time playing Unciv. See the world, control your units, access other screens from here. = 您的绝大部分操作都在此界面。纵览地图，控制单位，或是跳转到其他界面。
①: The menu button - civilopedia, save, load, options... = ①: 菜单按钮 - 文明百科，保存游戏，读取游戏，选项...
②: The player/nation whose turn it is - click for diplomacy overview. = ②: 当前回合正在进行的玩家/文明 - 点击将进入概览界面 - 外交页面。
③: The Technology Button - shows the tech tree which allows viewing or researching technologies. = ③: 科技按钮 - 显示正在研发的科技，点击将进入科技界面，您可以查看整个科技树。
④: The Social Policies Button - shows enacted and selectable policies, and with enough culture points you can enact new ones. = ④: 社会政策按钮 - 点击将进入社会政策界面，您可以查看所有已推行的政策和可选政策，积累了足够的文化就可以推行新的政策。
⑤: The Diplomacy Button - shows the diplomacy manager where you can talk to other civilizations. = ⑤: 外交按钮 - 点击将进入外交界面，您可以与其他文明互动。
⑥: Unit Action Buttons - while a unit is selected its possible actions appear here. = ⑥: 单位指令按钮 - 当一个单位处于选中状态，它的所有可操作指令将显示在此位置。
⑦: The unit/city info pane - shows information about a selected unit or city. = ⑦: 单位/城市信息面板 - 显示所选单位/城市的信息。
⑧: The name (and unit icon) of the selected unit or city, with current health if wounded. Clicking a unit name or icon will open its civilopedia entry. = ⑧：所选单位/城市的名称（如果所选的是单位，还将显示单位图标）。如果单位/城市受到伤害，则名称后会显示当前生命值。点击单位名称/图标将打开相应的文明百科条目。
⑨: The arrow buttons allow jumping to the next/previous unit. = ⑨: 箭头按钮 - 点击将跳转到下一个/前一个单位。
⑩: For a selected unit, its promotions appear here, and clicking leads to the promotions screen for that unit. = ⑩: 所选单位的已晋升项目将显示在此处，点击将跳转到该单位的晋升界面。
⑪: Remaining/per turn movement points, strength and experience / XP needed for promotion. For cities, you get its combat strength. = ⑪: 单位的基础移动力和剩余移动力、战斗力、单位已获得的经验值和晋升需要的经验值。对于城市，此处将显示城市的战斗力和轰击战斗力。
⑫: This button closes the selected unit/city info pane. = ⑫: 此按钮用于关闭单位/城市信息面板。
⑬: This pane appears when you order a unit to attack an enemy. On top are attacker and defender with their respective base strengths. = ⑬: 当您命令一个单位攻击敌人时，会出现此面板。面板上方显示了攻击方和防御方，以及它们各自的基础战斗力。
⑭: Below that are strength bonuses or penalties and health bars projecting before / after the attack. = ⑭: 下面是攻击前/后的生命值条和力量加成或惩罚。
⑮: The Attack Button - let blood flow! = ⑮: 攻击按钮 - 一旦发动，浮尸千里，血流成河！
⑯: The minimap shows an overview over the world, with known cities, terrain and fog of war. Clicking will position the main map. = ⑯: 小地图可概览整个世界地图，包括已知城市、地形和战争迷雾。点击小地图上某一点，世界地图将直接定位到对应的具体位置。
⑰: To the side of the minimap are display feature toggling buttons - tile yield, worked indicator, show/hide resources. These mirror setting on the options screen and are hidden if you deactivate the minimap. = ⑰: 小地图的左侧显示的是功能切换按钮 - 用来切换地块产出、工作地块、资源与设施等信息的显示/隐藏。这些设置项同样可以在选项界面找到。如果您停用小地图，这些按钮将会隐藏。
⑱: Tile information for the selected hex - current or potential yield, terrain, effects, present units, city located there and such. Where appropriate, clicking a line opens the corresponding civilopedia entry. = ⑱: 显示所选地块的信息 - 如地形地貌、地块产出、地块特性、位于该地块的单位/城市等。在适当的情况下，单击某一信息将打开相应的文明百科条目。
⑲: Notifications - what happened during the last 'next turn' phase. Some are clickable to show a relevant place on the map, some even show several when you click repeatedly. = ⑲: 通知 - 显示从您点击 “下一回合” 到开始你的新一回合期间发生了什么。有些通知可以点击，或在地图上显示发生事件的相关地点，或跳转到相关界面。
⑳: The Next Turn Button - unless there are things to do, in which case the label changes to 'next unit', 'pick policy' and so on. = ⑳: 下一回合按钮 - 根据设置和游戏状态，按钮有时可能显示为 “下个闲置单位”、“选择一项社会政策” 等。
ⓐ: The overview button leads to the empire overview screen with various tabs (the last one viewed is remembered) holding vital information about the state of your civilization in the world. = ⓐ: 概览按钮 - 点击可跳转到概览界面，该界面有很多子按钮，点击可以查看相应的页面（系统将记住您最后一个查看的页面），其中包含了许多有关您所游玩文明的重要信息。 
ⓑ: The ♪Culture icon shows accumulated ♪Culture and ♪Culture needed for the next policy - in this case, the exclamation mark tells us a next policy can be enacted. Clicking is another way to the policies manager. = ⓑ: 文化图标表示已积累的文化和推行下一项社会政策所需的文化——有时有 “!” 显示，感叹号表示现在我们可以推行一项社会政策。点击该按钮是进入社会政策界面的另一种方式。
ⓒ: Your known strategic resources are displayed here with the available (usage already deducted) number - click to go to the resources overview screen. = ⓒ: 此处显示的是当前科技条件下您可以发现的战略资源和你现有的战略资源数量（已扣除消耗的） - 点击可跳转到概览界面的资源页面。 
ⓓ: Happiness/unhappiness balance and either golden age with turns left or accumulated happiness with amount needed for a golden age is shown next to the smiley. Clicking also leads to the resources overview screen as luxury resources are a way to improve happiness. = ⓓ: 此处显示的是文明的状态是快乐还是不满，你的快乐每回合可以积累，已积累的快乐与开启下个黄金时代所需的快乐显示在笑脸旁边。点击笑脸图标可跳转到概览界面的资源页面，因为奢侈资源是获取快乐的一种方式。
ⓔ: The ⍾Science icon shows the number of ⍾Science points produced per turn. Clicking leads to the technology tree. = ⓔ: 科研图标旁边的数字表示每回合可获得的科研点数。点击该图标可跳转到科研界面查看科技树。
ⓕ: Number of turns played with translation into calendar years. Click to see the victory overview. = ⓕ: 当前回合数以及相对应的公元纪年。点击可进入胜利进度界面。
ⓖ: The number of gold coins in your treasury and income. Clicks lead to the Stats overview screen. = ⓖ: 您当前拥有的金钱和每回合可获得的金钱数量。点击可进入概览界面统计页面。
ⓧ: In the center of all this - the world map! Here, the "X" marks a spot outside the map. Yes, unless the wrap option was used, Unciv worlds are flat. Don't worry, your ships won't fall off the edge. = ⓧ: 这是一切的中心——世界地图！“X” 标记的是地图外的一个点。除非创建地图时选中 “环形世界” 选项，否则 Unciv 的世界是平坦的。因此，无需担心，你的船不会从地图的边缘掉下来。
ⓨ: By the way, here's how an empire border looks like - it's in the national colours of the nation owning the territory. = ⓨ: 顺便说一下，这是帝国边界的样子——它是拥有领土的文明的民族颜色。
ⓩ: And this is the red targeting circle that led to the attack pane back under ⑬. = ⓩ: 这是红色的目标圆圈，指向攻击面板 ⑬ 里的防御方。
What you don't see: The phone/tablet's back button will pop the question whether you wish to leave Unciv and go back to Real Life. On desktop versions, you can use the ESC key. = 你看不到的是：点击手机/平板电脑的后退按钮将会弹出一个对话框：你是否想离开 Unciv 回到现实生活中去？在桌面版本中，可以使用 ESC 键。

After building a shrine, your civilization will start generating ☮Faith. = 建造神殿后，你们的文明将开始产生信仰☮。
When enough ☮Faith has been generated, you will be able to found a pantheon. = 当你产生了足够的信仰☮时，您将能够创建万神殿。
A pantheon will provide a small bonus for your civilization that will apply to all your cities. = 万神殿将为你们的文明提供一个小奖励，它将适用于你们所有的城市。
Each civilization can only choose a single pantheon belief, and each pantheon can only be chosen once. = 每个文明只能选择一个万神殿信仰，每个万神殿只能选择一次。
Generating more ☮Faith will allow you to found a religion. = 产生更多的信仰会让你创立一种宗教。

Keep generating ☮Faith, and eventually a great prophet will be born in one of your cities. = 不断产生信仰☮, 最终一位大先知将在你们的一座城市诞生。
This great prophet can be used for multiple things: Constructing a holy site, founding a religion and spreading your religion. = 这位大先知有多种用途：建造圣地、建立宗教和传播宗教。
When founding your religion, you may choose another two beliefs. The founder belief will only apply to you, while the follower belief will apply to all cities following your religion. = 当你创立自己的宗教时，你可以选择另外两种信仰。创始人信仰只适用于你，而追随者信仰将适用于所有信仰你的宗教的城市。
Additionally, the city where you used your great prophet will become the holy city of that religion. = 此外，你使用大先知的城市将成为该宗教的圣城。
Once you have founded a religion, great prophets will keep being born every so often, though the amount of Faith☮ you have to save up will be higher. = 一旦你建立了一种宗教，大先知会不时地诞生，尽管你要储存的信仰☮的数量会更高。
One of these great prophets can then be used to enhance your religion. = 这些大先知中的任意一位可以用来增强你的宗教信仰。
This will allow you to choose another follower belief, as well as an enhancer belief, that only applies to you. = 这将允许你选择另一个追随者信仰，以及只适用于你的强化信仰。
Do take care founding a religion soon, only about half the players in the game are able to found a religion! = 一定要注意尽快创立一个宗教，只有大约一半的玩家能够在游戏中创立一个宗教！

Beliefs = 信仰
There are four types of beliefs: Pantheon, Founder, Follower and Enhancer beliefs. = 信仰有四种类型：万神殿、创始人、追随者和增强者信仰。
Pantheon and Follower beliefs apply to each city following your religion, while Founder and Enhancer beliefs only apply to the founder of a religion. = 万神殿和追随者信仰适用于追随你信仰的每个城市，而创始人和增强者信仰只适用于宗教的创始人。

Religion inside cities = 城市中的宗教
When founding a city, it won't follow a religion immediately. = 当建立一座城市时，它不会立即追随一种宗教。
The religion a city follows depends on the total pressure each religion has within the city. = 一个城市信奉的宗教取决于每个宗教在城市中的总压力。
Followers are allocated in the same proportions as these pressures, and these followers can be viewed in the city screen. = 追随者的分配比例与这些压力相同，可以在城市屏幕上查看这些追随者。
Based on this, you can get a feel for which religions have a lot of pressure built up in the city, and which have almost none. = 基于此，你可以感受到哪些宗教在城市中有很大的压力，而哪些宗教几乎没有压力。
The city follows a religion if a majority of its population follows that religion, and will only then receive the effects of Follower and Pantheon beliefs of that religion. = 如果该城市的大多数人口信奉某一宗教，那么该城市就会信奉该宗教，并且只有到那时才会受到该宗教的追随者和万神殿信仰的影响。

Spreading Religion = 传播宗教
Spreading religion happens naturally, but can be sped up using missionaries or great prophets. = 宗教的传播是自然发生的，但可以通过传教士或大先知来加速。
Missionaries can be bought in cities following a major religion, and will take the religion of that city. = 传教士可以在追随主要宗教的城市购买，并将接受该城市的宗教信仰。
So do take care where you are buying them! If another civilization has converted one of your cities to their religion, missionaries bought there will follow their religion. = 所以在哪里买的时候一定要小心！如果另一个文明把你们的一个城市变成了他们的宗教，在那里买来的传教士会追随他们的宗教。
Great prophets always have your religion when they appear, even if they are bought in cities following other religions, but captured great prophets do retain their original religion. = 大先知出现时总是接受你的宗教信仰，即使他们是在追随其他宗教的城市里买来的，但是被俘虏的大先知保留了他们原来的宗教信仰。
Both great prophets and missionaries are able to spread religion to cities when they are inside its borders, even cities of other civilizations. = 大先知和传教士都能将宗教传播到城市，甚至是其他文明的城市。
These two units can even enter tiles of civilizations with whom you don't have an open borders agreement! = 这两个单位甚至可以进入你没有开放边界协议的文明！
But do take care, missionaries will lose 250 religious strength each turn they end while in foreign lands. = 但要当心，传教士在国外每结束一次回合就会失去250点宗教力量。
This diminishes their effectiveness when spreading religion, and if their religious strength ever reaches 0, they have lost their faith and disappear. = 这削弱了他们传播宗教的效力，如果他们的宗教力量达到0，他们就失去了信仰，消失了。
When you do spread your religion, the religious strength of the unit is added as pressure for that religion. = 当你传播你的宗教信仰时，这个单位的宗教力量会增加，成为该宗教的压力。
Cities also passively add pressure of their majority religion to nearby cities. = 城市也被动地向附近的城市施加他们主流宗教的压力。
Each city provides +6 pressure per turn to all cities within 10 tiles, though the exact amount of pressure depends on the game speed. = 每个城市每回合向10个地块内的所有城市提供+6压力，尽管压力的确切大小取决于游戏速度。
This pressure can also be seen in the city screen, and gives you an idea of how religions in your cities will evolve if you don't do anything. = 这种压力也可以在城市屏幕上看到，让你了解如果你什么都不做，城市中的宗教将如何演变。
Holy cities also provide +30 pressure of the religion founded there to themselves, making it very difficult to effectively convert a holy city. = 圣城也为自己提供了+30的宗教压力，这使得圣城很难有效地皈依。
Lastly, before founding a religion, new cities you settle will start with 200 pressure for your pantheon. = 最后，在建立一个宗教之前，你创建的新城市会给你的万神殿带来200压力。
This way, all your cities will starting following your pantheon as long as you haven't founded a religion yet. = 这样，只要你还没有建立宗教，你所有的城市都将开始追随你的万神殿。

Inquisitors = 审判官
Inquisitors are the last religious unit, and their strength is removing other religions. = 审问者是最后一个宗教单位，他们的力量是清除异端。
They can remove all other religions from one of your own cities, removing any pressures built up. = 他们可以从你们自己的城市中移除所有其他宗教，移除任何建立起来的压力。
Great prophets also have this ability, and remove all other religions in the city when spreading their religion. = 大先知也有这种能力，在传播他们的宗教时，他们会清除城市中的所有其他宗教。
Often this results in the city immediately converting to their religion = 这通常会导致城市立即皈依他们的宗教
Additionally, when an inquisitor is stationed in or directly next to a city center, units of other religions cannot spread their faith there, though natural spread is uneffected. = 此外，当审判官驻扎在市中心或紧邻市中心时，其他宗教的单位无法在那里传播他们的信仰，尽管自然传播是无效的。

The Mayan unique ability, 'The Long Count', comes with a side effect: = 玛雅的独特能力“长历法”带来了一个副作用：
Once active, the game's year display will use mayan notation. = 一旦激活，游戏的年份显示将使用玛雅符号。
The Maya measured time in days from what we would call 11th of August, 3114 BCE. A day is called K'in, 20 days are a Winal, 18 Winals are a Tun, 20 Tuns are a K'atun, 20 K'atuns are a B'ak'tun, 20 B'ak'tuns a Piktun, and so on. = 玛雅人从我们称之为公元前3114年8月11日开始以天为单位测量时间。1天被称为K'in，20 天被称为Winal，18 Winal被称为Tun，20 Tun被称为K'atun，20 K'atun被称为B'ak'tun，20 B'ak'tun被称为Piktun，以此类推。
Unciv only displays ය B'ak'tuns, ඹ K'atuns and ම Tuns (from left to right) since that is enough to approximate gregorian calendar years. The Maya numerals are pretty obvious to understand. Have fun deciphering them! = Unciv仅显示ය B'ak'tun，ඹ K'atun和ම Tun（从左到右），因为这足以近似公历年。玛雅数字很容易理解。祝你破译愉快！

Your cities will periodically demand different luxury goods to satisfy their desire for new things in life. = 你的城市会定期要求得到不同的奢侈品，以满足他们对生活中新事物的渴望。
If you manage to acquire the demanded luxury by trade, expansion, or conquest, the city will celebrate We Love The King Day for 20 turns. = 如果你设法通过贸易、扩张或征服得到了所需的奢侈品，该城市将持续20个回合庆祝“我们爱戴领袖日”。
During the We Love The King Day, the city will grow 25% faster. = 在“我们爱戴领袖日”庆祝期间，该城市的增长速度将提高25%。
This means exploration and trade is important to grow your cities! = 这意味着探索和贸易对于发展你的城市是很重要的! 


#################### Lines from Unique Types #######################

Nullifies [stat] [cityFilter] = 消除[cityFilter]的[stat]
 # Requires translation!
Nullifies Growth [cityFilter] = 
Provides [stats] per turn = 每轮提供[stats]
Provides [stats] [cityFilter] per turn = 提供[stats][cityFilter]每个回合
Provides [amount] Happiness = 提供[amount]快乐
Provides military units every ≈[amount] turns = 每≈[amount]回合提供一个军事单位
Provides a unique luxury = 提供独特的奢侈品
Cannot build [baseUnitFilter] units = 无法建造[baseUnitFilter]单位
May choose [amount] additional [beliefType] beliefs when [foundingOrEnhancing] a religion = 在[foundingOrEnhancing]一个宗教时，可以选择额外 [amount] [beliefType]的信仰
May buy [buildingFilter] buildings for [amount] [stat] [cityFilter] at an increasing price ([amount2]) = [cityFilter]中可以[amount] [stat] 的一个增长的价格([amount2])购买[buildingFilter]建筑
May buy [baseUnitFilter] units for [amount] [stat] [cityFilter] = [cityFilter]中可以用[amount] [stat]购买[baseUnitFilter]单位
May buy [buildingFilter] buildings for [amount] [stat] [cityFilter] = [cityFilter]中可以用[amount] [stat]购买[buildingFilter]建筑
May buy [baseUnitFilter] units with [stat] [cityFilter] = [cityFilter]中可以用[stat]购买[baseUnitFilter]单位
May buy [buildingFilter] buildings with [stat] for [amount] times their normal Production cost = 可以用 [amount] 倍于其正常的生产花费的[stat]购买[buildingFilter]建筑
[stat] cost of purchasing [buildingFilter] buildings [amount]% = 在城市中购买[buildingFilter]建筑的[stat]花费变为[amount]%
Production to science conversion in cities increased by 33% = 对科学的产能转换效率提升33%
Triggers victory = 触发胜利
Starts with [policy] adopted = 游戏开始时就推行[policy]
 # Requires translation!
[amount] Unit Supply = 
 # Requires translation!
[amount] Unit Supply per [amount2] population [cityFilter] = 
 # Requires translation!
[amount] Unit Supply per city = 
Rebel units may spawn = 可能会出现反叛单位
Can be purchased for [amount] [stat] [cityFilter] = 可以用[amount] [stat] [cityFilter]购买
Requires a [buildingName] in at least [amount] cities = 需要在至少[amount]的城市中建有[buildingName]
Must not be next to [terrainFilter] = 必须在建立在[terrainFilter]附近
No defensive terrain penalty = 不受防御形地形的负面影响
 # Requires translation!
No Sight = 
[amount] XP gained from combat = 从战斗中获得了[amount] XP
Irremovable = 不可移动
by consuming this unit = 在组建这个单位时
when at war = 当处于战争时
with [resource] = 拥有[resource]的
when between [amount] and [amount2] Happiness = 当帝国处于[amount]到[amount2]点快乐之间时
when below [amount] Happiness = 当帝国低于[amount]快乐时
during the [era] = 在[era]
if no other Civilization has researched this = 如果没有其他文明研究这个科技的时候
 # Requires translation!
upon discovering [tech] = 
after adopting [policy] = 在推行[policy]后
<<<<<<< HEAD
by consuming this unit = 在组建这个单位时
=======
>>>>>>> 69603bc5
in cities with a [buildingFilter] = 在正在建造[buildingFilter]的城市中
for units with [promotion] = 对于拥有[promotion]的单位
for units without [promotion] = 对于没有[promotion]的单位
when above [amount] HP = 当超过[amount]生命值时
when below [amount] HP = 当低于[amount]生命值时
with [amount] to [amount2] neighboring [tileFilter] tiles = 当与[amount]到[amount2][tileFilter]地块相邻时
in [tileFilter] [tileFilter2] tiles = 在[tileFilter]或[tileFilter2]地块上
in tiles without [tileFilter] = 在没有[tileFilter]的地块上
on water maps = 海洋地图
in [regionType] Regions = [regionType]宗教中
in all except [regionType] Regions = 除[regionType]之外的的所有宗教中
Free [baseUnitFilter] found in the ruins = 免费获得在遗迹中发现[baseUnitFilter]
[amount] Free Social Policies = 免费获得[amount]个社会政策
[amount] population in a random city = 在一个随机城市中增加[amount]人口
[amount] free random researchable Tech(s) from the [era] = 免费获得[era]的[amount]个可研究科技
Gain [amount] [stat] = 获得[amount][stat]
Gain [amount]-[amount2] [stat] = 获得[amount]-[amount2] [stat]
Gain enough Faith for a Pantheon = 为万神殿获得足够的信仰
Gain enough Faith for [amount]% of a Great Prophet = 为一个大先知获得足够的信仰的[amount]%
Reveal up to [amount/'all'] [tileFilter] within a [amount] tile radius = 在[amount]格半径内最多显示[amount/'all'][tileFilter]
From a randomly chosen tile [amount] tiles away from the ruins, reveal tiles up to [amount2] tiles away with [amount3]% chance = 从距离一个废墟[amount]格外随机选择一个的地块处以[amount3]%的可能性揭示至多[amount2]格地块
This Unit gains [amount] XP = 该单位获得[amount]经验
This Unit upgrades for free including special upgrades = 该单位免费升级，包括特别升级
This Unit gains the [promotion] promotion = 该单位获得[promotion]晋升
Hidden before founding a Pantheon = 在建立万神殿前隐藏
Hidden after founding a Pantheon = 在建立万神殿后隐藏
Hidden after generating a Great Prophet = 在产生大先知后隐藏
Triggerable = 可被触发
Global = 全球
Nation = 国家
Era = 时代
Tech = 科技
Policy = 政策
FounderBelief = 创始人信仰
FollowerBelief = 追随者信仰
Building = 建筑
Unit = 单位
UnitType = 单位种类
Promotion = 晋升项
Improvement = 区块建筑
Resource = 资源
Ruins = 遗迹
CityState = 城邦
ModOptions = 模组选项
Conditional = 有前提的

#################### Removed Lines ####################

<<<<<<< HEAD
=======
#~~Units fight as though they were at full strength even when damaged = 受伤单位造成的伤害不减
#~~67% chance to earn 25 Gold and recruit a Barbarian unit from a conquered encampment = 击败蛮族营地中的蛮族单位有67%几率得到25金钱并使其加入
#~~50% chance of capturing defeated Barbarian naval units and earning 25 Gold = 50%几率俘获战败的蛮族海军单位同时获得25金钱
#~~+[]% Strength if within [] tiles of a [] = 在[tileFilter][amount2]格内的军事单位+[amount]％战斗力
#~~Embarked units can defend themselves = 单位船运时有自卫能力
>>>>>>> 69603bc5
#~~Rough Terrain = 崎岖地形
#~~Strategic = 战略资源
#~~Bonus = 奖励资源
#~~Luxury = 奢侈资源
#~~military water = 海军军事
#~~My treasury contains little and my soldiers are getting impatient... ...therefore you must die. = 我的金库里几乎没有钱，我的士兵们也越来越不耐烦……所以你必须死。<|MERGE_RESOLUTION|>--- conflicted
+++ resolved
@@ -1413,67 +1413,6 @@
 in cities following this religion = 在追随此宗教的城市
 
 ######### Population Filters ###########
-<<<<<<< HEAD
-
- # Requires translation!
-Unemployed = 
- # Requires translation!
-Followers of the Majority Religion = 
- # Requires translation!
-Followers of this Religion = 
-
-######### Terrain Filters ###########
-
-All = 所有
-Coastal = 沿海
-River = 河流
-Open terrain = 开阔地形
-Rough terrain = 崎岖地形
-Water resource = 水上资源
-Foreign Land = 异国领土
-Foreign = 异国
-Friendly Land = 友好领土
- # Requires translation!
-Enemy Land = 
-Featureless = 无特色的
-Fresh Water = 淡水
-non-fresh water = 非淡水
-Natural Wonder = 自然奇观
-Impassable = 不能通行
-Land = 陆军
-Water = 水上
-Luxury resource = 奢侈品资源
-Strategic resource = 战略资源
-Bonus resource = 奖金资源
-
-######### Tile Filters ###########
-
- # Requires translation!
-unimproved = 
-All Road = 道（铁）路
-Great Improvement = 伟人设施
-
-######### Region Types ###########
-
-Hybrid = 混合
-
-######### Terrain Quality ###########
-
-Undesirable = 不想要的
-Desirable = 想要的
-
-######### Improvement Filters ###########
-
-Great = 伟人
-
-######### Prophet Action Filters ###########
-
-founding = 创立
-enhancing = 强化
-
-######### Unique Specials ###########
-=======
->>>>>>> 69603bc5
 
  # Requires translation!
 Unemployed = 
@@ -3364,12 +3303,7 @@
 Military Caste = 军人阶层
 Professional Army = 职业军队
 Honor Complete = 完整的荣誉政策
-<<<<<<< HEAD
- # Requires translation!
-Honor = 
-=======
 Honor = 荣誉
->>>>>>> 69603bc5
 vs [mapUnitFilter] units = 对战[mapUnitFilter]单位
 Notified of new Barbarian encampments = 会对新出现蛮族营地提醒
 
@@ -3381,12 +3315,7 @@
 Reformation = 宗教改革
 Free Religion = 信仰自由
 Piety Complete = 完整的虔信政策
-<<<<<<< HEAD
- # Requires translation!
-Piety = 
-=======
 Piety = 虔诚
->>>>>>> 69603bc5
 before adopting [policy] = 在推行[policy]前
 
 Philantropy = 慈善事业
@@ -3424,12 +3353,7 @@
 Scientific Revolution = 科技革命
 Rationalism Complete = 完整的理性政策
 [amount] Free Technologies = [amount] 项免费科技
-<<<<<<< HEAD
- # Requires translation!
-Rationalism = 
-=======
 Rationalism = 理性
->>>>>>> 69603bc5
 while the empire is happy = 当帝国处于快乐时
 [amount]% [stat] = [amount]% [stat]
 
@@ -3454,12 +3378,7 @@
 Total War = 全面战争
 Autocracy Complete = 完整的独裁政策
 for [amount] turns = 需要[amount]回合
-<<<<<<< HEAD
- # Requires translation!
-Autocracy = 
-=======
 Autocracy = 专制
->>>>>>> 69603bc5
 Upon capturing a city, receive [amount] times its [stat] production as [plunderableStat] immediately = 占领一个城市后，立即以[plunderableStat]形式获得它[stat]生产的[amount]倍
 
 United Front = 统一战线
@@ -4496,12 +4415,7 @@
 Fertility Rites = 入教仪式
 
 God of Craftsman = 工匠之神
-<<<<<<< HEAD
- # Requires translation!
-in cities with at least [amount] [populationFilter] = 
-=======
 in cities with at least [amount] [populationFilter] = 在至少有 [amount] [populationFilter] 的城市
->>>>>>> 69603bc5
 
 God of the Open Sky = 天空之神
 
@@ -5576,10 +5490,6 @@
  # Requires translation!
 upon discovering [tech] = 
 after adopting [policy] = 在推行[policy]后
-<<<<<<< HEAD
-by consuming this unit = 在组建这个单位时
-=======
->>>>>>> 69603bc5
 in cities with a [buildingFilter] = 在正在建造[buildingFilter]的城市中
 for units with [promotion] = 对于拥有[promotion]的单位
 for units without [promotion] = 对于没有[promotion]的单位
@@ -5628,14 +5538,11 @@
 
 #################### Removed Lines ####################
 
-<<<<<<< HEAD
-=======
 #~~Units fight as though they were at full strength even when damaged = 受伤单位造成的伤害不减
 #~~67% chance to earn 25 Gold and recruit a Barbarian unit from a conquered encampment = 击败蛮族营地中的蛮族单位有67%几率得到25金钱并使其加入
 #~~50% chance of capturing defeated Barbarian naval units and earning 25 Gold = 50%几率俘获战败的蛮族海军单位同时获得25金钱
 #~~+[]% Strength if within [] tiles of a [] = 在[tileFilter][amount2]格内的军事单位+[amount]％战斗力
 #~~Embarked units can defend themselves = 单位船运时有自卫能力
->>>>>>> 69603bc5
 #~~Rough Terrain = 崎岖地形
 #~~Strategic = 战略资源
 #~~Bonus = 奖励资源
