# Language settings

# Equivalent of a space in your language
# If your language doesn't use spaces, just add "" as a translation, otherwise " "
" " = ""

# If the first word in a sentence starts with a capital in your language, 
# put the english word 'true' behind the '=', otherwise 'false'.
# Don't translate these words to your language, only put 'true' or 'false'.
StartWithCapitalLetter = false


# Fastlane
# These will be automatically copied to the fastlane descriptions used by F-Droid. Their keys are not as usual the english original, please read those directly as linked.

# Documentation: https://f-droid.org/en/docs/Build_Metadata_Reference/#Summary
# English to translate: https://github.com/yairm210/Unciv/blob/master/fastlane/metadata/android/en-US/short_description.txt
Fastlane_short_description = 

# Documentation: https://f-droid.org/en/docs/Build_Metadata_Reference/#Description
# English to translate: https://github.com/yairm210/Unciv/blob/master/fastlane/metadata/android/en-US/full_description.txt
Fastlane_full_description = 


# Starting from here normal translations start, as described in
# https://yairm210.github.io/Unciv/Other/Translating/

# General
Delete = 删除

# Base ruleset names
Civ V - Vanilla = 文明5 - 无DLC
Civ V - Gods & Kings = 文明5 - 众神与国王

# Tutorial tasks

Move a unit!\nClick on a unit > Click on a destination > Click the arrow popup = 移动一个单位！\n点击一个单位 > 点击目的地 > 点击弹出的箭头图标确认移动
Found a city!\nSelect the Settler (flag unit) > Click on 'Found city' (bottom-left corner) = 建立城市！\n选择移民（旗帜图标） > 点击 “建立城市”（左下角）
Enter the city screen!\nClick the city button twice = 进入城市界面！\n点击城市按钮两次
Pick a technology to research!\nClick on the tech button (greenish, top left) > \n select technology > click 'Research' (bottom right) = 研究科技！\n点击科技按钮（左上方浅绿色图标） > \n选择一个科技 > 点击 “研究”（右下角）
Pick a construction!\nEnter city screen > Click on a unit or building (bottom left side) > \n click 'add to queue' = 建造 / 组建项目！\n进入城市界面 > 点击一个单位 / 建筑（左侧列表） > \n 点击 “加入队列” 按钮
Pass a turn!\nCycle through units with 'Next unit' > Click 'Next turn' = 跳过回合！\n连续点击 “下个闲置单位” 按钮跳过所有闲置单位 > 点击 “下一回合”
Reassign worked tiles!\nEnter city screen > click the assigned (green) tile to unassign > \n click an unassigned tile to assign population = 重新调整工作地块！\n进入城市界面 > 点击已分配市民的地块取消分配 > \n 点击未被分配市民的地块分配市民
Meet another civilization!\nExplore the map until you encounter another civilization! = 认识其他文明!\n探索地图直到你遇见另一个文明!
Open the options table!\nClick the menu button (top left) > click 'Options' = 打开设置选项!\n点击菜单按钮(左上角) > 点击 “选项”
Construct an improvement!\nConstruct a Worker unit > Move to a Plains or Grassland tile > \n Click 'Create improvement' (above the unit table, bottom left)\n > Choose the farm > \n Leave the worker there until it's finished = 建造地块设施！\n建造一个工人 > 移动工人至平原或草原地块 > \n 点击 “建造设施” 按钮（左下角） > 选择 “农场” > \n 不向工人下达其他指令直至建造完成
Create a trade route!\nConstruct roads between your capital and another city\nOr, automate your worker and let him get to that eventually = 建立贸易路线！\n建造道路连接你的首都和其他城市\n或将工人设置为 “自动工作”，其将自动完成连接
Conquer a city!\nBring an enemy city down to low health > \nEnter the city with a melee unit = 占领城市！\n攻击敌方城市使其耐久降为 1 > \n使用近战单位占领城市
Move an air unit!\nSelect an air unit > select another city within range > \nMove the unit to the other city = 移动空军单位！\n选择一个空军单位 > 选取移动范围内的其他城市 > \n将单位移至该城市
See your stats breakdown!\nEnter the Overview screen (top right corner) >\nClick on 'Stats' = 查看当前文明详细信息！\n点击概览按钮（右上角） >\n点击 “统计”

# Crash screen

An unrecoverable error has occurred in Unciv: = Unciv中发生了不可恢复的错误:
If this keeps happening, you can try disabling mods. = 如果这种情况持续发生，您可以尝试禁用MOD。
You can also report this on the issue tracker. = 您也可以在问题跟踪器上报告这一点。
Copy = 复制
Error report copied. = 复制错误报告。
Open Issue Tracker = 打开问题跟踪器
Please copy the error report first. = 请先复制错误报告。
Close Unciv = 关闭Unciv

# Buildings

Unsellable = 非卖品
Not displayed as an available construction unless [building] is built = 除非[building]已建成，否则不显示为可用建筑物
Not displayed as an available construction without [resource] = 在没有[resource]资源时不显示为可用建筑物
Cannot be hurried = 无法加速建造

Choose a free great person = 选择 1 个免费的伟人
Get [unitName] = 获得[unitName]

Hydro Plant = 水电站
[buildingName] obsoleted = [buildingName]已过时

# Diplomacy,Trade,Nations

Requires [buildingName] to be built in the city = 需要城市建有[buildingName]
Requires [buildingName] to be built in all cities = 需要所有城市建有[buildingName]
Provides a free [buildingName] in the city = 城市获得一座免费的建筑：[buildingName]
Requires worked [resource] near city = 需要城市附近有已开发的资源：[resource]
Requires at least one of the following resources worked near the city: = 要求在城市附近至少有以下资源可用：
Wonder is being built elsewhere = 其他城市正在建造该奇观
National Wonder is being built elsewhere = 国家奇观正在其他地方建造
Requires a [buildingName] in all cities = 需要所有城市建有[buildingName]
[buildingName] required: = [buildingName]需要：
Requires a [buildingName] in this city = 需要城市建有[buildingName]
Cannot be built with [buildingName] = 不能在[buildingName]上建造
Consumes [amount] [resource] = 需要 [amount] 单位[resource]
Need [amount] more [resource] = 还需[amount][resource]
[amount] available = 剩余[amount]单位
Required tech: [requiredTech] = 需要科技：[requiredTech]
Requires [PolicyOrNationalWonder] = 需要[PolicyOrNationalWonder]
Cannot be purchased = 无法通过购买获得
Can only be purchased = 仅可购买
See also = 也见

Requires at least one of the following: = 至少需要以下一项：
Requires all of the following: = 需要以下所有：
Leads to [techName] = 引向[techName]
Leads to: = 引至:

Current construction = 当前队列
Construction queue = 项目队列
Pick a construction = 请选择一个单位 / 建筑
Queue empty = 队列为空
Add to queue = 加入队列
Remove from queue = 移出队列
Show stats drilldown = 显示城市详细信息
Show construction queue = 显示项目队列
Cancel = 取消

Diplomacy = 外交
War = 战争
Peace = 和平
Research Agreement = 科研协定
Declare war = 宣战
Declare war on [civName]? = 向[civName]宣战吗？
Go to on map = 前往城邦/首都
Let's begin! = 开始征服世界！
[civName] has declared war on us! = [civName]已经对我们宣战！
[leaderName] of [nation] = [nation]的[leaderName]
You'll pay for this! = 你会为此付出代价的！
Negotiate Peace = 议和
Peace with [civName]? = 与[civName]议和吗？
Very well. = 很好。
Farewell. = 再见。
Sounds good! = 听起来还不错。(同意)
Not this time. = 这次不行，我只和有诚意的人交易。(拒绝)
Excellent! = 真是荣幸之至！互相尊重、平等互利是建立友好关系的第一步。
How about something else... = 谈判桌上的尔虞我诈才是我的兴趣所在。（进行协商）
A pleasure to meet you. = 很高兴见到你。
Our relationship = 我们的关系
We have encountered the City-State of [name]! = 我们遇到了城邦[name]！
Declare Friendship ([numberOfTurns] turns) = 宣布相互友善（[numberOfTurns] 回合）
May our nations forever remain united! = 我们两个文明将永远肝胆相照、休戚与共地站在一起！
Indeed! = 这是无比正确的命运抉择！
Denounce [civName]? = 确认谴责[civName]？
Denounce ([numberOfTurns] turns) = 谴责（[numberOfTurns] 回合）
We will remember this. = 这种侮辱我们绝不会忘记。请好自为之！

[civName] has declared war on [targetCivName]! = [civName]向[targetCivName]宣战！
[civName] and [targetCivName] have signed a Peace Treaty! = [civName]和[targetCivName]签署了和平条约！
[civName] and [targetCivName] have signed the Declaration of Friendship! = [civName]和[targetCivName]签署了友谊宣言！
[civName] has denounced [targetCivName]! = [civName]谴责了[targetCivName]！
Do you want to break your promise to [leaderName]? = 你想违背你对[leaderName]的承诺吗?
Break promise = 违背承诺
We promised not to settle near them ([count] turns remaining) = 我们答应过不在他们附近建造城市（剩下 [count] 回合）
They promised not to settle near us ([count] turns remaining) = 他们答应过不在我们附近建造城市（剩下 [count] 回合）

[civName] is upset that you demanded tribute from [cityState], whom they have pledged to protect! = [civName]对您向受他们保护的[cityState]索要贡品感到不安！
[civName] is upset that you attacked [cityState], whom they have pledged to protect! = [civName]对您向受他们保护的[cityState]宣战感到不安！
[civName] is outraged that you destroyed [cityState], whom they had pledged to protect! = [civName]对您消灭受他们保护的[cityState]感到愤怒！
[civName] has destroyed [cityState], whom you had pledged to protect! = [civName]消灭了受到您保护的[cityState]！

Unforgivable = 仇深似海
Afraid = 担惊受怕
Enemy = 宿命之敌
Competitor = 瑜亮之争
Neutral = 持中致和
Favorable = 惺惺相惜
Friend = 秦晋之好
Ally = 歃血为盟

[questName] (+[influenceAmount] influence) = [questName]（+[influenceAmount] 影响力）
[remainingTurns] turns remaining = 剩余 [remainingTurns] 回合
Current leader is [civInfo] with [amount] [stat] generated. = 当前领袖是有[amount][stat]的[civInfo]。
Current leader is [civInfo] with [amount] Technologies discovered. = 当前领袖是有[amount]科研的[civInfo]。

## Diplomatic modifiers

You declared war on us! = 不知死活的蠢货！你竟敢向我们宣战！
Your warmongering ways are unacceptable to us. = 你的穷兵黩武行径是我们无法容忍的！
You have captured our cities! = 多行不义必自毙！你竟敢占领我们的城市！
We applaud your liberation of our conquered cities! = 你解放我们被占领城市的行为让我们欢呼雀跃！
We applaud your liberation of conquered cities! = 你解放被占领城市的行为让我们欢呼雀跃！
Years of peace have strengthened our relations. = 多年的和平时光让我们更加珍视彼此的关系。
Our mutual military struggle brings us closer together. = 并肩对抗共同敌人的战斗拉近了彼此的距离。
We have signed a public declaration of friendship = 我们签署了一份公开的友谊宣言！
You have declared friendship with our enemies! = 你竟敢对我们的敌人表示友好！
You have declared friendship with our allies = 你对我们的盟友表示了友好！
Our open borders have brought us closer together. = 开放边境协定促进了彼此的了解，让我们的人民心心相通！
Your so-called 'friendship' is worth nothing. = 你所谓的 “友谊” 一文不值。
You have publicly denounced us! = 批判的武器不能代替武器的批判，你对我们的谴责是懦夫行为。
You have denounced our allies = 对我们盟友的谴责也是对我们的冒犯，请好自为之！
You have denounced our enemies = 敌人的敌人就是朋友，你对我们敌人的谴责是维护公正的仗义执言。
You betrayed your promise to not settle cities near us = 你违背了不在我们附近建城的承诺，请好自为之。
You fulfilled your promise to stop settling cities near us! = 感谢你履行了不在我们附近建城的承诺。
You refused to stop settling cities near us = 你拒绝停止在我们附近建城的决定是愚蠢的，好自为之！
Your arrogant demands are in bad taste = 你的傲慢要求不合情理。
Your use of nuclear weapons is disgusting! = 你使用核武器的行为是令人发指的！
You have stolen our lands! = 你窃取了我们的土地！
You gave us units! = 你给予我们了单位！
You destroyed City-States that were under our protection! = 你竟敢消灭受我们保护的城邦！
You attacked City-States that were under our protection! = 你竟敢攻击受我们保护的城邦！
You demanded tribute from City-States that were under our protection! = 你竟敢向受我们保护的城邦索要贡品！
You sided with a City-State over us = 你支持一个城邦而不是我们
You returned captured units to us = 你把我们被俘获的单位归还给了我们

Demands = 要求
Please don't settle new cities near us. = 请不要在我们附近建立新的城市。
Very well, we shall look for new lands to settle. = 好的，我们将会寻找新的建城位置。
We shall do as we please. = 我们只会遵从自己的意志，这里不需要弱者叽叽喳喳。
We noticed your new city near our borders, despite your promise. This will have....implications. = 尽管你答应了，我们还是注意到你在我们边境附近建立了新城市。如果发生任何....都将是你咎由自取的！
I've been informed that my armies have taken tribute from [civName], a city-state under your protection.\nI assure you, this was quite unintentional, and I hope that this does not serve to drive us apart. = 我被告知，我的军队已经拿走来自[civName]的贡品，一个受你保护的城邦。\n我向你保证，这完全是无意的，我希望这不会导致不好的影响。
We asked [civName] for a tribute recently and they gave in.\nYou promised to protect them from such things, but we both know you cannot back that up. = 我们最近要求[civName]进贡，他们同意了。\n你答应过保护他们免受这种事情，但我们都知道你不能证实它。
It's come to my attention that I may have attacked [civName], a city-state under your protection.\nWhile it was not my goal to be at odds with your empire, this was deemed a necessary course of action. = 我注意到我可能攻击了[civName]，一个受你保护的城邦。\n虽然我的目标并不是与你的帝国发生冲突，但这被认为是必要的行动。
I thought you might like to know that I've launched an invasion of one of your little pet states.\nThe lands of [civName] will make a fine addition to my own. = 我想你可能想知道我已经入侵了你们的一个州。\n[civName]的土地将成为我自己国家的一个很好的补充。

Return [unitName] to [civName]? = 将[unitName]归还给[civName]吗？
The [unitName] we liberated originally belonged to [civName]. They will be grateful if we return it to them. = 我们解放的[unitName]最初属于[civName]。如果我们把它还给他们，他们会很感激的。

Enter the amount of gold = 输入金钱的数量

# City-States

Provides [amountOfCulture] culture at 30 Influence = 当影响力不低于 30 时提供 [amountOfCulture] 文化
Provides 3 food in capital and 1 food in other cities at 30 Influence = 当影响力不低于 30 时为首都提供 3 食物，并为其他城市提供 1 食物
Provides 3 happiness at 30 Influence = 当影响力不低于 30 时提供 3 快乐
Provides land units every 20 turns at 30 Influence = 当影响力不低于 30 时每 20 回合提供陆军单位
Give a Gift = 送礼
Gift [giftAmount] gold (+[influenceAmount] influence) = 赠予 [giftAmount] 金钱（+[influenceAmount] 影响力）
Relationship changes in another [turnsToRelationshipChange] turns = 将在 [turnsToRelationshipChange] 回合后失去对该城邦的影响
Protected by = 受到以下文明保护：
Revoke Protection = 撤销保护
Revoke protection for [cityStateName]? = 撤销对[cityStateName]的保护
Pledge to protect = 承诺保护
Declare Protection of [cityStateName]? = 声明保护[cityStateName]吗?
Build [improvementName] on [resourceName] (200 Gold) = 建造[improvementName]以开发[resourceName]（200金钱）
Gift Improvement = 赠送改进设施
[civName] is able to provide [unitName] once [techName] is researched. = 一旦[techName]被研究，[civName]就能够提供[unitName]。

Diplomatic Marriage ([amount] Gold) = 外交联姻（[amount]金钱）
We have married into the ruling family of [civName], bringing them under our control. = 我们已经与[civName]的统治家族结婚，并将他们置于我们的控制之下。
[civName] has married into the ruling family of [civName2], bringing them under their control. = [civName]已与[civName2]的统治家族结婚，将他们置于自己的控制之下。
You have broken your Pledge to Protect [civName]! = 你违背了保护[civName]的承诺！
City-States grow wary of your aggression. The resting point for Influence has decreased by [amount] for [civName]. = 城邦对你的侵略越来越警惕。你对[civName]的影响力减少了[amount]。

[cityState] is being attacked by [civName] and asks all major civilizations to help them out by gifting them military units. = [cityState]正受到[civName]的攻击，并希望所有主要文明通过向他们赠送军事单位来帮助他们。
[cityState] is being invaded by Barbarians! Destroy Barbarians near their territory to earn Influence. = [cityState]正被蛮族入侵！摧毁他们附近的蛮族营地以获得影响力。
[cityState] is grateful that you killed a Barbarian that was threatening them! = [cityState]感谢你摧毁了一个威胁他们的野蛮营地！
[cityState] is being attacked by [civName]! Kill [amount] of the attacker's military units and they will be immensely grateful. = [cityState]正受到[civName]的攻击！杀死[amount]个攻击者的军事单位，他们将非常感激。
[cityState] is deeply grateful for your assistance in the war against [civName]! = [cityState]非常感谢您在对[civName]的战争中提供的帮助！
[cityState] no longer needs your assistance against [civName]. = [cityState]不再需要您对[civName]的帮助。
War against [civName] = 对[civName]的战争
We need you to help us defend against [civName]. Killing [amount] of their military units would slow their offensive. = 我们需要你帮助我们防御[civName]。杀死他们的[amount]个军事单位会减缓他们的进攻。
Currently you have killed [amount] of their military units. = 目前您已经杀死了[amount]他们的军事单位。
You need to find them first! = 您需要先找到他们！

Cultured = 文化型
Maritime = 航海型
Mercantile = 商业型
Religious = 宗教型
Militaristic = 军事型
Type = 类型
Friendly = 友善
Hostile = 敌视
Irrational = 无理
Personality = 个性
Influence = 影响力

Ally: [civilization] with [amount] Influence = 当前同盟：[civilization]  影响力：[amount]
Reach 30 for friendship. = 影响力到达 30 以建立友谊
Reach highest influence above 60 for alliance. = 影响力 ≥60 且高于其他文明以成为友邦同盟
When Friends: = 当为朋友时：
When Allies: = 当为盟友时：
The unique luxury is one of: = 独有的奢侈资源是以下之一：
Demand Tribute = 索要贡品
Tribute Willingness = 贡品意愿
At least 0 to take gold, at least 30 and size 4 city for worker = 索取金钱需要总和达到0，索取工人需要总和达到30且拥有4级城市
Take [amount] gold (-15 Influence) = 索取[amount]金钱（-15影响力）
Take worker (-50 Influence) = 索取工人（-50影响力）
[civName] is afraid of your military power! = [civName]害怕你的军事力量！

Major Civ = 主要文明
No Cities = 无城市
Base value = 基准值
Has Ally = 拥有盟友
Has Protector = 拥有保护者
Demanding a Worker = 索要工人
Demanding a Worker from small City-State = 索要小型城邦的工人
Very recently paid tribute = 最近朝贡
Recently paid tribute = 以前朝贡
Influence below -30 = 影响力低于-30
Military Rank = 军事排名
Military near City-State = 城邦附近的军队
Sum: = 总和：


# Trades

Trade = 贸易
Offer trade = 提供贸易
Retract offer = 撤回报价
What do you have in mind? = 你有什么想法？
Our items = 我们的贸易项目
Our trade offer = 我们的贸易提供
[otherCiv]'s trade offer = [otherCiv]的贸易提供
[otherCiv]'s items = [otherCiv]的贸易项目
+[amount] untradable copy = +[amount]不可贸易的复制品
+[amount] untradable copies = +[amount]不可贸易的复制品
Pleasure doing business with you! = 很高兴和您做生意！
I think not. = 我认为不可行。
That is acceptable. = 这是可以接受的。
Accept = 同意
Keep going = 继续...
There's nothing on the table = 未选择任何交易
Peace Treaty = 和平条约
Agreements = 协定
Open Borders = 开放边境
Gold per turn = 金钱 / 回合
Cities = 城市
Technologies = 科技
Declarations of war = 宣战
Introduction to [nation] = 介绍认识[nation]
Declare war on [nation] = 宣战[nation]
Luxury resources = 奢侈资源
Strategic resources = 战略资源
Owned by you: [amountOwned] = 您所拥有：[amountOwned]
Non-existent city = 不存在的城市

# Nation picker

[resourceName] not required = 无需战略资源：[resourceName]
Lost ability = 失去词条
National ability = 民族特性
[firstValue] vs [secondValue] = [firstValue]相对[secondValue]


# New game screen

Uniques = 独有
Promotions = 晋升
Load copied data = 读取剪贴板中的游戏数据
Reset to defaults = 重置为默认
Are you sure you want to reset all game options to defaults? = 你确定要重置所有游戏选项为默认吗？
Start game! = 开始游戏！
Map Options = 地图设置
Game Options = 游戏设置
Civilizations = 文明
Map Type = 地图创建方式
Map file = 地图文件
Max Turns = 最大回合
Could not load map! = 无法加载地图！
Generated = 根据设置生成
Existing = 从文件载入
Custom = 自定义
Map Generation Type = 生成地图类型
Default = 预设
Pangaea = 盘古大陆
Perlin = 随机（柏林噪声算法）
Continents = 大洲
Four Corners = 四岛
Archipelago = 群岛
Inner Sea = 内海
Number of City-States = 城邦数量
One City Challenge = 单城市挑战
No Barbarians = 无蛮族
Disable starting bias = 禁用起始地形
Raging Barbarians = 狂暴蛮族
No Ancient Ruins = 无远古遗迹
No Natural Wonders = 无自然奇观
Victory Conditions = 胜利方式
Scientific = 科技
Domination = 征服
Cultural = 文化
Diplomatic = 外交
Time = 时间

# Used for random nation indicator in empire selector and unknown nation icons in various overview screens.
# Should be a single character, or at least visually square.
? = ?

Map Shape = 地图形状
Hexagonal = 六边形
Rectangular = 四边形
Height = 高度
Width = 宽度
Radius = 半径
Enable Espionage = 启用间谍


Resource Setting = 资源设置
Sparse = 稀疏的
Abundant = 大量的
Strategic Balance = 战略平衡
Legendary Start = 传说开场

Advanced Settings = 高级设置
RNG Seed = 随机种子
Map Elevation = 地图海拔
Temperature extremeness = 气温上限
Resource richness = 资源丰富度
Vegetation richness = 植被密度
Rare features richness = 稀有地貌丰富度
Max Coast extension = 最大海岸线延伸
Biome areas extension = 生物群系区域延伸
Water level = 海平面高度

Online Multiplayer = 在线多人游戏
You're currently using the default multiplayer server, which is based on a free Dropbox account. Because a lot of people use this, it is uncertain if you'll actually be able to access it consistently. Consider using a custom server instead. = 您正在使用一个基于免费账号的Dropbox多人游戏服务器！由于使用者甚多，所以不可避免的会出现不时无法使用的问题。我们建议您阅读下面的帮助文件来创建自己的私人服务器！
Open Documentation = 打开帮助文件（全英语警告）
Don't show again = 不再显示

World Size = 世界大小
Tiny = 极小
Small = 小
Medium = 中
Large = 大
Huge = 巨大
World wrap requires a minimum width of 32 tiles = 环形世界需要至少 32 地块的宽度
The provided map dimensions were too small = 提供的地图尺寸太小
The provided map dimensions were too big = 提供的地图尺寸太大
The provided map dimensions had an unacceptable aspect ratio = 提供的地图尺寸的宽高比不被允许

Difficulty = 难度

AI = 电脑
Remove = 删除
Random = 随机
Human = 玩家
Hotseat = 面对面模式
User ID = 玩家标识(ID)
Click to copy = 点击复制


Game Speed = 游戏速度
Quick = 快速
Standard = 标准
Epic = 史诗
Marathon = 马拉松

Starting Era = 起始时代
It looks like we can't make a map with the parameters you requested! = 无法根据您的设置创建地图！
Maybe you put too many players into too small a map? = 可能您在过小的地图上放置了过多玩家？
No human players selected! = 未选择玩家！
Invalid Player ID! = 玩家ID无效！
No victory conditions were selected! = 未选择胜利方式！
Mods: = 模组：
Extension mods: = 扩展模组：
Base ruleset: = 基本规则集：
The mod you selected is incorrectly defined! = 您选择的模组定义不正确！
The mod combination you selected is incorrectly defined! = 您选择的模组组合定义不正确！
The mod combination you selected has problems. = 您选择的模组组合存在问题。
You can play it, but don't expect everything to work! = 您可以游玩，但不要指望一切都能正常运行！
This base ruleset is not compatible with the previously selected\nextension mods. They have been disabled. = 先前选择的扩展模组与当前基本规则集不兼容，已禁用。
Base Ruleset = 基本规则集
[amount] Techs = [amount]科技
[amount] Nations = [amount]国家
[amount] Units = [amount]单位
[amount] Buildings = [amount]建筑
[amount] Resources = [amount]起源
[amount] Improvements = [amount]改良设施
[amount] Religions = [amount]宗教
[amount] Beliefs = [amount]信仰

World Wrap = 环形世界
World wrap maps are very memory intensive - creating large world wrap maps on Android can lead to crashes! = 环形世界地图非常消耗内存 - 在 Android 平台创建太大的环形世界地图可能导致程序崩溃！
Anything above 80 by 50 may work very slowly on Android! = 创建矩形世界地图大于 80 × 50 时在 Android 上可能运行缓慢！
Anything above 40 may work very slowly on Android! = 创建六边形世界地图的边长大于 40 时在 Android 上可能运行缓慢！

# Map editor

## Tabs/Buttons
Map editor = 地图编辑器
View = 信息
Generate = 生成
Partial = 魔法棒
Generator steps = 法术
Edit = 编辑
Rivers = 河流
Load = 加载
Save = 保存
New map = 新地图
Empty = 空白地图
Save map = 保存地图
Load map = 读取地图
Delete map = 删除地图
Are you sure you want to delete this map? = 您真想删除这张地图吗？
It looks like your map can't be saved! = 地图保存失败！
Exit map editor = 退出地图编辑器
Change map ruleset = 更改规则集（想要更多需下载mod）
Change the map to use the ruleset selected on this page = 确定更改
Revert to map ruleset = 重置至地图规则集
Reset the controls to reflect the current map ruleset = 将所有控制面板中的图标刷新来反映当前地图的规则集
Features = 地形
Starting locations = 文明起源位置
Tile Matching Criteria = 区块匹配条件
Complete match = 完整检查（该菜单功能不完整，慎用）
Except improvements = 不检查区块建筑
Base and terrain features = 仅检查地形地貌
Base terrain only = 仅检查地形
Land or water only = 仅检查陆地还是水上

## Labels/messages
Brush ([size]): = 刷子大小([size])
# The single letter shown in the [size] parameter above for setting "Floodfill".
# Please do not make this longer, the associated slider will not handle well.
Floodfill_Abbreviation = 塞
Error loading map! = 地图加载错误！
Map saved successfully! = 成功保存地图
Current map RNG seed: [amount] = 当前地图种子：[amount]
Map copy and paste = 当一个偷懒的上帝：复制粘贴地图
Position: [param] = 当前坐标：[param]
Starting location(s): [param] = 起源在这里的文明：[param]
Continent: [param] ([amount] tiles) = 大陆编号：[param] （[amount]格）
Change map to fit selected ruleset? = 要更改地图以适配已选规则集吗？
Area: [amount] tiles, [amount2] continents/islands = 当前区域含有：[amount]格，[amount2]座大陆/岛屿
Area: [amount] tiles, [amount2]% water, [amount3] continents/islands = 当前区域含有：[amount]格， [amount2]% 水域，[amount3]座大陆/岛屿
Do you want to leave without saving the recent changes? = 您确定要抛弃这个世界吗？您可以把它保存起来的。
Leave = 离开
Do you want to load another map without saving the recent changes? = 您确定要在不保存的情况下加载另一个世界吗？
Invalid map: Area ([area]) does not match saved dimensions ([dimensions]). = 无效的地图：区域（[area]）与尺寸（[dimensions]）不匹配。
The dimensions have now been fixed for you. = 尺寸已为您修复。
River generation failed! = 自动生成河流失败！
Please don't use step 'Landmass' with map type 'Empty', create a new empty map instead. = 这个世界地形已经够简单了。请先创建一个新世界。
This map has errors: = 该地图含有错误！
The incompatible elements have been removed. = 不可兼容性元素已被移除！

## Map/Tool names
My new map = 我的世界
Generate landmass = 法·简化地形
Raise mountains and hills = 法·生成高山
Humidity and temperature = 法·气候变化（生成温度湿度）
Lakes and coastline = 法·生成湖泊和海岸线
Sprout vegetation = 法·生机之绿
Spawn rare features = 法·生成稀有地貌
Distribute ice = 法·凌冬之冽（生成冰）
Assign continent IDs = 生成大洲ID（用于您造岛之后）
Place Natural Wonders = 法·鬼斧神工（生成自然奇观）
Let the rivers flow = 法·生成河流（名字求助）
Spread Resources = 法·资源之馈
Create ancient ruins = 法·先祖之智（生成远古遗迹）
Floodfill = 填充刷
[nation] starting location = [nation]起源位置
Remove features = 移除地形
Remove improvement = 移除区块建筑
Remove resource = 移除资源
Remove starting locations = 移除起始位
Remove rivers = 移除河流
Spawn river from/to = 设置河流起始点/终止点
Bottom left river = 左下河流
Bottom right river = 右下河流
Bottom river = 下方河流

# Multiplayer

Help = 帮助
Username = 用户名
Multiplayer = 多人游戏
Could not download game! = 无法下载游戏数据！
Could not upload game! = 无法上传游戏数据！
Retry = 重试
Join game = 加入游戏
Invalid game ID! = 无效的游戏 ID！
Copy user ID = 复制玩家 ID
Copy game ID = 复制游戏 ID
UserID copied to clipboard = 玩家 ID 已复制
Game ID copied to clipboard! = 游戏 ID 已复制
Friend name = 好友名称
Player ID = 玩家ID
Please input a name for your friend! = 给您的好友取一个名字！
Please input a player ID for your friend! = 请输入或在右边复制您的好友ID！
Are you sure you want to delete this friend? = 您确定要和这位好友决断吗？（其实不会的，TA反正不知道你删了）
Paste player ID from clipboard = 从剪切板粘贴
Player name already used! = 真是的，怎么取名字对你这么难，这个名字已经用过了（狗头保命）
Player ID already used! = 玩家ID已使用！
Player ID is incorrect = 玩家ID不正确，请检查输入
Select friend = 选择好友
Select [thingToSelect] = 选择[thingToSelect]
Friends list = 好友列表
Add friend = 新增好友信息
Edit friend = 编辑好友信息
Friend name is already in your friends list! = 真是的，怎么取名字对你这么难，这个名字已经用过了（狗头保命）
Player ID is already in your friends list! = 这个人已经是您的好友了！
You have to write a name for your friend! = 我们衷心地希望您的好友不是无名氏！
You have to write an ID for your friend! = 您的好友必须有一个有效ID！
You cannot add your own player ID in your friend list! = 您不能做自己的好友！您是不是输入了自己的ID？
To add a friend, ask him to send you his player ID.\nClick the 'Add friend' button.\nInsert his player ID and a name for him.\nThen click the 'Add friend' button again.\n\nAfter that you will see him in your friends list.\n\nA new button will appear when creating a new\nmultiplayer game, which allows you to select your friend. = 要新增一个好友，请先让TA把TA的ID发送给您\n单击“新增好友信息”按钮，并填写好TA的名称和ID，您的好友列表就会新增一人。\n\n这样，在创建多人游戏时，您就可以直接选择好友加入，而不是辛辛苦苦地再次输入。
Please input Player ID! = 请输入玩家ID！
Set current user = 设定为当前玩家
Player ID from clipboard = 从剪贴板获取玩家 ID
Player ID from friends list = 从好友列表复制玩家ID
To create a multiplayer game, check the 'multiplayer' toggle in the New Game screen, and for each human player insert that player's user ID. = 创建多人游戏时，首先请选中 “开始新游戏” 界面的 “在线多人游戏” 复选框，同时将每个参与游戏的玩家 ID 填入其想扮演文明的 “玩家 ID” 文本框内。
You can assign your own user ID there easily, and other players can copy their user IDs here and send them to you for you to include them in the game. = 直接点击 “设置为当前玩家” 就可自动填入自己的玩家 ID。其他玩家则需在打开游戏后点击 “复制玩家 ID” 按钮将 ID 复制到剪贴板，然后通过网络发送给你，你可以在 “开始新游戏” 界面将接收到的 ID 填入他们想扮演文明的 “玩家 ID” 文本框内让他们加入游戏。
Once you've created your game, the Game ID gets automatically copied to your clipboard so you can send it to the other players. = 当你建立了多人游戏后，游戏 ID 将自动复制至剪贴板，你可以通过网络分享给其他玩家。
Players can enter your game by copying the game ID to the clipboard, and clicking on the 'Add multiplayer game' button = 其他玩家可以将接收到的游戏 ID 复制到剪贴板，并点击 “加入多人游戏” 按钮加入游戏
The symbol of your nation will appear next to the game when it's your turn = 当轮到你的回合时，该游戏会显示你所游玩文明的标识
Back = 返回
Rename = 重命名
Game settings = 游戏设置
Add multiplayer game = 新增多人游戏
Refresh list = 刷新列表
Could not save game! = 无法保存游戏！
Could not delete game! = 无法删除游戏！
Error while refreshing: = 刷新失败！
Current Turn: = 当前回合：
Add Currently Running Game = 新增正在进行的游戏
Paste gameID from clipboard = 从剪切板粘贴个人ID
GameID = 个人ID
Game name = 游戏名称
Loading latest game state... = 正在加载最新游戏状态...
Couldn't download the latest game state! = 无法下载最新的游戏状态！
Resign = 放弃游戏
Are you sure you want to resign? = 您确定要放弃游戏吗？
You can only resign if it's your turn = 你只能在你的回合放弃游戏
[civName] resigned and is now controlled by AI = [civName]已放弃游戏，现在由 AI 控制
Last refresh: [duration] ago = 上次刷新：[duration]前
Current Turn: [civName] since [duration] ago = 当前回合：[civName] 已持续[duration]
Seconds = 秒
Minutes = 分钟
Hours = 小时
Days = 天
[amount] Seconds = [amount]秒
[amount] Minutes = [amount]分钟
[amount] Hours = [amount]小时
[amount] Days = [amount]天
Server limit reached! Please wait for [time] seconds = 服务器繁忙！请等待[time]秒
File could not be found on the multiplayer server = 无法在服务器上找到这局游戏
Unhandled problem, [errorMessage] = 未知问题：[errorMessage]

# Save game menu

Current saves = 当前存档
Show autosaves = 显示自动存档
Saved game name = 游戏存档名称
# This is the save game name the dialog will suggest
[player] - [turns] turns = [player]的第[turns] 回合
Copy to clipboard = 复制当前游戏数据到剪贴板
Copy saved game to clipboard = 复制游戏存档到剪贴板
Could not load game! = 无法加载存档！
Could not load game from clipboard! = 无法从剪贴板中读取游戏!
Could not load game from custom location! = 无法从自定义位置读取游戏！
The save was created with an incompatible version of Unciv: [version]. Please update Unciv to this version or later and try again. = 该存档由无法兼容的[version]版本创建，请更新unciv至该版本或稍后再试。
Load [saveFileName] = 读取 [saveFileName]
Are you sure you want to delete this save? = 您确认要删除这个存档吗
Delete save = 删除存档
[saveFileName] deleted successfully. = 成功删除存档[saveFileName]
Insufficient permissions to delete [saveFileName]. = 没有足够的权限删除存档[saveFileName]
Failed to delete [saveFileName]. = 在删除存档[saveFileName]时遇到问题
Saved at = 保存时间
Saving... = 正在保存......
Overwrite existing file? = 是否覆盖现有文件？
Overwrite = 覆盖
It looks like your saved game can't be loaded! = 看起来你的这个存档无法被加载！
If you could copy your game data ("Copy saved game to clipboard" -  = 你可以将你的游戏存档发送给我（点击 “复制游戏存档到剪贴板” 按钮 -
  paste into an email to yairm210@hotmail.com) = 将复制的内容以电子邮件形式发给 yairm210@hotmail.com）
I could maybe help you figure out what went wrong, since this isn't supposed to happen! = 我也许能帮你找出问题所在，因为这不应该发生！
Missing mods: [mods] = 模组缺失：[mods]
Load from custom location = 从自定义位置读取
Save to custom location = 保存至自定义位置
Could not save game to custom location! = 无法保存游戏至自定义位置！
Download missing mods = 下载缺失模组
Missing mods are downloaded successfully. = 已成功下载缺失模组
Could not load the missing mods! = 无法加载缺失模组
Could not download mod list. = 无法下载模组集
Could not find a mod named "[modName]". = 无法找到模组“[modName]”

# Options

Options = 选项
About = 关于
Display = 显示
Gameplay = 游戏内容
Sound = 声音
Advanced = 高级
Locate mod errors = 定位模组错误
Debug = 调试

Version = 版本
See online Readme = 查看联机自述文件
Visit repository = 查看代码仓库
Turns between autosaves = 自动存档间隔回合
Sound effects volume = 音效音量
Music volume = 音乐音量
City ambient sound volume = 城市环境音量
Pause between tracks = 音轨间停顿
Currently playing: [title] = 当前播放: [title]
Download music = 下载音乐
Downloading... = 正在下载...
Could not download music! = 无法下载音乐！
Show = 显示
Hide = 隐藏
Show worked tiles = 显示工作地块
Show resources and improvements = 显示资源与设施
Check for idle units = 回合结束前查看闲置单位
Move units with a single tap = 点击目标地块立即移动
Show tutorials = 显示教程
Auto-assign city production = 自动分配城市产能
Auto-build roads = 自动建造道（铁）路
Automated workers replace improvements = 工人自动更换设施
Minimap size = 小地图大小
off = 关闭
Show pixel units = 显示像素单位
Show pixel improvements = 显示像素设施
Enable Nuclear Weapons = 启用核武器
Experimental Demographics scoreboard = 新版排行榜
Unit icon opacity = 单位图标不透明度
Show zoom buttons in world screen = 在游戏界面显示缩放按钮
Enable display cutout (requires restart) = 启用切边显示（需要重启）
Show tile yields = 显示地块产出
Show unit movement arrows = 显示单位移动箭头
Continuous rendering = 连续渲染
When disabled, saves battery life but certain animations will be suspended = 禁用时将关闭部分动画以省电
Order trade offers by amount = 交易方贸易项目按数量排序
Ask for confirmation when pressing next turn = 手动确认下一回合
Notifications log max turns = 最长通知记录回合数
Check extension mods based on: = 请选择需要检查的的扩展模组所基于的规则集
-none- = -无-
Reload mods = 重新加载模组
Checking mods for errors... = 检查模组错误...
No problems found. = 没有发现问题
Autoupdate mod uniques = 自动更新模组词条
Uniques updated! = 词条已更新！

Max zoom out = 最大地图缩放级别
Show experimental world wrap for maps = 显示试验性环形地图世界
HIGHLY EXPERIMENTAL - YOU HAVE BEEN WARNED! = ⚠ 警告！这是试验性功能！⚠
Enable portrait orientation = 启用竖屏
Generate translation files = 生成翻译文件（⚠请不要乱按我⚠）
Translation files are generated successfully. = 翻译文件生成成功。
Fastlane files are generated successfully. = 成功生成Fastlane文件。
Please note that translations are a community-based work in progress and are INCOMPLETE! The percentage shown is how much of the language is translated in-game. If you want to help translating the game into your language, click here. = 请注意，翻译是一项基于社区的正在进行的工作，并且是【不完整的】！显示的百分比是语言在游戏中的翻译量。如果您想帮助将游戏翻译成您的语言，请单击此处。
Font family = 字体
Font size multiplier = 字体大小倍率
Default Font = 默认字体
You need to restart the game for this change to take effect. = 您需要重新启动游戏才能使此更改生效。

# Notifications

Research of [technologyName] has completed! = [technologyName]的研究已完成！
[construction] has become obsolete and was removed from the queue in [cityName]! = [construction]已经过时，将从[cityName]的建设队列中移除！
[construction] has become obsolete and was removed from the queue in [amount] cities! = [construction]已经过时，并被从 [amount] 个城市的建设队列中移出！
[cityName] changed production from [oldUnit] to [newUnit] = [cityName]将生产从[oldUnit]改为[newUnit]
[amount] cities changed production from [oldUnit] to [newUnit] = [amount] 个城市将生产从[oldUnit]改为[newUnit]
Excess production for [wonder] converted to [goldAmount] gold = 建造[wonder]时的多余产能转化为 [goldAmount] 金钱
You have entered a Golden Age! = 你开启了一个黄金时代！
[resourceName] revealed near [cityName] = 我们在[cityName]附近发现了[resourceName]
[n] sources of [resourceName] revealed, e.g. near [cityName] = [n] 处[resourceName]已被表露，例如[cityName]附近
A [greatPerson] has been born in [cityName]! = [greatPerson]在[cityName]诞生了！
We have encountered [civName]! = 我们遇到了[civName]！
[cityStateName] has given us [stats] as a token of goodwill for meeting us = [cityStateName]给了我们 [stats]作为与我们会面的情谊象征
[cityStateName] has given us [stats] as we are the first major civ to meet them = [cityStateName] has given us [stats] as we are the first major civ to meet them
[cityStateName] has also given us [stats] = [cityStateName]也赠与我们[stats]
[cityStateName] gave us a [unitName] as a gift! = 我们与[cityStateName]的友好关系取得了回报！\n[cityStateName]赠与了我们一支[unitName]
Cannot provide unit upkeep for [unitName] - unit has been disbanded! = 无法为[unitName]提供维护费 - 单位已被解散！
[cityName] has grown! = [cityName]人口增长！
[cityName] is starving! = [cityName]正在闹饥荒！
[construction] has been built in [cityName] = [construction]已在[cityName]被建造 / 组建
[wonder] has been built in a faraway land = [wonder]已在遥远的土地上建成
[civName] has completed [construction]! = [civName]已经完成了[construction]的建造！
An unknown civilization has completed [construction]! = 一个未知的文明完成了[construction]的建造！
The city of [cityname] has started constructing [construction]! = [cityname]的城市已经开始建造[construction]！
[civilization] has started constructing [construction]! = [civilization]已经开工建造[construction]!
An unknown civilization has started constructing [construction]! = 一个未知的文明已经开工建造[construction]！
Work has started on [construction] = 开始建造 / 组建：[construction]
[cityName] cannot continue work on [construction] = [cityName]无法继续建造 / 组建[construction]
[cityName] has expanded its borders! = [cityName]的边界已扩张！
Your Golden Age has ended. = 你的黄金时代结束了
[cityName] has been razed to the ground! = [cityName]已被夷为平地！
We have conquered the city of [cityName]! = 我们已经占领城市[cityName]！
Your citizens are revolting due to very high unhappiness! = 您的居民正因高不满值而进行反叛！
An enemy [unit] has attacked [cityName] = 敌方的[unit]攻击了[cityName]
An enemy [unit] ([amount] HP) has attacked [cityName] ([amount2] HP) = 一个敌方[unit]([amount] HP)攻击了[cityName]([amount2] HP)
An enemy [unit] has attacked our [ourUnit] = 敌方的[unit]攻击了我们的[ourUnit]
An enemy [unit] ([amount] HP) has attacked our [ourUnit] ([amount2] HP) = 一个敌方[unit]([amount] HP)攻击了我方[ourUnit]([amount2] HP)
Enemy city [cityName] has attacked our [ourUnit] = 敌方城市[cityName]攻击了我们的[ourUnit]
Enemy city [cityName] ([amount] HP) has attacked our [ourUnit] ([amount2] HP) = 敌方城市[cityName]([amount] HP)攻击了我们的[ourUnit]([amount2] HP)
An enemy [unit] has captured [cityName] = 敌方的[unit]占领了[cityName]
An enemy [unit] ([amount] HP) has captured [cityName] ([amount2] HP) = 敌方的[unit]([amount] HP)占领了[cityName]([amount2] HP)
An enemy [unit] has raided [cityName] = 敌方的[unit]劫掠了[cityName]
An enemy [unit] ([amount] HP) has raided [cityName] ([amount2] HP) = 敌方的[unit]([amount] HP)劫掠了[cityName]([amount2] HP)
An enemy [unit] has captured our [ourUnit] = 敌方的[unit]俘虏了我们的[ourUnit]
An enemy [unit] ([amount] HP) has captured our [ourUnit] ([amount2] HP) = 敌方的[unit]([amount] HP)俘虏了我们的[ourUnit]([amount2] HP)
An enemy [unit] has destroyed our [ourUnit] = 敌方的[unit]击杀了我们的[ourUnit]
An enemy [unit] ([amount] HP) has destroyed our [ourUnit] ([amount2] HP) = 敌方的[unit]([amount] HP)击杀了我们的[ourUnit]([amount2] HP)
Your [ourUnit] has destroyed an enemy [unit] = 我方单位[ourUnit]摧毁了一个敌人[unit]
Your [ourUnit] ([amount] HP) has destroyed an enemy [unit] ([amount2] HP) = 我方单位[ourUnit]([amount] HP)摧毁了一个敌人[unit]([amount2] HP)
An enemy [RangedUnit] has destroyed the defence of [cityName] = 敌方的[RangedUnit]摧毁了[cityName]的防御
An enemy [RangedUnit] ([amount] HP) has destroyed the defence of [cityName] ([amount2] HP) = 敌方的[RangedUnit]([amount] HP)摧毁了[cityName]的防御([amount2] HP)
Enemy city [cityName] has destroyed our [ourUnit] = 敌方城市[cityName]击杀了我们的[ourUnit]
Enemy city [cityName] ([amount] HP) has destroyed our [ourUnit] ([amount2] HP) = 敌方城市[cityName] ([amount] HP)摧毁了我们的[ourUnit] ([amount2] HP)
An enemy [unit] was destroyed while attacking [cityName] = 敌方的[unit]在攻击[cityName]时被消灭
An enemy [unit] ([amount] HP) was destroyed while attacking [cityName] ([amount2] HP) = 敌方[unit]([amount]HP)在进攻[cityName]([amount2]HP)被消灭
An enemy [unit] was destroyed while attacking our [ourUnit] = 敌方的[unit]在攻击我方[ourUnit]时被消灭
An enemy [unit] ([amount] HP) was destroyed while attacking our [ourUnit] ([amount2] HP) = 敌方[unit]([amount] HP)在攻击我方[ourUnit] ([amount2] HP)时被消灭
Our [attackerName] ([amount] HP) was destroyed by an intercepting [interceptorName] ([amount2] HP) = 我方的 [attackerName] ([amount] HP) 在执行任务时被敌方的 [interceptorName] ([amount2] HP) 拦截并击落了！
Our [attackerName] ([amount] HP) was destroyed by an unknown interceptor = 我方的 [attackerName] ([amount] HP) 在执行任务时被未知的拦截机器拦截并击落了！
Our [interceptorName] ([amount] HP) intercepted and destroyed an enemy [attackerName] ([amount2] HP) = 我方的[interceptorName] ([amount] HP)拦截并击毁了敌方敌方[attackerName] ([amount2] HP)
Our [attackerName] ([amount] HP) destroyed an intercepting [interceptorName] ([amount2] HP) = 我方[attackerName] ([amount] HP)击毁了试图拦截的[interceptorName] ([amount2] HP)
Our [interceptorName] ([amount] HP) intercepted and was destroyed by an enemy [attackerName] ([amount2] HP) = 我方的 [interceptorName] ([amount])在拦截未知敌方[attackerName]([amount2] HP)时因公殉职
Our [interceptorName] ([amount] HP) intercepted and was destroyed by an unknown enemy = 我方的 [interceptorName] ([amount] HP)在拦截未知敌方单位时因公殉职
Our [attackerName] ([amount] HP) was attacked by an intercepting [interceptorName] ([amount2] HP) = 我方[attackerName]([amount] HP)被执行拦截任务的[interceptorName]([amount2] HP)攻击
Our [attackerName] ([amount] HP) was attacked by an unknown interceptor = 我方[attackerName]([amount] HP)被未知拦截单位攻击
Our [interceptorName] ([amount] HP) intercepted and attacked an enemy [attackerName] ([amount2] HP) = 我方[interceptorName]([amount] HP)拦截并攻击了敌方[attackerName]([amount2] HP)
Nothing tried to intercept our [attackerName] = 无人试图拦截我方[attackerName]
An enemy [unit] was spotted near our territory = 我们的领土附近发现了敌方的[unit]
An enemy [unit] was spotted in our territory = 我们的领土内发现了敌方的[unit]
Your city [cityName] can bombard the enemy! = 你的城市[cityName]可以轰击敌人！
[amount] of your cities can bombard the enemy! = 你有 [amount] 座城市可以轰击敌人！
[amount] enemy units were spotted near our territory = 我们的领土附近发现了 [amount] 个敌方单位
[amount] enemy units were spotted in our territory = 我们的领土内发现了 [amount] 个敌方单位
A(n) [nukeType] exploded in our territory! = 一颗[nukeType]在我方领土上爆炸了！
After being hit by our [nukeType], [civName] has declared war on us! = 在被我们的[nukeType]打击后，[civName]向我们宣战了！
The civilization of [civName] has been destroyed! = 文明[civName]消绝了！
The City-State of [name] has been destroyed! = 城邦[name]覆灭了！
Your [ourUnit] captured an enemy [theirUnit]! = 我们的[ourUnit]俘虏了敌方的[theirUnit]！
Your [ourUnit] plundered [amount] [Stat] from [theirUnit] = 我们的[ourUnit]从敌方的[theirUnit]掠夺了 [amount] [Stat]！
We have captured a barbarian encampment and recovered [goldAmount] gold! = 我们摧毁蛮族营地并获得了 [goldAmount] 金钱！
An enemy [unitType] has joined us! = 一个敌方[unitType]加入了我们！
After an unknown civilization entered the [eraName], we have recruited [spyName] as a spy! = 在一个未知的文明进入[eraName]之后，我们招募到了间谍[spyName]！
We have recruited [spyName] as a spy! = 我们培养了一位名为[spyName]的间谍！

# This might be needed for a rewrite of Germany's unique - see #7376
A barbarian [unitType] has joined us! = 蛮族的[unitType]投靠了我们！

We have found survivors in the ruins - population added to [cityName] = 我们在废墟中找到了幸存者 - [cityName]的人口增加了
We have discovered cultural artifacts in the ruins! (+20 Culture) = 我们在废墟中发现了些文物！（+20 文化）
We have discovered the lost technology of [techName] in the ruins! = 我们在废墟中获得了失传已久的技术：[techName]！
A [unitName] has joined us! = [unitName]加入了我们！
An ancient tribe trains our [unitName] in their ways of combat! = 一个古老的部落用他们特有的战斗机巧训练了我方的[unitName]！
We have found a stash of [amount] gold in the ruins! = 我们在废墟中找到了 [amount] 金钱！
We have found a crudely-drawn map in the ruins! = 我们在废墟中发现了一张绘制粗略的地图！
[unit] finished exploring. = [unit]已完成探索
[unit] has no work to do. = [unit]处于闲置
You're losing control of [name]. = 您正在失去与[name]的脆弱友谊
You and [name] are no longer friends! = 您与[name]不再是朋友了！
Your alliance with [name] is faltering. = 您与[name]的盟友关系正日薄西山
You and [name] are no longer allies! = 您与[name]不再是盟友了！
[civName] gave us a [unitName] as gift near [cityName]! = [civName]将[cityName]附近的[unitName]赠予我们！
[civName] has denounced us! = [civName]谴责了我们！
[cityName] has been connected to your capital! = 我方的[cityName]和首都成功通车了！
[cityName] has been disconnected from your capital! = 我方的[cityName]与首都的道路已经中断！
[civName] has accepted your trade request = [civName]接受了您的贸易请求
[civName] has made a counteroffer to your trade request = [civName]犹豫再三，提出了还价
[civName] has denied your trade request = [civName]拒绝了您的贸易请求
[tradeOffer] from [otherCivName] has ended = [otherCivName]向我们供应[tradeOffer]的协议已经到期
[tradeOffer] to [otherCivName] has ended = 我们向[otherCivName]供应[tradeOffer]的协议已经到期
One of our trades with [nation] has ended = 我们与[nation]的一项贸易已经结束
One of our trades with [nation] has been cut short = 我们与[nation]的一项贸易已被削减
[nation] agreed to stop settling cities near us! = [nation]同意停止在我们附近建城！
[nation] refused to stop settling cities near us! = [nation]拒绝停止在我们附近建城！
We have allied with [nation]. = 我们已和[nation]缔结同盟
We have lost alliance with [nation]. = 我们和[nation]不再是同盟关系
We have discovered [naturalWonder]! = 大发现！我们发现了[naturalWonder]!
We have received [goldAmount] Gold for discovering [naturalWonder] = 我们因发现[naturalWonder]获得了 [goldAmount] 金钱
Your relationship with [cityStateName] is about to degrade = 你和[cityStateName]的关系正在恶化
Your relationship with [cityStateName] degraded = 你和[cityStateName]外交关系降级了
A new barbarian encampment has spawned! = 侦测到新的蛮族营地出现！
Barbarians raided [cityName] and stole [amount] Gold from your treasury! = 蛮族袭击了[cityName]并掠夺了[amount]金钱！
Received [goldAmount] Gold for capturing [cityName] = 我们在占领[cityName]时获得 [goldAmount] 金钱
Our proposed trade is no longer relevant! = 我们的贸易項目已失效！
[defender] could not withdraw from a [attacker] - blocked. = [defender]被截断去路而无法从[attacker]的攻势中撤退
[defender] withdrew from a [attacker] = [defender]从[attacker]的攻势中撤退
By expending your [unit] you gained [Stats]! = 通过消耗你的[unit]，你获得了[Stats]！
Your territory has been stolen by [civName]! = [civName]窃取了你的领土！
Clearing a [forest] has created [amount] Production for [cityName] = 砍伐[forest]为[cityName]增加了 [amount] 产能
[civName] assigned you a new quest: [questName]. = [civName]给了你一个新任务：[questName]。
[civName] rewarded you with [influence] influence for completing the [questName] quest. = [civName]因为你完成了[questName]任务而获得了 [influence] 影响力奖励。
[civName] no longer needs your help with the [questName] quest. = [civName]不再需要你完成[questName]任务了。
The [questName] quest for [civName] has ended. It was won by [civNames]. = [civName]的[questName]任务已截止，[civNames]获胜。
The resistance in [cityName] has ended! = [cityName]的抵抗结束了！
[cityName] demands [resource]! = [cityName]想要[resource] 资源！
Because they have [resource], the citizens of [cityName] are celebrating We Love The King Day! = 由于得到了[resource]，[cityName]的市民们开始庆祝“我们爱领袖日”了！
We Love The King Day in [cityName] has ended. = [cityName]的“我们爱领袖日”已经结束了。
Our [name] took [tileDamage] tile damage and was destroyed = 我们的[name]因受到 [tileDamage] 地块伤害而被消灭
Our [name] took [tileDamage] tile damage = 我们的[name]受到 [tileDamage] 地块伤害
[civName] has adopted the [policyName] policy = [civName]已采用[policyName]政策
An unknown civilization has adopted the [policyName] policy = 一个未知的文明采用了[policyName]政策
You gained [Stats] as your religion was spread to [cityName] = 你的宗教已传播到[cityName],获得[Stats]
You gained [Stats] as your religion was spread to an unknown city = 你的宗教已传播到遥远的国度,获得[Stats]
Your city [cityName] was converted to [religionName]! = 城市[cityName]开始信奉[religionName]!
Your [unitName] lost its faith after spending too long inside enemy territory! = 你的[unitName]在敌对领土停留太久而丧失斗志
An [unitName] has removed your religion [religionName] from its Holy City [cityName]! = 由于你宗教 [religionName] 圣城[cityName]目前所有者[unitName]的决定，[cityName]不再是你宗教的圣城了！
An [unitName] has restored [cityName] as the Holy City of your religion [religionName]! = [unitName]已将[cityName]恢复为你宗教[religionName]的圣城
You have unlocked [ability] = 你已经解锁了[ability]
A new b'ak'tun has just begun! = 玛雅历法开始了新的一年！
A Great Person joins you! = 一位伟人加入了我们！
[civ1] has liberated [civ2] = [civ1]解放了正处于水深火热之中的[civ2]
[civ] has liberated an unknown civilization = [civ]解放了一个未知文明
An unknown civilization has liberated [civ] = 一个未知文明解放了[civ]


# World Screen UI

Working... = 进行中...
Waiting for other players... = 等待其他玩家...
Waiting for [civName]... = 等待[civName]...
in = 完成还需
Next turn = 下一回合
Confirm next turn = 确认进入下一回合
Move automated units = 自动移动
[currentPlayerCiv] ready? = [currentPlayerCiv]准备好了吗？
1 turn = 1 回合
[numberOfTurns] turns = [numberOfTurns] 回合
Turn = 回合
turns = 回合
turn = 回合
Next unit = 下个闲置单位
Fog of War = 战争迷雾
Pick a policy = 选择一项社会政策
Movement = 移动力
Strength = 战斗力
Ranged strength = 远程战斗力
Bombard strength = 轰击战斗力
Range = 攻击范围
XP = 经验值
Move unit = 移动单位
Stop movement = 停止移动
Swap units = 交换单位
Construct improvement = 建造设施
Automate = 自动工作
Stop automation = 停止自动工作
Construct road = 建造道路
Fortify = 驻守
Fortify until healed = 驻守直至完全回复
Fortification = 驻守防御力加成
Sleep = 休眠
Sleep until healed = 休眠直至完全回复
Moving = 移动中
Set up = 架设
Paradrop = 空降
Air Sweep = 空中扫荡
Add in capital = 运至首都
Add to [comment] = 运至[comment]
Upgrade to [unitType] ([goldCost] gold) = 升级为[unitType]（花费 [goldCost] 金钱）
Upgrade to [unitType]\n([goldCost] gold, [resources]) = 升级为[unitType]\n（花费 [goldCost] 金钱，[resources]）
Found city = 建立城市
Promote = 晋升
Health = 生命
Disband unit = 解散单位
Do you really want to disband this unit? = 您真的想解散这个单位吗？
Disband this unit for [goldAmount] gold? = 要解散这个单位获得 [goldAmount] 金钱吗？
Gift unit = 礼品单位
Explore = 自由探索
Stop exploration = 停止探索
Pillage = 劫掠地块
Wait = 等待
Are you sure you want to pillage this [improvement]? = 你确定要劫掠这个[improvement]吗？
We have looted [amount] from a [improvement] = 我们从[improvement]劫掠了[amount]
We have looted [amount] from a [improvement] which has been sent to [cityName] = 我们从[improvement]劫掠了[amount]并将其运至[cityName]
An enemy [unitName] has pillaged our [improvement] = 一个敌方[unitName]劫掠了我们的[improvement]
Create [improvement] = 建造[improvement]
Start Golden Age = 开启黄金时代
Trigger unique = 触发词条
Show more = 显示更多
Yes = 是
No = 否
Acquire = 变更为本城市所属
Under construction = 建造 / 组建中

Food = 食物
Production = 产能
Gold = 金钱
Happiness = 快乐
Culture = 文化
Science = 科研
Faith = 信仰

Crop Yield = 食物产量
Growth = 人口增长
Territory = 领土面积
Force = 军事实力
GOLDEN AGE = 黄金时代
Golden Age = 黄金时代
Global Effect = 全球影响
[year] BC = 公元前 [year] 年
[year] AD = 公元 [year] 年
Civilopedia = 文明百科
# Display name of unknown nations.
??? = 未知文明

Start new game = 开始新游戏
Save game = 保存游戏
Load game = 读取游戏
Main menu = 主菜单
Resume = 继续游戏
Cannot resume game! = 无法继续游戏！
Not enough memory on phone to load game! = 没有足够的内存载入游戏！
Quickstart = 快速开始
Cannot start game with the default new game parameters! = 无法以默认的新游戏参数开始游戏！
Victory status = 胜利进度
Social policies = 社会政策
Community = 社区
Close = 关闭
Do you want to exit the game? = 你想退出游戏吗？
Exit = 退出
Start bias: = 起始地形偏好：
Avoid [terrain] = 规避[terrain]

# Maya calendar popup

The Mayan Long Count = 玛雅长历法
Your scientists and theologians have devised a systematic approach to measuring long time spans - the Long Count. During the festivities whenever the current b'ak'tun ends, a Great Person will join you. = 你们的科学家和神学家已经设计出一种测量长时间跨度的系统方法——长历法。在庆祝活动中，只要当前的b'ak'tun结束，就会有一位伟大的人物加入你。
While the rest of the world calls the current year [year], in the Maya Calendar that is: = 世界其他地区称当前年份为[year]，在玛雅历中为：
[amount] b'ak'tun, [amount2] k'atun, [amount3] tun = [amount] b'ak'tun, [amount2] k'atun, [amount3] tun

# City screen

Exit city = 离开城市界面
Raze city = 摧毁城市
Stop razing city = 停止摧毁城市
Buy for [amount] gold = 花费 [amount] 金钱购买
Buy = 购买
Currently you have [amount] [stat]. = 你目前有[amount][stat]。
Would you like to purchase [constructionName] for [buildingGoldCost] [stat]? = 你确定用[buildingGoldCost][stat]购买[constructionName]吗？
Purchase = 购买
No space available to place [unit] near [city] = [city]附近没有位置部署[unit]
Maintenance cost = 建筑维护费
Pick construction = 选择建造 / 组建项目
Pick improvement = 选择设施
Provides [resource] = 获得资源：[resource]
Provides [amount] [resource] = 获得[amount]单位[resource]
Replaces [improvement] = 取代项目：[improvement]
Pick now! = 选择此项！
Remove [feature] first = 需要先移除[feature]才能建造
Research [tech] first = 需要先研究[tech]
Have this tile close to your borders = 该区块建筑一定要建在领土边界附近！
Have this tile inside your empire = 该区块建筑一定要建在您的领土内！
Acquire more [resource] = 需要更多[resource]
Build [building] = 建造[building]
Train [unit] = 组建[unit]
Produce [thingToProduce] = 产能利用：[thingToProduce]
Nothing = 无
Annex city = 吞并城市
Specialist Buildings = 提供岗位的建筑
Specialist Allocation = 专职人员分配
Manual Specialists = 手动管理专职人员
Auto Specialists = 自动管理专职人员
Specialists = 专职从业者
[specialist] slots = [specialist] 岗位
Food eaten = 食物消耗
Unassigned population = 闲置人口
[turnsToExpansion] turns to expansion = 此地 [turnsToExpansion] 轮之后会扩张
Stopped expansion = 扩张已停止
[turnsToPopulation] turns to new population = 该城市[turnsToPopulation] 轮之后增加 1 人口
Food converts to production = 食物转化为产能
[turnsToStarvation] turns to lose population = 该城市 [turnsToStarvation] 轮之后削减 1 人口
Stopped population growth = 人口增长已停止
In resistance for another [numberOfTurns] turns = 抵抗运动将持续 [numberOfTurns] 回合
We Love The King Day for another [numberOfTurns] turns = “我们爱领袖日”还有 [numberOfTurns] 回合结束
Demanding [resource] = 想要[resource]资源
Sell for [sellAmount] gold = 卖掉将获得 [sellAmount] 金钱
Are you sure you want to sell this [building]? = 您真的想卖掉[building]吗？
Free = 免费
[greatPerson] points = [greatPerson]点数
Great person points = 伟人点数
Current points = 当前点数
Points per turn = 点数 / 回合
Convert production to gold at a rate of 4 to 1 = 按 4:1 的比例转化产能为金钱
Convert production to science at a rate of [rate] to 1 = 按 [rate]:1 的比例转化产能为科研
Convert production to [stat] at a rate of [rate] to 1 = 按照[rate]比1的比例将产能转化为[stat]
Production to [stat] conversion in cities changed by [relativeAmount]% = 城市中向[stat]的产能转化[relativeAmount]%
The city will not produce anything. = 城市将不会建造 / 组建任何项目
Owned by [cityName] = [cityName] 行政区
Worked by [cityName] = 由 [cityName] 承建
Lock = 锁定
Unlock = 解锁
Move to city = 移动至城市
Reset Citizens = 重新分配公民
Citizen Management = 管理公民
Avoid Growth = 控制人口增长
Default Focus = 常规的公民分配
[stat] Focus = 侧重于:[stat]
Please enter a new name for your city = 请输入城市的新名称
Please select a tile for this building's [improvement] = 请为建筑[improvement]分配地块

# Ask for text or numbers popup UI

Invalid input! Please enter a different string. = 无效的输入！请换个名字试试。
Invalid input! Please enter a valid number. = 输入无效！请输入一个有效数字
Please enter some text = 请输入文字

# Technology UI

Pick a tech = 选择一项科技
Pick a free tech = 选择 1 项免费科技
Research [technology] = 研究[technology]
Pick [technology] as free tech = 免费研究[technology]科技
Units enabled = 解锁单位
Buildings enabled = 解锁建筑
Wonder = 奇观
National Wonder = 国家奇观
National Wonders = 国家奇观
Wonders enabled = 解锁奇观
Tile improvements enabled = 解锁地块设施
Reveals [resource] on the map = 在地图上显示[resource]
XP for new units = 新组建单位的初始经验值
provide = 提供
provides = 提供
City strength = 城市战斗力
City health = 城市防御力
Occupied! = 可以占领了！
Attack = 攻击
Bombard = 轰击
NUKE = 核武器攻击
Captured! = 可以俘虏了！
Cannot gain more XP from Barbarians = 无法从与蛮族的战斗中获得更多经验了

# Battle modifier categories

defence vs ranged = 对远程攻击防御
[percentage] to unit defence = [percentage]单位防御力
Attacker Bonus = 主动攻击加成
Defender Bonus = 防御方加成
Landing = 登陆作战
Boarding = 登陆作战
Flanking = 侧翼夹击
vs [unitType] = 与[unitType]相比较：
Terrain = 地形修正
Tile = 地块
Missing resource = 战略资源缺乏
Adjacent units = 相邻单位
Adjacent enemy units = 相邻敌方单位
Combat Strength = 战斗力
Across river = 穿过河流
Temporary Bonus = 临时加成
Garrisoned unit = 驻守单位
Attacking Bonus = 攻击加成
defence vs [unitType] = 防御 vs [unitType]
[tileFilter] defence = [tileFilter] 防御
Defensive Bonus = 防御加成
Stacked with [unitType] = 与[unitType]单位叠放

Unit ability = 单位能力

The following improvements [stats]: = 下列设施[stats]：
The following improvements on [tileType] tiles [stats]: = 建造在[tileType]地块上的下列设施[stats]：

# Unit actions

Hurry Research = 加速科技研究
Conduct Trade Mission = 拓展贸易
Your trade mission to [civName] has earned you [goldAmount] gold and [influenceAmount] influence! = 您与[civName]拓展贸易获得 [goldAmount] 金钱和 [influenceAmount] 影响力！
Hurry Wonder = 加速奇观建造
Hurry Construction = 加速建造/组建
Hurry Construction (+[productionAmount]⚙) = 加速建造/组建(+[productionAmount]⚙
Spread Religion = 传播宗教
Spread [religionName] = 传播[religionName]
Remove Heresy = 清除异端
Found a Religion = 创建一个宗教
Enhance a Religion = 加强宗教信仰
Your citizens have been happy with your rule for so long that the empire enters a Golden Age! = 人民为您英明领导下取得的丰功伟绩欢欣鼓舞，您的帝国进入了黄金时代！
You have entered the [newEra]! = 您已进入了[newEra]！
[civName] has entered the [eraName]! = [civName]已经进入了[eraName]！
[policyBranch] policy branch unlocked! = [policyBranch]分支解锁！

# Overview screens

Overview = 概览
Total = 总计
Stats = 统计
Policies = 政策
Base happiness = 基础快乐
Traded Luxuries = 交易来的奢侈品
City-State Luxuries = 来自友好城邦的奢侈品
Occupied City = 吞并的城市
Buildings = 建筑
Wonders = 奇观
Notifications = 通知记录
Base values = 基础产出
Bonuses = 相关加成
Final = 实际产出
Other = 其他
Population = 人口
City-States = 城邦
Tile yields = 地块产出
Trade routes = 贸易路线
Maintenance = 建筑维护费
Transportation upkeep = 道（铁）路维护费
Unit upkeep = 单位维护费
Trades = 贸易
Score = 文明积分
Units = 单位
Unit Supply = 单位补给
Base Supply = 基础补给
Total Supply = 总补给
In Use = 正在使用
Supply Deficit = 补给不足
Production Penalty = 产能惩罚
Increase your supply or reduce the amount of units to remove the production penalty = 为了避免生产停摆，你需要扩大生产或者大规模裁军
Name = 名称
Closest city = 最近的城市
Action = 行动
Upgrade = 升级
Defeated = 战败
[numberOfCivs] Civilizations in the game = 游戏中共有 [numberOfCivs] 个文明
Our Civilization: = 我们的文明:
Known and alive ([numberOfCivs]) = 已知的幸存文明（[numberOfCivs]）
Known and defeated ([numberOfCivs]) = 已知的陨落文明（[numberOfCivs]）
Tiles = 地块
Natural Wonders = 自然奇观
Treasury deficit = 财政不足
Unknown = 未知
Not built = 未建成
Not found = 未发现
Known = 已知
Owned = 已有
Near [city] = 在[city]附近
Somewhere around [city] = 在[city]周围
Far away = 远离
Status = 状态
Current turn = 当前回合
Turn [turnNumber] = 回合[turnNumber]
Location = 位置
Unimproved = 未开发
Number of tiles with this resource\nin your territory, without an\nappropriate improvement to use it = 指在您的领地中，但未被使用妥当的区块建筑来开发的资源总量。
We Love The King Day = “我们爱领袖日”
WLTK+ = 庆祝数量
Number of your cities celebrating\n'We Love The King Day' thanks\nto access to this resource = 由于对此类资源的接入，\n您城市正在庆祝“我们爱戴领袖日”的城市数量
WLTK demand = “我们爱领袖日”需要的资源
WLTK- = 需求量
Number of your cities\ndemanding this resource for\n'We Love The King Day' = 需要该资源庆祝“我们爱领袖日”的城市数
Trade request = 贸易请求

# Victory

[victoryType] Victory = [victoryType]胜利
Built [building] = 建造[building]
Add all [comment] in capital = 把所有[comment]运至首都
Destroy all players = 控制所有城市
Capture all capitals = 控制所有首都
Complete [amount] Policy branches = 完成[amount]社会政策分支
You have won a [victoryType] Victory! = 你赢得了 [victoryType] 胜利！
[civilization] has won a [victoryType] Victory! = [civilization]获得了[victoryType]胜利！
Your civilization stands above all others! The exploits of your people shall be remembered until the end of civilization itself! = 您的文明睥睨万物、傲视天下！您的人民的丰功伟绩将被永远铭记，直到文明的终结！
You have been defeated. Your civilization has been overwhelmed by its many foes. But your people do not despair, for they know that one day you shall return - and lead them forward to victory! = 您被打败了。虽然您的文明曾经被许多敌人所征服，但是您的人民永不放弃，因为他们知道总有一天您会回来的！届时，您的文明将会成为天空中最耀眼的恒星！
One more turn...! = 结束了...但是我选择继续玩！
Destroy [civName] = 毁灭[civName]文明
Capture [cityName] = 占领[cityName]
Our status = 我们的进度
Global status = 全球进度
Rankings = 排名
 # The \n here means: put a newline (enter) here. If this is omitted, the sidebox in the diplomacy overview will become _really_ wide.
 # Feel free to replace it with a space and put it between other words in your translation
Demographics = 人口统计
Demographic = 分项
Rank = 排名
Value = 数值
Best = 全球领先
Average = 平均水平
Worst = 最落后
Turns until the next\ndiplomacy victory vote: [amount] = 在下一次投票\n外交胜利票数：[amount]
Choose a civ to vote for = 投票给所选文明
Choose who should become the world leader and win a Diplomatic Victory! = 选择世界领袖并使其赢得外交胜利！
Voted for = 投给了
Vote for [civilizationName] = 给[civilizationName]投票
Continue = 继续
Abstained = 弃权
Vote for World Leader = 选举世界领袖

# Capturing a city

What would you like to do with the city of [cityName]? = 你想对[cityName]做些什么呢？
Annex = 吞并
Annexed cities become part of your regular empire. = “吞并城市” 意味着该城市将成为您的帝国直辖的一部分。
Their citizens generate 2x the unhappiness, unless you build a courthouse. = 该城市人口导致的不满将是正常值的 2 倍，建造 “法庭” 可以使该值降低到正常值。
Puppet = 傀儡城市
Puppeted cities do not increase your tech or policy cost. = 傀儡城市
You have no control over the the production of puppeted cities. = 您无法控制已傀儡城市的产能。
Puppeted cities also generate 25% less Gold and Science. = 已傀儡城市的金钱和科研产出 -25%。
A puppeted city can be annexed at any time. = 可以在任何时候选择吞并已傀儡城市。
Liberate (city returns to [originalOwner]) = 解放（城市归还[originalOwner]）
Liberating a city returns it to its original owner, giving you a massive relationship boost with them! = “解放城市” 会将该城市归还给初始拥有者，这样做会极大增进两者的关系！
Raze = 摧毁
Razing the city annexes it, and starts burning the city to the ground. = “摧毁城市” 意味着吞并该城市，同时开始将该城市夷为平地。
The population will gradually dwindle until the city is destroyed. = 城市人口将会持续地减少直至该城市被完全摧毁。
Original capitals and holy cities cannot be razed. = 起始首都和圣城不能被摧毁。
Destroy = 摧毁
Destroying the city instantly razes the city to the ground. = 毁灭这座城市将会立刻把城市夷为平地。
Keep it = 占领
Remove your troops in our border immediately! = 请停止这种无理而且野蛮的行径！马上让你的人滚出我的领土！
Sorry. = 请您原谅我的鲁莽。
Never! = 愤怒是无能的表现。

Offer Declaration of Friendship ([30] turns) = 发出友谊宣言（[30] 回合）要约邀请
My friend, shall we declare our friendship to the world? = 我的朋友，我们要向世界宣布我们的友谊吗？
Sign Declaration of Friendship ([30] turns) = 签署友谊宣言（[30] 回合）
We are not interested. = 切勿交浅言深。我们对此不感兴趣。
We have signed a Declaration of Friendship with [otherCiv]! = 我们已经与[otherCiv]签订友谊宣言！
[otherCiv] has denied our Declaration of Friendship! = [otherCiv]拒绝了我们的友谊宣言要约邀请！

Basics = 基础
Resources = 资源
Terrains = 地形
Tile Improvements = 地块设施
Unique to [civName], replaces [unitName] = 文明[civName]专属，取代[unitName]
Unique to [civName] = [civName]特有
Tutorials = 教程
Cost = 花费
May contain [listOfResources] = 可能拥有下列资源：[listOfResources]
May contain: = 可能拥有：
Can upgrade from [unit] = 能从[unit]升级
Can upgrade from: = 能升级，从：
Upgrades to [upgradedUnit] = 可升级为[upgradedUnit]
Obsolete with [obsoleteTech] = 研发下列科技后过时：[obsoleteTech]
Occurs on [listOfTerrains] = 可能出现在以下地形：[listOfTerrains]
Occurs on: = 出现在：
Placed on [terrainType] = 可出现在[terrainType]之上
Can be found on = 可能发现该资源的地形地貌：
Improved by [improvement] = 开发该资源所需设施：[improvement]
Bonus stats for improvement = 开发该资源后设施所获奖励效果：
Buildings that consume this resource = 消耗该资源的建筑：
Buildings that provide this resource = 提供该资源的建筑：
Improvements that provide this resource = 提供该资源的区块建筑：
Buildings that require this resource worked near the city = 需要该资源在城市周边开发的建筑：
Units that consume this resource = 消耗该资源的单位：
Can be built on = 可以建造于：
or [terrainType] = 或[terrainType]
Can be constructed by = 可被建造。需要
Can be created instantly by = 可以被立即创建。需要
Defence bonus = 防御力加成
Movement cost = 移动力消耗
for = ，当建造在拥有下列资源的地块上时：
Missing translations: = 未翻译的词条：
Resolution = 分辨率
Tileset = 材质包
Create = 创建
Language = 语言设置
Improvements = 设施
Loading... = 加载中...
Filter: = 过滤条件:
OK = 确定
Map is incompatible with the chosen ruleset! = 地图与当前选择的规则集不兼容！
Base terrain [terrain] does not exist in ruleset! = 规则集中不存在基础地形[terrain]！
Terrain feature [feature] does not exist in ruleset! = 地貌[feature]在规则集中不存在！
Resource [resource] does not exist in ruleset! = 资源[resource]在规则集中不存在！
Improvement [improvement] does not exist in ruleset! = 区块设施[improvement]在规则集中不存在！
Nation [nation] does not exist in ruleset! = 国家[nation]在规则集中不存在！
Natural Wonder [naturalWonder] does not exist in ruleset! = 自然奇观[naturalWonder]在规则集中不存在！

# Civilopedia difficulty levels
Player settings = 玩家设置
Extra happiness per luxury = 每种奢侈的额外快乐
Research cost modifier = 科研成本修正
Unit cost modifier = 单位组建成本修正
Building cost modifier = 建筑建造成本修正
Policy cost modifier = 政策成本修正
Unhappiness modifier = 不满修正
Bonus vs. Barbarians = 对战蛮族时攻击加成
Barbarian spawning delay = 蛮族生成延迟
Bonus starting units = 蛮族起始单位

AI settings = AI 设置
AI city growth modifier = AI 城市发展修正
AI unit cost modifier = AI 单位组建成本修正
AI building cost modifier = AI 建筑建造成本修正
AI wonder cost modifier = AI 奇观建造成本修正
AI building maintenance modifier = AI 建筑维护成本修正
AI unit maintenance modifier = AI 单位维护成本修正
AI unhappiness modifier = AI 不满修正
AI free techs = AI起始科技
Major AI civilization bonus starting units = 主要文明AI的起始单位
City state bonus starting units = 建造城市起始单位
Turns until barbarians enter player tiles = 蛮族可进入玩家领土需要经过的回合
Gold reward for clearing barbarian camps = 清除蛮族营地金钱奖励

# Other civilopedia things
Nations = 文明
Available for [unitTypes] = 可获得此晋升的单位类型：[unitTypes]
Available for: = 有效于：
Free promotion: = 免费获得的晋升项目：
Free promotions: = 免费获得的晋升项目：
Free for [units] = [units]可免费获得此晋升项目
Free for: = 免费于：
Granted by [param] = 由[param]授予
Granted by: = 授予由：
[bonus] with [tech] = [bonus]（研发[tech]科技后）
Difficulty levels = 游戏难度
The possible rewards are: = 您可能会获得以下奖励
Eras = 时代
Embarked strength: [amount]† = 船载陆军单位防御：[amount]†
Base unit buy cost: [amount]¤ = 购买单位的成本基数：[amount]¤
Research agreement cost: [amount]¤ = 研究协议签订费用：[amount]¤
Speeds = 游戏速度
General speed modifier: [amount]%⏳ = 整体游戏时长: [amount]%⏳
Production cost modifier: [amount]%⚙ = 产能需求：[amount]%⚙
Gold cost modifier: [amount]%¤ = 金钱购买力：[amount]%¤
Science cost modifier: [amount]%⍾ = 科研成本：[amount]%⍾
Culture cost modifier: [amount]%♪ = 文化需求量：[amount]%♪
Faith cost modifier: [amount]%☮ = 信仰需求量：[amount]%☮
Improvement build length modifier: [amount]%⏳ = 区块建筑建造时长：[amount]%⏳
Diplomatic deal duration: [amount] turns⏳ = 外交周期时长：[amount]回合⏳
Gold gift influence gain modifier: [amount]%¤ = 城邦赠礼所获影响力: [amount]%¤
City-state tribute scaling interval: [amount] turns⏳ = 城邦进贡间隔：[amount]回合⏳
Barbarian spawn modifier: [amount]%† = 蛮族生成速率：[amount]%†
Golden age length modifier: [amount]%⌣ = 黄金时代时长：[amount]%⌣
Adjacent city religious pressure: [amount]☮ = 相邻城市宗教传播压力：[amount]☮
Peace deal duration: [amount] turns⏳ = 和平条约时长：[amount]回合⏳
Start year: [comment] = 起始年代[comment]
Pillaging this improvement yields [stats] = 劫掠该区块建筑可获得[stats]
Pillaging this improvement yields approximately [stats] = 劫掠该区块建筑可获得约[stats]
Needs removal of terrain features to be built = 在建造前需先移除地貌
Unit type = 单位种类

# Policies

Adopt policy = 推行政策
Adopt free policy = 推行免费的政策
Unlocked at = 解锁时代：
Gain 2 free technologies = 获得 2 项免费科技
All policies adopted = 所有政策皆已推行
Policy branch: [branchName] = 政策分支： [branchName]

# Religions

Religions = 宗教
Choose an Icon and name for your Religion = 为您的宗教制定一个图标和名称
Choose a name for your religion = 选择您的宗教名称
Choose a [beliefType] belief! = 选择一个[beliefType]信仰！
Choose any belief! = 选择信仰！
Found [religionName] = 创建宗教[religionName]
Enhance [religionName] = 强化[religionName]
Choose a pantheon = 选择神系
Choose a Religion = 选择宗教
Found Religion = 创建宗教
Found Pantheon = 创建神系
Reform Religion = 宗教改革
Expand Pantheon = 扩建万神殿
Follow [belief] = 追随[belief]
Religions and Beliefs = 宗教信仰
Majority Religion: [name] = 主流宗教：[name]
+ [amount] pressure = +[amount]宗教压力
Holy City of: [religionName] = [religionName]的圣城
Former Holy City of: [religionName] = [religionName]的旧圣城
Followers = 信徒
Pressure = 宗教压力

# Religion overview screen
Religion Name: = 宗教名称:
Pantheon Name: = 万神庙名称：
Founding Civ: = 建立的文明:
Holy City: = 圣城：
Cities following this religion: = 追随此教的城市数量
Followers of this religion: = 追随此教的人口数量
Click an icon to see the stats of this religion = 点击图标查看宗教统计
Religion: Off = 宗教：关
Minimal Faith required for\nthe next [Great Prophet]: = 产生下一位[Great Prophet]\n所需的最低信仰
Religions to be founded: = 有待建立的宗教：
Religious status: = 宗教进度

None = 无
Pantheon = 神系
Founding religion = 创建宗教中
Religion = 宗教
Enhancing religion = 强化宗教中
Enhanced religion = 强化宗教


# Promotions

Pick promotion = 选择晋升项
 OR  = 或
units in open terrain = 位于开阔地形的单位
units in rough terrain = 位于崎岖地形的单位
wounded units = 受伤单位
Targeting II (air) = 空中定位 II 级
Targeting III (air) = 空中定位 III 级
Bonus when performing air sweep [bonusAmount]% = 空中游猎时 +[bonusAmount]% 战斗力
Dogfighting I = 缠斗 I 级
Dogfighting II = 缠斗 II 级
Dogfighting III = 缠斗 III 级
Choose name for [unitName] = 为英雄的[unitName]赐名
[unitFilter] units gain the [promotion] promotion = [unitFilter]单位获得[promotion]晋升
Requires = 需要

# Multiplayer Turn Checker Service

Enable out-of-game turn notifications = 后台运行时发送回合转换通知
Out-of-game, update status of all games every: = 请选择游戏在后台运行时的更新频率：
Show persistent notification for turn notifier service = 持续显示回合转换通知
Take user ID from clipboard = 从剪贴板获取玩家 ID
Doing this will reset your current user ID to the clipboard contents - are you sure? = 确定将当前玩家 ID 设置为剪贴板中的内容吗？
ID successfully set! = ID 设置成功！
Invalid ID! = ID无效！

# Multiplayer options tab

Enable multiplayer status button in singleplayer games = 在单人游戏中显示多人游戏按钮
Update status of currently played game every: = 请选择当前多人游戏同步频率
In-game, update status of all games every: = 请选择游戏运行时所有多人游戏的同步频率
Server address = 服务器地址
Reset to Dropbox = 重置为默认服务器（Dropbox）
Check connection to server = 检查服务器连接
Awaiting response... = 等待服务器回应...
Success! = 成功！
Failed! = 失败！
Sound notification for when it's your turn in your currently open game: = 请选择在当前多人游戏的回合通知声：
Sound notification for when it's your turn in any other game: = 请选择当在游玩另一存档时的多人游戏回合通知声：
Notification [number] = 通知声[number]
Chimes = 编钟
Choir = 合唱
[unit] Attack Sound = [unit]的攻击音效

# Mods

Mods = 模组
Download [modName] = 下载模组：[modName]
Update [modName] = 更新 [modName]
Could not download mod list = 无法下载模组列表
Download mod from URL = 从网络地址获取模组
Please enter the mod repository -or- archive zip url: = 请输入模组仓库 -或- zip 压缩包网址：
Download = 下载
Done! = 完成！
Delete [modName] = 删除模组：[modName]
Are you SURE you want to delete this mod? = 你确定要删除这个模组吗？
[mod] was deleted. = [mod] 模组已删除
Updated = 已更新
Current mods = 当前模组
Downloadable mods = 可下载的模组
Category: = 分类
All mods = 所有模组
Rulesets = 规则集模组
Expansions = 扩展模组
Graphics = 材质包
Audio = 音效
Maps = 地图集
Fun = 奇葩恶搞
Mods of mods = 对其他模组的修改
Mod info and options = 模组信息与选项
Next page = 下一页
Open Github page = 打开 Github 页面
Permanent audiovisual mod = 模组永久可见
Installed = 已安装
Downloaded! = 已下载！
[modName] Downloaded! = [modName] 已下载!
Could not download [modName] = 无法下载[modName]
Online query result is incomplete = 网上查询结果不完整
No description provided = 未提供说明
[stargazers]✯ = [stargazers]✯
Author: [author] = 作者：[author]
Size: [size] kB = 大小：[size] kB
The mod you selected is incompatible with the defined ruleset! = 你选择的模组与当前选择的规则集不兼容！
Sort and Filter = 排序与过滤
Enter search text = 输入搜索文本
Sort Current: = 当前排序
Sort Downloadable: = 可下载排序
Name ￪ = 名称↑
Name ￬ = 名称↓
Date ￪ = 日期↑
Date ￬ = 日期↓
Stars ￬ = 星↓
Status ￬ = 状态↓


# Uniques that are relevant to more than one type of game object

[stats] from every [param] = 每个[param][stats]
[stats] from [param] tiles in this city = 所在城市的[param]地块[stats]
[stats] from every [param] on [tileFilter] tiles = 每个[tileFilter]地块上的[param][stats]
[stats] for each adjacent [param] = 每个相邻的[param][stats]
Must be next to [terrain] = 城市必须毗邻[terrain]
Must be on [terrain] = 城市必须位于[terrain]之上
+[amount]% vs [unitType] = 对战[unitType]时 +[amount]%
+[amount] Movement for all [unitType] units = 所有[unitType]单位 +[amount] 移动力
+[amount]% Production when constructing [param] = 建造[param]时 +[amount]% 产能
Can only be built on [tileFilter] tiles = 只能建在[tileFilter]地块上
Cannot be built on [tileFilter] tiles = 无法建在[tileFilter]地块上
Does not need removal of [feature] = 无需移除[feature]
Gain a free [building] [cityFilter] = [cityFilter]获得一座免费的[building]

# Uniques not found in JSON files

Only available after [] turns = 仅在[]回合后可用
This Unit upgrades for free = 单位获得免费升级
[stats] when a city adopts this religion for the first time = 城市首次接受宗教的时间[stats]
Never destroyed when the city is captured = 城市被占领时不会被摧毁
Invisible to others = 对其他单位隐形

# Unused Resources

Bison = 野牛
Cocoa = 可可

# Exceptions that _may_ be shown to the user

Building '[buildingName]' is buildable and therefore must either have an explicit cost or reference an existing tech. = 建筑“[buildingName]”处于可被建造状态。它需要一个具体的cost数值或是一个指定科技才能正常工作。
Nation [nationName] is not found! = 未找到国家[nationName]!
Unit [unitName] doesn't seem to exist! = 未找到单位[unitName]!


# In English we just paste all these conditionals at the end of each unique, but in your language that
# may not turn into valid sentences. Therefore we have the following two translations to determine
# where they should go. 
# The first determines whether the conditionals should be placed before or after the base unique.
# It should be translated with only the untranslated english word 'before' or 'after', without the quotes.
# Example: In the unique "+20% Strength <for [unitFilter] units>", should the <for [unitFilter] units>
# be translated before or after the "+20% Strength"?

ConditionalsPlacement = before

# The second determines the exact ordering of all conditionals that are to be translated.
# ALL conditionals that exist will be part of this line, and they may be moved around and rearranged as you please.
# However, you should not translate the parts between the brackets, only move them around so that when
# translated in your language the sentence sounds natural.
#
# Example: "+20% Strength <for [unitFilter] units> <when attacking> <vs [unitFilter] units> <in [tileFilter] tiles> <during the [eraName]>"
# In what order should these conditionals between <> be translated?
# Note that this example currently doesn't make sense yet, as those conditionals do not exist, but they will in the future.
#
# As this is still under development, conditionals will be added al the time. As a result,
# any translations added for this string will be removed immediately in the next version when more
# conditionals are added. As we don't want to make you retranslate this same line over and over,
# it's removed for now, but it will return once all planned conditionals have been added.


########################### AUTOMATICALLY GENERATED TRANSLATABLE STRINGS ########################### 

######### Map Unit Filters ###########

Wounded = 受伤
Barbarians = 蛮族
City-State = 城邦
Embarked = 船运
Non-City = 非城邦

######### Unit Type Filters ###########

All = 所有
Melee = 近战
Ranged = 远程
Civilian = 平民
Military = 军事
Land = 陆地
Water = 水上
Air = 空军
non-air = 非空军
Nuclear Weapon = 核武器
Great Person = 伟人
Barbarian = 蛮族
relevant = 相应
City = 城市

######### City filters ###########

in this city = 所在城市
in all cities = 每座城市
in all coastal cities = 每座海滨城市
in capital = 首都
in all non-occupied cities = 每座非占领城市
in all cities with a world wonder = 每座拥有世界奇观的城市
in all cities connected to capital = 每座有贸易路线与首都相连的城市
in all cities with a garrison = 每座有军事单位镇守的城市
in all cities in which the majority religion is a major religion = 每座主流宗教为主要宗教的城市
in all cities in which the majority religion is an enhanced religion = 每座主流宗教为强化宗教的城市
in non-enemy foreign cities = 在非敌对的异国城市
in foreign cities = 在异国城市
in annexed cities = 在被吞并的城市
in puppeted cities = 在使用傀儡政策控制的城市
in holy cities = 在圣城
in City-State cities = 在城邦城市
in cities following this religion = 在追随此宗教的城市

######### Population Filters ###########

Unemployed = 闲置的
Followers of the Majority Religion = 主流宗教信徒数量
Followers of this Religion = 宗教信徒数量

######### Terrain Filters ###########

Coastal = 沿海
River = 河流
Open terrain = 开阔地形
Rough terrain = 崎岖地形
Water resource = 水上资源
Foreign Land = 异国领土
Foreign = 异国
Friendly Land = 友好领土
Enemy Land = 敌国领土
Featureless = 无特色的
Fresh Water = 淡水
non-fresh water = 非淡水
Natural Wonder = 自然奇观
Impassable = 不能通行
Luxury resource = 奢侈品资源
Strategic resource = 战略资源
Bonus resource = 奖金资源

######### Tile Filters ###########

unimproved = 未开发
All Road = 道（铁）路
Great Improvement = 伟人设施

######### Region Types ###########

Hybrid = 混合

######### Terrain Quality ###########

Undesirable = 不想要的
Desirable = 想要的

######### Improvement Filters ###########

Great = 伟人

######### Prophet Action Filters ###########

founding = 创立
enhancing = 强化

######### Religious Action Filters ###########

Remove Foreign religions from your own cities = 消灭在你的城市中出现的异教徒

######### Unique Specials ###########

Our influence with City-States has started dropping faster! = 我们对城邦的影响力开始下降得更快了！
all healing effects doubled = 所有治疗翻倍
The Spaceship = 宇宙飞船
Maya Long Count calendar cycle = 玛雅长历法

#################### Lines from Buildings from Civ V - Vanilla ####################

Palace = 宫殿
Indicates the capital city = 表示首都

Monument = 纪念碑
Destroyed when the city is captured = 当城市被占领时会被摧毁

Granary = 粮仓
[stats] from [tileFilter] tiles [cityFilter] = [cityFilter]的[tileFilter]地块[stats]

Temple of Artemis = 阿尔忒弥斯神庙
'It is not so much for its beauty that the forest makes a claim upon men's hearts, as for that subtle something, that quality of air, that emanation from old trees, that so wonderfully changes and renews a weary spirit.' - Robert Louis Stevenson = “与其说森林的美丽使人们的心灵充满魅力，不如说森林的微妙之处，空气的质量，从老树散发出来的气息，如此奇妙地改变和更新了人们疲惫的精神。” —— 罗伯特 · 路易斯 · 史蒂文森
[relativeAmount]% [stat] [cityFilter] = [cityFilter][relativeAmount]%[stat]
[relativeAmount]% Production when constructing [baseUnitFilter] units [cityFilter] = [cityFilter]组建[baseUnitFilter]单位时[relativeAmount]%产能

The Great Lighthouse = 大灯塔
'They that go down to the sea in ships, that do business in great waters; these see the works of the Lord, and his wonders in the deep.' - The Bible, Psalms 107:23-24 = “在大海上坐船，在大水里经理事务的；他们看到耶和华的作为，并他在深水中的奇事。” —— 圣经 · 诗篇 107：23 ～ 24
for [mapUnitFilter] units = 对与处在[mapUnitFilter]单位
[amount] Movement = [amount]移动力
[amount] Sight = [amount]视野

Stone Works = 石工坊
Must not be on [terrainFilter] = 城市不能位于[terrainFilter]

Stonehenge = 巨石阵
'Time crumbles things; everything grows old and is forgotten under the power of time' - Aristotle = “时间能粉碎一切；所有事物终将在时流中衰老并被遗忘。” —— 亚里士多德

Library = 图书馆
[stats] per [amount] population [cityFilter] = [cityFilter]每 [amount] 人口[stats]

Paper Maker = 造纸坊

The Great Library = 大图书馆
'Libraries are as the shrine where all the relics of the ancient saints, full of true virtue, and all that without delusion or imposture are preserved and reposed.' - Sir Francis Bacon = “图书馆就像是供奉古代圣哲全部遗物的圣坛，充满了真正的美德，保护着一切非谬误无伪装的事物在其中安眠。” —— 弗朗西斯 · 培根爵士
Free Technology = 获得 1 项免费科技

Circus = 马戏场

Water Mill = 水磨机

Floating Gardens = 水上园圃

Walls = 城墙

Walls of Babylon = 巴比伦城墙

The Pyramids = 大金字塔
'O, let not the pains of death which come upon thee enter into my body. I am the god Tem, and I am the foremost part of the sky, and the power which protecteth me is that which is with all the gods forever.' - The Book of the Dead, translated by Sir Ernest Alfred Wallis Budge = “哦，别让你所受的死亡痛苦进入我的身体。我是创世神泰姆，我处在天界的最高层，神力护佑着我和所有其他神灵直到永远。” —— “死者之书”译文，欧内斯特 · 阿尔弗雷德 · 沃利斯 · 巴吉爵士
[relativeAmount]% tile improvement construction time = [relativeAmount]% 地块改良工程施工时间
[amount] free [baseUnitFilter] units appear = [amount] 个免费的[baseUnitFilter]出现

Mausoleum of Halicarnassus = 摩索拉斯陵墓
'The whole earth is the tomb of heroic men and their story is not given only on stone over their clay but abides everywhere without visible symbol woven into the stuff of other men's lives.' - Pericles = “英雄人物是以整个大地作为自己的陵墓的，他们的英名不仅在凿刻在有形的石碑上，也在千万世人的心中留下了无形的印记。” —— 伯里克利
Provides a sum of gold each time you spend a Great Person = 每次消耗掉一位伟人时可获得金钱

Barracks = 军营
New [baseUnitFilter] units start with [amount] Experience [cityFilter] = [cityFilter]中新[baseUnitFilter]单位获得 [amount] 初始经验值

Krepost = 俄罗斯营垒
[relativeAmount]% Culture cost of natural border growth [cityFilter] = [cityFilter]中城市自然扩张文化需求[relativeAmount]%
[relativeAmount]% Gold cost of acquiring tiles [cityFilter] = [cityFilter]中城市购买地块金钱需求[relativeAmount]%

Statue of Zeus = 宙斯神像
'He spoke, the son of Kronos, and nodded his head with the dark brows, and the immortally anointed hair of the great god swept from his divine head, and all Olympos was shaken' - The Iliad = “克罗诺斯之子言罢，弯颈点动浓黑的眉毛，涂着仙液的发绺从众神之王永生的头颅上顺势泼泻，摇撼着巍峨的奥林匹斯山脉。” —— 荷马：《伊利亚特》
vs cities = 对战城市
when attacking = 当攻击时
[relativeAmount]% Strength = [relativeAmount]% 战斗力

Lighthouse = 灯塔

Stable = 马厩

Courthouse = 法庭
Remove extra unhappiness from annexed cities = 消除来自吞并的城市的额外不满
Can only be built [cityFilter] = 能被建造在[cityFilter]

Hanging Gardens = 空中花园
'I think that if ever a mortal heard the word of God it would be in a garden at the cool of the day.' - F. Frankfort Moore = “我想，如果一个凡人听到上帝的话，那一定是在天气凉爽的时候，在花园里。” —— F · 法兰克福 · 摩尔

Colosseum = 竞技场

Circus Maximus = 大竞技场
Cost increases by [amount] per owned city = 每座己方城市使建造所需的产能花费增加 [amount]

Great Wall = 长城
'The art of war teaches us to rely not on the likelihood of the enemy's not attacking, but rather on the fact that we have made our position unassailable.' - Sun Tzu = “故用兵之法：无恃其不来，恃吾有以待也。无恃其不攻，恃吾有所不可攻也。” —— 孙子
Enemy land units must spend 1 extra movement point when inside your territory (obsolete upon Dynamite) = 境内敌方陆军单位在任何地块额外消耗 1 移动力

Temple = 寺庙

Burial Tomb = 陵墓
Doubles Gold given to enemy if city is captured = 如果城市被攻占，给予敌方的金钱加倍

Mud Pyramid Mosque = 土塔清真寺

National College = 国立研究院

The Oracle = 神谕所
'The ancient Oracle said that I was the wisest of all the Greeks. It is because I alone, of all the Greeks, know that I know nothing' - Socrates = “古先知说我是所有希腊人中最聪明的。因为在所有希腊人中，只有我一个人知道我什么都不知道” —— 苏格拉底
Free Social Policy = 免费推行 1 项社会政策

National Epic = 民族史诗
[relativeAmount]% Great Person generation [cityFilter] = [cityFilter]中伟人点数生成速度[relativeAmount]%

Market = 市场

Bazaar = 巴扎
Provides 1 extra copy of each improved luxury resource near this City = 所在城市每处已开发的奢侈资源额外增加 1 份

Mint = 铸币厂

Aqueduct = 引水渠
[relativeAmount]% Food is carried over after population increases [cityFilter] = [cityFilter]在人口增长后人口增长所需食物减少[relativeAmount]%

Heroic Epic = 英雄史诗
All newly-trained [baseUnitFilter] units [cityFilter] receive the [promotion] promotion = [cityFilter]新组建的[baseUnitFilter]单位获得[promotion]晋升

Colossus = 太阳神巨像
'Why man, he doth bestride the narrow world like a colossus, and we petty men walk under his huge legs, and peep about to find ourselves dishonorable graves.' - William Shakespeare, Julius Caesar = “嘿，老兄，他像一个巨人似的跨越这狭隘的世界；我们这些渺小的凡人一个个在他粗大的两腿下行走，四处张望着，替自己寻找不光荣的坟墓。” —— 威廉 · 莎士比亚：《尤利乌斯 · 恺撒》

Garden = 花园

Monastery = 修道院

Hagia Sophia = 圣索菲亚大教堂
'For it soars to a height to match the sky, and as if surging up from among the other buildings it stands on high and looks down upon the remainder of the city, adorning it, because it is a part of it, but glorying in its own beauty' - Procopius, De Aedificis = “因为它飞到了与天空相配的高度，仿佛从其他建筑中汹涌而起，它站在高处，俯视着城市的其余部分，装饰着它，因为它是城市的一部分，但却为自己的美丽而沾沾自喜” —— 普罗科皮乌斯

Angkor Wat = 吴哥窟
'The temple is like no other building in the world. It has towers and decoration and all the refinements which the human genius can conceive of.' - Antonio da Magdalena = "这座庙宇与世界上任何一座建筑都不一样。它有塔楼和装饰，以及人类天才所能想到的所有精致之处。” —— 安东尼奥 · 达 · 马格达连那

Chichen Itza = 奇琴伊察
'The katun is established at Chichen Itza. The settlement of the Itza shall take place there. The quetzal shall come, the green bird shall come. Ah Kantenal shall come. It is the word of God. The Itza shall come.' - The Books of Chilam Balam = "卡通号在奇琴伊察建立,。伊察定居点将在那里进行。格查尔会来，绿鸟会来。啊，坎特纳尔会来的。这是上帝的话。伊萨会来的。” —— 奇拉姆 · 巴兰的书
[relativeAmount]% Golden Age length = 黄金时代长度[relativeAmount]%

National Treasury = 国家金库

Machu Picchu = 马丘比丘
'Few romances can ever surpass that of the granite citadel on top of the beetling precipices of Machu Picchu, the crown of Inca Land.' - Hiram Bingham = “几乎没有什么浪漫故事能超过印加王国的王冠马丘比丘悬崖顶上的花岗岩城堡。” —— 海勒姆 · 宾厄姆
[relativeAmount]% [stat] from Trade Routes = 从交易路线中可获得额外的[relativeAmount]% [stat]
Must have an owned [tileFilter] within [amount] tiles = 城市 [amount] 格内的己方地块必须有[tileFilter]

Workshop = 工坊

Longhouse = 长屋

Forge = 锻造场

Harbor = 港口
Connects trade routes over water = 通过水路建立贸易路线

University = 大学

Wat = 经院

Oxford University = 牛津大学

Notre Dame = 巴黎圣母院
'Architecture has recorded the great ideas of the human race. Not only every religious symbol, but every human thought has its page in that vast book.' - Victor Hugo = “建筑记录了人类伟大的思想。不仅每一个宗教象征，而且每一个人的思想在这本浩瀚的书中都有自己的一页。” —— 维克多 · 雨果

Castle = 城堡

Mughal Fort = 莫卧儿城塞
after discovering [tech] = 当发现[tech]后
[stats] [cityFilter] = [cityFilter][stats]

Himeji Castle = 姬路城
'Bushido is realized in the presence of death. This means choosing death whenever there is a choice between life and death. There is no other reasoning.' - Yamamoto Tsunetomo = “武士道是在死亡面前实现的。这意味着在生与死之间做出选择时选择死亡。没有其他理由了。” —— 山本津通
when fighting in [tileFilter] tiles = 在[tileFilter]地块上作战时

Ironworks = 钢铁厂

Armory = 军械所

Observatory = 天文台

Opera House = 歌剧院

Sistine Chapel = 西斯廷教堂
'I live and love in God's peculiar light.' - Michelangelo Buonarroti = “我在上帝的圣光之下爱与生活。” —— 米开朗基罗 · 博纳洛第

Bank = 银行

Satrap's Court = 总督府

Forbidden Palace = 紫禁城
'Most of us can, as we choose, make of this world either a palace or a prison' - John Lubbock = “我们中的大多数都能够自己做出选择，是把这个世界变成一座宫殿还是一座监狱。” —— 约翰 · 鲁伯克（英国学者）
[relativeAmount]% Unhappiness from [populationFilter] [cityFilter] = [cityFilter]中[populationFilter]造成的不快乐[relativeAmount]%

Theatre = 剧院

Seaport = 海运码头

Hermitage = 冬宫

Taj Mahal = 泰姬陵
'The Taj Mahal rises above the banks of the river like a solitary tear suspended on the cheek of time.' - Rabindranath Tagore = “泰姬陵伫立在河岸，如同时间的脸颊上一滴孤单的泪水。” —— 罗宾德拉纳特 · 泰戈尔
Empire enters golden age = 帝国进入黄金时代

Porcelain Tower = 大报恩寺塔
'Things always seem fairer when we look back at them, and it is out of that inaccessible tower of the past that Longing leans and beckons.' - James Russell Lowell = “当我们回首往事时，事情总是显得更公平，正是从那座无法到达的过去之塔中，渴望倾斜着并召唤着我们。” —— 詹姆斯 · 拉塞尔 · 洛威尔
Free [baseUnitFilter] appears = 免费的[baseUnitFilter]出现
Science gained from research agreements [relativeAmount]% = 从研究协议中获得的科研点数 [relativeAmount]%

Windmill = 风车
[relativeAmount]% Production when constructing [buildingFilter] buildings [cityFilter] = [cityFilter]建造[buildingFilter]时[relativeAmount]%产能

Kremlin = 克里姆林宫
'The Law is a fortress on a hill that armies cannot take or floods wash away.' - The Prophet Muhammed = “法律是山上的堡垒，军队无法攻占，洪水也无法冲走。” —— 先知穆罕默德
[relativeAmount]% City Strength from defensive buildings = [relativeAmount]%来自防御建筑的城市强度

Museum = 博物馆

The Louvre = 卢浮宫
'Every genuine work of art has as much reason for being as the earth and the sun' - Ralph Waldo Emerson = “每一件真正的艺术作品都像地球和太阳一样有存在的理由” —— 拉尔夫 · 沃尔多 · 爱默生

Public School = 公立学校

Factory = 工厂

Big Ben = 大本钟
'To achieve great things, two things are needed: a plan, and not quite enough time.' - Leonard Bernstein = “想要成就伟大的目标,你需要的是计划以及不太够的时间。” —— 伦纳德 · 伯恩斯坦
[stat] cost of purchasing items in cities [relativeAmount]% = 在城市建造/组建单位时的[stat]花费[relativeAmount]%

Military Academy = 军事学院

Brandenburg Gate = 勃兰登堡门
'Pale Death beats equally at the poor man's gate and at the palaces of kings.' - Horace = “苍白的死亡在穷人的城门和国王的宫殿里同样跳动。” —— 霍勒斯

Arsenal = 兵工厂

Hospital = 医院

Stock Exchange = 证券交易所

Broadcast Tower = 广播塔

Eiffel Tower = 埃菲尔铁塔
'We live only to discover beauty, all else is a form of waiting' - Kahlil Gibran = “我们活着只是为了发现美，其他一切都是等待的一种形式” —— 卡里尔 · 吉伯兰
Provides 1 happiness per 2 additional social policies adopted = 每 2 项已推行的社会政策 +1 快乐

Statue of Liberty = 自由女神像
'Give me your tired, your poor, your huddled masses yearning to breathe free, the wretched refuse of your teeming shore. Send these, the homeless, tempest-tossed to me, I lift my lamp beside the golden door!' - Emma Lazarus = “给我你那疲惫的、可怜的、拥挤的渴望自由呼吸的群众，给我你那拥挤的海岸上可怜的垃圾。把这些，无家可归的人，暴风雨抛给我吧，我把我的灯举到金门旁边！” —— 埃玛 · 拉扎勒斯
[stats] from every specialist [cityFilter] = [cityFilter]中的每个专业人员[stats]

Military Base = 军事基地

Cristo Redentor = 救世基督像
'Come to me, all who labor and are heavy burdened, and I will give you rest.' - New Testament, Matthew 11:28 = “凡劳苦担重担的人，到我这里来，我必使你们得安息。” —— 《新约》，马太福音11:28
[relativeAmount]% Culture cost of adopting new Policies = 采取新政策的文化花费变为[relativeAmount]%

Research Lab = 研发实验室

Medical Lab = 医学实验室


Stadium = 体育场

Sydney Opera House = 悉尼歌剧院
'Those who lose dreaming are lost.' - Australian Aboriginal saying = “没有梦想的人，人生也是迷茫的。” —— 澳大利亚土著谚语

Manhattan Project = 曼哈顿计划
Enables nuclear weapon = 允许建造核武器
Triggers a global alert upon completion = 完成后触发全局警报

Pentagon = 五角大楼
'In preparing for battle I have always found that plans are useless, but planning is indispensable.' - Dwight D. Eisenhower = “在准备战斗时，我总是发现计划是无用的，但计划是不可或缺的。” —— 德怀特 · D · 艾森豪威尔
[relativeAmount]% Gold cost of upgrading = [relativeAmount]%升级金钱花费

Solar Plant = 太阳能电站
in cities without a [buildingFilter] = 在未建造[buildingFilter]的城市中
Only available = 可以存在

Nuclear Plant = 核电站

Apollo Program = 阿波罗计划
Enables construction of Spaceship parts = 允许建造太空飞船的部件

Spaceship Factory = 太空飞船工厂

United Nations = 联合国
'More than ever before in human history, we share a common destiny. We can master it only if we face it together. And that is why we have the United Nations.' - Kofi Annan = “在人类历史上，我们从未像现在这样休戚与共。只有共同面对我们才能把握自己的命运。这就是为什么我们要建立联合国” —— 科菲 · 安南
Triggers voting for the Diplomatic Victory = 发起外交胜利投票

Utopia Project = 乌托邦计划
Hidden until [amount] social policy branches have been completed = 隐藏直到 [amount] 个社会政策分支完成
Triggers a global alert upon build start = 在建造开始时触发全局警报
Triggers a Cultural Victory upon completion = 完成后触发文化胜利


#################### Lines from Difficulties from Civ V - Vanilla ####################

Settler = 移民

Chieftain = 酋长

Warlord = 军阀

Prince = 王子

King = 国王
Era Starting Unit = 时代起始单位

Emperor = 皇帝
Scout = 斥候

Immortal = 仙人
Worker = 工人

Deity = 天神


#################### Lines from Eras from Civ V - Vanilla ####################

Warrior = 勇士
cityAncient = 远古城市
Ancient era = 远古时代

Spearman = 枪兵
cityClassical = 古典城市
Classical era = 古典时代

cityMedieval = 中世纪城市
Medieval era = 中古时代

Pikeman = 长枪兵
cityRenaissance = 启蒙城市
Renaissance era = 启蒙时代

Musketman = 火枪手
cityIndustrial = 工业城市
Industrial era = 工业时代

Rifleman = 来复枪兵
cityModern = 现代城市
Modern era = 电气时代

Infantry = 现代步兵
cityAtomic = 原子时代的城市
Atomic era = 原子时代

cityInformation = 信息城市
Information era = 信息时代

cityFuture = 未来城市
Future era = 未来时代


#################### Lines from Nations from Civ V - Vanilla ####################

Spectator = 看海（旁观者）

Nebuchadnezzar II = 尼布甲尼撒二世
The demon wants the blood of soldiers! = 魔鬼们渴望着战士的鲜血。来开始这场杀戮之舞吧！
Oh well, I presume you know what you're doing. = 寻找死亡的人们啊，我会满足你的要求。
It is over. Perhaps now I shall have peace, at last. = 都结束了。也许我终于想要和平了。
Are you real or a phantom? = 我是尼布甲尼撒。你是真人还是我胡思乱想出来的幽灵？
It appears that you do have a reason for existing – to make this deal with me. = 看来你确实有存在的理由—给我提供些有价值的东西吧。
Greetings. = 欢迎您的到来！
What do YOU want?! = 你想做什么？！
Ingenuity = 智慧创新
May the blessings of heaven be upon you, O great Nebuchadnezzar, father of mighty and ancient Babylon! Young was the world when Sargon built Babylon some five thousand years ago, long did it grow and prosper, gaining its first empire the eighteenth century BC, under godlike Hammurabi, the giver of law. Although conquered by the Kassites and then by the Assyrians, Babylon endured, emerging phoenix-like from its ashes of destruction and regaining its independence despite its many enemies. Truly was Babylon the center of arts and learning in the ancient world. O Nebuchadnezzar, your empire endured but a short time after your death, falling to the mighty Persians, and then to the Greeks, until the great city was destroyed by 141 BC. = 伟大的尼布甲尼撒，强大而古老的巴比伦之父，愿天堂的祝福降临到你身上！大约五千年前，萨尔贡 (Sargon) 建造巴比伦时，世界还很年轻，但它长期发展壮大，在公元前 18 世纪在神一般的汉谟拉比 (Hammurabi) 统治下获得了第一个帝国。 尽管先后被卡西特人征服，然后被亚述人征服，但巴比伦忍受着从毁灭的灰烬中崛起的凤凰般的苦难，并在敌众我寡的情况下重新获得了独立。 巴比伦确实是古代世界艺术和学习的中心。 尼布甲尼撒啊，你的帝国在你死后不久就一直存在，先后被强大的波斯人和希腊人打败，直到公元前 141 年这座伟大的城市被摧毁。
But is Babylon indeed gone forever, great Nebuchadnezzar? Your people look to you to bring the empire back to life once more. Will you accept the challenge? Will you build a civilization that will stand the test of time? = 但是，伟大的尼布甲尼撒，巴比伦真的永远消失了吗？你的人民期待着你让帝国再度崛起。你会接受挑战吗？你会建立一个经得起时间考验的文明吗？
Babylon = 巴比伦
Akkad = 阿卡德
Dur-Kurigalzu = 杜尔 - 库里加尔祖
Nippur = 尼普尔
Borsippa = 博尔西帕
Sippar = 西帕尔
Opis = 俄庇斯
Mari = 马里
Shushan = 苏萨
Eshnunna = 埃什努那
Ellasar = 以拉撒
Erech = 乌鲁克
Kutha = 库塔
Sirpurla = 拉格什
Neribtum = 内里布图
Ashur = 亚述
Ninveh = 尼尼微
Nimrud = 尼姆鲁德
Arbela = 埃尔比勒
Nuzi = 努济
Arrapkha = 阿拉普哈
Tutub = 图图布
Shaduppum = 沙杜普姆
Rapiqum = 腊皮库姆
Mashkan Shapir = 马什干 - 沙皮尔
Tuttul = 图图尔
Ramad = 拉马迪
Ana = 阿奈
Haradum = 哈拉杜姆
Agrab = 阿格拉布
Uqair = 乌盖尔
Gubba = 古巴
Hafriyat = 哈弗里亚特
Nagar = 纳加尔
Shubat Enlil = 舒巴特-恩利尔
Urhai = 乌海
Urkesh = 乌尔克什
Awan = 阿旺
Riblah = 里布拉
Tayma = 泰马
Receive free [unit] when you discover [tech] = 研发[tech]科技后获得免费的[unit]
[greatPerson] is earned [relativeAmount]% faster = [greatPerson]的产生速率 +[relativeAmount]%

Alexander = 亚历山大
You are in my way, you must be destroyed. = 果敢无战不胜，刚毅无征不服。拿起长剑与我一决高下吧！
As a matter of fact I too grow weary of peace. = 能够战胜恐惧就能战胜死亡。你只不过是我通向胜利道路上的一块垫脚石。
You have somehow become my undoing! What kind of beast are you? = 世界是我的故乡，我将长眠于此，并用双眼亲自见证你的神话。努力去征服吧！
Hello stranger! I am Alexandros, son of kings and grandson of the gods! = 幸会！我是亚历山大，列王的子嗣，神灵的后裔！你能这么介绍自己吗？
My friend, does this seem reasonable to you? = 我的朋友，这笔交易对你还算公平吧？
Greetings! = 欢迎您的到来！
What? = 所为何事？
Hellenic League = 城邦同盟
May the blessings of the gods be upon you, oh great King Alexander! You are the ruler of the mighty Greek nation. Your people lived for so many years in isolated city-states - legendary cities such as Athens, Sparta, Thebes - where they gave the world many great things, such as democracy, philosophy, tragedy, art and architecture, the very foundation of Western Civilization. Although few in number and often hostile to each other, in the 5th century BC they were able to defeat their much larger neighbor, Persia, on land and sea. = 愿诸神的祝福降临在你身上，哦，伟大的亚历山大国王！ 你是强大的希腊民族的统治者。 你们的人民在与世隔绝的城邦生活了这么多年 —— 传说中的城市，如雅典、斯巴达、底比斯 —— 在那里，他们给了世界许多伟大的东西，比如民主、哲学、悲剧、艺术和建筑，这些都是西方文明的基础。他们，虽然人口稀少，而且经常互相敌对，但在公元前 5 世纪，他们却仍能够在陆地和海上击败他们更大的邻国波斯。
Alexander, your people stand ready to march to war, to spread the great Greek culture to millions and to bring you everlasting glory. Are you ready to accept your destiny, King Alexander? Will you lead your people to triumph and greatness? Can you build a civilization that will stand the test of time? = 亚历山大，您的人民随时准备向战争进军，将伟大的希腊文化传播给数百万人，并为您带来永恒的荣耀。你准备好接受你的命运了吗，亚历山大国王？你会带领你的人民走向胜利和伟大吗？你能建立一个经得起时间考验的文明吗？
Athens = 雅典
Sparta = 斯巴达
Corinth = 科林斯
Argos = 阿尔戈斯
Knossos = 克诺索斯
Mycenae = 迈锡尼
Pharsalos = 法萨卢斯
Ephesus = 以弗所
Halicarnassus = 哈利卡纳苏斯
Rhodes = 罗德
Eretria = 埃雷特里亚
Pergamon = 帕加马
Miletos = 米勒斯
Megara = 迈加拉
Phocaea = 福西亚
Sicyon = 西锡安
Tiryns = 梯林斯
Samos = 萨摩斯
Mytilene = 米提利尼
Chios = 希俄斯
Paros = 帕洛斯
Elis = 埃利斯
Syracuse = 锡拉库萨
Herakleia = 赫拉克莱娅
Gortyn = 格尔腾
Chalkis = 加尔西斯
Pylos = 皮洛斯
Pella = 佩拉
Naxos = 纳克索斯
Larissa = 拉里萨
Apollonia = 阿波罗尼亚
Messene = 迈锡尼
Orchomenos = 奥尔霍迈诺
Ambracia = 安布拉基亚
Kos = 科斯岛
Knidos = 尼多斯
Amphipolis = 安菲波利斯
Patras = 派图拉斯
Lamia = 拉弥亚
Nafplion = 纳夫普利翁
Apolyton = 阿波利顿
Greece = 希腊
[relativeAmount]% City-State Influence degradation = 对城邦影响减少成度增加[relativeAmount]% 
City-State Influence recovers at twice the normal rate = 对城邦的影响力恢复速度是正常水平的两倍
City-State territory always counts as friendly territory = 城邦领土始终视为友好领土

Wu Zetian = 武则天
You won't ever be able to bother me again. Go meet Yama. = 朕目之所及，皆为唐土，不沐教化者必成齑粉！
Fool! I will disembowel you all! = 无知蛮夷，犯我强汉者，虽远必诛！
You have proven to be a cunning and competent adversary. I congratulate you on your victory. = 胜败乃兵家常事。九世犹可以复仇乎？虽百世可也。阁下好自为之。
Greetings, I am Empress Wu Zetian. China desires peace and development. You leave us alone, we'll leave you alone. = 你好，我是女皇帝武则天。中国追求和平以谋求自身发展。人不犯我，我不犯人。
My friend, do you think you can accept this request? = 朕之决断阁下以为如何？
How are you today? = 今日天朗气清，惠风和畅，阁下所为何来？
Oh. It's you? = 阁下别来无恙？
Art of War = 兵法韬略
The Blessings of Heaven be upon you. Empress Wu Zetian, most beautiful and haughty ruler of China! Oh great Empress, whose shadow causes the flowers to blossom and the rivers to flow! You are the leader of the Chinese, the oldest and the greatest civilization that humanity has ever produced. China's history stretches back into the mists of time, its people achieving many great things long before the other upstart civilizations were even conceived. China's contributions to the arts and sciences are too many and too wondrous to do justice to - the printing press, gunpowder, the works of Confucius - these are but a few of the gifts China has given to an undeserving world! = 皇天眷顾您，至尊至圣的华夏天子则天大帝！万岁！闭月羞花沉鱼落雁的女皇！您是自有人类以来最古老和最伟大的文明——中华文明的领袖。拨开时间的迷雾，回溯中国的历史，早在其他文明尚无踪迹的时代，华夏人民已经完成了无数伟大的业绩。任何公正的评论者都会承认中国在艺术和科学上的贡献太繁多、太奇妙——印刷术、火药、夫子之道——这仅仅是中华文明为这个蛮荒世界带来的无数珍礼中的沧海一粟！
You, great Queen, who, with cunning and beauty, rose from the position of lowly concubine to that of Divine Empress - your people call out to you to lead them! Great China is once again beset on all sides by barbarians. Can you defeat all your many foes and return your country to greatness? Can you build a civilization to stand the test of time? = 您，从芸芸嫔妃中脱颖而出成为圣明的天后，并最终登上皇帝的宝座。当伟大的中央天朝再次面对四方戎狄侵扰之时，您的百姓呼唤您领导他们！您能战胜您所有的敌人并再造一个辉煌的盛世吗？您能建起一个万古长存的文明吗？
Beijing = 北京
Shanghai = 上海
Guangzhou = 广州
Nanjing = 南京
Xian = 西安
Chengdu = 成都
Hangzhou = 杭州
Tianjin = 天津
Macau = 澳门
Shandong = 山东
Kaifeng = 开封
Ningbo = 宁波
Baoding = 保定
Yangzhou = 扬州
Harbin = 哈尔滨
Chongqing = 重庆
Luoyang = 洛阳
Kunming = 昆明
Taipei = 台北
Shenyang = 沈阳
Taiyuan = 太原
Tainan = 台南
Dalian = 大连
Lijiang = 丽江
Wuxi = 无锡
Suzhou = 苏州
Maoming = 茂名
Shaoguan = 韶关
Yangjiang = 阳江
Heyuan = 河源
Huangshi = 黄石
Yichang = 宜昌
Yingtian = 应天
Xinyu = 新余
Xinzheng = 新郑
Handan = 邯郸
Dunhuang = 敦煌
Gaoyu = 皋虞
Nantong = 南通
Weifang = 潍坊
Xikang = 西康
China = 中华
Great General provides double combat bonus = 大军事家提供双倍战斗奖励

Ramesses II = 拉美西斯二世
You are but a pest on this Earth, prepare to be eliminated! = 小小蝼蚁般的可悲文明，去死吧。
You are a fool who evokes pity. You have brought my hostility upon yourself and your repulsive civilization! = 可怜的蠢蛋。你在毁灭你自己和你可悲的文明。
Strike me down and my soul will torment yours forever, you have won nothing. = 你什么也没得到。就算把我打倒，我的灵魂也会将你永堕深渊。
Greetings, I am Ramesses the god. I am the living embodiment of Egypt, mother and father of all civilizations. = 向你致意。我是拉美西斯神，我是所有其他文明的父母之邦——埃及的化身。
Generous Egypt makes you this offer. = 慷慨的埃及向你提议以下交易。
Good day. = 真是美好的一天啊。
Oh, it's you. = 原来是你啊。
Monument Builders = 奇观工匠
We greet thee, oh great Ramesses, Pharaoh of Egypt, who causes the sun to rise and the Nile to flow, and who blesses his fortunate people with all the good things of life! Oh great lord, from time immemorial your people lived on the banks of the Nile river, where they brought writing to the world, and advanced mathematics, sculpture, and architecture. Thousands of years ago they created the great monuments which still stand tall and proud. = 我们向你致意，哦，伟大的拉美西斯，埃及法老，他使太阳升起，尼罗河流淌，并以生活中的一切美好事物祝福他的幸运人民！哦，伟大的主，您的人民自古以来就生活在尼罗河畔，在那里他们将文字、先进的数学、雕塑和建筑带到了世界。数千年前，他们创造了伟大的纪念碑，这些纪念碑仍然巍然屹立。
Oh, Ramesses, for uncounted years your people endured, as other petty nations around them have risen and then fallen into dust. They look to you to lead them once more into greatness. Can you honor the gods and bring Egypt back to her rightful place at the very center of the world? Can you build a civilization that will stand the test of time? = 哦，拉美西斯，你的人民深处水深火热无数年，因为他们周围的其他小国已经崛起，然后落入尘土。他们期待你再次带领他们走向伟大。你能向众神致敬，让埃及回到她在世界中心的应有位置吗？你能建立一个经得起时间考验的文明吗？
Thebes = 底比斯
Memphis = 孟菲斯
Heliopolis = 赫利奥波利斯
Elephantine = 埃勒凡他尼
Alexandria = 亚历山大
Pi-Ramesses = 塔尔 - 拉美西斯
Giza = 吉萨
Byblos = 比布鲁斯
Akhetaten = 阿肯塔顿
Hieraconpolis = 希拉孔波利斯
Abydos = 奥比都斯
Asyut = 艾斯尤特
Avaris = 阿瓦瑞斯
Lisht = 利斯特
Buto = 布托
Edfu = 伊徳夫
Pithom = 皮索姆
Busiris = 布西里斯
Kahun = 卡洪
Athribis = 阿斯比斯
Mendes = 门迭斯
Elashmunein = 阿什穆嫩
Tanis = 塔尼斯
Bubastis = 布巴斯提斯
Oryx = 奥里克斯
Sebennytus = 塞苯尼陀斯
Akhmin = 阿赫姆
Karnak = 卡纳克
Luxor = 卢克索
El Kab = 艾尔卡布
Armant = 艾尔曼特
Balat = 巴拉特
Ellahun = 埃拉洪
Hawara = 哈瓦拉
Dashur = 代赫舒尔
Damanhur = 达曼胡尔
Abusir = 阿布西尔
Herakleopolis = 赫拉克雷奥波利斯
Akoris = 艾克瑞斯
Benihasan = 贝尼哈桑
Badari = 巴达利
Hermopolis = 荷莫波里斯
Amrah = 阿姆拉
Koptos = 科普托斯
Ombos = 奥博斯
Naqada = 奈加代
Semna = 塞姆纳
Soleb = 索利卜
Egypt = 埃及
[relativeAmount]% Production when constructing [buildingFilter] wonders [cityFilter] = 建造[buildingFilter]奇观时[cityFilter][relativeAmount]%产能

Elizabeth = 伊丽莎白
By the grace of God, your days are numbered. = 太阳照耀之地，皆应为我王道所御！
We shall never surrender. = 英格兰永不屈服！我们要在天空、大地、海洋上碾碎你们！
You have triumphed over us. The day is yours. = 这不是结束，甚至不是结束的开始，而可能是开始的结束。别太得意了！
We are pleased to meet you. = 当你最需要我时，一定会发现我最盛情的友谊。我为你所做的付出，一定会比我能说的还要多。
Would you be interested in a trade agreement with England? = 我亲爱的朋友，你有兴趣与英格兰做一笔交易吗？
Hello, again. = 你好，又见面了。
Oh, it's you! = 是你啊，你好。
Sun Never Sets = 日不落帝国
Praises upon her serene highness, Queen Elizabeth Gloriana. You lead and protect the celebrated maritime nation of England. England is an ancient land, settled as early as 35,000 years ago. The island has seen countless waves of invaders, each in turn becoming a part of the fabric of the people. Although England is a small island, for many years your people dominated the world stage. Their matchless navy, brilliant artists and shrewd merchants, giving them power and influence far in excess of their mere numbers. = 赞美她文静的殿下，伊丽莎白女王格洛丽安娜。你领导、保护着著名的海洋国家英格兰。英格兰是一片古老的土地，早在 35000 年前就有人定居。岛上掀起了无数入侵者的波澜，每一波入侵者都成为了人民结构的一部分。虽然英格兰是一个小岛，但多年来你们的人民主宰了世界舞台。他们天下无双的海军、才华横溢的艺术家和精明的商人，赋予他们的权力和影响力远胜其人数。
Queen Elizabeth, will you bring about a new golden age for the English people? They look to you once more to return peace and prosperity to the nation. Will you take up the mantle of greatness? Can you build a civilization that will stand the test of time? = 伊丽莎白女王，你会为英国人民带来一个新的黄金时代吗？他们再次期待您为国家恢复和平与繁荣。你会披上伟大的衣钵吗？你能建立一个经得起时间考验的文明吗？
London = 伦敦
York = 约克
Nottingham = 诺丁汉
Hastings = 海斯汀
Canterbury = 坎特伯雷
Coventry = 考文垂
Warwick = 华威
Newcastle = 纽卡斯尔
Oxford = 牛津
Liverpool = 利物浦
Dover = 多佛
Brighton = 博尔顿
Norwich = 诺维奇
Leeds = 利兹
Reading = 雷丁
Birmingham = 伯明翰
Richmond = 里士满
Exeter = 埃克塞特
Cambridge = 剑桥
Gloucester = 格洛斯特
Manchester = 曼彻斯特
Bristol = 布里斯托
Leicester = 莱斯特
Carlisle = 卡莱尔
Ipswich = 伊普斯维奇
Portsmouth = 朴茨茅斯
Berwick = 贝里克
Bath = 巴斯
Mumbles = 马姆波利斯
Southampton = 南安普顿
Sheffield = 谢菲尔德
Salisbury = 索尔兹伯里
Colchester = 科尔切斯特
Plymouth = 普利茅斯
Lancaster = 兰开斯特
Blackpool = 布莱克浦
Winchester = 温切斯特
Hull = 赫尔
England = 英格兰

Napoleon = 拿破仑
You're disturbing us, prepare for war. = 我志在成功，未尝踌躇，来与我大战一场吧。
You've fallen into my trap. I'll bury you. = 小小蝼蚁，用吾之手埋汝之骨。
I congratulate you for your victory. = 从伟大崇高到荒谬可笑，其间只相差一步。
Welcome. I'm Napoleon, of France; the smartest military man in world history. = 欢迎你。我是法兰西帝国皇帝拿破仑，世界历史上最伟大的军事天才！
France offers you this exceptional proposition. = 我的朋友，法兰西有一个卑微的提议。
Hello. = 请赐教。
It's you. = 是你啊。
Ancien Régime = 传统制度
Long life and triumph to you, First Consul and Emperor of France, Napoleon I, ruler of the French people. France lies at the heart of Europe. Long has Paris been the world center of culture, arts and letters. Although surrounded by competitors - and often enemies - France has endured as a great nation. Its armies have marched triumphantly into battle from one end of the world to the other, its soldiers and generals among the best in history. = 法国第一执政官兼皇帝拿破仑一世，法国人民的统治者，祝你长寿和胜利。法国位于欧洲的中心。长期以来，巴黎一直是世界文化、艺术和文学中心。尽管周围环绕着竞争对手 —— 而且通常是敌人——法国作为一个伟大的国家一直存在。它的军队凯旋而归，从世界的一端到另一端，它的将士都是历史上无可挑剔的。
Napoleon Bonaparte, France yearns for you to rebuild your empire, to lead her once more to glory and greatness, to make France once more the epicenter of culture and refinement. Emperor, will you ride once more against your foes? Can you build a civilization that will stand the test of time? = 拿破仑 · 波拿巴，法国渴望你重建你的帝国，带领她再次走向辉煌和伟大，让她再次成为文化和精致的中心。皇帝，你会再次骑马对抗你的敌人吗？你能建立一个经得起时间考验的文明吗？
Paris = 巴黎
Orleans = 奥尔良
Lyon = 里昂
Troyes = 特鲁瓦
Tours = 图尔
Marseille = 马赛
Chartres = 沙特尔
Avignon = 阿维尼翁
Rouen = 卢昂
Grenoble = 格勒诺布尔
Dijon = 第戎
Amiens = 亚眠
Cherbourg = 瑟堡
Poitiers = 普瓦捷
Toulouse = 图卢兹
Bayonne = 巴约纳
Strasbourg = 斯特拉斯堡
Brest = 布雷斯特
Bordeaux = 波尔多
Rennes = 雷恩
Nice = 尼斯
Saint Etienne = 圣埃蒂安
Nantes = 南特
Reims = 兰斯
Le Mans = 勒芒
Montpellier = 蒙彼利埃
Limoges = 利摩日
Nancy = 南锡
Lille = 里尔
Caen = 卡昂
Toulon = 士伦
Le Havre = 勒阿弗尔
Lourdes = 卢尔德
Cannes = 戛纳
Aix-En-Provence = 普罗旺斯地区 - 艾克斯市
La Rochelle = 拉罗谢尔
Bourges = 布尔日
Calais = 加莱
France = 法兰西
before discovering [tech] = 在发现[tech]前

Catherine = 叶卡捷琳娜二世
You've behaved yourself very badly, you know it. Now it's payback time. = 如果我可以活到两百岁，整个世界都将匍匐在我脚下，现在首先从你开始！
You've mistaken my passion for a weakness, you'll regret about this. = 运气为而备，一旦遭受欺辱，我们绝不放弃还击。
We were defeated, so this makes me your prisoner. I suppose there are worse fates. = 没有实力的愤怒毫无意义，一旦可能，我们会血债血偿！
I greet you, stranger! If you are as intelligent and tactful as you are attractive, we'll get along just fine. = 如果你的智慧和理性能像你的相貌那样出众，我们可以谈谈人生哲理。
How would you like it if I propose this kind of exchange? = 这份交易你认为如何？
Hello! = 你好！
What do you need?! = 你究竟需要什么？
Siberian Riches = 西伯利亚的财富
Greetings upon thee, Your Imperial Majesty Catherine, wondrous Empress of all the Russias. At your command lies the largest country in the world. Mighty Russia stretches from the Pacific Ocean in the east to the Baltic Sea in the west. Despite wars, droughts, and every manner of disaster the heroic Russian people survive and prosper, their artists and scientists among the best in the world. The Empire today remains one of the strongest ever seen in human history - a true superpower, with the greatest destructive force ever devised at her command. = 向您问好，凯瑟琳陛下，伟大的俄罗斯皇后。您的帝国在您的指挥下步步走向世界上最大的国家。强大的俄罗斯从东部的太平洋一直延伸到西部的波罗的海。尽管经历了战争、干旱和各种灾难，英勇的俄罗斯人民仍然坚强不屈地存活下来，繁荣发展，他们的艺术家和科学家位居世界前列。今天的帝国仍然是人类历史上有史以来最强大的帝国之一 —— 一个真正的超级大国，在她的指挥下仍有着有史以来最强大的破坏力。
Catherine, your people look to you to bring forth glorious days for Russia and her people, to revitalize the land and recapture the wonder of the Enlightenment. Will you lead your people once more into greatness? Can you build a civilization that will stand the test of time? = 凯瑟琳，您的人民期待您为俄罗斯和她的人民带来辉煌的日子，振兴这片土地，重新夺回启蒙运动的奇迹。你会再次带领你的人民走向光明吗？你能建立一个经得起时间考验的文明吗？
Moscow = 莫斯科
St. Petersburg = 圣彼得堡
Novgorod = 诺夫哥罗德
Rostov = 罗斯托夫
Yaroslavl = 雅罗斯拉夫尔
Yekaterinburg = 叶卡捷琳堡
Yakutsk = 雅库茨克
Vladivostok = 符拉迪沃斯托克
Smolensk = 斯摩棱斯克
Orenburg = 奥伦堡
Krasnoyarsk = 克亚斯诺亚尔斯克
Khabarovsk = 哈巴罗夫斯克
Bryansk = 布良斯克
Tver = 特维尔
Novosibirsk = 新西伯利亚
Magadan = 马加丹
Murmansk = 摩尔曼斯克
Irkutsk = 伊尔库兹克
Chita = 赤塔
Samara = 萨马拉
Arkhangelsk = 阿尔汉格尔斯克
Chelyabinsk = 车里雅宾斯克
Tobolsk = 托博尔斯克
Vologda = 沃洛格达
Omsk = 鄂木斯克
Astrakhan = 阿斯特拉罕
Kursk = 库尔斯克
Saratov = 萨拉托夫
Tula = 图拉
Vladimir = 弗拉基米尔
Perm = 皮尔姆
Voronezh = 沃罗涅日
Pskov = 普斯科夫
Starayarussa = 斯塔尔亚鲁萨
Kostoma = 科斯托马
Nizhniy Novgorod = 下诺夫哥罗德
Suzdal = 苏兹达尔
Magnitogorsk = 马格尼托哥尔斯克
Russia = 俄罗斯
Double quantity of [resource] produced = [resource]产量加倍

Augustus Caesar = 奥古斯都 · 恺撒
My treasury contains little and my soldiers are getting impatient... (sigh) ...therefore you must die. = 我的金库里见底了，【一声难以察觉的叹气声】我的士兵们也越来越不耐烦……所以你必须死！
So brave, yet so stupid! If only you had a brain similar to your courage. = 蠢货，是愚昧给了你挑衅的勇气！厄运如密布的箭弩落下，而你终将无处躲避。
The gods have deprived Rome of their favour. We have been defeated. = 你即使征服了全世界，如果没有人分享，终将倍感凄凉。罗马荣耀永存！
I greet you. I am Augustus, Imperator and Pontifex Maximus of Rome. If you are a friend of Rome, you are welcome. = 欢迎你。我是奥古斯都，罗马帝国皇帝兼最高祭司。如果你是罗马的朋友，那么你将受到欢迎。
I offer this, for your consideration. = 我有项提议，希望你能考虑。
Hail. = 你好。
What do you want? = 你想做什么？
The Glory of Rome = 罗马荣耀
The blessings of the gods be upon you, Caesar Augustus, emperor of Rome and all her holdings. Your empire was the greatest and longest lived of all in Western civilization. And your people single-handedly shaped its culture, law, art, and warfare like none other, before or since. Through years of glorious conquest, Rome came to dominate all the lands of the Mediterranean from Spain in the west to Syria in the east. And her dominion would eventually expand to cover much of England and northern Germany. Roman art and architecture still awe and inspire the world. And she remains the envy of all lesser civilizations who have followed. = 诸神的祝福在你身上，凯撒奥古斯都，罗马皇帝和她的所有。你的帝国是西方文明中最经久不衰的。在此之前或之后，您的人民以独一无二的方式塑造了其文化、法律、艺术和战争的光辉历程。经过多年的光荣征服，罗马逐渐统治了地中海的所有土地，从西部的西班牙到东部的叙利亚。她的统治最终将扩大到英格兰和德国北部的大部分地区。罗马艺术和建筑仍然令世界敬畏和鼓舞。她仍然是所有追随者的次等文明羡慕的对象。
O mighty emperor, your people turn to you to once more reclaim the glory of Rome! Will you see to it that your empire rises again, bringing peace and order to all? Will you make Rome once again center of the world? Can you build a civilization that will stand the test of time? = 伟大的皇帝啊，您的人民向您求助，希望再次夺回罗马的荣耀！你会确保你的帝国再次崛起，为您的子民带来和平与秩序吗？你会让罗马再次成为世界中心吗？你能建立一个经得起时间考验的文明吗？
Rome = 罗马
Antium = 阿提乌姆
Cumae = 库迈
Neapolis = 那不勒斯
Ravenna = 拉维纳
Arretium = 亚雷提乌姆
Mediolanum = 米兰
Arpinum = 阿尔庇努姆
Circei = 科尔切伊
Setia = 赛提亚
Satricum = 赛崔克穆
Ardea = 阿尔黛雅
Ostia = 奥斯提亚
Velitrae = 维丽特莱
Viroconium = 韦洛克尼姆
Tarentum = 塔伦图姆
Brundisium = 布林迪西姆
Caesaraugusta = 凯撒奥古斯塔
Caesarea = 凯撒利亚
Palmyra = 帕尔米拉
Signia = 锡耶纳
Aquileia = 阿奎莱亚
Clusium = 克鲁西姆
Sutrium = 苏特留姆
Cremona = 克雷莫纳
Placentia = 普拉什提亚
Hispalis = 斯帕里斯
Artaxata = 阿萨克塔萨
Aurelianorum = 奥瑞拉诺茹姆
Nicopolis = 尼科波利斯
Agrippina = 阿格里皮纳
Verona = 维罗纳
Corfinium = 科菲纽姆
Treverii = 特雷维里
Sirmium = 舍米安
Augustadorum = 奥古斯塔多伦
Curia = 库里亚
Interrama = 英特拉姆
Adria = 亚德里亚
[relativeAmount]% Production towards any buildings that already exist in the Capital = 所有在首都建成的建筑在其他城市建造时[relativeAmount]%产能

Harun al-Rashid = 哈伦 · 拉希德
The world will be more beautiful without you. Prepare for war. = 哈里发的天空不允许有两轮太阳。弯刀所至，皆为吾土。
Fool! You will soon regret dearly! I swear it! = 蠢货！有一天你会后悔今天的所为！以汝之血拭我之刃！
You have won, congratulations. My palace is now in your possession, and I beg that you care well for the peacock. = 你胜利了，我现在把宫殿托付于你，不过别太得意，我会在地狱盯着你的！
Welcome foreigner, I am Harun Al-Rashid, Caliph of the Arabs. Come and tell me about your empire. = 欢迎你，陌生人！我是阿拉伯的统治者哈伦·拉希德。来吧——告诉我关于你们帝国的故事。
Come forth, let's do business. = 请上前来，让我们做成这笔买卖。
Peace be upon you. = 你好，希望你平安幸福。
Trade Caravans = 沙漠之舟
Blessings of God be upon you oh great caliph Harun al-Rashid, leader of the pious Arabian people! The Muslim empire, the Caliphate was born in the turbulent years after the death of the prophet Muhammad in 632 AD, as his followers sought to extend the rule of God to all of the people of the earth. The caliphate grew mighty indeed at the height of its power, ruling Spain, North Africa, the Middle East, Anatolia, the Balkans and Persia. An empire as great as or even greater than that of Rome. The arts and sciences flourished in Arabia during the Middle Ages, even as the countries of Europe descended into ignorance and chaos. The Caliphate survived for six hundred years, until finally succumbing to attack from the Mongols, those destroyers of Empires. = 上帝保佑你，伟大的哈里发哈伦 · 拉希德，虔诚的阿拉伯人民的领袖！穆斯林帝国哈里发国诞生于公元 632 年先知穆罕默德去世后的动荡年代，因为他的追随者试图将上帝的统治扩展到地球上的所有人民。哈里发在其权力的鼎盛时期确实变得强大，统治着西班牙、北非、中东、安纳托利亚、巴尔干半岛和波斯。它，一个与罗马一样伟大甚至更伟大的帝国。中世纪的阿拉伯艺术和科学蓬勃发展，即使欧洲国家陷入无知和混乱。哈里发幸存了六百年，直到最终屈服于蒙古人的进攻，这些帝国的毁灭者。
Great Caliph Harun al Rashid, your people look to you to return them to greatness! To make Arabia once again an enlightened land of arts and knowledge, a powerful nation who needs fear no enemy! Oh Caliph, will you take up the challenge? Can you build a civilization that will stand the test of time? = 伟大的哈里发哈伦 · 拉希德，你的人民期待你让他们恢复荣光！让阿拉伯再次成为文明的艺术和知识之地，成为一个无所畏惧的强大国家！哦，哈里发，你愿意接受挑战吗？你能建立一个经得起时间考验的文明吗？
Mecca = 麦加
Medina = 麦地那
Damascus = 大马士革
Baghdad = 巴格达
Najran = 那基兰
Kufah = 库费
Basra = 巴士拉
Khurasan = 呼罗珊
Anjar = 安嘉尔
Fustat = 福斯塔
Aden = 亚丁
Yamama = 叶麻默
Muscat = 马斯喀特
Mansura = 曼苏拉
Bukhara = 布哈拉
Fez = 菲斯
Shiraz = 设拉子
Merw = 梅尔维
Balkh = 巴尔赫
Mosul = 摩苏尔
Aydab = 艾达布
Bayt = 贝特
Suhar = 苏哈尔
Taif = 塔伊夫
Hama = 哈玛
Tabuk = 塔布克
Sana'a = 萨纳
Shihr = 斯遏
Tripoli = 的黎波里
Tunis = 突尼斯
Kairouan = 凯鲁万
Algiers = 阿尔及尔
Oran = 奥兰
Arabia = 阿拉伯
[stats] from each Trade Route = 每条贸易路线 [stats]

George Washington = 乔治 · 华盛顿
Your wanton aggression leaves us no choice. Prepare for war! = 强大的国家有一种法律，弱小的国家则有另一种。要么与我们一样，要么选择毁灭，你接受还是反对？
You have mistaken our love of peace for weakness. You shall regret this! = 剑是我们维护自由的最后手段。自由绝不屈服于暴力！
The day...is yours. I hope you will be merciful in your triumph. = 今天...是属于您的日子。希望您能够在属于您的胜利之喜下大发慈悲。
The people of the United States of America welcome you. = 美利坚合众国的人民欢迎您。
Is the following trade of interest to you? = 我们来做笔交易你感兴趣吗？
Well? = 你好。
Manifest Destiny = 昭昭天命
Welcome President Washington! You lead the industrious American civilization! Formed in the conflagration of revolution in the 18th century, within a hundred years, the young nation became embroiled in a terrible civil war that nearly tore the country apart, but it was just a few short years later in the 20th century that the United States reached the height of its power, emerging triumphant and mighty from the two terrible wars that destroyed so many other great nations. The United States is a nation of immigrants, filled with optimism and determination. They lack only a leader to help them fulfill their promise. = 欢迎华盛顿总统！您领导着勤劳的美国文明！在18世纪的革命烈火中，美利坚这个年轻的国家诞生了。在之后的100年内，美利坚爆发了可怕的内战，这几乎一度将这个国家一分为二；但仅在短短数十年后的20世纪，美国就达到了其权力的顶峰：在两次可怕战争中，美利坚瓦解了许多其他的大国，取得了胜利，变得强大。美国是一个充满乐观和决心的移民国家。他们只缺少一位领导者来帮助他们实现承诺。
President Washington, can you lead the American people to greatness? Can you build a civilization that will stand the test of time? = 华盛顿总统，你能带领美国人民走向繁荣吗？你能建立一个经得起时间考验的文明吗？
Washington = 华盛顿
New York = 纽约
Boston = 波士顿
Philadelphia = 费城
Atlanta = 亚特兰大
Chicago = 芝加哥
Seattle = 西雅图
San Francisco = 旧金山
Los Angeles = 洛杉矶
Houston = 休斯敦
Portland = 波特兰
St. Louis = 圣路易斯
Miami = 迈阿密
Buffalo = 布法罗
Detroit = 底特律
New Orleans = 新奥尔良
Baltimore = 巴尔的摩
Denver = 丹佛
Cincinnati = 辛辛那提
Dallas = 达拉斯
Cleveland = 克里夫兰
Kansas City = 肯萨斯城
San Diego = 圣地亚哥
Las Vegas = 拉斯维加斯
Phoenix = 菲尼克斯
Albuquerque = 阿尔伯克基
Minneapolis = 明尼阿波丽斯
Pittsburgh = 匹兹堡
Oakland = 奥克兰
Tampa Bay = 坦帕湾
Orlando = 奥兰多
Tacoma = 塔科马
Santa Fe = 圣塔菲
Olympia = 奥林匹亚
Hunt Valley = 亨特谷
Springfield = 斯普林菲尔德
Palo Alto = 帕洛阿托
Centralia = 森特勒利亚
Spokane = 斯波坎
Jacksonville = 杰克逊维尔
Svannah = 萨凡纳
Charleston = 查尔斯顿
San Antonio = 圣安东尼奥
Anchorage = 安克雷奇
Sacramento = 萨克拉门托
Reno = 里诺
Salt Lake City = 盐湖城
Boise = 博伊西
Milwaukee = 密尔沃基
Santa Cruz = 圣克鲁斯
Little Rock = 小石城
America = 美利坚

Oda Nobunaga = 织田信长
I hereby inform you of our intention to wipe out your civilization from this world. = 顺我者昌，逆我者亡。洗净脖子甘心就戮吧。
Pitiful fool! Now we shall destroy you! = 凡触怒我者我必践之。
You were much wiser than I thought. = 人生五十载，去事恍如梦幻，天下之内，岂有长生不灭者。
We hope for a fair and just relationship with you, who are renowned for military bravery. = 非为我友，即为我敌。阁下请慎行，好自为之。
I would be grateful if you agreed on the following proposal. = 吾之珍宝阁下是否有兴致？
Oh, it's you... = 今日前来，不知有何见教。
Bushido = 武士道
Blessings upon you, noble Oda Nobunaga, ruler of Japan, the land of the Rising Sun! May you long walk among its flowering blossoms. The Japanese are an island people, proud and pious with a rich culture of arts and letters. Your civilization stretches back thousands of years, years of bloody warfare, expansion and isolation, great wealth and great poverty. In addition to their prowess on the field of battle, your people are also immensely industrious, and their technological innovation and mighty factories are the envy of lesser people everywhere. = 祝福你，高贵的织田信长，日本的统治者，旭日之国！愿你在盛开的花丛中漫步。日本人是一个岛民，骄傲而虔诚，拥有丰富的艺术和文学文化。你们的文明可以追溯到几千年前，多年的血腥战争、扩张和孤立、巨大的财富和巨大的贫困。你们的人民除了在战场上的实力之外，还非常勤奋，他们的技术创新和强大的工厂让各地的小众羡慕不已。
Legendary daimyo, will you grab the reins of destiny? Will you bring your family and people the honor and glory they deserve? Will you once again pick up the sword and march to triumph? Will you build a civilization that stands the test of time? = 传说中的大名，你会抓住命运的缰绳吗？你会给你的家人和人民带来他们应得的荣誉和荣耀吗？你会挥起剑，走向胜利吗？你会建立一个经得起时间考验的文明吗？
Kyoto = 京都
Osaka = 大阪
Tokyo = 东京
Satsuma = 萨摩
Kagoshima = 鹿儿岛
Nara = 奈良
Nagoya = 名古屋
Izumo = 出云
Nagasaki = 长崎
Yokohama = 横滨
Shimonoseki = 下关
Matsuyama = 松山
Sapporo = 札幌
Hakodate = 函馆
Ise = 伊势
Toyama = 富山
Fukushima = 福岛
Suo = 周防
Bizen = 备前
Echizen = 越前
Izumi = 和泉
Omi = 近江
Echigo = 越后
Kozuke = 高崎
Sado = 佐渡
Kobe = 神户
Nagano = 长野
Hiroshima = 广岛
Takayama = 高山
Akita = 秋田
Fukuoka = 福冈
Aomori = 青森
Kamakura = 镰仓
Kochi = 高知
Naha = 那霸
Sendai = 仙台
Gifu = 岐阜
Yamaguchi = 山口
Ota = 大田
Tottori = 鸟取
Japan = 日本
Damage is ignored when determining unit Strength = 知晓单位强度时将会忽略单位损伤

Gandhi = 甘地
I have just received a report that large numbers of my troops have crossed your borders. = 我刚刚接到报告...我的部队已经来到你的领土 “做客” 了。
My attempts to avoid violence have failed. An eye for an eye only makes the world blind. = 我尽量避免暴力，但我失败了 ——— 以眼还眼只会让世界失去辨别善恶的能力。
You can chain me, you can torture me, you can even destroy this body, but you will never imprison my mind. = 你能锁住我，也能折磨我，甚至摧毁我的肉体，但你永远不能囚禁我的思想和灵魂。
Hello, I am Mohandas Gandhi. My people call me Bapu, but please, call me friend. = 你好，我是圣雄甘地，我的子民称我为"父亲"，但是，在这里，请叫我朋友。
My friend, are you interested in this arrangement? = 我亲爱的朋友，你喜欢这笔交易吗？
I wish you peace. = 祝你平安。
Population Growth = 人口增长
Delhi = 德里
Mumbai = 孟买
Vijayanagara = 毗奢耶那伽罗
Pataliputra = 华氏城
Varanasi = 瓦拉纳西
Agra = 阿格拉
Calcutta = 加尔各答
Lahore = 拉合尔
Bangalore = 班加罗尔
Hyderabad = 海得拉巴
Madurai = 马杜赖
Ahmedabad = 艾哈马达巴尔
Kolhapur = 克哈普尔
Prayaga = 普拉亚加
Ayodhya = 阿约提亚
Indraprastha = 因德拉普拉萨
Mathura = 马图拉
Ujjain = 乌贾因
Gulbarga = 古尔巴达
Jaunpur = 詹普尔
Rajagriha = 拉贾格里哈
Sravasti = 斯拉瓦斯蒂
Tiruchirapalli = 提鲁奇拉帕利
Thanjavur = 坦贾武尔
Bodhgaya = 菩提迦耶
Kushinagar = 库什纳加尔
Amaravati = 阿马拉瓦蒂
Gaur = 高尔
Gwalior = 瓜里奥尔
Jaipur = 斋布尔
Karachi = 卡拉奇
India = 印度
Unhappiness from number of Cities doubled = 城市数量导致的不满加倍

Otto von Bismarck = 奥托·冯·俾斯麦
I cannot wait until ye grow even mightier. Therefore, prepare for war! = 我们的斗争只可能有两种结果：要么敌人踏着我们的尸体过去，要么我们踏着敌人的尸体过去。所以，来场战争吧！
Corrupted villain! We will bring you into the ground! = 无知堕落的恶棍！我们将会把你重重摔在地上！
Germany has been destroyed. I weep for the future generations. = 我们也许会毁灭，但当我们毁灭时将会把整个世界捆在一起，一同跳入火坑。
Guten tag. In the name of the great German people, I bid you welcome. = 早上好，我代表伟大的德意志人民，向您问好。
It would be in your best interest, to carefully consider this proposal. = 我想这可能对你有利，所以认真考虑下吧。
What now? = 现在要干什么？
So, out with it! = 所以，滚出这里！
Furor Teutonicus = 条顿狂热
Hail mighty Bismarck, first chancellor of Germany and her empire! Germany is an upstart nation, fashioned from the ruins of the Holy Roman Empire and finally unified in 1871, a little more than a century ago. The German people have proven themselves to be creative, industrious and ferocious warriors. Despite enduring great catastrophes in the first half of the 20th century, Germany remains a worldwide economic, artistic and technological leader. = 向您致敬，德意志帝国第一任首相俾斯麦！从神圣罗马帝国的废墟上崛起，到1871年德意志民族实现统一，至今不过一个世纪多一点的时间。德意志人民向世界证明了他们的创意、勤奋和勇武。尽管在20世纪上半叶经历了翻天覆地的大灾难，德国依然是世界上举足轻重的经济、文化与科技强权。
Great Prince Bismarck, the German people look up to you to lead them to greater days of glory. Their determination is strong, and now they turn to you, their beloved iron chancellor, to guide them once more. Will you rule and conquer through blood and iron, or foster the Germanic arts and industry? Can you build a civilization that will stand the test of time? = 公爵大人，德意志人民期待您带领他们赢得更大的荣耀。只有您，铁血宰相俾斯麦，能够带领德国重返辉煌。您想要凭借铁与血去征服世界？还是以文化与工业力量去统治全球？您能建立一个历久弥新的文明吗？
Berlin = 柏林
Hamburg = 汉堡
Munich = 慕尼黑
Cologne = 科隆
Frankfurt = 法兰克福
Essen = 埃森
Dortmund = 多特蒙德
Stuttgart = 斯图加特
Düsseldorf = 杜塞尔多夫
Bremen = 不来梅
Hannover = 汉诺威
Duisburg = 杜伊斯堡
Leipzig = 莱比锡
Dresden = 德累斯顿
Bonn = 波恩
Bochum = 波鸿
Bielefeld = 比勒菲尔德
Karlsruhe = 卡尔斯鲁厄
Gelsenkirchen = 盖尔森基兴
Wiesbaden = 威斯巴登
Münster = 芒斯特
Rostock = 罗斯托克
Chemnitz = 开姆尼斯
Braunschweig = 布伦瑞克
Halle = 哈雷
Mönchengladbach = 门兴格拉德巴赫
Kiel = 基尔
Wuppertal = 伍珀塔尔
Freiburg = 弗莱堡
Hagen = 哈根
Erfurt = 埃尔福特
Kaiserslautern = 凯泽斯劳滕
Kassel = 卡塞尔
Oberhausen = 奥伯豪森
Hamm = 哈姆
Saarbrücken = 萨尔布吕肯
Krefeld = 克雷费尔德
Pirmasens = 皮尔马森斯
Potsdam = 波茨坦
Solingen = 佐林根
Osnabrück = 奥斯纳布吕克
Ludwigshafen = 路德维希港
Leverkusen = 勒沃库森
Oldenburg = 奥尔登堡
Neuss = 诺伊斯
Mülheim = 米尔海姆
Darmstadt = 达姆施塔特
Herne = 黑尔纳
Würzburg = 乌兹堡
Recklinghausen = 雷克林豪森
Göttingen = 哥廷根
Wolfsburg = 沃尔夫斯堡
Koblenz = 科布伦茨
Hildesheim = 希尔德斯海姆
Erlangen = 埃尔朗根
Germany = 德意志
with [amount]% chance = 有[amount]%概率
When conquering an encampment, earn [amount] Gold and recruit a Barbarian unit = 从被占领的蛮族营地中俘获一个蛮族并获得[amount]金钱
[relativeAmount]% maintenance costs = [relativeAmount]% 维护费用

Suleiman I = 苏莱曼一世
Your continued insolence and failure to recognize and preeminence leads us to war. = 你的无能，加上你的愚昧与无知，使我们对你发动战争。
Good. The world shall witness the incontestable might of my armies and the glory of the Empire. = 很好，世界将会见证我们的军队无与伦比的力量与帝国之荣光！
Ruin! Ruin! Istanbul becomes Iram of the Pillars, remembered only by the melancholy poets. = 废墟，废墟！曾被誉为伊斯兰教之中心的伊斯坦布尔，如今只有忧郁的诗人才能想起。
From the magnificence of Topkapi, the Ottoman nation greets you, stranger! I'm Suleiman, Kayser-I Rum, and I bestow upon you my welcome! = 在托普卡利的壮丽之下，奥斯曼帝国向您致敬，陌生人！我是苏莱曼一世，在这里，我表示对您的欢迎！
Let us do business! Would you be interested? = 让我们做些威尼斯商人要做的事吧，你对这个交易怎么看？
Barbary Corsairs = 巴巴里海盗
Blessings of God be upon you, oh Great Emperor Suleiman! Your power, wealth and generosity awe the world! Truly, are you called 'Magnificent!' Your empire began in Bithynia, a small country in Eastern Anatolia in 12th century. Taking advantage in the decline of the great Seljuk Sultanate of Rum, King Osman I of Bithynia expanded west into Anatolia. Over the next century, your subjects brought down the empire of Byzantium, taking its holdings in Turkey and then the Balkans. In the mid 15th century, the Ottomans captured ancient Constantinople, gaining control of the strategic link between Europe and the Middle East. Your people's empire would continue to expand for centuries governing much of North Africa, the Middle East and Eastern Europe at its height. = 愿真主指引您，伟大的奥斯曼苏丹苏莱曼大帝！您的声威、财富、胸怀使万民敬畏，与“立法者”之美名相当！您的帝国起源于比提尼亚，只是12世纪安纳托利亚以东一个微不足道的突厥部落。当塞尔柱部的罗姆苏丹衰落之时，奥斯曼一世乘时而起，攻入安纳托利亚，并在下一个百年击败了千年帝国拜占廷，接收了其在小亚细亚与巴尔干的臣民。15世纪中叶，不落之城君士坦丁堡终于被攻陷，奥斯曼为古罗马画上句点的同时，又掌握了从欧洲到中东的战略要冲。帝国的扩张持续好几个世纪，在颠峰之时，北非、中东、东欧都是帝国的一部分。
Mighty Sultan, heed the call of your people! Bring your empire back to the height of its power and glory and once again the world will look upon your greatness with awe and admiration! Will you accept the challenge, great emperor? Will you build an empire that will stand the test of time? = 全能的苏莱曼啊，请您呼应人民的召唤，带领帝国重回顶峰，再一次令奥斯曼成为世人钦佩与敬畏的对象吧。您会接受挑战吗，伟大的苏丹！您所建立的新帝国，能够永恒长存吗？
Istanbul = 伊斯坦布尔
Edirne = 埃迪尔内
Ankara = 安卡拉
Bursa = 布尔萨
Konya = 科尼亚
Samsun = 萨姆松
Gaziantep = 加济安泰普
Diyarbakır = 迪亚巴克尔
Izmir = 伊兹密尔
Kayseri = 开塞利
Malatya = 马拉蒂亚
Mersin = 梅尔辛
Antalya = 安塔利亚
Zonguldak = 宗古尔达克
Denizli = 登尼资里
Ordu = 奥尔杜
Muğla = 穆希亚
Eskişehir = 埃斯基谢希尔
Inebolu = 伊内博卢
Sinop = 锡诺普
Adana = 阿达纳
Artvin = 阿尔特温
Bodrum = 博德鲁姆
Eregli = 埃雷利
Silifke = 锡利夫凯
Sivas = 锡瓦斯
Amasya = 阿马西亚
Marmaris = 马尔马里斯
Trabzon = 特拉布宗
Erzurum = 埃尔祖鲁姆
Urfa = 乌尔法
Izmit = 伊兹米特
Afyonkarahisar = 阿菲永卡拉希萨尔
Bitlis = 比特利斯
Yalova = 亚洛瓦
The Ottomans = 奥斯曼
When defeating a [mapUnitFilter] unit, earn [amount] Gold and recruit it = 在击败[mapUnitFilter]单位后，可以掠夺[amount]金钱并将其俘获

Sejong = 李裪
Jip-hyun-jun (Hall of Worthies) will no longer tolerate your irksome behavior. We will liberate the citizens under your oppression even with force, and enlighten them! = 议政府无法容忍你令人厌恶的行为，我们将用武力解放你的人民，并给予他们启发！
Foolish, miserable wretch! You will be crushed by this country's magnificent scientific power! = 令人可怜的蠢货，你的国家将被科学带来的风暴摧毁！
Now the question is who will protect my people. A dark age has come. = 现在的问题是，谁来保护我们的国民？黑暗时代来临了。
Welcome to the palace of Choson, stranger. I am the learned King Sejong, who looks after his great people. = 欢迎来到朝鲜，陌生人！我是世宗皇帝，我将永远庇护我的人民。
We have many things to discuss and have much to benefit from each other. = 我们有很多事情需要讨论，还可以从中受益。
Oh, it's you = 哦，是你。
Scholars of the Jade Hall = 集贤殿学士
Greetings to you, exalted King Sejong the Great, servant to the people and protector of the Choson Dynasty! Your glorious vision of prosperity and overwhelming benevolence towards the common man made you the most beloved of all Korean kings. From the earliest days of your reign, the effort you took to provide a fair and just society for all was surpassed only by the technological advances spurred onwards by your unquenched thirst for knowledge. Guided by your wisdom, the scholars of the Jade Hall developed Korea's first written language, Hangul, bringing the light of literature and science to the masses after centuries of literary darkness. = 向您致敬，尊贵的世宗大王，人民的公仆和朝鲜王朝的守护者。对繁荣前景的杰出预见和对劳苦大众的无限仁慈使您成为朝鲜诸王中最受人爱戴的君主。自从您开始统治国家，您为所有国民营造公平正义的社会所付出的努力，与您求知心切而引发的科技快速进步同样令人惊奇。在您智慧的指引下，集贤殿的学士们创制了朝鲜自己的文字系统——“训民正音”，破除了平民百姓们延续多个世纪的蒙昧与混沌，带来了文学与科学之光。
Honorable Sejong, once more the people look to your for guidance. Will you rise to the occasion, bringing harmony and understanding to the people? Can you once again advance your kingdom's standing to such wondrous heights? Can you build a civilization that stands the test of time? = 尊贵的世宗大王啊，您的子民再次期盼您的指引！您能再次迎难而上，为您的子民带来和谐与谅解吗？您能再次带领您的王国恢复昔日的荣耀吗？您能建立一个历久弥新的文明吗？
Seoul = 首尔
Busan = 釜山
Jeonju = 全州
Daegu = 大邱
Pyongyang = 平壤
Kaesong = 开城
Suwon = 水原
Gwangju = 光州
Gangneung = 江陵
Hamhung = 咸兴
Wonju = 原州
Ulsan = 蔚山
Changwon = 昌原
Andong = 安东
Gongju = 公州
Haeju = 海州
Cheongju = 清州
Mokpo = 木浦
Dongducheon = 东豆川
Geoje = 巨济
Suncheon = 顺天
Jinju = 晋州
Sangju = 尚州
Rason = 罗先
Gyeongju = 庆州
Chungju = 忠州
Sacheon = 泗川
Gimje = 金堤
Anju = 安州
Korea = 朝鲜
Receive a tech boost when scientific buildings/wonders are built in capital = 每当在首都建成科研建筑 / 奇观时立刻获得一次科研点数奖励

Hiawatha = 海华沙
You are a plague upon Mother Earth! Prepare for battle! = 你是大地母亲的祸害！准备战斗吧，蠢货！
You evil creature! My braves will slaughter you! = 你这个生物浑身散发着邪恶，我将用我的勇气将你置于死地！
You have defeated us... but our spirits will never be vanquished! We shall return! = 你摧毁了我们的家园...但是，我们的精神将永远存在！我们会回来的！
Greetings, stranger. I am Hiawatha, speaker for the Iroquois. We seek peace with all, but we do not shrink from war. = 你好，陌生人，我是海华沙，易洛魁人的代表。我们崇尚和平，但绝不会因战争而退缩。
Does this trade work for you, my friend? = 朋友，喜欢这项交易吗？
The Great Warpath = 林间潜行
Greetings, noble Hiawatha, leader of the mighty Iroquois nations! Long have your people lived near the great and holy lake Ontario in the land that has come to be known as the New York state in North America. In the mists of antiquity, the five peoples of Seneca, Onondaga, Mohawks, Cayugas and Oneida united into one nation, the Haudenosaunee, the Iroquois. With no written language, the wise men of your nation created the great law of peace, the model for many constitutions including that of the United States. For many years, your people battled great enemies, such as the Huron, and the French and English invaders. Tough outnumbered and facing weapons far more advanced than the ones your warriors wielded, the Iroquois survived and prospered, until they were finally overwhelmed by the mighty armies of the new United States. = 您好，高贵的海华沙，强大的易洛魁联盟的领袖。在漫长的岁月里，您的族人住在辽阔而神圣的安大略湖畔，即是今天纽约州的土地上。在茫然的古老年代，塞内卡、奥农多加、莫霍克、卡尤加和欧内达五个部落结成联盟，他们自称为“豪登诺沙尼”（长屋住民），外族则称他们为易洛魁人。没有文字，族里的智者却完成了“和平之法”，那是众多宪法的蓝本，包括美国宪法。多年来，您的族人面对一个又一个敌人，从古老的休伦部落，到法国和英国的入侵者。即使数量远多于己、即使武器也比长屋住民先进，易洛魁依然能生存下来，并且繁荣如昔。直至新生的美国的军队开入森林。
Oh noble Hiawatha, listen to the cries of your people! They call out to you to lead them in peace and war, to rebuild the great longhouse and unite the tribes once again. Will you accept this challenge, great leader? Will you build a civilization that will stand the test of time? = 尊敬的海华沙酋长，听吧，这是族人的呼喊！族人要您带领他们，走过战争与和平。重建长屋吧，再一次联合各部吧！您愿意接受挑战吗，伟大的领袖？易洛魁的联盟，能否长久繁荣？就看您的回应。
Onondaga = 奥内达加
Osininka = 奥斯尼卡
Grand River = 格兰德里弗
Akwesasme = 阿卡维萨梅
Buffalo Creek = 布法罗溪
Brantford = 弗兰特福德
Montreal = 蒙特利尔
Genesse River = 杰纳西河
Canandaigua Lake = 卡南代瓜湖
Lake Simcoe = 西姆斯湖
Salamanca = 萨拉曼卡
Gowanda = 戈万达
Cuba = 古巴
Akron = 阿克隆
Kanesatake = 凯恩斯塔克
Ganienkeh = 加尼恩科
Cayuga Castle = 卡尤加
Chondote = 因地特
Canajoharie = 卡纳若哈利
Nedrow = 奈德罗
Oneida Lake = 奥内加湖
Kanonwalohale = 卡侬瓦罗哈勒
Green Bay = 绿湾
Southwold = 南沃德
Mohawk Valley = 莫霍克山谷
Schoharie = 肖哈里
Bay of Quinte = 昆特湾
Kanawale = 卡纳瓦勒
Kanatsiokareke = 卡纳齐奥卡列克
Tyendinaga = 泰恩迪纳加
Hahta = 哈塔
Iroquois = 易洛魁
All units move through Forest and Jungle Tiles in friendly territory as if they have roads. These tiles can be used to establish City Connections upon researching the Wheel. = 单位在己方森林和丛林地块上移动时视同在道路上移动，此类地块在研究轮子科技后可建立城市连接

Darius I = 大流士一世
Your continue existence is an embarrassment to all leaders everywhere! You must be destroyed! = 你的存在本身就是一出悲剧，让我来给你画上句点！
Curse you! You are beneath me, son of a donkey driver! I will crush you! = 我诅咒你...你不过是我足下之人，你这个驴的儿子！
You mongrel! Cursed be you! The world will long lament your heinous crime! = 你就是个杂种！我将永世把你诅咒，世界将会悲叹你的邪恶行径！！
Peace be on you! I am Darius, the great and outstanding king of kings of great Persia... but I suppose you knew that. = 和平永伴汝身...我是大流士，波斯最伟大的皇帝...我希望你知道这一点。
In my endless magnanimity, I am making you this offer. You agree, of course? = 在我的容忍范围里，我将给你一个很棒的报价，你将会同意的，不是吗？
Good day to you! = 祝你有美好的一天！
Ahh... you... = 切...你好......
Achaemenid Legacy = 阿契美尼德王朝的遗产
The blessings of heaven be upon you, beloved king Darius of Persia! You lead a strong and wise people. In the morning of the world, the great Persian leader Cyrus revolted against the mighty Median empire and by 550 BC, the Medes were no more. Through cunning diplomacy and military prowess, great Cyrus conquered wealthy Lydia and powerful Babylon, his son conquering proud Egypt some years later. Over time, Persian might expanded into far away Macedonia, at the very door of the upstart Greek city-states. Long would Persia prosper until the upstart villain Alexander of Macedon, destroyed the great empire in one shocking campaign. = 愿天界的赐福伴您左右，受到神灵钟爱的波斯王大流士啊！您率领的是一支坚强而智慧的民族。披着那世界的晨曦，伟大的波斯明主居鲁士起义反抗不可一世的米底帝国，及至公元前550年米底再也不复而存。凭借巧妙的外交手段和超常的军事才能，伟大的居鲁士征服了富饶的吕底亚和强盛的巴比伦，数年之后他的儿子又征服了显赫的埃及。波斯的威名远播至方外的马其顿，那是给一夜暴富的希腊城邦们看门护院的地方。波斯的昌盛旷日持久，直到马其顿的亚历山大这个残暴的恶棍以一场可怕的战役摧残了非凡的帝国。
Darius, your people look to you to once again bring back the days of power and glory for Persia! The empire of your ancestors must emerge again, to triumph over its foes and to bring peace and order to the world! O king, will you answer the call? Can you build a civilization that will stand the test of time? = 大流士啊，您的人民盼望你能使波斯重回强盛与荣耀的往日！您先祖的帝国势必复兴，奏响凯歌战胜她的仇敌而把和平与秩序带临世间。国王啊，你可会响应这号召？你所建起的文明，能否历久而弥新？
Persepolis = 波斯波利斯
Parsagadae = 帕萨加迪
Susa = 苏萨
Ecbatana = 埃克巴坦那
Tarsus = 塔苏斯
Gordium = 戈尔迪乌姆
Bactra = 巴克特拉
Sardis = 萨迪斯
Ergili = 尔吉利
Dariushkabir = 达里什卡比尔
Ghulaman = 古拉曼
Zohak = 佐克
Istakhr = 伊斯塔赫
Jinjan = 金简
Borazjan = 博拉兹詹
Herat = 赫拉特
Dakyanus = 达基亚努斯
Bampur = 班布尔
Turengtepe = 图伦泰佩
Rey = 雷伊
Thuspa = 图斯帕
Hasanlu = 哈桑卢
Gabae = 加巴埃
Merv = 梅尔夫
Behistun = 贝希斯顿
Kandahar = 坎大哈
Altintepe = 阿尔滕泰佩
Bunyan = 班扬
Charsadda = 恰尔萨达
Uratyube = 乌拉秋贝
Dura Europos = 杜拉欧罗普斯
Aleppo = 阿勒颇
Qatna = 盖特纳
Kabul = 喀布尔
Capisa = 卡皮萨
Kyreskhata = 屈列斯哈塔
Marakanda = 马拉坎达
Peshawar = 白沙瓦
Van = 范
Pteira = 普泰拉
Arshada = 阿尔沙达
Artakaona = 阿塔考纳
Aspabota = 阿斯帕博塔
Autiyara = 奥蒂亚拉
Bagastana = 巴加斯塔纳
Baxtri = 巴克特里
Darmasa = 达马萨
Daphnai = 达芬奈
Drapsaka = 德拉撒卡
Eion = 艾昂
Gandutava = 甘杜塔瓦
Gaugamela = 高加美拉
Harmozeia = 哈莫奇亚
Ekatompylos = 埃卡托普罗斯
Izata = 伊扎塔
Kampada = 坎帕达
Kapisa = 卡皮萨
Karmana = 卡玛纳
Kounaxa = 库那萨
Kuganaka = 库加拿卡
Nautaka = 诺塔卡
Paishiyauvada = 帕西亚威达
Patigrbana = 帕瓦格班纳
Phrada = 弗拉达
Persia = 波斯
during a Golden Age = 在黄金时代期间

Kamehameha I = 卡美哈梅哈一世
The ancient fire flashing across the sky is what proclaimed that this day would come, though I had foolishly hoped for a different outcome. = 我愚蠢地期盼，希望还有其他可能；但当天火燎原之时，审判之日终将来临。
It is obvious now that I misjudged you and your true intentions. = 显而易见，我和我的人民都看错了你。
The hard-shelled crab yields, and the lion lies down to sleep. Kanaloa comes for me now. = 硬壳蟹出了壳，狮子躺下睡觉，卡拉罗那来寻找我了。
Aloha! Greetings and blessings upon you, friend. I am Kamehameha, Great King of this strand of islands. = 哦吼！衷心的祝福你！我是卡美哈梅哈，这片岛屿上最伟大的王！
Come, let our people feast together! = 来吧，让我们的人民饱餐一顿！
Welcome, friend! = 你好！朋友！
Wayfinding = 海路探寻
Greetings and blessings be upon you, Kamehameha the Great, chosen by the heavens to unite your scattered peoples. Oh mighty King, you were the first to bring the Big Island of Hawai'i under one solitary rule in 1791 AD. This was followed by the merging of all the remaining islands under your standard in 1810. As the first King of Hawai'i, you standardized the legal and taxation systems and instituted the Mamalahoe Kawanai, an edict protecting civilians in times of war. You ensured the continued unification and sovereignty of the islands by your strong laws and deeds, even after your death in 1819. = 向您致敬，为您祝福，您是深受神灵眷顾的卡美哈梅哈大帝，您使散居各处的岛民团结一心。强大的国王啊，公元1791年您在夏威夷大岛建立了首个统一的政权，并最终于1810年将整个群岛完全纳入您的旗帜之下。作为夏威夷的首任国王，您建立了完善的法律和税收体系，并颁布了“断桨法令”，在战争时期为平民提供保护。您以有效的法律和政策确保了群岛的统一和独立在您于1819年逝世之后仍能长久持续。
Oh wise and exalted King, your people wish for a kingdom of their own once more and require a leader of unparalleled greatness! Will you answer their call and don the mantle of the Lion of the Pacific? Will you build a kingdom that stands the test of time? = 哦，睿智而高贵的国王啊，您的人民盼望着重建他们自己的王国，期待着一位无与伦比的伟大领袖！您能响应他们的期盼，重树“太平洋雄狮”的威名吗？您能建立一个经得起时间考验的王国吗？
Honolulu = 火奴鲁鲁
Samoa = 萨摩亚
Tonga = 汤加
Nuku Hiva = 努库希瓦
Raiatea = 拉亚泰亚
Aotearoa = 奥特亚罗阿
Tahiti = 塔希提
Hilo = 希洛
Te Wai Pounamu = 特威庞拉姆
Rapa Nui = 拉帕努伊
Tuamotu = 土阿莫图
Rarotonga = 拉罗汤加
Tuvalu = 图瓦卢
Tubuai = 图布艾
Mangareva = 曼加雷瓦
Oahu = 瓦胡岛
Kiritimati = 基里蒂马蒂
Ontong Java = 昂通爪哇
Niue = 纽埃
Rekohu = 雷科胡
Rakahanga = 拉卡杭阿
Bora Bora = 波拉波拉岛
Kailua = 凯卢阿
Uvea = 宇部
Futuna = 富图纳
Rotuma = 罗图马
Tokelau = 托克劳群岛
Lahaina = 拉海纳
Bellona = 贝洛纳
Mungava = 蒙加瓦
Tikopia = 蒂科皮亚
Emae = 埃马伊
Kapingamarangi = 卡平阿马兰吉
Takuu = 塔库
Nukuoro = 努库奥罗
Sikaiana = 锡卡亚纳
Anuta = 阿努塔
Nuguria = 努古里亚
Pileni = 皮莱尼
Nukumanu = 努库马努
Polynesia = 波利尼西亚
starting from the [era] = 从[era]开始
Enables embarkation for land units = 陆军单位拥有船运能力
Enables [mapUnitFilter] units to enter ocean tiles = 允许[mapUnitFilter]进入海洋
Normal vision when embarked = 下海时视野正常
within [amount] tiles of a [tileFilter] = 在[tileFilter][amount]格范围内

Ramkhamhaeng = 兰甘亨
You lowly, arrogant fool! I will make you regret of your insolence! = 你这个卑鄙自大的傻瓜！我会让你后悔你的傲慢！
You scoundrel! I shall prepare to fend you off! = 无赖！我将把你驱逐！
Although I lost, my honor shall endure. I wish you good luck. = 虽然我输了，但我的荣誉将永存。祝你好运。
I, Pho Kun Ramkhamhaeng, King of Siam, consider it a great honor that you have walked to visit my country of Siam. = 我，暹罗国王兰甘亨，认为您能来访问我的国家是一种莫大的荣幸。
Greetings. I believe this is a fair proposal for both parties. What do you think? = 你好，我相信这对双方都是一个公平的建议。你怎么认为？
Welcome. = 欢迎。
Father Governs Children = 君父政治
Greetings to you, Great King Ramkhamhaeng, leader of the glorious Siamese people! O mighty King, your people bow down before you in awe and fear! You are the ruler of Siam, an ancient country in the heart of Southeast Asia, a beautiful and mysterious land. Surrounded by foes, beset by bloody war and grinding poverty, the clever and loyal Siamese people have endured and triumphed. King Ramkhamhaeng, your empire was once part of the Khmer Empire, until the 13th century AD, when your ancestors revolted, forming the small Sukhothai kingdom. Through successful battle and cunning diplomacy, the tiny kingdom grew into a mighty empire, an empire which would dominate South East Asia for more than a century! = 您好，兰甘亨，暹罗人民勇武伟大的国王，您的人民畏伏敬拜在您面前。您是暹罗的君主，统治着东南亚的心脏，一个美丽又神秘的国度。虽然被众敌包围，连年征战，人民困乏难耐。但什么都不能阻挡聪明而忠诚的暹罗人民前进的步伐。兰甘亨啊，您的国家本来只是真腊的一部分，13世纪时您的父亲举起义旗，开创了素可泰王国，周旋于大国之间，最终建立伟大的王朝，掌握东南亚超过一个世纪！
Oh, wise and puissant King Ramkhamhaeng, your people need you to once again lead them to greatness! Can you use your wits and strength of arms to protect your people and defeat your foes? Can you build a civilization that will stand the test of time? = 睿智而勇武的国王啊，您的人民期待着您带领他们重返伟大。您能善用文韬武略，击退暹罗的敌人吗？您能建立起一个长久不灭的帝国吗？
Sukhothai = 素可泰
Si Satchanalai = 西萨查那莱
Muang Saluang = 孟沙隆
Lampang = 南邦
Phitsanulok = 彭世洛
Kamphaeng Pet = 甘烹碧
Nakhom Chum = 那空春
Vientiane = 万象
Nakhon Si Thammarat = 洛坤
Martaban = 马达班
Nakhon Sawan = 那空沙旺
Chainat = 猜纳
Luang Prabang = 琅勃拉邦
Uttaradit = 程逸
Chiang Thong = 江通
Phrae = 帕府
Nan = 难府
Tak = 达府
Suphanburi = 素攀武里
Hongsawadee = 洪萨瓦迪
Thawaii = 塔瓦伊
Ayutthaya = 阿尤图亚
Taphan Hin = 塔潘欣
Uthai Thani = 乌泰他尼
Lap Buri = 拉普武里
Ratchasima = 叻差马
Ban Phai = 班派
Loci = 娄开
Khon Kaen = 孔敬
Surin = 素辇
Siam = 暹罗
[relativeAmount]% [stat] from City-States = [relativeAmount]%[stat]来自城邦
Military Units gifted from City-States start with [amount] XP = 城邦赠送的军事单位起始拥有[amount]经验

Isabella = 伊莎贝拉
God will probably forgive you... but I shall not. Prepare for war. = 上帝可能会原谅你，但我不会。准备战争吧！
Repugnant spawn of the devil! You will pay! = 令人憎恶的恶魔之子！你会付出代价的！
If my defeat is, without any doubt, the will of God, then I will accept it. = 如果我的失败，是来自无可置疑的上帝旨意，那么我将接受这命运的恶意。
God blesses those who deserve it. I am Isabel of Spain. = 上帝保佑那些应得的人，我是西班牙的伊莎贝拉。
I hope this deal will receive your blessing. = 我希望这笔交易能得到你的祝福。
Seven Cities of Gold = 黄金七城
Blessed Isabella, servant of God, holy queen of Castille and León! Your people greet and welcome you. You are the ruler of Spain, a beautiful and ancient country at the crossroads of the world between Europe and Africa, one shore on the Mediterranean and the other on the mighty Atlantic Ocean. The Spanish are a multicultural people with roots in the Muslim and Christian worlds. A seafaring race, Spanish explorers found and conquered much of the New World, and, for many centuries, its gold and silver brought Spain unrivalled wealth and power, making the Spanish court the envy of the world. = 神的仆人，神所祝福的伊莎贝拉，神圣的卡斯提尔和莱昂女王，人民因您的驾临而欢呼！您统治着美丽而古老的西班牙，欧洲大陆和非洲大陆、地中海和大西洋在此交汇。西班牙民族拥有多元的文化，同时从穆斯林世界和基督教世界汲取营养。作为一个擅长航海的民族，西班牙探险家们发现和征服了新大陆的大部分地区，在数世纪间新大陆的黄金和白银为西班牙带来无与伦比的财富和力量，使西班牙宫廷令全世界羡慕不已。
O fair and virtuous Isabella! Will you rebuild the Spanish empire and show the world again the greatness of your people? Will you take up the mantle of the holy monarchy, and vanquish your foes under heaven's watchful eyes? Your adoring subjects await your command! Will you build a civilization that stands the test of time? = 美丽而高贵的伊莎贝拉啊，您能重建西班牙帝国，再次向世界宣示西班牙民族的伟大吗？您能代表神圣的西班牙王室在神的注视下消灭您的敌人吗？您忠诚的臣民正等待您的命令。您能建立起一个经受得住时间考验的文明吗？
Madrid = 马德里
Barcelona = 巴塞罗那
Seville = 塞维利亚
Cordoba = 科尔多瓦
Toledo = 托莱多
Santiago = 圣地亚哥-德-孔波斯特拉
Murcia = 穆尔西亚
Valencia = 瓦伦西亚
Zaragoza = 萨拉戈萨
Pamplona = 潘普洛纳
Vitoria = 维多利亚
Santander = 桑坦德
Oviedo = 奥维耶多
Jaen = 哈恩
Logroño = 洛格罗尼奥
Valladolid = 巴利亚多利德
Palma = 帕尔马
Teruel = 特鲁埃尔
Almeria = 阿尔梅里亚
Leon = 莱昂
Zamora = 萨莫拉
Mida = 米达
Lugo = 卢戈
Alicante = 阿里坎特
Càdiz = 卡迪斯
Eiche = 艾什
Alcorcon = 艾科坎
Burgos = 布尔戈斯
Vigo = 维哥
Badajoz = 巴达霍斯
La Coruña = 拉科鲁尼亚
Guadalquivir = 瓜达尔基维尔
Bilbao = 毕尔巴鄂
San Sebastian = 圣塞巴斯蒂安
Granada = 格拉纳达
Mérida = 梅里达
Huelva = 韦尔瓦
Ibiza = 伊维萨岛
Las Palmas = 拉斯帕尔马斯
Tenerife = 特内里费岛
Spain = 西班牙
100 Gold for discovering a Natural Wonder (bonus enhanced to 500 Gold if first to discover it) = 每发现一座自然奇观+100金钱(若为第一个发现该自然奇观的文明，奖励则增加至500金钱)
Double Happiness from Natural Wonders = 自然奇观提供的快乐加倍
[relativeAmount]% Yield from every [tileFilter/buildingFilter] = [relativeAmount]%来自每个[tileFilter/buildingFilter]的产出

Askia = 阿斯基亚
You are an abomination to heaven and earth, the chief of ignorant savages! You must be destroyed! = 你是天地之恨，无知的野蛮人之首！你必须被毁灭！
Fool! You have doomed your people to fire and destruction! = 傻瓜！你注定了你的人民要被毁灭！
We have been consumed by the fires of hatred and rage. Enjoy your victory in this world - you shall pay a heavy price in the next! = 我们被仇恨和愤怒的火焰吞噬了。享受你在这个世界上的胜利吧-下一次你将付出沉重的代价！
I am Askia of the Songhai. We are a fair people - but those who cross us will find only destruction. You would do well to avoid repeating the mistakes others have made in the past. = 我是桑海的阿斯基亚。我们是一个公平的民族，但是那些越过我们的人只会找到毁灭。你最好避免重蹈别人过去的覆辙。
Can I interest you in this deal? = 我能让你对这笔交易感兴趣吗？
River Warlord = 江河霸主
May the blessings of God, who is greatest of all, be upon you Askia, leader of the Songhai people! For many years your kingdom was a vassal of the mighty West African state of Mali, until the middle of the 14th century, when King Sunni Ali Ber wrested independence from the Mali, conquering much territory and fighting off numerous foes who sought to destroy him. Ultimately, his conquest of the wealthy cities of Timbuktu and Jenne gave the growing Songhai empire the economic power to survive for some 100 years, until the empire was destroyed by foes with advanced technology - muskets against spearmen. = 愿真主庇荫您，最伟大的阿斯基亚，桑海人民的国王。多年来，您的王国只是强大的西非马里帝国的附庸。直到14世纪中叶，逊尼阿里国王取得独立，征服了大片的土地，击败了无数的敌人。终于取得廷巴克图和杰内这两个富庶的城市，成为成长中的桑海帝国重要的经济支持，令帝国得以延续过百年，直至她勇武的矛兵被敌人用先进的火枪击倒。
King Askia, your people look to you to lead them to glory. To make them powerful and wealthy, to keep them supplied with the weapons they need to defeat any foe. Can you save them from destruction, oh King? Can you build a civilization that will stand the test of time? = 阿斯基亚大王，您的人民渴望着荣耀。只有您能引领桑海人民获取权力与富庶，以及抵抗外敌所需的精良武装。您能拯救人民免于毁灭吗，大王？您能建起一个不朽的文明吗？
Gao = 加奥
Tombouctu = 廷巴克图
Jenne = 延内
Taghaza = 塔阿扎
Tondibi = 汤迪比
Kumbi Saleh = 昆比-萨累
Kukia = 库基亚
Walata = 瓦拉塔
Tegdaoust = 泰格道斯特
Argungu = 阿尔贡古
Gwandu = 关杜
Kebbi = 凯比
Boussa = 布萨
Motpi = 莫特皮
Bamako = 巴马科
Wa = 瓦城
Kayes = 卡耶斯
Awdaghost = 奥达赫斯特
Ouadane = 瓦丹
Dakar = 达喀尔
Tadmekket = 塔得迈卡
Tekedda = 塔凯达
Kano = 卡努
Agadez = 阿盖达兹
Niamey = 尼亚美
Torodi = 托罗迪
Ouatagouna = 瓦塔古纳
Dori = 多里
Bamba = 班巴
Segou = 塞古
Songhai = 桑海
Receive triple Gold from Barbarian encampments and pillaging Cities = 摧毁蛮族营地及劫掠城市时获得三倍金钱
Defense bonus when embarked = 在船运状态时防御力强化

Genghis Khan = 孛儿只斤·铁木真
You stand in the way of my armies. Let us solve this like warriors! = 你挡住了我的军队，让我们像勇士一样解决这个问题！所有青草覆盖的地方，都是我的牧马之地。
No more words. Today, Mongolia charges toward your defeat. = 人生最大的快乐莫过于到处追杀敌人，抢夺他们的土地财富，听着他们的妻儿哭泣。你的失败从一开始就是注定的！
You have hobbled the Mongolian clans. My respect for you nearly matches the loathing. I am waiting for my execution. = 你使蒙古族人步履蹒跚。我对你的尊敬几乎与我的厌恶相符。我等待处决。
I am Temuujin, conqueror of cities and countries. Before me lie future Mongolian lands. Behind me is the only cavalry that matters. = 你的心胸有多宽广，你的战马就能驰骋多远。我是成吉思汗铁木真！
I am not always this generous, but we hope you take this rare opportunity we give you. = 我并不总是这么慷慨，但我们希望你能抓住我们给你的这个难得的机会。
So what now? = 现在要做些什么？
Mongol Terror = 杀戮铁骑
Greetings, o great Temuujin, immortal emperor of the mighty Mongol Empire! Your fists shatter walls of cities and your voice brings despair to your enemies. O Khan! You united the warring tribes of Northern Asia into a mighty people, creating the greatest cavalry force the world has ever witnessed. Your people's cunning diplomacy divided their enemies, making them weak and helpless before Mongolia's conquering armies. In a few short years, your people's soldiers conquered most of China and Eastern Asia, and the empire continued to grow until it reached west into Europe and south to Korea. Indeed, it was the greatest empire ever seen, dwarfing those pathetic conquests of the Romans or the Greeks. = 向您致意，伟大的铁木真，强盛的蒙古帝国永远的成吉思汗！您的铁拳毁灭了无数坚城，您的咆啸令众多顽敌绝望。大汗啊，您统一了北方大草原上纷争不断的各个部族，创建起一支前无古人的强大骑射军团！您以巧妙的外交手腕分化敌人，使他们在蒙古铁骑面前孤立无援。在很短的时间内您麾下的战士征服了几乎整个东亚地区。您的帝国不断扩张，东达朝鲜半岛，西至欧洲平原。这确实是古往今来最广阔的帝国，令罗马人和希腊人的征服业绩相形见绌。
Temuujin, your people call upon you once more to lead them to battle and conquest. Will the world once again tremble at the thunderous sound of your cavalry, sweeping down from the steppes? Will you build a civilization that stands the test of time? = 铁木真，您的人民呼唤您再次领导他们踏上征服之路！来自北方大草原的隆隆铁骑会再次令世界颤抖吗？您能够创建一个经受得住时间考验的帝国吗？
Karakorum = 哈拉和林
Beshbalik = 别失八里
Turfan = 吐鲁番
Hsia = 夏城
Old Sarai = 拔都萨莱
New Sarai = 新萨莱
Tabriz = 大不里士
Tiflis = 第比利斯
Otrar = 讹答剌
Sanchu = 桑楚
Kazan = 喀山
Almarikh = 阿尔马里赫
Ulaanbaatar = 乌兰巴托
Hovd = 科布多
Darhan = 达尔汗
Dalandzadgad = 达兰扎达嘎德
Mandalgovi = 曼达勒戈壁
Choybalsan = 乔巴山
Erdenet = 额尔登特
Tsetserieg = 车车尔勒格
Baruun-Urt = 西乌尔特
Ereen = 埃林
Batshireet = 巴特西雷特
Choyr = 乔伊尔
Ulaangom = 乌兰固木
Tosontsengel = 托孙臣格勒
Altay = 阿尔泰
Uliastay = 乌里雅苏台
Bayanhongor = 巴彦洪戈尔
Har-Ayrag = 哈尔艾拉格
Nalayh = 纳来哈
Tes = 泰斯
Mongolia = 蒙古
+30% Strength when fighting City-State units and cities = 对战城邦单位或攻击城邦时+30%战斗力

Montezuma I = 蒙特祖玛一世
Xi-miqa-can! Xi-miqa-can! Xi-miqa-can! (Die, die, die!) = 西米嘎嘎！西米嘎嘎！西米嘎嘎！(颤抖吧，毁灭吧，死亡吧！)
Excellent! Let the blood flow in raging torrents! = 太好了！让血在汹涌的洪流中奔腾吧!
Monster! Who are you to destroy my greatness? = 孽畜！汝是何人？胆敢毁我基业！
What do I see before me? Another beating heart for my sacrificial fire. = 将跳动的心脏举得高高，用牺牲之火来炙烧燎烤，这是我们的待客之道！
Accept this agreement or suffer the consequences. = 接受这个协议否则后果自负。
Welcome, friend. = 欢迎您，我最尊贵的朋友！
Sacrificial Captives = 人牲献祭
Welcome, O divine Montezuma! We grovel in awe at your magnificence! May the heaven shower all manner of good things upon you all the days of your life! You are the leader of the mighty Aztec people, wandering nomads from a lost home in the north who in the 12th century came to live in the mesa central in the heart of what would come to be called Mexico. Surrounded by many tribes fighting to control the rich land surrounding the sacred lakes of Texcoco, Xaltocan and Zampango, through cunning alliances and martial prowess, within a mere two hundred years, the Aztecs came to dominate the Central American basin, ruling a mighty empire stretching from sea to sea. But the empire fell at last under the assault of foreign devils - the accursed Spaniards! - wielding fiendish weapons the likes of which your faithful warriors had never seen. = 欢迎您，天神一般的蒙特祖玛！我们在您伟岸的形象面前感到不胜惶恐。愿上天在您有生之年一直赐予您一切美好的事物！您所统治的阿兹特克人民，原来游牧于北方，流离失所。十二世纪来到中央高原，也就是后来被称为墨西哥的地方。阿兹特克人以圣湖特斯科科为中心，二百年来，与哈尔托坎和孙潘戈争斗。凭着阿兹特克人的智慧与勇武，周旋于狡诈的同盟关系之间，终于建立起横亘于两大洋之间的强大帝国。直至西班牙人入侵，他们挥舞着的邪恶武器，是忠实勇猛的阿兹特克战士闻所未闻的。帝国最终倒在这群可恨的入侵者面前……
O great king Montezuma, your people call upon you once more, to rise up and lead them to glory, bring them wealth and power, and give them dominion over their foes and rivals. Will you answer their call, glorious leader? Will you build a civilization that stands the test of time? = 伟大的蒙特祖玛大王啊！您的人民在呼唤着您，重拾阿兹特克帝国的荣光。人民呼号着您的名字，您代表着阿兹特克帝国的富庶，代表着阿兹特克帝国的力量。阿兹特克人的仇敌将在您的统治下瑟瑟发抖。荣耀的领袖啊，响应万民的呼唤吧！再造阿兹特克文明，愿帝国历久常新，亘古永存！
Tenochtitlan = 特诺奇提特兰
Teotihuacan = 特奥蒂瓦坎
Tlatelolco = 特拉特洛尔科
Texcoco = 特斯科科
Tlaxcala = 特拉斯卡拉
Calixtlahuaca = 卡利斯特拉瓦卡
Xochicalco = 霍奇卡尔科
Tlacopan = 特拉科潘
Atzcapotzalco = 阿茨卡波察尔科
Tzintzuntzan = 辛祖坦
Malinalco = 马里纳尔可
Tamuin = 塔穆因
Teayo = 迪尤
Cempoala = 森波阿拉
Chalco = 查尔科
Tlalmanalco = 特拉马纳科
Ixtapaluca = 伊斯塔帕卢卡
Huexotla = 韦霍特拉
Tepexpan = 特佩斯潘
Tepetlaoxtoc = 特佩老克斯托
Chiconautla = 吉哥诺德拉
Zitlaltepec = 齐拉特佩克
Coyotepec = 科约特佩克
Tequixquiac = 特基斯基阿克
Jilotzingo = 希罗京格
Tlapanaloya = 特拉帕纳洛亚
Tultitan = 图尔提坦
Ecatepec = 埃克泰佩克
Coatepec = 科特佩
Chalchiuites = 查尔奇亚派
Chiauhita = 恰希塔
Chapultepec = 查普特佩克
Itzapalapa = 伊扎帕拉帕
Ayotzinco = 阿约特津科
Iztapam = 伊斯塔帕
Aztecs = 阿兹特克
Earn [amount]% of killed [mapUnitFilter] unit's [costOrStrength] as [civWideStat] = 击杀敌方[mapUnitFilter]单位后可获得[civWideStat]（ ≈ 已击杀单位的[costOrStrength] × [amount]%）

Pachacuti = 帕查库特克
Resistance is futile! You cannot hope to stand against the mighty Incan empire. If you will not surrender immediately, then prepare for war! = 抵抗是徒劳的！你不能指望对抗强大的印加帝国。如果你不马上投降，那就准备开战吧！
Declare war on me?!? You can't, because I declare war on you first! = 向我宣战？！？你不能，因为我先向你宣战！
How did you darken the sun? I ruled with diligence and mercy—see that you do so as well. = 你为何要遮掩太阳的光芒？我以勤勉和仁慈的心统治着你们，你们也要这样做。
How are you? You stand before Pachacuti Inca Yupanqui. = 你好吗？你站在帕查库特克·印卡·尤潘基面前。
The Incan people offer this fair trade. = 印加人提供这种公平贸易。
How are you doing? = 你好吗？
What do you want now? = 你现在需要什么？
Great Andean Road = 山地路网
Oh ye who remakes the world, your loyal subjects greet you, King Pachacuti Sapa Inca, ruler of Tawantinsuyu and the Inca people! From the beginnings in the small state of Cusco, the Incans displayed their potential for greatness, marching to war against their many enemies, crushing their armies into dust and carving for themselves a mighty empire stretching from Ecuador to Chile. Indeed, they built the greatest empire ever seen in pre-Columbian America. More than mere soldiers, your people were great builders and artists as well, and the remnants of their works still awe and inspire the world today. = 改变世界的伟人啊，您忠实的臣民向您致敬——帕查库提大王！您统治着整个印加民族。从最初的库斯科城邦开始崛起，印加人显示了他们巨大的力量，他们向无数的敌人发起攻击，粉碎对手庞大的军队，建立起一个从厄瓜多尔延伸到智利的广阔帝国。印加确实是哥伦布到来前美洲最伟大的帝国。您的人民不但是勇猛的战士，还是勤奋的建筑师和艺术家，他们的部分杰作至今仍有遗存，仍能令世界感到惊叹。
Oh King Pachacuti, truly are you called 'Earth Shaker'! Will you once again call upon the ground itself to a fight at your side? Your armies await your signal. Will you restore the glory of your empire? Can you build a civilization that will stand the test of time? = 帕查库提大王啊，您确实无愧于“大地震撼者”之美名！您能再次召唤大地为您而战吗？您的大军正等待您的命令。您能恢复帝国昔日的荣光吗？您能建立起一个经受得住时间考验的文明吗？
Cuzco = 库斯科
Tiwanaku = 蒂瓦纳科
Machu = 马丘比丘
Ollantaytambo = 奥扬泰坦博
Corihuayrachina = 科里瓦伊拉奇纳
Huamanga = 瓦曼加
Rumicucho = 鲁米库乔
Vilcabamba = 维尔卡班巴
Vitcos = 维特科斯
Andahuaylas = 安达韦拉斯
Ica = 伊卡
Arequipa = 阿雷基帕
Nasca = 纳斯卡
Atico = 阿蒂科
Juli = 朱利
Chuito = 丘伊托
Chuquiapo = 丘基亚波
Huanuco Pampa = 瓦努科潘帕
Tamboccocha = 坦博科查
Huaras = 瓦拉斯
Riobamba = 里奥班巴
Caxamalca = 卡克萨马尔卡
Sausa = 绍萨
Tambo Colorado = 坦博科罗拉多
Huaca = 瓦卡
Tumbes = 通贝斯
Chan Chan = 昌昌
Sipan = 西潘
Pachacamac = 帕查卡马克
Llactapata = 莱拉塔帕塔
Pisac = 皮萨克
Kuelap = 库埃拉普
Pajaten = 帕亚滕
Chucuito = 丘奎托
Choquequirao = 乔克基朗
Inca = 印加
Units ignore terrain costs when moving into any tile with Hills = 单位进入丘陵地块不消耗额外移动力
[relativeAmount]% maintenance on road & railroads = 道路和铁路维护费变为[relativeAmount]%
No Maintenance costs for improvements in [tileFilter] tiles = 在[tileFilter]地块的设施无维修费用

Harald Bluetooth = 蓝牙哈拉尔
If I am to be honest, I tire of those pointless charades. Why don't we settle our disputes on the field of battle, like true men? Perhaps the skalds will sing of your valor... or mine! = 坦率地说，我厌倦了那些毫无意义的哑谜。真的男人，解决争端的唯一方式就是拳头。也许吟游诗人们会唱诵你的英勇...或者我的！
Ahahah! You seem to show some skills of a true Viking! Too bad that I'll probably kill you! = 啊哈！你似乎展示了一个真正海盗的实力！可惜我会杀了你！
Loki must have stood by you, for a common man alone could not have defeated me... Oh well! I will join the einherjar in Valhalla and feast, while you toil away here. = 我的失败，是因为洛基的诡计，而非凡夫俗子的你的努力！我将成为不朽，矗立在英灵殿里，俯视着你的可笑与滑稽。
Harald Bluetooth bids you welcome to his lands, a Viking unlike any the seas and lands have ever known! Hah, are you afraid? = 蓝牙哈拉尔，一个隐没在海洋和大地之间的维京海盗，欢迎你来到他的土地！哈，你害怕吗？
This is a fine deal! Even a drunk beggar would agree! = 这是个好交易！即使是喝醉的乞丐也会同意！
Hail to you. = 向你致敬。
Viking Fury = 维京狂暴
Honor and glory be yours, Harald Bluetooth Gormsson, mighty heir of King Gorm of the Old and Thyra Dannebod. Not only were you victorious on the battlefield against the armies of Norway, you also completed massive construction project across the land - numerous Ring Fortresses to protect the populace from invasion and internal strife. You successfully drove off waves of German settlers in 983 AD and sheltered your kingdom from unwanted foreign influence. = 愿荣耀永远与您相伴，“蓝牙”哈拉尔·戈尔姆森，老国王高姆和王后翠拉·丹妮博德开创的伟大王朝的继承人。您不仅在战场上赢得了对挪威军队的辉煌胜利，还在全国各地完成了许多宏伟工程——包括无数保护人民免受战火蹂躏的环形要塞。您于公元983年成功驱逐了日耳曼入侵者，令丹麦王国的独立地位得以延续始终。
Stalwart Viking, the time for greatness is upon you once more. You are called to rise up and lead your people to renewed power and triumph! Will you make the world shudder once more at the very thought of your great armies of Northsmen? Will you let the Viking battle cry ring out across the crashing waves? Will you build a civilization to stand the test of time? = 勇敢的维京领袖啊，您将再次开创一个伟大的时代。您的人民呼唤您带领他们重拾力量和荣耀！您能再次令全世界在北方大军的武力面前颤抖吗？您能再次让维京战士们的狂暴咆哮从海面直冲云宵吗？您能开创一个经得起时间考验的文明吗？
Copenhagen = 哥本哈根
Aarhus = 奥胡斯
Kaupang = 考庞
Ribe = 里伯
Viborg = 维堡
Tunsberg = 通斯贝尔斯
Roskilde = 罗斯基勒
Hedeby = 赫德比
Oslo = 奥斯陆
Jelling = 耶灵
Truso = 特鲁索
Bergen = 卑尔根
Faeroerne = 法罗尔纳
Reykjavik = 雷克雅维克
Trondheim = 特隆赫姆
Godthab = 戈塔布
Helluland = 赫卢兰
Lillehammer = 利勒哈默尔
Markland = 马克兰
Elsinore = 埃尔西诺
Sarpsborg = 萨尔普斯堡
Odense = 欧登塞
Aalborg = 奥尔堡
Stavanger = 斯塔万格
Vorbasse = 沃尔巴塞
Schleswig = 石勒苏益格
Kristiansand = 克里斯蒂安桑
Halogaland = 卤加兰
Randers = 兰讷斯
Fredrikstad = 腓特烈斯塔
Kolding = 科灵
Horsens = 霍尔森斯
Tromsoe = 特罗姆瑟
Vejle = 瓦埃勒
Koge = 克厄
Sandnes = 桑内斯
Holstebro = 霍尔斯特布罗
Slagelse = 斯拉格尔
Drammen = 德拉门
Hillerod = 希勒勒
Sonderborg = 松德堡
Skien = 希恩
Svendborg = 斯文堡
Holbaek = 霍尔贝克
Hjorring = 约林
Fladstrand = 弗拉德斯特兰
Haderslev = 哈德斯莱乌
Ringsted = 灵斯泰兹
Skrive = 斯克里夫
Denmark = 丹麦
[amount] Movement point cost to disembark = 陆军单位在登陆时消耗[amount]移动力
No movement cost to pillage = 劫掠不消耗移动力

You leave us no choice. War it must be. = 你让我们别无选择。只有战争。
Very well, this shall not be forgotten. = 很好，我们绝不会忘记！
I guess you weren't here for the sprouts after all... = 我想你不是来这里生根发芽的...
Brussels = 布鲁塞尔

And so the flower of Florence falls to barbaric hands... = 可恨佛罗伦萨之花落入蛮族手中...
Florence = 佛罗伦萨

So this is how it feels to die... = 所以这就是死亡的感觉...
Hanoi = 河内

Unacceptable! = 这是不可接受的！

Today, the Malay people obey you, but do not think this is over... = 今天，马来亚的人民将臣服于你，但这并不是结束...
Kuala Lumpur = 吉隆坡

Perhaps now we will find peace in death... = 也许我们只能在死亡中寻找和平...
Lhasa = 拉萨

You fiend! History shall remember this! = 你是个恶魔！历史将记住这一点！
Milan = 米兰

We were too weak to protect ourselves... = 我们的弱小就是一个错误，惟有强大才能保护自己。
Quebec City = 魁北克

I have failed. May you, at least, know compassion towards our people. = 我失败了。希望你至少知道怜惜我的子民。
Cape Town = 开普敦

The day of judgement has come to us. But rest assured, the same will go for you! = 审判之日到了。不过，请放心，这同样适用于你！
Helsinki = 赫尔辛基

Ah, Gods! Why have you forsaken us? = 哦，上帝！你为什么抛弃我们！
Manila = 马尼拉

Congratulations, conqueror. This tribe serves you now. = 恭喜你，征服者。这个部落任君驱使。
Mogadishu = 摩加迪沙

I have to do this, for the sake of progress if nothing else. You must be opposed! = 为了进步，我这样做别无选择。你站在错误的一面！
You can see how fruitless this will be for you... right? = 你可以看到这对你来说是多么的徒劳...对吗？
May God grant me these last wishes - peace and prosperity for Brazil. = 愿上帝赐予我这些遗愿——巴西的和平与繁荣。
Rio de Janeiro = 里约热内卢

After thorough deliberation, Australia finds itself at a crossroads. Prepare yourself, for war is upon us. = 经过深思熟虑，澳大利亚发现自己正处在一个十字路口。准备好了，战争就要来了。
We will mobilize every means of resistance to stop this transgression against our nation! = 我们将动员一切抵抗手段，制止这种对我们国家的侵犯！
The principles for which we have fought will survive longer than any nation you could ever build. = 我们为之战斗的信念将比任何一个国家都要长久。
Sydney = 悉尼

I will enjoy hearing your last breath as you witness the destruction of your realm! = 当你的王国覆灭之时，我将亲耳聆听你最后的呻吟！
Why do we fight? Because Inanna demands it. Now, witness the power of the Sumerians! = 为什么我们要战斗？因为伊南娜女神的召唤。现在，见证苏美尔人的力量吧！
What treachery has struck us? No, what evil? = 哪个背叛者袭击了我们？不，多么邪恶！
Ur = 乌尔

In responding to the unstinting malignancy that has heretofore defined your relationship with Canada, we can have no recourse but war! = 作为对你到目前为止对加拿大毫不掩饰的恶意的回应，我们只能诉诸战争！
As we can reach no peaceful resolution with you, Canada must turn, with reluctance, to war. = 由于我们无法与你达成和平解决方案，加拿大只能不情愿地选择战争。
I regret not defending my country to the last, although it was not of use. = 后悔没有把祖国保卫到底，虽然这并没什么用。
Vancouver = 温哥华

You have revealed your purposes a bit too early, my friend... = 你暴露你的野心有点太早了，我的朋友...
A wrong calculation, on my part. = 我算错了，你赢了。
Venice = 威尼斯

They will write songs of this.... pray that they shall be in your favor. = 他们会为此写首歌...祈祷他们对你有利。
Antwerp = 安特卫普

How barbaric. Those who live by the sword shall perish by the sword. = 多么野蛮！因剑而生者必因剑而亡。
Genoa = 热那亚

We... defeated? No... we had so much work to do! = 我们被打败了？不，我们有很多工作要做！
Kathmandu = 加德满都

Perhaps, in another world, we could have been friends... = 也许，在另一个世界里，我们可以成为朋友...
Singapore = 新加坡

We never fully trusted you from the start. = 从一开始我们就不完全信任你。
Tyre = 苏尔

May the Heavens forgive you for inflicting this humiliation to our people. = 愿上帝宽恕你对我们人民的羞辱。
Zanzibar = 桑给巴尔

How could we fall to the likes of you?! = 我们怎么会落到你这样的人手里？！
Almaty = 阿拉木图

Let's have a nice little War, shall we? = 让我们来一场小小的战争，好吗？
If you need your nose bloodied, we'll happily serve. = 如果你需要流鼻血，我们很乐意为你服务。
The serbian guerilla will never stop haunting you! = 塞尔维亚游击队永远不会停止骚扰你！
Belgrade = 贝尔格莱德

War lingers in our hearts. Why carry on with a false peace? = 战争在我们心中萦绕。为什么要继续虚假的和平？
You gormless radger! You'll dine on your own teeth before you set foot in Ireland! = 你这个蠢货！在你踏上爱尔兰的土地之前，请先学会用牙齿吃饭！
A lonely wind blows through the highlands today. A dirge for Ireland. Can you hear it? = 今天一股寂寞的风吹过高地。爱尔兰的挽歌，你听到了吗？
Dublin = 都柏林
Will not be chosen for new games = 不能在新游戏中选择

You shall stain this land no longer with your vileness! To arms, my countrymen - we ride to war! = 别再用你的罪恶玷污这片土地了！拿起武器，我的同胞们——让战争之轮碾碎一切！
Traitorous man! The Celtic peoples will not stand for such wanton abuse and slander - I shall have your head! = 叛徒！凯尔特人不会容忍这种肆无忌惮的辱骂和诽谤——我要砍下你的头！
Vile ruler, know that you 'won' this war in name only! = 卑鄙的统治者，请记住你只是名义上赢得了这场战争！
Edinburgh = 爱丁堡

Do you really think you can walk over us so easily? I will not let it happen. Not to Kongo - not to my people! = 你真的认为可以轻松地践踏我们吗？我绝不会让他发生！不仅为了刚果——更为了我的人民！
We are no strangers to war. You have strayed from the right path, and now we will correct it. = 我们对战争并不陌生。你偏离了正确的道路，我们将对你进行矫正。
You are nothing but a glorified barbarian. Cruel, and ruthless. = 你不过是个沽名钓誉、残酷又无情的野蛮人。
M'Banza-Kongo = 姆班扎刚果

What a fine battle! Sidon is willing to serve you! = 多么精彩的战斗！西顿愿意为您效劳！
Sidon = 西顿

We don't like your face. To arms! = 我们不喜欢你的脸。拿起武器！
You will see you have just bitten off more than you can chew. = 你会发现你已经吃得太多了。
This ship may sink, but our spirits will linger. = 这艘船可能会沉没，但我们的精神将永存。
Valletta = 瓦莱塔

Can only heal by pillaging = 只能通过劫掠回复生命值


#################### Lines from Policies from Civ V - Vanilla ####################

Aristocracy = 贵族政治
Legalism = 律法统治
Provides the cheapest [stat] building in your first [amount] cities for free = 前[amount]座城市免费获得最便宜的[stat]建筑
Oligarchy = 寡头政治
Units in cities cost no Maintenance = 镇守城市的单位无需维护费
with a garrison = 如果城市有军队驻扎
[relativeAmount]% Strength for cities = 每个城市[relativeAmount]%的防守强度
Landed Elite = 乡绅阶层
[relativeAmount]% growth [cityFilter] = [cityFilter][relativeAmount]%人口增长
Monarchy = 君主政体
Tradition Complete = 完整的传统政策
Tradition = 传统政策

Collective Rule = 集体统治
Citizenship = 公民制度
Republic = 共和政体
Representation = 代议制度
Each city founded increases culture cost of policies [relativeAmount]% less than normal = 新建城市导致推行政策所需文化成本的增幅低于正常值[relativeAmount]%
Meritocracy = 精英政治
Liberty Complete = 完整的自主政策
Free Great Person = 免费的伟人
Liberty = 自主政策

Warrior Code = 尚武精神
Discipline = 军事纪律
when adjacent to a [mapUnitFilter] unit = 当和[mapUnitFilter]单位相邻时
Military Tradition = 军事传统
[relativeAmount]% XP gained from combat = 从战斗中获得[relativeAmount]%经验
Military Caste = 军人阶层
Professional Army = 职业军队
Honor Complete = 完整的荣誉政策
Honor = 荣誉政策
vs [mapUnitFilter] units = 对战[mapUnitFilter]单位
Notified of new Barbarian encampments = 会对新出现蛮族营地提醒

Organized Religion = 教会组织
Mandate Of Heaven = 受命于天
[relativeAmount]% of excess happiness converted to [stat] = [relativeAmount]%富余的快乐转化为[stat]
Theocracy = 神权政治
[relativeAmount]% [stat] from every [tileFilter/buildingFilter] = [relativeAmount]% [stat] 来自每个 [tileFilter/buildingFilter]
Reformation = 宗教改革
Free Religion = 信仰自由
Piety Complete = 完整的虔信政策
Piety = 虔信政策
before adopting [policy] = 在推行[policy]前

Philantropy = 慈善事业
Gifts of Gold to City-States generate [relativeAmount]% more Influence = 赠与城邦金钱提升的影响力+[relativeAmount]%
Aesthetics = 美学理论
Resting point for Influence with City-States is increased by [amount] = 对所有城邦的影响力的基准值+[amount]
Scholasticism = 经院哲学
Allied City-States provide [stat] equal to [relativeAmount]% of what they produce for themselves = 缔结同盟的城邦提供自身[stat]的[relativeAmount]%
Cultural Diplomacy = 文化外交
[relativeAmount]% resources gifted by City-States = [relativeAmount]% 城邦赠送的资源
[relativeAmount]% Happiness from luxury resources gifted by City-States = [relativeAmount]% 城邦赠送的奢侈资源带来的快乐
Educated Elite = 精英教育
Allied City-States will occasionally gift Great People = 缔结同盟的城邦随机赠送伟人
Patronage Complete = 完整的赞助政策
Influence of all other civilizations with all city-states degrades [relativeAmount]% faster = 其他文明对城邦的影响力下降速度+[relativeAmount]%
Triggers the following global alert: [comment] = 触发下列全局警报：[comment]
Patronage = 赞助政策

Naval Tradition = 海军传统
Trade Unions = 联合公会
Merchant Navy = 商船舰队
Mercantilism = 重商主义
Protectionism = 贸易保护
[amount] Happiness from each type of luxury resource = [amount]幸福度来源于每一种奢侈品资源
Commerce Complete = 完整的商业政策
Commerce = 商业政策

Secularism = 世俗主义
Humanism = 人文主义
Free Thought = 思想自由
Sovereignty = 主权在民
while the empire is happy = 当帝国处于快乐时
[relativeAmount]% [stat] = [relativeAmount]% [stat]
Scientific Revolution = 科技革命
[amount] Free Technologies = [amount] 项免费科技
Rationalism Complete = 完整的理性政策
[stats] from all [buildingFilter] buildings = 所有[buildingFilter]建筑[stats]
Rationalism = 理性政策

Constitution = 宪政主义
Universal Suffrage = 普选制度
when defending = 当防御时
Civil Society = 公民社会
[relativeAmount]% Food consumption by specialists [cityFilter] = 来自[cityFilter]的专业人员食物消耗[relativeAmount]%
Free Speech = 言论自由
[amount] units cost no maintenance = [amount]个单位无需维护费
Democracy = 民主主义
Freedom Complete = 完整的自由政策
Freedom = 自由政策

Populism = 民粹主义
Militarism = 军国主义
[stat] cost of purchasing [baseUnitFilter] units [relativeAmount]% = [baseUnitFilter]单位的[stat]花费[relativeAmount]%
Fascism = 法西斯
Quantity of strategic resources produced by the empire +[relativeAmount]% = 战略资源产出+[relativeAmount]%
Police State = 极权国家
Total War = 全面战争
Autocracy Complete = 完整的独裁政策
for [amount] turns = 需要[amount]回合
Autocracy = 独裁政策

United Front = 统一战线
Militaristic City-States grant units [amount] times as fast when you are at war with a common nation = 与共同的敌人交战时，军事型城邦提供单位的频率为通常的[amount]倍。
Planned Economy = 计划经济
Nationalism = 民族主义
Socialism = 社会主义
[relativeAmount]% maintenance cost for buildings [cityFilter] = [relativeAmount]% 维护 [cityFilter] 建筑的费用
Communism = 共产主义
Order Complete = 完整的秩序政策
Order = 秩序政策


#################### Lines from Quests from Civ V - Vanilla ####################

Route = 修建道路
Build a road to connect your capital to our city. = 建造一条连接我们的城市和您的首都的道路，将极大地增进彼此关系。

Clear Barbarian Camp = 清除蛮族营地
We feel threatened by a Barbarian Camp near our city. Please take care of it. = 附近的一个蛮人营地对我们的城市构成了极大威胁，请处理好它。

Connect Resource = 连接资源
In order to make our civilizations stronger, connect [tileResource] to your trade network. = 开发资源[tileResource]并将其连接到您的贸易网络，我们的商人将会十分高兴。

Construct Wonder = 建造奇观
We recommend you to start building [wonder] to show the whole world your civilization strength. = 如果您能建造[wonder]，我们的学者和艺术家将会交口称誉您的成就。

Acquire Great Person = 获得伟人
Great People can change the course of a Civilization! You will be rewarded for acquiring a new [greatPerson]. = 伟人可以改变文明的进程！您将获得一个新的[greatPerson]。

Conquer City State = 征服城邦
It's time to erase the City-State of [cityState] from the map. You will be greatly rewarded for conquering them! = 现在是时候从地图上擦除[cityState]城邦了。你将因战胜他们而获得巨大的回报！

Find Player = 寻找文明
You have yet to discover where [civName] set up their cities. You will be rewarded for finding their territories. = 您尚未发现[civName]在哪里建立他们的城市。找到他们将会给您奖励。

Find Natural Wonder = 探索自然奇观
Send your best explorers on a quest to discover Natural Wonders. Nobody knows the location of [naturalWonder] yet. = 派遣你最好的探险家去探索自然奇观。还没有人知道[naturalWonder]的位置。

Give Gold = 赠送金钱
We are suffering great poverty after being robbed by [civName], and unless we receive a sum of Gold, it's only a matter of time before we collapse. = 在被[civName]抢劫后，我们正遭受着巨大的贫困，如果我们无法得到一笔金钱，我们的崩溃将只是时间问题。

Pledge to Protect = 承诺保护
We need your protection to stop the aggressions of [civName]. By signing a Pledge of Protection, you'll confirm the bond that ties us. = 我们需要你的保护来阻止[civName]的入侵。通过签署保护承诺，你将确保我们之间的联系。

Contest Culture = 文化竞赛
The civilization with the largest Culture growth will gain a reward. = 文化增长最多的文明将获得奖励。

Contest Faith = 信仰竞赛
The civilization with the largest Faith growth will gain a reward. = 信仰增长最多的文明将获得奖励。

Contest Technologies = 科技竞赛
The civilization with the largest number of new Technologies researched will gain a reward. = 新研发的科技最多的文明将获得奖励。

Invest = 投资
Our people are rejoicing thanks to a tourism boom. For a certain amount of time, any Gold donation will yield [50]% extra Influence. = 由于旅游业的繁荣，我们的人民正在欢欣鼓舞。在一定时间内，任何金钱捐赠都会产生[50]%的额外影响力。

Bully City State = 恐吓城邦
We are tired of the pretensions of [cityState]. If someone were to put them in their place by Demanding Tribute from them, they would be rewarded. = 我们厌倦了[cityState]的自命不凡。如果有人通过向他们要求贡品，将得到奖励。

Denounce Civilization = 谴责文明
We have been forced to pay tribute to [civName]! We need you to tell the world of their ill deeds. = 我们被迫向[civName]进贡！我们需要你告诉全世界他们的恶行。

We have heard the tenets of [religionName] and are most curious. Will you send missionaries to teach us about your religion? = 我们已经听过[religionName]的信条，并且非常好奇。你会派传教士来教我们你的宗教吗？


#################### Lines from Ruins from Civ V - Vanilla ####################

We have discovered cultural artifacts in the ruins! (+20 culture) = 我们在废墟中发现了文物！（+20 文化）
discover cultural artifacts = 发现文物

squatters willing to work for you = 原住民加入了你，成为了你的工人

squatters wishing to settle under your rule = 原住民想加入您的麾下

An ancient tribe trained us in their ways of combat! = 一个古老的部落以他们的战斗方式训练了我们的
your exploring unit receives training = 你的探索单位接受训练

We have found survivors in the ruins! Population added to [cityName]. = 我们在废墟中找到了幸存者，[cityName]人口增加。
survivors (adds population to a city) = 幸存者（增加城市人口）

We have found a stash of [goldAmount] Gold in the ruins! = 我们在废墟中找到了[goldAmount]金钱！
a stash of gold = 一笔金钱

discover a lost technology = 发现失传的技术

Our unit finds advanced weaponry hidden in the ruins! = 我们的单位在废墟中找到了更好的武器
advanced weaponry for your explorer = 探索者升级了他们的武器

You find evidence of Barbarian activity. Nearby Barbarian camps are revealed! = 单位发现了蛮族活动的证据，附近的蛮族营地暴露了！
reveal nearby Barbarian camps = 显示出附近的蛮族营地

find a crudely-drawn map = 找到了一张绘制粗糙的地图


#################### Lines from Specialists from Civ V - Vanilla ####################

Scientist = 科学家

Merchant = 商业家

Artist = 艺术家

Engineer = 工程师


#################### Lines from Speeds from Civ V - Vanilla ####################


#################### Lines from Techs from Civ V - Vanilla ####################

'Where tillage begins, other arts follow. The farmers therefore are the founders of human civilization.' - Daniel Webster = “只要人们开始耕作，其他艺术将随之而生。因此农夫是人类文明的奠基者。”——丹尼尔·韦伯斯特（美国政治家）
Agriculture = 农业
Starting tech = 初始科技

'Shall the clay say to him that fashioneth it, what makest thou?' - Bible Isaiah 45:9 = “泥土岂可对陶工说：‘你在做何呢？’”——圣经·以赛亚书 45:9
Pottery = 制陶
'Thou shalt not muzzle the ox when he treadeth out the corn.' - Bible Deuteronomy 25:4 = “牛在踹谷的时候，不可笼住它的嘴。”——圣经·申命记　25:4
Animal Husbandry = 家畜驯养
'The haft of the arrow has been feathered with one of the eagle's own plumes, we often give our enemies the means of our own destruction' - Aesop = “那老鹰所中箭矢的箭尾是由一根它自己的羽毛制成的。我们总是给敌人提供毁灭我们自己的工具。”——伊索
Archery = 弓箭
'The meek shall inherit the Earth, but not its mineral rights.' - J. Paul Getty = “谦卑的人会继承地球，而不是它的采矿权。”——吉恩·保罗·盖蒂（美国实业家）
Mining = 采矿

'He who commands the sea has command of everything.' - Themistocles = “谁主宰了海洋，谁就主宰了一切。”——地米斯托克利（古希腊政治家兼军事家）
Sailing = 帆船
'So teach us to number our days, so that we may apply our hearts unto wisdom.' - Bible Psalms 90:12 = “求你指教我们怎样数算自己的日子，好叫我们得着智慧的心。”——圣经·诗篇 90:12
Calendar = 历法
'He who destroys a good book kills reason itself.' - John Milton = “毁禁一本好书就是杀死理性本身。”——弥尔顿
Writing = 文字
Enables Open Borders agreements = 允许签订开放边境协定
'Even brute beasts and wandering birds do not fall into the same traps or nets twice.' - Saint Jerome = “即便是凶残的野兽和恍惚的小鸟也不会落入相同的陷阱或罗网两次。”——圣哲罗姆（古罗马学者）
Trapping = 捕猎
'Wisdom and virtue are like the two wheels of a cart.' - Japanese proverb = “智慧和美德就像是一辆手推车的两个轮子。”——日本俗语
The Wheel = 轮子
'How happy are those whose walls already rise!' - Virgil = “你们是多么的幸运，因为你们的城墙已经筑起！”——维吉尔
Masonry = 石工术
'Here Hector entered, with a spear eleven cubits long in his hand; the bronze point gleamed in front of him, and was fastened to the shaft of the spear by a ring of gold.' - Homer = “赫克托耳手持十一肘的长矛走上战场；黄金圆环固定的青铜矛尖在他身前闪耀。”——荷马
Bronze Working = 青铜器

'He made an instrument to know if the moon shine at full or no.' - Samuel Butler = “他制造了一种仪器来仔细观察月亮的光芒。”——塞缪尔·巴特勒（英国学者）
Optics = 光学
'There is only one good, knowledge, and one evil, ignorance.' - Socrates = “世上只有一种善，那就是知识，也只有一种恶，那就是无知。”——苏格拉底
Philosophy = 哲学
Enables Research agreements = 允许签订科研协定
'A Horse! A Horse! My kingdom for a horse!' - Shakespeare (Richard III) = “用我的王国换一匹马！”——威廉·莎士比亚：《理查三世》
Horseback Riding = 骑术
'Mathematics is the gate and key to the sciences.' - Roger Bacon = “数学是通向科学世界的大门钥匙。”——罗杰·培根（中世纪英国科学家）
Mathematics = 数学
'Three things are to be looked to in a building: that it stands on the right spot; that it be securely founded; that it be successfully executed.' - Johann Wolfgang von Goethe = “在一幢建筑里要看三样东西：它是否被正确地选址；它是否被牢固地奠基；它是否被成功地建造。”——约翰·沃尔夫冈·冯·歌德
Construction = 建筑构造学
'Do not wait to strike til the iron is hot, but make it hot by striking.' - William Butler Yeats = “不要等铁变热才对其锻打；而要通过锻打而使其变热。”——威廉·巴特勒·叶芝
Iron Working = 铁器

'Three things are necessary for the salvation of man: to know what he ought to believe; to know what he ought to desire; and to know what he ought to do' - St. Thomas Aquinas = “有三点是自我救赎所必需的：知道自己应该信什么；知道自己应该要什么；知道自己应该做什么。”——圣托马斯·阿奎那
Theology = 神学
'The only thing that saves us from the bureaucracy is its inefficiency' - Eugene McCarthy = “唯一能从官僚主义里拯救我们的是它自己的低效。”——尤金·麦卡锡（美国政治家）
Civil Service = 文官制度
'Better is bread with a happy heart than wealth with vexation.' - Amenemope = “快乐的温饱胜过烦恼的富裕。”——阿蒙尼莫普（古埃及学者）
Currency = 货币制度
Enables conversion of city production to [civWideStat] = 允许在城市中将产能转化成[civWideStat]
'Instrumental or mechanical science is the noblest and, above all others, the most useful.' - Leonardo da Vinci = “研究工具或机械的学问是最崇高的，也是所有学问当中最有用的。”——列奥纳多·达·芬奇
Engineering = 工程学
Roads connect tiles across rivers = 道(铁)路可跨河建造
'When pieces of bronze or gold or iron break, the metal-smith welds them together again in the fire, and the bond is established.' - Sri Guru Granth Sahib = “当整块的青铜、黄金或黑铁碎裂时，工匠们会用火重新熔铸，让它们再次结为一体。”——锡克教圣典《格兰斯·沙希伯》
Metal Casting = 金属铸造

'I find the great thing in this world is not so much where we stand, as in what direction we are moving.' - Oliver Wendell Holmes = “我认为现代世界里最重要的不是我们所处的位置，而是我们前进的方向。”——老奥利弗·温德尔·霍姆斯（美国诗人）
Compass = 罗盘
'Education is the best provision for old age.' - Aristotle = “教育是老年生活最好的保障。”——亚里士多德
Education = 教育学
'Whoso pulleth out this sword of this stone and anvil, is rightwise king born of all England.' - Malory = “谁能将这柄剑从石台中拔出，他就是全英格兰真正的国王。”——托马斯·马洛里（中世纪英国诗人）
Chivalry = 骑士制度
'The press is the best instrument for enlightening the mind of man, and improving him as a rational, moral and social being.' - Thomas Jefferson = “印刷机是启蒙人心的最好工具，能将人提升为有理性有道德的社会人。”——托马斯·杰斐逊
Machinery = 机械
Improves movement speed on roads = 提高道路上的移动速度
'Measure what is measurable, and make measurable what is not so.' - Galileo Galilei = “测量一切可测之物，并把不可测的变为可测。”——伽利略
Physics = 物理学
'John Henry said to his Captain, / 'A man ain't nothin' but a man, / And before I'll let your steam drill beat me down, / I'll die with the hammer in my hand.'' - Anonymous: The Ballad of John Henry, the Steel-Drivin' Man = 他向队长立誓言：“硬汉虽说只是人，若要气钻胜过我，除非我死把锤扔。”——佚名：钢铁汉子约翰·亨利之歌（美国民谣）
Steel = 炼钢

'Joyfully to the breeze royal Odysseus spread his sail, and with his rudder skillfully he steered.' - Homer = “愉快地乘着轻风，高贵的奥德修斯扬起他的船帆，熟练地掌控着他的舵柄。”——荷马
Astronomy = 天文学
'Their rising all at once was as the sound of thunder heard remote' - Milton = “他们立刻一同起立，发出的声响犹如一阵远雷。”——弥尔顿
Acoustics = 声学
'Happiness: a good bank account, a good cook and a good digestion' - Jean Jacques Rousseau = “幸福：一个好的银行账户，一个好厨师和一个好胃口。”——让·雅克·卢梭
Banking = 银行业
'It is a newspaper's duty to print the news and raise hell.' - The Chicago Times = “报纸的任务就是印出新闻和制造麻烦。”——芝加哥时报
Printing Press = 印刷机
'The day when two army corps can annihilate each other in one second, all civilized nations, it is to be hoped, will recoil from war and discharge their troops.' - Alfred Nobel = “当在战场上交锋的两支军队能够在一秒钟之内同时毁灭对方的那一天到来时，也许他们会选择放弃战争并解除武装。”——阿尔弗雷德·诺贝尔
Gunpowder = 火药

'The winds and the waves are always on the side of the ablest navigators.' - Edward Gibbon = “风浪永远站在最出色的领航员一边。”——爱德华·吉本（英国历史学家）
Navigation = 航海术
'Compound interest is the most powerful force in the universe.' - Albert Einstein = “复息利率是宇宙中最强大的力量。”——阿尔伯特·爱因斯坦
Economics = 经济学
'Wherever we look, the work of the chemist has raised the level of our civilization and has increased the productive capacity of the nation.' - Calvin Coolidge = “无论从哪方面看，化学家的工作都提高了我们文明的程度，增加了国家的生产力。”——卡尔文·柯立芝（美国第30任总统）
Chemistry = 化学
'There never was a good knife made of bad steel.' - Benjamin Franklin = “从没有一把由坏钢铸成的好刀。”——本杰明·富兰克林
Metallurgy = 冶金学

'Those who cannot remember the past are condemned to repeat it.' - George Santayana = “不能铭记历史的人注定要重蹈覆辙。”——乔治·桑塔亚那（西班牙哲学家）
Archaeology = 考古学
'Every great advance in science has issued from a new audacity of imagination.' - John Dewey = “科学的每一项重要进展都得力于大胆的想象力。”——约翰·杜威（美国教育家）
Scientific Theory = 科学理论
'Wars may be fought with weapons, but they are won by men. It is the spirit of the men who follow and of the man who leads that gains the victory.' - George S. Patton = “战争是武器间的较量，但胜利必定要由人来夺取。是引领者及其追随者们的精神力量使他们赢得了胜利。”——乔治·史密斯·巴顿
Military Science = 军事科学
'The nation that destroys its soil destroys itself.' - Franklin Delano Roosevelt = “一个毁掉自己所有土壤的国家也将毁灭自身。”——富兰克林·德拉诺·罗斯福
Fertilizer = 化肥
'It is well that war is so terrible, or we should grow too fond of it.' - Robert E. Lee = “幸好战争是如此恐怖，否则我们将会打到乐此不疲。”——罗伯特·爱德华·李
Rifling = 膛线

'If the brain were so simple we could understand it, we would be so simple we couldn't.' - Lyall Watson = “如果大脑简单到能让我们理解，我们的思维就会简单到不能理解大脑。”——莱尔·沃森（南非生物学家）
Biology = 生物学
'The nations of the West hope that by means of steam communication all the world will become as one family.' - Townsend Harris = “西方国家希望蒸汽机所推动的相互交流能让全世界亲如一家。”——唐森·哈利斯（美国政治家）
Steam Power = 蒸汽机
'As soon as men decide that all means are permitted to fight an evil, then their good becomes indistinguishable from the evil that they set out to destroy.' - Christopher Dawson = “当人们决定可以使用一切方式来同邪恶斗争时，他们的善良将变得和他们想要消灭的邪恶一样可怕。”——克里斯托弗·道森（英国学者）
Dynamite = 炸药

'Is it a fact - or have I dreamt it - that, by means of electricity, the world of matter has become a great nerve, vibrating thousands of miles in a breathless point of time?' - Nathaniel Hawthorne = “这是事实还是我的空想：电流能把物质世界变成一个巨大的神经网络，让震颤在瞬息之间传送数千英里？”——纳撒尼尔·霍桑（美国作家）
Electricity = 电学
'Nothing is particularly hard if you divide it into small jobs.' - Henry Ford = “如果你把大任务分解成小任务，任何事都不会特别难。”——亨利·福特
Replaceable Parts = 可更换部件
'The introduction of so powerful an agent as steam to a carriage on wheels will make a great change in the situation of man.' - Thomas Jefferson = “引入蒸汽这样一个强大的助手来驱动车轮进行运输，将极大地改变人类的境地。”——托马斯·杰斐逊
Railroads = 铁路

'And homeless near a thousand homes I stood, and near a thousand tables pined and wanted food.' - William Wordsworth = “我站在无数无家可归者身边，无数空空如也的桌子面前，渴求着食物。”——威廉·华兹华斯
Refrigeration = 制冷
'I once sent a dozen of my friends a telegram saying 'flee at once-all is discovered!' They all left town immediately.' - Mark Twain = “我曾给我的朋友们发了一条电报说‘赶快逃跑——全都被发现了！’，他们马上逃出了小镇。”——马克·吐温
Telegraph = 电报
'The whole country was tied together by radio. We all experienced the same heroes and comedians and singers. They were giants.' - Woody Allen = “整个国家被无线电联结在一起，我们都熟识同样的英雄、同样的喜剧演员和同样的歌手。他们都是时代的巨人。”——伍迪·艾伦
Radio = 无线电
'Aeronautics was neither an industry nor a science. It was a miracle.' - Igor Sikorsky = “航空既不是一种工业也不是一门科学。它是一个奇迹。”——伊戈尔·西科尔斯基（美籍俄裔飞机设计师）
Flight = 航空
'Any man who can drive safely while kissing a pretty girl is simply not giving the kiss the attention it deserves.' - Albert Einstein = “任何能够在安全行驶的同时亲吻一个年轻姑娘的男人一定没有给那个吻应有的注意力。”——阿尔伯特·爱因斯坦
Combustion = 内燃机

'In nothing do men more nearly approach the gods than in giving health to men.' - Cicero = “没有什么比给予他人健康更使人接近诸神。”——西塞罗
Pharmaceuticals = 制药学
'Ben, I want to say one word to you, just one word: plastics.' - Buck Henry and Calder Willingham, The Graduate = “本，我只想对你说一个词，就一个词：塑料。”——巴克·亨利/卡尔德·威灵汉姆，《毕业生》
Plastics = 塑料
'There's a basic principle about consumer electronics: it gets more powerful all the time and it gets cheaper all the time.' - Trip Hawkins = “消费类电子产品有一个基本法则：它的功能越来越强，它的价格越来越低。”——崔普·霍金斯（美国艺电(EA)公司创始人）
Electronics = 电子学
'The speed of communications is wondrous to behold, it is also true that speed does multiply the distribution of information that we know to be untrue.' – Edward R. Murrow = “现代通讯的速度之快令人啧啧称奇，但事实上它同样也能加快错误信息的传播。”——爱德华·默罗（美国记者）
Mass Media = 大众传媒
'Vision is the art of seeing things invisible.' - Jonathan Swift = “洞察力是看到不可见事物的艺术。”——乔纳森·斯威夫特（英国作家）
Radar = 雷达
'The unleashed power of the atom has changed everything save our modes of thinking, and we thus drift toward unparalleled catastrophes.' - Albert Einstein = “被释放的原子能已经改变了一切，除了我们的思维模式，因此我们正在滑向空前的灾难。”——阿尔伯特·爱因斯坦
Atomic Theory = 原子理论

'Only within the moment of time represented by the present century has one species, man, acquired significant power to alter the nature of his world.' - Rachel Carson = “直到进入本世纪的时候，作为一个物种的人类才获得了足以改变他所在世界的本质的强大能力。”——雷切尔·卡森（美国生态学家）
Ecology = 生态学
'Computers are like Old Testament gods: lots of rules and no mercy.' - Joseph Campbell = “计算机就如同旧约中的上帝：诸多戒命且没有怜悯。”——约瑟夫·坎贝尔（美国学者）
Computers = 电子计算机
'A good rule for rocket experimenters to follow is this: always assume that it will explode.' - Astronautics Magazine, 1937 = “火箭研究人员要遵守的最好规矩就是：永远要假定它会爆炸。”——航天学杂志，1937
Rocketry = 火箭
'The night is far spent, the day is at hand: let us therefore cast off the works of darkness, and let us put on the armor of light.' - The Holy Bible: Romans, 13:12 = “黑夜已深，白昼将近：我们当脱去暗昧的行为，带上光明的兵器。”——圣经·罗马书 13:12
Lasers = 激光
'I am become Death, the destroyer of worlds.' - J. Robert Oppenheimer = “我成了死神，世界的毁灭者。”——尤利乌斯·罗伯特·奥本海默
Nuclear Fission = 核裂变

'The new electronic interdependence recreates the world in the image of a global village.' - Marshall McLuhan = “这个新的电子的互相依存正在把这个世界重塑为一个全球村的景象。”——马素·麦克鲁汉
Globalization = 全球化
'1. A robot may not injure a human being or, through inaction, allow a human being to come to harm. 2. A robot must obey any orders given to it by human beings, except when such orders would conflict with the First Law. 3. A robot must protect its own existence as long as such protection does not conflict with the First or Second Law.' - Isaac Asimov = “1、机器人不得伤害人，也不得见人受到伤害而袖手旁观。2、机器人应服从人的一切命令，但不得违反第一定律。3、机器人应保护自身的安全，但不得违反第一、第二定律。”——艾萨克·阿西莫夫
Robotics = 机器人学
'Now, somehow, in some new way, the sky seemed almost alien.' - Lyndon B. Johnson = “现在，不知怎的，通过某种新的手段，天空好像都被别国所占据了。”——林登·贝恩斯·约翰逊
Satellites = 人造卫星
Reveals the entire map = 显示整个地图
'Be extremely subtle, even to the point of formlessness, be extremely mysterious, even to the point of soundlessness. Thereby you can be the director of the opponent's fate.' - Sun Tzu = “微乎微乎，至于无形；神乎神乎，至于无声，故能为敌之司命。”——孙子
Stealth = 隐形技术
'Our scientific power has outrun our spiritual power, we have guided missiles and misguided men.' – Martin Luther King Jr. = “我们的科技力量发展了，但我们的思想意识却没怎么进步。人类虽能发明精准制导导弹，自己却免不了误入歧途。”——马丁·路德·金（美国黑人民权运动领袖）
Advanced Ballistics = 高等弹道学

'Every particle of matter is attracted by or gravitates to every other particle of matter with a force inversely proportional to the squares of their distances.' - Isaac Newton = “任何物质粒子都会与其他物质粒子相互吸引，产生的引力和距离的平方成反比。”——艾萨克·牛顿
Particle Physics = 粒子物理
'The release of atomic energy has not created a new problem. It has readily made more urgent the necessity of solving an existing one.' - Albert Einstein = “原子能的释放并没有创造新的问题。它仅仅是把解决一个现有问题的工作变得更为急迫。”——阿尔伯特·爱因斯坦
Nuclear Fusion = 核聚变

'The impact of nanotechnology is expected to exceed the impact that the electronics revolution has had on our lives.' - Richard Schwartz = “纳米技术给我们的生活所带来的冲击预计将超过电子革命。”——理查德·舒瓦茨（美国学者）
Nanotechnology = 纳米技术

'I think we agree, the past is over.' - George W. Bush = “我想我们都同意：过去已经结束了。”——乔治·沃克·布什
Future Tech = 未来科技
Who knows what the future holds? = 谁知道未来会怎样？
Can be continually researched = 可以持续研究


#################### Lines from Terrains from Civ V - Vanilla ####################

Ocean = 海洋

Coast = 海滨

Grassland = 草原

Plains = 平原

Tundra = 冻土

Desert = 沙漠

Lakes = 湖泊
Fresh water = 淡水

Mountain = 山脉
Has an elevation of [amount] for visibility calculations = 计算单位的视野范围时按高程[amount]计算
Units ending their turn on this terrain take [amount] damage = 单位在此地形结束回合时将受到[amount]伤害

Snow = 雪原

Hill = 丘陵
[amount] Strength for cities built on this terrain = 在此地形上建立的城市+[amount]战斗力

Forest = 森林
Provides a one-time Production bonus to the closest city when cut down = 砍伐时为最近的城市提供一次性产能奖励
Blocks line-of-sight from tiles at same elevation = 可挡住来自同海拔地块的视线
[amount]% Chance to be destroyed by nukes = [amount]%几率被核武器摧毁
A Camp can be built here without cutting it down = 可以在此建造营地而无需砍掉它

Jungle = 丛林

Marsh = 沼泽
Rare feature = 稀有地貌
Only Polders can be built here = 这里只能建造圩田

Fallout = 核辐射
Nullifies all other stats this tile provides = 取消此地块的所有产出加成

Oasis = 绿洲
Only [improvementFilter] improvements may be built on this tile = 只有[improvementFilter]能被建造在此地块上

Flood plains = 冲积平原

Ice = 冰区

Atoll = 环礁

Great Barrier Reef = 大堡礁

Old Faithful = 老忠实间歇泉

El Dorado = 黄金国
Grants 500 Gold to the first civilization to discover it = 第一个发现此自然奇观的文明获得500金钱

Fountain of Youth = 青春之泉
Grants [promotion] ([comment]) to adjacent [mapUnitFilter] units for the rest of the game = 向相邻的[mapUnitFilter]单位授予[promotion]（[comment]）
Tile provides yield without assigned population = 地块提供产量无需指定人口

Grand Mesa = 大平顶山

Mount Fuji = 富士山

Krakatoa = 喀拉喀托火山

Rock of Gibraltar = 直布罗陀巨岩

Cerro de Potosi = 富饶山

Barringer Crater = 巴林杰陨石坑


#################### Lines from TileImprovements from Civ V - Vanilla ####################

Farm = 农场
Can also be built on tiles adjacent to fresh water = 也能建造在毗邻淡水的地块
[stats] from [tileFilter] tiles = [tileFilter]地块 [stats]

Lumber mill = 锯木场
[stats] = [stats]

Mine = 矿井

Trading post = 贸易站

Camp = 猎场
Can only be built to improve a resource = 仅能在可以获得资源的情况下建造

Oil well = 油井

Offshore Platform = 海上油井

Pasture = 牧场

Plantation = 种植园

Quarry = 采石场

Fishing Boats = 渔船

Fort = 堡垒
Can be built outside your borders = 可在境外建造
Gives a defensive bonus of [relativeAmount]% = 提供 [relativeAmount]% 防御力加成

Road = 道路
Costs [amount] gold per turn when in your territory = 建在您的领土内时每回合花费 [amount] 金钱维护费
Reduces movement cost to ½ if the other tile also has a Road or Railroad = 如果另一个地块也有公路或铁路，则移动成本降低至 ½
Reduces movement cost to ⅓ with Machinery = 使用机械将移动成本降低至 ⅓
Requires Engineering to bridge rivers = 需要工程来桥接河流

Railroad = 铁路
Reduces movement cost to ⅒ if the other tile also has a Railroad = 如果另一个地块也有铁路，则移动成本降低至 ⅒

Remove Forest = 砍伐森林
Provides a one-time Production bonus depending on distance to the closest city once finished = 完成后根据与最近城市的距离提供一次性产能奖励

Remove Jungle = 砍伐丛林

Remove Fallout = 消除核辐射

Remove Marsh = 移除沼泽

Remove Road = 拆毁道路

Remove Railroad = 拆除铁路

Cancel improvement order = 取消建造设施

Academy = 学院
Removes removable features when built = 在建造时移除可移除地貌

Landmark = 风景地标

Manufactory = 制造中心

Customs house = 海关大楼

Holy site = 圣地

Citadel = 军事要塞
Adjacent enemy units ending their turn take [amount] damage = 相邻敌方单位结束其回合，并受到[amount]伤害
Can be built just outside your borders = 可建造在与己方地块相邻的非己方地块上
Constructing it will take over the tiles around it and assign them to your closest city = 建造它将可接管它周围的地块并将它们分配到你最近的城市

Moai = 摩艾石像群

Terrace farm = 梯田

Ancient ruins = 远古遗迹
Unpillagable = 不可劫掠的
Provides a random bonus when entered = 进入时提供随机奖励
Unbuildable = 不可组建单位

City ruins = 城市废墟
Will be replaced by automated workers = 将会被自动工作的工人清理掉
A bleak reminder of the destruction wreaked by War = 战争之果的凄凉警示

City center = 城市中心
Irremovable = 不可移动
Marks the center of a city = 标志着一个城市的中心
Appearance changes with the technological era of the owning civilization = 外观随着拥有者文明的科技时代而变化

Barbarian encampment = 蛮族营地
Home to uncivilized barbarians, will spawn a hostile unit from time to time = 野蛮人的家园，会不时产生敌对单位


#################### Lines from TileResources from Civ V - Vanilla ####################

Cattle = 牛群

Sheep = 绵羊

Deer = 野鹿

Bananas = 香蕉

Wheat = 小麦

Stone = 花岗石

Fish = 鱼群

Horses = 马
Guaranteed with Strategic Balance resource option = 战略平衡资源选项下一定出现

Iron = 铁

Coal = 煤

Oil = 石油
Deposits in [tileFilter] tiles always provide [amount] resources = [tileFilter]地块始终提供[amount]资源

Aluminum = 铝

Uranium = 铀

Furs = 毛皮

Cotton = 棉花

Dyes = 染料

Gems = 宝石

Gold Ore = 黄金

Silver = 白银

Incense = 熏香

Ivory = 象牙

Silk = 丝绸

Spices = 香料

Wine = 红酒

Sugar = 蔗糖

Marble = 大理石

Whales = 鲸鱼

Pearls = 珍珠

Jewelry = 珠宝饰品
Can only be created by Mercantile City-States = 只能由商业城邦制造

Porcelain = 瓷器


#################### Lines from UnitPromotions from Civ V - Vanilla ####################

Sword = 近战
Mounted = 骑乘
Siege = 攻城
Ranged Gunpowder = 远程火器
Armored = 装甲
Melee Water = 水面近战
Ranged Water = 水面远程
Submarine = 潜艇
Heal Instantly = 浴火重生！
Heal this unit by [amount] HP = 恢复该单位 [amount] 生命值
Doing so will consume this opportunity to choose a Promotion = 这样做将消耗掉这次选择晋升项的机会

Accuracy I = 精准I级

Accuracy II = 精准II级

Accuracy III = 精准III级

Barrage I = 弹幕I级

Barrage II = 弹幕II级

Barrage III = 弹幕III级

Volley = 齐射能力

Extended Range = 射程拓展
[amount] Range = [amount]射程

Indirect Fire = 间瞄射击
Ranged attacks may be performed over obstacles = 越过障碍进行远程攻击

Shock I = 冲击I级

Shock II = 冲击II级

Shock III = 冲击III级

Drill I = 操练I级

Drill II = 操练II级

Drill III = 操练III级

Charge = 猛烈冲锋

Besiege = 攻城能力

Formation I = 列阵I级

Formation II = 列阵II级

Blitz = 闪击战术
[amount] additional attacks per turn = 在每回合可以额外攻击 [amount] 次

Woodsman = 林地幽灵
Double movement in [terrainFilter] = 在[terrainFilter]中拥有双倍移动力

Amphibious = 两栖能力
Eliminates combat penalty for attacking over a river = 消除河上攻击的地形影响
Eliminates combat penalty for attacking across a coast = 消除跨海攻击的地形影响

Medic = 治疗I级
All adjacent units heal [amount] HP when healing = 所有相邻单位在治疗时治疗 [amount] 生命值

Medic II = 治疗II级
in [tileFilter] tiles = 在[tileFilter]地块上
[amount] HP when healing = 自愈时恢复 [amount] 点生命值

Scouting I = 侦察I级

Scouting II = 侦察II级

Scouting III = 侦察III级

Survivalism I = 生存I级

Survivalism II = 生存II级

Survivalism III = 生存III级
Unit will heal every turn, even if it performs an action = 每回合自动恢复生命值(包括执行指令后)
May withdraw before melee ([amount]%) = 遭受近战攻击时有机率（[amount]%）撤退

Boarding Party I = 接舷I级

Boarding Party II = 接舷II级

Boarding Party III = 接舷III级

Coastal Raider I = 海掠I级
Earn [amount]% of the damage done to [combatantFilter] units as [civWideStat] = 获得对[combatantFilter]单位造成的 [amount]% 的伤害作为[civWideStat]

Coastal Raider II = 海掠II级

Coastal Raider III = 海掠III级

Landing Party = 抢滩小队

Targeting I = 定位I级

Targeting II = 定位II级

Targeting III = 定位III级

Wolfpack I = 狼群I级

Wolfpack II = 狼群II级

Wolfpack III = 狼群III级

Aircraft Carrier = 航空母舰
Armor Plating I = 船体装甲I级

Armor Plating II = 船体装甲II级

Armor Plating III = 船体装甲III级

Flight Deck I = 飞行甲板I级
Can carry [amount] extra [mapUnitFilter] units = 可装载[amount]个额外的[mapUnitFilter]单位

Flight Deck II = 飞行甲板II级

Flight Deck III = 飞行甲板III级

Supply = 海上补给
May heal outside of friendly territory = 可以在友好领土之外自愈

Bomber = 轰炸机
Siege I = 攻坚I级

Siege II = 攻坚II级

Siege III = 攻坚III级

Evasion = 规避能力
Damage taken from interception reduced by [relativeAmount]% = 遭受拦截时的损伤减少[relativeAmount]%

Fighter = 战斗机
Interception I = 拦截I级
[relativeAmount]% Damage when intercepting = 拦截敌方飞机时伤害 +[relativeAmount]%

Interception II = 拦截II级

Interception III = 拦截III级

[relativeAmount]% Strength when performing Air Sweep = 当进行空中扫荡时有着[relativeAmount]%的力度


Air Targeting I = 飞行定位I级

Air Targeting II = 飞行定位II级

Sortie = 连续出击
[amount] extra interceptions may be made per turn = 每回合 [amount] 额外拦截次数

Operational Range = 航程拓展

Helicopter = 直升机
Air Repair = 空中维修

Mobility I = 机动Ⅰ

Mobility II = 机动Ⅱ

Anti-Armor I = 防空Ⅰ

Anti-Armor II = 防空Ⅱ

Cover I = 隐蔽I级

Cover II = 隐蔽II级

March = 长途行军

Mobility = 机动能力

Sentry = 警戒能力

Logistics = 后勤补给

Ambush I = 伏击I级

Ambush II = 伏击II级

Bombardment I = 轰炸I级

Bombardment II = 轰炸II级

Bombardment III = 轰炸III级

Morale = 强化士气

Great Generals I = 统帅I级

Great Generals II = 统帅II级

Quick Study = 快速学习

Haka War Dance = 哈卡战舞
[relativeAmount]% Strength for enemy [combatantFilter] units in adjacent [tileFilter] tiles = 位于相邻的[tileFilter]地块中的敌方[combatantFilter]单位[relativeAmount]%战斗力

Rejuvenation = 返老还童
All healing effects doubled = 所有生命回复效果加倍

Slinger Withdraw = 抛石手撤退

Ignore terrain cost = 所有地形都只消耗 1 移动力
Ignores terrain cost = 所有地形都只消耗 1 移动力

Pictish Courage = 皮克特勇气

Home Sweet Home = 甜蜜的家
[relativeAmount]% Strength decreasing with distance from the capital = [relativeAmount]%战斗力随与首都的距离而减小

[unit] ability = [unit]能力

Heals [amount] damage if it kills a unit = 消灭敌方单位后恢复 [amount] 生命值


#################### Lines from UnitTypes from Civ V - Vanilla ####################


Civilian Water = 饮用水


Can enter ice tiles = 可进入冰区
Invisible to non-adjacent units = 对非相邻单位不可见
Can see invisible [mapUnitFilter] units = 能发现隐形的[mapUnitFilter]单位


Aircraft = 航空器
Can see over obstacles = 障碍物对视野无影响
Can perform Air Sweep = 可以进行空中扫地


Atomic Bomber = 原子弹

Missile = 导弹
Self-destructs when attacking = 攻击时自我毁灭
Cannot be intercepted = 不可拦截

Can pass through impassable tiles = 可以穿过无法通行的地块


Armor = 装甲

WaterCivilian = 海上平民

WaterMelee = 海军近战

WaterRanged = 海军远程

WaterSubmarine = 海军潜艇

WaterAircraftCarrier = 海军航母

AtomicBomber = 核武器


#################### Lines from Units from Civ V - Vanilla ####################

Can build [improvementFilter/terrainFilter] improvements on tiles = 可以建造地块设施：[improvementFilter/terrainFilter]

Founds a new city = 建立新城市
Excess Food converted to Production when under construction = 组建过程中富余的食物将转化为产能
Requires at least [amount] population = 至少需要 [amount] 人口

May upgrade to [baseUnitFilter] through ruins-like effects = 可在废墟中升级为[baseUnitFilter]

This is your basic, club-swinging fighter. = 这是您基本的挥舞木棒的战士。

Maori Warrior = 毛利勇士

Jaguar = 美洲虎战士

Brute = 蛮族勇士

Archer = 弓箭手

Bowman = 巴比伦弓手

Slinger = 投石手

Skirmisher = 游击手

Work Boats = 工船
Cannot enter ocean tiles = 不能进入海洋地块
May create improvements on water resources = 可在水上资源建造设施（工船将被消耗掉）
Uncapturable = 不可捕获

Trireme = 三列桨战船

Galley = 桨帆船

Chariot Archer = 战车射手
No defensive terrain bonus = 无地形防御力加成
Rough terrain penalty = 崎岖地形惩罚

War Chariot = 埃及战车

War Elephant = 印度战象


Hoplite = 希腊重步兵

Persian Immortal = 波斯长生军

Marauder = 掠夺者

Horseman = 骑手
Can move after attacking = 攻击后可移动

Companion Cavalry = 马其顿禁卫骑兵

Catapult = 投石车
Must set up to ranged attack = 必须架设才能远程攻击

Ballista = 罗马弩炮

Swordsman = 剑士

Legion = 古罗马军团

Mohawk Warrior = 莫霍克战士


Landsknecht = 德意志雇佣兵
Can move immediately once bought = 购买之后可立即移动

Knight = 骑士

Camel Archer = 骆驼骑射手

Conquistador = 西班牙征服者
on foreign continents = 在非本土大陆上作战时

Naresuan's Elephant = 纳黎萱战象

Mandekalu Cavalry = 曼德卡鲁骑兵

Keshik = 怯薛骑兵

Crossbowman = 弩手

Chu-Ko-Nu = 诸葛弩兵

Longbowman = 长弓手

Trebuchet = 抛石机

Hwach'a = 火厢车

Longswordsman = 长剑士

Samurai = 日本武士

Berserker = 狂战士

Caravel = 轻帆船

Turtle Ship = 龟船


Musketeer = 法国火枪手

Janissary = 苏丹亲兵

Minuteman = 快速民兵

Tercio = 西班牙大方阵

Frigate = 护卫舰

Ship of the Line = 主力舰

Lancer = 枪骑兵

Sipahi = 西帕希骑兵

Cannon = 加农炮


Norwegian Ski Infantry = 挪威雪撬步兵

Cavalry = 近代骑兵

Cossack = 哥萨克骑兵

Ironclad = 铁甲舰

Artillery = 火炮

Can only attack [tileFilter] tiles = 只能攻击[tileFilter]地块

Foreign Legion = 外籍军团


[relativeAmount]% chance to intercept air attacks = [relativeAmount]%几率拦截来袭的敌军飞机

Carrier = 航空母舰
Cannot attack = 无法攻击
Can carry [amount] [mapUnitFilter] units = 可装载[amount]个[mapUnitFilter]单位

Battleship = 战列舰

Anti-Aircraft Gun = 高射炮

Destroyer = 驱逐舰

Zero = “零式”战斗机


B17 = B-17 “空中堡垒”

Paratrooper = 伞兵
May Paradrop up to [amount] tiles from inside friendly territory = 可空降到离友好领土[amount]格的位置

Tank = 坦克

Panzer = 德式坦克

Anti-Tank Gun = 反坦克炮

Atomic Bomb = 原子弹
Nuclear weapon of Strength [amount] = 核武器威力：[amount]
if [buildingName] is constructed = 如果该城市已建造[buildingName]
Blast radius [amount] = 爆炸半径：[amount]

Rocket Artillery = 火箭炮

Mobile SAM = 防空导弹车

Guided Missile = 导弹

Nuclear Missile = 核导弹

Helicopter Gunship = 武装直升机
All tiles cost 1 movement = 所有地块消耗1移动力
Ignores Zone of Control = 忽视地块控制权
Unable to capture cities = 不能占领城市

Nuclear Submarine = 核潜艇

Mechanized Infantry = 机械化步兵

Missile Cruiser = 导弹巡洋舰

Modern Armor = 现代坦克

Jet Fighter = 喷气式战斗机

Giant Death Robot = 末日机甲

Stealth Bomber = 隐形轰炸机
Cannot be carried by [mapUnitFilter] units = [mapUnitFilter]单位无法装载

Great Artist = 大艺术家
Can start an [amount]-turn golden age = 可以开启[amount]回合黄金时代
Can construct [improvementName] = 能建造[improvementName]
Great Person - [comment] = 伟人 - [comment]

Great Scientist = 大科学家
Can hurry technology research = 可以加速科技研究

Great Merchant = 大商业家
Can undertake a trade mission with City-State, giving a large sum of gold and [amount] Influence = 可以拓展与城邦的贸易，获得大笔金钱和[amount]影响力

Great Engineer = 大工程师
Can speed up construction of a building = 可以加速建筑物的建造

Great Prophet = 大先知
if it hasn't used other actions yet = 当未进行执行其他行动时
Can [action] [amount] times = 可以[action][amount]次
Removes other religions when spreading religion =  传播宗教时消除异端
May found a religion = 可创建一个宗教
May enhance a religion = 可增强一个宗教
May enter foreign tiles without open borders = 可进入未开放的异国领土
Religious Unit = 宗教单位
Takes your religion over the one in their birth city = 将你的宗教凌驾于他们城市的宗教之上

Great General = 大军事家
[relativeAmount]% Strength bonus for [mapUnitFilter] units within [amount] tiles = 在[amount]格内[mapUnitFilter]单位[relativeAmount]%战斗力

Khan = 可汗

Missionary = 传教士
May enter foreign tiles without open borders, but loses [amount] religious strength each turn it ends there = 可进入未开放边界的外国领土，但是在外国领土结束回合时失去[amount]宗教力量
Can be purchased with [stat] [cityFilter] = 可在[stat][cityFilter]购买

Inquisitor = 审判官
Prevents spreading of religion to the city it is next to = 阻止紧邻城市的宗教传播

SS Booster = 飞船助推器
Spaceship part = 太空飞船的部件
Can be added to [comment] in the Capital = 可以被加入在首都的[comment]
Limited to [amount] per Civilization = 限于每个文明[amount]

SS Cockpit = 飞船驾驶舱

SS Engine = 飞船发动机

SS Stasis Chamber = 飞船休眠舱


#################### Lines from VictoryTypes from Civ V - Vanilla ####################

Complete all the spaceship parts\nto win! = 完成建造太空飞船\n胜利！
spaceship parts = 飞船部件
You have achieved victory through mastery of Science! You have conquered the mysteries of nature and led your people on a voyage to a brave new world! Your triumph will be remembered as long as the stars burn in the night sky! = 您通过掌握先进的科技取得了胜利！您已经征服了大自然的神秘，带领人民踏上了通往美丽新世界的航程！只要星星在夜空中燃烧，您的胜利就会被永远铭记！

Complete 5 policy branches and\nbuild the Utopia Project to win! = 完成5条社会政策分支\n并建造乌托邦计划\n获胜！
You have achieved victory through the awesome power of your Culture. Your civilization's greatness - the magnificence of its monuments and the power of its artists - have astounded the world! Poets will honor you as long as beauty brings gladness to a weary heart. = 您依靠文化的强大力量取得了胜利。您的文明的伟大创作——富丽堂皇的建筑和鬼斧神工的艺术品震惊了世界！这些沁入心扉的美丽给疲乏的心带来温暖，给悲伤的人送去欢乐，诗人为您赞叹，乐者为您歌唱！

Destroy all enemies\nto win! = 消灭所有的敌人\n获胜！
The world has been convulsed by war. Many great and powerful civilizations have fallen, but you have survived - and emerged victorious! The world will long remember your glorious triumph! = 世界因战争而动荡不安。许多伟大而强盛的文明衰落了，但您幸存了下来——并且取得了胜利！世界将永远记住您的光辉与荣耀！

Build the UN and be voted\nworld leader to win! = 建造联合国并赢得选举\n获胜
Anyone should build [buildingFilter] = 有任何文明建造[buildingFilter]
Win diplomatic vote = 在外交投票中获胜！
You have triumphed over your foes through the art of diplomacy! Your cunning and wisdom have earned you great friends - and divided and sown confusion among your enemies! Forever will you be remembered as the leader who brought peace to this weary world! = 您的外交风采战胜了敌人!您的机智或狡诈赢得了重要的伙伴并在敌人中播下猜忌和混乱！您是将世界从动荡带领向和平的彪炳史册的英雄！

Do things to win! = 通过完成特定任务来获胜！
Have highest score after max turns = 在世界末日（您设定的最大回合数）到来前获得最高的文明积分来\n获胜！


#################### Lines from Beliefs from Civ V - Gods & Kings ####################

Ancestor Worship = 祖先崇拜

Dance of the Aurora = 极光之舞
[stats] from [tileFilter] tiles without [tileFilter2] [cityFilter] = 来自除[cityFilter]的[tileFilter2]地块之外的[tileFilter]的地块 [stats]

Desert Folklore = 沙漠民俗

Faith Healers = 治疗之神
[mapUnitFilter] Units adjacent to this city heal [amount] HP per turn when healing = 邻近城市的[mapUnitFilter]单位每回合自愈时 [amount] 点生命值

Fertility Rites = 入教仪式

God of Craftsman = 工匠之神
in cities with at least [amount] [populationFilter] = 在至少有 [amount] [populationFilter] 的城市

God of the Open Sky = 天空之神

God of the Sea = 海洋之神

God of War = 战斗之神
Earn [amount]% of [mapUnitFilter] unit's [costOrStrength] as [civWideStat] when killed within 4 tiles of a city following this religion = 当[mapUnitFilter]单位中的[costOrStrength]在信仰该宗教的城市中 4 地块范围内被击杀时获得其[civWideStat] 的 [amount]%

Goddess of Festivals = 节庆女神

Goddess of Love = 爱情之神

Goddess of Protection = 守护之神

Goddess of the Hunt = 狩猎之神

Messenger of the Gods = 神之使者

Monument to the Gods = 众神纪念碑

One with Nature = 天人合一

Oral Tradition = 口耳相传

Religious Idols = 宗教偶像

Religious Settlements = 宗教聚居地

Sacred Path = 圣道

Sacred Waters = 圣水
[stats] in cities on [terrainFilter] tiles = 在城市的[terrainFilter]地块 [stats]

Stone Circles = 古苏格兰石圈

Follower = 信徒
Asceticism = 禁欲主义

Cathedrals = 大教堂
May buy [buildingFilter] buildings with [stat] [cityFilter] = 可以通过[cityFilter]中的[stat]购买[buildingFilter]建筑

Choral Music = 大合唱

Divine inspiration = 灵感

Feed the World = 哺育世界

Guruship = 古鲁导师

Holy Warriors = 神圣战士
before the [era] = 在[era]前
May buy [baseUnitFilter] units with [stat] for [amount] times their normal Production cost = 可以用[stat]购买[baseUnitFilter]单位，价格为其正常生产成本的[amount]倍

Liturgical Drama = 礼仪剧

Monasteries = 修道院
May buy [buildingFilter] buildings for [amount] [stat] [cityFilter] = [cityFilter]中可以用[amount] [stat]购买[buildingFilter]建筑

Mosques = 清真寺

Pagodas = 佛塔

Peace Gardens = 和平花园

Religious Art = 宗教艺术

Religious Center = 宗教中心

Religious Community = 宗教社区
[relativeAmount]% [stat] from every follower, up to [relativeAmount2]% = 每个信徒都[relativeAmount]% [stat] ，但是最多到 [relativeAmount2]%

Swords into Ploughshares = 铸剑为犁
when not at war = 当不处于战争时

Founder = 创始人
Ceremonial Burial = 葬礼仪式
[stats] for each global city following this religion = 所有信教的城市[stats]

Church Property = 教会财富

Initiation Rites = 入教仪式
[stats] when a city adopts this religion for the first time (modified by game speed) = 当城市首次接受宗教时(随游戏速度改变)[stats]

Interfaith Dialogue = 各教交流
When spreading religion to a city, gain [amount] times the amount of followers of other religions as [stat] = 当将宗教传播到一个城市时，获得[amount]回合等同于其他宗教的信徒数量[stat]

Papal Primacy = 主教地位
Resting point for Influence with City-States following this religion [amount] = 对信奉该宗教的城邦影响力点数[amount]

Peace Loving = 热爱和平
[stats] from every [amount] global followers [cityFilter] = [cityFilter]中每拥有[amount]单位全球教徒每回合[stats]

Pilgrimage = 朝圣之行

Tithe = 拾壹税

World Church = 世界教堂

Enhancer = 强化者
Defender of the Faith = 护教卫士

Holy Order = 教士团体

Itinerant Preachers = 旅行布道
Religion naturally spreads to cities [amount] tiles away = 宗教自然传播距离扩大[amount]地块

Just War = 正义战争

Messiah = 弥赛亚
[relativeAmount]% Spread Religion Strength = [relativeAmount]%宗教传播力量
[relativeAmount]% Faith cost of generating Great Prophet equivalents = 获得大先知必须的信仰[relativeAmount]%

Missionary Zeal = 传教热忱

Religious Texts = 宗教典籍
[relativeAmount]% Natural religion spread [cityFilter] = [cityFilter]宗教自然传播[relativeAmount]%

Religious Unity = 宗教团结

Reliquary = 圣物柜
[stats] whenever a Great Person is expended = 消耗伟人时[stats]


#################### Lines from Buildings from Civ V - Gods & Kings ####################


Stele = 石碑


Shrine = 寺庙

Pyramid = 金字塔


Terracotta Army = 兵马俑
'Regard your soldiers as your children, and they will follow you into the deepest valleys; look on them as your own beloved sons, and they will stand by you even unto death.' - Sun Tzu = “视卒如婴儿，故可以与之赴深溪；视卒如爱子，故可与之俱死。” —— 孙子


Amphitheater = 圆形剧场


Petra = 佩特拉
'...who drinks the water I shall give him, says the Lord, will have a spring inside him welling up for eternal life. Let them bring me to your holy mountain in the place where you dwell. Across the desert and through the mountain to the Canyon of the Crescent Moon...' - Indiana Jones = “耶和华说，凡喝我所赐之水的，必有泉源在他里面涌出，直到永生。让他们把我带到你住的地方，你的圣山。穿过沙漠，穿过高山，到达新月峡谷…“ —— 印第安纳琼斯


Great Mosque of Djenne = 吉尼大清真寺
'With the magnificence of eternity before us, let time, with all its fluctuations, dwindle into its own littleness.' - Thomas Chalmers = “随着永恒的壮丽展现在我们面前，让时间，连同它所有的波动，收缩成它自己的渺小。” —— 托马斯 · 查默斯
[baseUnitFilter] units built [cityFilter] can [action] [amount] extra times = [cityFilter]建造的单位[baseUnitFilter]能额外[action][amount]次

Grand Temple = 圣殿


Alhambra = 阿尔罕布拉宫
'Justice is an unassailable fortress, built on the brow of a mountain which cannot be overthrown by the violence of torrents, nor demolished by the force of armies.' - Joseph Addison = “正义是一座无懈可击的堡垒，建在山脊上，不能被激流的暴力推翻，也不能被军队的力量摧毁。” —— 约瑟夫 · 艾迪生


Ceilidh Hall = 同乐会大厅


Leaning Tower of Pisa = 比萨斜塔
'Don't clap too hard - it's a very old building.' - John Osbourne = “别拍那么重——这是座非常古老的建筑。”—— 约翰 · 奥斯本（英国剧作家）


Coffee House = 咖啡馆


Neuschwanstein = 新天鹅堡
'...the location is one of the most beautiful to be found, holy and unapproachable, a worthy temple for the divine friend who has brought salvation and true blessing to the world.' - King Ludwig II of Bavaria = “……这里是最美丽的地方之一，神圣而不可接近，是一座值得为世界带来救赎和真正祝福的神圣朋友建造的庙宇。” —— 巴伐利亚国王 路德维希二世


Recycling Center = 回收中心


CN Tower = 加拿大国家电视塔
'Nothing travels faster than light with the possible exception of bad news, which obeys its own special rules.' - Douglas Adams = “除了坏消息之外，没有什么比光速更快的了，坏消息遵循自己的特殊规则。” —— 道格拉斯 · 亚当斯
[amount] population [cityFilter] = [cityFilter] [amount] 人口

Bomb Shelter = 防空洞
Population loss from nuclear attacks [relativeAmount]% [cityFilter] = [cityFilter]核武器造成的人口损失[relativeAmount]%

Hubble Space Telescope = 哈勃太空望远镜
'The wonder is, not that the field of stars is so vast, but that man has measured it.' - Anatole France = “奇怪的是，不是星星的范围如此之大，而是有人测量过它。” —— 阿纳托利·法兰西


Cathedral = 大教堂


Mosque = 清真寺

Pagoda = 佛塔


#################### Lines from Difficulties from Civ V - Gods & Kings ####################


#################### Lines from Eras from Civ V - Gods & Kings ####################

Every major Civilization gains a spy once a civilization enters this era = 当第一个文明进入此时代后，每个文明(城邦除外)都会获得一个间谍
May not generate great prophet equivalents naturally = 可能不会自然产生大先知
May buy [baseUnitFilter] units for [amount] [stat] [cityFilter] at an increasing price ([amount2]) = 对于[amount][stat][cityFilter]，可能以更高的价格购买[baseUnitFilter]单位（[amount2]）
Starting in this era disables religion = 在此时代开始游戏将会禁用宗教


Marine = 海军陆战队


#################### Lines from Nations from Civ V - Gods & Kings ####################

<<<<<<< HEAD
######Babylon Spy who konw trans?######
 # Requires translation!
Rim-Sin II = 
 # Requires translation!
Smerdis = 
 # Requires translation!
Ilum-ma-ili = 
 # Requires translation!
Peshgaldaramesh = 
 # Requires translation!
Ur-zigurumaš = 
 # Requires translation!
Semiramis = 
=======

Rim-Sin II = 里姆辛二世
Smerdis = 斯梅迪斯
Ilum-ma-ili = 伊鲁姆马伊利
Peshgaldaramesh = 佩什加尔达拉梅什
Ur-zigurumaš = 卡塞特的统治者 Ur-zigurumaš
Semiramis = 塞米拉米斯
>>>>>>> 9e40d3cf
 # Requires translation!
Em = 
Ishtar = 伊什塔尔
Bilit Taauth = 比特兰
Aruru = 阿鲁鲁
Islam = 伊斯兰教


Jason = 杰森
Helena = 海伦娜
Alexa = 亚历克莎
Cletus = 克里特斯
Kassandra = 卡珊德拉
Andres = 安德烈斯
Desdemona = 荻思梦娜
Anthea = 安西娅
Aeneas = 阿涅阿斯
Leander = 利安得
Christianity = 基督教

######China Spy######
Li = 李
Chen = 陈
Zhang = 张
Liu = 刘
Yang = 杨
Huang = 黄
Zhao = 赵
Wu = 吴
Zhou = 周
Sun = 孙

######Egypt Spy######
Refaat = 里法特
Heba = 赫巴
Salah = 萨拉
Ahmed = 艾哈迈德
Zakaria = 扎卡里亚
Bastet = 巴斯特
Ma'at = 玛阿特
Nebhet = 内贝特
Tefenet = 忒菲内特
Neuth = 努斯


James = 詹姆斯
Scarlett = 斯嘉丽
Mycroft = 麦考夫
Charlotte = 夏洛特
Gwendolyn = 格温多琳
Mr. Eks = 埃克斯先生
Dr. Grey = 格蕾医生
Andrew = 安德鲁
Scott = 斯科特
Anne = 安妮


 # Requires translation!
Jean-Paul = 
 # Requires translation!
Martine = 
 # Requires translation!
Lucien = 
 # Requires translation!
François = 
 # Requires translation!
Augustine = 
 # Requires translation!
Monsieur X = 
 # Requires translation!
Dr. Dupont = 
 # Requires translation!
Vipère = 
 # Requires translation!
Yvette = 
 # Requires translation!
Renard = 

######Russia Spy######
Alexei = 阿列克谢
Lena = 蕾娜
Dmitry = 德米特里
Anastasia = 阿纳斯塔西娅
Tatiana = 塔提亚娜
Boris = 鲍里斯
Doktor Seriy = 德克多·斯瑞
Mikhail = 米哈伊尔
Natacha = 娜塔莎
Zmeya = 兹梅娅

Flavius = 弗拉维乌斯
Regula = 热古拉
Servius = 塞琉斯
Lucia = 露西亚
Cornelius = 科尼琉斯
Licina = 里西纳
Canus = 肯拿士
Serpens = 瑟彭斯
Agrippa = 阿格里帕
Brutus = 柏图斯

 # Requires translation!
Solhofaat = 
 # Requires translation!
Khenzeer = 
 # Requires translation!
Zarafah = 
 # Requires translation!
Temsaah = 
 # Requires translation!
Abyadh = 
 # Requires translation!
Mostafa = 
 # Requires translation!
Yusuf = 
 # Requires translation!
Waddah = 
 # Requires translation!
Sameera = 
 # Requires translation!
Gamal = 

 # Requires translation!
Cousin = 
 # Requires translation!
Felix = 
 # Requires translation!
Dennis = 
 # Requires translation!
Edward = 
 # Requires translation!
Prof. Rex = 
 # Requires translation!
Eliza = 
Mary = 玛丽
 # Requires translation!
Virginia = 
 # Requires translation!
Barbara = 

######JPA Spy######
Akaishi = 明石
Oki = 隐岐
Hattori = 服部
Morozumi = 茂吕子
Momochi = 桃井亭
Kawashima = 川岛
Orin = 诗织
Sakanishi = 坂井西山
Kaede = 枫原
Mochizuki = 望月
Shinto = 神道教

Greetings, President Mahatma Gandhi, great souled leader of India! You are the ruler of one of the oldest countries in the world with history stretching back almost 10,000 years. A spiritual country, India is the birthplace of three of the world's great religions - Hinduism, Buddhism and Jainism. This is a passionate land of music and color, a land of great wealth and grinding poverty. For centuries, India was divided into kingdoms who fought constantly with each other and against outside invaders. That was, however, after empires such as Maratha, Maurya and Gupta. In the 12th century AD, India was conquered by Muslim Turks who fled from the Mongols. In the early 17th century, the English arrived, and through a combination of shrewd diplomacy and technological superiority, they conquered your fragmented nation. England remained in power for some two centuries until driven out by a rising wave of Indian nationalism, a peaceful rebellion unlike any before seen in history, one led by you! = 您好，印度的领袖圣雄甘地。您所带领的是一个非常古老的国度，一个历史可上溯一万年的国度，也是一个充满灵性的国度。印度是三个伟大宗教——印度教、佛教、耆那教的诞生地。这里的音乐与色彩充满热情。印度拥有巨大的财富，同时也存在令人难以忍受的贫困。数百年来，印度分裂成一个又一个邦国，互相攻伐之余，有时又能一致对外。12世纪时印度被伊斯兰化的突厥人征服，直至17世纪时英国人的到来，他们凭借狡猾的外交手段与科技的绝对优势，再一次将四分五裂的印度征服。英国人的统治延续了两个世纪，唤醒了印度民族主义。那是一场和平非暴力主义的抗争，与过去其他类型的抗争大相径庭。
Gandhi, your people look to you to lead them to even greater heights of glory! Can you help your people realize their great potential, to once again become the world's center of arts, culture and religion? Can you build a civilization that will stand the test of time? = 甘地，您的人民将印度交给您，期望一个美好的将来。您能否协助印度人民，发掘出他们的潜能，再一次成为世界文艺与宗教的中心？印度的兴盛，能否历久不衰？
 # Requires translation!
Ashok = 阿育王
 # Requires translation!
Shanx = 
 # Requires translation!
Hormis = 
 # Requires translation!
Sanjeev = 
 # Requires translation!
Ananda = 
 # Requires translation!
Rani = 
 # Requires translation!
Parvati = 
 # Requires translation!
Mukta = 
 # Requires translation!
Karishma = 
 # Requires translation!
Jyotsna = 
Hinduism = 印度教

 # Requires translation!
Johann = 
 # Requires translation!
Marlene = 
 # Requires translation!
Wilhelm = 
 # Requires translation!
Eva = 
 # Requires translation!
Heinz = 
 # Requires translation!
Horst = 
 # Requires translation!
Carl = 
 # Requires translation!
Viper = 
 # Requires translation!
Albrecht = 
 # Requires translation!
Anton = 

 # Requires translation!
Ibrahim = 
 # Requires translation!
Bayezid = 
 # Requires translation!
Sokollu = 
 # Requires translation!
Mahmut = 
 # Requires translation!
Uveys = 
 # Requires translation!
Roxelana = 
 # Requires translation!
Safiye = 
 # Requires translation!
Hafsa = 
 # Requires translation!
Kosem = 
 # Requires translation!
Nurbanu = 


######Korea Spy######
Kim = 金
Park = 朴
Han = 韩
Na = 牟
Kong = 康
Yu = 刘
Ahn = 安
Da = 全
Eun = 柳
Confucianism = 儒家文化

 # Requires translation!
Onatah = 
 # Requires translation!
Oneida = 
 # Requires translation!
Oshadagea = 
 # Requires translation!
Otetiani = 
 # Requires translation!
Genesee = 
 # Requires translation!
Dadgayadoh = 
 # Requires translation!
Otwtiani = 
 # Requires translation!
Kateri = 
 # Requires translation!
Onondakai = 
 # Requires translation!
Honanyawus = 

 # Requires translation!
Azi = 
 # Requires translation!
Dabir = 
 # Requires translation!
Firuz = 
 # Requires translation!
Gaspar = 
 # Requires translation!
Shahzad = 
 # Requires translation!
Aga = 
 # Requires translation!
Marjane = 
 # Requires translation!
Peri = 
 # Requires translation!
Sartaj  = 
 # Requires translation!
Yasmin = 
Zoroastrianism = 拜火教

 # Requires translation!
Tiki = 
 # Requires translation!
Hotu Matua = 
 # Requires translation!
Rongo-ma-tane = 
 # Requires translation!
Kupe = 
 # Requires translation!
Haloti = 
 # Requires translation!
Degei = 
 # Requires translation!
Babamik = 
 # Requires translation!
Kulu Lau = 
 # Requires translation!
Nangananga = 
 # Requires translation!
Turua = 

 # Requires translation!
Aran = 
 # Requires translation!
Chanarong = 
 # Requires translation!
Kiet = 
 # Requires translation!
Niran = 
Virote = 威罗特
Kulap = 库拉普
Mayuree = 玛玉里
Phueng = 四面神
Ratana = 拉塔纳
Tola = 妥拉
Buddhism = 佛教

 # Requires translation!
Rodrigo = 
 # Requires translation!
Esmeralda = 
 # Requires translation!
Mathilda = 
 # Requires translation!
Ramona = 
 # Requires translation!
Señor X = 
 # Requires translation!
Topolino = 
 # Requires translation!
Serpiente = 
 # Requires translation!
Garcia = 
 # Requires translation!
El Lobo = 

 # Requires translation!
Ahmadou = 
 # Requires translation!
Ayub = 
 # Requires translation!
Badru = 
 # Requires translation!
Bokhari = 
 # Requires translation!
Guedado = 
 # Requires translation!
Adhiambo = 
 # Requires translation!
Chinaka = 
 # Requires translation!
Laila = 
 # Requires translation!
Mariama = 
 # Requires translation!
Oni = 

 # Requires translation!
Asashōryū = 
 # Requires translation!
Tömöriin = 
 # Requires translation!
Zevegiin = 
 # Requires translation!
Jigjidiin = 
 # Requires translation!
Enkhbat = 
<<<<<<< HEAD
 # Requires translation!
Mönkhbayar = 
 # Requires translation!
Gündegmaa = 
 # Requires translation!
Ssima = 
 # Requires translation!
Batachikhan = 
 # Requires translation!
Chulunny = 
Tengriism = 腾格里信仰
=======
Mönkhbayar = 蒙赫巴亚尔
Gündegmaa = 旭日升
Ssima = 塞马
Batachikhan = 巴塔奇汗
Chulunny = 丘拉尼
Tengriism =  腾格里信仰
>>>>>>> 9e40d3cf

 # Requires translation!
Metztli = 
 # Requires translation!
Xitllali = 
 # Requires translation!
Chimalli = 
 # Requires translation!
Quauhtli = 
 # Requires translation!
Teyacapan = 
 # Requires translation!
Yaotl = 
 # Requires translation!
Coatl = 
 # Requires translation!
Huitzilin = 
 # Requires translation!
Itzli = 
 # Requires translation!
Tepin = 

 # Requires translation!
Amaru = 
 # Requires translation!
Apichu = 
 # Requires translation!
Pariapichiu = 
 # Requires translation!
Puma = 
 # Requires translation!
Quenti = 
 # Requires translation!
Suyuntu = 
 # Requires translation!
Uturuncu = 
 # Requires translation!
Purutu = 
 # Requires translation!
Ozcollo = 

 # Requires translation!
Jørgen = 
 # Requires translation!
Mette = 
 # Requires translation!
Henrik = 
 # Requires translation!
Niels = 
 # Requires translation!
Helle = 
 # Requires translation!
Frederik = 
 # Requires translation!
Ida = 
 # Requires translation!
Thea = 
 # Requires translation!
Freja = 
 # Requires translation!
Morten = 

Attila the Hun = 阿提拉
I grow tired of this throne. I think I should like to have yours instead. = 我已厌倦了这顶王冠。是时候寻找点新玩意了，你的那顶就很不错！
Now what is this?! You ask me to add your riches to my great avails. The invitation is accepted. = 你说什么？你要把你的财富都填进我的庞大宝库吗？这份邀请我接受！
My people will mourn me not with tears, but with human blood. = 我的子民不会为我涕泪，而是以血为我哀悼。
You are in the presence of Attila, scourge of Rome. Do not let hubris be your downfall as well. = 你好！我是罗马人的噩梦————“上帝之鞭”阿提拉。弱小和无知不是生存的障碍，傲慢才是。
This is better than you deserve, but let it not be said that I am an unfair man. = 这比你期待的还要好，我是个公平的交易者。
Good day to you. = 祝你好运。
Scourge of God = 上帝之鞭
Your men stand proudly to greet you, Great Attila, grand warrior and ruler of the Hunnic empire. Together with your brother Bleda you expanded the boundaries of your empire, becoming the most powerful and frightening force of the 5th century. You bowed the Eastern Roman Emperors to your will and took kingdom after kingdom along the Danube and Nisava Rivers. As the sovereign ruler of the Huns, you marched your army across Europe into Gaul, planning to extend your already impressive lands all the way to the Atlantic Ocean. Your untimely death led to the quick disintegration and downfall of your empire, but your name and deeds have created an everlasting legacy for your people. = 伟大的阿提拉，伟大的勇士，匈人帝国的统治者，你们的士兵骄傲地站起来迎接你们。你和你的兄弟布莱达一起扩大了帝国的疆界，成为5世纪最强大、最可怕的力量。你向东罗马帝国的皇帝们鞠躬致意，沿着多瑙河和尼萨瓦河夺取了一个又一个王国。作为匈人的主权统治者，你们带领军队穿越欧洲进入高卢，计划将你们已经令人印象深刻的土地一直延伸到大西洋。你们的不合时宜的死亡导致了你们帝国的迅速解体和崩溃，但你们的名字和行为为你们的人民创造了一个永恒的遗产。
Fearsome General, your people call for the recreation of a new Hunnic Empire, one which will make the exploits and histories of the former seem like the faded dreaming of a dying sun. Will you answer their call to regain your rightful prominence and glory? Will you mount your steadfast steed and lead your armies to victory? Will you build a civilization that stands the test of time? = 可怕的将军，你们的人民要求重建一个新的匈奴帝国，这将使前者的功绩和历史看起来像是一个垂死的太阳的褪色的梦想。你会响应他们的号召，重新获得你应有的地位和荣耀吗？你会骑上你的骏马，带领你的军队走向胜利吗？你会建立一个经得起时间考验的文明吗？
 # Requires translation!
Balamber = 巴兰比尔
 # Requires translation!
Uldin = 
Donatus = 多纳图斯
Charato = 查拉托
Octar = 奥克塔尔
Bleda = 布莱达
Ellac = 埃拉克
Dengizik = 登吉奇克
Hildico = 希尔迪可
Gudrun = 谷德伦
Atilla's Court = 阿提拉王庭
The Huns = 匈人
Cities are razed [amount] times as fast = [amount]倍摧毁城市速度
Starts with [tech] = 初始即拥有科技：[tech]
"Borrows" city names from other civilizations in the game = 从其他文明借用城市名

William of Orange = 威廉·奥兰治
As much as I despise war, I consider it a, hahaha, contribution to the common cause to erase your existence. = 尽管我多么痛恨战争，但抹杀你的战争除外。
You call yourself an exalted ruler, but I see nothing more than a smartly dressed barbarian! = 你所自负的天潢贵胄、至尊至圣，其实只不过是社鼠城狐、衣冠禽兽！
My God, be merciful to my soul. My God, feel pity for this... my poor people! = 愿上天饶恕我的魂灵，挽救那流离失所的苍生百姓！
I am William of Orange, stadtholder of The Netherlands. Did you need anything? I still have a lot to do. = 我是威廉·奥兰治，荷兰总督。你有事吗？我还有一大堆事情要做呢。
I believe I have something that may be of some importance to you. = 我确信我有一些对你很重要的东西。
Once again, greetings. = 再次向你致意。
Dutch East India Company = 荷兰东印度公司
Hail stalwart Prince William of Orange, liberator of the Netherlands and hero to the Dutch people. It was your courageous effort in the 1568 rebellion against Spanish dominion that led the Dutch to freedom, and ultimately resulted in the Eighty Years' War. Your undertaking allowed for the creation of one of Europe's first modern republics, the Seven United Provinces. You gave your life to the rebellion, falling at the hands of an assassin in 1584, but your death would only serve to embolden the people's charge, and your legacy as "Father of the Fatherland" will stand as a symbol of Dutch independence for all time. = 坚强而又果敢的威廉·奥兰治亲王，您是荷兰的解放者和荷兰人民的英雄。正是您在1568年反抗西班牙统治的起义“八十年战争”中的不懈战斗最终使荷兰人民获得了自由。您促成了欧洲最早的现代共和国之一——尼德兰联省共和国（尼德兰七省共和国）的建立。虽然您于1584年7月10日被西班牙刺客刺杀，为起义献出了生命，但您的死成为了荷兰人民的反抗压迫、追求自由的的精神象征，您为荷兰独立所做出的贡献彪炳史册，您作为荷兰“国父”将为世人永远铭记。
Brave prince, the people again yearn for the wise stewardship your wisdom afforded them. Can you once again secure the sovereignty of your kingdom and lead your people to greatness? Can you build a civilization that stands the test of time? = 勇敢的亲王啊，人民再次渴望您的归来，用您的智慧来指引航向吧！您能否再次确保您的王国独立不受侵犯，并带领您的人民走向富强？您能建立起一个历经岁月洗礼、依然璀璨辉煌的文明吗？
Joost = 约斯特
 # Requires translation!
Hendrika = 
 # Requires translation!
Marten = 
 # Requires translation!
Anke = 
 # Requires translation!
Guus = 
 # Requires translation!
Mr. X = 
 # Requires translation!
Dr. Grijs = 
 # Requires translation!
Willem = 
 # Requires translation!
Thijs = 
 # Requires translation!
Neef = 
Amsterdam = 阿姆斯特丹
Rotterdam = 鹿特丹
Utrecht = 乌得勒支
Groningen = 格罗宁根
Breda = 布雷达
Nijmegen = 奈梅亨
Den Haag = 海牙
Haarlem = 哈勒姆
Arnhem = 阿纳姆
Zutphen = 聚特芬
Maastricht = 马斯特里赫特
Tilburg = 蒂尔堡
Eindhoven = 埃因霍温
Dordrecht = 多德雷赫特
Leiden = 莱顿
's Hertogenbosch = 赫托根博世
Almere = 阿尔梅勒
Alkmaar = 阿尔克马尔
Brielle = 布里勒
Vlissingen = 弗利辛恩
Apeldoorn = 阿珀尔多伦
Enschede = 恩斯赫德
Amersfoort = 阿默斯福特
Zwolle = 兹沃勒
Venlo = 芬洛
Uden = 于登
Grave = 赫拉弗
Delft = 代尔夫特
Gouda = 豪达
Nieuwstadt = 尼乌斯塔特
Weesp = 韦斯普
Coevorden = 库福尔登
Kerkrade = 凯尔克拉德
The Netherlands = 荷兰
Retain [relativeAmount]% of the happiness from a luxury after the last copy has been traded away = 每种奢侈资源即使全部交易出去仍可保留 [relativeAmount]% 快乐奖励

Gustavus Adolphus = 古斯塔夫二世·阿道夫
The Hakkapeliittas will ride again and your men will fall just at the sight of my cavalry! God with us! = 我们的骑兵驾驭马匹，驰骋沙场，而你孤立无援的人民只会在金戈铁骑中倒下！上帝与我们一脉相连！
Ha ha ha, captain Gars will be very glad to head out to war again. = 哈哈，我们所向披靡的加尔斯上尉已对战争急不可耐。
I am Sweden's king. You can take my lands, my people, my kingdom, but you will never reach the House of Vasa. = 我是瑞典之王。纵使你夺走我的土地，我的人民，我的王国，你也永无可能登上瓦萨家族的高度。
Stranger, welcome to the Snow King's kingdom! I am Gustavus Adolphus, member of the esteemed House of Vasa = 陌生人，欢迎来到雪的王国！我是古斯塔夫二世·阿道夫，万人景仰的瓦萨家族的一员。
My friend, it is my belief that this settlement can benefit both our peoples. = 我的朋友，我相信这个解决方案可以使我们两国人民互利共赢。
Oh, welcome! = 哦，欢迎！
Oh, it is you. = 噢，是你。
Nobel Prize = 诺贝尔奖
All hail the transcendent King Gustavus Adolphus, founder of the Swedish Empire and her most distinguished military tactician. It was during your reign that Sweden emerged as one of the greatest powers in Europe, due in no small part to your wisdom, both on and off the battlefield. As king, you initiated a number of domestic reforms that ensured the economic stability and prosperity of your people. As the general who came to be known as the "Lion of the North," your visionary designs in warfare gained the admiration of military commanders the world over. Thanks to your triumphs in the Thirty Years' War, you were assured a legacy as one of history's greatest generals. = 超凡脱俗的古斯塔夫斯·阿道夫斯国王，向你致敬！你是瑞典帝国的奠基者，也是位满腹雄才大略的军事家。正是在您有条不紊的打理下，瑞典才跻身于欧洲最伟大的国家之一，这里外与您的运筹帷幄密不可分。作为一国之主，您发起一系列国内改革，使得国泰民安。您作为 "北方之狮"，在战争中的远见卓识无不令全球指挥官甘拜下风。您在三十年战争中的胜利，载入史册，永垂不朽。
Oh noble King, the people long for your prudent leadership, hopeful that once again they will see your kingdom rise to glory. Will you devise daring new strategies, leading your armies to victory on the theater of war? Will you build a civilization that stands the test of time? = 哦，英姿焕发的帝王，黎民百姓期盼着您的英明领导，使王国繁荣昌盛，重登辉煌。您能否施展才智，出奇制胜，令国家经久不衰，万古长存？
 # Requires translation!
Leif = 
 # Requires translation!
Ingegard = 
 # Requires translation!
Sören = 
 # Requires translation!
Ragnhild = 
 # Requires translation!
Lars = 
 # Requires translation!
Lina = 
 # Requires translation!
Herr Grå = 
 # Requires translation!
Magnus = 
 # Requires translation!
Vilma = 
 # Requires translation!
Kusin = 
Stockholm = 斯德哥尔摩
Uppsala = 乌普萨拉
Gothenburg = 哥德堡
Malmö = 马尔默
Linköping = 林雪平
Kalmar = 卡尔马
Skara = 斯卡拉
Västerås = 韦斯特罗斯
Jönköping = 延雪平
Visby = 维斯比
Falun = 发兰
Norrköping = 北雪平
Gävle = 耶夫勒
Halmstad = 哈尔姆斯塔德
Karlskrona = 卡尔斯克鲁纳
Hudiksvall = 胡迪克斯瓦尔
Örebro = 厄勒布鲁
Umeå = 于默奥
Karlstad = 卡尔斯塔德
Helsingborg = 赫尔辛堡
Härnösand = 海诺桑德
Vadstena = 瓦斯泰纳
Lund = 隆德
Västervik = 韦斯特维克
Enköping = 英雪萍
Skövde = 舍夫德
Eskilstuna = 埃斯基尔斯蒂纳
Luleå = 吕勒奥
Lidköping = 利雪平
Södertälje = 南泰利耶
Mariestad = 玛丽斯塔德
Östersund = 厄斯特松德
Borås = 布罗斯
Sundsvall = 松兹瓦尔
Vimmerby = 维默比
Köping = 雪平
Mora = 莫拉
Arboga = 阿尔博加
Växjö = 韦克舍
Gränna = 格兰纳
Kiruna = 基律纳
Borgholm = 博里霍尔姆
Strängnäs = 斯特兰奈斯
Sveg = 斯韦格
Sweden = 瑞典
Gain [amount] Influence with a [baseUnitFilter] gift to a City-State = 向一个城邦送予一个[baseUnitFilter]礼物时 [amount] 影响力
When declaring friendship, both parties gain a [relativeAmount]% boost to great person generation = 当宣布友谊宣言时，双方都获得 [relativeAmount]% 的伟人产生速率。

Maria Theresa = 玛丽娅·特蕾莎
Shame that it has come this far. But ye wished it so. Next time, be so good, choose your words more wisely. = 遗憾的是，它已经走到了这一步。但你们希望如此。下一次，要做得很好，更明智地选择你的话。
What a fool ye are! Ye will end swiftly and miserably. = 你真傻！你们将迅速而悲惨地结束。
The world is pitiful! There's no beauty in it, no wisdom. I am almost glad to go. = 世界真可怜！这里面没有美，没有智慧。我几乎很高兴离开。
The archduchess of Austria welcomes your Eminence to... Oh let's get this over with! I have a luncheon at four o'clock. = 奥地利大公爵夫人欢迎阁下……哦，让我们结束这一切吧！我四点钟吃午饭。
I see you admire my new damask. Nobody should say that I am an unjust woman. Let's reach an agreement! = 我看你很欣赏我的新锦缎。没有人应该说我是一个不公正的女人。让我们达成协议吧！
Oh, it's ye! = 哦，是你！
Diplomatic Marriage = 外交联姻
Noble and virtuous Queen Maria Theresa, Holy Roman Empress and sovereign of Austria, the people bow to your gracious will. Following the death of your father King Charles VI, you ascended the thone of Austria during a time of great instability, but the empty coffers and diminished military did litle to dissuade your ambitions. Faced with war almost immediately upon your succession to the thron, you managed to fend off your foes, and in naming your husband Francis Stephen co-ruler, assured your place as Empress of the Holy Roman Empire. During your reigh, you guided Austria on a new path of reform - strengthening the military, replenishing the treasury, and improving the educational system of the kingdom. = 高贵善良的玛丽亚·特里萨王后，神圣罗马皇后和奥地利君主，人民向你的仁慈意志鞠躬。在你父亲国王查理六世去世后，你在一个非常不稳定的时期登上了奥地利的索恩河，但是空荡荡的金库和减少的军事力量并没有阻止你的野心。在继承王权后，你几乎立即面临战争，你成功地击退了敌人，并任命你的丈夫弗朗西斯·斯蒂芬为共同统治者，确保了你作为神圣罗马帝国皇后的地位。在你执政期间，你引导奥地利走上了一条新的改革之路——加强军队，充实国库，改善王国的教育体系。
Oh great queen, bold and dignified, the time has come for you to rise and guide the kingdom once again. Can you return your people to the height of prosperity and splendor? Will you build a civilization that stands the test of time? = 哦，伟大的女王，勇敢而高贵，是时候让你再次站起来领导王国了。你能让你的人民回到繁荣和辉煌的高度吗？你会建立一个经得起时间考验的文明吗？
 # Requires translation!
Ferdinand = 
 # Requires translation!
Johanna = 
 # Requires translation!
Franz-Josef = 
 # Requires translation!
Astrid = 
 # Requires translation!
Anna = 
 # Requires translation!
Hubert = 
 # Requires translation!
Alois = 
 # Requires translation!
Natter = 
 # Requires translation!
Georg = 
 # Requires translation!
Arnold = 

Vienna = 维也纳
Salzburg = 萨尔茨堡
Graz = 格拉茨
Linz = 林茨
Klagenfurt = 克拉根福特
Bregenz = 布雷根茨
Innsbruck = 茵斯布鲁克
Kitzbühel = 基茨比厄尔
St. Pölten = 圣珀尔腾
Eisenstadt = 艾森施塔特
Villach = 菲拉赫
Zwettl = 茨韦特尔
Traun = 特劳恩
Wels = 韦尔斯
Dornbirn = 多恩比恩
Feldkirch = 费尔德基希
Amstetten = 阿姆施泰滕
Bad Ischl = 巴德依舍
Wolfsberg = 沃尔夫斯堡
Kufstein = 库夫施泰因
Leoben = 莱奥本
Klosterneuburg = 克洛斯特新堡
Leonding = 莱昂丁
Kapfenberg = 卡芬堡
Hallein = 哈莱因
Bischofshofen = 比肖夫霍芬
Waidhofen = 韦多芬
Saalbach = 萨尔巴赫
Lienz = 利恩茨
Steyr = 施泰尔
Austria = 奥地利
Can spend Gold to annex or puppet a City-State that has been your ally for [amount] turns. = 可以花费金钱吞并或傀儡一个已经是你的盟友[amount]回合的城邦。

Dido = 狄多
Tell me, do you all know how numerous my armies, elephants and the gdadons are? No? Today, you shall find out! = 告诉我，你们都知道我的军队、大象和格达顿有多少吗？不知道？今天，你会发现的！
Fate is against you. You earned the animosity of Carthage in your exploration. Your days are numbered. = 命运正与你作对。你在探索中赢得了迦太基的仇恨。你的日子屈指可数了。
The fates became to hate me. This is it? You wouldn't destroy us so without their help. = 命运开始恨我了。就是这个？如果没有他们的帮助，你是不会毁了我们的。
The Phoenicians welcome you to this most pleasant kingdom. I am Dido, the queen of Carthage and all that belongs to it. = 腓尼基人欢迎你来到这个最令人愉快的王国。我是迪多，迦太基女王和所有属于它的人。
I just had the marvelous idea, and I think you'll appreciate it too. = 我刚刚有了一个绝妙的主意，我想你也会很感激的。
What is it now? = 现在是什么？
Phoenician Heritage = 腓尼基人的传统
Blessings and salutations to you, revered Queen Dido, founder of the legendary kingdom of Carthage. Chronicled by the words of the great poet Virgil, your husband Acerbas was murdered at the hands of your own brother, King Pygmalion of Tyre, who subsequently claimed the treasures of Acerbas that were now rightfully yours. Fearing the lengths from which your brother would pursue this vast wealth, you and your compatriots sailed for new lands. Arriving on the shores of North Africa, you tricked the local king with the simple manipulation of an ox hide, laying out a vast expanse of territory for your new home, the future kingdom of Carthage. = 祝福你，尊敬的迪多王后，传说中迦太基王国的创始人。根据伟大诗人维吉尔的话记载，你的丈夫阿昔布被你自己的兄弟，提尔国王皮格马利翁谋杀，他后来声称阿昔布的宝藏现在是你的。你和你的同胞们担心你的兄弟会不顾一切地追求这笔巨大的财富，于是乘船前往新的土地。抵达北非海岸后，你用简单的牛皮戏弄了当地的国王，为你的新家——未来的迦太基王国——开辟了广阔的土地。
Clever and inquisitive Dido, the world longs for a leader who can provide a shelter from the coming storm, guided by brilliant intuition and cunning. Can you lead the people in the creation of a new kingdom to rival that of once mighty Carthage? Can you build a civilization that will stand the test of time? = 聪明而好奇的迪多，世界渴望有一位领导人，他能在聪明的直觉和狡猾的引导下，为即将到来的风暴提供庇护所。你能带领人民建立一个新的王国，与曾经强大的迦太基相抗衡吗？你能建立一个经得起时间考验的文明吗？
 # Requires translation!
Hamilcar = 
 # Requires translation!
Mago = 
 # Requires translation!
Baalhaan = 
 # Requires translation!
Sophoniba = 
 # Requires translation!
Yzebel = 
 # Requires translation!
Similce = 
 # Requires translation!
Kandaulo = 
 # Requires translation!
Zinnridi = 
 # Requires translation!
Gisgo = 
 # Requires translation!
Fierelus = 
Carthage = 迦太基
Utique = 乌提卡
Hippo Regius = 希波勒吉斯
Gades = 加德斯
Saguntum = 萨贡图姆
Carthago Nova = 新迦太基
Panormus = 帕诺姆斯
Lilybaeum = 利利巴厄姆
Hadrumetum = 哈德鲁米图姆
Zama Regia = 扎马雷吉亚
Karalis = 卡拉利斯
Malaca = 马拉卡
Leptis Magna = 大莱普提斯
Hippo Diarrhytus = 希波蒂亚尔修斯
Motya = 莫蒂亚
Sulci = 苏尔希
Leptis Parva = 莱不底斯帕瓦
Tharros = 塔罗斯
Soluntum = 索伦图姆
Lixus = 利克苏斯
Oea = 奥亚
Theveste = 泰韦斯特
Ibossim = 伊博西姆
Thapsus = 塔普苏斯
Aleria = 阿莱里亚
Tingis = 廷吉斯
Abyla = 阿比拉
Sabratha = 萨布拉塔
Rusadir = 鲁萨迪尔
Baecula = 贝库拉
Saldae = 萨尔达伊
Land units may cross [terrainName] tiles after the first [baseUnitFilter] is earned = 获得第一个[baseUnitFilter]以后，陆地单位能穿过[terrainName]地块
Units ending their turn on [tileFilter] tiles take [amount] damage = 在[tileFilter]上结束回合的单位将受到[amount]伤害

Theodora = 狄奥多拉
It is always a shame to destroy a thing of beauty. Happily, you are not one. = 破坏一件美丽的东西总是一种耻辱。幸运的是，你不是。
Now darling, tantrums are most unbecoming. I shall have to teach you a lesson. = 亲爱的，发脾气是最不合适的。我得给你上一课。
Like a child playing with toys you are. My people will never love you, nor suffer this indignation gracefully. = 你就像个玩玩具的孩子。我的人民永远不会爱你，也不会容忍这种愤怒。
My, isn't this a pleasant surprise - what may I call you, oh mysterious stranger? I am Theodora, beloved of Byzantium. = 我的天，这不是一个令人愉快的惊喜吗 —— 我该怎么称呼你，哦，神秘的陌生人？我是狄奥多拉，拜占庭的宠儿。
I have heard that you adept at certain kinds of ... interactions. Show me. = 我听说你擅长某种……相互作用。让我看看。
Hello again. = 又见面了。
Patriarchate of Constantinople = 普世牧首
All hail the most magnificent and magnanimous Empress Theodora, beloved of Byzantium and of Rome! From the lowly ranks of actress and courtesan you became the most powerful woman in the Roman Empire, consort to Justinian I. Starting in the late 520's AD, you joined your husband in a series of important spiritual and legal reforms, creating many laws which elevated the status of and promoted equal treatment of women in the empire. You also aided in the restoration and construction of many aqueducts, bridges, and churches across Constantinople, culminating in the creation of the Hagia Sophia, one of the most splendid architectural wonders of the world. = 所有人都向拜占庭和罗马所钟爱的最伟大、最宽宏大量的狄奥多拉皇后致敬！从地位低下的女演员和妓女，你成为罗马帝国最有权势的女人，查士丁尼一世的配偶。从公元520年代末开始，你与丈夫一起进行了一系列重要的精神和法律改革，制定了许多法律，提高了罗马帝国妇女的地位，促进了平等待遇。你们还帮助修复和建造了许多横跨君士坦丁堡的渡槽、桥梁和教堂，最终建成了世界上最壮丽的建筑奇迹之一的索菲亚大教堂。
Beautiful Empress, Byzantium is in need of your wisdom and strength - her people are lost without your light to lead them. The Byzantine Empire may have fallen once, but its spirit is still intact waiting to be reborn anew. Can you return Byzantium to the heights of glory it once enjoyed? Can you create a civilization to stand the test of time? = 美丽的皇后，拜占庭需要你的智慧和力量——如果没有你的光来领导他们，她的人民就会迷失。拜占庭帝国也许曾经衰落过，但它的精神仍然完好无损，等待着重生。你能让拜占庭回到它曾经享有的辉煌高度吗？你能创造出一种经得起时间考验的文明吗？
 # Requires translation!
Basil = 
 # Requires translation!
Nikophoros = 
 # Requires translation!
Demetrios = 
 # Requires translation!
Philippos = 
 # Requires translation!
Theophylaktos = 
 # Requires translation!
Simonis = 
 # Requires translation!
Zoe = 
 # Requires translation!
Ioanno = 
 # Requires translation!
Xene = 
 # Requires translation!
Euphrosyne = 
Constantinople = 君士坦丁堡
Adrianople = 阿德里安堡
Nicaea = 尼西亚
Antioch = 安提阿
Varna = 瓦尔纳
Ohrid = 奥赫里德
Nicomedia = 尼科梅迪亚
Trebizond = 特雷比宗
Cherson = 切尔松
Sardica = 萨尔迪卡
Ani = 阿尼
Dyrrachium = 迪拉希乌姆
Edessa = 埃德萨
Chalcedon = 卡尔西东
Naissus = 奈苏斯
Bari = 巴里
Iconium = 伊科尼翁
Prilep = 普里莱普
Samosata = 萨莫萨塔
Kars = 卡尔斯
Theodosiopolis = 西奥多西奥波利斯
Tyana = 佳纳
Gaza = 加萨
Kerkyra = 凯尔基拉
Phoenice = 菲尼采
Selymbria = 塞林布里亚
Sillyon = 西利永
Chrysopolis = 克里索波利斯
Vodena = 沃德纳
Traianoupoli = 特拉亚努波利
Constantia = 康斯坦蒂亚
Patra = 帕特拉
Korinthos = 科林索斯
Byzantium = 拜占庭
May choose [amount] additional belief(s) of any type when [foundingOrEnhancing] a religion = 当[foundingOrEnhancing]一个宗教时，可以选择[amount]个任意类型的额外信仰

Boudicca = 布狄卡
You shall stain this land no longer with your vileness! To arms, my countrymen. We ride to war! = 你再也不能用你的卑鄙玷污这片土地了！为了武器，我的同胞们。我们骑马去作战！
Traitorous man! The Celtic peoples will not stand for such wanton abuse and slander - I shall have your balls! = 叛徒！凯尔特人不会容忍这种肆无忌惮的辱骂和诽谤——我要你的头！
Vile ruler, know you have won this war in name alone. Your cities lie buried and your troops defeated. I have my own victory. = 卑鄙的统治者，我知道你赢得这场战争只是名义上的。你的城市被掩埋，你的军队被击败。我有我自己的胜利。
I am Boudicca, Queen of the Celts. Let no-one underestimate me! = 我是布狄卡，凯尔特人的女王。不要让任何人低估我！
Let us join our forces together and reap the rewards. = 让我们团结起来，收获回报。
God has given good to you. = 上帝给了你好处。
Druidic Lore = 德鲁伊传统
Eternal glory and praise for you, fierce and vengeful Warrior Queen! In a time dominated by men, you not only secured your throne and sovereign rule, but also successfully defied the power of the Roman Empire. After suffering terrible punishment and humiliation at the hand of the Roman invaders, you rallied your people in a bloody and terrifying revolt. Legions fell under your chariot wheels and the city of London burned. While in the end the Romans retained ownership of the isles, you alone made Nero consider withdrawing all troops and leaving Britain forever. = 永远的荣耀和赞美献给你，凶猛而复仇的勇士女王！在一个男人统治的时代，你们不仅保住了王位和主权统治，而且成功地反抗了罗马帝国的力量。在罗马侵略者手中遭受了可怕的惩罚和羞辱之后，你们召集了你们的人民进行了血腥和可怕的反抗。军团被你的战车车轮压垮，伦敦城被烧毁。最后罗马人保留了岛的所有权，你独自一人让尼禄考虑撤出所有军队，永远离开英国。
Oh sleeping lioness, your people desire that you rise and lead them again in the calling that is your namesake. Will you meet their challenge on the open field and lead the Celts to everlasting victory? Will you restore your lands and build an empire to stand the test of time? = 哦，熟睡的狮子，你的人民希望你站起来，再次带领他们进入与你同名的召唤。你会在开阔的场地上迎接他们的挑战，带领凯尔特人取得永久的胜利吗？你会恢复你的土地，建立一个帝国来经受时间的考验吗？
 # Requires translation!
Crìsdean = 
 # Requires translation!
Siobhán = 
 # Requires translation!
Seamus = 
 # Requires translation!
Ffion = 
 # Requires translation!
Pádraig = 
 # Requires translation!
Deirdre = 
 # Requires translation!
Mr. Quinn = 
 # Requires translation!
Éadaoin = 
 # Requires translation!
Alwyn = 
 # Requires translation!
Col Ceathar = 
Cardiff = 卡迪夫
Truro = 特鲁罗
Douglas = 道格拉斯
Glasgow = 格拉斯哥
Cork = 科克
Aberystwyth = 阿伯里斯特威斯
Penzance = 彭赞斯
Ramsey = 拉姆齐
Inverness = 因弗内斯
Limerick = 利默里克
Swansea = 斯旺西
St. Ives = 圣艾夫斯
Peel = 佩尔
Aberdeen = 阿伯丁
Belfast = 贝尔法斯特
Caernarfon = 卡那封
Newquay = 纽基
Saint-Nazaire = 圣纳泽尔
Castletown = 卡斯尔敦
Stirling = 斯特灵
Galway = 高威
Conwy = 康威
St. Austell = 圣奥斯特尔
Saint-Malo = 圣马洛
Onchan = 昂肯
Dundee = 邓迪
Londonderry = 伦敦德里
Llanfairpwllgwyngyll = 兰韦尔普尔古因吉尔
Falmouth = 法尔茅斯
Lorient = 洛里昂
Celts = 凯尔特
with [amount] to [amount2] neighboring [tileFilter] [tileFilter2] tiles = 当与[amount]到[amount2][tileFilter][tileFilter2]地块相邻时

Haile Selassie = 海尔·塞拉西
I have tried all other avenues, but yet you persist in this madness. I hope, for your sake, your end is swift. = 我试过所有其他的方法，但你仍然坚持这种疯狂。我希望，为了你，你的终结会很快。
It is silence that allows evil to triumph. We will not stand mute and allow you to continue on this mad quest unchecked. = 正是沉默让邪恶得逞。我们不会袖手旁观，让你继续这疯狂的探索。
God and history will remember your actions this day. I hope you are ready for your impending judgment. = 上帝和历史会记住你今天的行为。我希望你准备好接受即将到来的审判。
A thousand welcomes to our fair nation. I am Selassie, the Ras Tafari Makonnen and Emperor of Ethiopia, your humble servant. = 一千人欢迎来到我们美丽的国家。我是塞拉西，拉斯·塔法里·马康南，埃塞俄比亚皇帝，你卑微的仆人。
I request that you consider this offer between our two peoples. I believe it will do us both good. = 我请求你们考虑我们两国人民之间的这一提议。我相信这对我们俩都有好处。
Spirit of Adwa = 阿杜瓦精神
Blessings be upon you, honorable and righteous Emperor of Ethiopia, Haile Selassie. Your legacy as one of Ethiopia's greatest rulers, and as the spiritual leader to the Rastafarian movement, is outshone only by the influence you had on diplomacy and political cooperation throughout the world. In introducing Ethiopia's first written constitution, you planted the seeds of democracy that would take root over the coming years, and your infinitely wise grasp of global affairs secured Ethiopia's place as a charter member of the United Nations. Spear
ing efforts to reform and modernize the nation during your reign, you changed the course of Ethiopian history forever = 祝福你，尊敬的正义的埃塞俄比亚皇帝海尔·塞拉西。作为埃塞俄比亚最伟大的统治者之一，作为拉斯塔法里运动的精神领袖，你的遗产只有在你对全世界外交和政治合作的影响力上才能相形见绌。在介绍埃塞俄比亚第一部成文宪法的过程中，你们播下了民主的种子，这些种子将在未来几年生根发芽，你们对全球事务的无限睿智把握确保了埃塞俄比亚作为联合国宪章会员国的地位。在你执政期间，你领导着国家改革和现代化的努力，永远改变了埃塞俄比亚的历史进程
Revered king, your composed demeanor once protected the people from the many conflicts that plague the nations of men, and the kingdom looks to you to assure peace once again. Will you lead the people with courage and authority, moving forward into a new age? Will you build a civilization that stands the test of time? = 尊敬的国王，您沉着冷静的举止曾经保护人民免遭困扰人类国家的许多冲突，王国期待您再次确保和平。你会以勇气和权威带领人民迈向新时代吗？你会建立一个经得起时间考验的文明吗？
 # Requires translation!
Mulu Ken = 
 # Requires translation!
Wendimu = 
 # Requires translation!
Li'ol = 
 # Requires translation!
Demeke = 
 # Requires translation!
Mulu Alem = 
 # Requires translation!
Abebech = 
 # Requires translation!
Zema = 
 # Requires translation!
Mihret = 
 # Requires translation!
Kebedech = 
 # Requires translation!
Alemnesh = 
Addis Ababa = 亚的斯亚贝巴
Harar = 哈勒尔
Adwa = 阿德瓦
Lalibela = 拉利贝拉
Gondar = 贡达尔
Axum = 阿克苏姆
Dire Dawa = 德雷达瓦
Bahir Dar = 巴希尔达尔
Adama = 阿达马
Mek'ele = 梅克莱
Awasa = 阿瓦萨
Jimma = 吉马
Jijiga = 吉吉加
Dessie = 德西
Debre Berhan = 德布雷贝尔汉
Shashamane = 沙沙曼
Debre Zeyit = 德卜勒宰伊特
Sodo = 索多
Hosaena = 霍萨埃纳
Nekemte = 内凯姆特
Asella = 阿塞拉
Dila = 迪拉
Adigrat = 阿迪格拉特
Debre Markos = 德布雷马尔科斯
Kombolcha = 孔博尔查
Debre Tabor = 德布雷塔博尔
Sebeta = 塞贝塔
Shire = 夏尔
Ambo = 安博
Negele Arsi = 内盖莱阿尔西
Gambela = 甘贝拉
Ziway = 齐韦
Weldiya = 韦尔迪亚
Ethiopia = 埃塞俄比亚
when fighting units from a Civilization with more Cities than you = 当和来自比你拥有更多城市的文明的单位作战时

Pacal = 帕卡尔
A sacrifice unlike all others must be made! = 必须做出不同于所有其他人的牺牲！
Muahahahahahaha! = 哈哈哈哈！
Today comes a great searing pain. With you comes the path to the black storm. = 今天是一个巨大的灼痛。与你同行的是通往黑色风暴的道路。
Greetings, wayward one. I am known as Pacal. = 你好，任性的人。我叫帕卡尔。
Friend, I believe I may have found a way to save us all! Look, look and accept my offering! = 朋友，我相信我已经找到了拯救我们所有人的方法！看看，接受我的提议！
A fine day, it helps you. = 天气晴朗，它帮助了你。
The Long Count = 长历法
Your people kneel before you, exalted King Pacal the Great, favored son of the gods and shield to the citizens of the Palenque domain. After years of strife at the hands of your neighboring rivals, you struck back at the enemies of your people, sacrificing their leaders in retribution for the insults dealt to your predecessors. The glory of Palenque was restored only by the guidance afforded by your wisdom, as you orchestrated vast reconstruction efforts within the city, creating some of the greatest monuments and architecture your people - and the world - have ever known. = 你们的人民跪在你们面前，崇高的帕卡尔大帝，众神宠爱的儿子，帕伦克领地公民的盾牌。在与你的邻国竞争多年之后，你回击了你人民的敌人，牺牲了他们的领导人，以报复对你前任的侮辱。只有在你的智慧指引下，帕伦克的辉煌才得以恢复，你在城市内部精心策划了大规模的重建工作，创造了一些你的人民——以及全世界——有史以来最伟大的纪念碑和建筑。
Illustrious King, your people once again look to you for leadership and counsel in the coming days. Will you channel the will of the gods and restore your once proud kingdom to its greatest heights? Will you build new monuments to forever enshrine the memories of your people? Can you build a civilization that will stand the test of time? = 尊敬的国王，在未来的日子里，您的人民再次期待您的领导和建议。你会引导众神的意志，将你曾经骄傲的王国恢复到它的最高点吗？你们会建造新的纪念碑来永远铭记你们人民的记忆吗？你能建立一个经得起时间考验的文明吗？
 # Requires translation!
Camazotz = 
 # Requires translation!
Coyopa = 
 # Requires translation!
Gukumatz = 
 # Requires translation!
Hunahpu = 
 # Requires translation!
Huracan = 
 # Requires translation!
Ixchel = 
 # Requires translation!
Ixtab = 
 # Requires translation!
Kukulkán = 
 # Requires translation!
Xbalanque = 
 # Requires translation!
Zipacna = 
Palenque = 帕伦克
Tikal = 蒂卡尔
Uxmal = 乌斯马尔
Tulum = 图卢姆
Copan = 科潘
Coba = 科巴
El Mirador = 埃尔米拉多
Calakmul = 卡拉克穆尔
Edzna = 埃德兹娜
Lamanai = 拉马奈
Izapa = 伊萨帕
Uaxactun = 瓦克沙坦
Comalcalco = 科马卡尔科
Piedras Negras = 彼德拉斯内格拉斯
Cancuen = 坎昆
Yaxha = 亚克夏
Quirigua = 基里瓜
Q'umarkaj = 库马尔卡伊
Nakbe = 纳克贝
Cerros = 塞罗斯
Xunantunich = 许南图尼奇
Takalik Abaj = 塔卡利克·阿巴杰
Cival = 西瓦尔
San Bartolo = 圣巴托洛
Altar de Sacrificios = 萨克斯里菲西奥斯祭坛
Seibal = 赛巴尔
Caracol = 卡拉科尔
Naranjo = 纳兰霍
Dos Pilas = 多斯皮拉斯
Mayapan = 玛雅潘
Ixinche = 伊辛切
Zaculeu = 扎库莱乌
Kabah = 卡巴
The Maya = 玛雅
Receive a free Great Person at the end of every [comment] (every 394 years), after researching [tech]. Each bonus person can only be chosen once. = 在研究[tech]后，在每[comment]结束时（每394年）得到一个免费的伟人。每个奖励只能选择一次。
Once The Long Count activates, the year on the world screen displays as the traditional Mayan Long Count. = 一旦长计数激活，世界屏幕上的年份将显示为传统的玛雅长计数。


I didn't want to do this. We declare war. = 我不想这么做的。我们宣战。
I will fear no evil. For god is with me! = 我将无所畏惧。因为上帝与我同在！
Why have you forsaken us my lord? = 你为什么抛弃我们，大人？
Bratislava = 布拉迪斯拉发

We have wanted this for a LONG time. War it shall be. = 我们想要这个很久了。那就是战争！
Very well, we will kick you back to the ancient era! = 很好，我们会把你踢回远古时代！
This isn't how it is supposed to be! = 事情不应该是这样的！
Cahokia = 卡霍基亚

By god's grace we will not allow these atrocities to occur any longer. We declare war! = 上帝保佑，我们不会再让这些暴行发生了。我们宣战！
May god have mercy on your evil soul. = 愿上帝宽恕你邪恶的灵魂。
I for one welcome our new conquer overlord! = 我来欢迎我们的新征服者！
Jerusalem = 耶路撒冷


#################### Lines from Policies from Civ V - Gods & Kings ####################

Provides a [buildingName] in your first [amount] cities for free = 前[amount]座城市免费获得一座[buildingName]


[relativeAmount]% Gold from Great Merchant trade missions = [relativeAmount]%来源于大商人贸易任务的金钱


Upon capturing a city, receive [amount] times its [stat] production as [civWideStat] immediately = 占领一个城市后，立即以[civWideStat]形式获得它[stat]生产的[amount]倍


#################### Lines from Quests from Civ V - Gods & Kings ####################


#################### Lines from Religions from Civ V - Gods & Kings ####################


Judaism = 犹太教

Sikhism = 锡克教

Taoism = 道教


#################### Lines from Ruins from Civ V - Gods & Kings ####################


We have found holy symbols in the ruins, giving us a deeper understanding of religion! (+[faithAmount] Faith) = 我们在废墟中发现了奇怪的符号，我们对宗教的了解更深刻了（+[faithAmount] 信仰）
discover holy symbols = 发现神圣的符号

We have found an ancient prophecy in the ruins, greatly increasing our spiritual connection! (+[faithAmount] Faith) = 我们在废墟中发现了古老的预言，极大的强化了我们的精神联系（+[faithAmount] 信仰）
an ancient prophecy = 一个古老的预言


#################### Lines from Specialists from Civ V - Gods & Kings ####################


#################### Lines from Speeds from Civ V - Gods & Kings ####################


#################### Lines from Techs from Civ V - Gods & Kings ####################


'What is drama but life with the dull bits cut out.' - Alfred Hitchcock = “戏剧是切去了无聊部分的生活。”——阿尔弗雷德·希区柯克
Drama and Poetry = 戏剧与诗歌

'The merchants and the traders have come; their profits are pre-ordained...' - Sri Guru Granth Sahib = “商人和贸易者利润的大小，早在他们开始经营的时候就已经决定了……”——锡克教圣典《格兰斯·沙希伯》
Guilds = 行会


'Architecture begins where engineering ends.' - Walter Gropius = “建筑设计学起于工程学终止之处。”——沃尔特·格罗佩斯（著名德国建筑师）
Architecture = 建筑设计学

'Industrialization based on machinery, already referred to as a characteristic of our age, is but one aspect of the revolution that is being wrought by technology.' - Emily Greene Balch = “由机械的发展而产生的工业化大生产，虽被看作我们这个时代的标志，但它其实不过是科技进步带来的诸多革命之一。”——艾米莉·格伦尼·巴尔奇（美国女经济学家）
Industrialization = 工业化


'Men, like bullets, go farthest when they are smoothest.' - Jean Paul = “人就像子弹，最圆滑的才走得最远。”——让·保罗
Ballistics = 弹道学

'The root of the evil is not the construction of new, more dreadful weapons. It is the spirit of conquest.' - Ludwig von Mises = “邪恶的根源并不是什么不断更新的致命武器，而是人对征服的欲望。”——路德维希·冯·米塞斯
Combined Arms = 协同作战


'The more we elaborate our means of communication, the less we communicate.' - J.B. Priestly = “交流的方式越多，我们反而越少去沟通。”——J·B·普瑞斯特利（英国作家）
Telecommunications = 远程通信
'All men can see these tactics whereby I conquer, but what none can see is the strategy out of which victory is evolved.' - Sun Tzu = “人皆知吾所以胜之形，而莫知吾所以制胜之形。”——孙子
Mobile Tactics = 机动战术


#################### Lines from Terrains from Civ V - Gods & Kings ####################


Mount Kailash = 冈仁波齐峰

Mount Sinai = 西奈山

Sri Pada = 圣足山

Uluru = 艾尔斯岩石


#################### Lines from TileImprovements from Civ V - Gods & Kings ####################


Polder = 圩田


#################### Lines from TileResources from Civ V - Gods & Kings ####################


Citrus = 柑橘

Copper = 赤铜

Crab = 螃蟹

Salt = 盐

Truffles = 松露


#################### Lines from UnitPromotions from Civ V - Gods & Kings ####################


Hussar = 轻骑兵
[relativeAmount]% to Flank Attack bonuses = [relativeAmount]%侧翼攻击加成


Hakkapeliitta = 芬兰刀骑兵
Transfer Movement to [unit] = 转移移动点数至[unit]单位
[relativeAmount]% Strength when stacked with [mapUnitFilter] = 当与[mapUnitFilter]单位堆叠时 [relativeAmount]% 战斗力


#################### Lines from UnitTypes from Civ V - Gods & Kings ####################


#################### Lines from Units from Civ V - Gods & Kings ####################


Atlatlist = 投矛器战士


Quinquereme = 五列桨战船

Dromon = 德罗蒙战舰


Horse Archer = 骑射手


Battering Ram = 攻城锤
Can only attack [combatantFilter] units = 只能攻击[combatantFilter]单位

Pictish Warrior = 皮克特战士


African Forest Elephant = 非洲森林象

Cataphract = 甲胄骑兵


Composite Bowman = 复合弓兵


Galleass = 桨帆战舰


Privateer = 私掠舰
May capture killed [mapUnitFilter] units = 击败的敌方[mapUnitFilter]单位有一定几率加入己方

Sea Beggar = 皮特·海恩护卫舰


Gatling Gun = 加特林机枪


Carolean = 卡罗琳军团

Mehal Sefari = 皇家卫队


Great War Infantry = 一战步兵


Triplane = 三翼机

Great War Bomber = 一战轰炸机


Machine Gun = 机关枪


Landship = 履带战车


#################### Lines from VictoryTypes from Civ V - Gods & Kings ####################


#################### Lines from Tutorials ####################

Introduction = 游戏介绍
Welcome to Unciv!\nBecause this is a complex game, there are basic tasks to help familiarize you with the game.\nThese are completely optional, and you're welcome to explore the game on your own! = 您好，欢迎来到绚丽多彩的UnCiv游戏世界！\n文明游戏是复杂的，让我们通过一些简单的任务来熟悉它吧。\n这些任务是可选的，当然您也可以自己探索游戏世界！

New Game = 开始新游戏
Your first mission is to found your capital city.\nThis is actually an important task because your capital city will probably be your most prosperous.\nMany game bonuses apply only to your capital city and it will probably be the center of your empire. = 您的第一个任务是建立首都，\n这个任务是非常重要的，因为通常情况下首都会成为你的文明最繁荣的城市。\n游戏中解锁政策、科技等带来的很多增益往往只对首都有效，所以首都的发展代表了您的文明的发达程度。
How do you know a spot is appropriate?\nThat’s not an easy question to answer, but looking for and building next to luxury resources is a good rule of thumb.\nLuxury resources are tiles that have things like gems, cotton, or silk (indicated by a smiley next to the resource icon)\nThese resources make your civilization happy. You should also keep an eye out for resources needed to build units, such as iron. Cities cannot be built within 3 tiles of existing cities, which is another thing to watch out for! = 如何选择一个合适的首都建立位置？这不是一个容易回答的问题。\n通常情况下，选择紧邻奢侈资源的位置是选择建立点的不二法则。\n奢侈资源主要包括宝石、棉花、丝绸等(这些资源在地图上用一个“笑脸”标示)，\n开发这些资源可以增加您的文明的快乐。当然，你也应该留意那些组建单位时所需要的战略资源，比如铁。城市不能建立在现有城市的3格内，这是另一项需要注意的事情！
However, cities don’t have a set area that they can work - more on that later!\nThis means you don’t have to settle cities right next to resources.\nLet’s say, for example, that you want access to some iron – but the resource is right next to a desert.\nYou don’t have to settle your city next to the desert. You can settle a few tiles away in more prosperous lands.\nYour city will grow and eventually gain access to the resource.\nYou only need to settle right next to resources if you need them immediately – \n   which might be the case now and then, but you’ll usually have the luxury of time. = 但是，城市的边界不是固定的——它会随着文化的积累慢慢扩张。\n这意味着你并不一定要把城市建在太过靠近资源的位置。\n举例来说，比如, 你需要获得战略资源铁--但悲剧的是该资源紧邻沙漠。\n您无需把城市建立在紧邻沙漠的位置。相反的，可以选择离该资源稍远而且更加富饶的地块。\n随着城市的不断繁荣发展和边界的扩张，城市将慢慢靠近该资源直至获得它。\n如果需要马上获得所需的战略资源你可以选择建城在靠近资源的位置--\n有时候这样做可能对游戏的胜利更有利，但通常情况下您都有充裕的时间选择更加合理的建立点。
The first thing coming out of your city should be either a Scout or Warrior.\nI generally prefer the Warrior because it can be used for defense and because it can be upgraded\n  to the Swordsman unit later in the game for a relatively modest sum of gold.\nScouts can be effective, however, if you seem to be located in an area of dense forest and hills.\nScouts don’t suffer a movement penalty in this terrain.\nIf you’re a veteran of the 4x strategy genre your first Warrior or Scout will be followed by a Settler.\nFast expanding is absolutely critical in most games of this type. = 您的城市第一个组建的单位应当是勇士或斥候。\n我非常喜欢勇士，因为他可以用于防守，\n同时在研发“铁器”科技后只需花少量的金钱就可以把他升级为剑士。\n当您的城市位于大片森林或丘陵间时斥候是非常有效的选择，\n因为他在这些地形移动时没有移动力惩罚。\n如果您是4x游戏的行家里手，紧随第一个勇士或斥候的单位应该是移民。\n请记住：快速扩张永远是获取胜利的不二法门！

In your first couple of turns, you will have very little options, but as your civilization grows, so do the number of things requiring your attention. = 在游戏开始的最初几回合，\n您只需进行很少的操作。\n但随着您的文明的发展，\n很多事情必须面面俱到。

Culture and Policies = 文化与政策
Each turn, the culture you gain from all your cities is added to your Civilization's culture.\nWhen you have enough culture, you may pick a Social Policy, each one giving you a certain bonus. = 每回合，从您的所有城市获得的文化会加到您文明的文化上。\n当您有足够的文化时, 可以推行一项社会政策，\n每项社会政策都给您一定的奖励。
The policies are organized into branches, with each branch providing a bonus ability when all policies in the branch have been adopted. = 社会政策被划分成几个分支，每个分支都有自己的子政策，\n当一个分支社会政策的所有子政策都被推行，\n会有一个额外的奖励。
With each policy adopted, and with each city built,\n  the cost of adopting another policy rises - so choose wisely! = 随着每项社会政策的推行，每座城市的建立，\n推行新的社会政策时的文化花费会随之提升--所以要明智地选择!

City Expansion = 城市扩张
Once a city has gathered enough Culture, it will expand into a neighboring tile.\nYou have no control over the tile it will expand into, but tiles with resources and higher yields are prioritized. = 当一个城市积累了足够的文化时，城市的边界就会扩张一个临近地块。\n您无法控制它将扩张到哪个地块，但系统会优先考虑拥有资源和更高产出收益的地块。
Each additional tile will require more culture, but generally your first cities will eventually expand to a wide tile range. = 每扩张一个地块都需要更多的文化，但一般来说，你的第一个城市最终会扩张到拥有一个广阔的领土范围。
Although your city will keep expanding forever, your citizens can only work 3 tiles away from city center.\nThis should be taken into account when placing new cities. = 虽然你的城市将会永远扩张下去，但你的市民只能在距离城市中心3格内的地块上工作。\n在建立新城市时应考虑到这一点。

As cities grow in size and influence, you have to deal with a happiness mechanic that is no longer tied to each individual city.\nInstead, your entire empire shares the same level of satisfaction.\nAs your cities grow in population you’ll find that it is more and more difficult to keep your empire happy. = 随着城市规模扩大，城市的可工作地块也会变得越来越多。\n这时，你将不得不面对游戏中关于“快乐”的机制。在游戏中，快乐的产出是所有城市总和计算，\n快乐的消耗则由城市数量和人口数量决定。\n随着城市数量的增加和城市人口的增长您将会很快发现：保持你的文明始终处于快乐是一件越来越难的事。
In addition, you can’t even build any city improvements that increase happiness until you’ve done the appropriate research.\nIf your empire’s happiness ever goes below zero the growth rate of your cities will be hurt.\nIf your empire becomes severely unhappy (as indicated by the smiley-face icon at the top of the interface)\n  your armies will have a big penalty slapped on to their overall combat effectiveness. = 此外，在未研发相关科技前您将无法建造任何能增加快乐的建筑、奇观和开发可以增加快乐的奢侈资源。\n如果您的文明处于不满，将会极大地减慢城市发展速度。\n如果文明的不满状态非常严重(顶部信息栏用一个“哭脸”标示)，\n您的部队战斗力将会有极大的减成。
This means that it is very difficult to expand quickly in Unciv.\nIt isn’t impossible, but as a new player you probably shouldn't do it.\nSo what should you do? Chill out, scout, and improve the land that you do have by building Workers.\nOnly build new cities once you have found a spot that you believe is appropriate. = 这意味着在Unciv中很难快速扩张。\n这不是不可能的，但作为一名新玩家，您可能不应该这样做。\n那么您应该怎么做？通过建筑工人来放松、侦察并改善您拥有的土地。\n一旦您找到了一个您认为合适的地点，就要建造新的城市。

Unhappiness = 不满
It seems that your citizens are unhappy!\nWhile unhappy, your civilization will suffer many detrimental effects, increasing in severity as unhappiness gets higher. = 看来你的市民很不开心!\n当他们不快乐时，你的文明将遭受许多有害的影响\n随着不快乐程度的提高\n影响会越来越严重。
Unhappiness has two main causes: Population and cities.\n  Each city causes 3 unhappiness, and each population, 1 = 产生不满的原因有两个:人口数和城市数，\n每座城市产生3点不满，每个市民产生1点不满。
There are 2 main ways to combat unhappiness:\n  by building happiness buildings for your population\n  or by having improved luxury resources within your borders. = 有两种主要的方法来消除不满：\n为您的人民建造能增加快乐的建筑物\n或在您的境内改善奢侈资源。

You have entered a Golden Age!\nGolden age points are accumulated each turn by the total happiness \n  of your civilization\nWhen in a golden age, culture and production generation increases +20%,\n  and every tile already providing at least one gold will provide an extra gold. = 您的文明进入了一个黄金时代!\n您的快乐每个回合都会积累，\n当快乐积累到一定数值就会开启一个黄金时代。\n在黄金时代，文化和产能产出+20%，\n每个至少产出1金钱的地块将额外提供1金钱。

Roads and Railroads = 道路与铁路
Connecting your cities to the capital by roads\n  will generate gold via the trade route.\nNote that each road costs 1 gold Maintenance per turn, and each Railroad costs 2 gold,\n  so it may be more economical to wait until the cities grow! = 您已经建立了第二座城市!\n通过道路连接您的城市和首都来建立贸易路线，\n贸易路线将提供额外的金钱产出。\n请注意，道路经过的每个地块都需要1金钱的维护费，\n所以等待城市的自然发展可能更经济!

Victory Types = 获取胜利的方法
Once you’ve settled your first two or three cities you’re probably 100 to 150 turns into the game.\nNow is a good time to start thinking about how, exactly, you want to win – if you haven’t already. = 当您建立了两三座城市后，可能已经经过了100～150回合，\n这时您应该思考和谋划如何赢得游戏的胜利--如果此时你还没有胜利的话！
There are four ways to win in Unciv. They are:\n - Cultural Victory: Complete 5 Social Policy Trees and build the Utopia Project\n - Domination Victory: Survive as the last civilization\n - Science Victory: Be the first to construct a spaceship to Alpha Centauri\n - Diplomatic Victory: Build the United Nations and win the vote = 有四种方法能让您赢得胜利：\n - 文化胜利：完成5项社会政策分支与乌托邦计划\n - 统治胜利：成为最后存续的文明\n - 科技胜利：建造完成飞往半人马座α星的太空飞船\n - 外交胜利：建立联合国并赢得竞选。
So to sum it up, these are the basics of Unciv – Found a prosperous first city, expand slowly to manage happiness, and set yourself up for the victory condition you wish to pursue.\nObviously, there is much more to it than that, but it is important not to jump into the deep end before you know how to swim. = 总的来说，这就是Unciv的基础了——建立一个繁荣的城市，小心翼翼地扩张以维持快乐值，向您所追求的胜利条件努力。\n当然，实际的游戏内容比这丰富得多，但在学会游泳之前，可最好别踏入深水区！

Enemy City = 敌方城市
Cities can be conquered by reducing their health to 1, and entering the city with a melee unit.\nSince cities heal each turn, it is best to attack with ranged units and use your melee units to defend them until the city has been defeated! = 您已经包围了敌人的一座城市!\n当城市的耐久降至1时就可以被占领。\n只能使用近战单位占领城市。\n城市每回合会自动回复少许耐久，所以最好先使用远程单位攻击它，\n同时使用您的近战单位来保护远程单位，直到城市被占领!

Luxury Resource = 奢侈资源
Luxury resources within your domain and with their specific improvement are connected to your trade network.\nEach unique Luxury resource you have adds 5 happiness to your civilization, but extra resources of the same type don't add anything, so use them for trading with other civilizations! = 你的领土内的奢侈资源需要建造相应的设施来开发，已开发的奢侈资源可以用来与其他文明贸易。\n您拥有的每种独一无二的奢侈资源都会给您的文明+5快乐，\n每种奢侈资源只能提供一份快乐加成，数量超过1的同种资源并不会提供更多的快乐，\n所以用它们和其他文明进行贸易吧!

Strategic Resource = 战略资源
Strategic resources within your domain and with their specific improvement are connected to your trade network.\nStrategic resources allow you to train units and construct buildings that require those specific resources, for example the Horseman requires Horses. = 你的领土内的战略资源需要建造相应的设施来开发，已开发的战略资源可以用来与其他文明贸易。\n建造/组建特定的项目(单位/建筑)时将会消耗相应的战略资源。如需要消耗1单位的马来组建1个骑手单位，\n没有马就不能组建骑手。当该单位或建筑被摧毁时，此资源将能再次使用。\n如果获取资源途径出现中断，需要该资源的单位将受到战斗力减成，直至重新获得该资源。
Unlike Luxury Resources, each Strategic Resource on the map provides more than one of that resource.\nThe top bar keeps count of how many unused strategic resources you own.\nA full drilldown of resources is available in the Resources tab in the Overview screen. = 与奢侈资源不同，地图上显示的每个战略资源图标将提供多于1单位的该种资源。\n顶部信息栏显示了你拥有多少未使用的战略资源。\n在概览界面点击“资源”按钮可以查看你所拥有资源的完整信息。

The city can no longer put up any resistance!\nHowever, to conquer it, you must enter the city with a melee unit = 这座城市再也不能抵抗了!\n然而，要征服城市，请使用您的近战单位占领它。

After Conquering = 占领城市的处理
When conquering a city, you can choose to liberate, annex, puppet, or raze the city. = 当征服了一座城市，您可以选择解放、吞并、傀儡、甚至摧毁它。
\nLiberating the city will return it to its original owner, giving you a massive diplomatic boost with them!\n\nAnnexing the city will give you full control over it, but also increase the citizens' unhappiness to 2x!\nThis can be mitigated by building a courthouse in the city, returning the citizen's unhappiness to normal.\n\nPuppeting the city will mean that you have no control on the city's production.\nThe city will not increase your tech or policy cost.\nA puppeted city can be annexed at any time, but annexed cities cannot be returned to a puppeted state!\n\nRazing the city will lower its population by 1 each turn until the city is destroyed!\nYou cannot raze a city that is either the starting capital of a civilization or the holy city of a religion. = \n“解放城市”让它回归原来的文明，会使你与他们的外交关系得到巨大的提升！\n\n“吞并城市”将会给予您该城市的绝对控制权，但该城市人口产生的不满将是正常值的2倍。\n在城市内建造法庭可以使人口产生的不满降低到正常值。\n\n“傀儡城市”意味着您将无法控制该城市的产能，\n该城市将不会额外增加您研发科技和推行社会政策时的花费，但该城市人口产生的不满是正常值的1.5倍。\n可以在任何时候吞并已傀儡的城市，但已吞并的城市无法再变为傀儡状态。\n\n“摧毁城市”可以令城市人口每回合-1，人口为0时城市将完全被摧毁。\n你不能摧毁一个文明的原始首都或一个宗教的圣城。

You have encountered a barbarian unit!\nBarbarians attack everyone indiscriminately, so don't let your \n  civilian units go near them, and be careful of your scout! = 您遇到蛮族了！\n蛮族会不分青红皂白地攻击靠近它的每一个单位，\n所以请不要让您的移民等平民单位靠近他们，同时还要注意你的斥候！

You have encountered another civilization!\nOther civilizations start out peaceful, and you can trade with them,\n  but they may choose to declare war on you later on = 您遇到了另一个文明!\n其他文明一开始是和平的，您可以和他们进行贸易，\n但是他们以后可能会选择对您宣战。

Once you have completed the Apollo Program, you can start constructing spaceship parts in your cities\n (with the relevant technologies) to win a Scientific Victory! = 当您完成了阿波罗计划，可以开始在您的城市中建造飞船部件(需要相应科技)，\n来通过太空竞赛赢得科技胜利！

Injured Units = 受伤单位
Injured units deal less damage, but recover after turns that they have been inactive.\nUnits heal 10 health per turn in enemy territory or neutral land,\n  20 inside your territory and 25 in your cities. = 报告大人，您的单位受伤了！\n受伤的单位会对敌方造成更少的伤害！您可能会好奇，怎么能治疗他们呢？其实很简单，您只需要在他们不受攻击的情况下原地待命，他们中的医疗兵就会开始工作了！\n在异国领土和无主的领土上，每回合会恢复15点生命值；在己方领土上，会恢复20点；在本方城市中，会恢复25点。

Workers = 工人
Workers are vital to your cities' growth, since only they can construct improvements on tiles.\nImprovements raise the yield of your tiles, allowing your city to produce more and grow faster while working the same amount of tiles! = 工人对您所在城市的发展至关重要，因为只有他们才能在地块上建造设施。\n设施可以提高地块的产出，\n当市民在建有设施的地块工作时，将给您的城市带来更多的收益，同时城市也会发展得更快。

Siege Units = 攻城单位
Siege units are extremely powerful against cities, but need to be Set Up before they can attack.\nOnce your siege unit is set up, it can attack from the current tile,\n  but once moved to another tile, it will need to be set up again. = 攻城单位对城市具有极强的毁灭力，但在进攻前必须先把它架设起来。\n您的攻城单位架设起来后，它就可以从当前的地块发起攻击，\n但是一旦它移动到其他地块，就需要重新架设。

Embarking = 陆军单位的船运
Once a certain tech is researched, your land units can embark, allowing them to traverse water tiles.\nEntering or leaving water takes the entire turn. = 当一个特定的科技被研发后，你的陆地单位就可以进入水中。\n请注意，登船或下船需要花费一整个回合。
Units are defenseless while embarked (cannot use modifiers), and have a fixed Defending Strength based on your tech Era, so be careful!\nRanged Units can't attack, Melee Units have a Strength penalty, and all have limited vision. = 在水中的陆军单位是没有反伤的，并且根据你的科技时代有一个固定的防御能力。所以你最好看好你在水中的单位。\n水中的陆地远程单位不能攻击，近战单位有攻击力削弱，所有的单位视力削弱。（在研究特定的科技后可以消除这些DeBuff哦）

Idle Units = 空闲单位
If you don't want to move a unit this turn, you can skip it by clicking 'Next unit' again.\nIf you won't be moving it for a while, you can have the unit enter Fortify or Sleep mode - \n  units in Fortify or Sleep are not considered idle units.\nIf you have not decided yet what an unit should do for the current turn, choose the 'Wait' command. A 'waiting' unit will be selected again at the end of the 'Next Unit' cycle, once all other units have received their orders.\nIf you want to disable the 'Next unit' feature entirely, you can toggle it in Menu -> Check for idle units. = 如果你不想在这个回合移动某个单位，你可以通过再次点击“下一个单位”来进行。\n如果你未来很长一段时间都不会去碰它的话，你可以选择让该单位进入强化或睡眠模式\n在强化或睡眠的单位不被认为是闲置单位。如果你还没有决定一个单位在当前回合应该做什么，选择“等待”吧。\n“等待”的单位将在“下一个单位”周期结束前再次被选中，他们会一直等待直到收到他们的命令。\n如果你想完全禁用“下一单位”的功能，你可以在“菜单” -> 中关掉它。

Contact Me = 联系我吧！
Hi there! If you've played this far, you've probably seen that the game is currently incomplete.\n UnCiv is meant to be open-source and free, forever.\n That means no ads or any other nonsense. = 很好!当您已经熟悉了游戏的大部分内容，\n您会发现游戏目前是不完整的，它还处于开发状态。\n不过UnCiv将永远是开源和免费的，\n这意味着您无须担心广告或付费问题。
What motivates me to keep working on it, \n  besides the fact I think it's amazingly cool that I can,\n  is the support from the players - you guys are the best! = 您的支持将激励着我进一步完善它，\n我一定会竭尽全力、精益求精。\n感谢玩家们的支持--您们是最棒的!
Every rating and review that I get puts a smile on my face =)\n  So contact me! Send me an email, review, Github issue\n  or mail pigeon, and let's figure out how to make the game \n  even more awesome!\n(Contact info is in the Play Store) = 如果喜欢它，请到Play Store对它进行评价。\n如果您发现了游戏存在的问题或有什么好的意见和建议，\n请联系我！\n我的email地址：yairm210@hotmail.com，\nGitHub项目页面：https://github.com/yairm210/UnCiv。

Pillaging = 劫掠地块
Military units can pillage improvements, which heals them 25 health and ruins the improvement.\nThe tile can still be worked, but advantages from the improvement - stat bonuses and resources - will be lost.\nWorkers can repair these improvements, which takes less time than building the improvement from scratch.\nPillaging certain improvements will result in your units looting gold from the improvement. = 军事单位可以劫掠地块设施，“劫掠”可以回复单位25点生命值同时将设施化为废墟。\n被“劫掠”的地块仍旧可以工作，但从地块设施获得的效果——例如基本资源加成和战略资源收益——将会消失。\n工人可以修复这些化为废墟的设施，所花费时间将比重新建造它们要少。\n劫掠特定的区块建筑（比如牧场）可以为您带来金钱的收入。

Experience = 经验
Units that enter combat gain experience, which can then be used on promotions for that unit.\nUnits gain more experience when in Melee combat than Ranged, and more when attacking than when defending. = 战斗中单位获得的经验可用于该单位的晋升。\n单位在近战攻击时获得的经验大于远程攻击时，在进攻时获得的经验大于防御时。
Units can only gain up to 30 XP from Barbarian units - meaning up to 2 promotions. After that, Barbarian units will provide no experience. = 单个单位与蛮族单位战斗时最多可获得30经验值-这意味着最多2次晋升。在那之后，该单位与蛮族单位战斗将不会获得任何经验。

Combat = 战斗
Unit and cities are worn down by combat, which is affected by a number of different values.\nEach unit has a certain 'base' combat value, which can be improved by certain conditions, promotions and locations. = 单位和城市都会因战斗而损伤，战斗受到许多不同因素的影响。\n每个单位都有一个特定的“基础”战斗值用于战斗结算，该数值受游戏难度设置、单位拥有的晋升技能、所处的位置等因素影响。
Units use the 'Strength' value as the base combat value when melee attacking and when defending.\nWhen using a ranged attack, they will the use the 'Ranged Strength' value instead. = 当近战攻击和防御时，单位使用“战斗力”作为“基础”战斗值。\n当进行远程攻击时，单位使用“远程战斗力”作为“基础”战斗值。
Ranged attacks can be done from a distance, dependent on the 'Range' value of the unit.\nWhile melee attacks allow the defender to damage the attacker in retaliation, ranged attacks do not. = 远程攻击可以在远距离进行，这取决于单位的“攻击范围”。\n近战攻击时防御者会对攻击者造成反击伤害，远程攻击则不会。

Research Agreements = 科研协定
In research agreements, you and another civilization decide to jointly research technology.\nAt the end of the agreement, you will both receive a 'lump sum' of Science, which will go towards one of your unresearched technologies. = 在科研协定中，你和另一个文明将共同研究科技。\n在协定结束时，你和另一个文明都将“一次性”获得大量的科研点数，这将用于你尚未研究的科技。
The amount of ⍾Science you receive at the end is dependent on the ⍾Science generated by your cities and the other civilization's cities during the agreement - the more, the better! = 科研协定的收益取决于协定期间科研产出总量较小的那个文明——因此，选择签订科研协定对象时请慎重！

Not all nations are contending with you for victory.\nCity-States are nations that can't win, don't conquer other cities and can't be traded with. = 并不是所有文明都在和你争夺胜利。城邦是无法胜利的文明，他们不能征服其他城市，也不能进行贸易。
Instead, diplomatic relations with City-States are determined by Influence - a meter of 'how much the City-State likes you'.\nInfluence can be increased by attacking their enemies, liberating their city, and giving them sums of gold. = 相反，与城邦的外交关系取决于影响力——一个表示“城邦有多喜欢你”的数值。\n与他们的敌人战斗，解放他们的城市，或者给予他们一大笔金钱，都可以增加你对他们的影响力。
Certain bonuses are given when you are at above 30 influence.\nWhen you have above 60 Influence, and you have the highest influence with them of all civilizations, you are considered their 'Ally', and gain further bonuses and access to the Luxury and Strategic resources in their lands. = 当影响力超过30时，根据城邦类型的不同您会获得相应的奖励。\n当影响力超过60，并且在所有文明中您对他们的影响力最高时，您将被他们视为“盟友”，可获得更多的奖励效果，同时还可以使用他们领土上的奢侈资源和战略资源。

Great People = 伟人
Certain buildings, and specialists in cities, generate Great Person points per turn.\nThere are several types of Great People, and their points accumulate separately.\nThe number of points per turn and accumulated points can be viewed in the Overview screen. = 特定的建筑和城市中的专业人员，每回合会产生伟人点数。\n不同类型的伟人，他们的点数积累分别独立计算。\n每回合可获得的伟人点数和已积累的伟人点数可以在概览界面查看。
Once enough points have been accumulated, a Great Person of that type will be created!\nEach Great Person can construct a certain Great Improvement which gives large yields over time, or immediately consumed to provide a certain bonus now. = 一旦点数累积足够，一位伟人将会诞生！\n伟人可以建造相应的伟人设施以提供持续的高收益；也可以被立即消耗来提供一定的奖励。
Great Improvements also provide any strategic resources that are under them, so you don't need to worry if resources are revealed underneath your improvements! = 伟人设施同时还有开发其所在地块战略资源的功能，所以请不必担心伟人设施所在地块的战略资源开发问题！

Removing Terrain Features = 清除地貌
Certain tiles have terrain features - like Flood plains or Forests -  on top of them. Some of these layers, like Jungle, Marsh and Forest, can be removed by workers.\nRemoving the terrain feature does not remove any resources in the tile, and is usually required in order to add improvements exploiting those resources. = 某些地块含有地貌，如冲积平原或森林。其中一些图层（如丛林、沼泽和森林）可以由工人清除。\n清除地貌不会删除地块中的任何资源，通常需要"清除地貌"才能添加利用这些资源的设施。

Natural Wonders, such as the Mt. Fuji, the Rock of Gibraltar and the Great Barrier Reef, are unique, impassable terrain features, masterpieces of mother Nature, which possess exceptional qualities that make them very different from the average terrain.\nThey benefit by giving you large sums of Culture, Science, Gold or Production if worked by your Cities, which is why you might need to bring them under your empire as soon as possible. = 富士山、直布罗陀巨岩和大堡礁等自然奇观，都是独特的、无法通行的地貌，是大自然母亲的杰作，具有不同于一般地形的非凡品质。\n开发它们会为你带来大量的文化、科研、金钱或产能收益，这就是为什么需要尽快将其纳入你的帝国的原因。

Keyboard = 键盘
If you have a keyboard, some shortcut keys become available. Unit command or improvement picker keys, for example, are shown directly in their corresponding buttons. = 如果您有键盘，则可以使用一些快捷键。例如，单位指令或地块设施选择的快捷键直接显示在其相应的按钮中。
On the world screen the hotkeys are as follows: = 在世界地图界面上的热键如下:
Space or 'N' - Next unit or turn\n'E' - Empire overview (last viewed page)\n'+', '-' - Zoom in / out\nHome - center on capital or open its city screen if already centered = 空格键 or 'N' - 下个闲置单位 or 下一回合\n'E' - 概览界面（最近浏览的页面）\n'+', '-' - 放大 / 缩小\n回车键 - 当前游玩文明的首都显示在屏幕中心（如果已经位于屏幕中心则打开城市界面）
F1 - Open Civilopedia\nF2 - Empire overview Trades\nF3 - Empire overview Units\nF4 - Empire overview Diplomacy\nF5 - Social policies\nF6 - Technologies\nF7 - Empire overview Cities\nF8 - Victory Progress\nF9 - Empire overview Stats\nF10 - Empire overview Resources\nF11 - Quicksave\nF12 - Quickload = F1 - 打开文明百科\nF2 - 贸易概览\nF3 - 单位概览\nF4 - 外交概览\nF5 - 社会政策\nF6 - 科技\nF7 - 城市概览\nF8 - 胜利进度\nF9 - 统计概览\nF10 - 资源概览\nF11 - 快速保存\nF12 - 快速读取
Ctrl-R - Toggle tile resource display\nCtrl-Y - Toggle tile yield display\nCtrl-O - Game options\nCtrl-S - Save game\nCtrl-L - Load game = Ctrl-R - 切换资源与设施显示\nCtrl-Y - 切换地块产出显示\nCtrl-O - 选项\nCtrl-S - 保存游戏\nCtrl-L - 读取游戏

World Screen = 世界地图界面
This is where you spend most of your time playing Unciv. See the world, control your units, access other screens from here. = 您的绝大部分操作都在此界面。纵览地图，控制单位，或是跳转到其他界面。
①: The menu button - civilopedia, save, load, options... = ①: 菜单按钮 - 文明百科，保存游戏，读取游戏，选项...
②: The player/nation whose turn it is - click for diplomacy overview. = ②: 当前回合正在进行的玩家/文明 - 点击将进入概览界面 - 外交页面。
③: The Technology Button - shows the tech tree which allows viewing or researching technologies. = ③: 科技按钮 - 显示正在研发的科技，点击将进入科技界面，您可以查看整个科技树。
④: The Social Policies Button - shows enacted and selectable policies, and with enough culture points you can enact new ones. = ④: 社会政策按钮 - 点击将进入社会政策界面，您可以查看所有已推行的政策和可选政策，积累了足够的文化就可以推行新的政策。
⑤: The Diplomacy Button - shows the diplomacy manager where you can talk to other civilizations. = ⑤: 外交按钮 - 点击将进入外交界面，您可以与其他文明互动。
⑥: Unit Action Buttons - while a unit is selected its possible actions appear here. = ⑥: 单位指令按钮 - 当一个单位处于选中状态，它的所有可操作指令将显示在此位置。
⑦: The unit/city info pane - shows information about a selected unit or city. = ⑦: 单位/城市信息面板 - 显示所选单位/城市的信息。
⑧: The name (and unit icon) of the selected unit or city, with current health if wounded. Clicking a unit name or icon will open its civilopedia entry. = ⑧：所选单位/城市的名称（如果所选的是单位，还将显示单位图标）。如果单位/城市受到伤害，则名称后会显示当前生命值。点击单位名称/图标将打开相应的文明百科条目。
⑨: The arrow buttons allow jumping to the next/previous unit. = ⑨: 箭头按钮 - 点击将跳转到下一个/前一个单位。
⑩: For a selected unit, its promotions appear here, and clicking leads to the promotions screen for that unit. = ⑩: 所选单位的已晋升项目将显示在此处，点击将跳转到该单位的晋升界面。
⑪: Remaining/per turn movement points, strength and experience / XP needed for promotion. For cities, you get its combat strength. = ⑪: 单位的基础移动力和剩余移动力、战斗力、单位已获得的经验值和晋升需要的经验值。对于城市，此处将显示城市的战斗力和轰击战斗力。
⑫: This button closes the selected unit/city info pane. = ⑫: 此按钮用于关闭单位/城市信息面板。
⑬: This pane appears when you order a unit to attack an enemy. On top are attacker and defender with their respective base strengths. = ⑬: 当您命令一个单位攻击敌人时，会出现此面板。面板上方显示了攻击方和防御方，以及它们各自的基础战斗力。
⑭: Below that are strength bonuses or penalties and health bars projecting before / after the attack. = ⑭: 下面是攻击前/后的生命值条和力量加成或惩罚。
⑮: The Attack Button - let blood flow! = ⑮: 攻击按钮 - 一旦发动，浮尸千里，血流成河！
⑯: The minimap shows an overview over the world, with known cities, terrain and fog of war. Clicking will position the main map. = ⑯: 小地图可概览整个世界地图，包括已知城市、地形和战争迷雾。点击小地图上某一点，世界地图将直接定位到对应的具体位置。
⑰: To the side of the minimap are display feature toggling buttons - tile yield, worked indicator, show/hide resources. These mirror setting on the options screen and are hidden if you deactivate the minimap. = ⑰: 小地图的左侧显示的是功能切换按钮 - 用来切换地块产出、工作地块、资源与设施等信息的显示/隐藏。这些设置项同样可以在选项界面找到。如果您停用小地图，这些按钮将会隐藏。
⑱: Tile information for the selected hex - current or potential yield, terrain, effects, present units, city located there and such. Where appropriate, clicking a line opens the corresponding civilopedia entry. = ⑱: 显示所选地块的信息 - 如地形地貌、地块产出、地块特性、位于该地块的单位/城市等。在适当的情况下，单击某一信息将打开相应的文明百科条目。
⑲: Notifications - what happened during the last 'next turn' phase. Some are clickable to show a relevant place on the map, some even show several when you click repeatedly. = ⑲: 通知 - 显示从您点击 “下一回合” 到开始你的新一回合期间发生了什么。有些通知可以点击，或在地图上显示发生事件的相关地点，或跳转到相关界面。
⑳: The Next Turn Button - unless there are things to do, in which case the label changes to 'next unit', 'pick policy' and so on. = ⑳: 下一回合按钮 - 根据设置和游戏状态，按钮有时可能显示为 “下个闲置单位”、“选择一项社会政策” 等。
㉑: The Multiplayer Button - Here you can easily check your active multiplayer games. = ㉑: 多人游戏按钮：你可以在这里轻松地查看活跃的多人游戏。
ⓐ: The overview button leads to the empire overview screen with various tabs (the last one viewed is remembered) holding vital information about the state of your civilization in the world. = ⓐ: 概览按钮 - 点击可跳转到概览界面，该界面有很多子按钮，点击可以查看相应的页面（系统将记住您最后一个查看的页面），其中包含了许多有关您所游玩文明的重要信息。
ⓑ: The ♪Culture icon shows accumulated ♪Culture and ♪Culture needed for the next policy - in this case, the exclamation mark tells us a next policy can be enacted. Clicking is another way to the policies manager. = ⓑ: 文化图标表示已积累的文化和推行下一项社会政策所需的文化——有时有 “!” 显示，感叹号表示现在我们可以推行一项社会政策。点击该按钮是进入社会政策界面的另一种方式。
ⓒ: Your known strategic resources are displayed here with the available (usage already deducted) number - click to go to the resources overview screen. = ⓒ: 此处显示的是当前科技条件下您可以发现的战略资源和你现有的战略资源数量（已扣除消耗的） - 点击可跳转到概览界面的资源页面。
ⓓ: Happiness/unhappiness balance and either golden age with turns left or accumulated happiness with amount needed for a golden age is shown next to the smiley. Clicking also leads to the resources overview screen as luxury resources are a way to improve happiness. = ⓓ: 此处显示的是文明的状态是快乐还是不满，你的快乐每回合可以积累，已积累的快乐与开启下个黄金时代所需的快乐显示在笑脸旁边。点击笑脸图标可跳转到概览界面的资源页面，因为奢侈资源是获取快乐的一种方式。
ⓔ: The ⍾Science icon shows the number of ⍾Science points produced per turn. Clicking leads to the technology tree. = ⓔ: 科研图标旁边的数字表示每回合可获得的科研点数。点击该图标可跳转到科研界面查看科技树。
ⓕ: Number of turns played with translation into calendar years. Click to see the victory overview. = ⓕ: 当前回合数以及相对应的公元纪年。点击可进入胜利进度界面。
ⓖ: The number of gold coins in your treasury and income. Clicks lead to the Stats overview screen. = ⓖ: 您当前拥有的金钱和每回合可获得的金钱数量。点击可进入概览界面统计页面。
ⓗ: The quantity of ☮Faith your citizens have generated, or 'off' if religion is disabled. Clicking it makes you go to the religion overview screen. = ⓗ：您的居民产生的信仰。在禁用信仰后则显示“关”。单击后会进入宗教的概览页面。
ⓧ: In the center of all this - the world map! Here, the "X" marks a spot outside the map. Yes, unless the wrap option was used, Unciv worlds are flat. Don't worry, your ships won't fall off the edge. = ⓧ: 这是一切的中心——世界地图！“X” 标记的是地图外的一个点。除非创建地图时选中 “环形世界” 选项，否则 Unciv 的世界是平坦的。不过无需担心，你的船不会从地图的边缘掉下来。
ⓨ: By the way, here's how an empire border looks like - it's in the national colours of the nation owning the territory. = ⓨ: 顺便说一下，这是帝国边界的样子——它是拥有领土的文明的民族颜色。
ⓩ: And this is the red targeting circle that led to the attack pane back under ⑬. = ⓩ: 这是红色的目标圆圈，指向攻击面板 ⑬ 里的防御方。
What you don't see: The phone/tablet's back button will pop the question whether you wish to leave Unciv and go back to Real Life. On desktop versions, you can use the ESC key. = 你看不到的是：点击手机/平板电脑的后退按钮将会弹出一个对话框：你是否想离开 Unciv 回到现实生活中去？在桌面版本中，可以使用 ESC 键。

After building a shrine, your civilization will start generating ☮Faith. = 建造神殿后，你们的文明将开始产生信仰☮。
When enough ☮Faith has been generated, you will be able to found a pantheon. = 当你产生了足够的信仰☮时，您将能够创建万神殿。
A pantheon will provide a small bonus for your civilization that will apply to all your cities. = 万神殿将为你们的文明提供一个小奖励，它将适用于你们所有的城市。
Each civilization can only choose a single pantheon belief, and each pantheon can only be chosen once. = 每个文明只能选择一个万神殿信仰，每个万神殿只能选择一次。
Generating more ☮Faith will allow you to found a religion. = 产生更多的信仰会让你创立一种宗教。

Keep generating ☮Faith, and eventually a great prophet will be born in one of your cities. = 不断产生信仰☮, 最终一位大先知将在你们的一座城市诞生。
This great prophet can be used for multiple things: Constructing a holy site, founding a religion and spreading your religion. = 这位大先知有多种用途：建造圣地、建立宗教和传播宗教。
When founding your religion, you may choose another two beliefs. The founder belief will only apply to you, while the follower belief will apply to all cities following your religion. = 当你创立自己的宗教时，你可以选择另外两种信仰。创始人信仰只适用于你，而追随者信仰将适用于所有信仰你的宗教的城市。
Additionally, the city where you used your great prophet will become the holy city of that religion. = 此外，你使用大先知的城市将成为该宗教的圣城。
Once you have founded a religion, great prophets will keep being born every so often, though the amount of Faith☮ you have to save up will be higher. = 一旦你建立了一种宗教，大先知会不时地诞生，尽管你要储存的信仰☮的数量会更高。
One of these great prophets can then be used to enhance your religion. = 这些大先知中的任意一位可以用来增强你的宗教信仰。
This will allow you to choose another follower belief, as well as an enhancer belief, that only applies to you. = 这将允许你选择另一个追随者信仰，以及只适用于你的强化信仰。
Do take care founding a religion soon, only about half the players in the game are able to found a religion! = 一定要注意尽快创立一个宗教，只有大约一半的玩家能够在游戏中创立一个宗教！

Beliefs = 信仰
There are four types of beliefs: Pantheon, Founder, Follower and Enhancer beliefs. = 信仰有四种类型：万神殿、创始人、追随者和增强者信仰。
Pantheon and Follower beliefs apply to each city following your religion, while Founder and Enhancer beliefs only apply to the founder of a religion. = 万神殿和追随者信仰适用于追随你信仰的每个城市，而创始人和增强者信仰只适用于宗教的创始人。

Religion inside cities = 城市中的宗教
When founding a city, it won't follow a religion immediately. = 当建立一座城市时，它不会立即追随一种宗教。
The religion a city follows depends on the total pressure each religion has within the city. = 一个城市信奉的宗教取决于每个宗教在城市中的总压力。
Followers are allocated in the same proportions as these pressures, and these followers can be viewed in the city screen. = 追随者的分配比例与这些压力相同，可以在城市屏幕上查看这些追随者。
You are allowed to check religious followers and pressures in cities you do not own by selecting them. = 你可以通过选择他国城市来查看他们的宗教状况。
In both places, a tap/click on the icon of a religion will show detailed information with its effects. = 你可以在概览界面来查看某一宗教的详细效果和其他信息。
Based on this, you can get a feel for which religions have a lot of pressure built up in the city, and which have almost none. = 基于此，你可以感受到哪些宗教在城市中有很大的压力，而哪些宗教几乎没有压力。
The city follows a religion if a majority of its population follows that religion, and will only then receive the effects of Follower and Pantheon beliefs of that religion. = 如果该城市中信奉某一宗教的人口占总人口之多数，那么该城市就会信奉该宗教，并且只有到那时才会受到该宗教的追随者和万神殿信仰的影响。

Spreading Religion = 传播宗教
Spreading religion happens naturally, but can be sped up using missionaries or great prophets. = 宗教的传播是自然发生的，但可以通过传教士或大先知来加速。
Missionaries can be bought in cities following a major religion, and will take the religion of that city. = 传教士可以在追随主要宗教的城市购买，并将接受该城市的宗教信仰。
So do take care where you are buying them! If another civilization has converted one of your cities to their religion, missionaries bought there will follow their religion. = 所以在哪里买的时候一定要小心！如果另一个文明把你们的一个城市变成了他们的宗教，在那里买来的传教士会追随他们的宗教。
Great prophets always have your religion when they appear, even if they are bought in cities following other religions, but captured great prophets do retain their original religion. = 大先知出现时总是接受你的宗教信仰，即使他们是在追随其他宗教的城市里买来的，但是被俘虏的大先知保留了他们原来的宗教信仰。
Both great prophets and missionaries are able to spread religion to cities when they are inside its borders, even cities of other civilizations. = 大先知和传教士都能将宗教传播到城市，甚至是其他文明的城市。
These two units can even enter tiles of civilizations with whom you don't have an open borders agreement! = 这两个单位甚至可以进入你没有开放边界协议的文明！
But do take care, missionaries will lose 250 religious strength each turn they end while in foreign lands. = 但要当心，传教士在国外每结束一次回合就会失去250点宗教力量。
This diminishes their effectiveness when spreading religion, and if their religious strength ever reaches 0, they have lost their faith and disappear. = 这削弱了他们传播宗教的效力，如果他们的宗教力量达到0，他们就失去了信仰，消失了。
When you do spread your religion, the religious strength of the unit is added as pressure for that religion. = 当你传播你的宗教信仰时，这个单位的宗教力量会增加，成为该宗教的压力。
Cities also passively add pressure of their majority religion to nearby cities. = 城市也被动地向附近的城市施加他们主流宗教的压力。
Each city provides +6 pressure per turn to all cities within 10 tiles, though the exact amount of pressure depends on the game speed. = 每个城市每回合向10个地块内的所有城市提供+6压力，尽管压力的确切大小取决于游戏速度。
This pressure can also be seen in the city screen, and gives you an idea of how religions in your cities will evolve if you don't do anything. = 这种压力也可以在城市屏幕上看到，让你了解如果你什么都不做，城市中的宗教将如何演变。
Holy cities also provide +30 pressure of the religion founded there to themselves, making it very difficult to effectively convert a holy city. = 圣城也为自己提供了+30的宗教压力，这使得圣城很难有效地皈依。
Lastly, before founding a religion, new cities you settle will start with 200 pressure for your pantheon. = 最后，在建立一个宗教之前，你创建的新城市会给你的万神殿带来200压力。
This way, all your cities will starting following your pantheon as long as you haven't founded a religion yet. = 这样，只要你还没有建立宗教，你所有的城市都将开始追随你的万神殿。

Inquisitors = 审判官
Inquisitors are the last religious unit, and their strength is removing other religions. = 审问者是最后一个宗教单位，他们的力量是清除异端。
They can remove all other religions from one of your own cities, removing any pressures built up. = 他们可以从你们自己的城市中移除所有其他宗教，移除任何建立起来的压力。
Great prophets also have this ability, and remove all other religions in the city when spreading their religion. = 大先知也有这种能力，在传播他们的宗教时，他们会清除城市中的所有其他宗教。
Often this results in the city immediately converting to their religion = 这通常会导致城市立即皈依他们的宗教
Additionally, when an inquisitor is stationed in or directly next to a city center, units of other religions cannot spread their faith there, though natural spread is uneffected. = 此外，当审判官驻扎在市中心或紧邻市中心时，其他宗教的单位无法在那里传播他们的信仰，尽管自然传播是无效的。

The Mayan unique ability, 'The Long Count', comes with a side effect: = 玛雅的独特能力“长历法”带来了一个副作用：
Once active, the game's year display will use mayan notation. = 一旦激活，游戏的年份显示将使用玛雅符号。
The Maya measured time in days from what we would call 11th of August, 3114 BCE. A day is called K'in, 20 days are a Winal, 18 Winals are a Tun, 20 Tuns are a K'atun, 20 K'atuns are a B'ak'tun, 20 B'ak'tuns a Piktun, and so on. = 玛雅人从我们称之为公元前3114年8月11日开始以天为单位测量时间。1天被称为K'in，20 天被称为Winal，18 Winal被称为Tun，20 Tun被称为K'atun，20 K'atun被称为B'ak'tun，20 B'ak'tun被称为Piktun，以此类推。
Unciv only displays ය B'ak'tuns, ඹ K'atuns and ම Tuns (from left to right) since that is enough to approximate gregorian calendar years. The Maya numerals are pretty obvious to understand. Have fun deciphering them! = Unciv仅显示ය B'ak'tun，ඹ K'atun和ම Tun（从左到右），因为这足以近似公历年。玛雅数字很容易理解。祝你破译愉快！

Your cities will periodically demand different luxury goods to satisfy their desire for new things in life. = 你的城市会定期要求得到不同的奢侈品，以满足他们对生活中新事物的渴望。
If you manage to acquire the demanded luxury by trade, expansion, or conquest, the city will celebrate We Love The King Day for 20 turns. = 如果你设法通过贸易、扩张或征服得到了所需的奢侈品，该城市将持续庆祝“我们爱领袖日”20个回合。
During the We Love The King Day, the city will grow 25% faster. = 在“我们爱领袖日”庆祝期间，该城市的增速将提高25%。
This means exploration and trade is important to grow your cities! = 这意味着探索和贸易对于发展你的城市有着重要的意义!

Air Sweeps = 空中扫荡
Fighter units are able to perform Air Sweeps over a tile helping clear out potential enemy Air, Sea, or Land Interceptions that can reach that tile. = 战斗机单位可以对一特定地块进行空中扫荡。并清除途中潜在的敌方布置于陆海空的拦截单位。
While this Action will take an Attack, the benefit is drawing out Interceptions to help protect your other Air Units. Especially your Bombers. = 虽然这一行动将可能让扫荡的单位被攻击，但好处是扫荡的单位将会吸引拦截，以帮助保护你的其他空中单位。尤其是你的轰炸机。
Your unit will always draw an Interception, if one can reach the target tile, even if the Intercepting unit has a chance to miss. = 如果你的单位能够到达目的地，即使拦截单位原本有几率不会拦截你的扫荡单位，你的扫荡单位也会一直飞行直到被拦截为止。（100%触发拦截）
If the Interceptor is not an Air Unit (eg Land or Sea), the Air Sweeping unit and Interceptor take no damage! = 若拦截方不是空军单位（比如陆地或海上单位），则双方都不会产生任何伤害！
If the Interceptor is an Air Unit, the two units will damage each other in a straight fight with no Interception bonuses. And only the Attacking Air Sweep Unit gets any Air Sweep strength bonuses. = 如果拦截方是空军单位，那么双方将直接开始战斗，且拦截方不会拥有拦截战斗力加成。但是进攻方可以享有空中扫荡的战斗力加成。


#################### Lines from Unique Types #######################

Nullifies [stat] [cityFilter] = 消除[cityFilter]的[stat]
Nullifies Growth [cityFilter] = 停止[cityFilter]中的人口增长
Provides [stats] per turn = 每轮提供[stats]
Provides [stats] [cityFilter] per turn = 提供[stats][cityFilter]每个回合
Provides [amount] Happiness = 提供[amount]快乐
Provides military units every ≈[amount] turns = 每经过约[amount]回合提供一个军事单位
Provides a unique luxury = 提供一种独特的奢侈品
Cannot build [baseUnitFilter] units = 无法建造[baseUnitFilter]单位
May choose [amount] additional [beliefType] beliefs when [foundingOrEnhancing] a religion = 在[foundingOrEnhancing]一个宗教时，可以选择额外 [amount] [beliefType]的信仰
May buy [buildingFilter] buildings for [amount] [stat] [cityFilter] at an increasing price ([amount2]) = [cityFilter]中可以[amount] [stat] 的一个增长的价格([amount2])购买[buildingFilter]建筑
May buy [baseUnitFilter] units for [amount] [stat] [cityFilter] = [cityFilter]中可以用[amount] [stat]购买[baseUnitFilter]单位
May buy [baseUnitFilter] units with [stat] [cityFilter] = [cityFilter]中可以用[stat]购买[baseUnitFilter]单位
May buy [buildingFilter] buildings with [stat] for [amount] times their normal Production cost = 可以用 [amount] 倍于其正常的生产花费的[stat]购买[buildingFilter]建筑
[stat] cost of purchasing [buildingFilter] buildings [relativeAmount]% = 在城市中购买[buildingFilter]建筑的[stat]花费变为[relativeAmount]%
Triggers victory = 触发胜利
Starts with [policy] adopted = 游戏开始时就推行[policy]
[amount] Unit Supply = [amount]单位补给
[amount] Unit Supply per [amount2] population [cityFilter] = 在[cityFilter]，毎[amount2]人口提供单位补给数量为[amount]
[amount] Unit Supply per city = 每座城市的单位补给量[amount]
Rebel units may spawn = 可能会出现反叛单位
Can be purchased for [amount] [stat] [cityFilter] = 可以用[amount] [stat] [cityFilter]购买
Requires a [buildingName] in at least [amount] cities = 需要在至少[amount]的城市中建有[buildingName]
Must not be next to [terrainFilter] = 必须在建立在[terrainFilter]附近
Creates a [improvementName] improvement on a specific tile = 可以在一个特定的地块上建造[improvementName]
No defensive terrain penalty = 不受防御型地形的负面影响
May attack when embarked = 陆军单位可以在船载时攻击
No Sight = 无视野
Cannot intercept [mapUnitFilter] units = 无法拦截[mapUnitFilter]单位！
[amount] XP gained from combat = 从战斗中获得了[amount]XP
Destroys tile improvements when attacking = 攻击时摧毁区块建筑
[amount] Movement point cost to embark = 单位下水需消耗[amount]行动力
Can speed up the construction of a wonder = 可以加速一个奇观的建造
by consuming this unit = 在组建这个单位时
when at war = 当处于战争时
when between [amount] and [amount2] Happiness = 当帝国处于[amount]到[amount2]点快乐之间时
when below [amount] Happiness = 当帝国低于[amount]快乐时
during the [era] = 处于[era]的
if no other Civilization has researched this = 如果没有其他文明研究这个科技的时候
upon discovering [tech] = 当发现[tech]时
after adopting [policy] = 在推行[policy]后
with [resource] = 拥有[resource]的
without [resource] = 未拥有[resource]的
in cities with a [buildingFilter] = 在正在建造[buildingFilter]的城市中
for units with [promotion] = 对于拥有[promotion]的单位
for units without [promotion] = 对于没有[promotion]的单位
when above [amount] HP = 当超过[amount]生命值时
when below [amount] HP = 当低于[amount]生命值时
with [amount] to [amount2] neighboring [tileFilter] tiles = 当与[amount]到[amount2][tileFilter]地块相邻时
in [tileFilter] [tileFilter2] tiles = 在[tileFilter]或[tileFilter2]地块上
in tiles without [tileFilter] = 在没有[tileFilter]的地块上
on water maps = 海洋地图
in [regionType] Regions = [regionType]宗教中
in all except [regionType] Regions = 除[regionType]之外的的所有宗教中
Free [baseUnitFilter] found in the ruins = 免费获得在遗迹中发现[baseUnitFilter]
[amount] Free Social Policies = 免费获得[amount]个社会政策
[amount] population in a random city = 在一个随机城市中增加[amount]人口
[amount] free random researchable Tech(s) from the [era] = 免费获得[era]的[amount]个可研究科技
Gain [amount] [stat] = 获得[amount][stat]
Gain [amount]-[amount2] [stat] = 获得[amount]-[amount2] [stat]
Gain enough Faith for a Pantheon = 为万神殿获得足够的信仰
Gain a free [beliefType] belief = 获得免费的[beliefType]信仰
Gain enough Faith for [amount]% of a Great Prophet = 为一个大先知获得足够的信仰的[amount]%
Reveal up to [amount/'all'] [tileFilter] within a [amount] tile radius = 在[amount]格半径内最多显示[amount/'all'][tileFilter]
From a randomly chosen tile [amount] tiles away from the ruins, reveal tiles up to [amount2] tiles away with [amount3]% chance = 从距离一个废墟[amount]格外随机选择一个的地块处以[amount3]%的可能性揭示至多[amount2]格地块
This Unit gains [amount] XP = 该单位获得[amount]经验
This Unit upgrades for free including special upgrades = 该单位免费晋升，包括特殊晋升
This Unit gains the [promotion] promotion = 该单位获得[promotion]晋升
Hidden before founding a Pantheon = 在建立万神殿前隐藏
Hidden after founding a Pantheon = 在建立万神殿后隐藏
Hidden after generating a Great Prophet = 在产生大先知后隐藏
Triggerable = 可被触发
Global = 全球
Nation = 国家
Era = 时代
Tech = 科技
Policy = 政策
FounderBelief = 创始人信仰
FollowerBelief = 追随者信仰
Building = 建筑
Unit = 单位
UnitType = 单位类别
Promotion = 晋升项
Improvement = 区块建筑
Resource = 资源
Ruins = 遗迹
Speed = 游戏速度
Tutorial = 教程
CityState = 城邦
ModOptions = 模组选项
Conditional = 有前提的<|MERGE_RESOLUTION|>--- conflicted
+++ resolved
@@ -4880,29 +4880,13 @@
 
 #################### Lines from Nations from Civ V - Gods & Kings ####################
 
-<<<<<<< HEAD
 ######Babylon Spy who konw trans?######
- # Requires translation!
-Rim-Sin II = 
- # Requires translation!
-Smerdis = 
- # Requires translation!
-Ilum-ma-ili = 
- # Requires translation!
-Peshgaldaramesh = 
- # Requires translation!
-Ur-zigurumaš = 
- # Requires translation!
-Semiramis = 
-=======
-
 Rim-Sin II = 里姆辛二世
 Smerdis = 斯梅迪斯
 Ilum-ma-ili = 伊鲁姆马伊利
 Peshgaldaramesh = 佩什加尔达拉梅什
 Ur-zigurumaš = 卡塞特的统治者 Ur-zigurumaš
 Semiramis = 塞米拉米斯
->>>>>>> 9e40d3cf
  # Requires translation!
 Em = 
 Ishtar = 伊什塔尔
@@ -5265,26 +5249,13 @@
 Jigjidiin = 
  # Requires translation!
 Enkhbat = 
-<<<<<<< HEAD
- # Requires translation!
-Mönkhbayar = 
- # Requires translation!
-Gündegmaa = 
- # Requires translation!
-Ssima = 
- # Requires translation!
-Batachikhan = 
- # Requires translation!
-Chulunny = 
-Tengriism = 腾格里信仰
-=======
 Mönkhbayar = 蒙赫巴亚尔
 Gündegmaa = 旭日升
 Ssima = 塞马
 Batachikhan = 巴塔奇汗
 Chulunny = 丘拉尼
 Tengriism =  腾格里信仰
->>>>>>> 9e40d3cf
+
 
  # Requires translation!
 Metztli = 
