# Language settings

# Equivalent of a space in your language
# If your language doesn't use spaces, just add "" as a translation, otherwise " "
" " = ""

# If the first word in a sentence starts with a capital in your language, 
# put the english word 'true' behind the '=', otherwise 'false'.
# Don't translate these words to your language, only put 'true' or 'false'.
StartWithCapitalLetter = false


# Starting from here normal translations start, as written on
# https://github.com/yairm210/Unciv/wiki/Translating

# Tutorial tasks

Move a unit!\nClick on a unit > Click on a destination > Click the arrow popup = 移动一个单位！\n点击一个单位 > 点击目的地 > 点击弹出的箭头图标确认移动
Found a city!\nSelect the Settler (flag unit) > Click on 'Found city' (bottom-left corner) = 建立城市！\n选择移民（旗帜图标） > 点击 “建立城市”（左下角）
Enter the city screen!\nClick the city button twice = 进入城市界面！\n点击城市按钮两次
Pick a technology to research!\nClick on the tech button (greenish, top left) > \n select technology > click 'Research' (bottom right) = 研究科技！\n点击科技按钮（左上方浅绿色图标） > \n选择一个科技 > 点击 “研究”（右下角）
Pick a construction!\nEnter city screen > Click on a unit or building (bottom left side) > \n click 'add to queue' = 建造 / 组建项目！\n进入城市界面 > 点击一个单位 / 建筑（左侧列表） > \n 点击 “加入队列” 按钮
Pass a turn!\nCycle through units with 'Next unit' > Click 'Next turn' = 跳过回合！\n连续点击 “下个闲置单位” 按钮跳过所有闲置单位 > 点击 “下一回合”
Reassign worked tiles!\nEnter city screen > click the assigned (green) tile to unassign > \n click an unassigned tile to assign population = 重新调整工作地块！\n进入城市界面 > 点击已分配市民的地块取消分配 > \n 点击未被分配市民的地块分配市民
Meet another civilization!\nExplore the map until you encounter another civilization! = 认识其他文明!\n探索地图直到你遇见另一个文明!
Open the options table!\nClick the menu button (top left) > click 'Options' = 打开设置选项!\n点击菜单按钮(左上角) > 点击 “选项”
Construct an improvement!\nConstruct a Worker unit > Move to a Plains or Grassland tile > \n Click 'Create improvement' (above the unit table, bottom left)\n > Choose the farm > \n Leave the worker there until it's finished = 建造地块设施！\n建造一个工人 > 移动工人至平原或草原地块 > \n 点击 “建造设施” 按钮（左下角） > 选择 “农场” > \n 不向工人下达其他指令直至建造完成
Create a trade route!\nConstruct roads between your capital and another city\nOr, automate your worker and let him get to that eventually = 建立贸易路线！\n建造道路连接你的首都和其他城市\n或将工人设置为 “自动工作”，其将自动完成连接
Conquer a city!\nBring an enemy city down to low health > \nEnter the city with a melee unit = 占领城市！\n攻击敌方城市使其耐久降为 1 > \n使用近战单位占领城市
Move an air unit!\nSelect an air unit > select another city within range > \nMove the unit to the other city = 移动空军单位！\n选择一个空军单位 > 选取移动范围内的其他城市 > \n将单位移至该城市
See your stats breakdown!\nEnter the Overview screen (top right corner) >\nClick on 'Stats' = 查看当前文明详细信息！\n点击概览按钮（右上角） >\n点击 “统计”

# Crash screen

An unrecoverable error has occurred in Unciv: = Unciv中发生了不可恢复的错误:
If this keeps happening, you can try disabling mods. = 如果这种情况持续发生，您可以尝试禁用MOD。
You can also report this on the issue tracker. = 您也可以在问题跟踪器上报告这一点。
Copy = 复制
Error report copied. = 复制错误报告。
Open Issue Tracker = 打开问题跟踪器
Please copy the error report first. = 请先复制错误报告。
Close Unciv = 关闭Unciv

# Buildings

Unsellable = 非卖品
Not displayed as an available construction unless [building] is built = 除非[building]已建成，否则不显示为可用建筑物
Not displayed as an available construction without [resource] = 在没有[resource]资源时不显示为可用建筑物

Choose a free great person = 选择 1 个免费的伟人
Get [unitName] = 获得[unitName]

Hydro Plant = 水电站
[buildingName] obsoleted = [buildingName]已过时

# Diplomacy,Trade,Nations

Requires [buildingName] to be built in the city = 需要城市建有[buildingName]
Requires [buildingName] to be built in all cities = 需要所有城市建有[buildingName]
Provides a free [buildingName] in the city = 城市获得一座免费的建筑：[buildingName]
Requires worked [resource] near city = 需要城市附近有已开发的资源：[resource]
Requires at least one of the following resources worked near the city: = 要求在城市附近至少有以下资源可用：
Wonder is being built elsewhere = 其他城市正在建造该奇观
National Wonder is being built elsewhere = 国家奇迹正在其他地方建造
Requires a [buildingName] in all cities = 需要所有城市建有[buildingName]
[buildingName] required: = [buildingName]需要：
Requires a [buildingName] in this city = 需要城市建有[buildingName]
Cannot be built with [buildingName] = 不能在[buildingName]上建造
Consumes 1 [resource] = 需要 1 单位[resource]
Consumes [amount] [resource] = 需要 [amount] 单位[resource]
Required tech: [requiredTech] = 需要科技：[requiredTech]
Requires [PolicyOrNationalWonder] = 需要[PolicyOrNationalWonder]
Cannot be purchased = 无法通过购买获得
Can only be purchased = 仅可购买
See also = 也见

Requires at least one of the following: = 至少需要以下一项：
Requires all of the following: = 需要以下所有：
Leads to [techName] = 引向[techName]
Leads to: = 引至:

Current construction = 当前项目
Construction queue = 等待中的项目
Pick a construction = 请选择一个单位 / 建筑
Queue empty = 队列为空
Add to queue = 加入队列
Remove from queue = 移出队列
Show stats drilldown = 显示城市详细信息
Show construction queue = 显示项目队列
Save = 保存
Cancel = 取消

Diplomacy = 外交
War = 战争
Peace = 和平
Research Agreement = 科研协定
Declare war = 宣战
Declare war on [civName]? = 向[civName]宣战吗？
Let's begin! = 我们开始吧！
[civName] has declared war on us! = [civName]已经对我们宣战！
[leaderName] of [nation] = [nation]的[leaderName]
You'll pay for this! = 你会为此付出代价的！
Negotiate Peace = 议和
Peace with [civName]? = 与[civName]议和吗？
Very well. = 很好。
Farewell. = 再见。
Sounds good! = 听起来还不错。
Not this time. = 这次不行，我只和有诚意的人交易。
Excellent! = 真是荣幸之至！互相尊重、平等互利是建立友好关系的第一步。
How about something else... = 谈判桌上的尔虞我诈才是我的兴趣所在。
A pleasure to meet you. = 很高兴见到你。
Our relationship = 我们的关系
We have encountered the City-State of [name]! = 我们遇到了城邦[name]！
Declare Friendship ([numberOfTurns] turns) = 宣布相互友善（[numberOfTurns] 回合）
May our nations forever remain united! = 我们两个文明将永远肝胆相照、休戚与共地站在一起！
Indeed! = 这是无比正确的命运抉择！
Denounce [civName]? = 谴责[civName]？
Denounce ([numberOfTurns] turns) = 谴责（[numberOfTurns] 回合）
We will remember this. = 这种侮辱我们绝不会忘记。请好自为之！

[civName] has declared war on [targetCivName]! = [civName]向[targetCivName]宣战！
[civName] and [targetCivName] have signed a Peace Treaty! = [civName]和[targetCivName]签署了和平条约！
[civName] and [targetCivName] have signed the Declaration of Friendship! = [civName]和[targetCivName]签署了友谊宣言！
[civName] has denounced [targetCivName]! = [civName]谴责了[targetCivName]！
Do you want to break your promise to [leaderName]? = 你想违背你对[leaderName]的承诺吗?
We promised not to settle near them ([count] turns remaining) = 我们答应过不在他们附近建造城市（剩下 [count] 回合）
They promised not to settle near us ([count] turns remaining) = 他们答应了不在我们附近建造城市（剩下 [count] 回合）

[civName] is upset that you demanded tribute from [cityState], whom they have pledged to protect! = [civName]对您向受他们保护的[cityState]索要贡品感到不安！
[civName] is upset that you attacked [cityState], whom they have pledged to protect! = [civName]对您向受他们保护的[cityState]宣战感到不安！
[civName] is outraged that you destroyed [cityState], whom they had pledged to protect! = [civName]对您消灭受他们保护的[cityState]感到愤怒！
[civName] has destroyed [cityState], whom you had pledged to protect! = [civName]消灭了受您保护的[cityState]！

Unforgivable = 仇深似海
Afraid = 针锋相对
Enemy = 宿命之敌
Competitor = 瑜亮之争
Neutral = 持中致和
Favorable = 惺惺相惜
Friend = 秦晋之好
Ally = 歃血为盟

[questName] (+[influenceAmount] influence) = [questName]（+[influenceAmount] 影响力）
[remainingTurns] turns remaining = 剩余 [remainingTurns] 回合
Current leader is [civInfo] with [amount] [stat] generated. = 当前领袖是有[amount][stat]的[civInfo]。
Current leader is [civInfo] with [amount] Technologies discovered. = 当前领袖是有[amount]科研的[civInfo]。

## Diplomatic modifiers

You declared war on us! = 不知死活的蠢货！你竟敢向我们宣战！
Your warmongering ways are unacceptable to us. = 你的穷兵黩武行径是我们无法容忍的！
You have captured our cities! = 多行不义必自毙！你竟敢占领我们的城市！
We applaud your liberation of our conquered cities! = 你解放我们被占领城市的行为让我们欢呼雀跃！
We applaud your liberation of conquered cities! = 你解放被占领城市的行为让我们欢呼雀跃！
Years of peace have strengthened our relations. = 多年的和平时光让我们更加珍视彼此的关系。
Our mutual military struggle brings us closer together. = 并肩对抗共同敌人的战斗拉近了彼此的距离。
We have signed a public declaration of friendship = 我们签署了一份公开的友谊宣言！
You have declared friendship with our enemies! = 你竟敢对我们的敌人表示友好！
You have declared friendship with our allies = 你对我们的盟友表示了友好！
Our open borders have brought us closer together. = 开放边境协定促进了彼此的了解，让我们的人民心心相通！
Your so-called 'friendship' is worth nothing. = 你所谓的 “友谊” 一文不值。
You have publicly denounced us! = 批判的武器不能代替武器的批判，你对我们的谴责是懦夫行为。
You have denounced our allies = 对我们盟友的谴责也是对我们的冒犯，请好自为之！
You have denounced our enemies = 敌人的敌人就是朋友，你对我们敌人的谴责是维护公正的仗义执言。
You betrayed your promise to not settle cities near us = 你违背了不在我们附近建城的承诺，请好自为之。
You fulfilled your promise to stop settling cities near us! = 感谢你履行了不在我们附近建城的承诺。
You refused to stop settling cities near us = 你拒绝停止在我们附近建城的决定是愚蠢的，好自为之！
Your arrogant demands are in bad taste = 你的傲慢要求不合情理。
Your use of nuclear weapons is disgusting! = 你使用核武器的行为是令人发指的！
You have stolen our lands! = 你窃取了我们的土地！
You gave us units! = 你给了我们单位！
You destroyed City-States that were under our protection! = 你竟敢消灭受我们保护的城邦！
You attacked City-States that were under our protection! = 你竟敢攻击受我们保护的城邦！
You demanded tribute from City-States that were under our protection! = 你竟敢向受我们保护的城邦索要贡品！
You sided with a City-State over us = 你支持一个城邦而不是我们
You returned captured units to us = 你把被俘获的单位归还给了我们

Demands = 要求
Please don't settle new cities near us. = 请不要在我们附近建立新的城市。
Very well, we shall look for new lands to settle. = 好的，我们将会寻找新的建城位置。
We shall do as we please. = 我们只是自己的奴隶，这里不需要弱者叽叽喳喳。
We noticed your new city near our borders, despite your promise. This will have....implications. = 尽管你答应了，我们还是注意到你在我们边境附近建立了新城市。如果有不好的影响...这将是你咎由自取！
I've been informed that my armies have taken tribute from [civName], a city-state under your protection.\nI assure you, this was quite unintentional, and I hope that this does not serve to drive us apart. = 我被告知，我的军队已经拿走来自[civName]的贡品，一个受你保护的城邦。\n我向你保证，这完全是无意的，我希望这不会导致不好的影响。
We asked [civName] for a tribute recently and they gave in.\nYou promised to protect them from such things, but we both know you cannot back that up. = 我们最近要求[civName]进贡，他们同意了。\n你答应过保护他们免受这种事情，但我们都知道你不能证实它。
It's come to my attention that I may have attacked [civName], a city-state under your protection.\nWhile it was not my goal to be at odds with your empire, this was deemed a necessary course of action. = 我注意到我可能攻击了[civName]，一个受你保护的城邦。\n虽然我的目标并不是与你的帝国发生冲突，但这被认为是必要的行动。
I thought you might like to know that I've launched an invasion of one of your little pet states.\nThe lands of [civName] will make a fine addition to my own. = 我想你可能想知道我已经入侵了你们的一个州。\n[civName]的土地将成为我自己国家的一个很好的补充。

Return [unitName] to [civName]? = 归还[unitName]给[civName]？
The [unitName] we liberated originally belonged to [civName]. They will be grateful if we return it to them. = 我们解放的[unitName]最初属于[civName]。如果我们把它还给他们，他们会很感激的。

Enter the amount of gold = 输入金钱的数量

# City-States

Provides [amountOfCulture] culture at 30 Influence = 当影响力不低于 30 时提供 [amountOfCulture] 文化
Provides 3 food in capital and 1 food in other cities at 30 Influence = 当影响力不低于 30 时为首都提供 3 食物，为其他城市提供 1 食物
Provides 3 happiness at 30 Influence = 当影响力不低于 30 时提供 3 快乐
Provides land units every 20 turns at 30 Influence = 当影响力不低于 30 时每 20 回合提供陆军单位
Give a Gift = 送礼
Gift [giftAmount] gold (+[influenceAmount] influence) = 赠予 [giftAmount] 金钱（+[influenceAmount] 影响力）
Relationship changes in another [turnsToRelationshipChange] turns = 将在 [turnsToRelationshipChange] 回合后失去对该城邦的影响
Protected by = 保护由
Revoke Protection = 撤销保护
Pledge to protect = 承诺保护
Declare Protection of [cityStateName]? = 声明保护[cityStateName]吗?
Build [improvementName] on [resourceName] (200 Gold) = 建造[improvementName]以开发[resourceName]（200金钱）
Gift Improvement = 赠送改进设施
[civName] is able to provide [unitName] once [techName] is researched. = 一旦[techName]被研究，[civName]就能够提供[unitName]。

Diplomatic Marriage ([amount] Gold) = 外交联姻（[amount]金钱）
We have married into the ruling family of [civName], bringing them under our control. = 我们已经与[civName]的统治家族结婚，将他们置于我们的控制之下。
[civName] has married into the ruling family of [civName2], bringing them under their control. = [civName]已与[civName2]的统治家族结婚，将他们置于自己的控制之下。
You have broken your Pledge to Protect [civName]! = 你违背了保护[civName]的承诺！
City-States grow wary of your aggression. The resting point for Influence has decreased by [amount] for [civName]. = 城邦对你的侵略越来越警惕。你对[civName]的影响力减少了[amount]。

[cityState] is being attacked by [civName] and asks all major civilizations to help them out by gifting them military units. = [cityState]正受到[civName]的攻击，并希望所有主要文明通过向他们赠送军事单位来帮助他们。
[cityState] is being invaded by Barbarians! Destroy Barbarians near their territory to earn Influence. = [cityState]正被蛮族入侵！摧毁他们附近的蛮族营地以获得影响力。
[cityState] is grateful that you killed a Barbarian that was threatening them! = [cityState]感谢你摧毁了一个威胁他们的野蛮营地！
[cityState] is being attacked by [civName]! Kill [amount] of the attacker's military units and they will be immensely grateful. = [cityState]正受到[civName]的攻击！杀死[amount]个攻击者的军事单位，他们将非常感激。
[cityState] is deeply grateful for your assistance in the war against [civName]! = [cityState]非常感谢您在对[civName]的战争中提供的帮助！
[cityState] no longer needs your assistance against [civName]. = [cityState]不再需要您对[civName]的帮助。
War against [civName] = 对[civName]的战争
We need you to help us defend against [civName]. Killing [amount] of their military units would slow their offensive. = 我们需要你帮助我们防御[civName]。杀死他们的[amount]个军事单位会减缓他们的进攻。
Currently you have killed [amount] of their military units. = 目前你已经杀死了[amount]他们的军事单位。
You need to find them first! = 你需要先找到他们！

Cultured = 文化型
Maritime = 航海型
Mercantile = 商业型
Militaristic = 军事型
Type = 城邦类型
Friendly = 友善
Hostile = 敌视
Irrational = 无理
Personality = 个性
Influence = 影响力
Reach 30 for friendship. = 影响力到达 30 以建立友谊
Reach highest influence above 60 for alliance. = 影响力 ≥60 且高于其他文明以成为友邦同盟
When Friends: = 当为朋友时：
When Allies: = 当为盟友时：
The unique luxury is one of: = 独有的奢侈资源是以下之一：

Demand Tribute = 索要贡品
Tribute Willingness = 贡品意愿
At least 0 to take gold, at least 30 and size 4 city for worker = 索取金钱需要总和达到0，索取工人需要总和达到30且拥有4级城市
Major Civ = 主要文明
No Cities = 无城市
Base value = 基准值
Has Ally = 拥有盟友
Has Protector = 拥有保护者
Demanding a Worker = 索要工人
Demanding a Worker from small City-State = 索要小型城邦的工人
Very recently paid tribute = 最近朝贡
Recently paid tribute = 以前朝贡
Influence below -30 = 影响力低于30
Military Rank = 军事排名
Military near City-State = 城邦附近的军队
Sum: = 总和：
Take [amount] gold (-15 Influence) = 索取[amount]金钱（-15影响力）
Take worker (-50 Influence) = 索取工人（-50影响力）
[civName] is afraid of your military power! = [civName]害怕你的军事力量！


# Trades

Trade = 贸易
Offer trade = 提供贸易
Retract offer = 撤回报价
What do you have in mind? = 你有什么想法？
Our items = 我们的贸易项目
Our trade offer = 我们的贸易提供
[otherCiv]'s trade offer = [otherCiv]的贸易提供
[otherCiv]'s items = [otherCiv]的贸易项目
+[amount] untradable copy = +[amount]不可贸易的复制品
+[amount] untradable copies = +[amount]不可贸易的复制品
Pleasure doing business with you! = 很高兴和您做生意！
I think not. = 我认为不可行。
That is acceptable. = 这是可以接受的。
Accept = 同意
Keep going = 继续...
There's nothing on the table = 未选择任何交易
Peace Treaty = 和平条约
Agreements = 协定
Open Borders = 开放边境
Gold per turn = 金钱 / 回合
Cities = 城市
Technologies = 科技
Declarations of war = 宣战
Introduction to [nation] = 介绍认识[nation]
Declare war on [nation] = 宣战[nation]
Luxury resources = 奢侈资源
Strategic resources = 战略资源
Owned: [amountOwned] = 拥有：[amountOwned]

# Nation picker

[resourceName] not required = 无需战略资源：[resourceName]
Lost ability = 失去能力
National ability = 民族特性
[firstValue] vs [secondValue] = [firstValue] vs [secondValue]


# New game screen

Uniques = 独有
Promotions = 晋升
Load copied data = 读取剪贴板中的游戏数据
Could not load game from clipboard! = 无法从剪贴板中读取游戏!
Reset to defaults = 重置为默认
Are you sure you want to reset all game options to defaults? = 你确定要重置所有游戏选项为默认吗？
Start game! = 开始游戏！
Map Options = 地图设置
Game Options = 游戏设置
Civilizations = 文明
Map Type = 地图创建方式
Map file = 地图文件
Max Turns = 最大回合
Could not load map! = 无法加载地图！
Invalid map: Area ([area]) does not match saved dimensions ([dimensions]). = 无效的地图：区域（[area]）与尺寸（[dimensions]）不匹配。
The dimensions have now been fixed for you. = 尺寸已为您修复。
Generated = 根据设置生成
Existing = 从文件载入
Custom = 自定义
Map Generation Type = 生成地图类型
Default = 预设
Pangaea = 盘古大陆
Perlin = 随机（柏林噪声算法）
Continents = 大洲
Four Corners = 四岛
Archipelago = 群岛
Inner Sea = 内海
Number of City-States = 城邦数量
One City Challenge = 单城市挑战
No Barbarians = 无蛮族
Raging Barbarians = 狂暴蛮族
No Ancient Ruins = 无远古遗迹
No Natural Wonders = 无自然奇观
Victory Conditions = 胜利方式
Scientific = 科技
Domination = 征服
Cultural = 文化
Diplomatic = 外交
Time = 时间

Map Shape = 地图形状
Hexagonal = 六边形
Rectangular = 长方形
Height = 高度
Width = 宽度
Radius = 半径
Enable Religion = 启用宗教

Resource Setting = 资源设置
Sparse = 稀疏的
Abundant = 大量的
Strategic Balance = 战略平衡
Legendary Start = 传说开场

Advanced Settings = 高级设置
RNG Seed = 随机种子
Map Elevation = 地图海拔
Temperature extremeness = 气温上限
Resource richness = 资源丰富度
Vegetation richness = 植被密度
Rare features richness = 稀有地貌丰富度
Max Coast extension = 最大海岸线延伸
Biome areas extension = 生物群系区域延伸
Water level = 海平面高度

Online Multiplayer = 在线多人游戏

World Size = 世界大小
Tiny = 极小
Small = 小
Medium = 中
Large = 大
Huge = 巨大
World wrap requires a minimum width of 32 tiles = 环形世界需要至少 32 地块的宽度
The provided map dimensions were too small = 提供的地图尺寸太小
The provided map dimensions were too big = 提供的地图尺寸太大
The provided map dimensions had an unacceptable aspect ratio = 提供的地图尺寸的宽高比不被允许

Difficulty = 难度

AI = 电脑
Remove = 删除
Random = 随机
Human = 玩家
Hotseat = 热座模式
User ID = 玩家标识(ID)
Click to copy = 点击复制


Game Speed = 游戏速度
Quick = 快速
Standard = 标准
Epic = 史诗
Marathon = 马拉松

Starting Era = 起始时代
It looks like we can't make a map with the parameters you requested! = 无法根据您的设置创建地图！
Maybe you put too many players into too small a map? = 可能您在过小的地图上放置了过多玩家？
No human players selected! = 未选择玩家！
Mods: = 模组：
Extension mods: = 扩展模组：
Base ruleset: = 基本规则集：
The mod you selected is incorrectly defined! = 您选择的模组定义不正确！
The mod combination you selected is incorrectly defined! = 您选择的模组组合定义不正确！
The mod combination you selected has problems. = 您选择的模组组合存在问题。
You can play it, but don't expect everything to work! = 您可以游玩，但不要指望一切都能正常运行！
This base ruleset is not compatible with the previously selected\nextension mods. They have been disabled. = 先前选择的扩展模组与当前基本规则集不兼容，已禁用。
Base Ruleset = 基本规则集
[amount] Techs = [amount]科技
[amount] Nations = [amount]国家
[amount] Units = [amount]单位
[amount] Buildings = [amount]建筑
[amount] Resources = [amount]起源
[amount] Improvements = [amount]改良设施
[amount] Religions = [amount]宗教
[amount] Beliefs = [amount]信仰

World Wrap = 环形世界
World wrap maps are very memory intensive - creating large world wrap maps on Android can lead to crashes! = 环形世界地图非常消耗内存 - 在 Android 平台创建太大的环形世界地图可能导致程序崩溃！
Anything above 80 by 50 may work very slowly on Android! = 创建矩形世界地图大于 80 × 50 时在 Android 上可能运行缓慢！
Anything above 40 may work very slowly on Android! = 创建六边形世界地图的边长大于 40 时在 Android 上可能运行缓慢！

# Multiplayer

Username = 用户名
Multiplayer = 多人游戏
Could not download game! = 无法下载游戏数据！
Could not upload game! = 无法上传游戏数据！
Join game = 加入游戏
Invalid game ID! = 无效的游戏 ID！
Copy user ID = 复制玩家 ID
Copy game ID = 复制游戏 ID
UserID copied to clipboard = 玩家 ID 已复制
Game ID copied to clipboard! = 游戏 ID 已复制
Set current user = 设定为当前玩家
Player ID from clipboard = 从剪贴板获取玩家 ID
To create a multiplayer game, check the 'multiplayer' toggle in the New Game screen, and for each human player insert that player's user ID. = 创建多人游戏时，首先请选中 “开始新游戏” 界面的 “在线多人游戏” 复选框，同时将每个参与游戏的玩家 ID 填入其想扮演文明的 “玩家 ID” 文本框内。
You can assign your own user ID there easily, and other players can copy their user IDs here and send them to you for you to include them in the game. = 直接点击 “设置为当前玩家” 就可自动填入自己的玩家 ID。其他玩家则需在打开游戏后点击 “复制玩家 ID” 按钮将 ID 复制到剪贴板，然后通过网络发送给你，你可以在 “开始新游戏” 界面将接收到的 ID 填入他们想扮演文明的 “玩家 ID” 文本框内让他们加入游戏。
Once you've created your game, the Game ID gets automatically copied to your clipboard so you can send it to the other players. = 当你建立了多人游戏后，游戏 ID 将自动复制至剪贴板，你可以通过网络分享给其他玩家。
Players can enter your game by copying the game ID to the clipboard, and clicking on the 'Add multiplayer game' button = 其他玩家可以将接收到的游戏 ID 复制到剪贴板，并点击 “加入多人游戏” 按钮加入游戏
The symbol of your nation will appear next to the game when it's your turn = 当轮到你的回合时，该游戏会显示你所游玩文明的标识
Back = 返回
Rename = 重命名
Game settings = 游戏设置
Add multiplayer game = 新增多人游戏
Refresh list = 刷新列表
Could not save game! = 无法保存游戏！
Could not delete game! = 无法删除游戏！
Could not refresh! = 无法刷新！
Last refresh: [time] minutes ago = 上次刷新：[time] 分钟之前
Current Turn: = 当前回合：
Add Currently Running Game = 新增正在进行的游戏
Game name = 游戏名称
Loading latest game state... = 正在加载最新游戏状态...
Couldn't download the latest game state! = 无法下载最新的游戏状态！
Resign = 放弃游戏
Are you sure you want to resign? = 您确定要放弃游戏吗？
You can only resign if it's your turn = 你只能在你的回合放弃游戏
[civName] resigned and is now controlled by AI = [civName]已放弃游戏，现在由 AI 控制
Last refresh: [time] [timeUnit] ago = 上次刷新：[time][timeUnit]之前
Current Turn: [civName] since [time] [timeUnit] ago = 当前回合: [civName] 已进行[time][timeUnit]
Minutes = 分钟
Hours = 小时
Days = 天

# Save game menu

Current saves = 当前存档
Show autosaves = 显示自动存档
Saved game name = 游戏存档名称
Copy to clipboard = 复制当前游戏数据到剪贴板
Copy saved game to clipboard = 复制游戏存档到剪贴板
Could not load game = 无法读取游戏
Load [saveFileName] = 读取 [saveFileName]
Delete save = 删除存档
Saved at = 保存时间
Load map = 读取地图
Delete map = 删除地图
Are you sure you want to delete this map? = 您真想删除这张地图吗？
Upload map = 上传地图
Could not upload map! = 无法上传地图！
Map uploaded successfully! = 地图上传成功！
Saving... = 正在保存......
Overwrite existing file? = 是否覆盖现有文件？
It looks like your saved game can't be loaded! = 无法加载这个游戏存档！
If you could copy your game data ("Copy saved game to clipboard" -  = 你可以将你的游戏存档发送给我（点击 “复制游戏存档到剪贴板” 按钮 -
  paste into an email to yairm210@hotmail.com) = 将复制的内容以电子邮件形式发给 yairm210@hotmail.com）
I could maybe help you figure out what went wrong, since this isn't supposed to happen! = 我也许能帮你找出问题所在，因为这不应该发生！
Missing mods: [mods] = 模组缺失：[mods]
Load from custom location = 从自定义位置读取
Could not load game from custom location! = 无法从自定义位置读取游戏！
Save to custom location = 保存至自定义位置
Could not save game to custom location! = 无法保存游戏至自定义位置！

# Options

Options = 选项
About = 关于
Display = 显示
Gameplay = 游戏内容
Sound = 声音
Advanced = 高级
Locate mod errors = 定位模组错误
Debug = 调试

Version = 版本
See online Readme = 查看联机自述文件
<<<<<<< HEAD
Visit repository = 访问项目
=======
Visit repository = 查看代码仓库
>>>>>>> 699abedc
Turns between autosaves = 自动存档间隔回合
Sound effects volume = 音效音量
Music volume = 音乐音量
Pause between tracks = 音轨间停顿
Currently playing: [title] = 当前播放: [title]
Download music = 下载音乐
Downloading... = 下载中...
Could not download music! = 无法下载音乐！
Show = 显示
Hide = 隐藏
Show worked tiles = 显示工作地块
Show resources and improvements = 显示资源与设施
Check for idle units = 回合结束前查看闲置单位
Move units with a single tap = 点击目标地块立即移动
Show tutorials = 显示教程
Auto-assign city production = 自动分配城市产能
Auto-build roads = 自动建造道（铁）路
Automated workers replace improvements = 工人自动更换设施
Show minimap = 显示小地图
off = 关闭
Show pixel units = 显示像素单位
Show pixel improvements = 显示像素设施
Enable nuclear weapons = 允许使用核武器
Show tile yields = 显示地块产出
Show unit movement arrows = 显示单位移动箭头
Continuous rendering = 连续渲染
When disabled, saves battery life but certain animations will be suspended = 禁用时将关闭部分动画以省电
Order trade offers by amount = 交易方贸易项目按数量排序
Check extension mods based on vanilla = 检查基于原版的扩展模组
Checking mods for errors... = 检查模组错误...
Show experimental world wrap for maps = 显示试验性环形地图世界
HIGHLY EXPERIMENTAL - YOU HAVE BEEN WARNED! = ⚠ 警告！试验性功能！
Enable portrait orientation = 启用竖屏
Generate translation files = 生成翻译文件
Translation files are generated successfully. = 翻译文件生成成功。
Please note that translations are a community-based work in progress and are INCOMPLETE! The percentage shown is how much of the language is translated in-game. If you want to help translating the game into your language, click here. = 请注意，翻译是一项基于社区的正在进行的工作，并且是【不完整的】！显示的百分比是语言在游戏中的翻译量。如果您想帮助将游戏翻译成您的语言，请单击此处。

# Notifications

Research of [technologyName] has completed! = [technologyName]的研究已完成！
[construction] has become obsolete and was removed from the queue in [cityName]! = [construction]已经过时，将从[cityName]的建设队列中移除！
[construction] has become obsolete and was removed from the queue in [amount] cities! = [construction]已经过时，并被从 [amount] 个城市的建设队列中移出！
[cityName] changed production from [oldUnit] to [newUnit] = [cityName]将生产从[oldUnit]改为[newUnit]
[amount] cities changed production from [oldUnit] to [newUnit] = [amount] 个城市将生产从[oldUnit]改为[newUnit]
Excess production for [wonder] converted to [goldAmount] gold = 建造[wonder]时的多余产能转化为 [goldAmount] 金钱
You have entered a Golden Age! = 你开启了一个黄金时代！
[resourceName] revealed near [cityName] = 我们在[cityName]附近发现了[resourceName]
[n] sources of [resourceName] revealed, e.g. near [cityName] = [n] 处[resourceName]已被表露，例如[cityName]附近
A [greatPerson] has been born in [cityName]! = [greatPerson]在[cityName]诞生了！
We have encountered [civName]! = 我们遇到了[civName]！
[cityStateName] has given us [stats] as a token of goodwill for meeting us = [cityStateName]给了我们 [stats]作为与我们会面的情谊象征
[cityStateName] has given us [stats] as we are the first major civ to meet them = [cityStateName]给了我们 [stats]因为我们是第一个见到他们的主要文明
[cityStateName] has also given us [stats] = [cityStateName]也给了我们[stats]
Cannot provide unit upkeep for [unitName] - unit has been disbanded! = 无法为[unitName]提供维护费 - 单位已被解散！
[cityName] has grown! = [cityName]人口增长！
[cityName] is starving! = [cityName]正在闹饥荒！
[construction] has been built in [cityName] = [construction]已在[cityName]被建造 / 组建
[wonder] has been built in a faraway land = [wonder]已在遥远的土地上建成
[civName] has completed [construction]! = [civName]已经完成了[construction]的建造！
An unknown civilization has completed [construction]! = 一个未知的文明完成了[construction]的建造！
The city of [cityname] has started constructing [construction]! = [cityname]的城市已经开始建造[construction]！
[civilization] has started constructing [construction]! = [civilization]已经开工建造[construction]!
An unknown civilization has started constructing [construction]! = 一个未知的文明已经开工建造[construction]！
Work has started on [construction] = 开始建造 / 组建：[construction]
[cityName] cannot continue work on [construction] = [cityName]无法继续建造 / 组建[construction]
[cityName] has expanded its borders! = [cityName]的边界已扩张！
Your Golden Age has ended. = 你的黄金时代结束了
[cityName] has been razed to the ground! = [cityName]已被夷为平地！
We have conquered the city of [cityName]! = 我们已经占领城市[cityName]！
An enemy [unit] has attacked [cityName] = 敌方的[unit]攻击了[cityName]
An enemy [unit] has attacked our [ourUnit] = 敌方的[unit]攻击了我们的[ourUnit]
Enemy city [cityName] has attacked our [ourUnit] = 敌方城市[cityName]攻击了我们的[ourUnit]
An enemy [unit] has captured [cityName] = 敌方的[unit]占领了[cityName]
An enemy [unit] has raided [cityName] = 敌方的[unit]袭击了[cityName]
An enemy [unit] has captured our [ourUnit] = 敌方的[unit]俘虏了我们的[ourUnit]
An enemy [unit] has destroyed our [ourUnit] = 敌方的[unit]击杀了我们的[ourUnit]
Your [ourUnit] has destroyed an enemy [unit] = 己方单位[ourUnit]摧毁了一个敌人[unit]
An enemy [RangedUnit] has destroyed the defence of [cityName] = 敌方的[RangedUnit]摧毁了[cityName]的防御
Enemy city [cityName] has destroyed our [ourUnit] = 敌方城市[cityName]击杀了我们的[ourUnit]
An enemy [unit] was destroyed while attacking [cityName] = 敌方的[unit]在攻击[cityName]时被消灭
An enemy [unit] was destroyed while attacking our [ourUnit] = 敌方的[unit]在攻击我方[ourUnit]时被消灭
Our [attackerName] was destroyed by an intercepting [interceptorName] = 我们的[attackerName]被敌方的[interceptorName]拦截并摧毁
Our [interceptorName] intercepted and destroyed an enemy [attackerName] = 我们的[interceptorName]拦截并摧毁了敌方的[attackerName]
Our [attackerName] was attacked by an intercepting [interceptorName] = 我们的[attackerName]被敌方的[interceptorName]拦截并攻击
Our [interceptorName] intercepted and attacked an enemy [attackerName] = 我们的[interceptorName]拦截并攻击了敌方的[attackerName]
An enemy [unit] was spotted near our territory = 我们的领土附近发现了敌方的[unit]
An enemy [unit] was spotted in our territory = 我们的领土内发现了敌方的[unit]
Your city [cityName] can bombard the enemy! = 你的城市[cityName]可以轰击敌人！
[amount] of your cities can bombard the enemy! = 你有 [amount] 座城市可以轰击敌人！
[amount] enemy units were spotted near our territory = 我们的领土附近发现了 [amount] 个敌方单位
[amount] enemy units were spotted in our territory = 我们的领土内发现了 [amount] 个敌方单位
A(n) [nukeType] exploded in our territory! = 一颗[nukeType]在我们的领土上爆炸了！
After being hit by our [nukeType], [civName] has declared war on us! = 在被我们的[nukeType]打击后，[civName]向我们宣战了！
The civilization of [civName] has been destroyed! = [civName]文明已经灭亡！
The City-State of [name] has been destroyed! = [name]城邦已经灭亡！
Your [ourUnit] captured an enemy [theirUnit]! = 我们的[ourUnit]俘虏了敌方的[theirUnit]！
Your [ourUnit] plundered [amount] [Stat] from [theirUnit] = 我们的[ourUnit]从敌方的[theirUnit]掠夺了 [amount] [Stat]！
We have captured a barbarian encampment and recovered [goldAmount] gold! = 我们摧毁蛮族营地并获得了 [goldAmount] 金钱！
A barbarian [unitType] has joined us! = 蛮族的[unitType]加入了我们！
We have found survivors in the ruins - population added to [cityName] = 我们在废墟中找到了幸存者 - [cityName]的人口增加了
We have discovered cultural artifacts in the ruins! (+20 Culture) = 我们在废墟中发现了文物！（+20 文化）
We have discovered the lost technology of [techName] in the ruins! = 我们在废墟中发现了失传已久的技术：[techName]！
A [unitName] has joined us! = [unitName]加入了我们！
An ancient tribe trains our [unitName] in their ways of combat! = 一个古老的部落以他们的战斗方式训练了我们的[unitName]！
We have found a stash of [amount] gold in the ruins! = 我们在废墟中找到了 [amount] 金钱！
We have found a crudely-drawn map in the ruins! = 我们在废墟中发现了一张绘制粗略的地图！
[unit] finished exploring. = [unit]已完成探索
[unit] has no work to do. = [unit]处于闲置
You're losing control of [name]. = 您正在失去与[name]的脆弱友谊
You and [name] are no longer friends! = 您与[name]不再是朋友了！
Your alliance with [name] is faltering. = 您与[name]的盟友关系正日薄西山
You and [name] are no longer allies! = 您与[name]不再是盟友了！
[civName] gave us a [unitName] as gift near [cityName]! = [civName]将[cityName]附近的[unitName]赠予我们！
[civName] has denounced us! = [civName]谴责了我们！
[cityName] has been connected to your capital! = [cityName]已建立与您的首都的连接！
[cityName] has been disconnected from your capital! = [cityName]与您的首都的连接已经中断！
[civName] has accepted your trade request = [civName]接受了您的贸易请求
[civName] has made a counteroffer to your trade request = [civName]对您的贸易请求提出了还价
[civName] has denied your trade request = [civName]拒绝了您的贸易请求
[tradeOffer] from [otherCivName] has ended = [otherCivName]向我们供应[tradeOffer]的协议已经结束
[tradeOffer] to [otherCivName] has ended = 我们向[otherCivName]供应[tradeOffer]的协议已经结束
One of our trades with [nation] has ended = 我们与[nation]的一项贸易已经结束
One of our trades with [nation] has been cut short = 我们与[nation]的一项贸易已被削减
[nation] agreed to stop settling cities near us! = [nation]同意停止在我们附近建城！
[nation] refused to stop settling cities near us! = [nation]拒绝停止在我们附近建城！
We have allied with [nation]. = 我们已和[nation]缔结同盟
We have lost alliance with [nation]. = 我们和[nation]不再是同盟关系
We have discovered [naturalWonder]! = 大发现！我们发现了[naturalWonder]!
We have received [goldAmount] Gold for discovering [naturalWonder] = 我们因发现[naturalWonder]获得了 [goldAmount] 金钱
Your relationship with [cityStateName] is about to degrade = 你和[cityStateName]的关系正在恶化
Your relationship with [cityStateName] degraded = 你和[cityStateName]外交关系降级了
A new barbarian encampment has spawned! = 侦测到新的蛮族营地出现！
Barbarians raided [cityName] and stole [amount] Gold from your treasury! = 蛮族袭击了[cityName]并掠夺了[amount]金钱！
Received [goldAmount] Gold for capturing [cityName] = 我们在占领[cityName]时获得 [goldAmount] 金钱
Our proposed trade is no longer relevant! = 我们的贸易項目已失效！
[defender] could not withdraw from a [attacker] - blocked. = [defender]被截断去路而无法从[attacker]的攻势中撤退
[defender] withdrew from a [attacker] = [defender]从[attacker]的攻势中撤退
By expending your [unit] you gained [Stats]! = 通过消耗你的[unit]，你获得了[Stats]！
[civName] has stolen your territory! = [civName]窃取了你的领土！
Clearing a [forest] has created [amount] Production for [cityName] = 砍伐[forest]为[cityName]增加了 [amount] 产能
[civName] assigned you a new quest: [questName]. = [civName]给了你一个新任务：[questName]。
[civName] rewarded you with [influence] influence for completing the [questName] quest. = [civName]因为你完成了[questName]任务而获得了 [influence] 影响力奖励。
[civName] no longer needs your help with the [questName] quest. = [civName]不再需要你完成[questName]任务了。
The [questName] quest for [civName] has ended. It was won by [civNames]. = [civName]的[questName]任务已截止，[civNames]获胜。
The resistance in [cityName] has ended! = [cityName]的抵抗结束了！
[cityName] demands [resource]! = [cityName]要求得到[resource]资源！
Because they have [resource], the citizens of [cityName] are celebrating We Love The King Day! = 由于他们得到了[resource]，[cityName]的市民正在庆祝“我们爱戴领袖日”！
We Love The King Day in [cityName] has ended. = [cityName]的“我们爱戴领袖日”庆祝已经结束了。
Our [name] took [tileDamage] tile damage and was destroyed = 我们的[name]因受到 [tileDamage] 地块伤害而被消灭
Our [name] took [tileDamage] tile damage = 我们的[name]受到 [tileDamage] 地块伤害
[civName] has adopted the [policyName] policy = [civName]已采用[policyName]政策
An unknown civilization has adopted the [policyName] policy = 一个未知的文明采用了[policyName]政策
Our influence with City-States has started dropping faster! = 我们对城邦的影响力开始下降得更快了！
You gained [Stats] as your religion was spread to [cityName] = 你的宗教已传播到[cityName],获得[Stats]
You gained [Stats] as your religion was spread to an unknown city = 你的宗教已传播到遥远的国度,获得[Stats]
Your city [cityName] was converted to [religionName]! = 城市[cityName]开始信奉[religionName]!
Your [unitName] lost its faith after spending too long inside enemy territory! = 你的[unitName]在敌对领土停留太久而丧失斗志
You have unlocked [ability] = 你已经解锁了[ability]
A new b'ak'tun has just begun! = 一个新的b'ak'tun已经开始！
A Great Person joins you! = 一个伟人加入了你！


# World Screen UI

Working... = 进行中...
Waiting for other players... = 等待其他玩家...
Waiting for [civName]... = 等待[civName]...
in = 完成需
Next turn = 下一回合
Move automated units = 自动移动
[currentPlayerCiv] ready? = [currentPlayerCiv]准备好了吗？
1 turn = 1 回合
[numberOfTurns] turns = [numberOfTurns] 回合
Turn = 回合
turns = 回合
turn = 回合
Next unit = 下个闲置单位
Fog of War = 战争迷雾
Pick a policy = 选择一项社会政策
Movement = 移动力
Strength = 战斗力
Ranged strength = 远程战斗力
Bombard strength = 轰击战斗力
Range = 攻击范围
Move unit = 移动单位
Stop movement = 停止移动
Swap units = 交换单位
Construct improvement = 建造设施
Automate = 自动工作
Stop automation = 停止自动工作
Construct road = 建造道路
Fortify = 驻守
Fortify until healed = 驻守直至完全回复
Fortification = 驻守防御力加成
Sleep = 休眠
Sleep until healed = 休眠直至完全回复
Moving = 移动中
Set up = 架设
Paradrop = 降落伞
Upgrade to [unitType] ([goldCost] gold) = 升级为[unitType]（花费 [goldCost] 金钱）
Found city = 建立城市
Promote = 晋升
Health = 生命
Disband unit = 解散单位
Do you really want to disband this unit? = 您真的想解散这个单位吗？
Disband this unit for [goldAmount] gold? = 要解散这个单位获得 [goldAmount] 金钱吗？
Gift unit = 礼品单位
Explore = 自由探索
Stop exploration = 停止探索
Pillage = 劫掠
Are you sure you want to pillage this [improvement]? = 你确定要劫掠这个[improvement]吗？
Create [improvement] = 建造[improvement]
Start Golden Age = 开启黄金时代
Show more = 显示更多
Yes = 是
No = 否
Acquire = 变更为本城市所属
Under construction = 建造 / 组建中

Food = 食物
Production = 产能
Gold = 金钱
Happiness = 快乐
Culture = 文化
Science = 科研
Faith = 信仰

Crop Yield = 食物产量
Territory = 领土面积
Force = 军事实力
GOLDEN AGE = 黄金时代
Golden Age = 黄金时代
We Love The King Day = “我们爱戴领袖日”
[year] BC = 公元前 [year] 年
[year] AD = 公元 [year] 年
Civilopedia = 文明百科

Start new game = 开始新游戏
Save game = 保存游戏
Load game = 读取游戏
Main menu = 主菜单
Resume = 继续游戏
Cannot resume game! = 无法继续游戏！
Not enough memory on phone to load game! = 没有足够的内存载入游戏！
Quickstart = 快速开始
Cannot start game with the default new game parameters! = 无法以默认的新游戏参数开始游戏！
Victory status = 胜利进度
Social policies = 社会政策
Community = 社区
Close = 关闭
Do you want to exit the game? = 你想退出游戏吗？
Start bias: = 起始地形偏好：
Avoid [terrain] = 规避[terrain]

# Maya calendar popup

The Mayan Long Count = 玛雅长历法
Your scientists and theologians have devised a systematic approach to measuring long time spans - the Long Count. During the festivities whenever the current b'ak'tun ends, a Great Person will join you. = 你们的科学家和神学家已经设计出一种测量长时间跨度的系统方法——长历法。在庆祝活动中，只要当前的b'ak'tun结束，就会有一位伟大的人物加入你。
While the rest of the world calls the current year [year], in the Maya Calendar that is: = 世界其他地区称当前年份为[year]，在玛雅历中为：
[amount] b'ak'tun, [amount2] k'atun, [amount3] tun = [amount] b'ak'tun, [amount2] k'atun, [amount3] tun

# City screen

Exit city = 离开城市界面
Raze city = 摧毁城市
Stop razing city = 停止摧毁城市
Buy for [amount] gold = 花费 [amount] 金钱购买
Buy = 购买
Currently you have [amount] [stat]. = 你目前有[amount][stat]。
Would you like to purchase [constructionName] for [buildingGoldCost] [stat]? = 你确定用[buildingGoldCost][stat]购买[constructionName]吗？
No space available to place [unit] near [city] = [city]附近没有位置部署[unit]
Maintenance cost = 建筑维护费
Pick construction = 选择建造 / 组建项目
Pick improvement = 选择设施
Provides [resource] = 获得资源：[resource]
Provides [amount] [resource] = 获得 [amount] [resource]
Replaces [improvement] = 取代项目：[improvement]
Pick now! = 选择此项！
Build [building] = 建造[building]
Train [unit] = 组建[unit]
Produce [thingToProduce] = 产能利用：[thingToProduce]
Nothing = 无
Annex city = 吞并城市
Specialist Buildings = 专业建筑
Specialist Allocation = 专业人员分配
Specialists = 专业人员
[specialist] slots = [specialist]席位
Food eaten = 人口消耗
Growth bonus = 积累速率
Unassigned population = 闲置人口
[turnsToExpansion] turns to expansion = 此城市将在 [turnsToExpansion] 回合后扩张
Stopped expansion = 扩张已停止
[turnsToPopulation] turns to new population = 此城市将在 [turnsToPopulation] 轮后有 1 个新市民
Food converts to production = 食物转化为产能
[turnsToStarvation] turns to lose population = 此城市将在[turnsToStarvation]轮后失去 1 个市民
Stopped population growth = 人口增长已停止
In resistance for another [numberOfTurns] turns = 抵抗将持续额外的 [numberOfTurns] 回合
We Love The King Day for another [numberOfTurns] turns = “我们爱戴领袖日”将持续额外的 [numberOfTurns] 回合
Demanding [resource] = 要求得到[resource]资源
Sell for [sellAmount] gold = 卖掉获得 [sellAmount] 金钱
Are you sure you want to sell this [building]? = 您真的想卖掉[building]吗？
Free = 免费
[greatPerson] points = [greatPerson]点数
Great person points = 伟人点数
Current points = 当前点数
Points per turn = 点数 / 回合
Convert production to gold at a rate of 4 to 1 = 按 4:1 的比例转化产能为金钱
Convert production to science at a rate of [rate] to 1 = 按 [rate]:1 的比例转化产能为科研
The city will not produce anything. = 城市将不会建造 / 组建任何项目
Worked by [cityName] = 被[cityName]开发
Lock = 锁定
Unlock = 解锁
Move to city = 移动至城市
Please enter a new name for your city = 请输入城市的新名称

# Ask for text or numbers popup UI

Invalid input! Please enter a different string. = 无效的输入！请尝试换个名称。
Please enter some text = 请输入文字

# Technology UI

Pick a tech = 选择一项科技
Pick a free tech = 选择 1 项免费科技
Research [technology] = 研究[technology]
Pick [technology] as free tech = 选择[technology]作为免费科技
Units enabled = 解锁单位
Buildings enabled = 解锁建筑
Wonder = 奇观
National Wonder = 国家奇观
National Wonders = 国家奇观
Wonders enabled = 解锁奇观
Tile improvements enabled = 解锁地块设施
Reveals [resource] on the map = 在地图上显示[resource]
XP for new units = 新组建单位的初始经验值
provide = 提供
provides = 提供
City strength = 城市战斗力
City health = 城市耐久
Occupied! = 可以占领！
Attack = 攻击
Bombard = 轰击
NUKE = 核武器攻击
Captured! = 可以俘虏！

# Battle modifier categories

defence vs ranged = 对远程攻击防御
[percentage] to unit defence = [percentage] 单位防御力
Attacker Bonus = 主动攻击加成
Defender Bonus = 防御方加成
Landing = 登陆作战
Flanking = 侧翼夹击
vs [unitType] = vs [unitType]
Terrain = 地形修正
Tile = 地块
Missing resource = 战略资源缺乏
Adjacent units = 相邻单位
Adjacent enemy units = 相邻敌方单位
Combat Strength = 战斗力
Across river = 穿过河流
Temporary Bonus = 临时加成
Garrisoned unit = 驻守单位
Attacking Bonus = 攻击加成
defence vs [unitType] = 防御 vs [unitType]
[tileFilter] defence = [tileFilter] 防御
Defensive Bonus = 防御加成
Stacked with [unitType] = 与[unitType]单位叠放

Unit ability = 单位能力

The following improvements [stats]: = 下列设施[stats]：
The following improvements on [tileType] tiles [stats]: = 建造在[tileType]地块上的下列设施[stats]：

# Unit actions

Hurry Research = 加速科技研究
Conduct Trade Mission = 拓展贸易
Your trade mission to [civName] has earned you [goldAmount] gold and [influenceAmount] influence! = 您与[civName]拓展贸易获得 [goldAmount] 金钱和 [influenceAmount] 影响力！
Hurry Wonder = 加速奇观建造
Hurry Construction = 加速建造/组建
Hurry Construction (+[productionAmount]) = 加速建造/组建（+[productionAmount]）
Spread Religion = 传播宗教
Spread [religionName] = 传播[religionName]
Remove Heresy = 清除异端
Found a Religion = 创建一个宗教
Enhance a Religion = 加强宗教信仰
Your citizens have been happy with your rule for so long that the empire enters a Golden Age! = 人民为您英明领导下取得的丰功伟绩欢欣鼓舞，您的帝国进入了黄金时代！
You have entered the [newEra]! = 您已进入了[newEra]！
[civName] has entered the [eraName]! = [civName]已经进入了[eraName]！
[policyBranch] policy branch unlocked! = [policyBranch]分支解锁！

# Overview screens

Overview = 概览
Total = 总计
Stats = 统计
Policies = 政策
Base happiness = 基础快乐
Occupied City = 吞并的城市
Buildings = 建筑
Wonders = 奇观
Base values = 基础产出
Bonuses = 相关加成
Final = 实际产出
Other = 其他
Population = 人口
City-States = 城邦
Tile yields = 地块产出
Trade routes = 贸易路线
Maintenance = 建筑维护费
Transportation upkeep = 道（铁）路维护费
Unit upkeep = 单位维护费
Trades = 贸易
Units = 单位
Unit Supply = 单位补给
Base Supply = 基础补给
Total Supply = 总补给
In Use = 正在使用
Supply Deficit = 补给不足
Production Penalty = 产能惩罚
Increase your supply or reduce the amount of units to remove the production penalty = 增加供应量或减少单位数量，以消除产能惩罚
Name = 名称
Closest city = 最近的城市
Action = 行动
Defeated = 战败
[numberOfCivs] Civilizations in the game = 游戏中共有 [numberOfCivs] 个文明
Our Civilization: = 我们的文明:
Known and alive ([numberOfCivs]) = 已知的幸存文明（[numberOfCivs]）
Known and defeated ([numberOfCivs]) = 已知的陨落文明（[numberOfCivs]）
Tiles = 地块
Natural Wonders = 自然奇观
Treasury deficit = 财政不足
Unknown = 未知
Not built = 未建成
Not found = 未发现
Known = 已知
Owned = 已有
Near [city] = 在[city]附近
Somewhere around [city] = 在[city]周围
Far away = 远离
Status = 状态
Location = 位置

# Victory

Science victory = 科技胜利
Cultural victory = 文化胜利
Conquest victory = 征服胜利
Diplomatic victory = 外交胜利
Complete all the spaceship parts\n to win! = 完成建造太空飞船\n胜利！
Complete 5 policy branches\n to win! = 完成 5 个社会政策分支\n胜利！
Complete 5 policy branches and build\n the Utopia Project to win! = 完成 5 个政策分支，建造完成乌托邦计划胜利！
Destroy all enemies\n to win! = 消灭所有敌人\n胜利！
You have won a Scientific Victory! = 恭喜！您赢得了科技胜利！
You have won a Cultural Victory! = 恭喜！您赢得了文化胜利！
You have won a Domination Victory! = 恭喜！您赢得了征服胜利！
You have won a Diplomatic Victory! = 恭喜！您赢得了外交胜利！
You have won! = 恭喜！您赢得了胜利！
You have achieved victory through the awesome power of your Culture. Your civilization's greatness - the magnificence of its monuments and the power of its artists - have astounded the world! Poets will honor you as long as beauty brings gladness to a weary heart. = 您依靠文化的强大力量取得了胜利。您的文明的伟大创作——富丽堂皇的建筑和鬼斧神工的艺术品震惊了世界！这些沁入心扉的美丽给疲乏的心带来温暖，给悲伤的人送去欢乐，诗人为您赞叹，乐者为您歌唱！
The world has been convulsed by war. Many great and powerful civilizations have fallen, but you have survived - and emerged victorious! The world will long remember your glorious triumph! = 世界因战争而动荡不安。许多伟大而强盛的文明衰落了，但您幸存了下来——并且取得了胜利！世界将永远记住您的光辉与荣耀！
You have achieved victory through mastery of Science! You have conquered the mysteries of nature and led your people on a voyage to a brave new world! Your triumph will be remembered as long as the stars burn in the night sky! = 您通过掌握先进的科技取得了胜利！您已经征服了大自然的神秘，带领人民踏上了通往美丽新世界的航程！只要星星在夜空中燃烧，您的胜利就会被永远铭记！
Your civilization stands above all others! The exploits of your people shall be remembered until the end of civilization itself! = 您的文明睥睨万物、傲视天下！您的人民的丰功伟绩将被永远铭记，直到文明的终结！
You have been defeated. Your civilization has been overwhelmed by its many foes. But your people do not despair, for they know that one day you shall return - and lead them forward to victory! = 您被打败了。虽然您的文明曾经被许多敌人所征服，但是您的人民永不放弃，因为他们知道总有一天您会回来的！届时，您的文明将会成为天空中最耀眼的恒星！
You have triumphed over your foes through the art of diplomacy! Your cunning and wisdom have earned you great friends - and divided and sown confusion among your enemies! Forever will you be remembered as the leader who brought peace to this weary world! = 您的外交风采战胜了敌人!您的机智或狡诈赢得了重要的伙伴并在敌人中播下猜忌和混乱！您是将世界从动荡带领向和平的彪炳史册的英雄！
One more turn...! = 再来一回合...！
Built Apollo Program = 开启阿波罗计划
Destroy [civName] = 毁灭[civName]文明
Our status = 我们的进度
Global status = 全球进度
Rankings = 排名
Spaceship parts remaining = 尚未完成的飞船部件
Branches completed = 已完成的社会政策分支
Undefeated civs = 未被征服的文明
 # The \n here means: put a newline (enter) here. If this is omitted, the sidebox in the diplomacy overview will become _really_ wide.
 # Feel free to replace it with a space and put it between other words in your translation
Turns until the next\ndiplomacy victory vote: [amount] = 在下一次投票\n外交胜利票数：[amount]
Choose a civ to vote for = 投票给所选文明
Choose who should become the world leader and win a Diplomatic Victory! = 选择世界领袖并使其赢得外交胜利！
Voted for = 投给了
Vote for [civilizationName] = 给[civilizationName]投票
Continue = 继续
Abstained = 弃权
Vote for World Leader = 选举世界领袖

# Capturing a city

What would you like to do with the city? = 你想如何处理这座城市？
Annex = 吞并
Annexed cities become part of your regular empire. = “吞并城市” 意味着该城市将成为您的帝国直辖的一部分。
Their citizens generate 2x the unhappiness, unless you build a courthouse. = 该城市人口导致的不满将是正常值的 2 倍，建造 “法庭” 可以使该值降低到正常值。
Puppet = 傀儡城市
Puppeted cities do not increase your tech or policy cost, but their citizens generate 1.5x the regular unhappiness. = “傀儡城市” 不会额外增加您研发科技和推行社会政策时的花费，但其人口产生的不满是正常值的 1.5 倍。
You have no control over the the production of puppeted cities. = 您无法控制已傀儡城市的产能。
Puppeted cities also generate 25% less Gold and Science. = 已傀儡城市的金钱和科研产出 -25%。
A puppeted city can be annexed at any time. = 可以在任何时候选择吞并已傀儡城市。
Liberate (city returns to [originalOwner]) = 解放（城市归还[originalOwner]）
Liberating a city returns it to its original owner, giving you a massive relationship boost with them! = “解放城市” 会将该城市归还给初始拥有者，这样做会极大增进两者的关系！
Raze = 摧毁
Razing the city annexes it, and starts burning the city to the ground. = “摧毁城市” 意味着吞并该城市，同时开始将该城市夷为平地。
The population will gradually dwindle until the city is destroyed. = 城市人口将会持续地减少直至该城市被完全摧毁。
<<<<<<< HEAD
Original capitals and holy cities cannot be razed. = 原始首都和圣城不能被摧毁。
=======
Original capitals and holy cities cannot be razed. = 起始首都和圣城不能被摧毁。
>>>>>>> 699abedc
Destroy = 毁灭
Destroying the city instantly razes the city to the ground. = 毁灭这座城市将立刻把城市夷为平地。
Remove your troops in our border immediately! = 请停止这种无理而且野蛮的行径！马上让你的单位滚出我的领土！
Sorry. = 请您原谅我的鲁莽。
Never! = 愤怒是无能的表现。

Offer Declaration of Friendship ([30] turns) = 发出友谊宣言（[30] 回合）要约邀请
My friend, shall we declare our friendship to the world? = 我的朋友，我们要向世界宣布我们的友谊吗？
Sign Declaration of Friendship ([30] turns) = 签署友谊宣言（[30] 回合）
We are not interested. = 切勿交浅言深。我们对此不感兴趣。
We have signed a Declaration of Friendship with [otherCiv]! = 我们已经与[otherCiv]签订友谊宣言！
[otherCiv] has denied our Declaration of Friendship! = [otherCiv]拒绝了我们的友谊宣言要约邀请！

Basics = 基础
Resources = 资源
Terrains = 地形
Tile Improvements = 地块设施
Unique to [civName], replaces [unitName] = [civName]文明独有，替代[unitName]
Unique to [civName] = [civName]独有
Tutorials = 教程
Cost = 花费
May contain [listOfResources] = 可能拥有下列资源：[listOfResources]
May contain: = 可能拥有：
Can upgrade from [unit] = 能从[unit]升级
Can upgrade from: = 能升级，从：
Upgrades to [upgradedUnit] = 可升级为[upgradedUnit]
Obsolete with [obsoleteTech] = 研发下列科技后过时：[obsoleteTech]
Occurs on [listOfTerrains] = 可能出现在以下地形：[listOfTerrains]
Occurs on: = 出现在：
Placed on [terrainType] = 可出现在[terrainType]之上
Can be found on = 可能发现该资源的地形地貌：
Improved by [improvement] = 开发该资源所需设施：[improvement]
Bonus stats for improvement = 开发该资源后设施所获奖励效果：
Buildings that consume this resource = 消耗该资源的建筑：
Buildings that require this resource worked near the city = 需要该资源在城市附近被开发的建筑
Units that consume this resource = 消耗该资源的单位：
Can be built on = 可以建造于：
or [terrainType] = 或[terrainType]
Can be constructed by = 可以建造由
Defence bonus = 防御力加成
Movement cost = 移动力消耗
Open terrain = 开阔地形
Rough Terrain = 崎岖地形
for = ，当建造在拥有下列资源的地块上时：
Missing translations: = 未翻译的词条：
Resolution = 分辨率
Tileset = 地块设置
Map editor = 地图编辑器
Create = 创建
New map = 新地图
Empty = 空白地图
Language = 语言设置
Terrains & Resources = 地形地貌与资源
Improvements = 设施
Clear current map = 清除当前地图
Save map = 保存地图
Download map = 下载地图
Loading... = 加载中...
Error loading map! = 地图加载错误！
Filter: = 过滤条件:
OK = 确定
Exit map editor = 退出地图编辑器
[nation] starting location = [nation]起始位置
Clear terrain features = 清除地貌
Clear improvements = 清除设施
Clear resource = 清除资源
Remove units = 删除单位
Player [index] = 玩家[index]
Player [playerIndex] starting location = 玩家[playerIndex]起始位置
Bottom left river = 左下河流
Bottom right river = 右下河流
Bottom river = 下方河流
Requires = 需要
Menu = 游戏菜单
Brush Size = 笔刷大小
Map saved = 地图已保存
Change ruleset = 更改规则集
Base terrain [terrain] does not exist in ruleset! = 规则集中不存在基础地形[terrain]！
Terrain feature [feature] does not exist in ruleset! = 地形特征[feature]在规则集中不存在！
Resource [resource] does not exist in ruleset! = 资源[resource]在规则集中不存在！
Improvement [improvement] does not exist in ruleset! = 规则集中不存在[improvement]改进！
Change map to fit selected ruleset? = 要更改地图以适配已选规则集吗？

# Civilopedia difficulty levels
Player settings = 玩家设置
Base Happiness = 基础快乐
Extra happiness per luxury = 每种奢侈的额外快乐
Research cost modifier = 科研成本修正
Unit cost modifier = 单位组建成本修正
Building cost modifier = 建筑建造成本修正
Policy cost modifier = 政策成本修正
Unhappiness modifier = 不满修正
Bonus vs. Barbarians = 对战蛮族时攻击加成
Barbarian spawning delay = 蛮族生成延迟
Bonus starting units = 蛮族起始单位

AI settings = AI 设置
AI city growth modifier = AI 城市发展修正
AI unit cost modifier = AI 单位组建成本修正
AI building cost modifier = AI 建筑建造成本修正
AI wonder cost modifier = AI 奇观建造成本修正
AI building maintenance modifier = AI 建筑维护成本修正
AI unit maintenance modifier = AI 单位维护成本修正
AI unhappiness modifier = AI 不满修正
AI free techs = AI起始科技
Major AI civilization bonus starting units = 主要文明AI的起始单位
City state bonus starting units = 建造城市起始单位
Turns until barbarians enter player tiles = 蛮族可进入玩家领土需要经过的回合
Gold reward for clearing barbarian camps = 清除蛮族营地金钱奖励

# Other civilopedia things
Nations = 文明
Available for [unitTypes] = 可获得此晋升的单位类型：[unitTypes]
Available for: = 有效于：
Free promotion: = 免费获得的晋升项目：
Free promotions: = 免费获得的晋升项目：
Free for [units] = [units]可免费获得此晋升项目
Free for: = 免费于：
Granted by [param] = 由[param]授予
Granted by: = 授予由：
[bonus] with [tech] = [bonus]（研发[tech]科技后）
Difficulty levels = 游戏难度

# Policies

Adopt policy = 推行政策
Adopt free policy = 推行免费的政策
Unlocked at = 解锁时代：
Gain 2 free technologies = 获得 2 项免费科技
All policies adopted = 所有政策皆已推行
Policy branch: [branchName] = 政策分支： [branchName]

# Religions

Choose an Icon and name for your Religion = 为您的宗教制定一个图标和名称
Choose a name for your religion = 选择您的宗教名称
Choose a [beliefType] belief! = 选择一个[beliefType]信仰！
Choose any belief! = 选择信仰！
Found [religionName] = 创建宗教[religionName]
Enhance [religionName] = 强化[religionName]
Choose a pantheon = 选择神系
Found Religion = 创建宗教
Found Pantheon = 创建神系
Follow [belief] = 追随[belief]
Religions and Beliefs = 宗教信仰
Majority Religion: [name] = 主流宗教：[name]
+ [amount] pressure = +[amount]宗教压力
Holy city of: [religionName] = [religionName] 的圣城
Pressure = 宗教压力

# Religion overview screen
Religion Name: = 宗教名称:
Founding Civ: = 建立的文明:
Holy City: = 圣城：
Cities following this religion: = 追随此教的城市
Click an icon to see the stats of this religion = 点击图标查看宗教统计
Religion: Off = 宗教：关
Minimal Faith required for\nthe next [Great Prophet]: = 产生下一位[Great Prophet]\n所需的最低信仰
Religions to be founded: = 有待建立的宗教：
Religious status: = 宗教进度

None = 无
Pantheon = 神系
Founding religion = 创建宗教中
Religion = 宗教
Enhancing religion = 强化宗教中
Enhanced religion = 强化宗教

# Terrains

Impassable = 不能通行
Rare feature = 稀有地貌

# terrainFilters (so for uniques like: "[stats] from [terrainFilter] tiles")

All = 所有
Water = 水上
Land = 陆军
Coastal = 沿海
River = 河流
Rough terrain = 崎岖地形
Foreign Land = 异国领土
Foreign = 异国
Friendly Land = 友好领土
Water resource = 水上资源
Bonus resource = 奖金资源
Luxury resource = 奢侈品资源
Strategic resource = 战略资源
Fresh water = 淡水
non-fresh water = 非淡水
Natural Wonder = 自然奇观
Hybrid = 混合
Undesirable = 不想要的
Desirable = 想要的
Featureless = 无特色的
Fresh Water = 淡水

# improvementFilters

All Road = 道（铁）路
Great Improvement = 伟人设施
Great = 伟人

# Resources

Bison = 野牛
Copper = 赤铜
Cocoa = 可可
Crab = 螃蟹
Citrus = 柑橘
Truffles = 松露
Strategic = 战略资源
Bonus = 奖励资源
Luxury = 奢侈资源

# Unit types

City = 城市
Civilian = 平民
Melee = 近战
Ranged = 远程
Scout = 斥候
Mounted = 骑乘
Armor = 装甲
Siege = 攻城

WaterCivilian = 海上平民
WaterMelee = 海军近战
WaterRanged = 海军远程
WaterSubmarine = 海军潜艇
WaterAircraftCarrier = 海军航母

Fighter = 战斗机
Bomber = 轰炸机
AtomicBomber = 核武器
Missile = 导弹


# Unit filters and other unit related things

Air = 空军
air units = 空军单位
Barbarian = 蛮族
Barbarians = 蛮族
Embarked = 船运
land units = 陆军单位
Military = 军事
# Deprecated since 3.15.2, but should still be translated until it is officially removed
military water = 海军军事
non-air = 非空军
Nuclear Weapon = 核武器
Submarine = 潜艇
submarine units = 潜艇单位
Unbuildable = 不可组建单位
water units = 海军单位
wounded units = 受伤单位
Wounded = 受伤

# For the "All newly-trained [relevant] units in this city receive the [] promotion" translation. Relevant as in 'units that can receive'
relevant = 相应

# For "May choose [amount] additional [beliefType] beliefs when [founding/enhancing] a religion"
founding = 创立
enhancing = 强化

# Promotions

Pick promotion = 选择晋升项
 OR  = 或
units in open terrain = 位于开阔地形的单位
units in rough terrain = 位于崎岖地形的单位
Targeting II (air) = 空中定位 II 级
Targeting III (air) = 空中定位 III 级
Bonus when performing air sweep [bonusAmount]% = 空中游猎时 +[bonusAmount]% 战斗力
Dogfighting I = 缠斗 I 级
Dogfighting II = 缠斗 II 级
Dogfighting III = 缠斗 III 级
Choose name for [unitName] = 为英雄的[unitName]赐名
[unitFilter] units gain the [promotion] promotion = [unitFilter]单位获得[promotion]晋升

# Multiplayer Turn Checker Service

Enable out-of-game turn notifications = 后台运行时发送回合转换通知
Time between turn checks out-of-game (in minutes) = 后台运行时检查回合状态频率（分钟）
Show persistent notification for turn notifier service = 持续显示回合转换通知
Take user ID from clipboard = 从剪贴板获取玩家 ID
Doing this will reset your current user ID to the clipboard contents - are you sure? = 确定将当前玩家 ID 设置为剪贴板中的内容吗？
ID successfully set! = ID 设置成功！
Invalid ID! = 无效的 ID！


# Mods

Mods = 模组
Download [modName] = 下载模组：[modName]
Update [modName] = 更新 [modName]
Could not download mod list = 无法下载模组列表
Download mod from URL = 从网络地址获取模组
Please enter the mod repository -or- archive zip url: = 请输入模组仓库 -或- zip 压缩包网址：
Download = 下载
Done! = 完成！
Delete [modName] = 删除模组：[modName]
Are you SURE you want to delete this mod? = 你确定要删除这个模组吗？
[mod] was deleted. = [mod] 模组已删除
Updated = 已更新
Current mods = 当前模组
Downloadable mods = 可下载的模组
Mod info and options = 模组信息与选项
Next page = 下一页
Open Github page = 打开 Github 页面
Permanent audiovisual mod = 模组永久可见
Installed = 已安装
Downloaded! = 已下载！
[modName] Downloaded! = [modName] 已下载!
Could not download [modName] = 无法下载[modName]
Online query result is incomplete = 网上查询结果不全
No description provided = 未提供说明
[stargazers]✯ = [stargazers]✯
Author: [author] = 作者：[author]
Size: [size] kB = 大小：[size] kB
The mod you selected is incompatible with the defined ruleset! = 你选择的模组与已定义的规则集不兼容！
Sort and Filter = 排序与过滤
Enter search text = 输入搜索文本
Sort Current: = 当前排序
Sort Downloadable: = 可下载排序
Name ￪ = 名称↑
Name ￬ = 名称↓
Date ￪ = 日期↑
Date ￬ = 日期↓
Stars ￬ = 星↓
Status ￬ = 状态↓


# Uniques that are relevant to more than one type of game object

[stats] from every [param] = 每个[param][stats]
[stats] from [param] tiles in this city = 所在城市的[param]地块[stats]
[stats] from every [param] on [tileFilter] tiles = 每个[tileFilter]地块上的[param][stats]
[stats] for each adjacent [param] = 每个相邻的[param][stats]
Must be next to [terrain] = 城市必须毗邻[terrain]
Must be on [terrain] = 城市必须位于[terrain]之上
+[amount]% vs [unitType] = 对战[unitType]时 +[amount]%
+[amount] Movement for all [unitType] units = 所有[unitType]单位 +[amount] 移动力
+[amount]% Production when constructing [param] = 建造[param]时 +[amount]% 产能
Can only be built on [tileFilter] tiles = 只能建在[tileFilter]地块上
Cannot be built on [tileFilter] tiles = 无法建在[tileFilter]地块上
Does not need removal of [feature] = 不需要移除[feature]
Gain a free [building] [cityFilter] = [cityFilter]获得一座免费的[building]

# Uniques not found in JSON files

Only available after [] turns = 仅在[]回合后可用
This Unit upgrades for free = 单位免费升级
[stats] when a city adopts this religion for the first time = 城市首次接受宗教的时间[stats]
Never destroyed when the city is captured = 城市被占领时不会被摧毁
Invisible to others = 对其他单位隐形


# In English we just paste all these conditionals at the end of each unique, but in your language that
# may not turn into valid sentences. Therefore we have the following two translations to determine
# where they should go. 
# The first determines whether the conditionals should be placed before or after the base unique.
# It should be translated with only the untranslated english word 'before' or 'after', without the quotes.
# Example: In the unique "+20% Strength <for [unitFilter] units>", should the <for [unitFilter] units>
# be translated before or after the "+20% Strength"?

ConditionalsPlacement = before

# The second determines the exact ordering of all conditionals that are to be translated.
# ALL conditionals that exist will be part of this line, and they may be moved around and rearranged as you please.
# However, you should not translate the parts between the brackets, only move them around so that when
# translated in your language the sentence sounds natural.
#
# Example: "+20% Strength <for [unitFilter] units> <when attacking> <vs [unitFilter] units> <in [tileFilter] tiles> <during the [eraName]>"
# In what order should these conditionals between <> be translated?
# Note that this example currently doesn't make sense yet, as those conditionals do not exist, but they will in the future.
#
# As this is still under development, conditionals will be added al the time. As a result,
# any translations added for this string will be removed immediately in the next version when more
# conditionals are added. As we don't want to make you retranslate this same line over and over,
# it's removed for now, but it will return once all planned conditionals have been added.


########################### AUTOMATICALLY GENERATED TRANSLATABLE STRINGS ########################### 


######### City filters ###########

in this city = 所在城市
in all cities = 每座城市
in all coastal cities = 每座海滨城市
in capital = 首都
in all non-occupied cities = 每座非占领城市
in all cities with a world wonder = 每座拥有世界奇观的城市
in all cities connected to capital = 每座有贸易路线与首都相连的城市
in all cities with a garrison = 每座有军事单位镇守的城市
in all cities in which the majority religion is a major religion = 每座主流宗教为主要宗教的城市
in all cities in which the majority religion is an enhanced religion = 每座主流宗教为强化宗教的城市
in non-enemy foreign cities = 在非敌对的异国城市
in foreign cities = 在异国城市
in annexed cities = 在被吞并的城市
in holy cities = 在圣城
in City-State cities = 在城邦城市
in cities following this religion = 在追随此宗教的城市

#################### Lines from Buildings from Civ V - Vanilla ####################

Palace = 宫殿
Indicates the capital city = 表示首都

Monument = 纪念碑
Destroyed when the city is captured = 当城市被占领时会被摧毁

Granary = 粮仓
[stats] from [tileFilter] tiles [cityFilter] = [cityFilter]的[tileFilter]地块[stats]

'It is not so much for its beauty that the forest makes a claim upon men's hearts, as for that subtle something, that quality of air, that emanation from old trees, that so wonderfully changes and renews a weary spirit.' - Robert Louis Stevenson = “与其说森林的美丽使人们的心灵充满魅力，不如说森林的微妙之处，空气的质量，从老树散发出来的气息，如此奇妙地改变和更新了人们疲惫的精神。” —— 罗伯特 · 路易斯 · 史蒂文森
Temple of Artemis = 阿尔忒弥斯神庙
[amount]% [stat] [cityFilter] = [cityFilter][amount]%[stat]
[amount]% Production when constructing [baseUnitFilter] units [cityFilter] = [cityFilter]组建[baseUnitFilter]时[amount]%产能

'They that go down to the sea in ships, that do business in great waters; these see the works of the Lord, and his wonders in the deep.' - The Bible, Psalms 107:23-24 = “在大海上坐船，在大水里经理事务的；他们看到耶和华的作为，并他在深水中的奇事。” —— 圣经 · 诗篇 107：23 ～ 24
The Great Lighthouse = 大灯塔
[amount] Movement = [amount]移动力
[amount] Sight = [amount]视野

Stone Works = 石工坊
Must not be on [terrainFilter] = 城市不能位于[terrainFilter]

'Time crumbles things; everything grows old and is forgotten under the power of time' - Aristotle = “时间能粉碎一切；所有事物终将在时流中衰老并被遗忘。” —— 亚里士多德
Stonehenge = 巨石阵

Library = 图书馆
[stats] per [amount] population [cityFilter] = [cityFilter]每 [amount] 人口[stats]

Paper Maker = 造纸坊

'Libraries are as the shrine where all the relics of the ancient saints, full of true virtue, and all that without delusion or imposture are preserved and reposed.' - Sir Francis Bacon = “图书馆就像是供奉古代圣哲全部遗物的圣坛，充满了真正的美德，保护着一切非谬误无伪装的事物在其中安眠。” —— 弗朗西斯 · 培根爵士
The Great Library = 大图书馆
Free Technology = 获得 1 项免费科技

Circus = 马戏场

Water Mill = 水磨机

Floating Gardens = 水上园圃

Walls = 城墙

Walls of Babylon = 巴比伦城墙

'O, let not the pains of death which come upon thee enter into my body. I am the god Tem, and I am the foremost part of the sky, and the power which protecteth me is that which is with all the gods forever.' - The Book of the Dead, translated by Sir Ernest Alfred Wallis Budge = “哦，别让你所受的死亡痛苦进入我的身体。我是创世神泰姆，我处在天界的最高层，神力护佑着我和所有其他神灵直到永远。” —— “死者之书”译文，欧内斯特 · 阿尔弗雷德 · 沃利斯 · 巴吉爵士
The Pyramids = 大金字塔
[amount]% tile improvement construction time = [amount]% 地块改良工程施工时间
[amount] free [baseUnitFilter] units appear = [amount] 个免费的[baseUnitFilter]出现

'The whole earth is the tomb of heroic men and their story is not given only on stone over their clay but abides everywhere without visible symbol woven into the stuff of other men's lives.' - Pericles = “英雄人物是以整个大地作为自己的陵墓的，他们的英名不仅在凿刻在有形的石碑上，也在千万世人的心中留下了无形的印记。” —— 伯里克利
Mausoleum of Halicarnassus = 摩索拉斯陵墓
Provides a sum of gold each time you spend a Great Person = 每次消耗掉一位伟人时可获得金钱

Barracks = 军营
New [baseUnitFilter] units start with [amount] Experience [cityFilter] = [cityFilter]中新[baseUnitFilter]单位获得 [amount] 初始经验值

Krepost = 俄罗斯营垒
-[amount]% Culture cost of acquiring tiles [cityFilter] = [cityFilter]获取地块的文化花费 -[amount]%
-[amount]% Gold cost of acquiring tiles [cityFilter] = [cityFilter]获取地块的金钱花费 -[amount]%

'He spoke, the son of Kronos, and nodded his head with the dark brows, and the immortally anointed hair of the great god swept from his divine head, and all Olympos was shaken' - The Iliad = “克罗诺斯之子言罢，弯颈点动浓黑的眉毛，涂着仙液的发绺从众神之王永生的头颅上顺势泼泻，摇撼着巍峨的奥林匹斯山脉。” —— 荷马：《伊利亚特》
Statue of Zeus = 宙斯神像
[amount]% Strength = [amount]% 战斗力

Lighthouse = 灯塔

Stable = 马厩

Courthouse = 法庭
Remove extra unhappiness from annexed cities = 消除来自吞并的城市的额外不满
Can only be built [cityFilter] = 能被建造在[cityFilter]

'I think that if ever a mortal heard the word of God it would be in a garden at the cool of the day.' - F. Frankfort Moore = “我想，如果一个凡人听到上帝的话，那一定是在天气凉爽的时候，在花园里。” —— F · 法兰克福 · 摩尔
Hanging Gardens = 空中花园

Colosseum = 竞技场

Circus Maximus = 大竞技场
Cost increases by [amount] per owned city = 每座己方城市使建造所需的产能花费增加 [amount]

'The art of war teaches us to rely not on the likelihood of the enemy's not attacking, but rather on the fact that we have made our position unassailable.' - Sun Tzu = “故用兵之法：无恃其不来，恃吾有以待也。无恃其不攻，恃吾有所不可攻也。” —— 孙子
Great Wall = 长城
Enemy land units must spend 1 extra movement point when inside your territory (obsolete upon Dynamite) = 境内敌方陆军单位在任何地块额外消耗 1 移动力

Temple = 寺庙

Burial Tomb = 陵墓
Doubles Gold given to enemy if city is captured = 如果城市被攻占，给予敌方的金钱加倍

Mud Pyramid Mosque = 土塔清真寺

National College = 国立研究院

'The ancient Oracle said that I was the wisest of all the Greeks. It is because I alone, of all the Greeks, know that I know nothing' - Socrates = “古先知说我是所有希腊人中最聪明的。因为在所有希腊人中，只有我一个人知道我什么都不知道” —— 苏格拉底
The Oracle = 神谕所
Free Social Policy = 免费推行 1 项社会政策

National Epic = 民族史诗
[amount]% great person generation [cityFilter] = [cityFilter]的伟人点数积累速率[amount]%

Market = 市场

Bazaar = 巴扎
Provides 1 extra copy of each improved luxury resource near this City = 所在城市每处已开发的奢侈资源额外增加 1 份

Mint = 铸币厂

Aqueduct = 引水渠
[amount]% of food is carried over [cityFilter] after population increases = 人口增长后 [amount]% 的食物被运往[cityFilter]

Heroic Epic = 英雄史诗
All newly-trained [unitType] units [cityFilter] receive the [promotion] promotion = [cityFilter]新组建的[unitType]单位获得[promotion]晋升

'Why man, he doth bestride the narrow world like a colossus, and we petty men walk under his huge legs, and peep about to find ourselves dishonorable graves.' - William Shakespeare, Julius Caesar = “嘿，老兄，他像一个巨人似的跨越这狭隘的世界；我们这些渺小的凡人一个个在他粗大的两腿下行走，四处张望着，替自己寻找不光荣的坟墓。” —— 威廉 · 莎士比亚：《尤利乌斯 · 恺撒》
Colossus = 太阳神巨像

Garden = 花园

Monastery = 修道院

'For it soars to a height to match the sky, and as if surging up from among the other buildings it stands on high and looks down upon the remainder of the city, adorning it, because it is a part of it, but glorying in its own beauty' - Procopius, De Aedificis = “因为它飞到了与天空相配的高度，仿佛从其他建筑中汹涌而起，它站在高处，俯视着城市的其余部分，装饰着它，因为它是城市的一部分，但却为自己的美丽而沾沾自喜” —— 普罗科皮乌斯
Hagia Sophia = 圣索菲亚大教堂

'The temple is like no other building in the world. It has towers and decoration and all the refinements which the human genius can conceive of.' - Antonio da Magdalena = "这座庙宇与世界上任何一座建筑都不一样。它有塔楼和装饰，以及人类天才所能想到的所有精致之处。” —— 安东尼奥 · 达 · 马格达连那
Angkor Wat = 吴哥窟

'The katun is established at Chichen Itza. The settlement of the Itza shall take place there. The quetzal shall come, the green bird shall come. Ah Kantenal shall come. It is the word of God. The Itza shall come.' - The Books of Chilam Balam = "卡通号在奇琴伊察建立,。伊察定居点将在那里进行。格查尔会来，绿鸟会来。啊，坎特纳尔会来的。这是上帝的话。伊萨会来的。” —— 奇拉姆 · 巴兰的书
<<<<<<< HEAD
Chichen Itza = 奇琴伊察
[amount]% Golden Age length = 黄金时代进度 [amount]%
=======
Chichen Itza = 奇琴伊察!
[amount]% Golden Age length = [amount]% 黄金时代长度
>>>>>>> 699abedc

National Treasury = 国家金库

'Few romances can ever surpass that of the granite citadel on top of the beetling precipices of Machu Picchu, the crown of Inca Land.' - Hiram Bingham = “几乎没有什么浪漫故事能超过印加王国的王冠马丘比丘悬崖顶上的花岗岩城堡。” —— 海勒姆 · 宾厄姆
Machu Picchu = 马丘比丘
Gold from all trade routes +25% = 所有贸易路线的金币收益 +25%
Must have an owned [tileFilter] within [amount] tiles = 城市 [amount] 格内的己方地块必须有[tileFilter]

Workshop = 工坊

Longhouse = 长屋

Forge = 锻造场
[amount]% Production when constructing [buildingFilter] buildings [cityFilter] = [cityFilter]建造[buildingFilter]时[amount]%产能

Harbor = 港口
Connects trade routes over water = 通过水路建立贸易路线

University = 大学

Wat = 经院

Oxford University = 牛津大学

'Architecture has recorded the great ideas of the human race. Not only every religious symbol, but every human thought has its page in that vast book.' - Victor Hugo = “建筑记录了人类伟大的思想。不仅每一个宗教象征，而且每一个人的思想在这本浩瀚的书中都有自己的一页。” —— 维克多 · 雨果
Notre Dame = 巴黎圣母院

Castle = 城堡

Mughal Fort = 莫卧儿城塞
[stats] = [stats]

'Bushido is realized in the presence of death. This means choosing death whenever there is a choice between life and death. There is no other reasoning.' - Yamamoto Tsunetomo = “武士道是在死亡面前实现的。这意味着在生与死之间做出选择时选择死亡。没有其他理由了。” —— 山本津通
Himeji Castle = 姬路城

Ironworks = 钢铁厂

Armory = 军械所

Observatory = 天文台

Opera House = 歌剧院

'I live and love in God's peculiar light.' - Michelangelo Buonarroti = “我在上帝的圣光之下爱与生活。” —— 米开朗基罗 · 博纳洛第
Sistine Chapel = 西斯廷教堂

Bank = 银行

Satrap's Court = 总督府

'Most of us can, as we choose, make of this world either a palace or a prison' - John Lubbock = “我们中的大多数都能够自己做出选择，是把这个世界变成一座宫殿还是一座监狱。” —— 约翰 · 鲁伯克（英国学者）
Forbidden Palace = 紫禁城
[amount]% unhappiness from population [cityFilter] = [cityFilter]的人口导致的不满[amount]%

Theatre = 剧院

Seaport = 海运码头

Hermitage = 冬宫

'The Taj Mahal rises above the banks of the river like a solitary tear suspended on the cheek of time.' - Rabindranath Tagore = “泰姬陵伫立在河岸，如同时间的脸颊上一滴孤单的泪水。” —— 罗宾德拉纳特 · 泰戈尔
Taj Mahal = 泰姬陵
Empire enters golden age = 帝国进入黄金时代

'Things always seem fairer when we look back at them, and it is out of that inaccessible tower of the past that Longing leans and beckons.' - James Russell Lowell = “当我们回首往事时，事情总是显得更公平，正是从那座无法到达的过去之塔中，渴望倾斜着并召唤着我们。” —— 詹姆斯 · 拉塞尔 · 洛威尔
Porcelain Tower = 大报恩寺塔
Free [baseUnitFilter] appears = 免费的[baseUnitFilter]出现
Science gained from research agreements [amount]% = 从研究协议中获得的科研点数 [amount]%

Windmill = 风车

'The Law is a fortress on a hill that armies cannot take or floods wash away.' - The Prophet Muhammed = “法律是山上的堡垒，军队无法攻占，洪水也无法冲走。” —— 先知穆罕默德
Kremlin = 克里姆林宫
[amount]% City Strength from defensive buildings = [amount]%来自防御建筑的城市强度

Museum = 博物馆

'Every genuine work of art has as much reason for being as the earth and the sun' - Ralph Waldo Emerson = “每一件真正的艺术作品都像地球和太阳一样有存在的理由” —— 拉尔夫 · 沃尔多 · 爱默生
The Louvre = 卢浮宫

Public School = 公立学校

Factory = 工厂

'To achieve great things, two things are needed: a plan, and not quite enough time.' - Leonard Bernstein = “想要成就伟大的目标,你需要的是计划以及不太够的时间。” —— 伦纳德 · 伯恩斯坦
Big Ben = 大本钟
[stat] cost of purchasing items in cities [amount]% = 在城市建造/组建单位时的[stat]花费[amount]%

Military Academy = 军事学院

'Pale Death beats equally at the poor man's gate and at the palaces of kings.' - Horace = “苍白的死亡在穷人的城门和国王的宫殿里同样跳动。” —— 霍勒斯
Brandenburg Gate = 勃兰登堡门

Arsenal = 兵工厂

Hospital = 医院

Stock Exchange = 证券交易所

Broadcast Tower = 广播塔

'We live only to discover beauty, all else is a form of waiting' - Kahlil Gibran = “我们活着只是为了发现美，其他一切都是等待的一种形式” —— 卡里尔 · 吉伯兰
Eiffel Tower = 埃菲尔铁塔
Provides 1 happiness per 2 additional social policies adopted = 每 2 项已推行的社会政策 +1 快乐

'Give me your tired, your poor, your huddled masses yearning to breathe free, the wretched refuse of your teeming shore. Send these, the homeless, tempest-tossed to me, I lift my lamp beside the golden door!' - Emma Lazarus = “给我你那疲惫的、可怜的、拥挤的渴望自由呼吸的群众，给我你那拥挤的海岸上可怜的垃圾。把这些，无家可归的人，暴风雨抛给我吧，我把我的灯举到金门旁边！” —— 埃玛 · 拉扎勒斯
Statue of Liberty = 自由女神像
[stats] from every specialist [cityFilter] = [cityFilter]中的每个专家[stats]

Military Base = 军事基地

'Come to me, all who labor and are heavy burdened, and I will give you rest.' - New Testament, Matthew 11:28 = “凡劳苦担重担的人，到我这里来，我必使你们得安息。” —— 《新约》，马太福音11:28
Cristo Redentor = 救世基督像
[amount]% Culture cost of adopting new Policies = 采取新政策的文化花费变为[amount]%

Research Lab = 研发实验室

Medical Lab = 医学实验室


Stadium = 体育场

'Those who lose dreaming are lost.' - Australian Aboriginal saying = “没有梦想的人，人生也是迷茫的。” —— 澳大利亚土著谚语
Sydney Opera House = 悉尼歌剧院

Manhattan Project = 曼哈顿计划
Enables nuclear weapon = 允许建造核武器
Triggers a global alert upon completion = 完成后触发全局警报

'In preparing for battle I have always found that plans are useless, but planning is indispensable.' - Dwight D. Eisenhower = “在准备战斗时，我总是发现计划是无用的，但计划是不可或缺的。” —— 德怀特 · D · 艾森豪威尔
Pentagon = 五角大楼
<<<<<<< HEAD
[amount]% Gold cost of upgrading [unitType] units = 升级[unitType]花费的金币[amount]% 
=======
[amount]% Gold cost of upgrading [unitType] units = [amount]% 用于升级 [unitType] 单位的金钱开支
>>>>>>> 699abedc

Solar Plant = 太阳能电站

Nuclear Plant = 核电站

Apollo Program = 阿波罗计划
Enables construction of Spaceship parts = 允许建造太空飞船的部件
Hidden when [victoryType] Victory is disabled = 在禁用[victoryType]胜利时隐藏

SS Cockpit = 飞船驾驶舱
Spaceship part = 太空飞船的部件

SS Booster = 飞船助推器

Spaceship Factory = 太空飞船工厂

'More than ever before in human history, we share a common destiny. We can master it only if we face it together. And that is why we have the United Nations.' - Kofi Annan = “在人类历史上，我们从未像现在这样休戚与共。只有共同面对我们才能把握自己的命运。这就是为什么我们要建立联合国” —— 科菲 · 安南
United Nations = 联合国
Triggers voting for the Diplomatic Victory = 发起外交胜利投票

SS Engine = 飞船发动机

SS Stasis Chamber = 飞船休眠舱

Utopia Project = 乌托邦计划
Hidden until [amount] social policy branches have been completed = 隐藏直到 [amount] 个社会政策分支完成
Triggers a global alert upon build start = 在建造开始时触发全局警报
Triggers a Cultural Victory upon completion = 完成后触发文化胜利


#################### Lines from Difficulties from Civ V - Vanilla ####################

Settler = 移民

Chieftain = 酋长

Warlord = 军阀

Prince = 王子

King = 国王
Era Starting Unit = 时代起始单位

Emperor = 皇帝

Immortal = 仙人
Worker = 工人

Deity = 天神


#################### Lines from Eras from Civ V - Vanilla ####################

Ancient era = 远古时代
Warrior = 勇士

Classical era = 古典时代
Spearman = 枪兵

Medieval era = 中古时代

Renaissance era = 启蒙时代
Pikeman = 长枪兵

Industrial era = 工业时代
Musketman = 火枪手

Modern era = 电气时代
Rifleman = 来复枪兵

Atomic era = 原子时代
Infantry = 现代步兵

Information era = 信息时代

Future era = 未来时代


#################### Lines from Nations from Civ V - Vanilla ####################

Spectator = 看海

Nebuchadnezzar II = 尼布甲尼撒二世
The demon wants the blood of soldiers! = 魔鬼们渴望着战士的鲜血。来开始这场杀戮之舞吧！
Oh well, I presume you know what you're doing. = 寻找死亡的人们啊，我会满足你的要求。
It is over. Perhaps now I shall have peace, at last. = 都结束了。也许我终于想要和平了。
Are you real or a phantom? = 我是尼布甲尼撒。你是真人还是我胡思乱想出来的幽灵？
It appears that you do have a reason for existing – to make this deal with me. = 看来你确实有存在的理由—给我提供些有价值的东西吧。
Greetings. = 欢迎您的到来！
What do YOU want?! = 你想做什么？！
Ingenuity = 智慧创新
May the blessings of heaven be upon you, O great Nebuchadnezzar, father of mighty and ancient Babylon! Young was the world when Sargon built Babylon some five thousand years ago, long did it grow and prosper, gaining its first empire the eighteenth century BC, under godlike Hammurabi, the giver of law. Although conquered by the Kassites and then by the Assyrians, Babylon endured, emerging phoenix-like from its ashes of destruction and regaining its independence despite its many enemies. Truly was Babylon the center of arts and learning in the ancient world. O Nebuchadnezzar, your empire endured but a short time after your death, falling to the mighty Persians, and then to the Greeks, until the great city was destroyed by 141 BC. = 伟大的尼布甲尼撒，强大而古老的巴比伦之父，愿天堂的祝福降临到你身上！大约五千年前，萨尔贡 (Sargon) 建造巴比伦时，世界还很年轻，但它长期发展壮大，在公元前 18 世纪在神一般的汉谟拉比 (Hammurabi) 统治下获得了第一个帝国。 尽管先后被卡西特人征服，然后被亚述人征服，但巴比伦忍受着从毁灭的灰烬中崛起的凤凰般的苦难，并在敌众我寡的情况下重新获得了独立。 巴比伦确实是古代世界艺术和学习的中心。 尼布甲尼撒啊，你的帝国在你死后不久就一直存在，先后被强大的波斯人和希腊人打败，直到公元前 141 年这座伟大的城市被摧毁。
But is Babylon indeed gone forever, great Nebuchadnezzar? Your people look to you to bring the empire back to life once more. Will you accept the challenge? Will you build a civilization that will stand the test of time? = 但是，伟大的尼布甲尼撒，巴比伦真的永远消失了吗？你的人民期待着你让帝国再度崛起。你会接受挑战吗？你会建立一个经得起时间考验的文明吗？
Babylon = 巴比伦
Akkad = 阿卡德
Dur-Kurigalzu = 杜尔 - 库里加尔祖
Nippur = 尼普尔
Borsippa = 博尔西帕
Sippar = 西帕尔
Opis = 俄庇斯
Mari = 马里
Shushan = 苏萨
Eshnunna = 埃什努那
Ellasar = 以拉撒
Erech = 乌鲁克
Kutha = 库塔
Sirpurla = 拉格什
Neribtum = 内里布图
Ashur = 亚述
Ninveh = 尼尼微
Nimrud = 尼姆鲁德
Arbela = 埃尔比勒
Nuzi = 努济
Arrapkha = 阿拉普哈
Tutub = 图图布
Shaduppum = 沙杜普姆
Rapiqum = 腊皮库姆
Mashkan Shapir = 马什干 - 沙皮尔
Tuttul = 图图尔
Ramad = 拉马迪
Ana = 阿奈
Haradum = 哈拉杜姆
Agrab = 阿格拉布
Uqair = 乌盖尔
Gubba = 古巴
Hafriyat = 哈弗里亚特
Nagar = 纳加尔
Shubat Enlil = 舒巴特-恩利尔
Urhai = 乌海
Urkesh = 乌尔克什
Awan = 阿旺
Riblah = 里布拉
Tayma = 泰马
Receive free [unit] when you discover [tech] = 研发[tech]科技后获得免费的[unit]
[greatPerson] is earned [amount]% faster = [greatPerson]的产生速率 +[amount]%

Alexander = 亚历山大
You are in my way, you must be destroyed. = 果敢无战不胜，刚毅无征不服。拿起长剑与我一决高下吧！
As a matter of fact I too grow weary of peace. = 能够战胜恐惧就能战胜死亡。你只不过是我通向胜利道路上的一块垫脚石。
You have somehow become my undoing! What kind of beast are you? = 世界是我的故乡，我将长眠于此，并用双眼亲自见证你的神话。努力去征服吧！
Hello stranger! I am Alexandros, son of kings and grandson of the gods! = 幸会！我是亚历山大，列王的子嗣，神灵的后裔！你能这么介绍自己吗？
My friend, does this seem reasonable to you? = 我的朋友，这笔交易对你还算公平吧？
Greetings! = 欢迎您的到来！
What? = 所为何事？
Hellenic League = 城邦同盟
May the blessings of the gods be upon you, oh great King Alexander! You are the ruler of the mighty Greek nation. Your people lived for so many years in isolated city-states - legendary cities such as Athens, Sparta, Thebes - where they gave the world many great things, such as democracy, philosophy, tragedy, art and architecture, the very foundation of Western Civilization. Although few in number and often hostile to each other, in the 5th century BC they were able to defeat their much larger neighbor, Persia, on land and sea. = 愿诸神的祝福降临在你身上，哦，伟大的亚历山大国王！ 你是强大的希腊民族的统治者。 你们的人民在与世隔绝的城邦生活了这么多年 —— 传说中的城市，如雅典、斯巴达、底比斯 —— 在那里，他们给了世界许多伟大的东西，比如民主、哲学、悲剧、艺术和建筑，这些都是西方文明的基础。他们，虽然人口稀少，而且经常互相敌对，但在公元前 5 世纪，他们却仍能够在陆地和海上击败他们更大的邻国波斯。
Alexander, your people stand ready to march to war, to spread the great Greek culture to millions and to bring you everlasting glory. Are you ready to accept your destiny, King Alexander? Will you lead your people to triumph and greatness? Can you build a civilization that will stand the test of time? = 亚历山大，您的人民随时准备向战争进军，将伟大的希腊文化传播给数百万人，并为您带来永恒的荣耀。你准备好接受你的命运了吗，亚历山大国王？你会带领你的人民走向胜利和伟大吗？你能建立一个经得起时间考验的文明吗？
Athens = 雅典
Sparta = 斯巴达
Corinth = 科林斯
Argos = 阿尔戈斯
Knossos = 克诺索斯
Mycenae = 迈锡尼
Pharsalos = 法萨卢斯
Ephesus = 以弗所
Halicarnassus = 哈利卡纳苏斯
Rhodes = 罗德
Eretria = 埃雷特里亚
Pergamon = 帕加马
Miletos = 米勒斯
Megara = 迈加拉
Phocaea = 福西亚
Sicyon = 西锡安
Tiryns = 梯林斯
Samos = 萨摩斯
Mytilene = 米提利尼
Chios = 希俄斯
Paros = 帕洛斯
Elis = 埃利斯
Syracuse = 锡拉库萨
Herakleia = 赫拉克莱娅
Gortyn = 格尔腾
Chalkis = 加尔西斯
Pylos = 皮洛斯
Pella = 佩拉
Naxos = 纳克索斯
Larissa = 拉里萨
Apollonia = 阿波罗尼亚
Messene = 迈锡尼
Orchomenos = 奥尔霍迈诺
Ambracia = 安布拉基亚
Kos = 科斯岛
Knidos = 尼多斯
Amphipolis = 安菲波利斯
Patras = 派图拉斯
Lamia = 拉弥亚
Nafplion = 纳夫普利翁
Apolyton = 阿波利顿
Greece = 希腊
<<<<<<< HEAD
[amount]% City-State Influence degradation = 城邦影响力退化 [amount]%
=======
[amount]% City-State Influence degradation = [amount]% 城邦影响的减小
>>>>>>> 699abedc
City-State Influence recovers at twice the normal rate = 对城邦的影响力恢复速度是正常水平的两倍
City-State territory always counts as friendly territory = 城邦领土始终视为友好领土

Wu Zetian = 武则天
You won't ever be able to bother me again. Go meet Yama. = 朕目之所及，皆为唐土，不沐教化者必成齑粉！
Fool! I will disembowel you all! = 无知蛮夷，犯我强汉者，虽远必诛！
You have proven to be a cunning and competent adversary. I congratulate you on your victory. = 胜败乃兵家常事。九世犹可以复仇乎？虽百世可也。阁下好自为之。
Greetings, I am Empress Wu Zetian. China desires peace and development. You leave us alone, we'll leave you alone. = 你好，我是女皇帝武则天。中国追求和平以谋求自身发展。人不犯我，我不犯人。
My friend, do you think you can accept this request? = 朕之决断阁下以为如何？
How are you today? = 今日天朗气清，惠风和畅，阁下所为何来？
Oh. It's you? = 阁下别来无恙？
Art of War = 兵法韬略
The Blessings of Heaven be upon you. Empress Wu Zetian, most beautiful and haughty ruler of China! Oh great Empress, whose shadow causes the flowers to blossom and the rivers to flow! You are the leader of the Chinese, the oldest and the greatest civilization that humanity has ever produced. China's history stretches back into the mists of time, its people achieving many great things long before the other upstart civilizations were even conceived. China's contributions to the arts and sciences are too many and too wondrous to do justice to - the printing press, gunpowder, the works of Confucius - these are but a few of the gifts China has given to an undeserving world! = 皇天眷顾您，至尊至圣的华夏天子则天大帝！万岁！闭月羞花沉鱼落雁的女皇！您是自有人类以来最古老和最伟大的文明——中华文明的领袖。拨开时间的迷雾，回溯中国的历史，早在其他文明尚无踪迹的时代，华夏人民已经完成了无数伟大的业绩。任何公正的评论者都会承认中国在艺术和科学上的贡献太繁多、太奇妙——印刷术、火药、夫子之道——这仅仅是中华文明为这个蛮荒世界带来的无数珍礼中的沧海一粟！
You, great Queen, who, with cunning and beauty, rose from the position of lowly concubine to that of Divine Empress - your people call out to you to lead them! Great China is once again beset on all sides by barbarians. Can you defeat all your many foes and return your country to greatness? Can you build a civilization to stand the test of time? = 您，从芸芸嫔妃中脱颖而出成为圣明的天后，并最终登上皇帝的宝座。当伟大的中央天朝再次面对四方戎狄侵扰之时，您的百姓呼唤您领导他们！您能战胜您所有的敌人并再造一个辉煌的盛世吗？您能建起一个万古长存的文明吗？
Beijing = 北京
Shanghai = 上海
Guangzhou = 广州
Nanjing = 南京
Xian = 西安
Chengdu = 成都
Hangzhou = 杭州
Tianjin = 天津
Macau = 澳门
Shandong = 山东
Kaifeng = 开封
Ningbo = 宁波
Baoding = 保定
Yangzhou = 扬州
Harbin = 哈尔滨
Chongqing = 重庆
Luoyang = 洛阳
Kunming = 昆明
Taipei = 台北
Shenyang = 沈阳
Taiyuan = 太原
Tainan = 台南
Dalian = 大连
Lijiang = 丽江
Wuxi = 无锡
Suzhou = 苏州
Maoming = 茂名
Shaoguan = 韶关
Yangjiang = 阳江
Heyuan = 河源
Huangshi = 黄石
Yichang = 宜昌
Yingtian = 应天
Xinyu = 新余
Xinzheng = 新郑
Handan = 邯郸
Dunhuang = 敦煌
Gaoyu = 皋虞
Nantong = 南通
Weifang = 潍坊
Xikang = 西康
China = 中华
Great General provides double combat bonus = 大军事家提供双倍战斗奖励

Ramesses II = 拉美西斯二世
You are but a pest on this Earth, prepare to be eliminated! = 小小蝼蚁般的可悲文明，去死吧。
You are a fool who evokes pity. You have brought my hostility upon yourself and your repulsive civilization! = 可怜的蠢蛋。你在毁灭你自己和你可悲的文明。
Strike me down and my soul will torment yours forever, you have won nothing. = 你什么也没得到。就算把我打倒，我的灵魂也会将你永堕深渊。
Greetings, I am Ramesses the god. I am the living embodiment of Egypt, mother and father of all civilizations. = 向你致意。我是拉美西斯神，我是所有其他文明的父母之邦——埃及的化身。
Generous Egypt makes you this offer. = 慷慨的埃及向你提议以下交易。
Good day. = 真是美好的一天啊。
Oh, it's you. = 原来是你啊。
Monument Builders = 奇观工匠
We greet thee, oh great Ramesses, Pharaoh of Egypt, who causes the sun to rise and the Nile to flow, and who blesses his fortunate people with all the good things of life! Oh great lord, from time immemorial your people lived on the banks of the Nile river, where they brought writing to the world, and advanced mathematics, sculpture, and architecture. Thousands of years ago they created the great monuments which still stand tall and proud. = 我们向你致意，哦，伟大的拉美西斯，埃及法老，他使太阳升起，尼罗河流淌，并以生活中的一切美好事物祝福他的幸运人民！哦，伟大的主，您的人民自古以来就生活在尼罗河畔，在那里他们将文字、先进的数学、雕塑和建筑带到了世界。数千年前，他们创造了伟大的纪念碑，这些纪念碑仍然巍然屹立。
Oh, Ramesses, for uncounted years your people endured, as other petty nations around them have risen and then fallen into dust. They look to you to lead them once more into greatness. Can you honor the gods and bring Egypt back to her rightful place at the very center of the world? Can you build a civilization that will stand the test of time? = 哦，拉美西斯，你的人民深处水深火热无数年，因为他们周围的其他小国已经崛起，然后落入尘土。他们期待你再次带领他们走向伟大。你能向众神致敬，让埃及回到她在世界中心的应有位置吗？你能建立一个经得起时间考验的文明吗？
Thebes = 底比斯
Memphis = 孟菲斯
Heliopolis = 赫利奥波利斯
Elephantine = 埃勒凡他尼
Alexandria = 亚历山大
Pi-Ramesses = 塔尔 - 拉美西斯
Giza = 吉萨
Byblos = 比布鲁斯
Akhetaten = 阿肯塔顿
Hieraconpolis = 希拉孔波利斯
Abydos = 奥比都斯
Asyut = 艾斯尤特
Avaris = 阿瓦瑞斯
Lisht = 利斯特
Buto = 布托
Edfu = 伊徳夫
Pithom = 皮索姆
Busiris = 布西里斯
Kahun = 卡洪
Athribis = 阿斯比斯
Mendes = 门迭斯
Elashmunein = 阿什穆嫩
Tanis = 塔尼斯
Bubastis = 布巴斯提斯
Oryx = 奥里克斯
Sebennytus = 塞苯尼陀斯
Akhmin = 阿赫姆
Karnak = 卡纳克
Luxor = 卢克索
El Kab = 艾尔卡布
Armant = 艾尔曼特
Balat = 巴拉特
Ellahun = 埃拉洪
Hawara = 哈瓦拉
Dashur = 代赫舒尔
Damanhur = 达曼胡尔
Abusir = 阿布西尔
Herakleopolis = 赫拉克雷奥波利斯
Akoris = 艾克瑞斯
Benihasan = 贝尼哈桑
Badari = 巴达利
Hermopolis = 荷莫波里斯
Amrah = 阿姆拉
Koptos = 科普托斯
Ombos = 奥博斯
Naqada = 奈加代
Semna = 塞姆纳
Soleb = 索利卜
Egypt = 埃及
[amount]% Production when constructing [buildingFilter] wonders [cityFilter] = 建造[buildingFilter]奇迹时[cityFilter][amount]%产能

Elizabeth = 伊丽莎白
By the grace of God, your days are numbered. = 太阳照耀之地，皆应为我王道所御！
We shall never surrender. = 英格兰永不屈服！我们要在天空、大地、海洋上碾碎你们！
You have triumphed over us. The day is yours. = 这不是结束，甚至不是结束的开始，而可能是开始的结束。别太得意了！
We are pleased to meet you. = 当你最需要我时，一定会发现我最盛情的友谊。我为你所做的付出，一定会比我能说的还要多。
Would you be interested in a trade agreement with England? = 我亲爱的朋友，你有兴趣与英格兰做一笔交易吗？
Hello, again. = 你好，又见面了。
Oh, it's you! = 是你啊，你好。
Sun Never Sets = 日不落帝国
Praises upon her serene highness, Queen Elizabeth Gloriana. You lead and protect the celebrated maritime nation of England. England is an ancient land, settled as early as 35,000 years ago. The island has seen countless waves of invaders, each in turn becoming a part of the fabric of the people. Although England is a small island, for many years your people dominated the world stage. Their matchless navy, brilliant artists and shrewd merchants, giving them power and influence far in excess of their mere numbers. = 赞美她文静的殿下，伊丽莎白女王格洛丽安娜。你领导、保护着著名的海洋国家英格兰。英格兰是一片古老的土地，早在 35000 年前就有人定居。岛上掀起了无数入侵者的波澜，每一波入侵者都成为了人民结构的一部分。虽然英格兰是一个小岛，但多年来你们的人民主宰了世界舞台。他们天下无双的海军、才华横溢的艺术家和精明的商人，赋予他们的权力和影响力远胜其人数。
Queen Elizabeth, will you bring about a new golden age for the English people? They look to you once more to return peace and prosperity to the nation. Will you take up the mantle of greatness? Can you build a civilization that will stand the test of time? = 伊丽莎白女王，你会为英国人民带来一个新的黄金时代吗？他们再次期待您为国家恢复和平与繁荣。你会披上伟大的衣钵吗？你能建立一个经得起时间考验的文明吗？
London = 伦敦
York = 约克
Nottingham = 诺丁汉
Hastings = 海斯汀
Canterbury = 坎特伯雷
Coventry = 考文垂
Warwick = 华威
Newcastle = 纽卡斯尔
Oxford = 牛津
Liverpool = 利物浦
Dover = 多佛
Brighton = 博尔顿
Norwich = 诺维奇
Leeds = 利兹
Reading = 雷丁
Birmingham = 伯明翰
Richmond = 里士满
Exeter = 埃克塞特
Cambridge = 剑桥
Gloucester = 格洛斯特
Manchester = 曼彻斯特
Bristol = 布里斯托
Leicester = 莱斯特
Carlisle = 卡莱尔
Ipswich = 伊普斯维奇
Portsmouth = 朴茨茅斯
Berwick = 贝里克
Bath = 巴斯
Mumbles = 马姆波利斯
Southampton = 南安普顿
Sheffield = 谢菲尔德
Salisbury = 索尔兹伯里
Colchester = 科尔切斯特
Plymouth = 普利茅斯
Lancaster = 兰开斯特
Blackpool = 布莱克浦
Winchester = 温切斯特
Hull = 赫尔
England = 英格兰

Napoleon = 拿破仑
You're disturbing us, prepare for war. = 我志在成功，未尝踌躇，来与我大战一场吧。
You've fallen into my trap. I'll bury you. = 小小蝼蚁，用吾之手埋汝之骨。
I congratulate you for your victory. = 从伟大崇高到荒谬可笑，其间只相差一步。
Welcome. I'm Napoleon, of France; the smartest military man in world history. = 欢迎你。我是法兰西帝国皇帝拿破仑，世界历史上最伟大的军事天才！
France offers you this exceptional proposition. = 我的朋友，法兰西有一个卑微的提议。
Hello. = 请赐教。
It's you. = 是你啊。
Ancien Régime = 传统制度
Long life and triumph to you, First Consul and Emperor of France, Napoleon I, ruler of the French people. France lies at the heart of Europe. Long has Paris been the world center of culture, arts and letters. Although surrounded by competitors - and often enemies - France has endured as a great nation. Its armies have marched triumphantly into battle from one end of the world to the other, its soldiers and generals among the best in history. = 法国第一执政官兼皇帝拿破仑一世，法国人民的统治者，祝你长寿和胜利。法国位于欧洲的中心。长期以来，巴黎一直是世界文化、艺术和文学中心。尽管周围环绕着竞争对手 —— 而且通常是敌人——法国作为一个伟大的国家一直存在。它的军队凯旋而归，从世界的一端到另一端，它的将士都是历史上无可挑剔的。
Napoleon Bonaparte, France yearns for you to rebuild your empire, to lead her once more to glory and greatness, to make France once more the epicenter of culture and refinement. Emperor, will you ride once more against your foes? Can you build a civilization that will stand the test of time? = 拿破仑 · 波拿巴，法国渴望你重建你的帝国，带领她再次走向辉煌和伟大，让她再次成为文化和精致的中心。皇帝，你会再次骑马对抗你的敌人吗？你能建立一个经得起时间考验的文明吗？
Paris = 巴黎
Orleans = 奥尔良
Lyon = 里昂
Troyes = 特鲁瓦
Tours = 图尔
Marseille = 马赛
Chartres = 沙特尔
Avignon = 阿维尼翁
Rouen = 卢昂
Grenoble = 格勒诺布尔
Dijon = 第戎
Amiens = 亚眠
Cherbourg = 瑟堡
Poitiers = 普瓦捷
Toulouse = 图卢兹
Bayonne = 巴约纳
Strasbourg = 斯特拉斯堡
Brest = 布雷斯特
Bordeaux = 波尔多
Rennes = 雷恩
Nice = 尼斯
Saint Etienne = 圣埃蒂安
Nantes = 南特
Reims = 兰斯
Le Mans = 勒芒
Montpellier = 蒙彼利埃
Limoges = 利摩日
Nancy = 南锡
Lille = 里尔
Caen = 卡昂
Toulon = 士伦
Le Havre = 勒阿弗尔
Lourdes = 卢尔德
Cannes = 戛纳
Aix-En-Provence = 普罗旺斯地区 - 艾克斯市
La Rochelle = 拉罗谢尔
Bourges = 布尔日
Calais = 加莱
France = 法兰西
[stats] [cityFilter] = [cityFilter][stats]

Catherine = 叶卡捷琳娜二世
You've behaved yourself very badly, you know it. Now it's payback time. = 如果我可以活到两百岁，整个世界都将匍匐在我脚下，现在首先从你开始！
You've mistaken my passion for a weakness, you'll regret about this. = 运气为而备，一旦遭受欺辱，我们绝不放弃还击。
We were defeated, so this makes me your prisoner. I suppose there are worse fates. = 没有实力的愤怒毫无意义，一旦可能，我们会血债血偿！
I greet you, stranger! If you are as intelligent and tactful as you are attractive, we'll get along just fine. = 如果你的智慧和理性能像你的相貌那样出众，我们可以谈谈人生哲理。
How would you like it if I propose this kind of exchange? = 这份交易你认为如何？
Hello! = 你好！
What do you need?! = 你究竟需要什么？
Siberian Riches = 西伯利亚的财富
Greetings upon thee, Your Imperial Majesty Catherine, wondrous Empress of all the Russias. At your command lies the largest country in the world. Mighty Russia stretches from the Pacific Ocean in the east to the Baltic Sea in the west. Despite wars, droughts, and every manner of disaster the heroic Russian people survive and prosper, their artists and scientists among the best in the world. The Empire today remains one of the strongest ever seen in human history - a true superpower, with the greatest destructive force ever devised at her command. = 向您问好，凯瑟琳陛下，伟大的俄罗斯皇后。您的帝国在您的指挥下步步走向世界上最大的国家。强大的俄罗斯从东部的太平洋一直延伸到西部的波罗的海。尽管经历了战争、干旱和各种灾难，英勇的俄罗斯人民仍然坚强不屈地存活下来，繁荣发展，他们的艺术家和科学家位居世界前列。今天的帝国仍然是人类历史上有史以来最强大的帝国之一 —— 一个真正的超级大国，在她的指挥下仍有着有史以来最强大的破坏力。
Catherine, your people look to you to bring forth glorious days for Russia and her people, to revitalize the land and recapture the wonder of the Enlightenment. Will you lead your people once more into greatness? Can you build a civilization that will stand the test of time? = 凯瑟琳，您的人民期待您为俄罗斯和她的人民带来辉煌的日子，振兴这片土地，重新夺回启蒙运动的奇迹。你会再次带领你的人民走向光明吗？你能建立一个经得起时间考验的文明吗？
Moscow = 莫斯科
St. Petersburg = 圣彼得堡
Novgorod = 诺夫哥罗德
Rostov = 罗斯托夫
Yaroslavl = 雅罗斯拉夫尔
Yekaterinburg = 叶卡捷琳堡
Yakutsk = 雅库茨克
Vladivostok = 符拉迪沃斯托克
Smolensk = 斯摩棱斯克
Orenburg = 奥伦堡
Krasnoyarsk = 克亚斯诺亚尔斯克
Khabarovsk = 哈巴罗夫斯克
Bryansk = 布良斯克
Tver = 特维尔
Novosibirsk = 新西伯利亚
Magadan = 马加丹
Murmansk = 摩尔曼斯克
Irkutsk = 伊尔库兹克
Chita = 赤塔
Samara = 萨马拉
Arkhangelsk = 阿尔汉格尔斯克
Chelyabinsk = 车里雅宾斯克
Tobolsk = 托博尔斯克
Vologda = 沃洛格达
Omsk = 鄂木斯克
Astrakhan = 阿斯特拉罕
Kursk = 库尔斯克
Saratov = 萨拉托夫
Tula = 图拉
Vladimir = 弗拉基米尔
Perm = 皮尔姆
Voronezh = 沃罗涅日
Pskov = 普斯科夫
Starayarussa = 斯塔尔亚鲁萨
Kostoma = 科斯托马
Nizhniy Novgorod = 下诺夫哥罗德
Suzdal = 苏兹达尔
Magnitogorsk = 马格尼托哥尔斯克
Russia = 俄罗斯
Double quantity of [resource] produced = [resource]产量加倍

Augustus Caesar = 奥古斯都 · 恺撒
My treasury contains little and my soldiers are getting impatient... ...therefore you must die. = 我的金库里几乎没有钱，我的士兵们也越来越不耐烦……所以你必须死。
So brave, yet so stupid! If only you had a brain similar to your courage. = 蠢货，是愚昧给了你挑衅的勇气！厄运如密布的箭弩落下，而你终将无处躲避。
The gods have deprived Rome of their favour. We have been defeated. = 你即使征服了全世界，如果没有人分享，终将倍感凄凉。罗马荣耀永存！
I greet you. I am Augustus, Imperator and Pontifex Maximus of Rome. If you are a friend of Rome, you are welcome. = 欢迎你。我是奥古斯都，罗马帝国皇帝兼最高祭司。如果你是罗马的朋友，那么你将受到欢迎。
I offer this, for your consideration. = 我有项提议，希望你能考虑。
Hail. = 你好。
What do you want? = 你想做什么？
The Glory of Rome = 罗马荣耀
The blessings of the gods be upon you, Caesar Augustus, emperor of Rome and all her holdings. Your empire was the greatest and longest lived of all in Western civilization. And your people single-handedly shaped its culture, law, art, and warfare like none other, before or since. Through years of glorious conquest, Rome came to dominate all the lands of the Mediterranean from Spain in the west to Syria in the east. And her dominion would eventually expand to cover much of England and northern Germany. Roman art and architecture still awe and inspire the world. And she remains the envy of all lesser civilizations who have followed. = 诸神的祝福在你身上，凯撒奥古斯都，罗马皇帝和她的所有。你的帝国是西方文明中最经久不衰的。在此之前或之后，您的人民以独一无二的方式塑造了其文化、法律、艺术和战争的光辉历程。经过多年的光荣征服，罗马逐渐统治了地中海的所有土地，从西部的西班牙到东部的叙利亚。她的统治最终将扩大到英格兰和德国北部的大部分地区。罗马艺术和建筑仍然令世界敬畏和鼓舞。她仍然是所有追随者的次等文明羡慕的对象。
O mighty emperor, your people turn to you to once more reclaim the glory of Rome! Will you see to it that your empire rises again, bringing peace and order to all? Will you make Rome once again center of the world? Can you build a civilization that will stand the test of time? = 伟大的皇帝啊，您的人民向您求助，希望再次夺回罗马的荣耀！你会确保你的帝国再次崛起，为您的子民带来和平与秩序吗？你会让罗马再次成为世界中心吗？你能建立一个经得起时间考验的文明吗？
Rome = 罗马
Antium = 阿提乌姆
Cumae = 库迈
Neapolis = 那不勒斯
Ravenna = 拉维纳
Arretium = 亚雷提乌姆
Mediolanum = 米兰
Arpinum = 阿尔庇努姆
Circei = 科尔切伊
Setia = 赛提亚
Satricum = 赛崔克穆
Ardea = 阿尔黛雅
Ostia = 奥斯提亚
Velitrae = 维丽特莱
Viroconium = 韦洛克尼姆
Tarentum = 塔伦图姆
Brundisium = 布林迪西姆
Caesaraugusta = 凯撒奥古斯塔
Caesarea = 凯撒利亚
Palmyra = 帕尔米拉
Signia = 锡耶纳
Aquileia = 阿奎莱亚
Clusium = 克鲁西姆
Sutrium = 苏特留姆
Cremona = 克雷莫纳
Placentia = 普拉什提亚
Hispalis = 斯帕里斯
Artaxata = 阿萨克塔萨
Aurelianorum = 奥瑞拉诺茹姆
Nicopolis = 尼科波利斯
Agrippina = 阿格里皮纳
Verona = 维罗纳
Corfinium = 科菲纽姆
Treverii = 特雷维里
Sirmium = 舍米安
Augustadorum = 奥古斯塔多伦
Curia = 库里亚
Interrama = 英特拉姆
Adria = 亚德里亚
+25% Production towards any buildings that already exist in the Capital = 在其他城市建造首都已有建筑时 +25% 产能

Harun al-Rashid = 哈伦 · 拉希德
The world will be more beautiful without you. Prepare for war. = 哈里发的天空不允许有两轮太阳。弯刀所至，皆为吾土。
Fool! You will soon regret dearly! I swear it! = 蠢货！有一天你会后悔今天的所为！以汝之血拭我之刃！
You have won, congratulations. My palace is now in your possession, and I beg that you care well for the peacock. = 你胜利了，我现在把宫殿托付于你，不过别太得意，我会在地狱盯着你的！
Welcome foreigner, I am Harun Al-Rashid, Caliph of the Arabs. Come and tell me about your empire. = 欢迎你，陌生人！我是阿拉伯的统治者哈伦·拉希德。来吧——告诉我关于你们帝国的故事。
Come forth, let's do business. = 请上前来，让我们做成这笔买卖。
Peace be upon you. = 你好，希望你平安幸福。
Trade Caravans = 沙漠之舟
Blessings of God be upon you oh great caliph Harun al-Rashid, leader of the pious Arabian people! The Muslim empire, the Caliphate was born in the turbulent years after the death of the prophet Muhammad in 632 AD, as his followers sought to extend the rule of God to all of the people of the earth. The caliphate grew mighty indeed at the height of its power, ruling Spain, North Africa, the Middle East, Anatolia, the Balkans and Persia. An empire as great as or even greater than that of Rome. The arts and sciences flourished in Arabia during the Middle Ages, even as the countries of Europe descended into ignorance and chaos. The Caliphate survived for six hundred years, until finally succumbing to attack from the Mongols, those destroyers of Empires. = 上帝保佑你，伟大的哈里发哈伦 · 拉希德，虔诚的阿拉伯人民的领袖！穆斯林帝国哈里发国诞生于公元 632 年先知穆罕默德去世后的动荡年代，因为他的追随者试图将上帝的统治扩展到地球上的所有人民。哈里发在其权力的鼎盛时期确实变得强大，统治着西班牙、北非、中东、安纳托利亚、巴尔干半岛和波斯。它，一个与罗马一样伟大甚至更伟大的帝国。中世纪的阿拉伯艺术和科学蓬勃发展，即使欧洲国家陷入无知和混乱。哈里发幸存了六百年，直到最终屈服于蒙古人的进攻，这些帝国的毁灭者。
Great Caliph Harun al Rashid, your people look to you to return them to greatness! To make Arabia once again an enlightened land of arts and knowledge, a powerful nation who needs fear no enemy! Oh Caliph, will you take up the challenge? Can you build a civilization that will stand the test of time? = 伟大的哈里发哈伦 · 拉希德，你的人民期待你让他们恢复荣光！让阿拉伯再次成为文明的艺术和知识之地，成为一个无所畏惧的强大国家！哦，哈里发，你愿意接受挑战吗？你能建立一个经得起时间考验的文明吗？
Mecca = 麦加
Medina = 麦地那
Damascus = 大马士革
Baghdad = 巴格达
Najran = 那基兰
Kufah = 库费
Basra = 巴士拉
Khurasan = 呼罗珊
Anjar = 安嘉尔
Fustat = 福斯塔
Aden = 亚丁
Yamama = 叶麻默
Muscat = 马斯喀特
Mansura = 曼苏拉
Bukhara = 布哈拉
Fez = 菲斯
Shiraz = 设拉子
Merw = 梅尔维
Balkh = 巴尔赫
Mosul = 摩苏尔
Aydab = 艾达布
Bayt = 贝特
Suhar = 苏哈尔
Taif = 塔伊夫
Hama = 哈玛
Tabuk = 塔布克
Sana'a = 萨纳
Shihr = 斯遏
Tripoli = 的黎波里
Tunis = 突尼斯
Kairouan = 凯鲁万
Algiers = 阿尔及尔
Oran = 奥兰
Arabia = 阿拉伯
[stats] from each Trade Route = 每条贸易路线 [stats]

George Washington = 乔治 · 华盛顿
Your wanton aggression leaves us no choice. Prepare for war! = 强大的国家有一种法律，弱小的国家则有另一种。要么与我们一样，要么选择毁灭，你接受还是反对？
You have mistaken our love of peace for weakness. You shall regret this! = 剑是我们维护自由的最后手段。自由绝不屈服于暴力！
The day...is yours. I hope you will be merciful in your triumph. = 力量虽能征服一切，不过是短暂的。祝你好运！
The people of the United States of America welcome you. = 真正的友谊，是一株成长缓慢的植物，美利坚合众国人民欢迎您。
Is the following trade of interest to you? = 我们来做笔交易你感兴趣吗？
Well? = 你好。
Manifest Destiny = 昭昭天命
Welcome President Washington! You lead the industrious American civilization! Formed in the conflagration of revolution in the 18th century, within a hundred years, the young nation became embroiled in a terrible civil war that nearly tore the country apart, but it was just a few short years later in the 20th century that the United States reached the height of its power, emerging triumphant and mighty from the two terrible wars that destroyed so many other great nations. The United States is a nation of immigrants, filled with optimism and determination. They lack only a leader to help them fulfill their promise. = 欢迎华盛顿总统！你引领着勤劳的美国文明！诞生于 18 世纪革命的熊熊烈火中，一百年之内，这个年轻的国家卷入了一场几乎将这个国家撕裂的可怕的内战，但仅仅几年后的 20 世纪，美国达到了其权力的顶峰，在摧毁了许多其他伟大国家的两场可怕的战争中取得了胜利和强大的力量。美国是一个移民国家，充满了乐观和决心。他们缺乏的只是一个领导者来帮助他们实现他们的承诺。
President Washington, can you lead the American people to greatness? Can you build a civilization that will stand the test of time? = 华盛顿总统，你能带领美国人民走向繁荣吗？你能建立一个经得起时间考验的文明吗？
Washington = 华盛顿
New York = 纽约
Boston = 波士顿
Philadelphia = 费城
Atlanta = 亚特兰大
Chicago = 芝加哥
Seattle = 西雅图
San Francisco = 旧金山
Los Angeles = 洛杉矶
Houston = 休斯敦
Portland = 波特兰
St. Louis = 圣路易斯
Miami = 迈阿密
Buffalo = 布法罗
Detroit = 底特律
New Orleans = 新奥尔良
Baltimore = 巴尔的摩
Denver = 丹佛
Cincinnati = 辛辛那提
Dallas = 达拉斯
Cleveland = 克里夫兰
Kansas City = 肯萨斯城
San Diego = 圣地亚哥
Las Vegas = 拉斯维加斯
Phoenix = 菲尼克斯
Albuquerque = 阿尔伯克基
Minneapolis = 明尼阿波丽斯
Pittsburgh = 匹兹堡
Oakland = 奥克兰
Tampa Bay = 坦帕湾
Orlando = 奥兰多
Tacoma = 塔科马
Santa Fe = 圣塔菲
Olympia = 奥林匹亚
Hunt Valley = 亨特谷
Springfield = 斯普林菲尔德
Palo Alto = 帕洛阿托
Centralia = 森特勒利亚
Spokane = 斯波坎
Jacksonville = 杰克逊维尔
Svannah = 萨凡纳
Charleston = 查尔斯顿
San Antonio = 圣安东尼奥
Anchorage = 安克雷奇
Sacramento = 萨克拉门托
Reno = 里诺
Salt Lake City = 盐湖城
Boise = 博伊西
Milwaukee = 密尔沃基
Santa Cruz = 圣克鲁斯
Little Rock = 小石城
America = 美利坚

Oda Nobunaga = 织田信长
I hereby inform you of our intention to wipe out your civilization from this world. = 顺我者昌，逆我者亡。洗净脖子甘心就戮吧。
Pitiful fool! Now we shall destroy you! = 凡触怒我者我必践之。
You were much wiser than I thought. = 人生五十载，去事恍如梦幻，天下之内，岂有长生不灭者。
We hope for a fair and just relationship with you, who are renowned for military bravery. = 非为我友，即为我敌。阁下请慎行，好自为之。
I would be grateful if you agreed on the following proposal. = 吾之珍宝阁下是否有兴致？
Oh, it's you... = 今日前来，不知有何见教。
Bushido = 武士道
Blessings upon you, noble Oda Nobunaga, ruler of Japan, the land of the Rising Sun! May you long walk among its flowering blossoms. The Japanese are an island people, proud and pious with a rich culture of arts and letters. Your civilization stretches back thousands of years, years of bloody warfare, expansion and isolation, great wealth and great poverty. In addition to their prowess on the field of battle, your people are also immensely industrious, and their technological innovation and mighty factories are the envy of lesser people everywhere. = 祝福你，高贵的织田信长，日本的统治者，旭日之国！愿你在盛开的花丛中漫步。日本人是一个岛民，骄傲而虔诚，拥有丰富的艺术和文学文化。你们的文明可以追溯到几千年前，多年的血腥战争、扩张和孤立、巨大的财富和巨大的贫困。你们的人民除了在战场上的实力之外，还非常勤奋，他们的技术创新和强大的工厂让各地的小众羡慕不已。
Legendary daimyo, will you grab the reins of destiny? Will you bring your family and people the honor and glory they deserve? Will you once again pick up the sword and march to triumph? Will you build a civilization that stands the test of time? = 传说中的大名，你会抓住命运的缰绳吗？你会给你的家人和人民带来他们应得的荣誉和荣耀吗？你会挥起剑，走向胜利吗？你会建立一个经得起时间考验的文明吗？
Kyoto = 京都
Osaka = 大阪
Tokyo = 东京
Satsuma = 萨摩
Kagoshima = 鹿儿岛
Nara = 奈良
Nagoya = 名古屋
Izumo = 出云
Nagasaki = 长崎
Yokohama = 横滨
Shimonoseki = 下关
Matsuyama = 松山
Sapporo = 札幌
Hakodate = 函馆
Ise = 伊势
Toyama = 富山
Fukushima = 福岛
Suo = 周防
Bizen = 备前
Echizen = 越前
Izumi = 和泉
Omi = 近江
Echigo = 越后
Kozuke = 高崎
Sado = 佐渡
Kobe = 神户
Nagano = 长野
Hiroshima = 广岛
Takayama = 高山
Akita = 秋田
Fukuoka = 福冈
Aomori = 青森
Kamakura = 镰仓
Kochi = 高知
Naha = 那霸
Sendai = 仙台
Gifu = 岐阜
Yamaguchi = 山口
Ota = 大田
Tottori = 鸟取
Japan = 日本
Units fight as though they were at full strength even when damaged = 受伤单位造成的伤害不减

Gandhi = 甘地
I have just received a report that large numbers of my troops have crossed your borders. = 我刚刚接到报告...我的部队已经来到你的领土 “做客” 了。
My attempts to avoid violence have failed. An eye for an eye only makes the world blind. = 我尽量避免暴力，但我失败了 ——— 以眼还眼只会让世界失去辨别善恶的能力。
You can chain me, you can torture me, you can even destroy this body, but you will never imprison my mind. = 你能锁住我，也能折磨我，甚至摧毁我的肉体，但你永远不能囚禁我的思想和灵魂。
Hello, I am Mohandas Gandhi. My people call me Bapu, but please, call me friend. = 你好，我是圣雄甘地，我的子民称我为"父亲"，但是，在这里，请叫我朋友。
My friend, are you interested in this arrangement? = 我亲爱的朋友，你喜欢这笔交易吗？
I wish you peace. = 祝你平安。
Population Growth = 人口增长
Delhi = 德里
Mumbai = 孟买
Vijayanagara = 毗奢耶那伽罗
Pataliputra = 华氏城
Varanasi = 瓦拉纳西
Agra = 阿格拉
Calcutta = 加尔各答
Lahore = 拉合尔
Bangalore = 班加罗尔
Hyderabad = 海得拉巴
Madurai = 马杜赖
Ahmedabad = 艾哈马达巴尔
Kolhapur = 克哈普尔
Prayaga = 普拉亚加
Ayodhya = 阿约提亚
Indraprastha = 因德拉普拉萨
Mathura = 马图拉
Ujjain = 乌贾因
Gulbarga = 古尔巴达
Jaunpur = 詹普尔
Rajagriha = 拉贾格里哈
Sravasti = 斯拉瓦斯蒂
Tiruchirapalli = 提鲁奇拉帕利
Thanjavur = 坦贾武尔
Bodhgaya = 菩提迦耶
Kushinagar = 库什纳加尔
Amaravati = 阿马拉瓦蒂
Gaur = 高尔
Gwalior = 瓜里奥尔
Jaipur = 斋布尔
Karachi = 卡拉奇
India = 印度
Unhappiness from number of Cities doubled = 城市数量导致的不满加倍

Otto von Bismarck = 奥托·冯·俾斯麦
I cannot wait until ye grow even mightier. Therefore, prepare for war! = 我们的斗争只可能有两种结果：要么敌人踏着我们的尸体过去，要么我们踏着敌人的尸体过去。所以，来场战争吧！
Corrupted villain! We will bring you into the ground! = 无知堕落的恶棍！我们将会把你重重摔在地上！
Germany has been destroyed. I weep for the future generations. = 我们也许会毁灭，但当我们毁灭时将会把整个世界捆在一起，一同跳入火坑。
Guten tag. In the name of the great German people, I bid you welcome. = 早上好，我代表伟大的德意志人民，向您问好。
It would be in your best interest, to carefully consider this proposal. = 我想这可能对你有利，所以认真考虑下吧。
What now? = 现在要干什么？
So, out with it! = 所以，滚出这里！
Furor Teutonicus = 条顿狂热
Hail mighty Bismarck, first chancellor of Germany and her empire! Germany is an upstart nation, fashioned from the ruins of the Holy Roman Empire and finally unified in 1871, a little more than a century ago. The German people have proven themselves to be creative, industrious and ferocious warriors. Despite enduring great catastrophes in the first half of the 20th century, Germany remains a worldwide economic, artistic and technological leader. = 向您致敬，德意志帝国第一任首相俾斯麦！从神圣罗马帝国的废墟上崛起，到1871年德意志民族实现统一，至今不过一个世纪多一点的时间。德意志人民向世界证明了他们的创意、勤奋和勇武。尽管在20世纪上半叶经历了翻天覆地的大灾难，德国依然是世界上举足轻重的经济、文化与科技强权。
Great Prince Bismarck, the German people look up to you to lead them to greater days of glory. Their determination is strong, and now they turn to you, their beloved iron chancellor, to guide them once more. Will you rule and conquer through blood and iron, or foster the Germanic arts and industry? Can you build a civilization that will stand the test of time? = 公爵大人，德意志人民期待您带领他们赢得更大的荣耀。只有您，铁血宰相俾斯麦，能够带领德国重返辉煌。您想要凭借铁与血去征服世界？还是以文化与工业力量去统治全球？您能建立一个历久弥新的文明吗？
Berlin = 柏林
Hamburg = 汉堡
Munich = 慕尼黑
Cologne = 科隆
Frankfurt = 法兰克福
Essen = 埃森
Dortmund = 多特蒙德
Stuttgart = 斯图加特
Düsseldorf = 杜塞尔多夫
Bremen = 不来梅
Hannover = 汉诺威
Duisburg = 杜伊斯堡
Leipzig = 莱比锡
Dresden = 德累斯顿
Bonn = 波恩
Bochum = 波鸿
Bielefeld = 比勒菲尔德
Karlsruhe = 卡尔斯鲁厄
Gelsenkirchen = 盖尔森基兴
Wiesbaden = 威斯巴登
Münster = 芒斯特
Rostock = 罗斯托克
Chemnitz = 开姆尼斯
Braunschweig = 布伦瑞克
Halle = 哈雷
Mönchengladbach = 门兴格拉德巴赫
Kiel = 基尔
Wuppertal = 伍珀塔尔
Freiburg = 弗莱堡
Hagen = 哈根
Erfurt = 埃尔福特
Kaiserslautern = 凯泽斯劳滕
Kassel = 卡塞尔
Oberhausen = 奥伯豪森
Hamm = 哈姆
Saarbrücken = 萨尔布吕肯
Krefeld = 克雷费尔德
Pirmasens = 皮尔马森斯
Potsdam = 波茨坦
Solingen = 佐林根
Osnabrück = 奥斯纳布吕克
Ludwigshafen = 路德维希港
Leverkusen = 勒沃库森
Oldenburg = 奥尔登堡
Neuss = 诺伊斯
Mülheim = 米尔海姆
Darmstadt = 达姆施塔特
Herne = 黑尔纳
Würzburg = 乌兹堡
Recklinghausen = 雷克林豪森
Göttingen = 哥廷根
Wolfsburg = 沃尔夫斯堡
Koblenz = 科布伦茨
Hildesheim = 希尔德斯海姆
Erlangen = 埃尔朗根
Germany = 德意志
67% chance to earn 25 Gold and recruit a Barbarian unit from a conquered encampment = 击败蛮族营地中的蛮族单位有67%几率得到25金钱并使其加入
[amount]% maintenance costs = [amount]% 维护费用

Suleiman I = 苏莱曼一世
Your continued insolence and failure to recognize and preeminence leads us to war. = 你的无能，加上你的愚昧与无知，使我们对你发动战争。
Good. The world shall witness the incontestable might of my armies and the glory of the Empire. = 很好，世界将会见证我们的军队无与伦比的力量与帝国之荣光！
Ruin! Ruin! Istanbul becomes Iram of the Pillars, remembered only by the melancholy poets. = 废墟，废墟！曾被誉为伊斯兰教之中心的伊斯坦布尔，如今只有忧郁的诗人才能想起。
From the magnificence of Topkapi, the Ottoman nation greets you, stranger! I'm Suleiman, Kayser-I Rum, and I bestow upon you my welcome! = 在托普卡利的壮丽之下，奥斯曼帝国向您致敬，陌生人！我是苏莱曼一世，在这里，我表示对您的欢迎！
Let us do business! Would you be interested? = 让我们做些威尼斯商人要做的事吧，你对这个交易怎么看？
Barbary Corsairs = 巴巴里海盗
Blessings of God be upon you, oh Great Emperor Suleiman! Your power, wealth and generosity awe the world! Truly, are you called 'Magnificent!' Your empire began in Bithynia, a small country in Eastern Anatolia in 12th century. Taking advantage in the decline of the great Seljuk Sultanate of Rum, King Osman I of Bithynia expanded west into Anatolia. Over the next century, your subjects brought down the empire of Byzantium, taking its holdings in Turkey and then the Balkans. In the mid 15th century, the Ottomans captured ancient Constantinople, gaining control of the strategic link between Europe and the Middle East. Your people's empire would continue to expand for centuries governing much of North Africa, the Middle East and Eastern Europe at its height. = 愿真主指引您，伟大的奥斯曼苏丹苏莱曼大帝！您的声威、财富、胸怀使万民敬畏，与“立法者”之美名相当！您的帝国起源于比提尼亚，只是12世纪安纳托利亚以东一个微不足道的突厥部落。当塞尔柱部的罗姆苏丹衰落之时，奥斯曼一世乘时而起，攻入安纳托利亚，并在下一个百年击败了千年帝国拜占廷，接收了其在小亚细亚与巴尔干的臣民。15世纪中叶，不落之城君士坦丁堡终于被攻陷，奥斯曼为古罗马画上句点的同时，又掌握了从欧洲到中东的战略要冲。帝国的扩张持续好几个世纪，在颠峰之时，北非、中东、东欧都是帝国的一部分。
Mighty Sultan, heed the call of your people! Bring your empire back to the height of its power and glory and once again the world will look upon your greatness with awe and admiration! Will you accept the challenge, great emperor? Will you build an empire that will stand the test of time? = 全能的苏莱曼啊，请您呼应人民的召唤，带领帝国重回顶峰，再一次令奥斯曼成为世人钦佩与敬畏的对象吧。您会接受挑战吗，伟大的苏丹！您所建立的新帝国，能够永恒长存吗？
Istanbul = 伊斯坦布尔
Edirne = 埃迪尔内
Ankara = 安卡拉
Bursa = 布尔萨
Konya = 科尼亚
Samsun = 萨姆松
Gaziantep = 加济安泰普
Diyarbakır = 迪亚巴克尔
Izmir = 伊兹密尔
Kayseri = 开塞利
Malatya = 马拉蒂亚
Mersin = 梅尔辛
Antalya = 安塔利亚
Zonguldak = 宗古尔达克
Denizli = 登尼资里
Ordu = 奥尔杜
Muğla = 穆希亚
Eskişehir = 埃斯基谢希尔
Inebolu = 伊内博卢
Sinop = 锡诺普
Adana = 阿达纳
Artvin = 阿尔特温
Bodrum = 博德鲁姆
Eregli = 埃雷利
Silifke = 锡利夫凯
Sivas = 锡瓦斯
Amasya = 阿马西亚
Marmaris = 马尔马里斯
Trabzon = 特拉布宗
Erzurum = 埃尔祖鲁姆
Urfa = 乌尔法
Izmit = 伊兹米特
Afyonkarahisar = 阿菲永卡拉希萨尔
Bitlis = 比特利斯
Yalova = 亚洛瓦
The Ottomans = 奥斯曼
50% chance of capturing defeated Barbarian naval units and earning 25 Gold = 50%几率俘获战败的蛮族海军单位同时获得25金钱

Sejong = 李裪
Jip-hyun-jun (Hall of Worthies) will no longer tolerate your irksome behavior. We will liberate the citizens under your oppression even with force, and enlighten them! = 议政府无法容忍你令人厌恶的行为，我们将用武力解放你的人民，并给予他们启发！
Foolish, miserable wretch! You will be crushed by this country's magnificent scientific power! = 令人可怜的蠢货，你的国家将被科学带来的风暴摧毁！
Now the question is who will protect my people. A dark age has come. = 现在的问题是，谁来保护我们的国民？黑暗时代来临了。
Welcome to the palace of Choson, stranger. I am the learned King Sejong, who looks after his great people. = 欢迎来到朝鲜，陌生人！我是世宗皇帝，我将永远庇护我的人民。
We have many things to discuss and have much to benefit from each other. = 我们有很多事情需要讨论，还可以从中受益。
Oh, it's you = 哦，是你。
Scholars of the Jade Hall = 集贤殿学士
Greetings to you, exalted King Sejong the Great, servant to the people and protector of the Choson Dynasty! Your glorious vision of prosperity and overwhelming benevolence towards the common man made you the most beloved of all Korean kings. From the earliest days of your reign, the effort you took to provide a fair and just society for all was surpassed only by the technological advances spurred onwards by your unquenched thirst for knowledge. Guided by your wisdom, the scholars of the Jade Hall developed Korea's first written language, Hangul, bringing the light of literature and science to the masses after centuries of literary darkness. = 向您致敬，尊贵的世宗大王，人民的公仆和朝鲜王朝的守护者。对繁荣前景的杰出预见和对劳苦大众的无限仁慈使您成为朝鲜诸王中最受人爱戴的君主。自从您开始统治国家，您为所有国民营造公平正义的社会所付出的努力，与您求知心切而引发的科技快速进步同样令人惊奇。在您智慧的指引下，集贤殿的学士们创制了朝鲜自己的文字系统——“训民正音”，破除了平民百姓们延续多个世纪的蒙昧与混沌，带来了文学与科学之光。
Honorable Sejong, once more the people look to your for guidance. Will you rise to the occasion, bringing harmony and understanding to the people? Can you once again advance your kingdom's standing to such wondrous heights? Can you build a civilization that stands the test of time? = 尊贵的世宗大王啊，您的子民再次期盼您的指引！您能再次迎难而上，为您的子民带来和谐与谅解吗？您能再次带领您的王国恢复昔日的荣耀吗？您能建立一个历久弥新的文明吗？
Seoul = 首尔
Busan = 釜山
Jeonju = 全州
Daegu = 大邱
Pyongyang = 平壤
Kaesong = 开城
Suwon = 水原
Gwangju = 光州
Gangneung = 江陵
Hamhung = 咸兴
Wonju = 原州
Ulsan = 蔚山
Changwon = 昌原
Andong = 安东
Gongju = 公州
Haeju = 海州
Cheongju = 清州
Mokpo = 木浦
Dongducheon = 东豆川
Geoje = 巨济
Suncheon = 顺天
Jinju = 晋州
Sangju = 尚州
Rason = 罗先
Gyeongju = 庆州
Chungju = 忠州
Sacheon = 泗川
Gimje = 金堤
Anju = 安州
Korea = 朝鲜
Receive a tech boost when scientific buildings/wonders are built in capital = 每当在首都建成科研建筑 / 奇观时立刻获得一次科研点数奖励

Hiawatha = 海华沙
You are a plague upon Mother Earth! Prepare for battle! = 你是大地母亲的祸害！准备战斗吧，蠢货！
You evil creature! My braves will slaughter you! = 你这个生物浑身散发着邪恶，我将用我的勇气将你置于死地！
You have defeated us... but our spirits will never be vanquished! We shall return! = 你摧毁了我们的家园...但是，我们的精神将永远存在！我们会回来的！
Greetings, stranger. I am Hiawatha, speaker for the Iroquois. We seek peace with all, but we do not shrink from war. = 你好，陌生人，我是海华沙，易洛魁人的代表。我们崇尚和平，但绝不会因战争而退缩。
Does this trade work for you, my friend? = 朋友，喜欢这项交易吗？
The Great Warpath = 林间潜行
Greetings, noble Hiawatha, leader of the mighty Iroquois nations! Long have your people lived near the great and holy lake Ontario in the land that has come to be known as the New York state in North America. In the mists of antiquity, the five peoples of Seneca, Onondaga, Mohawks, Cayugas and Oneida united into one nation, the Haudenosaunee, the Iroquois. With no written language, the wise men of your nation created the great law of peace, the model for many constitutions including that of the United States. For many years, your people battled great enemies, such as the Huron, and the French and English invaders. Tough outnumbered and facing weapons far more advanced than the ones your warriors wielded, the Iroquois survived and prospered, until they were finally overwhelmed by the mighty armies of the new United States. = 您好，高贵的海华沙，强大的易洛魁联盟的领袖。在漫长的岁月里，您的族人住在辽阔而神圣的安大略湖畔，即是今天纽约州的土地上。在茫然的古老年代，塞内卡、奥农多加、莫霍克、卡尤加和欧内达五个部落结成联盟，他们自称为“豪登诺沙尼”（长屋住民），外族则称他们为易洛魁人。没有文字，族里的智者却完成了“和平之法”，那是众多宪法的蓝本，包括美国宪法。多年来，您的族人面对一个又一个敌人，从古老的休伦部落，到法国和英国的入侵者。即使数量远多于己、即使武器也比长屋住民先进，易洛魁依然能生存下来，并且繁荣如昔。直至新生的美国的军队开入森林。
Oh noble Hiawatha, listen to the cries of your people! They call out to you to lead them in peace and war, to rebuild the great longhouse and unite the tribes once again. Will you accept this challenge, great leader? Will you build a civilization that will stand the test of time? = 尊敬的海华沙酋长，听吧，这是族人的呼喊！族人要您带领他们，走过战争与和平。重建长屋吧，再一次联合各部吧！您愿意接受挑战吗，伟大的领袖？易洛魁的联盟，能否长久繁荣？就看您的回应。
Onondaga = 奥内达加
Osininka = 奥斯尼卡
Grand River = 格兰德里弗
Akwesasme = 阿卡维萨梅
Buffalo Creek = 布法罗溪
Brantford = 弗兰特福德
Montreal = 蒙特利尔
Genesse River = 日内瓦河
Canandaigua Lake = 卡南代瓜湖
Lake Simcoe = 西姆斯湖
Salamanca = 萨拉曼卡
Gowanda = 戈万达
Cuba = 古巴
Akron = 阿克隆
Kanesatake = 凯恩斯塔克
Ganienkeh = 加尼恩科
Cayuga Castle = 卡尤加
Chondote = 因地特
Canajoharie = 卡纳若哈利
Nedrow = 奈德罗
Oneida Lake = 奥内加湖
Kanonwalohale = 卡侬瓦罗哈勒
Green Bay = 绿湾
Southwold = 南沃德
Mohawk Valley = 莫霍克山谷
Schoharie = 肖哈里
Bay of Quinte = 昆特湾
Kanawale = 卡纳瓦勒
Kanatsiokareke = 卡纳齐奥卡列克
Tyendinaga = 泰恩迪纳加
Hahta = 哈塔
Iroquois = 易洛魁
All units move through Forest and Jungle Tiles in friendly territory as if they have roads. These tiles can be used to establish City Connections upon researching the Wheel. = 单位在己方森林和丛林地块上移动时视同在道路上移动，此类地块在研究轮子科技后可建立城市连接

Darius I = 大流士一世
Your continue existence is an embarrassment to all leaders everywhere! You must be destroyed! = 你的存在本身就是一出悲剧，让我来给你画上句点！
Curse you! You are beneath me, son of a donkey driver! I will crush you! = 我诅咒你...你不过是我足下之人，你这个驴的儿子！
You mongrel! Cursed be you! The world will long lament your heinous crime! = 你就是个杂种！我将永世把你诅咒，世界将会悲叹你的邪恶行径！！
Peace be on you! I am Darius, the great and outstanding king of kings of great Persia... but I suppose you knew that. = 和平永伴汝身...我是大流士，波斯最伟大的皇帝...我希望你知道这一点。
In my endless magnanimity, I am making you this offer. You agree, of course? = 在我的容忍范围里，我将给你一个很棒的报价，你将会同意的，不是吗？
Good day to you! = 祝你有美好的一天！
Ahh... you... = 切...你好......
Achaemenid Legacy = 阿契美尼德王朝的遗产
The blessings of heaven be upon you, beloved king Darius of Persia! You lead a strong and wise people. In the morning of the world, the great Persian leader Cyrus revolted against the mighty Median empire and by 550 BC, the Medes were no more. Through cunning diplomacy and military prowess, great Cyrus conquered wealthy Lydia and powerful Babylon, his son conquering proud Egypt some years later. Over time, Persian might expanded into far away Macedonia, at the very door of the upstart Greek city-states. Long would Persia prosper until the upstart villain Alexander of Macedon, destroyed the great empire in one shocking campaign. = 愿天界的赐福伴您左右，受到神灵钟爱的波斯王大流士啊！您率领的是一支坚强而智慧的民族。披着那世界的晨曦，伟大的波斯明主居鲁士起义反抗不可一世的米底帝国，及至公元前550年米底再也不复而存。凭借巧妙的外交手段和超常的军事才能，伟大的居鲁士征服了富饶的吕底亚和强盛的巴比伦，数年之后他的儿子又征服了显赫的埃及。波斯的威名远播至方外的马其顿，那是给一夜暴富的希腊城邦们看门护院的地方。波斯的昌盛旷日持久，直到马其顿的亚历山大这个残暴的恶棍以一场可怕的战役摧残了非凡的帝国。
Darius, your people look to you to once again bring back the days of power and glory for Persia! The empire of your ancestors must emerge again, to triumph over its foes and to bring peace and order to the world! O king, will you answer the call? Can you build a civilization that will stand the test of time? = 大流士啊，您的人民盼望你能使波斯重回强盛与荣耀的往日！您先祖的帝国势必复兴，奏响凯歌战胜她的仇敌而把和平与秩序带临世间。国王啊，你可会响应这号召？你所建起的文明，能否历久而弥新？
Persepolis = 波斯波利斯
Parsagadae = 帕萨加迪
Susa = 苏萨
Ecbatana = 埃克巴坦那
Tarsus = 塔苏斯
Gordium = 戈尔迪乌姆
Bactra = 巴克特拉
Sardis = 萨迪斯
Ergili = 尔吉利
Dariushkabir = 达里什卡比尔
Ghulaman = 古拉曼
Zohak = 佐克
Istakhr = 伊斯塔赫
Jinjan = 金简
Borazjan = 博拉兹詹
Herat = 赫拉特
Dakyanus = 达基亚努斯
Bampur = 班布尔
Turengtepe = 图伦泰佩
Rey = 雷伊
Thuspa = 图斯帕
Hasanlu = 哈桑卢
Gabae = 加巴埃
Merv = 梅尔夫
Behistun = 贝希斯顿
Kandahar = 坎大哈
Altintepe = 阿尔滕泰佩
Bunyan = 班扬
Charsadda = 恰尔萨达
Uratyube = 乌拉秋贝
Dura Europos = 杜拉欧罗普斯
Aleppo = 阿勒颇
Qatna = 盖特纳
Kabul = 喀布尔
Capisa = 卡皮萨
Kyreskhata = 屈列斯哈塔
Marakanda = 马拉坎达
Peshawar = 白沙瓦
Van = 范
Pteira = 普泰拉
Arshada = 阿尔沙达
Artakaona = 阿塔考纳
Aspabota = 阿斯帕博塔
Autiyara = 奥蒂亚拉
Bagastana = 巴加斯塔纳
Baxtri = 巴克特里
Darmasa = 达马萨
Daphnai = 达芬奈
Drapsaka = 德拉撒卡
Eion = 艾昂
Gandutava = 甘杜塔瓦
Gaugamela = 高加美拉
Harmozeia = 哈莫奇亚
Ekatompylos = 埃卡托普罗斯
Izata = 伊扎塔
Kampada = 坎帕达
Kapisa = 卡皮萨
Karmana = 卡玛纳
Kounaxa = 库那萨
Kuganaka = 库加拿卡
Nautaka = 诺塔卡
Paishiyauvada = 帕西亚威达
Patigrbana = 帕瓦格班纳
Phrada = 弗拉达
Persia = 波斯

Kamehameha I = 卡美哈梅哈一世
The ancient fire flashing across the sky is what proclaimed that this day would come, though I had foolishly hoped for a different outcome. = 我愚蠢地期盼，希望还有其他可能；但当天火燎原之时，审判之日终将来临。
It is obvious now that I misjudged you and your true intentions. = 显而易见，我和我的人民都看错了你。
The hard-shelled crab yields, and the lion lies down to sleep. Kanaloa comes for me now. = 硬壳蟹出了壳，狮子躺下睡觉，卡拉罗那来寻找我了。
Aloha! Greetings and blessings upon you, friend. I am Kamehameha, Great King of this strand of islands. = 哦吼！衷心的祝福你！我是卡美哈梅哈，这片岛屿上最伟大的王！
Come, let our people feast together! = 来吧，让我们的人民饱餐一顿！
Welcome, friend! = 你好！朋友！
Wayfinding = 海路探寻
Greetings and blessings be upon you, Kamehameha the Great, chosen by the heavens to unite your scattered peoples. Oh mighty King, you were the first to bring the Big Island of Hawai'i under one solitary rule in 1791 AD. This was followed by the merging of all the remaining islands under your standard in 1810. As the first King of Hawai'i, you standardized the legal and taxation systems and instituted the Mamalahoe Kawanai, an edict protecting civilians in times of war. You ensured the continued unification and sovereignty of the islands by your strong laws and deeds, even after your death in 1819. = 向您致敬，为您祝福，您是深受神灵眷顾的卡美哈梅哈大帝，您使散居各处的岛民团结一心。强大的国王啊，公元1791年您在夏威夷大岛建立了首个统一的政权，并最终于1810年将整个群岛完全纳入您的旗帜之下。作为夏威夷的首任国王，您建立了完善的法律和税收体系，并颁布了“断桨法令”，在战争时期为平民提供保护。您以有效的法律和政策确保了群岛的统一和独立在您于1819年逝世之后仍能长久持续。
Oh wise and exalted King, your people wish for a kingdom of their own once more and require a leader of unparalleled greatness! Will you answer their call and don the mantle of the Lion of the Pacific? Will you build a kingdom that stands the test of time? = 哦，睿智而高贵的国王啊，您的人民盼望着重建他们自己的王国，期待着一位无与伦比的伟大领袖！您能响应他们的期盼，重树“太平洋雄狮”的威名吗？您能建立一个经得起时间考验的王国吗？
Honolulu = 火奴鲁鲁
Samoa = 萨摩亚
Tonga = 汤加
Nuku Hiva = 努库希瓦
Raiatea = 拉亚泰亚
Aotearoa = 奥特亚罗阿
Tahiti = 塔希提
Hilo = 希洛
Te Wai Pounamu = 特威庞拉姆
Rapa Nui = 拉帕努伊
Tuamotu = 土阿莫图
Rarotonga = 拉罗汤加
Tuvalu = 图瓦卢
Tubuai = 图布艾
Mangareva = 曼加雷瓦
Oahu = 瓦胡岛
Kiritimati = 基里蒂马蒂
Ontong Java = 昂通爪哇
Niue = 纽埃
Rekohu = 雷科胡
Rakahanga = 拉卡杭阿
Bora Bora = 波拉波拉岛
Kailua = 凯卢阿
Uvea = 宇部
Futuna = 富图纳
Rotuma = 罗图马
Tokelau = 托克劳群岛
Lahaina = 拉海纳
Bellona = 贝洛纳
Mungava = 蒙加瓦
Tikopia = 蒂科皮亚
Emae = 埃马伊
Kapingamarangi = 卡平阿马兰吉
Takuu = 塔库
Nukuoro = 努库奥罗
Sikaiana = 锡卡亚纳
Anuta = 阿努塔
Nuguria = 努古里亚
Pileni = 皮莱尼
Nukumanu = 努库马努
Polynesia = 波利尼西亚
Can embark and move over Coasts and Oceans immediately = 单位初始就拥有船运能力，可进入海滨和海洋地块
Normal vision when embarked = 下海时视野正常
+[amount]% Strength if within [amount2] tiles of a [tileImprovement] = 在[tileImprovement][amount2]格内的军事单位+[amount]％战斗力

Ramkhamhaeng = 兰甘亨
You lowly, arrogant fool! I will make you regret of your insolence! = 你这个卑鄙自大的傻瓜！我会让你后悔你的傲慢！
You scoundrel! I shall prepare to fend you off! = 无赖！我将把你驱逐！
Although I lost, my honor shall endure. I wish you good luck. = 虽然我输了，但我的荣誉将永存。祝你好运。
I, Pho Kun Ramkhamhaeng, King of Siam, consider it a great honor that you have walked to visit my country of Siam. = 我，暹罗国王兰甘亨，认为您能来访问我的国家是一种莫大的荣幸。
Greetings. I believe this is a fair proposal for both parties. What do you think? = 你好，我相信这对双方都是一个公平的建议。你怎么认为？
Welcome. = 欢迎。
Father Governs Children = 君父政治
Greetings to you, Great King Ramkhamhaeng, leader of the glorious Siamese people! O mighty King, your people bow down before you in awe and fear! You are the ruler of Siam, an ancient country in the heart of Southeast Asia, a beautiful and mysterious land. Surrounded by foes, beset by bloody war and grinding poverty, the clever and loyal Siamese people have endured and triumphed. King Ramkhamhaeng, your empire was once part of the Khmer Empire, until the 13th century AD, when your ancestors revolted, forming the small Sukhothai kingdom. Through successful battle and cunning diplomacy, the tiny kingdom grew into a mighty empire, an empire which would dominate South East Asia for more than a century! = 您好，兰甘亨，暹罗人民勇武伟大的国王，您的人民畏伏敬拜在您面前。您是暹罗的君主，统治着东南亚的心脏，一个美丽又神秘的国度。虽然被众敌包围，连年征战，人民困乏难耐。但什么都不能阻挡聪明而忠诚的暹罗人民前进的步伐。兰甘亨啊，您的国家本来只是真腊的一部分，13世纪时您的父亲举起义旗，开创了素可泰王国，周旋于大国之间，最终建立伟大的王朝，掌握东南亚超过一个世纪！
Oh, wise and puissant King Ramkhamhaeng, your people need you to once again lead them to greatness! Can you use your wits and strength of arms to protect your people and defeat your foes? Can you build a civilization that will stand the test of time? = 睿智而勇武的国王啊，您的人民期待着您带领他们重返伟大。您能善用文韬武略，击退暹罗的敌人吗？您能建立起一个长久不灭的帝国吗？
Sukhothai = 素可泰
Si Satchanalai = 西萨查那莱
Muang Saluang = 孟沙隆
Lampang = 南邦
Phitsanulok = 彭世洛
Kamphaeng Pet = 甘烹碧
Nakhom Chum = 那空春
Vientiane = 万象
Nakhon Si Thammarat = 洛坤
Martaban = 马达班
Nakhon Sawan = 那空沙旺
Chainat = 猜纳
Luang Prabang = 琅勃拉邦
Uttaradit = 程逸
Chiang Thong = 江通
Phrae = 帕府
Nan = 难府
Tak = 达府
Suphanburi = 素攀武里
Hongsawadee = 洪萨瓦迪
Thawaii = 塔瓦伊
Ayutthaya = 阿尤图亚
Taphan Hin = 塔潘欣
Uthai Thani = 乌泰他尼
Lap Buri = 拉普武里
Ratchasima = 叻差马
Ban Phai = 班派
Loci = 娄开
Khon Kaen = 孔敬
Surin = 素辇
Siam = 暹罗
[amount]% [stat] from City-States = [amount]%[stat]来自城邦
Military Units gifted from City-States start with [amount] XP = 城邦赠送的军事单位起始拥有[amount]经验

Isabella = 伊莎贝拉
God will probably forgive you... but I shall not. Prepare for war. = 上帝可能会原谅你，但我不会。准备战争吧！
Repugnant spawn of the devil! You will pay! = 令人憎恶的恶魔之子！你会付出代价的！
If my defeat is, without any doubt, the will of God, then I will accept it. = 如果我的失败，是来自无可置疑的上帝旨意，那么我将接受这命运的恶意。
God blesses those who deserve it. I am Isabel of Spain. = 上帝保佑那些应得的人，我是西班牙的伊莎贝拉。
I hope this deal will receive your blessing. = 我希望这笔交易能得到你的祝福。
Seven Cities of Gold = 黄金七城
Blessed Isabella, servant of God, holy queen of Castille and León! Your people greet and welcome you. You are the ruler of Spain, a beautiful and ancient country at the crossroads of the world between Europe and Africa, one shore on the Mediterranean and the other on the mighty Atlantic Ocean. The Spanish are a multicultural people with roots in the Muslim and Christian worlds. A seafaring race, Spanish explorers found and conquered much of the New World, and, for many centuries, its gold and silver brought Spain unrivalled wealth and power, making the Spanish court the envy of the world. = 神的仆人，神所祝福的伊莎贝拉，神圣的卡斯提尔和莱昂女王，人民因您的驾临而欢呼！您统治着美丽而古老的西班牙，欧洲大陆和非洲大陆、地中海和大西洋在此交汇。西班牙民族拥有多元的文化，同时从穆斯林世界和基督教世界汲取营养。作为一个擅长航海的民族，西班牙探险家们发现和征服了新大陆的大部分地区，在数世纪间新大陆的黄金和白银为西班牙带来无与伦比的财富和力量，使西班牙宫廷令全世界羡慕不已。
O fair and virtuous Isabella! Will you rebuild the Spanish empire and show the world again the greatness of your people? Will you take up the mantle of the holy monarchy, and vanquish your foes under heaven's watchful eyes? Your adoring subjects await your command! Will you build a civilization that stands the test of time? = 美丽而高贵的伊莎贝拉啊，您能重建西班牙帝国，再次向世界宣示西班牙民族的伟大吗？您能代表神圣的西班牙王室在神的注视下消灭您的敌人吗？您忠诚的臣民正等待您的命令。您能建立起一个经受得住时间考验的文明吗？
Madrid = 马德里
Barcelona = 巴塞罗那
Seville = 塞维利亚
Cordoba = 科尔多瓦
Toledo = 托莱多
Santiago = 圣地亚哥-德-孔波斯特拉
Murcia = 穆尔西亚
Valencia = 瓦伦西亚
Zaragoza = 萨拉戈萨
Pamplona = 潘普洛纳
Vitoria = 维多利亚
Santander = 桑坦德
Oviedo = 奥维耶多
Jaen = 哈恩
Logroño = 洛格罗尼奥
Valladolid = 巴利亚多利德
Palma = 帕尔马
Teruel = 特鲁埃尔
Almeria = 阿尔梅里亚
Leon = 莱昂
Zamora = 萨莫拉
Mida = 米达
Lugo = 卢戈
Alicante = 阿里坎特
Càdiz = 卡迪斯
Eiche = 艾什
Alcorcon = 艾科坎
Burgos = 布尔戈斯
Vigo = 维哥
Badajoz = 巴达霍斯
La Coruña = 拉科鲁尼亚
Guadalquivir = 瓜达尔基维尔
Bilbao = 毕尔巴鄂
San Sebastian = 圣塞巴斯蒂安
Granada = 格拉纳达
Mérida = 梅里达
Huelva = 韦尔瓦
Ibiza = 伊维萨岛
Las Palmas = 拉斯帕尔马斯
Tenerife = 特内里费岛
Spain = 西班牙
100 Gold for discovering a Natural Wonder (bonus enhanced to 500 Gold if first to discover it) = 每发现一座自然奇观+100金钱(若为第一个发现该自然奇观的文明，奖励则增加至500金钱)
Double Happiness from Natural Wonders = 自然奇观提供的快乐加倍
Tile yields from Natural Wonders doubled = 自然奇观提供的地块产出加倍

Askia = 阿斯基亚
You are an abomination to heaven and earth, the chief of ignorant savages! You must be destroyed! = 你是天地之恨，无知的野蛮人之首！你必须被毁灭！
Fool! You have doomed your people to fire and destruction! = 傻瓜！你注定了你的人民要被毁灭！
We have been consumed by the fires of hatred and rage. Enjoy your victory in this world - you shall pay a heavy price in the next! = 我们被仇恨和愤怒的火焰吞噬了。享受你在这个世界上的胜利吧-下一次你将付出沉重的代价！
I am Askia of the Songhai. We are a fair people - but those who cross us will find only destruction. You would do well to avoid repeating the mistakes others have made in the past. = 我是桑海的阿斯基亚。我们是一个公平的民族，但是那些越过我们的人只会找到毁灭。你最好避免重蹈别人过去的覆辙。
Can I interest you in this deal? = 我能让你对这笔交易感兴趣吗？
River Warlord = 江河霸主
May the blessings of God, who is greatest of all, be upon you Askia, leader of the Songhai people! For many years your kingdom was a vassal of the mighty West African state of Mali, until the middle of the 14th century, when King Sunni Ali Ber wrested independence from the Mali, conquering much territory and fighting off numerous foes who sought to destroy him. Ultimately, his conquest of the wealthy cities of Timbuktu and Jenne gave the growing Songhai empire the economic power to survive for some 100 years, until the empire was destroyed by foes with advanced technology - muskets against spearmen. = 愿真主庇荫您，最伟大的阿斯基亚，桑海人民的国王。多年来，您的王国只是强大的西非马里帝国的附庸。直到14世纪中叶，逊尼阿里国王取得独立，征服了大片的土地，击败了无数的敌人。终于取得廷巴克图和杰内这两个富庶的城市，成为成长中的桑海帝国重要的经济支持，令帝国得以延续过百年，直至她勇武的矛兵被敌人用先进的火枪击倒。
King Askia, your people look to you to lead them to glory. To make them powerful and wealthy, to keep them supplied with the weapons they need to defeat any foe. Can you save them from destruction, oh King? Can you build a civilization that will stand the test of time? = 阿斯基亚大王，您的人民渴望着荣耀。只有您能引领桑海人民获取权力与富庶，以及抵抗外敌所需的精良武装。您能拯救人民免于毁灭吗，大王？您能建起一个不朽的文明吗？
Gao = 加奥
Tombouctu = 廷巴克图
Jenne = 延内
Taghaza = 塔阿扎
Tondibi = 汤迪比
Kumbi Saleh = 昆比-萨累
Kukia = 库基亚
Walata = 瓦拉塔
Tegdaoust = 泰格道斯特
Argungu = 阿尔贡古
Gwandu = 关杜
Kebbi = 凯比
Boussa = 布萨
Motpi = 莫特皮
Bamako = 巴马科
Wa = 瓦城
Kayes = 卡耶斯
Awdaghost = 奥达赫斯特
Ouadane = 瓦丹
Dakar = 达喀尔
Tadmekket = 塔得迈卡
Tekedda = 塔凯达
Kano = 卡努
Agadez = 阿盖达兹
Niamey = 尼亚美
Torodi = 托罗迪
Ouatagouna = 瓦塔古纳
Dori = 多里
Bamba = 班巴
Segou = 塞古
Songhai = 桑海
Receive triple Gold from Barbarian encampments and pillaging Cities = 摧毁蛮族营地及劫掠城市时获得三倍金钱
Embarked units can defend themselves = 单位船运时有自卫能力

Genghis Khan = 孛儿只斤·铁木真
You stand in the way of my armies. Let us solve this like warriors! = 你挡住了我的军队，让我们像勇士一样解决这个问题！所有青草覆盖的地方，都是我的牧马之地。
No more words. Today, Mongolia charges toward your defeat. = 人生最大的快乐莫过于到处追杀敌人，抢夺他们的土地财富，听着他们的妻儿哭泣。你的失败从一开始就是注定的！
You have hobbled the Mongolian clans. My respect for you nearly matches the loathing. I am waiting for my execution. = 你使蒙古族人步履蹒跚。我对你的尊敬几乎与我的厌恶相符。我等待处决。
I am Temuujin, conqueror of cities and countries. Before me lie future Mongolian lands. Behind me is the only cavalry that matters. = 你的心胸有多宽广，你的战马就能驰骋多远。我是成吉思汗铁木真！
I am not always this generous, but we hope you take this rare opportunity we give you. = 我并不总是这么慷慨，但我们希望你能抓住我们给你的这个难得的机会。
So what now? = 现在要做些什么？
Mongol Terror = 杀戮铁骑
Greetings, o great Temuujin, immortal emperor of the mighty Mongol Empire! Your fists shatter walls of cities and your voice brings despair to your enemies. O Khan! You united the warring tribes of Northern Asia into a mighty people, creating the greatest cavalry force the world has ever witnessed. Your people's cunning diplomacy divided their enemies, making them weak and helpless before Mongolia's conquering armies. In a few short years, your people's soldiers conquered most of China and Eastern Asia, and the empire continued to grow until it reached west into Europe and south to Korea. Indeed, it was the greatest empire ever seen, dwarfing those pathetic conquests of the Romans or the Greeks. = 向您致意，伟大的铁木真，强盛的蒙古帝国永远的成吉思汗！您的铁拳毁灭了无数坚城，您的咆啸令众多顽敌绝望。大汗啊，您统一了北方大草原上纷争不断的各个部族，创建起一支前无古人的强大骑射军团！您以巧妙的外交手腕分化敌人，使他们在蒙古铁骑面前孤立无援。在很短的时间内您麾下的战士征服了几乎整个东亚地区。您的帝国不断扩张，东达朝鲜半岛，西至欧洲平原。这确实是古往今来最广阔的帝国，令罗马人和希腊人的征服业绩相形见绌。
Temuujin, your people call upon you once more to lead them to battle and conquest. Will the world once again tremble at the thunderous sound of your cavalry, sweeping down from the steppes? Will you build a civilization that stands the test of time? = 铁木真，您的人民呼唤您再次领导他们踏上征服之路！来自北方大草原的隆隆铁骑会再次令世界颤抖吗？您能够创建一个经受得住时间考验的帝国吗？
Karakorum = 哈拉和林
Beshbalik = 别失八里
Turfan = 吐鲁番
Hsia = 夏城
Old Sarai = 拔都萨莱
New Sarai = 新萨莱
Tabriz = 大不里士
Tiflis = 第比利斯
Otrar = 讹答剌
Sanchu = 桑楚
Kazan = 喀山
Almarikh = 阿尔马里赫
Ulaanbaatar = 乌兰巴托
Hovd = 科布多
Darhan = 达尔汗
Dalandzadgad = 达兰扎达嘎德
Mandalgovi = 曼达勒戈壁
Choybalsan = 乔巴山
Erdenet = 额尔登特
Tsetserieg = 车车尔勒格
Baruun-Urt = 西乌尔特
Ereen = 埃林
Batshireet = 巴特西雷特
Choyr = 乔伊尔
Ulaangom = 乌兰固木
Tosontsengel = 托孙臣格勒
Altay = 阿尔泰
Uliastay = 乌里雅苏台
Bayanhongor = 巴彦洪戈尔
Har-Ayrag = 哈尔艾拉格
Nalayh = 纳来哈
Tes = 泰斯
Mongolia = 蒙古
+30% Strength when fighting City-State units and cities = 对战城邦单位或攻击城邦时+30%战斗力

Montezuma I = 蒙特祖玛一世
Xi-miqa-can! Xi-miqa-can! Xi-miqa-can! (Die, die, die!) = 西米嘎嘎！西米嘎嘎！西米嘎嘎！(颤抖吧，毁灭吧，死亡吧！)
Excellent! Let the blood flow in raging torrents! = 太好了！让血在汹涌的洪流中奔腾吧!
Monster! Who are you to destroy my greatness? = 孽畜！汝是何人？胆敢毁我基业！
What do I see before me? Another beating heart for my sacrificial fire. = 将跳动的心脏举得高高，用牺牲之火来炙烧燎烤，这是我们的待客之道！
Accept this agreement or suffer the consequences. = 接受这个协议否则后果自负。
Welcome, friend. = 欢迎您，我最尊贵的朋友！
Sacrificial Captives = 人牲献祭
Welcome, O divine Montezuma! We grovel in awe at your magnificence! May the heaven shower all manner of good things upon you all the days of your life! You are the leader of the mighty Aztec people, wandering nomads from a lost home in the north who in the 12th century came to live in the mesa central in the heart of what would come to be called Mexico. Surrounded by many tribes fighting to control the rich land surrounding the sacred lakes of Texcoco, Xaltocan and Zampango, through cunning alliances and martial prowess, within a mere two hundred years, the Aztecs came to dominate the Central American basin, ruling a mighty empire stretching from sea to sea. But the empire fell at last under the assault of foreign devils - the accursed Spaniards! - wielding fiendish weapons the likes of which your faithful warriors had never seen. = 欢迎您，天神一般的蒙特祖玛！我们在您伟岸的形象面前感到不胜惶恐。愿上天在您有生之年一直赐予您一切美好的事物！您所统治的阿兹特克人民，原来游牧于北方，流离失所。十二世纪来到中央高原，也就是后来被称为墨西哥的地方。阿兹特克人以圣湖特斯科科为中心，二百年来，与哈尔托坎和孙潘戈争斗。凭着阿兹特克人的智慧与勇武，周旋于狡诈的同盟关系之间，终于建立起横亘于两大洋之间的强大帝国。直至西班牙人入侵，他们挥舞着的邪恶武器，是忠实勇猛的阿兹特克战士闻所未闻的。帝国最终倒在这群可恨的入侵者面前……
O great king Montezuma, your people call upon you once more, to rise up and lead them to glory, bring them wealth and power, and give them dominion over their foes and rivals. Will you answer their call, glorious leader? Will you build a civilization that stands the test of time? = 伟大的蒙特祖玛大王啊！您的人民在呼唤着您，重拾阿兹特克帝国的荣光。人民呼号着您的名字，您代表着阿兹特克帝国的富庶，代表着阿兹特克帝国的力量。阿兹特克人的仇敌将在您的统治下瑟瑟发抖。荣耀的领袖啊，响应万民的呼唤吧！再造阿兹特克文明，愿帝国历久常新，亘古永存！
Tenochtitlan = 特诺奇提特兰
Teotihuacan = 特奥蒂瓦坎
Tlatelolco = 特拉特洛尔科
Texcoco = 特斯科科
Tlaxcala = 特拉斯卡拉
Calixtlahuaca = 卡利斯特拉瓦卡
Xochicalco = 霍奇卡尔科
Tlacopan = 特拉科潘
Atzcapotzalco = 阿茨卡波察尔科
Tzintzuntzan = 辛祖坦
Malinalco = 马里纳尔可
Tamuin = 塔穆因
Teayo = 迪尤
Cempoala = 森波阿拉
Chalco = 查尔科
Tlalmanalco = 特拉马纳科
Ixtapaluca = 伊斯塔帕卢卡
Huexotla = 韦霍特拉
Tepexpan = 特佩斯潘
Tepetlaoxtoc = 特佩老克斯托
Chiconautla = 吉哥诺德拉
Zitlaltepec = 齐拉特佩克
Coyotepec = 科约特佩克
Tequixquiac = 特基斯基阿克
Jilotzingo = 希罗京格
Tlapanaloya = 特拉帕纳洛亚
Tultitan = 图尔提坦
Ecatepec = 埃克泰佩克
Coatepec = 科特佩
Chalchiuites = 查尔奇亚派
Chiauhita = 恰希塔
Chapultepec = 查普特佩克
Itzapalapa = 伊扎帕拉帕
Ayotzinco = 阿约特津科
Iztapam = 伊斯塔帕
Aztecs = 阿兹特克
Earn [amount]% of killed [mapUnitFilter] unit's [costOrStrength] as [stat] = 击杀敌方[mapUnitFilter]单位后可获得[stat]（ ≈ 已击杀单位的[costOrStrength] × [amount]%）

Pachacuti = 帕查库特克
Resistance is futile! You cannot hope to stand against the mighty Incan empire. If you will not surrender immediately, then prepare for war! = 抵抗是徒劳的！你不能指望对抗强大的印加帝国。如果你不马上投降，那就准备开战吧！
Declare war on me?!? You can't, because I declare war on you first! = 向我宣战？！？你不能，因为我先向你宣战！
How did you darken the sun? I ruled with diligence and mercy—see that you do so as well. = 你为何要遮掩太阳的光芒？我以勤勉和仁慈的心统治着你们，你们也要这样做。
How are you? You stand before Pachacuti Inca Yupanqui. = 你好吗？你站在帕查库特克·印卡·尤潘基面前。
The Incan people offer this fair trade. = 印加人提供这种公平贸易。
How are you doing? = 你好吗？
What do you want now? = 你现在需要什么？
Great Andean Road = 山地路网
Oh ye who remakes the world, your loyal subjects greet you, King Pachacuti Sapa Inca, ruler of Tawantinsuyu and the Inca people! From the beginnings in the small state of Cusco, the Incans displayed their potential for greatness, marching to war against their many enemies, crushing their armies into dust and carving for themselves a mighty empire stretching from Ecuador to Chile. Indeed, they built the greatest empire ever seen in pre-Columbian America. More than mere soldiers, your people were great builders and artists as well, and the remnants of their works still awe and inspire the world today. = 改变世界的伟人啊，您忠实的臣民向您致敬——帕查库提大王！您统治着整个印加民族。从最初的库斯科城邦开始崛起，印加人显示了他们巨大的力量，他们向无数的敌人发起攻击，粉碎对手庞大的军队，建立起一个从厄瓜多尔延伸到智利的广阔帝国。印加确实是哥伦布到来前美洲最伟大的帝国。您的人民不但是勇猛的战士，还是勤奋的建筑师和艺术家，他们的部分杰作至今仍有遗存，仍能令世界感到惊叹。
Oh King Pachacuti, truly are you called 'Earth Shaker'! Will you once again call upon the ground itself to a fight at your side? Your armies await your signal. Will you restore the glory of your empire? Can you build a civilization that will stand the test of time? = 帕查库提大王啊，您确实无愧于“大地震撼者”之美名！您能再次召唤大地为您而战吗？您的大军正等待您的命令。您能恢复帝国昔日的荣光吗？您能建立起一个经受得住时间考验的文明吗？
Cuzco = 库斯科
Tiwanaku = 蒂瓦纳科
Machu = 马丘比丘
Ollantaytambo = 奥扬泰坦博
Corihuayrachina = 科里瓦伊拉奇纳
Huamanga = 瓦曼加
Rumicucho = 鲁米库乔
Vilcabamba = 维尔卡班巴
Vitcos = 维特科斯
Andahuaylas = 安达韦拉斯
Ica = 伊卡
Arequipa = 阿雷基帕
Nasca = 纳斯卡
Atico = 阿蒂科
Juli = 朱利
Chuito = 丘伊托
Chuquiapo = 丘基亚波
Huanuco Pampa = 瓦努科潘帕
Tamboccocha = 坦博科查
Huaras = 瓦拉斯
Riobamba = 里奥班巴
Caxamalca = 卡克萨马尔卡
Sausa = 绍萨
Tambo Colorado = 坦博科罗拉多
Huaca = 瓦卡
Tumbes = 通贝斯
Chan Chan = 昌昌
Sipan = 西潘
Pachacamac = 帕查卡马克
Llactapata = 莱拉塔帕塔
Pisac = 皮萨克
Kuelap = 库埃拉普
Pajaten = 帕亚滕
Chucuito = 丘奎托
Choquequirao = 乔克基朗
Inca = 印加
Units ignore terrain costs when moving into any tile with Hills = 单位进入丘陵地块不消耗额外移动力
<<<<<<< HEAD
[amount]% maintenance on roads & railroads = 道路铁路修缮[amount]%
=======
[amount]% maintenance on roads & railroads = [amount]% 道路和铁路的维护
>>>>>>> 699abedc
No Maintenance costs for improvements in [tileFilter] tiles = 在[tileFilter]地块的设施无维修费用

Harald Bluetooth = 蓝牙哈拉尔
If I am to be honest, I tire of those pointless charades. Why don't we settle our disputes on the field of battle, like true men? Perhaps the skalds will sing of your valor... or mine! = 坦率地说，我厌倦了那些毫无意义的哑谜。真的男人，解决争端的唯一方式就是拳头。也许吟游诗人们会唱诵你的英勇...或者我的！
Ahahah! You seem to show some skills of a true Viking! Too bad that I'll probably kill you! = 啊哈！你似乎展示了一个真正海盗的实力！可惜我会杀了你！
Loki must have stood by you, for a common man alone could not have defeated me... Oh well! I will join the einherjar in Valhalla and feast, while you toil away here. = 我的失败，是因为洛基的诡计，而非凡夫俗子的你的努力！我将成为不朽，矗立在英灵殿里，俯视着你的可笑与滑稽。
Harald Bluetooth bids you welcome to his lands, a Viking unlike any the seas and lands have ever known! Hah, are you afraid? = 蓝牙哈拉尔，一个隐没在海洋和大地之间的维京海盗，欢迎你来到他的土地！哈，你害怕吗？
This is a fine deal! Even a drunk beggar would agree! = 这是个好交易！即使是喝醉的乞丐也会同意！
Hail to you. = 向你致敬。
Viking Fury = 维京狂暴
Honor and glory be yours, Harald Bluetooth Gormsson, mighty heir of King Gorm of the Old and Thyra Dannebod. Not only were you victorious on the battlefield against the armies of Norway, you also completed massive construction project across the land - numerous Ring Fortresses to protect the populace from invasion and internal strife. You successfully drove off waves of German settlers in 983 AD and sheltered your kingdom from unwanted foreign influence. = 愿荣耀永远与您相伴，“蓝牙”哈拉尔·戈尔姆森，老国王高姆和王后翠拉·丹妮博德开创的伟大王朝的继承人。您不仅在战场上赢得了对挪威军队的辉煌胜利，还在全国各地完成了许多宏伟工程——包括无数保护人民免受战火蹂躏的环形要塞。您于公元983年成功驱逐了日耳曼入侵者，令丹麦王国的独立地位得以延续始终。
Stalwart Viking, the time for greatness is upon you once more. You are called to rise up and lead your people to renewed power and triumph! Will you make the world shudder once more at the very thought of your great armies of Northsmen? Will you let the Viking battle cry ring out across the crashing waves? Will you build a civilization to stand the test of time? = 勇敢的维京领袖啊，您将再次开创一个伟大的时代。您的人民呼唤您带领他们重拾力量和荣耀！您能再次令全世界在北方大军的武力面前颤抖吗？您能再次让维京战士们的狂暴咆哮从海面直冲云宵吗？您能开创一个经得起时间考验的文明吗？
Copenhagen = 哥本哈根
Aarhus = 奥胡斯
Kaupang = 考庞
Ribe = 里伯
Viborg = 维堡
Tunsberg = 通斯贝尔斯
Roskilde = 罗斯基勒
Hedeby = 赫德比
Oslo = 奥斯陆
Jelling = 耶灵
Truso = 特鲁索
Bergen = 卑尔根
Faeroerne = 法罗尔纳
Reykjavik = 雷克雅维克
Trondheim = 特隆赫姆
Godthab = 戈塔布
Helluland = 赫卢兰
Lillehammer = 利勒哈默尔
Markland = 马克兰
Elsinore = 埃尔西诺
Sarpsborg = 萨尔普斯堡
Odense = 欧登塞
Aalborg = 奥尔堡
Stavanger = 斯塔万格
Vorbasse = 沃尔巴塞
Schleswig = 石勒苏益格
Kristiansand = 克里斯蒂安桑
Halogaland = 卤加兰
Randers = 兰讷斯
Fredrikstad = 腓特烈斯塔
Kolding = 科灵
Horsens = 霍尔森斯
Tromsoe = 特罗姆瑟
Vejle = 瓦埃勒
Koge = 克厄
Sandnes = 桑内斯
Holstebro = 霍尔斯特布罗
Slagelse = 斯拉格尔
Drammen = 德拉门
Hillerod = 希勒勒
Sonderborg = 松德堡
Skien = 希恩
Svendborg = 斯文堡
Holbaek = 霍尔贝克
Hjorring = 约林
Fladstrand = 弗拉德斯特兰
Haderslev = 哈德斯莱乌
Ringsted = 灵斯泰兹
Skrive = 斯克里夫
Denmark = 丹麦
Units pay only 1 movement point to disembark = 船运单位登陆时只消耗1移动力
No movement cost to pillage = 劫掠不消耗移动力

You leave us no choice. War it must be. = 你让我们别无选择。只有战争。
Very well, this shall not be forgotten. = 很好，我们绝不会忘记！
I guess you weren't here for the sprouts after all... = 我想你不是来这里生根发芽的...
Brussels = 布鲁塞尔

And so the flower of Florence falls to barbaric hands... = 可恨佛罗伦萨之花落入蛮族手中...
Florence = 佛罗伦萨

So this is how it feels to die... = 所以这就是死亡的感觉...
Hanoi = 河内

Unacceptable! = 这是不可接受的！

Today, the Malay people obey you, but do not think this is over... = 今天，马来亚的人民将臣服于你，但这并不是结束...
Kuala Lumpur = 吉隆坡

Perhaps now we will find peace in death... = 也许我们只能在死亡中寻找和平...
Lhasa = 拉萨

You fiend! History shall remember this! = 你是个恶魔！历史将记住这一点！
Milan = 米兰

We were too weak to protect ourselves... = 我们的弱小就是一个错误，惟有强大才能保护自己。
Quebec City = 魁北克

I have failed. May you, at least, know compassion towards our people. = 我失败了。希望你至少知道怜惜我的子民。
Cape Town = 开普敦

The day of judgement has come to us. But rest assured, the same will go for you! = 审判之日到了。不过，请放心，这同样适用于你！
Helsinki = 赫尔辛基

Ah, Gods! Why have you forsaken us? = 哦，上帝！你为什么抛弃我们！
Manila = 马尼拉

Congratulations, conqueror. This tribe serves you now. = 恭喜你，征服者。这个部落任君驱使。
Mogadishu = 摩加迪沙

I have to do this, for the sake of progress if nothing else. You must be opposed! = 为了进步，我这样做别无选择。你站在错误的一面！
You can see how fruitless this will be for you... right? = 你可以看到这对你来说是多么的徒劳...对吗？
May God grant me these last wishes - peace and prosperity for Brazil. = 愿上帝赐予我这些遗愿——巴西的和平与繁荣。
Rio de Janeiro = 里约热内卢

After thorough deliberation, Australia finds itself at a crossroads. Prepare yourself, for war is upon us. = 经过深思熟虑，澳大利亚发现自己正处在一个十字路口。准备好了，战争就要来了。
We will mobilize every means of resistance to stop this transgression against our nation! = 我们将动员一切抵抗手段，制止这种对我们国家的侵犯！
The principles for which we have fought will survive longer than any nation you could ever build. = 我们为之战斗的信念将比任何一个国家都要长久。
Sydney = 悉尼

I will enjoy hearing your last breath as you witness the destruction of your realm! = 当你的王国覆灭之时，我将亲耳聆听你最后的呻吟！
Why do we fight? Because Inanna demands it. Now, witness the power of the Sumerians! = 为什么我们要战斗？因为伊南娜女神的召唤。现在，见证苏美尔人的力量吧！
What treachery has struck us? No, what evil? = 哪个背叛者袭击了我们？不，多么邪恶！
Ur = 乌尔

In responding to the unstinting malignancy that has heretofore defined your relationship with Canada, we can have no recourse but war! = 作为对你到目前为止对加拿大毫不掩饰的恶意的回应，我们只能诉诸战争！
As we can reach no peaceful resolution with you, Canada must turn, with reluctance, to war. = 由于我们无法与你达成和平解决方案，加拿大只能不情愿地选择战争。
I regret not defending my country to the last, although it was not of use. = 后悔没有把祖国保卫到底，虽然这并没什么用。
Vancouver = 温哥华

You have revealed your purposes a bit too early, my friend... = 你暴露你的野心有点太早了，我的朋友...
A wrong calculation, on my part. = 我算错了，你赢了。
Venice = 威尼斯

They will write songs of this.... pray that they shall be in your favor. = 他们会为此写首歌...祈祷他们对你有利。
Antwerp = 安特卫普

How barbaric. Those who live by the sword shall perish by the sword. = 多么野蛮！因剑而生者必因剑而亡。
Genoa = 热那亚

We... defeated? No... we had so much work to do! = 我们被打败了？不，我们有很多工作要做！
Kathmandu = 加德满都

Perhaps, in another world, we could have been friends... = 也许，在另一个世界里，我们可以成为朋友...
Singapore = 新加坡

We never fully trusted you from the start. = 从一开始我们就不完全信任你。
Tyre = 推罗

May the Heavens forgive you for inflicting this humiliation to our people. = 愿上帝宽恕你对我们人民的羞辱。
Zanzibar = 桑给巴尔

How could we fall to the likes of you?! = 我们怎么会落到你这样的人手里？！
Almaty = 阿拉木图

Let's have a nice little War, shall we? = 让我们来一场小小的战争，好吗？
If you need your nose bloodied, we'll happily serve. = 如果你需要流鼻血，我们很乐意为你服务。
The serbian guerilla will never stop haunting you! = 塞尔维亚游击队永远不会停止骚扰你！
Belgrade = 贝尔格莱德

War lingers in our hearts. Why carry on with a false peace? = 战争在我们心中萦绕。为什么要继续虚假的和平？
You gormless radger! You'll dine on your own teeth before you set foot in Ireland! = 你这个蠢货！在你踏上爱尔兰的土地之前，请先学会用牙齿吃饭！
A lonely wind blows through the highlands today. A dirge for Ireland. Can you hear it? = 今天一股寂寞的风吹过高地。爱尔兰的挽歌，你听到了吗？
Dublin = 都柏林
Will not be displayed in Civilopedia = 不会在文明百科中显示
Will not be chosen for new games = 不能在新游戏中选择

You shall stain this land no longer with your vileness! To arms, my countrymen - we ride to war! = 别再用你的罪恶玷污这片土地了！拿起武器，我的同胞们——让战争之轮碾碎一切！
Traitorous man! The Celtic peoples will not stand for such wanton abuse and slander - I shall have your head! = 叛徒！凯尔特人不会容忍这种肆无忌惮的辱骂和诽谤——我要砍下你的头！
Vile ruler, know that you 'won' this war in name only! = 卑鄙的统治者，请记住你只是名义上赢得了这场战争！
Edinburgh = 爱丁堡

Do you really think you can walk over us so easily? I will not let it happen. Not to Kongo - not to my people! = 你真的认为可以轻松地践踏我们吗？我绝不会让他发生！不仅为了刚果——更为了我的人民！
We are no strangers to war. You have strayed from the right path, and now we will correct it. = 我们对战争并不陌生。你偏离了正确的道路，我们将对你进行矫正。
You are nothing but a glorified barbarian. Cruel, and ruthless. = 你不过是个沽名钓誉、残酷又无情的野蛮人。
M'Banza-Kongo = 姆班扎刚果

What a fine battle! Sidon is willing to serve you! = 多么精彩的战斗！西顿愿意为您效劳！
Sidon = 西顿

We don't like your face. To arms! = 我们不喜欢你的脸。拿起武器！
You will see you have just bitten off more than you can chew. = 你会发现你已经吃得太多了。
This ship may sink, but our spirits will linger. = 这艘船可能会沉没，但我们的精神将永存。
Valletta = 瓦莱塔

Can only heal by pillaging = 只能通过劫掠回复生命值


#################### Lines from Policies from Civ V - Vanilla ####################

Aristocracy = 贵族政治
Legalism = 律法统治
Provides the cheapest [stat] building in your first [amount] cities for free = 前[amount]座城市免费获得最便宜的[stat]建筑
Oligarchy = 寡头政治
Units in cities cost no Maintenance = 镇守城市的单位无需维护费
+[amount]% attacking strength for cities with garrisoned units = 有单位镇守的城市发起攻击时+[amount]%战斗力
Landed Elite = 缙绅阶层
[amount]% growth [cityFilter] = [amount]%人口增长[cityFilter]
Monarchy = 君主政体
Tradition Complete = 完整的传统政策
Tradition = 传统政策

Collective Rule = 集体统治
Citizenship = 公民制度
Republic = 共和政体
Representation = 代议制度
Each city founded increases culture cost of policies [amount]% less than normal = 新建城市导致推行政策所需文化成本的增幅低于正常值[amount]%
Meritocracy = 精英政治
Liberty Complete = 完整的自主政策
Free Great Person = 免费的伟人
Liberty = 自主政策

Warrior Code = 尚武精神
Discipline = 军事纪律
Military Tradition = 军事传统
[amount]% XP gained from combat = 从战斗中获得[amount]%经验
Military Caste = 军人阶层
Professional Army = 职业军队
Honor Complete = 完整的荣誉政策
Honor = 荣誉政策

Organized Religion = 教会组织
Mandate Of Heaven = 受命于天
[amount]% of excess happiness converted to [stat] = [amount]%富余的快乐转化为[stat]
Theocracy = 神权政治
<<<<<<< HEAD
[amount]% [stat] from every [tileFilter/specialist/buildingName] = 每个[tileFilter/specialist/buildingName][amount]% [stat]  
=======
[amount]% [stat] from every [tileFilter/specialist/buildingName] = [amount]% [stat] 来自每个 [tileFilter/specialist/buildingName]
>>>>>>> 699abedc
Reformation = 宗教改革
Free Religion = 信仰自由
Piety Complete = 完整的虔信政策
Piety = 虔信政策

Philantropy = 慈善事业
Gifts of Gold to City-States generate [amount]% more Influence = 赠与城邦金钱提升的影响力+[amount]%
Aesthetics = 美学理论
Resting point for Influence with City-States is increased by [amount] = 对所有城邦的影响力的基准值+[amount]
Scholasticism = 经院哲学
Allied City-States provide [stat] equal to [amount]% of what they produce for themselves = 缔结同盟的城邦提供自身[stat]的[amount]%
Cultural Diplomacy = 文化外交
<<<<<<< HEAD
[amount]% resources gifted by City-States = 城邦赐予的资源[amount]%
[amount]% Happiness from luxury resources gifted by City-States = 城邦赐予因奢侈资源产生的快乐[amount]%
=======
[amount]% resources gifted by City-States = [amount]% 城邦赠送的资源
[amount]% Happiness from luxury resources gifted by City-States = [amount]% 城邦赠送的奢侈资源带来的快乐
>>>>>>> 699abedc
Educated Elite = 精英教育
Allied City-States will occasionally gift Great People = 缔结同盟的城邦随机赠送伟人
Patronage Complete = 完整的赞助政策
Influence of all other civilizations with all city-states degrades [amount]% faster = 其他文明对城邦的影响力下降速度+[amount]%
Triggers the following global alert: [param] = 触发下列全局警报：[param]
Patronage = 赞助政策

Naval Tradition = 海军传统
Trade Unions = 联合公会
Merchant Navy = 商船舰队
Mercantilism = 重商主义
Protectionism = 贸易保护
[amount] happiness from each type of luxury resource = [amount]
Commerce Complete = 完整的商业政策
Commerce = 商业政策

Secularism = 世俗主义
Humanism = 人文主义
Free Thought = 思想自由
Sovereignty = 主权在民
[amount]% [stat] = [amount]% [stat]
Scientific Revolution = 科技革命
[amount] Free Technologies = [amount] 项免费科技
Rationalism Complete = 完整的理性政策
[stats] from all [stat] buildings = 所有[stat]建筑[stats]
Rationalism = 理性政策

Constitution = 宪政主义
[stats] from every Wonder = 每座奇观[stats]
Universal Suffrage = 普选制度
[amount]% Strength for cities = 每个城市[amount]%的强度
Civil Society = 公民社会
[amount]% food consumption by specialists [cityFilter] = [amount]% [cityFilter]的专家食物消耗量
Free Speech = 言论自由
[amount] units cost no maintenance = [amount]个单位无需维护费
Democracy = 民主主义
[amount]% unhappiness from specialists [cityFilter] = [amount]% [cityFilter]的专家产生的不满
Freedom Complete = 完整的自由政策
[amount]% Yield from every [tileFilter] = [amount]%来自每个[tileFilter]的产出
Freedom = 自由政策

Populism = 民粹主义
Militarism = 军国主义
[stat] cost of purchasing [param] units [amount]% = [param]单位的[stat]花费[amount]%
Fascism = 法西斯
Quantity of strategic resources produced by the empire +[amount]% = 战略资源产出+[amount]%
Police State = 极权国家
Total War = 全面战争
Autocracy Complete = 完整的独裁政策
+[amount]% attack strength to all [mapUnitFilter] units for [amount2] turns = 所有[mapUnitFilter]单位发起攻击时+[amount]%战斗力（持续[amount2]回合）
Autocracy = 独裁政策

United Front = 统一战线
Militaristic City-States grant units [amount] times as fast when you are at war with a common nation = 与共同的敌人交战时，军事型城邦提供单位的频率为通常的[amount]倍。
Planned Economy = 计划经济
Nationalism = 民族主义
Socialism = 社会主义
[amount]% maintenance cost for buildings [cityFilter] = [amount]% 维护 [cityFilter] 建筑的费用
Communism = 共产主义
Order Complete = 完整的秩序政策
Order = 秩序政策


#################### Lines from Quests from Civ V - Vanilla ####################

Route = 修建道路
Build a road to connect your capital to our city. = 建造一条连接我们的城市和您的首都的道路，将极大地增进彼此关系。

Clear Barbarian Camp = 清除蛮族营地
We feel threatened by a Barbarian Camp near our city. Please take care of it. = 附近的一个蛮人营地对我们的城市构成了极大威胁，请处理好它。

Connect Resource = 连接资源
In order to make our civilizations stronger, connect [param] to your trade network. = 开发资源[param]并将其连接到您的贸易网络，我们的商人将会十分高兴。

Construct Wonder = 建造奇观
We recommend you to start building [param] to show the whole world your civilization strength. = 如果您能建造[param]，我们的学者和艺术家将会交口称誉您的成就。

Acquire Great Person = 获得伟人
Great People can change the course of a Civilization! You will be rewarded for acquiring a new [param]. = 伟人可以改变文明的进程！您将获得一个新的[param]。

Conquer City State = 征服城邦
It's time to erase the City-State of [param] from the map. You will be greatly rewarded for conquering them! = 现在是时候从地图上擦除[param]城邦了。你将因战胜他们而获得巨大的回报！

Find Player = 寻找文明
You have yet to discover where [param] set up their cities. You will be rewarded for finding their territories. = 您尚未发现[param]在哪里建立他们的城市。找到他们将会给您奖励。

Find Natural Wonder = 探索自然奇观
Send your best explorers on a quest to discover Natural Wonders. Nobody knows the location of [param] yet. = 派遣你最好的探险家去探索自然奇观。还没有人知道[param]的位置。

Give Gold = 赠送金钱
We are suffering great poverty after being robbed by [param], and unless we receive a sum of Gold, it's only a matter of time before we collapse. = 在被[param]抢劫后，我们正遭受着巨大的贫困，如果我们无法得到一笔金钱，我们的崩溃将只是时间问题。

Pledge to Protect = 承诺保护
We need your protection to stop the aggressions of [param]. By signing a Pledge of Protection, you'll confirm the bond that ties us. = 我们需要你的保护来阻止[param]的入侵。通过签署保护承诺，你将确保我们之间的联系。

Contest Culture = 文化竞赛
The civilization with the largest Culture growth will gain a reward. = 文化增长最多的文明将获得奖励。

Contest Faith = 信仰竞赛
The civilization with the largest Faith growth will gain a reward. = 信仰增长最多的文明将获得奖励。

Contest Technologies = 科技竞赛
The civilization with the largest number of new Technologies researched will gain a reward. = 新研发的科技最多的文明将获得奖励。

Invest = 投资
Our people are rejoicing thanks to a tourism boom. For a certain amount of time, any Gold donation will yield [amount]% extra Influence. = 由于旅游业的繁荣，我们的人民正在欢欣鼓舞。在一定时间内，任何金钱捐赠都会产生[amount]%的额外影响力。

Bully City State = 恐吓城邦
We are tired of the pretensions of [param]. If someone were to put them in their place by Demanding Tribute from them, they would be rewarded. = 我们厌倦了[param]的自命不凡。如果有人通过向他们要求贡品，将得到奖励。

Denounce Civilization = 谴责文明
We have been forced to pay tribute to [param]! We need you to tell the world of their ill deeds. = 我们被迫向[param]进贡！我们需要你告诉全世界他们的恶行。

We have heard the tenets of [param] and are most curious. Will you send missionaries to teach us about your religion? = 我们已经听过[param]的信条，并且非常好奇。你会派传教士来教我们你的宗教吗？


#################### Lines from Ruins from Civ V - Vanilla ####################

We have discovered cultural artifacts in the ruins! (+20 culture) = 我们在废墟中发现了文物！（+20 文化）
discover cultural artifacts = 发现文物

squatters willing to work for you = 原住民加入了你的工人

squatters wishing to settle under your rule = 原住民想加入您麾下

An ancient tribe trained us in their ways of combat! = 一个古老的部落以他们的战斗方式训练了我们的
your exploring unit receives training = 你的探索单位接受训练

We have found survivors in the ruins! Population added to [param]. = 我们在废墟中找到了幸存者，[param]人口增加。
survivors (adds population to a city) = 幸存者（增加城市人口）

We have found a stash of [param] Gold in the ruins! = 我们在废墟找到[param]金
a stash of gold = 一笔金钱

discover a lost technology = 发现失传的技术

Our unit finds advanced weaponry hidden in the ruins! = 我们的单位在废墟中找到了更好的武器
advanced weaponry for your explorer = 探索者升级了他们的武器

You find evidence of Barbarian activity. Nearby Barbarian camps are revealed! = 单位发现了蛮族活动的证据，附近的蛮族营地暴露了！
reveal nearby Barbarian camps = 显示出附近的蛮族营地

find a crudely-drawn map = 找到一张绘制粗糙的地图


#################### Lines from Specialists from Civ V - Vanilla ####################

Scientist = 科学家

Merchant = 商业家

Artist = 艺术家

Engineer = 工程师


#################### Lines from Techs from Civ V - Vanilla ####################

'Where tillage begins, other arts follow. The farmers therefore are the founders of human civilization.' - Daniel Webster = “只要人们开始耕作，其他艺术将随之而生。因此农夫是人类文明的奠基者。”——丹尼尔·韦伯斯特（美国政治家）
Agriculture = 农业
Starting tech = 初始科技

'Shall the clay say to him that fashioneth it, what makest thou?' - Bible Isaiah 45:9 = “泥土岂可对陶工说：你在做什么呢？”——圣经·以赛亚书 45:9
Pottery = 制陶
'Thou shalt not muzzle the ox when he treadeth out the corn.' - Bible Deuteronomy 25:4 = “牛在踹谷的时候，不可笼住它的嘴。”——圣经·申命记　25:4
Animal Husbandry = 家畜驯养
'The haft of the arrow has been feathered with one of the eagle's own plumes, we often give our enemies the means of our own destruction' - Aesop = “那老鹰所中箭矢的箭尾是由一根它自己的羽毛制成的。我们总是给敌人提供毁灭我们自己的工具。”——伊索
Archery = 弓箭
'The meek shall inherit the Earth, but not its mineral rights.' - J. Paul Getty = “谦卑的人会继承地球，而不是它的采矿权。”——吉恩·保罗·盖蒂（美国实业家）
Mining = 采矿

'He who commands the sea has command of everything.' - Themistocles = “谁主宰了海洋，谁就主宰了一切。”——地米斯托克利（古希腊政治家兼军事家）
Sailing = 帆船
'So teach us to number our days, so that we may apply our hearts unto wisdom.' - Bible Psalms 90:12 = “求你指教我们怎样数算自己的日子，好叫我们得着智慧的心。”——圣经·诗篇 90:12
Calendar = 历法
'He who destroys a good book kills reason itself.' - John Milton = “毁禁一本好书就是杀死理性本身。”——弥尔顿
Writing = 文字
Enables Open Borders agreements = 允许签订开放边境协定
'Even brute beasts and wandering birds do not fall into the same traps or nets twice.' - Saint Jerome = “即便是凶残的野兽和恍惚的小鸟也不会落入相同的陷阱或罗网两次。”——圣哲罗姆（古罗马学者）
Trapping = 捕猎
'Wisdom and virtue are like the two wheels of a cart.' - Japanese proverb = “智慧和美德就像是一辆手推车的两个轮子。”——日本俗语
The Wheel = 轮子
'How happy are those whose walls already rise!' - Virgil = “你们是多么的幸运，因为你们的城墙已经筑起！”——维吉尔
Masonry = 石工术
'Here Hector entered, with a spear eleven cubits long in his hand; the bronze point gleamed in front of him, and was fastened to the shaft of the spear by a ring of gold.' - Homer = “赫克托耳手持十一肘的长矛走上战场；黄金圆环固定的青铜矛尖在他身前闪耀。”——荷马
Bronze Working = 青铜器

'He made an instrument to know if the moon shine at full or no.' - Samuel Butler = “他制造了一种仪器来仔细观察月亮的光芒。”——塞缪尔·巴特勒（英国学者）
Optics = 光学
Enables embarkation for land units = 陆军单位拥有船运能力
'There is only one good, knowledge, and one evil, ignorance.' - Socrates = “世上只有一种善，那就是知识，也只有一种恶，那就是无知。”——苏格拉底
Philosophy = 哲学
Enables Research agreements = 允许签订科研协定
'A Horse! A Horse! My kingdom for a horse!' - Shakespeare (Richard III) = “用我的王国换一匹马！”——威廉·莎士比亚：《理查三世》
Horseback Riding = 骑术
'Mathematics is the gate and key to the sciences.' - Roger Bacon = “数学是通向科学世界的大门钥匙。”——罗杰·培根（中世纪英国科学家）
Mathematics = 数学
'Three things are to be looked to in a building: that it stands on the right spot; that it be securely founded; that it be successfully executed.' - Johann Wolfgang von Goethe = “在一幢建筑里要看三样东西：它是否被正确地选址；它是否被牢固地奠基；它是否被成功地建造。”——约翰·沃尔夫冈·冯·歌德
Construction = 建筑构造学
'Do not wait to strike til the iron is hot, but make it hot by striking.' - William Butler Yeats = “不要等铁变热才对其锻打；而要通过锻打而使其变热。”——威廉·巴特勒·叶芝
Iron Working = 铁器

'Three things are necessary for the salvation of man: to know what he ought to believe; to know what he ought to desire; and to know what he ought to do' - St. Thomas Aquinas = “有三点是自我救赎所必需的：知道自己应该信什么；知道自己应该要什么；知道自己应该做什么。”——圣托马斯·阿奎那
Theology = 神学
'The only thing that saves us from the bureaucracy is its inefficiency' - Eugene McCarthy = “唯一能从官僚主义里拯救我们的是它自己的低效。”——尤金·麦卡锡（美国政治家）
Civil Service = 文官制度
'Better is bread with a happy heart than wealth with vexation.' - Amenemope = “快乐的温饱胜过烦恼的富裕。”——阿蒙尼莫普（古埃及学者）
Currency = 货币制度
Enables conversion of city production to gold = 可将城市产能转化为金钱
'Instrumental or mechanical science is the noblest and, above all others, the most useful.' - Leonardo da Vinci = “研究工具或机械的学问是最崇高的，也是所有学问当中最有用的。”——列奥纳多·达·芬奇
Engineering = 工程学
Roads connect tiles across rivers = 道(铁)路可跨河建造
'When pieces of bronze or gold or iron break, the metal-smith welds them together again in the fire, and the bond is established.' - Sri Guru Granth Sahib = “当整块的青铜、黄金或黑铁碎裂时，工匠们会用火重新熔铸，让它们再次结为一体。”——锡克教圣典《格兰斯·沙希伯》
Metal Casting = 金属铸造

'I find the great thing in this world is not so much where we stand, as in what direction we are moving.' - Oliver Wendell Holmes = “我认为现代世界里最重要的不是我们所处的位置，而是我们前进的方向。”——老奥利弗·温德尔·霍姆斯（美国诗人）
Compass = 罗盘
'Education is the best provision for old age.' - Aristotle = “教育是老年生活最好的保障。”——亚里士多德
Education = 教育学
Enables conversion of city production to science = 可将城市产能转化为科研
'Whoso pulleth out this sword of this stone and anvil, is rightwise king born of all England.' - Malory = “谁能将这柄剑从石台中拔出，他就是全英格兰真正的国王。”——托马斯·马洛里（中世纪英国诗人）
Chivalry = 骑士制度
'The press is the best instrument for enlightening the mind of man, and improving him as a rational, moral and social being.' - Thomas Jefferson = “印刷机是启蒙人心的最好工具，能将人提升为有理性有道德的社会人。”——托马斯·杰斐逊
Machinery = 机械
Improves movement speed on roads = 提高道路上的移动速度
'Measure what is measurable, and make measurable what is not so.' - Galileo Galilei = “测量一切可测之物，并把不可测的变为可测。”——伽利略
Physics = 物理学
'John Henry said to his Captain, / 'A man ain't nothin' but a man, / And before I'll let your steam drill beat me down, / I'll die with the hammer in my hand.'' - Anonymous: The Ballad of John Henry, the Steel-Drivin' Man = 他向队长立誓言：“硬汉虽说只是人，若要气钻胜过我，除非我死把锤扔。”——佚名：钢铁汉子约翰·亨利之歌（美国民谣）
Steel = 炼钢

'Joyfully to the breeze royal Odysseus spread his sail, and with his rudder skillfully he steered.' - Homer = “愉快地乘着轻风，高贵的奥德修斯扬起他的船帆，熟练地掌控着他的舵柄。”——荷马
Astronomy = 天文学
Enables embarked units to enter ocean tiles = 拥有船运能力的单位能够进入海洋
'Their rising all at once was as the sound of thunder heard remote' - Milton = “他们立刻一同起立，发出的声响犹如一阵远雷。”——弥尔顿
Acoustics = 声学
'Happiness: a good bank account, a good cook and a good digestion' - Jean Jacques Rousseau = “幸福：一个好的银行账户，一个好厨师和一个好胃口。”——让·雅克·卢梭
Banking = 银行业
'It is a newspaper's duty to print the news and raise hell.' - The Chicago Times = “报纸的任务就是印出新闻和制造麻烦。”——芝加哥时报
Printing Press = 印刷机
'The day when two army corps can annihilate each other in one second, all civilized nations, it is to be hoped, will recoil from war and discharge their troops.' - Alfred Nobel = “当在战场上交锋的两支军队能够在一秒钟之内同时毁灭对方的那一天到来时，也许他们会选择放弃战争并解除武装。”——阿尔弗雷德·诺贝尔
Gunpowder = 火药

'The winds and the waves are always on the side of the ablest navigators.' - Edward Gibbon = “风浪永远站在最出色的领航员一边。”——爱德华·吉本（英国历史学家）
Navigation = 航海术
'Compound interest is the most powerful force in the universe.' - Albert Einstein = “复息利率是宇宙中最强大的力量。”——阿尔伯特·爱因斯坦
Economics = 经济学
'Wherever we look, the work of the chemist has raised the level of our civilization and has increased the productive capacity of the nation.' - Calvin Coolidge = “无论从哪方面看，化学家的工作都提高了我们文明的程度，增加了国家的生产力。”——卡尔文·柯立芝（美国第30任总统）
Chemistry = 化学
'There never was a good knife made of bad steel.' - Benjamin Franklin = “从没有一把由坏钢铸成的好刀。”——本杰明·富兰克林
Metallurgy = 冶金学

'Those who cannot remember the past are condemned to repeat it.' - George Santayana = “不能铭记历史的人注定要重蹈覆辙。”——乔治·桑塔亚那（西班牙哲学家）
Archaeology = 考古学
'Every great advance in science has issued from a new audacity of imagination.' - John Dewey = “科学的每一项重要进展都得力于大胆的想象力。”——约翰·杜威（美国教育家）
Scientific Theory = 科学理论
'Wars may be fought with weapons, but they are won by men. It is the spirit of the men who follow and of the man who leads that gains the victory.' - George S. Patton = “战争是武器间的较量，但胜利必定要由人来夺取。是引领者及其追随者们的精神力量使他们赢得了胜利。”——乔治·史密斯·巴顿
Military Science = 军事科学
'The nation that destroys its soil destroys itself.' - Franklin Delano Roosevelt = “一个毁掉自己所有土壤的国家也将毁灭自身。”——富兰克林·德拉诺·罗斯福
Fertilizer = 化肥
'It is well that war is so terrible, or we should grow too fond of it.' - Robert E. Lee = “幸好战争是如此恐怖，否则我们将会打到乐此不疲。”——罗伯特·爱德华·李
Rifling = 膛线

'If the brain were so simple we could understand it, we would be so simple we couldn't.' - Lyall Watson = “如果大脑简单到能让我们理解，我们的思维就会简单到不能理解大脑。”——莱尔·沃森（南非生物学家）
Biology = 生物学
'The nations of the West hope that by means of steam communication all the world will become as one family.' - Townsend Harris = “西方国家希望蒸汽机所推动的相互交流能让全世界亲如一家。”——唐森·哈利斯（美国政治家）
Steam Power = 蒸汽机
'As soon as men decide that all means are permitted to fight an evil, then their good becomes indistinguishable from the evil that they set out to destroy.' - Christopher Dawson = “当人们决定可以使用一切方式来同邪恶斗争时，他们的善良将变得和他们想要消灭的邪恶一样可怕。”——克里斯托弗·道森（英国学者）
Dynamite = 炸药

'Is it a fact - or have I dreamt it - that, by means of electricity, the world of matter has become a great nerve, vibrating thousands of miles in a breathless point of time?' - Nathaniel Hawthorne = “这是事实还是我的空想：电流能把物质世界变成一个巨大的神经网络，让震颤在瞬息之间传送数千英里？”——纳撒尼尔·霍桑（美国作家）
Electricity = 电学
'Nothing is particularly hard if you divide it into small jobs.' - Henry Ford = “如果你把大任务分解成小任务，任何事都不会特别难。”——亨利·福特
Replaceable Parts = 可更换部件
'The introduction of so powerful an agent as steam to a carriage on wheels will make a great change in the situation of man.' - Thomas Jefferson = “引入蒸汽这样一个强大的助手来驱动车轮进行运输，将极大地改变人类的境地。”——托马斯·杰斐逊
Railroads = 铁路

'And homeless near a thousand homes I stood, and near a thousand tables pined and wanted food.' - William Wordsworth = “我站在无数无家可归者身边，无数空空如也的桌子面前，渴求着食物。”——威廉·华兹华斯
Refrigeration = 制冷
'I once sent a dozen of my friends a telegram saying 'flee at once-all is discovered!' They all left town immediately.' - Mark Twain = “我曾给我的朋友们发了一条电报说‘赶快逃跑——全都被发现了！’，他们马上逃出了小镇。”——马克·吐温
Telegraph = 电报
'The whole country was tied together by radio. We all experienced the same heroes and comedians and singers. They were giants.' - Woody Allen = “整个国家被无线电联结在一起，我们都熟识同样的英雄、同样的喜剧演员和同样的歌手。他们都是时代的巨人。”——伍迪·艾伦
Radio = 无线电
'Aeronautics was neither an industry nor a science. It was a miracle.' - Igor Sikorsky = “航空既不是一种工业也不是一门科学。它是一个奇迹。”——伊戈尔·西科尔斯基（美籍俄裔飞机设计师）
Flight = 航空
'Any man who can drive safely while kissing a pretty girl is simply not giving the kiss the attention it deserves.' - Albert Einstein = “任何能够在安全行驶的同时亲吻一个年轻姑娘的男人一定没有给那个吻应有的注意力。”——阿尔伯特·爱因斯坦
Combustion = 内燃机

'In nothing do men more nearly approach the gods than in giving health to men.' - Cicero = “没有什么比给予他人健康更使人接近诸神。”——西塞罗
Pharmaceuticals = 制药学
'Ben, I want to say one word to you, just one word: plastics.' - Buck Henry and Calder Willingham, The Graduate = “本，我只想对你说一个词，就一个词：塑料。”——巴克·亨利/卡尔德·威灵汉姆，《毕业生》
Plastics = 塑料
'There's a basic principle about consumer electronics: it gets more powerful all the time and it gets cheaper all the time.' - Trip Hawkins = “消费类电子产品有一个基本法则：它的功能越来越强，它的价格越来越低。”——崔普·霍金斯（美国艺电(EA)公司创始人）
Electronics = 电子学
'The speed of communications is wondrous to behold, it is also true that speed does multiply the distribution of information that we know to be untrue.' – Edward R. Murrow = “现代通讯的速度之快令人啧啧称奇，但事实上它同样也能加快错误信息的传播。”——爱德华·默罗（美国记者）
Mass Media = 大众传媒
'Vision is the art of seeing things invisible.' - Jonathan Swift = “洞察力是看到不可见事物的艺术。”——乔纳森·斯威夫特（英国作家）
Radar = 雷达
'The unleashed power of the atom has changed everything save our modes of thinking, and we thus drift toward unparalleled catastrophes.' - Albert Einstein = “被释放的原子能已经改变了一切，除了我们的思维模式，因此我们正在滑向空前的灾难。”——阿尔伯特·爱因斯坦
Atomic Theory = 原子理论

'Only within the moment of time represented by the present century has one species, man, acquired significant power to alter the nature of his world.' - Rachel Carson = “直到进入本世纪的时候，作为一个物种的人类才获得了足以改变他所在世界的本质的强大能力。”——雷切尔·卡森（美国生态学家）
Ecology = 生态学
'Computers are like Old Testament gods: lots of rules and no mercy.' - Joseph Campbell = “计算机就如同旧约中的上帝：诸多戒命且没有怜悯。”——约瑟夫·坎贝尔（美国学者）
Computers = 电子计算机
'A good rule for rocket experimenters to follow is this: always assume that it will explode.' - Astronautics Magazine, 1937 = “火箭研究人员要遵守的最好规矩就是：永远要假定它会爆炸。”——航天学杂志，1937
Rocketry = 火箭
'The night is far spent, the day is at hand: let us therefore cast off the works of darkness, and let us put on the armor of light.' - The Holy Bible: Romans, 13:12 = “黑夜已深，白昼将近：我们当脱去暗昧的行为，带上光明的兵器。”——圣经·罗马书 13:12
Lasers = 激光
'I am become Death, the destroyer of worlds.' - J. Robert Oppenheimer = “我成了死神，世界的毁灭者。”——尤利乌斯·罗伯特·奥本海默
Nuclear Fission = 核裂变

'The new electronic interdependence recreates the world in the image of a global village.' - Marshall McLuhan = “这个新的电子的互相依存正在把这个世界重塑为一个全球村的景象。”——马素·麦克鲁汉
Globalization = 全球化
'1. A robot may not injure a human being or, through inaction, allow a human being to come to harm. 2. A robot must obey any orders given to it by human beings, except when such orders would conflict with the First Law. 3. A robot must protect its own existence as long as such protection does not conflict with the First or Second Law.' - Isaac Asimov = “1、机器人不得伤害人，也不得见人受到伤害而袖手旁观。2、机器人应服从人的一切命令，但不得违反第一定律。3、机器人应保护自身的安全，但不得违反第一、第二定律。”——艾萨克·阿西莫夫
Robotics = 机器人学
'Now, somehow, in some new way, the sky seemed almost alien.' - Lyndon B. Johnson = “现在，不知怎的，通过某种新的手段，天空好像都被别国所占据了。”——林登·贝恩斯·约翰逊
Satellites = 人造卫星
Reveals the entire map = 显示整个地图
'Be extremely subtle, even to the point of formlessness, be extremely mysterious, even to the point of soundlessness. Thereby you can be the director of the opponent's fate.' - Sun Tzu = “微乎微乎，至于无形；神乎神乎，至于无声，故能为敌之司命。”——孙子
Stealth = 隐形技术
'Our scientific power has outrun our spiritual power, we have guided missiles and misguided men.' – Martin Luther King Jr. = “我们的科技力量发展了，但我们的思想意识却没怎么进步。人类虽能发明精准制导导弹，自己却免不了误入歧途。”——马丁·路德·金（美国黑人民权运动领袖）
Advanced Ballistics = 高等弹道学

'Every particle of matter is attracted by or gravitates to every other particle of matter with a force inversely proportional to the squares of their distances.' - Isaac Newton = “任何物质粒子都会与其他物质粒子相互吸引，产生的引力和距离的平方成反比。”——艾萨克·牛顿
Particle Physics = 粒子物理
'The release of atomic energy has not created a new problem. It has readily made more urgent the necessity of solving an existing one.' - Albert Einstein = “原子能的释放并没有创造新的问题。它仅仅是把解决一个现有问题的工作变得更为急迫。”——阿尔伯特·爱因斯坦
Nuclear Fusion = 核聚变

'The impact of nanotechnology is expected to exceed the impact that the electronics revolution has had on our lives.' - Richard Schwartz = “纳米技术给我们的生活所带来的冲击预计将超过电子革命。”——理查德·舒瓦茨（美国学者）
Nanotechnology = 纳米技术

'I think we agree, the past is over.' - George W. Bush = “我想我们都同意：过去已经结束了。”——乔治·沃克·布什
Future Tech = 未来科技
Who knows what the future holds? = 谁知道未来会怎样？
Can be continually researched = 可以持续研究


#################### Lines from Terrains from Civ V - Vanilla ####################

Ocean = 海洋

Coast = 海滨

Grassland = 草原

Plains = 平原

Tundra = 冻土

Desert = 沙漠

Lakes = 湖泊

Mountain = 山脉
Has an elevation of [amount] for visibility calculations = 计算单位的视野范围时按高程[amount]计算
Units ending their turn on this terrain take [amount] damage = 单位在此地形结束回合时将受到[amount]伤害

Snow = 雪原

Hill = 丘陵
[amount] Strength for cities built on this terrain = 在此地形上建立的城市+[amount]战斗力

Forest = 森林
Provides a one-time Production bonus to the closest city when cut down = 砍伐时为最近的城市提供一次性产能奖励
Blocks line-of-sight from tiles at same elevation = 可挡住来自同海拔地块的视线
Resistant to nukes = 对核弹有抵抗力
Can be destroyed by nukes = 可被核弹摧毁
A Camp can be built here without cutting it down = 可以在此建造营地而无需砍掉它

Jungle = 丛林

Marsh = 沼泽
Only Polders can be built here = 这里只能建造圩田

Fallout = 核辐射
Nullifies all other stats this tile provides = 取消此地块的所有产出加成

Oasis = 绿洲
Only [improvementFilter] improvements may be built on this tile = 只有[improvementFilter]能被建造在此地块上

Flood plains = 冲积平原

Ice = 冰区

Atoll = 环礁

Great Barrier Reef = 大堡礁

Old Faithful = 老忠实间歇泉

El Dorado = 黄金国
Grants 500 Gold to the first civilization to discover it = 第一个发现此自然奇观的文明获得500金钱

Fountain of Youth = 青春之泉
Grants [promotion] ([comment]) to adjacent [mapUnitFilter] units for the rest of the game = 向相邻的[mapUnitFilter]单位授予[promotion]（[comment]）
Tile provides yield without assigned population = 地块提供产量无需指定人口

Grand Mesa = 大平顶山

Mount Fuji = 富士山

Krakatoa = 喀拉喀托火山

Rock of Gibraltar = 直布罗陀巨岩

Cerro de Potosi = 富饶山

Barringer Crater = 巴林杰陨石坑


#################### Lines from TileImprovements from Civ V - Vanilla ####################

Farm = 农场
Can also be built on tiles adjacent to fresh water = 也能建造在毗邻淡水的地块
[stats] from [tileFilter] tiles = [tileFilter]地块 [stats]

Lumber mill = 锯木场

Mine = 矿井

Trading post = 贸易站

Camp = 猎场

Oil well = 油井

Pasture = 牧场

Plantation = 种植园

Quarry = 采石场

Fishing Boats = 渔船

Fort = 堡垒
Can be built outside your borders = 可在境外建造
Gives a defensive bonus of [amount]% = 提供 [amount]% 防御力加成

Road = 道路
Costs [amount] gold per turn when in your territory = 建在您的领土内时每回合花费 [amount] 金钱维护费
Reduces movement cost to ½ if the other tile also has a Road or Railroad = 如果另一个地块也有公路或铁路，则移动成本降低至 ½
Reduces movement cost to ⅓ with Machinery = 使用机械将移动成本降低至 ⅓
Requires Engineering to bridge rivers = 需要工程来桥接河流

Railroad = 铁路
Reduces movement cost to ⅒ if the other tile also has a Railroad = 如果另一个地块也有铁路，则移动成本降低至 ⅒

Remove Forest = 砍伐森林
Provides a one-time Production bonus depending on distance to the closest city once finished = 完成后根据与最近城市的距离提供一次性产能奖励

Remove Jungle = 砍伐丛林

Remove Fallout = 消除核辐射

Remove Marsh = 移除沼泽

Remove Road = 拆毁道路

Remove Railroad = 拆除铁路

Cancel improvement order = 取消建造设施

Academy = 学院

Landmark = 风景地标

Manufactory = 制造中心

Customs house = 海关

Holy site = 圣地

Citadel = 军事要塞
Adjacent enemy units ending their turn take [amount] damage = 相邻敌方单位结束其回合，并受到[amount]伤害
Can be built just outside your borders = 可建造在与己方地块相邻的非己方地块上
Constructing it will take over the tiles around it and assign them to your closest city = 建造它将可接管它周围的地块并将它们分配到你最近的城市

Moai = 摩艾石像群

Terrace farm = 梯田

Ancient ruins = 远古遗迹
Unpillagable = 不可劫掠的
Provides a random bonus when entered = 进入时提供随机奖励

City ruins = 城市废墟
A bleak reminder of the destruction wreaked by War = 战争之果的凄凉警示

City center = 城市中心
Indestructible = 坚不可摧的
Marks the center of a city = 标志着一个城市的中心
Appearance changes with the technological era of the owning civilization = 外观随着拥有者文明的科技时代而变化

Barbarian encampment = 蛮族营地
Home to uncivilized barbarians, will spawn a hostile unit from time to time = 野蛮人的家园，会不时产生敌对单位


#################### Lines from TileResources from Civ V - Vanilla ####################

Cattle = 牛群

Sheep = 绵羊

Deer = 野鹿

Bananas = 香蕉

Wheat = 小麦

Stone = 花岗石

Fish = 鱼群

Horses = 马
Guaranteed with Strategic Balance resource option = 战略平衡资源选项下一定出现

Iron = 铁

Coal = 煤

Oil = 石油
Deposits in [tileFilter] tiles always provide [amount] resources = [tileFilter]地块始终提供[amount]资源

Aluminum = 铝

Uranium = 铀

Furs = 毛皮

Cotton = 棉花

Dyes = 染料

Gems = 宝石

Gold Ore = 黄金

Silver = 白银

Incense = 熏香

Ivory = 象牙

Silk = 丝绸

Spices = 香料

Wine = 红酒

Sugar = 蔗糖

Marble = 大理石

Whales = 鲸鱼

Pearls = 珍珠

Jewelry = 珠宝饰品
Can only be created by Mercantile City-States = 只能由商业城邦制造

Porcelain = 瓷器


#################### Lines from UnitPromotions from Civ V - Vanilla ####################

Sword = 近战
Ranged Gunpowder = 远程火器
Armored = 装甲
Melee Water = 水面近战
Ranged Water = 水面远程
Heal Instantly = 浴火重生！
Heal this unit by [amount] HP = 恢复该单位 [amount] 生命值
Doing so will consume this opportunity to choose a Promotion = 这样做将消耗掉这次选择晋升项的机会

Accuracy I = 精准I级

Accuracy II = 精准II级

Accuracy III = 精准III级

Barrage I = 弹幕I级

Barrage II = 弹幕II级

Barrage III = 弹幕III级

Volley = 齐射能力

Extended Range = 射程拓展
[amount] Range = [amount]射程

Indirect Fire = 间瞄射击
Ranged attacks may be performed over obstacles = 越过障碍进行远程攻击

Shock I = 冲击I级

Shock II = 冲击II级

Shock III = 冲击III级

Drill I = 操练I级

Drill II = 操练II级

Drill III = 操练III级

Charge = 猛烈冲锋

Besiege = 攻城能力

Formation I = 列阵I级

Formation II = 列阵II级

Blitz = 闪击战术
[amount] additional attacks per turn = [amount]额外攻击次数/回合

Woodsman = 林地幽灵
Double movement in [terrainFilter] = [terrainFilter]中拥有双倍移动力

Amphibious = 两栖能力
Eliminates combat penalty for attacking over a river = 消除河上攻击的地形影响
Eliminates combat penalty for attacking from the sea = 消除海上攻击的地形影响

Medic = 治疗I级
All adjacent units heal [amount] HP when healing = 所有相邻单位在治疗时治疗 [amount] 生命值

Medic II = 治疗II级
[amount] HP when healing in [tileFilter] tiles = [amount] 当在[tileFilter]地块上自愈的生命值

Scouting I = 侦察I级

Scouting II = 侦察II级

Scouting III = 侦察III级

Survivalism I = 生存I级 

Survivalism II = 生存II级 

Survivalism III = 生存III级 
Unit will heal every turn, even if it performs an action = 每回合回复生命值(包括执行指令后)
May withdraw before melee ([amount]%) = 遭受近战攻击时有机率撤退（[amount]%）

Boarding Party I = 接舷I级

Boarding Party II = 接舷II级

Boarding Party III = 接舷III级

Coastal Raider I = 海掠I级
Earn [amount]% of the damage done to [unitType] units as [stat] = 获得对[unitType]单位造成的 [amount]% 的伤害作为[stat]

Coastal Raider II = 海掠II级

Coastal Raider III = 海掠III级

Targeting I = 定位I级

Targeting II = 定位II级

Targeting III = 定位III级

Wolfpack I = 狼群I级

Wolfpack II = 狼群II级

Wolfpack III = 狼群III级

Aircraft Carrier = 航空母舰
Armor Plating I = 船体装甲I级

Armor Plating II = 船体装甲II级

Armor Plating III = 船体装甲III级

Flight Deck I = 飞行甲板I级
Can carry [amount] extra [mapUnitFilter] units = 可装载[amount]个额外的[mapUnitFilter]单位

Flight Deck II = 飞行甲板II级

Flight Deck III = 飞行甲板III级

Supply = 海上补给
May heal outside of friendly territory = 可以在友好领土之外自愈

Siege I = 攻坚I级

Siege II = 攻坚II级

Siege III = 攻坚III级

Evasion = 规避能力
Damage taken from interception reduced by [amount]% = 遭受拦截时的损伤-[amount]%

Interception I = 拦截I级
[amount]% Damage when intercepting = 拦截敌方飞机时伤害 +[amount]%

Interception II = 拦截II级

Interception III = 拦截III级

Air Targeting I = 定位I级 

Air Targeting II = 定位I级 

Sortie = 连续出击
[amount] extra interceptions may be made per turn = 每回合 [amount] 额外拦截次数

Operational Range = 航程拓展

Helicopter = 直升机
Air Repair = 空中维修

Mobility I = 机动Ⅰ

Mobility II = 机动Ⅱ

Anti-Armor I = 防空Ⅰ

Anti-Armor II = 防空Ⅱ

Cover I = 隐蔽I级

Cover II = 隐蔽II级

March = 长途行军

Mobility = 机动能力

Sentry = 警戒能力

Logistics = 后勤补给

Ambush I = 伏击I级

Ambush II = 伏击II级

Bombardment I = 轰炸I级

Bombardment II = 轰炸II级

Bombardment III = 轰炸III级

Morale = 强化士气

Great Generals I = 统帅I级

Great Generals II = 统帅II级

Quick Study = 快速学习

Haka War Dance = 哈卡战舞
[amount]% Strength for enemy [unitType] units in adjacent [param] tiles = 位于相邻的[param]地块中的敌方[unitType]单位[amount]%战斗力

Rejuvenation = 返老还童
All healing effects doubled = 所有生命回复效果加倍

Slinger Withdraw = 抛石手撤退

Ignore terrain cost = 所有地形都只消耗 1 移动力
Ignores terrain cost = 所有地形都只消耗 1 移动力

Pictish Courage = 皮克特勇气

Home Sweet Home = 甜蜜的家
[amount]% Strength decreasing with distance from the capital = [amount]%战斗力随与首都的距离而减小


#################### Lines from UnitTypes from Civ V - Vanilla ####################


Civilian Water = 饮用水


Can enter ice tiles = 可进入冰区
Invisible to non-adjacent units = 对非相邻单位不可见
Can see invisible [mapUnitFilter] units = 能发现隐形的[mapUnitFilter]单位


Aircraft = 航空器
6 tiles in every direction always visible = 全方向6格视野范围


Atomic Bomber = 原子弹

Self-destructs when attacking = 攻击时自我毁灭
Cannot be intercepted = 不可拦截

Can pass through impassable tiles = 可以穿过无法通行的地块


#################### Lines from Units from Civ V - Vanilla ####################

Can build [improvementFilter/terrainFilter] improvements on tiles = 可以建造地块设施：[improvementFilter/terrainFilter]

Founds a new city = 建立新城市
Excess Food converted to Production when under construction = 组建过程中富余的食物将转化为产能
Requires at least [amount] population = 至少需要 [amount] 人口

May upgrade to [baseUnitFilter] through ruins-like effects = 可在废墟中升级为[baseUnitFilter]

This is your basic, club-swinging fighter. = 这是您基本的挥舞木棒的战士。

Maori Warrior = 毛利勇士

Jaguar = 美洲虎战士
Heals [amount] damage if it kills a unit = 消灭敌方单位后回复 [amount] 生命值

Brute = 蛮族勇士

Archer = 弓箭手

Bowman = 巴比伦弓手

Slinger = 投石手

Skirmisher = 游击手

Work Boats = 工船
Cannot enter ocean tiles = 不能进入海洋地块
May create improvements on water resources = 可在水上资源建造设施（工船将被消耗掉）
Uncapturable = 不可捕获

Trireme = 三列桨战船

Galley = 桨帆船

Chariot Archer = 战车射手
No defensive terrain bonus = 无地形防御力加成
Rough terrain penalty = 崎岖地形惩罚

War Chariot = 埃及战车

War Elephant = 印度战象


Hoplite = 希腊重步兵

Persian Immortal = 波斯长生军
[amount] HP when healing = [amount] 自愈时恢复的生命值

Marauder = 掠夺者

Horseman = 骑手
Can move after attacking = 攻击后可移动

Companion Cavalry = 马其顿禁卫骑兵

Catapult = 投石车
Must set up to ranged attack = 必须架设才能远程攻击

Ballista = 罗马弩炮

Swordsman = 剑士

Legion = 古罗马军团

Mohawk Warrior = 莫霍克战士


Landsknecht = 德意志雇佣兵
Can move immediately once bought = 购买后可立即移动

Knight = 骑士

Camel Archer = 骆驼骑射手

Conquistador = 西班牙征服者
Defense bonus when embarked = 在船运状态时防御力强化

Naresuan's Elephant = 纳黎萱战象

Mandekalu Cavalry = 曼德卡鲁骑兵

Keshik = 怯薛

Crossbowman = 弩手

Chu-Ko-Nu = 诸葛弩兵

Longbowman = 长弓手

Trebuchet = 抛石机

Hwach'a = 火厢车

Longswordsman = 长剑士

Samurai = 日本武士

Berserker = 狂战士

Caravel = 轻帆船

Turtle Ship = 龟船


Musketeer = 法国火枪手

Janissary = 苏丹亲兵

Minuteman = 快速民兵

Tercio = 西班牙大方阵

Frigate = 护卫舰

Ship of the Line = 主力舰

Lancer = 枪骑兵

Sipahi = 西帕希骑兵

Cannon = 加农炮


Norwegian Ski Infantry = 挪威雪撬步兵

Cavalry = 近代骑兵

Cossack = 哥萨克骑兵

Ironclad = 铁甲舰

Artillery = 火炮

Can only attack [param] tiles = 只能攻击[param]地块

Foreign Legion = 外籍军团


[amount]% chance to intercept air attacks = [amount]%几率拦截来袭的敌军飞机

Carrier = 航空母舰
Cannot attack = 无法攻击
Can carry [amount] [mapUnitFilter] units = 可装载[amount]个[mapUnitFilter]单位

Battleship = 战列舰

Anti-Aircraft Gun = 高射炮

Destroyer = 驱逐舰

Zero = 零式战斗机


B17 = B-17 “空中堡垒”

Paratrooper = 伞兵
May Paradrop up to [amount] tiles from inside friendly territory = 可空降到离友好领土[amount]格的位置

Tank = 坦克

Panzer = “虎II”坦克

Anti-Tank Gun = 反坦克炮

Atomic Bomb = 原子弹
Nuclear weapon of Strength [amount] = 核武器威力：[amount]
Blast radius [amount] = 爆炸半径：[amount]

Rocket Artillery = 火箭炮

Mobile SAM = 防空导弹车

Guided Missile = 导弹

Nuclear Missile = 核导弹

Helicopter Gunship = 武装直升机
All tiles cost 1 movement = 所有地块消耗1移动力
Ignores Zone of Control = 忽视地块控制权
Unable to capture cities = 不能占领城市

Nuclear Submarine = 核潜艇

Mechanized Infantry = 机械化步兵

Missile Cruiser = 导弹巡洋舰

Modern Armor = 现代坦克

Jet Fighter = 喷气式战斗机

Giant Death Robot = 末日机甲

Stealth Bomber = 隐形轰炸机
Cannot be carried by [mapUnitFilter] units = [mapUnitFilter]单位无法装载

Great Artist = 大艺术家
Can start an [amount]-turn golden age = 可以开启[amount]回合黄金时代
Can construct [improvementName] = 能建造[improvementName]
Great Person - [stat] = 伟人 - [stat]

Great Scientist = 大科学家
Can hurry technology research = 可以加速科技研究

Great Merchant = 大商业家
Can undertake a trade mission with City-State, giving a large sum of gold and [amount] Influence = 可以拓展与城邦的贸易，获得大笔金钱和[amount]影响力

Great Engineer = 大工程师
Can speed up construction of a building = 可以加速建筑物的建造

Great Prophet = 大先知
Can construct [tileImprovement] if it hasn't used other actions yet = 闲置时可以建造[tileImprovement]
Can [param] [amount] times = 可以[param][amount]次
Removes other religions when spreading religion =  传播宗教时消除异端
May found a religion = 可创建一个宗教
May enhance a religion = 可增强一个宗教
May enter foreign tiles without open borders = 可进入未开放的异国领土
Religious Unit = 宗教单位
Hidden when religion is disabled = 当宗教被禁用时隐藏
Takes your religion over the one in their birth city = 将你的宗教凌驾于他们城市的宗教之上

Great General = 大军事家
Bonus for units in 2 tile radius 15% = 周围2格地块内我方所有陆军单位+15%战斗力

Khan = 汗

Missionary = 传教士
May enter foreign tiles without open borders, but loses [amount] religious strength each turn it ends there = 可进入未开放边界的外国领土，但是在外国领土结束回合时失去[amount]宗教力量
Can be purchased with [stat] [cityFilter] = 可在[stat][cityFilter]购买

Inquisitor = 审判官
Prevents spreading of religion to the city it is next to = 阻止紧邻城市的宗教传播


#################### Lines from Beliefs from Civ V - Gods & Kings ####################

Ancestor Worship = 祖先崇拜

Dance of the Aurora = 极光之舞
[stats] from [tileFilter] tiles without [tileFilter2] [cityFilter] = 来自除[cityFilter]的[tileFilter2]地块之外的[tileFilter]的地块 [stats]

Desert Folklore = 沙漠民俗

Faith Healers = 治疗之神
[param] Units adjacent to this city heal [amount] HP per turn when healing = 邻近城市的[param]单位每回合自愈时 [amount] 点生命值

Fertility Rites = 入教仪式

God of Craftsman = 工匠之神
[stats] in cities with [amount] or more population = 人口在 [amount] 及以上的城市 [stats]

God of the Open Sky = 天空之神

God of the Sea = 海神

God of War = 战神
Earn [amount]% of [mapUnitFilter] unit's [costOrStrength] as [stat] when killed within 4 tiles of a city following this religion = 当[mapUnitFilter]单位中的[costOrStrength]在信仰该宗教的城市中 4 地块范围内被击杀时获得其[stat] 的 [amount]%

Goddess of Festivals = 节庆女神

Goddess of Love = 爱情之神

Goddess of Protection = 守护神
[amount]% attacking Strength for cities = [amount]% 城市攻击力

Goddess of the Hunt = 狩猎之神

Messenger of the Gods = 信神

Monument to the Gods = 众神纪念碑

One with Nature = 天人合一

Oral Tradition = 口耳相传

Religious Idols = 宗教偶像

Religious Settlements = 宗教聚居地
[amount]% cost of natural border growth = 自然边界扩张成本 [amount]%

Sacred Path = 圣道

Sacred Waters = 圣水
[stats] in cities on [terrainFilter] tiles = 在城市的[terrainFilter]地块 [stats]

Stone Circles = 古苏格兰石圈

Follower = 信徒
Asceticism = 禁欲主义
[stats] from every [param] in cities where this religion has at least [amount] followers = 在最少有[amount]宗教信徒的城市每一个[param]得到[stats]

Cathedrals = 大教堂
May buy [buildingFilter] buildings with [stat] [cityFilter] = 可以通过[cityFilter]中的[stat]购买[buildingFilter]建筑

Choral Music = 大合唱

Divine inspiration = 灵感

Feed the World = 哺育世界

Guruship = 古鲁导师

Holy Warriors = 神圣战士
May buy [baseUnitFilter] units with [stat] for [amount] times their normal Production cost = 可以用[stat]购买[baseUnitFilter]单位，价格为其正常生产成本的[amount]倍

Liturgical Drama = 礼仪剧

Monasteries = 修道院

Mosques = 清真寺

Pagodas = 佛塔

Peace Gardens = 和平花园

Religious Art = 宗教艺术

Religious Center = 宗教中心

Religious Community = 宗教社区
[amount]% [stat] from every follower, up to [amount2]% = 对于每个信徒从[amount]%[stat]，增长至[amount2]%

Swords into Ploughshares = 铸剑为犁

Founder = 创始人
Ceremonial Burial = 葬礼仪式
[stats] for each global city following this religion = 所有信教的城市[stats]

Church Property = 教会财富

Initiation Rites = 起始仪式
[stats] when a city adopts this religion for the first time (modified by game speed) = 当城市首次接受宗教时(随游戏速度改变)[stats]

Interfaith Dialogue = 各教交流
When spreading religion to a city, gain [amount] times the amount of followers of other religions as [stat] = 当将宗教传播到一个城市时，获得[amount]回合等同于其他宗教的信徒数量[stat]

Papal Primacy = 主教地位
Resting point for Influence with City-States following this religion [amount] = 对信奉该宗教的城邦影响力点数[amount]

Peace Loving = 热爱和平
[stats] for every [amount] global followers [cityFilter] = 每有[amount][cityFilter]信徒[stats]

Pilgrimage = 朝圣之行

Tithe = 拾壹税

World Church = 世界教堂

Enhancer = 强化者
Defender of the Faith = 护教卫士

Holy Order = 教士团体

Itinerant Preachers = 旅行布道
Religion naturally spreads to cities [amount] tiles away = 宗教自然传播距离扩大[amount]地块

Just War = 正义战争

Messiah = 弥赛亚
[amount]% Spread Religion Strength = [amount]%宗教传播力量
[amount]% Faith cost of generating Great Prophet equivalents = 获得大先知必须的信仰[amount]%
[stat] cost for [unit] units [amount]% = [unit]单位的[stat]花费[amount]%

Missionary Zeal = 传教热忱

Religious Texts = 宗教典籍
[amount]% Natural religion spread [cityFilter] = [cityFilter]宗教自然传播[amount]%
[amount]% Natural religion spread [cityFilter] with [tech] = 研究[tech]后[cityFilter]宗教自然传播[amount]%

Religious Unity = 宗教团结
[amount]% Natural religion spread to [cityFilter] = 宗教自然传播到[cityFilter]的速度[amount]%

Reliquary = 圣物柜
[stats] whenever a Great Person is expended = 消耗伟人时[stats]


#################### Lines from Buildings from Civ V - Gods & Kings ####################


Stele = 石碑


Shrine = 寺庙

Pyramid = 金字塔


'Regard your soldiers as your children, and they will follow you into the deepest valleys; look on them as your own beloved sons, and they will stand by you even unto death.' - Sun Tzu = “视卒如婴儿，故可以与之赴深溪；视卒如爱子，故可与之俱死。” —— 孙子
Terracotta Army = 兵马俑


Amphitheater = 圆形剧场


'...who drinks the water I shall give him, says the Lord, will have a spring inside him welling up for eternal life. Let them bring me to your holy mountain in the place where you dwell. Across the desert and through the mountain to the Canyon of the Crescent Moon...' - Indiana Jones = “耶和华说，凡喝我所赐之水的，必有泉源在他里面涌出，直到永生。让他们把我带到你住的地方，你的圣山。穿过沙漠，穿过高山，到达新月峡谷…“ —— 印第安纳琼斯
Petra = 佩特拉


'With the magnificence of eternity before us, let time, with all its fluctuations, dwindle into its own littleness.' - Thomas Chalmers = “随着永恒的壮丽展现在我们面前，让时间，连同它所有的波动，收缩成它自己的渺小。” —— 托马斯 · 查默斯
Great Mosque of Djenne = 吉尼大清真寺
[unit] units built [cityFilter] can [param] [amount] extra times = [cityFilter]建造的[unit]单位能[param][amount]额外次数

Grand Temple = 圣殿


'Justice is an unassailable fortress, built on the brow of a mountain which cannot be overthrown by the violence of torrents, nor demolished by the force of armies.' - Joseph Addison = “正义是一座无懈可击的堡垒，建在山脊上，不能被激流的暴力推翻，也不能被军队的力量摧毁。” —— 约瑟夫 · 艾迪生
Alhambra = 阿尔罕布拉宫


Ceilidh Hall = 同乐会大厅


'Don't clap too hard - it's a very old building.' - John Osbourne = “别拍那么重——这是座非常古老的建筑。”—— 约翰 · 奥斯本（英国剧作家）
Leaning Tower of Pisa = 比萨斜塔


Coffee House = 咖啡馆


'...the location is one of the most beautiful to be found, holy and unapproachable, a worthy temple for the divine friend who has brought salvation and true blessing to the world.' - King Ludwig II of Bavaria = “……这里是最美丽的地方之一，神圣而不可接近，是一座值得为世界带来救赎和真正祝福的神圣朋友建造的庙宇。” —— 巴伐利亚国王 路德维希二世
Neuschwanstein = 新天鹅堡


Recycling Center = 回收中心
Limited to [amount] per Civilization = 限于每个文明[amount]


'Nothing travels faster than light with the possible exception of bad news, which obeys its own special rules.' - Douglas Adams = “除了坏消息之外，没有什么比光速更快的了，坏消息遵循自己的特殊规则。” —— 道格拉斯 · 亚当斯
CN Tower = 加拿大国家电视塔
[amount] population [cityFilter] = [cityFilter] [amount] 人口

Bomb Shelter = 防空洞
Population loss from nuclear attacks [amount]% [cityFilter] = [cityFilter]核武器造成的人口损失[amount]%


'The wonder is, not that the field of stars is so vast, but that man has measured it.' - Anatole France = “奇怪的是，不是星星的范围如此之大，而是有人测量过它。” —— 阿纳托利·法兰西
Hubble Space Telescope = 哈勃太空望远镜


Cathedral = 大教堂


Mosque = 清真寺

Pagoda = 佛塔


#################### Lines from Difficulties from Civ V - Gods & Kings ####################


#################### Lines from Eras from Civ V - Gods & Kings ####################


May not generate great prophet equivalents naturally = 可能不会自然产生大先知
May buy [baseUnitFilter] units for [amount] [stat] [cityFilter] at an increasing price ([amount2]) = 对于[amount][stat][cityFilter]，可能以更高的价格购买[baseUnitFilter]单位（[amount2]）
Starting in this era disables religion = 在此时代开始将会禁用宗教


Marine = 海军陆战队


#################### Lines from Nations from Civ V - Gods & Kings ####################


Islam = 伊斯兰教

Christianity = 基督教


Shinto = 神道教

Greetings, President Mahatma Gandhi, great souled leader of India! You are the ruler of one of the oldest countries in the world with history stretching back almost 10,000 years. A spiritual country, India is the birthplace of three of the world's great religions - Hinduism, Buddhism and Jainism. This is a passionate land of music and color, a land of great wealth and grinding poverty. For centuries, India was divided into kingdoms who fought constantly with each other and against outside invaders. That was, however, after empires such as Maratha, Maurya and Gupta. In the 12th century AD, India was conquered by Muslim Turks who fled from the Mongols. In the early 17th century, the English arrived, and through a combination of shrewd diplomacy and technological superiority, they conquered your fragmented nation. England remained in power for some two centuries until driven out by a rising wave of Indian nationalism, a peaceful rebellion unlike any before seen in history, one led by you! = 您好，印度的领袖圣雄甘地。您所带领的是一个非常古老的国度，一个历史可上溯一万年的国度，也是一个充满灵性的国度。印度是三个伟大宗教——印度教、佛教、耆那教的诞生地。这里的音乐与色彩充满热情。印度拥有巨大的财富，同时也存在令人难以忍受的贫困。数百年来，印度分裂成一个又一个邦国，互相攻伐之余，有时又能一致对外。12世纪时印度被伊斯兰化的突厥人征服，直至17世纪时英国人的到来，他们凭借狡猾的外交手段与科技的绝对优势，再一次将四分五裂的印度征服。英国人的统治延续了两个世纪，唤醒了印度民族主义。那是一场和平非暴力主义的抗争，与过去其他类型的抗争大相径庭。
Gandhi, your people look to you to lead them to even greater heights of glory! Can you help your people realize their great potential, to once again become the world's center of arts, culture and religion? Can you build a civilization that will stand the test of time? = 甘地，您的人民将印度交给您，期望一个美好的将来。您能否协助印度人民，发掘出他们的潜能，再一次成为世界文艺与宗教的中心？印度的兴盛，能否历久不衰？
Hinduism = 印度教


Confucianism = 儒家儒教


Zoroastrianism = 拜火教


Buddhism = 佛教


Tengriism =  腾格里信仰


Attila the Hun = 阿提拉
I grow tired of this throne. I think I should like to have yours instead. = 我已厌倦了这顶王冠。是时候寻找点新玩意了，你的那顶就很不错！
Now what is this?! You ask me to add your riches to my great avails. The invitation is accepted. = 你说什么？你要把你的财富都填进我的庞大宝库吗？这份邀请我接受！
My people will mourn me not with tears, but with human blood. = 我的子民不会为我涕泪，而是以血为我哀悼。
You are in the presence of Attila, scourge of Rome. Do not let hubris be your downfall as well. = 你好！我是罗马人的噩梦————“上帝之鞭”阿提拉。弱小和无知不是生存的障碍，傲慢才是。
This is better than you deserve, but let it not be said that I am an unfair man. = 这比你期待的还要好，我是个公平的交易者。
Good day to you. = 祝你好运。
Scourge of God = 上帝之鞭
Your men stand proudly to greet you, Great Attila, grand warrior and ruler of the Hunnic empire. Together with your brother Bleda you expanded the boundaries of your empire, becoming the most powerful and frightening force of the 5th century. You bowed the Eastern Roman Emperors to your will and took kingdom after kingdom along the Danube and Nisava Rivers. As the sovereign ruler of the Huns, you marched your army across Europe into Gaul, planning to extend your already impressive lands all the way to the Atlantic Ocean. Your untimely death led to the quick disintegration and downfall of your empire, but your name and deeds have created an everlasting legacy for your people. = 伟大的阿提拉，伟大的勇士，匈人帝国的统治者，你们的士兵骄傲地站起来迎接你们。你和你的兄弟布莱达一起扩大了帝国的疆界，成为5世纪最强大、最可怕的力量。你向东罗马帝国的皇帝们鞠躬致意，沿着多瑙河和尼萨瓦河夺取了一个又一个王国。作为匈人的主权统治者，你们带领军队穿越欧洲进入高卢，计划将你们已经令人印象深刻的土地一直延伸到大西洋。你们的不合时宜的死亡导致了你们帝国的迅速解体和崩溃，但你们的名字和行为为你们的人民创造了一个永恒的遗产。
Fearsome General, your people call for the recreation of a new Hunnic Empire, one which will make the exploits and histories of the former seem like the faded dreaming of a dying sun. Will you answer their call to regain your rightful prominence and glory? Will you mount your steadfast steed and lead your armies to victory? Will you build a civilization that stands the test of time? = 可怕的将军，你们的人民要求重建一个新的匈奴帝国，这将使前者的功绩和历史看起来像是一个垂死的太阳的褪色的梦想。你会响应他们的号召，重新获得你应有的地位和荣耀吗？你会骑上你的骏马，带领你的军队走向胜利吗？你会建立一个经得起时间考验的文明吗？
Atilla's Court = 阿提拉王庭
The Huns = 匈人
Cities are razed [amount] times as fast = [amount]倍摧毁城市速度
Starts with [tech] = 初始即拥有科技：[tech]
"Borrows" city names from other civilizations in the game = 城市名从其他文明借用

William of Orange = 威廉·奥兰治
As much as I despise war, I consider it a, hahaha, contribution to the common cause to erase your existence. = 尽管我多么痛恨战争，但抹杀你的战争除外。
You call yourself an exalted ruler, but I see nothing more than a smartly dressed barbarian! = 你所自负的天潢贵胄、至尊至圣，其实只不过是社鼠城狐、衣冠禽兽！
My God, be merciful to my soul. My God, feel pity for this... my poor people! = 愿上天饶恕我的魂灵，挽救那流离失所的苍生百姓！
I am William of Orange, stadtholder of The Netherlands. Did you need anything? I still have a lot to do. = 我是威廉·奥兰治，荷兰总督。你有事吗？我还有一大堆事情要做呢。
I believe I have something that may be of some importance to you. = 我确信我有一些对你很重要的东西。
Once again, greetings. = 再次向你致意。
Dutch East India Company = 荷兰东印度公司
Hail stalwart Prince William of Orange, liberator of the Netherlands and hero to the Dutch people. It was your courageous effort in the 1568 rebellion against Spanish dominion that led the Dutch to freedom, and ultimately resulted in the Eighty Years' War. Your undertaking allowed for the creation of one of Europe's first modern republics, the Seven United Provinces. You gave your life to the rebellion, falling at the hands of an assassin in 1584, but your death would only serve to embolden the people's charge, and your legacy as "Father of the Fatherland" will stand as a symbol of Dutch independence for all time. = 坚强而又果敢的威廉·奥兰治亲王，您是荷兰的解放者和荷兰人民的英雄。正是您在1568年反抗西班牙统治的起义“八十年战争”中的不懈战斗最终使荷兰人民获得了自由。您促成了欧洲最早的现代共和国之一——尼德兰联省共和国（尼德兰七省共和国）的建立。虽然您于1584年7月10日被西班牙刺客刺杀，为起义献出了生命，但您的死成为了荷兰人民的反抗压迫、追求自由的的精神象征，您为荷兰独立所做出的贡献彪炳史册，您作为荷兰“国父”将为世人永远铭记。
Brave prince, the people again yearn for the wise stewardship your wisdom afforded them. Can you once again secure the sovereignty of your kingdom and lead your people to greatness? Can you build a civilization that stands the test of time? = 勇敢的亲王啊，人民再次渴望您的归来，用您的智慧来指引航向吧！您能否再次确保您的王国独立不受侵犯，并带领您的人民走向富强？您能建立起一个历经岁月洗礼、依然璀璨辉煌的文明吗？
Amsterdam = 阿姆斯特丹
Rotterdam = 鹿特丹
Utrecht = 乌得勒支
Groningen = 格罗宁根
Breda = 布雷达
Nijmegen = 奈梅亨
Den Haag = 海牙
Haarlem = 哈勒姆
Arnhem = 阿纳姆
Zutphen = 聚特芬
Maastricht = 马斯特里赫特
Tilburg = 蒂尔堡
Eindhoven = 埃因霍温
Dordrecht = 多德雷赫特
Leiden = 莱顿
's Hertogenbosch = 赫托根博世
Almere = 阿尔梅勒
Alkmaar = 阿尔克马尔
Brielle = 布里勒
Vlissingen = 弗利辛恩
Apeldoorn = 阿珀尔多伦
Enschede = 恩斯赫德
Amersfoort = 阿默斯福特
Zwolle = 兹沃勒
Venlo = 芬洛
Uden = 于登
Grave = 赫拉弗
Delft = 代尔夫特
Gouda = 豪达
Nieuwstadt = 尼乌斯塔特
Weesp = 韦斯普
Coevorden = 库福尔登
Kerkrade = 凯尔克拉德
The Netherlands = 荷兰
Retain [amount]% of the happiness from a luxury after the last copy has been traded away = 每种奢侈资源即使全部交易出去仍可保留 [amount]% 快乐奖励

Gustavus Adolphus = 古斯塔夫二世·阿道夫
The Hakkapeliittas will ride again and your men will fall just at the sight of my cavalry! God with us! = 我们的骑兵驾驭马匹，驰骋沙场，而你孤立无援的人民只会在金戈铁骑中倒下！上帝与我们一脉相连！
Ha ha ha, captain Gars will be very glad to head out to war again. = 哈哈，我们所向披靡的加尔斯上尉已对战争急不可耐。
I am Sweden's king. You can take my lands, my people, my kingdom, but you will never reach the House of Vasa. = 我是瑞典之王。纵使你夺走我的土地，我的人民，我的王国，你也永无可能登上瓦萨家族的高度。
Stranger, welcome to the Snow King's kingdom! I am Gustavus Adolphus, member of the esteemed House of Vasa = 陌生人，欢迎来到雪的王国！我是古斯塔夫二世·阿道夫，万人景仰的瓦萨家族的一员。
My friend, it is my belief that this settlement can benefit both our peoples. = 我的朋友，我相信这个解决方案可以使我们两国人民互利共赢。
Oh, welcome! = 哦，欢迎！
Oh, it is you. = 噢，是你。
Nobel Prize = 诺贝尔奖
All hail the transcendent King Gustavus Adolphus, founder of the Swedish Empire and her most distinguished military tactician. It was during your reign that Sweden emerged as one of the greatest powers in Europe, due in no small part to your wisdom, both on and off the battlefield. As king, you initiated a number of domestic reforms that ensured the economic stability and prosperity of your people. As the general who came to be known as the "Lion of the North," your visionary designs in warfare gained the admiration of military commanders the world over. Thanks to your triumphs in the Thirty Years' War, you were assured a legacy as one of history's greatest generals. = 超凡脱俗的古斯塔夫斯·阿道夫斯国王，向你致敬！你是瑞典帝国的奠基者，也是位满腹雄才大略的军事家。正是在您有条不紊的打理下，瑞典才跻身于欧洲最伟大的国家之一，这里外与您的运筹帷幄密不可分。作为一国之主，您发起一系列国内改革，使得国泰民安。您作为 "北方之狮"，在战争中的远见卓识无不令全球指挥官甘拜下风。您在三十年战争中的胜利，载入史册，永垂不朽。
Oh noble King, the people long for your prudent leadership, hopeful that once again they will see your kingdom rise to glory. Will you devise daring new strategies, leading your armies to victory on the theater of war? Will you build a civilization that stands the test of time? = 哦，英姿焕发的帝王，黎民百姓期盼着您的英明领导，使王国繁荣昌盛，重登辉煌。您能否施展才智，出奇制胜，令国家经久不衰，万古长存？
Stockholm = 斯德哥尔摩
Uppsala = 乌普萨拉
Gothenburg = 哥德堡
Malmö = 马尔默
Linköping = 林雪平
Kalmar = 卡尔马
Skara = 斯卡拉
Västerås = 韦斯特罗斯
Jönköping = 延雪平
Visby = 维斯比
Falun = 发兰
Norrköping = 北雪平
Gävle = 耶夫勒
Halmstad = 哈尔姆斯塔德
Karlskrona = 卡尔斯克鲁纳
Hudiksvall = 胡迪克斯瓦尔
Örebro = 厄勒布鲁
Umeå = 于默奥
Karlstad = 卡尔斯塔德
Helsingborg = 赫尔辛堡
Härnösand = 海诺桑德
Vadstena = 瓦斯泰纳
Lund = 隆德
Västervik = 韦斯特维克
Enköping = 英雪萍
Skövde = 舍夫德
Eskilstuna = 埃斯基尔斯蒂纳
Luleå = 吕勒奥
Lidköping = 利雪平
Södertälje = 南泰利耶
Mariestad = 玛丽斯塔德
Östersund = 厄斯特松德
Borås = 布罗斯
Sundsvall = 松兹瓦尔
Vimmerby = 维默比
Köping = 雪平
Mora = 莫拉
Arboga = 阿尔博加
Växjö = 韦克舍
Gränna = 格兰纳
Kiruna = 基律纳
Borgholm = 博里霍尔姆
Strängnäs = 斯特兰奈斯
Sveg = 斯韦格
Sweden = 瑞典
Gain [amount] Influence with a [param] gift to a City-State = 向一个城邦送予一个[param]礼物时 [amount] 影响力
When declaring friendship, both parties gain a [amount]% boost to great person generation = 当宣布友谊宣言时，双方都获得 [amount]% 的伟人产生速率。

Maria Theresa = 玛丽娅·特蕾莎
Shame that it has come this far. But ye wished it so. Next time, be so good, choose your words more wisely. = 遗憾的是，它已经走到了这一步。但你们希望如此。下一次，要做得很好，更明智地选择你的话。
What a fool ye are! Ye will end swiftly and miserably. = 你真傻！你们将迅速而悲惨地结束。
The world is pitiful! There's no beauty in it, no wisdom. I am almost glad to go. = 世界真可怜！这里面没有美，没有智慧。我几乎很高兴离开。
The archduchess of Austria welcomes your Eminence to... Oh let's get this over with! I have a luncheon at four o'clock. = 奥地利大公爵夫人欢迎阁下……哦，让我们结束这一切吧！我四点钟吃午饭。
I see you admire my new damask. Nobody should say that I am an unjust woman. Let's reach an agreement! = 我看你很欣赏我的新锦缎。没有人应该说我是一个不公正的女人。让我们达成协议吧！
Oh, it's ye! = 哦，是你！
Diplomatic Marriage = 外交联姻
Noble and virtuous Queen Maria Theresa, Holy Roman Empress and sovereign of Austria, the people bow to your gracious will. Following the death of your father King Charles VI, you ascended the thone of Austria during a time of great instability, but the empty coffers and diminished military did litle to dissuade your ambitions. Faced with war almost immediately upon your succession to the thron, you managed to fend off your foes, and in naming your husband Francis Stephen co-ruler, assured your place as Empress of the Holy Roman Empire. During your reigh, you guided Austria on a new path of reform - strengthening the military, replenishing the treasury, and improving the educational system of the kingdom. = 高贵善良的玛丽亚·特里萨王后，神圣罗马皇后和奥地利君主，人民向你的仁慈意志鞠躬。在你父亲国王查理六世去世后，你在一个非常不稳定的时期登上了奥地利的索恩河，但是空荡荡的金库和减少的军事力量并没有阻止你的野心。在继承王权后，你几乎立即面临战争，你成功地击退了敌人，并任命你的丈夫弗朗西斯·斯蒂芬为共同统治者，确保了你作为神圣罗马帝国皇后的地位。在你执政期间，你引导奥地利走上了一条新的改革之路——加强军队，充实国库，改善王国的教育体系。
Oh great queen, bold and dignified, the time has come for you to rise and guide the kingdom once again. Can you return your people to the height of prosperity and splendor? Will you build a civilization that stands the test of time? = 哦，伟大的女王，勇敢而高贵，是时候让你再次站起来领导王国了。你能让你的人民回到繁荣和辉煌的高度吗？你会建立一个经得起时间考验的文明吗？
Vienna = 维也纳
Salzburg = 萨尔茨堡
Graz = 格拉茨
Linz = 林茨
Klagenfurt = 克拉根福特
Bregenz = 布雷根茨
Innsbruck = 茵斯布鲁克
Kitzbühel = 基茨比厄尔
St. Pölten = 圣珀尔腾
Eisenstadt = 艾森施塔特
Villach = 菲拉赫
Zwettl = 茨韦特尔
Traun = 特劳恩
Wels = 韦尔斯
Dornbirn = 多恩比恩
Feldkirch = 费尔德基希
Amstetten = 阿姆施泰滕
Bad Ischl = 巴德依舍
Wolfsberg = 沃尔夫斯堡
Kufstein = 库夫施泰因
Leoben = 莱奥本
Klosterneuburg = 克洛斯特新堡
Leonding = 莱昂丁
Kapfenberg = 卡芬堡
Hallein = 哈莱因
Bischofshofen = 比肖夫霍芬
Waidhofen = 韦多芬
Saalbach = 萨尔巴赫
Lienz = 利恩茨
Steyr = 施泰尔
Austria = 奥地利
Can spend Gold to annex or puppet a City-State that has been your ally for [amount] turns. = 可以花费金钱吞并或傀儡一个已经是你的盟友[amount]回合的城邦。

Dido = 狄多
Tell me, do you all know how numerous my armies, elephants and the gdadons are? No? Today, you shall find out! = 告诉我，你们都知道我的军队、大象和格达顿有多少吗？不知道？今天，你会发现的！
Fate is against you. You earned the animosity of Carthage in your exploration. Your days are numbered. = 命运正与你作对。你在探索中赢得了迦太基的仇恨。你的日子屈指可数了。
The fates became to hate me. This is it? You wouldn't destroy us so without their help. = 命运开始恨我了。就是这个？如果没有他们的帮助，你是不会毁了我们的。
The Phoenicians welcome you to this most pleasant kingdom. I am Dido, the queen of Carthage and all that belongs to it. = 腓尼基人欢迎你来到这个最令人愉快的王国。我是迪多，迦太基女王和所有属于它的人。
I just had the marvelous idea, and I think you'll appreciate it too. = 我刚刚有了一个绝妙的主意，我想你也会很感激的。
What is it now? = 现在是什么？
Phoenician Heritage = 腓尼基人的传统
Blessings and salutations to you, revered Queen Dido, founder of the legendary kingdom of Carthage. Chronicled by the words of the great poet Virgil, your husband Acerbas was murdered at the hands of your own brother, King Pygmalion of Tyre, who subsequently claimed the treasures of Acerbas that were now rightfully yours. Fearing the lengths from which your brother would pursue this vast wealth, you and your compatriots sailed for new lands. Arriving on the shores of North Africa, you tricked the local king with the simple manipulation of an ox hide, laying out a vast expanse of territory for your new home, the future kingdom of Carthage. = 祝福你，尊敬的迪多王后，传说中迦太基王国的创始人。根据伟大诗人维吉尔的话记载，你的丈夫阿昔布被你自己的兄弟，提尔国王皮格马利翁谋杀，他后来声称阿昔布的宝藏现在是你的。你和你的同胞们担心你的兄弟会不顾一切地追求这笔巨大的财富，于是乘船前往新的土地。抵达北非海岸后，你用简单的牛皮戏弄了当地的国王，为你的新家——未来的迦太基王国——开辟了广阔的土地。
Clever and inquisitive Dido, the world longs for a leader who can provide a shelter from the coming storm, guided by brilliant intuition and cunning. Can you lead the people in the creation of a new kingdom to rival that of once mighty Carthage? Can you build a civilization that will stand the test of time? = 聪明而好奇的迪多，世界渴望有一位领导人，他能在聪明的直觉和狡猾的引导下，为即将到来的风暴提供庇护所。你能带领人民建立一个新的王国，与曾经强大的迦太基相抗衡吗？你能建立一个经得起时间考验的文明吗？
Carthage = 迦太基
Utique = 乌提卡
Hippo Regius = 希波勒吉斯
Gades = 加德斯
Saguntum = 萨贡图姆
Carthago Nova = 新迦太基
Panormus = 帕诺姆斯
Lilybaeum = 利利巴厄姆
Hadrumetum = 哈德鲁米图姆
Zama Regia = 扎马雷吉亚
Karalis = 卡拉利斯
Malaca = 马拉卡
Leptis Magna = 大莱普提斯
Hippo Diarrhytus = 希波蒂亚尔修斯
Motya = 莫蒂亚
Sulci = 苏尔希
Leptis Parva = 莱不底斯帕瓦
Tharros = 塔罗斯
Soluntum = 索伦图姆
Lixus = 利克苏斯
Oea = 奥亚
Theveste = 泰韦斯特
Ibossim = 伊博西姆
Thapsus = 塔普苏斯
Aleria = 阿莱里亚
Tingis = 廷吉斯
Abyla = 阿比拉
Sabratha = 萨布拉塔
Rusadir = 鲁萨迪尔
Baecula = 贝库拉
Saldae = 萨尔达伊
Land units may cross [tileFilter] tiles after the first [unit] is earned = 获得第一个[unit]以后，陆地单位能穿过[tileFilter]地块
Units ending their turn on [tileFilter] tiles take [amount] damage = 在[tileFilter]上结束回合的单位将受到[amount]伤害

Theodora = 狄奥多拉
It is always a shame to destroy a thing of beauty. Happily, you are not one. = 破坏一件美丽的东西总是一种耻辱。幸运的是，你不是。
Now darling, tantrums are most unbecoming. I shall have to teach you a lesson. = 亲爱的，发脾气是最不合适的。我得给你上一课。
Like a child playing with toys you are. My people will never love you, nor suffer this indignation gracefully. = 你就像个玩玩具的孩子。我的人民永远不会爱你，也不会容忍这种愤怒。
My, isn't this a pleasant surprise - what may I call you, oh mysterious stranger? I am Theodora, beloved of Byzantium. = 我的天，这不是一个令人愉快的惊喜吗 —— 我该怎么称呼你，哦，神秘的陌生人？我是狄奥多拉，拜占庭的宠儿。
I have heard that you adept at certain kinds of ... interactions. Show me. = 我听说你擅长某种……相互作用。让我看看。
Hello again. = 又见面了。
Patriarchate of Constantinople = 普世牧首
All hail the most magnificent and magnanimous Empress Theodora, beloved of Byzantium and of Rome! From the lowly ranks of actress and courtesan you became the most powerful woman in the Roman Empire, consort to Justinian I. Starting in the late 520's AD, you joined your husband in a series of important spiritual and legal reforms, creating many laws which elevated the status of and promoted equal treatment of women in the empire. You also aided in the restoration and construction of many aqueducts, bridges, and churches across Constantinople, culminating in the creation of the Hagia Sophia, one of the most splendid architectural wonders of the world. = 所有人都向拜占庭和罗马所钟爱的最伟大、最宽宏大量的狄奥多拉皇后致敬！从地位低下的女演员和妓女，你成为罗马帝国最有权势的女人，查士丁尼一世的配偶。从公元520年代末开始，你与丈夫一起进行了一系列重要的精神和法律改革，制定了许多法律，提高了罗马帝国妇女的地位，促进了平等待遇。你们还帮助修复和建造了许多横跨君士坦丁堡的渡槽、桥梁和教堂，最终建成了世界上最壮丽的建筑奇迹之一的索菲亚大教堂。
Beautiful Empress, Byzantium is in need of your wisdom and strength - her people are lost without your light to lead them. The Byzantine Empire may have fallen once, but its spirit is still intact waiting to be reborn anew. Can you return Byzantium to the heights of glory it once enjoyed? Can you create a civilization to stand the test of time? = 美丽的皇后，拜占庭需要你的智慧和力量——如果没有你的光来领导他们，她的人民就会迷失。拜占庭帝国也许曾经衰落过，但它的精神仍然完好无损，等待着重生。你能让拜占庭回到它曾经享有的辉煌高度吗？你能创造出一种经得起时间考验的文明吗？
Constantinople = 君士坦丁堡
Adrianople = 阿德里安堡
Nicaea = 尼西亚
Antioch = 安提阿
Varna = 瓦尔纳
Ohrid = 奥赫里德
Nicomedia = 尼科梅迪亚
Trebizond = 特雷比宗
Cherson = 切尔松
Sardica = 萨尔迪卡
Ani = 阿尼
Dyrrachium = 迪拉希乌姆
Edessa = 埃德萨
Chalcedon = 卡尔西东
Naissus = 奈苏斯
Bari = 巴里
Iconium = 伊科尼翁
Prilep = 普里莱普
Samosata = 萨莫萨塔
Kars = 卡尔斯
Theodosiopolis = 西奥多西奥波利斯
Tyana = 佳纳
Gaza = 加萨
Kerkyra = 凯尔基拉
Phoenice = 菲尼采
Selymbria = 塞林布里亚
Sillyon = 西利永
Chrysopolis = 克里索波利斯
Vodena = 沃德纳
Traianoupoli = 特拉亚努波利
Constantia = 康斯坦蒂亚
Patra = 帕特拉
Korinthos = 科林索斯
Byzantium = 拜占庭
May choose [amount] additional belief(s) of any type when [foundingOrEnhancing] a religion = 当[foundingOrEnhancing]一个宗教时，可以选择[amount]个任意类型的额外信仰

Boudicca = 布狄卡
You shall stain this land no longer with your vileness! To arms, my countrymen. We ride to war! = 你再也不能用你的卑鄙玷污这片土地了！为了武器，我的同胞们。我们骑马去作战！
Traitorous man! The Celtic peoples will not stand for such wanton abuse and slander - I shall have your balls! = 叛徒！凯尔特人不会容忍这种肆无忌惮的辱骂和诽谤——我要你的头！
Vile ruler, know you have won this war in name alone. Your cities lie buried and your troops defeated. I have my own victory. = 卑鄙的统治者，我知道你赢得这场战争只是名义上的。你的城市被掩埋，你的军队被击败。我有我自己的胜利。
I am Boudicca, Queen of the Celts. Let no-one underestimate me! = 我是布狄卡，凯尔特人的女王。不要让任何人低估我！
Let us join our forces together and reap the rewards. = 让我们团结起来，收获回报。
God has given good to you. = 上帝给了你好处。
Druidic Lore = 德鲁伊传统
Eternal glory and praise for you, fierce and vengeful Warrior Queen! In a time dominated by men, you not only secured your throne and sovereign rule, but also successfully defied the power of the Roman Empire. After suffering terrible punishment and humiliation at the hand of the Roman invaders, you rallied your people in a bloody and terrifying revolt. Legions fell under your chariot wheels and the city of London burned. While in the end the Romans retained ownership of the isles, you alone made Nero consider withdrawing all troops and leaving Britain forever. = 永远的荣耀和赞美献给你，凶猛而复仇的勇士女王！在一个男人统治的时代，你们不仅保住了王位和主权统治，而且成功地反抗了罗马帝国的力量。在罗马侵略者手中遭受了可怕的惩罚和羞辱之后，你们召集了你们的人民进行了血腥和可怕的反抗。军团被你的战车车轮压垮，伦敦城被烧毁。最后罗马人保留了岛的所有权，你独自一人让尼禄考虑撤出所有军队，永远离开英国。
Oh sleeping lioness, your people desire that you rise and lead them again in the calling that is your namesake. Will you meet their challenge on the open field and lead the Celts to everlasting victory? Will you restore your lands and build an empire to stand the test of time? = 哦，熟睡的狮子，你的人民希望你站起来，再次带领他们进入与你同名的召唤。你会在开阔的场地上迎接他们的挑战，带领凯尔特人取得永久的胜利吗？你会恢复你的土地，建立一个帝国来经受时间的考验吗？
Cardiff = 卡迪夫
Truro = 特鲁罗
Douglas = 道格拉斯
Glasgow = 格拉斯哥
Cork = 科克
Aberystwyth = 阿伯里斯特威斯
Penzance = 彭赞斯
Ramsey = 拉姆齐
Inverness = 因弗内斯
Limerick = 利默里克
Swansea = 斯旺西
St. Ives = 圣艾夫斯
Peel = 佩尔
Aberdeen = 阿伯丁
Belfast = 贝尔法斯特
Caernarfon = 卡那封
Newquay = 纽基
Saint-Nazaire = 圣纳泽尔
Castletown = 卡斯尔敦
Stirling = 斯特灵
Galway = 高威
Conwy = 康威
St. Austell = 圣奥斯特尔
Saint-Malo = 圣马洛
Onchan = 昂肯
Dundee = 邓迪
Londonderry = 伦敦德里
Llanfairpwllgwyngyll = 兰韦尔普尔古因吉尔
Falmouth = 法尔茅斯
Lorient = 洛里昂
Celts = 凯尔特

Haile Selassie = 海尔·塞拉西
I have tried all other avenues, but yet you persist in this madness. I hope, for your sake, your end is swift. = 我试过所有其他的方法，但你仍然坚持这种疯狂。我希望，为了你，你的终结会很快。
It is silence that allows evil to triumph. We will not stand mute and allow you to continue on this mad quest unchecked. = 正是沉默让邪恶得逞。我们不会袖手旁观，让你继续这疯狂的探索。
God and history will remember your actions this day. I hope you are ready for your impending judgment. = 上帝和历史会记住你今天的行为。我希望你准备好接受即将到来的审判。
A thousand welcomes to our fair nation. I am Selassie, the Ras Tafari Makonnen and Emperor of Ethiopia, your humble servant. = 一千人欢迎来到我们美丽的国家。我是塞拉西，拉斯·塔法里·马康南，埃塞俄比亚皇帝，你卑微的仆人。
I request that you consider this offer between our two peoples. I believe it will do us both good. = 我请求你们考虑我们两国人民之间的这一提议。我相信这对我们俩都有好处。
Spirit of Adwa = 阿杜瓦精神
Blessings be upon you, honorable and righteous Emperor of Ethiopia, Haile Selassie. Your legacy as one of Ethiopia's greatest rulers, and as the spiritual leader to the Rastafarian movement, is outshone only by the influence you had on diplomacy and political cooperation throughout the world. In introducing Ethiopia's first written constitution, you planted the seeds of democracy that would take root over the coming years, and your infinitely wise grasp of global affairs secured Ethiopia's place as a charter member of the United Nations. Spearheading efforts to reform and modernize the nation during your reign, you changed the course of Ethiopian history forever = 祝福你，尊敬的正义的埃塞俄比亚皇帝海尔·塞拉西。作为埃塞俄比亚最伟大的统治者之一，作为拉斯塔法里运动的精神领袖，你的遗产只有在你对全世界外交和政治合作的影响力上才能相形见绌。在介绍埃塞俄比亚第一部成文宪法的过程中，你们播下了民主的种子，这些种子将在未来几年生根发芽，你们对全球事务的无限睿智把握确保了埃塞俄比亚作为联合国宪章会员国的地位。在你执政期间，你领导着国家改革和现代化的努力，永远改变了埃塞俄比亚的历史进程
Revered king, your composed demeanor once protected the people from the many conflicts that plague the nations of men, and the kingdom looks to you to assure peace once again. Will you lead the people with courage and authority, moving forward into a new age? Will you build a civilization that stands the test of time? = 尊敬的国王，您沉着冷静的举止曾经保护人民免遭困扰人类国家的许多冲突，王国期待您再次确保和平。你会以勇气和权威带领人民迈向新时代吗？你会建立一个经得起时间考验的文明吗？
Addis Ababa = 亚的斯亚贝巴
Harar = 哈勒尔
Adwa = 阿德瓦
Lalibela = 拉利贝拉
Gondar = 贡达尔
Axum = 阿克苏姆
Dire Dawa = 德雷达瓦
Bahir Dar = 巴希尔达尔
Adama = 阿达马
Mek'ele = 梅克莱
Awasa = 阿瓦萨
Jimma = 吉马
Jijiga = 吉吉加
Dessie = 德西
Debre Berhan = 德布雷贝尔汉
Shashamane = 沙沙曼
Debre Zeyit = 德卜勒宰伊特
Sodo = 索多
Hosaena = 霍萨埃纳
Nekemte = 内凯姆特
Asella = 阿塞拉
Dila = 迪拉
Adigrat = 阿迪格拉特
Debre Markos = 德布雷马尔科斯
Kombolcha = 孔博尔查
Debre Tabor = 德布雷塔博尔
Sebeta = 塞贝塔
Shire = 夏尔
Ambo = 安博
Negele Arsi = 内盖莱阿尔西
Gambela = 甘贝拉
Ziway = 齐韦
Weldiya = 韦尔迪亚
Ethiopia = 埃塞俄比亚

Pacal = 帕卡尔
A sacrifice unlike all others must be made! = 必须做出不同于所有其他人的牺牲！
Muahahahahahaha! = 哈哈哈哈！
Today comes a great searing pain. With you comes the path to the black storm. = 今天是一个巨大的灼痛。与你同行的是通往黑色风暴的道路。
Greetings, wayward one. I am known as Pacal. = 你好，任性的人。我叫帕卡尔。rate powerful search queries using 24 different parameters.
Friend, I believe I may have found a way to save us all! Look, look and accept my offering! = 朋友，我相信我已经找到了拯救我们所有人的方法！看看，接受我的提议！
A fine day, it helps you. = 天气晴朗，它帮助了你。
The Long Count = 长历法
Your people kneel before you, exalted King Pacal the Great, favored son of the gods and shield to the citizens of the Palenque domain. After years of strife at the hands of your neighboring rivals, you struck back at the enemies of your people, sacrificing their leaders in retribution for the insults dealt to your predecessors. The glory of Palenque was restored only by the guidance afforded by your wisdom, as you orchestrated vast reconstruction efforts within the city, creating some of the greatest monuments and architecture your people - and the world - have ever known. = 你们的人民跪在你们面前，崇高的帕卡尔大帝，众神宠爱的儿子，帕伦克领地公民的盾牌。在与你的邻国竞争多年之后，你回击了你人民的敌人，牺牲了他们的领导人，以报复对你前任的侮辱。只有在你的智慧指引下，帕伦克的辉煌才得以恢复，你在城市内部精心策划了大规模的重建工作，创造了一些你的人民——以及全世界——有史以来最伟大的纪念碑和建筑。
Illustrious King, your people once again look to you for leadership and counsel in the coming days. Will you channel the will of the gods and restore your once proud kingdom to its greatest heights? Will you build new monuments to forever enshrine the memories of your people? Can you build a civilization that will stand the test of time? = 尊敬的国王，在未来的日子里，您的人民再次期待您的领导和建议。你会引导众神的意志，将你曾经骄傲的王国恢复到它的最高点吗？你们会建造新的纪念碑来永远铭记你们人民的记忆吗？你能建立一个经得起时间考验的文明吗？
Palenque = 帕伦克
Tikal = 蒂卡尔
Uxmal = 乌斯马尔
Tulum = 图卢姆
Copan = 科潘
Coba = 科巴
El Mirador = 埃尔米拉多
Calakmul = 卡拉克穆尔
Edzna = 埃德兹娜
Lamanai = 拉马奈
Izapa = 伊萨帕
Uaxactun = 瓦克沙坦
Comalcalco = 科马卡尔科
Piedras Negras = 彼德拉斯内格拉斯
Cancuen = 坎昆
Yaxha = 亚克夏
Quirigua = 基里瓜
Q'umarkaj = 库马尔卡伊
Nakbe = 纳克贝
Cerros = 塞罗斯
Xunantunich = 许南图尼奇
Takalik Abaj = 塔卡利克·阿巴杰
Cival = 西瓦尔
San Bartolo = 圣巴托洛
Altar de Sacrificios = 萨克斯里菲西奥斯祭坛
Seibal = 赛巴尔
Caracol = 卡拉科尔
Naranjo = 纳兰霍
Dos Pilas = 多斯皮拉斯
Mayapan = 玛雅潘
Ixinche = 伊辛切
Zaculeu = 扎库莱乌
Kabah = 卡巴
The Maya = 玛雅
Receive a free Great Person at the end of every [comment] (every 394 years), after researching [tech]. Each bonus person can only be chosen once. = 在研究[tech]后，在每[comment]结束时（每394年）得到一个免费的伟人。每个奖励只能选择一次。
Once The Long Count activates, the year on the world screen displays as the traditional Mayan Long Count. = 一旦长计数激活，世界屏幕上的年份将显示为传统的玛雅长计数。


I didn't want to do this. We declare war. = 我不想这么做的。我们宣战。
I will fear no evil. For god is with me! = 我将无所畏惧。因为上帝与我同在！
Why have you forsaken us my lord? = 你为什么抛弃我们，大人？
Bratislava = 布拉迪斯拉发

We have wanted this for a LONG time. War it shall be. = 我们想要这个很久了。那就是战争！
Very well, we will kick you back to the ancient era! = 很好，我们会把你踢回远古时代！
This isn't how it is supposed to be! = 事情不应该是这样的！
Cahokia = 卡霍基亚

By god's grace we will not allow these atrocities to occur any longer. We declare war! = 上帝保佑，我们不会再让这些暴行发生了。我们宣战！
May god have mercy on your evil soul. = 愿上帝宽恕你邪恶的灵魂。
I for one welcome our new conquer overlord! = 我来欢迎我们的新征服者！
Jerusalem = 耶路撒冷


#################### Lines from Policies from Civ V - Gods & Kings ####################

Provides a [buildingName] in your first [amount] cities for free = 前[amount]座城市免费获得一座[buildingName]


[amount]% Gold cost of upgrading = [amount]%升级金钱花费

[amount]% Culture cost of adopting new policies = [amount]%的新政策文化花费


[amount]% Gold from Great Merchant trade missions = [amount]%来源于大商人贸易任务的金钱


#################### Lines from Quests from Civ V - Gods & Kings ####################


#################### Lines from Religions from Civ V - Gods & Kings ####################


Judaism = 犹太教


Sikhism = 锡克教

Taoism = 道教


#################### Lines from Ruins from Civ V - Gods & Kings ####################


We have found holy symbols in the ruins, giving us a deeper understanding of religion! (+[param] Faith) = 我们在废墟中发现了奇怪的符号，我们对宗教的了解更深刻了（+[param] 信仰）
discover holy symbols = 发现神圣的符号

We have found an ancient prophecy in the ruins, greatly increasing our spiritual connection! (+[param] Faith) = 我们在废墟中发现了古老的预言，极大的强化了我们的精神联系（+[param] 信仰）
an ancient prophecy = 一个古老的预言


#################### Lines from Specialists from Civ V - Gods & Kings ####################


#################### Lines from Techs from Civ V - Gods & Kings ####################


'What is drama but life with the dull bits cut out.' - Alfred Hitchcock = “戏剧是切去了无聊部分的生活。”——阿尔弗雷德·希区柯克
Drama and Poetry = 戏剧与诗歌

'The merchants and the traders have come; their profits are pre-ordained...' - Sri Guru Granth Sahib = “商人和贸易者利润的大小，早在他们开始经营的时候就已经决定了……”——锡克教圣典《格兰斯·沙希伯》
Guilds = 行会


'Architecture begins where engineering ends.' - Walter Gropius = “建筑设计学起于工程学终止之处。”——沃尔特·格罗佩斯（著名德国建筑师）
Architecture = 建筑设计学

'Industrialization based on machinery, already referred to as a characteristic of our age, is but one aspect of the revolution that is being wrought by technology.' - Emily Greene Balch = “由机械的发展而产生的工业化大生产，虽被看作我们这个时代的标志，但它其实不过是科技进步带来的诸多革命之一。”——艾米莉·格伦尼·巴尔奇（美国女经济学家）
Industrialization = 工业化


'Men, like bullets, go farthest when they are smoothest.' - Jean Paul = “人就像子弹，最圆滑的才走得最远。”——让·保罗
Ballistics = 弹道学

'The root of the evil is not the construction of new, more dreadful weapons. It is the spirit of conquest.' - Ludwig von Mises = “邪恶的根源并不是什么不断更新的致命武器，而是人对征服的欲望。”——路德维希·冯·米塞斯
Combined Arms = 协同作战


'The more we elaborate our means of communication, the less we communicate.' - J.B. Priestly = “交流的方式越多，我们反而越少去沟通。”——J·B·普瑞斯特利（英国作家）
Telecommunications = 远程通信
'All men can see these tactics whereby I conquer, but what none can see is the strategy out of which victory is evolved.' - Sun Tzu = “人皆知吾所以胜之形，而莫知吾所以制胜之形。”——孙子
Mobile Tactics = 机动战术


#################### Lines from Terrains from Civ V - Gods & Kings ####################


Mount Kailash = 冈仁波齐峰

Mount Sinai = 西奈山

Sri Pada = 圣足山

Uluru = 艾尔斯岩石


#################### Lines from TileImprovements from Civ V - Gods & Kings ####################


Polder = 圩田


#################### Lines from TileResources from Civ V - Gods & Kings ####################


Salt = 盐


#################### Lines from UnitPromotions from Civ V - Gods & Kings ####################


#################### Lines from UnitTypes from Civ V - Gods & Kings ####################


#################### Lines from Units from Civ V - Gods & Kings ####################


Atlatlist = 投矛器战士


Quinquereme = 五列桨战船

Dromon = 德罗蒙战舰


Horse Archer = 骑射手


Battering Ram = 攻城锤
Can only attack [combatantFilter] units = 只能攻击[combatantFilter]单位

Pictish Warrior = 皮克特战士


African Forest Elephant = 非洲森林象

Cataphract = 甲胄骑兵


Composite Bowman = 复合弓兵


Galleass = 桨帆战舰


Privateer = 私掠舰
May capture killed [param] units = 击败的敌方[param]单位有一定几率加入己方

Sea Beggar = 皮特·海恩护卫舰


Hakkapeliitta = 芬兰刀骑兵
Transfer Movement to [unit] = 转移移动点数至[unit]单位
[amount]% Strength when stacked with [unit] = 当与[unit]单位堆叠时 [amount]% 战斗力


Gatling Gun = 加特林机枪


Carolean = 卡罗琳军团

Mehal Sefari = 皇家卫队


Hussar = 轻骑兵
[amount]% to Flank Attack bonuses = [amount]%侧翼攻击加成


Great War Infantry = 一战步兵


Triplane = 三翼机

Great War Bomber = 一战轰炸机


Machine Gun = 机关枪


Landship = 履带战车


#################### Lines from Tutorials ####################

Introduction = 游戏介绍
Welcome to Unciv!\nBecause this is a complex game, there are basic tasks to help familiarize you with the game.\nThese are completely optional, and you're welcome to explore the game on your own! = 您好，欢迎来到绚丽多彩的UnCiv游戏世界！\n文明游戏是复杂的，让我们通过一些简单的任务来熟悉它吧。\n这些任务是可选的，当然您也可以自己探索游戏世界！

New Game = 开始新游戏
Your first mission is to found your capital city.\nThis is actually an important task because your capital city will probably be your most prosperous.\nMany game bonuses apply only to your capital city and it will probably be the center of your empire. = 您的第一个任务是建立首都，\n这个任务是非常重要的，因为通常情况下首都会成为你的文明最繁荣的城市。\n游戏中解锁政策、科技等带来的很多增益往往只对首都有效，所以首都的发展代表了您的文明的发达程度。
How do you know a spot is appropriate?\nThat’s not an easy question to answer, but looking for and building next to luxury resources is a good rule of thumb.\nLuxury resources are tiles that have things like gems, cotton, or silk (indicated by a smiley next to the resource icon)\nThese resources make your civilization happy. You should also keep an eye out for resources needed to build units, such as iron. Cities cannot be built within 3 tiles of existing cities, which is another thing to watch out for! = 如何选择一个合适的首都建立位置？这不是一个容易回答的问题。\n通常情况下，选择紧邻奢侈资源的位置是选择建立点的不二法则。\n奢侈资源主要包括宝石、棉花、丝绸等(这些资源在地图上用一个“笑脸”标示)，\n开发这些资源可以增加您的文明的快乐。当然，你也应该留意那些组建单位时所需要的战略资源，比如铁。城市不能建立在现有城市的3格内，这是另一项需要注意的事情！
However, cities don’t have a set area that they can work - more on that later!\nThis means you don’t have to settle cities right next to resources.\nLet’s say, for example, that you want access to some iron – but the resource is right next to a desert.\nYou don’t have to settle your city next to the desert. You can settle a few tiles away in more prosperous lands.\nYour city will grow and eventually gain access to the resource.\nYou only need to settle right next to resources if you need them immediately – \n   which might be the case now and then, but you’ll usually have the luxury of time. = 但是，城市的边界不是固定的——它会随着文化的积累慢慢扩张。\n这意味着你并不一定要把城市建在太过靠近资源的位置。\n举例来说，比如, 你需要获得战略资源铁--但悲剧的是该资源紧邻沙漠。\n您无需把城市建立在紧邻沙漠的位置。相反的，可以选择离该资源稍远而且更加富饶的地块。\n随着城市的不断繁荣发展和边界的扩张，城市将慢慢靠近该资源直至获得它。\n如果需要马上获得所需的战略资源你可以选择建城在靠近资源的位置--\n有时候这样做可能对游戏的胜利更有利，但通常情况下您都有充裕的时间选择更加合理的建立点。
The first thing coming out of your city should be either a Scout or Warrior.\nI generally prefer the Warrior because it can be used for defense and because it can be upgraded\n  to the Swordsman unit later in the game for a relatively modest sum of gold.\nScouts can be effective, however, if you seem to be located in an area of dense forest and hills.\nScouts don’t suffer a movement penalty in this terrain.\nIf you’re a veteran of the 4x strategy genre your first Warrior or Scout will be followed by a Settler.\nFast expanding is absolutely critical in most games of this type. = 您的城市第一个组建的单位应当是勇士或斥候。\n我非常喜欢勇士，因为他可以用于防守，\n同时在研发“铁器”科技后只需花少量的金钱就可以把他升级为剑士。\n当您的城市位于大片森林或丘陵间时斥候是非常有效的选择，\n因为他在这些地形移动时没有移动力惩罚。\n如果您是4x游戏的行家里手，紧随第一个勇士或斥候的单位应该是移民。\n请记住：快速扩张永远是获取胜利的不二法门！

In your first couple of turns, you will have very little options, but as your civilization grows, so do the number of things requiring your attention. = 在游戏开始的最初几回合，\n您只需进行很少的操作。\n但随着您的文明的发展，\n很多事情必须面面俱到。

Culture and Policies = 文化与政策
Each turn, the culture you gain from all your cities is added to your Civilization's culture.\nWhen you have enough culture, you may pick a Social Policy, each one giving you a certain bonus. = 每回合，从您的所有城市获得的文化会加到您文明的文化上。\n当您有足够的文化时, 可以推行一项社会政策，\n每项社会政策都给您一定的奖励。
The policies are organized into branches, with each branch providing a bonus ability when all policies in the branch have been adopted. = 社会政策被划分成几个分支，每个分支都有自己的子政策，\n当一个分支社会政策的所有子政策都被推行，\n会有一个额外的奖励。
With each policy adopted, and with each city built,\n  the cost of adopting another policy rises - so choose wisely! = 随着每项社会政策的推行，每座城市的建立，\n推行新的社会政策时的文化花费会随之提升--所以要明智地选择!

City Expansion = 城市扩张
Once a city has gathered enough Culture, it will expand into a neighboring tile.\nYou have no control over the tile it will expand into, but tiles with resources and higher yields are prioritized. = 当一个城市积累了足够的文化时，城市的边界就会扩张一个临近地块。\n您无法控制它将扩张到哪个地块，但系统会优先考虑拥有资源和更高产出收益的地块。
Each additional tile will require more culture, but generally your first cities will eventually expand to a wide tile range. = 每扩张一个地块都需要更多的文化，但一般来说，你的第一个城市最终会扩张到拥有一个广阔的领土范围。
Although your city will keep expanding forever, your citizens can only work 3 tiles away from city center.\nThis should be taken into account when placing new cities. = 虽然你的城市将会永远扩张下去，但你的市民只能在距离城市中心3格内的地块上工作。\n在建立新城市时应考虑到这一点。

As cities grow in size and influence, you have to deal with a happiness mechanic that is no longer tied to each individual city.\nInstead, your entire empire shares the same level of satisfaction.\nAs your cities grow in population you’ll find that it is more and more difficult to keep your empire happy. = 随着城市规模扩大，城市的可工作地块也会变得越来越多。\n这时，你将不得不面对游戏中关于“快乐”的机制。在游戏中，快乐的产出是所有城市总和计算，\n快乐的消耗则由城市数量和人口数量决定。\n随着城市数量的增加和城市人口的增长您将会很快发现：保持你的文明始终处于快乐是一件越来越难的事。
In addition, you can’t even build any city improvements that increase happiness until you’ve done the appropriate research.\nIf your empire’s happiness ever goes below zero the growth rate of your cities will be hurt.\nIf your empire becomes severely unhappy (as indicated by the smiley-face icon at the top of the interface)\n  your armies will have a big penalty slapped on to their overall combat effectiveness. = 此外，在未研发相关科技前您将无法建造任何能增加快乐的建筑、奇观和开发可以增加快乐的奢侈资源。\n如果您的文明处于不满，将会极大地减慢城市发展速度。\n如果文明的不满状态非常严重(顶部信息栏用一个“哭脸”标示)，\n您的部队战斗力将会有极大的减成。
This means that it is very difficult to expand quickly in Unciv.\nIt isn’t impossible, but as a new player you probably shouldn't do it.\nSo what should you do? Chill out, scout, and improve the land that you do have by building Workers.\nOnly build new cities once you have found a spot that you believe is appropriate. = 这意味着在Unciv中很难快速扩张。\n这不是不可能的，但作为一名新玩家，您可能不应该这样做。\n那么您应该怎么做？通过建筑工人来放松、侦察并改善您拥有的土地。\n一旦您找到了一个您认为合适的地点，就要建造新的城市。

Unhappiness = 不满
It seems that your citizens are unhappy!\nWhile unhappy, cities  will grow at 1/4 the speed, and your units will suffer a 2% penalty for each unhappiness = 看来您的市民不太高兴!\n因为不满(快乐为负)，城市的食物产出将-75%，\n每1点不满会使您的单位战斗力-2%。
Unhappiness has two main causes: Population and cities.\n  Each city causes 3 unhappiness, and each population, 1 = 产生不满的原因有两个:人口数和城市数，\n每座城市产生3点不满，每个市民产生1点不满。
There are 2 main ways to combat unhappiness:\n  by building happiness buildings for your population\n  or by having improved luxury resources within your borders. = 有两种主要的方法来消除不满：\n为您的人民建造能增加快乐的建筑物\n或在您的境内改善奢侈资源。

You have entered a Golden Age!\nGolden age points are accumulated each turn by the total happiness \n  of your civilization\nWhen in a golden age, culture and production generation increases +20%,\n  and every tile already providing at least one gold will provide an extra gold. = 您的文明进入了一个黄金时代!\n您的快乐每个回合都会积累，\n当快乐积累到一定数值就会开启一个黄金时代。\n在黄金时代，文化和产能产出+20%，\n每个至少产出1金钱的地块将额外提供1金钱。

Roads and Railroads = 道路与铁路
Connecting your cities to the capital by roads\n  will generate gold via the trade route.\nNote that each road costs 1 gold Maintenance per turn, and each Railroad costs 2 gold,\n  so it may be more economical to wait until the cities grow! = 您已经建立了第二座城市!\n通过道路连接您的城市和首都来建立贸易路线，\n贸易路线将提供额外的金钱产出。\n请注意，道路经过的每个地块都需要1金钱的维护费，\n所以等待城市的自然发展可能更经济!

Victory Types = 获取胜利的方法
Once you’ve settled your first two or three cities you’re probably 100 to 150 turns into the game.\nNow is a good time to start thinking about how, exactly, you want to win – if you haven’t already. = 当您建立了两三座城市后，可能已经经过了100～150回合，\n这时您应该思考和谋划如何赢得游戏的胜利--如果此时你还没有胜利的话！
There are four ways to win in Unciv. They are:\n - Cultural Victory: Complete 5 Social Policy Trees and build the Utopia Project\n - Domination Victory: Survive as the last civilization\n - Science Victory: Be the first to construct a spaceship to Alpha Centauri\n - Diplomatic Victory: Build the United Nations and win the vote = 有四种方法能让您赢得胜利：\n - 文化胜利：完成5项社会政策分支与乌托邦计划\n - 统治胜利：成为最后存续的文明\n - 科技胜利：建造完成飞往半人马座α星的太空飞船\n - 外交胜利：建立联合国并赢得竞选。
So to sum it up, these are the basics of Unciv – Found a prosperous first city, expand slowly to manage happiness, and set yourself up for the victory condition you wish to pursue.\nObviously, there is much more to it than that, but it is important not to jump into the deep end before you know how to swim. = 总的来说，这就是Unciv的基础了——建立一个繁荣的城市，小心翼翼地扩张以维持快乐值，向您所追求的胜利条件努力。\n当然，实际的游戏内容比这丰富得多，但在学会游泳之前，可最好别踏入深水区！

Enemy City = 敌方城市
Cities can be conquered by reducing their health to 1, and entering the city with a melee unit.\nSince cities heal each turn, it is best to attack with ranged units and use your melee units to defend them until the city has been defeated! = 您已经包围了敌人的一座城市!\n当城市的耐久降至1时就可以被占领。\n只能使用近战单位占领城市。\n城市每回合会自动回复少许耐久，所以最好先使用远程单位攻击它，\n同时使用您的近战单位来保护远程单位，直到城市被占领!

Luxury Resource = 奢侈资源
Luxury resources within your domain and with their specific improvement are connected to your trade network.\nEach unique Luxury resource you have adds 5 happiness to your civilization, but extra resources of the same type don't add anything, so use them for trading with other civilizations! = 你的领土内的奢侈资源需要建造相应的设施来开发，已开发的奢侈资源可以用来与其他文明贸易。\n您拥有的每种独一无二的奢侈资源都会给您的文明+5快乐，\n每种奢侈资源只能提供一份快乐加成，数量超过1的同种资源并不会提供更多的快乐，\n所以用它们和其他文明进行贸易吧!

Strategic Resource = 战略资源
Strategic resources within your domain and with their specific improvement are connected to your trade network.\nStrategic resources allow you to train units and construct buildings that require those specific resources, for example the Horseman requires Horses. = 你的领土内的战略资源需要建造相应的设施来开发，已开发的战略资源可以用来与其他文明贸易。\n建造/组建特定的项目(单位/建筑)时将会消耗相应的战略资源。如需要消耗1单位的马来组建1个骑手单位，\n没有马就不能组建骑手。当该单位或建筑被摧毁时，此资源将能再次使用。\n如果获取资源途径出现中断，需要该资源的单位将受到战斗力减成，直至重新获得该资源。
Unlike Luxury Resources, each Strategic Resource on the map provides more than one of that resource.\nThe top bar keeps count of how many unused strategic resources you own.\nA full drilldown of resources is available in the Resources tab in the Overview screen. = 与奢侈资源不同，地图上显示的每个战略资源图标将提供多于1单位的该种资源。\n顶部信息栏显示了你拥有多少未使用的战略资源。\n在概览界面点击“资源”按钮可以查看你所拥有资源的完整信息。

The city can no longer put up any resistance!\nHowever, to conquer it, you must enter the city with a melee unit = 这座城市再也不能抵抗了!\n然而，要征服城市，请使用您的近战单位占领它。

After Conquering = 占领城市的处理
When conquering a city, you can choose to liberate, annex, puppet, or raze the city. = 当征服了一座城市，您可以选择解放、吞并、傀儡、甚至摧毁它。
\nLiberating the city will return it to its original owner, giving you a massive diplomatic boost with them!\n\nAnnexing the city will give you full control over it, but also increase the citizens' unhappiness to 2x!\nThis can be mitigated by building a courthouse in the city, returning the citizen's unhappiness to normal.\n\nPuppeting the city will mean that you have no control on the city's production.\nThe city will not increase your tech or policy cost, but its citizens will generate 1.5x the regular unhappiness.\nA puppeted city can be annexed at any time, but annexed cities cannot be returned to a puppeted state!\n\nRazing the city will lower its population by 1 each turn until the city is destroyed!\nYou cannot raze a city that is either the starting capital of a civilization or the holy city of a religion. = \n“解放城市”让它回归原来的文明，会使你与他们的外交关系得到巨大的提升！\n\n“吞并城市”将会给予您该城市的绝对控制权，但该城市人口产生的不满将是正常值的2倍。\n在城市内建造法庭可以使人口产生的不满降低到正常值。\n\n“傀儡城市”意味着您将无法控制该城市的产能，\n该城市将不会额外增加您研发科技和推行社会政策时的花费，但该城市人口产生的不满是正常值的1.5倍。\n可以在任何时候吞并已傀儡的城市，但已吞并的城市无法再变为傀儡状态。\n\n“摧毁城市”可以令城市人口每回合-1，人口为0时城市将完全被摧毁。\n你不能摧残一个文明的起始首都或一个宗教的圣城。

You have encountered a barbarian unit!\nBarbarians attack everyone indiscriminately, so don't let your \n  civilian units go near them, and be careful of your scout! = 您遇到蛮族了！\n蛮族会不分青红皂白地攻击靠近它的每一个单位，\n所以请不要让您的移民等平民单位靠近他们，同时还要注意你的斥候！

You have encountered another civilization!\nOther civilizations start out peaceful, and you can trade with them,\n  but they may choose to declare war on you later on = 您遇到了另一个文明!\n其他文明一开始是和平的，您可以和他们进行贸易，\n但是他们以后可能会选择对您宣战。

Once you have completed the Apollo Program, you can start constructing spaceship parts in your cities\n (with the relevant technologies) to win a Scientific Victory! = 当您完成了阿波罗计划，可以开始在您的城市中建造飞船部件(需要相应科技)，\n来通过太空竞赛赢得科技胜利！

Injured Units = 受伤单位
Injured units deal less damage, but recover after turns that they have been inactive.\nUnits heal 5 health per turn in enemy territory, 10 in neutral land,\n  15 inside your territory and 20 in your cities. = 受伤的单位造成的伤害比未受伤时少，他们的生命值在不进行任何操作时可以回复。\n每回合生命值回复量取决于单位所处的位置：\n敌方领土时5点，中立领土时10点，己方领土时15点，城市中心地块时20点。

Workers = 工人
Workers are vital to your cities' growth, since only they can construct improvements on tiles.\nImprovements raise the yield of your tiles, allowing your city to produce more and grow faster while working the same amount of tiles! = 工人对您所在城市的发展至关重要，因为只有他们才能在地块上建造设施。\n设施可以提高地块的产出，\n当市民在建有设施的地块工作时，将给您的城市带来更多的收益，同时城市也会发展得更快。

Siege Units = 攻城单位
Siege units are extremely powerful against cities, but need to be Set Up before they can attack.\nOnce your siege unit is set up, it can attack from the current tile,\n  but once moved to another tile, it will need to be set up again. = 攻城单位对城市具有极强的毁灭力，但在进攻前必须先把它架设起来。\n您的攻城单位架设起来后，它就可以从当前的地块发起攻击，\n但是一旦它移动到其他地块，就需要重新架设。

Embarking = 陆军单位的船运
Once a certain tech is researched, your land units can embark, allowing them to traverse water tiles.\nEntering or leaving water takes the entire turn.\nUnits are defenseless while embarked, so be careful! = 当研发了相应科技时，您的陆军单位就会拥有船运能力，他们可以穿越海洋地块！\n陆军单位进入或离开水域后，当前回合内将不能再进行任何操作。\n陆军单位处于船运状态在海上行进时是没有防御能力的，所以请小心!

Idle Units = 空闲单位
If you don't want to move a unit this turn, you can skip it by clicking 'Next unit' again.\nIf you won't be moving it for a while, you can have the unit enter Fortify or Sleep mode - \n  units in Fortify or Sleep are not considered idle units.\nIf you want to disable the 'Next unit' feature entirely, you can toggle it in Menu -> Check for idle units. = 如果当前回合不想对某个单位执行任何操作，可以点击右上方“下个闲置单位”按钮来跳过该单位。\n如果一段时间内不想对其执行任何操作，可以对该单位执行“驻守”或“休眠”指令，\n系统执行“回合结束前查看闲置单位”指令时将自动跳过处于“驻守”或“休眠”状态的单位。\n如果想完全禁用“下个闲置单位”按钮，请进入“设置”菜单并将“回合结束前查看闲置单位”设置为“否”。

Contact Me = 联系我吧！
Hi there! If you've played this far, you've probably seen that the game is currently incomplete.\n UnCiv is meant to be open-source and free, forever.\n That means no ads or any other nonsense. = 很好!当您已经熟悉了游戏的全部内容，\n您会发现游戏目前是不完整的，它还处于开发状态。\n不过UnCiv将永远是开源和免费的，\n这意味着您无须担心广告或付费问题。
What motivates me to keep working on it, \n  besides the fact I think it's amazingly cool that I can,\n  is the support from the players - you guys are the best! = 您的支持将激励着我进一步完善它，\n我一定会竭尽全力、精益求精。\n感谢玩家们的支持--您们是最棒的!
Every rating and review that I get puts a smile on my face =)\n  So contact me! Send me an email, review, Github issue\n  or mail pigeon, and let's figure out how to make the game \n  even more awesome!\n(Contact info is in the Play Store) = 如果喜欢它，请到Play Store对它进行评价。\n如果您发现了游戏存在的问题或有什么好的意见和建议，\n请联系我！\n我的email地址：yairm210@hotmail.com，\nGitHub项目页面：https://github.com/yairm210/UnCiv。

Pillaging = 劫掠
Military units can pillage improvements, which heals them 25 health and ruins the improvement.\nThe tile can still be worked, but advantages from the improvement - stat bonuses and resources - will be lost.\nWorkers can repair these improvements, which takes less time than building the improvement from scratch. = 军事单位可以劫掠地块设施，“劫掠”可以回复单位25点生命值同时将设施化为废墟。\n被“劫掠”的地块仍旧可以工作，但从地块设施获得的效果——例如基本资源加成和战略资源收益——将会消失。\n工人可以修复这些化为废墟的设施，所花费时间将比重新建造它们要少。

Experience = 经验
Units that enter combat gain experience, which can then be used on promotions for that unit.\nUnits gain more experience when in Melee combat than Ranged, and more when attacking than when defending. = 战斗中单位获得的经验可用于该单位的晋升。\n单位在近战攻击时获得的经验大于远程攻击时，在进攻时获得的经验大于防御时。
Units can only gain up to 30 XP from Barbarian units - meaning up to 2 promotions. After that, Barbarian units will provide no experience. = 单个单位与蛮族单位战斗时最多可获得30经验值-这意味着最多2次晋升。在那之后，该单位与蛮族单位战斗将不会获得任何经验。

Combat = 战斗
Unit and cities are worn down by combat, which is affected by a number of different values.\nEach unit has a certain 'base' combat value, which can be improved by certain conditions, promotions and locations. = 单位和城市都会因战斗而损伤，战斗受到许多不同因素的影响。\n每个单位都有一个特定的“基础”战斗值用于战斗结算，该数值受游戏难度设置、单位拥有的晋升技能、所处的位置等因素影响。
Units use the 'Strength' value as the base combat value when melee attacking and when defending.\nWhen using a ranged attack, they will the use the 'Ranged Strength' value instead. = 当近战攻击和防御时，单位使用“战斗力”作为“基础”战斗值。\n当进行远程攻击时，单位使用“远程战斗力”作为“基础”战斗值。
Ranged attacks can be done from a distance, dependent on the 'Range' value of the unit.\nWhile melee attacks allow the defender to damage the attacker in retaliation, ranged attacks do not. = 远程攻击可以在远距离进行，这取决于单位的“攻击范围”。\n近战攻击时防御者会对攻击者造成反击伤害，远程攻击则不会。

Research Agreements = 科研协定
In research agreements, you and another civilization decide to jointly research technology.\nAt the end of the agreement, you will both receive a 'lump sum' of Science, which will go towards one of your unresearched technologies. = 在科研协定中，你和另一个文明将共同研究科技。\n在协定结束时，你和另一个文明都将“一次性”获得大量的科研点数，这将用于你尚未研究的科技。
The amount of ⍾Science you receive at the end is dependent on the ⍾Science generated by your cities and the other civilization's cities during the agreement - the more, the better! = 科研协定的收益取决于协定期间科研产出总量较小的那个文明——因此，选择签订科研协定对象时请慎重！

Not all nations are contending with you for victory.\nCity-States are nations that can't win, don't conquer other cities and can't be traded with. = 并不是所有文明都在和你争夺胜利。城邦是无法胜利的文明，他们不能征服其他城市，也不能进行贸易。
Instead, diplomatic relations with City-States are determined by Influence - a meter of 'how much the City-State likes you'.\nInfluence can be increased by attacking their enemies, liberating their city, and giving them sums of gold. = 相反，与城邦的外交关系取决于影响力——一个表示“城邦有多喜欢你”的数值。\n与他们的敌人战斗，解放他们的城市，或者给予他们一大笔金钱，都可以增加你对他们的影响力。
Certain bonuses are given when you are at above 30 influence.\nWhen you have above 60 Influence, and you have the highest influence with them of all civilizations, you are considered their 'Ally', and gain further bonuses and access to the Luxury and Strategic resources in their lands. = 当影响力超过30时，根据城邦类型的不同您会获得相应的奖励。\n当影响力超过60，并且在所有文明中您对他们的影响力最高时，您将被他们视为“盟友”，可获得更多的奖励效果，同时还可以使用他们领土上的奢侈资源和战略资源。

Great People = 伟人
Certain buildings, and specialists in cities, generate Great Person points per turn.\nThere are several types of Great People, and their points accumulate separately.\nThe number of points per turn and accumulated points can be viewed in the Overview screen. = 特定的建筑和城市中的专业人员，每回合会产生伟人点数。\n不同类型的伟人，他们的点数积累分别独立计算。\n每回合可获得的伟人点数和已积累的伟人点数可以在概览界面查看。
Once enough points have been accumulated, a Great Person of that type will be created!\nEach Great Person can construct a certain Great Improvement which gives large yields over time, or immediately consumed to provide a certain bonus now. = 一旦点数累积足够，一位伟人将会诞生！\n伟人可以建造相应的伟人设施以提供持续的高收益；也可以被立即消耗来提供一定的奖励。
Great Improvements also provide any strategic resources that are under them, so you don't need to worry if resources are revealed underneath your improvements! = 伟人设施同时还有开发其所在地块战略资源的功能，所以请不必担心伟人设施所在地块的战略资源开发问题！

Removing Terrain Features = 清除地貌
Certain tiles have terrain features - like Flood plains or Forests -  on top of them. Some of these layers, like Jungle, Marsh and Forest, can be removed by workers.\nRemoving the terrain feature does not remove any resources in the tile, and is usually required in order to add improvements exploiting those resources. = 某些地块含有地貌，如冲积平原或森林。其中一些图层（如丛林、沼泽和森林）可以由工人清除。\n清除地貌不会删除地块中的任何资源，通常需要清楚地貌才能添加利用这些资源的设施。

Natural Wonders, such as the Mt. Fuji, the Rock of Gibraltar and the Great Barrier Reef, are unique, impassable terrain features, masterpieces of mother Nature, which possess exceptional qualities that make them very different from the average terrain.\nThey benefit by giving you large sums of Culture, Science, Gold or Production if worked by your Cities, which is why you might need to bring them under your empire as soon as possible. = 富士山、直布罗陀巨岩和大堡礁等自然奇观，都是独特的、无法通行的地貌，是大自然母亲的杰作，具有不同于一般地形的非凡品质。\n开发它们会为你带来大量的文化、科研、金钱或产能收益，这就是为什么需要尽快将其纳入你的帝国的原因。

Keyboard = 键盘
If you have a keyboard, some shortcut keys become available. Unit command or improvement picker keys, for example, are shown directly in their corresponding buttons. = 如果您有键盘，则可以使用一些快捷键。例如，单位指令或地块设施选择的快捷键直接显示在其相应的按钮中。
On the world screen the hotkeys are as follows: = 在世界地图界面上的热键如下:
Space or 'N' - Next unit or turn\n'E' - Empire overview (last viewed page)\n'+', '-' - Zoom in / out\nHome - center on capital or open its city screen if already centered = 空格键 or 'N' - 下个闲置单位 or 下一回合\n'E' - 概览界面（最近浏览的页面）\n'+', '-' - 放大 / 缩小\n回车键 - 当前游玩文明的首都显示在屏幕中心（如果已经位于屏幕中心则打开城市界面）
F1 - Open Civilopedia\nF2 - Empire overview Trades\nF3 - Empire overview Units\nF4 - Empire overview Diplomacy\nF5 - Social policies\nF6 - Technologies\nF7 - Empire overview Cities\nF8 - Victory Progress\nF9 - Empire overview Stats\nF10 - Empire overview Resources\nF11 - Quicksave\nF12 - Quickload = F1 - 打开文明百科\nF2 - 贸易概览\nF3 - 单位概览\nF4 - 外交概览\nF5 - 社会政策\nF6 - 科技\nF7 - 城市概览\nF8 - 胜利进度\nF9 - 统计概览\nF10 - 资源概览\nF11 - 快速保存\nF12 - 快速读取
Ctrl-R - Toggle tile resource display\nCtrl-Y - Toggle tile yield display\nCtrl-O - Game options\nCtrl-S - Save game\nCtrl-L - Load game = Ctrl-R - 切换资源与设施显示\nCtrl-Y - 切换地块产出显示\nCtrl-O - 选项\nCtrl-S - 保存游戏\nCtrl-L - 读取游戏

World Screen = 世界地图界面
This is where you spend most of your time playing Unciv. See the world, control your units, access other screens from here. = 您的绝大部分操作都在此界面。纵览地图，控制单位，或是跳转到其他界面。
①: The menu button - civilopedia, save, load, options... = ①: 菜单按钮 - 文明百科，保存游戏，读取游戏，选项...
②: The player/nation whose turn it is - click for diplomacy overview. = ②: 当前回合正在进行的玩家/文明 - 点击将进入概览界面 - 外交页面。
③: The Technology Button - shows the tech tree which allows viewing or researching technologies. = ③: 科技按钮 - 显示正在研发的科技，点击将进入科技界面，您可以查看整个科技树。
④: The Social Policies Button - shows enacted and selectable policies, and with enough culture points you can enact new ones. = ④: 社会政策按钮 - 点击将进入社会政策界面，您可以查看所有已推行的政策和可选政策，积累了足够的文化就可以推行新的政策。
⑤: The Diplomacy Button - shows the diplomacy manager where you can talk to other civilizations. = ⑤: 外交按钮 - 点击将进入外交界面，您可以与其他文明互动。
⑥: Unit Action Buttons - while a unit is selected its possible actions appear here. = ⑥: 单位指令按钮 - 当一个单位处于选中状态，它的所有可操作指令将显示在此位置。
⑦: The unit/city info pane - shows information about a selected unit or city. = ⑦: 单位/城市信息面板 - 显示所选单位/城市的信息。
⑧: The name (and unit icon) of the selected unit or city, with current health if wounded. Clicking a unit name or icon will open its civilopedia entry. = ⑧：所选单位/城市的名称（如果所选的是单位，还将显示单位图标）。如果单位/城市受到伤害，则名称后会显示当前生命值。点击单位名称/图标将打开相应的文明百科条目。
⑨: The arrow buttons allow jumping to the next/previous unit. = ⑨: 箭头按钮 - 点击将跳转到下一个/前一个单位。
⑩: For a selected unit, its promotions appear here, and clicking leads to the promotions screen for that unit. = ⑩: 所选单位的已晋升项目将显示在此处，点击将跳转到该单位的晋升界面。
⑪: Remaining/per turn movement points, strength and experience / XP needed for promotion. For cities, you get its combat strength. = ⑪: 单位的基础移动力和剩余移动力、战斗力、单位已获得的经验值和晋升需要的经验值。对于城市，此处将显示城市的战斗力和轰击战斗力。
⑫: This button closes the selected unit/city info pane. = ⑫: 此按钮用于关闭单位/城市信息面板。
⑬: This pane appears when you order a unit to attack an enemy. On top are attacker and defender with their respective base strengths. = ⑬: 当您命令一个单位攻击敌人时，会出现此面板。面板上方显示了攻击方和防御方，以及它们各自的基础战斗力。
⑭: Below that are strength bonuses or penalties and health bars projecting before / after the attack. = ⑭: 下面是攻击前/后的生命值条和力量加成或惩罚。
⑮: The Attack Button - let blood flow! = ⑮: 攻击按钮 - 一旦发动，浮尸千里，血流成河！
⑯: The minimap shows an overview over the world, with known cities, terrain and fog of war. Clicking will position the main map. = ⑯: 小地图可概览整个世界地图，包括已知城市、地形和战争迷雾。点击小地图上某一点，世界地图将直接定位到对应的具体位置。
⑰: To the side of the minimap are display feature toggling buttons - tile yield, worked indicator, show/hide resources. These mirror setting on the options screen and are hidden if you deactivate the minimap. = ⑰: 小地图的左侧显示的是功能切换按钮 - 用来切换地块产出、工作地块、资源与设施等信息的显示/隐藏。这些设置项同样可以在选项界面找到。如果您停用小地图，这些按钮将会隐藏。
⑱: Tile information for the selected hex - current or potential yield, terrain, effects, present units, city located there and such. Where appropriate, clicking a line opens the corresponding civilopedia entry. = ⑱: 显示所选地块的信息 - 如地形地貌、地块产出、地块特性、位于该地块的单位/城市等。在适当的情况下，单击某一信息将打开相应的文明百科条目。
⑲: Notifications - what happened during the last 'next turn' phase. Some are clickable to show a relevant place on the map, some even show several when you click repeatedly. = ⑲: 通知 - 显示从您点击 “下一回合” 到开始你的新一回合期间发生了什么。有些通知可以点击，或在地图上显示发生事件的相关地点，或跳转到相关界面。
⑳: The Next Turn Button - unless there are things to do, in which case the label changes to 'next unit', 'pick policy' and so on. = ⑳: 下一回合按钮 - 根据设置和游戏状态，按钮有时可能显示为 “下个闲置单位”、“选择一项社会政策” 等。
ⓐ: The overview button leads to the empire overview screen with various tabs (the last one viewed is remembered) holding vital information about the state of your civilization in the world. = ⓐ: 概览按钮 - 点击可跳转到概览界面，该界面有很多子按钮，点击可以查看相应的页面（系统将记住您最后一个查看的页面），其中包含了许多有关您所游玩文明的重要信息。 
ⓑ: The ♪Culture icon shows accumulated ♪Culture and ♪Culture needed for the next policy - in this case, the exclamation mark tells us a next policy can be enacted. Clicking is another way to the policies manager. = ⓑ: 文化图标表示已积累的文化和推行下一项社会政策所需的文化——有时有 “!” 显示，感叹号表示现在我们可以推行一项社会政策。点击该按钮是进入社会政策界面的另一种方式。
ⓒ: Your known strategic resources are displayed here with the available (usage already deducted) number - click to go to the resources overview screen. = ⓒ: 此处显示的是当前科技条件下您可以发现的战略资源和你现有的战略资源数量（已扣除消耗的） - 点击可跳转到概览界面的资源页面。 
ⓓ: Happiness/unhappiness balance and either golden age with turns left or accumulated happiness with amount needed for a golden age is shown next to the smiley. Clicking also leads to the resources overview screen as luxury resources are a way to improve happiness. = ⓓ: 此处显示的是文明的状态是快乐还是不满，你的快乐每回合可以积累，已积累的快乐与开启下个黄金时代所需的快乐显示在笑脸旁边。点击笑脸图标可跳转到概览界面的资源页面，因为奢侈资源是获取快乐的一种方式。
ⓔ: The ⍾Science icon shows the number of ⍾Science points produced per turn. Clicking leads to the technology tree. = ⓔ: 科研图标旁边的数字表示每回合可获得的科研点数。点击该图标可跳转到科研界面查看科技树。
ⓕ: Number of turns played with translation into calendar years. Click to see the victory overview. = ⓕ: 当前回合数以及相对应的公元纪年。点击可进入胜利进度界面。
ⓖ: The number of gold coins in your treasury and income. Clicks lead to the Stats overview screen. = ⓖ: 您当前拥有的金钱和每回合可获得的金钱数量。点击可进入概览界面统计页面。
ⓧ: In the center of all this - the world map! Here, the "X" marks a spot outside the map. Yes, unless the wrap option was used, Unciv worlds are flat. Don't worry, your ships won't fall off the edge. = ⓧ: 这是一切的中心——世界地图！“X” 标记的是地图外的一个点。除非创建地图时选中 “环形世界” 选项，否则 Unciv 的世界是平坦的。因此，无需担心，你的船不会从地图的边缘掉下来。
ⓨ: By the way, here's how an empire border looks like - it's in the national colours of the nation owning the territory. = ⓨ: 顺便说一下，这是帝国边界的样子——它是拥有领土的文明的民族颜色。
ⓩ: And this is the red targeting circle that led to the attack pane back under ⑬. = ⓩ: 这是红色的目标圆圈，指向攻击面板 ⑬ 里的防御方。
What you don't see: The phone/tablet's back button will pop the question whether you wish to leave Unciv and go back to Real Life. On desktop versions, you can use the ESC key. = 你看不到的是：点击手机/平板电脑的后退按钮将会弹出一个对话框：你是否想离开 Unciv 回到现实生活中去？在桌面版本中，可以使用 ESC 键。

After building a shrine, your civilization will start generating ☮Faith. = 建造神殿后，你们的文明将开始产生信仰☮。
When enough ☮Faith has been generated, you will be able to found a pantheon. = 当你产生了足够的信仰☮时，您将能够创建万神殿。
A pantheon will provide a small bonus for your civilization that will apply to all your cities. = 万神殿将为你们的文明提供一个小奖励，它将适用于你们所有的城市。
Each civilization can only choose a single pantheon belief, and each pantheon can only be chosen once. = 每个文明只能选择一个万神殿信仰，每个万神殿只能选择一次。
Generating more ☮Faith will allow you to found a religion. = 产生更多的信仰会让你创立一种宗教。

Keep generating ☮Faith, and eventually a great prophet will be born in one of your cities. = 不断产生信仰☮, 最终一位大先知将在你们的一座城市诞生。
This great prophet can be used for multiple things: Constructing a holy site, founding a religion and spreading your religion. = 这位大先知有多种用途：建造圣地、建立宗教和传播宗教。
When founding your religion, you may choose another two beliefs. The founder belief will only apply to you, while the follower belief will apply to all cities following your religion. = 当你创立自己的宗教时，你可以选择另外两种信仰。创始人信仰只适用于你，而追随者信仰将适用于所有信仰你的宗教的城市。
Additionally, the city where you used your great prophet will become the holy city of that religion. = 此外，你使用大先知的城市将成为该宗教的圣城。
Once you have founded a religion, great prophets will keep being born every so often, though the amount of Faith☮ you have to save up will be higher. = 一旦你建立了一种宗教，大先知会不时地诞生，尽管你要储存的信仰☮的数量会更高。
One of these great prophets can then be used to enhance your religion. = 这些大先知中的任意一位可以用来增强你的宗教信仰。
This will allow you to choose another follower belief, as well as an enhancer belief, that only applies to you. = 这将允许你选择另一个追随者信仰，以及只适用于你的强化信仰。
Do take care founding a religion soon, only about half the players in the game are able to found a religion! = 一定要注意尽快创立一个宗教，只有大约一半的玩家能够在游戏中创立一个宗教！

Beliefs = 信仰
There are four types of beliefs: Pantheon, Founder, Follower and Enhancer beliefs. = 信仰有四种类型：万神殿、创始人、追随者和增强者信仰。
Pantheon and Follower beliefs apply to each city following your religion, while Founder and Enhancer beliefs only apply to the founder of a religion. = 万神殿和追随者信仰适用于追随你信仰的每个城市，而创始人和增强者信仰只适用于宗教的创始人。

Religion inside cities = 城市中的宗教
When founding a city, it won't follow a religion immediately. = 当建立一座城市时，它不会立即追随一种宗教。
The religion a city follows depends on the total pressure each religion has within the city. = 一个城市信奉的宗教取决于每个宗教在城市中的总压力。
Followers are allocated in the same proportions as these pressures, and these followers can be viewed in the city screen. = 追随者的分配比例与这些压力相同，可以在城市屏幕上查看这些追随者。
Based on this, you can get a feel for which religions have a lot of pressure built up in the city, and which have almost none. = 基于此，你可以感受到哪些宗教在城市中有很大的压力，而哪些宗教几乎没有压力。
The city follows a religion if a majority of its population follows that religion, and will only then receive the effects of Follower and Pantheon beliefs of that religion. = 如果该城市的大多数人口信奉某一宗教，那么该城市就会信奉该宗教，并且只有到那时才会受到该宗教的追随者和万神殿信仰的影响。

Spreading Religion = 传播宗教
Spreading religion happens naturally, but can be sped up using missionaries or great prophets. = 宗教的传播是自然发生的，但可以通过传教士或大先知来加速。
Missionaries can be bought in cities following a major religion, and will take the religion of that city. = 传教士可以在追随主要宗教的城市购买，并将接受该城市的宗教信仰。
So do take care where you are buying them! If another civilization has converted one of your cities to their religion, missionaries bought there will follow their religion. = 所以在哪里买的时候一定要小心！如果另一个文明把你们的一个城市变成了他们的宗教，在那里买来的传教士会追随他们的宗教。
Great prophets always have your religion when they appear, even if they are bought in cities following other religions, but captured great prophets do retain their original religion. = 大先知出现时总是接受你的宗教信仰，即使他们是在追随其他宗教的城市里买来的，但是被俘虏的大先知保留了他们原来的宗教信仰。
Both great prophets and missionaries are able to spread religion to cities when they are inside its borders, even cities of other civilizations. = 大先知和传教士都能将宗教传播到城市，甚至是其他文明的城市。
These two units can even enter tiles of civilizations with whom you don't have an open borders agreement! = 这两个单位甚至可以进入你没有开放边界协议的文明！
But do take care, missionaries will lose 250 religious strength each turn they end while in foreign lands. = 但要当心，传教士在国外每结束一次回合就会失去250点宗教力量。
This diminishes their effectiveness when spreading religion, and if their religious strength ever reaches 0, they have lost their faith and disappear. = 这削弱了他们传播宗教的效力，如果他们的宗教力量达到0，他们就失去了信仰，消失了。
When you do spread your religion, the religious strength of the unit is added as pressure for that religion. = 当你传播你的宗教信仰时，这个单位的宗教力量会增加，成为该宗教的压力。
Cities also passively add pressure of their majority religion to nearby cities. = 城市也被动地向附近的城市施加他们主流宗教的压力。
Each city provides +6 pressure per turn to all cities within 10 tiles, though the exact amount of pressure depends on the game speed. = 每个城市每回合向10个地块内的所有城市提供+6压力，尽管压力的确切大小取决于游戏速度。
This pressure can also be seen in the city screen, and gives you an idea of how religions in your cities will evolve if you don't do anything. = 这种压力也可以在城市屏幕上看到，让你了解如果你什么都不做，城市中的宗教将如何演变。
Holy cities also provide +30 pressure of the religion founded there to themselves, making it very difficult to effectively convert a holy city. = 圣城也为自己提供了+30的宗教压力，这使得圣城很难有效地皈依。
Lastly, before founding a religion, new cities you settle will start with 200 pressure for your pantheon. = 最后，在建立一个宗教之前，你创建的新城市会给你的万神殿带来200压力。
This way, all your cities will starting following your pantheon as long as you haven't founded a religion yet. = 这样，只要你还没有建立宗教，你所有的城市都将开始追随你的万神殿。

Inquisitors = 审判官
Inquisitors are the last religious unit, and their strength is removing other religions. = 审问者是最后一个宗教单位，他们的力量是清除异端。
They can remove all other religions from one of your own cities, removing any pressures built up. = 他们可以从你们自己的城市中移除所有其他宗教，移除任何建立起来的压力。
Great prophets also have this ability, and remove all other religions in the city when spreading their religion. = 大先知也有这种能力，在传播他们的宗教时，他们会清除城市中的所有其他宗教。
Often this results in the city immediately converting to their religion = 这通常会导致城市立即皈依他们的宗教
Additionally, when an inquisitor is stationed in or directly next to a city center, units of other religions cannot spread their faith there, though natural spread is uneffected. = 此外，当审判官驻扎在市中心或紧邻市中心时，其他宗教的单位无法在那里传播他们的信仰，尽管自然传播是无效的。

Maya Long Count calendar cycle = 玛雅长历法
The Mayan unique ability, 'The Long Count', comes with a side effect: = 玛雅的独特能力“长历法”带来了一个副作用：
Once active, the game's year display will use mayan notation. = 一旦激活，游戏的年份显示将使用玛雅符号。
The Maya measured time in days from what we would call 11th of August, 3114 BCE. A day is called K'in, 20 days are a Winal, 18 Winals are a Tun, 20 Tuns are a K'atun, 20 K'atuns are a B'ak'tun, 20 B'ak'tuns a Piktun, and so on. = 玛雅人从我们称之为公元前3114年8月11日开始以天为单位测量时间。1天被称为K'in，20 天被称为Winal，18 Winal被称为Tun，20 Tun被称为K'atun，20 K'atun被称为B'ak'tun，20 B'ak'tun被称为Piktun，以此类推。
Unciv only displays ය B'ak'tuns, ඹ K'atuns and ම Tuns (from left to right) since that is enough to approximate gregorian calendar years. The Maya numerals are pretty obvious to understand. Have fun deciphering them! = Unciv仅显示ය B'ak'tun，ඹ K'atun和ම Tun（从左到右），因为这足以近似公历年。玛雅数字很容易理解。祝你破译愉快！

Your cities will periodically demand different luxury goods to satisfy their desire for new things in life. = 你的城市会定期要求得到不同的奢侈品，以满足他们对生活中新事物的渴望。
If you manage to acquire the demanded luxury by trade, expansion, or conquest, the city will celebrate We Love The King Day for 20 turns. = 如果你设法通过贸易、扩张或征服得到了所需的奢侈品，该城市将持续20个回合庆祝“我们爱戴领袖日”。
During the We Love The King Day, the city will grow 25% faster. = 在“我们爱戴领袖日”庆祝期间，该城市的增长速度将提高25%。
This means exploration and trade is important to grow your cities! = 这意味着探索和贸易对于发展你的城市是很重要的! 


#################### Lines from Unique Types #######################

Provides [stats] per turn = 每轮提供[stats]
Provides [stats] [cityFilter] per turn = 提供[stats][cityFilter]每个回合
Provides [amount] Happiness = 提供[amount]快乐
Provides military units every ≈[amount] turns = 每≈[amount]回合提供一个军事单位
Provides a unique luxury = 提供独特的奢侈品
May choose [amount] additional [beliefType] beliefs when [foundingOrEnhancing] a religion = 在[foundingOrEnhancing]一个宗教时，可以选择额外 [amount] [beliefType]的信仰
[amount]% Food consumption by specialists [cityFilter] = [amount]% 的来自[cityFilter]的专业者的食物消耗
May buy [buildingFilter] buildings for [amount] [stat] [cityFilter] at an increasing price ([amount2]) = [cityFilter]中可以[amount] [stat] 的一个增长的价格([amount2])购买[buildingFilter]建筑
May buy [baseUnitFilter] units for [amount] [stat] [cityFilter] = [cityFilter]中可以用[amount] [stat]购买[baseUnitFilter]单位
May buy [buildingFilter] buildings for [amount] [stat] [cityFilter] = [cityFilter]中可以用[amount] [stat]购买[buildingFilter]建筑
May buy [baseUnitFilter] units with [stat] [cityFilter] = [cityFilter]中可以用[stat]购买[baseUnitFilter]单位
May buy [buildingFilter] buildings with [stat] for [amount] times their normal Production cost = 可以用 [amount] 倍于其正常的生产花费的[stat]购买[buildingFilter]建筑
[stat] cost of purchasing [buildingFilter] buildings [amount]% = 在城市中购买[buildingFilter]建筑的[stat]花费变为[amount]%
[stat] cost of purchasing [baseUnitFilter] units in cities [amount]% = 在城市中购买[baseUnitFilter]单位的[stat]花费变为[amount]%
[amount]% maintenance on road & railroads = 道路和铁路维护费变为[amount]%
[amount] Happiness from each type of luxury resource = [amount]幸福度来源于每一种奢侈品资源
Triggers victory = 触发胜利
Cannot build [baseUnitFilter] units = 无法建造[baseUnitFilter]单位
Incompatible with [policy/tech/promotion] = 与[policy/tech/promotion]不兼容
Can be purchased for [amount] [stat] [cityFilter] = 可以用[amount] [stat] [cityFilter]购买
Must not be next to [terrainFilter] = 必须在建立在[terrainFilter]附近
No defensive terrain penalty = 不受防御形地形的负面影响
Upon capturing a city, receive [amount] times its [stat] production as [stat2] immediately = 占领一个城市后，立即以[stat2]形式获得它[stat]生产的[amount]倍
[amount] XP gained from combat = 从战斗中获得了[amount] XP
when at war = 当处于战争时
when not at war = 当不处于战争时
while the empire is happy = 当帝国处于快乐时
during a Golden Age = 在黄金时代期间
during the [era] = 在[era]
before the [era] = 在[era]前
starting from the [era] = 从[era]开始
after discovering [tech] = 当发现[tech]后
before discovering [tech] = 在发现[tech]前
after adopting [policy] = 在采用[policy]后
before adopting [policy] = 在采用[policy]前
if this city has at least [amount] specialists = 若此城市有至少[amount]专家
for [mapUnitFilter] units = 对[mapUnitFilter]单位
vs cities = 对战城市
vs [mapUnitFilter] units = 对战[mapUnitFilter]单位
when fighting units from a Civilization with more Cities than you = 当和来自比你拥有更多城市的文明的单位作战时
when attacking = 当攻击时
when defending = 当防御时
when fighting in [tileFilter] tiles = 在[tileFilter]地块上作战时
on foreign continents = 在非本土大陆上作战时
when adjacent to a [mapUnitFilter] unit = 当和[mapUnitFilter]单位相邻时
when above [amount] HP = 当超过[amount]生命值时
when below [amount] HP = 当低于[amount]生命值时
with [amount] to [amount2] neighboring [tileFilter] tiles = 当与[amount]到[amount2][tileFilter]地块相邻时
with [amount] to [amount2] neighboring [tileFilter] [tileFilter2] tiles = 当与[amount]到[amount2][tileFilter][tileFilter2]地块相邻时
in [tileFilter] tiles = 在[tileFilter]地块上
in [tileFilter] [tileFilter2] tiles = 在[tileFilter]或[tileFilter2]地块上
in tiles without [tileFilter] = 在没有[tileFilter]的地块上
on water maps = 海洋地图
in [regionType] Regions = [regionType]宗教中
in all except [regionType] Regions = 除[regionType]之外的的所有宗教中
Free [baseUnitFilter] found in the ruins = 免费获得在遗迹中发现[baseUnitFilter]
[amount] Free Social Policies = 免费获得[amount]个社会政策
[amount] population in a random city = 在一个随机城市中增加[amount]人口
[amount] free random researchable Tech(s) from the [era] = 免费获得[era]的[amount]个可研究科技
Gain [amount] [stat] = 获得[amount][stat]
Gain [amount]-[amount2] [stat] = 获得[amount]-[amount2] [stat]
Gain enough Faith for a Pantheon = 为万神殿获得足够的信仰
Gain enough Faith for [amount]% of a Great Prophet = 为一个大先知获得足够的信仰的[amount]%
Reveal up to [amount/'all'] [tileFilter] within a [amount] tile radius = 在[amount]格半径内最多显示[amount/'all'][tileFilter]
From a randomly chosen tile [amount] tiles away from the ruins, reveal tiles up to [amount2] tiles away with [amount3]% chance = 从距离一个废墟[amount]格外随机选择一个的地块处以[amount3]%的可能性揭示至多[amount2]格地块
This Unit gains [amount] XP = 该单位获得[amount]经验
This Unit upgrades for free including special upgrades = 该单位免费升级，包括特别升级
This Unit gains the [promotion] promotion = 该单位获得[promotion]晋升
Hidden before founding a Pantheon = 在建立万神殿前隐藏
Hidden after founding a Pantheon = 在建立万神殿后隐藏
Hidden after generating a Great Prophet = 在产生大先知后隐藏<|MERGE_RESOLUTION|>--- conflicted
+++ resolved
@@ -509,11 +509,7 @@
 
 Version = 版本
 See online Readme = 查看联机自述文件
-<<<<<<< HEAD
-Visit repository = 访问项目
-=======
 Visit repository = 查看代码仓库
->>>>>>> 699abedc
 Turns between autosaves = 自动存档间隔回合
 Sound effects volume = 音效音量
 Music volume = 音乐音量
@@ -1015,11 +1011,7 @@
 Raze = 摧毁
 Razing the city annexes it, and starts burning the city to the ground. = “摧毁城市” 意味着吞并该城市，同时开始将该城市夷为平地。
 The population will gradually dwindle until the city is destroyed. = 城市人口将会持续地减少直至该城市被完全摧毁。
-<<<<<<< HEAD
-Original capitals and holy cities cannot be razed. = 原始首都和圣城不能被摧毁。
-=======
 Original capitals and holy cities cannot be razed. = 起始首都和圣城不能被摧毁。
->>>>>>> 699abedc
 Destroy = 毁灭
 Destroying the city instantly razes the city to the ground. = 毁灭这座城市将立刻把城市夷为平地。
 Remove your troops in our border immediately! = 请停止这种无理而且野蛮的行径！马上让你的单位滚出我的领土！
@@ -1554,13 +1546,8 @@
 Angkor Wat = 吴哥窟
 
 'The katun is established at Chichen Itza. The settlement of the Itza shall take place there. The quetzal shall come, the green bird shall come. Ah Kantenal shall come. It is the word of God. The Itza shall come.' - The Books of Chilam Balam = "卡通号在奇琴伊察建立,。伊察定居点将在那里进行。格查尔会来，绿鸟会来。啊，坎特纳尔会来的。这是上帝的话。伊萨会来的。” —— 奇拉姆 · 巴兰的书
-<<<<<<< HEAD
-Chichen Itza = 奇琴伊察
-[amount]% Golden Age length = 黄金时代进度 [amount]%
-=======
 Chichen Itza = 奇琴伊察!
 [amount]% Golden Age length = [amount]% 黄金时代长度
->>>>>>> 699abedc
 
 National Treasury = 国家金库
 
@@ -1692,11 +1679,7 @@
 
 'In preparing for battle I have always found that plans are useless, but planning is indispensable.' - Dwight D. Eisenhower = “在准备战斗时，我总是发现计划是无用的，但计划是不可或缺的。” —— 德怀特 · D · 艾森豪威尔
 Pentagon = 五角大楼
-<<<<<<< HEAD
-[amount]% Gold cost of upgrading [unitType] units = 升级[unitType]花费的金币[amount]% 
-=======
 [amount]% Gold cost of upgrading [unitType] units = [amount]% 用于升级 [unitType] 单位的金钱开支
->>>>>>> 699abedc
 
 Solar Plant = 太阳能电站
 
@@ -1886,11 +1869,7 @@
 Nafplion = 纳夫普利翁
 Apolyton = 阿波利顿
 Greece = 希腊
-<<<<<<< HEAD
-[amount]% City-State Influence degradation = 城邦影响力退化 [amount]%
-=======
 [amount]% City-State Influence degradation = [amount]% 城邦影响的减小
->>>>>>> 699abedc
 City-State Influence recovers at twice the normal rate = 对城邦的影响力恢复速度是正常水平的两倍
 City-State territory always counts as friendly territory = 城邦领土始终视为友好领土
 
@@ -3038,11 +3017,7 @@
 Choquequirao = 乔克基朗
 Inca = 印加
 Units ignore terrain costs when moving into any tile with Hills = 单位进入丘陵地块不消耗额外移动力
-<<<<<<< HEAD
-[amount]% maintenance on roads & railroads = 道路铁路修缮[amount]%
-=======
 [amount]% maintenance on roads & railroads = [amount]% 道路和铁路的维护
->>>>>>> 699abedc
 No Maintenance costs for improvements in [tileFilter] tiles = 在[tileFilter]地块的设施无维修费用
 
 Harald Bluetooth = 蓝牙哈拉尔
@@ -3260,11 +3235,7 @@
 Mandate Of Heaven = 受命于天
 [amount]% of excess happiness converted to [stat] = [amount]%富余的快乐转化为[stat]
 Theocracy = 神权政治
-<<<<<<< HEAD
-[amount]% [stat] from every [tileFilter/specialist/buildingName] = 每个[tileFilter/specialist/buildingName][amount]% [stat]  
-=======
 [amount]% [stat] from every [tileFilter/specialist/buildingName] = [amount]% [stat] 来自每个 [tileFilter/specialist/buildingName]
->>>>>>> 699abedc
 Reformation = 宗教改革
 Free Religion = 信仰自由
 Piety Complete = 完整的虔信政策
@@ -3277,13 +3248,8 @@
 Scholasticism = 经院哲学
 Allied City-States provide [stat] equal to [amount]% of what they produce for themselves = 缔结同盟的城邦提供自身[stat]的[amount]%
 Cultural Diplomacy = 文化外交
-<<<<<<< HEAD
-[amount]% resources gifted by City-States = 城邦赐予的资源[amount]%
-[amount]% Happiness from luxury resources gifted by City-States = 城邦赐予因奢侈资源产生的快乐[amount]%
-=======
 [amount]% resources gifted by City-States = [amount]% 城邦赠送的资源
 [amount]% Happiness from luxury resources gifted by City-States = [amount]% 城邦赠送的奢侈资源带来的快乐
->>>>>>> 699abedc
 Educated Elite = 精英教育
 Allied City-States will occasionally gift Great People = 缔结同盟的城邦随机赠送伟人
 Patronage Complete = 完整的赞助政策
