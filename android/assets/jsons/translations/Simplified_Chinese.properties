--- conflicted
+++ resolved
@@ -186,13 +186,8 @@
 Break promise = 违背承诺
 We promised not to settle near them ([count] turns remaining) = 我们答应过不在他们附近建造城市（承诺还会持续[count]回合）
 They promised not to settle near us ([count] turns remaining) = 他们答应过不在我们附近建造城市（承诺还会持续[count]回合）
-<<<<<<< HEAD
-We promised not to spread religion to them ([count] turns remaining) = 我们答应过不在他们的城市传播宗教（承诺还会持续[count]回合）
-They promised not to spread religion to us ([count] turns remaining) = 他们答应过不在我们的城市传播宗教（承诺还会持续[count]回合）
-=======
 We promised not to spread religion to them ([count] turns remaining) = 我们答应过不向他们传教（承诺还会持续[count]回合）
-They promised not to spread religion to us ([count] turns remaining) = 我们答应过不向他们传教（承诺还会持续[count]回合）
->>>>>>> 2854698c
+They promised not to spread religion to us ([count] turns remaining) = 他们答应过不向我们传教（承诺还会持续[count]回合）
 
 [civName] is upset that you demanded tribute from [cityState], whom they have pledged to protect! = [civName]对您向受他们保护的[cityState]索要贡品感到不安！
 [civName] is upset that you attacked [cityState], whom they have pledged to protect! = [civName]对您向受他们保护的[cityState]宣战感到不安！
@@ -221,17 +216,10 @@
 Very well, we shall look for new lands to settle. = 好的，我们将会寻找新的建城位置。
 We shall do as we please. = 我们只会遵从自己的意志，这里不需要弱者叽叽喳喳。
 We noticed your new city near our borders, despite your promise. This will have....implications. = 尽管你答应了不建城，我们还是注意到你在我们边境附近建立了新城市。如果发生任何冲突....都将是你咎由自取的！
-<<<<<<< HEAD
- 
-Please don't spread your religion to us. = 请不要在我们的城市传播你的宗教。
+
+Please don't spread your religion to us. = 请不要向我们传教！
 Very well, we shall spread our faith elsewhere. = 好的，我们将会在别处传播我们的信仰。
-We noticed you have continued spreading your faith, despite your promise. This will have...consequences. = 尽管你答应了不传教，我们还是注意到你在我们的城市传播你的信仰。如果发生任何冲突....都将是你咎由自取的！
-=======
-
-Please don't spread your religion to us. = 请不要向我们传教！
-Very well, we shall spread our faith elsewhere. = 我偏要传教！
 We noticed you have continued spreading your faith, despite your promise. This will have...consequences. = 你的承诺如同放屁！卑鄙的文明举世皆敌！等着吧……
->>>>>>> 2854698c
  
 I've been informed that my armies have taken tribute from [civName], a city-state under your protection.\nI assure you, this was quite unintentional, and I hope that this does not serve to drive us apart. = 我接到消息，我的军队接手了一批来自受你保护的[civName]的贡品。\n我向你保证，这完全是无意的，希望这不会导致我们之间的分道扬镳。
 We asked [civName] for a tribute recently and they gave in.\nYou promised to protect them from such things, but we both know you cannot back that up. = 我们最近要求[civName]进贡，他们屈服了。\n你答应要保护[civName]免贡他国，但你明显无能为力，庸人自扰。
@@ -701,19 +689,11 @@
 [civName] resigned and is now controlled by AI = [civName]已放弃游戏，现在已由电脑控制
 
 ## Force resign button
-<<<<<<< HEAD
-Force current player to resign = 强制当前玩家放弃
-Are you sure you want to force the current player to resign? = 您确定要强制当前玩家放弃游戏吗？
-
-Skip turn of current player = 跳过当前玩家的回合
-Are you sure you want to skip the turn of the current player? = 您确定要跳过当前玩家的回合吗？
-=======
 Force current player to resign = 令当前回合玩家被AI强制接管
 Are you sure you want to force the current player to resign? = 你确定要令当前回合玩家被AI强制接管吗？
 
 Skip turn of current player = 强制跳过当前回合玩家的回合
 Are you sure you want to skip the turn of the current player? = 你确定要强制跳过当前回合玩家的回合吗？
->>>>>>> 2854698c
 
 Last refresh: [duration] ago = 上次刷新是在：[duration]前
 Current Turn: [civName] since [duration] ago = 当前回合：[civName] 已持续[duration]
@@ -788,15 +768,9 @@
 ## About tab
 About = 关于
 Version = 版本
-<<<<<<< HEAD
-See online Readme = 查看联机自述文件
-Visit repository = 查看代码仓库
-Visit the wiki = 访问维基
-=======
-See online Readme = 查看Readme文档
-Visit repository = 查看源代码
+See online Readme = 查看在线Readme文档
+Visit repository = 访问源代码仓库
 Visit the wiki = 访问英文Wiki百科
->>>>>>> 2854698c
 
 ## Display tab
 Display = 显示
@@ -1088,13 +1062,8 @@
 One of our trades with [nation] has been cut short = 我们与[nation]的一项贸易已被削减
 [nation] agreed to stop settling cities near us! = [nation]同意停止在我们附近建城！
 [nation] refused to stop settling cities near us! = [nation]拒绝停止在我们附近建城！
-<<<<<<< HEAD
-[nation] agreed to stop spreading religion to us! = [nation]同意停止向我们传播宗教！
-[nation] refused to stop spreading religion to us! = [nation]拒绝停止向我们传播宗教！
-=======
 [nation] agreed to stop spreading religion to us! = [nation]同意不再向我们传教！
 [nation] refused to stop spreading religion to us! = [nation]拒绝不再向我们传教！
->>>>>>> 2854698c
 We have allied with [nation]. = 我们已和[nation]缔结同盟
 We have lost alliance with [nation]. = 我们和[nation]不再是同盟关系
 We have discovered [naturalWonder]! = 大发现！我们发现了[naturalWonder]!
@@ -2493,33 +2462,18 @@
 Provides the cheapest [stat] building in your first [positiveAmount] cities for free = 前[positiveAmount]座城市免费获得最便宜的[stat]建筑
 Provides a [buildingName] in your first [positiveAmount] cities for free = 前[positiveAmount]座城市免费获得一座[buildingName]
 Triggers a [event] event = 触发事件：[event]
-<<<<<<< HEAD
 [unitTriggerTarget] heals [positiveAmount] HP = [unitTriggerTarget]恢复[positiveAmount]生命值
 [unitTriggerTarget] takes [positiveAmount] damage = [unitTriggerTarget]受到[positiveAmount]伤害
 [unitTriggerTarget] gains [amount] XP = [unitTriggerTarget]获得[amount]经验值
 [unitTriggerTarget] upgrades for free = [unitTriggerTarget]免费升级
-[unitTriggerTarget] upgrades for free including special upgrades = [unitTriggerTarget]免费升级（含特殊升级）
+[unitTriggerTarget] upgrades for free including special upgrades = [unitTriggerTarget]免费升级（含特色单位升级）
 [unitTriggerTarget] gains the [promotion] promotion = [unitTriggerTarget]获得[promotion]晋升项
 [unitTriggerTarget] loses the [promotion] promotion = [unitTriggerTarget]失去[promotion]晋升项
 [unitTriggerTarget] gains [amount] movement = [unitTriggerTarget]获得[amount]移动力
 [unitTriggerTarget] loses [amount] movement = [unitTriggerTarget]失去[amount]移动力
 [unitTriggerTarget] gains the [promotion] status for [positiveAmount] turn(s) = [unitTriggerTarget]获得[promotion]临时晋升项（持续[positiveAmount]回合）
 [unitTriggerTarget] loses the [promotion] status = [unitTriggerTarget]失去[promotion]临时晋升项
-[unitTriggerTarget] is destroyed = [unitTriggerTarget]被摧毁
-=======
-[unitTriggerTarget] heals [positiveAmount] HP = [unitTriggerTarget]回复[positiveAmount]HP
-[unitTriggerTarget] takes [positiveAmount] damage = [unitTriggerTarget]受到[positiveAmount]点伤害
-[unitTriggerTarget] gains [amount] XP = [unitTriggerTarget]获得[amount] XP
-[unitTriggerTarget] upgrades for free = [unitTriggerTarget]升级
-[unitTriggerTarget] upgrades for free including special upgrades = [unitTriggerTarget]升级（可变为特色单位）
-[unitTriggerTarget] gains the [promotion] promotion = [unitTriggerTarget]获得[promotion]晋升
-[unitTriggerTarget] loses the [promotion] promotion = [unitTriggerTarget]失去[promotion]晋升
-[unitTriggerTarget] gains [amount] movement = [unitTriggerTarget]获得[amount]点移动力
-[unitTriggerTarget] loses [amount] movement = [unitTriggerTarget]损失[amount]点移动力
-[unitTriggerTarget] gains the [promotion] status for [positiveAmount] turn(s) = [unitTriggerTarget]获得持续[positiveAmount]回合的[promotion]状态
-[unitTriggerTarget] loses the [promotion] status = [unitTriggerTarget]失去[promotion]状态
-[unitTriggerTarget] is destroyed = [unitTriggerTarget]死亡
->>>>>>> 2854698c
+[unitTriggerTarget] is destroyed = [unitTriggerTarget]被消灭
 upon discovering [techFilter] technology = 一旦研究[techFilter]
 upon entering the [era] = 一旦进入[era]
 upon entering a new era = 一旦进入新时代
@@ -2539,11 +2493,7 @@
 upon founding a Pantheon = 创建万神殿时
 upon founding a Religion = 创建宗教时
 upon enhancing a Religion = 强化宗教时
-<<<<<<< HEAD
 upon damaging a [mapUnitFilter] unit = 攻击[mapUnitFilter]单位时
-=======
-upon damaging a [mapUnitFilter] unit = 一旦伤害[mapUnitFilter]单位
->>>>>>> 2854698c
 upon defeating a [mapUnitFilter] unit = 击败[mapUnitFilter]单位时
 upon expending a [mapUnitFilter] unit = 消耗[mapUnitFilter]单位时
 upon being defeated = 被击败时
@@ -2741,11 +2691,7 @@
 
 ######### unitTriggerTarget ###########
 
-<<<<<<< HEAD
 This Unit = 该单位
-=======
-This Unit = 此单位
->>>>>>> 2854698c
 Target Unit = 目标单位
 
 ######### Unique Specials ###########
@@ -2806,15 +2752,9 @@
 You have publicly denounced us! = 批判的武器不能代替武器的批判，你对我们的谴责是懦夫行为。
 You have denounced our allies = 对我们盟友的谴责也是对我们的冒犯，请好自为之！
 You refused to stop settling cities near us = 你拒绝停止在我们附近建城的决定是愚蠢的，好自为之！
-<<<<<<< HEAD
-You refused to stop spreading religion to us = 你拒绝停止向我们的城市传播宗教的决定是愚蠢的，好自为之！
+You refused to stop spreading religion to us = 你拒绝停止向我们传教的决定是愚蠢的，好自为之！
 You betrayed your promise to not settle cities near us = 你违背了不在我们附近建城的承诺，请好自为之。
 You betrayed your promise to not spread your religion to us = 你违背了不向我们的城市传播宗教的承诺，请好自为之。
-=======
-You refused to stop spreading religion to us = 你拒绝停止向我们传教。
-You betrayed your promise to not settle cities near us = 你违背了不在我们附近建城的承诺，请好自为之。
-You betrayed your promise to not spread your religion to us = 你违背了不向我们传教的承诺。
->>>>>>> 2854698c
 Your arrogant demands are in bad taste = 你的傲慢要求不合情理。
 Your use of nuclear weapons is disgusting! = 你使用核武器的行为是令人发指的！
 You have stolen our lands! = 你窃取了我们的土地！
@@ -2834,11 +2774,7 @@
 You have denounced our enemies = 敌人的敌人就是朋友，你对我们敌人的谴责是维护公正的仗义执言。
 Our open borders have brought us closer together. = 开放边境协定促进了彼此的了解，让我们的人民心心相通！
 You fulfilled your promise to stop settling cities near us! = 感谢你履行了不在我们附近建城的承诺。
-<<<<<<< HEAD
 You fulfilled your promise to stop spreading religion to us! = 感谢你履行了不向我们的城市传播宗教的承诺。
-=======
-You fulfilled your promise to stop spreading religion to us! = 你履行了停止向我们传教的承诺！
->>>>>>> 2854698c
 You gave us units! = 你给予我们了单位！
 We appreciate your gifts = 我们感谢你的礼物
 You returned captured units to us = 你把我们被俘获的单位归还给了我们
