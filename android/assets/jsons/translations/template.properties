--- conflicted
+++ resolved
@@ -852,36 +852,6 @@
 Dogfighting I = 
 Dogfighting II = 
 Dogfighting III = 
-<<<<<<< HEAD
-Bonus when intercepting [bonusAmount]% = 
-Interception I = 
-Interception II = 
-Interception III = 
-Siege I = 
-Siege II = 
-Siege III = 
-Evasion = 
-Reduces damage taken from interception by 50% = 
-Bonus when intercepting [amount]% = 
-Ambush I = 
-Ambush II = 
-Armor Plating I = 
-Armor Plating II = 
-Armor Plating III = 
-+25% Combat Bonus when defending = 
-Flight Deck I = 
-Flight Deck II = 
-Flight Deck III = 
-Can carry 1 extra air unit = 
-Can carry 2 aircraft = 
-Haka War Dance = 
--10% combat strength for adjacent enemy units = 
-Rejuvenation = 
-All healing effects doubled = 
-Can move immediately once bought = 
-=======
-
->>>>>>> d7ac7f91
 # Multiplayer Turn Checker Service
 
 Multiplayer options = 
