--- conflicted
+++ resolved
@@ -790,31 +790,25 @@
 
 ## Advanced tab
 Advanced = 
-<<<<<<< HEAD
 Turns between autosaves = 
-=======
+
+Screen orientation = 
+Landscape (fixed) = 
+Portrait (fixed) = 
+Auto (sensor adjusted) = 
+
+Enable display cutout (requires restart) = 
+
+Max zoom out = 
+
+Font family = 
+Font size multiplier = 
+Default Font = 
+
 Generate translation files = 
 Translation files are generated successfully. = 
 Fastlane files are generated successfully. = 
 Update Mod categories = 
->>>>>>> c3db8ba9
-
-Screen orientation = 
-Landscape (fixed) = 
-Portrait (fixed) = 
-Auto (sensor adjusted) = 
-
-Enable display cutout (requires restart) = 
-
-Max zoom out = 
-
-Font family = 
-Font size multiplier = 
-Default Font = 
-
-Generate translation files = 
-Translation files are generated successfully. = 
-Fastlane files are generated successfully. = 
 
 Enable Easter Eggs = 
 Enlarge selected notifications = 
