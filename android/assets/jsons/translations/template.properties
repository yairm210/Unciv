# Language settings

# Equivalent of a space in your language
# If your language doesn't use spaces, just add "" as a translation, otherwise " "
" " = 

# If the first word in a sentence starts with a capital in your language, 
# put the english word 'true' behind the '=', otherwise 'false'.
# Don't translate these words to your language, only put 'true' or 'false'.
StartWithCapitalLetter = 



<<<<<<< HEAD
# Starting from here normal translations start, as described in
# https://github.com/yairm210/Unciv/wiki/Translating
=======
# Starting from here normal translations start, as written on
# https://yairm210.github.io/Unciv/Other/Translating/
>>>>>>> 69603bc5

# Tutorial tasks

Move a unit!\nClick on a unit > Click on a destination > Click the arrow popup = 
Found a city!\nSelect the Settler (flag unit) > Click on 'Found city' (bottom-left corner) = 
Enter the city screen!\nClick the city button twice = 
Pick a technology to research!\nClick on the tech button (greenish, top left) > \n select technology > click 'Research' (bottom right) = 
Pick a construction!\nEnter city screen > Click on a unit or building (bottom left side) > \n click 'add to queue' = 
Pass a turn!\nCycle through units with 'Next unit' > Click 'Next turn' = 
Reassign worked tiles!\nEnter city screen > click the assigned (green) tile to unassign > \n click an unassigned tile to assign population = 
Meet another civilization!\nExplore the map until you encounter another civilization! = 
Open the options table!\nClick the menu button (top left) > click 'Options' = 
Construct an improvement!\nConstruct a Worker unit > Move to a Plains or Grassland tile > \n Click 'Create improvement' (above the unit table, bottom left)\n > Choose the farm > \n Leave the worker there until it's finished = 
Create a trade route!\nConstruct roads between your capital and another city\nOr, automate your worker and let him get to that eventually = 
Conquer a city!\nBring an enemy city down to low health > \nEnter the city with a melee unit = 
Move an air unit!\nSelect an air unit > select another city within range > \nMove the unit to the other city = 
See your stats breakdown!\nEnter the Overview screen (top right corner) >\nClick on 'Stats' = 

# Crash screen

An unrecoverable error has occurred in Unciv: = 
If this keeps happening, you can try disabling mods. = 
You can also report this on the issue tracker. = 
Copy = 
Error report copied. = 
Open Issue Tracker = 
Please copy the error report first. = 
Close Unciv = 

# Buildings

Unsellable = 
Not displayed as an available construction unless [building] is built = 
Not displayed as an available construction without [resource] = 

Choose a free great person = 
Get [unitName] = 

Hydro Plant = 
[buildingName] obsoleted = 

# Diplomacy,Trade,Nations

Requires [buildingName] to be built in the city = 
Requires [buildingName] to be built in all cities = 
Provides a free [buildingName] in the city = 
Requires worked [resource] near city = 
Requires at least one of the following resources worked near the city: = 
Wonder is being built elsewhere = 
National Wonder is being built elsewhere = 
Requires a [buildingName] in all cities = 
[buildingName] required: = 
Requires a [buildingName] in this city = 
Cannot be built with [buildingName] = 
Consumes 1 [resource] = 
Consumes [amount] [resource] = 
Required tech: [requiredTech] = 
Requires [PolicyOrNationalWonder] = 
Cannot be purchased = 
Can only be purchased = 
See also = 

Requires at least one of the following: = 
Requires all of the following: = 
Leads to [techName] = 
Leads to: = 

Current construction = 
Construction queue = 
Pick a construction = 
Queue empty = 
Add to queue = 
Remove from queue = 
Show stats drilldown = 
Show construction queue = 
Cancel = 

Diplomacy = 
War = 
Peace = 
Research Agreement = 
Declare war = 
Declare war on [civName]? = 
Let's begin! = 
[civName] has declared war on us! = 
[leaderName] of [nation] = 
You'll pay for this! = 
Negotiate Peace = 
Peace with [civName]? = 
Very well. = 
Farewell. = 
Sounds good! = 
Not this time. = 
Excellent! = 
How about something else... = 
A pleasure to meet you. = 
Our relationship = 
We have encountered the City-State of [name]! = 
Declare Friendship ([numberOfTurns] turns) = 
May our nations forever remain united! = 
Indeed! = 
Denounce [civName]? = 
Denounce ([numberOfTurns] turns) = 
We will remember this. = 

[civName] has declared war on [targetCivName]! = 
[civName] and [targetCivName] have signed a Peace Treaty! = 
[civName] and [targetCivName] have signed the Declaration of Friendship! = 
[civName] has denounced [targetCivName]! = 
Do you want to break your promise to [leaderName]? = 
We promised not to settle near them ([count] turns remaining) = 
They promised not to settle near us ([count] turns remaining) = 

[civName] is upset that you demanded tribute from [cityState], whom they have pledged to protect! = 
[civName] is upset that you attacked [cityState], whom they have pledged to protect! = 
[civName] is outraged that you destroyed [cityState], whom they had pledged to protect! = 
[civName] has destroyed [cityState], whom you had pledged to protect! = 

Unforgivable = 
Afraid = 
Enemy = 
Competitor = 
Neutral = 
Favorable = 
Friend = 
Ally = 

[questName] (+[influenceAmount] influence) = 
[remainingTurns] turns remaining = 
Current leader is [civInfo] with [amount] [stat] generated. = 
Current leader is [civInfo] with [amount] Technologies discovered. = 

## Diplomatic modifiers

You declared war on us! = 
Your warmongering ways are unacceptable to us. = 
You have captured our cities! = 
We applaud your liberation of our conquered cities! = 
We applaud your liberation of conquered cities! = 
Years of peace have strengthened our relations. = 
Our mutual military struggle brings us closer together. = 
We have signed a public declaration of friendship = 
You have declared friendship with our enemies! = 
You have declared friendship with our allies = 
Our open borders have brought us closer together. = 
Your so-called 'friendship' is worth nothing. = 
You have publicly denounced us! = 
You have denounced our allies = 
You have denounced our enemies = 
You betrayed your promise to not settle cities near us = 
You fulfilled your promise to stop settling cities near us! = 
You refused to stop settling cities near us = 
Your arrogant demands are in bad taste = 
Your use of nuclear weapons is disgusting! = 
You have stolen our lands! = 
You gave us units! = 
You destroyed City-States that were under our protection! = 
You attacked City-States that were under our protection! = 
You demanded tribute from City-States that were under our protection! = 
You sided with a City-State over us = 
You returned captured units to us = 

Demands = 
Please don't settle new cities near us. = 
Very well, we shall look for new lands to settle. = 
We shall do as we please. = 
We noticed your new city near our borders, despite your promise. This will have....implications. = 
I've been informed that my armies have taken tribute from [civName], a city-state under your protection.\nI assure you, this was quite unintentional, and I hope that this does not serve to drive us apart. = 
We asked [civName] for a tribute recently and they gave in.\nYou promised to protect them from such things, but we both know you cannot back that up. = 
It's come to my attention that I may have attacked [civName], a city-state under your protection.\nWhile it was not my goal to be at odds with your empire, this was deemed a necessary course of action. = 
I thought you might like to know that I've launched an invasion of one of your little pet states.\nThe lands of [civName] will make a fine addition to my own. = 

Return [unitName] to [civName]? = 
The [unitName] we liberated originally belonged to [civName]. They will be grateful if we return it to them. = 

Enter the amount of gold = 

# City-States

Provides [amountOfCulture] culture at 30 Influence = 
Provides 3 food in capital and 1 food in other cities at 30 Influence = 
Provides 3 happiness at 30 Influence = 
Provides land units every 20 turns at 30 Influence = 
Give a Gift = 
Gift [giftAmount] gold (+[influenceAmount] influence) = 
Relationship changes in another [turnsToRelationshipChange] turns = 
Protected by = 
Revoke Protection = 
Pledge to protect = 
Declare Protection of [cityStateName]? = 
Build [improvementName] on [resourceName] (200 Gold) = 
Gift Improvement = 
[civName] is able to provide [unitName] once [techName] is researched. = 

Diplomatic Marriage ([amount] Gold) = 
We have married into the ruling family of [civName], bringing them under our control. = 
[civName] has married into the ruling family of [civName2], bringing them under their control. = 
You have broken your Pledge to Protect [civName]! = 
City-States grow wary of your aggression. The resting point for Influence has decreased by [amount] for [civName]. = 

[cityState] is being attacked by [civName] and asks all major civilizations to help them out by gifting them military units. = 
[cityState] is being invaded by Barbarians! Destroy Barbarians near their territory to earn Influence. = 
[cityState] is grateful that you killed a Barbarian that was threatening them! = 
[cityState] is being attacked by [civName]! Kill [amount] of the attacker's military units and they will be immensely grateful. = 
[cityState] is deeply grateful for your assistance in the war against [civName]! = 
[cityState] no longer needs your assistance against [civName]. = 
War against [civName] = 
We need you to help us defend against [civName]. Killing [amount] of their military units would slow their offensive. = 
Currently you have killed [amount] of their military units. = 
You need to find them first! = 

Cultured = 
Maritime = 
Mercantile = 
Religious = 
Militaristic = 
Type = 
Friendly = 
Neutral = 
Hostile = 
Irrational = 
Personality = 
Influence = 

Ally: [civilization] with [amount] Influence = 
Reach 30 for friendship. = 
Reach highest influence above 60 for alliance. = 
When Friends: = 
When Allies: = 
The unique luxury is one of: = 
Demand Tribute = 
Tribute Willingness = 
At least 0 to take gold, at least 30 and size 4 city for worker = 
Take [amount] gold (-15 Influence) = 
Take worker (-50 Influence) = 
[civName] is afraid of your military power! = 

Major Civ = 
No Cities = 
Base value = 
Has Ally = 
Has Protector = 
Demanding a Worker = 
Demanding a Worker from small City-State = 
Very recently paid tribute = 
Recently paid tribute = 
Influence below -30 = 
Military Rank = 
Military near City-State = 
Sum: = 



# Trades

Trade = 
Offer trade = 
Retract offer = 
What do you have in mind? = 
Our items = 
Our trade offer = 
[otherCiv]'s trade offer = 
[otherCiv]'s items = 
+[amount] untradable copy = 
+[amount] untradable copies = 
Pleasure doing business with you! = 
I think not. = 
That is acceptable. = 
Accept = 
Keep going = 
There's nothing on the table = 
Peace Treaty = 
Agreements = 
Open Borders = 
Gold per turn = 
Cities = 
Technologies = 
Declarations of war = 
Introduction to [nation] = 
Declare war on [nation] = 
Luxury resources = 
Strategic resources = 
Owned: [amountOwned] = 

# Nation picker

[resourceName] not required = 
Lost ability = 
National ability = 
[firstValue] vs [secondValue] = 


# New game screen

Uniques = 
Promotions = 
Load copied data = 
Could not load game from clipboard! = 
Reset to defaults = 
Are you sure you want to reset all game options to defaults? = 
Start game! = 
Map Options = 
Game Options = 
Civilizations = 
Map Type = 
Map file = 
Max Turns = 
Could not load map! = 
Generated = 
Existing = 
Custom = 
Map Generation Type = 
Default = 
Pangaea = 
Perlin = 
Continents = 
Four Corners = 
Archipelago = 
Inner Sea = 
Number of City-States = 
One City Challenge = 
No Barbarians = 
Raging Barbarians = 
No Ancient Ruins = 
No Natural Wonders = 
Victory Conditions = 
Scientific = 
Domination = 
Cultural = 
Diplomatic = 
Time = 

# Used for random nation indicator in empire selector and unknown nation icons in various overview screens.
# Should be a single character, or at least visually square.
? = 

Map Shape = 
Hexagonal = 
Rectangular = 
Height = 
Width = 
Radius = 
Enable Religion = 

Resource Setting = 
Sparse = 
Default = 
Abundant = 
Strategic Balance = 
Legendary Start = 

Advanced Settings = 
RNG Seed = 
Map Elevation = 
Temperature extremeness = 
Resource richness = 
Vegetation richness = 
Rare features richness = 
Max Coast extension = 
Biome areas extension = 
Water level = 

Online Multiplayer = 

World Size = 
Tiny = 
Small = 
Medium = 
Large = 
Huge = 
World wrap requires a minimum width of 32 tiles = 
The provided map dimensions were too small = 
The provided map dimensions were too big = 
The provided map dimensions had an unacceptable aspect ratio = 

Difficulty = 

AI = 
Remove = 
Random = 
Human = 
Hotseat = 
User ID = 
Click to copy = 


Game Speed = 
Quick = 
Standard = 
Epic = 
Marathon = 

Starting Era = 
It looks like we can't make a map with the parameters you requested! = 
Maybe you put too many players into too small a map? = 
No human players selected! = 
Mods: = 
Extension mods: = 
Base ruleset: = 
The mod you selected is incorrectly defined! = 
The mod combination you selected is incorrectly defined! = 
The mod combination you selected has problems. = 
You can play it, but don't expect everything to work! = 
This base ruleset is not compatible with the previously selected\nextension mods. They have been disabled. = 
Base Ruleset = 
[amount] Techs = 
[amount] Nations = 
[amount] Units = 
[amount] Buildings = 
[amount] Resources = 
[amount] Improvements = 
[amount] Religions = 
[amount] Beliefs = 

World Wrap = 
World wrap maps are very memory intensive - creating large world wrap maps on Android can lead to crashes! = 
Anything above 80 by 50 may work very slowly on Android! = 
Anything above 40 may work very slowly on Android! = 

# Map editor

# Tabs/Buttons
Map editor = 
View = 
Generate = 
Edit = 
Load = 
Save = 
New map = 
Empty = 
Save map = 
Exit map editor = 
Change ruleset = 
Features = 
Starting locations = 

# Labels/messages
Brush ([size]): = 
Error loading map! = 
Map saved successfully! = 
It looks like your map can't be saved! = 
Current map RNG seed: [amount] = 
Map copy and paste = 
Position: [param] = 
Starting location(s): [param] = 
Continent: [param] ([amount] tiles) = 
Change map to fit selected ruleset? = 
Area: [amount] tiles, [amount2] continents/islands = 
Do you want to leave without saving the recent changes? = 
Invalid map: Area ([area]) does not match saved dimensions ([dimensions]). = 
The dimensions have now been fixed for you. = 

# Map/Tool names
My new map = 
Floodfill = 
[nation] starting location = 
Remove features = 
Remove improvement = 
Remove resource = 
Remove starting locations = 
Remove rivers = 
Spawn river from/to = 
Bottom left river = 
Bottom right river = 
Bottom river = 

# Multiplayer

Help = 
Username = 
Multiplayer = 
Could not download game! = 
Could not upload game! = 
Join game = 
Invalid game ID! = 
Copy user ID = 
Copy game ID = 
UserID copied to clipboard = 
Game ID copied to clipboard! = 
Set current user = 
Player ID from clipboard = 
To create a multiplayer game, check the 'multiplayer' toggle in the New Game screen, and for each human player insert that player's user ID. = 
You can assign your own user ID there easily, and other players can copy their user IDs here and send them to you for you to include them in the game. = 
Once you've created your game, the Game ID gets automatically copied to your clipboard so you can send it to the other players. = 
Players can enter your game by copying the game ID to the clipboard, and clicking on the 'Add multiplayer game' button = 
The symbol of your nation will appear next to the game when it's your turn = 
Back = 
Rename = 
Game settings = 
Add multiplayer game = 
Refresh list = 
Could not save game! = 
Could not delete game! = 
Could not refresh! = 
Last refresh: [time] minutes ago = 
Current Turn: = 
Add Currently Running Game = 
Paste gameID from clipboard = 
GameID = 
Game name = 
Loading latest game state... = 
Couldn't download the latest game state! = 
Resign = 
Are you sure you want to resign? = 
You can only resign if it's your turn = 
[civName] resigned and is now controlled by AI = 
Last refresh: [time] [timeUnit] ago = 
Current Turn: [civName] since [time] [timeUnit] ago = 
Minutes = 
Hours = 
Days = 

# Save game menu

Current saves = 
Show autosaves = 
Saved game name = 
Copy to clipboard = 
Copy saved game to clipboard = 
Could not load game = 
Load [saveFileName] = 
Delete save = 
Saved at = 
Load map = 
Delete map = 
Are you sure you want to delete this map? = 
My new map = 
Map saved successfully = 
It looks like your map can't be saved! = 
Saving... = 
My new map = 
Overwrite existing file? = 
It looks like your saved game can't be loaded! = 
If you could copy your game data ("Copy saved game to clipboard" -  = 
  paste into an email to yairm210@hotmail.com) = 
I could maybe help you figure out what went wrong, since this isn't supposed to happen! = 
Missing mods: [mods] = 
Load from custom location = 
Could not load game from custom location! = 
Save to custom location = 
Could not save game to custom location! = 

# Options

Options = 
About = 
Display = 
Gameplay = 
Sound = 
Advanced = 
Multiplayer = 
Locate mod errors = 
Debug = 

Version = 
See online Readme = 
Visit repository = 
Turns between autosaves = 
Sound effects volume = 
Music volume = 
Pause between tracks = 
Currently playing: [title] = 
Download music = 
Downloading... = 
Could not download music! = 
Show = 
Hide = 
Show worked tiles = 
Show resources and improvements = 
Check for idle units = 
Move units with a single tap = 
Show tutorials = 
Auto-assign city production = 
Auto-build roads = 
Automated workers replace improvements = 
Show minimap = 
off = 
Show pixel units = 
Show pixel improvements = 
Enable nuclear weapons = 
Show tile yields = 
Show unit movement arrows = 
Continuous rendering = 
When disabled, saves battery life but certain animations will be suspended = 
Order trade offers by amount = 
Check extension mods based on: = 
-none- = 
Reload mods = 
Checking mods for errors... = 
No problems found. = 
Autoupdate mod uniques = 
Uniques updated! = 

Show experimental world wrap for maps = 
HIGHLY EXPERIMENTAL - YOU HAVE BEEN WARNED! = 
Enable portrait orientation = 
Generate translation files = 
Translation files are generated successfully. = 
Please note that translations are a community-based work in progress and are INCOMPLETE! The percentage shown is how much of the language is translated in-game. If you want to help translating the game into your language, click here. = 
Font family = 
Default Font = 
You need to restart the game for this change to take effect. = 

# Notifications

Research of [technologyName] has completed! = 
[construction] has become obsolete and was removed from the queue in [cityName]! = 
[construction] has become obsolete and was removed from the queue in [amount] cities! = 
[cityName] changed production from [oldUnit] to [newUnit] = 
[amount] cities changed production from [oldUnit] to [newUnit] = 
Excess production for [wonder] converted to [goldAmount] gold = 
You have entered a Golden Age! = 
[resourceName] revealed near [cityName] = 
[n] sources of [resourceName] revealed, e.g. near [cityName] = 
A [greatPerson] has been born in [cityName]! = 
We have encountered [civName]! = 
[cityStateName] has given us [stats] as a token of goodwill for meeting us = 
[cityStateName] has given us [stats] as we are the first major civ to meet them = 
[cityStateName] has also given us [stats] = 
Cannot provide unit upkeep for [unitName] - unit has been disbanded! = 
[cityName] has grown! = 
[cityName] is starving! = 
[construction] has been built in [cityName] = 
[wonder] has been built in a faraway land = 
[civName] has completed [construction]! = 
An unknown civilization has completed [construction]! = 
The city of [cityname] has started constructing [construction]! = 
[civilization] has started constructing [construction]! = 
An unknown civilization has started constructing [construction]! = 
Work has started on [construction] = 
[cityName] cannot continue work on [construction] = 
[cityName] has expanded its borders! = 
Your Golden Age has ended. = 
[cityName] has been razed to the ground! = 
We have conquered the city of [cityName]! = 
An enemy [unit] has attacked [cityName] = 
An enemy [unit] has attacked our [ourUnit] = 
Enemy city [cityName] has attacked our [ourUnit] = 
An enemy [unit] has captured [cityName] = 
An enemy [unit] has raided [cityName] = 
An enemy [unit] has captured our [ourUnit] = 
An enemy [unit] has destroyed our [ourUnit] = 
Your [ourUnit] has destroyed an enemy [unit] = 
An enemy [RangedUnit] has destroyed the defence of [cityName] = 
Enemy city [cityName] has destroyed our [ourUnit] = 
An enemy [unit] was destroyed while attacking [cityName] = 
An enemy [unit] was destroyed while attacking our [ourUnit] = 
Our [attackerName] was destroyed by an intercepting [interceptorName] = 
Our [interceptorName] intercepted and destroyed an enemy [attackerName] = 
Our [attackerName] was attacked by an intercepting [interceptorName] = 
Our [interceptorName] intercepted and attacked an enemy [attackerName] = 
An enemy [unit] was spotted near our territory = 
An enemy [unit] was spotted in our territory = 
Your city [cityName] can bombard the enemy! = 
[amount] of your cities can bombard the enemy! = 
[amount] enemy units were spotted near our territory = 
[amount] enemy units were spotted in our territory = 
A(n) [nukeType] exploded in our territory! = 
After being hit by our [nukeType], [civName] has declared war on us! = 
The civilization of [civName] has been destroyed! = 
The City-State of [name] has been destroyed! = 
Your [ourUnit] captured an enemy [theirUnit]! = 
Your [ourUnit] plundered [amount] [Stat] from [theirUnit] = 
We have captured a barbarian encampment and recovered [goldAmount] gold! = 
A barbarian [unitType] has joined us! = 
We have captured an enemy [unitType]! = 
We have found survivors in the ruins - population added to [cityName] = 
We have discovered cultural artifacts in the ruins! (+20 Culture) = 
We have discovered the lost technology of [techName] in the ruins! = 
A [unitName] has joined us! = 
An ancient tribe trains our [unitName] in their ways of combat! = 
We have found a stash of [amount] gold in the ruins! = 
We have found a crudely-drawn map in the ruins! = 
[unit] finished exploring. = 
[unit] has no work to do. = 
You're losing control of [name]. = 
You and [name] are no longer friends! = 
Your alliance with [name] is faltering. = 
You and [name] are no longer allies! = 
[civName] gave us a [unitName] as gift near [cityName]! = 
[civName] has denounced us! = 
[cityName] has been connected to your capital! = 
[cityName] has been disconnected from your capital! = 
[civName] has accepted your trade request = 
[civName] has made a counteroffer to your trade request = 
[civName] has denied your trade request = 
[tradeOffer] from [otherCivName] has ended = 
[tradeOffer] to [otherCivName] has ended = 
One of our trades with [nation] has ended = 
One of our trades with [nation] has been cut short = 
[nation] agreed to stop settling cities near us! = 
[nation] refused to stop settling cities near us! = 
We have allied with [nation]. = 
We have lost alliance with [nation]. = 
We have discovered [naturalWonder]! = 
We have received [goldAmount] Gold for discovering [naturalWonder] = 
Your relationship with [cityStateName] is about to degrade = 
Your relationship with [cityStateName] degraded = 
A new barbarian encampment has spawned! = 
Barbarians raided [cityName] and stole [amount] Gold from your treasury! = 
Received [goldAmount] Gold for capturing [cityName] = 
Our proposed trade is no longer relevant! = 
[defender] could not withdraw from a [attacker] - blocked. = 
[defender] withdrew from a [attacker] = 
By expending your [unit] you gained [Stats]! = 
[civName] has stolen your territory! = 
Clearing a [forest] has created [amount] Production for [cityName] = 
[civName] assigned you a new quest: [questName]. = 
[civName] rewarded you with [influence] influence for completing the [questName] quest. = 
[civName] no longer needs your help with the [questName] quest. = 
The [questName] quest for [civName] has ended. It was won by [civNames]. = 
The resistance in [cityName] has ended! = 
[cityName] demands [resource]! = 
Because they have [resource], the citizens of [cityName] are celebrating We Love The King Day! = 
We Love The King Day in [cityName] has ended. = 
Our [name] took [tileDamage] tile damage and was destroyed = 
Our [name] took [tileDamage] tile damage = 
[civName] has adopted the [policyName] policy = 
An unknown civilization has adopted the [policyName] policy = 
Our influence with City-States has started dropping faster! = 
You gained [Stats] as your religion was spread to [cityName] = 
You gained [Stats] as your religion was spread to an unknown city = 
Your city [cityName] was converted to [religionName]! = 
Your [unitName] lost its faith after spending too long inside enemy territory! = 
You have unlocked [ability] = 
A new b'ak'tun has just begun! = 
A Great Person joins you! = 


# World Screen UI

Working... = 
Waiting for other players... = 
Waiting for [civName]... = 
in = 
Next turn = 
Move automated units = 
[currentPlayerCiv] ready? = 
1 turn = 
[numberOfTurns] turns = 
Turn = 
turns = 
turn = 
Next unit = 
Fog of War = 
Pick a policy = 
Movement = 
Strength = 
Ranged strength = 
Bombard strength = 
Range = 
Move unit = 
Stop movement = 
Swap units = 
Construct improvement = 
Automate = 
Stop automation = 
Construct road = 
Fortify = 
Fortify until healed = 
Fortification = 
Sleep = 
Sleep until healed = 
Moving = 
Set up = 
Paradrop = 
Add in capital = 
Add to [comment] = 
Upgrade to [unitType] ([goldCost] gold) = 
Found city = 
Promote = 
Health = 
Disband unit = 
Do you really want to disband this unit? = 
Disband this unit for [goldAmount] gold? = 
Gift unit = 
Explore = 
Stop exploration = 
Pillage = 
Are you sure you want to pillage this [improvement]? = 
Create [improvement] = 
Start Golden Age = 
Trigger unique = 
Show more = 
Yes = 
No = 
Acquire = 
Under construction = 

Food = 
Production = 
Gold = 
Happiness = 
Culture = 
Science = 
Faith = 

Crop Yield = 
Growth = 
Territory = 
Force = 
GOLDEN AGE = 
Golden Age = 
Global Effect = 
[year] BC = 
[year] AD = 
Civilopedia = 
# Display name of unknown nations.
??? = 

Start new game = 
Save game = 
Load game = 
Main menu = 
Resume = 
Cannot resume game! = 
Not enough memory on phone to load game! = 
Quickstart = 
Cannot start game with the default new game parameters! = 
Victory status = 
Social policies = 
Community = 
Close = 
Do you want to exit the game? = 
Start bias: = 
Avoid [terrain] = 

# Maya calendar popup

The Mayan Long Count = 
Your scientists and theologians have devised a systematic approach to measuring long time spans - the Long Count. During the festivities whenever the current b'ak'tun ends, a Great Person will join you. = 
While the rest of the world calls the current year [year], in the Maya Calendar that is: = 
[amount] b'ak'tun, [amount2] k'atun, [amount3] tun = 

# City screen

Exit city = 
Raze city = 
Stop razing city = 
Buy for [amount] gold = 
Buy = 
Currently you have [amount] [stat]. = 
Would you like to purchase [constructionName] for [buildingGoldCost] [stat]? = 
No space available to place [unit] near [city] = 
Maintenance cost = 
Pick construction = 
Pick improvement = 
Provides [resource] = 
Provides [amount] [resource] = 
Replaces [improvement] = 
Pick now! = 
Remove [feature] first = 
Build [building] = 
Train [unit] = 
Produce [thingToProduce] = 
Nothing = 
Annex city = 
Specialist Buildings = 
Specialist Allocation = 
Specialists = 
[specialist] slots = 
Food eaten = 
Unassigned population = 
[turnsToExpansion] turns to expansion = 
Stopped expansion = 
[turnsToPopulation] turns to new population = 
Food converts to production = 
[turnsToStarvation] turns to lose population = 
Stopped population growth = 
In resistance for another [numberOfTurns] turns = 
We Love The King Day for another [numberOfTurns] turns = 
Demanding [resource] = 
Sell for [sellAmount] gold = 
Are you sure you want to sell this [building]? = 
Free = 
[greatPerson] points = 
Great person points = 
Current points = 
Points per turn = 
Convert production to gold at a rate of 4 to 1 = 
Convert production to science at a rate of [rate] to 1 = 
The city will not produce anything. = 
Worked by [cityName] = 
Lock = 
Unlock = 
Move to city = 
Please enter a new name for your city = 

# Ask for text or numbers popup UI

Invalid input! Please enter a different string. = 
Please enter some text = 

# Technology UI

Pick a tech = 
Pick a free tech = 
Research [technology] = 
Pick [technology] as free tech = 
Units enabled = 
Buildings enabled = 
Wonder = 
National Wonder = 
National Wonders = 
Wonders enabled = 
Tile improvements enabled = 
Reveals [resource] on the map = 
XP for new units = 
provide = 
provides = 
City strength = 
City health = 
Occupied! = 
Attack = 
Bombard = 
NUKE = 
Captured! = 
Cannot gain more XP from Barbarians = 

# Battle modifier categories

defence vs ranged = 
[percentage] to unit defence = 
Attacker Bonus = 
Defender Bonus = 
Landing = 
Boarding = 
Flanking = 
vs [unitType] = 
Terrain = 
Tile = 
Missing resource = 
Adjacent units = 
Adjacent enemy units = 
Combat Strength = 
Across river = 
Temporary Bonus = 
Garrisoned unit = 
Attacking Bonus = 
defence vs [unitType] = 
[tileFilter] defence = 
Defensive Bonus = 
Stacked with [unitType] = 

Unit ability = 
National ability = 

The following improvements [stats]: = 
The following improvements on [tileType] tiles [stats]: = 

# Unit actions

Hurry Research = 
Conduct Trade Mission = 
Your trade mission to [civName] has earned you [goldAmount] gold and [influenceAmount] influence! = 
Hurry Wonder = 
Hurry Construction = 
Hurry Construction (+[productionAmount]) = 
Spread Religion = 
Spread [religionName] = 
Remove Heresy = 
Found a Religion = 
Enhance a Religion = 
Your citizens have been happy with your rule for so long that the empire enters a Golden Age! = 
You have entered the [newEra]! = 
[civName] has entered the [eraName]! = 
[policyBranch] policy branch unlocked! = 

# Overview screens

Overview = 
Total = 
Stats = 
Policies = 
Base happiness = 
Occupied City = 
Buildings = 
Wonders = 
Base values = 
Bonuses = 
Final = 
Other = 
Population = 
City-States = 
Tile yields = 
Trade routes = 
Maintenance = 
Transportation upkeep = 
Unit upkeep = 
Trades = 
Score = 
Units = 
Unit Supply = 
Base Supply = 
Total Supply = 
In Use = 
Supply Deficit = 
Production Penalty = 
Increase your supply or reduce the amount of units to remove the production penalty = 
Name = 
Closest city = 
Action = 
Defeated = 
[numberOfCivs] Civilizations in the game = 
Our Civilization: = 
Known and alive ([numberOfCivs]) = 
Known and defeated ([numberOfCivs]) = 
Tiles = 
Natural Wonders = 
Treasury deficit = 
Unknown = 
Not built = 
Not found = 
Known = 
Owned = 
Near [city] = 
Somewhere around [city] = 
Far away = 
Status = 
Location = 
Unimproved = 
Number of tiles with this resource\nin your territory, without an\nappropriate improvement to use it = 
We Love The King Day = 
WLTK+ = 
Number of your cities celebrating\n'We Love The King Day' thanks\nto access to this resource = 
WLTK demand = 
WLTK- = 
Number of your cities\ndemanding this resource for\n'We Love The King Day' = 

# Victory

Science victory = 
Cultural victory = 
Conquest victory = 
Diplomatic victory = 
Complete all the spaceship parts\n to win! = 
Complete 5 policy branches\n to win! = 
Complete 5 policy branches and build\n the Utopia Project to win! = 
Destroy all enemies\n to win! = 
You have won a [victoryType] Victory! = 
You have achieved victory through the awesome power of your Culture. Your civilization's greatness - the magnificence of its monuments and the power of its artists - have astounded the world! Poets will honor you as long as beauty brings gladness to a weary heart. = 
The world has been convulsed by war. Many great and powerful civilizations have fallen, but you have survived - and emerged victorious! The world will long remember your glorious triumph! = 
You have achieved victory through mastery of Science! You have conquered the mysteries of nature and led your people on a voyage to a brave new world! Your triumph will be remembered as long as the stars burn in the night sky! = 
Your civilization stands above all others! The exploits of your people shall be remembered until the end of civilization itself! = 
You have been defeated. Your civilization has been overwhelmed by its many foes. But your people do not despair, for they know that one day you shall return - and lead them forward to victory! = 
You have triumphed over your foes through the art of diplomacy! Your cunning and wisdom have earned you great friends - and divided and sown confusion among your enemies! Forever will you be remembered as the leader who brought peace to this weary world! = 
The world has been convulsed by war. Many great and powerful civilizations have fallen, but you have survived - and emerged victorious! The world will long remember your glorious triumph! = 
One more turn...! = 
Built Apollo Program = 
Destroy [civName] = 
Our status = 
Global status = 
Rankings = 
Spaceship parts remaining = 
Branches completed = 
Undefeated civs = 
 # The \n here means: put a newline (enter) here. If this is omitted, the sidebox in the diplomacy overview will become _really_ wide.
 # Feel free to replace it with a space and put it between other words in your translation
Turns until the next\ndiplomacy victory vote: [amount] = 
Choose a civ to vote for = 
Choose who should become the world leader and win a Diplomatic Victory! = 
Voted for = 
Vote for [civilizationName] = 
Continue = 
Abstained = 
Vote for World Leader = 

# Capturing a city

What would you like to do with the city? = 
Annex = 
Annexed cities become part of your regular empire. = 
Their citizens generate 2x the unhappiness, unless you build a courthouse. = 
Puppet = 
Puppeted cities do not increase your tech or policy cost, but their citizens generate 1.5x the regular unhappiness. = 
You have no control over the the production of puppeted cities. = 
Puppeted cities also generate 25% less Gold and Science. = 
A puppeted city can be annexed at any time. = 
Liberate (city returns to [originalOwner]) = 
Liberating a city returns it to its original owner, giving you a massive relationship boost with them! = 
Raze = 
Razing the city annexes it, and starts burning the city to the ground. = 
The population will gradually dwindle until the city is destroyed. = 
Original capitals and holy cities cannot be razed. = 
Destroy = 
Destroying the city instantly razes the city to the ground. = 
Remove your troops in our border immediately! = 
Sorry. = 
Never! = 

Offer Declaration of Friendship ([30] turns) = 
My friend, shall we declare our friendship to the world? = 
Sign Declaration of Friendship ([30] turns) = 
We are not interested. = 
We have signed a Declaration of Friendship with [otherCiv]! = 
[otherCiv] has denied our Declaration of Friendship! = 

Basics = 
Resources = 
Terrains = 
Tile Improvements = 
Unique to [civName], replaces [unitName] = 
Unique to [civName] = 
Tutorials = 
Cost = 
May contain [listOfResources] = 
May contain: = 
Can upgrade from [unit] = 
Can upgrade from: = 
Upgrades to [upgradedUnit] = 
Obsolete with [obsoleteTech] = 
Occurs on [listOfTerrains] = 
Occurs on: = 
Placed on [terrainType] = 
Can be found on = 
Improved by [improvement] = 
Bonus stats for improvement = 
Buildings that consume this resource = 
Buildings that require this resource worked near the city = 
Units that consume this resource = 
Can be built on = 
or [terrainType] = 
Can be constructed by = 
Defence bonus = 
Movement cost = 
for = 
Missing translations: = 
Version = 
Resolution = 
Tileset = 
Create = 
Language = 
Improvements = 
Loading... = 
Filter: = 
OK = 
Base terrain [terrain] does not exist in ruleset! = 
Terrain feature [feature] does not exist in ruleset! = 
Resource [resource] does not exist in ruleset! = 
Improvement [improvement] does not exist in ruleset! = 

# Civilopedia difficulty levels
Player settings = 
Base Happiness = 
Extra happiness per luxury = 
Research cost modifier = 
Unit cost modifier = 
Building cost modifier = 
Policy cost modifier = 
Unhappiness modifier = 
Bonus vs. Barbarians = 
Barbarian spawning delay = 
Bonus starting units = 

AI settings = 
AI city growth modifier = 
AI unit cost modifier = 
AI building cost modifier = 
AI wonder cost modifier = 
AI building maintenance modifier = 
AI unit maintenance modifier = 
AI unhappiness modifier = 
AI free techs = 
Major AI civilization bonus starting units = 
City state bonus starting units = 
Turns until barbarians enter player tiles = 
Gold reward for clearing barbarian camps = 

# Other civilopedia things
Nations = 
Available for [unitTypes] = 
Available for: = 
Free promotion: = 
Free promotions: = 
Free for [units] = 
Free for: = 
Granted by [param] = 
Granted by: = 
[bonus] with [tech] = 
Difficulty levels = 

# Policies

Adopt policy = 
Adopt free policy = 
Unlocked at = 
Gain 2 free technologies = 
All policies adopted = 
Policy branch: [branchName] = 

# Religions

Religions = 
Choose an Icon and name for your Religion = 
Choose a name for your religion = 
Choose a [beliefType] belief! = 
Choose any belief! = 
Found [religionName] = 
Enhance [religionName] = 
Choose a pantheon = 
Choose a Religion = 
Found Religion = 
Found Pantheon = 
Follow [belief] = 
Religions and Beliefs = 
Majority Religion: [name] = 
+ [amount] pressure = 
Holy city of: [religionName] = 
Pressure = 

# Religion overview screen
Religion Name: = 
Pantheon Name: = 
Founding Civ: = 
Holy City: = 
Cities following this religion: = 
Click an icon to see the stats of this religion = 
Religion: Off = 
Minimal Faith required for\nthe next [Great Prophet]: = 
Religions to be founded: = 
Religious status: = 

None = 
Pantheon = 
Founding religion = 
Religion = 
Enhancing religion = 
Enhanced religion = 


# Promotions

Pick promotion = 
 OR  = 
units in open terrain = 
units in rough terrain = 
wounded units = 
Targeting II (air) = 
Targeting III (air) = 
Bonus when performing air sweep [bonusAmount]% = 
Dogfighting I = 
Dogfighting II = 
Dogfighting III = 
Choose name for [unitName] = 
[unitFilter] units gain the [promotion] promotion = 

# Multiplayer Turn Checker Service

Enable out-of-game turn notifications = 
Time between turn checks out-of-game (in minutes) = 
Show persistent notification for turn notifier service = 
Take user ID from clipboard = 
Doing this will reset your current user ID to the clipboard contents - are you sure? = 
ID successfully set! = 
Invalid ID! = 

# Multiplayer options menu

Current IP address = 
Server's IP address = 
Reset to Dropbox = 
Check connection to server = 
Awaiting response... = 
Success! = 
Failed! = 


# Mods

Mods = 
Download [modName] = 
Update [modName] = 
Could not download mod list = 
Download mod from URL = 
Please enter the mod repository -or- archive zip url: = 
Download = 
Done! = 
Delete [modName] = 
Are you SURE you want to delete this mod? = 
[mod] was deleted. = 
Updated = 
Current mods = 
Downloadable mods = 
Mod info and options = 
Next page = 
Open Github page = 
Permanent audiovisual mod = 
Installed = 
Downloaded! = 
[modName] Downloaded! = 
Could not download [modName] = 
Online query result is incomplete = 
No description provided = 
[stargazers]✯ = 
Author: [author] = 
Size: [size] kB = 
The mod you selected is incompatible with the defined ruleset! = 
Sort and Filter = 
Enter search text = 
Filter: = 
Enter search text = 
Sort Current: = 
Sort Downloadable: = 
Name ￪ = 
Name ￬ = 
Date ￪ = 
Date ￬ = 
Stars ￬ = 
Status ￬ = 


# Uniques that are relevant to more than one type of game object

[stats] from every [param] = 
[stats] from [param] tiles in this city = 
[stats] from every [param] on [tileFilter] tiles = 
[stats] for each adjacent [param] = 
Must be next to [terrain] = 
Must be on [terrain] = 
+[amount]% vs [unitType] = 
+[amount] Movement for all [unitType] units = 
+[amount]% Production when constructing [param] = 
Can only be built on [tileFilter] tiles = 
Cannot be built on [tileFilter] tiles = 
Does not need removal of [feature] = 
Gain a free [building] [cityFilter] = 

# Uniques not found in JSON files

Only available after [] turns = 
This Unit upgrades for free = 
[stats] when a city adopts this religion for the first time = 
Never destroyed when the city is captured = 
Invisible to others = 

# Unused Resources

Bison = 
Cocoa = 


# In English we just paste all these conditionals at the end of each unique, but in your language that
# may not turn into valid sentences. Therefore we have the following two translations to determine
# where they should go. 
# The first determines whether the conditionals should be placed before or after the base unique.
# It should be translated with only the untranslated english word 'before' or 'after', without the quotes.
# Example: In the unique "+20% Strength <for [unitFilter] units>", should the <for [unitFilter] units>
# be translated before or after the "+20% Strength"?

ConditionalsPlacement = 

# The second determines the exact ordering of all conditionals that are to be translated.
# ALL conditionals that exist will be part of this line, and they may be moved around and rearranged as you please.
# However, you should not translate the parts between the brackets, only move them around so that when
# translated in your language the sentence sounds natural.
#
# Example: "+20% Strength <for [unitFilter] units> <when attacking> <vs [unitFilter] units> <in [tileFilter] tiles> <during the [eraName]>"
# In what order should these conditionals between <> be translated?
# Note that this example currently doesn't make sense yet, as those conditionals do not exist, but they will in the future.
#
# As this is still under development, conditionals will be added al the time. As a result,
# any translations added for this string will be removed immediately in the next version when more
# conditionals are added. As we don't want to make you retranslate this same line over and over,
# it's removed for now, but it will return once all planned conditionals have been added.





########################### AUTOMATICALLY GENERATED TRANSLATABLE STRINGS ########################### 

<|MERGE_RESOLUTION|>--- conflicted
+++ resolved
@@ -11,13 +11,8 @@
 
 
 
-<<<<<<< HEAD
 # Starting from here normal translations start, as described in
-# https://github.com/yairm210/Unciv/wiki/Translating
-=======
-# Starting from here normal translations start, as written on
 # https://yairm210.github.io/Unciv/Other/Translating/
->>>>>>> 69603bc5
 
 # Tutorial tasks
 
@@ -439,7 +434,7 @@
 
 # Map editor
 
-# Tabs/Buttons
+## Tabs/Buttons
 Map editor = 
 View = 
 Generate = 
@@ -454,7 +449,7 @@
 Features = 
 Starting locations = 
 
-# Labels/messages
+## Labels/messages
 Brush ([size]): = 
 Error loading map! = 
 Map saved successfully! = 
@@ -470,7 +465,7 @@
 Invalid map: Area ([area]) does not match saved dimensions ([dimensions]). = 
 The dimensions have now been fixed for you. = 
 
-# Map/Tool names
+## Map/Tool names
 My new map = 
 Floodfill = 
 [nation] starting location = 
@@ -548,7 +543,6 @@
 Map saved successfully = 
 It looks like your map can't be saved! = 
 Saving... = 
-My new map = 
 Overwrite existing file? = 
 It looks like your saved game can't be loaded! = 
 If you could copy your game data ("Copy saved game to clipboard" -  = 
