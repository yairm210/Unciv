 
# Tutorial tasks 
         
Move a unit!\nClick on a unit > Click on a destination > Click the arrow popup = 
Found a city!\nSelect the Settler (flag unit) > Click on 'Found city' (bottom-left corner) = 
Enter the city screen!\nClick the city button twice = 
Pick a technology to research!\nClick on the tech button (greenish, top left) > \n select technology > click 'Research' (bottom right) = 
Pick a construction!\nEnter city screen > Click on a unit or building (bottom left side) > \n click 'add to queue' = 
Pass a turn!\nCycle through units with 'Next unit' > Click 'Next turn' = 
Reassign worked tiles!\nEnter city screen > click the assigned (green) tile to unassign > \n click an unassigned tile to assign population = 
Meet another civilization!\nExplore the map until you encounter another civilization! = 
Open the options table!\nClick the menu button (top left) > click 'Options' = 
Construct an improvement!\nConstruct a Worker unit > Move to a Plains or Grassland tile > \n Click 'Create improvement' (above the unit table, bottom left)\n > Choose the farm > \n Leave the worker there until it's finished = 
Create a trade route!\nConstruct roads between your capital and another city\nOr, automate your worker and let him get to that eventually = 
Conquer a city!\nBring an enemy city down to low health > \nEnter the city with a melee unit = 
Move an air unit!\nSelect an air unit > select another city within range > \nMove the unit to the other city = 
See your stats breakdown!\nEnter the Overview screen (top right corner) >\nClick on 'Stats' = 
         
Oh no! It looks like something went DISASTROUSLY wrong! This is ABSOLUTELY not supposed to happen! Please send me (yairm210@hotmail.com) an email with the game information (menu -> save game -> copy game info -> paste into email) and I'll try to fix it as fast as I can! = 
Oh no! It looks like something went DISASTROUSLY wrong! This is ABSOLUTELY not supposed to happen! Please send us an report and we'll try to fix it as fast as we can! = 
         
# Buildings 
         
Unsellable = 
Not displayed as an available construction unless [building] is built = 
Not displayed as an available construction without [resource] = 
         
Choose a free great person = 
Get [unitName] = 
         
Hydro Plant = 
[buildingName] obsoleted = 
         
# Diplomacy,Trade,Nations 
         
Requires [buildingName] to be built in the city = 
Requires [buildingName] to be built in all cities = 
Provides a free [buildingName] in the city = 
Requires worked [resource] near city = 
Requires at least one of the following resources worked near the city: = 
Wonder is being built elsewhere = 
National Wonder is being built elsewhere = 
Requires a [buildingName] in all cities = 
Requires a [buildingName] in this city = 
Cannot be built with [buildingName] = 
Consumes 1 [resource] = 
Consumes [amount] [resource] = 
Required tech: [requiredTech] = 
Requires [PolicyOrNationalWonder] = 
Cannot be purchased = 
Can only be purchased = 
See also = 
         
Requires at least one of the following: = 
Requires all of the following: = 
Leads to [techName] = 
Leads to: = 
         
Current construction = 
Construction queue = 
Pick a construction = 
Queue empty = 
Add to queue = 
Remove from queue = 
Show stats drilldown = 
Show construction queue = 
Save = 
Cancel = 
         
Diplomacy = 
War = 
Peace = 
Research Agreement = 
Declare war = 
Declare war on [civName]? = 
Let's begin! = 
[civName] has declared war on us! = 
[leaderName] of [nation] = 
You'll pay for this! = 
Negotiate Peace = 
Peace with [civName]? = 
Very well. = 
Farewell. = 
Sounds good! = 
Not this time. = 
Excellent! = 
How about something else... = 
A pleasure to meet you. = 
Our relationship = 
We have encountered the City-State of [name]! = 
Declare Friendship ([numberOfTurns] turns) = 
May our nations forever remain united! = 
Indeed! = 
Denounce [civName]? = 
Denounce ([numberOfTurns] turns) = 
We will remember this. = 
         
[civName] has declared war on [targetCivName]! = 
[civName] and [targetCivName] have signed a Peace Treaty! = 
[civName] and [targetCivName] have signed the Declaration of Friendship! = 
[civName] has denounced [targetCivName]! = 
Do you want to break your promise to [leaderName]? = 
We promised not to settle near them ([count] turns remaining) = 
They promised not to settle near us ([count] turns remaining) = 
         
Unforgivable = 
Afraid = 
Enemy = 
Competitor = 
Neutral = 
Favorable = 
Friend = 
Ally = 
         
[questName] (+[influenceAmount] influence) = 
[remainingTurns] turns remaining = 
         
## Diplomatic modifiers 
         
You declared war on us! = 
Your warmongering ways are unacceptable to us. = 
You have captured our cities! = 
We applaud your liberation of our conquered cities! = 
We applaud your liberation of conquered cities! = 
Years of peace have strengthened our relations. = 
Our mutual military struggle brings us closer together. = 
We have signed a public declaration of friendship = 
You have declared friendship with our enemies! = 
You have declared friendship with our allies = 
Our open borders have brought us closer together. = 
Your so-called 'friendship' is worth nothing. = 
You have publicly denounced us! = 
You have denounced our allies = 
You have denounced our enemies = 
You betrayed your promise to not settle cities near us = 
You fulfilled your promise to stop settling cities near us! = 
You refused to stop settling cities near us = 
Your arrogant demands are in bad taste = 
Your use of nuclear weapons is disgusting! = 
You have stolen our lands! = 
You gave us units! = 
         
Demands = 
Please don't settle new cities near us. = 
Very well, we shall look for new lands to settle. = 
We shall do as we please. = 
We noticed your new city near our borders, despite your promise. This will have....implications. = 
         
# City-States 
         
Provides [amountOfCulture] culture at 30 Influence = 
Provides 3 food in capital and 1 food in other cities at 30 Influence = 
Provides 3 happiness at 30 Influence = 
Provides land units every 20 turns at 30 Influence = 
Give a Gift = 
Gift [giftAmount] gold (+[influenceAmount] influence) = 
Relationship changes in another [turnsToRelationshipChange] turns = 
Protected by = 
Revoke Protection = 
Pledge to protect = 
Declare Protection of [cityStateName]? = 
Build [improvementName] on [resourceName] (200 Gold) = 
Gift Improvement = 

Cultured = 
Maritime = 
Mercantile = 
Militaristic = 
Type = 
Friendly = 
Neutral = 
Hostile = 
Irrational = 
Personality = 
Influence = 
Reach 30 for friendship. = 
Reach highest influence above 60 for alliance. = 
<<<<<<< HEAD

Demand Tribute = 
Tribute Willingness = 
>0 to take gold, >30 and size 4 city for worker = 
Major Civ = 
No Cities = 
Base value = 
Has Ally = 
Has Protector = 
Demanding a Worker = 
Demanding a Worker from small City-State = 
Very recently paid tribute = 
Recently paid tribute = 
Influence below -30 = 
Military Rank = 
Military near City-State = 
Sum: = 
Take [amount] gold (-15 Influence) = 
Take worker (-50 Influence) = 
[civName] is afraid of your military power! = 
         
=======
When Friends: = 
When Allies: = 
The unique luxury is one of: = 

>>>>>>> 85e4a68e
# Trades 

Trade = 
Offer trade = 
Retract offer = 
What do you have in mind? = 
Our items = 
Our trade offer = 
[otherCiv]'s trade offer = 
[otherCiv]'s items = 
Pleasure doing business with you! = 
I think not. = 
That is acceptable. = 
Accept = 
Keep going = 
There's nothing on the table = 
Peace Treaty = 
Agreements = 
Open Borders = 
Gold per turn = 
Cities = 
Technologies = 
Declarations of war = 
Introduction to [nation] = 
Declare war on [nation] = 
Luxury resources = 
Strategic resources = 
Owned: [amountOwned] = 
         
# Nation picker 
         
[resourceName] not required = 
Lost ability = 
National ability = 
[firstValue] vs [secondValue] = 
         
         
# New game screen 
         
Uniques = 
Promotions = 
Load copied data = 
Could not load game from clipboard! = 
Start game! = 
Map Options = 
Game Options = 
Civilizations = 
Map Type = 
Map file = 
Could not load map! = 
Generated = 
Existing = 
Custom = 
Map Generation Type = 
Default = 
Pangaea = 
Perlin = 
Continents = 
Four Corners = 
Archipelago = 
Number of City-States = 
One City Challenge = 
No Barbarians = 
No Ancient Ruins = 
No Natural Wonders = 
Victory Conditions = 
Scientific = 
Domination = 
Cultural = 

Map Shape = 
Hexagonal = 
Rectangular = 
Height = 
Width = 
Radius = 
Enable Religion = 

Advanced Settings = 
RNG Seed = 
Map Height = 
Temperature extremeness = 
Resource richness = 
Vegetation richness = 
Rare features richness = 
Max Coast extension = 
Biome areas extension = 
Water level = 
Reset to default = 

Online Multiplayer = 

World Size = 
Tiny = 
Small = 
Medium = 
Large = 
Huge = 
World wrap requires a minimum width of 32 tiles = 
The provided map dimensions were too small = 
The provided map dimensions were too big = 
The provided map dimensions had an unacceptable aspect ratio = 
         
Difficulty = 
         
AI = 
Remove = 
Random = 
Human = 
Hotseat = 
User ID = 
Click to copy = 
         
         
Game Speed = 
Quick = 
Standard = 
Epic = 
Marathon = 
         
Starting Era = 
It looks like we can't make a map with the parameters you requested! = 
Maybe you put too many players into too small a map? = 
No human players selected! = 
Mods: = 
Base ruleset mods: = 
Extension mods: = 
Base Ruleset = 
[amount] Techs = 
[amount] Nations = 
[amount] Units = 
[amount] Buildings = 
[amount] Resources = 
[amount] Improvements = 
[amount] Religions = 
[amount] Beliefs = 
         
World Wrap = 
World wrap maps are very memory intensive - creating large world wrap maps on Android can lead to crashes! = 
Anything above 80 by 50 may work very slowly on Android! = 
Anything above 40 may work very slowly on Android! = 
         
# Multiplayer 
         
Username = 
Multiplayer = 
Could not download game! = 
Could not upload game! = 
Join game = 
Invalid game ID! = 
Copy user ID = 
Copy game ID = 
UserID copied to clipboard = 
GameID copied to clipboard = 
Set current user = 
Player ID from clipboard = 
To create a multiplayer game, check the 'multiplayer' toggle in the New Game screen, and for each human player insert that player's user ID. = 
You can assign your own user ID there easily, and other players can copy their user IDs here and send them to you for you to include them in the game. = 
Once you've created your game, the Game ID gets automatically copied to your clipboard so you can send it to the other players. = 
Players can enter your game by copying the game ID to the clipboard, and clicking on the 'Add multiplayer game' button = 
The symbol of your nation will appear next to the game when it's your turn = 
Back = 
Rename = 
Game settings = 
Add multiplayer game = 
Refresh list = 
Could not save game! = 
Could not delete game! = 
Could not refresh! = 
Last refresh: [time] minutes ago = 
Current Turn: = 
Add Currently Running Game = 
Game name = 
Loading latest game state... = 
Couldn't download the latest game state! = 
Resign = 
Are you sure you want to resign? = 
You can only resign if it's your turn = 
[civName] resigned and is now controlled by AI = 
         
# Save game menu 
         
Current saves = 
Show autosaves = 
Saved game name = 
Copy to clipboard = 
Copy saved game to clipboard = 
Could not load game = 
Load [saveFileName] = 
Delete save = 
Saved at = 
Load map = 
Delete map = 
Are you sure you want to delete this map? = 
Upload map = 
Could not upload map! = 
Map uploaded successfully! = 
Saving... = 
Overwrite existing file? = 
It looks like your saved game can't be loaded! = 
If you could copy your game data ("Copy saved game to clipboard" -  = 
  paste into an email to yairm210@hotmail.com) = 
I could maybe help you figure out what went wrong, since this isn't supposed to happen! = 
Missing mods: [mods] = 
Load from custom location = 
Could not load game from custom location! = 
Save to custom location = 
Could not save game to custom location! = 
         
# Options 
         
Options = 
Display options = 
Gameplay options = 
Other options = 
Turns between autosaves = 
Sound effects volume = 
Music volume = 
Download music = 
Downloading... = 
Could not download music! = 
Show = 
Hide = 
Show worked tiles = 
Show resources and improvements = 
Check for idle units = 
Move units with a single tap = 
Show tutorials = 
Auto-assign city production = 
Auto-build roads = 
Automated workers replace improvements = 
Show minimap = 
off = 
Show pixel units = 
Show pixel improvements = 
Enable nuclear weapons = 
Fontset = 
Show tile yields = 
Continuous rendering = 
When disabled, saves battery life but certain animations will be suspended = 
Order trade offers by amount = 
Show experimental world wrap for maps = 
HIGHLY EXPERIMENTAL - YOU HAVE BEEN WARNED! = 
HIGHLY EXPERIMENTAL - UPDATES WILL BREAK SAVES! = 
Enable portrait orientation = 
Generate translation files = 
Translation files are generated successfully. = 
Locate mod errors = 
         
# Notifications 
         
Research of [technologyName] has completed! = 
[construction] has become obsolete and was removed from the queue in [cityName]! = 
[construction] has become obsolete and was removed from the queue in [amount] cities! = 
[cityName] changed production from [oldUnit] to [newUnit] = 
[amount] cities changed production from [oldUnit] to [newUnit] = 
Excess production for [wonder] converted to [goldAmount] gold = 
You have entered a Golden Age! = 
[resourceName] revealed near [cityName] = 
[n] sources of [resourceName] revealed, e.g. near [cityName] = 
A [greatPerson] has been born in [cityName]! = 
We have encountered [civName]! = 
[cityStateName] has given us [stats] as a token of goodwill for meeting us = 
[cityStateName] has given us [stats] as we are the first major civ to meet them = 
Cannot provide unit upkeep for [unitName] - unit has been disbanded! = 
[cityName] has grown! = 
[cityName] is starving! = 
[construction] has been built in [cityName] = 
[wonder] has been built in a faraway land = 
[civName] has completed [construction]! = 
An unknown civilization has completed [construction]! = 
The city of [cityname] has started constructing [construction]! = 
[civilization] has started constructing [construction]! = 
An unknown civilization has started constructing [construction]! = 
Work has started on [construction] = 
[cityName] cannot continue work on [construction] = 
[cityName] has expanded its borders! = 
Your Golden Age has ended. = 
[cityName] has been razed to the ground! = 
We have conquered the city of [cityName]! = 
An enemy [unit] has attacked [cityName] = 
An enemy [unit] has attacked our [ourUnit] = 
Enemy city [cityName] has attacked our [ourUnit] = 
An enemy [unit] has captured [cityName] = 
An enemy [unit] has captured our [ourUnit] = 
An enemy [unit] has destroyed our [ourUnit] = 
Your [ourUnit] has destroyed an enemy [unit] = 
An enemy [RangedUnit] has destroyed the defence of [cityName] = 
Enemy city [cityName] has destroyed our [ourUnit] = 
An enemy [unit] was destroyed while attacking [cityName] = 
An enemy [unit] was destroyed while attacking our [ourUnit] = 
Our [attackerName] was destroyed by an intercepting [interceptorName] = 
Our [interceptorName] intercepted and destroyed an enemy [attackerName] = 
Our [attackerName] was attacked by an intercepting [interceptorName] = 
Our [interceptorName] intercepted and attacked an enemy [attackerName] = 
An enemy [unit] was spotted near our territory = 
An enemy [unit] was spotted in our territory = 
[amount] enemy units were spotted near our territory = 
[amount] enemy units were spotted in our territory = 
A(n) [nukeType] exploded in our territory! = 
After being hit by our [nukeType], [civName] has declared war on us! = 
The civilization of [civName] has been destroyed! = 
The City-State of [name] has been destroyed! = 
Your [ourUnit] captured an enemy [theirUnit]! = 
Your [ourUnit] plundered [amount] [Stat] from [theirUnit] = 
We have captured a barbarian encampment and recovered [goldAmount] gold! = 
A barbarian [unitType] has joined us! = 
We have found survivors in the ruins - population added to [cityName] = 
We have discovered cultural artifacts in the ruins! (+20 Culture) = 
We have discovered the lost technology of [techName] in the ruins! = 
A [unitName] has joined us! = 
An ancient tribe trains our [unitName] in their ways of combat! = 
We have found a stash of [amount] gold in the ruins! = 
We have found a crudely-drawn map in the ruins! = 
[unit] finished exploring. = 
[unit] has no work to do. = 
You're losing control of [name]. = 
You and [name] are no longer friends! = 
Your alliance with [name] is faltering. = 
You and [name] are no longer allies! = 
[civName] gave us a [unitName] as gift near [cityName]! = 
[civName] has denounced us! = 
[cityName] has been connected to your capital! = 
[cityName] has been disconnected from your capital! = 
[civName] has accepted your trade request = 
[civName] has denied your trade request = 
[tradeOffer] from [otherCivName] has ended = 
[tradeOffer] to [otherCivName] has ended = 
One of our trades with [nation] has ended = 
One of our trades with [nation] has been cut short = 
[nation] agreed to stop settling cities near us! = 
[nation] refused to stop settling cities near us! = 
We have allied with [nation]. = 
We have lost alliance with [nation]. = 
We have discovered [naturalWonder]! = 
We have received [goldAmount] Gold for discovering [naturalWonder] = 
Your relationship with [cityStateName] is about to degrade = 
Your relationship with [cityStateName] degraded = 
A new barbarian encampment has spawned! = 
Received [goldAmount] Gold for capturing [cityName] = 
Our proposed trade is no longer relevant! = 
[defender] could not withdraw from a [attacker] - blocked. = 
[defender] withdrew from a [attacker] = 
[building] has provided [amount] Gold! = 
[civName] has stolen your territory! = 
Clearing a [forest] has created [amount] Production for [cityName] = 
[civName] assigned you a new quest: [questName]. = 
[civName] rewarded you with [influence] influence for completing the [questName] quest. = 
The resistance in [cityName] has ended! = 
Our [name] took [tileDamage] tile damage and was destroyed = 
Our [name] took [tileDamage] tile damage = 
[civName] has adopted the [policyName] policy = 
An unknown civilization has adopted the [policyName] policy = 
Our influence with City-States has started dropping faster! = 
You gained [Stats] as your religion was spread to [cityName] = 
You gained [Stats] as your religion was spread to an unknown city = 
Your city [cityName] was converted to [religionName]! = 
Your [unitName] lost its faith after spending too long inside enemy territory! = 


# World Screen UI 
         
Working... = 
Waiting for other players... = 
in = 
Next turn = 
[currentPlayerCiv] ready? = 
1 turn = 
[numberOfTurns] turns = 
Turn = 
turns = 
turn = 
Next unit = 
Fog of War = 
Pick a policy = 
Movement = 
Strength = 
Ranged strength = 
Bombard strength = 
Range = 
Move unit = 
Stop movement = 
Swap units = 
Construct improvement = 
Automate = 
Stop automation = 
Construct road = 
Fortify = 
Fortify until healed = 
Fortification = 
Sleep = 
Sleep until healed = 
Moving = 
Set up = 
Paradrop = 
Upgrade to [unitType] ([goldCost] gold) = 
Found city = 
Promote = 
Health = 
Disband unit = 
Do you really want to disband this unit? = 
Disband this unit for [goldAmount] gold? = 
Gift unit = 
Explore = 
Stop exploration = 
Pillage = 
Are you sure you want to pillage this [improvement]? = 
Create [improvement] = 
Start Golden Age = 
Show more = 
Yes = 
No = 
Acquire = 
Under construction = 
         
Food = 
Production = 
Gold = 
Happiness = 
Culture = 
Science = 
Faith = 
         
Crop Yield = 
Territory = 
Force = 
GOLDEN AGE = 
Golden Age = 
[year] BC = 
[year] AD = 
Civilopedia = 
         
Start new game = 
Save game = 
Load game = 
Main menu = 
Resume = 
Cannot resume game! = 
Not enough memory on phone to load game! = 
Quickstart = 
Victory status = 
Social policies = 
Community = 
Close = 
Do you want to exit the game? = 
Start bias: = 
Avoid [terrain] = 
         
# City screen 
         
Exit city = 
Raze city = 
Stop razing city = 
Buy for [amount] gold = 
Buy = 
Currently you have [amount] [stat]. = 
Would you like to purchase [constructionName] for [buildingGoldCost] [stat]? = 
No space available to place [unit] near [city] = 
Maintenance cost = 
Pick construction = 
Pick improvement = 
Provides [resource] = 
Provides [amount] [resource] = 
Replaces [improvement] = 
Pick now! = 
Build [building] = 
Train [unit] = 
Produce [thingToProduce] = 
Nothing = 
Annex city = 
Specialist Buildings = 
Specialist Allocation = 
Specialists = 
[specialist] slots = 
Food eaten = 
Growth bonus = 
Unassigned population = 
[turnsToExpansion] turns to expansion = 
Stopped expansion = 
[turnsToPopulation] turns to new population = 
Food converts to production = 
[turnsToStarvation] turns to lose population = 
Stopped population growth = 
In resistance for another [numberOfTurns] turns = 
Sell for [sellAmount] gold = 
Are you sure you want to sell this [building]? = 
[greatPerson] points = 
Great person points = 
Current points = 
Points per turn = 
Convert production to gold at a rate of 4 to 1 = 
Convert production to science at a rate of [rate] to 1 = 
The city will not produce anything. = 
Worked by [cityName] = 
Lock = 
Unlock = 
Move to city = 
         
# Technology UI 
         
Pick a tech = 
Pick a free tech = 
Research [technology] = 
Pick [technology] as free tech = 
Units enabled = 
Buildings enabled = 
Wonder = 
National Wonder = 
National Wonders = 
Wonders enabled = 
Tile improvements enabled = 
Reveals [resource] on the map = 
XP for new units = 
provide = 
provides = 
City strength = 
City health = 
Occupied! = 
Attack = 
Bombard = 
NUKE = 
Captured! = 
         
# Battle modifier categories 
         
defence vs ranged = 
[percentage] to unit defence = 
Attacker Bonus = 
Defender Bonus = 
Landing = 
Flanking = 
vs [unitType] = 
Terrain = 
Tile = 
Missing resource = 
Adjacent units = 
Adjacent enemy units = 
Combat Strength = 
Across river = 
Temporary Bonus = 
Garrisoned unit = 
Attacking Bonus = 
defence vs [unitType] = 
[tileFilter] defence = 
Defensive Bonus = 
Stacked with [unitType] = 
         
The following improvements [stats]: = 
The following improvements on [tileType] tiles [stats]: = 
         
         
Hurry Research = 
Conduct Trade Mission = 
Your trade mission to [civName] has earned you [goldAmount] gold and [influenceAmount] influence! = 
Hurry Wonder = 
Hurry Construction = 
Hurry Construction (+[productionAmount]) = 
Spread Religion = 
Spread [religionName] = 
Remove Heresy = 
Found a Religion = 
Your citizens have been happy with your rule for so long that the empire enters a Golden Age! = 
You have entered the [newEra]! = 
[civName] has entered the [eraName]! = 
[policyBranch] policy branch unlocked! = 
Overview = 
Total = 
Stats = 
Policies = 
Base happiness = 
Occupied City = 
Buildings = 
         
# terrainFilters (so for uniques like: "[stats] from [terrainFilter] tiles") 
         
All = 
Water = 
Land = 
Coastal = 
River = 
Open terrain = 
Rough terrain = 
Foreign Land = 
Foreign = 
Friendly Land = 
Friendly = 
Water resource = 
Bonus resource = 
Luxury resource = 
Strategic resource = 
Fresh water = 
non-fresh water = 
Natural Wonder = 
         
# improvementFilters 
         
All = 
All Road = 
Great Improvement = 
Great = 
         
         
Wonders = 
Base values = 
Bonuses = 
Final = 
Other = 
Population = 
City-States = 
Tile yields = 
Trade routes = 
Maintenance = 
Transportation upkeep = 
Unit upkeep = 
Trades = 
Units = 
Name = 
Closest city = 
Action = 
Defeated = 
[numberOfCivs] Civilizations in the game = 
Our Civilization: = 
Known and alive ([numberOfCivs]) = 
Known and defeated ([numberOfCivs]) = 
Tiles = 
Natural Wonders = 
Treasury deficit = 
         
# Victory 
         
Science victory = 
Cultural victory = 
Conquest victory = 
Diplomatic victory = 
Complete all the spaceship parts\n to win! = 
Complete 5 policy branches\n to win! = 
Complete 5 policy branches and build\n the Utopia Project to win! = 
Destroy all enemies\n to win! = 
You have won a scientific victory! = 
You have won a cultural victory! = 
You have won a domination victory! = 
You have won a diplomatic victory! = 
You have won! = 
You have achieved victory through the awesome power of your Culture. Your civilization's greatness - the magnificence of its monuments and the power of its artists - have astounded the world! Poets will honor you as long as beauty brings gladness to a weary heart. = 
The world has been convulsed by war. Many great and powerful civilizations have fallen, but you have survived - and emerged victorious! The world will long remember your glorious triumph! = 
You have achieved victory through mastery of Science! You have conquered the mysteries of nature and led your people on a voyage to a brave new world! Your triumph will be remembered as long as the stars burn in the night sky! = 
Your civilization stands above all others! The exploits of your people shall be remembered until the end of civilization itself! = 
You have been defeated. Your civilization has been overwhelmed by its many foes. But your people do not despair, for they know that one day you shall return - and lead them forward to victory! = 
You have triumphed over your foes through the art of diplomacy! Your cunning and wisdom have earned you great friends - and divided and sown confusion among your enemies! Forever will you be remembered as the leader who brought peace to this weary world! = 
One more turn...! = 
Built Apollo Program = 
Destroy [civName] = 
Our status = 
Global status = 
Rankings = 
Spaceship parts remaining = 
Branches completed = 
Undefeated civs = 
 # The \n here means: put a newline (enter) here. If this is omitted, the sidebox in the diplomacy overview will become _really_ wide. 
 # Feel free to replace it with a space and put it between other words in your translation
Turns until the next\ndiplomacy victory vote: [amount] = 
Choose a civ to vote for = 
Choose who should become the world leader and win a diplomatic victory! = 
Voted for = 
Vote for [civilizationName] = 
Continue = 
Abstained = 
Vote for World Leader = 
         
# Capturing a city 
         
What would you like to do with the city? = 
Annex = 
Annexed cities become part of your regular empire. = 
Their citizens generate 2x the unhappiness, unless you build a courthouse. = 
Puppet = 
Puppeted cities do not increase your tech or policy cost, but their citizens generate 1.5x the regular unhappiness. = 
You have no control over the the production of puppeted cities. = 
Puppeted cities also generate 25% less Gold and Science. = 
A puppeted city can be annexed at any time. = 
Liberate (city returns to [originalOwner]) = 
Liberating a city returns it to its original owner, giving you a massive relationship boost with them! = 
Raze = 
Razing the city annexes it, and starts razing the city to the ground. = 
The population will gradually dwindle until the city is destroyed. = 
Destroy = 
Destroying the city instantly razes the city to the ground. = 
Remove your troops in our border immediately! = 
Sorry. = 
Never! = 
         
Offer Declaration of Friendship ([30] turns) = 
My friend, shall we declare our friendship to the world? = 
Sign Declaration of Friendship ([30] turns) = 
We are not interested. = 
We have signed a Declaration of Friendship with [otherCiv]! = 
[otherCiv] has denied our Declaration of Friendship! = 
         
Basics = 
Resources = 
Terrains = 
Tile Improvements = 
Unique to [civName], replaces [unitName] = 
Unique to [civName] = 
Tutorials = 
Cost = 
May contain [listOfResources] = 
May contain: = 
Upgrades to [upgradedUnit] = 
Obsolete with [obsoleteTech] = 
Occurs on [listOfTerrains] = 
Occurs on: = 
Placed on [terrainType] = 
Can be found on = 
Improved by [improvement] = 
Bonus stats for improvement = 
Buildings that consume this resource = 
Buildings that require this resource worked near the city = 
Units that consume this resource = 
Can be built on = 
or [terrainType] = 
Can be constructed by = 
Defence bonus = 
Movement cost = 
Open terrain = 
Rough Terrain = 
for = 
Missing translations: = 
Version = 
Resolution = 
Tileset = 
Map editor = 
Create = 
New map = 
Empty = 
Language = 
Terrains & Resources = 
Improvements = 
Clear current map = 
Save map = 
Download map = 
Loading... = 
Error loading map! = 
Filter: = 
OK = 
Exit map editor = 
[nation] starting location = 
Clear terrain features = 
Clear improvements = 
Clear resource = 
Remove units = 
Player [index] = 
Player [playerIndex] starting location = 
Bottom left river = 
Bottom right river = 
Bottom river = 
Requires = 
Menu = 
Brush Size = 
Map saved = 
Change ruleset = 
Base terrain [terrain] does not exist in ruleset! = 
Terrain feature [feature] does not exist in ruleset! = 
Resource [resource] does not exist in ruleset! = 
Improvement [improvement] does not exist in ruleset! = 
Change map to fit selected ruleset? = 
         
# Civilopedia difficulty levels 
Player settings = 
Base Happiness = 
Extra happiness per luxury = 
Research cost modifier = 
Unit cost modifier = 
Building cost modifier = 
Policy cost modifier = 
Unhappiness modifier = 
Bonus vs. Barbarians = 
Bonus starting units = 

AI settings = 
AI city growth modifier = 
AI unit cost modifier = 
AI building cost modifier = 
AI wonder cost modifier = 
AI building maintenance modifier = 
AI unit maintenance modifier = 
AI unhappiness modifier = 
AI free techs = 
Major AI civilization bonus starting units = 
City state bonus starting units = 
Turns until barbarians enter player tiles = 
Gold reward for clearing barbarian camps = 
         
# Other civilopedia things 
Nations = 
Available for [unitTypes] = 
Available for: = 
Free promotion: = 
Free promotions: = 
Free for [units] = 
Free for: = 
Granted by [param] = 
Granted by: = 
[bonus] with [tech] = 
Difficulty levels = 
         
# Policies 
         
Adopt policy = 
Adopt free policy = 
Unlocked at = 
Gain 2 free technologies = 
All policies adopted = 
Policy branch: [branchName] = 

# Religions

Choose an Icon and name for your Religion = 
Choose a [beliefType] belief! = 
Found [religionName] = 
Choose a pantheon = 
Found Religion = 
Found Pantheon = 
Follow [belief] = 
Religions and Beliefs = 
Majority Religion: [name] = 
+ [amount] pressure = 
Pressure = 

# Religion overview screen
Religion Name: = 
Founding Civ: = 
Cities following this religion: = 
Click an icon to see the stats of this religion = 

# Terrains 
         
Impassable = 
Rare feature = 
         
# Resources 
         
Bison = 
Copper = 
Cocoa = 
Crab = 
Citrus = 
Truffles = 
Strategic = 
Bonus = 
Luxury = 
         
# Unit types 
         
City = 
Civilian = 
Melee = 
Ranged = 
Scout = 
Mounted = 
Armor = 
Siege = 
         
WaterCivilian = 
WaterMelee = 
WaterRanged = 
WaterSubmarine = 
WaterAircraftCarrier = 
         
Fighter = 
Bomber = 
AtomicBomber = 
Missile = 
         
         
# Unit filters and other unit related things 
         
Air = 
air units = 
All = 
Barbarian = 
Barbarians = 
Embarked = 
Land = 
land units = 
Military = 
# Deprecated since 3.15.2, but should still be translated until it is officially removed 
military water = 
non-air = 
Nuclear Weapon = 
Submarine = 
submarine units = 
Unbuildable = 
Water = 
water units = 
wounded units = 
Wounded = 
         
# For the All "newly-trained [relevant] units in this city receive the [] promotion" translation. Relevant as in 'units that can receive' 
relevant = 
         
         
# Promotions 
         
Pick promotion = 
 OR  = 
units in open terrain = 
units in rough terrain = 
wounded units = 
Targeting II (air) = 
Targeting III (air) = 
Bonus when performing air sweep [bonusAmount]% = 
Dogfighting I = 
Dogfighting II = 
Dogfighting III = 
Choose name for [unitName] = 
[unitFilter] units gain the [promotion] promotion = 
         
# Multiplayer Turn Checker Service 
         
Multiplayer options = 
Enable out-of-game turn notifications = 
Time between turn checks out-of-game (in minutes) = 
Show persistent notification for turn notifier service = 
Take user ID from clipboard = 
Doing this will reset your current user ID to the clipboard contents - are you sure? = 
ID successfully set! = 
Invalid ID! = 
         
         
# Mods 
         
Mods = 
Download [modName] = 
Update [modName] = 
Could not download mod list = 
Download mod from URL = 
Please enter the mod repository -or- archive zip url: = 
Download = 
Done! = 
Delete [modName] = 
Are you SURE you want to delete this mod? = 
[mod] was deleted. = 
Updated = 
Current mods = 
Downloadable mods = 
Next page = 
Open Github page = 
Permanent audiovisual mod = 
Installed = 
Downloaded! = 
[modName] Downloaded! = 
Could not download [modName] = 
Online query result is incomplete = 
No description provided = 
[stargazers]✯ = 
Author: [author] = 
Size: [size] kB = 
The mod you selected is incompatible with the defined ruleset! = 
         
# Uniques that are relevant to more than one type of game object 
         
[stats] from every [param] = 
[stats] from [param] tiles in this city = 
[stats] from every [param] on [tileFilter] tiles = 
[stats] for each adjacent [param] = 
Must be next to [terrain] = 
Must be on [terrain] = 
+[amount]% vs [unitType] = 
+[amount] Movement for all [unitType] units = 
+[amount]% Production when constructing [param] = 
Can only be built on [tileFilter] tiles = 
Cannot be built on [tileFilter] tiles = 
Does not need removal of [feature] = 
Gain a free [building] [cityFilter] = 
         
# City filters 
in this city = 
in all cities = 
in all coastal cities = 
in capital = 
in all non-occupied cities = 
in all cities with a world wonder = 
in all cities connected to capital = 
in all cities with a garrison = 

# Uniques not found in JSON files

Only available after [] turns = 
This Unit upgrades for free = 
[stats] when a city adopts this religion for the first time = 
Never destroyed when the city is captured = 
Invisible to others = <|MERGE_RESOLUTION|>--- conflicted
+++ resolved
@@ -175,7 +175,9 @@
 Influence = 
 Reach 30 for friendship. = 
 Reach highest influence above 60 for alliance. = 
-<<<<<<< HEAD
+When Friends: = 
+When Allies: = 
+The unique luxury is one of: = 
 
 Demand Tribute = 
 Tribute Willingness = 
@@ -196,13 +198,8 @@
 Take [amount] gold (-15 Influence) = 
 Take worker (-50 Influence) = 
 [civName] is afraid of your military power! = 
-         
-=======
-When Friends: = 
-When Allies: = 
-The unique luxury is one of: = 
-
->>>>>>> 85e4a68e
+
+
 # Trades 
 
 Trade = 
