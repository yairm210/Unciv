# Language settings

# Equivalent of a space in your language
# If your language doesn't use spaces, just add "" as a translation, otherwise " "
" " = 

# If the first word in a sentence starts with a capital in your language, 
# put the english word 'true' behind the '=', otherwise 'false'.
# Don't translate these words to your language, only put 'true' or 'false'.
StartWithCapitalLetter = 

# Diacritics Support:
# See https://yairm210.github.io/Unciv/Other/Translating/#diacritics-support for details!
# Most languages will not need these, feel free to ignore, or use "" to avoid the "requires translation" mark. Do NOT translate the "key" to the left of the equals sign!
diacritics_support = 
unicode_block_start_character = 
unicode_block_end_character = 
left_joining_diacritics = 
right_joining_diacritics = 
left_and_right_joiners = 

# Fastlane
# These will be automatically copied to the fastlane descriptions used by F-Droid. Their keys are not as usual the english original, please read those directly as linked.

# Documentation: https://f-droid.org/en/docs/Build_Metadata_Reference/#Summary
# English to translate: https://github.com/yairm210/Unciv/blob/master/fastlane/metadata/android/en-US/short_description.txt
Fastlane_short_description = 

# Documentation: https://f-droid.org/en/docs/Build_Metadata_Reference/#Description
# English to translate: https://github.com/yairm210/Unciv/blob/master/fastlane/metadata/android/en-US/full_description.txt
Fastlane_full_description = 


# Starting from here normal translations start, as described in
# https://yairm210.github.io/Unciv/Other/Translating/

# General
Delete = 

# Base ruleset names
Civ V - Vanilla = 
Civ V - Gods & Kings = 

# Obsolete Tutorial tasks - the active lines are moved to 'Lines from Events', much later in the tranlsation file.
# TODO remove after grace period which allows translators to copy and paste existing translations to the new format.

Move a unit!\nClick on a unit > Click on a destination > Click the arrow popup = 
Found a city!\nSelect the Settler (flag unit) > Click on 'Found city' (bottom-left corner) = 
Enter the city screen!\nClick the city button twice = 
Pick a technology to research!\nClick on the tech button (greenish, top left) > \n Select technology > Click 'Research' (bottom right) = 
Pick a construction!\nEnter city screen > Click on a unit or building (bottom left side) > \n Click 'add to queue' = 
Pass a turn!\nCycle through units with 'Next unit' > Click 'Next turn' = 
Reassign worked tiles!\nEnter city screen > Click the assigned (green) tile to unassign > \n Click an unassigned tile to assign population = 
Meet another civilization!\nExplore the map until you encounter another civilization! = 
Open the options table!\nClick the menu button (top left) > Click 'Options' = 
Construct an improvement!\nConstruct a Worker unit > Move to a Plains or Grassland tile > \n Click 'Construct improvement' (above the unit table, bottom left)\n > Choose the farm > \n Leave the worker there until it's finished = 
Create a trade route!\nConstruct roads between your capital and another city\nOr, automate your worker and let him get to that eventually = 
Conquer a city!\nBring an enemy city down to low health > \nEnter the city with a melee unit = 
Move an air unit!\nSelect an air unit > Select another city within range > \nMove the unit to the other city = 
See your stats breakdown!\nEnter the Overview screen (top right corner) >\nClick on 'Stats' = 

# Crash screen

An unrecoverable error has occurred in Unciv: = 
If this keeps happening, you can try disabling mods. = 
You can also report this on the issue tracker. = 
Copy = 
Error report copied. = 
Open Issue Tracker = 
Please copy the error report first. = 
Close Unciv = 

# Buildings

Unsellable = 
Not displayed as an available construction unless [building] is built = 
Not displayed as an available construction without [resource] = 
Cannot be hurried = 

Choose a free great person = 
Get [unitName] = 

Hydro Plant = 
[buildingName] obsoleted = 

# City naming when list exhausted

New [cityName] = 
Neo [cityName] = 
Nova [cityName] = 
Altera [cityName] = 
New [civName]\n(formerly known as [cityName]) = 

# Diplomacy,Trade,Nations

Requires [buildingName] to be built in the city = 
Requires [buildingName] to be built in all cities = 
Provides a free [buildingName] in the city = 
Requires worked [resource] near city = 
Requires at least one of the following resources worked near the city: = 
Wonder is being built elsewhere = 
National Wonder is being built elsewhere = 
Requires a [buildingName] in all [cityFilter] cities = 
Requires a [buildingName] in at least [amount] of [cityFilter] cities = 
[buildingName] required: = 
Requires a [buildingName] in this city = 
Cannot be built with [buildingName] = 
Consumes [amount] [resource] = 
Need [amount] more [resource] = 
[amount] available = 
Required tech: [requiredTech] = 
Requires [PolicyOrNationalWonder] = 
Cannot be purchased = 
Can only be purchased = 
See also = 

Requires at least one of the following: = 
Requires all of the following: = 
Leads to [techName] = 
Leads to: =  
Enables: = 
Disables: = 

Current construction = 
Construction queue = 
Queue = 
Pick a construction = 
Queue empty = 
Add to queue = 
Remove from queue = 
Show stats drilldown = 
Show construction queue = 
No space to place this unit = 
Cancel = 

Diplomacy = 
War = 
Peace = 
Research Agreement = 
Declare war = 
Declare war on [civName]? = 
[civName] will also join them in the war = 
An unknown civilization will also join them in the war = 
This will cancel your defensive pact with [civName] = 
Go to on map = 
Let's begin! = 
[civName] has declared war on us! = 
[leaderName] of [nation] = 
You'll pay for this! = 
Negotiate Peace = 
Peace with [civName]? = 
Very well. = 
Farewell. = 
Sounds good! = 
Not this time. = 
Excellent! = 
How about something else... = 
A pleasure to meet you. = 
Our relationship = 
We have encountered the City-State of [name]! = 
Declare Friendship ([numberOfTurns] turns) = 
May our nations forever remain united! = 
Indeed! = 
Denounce [civName]? = 
Denounce ([numberOfTurns] turns) = 
We will remember this. = 

[civName] has declared war on [targetCivName]! = 
# Join War
[civName] has joined [allyCivName] in the war against us! = 
We have joined [allyCivName] in the war against [enemyCivName]! = 
[civName] has joined [allyCivName] in the war against [enemyCivName]! = 
[civName] has joined us in the war against [enemyCivName]! = 
# Team War
You and [allyCivName] have declared war against [enemyCivName]! = 
[civName] and [allyCivName] have declared war against us! = 
[civName] and [allyCivName] have declared war against [enemyCivName]! = 

[civName] cancelled their Defensive Pact with [otherCivName]! = 
[civName] cancelled their Defensive Pact with us! = 
We have cancelled our Defensive Pact with [civName]! = 

[civName] and [targetCivName] have signed a Peace Treaty! = 
[civName] and [targetCivName] have signed the Declaration of Friendship! = 
[civName] has denounced [targetCivName]! = 
Do you want to break your promise to [leaderName]? = 
Break promise = 
We promised not to settle near them ([count] turns remaining) = 
They promised not to settle near us ([count] turns remaining) = 
We promised not to spread religion to them ([count] turns remaining) = 
They promised not to spread religion to us ([count] turns remaining) = 

[civName] is upset that you demanded tribute from [cityState], whom they have pledged to protect! = 
[civName] is upset that you attacked [cityState], whom they have pledged to protect! = 
[civName] is upset that you attacked [cityState], whom they are allied with! = 
[civName] is outraged that you destroyed [cityState], whom they had pledged to protect! = 
[civName] has destroyed [cityState], whom you had pledged to protect! = 

Unforgivable = 
Afraid = 
Enemy = 
Competitor = 
Neutral = 
Favorable = 
Friend = 
Ally = 

[questName] (+[influenceAmount] influence) = 
[remainingTurns] turns remaining = 
Current leader(s): [leaders] = 
Current leader(s): [leaders], you: [yourScore] = 
# In the two templates above, 'leaders' will be one or more of the following, and 'yourScore' one:
[civInfo] with [value] [valueType] = 

Demands = 
# Will be deprecated in a few versions
Please don't settle new cities near us. = 
Don't settle new cities near us. = 
Very well, we shall look for new lands to settle. = 
We shall do as we please. = 
We noticed your new city near our borders, despite your promise. This will have....implications. = 
 
# Will be deprecated in a few versions
Please don't spread your religion to us. = 
Don't spread religion in our cities. = 
Very well, we shall spread our faith elsewhere. = 
We noticed you have continued spreading your faith, despite your promise. This will have...consequences. = 
 
I've been informed that my armies have taken tribute from [civName], a city-state under your protection.\nI assure you, this was quite unintentional, and I hope that this does not serve to drive us apart. = 
We asked [civName] for a tribute recently and they gave in.\nYou promised to protect them from such things, but we both know you cannot back that up. = 
It's come to my attention that I may have attacked [civName].\nWhile it was not my goal to be at odds with your empire, this was deemed a necessary course of action. = 
I thought you might like to know that I've launched an invasion of one of your little pet states.\nThe lands of [civName] will make a fine addition to my own. = 
THIS MEANS WAR! = 

Return [unitName] to [civName]? = 
The [unitName] we liberated originally belonged to [civName]. They will be grateful if we return it to them. = 

Enter the amount of gold = 

# City-States

Provides [amountOfCulture] culture at 30 Influence = 
Provides 3 food in capital and 1 food in other cities at 30 Influence = 
Provides 3 happiness at 30 Influence = 
Provides land units every 20 turns at 30 Influence = 
Give a Gift = 
Gift [giftAmount] gold (+[influenceAmount] influence) = 
Relationship changes in another [turnsToRelationshipChange] turns = 
Protected by = 
Revoke Protection = 
Revoke protection for [cityStateName]? = 
Pledge to protect = 
Declare Protection of [cityStateName]? = 
Build [improvementName] on [resourceName] (200 Gold) = 
Gift Improvement = 
[civName] is able to provide [unitName] once [techName] [isOrAre] researched. = 
is = 
are = 

Diplomatic Marriage ([amount] Gold) = 
We have married into the ruling family of [civName], bringing them under our control. = 
[civName] has married into the ruling family of [civName2], bringing them under their control. = 
You have broken your Pledge to Protect [civName]! = 
City-States grow wary of your aggression. The resting point for Influence has decreased by [amount] for [civName]. = 

[cityState] is being attacked by [civName] and asks all major civilizations to help them out by gifting them military units. = 
[cityState] is being invaded by Barbarians! Destroy Barbarians near their territory to earn Influence. = 
[cityState] is grateful that you killed a Barbarian that was threatening them! = 
[cityState] is being attacked by [civName]! Kill [amount] of the attacker's military units and they will be immensely grateful. = 
[cityState] is deeply grateful for your assistance in the war against [civName]! = 
[cityState] no longer needs your assistance against [civName]. = 
[cityState] cancelled the quests they had given you because you demanded tribute from them. = 
War against [civName] = 
We need you to help us defend against [civName]. Killing [amount] of their military units would slow their offensive. = 
Currently you have killed [amount] of their military units. = 
You need to find them first! = 

Cultured = 
Maritime = 
Mercantile = 
Religious = 
Militaristic = 
Type = 
Friendly = 
Hostile = 
Irrational = 
Personality = 
Influence = 

Ally: [civilization] with [amount] Influence = 
Unknown civilization = 
Reach 30 for friendship. = 
Reach highest influence above 60 for alliance. = 
When Friends: = 
When Allies: = 
The unique luxury is one of: = 
Demand Tribute = 
Tribute Willingness = 
At least 0 to take gold, at least 30 and size 4 city for worker = 
Take [amount] gold (-15 Influence) = 
Take worker (-50 Influence) = 
[civName] is afraid of your military power! = 

Major Civ = 
No Cities = 
Base value = 
Has Ally = 
Has Protector = 
Demanding a Worker = 
Demanding a Worker from small City-State = 
Very recently paid tribute = 
Recently paid tribute = 
Influence below -30 = 
Military Rank = 
Military near City-State = 
Sum: = 

# Trades

Trade = 
Offer trade = 
They'll decide on their turn = 
Retract offer = 
What do you have in mind? = 
Our items = 
Our trade offer = 
[otherCiv]'s trade offer = 
[otherCiv]'s items = 
+[amount] untradable copy = 
+[amount] untradable copies = 
Pleasure doing business with you! = 
I think not. = 
That is acceptable. = 
Accept = 
Keep going = 
There's nothing on the table = 
Peace Treaty = 
Agreements = 
Defensive Pact = 
Open Borders = 
Gold per turn = 
Cities = 
Technologies = 
Declarations of war = 
Introduction to [nation] = 
Declare war on [nation] = 
Luxury resources = 
Strategic resources = 
Owned by you: [amountOwned] = 
Non-existent city = 

# Unit differences

[resourceName] not required = 
Lost ability (vs [originalUnit]): [ability] = 
Upgrade all [count] [unit] ([cost] gold) = 
National ability = 
[firstValue] vs [secondValue] = 
Gained = 
Lost = 


# New game screen

Uniques = 
Promotions = 
Load copied data = 
Reset to defaults = 
Select nations = 
Set available nations for random pool = 
Available nations = 
Banned nations = 
Are you sure you want to reset all game options to defaults? = 
Start game! = 
Map Options = 
Game Options = 
Civilizations = 
Map Type = 
Map file = 
Max Turns = 
Could not load map! = 
Generated = 
Random Generated = 
Which options should be available to the random selection? = 
Existing = 
Custom = 
Map Generation Type = 
Enabled Map Generation Types = 

# Map types
Default = 
Pangaea = 
Continent and Islands = 
Two Continents = 
Three Continents = 
Four Corners = 
Archipelago = 
Inner Sea = 
Perlin = 

Select players from starting locations = 
Random number of Civilizations = 
Min number of Civilizations = 
Max number of Civilizations = 
Random number of City-States = 
Min number of City-States = 
Max number of City-States = 
One City Challenge = 
Enable Nuclear Weapons = 
No City Razing = 
No Barbarians = 
Disable starting bias = 
Raging Barbarians = 
No Ancient Ruins = 
No Natural Wonders = 
Allow anyone to spectate = 
Victory Conditions = 
Scientific = 
Domination = 
Cultural = 
Diplomatic = 
Time = 
Your previous options needed to be reset to defaults. = 

# Used for random nation indicator in empire selector and unknown nation icons in various overview screens.
# Should be a single character, or at least visually square.
? = 

Map Shape = 
Enabled Map Shapes = 
Hexagonal = 
Flat Earth Hexagonal = 
Rectangular = 
Height = 
Width = 
Radius = 
Enable Espionage = 

Resource Setting = 
Enabled Resource Settings = 
Other Settings = 
Sparse = 
Abundant = 
Strategic Balance = 
Legendary Start = 
This is used for painting resources, not in map generator steps: = 

Advanced Settings = 
RNG Seed = 
Map Elevation = 
Temperature extremeness = 
Temperature shift = 
Resource richness = 
Vegetation richness = 
Rare features richness = 
Max Coast extension = 
Biome areas extension = 
Water level = 

Online Multiplayer = 
You're currently using the default multiplayer server, which is based on a free Dropbox account. Because a lot of people use this, it is uncertain if you'll actually be able to access it consistently. Consider using a custom server instead. = 
Open Documentation = 
Don't show again = 

World Size = 
Enabled World Sizes = 
Tiny = 
Small = 
Medium = 
Large = 
Huge = 
World wrap requires a minimum width of 32 tiles = 
The provided map dimensions were too small = 
The provided map dimensions were too big = 
The provided map dimensions had an unacceptable aspect ratio = 

Difficulty = 

AI = 
Remove = 
Random = 
Human = 
Hotseat = 
User ID = 
Click to copy = 


Game Speed = 
Quick = 
Standard = 
Epic = 
Marathon = 

Starting Era = 
It looks like we can't make a map with the parameters you requested! = 
Maybe you put too many players into too small a map? = 
No human players selected! = 
Invalid Player ID! = 
No victory conditions were selected! = 
Mods: = 
Extension mods = 
Base ruleset: = 
# Note - do not translate the colour names between «». Changing them works if you know what you're doing.
The mod you selected is incorrectly defined! = 
The mod you selected is «RED»incorrectly defined!«» = 
The mod combination you selected is incorrectly defined! = 
The mod combination you selected is «RED»incorrectly defined!«» = 
The mod combination you selected has problems. = 
You can play it, but don't expect everything to work! = 
The mod combination you selected «GOLD»has problems«». = 
You can play it, but «GOLDENROD»don't expect everything to work!«» = 
This base ruleset is not compatible with the previously selected\nextension mods. They have been disabled. = 
Are you really sure you want to play with the following known problems? = 
Base Ruleset = 
[amount] Techs = 
[amount] Nations = 
[amount] Units = 
[amount] Buildings = 
[amount] Resources = 
[amount] Improvements = 
[amount] Religions = 
[amount] Beliefs = 

World Wrap = 
World wrap maps are very memory intensive - creating large world wrap maps on Android can lead to crashes! = 
Anything above 80 by 50 may work very slowly on Android! = 
Anything above 40 may work very slowly on Android! = 

# Map editor

## Tabs/Buttons
Map editor = 
View = 
Generate = 
Partial = 
Generator steps = 
Edit = 
Rivers = 
Load = 
Save = 
New map = 
Empty = 
Save map = 
Load map = 
Delete map = 
Are you sure you want to delete this map? = 
It looks like your map can't be saved! = 
Exit map editor = 
Change map ruleset = 
Change the map to use the ruleset selected on this page = 
Revert to map ruleset = 
Reset the controls to reflect the current map ruleset = 
Features = 
Starting locations = 
Tile Matching Criteria = 
Complete match = 
Except improvements = 
Base and terrain features = 
Base terrain only = 
Land or water only = 
Import a Wesnoth map = 

## Labels/messages
Brush ([size]): = 
# The single letter shown in the [size] parameter above for setting "Floodfill".
# Please do not make this longer than one character, the associated slider will not handle well.
Floodfill_Abbreviation = 
Error loading map! = 
Map saved successfully! = 
Current map RNG seed: [amount] = 
Map copy and paste = 
Position: [param] = 
Starting location(s): [param] = 
Continent: [param] ([amount] tiles) = 
Resource abundance = 
Change map to fit selected ruleset? = 
Area: [amount] tiles, [amount2]% water, [amount3]% impassable, [amount4] continents/islands = 
Do you want to leave without saving the recent changes? = 
Leave = 
Do you want to load another map without saving the recent changes? = 
River generation failed! = 
Please don't use step 'Landmass' with map type 'Empty', create a new empty map instead. = 
This map has errors: = 
The incompatible elements have been removed. = 
Current map: World Wrap = 
Overlay image = 
Click to choose a file = 
Choose an image = 
Overlay opacity: = 
Invalid overlay image = 
World wrap is incompatible with an overlay and was deactivated. = 
An overlay image is incompatible with world wrap and was deactivated. = 
Choose a Wesnoth map file = 
That map is invalid! = 
("[code]" does not conform to TerrainCodesWML) = 
Use for new game "Select players" button: = 
Enter a description for the users of this map = 

## Map/Tool names
My new map = 
Generate landmass = 
Raise mountains and hills = 
Humidity and temperature = 
Lakes and coastline = 
Sprout vegetation = 
Spawn rare features = 
Distribute ice = 
Assign continent IDs = 
Place Natural Wonders = 
Let the rivers flow = 
Spread Resources = 
Create ancient ruins = 
Floodfill = 
[nation] starting location = 
Any Civ = 
Remove features = 
Remove improvement = 
Remove resource = 
Remove starting locations = 
Remove rivers = 
Spawn river from/to = 
Bottom left river = 
Bottom right river = 
Bottom river = 
Player = 

# Multiplayer

Help = 
Username = 
Multiplayer = 
Could not download game! = 
Could not upload game! = 
Couldn't connect to Multiplayer Server! = 
Retry = 
Join game = 
Invalid game ID! = 
Copy user ID = 
Copy game ID = 
UserID copied to clipboard = 
Game ID copied to clipboard! = 
Friend name = 
Player ID = 
Please input a name for your friend! = 
Please input a player ID for your friend! = 
Are you sure you want to delete this friend? = 
Paste player ID from clipboard = 
Player name already used! = 
Player ID already used! = 
Player ID is incorrect = 
Select friend = 
Select [thingToSelect] = 
Friends list = 
Add friend = 
Edit friend = 
Friend name is already in your friends list! = 
Player ID is already in your friends list! = 
You have to write a name for your friend! = 
You have to write an ID for your friend! = 
You cannot add your own player ID in your friend list! = 
To add a friend, ask him to send you his player ID.\nClick the 'Add friend' button.\nInsert his player ID and a name for him.\nThen Click the 'Add friend' button again.\n\nAfter that you will see him in your friends list.\n\nA new button will appear when creating a new\nmultiplayer game, which allows you to select your friend. = 
Please input Player ID! = 
The number of players will be adjusted = 
These [numberOfPlayers] players will be adjusted = 
[numberOfExplicitPlayersText] to [playerRange] actual players by adding random AI's or by randomly omitting AI's. = 
Set current user = 
Player ID from clipboard = 
Player ID from friends list = 
To create a multiplayer game, check the 'multiplayer' toggle in the New Game screen, and for each human player insert that player's user ID. = 
You can assign your own user ID there easily, and other players can copy their user IDs here and send them to you for you to include them in the game. = 
Once you've created your game, the Game ID gets automatically copied to your clipboard so you can send it to the other players. = 
Players can enter your game by copying the game ID to the clipboard, and clicking on the 'Add multiplayer game' button = 
The symbol of your nation will appear next to the game when it's your turn = 
Back = 
Rename = 
Add multiplayer game = 
Refresh list = 
Could not save game! = 
Could not delete game! = 
Error while refreshing: = 
Current Turn: = 
Add Currently Running Game = 
Paste gameID from clipboard = 
GameID = 
Game name = 
Loading latest game state... = 
You are not allowed to spectate! = 
Couldn't download the latest game state! = 

## Resign button
Resign = 
Are you sure you want to resign? = 
You can only resign if it's your turn = 
[civName] resigned and is now controlled by AI = 

## Force resign button
Force current player to resign = 
Are you sure you want to force the current player to resign? = 

Skip turn of current player = 
Are you sure you want to skip the turn of the current player? = 

Last refresh: [duration] ago = 
Current Turn: [civName] since [duration] ago = 
Seconds = 
Minutes = 
Hours = 
Days = 
[amount] Seconds = 
[amount] Minutes = 
[amount] Hours = 
[amount] Days = 
Server limit reached! Please wait for [time] seconds = 
File could not be found on the multiplayer server = 
Unhandled problem, [errorMessage] = 
Please enter your server password = 
Set password = 
Password must be at least 6 characters long = 
Failed to set password! = 
Password set successfully for server [serverURL] = 
Password = 
Your userId is password secured = 
Set a password to secure your userId = 
Authenticate = 
This server does not support authentication = 
Authentication failed = 

# Save game menu

Current saves = 
Show autosaves = 
Saved game name = 
# This is the save game name the dialog will suggest
[player] - [turns] turns = 
Copy to clipboard = 
Copy saved game to clipboard = 
Could not load game! = 
Could not load game from clipboard! = 
Could not load game from custom location! = 
The file data seems to be corrupted. = 
The save was created with an incompatible version of Unciv: [version]. Please update Unciv to this version or later and try again. = 
You do not have sufficient permissions to access the file. = 
Load [saveFileName] = 
Are you sure you want to delete this save? = 
Delete save = 
[saveFileName] deleted successfully. = 
Insufficient permissions to delete [saveFileName]. = 
Failed to delete [saveFileName]. = 
Saved at = 
Saving... = 
Overwrite existing file? = 
Overwrite = 
It looks like your saved game can't be loaded! = 
If you could copy your game data ("Copy saved game to clipboard" -  = 
  paste into an email to yairm210@hotmail.com) = 
I could maybe help you figure out what went wrong, since this isn't supposed to happen! = 
Missing mods: [mods] = 
Load from custom location = 
Save to custom location = 
Could not save game to custom location! = 
'[saveFileName]' copied to clipboard! = 
Could not save game to clipboard! = 
Download missing mods = 
Missing mods are downloaded successfully. = 
Could not load the missing mods! = 
Could not download mod list. = 
Could not find a mod named "[modName]". = 

# Options

Options = 

## About tab
About = 
Version = 
See online Readme = 
Visit repository = 
Visit the wiki = 

## Display tab
Display = 

### Screen subgroup

Screen = 
Screen Mode = 
Windowed = 
Fullscreen = 
Borderless = 

Screen Size = 

### Enable panning the map when you move the mouse to the edge of the window
Map mouse auto-scroll = 
Map panning speed = 

### Graphics subgroup

Tileset = 
Unitset = 
UI Skin = 

### UI subgroup

UI = 

Notifications on world screen = 
Disabled = 
Hidden = 
Visible = 
Permanent = 

Minimap size = 
# This is the leftmost Minimap size slider position
off = 

Show tutorials = 
Reset tutorials = 
Do you want to reset completed tutorials? = 
Reset = 

Show zoom buttons in world screen = 
Experimental Demographics scoreboard = 
Never close popups by clicking outside = 

Size of Unitset art in Civilopedia = 

### Visual Hints subgroup

Visual Hints = 
Show worked tiles = 
Show resources and improvements = 
Show tile yields = 
Show unit movement arrows = 
Show suggested city locations for units that can found cities = 
Show pixel units = 
Show pixel improvements = 
Unit icon opacity = 

### Performance subgroup

Performance = 
Continuous rendering = 
When disabled, saves battery life but certain animations will be suspended = 

## Gameplay tab
Gameplay = 
Check for idle units = 
'Next unit' button cycles idle units = 
Auto Unit Cycle = 
Move units with a single tap = 
Move units with a long tap = 
Auto-assign city production = 
Auto-build roads = 
Automated workers replace improvements = 
Automated units move on turn start = 
Automated units can upgrade = 
Automated units choose promotions = 
Cities auto-bombard at end of turn = 
Order trade offers by amount = 
Ask for confirmation when pressing next turn = 
Notifications log max turns = 

## Language tab

Language = 
Please note that translations are a community-based work in progress and are INCOMPLETE! The percentage shown is how much of the language is translated in-game. If you want to help translating the game into your language, click here. = 


## Sound tab
Sound = 
Sound effects volume = 
Music volume = 
City ambient sound volume = 
Leader voices volume = 
Pause between tracks = 
Pause = 
Music = 
Skip = 
Currently playing: [title] = 
Download music = 
Downloading... = 
Could not download music! = 
—Paused— = 
—Default— = 
—History— = 

## Advanced tab
Advanced = 
Number of autosave files stored = 
Turns between autosaves = 


Screen orientation = 
Landscape (fixed) = 
Portrait (fixed) = 
Auto (sensor adjusted) = 
Enable using display cutout areas = 
Hide system status and navigation bars = 
Font family = 
Font size multiplier = 
Default Font = 

Max zoom out = 
Enable Easter Eggs = 
Enable Scenarios (experimental) = 
Enlarge selected notifications = 

Generate translation files = 
Translation files are generated successfully. = 
Fastlane files are generated successfully. = 
Update Mod categories = 

## Keys tab
Keys = 
Please see the Tutorial. = 
Hit the desired key now = 

## Locate mod errors tab
Locate mod errors = 
Check extension mods based on: = 
-none- = 
Reload mods = 
Checking mods for errors... = 
No problems found. = 
Autoupdate mod uniques = 
Uniques updated! = 

## Debug tab
Debug = 

## Unused - kept for future use
Show = 
Hide = 
HIGHLY EXPERIMENTAL - YOU HAVE BEEN WARNED! = 
You need to restart the game for this change to take effect. = 

# AutomationTab
Automation = 

# AutoPlay
AutoPlay = 
Show AutoPlay button = 
Multi-turn AutoPlay amount = 
AutoPlay until victory = 

Start AutoPlay = 
AutoPlay End Turn = 
AutoPlay Military Once = 
AutoPlay Civilians Once = 
AutoPlay Economy Once = 

# Notifications

Research of [technologyName] has completed! = 
We gained [amount] Science from Research Agreement = 
[construction] has become obsolete and was removed from the queue in [cityName]! = 
[construction] has become obsolete and was removed from the queue in [amount] cities! = 
[cityName] changed production from [oldUnit] to [newUnit] = 
[amount] cities changed production from [oldUnit] to [newUnit] = 
Excess production for [wonder] converted to [goldAmount] gold = 
You have entered a Golden Age! = 
[resourceName] revealed near [cityName] = 
[n] sources of [resourceName] revealed, e.g. near [cityName] = 
A [greatPerson] has been born in [cityName]! = 
We have encountered [civName]! = 
[cityStateName] has given us [stats] as a token of goodwill for meeting us = 
[cityStateName] has given us [stats] as we are the first major civ to meet them = 
[cityStateName] has also given us [stats] = 
[cityStateName] gave us a [unitName] as a gift! = 
Cannot provide unit upkeep for [unitName] - unit has been disbanded! = 
[cityName] has grown! = 
[cityName] is starving! = 
[construction] has been built in [cityName] = 
[wonder] has been built in a faraway land = 
[civName] has completed [construction]! = 
An unknown civilization has completed [construction]! = 
The city of [cityname] has started constructing [construction]! = 
[civilization] has started constructing [construction]! = 
An unknown civilization has started constructing [construction]! = 
[cityName] has started working on [construction] = 
[cityName] has expanded its borders! = 
Your Golden Age has ended. = 
[cityName] has been razed to the ground! = 
We have conquered the city of [cityName]! = 
Your citizens are revolting due to very high unhappiness! = 

# Possible HP loss loss when attacking, e.g. (-5 HP)
([amount] HP) = 
  
An enemy [unit] ([amount] HP) has attacked [cityName] ([amount2] HP) = 
An enemy [unit] ([amount] HP) has [battleAction] our [ourUnit] ([amount2] HP) = 
An enemy [unit] has attacked our [ourUnit] ([amount] HP) = 
Enemy city [cityName] has attacked our [ourUnit] = 
Enemy city [cityName] has attacked our [ourUnit] ([amount2] HP) = 
An enemy [unit] has captured [cityName] = 
An enemy [unit] ([amount] HP) has captured [cityName] ([amount2] HP) = 
An enemy [unit] has raided [cityName] = 
An enemy [unit] ([amount] HP) has raided [cityName] ([amount2] HP) = 
An enemy [unit] has captured our [ourUnit] = 
An enemy [unit] ([amount] HP) has captured our [ourUnit] ([amount2] HP) = 
An enemy [unit] has destroyed our [ourUnit] = 
An enemy [unit] ([amount] HP) has destroyed our [ourUnit] ([amount2] HP) = 
Your [ourUnit] has destroyed an enemy [unit] = 
Your [ourUnit] ([amount] HP) has destroyed an enemy [unit] ([amount2] HP) = 
An enemy [RangedUnit] has destroyed the defence of [cityName] = 
An enemy [RangedUnit] ([amount] HP) has destroyed the defence of [cityName] ([amount2] HP) = 
Enemy city [cityName] has destroyed our [ourUnit] = 
Enemy city [cityName] ([amount] HP) has destroyed our [ourUnit] ([amount2] HP) = 
An enemy [unit] was destroyed while attacking [cityName] = 
An enemy [unit] ([amount] HP) was destroyed while attacking [cityName] ([amount2] HP) = 
An enemy [unit] was destroyed while attacking our [ourUnit] = 
An enemy [unit] ([amount] HP) was destroyed while attacking our [ourUnit] ([amount2] HP) = 

# Interception messages
Our [attackerName] ([amount] HP) was attacked by an intercepting [interceptorName] ([amount2] HP) = 
Our [attackerName] ([amount] HP) was attacked by an unknown interceptor = 
Our [attackerName] ([amount] HP) was destroyed by an intercepting [interceptorName] ([amount2] HP) = 
Our [attackerName] ([amount] HP) was destroyed by an unknown interceptor = 
Our [interceptorName] ([amount] HP) intercepted and destroyed an enemy [attackerName] ([amount2] HP) = 
Our [attackerName] ([amount] HP) destroyed an intercepting [interceptorName] ([amount2] HP) = 
Our [interceptorName] ([amount] HP) intercepted and was destroyed by an enemy [attackerName] ([amount2] HP) = 
Our [interceptorName] ([amount] HP) intercepted and was destroyed by an unknown enemy = 
Our [interceptorName] ([amount] HP) intercepted and attacked an enemy [attackerName] ([amount2] HP) = 

Nothing tried to intercept our [attackerName] = 

An enemy [unit] was spotted near our territory = 
An enemy [unit] was spotted in our territory = 
An enemy [unit] has destroyed our tile improvement [improvement] = 
Your city [cityName] can bombard the enemy! = 
[amount] of your cities can bombard the enemy! = 
[amount] enemy units were spotted near our territory = 
[amount] enemy units were spotted in our territory = 
A(n) [nukeType] from [civName] has exploded in our territory! = 
A(n) [nukeType] has been detonated by [civName]! = 
A(n) [nukeType] has been detonated by an unknown civilization! = 
After an attempted attack by our [nukeType], [civName] has declared war on us! = 
After being hit by our [nukeType], [civName] has declared war on us! = 
The civilization of [civName] has been destroyed! = 
The City-State of [name] has been destroyed! = 
Your [ourUnit] captured an enemy [theirUnit]! = 
Your captured [unitName] has been returned by [civName] = 
Your [ourUnit] plundered [amount] [Stat] from [theirUnit] = 
We have captured a barbarian encampment and recovered [goldAmount] gold! = 
An enemy [unitType] has joined us! = 
[unitName] can be promoted! = 

# This might be needed for a rewrite of Germany's unique - see #7376
A barbarian [unitType] has joined us! = 

We have found survivors in the ruins - population added to [cityName] = 
We have discovered the lost technology of [techName] in the ruins! = 
A [unitName] has joined us! = 
An ancient tribe trains our [unitName] in their ways of combat! = 
We have found a stash of [amount] gold in the ruins! = 
We have found a crudely-drawn map in the ruins! = 
[unit] finished exploring. = 
[unit] has no work to do. = 
You're losing control of [name]. = 
You and [name] are no longer friends! = 
Your alliance with [name] is faltering. = 
You and [name] are no longer allies! = 
[civName] gave us a [unitName] as gift near [cityName]! = 
[civName] has denounced us! = 
[cityName] has been connected to your capital! = 
[cityName] has been disconnected from your capital! = 
Connect road completed = 
[civName] has accepted your trade request = 
[civName] has made a counteroffer to your trade request = 
[civName] has denied your trade request = 
[tradeOffer] from [otherCivName] has ended = 
[tradeOffer] to [otherCivName] has ended = 
[tradeOffer] from [otherCivName] will end in [amount] turns = 
[tradeOffer] from [otherCivName] will end next turn = 
One of our trades with [nation] has ended = 
One of our trades with [nation] has been cut short = 
[nation] agreed to stop settling cities near us! = 
[nation] refused to stop settling cities near us! = 
[nation] agreed to stop spreading religion to us! = 
[nation] refused to stop spreading religion to us! = 
We have allied with [nation]. = 
We have lost alliance with [nation]. = 
We have discovered [naturalWonder]! = 
We have received [goldAmount] Gold for discovering [naturalWonder] = 
Your relationship with [cityStateName] is about to degrade = 
Your relationship with [cityStateName] degraded = 
A new barbarian encampment has spawned! = 
Barbarians raided [cityName] and stole [amount] Gold from your treasury! = 
Received [goldAmount] Gold for capturing [cityName] = 
Our proposed trade is no longer relevant! = 
[defender] could not withdraw from a [attacker] - blocked. = 
[defender] withdrew from a [attacker] = 
By expending your [unit] you gained [Stats]! = 
Your territory has been stolen by [civName]! = 
Clearing a [forest] has created [amount] Production for [cityName] = 
[civName] assigned you a new quest: [questName]. = 
[civName] rewarded you with [influence] influence for completing the [questName] quest. = 
[civName] no longer needs your help with the [questName] quest. = 
The [questName] quest for [civName] has ended. It was won by [civNames]. = 
The resistance in [cityName] has ended! = 
[cityName] demands [resource]! = 
Because they have [resource], the citizens of [cityName] are celebrating We Love The King Day! = 
We Love The King Day in [cityName] has ended. = 
Our [name] took [tileDamage] tile damage and was destroyed = 
Our [name] took [tileDamage] tile damage = 
[civName] has adopted the [policyName] policy = 
An unknown civilization has adopted the [policyName] policy = 
You gained [Stats] as your religion was spread to [cityName] = 
You gained [Stats] as your religion was spread to an unknown city = 
Your city [cityName] was converted to [religionName]! = 
Your [unitName] lost its faith after spending too long inside enemy territory! = 
An [unitName] has removed your religion [religionName] from its Holy City [cityName]! = 
An [unitName] has restored [cityName] as the Holy City of your religion [religionName]! = 
You have unlocked [ability]! = 
A new b'ak'tun has just begun! = 
A Great Person joins you! = 
[civ1] has liberated [civ2] = 
[civ] has liberated an unknown civilization = 
An unknown civilization has liberated [civ] = 

# Trigger notifications


# Since each cause can be paired with each effect we need to create the final string by adding them together.
# If your language puts the effect before the cause - like {Gained [2] [Worker] unit(s)} {due to constructing [The Pyramids]} -
# put the english word 'true' behind the '=', otherwise 'false'.
# Don't translate these words to your language, only put 'true' or 'false'. Defaults to 'true'.
EffectBeforeCause = 

## Trigger effects

Gained [amount] [unitName] unit(s) = 
Gained [stats] = 
You may choose a free Policy = 
You may choose [amount] free Policies = 
You gain the [policy] Policy = 
You enter a Golden Age = 
You have gained [amount] [resourceName] = 
You have lost [amount] [resourceName] = 

## Trigger causes

due to researching [tech] = 
due to adopting [policy] = 
due to discovering [naturalWonder] = 
due to entering the [eraName] = 
due to constructing [buildingName] = 
due to gaining a [unitName] = 
due to founding a city = 
due to discovering a Natural Wonder = 
due to our [unitName] defeating a [otherUnitName] = 
due to our [unitName] being defeated by a [otherUnitName] = 
due to our [unitName] losing [amount] HP = 
due to our [unitName] being promoted = 
due to expending our [unitName] = 
from the ruins = 

# World Screen UI

Working... = 
Waiting for other players... = 
Waiting for [civName]... = 
in = 
Next turn = 
Confirm next turn = 
Move automated units = 
[currentPlayerCiv] ready? = 
1 turn = 
[numberOfTurns] turns = 
Turn = 
turns = 
turn = 
Next unit = 
<<<<<<< HEAD
Cycle = 
=======
[amount] units idle = 
[amount] units due = 
>>>>>>> 2f796587
Fog of War = 
Pick a policy = 
Move Spies = 
Movement = 
Strength = 
Ranged strength = 
Bombard strength = 
Range = 
XP = 
Move unit = 
Stop movement = 
Show unit destination = 
Swap units = 
Construct improvement = 
Automate = 
Stop automation = 
Construct road = 
Fortify = 
Fortify until healed = 
Fortification = 
Guard = 
Guarding = 
Sleep = 
Sleep until healed = 
Moving = 
Set up = 
Escort formation = 
Stop Escort formation = 
Paradrop = 
Air Sweep = 
Add in capital = 
Add to [comment] = 
Upgrade to [unitType] ([goldCost] gold) = 
Upgrade to [unitType]\n([goldCost] gold, [resources]) = 
Transform to [unitType] = 
Transform to [unitType]\n([resources]) = 
Found city = 
Promote = 
Health = 
Disband unit = 
Do you really want to disband this unit? = 
Disband this unit for [goldAmount] gold? = 
Gift unit = 
Explore = 
Stop exploration = 
Pillage = 
Pillage [improvement] = 
[improvement] (Pillaged!) = 
Repair [improvement] - [turns] = 
Skip = 
Skip Unit = 
Are you sure you want to pillage this [improvement]? = 
We have looted [amount] from a [improvement] = 
We have looted [amount] from a [improvement] which has been sent to [cityName] = 
An enemy [unitName] has pillaged our [improvement] = 
Create [improvement] = 
Trigger unique = 
Show more = 
Yes = 
No = 
Acquire = 
Under construction = 

Food = 
Production = 
Gold = 
Happiness = 
Culture = 
Science = 
Faith = 

Growth = 
Territory = 
Force = 
GOLDEN AGE = 
Golden Age = 
Global Effect = 
[year] BC = 
[year] AD = 
Civilopedia = 
# Display name of unknown nations.
??? = 

Start new game = 
Save game = 
Load game = 
Main menu = 
Resume = 
Cannot resume game! = 
Not enough memory on phone to load game! = 
Quickstart = 
Cannot start game with the default new game parameters! = 
Victory status = 
Social policies = 
Close = 
Do you want to exit the game? = 
Exit = 
Start bias: = 
Avoid [terrain] = 

# Maya calendar popup

The Mayan Long Count = 
Your scientists and theologians have devised a systematic approach to measuring long time spans - the Long Count. During the festivities whenever the current b'ak'tun ends, a Great Person will join you. = 
While the rest of the world calls the current year [year], in the Maya Calendar that is: = 
[amount] b'ak'tun, [amount2] k'atun, [amount3] tun = 

# City Screen

Exit city = 
Raze city = 
Stop razing city = 
Buy for [amount] gold = 
Buy = 
Currently you have [amount] [stat]. = 
Would you like to purchase [constructionName] for [buildingGoldCost] [stat]? = 
You are buying a religious unit in a city that doesn't follow the religion you founded ([yourReligion]). This means that the unit is tied to that foreign religion ([majorityReligion]) and will be less useful. = 
Are you really sure you want to purchase this unit? = 
Purchase = 
No space available to place [unit] near [city] = 
Maintenance cost = 
Pick construction = 
Pick improvement = 
Tile owned by [civName] - [cityName] = 
Tile owned by [civName] (You) = 
Unowned tile = 
Provides [resource] = 
Provides [amount] [resource] = 
Replaces [improvement] = 
Not in city work range = 
Pick now! = 
Remove [feature] first = 
Research [tech] first = 
Have this tile close to your borders = 
Have this tile inside your empire = 
Acquire more [resource] = 
Build [building] = 
Train [unit] = 
Produce [thingToProduce] = 
Nothing = 
Annex city = 
Specialist Buildings = 
Specialist Allocation = 
Manual Specialists = 
Auto Specialists = 
Specialists = 
[specialist] slots = 
Food eaten = 
Unassigned population = 
[turnsToExpansion] turns to expansion = 
Stopped expansion = 
[turnsToPopulation] turns to new population = 
Food converts to production = 
[turnsToStarvation] turns to lose population = 
Stopped population growth = 
In resistance for another [numberOfTurns] turns = 
We Love The King Day for another [numberOfTurns] turns = 
Demanding [resource] = 
Sell for [sellAmount] gold = 
Sell = 
Are you sure you want to sell this [building]? = 
Free = 
[greatPerson] points = 
Great person points = 
Current points = 
Points per turn = 
Convert production to gold at a rate of 4 to 1 = 
Convert production to science at a rate of [rate] to 1 = 
Convert production to [stat] at a rate of [rate] to 1 = 
Production to [stat] conversion in cities changed by [relativeAmount]% = 
The city will not produce anything. = 
Owned by [cityName] = 
Worked by [cityName] = 
Lock = 
Unlock = 
Move to city = 
Reset Citizens = 
Citizen Management = 
Citizen Focus = 
Avoid Growth = 
Manual = 
Please enter a new name for your city = 
Please select a tile for this building's [improvement] = 
Move to the top of the queue = 
Move to the end of the queue = 
Add to the top of the queue = 
Add to the queue in all cities = 
Add or move to the top in all cities = 
Remove from the queue in all cities = 
Disable = 
Enable = 

# Specialized Popups - Ask for text or numbers, file picker

Invalid input! Please enter a different string. = 
Invalid input! Please enter a valid number. = 
Please enter some text = 
Please enter a file name = 
File name: = 

# Technology UI

Pick a tech = 
Pick a free tech = 
Research [technology] = 
Pick [technology] as free tech = 
Units enabled = 
Buildings enabled = 
Wonder = 
National Wonder = 
National Wonders = 
Wonders enabled = 
Tile improvements enabled = 
Reveals [resource] on the map = 
XP for new units = 
provide = 
provides = 
City strength = 
City health = 
Occupied! = 
Attack = 
Bombard = 
NUKE = 
Captured! = 
Cannot gain more XP from Barbarians = 

# Battle modifier categories

defence vs ranged = 
[percentage] to unit defence = 
Attacker Bonus = 
Defender Bonus = 
Landing = 
Boarding = 
Flanking = 
vs [unitType] = 
Terrain = 
Tile = 
Missing resource = 
Adjacent units = 
Adjacent enemy units = 
Combat Strength = 
Across river = 
Temporary Bonus = 
Garrisoned unit = 
Attacking Bonus = 
defence vs [unitType] = 
[tileFilter] defence = 
Defensive Bonus = 
Stacked with [unitType] = 

Unit ability = 

The following improvements [stats]: = 
The following improvements on [tileType] tiles [stats]: = 

# Unit actions

Hurry Research = 
Conduct Trade Mission = 
Your trade mission to [civName] has earned you [goldAmount] gold and [influenceAmount] influence! = 
Hurry Wonder = 
Hurry Construction = 
Hurry Construction (+[productionAmount]⚙) = 
Spread Religion = 
Spread [religionName] = 
[civName]'s [unitName] has converted [cityName] to [religionName] = 
Remove Heresy = 
Found a Religion = 
Enhance a Religion = 
Your citizens have been happy with your rule for so long that the empire enters a Golden Age! = 
You have entered the [newEra]! = 
[civName] has entered the [eraName]! = 
[policyBranch] policy branch unlocked! = 

# Overview screens

Overview = 
Total = 
Stats = 
Policies = 
Base happiness = 
Traded Luxuries = 
City-State Luxuries = 
Occupied City = 
Buildings = 
Wonders = 
Notifications = 
Base values = 
Bonuses = 
Final = 
Other = 
Population = 
City-States = 
Tile yields = 
Trade routes = 
Maintenance = 
Transportation upkeep = 
Unit upkeep = 
Trades = 
Current trades = 
Pending trades = 
Score = 
Units = 
Unit Supply = 
Base Supply = 
Total Supply = 
In Use = 
Supply Deficit = 
Production Penalty = 
Increase your supply or reduce the amount of units to remove the production penalty = 
Name = 
Closest city = 
Action = 
Upgrade = 
Defeated = 
[numberOfCivs] Civilizations in the game = 
Our Civilization: = 
Known and alive ([numberOfCivs]) = 
Known and defeated ([numberOfCivs]) = 
Tiles = 
Natural Wonders = 
Treasury deficit = 
Unknown = 
Not built = 
Not found = 
Known = 
Owned = 
Near [city] = 
Somewhere around [city] = 
Far away = 
Status = 
Current turn = 
You = 
Unknown = 
Turn [turnNumber] = 
Location = 
Unimproved = 
Number of tiles with this resource\nin your territory, without an\nappropriate improvement to use it = 
We Love The King Day = 
WLTK+ = 
Number of your cities celebrating\n'We Love The King Day' thanks\nto access to this resource = 
WLTK demand = 
WLTK- = 
Trade offer = 
Resources we're offering in trades = 
Number of your cities\ndemanding this resource for\n'We Love The King Day' = 
Politics = 
Show global politics = 
Show diagram = 
Diagram line colors = 
At war with [enemy] = 
Defensive pact with [civName] = 
Friends with [civName] = 
an unknown civilization = 
[numberOfTurns] Turns Left = 
Denounced [otherCiv] = 
Allied with [civName] = 
Civilization Info = 
Relations = 
Trade request = 
Garrisoned by unit = 
Status\n(puppet, resistance or being razed) = 

# Victory

[victoryType] Victory = 
Built [building] = 
Add all [comment] in capital = 
Destroy all players = 
Capture all capitals = 
Complete [amount] Policy branches = 
You have won a [victoryType] Victory! = 
[civilization] has won a [victoryType] Victory! = 
Your civilization stands above all others! The exploits of your people shall be remembered until the end of civilization itself! = 
You have been defeated. Your civilization has been overwhelmed by its many foes. But your people do not despair, for they know that one day you shall return - and lead them forward to victory! = 
One more turn...! = 
Destroy [civName] = 
Capture [cityName] = 
Destroy ? * [civName] = 
Capture ? * [cityName] = 
Majority religion of ? * [civName] = 
Our status = 
Global status = 
Rankings = 
Charts = 
Demographics = 
Demographic = 
Rank = 
Value = 
Best = 
Average = 
Worst = 
# The \n here means: put a newline (enter) here. If this is omitted, the sidebox in the diplomacy overview will become _really_ wide.
# Feel free to replace it with a space and put it between other words in your translation
Turns until the next\ndiplomacy victory vote: [amount] = 
Choose a civ to vote for = 
Choose who should become the world leader and win a Diplomatic Victory! = 
Vote for [civilizationName] = 
Vote for World Leader = 
Abstain = 
Continue = 
Abstained = 
Voted for = 
[number] votes = 
[number] vote = 
No valid votes were cast. = 
Minimum votes for electing a world leader: [number] = 
Tied in first position: [civNames] = 
No world leader was elected. = 
You have been elected world leader! = 
[leaderName] of [civ] has been elected world leader! = 
Replay = 

# Capturing a city

What would you like to do with the city of [cityName]? = 
Annex = 
Annexed cities become part of your regular empire. = 
Their citizens generate 2x the unhappiness, unless you build a courthouse. = 
Your civilization may not annex this city. = 
Puppet = 
Puppeted cities do not increase your tech or policy cost. = 
You have no control over the the production of puppeted cities. = 
Puppeted cities also generate 25% less Gold and Science. = 
A puppeted city can be annexed at any time. = 
Liberate (city returns to [originalOwner]) = 
Liberating a city returns it to its original owner, giving you a massive relationship boost with them! = 
Raze = 
Razing the city annexes it, and starts burning the city to the ground. = 
Razing the city puppets it, and starts burning the city to the ground. = 
The population will gradually dwindle until the city is destroyed. = 
Original capitals and holy cities cannot be razed. = 
Destroy = 
Destroying the city instantly razes the city to the ground. = 
Keep it = 
Remove your troops in our border immediately! = 
Sorry. = 
Never! = 
Those lands were not yours to take. This has not gone unnoticed. = 

Offer Declaration of Friendship ([30] turns) = 
My friend, shall we declare our friendship to the world? = 
Sign Declaration of Friendship ([30] turns) = 
We are not interested. = 
We have signed a Declaration of Friendship with [otherCiv]! = 
[civName] and [otherCivName] have signed a Defensive Pact! = 
[otherCiv] has denied our Declaration of Friendship! = 

Basics = 
Resources = 
Terrains = 
Tile Improvements = 
Unique to [civName], replaces [unitName] = 
Unique to [civName] = 
Tutorials = 
Cost = 
Turns to build = 
May contain [listOfResources] = 
May contain: = 
Can upgrade from [unit] = 
Can upgrade from: = 
Upgrades to [upgradedUnit] = 
Obsolete with [obsoleteTech] = 
Can Transform to [upgradedUnit] = 
Occurs on [listOfTerrains] = 
Occurs on: = 
Placed on [terrainType] = 
Can be found on = 
Improved by [improvement] = 
Bonus stats for improvement = 
Buildings that consume this resource = 
Buildings that provide this resource = 
Improvements that provide this resource = 
Buildings that require this resource worked near the city = 
Units that consume this resource = 
Can be built on = 
Cannot be built on = 
or [terrainType] = 
Can be constructed by = 
Can be created instantly by = 
Defence bonus = 
Movement cost = 
for = 
Missing translations: = 
Create = 
Improvements = 
Loading... = 
Filter: = 
OK = 
Map is incompatible with the chosen ruleset! = 
Base terrain [terrain] does not exist in ruleset! = 
Terrain feature [feature] does not exist in ruleset! = 
Resource [resource] does not exist in ruleset! = 
Improvement [improvement] does not exist in ruleset! = 
Nation [nation] does not exist in ruleset! = 
Natural Wonder [naturalWonder] does not exist in ruleset! = 
non-[filter] = 

# Civilopedia difficulty levels
Player settings = 
Extra happiness per luxury = 
Research cost modifier = 
Unit cost modifier = 
Building cost modifier = 
Policy cost modifier = 
Unhappiness modifier = 
Bonus vs. Barbarians = 
Barbarian spawning delay = 
Bonus starting units = 

AI settings = 
AI city growth modifier = 
AI unit cost modifier = 
AI building cost modifier = 
AI wonder cost modifier = 
AI building maintenance modifier = 
AI unit maintenance modifier = 
AI unhappiness modifier = 
AI free techs = 
Major AI civilization bonus starting units = 
City state bonus starting units = 
Turns until barbarians enter player tiles = 
Gold reward for clearing barbarian camps = 

# Other civilopedia things

Nations = 
Available for [unitTypes] = 
Available for: = 
Free promotion: = 
Free promotions: = 
Free for [units] = 
Free for: = 
Granted by [param] = 
Granted by: = 
[bonus] with [tech] = 
Difficulty levels = 
The possible rewards are: = 
Eras = 
Embarked strength: [amount]† = 
Base unit buy cost: [amount]¤ = 
Research agreement cost: [amount]¤ = 
Speeds = 
General speed modifier: [amount]%⏳ = 
Production cost modifier: [amount]%⚙ = 
Gold cost modifier: [amount]%¤ = 
Science cost modifier: [amount]%⍾ = 
Culture cost modifier: [amount]%♪ = 
Faith cost modifier: [amount]%☮ = 
Improvement build length modifier: [amount]%⏳ = 
Diplomatic deal duration: [amount] turns⏳ = 
Gold gift influence gain modifier: [amount]%¤ = 
City-state tribute scaling interval: [amount] turns⏳ = 
Barbarian spawn modifier: [amount]%† = 
Golden age length modifier: [amount]%⌣ = 
Adjacent city religious pressure: [amount]☮ = 
Peace deal duration: [amount] turns⏳ = 
Start year: [comment] = 
Pillaging this improvement yields [stats] = 
Pillaging this improvement yields approximately [stats] = 
Needs removal of terrain features to be built = 
Air Intercept Range: [amount] = 
Unit type = 
Units: = 
Unit types = 
Domain: [param] = 
Toggle UI (World Screen only) = 
Overrides yields from underlying terrain = 
No yields = 
Mod: [modname] = 
Search text: = 
Invalid regular expression = 
Mod filter: = 
-Combined- = 
Search! = 
Results = 
Nothing found! = 

# Policies

Adopt = 
Completed = 
On adoption = 
On completion =  
Cannot be adopted together with = 
Cannot be adopted before = 
Adopt policy = 
Adopt free policy = 
Unlocked at = 
Gain 2 free technologies = 
All policies adopted = 
[branchName] branch = 
Policy branch: [branchName] = 
Are you sure you want to adopt [branchName]? = 

# Religions

Religions = 
Choose an Icon and name for your Religion = 
Choose a name for your religion = 
Choose a [beliefType] belief! = 
Choose any belief! = 
Found [religionName] = 
Enhance [religionName] = 
Choose a pantheon = 
Choose a Religion = 
Found Religion = 
Found Pantheon = 
Reform Religion = 
Expand Pantheon = 
Follow [belief] = 
Religions and Beliefs = 
Majority Religion: [name] = 
+ [amount] pressure = 
Holy City of: [religionName] = 
Former Holy City of: [religionName] = 
Followers = 
Pressure = 

# Religion overview screen
Religion Name: = 
Pantheon Name: = 
Founding Civ: = 
Holy City: = 
Cities following this religion: = 
Followers of this religion: = 
Click an icon to see the stats of this religion = 
Religion: Off = 
Minimal Faith required for\nthe next [Great Prophet]: = 
Religions to be founded: [amount] = 
Available religion symbols = 
Number of civilizations * [amount] + [amount2] = 
Estimated Number of civilizations * [amount] + [amount2] = 
Religions already founded = 
Available founder beliefs = 
Available follower beliefs = 
Religious status: = 

None = 
Pantheon = 
Founding religion = 
Religion = 
Enhancing religion = 
Enhanced religion = 

# Espionage
# As espionage is WIP, these strings are currently only shown in-game when the player opts in,
# so feel free to not translate these strings for now

Spy = 
Spy Hideout = 
Spy present = 
Move = 

After an unknown civilization entered the [eraName], we have recruited [spyName] as a spy! = 
We have recruited [spyName] as a spy! = 
Your spy [spyName] has leveled up! = 
Your spy [spyName] has leveled up [amount] times! = 
Your spy [spyName] cannot steal any more techs from [civName] as we've already researched all the technology they know! = 

# Stealing Technology defending civ
An unidentified spy stole the Technology [techName] from [cityName]! = 
A spy from [civName] stole the Technology [techName] from [cityName]! = 
A spy from [civName] was found and killed trying to steal Technology in [cityName]! = 
A spy from [civName] was found and killed by [spyName] trying to steal Technology in [cityName]! = 

# Stealing Technology offending civ
Your spy [spyName] stole the Technology [techName] from [cityName]! = 
Your spy [spyName] was killed trying to steal Technology in [cityName]! = 

# Rigging elections
Your spy successfully rigged the election in [cityName]! = 
Your spy lost the election in [cityStateName] to [civName]! = 
The election in [cityStateName] were rigged by [civName]! = 
Your spy lost the election in [cityName]! = 

# City-Ctate Coups
Stage Coup = 
Your spy [spyName] successfully staged a coup in [cityName]! = 
A spy from [civName] successfully staged a coup in our former ally [cityStateName]! = 
A spy from [civName] successfully staged a coup in [cityStateName]! = 
A spy from [civName] failed to stage a coup in our ally [cityStateName] and was killed! = 
Our spy [spyName] failed to stage a coup in [cityStateName] and was killed! = 
Do you want to stage a coup in [civName] with a [percent]% chance of success? = 

# Spy fleeing city
After the city of [cityName] was destroyed, your spy [spyName] has fled back to our hideout. = 
After the city of [cityName] was conquered, your spy [spyName] has fled back to our hideout. = 
After the city of [cityName] was taken over, your spy [spyName] has fled back to our hideout. = 
Due to the chaos ensuing in [cityName], your spy [spyName] has fled back to our hideout. = 

# Promotions

Pick promotion = 
 OR  = 
units in open terrain = 
units in rough terrain = 
wounded units = 
Targeting II (air) = 
Targeting III (air) = 
Bonus when performing air sweep [bonusAmount]% = 
Dogfighting I = 
Dogfighting II = 
Dogfighting III = 
Choose name for [unitName] = 
[unitFilter] units gain the [promotion] promotion = 
Requires = 
Path to [promotion] is ambiguous = 

# Multiplayer Turn Checker Service

Enable out-of-game turn notifications = 
Out-of-game, update status of all games every: = 
Show persistent notification for turn notifier service = 
# These are on Options-Advanced
Take user ID from clipboard = 
Doing this will reset your current user ID to the clipboard contents - are you sure? = 
ID successfully set! = 
Invalid ID! = 

# Multiplayer options tab

Enable multiplayer status button in singleplayer games = 
Update status of currently played game every: = 
In-game, update status of all games every: = 
Server address = 
Check connection = 
Awaiting response... = 
Success! = 
Failed! = 
Sound notification for when it's your turn in your currently open game: = 
Sound notification for when it's your turn in any other game: = 
Notification [number] = 
Chimes = 
Choir = 
[unit] Attack Sound = 

# Mods

Mods = 
Download [modName] = 
Update [modName] = 
Could not download mod list = 
Download mod from URL = 
Please enter the mod repository -or- archive zip -or- branch -or- release url: = 
That is not a valid ZIP file = 
Invalid Mod archive structure = 
Invalid link! = 
Paste from clipboard = 
Download = 
Done! = 
Delete [modName] = 
Are you SURE you want to delete this mod? = 
[mod] was deleted. = 
Updated = 
Current mods = 
Downloadable mods = 
Category: = 
All mods = 
Rulesets = 
Expansions = 
Graphics = 
Audio = 
Maps = 
Fun = 
Mods of mods = 
Mod info and options = 
Next page = 
Open Github page = 
Link copied to clipboard = 
Permanent audiovisual mod = 
Installed = 
Downloaded! = 
[modName] Downloaded! = 
Could not download [modName] = 
Online query result is incomplete = 
Sorting and filtering needs to wait until the online query finishes = 
No description provided = 
[stargazers]✯ = 
Author: [author] = 
Size: [size] kB = 
Size: [size] MB = 
The mod you selected is incompatible with the defined ruleset! = 
Sort and Filter = 
Enter search text = 
Sort Current: = 
Sort Downloadable: = 
Name ￪ = 
Name ￬ = 
Date ￪ = 
Date ￬ = 
Stars ￬ = 
Status ￬ = 

Scenarios = 
Error loading scenario: = 
Choose scenario = 

# Uniques that are relevant to more than one type of game object

[stats] from every [param] = 
[stats] from [param] tiles in this city = 
[stats] from every [param] on [tileFilter] tiles = 
[stats] for each adjacent [param] = 
Must be next to [terrain] = 
Must be on [terrain] = 
+[amount]% vs [unitType] = 
+[amount] Movement for all [unitType] units = 
+[amount]% Production when constructing [param] = 
Can only be built on [tileFilter] tiles = 
Cannot be built on [tileFilter] tiles = 
Does not need removal of [feature] = 
Gain a free [building] [cityFilter] = 

# Countables

Remaining [civFilter] Civilizations = 
Owned [tileFilter] Tiles = 

# Unused Resources

Bison = 
Cocoa = 

# Exceptions that _may_ be shown to the user

Building '[buildingName]' is buildable and therefore must either have an explicit cost or reference an existing tech. = 
Nation [nationName] is not found! = 
Unit [unitName] doesn't seem to exist! = 


# In English we just paste all these conditionals at the end of each unique, but in your language that
# may not turn into valid sentences. Therefore we have the following two translations to determine
# where they should go. 
# The first determines whether the conditionals should be placed before or after the base unique.
# It should be translated with only the untranslated english word 'before' or 'after', without the quotes.
# Example: In the unique "+20% Strength <for [unitFilter] units>", should the <for [unitFilter] units>
# be translated before or after the "+20% Strength"?

ConditionalsPlacement = 

# The second determines the exact ordering of all conditionals that are to be translated.
# ALL conditionals that exist will be part of this line, and they may be moved around and rearranged as you please.
# However, you should not translate the parts between the brackets, only move them around so that when
# translated in your language the sentence sounds natural.
#
# Example: "+20% Strength <for [unitFilter] units> <when attacking> <vs [unitFilter] units> <in [tileFilter] tiles> <during the [eraName]>"
# In what order should these conditionals between <> be translated?
# Note that this example currently doesn't make sense yet, as those conditionals do not exist, but they will in the future.
#
# As this is still under development, conditionals will be added al the time. As a result,
# any translations added for this string will be removed immediately in the next version when more
# conditionals are added. As we don't want to make you retranslate this same line over and over,
# it's removed for now, but it will return once all planned conditionals have been added.





########################### AUTOMATICALLY GENERATED TRANSLATABLE STRINGS ########################### <|MERGE_RESOLUTION|>--- conflicted
+++ resolved
@@ -1172,12 +1172,9 @@
 turns = 
 turn = 
 Next unit = 
-<<<<<<< HEAD
-Cycle = 
-=======
 [amount] units idle = 
 [amount] units due = 
->>>>>>> 2f796587
+Cycle = 
 Fog of War = 
 Pick a policy = 
 Move Spies = 
