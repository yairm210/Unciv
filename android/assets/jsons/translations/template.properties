# Language settings

# Equivalent of a space in your language
# If your language doesn't use spaces, just add "" as a translation, otherwise " "
" " = 

# If the first word in a sentence starts with a capital in your language, 
# put the english word 'true' behind the '=', otherwise 'false'.
# Don't translate these words to your language, only put 'true' or 'false'.
StartWithCapitalLetter = 


# Fastlane
# These will be automatically copied to the fastlane descriptions used by F-Droid. Their keys are not as usual the english original, please read those directly as linked.

# Documentation: https://f-droid.org/en/docs/Build_Metadata_Reference/#Summary
# English to translate: https://github.com/yairm210/Unciv/blob/master/fastlane/metadata/android/en-US/short_description.txt
Fastlane_short_description = 

# Documentation: https://f-droid.org/en/docs/Build_Metadata_Reference/#Description
# English to translate: https://github.com/yairm210/Unciv/blob/master/fastlane/metadata/android/en-US/full_description.txt
Fastlane_full_description = 


# Starting from here normal translations start, as described in
# https://yairm210.github.io/Unciv/Other/Translating/

# General
Delete = 

# Base ruleset names
Civ V - Vanilla = 
Civ V - Gods & Kings = 

# Tutorial tasks

Move a unit!\nClick on a unit > Click on a destination > Click the arrow popup = 
Found a city!\nSelect the Settler (flag unit) > Click on 'Found city' (bottom-left corner) = 
Enter the city screen!\nClick the city button twice = 
Pick a technology to research!\nClick on the tech button (greenish, top left) > \n select technology > click 'Research' (bottom right) = 
Pick a construction!\nEnter city screen > Click on a unit or building (bottom left side) > \n click 'add to queue' = 
Pass a turn!\nCycle through units with 'Next unit' > Click 'Next turn' = 
Reassign worked tiles!\nEnter city screen > click the assigned (green) tile to unassign > \n click an unassigned tile to assign population = 
Meet another civilization!\nExplore the map until you encounter another civilization! = 
Open the options table!\nClick the menu button (top left) > click 'Options' = 
Construct an improvement!\nConstruct a Worker unit > Move to a Plains or Grassland tile > \n Click 'Construct improvement' (above the unit table, bottom left)\n > Choose the farm > \n Leave the worker there until it's finished = 
Create a trade route!\nConstruct roads between your capital and another city\nOr, automate your worker and let him get to that eventually = 
Conquer a city!\nBring an enemy city down to low health > \nEnter the city with a melee unit = 
Move an air unit!\nSelect an air unit > select another city within range > \nMove the unit to the other city = 
See your stats breakdown!\nEnter the Overview screen (top right corner) >\nClick on 'Stats' = 

# Crash screen

An unrecoverable error has occurred in Unciv: = 
If this keeps happening, you can try disabling mods. = 
You can also report this on the issue tracker. = 
Copy = 
Error report copied. = 
Open Issue Tracker = 
Please copy the error report first. = 
Close Unciv = 

# Buildings

Unsellable = 
Not displayed as an available construction unless [building] is built = 
Not displayed as an available construction without [resource] = 
Cannot be hurried = 

Choose a free great person = 
Get [unitName] = 

Hydro Plant = 
[buildingName] obsoleted = 

# Diplomacy,Trade,Nations

Requires [buildingName] to be built in the city = 
Requires [buildingName] to be built in all cities = 
Provides a free [buildingName] in the city = 
Requires worked [resource] near city = 
Requires at least one of the following resources worked near the city: = 
Wonder is being built elsewhere = 
National Wonder is being built elsewhere = 
Requires a [buildingName] in all cities = 
[buildingName] required: = 
Requires a [buildingName] in this city = 
Cannot be built with [buildingName] = 
Consumes [amount] [resource] = 
Need [amount] more [resource] = 
[amount] available = 
Required tech: [requiredTech] = 
Requires [PolicyOrNationalWonder] = 
Cannot be purchased = 
Can only be purchased = 
See also = 

Requires at least one of the following: = 
Requires all of the following: = 
Leads to [techName] = 
Leads to: =  
Enables: = 
Disables: = 

Current construction = 
Construction queue = 
Pick a construction = 
Queue empty = 
Add to queue = 
Remove from queue = 
Show stats drilldown = 
Show construction queue = 
No space to place this unit = 
Cancel = 

Diplomacy = 
War = 
Peace = 
Research Agreement = 
Declare war = 
Declare war on [civName]? = 
Go to on map = 
Let's begin! = 
[civName] has declared war on us! = 
[leaderName] of [nation] = 
You'll pay for this! = 
Negotiate Peace = 
Peace with [civName]? = 
Very well. = 
Farewell. = 
Sounds good! = 
Not this time. = 
Excellent! = 
How about something else... = 
A pleasure to meet you. = 
Our relationship = 
We have encountered the City-State of [name]! = 
Declare Friendship ([numberOfTurns] turns) = 
May our nations forever remain united! = 
Indeed! = 
Denounce [civName]? = 
Denounce ([numberOfTurns] turns) = 
We will remember this. = 

[civName] has declared war on [targetCivName]! = 
[civName] and [targetCivName] have signed a Peace Treaty! = 
[civName] and [targetCivName] have signed the Declaration of Friendship! = 
[civName] has denounced [targetCivName]! = 
Do you want to break your promise to [leaderName]? = 
Break promise = 
We promised not to settle near them ([count] turns remaining) = 
They promised not to settle near us ([count] turns remaining) = 

[civName] is upset that you demanded tribute from [cityState], whom they have pledged to protect! = 
[civName] is upset that you attacked [cityState], whom they have pledged to protect! = 
[civName] is outraged that you destroyed [cityState], whom they had pledged to protect! = 
[civName] has destroyed [cityState], whom you had pledged to protect! = 

Unforgivable = 
Afraid = 
Enemy = 
Competitor = 
Neutral = 
Favorable = 
Friend = 
Ally = 

[questName] (+[influenceAmount] influence) = 
[remainingTurns] turns remaining = 
Current leader is [civInfo] with [amount] [stat] generated. = 
Current leader is [civInfo] with [amount] Technologies discovered. = 

Demands = 
Please don't settle new cities near us. = 
Very well, we shall look for new lands to settle. = 
We shall do as we please. = 
We noticed your new city near our borders, despite your promise. This will have....implications. = 
I've been informed that my armies have taken tribute from [civName], a city-state under your protection.\nI assure you, this was quite unintentional, and I hope that this does not serve to drive us apart. = 
We asked [civName] for a tribute recently and they gave in.\nYou promised to protect them from such things, but we both know you cannot back that up. = 
It's come to my attention that I may have attacked [civName], a city-state under your protection.\nWhile it was not my goal to be at odds with your empire, this was deemed a necessary course of action. = 
I thought you might like to know that I've launched an invasion of one of your little pet states.\nThe lands of [civName] will make a fine addition to my own. = 

Return [unitName] to [civName]? = 
The [unitName] we liberated originally belonged to [civName]. They will be grateful if we return it to them. = 

Enter the amount of gold = 

# City-States

Provides [amountOfCulture] culture at 30 Influence = 
Provides 3 food in capital and 1 food in other cities at 30 Influence = 
Provides 3 happiness at 30 Influence = 
Provides land units every 20 turns at 30 Influence = 
Give a Gift = 
Gift [giftAmount] gold (+[influenceAmount] influence) = 
Relationship changes in another [turnsToRelationshipChange] turns = 
Protected by = 
Revoke Protection = 
Revoke protection for [cityStateName]? = 
Pledge to protect = 
Declare Protection of [cityStateName]? = 
Build [improvementName] on [resourceName] (200 Gold) = 
Gift Improvement = 
[civName] is able to provide [unitName] once [techName] is researched. = 

Diplomatic Marriage ([amount] Gold) = 
We have married into the ruling family of [civName], bringing them under our control. = 
[civName] has married into the ruling family of [civName2], bringing them under their control. = 
You have broken your Pledge to Protect [civName]! = 
City-States grow wary of your aggression. The resting point for Influence has decreased by [amount] for [civName]. = 

[cityState] is being attacked by [civName] and asks all major civilizations to help them out by gifting them military units. = 
[cityState] is being invaded by Barbarians! Destroy Barbarians near their territory to earn Influence. = 
[cityState] is grateful that you killed a Barbarian that was threatening them! = 
[cityState] is being attacked by [civName]! Kill [amount] of the attacker's military units and they will be immensely grateful. = 
[cityState] is deeply grateful for your assistance in the war against [civName]! = 
[cityState] no longer needs your assistance against [civName]. = 
War against [civName] = 
We need you to help us defend against [civName]. Killing [amount] of their military units would slow their offensive. = 
Currently you have killed [amount] of their military units. = 
You need to find them first! = 

Cultured = 
Maritime = 
Mercantile = 
Religious = 
Militaristic = 
Type = 
Friendly = 
Hostile = 
Irrational = 
Personality = 
Influence = 

Ally: [civilization] with [amount] Influence = 
Unknown civilization = 
Reach 30 for friendship. = 
Reach highest influence above 60 for alliance. = 
When Friends: = 
When Allies: = 
The unique luxury is one of: = 
Demand Tribute = 
Tribute Willingness = 
At least 0 to take gold, at least 30 and size 4 city for worker = 
Take [amount] gold (-15 Influence) = 
Take worker (-50 Influence) = 
[civName] is afraid of your military power! = 

Major Civ = 
No Cities = 
Base value = 
Has Ally = 
Has Protector = 
Demanding a Worker = 
Demanding a Worker from small City-State = 
Very recently paid tribute = 
Recently paid tribute = 
Influence below -30 = 
Military Rank = 
Military near City-State = 
Sum: = 


# Trades

Trade = 
Offer trade = 
Retract offer = 
What do you have in mind? = 
Our items = 
Our trade offer = 
[otherCiv]'s trade offer = 
[otherCiv]'s items = 
+[amount] untradable copy = 
+[amount] untradable copies = 
Pleasure doing business with you! = 
I think not. = 
That is acceptable. = 
Accept = 
Keep going = 
There's nothing on the table = 
Peace Treaty = 
Agreements = 
Open Borders = 
Gold per turn = 
Cities = 
Technologies = 
Declarations of war = 
Introduction to [nation] = 
Declare war on [nation] = 
Luxury resources = 
Strategic resources = 
Owned by you: [amountOwned] = 
Non-existent city = 

# Nation picker

[resourceName] not required = 
Lost ability = 
National ability = 
[firstValue] vs [secondValue] = 


# New game screen

Uniques = 
Promotions = 
Load copied data = 
Reset to defaults = 
Select nations = 
Set available nations for random pool = 
Available nations = 
Banned nations = 
Are you sure you want to reset all game options to defaults? = 
Start game! = 
Map Options = 
Game Options = 
Civilizations = 
Map Type = 
Map file = 
Max Turns = 
Could not load map! = 
Generated = 
Random Generated = 
Which options should be available to the random selection? = 
Existing = 
Custom = 
Map Generation Type = 
Enabled Map Generation Types = 
Default = 
Pangaea = 
Continent and Islands = 
Two Continents = 
Three Continents = 
Four Corners = 
Archipelago = 
Inner Sea = 
Perlin = 
Random number of Civilizations = 
Min number of Civilizations = 
Max number of Civilizations = 
Random number of City-States = 
Min number of City-States = 
Max number of City-States = 
One City Challenge = 
Enable Nuclear Weapons = 
No City Razing = 
No Barbarians = 
Disable starting bias = 
Raging Barbarians = 
No Ancient Ruins = 
No Natural Wonders = 
Allow anyone to spectate = 
Victory Conditions = 
Scientific = 
Domination = 
Cultural = 
Diplomatic = 
Time = 

# Used for random nation indicator in empire selector and unknown nation icons in various overview screens.
# Should be a single character, or at least visually square.
? = 

Map Shape = 
Enabled Map Shapes = 
Hexagonal = 
Flat Earth Hexagonal = 
Rectangular = 
Height = 
Width = 
Radius = 
Enable Espionage = 

Resource Setting = 
Enabled Resource Settings = 
Other Settings = 
Sparse = 
Abundant = 
Strategic Balance = 
Legendary Start = 
This is used for painting resources, not in map generator steps: = 

Advanced Settings = 
RNG Seed = 
Map Elevation = 
Temperature extremeness = 
Temperature shift = 
Resource richness = 
Vegetation richness = 
Rare features richness = 
Max Coast extension = 
Biome areas extension = 
Water level = 

Online Multiplayer = 
You're currently using the default multiplayer server, which is based on a free Dropbox account. Because a lot of people use this, it is uncertain if you'll actually be able to access it consistently. Consider using a custom server instead. = 
Open Documentation = 
Don't show again = 

World Size = 
Enabled World Sizes = 
Tiny = 
Small = 
Medium = 
Large = 
Huge = 
World wrap requires a minimum width of 32 tiles = 
The provided map dimensions were too small = 
The provided map dimensions were too big = 
The provided map dimensions had an unacceptable aspect ratio = 

Difficulty = 

AI = 
Remove = 
Random = 
Human = 
Hotseat = 
User ID = 
Click to copy = 


Game Speed = 
Quick = 
Standard = 
Epic = 
Marathon = 

Starting Era = 
It looks like we can't make a map with the parameters you requested! = 
Maybe you put too many players into too small a map? = 
No human players selected! = 
Invalid Player ID! = 
No victory conditions were selected! = 
Mods: = 
Extension mods = 
Base ruleset: = 
The mod you selected is incorrectly defined! = 
The mod combination you selected is incorrectly defined! = 
The mod combination you selected has problems. = 
You can play it, but don't expect everything to work! = 
This base ruleset is not compatible with the previously selected\nextension mods. They have been disabled. = 
Base Ruleset = 
[amount] Techs = 
[amount] Nations = 
[amount] Units = 
[amount] Buildings = 
[amount] Resources = 
[amount] Improvements = 
[amount] Religions = 
[amount] Beliefs = 

World Wrap = 
World wrap maps are very memory intensive - creating large world wrap maps on Android can lead to crashes! = 
Anything above 80 by 50 may work very slowly on Android! = 
Anything above 40 may work very slowly on Android! = 

# Map editor

## Tabs/Buttons
Map editor = 
View = 
Generate = 
Partial = 
Generator steps = 
Edit = 
Rivers = 
Load = 
Save = 
New map = 
Empty = 
Save map = 
Load map = 
Delete map = 
Are you sure you want to delete this map? = 
It looks like your map can't be saved! = 
Exit map editor = 
Change map ruleset = 
Change the map to use the ruleset selected on this page = 
Revert to map ruleset = 
Reset the controls to reflect the current map ruleset = 
Features = 
Starting locations = 
Tile Matching Criteria = 
Complete match = 
Except improvements = 
Base and terrain features = 
Base terrain only = 
Land or water only = 

## Labels/messages
Brush ([size]): = 
# The single letter shown in the [size] parameter above for setting "Floodfill".
# Please do not make this longer, the associated slider will not handle well.
Floodfill_Abbreviation = 
Error loading map! = 
Map saved successfully! = 
Current map RNG seed: [amount] = 
Map copy and paste = 
Position: [param] = 
Starting location(s): [param] = 
Continent: [param] ([amount] tiles) = 
Change map to fit selected ruleset? = 
Area: [amount] tiles, [amount2] continents/islands = 
Area: [amount] tiles, [amount2]% water, [amount3] continents/islands = 
Do you want to leave without saving the recent changes? = 
Leave = 
Do you want to load another map without saving the recent changes? = 
River generation failed! = 
Please don't use step 'Landmass' with map type 'Empty', create a new empty map instead. = 
This map has errors: = 
The incompatible elements have been removed. = 

## Map/Tool names
My new map = 
Generate landmass = 
Raise mountains and hills = 
Humidity and temperature = 
Lakes and coastline = 
Sprout vegetation = 
Spawn rare features = 
Distribute ice = 
Assign continent IDs = 
Place Natural Wonders = 
Let the rivers flow = 
Spread Resources = 
Create ancient ruins = 
Floodfill = 
[nation] starting location = 
Remove features = 
Remove improvement = 
Remove resource = 
Remove starting locations = 
Remove rivers = 
Spawn river from/to = 
Bottom left river = 
Bottom right river = 
Bottom river = 

# Multiplayer

Help = 
Username = 
Multiplayer = 
Could not download game! = 
Could not upload game! = 
Couldn't connect to Multiplayer Server! = 
Retry = 
Join game = 
Invalid game ID! = 
Copy user ID = 
Copy game ID = 
UserID copied to clipboard = 
Game ID copied to clipboard! = 
Friend name = 
Player ID = 
Please input a name for your friend! = 
Please input a player ID for your friend! = 
Are you sure you want to delete this friend? = 
Paste player ID from clipboard = 
Player name already used! = 
Player ID already used! = 
Player ID is incorrect = 
Select friend = 
Select [thingToSelect] = 
Friends list = 
Add friend = 
Edit friend = 
Friend name is already in your friends list! = 
Player ID is already in your friends list! = 
You have to write a name for your friend! = 
You have to write an ID for your friend! = 
You cannot add your own player ID in your friend list! = 
To add a friend, ask him to send you his player ID.\nClick the 'Add friend' button.\nInsert his player ID and a name for him.\nThen click the 'Add friend' button again.\n\nAfter that you will see him in your friends list.\n\nA new button will appear when creating a new\nmultiplayer game, which allows you to select your friend. = 
Please input Player ID! = 
Set current user = 
Player ID from clipboard = 
Player ID from friends list = 
To create a multiplayer game, check the 'multiplayer' toggle in the New Game screen, and for each human player insert that player's user ID. = 
You can assign your own user ID there easily, and other players can copy their user IDs here and send them to you for you to include them in the game. = 
Once you've created your game, the Game ID gets automatically copied to your clipboard so you can send it to the other players. = 
Players can enter your game by copying the game ID to the clipboard, and clicking on the 'Add multiplayer game' button = 
The symbol of your nation will appear next to the game when it's your turn = 
Back = 
Rename = 
Game settings = 
Add multiplayer game = 
Refresh list = 
Could not save game! = 
Could not delete game! = 
Error while refreshing: = 
Current Turn: = 
Add Currently Running Game = 
Paste gameID from clipboard = 
GameID = 
Game name = 
Loading latest game state... = 
You are not allowed to spectate! = 
Couldn't download the latest game state! = 
Resign = 
Are you sure you want to resign? = 
You can only resign if it's your turn = 
[civName] resigned and is now controlled by AI = 
Last refresh: [duration] ago = 
Current Turn: [civName] since [duration] ago = 
Seconds = 
Minutes = 
Hours = 
Days = 
[amount] Seconds = 
[amount] Minutes = 
[amount] Hours = 
[amount] Days = 
Server limit reached! Please wait for [time] seconds = 
File could not be found on the multiplayer server = 
Unhandled problem, [errorMessage] = 
Please enter your server password = 
Set password = 
Password must be at least 6 characters long = 
Failed to set password! = 
Password set successfully for server [serverURL] = 
Password = 
Your userId is password secured = 
Set a password to secure your userId = 
Authenticate = 
This server does not support authentication = 
Authentication failed = 

# Save game menu

Current saves = 
Show autosaves = 
Saved game name = 
# This is the save game name the dialog will suggest
[player] - [turns] turns = 
Copy to clipboard = 
Copy saved game to clipboard = 
Could not load game! = 
Could not load game from clipboard! = 
Could not load game from custom location! = 
The file data seems to be corrupted. = 
The save was created with an incompatible version of Unciv: [version]. Please update Unciv to this version or later and try again. = 
Load [saveFileName] = 
Are you sure you want to delete this save? = 
Delete save = 
[saveFileName] deleted successfully. = 
Insufficient permissions to delete [saveFileName]. = 
Failed to delete [saveFileName]. = 
Saved at = 
Saving... = 
Overwrite existing file? = 
Overwrite = 
It looks like your saved game can't be loaded! = 
If you could copy your game data ("Copy saved game to clipboard" -  = 
  paste into an email to yairm210@hotmail.com) = 
I could maybe help you figure out what went wrong, since this isn't supposed to happen! = 
Missing mods: [mods] = 
Load from custom location = 
Save to custom location = 
Could not save game to custom location! = 
Download missing mods = 
Missing mods are downloaded successfully. = 
Could not load the missing mods! = 
Could not download mod list. = 
Could not find a mod named "[modName]". = 

# Options

Options = 

## About tab
About = 
Version = 
See online Readme = 
Visit repository = 

## Display tab
Display = 

### Screen subgroup

Screen = 
Screen Mode = 
Windowed = 
Fullscreen = 
Borderless = 

Screen Size = 

Landscape (fixed) = 
Portrait (fixed) = 
Auto (sensor adjusted) = 

### Enable panning the map when you move the mouse to the edge of the window
Map mouse auto-scroll = 
Map panning speed = 
<<<<<<< HEAD
Order trade offers by amount = 
Experimental Demographics scoreboard = 
Unit icon opacity = 
=======

### Graphics subgroup

Tileset = 
Unitset = 
UI Skin = 

### UI subgroup

UI = 

Notifications on world screen = 
Disabled = 
Hidden = 
Visible = 
Permanent = 

Minimap size = 

Show tutorials = 
Reset tutorials = 
Do you want to reset completed tutorials? = 
Reset = 
>>>>>>> 19b243ab

Show zoom buttons in world screen = 
Experimental Demographics scoreboard = 

### Visual Hints subgroup

Visual Hints = 
Show worked tiles = 
Show resources and improvements = 
Show tile yields = 
Show unit movement arrows = 
Show pixel units = 
Show pixel improvements = 
<<<<<<< HEAD
Minimap size = 
# This is the leftmost Minimap size slider position
off = 
=======
Unit icon opacity = 
>>>>>>> 19b243ab

### Performance subgroup

Continuous rendering = 
Experimental rendering improvements = 
When disabled, saves battery life but certain animations will be suspended = 

## Gameplay tab
Gameplay = 
Auto-assign city production = 
Auto-build roads = 
Automated workers replace improvements = 
Automated units move on turn start = 
Check for idle units = 
Auto Unit Cycle = 
Move units with a single tap = 
Ask for confirmation when pressing next turn = 
Notifications log max turns = 

## Language tab

Language = 
Please note that translations are a community-based work in progress and are INCOMPLETE! The percentage shown is how much of the language is translated in-game. If you want to help translating the game into your language, click here. = 


## Sound tab
Sound = 
Sound effects volume = 
Music volume = 
City ambient sound volume = 
Pause between tracks = 
Pause = 
Music = 
Skip = 
Currently playing: [title] = 
Download music = 
Downloading... = 
Could not download music! = 

## Advanced tab
Advanced = 
<<<<<<< HEAD
Turns between autosaves = 
Screen orientation = 
Landscape (fixed) = 
Portrait (fixed) = 
Auto (sensor adjusted) = 
Enable display cutout (requires restart) = 
Max zoom out = 
=======
Generate translation files = 
Translation files are generated successfully. = 
Fastlane files are generated successfully. = 

Screen orientation = 

>>>>>>> 19b243ab
Font family = 
Font size multiplier = 
Default Font = 
Generate translation files = 
Translation files are generated successfully. = 
Fastlane files are generated successfully. = 
Enable Easter Eggs = 
Order trade offers by amount = 
Enable display cutout (requires restart) = 

## Keys tab
Keys = 
Please see the Tutorial. = 
Hit the desired key now = 

## Locate mod errors tab
Locate mod errors = 
Check extension mods based on: = 
-none- = 
Reload mods = 
Checking mods for errors... = 
No problems found. = 
Autoupdate mod uniques = 
Uniques updated! = 

## Debug tab
Debug = 

## Unused - kept for future use

Show = 
Hide = 
HIGHLY EXPERIMENTAL - YOU HAVE BEEN WARNED! = 
You need to restart the game for this change to take effect. = 


# Notifications

Research of [technologyName] has completed! = 
We gained [amount] Science from Research Agreement = 
[construction] has become obsolete and was removed from the queue in [cityName]! = 
[construction] has become obsolete and was removed from the queue in [amount] cities! = 
[cityName] changed production from [oldUnit] to [newUnit] = 
[amount] cities changed production from [oldUnit] to [newUnit] = 
Excess production for [wonder] converted to [goldAmount] gold = 
You have entered a Golden Age! = 
[resourceName] revealed near [cityName] = 
[n] sources of [resourceName] revealed, e.g. near [cityName] = 
A [greatPerson] has been born in [cityName]! = 
We have encountered [civName]! = 
[cityStateName] has given us [stats] as a token of goodwill for meeting us = 
[cityStateName] has given us [stats] as we are the first major civ to meet them = 
[cityStateName] has also given us [stats] = 
[cityStateName] gave us a [unitName] as a gift! = 
Cannot provide unit upkeep for [unitName] - unit has been disbanded! = 
[cityName] has grown! = 
[cityName] is starving! = 
[construction] has been built in [cityName] = 
[wonder] has been built in a faraway land = 
[civName] has completed [construction]! = 
An unknown civilization has completed [construction]! = 
The city of [cityname] has started constructing [construction]! = 
[civilization] has started constructing [construction]! = 
An unknown civilization has started constructing [construction]! = 
Work has started on [construction] = 
[cityName] cannot continue work on [construction] = 
[cityName] has expanded its borders! = 
Your Golden Age has ended. = 
[cityName] has been razed to the ground! = 
We have conquered the city of [cityName]! = 
Your citizens are revolting due to very high unhappiness! = 
An enemy [unit] has attacked [cityName] = 
An enemy [unit] ([amount] HP) has attacked [cityName] ([amount2] HP) = 
An enemy [unit] has attacked our [ourUnit] = 
An enemy [unit] ([amount] HP) has attacked our [ourUnit] ([amount2] HP) = 
Enemy city [cityName] has attacked our [ourUnit] = 
Enemy city [cityName] ([amount] HP) has attacked our [ourUnit] ([amount2] HP) = 
An enemy [unit] has captured [cityName] = 
An enemy [unit] ([amount] HP) has captured [cityName] ([amount2] HP) = 
An enemy [unit] has raided [cityName] = 
An enemy [unit] ([amount] HP) has raided [cityName] ([amount2] HP) = 
An enemy [unit] has captured our [ourUnit] = 
An enemy [unit] ([amount] HP) has captured our [ourUnit] ([amount2] HP) = 
An enemy [unit] has destroyed our [ourUnit] = 
An enemy [unit] ([amount] HP) has destroyed our [ourUnit] ([amount2] HP) = 
Your [ourUnit] has destroyed an enemy [unit] = 
Your [ourUnit] ([amount] HP) has destroyed an enemy [unit] ([amount2] HP) = 
An enemy [RangedUnit] has destroyed the defence of [cityName] = 
An enemy [RangedUnit] ([amount] HP) has destroyed the defence of [cityName] ([amount2] HP) = 
Enemy city [cityName] has destroyed our [ourUnit] = 
Enemy city [cityName] ([amount] HP) has destroyed our [ourUnit] ([amount2] HP) = 
An enemy [unit] was destroyed while attacking [cityName] = 
An enemy [unit] ([amount] HP) was destroyed while attacking [cityName] ([amount2] HP) = 
An enemy [unit] was destroyed while attacking our [ourUnit] = 
An enemy [unit] ([amount] HP) was destroyed while attacking our [ourUnit] ([amount2] HP) = 
Our [attackerName] ([amount] HP) was destroyed by an intercepting [interceptorName] ([amount2] HP) = 
Our [attackerName] ([amount] HP) was destroyed by an unknown interceptor = 
Our [interceptorName] ([amount] HP) intercepted and destroyed an enemy [attackerName] ([amount2] HP) = 
Our [attackerName] ([amount] HP) destroyed an intercepting [interceptorName] ([amount2] HP) = 
Our [interceptorName] ([amount] HP) intercepted and was destroyed by an enemy [attackerName] ([amount2] HP) = 
Our [interceptorName] ([amount] HP) intercepted and was destroyed by an unknown enemy = 
Our [attackerName] ([amount] HP) was attacked by an intercepting [interceptorName] ([amount2] HP) = 
Our [attackerName] ([amount] HP) was attacked by an unknown interceptor = 
Our [interceptorName] ([amount] HP) intercepted and attacked an enemy [attackerName] ([amount2] HP) = 
Nothing tried to intercept our [attackerName] = 
An enemy [unit] was spotted near our territory = 
An enemy [unit] was spotted in our territory = 
Your city [cityName] can bombard the enemy! = 
[amount] of your cities can bombard the enemy! = 
[amount] enemy units were spotted near our territory = 
[amount] enemy units were spotted in our territory = 
A(n) [nukeType] exploded in our territory! = 
After being hit by our [nukeType], [civName] has declared war on us! = 
The civilization of [civName] has been destroyed! = 
The City-State of [name] has been destroyed! = 
Your [ourUnit] captured an enemy [theirUnit]! = 
Your [ourUnit] plundered [amount] [Stat] from [theirUnit] = 
We have captured a barbarian encampment and recovered [goldAmount] gold! = 
An enemy [unitType] has joined us! = 
After an unknown civilization entered the [eraName], we have recruited [spyName] as a spy! = 
We have recruited [spyName] as a spy! = 
[unitName] can be promoted! = 

# This might be needed for a rewrite of Germany's unique - see #7376
A barbarian [unitType] has joined us! = 

We have found survivors in the ruins - population added to [cityName] = 
We have discovered the lost technology of [techName] in the ruins! = 
A [unitName] has joined us! = 
An ancient tribe trains our [unitName] in their ways of combat! = 
We have found a stash of [amount] gold in the ruins! = 
We have found a crudely-drawn map in the ruins! = 
[unit] finished exploring. = 
[unit] has no work to do. = 
You're losing control of [name]. = 
You and [name] are no longer friends! = 
Your alliance with [name] is faltering. = 
You and [name] are no longer allies! = 
[civName] gave us a [unitName] as gift near [cityName]! = 
[civName] has denounced us! = 
[cityName] has been connected to your capital! = 
[cityName] has been disconnected from your capital! = 
[civName] has accepted your trade request = 
[civName] has made a counteroffer to your trade request = 
[civName] has denied your trade request = 
[tradeOffer] from [otherCivName] has ended = 
[tradeOffer] to [otherCivName] has ended = 
[tradeOffer] from [otherCivName] will end in [amount] turns = 
[tradeOffer] from [otherCivName] will end next turn = 
One of our trades with [nation] has ended = 
One of our trades with [nation] has been cut short = 
[nation] agreed to stop settling cities near us! = 
[nation] refused to stop settling cities near us! = 
We have allied with [nation]. = 
We have lost alliance with [nation]. = 
We have discovered [naturalWonder]! = 
We have received [goldAmount] Gold for discovering [naturalWonder] = 
Your relationship with [cityStateName] is about to degrade = 
Your relationship with [cityStateName] degraded = 
A new barbarian encampment has spawned! = 
Barbarians raided [cityName] and stole [amount] Gold from your treasury! = 
Received [goldAmount] Gold for capturing [cityName] = 
Our proposed trade is no longer relevant! = 
[defender] could not withdraw from a [attacker] - blocked. = 
[defender] withdrew from a [attacker] = 
By expending your [unit] you gained [Stats]! = 
Your territory has been stolen by [civName]! = 
Clearing a [forest] has created [amount] Production for [cityName] = 
[civName] assigned you a new quest: [questName]. = 
[civName] rewarded you with [influence] influence for completing the [questName] quest. = 
[civName] no longer needs your help with the [questName] quest. = 
The [questName] quest for [civName] has ended. It was won by [civNames]. = 
The resistance in [cityName] has ended! = 
[cityName] demands [resource]! = 
Because they have [resource], the citizens of [cityName] are celebrating We Love The King Day! = 
We Love The King Day in [cityName] has ended. = 
Our [name] took [tileDamage] tile damage and was destroyed = 
Our [name] took [tileDamage] tile damage = 
[civName] has adopted the [policyName] policy = 
An unknown civilization has adopted the [policyName] policy = 
You gained [Stats] as your religion was spread to [cityName] = 
You gained [Stats] as your religion was spread to an unknown city = 
Your city [cityName] was converted to [religionName]! = 
Your [unitName] lost its faith after spending too long inside enemy territory! = 
An [unitName] has removed your religion [religionName] from its Holy City [cityName]! = 
An [unitName] has restored [cityName] as the Holy City of your religion [religionName]! = 
You have unlocked [ability] = 
A new b'ak'tun has just begun! = 
A Great Person joins you! = 
[civ1] has liberated [civ2] = 
[civ] has liberated an unknown civilization = 
An unknown civilization has liberated [civ] = 

# Trigger notifications


# Since each cause can be paired with each effect we need to create the final string by adding them together.
# If your language puts the effect before the cause - like {Gained [2] [Worker] unit(s)} {due to constructing [The Pyramids]} -
# put the english word 'true' behind the '=', otherwise 'false'.
# Don't translate these words to your language, only put 'true' or 'false'. Defaults to 'true'.
EffectBeforeCause = 

## Trigger effects

Gained [amount] [unitName] unit(s) = 
Gained [stats] = 
You may choose a free Policy = 
You may choose [amount] free Policies = 
You gain the [policy] Policy = 
You enter a Golden Age = 
You have gained [amount] [resourceName] = 
You have lost [amount] [resourceName] = 

## Trigger causes

due to researching [tech] = 
due to adopting [policy] = 
due to discovering [naturalWonder] = 
due to entering the [eraName] = 
due to constructing [buildingName] = 
due to founding a city = 
due to discovering a Natural Wonder = 
due to our [unitName] defeating a [otherUnitName] = 
due to our [unitName] being defeated by a [otherUnitName] = 
due to our [unitName] losing [amount] HP = 
due to our [unitName] being promoted = 
from the ruins = 

# World Screen UI

Working... = 
Waiting for other players... = 
Waiting for [civName]... = 
in = 
Next turn = 
Confirm next turn = 
Move automated units = 
[currentPlayerCiv] ready? = 
1 turn = 
[numberOfTurns] turns = 
Turn = 
turns = 
turn = 
Next unit = 
Fog of War = 
Pick a policy = 
Movement = 
Strength = 
Ranged strength = 
Bombard strength = 
Range = 
XP = 
Move unit = 
Stop movement = 
Swap units = 
Construct improvement = 
Automate = 
Stop automation = 
Construct road = 
Fortify = 
Fortify until healed = 
Fortification = 
Sleep = 
Sleep until healed = 
Moving = 
Set up = 
Paradrop = 
Air Sweep = 
Add in capital = 
Add to [comment] = 
Upgrade to [unitType] ([goldCost] gold) = 
Upgrade to [unitType]\n([goldCost] gold, [resources]) = 
Transform to [unitType] = 
Transform to [unitType]\n([resources]) = 
Found city = 
Promote = 
Health = 
Disband unit = 
Do you really want to disband this unit? = 
Disband this unit for [goldAmount] gold? = 
Gift unit = 
Explore = 
Stop exploration = 
Pillage = 
Pillage [improvement] = 
[improvement] (Pillaged!) = 
Repair [improvement] - [turns] = 
Wait = 
Are you sure you want to pillage this [improvement]? = 
We have looted [amount] from a [improvement] = 
We have looted [amount] from a [improvement] which has been sent to [cityName] = 
An enemy [unitName] has pillaged our [improvement] = 
Create [improvement] = 
Start Golden Age = 
Trigger unique = 
Show more = 
Yes = 
No = 
Acquire = 
Under construction = 

Food = 
Production = 
Gold = 
Happiness = 
Culture = 
Science = 
Faith = 

Crop Yield = 
Growth = 
Territory = 
Force = 
GOLDEN AGE = 
Golden Age = 
Global Effect = 
[year] BC = 
[year] AD = 
Civilopedia = 
# Display name of unknown nations.
??? = 

Start new game = 
Save game = 
Load game = 
Main menu = 
Resume = 
Cannot resume game! = 
Not enough memory on phone to load game! = 
Quickstart = 
Cannot start game with the default new game parameters! = 
Victory status = 
Social policies = 
Community = 
Close = 
Do you want to exit the game? = 
Exit = 
Start bias: = 
Avoid [terrain] = 

# Maya calendar popup

The Mayan Long Count = 
Your scientists and theologians have devised a systematic approach to measuring long time spans - the Long Count. During the festivities whenever the current b'ak'tun ends, a Great Person will join you. = 
While the rest of the world calls the current year [year], in the Maya Calendar that is: = 
[amount] b'ak'tun, [amount2] k'atun, [amount3] tun = 

# City screen

Exit city = 
Raze city = 
Stop razing city = 
Buy for [amount] gold = 
Buy = 
Currently you have [amount] [stat]. = 
Would you like to purchase [constructionName] for [buildingGoldCost] [stat]? = 
Purchase = 
No space available to place [unit] near [city] = 
Maintenance cost = 
Pick construction = 
Pick improvement = 
Provides [resource] = 
Provides [amount] [resource] = 
Replaces [improvement] = 
Pick now! = 
Remove [feature] first = 
Research [tech] first = 
Have this tile close to your borders = 
Have this tile inside your empire = 
Acquire more [resource] = 
Build [building] = 
Train [unit] = 
Produce [thingToProduce] = 
Nothing = 
Annex city = 
Specialist Buildings = 
Specialist Allocation = 
Manual Specialists = 
Auto Specialists = 
Specialists = 
[specialist] slots = 
Food eaten = 
Unassigned population = 
[turnsToExpansion] turns to expansion = 
Stopped expansion = 
[turnsToPopulation] turns to new population = 
Food converts to production = 
[turnsToStarvation] turns to lose population = 
Stopped population growth = 
In resistance for another [numberOfTurns] turns = 
We Love The King Day for another [numberOfTurns] turns = 
Demanding [resource] = 
Sell for [sellAmount] gold = 
Sell = 
Are you sure you want to sell this [building]? = 
Free = 
[greatPerson] points = 
Great person points = 
Current points = 
Points per turn = 
Convert production to gold at a rate of 4 to 1 = 
Convert production to science at a rate of [rate] to 1 = 
Convert production to [stat] at a rate of [rate] to 1 = 
Production to [stat] conversion in cities changed by [relativeAmount]% = 
The city will not produce anything. = 
Owned by [cityName] = 
Worked by [cityName] = 
Lock = 
Unlock = 
Move to city = 
Reset Citizens = 
Citizen Management = 
Avoid Growth = 
Default Focus = 
[stat] Focus = 
Please enter a new name for your city = 
Please select a tile for this building's [improvement] = 

# Ask for text or numbers popup UI

Invalid input! Please enter a different string. = 
Invalid input! Please enter a valid number. = 
Please enter some text = 

# Technology UI

Pick a tech = 
Pick a free tech = 
Research [technology] = 
Pick [technology] as free tech = 
Units enabled = 
Buildings enabled = 
Wonder = 
National Wonder = 
National Wonders = 
Wonders enabled = 
Tile improvements enabled = 
Reveals [resource] on the map = 
XP for new units = 
provide = 
provides = 
City strength = 
City health = 
Occupied! = 
Attack = 
Bombard = 
NUKE = 
Captured! = 
Cannot gain more XP from Barbarians = 

# Battle modifier categories

defence vs ranged = 
[percentage] to unit defence = 
Attacker Bonus = 
Defender Bonus = 
Landing = 
Boarding = 
Flanking = 
vs [unitType] = 
Terrain = 
Tile = 
Missing resource = 
Adjacent units = 
Adjacent enemy units = 
Combat Strength = 
Across river = 
Temporary Bonus = 
Garrisoned unit = 
Attacking Bonus = 
defence vs [unitType] = 
[tileFilter] defence = 
Defensive Bonus = 
Stacked with [unitType] = 

Unit ability = 

The following improvements [stats]: = 
The following improvements on [tileType] tiles [stats]: = 

# Unit actions

Hurry Research = 
Conduct Trade Mission = 
Your trade mission to [civName] has earned you [goldAmount] gold and [influenceAmount] influence! = 
Hurry Wonder = 
Hurry Construction = 
Hurry Construction (+[productionAmount]⚙) = 
Spread Religion = 
Spread [religionName] = 
Remove Heresy = 
Found a Religion = 
Enhance a Religion = 
Your citizens have been happy with your rule for so long that the empire enters a Golden Age! = 
You have entered the [newEra]! = 
[civName] has entered the [eraName]! = 
[policyBranch] policy branch unlocked! = 

# Overview screens

Overview = 
Total = 
Stats = 
Policies = 
Base happiness = 
Traded Luxuries = 
City-State Luxuries = 
Occupied City = 
Buildings = 
Wonders = 
Notifications = 
Base values = 
Bonuses = 
Final = 
Other = 
Population = 
City-States = 
Tile yields = 
Trade routes = 
Maintenance = 
Transportation upkeep = 
Unit upkeep = 
Trades = 
Current trades = 
Pending trades = 
Score = 
Units = 
Unit Supply = 
Base Supply = 
Total Supply = 
In Use = 
Supply Deficit = 
Production Penalty = 
Increase your supply or reduce the amount of units to remove the production penalty = 
Name = 
Closest city = 
Action = 
Upgrade = 
Defeated = 
[numberOfCivs] Civilizations in the game = 
Our Civilization: = 
Known and alive ([numberOfCivs]) = 
Known and defeated ([numberOfCivs]) = 
Tiles = 
Natural Wonders = 
Treasury deficit = 
Unknown = 
Not built = 
Not found = 
Known = 
Owned = 
Near [city] = 
Somewhere around [city] = 
Far away = 
Status = 
Current turn = 
Turn [turnNumber] = 
Location = 
Unimproved = 
Number of tiles with this resource\nin your territory, without an\nappropriate improvement to use it = 
We Love The King Day = 
WLTK+ = 
Number of your cities celebrating\n'We Love The King Day' thanks\nto access to this resource = 
WLTK demand = 
WLTK- = 
Trade offer = 
Resources we're offering in trades = 
Number of your cities\ndemanding this resource for\n'We Love The King Day' = 
Politics = 
Show global politics = 
Show diagram = 
At war with [enemy] = 
Friends with [civName] = 
an unknown civilization = 
[numberOfTurns] Turns Left = 
Denounced [otherCiv] = 
Allied with [civName] = 
Civilization Info = 
Relations = 
Trade request = 

# Victory

[victoryType] Victory = 
Built [building] = 
Add all [comment] in capital = 
Destroy all players = 
Capture all capitals = 
Complete [amount] Policy branches = 
You have won a [victoryType] Victory! = 
[civilization] has won a [victoryType] Victory! = 
Your civilization stands above all others! The exploits of your people shall be remembered until the end of civilization itself! = 
You have been defeated. Your civilization has been overwhelmed by its many foes. But your people do not despair, for they know that one day you shall return - and lead them forward to victory! = 
One more turn...! = 
Destroy [civName] = 
Capture [cityName] = 
Our status = 
Global status = 
Rankings = 
Demographics = 
Demographic = 
Rank = 
Value = 
Best = 
Average = 
Worst = 
# The \n here means: put a newline (enter) here. If this is omitted, the sidebox in the diplomacy overview will become _really_ wide.
# Feel free to replace it with a space and put it between other words in your translation
Turns until the next\ndiplomacy victory vote: [amount] = 
Choose a civ to vote for = 
Choose who should become the world leader and win a Diplomatic Victory! = 
Voted for = 
Vote for [civilizationName] = 
Continue = 
Abstained = 
Vote for World Leader = 
Replay = 

# Capturing a city

What would you like to do with the city of [cityName]? = 
Annex = 
Annexed cities become part of your regular empire. = 
Their citizens generate 2x the unhappiness, unless you build a courthouse. = 
Puppet = 
Puppeted cities do not increase your tech or policy cost. = 
You have no control over the the production of puppeted cities. = 
Puppeted cities also generate 25% less Gold and Science. = 
A puppeted city can be annexed at any time. = 
Liberate (city returns to [originalOwner]) = 
Liberating a city returns it to its original owner, giving you a massive relationship boost with them! = 
Raze = 
Razing the city annexes it, and starts burning the city to the ground. = 
The population will gradually dwindle until the city is destroyed. = 
Original capitals and holy cities cannot be razed. = 
Destroy = 
Destroying the city instantly razes the city to the ground. = 
Keep it = 
Remove your troops in our border immediately! = 
Sorry. = 
Never! = 

Offer Declaration of Friendship ([30] turns) = 
My friend, shall we declare our friendship to the world? = 
Sign Declaration of Friendship ([30] turns) = 
We are not interested. = 
We have signed a Declaration of Friendship with [otherCiv]! = 
[otherCiv] has denied our Declaration of Friendship! = 

Basics = 
Resources = 
Terrains = 
Tile Improvements = 
Unique to [civName], replaces [unitName] = 
Unique to [civName] = 
Tutorials = 
Cost = 
May contain [listOfResources] = 
May contain: = 
Can upgrade from [unit] = 
Can upgrade from: = 
Upgrades to [upgradedUnit] = 
Obsolete with [obsoleteTech] = 
Can Transform to [upgradedUnit] = 
Occurs on [listOfTerrains] = 
Occurs on: = 
Placed on [terrainType] = 
Can be found on = 
Improved by [improvement] = 
Bonus stats for improvement = 
Buildings that consume this resource = 
Buildings that provide this resource = 
Improvements that provide this resource = 
Buildings that require this resource worked near the city = 
Units that consume this resource = 
Can be built on = 
or [terrainType] = 
Can be constructed by = 
Can be created instantly by = 
Defence bonus = 
Movement cost = 
for = 
Missing translations: = 
Create = 
Improvements = 
Loading... = 
Filter: = 
OK = 
Map is incompatible with the chosen ruleset! = 
Base terrain [terrain] does not exist in ruleset! = 
Terrain feature [feature] does not exist in ruleset! = 
Resource [resource] does not exist in ruleset! = 
Improvement [improvement] does not exist in ruleset! = 
Nation [nation] does not exist in ruleset! = 
Natural Wonder [naturalWonder] does not exist in ruleset! = 

# Civilopedia difficulty levels
Player settings = 
Extra happiness per luxury = 
Research cost modifier = 
Unit cost modifier = 
Building cost modifier = 
Policy cost modifier = 
Unhappiness modifier = 
Bonus vs. Barbarians = 
Barbarian spawning delay = 
Bonus starting units = 

AI settings = 
AI city growth modifier = 
AI unit cost modifier = 
AI building cost modifier = 
AI wonder cost modifier = 
AI building maintenance modifier = 
AI unit maintenance modifier = 
AI unhappiness modifier = 
AI free techs = 
Major AI civilization bonus starting units = 
City state bonus starting units = 
Turns until barbarians enter player tiles = 
Gold reward for clearing barbarian camps = 

# Other civilopedia things

Nations = 
Available for [unitTypes] = 
Available for: = 
Free promotion: = 
Free promotions: = 
Free for [units] = 
Free for: = 
Granted by [param] = 
Granted by: = 
[bonus] with [tech] = 
Difficulty levels = 
The possible rewards are: = 
Eras = 
Embarked strength: [amount]† = 
Base unit buy cost: [amount]¤ = 
Research agreement cost: [amount]¤ = 
Speeds = 
General speed modifier: [amount]%⏳ = 
Production cost modifier: [amount]%⚙ = 
Gold cost modifier: [amount]%¤ = 
Science cost modifier: [amount]%⍾ = 
Culture cost modifier: [amount]%♪ = 
Faith cost modifier: [amount]%☮ = 
Improvement build length modifier: [amount]%⏳ = 
Diplomatic deal duration: [amount] turns⏳ = 
Gold gift influence gain modifier: [amount]%¤ = 
City-state tribute scaling interval: [amount] turns⏳ = 
Barbarian spawn modifier: [amount]%† = 
Golden age length modifier: [amount]%⌣ = 
Adjacent city religious pressure: [amount]☮ = 
Peace deal duration: [amount] turns⏳ = 
Start year: [comment] = 
Pillaging this improvement yields [stats] = 
Pillaging this improvement yields approximately [stats] = 
Needs removal of terrain features to be built = 
Unit type = 
Units: = 
Unit types = 
Domain: [param] = 
Toggle UI (World Screen only) = 
Overrides yields from underlying terrain = 
No yields = 

# Policies

Adopt = 
Completed = 
On adoption = 
On completion =  
Cannot be adopted together with = 
Cannot be adopted before = 
Adopt policy = 
Adopt free policy = 
Unlocked at = 
Gain 2 free technologies = 
All policies adopted = 
Policy branch: [branchName] = 
Are you sure you want to adopt [branchName]? = 

# Religions

Religions = 
Choose an Icon and name for your Religion = 
Choose a name for your religion = 
Choose a [beliefType] belief! = 
Choose any belief! = 
Found [religionName] = 
Enhance [religionName] = 
Choose a pantheon = 
Choose a Religion = 
Found Religion = 
Found Pantheon = 
Reform Religion = 
Expand Pantheon = 
Follow [belief] = 
Religions and Beliefs = 
Majority Religion: [name] = 
+ [amount] pressure = 
Holy City of: [religionName] = 
Former Holy City of: [religionName] = 
Followers = 
Pressure = 

# Religion overview screen
Religion Name: = 
Pantheon Name: = 
Founding Civ: = 
Holy City: = 
Cities following this religion: = 
Followers of this religion: = 
Click an icon to see the stats of this religion = 
Religion: Off = 
Minimal Faith required for\nthe next [Great Prophet]: = 
Religions to be founded: [amount] = 
Available religion symbols = 
Number of civilizations * [amount] + [amount2] = 
Religions already founded = 
Available founder beliefs = 
Available follower beliefs = 
Religious status: = 

None = 
Pantheon = 
Founding religion = 
Religion = 
Enhancing religion = 
Enhanced religion = 

# Espionage
# As espionage is WIP and these strings are currently not shown in-game, 
# feel free to not translate these strings for now

Spy = 
Spy Hideout = 
Spy present = 
Move = 

# Promotions

Pick promotion = 
 OR  = 
units in open terrain = 
units in rough terrain = 
wounded units = 
Targeting II (air) = 
Targeting III (air) = 
Bonus when performing air sweep [bonusAmount]% = 
Dogfighting I = 
Dogfighting II = 
Dogfighting III = 
Choose name for [unitName] = 
[unitFilter] units gain the [promotion] promotion = 
Requires = 

# Multiplayer Turn Checker Service

Enable out-of-game turn notifications = 
Out-of-game, update status of all games every: = 
Show persistent notification for turn notifier service = 
Take user ID from clipboard = 
Doing this will reset your current user ID to the clipboard contents - are you sure? = 
ID successfully set! = 
Invalid ID! = 

# Multiplayer options tab

Enable multiplayer status button in singleplayer games = 
Update status of currently played game every: = 
In-game, update status of all games every: = 
Server address = 
Reset to Dropbox = 
Check connection to server = 
Awaiting response... = 
Success! = 
Failed! = 
Sound notification for when it's your turn in your currently open game: = 
Sound notification for when it's your turn in any other game: = 
Notification [number] = 
Chimes = 
Choir = 
[unit] Attack Sound = 

# Mods

Mods = 
Download [modName] = 
Update [modName] = 
Could not download mod list = 
Download mod from URL = 
Please enter the mod repository -or- archive zip -or- branch url: = 
Invalid link! = 
Paste from clipboard = 
Download = 
Done! = 
Delete [modName] = 
Are you SURE you want to delete this mod? = 
[mod] was deleted. = 
Updated = 
Current mods = 
Downloadable mods = 
Category: = 
All mods = 
Rulesets = 
Expansions = 
Graphics = 
Audio = 
Maps = 
Fun = 
Mods of mods = 
Mod info and options = 
Next page = 
Open Github page = 
Permanent audiovisual mod = 
Installed = 
Downloaded! = 
[modName] Downloaded! = 
Could not download [modName] = 
Online query result is incomplete = 
No description provided = 
[stargazers]✯ = 
Author: [author] = 
Size: [size] kB = 
Size: [size] MB = 
The mod you selected is incompatible with the defined ruleset! = 
Sort and Filter = 
Enter search text = 
Sort Current: = 
Sort Downloadable: = 
Name ￪ = 
Name ￬ = 
Date ￪ = 
Date ￬ = 
Stars ￬ = 
Status ￬ = 


# Uniques that are relevant to more than one type of game object

[stats] from every [param] = 
[stats] from [param] tiles in this city = 
[stats] from every [param] on [tileFilter] tiles = 
[stats] for each adjacent [param] = 
Must be next to [terrain] = 
Must be on [terrain] = 
+[amount]% vs [unitType] = 
+[amount] Movement for all [unitType] units = 
+[amount]% Production when constructing [param] = 
Can only be built on [tileFilter] tiles = 
Cannot be built on [tileFilter] tiles = 
Does not need removal of [feature] = 
Gain a free [building] [cityFilter] = 

# Uniques not found in JSON files

Only available after [] turns = 
This Unit upgrades for free = 
[stats] when a city adopts this religion for the first time = 
Never destroyed when the city is captured = 
Invisible to others = 

# Unused Resources

Bison = 
Cocoa = 

# Exceptions that _may_ be shown to the user

Building '[buildingName]' is buildable and therefore must either have an explicit cost or reference an existing tech. = 
Nation [nationName] is not found! = 
Unit [unitName] doesn't seem to exist! = 


# In English we just paste all these conditionals at the end of each unique, but in your language that
# may not turn into valid sentences. Therefore we have the following two translations to determine
# where they should go. 
# The first determines whether the conditionals should be placed before or after the base unique.
# It should be translated with only the untranslated english word 'before' or 'after', without the quotes.
# Example: In the unique "+20% Strength <for [unitFilter] units>", should the <for [unitFilter] units>
# be translated before or after the "+20% Strength"?

ConditionalsPlacement = 

# The second determines the exact ordering of all conditionals that are to be translated.
# ALL conditionals that exist will be part of this line, and they may be moved around and rearranged as you please.
# However, you should not translate the parts between the brackets, only move them around so that when
# translated in your language the sentence sounds natural.
#
# Example: "+20% Strength <for [unitFilter] units> <when attacking> <vs [unitFilter] units> <in [tileFilter] tiles> <during the [eraName]>"
# In what order should these conditionals between <> be translated?
# Note that this example currently doesn't make sense yet, as those conditionals do not exist, but they will in the future.
#
# As this is still under development, conditionals will be added al the time. As a result,
# any translations added for this string will be removed immediately in the next version when more
# conditionals are added. As we don't want to make you retranslate this same line over and over,
# it's removed for now, but it will return once all planned conditionals have been added.





########################### AUTOMATICALLY GENERATED TRANSLATABLE STRINGS ########################### <|MERGE_RESOLUTION|>--- conflicted
+++ resolved
@@ -695,11 +695,6 @@
 ### Enable panning the map when you move the mouse to the edge of the window
 Map mouse auto-scroll = 
 Map panning speed = 
-<<<<<<< HEAD
-Order trade offers by amount = 
-Experimental Demographics scoreboard = 
-Unit icon opacity = 
-=======
 
 ### Graphics subgroup
 
@@ -723,7 +718,6 @@
 Reset tutorials = 
 Do you want to reset completed tutorials? = 
 Reset = 
->>>>>>> 19b243ab
 
 Show zoom buttons in world screen = 
 Experimental Demographics scoreboard = 
@@ -737,13 +731,7 @@
 Show unit movement arrows = 
 Show pixel units = 
 Show pixel improvements = 
-<<<<<<< HEAD
-Minimap size = 
-# This is the leftmost Minimap size slider position
-off = 
-=======
 Unit icon opacity = 
->>>>>>> 19b243ab
 
 ### Performance subgroup
 
@@ -785,28 +773,16 @@
 
 ## Advanced tab
 Advanced = 
-<<<<<<< HEAD
-Turns between autosaves = 
-Screen orientation = 
-Landscape (fixed) = 
-Portrait (fixed) = 
-Auto (sensor adjusted) = 
-Enable display cutout (requires restart) = 
-Max zoom out = 
-=======
 Generate translation files = 
 Translation files are generated successfully. = 
 Fastlane files are generated successfully. = 
 
 Screen orientation = 
 
->>>>>>> 19b243ab
 Font family = 
 Font size multiplier = 
 Default Font = 
-Generate translation files = 
-Translation files are generated successfully. = 
-Fastlane files are generated successfully. = 
+
 Enable Easter Eggs = 
 Order trade offers by amount = 
 Enable display cutout (requires restart) = 
@@ -814,7 +790,6 @@
 ## Keys tab
 Keys = 
 Please see the Tutorial. = 
-Hit the desired key now = 
 
 ## Locate mod errors tab
 Locate mod errors = 
@@ -829,13 +804,19 @@
 ## Debug tab
 Debug = 
 
-## Unused - kept for future use
-
+## Unsorted - please help us sort these!
+
+Turns between autosaves = 
 Show = 
 Hide = 
+
+off = 
+
+Max zoom out = 
 HIGHLY EXPERIMENTAL - YOU HAVE BEEN WARNED! = 
+Enable portrait orientation = 
+
 You need to restart the game for this change to take effect. = 
-
 
 # Notifications
 
