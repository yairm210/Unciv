--- conflicted
+++ resolved
@@ -158,13 +158,10 @@
 Revoke Protection = 
 Pledge to protect = 
 Declare Protection of [cityStateName]? = 
-<<<<<<< HEAD
 Build [improvementName] on [resourceName] (200 Gold) =
 Gift Improvement =
 
-=======
-         
->>>>>>> 547f5a57
+
 Cultured = 
 Maritime = 
 Mercantile = 
