--- conflicted
+++ resolved
@@ -681,15 +681,12 @@
 Fullscreen = 
 Borderless = 
 
-<<<<<<< HEAD
-=======
 Screen orientation = 
 Landscape (fixed) = 
 Portrait (fixed) = 
 Auto (sensor adjusted) = 
 
 ### Enable panning the map when you move the mouse to the edge of the window
->>>>>>> 90c295dc
 Map mouse auto-scroll = 
 Map panning speed = 
 Order trade offers by amount = 
