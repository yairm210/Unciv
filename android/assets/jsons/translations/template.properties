--- conflicted
+++ resolved
@@ -1133,10 +1133,7 @@
 in all cities connected to capital = 
 in all cities with a garrison = 
 
-<<<<<<< HEAD
 # Uniques not found in JSON files
 
 Only available after [] turns = 
 This Unit upgrades for free = 
-=======
->>>>>>> 2a339588
