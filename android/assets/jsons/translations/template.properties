--- conflicted
+++ resolved
@@ -1221,112 +1221,6 @@
 Enhancing religion = 
 Enhanced religion = 
 
-<<<<<<< HEAD
-# Terrains
-
-Impassable = 
-Rare feature = 
-
-# terrainFilters (so for uniques like: "[stats] from [terrainFilter] tiles")
-
-All = 
-Water = 
-Land = 
-Coastal = 
-River = 
-Open terrain = 
-Rough terrain = 
-Foreign Land = 
-Foreign = 
-Friendly Land = 
-Friendly = 
-Water resource = 
-Bonus resource = 
-Luxury resource = 
-Strategic resource = 
-Fresh water = 
-non-fresh water = 
-Natural Wonder = 
-Hybrid = 
-Undesirable = 
-Desirable = 
-Featureless = 
-Fresh Water = 
-unimproved = 
-
-# improvementFilters
-
-All = 
-All Road = 
-Great Improvement = 
-Great = 
-
-# Resources
-
-Bison = 
-Copper = 
-Cocoa = 
-Crab = 
-Citrus = 
-Truffles = 
-Strategic = 
-Bonus = 
-Luxury = 
-
-# Unit types
-
-City = 
-Civilian = 
-Melee = 
-Ranged = 
-Scout = 
-Mounted = 
-Armor = 
-Siege = 
-
-WaterCivilian = 
-WaterMelee = 
-WaterRanged = 
-WaterSubmarine = 
-WaterAircraftCarrier = 
-
-Fighter = 
-Bomber = 
-AtomicBomber = 
-Missile = 
-
-
-# Unit filters and other unit related things
-
-Air = 
-air units = 
-All = 
-Barbarian = 
-Barbarians = 
-Embarked = 
-Land = 
-land units = 
-Military = 
-# Deprecated since 3.15.2, but should still be translated until it is officially removed
-military water = 
-non-air = 
-Nuclear Weapon = 
-Submarine = 
-submarine units = 
-Unbuildable = 
-Water = 
-water units = 
-wounded units = 
-Wounded = 
-
-# For the "All newly-trained [relevant] units in this city receive the [] promotion" translation. Relevant as in 'units that can receive'
-relevant = 
-
-# For "May choose [amount] additional [beliefType] beliefs when [founding/enhancing] a religion"
-founding = 
-enhancing = 
-=======
->>>>>>> 870659d1
 
 # Promotions
 
