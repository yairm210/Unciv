--- conflicted
+++ resolved
@@ -1656,7 +1656,6 @@
 Spy present = 
 Move = 
 
-<<<<<<< HEAD
 After an unknown civilization entered the [eraName], we have recruited [spyName] as a spy! = 
 We have recruited [spyName] as a spy! = 
 A spy from [civilization] stole the Technology [techName] from [cityName]! = 
@@ -1664,11 +1663,9 @@
 Your spy [name] stole the Technology [techName] from [cityName]! = 
 Your spy [name] cannot steal any more techs from [civilization] as we've already researched all the technology they know! = 
 
-=======
 After the city of [cityName] was destroyed, your spy [spyName] has fled back to our hideout. = 
 After the city of [cityName] was conquered, your spy [spyName] has fled back to our hideout. = 
 Due to the chaos ensuing in [cityName], your spy [spyname] has fled back to our hideout. = 
->>>>>>> 3c1f0f78
 
 # Promotions
 
