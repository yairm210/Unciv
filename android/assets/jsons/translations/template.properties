
# Tutorial tasks

Move a unit!\nClick on a unit > Click on a destination > Click the arrow popup = 
Found a city!\nSelect the Settler (flag unit) > Click on 'Found city' (bottom-left corner) = 
Enter the city screen!\nClick the city button twice = 
Pick a technology to research!\nClick on the tech button (greenish, top left) > \n select technology > click 'Research' (bottom right) = 
Pick a construction!\nEnter city screen > Click on a unit or building (bottom left side) > \n click 'add to queue' = 
Pass a turn!\nCycle through units with 'Next unit' > Click 'Next turn' = 
Reassign worked tiles!\nEnter city screen > click the assigned (green) tile to unassign > \n click an unassigned tile to assign population = 
Meet another civilization!\nExplore the map until you encounter another civilization! = 
Open the options table!\nClick the menu button (top left) > click 'Options' = 
Construct an improvement!\nConstruct a Worker unit > Move to a Plains or Grassland tile > \n Click 'Create improvement' (above the unit table, bottom left)\n > Choose the farm > \n Leave the worker there until it's finished = 
Create a trade route!\nConstruct roads between your capital and another city\nOr, automate your worker and let him get to that eventually = 
Conquer a city!\nBring an enemy city down to low health > \nEnter the city with a melee unit = 
Move an air unit!\nSelect an air unit > select another city within range > \nMove the unit to the other city = 
See your stats breakdown!\nEnter the Overview screen (top right corner) >\nClick on 'Stats' = 

Oh no! It looks like something went DISASTROUSLY wrong! This is ABSOLUTELY not supposed to happen! Please send me (yairm210@hotmail.com) an email with the game information (menu -> save game -> copy game info -> paste into email) and I'll try to fix it as fast as I can! = 
Oh no! It looks like something went DISASTROUSLY wrong! This is ABSOLUTELY not supposed to happen! Please send us an report and we'll try to fix it as fast as we can! = 

# Buildings

Choose a free great person = 
Get  = 

Hydro Plant = 
+1 population in each city = 

# Diplomacy,Trade,Nations

Requires [buildingName] to be built in the city = 
Requires [buildingName] to be built in all cities = 
Provides a free [buildingName] in the city = 
Requires worked [resource] near city = 
Wonder is being built elsewhere = 
Requires a [buildingName] in all cities = 
Requires a [buildingName] in this city = 
Consumes 1 [resource] = 
Required tech: [requiredTech] = 
Cannot be purchased = 

Current construction = 
Construction queue = 
Pick a construction = 
Queue empty = 
Add to queue = 
Remove from queue = 
Show stats drilldown = 
Show construction queue = 

Diplomacy = 
War = 
Peace = 
Research Agreement = 
Declare war = 
Declare war on [civName]? = 
[civName] has declared war on us! = 
[leaderName] of [nation] = 
You'll pay for this! = 
Negotiate Peace = 
Peace with [civName]? = 
Very well. = 
Farewell. = 
Sounds good! = 
Not this time. = 
Excellent! = 
How about something else... = 
A pleasure to meet you. = 
Our relationship:  = 
We have encountered the City-State of [name]! = 
Declare Friendship ([numberOfTurns] turns) = 
May our nations forever remain united! = 
Indeed! = 
Denounce [civName]? = 
Denounce ([numberOfTurns] turns) = 
We will remember this. = 

[civName] has declared war on [targetCivName]! = 
[civName] and [targetCivName] have signed the Peace Treaty! = 
[civName] and [targetCivName] have signed the Declaration of Friendship! = 
[civName] has denounced [targetCivName]! = 

Unforgivable = 
Enemy = 
Competitor = 
Neutral = 
Favorable = 
Friend = 
Ally = 

## Diplomatic modifiers

You declared war on us! = 
Your warmongering ways are unacceptable to us. = 
You have captured our cities! = 
We applaud your liberation of our conquered cities! = 
We applaud your liberation of conquered cities! = 
Years of peace have strengthened our relations. = 
Our mutual military struggle brings us closer together. = 
We have signed a public declaration of friendship = 
You have declared friendship with our enemies! = 
You have declared friendship with our allies = 
Our open borders have brought us closer together. = 
Your so-called 'friendship' is worth nothing. = 
You have publicly denounced us! = 
You have denounced our allies = 
You have denounced our enemies = 
You betrayed your promise to not settle cities near us = 
You fulfilled your promise to stop settling cities near us! = 
You refused to stop settling cities near us = 
Your arrogant demands are in bad taste = 
Your use of nuclear weapons is disgusting! = 
You have stolen our lands! = 

Demands = 
Please don't settle new cities near us. = 
Very well, we shall look for new lands to settle. = 
We shall do as we please. = 
We noticed your new city near our borders, despite your promise. This will have....implications. = 

# City-States

Provides [amountOfCulture] culture at 30 Influence = 
Provides 3 food in capital and 1 food in other cities at 30 Influence = 
Provides 3 happiness at 30 Influence = 
Provides land units every 20 turns at 30 Influence = 
Gift [giftAmount] gold (+[influenceAmount] influence) = 
Relationship changes in another [turnsToRelationshipChange] turns = 

Cultured = 
Maritime = 
Mercantile = 
Militaristic = 
Type:  = 
Influence:  = 
Reach 30 for friendship. = 
Reach highest influence above 60 for alliance. = 
Ally:  = 

# Trades 

Trade = 
Offer trade = 
Retract offer = 
What do you have in mind? = 
Our items = 
Our trade offer = 
[otherCiv]'s trade offer = 
[otherCiv]'s items = 
Pleasure doing business with you! = 
I think not. = 
That is acceptable. = 
Accept = 
Keep going = 
There's nothing on the table = 
Peace Treaty = 
Agreements = 
Open Borders = 
Gold per turn = 
Cities = 
Technologies = 
Declarations of war = 
Introduction to [nation] = 
Declare war on [nation] = 
Luxury resources = 
Strategic resources = 
Owned: [amountOwned] = 

# Nation picker 

[resourceName] not required = 
Lost ability = 
National ability = 
[firstValue] vs [secondValue] = 


# New game screen

Uniques = 
Promotions = 
Load copied data = 
Could not load game from clipboard! = 
Start game! = 
Map Options = 
Game Options = 
Civilizations = 
Map Type = 
Map file = 
Generated = 
Existing = 
Custom = 
Map Generation Type = 
Default = 
Pangaea = 
Perlin = 
Continents = 
Archipelago = 
Number of City-States = 
One City Challenge = 
No Barbarians = 
No Ancient Ruins = 
No Natural Wonders = 
Victory Conditions = 
Scientific = 
Domination = 
Cultural = 

Map Shape = 
Hexagonal = 
Rectangular = 

Show advanced settings = 
Hide advanced settings = 
Map Height = 
Temperature extremeness = 
Resource richness = 
Vegetation richness = 
Rare features richness = 
Max Coast extension = 
Biome areas extension = 
Water level = 
Reset to default = 

HIGHLY EXPERIMENTAL - YOU HAVE BEEN WARNED! = 
Online Multiplayer = 
Scenario Editor = 
Scenario file = 
Scenario Map = 
Scenario = 

World Size = 
Tiny = 
Small = 
Medium = 
Large = 
Huge = 

Difficulty = 

AI = 
Remove = 
Random = 
Human = 
Hotseat = 
User ID = 
Click to copy = 


Game Speed = 
Quick = 
Standard = 
Epic = 
Marathon = 

Starting Era = 
It looks like we can't make a map with the parameters you requested! = 
Maybe you put too many players into too small a map? = 
No human players selected! = 
Mods: = 

# Multiplayer

Username = 
Multiplayer = 
Could not download game! = 
Could not upload game! = 
Join Game = 
Invalid game ID! = 
Copy User ID = 
Copy Game ID = 
UserID copied to clipboard = 
GameID copied to clipboard = 
Set current user = 
Player ID from clipboard = 
To create a multiplayer game, check the 'multiplayer' toggle in the New Game screen, and for each human player insert that player's user ID. = 
You can assign your own user ID there easily, and other players can copy their user IDs here and send them to you for you to include them in the game. = 
Once you've created your game, the Game ID gets automatically copied to your clipboard so you can send it to the other players. = 
Players can enter your game by copying the game ID to the clipboard, and clicking on the 'Add Multiplayer Game' button = 
The symbol of your nation will appear next to the game when it's your turn = 
Back = 
Rename = 
Edit Game Info = 
Add Multiplayer Game = 
Refresh List = 
Could not save game! = 
Could not delete game! = 
Could not refresh! = 
Last refresh: [time] minutes ago = 
Current Turn: = 
Add Currently Running Game = 
Game name = 
Loading latest game state... = 
Couldn't download the latest game state! = 

# Save game menu

Current saves = 
Show autosaves = 
Saved game name = 
Copy to clipboard = 
Copy saved game to clipboard = 
Could not load game = 
Load [saveFileName] = 
Delete save = 
Saved at = 
Load map = 
Delete map = 
Load Scenario Map = 
Delete Scenario Map = 
Are you sure you want to delete this map? = 
Upload map = 
Could not upload map! = 
Map uploaded successfully! = 
Saving... = 
It looks like your saved game can't be loaded! = 
If you could copy your game data ("Copy saved game to clipboard" -  = 
  paste into an email to yairm210@hotmail.com) = 
I could maybe help you figure out what went wrong, since this isn't supposed to happen! = 
Missing mods: [mods] = 

# Options

Options = 
Display options = 
Gameplay options = 
Other options = 
Turns between autosaves = 
Sound effects volume = 
Music volume = 
Download music = 
Downloading... = 
Could not download music! = 
Show = 
Hide = 
Show worked tiles = 
Show resources and improvements = 
Check for idle units = 
Move units with a single tap = 
Show tutorials = 
Auto-assign city production = 
Auto-build roads = 
Show minimap = 
Show pixel units = 
Show pixel improvements = 
Enable nuclear weapons = 
Fontset = 
Continuous rendering = 
When disabled, saves battery life but certain animations will be suspended = 
Order trade offers by amount = 
Generate translation files = 
Translation files are generated successfully. = 

# Notifications

Research of [technologyName] has completed! = 
[construction] has been obsolete and will be removed from construction queue in [cityName]! = 
You have entered a Golden Age! = 
[resourceName] revealed near [cityName] = 
A [greatPerson] has been born in [cityName]! = 
We have encountered [civName]! = 
Cannot provide unit upkeep for [unitName] - unit has been disbanded! = 
[cityName] has grown! = 
[cityName] has been founded! = 
[cityName] is starving! = 
[construction] has been built in [cityName] = 
[wonder] has been built in a faraway land = 
Work has started on [construction] = 
[cityName] cannot continue work on [construction] = 
[cityName] has expanded its borders! = 
Your Golden Age has ended. = 
[cityName] has been razed to the ground! = 
We have conquered the city of [cityName]! = 
An enemy [unit] has attacked [cityName] = 
An enemy [unit] has attacked our [ourUnit] = 
Enemy city [cityName] has attacked our [ourUnit] = 
An enemy [unit] has captured [cityName] = 
An enemy [unit] has captured our [ourUnit] = 
An enemy [unit] has destroyed our [ourUnit] = 
An enemy [RangedUnit] has destroyed the defence of [cityName] = 
Enemy city [cityName] has destroyed our [ourUnit] = 
An enemy [unit] was destroyed while attacking [cityName] = 
An enemy [unit] was destroyed while attacking our [ourUnit] = 
Our [attackerName] was destroyed by an intercepting [interceptorName] = 
Our [interceptorName] intercepted and destroyed an enemy [attackerName] = 
Our [attackerName] was attacked by an intercepting [interceptorName] = 
Our [interceptorName] intercepted and attacked an enemy [attackerName] = 
An enemy [unit] was spotted near our territory = 
An enemy [unit] was spotted in our territory = 
[amount] enemy units were spotted near our territory = 
[amount] enemy units were spotted in our territory = 
The civilization of [civName] has been destroyed! = 
The City-State of [name] has been destroyed! = 
We have captured a barbarian encampment and recovered [goldAmount] gold! = 
A barbarian [unitType] has joined us! = 
We have found survivors in the ruins - population added to [cityName] = 
We have discovered cultural artifacts in the ruins! (+20 Culture) = 
We have discovered the lost technology of [techName] in the ruins! = 
A [unitName] has joined us! = 
An ancient tribe trains our [unitName] in their ways of combat! = 
We have found a stash of [amount] gold in the ruins! = 
We have found a crudely-drawn map in the ruins! = 
[unit] finished exploring. = 
[unit] has no work to do. = 
You're losing control of [name]. = 
You and [name] are no longer friends! = 
Your alliance with [name] is faltering. = 
You and [name] are no longer allies! = 
[civName] gave us a [unitName] as gift near [cityName]! = 
[civName] has denounced us! = 
[cityName] has been connected to your capital! = 
[cityName] has been disconnected from your capital! = 
[civName] has accepted your trade request = 
[civName] has denied your trade request = 
[tradeOffer] from [otherCivName] has ended = 
[tradeOffer] to [otherCivName] has ended = 
One of our trades with [nation] has ended = 
One of our trades with [nation] has been cut short = 
[nation] agreed to stop settling cities near us! = 
[nation] refused to stop settling cities near us! = 
We have allied with [nation]. = 
We have lost alliance with [nation]. = 
We have discovered [naturalWonder]! = 
We have received [goldAmount] Gold for discovering [naturalWonder] = 
Your relationship with [cityStateName] is about to degrade = 
Your relationship with [cityStateName] degraded = 
A new barbarian encampment has spawned! = 
Received [goldAmount] Gold for capturing [cityName] = 
Our proposed trade request is no longer relevant! = 
[defender] could not withdraw from a [attacker] - blocked. = 
[defender] withdrew from a [attacker] = 
[building] has provided [amount] Gold! = 
[civName] has stolen your territory! = 


# World Screen UI

Working... = 
Waiting for other players... = 
in = 
Next turn = 
[currentPlayerCiv] ready? = 
1 turn = 
[numberOfTurns] turns = 
Turn = 
turns = 
turn = 
Next unit = 
Fog of War = 
Pick a policy = 
Movement = 
Strength = 
Ranged strength = 
Bombard strength = 
Range = 
Move unit = 
Stop movement = 
Construct improvement = 
Automate = 
Stop automation = 
Construct road = 
Fortify = 
Fortify until healed = 
Fortification = 
Sleep = 
Sleep until healed = 
Moving = 
Set up = 
Upgrade to [unitType] ([goldCost] gold) = 
Found city = 
Promote = 
Health = 
Disband unit = 
Explore = 
Stop exploration = 
Pillage = 
Do you really want to disband this unit? = 
Disband this unit for [goldAmount] gold? = 
Create [improvement] = 
Start Golden Age = 
Yes = 
No = 
Acquire = 
Science = 
Happiness = 
Production = 
Culture = 
Food = 
Crop Yield = 
Land = 
Force = 
GOLDEN AGE = 
Golden Age = 
[year] BC = 
[year] AD = 
Civilopedia = 
Start new game = 
Save game = 
Load game = 
Main menu = 
Resume = 
Cannot resume game! = 
Not enough memory on phone to load game! = 
Quickstart = 
Victory status = 
Social policies = 
Community = 
Close = 
Do you want to exit the game? = 
Start bias: = 
Avoid [terrain] = 

# City screen

Exit city = 
Raze city = 
Stop razing city = 
Buy for [amount] gold = 
Buy = 
You have [amount] gold = 
Currently you have [amount] gold. = 
Would you like to purchase [constructionName] for [buildingGoldCost] gold? = 
No space available to place [unit] near [city] = 
Maintenance cost = 
Pick construction = 
Pick improvement = 
Provides [resource] = 
Replaces [improvement] = 
Pick now! = 
Build [building] = 
Train [unit] = 
Produce [thingToProduce] = 
Nothing = 
Annex city = 
Specialist Buildings = 
Specialist Allocation = 
Specialists = 
[specialist] slots = 
Engineer specialist = 
Merchant specialist = 
Scientist specialist = 
Artist specialist = 
Food eaten = 
Growth bonus = 
Unassigned population = 
[turnsToExpansion] turns to expansion = 
Stopped expansion = 
[turnsToPopulation] turns to new population = 
Food converts to production = 
[turnsToStarvation] turns to lose population = 
Stopped population growth = 
In resistance for another [numberOfTurns] turns = 
Sell for [sellAmount] gold = 
Are you sure you want to sell this [building]? = 
[greatPerson] points = 
Great person points = 
Current points = 
Points per turn = 
Convert production to gold at a rate of 4 to 1 = 
Convert production to science at a rate of [rate] to 1 = 
The city will not produce anything. = 
Worked by [cityName] = 
Lock = 
Unlock = 

# Technology UI

Pick a tech = 
Pick a free tech = 
Research [technology] = 
Pick [technology] as free tech = 
Units enabled = 
Buildings enabled = 
Wonder = 
National Wonder = 
National Wonders = 
Wonders enabled = 
Tile improvements enabled = 
Reveals [resource] on the map = 
XP for new units = 
provide = 
provides = 
City strength = 
City health = 
Occupied! = 
Attack = 
Bombard = 
NUKE = 
Captured! = 
defence vs ranged = 
[percentage] to unit defence = 
Attacker Bonus = 
Landing = 
Flanking = 
vs [unitType] = 
Terrain = 
Tile = 
Missing resource = 


Hurry Research = 
Conduct Trade Mission = 
Your trade mission to [civName] has earned you [goldAmount] gold and [influenceAmount] influence! = 
Hurry Wonder = 
Your citizens have been happy with your rule for so long that the empire enters a Golden Age! = 
You have entered the [newEra]! = 
[civName] has entered the [eraName]! = 
[policyBranch] policy branch unlocked! = 
Overview = 
Total = 
Stats = 
Policies = 
Base happiness = 
Occupied City = 
Buildings = 

# For the "when constructing [military units]" translation
military units = 
melee units = 
mounted units = 
naval units = 
ranged units = 
# For the All "newly-trained [relevant] units in this city receive the [] promotion" translation. Relevant as in 'units that can receive'
relevant = 
# For '[stats] from [Water] tiles in this city'
Water = 
# For [stats] from [Water resource] tiles in this city
Water resource = 
River = 

Wonders = 
Base values = 
Bonuses = 
Final = 
Other = 
Population = 
City-States = 
Tile yields = 
Trade routes = 
Maintenance = 
Transportation upkeep = 
Unit upkeep = 
Trades = 
Units = 
Name = 
Closest city = 
Action = 
Defeated = 
[numberOfCivs] Civilizations in the game = 
Our Civilization: = 
Known and alive ([numberOfCivs]) = 
Known and defeated ([numberOfCivs]) = 
Tiles = 
Natural Wonders = 
Treasury deficit = 

# Victory

Science victory = 
Cultural victory = 
Conquest victory = 
Complete all the spaceship parts\n to win! = 
Complete 5 policy branches\n to win! = 
Destroy all enemies\n to win! = 
You have won a scientific victory! = 
You have won a cultural victory! = 
You have won a domination victory! = 
You have achieved victory through the awesome power of your Culture. Your civilization's greatness - the magnificence of its monuments and the power of its artists - have astounded the world! Poets will honor you as long as beauty brings gladness to a weary heart. = 
The world has been convulsed by war. Many great and powerful civilizations have fallen, but you have survived - and emerged victorious! The world will long remember your glorious triumph! = 
You have achieved victory through mastery of Science! You have conquered the mysteries of nature and led your people on a voyage to a brave new world! Your triumph will be remembered as long as the stars burn in the night sky! = 
You have been defeated. Your civilization has been overwhelmed by its many foes. But your people do not despair, for they know that one day you shall return - and lead them forward to victory! = 
One more turn...! = 
Built Apollo Program = 
Destroy [civName] = 
Our status = 
Global status = 
Rankings = 
Spaceship parts remaining = 
Branches completed = 
Undefeated civs = 

# Capturing a city

What would you like to do with the city? = 
Annex = 
Annexed cities become part of your regular empire. = 
Their citizens generate 2x the unhappiness, unless you build a courthouse. = 
Puppet = 
Puppeted cities do not increase your tech or policy cost, but their citizens generate 1.5x the regular unhappiness. = 
You have no control over the the production of puppeted cities. = 
Puppeted cities also generate 25% less Gold and Science. = 
A puppeted city can be annexed at any time. = 
Liberate = 
Liberating a city returns it to its original owner, giving you a massive relationship boost with them! = 
Raze = 
Razing the city annexes it, and starts razing the city to the ground. = 
The population will gradually dwindle until the city is destroyed. = 
Remove your troops in our border immediately! = 
Sorry. = 
Never! = 

Offer Declaration of Friendship ([30] turns) = 
My friend, shall we declare our friendship to the world? = 
Sign Declaration of Friendship ([30] turns) = 
We are not interested. = 
We have signed a Declaration of Friendship with [otherCiv]! = 
[otherCiv] has denied our Declaration of Friendship! = 

Basics = 
Resources = 
Terrains = 
Tile Improvements = 
Unique to [civName], replaces [unitName] = 
Unique to [civName] = 
Tutorials = 
Cost = 
May contain [listOfResources] = 
Upgrades to [upgradedUnit] = 
Obsolete with [obsoleteTech] = 
Occurs on [listOfTerrains] = 
Placed on [terrainType] = 
Can be found on  = 
Improved by [improvement] = 
Bonus stats for improvement:  = 
Buildings that consume this resource:  = 
Units that consume this resource:  = 
Can be built on  = 
Defence bonus = 
Movement cost = 
Rough Terrain = 
 for  = 
Missing translations: = 
Version = 
Resolution = 
Tileset = 
Map editor = 
Create = 
New map = 
Empty = 
Language = 
Terrains & Resources = 
Improvements = 
Clear current map = 
Save map = 
Download map = 
Toggle Scenario Map = 
Loading... = 
Filter: = 
Create scenario map = 
Edit scenario parameters = 
OK = 
Exit map editor = 
[nation] starting location = 
Clear terrain features = 
Clear improvements = 
Clear resource = 
Remove units = 
Player [index] = 
Player [playerIndex] starting location = 
Bottom left river = 
Bottom right river = 
Bottom river = 
Requires = 
Menu = 
Brush Size = 
Map saved = 

# Civilopedia difficulty levels
Player settings = 
Base Happiness = 
Happiness per luxury = 
Research cost modifier = 
Unit cost modifier = 
Building cost modifier = 
Policy cost modifier = 
Unhappiness modifier = 
Bonus vs. Barbarians = 

AI settings = 
AI city growth modifier = 
AI unit cost modifier = 
AI building cost modifier = 
AI wonder cost modifier = 
AI building maintenance modifier = 
AI unit maintenance modifier = 
AI unhappiness modifier = 

Turns until barbarians enter player tiles = 
Gold reward for clearing barbarian camps = 

# Other civilopedia things
Nations = 
Available for [unitTypes] = 
Free promotion: = 
Free promotions: = 
Free for [units] = 
[bonus] with [tech] = 
Difficulty levels = 

# Policies

Adopt policy = 
Adopt free policy = 
Unlocked at = 
Gain 2 free technologies = 

# Technologies

Mass Media = 

# Terrains

Impassable = 
Fresh water = 

# Resources

Bison = 
Copper = 
Cocoa = 
Crab = 
Citrus = 
Truffles = 
Strategic = 
Bonus = 
Luxury = 

# Unit types 

Civilian = 
land units = 
water units = 
air units = 
WaterCivilian = 
Melee = 
WaterMelee = 
Ranged = 
WaterRanged = 
WaterSubmarine = 
Mounted = 
Armor = 
City = 
Missile = 
WaterAircraftCarrier = 

# Units

Composite Bowman = 
Foreign Land = 
Marine = 
Mobile SAM = 
Paratrooper = 
Helicopter Gunship = 
Atomic Bomb = 
Unbuildable = 

# Promotions

Pick promotion = 
 OR  = 
units in open terrain = 
units in rough terrain = 
wounded units = 
Targeting II (air) = 
Targeting III (air) = 
Bonus when performing air sweep [bonusAmount]% = 
Dogfighting I = 
Dogfighting II = 
Dogfighting III = 

# Multiplayer Turn Checker Service

Multiplayer options = 
Enable out-of-game turn notifications = 
Time between turn checks out-of-game (in minutes) = 
Show persistent notification for turn notifier service = 
Take user ID from clipboard = 
Doing this will reset your current user ID to the clipboard contents - are you sure? = 
ID successfully set! = 
Invalid ID! = 


# Uniques that are relevant to more than one type of game object

[stats] from every [param] = 
[stats] from [param] tiles in this city = 
+[amount]% vs [unitType] = 

#################### Lines from Buildings from Civ V - Vanilla ####################

Indicates the capital city = 
Palace = 

Monument = 

Granary = 

Must not be on plains = 
Stone Works = 

'Time crumbles things; everything grows old and is forgotten under the power of time' - Aristotle = 
Stonehenge = 

+1 Science Per 2 Population = 
<<<<<<< HEAD
=======
[stats] Per [amount] Population in this city = 
>>>>>>> 84857906
Library = 

'Libraries are as the shrine where all the relics of the ancient saints, full of true virtue, and all that without delusion or imposture are preserved and reposed.' - Sir Francis Bacon = 
Free Technology = 
The Great Library = 

Paper Maker = 

Circus = 

Must be next to river = 
Water Mill = 

Walls = 

Walls of Babylon = 

'O, let not the pains of death which come upon thee enter into my body. I am the god Tem, and I am the foremost part of the sky, and the power which protecteth me is that which is with all the gods forever.'  - The Book of the Dead, translated by Sir Ernest Alfred Wallis Budge = 
Worker construction increased 25% = 
Provides 2 free workers = 
The Pyramids = 

Barracks = 

'Why man, he doth bestride the narrow world like a colossus, and we petty men walk under his huge legs, and peep about to find ourselves dishonorable graves.' - William Shakespeare, Julius Caesar = 
Can only be built in coastal cities = 
Colossus = 

Culture and Gold costs of acquiring new tiles reduced by 25% in this city = 
Krepost = 

'He spoke, the son of Kronos, and nodded his head with the dark brows, and the immortally anointed hair of the great god swept from his divine head, and all Olympos was shaken' - The Iliad = 
+15% Combat Strength for all units when attacking Cities = 
Statue of Zeus = 

'The whole earth is the tomb of heroic men and their story is not given only on stone over their clay but abides everywhere without visible symbol woven into the stuff of other men's lives.' - Pericles = 
Provides a sum of gold each time you spend a Great Person = 
Mausoleum of Halicarnassus = 

Lighthouse = 

'They that go down to the sea in ships, that do business in great waters; these see the works of the Lord, and his wonders in the deep.' - The Bible, Psalms 107:23-24 = 
All military naval units receive +1 movement and +1 sight = 
The Great Lighthouse = 

+[amount]% production when building [param] in this city = 
Stable = 

Circus Maximus = 

'I think that if ever a mortal heard the word of God it would be in a garden at the cool of the day.'  - F. Frankfort Moore = 
Hanging Gardens = 

Remove extra unhappiness from annexed cities = 
Can only be built in annexed cities = 
Courthouse = 

Colosseum = 

'Regard your soldiers as your children, and they will follow you into the deepest valleys; look on them as your own beloved sons, and they will stand by you even unto death.'  - Sun Tzu = 
Terracotta Army = 

Temple = 

Doubles Gold given to enemy if city is captured = 
Burial Tomb = 

Mud Pyramid Mosque = 

'The ancient Oracle said that I was the wisest of all the Greeks. It is because I alone, of all the Greeks, know that I know nothing'  - Socrates = 
Free Social Policy = 
The Oracle = 

Market = 

Provides 1 extra copy of each improved luxury resource near this City = 
Bazaar = 

Mint = 

[amount]% of food is carried over after population increases = 
Aqueduct = 

'The art of war teaches us to rely not on the likelihood of the enemy's not attacking, but rather on the fact that we have made our position unassailable.'  - Sun Tzu = 
Enemy land units must spend 1 extra movement point when inside your territory (obsolete upon Dynamite) = 
Great Wall = 

Monastery = 

'For it soars to a height to match the sky, and as if surging up from among the other buildings it stands on high and looks down upon the remainder of the city, adorning it, because it is a part of it, but glorying in its own beauty'  - Procopius, De Aedificis = 
+[amount]% great person generation in all cities = 
Hagia Sophia = 

National College = 

Enables nuclear weapon = 
Manhattan Project = 

'The katun is established at Chichen Itza. The settlement of the Itza shall take place there. The quetzal shall come, the green bird shall come. Ah Kantenal shall come. It is the word of God. The Itza shall come.'  - The Books of Chilam Balam = 
Golden Age length increases +50% = 
Chichen Itza = 

'Few romances can ever surpass that of the granite citadel on top of the beetling precipices of Machu Picchu, the crown of Inca Land.'  - Hiram Bingham = 
Gold from all trade routes +25% = 
Must have an owned mountain within 2 tiles = 
Machu Picchu = 

Workshop = 

Longhouse = 

Forge = 

Connects trade routes over water = 
Harbor = 

University = 

Wat = 

Oxford University = 

Castle = 

Mughal Fort = 
<<<<<<< HEAD
=======
[stats] once [tech] is discovered = 
>>>>>>> 84857906

'The temple is like no other building in the world. It has towers and decoration and all the refinements which the human genius can conceive of.'  - Antonio da Magdalena = 
Cost of acquiring new tiles reduced by 25% = 
Angkor Wat = 

'Justice is an unassailable fortress, built on the brow of a mountain which cannot be overthrown by the violence of torrents, nor demolished by the force of armies.'  - Joseph Addison = 
All newly-trained [param] units in this city receive the [promotion] promotion = 
Alhambra = 

Ironworks = 

'Architecture has recorded the great ideas of the human race. Not only every religious symbol, but every human thought has its page in that vast book.'  - Victor Hugo = 
Notre Dame = 

Armory = 

Must be next to [terrain] = 
Observatory = 

Opera House = 

'I live and love in God's peculiar light.' - Michelangelo Buonarroti = 
Culture in all cities increased by 25% = 
Sistine Chapel = 

Bank = 

Satrap's Court = 

+5% Production for every Trade Route with a City-State in the empire = 
Hanse = 

'Most of us can, as we choose, make of this world either a palace or a prison' - John Lubbock = 
Unhappiness from population decreased by [amount]% = 
Forbidden Palace = 

Theatre = 

'Don't clap too hard - it's a very old building.' - John Osbourne = 
Free Great Person = 
Leaning Tower of Pisa = 

'Bushido is realized in the presence of death. This means choosing death whenever there is a choice between life and death. There is no other reasoning.'  - Yamamoto Tsunetomo = 
+15% combat strength for units fighting in friendly territory = 
Himeji Castle = 

Museum = 

Hermitage = 

'Every genuine work of art has as much reason for being as the earth and the sun'  - Ralph Waldo Emerson = 
2 free Great Artists appear = 
The Louvre = 

Seaport = 

'The Taj Mahal rises above the banks of the river like a solitary tear suspended on the cheek of time.'  - Rabindranath Tagore = 
Empire enters golden age = 
Taj Mahal = 

'Things always seem fairer when we look back at them, and it is out of that inaccessible tower of the past that Longing leans and beckons.'  - James Russell Lowell = 
Free [unit] appears = 
Science gained from research agreements +50% = 
Porcelain Tower = 

Must not be on hill = 
Windmill = 

Public School = 

Factory = 

Military Academy = 

'Pale Death beats equally at the poor man's gate and at the palaces of kings.'  - Horace = 
Brandenburg Gate = 

Hospital = 

Stock Exchange = 

'To achieve great things, two things are needed: a plan, and not quite enough time.'  - Leonard Bernstein = 
Cost of purchasing items in cities reduced by [amount]% = 
Big Ben = 

Broadcast Tower = 

'We live only to discover beauty, all else is a form of waiting'  - Kahlil Gibran = 
Provides 1 happiness per 2 additional social policies adopted = 
Eiffel Tower = 

'Give me your tired, your poor, your huddled masses yearning to breathe free, the wretched refuse of your teeming shore. Send these, the homeless, tempest-tossed to me, I lift my lamp beside the golden door!'  - Emma Lazarus = 
[stats] from every specialist = 
Statue of Liberty = 

Research Lab = 

Stadium = 

'Come to me, all who labor and are heavy burdened, and I will give you rest.'  - New Testament, Matthew 11:28 = 
Culture cost of adopting new Policies reduced by 10% = 
Cristo Redentor = 

'The Law is a fortress on a hill that armies cannot take or floods wash away.'   –- The Prophet Muhammed = 
Defensive buildings in all cities are 25% more effective = 
Kremlin = 

'...the location is one of the most beautiful to be found, holy and unapproachable, a worthy temple for the divine friend who has brought salvation and true blessing to the world.'  - King Ludwig II of Bavaria = 
Neuschwanstein = 

Medical Lab = 

Nuclear Plant = 

Solar Plant = 

'Those who lose dreaming are lost.'  - Australian Aboriginal saying = 
Sydney Opera House = 

'In preparing for battle I have always found that plans are useless, but planning is indispensable.'  - Dwight D. Eisenhower = 
Gold cost of upgrading military units reduced by 33% = 
Pentagon = 

Spaceship Factory = 

Spaceship part = 
SS Booster = 

Enables construction of Spaceship parts = 
Apollo Program = 

'The wonder is, not that the field of stars is so vast, but that man has measured it.'  - Anatole France = 
2 free great scientists appear = 
Hubble Space Telescope = 

SS Cockpit = 

SS Engine = 

SS Stasis Chamber = 

<<<<<<< HEAD
=======
Floating Gardens = 
Must border a source of fresh water = 

Temple of Artemis = 
'It is not so much for its beauty that the forest makes a claim upon men's hearts, as for that subtle something, that quality of air, that emanation from old trees, that so wonderfully changes and renews a weary spirit.'  - Robert Louis Stevenson = 

Garden = 
+[amount]% great person generation in this city = 
>>>>>>> 84857906

#################### Lines from Difficulties from Civ V - Vanilla ####################

Settler = 

Chieftain = 

Warlord = 

Prince = 

King = 

Emperor = 

Immortal = 

Deity = 


#################### Lines from Nations from Civ V - Vanilla ####################

Spectator = 

Babylon = 
Nebuchadnezzar II = 
The demon wants the blood of soldiers! = 
Oh well, I presume you know what you're doing. = 
It is over. Perhaps now I shall have peace, at last. = 
Are you real or a phantom? = 
It appears that you do have a reason for existing – to make this deal with me. = 
Greetings. = 
What do YOU want?! = 
Ingenuity = 
Receive free [unit] when you discover [tech] = 
[unit] is earned [amount]% faster = 
Akkad = 
Dur-Kurigalzu = 
Nippur = 
Borsippa = 
Sippar = 
Opis = 
Mari = 
Shushan = 
Eshnunna = 
Ellasar = 
Erech = 
Kutha = 
Sirpurla = 
Neribtum = 
Ashur = 
Ninveh = 
Nimrud = 
Arbela = 
Nuzi = 
Arrapkha = 
Tutub = 
Shaduppum = 
Rapiqum = 
Mashkan Shapir = 
Tuttul = 
Ramad = 
Ana = 
Haradum = 
Agrab = 
Uqair = 
Gubba = 
Hafriyat = 
Nagar = 
Shubat Enlil = 
Urhai = 
Urkesh = 
Awan = 
Riblah = 
Tayma = 

Greece = 
Alexander = 
You are in my way, you must be destroyed. = 
As a matter of fact I too grow weary of peace. = 
You have somehow become my undoing! What kind of beast are you? = 
Hello stranger! I am Alexandros, son of kings and grandson of the gods! = 
My friend, does this seem reasonable to you? = 
Greetings! = 
What? = 
Hellenic League = 
City-State Influence degrades at half rate = 
City-State Influence recovers at twice the normal rate = 
Athens = 
Sparta = 
Corinth = 
Argos = 
Knossos = 
Mycenae = 
Pharsalos = 
Ephesus = 
Halicarnassus = 
Rhodes = 
Eretria = 
Pergamon = 
Miletos = 
Megara = 
Phocaea = 
Sicyon = 
Tiryns = 
Samos = 
Mytilene = 
Chios = 
Paros = 
Elis = 
Syracuse = 
Herakleia = 
Gortyn = 
Chalkis = 
Pylos = 
Pella = 
Naxos = 
Larissa = 
Apollonia = 
Messene = 
Orchomenos = 
Ambracia = 
Kos = 
Knidos = 
Amphipolis = 
Patras = 
Lamia = 
Nafplion = 
Apolyton = 

China = 
Wu Zetian = 
You won't ever be able to bother me again. Go meet Yama. = 
Fool! I will disembowel you all! = 
You have proven to be a cunning and competent adversary. I congratulate you on your victory. = 
Greetings, I am Empress Wu Zetian. China desires peace and development. You leave us alone, we'll leave you alone. = 
My friend, do you think you can accept this request? = 
How are you today? = 
Oh. It's you? = 
Art of War = 
Great General provides double combat bonus = 
Beijing = 
Shanghai = 
Guangzhou = 
Nanjing = 
Xian = 
Chengdu = 
Hangzhou = 
Tianjin = 
Macau = 
Shandong = 
Kaifeng = 
Ningbo = 
Baoding = 
Yangzhou = 
Harbin = 
Chongqing = 
Luoyang = 
Kunming = 
Taipei = 
Shenyang = 
Taiyuan = 
Tainan = 
Dalian = 
Lijiang = 
Wuxi = 
Suzhou = 
Maoming = 
Shaoguan = 
Yangjiang = 
Heyuan = 
Huangshi = 
Yichang = 
Yingtian = 
Xinyu = 
Xinzheng = 
Handan = 
Dunhuang = 
Gaoyu = 
Nantong = 
Weifang = 
Xikang = 

Egypt = 
Ramesses II = 
You are but a pest on this Earth, prepare to be eliminated! = 
You are a fool who evokes pity. You have brought my hostility upon yourself and your repulsive civilization! = 
Strike me down and my soul will torment yours forever, you have won nothing. = 
Greetings, I am Ramesses the god. I am the living embodiment of Egypt, mother and father of all civilizations. = 
Generous Egypt makes you this offer. = 
Good day. = 
Oh, it's you. = 
Monument Builders = 
+[amount]% Production when constructing [building] = 
Thebes = 
Memphis = 
Heliopolis = 
Elephantine = 
Alexandria = 
Pi-Ramesses = 
Giza = 
Byblos = 
Akhetaten = 
Hieraconpolis = 
Abydos = 
Asyut = 
Avaris = 
Lisht = 
Buto = 
Edfu = 
Pithom = 
Busiris = 
Kahun = 
Athribis = 
Mendes = 
Elashmunein = 
Tanis = 
Bubastis = 
Oryx = 
Sebennytus = 
Akhmin = 
Karnak = 
Luxor = 
El Kab = 
Armant = 
Balat = 
Ellahun = 
Hawara = 
Dashur = 
Damanhur = 
Abusir = 
Herakleopolis = 
Akoris = 
Benihasan = 
Badari = 
Hermopolis = 
Amrah = 
Koptos = 
Ombos = 
Naqada = 
Semna = 
Soleb = 

England = 
Elizabeth = 
By the grace of God, your days are numbered. = 
We shall never surrender. = 
You have triumphed over us. The day is yours. = 
We are pleased to meet you. = 
Would you be interested in a trade agreement with England? = 
Hello, again. = 
Oh, it's you! = 
Sun Never Sets = 
+2 movement for all naval units = 
London = 
York = 
Nottingham = 
Hastings = 
Canterbury = 
Coventry = 
Warwick = 
Newcastle = 
Oxford = 
Liverpool = 
Dover = 
Brighton = 
Norwich = 
Leeds = 
Reading = 
Birmingham = 
Richmond = 
Exeter = 
Cambridge = 
Gloucester = 
Manchester = 
Bristol = 
Leicester = 
Carlisle = 
Ipswich = 
Portsmouth = 
Berwick = 
Bath = 
Mumbles = 
Southampton = 
Sheffield = 
Salisbury = 
Colchester = 
Plymouth = 
Lancaster = 
Blackpool = 
Winchester = 
Hull = 

France = 
Napoleon = 
You're disturbing us, prepare for war. = 
You've fallen into my trap. I'll bury you. = 
I congratulate you for your victory. = 
Welcome. I'm Napoleon, of France; the smartest military man in world history. = 
France offers you this exceptional proposition. = 
Hello. = 
It's you. = 
Ancien Régime = 
+2 Culture per turn from cities before discovering Steam Power = 
Paris = 
Orleans = 
Lyon = 
Troyes = 
Tours = 
Marseille = 
Chartres = 
Avignon = 
Rouen = 
Grenoble = 
Dijon = 
Amiens = 
Cherbourg = 
Poitiers = 
Toulouse = 
Bayonne = 
Strasbourg = 
Brest = 
Bordeaux = 
Rennes = 
Nice = 
Saint Etienne = 
Nantes = 
Reims = 
Le Mans = 
Montpellier = 
Limoges = 
Nancy = 
Lille = 
Caen = 
Toulon = 
Le Havre = 
Lourdes = 
Cannes = 
Aix-En-Provence = 
La Rochelle = 
Bourges = 
Calais = 

Russia = 
Catherine = 
You've behaved yourself very badly, you know it. Now it's payback time. = 
You've mistaken my passion for a weakness, you'll regret about this. = 
We were defeated, so this makes me your prisoner. I suppose there are worse fates. = 
I greet you, stranger! If you are as intelligent and tactful as you are attractive, we'll get along just fine. = 
How would you like it if I propose this kind of exchange? = 
Hello! = 
What do you need?! = 
Siberian Riches = 
Double quantity of [resource] produced = 
Moscow = 
St. Petersburg = 
Novgorod = 
Rostov = 
Yaroslavl = 
Yekaterinburg = 
Yakutsk = 
Vladivostok = 
Smolensk = 
Orenburg = 
Krasnoyarsk = 
Khabarovsk = 
Bryansk = 
Tver = 
Novosibirsk = 
Magadan = 
Murmansk = 
Irkutsk = 
Chita = 
Samara = 
Arkhangelsk = 
Chelyabinsk = 
Tobolsk = 
Vologda = 
Omsk = 
Astrakhan = 
Kursk = 
Saratov = 
Tula = 
Vladimir = 
Perm = 
Voronezh = 
Pskov = 
Starayarussa = 
Kostoma = 
Nizhniy Novgorod = 
Suzdal = 
Magnitogorsk = 

Rome = 
Augustus Caesar = 
My treasury contains little and my soldiers are getting impatient... <sigh> ...therefore you must die. = 
So brave, yet so stupid! If only you had a brain similar to your courage. = 
The gods have deprived Rome of their favour. We have been defeated. = 
I greet you. I am Augustus, Imperator and Pontifex Maximus of Rome. If you are a friend of Rome, you are welcome. = 
I offer this, for your consideration. = 
Hail. = 
What do you want? = 
The Glory of Rome = 
+25% Production towards any buildings that already exist in the Capital = 
Antium = 
Cumae = 
Neapolis = 
Ravenna = 
Arretium = 
Mediolanum = 
Arpinum = 
Circei = 
Setia = 
Satricum = 
Ardea = 
Ostia = 
Velitrae = 
Viroconium = 
Tarentum = 
Brundisium = 
Caesaraugusta = 
Caesarea = 
Palmyra = 
Signia = 
Aquileia = 
Clusium = 
Sutrium = 
Cremona = 
Placentia = 
Hispalis = 
Artaxata = 
Aurelianorum = 
Nicopolis = 
Agrippina = 
Verona = 
Corfinium = 
Treverii = 
Sirmium = 
Augustadorum = 
Curia = 
Interrama = 
Adria = 

Arabia = 
Harun al-Rashid = 
The world will be more beautiful without you. Prepare for war. = 
Fool! You will soon regret dearly! I swear it! = 
You have won, congratulations. My palace is now in your possession, and I beg that you care well for the peacock. = 
Welcome foreigner, I am Harun Al-Rashid, Caliph of the Arabs. Come and tell me about your empire. = 
Come forth, let's do business. = 
Peace be upon you. = 
Trade Caravans = 
[stats] from each Trade Route = 
Mecca = 
Medina = 
Damascus = 
Baghdad = 
Najran = 
Kufah = 
Basra = 
Khurasan = 
Anjar = 
Fustat = 
Aden = 
Yamama = 
Muscat = 
Mansura = 
Bukhara = 
Fez = 
Shiraz = 
Merw = 
Balkh = 
Mosul = 
Aydab = 
Bayt = 
Suhar = 
Taif = 
Hama = 
Tabuk = 
Sana'a = 
Shihr = 
Tripoli = 
Tunis = 
Kairouan = 
Algiers = 
Oran = 

America = 
George Washington = 
Your wanton aggression leaves us no choice. Prepare for war! = 
You have mistaken our love of peace for weakness. You shall regret this! = 
The day...is yours. I hope you will be merciful in your triumph. = 
The people of the United States of America welcome you. = 
Is the following trade of interest to you? = 
Well? = 
Manifest Destiny = 
+1 Sight for all land military units = 
-50% cost when purchasing tiles = 
Washington = 
New York = 
Boston = 
Philadelphia = 
Atlanta = 
Chicago = 
Seattle = 
San Francisco = 
Los Angeles = 
Houston = 
Portland = 
St. Louis = 
Miami = 
Buffalo = 
Detroit = 
New Orleans = 
Baltimore = 
Denver = 
Cincinnati = 
Dallas = 
Cleveland = 
Kansas City = 
San Diego = 
Las Vegas = 
Phoenix = 
Albuquerque = 
Minneapolis = 
Pittsburgh = 
Oakland = 
Tampa Bay = 
Orlando = 
Tacoma = 
Santa Fe = 
Olympia = 
Hunt Valley = 
Springfield = 
Palo Alto = 
Centralia = 
Spokane = 
Jacksonville = 
Svannah = 
Charleston = 
San Antonio = 
Anchorage = 
Sacramento = 
Reno = 
Salt Lake City = 
Boise = 
Milwaukee = 
Santa Cruz = 
Little Rock = 

Japan = 
Oda Nobunaga = 
I hereby inform you of our intention to wipe out your civilization from this world. = 
Pitiful fool! Now we shall destroy you! = 
You were much wiser than I thought. = 
We hope for a fair and just relationship with you, who are renowned for military bravery. = 
I would be grateful if you agreed on the following proposal. = 
Oh, it's you... = 
Bushido = 
Units fight as though they were at full strength even when damaged = 
Kyoto = 
Osaka = 
Tokyo = 
Satsuma = 
Kagoshima = 
Nara = 
Nagoya = 
Izumo = 
Nagasaki = 
Yokohama = 
Shimonoseki = 
Matsuyama = 
Sapporo = 
Hakodate = 
Ise = 
Toyama = 
Fukushima = 
Suo = 
Bizen = 
Echizen = 
Izumi = 
Omi = 
Echigo = 
Kozuke = 
Sado = 
Kobe = 
Nagano = 
Hiroshima = 
Takayama = 
Akita = 
Fukuoka = 
Aomori = 
Kamakura = 
Kochi = 
Naha = 
Sendai = 
Gifu = 
Yamaguchi = 
Ota = 
Tottori = 

India = 
Gandhi = 
I have just received a report that large numbers of my troops have crossed your borders. = 
My attempts to avoid violence have failed. An eye for an eye only makes the world blind. = 
You can chain me, you can torture me, you can even destroy this body, but you will never imprison my mind.  = 
Hello, I am Mohandas Gandhi. My people call me Bapu, but please, call me friend. = 
My friend, are you interested in this arrangement? = 
I wish you peace. = 
Population Growth = 
Unhappiness from number of Cities doubled = 
Delhi = 
Mumbai = 
Vijayanagara = 
Pataliputra = 
Varanasi = 
Agra = 
Calcutta = 
Lahore = 
Bangalore = 
Hyderabad = 
Madurai = 
Ahmedabad = 
Kolhapur = 
Prayaga = 
Ayodhya = 
Indraprastha = 
Mathura = 
Ujjain = 
Gulbarga = 
Jaunpur = 
Rajagriha = 
Sravasti = 
Tiruchirapalli = 
Thanjavur = 
Bodhgaya = 
Kushinagar = 
Amaravati = 
Gaur = 
Gwalior = 
Jaipur = 
Karachi = 

Germany = 
Otto von Bismarck = 
I cannot wait until ye grow even mightier. Therefore, prepare for war! = 
Corrupted villain! We will bring you into the ground! = 
Germany has been destroyed. I weep for the future generations. = 
Guten tag. In the name of the great German people, I bid you welcome. = 
It would be in your best interest, to carefully consider this proposal. = 
What now? = 
So, out with it! = 
Furor Teutonicus = 
67% chance to earn 25 Gold and recruit a Barbarian unit from a conquered encampment = 
-25% land units maintenance = 
Berlin = 
Hamburg = 
Munich = 
Cologne = 
Frankfurt = 
Essen = 
Dortmund = 
Stuttgart = 
Dusseldorf = 
Bremen = 
Hannover = 
Duisburg = 
Leipzig = 
Dresden = 
Bonn = 
Bochum = 
Bielefeld = 
Karlsruhe = 
Gelsenkirchen = 
Wiesbaden = 
Munster = 
Rostok = 
Chemnitz = 
Braunschweig = 
Halle = 
Mצnchengladbach = 
Kiel = 
Wuppertal = 
Freiburg = 
Hagen = 
Erfurt = 
Kaiserslautern = 
Kassel = 
Oberhausen = 
Hamm = 
Saarbrucken = 
Krefeld = 
Pirmasens = 
Potsdam = 
Solingen = 
Osnabruck = 
Ludwingshafen = 
Leverkusen = 
Oldenburg = 
Neuss = 
Mulheim = 
Darmstadt = 
Herne = 
Wurzburg = 
Recklinghausen = 
Gצttingen = 
Wolfsburg = 
Koblenz = 
Hildesheim = 
Erlangen = 

The Ottomans = 
Suleiman I = 
Your continued insolence and failure to recognize and preeminence leads us to war. = 
Good. The world shall witness the incontestable might of my armies and the glory of the Empire. = 
Ruin! Ruin! Istanbul becomes Iram of the Pillars, remembered only by the melancholy poets. = 
From the magnificence of Topkapi, the Ottoman nation greets you, stranger! I'm Suleiman, Kayser-I Rum, and I bestow upon you my welcome! = 
Let us do business! Would you be interested? = 
Barbary Corsairs = 
Pay only one third the usual cost for naval unit maintenance = 
Melee naval units have a 1/3 chance to capture defeated naval units = 
Istanbul = 
Edirne = 
Ankara = 
Bursa = 
Konya = 
Samsun = 
Gaziantep = 
Diyabakir = 
Izmir = 
Kayseri = 
Malatya = 
Marsin = 
Antalya = 
Zonguldak = 
Denizli = 
Ordu = 
Mugia = 
Eskishehir = 
Inebolu = 
Sinop = 
Adana = 
Artuin = 
Bodrum = 
Eregli = 
Silifke = 
Sivas = 
Amasya = 
Marmaris = 
Trabzon = 
Erzurum = 
Urfa = 
Izmit = 
Afyonkarhisar = 
Bitlis = 
Yalova = 

Korea = 
Sejong = 
Jip-hyun-jun (Hall of Worthies) will no longer tolerate your irksome behavior. We will liberate the citizens under your oppression even with force, and enlighten them! = 
Foolish, miserable wretch! You will be crushed by this country's magnificent scientific power! = 
Now the question is who will protect my people. A dark age has come. = 
Welcome to the palace of Choson, stranger. I am the learned King Sejong, who looks after his great people. = 
We have many things to discuss and have much to benefit from each other. = 
Oh, it's you = 
Scholars of the Jade Hall = 
Seoul = 
Busan = 
Jeonju = 
Daegu = 
Pyongyang = 
Kaesong = 
Suwon = 
Gwangju = 
Gangneung = 
Hamhung = 
Wonju = 
Ulsan = 
Changwon = 
Andong = 
Gongju = 
Haeju = 
Cheongju = 
Mokpo = 
Dongducheon = 
Geoje = 
Suncheon = 
Jinju = 
Sangju = 
Rason = 
Gyeongju = 
Chungju = 
Sacheon = 
Gimje = 
Anju = 

Iroquois = 
Hiawatha = 
You are a plague upon Mother Earth! Prepare for battle! = 
You evil creature! My braves will slaughter you! = 
You have defeated us... but our spirits will never be vanquished! We shall return! = 
Greetings, stranger. I am Hiawatha, speaker for the Iroquois. We seek peace with all, but we do not shrink from war. = 
Does this trade work for you, my friend? = 
The Great Warpath = 
All units move through Forest and Jungle Tiles in friendly territory as if they have roads. These tiles can be used to establish City Connections upon researching the Wheel. = 
Onoondaga = 
Osininka = 
Grand River = 
Akwesasme = 
Buffalo Creek = 
Brantford = 
Montreal = 
Genesse River = 
Canandaigua Lake = 
Lake Simcoe = 
Salamanca = 
Gowanda = 
Cuba = 
Akron = 
Kanesatake = 
Ganienkeh = 
Cayuga Castle = 
Chondote = 
Canajoharie = 
Nedrow = 
Oneida Lake = 
Kanonwalohale = 
Green Bay = 
Southwold = 
Mohawk Valley = 
Schoharie = 
Bay of Quinte = 
Kanawale = 
Kanatsiokareke = 
Tyendinaga = 
Hahta = 

Persia = 
Darius I = 
Your continue existence is an embarrassment to all leaders everywhere! You must be destroyed! = 
Curse you! You are beneath me, son of a donkey driver! I will crush you! = 
You mongrel! Cursed be you! The world will long lament your heinous crime! = 
Peace be on you! I am Darius, the great and outstanding king of kings of great Persia... but I suppose you knew that. = 
In my endless magnanimity, I am making you this offer. You agree, of course? = 
Good day to you! = 
Ahh... you... = 
Achaemenid Legacy = 
+10% Strength for all units during Golden Age = 
+1 Movement for all units during Golden Age = 
Persepolis = 
Parsagadae = 
Susa = 
Ecbatana = 
Tarsus = 
Gordium = 
Bactra = 
Sardis = 
Ergili = 
Dariushkabir = 
Ghulaman = 
Zohak = 
Istakhr = 
Jinjan = 
Borazjan = 
Herat = 
Dakyanus = 
Bampur = 
Turengtepe = 
Rey = 
Thuspa = 
Hasanlu = 
Gabae = 
Merv = 
Behistun = 
Kandahar = 
Altintepe = 
Bunyan = 
Charsadda = 
Uratyube = 
Dura Europos = 
Aleppo = 
Qatna = 
Kabul = 
Capisa = 
Kyreskhata = 
Marakanda = 
Peshawar = 
Van = 
Pteira = 
Arshada = 
Artakaona = 
Aspabota = 
Autiyara = 
Bagastana = 
Baxtri = 
Darmasa = 
Daphnai = 
Drapsaka = 
Eion = 
Gandutava = 
Gaugamela = 
Harmozeia = 
Ekatompylos = 
Izata = 
Kampada = 
Kapisa = 
Karmana = 
Kounaxa = 
Kuganaka = 
Nautaka = 
Paishiyauvada = 
Patigrbana = 
Phrada = 

Polynesia = 
Kamehameha I = 
The ancient fire flashing across the sky is what proclaimed that this day would come, though I had foolishly hoped for a different outcome. = 
It is obvious now that I misjudged you and your true intentions. = 
The hard-shelled crab yields, and the lion lies down to sleep. Kanaloa comes for me now. = 
Aloha! Greetings and blessings upon you, friend. I am Kamehameha, Great King of this strand of islands. = 
Come, let our people feast together! = 
Welcome, friend! = 
Wayfinding = 
+1 Sight when embarked = 
Can embark and move over Coasts and Oceans immediately = 
+[amount]% Strength if within 2 tiles of a [tileImprovement] = 
Honolulu = 
Samoa = 
Tonga = 
Nuku Hiva = 
Raiatea = 
Aotearoa = 
Tahiti = 
Hilo = 
Te Wai Pounamu = 
Rapa Nui = 
Tuamotu = 
Rarotonga = 
Tuvalu = 
Tubuai = 
Mangareva = 
Oahu = 
Kiritimati = 
Ontong Java = 
Niue = 
Rekohu = 
Rakahanga = 
Bora Bora = 
Kailua = 
Uvea = 
Futuna = 
Rotuma = 
Tokelau = 
Lahaina = 
Bellona = 
Mungava = 
Tikopia = 
Emae = 
Kapingamarangi = 
Takuu = 
Nukuoro = 
Sikaiana = 
Anuta = 
Nuguria = 
Pileni = 
Nukumanu = 

Siam = 
Ramkhamhaeng = 
You lowly, arrogant fool! I will make you regret of your insolence! = 
You scoundrel! I shall prepare to fend you off! = 
Althought I lost, my honor shall endure. I wish you good luck. = 
I, Pho Kun Ramkhamhaeng, King of Siam, consider it a great honor that you have walked to visit my country of Siam. = 
Greetings. I believe this is a fair proposal for both parties. What do you think? = 
Welcome. = 
Father Governs Children = 
Food and Culture from Friendly City-States are increased by 50% = 
Sukhothai = 
Si Satchanalai = 
Muang Saluang = 
Lampang = 
Phitsanulok = 
Kamphaeng Pet = 
Nakhom Chum = 
Vientiane = 
Nakhon Si Thammarat = 
Martaban = 
Nakhon Sawan = 
Chainat = 
Luang Prabang = 
Uttaradit = 
Chiang Thong = 
Phrae = 
Nan = 
Tak = 
Suphanburi = 
Hongsawadee = 
Thawaii = 
Ayutthuya = 
Taphan Hin = 
Uthai Thani = 
Lap Buri = 
Ratchasima = 
Ban Phai = 
Loci = 
Khon Kaen = 
Surin = 

Spain = 
Isabella = 
God will probably forgive you... but I shall not. Prepare for war. = 
Repugnant spawn of the devil! You will pay! = 
If my defeat is, without any doubt, the will of God, then I will accept it. = 
God blesses those who deserve it. I am Isabel of Spain. = 
I hope this deal will receive your blessing. = 
Seven Cities of Gold = 
Double Happiness from Natural Wonders = 
Tile yields from Natural Wonders doubled = 
100 Gold for discovering a Natural Wonder (bonus enhanced to 500 Gold if first to discover it) = 
Madrid = 
Barcelona = 
Seville = 
Cordoba = 
Toledo = 
Santiago = 
Murcia = 
Valencia = 
Zaragoza = 
Pamplona = 
Vitoria = 
Santander = 
Oviedo = 
Jaen = 
Logroño = 
Valladolid = 
Palma = 
Teruel = 
Almeria = 
Leon = 
Zamora = 
Mida = 
Lugo = 
Alicante = 
Càdiz = 
Eiche = 
Alcorcon = 
Burgos = 
Vigo = 
Badajoz = 
La Coruña = 
Guadalquivir = 
Bilbao = 
San Sebastian = 
Granada = 
Mérida = 
Huelva = 
Ibiza = 
Las Palmas = 
Tenerife = 

Songhai = 
Askia = 
You are an abomination to heaven and earth, the chief of ignorant savages! You must be destroyed! = 
Fool! You have doomed your people to fire and destruction! = 
We have been consumed by the fires of hatred and rage. Enjoy your victory in this world - you shall pay a heavy price in the next! = 
I am Askia of the Songhai. We are a fair people - but those who cross us will find only destruction. You would do well to avoid repeating the mistakes others have made in the past. = 
Can I interest you in this deal? = 
River Warlord = 
Receive triple Gold from Barbarian encampments and pillaging Cities = 
Embarked units can defend themselves = 
Gao = 
Tombouctu = 
Jenne = 
Taghaza = 
Tondibi = 
Kumbi Saleh = 
Kukia = 
Walata = 
Tegdaoust = 
Argungu = 
Gwandu = 
Kebbi = 
Boussa = 
Motpi = 
Bamako = 
Wa = 
Kayes = 
Awdaghost = 
Ouadane = 
Dakar = 
Tadmekket = 
Tekedda = 
Kano = 
Agadez = 
Niamey = 
Torodi = 
Ouatagouna = 
Dori = 
Bamba = 
Segou = 

Mongolia = 
Genghis Khan = 
You stand in the way of my armies. Let us solve this like warriors! = 
No more words. Today, Mongolia charges toward your defeat. = 
You have hobbled the Mongolian clans. My respect for you nearly matches the loathing. I am waiting for my execution. = 
I am Temuujin, conqueror of cities and countries. Before me lie future Mongolian lands. Behind me is the only cavalry that matters. = 
I am not always this generous, but we hope you take this rare opportunity we give you. = 
So what now? = 
Mongol Terror = 
+30% Strength when fighting City-State units and cities = 
+[amount] Movement for all [unitType] units = 
Karakorum = 
Beshbalik = 
Turfan = 
Hsia = 
Old Sarai = 
New Sarai = 
Tabriz = 
Tiflis = 
Otrar = 
Sanchu = 
Kazan = 
Almarikh = 
Ulaanbaatar = 
Hovd = 
Darhan = 
Dalandzadgad = 
Mandalgovi = 
Choybalsan = 
Erdenet = 
Tsetserieg = 
Baruun-Urt = 
Ereen = 
Batshireet = 
Choyr = 
Ulaangom = 
Tosontsengel = 
Altay = 
Uliastay = 
Bayanhongor = 
Har-Ayrag = 
Nalayh = 
Tes = 

Inca = 
Pachacuti = 
Resistance is futile! You cannot hope to stand against the mighty Incan empire. If you will not surrender immediately, then prepare for war! = 
Declare war on me?!? You can't, because I declare war on you first! = 
How did you darken the sun? I ruled with diligence and mercy—see that you do so as well. = 
How are you? You stand before Pachacuti Inca Yupanqui. = 
The Incan people offer this fair trade. = 
How are you doing? = 
What do you want now? = 
Great Andean Road = 
50% Maintenance costs reduction = 
Units ignore terrain costs when moving into any tile with Hills = 
No Maintenance costs for improvements in Hills = 
Cuzco = 
Tiwanaku = 
Machu = 
Ollantaytambo = 
Corihuayrachina = 
Huamanga = 
Rumicucho = 
Vilcabamba = 
Vitcos = 
Andahuaylas = 
Ica = 
Arequipa = 
Nasca = 
Atico = 
Juli = 
Chuito = 
Chuquiapo = 
Huanuco Pampa = 
Tamboccocha = 
Huaras = 
Riobamba = 
Caxamalca = 
Sausa = 
Tambo Colorado = 
Huaca = 
Tumbes = 
Chan Chan = 
Sipan = 
Pachacamac = 
Llactapata = 
Pisac = 
Kuelap = 
Pajaten = 
Chucuito = 
Choquequirao = 

Denmark = 
Harald Bluetooth = 
If I am to be honest, I tire of those pointless charades. Why don't we settle our disputes on the field of battle, like true men? Perhaps the skalds will sing of your valor... or mine! = 
Ahahah! You seem to show some skills of a true Viking! Too bad that I'll probably kill you! = 
Loki must have stood by you, for a common man alone could not have defeated me... Oh well! I will join the einherjar in Valhalla and feast, while you toil away here. = 
Harad Bluetooth bids you welcome to his lands, a Viking unlike any the seas and lands have ever known! Hah, are you afraid? = 
This is a fine deal! Even a drunk beggar would agree! = 
Hail to you. = 
Viking Fury = 
+1 Movement for all embarked units = 
Melee units pay no movement cost to pillage = 
Units pay only 1 movement point to embark and disembark = 
Copenhagen = 
Aarhus = 
Kaupang = 
Ribe = 
Viborg = 
Tunsbers = 
Roskilde = 
Hedeby = 
Oslo = 
Jelling = 
Truso = 
Bergen = 
Faeroerne = 
Reykjavik = 
Trondheim = 
Godthab = 
Helluland = 
Lillehammer = 
Markland = 
Elsinore = 
Sarpsborg = 
Odense = 
Aalborg = 
Stavanger = 
Vorbasse = 
Schleswig = 
Kristiansand = 
Halogaland = 
Randers = 
Fredrikstad = 
Kolding = 
Horsens = 
Tromsoe = 
Vejle = 
Koge = 
Sandnes = 
Holstebro = 
Slagelse = 
Drammen = 
Hillerod = 
Sonderborg = 
Skien = 
Svendborg = 
Holbaek = 
Hjorring = 
Fladstrand = 
Haderslev = 
Ringsted = 
Skrive = 

<<<<<<< HEAD
=======
Aztecs = 
Montezuma I = 
Welcome, O divine Montezuma! We grovel in awe at your magnificence! May the heaven shower all manner of good things upon you all the days of your life! Your are the leader of the mighty Aztec people, wandering nomads from a lost home in the north who in the 12th century came to live in the mesa central in the heart of what would come to be call Mexico. Surrounded by many tribes fighting to control the rich land surrounding the sacred lakes of Texoco, Xaltocan and Zampango. Through cunning alliances and martial prowess, within a mere two hundred years, the Aztecs came to dominate the Central American basin, ruling a mighty empire stretching from sea to sea. But the empire fell soon under the assault of the accursed Spaniards, wielding fiendish weapons the likes of which your faithful warriors had never seen. = 
O great king Montezuma, your people call upon you once more, to rise up and lead them to glory, bring them wealth and power, and give them dominion over their foes and rivals. Will you answer their call, glorious leader? Will you build a civilization that stands the test of time? = 
Xi-miqa-can! Xi-miqa-can! Xi-miqa-can! (Die, die, die!) = 
Excellent! Let the blood flow in raging torrents! = 
Monster! Who are you to destroy my greatness? = 
What do I see before me? Another beating heart for my sacrificial fire. = 
Welcome, friend. = 
What do you want? = 
Accept this agreement or suffer the consequences. = 
Sacrificial Captives = 
Gains culture from each enemy unit killed = 
Tenochtitlan = 
Teotihuacan = 
Tlatelolco = 
Texcoco = 
Tlaxcala = 
Calixtlahuaca = 
Xochicalco = 
Tlacopan = 
Atzcapotzalco = 
Tzintzuntzan = 
Malinalco = 
Tula = 
Tamuin = 
Teayo = 
Cempoala = 
Chalco = 
Tlalmanalco = 
Ixtapaluca = 
Huexotla = 
Tepexpan = 
Tepetlaoxtoc = 
Chiconautla = 
Zitlaltepec = 
Coyotepec = 
Tequixquiac = 
Jilotzingo = 
Tlapanaloya = 
Tultitan = 
Ecatepec = 
Coatepec = 
Chalchiuites = 
Chiauhita = 
Chapultepec = 
Itzapalapa = 
Ayotzinco = 
Iztapam = 

>>>>>>> 84857906
Milan = 
You leave us no choice. War it must be. = 
Very well, this shall not be forgotten. = 
You fiend! History shall remember this! = 

Florence = 
And so the flower of Florence falls to barbaric hands... = 

Rio de Janeiro = 
I have to do this, for the sake of progress if nothing else. You must be opposed! = 
You can see how fruitless this will be for you... right? = 
May God grant me these last wishes - peace and prosperity for Brazil. = 

Antwerp = 
They will write songs of this.... pray that they shall be in your favor. = 

Dublin = 
War lingers in our hearts. Why carry on with a false peace? = 
You gormless radger! You'll dine on your own teeth before you set foot in Ireland! = 
A lonely wind blows through the highlands today. A dirge for Ireland. Can you hear it? = 

Tyre = 
We never fully trusted you from the start. = 

Ur = 
I will enjoy hearing your last breath as you witness the destruction of your realm! = 
Why do we fight? Because Inanna demands it. Now, witness the power of the Sumerians! = 
What treachery has struck us? No, what evil? = 

Genoa = 
How barbaric. Those who live by the sword shall perish by the sword. = 

Venice = 
You have revealed your purposes a bit too early, my friend... = 
A wrong calculation, on my part. = 

Brussels = 
I guess you weren't here for the sprouts after all... = 

Unacceptable! = 

Sidon = 
What a fine battle! Sidon is willing to serve you! = 

Almaty = 
How could we fall to the likes of you?! = 

Edinburgh = 
You shall stain this land no longer with your vileness! To arms, my countrymen - we ride to war! = 
Traitorous man! The Celtic peoples will not stand for such wanton abuse and slander - I shall have your head! = 
Vile ruler, know that you 'won' this war in name only! = 

Singapore = 
Perhaps, in another world, we could have been friends... = 

Zanzibar = 
May the Heavens forgive you for inflicting this humiliation to our people. = 

Sydney = 
After thorough deliberation, Australia finds itself at a crossroads. Prepare yourself, for war is upon us. = 
We will mobilize every means of resistance to stop this transgression against our nation! = 
The principles for which we have fought will survive longer than any nation you could ever build. = 

Cape Town = 
I have failed. May you, at least, know compassion towards our people. = 

Kathmandu = 
We... defeated? No... we had so much work to do! = 

Hanoi = 
So this is how it feels to die... = 

Quebec City = 
We were too weak to protect ourselves... = 

Helsinki = 
The day of judgement has come to us. But rest assured, the same will go for you! = 

Kuala Lumpur = 
Today, the Malay people obey you, but do not think this is over... = 

Manila = 
Ah, Gods! Why have you forsaken us? = 

Lhasa = 
Perhaps now we will find peace in death... = 

Vancouver = 
In responding to the unstinting malignancy that has heretofore defined your relationship with Canada, we can have no recourse but war! = 
As we can reach no peaceful resolution with you, Canada must turn, with reluctance, to war. = 
I regret not defending my country to the last, although it was not of use. = 

M'Banza-Kongo = 
Do you really think you can walk over us so easily? I will not let it happen. Not to Kongo - not to my people! = 
We are no strangers to war. You have strayed from the right path, and now we will correct it. = 
You are nothing but a glorified barbarian. Cruel, and ruthless. = 

Mogadishu = 
Congratulations, conquerer. This tribe serves you now. = 

Barbarians = 


#################### Lines from Policies from Civ V - Vanilla ####################

Aristocracy = 
[stats] per [amount] population in all cities = 
Legalism = 
Immediately creates a cheapest available cultural building in each of your first 4 cities for free = 
Oligarchy = 
Units in cities cost no Maintenance = 
+50% attacking strength for cities with garrisoned units = 
Landed Elite = 
+10% food growth in capital = 
<<<<<<< HEAD
=======
+[10]% growth in capital = 
>>>>>>> 84857906
[stats] in capital = 
Monarchy = 
+1 gold and -1 unhappiness for every 2 citizens in capital = 
Tradition Complete = 
+15% growth in all cities = 
<<<<<<< HEAD
=======
+[amount]% growth in all cities = 
>>>>>>> 84857906
[stats] in all cities = 
Ancient era = 
Tradition = 
Increased rate of border expansion = 

Collective Rule = 
Training of settlers increased +50% in capital = 
Citizenship = 
Tile improvement speed +25% = 
Republic = 
Representation = 
Each city founded increases culture cost of policies 33% less than normal = 
Meritocracy = 
+1 happiness for every city connected to capital = 
Liberty Complete = 
Liberty = 

Warrior Code = 
Discipline = 
+15% combat strength for melee units which have another military unit in an adjacent tile = 
Military Tradition = 
Military units gain 50% more Experience from combat = 
Military Caste = 
[stats] in all cities with a garrison = 
Professional Army = 
Honor Complete = 
Gain gold for each unit killed = 
Honor = 
+25% bonus vs Barbarians = 
Gain Culture when you kill a barbarian unit = 
Notified of new Barbarian encampments = 

Organized Religion = 
Mandate Of Heaven = 
50% of excess happiness added to culture towards policies = 
Theocracy = 
+[amount]% [stat] from every [building] = 
Reformation = 
+33% culture in all cities with a world wonder = 
Free Religion = 
Piety Complete = 
Classical era = 
Piety = 
+[amount]% Production when constructing [stat] buildings = 

Trade Unions = 
Maintenance on roads & railroads reduced by 33% = 
Mercantilism = 
Entrepreneurship = 
Patronage = 
Cost of purchasing [stat] buildings reduced by [amount]% = 
Protectionism = 
+1 happiness from each luxury resource = 
Commerce Complete = 
Double gold from Great Merchant trade missions = 
Medieval era = 
Commerce = 
+25% gold in capital = 

Secularism = 
Humanism = 
Free Thought = 
Sovereignty = 
+15% science while empire is happy = 
Scientific Revolution = 
Rationalism Complete = 
[stats] from all [stat] buildings = 
Renaissance era = 
Rationalism = 
Production to science conversion in cities increased by 33% = 

Constitution = 
[stats] from every Wonder = 
Universal Suffrage = 
Civil Society = 
-50% food consumption by specialists = 
Free Speech = 
Democracy = 
Specialists produce half normal unhappiness = 
Freedom Complete = 
Tile yield from Great Improvements +100% = 
Freedom = 

Populism = 
Wounded military units deal +25% damage = 
Militarism = 
Gold cost of purchasing units -33% = 
Fascism = 
Quantity of strategic resources produced by the empire increased by 100% = 
Police State = 
Total War = 
New military units start with [amount] Experience = 
Autocracy Complete = 
+20% attack bonus to all Military Units for 30 turns = 
Industrial era = 
Autocracy = 
-33% unit upkeep costs = 


#################### Lines from Techs from Civ V - Vanilla ####################

Agriculture = 
Starting tech = 
'Where tillage begins, other arts follow. The farmers therefore are the founders of human civilization.' - Daniel Webster = 

Pottery = 
'Shall the clay say to him that fashioneth it, what makest thou?' - Bible Isaiah 45:9 = 
Animal Husbandry = 
'Thou shalt not muzzle the ox when he treadeth out the corn.' - Bible Deuteronomy 25:4 = 
Archery = 
'The haft of the arrow has been feathered with one of the eagle's own plumes, we often give our enemies the means of our own destruction' - Aesop = 
Mining = 
'The meek shall inherit the Earth, but not its mineral rights.' - J. Paul Getty = 

Sailing = 
'He who commands the sea has command of everything.' - Themistocles = 
Calendar = 
'So teach us to number our days, so that we may apply our hearts unto wisdom.' - Bible Psalms 90:12 = 
Writing = 
'He who destroys a good book kills reason itself.' - John Milton = 
Trapping = 
'Even brute beasts and wandering birds do not fall into the same traps or nets twice.' - Saint Jerome = 
The Wheel = 
'Wisdom and virtue are like the two wheels of a cart.' - Japanese proverb = 
Masonry = 
'How happy are those whose walls already rise!' - Virgil = 
Bronze Working = 
'Here Hector entered, with a spear eleven cubits long in his hand; the bronze point gleamed in front of him, and was fastened to the shaft of the spear by a ring of gold.' - Homer = 

Optics = 
Enables embarkation for land units = 
'He made an instrument to know if the moon shine at full or no.' - Samuel Butler = 
Horseback Riding = 
'A Horse! A Horse! My kingdom for a horse!' - Shakespeare (Richard III) = 
Mathematics = 
'Mathematics is the gate and key to the sciences.' - Roger Bacon = 
Construction = 
'Three things are to be looked to in a building: that it stands on the right spot; that it be securely founded; that it be successfully executed.' - Johann Wolfgang von Goethe = 

Philosophy = 
'There is only one good, knowledge, and one evil, ignorance.' - Socrates = 
Currency = 
'Better is bread with a happy heart than wealth with vexation.' - Amenemope = 
Engineering = 
Roads connect tiles across rivers = 
'Instrumental or mechanical science is the noblest and, above all others, the most useful.' - Leonardo da Vinci = 
Iron Working = 
'Do not wait to strike til the iron is hot, but make it hot by striking.' - William Butler Yeats = 

Theology = 
'Three things are necessary for the salvation of man: to know what he ought to believe; to know what he ought to desire; and to know what he ought to do' - St. Thomas Aquinas = 
Civil Service = 
Enables Open Borders agreements = 
'The only thing that saves us from the bureaucracy is its inefficiency' - Eugene McCarthy = 
Guilds = 
Enables conversion of city production to gold = 
'The merchants and the traders have come; their profits are pre-ordained...' - Sri Guru Granth Sahib = 
Metal Casting = 
'When pieces of bronze or gold or iron break, the metal-smith welds them together again in the fire, and the bond is established.' - Sri Guru Granth Sahib = 

Compass = 
'I find the great thing in this world is not so much where we stand, as in what direction we are moving.' - Oliver Wendell Holmes = 
Education = 
Enables conversion of city production to science = 
Enables Research agreements = 
'Education is the best provision for old age.' - Aristotle = 
Chivalry = 
'Whoso pulleth out this sword of this stone and anvil, is rightwise king born of all England.' - Malory = 
Machinery = 
Improves movement speed on roads = 
'The press is the best instrument for enlightening the mind of man, and improving him as a rational, moral and social being.' - Thomas Jefferson = 
Physics = 
'Measure what is measurable, and make measurable what is not so.' - Galileo Galilei = 
Steel = 
'John Henry said to his Captain, / 'A man ain't nothin' but a man, / And before I'll let your steam drill beat me down, / I'll die with the hammer in my hand.'' - Anonymous: The Ballad of John Henry, the Steel-Drivin' Man = 

Astronomy = 
Increases embarked movement +1 = 
Enables embarked units to enter ocean tiles = 
'Joyfully to the breeze royal Odysseus spread his sail, and with his rudder skillfully he steered.' - Homer = 
Acoustics = 
'Their rising all at once was as the sound of thunder heard remote' - Milton = 
Banking = 
'Happiness: a good bank account, a good cook and a good digestion' - Jean Jacques Rousseau = 
Printing Press = 
'It is a newspaper's duty to print the news and raise hell.' - The Chicago Times = 
Gunpowder = 
'The day when two army corps can annihilate each other in one second, all civilized nations, it is to be hoped, will recoil from war and discharge their troops.' - Alfred Nobel = 

Navigation = 
'The winds and the waves are always on the side of the ablest navigators.' - Edward Gibbon = 
Architecture = 
'Architecture begins where engineering ends.' - Walter Gropius = 
Economics = 
'Compound interest is the most powerful force in the universe.' - Albert Einstein = 
Metallurgy = 
'There never was a good knife made of bad steel.' - Benjamin Franklin = 
Chemistry = 
'Wherever we look, the work of the chemist has raised the level of our civilization and has increased the productive capacity of the nation.' - Calvin Coolidge = 

Archaeology = 
'Those who cannot remember the past are condemned to repeat it.' - George Santayana = 
Scientific Theory = 
'Every great advance in science has issued from a new audacity of imagination.' - John Dewey = 
Industrialization = 
'Industrialization based on machinery, already referred to as a characteristic of our age, is but one aspect of the revolution that is being wrought by technology.' - Emily Greene Balch = 
Rifling = 
'It is well that war is so terrible, or we should grow too fond of it.' - Robert E. Lee = 
Military Science = 
'Wars may be fought with weapons, but they are won by men. It is the spirit of the men who follow and of the man who leads that gains the victory.' - George S. Patton = 
Fertilizer = 
'The nation that destroys its soil destroys itself.' - Franklin Delano Roosevelt = 

Biology = 
'If the brain were so simple we could understand it, we would be so simple we couldn't.' - Lyall Watson = 
Electricity = 
'Is it a fact - or have I dreamt it - that, by means of electricity, the world of matter has become a great nerve, vibrating thousands of miles in a breathless point of time?' - Nathaniel Hawthorne = 
Steam Power = 
'The nations of the West hope that by means of steam communication all the world will become as one family.' - Townsend Harris = 
Dynamite = 
'As soon as men decide that all means are permitted to fight an evil, then their good becomes indistinguishable from the evil that they set out to destroy.' - Christopher Dawson = 

Modern era = 
Refrigeration = 
'And homeless near a thousand homes I stood, and near a thousand tables pined and wanted food.' - William Wordsworth = 
Radio = 
'The whole country was tied together by radio. We all experienced the same heroes and comedians and singers. They were giants.' - Woody Allen = 
Replaceable Parts = 
'Nothing is particularly hard if you divide it into small jobs.' - Henry Ford = 
Flight = 
'Aeronautics was neither an industry nor a science. It was a miracle.' - Igor Sikorsky = 
Railroad = 
'The introduction of so powerful an agent as steam to a carriage on wheels will make a great change in the situation of man.' - Thomas Jefferson = 

Plastics = 
'Ben, I want to say one word to you, just one word: plastics.' - Buck Henry and Calder Willingham, The Graduate = 
Electronics = 
'There's a basic principle about consumer electronics: it gets more powerful all the time and it gets cheaper all the time.' - Trip Hawkins = 
Ballistics = 
'Men, like bullets, go farthest when they are smoothest.' - Jean Paul = 
Combustion = 
'Any man who can drive safely while kissing a pretty girl is simply not giving the kiss the attention it deserves.' - Albert Einstein = 

Information era = 
Pharmaceuticals = 
'In nothing do men more nearly approach the gods than in giving health to men.' - Cicero = 
Atomic Theory = 
'The unleashed power of the atom has changed everything save our modes of thinking, and we thus drift toward unparalleled catastrophes.' - Albert Einstein = 
Radar = 
'Vision is the art of seeing things invisible.' - Jonathan Swift = 
Combined Arms = 
'The root of the evil is not the construction of new, more dreadful weapons. It is the spirit of conquest.' - Ludwig von Mises = 

Ecology = 
'Only within the moment of time represented by the present century has one species, man, acquired significant power to alter the nature of his world.' - Rachel Carson = 
Nuclear Fission = 
'I am become Death, the destroyer of worlds.' - J. Robert Oppenheimer = 
Rocketry = 
'A good rule for rocket experimenters to follow is this: always assume that it will explode.' - Astronautics Magazine, 1937 = 
Computers = 
+10% science and production in all cities = 
'Computers are like Old Testament gods: lots of rules and no mercy.' - Joseph Campbell = 

Future era = 
Mobile Tactics = 
'All men can see these tactics whereby I conquer, but what none can see is the strategy out of which victory is evolved.' - Sun Tzu = 
Satellites = 
'Now, somehow, in some new way, the sky seemed almost alien.' - Lyndon B. Johnson = 
Robotics = 
'1. A robot may not injure a human being or, through inaction, allow a human being to come to harm. 2. A robot must obey any orders given to it by human beings, except when such orders would conflict with the First Law. 3. A robot must protect its own existence as long as such protection does not conflict with the First or Second Law.' - Isaac Asimov = 
Lasers = 
'The night is far spent, the day is at hand: let us therefore cast off the works of darkness, and let us put on the armor of light.' - The Holy Bible: Romans, 13:12 = 

Particle Physics = 
'Every particle of matter is attracted by or gravitates to every other particle of matter with a force inversely proportional to the squares of their distances.' - Isaac Newton = 
Nanotechnology = 
'The impact of nanotechnology is expected to exceed the impact that the electronics revolution has had on our lives.' - Richard Schwartz = 

Future Tech = 
Who knows what the future holds? = 
Can be continually researched = 
'I think we agree, the past is over.' - George W. Bush = 


#################### Lines from Terrains from Civ V - Vanilla ####################

Ocean = 

Coast = 

Grassland = 

Plains = 

Tundra = 

Desert = 

Lakes = 

Hill = 

Mountain = 

Snow = 

Forest = 

Jungle = 

Marsh = 

Fallout = 

Oasis = 

Flood plains = 

Ice = 

Atoll = 

Great Barrier Reef = 

Old Faithful = 

Grants 500 Gold to the first civilization to discover it = 
El Dorado = 

Grants Rejuvenation (all healing effects doubled) to adjacent military land units for the rest of the game = 
Fountain of Youth = 

Grand Mesa = 

Mount Fuji = 

Krakatoa = 

Rock of Gibraltar = 

Cerro de Potosi = 

Barringer Crater = 


#################### Lines from TileImprovements from Civ V - Vanilla ####################

Farm = 

Lumber mill = 

Mine = 

Trading post = 

Camp = 

Oil well = 

Pasture = 

Plantation = 

Quarry = 

Fishing Boats = 

Gives a defensive bonus of [amount]% = 
Can be built outside your borders = 
Fort = 

Road = 

Remove Forest = 

Remove Jungle = 

Remove Fallout = 

Remove Marsh = 

Remove Road = 

Remove Railroad = 

Cancel improvement order = 

Great Improvement = 
Academy = 

Landmark = 

Manufactory = 

Customs house = 

Deal 30 damage to adjacent enemy units = 
Citadel = 

[stats] for each adjacent [tileImprovement] = 
Can only be built on Coastal tiles = 
Moai = 

Cannot be built on bonus resource = 
Terrace farm = 

Ancient ruins = 

City ruins = 

Barbarian encampment = 


#################### Lines from TileResources from Civ V - Vanilla ####################

Cattle = 

Sheep = 

Deer = 

Bananas = 

Wheat = 

Stone = 

Fish = 

Horses = 

Iron = 

Coal = 

Oil = 

Aluminum = 

Uranium = 

Furs = 

Cotton = 

Dyes = 

Gems = 

Gold = 

Silver = 

Incense = 

Ivory = 

Silk = 

Spices = 

Wine = 

Sugar = 

+15% production towards Wonder construction = 
Marble = 

Whales = 

Pearls = 


#################### Lines from UnitPromotions from Civ V - Vanilla ####################

Heal Instantly = 
Heal this Unit by 50 HP; Doing so will consume this opportunity to choose a Promotion = 

Accuracy I = 
Bonus vs [unitType] = 

Accuracy II = 

Accuracy III = 

Barrage I = 

Barrage II = 

Barrage III = 

Volley = 

Extended Range = 
+1 Range = 

Indirect Fire = 
Ranged attacks may be performed over obstacles = 

Shock I = 

Shock II = 

Shock III = 

Drill I = 

Drill II = 

Drill III = 

Charge = 

Siege = 

Formation I = 

Formation II = 

Blitz = 
1 additional attack per turn = 

Woodsman = 
Double movement rate through Forest and Jungle = 

Medic = 
This unit and all others in adjacent tiles heal 5 additional HP per turn = 

Medic II = 
This unit and all others in adjacent tiles heal 5 additional HP. This unit heals 5 additional HP outside of friendly territory. = 

Scouting I = 
+1 Visibility Range = 

Scouting II = 
+1 Movement = 

Scouting III = 

Boarding Party I = 

Boarding Party II = 

Boarding Party III = 

Coastal Raider I = 

Coastal Raider II = 

Coastal Raider III = 

Wolfpack I = 
Bonus as Attacker [amount]% = 

Wolfpack II = 

Wolfpack III = 

Armor Plating I = 
+25% Combat Bonus when defending = 

Armor Plating II = 

Armor Plating III = 

Flight Deck I = 
Can carry 1 extra air unit = 

Flight Deck II = 

Flight Deck III = 

Siege I = 

Siege II = 

Siege III = 

Evasion = 
Reduces damage taken from interception by 50% = 

Interception I = 
Bonus when intercepting [amount]% = 

Interception II = 

Interception III = 

Sortie = 
1 extra Interception may be made per turn = 

Operational Range = 
+2 Range = 

Air Repair = 
Unit will heal every turn, even if it performs an action = 

Cover I = 
+25% Defence against ranged attacks = 

Cover II = 

March = 

Mobility = 

Sentry = 

Logistics = 

Ambush I = 

Ambush II = 

Bombardment I = 

Bombardment II = 

Bombardment III = 

Targeting I = 

Targeting I (air) = 

Targeting II = 

Targeting III = 

Haka War Dance = 
-10% combat strength for adjacent enemy units = 

Rejuvenation = 
All healing effects doubled = 

Slinger Withdraw = 
May withdraw before melee ([amount]%) = 

<<<<<<< HEAD
=======
City Plunder = 
Steals twice as much Gold from cities = 
>>>>>>> 84857906

#################### Lines from Units from Civ V - Vanilla ####################

Worker = 
Can build improvements on tiles = 

Founds a new city = 

Scout = 
Ignores terrain cost = 

Warrior = 

Maori Warrior = 

Brute = 

Archer = 

Bowman = 

Slinger = 

Work Boats = 
May create improvements on water resources = 
Cannot enter ocean tiles until Astronomy = 

Trireme = 
Cannot enter ocean tiles = 

Chariot Archer = 
Rough terrain penalty = 
No defensive terrain bonus = 

War Chariot = 

War Elephant = 

Spearman = 

Hoplite = 

Persian Immortal = 
+10 HP when healing = 

Catapult = 
Must set up to ranged attack = 

Ballista = 

Swordsman = 

Legion = 
Can construct roads = 

Mohawk Warrior = 
+33% combat bonus in Forest/Jungle = 
<<<<<<< HEAD
=======
+[amount]% combat bonus in [param] = 
>>>>>>> 84857906

Horseman = 
Penalty vs [unitType] = 
Can move after attacking = 

Companion Cavalry = 

Crossbowman = 

Chu-Ko-Nu = 

Longbowman = 

Trebuchet = 
Limited Visibility = 

Hwach'a = 

Longswordsman = 

Samurai = 
Combat very likely to create Great Generals = 

Berserker = 
Amphibious = 

Pikeman = 

Landsknecht = 
Can move immediately once bought = 

Galleass = 

Knight = 

Camel Archer = 

Conquistador = 
Defense bonus when embarked = 
+2 Visibility Range = 

Naresuan's Elephant = 

Mandekalu Cavalry = 

Keshik = 
50% Bonus XP gain = 

Caravel = 

Turtle Ship = 

Cannon = 

Musketman = 

Musketeer = 

Janissary = 
Heals [amount] damage if it kills a unit = 

Minuteman = 

Tercio = 

Frigate = 

Ship of the Line = 

Lancer = 

Sipahi = 
No movement cost to pillage = 

Gatling Gun = 

Rifleman = 

Carrier = 
Can carry 2 aircraft = 

Triplane = 
[amount]% chance to intercept air attacks = 
6 tiles in every direction always visible = 

Great War Bomber = 

Norwegian Ski Infantry = 
Double movement in Snow, Tundra and Hills = 
+25% bonus in Snow, Tundra and Hills = 

Cavalry = 

Cossack = 

Artillery = 

Ironclad = 
Double movement in coast = 

Fighter = 

Zero = 

Bomber = 

B17 = 

Nuclear Missile = 
Requires Manhattan Project = 

Landship = 

Destroyer = 
Can attack submarines = 

Battleship = 

Submarine = 
Can only attack water = 
Can enter ice tiles = 
Invisible to others = 

Great War Infantry = 

Foreign Legion = 
+20% bonus outside friendly territory = 

Infantry = 

Machine Gun = 

Anti-Aircraft Gun = 

Tank = 

Panzer = 

Anti-Tank Gun = 

Rocket Artillery = 

Mechanized Infantry = 

Modern Armor = 

Great Artist = 
Great Person - [stat] = 
Can construct [tileImprovement] = 
Can start an 8-turn golden age = 

Great Scientist = 
Can hurry technology research = 

Great Merchant = 
Can undertake a trade mission with City-State, giving a large sum of gold and [amount] Influence = 

Great Engineer = 
Can speed up construction of a wonder = 

Great General = 
Bonus for units in 2 tile radius 15% = 

Khan = 
Heal adjacent units for an additional 15 HP per turn = 

<<<<<<< HEAD
=======
Jaguar = 
>>>>>>> 84857906

#################### Lines from Tutorials ####################

Introduction = 
Welcome to Unciv!\nBecause this is a complex game, there are basic tasks to help familiarize you with the game.\nThese are completely optional, and you're welcome to explore the game on your own! = 

New Game = 
Your first mission is to found your capital city.\nThis is actually an important task because your capital city will probably be your most prosperous.\nMany game bonuses apply only to your capital city and it will probably be the center of your empire. = 
How do you know a spot is appropriate?\nThat’s not an easy question to answer, but looking for and building next to luxury resources is a good rule of thumb.\nLuxury resources are tiles that have things like gems, cotton, or silk (indicated by a smiley next to the resource icon)\nThese resources make your civilization happy. You should also keep an eye out for resources needed to build units, such as iron. Cities cannot be built within 3 tiles of existing cities, which is another thing to watch out for! = 
However, cities don’t have a set area that they can work - more on that later!\nThis means you don’t have to settle cities right next to resources.\nLet’s say, for example, that you want access to some iron – but the resource is right next to a desert.\nYou don’t have to settle your city next to the desert. You can settle a few tiles away in more prosperous lands.\nYour city will grow and eventually gain access to the resource.\nYou only need to settle right next to resources if you need them immediately – \n   which might be the case now and then, but you’ll usually have the luxury of time. = 
The first thing coming out of your city should be either a Scout or Warrior.\nI generally prefer the Warrior because it can be used for defense and because it can be upgraded\n  to the Swordsman unit later in the game for a relatively modest sum of gold.\nScouts can be effective, however, if you seem to be located in an area of dense forest and hills.\nScouts don’t suffer a movement penalty in this terrain.\nIf you’re a veteran of the 4x strategy genre your first Warrior or Scout will be followed by a Settler.\nFast expanding is absolutely critical in most games of this type. = 

In your first couple of turns, you will have very little options, but as your civilization grows, so do the number of things requiring your attention = 

Culture and Policies = 
Each turn, the culture you gain from all your cities is added to your Civilization's culture.\nWhen you have enough culture, you may pick a Social Policy, each one giving you a certain bonus. = 
The policies are organized into branches, with each branch providing a bonus ability when all policies in the branch have been adopted. = 
With each policy adopted, and with each city built,\n  the cost of adopting another policy rises - so choose wisely! = 

City Expansion = 
Once a city has gathered enough Culture, it will expand into a neighboring tile.\nYou have no control over the tile it will expand into, but tiles with resources and higher yields are prioritized. = 
Each additional tile will require more culture, but generally your first cities will eventually expand to a wide tile range. = 
Although your city will keep expanding forever, your citizens can only work 3 tiles away from city center.\nThis should be taken into account when placing new cities. = 

As cities grow in size and influence, you have to deal with a happiness mechanic that is no longer tied to each individual city.\nInstead, your entire empire shares the same level of satisfaction.\nAs your cities grow in population you’ll find that it is more and more difficult to keep your empire happy. = 
In addition, you can’t even build any city improvements that increase happiness until you’ve done the appropriate research.\nIf your empire’s happiness ever goes below zero the growth rate of your cities will be hurt.\nIf your empire becomes severely unhappy (as indicated by the smiley-face icon at the top of the interface)\n  your armies will have a big penalty slapped on to their overall combat effectiveness. = 
This means that it is very difficult to expand quickly in Unciv.\nIt isn’t impossible, but as a new player you probably shouldn’t do it.\nSo what should you do? Chill out, scout, and improve the land that you do have by building Workers.\nOnly build new cities once you have found a spot that you believe is appropriate. = 

Unhappiness = 
It seems that your citizens are unhappy!\nWhile unhappy, cities  will grow at 1/4 the speed, and your units will suffer a 2% penalty for each unhappiness = 
Unhappiness has two main causes: Population and cities\n  Each city causes 3 unhappiness, and each population, 1 = 
There are 2 main ways to combat unhappiness:\n  by building happiness buildings for your population\n  or by having improved luxury resources within your borders = 

You have entered a Golden Age!\nGolden age points are accumulated each turn by the total happiness \n  of your civilization\nWhen in a golden age, culture and production generation increases +20%,\n  and every tile already providing at least one gold will provide an extra gold. = 

Roads and Railroads = 
Connecting your cities to the capital by roads\n  will generate gold via the trade route.\nNote that each road costs 1 gold Maintenance per turn, and each Railroad costs 2 gold,\n  so it may be more economical to wait until the cities grow! = 

Victory Types = 
Once you’ve settled your first two or three cities you’re probably 100 to 150 turns into the game.\nNow is a good time to start thinking about how, exactly, you want to win – if you haven’t already. = 
There are three ways to win in Unciv. They are:\n - Cultural Victory: Complete 5 Social Policy Trees\n - Domination Victory: Survive as the last civilization\n - Science Victory: Be the first to construct a spaceship to Alpha Centauri = 
So to sum it up, these are the basics of Unciv – Found a prosperous first city, expand slowly to manage happiness,\n   and set yourself up for the victory condition you wish to pursue.\nObviously, there is much more to it than that, but it is important not to jump into the deep end before you know how to swim. = 

Enemy City = 
Cities can be conquered by reducing their health to 1, and entering the city with a melee unit.\nSince cities heal each turn, it is best to attack with ranged units and use your melee units to defend them until the city has been defeated! = 

Luxury Resource = 
Luxury resources within your domain and with their specific improvement are connected to your trade network.\nEach unique Luxury resource you have adds 5 happiness to your civilization, but extra resources of the same type don't add anything, so use them for trading with other civilizations! = 

Strategic Resource = 
Strategic resources within your domain and with their specific improvement are connected to your trade network.\nStrategic resources allow you to train units and construct buildings that require those specific resources, for example the Horseman requires Horses. = 
Unlike Luxury Resources, each Strategic Resource on the map provides more than one of that resource.\nThe top bar keeps count of how many unused strategic resources you own.\nA full drilldown of resources is available in the Resources tab in the Overview screen. = 

The city can no longer put up any resistance!\nHowever, to conquer it, you must enter the city with a melee unit = 

After Conquering = 
When conquering a city, you can now choose to either  or raze, puppet, or annex the city.\nRazing the city will lower its population by 1 each turn until the city is destroyed. = 
Puppeting the city will mean that you have no control on the city's production.\nThe city will not increase your tech or policy cost, but its citizens will generate 1.5x the regular unhappiness.\nAnnexing the city will give you control over the production, but will increase the citizen's unhappiness to 2x!\nThis can be mitigated by building a courthouse in the city, returning the citizen's unhappiness to normal.\nA puppeted city can be annexed at any time, but annexed cities cannot be returned to a puppeted state! = 

You have encountered a barbarian unit!\nBarbarians attack everyone indiscriminately, so don't let your \n  civilian units go near them, and be careful of your scout! = 

You have encountered another civilization!\nOther civilizations start out peaceful, and you can trade with them,\n  but they may choose to declare war on you later on = 

Once you have completed the Apollo Program, you can start constructing spaceship parts in your cities\n (with the relevant technologies) to win a scientific victory! = 

Injured Units = 
Injured units deal less damage, but recover after turns that they have been inactive\nUnits heal 5 health per turn in enemy territory, 10 in neutral land,\n  15 inside your territory and 20 in your cities = 

Workers = 
Workers are vital to your cities' growth, since only they can construct improvements on tiles\nImprovements raise the yield of your tiles, allowing your city to produce more and grow faster while working the same amount of tiles! = 

Siege Units = 
Siege units are extremely powerful against cities, but need to be Set Up before they can attack.\nOnce your siege unit is set up, it can attack from the current tile,\n  but once moved to another tile, it will need to be set up again. = 

Embarking = 
Once a certain tech is researched, your land units can embark, allowing them to traverse water tiles.\nEntering or leaving water takes the entire turn.\nUnits are defenseless while embarked, so be careful! = 

Idle Units = 
If you don't want to move a unit this turn, you can skip it by clicking 'Next unit' again.\nIf you won't be moving it for a while, you can have the unit enter Fortify or Sleep mode - \n  units in Fortify or Sleep are not considered idle units.\nIf you want to disable the 'Next unit' feature entirely, you can toggle it in Menu -> Check for idle units = 

Contact Me = 
Hi there! If you've played this far, you've probably seen that the game is currently incomplete.\n UnCiv is meant to be open-source and free, forever.\n That means no ads or any other nonsense. = 
What motivates me to keep working on it, \n  besides the fact I think it's amazingly cool that I can,\n  is the support from the players - you guys are the best! = 
Every rating and review that I get puts a smile on my face =)\n  So contact me! Send me an email, review, Github issue\n  or mail pigeon, and let's figure out how to make the game \n  even more awesome!\n(Contact info is in the Play Store) = 

Pillaging = 
Military units can pillage improvements, which heals them 25 health and ruins the improvement.\nThe tile can still be worked, but advantages from the improvement - stat bonuses and resources - will be lost.\nWorkers can repair these improvements, which takes less time than building the improvement from scratch. = 

Experience = 
Units that enter combat gain experience, which can then be used on promotions for that unit.\nUnits gain more experience when in Melee combat than Ranged, and more when attacking than when defending. = 
Units can only gain up to 30 XP from Barbarian units - meaning up to 2 promotions. After that, Barbarian units will provide no experience. = 

Combat = 
Unit and cities are worn down by combat, which is affected by a number of different values.\nEach unit has a certain 'base' combat value, which can be improved by certain conditions, promotions and locations. = 
Units use the 'Strength' value as the base combat value when melee attacking and when defending.\nWhen using a ranged attack, they will the use the 'Ranged Strength' value instead. = 
Ranged attacks can be done from a distance, dependent on the 'Range' value of the unit.\nWhile melee attacks allow the defender to damage the attacker in retaliation, ranged attacks do not. = 

Research Agreements = 
In research agreements, you and another civilization decide to jointly research technology.\nAt the end of the agreement, you will both receive a 'lump sum' of Science, which will go towards one of your unresearched technologies. = 
The amount of Science you receive at the end is dependent on the science generated by your cities and the other civilization's cities during the agreement - the more, the better! = 

Not all nations are contending with you for victory.\nCity-states are nations that can't win, don't conquer other cities and can't be traded with. = 
Instead, diplomatic relations with city-states are determined by Influence - a meter of 'how much the City-state likes you'.\nInfluence can be increased by attacking their enemies, liberating their city, and giving them sums of gold. = 
Certain bonuses are given when you are at above 30 influence.\nWhen you have above 60 Influence, and you have the highest influence with them of all civilizations, you are considered their 'Ally', and gain further bonuses and access to the Luxury and Strategic resources in their lands. = 

Great People = 
Certain buildings, and specialists in cities, generate Great Person points per turn.\nThere are several types of Great People, and their points accumulate separately.\nThe number of points per turn and accumulated points can be viewed in the Overview screen. = 
Once enough points have been accumulaated, a Great Person of that type will be created!\nEach Great Person can construct a certain Great Improvement which gives large yields over time, or immediately consumed to provide a certain bonus now. = 
Great Improvements also provide any strategic resources that are under them, so you don't need to worry if resources are revealed underneath your improvements! = 

Removing Terrain Features = 
Certain tiles have terrain features - like Flood plains or Forests -  on top of them. Some of these layers, like Jungle, Marsh and Forest, can be removed by workers.\nRemoving the terrain feature does not remove any resources in the tile, and is usually required in order to work those resources. = 

<<<<<<< HEAD
Natural Wonders, such as the Mt. Fuji, the Rock of Gibraltar and the Great Barrier Reef, are unique, impassable terrain features, masterpieces of mother Nature, which possess exceptional qualities that make them very different from the average terrain.\nThey benefit by giving you large sums of Culture, Science, Gold or Production if worked by your Cities, which is why you might need to bring them under your empire as soon as possible. = 
=======
Natural Wonders, such as the Mt. Fuji, the Rock of Gibraltar and the Great Barrier Reef, are unique, impassable terrain features, masterpieces of mother Nature, which possess exceptional qualities that make them very different from the average terrain.\nThey benefit by giving you large sums of Culture, Science, Gold or Production if worked by your Cities, which is why you might need to bring them under your empire as soon as possible. = 
>>>>>>> 84857906
<|MERGE_RESOLUTION|>--- conflicted
+++ resolved
@@ -902,10 +902,7 @@
 Stonehenge = 
 
 +1 Science Per 2 Population = 
-<<<<<<< HEAD
-=======
 [stats] Per [amount] Population in this city = 
->>>>>>> 84857906
 Library = 
 
 'Libraries are as the shrine where all the relics of the ancient saints, full of true virtue, and all that without delusion or imposture are preserved and reposed.' - Sir Francis Bacon = 
@@ -1031,10 +1028,7 @@
 Castle = 
 
 Mughal Fort = 
-<<<<<<< HEAD
-=======
 [stats] once [tech] is discovered = 
->>>>>>> 84857906
 
 'The temple is like no other building in the world. It has towers and decoration and all the refinements which the human genius can conceive of.'  - Antonio da Magdalena = 
 Cost of acquiring new tiles reduced by 25% = 
@@ -1176,8 +1170,6 @@
 
 SS Stasis Chamber = 
 
-<<<<<<< HEAD
-=======
 Floating Gardens = 
 Must border a source of fresh water = 
 
@@ -1186,7 +1178,6 @@
 
 Garden = 
 +[amount]% great person generation in this city = 
->>>>>>> 84857906
 
 #################### Lines from Difficulties from Civ V - Vanilla ####################
 
@@ -2443,8 +2434,6 @@
 Ringsted = 
 Skrive = 
 
-<<<<<<< HEAD
-=======
 Aztecs = 
 Montezuma I = 
 Welcome, O divine Montezuma! We grovel in awe at your magnificence! May the heaven shower all manner of good things upon you all the days of your life! Your are the leader of the mighty Aztec people, wandering nomads from a lost home in the north who in the 12th century came to live in the mesa central in the heart of what would come to be call Mexico. Surrounded by many tribes fighting to control the rich land surrounding the sacred lakes of Texoco, Xaltocan and Zampango. Through cunning alliances and martial prowess, within a mere two hundred years, the Aztecs came to dominate the Central American basin, ruling a mighty empire stretching from sea to sea. But the empire fell soon under the assault of the accursed Spaniards, wielding fiendish weapons the likes of which your faithful warriors had never seen. = 
@@ -2495,7 +2484,6 @@
 Ayotzinco = 
 Iztapam = 
 
->>>>>>> 84857906
 Milan = 
 You leave us no choice. War it must be. = 
 Very well, this shall not be forgotten. = 
@@ -2609,20 +2597,14 @@
 Units in cities cost no Maintenance = 
 +50% attacking strength for cities with garrisoned units = 
 Landed Elite = 
-+10% food growth in capital = 
-<<<<<<< HEAD
-=======
-+[10]% growth in capital = 
->>>>>>> 84857906
++10% food growth in capital =
++[10]% growth in capital =
 [stats] in capital = 
 Monarchy = 
 +1 gold and -1 unhappiness for every 2 citizens in capital = 
 Tradition Complete = 
-+15% growth in all cities = 
-<<<<<<< HEAD
-=======
-+[amount]% growth in all cities = 
->>>>>>> 84857906
++15% growth in all cities =
++[amount]% growth in all cities =
 [stats] in all cities = 
 Ancient era = 
 Tradition = 
@@ -3260,11 +3242,6 @@
 Slinger Withdraw = 
 May withdraw before melee ([amount]%) = 
 
-<<<<<<< HEAD
-=======
-City Plunder = 
-Steals twice as much Gold from cities = 
->>>>>>> 84857906
 
 #################### Lines from Units from Civ V - Vanilla ####################
 
@@ -3321,11 +3298,8 @@
 Can construct roads = 
 
 Mohawk Warrior = 
-+33% combat bonus in Forest/Jungle = 
-<<<<<<< HEAD
-=======
-+[amount]% combat bonus in [param] = 
->>>>>>> 84857906
++33% combat bonus in Forest/Jungle =
++[amount]% combat bonus in [param] =
 
 Horseman = 
 Penalty vs [unitType] = 
@@ -3492,10 +3466,7 @@
 Khan = 
 Heal adjacent units for an additional 15 HP per turn = 
 
-<<<<<<< HEAD
-=======
-Jaguar = 
->>>>>>> 84857906
+Jaguar =
 
 #################### Lines from Tutorials ####################
 
@@ -3609,8 +3580,4 @@
 Removing Terrain Features = 
 Certain tiles have terrain features - like Flood plains or Forests -  on top of them. Some of these layers, like Jungle, Marsh and Forest, can be removed by workers.\nRemoving the terrain feature does not remove any resources in the tile, and is usually required in order to work those resources. = 
 
-<<<<<<< HEAD
 Natural Wonders, such as the Mt. Fuji, the Rock of Gibraltar and the Great Barrier Reef, are unique, impassable terrain features, masterpieces of mother Nature, which possess exceptional qualities that make them very different from the average terrain.\nThey benefit by giving you large sums of Culture, Science, Gold or Production if worked by your Cities, which is why you might need to bring them under your empire as soon as possible. = 
-=======
-Natural Wonders, such as the Mt. Fuji, the Rock of Gibraltar and the Great Barrier Reef, are unique, impassable terrain features, masterpieces of mother Nature, which possess exceptional qualities that make them very different from the average terrain.\nThey benefit by giving you large sums of Culture, Science, Gold or Production if worked by your Cities, which is why you might need to bring them under your empire as soon as possible. = 
->>>>>>> 84857906
