--- conflicted
+++ resolved
@@ -1175,13 +1175,9 @@
 turn = 
 Next unit = 
 [amount] units idle = 
-<<<<<<< HEAD
-[amount] units due = 
-Cycle = 
-=======
 [idleCount] idle = 
 [waitingCount] waiting = 
->>>>>>> 80ced8f3
+Cycle = 
 Fog of War = 
 Pick a policy = 
 Move Spies = 
