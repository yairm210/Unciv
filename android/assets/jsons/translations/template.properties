
# Tutorial tasks

Move a unit!\nClick on a unit > Click on a destination > Click the arrow popup = 
Found a city!\nSelect the Settler (flag unit) > Click on 'Found city' (bottom-left corner) = 
Enter the city screen!\nClick the city button twice = 
Pick a technology to research!\nClick on the tech button (greenish, top left) > \n select technology > click 'Research' (bottom right) = 
Pick a construction!\nEnter city screen > Click on a unit or building (bottom left side) > \n click 'add to queue' = 
Pass a turn!\nCycle through units with 'Next unit' > Click 'Next turn' = 
Reassign worked tiles!\nEnter city screen > click the assigned (green) tile to unassign > \n click an unassigned tile to assign population = 
Meet another civilization!\nExplore the map until you encounter another civilization! = 
Open the options table!\nClick the menu button (top left) > click 'Options' = 
Construct an improvement!\nConstruct a Worker unit > Move to a Plains or Grassland tile > \n Click 'Create improvement' (above the unit table, bottom left)\n > Choose the farm > \n Leave the worker there until it's finished = 
Create a trade route!\nConstruct roads between your capital and another city\nOr, automate your worker and let him get to that eventually = 
Conquer a city!\nBring an enemy city down to low health > \nEnter the city with a melee unit = 
Move an air unit!\nSelect an air unit > select another city within range > \nMove the unit to the other city = 
See your stats breakdown!\nEnter the Overview screen (top right corner) >\nClick on 'Stats' = 

Oh no! It looks like something went DISASTROUSLY wrong! This is ABSOLUTELY not supposed to happen! Please send me (yairm210@hotmail.com) an email with the game information (menu -> save game -> copy game info -> paste into email) and I'll try to fix it as fast as I can! = 
Oh no! It looks like something went DISASTROUSLY wrong! This is ABSOLUTELY not supposed to happen! Please send us an report and we'll try to fix it as fast as we can! = 

# Buildings

Choose a free great person = 
Get [unitName] = 

Hydro Plant = 
+1 population in each city = 
[buildingName] obsoleted = 

# Diplomacy,Trade,Nations

Requires [buildingName] to be built in the city = 
Requires [buildingName] to be built in all cities = 
Provides a free [buildingName] in the city = 
Requires worked [resource] near city = 
Wonder is being built elsewhere = 
Requires a [buildingName] in all cities = 
Requires a [buildingName] in this city = 
Consumes 1 [resource] = 
Required tech: [requiredTech] = 
Requires [PolicyOrNationalWonder] = 
Cannot be purchased = 

Current construction = 
Construction queue = 
Pick a construction = 
Queue empty = 
Add to queue = 
Remove from queue = 
Show stats drilldown = 
Show construction queue = 

Diplomacy = 
War = 
Peace = 
Research Agreement = 
Declare war = 
Declare war on [civName]? = 
[civName] has declared war on us! = 
[leaderName] of [nation] = 
You'll pay for this! = 
Negotiate Peace = 
Peace with [civName]? = 
Very well. = 
Farewell. = 
Sounds good! = 
Not this time. = 
Excellent! = 
How about something else... = 
A pleasure to meet you. = 
Our relationship:  = 
We have encountered the City-State of [name]! = 
Declare Friendship ([numberOfTurns] turns) = 
May our nations forever remain united! = 
Indeed! = 
Denounce [civName]? = 
Denounce ([numberOfTurns] turns) = 
We will remember this. = 

[civName] has declared war on [targetCivName]! = 
[civName] and [targetCivName] have signed the Peace Treaty! = 
[civName] and [targetCivName] have signed the Declaration of Friendship! = 
[civName] has denounced [targetCivName]! = 

Unforgivable = 
Enemy = 
Competitor = 
Neutral = 
Favorable = 
Friend = 
Ally = 

[questName] (+[influenceAmount] influence) = 
[remainingTurns] turns remaining = 

## Diplomatic modifiers

You declared war on us! = 
Your warmongering ways are unacceptable to us. = 
You have captured our cities! = 
We applaud your liberation of our conquered cities! = 
We applaud your liberation of conquered cities! = 
Years of peace have strengthened our relations. = 
Our mutual military struggle brings us closer together. = 
We have signed a public declaration of friendship = 
You have declared friendship with our enemies! = 
You have declared friendship with our allies = 
Our open borders have brought us closer together. = 
Your so-called 'friendship' is worth nothing. = 
You have publicly denounced us! = 
You have denounced our allies = 
You have denounced our enemies = 
You betrayed your promise to not settle cities near us = 
You fulfilled your promise to stop settling cities near us! = 
You refused to stop settling cities near us = 
Your arrogant demands are in bad taste = 
Your use of nuclear weapons is disgusting! = 
You have stolen our lands! = 

Demands = 
Please don't settle new cities near us. = 
Very well, we shall look for new lands to settle. = 
We shall do as we please. = 
We noticed your new city near our borders, despite your promise. This will have....implications. = 

# City-States

Provides [amountOfCulture] culture at 30 Influence = 
Provides 3 food in capital and 1 food in other cities at 30 Influence = 
Provides 3 happiness at 30 Influence = 
Provides land units every 20 turns at 30 Influence = 
Gift [giftAmount] gold (+[influenceAmount] influence) = 
Relationship changes in another [turnsToRelationshipChange] turns = 

Cultured = 
Maritime = 
Mercantile = 
Militaristic = 
Type:  = 
Friendly = 
Neutral = 
Hostile = 
Irrational = 
Personality:  = 
Influence:  = 
Reach 30 for friendship. = 
Reach highest influence above 60 for alliance. = 
Ally:  = 

# Trades 

Trade = 
Offer trade = 
Retract offer = 
What do you have in mind? = 
Our items = 
Our trade offer = 
[otherCiv]'s trade offer = 
[otherCiv]'s items = 
Pleasure doing business with you! = 
I think not. = 
That is acceptable. = 
Accept = 
Keep going = 
There's nothing on the table = 
Peace Treaty = 
Agreements = 
Open Borders = 
Gold per turn = 
Cities = 
Technologies = 
Declarations of war = 
Introduction to [nation] = 
Declare war on [nation] = 
Luxury resources = 
Strategic resources = 
Owned: [amountOwned] = 

# Nation picker 

[resourceName] not required = 
Lost ability = 
National ability = 
[firstValue] vs [secondValue] = 


# New game screen

Uniques = 
Promotions = 
Load copied data = 
Could not load game from clipboard! = 
Start game! = 
Map Options = 
Game Options = 
Civilizations = 
Map Type = 
Map file = 
Generated = 
Existing = 
Custom = 
Map Generation Type = 
Default = 
Pangaea = 
Perlin = 
Continents = 
Archipelago = 
Number of City-States = 
One City Challenge = 
No Barbarians = 
No Ancient Ruins = 
No Natural Wonders = 
Victory Conditions = 
Scientific = 
Domination = 
Cultural = 

Map Shape = 
Hexagonal = 
Rectangular = 

Show advanced settings = 
Hide advanced settings = 
Map Height = 
Temperature extremeness = 
Resource richness = 
Vegetation richness = 
Rare features richness = 
Max Coast extension = 
Biome areas extension = 
Water level = 
Reset to default = 

HIGHLY EXPERIMENTAL - YOU HAVE BEEN WARNED! = 
Online Multiplayer = 
Scenario Editor = 
Scenario file = 
Scenario Map = 
Scenario = 

World Size = 
Tiny = 
Small = 
Medium = 
Large = 
Huge = 

Difficulty = 

AI = 
Remove = 
Random = 
Human = 
Hotseat = 
User ID = 
Click to copy = 


Game Speed = 
Quick = 
Standard = 
Epic = 
Marathon = 

Starting Era = 
It looks like we can't make a map with the parameters you requested! = 
Maybe you put too many players into too small a map? = 
No human players selected! = 
Mods: = 
Base ruleset mods: = 
Extension mods: = 

# Multiplayer

Username = 
Multiplayer = 
Could not download game! = 
Could not upload game! = 
Join Game = 
Invalid game ID! = 
Copy User ID = 
Copy Game ID = 
UserID copied to clipboard = 
GameID copied to clipboard = 
Set current user = 
Player ID from clipboard = 
To create a multiplayer game, check the 'multiplayer' toggle in the New Game screen, and for each human player insert that player's user ID. = 
You can assign your own user ID there easily, and other players can copy their user IDs here and send them to you for you to include them in the game. = 
Once you've created your game, the Game ID gets automatically copied to your clipboard so you can send it to the other players. = 
Players can enter your game by copying the game ID to the clipboard, and clicking on the 'Add Multiplayer Game' button = 
The symbol of your nation will appear next to the game when it's your turn = 
Back = 
Rename = 
Edit Game Info = 
Add Multiplayer Game = 
Refresh List = 
Could not save game! = 
Could not delete game! = 
Could not refresh! = 
Last refresh: [time] minutes ago = 
Current Turn: = 
Add Currently Running Game = 
Game name = 
Loading latest game state... = 
Couldn't download the latest game state! = 

# Save game menu

Current saves = 
Show autosaves = 
Saved game name = 
Copy to clipboard = 
Copy saved game to clipboard = 
Could not load game = 
Load [saveFileName] = 
Delete save = 
Saved at = 
Load map = 
Delete map = 
Load Scenario Map = 
Delete Scenario Map = 
Are you sure you want to delete this map? = 
Upload map = 
Could not upload map! = 
Map uploaded successfully! = 
Saving... = 
It looks like your saved game can't be loaded! = 
If you could copy your game data ("Copy saved game to clipboard" -  = 
  paste into an email to yairm210@hotmail.com) = 
I could maybe help you figure out what went wrong, since this isn't supposed to happen! = 
Missing mods: [mods] = 

# Options

Options = 
Display options = 
Gameplay options = 
Other options = 
Turns between autosaves = 
Sound effects volume = 
Music volume = 
Download music = 
Downloading... = 
Could not download music! = 
Show = 
Hide = 
Show worked tiles = 
Show resources and improvements = 
Check for idle units = 
Move units with a single tap = 
Show tutorials = 
Auto-assign city production = 
Auto-build roads = 
Automated workers replace improvements = 
Show minimap = 
Show pixel units = 
Show pixel improvements = 
Enable nuclear weapons = 
Fontset = 
Continuous rendering = 
When disabled, saves battery life but certain animations will be suspended = 
Order trade offers by amount = 
Generate translation files = 
Translation files are generated successfully. = 

# Notifications

Research of [technologyName] has completed! = 
[construction] has been obsolete and will be removed from construction queue in [cityName]! = 
You have entered a Golden Age! = 
[resourceName] revealed near [cityName] = 
A [greatPerson] has been born in [cityName]! = 
We have encountered [civName]! = 
Cannot provide unit upkeep for [unitName] - unit has been disbanded! = 
[cityName] has grown! = 
[cityName] has been founded! = 
[cityName] is starving! = 
[construction] has been built in [cityName] = 
[wonder] has been built in a faraway land = 
Work has started on [construction] = 
[cityName] cannot continue work on [construction] = 
[cityName] has expanded its borders! = 
Your Golden Age has ended. = 
[cityName] has been razed to the ground! = 
We have conquered the city of [cityName]! = 
An enemy [unit] has attacked [cityName] = 
An enemy [unit] has attacked our [ourUnit] = 
Enemy city [cityName] has attacked our [ourUnit] = 
An enemy [unit] has captured [cityName] = 
An enemy [unit] has captured our [ourUnit] = 
An enemy [unit] has destroyed our [ourUnit] = 
An enemy [RangedUnit] has destroyed the defence of [cityName] = 
Enemy city [cityName] has destroyed our [ourUnit] = 
An enemy [unit] was destroyed while attacking [cityName] = 
An enemy [unit] was destroyed while attacking our [ourUnit] = 
Our [attackerName] was destroyed by an intercepting [interceptorName] = 
Our [interceptorName] intercepted and destroyed an enemy [attackerName] = 
Our [attackerName] was attacked by an intercepting [interceptorName] = 
Our [interceptorName] intercepted and attacked an enemy [attackerName] = 
An enemy [unit] was spotted near our territory = 
An enemy [unit] was spotted in our territory = 
[amount] enemy units were spotted near our territory = 
[amount] enemy units were spotted in our territory = 
The civilization of [civName] has been destroyed! = 
The City-State of [name] has been destroyed! = 
We have captured a barbarian encampment and recovered [goldAmount] gold! = 
A barbarian [unitType] has joined us! = 
We have found survivors in the ruins - population added to [cityName] = 
We have discovered cultural artifacts in the ruins! (+20 Culture) = 
We have discovered the lost technology of [techName] in the ruins! = 
A [unitName] has joined us! = 
An ancient tribe trains our [unitName] in their ways of combat! = 
We have found a stash of [amount] gold in the ruins! = 
We have found a crudely-drawn map in the ruins! = 
[unit] finished exploring. = 
[unit] has no work to do. = 
You're losing control of [name]. = 
You and [name] are no longer friends! = 
Your alliance with [name] is faltering. = 
You and [name] are no longer allies! = 
[civName] gave us a [unitName] as gift near [cityName]! = 
[civName] has denounced us! = 
[cityName] has been connected to your capital! = 
[cityName] has been disconnected from your capital! = 
[civName] has accepted your trade request = 
[civName] has denied your trade request = 
[tradeOffer] from [otherCivName] has ended = 
[tradeOffer] to [otherCivName] has ended = 
One of our trades with [nation] has ended = 
One of our trades with [nation] has been cut short = 
[nation] agreed to stop settling cities near us! = 
[nation] refused to stop settling cities near us! = 
We have allied with [nation]. = 
We have lost alliance with [nation]. = 
We have discovered [naturalWonder]! = 
We have received [goldAmount] Gold for discovering [naturalWonder] = 
Your relationship with [cityStateName] is about to degrade = 
Your relationship with [cityStateName] degraded = 
A new barbarian encampment has spawned! = 
Received [goldAmount] Gold for capturing [cityName] = 
Our proposed trade request is no longer relevant! = 
[defender] could not withdraw from a [attacker] - blocked. = 
[defender] withdrew from a [attacker] = 
[building] has provided [amount] Gold! = 
[civName] has stolen your territory! = 
Clearing a [forest] has created [amount] Production for [cityName] = 
[civName] assigned you a new quest: [questName]. = 
[civName] rewarded you with [influence] influence for completing the [questName] quest. = 
<<<<<<< HEAD
Our [name] took [tileDamage] tile damage and was destroyed = 
Our [name] took [tileDamage] tile damage = 
=======
The resistance in [cityName] has ended! = 
>>>>>>> 3713923c

# World Screen UI

Working... = 
Waiting for other players... = 
in = 
Next turn = 
[currentPlayerCiv] ready? = 
1 turn = 
[numberOfTurns] turns = 
Turn = 
turns = 
turn = 
Next unit = 
Fog of War = 
Pick a policy = 
Movement = 
Strength = 
Ranged strength = 
Bombard strength = 
Range = 
Move unit = 
Stop movement = 
Construct improvement = 
Automate = 
Stop automation = 
Construct road = 
Fortify = 
Fortify until healed = 
Fortification = 
Sleep = 
Sleep until healed = 
Moving = 
Set up = 
Upgrade to [unitType] ([goldCost] gold) = 
Found city = 
Promote = 
Health = 
Disband unit = 
Explore = 
Stop exploration = 
Pillage = 
Do you really want to disband this unit? = 
Disband this unit for [goldAmount] gold? = 
Create [improvement] = 
Start Golden Age = 
Yes = 
No = 
Acquire = 
Science = 
Happiness = 
Production = 
Culture = 
Food = 
Crop Yield = 
Land = 
Force = 
GOLDEN AGE = 
Golden Age = 
[year] BC = 
[year] AD = 
Civilopedia = 
Start new game = 
Save game = 
Load game = 
Main menu = 
Resume = 
Cannot resume game! = 
Not enough memory on phone to load game! = 
Quickstart = 
Victory status = 
Social policies = 
Community = 
Close = 
Do you want to exit the game? = 
Start bias: = 
Avoid [terrain] = 

# City screen

Exit city = 
Raze city = 
Stop razing city = 
Buy for [amount] gold = 
Buy = 
Currently you have [amount] gold. = 
Would you like to purchase [constructionName] for [buildingGoldCost] gold? = 
No space available to place [unit] near [city] = 
Maintenance cost = 
Pick construction = 
Pick improvement = 
Provides [resource] = 
Replaces [improvement] = 
Pick now! = 
Build [building] = 
Train [unit] = 
Produce [thingToProduce] = 
Nothing = 
Annex city = 
Specialist Buildings = 
Specialist Allocation = 
Specialists = 
[specialist] slots = 
Food eaten = 
Growth bonus = 
Unassigned population = 
[turnsToExpansion] turns to expansion = 
Stopped expansion = 
[turnsToPopulation] turns to new population = 
Food converts to production = 
[turnsToStarvation] turns to lose population = 
Stopped population growth = 
In resistance for another [numberOfTurns] turns = 
Sell for [sellAmount] gold = 
Are you sure you want to sell this [building]? = 
[greatPerson] points = 
Great person points = 
Current points = 
Points per turn = 
Convert production to gold at a rate of 4 to 1 = 
Convert production to science at a rate of [rate] to 1 = 
The city will not produce anything. = 
Worked by [cityName] = 
Lock = 
Unlock = 

# Technology UI

Pick a tech = 
Pick a free tech = 
Research [technology] = 
Pick [technology] as free tech = 
Units enabled = 
Buildings enabled = 
Wonder = 
National Wonder = 
National Wonders = 
Wonders enabled = 
Tile improvements enabled = 
Reveals [resource] on the map = 
XP for new units = 
provide = 
provides = 
City strength = 
City health = 
Occupied! = 
Attack = 
Bombard = 
NUKE = 
Captured! = 
defence vs ranged = 
[percentage] to unit defence = 
Attacker Bonus = 
Defender Bonus = 
Landing = 
Flanking = 
vs [unitType] = 
Terrain = 
Tile = 
Missing resource = 
The following improvements [stats]: = 
The following improvements on [tileType] tiles [stats]: = 


Hurry Research = 
Conduct Trade Mission = 
Your trade mission to [civName] has earned you [goldAmount] gold and [influenceAmount] influence! = 
Hurry Wonder = 
Your citizens have been happy with your rule for so long that the empire enters a Golden Age! = 
You have entered the [newEra]! = 
[civName] has entered the [eraName]! = 
[policyBranch] policy branch unlocked! = 
Overview = 
Total = 
Stats = 
Policies = 
Base happiness = 
Occupied City = 
Buildings = 

# For the "when constructing [military units]" translation
military = 
military units = 
melee units = 
mounted units = 
naval units = 
ranged units = 
# For the All "newly-trained [relevant] units in this city receive the [] promotion" translation. Relevant as in 'units that can receive'
relevant = 
non-air = 
# For '[stats] from [Water] tiles in this city'
Water = 
# For [stats] from [Water resource] tiles in this city
Water resource = 
River = 
Fresh water = 
non-fresh water = 

Wonders = 
Base values = 
Bonuses = 
Final = 
Other = 
Population = 
City-States = 
Tile yields = 
Trade routes = 
Maintenance = 
Transportation upkeep = 
Unit upkeep = 
Trades = 
Units = 
Name = 
Closest city = 
Action = 
Defeated = 
[numberOfCivs] Civilizations in the game = 
Our Civilization: = 
Known and alive ([numberOfCivs]) = 
Known and defeated ([numberOfCivs]) = 
Tiles = 
Natural Wonders = 
Treasury deficit = 

# Victory

Science victory = 
Cultural victory = 
Conquest victory = 
Complete all the spaceship parts\n to win! = 
Complete 5 policy branches\n to win! = 
Destroy all enemies\n to win! = 
You have won a scientific victory! = 
You have won a cultural victory! = 
You have won a domination victory! = 
You have achieved victory through the awesome power of your Culture. Your civilization's greatness - the magnificence of its monuments and the power of its artists - have astounded the world! Poets will honor you as long as beauty brings gladness to a weary heart. = 
The world has been convulsed by war. Many great and powerful civilizations have fallen, but you have survived - and emerged victorious! The world will long remember your glorious triumph! = 
You have achieved victory through mastery of Science! You have conquered the mysteries of nature and led your people on a voyage to a brave new world! Your triumph will be remembered as long as the stars burn in the night sky! = 
You have been defeated. Your civilization has been overwhelmed by its many foes. But your people do not despair, for they know that one day you shall return - and lead them forward to victory! = 
One more turn...! = 
Built Apollo Program = 
Destroy [civName] = 
Our status = 
Global status = 
Rankings = 
Spaceship parts remaining = 
Branches completed = 
Undefeated civs = 

# Capturing a city

What would you like to do with the city? = 
Annex = 
Annexed cities become part of your regular empire. = 
Their citizens generate 2x the unhappiness, unless you build a courthouse. = 
Puppet = 
Puppeted cities do not increase your tech or policy cost, but their citizens generate 1.5x the regular unhappiness. = 
You have no control over the the production of puppeted cities. = 
Puppeted cities also generate 25% less Gold and Science. = 
A puppeted city can be annexed at any time. = 
Liberate = 
Liberating a city returns it to its original owner, giving you a massive relationship boost with them! = 
Raze = 
Razing the city annexes it, and starts razing the city to the ground. = 
The population will gradually dwindle until the city is destroyed. = 
Remove your troops in our border immediately! = 
Sorry. = 
Never! = 

Offer Declaration of Friendship ([30] turns) = 
My friend, shall we declare our friendship to the world? = 
Sign Declaration of Friendship ([30] turns) = 
We are not interested. = 
We have signed a Declaration of Friendship with [otherCiv]! = 
[otherCiv] has denied our Declaration of Friendship! = 

Basics = 
Resources = 
Terrains = 
Tile Improvements = 
Unique to [civName], replaces [unitName] = 
Unique to [civName] = 
Tutorials = 
Cost = 
May contain [listOfResources] = 
Upgrades to [upgradedUnit] = 
Obsolete with [obsoleteTech] = 
Occurs on [listOfTerrains] = 
Placed on [terrainType] = 
Can be found on  = 
Improved by [improvement] = 
Bonus stats for improvement:  = 
Buildings that consume this resource:  = 
Units that consume this resource:  = 
Can be built on  = 
Defence bonus = 
Movement cost = 
Rough Terrain = 
 for  = 
Missing translations: = 
Version = 
Resolution = 
Tileset = 
Map editor = 
Create = 
New map = 
Empty = 
Language = 
Terrains & Resources = 
Improvements = 
Clear current map = 
Save map = 
Download map = 
Toggle Scenario Map = 
Loading... = 
Filter: = 
Create scenario map = 
Edit scenario parameters = 
OK = 
Exit map editor = 
[nation] starting location = 
Clear terrain features = 
Clear improvements = 
Clear resource = 
Remove units = 
Player [index] = 
Player [playerIndex] starting location = 
Bottom left river = 
Bottom right river = 
Bottom river = 
Requires = 
Menu = 
Brush Size = 
Map saved = 

# Civilopedia difficulty levels
Player settings = 
Base Happiness = 
Happiness per luxury = 
Research cost modifier = 
Unit cost modifier = 
Building cost modifier = 
Policy cost modifier = 
Unhappiness modifier = 
Bonus vs. Barbarians = 

AI settings = 
AI city growth modifier = 
AI unit cost modifier = 
AI building cost modifier = 
AI wonder cost modifier = 
AI building maintenance modifier = 
AI unit maintenance modifier = 
AI unhappiness modifier = 

Turns until barbarians enter player tiles = 
Gold reward for clearing barbarian camps = 

# Other civilopedia things
Nations = 
Available for [unitTypes] = 
Free promotion: = 
Free promotions: = 
Free for [units] = 
[bonus] with [tech] = 
Difficulty levels = 

# Policies

Adopt policy = 
Adopt free policy = 
Unlocked at = 
Gain 2 free technologies = 
All policies adopted = 

# Technologies

Mass Media = 

# Terrains

Impassable = 
Fresh water = 
Rare feature = 

# Resources

Bison = 
Copper = 
Cocoa = 
Crab = 
Citrus = 
Truffles = 
Strategic = 
Bonus = 
Luxury = 

# Unit types 

Civilian = 
land units = 
water units = 
air units = 
Barbarian = 
WaterCivilian = 
Melee = 
WaterMelee = 
Ranged = 
WaterRanged = 
WaterSubmarine = 
Mounted = 
Armor = 
City = 
Missile = 
WaterAircraftCarrier = 

# Units

Composite Bowman = 
Foreign Land = 
Friendly Land = 
Air = 
Wounded = 
Marine = 
Mobile SAM = 
Paratrooper = 
Helicopter Gunship = 
Atomic Bomb = 
Unbuildable = 

# Promotions

Pick promotion = 
 OR  = 
units in open terrain = 
units in rough terrain = 
wounded units = 
Targeting II (air) = 
Targeting III (air) = 
Bonus when performing air sweep [bonusAmount]% = 
Dogfighting I = 
Dogfighting II = 
Dogfighting III = 

# Multiplayer Turn Checker Service

Multiplayer options = 
Enable out-of-game turn notifications = 
Time between turn checks out-of-game (in minutes) = 
Show persistent notification for turn notifier service = 
Take user ID from clipboard = 
Doing this will reset your current user ID to the clipboard contents - are you sure? = 
ID successfully set! = 
Invalid ID! = 


# Mods

Mods = 
Download [modName] = 
Could not download mod list = 
Download mod from URL = 
Download = 
Done! = 
Delete [modName] = 
Are you SURE you want to delete this mod? = 
 
# Uniques that are relevant to more than one type of game object

[stats] from every [param] = 
[stats] from [param] tiles in this city = 
[stats] for each adjacent [param] = 
Must be next to [terrain] = 
Must be on [terrain] = 
+[amount]% vs [unitType] = 

# City filters
in this city = 
in every city = 
in capital = <|MERGE_RESOLUTION|>--- conflicted
+++ resolved
@@ -447,12 +447,9 @@
 Clearing a [forest] has created [amount] Production for [cityName] = 
 [civName] assigned you a new quest: [questName]. = 
 [civName] rewarded you with [influence] influence for completing the [questName] quest. = 
-<<<<<<< HEAD
+The resistance in [cityName] has ended! = 
 Our [name] took [tileDamage] tile damage and was destroyed = 
 Our [name] took [tileDamage] tile damage = 
-=======
-The resistance in [cityName] has ended! = 
->>>>>>> 3713923c
 
 # World Screen UI
 
