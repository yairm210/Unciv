--- conflicted
+++ resolved
@@ -1311,7 +1311,6 @@
 Embarked strength: [amount]† = 
 Base unit buy cost: [amount]¤ = 
 Research agreement cost: [amount]¤ = 
-<<<<<<< HEAD
 Game Speeds = 
 General speed modifier: [amount]%⏳ = 
 Production cost modifier: [amount]%⚙ = 
@@ -1326,10 +1325,8 @@
 Golden age length modifier: [amount]%⌣ = 
 Adjacent city religious pressure: [amount]☮ = 
 Peace deal duration: [amount] turns⏳ = 
-=======
 Pillaging this improvement yields [stats] = 
 Pillaging this improvement yields approximately [stats] = 
->>>>>>> 22c8b033
 
 # Policies
 
