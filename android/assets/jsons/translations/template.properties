 
# Tutorial tasks 
         
Move a unit!\nClick on a unit > Click on a destination > Click the arrow popup = 
Found a city!\nSelect the Settler (flag unit) > Click on 'Found city' (bottom-left corner) = 
Enter the city screen!\nClick the city button twice = 
Pick a technology to research!\nClick on the tech button (greenish, top left) > \n select technology > click 'Research' (bottom right) = 
Pick a construction!\nEnter city screen > Click on a unit or building (bottom left side) > \n click 'add to queue' = 
Pass a turn!\nCycle through units with 'Next unit' > Click 'Next turn' = 
Reassign worked tiles!\nEnter city screen > click the assigned (green) tile to unassign > \n click an unassigned tile to assign population = 
Meet another civilization!\nExplore the map until you encounter another civilization! = 
Open the options table!\nClick the menu button (top left) > click 'Options' = 
Construct an improvement!\nConstruct a Worker unit > Move to a Plains or Grassland tile > \n Click 'Create improvement' (above the unit table, bottom left)\n > Choose the farm > \n Leave the worker there until it's finished = 
Create a trade route!\nConstruct roads between your capital and another city\nOr, automate your worker and let him get to that eventually = 
Conquer a city!\nBring an enemy city down to low health > \nEnter the city with a melee unit = 
Move an air unit!\nSelect an air unit > select another city within range > \nMove the unit to the other city = 
See your stats breakdown!\nEnter the Overview screen (top right corner) >\nClick on 'Stats' = 
         
Oh no! It looks like something went DISASTROUSLY wrong! This is ABSOLUTELY not supposed to happen! Please send me (yairm210@hotmail.com) an email with the game information (menu -> save game -> copy game info -> paste into email) and I'll try to fix it as fast as I can! = 
Oh no! It looks like something went DISASTROUSLY wrong! This is ABSOLUTELY not supposed to happen! Please send us an report and we'll try to fix it as fast as we can! = 
         
# Buildings 
         
Unsellable = 
Not displayed as an available construction unless [building] is built = 
Not displayed as an available construction without [resource] = 
         
Choose a free great person = 
Get [unitName] = 
         
Hydro Plant = 
[buildingName] obsoleted = 
         
# Diplomacy,Trade,Nations 
         
Requires [buildingName] to be built in the city = 
Requires [buildingName] to be built in all cities = 
Provides a free [buildingName] in the city = 
Requires worked [resource] near city = 
Requires at least one of the following resources worked near the city: = 
Wonder is being built elsewhere = 
National Wonder is being built elsewhere = 
Requires a [buildingName] in all cities = 
Requires a [buildingName] in this city = 
Consumes 1 [resource] = 
Consumes [amount] [resource] = 
Required tech: [requiredTech] = 
Requires [PolicyOrNationalWonder] = 
Cannot be purchased = 
Can only be purchased = 
See also = 
         
Current construction = 
Construction queue = 
Pick a construction = 
Queue empty = 
Add to queue = 
Remove from queue = 
Show stats drilldown = 
Show construction queue = 
Save = 
Cancel = 
         
Diplomacy = 
War = 
Peace = 
Research Agreement = 
Declare war = 
Declare war on [civName]? = 
Let's begin! = 
[civName] has declared war on us! = 
[leaderName] of [nation] = 
You'll pay for this! = 
Negotiate Peace = 
Peace with [civName]? = 
Very well. = 
Farewell. = 
Sounds good! = 
Not this time. = 
Excellent! = 
How about something else... = 
A pleasure to meet you. = 
Our relationship = 
We have encountered the City-State of [name]! = 
Declare Friendship ([numberOfTurns] turns) = 
May our nations forever remain united! = 
Indeed! = 
Denounce [civName]? = 
Denounce ([numberOfTurns] turns) = 
We will remember this. = 
         
[civName] has declared war on [targetCivName]! = 
[civName] and [targetCivName] have signed a Peace Treaty! = 
[civName] and [targetCivName] have signed the Declaration of Friendship! = 
[civName] has denounced [targetCivName]! = 
Do you want to break your promise to [leaderName]? = 
We promised not to settle near them ([count] turns remaining) = 
They promised not to settle near us ([count] turns remaining) = 
         
Unforgivable = 
Enemy = 
Competitor = 
Neutral = 
Favorable = 
Friend = 
Ally = 
         
[questName] (+[influenceAmount] influence) = 
[remainingTurns] turns remaining = 
         
## Diplomatic modifiers 
         
You declared war on us! = 
Your warmongering ways are unacceptable to us. = 
You have captured our cities! = 
We applaud your liberation of our conquered cities! = 
We applaud your liberation of conquered cities! = 
Years of peace have strengthened our relations. = 
Our mutual military struggle brings us closer together. = 
We have signed a public declaration of friendship = 
You have declared friendship with our enemies! = 
You have declared friendship with our allies = 
Our open borders have brought us closer together. = 
Your so-called 'friendship' is worth nothing. = 
You have publicly denounced us! = 
You have denounced our allies = 
You have denounced our enemies = 
You betrayed your promise to not settle cities near us = 
You fulfilled your promise to stop settling cities near us! = 
You refused to stop settling cities near us = 
Your arrogant demands are in bad taste = 
Your use of nuclear weapons is disgusting! = 
You have stolen our lands! = 
You gave us units! = 
         
Demands = 
Please don't settle new cities near us. = 
Very well, we shall look for new lands to settle. = 
We shall do as we please. = 
We noticed your new city near our borders, despite your promise. This will have....implications. = 
         
# City-States 
         
Provides [amountOfCulture] culture at 30 Influence = 
Provides 3 food in capital and 1 food in other cities at 30 Influence = 
Provides 3 happiness at 30 Influence = 
Provides land units every 20 turns at 30 Influence = 
Give a Gift = 
Gift [giftAmount] gold (+[influenceAmount] influence) = 
Relationship changes in another [turnsToRelationshipChange] turns = 
Protected by = 
Revoke Protection = 
Pledge to protect = 
Declare Protection of [cityStateName]? = 
         
Cultured = 
Maritime = 
Mercantile = 
Militaristic = 
Type = 
Friendly = 
Neutral = 
Hostile = 
Irrational = 
Personality = 
Influence = 
Reach 30 for friendship. = 
Reach highest influence above 60 for alliance. = 
         
# Trades 
         
Trade = 
Offer trade = 
Retract offer = 
What do you have in mind? = 
Our items = 
Our trade offer = 
[otherCiv]'s trade offer = 
[otherCiv]'s items = 
Pleasure doing business with you! = 
I think not. = 
That is acceptable. = 
Accept = 
Keep going = 
There's nothing on the table = 
Peace Treaty = 
Agreements = 
Open Borders = 
Gold per turn = 
Cities = 
Technologies = 
Declarations of war = 
Introduction to [nation] = 
Declare war on [nation] = 
Luxury resources = 
Strategic resources = 
Owned: [amountOwned] = 
         
# Nation picker 
         
[resourceName] not required = 
Lost ability = 
National ability = 
[firstValue] vs [secondValue] = 
         
         
# New game screen 
         
Uniques = 
Promotions = 
Load copied data = 
Could not load game from clipboard! = 
Start game! = 
Map Options = 
Game Options = 
Civilizations = 
Map Type = 
Map file = 
Could not load map! = 
Generated = 
Existing = 
Custom = 
Map Generation Type = 
Default = 
Pangaea = 
Perlin = 
Continents = 
Four Corners = 
Archipelago = 
Number of City-States = 
One City Challenge = 
No Barbarians = 
No Ancient Ruins = 
No Natural Wonders = 
Victory Conditions = 
Scientific = 
Domination = 
Cultural = 
         
Map Shape = 
Hexagonal = 
Rectangular = 
Height = 
Width = 
Radius = 
Enable Religion = 
<<<<<<< HEAD
         
Show advanced settings = 
Hide advanced settings = 
=======

Advanced Settings = 
>>>>>>> dbc6bc9f
RNG Seed = 
Map Height = 
Temperature extremeness = 
Resource richness = 
Vegetation richness = 
Rare features richness = 
Max Coast extension = 
Biome areas extension = 
Water level = 
Reset to default = 
         
Online Multiplayer = 
         
World Size = 
Tiny = 
Small = 
Medium = 
Large = 
Huge = 
World wrap requires a minimum width of 32 tiles = 
The provided map dimensions were too small = 
The provided map dimensions were too big = 
The provided map dimensions had an unacceptable aspect ratio = 
         
Difficulty = 
         
AI = 
Remove = 
Random = 
Human = 
Hotseat = 
User ID = 
Click to copy = 
         
         
Game Speed = 
Quick = 
Standard = 
Epic = 
Marathon = 
         
Starting Era = 
It looks like we can't make a map with the parameters you requested! = 
Maybe you put too many players into too small a map? = 
No human players selected! = 
Mods: = 
Base ruleset mods: = 
Extension mods: = 
         
World Wrap = 
World wrap maps are very memory intensive - creating large world wrap maps on Android can lead to crashes! = 
Anything above 80 by 50 may work very slowly on Android! = 
Anything above 40 may work very slowly on Android! = 
         
# Multiplayer 
         
Username = 
Multiplayer = 
Could not download game! = 
Could not upload game! = 
Join game = 
Invalid game ID! = 
Copy user ID = 
Copy game ID = 
UserID copied to clipboard = 
GameID copied to clipboard = 
Set current user = 
Player ID from clipboard = 
To create a multiplayer game, check the 'multiplayer' toggle in the New Game screen, and for each human player insert that player's user ID. = 
You can assign your own user ID there easily, and other players can copy their user IDs here and send them to you for you to include them in the game. = 
Once you've created your game, the Game ID gets automatically copied to your clipboard so you can send it to the other players. = 
Players can enter your game by copying the game ID to the clipboard, and clicking on the 'Add multiplayer game' button = 
The symbol of your nation will appear next to the game when it's your turn = 
Back = 
Rename = 
Game settings = 
Add multiplayer game = 
Refresh list = 
Could not save game! = 
Could not delete game! = 
Could not refresh! = 
Last refresh: [time] minutes ago = 
Current Turn: = 
Add Currently Running Game = 
Game name = 
Loading latest game state... = 
Couldn't download the latest game state! = 
Resign = 
Are you sure you want to resign? = 
You can only resign if it's your turn = 
[civName] resigned and is now controlled by AI = 
         
# Save game menu 
         
Current saves = 
Show autosaves = 
Saved game name = 
Copy to clipboard = 
Copy saved game to clipboard = 
Could not load game = 
Load [saveFileName] = 
Delete save = 
Saved at = 
Load map = 
Delete map = 
Are you sure you want to delete this map? = 
Upload map = 
Could not upload map! = 
Map uploaded successfully! = 
Saving... = 
Overwrite existing file? = 
It looks like your saved game can't be loaded! = 
If you could copy your game data ("Copy saved game to clipboard" -  = 
  paste into an email to yairm210@hotmail.com) = 
I could maybe help you figure out what went wrong, since this isn't supposed to happen! = 
Missing mods: [mods] = 
Load from custom location = 
Could not load game from custom location! = 
Save to custom location = 
Could not save game to custom location! = 
         
# Options 
         
Options = 
Display options = 
Gameplay options = 
Other options = 
Turns between autosaves = 
Sound effects volume = 
Music volume = 
Download music = 
Downloading... = 
Could not download music! = 
Show = 
Hide = 
Show worked tiles = 
Show resources and improvements = 
Check for idle units = 
Move units with a single tap = 
Show tutorials = 
Auto-assign city production = 
Auto-build roads = 
Automated workers replace improvements = 
Show minimap = 
Show pixel units = 
Show pixel improvements = 
Enable nuclear weapons = 
Fontset = 
Show tile yields = 
Continuous rendering = 
When disabled, saves battery life but certain animations will be suspended = 
Order trade offers by amount = 
Show experimental world wrap for maps = 
HIGHLY EXPERIMENTAL - YOU HAVE BEEN WARNED! = 
HIGHLY EXPERIMENTAL - UPDATES WILL BREAK SAVES! = 
Enable portrait orientation = 
Generate translation files = 
Translation files are generated successfully. = 
Locate mod errors = 
         
# Notifications 
         
Research of [technologyName] has completed! = 
[construction] has become obsolete and was removed from the queue in [cityName]! = 
[construction] has become obsolete and was removed from the queue in [amount] cities! = 
[cityName] changed production from [oldUnit] to [newUnit] = 
[amount] cities changed production from [oldUnit] to [newUnit] = 
Excess production for [wonder] converted to [goldAmount] gold = 
You have entered a Golden Age! = 
[resourceName] revealed near [cityName] = 
[n] sources of [resourceName] revealed, e.g. near [cityName] = 
A [greatPerson] has been born in [cityName]! = 
We have encountered [civName]! = 
[cityStateName] has given us [stats] as a token of goodwill for meeting us = 
[cityStateName] has given us [stats] as we are the first major civ to meet them = 
Cannot provide unit upkeep for [unitName] - unit has been disbanded! = 
[cityName] has grown! = 
[cityName] is starving! = 
[construction] has been built in [cityName] = 
[wonder] has been built in a faraway land = 
[civName] has completed [construction]! = 
An unknown civilization has completed [construction]! = 
The city of [cityname] has started constructing [construction]! = 
[civilization] has started constructing [construction]! = 
An unknown civilization has started constructing [construction]! = 
Work has started on [construction] = 
[cityName] cannot continue work on [construction] = 
[cityName] has expanded its borders! = 
Your Golden Age has ended. = 
[cityName] has been razed to the ground! = 
We have conquered the city of [cityName]! = 
An enemy [unit] has attacked [cityName] = 
An enemy [unit] has attacked our [ourUnit] = 
Enemy city [cityName] has attacked our [ourUnit] = 
An enemy [unit] has captured [cityName] = 
An enemy [unit] has captured our [ourUnit] = 
An enemy [unit] has destroyed our [ourUnit] = 
Your [ourUnit] has destroyed an enemy [unit] = 
An enemy [RangedUnit] has destroyed the defence of [cityName] = 
Enemy city [cityName] has destroyed our [ourUnit] = 
An enemy [unit] was destroyed while attacking [cityName] = 
An enemy [unit] was destroyed while attacking our [ourUnit] = 
Our [attackerName] was destroyed by an intercepting [interceptorName] = 
Our [interceptorName] intercepted and destroyed an enemy [attackerName] = 
Our [attackerName] was attacked by an intercepting [interceptorName] = 
Our [interceptorName] intercepted and attacked an enemy [attackerName] = 
An enemy [unit] was spotted near our territory = 
An enemy [unit] was spotted in our territory = 
[amount] enemy units were spotted near our territory = 
[amount] enemy units were spotted in our territory = 
A(n) [nukeType] exploded in our territory! = 
After being hit by our [nukeType], [civName] has declared war on us! = 
The civilization of [civName] has been destroyed! = 
The City-State of [name] has been destroyed! = 
Your [ourUnit] captured an enemy [theirUnit]! = 
Your [ourUnit] plundered [amount] [Stat] from [theirUnit] = 
We have captured a barbarian encampment and recovered [goldAmount] gold! = 
A barbarian [unitType] has joined us! = 
We have found survivors in the ruins - population added to [cityName] = 
We have discovered cultural artifacts in the ruins! (+20 Culture) = 
We have discovered the lost technology of [techName] in the ruins! = 
A [unitName] has joined us! = 
An ancient tribe trains our [unitName] in their ways of combat! = 
We have found a stash of [amount] gold in the ruins! = 
We have found a crudely-drawn map in the ruins! = 
[unit] finished exploring. = 
[unit] has no work to do. = 
You're losing control of [name]. = 
You and [name] are no longer friends! = 
Your alliance with [name] is faltering. = 
You and [name] are no longer allies! = 
[civName] gave us a [unitName] as gift near [cityName]! = 
[civName] has denounced us! = 
[cityName] has been connected to your capital! = 
[cityName] has been disconnected from your capital! = 
[civName] has accepted your trade request = 
[civName] has denied your trade request = 
[tradeOffer] from [otherCivName] has ended = 
[tradeOffer] to [otherCivName] has ended = 
One of our trades with [nation] has ended = 
One of our trades with [nation] has been cut short = 
[nation] agreed to stop settling cities near us! = 
[nation] refused to stop settling cities near us! = 
We have allied with [nation]. = 
We have lost alliance with [nation]. = 
We have discovered [naturalWonder]! = 
We have received [goldAmount] Gold for discovering [naturalWonder] = 
Your relationship with [cityStateName] is about to degrade = 
Your relationship with [cityStateName] degraded = 
A new barbarian encampment has spawned! = 
Received [goldAmount] Gold for capturing [cityName] = 
Our proposed trade is no longer relevant! = 
[defender] could not withdraw from a [attacker] - blocked. = 
[defender] withdrew from a [attacker] = 
[building] has provided [amount] Gold! = 
[civName] has stolen your territory! = 
Clearing a [forest] has created [amount] Production for [cityName] = 
[civName] assigned you a new quest: [questName]. = 
[civName] rewarded you with [influence] influence for completing the [questName] quest. = 
The resistance in [cityName] has ended! = 
Our [name] took [tileDamage] tile damage and was destroyed = 
Our [name] took [tileDamage] tile damage = 
[civName] has adopted the [policyName] policy = 
An unknown civilization has adopted the [policyName] policy = 
Our influence with City-States has started dropping faster! = 
         
# World Screen UI 
         
Working... = 
Waiting for other players... = 
in = 
Next turn = 
[currentPlayerCiv] ready? = 
1 turn = 
[numberOfTurns] turns = 
Turn = 
turns = 
turn = 
Next unit = 
Fog of War = 
Pick a policy = 
Movement = 
Strength = 
Ranged strength = 
Bombard strength = 
Range = 
Move unit = 
Stop movement = 
Swap units = 
Construct improvement = 
Automate = 
Stop automation = 
Construct road = 
Fortify = 
Fortify until healed = 
Fortification = 
Sleep = 
Sleep until healed = 
Moving = 
Set up = 
Paradrop = 
Upgrade to [unitType] ([goldCost] gold) = 
Found city = 
Promote = 
Health = 
Disband unit = 
Do you really want to disband this unit? = 
Disband this unit for [goldAmount] gold? = 
Gift unit = 
Explore = 
Stop exploration = 
Pillage = 
Are you sure you want to pillage this [improvement]? = 
Create [improvement] = 
Start Golden Age = 
Show more = 
Yes = 
No = 
Acquire = 
Under construction = 
         
Food = 
Production = 
Gold = 
Happiness = 
Culture = 
Science = 
Faith = 
         
Crop Yield = 
Territory = 
Force = 
GOLDEN AGE = 
Golden Age = 
[year] BC = 
[year] AD = 
Civilopedia = 
         
Start new game = 
Save game = 
Load game = 
Main menu = 
Resume = 
Cannot resume game! = 
Not enough memory on phone to load game! = 
Quickstart = 
Victory status = 
Social policies = 
Community = 
Close = 
Do you want to exit the game? = 
Start bias: = 
Avoid [terrain] = 
         
# City screen 
         
Exit city = 
Raze city = 
Stop razing city = 
Buy for [amount] gold = 
Buy = 
Currently you have [amount] gold. = 
Would you like to purchase [constructionName] for [buildingGoldCost] gold? = 
No space available to place [unit] near [city] = 
Maintenance cost = 
Pick construction = 
Pick improvement = 
Provides [resource] = 
Provides [amount] [resource] = 
Replaces [improvement] = 
Pick now! = 
Build [building] = 
Train [unit] = 
Produce [thingToProduce] = 
Nothing = 
Annex city = 
Specialist Buildings = 
Specialist Allocation = 
Specialists = 
[specialist] slots = 
Food eaten = 
Growth bonus = 
Unassigned population = 
[turnsToExpansion] turns to expansion = 
Stopped expansion = 
[turnsToPopulation] turns to new population = 
Food converts to production = 
[turnsToStarvation] turns to lose population = 
Stopped population growth = 
In resistance for another [numberOfTurns] turns = 
Sell for [sellAmount] gold = 
Are you sure you want to sell this [building]? = 
[greatPerson] points = 
Great person points = 
Current points = 
Points per turn = 
Convert production to gold at a rate of 4 to 1 = 
Convert production to science at a rate of [rate] to 1 = 
The city will not produce anything. = 
Worked by [cityName] = 
Lock = 
Unlock = 
Move to city = 
         
# Technology UI 
         
Pick a tech = 
Pick a free tech = 
Research [technology] = 
Pick [technology] as free tech = 
Units enabled = 
Buildings enabled = 
Wonder = 
National Wonder = 
National Wonders = 
Wonders enabled = 
Tile improvements enabled = 
Reveals [resource] on the map = 
XP for new units = 
provide = 
provides = 
City strength = 
City health = 
Occupied! = 
Attack = 
Bombard = 
NUKE = 
Captured! = 
         
# Battle modifier categories 
         
defence vs ranged = 
[percentage] to unit defence = 
Attacker Bonus = 
Defender Bonus = 
Landing = 
Flanking = 
vs [unitType] = 
Terrain = 
Tile = 
Missing resource = 
Adjacent units = 
Adjacent enemy units = 
Combat Strength = 
Across river = 
Temporary Bonus = 
Garrisoned unit = 
Attacking Bonus = 
defence vs [unitType] = 
[tileFilter] defence = 
Defensive Bonus = 
Stacked with [unitType] = 
         
The following improvements [stats]: = 
The following improvements on [tileType] tiles [stats]: = 
         
         
Hurry Research = 
Conduct Trade Mission = 
Your trade mission to [civName] has earned you [goldAmount] gold and [influenceAmount] influence! = 
Hurry Wonder = 
Spread Religion = 
Spread [religionName] = 
Found a Religion = 
Your citizens have been happy with your rule for so long that the empire enters a Golden Age! = 
You have entered the [newEra]! = 
[civName] has entered the [eraName]! = 
[policyBranch] policy branch unlocked! = 
Overview = 
Total = 
Stats = 
Policies = 
Base happiness = 
Occupied City = 
Buildings = 
         
# terrainFilters (so for uniques like: "[stats] from [terrainFilter] tiles") 
         
All = 
Water = 
Land = 
Coastal = 
River = 
Open terrain = 
Rough terrain = 
Foreign Land = 
Foreign = 
Friendly Land = 
Friendly = 
Water resource = 
Bonus resource = 
Luxury resource = 
Strategic resource = 
Fresh water = 
non-fresh water = 
Natural Wonder = 
         
# improvementFilters 
         
All = 
All Road = 
Great Improvement = 
Great = 
         
         
Wonders = 
Base values = 
Bonuses = 
Final = 
Other = 
Population = 
City-States = 
Tile yields = 
Trade routes = 
Maintenance = 
Transportation upkeep = 
Unit upkeep = 
Trades = 
Units = 
Name = 
Closest city = 
Action = 
Defeated = 
[numberOfCivs] Civilizations in the game = 
Our Civilization: = 
Known and alive ([numberOfCivs]) = 
Known and defeated ([numberOfCivs]) = 
Tiles = 
Natural Wonders = 
Treasury deficit = 
         
# Victory 
         
Science victory = 
Cultural victory = 
Conquest victory = 
Complete all the spaceship parts\n to win! = 
Complete 5 policy branches\n to win! = 
Destroy all enemies\n to win! = 
You have won a scientific victory! = 
You have won a cultural victory! = 
You have won a domination victory! = 
You have won! = 
You have achieved victory through the awesome power of your Culture. Your civilization's greatness - the magnificence of its monuments and the power of its artists - have astounded the world! Poets will honor you as long as beauty brings gladness to a weary heart. = 
The world has been convulsed by war. Many great and powerful civilizations have fallen, but you have survived - and emerged victorious! The world will long remember your glorious triumph! = 
You have achieved victory through mastery of Science! You have conquered the mysteries of nature and led your people on a voyage to a brave new world! Your triumph will be remembered as long as the stars burn in the night sky! = 
Your civilization stands above all others! The exploits of your people shall be remembered until the end of civilizaton itself! = 
You have been defeated. Your civilization has been overwhelmed by its many foes. But your people do not despair, for they know that one day you shall return - and lead them forward to victory! = 
One more turn...! = 
Built Apollo Program = 
Destroy [civName] = 
Our status = 
Global status = 
Rankings = 
Spaceship parts remaining = 
Branches completed = 
Undefeated civs = 
         
# Capturing a city 
         
What would you like to do with the city? = 
Annex = 
Annexed cities become part of your regular empire. = 
Their citizens generate 2x the unhappiness, unless you build a courthouse. = 
Puppet = 
Puppeted cities do not increase your tech or policy cost, but their citizens generate 1.5x the regular unhappiness. = 
You have no control over the the production of puppeted cities. = 
Puppeted cities also generate 25% less Gold and Science. = 
A puppeted city can be annexed at any time. = 
Liberate (city returns to [originalOwner]) = 
Liberating a city returns it to its original owner, giving you a massive relationship boost with them! = 
Raze = 
Razing the city annexes it, and starts razing the city to the ground. = 
The population will gradually dwindle until the city is destroyed. = 
Destroy = 
Destroying the city instantly razes the city to the ground. = 
Remove your troops in our border immediately! = 
Sorry. = 
Never! = 
         
Offer Declaration of Friendship ([30] turns) = 
My friend, shall we declare our friendship to the world? = 
Sign Declaration of Friendship ([30] turns) = 
We are not interested. = 
We have signed a Declaration of Friendship with [otherCiv]! = 
[otherCiv] has denied our Declaration of Friendship! = 
         
Basics = 
Resources = 
Terrains = 
Tile Improvements = 
Unique to [civName], replaces [unitName] = 
Unique to [civName] = 
Tutorials = 
Cost = 
May contain [listOfResources] = 
Upgrades to [upgradedUnit] = 
Obsolete with [obsoleteTech] = 
Occurs on [listOfTerrains] = 
Placed on [terrainType] = 
Can be found on  = 
Improved by [improvement] = 
Bonus stats for improvement = 
Buildings that consume this resource = 
Units that consume this resource = 
Can be built on  = 
Defence bonus = 
Movement cost = 
Open terrain = 
Rough Terrain = 
 for  = 
Missing translations: = 
Version = 
Resolution = 
Tileset = 
Map editor = 
Create = 
New map = 
Empty = 
Language = 
Terrains & Resources = 
Improvements = 
Clear current map = 
Save map = 
Download map = 
Loading... = 
Filter: = 
OK = 
Exit map editor = 
[nation] starting location = 
Clear terrain features = 
Clear improvements = 
Clear resource = 
Remove units = 
Player [index] = 
Player [playerIndex] starting location = 
Bottom left river = 
Bottom right river = 
Bottom river = 
Requires = 
Menu = 
Brush Size = 
Map saved = 
Change ruleset = 
Base terrain [terrain] does not exist in ruleset! = 
Terrain feature [feature] does not exist in ruleset! = 
Resource [resource] does not exist in ruleset! = 
Improvement [improvement] does not exist in ruleset! = 
Change map to fit selected ruleset? = 
         
# Civilopedia difficulty levels 
Player settings = 
Base Happiness = 
Happiness per luxury = 
Research cost modifier = 
Unit cost modifier = 
Building cost modifier = 
Policy cost modifier = 
Unhappiness modifier = 
Bonus vs. Barbarians = 
         
AI settings = 
AI city growth modifier = 
AI unit cost modifier = 
AI building cost modifier = 
AI wonder cost modifier = 
AI building maintenance modifier = 
AI unit maintenance modifier = 
AI unhappiness modifier = 
         
Turns until barbarians enter player tiles = 
Gold reward for clearing barbarian camps = 
         
# Other civilopedia things 
Nations = 
Available for [unitTypes] = 
Free promotion: = 
Free promotions: = 
Free for [units] = 
[bonus] with [tech] = 
Difficulty levels = 
         
# Policies 
         
Adopt policy = 
Adopt free policy = 
Unlocked at = 
Gain 2 free technologies = 
All policies adopted = 
         
# Religions 
         
Choose an Icon and name for your Religion = 
Choose a [$beliefType] belief! = 
Found [religionName] = 
Choose a pantheon = 
Found Religion = 
Found Pantheon = 
Follow [belief] = 
Religions and Beliefs = 
         
# Terrains 
         
Impassable = 
Rare feature = 
         
# Resources 
         
Bison = 
Copper = 
Cocoa = 
Crab = 
Citrus = 
Truffles = 
Strategic = 
Bonus = 
Luxury = 
         
# Unit types 
         
City = 
Civilian = 
Melee = 
Ranged = 
Scout = 
Mounted = 
Armor = 
Siege = 
         
WaterCivilian = 
WaterMelee = 
WaterRanged = 
WaterSubmarine = 
WaterAircraftCarrier = 
         
Fighter = 
Bomber = 
AtomicBomber = 
Missile = 
         
         
# Unit filters and other unit related things 
         
Air = 
air units = 
All = 
Barbarian = 
Barbarians = 
Embarked = 
Land = 
land units = 
Military = 
# Deprecated since 3.15.2, but should still be translated until it is officially removed 
military water = 
non-air = 
Nuclear Weapon = 
Submarine = 
submarine units = 
Unbuildable = 
Water = 
water units = 
wounded units = 
Wounded = 
         
# For the All "newly-trained [relevant] units in this city receive the [] promotion" translation. Relevant as in 'units that can receive' 
relevant = 
         
         
# Promotions 
         
Pick promotion = 
 OR  = 
units in open terrain = 
units in rough terrain = 
wounded units = 
Targeting II (air) = 
Targeting III (air) = 
Bonus when performing air sweep [bonusAmount]% = 
Dogfighting I = 
Dogfighting II = 
Dogfighting III = 
Choose name for [unitName] = 
[unitFilter] units gain the [promotion] promotion = 
         
# Multiplayer Turn Checker Service 
         
Multiplayer options = 
Enable out-of-game turn notifications = 
Time between turn checks out-of-game (in minutes) = 
Show persistent notification for turn notifier service = 
Take user ID from clipboard = 
Doing this will reset your current user ID to the clipboard contents - are you sure? = 
ID successfully set! = 
Invalid ID! = 
         
         
# Mods 
         
Mods = 
Download [modName] = 
Update [modName] = 
Could not download mod list = 
Download mod from URL = 
Please enter the mod repository -or- archive zip url: = 
Download = 
Done! = 
Delete [modName] = 
Are you SURE you want to delete this mod? = 
[mod] was deleted. = 
Updated = 
Current mods = 
Downloadable mods = 
Next page = 
Open Github page = 
Permanent audiovisual mod = 
Installed = 
Downloaded! = 
Could not download mod = 
Online query result is incomplete = 
No description provided = 
[stargazers]✯ = 
Author: [author] = 
Size: [size] kB = 
The mod you selected is incompatible with the defined ruleset! = 
         
# Uniques that are relevant to more than one type of game object 
         
[stats] from every [param] = 
[stats] from [param] tiles in this city = 
[stats] from every [param] on [tileFilter] tiles = 
[stats] for each adjacent [param] = 
Must be next to [terrain] = 
Must be on [terrain] = 
+[amount]% vs [unitType] = 
+[amount] Movement for all [unitType] units = 
+[amount]% Production when constructing [param] = 
Can only be built on [tileFilter] tiles = 
Cannot be built on [tileFilter] tiles = 
Does not need removal of [feature] = 
Gain a free [building] [cityFilter] = 
         
# City filters 
in this city = 
in all cities = 
in all coastal cities = 
in capital = 
in all non-occupied cities = 
in all cities with a world wonder = 
in all cities connected to capital = 
in all cities with a garrison = 

<|MERGE_RESOLUTION|>--- conflicted
+++ resolved
@@ -244,14 +244,9 @@
 Width = 
 Radius = 
 Enable Religion = 
-<<<<<<< HEAD
-         
+
 Show advanced settings = 
 Hide advanced settings = 
-=======
-
-Advanced Settings = 
->>>>>>> dbc6bc9f
 RNG Seed = 
 Map Height = 
 Temperature extremeness = 
