--- conflicted
+++ resolved
@@ -1109,12 +1109,8 @@
 Our [name] took [tileDamage] tile damage and was destroyed = 
 Our [name] took [tileDamage] tile damage = 
 [civName] has adopted the [policyName] policy = 
-<<<<<<< HEAD
-An unknown civilization has adopted the [policyName] policy = 
 [civName] has researched [techName] = 
 An unknown civilization has researched [techName] = 
-=======
->>>>>>> 3f782180
 You gained [Stats] as your religion was spread to [cityName] = 
 You gained [Stats] as your religion was spread to an unknown city = 
 Your city [cityName] was converted to [religionName]! = 
