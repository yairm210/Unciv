--- conflicted
+++ resolved
@@ -3291,12 +3291,8 @@
 Professional Army = Armée de Métier
 Honor Complete = Honneur Complet
  # Requires translation!
-<<<<<<< HEAD
 Honor = Honneur
-=======
-Honor = 
 vs [mapUnitFilter] units = contre les unités [mapUnitFilter]
->>>>>>> bbac0877
 Notified of new Barbarian encampments = Notification pour les nouveaux campements Barbares
 
 Organized Religion = Religion Organisée
@@ -3308,12 +3304,8 @@
 Free Religion = Tolérance Religieuse
 Piety Complete = Piété Complète
  # Requires translation!
-<<<<<<< HEAD
 Piety = Piété
-=======
-Piety = 
 before adopting [policy] = avant d'adopter [policy]
->>>>>>> bbac0877
 
 Philantropy = Philantropie
 Gifts of Gold to City-States generate [amount]% more Influence = Les présents en Or aux Cités-États génèrent [amount]% plus d'Influence
@@ -3353,12 +3345,8 @@
 Rationalism Complete = Rationalisme Complet
 [amount] Free Technologies = [amount] technologie(s) gratuite(s)
  # Requires translation!
-<<<<<<< HEAD
 Rationalism = Rationalisme
-=======
-Rationalism = 
 while the empire is happy = quand l'empire est heureux
->>>>>>> bbac0877
 [amount]% [stat] = [amount]% [stat]
 
 Constitution = Constitution
@@ -5495,14 +5483,11 @@
 after adopting [policy] = après avoir adopté [policy]
 by consuming this unit = en consommant cette unité
 in cities with a [buildingFilter] = dans les villes avec un(e) [buildingFilter]
-<<<<<<< HEAD
 in cities without a [buildingFilter] = dans les villes sans un(e) [buildingFilter]
  # Requires translation!
 in cities with at least [amount] [populationFilter] = dans les villes avec au moins [amount] en [populationFilter]
 with a garrison = avec une garnison
 for [mapUnitFilter] units = pour les unités [mapUnitFilter]
-=======
->>>>>>> bbac0877
 for units with [promotion] = pour les unités avec [promotion]
 for units without [promotion] = pour les unités sans [promotion]
 when above [amount] HP = quand au dessus de [amount] PV
