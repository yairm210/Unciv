# Language settings

# Equivalent of a space in your language
# If your language doesn't use spaces, just add "" as a translation, otherwise " "
 # Requires translation!
" " = 

# If the first word in a sentence starts with a capital in your language, 
# put the english word 'true' behind the '=', otherwise 'false'.
# Don't translate these words to your language, only put 'true' or 'false'.
 # Requires translation!
StartWithCapitalLetter = 



# Starting from here normal translations start, as written on
# https://github.com/yairm210/Unciv/wiki/Translating

# Tutorial tasks

Move a unit!\nClick on a unit > Click on a destination > Click the arrow popup = Déplacez une unité !\nCliquez sur une unité > Cliquez sur une destination > Cliquez sur la bulle avec une flèche
Found a city!\nSelect the Settler (flag unit) > Click on 'Found city' (bottom-left corner) = Fondez une cité !\nChoisissez un colon (unité avec un drapeau) > Cliquez sur 'Fonder une ville' (dans le coin inférieur gauche)
Enter the city screen!\nClick the city button twice = Allez dans l'écran d'une cité !\Cliquez sur la cité deux fois
Pick a technology to research!\nClick on the tech button (greenish, top left) > \n select technology > click 'Research' (bottom right) = Choisissez une technologie à rechercher !\nCliquez sur le bouton technologies (en vert, en haut à gauche) > \n Choisir une technologie > Cliquez sur 'Rechercher' (en bas à droite)
Pick a construction!\nEnter city screen > Click on a unit or building (bottom left side) > \n click 'add to queue' = Choisissez une construction !\nEntrez dans une cité > Cliquez sur une unité ou un bâtiment (bord inférieur gauche) > \n Cliquez sur 'ajouter à la file'
Pass a turn!\nCycle through units with 'Next unit' > Click 'Next turn' = Passez un tour !\nParcourez les unités avec 'Unité suivante'
Reassign worked tiles!\nEnter city screen > click the assigned (green) tile to unassign > \n click an unassigned tile to assign population = Réassignez les cases utilisées\nEntrez dans une cité > Cliquez sur la case utilisée (en vert) pour la libérer > \nCliquez sur une case libre pour lui affecter un travailleur
Meet another civilization!\nExplore the map until you encounter another civilization! = Rencontrez une autre civilisation !\nExplorez la carte jusqu'à rencontrer une autre civilisation !
Open the options table!\nClick the menu button (top left) > click 'Options' = Ouvrez la table des options !\nCliquez sur le menu (en haut à gauche) > Cliquez sur 'Options'
Construct an improvement!\nConstruct a Worker unit > Move to a Plains or Grassland tile > \n Click 'Create improvement' (above the unit table, bottom left)\n > Choose the farm > \n Leave the worker there until it's finished = Construisez un aménagement !\nConstruisez un Ouvrier > Déplacez-le sur une case de plaine ou de prairie > \n Choisissez 'Bâtir un aménagement' > Choisissez la ferme > \n Laissez l'ouvrier sur place jusqu'à ce qu'il ait terminé
Create a trade route!\nConstruct roads between your capital and another city\nOr, automate your worker and let him get to that eventually = Créez une route commerciale !\nConstruisez une route entre votre capitale et une autre cité\nOu, automatisez votre ouvrier et laissez-le faire.
Conquer a city!\nBring an enemy city down to low health > \nEnter the city with a melee unit = Partez à la conquête d'une cité !\nAttaquez une cité ennemie jusqu'à ce que son niveau de santé soit faible > \nEntrez dans la cité avec une unité de mélée
Move an air unit!\nSelect an air unit > select another city within range > \nMove the unit to the other city = Déplacez une unité aérienne !\nSéléctionnez une unité aérienne > Séléctionnez une autre cité à portée > \nDéplacez l'unité vers l'autre cité
See your stats breakdown!\nEnter the Overview screen (top right corner) >\nClick on 'Stats' = Observez vos statistiques en détail !\n Allez dans la vue d'ensemble (dans le coin en haut à droite) >\nCliquez sur 'Statistiques'

Oh no! It looks like something went DISASTROUSLY wrong! This is ABSOLUTELY not supposed to happen! Please send me (yairm210@hotmail.com) an email with the game information (menu -> save game -> copy game info -> paste into email) and I'll try to fix it as fast as I can! = Oh non ! On dirait que quelque chose ne s'est ABSOLUMENT pas passé comme prévu !  Ce n'est pas censé arriver ! S'il vous plaît, envoyez un courriel à yairm210@hotmail.com avec les informations de la partie (Menu (en haut à gauche) -> Charger une partie -> Copier la sauvegarde dans le presse-papier -> Coller dans le courriel) et j'essaierai de régler cela aussi vite que possible !
Oh no! It looks like something went DISASTROUSLY wrong! This is ABSOLUTELY not supposed to happen! Please send us an report and we'll try to fix it as fast as we can! = Oh non ! On dirait que quelque chose ne s'est ABSOLUMENT pas passé comme prévu ! Ce n'est pas censé arriver ! S'il vous plaît, envoyez-nous un rapport et nous essaierons de régler cela aussi vite que possible !

# Buildings

Unsellable = Invendable
Not displayed as an available construction unless [building] is built = N'apparaît pas comme une construction disponible, sauf si [building] est construit.
Not displayed as an available construction without [resource] = Non affiché comme une construction disponible sans [resource]

Choose a free great person = Choisissez un personnage illustre gratuit
Get [unitName] = Reçois [unitName]

Hydro Plant = Centrale hydroélectrique
[buildingName] obsoleted = [buildingName] obsolète

# Diplomacy,Trade,Nations

Requires [buildingName] to be built in the city = Nécessite la construction de [buildingName] dans la ville
Requires [buildingName] to be built in all cities = Nécessite la construction de [buildingName] dans toutes les villes
Provides a free [buildingName] in the city = Construit un(e) [buildingName] gratuit(e) dans la ville
Requires worked [resource] near city = Nécessite l'exploitation de [resource] près de la ville
Requires at least one of the following resources worked near the city: = Il faut qu'au moins une des ressources suivantes soit exploitée à proximité de la ville :
Wonder is being built elsewhere = Cette merveille est déjà en construction ailleurs
National Wonder is being built elsewhere = La Merveille nationale est en construction ailleurs
Requires a [buildingName] in all cities = Nécessite un(e) [buildingName] dans toutes les villes
Requires a [buildingName] in this city = Nécessite un(e) [buildingName] dans cette ville
Cannot be built with [buildingName] = Ne peut être construit avec [buildingName]
Consumes 1 [resource] = Consomme 1 [resource]
Consumes [amount] [resource] = Consomme [amount] [resource]
Required tech: [requiredTech] = Nécessite la technologie: [requiredTech]
Requires [PolicyOrNationalWonder] = Nécessite [PolicyOrNationalWonder]
Cannot be purchased = Ne peut pas être acheté
Can only be purchased = Peut uniquement être acheté
See also = Voir aussi

Requires at least one of the following: = Exige au moins un des éléments suivants :
Requires all of the following: = Tous les éléments suivants sont requis :
Leads to [techName] = Conduit à [techName]
Leads to: = Conduit à :

Current construction = Construction actuelle
Construction queue = File de construction
Pick a construction = Choisissez une construction
Queue empty = File vide
Add to queue = Ajouter à la file
Remove from queue = Enlever de la file
Show stats drilldown = Afficher les statistiques en détail
Show construction queue = Afficher la file de construction
Save = Sauvegarder
Cancel = Annuler

Diplomacy = Diplomatie
War = Guerre
Peace = Paix
Research Agreement = Accord de recherche
Declare war = Déclarer la guerre
Declare war on [civName]? = Déclarer la guerre à [civName] ?
Let's begin! = Allons-y!
[civName] has declared war on us! = [civName] nous a déclaré la guerre !
[leaderName] of [nation] = [leaderName] de [nation]
You'll pay for this! = Vous allez payer cet affront !
Negotiate Peace = Négocier la paix
Peace with [civName]? = Faire la paix avec [civName] ?
Very well. = Très bien.
Farewell. = Adieu.
Sounds good! = Très bien !
Not this time. = Pas cette fois.
Excellent! = Excellent !
How about something else... = Pourquoi pas autre chose...
A pleasure to meet you. = Un plaisir de vous rencontrer
Our relationship = Notre relation
We have encountered the City-State of [name]! = Nous avons rencontré la cité-état de [name] !
Declare Friendship ([numberOfTurns] turns) = Déclaration d'amitié ([numberOfTurns] tours)
May our nations forever remain united! = Puissent nos nations rester unies pour toujours !
Indeed! = En effet !
Denounce [civName]? = Dénoncer [civName]?
Denounce ([numberOfTurns] turns) = Dénoncer ([numberOfTurns] tours)
We will remember this. = Nous nous en souviendrons.

[civName] has declared war on [targetCivName]! = [civName] a déclaré la guerre à la civilisation [targetCivName] !
[civName] and [targetCivName] have signed a Peace Treaty! = [civName] et [targetCivName] ont signé un traité de paix !
[civName] and [targetCivName] have signed the Declaration of Friendship! = [civName] et [targetCivName] ont signé une déclaration d'amitié !
[civName] has denounced [targetCivName]! = [civName] a dénoncé la civilisation [targetCivName] !
Do you want to break your promise to [leaderName]? = Voulez-vous rompre votre promesse à [leaderName] ?
We promised not to settle near them ([count] turns remaining) = Nous avons promis de ne pas coloniser près d'eux ([count] tours restants) 
They promised not to settle near us ([count] turns remaining) = Ils nous ont promis de ne pas coloniser près de nous ([count] tours restants)

 # Requires translation!
[civName] is upset that you demanded tribute from [cityState], whom they have pledged to protect! = 
 # Requires translation!
[civName] is upset that you attacked [cityState], whom they have pledged to protect! = 
 # Requires translation!
[civName] is outraged that you destroyed [cityState], whom they had pledged to protect! = 
 # Requires translation!
[civName] has destroyed [cityState], whom you had pledged to protect! = 

Unforgivable = Impardonnable
Afraid = appeuré
Enemy = Ennemi
Competitor = Adversaire
Neutral = Neutre
Favorable = Favorable
Friend = Ami
Ally = Allié 

[questName] (+[influenceAmount] influence) = [questName] (+[influenceAmount] influence)
[remainingTurns] turns remaining = [remainingTurns] tours restant
 # Requires translation!
Current leader is [civInfo] with [amount] [stat] generated. = 
 # Requires translation!
Current leader is [civInfo] with [amount] Technologies discovered. = 

## Diplomatic modifiers

You declared war on us! = Vous nous avez déclaré la guerre !
Your warmongering ways are unacceptable to us. = Votre bellicisme est inacceptable pour nous.
You have captured our cities! = Vous avez capturé nos villes !
We applaud your liberation of our conquered cities! = Nous applaudissons la libération de nos cités conquises !
We applaud your liberation of conquered cities! = Nous applaudissons la libération des cités conquises !
Years of peace have strengthened our relations. = Les années de paix ont renforcé notre relation.
Our mutual military struggle brings us closer together. = Nos problèmes militaires communs nous ont rapprochés.
We have signed a public declaration of friendship = Nous avons publiquement signé une déclaration d'amitié
You have declared friendship with our enemies! = Vous avez signé une déclaration d'amitié avec nos ennemis !
You have declared friendship with our allies = Vous avez signé une déclaration d'amitié avec nos alliés
Our open borders have brought us closer together. = Notre accord de libre passage nous a rapprochés.
Your so-called 'friendship' is worth nothing. = Votre soi-disant 'amitié' ne vaut rien.
You have publicly denounced us! = Vous nous avez dénoncés publiquement !
You have denounced our allies = Vous avez dénoncé nos alliés
You have denounced our enemies = Vous avez dénoncé nos ennemis
You betrayed your promise to not settle cities near us = Vous avez trahi votre promesse de ne pas fonder de villes proches de nous
You fulfilled your promise to stop settling cities near us! = Vous avez tenu votre promesse de ne pas fonder de villes proches de nous !
You refused to stop settling cities near us = Vous avez refusé de ne pas fonder de villes proches de nous
Your arrogant demands are in bad taste = Vos demandes arrogantes sont du plus mauvais goût
Your use of nuclear weapons is disgusting! = Votre utilisation des armes nucléaires est écoeurante !
You have stolen our lands! = Vous avez volé nos terres !
You gave us units! = Vous nous avez donné des unités ! 
 # Requires translation!
You destroyed City States that were under our protection! = 
 # Requires translation!
You attacked City States that were under our protection! = 
 # Requires translation!
You demanded tribute from City States that were under our protection! = 
 # Requires translation!
You sided with a City State over us = 

Demands = Demandes
Please don't settle new cities near us. = Veuillez ne pas construire de villes proches de nous.
Very well, we shall look for new lands to settle. = Très bien, nous chercherons d'autres terres à coloniser
We shall do as we please. = Nous faisons ce qu'il nous sied.
We noticed your new city near our borders, despite your promise. This will have....implications. = Nous avons remarqué votre nouvelle ville près de nos frontières, malgré votre promesse. Cela aura des... conséquences.
 # Requires translation!
I've been informed that my armies have taken tribute from [civName], a city-state under your protection.\nI assure you, this was quite unintentional, and I hope that this does not serve to drive us apart. = 
 # Requires translation!
We asked [civName] for a tribute recently and they gave in.\nYou promised to protect them from such things, but we both know you cannot back that up. = 
 # Requires translation!
It's come to my attention that I may have attacked [civName], a city-state under your protection.\nWhile it was not my goal to be at odds with your empire, this was deemed a necessary course of action. = 
 # Requires translation!
I thought you might like to know that I've launched an invasion of one of your little pet states.\nThe lands of [civName] will make a fine addition to my own. = 

 # Requires translation!
Enter the amount of gold = 

# City-States

Provides [amountOfCulture] culture at 30 Influence = Fournit [amountOfCulture] de Culture à 30 Influence
Provides 3 food in capital and 1 food in other cities at 30 Influence = Fournit 3 Nourriture à la capitale et 1 Nourriture pour les autres villes à 30 Influence
Provides 3 happiness at 30 Influence = Fournit 3 Bonheur à 30 Influence
Provides land units every 20 turns at 30 Influence = Fournit des unités terrestres tous les 20 tours à 30 Influence
Give a Gift = Offrir un cadeau
Gift [giftAmount] gold (+[influenceAmount] influence) = Donne [giftAmount] Or (+[influenceAmount] Influence)
Relationship changes in another [turnsToRelationshipChange] turns = Les relations changent dans [turnsToRelationshipChange] tours
Protected by = Protégé par
Revoke Protection = Retirer la protection
Pledge to protect = Promettre protection
Declare Protection of [cityStateName]? = Déclarer protéger [cityStateName] ?
Build [improvementName] on [resourceName] (200 Gold) = Construire [improvementName] sur [resourceName] (200 d'or)
Gift Improvement = Amélioration des cadeaux
 # Requires translation!
[civName] is able to provide [unitName] once [techName] is researched. = 

Diplomatic Marriage ([amount] Gold) = Marriage arrangé ([amount] d'or)
We have married into the ruling family of [civName], bringing them under our control. = On s'est marrié avec la famille [civName], les mettants sous notre contrôle.
[civName] has married into the ruling family of [civName2], bringing them under their control. = [civName] ce sont marrié avec la famille [civName2], les mettants sous leur contrôle.
 # Requires translation!
You have broken your Pledge to Protect [civName]! = 
 # Requires translation!
City-States grow wary of your aggression. The resting point for Influence has decreased by [amount] for [civName]. = 

Cultured = Culturelle
Maritime = Maritime
Mercantile = Marchande
Militaristic = Militariste
Type = Type 
Friendly = Amical
Hostile = Hostile
Irrational = Irritable
Personality = Personnalité
Influence = Influence 
Reach 30 for friendship. = Atteignez 30 pour être amis.
Reach highest influence above 60 for alliance. = Obtenez la plus grande Influence au-dessus de 60 pour être alliés.
When Friends: = Quand Amis:
When Allies: = Quand Alliés:
 # Requires translation!
The unique luxury is one of: = 

 # Requires translation!
Demand Tribute = 
 # Requires translation!
Tribute Willingness = 
 # Requires translation!
At least 0 to take gold, at least 30 and size 4 city for worker = 
 # Requires translation!
Major Civ = 
No Cities = Aucune ville
Base value = Valeur de base
Has Ally = A une alliance
Has Protector = A un protecteur
Demanding a Worker = Demande un travailleur
Demanding a Worker from small City-State = Demande un travailleur pour une petite-cité état
Very recently paid tribute = Rançon payé très récemment
Recently paid tribute = Rançon payé récemment
Influence below -30 = Influence en dessous de -30
Military Rank = Rang militaire
Military near City-State = Militaire proche d'un cité-état
Sum: = Somme:
Take [amount] gold (-15 Influence) = Prendre [amount] d'or (-15 d'Influence)
Take worker (-50 Influence) = Prendre un travailleur (-50 d'Influence)
[civName] is afraid of your military power! = [civName] a peur de votre pouvoir militaire !


# Trades

Trade = Échanges
Offer trade = Proposer un échange
Retract offer = Retirer l'offre
What do you have in mind? = À quoi pensez-vous ?
Our items = Nos articles
Our trade offer = Notre offre d'échange
[otherCiv]'s trade offer = L'offre d'échange de [otherCiv]
[otherCiv]'s items = Les articles de [otherCiv]
 # Requires translation!
+[amount] untradable copy = 
 # Requires translation!
+[amount] untradable copies = 
Pleasure doing business with you! = C'est un plaisir de faire des affaires avec vous !
I think not. = Je ne crois pas.
That is acceptable. = C'est acceptable.
Accept = Accepter
Keep going = Continuer...
There's nothing on the table = Il n'y a rien a échanger
Peace Treaty = Traité de paix
Agreements = Accords
Open Borders = Accord de libre passage
Gold per turn = Or par tour
Cities = Villes
Technologies = Technologies
Declarations of war = Déclarations de guerre
Introduction to [nation] = Présentation à [nation]
Declare war on [nation] = Déclarer la guerre à [nation]
Luxury resources = Ressources de luxe
Strategic resources = Ressources stratégiques
Owned: [amountOwned] = Possédé : [amountOwned]

# Nation picker

[resourceName] not required = [resourceName] non requis
Lost ability = Capacité manquante
National ability = Capacité de la civilisation
[firstValue] vs [secondValue] = [firstValue] vs [secondValue]


# New game screen

Uniques = Uniques
Promotions = Promotions
Load copied data = Charger des données copiées
Could not load game from clipboard! = Impossible de charger la partie depuis le presse-papier
 # Requires translation!
Reset to defaults = 
 # Requires translation!
Are you sure you want to reset all game options to defaults? = 
Start game! = Démarrer la partie !
Map Options = Options de carte
Game Options = Options de partie
Civilizations = Civilisations
Map Type = Type de carte
Map file = Fichier de carte
Could not load map! = Échec de chargement de la carte
 # Requires translation!
Invalid map: Area ([area]) does not match saved dimensions ([dimensions]). = 
 # Requires translation!
The dimensions have now been fixed for you. = 
Generated = Générée
Existing = Existante
Custom = Personnalisée
Map Generation Type = Type de carte générée
Default = Défaut
Pangaea = Pangée
Perlin = Perlin
Continents = Continents
Four Corners = Quatre coins
Archipelago = Archipel
Number of City-States = Nombre de cité-état(s)
One City Challenge = Défi ville unique
No Barbarians = Aucun barbare
No Ancient Ruins = Aucune ruine ancienne
No Natural Wonders = Aucune merveille naturelle
Victory Conditions = Conditions de victoire
Scientific = Scientifique
Domination = Domination
Cultural = Culturelle

Map Shape = Forme de la carte
Hexagonal = Hexagonale
Rectangular = Rectangulaire
Height = Hauteur
Width = Largeur
Radius = Rayon
Enable Religion = Permettre la religion

Advanced Settings = Paramètres avancés
RNG Seed = Graine du générateur aléatoire
Map Height = Altitude moyenne
Temperature extremeness = Amplitude thermique
Resource richness = Abondance de ressources
Vegetation richness = Abondance de végétation
Rare features richness = Abondance des ressources rares
Max Coast extension = Extension maximale de la côte
Biome areas extension = Taille maximale des biomes
Water level = Niveau de l'eau

Online Multiplayer = Multijoueurs en ligne

World Size = Taille du monde
Tiny = Minuscule
Small = Petit
Medium = Moyen
Large = Grand
Huge = Énorme
World wrap requires a minimum width of 32 tiles = La carte sphérique requiert une largeur minimale de 32 tuiles
The provided map dimensions were too small = Les dimesions fournies étaient trop petites
The provided map dimensions were too big = Les dimensions fournies étaient trop grandes
The provided map dimensions had an unacceptable aspect ratio = Les dimensions fournies avaient un ratio non acceptable

Difficulty = Difficulté

AI = IA
Remove = Supprimer
Random = Au hasard
Human = Humain
Hotseat = Siège partagé
User ID = ID utilisateur
Click to copy = Cliquer pour copier


Game Speed = Vitesse de la partie
Quick = Rapide
Standard = Normale
Epic = Epique
Marathon = Marathon

Starting Era = Ère initiale
It looks like we can't make a map with the parameters you requested! = Il semble qu'il soit impossible de générer une carte avec les paramètres choisis !
Maybe you put too many players into too small a map? = N'avez vous pas placé trop de joueurs sur une si petite carte ?
No human players selected! = Aucun joueur humain présent !
Mods: = Mods:
Base ruleset mods: = Mods de base
Extension mods: = Mods d'extension
 # Requires translation!
The mod you selected is incorrectly defined! = 
 # Requires translation!
The mod combination you selected is incorrectly defined! = 
 # Requires translation!
The mod combination you selected has problems. = 
 # Requires translation!
You can play it, but don't expect everything to work! = 
Base Ruleset = Ensemble de règles de base
[amount] Techs = [amount] Technologie
[amount] Nations = [amount] Nations
[amount] Units = [amount] Unités
[amount] Buildings = [amount] Bâtiments
[amount] Resources = [amount] Ressources
[amount] Improvements = [amount] Améliorations
[amount] Religions = [amount] Religions
[amount] Beliefs = [amount] Croyances

World Wrap = Carte sphérique
World wrap maps are very memory intensive - creating large world wrap maps on Android can lead to crashes! = Les cartes sphériques requièrent beaucoup de mémoire. Créer de grandes cartes sphériques sur Android peut conduire à des plantages !
Anything above 80 by 50 may work very slowly on Android! = Au delà de 80 par 50, cela peut être très lent sur Android !
Anything above 40 may work very slowly on Android! = Au delà de 40, cela peut être très lent sur Android !

# Multiplayer

Username = Nom d'utilisateur
Multiplayer = Multijoueurs
Could not download game! = Téléchargement de la partie impossible !
Could not upload game! = Chargement de la partie impossible !
Join game = Rejoindre la partie
Invalid game ID! = ID de partie invalide !
Copy user ID = Copier l'ID utilisateur
Copy game ID = Copier l'ID de partie
UserID copied to clipboard = ID utilisateur copié dans le presse-papier
GameID copied to clipboard = ID de partie copié dans le presse-papier
Set current user = Définir l'utilisateur actuel
Player ID from clipboard = Coller l'ID utilisateur depuis le presse-papier
To create a multiplayer game, check the 'multiplayer' toggle in the New Game screen, and for each human player insert that player's user ID. = Pour créer une partie multijoueurs, cochez la case 'multijoueurs' dans l'écran 'Nouvelle Partie' et, pour chaque joueur humain, renseignez l'ID utilisateur du joueur
You can assign your own user ID there easily, and other players can copy their user IDs here and send them to you for you to include them in the game. = Vous pouvez renseigner votre propre ID utilisateur ici facilement, et les autres joueurs peuvent copier leurs IDs ici et vous les envoyer pour les inclure dans la partie.
Once you've created your game, the Game ID gets automatically copied to your clipboard so you can send it to the other players. = Une fois que vous avez crée la partie, l'ID de jeu est automatiquement copié dans le presse-papier pour que vous puissiez l'envoyer aux autres joueurs
Players can enter your game by copying the game ID to the clipboard, and clicking on the 'Add multiplayer game' button = Les joueurs peuvent rejoindre votre partie en copie l'ID de partie dans le presse-paier et en cliquant sur le bouton "ajouter une partie multijoueurs"
The symbol of your nation will appear next to the game when it's your turn = Le symbole de votre nation apparaîtra à côté du jeu quand ce sera votre tour
Back = Retour
Rename = Renommer
Game settings = Paramètre du jeu
Add multiplayer game = Ajouter une partie multijoueurs
Refresh list = Rafraîchir la liste
Could not save game! = Impossible de sauvegarder la partie !
Could not delete game! = Impossible de supprimer la partie !
Could not refresh! = Impossible d'actualiser !
Last refresh: [time] minutes ago = Dernière actualisation il y a [time] minutes
Current Turn: = Tour en cours:
Add Currently Running Game = Ajouter la partie en cours
Game name = Nom de la partie
Loading latest game state... = Chargement du dernier état de la partie...
Couldn't download the latest game state! = Impossible de télécharger le dernier état de la partie !
Resign = Résigner
Are you sure you want to resign? = Êtes vous sûr de vouloir résigner?
You can only resign if it's your turn = Vous ne pouvez résigner que lors de votre tour
[civName] resigned and is now controlled by AI = [civName] a démissionné et est maintenant contrôlé par IA

# Save game menu

Current saves = Sauvegardes présentes
Show autosaves = Afficher les sauvegardes automatiques
Saved game name = Nom de la partie sauvegardée
Copy to clipboard = Copier dans le presse-papier
Copy saved game to clipboard = Copier la sauvegarde dans le presse-papier
Could not load game = Impossible de charger la partie
Load [saveFileName] = Charger [saveFileName]
Delete save = Supprimer la sauvegarde
Saved at = Enregistré sous
Load map = Charger une carte
Delete map = Supprimer la carte
Are you sure you want to delete this map? = Êtes-vous certain de vouloir supprimer cette carte ?
Upload map = Télécharger une carte
Could not upload map! = Impossible de téléverser la carte !
Map uploaded successfully! = Carte téléversée avec succès !
Saving... = Sauvegarde en cours...
Overwrite existing file? = Ecraser les fichiers existants?
It looks like your saved game can't be loaded! = Il semble que votre sauvegarde ne puisse pas être chargée !
If you could copy your game data ("Copy saved game to clipboard" -  = Si vous pouviez copier votre sauvegarde ("Copier la sauvegarde dans le presse-papier" -
  paste into an email to yairm210@hotmail.com) = coller dans un email à yairm210@hotmail.com)
I could maybe help you figure out what went wrong, since this isn't supposed to happen! = je tenterai de résoudre ce problème : cela n'est pas censé arriver !
Missing mods: [mods] = Mods manquants : [mods]
Load from custom location = Chargement à partir d'un emplacement personnalisé
Could not load game from custom location! = Impossible de charger le jeu depuis un emplacement personnalisé !
Save to custom location = Enregistrer dans un emplacement personnalisé
Could not save game to custom location! = Impossible d'enregistrer le jeu dans un emplacement personnalisé ! 

# Options

Options = Options
 # Requires translation!
About = 
 # Requires translation!
Display = 
 # Requires translation!
Gameplay = 
 # Requires translation!
Sound = 
 # Requires translation!
Advanced = 
Locate mod errors = Localise les erreurs dans les mods
 # Requires translation!
Debug = 

 # Requires translation!
See online Readme = 
Turns between autosaves = Tours entre les sauvegardes automatiques
Sound effects volume = Volume sonore
Music volume = Volume de la musique
 # Requires translation!
Pause between tracks = 
Download music = Télécharger la musique
Downloading... = Téléchargement...
Could not download music! = Imposible de télécharger la musique !
Show = Montrer
Hide = Cacher
Show worked tiles = Afficher les transformations
Show resources and improvements = Afficher les ressources et les aménagements
Check for idle units = Vérifier les unités inactives
Move units with a single tap = Bouger les unités d'un seul clic
Show tutorials = Afficher les didacticiels
Auto-assign city production = Production automatique des villes
Auto-build roads = Construction automatique des routes
Automated workers replace improvements = Les ouvriers en automatique remplacent les aménagements
Show minimap = Afficher la minicarte
off = off
Show pixel units = Afficher les unités en pixel-art
Show pixel improvements = Afficher les aménagements en pixel-art
Enable nuclear weapons = Autoriser les armes nucléaires
Show tile yields = Révèle les rendements des cases
Continuous rendering = Rendu en continu
When disabled, saves battery life but certain animations will be suspended = Lorsque désactivé, permet d'économiser la batterie mais certaines animations seront suspendues
Order trade offers by amount = Ranger les offres d'échange par valeur
 # Requires translation!
Check extension mods based on vanilla = 
 # Requires translation!
Checking mods for errors... = 
Show experimental world wrap for maps = Montrer le replis du monde experimental des cartes
HIGHLY EXPERIMENTAL - YOU HAVE BEEN WARNED! = HAUTEMENT EXPERIMENTAL - VOUS ÊTES PREVENU !
HIGHLY EXPERIMENTAL - UPDATES WILL BREAK SAVES! = HAUTEMENT EXPÉRIMENTAL - LES MISES À JOUR PEUVENT CASSER LES SAUVEGARDES !
Enable portrait orientation = Activer l'orientation portrait
Generate translation files = Générer les fichiers de traduction
Translation files are generated successfully. = Les fichiers de traduction ont bien été générés.
 # Requires translation!
Please note that translations are a community-based work in progress and are INCOMPLETE! The percentage shown is how much of the language is translated in-game. If you want to help translating the game into your language, click here. = 

# Notifications

Research of [technologyName] has completed! = Recherche de [technologyName] terminé !
[construction] has become obsolete and was removed from the queue in [cityName]! = [construction] est obsolete et va être retiré de la queue de construction de [cityName] !
[construction] has become obsolete and was removed from the queue in [amount] cities! = [construction] est devenue obsolète et a été retirée de la file d'attente de [amount] villes
[cityName] changed production from [oldUnit] to [newUnit] = [cityName] a changé de production de [oldUnit] à [newUnit]
[amount] cities changed production from [oldUnit] to [newUnit] = [amount] villes ont changé leur production de [oldUnit] à [newUnit]
Excess production for [wonder] converted to [goldAmount] gold = L'excès de production de [wonder] a été converti en [goldAmount] or
You have entered a Golden Age! = Vous êtes entré dans un Âge d'Or !
[resourceName] revealed near [cityName] = [resourceName] découvert près de [cityName]
[n] sources of [resourceName] revealed, e.g. near [cityName] = [n] sources de [resourceName] révélées, par exemple près de [cityName]
A [greatPerson] has been born in [cityName]! = [cityName] - Un [greatPerson] est né !
We have encountered [civName]! = Nous sommes entrés en contact avec [civName] !
[cityStateName] has given us [stats] as a token of goodwill for meeting us = [cityStateName] nous a donné [stats] en gage de bonne volonté pour nous avoir rencontrés.
[cityStateName] has given us [stats] as we are the first major civ to meet them = [cityStateName] nous a donné [stats] car nous sommes la première grande collectivité à les respecter.
 # Requires translation!
[cityStateName] has also given us [stats] = 
Cannot provide unit upkeep for [unitName] - unit has been disbanded! = Impossible d'entretenir [unitName] - l'unité a été dissoute !
[cityName] has grown! = [cityName] a gagné un citoyen !
[cityName] is starving! = [cityName] est en famine !
[construction] has been built in [cityName] = [construction] a été construit à [cityName]
[wonder] has been built in a faraway land = [wonder] a été construit(e) dans un pays lointain
[civName] has completed [construction]! = [civName] a terminé la [construction] !
An unknown civilization has completed [construction]! = Une civilisation inconnue a terminé la [construction] !
The city of [cityname] has started constructing [construction]! = La ville de [cityname] a commencé à construire [construction] !
[civilization] has started constructing [construction]! = [civilization] a commencé à construire [construction] !
An unknown civilization has started constructing [construction]! = Une civilisation inconnue a commencé à construire [construction] !
Work has started on [construction] = Un(e) [construction] entre en production
[cityName] cannot continue work on [construction] = Impossible de terminer notre [construction] à [cityName]
[cityName] has expanded its borders! = [cityName] a élargi ses frontières !
Your Golden Age has ended. = Votre Âge d'Or est terminé.
[cityName] has been razed to the ground! = [cityName] a été rasée !
We have conquered the city of [cityName]! = Nous avons conquis la ville de [cityName] !
An enemy [unit] has attacked [cityName] = Un(e) [unit] ennemi(e) a attaqué [cityName]
An enemy [unit] has attacked our [ourUnit] = Un(e) [unit] ennemi(e) a attaqué notre [ourUnit]
Enemy city [cityName] has attacked our [ourUnit] = La cité ennemie [cityName] a attaqué notre [ourUnit]
An enemy [unit] has captured [cityName] = Un(e) [unit] ennemi(e) a capturé [cityName]
An enemy [unit] has captured our [ourUnit] = Un(e) [unit] ennemi(e) a capturé notre [ourUnit]
An enemy [unit] has destroyed our [ourUnit] = Un(e) [unit] ennemi(e) a détruit notre [ourUnit]
Your [ourUnit] has destroyed an enemy [unit] = Votre [ourUnit] a détruit une [unit] ennemie.
An enemy [RangedUnit] has destroyed the defence of [cityName] = Un(e) [RangedUnit] ennemi(e) a détruit les défenses de [cityName]
Enemy city [cityName] has destroyed our [ourUnit] = La cité ennemie [cityName] a détruit notre [ourUnit]
An enemy [unit] was destroyed while attacking [cityName] = Un(e) [unit] ennemi(e) a été détruit(e) en attaquant [cityName]
An enemy [unit] was destroyed while attacking our [ourUnit] = Un(e) [unit] ennemi(e) a été détruit(e) en attaquant notre [ourUnit]
Our [attackerName] was destroyed by an intercepting [interceptorName] = Notre [attackerName] a été intercepté et détruit par un(e) [interceptorName] ennemie
Our [interceptorName] intercepted and destroyed an enemy [attackerName] = Notre [interceptorName] a intercepté et détruit un(e) [attackerName] ennemie
Our [attackerName] was attacked by an intercepting [interceptorName] = Notre [attackerName] a été intercepté par un(e) [interceptorName] ennemie
Our [interceptorName] intercepted and attacked an enemy [attackerName] = Notre [interceptorName] a intercepté un(e) [attackerName] ennemie
An enemy [unit] was spotted near our territory = Un(e) [unit] ennemi(e) a été repéré(e) près de notre territoire
An enemy [unit] was spotted in our territory = Un(e) [unit] ennemi(e) a été repéré(e) sur notre territoire
[amount] enemy units were spotted near our territory = [amount] unités ennemies ont été repérées à proximité de notre territoire
[amount] enemy units were spotted in our territory = [amount] unités ennemies ont été repérées sur notre territoire
A(n) [nukeType] exploded in our territory! = Une [nukeType] a explosé sur notre territoire !
After being hit by our [nukeType], [civName] has declared war on us! = Apres avoir été touché par notre [nukeType], [civName] nous a déclaré la guerre !
The civilization of [civName] has been destroyed! = La civilisation [civName] a été détruite !
The City-State of [name] has been destroyed! = La Cité-État [name] a été détruite
Your [ourUnit] captured an enemy [theirUnit]! = Notre [ourUnit] a capturé un ennemie [theirUnit] !
Your [ourUnit] plundered [amount] [Stat] from [theirUnit] = Votre [ourUnit] a retiré [amount] [Stat] à [theirUnit]
We have captured a barbarian encampment and recovered [goldAmount] gold! = Nous avons capturé un campement barbare et pillé [goldAmount] Or !
A barbarian [unitType] has joined us! = Nous avons enrôlé un(e) [unitType] barbare !
We have found survivors in the ruins - population added to [cityName] = Des survivants ont été trouvés dans les ruines - ils ont rejoint [cityName]
We have discovered cultural artifacts in the ruins! (+20 Culture) = Nous avons découvert des artéfactes culturel dans les ruines ! (+20 Culture)
We have discovered the lost technology of [techName] in the ruins! = Nous avons découvert la technologie perdue [techName] dans les ruines !
A [unitName] has joined us! = Un(e) [unitName] nous a rejoint !
An ancient tribe trains our [unitName] in their ways of combat! = Une tribu ancienne a entraîné notre [unitName] au combat !
We have found a stash of [amount] gold in the ruins! = Nous avons trouvé un tas de [amount] Or dans les ruines !
We have found a crudely-drawn map in the ruins! = Nous avons trouvé une carte grossière des environs dans les ruines !
[unit] finished exploring. = [unit] a fini d'explorer
[unit] has no work to do. = [unit] n'a plus rien à faire
You're losing control of [name]. = Votre influence auprès de [name] se réduit.
You and [name] are no longer friends! = Vous et [name] n'êtes plus amis !
Your alliance with [name] is faltering. = Votre alliance avec [name] faiblit !
You and [name] are no longer allies! = Vous et [name] n'êtes plus alliés !
[civName] gave us a [unitName] as gift near [cityName]! = [civName] nous offre un(e) [unitName] près de [cityName] !
[civName] has denounced us! = [civName] nous a dénoncé !
[cityName] has been connected to your capital! = La ville de [cityName] a été connectée à notre capitale !
[cityName] has been disconnected from your capital! = La ville de [cityName] n'est plus connectée à notre capitale !
[civName] has accepted your trade request = [civName] a accepté notre offre commerciale
[civName] has denied your trade request = [civName] a refusé notre offre commerciale
[tradeOffer] from [otherCivName] has ended = [tradeOffer] de [otherCivName] a pris fin
[tradeOffer] to [otherCivName] has ended = [tradeOffer] vers [otherCivName] a pris fin
One of our trades with [nation] has ended = Un de nos échanges avec [nation] a pris fin
One of our trades with [nation] has been cut short = L'un de nos accords commerciaux avec [nation] s'est arrêté
[nation] agreed to stop settling cities near us! = [nation] accepte d'arrêter de fonder des cités près de nous !
[nation] refused to stop settling cities near us! = [nation] refuse d'arrêter de fonder des cités près de nous !
We have allied with [nation]. = Nous sommes alliés avec [nation].
We have lost alliance with [nation]. = Notre alliance est terminée avec [nation].
We have discovered [naturalWonder]! = Nous avons découvert [naturalWonder] !
We have received [goldAmount] Gold for discovering [naturalWonder] = Nous avons reçu [goldAmount] Or pour la découverte de [naturalWonder]
Your relationship with [cityStateName] is about to degrade = Notre relation avec [cityStateName] va se dégrader
Your relationship with [cityStateName] degraded = Notre relation avec [cityStateName] s'est dégradée
A new barbarian encampment has spawned! = Un nouveau campement barbare est apparu !
Received [goldAmount] Gold for capturing [cityName] = Vous recevez [goldAmount] Or pour la capture de [cityName]
Our proposed trade is no longer relevant! = Notre offre commerciale n'est plus pertinente !
[defender] could not withdraw from a [attacker] - blocked. = Bloqué, [defender] n'a pas pu se retirer face à [attacker].
[defender] withdrew from a [attacker] = [defender] a battu en retraite devant [attacker]
By expending your [unit] you gained [Stats]! = En répartissant vos [unit] vous avez gagné [Stats] !
[civName] has stolen your territory! = [civName] a volé votre territoire !
Clearing a [forest] has created [amount] Production for [cityName] = Dégager [forest] a créé [amount] de production pour [cityName]
[civName] assigned you a new quest: [questName]. = [civName] vous assigne une nouvelle quête : [questName].
[civName] rewarded you with [influence] influence for completing the [questName] quest. = [civName] vous récompense de [influence] influence pour avoir completé la quête [questName].
The resistance in [cityName] has ended! = la résistance dans [cityName] est finie!
Our [name] took [tileDamage] tile damage and was destroyed = Notre [name] a reçu [tileDamage] dégats et a été détruit
Our [name] took [tileDamage] tile damage = Notre [name] a reçu [tileDamage] dégats
[civName] has adopted the [policyName] policy = [civName] a adopté la politique [policyName]
An unknown civilization has adopted the [policyName] policy = Une civilisation inconnue a adopté la politique [policyName]
Our influence with City-States has started dropping faster! = Notre influence sur les Cité-États a commencé à descendre plus vite !
You gained [Stats] as your religion was spread to [cityName] = Vous avez gagné [Stats] pendant que votre religion s'est étendu à [cityName]
You gained [Stats] as your religion was spread to an unknown city = Vous avez gagné [Stats] pendant que votre religion s'est étendu à une ville inconnue
Your city [cityName] was converted to [religionName]! = Votre ville [cityName] s'est converti à [religionName]
Your [unitName] lost its faith after spending too long inside enemy territory! = Votre [unitName] a perdu sa foi après avoir passé trop de temps en territoire enemmie !


# World Screen UI

Working... = Patientez...
Waiting for other players... = En attente des autres joueurs...
in = dans
Next turn = Prochain tour
[currentPlayerCiv] ready? = [currentPlayerCiv] pret ?
1 turn = 1 tour
[numberOfTurns] turns = [numberOfTurns] tours
Turn = Tour
turns = tours
turn = tour
Next unit = Unité suivante
Fog of War = Brouillard de guerre
Pick a policy = Choisir une Doctrine
Movement = Déplacer
Strength = Puissance de combat
Ranged strength = Puissance de combat à distance
Bombard strength = Puissance de bombardement
Range = Portée
Move unit = Déplacer l'unité
Stop movement = Arrêter le mouvement
Swap units = Echange des unités
Construct improvement = Bâtir un aménagement
Automate = Automatiser
Stop automation = Arrêtez automatisation
Construct road = Construire une route
Fortify = Fortifier
Fortify until healed = Fortifier jusqu'à guérison complète
Fortification = Fortification
Sleep = Dormir
Sleep until healed = Dormir jusqu'à guérison complète
Moving = En mouvement
Set up = Installer
 # Requires translation!
Paradrop = 
Upgrade to [unitType] ([goldCost] gold) = Mise à niveau vers [unitType] ([goldCost] or)
Found city = Fonder une ville
Promote = Promouvoir
Health = Santé
Disband unit = Dissoudre l'unité
Do you really want to disband this unit? = Voulez-vous vraiment dissoudre cette unité?
Disband this unit for [goldAmount] gold? = Dissoudre cette unité pour [goldAmount] gold?
Gift unit = Offrir une unité
Explore = Explorer
Stop exploration = Arrêter l'exploration
Pillage = Pillage
Are you sure you want to pillage this [improvement]? = Voulez-vous vraiment piller ce/cette [improvement]?
Create [improvement] = Construire [improvement]
Start Golden Age = Commencer un Âge d'Or
Show more = Afficher plus
Yes = Oui
No = Non
Acquire = Acquérir
Under construction = En cours de construction

Food = Nourriture
Production = Production
Gold = Or
Happiness = Bonheur
Culture = Culture
Science = Science
Faith = Foi

Crop Yield = Récolte
Territory = Territoire
Force = Puissance
GOLDEN AGE = ÂGE D'OR
Golden Age = Âge d'or
[year] BC = [year] avant J.C.
[year] AD = [year] après J.C.
Civilopedia = Civilopédia

Start new game = Nouvelle partie
Save game = Sauvegarder la partie
Load game = Charger une partie
Main menu = Menu principal
Resume = Continuer la partie
Cannot resume game! = Impossible de reprendre cette partie !
Not enough memory on phone to load game! = Mémoire insuffisante sur le téléphone pour charger la partie !
 # Requires translation!
Quickstart = 
 # Requires translation!
Cannot start game with the default new game parameters! = 
Victory status = Conditions de victoire
Social policies = Doctrines
Community = Communauté
Close = Fermer
Do you want to exit the game? = Voulez-vous quitter cette partie ?
Start bias: = Terrain préféré :
Avoid [terrain] = Eviter [terrain]

# City screen

Exit city = Quitter la ville
Raze city = Démolir la ville
Stop razing city = Annuler démolition de la ville
Buy for [amount] gold = Acheter avec [amount] or
Buy = Acheter
Currently you have [amount] [stat]. = Actuellement vous avez [amount] [stat].
Would you like to purchase [constructionName] for [buildingGoldCost] [stat]? = Voullez-vous acheter [constructionName] for [buildingGoldCost] [stat] ?
No space available to place [unit] near [city] = Aucun espace disponible pour placer [unit] près de [city]
Maintenance cost = Coût de maintenance
Pick construction = Sélectionner la construction
Pick improvement = Choisir un aménagement
Provides [resource] = Fournit [resource]
Provides [amount] [resource] = Fournit [amount] [resource]
Replaces [improvement] = Remplace [improvement]
Pick now! = Choisir maintenant !
Build [building] = Construire [building]
Train [unit] = Former [unit]
Produce [thingToProduce] = Produire [thingToProduce]
Nothing = Rien
Annex city = Annexer la ville
Specialist Buildings = Bâtiments spécialisés
Specialist Allocation = Affectation de spécialiste
Specialists = Spécialiste
[specialist] slots = emplacements de [specialist]
Food eaten = Nourriture consommée
Growth bonus = Bonus de croissance
Unassigned population = Population disponible
[turnsToExpansion] turns to expansion = [turnsToExpansion] tours avant expansion des frontières
Stopped expansion = Expansion arrêtée
[turnsToPopulation] turns to new population = [turnsToPopulation] tours avant un nouveau citoyen
Food converts to production = Nourriture convertie en production
[turnsToStarvation] turns to lose population = Perte de population dans [turnsToStarvation] tours
Stopped population growth = Population stagnante
In resistance for another [numberOfTurns] turns = En révolte pour [numberOfTurns] tours.
Sell for [sellAmount] gold = Vendre pour [sellAmount] or
Are you sure you want to sell this [building]? = Voulez-vous vraiment vendre [building]?
[greatPerson] points = [greatPerson] points
Great person points = Points de personnage illustre
Current points = Nombre actuel de points
Points per turn = Points par tour
Convert production to gold at a rate of 4 to 1 = Convertit la production en or au taux de 4 pour 1
Convert production to science at a rate of [rate] to 1 = Convertit la production en science au taux de [rate] pour 1
The city will not produce anything. = La cité ne produira plus rien
Worked by [cityName] = Produit par [cityName]
Lock = Verouiller
Unlock = Déverouiller
Move to city = Aller à la ville
 # Requires translation!
Please enter a new name for your city = 

# Ask for text or numbers popup UI

 # Requires translation!
Invalid input! Please enter a different string. = 
 # Requires translation!
Please enter some text = 

# Technology UI

Pick a tech = Choisir une technologie
Pick a free tech = Choisir une technologie gratuite
Research [technology] = Rechercher [technology]
Pick [technology] as free tech = Choisir [technology] comme technologie gratuite
Units enabled = Unités débloquées
Buildings enabled = Bâtiments débloqués
Wonder = Merveille
National Wonder = Merveille Nationale
National Wonders = Merveilles Nationales
Wonders enabled = Merveilles débloquées
Tile improvements enabled = Améliorations de case débloquées
Reveals [resource] on the map = Révèle [resource] sur la carte
XP for new units = XP pour les nouvelles unités
provide = fournit
provides = fournit
City strength = Puissance de combat de la ville
City health = Santé de la ville
Occupied! = Ville envahie !
Attack = Attaque
Bombard = Bombarder
NUKE = Attaque atomique
Captured! = Unité capturée !

# Battle modifier categories

defence vs ranged = défense contre les attaques à distance
[percentage] to unit defence = [percentage] de défense
Attacker Bonus = Bonus d'attaque
Defender Bonus = Bonus de défence
Landing = Atterrissage
Flanking = Attaque de flanc
vs [unitType] = vs [unitType]
Terrain = Terrain
Tile = Case
Missing resource = Resource manquante
Adjacent units = Unités d'à côté
Adjacent enemy units = Unités enemmies d'à côté
Combat Strength = Force de Combat
Across river = De l'autre côté de la rivière
Temporary Bonus = Bonus Temporaire
 # Requires translation!
Garrisoned unit = 
Attacking Bonus = Bonus d'Attaque
defence vs [unitType] = defensese contre [unitType]
[tileFilter] defence = [tileFilter] défense
Defensive Bonus = Bonus de défense
Stacked with [unitType] = Entassé avec [unitType]

The following improvements [stats]: = Les aménagements suivants [stats]
The following improvements on [tileType] tiles [stats]: = Les aménagements suivants sur les cases de [tileType] [stats]

# Unit actions

Hurry Research = Accélère la recherche scientifique en cours
Conduct Trade Mission = Conduire une mission commerciale
Your trade mission to [civName] has earned you [goldAmount] gold and [influenceAmount] influence! = Votre mission commerciale vers [civName] vous a rapporté [goldAmount] Or et [influenceAmount] Influence !
Hurry Wonder = Accélère la construction de la merveille
Hurry Construction = Accélère la construction
Hurry Construction (+[productionAmount]) = Accélère la construction (+[productionAmount])
 # Requires translation!
Spread Religion = 
 # Requires translation!
Spread [religionName] = 
 # Requires translation!
Remove Heresy = 
 # Requires translation!
Found a Religion = 
 # Requires translation!
Enhance a Religion = 
Your citizens have been happy with your rule for so long that the empire enters a Golden Age! = Vos citoyens sont heureux de votre gouvernance depuis si longtemps que votre empire débute un Âge d'Or !
You have entered the [newEra]! = Vous êtes entré dans l'ère [newEra] !
[civName] has entered the [eraName]! = [civName] entre en [eraName] !
[policyBranch] policy branch unlocked! = Doctrine [policyBranch] déverrouillée !

# Overview screens

Overview = Vue d'ensemble
Total = Total
Stats = Statistiques
Policies = Doctrines
Base happiness = Bonheur de base
Occupied City = Cité occupée
Buildings = Bâtiments
Wonders = Merveilles
Base values = Valeurs brutes
Bonuses = Bonus
Final = Valeurs nettes
Other = Autre
Population = Population
City-States = Cité-État
Tile yields = Rendement des cases
Trade routes = Routes commerciales
Maintenance = Entretien
Transportation upkeep = Entretien des routes et chemins de fer
Unit upkeep = Entretien des unités
Trades = Échanges
Units = Unités
 # Requires translation!
Unit Supply = 
 # Requires translation!
Base Supply = 
 # Requires translation!
Total Supply = 
 # Requires translation!
In Use = 
 # Requires translation!
Supply Deficit = 
 # Requires translation!
Production Penalty = 
 # Requires translation!
Increase your supply or reduce the amount of units to remove the production penalty = 
Name = Nom
Closest city = Ville la plus proche
Action = Action
Defeated = Vaincu
[numberOfCivs] Civilizations in the game = [numberOfCivs] Civilisations dans la partie
Our Civilization: = Notre Civilisation :
Known and alive ([numberOfCivs]) = ([numberOfCivs]) connues et vivantes
Known and defeated ([numberOfCivs]) = ([numberOfCivs]) connues et battues 
Tiles = Cases
Natural Wonders = Merveilles naturelles
Treasury deficit = Déficit budgétaire
 # Requires translation!
Unknown = 
 # Requires translation!
Not built = 
 # Requires translation!
Not found = 
 # Requires translation!
Known = 
 # Requires translation!
Owned = 
 # Requires translation!
Near [city] = 
 # Requires translation!
Somewhere around [city] = 
 # Requires translation!
Far away = 
 # Requires translation!
Status = 
 # Requires translation!
Location = 

# Victory

Science victory = Victoire scientifique
Cultural victory = Victoire culturelle
Conquest victory = Victoire militaire
Diplomatic victory = Victoire diplomatique
Complete all the spaceship parts\n to win! = Construisez toutes les parties du \n vaisseau spatial pour gagner !
Complete 5 policy branches\n to win! = Complétez 5 Doctrines pour gagner !
 # Requires translation!
Complete 5 policy branches and build\n the Utopia Project to win! = 
Destroy all enemies\n to win! = Éliminez tous vos adversaires pour gagner !
You have won a scientific victory! = Vous avez remporté une victoire scientifique !
You have won a cultural victory! = Vous avez remporté une victoire culturelle !
You have won a domination victory! = Vous avez remporté une victoire militaire !
 # Requires translation!
You have won a diplomatic victory! = 
You have won! = Vous avez gagné!
You have achieved victory through the awesome power of your Culture. Your civilization's greatness - the magnificence of its monuments and the power of its artists - have astounded the world! Poets will honor you as long as beauty brings gladness to a weary heart. = Le pouvoir impressionnant de votre Culture vous a apporté la victoire. La grandeur de votre civilisation - la beauté de ses monuments et le talent de ses artistes - ont étonné le monde ! Les poètes vous loueront tant que la beauté apportera de la joie à un coeur fatigué...
The world has been convulsed by war. Many great and powerful civilizations have fallen, but you have survived - and emerged victorious! The world will long remember your glorious triumph! = Le monde a été bouleversé par la guerre. De grandes et puissantes civilisations sont tombées mais vous avez survécu - et ressorti en êtes sortis victorieux ! Le monde se rappelera longtemps de votre glorieux triomphe !
You have achieved victory through mastery of Science! You have conquered the mysteries of nature and led your people on a voyage to a brave new world! Your triumph will be remembered as long as the stars burn in the night sky! = Vous êtes victorieux grâce à votre maîtrise de la Science ! Vous avez compris les mystères de la nature et conduit votre peuple vers un nouveau monde ! On se rappelera de votre triomphe aussi longtemps que les étoiles brilleront dans la ciel !
Your civilization stands above all others! The exploits of your people shall be remembered until the end of civilization itself! = Votre civilisation se tient au-dessus de toutes les autres! Les exploits de votre peuple seront rappelés jusqu’à la fin de la civilisation elle-même!
You have been defeated. Your civilization has been overwhelmed by its many foes. But your people do not despair, for they know that one day you shall return - and lead them forward to victory! = Vous êtes vaincu. Votre civilisation a été submergée par de nombreux ennemis. Mais votre peuple n'est pas desespéré car ils savent que, un jour, vous reviendrez - et les conduirez à la victoire !
 # Requires translation!
You have triumphed over your foes through the art of diplomacy! Your cunning and wisdom have earned you great friends - and divided and sown confusion among your enemies! Forever will you be remembered as the leader who brought peace to this weary world! = 
One more turn...! = Un... dernier... tour...
Built Apollo Program = Construit le programme Apollo
Destroy [civName] = Détruire [civName]
Our status = Notre situation
Global status = Situation globale
Rankings = Classements
Spaceship parts remaining = Parties de vaisseau spatial manquantes
Branches completed = Branches complétées
Undefeated civs = Civilisations invaincues
 # The \n here means: put a newline (enter) here. If this is omitted, the sidebox in the diplomacy overview will become _really_ wide.
 # Feel free to replace it with a space and put it between other words in your translation
 # Requires translation!
Turns until the next\ndiplomacy victory vote: [amount] = 
 # Requires translation!
Choose a civ to vote for = 
 # Requires translation!
Choose who should become the world leader and win a diplomatic victory! = 
 # Requires translation!
Voted for = 
 # Requires translation!
Vote for [civilizationName] = 
 # Requires translation!
Continue = 
 # Requires translation!
Abstained = 
 # Requires translation!
Vote for World Leader = 

# Capturing a city

What would you like to do with the city? = Que voulez vous faire de cette ville?
Annex = Annexer
Annexed cities become part of your regular empire. = Les cités annexées sont intégrées à votre empire
Their citizens generate 2x the unhappiness, unless you build a courthouse. = x2 mécontentement dans cette ville tant que vous n'aurez pas construit un tribunal
Puppet = Fantoche
Puppeted cities do not increase your tech or policy cost, but their citizens generate 1.5x the regular unhappiness. = Les cités fantoches n'augmentent pas vos coûts en technologies ou culture mais leur mécontentement est multiplié par x1.5
You have no control over the the production of puppeted cities. = Vous ne contrôlez pas la production des cités fantoches.
Puppeted cities also generate 25% less Gold and Science. = Les cités fantoches produisent -25% en Or et Science.
A puppeted city can be annexed at any time. = Une cité fantoche peut être annexée à n'importe quel moment.
Liberate (city returns to [originalOwner]) = Libérer (rendre la ville à [originalOwner])
Liberating a city returns it to its original owner, giving you a massive relationship boost with them! = Libérer une cité la renvoie à son propriétaire initial, vous donnant un bonus massif dans la relation que vous entretenez avec lui !
Raze = Raser
Razing the city annexes it, and starts razing the city to the ground. = Raser une ville l'annexe puis la rase jusqu'au sol.
The population will gradually dwindle until the city is destroyed. = La population de la ville diminuera progressivement jusqu'à sa destruction.
Destroy = Détruire
Destroying the city instantly razes the city to the ground. = Détruire la ville rase instantanément la ville
Remove your troops in our border immediately! = Enlevez vos troupes de nos frontières immédiatement !
Sorry. = Désolé.
Never! = Jamais !

Offer Declaration of Friendship ([30] turns) = Proposer une déclaration d'amitié ([30] tours)
My friend, shall we declare our friendship to the world? = Mon ami, ne devrions-nous pas annoncer notre amitié au monde ?
Sign Declaration of Friendship ([30] turns) = Signer une déclaration d'amitié ([30] tours)
We are not interested. = Nous ne sommes pas intéressés.
We have signed a Declaration of Friendship with [otherCiv]! = Nous avons signé une déclaration d'amitié avec [otherCiv] !
[otherCiv] has denied our Declaration of Friendship! = [otherCiv] a refusé notre amitié!

Basics = Basiques
Resources = Ressources
Terrains = Terrains
Tile Improvements = Améliorations de cases
Unique to [civName], replaces [unitName] = Unique à la civilisation [civName], remplace [unitName]
Unique to [civName] = Unique à [civName]
Tutorials = Didacticiels
Cost = Coût
May contain [listOfResources] = Peut contenir [listOfResources]
 # Requires translation!
May contain: = 
 # Requires translation!
Can upgrade from [unit] = 
 # Requires translation!
Can upgrade from: = 
Upgrades to [upgradedUnit] = Améliorer en [upgradedUnit]
Obsolete with [obsoleteTech] = Obsolète avec [obsoleteTech]
Occurs on [listOfTerrains] = Possible sur [listOfTerrains]
 # Requires translation!
Occurs on: = 
Placed on [terrainType] = Placé en [terrainType]
Can be found on = Peut être trouvé sur
Improved by [improvement] = Amélioré par [improvement]
Bonus stats for improvement = Bonus de case aménagée
Buildings that consume this resource = Bâtiments consommant cette ressource 
 # Requires translation!
Buildings that require this resource worked near the city = 
Units that consume this resource = Unités consommant cette ressource 
Can be built on = Peut être construit sur
 # Requires translation!
or [terrainType] = 
 # Requires translation!
Can be constructed by = 
Defence bonus = Bonus de défense
Movement cost = Coût de mouvement
 # Requires translation!
Open terrain = 
Rough Terrain = Terrain accidenté
for = pour
Missing translations: = Traductions manquantes:
Version = Version
Resolution = Résolution
Tileset = Taille des cases
Map editor = Editeur de carte
Create = Créer
New map = Nouvelle carte
Empty = Vide
Language = Langue
Terrains & Resources = Terrains & Ressources
Improvements = Améliorations
Clear current map = Efface la carte actuelle
Save map = Sauvegarder la carte
Download map = Télécharger une carte
Loading... = Chargement...
 # Requires translation!
Error loading map! = 
Filter: = Filtre :
OK = OK
Exit map editor = Quitter l'éditeur de cartes
[nation] starting location = [nation] position de départ
Clear terrain features = Effacer les caractéristiques des terrains
Clear improvements = Supprimer les aménagements
Clear resource = Effacer les ressources
Remove units = Enlever l'unité
Player [index] = Joueur [index]
Player [playerIndex] starting location = Position de départ du joueur [playerIndex]
Bottom left river = Fond de la rivière gauche
Bottom right river = Fond de la rivière droite
Bottom river = Fond de la rivière
Requires = Requiert
Menu = Menu
Brush Size = Taille de brosse
Map saved = Carte sauvegardée
Change ruleset = Changer les règles
Base terrain [terrain] does not exist in ruleset! = Le terrain de base [terrain] n'existe pas dans ces règles !
Terrain feature [feature] does not exist in ruleset! = La propriété de terrain [feature] n'existe pas dans ces règles !
Resource [resource] does not exist in ruleset! = La ressource [resource] n'existe pas dans ces règles !
Improvement [improvement] does not exist in ruleset! = L'amélioration [improvement] n'existe pas dans ces règles !
Change map to fit selected ruleset? = Changer la carte pour l'adapter à l'ensemble des règles sélectionnées ?

# Civilopedia difficulty levels
Player settings = Paramètre joueur
Base Happiness = Bonheur de base
 # Requires translation!
Extra happiness per luxury = 
Research cost modifier = Modificateur du coût de recherche
Unit cost modifier = Modificateur du coût des unités
Building cost modifier = Modificateur du coût des batiments
Policy cost modifier = Modificateur du coût des doctrines
Unhappiness modifier = Modificateur de mécontentement
Bonus vs. Barbarians = Bonus contre Barbares
 # Requires translation!
Bonus starting units = 

AI settings = Réglages de l'IA
AI city growth modifier = Modificateur de croissance de l'IA
AI unit cost modifier = Modificateur du coût des unités de l'IA
AI building cost modifier = Modificateur du coût des batiments de l'IA
AI wonder cost modifier = Modificateur du coût des merveilles de l'IA
AI building maintenance modifier = Modificateur du coût de maintenance des batiments de l'IA
AI unit maintenance modifier = Modificateur du coût de maintenance des unités de l'IA
AI unhappiness modifier = Modificateur de mécontentement de l'IA
 # Requires translation!
AI free techs = 
 # Requires translation!
Major AI civilization bonus starting units = 
 # Requires translation!
City state bonus starting units = 
Turns until barbarians enter player tiles = Tour avant que les barbares entre dans les cases du joueur
Gold reward for clearing barbarian camps = Récompense d'or pour avoir nettoyé un camp barbare

# Other civilopedia things
Nations = Nations
Available for [unitTypes] = Disponible pour [unitTypes]
 # Requires translation!
Available for: = 
Free promotion: = Promotion gratuite:
Free promotions: = Promotions gratuites:
Free for [units] = Libre pour [units]
 # Requires translation!
Free for: = 
 # Requires translation!
Granted by [param] = 
 # Requires translation!
Granted by: = 
[bonus] with [tech] = [bonus] avec [tech]
Difficulty levels = Niveau de difficulté

# Policies

Adopt policy = Adopter la doctrine
Adopt free policy = Adopter une doctrine gratuite
Unlocked at = Débloqué à
Gain 2 free technologies = 2 technologies gratuites
All policies adopted = Toutes les doctrines sont débloqués
 # Requires translation!
Policy branch: [branchName] = 

# Religions

 # Requires translation!
Choose an Icon and name for your Religion = 
 # Requires translation!
Choose a name for your religion = 
 # Requires translation!
Choose a [beliefType] belief! = 
 # Requires translation!
Choose any belief! = 
 # Requires translation!
Found [religionName] = 
 # Requires translation!
Enhance [religionName] = 
 # Requires translation!
Choose a pantheon = 
 # Requires translation!
Found Religion = 
 # Requires translation!
Found Pantheon = 
 # Requires translation!
Follow [belief] = 
 # Requires translation!
Religions and Beliefs = 
 # Requires translation!
Majority Religion: [name] = 
 # Requires translation!
+ [amount] pressure = 
 # Requires translation!
Holy city of: [religionName] = 
 # Requires translation!
Pressure = 

# Religion overview screen
 # Requires translation!
Religion Name: = 
 # Requires translation!
Founding Civ: = 
 # Requires translation!
Holy City: = 
 # Requires translation!
Cities following this religion: = 
 # Requires translation!
Click an icon to see the stats of this religion = 

# Terrains

Impassable = Impraticable
Rare feature = Caractéristique rare

# terrainFilters (so for uniques like: "[stats] from [terrainFilter] tiles")

 # Requires translation!
All = 
Water = Eau
Land = Territoire
Coastal = Côtier(e)
River = Rivière
 # Requires translation!
Rough terrain = 
Foreign Land = Terre étrangère
 # Requires translation!
Foreign = 
Friendly Land = Territoire allié
Water resource = Ressource aquatique
Bonus resource = Ressource bonus
Luxury resource = Ressource de luxe
Strategic resource = Ressource stratégique
Fresh water = Eau douce
non-fresh water = Eau salée
 # Requires translation!
Natural Wonder = 

# improvementFilters

 # Requires translation!
All Road = 
Great Improvement = Grande amélioration
 # Requires translation!
Great = 

# Resources

Bison = Bison
Copper = Cuivre
Cocoa = Cacao
Crab = Crabe
Citrus = Agrumes
Truffles = Truffe
Strategic = stratégique
Bonus = Bonus
Luxury = Luxe

# Unit types

City = Ville
Civilian = Civil
Melee = Mêlée
Ranged = À distance
Scout = Éclaireur
Mounted = Montée
Armor = Blindé
Siege = Siège

WaterCivilian = Civil marin
WaterMelee = Navire de combat rapproché
WaterRanged = Navire de combat à distance
WaterSubmarine = Navires sous-marins
WaterAircraftCarrier = Porte-avions

Fighter = Chasseur
Bomber = Bombardier
 # Requires translation!
AtomicBomber = 
Missile = Missile


# Unit filters and other unit related things

Air = Aérien
air units = unités aériennes
Barbarian = Barbare
Barbarians = Barbares
 # Requires translation!
Embarked = 
land units = unités terrestres
Military = militaires
# Deprecated since 3.15.2, but should still be translated until it is officially removed
 # Requires translation!
military water = 
non-air = non-aériennes
 # Requires translation!
Nuclear Weapon = 
Submarine = Sous-marin
 # Requires translation!
submarine units = 
Unbuildable = Inconstructible
water units = unités maritimes
wounded units = unités blessées
Wounded = Blessé

# For the "All newly-trained [relevant] units in this city receive the [] promotion" translation. Relevant as in 'units that can receive'
relevant = concernées

# For "May choose [amount] additional [beliefType] beliefs when [founding/enhancing] a religion"
 # Requires translation!
founding = 
 # Requires translation!
enhancing = 

# Promotions

Pick promotion = Choisissez une promotion
 OR  =  OU 
units in open terrain = unités en terrain découvert
units in rough terrain = unités en terrain accidenté
Targeting II (air) = Visée II (air)
Targeting III (air) = Visée III (air)
Bonus when performing air sweep [bonusAmount]% = Bonus de combat aérien +[bonusAmount]%
Dogfighting I = Combat aérien I
Dogfighting II = Combat aérien II
Dogfighting III = Combat aérien III
Choose name for [unitName] = Choisissez le nom de [unitName]
 # Requires translation!
[unitFilter] units gain the [promotion] promotion = 

# Multiplayer Turn Checker Service

Enable out-of-game turn notifications = Autoriser les notifications des tours hors-jeu
Time between turn checks out-of-game (in minutes) = Temps de vérification des tours hors-jeu (en minutes)
Show persistent notification for turn notifier service = Afficher des notes persistante du service de notification de tours
Take user ID from clipboard = Prendre l'ID utilisateur du presse-papier
Doing this will reset your current user ID to the clipboard contents - are you sure? = Cela réinitialisera votre ID utilisateur actuel au contenu du presse-papiers - êtes-vous sûr ?
ID successfully set! = ID installée avec succès
Invalid ID! = ID invalide


# Mods

Mods = Mods
Download [modName] = Télécharger [modName]
Update [modName] = Mettre à jour [modName]
Could not download mod list = Impossible de charger la liste des mods
Download mod from URL = Télécharger un mod depuis l'URL
Please enter the mod repository -or- archive zip url: = URL du mod repositoire -ou- du fichier zip:
Download = Télécharger
Done! = Fini!
Delete [modName] = Supprimer [modName]
Are you SURE you want to delete this mod? = Êtes vous SÛR de vouloir supprimer ce mod?
[mod] was deleted. = Le mod [mod] a été effacé.
Updated = Mis à jour
Current mods = Mods actuels
Downloadable mods = Mods téléchargeables
 # Requires translation!
Mod info and options = 
Next page = Page suivante
Open Github page = Ouvrir la page GitHub
Permanent audiovisual mod = Mod audiovisuel permanent
Installed = Installé
Downloaded! = Téléchargé!
[modName] Downloaded! = [modName] téléchargé!
 # Requires translation!
Could not download [modName] = 
Online query result is incomplete = Le résultat de la requête en ligne est incomplet
No description provided = Pas de description fournie
[stargazers]✯ = [stargazers]✯
Author: [author] = Auteur: [author]
Size: [size] kB = Taille: [size] kO
The mod you selected is incompatible with the defined ruleset! = Le mod choisi es incompatible avec la base de règles actuelle!
 # Requires translation!
Sort and Filter = 
 # Requires translation!
Enter search text = 
 # Requires translation!
Sort Current: = 
 # Requires translation!
Sort Downloadable: = 
 # Requires translation!
Name ￪ = 
 # Requires translation!
Name ￬ = 
 # Requires translation!
Date ￪ = 
 # Requires translation!
Date ￬ = 
 # Requires translation!
Stars ￬ = 
 # Requires translation!
Status ￬ = 


# Uniques that are relevant to more than one type of game object

[stats] from every [param] = [stats] pour chaque [param]
[stats] from [param] tiles in this city = [stats] des cases [param] de cette ville
[stats] from every [param] on [tileFilter] tiles = [stats] de chaque [param] sur les cases [tileFilter]
[stats] for each adjacent [param] = [stats] pour chaque [param] adjacent
Must be next to [terrain] = Doit être à côté de [terrain]
Must be on [terrain] = Doit être sur [terrain]
+[amount]% vs [unitType] = +[amount]% contre [unitType]
+[amount] Movement for all [unitType] units = +[amount] Movement pour toutes les unités [unitType]
+[amount]% Production when constructing [param] = +[amount]% Production lors de la construction de [param]
Can only be built on [tileFilter] tiles = Peut uniquement être construit dur des tuiles [tileFilter]
Cannot be built on [tileFilter] tiles = Ne peut être construit sur des tuiles [tileFilter]
Does not need removal of [feature] = Ne nécessite pas de retirer [feature]
 # Requires translation!
Gain a free [building] [cityFilter] = 

# Uniques not found in JSON files

 # Requires translation!
Only available after [] turns = 
 # Requires translation!
This Unit upgrades for free = 
 # Requires translation!
[stats] when a city adopts this religion for the first time = 
 # Requires translation!
Never destroyed when the city is captured = 
Invisible to others = Invisible aux autres


# Conditionals
# These are optional parts that can be added to uniques to allow them only to function in some cases,
# denoted by placing them between <> brackets. An example would be: "[amount]% Strength <when at war>". 
# In this case "<when at war>" is a conditional.
 # Requires translation!
when not at war = 
 # Requires translation!
when at war = 
 # Requires translation!
if this city has at least [amount] specialists = 

# In English we just paste all these conditionals at the end of each unique, but in your language that
# may not turn into valid sentences. Therefore we have the following two translations to determine
# where they should go. 
# The first determines whether the conditionals should be placed before or after the base unique.
# It should be translated with only the untranslated english word 'before' or 'after', without the quotes.
# Example: In the unique "+20% Strength <for [unitFilter] units>", should the <for [unitFilter] units>
# be translated before or after the "+20% Strength"?

 # Requires translation!
ConditionalsPlacement = 

# The second determines the exact ordering of all conditionals that are to be translated.
# ALL conditionals that exist will be part of this line, and they may be moved around and rearranged as you please.
# However, you should not translate the parts between the brackets, only move them around so that when
# translated in your language the sentence sounds natural.
#
# Example: "+20% Strength <for [unitFilter] units> <when attacking> <vs [unitFilter] units> <in [tileFilter] tiles> <during the [eraName]>"
# In what order should these conditionals between <> be translated?
# Note that this example currently doesn't make sense yet, as those conditionals do not exist, but they will in the future.
#
# As this is still under development, conditionals will be added al the time. As a result,
# any translations added for this string will be removed immediately in the next version when more
# conditionals are added. As we don't want to make you retranslate this same line over and over,
# it's removed for now, but it will return once all planned conditionals have been added.





########################### AUTOMATICALLY GENERATED TRANSLATABLE STRINGS ########################### 



######### City filters ###########

in this city = dans cette ville
in all cities = dans toutes les villes
in all coastal cities = dans toutes les villes cotières
in capital = dans la capitale
 # Requires translation!
in all non-occupied cities = 
in all cities with a world wonder = dans toutes les villes avec une merveille du monde
in all cities connected to capital = dans toutes les villes connectées à la capitale
in all cities with a garrison = dans toutes les villes avec une garnison
 # Requires translation!
in all cities in which the majority religion is a major religion = 
 # Requires translation!
in all cities in which the majority religion is an enhanced religion = 
 # Requires translation!
in non-enemy foreign cities = 
 # Requires translation!
in foreign cities = 
 # Requires translation!
in annexed cities = 
 # Requires translation!
in holy cities = 
 # Requires translation!
in City-State cities = 
 # Requires translation!
in cities following this religion = 

#################### Lines from Beliefs from Civ V - Vanilla ####################

 # Requires translation!
Pantheon = 
 # Requires translation!
Ancestor Worship = 

 # Requires translation!
Dance of the Aurora = 
 # Requires translation!
[stats] from [tileFilter] tiles without [tileFilter2] [cityFilter] = 

 # Requires translation!
Desert Folklore = 

 # Requires translation!
Faith Healers = 
 # Requires translation!
[param] Units adjacent to this city heal [amount] HP per turn when healing = 

 # Requires translation!
Fertility Rites = 
 # Requires translation!
[amount]% growth [cityFilter] = 

 # Requires translation!
God of Craftsman = 
 # Requires translation!
[stats] in cities with [amount] or more population = 

 # Requires translation!
God of the Open Sky = 

 # Requires translation!
God of the Sea = 

 # Requires translation!
God of War = 
 # Requires translation!
Earn [amount]% of [unitType] unit's [param] as [stat] when killed within 4 tiles of a city following this religion = 

 # Requires translation!
Goddess of Festivals = 

 # Requires translation!
Goddess of Love = 

 # Requires translation!
Goddess of Protection = 
 # Requires translation!
[amount]% attacking Strength for cities = 

 # Requires translation!
Goddess of the Hunt = 

 # Requires translation!
Messenger of the Gods = 
[stats] from each Trade Route = [stats] de chaque route commerciale

 # Requires translation!
Monument to the Gods = 

 # Requires translation!
One with Nature = 

 # Requires translation!
Oral Tradition = 

 # Requires translation!
Religious Idols = 

 # Requires translation!
Religious Settlements = 
 # Requires translation!
[amount]% cost of natural border growth = 

 # Requires translation!
Sacred Path = 

 # Requires translation!
Sacred Waters = 
 # Requires translation!
[stats] in cities on [param] tiles = 

 # Requires translation!
Stone Circles = 

 # Requires translation!
Follower = 
 # Requires translation!
Asceticism = 
 # Requires translation!
[stats] from every [building] in cities where this religion has at least [amount] followers = 

 # Requires translation!
Cathedrals = 
 # Requires translation!
May buy [building] buildings for [amount] [stat] [cityFilter] = 

 # Requires translation!
Choral Music = 

 # Requires translation!
Divine inspiration = 
[stats] from every Wonder = [stats] de chaque merveille

 # Requires translation!
Feed the World = 

 # Requires translation!
Guruship = 
 # Requires translation!
[stats] = 

 # Requires translation!
Liturgical Drama = 

 # Requires translation!
Monasteries = 

 # Requires translation!
Mosques = 

 # Requires translation!
Pagodas = 

 # Requires translation!
Peace Gardens = 

 # Requires translation!
Religious Art = 

 # Requires translation!
Religious Center = 

 # Requires translation!
Religious Community = 
 # Requires translation!
[amount]% [stat] from every follower, up to [amount2]% = 

 # Requires translation!
Swords into Ploughshares = 

 # Requires translation!
Founder = 
 # Requires translation!
Ceremonial Burial = 
 # Requires translation!
[stats] for each global city following this religion = 

 # Requires translation!
Church Property = 

 # Requires translation!
Initiation Rites = 
 # Requires translation!
[stats] when a city adopts this religion for the first time (modified by game speed) = 

 # Requires translation!
Interfaith Dialogue = 
 # Requires translation!
When spreading religion to a city, gain [amount] times the amount of followers of other religions as [stat] = 

 # Requires translation!
Papal Primacy = 
 # Requires translation!
Resting point for influence with City-States following this religion [amount] = 

 # Requires translation!
Peace Loving = 
 # Requires translation!
[stats] for every [amount] global followers [cityFilter] = 

 # Requires translation!
Pilgrimage = 

 # Requires translation!
Tithe = 

 # Requires translation!
World Church = 

 # Requires translation!
Enhancer = 
 # Requires translation!
Defender of the Faith = 
 # Requires translation!
[amount]% Strength for [param] units in [tileFilter] = 

 # Requires translation!
Holy Order = 
 # Requires translation!
[stat] cost of purchasing [unit] units [amount]% = 

 # Requires translation!
Itinerant Preachers = 
 # Requires translation!
Religion naturally spreads to cities [amount] tiles away = 

 # Requires translation!
Just War = 

 # Requires translation!
Messiah = 
 # Requires translation!
[amount]% Spread Religion Strength for [unit] units = 
 # Requires translation!
[amount]% Faith cost of generating Great Prophet equivalents = 

 # Requires translation!
Missionary Zeal = 

 # Requires translation!
Religious Texts = 
 # Requires translation!
[amount]% Natural religion spread [cityFilter] = 
 # Requires translation!
[amount]% Natural religion spread [cityFilter] with [tech] = 

 # Requires translation!
Religious Unity = 
 # Requires translation!
[amount]% Natural religion spread to [cityFilter] = 

 # Requires translation!
Reliquary = 
 # Requires translation!
[stats] whenever a Great Person is expended = 


#################### Lines from Buildings from Civ V - Vanilla ####################

Palace = Palais
Indicates the capital city = Indique la capitale

Monument = Monument
 # Requires translation!
Destroyed when the city is captured = 

Granary = Grenier
 # Requires translation!
[stats] from [resource] tiles [cityFilter] = 

 # Requires translation!
Shrine = 
 # Requires translation!
Hidden when religion is disabled = 

 # Requires translation!
'It is not so much for its beauty that the forest makes a claim upon men's hearts, as for that subtle something, that quality of air, that emanation from old trees, that so wonderfully changes and renews a weary spirit.' - Robert Louis Stevenson = 
Temple of Artemis = Temple d'Aremis
 # Requires translation!
+[amount]% [stat] [cityFilter] = 
+[amount]% Production when constructing [unitType] units [cityFilter] = Production +[amount]% lors de la construction d'unités [unitType] [cityFilter]

Stone Works = Ouvrages de maçonnerie
Must not be on [tileFilter] = Ne doit pas etre sur [tileFilter]

'Time crumbles things; everything grows old and is forgotten under the power of time' - Aristotle = Le temps émiette les choses ; tout vieillit et s'oublie sous la puissance du temps' - Aristote
Stonehenge = Stonehenge

Library = Bibliothèque
[stats] per [amount] population [cityFilter] = [stats] pour [amount] de population [cityFilter]

Paper Maker = Fabricant de papier

'Libraries are as the shrine where all the relics of the ancient saints, full of true virtue, and all that without delusion or imposture are preserved and reposed.' - Sir Francis Bacon = 'Les bibliothèques sont comme le sanctuaire où sont conservées et reposées toutes les reliques des saints anciens, pleines de vraies vertus, et tout cela sans illusion ni imposture.' - Sir Francis Bacon
The Great Library = La Grande Bibliothèque
Free Technology = Technologie gratuite
 # Requires translation!
Provides a free [buildingName] [cityFilter] = 

Circus = Cirque

Water Mill = Moulin à eau

Floating Gardens = Jardins suspendu

Walls = Murs

Walls of Babylon = Murs de Babylone

 # Requires translation!
'O, let not the pains of death which come upon thee enter into my body. I am the god Tem, and I am the foremost part of the sky, and the power which protecteth me is that which is with all the gods forever.' - The Book of the Dead, translated by Sir Ernest Alfred Wallis Budge = 
The Pyramids = Les pyramides
 # Requires translation!
[amount]% tile improvement construction time = 
[amount] free [unit] units appear = [amount] [unit] gratuites apparaissent

'The whole earth is the tomb of heroic men and their story is not given only on stone over their clay but abides everywhere without visible symbol woven into the stuff of other men's lives.' - Pericles = Cette terre est le tombeau d'hommes héroïques et leur histoire n'est pas seulement inscrite dans la pierre mais elle émane partout, sans symbole visible gravé dans la vie des autres hommes." Périclès
Mausoleum of Halicarnassus = Mausolée d'Halicarnasse
Provides a sum of gold each time you spend a Great Person = Donne de l'Or à chaque fois qu'un Personnage Illustre est consommé.

Barracks = Caserne
 # Requires translation!
New [unitType] units start with [amount] Experience [cityFilter] = 

Krepost = Krepost
-[amount]% Culture cost of acquiring tiles [cityFilter] = -[amount]% Coût culturel lié à l'acquisition de cases [cityFilter]
-[amount]% Gold cost of acquiring tiles [cityFilter] = -[amount]% du coût en or de l'acquisition de cases [cityFilter]

'He spoke, the son of Kronos, and nodded his head with the dark brows, and the immortally anointed hair of the great god swept from his divine head, and all Olympos was shaken' - The Iliad = "Il parla, le fils de Cronos, et hocha sa tête et ses sourcils sombres, et la chevelure immortelle du grand dieu s'élança de sa divine figure, et tout l'Olympe trembla." - L'Iliade
Statue of Zeus = Statue de Zeus
+15% Combat Strength for all units when attacking Cities = +15% de Puissance pour toutes les unités pour l'attaque de villes.

Lighthouse = Phare

'They that go down to the sea in ships, that do business in great waters; these see the works of the Lord, and his wonders in the deep.' - The Bible, Psalms 107:23-24 = 'Ceux qui étaient descendus sur la mer dans des navires, et qui travaillaient sur les grandes eaux, Ceux-là virent les oeuvres de l'Eternel et ses merveilles au milieu de l'abîme.…' - La Bible, Psaumes 107:23-24
The Great Lighthouse = le Grand Phare
 # Requires translation!
[amount] Sight for all [param] units = 

Stable = Écurie

Circus Maximus = Circus Maximus
Cost increases by [amount] per owned city = Le cout augmente de [amount] par ville possédée

Courthouse = Palais de justice
Remove extra unhappiness from annexed cities = Enlève le mécontentement supplémentaire des villes occupées
 # Requires translation!
Can only be built [cityFilter] = 

 # Requires translation!
'I think that if ever a mortal heard the word of God it would be in a garden at the cool of the day.' - F. Frankfort Moore = 
Hanging Gardens = Jardins suspendus

Colosseum = Collisée

 # Requires translation!
'Regard your soldiers as your children, and they will follow you into the deepest valleys; look on them as your own beloved sons, and they will stand by you even unto death.' - Sun Tzu = 
Terracotta Army = Armée de Terre Cuite

 # Requires translation!
Temple = 

National College = Collège National

 # Requires translation!
'The ancient Oracle said that I was the wisest of all the Greeks. It is because I alone, of all the Greeks, know that I know nothing' - Socrates = 
The Oracle = L'Oracle
Free Social Policy = Doctrine gratuite

 # Requires translation!
Amphitheater = 

Burial Tomb = Tombeau
Doubles Gold given to enemy if city is captured = L'or donnée à l'ennemie lors de la capture d'une de vos villes est doublée

Mud Pyramid Mosque = Mosquée Pyramidale de Terre

National Epic = Épopée nationale
 # Requires translation!
[amount]% great person generation [cityFilter] = 

Market = Marché

Bazaar = Bazar
Provides 1 extra copy of each improved luxury resource near this City = Produit un exemplaire supplémentaire de chaque ressources de luxe à côté de cette ville

Mint = Hôtel de la monnaie

 # Requires translation!
'...who drinks the water I shall give him, says the Lord, will have a spring inside him welling up for eternal life. Let them bring me to your holy mountain in the place where you dwell. Across the desert and through the mountain to the Canyon of the Crescent Moon...' - Indiana Jones = 
 # Requires translation!
Petra = 
[stats] once [tech] is discovered = [stats] une fois [tech] découverte

Aqueduct = Aqueduc
 # Requires translation!
[amount]% of food is carried over [cityFilter] after population increases = 

 # Requires translation!
'The art of war teaches us to rely not on the likelihood of the enemy's not attacking, but rather on the fact that we have made our position unassailable.' - Sun Tzu = 
Great Wall = La Grande Muraille
Enemy land units must spend 1 extra movement point when inside your territory (obsolete upon Dynamite) = Les unités terrestre ennemies doivent dépenser un point de déplacement supplémentaires quand elles sont dans votre territoire (rendus obsolète par la Dynamite)

Heroic Epic = Épopée héroïque
 # Requires translation!
All newly-trained [unitType] units [cityFilter] receive the [promotion] promotion = 

'Why man, he doth bestride the narrow world like a colossus, and we petty men walk under his huge legs, and peep about to find ourselves dishonorable graves.' - William Shakespeare, Julius Caesar = 'Eh ! Ami, il enjambe cet étroit univers comme un colosse, et nous autres, hommes chétifs, nous passons sous ses jambes énormes et nous furetons partout pour trouver des tombes déshonorées.' - William Shakespeare, Julius Caesar
Colossus = Colosse

Garden = Jardins

 # Requires translation!
'For it soars to a height to match the sky, and as if surging up from among the other buildings it stands on high and looks down upon the remainder of the city, adorning it, because it is a part of it, but glorying in its own beauty' - Procopius, De Aedificis = 
Hagia Sophia = Sainte-Sophie
Free [unit] appears = [unit] gratuite apparaît

 # Requires translation!
'With the magnificence of eternity before us, let time, with all its fluctuations, dwindle into its own littleness.' - Thomas Chalmers = 
 # Requires translation!
Great Mosque of Djenne = 
 # Requires translation!
[unit] units built [cityFilter] can [param] [amount] extra times = 

 # Requires translation!
Grand Temple = 

 # Requires translation!
'The katun is established at Chichen Itza. The settlement of the Itza shall take place there. The quetzal shall come, the green bird shall come. Ah Kantenal shall come. It is the word of God. The Itza shall come.' - The Books of Chilam Balam = 
Chichen Itza = Chichen Itza
Golden Age length increased by [amount]% = Augmentation de la durée de l'âge d'or de [amount]%

National Treasury = Trésorerie nationale

 # Requires translation!
'Few romances can ever surpass that of the granite citadel on top of the beetling precipices of Machu Picchu, the crown of Inca Land.' - Hiram Bingham = 
Machu Picchu = Machu Picchu
Gold from all trade routes +25% = Or de toutes les routes commerciales + 25%
Must have an owned [tileFilter] within [amount] tiles = Vous devez posséder [tileFilter] à moins de [amount] cases.

Workshop = Atelier

Longhouse = Longère

Forge = Forge
+[amount]% Production when constructing [param] [cityFilter] = +[amount]% de production lors de la construction de [param] [cityFilter]

Harbor = Havre
Connects trade routes over water = Connecter des routes commerciales maritimes

University = Université

Wat = Wat

Oxford University = Université d'Oxford

 # Requires translation!
'The temple is like no other building in the world. It has towers and decoration and all the refinements which the human genius can conceive of.' - Antonio da Magdalena = 
Angkor Wat = Angkor Wat

Castle = Château

Mughal Fort = Fort moghol

 # Requires translation!
'Justice is an unassailable fortress, built on the brow of a mountain which cannot be overthrown by the violence of torrents, nor demolished by the force of armies.' - Joseph Addison = 
Alhambra = Alhambra

Ironworks = Atelier métallurgique

 # Requires translation!
'Architecture has recorded the great ideas of the human race. Not only every religious symbol, but every human thought has its page in that vast book.' - Victor Hugo = 
Notre Dame = Notre-Dame

Armory = Arsenal

Observatory = Observatoire

Opera House = Opéra

'I live and love in God's peculiar light.' - Michelangelo Buonarroti = 'Je vis et j'aime dans la lumière particulière de Dieu' - Michelangelo Buonarroti
Sistine Chapel = Chapelle Sixtine

Bank = Banque

Satrap's Court = Cour de Satrape

Hanse = Hanse
+5% Production for every Trade Route with a City-State in the empire = +5% de production pour chaque route commerciale connectée à une Cité-État

'Most of us can, as we choose, make of this world either a palace or a prison' - John Lubbock = 'La plupart d'entre nous peut, de son propre choix, faire de ce monde un palais ou une prison.'- John Lubbock
Forbidden Palace = Cité Interdite
 # Requires translation!
[amount]% unhappiness from population [cityFilter] = 

Theatre = Théâtre

'Don't clap too hard - it's a very old building.' - John Osbourne = 'N'applaudissez pas trop fort - c'est un très vieux bâtiment.' - John Osbourne
Leaning Tower of Pisa = Tour de Pise
Free Great Person = Personnage illustre gratuit

 # Requires translation!
'Bushido is realized in the presence of death. This means choosing death whenever there is a choice between life and death. There is no other reasoning.' - Yamamoto Tsunetomo = 
Himeji Castle = Le château de Himeji
 # Requires translation!
+[amount]% Strength for [param] units fighting in [tileFilter] = 

Seaport = Port

Hermitage = Ermitage

 # Requires translation!
'The Taj Mahal rises above the banks of the river like a solitary tear suspended on the cheek of time.' - Rabindranath Tagore = 
Taj Mahal = Taj Mahal
Empire enters golden age = Déclenche un Âge d'Or

 # Requires translation!
'Things always seem fairer when we look back at them, and it is out of that inaccessible tower of the past that Longing leans and beckons.' - James Russell Lowell = 
Porcelain Tower = Tour de Porcelaine
 # Requires translation!
Science gained from research agreements [amount]% = 

Windmill = Moulin à vent

 # Requires translation!
Coffee House = 

 # Requires translation!
Arsenal = 

 # Requires translation!
'The Law is a fortress on a hill that armies cannot take or floods wash away.' - The Prophet Muhammed = 
Kremlin = Kremlin
Defensive buildings in all cities are 25% more effective = Les bâtiments de défense sont 25% plus efficace dans toutes les villes

Museum = Musée

 # Requires translation!
'Every genuine work of art has as much reason for being as the earth and the sun' - Ralph Waldo Emerson = 
The Louvre = Le Louvre

Public School = École publique

Factory = Usine

 # Requires translation!
'To achieve great things, two things are needed: a plan, and not quite enough time.' - Leonard Bernstein = 
Big Ben = Big Ben
 # Requires translation!
[stat] cost of purchasing items in cities [amount]% = 

Military Academy = Académie militaire

 # Requires translation!
'Pale Death beats equally at the poor man's gate and at the palaces of kings.' - Horace = 
Brandenburg Gate = Porte de Brandebourg

Hospital = Hôpital

Stock Exchange = Bourse

Stadium = Stade

Broadcast Tower = Tour de diffusion

 # Requires translation!
'We live only to discover beauty, all else is a form of waiting' - Kahlil Gibran = 
Eiffel Tower = La Tour Eiffel
Provides 1 happiness per 2 additional social policies adopted = Donne 1 de Bonheur pour 2 Doctrines adoptées

Military Base = Base militaire

 # Requires translation!
'Give me your tired, your poor, your huddled masses yearning to breathe free, the wretched refuse of your teeming shore. Send these, the homeless, tempest-tossed to me, I lift my lamp beside the golden door!' - Emma Lazarus = 
Statue of Liberty = Statue de la Liberté
 # Requires translation!
[stats] from every specialist [cityFilter] = 

 # Requires translation!
'...the location is one of the most beautiful to be found, holy and unapproachable, a worthy temple for the divine friend who has brought salvation and true blessing to the world.' - King Ludwig II of Bavaria = 
Neuschwanstein = Château de Neuschwanstein

Research Lab = Laboratoire de recherche

 # Requires translation!
'Come to me, all who labor and are heavy burdened, and I will give you rest.' - New Testament, Matthew 11:28 = 
Cristo Redentor = Christ rédempteur
Culture cost of adopting new Policies reduced by [amount]% = Coût culturel de l’adoption de nouvelles politiques réduit de [amount]%

Medical Lab = Laboratoire médical

Manhattan Project = Projet Manhattan
Enables nuclear weapon = Permet l'arme nucléaire
Triggers a global alert upon completion = Déclenche une alerte générale lorsque terminé

 # Requires translation!
'In preparing for battle I have always found that plans are useless, but planning is indispensable.' - Dwight D. Eisenhower = 
Pentagon = Pentagone
Gold cost of upgrading military units reduced by 33% = Le coût en or de l'amélioration des unités militaires est réduit de 33%

Solar Plant = Centrale solaire

 # Requires translation!
'Those who lose dreaming are lost.' - Australian Aboriginal saying = 
Sydney Opera House = Opéra de Sydney

Nuclear Plant = Centrale nucléaire

Apollo Program = Programme Apollo
Enables construction of Spaceship parts = Permet la construction des pièces du Vaisseau Spatial
 # Requires translation!
Hidden when [param] Victory is disabled = 

 # Requires translation!
'Nothing travels faster than light with the possible exception of bad news, which obeys its own special rules.' - Douglas Adams = 
 # Requires translation!
CN Tower = 
 # Requires translation!
[amount] population [cityFilter] = 
 # Requires translation!
[stats] [cityFilter] = 

 # Requires translation!
Bomb Shelter = 
 # Requires translation!
Population loss from nuclear attacks [amount]% [cityFilter] = 

SS Cockpit = Cabine (Vaisseau Spatial)
Spaceship part = Pièce de Vaisseau Spatial

 # Requires translation!
'The wonder is, not that the field of stars is so vast, but that man has measured it.' - Anatole France = 
Hubble Space Telescope = Téléscope spatial Hubble

SS Booster = Propulseur (Vaisseau Spatial)

Spaceship Factory = Chantier spatial

 # Requires translation!
'More than ever before in human history, we share a common destiny. We can master it only if we face it together. And that is why we have the United Nations.' - Kofi Annan = 
 # Requires translation!
United Nations = 
 # Requires translation!
Triggers voting for the Diplomatic Victory = 

SS Engine = Moteur (Vaisseau Spatial)

SS Stasis Chamber = Module de biostase (Vaisseau Spatial)

 # Requires translation!
Utopia Project = 
Hidden until [amount] social policy branches have been completed = Caché avant que [amount] 
 # Requires translation!
Triggers a global alert upon build start = 
 # Requires translation!
Triggers a Cultural Victory upon completion = 

 # Requires translation!
Cathedral = 

Monastery = Monastère

 # Requires translation!
Mosque = 

 # Requires translation!
Pagoda = 


#################### Lines from Difficulties from Civ V - Vanilla ####################

Settler = Colon

Chieftain = Chef tribal

Warlord = Seigneur

Prince = Prince

King = Roi
 # Requires translation!
Era Starting Unit = 

Emperor = Empereur

Immortal = Immortel
Worker = Ouvrier

Deity = Divinité


#################### Lines from Eras from Civ V - Vanilla ####################

Ancient era = Antiquité
Warrior = Guerrier

Classical era = Âge classique
Spearman = Lancier

Medieval era = Moyen-Âge

Renaissance era = Renaissance
Pikeman = Piquier

Industrial era = Ère industrielle
Musketman = Arquebusier
 # Requires translation!
May not generate great prophet equivalents naturally = 
 # Requires translation!
May buy [unit] units for [amount] [stat] [cityFilter] at an increasing price ([amount2]) = 
 # Requires translation!
Starting in this era disables religion = 

Modern era = Ère contemporaine
Rifleman = Fusilier

 # Requires translation!
Atomic era = 
Infantry = Infanterie

Information era = Ère médiatique
Marine = Fusilier marin

Future era = Ère du futur


#################### Lines from Nations from Civ V - Vanilla ####################

Spectator = Spectateur

Nebuchadnezzar II = Nabuchodonosor II
The demon wants the blood of soldiers! = Le démon a besoin du sang des soldats !
Oh well, I presume you know what you're doing. = C'est bon, je suppose que vous savez ce que vous faites.
It is over. Perhaps now I shall have peace, at last. = C'est terminé. Peut-être que maintenant nous aurons au moins la paix.
Are you real or a phantom? = Êtes-vous un fantôme, ou fait de chair et de sang ?
It appears that you do have a reason for existing – to make this deal with me. = Il semble que vous ayez une raison d'exister - conclure cet accord avec moi. 
Greetings. = Salutations.
What do YOU want?! = Et VOUS, que voulez-vous ?
Ingenuity = Ingéniosité
 # Requires translation!
May the blessings of heaven be upon you, O great Nebuchadnezzar, father of mighty and ancient Babylon! Young was the world when Sargon built Babylon some five thousand years ago, long did it grow and prosper, gaining its first empire the eighteenth century BC, under godlike Hammurabi, the giver of law. Although conquered by the Kassites and then by the Assyrians, Babylon endured, emerging phoenix-like from its ashes of destruction and regaining its independence despite its many enemies. Truly was Babylon the center of arts and learning in the ancient world. O Nebuchadnezzar, your empire endured but a short time after your death, falling to the mighty Persians, and then to the Greeks, until the great city was destroyed by 141 BC. = 
 # Requires translation!
But is Babylon indeed gone forever, great Nebuchadnezzar? Your people look to you to bring the empire back to life once more. Will you accept the challenge? Will you build a civilization that will stand the test of time? = 
Babylon = Babylone
Akkad = Akkad
Dur-Kurigalzu = Dûr-Kurigalzu
Nippur = Nippur
Borsippa = Borsippa
Sippar = Sippar
Opis = Opis
Mari = Mari
Shushan = Susa
Eshnunna = Eshnunna
Ellasar = Ellasar
Erech = Erech
Kutha = Kutha
Sirpurla = Sirpurla
Neribtum = Nerebtum
Ashur = Assur
Ninveh = Ninive
Nimrud = Nimroud
Arbela = Arbela
Nuzi = Nuzi
Arrapkha = Arrapha
Tutub = Tutub
Shaduppum = Shaduppum
Rapiqum = Rapiqum
Mashkan Shapir = Mashkan-shapir
Tuttul = Tuttul
Ramad = Tell Ramad
Ana = Ana
Haradum = Harradum
Agrab = Tell Agrab
Uqair = Tell Uqair
Gubba = Gubba
Hafriyat = Hafriyat
Nagar = Nagar
Shubat Enlil = Shubat-enlil
Urhai = Urhai
Urkesh = Urkesh
Awan = Awan
Riblah = Riblah
Tayma = Tayma
Receive free [unit] when you discover [tech] = Recevez gratuitement [unit] lorsque vous découvrez [tech]
[unit] is earned [amount]% faster = [unit] est produite [amount]% plus rapidement

Alexander = Alexandre le Grand
You are in my way, you must be destroyed. = Vous êtes sur mon chemin, vous devez être détruit
As a matter of fact I too grow weary of peace. = En effet, je suis moi aussi las de la paix.
You have somehow become my undoing! What kind of beast are you? = Vous êtes en quelque sorte responsable de ma perte ! Quel genre de bête êtes-vous ?
Hello stranger! I am Alexandros, son of kings and grandson of the gods! = Bonjour étranger ! Je suis Alexandros, fils des rois et petit-fils des dieux !
My friend, does this seem reasonable to you? = Mon ami, cela vous semble-t-il raisonnable ?
Greetings! = Salutations !
What? = Quoi ?
Hellenic League = Ligue hellénique
 # Requires translation!
May the blessings of the gods be upon you, oh great King Alexander! You are the ruler of the mighty Greek nation. Your people lived for so many years in isolated city-states - legendary cities such as Athens, Sparta, Thebes - where they gave the world many great things, such as democracy, philosophy, tragedy, art and architecture, the very foundation of Western Civilization. Although few in number and often hostile to each other, in the 5th century BC they were able to defeat their much larger neighbor, Persia, on land and sea. = 
 # Requires translation!
Alexander, your people stand ready to march to war, to spread the great Greek culture to millions and to bring you everlasting glory. Are you ready to accept your destiny, King Alexander? Will you lead your people to triumph and greatness? Can you build a civilization that will stand the test of time? = 
Athens = Athènes
Sparta = Sparte
Corinth = Corinthe
Argos = Argos
Knossos = Knossos
Mycenae = Mycènes
Pharsalos = Pharsalos
Ephesus = Éphèse
Halicarnassus = Halicarnasse
Rhodes = Rhodes
Eretria = Eretria
Pergamon = Pergame
Miletos = Milétos
Megara = Mégara
Phocaea = Phocée
Sicyon = Sicyone
Tiryns = Tirynthe
Samos = Samos
Mytilene = Mytilène
Chios = Chios
Paros = Paros
Elis = Elis
Syracuse = Syracuse
Herakleia = Herakleia
Gortyn = Gortyne
Chalkis = Chalcis
Pylos = Pylos
Pella = Pella
Naxos = Naxos
Larissa = Larissa
Apollonia = Apollonia
Messene = Messène
Orchomenos = Orchomène
Ambracia = Ambracia
Kos = Kos
Knidos = Knidos
Amphipolis = Amphipolis
Patras = Patras
Lamia = Lamia
Nafplion = Nafplion
Apolyton = Apolyton
Greece = Grèce
City-State Influence degrades [amount]% slower = L'influence de la cité-état se dégrade [amount]% plus lentement
City-State Influence recovers at twice the normal rate = L'influence de la cité-état récupère deux fois plus vite que la normale
 # Requires translation!
City-State territory always counts as friendly territory = 

Wu Zetian = Wu Zetian
You won't ever be able to bother me again. Go meet Yama. = Tu ne pourras plus jamais me déranger. Va rencontrer Yama.
Fool! I will disembowel you all! = Imbécile ! Je vais tous vous éviscérer !
You have proven to be a cunning and competent adversary. I congratulate you on your victory. = Vous avez prouvé que vous êtes un adversaire rusé et compétent. Je vous félicite pour votre victoire.
Greetings, I am Empress Wu Zetian. China desires peace and development. You leave us alone, we'll leave you alone. = Salutations, Je suis l'impératrice Wu Zetian. La Chine désire paix et développement. Laissez-nous tranquilles, nous vous laisserons tranquilles.
My friend, do you think you can accept this request? = Mon ami, pensez-vous que vous pouvez accepter cette demande ?
How are you today? = Comment allez vous aujourd'hui ?
Oh. It's you? = Oh ! C'est vous ?
Art of War = L'Art de la guerre
 # Requires translation!
The Blessings of Heaven be upon you. Empress Wu Zetian, most beautiful and haughty ruler of China! Oh great Empress, whose shadow causes the flowers to blossom and the rivers to flow! You are the leader of the Chinese, the oldest and the greatest civilization that humanity has ever produced. China's history stretches back into the mists of time, its people achieving many great things long before the other upstart civilizations were even conceived. China's contributions to the arts and sciences are too many and too wondrous to do justice to - the printing press, gunpowder, the works of Confucius - these are but a few of the gifts China has given to an undeserving world! = 
 # Requires translation!
You, great Queen, who, with cunning and beauty, rose from the position of lowly concubine to that of Divine Empress - your people call out to you to lead them! Great China is once again beset on all sides by barbarians. Can you defeat all your many foes and return your country to greatness? Can you build a civilization to stand the test of time? = 
Beijing = Pékin
Shanghai = Shanghaï
Guangzhou = Canton
Nanjing = Nankin
Xian = Xi'an
Chengdu = Chengdu
Hangzhou = Hangzhou
Tianjin = Tientsin
Macau = Macao
Shandong = Shandong
Kaifeng = Kaifeng
Ningbo = Ningbo
Baoding = Baoding
Yangzhou = Yangzhou
Harbin = Harbin
Chongqing = Chongqing
Luoyang = Luoyang
Kunming = Kunming
Taipei = Taïpei
Shenyang = Shenyang
Taiyuan = Taiyuan
Tainan = Tainan
Dalian = Dalian
Lijiang = Lijiang
Wuxi = Wuxi
Suzhou = Suzhou
Maoming = Maoming
Shaoguan = Shaoguan
Yangjiang = Yangjiang
Heyuan = Heyuan
Huangshi = Huangshi
Yichang = Yichang
Yingtian = Yingtian
Xinyu = Xinyu
Xinzheng = Xinzheng
Handan = Handan
Dunhuang = Dunhuang
Gaoyu = Gaoyu
Nantong = Nantong
Weifang = Weifang
Xikang = Xikang
China = Chine
Great General provides double combat bonus = Le général illustre offre un double bonus de combat

Ramesses II = Ramsès II
You are but a pest on this Earth, prepare to be eliminated! = Vous n'êtes qu'un parasite sur cette Terre, préparez vous à être éliminé !
You are a fool who evokes pity. You have brought my hostility upon yourself and your repulsive civilization! = Vous êtes un imbécile qui suscite la pitié. Vous avez attiré mon hostilité sur vous et sur votre répugnante civilisation !
Strike me down and my soul will torment yours forever, you have won nothing. = Mettez moi à terre et mon âme tourmentera la vôtre pour toujours, vous n'avez rien gagné.
Greetings, I am Ramesses the god. I am the living embodiment of Egypt, mother and father of all civilizations. = Salutations, Je suis le dieu Ramsès. Je suis l'incarnation vivante de l’Égypte, mère et père de toutes les civilisations.
Generous Egypt makes you this offer. = La généreuse Égypte vous fait cette offre.
Good day. = Bonne journée.
Oh, it's you. = Oh ! C'est vous.
Monument Builders = Bâtisseurs de merveilles
 # Requires translation!
We greet thee, oh great Ramesses, Pharaoh of Egypt, who causes the sun to rise and the Nile to flow, and who blesses his fortunate people with all the good things of life! Oh great lord, from time immemorial your people lived on the banks of the Nile river, where they brought writing to the world, and advanced mathematics, sculpture, and architecture. Thousands of years ago they created the great monuments which still stand tall and proud. = 
 # Requires translation!
Oh, Ramesses, for uncounted years your people endured, as other petty nations around them have risen and then fallen into dust. They look to you to lead them once more into greatness. Can you honor the gods and bring Egypt back to her rightful place at the very center of the world? Can you build a civilization that will stand the test of time? = 
Thebes = Thèbes
Memphis = Memphis
Heliopolis = Héliopolis
Elephantine = Elephantine
Alexandria = Alexandrie
Pi-Ramesses = Pi-Ramsès
Giza = Gizeh
Byblos = Byblos
Akhetaten = Akhetaton 
Hieraconpolis = Hiéraconpolis
Abydos = Abydos
Asyut = Assiout
Avaris = Avaris
Lisht = Licht
Buto = Buto
Edfu = Edfu
Pithom = Pithôm
Busiris = Busiris
Kahun = Kahun
Athribis = Het-ta-hérieb
Mendes = Mendes
Elashmunein = El Ashmunein
Tanis = Djanet
Bubastis = Per-Bast
Oryx = Oryx
Sebennytus = Sébennytos
Akhmin = Akhmin
Karnak = Karnak
Luxor = Louxor
El Kab = El Kab
Armant = Armant
Balat = Balat
Ellahun = Ellahun
Hawara = Hawara
Dashur = Dashur
Damanhur = Damanhur
Abusir = Abousir
Herakleopolis = Héracléopolis Magna
Akoris = Akoris
Benihasan = Beni Hassan
Badari = Badari
Hermopolis = Hermopolis Magna
Amrah = Amrah
Koptos = Gebtyou
Ombos = Nebout
Naqada = Naqada
Semna = Semna
Soleb = Soleb
Egypt = Égypte

Elizabeth = Élisabeth I
By the grace of God, your days are numbered. = Par la grâce de Dieu, vos jours sont comptés.
We shall never surrender. = Jamais nous ne nous rendrons.
You have triumphed over us. The day is yours. = Vous avez triomphé de nous. Le jour est à vous.
We are pleased to meet you. = Nous sommes contents de vous rencontrer.
Would you be interested in a trade agreement with England? = Seriez-vous intéressé par un accord commercial avec l'Angleterre ?
Hello, again. = Bonjour, à nouveau.
Oh, it's you! = Oh ! C'est vous !
Sun Never Sets = Le soleil ne se couche jamais
 # Requires translation!
Praises upon her serene highness, Queen Elizabeth Gloriana. You lead and protect the celebrated maritime nation of England. England is an ancient land, settled as early as 35,000 years ago. The island has seen countless waves of invaders, each in turn becoming a part of the fabric of the people. Although England is a small island, for many years your people dominated the world stage. Their matchless navy, brilliant artists and shrewd merchants, giving them power and influence far in excess of their mere numbers. = 
 # Requires translation!
Queen Elizabeth, will you bring about a new golden age for the English people? They look to you once more to return peace and prosperity to the nation. Will you take up the mantle of greatness? Can you build a civilization that will stand the test of time? = 
London = Londres
York = York
Nottingham = Nottingham
Hastings = Hastings
Canterbury = Canterbury
Coventry = Coventry
Warwick = Warwick
Newcastle = Newcastle
Oxford = Oxford
Liverpool = Liverpool
Dover = Douvres
Brighton = Brighton
Norwich = Norwich
Leeds = Leeds
Reading = Reading
Birmingham = Birmingham
Richmond = Richmond
Exeter = Exeter
Cambridge = Cambridge
Gloucester = Gloucester
Manchester = Manchester
Bristol = Bristol
Leicester = Leicester
Carlisle = Carlisle
Ipswich = Ipswich
Portsmouth = Portsmouth
Berwick = Berwick
Bath = Bath
Mumbles = Mumbles
Southampton = Southampton
Sheffield = Sheffield
Salisbury = Salisbury
Colchester = Colchester
Plymouth = Plymouth
Lancaster = Lancaster
Blackpool = Blackpool
Winchester = Winchester
Hull = Hull
England = Angleterre

Napoleon = Napoléon I
You're disturbing us, prepare for war. = Vous nous dérangez, préparez-vous à la guerre.
You've fallen into my trap. I'll bury you. = Vous êtes tombés dans mon piège. Je vous enterrerai.
I congratulate you for your victory. = Je vous félicite pour votre victoire.
Welcome. I'm Napoleon, of France; the smartest military man in world history. = Bienvenue. Je suis Napoléon, de France ; le plus grand stratège militaire de l'histoire du monde.
France offers you this exceptional proposition. = La France vous fait cette proposition exceptionnelle.
Hello. = Bonjour.
It's you. = C'est vous.
Ancien Régime = Ancien Régime
 # Requires translation!
Long life and triumph to you, First Consul and Emperor of France, Napoleon I, ruler of the French people. France lies at the heart of Europe. Long has Paris been the world center of culture, arts and letters. Although surrounded by competitors - and often enemies - France has endured as a great nation. Its armies have marched triumphantly into battle from one end of the world to the other, its soldiers and generals among the best in history. = 
 # Requires translation!
Napoleon Bonaparte, France yearns for you to rebuild your empire, to lead her once more to glory and greatness, to make France once more the epicenter of culture and refinement. Emperor, will you ride once more against your foes? Can you build a civilization that will stand the test of time? = 
Paris = Paris
Orleans = Orléans
Lyon = Lyon
Troyes = Troyes
Tours = Tours
Marseille = Marseille
Chartres = Chartres
Avignon = Avignon
Rouen = Rouen
Grenoble = Grenoble
Dijon = Dijon
Amiens = Amiens
Cherbourg = Cherbourg
Poitiers = Poitiers
Toulouse = Toulouse
Bayonne = Bayonne
Strasbourg = Strasbourg
Brest = Brest
Bordeaux = Bordeaux
Rennes = Rennes
Nice = Nice
Saint Etienne = Saint-Étienne
Nantes = Nantes
Reims = Reims
Le Mans = Le Mans
Montpellier = Montpellier
Limoges = Limoges
Nancy = Nancy
Lille = Lille
Caen = Caen
Toulon = Toulon
Le Havre = Le Havre
Lourdes = Lourdes
Cannes = Cannes
Aix-En-Provence = Aix-en-Provence
La Rochelle = La Rochelle
Bourges = Bourges
Calais = Calais
France = France
[stats] per turn from cities before [tech] = [stats] par tour des villes avant [tech]

Catherine = Catherine II
You've behaved yourself very badly, you know it. Now it's payback time. = Vous vous êtes très mal comporté, vous le savez. Maintenant, c'est l'heure de la vengeance.
You've mistaken my passion for a weakness, you'll regret about this. = Vous avez pris mon enthousiasme pour une faiblesse, vous allez le regretter.
We were defeated, so this makes me your prisoner. I suppose there are worse fates. = Nous avons été vaincus, donc cela fait de moi votre prisonnier. Je suppose qu'il y a des destins pires.
I greet you, stranger! If you are as intelligent and tactful as you are attractive, we'll get along just fine. = Je te salue, étranger ! Si vous êtes aussi intelligent et plein de tact que vous êtes séduisant, nous nous entendrons très bien.
How would you like it if I propose this kind of exchange? = Que diriez-vous si je vous proposais ce type d'échange ?
Hello! = Bonjour !
What do you need?! = De quoi avez-vous besoin ?
Siberian Riches = Richesses sibériennes
 # Requires translation!
Greetings upon thee, Your Imperial Majesty Catherine, wondrous Empress of all the Russias. At your command lies the largest country in the world. Mighty Russia stretches from the Pacific Ocean in the east to the Baltic Sea in the west. Despite wars, droughts, and every manner of disaster the heroic Russian people survive and prosper, their artists and scientists among the best in the world. The Empire today remains one of the strongest ever seen in human history - a true superpower, with the greatest destructive force ever devised at her command. = 
 # Requires translation!
Catherine, your people look to you to bring forth glorious days for Russia and her people, to revitalize the land and recapture the wonder of the Enlightenment. Will you lead your people once more into greatness? Can you build a civilization that will stand the test of time? = 
Moscow = Moscou
St. Petersburg = Saint-Pétersbourg
Novgorod = Novgorod
Rostov = Rostov
Yaroslavl = Iaroslavl
Yekaterinburg = Iekaterinbourg
Yakutsk = Yakutsk
Vladivostok = Vladivostok
Smolensk = Smolensk
Orenburg = Orenbourg
Krasnoyarsk = Krasnoïarsk
Khabarovsk = Khabarovsk
Bryansk = Briansk
Tver = Tver
Novosibirsk = Novossibirsk
Magadan = Magadan
Murmansk = Mourmansk
Irkutsk = Irkoutsk
Chita = Tchita
Samara = Samara
Arkhangelsk = Arkhangelsk
Chelyabinsk = Tchelïabinsk
Tobolsk = Tobolsk
Vologda = Vologda
Omsk = Omsk
Astrakhan = Astrakhan
Kursk = Kursk
Saratov = Saratov
Tula = Tula
Vladimir = Vladimir
Perm = Perm
Voronezh = Voronej
Pskov = Pskov
Starayarussa = Staraïa Roussa
Kostoma = Kostoma
Nizhniy Novgorod = Nijni Novgorod
Suzdal = Souzdal
Magnitogorsk = Magnitogorsk
Russia = Russie
Double quantity of [resource] produced = Double quantité de [resource] produite

Augustus Caesar = Auguste
 # Requires translation!
My treasury contains little and my soldiers are getting impatient... ...therefore you must die. = 
So brave, yet so stupid! If only you had a brain similar to your courage. = Si brave et pourtant si stupide ! Si seulement aviez un cerveau équivalent à votre courage.
The gods have deprived Rome of their favour. We have been defeated. = Les Dieux ont retirés leur soutien à Rome. Nous avons été battus.
I greet you. I am Augustus, Imperator and Pontifex Maximus of Rome. If you are a friend of Rome, you are welcome. = Avé ! Je suis Auguste, Imperator et Pontifex Maximus de Rome. Vous êtes le bienvenu, si vous êtes l'ami de Rome.
I offer this, for your consideration. = Je propose ceci à votre considération.
Hail. = Avé.
What do you want? = Que voulez vous ?
The Glory of Rome = La gloire de Rome
 # Requires translation!
The blessings of the gods be upon you, Caesar Augustus, emperor of Rome and all her holdings. Your empire was the greatest and longest lived of all in Western civilization. And your people single-handedly shaped its culture, law, art, and warfare like none other, before or since. Through years of glorious conquest, Rome came to dominate all the lands of the Mediterranean from Spain in the west to Syria in the east. And her dominion would eventually expand to cover much of England and northern Germany. Roman art and architecture still awe and inspire the world. And she remains the envy of all lesser civilizations who have followed. = 
 # Requires translation!
O mighty emperor, your people turn to you to once more reclaim the glory of Rome! Will you see to it that your empire rises again, bringing peace and order to all? Will you make Rome once again center of the world? Can you build a civilization that will stand the test of time? = 
Rome = Rome
Antium = Antium
Cumae = Cumae
Neapolis = Neapolis
Ravenna = Ravenne
Arretium = Arretium
Mediolanum = Mediolanum
Arpinum = Arpinum
Circei = Circei
Setia = Setia
Satricum = Satricum
Ardea = Ardea
Ostia = Ostie
Velitrae = Velitrae
Viroconium = Viroconium
Tarentum = Tarentum
Brundisium = Brundisium
Caesaraugusta = Caesaraugusta
Caesarea = Caesarea
Palmyra = Palmyra
Signia = Signia
Aquileia = Aquileia
Clusium = Clusium
Sutrium = Sutrium
Cremona = Cremona
Placentia = Placentia
Hispalis = Hispalis
Artaxata = Artaxata
Aurelianorum = Aurelianorum
Nicopolis = Nicopolis
Agrippina = Agrippina
Verona = Verona
Corfinium = Corfinium
Treverii = Treverii
Sirmium = Sirmium
Augustadorum = Augustadorum
Curia = Curia
Interrama = Interrama
Adria = Adria
+25% Production towards any buildings that already exist in the Capital = Production +25% pour tous les batiments déjà construits dans la capitale

Harun al-Rashid = Hâroun ar-Rachîd
The world will be more beautiful without you. Prepare for war. = Le monde sera plus beau sans vous. Préparez vous à la guerre.
Fool! You will soon regret dearly! I swear it! = Imbécile ! Vous allez bientôt le regretter chèrement ! Je le jure !
You have won, congratulations. My palace is now in your possession, and I beg that you care well for the peacock. = Vous avez gagné, félicitations. Mon palais est maintenant votre possession, et je vous prie de bien prendre soin du paon.
Welcome foreigner, I am Harun Al-Rashid, Caliph of the Arabs. Come and tell me about your empire. = Bienvenue étranger, Je suis Hâroun ar-Rachîd, calife des Arabes.
Come forth, let's do business. = Avançons, faisons des affaires.
Peace be upon you. = Que la paix soit sur vous.
Trade Caravans = Commerce caravanier
 # Requires translation!
Blessings of God be upon you oh great caliph Harun al-Rashid, leader of the pious Arabian people! The Muslim empire, the Caliphate was born in the turbulent years after the death of the prophet Muhammad in 632 AD, as his followers sought to extend the rule of God to all of the people of the earth. The caliphate grew mighty indeed at the height of its power, ruling Spain, North Africa, the Middle East, Anatolia, the Balkans and Persia. An empire as great as or even greater than that of Rome. The arts and sciences flourished in Arabia during the Middle Ages, even as the countries of Europe descended into ignorance and chaos. The Caliphate survived for six hundred years, until finally succumbing to attack from the Mongols, those destroyers of Empires. = 
 # Requires translation!
Great Caliph Harun al Rashid, your people look to you to return them to greatness! To make Arabia once again an enlightened land of arts and knowledge, a powerful nation who needs fear no enemy! Oh Caliph, will you take up the challenge? Can you build a civilization that will stand the test of time? = 
Mecca = La Mecque
Medina = Médine
Damascus = Damas
Baghdad = Bagdad
Najran = Najran
Kufah = Kufah
Basra = Bassorah
Khurasan = Khorassan
Anjar = Anjar
Fustat = Fustat
Aden = Aden
Yamama = Al-Yamamah
Muscat = Mascate
Mansura = Mansourah
Bukhara = Boukhara
Fez = Fez
Shiraz = Chiraz
Merw = Merv
Balkh = Balkh
Mosul = Mossoul
Aydab = Aydab
Bayt = Bayt
Suhar = Sohar
Taif = Taëf
Hama = Hama
Tabuk = Tabouk
Sana'a = Sana'a
Shihr = Shihr
Tripoli = Tripoli
Tunis = Tunis
Kairouan = Kairouan
Algiers = Alger
Oran = Oran
Arabia = Arabie

George Washington = George Washington
Your wanton aggression leaves us no choice. Prepare for war! = Votre agression ne nous laisse pas de choix. Préparez-vous à la guerre !
You have mistaken our love of peace for weakness. You shall regret this! = Vous avez pris notre amour de la paix pour une faiblesse. Vous paierez pour votre erreur !
The day...is yours. I hope you will be merciful in your triumph. = La victoire... est vôtre. J'espère que vous serez miséricordieux dans votre triomphe.
The people of the United States of America welcome you. = Le peuple des États-Unis d'Amérique vous souhaite la bienvenue.
Is the following trade of interest to you? = Cet offre vous convient-elle ?
Well? = Et bien ?
Manifest Destiny = Destinée manifeste
 # Requires translation!
Welcome President Washington! You lead the industrious American civilization! Formed in the conflagration of revolution in the 18th century, within a hundred years, the young nation became embroiled in a terrible civil war that nearly tore the country apart, but it was just a few short years later in the 20th century that the United States reached the height of its power, emerging triumphant and mighty from the two terrible wars that destroyed so many other great nations. The United States is a nation of immigrants, filled with optimism and determination. They lack only a leader to help them fulfill their promise. = 
 # Requires translation!
President Washington, can you lead the American people to greatness? Can you build a civilization that will stand the test of time? = 
Washington = Washington
New York = New York
Boston = Boston
Philadelphia = Philadelphie
Atlanta = Atlanta
Chicago = Chicago
Seattle = Seattle
San Francisco = San Francisco
Los Angeles = Los Angeles
Houston = Houston
Portland = Portland
St. Louis = St. Louis
Miami = Miami
Buffalo = Buffalo
Detroit = Detroit
New Orleans = New Orleans
Baltimore = Baltimore
Denver = Denver
Cincinnati = Cincinnati
Dallas = Dallas
Cleveland = Cleveland
Kansas City = Kansas City
San Diego = San Diego
Las Vegas = Las Vegas
Phoenix = Phoenix
Albuquerque = Albuquerque
Minneapolis = Minneapolis
Pittsburgh = Pittsburgh
Oakland = Oakland
Tampa Bay = Tampa Bay
Orlando = Orlando
Tacoma = Tacoma
Santa Fe = Santa Fe
Olympia = Olympia
Hunt Valley = Hunt Valley
Springfield = Springfield
Palo Alto = Palo Alto
Centralia = Centralia
Spokane = Spokane
Jacksonville = Jacksonville
Svannah = Svannah
Charleston = Charleston
San Antonio = San Antonio
Anchorage = Anchorage
Sacramento = Sacramento
Reno = Reno
Salt Lake City = Salt Lake City
Boise = Boise
Milwaukee = Milwaukee
Santa Cruz = Santa Cruz
Little Rock = Little Rock
America = États-Unis

Oda Nobunaga = Oda Nobunaga
I hereby inform you of our intention to wipe out your civilization from this world. = Je vous informe par la présente de notre intention d'effacer votre civilisation de ce monde.
Pitiful fool! Now we shall destroy you! = Imbécile pitoyable ! Maintenant nous allons vous détruire !
You were much wiser than I thought. = Vous étiez plus sage que je ne le pensais.
We hope for a fair and just relationship with you, who are renowned for military bravery. = Nous espérons avoir avec vous une relation juste et équilibrée, vous qui êtes renommé pour votre bravoure militaire.
I would be grateful if you agreed on the following proposal. = Je vous serais reconnaissant de bien vouloir accepter la proposition suivante.
Oh, it's you... = Oh ! C'est vous...
Bushido = Bushido
 # Requires translation!
Blessings upon you, noble Oda Nobunaga, ruler of Japan, the land of the Rising Sun! May you long walk among its flowering blossoms. The Japanese are an island people, proud and pious with a rich culture of arts and letters. Your civilization stretches back thousands of years, years of bloody warfare, expansion and isolation, great wealth and great poverty. In addition to their prowess on the field of battle, your people are also immensely industrious, and their technological innovation and mighty factories are the envy of lesser people everywhere. = 
 # Requires translation!
Legendary daimyo, will you grab the reins of destiny? Will you bring your family and people the honor and glory they deserve? Will you once again pick up the sword and march to triumph? Will you build a civilization that stands the test of time? = 
Kyoto = Kyoto
Osaka = Osaka
Tokyo = Tokyo
Satsuma = Satsuma
Kagoshima = Kagoshima
Nara = Nara
Nagoya = Nagoya
Izumo = Izumo
Nagasaki = Nagasaki
Yokohama = Yokohama
Shimonoseki = Shimonoseki
Matsuyama = Matsuyama
Sapporo = Sapporo
Hakodate = Hakodate
Ise = Ise
Toyama = Toyama
Fukushima = Fukushima
Suo = Suo
Bizen = Bizen
Echizen = Echizen
Izumi = Izumi
Omi = Omi
Echigo = Echigo
Kozuke = Kozuke
Sado = Sado
Kobe = Kobe
Nagano = Nagano
Hiroshima = Hiroshima
Takayama = Takayama
Akita = Akita
Fukuoka = Fukuoka
Aomori = Aomori
Kamakura = Kamakura
Kochi = Kamakura
Naha = Naha
Sendai = Sendai
Gifu = Gifu
Yamaguchi = Yamaguchi
Ota = Ota
Tottori = Tottori
Japan = Japon
Units fight as though they were at full strength even when damaged = Les unités combattent à pleine puissance, même endommagées

Gandhi = Gandhi
I have just received a report that large numbers of my troops have crossed your borders. = Je viens juste de recevoir un rapport indiquant que mes troupes ont traversé vos frontières en grand nombre.
My attempts to avoid violence have failed. An eye for an eye only makes the world blind. = Mes tentatives pour éviter la violence ont échouées. Œil pour œil ne fait que rendre le monde aveugle.
 # Requires translation!
You can chain me, you can torture me, you can even destroy this body, but you will never imprison my mind. = 
Hello, I am Mohandas Gandhi. My people call me Bapu, but please, call me friend. = Bonjour, je suis Mohandas Karamchand Gandhi. Mon peuple m'appelle Bapu, mais, s'il vous plaît, appelez moi ami.
My friend, are you interested in this arrangement? = Mon ami, êtes-vous intéressé par cet arrangement ?
I wish you peace. = Je vous souhaite la paix.
Population Growth = Accroissement de population
 # Requires translation!
Greetings, President Mahatma Gandhi, great souled leader of India! You are the ruler of one of the oldest countries in the world with history stretching back almost 10,000 years. A spiritual country, India is the birthplace of three of the world's great religions - Hinduism, Buddhism and Jainism. This is a passionate land of music and color, a land of great wealth and grinding poverty. For centuries, India was divided into kingdoms who fought constantly with each other and against outside invaders. That was, however, after empires such as Maratha, Maurya and Gupta. In the 12th century AD, India was conquered by Muslim Turks who fled from the Mongols. In the early 17th century, the English arrived, and through a combination of shrewd diplomacy and technological superiority, they conquered your fragmented nation. England remained in power for some two centuries until driven out by a rising wave of Indian nationalism, a peaceful rebellion unlike any before seen in history, one led by you! = 
 # Requires translation!
Gandhi, your people look to you to lead them to even greater heights of glory! Can you help your people realize their great potential, to once again become the world's center of arts, culture and religion? Can you build a civilization that will stand the test of time? = 
Delhi = Delhi
Mumbai = Mumbai
Vijayanagara = Vijayanagara
Pataliputra = Pataliputra
Varanasi = Varanasi
Agra = Agra
Calcutta = Calcutta
Lahore = Lahore
Bangalore = Bangalore
Hyderabad = Hyderabad
Madurai = Madurai
Ahmedabad = Ahmedabad
Kolhapur = Kolhapur
Prayaga = Prayaga
Ayodhya = Ayodhya
Indraprastha = Indraprastha
Mathura = Mathura
Ujjain = Ujjain
Gulbarga = Gulbarga
Jaunpur = Jaunpur
Rajagriha = Rajagriha
Sravasti = Sravasti
Tiruchirapalli = Tiruchirapalli
Thanjavur = Thanjavur
Bodhgaya = Bodhgaya
Kushinagar = Kushinagar
Amaravati = Amaravati
Gaur = Gaur
Gwalior = Gwalior
Jaipur = Jaipur
Karachi = Karachi
India = Inde
Unhappiness from number of Cities doubled = Mécontentement du nombre de villes a doublé

Otto von Bismarck = Otto von Bismarck
I cannot wait until ye grow even mightier. Therefore, prepare for war! = Je ne peux rester ainsi en attendant que vous gagniez en puissance. Préparez-vous à la guerre !
Corrupted villain! We will bring you into the ground! = Vil personnage ! Je vous écraserai !
Germany has been destroyed. I weep for the future generations. = L'Allemagne a été détruite. J'en suis triste pour les prochaines générations.
Guten tag. In the name of the great German people, I bid you welcome. = Guten Tag. Au nom du grand peuple allemand, je vous souhaite la bienvenue.
It would be in your best interest, to carefully consider this proposal. = Il serait dans votre plus grand intérêt d'étudier cette proposition.
What now? = Quoi encore ?
So, out with it! = Bien, finissons-en !
Furor Teutonicus = Fureur teutone
 # Requires translation!
Hail mighty Bismarck, first chancellor of Germany and her empire! Germany is an upstart nation, fashioned from the ruins of the Holy Roman Empire and finally unified in 1871, a little more than a century ago. The German people have proven themselves to be creative, industrious and ferocious warriors. Despite enduring great catastrophes in the first half of the 20th century, Germany remains a worldwide economic, artistic and technological leader. = 
 # Requires translation!
Great Prince Bismarck, the German people look up to you to lead them to greater days of glory. Their determination is strong, and now they turn to you, their beloved iron chancellor, to guide them once more. Will you rule and conquer through blood and iron, or foster the Germanic arts and industry? Can you build a civilization that will stand the test of time? = 
Berlin = Berlin
Hamburg = Hambourg
Munich = Munich
Cologne = Cologne
Frankfurt = Francfort
Essen = Essen
Dortmund = Dortmund
Stuttgart = Stuttgart
Düsseldorf = Düsseldorf
Bremen = Brême
Hannover = Hanovre
Duisburg = Duisbourg
Leipzig = Leipzig
Dresden = Dresde
Bonn = Bonn
Bochum = Bochum
Bielefeld = Bielefeld
Karlsruhe = Karlsruhe
Gelsenkirchen = Gelsenkirchen
Wiesbaden = Wiesbaden
Münster = Munster
Rostock = Rostock
Chemnitz = Chemnitz
Braunschweig = Brunswick
Halle = Halle
Mönchengladbach = Monchengladbach
Kiel = Kiel
Wuppertal = Wuppertal
Freiburg = Fribourg
Hagen = Hagen
Erfurt = Erfurt
Kaiserslautern = Kaiserslautern
Kassel = Cassel
Oberhausen = Oberhausen
Hamm = Hamm
 # Requires translation!
Saarbrücken = 
Krefeld = Krefeld
Pirmasens = Pirmasens
Potsdam = Potsdam
Solingen = Solingen
Osnabrück = Osnabrück
Ludwigshafen = Ludwigshafen
Leverkusen = Leverkusen
Oldenburg = Oldenbourg
Neuss = Neuss
Mülheim = Mulheim
Darmstadt = Darmstadt
Herne = Herne
Würzburg = Wurtzbourg
Recklinghausen = Recklinghausen
Göttingen = Gottingen
Wolfsburg = Wolfsbourg
Koblenz = Coblence
Hildesheim = Hildesheim
Erlangen = Erlangen
Germany = Allemagne
67% chance to earn 25 Gold and recruit a Barbarian unit from a conquered encampment = 67% de chances de gagner 25 Or et de recruter une unité barbare dans un campement conquis
 # Requires translation!
[amount]% maintenance costs for [mapUnitFilter] units = 

Suleiman I = Soliman le Magnifique
Your continued insolence and failure to recognize and preeminence leads us to war. = Votre insolence incessante ainsi que votre entêtement à ne pas vouloir reconnaître notre supériorité nous pousse à la guerre.
Good. The world shall witness the incontestable might of my armies and the glory of the Empire. = Bien. Tout le monde pourra voir le pouvoir incontestable de mon armée et la gloire de mon empire.
Ruin! Ruin! Istanbul becomes Iram of the Pillars, remembered only by the melancholy poets. = Ruines ! Désolation ! Seuls les poètes se souviendront encore d'Istanbul.
From the magnificence of Topkapi, the Ottoman nation greets you, stranger! I'm Suleiman, Kayser-I Rum, and I bestow upon you my welcome! = Du haut du magnifique Topkapi, la nation ottomane vous salue, étranger ! Je suis Soliman, Empereur de Rum, et je vous accorde la bienvenue !
Let us do business! Would you be interested? = Parlons affaires ! Seriez-vous intéressé ?
Barbary Corsairs = Corsaires barbares
 # Requires translation!
Blessings of God be upon you, oh Great Emperor Suleiman! Your power, wealth and generosity awe the world! Truly, are you called 'Magnificent!' Your empire began in Bithynia, a small country in Eastern Anatolia in 12th century. Taking advantage in the decline of the great Seljuk Sultanate of Rum, King Osman I of Bithynia expanded west into Anatolia. Over the next century, your subjects brought down the empire of Byzantium, taking its holdings in Turkey and then the Balkans. In the mid 15th century, the Ottomans captured ancient Constantinople, gaining control of the strategic link between Europe and the Middle East. Your people's empire would continue to expand for centuries governing much of North Africa, the Middle East and Eastern Europe at its height. = 
 # Requires translation!
Mighty Sultan, heed the call of your people! Bring your empire back to the height of its power and glory and once again the world will look upon your greatness with awe and admiration! Will you accept the challenge, great emperor? Will you build an empire that will stand the test of time? = 
Istanbul = Istanbul
Edirne = Edirne
Ankara = Ankara
Bursa = Bursa
Konya = Konya
Samsun = Samsun
Gaziantep = Gaziantep
Diyarbakır = Diyarbakir
Izmir = Izmir
Kayseri = Kayseri
Malatya = Malatya
Mersin = Mersin
Antalya = Antalya
Zonguldak = Zonguldak
Denizli = Denizli
Ordu = Ordu
Muğla = Muğla
Eskişehir = Eskisehir
Inebolu = Inebolu
Sinop = Sinope
Adana = Adana
Artvin = Artvin
Bodrum = Bodrum
Eregli = Eregli
Silifke = Silifke
Sivas = Sivas
Amasya = Amasya
Marmaris = Marmaris
Trabzon = Trébizonde
Erzurum = Erzurum
Urfa = Urfa
Izmit = Izmit
Afyonkarahisar = Afyonkarahisar
Bitlis = Bitlis
Yalova = Yalova
The Ottomans = Turquie
50% chance of capturing defeated Barbarian naval units and earning 25 Gold = 50% de chances de capturer des unités navales barbares vaincues et de gagner 25 pièces d'or

Sejong = Sejong
Jip-hyun-jun (Hall of Worthies) will no longer tolerate your irksome behavior. We will liberate the citizens under your oppression even with force, and enlighten them! = Jip-Hyun-Jun ne tolérera plus votre affreux comportement. Nous libérerons les citoyens sous votre joug par la force s'il le faut, et nous les éclairerons !
Foolish, miserable wretch! You will be crushed by this country's magnificent scientific power! = Vous n'êtes qu'un déchet, misérable et idiot ! Vous serez anéanti par la puissance scientifique de cette nation !
Now the question is who will protect my people. A dark age has come. = Je me demande maintenant qui protégera mon peuple. Un âge sombre débute.
Welcome to the palace of Choson, stranger. I am the learned King Sejong, who looks after his great people. = Bienvenue au palais de Choson, étranger. Je suis l'érudit Roi Sejong, veillant sur son grand peuple.
We have many things to discuss and have much to benefit from each other. = Nous avons beaucoup de choses à partager.
Oh, it's you = Oh, c'est vous.
Scholars of the Jade Hall = Les érudits de la salle de Jade
 # Requires translation!
Greetings to you, exalted King Sejong the Great, servant to the people and protector of the Choson Dynasty! Your glorious vision of prosperity and overwhelming benevolence towards the common man made you the most beloved of all Korean kings. From the earliest days of your reign, the effort you took to provide a fair and just society for all was surpassed only by the technological advances spurred onwards by your unquenched thirst for knowledge. Guided by your wisdom, the scholars of the Jade Hall developed Korea's first written language, Hangul, bringing the light of literature and science to the masses after centuries of literary darkness. = 
 # Requires translation!
Honorable Sejong, once more the people look to your for guidance. Will you rise to the occasion, bringing harmony and understanding to the people? Can you once again advance your kingdom's standing to such wondrous heights? Can you build a civilization that stands the test of time? = 
Seoul = Séoul
Busan = Busan
Jeonju = Jeonju
Daegu = Daegu
Pyongyang = Pyongyang
Kaesong = Kaesong
Suwon = Suwon
Gwangju = Gwangju
Gangneung = Gangneung
Hamhung = Hamhung
Wonju = Wonju
Ulsan = Ulsan
Changwon = Changwon
Andong = Andong
Gongju = Gongju
Haeju = Haeju
Cheongju = Cheongju
Mokpo = Mokpo
Dongducheon = Dongducheon
Geoje = Geoje
Suncheon = Suncheon
Jinju = Jinju
Sangju = Sangju
Rason = Rason
Gyeongju = Gyeongju
Chungju = Chungju
Sacheon = Sacheon
Gimje = Gimje
Anju = Anju
Korea = Corée
Receive a tech boost when scientific buildings/wonders are built in capital = Recevez un coup de pouce technologique lorsque des bâtiments/merveilles scientifiques sont construits dans la capitale

Hiawatha = Hiawatha
You are a plague upon Mother Earth! Prepare for battle! = Vous êtes une plaie sur la Terre nourricière ! Préparez-vous vous pour la bataille !
You evil creature! My braves will slaughter you! = Vile créature ! Mes guerriers vous massacreront !
You have defeated us... but our spirits will never be vanquished! We shall return! = Vous nous avez défaits... Mais nos esprits ne seront jamais vaincus ! Nous reviendrons !
Greetings, stranger. I am Hiawatha, speaker for the Iroquois. We seek peace with all, but we do not shrink from war. = Je vous salue, étranger. Je suis Hiawatha, porte-parole des Iroquois. Nous aspirons à la paix, mais nous n'avons pas peur de nous battre.
Does this trade work for you, my friend? = Cette offre vous convient-elle, mon ami ?
The Great Warpath = Le grand sentier de la guerre
 # Requires translation!
Greetings, noble Hiawatha, leader of the mighty Iroquois nations! Long have your people lived near the great and holy lake Ontario in the land that has come to be known as the New York state in North America. In the mists of antiquity, the five peoples of Seneca, Onondaga, Mohawks, Cayugas and Oneida united into one nation, the Haudenosaunee, the Iroquois. With no written language, the wise men of your nation created the great law of peace, the model for many constitutions including that of the United States. For many years, your people battled great enemies, such as the Huron, and the French and English invaders. Tough outnumbered and facing weapons far more advanced than the ones your warriors wielded, the Iroquois survived and prospered, until they were finally overwhelmed by the mighty armies of the new United States. = 
 # Requires translation!
Oh noble Hiawatha, listen to the cries of your people! They call out to you to lead them in peace and war, to rebuild the great longhouse and unite the tribes once again. Will you accept this challenge, great leader? Will you build a civilization that will stand the test of time? = 
Onondaga = Onondaga
Osininka = Osininka
Grand River = Grande rivière
Akwesasme = Akwesasne
Buffalo Creek = Buffalo Creek
Brantford = Brantford
Montreal = Montréal
Genesse River = Rivière Genesse
Canandaigua Lake = Lac Canandaigua
Lake Simcoe = Lac Simcoe
Salamanca = Salamanque
Gowanda = Gowanda
Cuba = Cuba
Akron = Akron
Kanesatake = Kanesatake
Ganienkeh = Ganienkeh
Cayuga Castle = Château Cayuga
Chondote = Chondote
Canajoharie = Canajoharie
Nedrow = Nedrow
Oneida Lake = Lac Oneida
Kanonwalohale = Kanonwalohale
Green Bay = Green Bay
Southwold = Southwold
Mohawk Valley = Vallée Mohawk
Schoharie = Schoharie
Bay of Quinte = Baie de Quinte
Kanawale = Kanawale
Kanatsiokareke = Kanatsiokareke
Tyendinaga = Tyendinaga
Hahta = Hahta
Iroquois = Iroquois
All units move through Forest and Jungle Tiles in friendly territory as if they have roads. These tiles can be used to establish City Connections upon researching the Wheel. = Les Forêt et les Jungles en territoire allié ont les mêmes capacités que les routes. A la découverte de la Roue, elles peuvent établir des routes commerciales.

Darius I = Darius Ier
Your continue existence is an embarrassment to all leaders everywhere! You must be destroyed! = Votre existence est une gêne pour tous les dirigeants de la Terre. Vous devez être éliminé !
Curse you! You are beneath me, son of a donkey driver! I will crush you! = Soyez maudit ! Vous m'êtes inférieur, fils de cocher ! Je vous écraserai !
You mongrel! Cursed be you! The world will long lament your heinous crime! = Soyez maudit, vaurien ! Le monde honnira encore longtemps votre crime !
Peace be on you! I am Darius, the great and outstanding king of kings of great Persia... but I suppose you knew that. = Que la paix soit avec vous ! Je suis Darius, grand et éblouissant roi des rois de la grande Perse... mais j'imagine que vous le saviez déjà.
In my endless magnanimity, I am making you this offer. You agree, of course? = Dans ma magnanimité infinie, je vous fais cette offre. Vous l'acceptez bien sûr ?
Good day to you! = Bonne journée !
Ahh... you... = Ah... Vous...
Achaemenid Legacy = Héritage achéménide
 # Requires translation!
The blessings of heaven be upon you, beloved king Darius of Persia! You lead a strong and wise people. In the morning of the world, the great Persian leader Cyrus revolted against the mighty Median empire and by 550 BC, the Medes were no more. Through cunning diplomacy and military prowess, great Cyrus conquered wealthy Lydia and powerful Babylon, his son conquering proud Egypt some years later. Over time, Persian might expanded into far away Macedonia, at the very door of the upstart Greek city-states. Long would Persia prosper until the upstart villain Alexander of Macedon, destroyed the great empire in one shocking campaign. = 
 # Requires translation!
Darius, your people look to you to once again bring back the days of power and glory for Persia! The empire of your ancestors must emerge again, to triumph over its foes and to bring peace and order to the world! O king, will you answer the call? Can you build a civilization that will stand the test of time? = 
Persepolis = Persépolis
Parsagadae = Parsagade
Susa = Suse
Ecbatana = Ecbatane
Tarsus = Tarse
Gordium = Gordion
Bactra = Bactre
Sardis = Sardes
Ergili = Ergili
Dariushkabir = Dariushkabir
Ghulaman = Ghulaman
Zohak = Zohak
Istakhr = Istakhrk
Jinjan = Jinjan
Borazjan = Borazdjan
Herat = Hérat
Dakyanus = Dakyanus
Bampur = Bampur
Turengtepe = Turang Tepe
Rey = Ray
Thuspa = Thuspa
Hasanlu = Hasanlu
Gabae = Gabae
Merv = Merv
Behistun = Behistun
Kandahar = Kandahar
Altintepe = Altintepe
Bunyan = Bünyan
Charsadda = Charsadda
Uratyube = Istaravchan
Dura Europos = Doura Europos
Aleppo = Alep
Qatna = Qatna
Kabul = Kaboul
Capisa = Capisa
Kyreskhata = Kyreskhata
Marakanda = Marakanda
Peshawar = Peshawar
Van = Van
Pteira = Pteira
Arshada = Arshada
Artakaona = Artakaona
Aspabota = Aspabota
Autiyara = Autiyara
Bagastana = Bagastana
Baxtri = Bactres
Darmasa = Darmasa
Daphnai = Daphnai
Drapsaka = Drapsaka
Eion = Eion
Gandutava = Gandutava
Gaugamela = Gaugamélès
Harmozeia = Amanis
Ekatompylos = Ekatompylos
Izata = Izata
Kampada = Kampada
Kapisa = Kapisa
Karmana = Karmana
Kounaxa = Kounaxa
Kuganaka = Kuganaka
Nautaka = Nautaka
Paishiyauvada = Paishiyauvada
Patigrbana = Patigrbana
Phrada = Phrada
Persia = Perse
+1 Movement for all units during Golden Age = +1 mouvement pour toutes les unités pendant l'âge d'or
+10% Strength for all units during Golden Age = + 10% de force pour toutes les unités pendant l'âge d'or

Kamehameha I = Kamehameha Ier
The ancient fire flashing across the sky is what proclaimed that this day would come, though I had foolishly hoped for a different outcome. = Les anciens feux qui brillaient dans le ciel avaient annoncé que ce jour viendrait, même si j'ai naïvement espéré une meilleure issue...
It is obvious now that I misjudged you and your true intentions. = Il est évident maintenant que je vous ai mal jugé ainsi que vos véritables intentions.
The hard-shelled crab yields, and the lion lies down to sleep. Kanaloa comes for me now. = Les crabes rendent l'âme et le lion s'étend pour dormir à jamais. Kanaloa vient pour moi, maintenant...
Aloha! Greetings and blessings upon you, friend. I am Kamehameha, Great King of this strand of islands. = Aloha ! Bienvenue et soyez béni mon ami. Je suis Kamehameha Ier, Grand roi de cet archipel.
Come, let our people feast together! = Que nos peuples festoient ensemble !
Welcome, friend! =  Bienvenue, mon ami !
Wayfinding = Orientation
 # Requires translation!
Greetings and blessings be upon you, Kamehameha the Great, chosen by the heavens to unite your scattered peoples. Oh mighty King, you were the first to bring the Big Island of Hawai'i under one solitary rule in 1791 AD. This was followed by the merging of all the remaining islands under your standard in 1810. As the first King of Hawai'i, you standardized the legal and taxation systems and instituted the Mamalahoe Kawanai, an edict protecting civilians in times of war. You ensured the continued unification and sovereignty of the islands by your strong laws and deeds, even after your death in 1819. = 
 # Requires translation!
Oh wise and exalted King, your people wish for a kingdom of their own once more and require a leader of unparalleled greatness! Will you answer their call and don the mantle of the Lion of the Pacific? Will you build a kingdom that stands the test of time? = 
Honolulu = Honolulu
Samoa = Samoa
Tonga = Tonga
Nuku Hiva = Nuku Hiva
Raiatea = Raiatea
Aotearoa = Aotearoa
Tahiti = Tahiti
Hilo = Hilo
Te Wai Pounamu = Te Wai Pounamu
Rapa Nui = Rapa Nui
Tuamotu = Tuamotu
Rarotonga = Rarotonga
Tuvalu = Tuvalu
Tubuai = Tubuai
Mangareva = Mangareva
Oahu = Oahy
Kiritimati = Kiritimati
Ontong Java = Ontong Java
Niue = Niue
Rekohu = Rekohu
Rakahanga = Rakahanga
Bora Bora = Bora-Bora
Kailua = Kailua
Uvea = Uvéa
Futuna = Futuna
Rotuma = Rotuma
Tokelau = Tokelau
Lahaina = Lahaina
Bellona = Bellona
Mungava = Rennell
Tikopia = Tikopia
Emae = Emae
Kapingamarangi = Kapingamarangi
Takuu = Takuu
Nukuoro = Nukuoro
Sikaiana = Sikaiana
Anuta = Anuta
Nuguria = Nuguria
Pileni = Pileni
Nukumanu = Nukumanu
Polynesia = Polynésie
Can embark and move over Coasts and Oceans immediately = Peut embarquer et se déplacer sur les côtes et les océans immédiatement
+[amount]% Strength if within [amount2] tiles of a [tileImprovement] = +[amount]% de force si à moins de [amount2] tuiles d'un [tileImprovement]

Ramkhamhaeng = Ramkhamhaeng
You lowly, arrogant fool! I will make you regret of your insolence! = Petit idiot arrogant ! Je vous ferai regretter votre insolence !
You scoundrel! I shall prepare to fend you off! = Scélérat ! Je m'en vais vous pourfendre !
Although I lost, my honor shall endure. I wish you good luck. = Malgré ma défaite, mon honneur perdurera. Je vous souhaite bonne chance.
I, Pho Kun Ramkhamhaeng, King of Siam, consider it a great honor that you have walked to visit my country of Siam. = Moi, Pho Kun Ramkhamhaeng, Roi du Siam, considère comme un grand honneur que vous visitiez mon pays.
Greetings. I believe this is a fair proposal for both parties. What do you think? = Salutations. Je pense que ceci est une proposition équitable pour les deux parties. Qu'en pensez-vous ?
Welcome. = Bienvenue.
Father Governs Children = Un père gouverne ses enfants
 # Requires translation!
Greetings to you, Great King Ramkhamhaeng, leader of the glorious Siamese people! O mighty King, your people bow down before you in awe and fear! You are the ruler of Siam, an ancient country in the heart of Southeast Asia, a beautiful and mysterious land. Surrounded by foes, beset by bloody war and grinding poverty, the clever and loyal Siamese people have endured and triumphed. King Ramkhamhaeng, your empire was once part of the Khmer Empire, until the 13th century AD, when your ancestors revolted, forming the small Sukhothai kingdom. Through successful battle and cunning diplomacy, the tiny kingdom grew into a mighty empire, an empire which would dominate South East Asia for more than a century! = 
 # Requires translation!
Oh, wise and puissant King Ramkhamhaeng, your people need you to once again lead them to greatness! Can you use your wits and strength of arms to protect your people and defeat your foes? Can you build a civilization that will stand the test of time? = 
Sukhothai = Sukhothai
Si Satchanalai = Si Satchanalai
Muang Saluang = Muang Saluang
Lampang = Lampang
Phitsanulok = Phitsanulok
Kamphaeng Pet = Kamphaeng Pet
Nakhom Chum = Nakhom Chum
Vientiane = Vientiane
Nakhon Si Thammarat = Nakhon Si Thammarat
Martaban = Martaban
Nakhon Sawan = Nakhon Sawan
Chainat = Chainat
Luang Prabang = Luang Prabang
Uttaradit = Uttaradit
Chiang Thong = Chiang Thong
Phrae = Phrae
Nan = Nan
Tak = Tak
Suphanburi = Suphanburi
Hongsawadee = Hongsawadee
Thawaii = Thawaii
Ayutthaya = Ayutthaya
Taphan Hin = Taphan Hin
Uthai Thani = Uthai Thani
Lap Buri = Lap Buri
Ratchasima = Ratchasima
Ban Phai = Ban Phai
Loci = Loci
Khon Kaen = Khon Kaen
Surin = Surin
Siam = Siam
 # Requires translation!
[amount]% [stat] from City-States = 
 # Requires translation!
Military Units gifted from City-States start with [amount] XP = 

Isabella = Isabelle
God will probably forgive you... but I shall not. Prepare for war. = Dieu vous pardonnera sûrement... Mais pas moi. Préparez-vous à la guerre.
Repugnant spawn of the devil! You will pay! = Répugnante émanation du Diable ! Vous allez payer !
If my defeat is, without any doubt, the will of God, then I will accept it. = Si ma défaite est, sans aucun doute, la volonté de Dieu, alors je l'accepterai.
God blesses those who deserve it. I am Isabel of Spain. = Dieu bénit ceux qui le méritent. Je suis Isabelle d'Espagne.
I hope this deal will receive your blessing. = J'espère que cet accord recevra votre bénédiction.
Seven Cities of Gold = Les sept cités d'Or
 # Requires translation!
Blessed Isabella, servant of God, holy queen of Castille and León! Your people greet and welcome you. You are the ruler of Spain, a beautiful and ancient country at the crossroads of the world between Europe and Africa, one shore on the Mediterranean and the other on the mighty Atlantic Ocean. The Spanish are a multicultural people with roots in the Muslim and Christian worlds. A seafaring race, Spanish explorers found and conquered much of the New World, and, for many centuries, its gold and silver brought Spain unrivalled wealth and power, making the Spanish court the envy of the world. = 
 # Requires translation!
O fair and virtuous Isabella! Will you rebuild the Spanish empire and show the world again the greatness of your people? Will you take up the mantle of the holy monarchy, and vanquish your foes under heaven's watchful eyes? Your adoring subjects await your command! Will you build a civilization that stands the test of time? = 
Madrid = Madrid
Barcelona = Barcelone
Seville = Séville
Cordoba = Cordoue
Toledo = Tolède
Santiago = St-Jacques de Compostelle
Murcia = Murcie
Valencia = Valence
Zaragoza = Saragosse
Pamplona = Pampelune
Vitoria = Vitoria
Santander = Santander
Oviedo = Oviedo
Jaen = Jaen
Logroño = Logroño
Valladolid = Valladolid
Palma = Palma
Teruel = Teruel
Almeria = Almeria
Leon = Léon
Zamora = Zamora
Mida = Mida
Lugo = Lugo
Alicante = Alicante
Càdiz = Cadix
Eiche = Eiche
Alcorcon = Alcorcon
Burgos = Burgos
Vigo = Vigo
Badajoz = Badajoz
La Coruña = La Corogne
Guadalquivir = Guadalquivir
Bilbao = Bilbao
San Sebastian = Saint-Sébastien
Granada = Grenade
Mérida = Mérida
Huelva = Huelva
Ibiza = Ibiza
Las Palmas = Las Palmas
Tenerife = Tenerife
Spain = Espagne
100 Gold for discovering a Natural Wonder (bonus enhanced to 500 Gold if first to discover it) = Recevez 100 pièces d'or pour la découverte d'une merveille naturelle (bonus amélioré à 500 pièces d'or si vous êtes le premier à la découvrir)
Double Happiness from Natural Wonders = Double bonheur des merveilles naturelles
Tile yields from Natural Wonders doubled = Rendement des cases avec des merveilles naturelles est doublé

Askia = Askia
You are an abomination to heaven and earth, the chief of ignorant savages! You must be destroyed! = Vous êtes une abomination, sur terre comme ciel, chef de sauvages ignorants ! Vous devez être détruit !
Fool! You have doomed your people to fire and destruction! = Abruti ! Vous avez condamné votre peuple au feu et à la destruction !
We have been consumed by the fires of hatred and rage. Enjoy your victory in this world - you shall pay a heavy price in the next! = Nous avons été consumés par les feux de la haine et de la rage. Savourez votre victoire en ce monde - vous en payerez le lourd tribut dans le suivant.
I am Askia of the Songhai. We are a fair people - but those who cross us will find only destruction. You would do well to avoid repeating the mistakes others have made in the past. = Je suis Askia des Songhaïs. Nous sommes un peuple juste - mais ceux qui nous croisent ne trouveront que la destruction. Vous feriez bien de ne pas répéter vos erreurs du passé.
Can I interest you in this deal? = Trouveriez-vous votre intérêt dans cet accord?
River Warlord = Guerrier des rivières
 # Requires translation!
May the blessings of God, who is greatest of all, be upon you Askia, leader of the Songhai people! For many years your kingdom was a vassal of the mighty West African state of Mali, until the middle of the 14th century, when King Sunni Ali Ber wrested independence from the Mali, conquering much territory and fighting off numerous foes who sought to destroy him. Ultimately, his conquest of the wealthy cities of Timbuktu and Jenne gave the growing Songhai empire the economic power to survive for some 100 years, until the empire was destroyed by foes with advanced technology - muskets against spearmen. = 
 # Requires translation!
King Askia, your people look to you to lead them to glory. To make them powerful and wealthy, to keep them supplied with the weapons they need to defeat any foe. Can you save them from destruction, oh King? Can you build a civilization that will stand the test of time? = 
Gao = Gao
Tombouctu = Tombouctou
Jenne = Djenné
Taghaza = Teghazza
Tondibi = Tondibi
Kumbi Saleh = Kumbi Saleh 
Kukia = Kukia
Walata = Walata
Tegdaoust = Tegdaoust
Argungu = Argungu
Gwandu = Gwandu
Kebbi = Kebbi
Boussa = Boussa
Motpi = Motpi
Bamako = Bamako
Wa = Wa
Kayes = Kayes
Awdaghost = Awdaghost
Ouadane = Ouadane
Dakar = Dakar
Tadmekket = Tadmekket
Tekedda = Tekedda
Kano = Kano 
Agadez = Agadez
Niamey = Niamey
Torodi = Torodi
Ouatagouna = Ouatagouna
Dori = Dori
Bamba = Bamba
Segou = Ségou
Songhai = Songhaï
Receive triple Gold from Barbarian encampments and pillaging Cities = Recevez le triple d'or des campements barbares et du pillage des villes
Embarked units can defend themselves = Les unités embarquées peuvent se défendre

Genghis Khan = Gengis Khan
You stand in the way of my armies. Let us solve this like warriors! = Vous vous tenez sur le chemin de mes armées. Résolvons ceci comme des guerriers ! 
No more words. Today, Mongolia charges toward your defeat. = Pas un mot de plus. Aujourd'hui, mes Mongols chargent à travers les plaines de votre défaite!
You have hobbled the Mongolian clans. My respect for you nearly matches the loathing. I am waiting for my execution. = Vous avez entravé les clans mongols. Mon respect pour vous s'appelle dégoût. J'attends mon exécution.
I am Temuujin, conqueror of cities and countries. Before me lie future Mongolian lands. Behind me is the only cavalry that matters. = Je suis Temüjin, le conquérant des villes et des pays. Devant moi s'étendent les futures terres mongoles. Derrière moi se dresse la seule cavalerie digne de ce nom.
I am not always this generous, but we hope you take this rare opportunity we give you. = Je ne suis pas toujours aussi généreux, j'espère que vous saisirez cette opportunité que nous vous offrons.
So what now? = Et maintenant ?
Mongol Terror = Terreur mongole
 # Requires translation!
Greetings, o great Temuujin, immortal emperor of the mighty Mongol Empire! Your fists shatter walls of cities and your voice brings despair to your enemies. O Khan! You united the warring tribes of Northern Asia into a mighty people, creating the greatest cavalry force the world has ever witnessed. Your people's cunning diplomacy divided their enemies, making them weak and helpless before Mongolia's conquering armies. In a few short years, your people's soldiers conquered most of China and Eastern Asia, and the empire continued to grow until it reached west into Europe and south to Korea. Indeed, it was the greatest empire ever seen, dwarfing those pathetic conquests of the Romans or the Greeks. = 
 # Requires translation!
Temuujin, your people call upon you once more to lead them to battle and conquest. Will the world once again tremble at the thunderous sound of your cavalry, sweeping down from the steppes? Will you build a civilization that stands the test of time? = 
Karakorum = Karakorum
Beshbalik = Beshbalik
Turfan = Turfan
Hsia = Hsia
Old Sarai = Vieux Saraï
New Sarai = Nouveau Saraï
Tabriz = Tabriz
Tiflis = Tiflis
Otrar = Otrar
Sanchu = Sanchu
Kazan = Kazan
Almarikh = Almarikh
Ulaanbaatar = Oulan Bator
Hovd = Hovd
Darhan = Darhan
Dalandzadgad = Dalandzadgad
Mandalgovi = Mandalgovi
Choybalsan = Choybalsan
Erdenet = Erdenet
Tsetserieg = Tsetserieg
Baruun-Urt = Baruun-Urt
Ereen = Ereen
Batshireet = Batshireet
Choyr = Choyr
Ulaangom = Oulan Gom
Tosontsengel = Tosontsengel
Altay = Altay
Uliastay = Uliastay
Bayanhongor = Bayanhongor
Har-Ayrag = Har-Ayrag
Nalayh = Nalayh
Tes = Tes
Mongolia = Mongolie
+30% Strength when fighting City-State units and cities = +30% de force contre les unités des villes cité-état et les villes.

Montezuma I = Moctezuma Ier
Xi-miqa-can! Xi-miqa-can! Xi-miqa-can! (Die, die, die!) = Xi-miqa-can ! Xi-miqa-can ! Xi-miqa-can ! (Meurs, meurs, meurs !)
Excellent! Let the blood flow in raging torrents! = Excellent ! Laissez le sang couler dans des torrents déchaînés !
Monster! Who are you to destroy my greatness? = Monstre ! Qui es-tu pour détruire ma grandeur ?
What do I see before me? Another beating heart for my sacrificial fire. = Que vois-je devant moi ? Un autre cœur qui bat pour mon feu sacrificiel.
Accept this agreement or suffer the consequences. = Acceptez cet accord ou vous subirez les conséquences.
Welcome, friend. = Bienvenue mon ami.
Sacrificial Captives = Captifs sacrificiels
 # Requires translation!
Welcome, O divine Montezuma! We grovel in awe at your magnificence! May the heaven shower all manner of good things upon you all the days of your life! You are the leader of the mighty Aztec people, wandering nomads from a lost home in the north who in the 12th century came to live in the mesa central in the heart of what would come to be called Mexico. Surrounded by many tribes fighting to control the rich land surrounding the sacred lakes of Texcoco, Xaltocan and Zampango, through cunning alliances and martial prowess, within a mere two hundred years, the Aztecs came to dominate the Central American basin, ruling a mighty empire stretching from sea to sea. But the empire fell at last under the assault of foreign devils - the accursed Spaniards! - wielding fiendish weapons the likes of which your faithful warriors had never seen. = 
 # Requires translation!
O great king Montezuma, your people call upon you once more, to rise up and lead them to glory, bring them wealth and power, and give them dominion over their foes and rivals. Will you answer their call, glorious leader? Will you build a civilization that stands the test of time? = 
 # Requires translation!
Tenochtitlan = 
 # Requires translation!
Teotihuacan = 
 # Requires translation!
Tlatelolco = 
 # Requires translation!
Texcoco = 
 # Requires translation!
Tlaxcala = 
 # Requires translation!
Calixtlahuaca = 
 # Requires translation!
Xochicalco = 
 # Requires translation!
Tlacopan = 
 # Requires translation!
Atzcapotzalco = 
 # Requires translation!
Tzintzuntzan = 
 # Requires translation!
Malinalco = 
 # Requires translation!
Tamuin = 
 # Requires translation!
Teayo = 
 # Requires translation!
Cempoala = 
 # Requires translation!
Chalco = 
 # Requires translation!
Tlalmanalco = 
 # Requires translation!
Ixtapaluca = 
 # Requires translation!
Huexotla = 
 # Requires translation!
Tepexpan = 
 # Requires translation!
Tepetlaoxtoc = 
 # Requires translation!
Chiconautla = 
 # Requires translation!
Zitlaltepec = 
 # Requires translation!
Coyotepec = 
 # Requires translation!
Tequixquiac = 
 # Requires translation!
Jilotzingo = 
 # Requires translation!
Tlapanaloya = 
 # Requires translation!
Tultitan = 
 # Requires translation!
Ecatepec = 
 # Requires translation!
Coatepec = 
 # Requires translation!
Chalchiuites = 
 # Requires translation!
Chiauhita = 
 # Requires translation!
Chapultepec = 
 # Requires translation!
Itzapalapa = 
 # Requires translation!
Ayotzinco = 
 # Requires translation!
Iztapam = 
Aztecs = Aztèques
 # Requires translation!
Earn [amount]% of killed [unitType] unit's [param] as [stat] = 

Pachacuti = Pachacutec
Resistance is futile! You cannot hope to stand against the mighty Incan empire. If you will not surrender immediately, then prepare for war! = Toute résistance est vaine ! Vous ne pouvez résister à la puissance de l'Empire Inca. Si vous ne vous rendez pas immédiatement, ce sera la guerre !
Declare war on me?!? You can't, because I declare war on you first! = Me déclarer la guerre, à moi ?! Impossible! C'est MOI qui vous déclare la guerre !
How did you darken the sun? I ruled with diligence and mercy—see that you do so as well. = Comment avez-vous assombri le soleil ? J'ai régné avec diligence et pitié - faites-en  autant.
How are you? You stand before Pachacuti Inca Yupanqui. = Comment allez-vous? Vous vous tenez devant Pachacutec Inca Yupanqui.
The Incan people offer this fair trade. = Le peuple inca vous offre cette échange équitable. 
How are you doing? = Comment allez-vous ?
What do you want now? = Que désirez-vous, maintenant ?
Great Andean Road = Grande route des Andes
 # Requires translation!
Oh ye who remakes the world, your loyal subjects greet you, King Pachacuti Sapa Inca, ruler of Tawantinsuyu and the Inca people! From the beginnings in the small state of Cusco, the Incans displayed their potential for greatness, marching to war against their many enemies, crushing their armies into dust and carving for themselves a mighty empire stretching from Ecuador to Chile. Indeed, they built the greatest empire ever seen in pre-Columbian America. More than mere soldiers, your people were great builders and artists as well, and the remnants of their works still awe and inspire the world today. = 
 # Requires translation!
Oh King Pachacuti, truly are you called 'Earth Shaker'! Will you once again call upon the ground itself to a fight at your side? Your armies await your signal. Will you restore the glory of your empire? Can you build a civilization that will stand the test of time? = 
Cuzco = Cuzco
Tiwanaku = Tiwanaku
Machu = Machu
Ollantaytambo = Ollantaytambo
Corihuayrachina = Corihuayrachina
Huamanga = Huamanga
Rumicucho = Rumicucho
Vilcabamba = Vilcabamba
Vitcos = Vitcos
Andahuaylas = Andahuaylas
Ica = Ica
Arequipa = Arequipa
Nasca = Nazca
Atico = Atico
Juli = Juli
Chuito = Chuito
Chuquiapo = Chuquiapo
Huanuco Pampa = Huanuco Pampa
Tamboccocha = Tamboccocha
Huaras = Huaras
Riobamba = Riobamba
Caxamalca = Caxamalca
Sausa = Sausa
Tambo Colorado = Tambo Colorado 
Huaca = Huaca
Tumbes = Tumbes
Chan Chan = Chan Chan  
Sipan = Sipan
Pachacamac = Pachacamac
Llactapata = Llactapata
Pisac = Pisac
Kuelap = Kuelap
Pajaten = Pajaten
Chucuito = Chucuito
Choquequirao = Choquequirao
Inca = Inca
Units ignore terrain costs when moving into any tile with Hills = Les unités ignorent les coûts de mouvement lorsqu'elles se déplacent sur des cases avec des collines
Maintenance on roads & railroads reduced by [amount]% = Les frais de maintenance pour les routes et chemins de fer est réduit de [amount]%
 # Requires translation!
No Maintenance costs for improvements in [tileFilter] tiles = 

Harald Bluetooth = Haräld Dent-Bleue
If I am to be honest, I tire of those pointless charades. Why don't we settle our disputes on the field of battle, like true men? Perhaps the skalds will sing of your valor... or mine! = Pour être honnête, je suis las de ces vaines tirades. Et si nous allions régler cela sur le champ de bataille, comme de vrais hommes ? Peut-être les scaldes chanteront vos exploits... Ou les miens.
Ahahah! You seem to show some skills of a true Viking! Too bad that I'll probably kill you! = Ahahah ! Vous semblez montrer quelques unes des qualités d'un vrai Viking! Dommage que je doive vous tuer...
Loki must have stood by you, for a common man alone could not have defeated me... Oh well! I will join the einherjar in Valhalla and feast, while you toil away here. = Loki a sûrement pris parti pour vous, car un homme de rien n'aurait pas pu me vaincre à lui seul. Et bien, je m'en vais festoyer au Valhalala, pendant que vous restez ici.
Harald Bluetooth bids you welcome to his lands, a Viking unlike any the seas and lands have ever known! Hah, are you afraid? = Haräld Dent-Bleue, un Viking comme la terre et le ciel n'en ont jamais connu, vous souhaite la bienvenue sur ses terres.
This is a fine deal! Even a drunk beggar would agree! = Ceci est un accord parfait. Même un mendiant ivre l'accepterait!
Hail to you. = Salut à vous.
Viking Fury = Fureur viking
 # Requires translation!
Honor and glory be yours, Harald Bluetooth Gormsson, mighty heir of King Gorm of the Old and Thyra Dannebod. Not only were you victorious on the battlefield against the armies of Norway, you also completed massive construction project across the land - numerous Ring Fortresses to protect the populace from invasion and internal strife. You successfully drove off waves of German settlers in 983 AD and sheltered your kingdom from unwanted foreign influence. = 
 # Requires translation!
Stalwart Viking, the time for greatness is upon you once more. You are called to rise up and lead your people to renewed power and triumph! Will you make the world shudder once more at the very thought of your great armies of Northsmen? Will you let the Viking battle cry ring out across the crashing waves? Will you build a civilization to stand the test of time? = 
Copenhagen = Copenhague
Aarhus = Aarhus
Kaupang = Kaupang
Ribe = Ribe
Viborg = Viborg
Tunsberg = Tunsberg
Roskilde = Roskilde
Hedeby = Hedeby
Oslo = Oslo
Jelling = Jelling
Truso = Truso
Bergen = Bergen
Faeroerne = Faeroerne
Reykjavik = Reykjavik
Trondheim = Trondheim
Godthab = Godthab
Helluland = Helluland
Lillehammer = Lillehammer
Markland = Markland
Elsinore = Elsinore
Sarpsborg = Sarpsborg
Odense = Odense
Aalborg = Aalborg
Stavanger = Stavanger
Vorbasse = Vorbasse
Schleswig = Schleswig
Kristiansand = Kristiansand
Halogaland = Halogaland
Randers = Randers
Fredrikstad = Fredrikstad
Kolding = Kolding
Horsens = Horsens
Tromsoe = Tromsoe
Vejle = Vejle
Koge = Koge
Sandnes = Sandnes
Holstebro = Holstebro
Slagelse = Slagelse
Drammen = Drammen
Hillerod = Hillerod
Sonderborg = Sonderborg
Skien = Skien
Svendborg = Svendborg
Holbaek = Holbaek
Hjorring = Hjorring
Fladstrand = Fladstrand
Haderslev = Haderslev
Ringsted = Ringsted
Skrive = Skrive
Denmark = Danemark
+1 Movement for all embarked units = +1 mouvement pour toutes les unités embarquées
 # Requires translation!
Units pay only 1 movement point to disembark = 
Melee units pay no movement cost to pillage = Il ne coûte rien aux unités de mélée pour piller

 # Requires translation!
Attila the Hun = 
 # Requires translation!
I grow tired of this throne. I think I should like to have yours instead. = 
 # Requires translation!
Now what is this?! You ask me to add your riches to my great avails. The invitation is accepted. = 
 # Requires translation!
My people will mourn me not with tears, but with human blood. = 
 # Requires translation!
You are in the presence of Attila, scourge of Rome. Do not let hubris be your downfall as well. = 
 # Requires translation!
This is better than you deserve, but let it not be said that I am an unfair man. = 
 # Requires translation!
Good day to you. = 
 # Requires translation!
Scourge of God = 
 # Requires translation!
Your men stand proudly to greet you, Great Attila, grand warrior and ruler of the Hunnic empire. Together with your brother Bleda you expanded the boundaries of your empire, becoming the most powerful and frightening force of the 5th century. You bowed the Eastern Roman Emperors to your will and took kingdom after kingdom along the Danube and Nisava Rivers. As the sovereign ruler of the Huns, you marched your army across Europe into Gaul, planning to extend your already impressive lands all the way to the Atlantic Ocean. Your untimely death led to the quick disintegration and downfall of your empire, but your name and deeds have created an everlasting legacy for your people. = 
 # Requires translation!
Fearsome General, your people call for the recreation of a new Hunnic Empire, one which will make the exploits and histories of the former seem like the faded dreaming of a dying sun. Will you answer their call to regain your rightful prominence and glory? Will you mount your steadfast steed and lead your armies to victory? Will you build a civilization that stands the test of time? = 
 # Requires translation!
Atilla's Court = 
 # Requires translation!
The Huns = 
 # Requires translation!
Cities are razed [amount] times as fast = 
 # Requires translation!
Starts with [tech] = 
 # Requires translation!
"Borrows" city names from other civilizations in the game = 

 # Requires translation!
William of Orange = 
 # Requires translation!
As much as I despise war, I consider it a, hahaha, contribution to the common cause to erase your existence. = 
 # Requires translation!
You call yourself an exalted ruler, but I see nothing more than a smartly dressed barbarian! = 
 # Requires translation!
My God, be merciful to my soul. My God, feel pity for this... my poor people! = 
 # Requires translation!
I am William of Orange, stadtholder of The Netherlands. Did you need anything? I still have a lot to do. = 
 # Requires translation!
I believe I have something that may be of some importance to you. = 
 # Requires translation!
Once again, greetings. = 
 # Requires translation!
Dutch East India Company = 
 # Requires translation!
Hail stalwart Prince William of Orange, liberator of the Netherlands and hero to the Dutch people. It was your courageous effort in the 1568 rebellion against Spanish dominion that led the Dutch to freedom, and ultimately resulted in the Eighty Years' War. Your undertaking allowed for the creation of one of Europe's first modern republics, the Seven United Provinces. You gave your life to the rebellion, falling at the hands of an assassin in 1584, but your death would only serve to embolden the people's charge, and your legacy as "Father of the Fatherland" will stand as a symbol of Dutch independence for all time. = 
 # Requires translation!
Althought I lost, my honor shall endure. I wish you good luck. = Bien que j'ai perdu, mon honneur reste sauf. Je vous souhaite bonne chance.
 # Requires translation!
I, Pho Kun Ramkhamhaeng, King of Siam, consider it a great honor that you have walked to visit my country of Siam. = Moi, Pho Kun Ramkhamhaeng, roi du Siam, suis tres honoré de votre visite dans mon pays.

Brave prince, the people again yearn for the wise stewardship your wisdom afforded them. Can you once again secure the sovereignty of your kingdom and lead your people to greatness? Can you build a civilization that stands the test of time? = 
 # Requires translation!
Amsterdam = 

 # Requires translation!
Rotterdam = 
 # Requires translation!
Utrecht = 
 # Requires translation!
Groningen = 
 # Requires translation!
Breda = 
 # Requires translation!
Nijmegen = 
 # Requires translation!
Den Haag = 
 # Requires translation!
Haarlem = 
 # Requires translation!
Arnhem = 
 # Requires translation!
Zutphen = 
 # Requires translation!
Maastricht = 
 # Requires translation!
Tilburg = 
 # Requires translation!
Eindhoven = 
 # Requires translation!
Dordrecht = 
 # Requires translation!
Leiden = 
 # Requires translation!
's Hertogenbosch = 
 # Requires translation!
Almere = 
 # Requires translation!
Alkmaar = 
 # Requires translation!
Brielle = 
 # Requires translation!
Vlissingen = 
 # Requires translation!
Apeldoorn = 
 # Requires translation!
Enschede = 
 # Requires translation!
Amersfoort = 
 # Requires translation!
Zwolle = 
 # Requires translation!
Venlo = 
 # Requires translation!
Uden = 
 # Requires translation!
Grave = 
 # Requires translation!
Delft = 
 # Requires translation!
Gouda = 
 # Requires translation!
Nieuwstadt = 
 # Requires translation!
Weesp = 
 # Requires translation!
Coevorden = 
 # Requires translation!
Kerkrade = 
 # Requires translation!
<<<<<<< HEAD
God will probably forgive you... but I shall not. Prepare for war. = Dieu vous pardonnera sûrement... mais pas moi. Préparez vous à la guerre.
 # Requires translation!
Repugnant spawn of the devil! You will pay! = Répugnante créature du démon! Vous le payerez
 # Requires translation!
If my defeat is, without any doubt, the will of God, then I will accept it. = Ma défaite est, sans aucuns doutes, la volontée de Dieu, c'est pourquoi je l'accepte.
 # Requires translation!
God blesses those who deserve it. I am Isabel of Spain. = Que Dieu bénisse ceux qui le méritent. Je suis Isabelle d'Espagne
 # Requires translation!
I hope this deal will receive your blessing. = J'espère que ce marché recevera votre bénédiction.
 # Requires translation!
Madrid = Madrid
Barcelona = Barcelone
Seville = Séville
Cordoba = Cordoue
Toledo = Tolède
Santiago = St-Jacques de Compostelle
Murcia = Murcie
Valencia = Valence
Zaragoza = Saragosse
Pamplona = Pampelune
 # Requires translation!
Vitoria = Vitoria
 # Requires translation!
Santander = Santander
 # Requires translation!
Oviedo = Oviedo
 # Requires translation!
Jaen = Jaén
 # Requires translation!
Logroño = Logrogne
 # Requires translation!
Valladolid = Valladolid
 # Requires translation!
Palma = Palma
 # Requires translation!
Teruel = Teruel
 # Requires translation!
Almeria = Almérie
Leon = Léon
 # Requires translation!
Zamora = Zamora
=======
Sweden = 
=======
The Netherlands = 
 # Requires translation!
Retain [amount]% of the happiness from a luxury after the last copy has been traded away = 

>>>>>>> a0f6596e
 # Requires translation!
Gustavus Adolphus = 
 # Requires translation!
The Hakkapeliittas will ride again and your men will fall just at the sight of my cavalry! God with us! = 
 # Requires translation!
Ha ha ha, captain Gars will be very glad to head out to war again. = 
 # Requires translation!
I am Sweden's king. You can take my lands, my people, my kingdom, but you will never reach the House of Vasa. = 
 # Requires translation!
Stranger, welcome to the Snow King's kingdom! I am Gustavus Adolphus, member of the esteemed House of Vasa = 
 # Requires translation!
My friend, it is my belief that this settlement can benefit both our peoples. = 
 # Requires translation!
Oh, welcome! = 
 # Requires translation!
Oh, it is you. = 
 # Requires translation!
Nobel Prize = 
 # Requires translation!
All hail the transcendent King Gustavus Adolphus, founder of the Swedish Empire and her most distinguished military tactician. It was during your reign that Sweden emerged as one of the greatest powers in Europe, due in no small part to your wisdom, both on and off the battlefield. As king, you initiated a number of domestic reforms that ensured the economic stability and prosperity of your people. As the general who came to be known as the "Lion of the North," your visionary designs in warfare gained the admiration of military commanders the world over. Thanks to your triumphs in the Thirty Years' War, you were assured a legacy as one of history's greatest generals. = 
 # Requires translation!
Oh noble King, the people long for your prudent leadership, hopeful that once again they will see your kingdom rise to glory. Will you devise daring new strategies, leading your armies to victory on the theater of war? Will you build a civilization that stands the test of time? = 
 # Requires translation!
Stockholm = 
 # Requires translation!
Uppsala = 
 # Requires translation!
Gothenburg = 
 # Requires translation!
Lugo = Lugo
 # Requires translation!
Alicante = Alicante
Càdiz = Cadix
Malmö = 
 # Requires translation!
Linköping = 
 # Requires translation!
Kalmar = 
 # Requires translation!
Alcorcon = Alcorcon
 # Requires translation!
Burgos = Burgos
 # Requires translation!
Vigo = Vigo
 # Requires translation!
Badajoz = Badajoz
La Coruña = La Corogne
 # Requires translation!
Guadalquivir = Guadalquivir
 # Requires translation!
Bilbao = Bilbao
San Sebastian = Saint-Sébastien
Granada = Grenade
 # Requires translation!
Mérida = Mérida
 # Requires translation!
Huelva = Huelva
 # Requires translation!
Ibiza = Ibiza
 # Requires translation!
Las Palmas = Las Palmas
 # Requires translation!
Tenerife = Ténériffe

Songhai = Songhaï
Skara = 
 # Requires translation!
Västerås = 
 # Requires translation!
Jönköping = 
 # Requires translation!
Visby = 
 # Requires translation!
Falun = 
 # Requires translation!
Norrköping = 
 # Requires translation!
Gävle = 
 # Requires translation!
Halmstad = 
 # Requires translation!
Karlskrona = 
 # Requires translation!
Hudiksvall = 
 # Requires translation!
Örebro = 
 # Requires translation!
Umeå = 
 # Requires translation!
Karlstad = 
 # Requires translation!
Helsingborg = 
 # Requires translation!
Härnösand = 
 # Requires translation!
Vadstena = 
 # Requires translation!
Lund = 
 # Requires translation!
Västervik = 
 # Requires translation!
Enköping = 
 # Requires translation!
Skövde = 
 # Requires translation!
Eskilstuna = 
 # Requires translation!
Luleå = 
 # Requires translation!
Lidköping = 
 # Requires translation!
Södertälje = 
 # Requires translation!
Mariestad = 
 # Requires translation!
Östersund = 
 # Requires translation!
Borås = 
 # Requires translation!
Sundsvall = 
 # Requires translation!
Vimmerby = 
 # Requires translation!
Köping = 
 # Requires translation!
Mora = 
 # Requires translation!
Arboga = 
 # Requires translation!
Växjö = 
 # Requires translation!
Gränna = 
 # Requires translation!
Kiruna = 
 # Requires translation!
Borgholm = 
 # Requires translation!
Strängnäs = 
 # Requires translation!
Sveg = 
 # Requires translation!
Sweden = 
 # Requires translation!
Gain [amount] Influence with a [param] gift to a City-State = 
 # Requires translation!
When declaring friendship, both parties gain a [amount]% boost to great person generation = 

 # Requires translation!
Maria Theresa = 
 # Requires translation!
Shame that it has come this far. But ye wished it so. Next time, be so good, choose your words more wisely. = 
 # Requires translation!
What a fool ye are! Ye will end swiftly and miserably. = 
 # Requires translation!
The world is pitiful! There's no beauty in it, no wisdom. I am almost glad to go. = 
 # Requires translation!
The archduchess of Austria welcomes your Eminence to... Oh let's get this over with! I have a luncheon at four o'clock. = 
 # Requires translation!
I see you admire my new damask. Nobody should say that I am an unjust woman. Let's reach an agreement! = 
 # Requires translation!
Oh, it's ye! = 
 # Requires translation!
Diplomatic Marriage = 
 # Requires translation!
Noble and virtuous Queen Maria Theresa, Holy Roman Empress and sovereign of Austria, the people bow to your gracious will. Following the death of your father King Charles VI, you ascended the thone of Austria during a time of great instability, but the empty coffers and diminished military did litle to dissuade your ambitions. Faced with war almost immediately upon your succession to the thron, you managed to fend off your foes, and in naming your husband Francis Stephen co-ruler, assured your place as Empress of the Holy Roman Empire. During your reigh, you guided Austria on a new path of reform - strengthening the military, replenishing the treasury, and improving the educational system of the kingdom. = 
 # Requires translation!
Oh great queen, bold and dignified, the time has come for you to rise and guide the kingdom once again. Can you return your people to the height of prosperity and splendor? Will you build a civilization that stands the test of time? = 
 # Requires translation!
Vienna = 
 # Requires translation!
Salzburg = 
 # Requires translation!
Graz = 
 # Requires translation!
Linz = 
 # Requires translation!
Klagenfurt = 
 # Requires translation!
Bregenz = 
 # Requires translation!
Innsbruck = 
 # Requires translation!
Kitzbühel = 
 # Requires translation!
St. Pölten = 
 # Requires translation!
Eisenstadt = 
 # Requires translation!
Villach = 
 # Requires translation!
Zwettl = 
 # Requires translation!
Traun = 
 # Requires translation!
Wels = 
 # Requires translation!
Dornbirn = 
 # Requires translation!
Feldkirch = 
 # Requires translation!
Amstetten = 
 # Requires translation!
Bad Ischl = 
 # Requires translation!
Wolfsberg = 
 # Requires translation!
Kufstein = 
 # Requires translation!
Leoben = 
 # Requires translation!
Klosterneuburg = 
 # Requires translation!
Leonding = 
 # Requires translation!
Kapfenberg = 
 # Requires translation!
Hallein = 
 # Requires translation!
Bischofshofen = 
 # Requires translation!
Waidhofen = 
 # Requires translation!
Saalbach = 
 # Requires translation!
Lienz = 
 # Requires translation!
Steyr = 
 # Requires translation!
Austria = 
 # Requires translation!
Can spend Gold to annex or puppet a City-State that has been your ally for [amount] turns. = 

 # Requires translation!
Dido = 
 # Requires translation!
Tell me, do you all know how numerous my armies, elephants and the gdadons are? No? Today, you shall find out! = 
 # Requires translation!
Fate is against you. You earned the animosity of Carthage in your exploration. Your days are numbered. = 
 # Requires translation!
The fates became to hate me. This is it? You wouldn't destroy us so without their help. = 
 # Requires translation!
The Phoenicians welcome you to this most pleasant kingdom. I am Dido, the queen of Carthage and all that belongs to it. = 
 # Requires translation!
I just had the marvelous idea, and I think you'll appreciate it too. = 
 # Requires translation!
What is it now? = 
 # Requires translation!
Phoenician Heritage = 
 # Requires translation!
Blessings and salutations to you, revered Queen Dido, founder of the legendary kingdom of Carthage. Chronicled by the words of the great poet Virgil, your husband Acerbas was murdered at the hands of your own brother, King Pygmalion of Tyre, who subsequently claimed the treasures of Acerbas that were now rightfully yours. Fearing the lengths from which your brother would pursue this vast wealth, you and your compatriots sailed for new lands. Arriving on the shores of North Africa, you tricked the local king with the simple manipulation of an ox hide, laying out a vast expanse of territory for your new home, the future kingdom of Carthage. = 
 # Requires translation!
Clever and inquisitive Dido, the world longs for a leader who can provide a shelter from the coming storm, guided by brilliant intuition and cunning. Can you lead the people in the creation of a new kingdom to rival that of once mighty Carthage? Can you build a civilization that will stand the test of time? = 
 # Requires translation!
Carthage = 
 # Requires translation!
Utique = 
 # Requires translation!
Hippo Regius = 
 # Requires translation!
Gades = 
 # Requires translation!
Saguntum = 
 # Requires translation!
Carthago Nova = 
 # Requires translation!
Panormus = 
 # Requires translation!
Lilybaeum = 
 # Requires translation!
Hadrumetum = 
 # Requires translation!
Zama Regia = 
 # Requires translation!
Karalis = 
 # Requires translation!
Malaca = 
 # Requires translation!
Leptis Magna = 
 # Requires translation!
Hippo Diarrhytus = 
 # Requires translation!
Motya = 
 # Requires translation!
Sulci = 
 # Requires translation!
Leptis Parva = 
 # Requires translation!
Tharros = 
 # Requires translation!
Soluntum = 
 # Requires translation!
Lixus = 
 # Requires translation!
Oea = 
 # Requires translation!
Theveste = 
 # Requires translation!
Ibossim = 
 # Requires translation!
Thapsus = 
 # Requires translation!
Aleria = 
 # Requires translation!
Tingis = 
 # Requires translation!
Abyla = 
 # Requires translation!
Sabratha = 
 # Requires translation!
Rusadir = 
 # Requires translation!
Baecula = 
 # Requires translation!
Saldae = 
 # Requires translation!
Land units may cross [tileFilter] tiles after the first [unit] is earned = 
 # Requires translation!
Units ending their turn on [tileFilter] tiles take [amount] damage = 

 # Requires translation!
Theodora = 
 # Requires translation!
It is always a shame to destroy a thing of beauty. Happily, you are not one. = 
 # Requires translation!
Now darling, tantrums are most unbecoming. I shall have to teach you a lesson. = 
 # Requires translation!
Like a child playing with toys you are. My people will never love you, nor suffer this indignation gracefully. = 
 # Requires translation!
My, isn't this a pleasant surprise - what may I call you, oh mysterious stranger? I am Theodora, beloved of Byzantium. = 
 # Requires translation!
I have heard that you adept at certain kinds of ... interactions. Show me. = 
 # Requires translation!
Hello again. = 
 # Requires translation!
Patriarchate of Constantinople = 
 # Requires translation!
All hail the most magnificent and magnanimous Empress Theodora, beloved of Byzantium and of Rome! From the lowly ranks of actress and courtesan you became the most powerful woman in the Roman Empire, consort to Justinian I. Starting in the late 520's AD, you joined your husband in a series of important spiritual and legal reforms, creating many laws which elevated the status of and promoted equal treatment of women in the empire. You also aided in the restoration and construction of many aqueducts, bridges, and churches across Constantinople, culminating in the creation of the Hagia Sophia, one of the most splendid architectural wonders of the world. = 
 # Requires translation!
Beautiful Empress, Byzantium is in need of your wisdom and strength - her people are lost without your light to lead them. The Byzantine Empire may have fallen once, but its spirit is still intact waiting to be reborn anew. Can you return Byzantium to the heights of glory it once enjoyed? Can you create a civilization to stand the test of time? = 
 # Requires translation!
Constantinople = 
 # Requires translation!
Adrianople = 
 # Requires translation!
Nicaea = 
 # Requires translation!
Antioch = 
 # Requires translation!
Varna = 
 # Requires translation!
Ohrid = 
 # Requires translation!
Nicomedia = 
 # Requires translation!
Trebizond = 
 # Requires translation!
Cherson = 
 # Requires translation!
Sardica = 
 # Requires translation!
Ani = 
 # Requires translation!
Dyrrachium = 
 # Requires translation!
Edessa = 
 # Requires translation!
Chalcedon = 
 # Requires translation!
Naissus = 
 # Requires translation!
Bari = 
 # Requires translation!
Iconium = 
 # Requires translation!
Prilep = 
 # Requires translation!
Samosata = 
 # Requires translation!
Kars = 
 # Requires translation!
Theodosiopolis = 
 # Requires translation!
Tyana = 
 # Requires translation!
Gaza = 
 # Requires translation!
Kerkyra = 
 # Requires translation!
Phoenice = 
 # Requires translation!
Selymbria = 
 # Requires translation!
Sillyon = 
 # Requires translation!
Chrysopolis = 
 # Requires translation!
Vodena = 
 # Requires translation!
Traianoupoli = 
 # Requires translation!
Constantia = 
 # Requires translation!
Patra = 
 # Requires translation!
Korinthos = 
 # Requires translation!
Byzantium = 
 # Requires translation!
May choose [amount] additional belief(s) of any type when [param] a religion = 

You leave us no choice. War it must be. = Vous ne nous laissez pas le choix. C'est donc la guerre.
Very well, this shall not be forgotten. = Très bien, nous ne l'oublierons pas.
You fiend! History shall remember this! = Vermine ! L'Histoire se souviendra de cela !
Milan = Milan

And so the flower of Florence falls to barbaric hands... = Ainsi la fleur de Florence tombe aux mains de barbares...
Florence = Florence

I have to do this, for the sake of progress if nothing else. You must be opposed! = Je dois le faire, au nom du progrès. Il faut vous empêcher !
You can see how fruitless this will be for you... right? = Vous voyez bien que ça ne mènera à rien... N'est-ce pas ?
May God grant me these last wishes - peace and prosperity for Brazil. = Que Dieu exauce mes derniers vœux - paix et prospérité pour le Brésil.
Rio de Janeiro = Rio de Janeiro

They will write songs of this.... pray that they shall be in your favor. = On écrira des chansons sur cela... Priez pour qu'elles soient en votre honneur.
Antwerp = Anvers

War lingers in our hearts. Why carry on with a false peace? = La guerre vit dans nos cœurs. Pourquoi persister dans une fausse trêve ?
You gormless radger! You'll dine on your own teeth before you set foot in Ireland! = Stupide rageux! Vous dînerez sur vos dents avant de mettre pied sur les terres d'Irlande !
A lonely wind blows through the highlands today. A dirge for Ireland. Can you hear it? = Un vent triste souffle sur les plaines aujourd'hui. Le glas sonne pour l'Irlande. L'entendez-vous ?
Dublin = Dublin

We never fully trusted you from the start. = Nous ne vous avons jamais fait confiance de toute manière.
Tyre = Tyr

I will enjoy hearing your last breath as you witness the destruction of your realm! = Je me réjouirai d'entendre votre dernier souffle lorsque vous assisterez à la destruction de votre royaume !
Why do we fight? Because Inanna demands it. Now, witness the power of the Sumerians! = Pourquoi nous battons-nous ? Parce qu'Inanna le demande. Maintenant, admirez la puissance de Sumer !
What treachery has struck us? No, what evil? = Quelle trahison nous a frappé ? Non, quelle malfaisance ?
Ur = Ur

How barbaric. Those who live by the sword shall perish by the sword. = Quelle barbarie. Quiconque vit par l'épée devra périr par l'épée.
Genoa = Gênes

You have revealed your purposes a bit too early, my friend... = Vous avez révélé vos projets un peu trop tôt, cher ami...
A wrong calculation, on my part. = C'était un mauvais calcul de ma part.
Venice = Venise

I guess you weren't here for the sprouts after all... = J'imagine que vous ne venez pas pour les choux...
Brussels = Bruxelles

Unacceptable! = Inacceptable !

What a fine battle! Sidon is willing to serve you! = Quelle belle bataille ! Sidon vous servira loyalement !
Sidon = Sidon

How could we fall to the likes of you?! = Comment avons-nous pu perdre contre des gens comme vous ?
Almaty = Almaty

You shall stain this land no longer with your vileness! To arms, my countrymen - we ride to war! = Vous ne souillerez cette terre plus longtemps ! Aux armes, chevauchons en guerre !
Traitorous man! The Celtic peoples will not stand for such wanton abuse and slander - I shall have your head! = Traître ! Les peuples celtes ne supporteront pas vos caprices et vos calomnies plus longtemps ! Nous repartirons avec votre tête !
Vile ruler, know that you 'won' this war in name only! = Sachez que vous n'avez gagné cette guerre que sur le papier !
Edinburgh = Édimbourg

Perhaps, in another world, we could have been friends... = Dans un autre monde nous aurions pu être amis...
Singapore = Singapour

May the Heavens forgive you for inflicting this humiliation to our people. = Puissent les cieux vous pardonner d'avoir infligé cette humiliation à notre peuple.
Zanzibar = Zanzibar

After thorough deliberation, Australia finds itself at a crossroads. Prepare yourself, for war is upon us. = L'Australie se trouve à la croisée des chemins. Préparez-vous à la guerre.
We will mobilize every means of resistance to stop this transgression against our nation! = Nous mobiliserons tous les moyens à notre disposition afin de stopper cet affront fait à notre nation !
The principles for which we have fought will survive longer than any nation you could ever build. = Les principes pour lesquels nous nous sommes battus vivront plus longtemps que n'importe quelle nation que vous puissiez bâtir.
Sydney = Sydney

I have failed. May you, at least, know compassion towards our people. = J'ai échoué. Puissiez-vous montrer au moins de la compassion envers mon peuple.
Cape Town = Le Cap

We... defeated? No... we had so much work to do! = Nous... Vaincus ? Non... Nous avions encore tant à faire !
Kathmandu = Katmandou

So this is how it feels to die... = Voilà ce que ça fait de mourir...
Hanoi = Hanoï

We were too weak to protect ourselves... = Nous étions trop faibles pour nous défendre...
Quebec City = Québec 

The day of judgement has come to us. But rest assured, the same will go for you! = Le jour de notre jugement est venu. Mais ne vous inquiétez pas, il viendra aussi pour vous !
Helsinki = Helsinki

Today, the Malay people obey you, but do not think this is over... = Le peuple de Malaisie vous obéit aujourd'hui, mais ne croyez pas que cette histoire soit terminée...
Kuala Lumpur = Kuala Lumpur

Ah, Gods! Why have you forsaken us? = Ah, Dieux ! Pourquoi nous as-tu punis ?
Manila = Manille

Perhaps now we will find peace in death... = Peut-être trouverons-nous la paix dans la mort...
Lhasa = Lhassa

In responding to the unstinting malignancy that has heretofore defined your relationship with Canada, we can have no recourse but war! = En réponse aux félonies qui caractérisent votre relation avec le Canada, nous n'avons d'autre recours que la guerre !
As we can reach no peaceful resolution with you, Canada must turn, with reluctance, to war. = Ne pouvant attendre de résolution pacifique avec vous, c'est contre son gré que le Canada doit se tourner vers la guerre.
I regret not defending my country to the last, although it was not of use. = Je ne regrette pas d'avoir défendu ma patrie jusqu'au bout, même si cela n'a pas suffit.
Vancouver = Vancouver

Do you really think you can walk over us so easily? I will not let it happen. Not to Kongo - not to my people! = Pensez-vous vraiment pouvoir nous marcher dessus si facilement ? Je ne laissera pas cela arriver. Pas à Kongo, pas à mon peuple !
We are no strangers to war. You have strayed from the right path, and now we will correct it. = La guerre nous est familière. Vous avez dévié du droit chemin, laissez-nous y apporter correction.
You are nothing but a glorified barbarian. Cruel, and ruthless. = Vous n'êtes rien d'autre qu'un barbare, fier de l'être. Cruel et impitoyable.
M'Banza-Kongo = M'Banza-Kongo

 # Requires translation!
Congratulations, conqueror. This tribe serves you now. = 
Mogadishu = Mogadiscio

 # Requires translation!
I didn't want to do this. We declare war. = 
 # Requires translation!
I will fear no evil. For god is with me! = 
 # Requires translation!
Why have you forsaken us my lord? = 
 # Requires translation!
Bratislava = 

 # Requires translation!
We have wanted this for a LONG time. War it shall be. = 
 # Requires translation!
Very well, we will kick you back to the ancient era! = 
 # Requires translation!
This isn't how it is supposed to be! = 
 # Requires translation!
Cahokia = 

 # Requires translation!
By god's grace we will not allow these atrocities to occur any longer. We declare war! = 
 # Requires translation!
May god have mercy on your evil soul. = 
 # Requires translation!
I for one welcome our new conquer overlord! = 
 # Requires translation!
Jerusalem = 

Can only heal by pillaging = Ne peut guérir que par le pillage


#################### Lines from Policies from Civ V - Vanilla ####################

Aristocracy = Aristocratie
Legalism = Légalisme
 # Requires translation!
Provides the cheapest [stat] building in your first [amount] cities for free = 
Oligarchy = Oligarchie
Units in cities cost no Maintenance = Les unités dans les villes ne coûte aucun entretien
 # Requires translation!
+[amount]% attacking strength for cities with garrisoned units = 
Landed Elite = Élite terrienne
Monarchy = Monarchie
Tradition Complete = Tradition complète
 # Requires translation!
Provides a [building] in your first [amount] cities for free = 
Tradition = Tradition

Republic = République
Citizenship = Citoyenneté
Collective Rule = Pouvoir collectif
Representation = Représentation
Each city founded increases culture cost of policies [amount]% less than normal = Chaque ville fondée augmente le coût de la culture des politiques de [amount]% de moins que la normale
Meritocracy = Méritocratie
Liberty Complete = Liberté complète
Liberty = Liberté

Warrior Code = Code du guerrier
Discipline = Discipline
 # Requires translation!
[amount]% Strength for [unitType] units which have another [unitType2] unit in an adjacent tile = 
Military Tradition = Tradition militaire
[unitType] units gain [amount]% more Experience from combat = Les unités [unitType] gagnent [amount]% d'XP supplémentaire au combat
Military Caste = Caste militaire
Professional Army = Armée de métier
 # Requires translation!
Gold cost of upgrading [unitType] units reduced by [amount]% = 
Honor Complete = Honneur complété
Honor = Honneur

Organized Religion = Religion organisée
Mandate Of Heaven = Mandat du Ciel
 # Requires translation!
[amount]% of excess happiness converted to [stat] = 
Theocracy = Théocratie
+[amount]% [stat] from every [building] = +[amount]% [stat] de chaque [building]
Reformation = Réforme
Free Religion = Tolérance religieuse
Piety Complete = Piété complète
Piety = Piété

 # Requires translation!
Philantropy = 
 # Requires translation!
Gifts of Gold to City-States generate [amount]% more Influence = 
 # Requires translation!
Aesthetics = 
 # Requires translation!
Resting point for Influence with City-States is increased by [amount] = 
 # Requires translation!
Scholasticism = 
 # Requires translation!
Allied City-States provide [stat] equal to [amount]% of what they produce for themselves = 
 # Requires translation!
Cultural Diplomacy = 
 # Requires translation!
Quantity of Resources gifted by City-States increased by [amount]% = 
 # Requires translation!
Happiness from Luxury Resources gifted by City-States increased by [amount]% = 
 # Requires translation!
Educated Elite = 
 # Requires translation!
Allied City-States will occasionally gift Great People = 
 # Requires translation!
Patronage Complete = 
 # Requires translation!
Influence of all other civilizations with all city-states degrades [amount]% faster = 
 # Requires translation!
Triggers the following global alert: [param] = 
 # Requires translation!
Patronage = 

 # Requires translation!
Naval Tradition = 
Trade Unions = Unions commerciales
 # Requires translation!
Merchant Navy = 
Mercantilism = Mercantilisme
Protectionism = Protectionnisme
 # Requires translation!
+[amount] happiness from each type of luxury resource = 
Commerce Complete = Commerce complet
Double gold from Great Merchant trade missions = Double l'or des missions commerciales des grands marchands
 # Requires translation!
May buy [unit] units for [amount] [stat] [cityFilter] starting from the [param] at an increasing price ([amount2]) = 
Commerce = Commerce

Secularism = Laïcité
Humanism = Humanisme
Free Thought = Liberté de pensée
Sovereignty = Souveraineté
[stats] from all [stat] buildings = [stats] de tous les bâtiments [stat]
Scientific Revolution = Révolution scientifique
Rationalism Complete = Rationalisme complet
 # Requires translation!
[amount] Free Technologies = 
Rationalism = Rationalisme

Constitution = Constitution
Universal Suffrage = Suffrage universel
 # Requires translation!
+[amount]% Defensive Strength for cities = 
Civil Society = Société civile
 # Requires translation!
[amount]% food consumption by specialists [cityFilter] = 
Free Speech = Liberté de parler
 # Requires translation!
[amount] units cost no maintenance = 
Democracy = Démocratie
 # Requires translation!
[amount]% unhappiness from specialists [cityFilter] = 
Freedom Complete = Liberté complète
 # Requires translation!
+[amount]% yield from every [tileImprovement] = 
Freedom = Liberté

Populism = Populisme
[param] units deal +[amount]% damage = Les unités [param] infligent +[amount]% de dégâts
Militarism = Militarisme
Fascism = fascisme
 # Requires translation!
Quantity of strategic resources produced by the empire +[amount]% = 
Police State = Etat policier
Total War = Guerre Totale
Autocracy Complete = Autocratie complète
 # Requires translation!
+[amount]% attack strength to all [unitType] units for [amount2] turns = 
Autocracy = Autocratie

 # Requires translation!
United Front = 
 # Requires translation!
Militaristic City-States grant units [amount] times as fast when you are at war with a common nation = 
 # Requires translation!
Planned Economy = 
 # Requires translation!
+[amount]% Production when constructing a [building] = 
 # Requires translation!
Nationalism = 
 # Requires translation!
Socialism = 
 # Requires translation!
-[amount]% maintenance cost for buildings [cityFilter] = 
 # Requires translation!
Communism = 
 # Requires translation!
Order Complete = 
 # Requires translation!
Order = 


#################### Lines from Quests from Civ V - Vanilla ####################

Route = Route
Build a road to connect your capital to our city. = Construisez une route pour relier votre capitale à notre ville.

Clear Barbarian Camp = Dégager le camp de barbare
We feel threatened by a Barbarian Camp near our city. Please take care of it. = Nous nous sentons menacés par un camp barbare près de notre ville. S'il vous plaît, agissez.

Connect Resource = Connecter la ressource
In order to make our civilizations stronger, connect [param] to your trade network. = Afin de rendre nos civilisations plus fortes, connectez [param] à votre réseau commercial.

Construct Wonder = Construire une merveille
We recommend you to start building [param] to show the whole world your civilization strength. = Nous vous recommandons de commencer à construire [param] pour montrer au monde entier la puissance de votre civilisation.

Acquire Great Person = Acquérir un personnage illustre
Great People can change the course of a Civilization! You will be rewarded for acquiring a new [param]. = Les personnages illustres peuvent changer le cours d'une civilisation ! Vous serez récompensé pour l'acquisition d'un nouveau [param].

 # Requires translation!
Conquer City State = 
 # Requires translation!
It's time to erase the City State of [param] from the map. You will be greatly rewarded for conquering them! = 

Find Player = Trouver un joueur
You have yet to discover where [param] set up their cities. You will be rewarded for finding their territories. = Vous n'avez pas encore découvert où [param] a installé ses villes. Vous serez récompensé pour avoir trouvé leurs territoires.

Find Natural Wonder = Trouvez une Merveille Naturelle
Send your best explorers on a quest to discover Natural Wonders. Nobody knows the location of [param] yet. = Envoyez vos meilleurs explorateurs à la découverte de merveilles naturelles. Personne ne connaît encore l'emplacement de [param].

 # Requires translation!
Give Gold = 
 # Requires translation!
We are suffering great poverty after being robbed by [param], and unless we receive a sum of Gold, it's only a matter of time before we collapse. = 

 # Requires translation!
Pledge to Protect = 
 # Requires translation!
We need your protection to stop the aggressions of [param]. By signing a Pledge of Protection, you'll confirm the bond that ties us. = 

 # Requires translation!
Contest Culture = 
 # Requires translation!
The civilization with the largest Culture growth will gain a reward. = 

 # Requires translation!
Contest Faith = 
 # Requires translation!
The civilization with the largest Faith growth will gain a reward. = 

 # Requires translation!
Contest Technologies = 
 # Requires translation!
The civilization with the largest number of new Technologies researched will gain a reward. = 

 # Requires translation!
Invest = 
 # Requires translation!
Our people are rejoicing thanks to a tourism boom. For a certain amount of time, any Gold donation will yield [amount]% extra Influence. = 

 # Requires translation!
Bully City State = 
 # Requires translation!
We are tired of the pretensions of [param]. If someone were to put them in their place by Demanding Tribute from them, they would be rewarded. = 

 # Requires translation!
Denounce Civilization = 
 # Requires translation!
We have been forced to pay tribute to [param]! We need you to tell the world of their ill deeds. = 

 # Requires translation!
We have heard the tenets of [param] and are most curious. Will you send missionaries to teach us about your religion? = 


#################### Lines from Religions from Civ V - Vanilla ####################

 # Requires translation!
Buddhism = 

 # Requires translation!
Christianity = 

 # Requires translation!
Confucianism = 

 # Requires translation!
Hinduism = 

 # Requires translation!
Islam = 

 # Requires translation!
Judaism = 

 # Requires translation!
Shinto = 

 # Requires translation!
Sikhism = 

 # Requires translation!
Taoism = 

 # Requires translation!
Tengriism = 

 # Requires translation!
Zoroastrianism = 


#################### Lines from Ruins from Civ V - Vanilla ####################

 # Requires translation!
We have discovered cultural artifacts in the ruins! (+20 culture) = 
 # Requires translation!
discover cultural artifacts = 

 # Requires translation!
squatters willing to work for you = 

 # Requires translation!
squatters wishing to settle under your rule = 

 # Requires translation!
An ancient tribe trained us in their ways of combat! = 
 # Requires translation!
your exploring unit receives training = 

 # Requires translation!
We have found survivors in the ruins! Population added to [param]. = 
 # Requires translation!
survivors (adds population to a city) = 

 # Requires translation!
We have found a stash of [param] Gold in the ruins! = 
 # Requires translation!
a stash of gold = 

 # Requires translation!
discover a lost technology = 

 # Requires translation!
Our unit finds advanced weaponry hidden in the ruins! = 
 # Requires translation!
advanced weaponry for your explorer = 

 # Requires translation!
You find evidence of Barbarian activity. Nearby Barbarian camps are revealed! = 
 # Requires translation!
reveal nearby Barbarian camps = 

 # Requires translation!
find a crudely-drawn map = 

 # Requires translation!
We have found holy symbols in the ruins, giving us a deeper understanding of religion! (+[param] Faith) = 
 # Requires translation!
discover holy symbols = 

 # Requires translation!
We have found an ancient prophecy in the ruins, greatly increasing our spiritual connection! (+[param] Faith) = 
 # Requires translation!
an ancient prophecy = 


#################### Lines from Specialists from Civ V - Vanilla ####################

Scientist = Scientifique

Merchant = Marchand

Artist = Artiste

Engineer = Ingénieur


#################### Lines from Techs from Civ V - Vanilla ####################

'Where tillage begins, other arts follow. The farmers therefore are the founders of human civilization.' - Daniel Webster = 'Là où débute le travail du sol, d'autres arts suivent. Les agriculteurs sont donc les fondateurs de la civilisation humaine' - Daniel Webster
Agriculture = Agriculture
Starting tech = Technologie initiale

'Shall the clay say to him that fashioneth it, what makest thou?' - Bible Isaiah 45:9 = 'L'argile dit-elle à celui qui la façonne: Que fais-tu ?' - Bible Ésaïe 45:9
Pottery = Poterie
'Thou shalt not muzzle the ox when he treadeth out the corn.' - Bible Deuteronomy 25:4 = 'Tu n'emmuselleras point le boeuf, quand il foulera le grain.' - Bible Deuteronome 25:4
Animal Husbandry = Élevage
'The haft of the arrow has been feathered with one of the eagle's own plumes, we often give our enemies the means of our own destruction' - Aesop = 'La coche de la flèche a été faite avec l'une des propres plumes de l'aigle, nous donnons souvent à nos ennemis les moyens de notre propre destruction' - Esope
Archery = Tir à l'arc
'The meek shall inherit the Earth, but not its mineral rights.' - J. Paul Getty = 'Les doux hériteront de la Terre, mais pas de ses droits miniers' - J. Paul Getty
Mining = Exploitation minière

'He who commands the sea has command of everything.' - Themistocles = 'Celui qui a le contrôle des mers a le contrôle de tout.' - Thémistocle
Sailing = Navigation à voile
'So teach us to number our days, so that we may apply our hearts unto wisdom.' - Bible Psalms 90:12 = 'Enseigne-nous à bien compter nos jours, afin que nous appliquions notre coeur à la sagesse.' - Bible Psaume 90:12
Calendar = Calendrier
'He who destroys a good book kills reason itself.' - John Milton = 'Celui qui détruit un bon livre met fin à sa propre raison.'  - John Milton
Writing = Écriture
'Even brute beasts and wandering birds do not fall into the same traps or nets twice.' - Saint Jerome = 'Même les bêtes féroces et les oiseaux migrateurs ne tombent pas deux fois dans le même piège ou le même filet.' - Saint Jérome
Trapping = Piège
'Wisdom and virtue are like the two wheels of a cart.' - Japanese proverb = 'La sagesse et la vertue sont comme les deux roues d'un chariot' - Proverbe japonais
The Wheel = La roue
'How happy are those whose walls already rise!' - Virgil = 'Bienheureux sont dont les murs ne cessent jamais de s'élever' - Virgile
Masonry = Maçonnerie
'Here Hector entered, with a spear eleven cubits long in his hand; the bronze point gleamed in front of him, and was fastened to the shaft of the spear by a ring of gold.' - Homer = 'Là Hector entra, avec une lance de onze pieds de long en main ; la pointe de bronze, fixée à la hampe par un anneau d'or,  étincelait devant lui.' - Homère
Bronze Working = Travail du bronze

'He made an instrument to know if the moon shine at full or no.' - Samuel Butler = 'Il a fabriqué un instrument pour savoir si c'est la pleine lune ou non.' - Samuel Butler
Optics = Optique
Enables embarkation for land units = Permet d'embarquer les unités terrestres
'A Horse! A Horse! My kingdom for a horse!' - Shakespeare (Richard III) = 'Un cheval ! Mon royaume pour un cheval !' - Shakespeare (Richard III)
Horseback Riding = Équitation
'Mathematics is the gate and key to the sciences.' - Roger Bacon = 'Les mathématiques sont la porte et la clé des sciences.' - Roger Bacon
Mathematics = Mathématiques
'Three things are to be looked to in a building: that it stands on the right spot; that it be securely founded; that it be successfully executed.' - Johann Wolfgang von Goethe = 'Il faut examiner trois choses dans un bâtiment: qu'il se trouve au bon endroit; qu'il soit solidement bâti; qu'il soit construit avec habilité.' - Johann Wolfgang von Goethe
Construction = Construction

'There is only one good, knowledge, and one evil, ignorance.' - Socrates = 'Il n'y a qu'une bonne chose, la connaissance, et une seule mauvaise, l'ignorance.' - Socrates
Philosophy = Philosophie
 # Requires translation!
'What is drama but life with the dull bits cut out.' - Alfred Hitchcock = 
 # Requires translation!
Drama and Poetry = 
'Better is bread with a happy heart than wealth with vexation.' - Amenemope = 'Mieux vaut du pain avec un cœur heureux, que des richesses avec des tracas.' - Aménémopé
Currency = Monnaie
'Instrumental or mechanical science is the noblest and, above all others, the most useful.' - Leonardo da Vinci = 'La science des instruments et de la mécanique est la plus noble et, par dessus tout, la plus utile.' - Léonard de Vinci
Engineering = Ingénierie
Roads connect tiles across rivers = Les routes relient les cases à travers les rivières
'Do not wait to strike til the iron is hot, but make it hot by striking.' - William Butler Yeats = 'N'attendez pas que le fer soit chaud pour le frapper, mais frapper le pour qu'il soit chaud.' - William Butler Yeats
Iron Working = Travail du fer

'Three things are necessary for the salvation of man: to know what he ought to believe; to know what he ought to desire; and to know what he ought to do' - St. Thomas Aquinas = 'Trois choses sont nécessaires au salut de l'homme: savoir ce qu'il doit croire; savoir ce qu'il doit désirer; et savoir ce qu'il doit faire.'- St. Thomas d'Aquin
Theology = Théologie
'The only thing that saves us from the bureaucracy is its inefficiency' - Eugene McCarthy = 'La seule chose qui nous sauve de la bureaucratie est son inefficacité' - Eugene McCarthy
Civil Service = Administration
Enables Open Borders agreements = Permet les accords de libre passage
'The merchants and the traders have come; their profits are pre-ordained...' - Sri Guru Granth Sahib = 'Les marchands et les commerçants sont venus; leurs profits sont préétablis...' - Sri Guru Granth Sahib
Guilds = Guildes
Enables conversion of city production to gold = Permet la conversion de la production des villes en or
'When pieces of bronze or gold or iron break, the metal-smith welds them together again in the fire, and the bond is established.' - Sri Guru Granth Sahib = 'Quand une pièce, qu'elle soit de bronze, d'or ou de fer, casse, le forgeron les soude à nouveau dans les flammes et le lien est établi.' - Sri Guru Granth Sahib
Metal Casting = Moulage

'I find the great thing in this world is not so much where we stand, as in what direction we are moving.' - Oliver Wendell Holmes = 'Je trouve que la grande question de ce monde n'est pas tant où nous sommes que dans quelle direction allons nous ?' - Oliver Wendell Holmes
Compass = Boussole
'Education is the best provision for old age.' - Aristotle = 'L'éducation est la meilleure des réserves pour les personnes âgées.' - Aristote
Education = Éducation
Enables conversion of city production to science = Permet la conversion de la production des villes en science
Enables Research agreements = Permet les accords de recherche
'Whoso pulleth out this sword of this stone and anvil, is rightwise king born of all England.' - Malory = 'Quiconque sortira cette épée de cette pierre et de cette enclume sera le roi légitime de toute l'Angleterre.' - Malory
Chivalry = Chevalerie
'The press is the best instrument for enlightening the mind of man, and improving him as a rational, moral and social being.' - Thomas Jefferson = 'La presse est le meilleur instrument pour illuminer l'esprit humain et l'améliorer en tant qu'être rationnel, moral et social.' - Thomas Jefferson
Machinery = Mécanique
Improves movement speed on roads = Améliore la vitesse de déplacement sur les routes
'Measure what is measurable, and make measurable what is not so.' - Galileo Galilei = 'Mesure ce qui est mesurable et rend mesurable ce qui ne l'est pas.' - Galileo Galilée
Physics = Physique
'John Henry said to his Captain, / 'A man ain't nothin' but a man, / And before I'll let your steam drill beat me down, / I'll die with the hammer in my hand.'' - Anonymous: The Ballad of John Henry, the Steel-Drivin' Man = 'John Henry dit à son capitaine, / 'Un homme n'est rien d'autre qu'un homme, / Et avant que je laisse votre foreuse à vapeur m'abattre, / Je mourrai avec le marteau à la main.' - Anonyme : La ballade de John Henry, l'homme au marteau
Steel = Acier

'Joyfully to the breeze royal Odysseus spread his sail, and with his rudder skillfully he steered.' - Homer = 'Joyeusement le roi Ulysse déploya sa voile sous la brise, et avec son gouvernail il se dirigea avec habilité' - Homère
Astronomy = Astronomie
Increases embarked movement +1 = Déplacement +1 pour les unités embarquées
Enables embarked units to enter ocean tiles = Permet aux unités embarquées de traverser les cases d'océan
'Their rising all at once was as the sound of thunder heard remote' - Milton = 'Lorsque qu'ils se levaient tous ensemble, le son était comme un tonnerre rugissant au loin' - Milton
Acoustics = Acoustique
'Happiness: a good bank account, a good cook and a good digestion' - Jean Jacques Rousseau = 'Le bonheur: un bon compte en banque, un bon cuisinier et une bonne digestion.' - Jean Jacques Rousseau
Banking = Banques
'It is a newspaper's duty to print the news and raise hell.' - The Chicago Times = 'C'est le devoir d'un journal d'imprimer les nouvelles et de soulever l'enfer.' - The Chicago Times
Printing Press = Imprimerie
'The day when two army corps can annihilate each other in one second, all civilized nations, it is to be hoped, will recoil from war and discharge their troops.' - Alfred Nobel = 'Le jour où deux corps d'armées pourront s'anéantir l'un l'autre en une seconde, toutes les nations civilisées, espérons-le, rechignerons à faire la guerre et désarmerons leurs troupes.' - Alfred Nobel
Gunpowder = Poudre à canon

'The winds and the waves are always on the side of the ablest navigators.' - Edward Gibbon = 'Les vents et les vagues sont toujours du coté des navigateurs les plus habiles.' - Edward Gibbon
Navigation = Navigation
'Architecture begins where engineering ends.' - Walter Gropius = 'L'architecture commence quand l'ingénierie se termine.' - Walter Gropius
Architecture = Architecture
'Compound interest is the most powerful force in the universe.' - Albert Einstein = 'Les intérêts composés sont la force la plus puissante de l'univers.'- Albert Einstein
Economics = Sciences économiques
'There never was a good knife made of bad steel.' - Benjamin Franklin = 'Il n'y a jamais eu de bon couteau fait d'un mauvais acier.'- Benjamin Franklin
Metallurgy = Métallurgie
'Wherever we look, the work of the chemist has raised the level of our civilization and has increased the productive capacity of the nation.' - Calvin Coolidge = 'Où que nous regardions, le travail du chimiste a fait progresser le niveau de notre civilisation et a augmenté la capacité de production de la nation.' - Calvin Coolidge
Chemistry = Chimie

'Those who cannot remember the past are condemned to repeat it.' - George Santayana = 'Ceux qui ne peuvent se souvenir du passé sont condamnés à le répéter.' - George Santayana
Archaeology = Archéologie
'Every great advance in science has issued from a new audacity of imagination.' - John Dewey = 'Chaque grande avancée de la science est issue d'une nouvelle audace de l'imagination' - John Dewey
Scientific Theory = Théorie scientifique
'Industrialization based on machinery, already referred to as a characteristic of our age, is but one aspect of the revolution that is being wrought by technology.' - Emily Greene Balch = 'L'industrialisation basée sur la machinerie, déjà considérée comme une caractéristique de notre époque, n'est qu'un aspect de la révolution que la technologie opère' - Emily Greene Balch
Industrialization = Industrialisation
'It is well that war is so terrible, or we should grow too fond of it.' - Robert E. Lee = 'Heureusement que la guerre est si terrible, autrement nous finirions par trop l'aimer.' - Robert E. Lee
Rifling = Fusil
'Wars may be fought with weapons, but they are won by men. It is the spirit of the men who follow and of the man who leads that gains the victory.' - George S. Patton = 'Les guerres peuvent être menées avec des armées, mais elles sont gagnées par des hommes. C'est l'esprit des hommes qui obéissent  et de celui qui les mène qui conduit à la victoire.' - George S. Patton
Military Science = Science militaire
'The nation that destroys its soil destroys itself.' - Franklin Delano Roosevelt = 'La nation qui détruit son sol se détruit elle-même.'- Franklin Delano Roosevelt
Fertilizer = Engrais

'If the brain were so simple we could understand it, we would be so simple we couldn't.' - Lyall Watson = 'Si le cerveau était si simple que nous pouvions le comprendre, nous serions si stupides que nous ne le pourrions pas'- Lyall Watson
Biology = Biologie
'Is it a fact - or have I dreamt it - that, by means of electricity, the world of matter has become a great nerve, vibrating thousands of miles in a breathless point of time?' - Nathaniel Hawthorne = 'Est-ce un fait - ou en ai-je rêvé - que, grâce à l'électricité, le monde de la matière est devenu un grand nerf, vibrant à des milliers de kilomètres en un moment de souffle haletant ?' - Nathaniel Hawthorne
Electricity = Électricité
'The nations of the West hope that by means of steam communication all the world will become as one family.' - Townsend Harris = 'Les nations de l'Ouest espèrent que par le moyens de communication à vapeur le monde entier ne deviendra qu'une seule famille.' - Townsend Harris
Steam Power = Moteur à vapeur
'As soon as men decide that all means are permitted to fight an evil, then their good becomes indistinguishable from the evil that they set out to destroy.' - Christopher Dawson = 'Aussitôt que les hommes décident que tous les moyens sont bons pour combattre le mal, alors le bien devient indiscernable du mal qu'ils cherchent à détruire.' - Christopher Dawson
Dynamite = Dynamite

'And homeless near a thousand homes I stood, and near a thousand tables pined and wanted food.' - William Wordsworth = 'Et sans-abri à coté d'un millier de maisons où je me trouvais, et à coté d'un millier de tables qui désiraient et voulaient de la nourriture'- William Wordsworth
Refrigeration = Réfrigération
'The whole country was tied together by radio. We all experienced the same heroes and comedians and singers. They were giants.' - Woody Allen = 'Le pays entier était lié ensemble par la radio. Nous avons tous connus les mêmes héros, comédiens et chanteurs. Ils étaient des géants.'- Woody Allen
Radio = Radio
'Nothing is particularly hard if you divide it into small jobs.' - Henry Ford = 'Rien n'est particulièrement ardu si vous le divisez en petites tâches.' - Henry Ford
Replaceable Parts = Pièces de rechange
'Aeronautics was neither an industry nor a science. It was a miracle.' - Igor Sikorsky = 'L'aéronautique n'était ni une industrie ni une science. C'était un miracle.' - Igor Sikorsky
Flight = Aviation
'The introduction of so powerful an agent as steam to a carriage on wheels will make a great change in the situation of man.' - Thomas Jefferson = 'L'introduction d'un agent aussi puissant que la vapeur à un chariot sur roues changera grandement la situation de l'homme' - Thomas Jefferson
 # Requires translation!
Railroads = 

'Ben, I want to say one word to you, just one word: plastics.' - Buck Henry and Calder Willingham, The Graduate = 'Ben, je veux te dire un mot, juste un mot : plastique.' - Buck Henry and Calder Willingham, le diplômé.
Plastics = Matières plastiques
'There's a basic principle about consumer electronics: it gets more powerful all the time and it gets cheaper all the time.' - Trip Hawkins = 'C'est un principe de base du commerce éléctronique : c'est toujours plus puissant et c'est toujours moins cher tout le temps.' - Trip Hawkins
Electronics = Électronique
'Men, like bullets, go farthest when they are smoothest.' - Jean Paul = 'Les hommes, comme les balles, vont plus loin quand ils sont plus réguliers.' - Jean Paul
Ballistics = Balistique
'Any man who can drive safely while kissing a pretty girl is simply not giving the kiss the attention it deserves.' - Albert Einstein = 'Tout homme qui peut conduire en toute sécurité pendant qu'il embrasse une jolie fille ne donne simplement pas à ce baiser l'attention qu'il mérite.' - Albert Einstein
Combustion = Combustion

'In nothing do men more nearly approach the gods than in giving health to men.' - Cicero = 'En rien les hommes ne s'approchent plus des dieux qu'en donnant la santé aux hommes' - Cicéron
Pharmaceuticals = Médicaments
'The unleashed power of the atom has changed everything save our modes of thinking, and we thus drift toward unparalleled catastrophes.' - Albert Einstein = 'La libération du pouvoir de l'atome a tout changé sauf nos modes de pensée, et nous dérivons ainsi vers des catastrophes sans précédent.'- Albert Einstein
Atomic Theory = Théorie atomique
'Vision is the art of seeing things invisible.' - Jonathan Swift = 'La vision est l'art de voir les choses invisibles.'- Jonathan Swift
Radar = Radar
'The root of the evil is not the construction of new, more dreadful weapons. It is the spirit of conquest.' - Ludwig von Mises = 'La racine du mal n'est pas dans la construction de nouvelles armes redoutables. Il est dans l'esprit de la conquête.' - Ludwig von Mises
Combined Arms = Armes combinées

'Only within the moment of time represented by the present century has one species, man, acquired significant power to alter the nature of his world.' - Rachel Carson = 'Ce n'est que dans le laps de temps représenté par le siècle actuel qu'une seule espèce, l'homme, a acquis un pouvoir significatif pour modifier la nature de son monde.' - Rachel Carson
Ecology = Écologie
'I am become Death, the destroyer of worlds.' - J. Robert Oppenheimer = 'Je deviens la Mort, le destructeur des mondes.' - J. Robert Oppenheimer
Nuclear Fission = Fission nucléaire
'A good rule for rocket experimenters to follow is this: always assume that it will explode.' - Astronautics Magazine, 1937 = 'Une bonne règle à suivre pour ceux qui font des expériences sur les fusées : supposer toujours que cela va exploser.' - Magazine Astronautique, 1937
Rocketry = Fusées
'Computers are like Old Testament gods: lots of rules and no mercy.' - Joseph Campbell = 'Les ordinateurs sont comme les dieux de l'ancien testament : beaucoup de règles et aucune pitié.' - Joseph Campbell
Computers = Ordinateurs

 # Requires translation!
'The more we elaborate our means of communication, the less we communicate.' - J.B. Priestly = 
 # Requires translation!
Telecommunications = 
'All men can see these tactics whereby I conquer, but what none can see is the strategy out of which victory is evolved.' - Sun Tzu = 'Tous les hommes peuvent observer les tactiques par lesquelles je suis vainqueur, mais ce que personne ne peut voir, c'est la stratégie à partir de laquelle j'ai développé la victoire.'- Sun Tzu
Mobile Tactics = Manoeuvres tactiques
 # Requires translation!
'Our scientific power has outrun our spiritual power, we have guided missiles and misguided men.' – Martin Luther King Jr. = 
 # Requires translation!
Advanced Ballistics = 
'Now, somehow, in some new way, the sky seemed almost alien.' - Lyndon B. Johnson = 'Maintenant, en quelque sorte, d'une nouvelle manière, le ciel est pratiquement devenu extraterrestre' - Lyndon B. Johnson
Satellites = Satellites
Reveals the entire map = Révèle toute la carte
'1. A robot may not injure a human being or, through inaction, allow a human being to come to harm. 2. A robot must obey any orders given to it by human beings, except when such orders would conflict with the First Law. 3. A robot must protect its own existence as long as such protection does not conflict with the First or Second Law.' - Isaac Asimov = '1. Un robot ne peut porter atteinte à un être humain, ni, en restant passif, permettre qu'un être humain soit exposé au danger. 2. Un robot doit obéir aux ordres qui lui sont donnés par un être humain, sauf si de tels ordres entrent en conflit avec la première loi. 3. Un robot doit protéger son existence tant que cette protection n'entre pas en conflit avec la première ou la deuxième loi.' - Isaac Asimov
Robotics = Robotique
'The night is far spent, the day is at hand: let us therefore cast off the works of darkness, and let us put on the armor of light.' - The Holy Bible: Romans, 13:12 = 'La nuit est avancée, le jour approche. Dépouillons-nous donc des oeuvres des ténèbres, et revêtons les armes de la lumière.' - La Saint Bible, Romains 13:12
Lasers = Lasers

 # Requires translation!
'The new electronic interdependence recreates the world in the image of a global village.' - Marshall McLuhan = 
 # Requires translation!
Globalization = 
'Every particle of matter is attracted by or gravitates to every other particle of matter with a force inversely proportional to the squares of their distances.' - Isaac Newton = 'Chaque particule de matière est attirée par ou gravite autour de toutes les autres particules de matière avec une force inversement proportionnelle au carré de leurs distances.' - Isaac Newton
Particle Physics = Physique des particules
 # Requires translation!
'The release of atomic energy has not created a new problem. It has readily made more urgent the necessity of solving an existing one.' - Albert Einstein = 
 # Requires translation!
Nuclear Fusion = 
'The impact of nanotechnology is expected to exceed the impact that the electronics revolution has had on our lives.' - Richard Schwartz = 'L'impact attendu des nouvelles technologies sera supérieur à celui que la révolution électronique a eu sur nos vies.' - Richard Schwartz
Nanotechnology = Nanotechnologie
 # Requires translation!
'Be extremely subtle, even to the point of formlessness, be extremely mysterious, even to the point of soundlessness. Thereby you can be the director of the opponent's fate.' - Sun Tzu = 
 # Requires translation!
Stealth = 

'I think we agree, the past is over.' - George W. Bush = 'Je pense que nous sommes d'accord, le passé est terminé.' - George W. Bush
Future Tech = Technologie future
Who knows what the future holds? = Qui sait ce que l'avenir réserve?
Can be continually researched = Peut être continuellement recherché


#################### Lines from Terrains from Civ V - Vanilla ####################

Ocean = Océan

Coast = Côte

Grassland = Prairie
 # Requires translation!
Occurs at temperature between [amount] and [amount2] and humidity between [amount3] and [amount4] = 

Plains = Plaines

Tundra = Toundra

Desert = Désert

Lakes = Lacs

Mountain = Montagne
 # Requires translation!
Has an elevation of [amount] for visibility calculations = 
 # Requires translation!
Occurs in chains at high elevations = 
 # Requires translation!
Units ending their turn on this terrain take [amount] damage = 

Snow = Neige

Hill = Colline
 # Requires translation!
[amount] Strength for cities built on this terrain = 
 # Requires translation!
Occurs in groups around high elevations = 

Forest = Forêt
Provides a one-time Production bonus to the closest city when cut down = Fournit un bonus de production unique à la ville la plus proche lorsqu'il est réduit
 # Requires translation!
Blocks line-of-sight from tiles at same elevation = 
 # Requires translation!
Resistant to nukes = 
 # Requires translation!
Can be destroyed by nukes = 
 # Requires translation!
A Camp can be built here without cutting it down = 

Jungle = Jungle

Marsh = Marais
 # Requires translation!
Only Polders can be built here = 

Fallout = Retombées radioactives

Oasis = Oasis

Flood plains = Plaines inondables

Ice = Glace

Atoll = Atoll

Great Barrier Reef = Grande Barrière de Corail
 # Requires translation!
Must be adjacent to [amount] to [amount2] [simpleTerrain] tiles = 
 # Requires translation!
Must be adjacent to [amount] [simpleTerrain] tiles = 
 # Requires translation!
Occurs on latitudes from [amount] to [amount2] percent of distance equator to pole = 
 # Requires translation!
Occurs in groups of [amount] to [amount2] tiles = 

Old Faithful = Old Faithful

El Dorado = El Dorado
Grants 500 Gold to the first civilization to discover it = Donne 500 Or a la première civilisation qui le découvre

Fountain of Youth = Fontaine de Jouvence
 # Requires translation!
Grants [promotion] ([comment]) to adjacent [mapUnitFilter] units for the rest of the game = 

Grand Mesa = Grand Mesa

Mount Fuji = Mont Fuji
 # Requires translation!
Must not be on [amount] largest landmasses = 

Krakatoa = Krakatoa
 # Requires translation!
Neighboring tiles will convert to [param] = 

Rock of Gibraltar = Rocher de Gibraltar
 # Requires translation!
Neighboring tiles except [param] will convert to [param2] = 

Cerro de Potosi = Cerro de Potosi

Barringer Crater = Cratère de Barringer

 # Requires translation!
Mount Kailash = 

 # Requires translation!
Mount Sinai = 

 # Requires translation!
Sri Pada = 

 # Requires translation!
Uluru = 


#################### Lines from TileImprovements from Civ V - Vanilla ####################

Farm = Ferme
Can also be built on tiles adjacent to fresh water = Peut également être construit sur des cases adjacentes à l'eau douce
[stats] on [tileFilter] tiles once [tech] is discovered = [stats] sur [tileFilter] cases lorsque [tech] est découvert

Lumber mill = Scierie

Mine = Mine

Trading post = Comptoir commercial

Camp = Campement

Oil well = Puits de pétrole
 # Requires translation!
Cannot be built on [tileFilter] tiles until [tech] is discovered = 

Pasture = Pâturage

Plantation = Plantation

Quarry = Carrière

Fishing Boats = Bateaux de pêche

Fort = Fort
Can be built outside your borders = Peut être construit hors de vos frontières
Gives a defensive bonus of [amount]% = Donne un bonus défensif de [amount]%

Road = Route
Costs [amount] gold per turn when in your territory = Coûte [amount] or par tour lorsque c'est sur votre territoire
 # Requires translation!
Reduces movement cost to ½ if the other tile also has a Road or Railroad = 
 # Requires translation!
Reduces movement cost to ⅓ with Machinery = 
 # Requires translation!
Requires Engineering to bridge rivers = 

Railroad = Chemin de fer
 # Requires translation!
Reduces movement cost to ⅒ if the other tile also has a Railroad = 

Remove Forest = Défricher la forêt
 # Requires translation!
Provides a one-time Production bonus depending on distance to the closest city once finished = 

Remove Jungle = Défricher la jungle

Remove Fallout = Éliminer les retombées radioactives

Remove Marsh = Assécher le marais

Remove Road = Retirer la route

Remove Railroad = Retirer les rails

Cancel improvement order = Annuler l'ordre d'aménagement

Academy = Académie

Landmark = Monument culturel

Manufactory = Manufacture

Customs house = Douanes

 # Requires translation!
Holy site = 

Citadel = Citadelle
Deal 30 damage to adjacent enemy units = Inflige 30 dégâts aux unités ennemies adjacentes
 # Requires translation!
Can be built just outside your borders = 
 # Requires translation!
Constructing it will take over the tiles around it and assign them to your closest city = 

Moai = Moai

Terrace farm = Culture en terrasse 

 # Requires translation!
Polder = 

Ancient ruins = Anciennes ruines
 # Requires translation!
Unpillagable = 
 # Requires translation!
Provides a random bonus when entered = 

City ruins = Ruines
 # Requires translation!
A bleak reminder of the destruction wreaked by War = 

City center = Centre-ville
 # Requires translation!
Indestructible = 
 # Requires translation!
Marks the center of a city = 
 # Requires translation!
Appearance changes with the technological era of the owning civilization = 

Barbarian encampment = Camp barbare
 # Requires translation!
Home to uncivilized barbarians, will spawn a hostile unit from time to time = 


#################### Lines from TileResources from Civ V - Vanilla ####################

Cattle = Bétail

Sheep = Moutons

Deer = Cerfs

Bananas = Bananes

Wheat = Blé

Stone = Pierre

Fish = Poisson

Horses = Chevaux

Iron = Fer

Coal = Charbon

Oil = Pétrole

Aluminum = Aluminium

Uranium = Uranium

Furs = Fourrures

Cotton = Coton

Dyes = Teintures

Gems = Pierres précieuses

Gold Ore = Le minerai d'or

Silver = Argent

Incense = Encens

Ivory = Ivoire

Silk = Soie

Spices = Épices

Wine = Vin

Sugar = Sucre

Marble = Marbre

Whales = Baleines

Pearls = Perles

 # Requires translation!
Jewelry = 
 # Requires translation!
Can only be created by Mercantile City-States = 

 # Requires translation!
Porcelain = 




 # Requires translation!
Salt = 



#################### Lines from UnitPromotions from Civ V - Vanilla ####################

 # Requires translation!
Sword = 
 # Requires translation!
Ranged Gunpowder = 
 # Requires translation!
Armored = 
 # Requires translation!
Melee Water = 
 # Requires translation!
Ranged Water = 
Heal Instantly = Soin instantané
 # Requires translation!
Heal this unit by [amount] HP = 
 # Requires translation!
Doing so will consume this opportunity to choose a Promotion = 

Accuracy I = Précision I
 # Requires translation!
+[amount]% Strength in [param] = 

Accuracy II = Précision II

Accuracy III = Précision III

Barrage I = Barrage I

Barrage II = Barrage II

Barrage III = Barrage III

Volley = Volée
 # Requires translation!
[amount]% Strength = 

Extended Range = Portée
 # Requires translation!
[amount] Range = 

Indirect Fire = Attaque indirecte
Ranged attacks may be performed over obstacles = Les attaques à distances ignorent les obstacles

Shock I = Choc I

Shock II = Choc II

Shock III = Choc III

Drill I = Percée I

Drill II = Percée II

Drill III = Percée III

Charge = Charge

Besiege = Assiéger

Formation I = Formation I

Formation II = Formation II

Blitz = Guerre éclair
 # Requires translation!
[amount] additional attacks per turn = 

Woodsman = Bûcheron
 # Requires translation!
Double movement in [terrainFilter] = 

Amphibious = Amphibie
 # Requires translation!
Eliminates combat penalty for attacking over a river = 
 # Requires translation!
Eliminates combat penalty for attacking from the sea = 

Medic = Médecin
 # Requires translation!
All adjacent units heal [amount] HP when healing = 

Medic II = Médecin II
 # Requires translation!
[amount] HP when healing in [tileFilter] tiles = 

Scouting I = Éclaireur I
 # Requires translation!
[amount] Visibility Range = 

Scouting II = Éclaireur II

Scouting III = Éclaireur III
 # Requires translation!
[amount] Movement = 

 # Requires translation!
Survivalism I = 
+[amount]% Strength when defending = +[amount]% de force en défense

 # Requires translation!
Survivalism II = 

 # Requires translation!
Survivalism III = 
Unit will heal every turn, even if it performs an action = L'unité se soignera à chaque tour, même si elle effectue une action
May withdraw before melee ([amount]%) = Peut se retirer avant la mêlée ([amount]%)

Boarding Party I = Embarquement I

Boarding Party II = Embarquement II

Boarding Party III = Embarquement III
 # Requires translation!
+[amount]% Strength = 

Coastal Raider I = Commando Côtier I
 # Requires translation!
Earn [amount]% of the damage done to [unitType] units as [stat] = 

Coastal Raider II = Commando Côtier II

Coastal Raider III = Commando Côtier III

Targeting I = Ciblage I

Targeting II = Ciblage II

Targeting III = Ciblage III

Wolfpack I = Meute I
+[amount]% Strength when attacking = +[amount]% de force lors de l'attaque

Wolfpack II = Meute II

Wolfpack III = Meute III

 # Requires translation!
Aircraft Carrier = 
Armor Plating I = Blindage I

Armor Plating II = Blindage II

Armor Plating III = Blindage III

Flight Deck I = Pont d'envol I
 # Requires translation!
Can carry [amount] extra [param] units = 

Flight Deck II = Pont d'envol II

Flight Deck III = Pont d'envol III

 # Requires translation!
Supply = 
 # Requires translation!
May heal outside of friendly territory = 

Siege I = Siège I

Siege II = Siège II

Siege III = Siège III

Evasion = Esquive
 # Requires translation!
Damage taken from interception reduced by [amount]% = 

Interception I = Interception I
 # Requires translation!
[amount]% Damage when intercepting = 

Interception II = Interception II

Interception III = Interception III

 # Requires translation!
Air Targeting I = 

 # Requires translation!
Air Targeting II = 

Sortie = Sortie
 # Requires translation!
[amount] extra interceptions may be made per turn = 

Operational Range = Portée

 # Requires translation!
Helicopter = 
Air Repair = Réparation Aérienne

 # Requires translation!
Mobility I = 

 # Requires translation!
Mobility II = 

 # Requires translation!
Anti-Armor I = 

 # Requires translation!
Anti-Armor II = 

Cover I = Protection I
 # Requires translation!
[amount]% Strength when defending vs [unitType] units = 

Cover II = Protection II

March = Marche

Mobility = Mobilité

Sentry = Sentinelle

Logistics = Logistique

Ambush I = Embuscade I

Ambush II = Embuscade II

Bombardment I = Bombardement I

Bombardment II = Bombardement II

Bombardment III = Bombardement III

Morale = Moral

Great Generals I = General Illustre I

Great Generals II = General Illustre II

Quick Study = Étude rapide
[amount]% Bonus XP gain = Bonus de [amount]% de gain d'EXP

Haka War Dance = Haka - Danse de guerre
 # Requires translation!
[amount]% Strength for enemy [unitType] units in adjacent [param] tiles = 

Rejuvenation = Rajeunissement
All healing effects doubled = Tous les effets de soins sont doublés

Slinger Withdraw = Retraite du frondeur

 # Requires translation!
Ignore terrain cost = 
Ignores terrain cost = Ignore le coût du terrain


#################### Lines from UnitTypes from Civ V - Vanilla ####################










 # Requires translation!
Civilian Water = 



Can enter ice tiles = Peut se déplacer sur la glace
 # Requires translation!
Invisible to non-adjacent units = 
 # Requires translation!
Can see invisible [unit] units = 


 # Requires translation!
Aircraft = 
6 tiles in every direction always visible = 6 cases dans chaque direction sont toujours visibles


 # Requires translation!
Atomic Bomber = 

 # Requires translation!
Self-destructs when attacking = 
 # Requires translation!
Cannot be intercepted = 

Can pass through impassable tiles = Peut passer à travers des cases infranchissables











#################### Lines from Units from Civ V - Vanilla ####################

 # Requires translation!
Can build [param] improvements on tiles = 

Founds a new city = Fonde une nouvelle ville
Excess Food converted to Production when under construction = L'excédent de nourriture est converti en production quand la construction est en cours
Requires at least [amount] population = Nécessite au moins [amount] de population

 # Requires translation!
May upgrade to [unit] through ruins-like effects = 

 # Requires translation!
This is your basic, club-swinging fighter. = 

Maori Warrior = Guerrier maori

Jaguar = Jaguar
Heals [amount] damage if it kills a unit = Se soigne de [amount] dégâts s'il tue une unité

Brute = Sauvage

Archer = Archer

Bowman = Archer babylonien

Slinger = Frondeur

Work Boats = Bateau-atelier
Cannot enter ocean tiles until Astronomy = Ne peut pas aller sur les cases d'océan avant la découverte de l'astronomie
May create improvements on water resources = Crée des aménagements de ressources maritimes
 # Requires translation!
Uncapturable = 

Trireme = Trirème
Cannot enter ocean tiles = Ne peut pas aller sur les cases d'océan

 # Requires translation!
Quinquereme = 

 # Requires translation!
Dromon = 

Chariot Archer = Archer sur char
No defensive terrain bonus = Aucun bonus de terrain défensif
Rough terrain penalty = Pénalité en terrain difficile

War Chariot = Char de guerre

 # Requires translation!
Horse Archer = 

War Elephant = Éléphant de guerre


Hoplite = Hoplite

Persian Immortal = Immortel
 # Requires translation!
[amount] HP when healing = 

 # Requires translation!
Battering Ram = 
 # Requires translation!
-[amount] Visibility Range = 
 # Requires translation!
Can only attack [unitType] units = 

Horseman = Cavalier
Can move after attacking = Peut se déplacer après avoir attaqué

Companion Cavalry = Hetairoi

 # Requires translation!
African Forest Elephant = 

 # Requires translation!
Cataphract = 

Catapult = Catapulte
Must set up to ranged attack = Doit être installé pour attaquer à distance
Limited Visibility = Visibilité réduite

Ballista = Balliste

Composite Bowman = Archer composite

Swordsman = Épéiste

Legion = Légion

Mohawk Warrior = Guerrier mohawk


Landsknecht = Lansquenet
Can move immediately once bought = Peut se déplacer immédiatement après achat

Galleass = Galléasse

Knight = Chevalier

Camel Archer = Archer méhariste

Conquistador = Conquistador
Defense bonus when embarked = Bonus de défense quand embarqué

Naresuan's Elephant = Éléphant de Naresuan

Mandekalu Cavalry = Cavalerie mandékalou

Keshik = Keshig

Crossbowman = Arbalétrier

Chu-Ko-Nu = Chu-Ko-Nu

Longbowman = Archer long

Trebuchet = Trébuchet

Hwach'a = Hwacha

Longswordsman = Spadassin à épée longue

Samurai = Samouraï

Berserker = Berserk

Caravel = Caravelle

Turtle Ship = Bateau-tortue


Musketeer = Mousquetaire

Janissary = Janissaire

Minuteman = Minuteman

Tercio = Tercio

 # Requires translation!
Privateer = 
 # Requires translation!
May capture killed [param] units = 

 # Requires translation!
Sea Beggar = 

Frigate = Frégate

Ship of the Line = Navire de ligne

Lancer = Lancier monté

Sipahi = Sipahi
No movement cost to pillage = Le pillage ne coûte pas de point de mouvement

 # Requires translation!
Hakkapeliitta = 
 # Requires translation!
Transfer Movement to [unit] = 
 # Requires translation!
[amount]% Strength when stacked with [unit] = 

Cannon = Canon

Gatling Gun = Mitrailleuse Gatling


Norwegian Ski Infantry = Infanterie de ski norvégienne

 # Requires translation!
Carolean = 

Cavalry = Cavalerie

Cossack = Cosaque

 # Requires translation!
Hussar = 
 # Requires translation!
[amount]% to Flank Attack bonuses = 

Ironclad = Cuirassé

Artillery = Artillerie

 # Requires translation!
Can only attack [param] tiles = 

Great War Infantry = Infanterie de la grande guerre

Foreign Legion = Légion étrangère

Triplane = Triplan
[amount]% chance to intercept air attacks = [amount]% chance d'intercepter une attaque aérienne

Great War Bomber = Bombardier de la Grande Guerre


Carrier = Porte-avions
Cannot attack = Impossible d'attaquer
 # Requires translation!
Can carry [amount] [param] units = 

Battleship = Cuirassé

Machine Gun = Mitrailleuse

Anti-Aircraft Gun = Canon anti-aérien

Landship = Char

Destroyer = Destroyer

 # Requires translation!
Normal vision when embarked = 


Zero = Zéro


B17 = B-17

Paratrooper = Parachutiste
 # Requires translation!
May Paradrop up to [amount] tiles from inside friendly territory = 

Tank = Char d'assaut

Panzer = Panzer

Anti-Tank Gun = Canon antichar

Atomic Bomb = Bombe atomique
 # Requires translation!
Nuclear weapon of Strength [amount] = 
 # Requires translation!
Blast radius [amount] = 

Rocket Artillery = Lance-roquettes

Mobile SAM = Lance-missiles SAM mobile

 # Requires translation!
Guided Missile = 

Nuclear Missile = Missile nucléaire

Helicopter Gunship = Hélicoptère de combat
All tiles cost 1 movement = Toutes les cases coûtent 1 mouvement
 # Requires translation!
Ignores Zone of Control = 
Unable to capture cities = Incapable de capturer les villes

 # Requires translation!
Nuclear Submarine = 

Mechanized Infantry = Infanterie mécanisée

 # Requires translation!
Missile Cruiser = 

Modern Armor = Blindé moderne

 # Requires translation!
Jet Fighter = 

 # Requires translation!
Giant Death Robot = 

 # Requires translation!
Stealth Bomber = 
 # Requires translation!
Cannot be carried by [unit] units = 

Great Artist = Artiste illustre
Can start an [amount]-turn golden age = Peut commencer un âge d'or de [amount] tours.
Can construct [tileImprovement] = Peut construire [tileImprovement]
Great Person - [stat] = Personnage illustre - [stat]

Great Scientist = Scientifique illustre
Can hurry technology research = Peut terminer une recherche technologique

Great Merchant = Marchand illustre
Can undertake a trade mission with City-State, giving a large sum of gold and [amount] Influence = Peut entreprendre une mission commerciale avec une cité-état, apportant une grande quantité d'or et [amount] d'influence

Great Engineer = Ingénieur illustre
 # Requires translation!
Can speed up construction of a building = 

 # Requires translation!
Great Prophet = 
 # Requires translation!
Can construct [tileImprovement] if it hasn't used other actions yet = 
 # Requires translation!
Can [param] [amount] times = 
 # Requires translation!
Removes other religions when spreading religion = 
 # Requires translation!
May found a religion = 
 # Requires translation!
May enhance a religion = 
 # Requires translation!
May enter foreign tiles without open borders = 
 # Requires translation!
Religious Unit = 
 # Requires translation!
Takes your religion over the one in their birth city = 

Great General = Général illustre
Bonus for units in 2 tile radius 15% = Bonus de combat +15% pour les unités dans un rayon de 2 cases

Khan = Khan

 # Requires translation!
Missionary = 
 # Requires translation!
May enter foreign tiles without open borders, but loses [amount] religious strength each turn it ends there = 
 # Requires translation!
Can be purchased with [stat] [cityFilter] = 

 # Requires translation!
Inquisitor = 
 # Requires translation!
Prevents spreading of religion to the city it is next to = 


#################### Lines from Tutorials ####################

Introduction = Introduction
Welcome to Unciv!\nBecause this is a complex game, there are basic tasks to help familiarize you with the game.\nThese are completely optional, and you're welcome to explore the game on your own! = Bienvenue sur Unciv ! Comme il s'agit d'un jeu complexe, voici quelques tâches basiques pour vous aider à vous familiariser avec le jeu.\n Elles sont complètement optionnelles et vous êtes libre de découvrir le jeu par vous-même !

New Game = Nouvelle partie
Your first mission is to found your capital city.\nThis is actually an important task because your capital city will probably be your most prosperous.\nMany game bonuses apply only to your capital city and it will probably be the center of your empire. = Votre première tâche est de fonder votre capitale. C'est important, car votre capitale sera probablement votre ville la plus prospère, et toute une série de bonus s'y appliquent. Elle sera le centre de votre empire !
How do you know a spot is appropriate?\nThat’s not an easy question to answer, but looking for and building next to luxury resources is a good rule of thumb.\nLuxury resources are tiles that have things like gems, cotton, or silk (indicated by a smiley next to the resource icon)\nThese resources make your civilization happy. You should also keep an eye out for resources needed to build units, such as iron. Cities cannot be built within 3 tiles of existing cities, which is another thing to watch out for! = Comment savoir si un emplacement est bon ? Vaste question, mais être proche de ressources de luxe, comme le coton ou la soie (icône smiley) améliorera le bonheur dans votre civilisation. N'oubliez pas non plus les ressources stratégiques (en rouge : fer, chevaux,...) nécessaires à la construction et l'entretien de certaines unités/bâtiments.
However, cities don’t have a set area that they can work - more on that later!\nThis means you don’t have to settle cities right next to resources.\nLet’s say, for example, that you want access to some iron – but the resource is right next to a desert.\nYou don’t have to settle your city next to the desert. You can settle a few tiles away in more prosperous lands.\nYour city will grow and eventually gain access to the resource.\nYou only need to settle right next to resources if you need them immediately – \n   which might be the case now and then, but you’ll usually have the luxury of time. = Vous n'êtes pas obligés de fonder une ville SUR la ressource, ni même directement à côté. On en reparle plus tard, mais votre cité va étendre son territoire avec le temps. Par exemple, évitez de fonder une ville dans le désert pour obtenir le fer adjacent - placez-la une case ou deux plus loin.  
The first thing coming out of your city should be either a Scout or Warrior.\nI generally prefer the Warrior because it can be used for defense and because it can be upgraded\n  to the Swordsman unit later in the game for a relatively modest sum of gold.\nScouts can be effective, however, if you seem to be located in an area of dense forest and hills.\nScouts don’t suffer a movement penalty in this terrain.\nIf you’re a veteran of the 4x strategy genre your first Warrior or Scout will be followed by a Settler.\nFast expanding is absolutely critical in most games of this type. = Votre première production devrait être un éclaireur (pour découvrir le terrain autour de vous pour vos futures villes et obtenir des bonus des ruines alentours) ou un guerrier (pour vous défendre et piller les camps barbares). Ensuite, bâtissez un colon poru vous étendre rapidement - c'est une clé de votre victoire ! Un éclaireur est surtout efficace dans les forêts et les collines, car il n'y est pas ralenti. Votre guerrier pour être mis à niveau en épéiste pour peu d'or très rapidement.

In your first couple of turns, you will have very little options, but as your civilization grows, so do the number of things requiring your attention. = Lors de vos premiers tours,\n vous aurez peu de choix.\n Mais plus votre civilisation grandira, \n plus vous aurez d'éléments à gérer.

Culture and Policies = Culture et doctrines
Each turn, the culture you gain from all your cities is added to your Civilization's culture.\nWhen you have enough culture, you may pick a Social Policy, each one giving you a certain bonus. = A chaque tour, la culture que vous gagnez grâce à vos\n  villes est ajoutée à votre total de culture.\nLorsque vous avez suffisamment de culture, vous pouvez choisir\n  une Doctrine, chaque culture vous donnera un bonus différent.
The policies are organized into branches, with each branch providing a bonus ability when all policies in the branch have been adopted. = Les Doctrines sont organisées en arbre, chaque\n  arbre donne un bonus supplémentaire lorsque\n  toutes les doctrines de l'arbre ont été adoptées.
With each policy adopted, and with each city built,\n  the cost of adopting another policy rises - so choose wisely! = Pour chaque doctrine adoptée et chaque ville construite,\n le coût pour adopter une nouvelle doctrine augmente.

City Expansion = Expansion de la ville
Once a city has gathered enough Culture, it will expand into a neighboring tile.\nYou have no control over the tile it will expand into, but tiles with resources and higher yields are prioritized. = Lorsque une ville a accumulé assez de culture, elle prendra possession d'une des cases adjacentes. Vous n'avez aucun contrôle sur la case qui sera choisie, mais celles disposant de ressources particulières ou simplement ayant le plus de ressources seront favorisées.
Each additional tile will require more culture, but generally your first cities will eventually expand to a wide tile range. = Chaque case d'expansion supplémentaire coûtera plus cher, vos premières cités arriveront à s'étendre plus loin avec le temps.
Although your city will keep expanding forever, your citizens can only work 3 tiles away from city center.\nThis should be taken into account when placing new cities. = Bien que votre cité s'étende en permanence, ses citoyens ne peuvent exploiter les ressources que dans un rayon de 3 cases autour de votre centre-ville. Tenez-en compte en fondant vos villes !

As cities grow in size and influence, you have to deal with a happiness mechanic that is no longer tied to each individual city.\nInstead, your entire empire shares the same level of satisfaction.\nAs your cities grow in population you’ll find that it is more and more difficult to keep your empire happy. = Portez attention au bonheur dans votre civilisation. Celui-ci est comptabilisé pour tout votre empire, pas par ville. Plus votre empire croîtra, plus il vous sera difficile de le garder heureux.
In addition, you can’t even build any city improvements that increase happiness until you’ve done the appropriate research.\nIf your empire’s happiness ever goes below zero the growth rate of your cities will be hurt.\nIf your empire becomes severely unhappy (as indicated by the smiley-face icon at the top of the interface)\n  your armies will have a big penalty slapped on to their overall combat effectiveness. = De plus, les aménagements de ville augmentant le bonheur ne sont disponibles qu'après avoir découvert la technologie adéquate. Si votre bonheur passe sous zéro, le rythme de croissance de vos villes en sera affecté. Si votre empire devient très malheureux (cf. l'icône de smiley au sommet de l'interface), vos armées souffriront de sévères malus au combat.
 # Requires translation!
This means that it is very difficult to expand quickly in Unciv.\nIt isn’t impossible, but as a new player you probably shouldn't do it.\nSo what should you do? Chill out, scout, and improve the land that you do have by building Workers.\nOnly build new cities once you have found a spot that you believe is appropriate. = 

Unhappiness = Mécontentement
It seems that your citizens are unhappy!\nWhile unhappy, cities  will grow at 1/4 the speed, and your units will suffer a 2% penalty for each unhappiness = On dirait que vos citoyens ne sont pas contents !\n Tant qu'ils sont malheureux, vos villes grandiront 4 fois moins vite\n et vos troupes seront 2% moins efficace au combat pour chaque point négatif.
Unhappiness has two main causes: Population and cities.\n  Each city causes 3 unhappiness, and each population, 1 = Le malheur peut provenir de deux choses : la population et les villes.\n Chaque ville coûte 3 de bonheur, et chaque habitants en coûte 1.
 # Requires translation!
There are 2 main ways to combat unhappiness:\n  by building happiness buildings for your population\n  or by having improved luxury resources within your borders. = 

You have entered a Golden Age!\nGolden age points are accumulated each turn by the total happiness \n  of your civilization\nWhen in a golden age, culture and production generation increases +20%,\n  and every tile already providing at least one gold will provide an extra gold. = Vous êtes entré dans un Age d'or !\n Les points d'Age d'or se gagnent grâce au bonheur de vos citoyens :\n 1 point de bonheur excédentaire

Roads and Railroads = Routes et chemin de fer
Connecting your cities to the capital by roads\n  will generate gold via the trade route.\nNote that each road costs 1 gold Maintenance per turn, and each Railroad costs 2 gold,\n  so it may be more economical to wait until the cities grow! = Vous avez fondé votre deuxième ville !\n Connectez vos villes à votre capitale par des routes.\n Cela générera de l'or via les routes du commerce.\n Notez que chaque route coûte 1 ressource d'or de maintenance par tour, et 2 Or par tour pour un chemin de fer,\n donc attendez que vos villes grandissent !

Victory Types = Types de victoire
Once you’ve settled your first two or three cities you’re probably 100 to 150 turns into the game.\nNow is a good time to start thinking about how, exactly, you want to win – if you haven’t already. = Vos deux-trois premières villes devraient probablement être fondées aux alentours des 100-150 tours. Il est temps maintenant de choisir comment gagner.
There are three ways to win in Unciv. They are:\n - Cultural Victory: Complete 5 Social Policy Trees\n - Domination Victory: Survive as the last civilization\n - Science Victory: Be the first to construct a spaceship to Alpha Centauri = Il existe trois victoires possibles :\n - Culturelle : Achever quatre ensembles de doctrines\n - Militaire : Soyez la dernière civilisation restante \n - Scientifique : envoyez le premier votre vaisseau spatial vers Alpha du Centaure
So to sum it up, these are the basics of Unciv – Found a prosperous first city, expand slowly to manage happiness,\n   and set yourself up for the victory condition you wish to pursue.\nObviously, there is much more to it than that, but it is important not to jump into the deep end before you know how to swim. = En résumé, voici les bases d'Unciv : fondez une première ville prospère, puis étendez-vous lentement pour maintenir votre niveau de bonheur. Il y a bien plus à dire, mais apprenons à nager avant de vouloir plonger avec les requins...

Enemy City = Cité ennemie
Cities can be conquered by reducing their health to 1, and entering the city with a melee unit.\nSince cities heal each turn, it is best to attack with ranged units and use your melee units to defend them until the city has been defeated! = Vous avez rencontré une ville ennemie !\n Les villes peuvent être conquises en réduisant leur vie à 1\n puis en y envoyant une unité de mêlée.\n Les villes se soignent à chaque tour. Il vaut donc mieux les attaquer avec des unités à distance\n et utiliser vos unités de mêlée pour les défendre jusqu'à ce que la ville tombe !

Luxury Resource = Ressources de luxe
Luxury resources within your domain and with their specific improvement are connected to your trade network.\nEach unique Luxury resource you have adds 5 happiness to your civilization, but extra resources of the same type don't add anything, so use them for trading with other civilizations! = Vous avez trouvé votre première ressource de luxe !\n Chaque ressource de luxe différente que vous possédez vous donne 5 de bonheur\n mais les doublons/triplons/... de la même ressource ne donnent rien. \n Donc échangez-les avec les autres civilisations !

Strategic Resource = Ressources stratégiques
Strategic resources within your domain and with their specific improvement are connected to your trade network.\nStrategic resources allow you to train units and construct buildings that require those specific resources, for example the Horseman requires Horses. = Les ressources stratégiques que vous possédez et avec leurs améliorations spécifiques sont connectées à votre réseau commercial.\nLes ressources stratégiques vous permettent d'entraîner des unités et de construire des bâtiments qui nécessitent ces mêmes ressources, par exemple le Cavalier qui a besoin de Chevaux.
Unlike Luxury Resources, each Strategic Resource on the map provides more than one of that resource.\nThe top bar keeps count of how many unused strategic resources you own.\nA full drilldown of resources is available in the Resources tab in the Overview screen. = Contrairement aux ressources de luxe, chaque ressource stratégique sur la carte fournit plusieurs de ces ressources.\nLa barre supérieure comptabilise le nombre de ressources stratégiques inutilisées que vous possédez.\nUne analyse complète des ressources est disponible dans l'onglet Ressources de l'écran Vue d'ensemble.

The city can no longer put up any resistance!\nHowever, to conquer it, you must enter the city with a melee unit = Cette ville n'est plus capable de se défendre !\n Pour conquérir cette ville vous devez l'attaquer avec une unité de mêlée.

After Conquering = Prise d'une cité
When conquering a city, you can now choose to either  or raze, puppet, or annex the city.\nRazing the city will lower its population by 1 each turn until the city is destroyed. = When conquering a city, you can now choose to either  or raze, puppet, or annex the city.\nRazing the city will lower its population by 1 each turn until the city is destroyed.
Puppeting the city will mean that you have no control on the city's production.\nThe city will not increase your tech or policy cost, but its citizens will generate 1.5x the regular unhappiness.\nAnnexing the city will give you control over the production, but will increase the citizen's unhappiness to 2x!\nThis can be mitigated by building a courthouse in the city, returning the citizen's unhappiness to normal.\nA puppeted city can be annexed at any time, but annexed cities cannot be returned to a puppeted state! = Fantochiser la ville signifie que vous n'avez pas de contrôle sur la production de la ville.\n la ville n'augmentera pas le coût de vos Recherches ni de vos Doctrines, mais ses citoyens génèreront 1,5x le mécontement habituel.\nAnnexer la ville vous donnera le control sur la production, mais doublera le mécontentement de ses citoyens !\n Cela peut être résolu en construisant un Tribunal dans la ville, ramenant le mécontentement des citoyens à son niveau normal.\nUne ville fantoche peut être annexée à tout moment, cependant, une fois annexée, elle ne pourra pas redevenir une ville fantoche !

You have encountered a barbarian unit!\nBarbarians attack everyone indiscriminately, so don't let your \n  civilian units go near them, and be careful of your scout! = Vous avez rencontré une unité barbare !\n Les barbares attaquent tous ceux qu'ils croisent, donc ne laissez \n pas vos unités civiles à côté d'eux et gardez un oeil sur vos éclaireurs !

You have encountered another civilization!\nOther civilizations start out peaceful, and you can trade with them,\n  but they may choose to declare war on you later on = Vous avez rencontré une autre civilisation !\n Lorsque vous les rencontrez, les autres civilisations sont pacifiques\n et vous pouvez échanger avec elles, mais elles pourront vous déclarer la guerre si l'envie leur prend.

Once you have completed the Apollo Program, you can start constructing spaceship parts in your cities\n (with the relevant technologies) to win a scientific victory! = Vous avez complété le programmme Apollo !\n Vous pouvez désormais produire des parties de vaisseau spatial\n (si vous avez les technologies nécessaires) et faire une victoire scientifique !

Injured Units = Unités blessées
Injured units deal less damage, but recover after turns that they have been inactive.\nUnits heal 5 health per turn in enemy territory, 10 in neutral land,\n  15 inside your territory and 20 in your cities. = L'une de vos unités est blessée !\n Les unités blessées font moins de dégâts en combat, mais elles regagnent des points de vie en restant inactives.\n Les unités se soignent de 5 points de vie par tour en territoire ennemi, de 10 points de vie en territoire neutre,\n de 15 points de vie en territoire allié et de 20 points de vie dans vos villes.

Workers = Ouvriers
Workers are vital to your cities' growth, since only they can construct improvements on tiles.\nImprovements raise the yield of your tiles, allowing your city to produce more and grow faster while working the same amount of tiles! = Vous avez produit un Ouvrier !\n Les ouvriers sont vitaux pour l'agrandissement de vos villes. Ils peuvent aménager les cases\n leur permettant ainsi de produire plus de nourriture, d'or ou de points de production.

Siege Units = Unités de siège
Siege units are extremely powerful against cities, but need to be Set Up before they can attack.\nOnce your siege unit is set up, it can attack from the current tile,\n  but once moved to another tile, it will need to be set up again. = Vous avez produit une unité de siège !\n Ces unités sont efficaces contre les villes, mais elles doivent être installées avant de pouvoir attaquer.\n Une fois installées, elles peuvent attaquer depuis leur position\n mais dès qu'elles bougent, elles devront être ré-installées avant de pouvoir attaquer.

Embarking = Embarquer
Once a certain tech is researched, your land units can embark, allowing them to traverse water tiles.\nEntering or leaving water takes the entire turn.\nUnits are defenseless while embarked, so be careful! = Vos unités terrestres peuvent désormais s'embarquer pour traverser les océans !\n Entrer ou quitter une case d'océan prend un tour entier.\n De plus, les unités embarquées ne peuvent pas se défendre, donc faites attention !

Idle Units = Unités inactives
If you don't want to move a unit this turn, you can skip it by clicking 'Next unit' again.\nIf you won't be moving it for a while, you can have the unit enter Fortify or Sleep mode - \n  units in Fortify or Sleep are not considered idle units.\nIf you want to disable the 'Next unit' feature entirely, you can toggle it in Menu -> Check for idle units. = Si vous ne voulez pas déplacer une unité durant ce tour, passez son tour en cliquant de nouveau sur "Prochaine unité".\nSi vous comptez ne pas la déplacer pour longtemps, faites-la dormir ou se fortifier, elle ne sera plus proposée en début de tour. Ce paramètre "Prochaine unité" est désactivable dans les options.

Contact Me = Contactez moi
Hi there! If you've played this far, you've probably seen that the game is currently incomplete.\n UnCiv is meant to be open-source and free, forever.\n That means no ads or any other nonsense. = Salut ! Si vous avez joué jusqu'ici, vous avez probablement\n remarqué que ce jeu n'est pas encore fini.\n UnCiv est open-source et gratuit, pour toujours.\n Ce qui veut dire qu'il ne contient ni pub ou ni aucun élément payant.
What motivates me to keep working on it, \n  besides the fact I think it's amazingly cool that I can,\n  is the support from the players - you guys are the best! = Ce qui me motive à travailler dessus, \n en plus du fait que c'est super cool,\n c'est le soutien des joueurs - vous êtes les meilleurs !
Every rating and review that I get puts a smile on my face =)\n  So contact me! Send me an email, review, Github issue\n  or mail pigeon, and let's figure out how to make the game \n  even more awesome!\n(Contact info is in the Play Store) = Chaque note et commentaire que je reçois me fait sourire =)\n Donc n'hésitez pas à me contacter ! Envoyez-moi un email, une review, ou une Github issue.\n Ou envoyez-moi un pigeon voyageur, et découvrons comment rendre ce jeu\n encore plus incroyable ! (écrivez-moi en anglais si possible)\n(info Contact dans le Play Store)

Pillaging = Pillage 
Military units can pillage improvements, which heals them 25 health and ruins the improvement.\nThe tile can still be worked, but advantages from the improvement - stat bonuses and resources - will be lost.\nWorkers can repair these improvements, which takes less time than building the improvement from scratch. = Les unités militaires peuvent piller les aménagements des cases sur lesquelles ils se situent, récupérant 25 PV et détruisant l'aménagement.\nCependant, la case peut encore être exploitée, à son niveau de ressource initial.\nLes ouvriers peuvent réparer l'aménagement, ce qui reste plus rapide que de les construire de zéro.

Experience = Expérience
Units that enter combat gain experience, which can then be used on promotions for that unit.\nUnits gain more experience when in Melee combat than Ranged, and more when attacking than when defending. = Les unités qui combattent gagnent de l'EXP, utilisable pour leur offrir des promotions. Le combat au corps-à-corps rapporte plus d'EXP qu'à distance, et l'attaquant reçoit plus d'XP que le défenseur. 
Units can only gain up to 30 XP from Barbarian units - meaning up to 2 promotions. After that, Barbarian units will provide no experience. = Pour une unité particulière, le maximum d'XP accumulable grâce aux combats contre les Barbares est de 30 - c'est-à-dire deux promotions. Au-delà, cette unité ne gagnera plus d'EXP lors d'un combat avec une unité barbare.

Combat = Combat
Unit and cities are worn down by combat, which is affected by a number of different values.\nEach unit has a certain 'base' combat value, which can be improved by certain conditions, promotions and locations. = Les villes et unités sont usées par le combat, selon différents paramètres.\nChaque unité a une puissance de combat de base, améliorable par des promotions, des terrains,...
Units use the 'Strength' value as the base combat value when melee attacking and when defending.\nWhen using a ranged attack, they will the use the 'Ranged Strength' value instead. = La puissance de combat concerne les combats au corps-à-corps, là où la puissance de combat à distance sera utilisée pour les combats à distance, bien sûr.
Ranged attacks can be done from a distance, dependent on the 'Range' value of the unit.\nWhile melee attacks allow the defender to damage the attacker in retaliation, ranged attacks do not. = Une attaque à distance peut se faire à distance, celle-ci dépendant de la "Portée" de l'unité.\nAutant un défenseur blessera son opposant en combat au corps-à-corps, autant les attaquants à distance ne risquent rien.

Research Agreements = Accords de recherche
In research agreements, you and another civilization decide to jointly research technology.\nAt the end of the agreement, you will both receive a 'lump sum' of Science, which will go towards one of your unresearched technologies. = Un Accord de recherche joint les forces scientifiques de vos deux nations, vous apportant à son terme une grande quantité de Science, attribuée à l'une de vos technologies non-recherchées.
The amount of Science you receive at the end is dependent on the science generated by your cities and the other civilization's cities during the agreement - the more, the better! = Cette quantité de Science dépendra de votre propre génération de science durant le temps de l'accord, ainsi que de celle de votre partenaire.

Not all nations are contending with you for victory.\nCity-states are nations that can't win, don't conquer other cities and can't be traded with. = Il existe des nations qui ne participent pas à la course à la victoire finale.\nLes Cités-États ne peuvent gagner, conquérir de villes ou effectuer d'accords commerciaux.
Instead, diplomatic relations with city-states are determined by Influence - a meter of 'how much the City-state likes you'.\nInfluence can be increased by attacking their enemies, liberating their city, and giving them sums of gold. = À la place, vos relations diplomatiques seront déterminées par votre Influence, qui augmentera en attaquant les ennemis de la Cité-État, la libérant ou leur envoyant de l'argent.
Certain bonuses are given when you are at above 30 influence.\nWhen you have above 60 Influence, and you have the highest influence with them of all civilizations, you are considered their 'Ally', and gain further bonuses and access to the Luxury and Strategic resources in their lands. = Vous recevrez un bonus, dépendant du type de Cité-État, en dépassant les 30 Influence. Passé 60 Influence, la civilisation avec le plus d'Influence deviendra alliée de la Cité-État, profitant de ses ressources de luxe et stratégiques ainsi que d'autres bonus.

Great People = Personnages illustre
Certain buildings, and specialists in cities, generate Great Person points per turn.\nThere are several types of Great People, and their points accumulate separately.\nThe number of points per turn and accumulated points can be viewed in the Overview screen. = Certains bâtiments, et les spécialistes des villes, génèrent des points de personnages illustres pour chaque tour.\nIl existe plusieurs types de personnages illustres, et leurs points s'accumulent séparément.\nLe nombre de points par tour et les points accumulés sont affichés depuis Vue d'ensemble et l'onglet Statistiques.
 # Requires translation!
Once enough points have been accumulated, a Great Person of that type will be created!\nEach Great Person can construct a certain Great Improvement which gives large yields over time, or immediately consumed to provide a certain bonus now. = 
Great Improvements also provide any strategic resources that are under them, so you don't need to worry if resources are revealed underneath your improvements! = Les grandes améliorations fournissent également toutes les ressources stratégiques qui se trouvent sous elles, vous n'avez donc pas à vous inquiéter si des ressources sont révélées sous vos améliorations !

Removing Terrain Features = Suppression des caractéristiques du terrain
 # Requires translation!
Certain tiles have terrain features - like Flood plains or Forests -  on top of them. Some of these layers, like Jungle, Marsh and Forest, can be removed by workers.\nRemoving the terrain feature does not remove any resources in the tile, and is usually required in order to add improvements exploiting those resources. = 

Natural Wonders, such as the Mt. Fuji, the Rock of Gibraltar and the Great Barrier Reef, are unique, impassable terrain features, masterpieces of mother Nature, which possess exceptional qualities that make them very different from the average terrain.\nThey benefit by giving you large sums of Culture, Science, Gold or Production if worked by your Cities, which is why you might need to bring them under your empire as soon as possible. = Les merveilles naturelles, comme le Mont Fuji, le Rocher de Gibraltar ou la Grande Barrière de Corail sont des cases de terrains infranchissables, uniques, des chefs-d’œuvre de Mère Nature avec d'exceptionnelles qualités les rendant bien différent des terrains habituels.\nExploitez-les pour bénéficier de leurs énormes apports en Culture, Science, Or, ou Production - ne laissez pas vos ennemis s'en emparer avant vous !

 # Requires translation!
Keyboard = 
 # Requires translation!
If you have a keyboard, some shortcut keys become available. Unit command or improvement picker keys, for example, are shown directly in their corresponding buttons. = 
 # Requires translation!
On the world screen the hotkeys are as follows: = 
 # Requires translation!
Space or 'N' - Next unit or turn\n'E' - Empire overview (last viewed page)\n'+', '-' - Zoom in / out\nHome - center on capital or open its city screen if already centered = 
 # Requires translation!
F1 - Open Civilopedia\nF2 - Empire overview Trades\nF3 - Empire overview Units\nF4 - Empire overview Diplomacy\nF5 - Social policies\nF6 - Technologies\nF7 - Empire overview Cities\nF8 - Victory Progress\nF9 - Empire overview Stats\nF10 - Empire overview Resources\nF11 - Quicksave\nF12 - Quickload = 
 # Requires translation!
Ctrl-R - Toggle tile resource display\nCtrl-Y - Toggle tile yield display\nCtrl-O - Game options\nCtrl-S - Save game\nCtrl-L - Load game = 

 # Requires translation!
World Screen = 
 # Requires translation!
This is where you spend most of your time playing Unciv. See the world, control your units, access other screens from here. = 
 # Requires translation!
①: The menu button - civilopedia, save, load, options... = 
 # Requires translation!
②: The player/nation whose turn it is - click for diplomacy overview. = 
 # Requires translation!
③: The Technology Button - shows the tech tree which allows viewing or researching technologies. = 
 # Requires translation!
④: The Social Policies Button - shows enacted and selectable policies, and with enough culture points you can enact new ones. = 
 # Requires translation!
⑤: The Diplomacy Button - shows the diplomacy manager where you can talk to other civilizations. = 
 # Requires translation!
⑥: Unit Action Buttons - while a unit is selected its possible actions appear here. = 
 # Requires translation!
⑦: The unit/city info pane - shows information about a selected unit or city. = 
 # Requires translation!
⑧: The name (and unit icon) of the selected unit or city, with current health if wounded. Clicking a unit name or icon will open its civilopedia entry. = 
 # Requires translation!
⑨: The arrow buttons allow jumping to the next/previous unit. = 
 # Requires translation!
⑩: For a selected unit, its promotions appear here, and clicking leads to the promotions screen for that unit. = 
 # Requires translation!
⑪: Remaining/per turn movement points, strength and experience / XP needed for promotion. For cities, you get its combat strength. = 
 # Requires translation!
⑫: This button closes the selected unit/city info pane. = 
 # Requires translation!
⑬: This pane appears when you order a unit to attack an enemy. On top are attacker and defender with their respective base strengths. = 
 # Requires translation!
⑭: Below that are strength bonuses or penalties and health bars projecting before / after the attack. = 
 # Requires translation!
⑮: The Attack Button - let blood flow! = 
 # Requires translation!
⑯: The minimap shows an overview over the world, with known cities, terrain and fog of war. Clicking will position the main map. = 
 # Requires translation!
⑰: To the side of the minimap are display feature toggling buttons - tile yield, worked indicator, show/hide resources. These mirror setting on the options screen and are hidden if you deactivate the minimap. = 
 # Requires translation!
⑱: Tile information for the selected hex - current or potential yield, terrain, effects, present units, city located there and such. Where appropriate, clicking a line opens the corresponding civilopedia entry. = 
 # Requires translation!
⑲: Notifications - what happened during the last 'next turn' phase. Some are clickable to show a relevant place on the map, some even show several when you click repeatedly. = 
 # Requires translation!
⑳: The Next Turn Button - unless there are things to do, in which case the label changes to 'next unit', 'pick policy' and so on. = 
 # Requires translation!
ⓐ: The overview button leads to the empire overview screen with various tabs (the last one viewed is remembered) holding vital information about the state of your civilization in the world. = 
 # Requires translation!
ⓑ: The culture icon shows accumulated culture and culture needed for the next policy - in this case, the exclamation mark tells us a next policy can be enacted. Clicking is another way to the policies manager. = 
 # Requires translation!
ⓒ: Your known strategic resources are displayed here with the available (usage already deducted) number - click to go to the resources overview screen. = 
 # Requires translation!
ⓓ: Happiness/unhappiness balance and either golden age with turns left or accumulated happiness with amount needed for a golden age is shown next to the smiley. Clicking also leads to the resources overview screen as luxury resources are a way to improve happiness. = 
 # Requires translation!
ⓔ: The science icon shows the number of science points produced per turn. Clicking leads to the technology tree. = 
 # Requires translation!
ⓕ: Number of turns played with translation into calendar years. Click to see the victory overview. = 
 # Requires translation!
ⓖ: The number of gold coins in your treasury and income. Clicks lead to the Stats overview screen. = 
 # Requires translation!
ⓧ: In the center of all this - the world map! Here, the "X" marks a spot outside the map. Yes, unless the wrap option was used, Unciv worlds are flat. Don't worry, your ships won't fall off the edge. = 
 # Requires translation!
ⓨ: By the way, here's how an empire border looks like - it's in the national colours of the nation owning the territory. = 
 # Requires translation!
ⓩ: And this is the red targeting circle that led to the attack pane back under ⑬. = 
 # Requires translation!
What you don't see: The phone/tablet's back button will pop the question whether you wish to leave Unciv and go back to Real Life. On desktop versions, you can use the ESC key. = 

 # Requires translation!
After building a shrine, your civilization will start generating Faith☮. = 
 # Requires translation!
When enough Faith☮ has been generated, you will be able to found a pantheon. = 
 # Requires translation!
A pantheon will provide a small bonus for your civilization that will apply to all your cities. = 
 # Requires translation!
Each civilization can only choose a single pantheon belief, and each pantheon can only be chosen once. = 
 # Requires translation!
Generating more faith will allow you to found a religion. = 

 # Requires translation!
Religion = 
 # Requires translation!
Keep generating Faith☮, and eventually a great prophet will be born in one of your cities. = 
 # Requires translation!
This great prophet can be used for multiple things: Constructing a holy site, founding a religion and spreading your religion. = 
 # Requires translation!
When founding your religion, you may choose another two beliefs. The founder belief will only apply to you, while the follower belief will apply to all cities following your religion. = 
 # Requires translation!
Additionally, the city where you used your great prophet will become the holy city of that religion. = 
 # Requires translation!
Once you have founded a religion, great prophets will keep being born every so often, though the amount of Faith☮ you have to save up will be higher. = 
 # Requires translation!
One of these great prophets can then be used to enhance your religion. = 
 # Requires translation!
This will allow you to choose another follower belief, as well as an enhancer belief, that only applies to you. = 
 # Requires translation!
Do take care founding a religion soon, only about half the players in the game are able to found a religion! = 

 # Requires translation!
Beliefs = 
 # Requires translation!
There are four types of beliefs: Pantheon, Founder, Follower and Enhancer beliefs. = 
 # Requires translation!
Pantheon and Follower beliefs apply to each city following your religion, while Founder and Enhancer beliefs only apply to the founder of a religion. = 

 # Requires translation!
Religion inside cities = 
 # Requires translation!
When founding a city, it won't follow a religion immediately. = 
 # Requires translation!
The religion a city follows depends on the total pressure each religion has within the city. = 
 # Requires translation!
Followers are allocated in the same proportions as these pressures, and these followers can be viewed in the city screen. = 
 # Requires translation!
Based on this, you can get a feel for which religions have a lot of pressure built up in the city, and which have almost none. = 
 # Requires translation!
The city follows a religion if a majority of its population follows that religion, and will only then receive the effects of Follower and Pantheon beliefs of that religion. = 

 # Requires translation!
Spreading Religion = 
 # Requires translation!
Spreading religion happens naturally, but can be sped up using missionaries or great prophets. = 
 # Requires translation!
Missionaries can be bought in cities following a major religion, and will take the religion of that city. = 
 # Requires translation!
So do take care where you are buying them! If another civilization has converted one of your cities to their religion, missionaries bought there will follow their religion. = 
 # Requires translation!
Great prophets always have your religion when they appear, even if they are bought in cities following other religions, but captured great prophets do retain their original religion. = 
 # Requires translation!
Both great prophets and missionaries are able to spread religion to cities when they are inside its borders, even cities of other civilizations. = 
 # Requires translation!
These two units can even enter tiles of civilizations with whom you don't have an open borders agreement! = 
 # Requires translation!
But do take care, missionaries will lose 250 religious strength each turn they end while in foreign lands. = 
 # Requires translation!
This diminishes their effectiveness when spreading religion, and if their religious strength ever reaches 0, they have lost their faith and disappear. = 
 # Requires translation!
When you do spread your religion, the religious strength of the unit is added as pressure for that religion. = 
 # Requires translation!
Cities also passively add pressure of their majority religion to nearby cities. = 
 # Requires translation!
Each city provides +6 pressure per turn to all cities within 10 tiles, though the exact amount of pressure depends on the game speed. = 
 # Requires translation!
This pressure can also be seen in the city screen, and gives you an idea of how religions in your cities will evolve if you don't do anything. = 
 # Requires translation!
Holy cities also provide +30 pressure of the religion founded there to themselves, making it very difficult to effectively convert a holy city. = 
 # Requires translation!
Lastly, before founding a religion, new cities you settle will start with 200 pressure for your pantheon. = 
 # Requires translation!
This way, all your cities will starting following your pantheon as long as you haven't founded a religion yet. = 

 # Requires translation!
Inquisitors = 
 # Requires translation!
Inquisitors are the last religious unit, and their strength is removing other religions. = 
 # Requires translation!
They can remove all other religions from one of your own cities, removing any pressures built up. = 
 # Requires translation!
Great prophets also have this ability, and remove all other religions in the city when spreading their religion. = 
 # Requires translation!
Often this results in the city immediately converting to their religion = 
 # Requires translation!
Additionally, when an inquisitor is stationed in or directly next to a city center, units of other religions cannot spread their faith there, though natural spread is uneffected. = 
<|MERGE_RESOLUTION|>--- conflicted
+++ resolved
@@ -3755,7 +3755,6 @@
  # Requires translation!
 Kerkrade = 
  # Requires translation!
-<<<<<<< HEAD
 God will probably forgive you... but I shall not. Prepare for war. = Dieu vous pardonnera sûrement... mais pas moi. Préparez vous à la guerre.
  # Requires translation!
 Repugnant spawn of the devil! You will pay! = Répugnante créature du démon! Vous le payerez
@@ -3797,14 +3796,11 @@
 Leon = Léon
  # Requires translation!
 Zamora = Zamora
-=======
 Sweden = 
-=======
 The Netherlands = 
  # Requires translation!
 Retain [amount]% of the happiness from a luxury after the last copy has been traded away = 
 
->>>>>>> a0f6596e
  # Requires translation!
 Gustavus Adolphus = 
  # Requires translation!
