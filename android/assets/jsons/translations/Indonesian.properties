--- conflicted
+++ resolved
@@ -3289,12 +3289,8 @@
 Professional Army = Prajurit Profesional
 Honor Complete = Kehormatan Lengkap
  # Requires translation!
-<<<<<<< HEAD
 Honor = Kehormatan
-=======
-Honor = 
 vs [mapUnitFilter] units = vs unit [mapUnitFilter]
->>>>>>> ca39b6e2
 Notified of new Barbarian encampments = Diberitahu tentang perkemahan orang Barbar baru
 
 Organized Religion = Agama Terorganisasi
@@ -3306,12 +3302,8 @@
 Free Religion = Agama Gratis
 Piety Complete = Kesalehan Lengkap
  # Requires translation!
-<<<<<<< HEAD
 Piety = Kesalehan
-=======
-Piety = 
 before adopting [policy] = sebelum menerapkan [policy]
->>>>>>> ca39b6e2
 
 Philantropy = Filantropi
 Gifts of Gold to City-States generate [amount]% more Influence = Pemberian Emas ke Negara-Kota menghasilkan [amount]% lebih banyak Pengaruh
@@ -3351,12 +3343,8 @@
 Rationalism Complete = Rasionalisme Lengkap
 [amount] Free Technologies = [amount] Teknologi Gratis
  # Requires translation!
-<<<<<<< HEAD
 Rationalism = Rasionalisme
-=======
-Rationalism = 
 while the empire is happy = selama kerajaan sedang bahagia
->>>>>>> ca39b6e2
 [amount]% [stat] = [amount]% [stat]
 
 Constitution = Konstitusi
@@ -5491,14 +5479,11 @@
 after adopting [policy] = setelah menerapkan [policy]
 by consuming this unit = dengan mengonsumsi unit ini
 in cities with a [buildingFilter] = untuk kota-kota dengan [buildingFilter]
-<<<<<<< HEAD
 in cities without a [buildingFilter] = untuk kota-kota tanpa [buildingFilter]
  # Requires translation!
 in cities with at least [amount] [populationFilter] = untuk kota-kota dengan setidaknya [amount] [populationFilter]
 with a garrison = dengan garnisun
 for [mapUnitFilter] units = untuk unit [mapUnitFilter]
-=======
->>>>>>> ca39b6e2
 for units with [promotion] = untuk unit dengan [promotion]
 for units without [promotion] = untuk unit tanpa [promotion]
 when above [amount] HP = saat di atas [amount] HP
