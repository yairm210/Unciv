--- conflicted
+++ resolved
@@ -899,13 +899,9 @@
  # Requires translation!
 Could not download mod list = Tidak dapat mengunduh daftar mod
  # Requires translation!
-<<<<<<< HEAD
 [amount] Stars = [amount] Bintang
  # Requires translation!
 Download mod from URL = Unduh mod dari URL
-=======
-Download mod from URL = 
->>>>>>> 9d951835
  # Requires translation!
 Download = Unduh
  # Requires translation!
