# Language settings

# Equivalent of a space in your language
# If your language doesn't use spaces, just add "" as a translation, otherwise " "
" " = " "

# If the first word in a sentence starts with a capital in your language, 
# put the english word 'true' behind the '=', otherwise 'false'.
# Don't translate these words to your language, only put 'true' or 'false'.
StartWithCapitalLetter = false


# Starting from here normal translations start, as written on
# https://github.com/yairm210/Unciv/wiki/Translating

# Tutorial tasks

Move a unit!\nClick on a unit > Click on a destination > Click the arrow popup = 유닛을 움직이세요!\n\n유닛 선택 > 움직일 위치 선택 > 화살표 클릭
Found a city!\nSelect the Settler (flag unit) > Click on 'Found city' (bottom-left corner) = 도시를 건설하세요!\n\n개척자 선택(깃발 모양) > 도시 설립 선택(좌하단)
Enter the city screen!\nClick the city button twice = 도시 화면에 들어가보세요!\n\n도시 버튼 두번 클릭
Pick a technology to research!\nClick on the tech button (greenish, top left) > \n select technology > click 'Research' (bottom right) = 연구할 기술을 선택하세요!\n\n기술 선택(좌상단) > 연구할 기술 선택 > '~ 연구' 클릭(우하단)
Pick a construction!\nEnter city screen > Click on a unit or building (bottom left side) > \n click 'add to queue' = 생산을 선택하세요!\n\n도시 화면으로 > 유닛이나 건물 선택(좌측) '항목 추가' 클릭
Pass a turn!\nCycle through units with 'Next unit' > Click 'Next turn' = 턴을 넘기세요!\n\n'다음 유닛' 클릭 > 모든 행동 완료 > '다음 턴' 클릭
Reassign worked tiles!\nEnter city screen > click the assigned (green) tile to unassign > \n click an unassigned tile to assign population = 인구를 배치하세요!\n\n도시 화면으로 > 인구가 배치된(밝은 초록색) 타일을 클릭해서 인구배치 취소 > 배치되지 않은 타일에 인구 배치
Meet another civilization!\nExplore the map until you encounter another civilization! = 다른 문명을 만나세요!\n다른 문명을 만날 때까지 맵을 탐색하세요
Open the options table!\nClick the menu button (top left) > click 'Options' = 설정을 열어보세요!\n\n메뉴 열기(좌상단, ≡) > '설정' 클릭
Construct an improvement!\nConstruct a Worker unit > Move to a Plains or Grassland tile > \n Click 'Create improvement' (above the unit table, bottom left)\n > Choose the farm > \n Leave the worker there until it's finished = 시설을 건설하세요!\n\n노동자 생산 > 노동자를 평원이나 초원으로 이동시킴 > '시설 건설' 클릭(좌하단) > 농장 선택\n* 건설이 끝나기 전에 노동자를 움직여서 행동력이 0이 되면 건설이 진행되지 않습니다.
Create a trade route!\nConstruct roads between your capital and another city\nOr, automate your worker and let him get to that eventually = 무역로를 만드세요!\n수도에서 다른 도시까지 도로를 건설하세요. 노동자를 직접 조작하거나 '자동 건설'(좌하단)하면 됩니다.
Conquer a city!\nBring an enemy city down to low health > \nEnter the city with a melee unit = 도시를 점령하세요!\n적 도시를 공격하여 HP를 충분히 깎은 다음에 근접 유닛으로 도시를 공격하여 진입해야만 합니다.
Move an air unit!\nSelect an air unit > select another city within range > \nMove the unit to the other city = 공중 유닛을 움직여보세요!\n공중 유닛 선택 > 이동 범위 내의 다른 도시 선택 > 다른 도시로 이동
See your stats breakdown!\nEnter the Overview screen (top right corner) >\nClick on 'Stats' = 통계를 확인하세요!\'문명 상태' 클릭(우상단) > '통계' 탭 클릭\n* 우상단 문명상태 외에도 상단 UI를 통해서 통계, 자원, 기술, 정책 화면 등을 바로 볼 수 있습니다.

# Crash screen

An unrecoverable error has occurred in Unciv: = 복구 불가한 문제가 Unciv에서 발생했습니다.
If this keeps happening, you can try disabling mods. = 문제가 계속 발생한다면 모드를 비활성화해보시기 바랍니다.
You can also report this on the issue tracker. = 또는 이슈 트래커에서 문제를 보고할 수도 있습니다.
Copy = 복사
Error report copied. = 에러 보고서 복사됨
Open Issue Tracker = 이슈 트래커 열기
Please copy the error report first. = 에러 보고서를 먼저 복사해 주세요.
Close Unciv = Unciv 종료

# Buildings

Unsellable = 판매 불가
Not displayed as an available construction unless [building] is built = [building] 건물이 있을 때만 건설 항목으로 표시됨
Not displayed as an available construction without [resource] = [resource] 자원이 있을 때만 건설 항목으로 표시됨

Choose a free great person = 무료 위인 선택
Get [unitName] = [unitName] 획득

Hydro Plant = 수력 발전소
[buildingName] obsoleted = [buildingName] 건설 불가

# Diplomacy,Trade,Nations

Requires [buildingName] to be built in the city = 도시에 [buildingName] 필요
Requires [buildingName] to be built in all cities = 모든 도시에 [buildingName] 필요
Provides a free [buildingName] in the city = 도시에 [buildingName] 무료로 제공
Requires worked [resource] near city = 도시 주변에 개발된 [resource] 자원 필요
Requires at least one of the following resources worked near the city: = 도시 주변에 다음 중 하나의 자원을 개발해야함:
Wonder is being built elsewhere = 다른 도시에서 건설중
National Wonder is being built elsewhere = 다른 도시에서 건설중
Requires a [buildingName] in all cities = 모든 도시에 [buildingName] 필요
[buildingName] required: = [buildingName] 필요:
Requires a [buildingName] in this city = 도시에 [buildingName] 필요
Cannot be built with [buildingName] = [buildingName]와(과) 동시 건설 불가
Consumes 1 [resource] = 소모하는 자원: [resource]
Consumes [amount] [resource] = 소모하는 자원: [resource] [amount]개
Required tech: [requiredTech] = 필요 기술: [requiredTech]
Requires [PolicyOrNationalWonder] = [PolicyOrNationalWonder] 필요
Cannot be purchased = 구매 불가
Can only be purchased = 구매 전용
See also = 같이 보기

Requires at least one of the following: = 다음 중 하나가 필요함: 
Requires all of the following: = 다음이 모두 필요함:
Leads to [techName] = [techName] 해금
Leads to: = 해금: 

Current construction = 현재 건설중
Construction queue = 건설 대기중
Pick a construction = 생산 선택
Queue empty = 대기열이 비었음
Add to queue = 항목 추가
Remove from queue = 항목 제외
Show stats drilldown = 통계 자세히 보기
Show construction queue = 건설 대기열 보기
Save = 저장
Cancel = 취소

Diplomacy = 외교
War = 전쟁
Peace = 평화
Research Agreement = 연구 협정
Declare war = 선전포고
Declare war on [civName]? = [civName]에 선전포고할까요?
Let's begin! = 여정을 시작합니다!
[civName] has declared war on us! = [civName]이(가) 우리에게 선전포고했습니다!
[leaderName] of [nation] = [nation]의 [leaderName]
You'll pay for this! = 반드시 이번 일의 대가를 치르게 될 거요!
Negotiate Peace = 평화 협정
Peace with [civName]? = [civName] 문명과 평화 협정을 맺을까요?
Very well. = 아주 좋군.
Farewell. = 안녕히 계십시오.
Sounds good! = 좋습니다.
Not this time. = 이건 무리입니다.
Excellent! = 훌륭하군요!
How about something else... = 이건 어떠신지요...
A pleasure to meet you. = 만나게 되어 영광입니다.
Our relationship = 현재 관계 
We have encountered the City-State of [name]! = [name] 도시 국가와 만났습니다!
Declare Friendship ([numberOfTurns] turns) = 우호 선언 ([numberOfTurns]턴 동안)
May our nations forever remain united! = 우리 두 국가가 언제나 힘을 합쳐 나가길!
Indeed! = 좋소!
Denounce [civName]? = [civName] 문명을 비난하겠습니까?
Denounce ([numberOfTurns] turns) = 비난 ([numberOfTurns]턴 동안)
We will remember this. = 우리는 이 일을 기억할 것입니다.

[civName] has declared war on [targetCivName]! = [civName]이(가) [targetCivName]에게 선전포고했습니다!
[civName] and [targetCivName] have signed a Peace Treaty! = [civName]와(과) [targetCivName]이(가) 평화 협정을 맺었습니다!
[civName] and [targetCivName] have signed the Declaration of Friendship! = [civName]와(과) [targetCivName]이(가) 동맹을 맺었습니다!
[civName] has denounced [targetCivName]! = [civName]이(가) [targetCivName]을(를) 비난했습니다!
Do you want to break your promise to [leaderName]? = [leaderName]에게 했던 약속을 파기할까요?
We promised not to settle near them ([count] turns remaining) = 이들 근처에 새 도시를 건설하지 않겠다고 약속함 ([count]턴 남음)
They promised not to settle near us ([count] turns remaining) = 우리 근처에 새 도시를 건설하지 않겠다고 약속함 ([count]턴 남음)

[civName] is upset that you demanded tribute from [cityState], whom they have pledged to protect! = [civName]이(가) 보호하는 [cityState]에게 공물을 요구하여 그들이 분노했습니다!
[civName] is upset that you attacked [cityState], whom they have pledged to protect! = [civName]이(가) 보호하는 [cityState]을(를) 공격하여 그들이 분노했습니다!
[civName] is outraged that you destroyed [cityState], whom they had pledged to protect! = [civName]이(가) 보호하는 [cityState]을(를) 점령하여 그들이 격노했습니다!
[civName] has destroyed [cityState], whom you had pledged to protect! = [civName]이(가) 당신이 보호하는 [cityState]을(를) 점령했습니다!

Unforgivable = 원수지간
Afraid = 두려워함
Enemy = 적대적
Competitor = 경쟁적
Neutral = 중립적
Favorable = 평화적
Friend = 우호적
Ally = 동맹

[questName] (+[influenceAmount] influence) = [questName] (영향력 +[influenceAmount])
[remainingTurns] turns remaining = [remainingTurns] 턴 남음
Current leader is [civInfo] with [amount] [stat] generated. = 현재 선두는 [amount] [stat]을 생성한 [civInfo]입니다.
Current leader is [civInfo] with [amount] Technologies discovered. = 현재 선두는 [amount]개 기술을 연구한 [civInfo]입니다.

## Diplomatic modifiers

You declared war on us! = 우리는 지금 전쟁 중일 텐데! 무엇을 말하려고 오셨소?
Your warmongering ways are unacceptable to us. = 당신의 전쟁광적 행동은 절대 용납할 수 없소.
You have captured our cities! = 감히 우리 도시를 점령하다니!
We applaud your liberation of our conquered cities! = 정복한 도시를 해방한 것에 찬사를 보냅니다.
We applaud your liberation of conquered cities! = 정복한 도시를 해방한 것에 찬사를 보냅니다.
Years of peace have strengthened our relations. = 오래전부터 지속된 평화가 더 강한 관계를 만드는군요.
Our mutual military struggle brings us closer together. = 공동의 적에 맞선다는 사실이 우리의 관계를 더 강하게 하는군요.
We have signed a public declaration of friendship = 오셨군요. 이렇게 우호 관계를 선언해주는 벗을 만나기란 어렵지요.
You have declared friendship with our enemies! = 당신은 우리의 적과 우호 관계를 선언하지 않았소!
You have declared friendship with our allies = 우리의 동맹과 우호 관계를 선언해 주셔서 감사합니다.
Our open borders have brought us closer together. = 국경을 열어놓음으로서 서로 더 가까워지는 기분이 드는군요.
Your so-called 'friendship' is worth nothing. = 당신이 말했던 '우정'이란 다 거짓이군요.
You have publicly denounced us! = 당신은 우리를 공개적으로 비난했소!
You have denounced our allies = 당신은 우리 동맹을 비난했소!
You have denounced our enemies = 우리의 적을 비난하셨더군요. 우리도 같은 생각이랍니다.
You betrayed your promise to not settle cities near us = 우리 근처에 도시를 건설하지 않겠다는 약속을 배신했소.
You fulfilled your promise to stop settling cities near us! = 우리 근처에 도시를 건설하지 않겠다는 약속을 지켰군요.
You refused to stop settling cities near us = 우리 근처에 도시를 건설하지 말라는 요구를 거절했소.
Your arrogant demands are in bad taste = 이치에 맞지 않는 요구를 하고 있소.
Your use of nuclear weapons is disgusting! = 핵무기 사용을 그만하는 것이 좋지 않겠소!
You have stolen our lands! = 당신은 우리의 땅을 빼앗았소!
You gave us units! = 우리에게 유닛을 선물했군요!
You destroyed City-States that were under our protection! = 감히 우리 보호 하에 있던 도시 국가를 점령하다니!
You attacked City-States that were under our protection! = 당신은 우리 보호 하에 있는 도시 국가를 공격했소!
You demanded tribute from City-States that were under our protection! = 당신은 우리 보호 하에 있는 도시 국가에게 공물을 요구했소!
You sided with a City-State over us = 우리보다 도시국가를 우선했군요.
You returned captured units to us = 사로잡힌 유닛을 돌려주셨군요.

Demands = 요구
Please don't settle new cities near us. = 내 근처에 새로운 도시를 건설하지 마시오.
Very well, we shall look for new lands to settle. = 알겠습니다. 정착할 새로운 땅을 찾아 보도록 하지요.
We shall do as we please. = 우리가 원하는 데 살고자 하는 것이 잘못입니까?
We noticed your new city near our borders, despite your promise. This will have....implications. = 저번에 약속했는데 우리 근처에 또 도시를 세웠군요. 그렇게 나오겠다는 겁니까?
I've been informed that my armies have taken tribute from [civName], a city-state under your protection.\nI assure you, this was quite unintentional, and I hope that this does not serve to drive us apart. = 우리 군대가 당신 보호 하에 있던 [civName]으로부터 공물을 취했다는 보고를 받았소.\n장담컨대, 이는 의도하지 않은 것이오. 이 일로 인해 우리 사이가 멀어지지 않았으면 좋겠군요.
We asked [civName] for a tribute recently and they gave in.\nYou promised to protect them from such things, but we both know you cannot back that up. = 우리는 [civName]에게 공물을 요구했고, 그들은 순순히 동의했소.\n당신은 그러한 것들로부터 도시 국가를 보호하겠다고 선언했지만, 당신이 그 말을 지킬 수 없다는 건 우리 둘 다 알고 있소.
It's come to my attention that I may have attacked [civName], a city-state under your protection.\nWhile it was not my goal to be at odds with your empire, this was deemed a necessary course of action. = 내가 당신의 보호 하의 도시 국가인 [civName]을 공격했을지도 모른다는 것을 알았소.\n당신과 사이가 나빠지는 것이 내 목적은 아니지만, 이는 작전의 필수 단계로 여겨지고 있소.
I thought you might like to know that I've launched an invasion of one of your little pet states.\nThe lands of [civName] will make a fine addition to my own. = 내가 당신 치하 국가 중 하나를 공격했다는 걸 알려줘야겠군.\n[civName]의 영토는 내게 큰 보탬이 될 것이오.

Return [unitName] to [civName]? = [unitName]을(를) [civName]에 반환할까요?
The [unitName] we liberated originally belonged to [civName]. They will be grateful if we return it to them. = 해방시킨 [unitName]은(는) 원래 [civName] 소속입니다. 반환하면 그들이 고마워할 것입니다.

Enter the amount of gold = 골드 양 입력

# City-States

Provides [amountOfCulture] culture at 30 Influence = 30 영향력부터 [amountOfCulture] 문화를 제공합니다.
Provides 3 food in capital and 1 food in other cities at 30 Influence = 30 영향력부터 수도에 +3 식량, 그 외의 도시에 +1 식량을 제공합니다.
Provides 3 happiness at 30 Influence = 30 영향력부터 +3 행복을 제공합니다.
Provides land units every 20 turns at 30 Influence = 30 영향력부터 20턴마다 지상 유닛을 제공합니다.
Give a Gift = 선물하기
Gift [giftAmount] gold (+[influenceAmount] influence) = [giftAmount]골드 선물 (+[influenceAmount] 영향력)
Relationship changes in another [turnsToRelationshipChange] turns = [turnsToRelationshipChange] 턴 후 관계가 변경됩니다.
Protected by = 보호국
Revoke Protection = 보호국 철회
Pledge to protect = 보호국 선언
Declare Protection of [cityStateName]? = [cityStateName] 도시국가를 보호하겠습니까?
Build [improvementName] on [resourceName] (200 Gold) = [resourceName]에 [improvementName]건설 (200골드)
Gift Improvement = 시설 선물하기
[civName] is able to provide [unitName] once [techName] is researched. = [techName] 연구시 [civName]에서 [unitName]을(를) 제공할 수 있습니다.

Diplomatic Marriage ([amount] Gold) = 외교혼 ([amount] 골드)
We have married into the ruling family of [civName], bringing them under our control. = [civName]의 왕조와 외교혼을 맺어 그들을 지배했습니다.
[civName] has married into the ruling family of [civName2], bringing them under their control. = [civName]이(가) [civName2]의 왕조와 외교혼을 맺어 그들을 지배했습니다.
You have broken your Pledge to Protect [civName]! = [civName] 보호 선언을 어겼습니다!
City-States grow wary of your aggression. The resting point for Influence has decreased by [amount] for [civName]. = 당신의 공격성에 대한 도시 국가의 경계가 커집니다. [civName]에 대한 정지 영향력이 [amount]만큼 감소합니다.

[cityState] is being attacked by [civName] and asks all major civilizations to help them out by gifting them military units. = [cityState]이(가) [civName]을(를) 물리치기 위해 모든 위대한 문명에게 군사 유닛을 선물해줄 것을 요청했습니다.
[cityState] is being invaded by Barbarians! Destroy Barbarians near their territory to earn Influence. = [cityState]에 야만인이 침략했습니다! 그들의 영토 근처의 야만인을 물리치고 영향력을 얻으십시오.
[cityState] is grateful that you killed a Barbarian that was threatening them! = [cityState]이(가) 그들을 위협하던 야만인을 해치워준 것에 감사합니다!
[cityState] is being attacked by [civName]! Kill [amount] of the attacker's military units and they will be immensely grateful. = [cityState]이(가) [civName]에게 공격받고 있습니다! 침략자의 유닛 [amount]기를 해치워주면 대단히 감사할 것입니다.
[cityState] is deeply grateful for your assistance in the war against [civName]! = [cityState]이(가) [civName]와(과)의 전쟁에 협력해준 것에 깊이 감사합니다!
[cityState] no longer needs your assistance against [civName]. = [cityState]이(가) [civName]에 대한 도움을 더는 필요로 하지 않습니다.
War against [civName] = [civName]와(과)의 전쟁
We need you to help us defend against [civName]. Killing [amount] of their military units would slow their offensive. = [civName]을(를) 막아내는데 도움이 필요하오. 그들의 군사 유닛 [amount]기를 해치워주면 공세를 늦출 수 있을 것이오.
Currently you have killed [amount] of their military units. = 현재 [amount]기의 유닛을 처치했습니다.
You need to find them first! = 우선 그들을 만나야 합니다!

Cultured = 문화적
Maritime = 해양적
Mercantile = 상업적
<<<<<<< HEAD
 # Requires translation!
Religious = 
=======
Religious = 종교적
>>>>>>> 22466a9d
Militaristic = 군사적
Type = 종류
Friendly = 호의적
Hostile = 배타적
Irrational = 비이성적
Personality = 성향
Influence = 영향력
Reach 30 for friendship. = 우호관계가 되려면 30 이상의 영향력을 보유하십시오.
Reach highest influence above 60 for alliance. = 동맹이 되려면 60 이상이면서 문명들 중 가장 높은 영향력을 보유하십시오.
When Friends: = 우호 관계일 때:
When Allies: = 동맹일 때
The unique luxury is one of: = 다음 중 하나의 고유 사치 자원을 지님:

Demand Tribute = 공물 요구
 # Requires translation!
Tribute Willingness = 
 # Requires translation!
At least 0 to take gold, at least 30 and size 4 city for worker = 
 # Requires translation!
Major Civ = 
 # Requires translation!
No Cities = 
 # Requires translation!
Base value = 
 # Requires translation!
Has Ally = 
 # Requires translation!
Has Protector = 
 # Requires translation!
Demanding a Worker = 
 # Requires translation!
Demanding a Worker from small City-State = 
 # Requires translation!
Very recently paid tribute = 
 # Requires translation!
Recently paid tribute = 
Influence below -30 = 영향력 -30 이하
Military Rank = 군사력 순위
Military near City-State = 도시 국가 근처 군대
Sum: = 합계:
 # Requires translation!
Take [amount] gold (-15 Influence) = 
 # Requires translation!
Take worker (-50 Influence) = 
[civName] is afraid of your military power! = [civName]이(가) 우리의 군사력을 두려워합니다!


# Trades

Trade = 거래
Offer trade = 거래 제안
Retract offer = 거래 취소
What do you have in mind? = 어떻게 생각하십니까?
Our items = 우리 물품
Our trade offer = 우리 거래 품목
[otherCiv]'s trade offer = [otherCiv]의 거래 품목
[otherCiv]'s items = [otherCiv]의 물품
+[amount] untradable copy = 거래 불가 +[amount]개
+[amount] untradable copies = 거래 불가 +[amount]개
Pleasure doing business with you! = 당신과의 거래는 언제나 환영입니다!
I think not. = 그건 안 됩니다.
That is acceptable. = 이 정도면 적당하군요.
Accept = 수락
Keep going = 계속
There's nothing on the table = 거래할 물건이 없지 않소?
Peace Treaty = 평화 협정
Agreements = 협정
Open Borders = 국경 개방
Gold per turn = 턴당 골드
Cities = 도시
Technologies = 기술
Declarations of war = 선전포고
Introduction to [nation] = [nation]에 대한 소개
Declare war on [nation] = [nation]에 선전포고
Luxury resources = 사치 자원
Strategic resources = 전략 자원
Owned: [amountOwned] = [amountOwned]개 보유

# Nation picker

[resourceName] not required = [resourceName] 자원이 불필요함
Lost ability = 없어진 특성
National ability = 문명 특성
[firstValue] vs [secondValue] = [firstValue] vs [secondValue] 


# New game screen

Uniques = 고유 유닛
Promotions = 승급
Load copied data = 복사된 데이터 불러오기
Could not load game from clipboard! = 클립보드에서 불러올 수 없습니다!
Reset to defaults = 설정 초기화
Are you sure you want to reset all game options to defaults? = 정말로 모든 게임 설정을 초기화하시겠습니까?
Start game! = 게임 시작!
Map Options = 지도 설정
Game Options = 게임 설정
Civilizations = 문명
Map Type = 지도 선택
Map file = 지도 파일
Max Turns = 최대 턴수
Could not load map! = 지도를 불러올 수 없습니다!
 # Requires translation!
Invalid map: Area ([area]) does not match saved dimensions ([dimensions]). = 
 # Requires translation!
The dimensions have now been fixed for you. = 
Generated = 새 지도
Existing = 기존 지도
Custom = 커스텀
Map Generation Type = 지도 유형
Default = 기본
Pangaea = 판게아
Perlin = 펄린
Continents = 대륙
Four Corners = 사합점
Archipelago = 군도
Inner Sea = 내해
Number of City-States = 도시 국가 수
One City Challenge = 단일 도시 도전
No Barbarians = 야만인 없음
Raging Barbarians = 야만인 부흥
No Ancient Ruins = 고대 유적 없음
No Natural Wonders = 자연 불가사의 없음
Victory Conditions = 승리 조건
Scientific = 과학
Domination = 정복
Cultural = 문화
Diplomatic = 외교
Time = 시간

# Used for random nation indicator in empire selector and unknown nation icons in various overview screens.
# Should be a single character, or at least visually square.
? = ?

Map Shape = 지도 모양
Hexagonal = 육각형
Rectangular = 사각형
Height = 높이
Width = 너비
Radius = 반경
Enable Religion = 종교 활성화

Resource Setting = 자원 설정
Sparse = 드묾
Abundant = 풍족함
Strategic Balance = 전략적 균형
Legendary Start = 전설적인 시작

Advanced Settings = 고급 설정
RNG Seed = 난수 시드값
Map Elevation = 육지 높이
Temperature extremeness = 온도 편차
Resource richness = 자원 밀도
Vegetation richness = 초목 밀도
Rare features richness = 희귀지형 밀도
Max Coast extension = 연안 최대폭
Biome areas extension = 생물군계 확장
Water level = 해수면 높이

Online Multiplayer = 멀티플레이

World Size = 지도 크기
Tiny = 초소형
Small = 소형
Medium = 중형
Large = 대형
Huge = 초대형
World wrap requires a minimum width of 32 tiles = 원통형 지도의 폭은 최소 32타일입니다
The provided map dimensions were too small = 지정된 지도 크기가 너무 작습니다
The provided map dimensions were too big = 지정된 지도 크기가 너무 큽니다
The provided map dimensions had an unacceptable aspect ratio = 지정된 지도 비율이 올바르지 않습니다

Difficulty = 난이도

AI = AI
Remove = 제거
Random = 무작위
Human = 인간
Hotseat = 핫시트
User ID = 유저ID
Click to copy = 복사하기


Game Speed = 게임 속도
Quick = 빠름
Standard = 표준
Epic = 서사시
Marathon = 마라톤

Starting Era = 시작 시대
It looks like we can't make a map with the parameters you requested! = 설정된 변수로 지도를 만들 수 없습니다
Maybe you put too many players into too small a map? = 지도 크기에 비해 플레이어가 너무 많습니다
No human players selected! = 인간 플레이어가 선택되지 않았습니다
Mods: = 모드:
Extension mods: = 확장 모드:
Base ruleset: = 기본 룰셋:
The mod you selected is incorrectly defined! = 선택한 모드의 정의가 올바르지 않습니다!
The mod combination you selected is incorrectly defined! = 선택한 모드들의 정의가 서로 올바르지 않습니다!
The mod combination you selected has problems. = 선택한 모드들에 문제가 있습니다.
You can play it, but don't expect everything to work! = 실행할 수는 있지만 문제가 생길수도 있다는걸 유념하십시오!
This base ruleset is not compatible with the previously selected\nextension mods. They have been disabled. = 기본 룰셋이 앞서 선택한 확장 모드와 호환되지 않습니다. 확장 모드가 비활성화됩니다.
Base Ruleset = 기본 룰셋
[amount] Techs = [amount]개 기술
[amount] Nations = [amount]개 국가
[amount] Units = [amount]개 유닛
[amount] Buildings = [amount]개 건물
[amount] Resources = [amount]개 자원
[amount] Improvements = [amount]개 시설
[amount] Religions = [amount]개 종교
[amount] Beliefs = [amount]개 종교관

World Wrap = 원통형 지도
World wrap maps are very memory intensive - creating large world wrap maps on Android can lead to crashes! = 원통형 지도는 메모리 점유율이 높습니다. 안드로이드에서 큰 지도에 적용하면 오류의 원인이 될 수 있습니다!
Anything above 80 by 50 may work very slowly on Android! = 안드로이드에서 80×50을 초과하면 매우 느려질 수 있습니다!
Anything above 40 may work very slowly on Android! = 안드로이드에서 40을 초과하면 매우 느려질 수 있습니다!

# Multiplayer

Help = 도움말
Username = 사용자 이름
Multiplayer = 멀티플레이
Could not download game! = 게임을 다운로드할 수 없습니다!
Could not upload game! = 게임을 업로드할 수 없습니다!
Join game = 게임 참여
Invalid game ID! = 잘못된 게임ID 입니다!
Copy user ID = 유저ID 복사
Copy game ID = 게임ID 복사
UserID copied to clipboard = 클립보드에 유저ID가 복사되었습니다
Game ID copied to clipboard! = 클립보드에 게임ID가 복사되었습니다
Set current user = 현재 사용자 설정
Player ID from clipboard = 클립보드의 플레이어 ID
To create a multiplayer game, check the 'multiplayer' toggle in the New Game screen, and for each human player insert that player's user ID. = 멀티플레이를 하려면 방장은 [새 게임]에서 '멀티플레이'에 체크하고 각 플레이어의 유저ID를 입력해야 합니다.
You can assign your own user ID there easily, and other players can copy their user IDs here and send them to you for you to include them in the game. = 참가자들은 '유저ID 복사' 를 눌러서 ID를 방장에게 보내면 됩니다.
Once you've created your game, the Game ID gets automatically copied to your clipboard so you can send it to the other players. = 게임을 만들면 게임ID가 클립보드에 자동으로 복사되므로(또는 메인메뉴 - 멀티플레이 - 해당 게임 선택후 복사) 방장이 이것을 참가자들에게 보내면 됩니다.
Players can enter your game by copying the game ID to the clipboard, and clicking on the 'Add multiplayer game' button = 참가자들은 게임ID를 복사하여 '멀티플레이 추가' 의 게임ID 란에 붙여넣으면 됩니다.
The symbol of your nation will appear next to the game when it's your turn = 멀티플레이 게임 옆에 현재 차례인 문명이 표시됩니다.
Back = 뒤로
Rename = 이름 바꾸기
Game settings = 게임 세팅
Add multiplayer game = 멀티플레이 추가
Refresh list = 목록 새로고침
Could not save game! = 저장할 수 없습니다!
Could not delete game! = 삭제할 수 없습니다!
Could not refresh! = 새로고침 할 수 없습니다!
Last refresh: [time] minutes ago = 최근 새로고침: [time] 분 전
Current Turn: = 현재 턴:
Add Currently Running Game = 현재 진행중인 게임 추가
Paste gameID from clipboard = 클립보드에서 게임ID 붙여넣기
GameID = 게임ID
Game name = 게임 이름
Loading latest game state... = 새로고침 중...
Couldn't download the latest game state! = 새로고침할 수 없습니다!
Resign = 기권
Are you sure you want to resign? = 정말로 기권하겠습니까?
You can only resign if it's your turn = 자기 차례에만 기권할 수 있습니다.
[civName] resigned and is now controlled by AI = [civName] 문명이 기권하여 AI에 의해 조작됩니다.
Last refresh: [time] [timeUnit] ago = 최근 새로고침: [time] [timeUnit] 전
Current Turn: [civName] since [time] [timeUnit] ago = 현재 차례: [civName], [time] [timeUnit] 전
Minutes = 분
Hours = 시간
Days = 일

# Save game menu

Current saves = 현재 저장된 게임
Show autosaves = 자동저장 보기
Saved game name = 저장할 게임 이름
Copy to clipboard = 클립보드에 복사
Copy saved game to clipboard = 저장된 게임 클립보드에 복사
Could not load game = 불러올 수 없습니다
Load [saveFileName] = [saveFileName] 불러오기
Delete save = 삭제하기
Saved at = 저장된 시간
Load map = 지도 불러오기
Delete map = 지도 삭제
Are you sure you want to delete this map? = 이 지도를 삭제하겠습니까?
Upload map = 지도 업로드
Could not upload map! = 지도를 업로드할 수 없습니다!
Map uploaded successfully! = 지도를 성공적으로 업로드했습니다!
Saving... = 저장중...
Overwrite existing file? = 파일이 이미 존재합니다. 덮어쓰겠습니까?
It looks like your saved game can't be loaded! = 저장된 게임을 불러올 수 없습니다!
If you could copy your game data ("Copy saved game to clipboard" -  = 게임 데이터를 복사해 주시면 ("저장된 게임 클립보드에 복사" - 
  paste into an email to yairm210@hotmail.com) =  yairm210@hotmail.com 이메일에 붙여넣기)
I could maybe help you figure out what went wrong, since this isn't supposed to happen! = 무엇이 잘못되었는지 알아내는 것을 도와드릴 수 있습니다. 원래는 발생해서는 안되는 일이기 때문입니다!
Missing mods: [mods] = [mods] 모드 없음
Load from custom location = 임의의 경로에서 불러오기
Could not load game from custom location! = 지정된 경로에서 불러올 수 없습니다!
Save to custom location = 임의의 경로에 저장하기
Could not save game to custom location! = 지정된 경로에 저장할 수 없습니다!

# Options

Options = 설정
About = 정보
Display = 디스플레이
Gameplay = 게임플레이
Sound = 음향
Advanced = 고급
Locate mod errors = 모드 오류 살펴보기
Debug = 디버그

Version = 버전
See online Readme = 온라인 README 보기
Visit repository = Repository 방문
Turns between autosaves = 자동저장 간격
Sound effects volume = 효과음 음량
Music volume = 음악 음량
Pause between tracks = 음악 간격
Currently playing: [title] = 재생 중: [title]
Download music = 음악 다운로드
Downloading... = 다운로드 중...
Could not download music! = 음악을 다운로드 할 수 없습니다!
Show = 보이기
Hide = 숨기기
Show worked tiles = 시민 배치 보기
Show resources and improvements = 자원/시설 아이콘 보기
Check for idle units = 턴을 넘기기 전에 미행동 유닛 보기
Move units with a single tap = 한 번의 탭으로 유닛 이동
Show tutorials = 튜토리얼 보기
Auto-assign city production = 도시 생산 선택 자동
Auto-build roads = 도로 건설 자동
Automated workers replace improvements = 일꾼 시설 대체 자동
Show minimap = 미니맵 보기
off = 끄기
Show pixel units = 유닛 그래픽 보기
Show pixel improvements = 자원/시설 그래픽 보기
Enable nuclear weapons = 핵무기 사용
Show tile yields = 타일 산출량 보기
Show unit movement arrows = 유닛 이동표시 보기
Continuous rendering = 연속 렌더링
When disabled, saves battery life but certain animations will be suspended = 끄면 배터리가 절약되지만 애니메이션이 지연될 수 있음
Order trade offers by amount = 거래 품목 갯수순 정렬
Check extension mods based on vanilla = 바닐라를 기반으로 확장 모드 검사
Reload mods = 모드 다시 불러오기
Checking mods for errors... = 모드 오류 검사중
No problems found. = 확인된 문제 없음
Autoupdate mod uniques = 모드 특성 자동 업데이트
Uniques updated! = 특성이 업데이트되었습니다!

Show experimental world wrap for maps = 원통형 지도(world wrap) 활성화
HIGHLY EXPERIMENTAL - YOU HAVE BEEN WARNED! = 경고: 매우 불안정함.
Enable portrait orientation = 세로 보기
Generate translation files = 번역 파일 생성
Translation files are generated successfully. = 번역 파일 생성 완료
Please note that translations are a community-based work in progress and are INCOMPLETE! The percentage shown is how much of the language is translated in-game. If you want to help translating the game into your language, click here. = 번역은 커뮤니티에서 이루어지고 있으며 불완전하다는 점을 유념해주시기 바랍니다! 아래에 표시된 비율은 게임 내에서 번역이 얼마나 진행되었는지를 나타냅니다. 여러분의 언어로 게임을 번역하는데 도움을 주시려면 여기를 클릭하세요.

# Notifications

Research of [technologyName] has completed! = [technologyName]의 연구가 끝났습니다!
[construction] has become obsolete and was removed from the queue in [cityName]! = [cityName]에서 [construction]의 생산이 불가능해져 삭제되었습니다!
[construction] has become obsolete and was removed from the queue in [amount] cities! = [amount]개 도시에서 [construction]의 생산이 불가능해져 삭제되었습니다!
[cityName] changed production from [oldUnit] to [newUnit] = [cityName]에서 [oldUnit]이(가) [newUnit](으)로 대체되었습니다.
[amount] cities changed production from [oldUnit] to [newUnit] = [amount]개 도시에서 [oldUnit]이(가) [newUnit](으)로 대체되었습니다.
Excess production for [wonder] converted to [goldAmount] gold = [wonder]에 투입된 생산력이 [goldAmount]골드로 전환되었습니다.
You have entered a Golden Age! = 황금기가 시작되었습니다!
[resourceName] revealed near [cityName] = [cityName] 근처에 [resourceName] 자원이 발견되었습니다.
[n] sources of [resourceName] revealed, e.g. near [cityName] = [cityName] 등 [n]개 지점에 [resourceName] 자원이 발견되었습니다.
A [greatPerson] has been born in [cityName]! = [cityName]에 [greatPerson]이(가) 탄생했습니다!
We have encountered [civName]! = [civName] 문명과 만났습니다!
[cityStateName] has given us [stats] as a token of goodwill for meeting us = [cityStateName] 도시국가가 우리와의 만남을 환영하며 [stats]을(를) 선물했습니다.
[cityStateName] has given us [stats] as we are the first major civ to meet them = [cityStateName] 도시국가가 위대한 문명과의 첫 만남을 환영하며 [stats]을(를) 선물했습니다.
[cityStateName] has also given us [stats] = [cityStateName] 도시국가가 [stats] 또한 선물했습니다.
Cannot provide unit upkeep for [unitName] - unit has been disbanded! = [unitName]의 유지비를 지불하지 못해 유닛이 해산되었습니다!
[cityName] has grown! = [cityName]이(가) 성장했습니다!
[cityName] is starving! = [cityName]에 기아가 발생했습니다!
[construction] has been built in [cityName] = [cityName]에 [construction]이(가) 완성되었습니다.
[wonder] has been built in a faraway land = 어딘가에 [wonder]이(가) 완성되었습니다.
[civName] has completed [construction]! = [civName]에서 [construction]을(를) 완성했습니다!
An unknown civilization has completed [construction]! = 미지의 문명에서 [construction]을 완성했습니다!
The city of [cityname] has started constructing [construction]! = [cityname]에서 [construction]의 건설을 시작했습니다!
[civilization] has started constructing [construction]! = [civilization]에서 [construction]의 건설을 시작했습니다!
An unknown civilization has started constructing [construction]! = 미지의 문명에서 [construction]의 건설을 시작했습니다!
Work has started on [construction] = [construction]의 건설을 시작했습니다.
[cityName] cannot continue work on [construction] = [cityName]에서 [construction]을(를) 건설할 수 없습니다.
[cityName] has expanded its borders! = [cityName]의 영역이 확장되었습니다!
Your Golden Age has ended. = 황금기가 끝났습니다.
[cityName] has been razed to the ground! = [cityName]이(가) 완전히 파괴되었습니다!
We have conquered the city of [cityName]! = [cityName]을(를) 점령했습니다!
An enemy [unit] has attacked [cityName] = 적 [unit]이(가) [cityName]을(를) 공격했습니다.
An enemy [unit] has attacked our [ourUnit] = 적 [unit]이(가) 아군 [ourUnit]을(를) 공격했습니다.
Enemy city [cityName] has attacked our [ourUnit] = 적 도시 [cityName]이(가) 아군 [ourUnit]을(를) 공격했습니다.
An enemy [unit] has captured [cityName] = 적 [unit]이(가) [cityName]을(를) 점령했습니다.
An enemy [unit] has raided [cityName] = 적 [unit]이(가) [cityName]을(를) 습격했습니다.
An enemy [unit] has captured our [ourUnit] = 아군 [ourUnit]이(가) 적 [unit]에게 포로로 잡혔습니다.
An enemy [unit] has destroyed our [ourUnit] = 아군 [ourUnit]이(가) 적 [unit]에게 제거되었습니다.
Your [ourUnit] has destroyed an enemy [unit] = 적 [unit]이(가) 아군 [ourUnit]에게 제거되었습니다.
An enemy [RangedUnit] has destroyed the defence of [cityName] = 적 [RangedUnit]이(가) [cityName]의 방어선을 파괴했습니다.
Enemy city [cityName] has destroyed our [ourUnit] = 아군 [ourUnit]이(가) 적 도시 [cityName]에게 제거되었습니다.
An enemy [unit] was destroyed while attacking [cityName] = 적 [unit]이(가) [cityName]에 반격당해 제거되었습니다.
An enemy [unit] was destroyed while attacking our [ourUnit] = 적 [unit]이(가) 아군 [ourUnit]에 반격당해 제거되었습니다.
Our [attackerName] was destroyed by an intercepting [interceptorName] = 아군 [attackerName]이(가) 적 [interceptorName]에게 요격당해 제거되었습니다.
Our [interceptorName] intercepted and destroyed an enemy [attackerName] = 아군 [interceptorName]이(가) 적 [attackerName]을(를) 요격해 제거했습니다.
Our [attackerName] was attacked by an intercepting [interceptorName] = 아군 [attackerName]이(가) 적 [interceptorName]에게 요격당해 피해를 입었습니다.
Our [interceptorName] intercepted and attacked an enemy [attackerName] = 아군 [interceptorName]이(가) 적 [attackerName]을(를) 요격해 피해를 입혔습니다.
An enemy [unit] was spotted near our territory = 적 [unit]이(가) 아군 영토 근처에서 발견되었습니다.
An enemy [unit] was spotted in our territory = 적 [unit]이(가) 아군 영토 내에서 발견되었습니다.
Your city [cityName] can bombard the enemy! = [cityName]이(가) 적을 공격할 수 있습니다!
[amount] of your cities can bombard the enemy! = [amount]개 도시가 적을 공격할 수 있습니다!
[amount] enemy units were spotted near our territory = 적 [amount]명이 아군 영토 근처에서 발견되었습니다.
[amount] enemy units were spotted in our territory = 적 [amount]명이 아군 영토 내에서 발견되었습니다.
A(n) [nukeType] exploded in our territory! = 아군 영토에 [nukeType] 폭탄이 떨어졌습니다!
After being hit by our [nukeType], [civName] has declared war on us! = [civName]이(가) 아군 [nukeType]에 피격되어 전쟁을 선포했습니다!
The civilization of [civName] has been destroyed! = [civName] 문명이 멸망했습니다!
The City-State of [name] has been destroyed! = [name] 도시국가가 멸망했습니다!
Your [ourUnit] captured an enemy [theirUnit]! = 아군 [ourUnit]이(가) 적 [theirUnit]을(를) 포로로 잡았습니다.
Your [ourUnit] plundered [amount] [Stat] from [theirUnit] = 아군 [ourUnit]이(가) 적 [theirUnit]을(를) 잡아 [amount] [Stat]를 얻었습니다.
We have captured a barbarian encampment and recovered [goldAmount] gold! = 야만인 주둔지를 점령하여 [goldAmount]골드를 얻었습니다!
A barbarian [unitType] has joined us! = 야만인 [unitType]이(가) 아군이 되었습니다!
We have found survivors in the ruins - population added to [cityName] = 고대 유적의 생존자가 [cityName]에 정착하여 인구가 증가했습니다.
We have discovered cultural artifacts in the ruins! (+20 Culture) = 고대 유적에서 유물을 발견하여 20 문화를 얻었습니다!
We have discovered the lost technology of [techName] in the ruins! = 고대 유적에서 [techName] 기술의 비밀을 발견했습니다!
A [unitName] has joined us! = [unitName]이(가) 아군이 되었습니다!
An ancient tribe trains our [unitName] in their ways of combat! = 아군 [unitName]이(가) 고대 부족으로부터 전투 훈련을 받았습니다!
We have found a stash of [amount] gold in the ruins! = 고대 유적에서 [amount]골드를 얻었습니다!
We have found a crudely-drawn map in the ruins! = 고대 유적에서 조잡한 지도를 발견했습니다!
[unit] finished exploring. = [unit]의 탐사가 끝났습니다.
[unit] has no work to do. = [unit]이(가) 할 수 있는 작업이 없습니다.
You're losing control of [name]. = [name] 도시국가와의 우호 관계가 곧 종료됩니다.
You and [name] are no longer friends! = [name] 도시국가와 이제 우호 관계가 아닙니다!
Your alliance with [name] is faltering. = [name] 도시국가와의 동맹 관계가 곧 종료됩니다.
You and [name] are no longer allies! = [name] 도시국가와 이제 동맹 관계가 아닙니다!
[civName] gave us a [unitName] as gift near [cityName]! = [civName]이(가) [cityName]에 [unitName]을(를) 선물했습니다!
[civName] has denounced us! = [civName]이(가) 우리를 비난했습니다!
[cityName] has been connected to your capital! = [cityName]이(가) 수도와 연결되었습니다!
[cityName] has been disconnected from your capital! = [cityName]와(과) 수도의 연결이 끊겼습니다!
[civName] has accepted your trade request = [civName]이(가) 거래를 받아들였습니다.
[civName] has made a counteroffer to your trade request = [civName]이(가) 거래의 수정안을 제시했습니다.
[civName] has denied your trade request = [civName]이(가) 거래를 거절했습니다.
[tradeOffer] from [otherCivName] has ended = [otherCivName]이(가) 제시한 [tradeOffer]이(가) 만료되었습니다.
[tradeOffer] to [otherCivName] has ended = [otherCivName]에게 제시한 [tradeOffer]이(가) 만료되었습니다.
One of our trades with [nation] has ended = [nation]와(과)의 거래가 만료되었습니다.
One of our trades with [nation] has been cut short = [nation]와(과)의 거래가 중단되었습니다.
[nation] agreed to stop settling cities near us! = [nation]이(가) 우리 근처에 도시를 건설하지 않겠다고 했습니다!
[nation] refused to stop settling cities near us! = [nation]이(가) 우리 근처에 도시를 건설하지 않는 것을 거절했습니다!
We have allied with [nation]. = [nation]의 동맹이 되었습니다.
We have lost alliance with [nation]. = [nation]와(과)의 동맹 관계가 끝났습니다.
We have discovered [naturalWonder]! = [naturalWonder]을(를) 발견했습니다!
We have received [goldAmount] Gold for discovering [naturalWonder] = [naturalWonder]에서 [goldAmount]골드를 얻었습니다.
Your relationship with [cityStateName] is about to degrade = [cityStateName] 도시국가와의 관계가 곧 악화됩니다.
Your relationship with [cityStateName] degraded = [cityStateName] 도시국가와의 관계가 악화되었습니다.
A new barbarian encampment has spawned! = 새 야만인 주둔지가 만들어졌습니다!
Barbarians raided [cityName] and stole [amount] Gold from your treasury! = 야만인이 [cityName]을(를) 습격하여 [amount] 골드를 훔쳐갔습니다!
Received [goldAmount] Gold for capturing [cityName] = [cityName]을(를) 점령하여 [goldAmount]골드를 얻었습니다.
Our proposed trade is no longer relevant! = 우리가 제안한 거래가 유효하지 않습니다!
[defender] could not withdraw from a [attacker] - blocked. = [defender]이(가) [attacker]에게서 철수하지 못했습니다!
[defender] withdrew from a [attacker] = [defender]이(가) [attacker]에게서 철수했습니다.
By expending your [unit] you gained [Stats]! = [unit]을(를) 소모하여 [Stats]을(를) 얻었습니다!
[civName] has stolen your territory! = [civName]에게 영토를 빼앗겼습니다!
Clearing a [forest] has created [amount] Production for [cityName] = [forest]을 제거하여 [cityName]에 [amount]생산력이 추가되었습니다.
[civName] assigned you a new quest: [questName]. = [civName]에서 [questName] 퀘스트를 제시했습니다.
[civName] rewarded you with [influence] influence for completing the [questName] quest. = [questName] 퀘스트를 완료하여 [civName]에 대한 영향력이 [influence] 증가했습니다.
[civName] no longer needs your help with the [questName] quest. = [civName]이(가) [questName]에 대한 도움을 더는 필요로 하지 않습니다.
The [questName] quest for [civName] has ended. It was won by [civNames]. = [civName]의 [questName]에서 [civNames]이(가) 우승했습니다.
The resistance in [cityName] has ended! = [cityName]의 저항이 끝났습니다!
[cityName] demands [resource]! = [cityName]이(가) [resource]을(를) 요구합니다!
Because they have [resource], the citizens of [cityName] are celebrating We Love The King Day! = [cityName]이(가) [resource]을(를) 획득하여 국왕 경축일을 기념합니다!
We Love The King Day in [cityName] has ended. = [cityName]의 국왕 경축일이 끝났습니다.
Our [name] took [tileDamage] tile damage and was destroyed = 아군 [name]이(가) [tileDamage]의 피해를 입어 제거되었습니다.
Our [name] took [tileDamage] tile damage = 아군 [name]이(가) [tileDamage]의 피해를 입었습니다.
[civName] has adopted the [policyName] policy = [civName]이(가) [policyName] 정책을 채택했습니다.
An unknown civilization has adopted the [policyName] policy = 미지의 문명이 [policyName] 정책을 채택했습니다.
Our influence with City-States has started dropping faster! = 도시국가에 대한 영향력이 더 빨리 감소합니다!
You gained [Stats] as your religion was spread to [cityName] = 우리 종교가 [cityName]에 전파되어 [Stats]을(를) 획득했습니다.
You gained [Stats] as your religion was spread to an unknown city = 우리 종교가 미지의 도시에 전파되어 [Stats]을(를) 획득했습니다.
Your city [cityName] was converted to [religionName]! = [cityName]이(가) [religionName](으)로 개종했습니다!
Your [unitName] lost its faith after spending too long inside enemy territory! = 아군 [unitName]이(가) 적 영토에 너무 오래 머물러 신앙심을 잃었습니다.
You have unlocked [ability] = [ability]이(가) 해금되었습니다
A new b'ak'tun has just begun! = 새 박툰이 시작되었습니다!
A Great Person joins you! = 우리 문명에 위인이 합류합니다!


# World Screen UI

Working... = 로딩 중...
Waiting for other players... = 다른 플레이어를 기다리는 중...
Waiting for [civName]... = [civName]을(를) 기다리는 중...
in = 의 완성까지
Next turn = 다음 턴
Move automated units = 자동화한 유닛 이동
[currentPlayerCiv] ready? = [currentPlayerCiv] 준비되었습니까?
1 turn = 1 턴
[numberOfTurns] turns = [numberOfTurns] 턴
Turn = 턴
turns = 턴
turn = 턴
Next unit = 다음 유닛
Fog of War = 전장의 안개
Pick a policy = 정책 선택
Movement = 행동력
Strength = 전투력
Ranged strength = 원거리 공격력
Bombard strength = 도시 공격력
Range = 사거리
Move unit = 이동
Stop movement = 이동 중지
Swap units = 유닛 교환
Construct improvement = 시설 건설
Automate = 자동 건설
Stop automation = 자동 건설 중지
Construct road = 도로 건설
Fortify = 요새화
Fortify until healed = 회복될 때까지 요새화
Fortification = 요새화
Sleep = 대기
Sleep until healed = 회복될 때까지 대기
Moving = 이동 중
Set up = 설치
Paradrop = 강하
Upgrade to [unitType] ([goldCost] gold) = [unitType](으)로 업그레이드 ([goldCost]골드)
Found city = 도시 건설
Promote = 승급
Health = HP
Disband unit = 해산
Do you really want to disband this unit? = 유닛을 해산하겠습니까?
Disband this unit for [goldAmount] gold? = 유닛을 해산하면 [goldAmount]골드를 얻습니다. 해산하겠습니까?
Gift unit = 유닛 선물하기
Explore = 탐색
Stop exploration = 탐색 중지
Pillage = 약탈
Are you sure you want to pillage this [improvement]? = [improvement]을(를) 약탈하겠습니까?
Create [improvement] = [improvement] 건설
Start Golden Age = 황금기 시작
 # Requires translation!
Trigger unique = 
Show more = 더 보기
Yes = 네
No = 아니오
Acquire = 획득
Under construction = 건설중

Food = 식량
Production = 생산력
Gold = 골드
Happiness = 행복도
Culture = 문화
Science = 과학
Faith = 신앙

Crop Yield = 식량 생산량
Growth = 성장
Territory = 영토
Force = 군사력
GOLDEN AGE = 황금기
Golden Age = 황금기
We Love The King Day = 국왕 경축일
Global Effect = 전역 효과
[year] BC = 기원전 [year]년
[year] AD = 기원후 [year]년
Civilopedia = 문명 백과사전
# Display name of unknown nations.
??? = ???

Start new game = 새 게임
Save game = 저장하기
Load game = 불러오기
Main menu = 메인메뉴
Resume = 이어하기
Cannot resume game! = 게임을 이어할 수 없습니다!
Not enough memory on phone to load game! = 게임을 불러올 저장공간이 부족합니다!
Quickstart = 빠른 시작
 # Requires translation!
Cannot start game with the default new game parameters! = 
Victory status = 승리 조건
Social policies = 사회 정책
Community = 커뮤니티
Close = 닫기
Do you want to exit the game? = 게임을 종료하겠습니까?
Start bias: = 시작 지형: 
Avoid [terrain] = [terrain] 제외

# Maya calendar popup

The Mayan Long Count = 마야 장기력
Your scientists and theologians have devised a systematic approach to measuring long time spans - the Long Count. During the festivities whenever the current b'ak'tun ends, a Great Person will join you. = 과학자들과 신학자들이 긴 기간을 측정하는 체계적인 방법인 장기력을 고안했습니다. 박툰이 끝날 때마다 축제가 열리고 이때 위인이 합류합니다.
While the rest of the world calls the current year [year], in the Maya Calendar that is: = 세계의 다른 나라들은 올해를 [year]으로 부르지만, 마야 장기력에서는 다음과 같습니다:
[amount] b'ak'tun, [amount2] k'atun, [amount3] tun = [amount] 박툰, [amount2] 카툰, [amount3] 툰

# City screen

Exit city = 도시 화면 나가기
Raze city = 도시 파괴
Stop razing city = 파괴 중단
Buy for [amount] gold = [amount]골드로 구매
Buy = 구매
Currently you have [amount] [stat]. = 현재 [amount] [stat] 보유중입니다.
Would you like to purchase [constructionName] for [buildingGoldCost] [stat]? = [constructionName]을(를) [buildingGoldCost] [stat](으)로 구매하시겠습니까?
No space available to place [unit] near [city] = [city]에 [unit]을(를) 놓을 공간이 없습니다.
Maintenance cost = 유지비
Pick construction = 생산 선택
Pick improvement = 시설 선택
Provides [resource] = [resource] 제공
Provides [amount] [resource] = [resource] [amount]개 제공
Replaces [improvement] = [improvement] 대체
Pick now! = 선택
Build [building] = [building] 건설
Train [unit] = [unit] 훈련
Produce [thingToProduce] = [thingToProduce] 생산
Nothing = 대기
Annex city = 도시 합병
Specialist Buildings = 전문가 건물
Specialist Allocation = 전문가 배치
Specialists = 전문가
[specialist] slots = [specialist] 슬롯
Food eaten = 식량 소모
Unassigned population = 실업자
[turnsToExpansion] turns to expansion = [turnsToExpansion]턴 후 영토 확장
Stopped expansion = 영토 확장 정지
[turnsToPopulation] turns to new population = [turnsToPopulation]턴 후 인구 증가
Food converts to production = 식량이 생산력으로 전환됨
[turnsToStarvation] turns to lose population = [turnsToStarvation]턴 후 인구 감소
Stopped population growth = 인구 성장 정지
In resistance for another [numberOfTurns] turns = [numberOfTurns]턴 동안 저항 상태
We Love The King Day for another [numberOfTurns] turns = [numberOfTurns]턴 동안 국왕 경축일
Demanding [resource] = [resource] 요구
Sell for [sellAmount] gold = [sellAmount]골드에 판매
Are you sure you want to sell this [building]? = [building]을(를) 판매하겠습니까?
Free = 무료
[greatPerson] points = [greatPerson] 위인 점수
Great person points = 위인 점수
Current points = 현재 점수
Points per turn = 턴당 점수
Convert production to gold at a rate of 4 to 1 = 생산력의 1/4을 골드로 전환
Convert production to science at a rate of [rate] to 1 = 생산력의 1/[rate]을 과학으로 전환
The city will not produce anything. = 아무 것도 생산하지 않음
Worked by [cityName] = [cityName]에서 작업중
Lock = 잠금
Unlock = 해제
Move to city = 도시 보기
Please enter a new name for your city = 도시 새 이름 입력

# Ask for text or numbers popup UI

Invalid input! Please enter a different string. = 유효하지 않은 입력입니다! 다른 문자열을 입력해 주십시오.
Please enter some text = 문자열을 입력해 주십시오.

# Technology UI

Pick a tech = 기술 선택
Pick a free tech = 무료 기술 선택
Research [technology] = [technology] 연구
Pick [technology] as free tech = [technology] 무료로 연구
Units enabled = 해금되는 유닛
Buildings enabled = 해금되는 건물
Wonder = 불가사의
National Wonder = 국가 불가사의
National Wonders = 국가 불가사의
Wonders enabled = 해금되는 불가사의
Tile improvements enabled = 해금되는 시설
Reveals [resource] on the map = 지도 상의 [resource] 발견
XP for new units = XP를 새 유닛이 획득
provide = 에서 추가로
provides = 에서 추가로
City strength = 도시 공격력
City health = 도시 HP
Occupied! = 도시 점령!
Attack = 공격
Bombard = 폭격
NUKE = 핵 발사
Captured! = 포획!
Cannot gain more XP from Barbarians = 야만인으로부터 경험치를 얻을 수 없습니다.

# Battle modifier categories

defence vs ranged = 원거리 방어력
[percentage] to unit defence = 유닛 방어력 [percentage]
Attacker Bonus = 공격 보너스
Defender Bonus = 방어 보너스
Landing = 상륙
 # Requires translation!
Boarding = 
Flanking = 측면 공격
vs [unitType] = vs [unitType]
Terrain = 지형
Tile = 타일
Missing resource = 전략 자원 부족
Adjacent units = 인접한 유닛
Adjacent enemy units = 인접한 적 유닛
Combat Strength = 전투력
Across river = 도하
Temporary Bonus = 임시 보너스
Garrisoned unit = 주둔군
Attacking Bonus = 공격 보너스
defence vs [unitType] = [unitType] 대항 방어력
[tileFilter] defence = [tileFilter] 지형 방어력
Defensive Bonus = 방어 보너스
Stacked with [unitType] = [unitType]와(과) 겹침

Unit ability = 유닛 능력

The following improvements [stats]: = 다음 시설에 [stats] : 
The following improvements on [tileType] tiles [stats]: = [tileType] 시설에 [stats] : 

# Unit actions

Hurry Research = 연구 가속
Conduct Trade Mission = 무역 임무 수행
Your trade mission to [civName] has earned you [goldAmount] gold and [influenceAmount] influence! = [civName]에 무역 임무를 수행하여 [goldAmount] 골드와 [influenceAmount] 영향력을 얻었습니다!
Hurry Wonder = 불가사의 건설 가속
Hurry Construction = 건설 가속
Hurry Construction (+[productionAmount]) = 건설 가속 (+[productionAmount])
Spread Religion = 종교 전파
Spread [religionName] = [religionName] 전파
Remove Heresy = 이단 색출
Found a Religion = 종교 창시
Enhance a Religion = 종교 강화
Your citizens have been happy with your rule for so long that the empire enters a Golden Age! = 시민들이 당신의 통치에 행복해하여 국가에 황금기가 시작됩니다!
You have entered the [newEra]! = [newEra]에 온 것을 환영합니다!
[civName] has entered the [eraName]! = [civName]이(가) [eraName]에 들어갔습니다.
[policyBranch] policy branch unlocked! = [policyBranch] 정책을 채택할 수 있습니다!

# Overview screens

Overview = 문명 상태
Total = 전체
Stats = 통계
Policies = 정책
Base happiness = 기본 행복도
Occupied City = 점령한 도시
Buildings = 건물
Wonders = 불가사의
Base values = 기본값
Bonuses = 보너스
Final = 최종값
Other = 기타
Population = 인구
City-States = 도시 국가
Tile yields = 타일 산출량
Trade routes = 무역로
Maintenance = 건물 유지비
Transportation upkeep = 교통 유지비
Unit upkeep = 유닛 유지비
Trades = 거래
Units = 유닛
Unit Supply = 유닛 보급품
Base Supply = 기초 보급품
Total Supply = 총 보급품
In Use = 사용중
Supply Deficit = 보급품 부족
Production Penalty = 생산력 페널티
Increase your supply or reduce the amount of units to remove the production penalty = 생산력 페널티를 제거하려면 보급품을 늘리거나 유닛 수를 줄이십시오.
Name = 이름
Closest city = 가장 가까운 도시
Action = 상태
Defeated = 패배
[numberOfCivs] Civilizations in the game = 전체 문명: [numberOfCivs]개
Our Civilization: = 우리 문명:
Known and alive ([numberOfCivs]) = 생존한 문명: [numberOfCivs]개
Known and defeated ([numberOfCivs]) = 멸망한 문명: [numberOfCivs]개
Tiles = 타일
Natural Wonders = 자연 불가사의
Treasury deficit = 재무 적자
Unknown = 알려지지 않음
Not built = 지어지지 않음
Not found = 발견되지 않음
Known = 알려짐
Owned = 보유중
Near [city] = [city] 근처
Somewhere around [city] = [city] 근처 어딘가
Far away = 먼 곳
Status = 상태
Location = 위치

# Victory

Science victory = 과학 승리
Cultural victory = 문화 승리
Conquest victory = 정복 승리
Diplomatic victory = 외교 승리
Complete all the spaceship parts\n to win! = 가장 먼저 우주선 부품을 모두 완성하면 승리합니다!
Complete 5 policy branches\n to win! = 가장 먼저 정책 트리를 5개 완성하면 승리합니다!
Complete 5 policy branches and build\n the Utopia Project to win! = 정책 트리를 5개 완성하고 유토피아 프로젝트를 건설하면 승리합니다!
Destroy all enemies\n to win! = 모든 문명을 멸망시키면 승리합니다!
You have won a Scientific Victory! = 과학 승리를 이루어냈습니다!
You have won a Cultural Victory! = 문화 승리를 이루어냈습니다!
You have won a Domination Victory! = 정복 승리를 이루어냈습니다!
You have won a Diplomatic Victory! = 외교 승리를 이루어냈습니다!
You have won! = 당신은 승리하였습니다!
You have achieved victory through the awesome power of your Culture. Your civilization's greatness - the magnificence of its monuments and the power of its artists - have astounded the world! Poets will honor you as long as beauty brings gladness to a weary heart. = 당신은 막강한 문화의 힘으로 승리를 거두었습니다. 당신 문명의 위대함, 그 기념비의 장엄함과 예술가의 힘에 전 세계가 경탄했습니다! 아름다움이 지친 마음에 기쁨을 주는 한, 시인들은 당신을 기릴 것입니다.
The world has been convulsed by war. Many great and powerful civilizations have fallen, but you have survived - and emerged victorious! The world will long remember your glorious triumph! = 세계는 전쟁으로 고통받았습니다. 여러 위대한 문명이 몰락했으나, 당신은 살아남아 승리했습니다! 세상은 당신의 영광스러운 승리를 오래오래 기억할 것입니다!
You have achieved victory through mastery of Science! You have conquered the mysteries of nature and led your people on a voyage to a brave new world! Your triumph will be remembered as long as the stars burn in the night sky! = 과학 기술을 통해 승리했습니다! 당신은 자연의 신비를 밝혀냈고 새로운 세상을 향해 인류를 이끌었습니다. 당신의 승리는 밤하늘에 빛나는 별처럼 영원토록 기억될 것입니다.
Your civilization stands above all others! The exploits of your people shall be remembered until the end of civilization itself! = 당신의 문명은 다른 모든 문명의 정점에 섰습니다! 당신의 국민들이 이룩한 업적은 당신의 문명이 끝나는 날까지 기억될 것입니다!
You have been defeated. Your civilization has been overwhelmed by its many foes. But your people do not despair, for they know that one day you shall return - and lead them forward to victory! = 당신은 패배했습니다. 당신의 문명은 적에게 제압되었습니다. 그러나 국민은 절망하지 않습니다. 당신이 언젠가 다시 돌아와 자신들을 승리의 길로 이끌어줄 것을 알기 때문입니다!
You have triumphed over your foes through the art of diplomacy! Your cunning and wisdom have earned you great friends - and divided and sown confusion among your enemies! Forever will you be remembered as the leader who brought peace to this weary world! = 당신은 외교적 기술을 통해 적을 무너뜨렸습니다! 당신은 노련한 지혜로 많은 친구를 얻었고 적을 혼란에 빠뜨려 분열시켰습니다! 당신은 갈등과 반목에 지쳐 있던 세상에 평화를 가져온 지도자로 영원토록 기억될 것입니다.
One more turn...! = 한 턴만 더...!
Built Apollo Program = 아폴로 프로그램 완성
Destroy [civName] = [civName] 정복
Our status = 우리 상태
Global status = 세계 상태
Rankings = 순위
Spaceship parts remaining = 남은 우주선 부품
Branches completed = 완성한 정책 트리 수
Undefeated civs = 정복되지 않은 문명
 # The \n here means: put a newline (enter) here. If this is omitted, the sidebox in the diplomacy overview will become _really_ wide.
 # Feel free to replace it with a space and put it between other words in your translation
Turns until the next\ndiplomacy victory vote: [amount] = 다음 외교 승리 투표:\n[amount] 턴 남음
Choose a civ to vote for = 투표할 문명을 선택하십시오
Choose who should become the world leader and win a Diplomatic Victory! = 세계 지도자가 될 문명을 투표하시고, 외교 승리를 거두십시오
Voted for = 투표한 문명
Vote for [civilizationName] = [civilizationName]에 투표
Continue = 계속하기
Abstained = 투표 기권
Vote for World Leader = 세계 지도자 투표

# Capturing a city

What would you like to do with the city? = 점령한 도시를 어떻게 하겠습니까?
Annex = 합병
Annexed cities become part of your regular empire. = 합병된 도시는 우리 문명의 일부가 됩니다.
Their citizens generate 2x the unhappiness, unless you build a courthouse. = 합병된 도시의 시민들은 법원이 건설되기 전까지 불행을 두 배로 생성합니다.
Puppet = 괴뢰 도시
Puppeted cities do not increase your tech or policy cost, but their citizens generate 1.5x the regular unhappiness. = 괴뢰 도시는 기술 연구에 필요한 과학량이나 정책 채택에 필요한 문화량을 증가시키지는 않지만, 불행을 1.5배로 생성합니다.
You have no control over the the production of puppeted cities. = 괴뢰 도시는 어떤 것을 생산할 지 선택할 수 없습니다.
Puppeted cities also generate 25% less Gold and Science. = 괴뢰 도시는 또한 골드와 과학을 25% 적게 생성합니다.
A puppeted city can be annexed at any time. = 괴뢰 도시는 언제든지 합병할 수 있습니다.
Liberate (city returns to [originalOwner]) = 해방 ([originalOwner]에게 반환됨)
Liberating a city returns it to its original owner, giving you a massive relationship boost with them! = 해방된 도시는 원래 지도자에게 돌아가고 그들과의 관계가 크게 향상됩니다!
Raze = 불태우기
Razing the city annexes it, and starts burning the city to the ground. = 도시를 합병한 후 서서히 불태웁니다.
The population will gradually dwindle until the city is destroyed. = 도시가 완전히 파괴될 때까지 인구가 천천히 줄어듭니다.
Original capitals and holy cities cannot be razed. = 원래 수도였던 도시와 성도는 파괴할 수 없습니다.
Destroy = 파괴하기
Destroying the city instantly razes the city to the ground. = 도시를 파괴하면 도시가 즉시 폐허가 됩니다.
Remove your troops in our border immediately! = 우리 영토에서 군대를 치워 주십시오!
Sorry. = 미안하오.
Never! = 싫소!

Offer Declaration of Friendship ([30] turns) = 우호 선언 ([30] 턴 동안)
My friend, shall we declare our friendship to the world? = 동지여, 우리의 유대를 세상에 알리지 않겠습니까?
Sign Declaration of Friendship ([30] turns) = 우호 선언 ([30] 턴 동안)
We are not interested. = 관심 없소.
We have signed a Declaration of Friendship with [otherCiv]! = [otherCiv]와(과) 우호 선언을 체결했습니다!
[otherCiv] has denied our Declaration of Friendship! = [otherCiv]이(가) 우호 선언을 거부했습니다!

Basics = 기본
Resources = 자원
Terrains = 지형
Tile Improvements = 시설
Unique to [civName], replaces [unitName] = [civName] 고유 유닛, [unitName] 대체
Unique to [civName] = [civName] 고유 유닛
Tutorials = 튜토리얼
Cost = 비용
May contain [listOfResources] = 발견되는 자원: [listOfResources]
May contain: = 발견되는 자원:
Can upgrade from [unit] = 이전 유닛: [unit]
Can upgrade from: = 이전 유닛:
Upgrades to [upgradedUnit] = 다음 유닛: [upgradedUnit]
Obsolete with [obsoleteTech] = [obsoleteTech] 연구후 생산 불가
Occurs on [listOfTerrains] = 발생하는 지형: [listOfTerrains]
Occurs on: = 발생하는 지형:
Placed on [terrainType] = [terrainType] 위에 위치함
Can be found on = 발견되는 지형
Improved by [improvement] = [improvement](으)로 개발
Bonus stats for improvement = 개발시 보너스
Buildings that consume this resource = 소모하는 건물
Buildings that require this resource worked near the city = 이 자원이 개발되어야 하는 건물
Units that consume this resource = 소모하는 유닛
Can be built on = 건설가능 지형:
or [terrainType] = 또는 [terrainType] 지형
Can be constructed by = 건설가능 유닛
Defence bonus = 방어 보너스
Movement cost = 소모 행동력
Open terrain = 개활지
Rough Terrain = 험지
for = 이(가) 다음 자원에 추가됨:
Missing translations: = 미완성 번역 목록:
Resolution = 해상도
Tileset = 타일셋
Map editor = 지도 편집기
Create = 생성
New map = 새로운 지도
Empty = 빈 지도
Language = 언어
Terrains & Resources = 지형 & 자원
Improvements = 시설
Clear current map = 현재 지도 제거
Save map = 지도 저장
Download map = 지도 다운로드
Loading... = 로딩...
Error loading map! = 로딩 에러 발생!
Filter: = 필터:
OK = 확인
Exit map editor = 지도 편집기 나가기
[nation] starting location = [nation] 시작 지점
Clear terrain features = 추가지형 삭제
Clear improvements = 시설 삭제
Clear resource = 자원 삭제
Remove units = 유닛 삭제
Player [index] = 플레이어 [index]
Player [playerIndex] starting location = 플레이어 [playerIndex] 시작 지점
Bottom left river = 8시 강
Bottom right river = 4시 강
Bottom river = 6시 강
Requires = 선행 조건
Menu = 메뉴
Brush Size = 브러시 크기
Map saved = 지도 저장 완료
Change ruleset = 룰셋 변경
Base terrain [terrain] does not exist in ruleset! = [terrain] 기초지형이 룰셋에 없습니다!
Terrain feature [feature] does not exist in ruleset! = [feature] 추가지형이 룰셋에 없습니다!
Resource [resource] does not exist in ruleset! = [resource] 자원이 룰셋에 없습니다!
Improvement [improvement] does not exist in ruleset! = [improvement] 시설이 룰셋에 없습니다!
Change map to fit selected ruleset? = 맵을 룰셋에 맞게 바꾸시겠습니까?

# Civilopedia difficulty levels
Player settings = 플레이어 설정
Base Happiness = 기초 행복도
Extra happiness per luxury = 사치 자원당 추가 행복도
Research cost modifier = 연구 과학력 보정
Unit cost modifier = 유닛 생산력 보정
Building cost modifier = 건물 생산력 보정
Policy cost modifier = 정책 문화량 보정
Unhappiness modifier = 불행 보정
Bonus vs. Barbarians = 야만인 대항 보정
Barbarian spawning delay = 야만인 생성 대기시간
Bonus starting units = 시작 유닛 보너스

AI settings = AI 설정
AI city growth modifier = AI 성장 필요식량 보정
AI unit cost modifier = AI 유닛 생산력 보정
AI building cost modifier = AI 건물 생산력 보정
AI wonder cost modifier = AI 불가사의 생산력 보정
AI building maintenance modifier = AI 건물 유지비 보정
AI unit maintenance modifier = AI 유닛 유지비 보정
AI unhappiness modifier = AI 불행 보정
AI free techs = AI 시작 기술
Major AI civilization bonus starting units = AI 문명 시작 유닛
City state bonus starting units = 도시 국가 시작 유닛
Turns until barbarians enter player tiles = 야만인 침입 제한
Gold reward for clearing barbarian camps = 주둔지 점령 골드

# Other civilopedia things
Nations = 국가
Available for [unitTypes] = 선택 가능: [unitTypes]
Available for: = 선택 가능:
Free promotion: = 기본 승급:
Free promotions: = 기본 승급:
Free for [units] = 기본 보유: [units]
Free for: = 기본 보유:
Granted by [param] = 획득 방법: [param]
Granted by: = 획득 방법:
[bonus] with [tech] = [tech] 연구시 [bonus]
Difficulty levels = 난이도

# Policies

Adopt policy = 정책 채택
Adopt free policy = 무료 정책 채택
Unlocked at = 등장 시대:
Gain 2 free technologies = 무료 기술 2개 획득
All policies adopted = 모든 정책 채택됨
Policy branch: [branchName] = 정책 트리: [branchName]

# Religions

Choose an Icon and name for your Religion = 종교의 이름과 아이콘을 선택하세요.
Choose a name for your religion = 종교 이름 선택
Choose a [beliefType] belief! = [beliefType] 교리 선택
Choose any belief! = 교리를 선택하세요!
Found [religionName] = [religionName] 창시
Enhance [religionName] = [religionName] 강화
Choose a pantheon = 종교관 선택
 # Requires translation!
Choose a Religion = 
Found Religion = 종교 창시
Found Pantheon = 종교관 세우기
Follow [belief] = [belief] 교리 선택
Religions and Beliefs = 종교와 교리
Majority Religion: [name] = 대중 종교: [name]
+ [amount] pressure = +[amount] 압력
Holy city of: [religionName] = [religionName]의 성도
Pressure = 압력

# Religion overview screen
Religion Name: = 종교 이름:
Founding Civ: = 창시자:
Holy City: = 성도:
Cities following this religion: = 믿는 도시:
Click an icon to see the stats of this religion = 해당 종교에 대한 정보를 보려면 아이콘을 클릭하세요.
Religion: Off = 종교 비활성화됨
Minimal Faith required for\nthe next [Great Prophet]: = 다음 [Great Prophet] 출현에 필요한 최소 신앙:
Religions to be founded: = 남은 종교 수:
Religious status: = 종교 상태:

None = 없음
Pantheon = 종교관
Founding religion = 종교 창시
Religion = 종교
Enhancing religion = 종교 강화
Enhanced religion = 강화된 종교

# Terrains

Impassable = 통행 불가
Rare feature = 희귀지형

# terrainFilters (so for uniques like: "[stats] from [terrainFilter] tiles")

All = 모든
Water = 해상
Land = 지상
Coastal = 해안
River = 강
Rough terrain = 험지
Foreign Land = 우호 지역 밖
Foreign = 우호 지역 밖
Friendly Land = 우호 지역
Water resource = 해양 자원
Bonus resource = 보너스 자원
Luxury resource = 사치 자원
Strategic resource = 전략 자원
Fresh water = 담수
non-fresh water = 담수가 아닌 물
Natural Wonder = 자연 불가사의
 # Requires translation!
Hybrid = 
 # Requires translation!
Undesirable = 
 # Requires translation!
Desirable = 
 # Requires translation!
Featureless = 
Fresh Water = 담수

# improvementFilters

All Road = 모든 도로
Great Improvement = 위인 시설
Great = 위인

# Resources

Bison = 들소
Copper = 구리
Cocoa = 코코아
Crab = 게
Citrus = 감귤
Truffles = 송로버섯
Strategic = 전략 자원
Bonus = 보너스 자원
Luxury = 사치 자원

# Unit types

City = 도시
Civilian = 민간
Melee = 근접
Ranged = 원거리
Scout = 정찰병
Mounted = 기마
Armor = 중갑
Siege = 공성

WaterCivilian = 해상 민간
WaterMelee = 해상 근접
WaterRanged = 해상 원거리
WaterSubmarine = 수중
WaterAircraftCarrier = 항공모함

Fighter = 전투기
Bomber = 폭격기
AtomicBomber = 핵무기
Missile = 미사일


# Unit filters and other unit related things

Air = 공중
air units = 공중
Barbarian = 야만인
Barbarians = 야만인
Embarked = 승선한
land units = 지상
Military = 군사
# Deprecated since 3.15.2, but should still be translated until it is officially removed
military water = 해상 군사
non-air = 공중 유닛이 아닌
Nuclear Weapon = 핵폭탄
Submarine = 잠수함
submarine units = 잠수함
Unbuildable = 도시에서 직접 생산 불가
water units = 해상 유닛
wounded units = 부상당한 유닛
Wounded = 피해를 입은

# For the "All newly-trained [relevant] units in this city receive the [] promotion" translation. Relevant as in 'units that can receive'
relevant = 해당되는 모든

# For "May choose [amount] additional [beliefType] beliefs when [founding/enhancing] a religion"
founding = 창시
enhancing = 강화

# Promotions

Pick promotion = 승급 선택
 OR  =  또는 
units in open terrain = 개활지에서 싸우는 유닛
units in rough terrain = 험지에서 싸우는 유닛
Targeting II (air) = 공중 목표 설정 II
Targeting III (air) = 공중 목표 설정 III
Bonus when performing air sweep [bonusAmount]% = 대공 무력화시 전투력 +[bonusAmount]%
Dogfighting I = 공중전 I
Dogfighting II = 공중전 II
Dogfighting III = 공중전 III
Choose name for [unitName] = [unitName]의 이름 선택
[unitFilter] units gain the [promotion] promotion = [unitFilter] 유닛이 [promotion] 승급 획득

# Multiplayer Turn Checker Service

Enable out-of-game turn notifications = 차례 알림 사용
Time between turn checks out-of-game (in minutes) = 차례 알림 간격 (분)
Show persistent notification for turn notifier service = 차례 알림 반복
Take user ID from clipboard = 클립보드에서 유저ID 붙여넣기
Doing this will reset your current user ID to the clipboard contents - are you sure? = 유저ID가 클립보드의 내용으로 변경됩니다. 계속하시겠습니까?
ID successfully set! = ID가 성공적으로 변경되었습니다!
Invalid ID! = 잘못된 ID입니다!


# Mods

Mods = 모드
Download [modName] = [modName] 다운로드
Update [modName] = [modName] 업데이트
Could not download mod list = 모드 목록을 불러올 수 없습니다.
Download mod from URL = URL에서 모드 다운로드
Please enter the mod repository -or- archive zip url: = 모드 저장소(repository) 또는 압축파일 링크를 입력하세요
Download = 다운로드
Done! = 완료!
Delete [modName] = [modName] 삭제
Are you SURE you want to delete this mod? = 이 모드를 정말로 삭제하겠습니까?
[mod] was deleted. = [mod] 모드가 삭제되었습니다.
Updated = 업데이트 있음
Current mods = 현재 모드
Downloadable mods = 다운로드 가능한 모드
Mod info and options = 모드 정보 및 설정
Next page = 다음 페이지
Open Github page = 깃허브 페이지 열기
Permanent audiovisual mod = 시청각모드 항상 적용
Installed = 설치됨
Downloaded! = 다운로드됨!
[modName] Downloaded! = [modName] 다운로드 완료!
Could not download [modName] = [modName]를 다운로드 할 수 없습니다.
Online query result is incomplete = 쿼리가 불완전합니다.
No description provided = 설명 없음
[stargazers]✯ = ✯[stargazers]
Author: [author] = 제작: [author]
Size: [size] kB = 크기: [size] kB
The mod you selected is incompatible with the defined ruleset! = 선택한 모드가 현재 룰셋과 맞지 않습니다!
Sort and Filter = 정렬 및 필터
Enter search text = 검색어를 입력하세요
Sort Current: = 보유 중인 모드 정렬:
Sort Downloadable: = 다운로드 가능한 모드 정렬:
Name ￪ = 이름 ￪
Name ￬ = 이름 ￬
Date ￪ = 최근순
Date ￬ = 오래된순
Stars ￬ = 별점 ￬
Status ￬ = 상태 ￬


# Uniques that are relevant to more than one type of game object

[stats] from every [param] = [param]에서 [stats]
[stats] from [param] tiles in this city = 도시의 [param]에서 [stats]
[stats] from every [param] on [tileFilter] tiles = [tileFilter] 타일의 모든 [param]에서 [stats]
[stats] for each adjacent [param] = 인접한 [param] 하나당 [stats]
Must be next to [terrain] = 도시가 [terrain] 옆에 있어야 함
Must be on [terrain] = 도시가 [terrain] 위에 있어야 함
+[amount]% vs [unitType] = [unitType] 유닛 대항 전투력 +[amount]%
+[amount] Movement for all [unitType] units = 모든 [unitType] 유닛의 행동력 +[amount]
+[amount]% Production when constructing [param] = [param] 건설시 생산력 +[amount]%
Can only be built on [tileFilter] tiles = [tileFilter]에만 건설 가능
Cannot be built on [tileFilter] tiles = [tileFilter]에 건설 불가
Does not need removal of [feature] = [feature]에 바로 건설 가능
Gain a free [building] [cityFilter] = [cityFilter]에 [building] 무료로 제공

# Uniques not found in JSON files

Only available after [] turns = []턴 동안만 이용 가능
This Unit upgrades for free = 유닛이 무료로 업그레이드됨
[stats] when a city adopts this religion for the first time = 이 종교를 처음으로 믿은 도시에 [stats]
Never destroyed when the city is captured = 도시가 점령당해도 파괴되지 않음
Invisible to others = 탐지 불가


# In English we just paste all these conditionals at the end of each unique, but in your language that
# may not turn into valid sentences. Therefore we have the following two translations to determine
# where they should go. 
# The first determines whether the conditionals should be placed before or after the base unique.
# It should be translated with only the untranslated english word 'before' or 'after', without the quotes.
# Example: In the unique "+20% Strength <for [unitFilter] units>", should the <for [unitFilter] units>
# be translated before or after the "+20% Strength"?

ConditionalsPlacement = before

# The second determines the exact ordering of all conditionals that are to be translated.
# ALL conditionals that exist will be part of this line, and they may be moved around and rearranged as you please.
# However, you should not translate the parts between the brackets, only move them around so that when
# translated in your language the sentence sounds natural.
#
# Example: "+20% Strength <for [unitFilter] units> <when attacking> <vs [unitFilter] units> <in [tileFilter] tiles> <during the [eraName]>"
# In what order should these conditionals between <> be translated?
# Note that this example currently doesn't make sense yet, as those conditionals do not exist, but they will in the future.
#
# As this is still under development, conditionals will be added al the time. As a result,
# any translations added for this string will be removed immediately in the next version when more
# conditionals are added. As we don't want to make you retranslate this same line over and over,
# it's removed for now, but it will return once all planned conditionals have been added.


########################### AUTOMATICALLY GENERATED TRANSLATABLE STRINGS ########################### 


######### City filters ###########

in this city = 이 도시
in all cities = 모든 도시
in all coastal cities = 해안 도시
in capital = 수도
in all non-occupied cities = 점령되지 않은 도시
in all cities with a world wonder = 세계 불가사의가 건설된 도시
in all cities connected to capital = 수도와 연결된 도시
in all cities with a garrison = 유닛이 주둔한 도시
in all cities in which the majority religion is a major religion = 주요 종교를 대중 종교로 믿는 도시
in all cities in which the majority religion is an enhanced religion = 강화 종교를 대중 종교로 믿는 도시
in non-enemy foreign cities = 적이 아닌 외국 도시
in foreign cities = 외국 도시
in annexed cities = 합병된 도시
in holy cities = 성도
in City-State cities = 도시 국가의 도시
in cities following this religion = 이 종교를 믿는 도시

#################### Lines from Buildings from Civ V - Vanilla ####################

Palace = 궁전
Indicates the capital city = 수도를 나타내는 건물

Monument = 기념비
Destroyed when the city is captured = 도시가 점령당하면 파괴됨

Granary = 곡창
[stats] from [tileFilter] tiles [cityFilter] = [cityFilter]의 [tileFilter]에 [stats]

'It is not so much for its beauty that the forest makes a claim upon men's hearts, as for that subtle something, that quality of air, that emanation from old trees, that so wonderfully changes and renews a weary spirit.' - Robert Louis Stevenson = '인간이 숲을 동경하는 이유는 그저 숲이 아름다워서가 아니라 오래된 숲의 고목에서 뿜어져 나오는 공기에 존재하는 미묘한 무엇인가가 사람의 지친 영혼에 활기를 불어넣어 주고 회복시켜 주기 때문이다.' - 로버트 루이스 스티븐슨
Temple of Artemis = 아르테미스 사원
[amount]% [stat] [cityFilter] = [cityFilter]의 [stat] [amount]%
[amount]% Production when constructing [baseUnitFilter] units [cityFilter] = [cityFilter]에서 [baseUnitFilter] 유닛 건설시 생산력 [amount]%

'They that go down to the sea in ships, that do business in great waters; these see the works of the Lord, and his wonders in the deep.' - The Bible, Psalms 107:23-24 = '배들을 바다에 띄우며 큰 물에서 일을 하는 자는 여호와께서 행하신 일들과 그의 기이한 일들을 깊은 바다에서 보나니.' - 성경, 시편 107:23-24
The Great Lighthouse = 알렉산드리아 등대
[amount] Movement = 행동력 [amount]
[amount] Sight = 시야 [amount]

Stone Works = 석재 공장
Must not be on [terrainFilter] = [terrainFilter]에 건설 불가

'Time crumbles things; everything grows old and is forgotten under the power of time' - Aristotle = '사물은 시간과 함께 스러진다. 시간의 힘 아래 만물이 늙어가고 잊혀진다.' - 아리스토텔레스
Stonehenge = 스톤헨지

Library = 도서관
[stats] per [amount] population [cityFilter] = [cityFilter]의 인구 [amount]당 [stats]

Paper Maker = 종이 공방

'Libraries are as the shrine where all the relics of the ancient saints, full of true virtue, and all that without delusion or imposture are preserved and reposed.' - Sir Francis Bacon = '도서관은, 진정한 미덕으로 가득한 고대 현인의 모든 유물이, 그리고 현혹과 기만이 없는 모든 것이 보존되어 안식하는 신전이다.' - 프랜시스 베이컨 경
The Great Library = 알렉산드리아 도서관
Free Technology = 무료 기술 획득

Circus = 서커스

Water Mill = 물레방앗간

Floating Gardens = 수상 정원

Walls = 성벽

Walls of Babylon = 바빌론 성벽

'O, let not the pains of death which come upon thee enter into my body. I am the god Tem, and I am the foremost part of the sky, and the power which protecteth me is that which is with all the gods forever.' - The Book of the Dead, translated by Sir Ernest Alfred Wallis Budge = '오, 그대에게 찾아온 죽음의 고통이 나의 육체에 들지 않기를. 나는 템 신으로서, 하늘 꼭대기에 거하며, 영원히 모든 신과 함께 하는 힘이 나를 보호할지니.' - 사자의 서, E.A. 월리스 버지 경 역
The Pyramids = 피라미드
[amount]% tile improvement construction time = 시설 건설 시간 [amount]%
[amount] free [baseUnitFilter] units appear = 무료 [baseUnitFilter] [amount]기 출현

'The whole earth is the tomb of heroic men and their story is not given only on stone over their clay but abides everywhere without visible symbol woven into the stuff of other men's lives.' - Pericles = '전 지구는 영웅적인 사람들의 무덤이며 그들의 이야기는 그들의 흙 위에 있는 돌 위에만 주어지는 것이 아니라 다른 사람들의 삶의 물건에 짜여진 가시적인 상징 없이 사방에 걸쳐 있다.' - 페리클레스
Mausoleum of Halicarnassus = 마우솔로스의 영묘
Provides a sum of gold each time you spend a Great Person = 위인 소모시 일시불 골드 제공

Barracks = 병영
New [baseUnitFilter] units start with [amount] Experience [cityFilter] = [cityFilter]에서 새로 생산된 [baseUnitFilter] 유닛 +[amount] XP

Krepost = 크리아포스츠
[amount]% Culture cost of natural border growth [cityFilter] = [cityFilter]에서 타일 확장에 필요한 문화량 [amount]%
[amount]% Gold cost of acquiring tiles [cityFilter] = [cityFilter]에서 타일 구매에 필요한 골드 [amount]%

'He spoke, the son of Kronos, and nodded his head with the dark brows, and the immortally anointed hair of the great god swept from his divine head, and all Olympos was shaken' - The Iliad = '크로노스의 아들인 그가 말하고, 어두운 눈썹을 찡그리며 고개를 끄덕였고, 불멸의 기름이 발라진 위대한 신의 머리카락이 신의 머리에서 쓸려나갔고, 모든 올림포스가 흔들렸다.' - 일리아드
Statue of Zeus = 제우스 동상
[amount]% Strength = 전투력 [amount]%

Lighthouse = 등대

Stable = 마구간

Courthouse = 법원
Remove extra unhappiness from annexed cities = 합병된 도시에서 발생하는 추가 불행 제거
Can only be built [cityFilter] = [cityFilter]에만 건설 가능

'I think that if ever a mortal heard the word of God it would be in a garden at the cool of the day.' - F. Frankfort Moore = '만에 하나 인간이 신의 말씀을 듣게 된다면, 그것은 서늘한 아침 정원에서일 것이다.' - F. 프랭크포트 무어
Hanging Gardens = 공중 정원

Colosseum = 콜로세움

Circus Maximus = 원형 경기장
Cost increases by [amount] per owned city = 도시 하나당 비용 +[amount]

'The art of war teaches us to rely not on the likelihood of the enemy's not attacking, but rather on the fact that we have made our position unassailable.' - Sun Tzu = '병법은 적군이 쳐들어오지 않기를 바라는 것이 아니라, 적군이 우리를 공격할 엄두가 나지 않을 방비 태세에 의지해야 하는 것이다.' - 손자
Great Wall = 만리장성
Enemy land units must spend 1 extra movement point when inside your territory (obsolete upon Dynamite) = 적 지상 유닛이 아군 영토에서 이동시 1 행동력을 추가로 소모\n만리장성을 가진 문명이 다이너마이트를 연구하면 효과가 사라짐

Temple = 사원

Burial Tomb = 왕릉
Doubles Gold given to enemy if city is captured = 도시가 점령당했을 때 적이 얻는 골드 2배

Mud Pyramid Mosque = 진흙 피라미드 모스크

National College = 국립대학

'The ancient Oracle said that I was the wisest of all the Greeks. It is because I alone, of all the Greeks, know that I know nothing' - Socrates = '고대 오라클은 내가 그리스에서 가장 현명하다 하였다. 그것은, 모든 그리스인 중 나만이, 내가 아무것도 모른다는 사실을 알기 때문이다.' - 소크라테스
The Oracle = 오라클
Free Social Policy = 무료 정책 획득

National Epic = 건국 서사시
[amount]% great person generation [cityFilter] = [cityFilter]의 위인 출현 속도 [amount]%

Market = 시장

Bazaar = 바자
Provides 1 extra copy of each improved luxury resource near this City = 도시 주변에 개발된 각 사치 자원의 개수 +1

Mint = 조폐국

Aqueduct = 송수로
[amount]% Food is carried over after population increases [cityFilter] = 새로운 시민이 증가한 이후 [cityFilter]의 식량 [amount]%가 이월됨

Heroic Epic = 영웅적 서사시
All newly-trained [baseUnitFilter] units [cityFilter] receive the [promotion] promotion = [cityFilter]에서 새로 생산된 [baseUnitFilter] 유닛이 [promotion] 승급을 얻음

'Why man, he doth bestride the narrow world like a colossus, and we petty men walk under his huge legs, and peep about to find ourselves dishonorable graves.' - William Shakespeare, Julius Caesar = '그는 그 좁은 세상에 거신상처럼 우뚝 서 있고, 우리 하찮은 자들은 그 거대한 다리 사이를 지나다니며 부끄러운 무덤자리를 봐두려고 주변을 힐끔거리지.'-윌리엄 셰익스피어, 줄리어스 시저 1막 2장
Colossus = 로도스의 거상

Garden = 정원

Monastery = 수도원

'For it soars to a height to match the sky, and as if surging up from among the other buildings it stands on high and looks down upon the remainder of the city, adorning it, because it is a part of it, but glorying in its own beauty' - Procopius, De Aedificis = '하늘에 닿을 만큼 높이 솟아, 마치 다른 건물들의 복판에서 바로 솟아난 듯 높은 곳에 서서 도시를 내려다보며, 도시의 일부로서 도시를 장식하는 한편으로 그 자체의 아름다움으로 찬연히 빛나고 있다.' - 프로코피오스
Hagia Sophia = 아야 소피아

'The temple is like no other building in the world. It has towers and decoration and all the refinements which the human genius can conceive of.' - Antonio da Magdalena = '세상에 또 이런 건물은 없을 것이다. 탑이 있고 장식이 있으며 인간의 재주로 생각할 수 있는 기교란 기교는 다 있다.' - 안토니오 데 막달레나
Angkor Wat = 앙코르와트

'The katun is established at Chichen Itza. The settlement of the Itza shall take place there. The quetzal shall come, the green bird shall come. Ah Kantenal shall come. It is the word of God. The Itza shall come.' - The Books of Chilam Balam = '치첸 이사에 카툰이 서리라. 이사가 그곳에 정착하리라. 케살이 오리라, 푸른 새가 오리라. 아 칸테날이 오리라. 이는 신의 말씀이라. 이사가 오리라.' - 칠람 발람의 서
Chichen Itza = 치첸 이트사
[amount]% Golden Age length = 황금기 지속 시간 [amount]%

National Treasury = 국고

'Few romances can ever surpass that of the granite citadel on top of the beetling precipices of Machu Picchu, the crown of Inca Land.' - Hiram Bingham = '잉카 땅의 정수 마추픽추의 들쭉날쭉한 벼랑 위에 우뚝 선 화강암 도시의 낭만보다 더한 낭만은 잘 없을 것이다.' - 하이람 빙엄
Machu Picchu = 마추픽추
Gold from all trade routes +25% = 무역로에서 얻는 골드 +25%
Must have an owned [tileFilter] within [amount] tiles = [tileFilter]에서 [amount]타일 내에 도시가 있어야 함

Workshop = 작업장

Longhouse = 롱하우스

Forge = 대장간
[amount]% Production when constructing [buildingFilter] buildings [cityFilter] = [cityFilter]에서 [buildingFilter] 건물 건설시 생산력 [amount]%

Harbor = 항만
Connects trade routes over water = 바다를 통해 도시 연결

University = 대학

Wat = 와트

Oxford University = 옥스퍼드 대학

'Architecture has recorded the great ideas of the human race. Not only every religious symbol, but every human thought has its page in that vast book.' - Victor Hugo = '건축은 항상 인류의 뛰어난 발상을 기록으로 남겼다. 종교적 상징 하나하나가, 그뿐 아니라 인간의 생각 하나하나가 그 방대한 책의 한 페이지를 차지하고 있다.' - 빅토르 위고
Notre Dame = 노트르담 대성당

Castle = 성

Mughal Fort = 무굴 요새
[stats] = [stats]

'Bushido is realized in the presence of death. This means choosing death whenever there is a choice between life and death. There is no other reasoning.' - Yamamoto Tsunetomo = '무사도는 죽음을 마주했을 때 실현된다. 즉, 삶과 죽음의 기로에서 죽음을 택한다는 뜻이다. 다른 생각의 여지는 없다.' - 야마모토 츠네모토
Himeji Castle = 히메지 성

Ironworks = 제철소

Armory = 무기고

Observatory = 천문대

Opera House = 오페라 극장

'I live and love in God's peculiar light.' - Michelangelo Buonarroti = '나는 신의 경이로운 빛 속에서 살며 사랑한다.' - 미켈란젤로 부오나로티
Sistine Chapel = 시스티나 성당

Bank = 은행

Satrap's Court = 사트레프 관청

'Most of us can, as we choose, make of this world either a palace or a prison' - John Lubbock = '우리 대부분은 마음 먹기에 따라 세상을 궁궐로 만들 수도 있고 감옥으로 만들 수도 있다.' - 존 러벅
Forbidden Palace = 자금성
[amount]% unhappiness from population [cityFilter] = [cityFilter]의 시민이 생성하는 불행 [amount]%

Theatre = 극장

Seaport = 항구

Hermitage = 에르미타주 박물관

'The Taj Mahal rises above the banks of the river like a solitary tear suspended on the cheek of time.' - Rabindranath Tagore = '타지마할은, 시간의 뺨에 흐르는 눈물 한 방울과도 같이 강둑 위로 솟아있다.' - 라빈드라나트 타고르
Taj Mahal = 타지마할
Empire enters golden age = 황금기를 시작시킴

'Things always seem fairer when we look back at them, and it is out of that inaccessible tower of the past that Longing leans and beckons.' - James Russell Lowell = '만사는 지나고 나서 돌아보면 더 좋아보이며, 바로 그 다가갈 수 없는 과거의 탑으로부터 동경은 몸을 내밀어 우리를 부른다.' - 제임스 러셀 로웰
Porcelain Tower = 대보은사
Free [baseUnitFilter] appears = 무료 [baseUnitFilter] 출현
Science gained from research agreements [amount]% = 연구 협정으로 얻는 과학 [amount]%

Windmill = 풍차

'The Law is a fortress on a hill that armies cannot take or floods wash away.' - The Prophet Muhammed = '법이란 군대에 빼앗기지도 않고 홍수에 휩쓸리지도 않는 언덕 위의 요새다.' - 선지자 무함마드
Kremlin = 크렘린 궁전
[amount]% City Strength from defensive buildings = 방어 건물 효과 [amount]%

Museum = 박물관

'Every genuine work of art has as much reason for being as the earth and the sun' - Ralph Waldo Emerson = '진실한 예술품의 존재 가치는 지구와 태양의 존재 가치와 같다.' - 랄프 왈도 에머슨
The Louvre = 루브르 박물관

Public School = 공립학교

Factory = 공장

'To achieve great things, two things are needed: a plan, and not quite enough time.' - Leonard Bernstein = '위대한 업적을 이루려면 두 가지가 필요하다. 하나는 계획이고, 하나는 적당히 빠듯한 시간이다.' - 레너드 번스타인
Big Ben = 빅 벤
[stat] cost of purchasing items in cities [amount]% = 모든 도시에서 구매에 필요한 [stat] [amount]%

Military Academy = 사관 학교

'Pale Death beats equally at the poor man's gate and at the palaces of kings.' - Horace = '창백한 죽음은 가난한 자의 문과 왕의 궁전을 똑같이 두드린다.' - 호라티우스
Brandenburg Gate = 브란덴부르크 문

Arsenal = 병기창

Hospital = 병원

Stock Exchange = 증권 거래소

Broadcast Tower = 방송탑

'We live only to discover beauty, all else is a form of waiting' - Kahlil Gibran = '우리 삶의 유일한 목적은 아름다움을 발견하는 것이다. 다른 모든 것은 일종의 기다림이다.' - 칼릴 지브란
Eiffel Tower = 에펠탑
Provides 1 happiness per 2 additional social policies adopted = 채택한 사회 정책 2개당 행복 +1

'Give me your tired, your poor, your huddled masses yearning to breathe free, the wretched refuse of your teeming shore. Send these, the homeless, tempest-tossed to me, I lift my lamp beside the golden door!' - Emma Lazarus = '고단한 자여, 가난한 자여, 자유로이 숨 쉬고자 하는 군중이여, 내게로 오라. 너희 들끓는 해변의 초라한 자여, 갈 곳이 없는 자여, 폭풍에 휩쓸린 자여, 내게로 오라. 내가 황금 문 옆에 등불을 높이 쳐들리라!' - 엠마 라자루스
Statue of Liberty = 자유의 여신상
[stats] from every specialist [cityFilter] = [cityFilter]의 전문가에서 [stats]

Military Base = 군사 기지

'Come to me, all who labor and are heavy burdened, and I will give you rest.' - New Testament, Matthew 11:28 = '고생하며 무거운 짐을 진 너희는 모두 나에게 오너라. 내가 너희에게 안식을 주겠다.' - 성경, 마태복음 11:28
Cristo Redentor = 구세주 그리스도상
[amount]% Culture cost of adopting new Policies = 정책 채택에 필요한 문화량 [amount]%

Research Lab = 연구소

Medical Lab = 의학 연구소


Stadium = 경기장

'Those who lose dreaming are lost.' - Australian Aboriginal saying = '꿈을 잃어버리면 길도 잃는다.' - 호주 원주민 속담
Sydney Opera House = 시드니 오페라 하우스

Manhattan Project = 맨해튼 프로젝트
Enables nuclear weapon = 원자 폭탄과 핵미사일 생산 가능
Triggers a global alert upon completion = 건설 완료시 전 세계에 알림

'In preparing for battle I have always found that plans are useless, but planning is indispensable.' - Dwight D. Eisenhower = '나는 전투 준비에 있어서, 계획은 아무 쓸모가 없지만 계획을 세우는 일은 꼭 필요하다는 사실을 늘 깨닫게 된다.' - 드와이트 D. 아이젠하워
Pentagon = 펜타곤
[amount]% Gold cost of upgrading = 업그레이드에 필요한 골드 [amount]%

Solar Plant = 태양열 발전소
 # Requires translation!
Only available = 

Nuclear Plant = 원자력 발전소

Apollo Program = 아폴로 프로그램
Enables construction of Spaceship parts = 우주선 부품 생산 가능

SS Cockpit = SS 조종부
Spaceship part = 우주선 부품

SS Booster = SS 추진기

Spaceship Factory = 우주선 공장

'More than ever before in human history, we share a common destiny. We can master it only if we face it together. And that is why we have the United Nations.' - Kofi Annan = 우리는 인류 역사상 어느 때보다도 운명 공동체가 되었다. 그 운명에 함께 맞서야만 운명을 지배할 수 있다. 그리고 그것이 바로 국제 연합의 존재 이유다 - 코피 아난
United Nations = 국제 연합
Triggers voting for the Diplomatic Victory = 외교 승리를 위한 투표가 시작된다

SS Engine = SS 엔진

SS Stasis Chamber = SS 동면 장치

Utopia Project = 유토피아 프로젝트
Hidden until [amount] social policy branches have been completed = [amount]개 정책 트리를 완성해야만 건설 항목으로 표시됨
Triggers a global alert upon build start = 건설 시작시 전 세계에 알림
Triggers a Cultural Victory upon completion = 건설시 문화 승리를 거둠


#################### Lines from Difficulties from Civ V - Vanilla ####################

Settler = 개척자

Chieftain = 족장

Warlord = 장군

Prince = 왕자

King = 왕
Era Starting Unit = 시작 유닛

Emperor = 황제

Immortal = 불멸자
Worker = 노동자

Deity = 신


#################### Lines from Eras from Civ V - Vanilla ####################

Warrior = 전사
Ancient era = 고대 시대

Spearman = 창병
Classical era = 고전 시대

Medieval era = 중세 시대

Pikeman = 장창병
Renaissance era = 르네상스 시대

Musketman = 머스킷총병
Industrial era = 산업 시대

Rifleman = 소총병
Modern era = 현대 시대

Infantry = 보병
Atomic era = 원자력 시대

Information era = 정보화 시대

Future era = 미래 시대


#################### Lines from GlobalUniques from Civ V - Vanilla ####################


#################### Lines from Nations from Civ V - Vanilla ####################

Spectator = 관전자

Nebuchadnezzar II = 네부카드네자르 2세
The demon wants the blood of soldiers! = 악마가 병사들의 피를 갈구하는구나!
Oh well, I presume you know what you're doing. = 네놈이 무슨 짓을 하는지 스스로 알고는 있겠지.
It is over. Perhaps now I shall have peace, at last. = 끝났군. 이제 나는 평화를 얻을 것이다. 마침내.
Are you real or a phantom? = 그대는 실존하는 인간인가? 아니면 나를 괴롭히는 유령인가?
It appears that you do have a reason for existing – to make this deal with me. = 너는 나와 이 계약을 맺기 위해서 존재하는 것 같군.
Greetings. = 반갑네.
What do YOU want?! = 원하는 게 뭐냐?!
Ingenuity = 독창성
May the blessings of heaven be upon you, O great Nebuchadnezzar, father of mighty and ancient Babylon! Young was the world when Sargon built Babylon some five thousand years ago, long did it grow and prosper, gaining its first empire the eighteenth century BC, under godlike Hammurabi, the giver of law. Although conquered by the Kassites and then by the Assyrians, Babylon endured, emerging phoenix-like from its ashes of destruction and regaining its independence despite its many enemies. Truly was Babylon the center of arts and learning in the ancient world. O Nebuchadnezzar, your empire endured but a short time after your death, falling to the mighty Persians, and then to the Greeks, until the great city was destroyed by 141 BC. = 오, 강대한 고대 바빌론의 아버지, 위대한 네부카드네자르여, 하늘의 축복이 그대와 함께하기를! 사르곤이 약 5천년 전 바빌론을 건설했을 때만 해도 세상은 창조된 지 오래되지 않았습니다. 바빌로니아는 법전을 만드신 신성한 함무라비 왕 치하 기원전 18세기에 처음으로 제국을 이루었습니다. 비록 카시트인과 아시리아인에게 정복당했으나, 시련을 이겨낸 바빌로니아는 불사조와도 같이 파괴의 잿더미에서 솟아올라 수많은 적의 틈바구니에서 독립을 되찾았습니다. 바빌론은 고대 세계에서 진정한 예술과 학문의 중심지였습니다!
But is Babylon indeed gone forever, great Nebuchadnezzar? Your people look to you to bring the empire back to life once more. Will you accept the challenge? Will you build a civilization that will stand the test of time? = 네부카드네자르여, 그대가 세상을 떠난 후 얼마 지나지 않아 바빌로니아 제국은 강대한 페르시아와 그리스에 정복당해, 기원전 141년에는 바빌론 시마저 파괴되었습니다. 위대한 네부카드네자르여, 바빌론이 정말 영원히 사라진 것입니까? 백성은 그대가 다시금 제국을 부활시키리라 기대하고 있습니다! 이 도전을 받아들여 세월의 시련을 이겨낼 문명을 건설해 주시겠습니까?
Babylon = 바빌론
Akkad = 아카드
Dur-Kurigalzu = 두르 쿠리갈주
Nippur = 니푸르
Borsippa = 보르시파
Sippar = 시파르
Opis = 오피
Mari = 마리
Shushan = 슈산
Eshnunna = 예수눈나
Ellasar = 엘라사르
Erech = 에레크
Kutha = 쿠타
Sirpurla = 시르풀라
Neribtum = 네립툼
Ashur = 아수르
Ninveh = 니네베
Nimrud = 니므루드
Arbela = 아르밸라
Nuzi = 누지
Arrapkha = 아르랍크하이
Tutub = 투투브
Shaduppum = 샤두품
Rapiqum = 라피쿰
Mashkan Shapir = 마쉬칸 사피르
Tuttul = 투툴
Ramad = 라마디
Ana = 아나
Haradum = 하라둠
Agrab = 아그랍
Uqair = 유케어
Gubba = 구바
Hafriyat = 하프리야트
Nagar = 나가르
Shubat Enlil = 슈바 엔릴
Urhai = 우르하이
Urkesh = 우르케쉬
Awan = 아완
Riblah = 리블라
Tayma = 타이마
Receive free [unit] when you discover [tech] = [tech] 연구시 무료 [unit] 출현
[greatPerson] is earned [amount]% faster = [greatPerson] 출현 속도 +[amount]%

Alexander = 알렉산더
You are in my way, you must be destroyed. = 그대가 내 앞길을 막고 있군. 파괴하고 지나가야겠소.
As a matter of fact I too grow weary of peace. = 사실 나도 평화에 싫증이 나던 참이었지.
You have somehow become my undoing! What kind of beast are you? = 나를 파멸시키는 자가 있다니! 그대는 대체 어떻게 되어먹은 짐승이오?
Hello stranger! I am Alexandros, son of kings and grandson of the gods! = 안녕하시오, 이방인이여! 나는 왕들의 아들이자 신들의 후손인 알렉산드로스라 합니다.
My friend, does this seem reasonable to you? = 친구여, 이 제안이 괜찮은 것 같습니까?
Greetings! = 환영하네!
What? = 뭐요?
Hellenic League = 그리스 동맹
May the blessings of the gods be upon you, oh great King Alexander! You are the ruler of the mighty Greek nation. Your people lived for so many years in isolated city-states - legendary cities such as Athens, Sparta, Thebes - where they gave the world many great things, such as democracy, philosophy, tragedy, art and architecture, the very foundation of Western Civilization. Although few in number and often hostile to each other, in the 5th century BC they were able to defeat their much larger neighbor, Persia, on land and sea. = 위대한 알렉산더 대왕이여, 신의 축복이 그대와 함께하기를! 그대는 위대한 그리스의 통치자입니다. 그리스 백성은 오랫동안 아테네, 스파르타, 테베와 같은 전설적인 도시 국가를 이루어 살며, 서양 문명의 근간을 이룬 민주주의, 철학, 비극, 예술과 건축술 등 많은 업적을 세상에 남겼습니다. 그리스인은 비록 수적으로 열세이고 서로 적대할 때도 많았으나, 기원전 5세기에는 육상, 해상에서 강대국 페르시아를 물리치는 데 성공했습니다.
Alexander, your people stand ready to march to war, to spread the great Greek culture to millions and to bring you everlasting glory. Are you ready to accept your destiny, King Alexander? Will you lead your people to triumph and greatness? Can you build a civilization that will stand the test of time? = 알렉산더여, 그리스 민족은 언제라도 세상과 맞설 준비가 되어 있습니다. 그들은 위대한 그리스 문화를 넓은 세상에 전파하고 그대에게 영원한 영광을 안길 것입니다. 알렉산더 왕이여, 이 운명을 받아들이고 그리스인을 위대한 승리로 이끌어 세월의 시련을 이겨낼 문명을 건설하겠습니까?
Athens = 아테네
Sparta = 스파르타
Corinth = 코린트
Argos = 아르고스
Knossos = 크노소스
Mycenae = 미케네
Pharsalos = 파르살로스
Ephesus = 에페소스
Halicarnassus = 할리카르나소스
Rhodes = 로도스
Eretria = 에레트리아
Pergamon = 페르가몬
Miletos = 밀레토스
Megara = 메가라
Phocaea = 포카이아
Sicyon = 시키온
Tiryns = 티린스
Samos = 사모스
Mytilene = 미틸레네
Chios = 키오스
Paros = 파로스
Elis = 엘리스
Syracuse = 시라쿠사
Herakleia = 헤라클레이아
Gortyn = 고르틴
Chalkis = 칼키스
Pylos = 필로스
Pella = 펠라
Naxos = 낙소스
Larissa = 라리사
Apollonia = 아폴로니아
Messene = 메세네
Orchomenos = 오르코메노스
Ambracia = 암브라키아
Kos = 코스
Knidos = 크니도스
Amphipolis = 암피폴리스
Patras = 파트라스
Lamia = 라미아
Nafplion = 나브폴리온
Apolyton = 아폴리톤
Greece = 그리스
[amount]% City-State Influence degradation = 도시 국가에 대한 영향력 감소 속도 [amount]%
City-State Influence recovers at twice the normal rate = 도시 국가에 대한 영향력 회복 속도 두 배
City-State territory always counts as friendly territory = 도시 국가 영토를 항상 우호적 영토로 취급

Wu Zetian = 측천무후
You won't ever be able to bother me again. Go meet Yama. = 다시는 귀찮게 못하도록 해주지. 염라대왕한테나 가라.
Fool! I will disembowel you all! = 어리석은 것! 창자를 모조리 뽑아버리겠다!
You have proven to be a cunning and competent adversary. I congratulate you on your victory. = 당신은 스스로가 유능한 상대임을 증명했군요. 승리를 축하합니다.
Greetings, I am Empress Wu Zetian. China desires peace and development. You leave us alone, we'll leave you alone. = 안녕하십니까, 저는 측천무후입니다. 중국은 평화와 발전을 추구합니다. 우리를 침범하지 않는다면 우리 또한 그대를 침범하지 않을 것입니다.
My friend, do you think you can accept this request? = 친구여, 이 거래를 받아 줄 수 있겠습니까?
How are you today? = 안녕하십니까.
Oh. It's you? = 아, 그대인가?
Art of War = 손자병법
The Blessings of Heaven be upon you. Empress Wu Zetian, most beautiful and haughty ruler of China! Oh great Empress, whose shadow causes the flowers to blossom and the rivers to flow! You are the leader of the Chinese, the oldest and the greatest civilization that humanity has ever produced. China's history stretches back into the mists of time, its people achieving many great things long before the other upstart civilizations were even conceived. China's contributions to the arts and sciences are too many and too wondrous to do justice to - the printing press, gunpowder, the works of Confucius - these are but a few of the gifts China has given to an undeserving world! = 가장 아름답고 도도한 중국의 통치자인 측천무후여, 그대의 그림자에 꽃이 피어나고 강이 흐릅니다. 하늘의 축복이 그대와 함께하기를! 그대는 인류 역사상 가장 유구하고 위대한 문명인 중국의 지도자입니다. 중국의 역사는 까마득한 옛날로 거슬러 올라갑니다. 다른 문명이 미처 생겨나기도 전에 중국인은 이미 많은 업적을 이루었고, 예술적, 과학적 위업은 그 수가 너무 많아 이루 말할 수가 없습니다. 인쇄기, 화약, 유교 사상은 중국이 미개한 세상에 선사한 선물 중 극히 일부일 뿐입니다!
You, great Queen, who, with cunning and beauty, rose from the position of lowly concubine to that of Divine Empress - your people call out to you to lead them! Great China is once again beset on all sides by barbarians. Can you defeat all your many foes and return your country to greatness? Can you build a civilization to stand the test of time? = 그 지략과 아름다움으로 미천한 첩의 지위를 벗어던지고 신성한 통치자로 등극한 위대한 여제여, 중국을 이끌어주기를 바라는 백성의 목소리가 들리십니까? 위대한 중국은 또 다시 야만인에 포위당했습니다. 적들을 꺾고 중국의 영광을 되찾으며, 세월의 시련을 이겨낼 문명을 건설해 주시겠습니까?
Beijing = 베이징
Shanghai = 상하이
Guangzhou = 광저우
Nanjing = 난징
Xian = 시안
Chengdu = 청두
Hangzhou = 항저우
Tianjin = 톈진
Macau = 마카오
Shandong = 산둥
Kaifeng = 카이펑
Ningbo = 닝보
Baoding = 바오딩
Yangzhou = 양저우
Harbin = 하얼빈
Chongqing = 충칭
Luoyang = 뤄양
Kunming = 쿤밍
Taipei = 타이베이
Shenyang = 선양
Taiyuan = 타이위안
Tainan = 타이난
Dalian = 다롄
Lijiang = 리장
Wuxi = 우시
Suzhou = 쑤저우
Maoming = 마오밍
Shaoguan = 사오관
Yangjiang = 양장
Heyuan = 허위안
Huangshi = 황스
Yichang = 이창
Yingtian = 잉티안
Xinyu = 신위
Xinzheng = 신정
Handan = 한단
Dunhuang = 둔황
Gaoyu = 가오위
Nantong = 난퉁
Weifang = 웨이팡
Xikang = 시캉
China = 중국
Great General provides double combat bonus = 위대한 장군이 제공하는 전투력 보너스 두 배

Ramesses II = 람세스 2세
You are but a pest on this Earth, prepare to be eliminated! = 네놈은 이 세상의 해충일 뿐이니라. 박멸될 준비나 해라!
You are a fool who evokes pity. You have brought my hostility upon yourself and your repulsive civilization! = 유감스러운 바보로다. 너와 네 혐오스러운 문명이 내 적개심을 불러일으켰느니라!
Strike me down and my soul will torment yours forever, you have won nothing. = 나를 쓰러트려도 내 영혼이 영원히 너를 괴롭혀 결국 아무 것도 얻을 수 없을 것이다.
Greetings, I am Ramesses the god. I am the living embodiment of Egypt, mother and father of all civilizations. = 환영하노라, 나는 람세스다. 나는 모든 문명의 어머니이자 아버지인 이집트의 살아있는 화신이니라.
Generous Egypt makes you this offer. = 이집트의 관대함으로 이 거래를 제안하노라.
Good day. = 좋은 날이군.
Oh, it's you. = 음, 네놈인가.
Monument Builders = 불가사의 건축가
We greet thee, oh great Ramesses, Pharaoh of Egypt, who causes the sun to rise and the Nile to flow, and who blesses his fortunate people with all the good things of life! Oh great lord, from time immemorial your people lived on the banks of the Nile river, where they brought writing to the world, and advanced mathematics, sculpture, and architecture. Thousands of years ago they created the great monuments which still stand tall and proud. = 해를 띄우고 나일강을 흐르게 하며, 삶의 모든 기쁨으로 백성을 축복하는 위대한 이집트 파라오 람세스여! 까마득한 태고로부터 이집트 백성은 나일강 기슭에 살며 이 세상에 문자와 고등 수학, 조각 기술과 건축 기술을 탄생시켰습니다. 이집트인은 수천년 전에 오늘날까지 위풍당당하게 서 있을 장엄한 기념물을 건설했습니다.
Oh, Ramesses, for uncounted years your people endured, as other petty nations around them have risen and then fallen into dust. They look to you to lead them once more into greatness. Can you honor the gods and bring Egypt back to her rightful place at the very center of the world? Can you build a civilization that will stand the test of time? = 람세스여, 주변의 약소한 나라들이 흥망을 거듭하는 오랜 세월 동안 이집트 백성은 묵묵히 견뎠습니다. 그들은 다시금 옛 영광을 되찾아줄 지도자를 기다리고 있습니다. 신들의 뜻을 받들어 이집트를 세계의 중심으로 되돌리고 세월의 시련을 이겨낼 문명을 건설해 주시겠습니까?
Thebes = 테베
Memphis = 멤피스
Heliopolis = 헬리오폴리스
Elephantine = 엘레판티네
Alexandria = 알렉산드리아
Pi-Ramesses = 피-람세스
Giza = 기자
Byblos = 비블로스
Akhetaten = 아케타텐
Hieraconpolis = 히에라콘폴리스
Abydos = 아비도스
Asyut = 아슈트
Avaris = 아바리스
Lisht = 리슈트
Buto = 부토
Edfu = 에드푸
Pithom = 피톰
Busiris = 부시리스
Kahun = 카훈
Athribis = 아트리비스
Mendes = 멘데스
Elashmunein = 엘 아쉬무네인
Tanis = 타니스
Bubastis = 부바스티스
Oryx = 오릭스
Sebennytus = 세베니투스
Akhmin = 아크민
Karnak = 카르나크
Luxor = 룩소르
El Kab = 엘 캅
Armant = 알만트
Balat = 발라트
Ellahun = 엘 라훈
Hawara = 하와라
Dashur = 다슈르
Damanhur = 다만후르
Abusir = 아부시르
Herakleopolis = 헤라클레오폴리스
Akoris = 아코리스
Benihasan = 베니하산
Badari = 바다리
Hermopolis = 헤르모폴리스
Amrah = 암라
Koptos = 콥토스
Ombos = 옴보스
Naqada = 나카다
Semna = 셈나
Soleb = 솔룹
Egypt = 이집트
[amount]% Production when constructing [buildingFilter] wonders [cityFilter] = [cityFilter]에서 [buildingFilter] 불가사의 건설시 생산력 [amount]%

Elizabeth = 엘리자베스 1세
By the grace of God, your days are numbered. = 신의 은총으로 너를 처단하겠다.
We shall never surrender. = 우리는 절대 항복하지 않을 것이다.
You have triumphed over us. The day is yours. = 그쪽이 승리했군요. 오늘만큼은 당신의 날입니다.
We are pleased to meet you. = 만나서 반갑습니다.
Would you be interested in a trade agreement with England? = 영국과의 무역에 관심이 있으십니까?
Hello, again. = 어서 오십시오. 또 만났군요.
Oh, it's you! = 아, 네놈이구나!
Sun Never Sets = 해가 지지 않는 나라
Praises upon her serene highness, Queen Elizabeth Gloriana. You lead and protect the celebrated maritime nation of England. England is an ancient land, settled as early as 35,000 years ago. The island has seen countless waves of invaders, each in turn becoming a part of the fabric of the people. Although England is a small island, for many years your people dominated the world stage. Their matchless navy, brilliant artists and shrewd merchants, giving them power and influence far in excess of their mere numbers. = 고귀하신 엘리자베스 여왕 폐하. 그대는 축복받은 해양 국가인 잉글랜드의 수호자이며 지도자이십니다. 잉글랜드는 태고의 섬입니다. 3만 5천 년 전에 인류가 이 땅에 정착하였고, 셀 수 없는 외침을 겪으면서 백성들은 힘을 합쳐왔습니다. 비록 작은 섬이지만 그대의 백성은 여러 해 동안 세계 무대를 장악하였고, 비할 데 없이 강한 해군과 뛰어난 예술가들, 그리고 기민한 상인들은 단순히 숫자로 판단할 수는 없을 만큼 큰 영향력을 행사했습니다.
Queen Elizabeth, will you bring about a new golden age for the English people? They look to you once more to return peace and prosperity to the nation. Will you take up the mantle of greatness? Can you build a civilization that will stand the test of time? = 엘리자베스 여왕 폐하, 잉글랜드의 백성들에게 새로운 황금시대를 열어주시겠습니까? 백성들은 다시 한 번 그대가 국가에 평화와 번영을 가져오시길 바라고 있습니다. 과거의 위대한 업적을 잇고 시대의 한계를 뛰어넘는 문명을 건설해 주시겠습니까?
London = 런던
York = 요크
Nottingham = 노팅엄
Hastings = 헤이스팅스
Canterbury = 캔터베리
Coventry = 코번트리
Warwick = 워릭
Newcastle = 뉴캐슬
Oxford = 옥스포드
Liverpool = 리버풀
Dover = 도버
Brighton = 브라이턴
Norwich = 노리치
Leeds = 리즈
Reading = 레딩
Birmingham = 버밍엄
Richmond = 리치몬드
Exeter = 엑서터
Cambridge = 케임브리지
Gloucester = 글로스터
Manchester = 맨체스터
Bristol = 브리스톨
Leicester = 레스터
Carlisle = 칼라일
Ipswich = 입스위치
Portsmouth = 포츠머스
Berwick = 베릭
Bath = 바스
Mumbles = 멈블스
Southampton = 사우샘프턴
Sheffield = 셰필드
Salisbury = 솔즈베리
Colchester = 콜체스터
Plymouth = 플리머스
Lancaster = 랭커스터
Blackpool = 블랙풀
Winchester = 윈체스터
Hull = 헐
England = 영국

Napoleon = 나폴레옹
You're disturbing us, prepare for war. = 성가신 놈, 전쟁을 준비해라.
You've fallen into my trap. I'll bury you. = 내 함정에 빠졌군. 파묻어주지.
I congratulate you for your victory. = 승리를 축하하오.
Welcome. I'm Napoleon, of France; the smartest military man in world history. = 환영하오. 나는 역사상 가장 지혜로운 군인, 프랑스의 나폴레옹이오.
France offers you this exceptional proposition. = 프랑스가 당신에게 특별한 제안을 하겠소.
Hello. = 안녕하시오.
It's you. = 네놈이군.
Ancien Régime = 절대왕정
Long life and triumph to you, First Consul and Emperor of France, Napoleon I, ruler of the French people. France lies at the heart of Europe. Long has Paris been the world center of culture, arts and letters. Although surrounded by competitors - and often enemies - France has endured as a great nation. Its armies have marched triumphantly into battle from one end of the world to the other, its soldiers and generals among the best in history. = 최고의 집정관이자 프랑스의 황제, 프랑스 국민의 통치자이신 나폴레옹 1세 폐하, 오래도록 승리를 누리십시오. 프랑스는 유럽의 심장입니다. 오랫동안 파리는 세계의 문화와 예술 그리고 문학의 중심이었습니다. 비록 경쟁자들과 적들에게 둘러싸여 있으나 프랑스는 위대한 나라로서 그것을 견뎌왔습니다. 프랑스의 군대는 전 세계의 전장을 당당하게 누볐으며 역사적으로 최고라 할 수 있는 병사와 장군을 보유하였습니다.
Napoleon Bonaparte, France yearns for you to rebuild your empire, to lead her once more to glory and greatness, to make France once more the epicenter of culture and refinement. Emperor, will you ride once more against your foes? Can you build a civilization that will stand the test of time? = 나폴레옹 보나파르트여, 프랑스는 그대가 제국을 재건하여 다시 한번 영광과 위대함, 그리고 세련된 문화와 품위가 가득한 국가로 만들어 주기를 갈망합니다. 적들에 맞서 시대의 한계를 뛰어넘는 문명을 건설해 주시겠습니까?
Paris = 파리
Orleans = 오를레앙
Lyon = 리옹
Troyes = 트루아
Tours = 투르
Marseille = 마르세유
Chartres = 샤르트르
Avignon = 아비뇽
Rouen = 루앙
Grenoble = 그르노블
Dijon = 디종
Amiens = 아미앵
Cherbourg = 셰르부르
Poitiers = 푸아티에
Toulouse = 툴루즈
Bayonne = 바욘
Strasbourg = 스트라스부르
Brest = 브레스트
Bordeaux = 보르도
Rennes = 렌
Nice = 니스
Saint Etienne = 생테티엔
Nantes = 낭트
Reims = 랭스
Le Mans = 르망
Montpellier = 몽펠리에
Limoges = 리모주
Nancy = 낭시
Lille = 릴
Caen = 캉
Toulon = 툴롱
Le Havre = 르 아브르
Lourdes = 루르드
Cannes = 칸
Aix-En-Provence = 엑상프로방스
La Rochelle = 라 로셸
Bourges = 부르쥬
Calais = 칼레
France = 프랑스
[stats] [cityFilter] = [cityFilter]에 [stats]

Catherine = 예카테리나
You've behaved yourself very badly, you know it. Now it's payback time. = 당신이 아주 불쾌하게 굴었다는 것을 스스로도 잘 알겠죠. 이제 보복할 시간입니다.
You've mistaken my passion for a weakness, you'll regret about this. = 내 열정을 약점으로 받아들이다니, 후회하게 해주죠.
We were defeated, so this makes me your prisoner. I suppose there are worse fates. = 우리가 패배하여 당신의 포로가 되었군요. 최악의 경우보다는 낫겠죠.
I greet you, stranger! If you are as intelligent and tactful as you are attractive, we'll get along just fine. = 환영합니다, 이방인이여! 당신이 매력적인 만큼 현명하고 눈치있다면, 우리는 서로 잘 지낼 수 있을 거예요.
How would you like it if I propose this kind of exchange? = 우리가 제안을 해도 되겠습니까?
Hello! = 안녕하세요!
What do you need?! = 원하는 게 뭐죠?!
Siberian Riches = 시베리아의 풍요
Greetings upon thee, Your Imperial Majesty Catherine, wondrous Empress of all the Russias. At your command lies the largest country in the world. Mighty Russia stretches from the Pacific Ocean in the east to the Baltic Sea in the west. Despite wars, droughts, and every manner of disaster the heroic Russian people survive and prosper, their artists and scientists among the best in the world. The Empire today remains one of the strongest ever seen in human history - a true superpower, with the greatest destructive force ever devised at her command. = 러시아 제국의 위대한 여제 예카테리나시여, 안녕하십니까. 그대는 세계에서 가장 큰 나라를 움직이십니다. 강대한 러시아는 동쪽으로는 태평양으로부터 서쪽으로는 발트해까지 펼쳐져 있습니다. 전쟁과 가뭄, 모든 종류의 재앙에도 불구하고, 용감한 러시아인들은 살아남아 번영하였으며 세계 최고의 예술가와 과학자들을 배출했습니다. 오늘날까지 제국은 파괴적인 힘을 가진 엄청난 군사력으로 인류 역사상 가장 강대한 제국 중 하나로 남아있습니다.
Catherine, your people look to you to bring forth glorious days for Russia and her people, to revitalize the land and recapture the wonder of the Enlightenment. Will you lead your people once more into greatness? Can you build a civilization that will stand the test of time? = 예카테리나시여, 백성들은 그대가 다시 한 번 러시아와 러시아 백성들에게 영광스러운 시대를 가져다주고, 계몽사상을 널리 퍼트려 이 땅에 활력을 불어넣어 주시길 바랍니다. 그대의 백성들을 또다시 위대한 시대로 이끄시고 시간의 한계를 뛰어넘는 문명을 건설해 주시겠습니까?
Moscow = 모스크바
St. Petersburg = 상트페테르부르크
Novgorod = 노브고로드
Rostov = 로스토브
Yaroslavl = 야로슬라블리
Yekaterinburg = 예카테린부르크
Yakutsk = 야쿠츠크
Vladivostok = 블라디보스토크
Smolensk = 스몰렌스크
Orenburg = 오렌부르크
Krasnoyarsk = 크라스노야르스크
Khabarovsk = 하바롭스크
Bryansk = 브리안스크
Tver = 트베리
Novosibirsk = 노보시비르스크
Magadan = 마가단
Murmansk = 무르만스크
Irkutsk = 이르쿠츠크
Chita = 치타
Samara = 사마라
Arkhangelsk = 아르한겔스크
Chelyabinsk = 첼랴빈스크
Tobolsk = 토볼스크
Vologda = 볼로그다
Omsk = 옴스크
Astrakhan = 아스트라한
Kursk = 쿠르스크
Saratov = 사라토프
Tula = 툴라
Vladimir = 블라디미르
Perm = 페름
Voronezh = 보로네시
Pskov = 프스코프
Starayarussa = 스타라야 루사
Kostoma = 코스트로마
Nizhniy Novgorod = 니즈니노브고로드
Suzdal = 수즈달
Magnitogorsk = 마그니토고르스
Russia = 러시아
Double quantity of [resource] produced = [resource] 획득량 두 배

Augustus Caesar = 아우구스투스 카이사르
My treasury contains little and my soldiers are getting impatient... ...therefore you must die. = 내 국고가 바닥나고 군사들은 동요하고 있네... 그러니 자네가 죽어줘야겠군.
So brave, yet so stupid! If only you had a brain similar to your courage. = 참으로 용감하나, 참으로 멍청하구나! 그 용기만큼의 두뇌를 가졌더라면 좋았을 텐데.
The gods have deprived Rome of their favour. We have been defeated. = 신들이 로마로부터 은총을 거두는구나. 우리가 정복당했다.
I greet you. I am Augustus, Imperator and Pontifex Maximus of Rome. If you are a friend of Rome, you are welcome. = 그대에게 인사하지. 나는 로마의 황제이자 대제사장인 아우구스투스다. 그대를 로마의 친구로서 환영한다.
I offer this, for your consideration. = 그대가 이 거래를 고려해보기 바란다.
Hail. = 안녕하신가.
What do you want? = 원하는 게 뭐냐?
The Glory of Rome = 로마의 영광
The blessings of the gods be upon you, Caesar Augustus, emperor of Rome and all her holdings. Your empire was the greatest and longest lived of all in Western civilization. And your people single-handedly shaped its culture, law, art, and warfare like none other, before or since. Through years of glorious conquest, Rome came to dominate all the lands of the Mediterranean from Spain in the west to Syria in the east. And her dominion would eventually expand to cover much of England and northern Germany. Roman art and architecture still awe and inspire the world. And she remains the envy of all lesser civilizations who have followed. = 로마의 모든 속주의 황제이신 카이사르 아우구스투스여, 황제 폐하께 신의 축복이 내리시길 빌겠습니다. 그대의 제국은 서양 문명 중에서 가장 위대하고 가장 길었으며, 그대의 백성들은 스스로의 힘으로 전무후무할 문화와 법, 예술과 전쟁을 이룩했습니다. 영광스러운 정복의 시대 이후 로마는 서쪽으로는 스페인 그리고 동쪽으로는 시리아에 이르는 지중해의 모든 대지를 지배하게 되었고, 로마의 지배력은 마침내 영국과 북부 독일까지 미치게 되었습니다. 또한, 로마의 예술과 건축술은 뒤따르는 모든 미진한 문명의 선망의 대상이 되었습니다.
O mighty emperor, your people turn to you to once more reclaim the glory of Rome! Will you see to it that your empire rises again, bringing peace and order to all? Will you make Rome once again center of the world? Can you build a civilization that will stand the test of time? = 위대한 황제여, 그대의 백성은 다시 한 번 로마의 영광을 되찾고 싶어합니다. 제국을 다시 일으켜 세상에 안녕과 질서를 가져오시지 않겠습니까? 로마를 다시 한 번 세상의 중심으로 만들고 시간의 한계를 뛰어넘는 문명을 건설해 주시겠습니까?
Rome = 로마
Antium = 안티움
Cumae = 쿠마에
Neapolis = 네압볼리
Ravenna = 라벤나
Arretium = 아레티움
Mediolanum = 메디오라눔
Arpinum = 아르피눔
Circei = 치르체
Setia = 세티아
Satricum = 사트리쿰
Ardea = 아르데아
Ostia = 오스티아
Velitrae = 벨리트라이
Viroconium = 비로코니움
Tarentum = 타렌툼
Brundisium = 브룬디시움
Caesaraugusta = 카이사라우구스타
Caesarea = 카이사레아
Palmyra = 팔미라
Signia = 시그니아
Aquileia = 아퀼레이아
Clusium = 클루시움
Sutrium = 수트리움
Cremona = 크레모나
Placentia = 플라켄티아
Hispalis = 히스팔리스
Artaxata = 아르탁사타
Aurelianorum = 아우렐리아노룸
Nicopolis = 니코폴리스
Agrippina = 아그리피나
Verona = 베로나
Corfinium = 코르피니움
Treverii = 트레베리
Sirmium = 시르미움
Augustadorum = 아우구스타도룸
Curia = 큐리아
Interrama = 인터라마
Adria = 아드리아
[amount]% Production towards any buildings that already exist in the Capital = 수도에 건설된 건물을 다른 도시에서 건설시 생산력 [amount]%

Harun al-Rashid = 하룬 알 라시드
The world will be more beautiful without you. Prepare for war. = 그대만 사라진다면 이 세계는 더 아름다워질 것이오. 전쟁을 준비하시오.
Fool! You will soon regret dearly! I swear it! = 어리석은 자 같으니! 곧 후회하게 될 것이오! 반드시!
You have won, congratulations. My palace is now in your possession, and I beg that you care well for the peacock. = 그대가 이겼소, 축하하오. 이 궁전은 이제 당신 것이오. 내 공작새를 잘 보살펴주기 바라오.
Welcome foreigner, I am Harun Al-Rashid, Caliph of the Arabs. Come and tell me about your empire. = 반갑습니다 이방인이여. 나는 아랍의 칼리프, 하룬 알 라시드라 하오. 나에게 당신의 나라에 대해 얘기 좀 해주오.
Come forth, let's do business. = 이리 오시게, 우리 거래해보세.
Peace be upon you. = 신의 평화가 함께하길.
Trade Caravans = 사막의 배
Blessings of God be upon you oh great caliph Harun al-Rashid, leader of the pious Arabian people! The Muslim empire, the Caliphate was born in the turbulent years after the death of the prophet Muhammad in 632 AD, as his followers sought to extend the rule of God to all of the people of the earth. The caliphate grew mighty indeed at the height of its power, ruling Spain, North Africa, the Middle East, Anatolia, the Balkans and Persia. An empire as great as or even greater than that of Rome. The arts and sciences flourished in Arabia during the Middle Ages, even as the countries of Europe descended into ignorance and chaos. The Caliphate survived for six hundred years, until finally succumbing to attack from the Mongols, those destroyers of Empires. = 오, 신실한 아라비아의 지도자, 위대한 칼리프 하룬 알 라시드여. 그대에게 하늘의 축복이 있기를! 예언자 무함마드 사후 환란의 시기에 무함마드의 추종자들이 하늘의 말씀을 전 세계에 전하기 위해 기원후 632년에 아랍 제국을 건설했습니다. 아랍 제국은 그 전성기에 스페인과 북아프리카, 중동, 아나톨리아, 발칸 제국, 페르시아를 아우르는 대제국이었습니다. 로마 제국만큼이나 강대한… 아니, 어쩌면 더 강대한 제국이었을 것입니다. 유럽 국가들이 무지와 혼란에 빠져 있던 중세에도 아라비아에서는 예술과 과학이 꽃을 피웠습니다. 600년간 유지한 아랍 제국은 이미 여러 제국을 정복한 몽골의 공격에 무릎을 꿇고 말았습니다.
Great Caliph Harun al Rashid, your people look to you to return them to greatness! To make Arabia once again an enlightened land of arts and knowledge, a powerful nation who needs fear no enemy! Oh Caliph, will you take up the challenge? Can you build a civilization that will stand the test of time? = 위대한 칼리프 하룬 알 라시드여, 백성은 그대가 과거의 영광을 되찾아주리라 기대하고 있습니다. 아라비아를 다시금 예술과 지식이 꽃 피는 문명의 땅으로, 어떤 적도 두려워하지 않아도 되는 강대국으로 변모시켜주리라 기대하고 있습니다. 칼리프여, 이 도전을 받아들이고 세월의 시련을 이겨낼 문명을 건설해 주시겠습니까?
Mecca = 메카
Medina = 메디나
Damascus = 다마스쿠스
Baghdad = 바그다드
Najran = 나즈란
Kufah = 쿠파
Basra = 바스라
Khurasan = 쿠라산
Anjar = 안자르
Fustat = 푸스타트
Aden = 아덴
Yamama = 야마
Muscat = 무스카트
Mansura = 만수라
Bukhara = 부하라
Fez = 페스
Shiraz = 쉬라즈
Merw = 머르우
Balkh = 발흐
Mosul = 모술
Aydab = 아이답
Bayt = 바잇 라스
Suhar = 수하르
Taif = 타이프
Hama = 하마
Tabuk = 따북
Sana'a = 사나
Shihr = 시르
Tripoli = 트리폴리
Tunis = 튀니스
Kairouan = 카이로우안
Algiers = 알제
Oran = 오랑
Arabia = 아라비아
[stats] from each Trade Route = 무역로 하나당 [stats]

George Washington = 조지 워싱턴
Your wanton aggression leaves us no choice. Prepare for war! = 당신의 무자비한 도발 때문에 더이상 선택의 여지가 없소. 전쟁을 준비하시오!
You have mistaken our love of peace for weakness. You shall regret this! = 당신은 우리가 평화를 사랑하는 것을 나약함으로 착각했소. 이 일을 후회하게 될 것이오!
The day...is yours. I hope you will be merciful in your triumph. = 승리자는... 당신이오. 부디 승자로서 자비를 베풀기를 바라오.
The people of the United States of America welcome you. = 아메리카 합중국 사람들은 당신을 환영하오.
Is the following trade of interest to you? = 이 거래에 관심이 있으시오?
Well? = 뭐요?
Manifest Destiny = 확장 정신
Welcome President Washington! You lead the industrious American civilization! Formed in the conflagration of revolution in the 18th century, within a hundred years, the young nation became embroiled in a terrible civil war that nearly tore the country apart, but it was just a few short years later in the 20th century that the United States reached the height of its power, emerging triumphant and mighty from the two terrible wars that destroyed so many other great nations. The United States is a nation of immigrants, filled with optimism and determination. They lack only a leader to help them fulfill their promise. = 반갑습니다, 워싱턴 대통령이여! 그대는 근면한 미국 문명의 지도자입니다. 18세기 혁명을 통해 수립된 신생 국가 미국은, 100년도 되기 전에 끔찍한 남북전쟁에 휘말려 거의 와해될 뻔했습니다. 그러나 바로 그 몇 년 후 20세기에 미국의 위력은 정점에 달해, 수많은 강국을 파멸시킨 두 차례의 전쟁에서 위풍당당하게 승리합니다.
President Washington, can you lead the American people to greatness? Can you build a civilization that will stand the test of time? = 미국은 낙관주의와 결의로 가득한 이민자의 나라입니다. 그들에게는 그 꿈을 실현해 줄 지도자가 필요합니다. 워싱턴 대통령이여, 미국인이 위업을 이루도록 이끌고 세월의 시련을 이겨낼 문명을 건설해 주시겠습니까?
Washington = 워싱턴
New York = 뉴욕
Boston = 보스턴
Philadelphia = 필라델피아
Atlanta = 애틀랜타
Chicago = 시카고
Seattle = 시애틀
San Francisco = 샌프란시스코
Los Angeles = 로스앤젤레스
Houston = 휴스턴
Portland = 포틀랜드
St. Louis = 세인트 루이스
Miami = 마이애미
Buffalo = 버팔로
Detroit = 디트로이트
New Orleans = 뉴올리언스
Baltimore = 볼티모어
Denver = 덴버
Cincinnati = 신시내티
Dallas = 댈러스
Cleveland = 클리블랜드
Kansas City = 캔자스시티
San Diego = 샌디에이고
Las Vegas = 라스베가스
Phoenix = 피닉스
Albuquerque = 앨버커키
Minneapolis = 미니애폴리스
Pittsburgh = 피츠버그
Oakland = 오클랜드
Tampa Bay = 탬파 만
Orlando = 올랜도
Tacoma = 타코마
Santa Fe = 산타페
Olympia = 올림피아
Hunt Valley = 헌트 밸리
Springfield = 스프링필드
Palo Alto = 팔로 알토
Centralia = 센트렐리아
Spokane = 스포캔
Jacksonville = 잭슨빌
Svannah = 사바나
Charleston = 찰스턴
San Antonio = 샌안토니오
Anchorage = 앵커리지
Sacramento = 새크라멘토
Reno = 리노
Salt Lake City = 솔트레이크 시티
Boise = 보이시
Milwaukee = 밀워키
Santa Cruz = 산타크루즈
Little Rock = 리틀 락
America = 미국

Oda Nobunaga = 오다 노부나가
I hereby inform you of our intention to wipe out your civilization from this world. = 그대의 위대한 문명을 이 세상에서 완전히 없애버릴 우리의 의향을 통고하는 바이오.
Pitiful fool! Now we shall destroy you! = 한심하고 어리석군! 이제 그대를 박살내 주리다!
You were much wiser than I thought. = 그대는 내가 생각한 바 이상으로 훨씬 현명한 사람이었소이다.
We hope for a fair and just relationship with you, who are renowned for military bravery. = 무용을 떨치는 그대에게 인사드리오. 공정하며 공평한 협력관계가 되기를 진심으로 바라는 바이오.
I would be grateful if you agreed on the following proposal. = 이하의 제안에 동의해준다면 고맙겠소.
Oh, it's you... = 아, 그대요...
Bushido = 무사도
Blessings upon you, noble Oda Nobunaga, ruler of Japan, the land of the Rising Sun! May you long walk among its flowering blossoms. The Japanese are an island people, proud and pious with a rich culture of arts and letters. Your civilization stretches back thousands of years, years of bloody warfare, expansion and isolation, great wealth and great poverty. In addition to their prowess on the field of battle, your people are also immensely industrious, and their technological innovation and mighty factories are the envy of lesser people everywhere. = 태양이 떠오르는 나라를 다스리는 고귀한 오다 노부나가여, 그대가 축복 속에서 피어나는 꽃잎 사이를 오래오래 걷기를 기원합니다. 일본인은 풍부한 예술과 학문, 문화를 자랑하는 섬 국민입니다. 일본 문명의 역사는 수천 년을 거슬러 올라가는 피 튀기는 전쟁의 역사, 확장과 고립의 역사, 엄청난 부와 엄청난 빈곤의 역사입니다. 일본인은 전투에 두각을 드러내는 한편으로 매우 성실하기도 하며, 그 기술 혁명과 엄청난 공장은 전 세계 약소국의 부러움을 삽니다.
Legendary daimyo, will you grab the reins of destiny? Will you bring your family and people the honor and glory they deserve? Will you once again pick up the sword and march to triumph? Will you build a civilization that stands the test of time? = 전설적인 다이묘여, 운명의 고삐를 쥐고 그대의 가문과 국민에게 영광을 안겨주시지 않겠습니까? 다시 한번 검과 방패를 들고 승리를 향해 진군하여, 세월의 시련을 이겨낼 문명을 건설해 주시겠습니까?
Kyoto = 교토
Osaka = 오사카
Tokyo = 도쿄
Satsuma = 사쓰마
Kagoshima = 가고시마
Nara = 나라
Nagoya = 나고야
Izumo = 이즈모
Nagasaki = 나가사키
Yokohama = 요코하마
Shimonoseki = 시모노세키
Matsuyama = 마츠야마
Sapporo = 삿포로
Hakodate = 하코다테
Ise = 이세
Toyama = 토야마
Fukushima = 후쿠시마
Suo = 수오
Bizen = 비젠
Echizen = 에치젠
Izumi = 이즈미
Omi = 오미
Echigo = 에치고
Kozuke = 코즈케
Sado = 사도
Kobe = 고베
Nagano = 나가노
Hiroshima = 히로시마
Takayama = 타카야마
Akita = 아키타
Fukuoka = 후쿠오카
Aomori = 아오모리
Kamakura = 가마쿠라
Kochi = 고치
Naha = 나하
Sendai = 센다이
Gifu = 기후
Yamaguchi = 야마구치
Ota = 오타
Tottori = 돗토리
Japan = 일본
Units fight as though they were at full strength even when damaged = 유닛이 피해를 입어도 최대 전투력을 유지

Gandhi = 간디
I have just received a report that large numbers of my troops have crossed your borders. = 방금 많은 수의 군대가 당신의 국경에 들어갔다는 보고를 받았습니다.
My attempts to avoid violence have failed. An eye for an eye only makes the world blind. = 안타깝게도 우리 나라의 모두가 저처럼 비폭력주의에 전념하는 것은 아닙니다.
You can chain me, you can torture me, you can even destroy this body, but you will never imprison my mind. = 당신으로 인해 죄없고 무력한 사람들이 희생되었습니다.
Hello, I am Mohandas Gandhi. My people call me Bapu, but please, call me friend. = 인도 사람들을 대표하여, 저는 당신에게 친선의 손을 뻗습니다.
My friend, are you interested in this arrangement? = 나의 벗이여, 이 제안에 관심이 있습니까?
I wish you peace. = 당신에게 평화가 있기를.
Population Growth = 인구 성장
Delhi = 델리
Mumbai = 뭄바이
Vijayanagara = 비자야나가라
Pataliputra = 파탈리푸트라
Varanasi = 바라나시
Agra = 아그라
Calcutta = 캘커타
Lahore = 라호르
Bangalore = 방갈로르
Hyderabad = 하이데라바드
Madurai = 마두라
Ahmedabad = 아마다바드
Kolhapur = 콜라푸르
Prayaga = 프라야가
Ayodhya = 아요디아
Indraprastha = 인드라쁘라스타
Mathura = 마투라
Ujjain = 우자인
Gulbarga = 굴바르가
Jaunpur = 자운푸르
Rajagriha = 라자그리하
Sravasti = 슈라바스티
Tiruchirapalli = 티루치라팔리
Thanjavur = 탄자부르
Bodhgaya = 보드가야
Kushinagar = 쿠쉬나가르
Amaravati = 아마라바티
Gaur = 가우르
Gwalior = 괄리오르
Jaipur = 자이푸르
Karachi = 카라치
India = 인도
Unhappiness from number of Cities doubled = 도시 수로 인한 불행 두 배

Otto von Bismarck = 오토 폰 비스마르크
I cannot wait until ye grow even mightier. Therefore, prepare for war! = 그대들이 강해지는 것을 더이상 좌시할 수 없군. 전쟁을 준비하시오!
Corrupted villain! We will bring you into the ground! = 사악한 악당 같으니라고! 땅 속에 파묻어 주지!
Germany has been destroyed. I weep for the future generations. = 독일은 파괴되었소. 미래세대를 위해 울고 싶은 마음이군.
Guten tag. In the name of the great German people, I bid you welcome. = 위대한 독일인들을 대표하여 그대를 환영하오.
It would be in your best interest, to carefully consider this proposal. = 이 제안을 주의 깊게 검토해 보기 바라오.
What now? = 어쩐 일이오?
So, out with it! = 썩 꺼지시오!
Furor Teutonicus = 게르만의 분노
Hail mighty Bismarck, first chancellor of Germany and her empire! Germany is an upstart nation, fashioned from the ruins of the Holy Roman Empire and finally unified in 1871, a little more than a century ago. The German people have proven themselves to be creative, industrious and ferocious warriors. Despite enduring great catastrophes in the first half of the 20th century, Germany remains a worldwide economic, artistic and technological leader. = 독일 제국의 초대 수상, 위대한 비스마르크에 경의를! 독일은 신성 로마 제국의 폐허에서 탄생한 신생 국가로 한 세기 조금 더 전인 1871년에 마침내 통일됐습니다. 독일인은 그들이 창의적이고 성실하면서도 잔인한 전사임을 입증했습니다. 20세기 전반 큰 위기를 겪었음에도, 독일은 여전히 세계의 경제와 예술, 기술을 선도하고 있습니다.
Great Prince Bismarck, the German people look up to you to lead them to greater days of glory. Their determination is strong, and now they turn to you, their beloved iron chancellor, to guide them once more. Will you rule and conquer through blood and iron, or foster the Germanic arts and industry? Can you build a civilization that will stand the test of time? = 위대한 비스마르크여, 독일인은 그대의 지도 하에 다시금 영광을 되찾고 싶어합니다. 독일인은 결의를 굳게 다지며, 존경해 마지않는 철혈 재상이 다시금 독일을 이끌어주리라 기대하고 있습니다. 철과 피로써 지배하고 정복하겠습니까, 아니면 게르만의 예술과 산업을 장려하고 세월의 시련을 이겨낼 문명을 건설해 주시겠습니까?
Berlin = 베를린
Hamburg = 함부르크
Munich = 뮌헨
Cologne = 쾰른
Frankfurt = 프랑크푸르트
Essen = 에센
Dortmund = 도르트문트
Stuttgart = 스투트가르트
Düsseldorf = 뒤셀도르프
Bremen = 브레멘
Hannover = 하노버
Duisburg = 뒤스부르크
Leipzig = 라이프치히
Dresden = 드레스덴
Bonn = 본
Bochum = 보훔
Bielefeld = 빌레펠트
Karlsruhe = 칼스루에
Gelsenkirchen = 겔젠키르헨
Wiesbaden = 비스바덴
Münster = 먼스터
Rostock = 로슈톡
Chemnitz = 켐니츠
Braunschweig = 브라운슈바이크
Halle = 할레
Mönchengladbach = 묀헨글라트바흐
Kiel = 킬
Wuppertal = 부퍼탈
Freiburg = 프라이부르크
Hagen = 하겐
Erfurt = 에어푸르트
Kaiserslautern = 카이저슬라우테른
Kassel = 카셀
Oberhausen = 오버하우젠
Hamm = 함
Saarbrücken = 자르부르켄
Krefeld = 크레펠트
Pirmasens = 피르마젠스
Potsdam = 포츠담
Solingen = 졸링겐
Osnabrück = 오스나브뤼크
Ludwigshafen = 루드빅스하펜
Leverkusen = 레버쿠젠
Oldenburg = 올덴부르크
Neuss = 노이스
Mülheim = 뮐하임
Darmstadt = 다름슈타트
Herne = 헤르네
Würzburg = 뷔르츠부르크
Recklinghausen = 레클링하우젠
Göttingen = 괴팅겐
Wolfsburg = 볼프스부르크
Koblenz = 코블란츠
Hildesheim = 힐데스하임
Erlangen = 에어랑엔
Germany = 독일
67% chance to earn 25 Gold and recruit a Barbarian unit from a conquered encampment = 야만인 주둔지 점령시 67% 확률로 25골드와 야만인 유닛 획득
[amount]% maintenance costs = 유지비 [amount]%

Suleiman I = 술레이만
Your continued insolence and failure to recognize and preeminence leads us to war. = 자넨 내 백성들에게 큰 근심거리가 되고 있군. 자네를 제거해야만 하겠어.
Good. The world shall witness the incontestable might of my armies and the glory of the Empire. = 이봐, 싸울 힘도 없으면서 그래도 되겠나? 좋아, 시작하지!
Ruin! Ruin! Istanbul becomes Iram of the Pillars, remembered only by the melancholy poets. = 이거 끔찍하군, 내가 지다니! 내 턱수염과 배에 걸고 어떻게 이런 일이 일어날 수 있단 말인가?
From the magnificence of Topkapi, the Ottoman nation greets you, stranger! I'm Suleiman, Kayser-I Rum, and I bestow upon you my welcome! = 오스만은 이방인을 환영한다네! 난 술레이만일세!
Let us do business! Would you be interested? = 우리 거래해보세! 관심 있나?
Barbary Corsairs = 바르바리 해적
Blessings of God be upon you, oh Great Emperor Suleiman! Your power, wealth and generosity awe the world! Truly, are you called 'Magnificent!' Your empire began in Bithynia, a small country in Eastern Anatolia in 12th century. Taking advantage in the decline of the great Seljuk Sultanate of Rum, King Osman I of Bithynia expanded west into Anatolia. Over the next century, your subjects brought down the empire of Byzantium, taking its holdings in Turkey and then the Balkans. In the mid 15th century, the Ottomans captured ancient Constantinople, gaining control of the strategic link between Europe and the Middle East. Your people's empire would continue to expand for centuries governing much of North Africa, the Middle East and Eastern Europe at its height. = 오, 위대한 황제 술레이만이여, 신의 축복이 함께하기를! 그대의 권세와 부강함, 그리고 자비로움에 세상이 경배할 것입니다! 그대야말로 '대제'라는 이름에 적합한 왕입니다! 그대의 제국은 12세기에 아나톨리아 동부의 소국 비티니아에서 시작되었습니다. 비티니아의 오스만 1세 왕은 셀주크 술탄국 등의 쇠퇴를 틈타 서쪽으로 아나톨리아까지 영토를 확장했습니다. 그 후 100년 동안 그대의 신민은 비잔티움 제국을 정복하여, 그 지배 하에 있던 터키와 발칸 제국을 합병했습니다. 15세기 중반 오스만 제국은 고대 콘스탄티노플을 정복하여, 유럽과 중동을 잇는 전략적 요지를 손에 넣었습니다. 오스만 제국은 몇 세기 동안 확장을 거듭하여, 그 전성기에는 북아프리카, 중동, 동유럽의 대부분을 아울렀습니다.
Mighty Sultan, heed the call of your people! Bring your empire back to the height of its power and glory and once again the world will look upon your greatness with awe and admiration! Will you accept the challenge, great emperor? Will you build an empire that will stand the test of time? = 위대한 술레이만이여, 백성의 부름을 들으십시오! 오스만 제국을 다시금 그 권세와 영광의 정점에 올려놓아, 세상이 그대의 위대함을 칭송하도록 하십시오. 위대한 황제여, 도전을 받아들여 세월의 시련을 이겨낼 문명을 건설해 주시겠습니까?
Istanbul = 이스탄불
Edirne = 에디르네
Ankara = 안카라
Bursa = 부르사
Konya = 코니아
Samsun = 삼순
Gaziantep = 가지안테프
Diyarbakır = 디야르바크르
Izmir = 이즈미르
Kayseri = 카이셰리
Malatya = 말라티야
Mersin = 마르신
Antalya = 안탈야
Zonguldak = 종굴다크
Denizli = 데니즐리
Ordu = 위두
Muğla = 물라
Eskişehir = 에스키셰히르
Inebolu = 이네볼루
Sinop = 시노프
Adana = 아다나
Artvin = 아르투인
Bodrum = 보드럼
Eregli = 에레일리
Silifke = 실리프케
Sivas = 시바스
Amasya = 아마시아
Marmaris = 마르마리스
Trabzon = 트라브존
Erzurum = 에르주룸
Urfa = 우르파
Izmit = 이즈미트
Afyonkarahisar = 아피온
Bitlis = 비트리스
Yalova = 얄로바
The Ottomans = 오스만
50% chance of capturing defeated Barbarian naval units and earning 25 Gold = 야만인 해군 유닛 처치시 50% 확률로 25골드와 야만인 해군 유닛 획득

Sejong = 세종
Jip-hyun-jun (Hall of Worthies) will no longer tolerate your irksome behavior. We will liberate the citizens under your oppression even with force, and enlighten them! = 네놈의 성가신 행태를 집현전은 더는 용인하지 않는다. 우리는 무력으로라도 너의 탄압받은 백성들을 자유롭게 하고 깨우치게 하리라!
Foolish, miserable wretch! You will be crushed by this country's magnificent scientific power! = 가엾고 딱한 자로다! 이제 이 나라의 과학의 막강한 힘에 짓밟히고 말 것이거늘!
Now the question is who will protect my people. A dark age has come. = 이제 나의 백성들은 누가 지켜준단 말인가. 암흑의 시대가 도래하였구나.
Welcome to the palace of Choson, stranger. I am the learned King Sejong, who looks after his great people. = 조선의 궁궐에 당도한 것을 환영하오, 낯선 이여. 나는 나의 훌륭한 백성들을 굽어 살피는 깨우친 임금, 세종이오.
We have many things to discuss and have much to benefit from each other. = 동지여, 우리는 상의해야 할 것이 많고 서로에게 얻을 수 있는 것이 많소.
Oh, it's you = 네놈이로구나.
Scholars of the Jade Hall = 집현전
Greetings to you, exalted King Sejong the Great, servant to the people and protector of the Choson Dynasty! Your glorious vision of prosperity and overwhelming benevolence towards the common man made you the most beloved of all Korean kings. From the earliest days of your reign, the effort you took to provide a fair and just society for all was surpassed only by the technological advances spurred onwards by your unquenched thirst for knowledge. Guided by your wisdom, the scholars of the Jade Hall developed Korea's first written language, Hangul, bringing the light of literature and science to the masses after centuries of literary darkness. = 백성들의 종복이자 조선 왕조의 수호자이신 위대한 세종대왕이시여, 대왕님께 문안드리옵나이다. 조선의 번영을 내다보는 안목과 지극히 자비로우신 대왕은 한국에서 가장 사랑받는 왕으로 만들었습니다. 대왕님은 공정하고 정의로운 사회를 만들기 위해서 집권 초부터 많은 노력을 기울였고 지식을 중시해 기술을 크게 발전시키셨습니다. 대왕님의 현명함으로 인도받은 집현전의 학자들이 한국 최초의 문자인 한글을 개발하여 수 세기를 지속한 문학의 암흑기에 한 줄기 빛을 선사한 것으로 대중에게 문학과 과학을 접할 기회를 열어준 것이었습니다.
Honorable Sejong, once more the people look to your for guidance. Will you rise to the occasion, bringing harmony and understanding to the people? Can you once again advance your kingdom's standing to such wondrous heights? Can you build a civilization that stands the test of time? = 영예로운 세종대왕이시여, 대왕님의 현명함으로 조선 백성을 다시 한 번 이끌어 주십시오! 조선 백성에게 조화와 지식을 선사하십시오. 조선을 빛낼 위대한 업적을 다시 이룰 수 있겠습니까? 세월의 시련을 이겨낼 문명을 건설하실 수 있겠습니까?
Seoul = 서울
Busan = 부산
Jeonju = 전주
Daegu = 대구
Pyongyang = 평양
Kaesong = 개성
Suwon = 수원
Gwangju = 광주
Gangneung = 강릉
Hamhung = 함흥
Wonju = 원주
Ulsan = 울산
Changwon = 창원
Andong = 안동
Gongju = 공주
Haeju = 해주
Cheongju = 청주
Mokpo = 목포
Dongducheon = 동두천
Geoje = 거제
Suncheon = 순천
Jinju = 진주
Sangju = 상주
Rason = 나선
Gyeongju = 경주
Chungju = 충주
Sacheon = 사천
Gimje = 김제
Anju = 안주
Korea = 한국
Receive a tech boost when scientific buildings/wonders are built in capital = 수도에 과학 관련 건물, 불가사의 건설시 연구 중인 기술에 과학 보너스 획득

Hiawatha = 하이어워사
You are a plague upon Mother Earth! Prepare for battle! = 어머니 대지를 좀먹는 해충 같으니! 전쟁을 준비해라!
You evil creature! My braves will slaughter you! = 사악한 자여! 내 전사들이 네놈을 도륙낼 것이다!
You have defeated us... but our spirits will never be vanquished! We shall return! = 우리를 멸망시켰구나... 그러나 우리의 정신은 죽지 않는다! 우리는 부활할 것이다!
Greetings, stranger. I am Hiawatha, speaker for the Iroquois. We seek peace with all, but we do not shrink from war. = 반갑네 이방인이여. 나는 이로쿼이의 대표자 하이어워사다. 우리는 언제나 평화를 추구하지만, 그렇다고 전쟁에 소극적인 것은 아니다.
Does this trade work for you, my friend? = 내 이웃이여, 이 제안이 괜찮은 것 같은가?
The Great Warpath = 위대한 출정
Greetings, noble Hiawatha, leader of the mighty Iroquois nations! Long have your people lived near the great and holy lake Ontario in the land that has come to be known as the New York state in North America. In the mists of antiquity, the five peoples of Seneca, Onondaga, Mohawks, Cayugas and Oneida united into one nation, the Haudenosaunee, the Iroquois. With no written language, the wise men of your nation created the great law of peace, the model for many constitutions including that of the United States. For many years, your people battled great enemies, such as the Huron, and the French and English invaders. Tough outnumbered and facing weapons far more advanced than the ones your warriors wielded, the Iroquois survived and prospered, until they were finally overwhelmed by the mighty armies of the new United States. = 반갑습니다, 고귀한 하이어워사여, 막강한 이로쿼이 연맹의 수장이여! 그대의 백성은 '북아메리카의 뉴욕 주'라고 알려지게 된 위대하고 신성한 온타리오 호수 기슭에 오랫동안 살아왔습니다. 까마득한 옛날에 세네카족, 오논다가족, 모호크족, 카유가족, 오네이다족의 다섯 부족이 하나의 나라 '하우데노사우니'를 이루었으니, 이들을 이로쿼이족이라고 합니다. 그대 나라의 현인들은 문자도 존재하지 않는 상황에서, 미국 헌법을 비롯한 여러 헌법의 모범이 된 '위대한 평화의 법'을 제정했습니다. 이로쿼이족은 오랫동안 휴런족, 프랑스와 영국 침략자 등 강대한 적에 맞서 싸웠습니다. 비록 수적으로 열세였고 부족의 전사들이 사용하던 것보다 훨씬 진보한 무기를 상대해야 했음에도 이로쿼이족은 살아남아 번영하다가, 끝내는 신생 미국의 막강한 군대에 제압당하고 말았습니다.
Oh noble Hiawatha, listen to the cries of your people! They call out to you to lead them in peace and war, to rebuild the great longhouse and unite the tribes once again. Will you accept this challenge, great leader? Will you build a civilization that will stand the test of time? = 오 고귀한 하이어워사여! 백성의 부름에 귀를 기울이십시오! 그들은 평화와 전쟁의 시대로 이로쿼이를 이끌어줄 지도자를 갈구하고 있습니다! 도시를 재건하고 다섯 부족을 다시 규합하십시오. 이 시련을 받아들여 세월의 시련을 이겨낼 문명을 건설해 주시겠습니까?
Onondaga = 오논다가
Osininka = 오시니카
Grand River = 그랜드 리버
Akwesasme = 아크웨사스메
Buffalo Creek = 버팔로 크리크
Brantford = 브랜트포드
Montreal = 몬트리올
Genesse River = 제네시 리버
Canandaigua Lake = 캐넌다이과 레이크
Lake Simcoe = 레이크 심코
Salamanca = 살라망카
Gowanda = 고완다
Cuba = 쿠바
Akron = 아크론
Kanesatake = 카네사타케
Ganienkeh = 가니엔케
Cayuga Castle = 카유가 캐슬
Chondote = 촌도테
Canajoharie = 캐너조해리
Nedrow = 네드로
Oneida Lake = 오나이더 레이크
Kanonwalohale = 카논왈로헤일
Green Bay = 그린 베이
Southwold = 사우스올드
Mohawk Valley = 모호크 밸리
Schoharie = 쇼하리
Bay of Quinte = 베이 오브 퀸테
Kanawale = 카나웨일
Kanatsiokareke = 카나시오카레케
Tyendinaga = 톈디나가
Hahta = 하흐타
Iroquois = 이로쿼이
All units move through Forest and Jungle Tiles in friendly territory as if they have roads. These tiles can be used to establish City Connections upon researching the Wheel. = 아군 영토의 숲과 정글을 도로처럼 사용할 수 있고, 바퀴 연구시 이 타일을 도시 연결에 사용할 수 있음

Darius I = 다리우스 1세
Your continue existence is an embarrassment to all leaders everywhere! You must be destroyed! = 네놈이 여지껏 살아있다는 게 세상 모든 지도자들의 부끄러움이다! 너를 쳐부숴야겠다!
Curse you! You are beneath me, son of a donkey driver! I will crush you! = 미천하고 쓸모없는 것! 짓뭉개주마!
You mongrel! Cursed be you! The world will long lament your heinous crime! = 멍청한 놈! 네놈이 무얼 했는지 아느냐? 세상은 네놈의 극악무도한 범죄를 오랫동안 한탄할 것이다!
Peace be on you! I am Darius, the great and outstanding king of kings of great Persia... but I suppose you knew that. = 너에게 평화가 있기를! 나는 대 페르시아의 위대한 왕 중의 왕 다리우스다... 너도 들어본 적은 있겠지.
In my endless magnanimity, I am making you this offer. You agree, of course? = 너에게 하해와 같은 아량을 베풀어 이 거래를 제안하노라. 물론 동의하겠지?
Good day to you! = 안녕하신가!
Ahh... you... = 아... 네놈인가...
Achaemenid Legacy = 아케메네스의 유산
The blessings of heaven be upon you, beloved king Darius of Persia! You lead a strong and wise people. In the morning of the world, the great Persian leader Cyrus revolted against the mighty Median empire and by 550 BC, the Medes were no more. Through cunning diplomacy and military prowess, great Cyrus conquered wealthy Lydia and powerful Babylon, his son conquering proud Egypt some years later. Over time, Persian might expanded into far away Macedonia, at the very door of the upstart Greek city-states. Long would Persia prosper until the upstart villain Alexander of Macedon, destroyed the great empire in one shocking campaign. = 경애하는 페르시아의 다리우스 왕이시여, 천상의 축복이 함께하시기를 빕니다! 왕께서는 강하고 현명한 백성을 이끄십니다. 기원전 550년, 페르시아의 위대한 지도자이신 키루스는 강대하던 메데스 제국을 무너뜨렸습니다. 키루스 대왕은 외교 책략과 군사력을 바탕으로 부유한 리디아와 강력한 바빌론을 정복하였고, 그로부터 수년 후 그의 아들은 오만한 이집트를 정복하였습니다. 마케도니아의 알렉산더가 단 한 번의 전쟁으로 페르시아 제국을 파멸시키지만 않았어도 페르시아는 건방진 그리스 도시 국가들의 문전에 있는 머나먼 마케도니아까지 진출할 수도 있었을 것입니다.
Darius, your people look to you to once again bring back the days of power and glory for Persia! The empire of your ancestors must emerge again, to triumph over its foes and to bring peace and order to the world! O king, will you answer the call? Can you build a civilization that will stand the test of time? = 다리우스시여, 페르시아의 백성은 그대가 다시 한 번 페르시아의 영광과 권위를 되찾으시길 원합니다! 선조의 제국을 다시 일으켜 적에게서 승리를 거두고 세계에 평화와 질서를 가져와야 합니다. 왕이시여, 부름에 응하고 시대의 한계를 뛰어넘는 문명을 건설해 주시겠습니까?
Persepolis = 페르세폴리스
Parsagadae = 파사르가대
Susa = 수사
Ecbatana = 엑바타나
Tarsus = 타르수스
Gordium = 고르디움
Bactra = 박트라
Sardis = 사르디스
Ergili = 에르길리
Dariushkabir = 다리우쉬카비르
Ghulaman = 굴라만
Zohak = 조하크
Istakhr = 이스타흐르
Jinjan = 진잔
Borazjan = 보라잔
Herat = 헤라트
Dakyanus = 다캬누스
Bampur = 밤퍼
Turengtepe = 튜렝 테페
Rey = 레이
Thuspa = 투쉬바
Hasanlu = 하산루
Gabae = 가배
Merv = 메르브
Behistun = 베히스툰
Kandahar = 칸다하르
Altintepe = 알틴 테페
Bunyan = 버니언
Charsadda = 카르사다
Uratyube = 우라 트유베
Dura Europos = 듀라 유로포스
Aleppo = 알레포
Qatna = 카트나
Kabul = 카불
Capisa = 카피사
Kyreskhata = 키레크크하타
Marakanda = 마라칸다
Peshawar = 페샤와르
Van = 반
Pteira = 프테이라
Arshada = 아르샤다
Artakaona = 아르타코아나
Aspabota = 아스파보타
Autiyara = 아우티야라
Bagastana = 바가스타나
Baxtri = 백스트리
Darmasa = 다르마사
Daphnai = 다프네
Drapsaka = 드라프사카
Eion = 에이온
Gandutava = 간두타바
Gaugamela = 가우가멜라
Harmozeia = 하르모제이아
Ekatompylos = 에카톰필로스
Izata = 이자타
Kampada = 캄파다
Kapisa = 카피샤
Karmana = 카르마나
Kounaxa = 코우나악사
Kuganaka = 쿠가나카
Nautaka = 나우타카
Paishiyauvada = 파이시야우바다
Patigrbana = 파티그르바나
Phrada = 프라다
Persia = 페르시아

Kamehameha I = 카메하메하
The ancient fire flashing across the sky is what proclaimed that this day would come, though I had foolishly hoped for a different outcome. = 나는 어리석게도 다른 결과를 바랬건만, 하늘에 빛나는 고대의 불빛들은 이 날이 올 것을 알려주었소.
It is obvious now that I misjudged you and your true intentions. = 내가 당신과 당신의 속마음을 완전히 잘못 판단하고 있었구려.
The hard-shelled crab yields, and the lion lies down to sleep. Kanaloa comes for me now. = 단단한 게도 쓰러지고, 사자도 누워 잠든다. 이제 카날로아 신이 내게 오시는구나.
Aloha! Greetings and blessings upon you, friend. I am Kamehameha, Great King of this strand of islands. = 알로하! 친구여, 안녕과 축복이 있기를. 나는 열도의 위대한 왕 카메하메하라고 하오.
Come, let our people feast together! = 어서 백성들이 축제를 벌이게 하세!
Welcome, friend! = 환영하오, 친구여!
Wayfinding = 활로 개척
Greetings and blessings be upon you, Kamehameha the Great, chosen by the heavens to unite your scattered peoples. Oh mighty King, you were the first to bring the Big Island of Hawai'i under one solitary rule in 1791 AD. This was followed by the merging of all the remaining islands under your standard in 1810. As the first King of Hawai'i, you standardized the legal and taxation systems and instituted the Mamalahoe Kawanai, an edict protecting civilians in times of war. You ensured the continued unification and sovereignty of the islands by your strong laws and deeds, even after your death in 1819. = 흩어진 민족을 통일하도록 하늘의 선택을 받은 카메하메하 대왕이여, 축복이 함께 하기를. 오 위대한 왕이여, 그대는 기원후 1791년에 하와이 섬을 하나로 통일한 최초의 군주였습니다. 그후로 1810년에는 나머지 섬도 모두 그대의 지배 하에 통합되었습니다. 하와이의 초대 왕으로서, 그대는 법과 조세 체제를 표준화하고 전시에 민간인을 보호하는 칙명인 ‘부서진 노의 율법’을 제정했습니다. 그대는 강력한 법률를 제정하고 이를 실행함으로써, 1819년 그대가 죽은 후에도 하와이 제도의 통일과 주권이 유지되도록 하였습니다.
Oh wise and exalted King, your people wish for a kingdom of their own once more and require a leader of unparalleled greatness! Will you answer their call and don the mantle of the Lion of the Pacific? Will you build a kingdom that stands the test of time? = 오 현명하고 고귀한 왕이여, 하와이 민족은 다시금 왕국을 건설하고 싶어하며 위대한 지도자를 필요로 합니다! 그들의 부름에 응답해 ‘태평양의 사자’의 갈기를 쓰고 세월의 시련을 이겨낼 왕국을 건설해 주시겠습니까?
Honolulu = 호놀룰루
Samoa = 사모아
Tonga = 통가
Nuku Hiva = 누쿠 히바
Raiatea = 라이아테아
Aotearoa = 아오테아로아
Tahiti = 타히티
Hilo = 힐로
Te Wai Pounamu = 테 와이 포우나무
Rapa Nui = 라파 누이
Tuamotu = 투아모투
Rarotonga = 라로통가
Tuvalu = 투발루
Tubuai = 투부아이
Mangareva = 망가레바
Oahu = 오아후
Kiritimati = 키리티마티
Ontong Java = 온통 자바
Niue = 니우에
Rekohu = 레코후
Rakahanga = 라카항가
Bora Bora = 보라 보라
Kailua = 카일루아
Uvea = 우베아
Futuna = 후투나
Rotuma = 로투마
Tokelau = 토켈라우
Lahaina = 라하이나
Bellona = 벨로나
Mungava = 문가바
Tikopia = 티코피아
Emae = 에마에
Kapingamarangi = 카핑가마랑기
Takuu = 타쿠
Nukuoro = 누쿠오로
Sikaiana = 시카이아나
Anuta = 아누타
Nuguria = 누구리아
Pileni = 피레니
Nukumanu = 누쿠마누
Polynesia = 폴리네시아
Enables embarkation for land units = 지상 유닛이 승선할 수 있음
Enables embarked units to enter ocean tiles = 승선한 유닛이 대양으로 이동할 수 있음
Normal vision when embarked = 승선시 시야 감소 없음
+[amount]% Strength if within [amount2] tiles of a [tileImprovement] = [tileImprovement] 주변 [amount2]타일 내에서 전투력 +[amount]%

Ramkhamhaeng = 람캄행
You lowly, arrogant fool! I will make you regret of your insolence! = 하찮고 무례하구나! 너의 오만불손함을 후회하게 만들어주지!
You scoundrel! I shall prepare to fend you off! = 악당같은 놈! 너에게 대항할 준비를 하겠다!
Although I lost, my honor shall endure. I wish you good luck. = 나는 졌지만 내 명예는 살아 남을 것일세. 행운을 빌겠네.
I, Pho Kun Ramkhamhaeng, King of Siam, consider it a great honor that you have walked to visit my country of Siam. = 시암의 왕인 나 퍼쿤 람캄행은 그대가 우리 시암에 찾아와준 것을 대단히 영광으로 생각한다네.
Greetings. I believe this is a fair proposal for both parties. What do you think? = 안녕하신가. 이 제안은 서로에게 공평한 것 같네만, 어떤가?
Welcome. = 환영하네.
Father Governs Children = 군신은 부자와 같다
Greetings to you, Great King Ramkhamhaeng, leader of the glorious Siamese people! O mighty King, your people bow down before you in awe and fear! You are the ruler of Siam, an ancient country in the heart of Southeast Asia, a beautiful and mysterious land. Surrounded by foes, beset by bloody war and grinding poverty, the clever and loyal Siamese people have endured and triumphed. King Ramkhamhaeng, your empire was once part of the Khmer Empire, until the 13th century AD, when your ancestors revolted, forming the small Sukhothai kingdom. Through successful battle and cunning diplomacy, the tiny kingdom grew into a mighty empire, an empire which would dominate South East Asia for more than a century! = 시암족의 지도자 위대한 람캄행 왕이여, 반갑습니다! 오 위대한 왕이여, 그대의 백성이 경외로 그대 앞에 절합니다. 그대는 동남아시아 중심에 자리했던 고대 국가 시암의 군주입니다. 총명하고 성실한 시암족은, 적에게 둘러싸이고 끔찍한 전쟁과 뼈아픈 빈곤에 처해서도 살아남았습니다. 람캄행 왕이여, 그대의 제국은 크메르 제국의 일부였으나, 13세기 그대의 조상이 반란을 일으켜 수코타이라는 소왕국을 세웠습니다. 이 작은 왕국은 성공적인 전투와 교묘한 외교를 통해 동남아시아를 백 년이 넘게 호령한 막강한 제국으로 성장하였습니다!
Oh, wise and puissant King Ramkhamhaeng, your people need you to once again lead them to greatness! Can you use your wits and strength of arms to protect your people and defeat your foes? Can you build a civilization that will stand the test of time? = 오 현명하고 강대한 람캄행 왕이여, 다시 한번 그대의 백성을 영광으로 이끄십시오! 그대의 지혜와 힘으로 백성을 보호하고 적을 무찌르고 세월의 시련을 이겨낼 문명을 건설해 주시겠습니까?
Sukhothai = 수코타이
Si Satchanalai = 씨 싸차날라이
Muang Saluang = 무앙 살루앙
Lampang = 람팡
Phitsanulok = 핏사눌룩
Kamphaeng Pet = 깜팽 펫
Nakhom Chum = 나콘 춤
Vientiane = 비엔티안
Nakhon Si Thammarat = 나콘 시 탐마랏
Martaban = 마르타반
Nakhon Sawan = 나콘 사완
Chainat = 차이낫
Luang Prabang = 루앙 프라방
Uttaradit = 우따라딧
Chiang Thong = 치앙 통
Phrae = 프래
Nan = 난
Tak = 탁
Suphanburi = 수판부리
Hongsawadee = 홍사와디
Thawaii = 타와이
Ayutthaya = 아유타야
Taphan Hin = 타판 힌
Uthai Thani = 우타이 타니
Lap Buri = 롭 부리
Ratchasima = 랏차시마
Ban Phai = 반 파이
Loci = 로치
Khon Kaen = 칸 카엔
Surin = 수린
Siam = 시암
[amount]% [stat] from City-States = 도시 국가로부터 받는 [stat] [amount]%
Military Units gifted from City-States start with [amount] XP = 군사적 도시 국가로부터 받는 군사 유닛의 경험치 +[amount] XP

Isabella = 이사벨
God will probably forgive you... but I shall not. Prepare for war. = 주님께서 너를 용서하실지언정... 나는 그럴 수 없다. 전쟁을 준비해라!
Repugnant spawn of the devil! You will pay! = 역겨운 악마의 피붙이 같으니! 대가를 치르리라!
If my defeat is, without any doubt, the will of God, then I will accept it. = 좋습니다. 이 또한 주님의 인도하심이겠지요. 저는 그에 따라야만 합니다.
God blesses those who deserve it. I am Isabel of Spain. = 주님의 은총이 있기를. 나는 에스파냐의 이사벨입니다.
I hope this deal will receive your blessing. = 이 제안에 당신의 축복이 있기를 바랍니다.
Seven Cities of Gold = 일곱 개의 황금 도시
Blessed Isabella, servant of God, holy queen of Castille and León! Your people greet and welcome you. You are the ruler of Spain, a beautiful and ancient country at the crossroads of the world between Europe and Africa, one shore on the Mediterranean and the other on the mighty Atlantic Ocean. The Spanish are a multicultural people with roots in the Muslim and Christian worlds. A seafaring race, Spanish explorers found and conquered much of the New World, and, for many centuries, its gold and silver brought Spain unrivalled wealth and power, making the Spanish court the envy of the world. = 축복받은 신의 종이자 카스티야레온의 성스러운 여왕 이사벨라시여, 당신은 유럽과 아프리카, 지중해와 대서양이 만나는 아름답고 유서 깊은 땅 스페인의 지도자이십니다. 스페인은 가톨릭과 이슬람이 뒤섞인 다문화를 자랑합니다. 또한 스페인은 해양 강국으로, 신대륙을 발견하고 탐험하고 정복했으며 수 세기 동안 신대륙에서 흘러들어온 막대한 금과 은으로 유럽 열강의 위치를 누렸습니다.
O fair and virtuous Isabella! Will you rebuild the Spanish empire and show the world again the greatness of your people? Will you take up the mantle of the holy monarchy, and vanquish your foes under heaven's watchful eyes? Your adoring subjects await your command! Will you build a civilization that stands the test of time? = 아름답고 고결한 여왕이시여. 스페인 제국이 다시 세상에 이름을 떨치도록 과거의 영광을 되찾으시겠습니까? 기독교의 수호자가 되어 적에게 하늘의 심판을 내리시겠습니까? 스페인 백성이 당신을 기다립니다. 세월의 시련을 이겨낼 문명을 건설할 수 있겠습니까?
Madrid = 마드리드
Barcelona = 바르셀로나
Seville = 세비야
Cordoba = 코르도바
Toledo = 톨레도
Santiago = 산티아고
Murcia = 무르시아
Valencia = 발렌시아
Zaragoza = 사라고사
Pamplona = 팜플로나
Vitoria = 비토리아
Santander = 산탄데르
Oviedo = 오비에도
Jaen = 하엔
Logroño = 로그로뇨
Valladolid = 바야돌리드
Palma = 팔마
Teruel = 테루엘
Almeria = 알메리아
Leon = 레온
Zamora = 사모라
Mida = 미다
Lugo = 루고
Alicante = 알리칸테
Càdiz = 카디스
Eiche = 엘체
Alcorcon = 알코르콘
Burgos = 부르고스
Vigo = 비고
Badajoz = 바다호스
La Coruña = 라코루냐
Guadalquivir = 과달키비르
Bilbao = 빌바오
San Sebastian = 산세바스티안
Granada = 그라나다
Mérida = 메리다
Huelva = 우엘바
Ibiza = 이비자
Las Palmas = 라스팔마스
Tenerife = 테네리페
Spain = 스페인
100 Gold for discovering a Natural Wonder (bonus enhanced to 500 Gold if first to discover it) = 자연 불가사의 발견시 100골드 획득, 최초 발견시 500골드 획득
Double Happiness from Natural Wonders = 자연 불가사의 발견시 얻는 행복도 두 배
Tile yields from Natural Wonders doubled = 자연 불가사의 산출량 두 배

Askia = 아스키아
You are an abomination to heaven and earth, the chief of ignorant savages! You must be destroyed! = 네놈은 천지의 흉물이자 무지한 야만인들의 두목이군! 죽어 마땅하다!
Fool! You have doomed your people to fire and destruction! = 어리석은 것! 너는 너의 백성들을 불길과 파멸로 몰아넣은 거다!
We have been consumed by the fires of hatred and rage. Enjoy your victory in this world - you shall pay a heavy price in the next! = 우리는 증오와 분노의 불길에 사로잡혀버렸다. 이번 승리를 만끽해라. 네놈은 언젠가 크나큰 대가를 치르게 될테니!
I am Askia of the Songhai. We are a fair people - but those who cross us will find only destruction. You would do well to avoid repeating the mistakes others have made in the past. = 나는 송가이의 아스키아다. 우리는 공명정대한 사람들이지만, 우릴 거스르는 자들에겐 오직 파멸뿐일 것이다. 너는 다른 이들이 했던 실수를 되풀이하지 않도록 잘 하겠지.
Can I interest you in this deal? = 이 거래에 관심이 가나?
River Warlord = 수로의 지배자
May the blessings of God, who is greatest of all, be upon you Askia, leader of the Songhai people! For many years your kingdom was a vassal of the mighty West African state of Mali, until the middle of the 14th century, when King Sunni Ali Ber wrested independence from the Mali, conquering much territory and fighting off numerous foes who sought to destroy him. Ultimately, his conquest of the wealthy cities of Timbuktu and Jenne gave the growing Songhai empire the economic power to survive for some 100 years, until the empire was destroyed by foes with advanced technology - muskets against spearmen. = 위대한 하느님의 축복이 송가이 민족의 지도자인 아스키아 그대와 함께하기를! 오랫동안 그대의 왕국은 서아프리카의 막강한 제국 말리의 속국이었으나, 14세기 중반 수니 알리 베르 왕이 말리로부터 독립을 쟁취하고 많은 적과 싸워 이기며 넓은 영토를 점령했습니다. 부유한 도시 팀북투와 젠네를 정복하면서 얻은 경제력으로, 송가이 제국은 100여 년을 지속하다가 발전된 기술력을 지닌 적의 손에 멸망했습니다. 머스킷을 든 병사를 창병이 상대해야 했으니까요.
King Askia, your people look to you to lead them to glory. To make them powerful and wealthy, to keep them supplied with the weapons they need to defeat any foe. Can you save them from destruction, oh King? Can you build a civilization that will stand the test of time? = 아스키아 왕이여, 백성은 그대가 송가이를 영광으로 이끌어주리라 기대하고 있습니다. 그대가 송가이에 권세와 부를 안겨주고, 어떤 적이라도 무찌를 수 있는 무기를 주리라 기대하고 있습니다. 오 왕이여, 그들을 멸망으로부터 구하고 세월의 시련을 이겨낼 문명을 건설해 주시겠습니까?
Gao = 가오
Tombouctu = 톰북투
Jenne = 젠네
Taghaza = 타가자
Tondibi = 톤디비
Kumbi Saleh = 쿰비 살레
Kukia = 쿠키아
Walata = 왈라타
Tegdaoust = 테그다오스트
Argungu = 아르궁구
Gwandu = 관두
Kebbi = 케비
Boussa = 부사
Motpi = 몹티
Bamako = 바마코
Wa = 와
Kayes = 카예스 
Awdaghost = 아우다그오스트
Ouadane = 우아단
Dakar = 다카르
Tadmekket = 타드메켓
Tekedda = 테케다
Kano = 카노
Agadez = 아가데즈
Niamey = 니아메이
Torodi = 토로디
Ouatagouna = 우아타구나
Dori = 도리
Bamba = 밤바
Segou = 세구
Songhai = 송가이
Receive triple Gold from Barbarian encampments and pillaging Cities = 야만인 주둔지와 도시 점령으로 얻는 골드 3배
Embarked units can defend themselves = 승선한 유닛의 방어력이 증가함

Genghis Khan = 징기스 칸
You stand in the way of my armies. Let us solve this like warriors! = 너는 이제 몽골의 말발굽 아래 짓밟힐 것이다!
No more words. Today, Mongolia charges toward your defeat. = 말은 필요없다. 전사답게 결판을 내자!
You have hobbled the Mongolian clans. My respect for you nearly matches the loathing. I am waiting for my execution. = 우리 일족을 저지하다니, 가증스럽지만 존경할 수밖에 없군. 처형당할 준비는 되었다.
I am Temuujin, conqueror of cities and countries. Before me lie future Mongolian lands. Behind me is the only cavalry that matters. = 나는 초원의 제왕이자 도시와 국가의 정복자 테무친이다. 내 앞에는 정복할 땅이 있고, 내 뒤에는 내 기병대 말고는 아무것도 남지 않을 것이다.
I am not always this generous, but we hope you take this rare opportunity we give you. = 내가 늘 이렇게 관대하지는 않다.
So what now? = 또 뭐냐?
Mongol Terror = 공포의 몽골
Greetings, o great Temuujin, immortal emperor of the mighty Mongol Empire! Your fists shatter walls of cities and your voice brings despair to your enemies. O Khan! You united the warring tribes of Northern Asia into a mighty people, creating the greatest cavalry force the world has ever witnessed. Your people's cunning diplomacy divided their enemies, making them weak and helpless before Mongolia's conquering armies. In a few short years, your people's soldiers conquered most of China and Eastern Asia, and the empire continued to grow until it reached west into Europe and south to Korea. Indeed, it was the greatest empire ever seen, dwarfing those pathetic conquests of the Romans or the Greeks. = 강대한 몽골 제국의 영원불멸한 황제, 위대하신 테무친을 뵈옵니다! 그대의 주먹은 성벽을 산산이 부수고 그 음성은 적들을 절망에 빠뜨릴 정도입니다. 칸이시여, 그대는 전쟁을 벌이던 북아시아 부족들을 강력한 신민으로 통일시키시고 세상 그 누구도 경험하지 못한 강대한 기병대를 만드셨습니다! 그 놀라운 외교력은 몽골 군대가 도착하기도 전에 적들을 나약하고 무력하게 만들어 스스로 분열하게 만들 정도입니다. 단 몇 년 만에 그대의 군대는 중국과 동아시아 대부분을 점령하였습니다. 그리하여 제국은 서쪽으로는 유럽, 남쪽으로는 고려에 이를 정도로 넓어졌습니다. 이는 역사상 가장 큰 제국이며 로마나 그리스가 이룩한 것을 초라하게 만들 정도의 위업이십니다.
Temuujin, your people call upon you once more to lead them to battle and conquest. Will the world once again tremble at the thunderous sound of your cavalry, sweeping down from the steppes? Will you build a civilization that stands the test of time? = 테무친이시여, 백성들은 다시 한 번 전쟁과 정복의 시대로 이끌어줄 지도자를 기다리고 있습니다! 대초원을 가르는 천둥 같은 말발굽 소리에 세계가 다시 한 번 두려움에 떨게 하고, 시대의 한계를 뛰어넘는 문명을 건설해 주시겠습니까?
Karakorum = 카라코람
Beshbalik = 베쉬발리크
Turfan = 투루판
Hsia = 하
Old Sarai = 올드 사라이
New Sarai = 뉴 사라이
Tabriz = 타브리즈
Tiflis = 티플리스
Otrar = 오트라르
Sanchu = 산추
Kazan = 카잔
Almarikh = 알마릭
Ulaanbaatar = 울란바토르
Hovd = 호브드
Darhan = 다르한
Dalandzadgad = 달란자드가드
Mandalgovi = 만달고비
Choybalsan = 초이발산
Erdenet = 에르데네
Tsetserieg = 체체클렉
Baruun-Urt = 바룬 우르트
Ereen = 얼리안
Batshireet = 바시릿
Choyr = 초이르
Ulaangom = 울란곰
Tosontsengel = 토손트센겔
Altay = 앳레이
Uliastay = 울라이스타이
Bayanhongor = 바얀혼고르
Har-Ayrag = 하르 아이라그
Nalayh = 날라이흐
Tes = 테스
Mongolia = 몽골
+30% Strength when fighting City-State units and cities = 도시 국가와 도시 국가 유닛에 대한 전투력 +30%

Montezuma I = 몬테수마 1세
Xi-miqa-can! Xi-miqa-can! Xi-miqa-can! (Die, die, die!) = 죽어라! 죽어라! 죽어라!
Excellent! Let the blood flow in raging torrents! = 훌륭하다! 성난 급류처럼 피를 흐르게 하리라!
Monster! Who are you to destroy my greatness? = 괴물 같으니! 위대한 나를 쳐부순 너는 대체 뭐냐?
What do I see before me? Another beating heart for my sacrificial fire. = 내 앞에 선 너는 뭐냐? 희생의 제의에 벌떡거리는 심장을 바치려고 나타난 것이로구나?
Accept this agreement or suffer the consequences. = 이 제안을 받지 않으면 나중이 두려울 것이다.
Welcome, friend. = 환영한다, 친구여.
Sacrificial Captives = 포로 공양
Welcome, O divine Montezuma! We grovel in awe at your magnificence! May the heaven shower all manner of good things upon you all the days of your life! You are the leader of the mighty Aztec people, wandering nomads from a lost home in the north who in the 12th century came to live in the mesa central in the heart of what would come to be called Mexico. Surrounded by many tribes fighting to control the rich land surrounding the sacred lakes of Texcoco, Xaltocan and Zampango, through cunning alliances and martial prowess, within a mere two hundred years, the Aztecs came to dominate the Central American basin, ruling a mighty empire stretching from sea to sea. But the empire fell at last under the assault of foreign devils - the accursed Spaniards! - wielding fiendish weapons the likes of which your faithful warriors had never seen. = 성스러운 몬테수마여! 그대의 위엄 앞에 엎드려 절 하나이다! 그 앞날에 하늘의 축복이 가득하기를! 그대는 위대한 아즈텍의 지도자십니다. 아즈텍인은 북쪽의 고향을 잃고 유랑해온 유목민으로, 12세기에 훗날 멕시코가 될 땅의 중앙에 있는 메사센트랄에 정착했습니다. 아즈텍인은 성스러운 호수 텍스코코, 살로칸, 슴팡고 주위의 풍요로운 땅을 점령하기 위해 싸우는 여러 부족의 틈바구니에서, 절묘한 동맹과 뛰어난 무용으로써 중미 지역을 지배하고 바다에서 바다에 이르는 강대한 제국을 건설했습니다. 그러나 그대의 충직한 전사들은 결코 본 적 없는 악마 같은 무기를 휘두르는 외세의 악마, 저주받을 스페인의 공격에 쓰러졌고 아즈텍 제국은 마침내 몰락하고 말았습니다.
O great king Montezuma, your people call upon you once more, to rise up and lead them to glory, bring them wealth and power, and give them dominion over their foes and rivals. Will you answer their call, glorious leader? Will you build a civilization that stands the test of time? = 위대한 왕 몬테수마여! 백성은 그대가 다시금 일어나 과거의 영광을 되찾아주리라 믿습니다! 백성에게 부와 권력을 안겨주고, 적을 지배할 힘을 주십시오! 백성의 믿음에 답하여 세월의 시련을 이겨낼 문명을 건설해 주시겠습니까?
Tenochtitlan = 테노치티틀란
Teotihuacan = 테오티우아칸
Tlatelolco = 틀라텔롤코
Texcoco = 텍스코코
Tlaxcala = 틀락스칼라
Calixtlahuaca = 칼릭스틀라우아카
Xochicalco = 쇼치칼코
Tlacopan = 틀라코판
Atzcapotzalco = 아츠카포찰코
Tzintzuntzan = 친춘첸
Malinalco = 말리날코
Tamuin = 타무인
Teayo = 테아요
Cempoala = 젬포라
Chalco = 찰코
Tlalmanalco = 틀라마날코
Ixtapaluca = 이스타파루카
Huexotla = 우엑소틀라
Tepexpan = 테펙스판
Tepetlaoxtoc = 테페틀라옥스톡
Chiconautla = 치코나우틀라
Zitlaltepec = 시탈테펙
Coyotepec = 코요테펙
Tequixquiac = 테킥스키악
Jilotzingo = 힐로친고
Tlapanaloya = 틀라파날로야
Tultitan = 툴티탄
Ecatepec = 에카테펙
Coatepec = 코아테펙
Chalchiuites = 찰치우이테스
Chiauhita = 치아우히타
Chapultepec = 차풀테펙
Itzapalapa = 이차팔라파
Ayotzinco = 아요친코
Iztapam = 이스타팜
Aztecs = 아즈텍
Earn [amount]% of killed [mapUnitFilter] unit's [costOrStrength] as [plunderableStat] = 적 [mapUnitFilter] 유닛 처치시 [costOrStrength]의 [amount]%에 해당하는 [plunderableStat] 획득

Pachacuti = 파차쿠티
Resistance is futile! You cannot hope to stand against the mighty Incan empire. If you will not surrender immediately, then prepare for war! = 위대한 잉카 제국 앞에서는 저항도 도망도 무의미하다! 당장 항복하던지 전쟁을 준비해라!
Declare war on me?!? You can't, because I declare war on you first! = 나에게 선전포고한다고?!? 그 전에 내가 먼저 전쟁을 시작해주마!!
How did you darken the sun? I ruled with diligence and mercy—see that you do so as well. = 어떻게 이런 일이? 누가 나를 배신한 것이 틀림없다!
How are you? You stand before Pachacuti Inca Yupanqui. = 안녕하신가? 잉카의 황제 파차쿠티의 앞에 잘 왔느니라.
The Incan people offer this fair trade. = 잉카가 너에게 공평한 거래를 제시하겠다.
How are you doing? = 안녕하신가?
What do you want now? = 또 뭘 원하냐?
Great Andean Road = 위대한 안데스의 길
Oh ye who remakes the world, your loyal subjects greet you, King Pachacuti Sapa Inca, ruler of Tawantinsuyu and the Inca people! From the beginnings in the small state of Cusco, the Incans displayed their potential for greatness, marching to war against their many enemies, crushing their armies into dust and carving for themselves a mighty empire stretching from Ecuador to Chile. Indeed, they built the greatest empire ever seen in pre-Columbian America. More than mere soldiers, your people were great builders and artists as well, and the remnants of their works still awe and inspire the world today. = 세상을 다시 빚는 위대한 파차쿠티 왕이여, 그대의 충직한 신민이 경배하나이다! 그대는 잉카인의 통치자이십니다. 잉카인은 작은 나라 쿠스코에서 출발하여 수많은 적을 향해 진군하여 적군을 쳐부수고, 에콰도르에서 칠레에 이르는 강대한 제국을 건설함으로써 위대함을 증명했습니다. 이는 실로 콜럼버스 이전 아메리카 대륙에서 유례가 없는 대제국이었습니다. 잉카인은 전쟁뿐 아니라 건축과 예술에도 재능이 있어, 그 작품에 아직도 전 세계가 경탄합니다.
Oh King Pachacuti, truly are you called 'Earth Shaker'! Will you once again call upon the ground itself to a fight at your side? Your armies await your signal. Will you restore the glory of your empire? Can you build a civilization that will stand the test of time? = 그대는 진정한 '대지의 지배자'입니다, 파차쿠티 왕이여! 다시 한번 대지의 힘과 더불어 싸우시지 않겠습니까? 잉카군이 그대의 신호가 떨어지기만 기다리고 있습니다. 병사들이 그대의 명령만을 기다리고 있습니다. 옛 제국의 영광을 되찾아 주시겠습니까? 세월의 시련을 이겨낼 문명을 건설할 수 있겠습니까?
Cuzco = 쿠스코
Tiwanaku = 티와나쿠
Machu = 마추
Ollantaytambo = 올란타이탐보
Corihuayrachina = 코리와랴치나
Huamanga = 우아망가
Rumicucho = 루미쿠초
Vilcabamba = 빌카밤바
Vitcos = 비코스
Andahuaylas = 안다우일라스
Ica = 이카
Arequipa = 아레키파
Nasca = 나스카
Atico = 아티코
Juli = 쥴리
Chuito = 취토
Chuquiapo = 추쿠에아포
Huanuco Pampa = 후아누코 팜파
Tamboccocha = 탐보코챠
Huaras = 우아라스
Riobamba = 라오밤바
Caxamalca = 칵사말카
Sausa = 소우사
Tambo Colorado = 탐보 콜로라도
Huaca = 후아카
Tumbes = 툼베스
Chan Chan = 찬찬
Sipan = 시판
Pachacamac = 파차카막
Llactapata = 락타파타
Pisac = 피삭
Kuelap = 큐에랍
Pajaten = 파자텐
Chucuito = 추퀴토
Choquequirao = 초퀘퀴라오
Inca = 잉카
Units ignore terrain costs when moving into any tile with Hills = 언덕을 포함한 지형에 진입할 때 행동력 페널티 없음
[amount]% maintenance on road & railroads = 도로와 철도의 유지비 [amount]%
No Maintenance costs for improvements in [tileFilter] tiles = [tileFilter]에 건설된 시설 유지비 없음

Harald Bluetooth = 하랄 블로탄
If I am to be honest, I tire of those pointless charades. Why don't we settle our disputes on the field of battle, like true men? Perhaps the skalds will sing of your valor... or mine! = 하하하, 이런 쓸데없는 대화도 질렸네. 이제 진짜 사내답게 서로의 갈등을 전장에서 해결하도록 하지!
Ahahah! You seem to show some skills of a true Viking! Too bad that I'll probably kill you! = 아, 바이킹다운 훌륭한 기술이로군! 허나 유감일세, 이제 자넬 죽일 거라서 말이야.
Loki must have stood by you, for a common man alone could not have defeated me... Oh well! I will join the einherjar in Valhalla and feast, while you toil away here. = 이런 일이 생기다니?! 평범한 인간이 혼자서 날 쓰러트릴 리 없으니, 로키 신이 자네 옆에 있었던 게 틀림없군!
Harald Bluetooth bids you welcome to his lands, a Viking unlike any the seas and lands have ever known! Hah, are you afraid? = 오, 새로운 도전자라니 멋지군! 나 하랄 블로탄이 자네가 우리 나라에 온 걸 환영하네!
This is a fine deal! Even a drunk beggar would agree! = 좋은 제안을 하나 하지! 누구라도 받아들일 걸세!
Hail to you. = 그대에게 경의를.
Viking Fury = 바이킹의 분노
Honor and glory be yours, Harald Bluetooth Gormsson, mighty heir of King Gorm of the Old and Thyra Dannebod. Not only were you victorious on the battlefield against the armies of Norway, you also completed massive construction project across the land - numerous Ring Fortresses to protect the populace from invasion and internal strife. You successfully drove off waves of German settlers in 983 AD and sheltered your kingdom from unwanted foreign influence. = 위대한 고름 대왕과 튀레 다네보드의 후계자이신 하랄 블로탄 고름손에게 명예와 영광이 함께하기를. 당신은 노르웨이군과의 전투에서 승리하고 곳곳에 외적과 내분으로부터 백성을 보호할 원형 요새를 건설하였습니다. 또한 기원후 983년, 쇄도하던 게르만족 정착민을 물리쳐, 원치 않는 외세의 영향으로부터 왕국을 보호하였습니다.
Stalwart Viking, the time for greatness is upon you once more. You are called to rise up and lead your people to renewed power and triumph! Will you make the world shudder once more at the very thought of your great armies of Northsmen? Will you let the Viking battle cry ring out across the crashing waves? Will you build a civilization to stand the test of time? = 강건한 바이킹 왕이시여, 다시금 그 위용을 떨칠 때가 찾아왔습니다. 다시 일어나 당신 백성을 새로운 영예와 승리로 이끄십시오! 온 세상이 북방의 군대를 생각만 해도 벌벌 떨게 만드십시오. 거친 파도를 넘어 바이킹의 함성이 온 세상에 울려 퍼지도록 하십시오. 세월의 시련을 이겨낼 문명을 건설하십시오!
Copenhagen = 코펜하겐
Aarhus = 오르후스
Kaupang = 카우팡
Ribe = 리베
Viborg = 비보르크
Tunsberg = 톤스버그
Roskilde = 로스킬레
Hedeby = 헤데비
Oslo = 오슬로
Jelling = 옐링
Truso = 트루소
Bergen = 베르겐
Faeroerne = 파에로에르네
Reykjavik = 레이캬비크
Trondheim = 트론헤임
Godthab = 고트호브
Helluland = 헬률란드
Lillehammer = 릴레해머
Markland = 마르클란드
Elsinore = 헬싱괴르
Sarpsborg = 사름스보르그
Odense = 오덴세
Aalborg = 올보르
Stavanger = 스태벤거
Vorbasse = 보르바세
Schleswig = 슐레스비히
Kristiansand = 크리스티안앤드
Halogaland = 할로가랜드
Randers = 란데르스
Fredrikstad = 프레드릭스태드
Kolding = 콜딩
Horsens = 호르센스
Tromsoe = 트롬소
Vejle = 바일레
Koge = 고게
Sandnes = 샌드네스
Holstebro = 홀스테브로
Slagelse = 슬라겔세
Drammen = 드라멘
Hillerod = 힐레뢰드
Sonderborg = 손더보리
Skien = 스키언
Svendborg = 스벤보르
Holbaek = 홀베크
Hjorring = 히링
Fladstrand = 폴라드스트란드
Haderslev = 하데르슬레우
Ringsted = 링스테드
Skrive = 스키브
Denmark = 덴마크
Units pay only 1 movement point to disembark = 상륙시 행동력 1만 소모
No movement cost to pillage = 약탈시 행동력 소모 없음

You leave us no choice. War it must be. = 선택의 여지를 주지 않는군요. 전쟁을 치러야만 하겠습니다.
Very well, this shall not be forgotten. = 그렇게 나오시는군요. 이 일은 잊지 않겠습니다.
I guess you weren't here for the sprouts after all... = 그대만 없었더라도 수많은 문명의 싹들이 자라났을 텐데...
Brussels = 브리쉘

And so the flower of Florence falls to barbaric hands... = 피렌체라는 꽃이 야만인의 손에 떨어지는구나...
Florence = 피렌체

So this is how it feels to die... = 이것이 죽음에서 느껴지는 감정이었구나...
Hanoi = 하노이

Unacceptable! = 용납할 수 없다!

Today, the Malay people obey you, but do not think this is over... = 우리가 오늘 그대에게 복종할지라도, 이것이 끝이라 생각지는 마십시오...
Kuala Lumpur = 쿠알라 룸푸르

Perhaps now we will find peace in death... = 죽음에서 안식을 찾을지어다...
Lhasa = 라싸

You fiend! History shall remember this! = 악마 같으니! 역사가 이를 기억할 것이오!
Milan = 밀라노

We were too weak to protect ourselves... = 우리는 스스로를 지키기에도 너무나 나약했었구나...
Quebec City = 퀘벡

I have failed. May you, at least, know compassion towards our people. = 나는 실패했지만, 최소한 당신은 우리 백성들에게 측은지심을 가져주시기 바랍니다.
Cape Town = 케이프 타운

The day of judgement has come to us. But rest assured, the same will go for you! = 우리에게 심판의 날이 왔군요. 하지만 주의하십시오, 언젠가 당신에게도 닥쳐올 것입니다!
Helsinki = 헬싱키

Ah, Gods! Why have you forsaken us? = 아, 신이시여! 왜 우리를 버리시나이까?
Manila = 마닐라

Congratulations, conqueror. This tribe serves you now. = 축하합니다, 정복자여. 우리 부족은 이제 당신을 섬깁니다.
Mogadishu = 모가디슈

I have to do this, for the sake of progress if nothing else. You must be opposed! = 발전을 위해서는 이것 외에는 선택의 여지가 없군요. 각오하십시오!
You can see how fruitless this will be for you... right? = 이 일이 얼마나 무익한지 알게 될 것입니다.
May God grant me these last wishes - peace and prosperity for Brazil. = 하나님께 나의 마지막 소원을 간청하옵나니, 브라질에 평화와 영광 있기를.
Rio de Janeiro = 리우 데 자네이루

After thorough deliberation, Australia finds itself at a crossroads. Prepare yourself, for war is upon us. = 우리는 갈림길에 서 있습니다. 당신도 준비하십시오, 전쟁이 다가오고 있습니다.
We will mobilize every means of resistance to stop this transgression against our nation! = 조국을 침범하는 것을 막기 위해서라면 어떤 수단과 방법도 가리지 않겠다!
The principles for which we have fought will survive longer than any nation you could ever build. = 우리의 전투정신은 당신이 이룩하는 그 어떤 국가보다도 오래 지속될 것이오.
Sydney = 시드니

I will enjoy hearing your last breath as you witness the destruction of your realm! = 네 왕국의 파멸을 본 너의 단말마가 기대되는구나!
Why do we fight? Because Inanna demands it. Now, witness the power of the Sumerians! = 내가 왜 싸우냐고? 이난나가 요구하기 때문이다. 수메르의 힘을 똑똑히 봐라!
What treachery has struck us? No, what evil? = 어떤 배신, 아니 어떤 죄악이 우리에게 내린 것인가?
Ur = 우르

In responding to the unstinting malignancy that has heretofore defined your relationship with Canada, we can have no recourse but war! = 지금껏 그대가 우리와 일으켰던 마찰을 생각하면 이제 전쟁은 불가피하오!
As we can reach no peaceful resolution with you, Canada must turn, with reluctance, to war. = 우리가 평화적으로 해결할 수 없다면 안타깝지만 전쟁을 해야만 하겠군요.
I regret not defending my country to the last, although it was not of use. = 조국을 끝까지 지켜내지 못했다는 것이 후회스럽구나.
Vancouver = 밴쿠버

You have revealed your purposes a bit too early, my friend... = 친구여, 속내를 너무 일찍 까발린 것 같군요...
A wrong calculation, on my part. = 계산 착오가 있었던 것 같군.
Venice = 베니스

They will write songs of this.... pray that they shall be in your favor. = 이것을 기리는 노래가 만들어지겠군요.... 당신의 취향에 맞기를 바랍니다.
Antwerp = 앤트워프

How barbaric. Those who live by the sword shall perish by the sword. = 야만적이군. 검으로 흥한 자는 검으로 망할 것이다.
Genoa = 제노바

We... defeated? No... we had so much work to do! = 우리가... 졌다고? 안된다... 아직 할 일이 산처럼 쌓여있단 말이다!
Kathmandu = 카트만두

Perhaps, in another world, we could have been friends... = 어딘가 다른 세상에서는, 우리가 친구였을 수도 있겠지요...
Singapore = 싱가포르

We never fully trusted you from the start. = 처음 만났을 때부터 그대를 신용하지 않았소.
Tyre = 티레

May the Heavens forgive you for inflicting this humiliation to our people. = 우리 백성에게 이런 굴욕을 안겨준 당신을 하늘이 용서하시기를.
Zanzibar = 잔지바르

How could we fall to the likes of you?! = 어쩌다 당신같은 인간에게 패배했단 말인가?!
Almaty = 알마티

Let's have a nice little War, shall we? = 우리 전쟁 잘 한번 해볼까요?
If you need your nose bloodied, we'll happily serve. = 코피가 나고 싶으시다면, 기꺼이 도와드리겠습니다.
The serbian guerilla will never stop haunting you! = 세르비아 게릴라가 너를 계속 쫓을 것이다!
Belgrade = 베오그라드

War lingers in our hearts. Why carry on with a false peace? = 전쟁이 가슴 속에 맴돈다. 거짓된 평화를 지킬 이유가 없구나!
You gormless radger! You'll dine on your own teeth before you set foot in Ireland! = 멍청한 걸레같으니! 아일랜드에 발도 들이기 전에 쳐부숴주지!
A lonely wind blows through the highlands today. A dirge for Ireland. Can you hear it? = 오늘도 고지대에 쓸쓸한 바람이 부는구나. 아일랜드를 위한 장송곡이 들리나?
Dublin = 더블린
Will not be chosen for new games = 새 게임에서 선택되지 않음

You shall stain this land no longer with your vileness! To arms, my countrymen - we ride to war! = 그대는 더이상 이 땅을 악행으로 물들일 수 없다! 전투 준비, 전진하라!
Traitorous man! The Celtic peoples will not stand for such wanton abuse and slander - I shall have your head! = 배은망덕한 자여! 방자한 중상모략을 더는 용인하지 않겠다. 목을 내놓아라!
Vile ruler, know that you 'won' this war in name only! = 사악한 지도자여, 이 승리가 유명무실하다는 것을 아시오!
Edinburgh = 에든버러

Do you really think you can walk over us so easily? I will not let it happen. Not to Kongo - not to my people! = 정말로 우리를 그렇게 쉽게 짓밟을 수 있을 것 같소? 그대는 우리 백성들도, 콩고도 건드리지 못할 것이오!
We are no strangers to war. You have strayed from the right path, and now we will correct it. = 우리는 전쟁이 두렵지 않소. 그대가 정도를 벗어나겠다면, 우리가 그것을 바로잡아주겠소.
You are nothing but a glorified barbarian. Cruel, and ruthless. = 그대는 허영심으로 가득 찬 야만인일 뿐이오. 잔혹하고 무자비하지.
M'Banza-Kongo = 음반자 콩구

What a fine battle! Sidon is willing to serve you! = 훌륭한 전투였습니다! 시돈은 이제 그대를 섬깁니다!
Sidon = 시돈

We don't like your face. To arms! = 당신 면상이 맘에 들지 않는군. 전쟁이다!
You will see you have just bitten off more than you can chew. = 그대가 씹을 수 있는 것보다 많이 물었다는 걸 알게 될 것이오.
This ship may sink, but our spirits will linger. = 이 배는 가라앉지만, 우리의 영혼은 살아남을 것이다. 
Valletta = 발레타

Can only heal by pillaging = 약탈 이외에는 회복 불가


#################### Lines from Policies from Civ V - Vanilla ####################

Aristocracy = 관료제
Legalism = 율법 정치
Provides the cheapest [stat] building in your first [amount] cities for free = 최초 [amount]개 도시에 가장 저렴한 [stat] 건물 무료로 제공
Oligarchy = 과두제
Units in cities cost no Maintenance = 도시에 주둔한 유닛의 유지비 없음
[amount]% Strength for cities = 도시 전투력 [amount]%
Landed Elite = 대지주
[amount]% growth [cityFilter] = [cityFilter]의 성장률 [amount]%
Monarchy = 군주제
Tradition Complete = 전통 완성

Collective Rule = 집단체제
Citizenship = 시민권
Republic = 공화국
Representation = 대의제
Each city founded increases culture cost of policies [amount]% less than normal = 도시 수로 인한 정책 문화 요구치 -[amount]%
Meritocracy = 능력주의
Liberty Complete = 자유 완성
Free Great Person = 원하는 위인 1명이 무료로 출현

Warrior Code = 전사규범
Discipline = 규율
Military Tradition = 군사 전통
[amount]% XP gained from combat = 전투로 얻는 XP [amount]%
Military Caste = 군사신분제
Professional Army = 직업 군대
Honor Complete = 명예 완성

Organized Religion = 종교 체제
Mandate Of Heaven = 천명
[amount]% of excess happiness converted to [stat] = 잉여 행복의 [amount]%가 [stat]에 추가됨
Theocracy = 신권 정치
[amount]% [stat] from every [tileFilter/specialist/buildingName] = [tileFilter/specialist/buildingName]에서 [stat] [amount]%
Reformation = 종교 개혁
Free Religion = 종교적 관용
Piety Complete = 신앙 완성

Philantropy = 박애주의
Gifts of Gold to City-States generate [amount]% more Influence = 도시 국가에 금을 선물하여 얻는 영향력 +[amount]%
Aesthetics = 미학
Resting point for Influence with City-States is increased by [amount] = 모든 도시 국가의 영향력 정지점 +[amount]
Scholasticism = 스콜라 철학
Allied City-States provide [stat] equal to [amount]% of what they produce for themselves = 동맹 관계인 도시 국가로부터 그들이 생산하는 [stat]의 [amount]%를 획득
Cultural Diplomacy = 문화 외교
[amount]% resources gifted by City-States = 도시 국가로부터 받는 자원 [amount]%
[amount]% Happiness from luxury resources gifted by City-States = 도시 국가가 제공한 사치 자원에서 얻는 행복 [amount]%
Educated Elite = 지식인
Allied City-States will occasionally gift Great People = 동맹 관계인 도시 국가에서 가끔 위인을 선물함
Patronage Complete = 후원 완성
Influence of all other civilizations with all city-states degrades [amount]% faster = 도시국가에 대한 다른 모든 문명의 영향력 감소 속도 +[amount]%
Triggers the following global alert: [param] = 전 세계에 알림: [param]

Naval Tradition = 해안 전통
Trade Unions = 노동 조합
Merchant Navy = 상선대
Mercantilism = 중상주의
Protectionism = 보호무역주의
[amount] Happiness from each type of luxury resource = 사치 자원 한 종류당 행복 [amount]
Commerce Complete = 상업 완성

Secularism = 세속주의
Humanism = 인본주의
Free Thought = 자유사상
Sovereignty = 국민주권
[amount]% [stat] = [stat] [amount]%
Scientific Revolution = 과학 혁명
[amount] Free Technologies = 무료 기술 [amount]개 획득
Rationalism Complete = 합리주의 완성
[stats] from all [buildingFilter] buildings = 모든 [buildingFilter] 건물에서 [stats]

Constitution = 헌법
Universal Suffrage = 보통선거제도
Civil Society = 시민 사회
[amount]% Food consumption by specialists [cityFilter] = [cityFilter]의 전문가가 소비하는 식량 [amount]%
Free Speech = 표현의 자유
[amount] units cost no maintenance = 유닛 [amount]기의 유지비 무료
Democracy = 민주주의
[amount]% unhappiness from specialists [cityFilter] = [cityFilter]의 전문가가 생성하는 불행 [amount]%
Freedom Complete = 평등 완성
[amount]% Yield from every [tileFilter] = [tileFilter]의 해당 분야 산출량 [amount]%

Populism = 포퓰리즘
Militarism = 군국주의
[stat] cost of purchasing [baseUnitFilter] units [amount]% = [baseUnitFilter] 유닛 구매에 필요한 [stat] [amount]%
Fascism = 파시즘
Quantity of strategic resources produced by the empire +[amount]% = 모든 전략자원의 획득량 +[amount]%
Police State = 경찰국가
Total War = 총력전
Autocracy Complete = 독재 완성

United Front = 통일 전선
Militaristic City-States grant units [amount] times as fast when you are at war with a common nation = 군사적 도시국가의 적과 전투시 해당 도시국가가 유닛을 제공하는 속도 [amount]배
Planned Economy = 계획 경제
Nationalism = 민족주의
Socialism = 사회주의
[amount]% maintenance cost for buildings [cityFilter] = [cityFilter]의 건물 유지비 [amount]%
Communism = 공산주의
Order Complete = 질서 완성


#################### Lines from Quests from Civ V - Vanilla ####################

Route = 교역로
Build a road to connect your capital to our city. = 우리 도시에서 당신의 수도로 가는 교역로를 건설하시오.

Clear Barbarian Camp = 야만인 주둔지 토벌
We feel threatened by a Barbarian Camp near our city. Please take care of it. = 근처의 야만인 주둔지로 인해 위협받고 있소. 저 야만인 주둔지를 없애주시오.

Connect Resource = 자원 연결
In order to make our civilizations stronger, connect [param] to your trade network. = 우리 문명을 강성하게 하기 위해, 교역로로 [param] 자원을 연결해 주시오.

Construct Wonder = 불가사의 건설
We recommend you to start building [param] to show the whole world your civilization strength. = 당신 문명의 위엄을 전 세계에 보이기 위해 [param] 불가사의를 건설하는 것이 좋을 것 같소.

Acquire Great Person = 위인 배출
Great People can change the course of a Civilization! You will be rewarded for acquiring a new [param]. = 위인들은 문명의 흐름을 바꿀 수 있소! 새로운 [param]을 배출함으로써 보상 받을 것이오.

Conquer City State = 도시 국가 정벌
It's time to erase the City-State of [param] from the map. You will be greatly rewarded for conquering them! = [param] 도시 국가를 지도에서 지워버릴 때가 왔습니다. 그들을 정벌하면 큰 보상이 있을 것입니다!

Find Player = 다른 문명의 영토 발견하기
You have yet to discover where [param] set up their cities. You will be rewarded for finding their territories. = 당신들은 [param]이 어디에 도시를 세웠는지를 찾지 못했소. 그들의 영토를 찾으면 보상을 받을 것이오.

Find Natural Wonder = 자연 불가사의 발견하기
Send your best explorers on a quest to discover Natural Wonders. Nobody knows the location of [param] yet. = 자연 불가사의를 찾기 위한 모험에 당신 문명의 최고의 탐험가를 보내시오. 아직 그 누구도 [param]의 위치를 알지 못하오.

Give Gold = 원조 요청
We are suffering great poverty after being robbed by [param], and unless we receive a sum of Gold, it's only a matter of time before we collapse. = 우리는 [param]의 약탈로 인한 가난에 시달리고 있습니다. 골드 지원이 없으면 파산하는 것은 시간문제입니다.

Pledge to Protect = 보호 요청
We need your protection to stop the aggressions of [param]. By signing a Pledge of Protection, you'll confirm the bond that ties us. = [param]의 공세를 멈추기 위해 보호가 필요합니다. 보호 선언을 체결하면 서로 간의 유대를 확인할 수 있을 것입니다.

Contest Culture = 문화 생성
The civilization with the largest Culture growth will gain a reward. = 문화를 가장 많이 생성한 문명에게 보상이 주어질 것입니다.

Contest Faith = 신앙 생성
The civilization with the largest Faith growth will gain a reward. = 신앙을 가장 많이 생성한 문명에게 보상이 주어질 것입니다.

Contest Technologies = 기술 
The civilization with the largest number of new Technologies researched will gain a reward. = 기술을 가장 많이 연구한 문명에게 보상이 주어질 것입니다.

Invest = 투자 요청
Our people are rejoicing thanks to a tourism boom. For a certain amount of time, any Gold donation will yield [amount]% extra Influence. = 우리 시민들이 관광 열풍으로 인해 크게 기뻐하고 있습니다. 일정 기간 동안 모든 골드 선물에 [amount]%의 영향력이 추가로 제공될 것입니다.

Bully City State = 도시 국가 괴롭히기
We are tired of the pretensions of [param]. If someone were to put them in their place by Demanding Tribute from them, they would be rewarded. = [param]과의 신경전에 지쳤습니다. 누군가 그들에게 공물을 요구하여 주제를 파악하게 해준다면 보상이 주어질 것입니다.

Denounce Civilization = 다른 문명 비난하기
We have been forced to pay tribute to [param]! We need you to tell the world of their ill deeds. = [param]에서 강제로 공물을 뜯어갔습니다! 그들의 만행을 전 세계에 알려주시기 바랍니다.

We have heard the tenets of [param] and are most curious. Will you send missionaries to teach us about your religion? = [param]의 교리를 우리는 익히 들었고 매우 관심이 많습니다. 당신의 종교를 가르쳐줄 사절단을 파견해주시겠습니까?


#################### Lines from Ruins from Civ V - Vanilla ####################

We have discovered cultural artifacts in the ruins! (+20 culture) = 고대 유적에서 문화 유산을 발견하였습니다! (+20 문화)
discover cultural artifacts = 문화 유산 발견

squatters willing to work for you = 거주자들이 우리 문명에 노동자로 합류함

squatters wishing to settle under your rule = 거주자들이 우리 문명에 개척자로 합류함

An ancient tribe trained us in their ways of combat! = 고대 부족으로부터 전투 훈련을 받았습니다!
your exploring unit receives training = 유닛 XP 획득

We have found survivors in the ruins! Population added to [param]. = 고대 유적의 생존자가 [param]에 정착하여 인구가 증가했습니다
survivors (adds population to a city) = 생존자 (도시에 인구 추가)

We have found a stash of [param] Gold in the ruins! = 고대 유적에서 [param] 골드를 얻었습니다!
a stash of gold = 골드 발견

discover a lost technology = 기술 발견

Our unit finds advanced weaponry hidden in the ruins! = 아군이 고대 유적에서 더 나은 무기를 찾았습니다!
advanced weaponry for your explorer = 유닛 업그레이드

You find evidence of Barbarian activity. Nearby Barbarian camps are revealed! = 야만인이 활동한 흔적을 발견했습니다. 인근의 야만인 캠프가 표시됩니다!
reveal nearby Barbarian camps = 야만인 주둔지 밝히기

find a crudely-drawn map = 대략 그려진 지도 발견


#################### Lines from Specialists from Civ V - Vanilla ####################

Scientist = 과학자

Merchant = 상인

Artist = 예술가

Engineer = 기술자


#################### Lines from Techs from Civ V - Vanilla ####################

'Where tillage begins, other arts follow. The farmers therefore are the founders of human civilization.' - Daniel Webster = '경작지가 생기는 곳에 다른 기술과 예술이 따라오기 마련이다. 따라서 농부야말로 바로 인간 문명의 선구자다.' - 데니얼 웹스터
Agriculture = 농업
Starting tech = 기술 개시

'Shall the clay say to him that fashioneth it, what makest thou?' - Bible Isaiah 45:9 = '진흙이 토기장이에게 이렇게 저렇게 만들어 달라 스스로 요구할 수 있겠느냐?' - 성경, 이사야서 45장 9절
Pottery = 도예
'Thou shalt not muzzle the ox when he treadeth out the corn.' - Bible Deuteronomy 25:4 = '곡식을 밟아 알갱이를 만드는 소의 주둥이에 마개를 씌우지 말라.' - - 성경, 신명기 25장 4절
Animal Husbandry = 목축업
'The haft of the arrow has been feathered with one of the eagle's own plumes, we often give our enemies the means of our own destruction' - Aesop = '화살대에는 독수리 깃털이 달려있다. 우리는 우리 스스로를 파멸시킬 수단을 그대로 적에게 줄 때가 많다.' - 이솝
Archery = 궁술
'The meek shall inherit the Earth, but not its mineral rights.' - J. Paul Getty = '온유한 자는 땅을 차지하나, 광물은 차지할 수 없다.' - J. 폴 게티
Mining = 채광

'He who commands the sea has command of everything.' - Themistocles = '바다를 지배하는 자가 모든 것을 지배한다.' - 테미스토클레스
Sailing = 항해
'So teach us to number our days, so that we may apply our hearts unto wisdom.' - Bible Psalms 90:12 = '저희의 날수를 셀 줄 알도록 가르치소서. 저희가 슬기로운 마음을 얻으리이다.' - 성경, 시편, 90:12
Calendar = 달력
'He who destroys a good book kills reason itself.' - John Milton = '좋은 책을 찢는 사람은 이성 그 자체를 죽이는 것과 마찬가지다.' - 존 밀턴
Writing = 문자
Enables Open Borders agreements = 국경 개방 활성화
'Even brute beasts and wandering birds do not fall into the same traps or nets twice.' - Saint Jerome = '야만적인 짐승과 떠도는 새도 같은 덫이나 같은 그물에 두 번 걸리지 않는다.' - 성 예로니모
Trapping = 수렵
'Wisdom and virtue are like the two wheels of a cart.' - Japanese proverb = '지혜와 미덕은 수레의 두 바퀴와 같다.' - 일본 속담
The Wheel = 바퀴
'How happy are those whose walls already rise!' - Virgil = '이미 성벽을 드높은 자들은 얼마나 행복한 것인지!' - 베르길리우스
Masonry = 석조 기술
'Here Hector entered, with a spear eleven cubits long in his hand; the bronze point gleamed in front of him, and was fastened to the shaft of the spear by a ring of gold.' - Homer = '헥토르가 19척의 창을 손에 쥐고 들어오네. 황금 고리로 창대에 고정한 청동의 창끝이 그의 앞에서 빛나네.' - 호메로스
Bronze Working = 청동 기술

'He made an instrument to know if the moon shine at full or no.' - Samuel Butler = '그는 달이 열심히 빛나는지 알 수 있는 도구를 만들었다.' - 새뮤얼 버틀러
Optics = 광학
'There is only one good, knowledge, and one evil, ignorance.' - Socrates = '유일한 선은 지식이고, 유일한 악은 무지다.' - 소크라테스
Philosophy = 철학
Enables Research agreements = 연구 협정 활성화
'A Horse! A Horse! My kingdom for a horse!' - Shakespeare (Richard III) = '말! 말! 내 왕국을 줄 테니 말을 다오!' - 셰익스피어 <리처드 3세>
Horseback Riding = 기마술
'Mathematics is the gate and key to the sciences.' - Roger Bacon = '수학은 다른 과학으로 가는 문이자 열쇠다.' - 로저 베이컨
Mathematics = 수학
'Three things are to be looked to in a building: that it stands on the right spot; that it be securely founded; that it be successfully executed.' - Johann Wolfgang von Goethe = '건물에서는 세 가지를 보면 된다. 위치가 올바른가, 토대가 굳건한가, 설계에 충실하게 잘 지어졌는가.' - 요한 볼프강 폰 괴테
Construction = 건설
'Do not wait to strike til the iron is hot, but make it hot by striking.' - William Butler Yeats = '철이 달았을 때까지 기다렸다 치지 마라. 쳐서 달구라.' - 윌리엄 버틀러 예이츠
Iron Working = 철제 기술

'Three things are necessary for the salvation of man: to know what he ought to believe; to know what he ought to desire; and to know what he ought to do' - St. Thomas Aquinas = '인간의 구원에는 세 가지가 필요하다. 믿을 것을 아는 것, 추구할 것을 아는 것, 해야 할 것을 아는 것이다.' - 성 토마스 아퀴나스
Theology = 신학
'The only thing that saves us from the bureaucracy is its inefficiency' - Eugene McCarthy = '관료제의 해악으로부터 우리를 지켜주는 것은 관료제 자체의 비효율성 뿐이다.' - 유진 매카시
Civil Service = 공공 행정
'Better is bread with a happy heart than wealth with vexation.' - Amenemope = '마음이 행복할 때의 빵 한 조각이 불행할 때의 부보다 낫다.' - 아메네모페
Currency = 화폐
Enables conversion of city production to gold = 도시의 생산력을 골드로 전환할 수 있음
'Instrumental or mechanical science is the noblest and, above all others, the most useful.' - Leonardo da Vinci = '계기학과 기계학이야말로, 그 무엇보다 고상하고 유용한 과학이다.' - 레오나르도 다 빈치
Engineering = 공학
Roads connect tiles across rivers = 도로가 강을 가로질러 연결됨
'When pieces of bronze or gold or iron break, the metal-smith welds them together again in the fire, and the bond is established.' - Sri Guru Granth Sahib = '청동이나 금이나 철로 된 물건이 부러지면, 대장장이가 그것을 다시 불로 용접하였고, 그리하니 부러졌던 것이 다시 붙더라.' - <스리 그루 그란스 사히브>
Metal Casting = 주조

'I find the great thing in this world is not so much where we stand, as in what direction we are moving.' - Oliver Wendell Holmes = '내 생각에 이 세상에서 중요한 것은 우리가 지금 어디 서 있느냐가 아니라, 어느 방향으로 움직이고 있느냐다.' - 올리버 웬델 홈즈
Compass = 나침반
'Education is the best provision for old age.' - Aristotle = '교육이 가장 훌륭한 노후 대책이다.' - 아리스토텔레스
Education = 교육
Enables conversion of city production to science = 도시의 생산력을 과학으로 전환할 수 있음
'Whoso pulleth out this sword of this stone and anvil, is rightwise king born of all England.' - Malory = '이 바위와 납모루에 박힌 검을 뽑는 자는 정당한 영국의 왕이 될지라.' - 토마스 말러리
Chivalry = 기사도
'The press is the best instrument for enlightening the mind of man, and improving him as a rational, moral and social being.' - Thomas Jefferson = '인쇄기야말로 인간의 정신을 일깨우는 데, 그리고 이성적, 도덕적, 사회적으로 더 나은 존재가 되게 하는 데 가장 좋은 도구이다.' - 토머스 제퍼슨
Machinery = 기계장치
Improves movement speed on roads = 도로에서의 이동 속도 증가
'Measure what is measurable, and make measurable what is not so.' - Galileo Galilei = '잴 수 있는 것은 재고, 잴 수 없는 것은 잴 수 있게 만들라.' - 갈릴레오 갈릴레이
Physics = 물리학
'John Henry said to his Captain, / 'A man ain't nothin' but a man, / And before I'll let your steam drill beat me down, / I'll die with the hammer in my hand.'' - Anonymous: The Ballad of John Henry, the Steel-Drivin' Man = '존 헨리가 반장에게 말했네, '사람은 그냥 사람이죠, 반장님의 증기 드릴이 날 짓이기기 전에, 내 손에 망치를 쥐고 죽겠소.' - 강철말뚝박이 조 헨리의 발라드'
Steel = 강철

'Joyfully to the breeze royal Odysseus spread his sail, and with his rudder skillfully he steered.' - Homer = '순풍이 불어와 오디세우스는 기쁘게 돛을 펼치고, 키를 잡고 능란하게 배를 몰았다.' -호메로스
Astronomy = 천문학
'Their rising all at once was as the sound of thunder heard remote' - Milton = '그들이 한꺼번에 일어나는 소리는 마치 멀리서 들려오는 천둥소리 같았다.' - 존 밀턴
Acoustics = 음향학
'Happiness: a good bank account, a good cook and a good digestion' - Jean Jacques Rousseau = '행복이란 : 두둑한 은행 계좌, 좋은 요리사, 뛰어난 소화력.' - 장 자크 루소
Banking = 은행
'It is a newspaper's duty to print the news and raise hell.' - The Chicago Times = '뉴스를 찍어내서 소동을 일으키는 것이 신문의 의무다.' - 시카고 타임즈
Printing Press = 인쇄기
'The day when two army corps can annihilate each other in one second, all civilized nations, it is to be hoped, will recoil from war and discharge their troops.' - Alfred Nobel = ''양측 군대가 1초 안에 서로를 궤멸할 수 있게 되는 날', 그날이 되면 모든 문명국가가 전쟁을 포기하고 군대를 해산할 것이다.' - 알프레드 노벨
Gunpowder = 화약

'The winds and the waves are always on the side of the ablest navigators.' - Edward Gibbon = '바람과 파도는 언제나 유능한 항해사의 편이다.' - 에드워드 기번
Navigation = 항해술
'Compound interest is the most powerful force in the universe.' - Albert Einstein = '복리는 우주 최강의 힘이다.' -알베르트 아인슈타인
Economics = 경제학
'Wherever we look, the work of the chemist has raised the level of our civilization and has increased the productive capacity of the nation.' - Calvin Coolidge = '어떻게 보더라도, 화학자들의 공로로 우리 문명의 수준이 높아졌고 나라의 생산 역량이 증대된 것은 사실이다.' - 캘빈 쿨리지
Chemistry = 화학
'There never was a good knife made of bad steel.' - Benjamin Franklin = '질 나쁜 강철에서는 질 좋은 칼이 나온 적이 없다.' - 벤저민 프랭클린
Metallurgy = 금속학

'Those who cannot remember the past are condemned to repeat it.' - George Santayana = '과거를 기억하지 않는 자는 과거를 반복할 수 밖에 없다.' - 조지 산타야나
Archaeology = 고고학
'Every great advance in science has issued from a new audacity of imagination.' - John Dewey = '과학의 큰 진보는 모두 대담한 상상력에서 비롯되었다.' - 존 듀이
Scientific Theory = 과학 이론
'Wars may be fought with weapons, but they are won by men. It is the spirit of the men who follow and of the man who leads that gains the victory.' - George S. Patton = '전쟁은 무기로 싸우지만, 전쟁에 이기는 것은 사람이다. 승리를 쟁취하는 것은, 따르는 사람과 이끄는 사람의 정신력이다.' - 조지 S. 패튼
Military Science = 군사 과학
'The nation that destroys its soil destroys itself.' - Franklin Delano Roosevelt = '땅을 파괴하는 나라는 자멸한다.' - 프랭클린 델러노 루즈벨트
Fertilizer = 비료
'It is well that war is so terrible, or we should grow too fond of it.' - Robert E. Lee = '전쟁이 그토록 끔찍한 것은 잘된 일이다. 아니면 우리는 전쟁을 좋아하게 될 테니까.' - 로버트 E. 리
Rifling = 강선

'If the brain were so simple we could understand it, we would be so simple we couldn't.' - Lyall Watson = '두뇌가 우리가 이해할 수 있을 만큼 단순했다면, 우리는 너무 단순해서 두뇌를 이해할 수가 없을 것이다.' - 라이얼 왓슨
Biology = 생물학
'The nations of the West hope that by means of steam communication all the world will become as one family.' - Townsend Harris = '서양 국가들은 증기 통신을 통해 전 세계가 하나의 가족이 되기를 바란다.' - 타운센드 해리스
Steam Power = 증기력
'As soon as men decide that all means are permitted to fight an evil, then their good becomes indistinguishable from the evil that they set out to destroy.' - Christopher Dawson = '악에 대항하기 위해서라면 모든 수단이 용납된다는 판단을 내리는 순간, 선은 애초에 파괴하려고 했던 바로 그 악과 구별할 수 없게 된다.' - 크리스토퍼 도슨
Dynamite = 다이너마이트

'Is it a fact - or have I dreamt it - that, by means of electricity, the world of matter has become a great nerve, vibrating thousands of miles in a breathless point of time?' - Nathaniel Hawthorne = '전기로 인해 물질세계가 숨 막히는 속도로 수천 마일을 진동하는 하나의 거대한 신경이 되었다는 것, 그것이 사실인가 나의 꿈인가?' - 너대니얼 호손
Electricity = 전기
'Nothing is particularly hard if you divide it into small jobs.' - Henry Ford = '매사를 여러 개의 작은 일로 쪼개면 특별히 어려울 일이 없다.' - 헨리 포드
Replaceable Parts = 교환부품
'The introduction of so powerful an agent as steam to a carriage on wheels will make a great change in the situation of man.' - Thomas Jefferson = '증기와 같이 강력한 힘이 바퀴 달린 마차에 적용된다면, 인간의 생활이 크게 변화할 것이다.' - 토머스 제퍼슨
Railroads = 철도

'And homeless near a thousand homes I stood, and near a thousand tables pined and wanted food.' - William Wordsworth = '집이 없는 나는 천 채의 집 근처에 서서, 천 개의 식탁 옆에서 음식을 애타게 구했다.' - 윌리엄 워즈워드
Refrigeration = 냉각기술
'I once sent a dozen of my friends a telegram saying 'flee at once-all is discovered!' They all left town immediately.' - Mark Twain = '한번은 내 친구들에게 메시지를 보냈다. "도망쳐라! 모두 발각됐다." 그들은 모두 즉시 도망쳤다.' - 마크 트웨인
Telegraph = 전신기술
'The whole country was tied together by radio. We all experienced the same heroes and comedians and singers. They were giants.' - Woody Allen = '전국이 라디오 덕분에 하나로 연결되었다. 우리는 모두 같은 영웅과 같은 코미디언, 같은 가수를 경험했다. 그 사람들은 거인이었다.' - 우디 앨런
Radio = 라디오
'Aeronautics was neither an industry nor a science. It was a miracle.' - Igor Sikorsky = '항공학은 산업도 과학도 아니었다. 그것은 기적이었다.' - 이고르 시코르스키
Flight = 비행
'Any man who can drive safely while kissing a pretty girl is simply not giving the kiss the attention it deserves.' - Albert Einstein = '아름다운 여자에게 키스하면서 운전을 할 수 있는 남자는 키스에 충분히 집중을 안 하고 있는 것이다.' - 알베르트 아인슈타인
Combustion = 연소

'In nothing do men more nearly approach the gods than in giving health to men.' - Cicero = '인간을 건강하게 해주는 일에서만큼은 인간이 거의 신에 가깝다.' - 키케로
Pharmaceuticals = 페니실린
'Ben, I want to say one word to you, just one word: plastics.' - Buck Henry and Calder Willingham, The Graduate = '벤, 내가 딱 한마디만 하마, 딱 한 마디만. 플라스틱이라구.' - 벅 헨리와 콜더 윌링엄, <졸업>
Plastics = 플라스틱
'There's a basic principle about consumer electronics: it gets more powerful all the time and it gets cheaper all the time.' - Trip Hawkins = '전자 제품에는 한 가지 기본 원칙이 있다. 기능은 계속 강력해지고 가격은 계속 내려간다.' - 트립 호킨스
Electronics = 전자공학
'The speed of communications is wondrous to behold, it is also true that speed does multiply the distribution of information that we know to be untrue.' – Edward R. Murrow = '통신의 속도가 퍼져나가는 속도는 놀랍다. 그리고 필연이다. 우리가 잘못된 정보를 들을 것도.' - 에드워드 R. 머로우
Mass Media = 대중 매체
'Vision is the art of seeing things invisible.' - Jonathan Swift = '비전이란 보이지 않는 것을 보는 기술이다.' - 조너선 스위프트
Radar = 레이더
'The unleashed power of the atom has changed everything save our modes of thinking, and we thus drift toward unparalleled catastrophes.' - Albert Einstein = '자유로워진 원자의 힘이 우리의 사고 방식을 제외하고는 모든 것을 바꾸어 놓았고, 그리하여 우리는 피할 수 없는 파국을 향해 치닫게 되었다.' - 알베르트 아인슈타인'
Atomic Theory = 원자론

'Only within the moment of time represented by the present century has one species, man, acquired significant power to alter the nature of his world.' - Rachel Carson = '어떤 한 생물종이 환경을 변형시키는 힘을 얻게 된 것은 이 세기에 들어서이며, 그것은 바로 인간이다.' - 레이첼 카슨
Ecology = 생태학
'Computers are like Old Testament gods: lots of rules and no mercy.' - Joseph Campbell = '컴퓨터는 구약 성서의 신들과도 같아서, 규칙만 많고 자비는 없다.' - 조지프 캠벨
Computers = 컴퓨터
'A good rule for rocket experimenters to follow is this: always assume that it will explode.' - Astronautics Magazine, 1937 = '로켓으로 실험하는 사람이 꼭 염두에 둬야 할 점은 그것이 언제든지 폭발할 수 있음을 가정해야 한다는 것이다.' - 잡지 <Astronautics>, 1937년
Rocketry = 로켓공학
'The night is far spent, the day is at hand: let us therefore cast off the works of darkness, and let us put on the armor of light.' - The Holy Bible: Romans, 13:12 = '밤이 깊고 낮이 가까왔으니 그러므로 우리가 어둠의 일을 벗고 빛의 갑옷을 입자.' - 성경: 로마서, 13:12
Lasers = 레이저
'I am become Death, the destroyer of worlds.' - J. Robert Oppenheimer = '나는 이제 세상의 파괴자, 죽음의 신이 되었도다.' - J. 로버트 오펜하이머
Nuclear Fission = 핵분열

'The new electronic interdependence recreates the world in the image of a global village.' - Marshall McLuhan = '전자공학의 발달로 상호의존성이 높아지면서, 세계가 지구촌의 이미지로 재편되고 있다' - 마셜 매클루언
Globalization = 세계화
'1. A robot may not injure a human being or, through inaction, allow a human being to come to harm. 2. A robot must obey any orders given to it by human beings, except when such orders would conflict with the First Law. 3. A robot must protect its own existence as long as such protection does not conflict with the First or Second Law.' - Isaac Asimov = '1. 로봇은 인간을 해치거나 인간이 해를 입도록 내버려둬서는 안된다. 2. 로봇은 명령이 제1규칙과 모순되지 않는 한 인간이 내리는 모든 명령에 복종해야 한다. 3. 로봇은 제1, 2규칙과 모순되지 않는 한 자신을 보호해야 한다.' - 아이작 아시모프
Robotics = 로봇공학
'Now, somehow, in some new way, the sky seemed almost alien.' - Lyndon B. Johnson = '왠지, 조금은 새로운 방향으로, 하늘이 아주 낯설어 보였다.' - 린든 B. 존슨
Satellites = 인공위성
Reveals the entire map = 지도의 모든 지역이 드러남
'Be extremely subtle, even to the point of formlessness, be extremely mysterious, even to the point of soundlessness. Thereby you can be the director of the opponent's fate.' - Sun Tzu = '미묘하고도 미묘하여 보이지 않는 경지에 이르며, 신비하고도 신비하여 소리가 없는 경지에 이른다. 그러므로 능히 적의 생사를 맡아 다스리게 되는 것이다.' - 손자
Stealth = 스텔스
'Our scientific power has outrun our spiritual power, we have guided missiles and misguided men.' – Martin Luther King Jr. = '과학의 힘이 정신의 힘을 뛰어넘었습니다. 우린 유도탄을 만들어내면서도 정작 사람들을 바른길로 유도하지 못하고 있습니다.' - 마틴 루터 킹 주니어
Advanced Ballistics = 고급 탄도학

'Every particle of matter is attracted by or gravitates to every other particle of matter with a force inversely proportional to the squares of their distances.' - Isaac Newton = '물질을 구성하는 모든 입자는, 두 입자 사이 거리의 제곱에 반비례하는 힘으로 다른 입자를 끌어당긴다.' - 아이작 뉴턴
Particle Physics = 입자물리학
'The release of atomic energy has not created a new problem. It has readily made more urgent the necessity of solving an existing one.' - Albert Einstein = '핵에너지의 방출로 인하여 새로운 문제가 생긴 것은 아니다. 그저 기존의 문제를 빨리 해결할 필요성이 커졌을 뿐이다.' - 알베르트 아인슈타인
Nuclear Fusion = 핵융합

'The impact of nanotechnology is expected to exceed the impact that the electronics revolution has had on our lives.' - Richard Schwartz = '나노기술의 영향은 전자공학 혁명이 우리 삶에 미친 영향보다 더 클 것이다.' - 리처드 슈워츠
Nanotechnology = 나노기술

'I think we agree, the past is over.' - George W. Bush = '적어도 이 사실에만큼은 우리 의견이 일치하리라 믿습니다. 과거는 지나갔다는 사실 말입니다.' - 조지 W. 부시
Future Tech = 미래 기술
Who knows what the future holds? = 미래에 무엇이 일어날지 그 누가 알겠는가?
Can be continually researched = 중복 연구 가능


#################### Lines from Terrains from Civ V - Vanilla ####################

Ocean = 대양

Coast = 연안

Grassland = 초원

Plains = 평원

Tundra = 툰드라

Desert = 사막

Lakes = 호수

Mountain = 산
Has an elevation of [amount] for visibility calculations = 시야 계산에서 높이 [amount]에 해당
Units ending their turn on this terrain take [amount] damage = 이 지형에서 턴을 마친 유닛에게 [amount] HP 피해

Snow = 설원

Hill = 언덕
[amount] Strength for cities built on this terrain = 이 지형에 세워진 도시의 전투력 [amount]

Forest = 숲
Provides a one-time Production bonus to the closest city when cut down = 제거시 가장 가까운 도시에 일회성 생산력 제공
Blocks line-of-sight from tiles at same elevation = 같은 높이에서 일직선상의 시야를 제한함
Resistant to nukes = 핵폭탄에 일정 확률로 제거됨
Can be destroyed by nukes = 핵폭탄으로 제거 가능
A Camp can be built here without cutting it down = 벌목하지 않고도 야영지 건설 가능

Jungle = 정글

Marsh = 습지
Only Polders can be built here = 현재 타일에 간척지 시설만 건설 가능

Fallout = 낙진
Nullifies all other stats this tile provides = 타일에서 제공하는 모든 산출을 무효화함

Oasis = 오아시스
Only [improvementFilter] improvements may be built on this tile = [improvementFilter]만 건설할 수 있음

Flood plains = 범람원

Ice = 빙하

Atoll = 산호섬

Great Barrier Reef = 대보초

Old Faithful = 올드 페이스풀 간헐천

El Dorado = 엘도라도
Grants 500 Gold to the first civilization to discover it = 최초로 발견한 문명에게 500골드 제공

Fountain of Youth = 젊음의 샘
Grants [promotion] ([comment]) to adjacent [mapUnitFilter] units for the rest of the game = 근접한 [mapUnitFilter] 유닛에게 [promotion] ([comment]) 승급이 부여됨
Tile provides yield without assigned population = 인구를 배치하지 않아도 산출량을 제공함

Grand Mesa = 그랜드 메사

Mount Fuji = 후지 산

Krakatoa = 크라카타우 화산

Rock of Gibraltar = 지브롤터 암벽

Cerro de Potosi = 세로리코 산

Barringer Crater = 베린저 크레이터


#################### Lines from TileImprovements from Civ V - Vanilla ####################

Farm = 농장
Can also be built on tiles adjacent to fresh water = 담수 옆에도 건설 가능
[stats] from [tileFilter] tiles = [tileFilter]에서 [stats]

Lumber mill = 제재소

Mine = 광산

Trading post = 교역소

Camp = 야영지

Oil well = 유정

Pasture = 목장

Plantation = 대농장

Quarry = 채석장

Fishing Boats = 어선

Fort = 요새
Can be built outside your borders = 영토 밖에 건설 가능
Gives a defensive bonus of [amount]% = 방어력 +[amount]%

Road = 도로
Costs [amount] gold per turn when in your territory = 영토 내에 건설시 턴당 -[amount] 골드
Reduces movement cost to ½ if the other tile also has a Road or Railroad = 도로에서 도로 또는 철도 타일로 이동시 행동력 0.5 소모
Reduces movement cost to ⅓ with Machinery = 기계 장치 연구시 행동력 소모 0.33으로 감소
Requires Engineering to bridge rivers = 공학 연구시 도로가 강을 가로질러 연결됨

Railroad = 철도
Reduces movement cost to ⅒ if the other tile also has a Railroad = 철도에서 철도 타일로 이동시 행동력 0.1 소모

Remove Forest = 숲 제거
Provides a one-time Production bonus depending on distance to the closest city once finished = 완료시 가장 가까운 도시에 일회성 생산력 제공

Remove Jungle = 정글 제거

Remove Fallout = 낙진 제거

Remove Marsh = 습지 제거

Remove Road = 도로 제거

Remove Railroad = 철도 제거

Cancel improvement order = 시설 건설 취소

Academy = 아카데미

Landmark = 랜드마크

Manufactory = 제조공장

Customs house = 세관

Holy site = 성지

Citadel = 성채
Adjacent enemy units ending their turn take [amount] damage = 주변에서 턴을 마친 적 유닛에게 [amount] HP 피해
Can be built just outside your borders = 국경 바로 바깥까지만 건설 가능
Constructing it will take over the tiles around it and assign them to your closest city = 건설시 주위 타일을 점령하여 가장 가까운 아군 도시에 할당함

Moai = 모아이

Terrace farm = 계단식 농업

Ancient ruins = 고대 유적
Unpillagable = 약탈 불가
Provides a random bonus when entered = 입장시 랜덤 보너스 제공

City ruins = 도시 폐허
A bleak reminder of the destruction wreaked by War = 전쟁으로 파괴된 도시의 자취

City center = 도시 중심가
Indestructible = 파괴 불가
Marks the center of a city = 도시의 중심부를 표시
Appearance changes with the technological era of the owning civilization = 도시를 소유한 문명의 기술 수준에 따라 모습이 바뀜

Barbarian encampment = 야만인 주둔지
Home to uncivilized barbarians, will spawn a hostile unit from time to time = 미개한 야만인들의 거주지입니다. 적대적인 유닛이 일정 주기마다 생성됩니다.


#################### Lines from TileResources from Civ V - Vanilla ####################

Cattle = 소

Sheep = 양

Deer = 사슴

Bananas = 바나나

Wheat = 밀

Stone = 석재

Fish = 생선

Horses = 말
Guaranteed with Strategic Balance resource option = 자원 설정이 전략적 균형으로 보장됨

Iron = 철

Coal = 석탄

Oil = 석유
Deposits in [tileFilter] tiles always provide [amount] resources = [tileFilter]에서 [amount]개의 자원을 보장함

Aluminum = 알루미늄

Uranium = 우라늄

Furs = 모피

Cotton = 목화

Dyes = 염료

Gems = 보석

Gold Ore = 금

Silver = 은

Incense = 향

Ivory = 상아

Silk = 비단

Spices = 향신료

Wine = 와인

Sugar = 설탕

Marble = 대리석

Whales = 고래

Pearls = 진주

Jewelry = 장신구
Can only be created by Mercantile City-States = 상업적 도시 국가에서 제공

Porcelain = 도자기


#################### Lines from UnitPromotions from Civ V - Vanilla ####################

Sword = 근접 냉병기
Ranged Gunpowder = 원거리 화약
Armored = 기갑
Melee Water = 해상 근접
Ranged Water = 해상 원거리
Heal Instantly = 즉시 회복
Heal this unit by [amount] HP = 유닛 [amount] HP 회복
Doing so will consume this opportunity to choose a Promotion = 선택시 이번 승급 기회를 잃어버림

Accuracy I = 정확도 I

Accuracy II = 정확도 II

Accuracy III = 정확도 III

Barrage I = 탄막 I

Barrage II = 탄막 II

Barrage III = 탄막 III

Volley = 일제 사격

Extended Range = 범위 확장
[amount] Range = 사거리 [amount]

Indirect Fire = 간접 사격
Ranged attacks may be performed over obstacles = 장애물 너머로 공격 가능

Shock I = 충격 I

Shock II = 충격 II

Shock III = 충격 III

Drill I = 훈련 I

Drill II = 훈련 II

Drill III = 훈련 III

Charge = 돌격

Besiege = 공성

Formation I = 진형 I

Formation II = 진형 II

Blitz = 전격전
[amount] additional attacks per turn = 턴당 공격 횟수 [amount]

Woodsman = 벌목꾼
Double movement in [terrainFilter] = [terrainFilter]에서 행동력 소모 절반

Amphibious = 수륙 양용
Eliminates combat penalty for attacking over a river = 공격시 도하 페널티 없음
 # Requires translation!
Eliminates combat penalty for attacking across a coast = 

Medic = 의무병 I
All adjacent units heal [amount] HP when healing = 인접한 유닛이 회복시 추가로 [amount] HP 회복

Medic II = 의무병 II
[amount] HP when healing = 회복시 추가로 [amount] HP 회복

Scouting I = 정찰 I

Scouting II = 정찰 II

Scouting III = 정찰 III

Survivalism I = 생존 I

Survivalism II = 생존 II

Survivalism III = 생존 III
Unit will heal every turn, even if it performs an action = 행동 여부와 무관하게 매 턴 회복
May withdraw before melee ([amount]%) = 근접 공격을 받았을 때 철수할 확률 [amount]%

Boarding Party I = 선박 침투조 I

Boarding Party II = 선박 침투조 II

Boarding Party III = 선박 침투조 III

Coastal Raider I = 해안 강습 I
Earn [amount]% of the damage done to [mapUnitFilter] units as [plunderableStat] = [mapUnitFilter] 공격시 피해의 [amount]%에 해당하는 [plunderableStat] 획득

Coastal Raider II = 해안 강습 II

Coastal Raider III = 해안 강습 III

 # Requires translation!
Landing Party = 

Targeting I = 표적 I

Targeting II = 표적 II

Targeting III = 표적 III

Wolfpack I = 집단공격 I

Wolfpack II = 집단공격 II

Wolfpack III = 집단공격 III

Aircraft Carrier = 항공모함
Armor Plating I = 장갑 강화 I

Armor Plating II = 장갑 강화 II

Armor Plating III = 장갑 강화 III

Flight Deck I = 비행 갑판 I
Can carry [amount] extra [mapUnitFilter] units = [mapUnitFilter] 유닛 수송 정원 +[amount]

Flight Deck II = 비행 갑판 II

Flight Deck III = 비행 갑판 III

Supply = 보급
May heal outside of friendly territory = 우호 지역 밖에서 회복 가능

Siege I = 공성 I

Siege II = 공성 II

Siege III = 공성 III

Evasion = 회피
Damage taken from interception reduced by [amount]% = 요격당할 때 피해 -[amount]%

Interception I = 요격 I
[amount]% Damage when intercepting = 요격할 때 피해 [amount]%

Interception II = 요격 II

Interception III = 요격 III

Air Targeting I = 공중 목표 설정 I

Air Targeting II = 공중 목표 설정 II

Sortie = 출격
[amount] extra interceptions may be made per turn = 턴당 요격 횟수 +[amount]

Operational Range = 작전 범위 증가

Helicopter = 헬리콥터
Air Repair = 공중 수리

Mobility I = 기동력 I

Mobility II = 기동력 II

Anti-Armor I = 매복 I

Anti-Armor II = 매복 II

Cover I = 엄폐 I

Cover II = 엄폐 II

March = 행군

Mobility = 기동력

Sentry = 감시

Logistics = 병참 지원

Ambush I = 매복 I

Ambush II = 매복 II

Bombardment I = 폭격 I

Bombardment II = 폭격 II

Bombardment III = 폭격 III

Morale = 사기

Great Generals I = 위대한 장군 I

Great Generals II = 위대한 장군 II

Quick Study = 빠른 연구

Haka War Dance = 하카 전쟁 의식
[amount]% Strength for enemy [unitType] units in adjacent [param] tiles = 주변 [param] 타일의 적 [unitType] 유닛 전투력 [amount]%

Rejuvenation = 젊음
All healing effects doubled = 모든 회복 효과 두 배

Slinger Withdraw = 투석병 철수

Ignore terrain cost = 지형 무시
Ignores terrain cost = 지형에 따른 행동력 페널티 없음

Pictish Courage = 용맹한 픽트족

Home Sweet Home = 즐거운 우리집
[amount]% Strength decreasing with distance from the capital = 수도 근처에서 전투력 [amount]%, 수도와 멀어질수록 감소함


#################### Lines from UnitTypes from Civ V - Vanilla ####################


Civilian Water = 해상 민간


Can enter ice tiles = 빙하 지형 출입 가능
Invisible to non-adjacent units = 인접한 유닛이 없으면 보이지 않음
Can see invisible [mapUnitFilter] units = [mapUnitFilter] 유닛 탐지 가능


Aircraft = 항공 유닛
6 tiles in every direction always visible = 6타일 반경이 항상 보임


Atomic Bomber = 원자 폭탄

Self-destructs when attacking = 공격시 자폭함
Cannot be intercepted = 요격되지 않음

Can pass through impassable tiles = 통행 불가 지형에 출입 가능


#################### Lines from Units from Civ V - Vanilla ####################

Can build [improvementFilter/terrainFilter] improvements on tiles = [improvementFilter/terrainFilter] 건설 가능

Founds a new city = 새로운 도시를 건설함
Excess Food converted to Production when under construction = 생산시 잉여 식량이 생산력으로 전환됨
Requires at least [amount] population = 인구 [amount] 이상부터 생산 가능

May upgrade to [baseUnitFilter] through ruins-like effects = 고대 유적 등을 통해서 [baseUnitFilter]으로 업그레이드 가능

This is your basic, club-swinging fighter. = 이것은 방망이를 휘두르는 가장 기초적인 전투 유닛입니다.

Maori Warrior = 마오리 전사

Jaguar = 재규어 전사
Heals [amount] damage if it kills a unit = 유닛 처치시 [amount] HP 회복

Brute = 야만인

Archer = 궁수

Bowman = 궁병

Slinger = 투석병

Skirmisher = 척후병

Work Boats = 작업선
Cannot enter ocean tiles = 대양 항해 불가
May create improvements on water resources = 해양 자원에 시설 건설 가능
Uncapturable = 포획 불가

Trireme = 삼단노선

Galley = 갤리

Chariot Archer = 궁전차
No defensive terrain bonus = 지형에 따른 방어 보너스 없음
Rough terrain penalty = 험지 행동력 페널티

War Chariot = 이륜전차

War Elephant = 전투 코끼리


Hoplite = 호플리테스

Persian Immortal = 이모탈

Marauder = 약탈자

Horseman = 기마병
Can move after attacking = 공격 후 이동 가능

Companion Cavalry = 헤타이로이

Catapult = 투석기
Must set up to ranged attack = 설치를 해야만 원거리 공격 가능

Ballista = 발리스타

Swordsman = 검사

Legion = 군단병

Mohawk Warrior = 모호크 전사


Landsknecht = 란츠크네흐트
Can move immediately once bought = 구매 직후 이동 가능

Knight = 기사

Camel Archer = 낙타궁병

Conquistador = 콩키스타도르
Defense bonus when embarked = 승선시 방어력 보너스

Naresuan's Elephant = 나레수안 코끼리

Mandekalu Cavalry = 만데칼루 기병대

Keshik = 케시크

Crossbowman = 석궁병

Chu-Ko-Nu = 연노병

Longbowman = 장궁병

Trebuchet = 트레뷰셋

Hwach'a = 화차

Longswordsman = 장검병

Samurai = 사무라이

Berserker = 광전사

Caravel = 캐러벨

Turtle Ship = 거북선


Musketeer = 총사대

Janissary = 예니체리

Minuteman = 민병대

Tercio = 테르시오

Frigate = 프리깃

Ship of the Line = 전열함

Lancer = 창기병

Sipahi = 시파히 기병

Cannon = 대포


Norwegian Ski Infantry = 노르웨이 스키 보병대

Cavalry = 기병대

Cossack = 코사크

Ironclad = 철갑함

Artillery = 야포

Can only attack [tileFilter] tiles = [tileFilter] 지형만 공격 가능

Foreign Legion = 외인부대


[amount]% chance to intercept air attacks = 공중 공격 요격 확률 [amount]%

Carrier = 항공모함
Cannot attack = 공격 불가
Can carry [amount] [mapUnitFilter] units = [mapUnitFilter] 유닛 [amount]기 수송 가능

Battleship = 전함

Anti-Aircraft Gun = 대공포

Destroyer = 구축함

Zero = 제로센


B17 = B-17 폭격기

Paratrooper = 공수부대
May Paradrop up to [amount] tiles from inside friendly territory = 우호 영토에서 시작시 최대 [amount]타일까지 강하 가능

Tank = 전차

Panzer = 팬저

Anti-Tank Gun = 대전차포

Atomic Bomb = 원자폭탄
Nuclear weapon of Strength [amount] = 핵무기 위력 [amount]
Blast radius [amount] = 폭발 반경 [amount]타일

Rocket Artillery = 다연장 로켓포

Mobile SAM = 이동식 SAM 발사대

Guided Missile = 유도 미사일

Nuclear Missile = 핵미사일

Helicopter Gunship = 전투헬기
All tiles cost 1 movement = 모든 지형에서 행동력 1 소모
Ignores Zone of Control = ZOC 무시
Unable to capture cities = 도시 점령 불가

Nuclear Submarine = 핵 잠수함

Mechanized Infantry = 기계화보병

Missile Cruiser = 미사일 순양함

Modern Armor = 현대 전차

Jet Fighter = 제트 전투기

Giant Death Robot = 거대 전투 로봇

Stealth Bomber = 스텔스 폭격기
Cannot be carried by [mapUnitFilter] units = [mapUnitFilter] 유닛으로 수송 불가

Great Artist = 위대한 예술가
Can start an [amount]-turn golden age = [amount]턴의 황금기 시작 가능
Can construct [improvementName] = [improvementName] 건설 가능
Great Person - [stat] = [stat] 위인

Great Scientist = 위대한 과학자
Can hurry technology research = 연구 가속 가능

Great Merchant = 위대한 상인
Can undertake a trade mission with City-State, giving a large sum of gold and [amount] Influence = 도시 국가에서 무역 임무를 수행하여 일시불 골드와 영향력 [amount] 획득 가능

Great Engineer = 위대한 기술자
Can speed up construction of a building = 건설 가속 가능

Great Prophet = 위대한 선지자
Can construct [tileImprovement] if it hasn't used other actions yet = 다른 활동을 하지 않았다면 [tileImprovement] 건설 가능
Can [param] [amount] times = [param] [amount]회 가능
Removes other religions when spreading religion = 종교 전파시 타 종교 제거
May found a religion = 종교 창시 가능
May enhance a religion = 종교 강화 가능
May enter foreign tiles without open borders = 개방되지 않은 국경 출입 가능
Religious Unit = 종교 유닛
Takes your religion over the one in their birth city = 도시의 대중 종교가 아니라 문명이 창시한 종교를 따름

Great General = 위대한 장군
Bonus for units in 2 tile radius 15% = 2타일 내의 아군 유닛 전투력 +15%

Khan = 칸

Missionary = 선교사
May enter foreign tiles without open borders, but loses [amount] religious strength each turn it ends there = 개방되지 않은 국경을 출입할 수 있지만 해당 영토에서 턴을 마치면 [amount] 신앙력을 잃음
Can be purchased with [stat] [cityFilter] = [cityFilter]에서 [stat](으)로 구매 가능

Inquisitor = 이단심문관
Prevents spreading of religion to the city it is next to = 인접한 도시에 타 종교 전파를 막음


#################### Lines from Beliefs from Civ V - Gods & Kings ####################

Ancestor Worship = 조상 숭배

Dance of the Aurora = 오로라의 춤
[stats] from [tileFilter] tiles without [tileFilter2] [cityFilter] = [cityFilter]의 [tileFilter2]이(가) 없는 [tileFilter]에서 [stats]

Desert Folklore = 사막의 전설

Faith Healers = 신앙 치료사
[mapUnitFilter] Units adjacent to this city heal [amount] HP per turn when healing = 이 도시에 인접한 [mapUnitFilter] 유닛이 회복시 추가로 [amount] HP 회복

Fertility Rites = 풍년 기원제

God of Craftsman = 장인의 신
[stats] in cities with [amount] or more population = 인구 [amount] 이상인 도시에 [stats]

God of the Open Sky = 창공의 신

God of the Sea = 바다의 신

God of War = 전쟁의 신
Earn [amount]% of [mapUnitFilter] unit's [costOrStrength] as [plunderableStat] when killed within 4 tiles of a city following this religion = 이 종교를 믿는 도시의 4타일 내에서 적 [mapUnitFilter] 유닛 처치시 [costOrStrength]의 [amount]% 에 해당하는 [plunderableStat] 획득

Goddess of Festivals = 축제의 여신

Goddess of Love = 사랑의 여신

Goddess of Protection = 수호의 여신
[amount]% attacking Strength for cities = 도시의 공격시 전투력 [amount]%

Goddess of the Hunt = 사냥의 여신

Messenger of the Gods = 신의 사자

Monument to the Gods = 신에게 바치는 기념비

One with Nature = 자연합일

Oral Tradition = 구전 전통

Religious Idols = 우상 숭배

Religious Settlements = 신자 이주 정책

Sacred Path = 신성한 길

Sacred Waters = 신성한 물
[stats] in cities on [terrainFilter] tiles = [terrainFilter] 옆에 건설한 도시에 [stats]

Stone Circles = 환상열석

Follower = 신도
Asceticism = 금욕주의

Cathedrals = 대성당
May buy [buildingFilter] buildings with [stat] [cityFilter] = [cityFilter]에서 [stat](으)로 [buildingFilter] 구매 가능

Choral Music = 합창곡

Divine inspiration = 신의 계시

Feed the World = 기아 대책

Guruship = 구루

Holy Warriors = 성전사
May buy [baseUnitFilter] units with [stat] for [amount] times their normal Production cost = 필요 생산력의 [amount]배에 해당하는 [stat](으)로 [baseUnitFilter] 구매 가능

Liturgical Drama = 전례극

Monasteries = 수도원

Mosques = 모스크

Pagodas = 파고다

Peace Gardens = 평화로운 정원

Religious Art = 종교 예술

Religious Center = 종교 중심지

Religious Community = 종교 공동체
[amount]% [stat] from every follower, up to [amount2]% = 신도 하나당 [stat] [amount]%, 최대 [amount2]%

Swords into Ploughshares = 칼을 쟁기로

Founder = 창시자
Ceremonial Burial = 매장 의식
[stats] for each global city following this religion = 이 종교를 믿는 도시 하나당 [stats]

Church Property = 교회 재산권

Initiation Rites = 통과 의례
[stats] when a city adopts this religion for the first time (modified by game speed) = 이 종교를 처음으로 믿은 도시 하나당 [stats], 게임 속도에 따라 조절됨

Interfaith Dialogue = 종교 회담
When spreading religion to a city, gain [amount] times the amount of followers of other religions as [stat] = 종교 전파시 타 종교 신도 수의 [amount] 배에 해당하는 [stat] 획득

Papal Primacy = 교황직
Resting point for Influence with City-States following this religion [amount] = 이 종교를 믿는 도시 국가와의 최저 우호도 [amount]

Peace Loving = 평화주의
[stats] for every [amount] global followers [cityFilter] = [cityFilter]에서 이 종교를 믿는 신도 [amount]당 [stats]

Pilgrimage = 성지 순례

Tithe = 십일조

World Church = 초교파교회

Enhancer = 강화 교리
Defender of the Faith = 신앙의 수호자

Holy Order = 종교 단체

Itinerant Preachers = 순회 전도사
Religion naturally spreads to cities [amount] tiles away = 종교 전파 거리 [amount]

Just War = 정의로운 전쟁

Messiah = 메시아
[amount]% Spread Religion Strength = 종교 전파 효과 [amount]%
[amount]% Faith cost of generating Great Prophet equivalents = 위대한 선지자 출현에 필요한 신앙 [amount]%
[stat] cost for [unit] units [amount]% = [unit] 구매에 필요한 [stat] [amount]%

Missionary Zeal = 선교 열정

Religious Texts = 종교 문서
[amount]% Natural religion spread [cityFilter] = [cityFilter]에서 종교 전파 속도 [amount]%

Religious Unity = 단일 종교

Reliquary = 유골함
[stats] whenever a Great Person is expended = 위인 소모시 [stats]


#################### Lines from Buildings from Civ V - Gods & Kings ####################


Stele = 스텔레


Shrine = 성소

Pyramid = 피라미드


'Regard your soldiers as your children, and they will follow you into the deepest valleys; look on them as your own beloved sons, and they will stand by you even unto death.' - Sun Tzu = '병사를 자식처럼 부르면 어디든 따를 것이다. 병사를 사랑하는 자식 대하듯 하면 목숨을 바쳐 충성할 것이다.' - 손자
Terracotta Army = 병마용


Amphitheater = 원형 극장


'...who drinks the water I shall give him, says the Lord, will have a spring inside him welling up for eternal life. Let them bring me to your holy mountain in the place where you dwell. Across the desert and through the mountain to the Canyon of the Crescent Moon...' - Indiana Jones = '...내가 주는 물을 마시는 자는 불로장생할 것이니 사람들이 나를 네가 있는 성스러운 산으로 인도하도록 할지어다. 사막을 가로지르고 산을 넘으면 초승달 계곡이 나오는데...' - 인디아나 존스
Petra = 페트라


'With the magnificence of eternity before us, let time, with all its fluctuations, dwindle into its own littleness.' - Thomas Chalmers = '무한이라는 장엄한 개념 앞에서 변동이 심한 시간이라는 개념은 작아질 수밖에 없다.' - 토마스 챌머스
Great Mosque of Djenne = 젠네 모스크
[baseUnitFilter] units built [cityFilter] can [action] [amount] extra times = [cityFilter]에서 생산된 [baseUnitFilter]의 [action] 횟수 [amount]회 증가

Grand Temple = 대사원


'Justice is an unassailable fortress, built on the brow of a mountain which cannot be overthrown by the violence of torrents, nor demolished by the force of armies.' - Joseph Addison = '정의란 급류나 군대로도 무너트릴 수 없는 산꼭대기에 세운 무적의 요새다.' - 조저프 에디슨
Alhambra = 알함브라 궁전


Ceilidh Hall = 케일리 홀


'Don't clap too hard - it's a very old building.' - John Osbourne = '아주 오래된 건물이니까, 너무 세게 손뼉 치지 마십시오.' - 존 오스본
Leaning Tower of Pisa = 피사의 탑


Coffee House = 카페


'...the location is one of the most beautiful to be found, holy and unapproachable, a worthy temple for the divine friend who has brought salvation and true blessing to the world.' - King Ludwig II of Bavaria = '…아름답고 성스럽고 범접할 수 없는 곳에 있다. 세상을 구원하고 축복하러 온 신성한 친구에게 어울리는 곳이다.' - 루트비히 2세
Neuschwanstein = 노이슈반슈타인 성


Recycling Center = 재활용 센터
Limited to [amount] per Civilization = 문명당 [amount]개까지 건설 가능


'Nothing travels faster than light with the possible exception of bad news, which obeys its own special rules.' - Douglas Adams = '물리학에서 빛보다 빠른 물체는 없다. 그러나 나쁜 소식은 빛보다 빠를 수 있다. 이는 소식이 퍼지는 데 특별한 법칙이 적용되기 때문이다.' - 더글라스 애덤스
CN Tower = CN 타워
[amount] population [cityFilter] = [cityFilter]에 인구 [amount]

Bomb Shelter = 방공호
Population loss from nuclear attacks [amount]% [cityFilter] = [cityFilter]에서 핵무기로 인한 인구 피해 [amount]%


'The wonder is, not that the field of stars is so vast, but that man has measured it.' - Anatole France = '진정한 불가사의는 우주의 방대한 크기가 아니라 인간이 그 크기를 측정했다는 사실이다.' - 아나톨 프랑스
Hubble Space Telescope = 허블 우주 망원경


Cathedral = 대성당


Mosque = 모스크

Pagoda = 파고다


#################### Lines from Difficulties from Civ V - Gods & Kings ####################


#################### Lines from Eras from Civ V - Gods & Kings ####################


May not generate great prophet equivalents naturally = 위대한 선지자를 탄생시킬 수 없습니다.
May buy [baseUnitFilter] units for [amount] [stat] [cityFilter] at an increasing price ([amount2]) = [cityFilter]애서 [amount] [stat](으)로 [baseUnitFilter] 유닛 구매 가능, 비용 [amount2]씩 증가
Starting in this era disables religion = 이 시대에서 시작하면 종교가 비활성화됩니다.


Marine = 해병대


#################### Lines from GlobalUniques from Civ V - Gods & Kings ####################


#################### Lines from Nations from Civ V - Gods & Kings ####################


Islam = 이슬람교

Christianity = 기독교


Shinto = 신토

Greetings, President Mahatma Gandhi, great souled leader of India! You are the ruler of one of the oldest countries in the world with history stretching back almost 10,000 years. A spiritual country, India is the birthplace of three of the world's great religions - Hinduism, Buddhism and Jainism. This is a passionate land of music and color, a land of great wealth and grinding poverty. For centuries, India was divided into kingdoms who fought constantly with each other and against outside invaders. That was, however, after empires such as Maratha, Maurya and Gupta. In the 12th century AD, India was conquered by Muslim Turks who fled from the Mongols. In the early 17th century, the English arrived, and through a combination of shrewd diplomacy and technological superiority, they conquered your fragmented nation. England remained in power for some two centuries until driven out by a rising wave of Indian nationalism, a peaceful rebellion unlike any before seen in history, one led by you! = 반갑습니다, 위대한 영혼을 지닌 인도의 지도자, 간디 대통령이여! 그대는 역사가 만 년이나 되는 가장 오래된 나라 중 하나인 인도의 지도자입니다. 영적인 나라 인도는 위대한 종교인 힌두교, 불교, 자이나교의 발상지입니다. 인도는 열정이 넘치는 음악과 색채의 땅이며, 엄청난 부와 뼈아픈 빈곤의 땅입니다. 인도는 몇백 년 동안, 끊임없이 서로 적대하고 외세와 싸웠던 여러 왕국으로 나뉘어 있었습니다. 12세기에 인도는 이슬람 튀르크에 정복당했습니다. 17세기 초에는 영국인이 건너와 약삭빠른 외교와 기술적 우월성을 무기로 산산이 조각난 인도를 정복했습니다. 영국은 약 200년간 정권을 유지했으나, 쇄도하는 인도 민족주의의 물결로 말미암아 인도에서 쫓겨났습니다. 이는 역사상 유래가 없는 평화적 혁명이었습니다.
Gandhi, your people look to you to lead them to even greater heights of glory! Can you help your people realize their great potential, to once again become the world's center of arts, culture and religion? Can you build a civilization that will stand the test of time? = 간디여, 백성은 그대가 인도를 보다 큰 영광으로 이끌어주기를 기대하고 있습니다! 인도인의 잠재력을 실현하여 다시금 인도가 세계의 예술, 문화, 종교 중심지가 되도록 하여 세월의 시련을 이겨낼 문명을 건설해 주시겠습니까?
Hinduism = 힌두교


Confucianism = 유교


Zoroastrianism = 조로아스터교


Buddhism = 불교


Tengriism = 탱그리 신앙


Attila the Hun = 아틸라
I grow tired of this throne. I think I should like to have yours instead. = 이제 이 왕좌도 지겨워졌으니 네놈 왕좌에 대신 앉아야겠다.
Now what is this?! You ask me to add your riches to my great avails. The invitation is accepted. = 이건 또 뭐냐? 너의 재물을 나의 위대한 보물고로 바치겠다는 거군. 소원대로 해주지.
My people will mourn me not with tears, but with human blood. = 내 백성들은 나의 죽음을 눈물이 아니라 피로서 애도할 것이다.
You are in the presence of Attila, scourge of Rome. Do not let hubris be your downfall as well. = 훈족의 땅에 온 것을 환영하오, 이방인. 내 이름은 아틸라라고 하지. 훈족을 방해하는 자들은 재물을 빼앗기고 노예가 될 것이오!
This is better than you deserve, but let it not be said that I am an unfair man. = 이정도까지 해줄 이유는 없지만, 나는 그렇게 인색한 사람이 아니다.
Good day to you. = 안녕하시오.
Scourge of God = 신의 재앙
Your men stand proudly to greet you, Great Attila, grand warrior and ruler of the Hunnic empire. Together with your brother Bleda you expanded the boundaries of your empire, becoming the most powerful and frightening force of the 5th century. You bowed the Eastern Roman Emperors to your will and took kingdom after kingdom along the Danube and Nisava Rivers. As the sovereign ruler of the Huns, you marched your army across Europe into Gaul, planning to extend your already impressive lands all the way to the Atlantic Ocean. Your untimely death led to the quick disintegration and downfall of your empire, but your name and deeds have created an everlasting legacy for your people. = 훈 제국의 통치자이자 숭고한 전사인 아틸라여, 그대의 백성이 당당하게 일어나 그대를 맞이합니다. 그대는 형 블레다와 함께 제국의 경계를 확장하여 5세기 최강의 대제국을 건설했습니다. 동로마 제국 황제를 무릎 꿇리고 도나우 강과 니샤바 강을 따라 여러 왕국을 정복했습니다. 훈족의 군주인 그대는 이미 대서양까지 이어지는 영토 확장의 꿈을 품고 유럽을 통과해 갈리아까지 진군했습니다. 그대의 때아닌 죽음으로 제국은 끝내 와해되어 멸망하였으나, 그대의 이름과 업적은 훈족에게 영원한 유산으로 남았습니다.
Fearsome General, your people call for the recreation of a new Hunnic Empire, one which will make the exploits and histories of the former seem like the faded dreaming of a dying sun. Will you answer their call to regain your rightful prominence and glory? Will you mount your steadfast steed and lead your armies to victory? Will you build a civilization that stands the test of time? = 무시무시한 장군이여, 그대의 백성은 옛 제국의 공적과 역사가 죽어가는 태양의 빛바랜 꿈처럼 보이게 할 만큼 강대한 제국을 새로이 건설하고 싶어합니다. 그들의 부름에 응하여 다시금 그대의 용맹과 영광을 떨치겠습니까? 튼튼한 애마를 타고 군대를 승리로 이끌겠습니까? 세월의 시련을 이겨낼 문명을 건설하겠습니까?
Atilla's Court = 아틸라 궁정
The Huns = 훈족
Cities are razed [amount] times as fast = 도시를 불태우는 속도 [amount]배
Starts with [tech] = [tech] 기술을 가지고 시작함
"Borrows" city names from other civilizations in the game = 다른 문명의 도시 이름을 빌려 사용함

William of Orange = 윌리엄
As much as I despise war, I consider it a, hahaha, contribution to the common cause to erase your existence. = 저는 전쟁을 경멸하지만, 당신의 존재를 지운다는 공공의 이익을 실천하는 것이라고 생각합니다, 하하하.
You call yourself an exalted ruler, but I see nothing more than a smartly dressed barbarian! = 당신은 스스로를 고귀한 군주라고 부르지만, 저에겐 그냥 잘 차려입은 야만인으로밖에 보이지 않는군요.
My God, be merciful to my soul. My God, feel pity for this... my poor people! = 신이시여, 내 영혼에 자비를 베푸소서! 신이시여, 부디... 내 가엾은 백성들을 불쌍히 여기소서!
I am William of Orange, stadtholder of The Netherlands. Did you need anything? I still have a lot to do. = 저는 네덜란드의 총독 빌렘 반 오라녜입니다. 필요한 게 있습니까? 저는 아직도 할 일이 많습니다.
I believe I have something that may be of some importance to you. = 이 제안이 당신에게 유용할 것이라 믿습니다.
Once again, greetings. = 다시 한 번 인사드립니다.
Dutch East India Company = 네덜란드 동인도회사
Hail stalwart Prince William of Orange, liberator of the Netherlands and hero to the Dutch people. It was your courageous effort in the 1568 rebellion against Spanish dominion that led the Dutch to freedom, and ultimately resulted in the Eighty Years' War. Your undertaking allowed for the creation of one of Europe's first modern republics, the Seven United Provinces. You gave your life to the rebellion, falling at the hands of an assassin in 1584, but your death would only serve to embolden the people's charge, and your legacy as "Father of the Fatherland" will stand as a symbol of Dutch independence for all time. = 네덜란드의 해방자이자 영웅인 오렌지 공 윌리엄께 경배를! 당신은 1568년에 독립 전쟁을 일으켜 스페인의 지배로부터 네덜란드 해방을 이끌어내었으며 이후 80년에 걸친 전쟁을 펼쳤습니다. 당신은 유럽 최초의 현대 공화국인 네덜란드 연합 왕국 건국에 크게 이바지했습니다. 독립 전쟁에 인생을 바친 당신은 1584년에 암살되나 당신의 죽음은 국민의 기세를 더욱 강하게 만들 뿐이었습니다. 당신은 "조국의 아버지"로서 영원히 네덜란드 독립의 상징으로 남아 있습니다.
Brave prince, the people again yearn for the wise stewardship your wisdom afforded them. Can you once again secure the sovereignty of your kingdom and lead your people to greatness? Can you build a civilization that stands the test of time? = 용감한 윌리엄 공이여. 국민은 당신의 지혜로운 관리를 다시금 갈망합니다. 다시 한 번 왕국의 주권을 지키고 국민을 번영으로 이끄시겠습니까? 세월의 시련을 이겨낼 문명을 건설하겠습니까?
Amsterdam = 암스테르담
Rotterdam = 로테르담
Utrecht = 위트레흐트
Groningen = 흐로닝언
Breda = 브레다
Nijmegen = 네이메헨
Den Haag = 헤이그
Haarlem = 하를럼
Arnhem = 아른험
Zutphen = 주트펜
Maastricht = 마스트리히트
Tilburg = 틸뷔르흐
Eindhoven = 아인트호벤
Dordrecht = 도르드레흐트
Leiden = 레이던
's Hertogenbosch = 스헤르토헨보스
Almere = 알미르
Alkmaar = 알크마르
Brielle = 브릴르
Vlissingen = 플리싱겐
Apeldoorn = 아펠두른
Enschede = 엔스헤데
Amersfoort = 아메르스포르트
Zwolle = 주올라
Venlo = 벤로
Uden = 우덴
Grave = 그라베
Delft = 델프트
Gouda = 고우다
Nieuwstadt = 뉴웨스타드
Weesp = 위스프
Coevorden = 쿠하르든
Kerkrade = 케르크라데
The Netherlands = 네덜란드
Retain [amount]% of the happiness from a luxury after the last copy has been traded away = 동일한 사치 자원 중 마지막 것을 거래하여 사용할 수 없게 되어도 해당 사치 자원으로 얻었던 행복의 [amount]%를 유지함

Gustavus Adolphus = 구스타부스 아돌푸스
The Hakkapeliittas will ride again and your men will fall just at the sight of my cavalry! God with us! = 하카펠리타가 다시 나아가고 네놈의 병력은 내 기병대의 눈앞에서 쓰러질 것이다! 신이 우리와 함께하리라!
Ha ha ha, captain Gars will be very glad to head out to war again. = 하하하, 가르스 대장이 전쟁에 다시 출전하는 것을 기뻐할 것이다.
I am Sweden's king. You can take my lands, my people, my kingdom, but you will never reach the House of Vasa. = 나는 스웨덴의 왕이다. 네놈이 내 영토, 내 백성, 내 왕국까지 빼앗아가더라도, 바사 가문에는 닿지 못할 것이다.
Stranger, welcome to the Snow King's kingdom! I am Gustavus Adolphus, member of the esteemed House of Vasa = 눈의 왕의 왕국에 온 것을 환영하네, 낯선 이여. 나는 존경받는 바사 가문의 구스타부스 아돌푸스라고 하오.
My friend, it is my belief that this settlement can benefit both our peoples. = 내 벗이여, 이 협정이 우리 모두의 백성들에게 이득이 될 거라고 믿네.
Oh, welcome! = 오, 환영하오!
Oh, it is you. = 아, 네놈이로구나.
Nobel Prize = 노벨상
All hail the transcendent King Gustavus Adolphus, founder of the Swedish Empire and her most distinguished military tactician. It was during your reign that Sweden emerged as one of the greatest powers in Europe, due in no small part to your wisdom, both on and off the battlefield. As king, you initiated a number of domestic reforms that ensured the economic stability and prosperity of your people. As the general who came to be known as the "Lion of the North," your visionary designs in warfare gained the admiration of military commanders the world over. Thanks to your triumphs in the Thirty Years' War, you were assured a legacy as one of history's greatest generals. = 스웨덴 제국의 설립자이시자 최고의 군사 전략가이신 구스타부스 아돌푸스 왕께 경배를! 당신은 스웨덴을 유럽 최강 국가 중 하나로 성장시켰으며 전쟁터 안팎에서 유감없이 지혜를 발휘하셨습니다. 왕위에 오른 후 당신은 수많은 개혁 정책으로 경제적 안정과 번영을 이끌어냈습니다. "북방의 사자"라 불린 장군이기도 한 당신은 뛰어난 전술과 선견지명으로 세계적으로 존경받는 군대 지휘자가 되었습니다. 30년 전쟁에서 승리한 당신은 역사상 가장 뛰어난 장군 중 하나로 남았습니다.
Oh noble King, the people long for your prudent leadership, hopeful that once again they will see your kingdom rise to glory. Will you devise daring new strategies, leading your armies to victory on the theater of war? Will you build a civilization that stands the test of time? = 고귀한 왕이시여, 백성은 당신의 사려 깊은 지도를 기대하며 다시 왕국이 영광을 되찾기를 희망합니다. 과감한 새 전략을 고안하여 스웨덴군을 승리로 이끄시겠습니까? 세월의 시련을 이겨낼 문명을 건설하겠습니까?
Stockholm = 스톡홀름
Uppsala = 웁살라
Gothenburg = 예테보리
Malmö = 말뫼
Linköping = 린셰핑
Kalmar = 칼마르
Skara = 스카라
Västerås = 베스테로스
Jönköping = 옌셰핑
Visby = 비스뷔
Falun = 팔룬
Norrköping = 노르셰핑
Gävle = 예블레
Halmstad = 할름스타드
Karlskrona = 칼스크로나
Hudiksvall = 후딕스발
Örebro = 외레브로
Umeå = 우메오
Karlstad = 칼스타드
Helsingborg = 헬싱보리
Härnösand = 헤르뇌산드
Vadstena = 바드스테나
Lund = 룬드
Västervik = 베스테르비크
Enköping = 엔셰핑
Skövde = 셰브데
Eskilstuna = 에실스투나
Luleå = 룰레오
Lidköping = 리드셰핑
Södertälje = 쇠데르텔리에
Mariestad = 마리에스타드
Östersund = 외스테르순드
Borås = 보로스
Sundsvall = 순스발
Vimmerby = 빔머뷔
Köping = 셰핑
Mora = 모라
Arboga = 아르보가
Växjö = 벡셰
Gränna = 그렌나
Kiruna = 키루나
Borgholm = 보르그홀름
Strängnäs = 스트렝네스
Sveg = 스베그
Sweden = 스웨덴
Gain [amount] Influence with a [param] gift to a City-State = 도시 국가에 [param] 선물시 영향력 +[amount]
When declaring friendship, both parties gain a [amount]% boost to great person generation = 다른 문명과 우호 관계 선언시 양국의 위인 출현 속도 +[amount]%

Maria Theresa = 마리아 테레지아
Shame that it has come this far. But ye wished it so. Next time, be so good, choose your words more wisely. = 여기까지 와버린 것이 안타깝습니다. 그러나 당신네들이 바란 일이죠. 다음부터는 꼭 말을 가려가면서 하세요.
What a fool ye are! Ye will end swiftly and miserably. = 어리석군요! 당신은 곧 비참해질 것입니다.
The world is pitiful! There's no beauty in it, no wisdom. I am almost glad to go. = 참으로 끔찍한 세상이로군요! 아름다움도, 현명함도 없는 이런 세상이라면 떠나도 아쉬울 게 없어요.
The archduchess of Austria welcomes your Eminence to... Oh let's get this over with! I have a luncheon at four o'clock. = 오스트리아의 대공비가 공의 방문을... 오, 인사치레는 이쯤에서 끝내지요. 4시에 오찬이 있어서요.
I see you admire my new damask. Nobody should say that I am an unjust woman. Let's reach an agreement! = 내 다마스크를 자꾸 쳐다보더군요. 나는 치사한 여자가 아니에요. 거래합시다!
Oh, it's ye! = 오, 당신이군요!
Diplomatic Marriage = 외교혼
Noble and virtuous Queen Maria Theresa, Holy Roman Empress and sovereign of Austria, the people bow to your gracious will. Following the death of your father King Charles VI, you ascended the thone of Austria during a time of great instability, but the empty coffers and diminished military did litle to dissuade your ambitions. Faced with war almost immediately upon your succession to the thron, you managed to fend off your foes, and in naming your husband Francis Stephen co-ruler, assured your place as Empress of the Holy Roman Empire. During your reigh, you guided Austria on a new path of reform - strengthening the military, replenishing the treasury, and improving the educational system of the kingdom. = 신성로마제국의 여황이자 오스트리아의 군주이신 고귀하고 고결한 마리아 테레지아 여왕이시여. 모든 백성이 당신의 자애로운 명령에 순종하나이다. 부왕 카를 6세께서 서거하신 후 시국이 매우 불안정한 와중에 왕위에 오르셨으나, 텅 빈 국고와 줄어든 군사력은 당신의 야망을 꺾기엔 너무나도 작은 문제에 지나지 않습니다. 명목상의 공동 통치자이자 부군이신 프란츠 슈테판을 내세워 신성로마제국의 여황 자리를 확립하시고, 즉위 후 바로 전쟁에 임하시어 적들을 물리치셨습니다. 당신의 통치 아래서 오스트리아는 군사력 증강, 국고 보충, 교육 체계 개선 등을 이루며 재건의 길을 걸어갑니다.
Oh great queen, bold and dignified, the time has come for you to rise and guide the kingdom once again. Can you return your people to the height of prosperity and splendor? Will you build a civilization that stands the test of time? = 용기와 위엄을 한데 갖추신 위대한 여황이시여. 왕국을 다시 되살릴 때가 왔습니다. 당신의 백성을 번영과 영광으로 이끌어 주시겠습니까? 세월의 시련을 이겨낼 문명을 건설하겠습니까?
Vienna = 비엔나
Salzburg = 잘츠부르크
Graz = 그라츠
Linz = 린츠
Klagenfurt = 클라겐푸르트
Bregenz = 브레겐츠
Innsbruck = 인스브룩
Kitzbühel = 키츠뷔엘
St. Pölten = 장크트픨텐
Eisenstadt = 아이젠슈타트
Villach = 필라흐
Zwettl = 츠베틀
Traun = 트라운
Wels = 벨스
Dornbirn = 도른비른
Feldkirch = 펠트키르히
Amstetten = 암슈테텐
Bad Ischl = 바트이슐
Wolfsberg = 볼프스부르크
Kufstein = 쿠프슈타인
Leoben = 레오벤
Klosterneuburg = 클로스터노이부르크
Leonding = 레온딩
Kapfenberg = 카펜베르트
Hallein = 할라인
Bischofshofen = 비쇼프스호펜
Waidhofen = 바이트호펜
Saalbach = 잘아흐
Lienz = 린츠
Steyr = 슈타이아
Austria = 오스트리아
Can spend Gold to annex or puppet a City-State that has been your ally for [amount] turns. = [amount]턴간 동맹을 유지한 도시 국가는 골드를 소모하여 합병하거나 괴뢰 도시로 만들 수 있음

Dido = 디도
Tell me, do you all know how numerous my armies, elephants and the gdadons are? No? Today, you shall find out! = 카르타고의 군세나 코끼리 군단의 위용, 전선의 수 정도는 파악하고 전쟁을 시작했습니까? 모른다고요? 곧 알게 될 겁니다!
Fate is against you. You earned the animosity of Carthage in your exploration. Your days are numbered. = 당신의 운이 다했습니다. 위대한 카르타고는 더이상 당신의 조롱과 협박을 참지 않을 겁니다. 죽을 준비나 하시지요.
The fates became to hate me. This is it? You wouldn't destroy us so without their help. = 운명이 저를 싫어하게 되었다, 이건가요? 운명의 도움 없이는 저희를 정복할 수 없었을 겁니다.
The Phoenicians welcome you to this most pleasant kingdom. I am Dido, the queen of Carthage and all that belongs to it. = 페니키아인들은 가장 즐거운 왕국으로의 당신의 방문을 환영합니다. 저는 카르타고와 그곳에 속한 모든 것의 여왕입니다.
I just had the marvelous idea, and I think you'll appreciate it too. = 아주 멋진 생각이 떠올랐습니다. 그대도 기뻐할 게 분명합니다.
What is it now? = 또 뭡니까?
Phoenician Heritage = 페니키아의 계승자
Blessings and salutations to you, revered Queen Dido, founder of the legendary kingdom of Carthage. Chronicled by the words of the great poet Virgil, your husband Acerbas was murdered at the hands of your own brother, King Pygmalion of Tyre, who subsequently claimed the treasures of Acerbas that were now rightfully yours. Fearing the lengths from which your brother would pursue this vast wealth, you and your compatriots sailed for new lands. Arriving on the shores of North Africa, you tricked the local king with the simple manipulation of an ox hide, laying out a vast expanse of territory for your new home, the future kingdom of Carthage. = 전설적인 왕국 카르타고를 건국하신 존경받는 여왕 디도께 축복과 찬사가 있기를. 위대한 시인 베르길리우스의 서사시에 따르면 당신의 부군 아케르바스는 그의 재산을 탐내는 티레의 왕 피그말리온, 즉 당신 오라버니의 손에 목숨을 잃었다 합니다. 그의 막대한 재산을 얻기 위해 오라버니가 벌인 만행을 두려워한 당신은 동료를 모아 새로운 땅으로 떠나셨습니다. 북아프리카 해안에 도착한 당신은 그 지역의 통치자를 소가죽을 사용한 지혜로 압도하여 넓은 토지를 획득하시고 미래의 카르타고 왕국을 세울 기반을 마련하셨습니다.
Clever and inquisitive Dido, the world longs for a leader who can provide a shelter from the coming storm, guided by brilliant intuition and cunning. Can you lead the people in the creation of a new kingdom to rival that of once mighty Carthage? Can you build a civilization that will stand the test of time? = 지혜롭고 호기심 많은 디도시여. 뛰어난 직감과 지혜로 앞으로 다가올 폭풍우를 막아낼 수 있는 지도자가 필요하옵니다. 과거의 강력한 카르타고와 견줄 만한 새로운 왕국을 만드시겠습니까? 세월의 시련을 이겨낼 문명을 건설하겠습니까?
Carthage = 카르타고
Utique = 우티쿠
Hippo Regius = 히포레기우스
Gades = 가데스
Saguntum = 사군툼
Carthago Nova = 카르타고노바
Panormus = 파노르무스
Lilybaeum = 릴리바이움
Hadrumetum = 하드루메툼
Zama Regia = 자마레기아
Karalis = 카랄리스
Malaca = 말라카
Leptis Magna = 렙티스마그나
Hippo Diarrhytus = 히포다이리투스
Motya = 모티아
Sulci = 술키
Leptis Parva = 렙티스파바
Tharros = 타로스
Soluntum = 소룬툼
Lixus = 릭서스
Oea = 오에아
Theveste = 테베스테
Ibossim = 이보심
Thapsus = 탑수스
Aleria = 알레리아
Tingis = 틴기스
Abyla = 아빌라
Sabratha = 사브라타
Rusadir = 루사디르
Baecula = 베쿨라
Saldae = 살대
Land units may cross [tileFilter] tiles after the first [unit] is earned = 첫 [unit] 획득후 지상 유닛이 [tileFilter]에 출입 가능
Units ending their turn on [tileFilter] tiles take [amount] damage = [tileFilter]에서 턴을 마친 유닛에게 [amount] HP 피해

Theodora = 테오도라
It is always a shame to destroy a thing of beauty. Happily, you are not one. = 아름다운 사람을 죽여야 할 때면 내 마음이 안타깝지만, 당신은 아름답지 않아서 다행이야.
Now darling, tantrums are most unbecoming. I shall have to teach you a lesson. = 우리 자기, 더는 짜증을 못 받아 주겠네요. 따끔한 맛을 보여 드릴게요.
Like a child playing with toys you are. My people will never love you, nor suffer this indignation gracefully. = 당신은 장난감을 가지고 노는 아이나 다름없네요. 우리는 절대로 당신을 반기지 않을 것이고, 분노를 쉽게 누그러뜨리지도 않을 거예요.
My, isn't this a pleasant surprise - what may I call you, oh mysterious stranger? I am Theodora, beloved of Byzantium. = 뜻밖의 기쁨이군요! 당신을 뭐라고 불러야 하나요, 잘생긴 이방인? 저는 비잔티움의 총애받는 여왕, 테오도라라고 해요.
I have heard that you adept at certain kinds of ... interactions. Show me. = 당신이... 어떤 일에 아주 능숙하다는 소릴 들었어요. 보여주세요.
Hello again. = 안녕하세요.
Patriarchate of Constantinople = 콘스탄티노플 총대주교
All hail the most magnificent and magnanimous Empress Theodora, beloved of Byzantium and of Rome! From the lowly ranks of actress and courtesan you became the most powerful woman in the Roman Empire, consort to Justinian I. Starting in the late 520's AD, you joined your husband in a series of important spiritual and legal reforms, creating many laws which elevated the status of and promoted equal treatment of women in the empire. You also aided in the restoration and construction of many aqueducts, bridges, and churches across Constantinople, culminating in the creation of the Hagia Sophia, one of the most splendid architectural wonders of the world. = 비잔티움과 로마의 연인, 위대하고 자비로운 테오도라 여제께 경배를! 그대는 배우와 매춘부들로 이루어진 틈바구니에서 일어나, 유스티니아누스 1세 폐하의 아내가 되어 로마 제국 최고의 여인으로 우뚝 섰습니다. 520년대 후반부터 그대는 황제와 함께 정신적, 법적 개혁을 추진하여 제국 내 여성의 지위를 높이고 여성의 평등한 대우를 장려하는 법을 제정했습니다. 또한 콘스탄티노플 전역의 수로와 다리, 교회를 복구하고 건설하는 데 일조하여 마침내 세계에서 가장 아름다운 건축물 중 하나인 성 소피아 대성당이 태어났습니다.
Beautiful Empress, Byzantium is in need of your wisdom and strength - her people are lost without your light to lead them. The Byzantine Empire may have fallen once, but its spirit is still intact waiting to be reborn anew. Can you return Byzantium to the heights of glory it once enjoyed? Can you create a civilization to stand the test of time? = 아름다운 여제여. 비잔티움에는 그대의 지혜와 힘이 필요합니다. 백성은 그대를 잃고서 어둠 속을 방황하고 있습니다. 비잔틴 제국은 몰락하였으나 그 정신은 아직도 온전히 남아 다시 태어나기를 기다리고 있습니다. 비잔티움을 다시금 한때 누렸던 영광의 정점으로 되돌리고, 세월의 시련을 이겨낼 문명을 건설해 주시겠습니까?
Constantinople = 콘스탄티노플
Adrianople = 아드리아노플
Nicaea = 니케아
Antioch = 안티오크
Varna = 바르나
Ohrid = 오흐리드
Nicomedia = 니코메디아
Trebizond = 트레비존스
Cherson = 케르손
Sardica = 사르디카
Ani = 아니
Dyrrachium = 디라키움
Edessa = 에데사
Chalcedon = 칼케돈
Naissus = 나이수스
Bari = 바리
Iconium = 이코늄
Prilep = 프릴레프
Samosata = 사모사타
Kars = 카르스
Theodosiopolis = 테오도시오폴리스
Tyana = 타이아나
Gaza = 가자
Kerkyra = 케르키라
Phoenice = 포에니케
Selymbria = 셀림브리아
Sillyon = 실리욘
Chrysopolis = 크리소폴리스
Vodena = 보데나
Traianoupoli = 트라야누폴리
Constantia = 콘스탄티아
Patra = 파트라
Korinthos = 코린트
Byzantium = 비잔티움
May choose [amount] additional belief(s) of any type when [foundingOrEnhancing] a religion = 종교를 [foundingOrEnhancing]하면 추가 교리 [amount]개 선택 가능

Boudicca = 부디카
You shall stain this land no longer with your vileness! To arms, my countrymen. We ride to war! = 우리 땅에서 당신들이 저지르는 악행을 더이상 참을 수 없습니다! 형제들이여, 무기를 들어라! 전쟁이다!
Traitorous man! The Celtic peoples will not stand for such wanton abuse and slander - I shall have your balls! = 배신자! 우리 켈트족을 농락하고 모욕하다니, 멱을 따주지!
Vile ruler, know you have won this war in name alone. Your cities lie buried and your troops defeated. I have my own victory. = 비열한 작자야, 껍데기뿐인 승리가 어떠냐. 네 도시는 폐허가 됐고 네 군대의 시체가 널려있으니 나는 나대로 승리를 거둔 것이다.
I am Boudicca, Queen of the Celts. Let no-one underestimate me! = 나는 켈트족의 선택된 여왕 부디카입니다. 여자라고 얕보지 마십시오!
Let us join our forces together and reap the rewards. = 우리가 힘을 합치면 서로에게 유익할 것 같습니다.
God has given good to you. = 신께서 그대에게 선을 행하십니다.
Druidic Lore = 드루이드교 전승
Eternal glory and praise for you, fierce and vengeful Warrior Queen! In a time dominated by men, you not only secured your throne and sovereign rule, but also successfully defied the power of the Roman Empire. After suffering terrible punishment and humiliation at the hand of the Roman invaders, you rallied your people in a bloody and terrifying revolt. Legions fell under your chariot wheels and the city of London burned. While in the end the Romans retained ownership of the isles, you alone made Nero consider withdrawing all troops and leaving Britain forever. = 용맹하고 강인한 여왕께 영원한 영광과 찬미를! 그대는 남자가 지배하는 세상에서 왕좌와 통치권을 손에 넣었을 뿐 아니라 로마 제국의 위세에 도전하였습니다. 또한 로마 침략군의 손에 끔찍한 고통과 모욕을 당하고도 백성을 규합하여 무시무시한 혁명을 일으켰습니다. 로마 군단병이 그대의 전차 바퀴 아래 스러지고 런던 시는 불타올랐습니다. 끝내 로마군을 브리튼 섬에서 몰아내지는 못하였으나 네로 황제가 철군하여 영영 브리튼을 떠날까 고민한 것은 순전히 그대 때문이었습니다.
Oh sleeping lioness, your people desire that you rise and lead them again in the calling that is your namesake. Will you meet their challenge on the open field and lead the Celts to everlasting victory? Will you restore your lands and build an empire to stand the test of time? = 잠자는 암사자여. 켈트족은 그대가 돌아와 다시금 켈트족을 이끌어주시기를 바라고 있습니다. 이 시련을 받아들여 켈트족을 영원한 승리로 이끌겠습니까? 잃어버린 영토를 되찾아 세월의 시련을 이겨낼 문명을 건설하겠습니까?
Cardiff = 카디프
Truro = 트루로
Douglas = 더글라스
Glasgow = 글래스고
Cork = 코크
Aberystwyth = 에버리스트위스
Penzance = 펜잔스
Ramsey = 램지
Inverness = 인버네스
Limerick = 리머릭
Swansea = 스완지
St. Ives = 세인트아이브
Peel = 필
Aberdeen = 애버딘
Belfast = 벨파스트
Caernarfon = 카나폰
Newquay = 뉴키
Saint-Nazaire = 세인트나제흐
Castletown = 캐슬타운
Stirling = 스털링
Galway = 골웨이
Conwy = 콘위
St. Austell = 세인트오스틀
Saint-Malo = 세인트말로
Onchan = 온찬
Dundee = 던디
Londonderry = 런던데리
Llanfairpwllgwyngyll = 랜바이어푸흘귄기흘
Falmouth = 팔머스
Lorient = 로리앙
Celts = 켈트

Haile Selassie = 하일레 셀라시에
I have tried all other avenues, but yet you persist in this madness. I hope, for your sake, your end is swift. = 대안을 두루 찾아보았지만, 당신은 미친 소리만 계속하시는군요. 이렇게 된 이상 당신을 빨리 없애는 게 모두를 위하는 길입니다.
It is silence that allows evil to triumph. We will not stand mute and allow you to continue on this mad quest unchecked. = 악행을 보고도 잠자코 있으면 안 됩니다. 당신의 미친 짓을 그냥 두고 보지는 않겠습니다.
God and history will remember your actions this day. I hope you are ready for your impending judgment. = 오늘 당신이 한 행동은 하늘과 땅이 기억할 것입니다. 심판받을 준비가 되었기를 바랍니다.
A thousand welcomes to our fair nation. I am Selassie, the Ras Tafari Makonnen and Emperor of Ethiopia, your humble servant. = 어서 오십시오. 소생은 라스 타파리 마코넨이자 에티오피아의 황제인 하일레 셀라시에라고 합니다.
I request that you consider this offer between our two peoples. I believe it will do us both good. = 이 제안을 고려해 보십시오. 내 생각에는 이 거래가 양 문명에 이익이 될 것입니다.
Spirit of Adwa = 아드와 전투의 정신
Blessings be upon you, honorable and righteous Emperor of Ethiopia, Haile Selassie. Your legacy as one of Ethiopia's greatest rulers, and as the spiritual leader to the Rastafarian movement, is outshone only by the influence you had on diplomacy and political cooperation throughout the world. In introducing Ethiopia's first written constitution, you planted the seeds of democracy that would take root over the coming years, and your infinitely wise grasp of global affairs secured Ethiopia's place as a charter member of the United Nations. Spearheading efforts to reform and modernize the nation during your reign, you changed the course of Ethiopian history forever = 에티오피아의 명예롭고 공정한 황제 하일레 셀라시에께 축복이 있기를. 에티오피아에서 제일 위대한 지도자이자 래스터패리 운동의 영적 지도자인 당신은 전 세계적인 외교와 정치 협력을 이끌어내셨습니다. 에티오피아의 첫 성문 헌법을 제정함으로써 에티오피아에 민주주의의 씨앗을 심었고 지혜롭게 국제 문제에 대처하여 에티오피아를 국제연합 창설 회원국 위치에 올려놓으셨습니다. 국가 재건과 근대화의 최전선에서 노력한 당신은 에티오피아의 역사가 나갈 방향을 영원히 바꾸어 놓으셨습니다.
Revered king, your composed demeanor once protected the people from the many conflicts that plague the nations of men, and the kingdom looks to you to assure peace once again. Will you lead the people with courage and authority, moving forward into a new age? Will you build a civilization that stands the test of time? = 존경받는 황제시여. 당신은 침착하게 대처하여 국민을 괴롭히는 수많은 투쟁을 막아내셨습니다. 이제 왕국은 당신이 다시 한 번 평화를 지켜 주기를 바라옵니다. 용기와 권위를 가지고 국민을 이끌어 새로운 시대를 향해 전진하시겠습니까? 세월의 시련을 이겨낼 문명을 건설하겠습니까?
Addis Ababa = 아디스아바바
Harar = 하라르
Adwa = 아드와
Lalibela = 랄리벨라
Gondar = 곤다르
Axum = 악숨
Dire Dawa = 디레다와
Bahir Dar = 바히르다르
Adama = 아다마
Mek'ele = 맥엘레
Awasa = 아와사
Jimma = 짐마
Jijiga = 지지가
Dessie = 데시
Debre Berhan = 데브레버한
Shashamane = 샤샤메인
Debre Zeyit = 데브레제이트
Sodo = 소도
Hosaena = 호사이나
Nekemte = 네켐테
Asella = 아셀라
Dila = 딜라
Adigrat = 아디그라트
Debre Markos = 데브레마코스
Kombolcha = 콘볼차
Debre Tabor = 데브레타보르
Sebeta = 세베타
Shire = 샤이어
Ambo = 암보
Negele Arsi = 네겔레아르시
Gambela = 감벨라
Ziway = 지웨이
Weldiya = 웰디아
Ethiopia = 에티오피아

Pacal = 파칼
A sacrifice unlike all others must be made! = 다른 문명과는 다른 제물을 바쳐야만 해!
Muahahahahahaha! = 으흐하하하하하하하!
 # Requires translation!
Today comes a great searing pain. With you comes the path to the black storm. = 
Greetings, wayward one. I am known as Pacal. = 어서 오게나. 처음 보는군. 나는 파칼 대왕이다.
Friend, I believe I may have found a way to save us all! Look, look and accept my offering! = 어쩌면 인류를 구원할 방법을 찾은 건지 모르겠어! 어서 내 제안을 받아들여!
 # Requires translation!
A fine day, it helps you. = 
The Long Count = 장기력
Your people kneel before you, exalted King Pacal the Great, favored son of the gods and shield to the citizens of the Palenque domain. After years of strife at the hands of your neighboring rivals, you struck back at the enemies of your people, sacrificing their leaders in retribution for the insults dealt to your predecessors. The glory of Palenque was restored only by the guidance afforded by your wisdom, as you orchestrated vast reconstruction efforts within the city, creating some of the greatest monuments and architecture your people - and the world - have ever known. = 신들의 총애받는 자손이시며 팔렝케 시민의 수호자인 파칼 대왕이시여, 그대 앞에 백성 모두 무릎 꿇나이다. 당신은 적들에 맞서 싸워 이웃 경쟁자들과의 분쟁을 종결시켰으며 그들의 지도자를 제물로 바쳐 선조를 모욕한 죄에 응징을 가하셨습니다. 도시의 대규모 재건을 통하여 전 세계를 통틀어서도 그 위대함을 견줄 데 없는 유적들을 세우신 당신의 지혜가 없었다면 팔렝케의 영광도 없었을 겁니다.
Illustrious King, your people once again look to you for leadership and counsel in the coming days. Will you channel the will of the gods and restore your once proud kingdom to its greatest heights? Will you build new monuments to forever enshrine the memories of your people? Can you build a civilization that will stand the test of time? = 걸출한 왕이시여. 백성은 당신의 미래를 향한 충고와 지도를 다시금 바라나이다. 신들의 뜻을 받들어 위대한 왕국을 재건하시겠습니까? 왕국의 존재를 영원히 역사에 남길 만한 새 유적을 지으시겠습니까? 세월의 시련을 이겨낼 문명을 건설하겠습니까?
Palenque = 팔렌케
Tikal = 티칼
Uxmal = 우쉬말
Tulum = 툴룸
Copan = 코판
Coba = 코바
El Mirador = 엘 미라도르
Calakmul = 칼라크물
Edzna = 에즈나
Lamanai = 라마나이
Izapa = 이사파
Uaxactun = 우악삭툰
Comalcalco = 코말칼코
Piedras Negras = 피에드라스네그라스
Cancuen = 칸쿠엔
Yaxha = 약사
Quirigua = 키리구아
Q'umarkaj = 우말카하
Nakbe = 나크비
Cerros = 세로스
Xunantunich = 주난투니치
Takalik Abaj = 타칼릭 아바
Cival = 시발
San Bartolo = 산 바르톨로
Altar de Sacrificios = 희생의 제단
Seibal = 세이발
Caracol = 카라콜
Naranjo = 나란호
Dos Pilas = 도스 필라스
Mayapan = 마야판
Ixinche = 이신테
Zaculeu = 자쿨레우
Kabah = 카바
The Maya = 마야
Receive a free Great Person at the end of every [comment] (every 394 years), after researching [tech]. Each bonus person can only be chosen once. = [tech] 연구후 [comment](394년)이 끝날 때마다 위인이 무료로 출현, 한번 선택한 위인 선택 불가
Once The Long Count activates, the year on the world screen displays as the traditional Mayan Long Count. = 장기력이 해금되면 세계 화면의 연도 표시가 마야 장기력 표시로 바뀜


I didn't want to do this. We declare war. = 이걸 하는 걸 원치 않소. 전젱을 선포한다.
I will fear no evil. For god is with me! = 나는 그 어떠한 악마도 두려워하지 않을 것이다. 신이 나와 함께하리라!
Why have you forsaken us my lord? = 주여, 왜 우리를 저버리시나이까?
Bratislava = 브라티슬라바

We have wanted this for a LONG time. War it shall be. = 오랜 시간 동안 이것만을 원해왔다. 전쟁이 시작되리.
Very well, we will kick you back to the ancient era! = 좋다, 우리가 네놈을 고대 시대로 돌려보내주마!
This isn't how it is supposed to be! = 이걸 바랐던 건 아니란 말이다!
Cahokia = 카호키아

By god's grace we will not allow these atrocities to occur any longer. We declare war! = 신의 은총으로 이러한 극악무도한 일이 다시는 일어나게 하지 않겠다. 전쟁을 선포한다!
May god have mercy on your evil soul. = 신께서 네놈의 사악한 영혼에 자비를 베푸시길.
I for one welcome our new conquer overlord! = 나는 우리의 새 정복자를 환영하오!
Jerusalem = 예루살렘


#################### Lines from Policies from Civ V - Gods & Kings ####################

Provides a [buildingName] in your first [amount] cities for free = 최초 [amount]개 도시에 [buildingName] 무료로 제공


[amount]% Gold from Great Merchant trade missions = 위대한 상인이 무역 임무에서 얻는 골드 [amount]%


#################### Lines from Quests from Civ V - Gods & Kings ####################


#################### Lines from Religions from Civ V - Gods & Kings ####################


Judaism = 유대교


Sikhism = 시크교

Taoism = 도교


#################### Lines from Ruins from Civ V - Gods & Kings ####################


We have found holy symbols in the ruins, giving us a deeper understanding of religion! (+[param] Faith) = 고대 유적에서 성물을 발견하여 종교에 대한 이해가 깊어졌습니다! (+[param] 신앙)
discover holy symbols = 성물 발견

We have found an ancient prophecy in the ruins, greatly increasing our spiritual connection! (+[param] Faith) = 고대 유적에서 예언자를 발견하여 우리의 정신적인 유대가 강해졌습니다! (+[param] 신앙)
an ancient prophecy = 고대 예언자


#################### Lines from Specialists from Civ V - Gods & Kings ####################


#################### Lines from Techs from Civ V - Gods & Kings ####################


'What is drama but life with the dull bits cut out.' - Alfred Hitchcock = '드라마는 지루한 부분을 잘라낸 인생일 뿐이다.' - 알프레드 히치콕
Drama and Poetry = 드라마와 시

'The merchants and the traders have come; their profits are pre-ordained...' - Sri Guru Granth Sahib = '상인과 장사치들이 왔으니 그들이 이윤을 남기는 것은 정해진 이치다.' - <스리 구루 그란트 사히브>
Guilds = 길드


'Architecture begins where engineering ends.' - Walter Gropius = '토목 공학이 끝나는 시점이 바로 건축의 시작이다.' - 월터 그로피우스
Architecture = 건축

'Industrialization based on machinery, already referred to as a characteristic of our age, is but one aspect of the revolution that is being wrought by technology.' - Emily Greene Balch = '기계로 인한 산업화는 이미 우리 시대의 특징이 되었지만, 이는 기술 발전이 일으킬 혁명의 극히 일부일 뿐이다.' - 에밀리 그린 볼치
Industrialization = 산업화


'Men, like bullets, go farthest when they are smoothest.' - Jean Paul = '사람은 총알과 같아서 매끄러울수록 좋다.' - 장 폴
Ballistics = 탄도학

'The root of the evil is not the construction of new, more dreadful weapons. It is the spirit of conquest.' - Ludwig von Mises = '모든 악의 근원은 새롭고 끔찍한 무기를 발명하는 행위가 아니라 인간의 정복욕이다.' - 루트비히 폰 미제스
Combined Arms = 통합 작전군


'The more we elaborate our means of communication, the less we communicate.' - J.B. Priestly = '통신 수단이 발전하면 할수록 의사소통이 줄어든다.' - J.B. 프리스틀리
Telecommunications = 전기 통신
'All men can see these tactics whereby I conquer, but what none can see is the strategy out of which victory is evolved.' - Sun Tzu = '내가 설명한 병법은 누구나 알 수 있다. 실전에서 승리하려면 어떤 병법을 써야 할지 아는 사람은 없다.' - 손자
Mobile Tactics = 기동 전술


#################### Lines from Terrains from Civ V - Gods & Kings ####################


Mount Kailash = 카일라스 산

Mount Sinai = 시나이 산

Sri Pada = 스리파다

Uluru = 울루루


#################### Lines from TileImprovements from Civ V - Gods & Kings ####################


Polder = 간척지


#################### Lines from TileResources from Civ V - Gods & Kings ####################


Salt = 소금


#################### Lines from UnitPromotions from Civ V - Gods & Kings ####################


#################### Lines from UnitTypes from Civ V - Gods & Kings ####################


#################### Lines from Units from Civ V - Gods & Kings ####################


Atlatlist = 아틀라틀 투창병


Quinquereme = 오단노선

Dromon = 드로몬


Horse Archer = 궁기병


Battering Ram = 공성추
Can only attack [combatantFilter] units = [combatantFilter]만 공격 가능

Pictish Warrior = 픽트족 전사


African Forest Elephant = 아프리카 숲 코끼리

Cataphract = 카타프락토이


Composite Bowman = 합성궁병


Galleass = 갈레아스


Privateer = 사략선
May capture killed [mapUnitFilter] units = [mapUnitFilter] 유닛 처치시 포획 가능

Sea Beggar = 제고이센


Hakkapeliitta = 하카펠리타
Transfer Movement to [unit] = 겹쳐진 [unit]의 행동력을 증가시킴
[amount]% Strength when stacked with [unit] = [unit]와(과) 겹쳤을 때 전투력 [amount]%


Gatling Gun = 개틀링 기관총


Carolean = 캐롤리언

Mehal Sefari = 메할 사파리


Hussar = 후사르
[amount]% to Flank Attack bonuses = 측면 공격 보너스 [amount]%


Great War Infantry = 1차 세계대전 보병


Triplane = 1차 세계대전 전투기

Great War Bomber = 1차 세계대전 폭격기


Machine Gun = 기관총


Landship = 지상함


#################### Lines from Tutorials ####################

Introduction = 게임 소개
Welcome to Unciv!\nBecause this is a complex game, there are basic tasks to help familiarize you with the game.\nThese are completely optional, and you're welcome to explore the game on your own! = UnCiv에 오신 것을 환영합니다!\n이 게임은 다소 복잡하기 때문에 적응을 위해 몇가지 도움말을 준비했습니다.\n도움말을 반드시 따라할 필요는 없으며, 마음대로 게임을 둘러보셔도 상관없습니다!

New Game = 게임 시작하기
Your first mission is to found your capital city.\nThis is actually an important task because your capital city will probably be your most prosperous.\nMany game bonuses apply only to your capital city and it will probably be the center of your empire. = 처음에는 수도를 건설해야 하는데 이는 상당히 중요합니다.\n많은 보너스들이 수도에만 주어지므로, 수도는 국가의 중심지로서 가장 번창한 도시가 될 것이기 때문입니다.
How do you know a spot is appropriate?\nThat’s not an easy question to answer, but looking for and building next to luxury resources is a good rule of thumb.\nLuxury resources are tiles that have things like gems, cotton, or silk (indicated by a smiley next to the resource icon)\nThese resources make your civilization happy. You should also keep an eye out for resources needed to build units, such as iron. Cities cannot be built within 3 tiles of existing cities, which is another thing to watch out for! = 수도를 건설하기에 최적의 장소는 일반적으로 사치 자원이 많은 곳입니다.\n사치 자원은 보석, 목화, 비단 등 스마일 아이콘이 붙은 자원들입니다.\n사치 자원이 중요한 이유는 문명의 행복도를 올려주기 때문입니다.\n또 유닛 생산에 필요한 말, 철 등의 전략 자원이 있는 곳도 좋습니다.\n기존 도시에서 3타일 내에는 다른 도시를 세울 수 없으므로 주의하세요!
However, cities don’t have a set area that they can work - more on that later!\nThis means you don’t have to settle cities right next to resources.\nLet’s say, for example, that you want access to some iron – but the resource is right next to a desert.\nYou don’t have to settle your city next to the desert. You can settle a few tiles away in more prosperous lands.\nYour city will grow and eventually gain access to the resource.\nYou only need to settle right next to resources if you need them immediately – \n   which might be the case now and then, but you’ll usually have the luxury of time. = 한 도시가 차지하는 영역은 유동적입니다(차차 설명하겠습니다).\n굳이 자원 위나 바로 옆에 도시를 건설할 필요는 없다는 뜻입니다.\n예를 들어 철이 필요한데, 철이 사막 지대 옆에 있는 상황이라면\n철 근처의 사막이 아니라 좀 멀어도 더 풍족한 곳에 도시를 건설해도 됩니다.\n시간이 지나고 도시가 확장되면 언젠가는 자원이 있는 곳까지 닿을 겁니다.\n만약 어떤 자원이 즉시 필요하다면 바로 위나 옆에 건설해야 할 수도 있습니다.\n가끔 그런 경우가 있지만 보통 시간이 모자랄 일은 없습니다.
The first thing coming out of your city should be either a Scout or Warrior.\nI generally prefer the Warrior because it can be used for defense and because it can be upgraded\n  to the Swordsman unit later in the game for a relatively modest sum of gold.\nScouts can be effective, however, if you seem to be located in an area of dense forest and hills.\nScouts don’t suffer a movement penalty in this terrain.\nIf you’re a veteran of the 4x strategy genre your first Warrior or Scout will be followed by a Settler.\nFast expanding is absolutely critical in most games of this type. = 갓 건설한 도시에서 처음 생산하는 유닛은 정찰병이나 전사가 좋습니다.\n저(개발자)는 개인적으로 전사를 더 좋아합니다. \n어느 정도 방어전이 가능하고, 나중에 싼 값에 검사로 업그레이드할 수도 있기 때문입니다.\n만약 숲이나 언덕이 많다면 험지 이동 페널티가 없는 정찰병이 좋을 수도 있습니다.\n만약 당신이 4x 전략게임의 고수라면 개척자를 생산하는 것도 좋습니다.\n이런 게임은 대부분 빠른 확장이 굉장히 중요합니다.

In your first couple of turns, you will have very little options, but as your civilization grows, so do the number of things requiring your attention. = 초반 몇 턴 동안은 이렇게 선택지가 많지 않습니다.\n하지만 문명이 성장할수록 신경쓸 것들도 점점 많아집니다.

Culture and Policies = 문화와 정책
Each turn, the culture you gain from all your cities is added to your Civilization's culture.\nWhen you have enough culture, you may pick a Social Policy, each one giving you a certain bonus. = 매 턴 각 도시에서 생성된 문화가 문명 전체의 문화량으로 누적됩니다.\n누적된 문화량을 사용해서 사회 정책을 채택하면 특별한 보너스를 받을 수 있습니다.
The policies are organized into branches, with each branch providing a bonus ability when all policies in the branch have been adopted. = 사회 정책은 여러 정책 트리로 나누어집니다.\n한 트리의 모든 정책을 채택하면 정책을 완성한 것으로 추가 보너스를 받게 됩니다.
With each policy adopted, and with each city built,\n  the cost of adopting another policy rises - so choose wisely! = 정책을 하나 채택하면 다음 정책에 필요한 문화량이 증가합니다.\n도시를 많이 가지고 있어도 정책 채택에 필요한 문화량이 증가하므로 주의해야 합니다.\n괴뢰 도시는 정책 필요문화량을 증가시키지 않습니다.

City Expansion = 도시 확장
Once a city has gathered enough Culture, it will expand into a neighboring tile.\nYou have no control over the tile it will expand into, but tiles with resources and higher yields are prioritized. = 한 도시에 일정량의 문화가 모이면 도시가 인접 타일로 확장됩니다.\n확장은 자원이 있거나 산출량이 높은 타일부터 우선시되며, 도시 화면에서 확인할 수 있습니다.\n문화로 인한 확장은 타일을 선택할 수 없고, 임의로 확장하려면 골드로 구매해야 합니다.
Each additional tile will require more culture, but generally your first cities will eventually expand to a wide tile range. =  도시 영역이 한 칸씩 확장될 때마다 다음 확장에 필요한 문화가 증가합니다.\n초반에 세운 도시들은 보통 중후반에는 넓은 도시 영역을 가지게 됩니다.
Although your city will keep expanding forever, your citizens can only work 3 tiles away from city center.\nThis should be taken into account when placing new cities. = 도시 영역에는 몇몇 제한이 있으므로 도시 건설시 주의가 필요합니다.\n시민 배치, 타일 구매, 건물 보너스(마구간 등)는 도시 중심에서 3타일까지만 가능합니다.\n문화로 인한 자연확장은 도시 중심에서 5타일까지만 가능합니다.\n5타일 반경 이상으로 확장하려면 위대한 장군으로 성채를 건설해야만 합니다.

As cities grow in size and influence, you have to deal with a happiness mechanic that is no longer tied to each individual city.\nInstead, your entire empire shares the same level of satisfaction.\nAs your cities grow in population you’ll find that it is more and more difficult to keep your empire happy. = 도시의 영역과 인구가 증가하면 문명 전체의 행복도를 신경써야 합니다.\n행복도는 과학, 골드처럼 문명 전체에서 공유되는 값입니다.\n도시 수와 전체 인구수가 증가할수록 국가를 행복한 상태로 유지하는 것이 어려워집니다.
In addition, you can’t even build any city improvements that increase happiness until you’ve done the appropriate research.\nIf your empire’s happiness ever goes below zero the growth rate of your cities will be hurt.\nIf your empire becomes severely unhappy (as indicated by the smiley-face icon at the top of the interface)\n  your armies will have a big penalty slapped on to their overall combat effectiveness. = 상단의 웃는 아이콘이 행복도를 나타냅니다.\n행복도를 올려주는 건물을 지으려면 해당 기술을 연구해야 합니다.\n행복도가 마이너스로 떨어지면 불행 상태가 되어 모든 도시의 성장률이 크게 감소합니다.\n불행 상태가 심해지면 군사 유닛들의 전투력도 크게 감소합니다.
This means that it is very difficult to expand quickly in Unciv.\nIt isn’t impossible, but as a new player you probably shouldn't do it.\nSo what should you do? Chill out, scout, and improve the land that you do have by building Workers.\nOnly build new cities once you have found a spot that you believe is appropriate. = 이는 곧 Unciv에서는 빠른 확장이 매우 어렵다는 것을 의미합니다.\n할 수는 있지만 초심자라면 그렇게 하지 않는 게 좋을 겁니다.\n그럼 어떡해야 할까요? 느긋하게 정찰하고 노동자를 건설해서 지금 가진 땅에 시설을 지으세요.\n새로운 도시는 적당하다고 생각되는 자리에만 펴는 것이 좋습니다.

Unhappiness = 불행
It seems that your citizens are unhappy!\nWhile unhappy, your civilization will suffer many detrimental effects, increasing in severity as unhappiness gets higher. = 시민들이 행복하지 않은 것 같습니다!\n불행 상태에서 문명은 다양한 악영향을 겪게 되며, 불행이 심해질수록 악영향도 심해집니다.
Unhappiness has two main causes: Population and cities.\n  Each city causes 3 unhappiness, and each population, 1 = 도시와 인구가 증가하면 행복도가 감소합니다.\n도시 하나당 -3, 인구 하나당 -1만큼 행복도가 감소합니다.
There are 2 main ways to combat unhappiness:\n  by building happiness buildings for your population\n  or by having improved luxury resources within your borders. = 불행을 제거하려면 행복도를 제공하는 건물을 건설하거나\n\n사치자원을 얻으려면 영토 내의 사치자원에 시설을 건설하여 개발하거나, 다른 문명과 거래하거나,\n해당 사치자원을 가진 도시국가와 동맹을 맺으면 됩니다.\n장기적으로는 행복도를 제공하는 정책을 채택하는 것이 도움이 됩니다.

You have entered a Golden Age!\nGolden age points are accumulated each turn by the total happiness \n  of your civilization\nWhen in a golden age, culture and production generation increases +20%,\n  and every tile already providing at least one gold will provide an extra gold. = 문명이 황금기에 진입했습니다!\n매 턴 행복도가 문명의 황금기 점수에 누적됩니다.\n황금기 점수가 일정치에 달하면 황금기가 시작됩니다.\n황금기에는 모든 도시의 문화와 생산력이 20% 증가하고\n1골드 이상 생산하던 모든 타일에서 산출량이 1골드 증가합니다.

Roads and Railroads = 도로와 철도
Connecting your cities to the capital by roads\n  will generate gold via the trade route.\nNote that each road costs 1 gold Maintenance per turn, and each Railroad costs 2 gold,\n  so it may be more economical to wait until the cities grow! = 도로, 철도, 항만 등으로 도시를 수도에 연결하면 무역로가 만들어져 골드를 얻을 수 있습니다.\n도로 하나당 1골드, 철도 하나당 2골드가 유지비로 소모됩니다.\n도시가 작을 때 도로를 많이 지으면 유지비가 누적되어 장기적으로 적자가 날 수 있습니다.

Victory Types = 승리 방식
Once you’ve settled your first two or three cities you’re probably 100 to 150 turns into the game.\nNow is a good time to start thinking about how, exactly, you want to win – if you haven’t already. = 도시를 2~3개 세웠다면 아마 100~150턴 정도가 지나 있을 것입니다.\n이때부터는 승리방식을 대략적으로 생각해보는 것이 좋습니다.
There are four ways to win in Unciv. They are:\n - Cultural Victory: Complete 5 Social Policy Trees and build the Utopia Project\n - Domination Victory: Survive as the last civilization\n - Science Victory: Be the first to construct a spaceship to Alpha Centauri\n - Diplomatic Victory: Build the United Nations and win the vote = Unciv에는 4가지 승리 조건이 있습니다.\n - '문화 승리'는 사회 정책 트리를 다섯 개 완성해야 합니다.\n - '정복 승리'는 가장 마지막으로 살아남는 문명이 되어야 합니다.\n - '과학 승리'는 알파 센타우리로 가는 우주선을 가장 먼저 건설해야 합니다.\n - '외교 승리'는 세계 기구를 건설하고 선거에서 승리해야 합니다.
So to sum it up, these are the basics of Unciv – Found a prosperous first city, expand slowly to manage happiness, and set yourself up for the victory condition you wish to pursue.\nObviously, there is much more to it than that, but it is important not to jump into the deep end before you know how to swim. = 정리하자면 Unciv의 플레이는 이런 식입니다.\n'수도를 세워 성장 - 행복도를 관리하면서 확장 - 원하는 승리 조건에 다가감'\n자세한 내용은 아직 많이 있지만 그건 차츰 알아가면 됩니다.

Enemy City = 도시 점령
Cities can be conquered by reducing their health to 1, and entering the city with a melee unit.\nSince cities heal each turn, it is best to attack with ranged units and use your melee units to defend them until the city has been defeated! = 적 도시를 점령하려면 근접 유닛이 도시에 진입해야만 합니다.\n도시는 유닛보다 공격력이 높고 매 턴 HP를 회복하므로 준비가 필요합니다.\n원거리 유닛이 도시를 공격하고, 근접 유닛은 원거리 유닛을 보호하다가\n도시 HP를 다 깎고 나서 근접유닛이 막타를 넣어 진입하는 것이 일반적입니다.

Luxury Resource = 사치 자원
Luxury resources within your domain and with their specific improvement are connected to your trade network.\nEach unique Luxury resource you have adds 5 happiness to your civilization, but extra resources of the same type don't add anything, so use them for trading with other civilizations! = 영토 내의 사치 자원은 그에 맞는 시설을 건설하여 개발할 수 있습니다.\n개발된 사치 자원은 외교창에 거래품으로 등록됩니다.\n보유한 사치 자원 한 종류당 5행복도를 제공합니다.(난이도에 따라 달라짐)\n같은 사치 자원이 여러개 있어도 행복도 증가는 한 번만 적용됩니다.\n남는 사치 자원은 다른 문명과의 거래에 사용하세요.\n문명 상태-자원 탭에서 사치 자원의 전체 내역을 확인할 수 있습니다.

Strategic Resource = 전략 자원
Strategic resources within your domain and with their specific improvement are connected to your trade network.\nStrategic resources allow you to train units and construct buildings that require those specific resources, for example the Horseman requires Horses. = 영토 내의 전략 자원은 그에 맞는 시설을 건설하여 개발할 수 있습니다.\n개발된 전략 자원은 외교창에 거래품으로 등록됩니다.\n전략 자원을 보유하고 있으면 해당 자원을 필요로 하는 유닛이나 건물을 지을 수 있습니다.\n예를 들면 기마병을 생산하려면 영토 내의 말 자원을 목장으로 개발하면 됩니다.
Unlike Luxury Resources, each Strategic Resource on the map provides more than one of that resource.\nThe top bar keeps count of how many unused strategic resources you own.\nA full drilldown of resources is available in the Resources tab in the Overview screen. = 전략 자원은 사치 자원과는 다르게 획득량이 여러 개입니다.\n월드맵 상단에 현재 사용가능한 전략 자원의 획득량이 표시됩니다.\n문명 상태-자원 탭에서 전략 자원의 전체 내역을 확인할 수 있습니다.

The city can no longer put up any resistance!\nHowever, to conquer it, you must enter the city with a melee unit = 적 도시가 저항을 멈추었습니다!\n점령하려면 근접 유닛으로 적 도시를 공격해야 합니다.

After Conquering = 도시 점령 이후
When conquering a city, you can choose to liberate, annex, puppet, or raze the city. = 도시를 점령하면 해방하기, 합병하기, 괴뢰 도시, 불태우기 중 하나를 선택할 수 있습니다.
\nLiberating the city will return it to its original owner, giving you a massive diplomatic boost with them!\n\nAnnexing the city will give you full control over it, but also increase the citizens' unhappiness to 2x!\nThis can be mitigated by building a courthouse in the city, returning the citizen's unhappiness to normal.\n\nPuppeting the city will mean that you have no control on the city's production.\nThe city will not increase your tech or policy cost, but its citizens will generate 1.5x the regular unhappiness.\nA puppeted city can be annexed at any time, but annexed cities cannot be returned to a puppeted state!\n\nRazing the city will lower its population by 1 each turn until the city is destroyed!\nYou cannot raze a city that is either the starting capital of a civilization or the holy city of a religion. = \n도시를 해방하면 도시를 세운 문명에게 반환되고 그들과의 외교에 큰 보너스를 얻습니다.\n\n합병한 도시는 완전히 통제할 수 있지만 일반 도시 대비 2배의 불행이 생성됩니다.\n추가적인 불행은 법원을 건설하여 없앨 수 있습니다.\n\n괴뢰 도시는 완전히 통제할 수 없지만 일반 도시 대비 1.5배의 불행이 생성되고,\n기술에 필요한 연구량이나 정책에 필요한 문화량이 증가하지 않습니다.\n괴뢰 도시는 언제나 합병할 수 있지만 합병한 도시는 괴뢰 도시로 돌아갈 수 없습니다!\n\n도시를 불태우면 완전히 파괴될 때까지 매턴 인구가 1씩 감소합니다.\n어떤 문명의 수도였던 도시나 성도는 불태울 수 없습니다.

You have encountered a barbarian unit!\nBarbarians attack everyone indiscriminately, so don't let your \n  civilian units go near them, and be careful of your scout! = 야만인을 만났습니다!\n야만인은 문명이나 도시국가를 가리지 않고 공격합니다.\n야만인이 비전투 유닛과 정찰병에게 접근하지 않도록 주의하십시오!

You have encountered another civilization!\nOther civilizations start out peaceful, and you can trade with them,\n  but they may choose to declare war on you later on = 다른 문명을 만났습니다!\n처음 만난 문명과는 중립적인 관계로 시작하며 서로 거래하는 것이 가능합니다.\n그러나 상황에 따라서는 나중에 저들이 전쟁을 걸어올 수도 있습니다.

Once you have completed the Apollo Program, you can start constructing spaceship parts in your cities\n (with the relevant technologies) to win a Scientific Victory! = '아폴로 프로그램'을 완성하면 도시에서 우주선 부품을 건설할 수 있습니다.\n해당하는 연구를 마치고 모든 부품을 건설하면 과학 승리를 할 수 있습니다!

Injured Units = 부상과 회복
Injured units deal less damage, but recover after turns that they have been inactive.\nUnits heal 5 health per turn in enemy territory, 10 in neutral land,\n  15 inside your territory and 20 in your cities. = 유닛의 HP가 감소하면 전투력도 같이 감소합니다.\n회복하려면 대기 또는 요새화하거나, 시설을 약탈하거나, 즉시 회복 승급을 선택하면 됩니다.\n각각의 경우에 회복되는 HP는 다음과 같습니다.\n적 영토에서 대기  :  5 HP/턴\n중립 지역에서 대기: 10 HP/턴\n아군 영토에서 대기: 15 HP/턴\n도시 내에서 대기  : 20 HP/턴\n시설 약탈         : 25 HP/타일\n즉시 회복 승급    : 50 HP

Workers = 노동자
Workers are vital to your cities' growth, since only they can construct improvements on tiles.\nImprovements raise the yield of your tiles, allowing your city to produce more and grow faster while working the same amount of tiles! = 노동자는 시설을 건설할 수 있기 때문에 도시의 성장에 필수적입니다.\n시설은 타일의 산출량을 증가시키므로 한 도시에서 타일 수가 같다면\n시설을 개발했을 때 더 빨리 성장할 수 있습니다.

Siege Units = 공성 유닛
Siege units are extremely powerful against cities, but need to be Set Up before they can attack.\nOnce your siege unit is set up, it can attack from the current tile,\n  but once moved to another tile, it will need to be set up again. = 공성 유닛은 도시를 공격할 때 매우 강력하지만 공격 전에 '설치'를 해야 합니다.\n공성 유닛은 설치를 하면 그 타일에서는 공격을 할 수 있지만,\n다른 타일로 이동하면 다시 설치를 해야 합니다.

Embarking = 승선
Once a certain tech is researched, your land units can embark, allowing them to traverse water tiles.\nEntering or leaving water takes the entire turn.\nUnits are defenseless while embarked, so be careful! = 특정 기술을 연구하면 지상 유닛이 물 타일로 승선할 수 있습니다.\n승선하거나 상륙(하선)하면 유닛의 행동력이 전부 소모됩니다.\n승선한 유닛은 전투력이 감소하고 요새화할 수 없습니다!

Idle Units = 대기
If you don't want to move a unit this turn, you can skip it by clicking 'Next unit' again.\nIf you won't be moving it for a while, you can have the unit enter Fortify or Sleep mode - \n  units in Fortify or Sleep are not considered idle units.\nIf you want to disable the 'Next unit' feature entirely, you can toggle it in Menu -> Check for idle units. = 이번 턴에 유닛을 이동시키고 싶지 않다면 다음 유닛 버튼을 다시 눌러 스킵이 가능합니다.\n만약 오랫동안 유닛을 이동시키고 싶지 않다면 요새화나 대기를 선택하는 것이 좋습니다.\n요새화나 대기 상태인 유닛들은 자동으로 턴을 넘기고 HP를 회복합니다.\n다음 유닛 버튼은 메뉴의 설정 창에서 끌 수 있습니다.

Contact Me = 개발자의 말
Hi there! If you've played this far, you've probably seen that the game is currently incomplete.\n UnCiv is meant to be open-source and free, forever.\n That means no ads or any other nonsense. = 안녕하십니까? 지금까지 플레이해 주셨다면,\n현재 이 게임이 불완전하다는 것을 알고 계실 것입니다.\nUnCiv는 언제나 무료 오픈소스 상태로 배포될 것입니다.\n광고나 과금 같은 요소는 절대로 추가되지 않는다는 것입니다.
What motivates me to keep working on it, \n  besides the fact I think it's amazingly cool that I can,\n  is the support from the players - you guys are the best! = 그럼에도 제가 이 게임을 계속 개발하는 이유는\n게임을 즐겨주고 저를 지원해주는 여러분이 있기 때문입니다.\n이 게임을 하는 플레이어 여러분, 항상 감사합니다!
Every rating and review that I get puts a smile on my face =)\n  So contact me! Send me an email, review, Github issue\n  or mail pigeon, and let's figure out how to make the game \n  even more awesome!\n(Contact info is in the Play Store) = 여러분이 남겨주는 모든 평가와 별점이 저를 미소짓게 합니다.\n게임을 재미있게 만들 아이디어를 이메일, 리뷰, Github, 비둘기편지(?) 등으로 남겨주면 감사하겠습니다.\n모든 연락방법은 구글 플레이스토어에 있습니다.

Pillaging = 약탈
Military units can pillage improvements, which heals them 25 health and ruins the improvement.\nThe tile can still be worked, but advantages from the improvement - stat bonuses and resources - will be lost.\nWorkers can repair these improvements, which takes less time than building the improvement from scratch. = 군사 유닛은 시설을 약탈하여 25 HP를 회복할 수 있습니다.\n약탈된 타일에도 시민을 배치할 수는 있지만 시설이 제공하는 산출량과 자원은 얻을 수 없습니다.\n약탈된 시설은 노동자로 수리할 수 있습니다. 수리는 새로 건설하는 것보다 빨리 끝납니다.

Experience = 경험치
Units that enter combat gain experience, which can then be used on promotions for that unit.\nUnits gain more experience when in Melee combat than Ranged, and more when attacking than when defending. = 유닛이 전투를 하면 경험치를 받고 이는 해당 유닛의 승급에 사용됩니다.\n원거리 유닛보다 근접 유닛이 더 많은 경험치를 얻을 수 있고\n방어할 때보다 공격할 때 더 많은 경험치를 얻을 수 있습니다.
Units can only gain up to 30 XP from Barbarian units - meaning up to 2 promotions. After that, Barbarian units will provide no experience. = 야만인과 전투하여 경험치를 얻을 수 있는 것은 누적 경험치 30 XP 미만까지입니다.\n야만인에게서는 승급 2개 분량의 경험치만 얻을 수 있다는 것입니다.

Combat = 전투력
Unit and cities are worn down by combat, which is affected by a number of different values.\nEach unit has a certain 'base' combat value, which can be improved by certain conditions, promotions and locations. = 전투에서 유닛과 도시의 HP 소모에 영향을 미치는 값은 다양합니다.\n모든 유닛은 '기초전투력' 을 가지고 있고, 이는 승급이나 지형 등에 의해 변합니다.
Units use the 'Strength' value as the base combat value when melee attacking and when defending.\nWhen using a ranged attack, they will the use the 'Ranged Strength' value instead. = 근접공격과 방어에 사용되는 '공격력'값은 기초전투력과 동일합니다.\n원거리 공격에는 공격력과 별개로 '원거리 공격력'값이 사용됩니다.
Ranged attacks can be done from a distance, dependent on the 'Range' value of the unit.\nWhile melee attacks allow the defender to damage the attacker in retaliation, ranged attacks do not. = 원거리 공격의 범위는 해당 유닛의 '사거리'에 의해서 결정됩니다.\n근접 공격은 방어측으로부터 반격 피해를 받지만 원거리 공격은 반격 피해가 없습니다.

Research Agreements = 연구 협정
In research agreements, you and another civilization decide to jointly research technology.\nAt the end of the agreement, you will both receive a 'lump sum' of Science, which will go towards one of your unresearched technologies. = 연구 협정은 당신과 다른 문명이 합동 연구를 하는 것입니다.\n연구 협정이 끝나면 양측이 일시불 과학력을 얻으며 이는 미완료된 연구에 투입됩니다.
The amount of ⍾Science you receive at the end is dependent on the ⍾Science generated by your cities and the other civilization's cities during the agreement - the more, the better! = 연구 협정으로 받는 과학력은 협정 기간동안\n당신의 문명과 상대 문명이 생산한 과학력에 의해 결정됩니다.

Not all nations are contending with you for victory.\nCity-States are nations that can't win, don't conquer other cities and can't be traded with. = 모든 국가가 승리를 놓고 당신과 경쟁하는 것은 아닙니다.\n도시 국가는 다른 문명과 거래할 수 없고,\n스스로는 도시를 점령하지 않고, 승리할 수도 없는 국가입니다.
Instead, diplomatic relations with City-States are determined by Influence - a meter of 'how much the City-State likes you'.\nInfluence can be increased by attacking their enemies, liberating their city, and giving them sums of gold. = 도시 국가와의 관계는 '영향력', 즉 '해당 도시국가가 당신을 얼마나 좋아하는지' 로 결정됩니다.\n영향력을 높이는 방법은 해당 도국의 적을 공격하거나, 도시를 해방시키거나, 일시불 골드를 주는 방법이 있습니다.
Certain bonuses are given when you are at above 30 influence.\nWhen you have above 60 Influence, and you have the highest influence with them of all civilizations, you are considered their 'Ally', and gain further bonuses and access to the Luxury and Strategic resources in their lands. = 영향력이 30 이상이면 '우호적인 관계'가 되어 도국의 성향에 따른 보너스를 받을 수 있습니다.\n영향력이 60 이상이면서 해당 도국에 끼치는 영향력이 가장 높으면 '동맹 관계'가 되어\n성향별 보너스가 상승하거나 사치/전략 자원을 사용할 수 있습니다.

Great People = 위인
Certain buildings, and specialists in cities, generate Great Person points per turn.\nThere are several types of Great People, and their points accumulate separately.\nThe number of points per turn and accumulated points can be viewed in the Overview screen. = 도시의 전문가나 어떤 건물들은 매 턴 위인 점수를 생산합니다.\n위인에는 몇 가지 종류가 있으며, 각각의 점수는 개별적으로 쌓입니다.\n턴당 위인점수와 누적 위인점수는 문명 상태 화면에서 볼 수 있습니다.
Once enough points have been accumulated, a Great Person of that type will be created!\nEach Great Person can construct a certain Great Improvement which gives large yields over time, or immediately consumed to provide a certain bonus now. = 위인 점수가 일정치에 달하면 해당하는 위인이 출현합니다!\n위인으로는 위인 시설을 건설하여 장기간 많은 양의 산출량을 얻을 수도 있고\n일회성으로 소모하여 일시불로 많은 보너스를 얻을 수도 있습니다.
Great Improvements also provide any strategic resources that are under them, so you don't need to worry if resources are revealed underneath your improvements! = 전략 자원 위에 위인 시설을 건설해도 해당 자원을 획득할 수 있습니다.\n이미 건설한 위인시설 밑에서 나중에 전략 자원이 발견되더라도\n자원을 얻기 위해서 시설을 없애거나 바꿀 필요는 없는 것입니다.

Removing Terrain Features = 추가 지형
Certain tiles have terrain features - like Flood plains or Forests -  on top of them. Some of these layers, like Jungle, Marsh and Forest, can be removed by workers.\nRemoving the terrain feature does not remove any resources in the tile, and is usually required in order to add improvements exploiting those resources. = 어떤 타일은 그 위에 추가지형을 가지고 있습니다.\n몇몇 추가지형(숲, 정글, 습지)은 노동자로 제거할 수 있습니다.\n추가지형을 제거해도 해당 타일의 자원은 사라지지 않습니다.\n자원을 개발하려면 추가지형을 제거해야하는 경우가 더 많습니다.

Natural Wonders, such as the Mt. Fuji, the Rock of Gibraltar and the Great Barrier Reef, are unique, impassable terrain features, masterpieces of mother Nature, which possess exceptional qualities that make them very different from the average terrain.\nThey benefit by giving you large sums of Culture, Science, Gold or Production if worked by your Cities, which is why you might need to bring them under your empire as soon as possible. = 후지 산, 지브롤터 암벽, 대보초 등의 자연 불가사의(자연 경관)는 어느 지형과도 다른 독특한 특성을 지닙니다.\n자연 불가사의는 맵에 하나씩밖에 없고, 유닛이 지나갈 수 없으며\n해당 타일에 인구를 배치하면 많은 양의 문화, 과학, 골드 등을 얻을 수 있으므로\n자연 불가사의를 최대한 빨리 확보하는 것이 중요하다고 할 수 있습니다.

Keyboard = 단축키
If you have a keyboard, some shortcut keys become available. Unit command or improvement picker keys, for example, are shown directly in their corresponding buttons. = 키보드에서 몇가지 단축키를 사용할 수 있습니다. 유닛 명령이나 시설 건설 등의 단축키는 직접적으로 제시되어 있습니다.
On the world screen the hotkeys are as follows: = 세계 화면에서 사용가능한 단축키는 다음과 같습니다.
Space or 'N' - Next unit or turn\n'E' - Empire overview (last viewed page)\n'+', '-' - Zoom in / out\nHome - center on capital or open its city screen if already centered = Spacebar 또는 N: 다음 유닛(다음 턴)\nE: 문명 상태(마지막으로 본 화면이 표시됨)\n+/-: 확대/축소\nHome: 수도를 화면 중앙으로(다시 누르면 수도 도시 화면 열기)
F1 - Open Civilopedia\nF2 - Empire overview Trades\nF3 - Empire overview Units\nF4 - Empire overview Diplomacy\nF5 - Social policies\nF6 - Technologies\nF7 - Empire overview Cities\nF8 - Victory Progress\nF9 - Empire overview Stats\nF10 - Empire overview Resources\nF11 - Quicksave\nF12 - Quickload = F1: 문명 백과사전\nF2: 문명상태-거래\nF3: 문명상태-유닛\nF4: 문명상태-외교\nF5: 사회 정책\nF6: 기술\nF7: 문명상태-도시\nF8: 승리 조건\nF9: 문명상태-통계\nF10: 문명상태-자원\nF11: 빠른 저장\nF12: 빠른 불러오기
Ctrl-R - Toggle tile resource display\nCtrl-Y - Toggle tile yield display\nCtrl-O - Game options\nCtrl-S - Save game\nCtrl-L - Load game = Ctrl + R: 자원/시설 아이콘 보기 on/off\nCtrl + Y: 타일 산출량 보기 on/off\nCtrl + O: 설정\nCtrl + S: 저장하기\nCtrl + L: 불러오기

World Screen = 세계 화면
This is where you spend most of your time playing Unciv. See the world, control your units, access other screens from here. = 게임 플레이의 대부분은 세계 화면에서 이루어집니다. 여기서 지도를 보고, 유닛을 조작하고, 다른 화면으로 넘어가게 됩니다.
①: The menu button - civilopedia, save, load, options... = ① 메뉴 버튼: 문명 백과사전, 저장하기, 불러오기, 설정 등
②: The player/nation whose turn it is - click for diplomacy overview. = ② 현재 차례인 플레이어/문명: 클릭하여 문명상태의 외교 화면을 열 수 있습니다.
③: The Technology Button - shows the tech tree which allows viewing or researching technologies. = ③ 기술 버튼: 기술 트리를 보거나 선택하여 연구할 수 있습니다.
④: The Social Policies Button - shows enacted and selectable policies, and with enough culture points you can enact new ones. = ④ 정책 버튼: 채택/선택 가능한 정책을 볼 수 있고 문화가 일정 수치 누적되면 새 정책을 채택할 수 있습니다.
⑤: The Diplomacy Button - shows the diplomacy manager where you can talk to other civilizations. = ⑤ 외교 버튼: 외교창을 열어 다른 문명과 대화할 수 있습니다.
⑥: Unit Action Buttons - while a unit is selected its possible actions appear here. = ⑥ 유닛 행동 버튼: 선택한 유닛이 수행할 수 있는 행동이 나타납니다.
⑦: The unit/city info pane - shows information about a selected unit or city. = ⑦ 유닛(도시) 정보창: 선택한 유닛 또는 도시의 정보가 나타납니다.
⑧: The name (and unit icon) of the selected unit or city, with current health if wounded. Clicking a unit name or icon will open its civilopedia entry. = ⑧ 선택한 유닛 또는 도시의 이름이 나타나고, 부상을 입었다면 현재 HP가 나타납니다. 유닛의 이름 또는 아이콘을 클릭하여 해당되는 문명 백과사전 항목으로 이동할 수 있습니다.
⑨: The arrow buttons allow jumping to the next/previous unit. = ⑨ 화살표 버튼을 눌러서 이전/다음 유닛으로 이동할 수 있습니다.
⑩: For a selected unit, its promotions appear here, and clicking leads to the promotions screen for that unit. = ⑩ 선택한 유닛이 보유한 승급이 나타나며, 클릭하여 해당 유닛의 승급창을 열 수 있습니다.
⑪: Remaining/per turn movement points, strength and experience / XP needed for promotion. For cities, you get its combat strength. = 남은행동력/최대행동력, 전투력/원거리공격력, 현재경험치/승급경험치가 나타나고, 도시는 전투력이 나타납니다.
⑫: This button closes the selected unit/city info pane. = ⑫ 유닛 또는 도시 정보창을 닫습니다.
⑬: This pane appears when you order a unit to attack an enemy. On top are attacker and defender with their respective base strengths. = ⑬ 아군 유닛 또는 도시를 선택한 다음에 적 유닛을 선택하면 전투력 상세정보 창을 볼 수 있습니다. 최상단에는 공격측의 공격력과 방어측의 전투력이 표시됩니다.
⑭: Below that are strength bonuses or penalties and health bars projecting before / after the attack. = ⑭ 그 밑으로 공격 전후의 HP와 전투력 보너스/페널티 요인이 표시됩니다.
⑮: The Attack Button - let blood flow! = ⑮ 공격 버튼입니다. 피를 보게 하십시오!
⑯: The minimap shows an overview over the world, with known cities, terrain and fog of war. Clicking will position the main map. = ⑯ 미니맵에는 전체적인 세계의 모습, 이미 조우한 도시와 이미 탐색한 지형, 미탐색 구역 등이 나타납니다. 미니맵을 클릭하여 세계 화면을 이동할 수 있습니다.
⑰: To the side of the minimap are display feature toggling buttons - tile yield, worked indicator, show/hide resources. These mirror setting on the options screen and are hidden if you deactivate the minimap. = ⑰ 미니맵 측면에는 타일 산출량 보기, 시민 배치 보기, 자원/시설 보기 버튼이 있습니다. 이는 설정의 토글과 대응되며 미니맵을 보기 설정을 끄면 같이 숨겨집니다.
⑱: Tile information for the selected hex - current or potential yield, terrain, effects, present units, city located there and such. Where appropriate, clicking a line opens the corresponding civilopedia entry. = 현재 타일 정보창: 현재 또는 잠재 산출량, 지형, 효과, 위치한 유닛, 도시 중심가 여부 등이 나타납니다. 일부 항목은 클릭하여 해당되는 문명 백과사전 항목으로 이동할 수 있습니다.
⑲: Notifications - what happened during the last 'next turn' phase. Some are clickable to show a relevant place on the map, some even show several when you click repeatedly. = ⑲ 알림: 턴을 넘긴 뒤에 어떤 일이 일어났는지 알려줍니다. 어떤 알림은 클릭하여 해당되는 창을 열거나 지도의 위치로 이동할 수 있습니다. 지도에 해당되는 위치가 여러 곳인 알림도 있습니다.
⑳: The Next Turn Button - unless there are things to do, in which case the label changes to 'next unit', 'pick policy' and so on. = ⑳ 다음 턴 버튼: '다음 유닛', '정책 선택' 등이 나타나지 않고 할일이 더이상 없다면 누르면 됩니다.
ⓐ: The overview button leads to the empire overview screen with various tabs (the last one viewed is remembered) holding vital information about the state of your civilization in the world. = ⓐ 문명 상태 버튼: 다양한 문명상태창을 볼 수 있습니다. 마지막으로 본 탭은 기억됩니다. 모든 상태창은 당신의 문명에 있어 중요한 정보를 담고 있습니다.
ⓑ: The ♪Culture icon shows accumulated ♪Culture and ♪Culture needed for the next policy - in this case, the exclamation mark tells us a next policy can be enacted. Clicking is another way to the policies manager. = ⓑ 문화 아이콘: 턴당 문화와 다음 정책 채택까지 필요한 턴수를 알 수 있습니다. 정책 채택이 가능할 만큼의 문화가 모이면 느낌표가 표시됩니다. 문화 아이콘을 클릭하면 정책 화면을 볼 수 있습니다.
ⓒ: Your known strategic resources are displayed here with the available (usage already deducted) number - click to go to the resources overview screen. = ⓒ 자원 아이콘: 기술이 연구된 전략자원과 현재 사용가능한 갯수가 나타납니다. 자원 아이콘을 클릭하면 문명상태의 자원 탭을 볼 수 있습니다.
ⓓ: Happiness/unhappiness balance and either golden age with turns left or accumulated happiness with amount needed for a golden age is shown next to the smiley. Clicking also leads to the resources overview screen as luxury resources are a way to improve happiness. = ⓓ 행복도 아이콘: 아이콘은 행복/불행에 따라 변하며 턴당 행복도, 누적 행복도, 다음 황금기 발동에 필요한 행복도 등이 표시됩니다. 클릭하면 문명상태의 자원 탭을 열어 사치자원을 확인할 수 있습니다.
ⓔ: The ⍾Science icon shows the number of ⍾Science points produced per turn. Clicking leads to the technology tree. = ⓔ 과학 아이콘: 턴당 과학이 표시됩니다. 클릭하면 기술 화면을 열 수 있습니다.
ⓕ: Number of turns played with translation into calendar years. Click to see the victory overview. = ⓕ 현재 턴수와 연도가 표시됩니다. 클릭하면 승리 조건을 볼 수 있습니다.
ⓖ: The number of gold coins in your treasury and income. Clicks lead to the Stats overview screen. = ⓖ 골드 아이콘: 보유중인 골드와 턴당 골드가 표시됩니다. 클릭하면 문명상태의 통계 탭을 볼 수 있습니다.
ⓧ: In the center of all this - the world map! Here, the "X" marks a spot outside the map. Yes, unless the wrap option was used, Unciv worlds are flat. Don't worry, your ships won't fall off the edge. = ⓧ 이 모든 것의 중심이 세계 화면입니다. 이 X표시는 맵 바깥을 의미합니다. 맞습니다. 원통형 지도(World wrap)를 적용하지 않았다면 Unciv의 지도는 평평합니다. 그러나 배가 지도 밖으로 떨어질 일은 없으니 안심하십시오.
ⓨ: By the way, here's how an empire border looks like - it's in the national colours of the nation owning the territory. = ⓨ 문명의 국경은 이렇게 나타납니다. 해당 국가의 색깔이 경계선과 그 안쪽에 나타납니다.
ⓩ: And this is the red targeting circle that led to the attack pane back under ⑬. = ⓩ 붉은색 원은 적을 의미하며 ⑬에서 언급된 전투력 정보창을 볼 수 있습니다.
What you don't see: The phone/tablet's back button will pop the question whether you wish to leave Unciv and go back to Real Life. On desktop versions, you can use the ESC key. = 게임 종료 버튼: 화면에 표시되지는 않지만, 모바일에서 뒤로가기 또는 PC에서 Esc를 눌러서 게임을 종료하고 현생으로 되돌아갈 수 있습니다.

After building a shrine, your civilization will start generating ☮Faith. = 성소를 지으면 ☮신앙을 얻을 수 있습니다.
When enough ☮Faith has been generated, you will be able to found a pantheon. = ☮신앙이 충분히 모이면 종교관을 세울 수 있습니다.
A pantheon will provide a small bonus for your civilization that will apply to all your cities. = 종교관은 우리 문명의 모든 도시에 조금의 보너스를 제공합니다.
Each civilization can only choose a single pantheon belief, and each pantheon can only be chosen once. = 모든 문명은 하나의 종교관만 선택할 수 있고, 모든 종교관은 한 번만 선택할 수 있습니다.
Generating more ☮Faith will allow you to found a religion. = ☮신앙을 더 생산하면 종교를 창시할 수 있습니다.

Keep generating ☮Faith, and eventually a great prophet will be born in one of your cities. = ☮신앙을 계속 모으면 도시에서 위대한 선지자가 출현합니다.
This great prophet can be used for multiple things: Constructing a holy site, founding a religion and spreading your religion. = 위대한 선지자는 성지 건설, 종교 창시, 종교 전파 등에 사용됩니다.
When founding your religion, you may choose another two beliefs. The founder belief will only apply to you, while the follower belief will apply to all cities following your religion. = 종교를 창설할 때에는 서로 다른 두 가지 교리를 선택할 수 있습니다. 창시자 교리는 (종교를 창시한)당신에게만 적용되고, 신도 교리는 종교를 믿는 도시에 적용됩니다.
Additionally, the city where you used your great prophet will become the holy city of that religion. = 위대한 선지자를 소모하여 종교를 창시한 도시는 해당 종교의 성도가 됩니다.
Once you have founded a religion, great prophets will keep being born every so often, though the amount of Faith☮ you have to save up will be higher. = 종교를 창시한 뒤에도 위대한 선지자는 계속 출현하지만 위인에 필요한 ☮신앙은 점점 증가합니다.
One of these great prophets can then be used to enhance your religion. = 이러한 선지자들 중 하나는 종교를 강화하는데 쓰일 수 있습니다.
This will allow you to choose another follower belief, as well as an enhancer belief, that only applies to you. = 종교를 강화하면 추가 신도 교리 1개와 종교를 창시한 문명에만 적용되는 강화 교리를 선택할 수 있습니다.
Do take care founding a religion soon, only about half the players in the game are able to found a religion! = 종교는 전체 플레이어 중 절반만이 창시할 수 있으므로 서두르지 않으면 내 종교를 창시할 수 없습니다!

Beliefs = 교리
There are four types of beliefs: Pantheon, Founder, Follower and Enhancer beliefs. = 교리는 종교관, 창시자 교리, 신도 교리, 강화 교리로 나뉩니다.
Pantheon and Follower beliefs apply to each city following your religion, while Founder and Enhancer beliefs only apply to the founder of a religion. = 종교관과 신도 교리는 해당 종교를 믿는 도시에 모두 적용되고, 창시자 교리와 강화 교리는 종교를 창시한 문명에만 적용됩니다.

Religion inside cities = 종교와 도시
When founding a city, it won't follow a religion immediately. = 도시를 새로 건설해도 종교를 즉시 믿는 것은 아닙니다.
The religion a city follows depends on the total pressure each religion has within the city. = 도시가 믿는 종교는 각 종교가 도시에 미치는 압력의 총합에 따라 결정됩니다.
Followers are allocated in the same proportions as these pressures, and these followers can be viewed in the city screen. = 신도들은 압력의 비율에 따라서 증가하며 이는 도시 화면에서 확인할 수 있습니다.
Based on this, you can get a feel for which religions have a lot of pressure built up in the city, and which have almost none. = 신도 수와 압력을 보면 도시에 영향력을 가장 많이(또는 적게) 끼치는 종교가 무엇인지 알 수 있습니다.
The city follows a religion if a majority of its population follows that religion, and will only then receive the effects of Follower and Pantheon beliefs of that religion. = 도시 인구의 과반수 이상이 믿는 종교는 해당 도시의 대중 종교가 됩니다.\n도시가 종교를 믿을 때에만 해당 종교의 종교관과 교리의 효과를 받을 수 있습니다.

Spreading Religion = 종교 전파
Spreading religion happens naturally, but can be sped up using missionaries or great prophets. = 종교 전파는 자연스럽게 발생하며 선교사나 위대한 선지자로 가속시킬 수도 있습니다.
Missionaries can be bought in cities following a major religion, and will take the religion of that city. = 선교사는 주요 종교를 믿는 도시에서 구매할 수 있으며 해당 도시의 대중 종교를 따릅니다.
So do take care where you are buying them! If another civilization has converted one of your cities to their religion, missionaries bought there will follow their religion. = 타 종교로 개종당한 도시에서 선교사를 사면 그 종교를 따르게 됩니다. 따라서 선교사를 구매할 때에는 어디에서 사는지 주의해야 합니다!
Great prophets always have your religion when they appear, even if they are bought in cities following other religions, but captured great prophets do retain their original religion. = 위대한 선지자는 출현한 도시의 대중 종교가 아니라 문명이 창시한 종교만을 따릅니다. 그러나 이미 다른 종교를 가지고 출현한 선지자는 포획해도 문명의 종교를 따르지 않습니다.
 # Requires translation!
Both great prophets and missionaries are able to spread religion to cities when they are inside its borders, even cities of other civilizations. = 
 # Requires translation!
These two units can even enter tiles of civilizations with whom you don't have an open borders agreement! = 
 # Requires translation!
But do take care, missionaries will lose 250 religious strength each turn they end while in foreign lands. = 
 # Requires translation!
This diminishes their effectiveness when spreading religion, and if their religious strength ever reaches 0, they have lost their faith and disappear. = 
 # Requires translation!
When you do spread your religion, the religious strength of the unit is added as pressure for that religion. = 
 # Requires translation!
Cities also passively add pressure of their majority religion to nearby cities. = 
 # Requires translation!
Each city provides +6 pressure per turn to all cities within 10 tiles, though the exact amount of pressure depends on the game speed. = 
 # Requires translation!
This pressure can also be seen in the city screen, and gives you an idea of how religions in your cities will evolve if you don't do anything. = 
 # Requires translation!
Holy cities also provide +30 pressure of the religion founded there to themselves, making it very difficult to effectively convert a holy city. = 
 # Requires translation!
Lastly, before founding a religion, new cities you settle will start with 200 pressure for your pantheon. = 
 # Requires translation!
This way, all your cities will starting following your pantheon as long as you haven't founded a religion yet. = 

 # Requires translation!
Inquisitors = 
 # Requires translation!
Inquisitors are the last religious unit, and their strength is removing other religions. = 
 # Requires translation!
They can remove all other religions from one of your own cities, removing any pressures built up. = 
 # Requires translation!
Great prophets also have this ability, and remove all other religions in the city when spreading their religion. = 
 # Requires translation!
Often this results in the city immediately converting to their religion = 
 # Requires translation!
Additionally, when an inquisitor is stationed in or directly next to a city center, units of other religions cannot spread their faith there, though natural spread is uneffected. = 

 # Requires translation!
Maya Long Count calendar cycle = 
 # Requires translation!
The Mayan unique ability, 'The Long Count', comes with a side effect: = 
 # Requires translation!
Once active, the game's year display will use mayan notation. = 
 # Requires translation!
The Maya measured time in days from what we would call 11th of August, 3114 BCE. A day is called K'in, 20 days are a Winal, 18 Winals are a Tun, 20 Tuns are a K'atun, 20 K'atuns are a B'ak'tun, 20 B'ak'tuns a Piktun, and so on. = 
 # Requires translation!
Unciv only displays ය B'ak'tuns, ඹ K'atuns and ම Tuns (from left to right) since that is enough to approximate gregorian calendar years. The Maya numerals are pretty obvious to understand. Have fun deciphering them! = 

 # Requires translation!
Your cities will periodically demand different luxury goods to satisfy their desire for new things in life. = 
 # Requires translation!
If you manage to acquire the demanded luxury by trade, expansion, or conquest, the city will celebrate We Love The King Day for 20 turns. = 
 # Requires translation!
During the We Love The King Day, the city will grow 25% faster. = 
 # Requires translation!
This means exploration and trade is important to grow your cities! = 


#################### Lines from Unique Types #######################

Nullifies [stat] [cityFilter] = [cityFilter]의 [stat]을(를) 0으로 함
Nullifies Growth [cityFilter] = [cityFilter]의 성장을 0으로 함
Provides [stats] per turn = 매 턴 [stats] 제공
Provides [stats] [cityFilter] per turn = 매 턴 [cityFilter]에 [stats] 제공
Provides [amount] Happiness = 행복도 [amount] 제공
Provides military units every ≈[amount] turns = 약 [amount] 턴마다 군사 유닛 제공
Provides a unique luxury = 고유 사치 자원 제공
Cannot build [baseUnitFilter] units = [baseUnitFilter] 유닛 생산 불가
[amount]% Great Person generation [cityFilter] = [cityFilter]의 위인 출현 속도 [amount]%
May choose [amount] additional [beliefType] beliefs when [foundingOrEnhancing] a religion = 종교 [foundingOrEnhancing]시 [amount]개의 추가 [beliefType] 교리 선택 가능
May buy [buildingFilter] buildings for [amount] [stat] [cityFilter] at an increasing price ([amount2]) = [cityFilter]에서 [amount] [stat](으)로 [buildingFilter] 구매 가능, 비용 [amount2]씩 증가
May buy [baseUnitFilter] units for [amount] [stat] [cityFilter] = [cityFilter]에서 [amount] [stat](으)로 [baseUnitFilter] 유닛 구매 가능
May buy [buildingFilter] buildings for [amount] [stat] [cityFilter] = [cityFilter]에서 [amount] [stat](으)로 [buildingFilter] 건물 구매 가능
May buy [baseUnitFilter] units with [stat] [cityFilter] = [cityFilter]에서 [stat](으)로 [baseUnitFilter] 유닛 구매 가능
May buy [buildingFilter] buildings with [stat] for [amount] times their normal Production cost = 필요 생산력의 [amount]배에 해당하는 [stat](으)로 [buildingFilter] 건물 구매 가능
[stat] cost of purchasing [buildingFilter] buildings [amount]% = [buildingFilter] 건물 구매에 필요한 [stat] [amount]%
 # Requires translation!
Notified of new Barbarian encampments = 
Triggers victory = 승리를 유발함
 # Requires translation!
[amount] Unit Supply = 
 # Requires translation!
[amount] Unit Supply per [amount2] population [cityFilter] = 
 # Requires translation!
[amount] Unit Supply per city = 
Rebel units may spawn = 저항군이 출몰할 수 있음
Can be purchased for [amount] [stat] [cityFilter] = [cityFilter]에서 [amount] [stat](으)로 구매 가능
Requires a [buildingName] in at least [amount] cities = 최소 [amount]개 도시에 [buildingName] 필요
Must not be next to [terrainFilter] = [terrainFilter] 옆에 있으면 안됨
No defensive terrain penalty = 지형 방어 페널티 없음
Upon capturing a city, receive [amount] times its [stat] production as [plunderableStat] immediately = 도시 점령시 도시가 생산하던 [stat]의 [amount]배에 해당하는 [plunderableStat] 획득
[amount] XP gained from combat = 전투로 [amount] XP 획득
when at war = 전쟁 중에
when not at war = 전쟁이 없을 때
during a Golden Age = 황금기 동안
 # Requires translation!
with [resource] = 
while the empire is happy = 행복 상태일 때
when between [amount] and [amount2] Happiness = 행복도 [amount] ~ [amount2] 사이일 때
when below [amount] Happiness = 행복도 [amount] 이하일 때
during the [era] = [era] 동안
before the [era] = [era] 전까지
starting from the [era] = [era]부터
 # Requires translation!
if no other Civilization has researched this = 
after discovering [tech] = [tech] 연구후
before discovering [tech] = [tech] 연구전
after adopting [policy] = [policy] 채택후
before adopting [policy] = [policy] 채택전
for [amount] turns = [amount] 턴 동안
 # Requires translation!
in cities with a [buildingFilter] = 
 # Requires translation!
<<<<<<< HEAD
for [amount] turns = 
 # Requires translation!
by consuming this unit = 
if this city has at least [amount] specialists = [amount]명 이상의 전문가가 있는 도시
in cities where this religion has at least [amount] followers = 이 종교의 신도가 최고 [amount]명 이상인 도시
=======
in cities without a [buildingFilter] = 
if this city has at least [amount] specialists = 도시에 전문가가 [amount] 이상일 때
in cities where this religion has at least [amount] followers = 도시에 이 종교의 신도가 [amount] 이상일 때
>>>>>>> 22466a9d
with a garrison = 유닛 주둔중
for [mapUnitFilter] units = [mapUnitFilter] 유닛이
 # Requires translation!
for units with [promotion] = 
 # Requires translation!
for units without [promotion] = 
vs cities = 도시 대항
vs [mapUnitFilter] units = [mapUnitFilter] 유닛 대항
when fighting units from a Civilization with more Cities than you = 자신보다 도시를 많이 가진 문명과 전투시
when attacking = 공격시
when defending = 방어시
when fighting in [tileFilter] tiles = [tileFilter] 
on foreign continents = 본토가 아닌 다른 대륙에서
when adjacent to a [mapUnitFilter] unit = [mapUnitFilter] 유닛에 인접시
when above [amount] HP = [amount] HP 이상일 때
when below [amount] HP = [amount] HP 이하일 때
with [amount] to [amount2] neighboring [tileFilter] tiles = 인접한 [tileFilter] 타일이 [amount]~[amount2]개 있는
with [amount] to [amount2] neighboring [tileFilter] [tileFilter2] tiles = 인접한 [tileFilter] [tileFilter2] 타일이 [amount]~[amount2]개 있는
in [tileFilter] tiles = [tileFilter] 타일
in [tileFilter] [tileFilter2] tiles = [tileFilter] [tileFilter2] 타일
in tiles without [tileFilter] = [tileFilter]이 없는 타일
 # Requires translation!
on water maps = 
in [regionType] Regions = [regionType] 지역
in all except [regionType] Regions = [regionType] 지형이 아닌 모든 타일
Free [baseUnitFilter] found in the ruins = 고대 유적에서 [baseUnitFilter] 획득
[amount] Free Social Policies = 무료 사회 정책 [amount]개
[amount] population in a random city = 임의의 도시에 인구 [amount] 추가
[amount] free random researchable Tech(s) from the [era] = [era]의 연구 가능한 임의의 기술 중 [amount]개 무료
Gain [amount] [stat] = [amount] [stat] 획득
 # Requires translation!
Gain [amount]-[amount2] [stat] = 
Gain enough Faith for a Pantheon = 종교관 선택에 필요한 신앙 획득
Gain enough Faith for [amount]% of a Great Prophet = 위대한 선지자 획득에 필요한 신앙의 [amount]% 획득
Reveal up to [amount/'all'] [tileFilter] within a [amount] tile radius = [amount]타일 반경의 [amount/'all'] [tileFilter] 타일을 드러냄
From a randomly chosen tile [amount] tiles away from the ruins, reveal tiles up to [amount2] tiles away with [amount3]% chance = 고대 유적에서 [amount]타일 떨어진 임의의 지점을 기준으로 [amount2]타일 반경을 [amount3]% 확률로 드러냄
This Unit gains [amount] XP = 유닛이 [amount] XP 획득
This Unit upgrades for free including special upgrades = 유닛이 무료로 업그레이드됨
This Unit gains the [promotion] promotion = 유닛이 [promotion] 승급 획득
Hidden before founding a Pantheon = 종교관 선택전 숨겨짐
Hidden after founding a Pantheon = 종교관 선택후 숨겨짐
Hidden after generating a Great Prophet = 위대한 선지자 획득후 숨겨짐
 # Requires translation!
Triggerable = 
 # Requires translation!
Global = 
 # Requires translation!
Nation = 
 # Requires translation!
Era = 
 # Requires translation!
Tech = 
 # Requires translation!
Policy = 
 # Requires translation!
FounderBelief = 
 # Requires translation!
FollowerBelief = 
 # Requires translation!
Building = 
 # Requires translation!
Unit = 
 # Requires translation!
UnitType = 
 # Requires translation!
Promotion = 
 # Requires translation!
Improvement = 
 # Requires translation!
Resource = 
 # Requires translation!
Ruins = 
 # Requires translation!
CityState = 
 # Requires translation!
ModOptions = 
 # Requires translation!
Conditional = <|MERGE_RESOLUTION|>--- conflicted
+++ resolved
@@ -227,12 +227,7 @@
 Cultured = 문화적
 Maritime = 해양적
 Mercantile = 상업적
-<<<<<<< HEAD
- # Requires translation!
-Religious = 
-=======
 Religious = 종교적
->>>>>>> 22466a9d
 Militaristic = 군사적
 Type = 종류
 Friendly = 호의적
@@ -756,8 +751,6 @@
 Are you sure you want to pillage this [improvement]? = [improvement]을(를) 약탈하겠습니까?
 Create [improvement] = [improvement] 건설
 Start Golden Age = 황금기 시작
- # Requires translation!
-Trigger unique = 
 Show more = 더 보기
 Yes = 네
 No = 아니오
@@ -5437,17 +5430,9 @@
  # Requires translation!
 in cities with a [buildingFilter] = 
  # Requires translation!
-<<<<<<< HEAD
-for [amount] turns = 
- # Requires translation!
-by consuming this unit = 
-if this city has at least [amount] specialists = [amount]명 이상의 전문가가 있는 도시
-in cities where this religion has at least [amount] followers = 이 종교의 신도가 최고 [amount]명 이상인 도시
-=======
 in cities without a [buildingFilter] = 
 if this city has at least [amount] specialists = 도시에 전문가가 [amount] 이상일 때
 in cities where this religion has at least [amount] followers = 도시에 이 종교의 신도가 [amount] 이상일 때
->>>>>>> 22466a9d
 with a garrison = 유닛 주둔중
 for [mapUnitFilter] units = [mapUnitFilter] 유닛이
  # Requires translation!
@@ -5491,8 +5476,6 @@
 Hidden after founding a Pantheon = 종교관 선택후 숨겨짐
 Hidden after generating a Great Prophet = 위대한 선지자 획득후 숨겨짐
  # Requires translation!
-Triggerable = 
- # Requires translation!
 Global = 
  # Requires translation!
 Nation = 
