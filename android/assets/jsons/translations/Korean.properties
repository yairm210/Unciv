
# Tutorial tasks

Move a unit!\nClick on a unit > Click on a destination > Click the arrow popup = 유닛을 움직이세요!\n유닛을 선택하세요 > 유닛을 움직일 위치를 누르세요 > 화살표 버튼을 누르세요
Found a city!\nSelect the Settler (flag unit) > Click on 'Found city' (bottom-left corner) = 도시를 세우세요!\n개척자를 선택하세요(깃발 모양의 유닛) > '도시 설립'을 누르세요(좌하단) 
Enter the city screen!\nClick the city button twice = 도시 정보 화면에 들어가보세요!\n도시를 더블클릭하세요
Pick a technology to research!\nClick on the tech button (greenish, top left) > \n select technology > click 'Research' (bottom right) = 연구할 기술을 고르세요!\n '기술 선택!'을 누르세요(좌상단) > \n 연구할 기술을 선택하세요 > '~ 연구'를 누르세요(우하단)
Pick a construction!\nEnter city screen > Click on a unit or building (bottom left side) > \n click 'add to queue' = 생산을 시작하세요!\n도시 정보 화면으로 들어가세요 > 유닛 혹은 건물을 선택하세요(좌하단) > \n '항목 추가'를 누르세요
Pass a turn!\nCycle through units with 'Next unit' > Click 'Next turn' = 차례를 넘기세요!\n'다음 유닛'을 눌러 모든 행동을 완료하세요 > '다음 턴'을 누르세요
Reassign worked tiles!\nEnter city screen > click the assigned (green) tile to unassign > \n click an unassigned tile to assign population = 생산 타일을 재할당하세요!\n도시 정보 화면으로 들어가세요 > 생산이 할당된 타일(밝은 초록색 사람)을 눌러 할당을 취소하세요 > \n 할당되지 않은 타일에 인구를 할당해보세요
Meet another civilization!\nExplore the map until you encounter another civilization! = 다른 문명을 만나세요!\n다른 문명과 조우할 때까지 탐험해보세요!
Open the options table!\nClick the menu button (top left) > click 'Options' = 설정창을 열어보세요!\n메뉴창을 열어보세요(좌상단, ≡) > '설정'을 누르세요
Construct an improvement!\nConstruct a Worker unit > Move to a Plains or Grassland tile > \n Click 'Create improvement' (above the unit table, bottom left)\n > Choose the farm > \n Leave the worker there until it's finished = 시설을 건설하세요!\n노동자를 생산하세요 > 노동자를 평원이나 초원에 이동시키세요 > \n '시설 건설'을 누르세요(좌하단, 유닛 테이블 위)\n > 농장을 선택하세요 > \n건설이 끝날 때까지 노동자를 움직이지 마세요
Create a trade route!\nConstruct roads between your capital and another city\nOr, automate your worker and let him get to that eventually = 교역로를 만드세요!\n수도와 도시 사이에 도로를 건설하거나 노동자를 '자동화'(좌하단)해서 건설하게 하세요
Conquer a city!\nBring an enemy city down to low health > \nEnter the city with a melee unit = 도시를 정복하세요!\n상대 도시의 체력을 깎으세요 > \n체력이 깎인 도시에 근접 유닛을 진입시키세요
Move an air unit!\nSelect an air unit > select another city within range > \nMove the unit to the other city = 공중 유닛을 움직여보세요!\n공중 유닛 선택 > 이동 가능한 거리 내의 다른 도시 선택 > \n다른 도시로 유닛 이동
See your stats breakdown!\nEnter the Overview screen (top right corner) >\nClick on 'Stats' = 통계 화면을 살펴보세요!\'문명 상태'를 누르세요(우상단) >\n'통계'를 누르세요

Oh no! It looks like something went DISASTROUSLY wrong! This is ABSOLUTELY not supposed to happen! Please send me (yairm210@hotmail.com) an email with the game information (menu -> save game -> copy game info -> paste into email) and I'll try to fix it as fast as I can! = 이런, 뭔가 심각한 문제가 생긴 것 같습니다! 원래라면 일어나지 않아야 하는 일인데 말이죠! 제 이메일(yairm210@hotmail.com)로 게임 정보를 함께 보내주시면(메뉴 -> 게임 저장 -> 게임 정보 복사 -> 이메일에 붙여넣기) 가능한 빨리 고치도록 하겠습니다!
Oh no! It looks like something went DISASTROUSLY wrong! This is ABSOLUTELY not supposed to happen! Please send us an report and we'll try to fix it as fast as we can! = 이런, 뭔가 심각한 문제가 생긴 것 같습니다! 원래라면 일어나지 않아야 하는 일인데 말이죠! 우리에게 제보해주시면 가능한 빨리 고치도록 하겠습니다!

# Buildings

Choose a free great person = 무료 위인을 선택하십시오
Get  = 얻기: 

Hydro Plant = 수력 발전소
+1 population in each city = 각 도시마다 인구 +1
+1 happiness in each city = 각 도시마다 행복 +1

# Diplomacy,Trade,Nations

Requires [buildingName] to be built in the city = 도시 내부에 [buildingName] 건물이 지어져 있어야 합니다.
Requires [buildingName] to be built in all cities = 모든 도시에 [buildingName] 건물이 지어져 있어야 합니다.
Provides a free [buildingName] in the city = 도시 내부에 무료로 [buildingName] 건물을 제공합니다.
Requires worked [resource] near city = 도시 근처에 [resource] 자원이 개발되어 있어야 합니다.
Wonder is being built elsewhere = 불가사의가 이미 다른 곳에서 지어지고 있습니다.
Requires a [buildingName] in all cities = 모든 도시에 [buildingName] 건물이 지어져 있어야 합니다.
Requires a [buildingName] in this city = 이 도시에 [buildingName] 건물이 지어져 있어야 합니다.
Consumes 1 [resource] = [resource] 자원이 필요합니다.
Required tech: [requiredTech] = [requiredTech] 기술이 연구되어야 합니다.

Current construction = 현재 건설중
Construction queue = 건설 대기중
Pick a construction = 생산 항목을 선택하세요
Queue empty = 대기열이 비었습니다
Add to queue = 항목 추가
Remove from queue = 항목 제외
Show stats drilldown = 통계 자세히 보기
Show construction queue = 건설 대기열 보기

Diplomacy = 외교
War = 전쟁
Peace = 평화
Research Agreement = 연구 협약
Declare war = 전쟁 선포
Declare war on [civName]? = [civName]에 전쟁을 선포할까요?
[civName] has declared war on us! = [civName]이(가) 우리에게 전쟁을 선포했습니다!
[leaderName] of [nation] = [nation]의 [leaderName]
You'll pay for this! = 반드시 대가를 치르게 될거요!
Negotiate Peace = 평화 협상
Peace with [civName]? = [civName]와(과) 평화 협상을 하시겠습니까?
Very well. = 아주 좋군.
Farewell. = 안녕히 계십시오.
Sounds good! = 좋습니다.
Not this time. = 이건 무리입니다.
Excellent! = 훌륭하군요!
How about something else... = 이런 건 어떠신지요...
A pleasure to meet you. = 만나게 되어 영광입니다.
Our relationship:  = 현재 관계 : 
We have encountered the City-State of [name]! = 도시 국가 [name]와(과) 만났습니다!
Declare Friendship ([numberOfTurns] turns) = 우호 관계 선언 ([numberOfTurns] 턴 동안)
May our nations forever remain united! = 우리 두 국가가 언제나 힘을 합쳐 나가길!
Indeed! = 좋소!
Denounce ([numberOfTurns] turns) = 비난 ([numberOfTurns] 턴 동안)
We will remember this. = 우리는 이 일을 기억할 것입니다.

[civName] has declared war on [targetCivName]! = [civName]이(가) [targetCivName]에게 전쟁을 선포했습니다!
[civName] and [targetCivName] have signed the Peace Treaty! = [civName]와(과) [targetCivName]이(가) 평화조약을 체결했습니다!
[civName] and [targetCivName] have signed the Declaration of Friendship! = [civName]와(과) [targetCivName]이(가) 동맹 관계를 맺었습니다!
[civName] has denounced [targetCivName]! = [civName]이(가) [targetCivName]을(를) 공개적으로 비난했습니다!

Unforgivable = 원수지간
Enemy = 적대적
Competitor = 경쟁적
Neutral = 중립적
Favorable = 평화적
Friend = 우호적
Ally = 동맹

## Diplomatic modifiers

You declared war on us! = 우리는 지금 전쟁 중일 텐데! 무엇을 말하려고 오셨소?
Your warmongering ways are unacceptable to us. = 당신이 하는 전쟁광적 행동은 절대 용납할 수 없소.
You have captured our cities! = 감히 우리의 도시까지 점령하다니!
We applaud your liberation of our conquered cities! = 정복한 도시를 해방한 것에 대해 찬사를 보냅니다.
Years of peace have strengthened our relations. = 오래전부터 지속된 평화가 더 강한 관계를 만드는군요.
Our mutual military struggle brings us closer together. = 공동의 적에 맞선다는 사실이 우리의 관계를 더 강하게 하는군요.
We have signed a public declaration of friendship = 오셨군요. 이렇게 우호 관계를 선언해주는 벗을 만나기란 어렵지요.
You have declared friendship with our enemies! = 당신은 우리의 적과 우호 관계를 선언하지 않았소!
You have declared friendship with our allies = 우리의 동맹과 우호 관계를 선언해 주셔서 감사합니다.
Our open borders have brought us closer together. = 국경을 열어 놓음으로써, 서로 가까워지는 기분이 드는군요.
Your so-called 'friendship' is worth nothing. = 지금까지의 '우정'은 모두 거짓이었소?
You have publicly denounced us! = 당신은 우리를 공개적으로 비난했소!
You have denounced our allies = 당신은 우리의 동맹을 공개적으로 비난했소!
You have denounced our enemies = 우리의 적을 공개적으로 비난하셨더군요. 우리도 같은 생각이랍니다.
You betrayed your promise to not settle cities near us = 당신은 우리 근처에 도시를 세우지 않겠다는 약속을 배신했소.
You fulfilled your promise to stop settling cities near us! = 우리 근처에 도시를 세우지 않겠다는 약속을 지켰군요.
You refused to stop settling cities near us = 당신은 우리 근처에 도시를 세우지 말라는 제안을 거절했소.
Your arrogant demands are in bad taste = 이치에 맞지 않는 요구를 하고 있소.
Your use of nuclear weapons is disgusting! = 핵무기 사용을 그만하는 것이 좋지 않겠소!
You have stolen our lands! = 당신은 우리의 땅을 빼앗았소!

Demands = 요구
Please don't settle new cities near us. = 우리 근처에 새 도시를 짓지 마시오.
Very well, we shall look for new lands to settle. = 알겠습니다. 정착할 새로운 땅을 찾아 보도록 하지요.
We shall do as we please. = 우리가 원하는 데 살고자 하는 것이 잘못입니까?
We noticed your new city near our borders, despite your promise. This will have....implications. = 우리 근처에 새 도시를 세우지 않겠다고 했는데, 이번에 새로운 도시를 세우셨군요. 그렇게 나오시겠다는 겁니까?

# City-States

Provides [amountOfCulture] culture at 30 Influence = 영향력이 30일 때부터 문화 [amountOfCulture]을(를) 제공합니다.
Provides 3 food in capital and 1 food in other cities at 30 Influence = 영향력이 30일 때부터 수도에 식량 +3, 수도가 아닌 도시에 식량 +1을 제공합니다.
Provides 3 happiness at 30 Influence = 영향력이 30일 때부터 행복 +3을 제공합니다.
Provides land units every 20 turns at 30 Influence = 영향력이 30일 때부터 20턴마다 지상 유닛을 제공합니다.
Gift [giftAmount] gold (+[influenceAmount] influence) = 금 [giftAmount] 선물 (영향력 +[influenceAmount])
Relationship changes in another [turnsToRelationshipChange] turns = [turnsToRelationshipChange] 턴 후 관계도가 변경됩니다.

Cultured = 문화적
Maritime = 해양적
Mercantile = 상업적
Militaristic = 군사적
Type:  = 성향 : 
Influence:  = 영향력 : 
Reach 30 for friendship. = 우호 관계가 되고 싶다면 30 이상의 영향력을 보유하십시오.
Reach highest influence above 60 for alliance. = 동맹 상태가 되려면 60 이상이면서 문명들 중 가장 높은 영향력을 보유하십시오.
Ally:  = 동맹 : 

# Trades 

Trade = 거래
Offer trade = 거래 제안
Retract offer = 제안 취소
What do you have in mind? = 어떻게 생각하십니까?
Our items = 우리 물품
Our trade offer = 우리의 거래 품목
[otherCiv]'s trade offer = [otherCiv]의 거래 품목
[otherCiv]'s items = [otherCiv]의 물품
Pleasure doing business with you! = 당신과의 거래는 언제나 환영입니다!
I think not. = 그건 안 됩니다.
That is acceptable. = 이 정도면 적당하군요.
Accept = 수락
Keep going = 계속
There's nothing on the table = 거래할 물건이 없지 않소?
Peace Treaty = 평화 조약
Agreements = 협약
Open Borders = 국경 개방
Gold per turn = 턴 당 금
Cities = 도시
Technologies = 기술
Declarations of war = 전쟁 선포
Introduction to [nation] = [nation]에 대한 소개
Declare war on [nation] = [nation]에 전쟁 선포
Luxury resources = 사치 자원
Strategic resources = 전략 자원

# Nation picker 

[resourceName] not required = [resourceName] 자원이 불필요함
Lost ability = 없어진 특성
National ability = 문명 특성
[firstValue] vs [secondValue] = [firstValue] vs [secondValue] 

# Nations

Receive free Great Scientist when you discover Writing, Earn Great Scientists 50% faster = 문자를 연구한 후 위대한 과학자 하나를 무료로 얻습니다. 위대한 과학자의 출현 속도 + 50%
Ingenuity = 독창성

City-State Influence degrades at half and recovers at twice the normal rate = 도시국가에 대한 영향력 감소량이 절반이 되고, 영향력 회복량은 두 배가 됩니다.
Hellenic League = 그리스 동맹

Great general provides double combat bonus, and spawns 50% faster = 위대한 장군으로 인한 전투력 보너스가 두 배가 됩니다. 위대한 장군 출현율 +50%
Art of War = 손자병법

+20% production towards Wonder construction = 불가사의를 건설할 때 생산력 +20%
Monument Builders = 불가사의 건축가

+2 movement for all naval units = 모든 해상 유닛의 행동력 +2
Sun Never Sets = 해가 지지 않는 나라

+2 Culture per turn from cities before discovering Steam Power = 증기력을 연구하기 전까지, 모든 도시에서 턴 당 문화 +2
Ancien Régime = 앙시앵 레짐

Strategic Resources provide +1 Production, and Horses, Iron and Uranium Resources provide double quantity = 말, 철, 그리고 우라늄 자원이 두 배가 됩니다. 전략 자원의 생산력 +1
Siberian Riches = 시베리아의 풍요

+25% Production towards any buildings that already exist in the Capital = 수도에 지어진 건물을 지을 때 생산력 +25%
The Glory of Rome = 로마의 영광

+1 Gold from each Trade Route, Oil resources provide double quantity = 석유 자원이 두 배가 됩니다. 교역로마다 금 +1
Trade Caravans = 사막의 배

All land military units have +1 sight, 50% discount when purchasing tiles = 모든 지상군 유닛의 시야 +1. 타일을 금으로 구매할 때 가격 -50%
Manifest Destiny = 확장 정신

Units fight as though they were at full strength even when damaged = 유닛이 피해를 입어도 전투력이 그대로 유지됩니다.
Bushido = 무사도

67% chance to earn 25 Gold and recruit a Barbarian unit from a conquered encampment, -25% land units maintenance. = 야만인 주둔지를 점령할 때 67% 확률로 금 25와 야만인 유닛을 획득합니다. 지낭 유닛 유지비 -25%
Furor Teutonicus = 게르만의 분노

Unhappiness from number of Cities doubled, Unhappiness from number of Citizens halved. = 도시 수로 인한 불행이 두 배가 되는 대신, 시민 수로 인한 불행이 반으로 감소합니다.
Population Growth = 인구 성장

Pay only one third the usual cost for naval unit maintenance. Melee naval units have a 1/3 chance to capture defeated naval units. = 해상 유닛 유지비가 1/3이 됩니다. 해상 근접 유닛이 적 해상 유닛을 처치했을 때, 1/3 확률로 그 유닛을 포획합니다.
Barbary Corsairs = 바르바리 해적

+2 Science for all specialists and Great Person tile improvements = 전문가와 위인 타일 시설 하나당 과학 +2
Scholars of the Jade Hall = 집현전

All units move through Forest and Jungle Tiles in friendly territory as if they have roads. These tiles can be used to establish City Connections upon researching the Wheel. = 유닛들이 아군 영토의 숲이나 정글 타일을 도로처럼 사용합니다. 바퀴를 연구한 뒤, 이러한 타일들로 도시를 연결할 수 있습니다.
The Great Warpath = 위대한 출정

Golden Ages last 50% longer. During a Golden Age, units receive +1 Movement and +10% Strength = 황금기 동안 유닛들의 행동력 +1, 체력 +10%. 황금기의 지속 시간 +50%.
Achaemenid Legacy = 아케메네스의 유산

Can embark and move over Coasts and Oceans immediately. +1 Sight when embarked. +10% Combat Strength bonus if within 2 tiles of a Moai. = 연구하지 않고도 승선과 대양 항해를 할 수 있습니다. 승선한 유닛의 시야 +1. 모아이와 2타일 이내에서 전투 시 전투력 +10%
Wayfinding = 활로 개척

Food and Culture from Friendly City-States are increased by 50% = 우호적인 도시 국가에게서 제공받는 식량과 문화 +50%
Father Governs Children = 군신은 부자와 같다

Receive triple Gold from Barbarian encampments and pillaging Cities. Embarked units can defend themselves. = 야만인 주둔지나 도시 약탈에서 얻는 금이 세 배가 됩니다. 승선한 유닛들이 스스로를 방어할 수 있습니다.
River Warlord = 수로의 지배자

100 Gold for discovering a Natural Wonder (bonus enhanced to 500 Gold if first to discover it). Culture, Happiness and tile yields from Natural Wonders doubled. = 자연 경관을 발견했을 때 금 100 (제일 먼저 발견시 금 500). 자연 경관에서 문화, 행복도, 타일 생산량 두 배.
Seven Cities of Gold = 일곱 개의 황금 도시

Combat Strength +30% when fighting City-State units or attacking a City-State itself. All mounted units have +1 Movement. = 도시 국가 유닛과 싸우거나 도시 국가를 공격할 때 전투력 +30%. 모든 유닛 행동력 +1.
Mongol Terror = 공포의 몽골

Units ignore terrain costs when moving into any tile with Hills. No maintenance costs for improvements in Hills; half cost elsewhere. = 유닛이 언덕에서 이동할 때 행동력 소모 없음. 언덕에서 개발 비용 없음. 다른 곳에서는 절반의 비용 소모.
Great Andean Road = 위대한 안데스의 길

+1 Movement to all embarked units, units pay only 1 movement point to embark and disembark. Melee units pay no movement cost to pillage. = 모든 승선 유닛 행동력 +1, 승하선시 행동력 1개만 지불. 근접 유닛은 약탈시 행동력 소모 없음. 
Viking Fury = 바이킹의 분노

Sacrificial Captives = 포로 공양
Gain Culture for the empire from each enemy unit killed = 적 유닛을 죽일 때마다 문화를 얻습니다.

# New game screen

Uniques = 고유 유닛
Promotions = 승급
Load copied data = 복사된 데이터 불러오기
Could not load game from clipboard! = 클립보드에서 게임을 불러 올 수 없습니다!
Start game! = 게임 시작!
Map Options = 지도 설정
Game Options = 게임 설정
Civilizations = 문명
Map Type = 지도 유형
Generated = 새로 만들기
Existing = 기존 지도
Custom = 사용자 정의
Map Generation Type = 지도 생성 유형
Default = 기본
Pangaea = 판게아
Perlin = 펄린
Continents = 대륙
Archipelago = 군도
Number of City-States = 도시 국가 수
One City Challenge = 단일 도시 도전
No Barbarians = 야만인 없음
No Ancient Ruins = 고대 유적 없음
No Natural Wonders = 자연 경관 없음
Victory Conditions = 승리 조건
Scientific = 과학
Domination = 정복
Cultural = 문화

Map Shape = 지도 모양
Hexagonal = 육각형
Rectangular = 사각형

Show advanced settings = 세부 설정 보이기
Hide advanced settings = 세부 설정 숨기기
Map Height = 육지 높이
Temperature extremeness = 온도 극한도
Resource richness = 자원 풍족도
Vegetation richness = 초목 풍족도
Rare features richness = 희귀 특징 풍족도
Max Coast extension = 최대 연안 확장
Biome areas extension = 생물군계 확장
Water level = 해수면 높이
Reset to default = 기본값으로 되돌리기

HIGHLY EXPERIMENTAL - YOU HAVE BEEN WARNED! = 현재 테스트 중임 - 경고합니다!
Online Multiplayer = 온라인 멀티플레이어

World Size = 세계 크기
Tiny = 초소형
Small = 소형
Medium = 중형
Large = 대형
Huge = 초대형

Difficulty = 난이도

AI = AI
Remove = 제거
Random = 무작위
Human = 인간
Hotseat = 핫시트
User ID = 사용자 ID
Click to copy = 복사하려면 클릭하십시오


Game Speed = 게임 속도
Quick = 빠름
Standard = 표준
Epic = 서사시
Marathon = 마라톤

Starting Era = 시작 시대
It looks like we can't make a map with the parameters you requested! = 당신이 요청한 매개변수로 지도를 만들 수 없을 것 같습니다!
Maybe you put too many players into too small a map? = 아마도 너무 작은 지도에 너무 많은 플레이어를 넣은 것 같은데요?
No human players selected! = 인간 플레이어가 선택 되지 않았습니다!
Mods: = 모드:

# Multiplayer

Username = 사용자 이름
Multiplayer = 멀티플레이어
Could not download game! = 게임을 다운로드할 수 없습니다!
Could not upload game! = 게임을 업로드할 수 없습니다!
Join Game = 게임 참여
Invalid game ID! = 잘못된 게임 ID 입니다!
Copy User ID = 사용자 ID 복사
Copy Game ID = 게임 ID 복사
UserID copied to clipboard = 클립보드에 사용자 ID가 복사되었습니다
GameID copied to clipboard = 클립보드에 게임 ID가 복사되었습니다
Set current user = 현재 사용자 설정
Player ID from clipboard = 클립보드의 플레이어 ID
To create a multiplayer game, check the 'multiplayer' toggle in the New Game screen, and for each human player insert that player's user ID. = 멀티플레이어 게임을 만들려면 새로운 게임 화면에서 '멀티플레이어'를 체크하고 참여할 플레이어의 사용자 ID를 각각 입력하십시오.
You can assign your own user ID there easily, and other players can copy their user IDs here and send them to you for you to include them in the game. = 당신은 당신의 사용자 ID를 쉽게 지정할 수 있고, 다른 플레이어는 각자의 ID를 당신에게 전달하여 당신이 그들을 참여시키도록 할 수 있습니다.
Once you've created your game, the Game ID gets automatically copied to your clipboard so you can send it to the other players. = 게임을 생성하고 나면, 게임 ID가 클립보드에 자동으로 복사되어 다른 플레이어들에게 보낼 수 있습니다.
Players can enter your game by copying the game ID to the clipboard, and clicking on the 'Add Multiplayer Game' button = 플레이어는 클립보드에 게임 ID를 복사한 상태에서 '멀티플레이어 게임 추가' 버튼을 누르는 것으로 게임에 참가할 수 있습니다.
The symbol of your nation will appear next to the game when it's your turn = 플레이어의 차례가 되면 플레이어의 국가 상징이 게임 옆에 나타납니다.
Back = 뒤로
Rename = 이름 바꾸기
Edit Game Info = 게임 정보 수정
Add Multiplayer Game = 멀티플레이어 게임 추가
Refresh List = 새로고침 목록
Could not save game! = 게임을 저장할 수 없습니다!
Could not delete game! = 게임을 삭제할 수 없습니다.
Could not refresh! = 새로고침 할 수 없습니다.
Last refresh: [time] minutes ago = 최근 새로고침: [time] 분 전
Current Turn: = 현재 턴:
Add Currently Running Game = 현재 진행중인 게임 추가
Game name = 게임 이름
Loading latest game state... = 지난 게임 상태를 불러오는 중...
Couldn't download the latest game state! = 지난 게임 상태를 다운로드 할 수 없습니다!

# Save game menu

Current saves = 현재 게임 저장
Show autosaves = 자동 저장 표시
Saved game name = 저장할 게임 이름
Copy to clipboard = 클립보드에 복사
Copy saved game to clipboard = 클립보드에 저장된 게임 복사
Could not load game = 게임을 불러올 수 없습니다
Load [saveFileName] = [saveFileName] 불러오기
Delete save = 저장 삭제
Saved at = 저장 시간
Load map = 지도 불러오기
Delete map = 지도 삭제
Are you sure you want to delete this map? = 이 지도를 삭제하시겠습니까?
Upload map = 지도 업로드
Could not upload map! = 지도를 업로드할 수 없습니다!
Map uploaded successfully! = 지도가 성공적으로 업로드되었습니다!
Saving... = 저장중...
It looks like your saved game can't be loaded! = 저장된 게임을 불러올 수 없습니다!
If you could copy your game data ("Copy saved game to clipboard" -  = 게임 데이터를 복사해 주시면 ("클립보드에 저장된 게임 복사" - 
  paste into an email to yairm210@hotmail.com) =  yairm210@hotmail.com 이메일에 붙여넣기)
I could maybe help you figure out what went wrong, since this isn't supposed to happen! = 무엇이 잘못되었는지 알아내는 것을 도와드릴 수 있습니다. 이런 일은 일어나서는 안되는 일이기 때문입니다!
Missing mods: [mods] = 누락된 모드: [mods]

# Options

Options = 설정
Display options = 디스플레이 설정
Gameplay options = 게임플레이 설정
Other options = 기타 설정
Turns between autosaves = 자동 저장 간격
Sound effects volume = 효과음 음량
Music volume = 음악 음량
Download music = 음악 다운로드
Downloading... = 다운로드 중...
Could not download music! = 음악을 다운로드 할 수 없습니다!
Show = 보이기
Hide = 숨기기
Show worked tiles = 시민 배치 보기
Show resources and improvements = 자원/시설 아이콘 보기
Check for idle units = 턴을 넘기기 전에 미행동 유닛 보기
Move units with a single tap = 한 번의 탭으로 유닛 이동
Show tutorials = 튜토리얼 보기
Auto-assign city production = 도시 생산 할당 자동화
Auto-build roads = 도로 건설 자동화
Show minimap = 미니맵 보기
Show pixel units = 픽셀 단위 보기
Show pixel improvements = 자원/시설 그래픽 보기
Enable nuclear weapons = 핵무기 사용
Fontset = 폰트 설정
Continuous rendering = 연속 렌더링
When disabled, saves battery life but certain animations will be suspended = 비활성화하면 배터리가 절약되지만 특정 애니메이션이 끊길 수 있음
Order trade offers by amount = 거래 품목 갯수순 정렬
Generate translation files = 번역 파일 생성
Translation files are generated successfully. = 번역 파일이 성공적으로 생성되었습니다

# Notifications

Research of [technologyName] has completed! = [technologyName]의 연구가 끝났습니다!
You have entered a golden age! = 황금기가 시작되었습니다!
[resourceName] revealed near [cityName] = [cityName] 근처에서 [resourceName] 자원을 발견했습니다
A [greatPerson] has been born in [cityName]! = [cityName]에서 [greatPerson]이(가) 탄생했습니다!
We have encountered [civName]! = [civName]와(과) 만났습니다!
Cannot provide unit upkeep for [unitName] - unit has been disbanded! = [unitName]의 유지비를 지불하지 못해 유닛이 해산되었습니다!
[cityName] has grown! = [cityName]이(가) 성장했습니다!
[cityName] has been founded! = [cityName]이(가) 세워졌습니다!
[cityName] is starving! = [cityName]이(가) 굶주리고 있습니다!
[construction] has been built in [cityName] = [cityName]에 [construction]이(가) 지어졌습니다
[wonder] has been built in a faraway land = 어딘가에서 [wonder]이(가) 지어졌습니다
Work has started on [construction] = [construction]의 건설을 시작했습니다
[cityName] cannot continue work on [construction] = [cityName]이(가) [construction]을(를) 건설할 수 없습니다
[cityname] has expanded its borders! = [cityname]의 영토가 확장되었습니다!
Your Golden Age has ended. = 황금기가 끝났습니다.
[cityName] has been razed to the ground! = [cityName]이(가) 완전히 파괴되었습니다!
We have conquered the city of [cityname]! = [cityname]을(를) 점령했습니다!
An enemy [unit] has attacked [cityname] = 적 [unit]이(가) [cityname]을(를) 공격했습니다
An enemy [unit] has attacked our [ourUnit] = 적 [unit]이(가) 아군 [ourUnit]을(를) 공격했습니다
Enemy city [cityName] has attacked our [ourUnit] = 적 도시 [cityName]이(가) 아군 [ourUnit]을(를) 공격했습니다
An enemy [unit] has captured [cityname] = 적 [unit]이(가) [cityname]을(를) 점령했습니다
An enemy [unit] has captured our [ourUnit] = 적 [unit]이(가) 아군 [ourUnit]을(를) 포로로 잡았습니다
An enemy [unit] has destroyed our [ourUnit] = 적 [unit]이(가) 아군 [ourUnit]을(를) 제거했습니다
An enemy [RangedUnit] has destroyed the defence of [cityname] = 적 [RangedUnit]이(가) [cityname]의 방어선을 파괴했습니다
Enemy city [cityName] has destroyed our [ourUnit] = 적 도시 [cityName]이(가) 아군 [ourUnit]을(를) 파괴했습니다
An enemy [unit] was destroyed while attacking [cityname] = 적 [unit]이(가) [cityname]을(를) 공격하던 도중 파괴되었습니다
An enemy [unit] was destroyed while attacking our [ourUnit] = 적 [unit]이(가) 아군 [ourUnit]을(를) 공격하던 도중 파괴되었습니다
Our [attackerName] was destroyed by an intercepting [interceptorName] = 아군 [attackerName]이(가) 적 [interceptorName]의 요격으로 파괴되었습니다
Our [interceptorName] intercepted and destroyed an enemy [attackerName] = 아군 [interceptorName]이(가) 적 [attackerName]을(를) 요격하여 파괴했습니다
Our [$attackerName] was attacked by an intercepting [$interceptorName] = 아군 [$attackerName]이(가) 적 [$interceptorName]에게 요격되어 피해를 입었습니다
Our [$interceptorName] intercepted and attacked an enemy [$attackerName] = 아군 [$interceptorName]이(가) 적 [$attackerName]을(를) 요격해 피해를 입혔습니다
An enemy [unit] was spotted near our territory = 적 [unit]이(가) 아군 영토 근처에서 발견되었습니다
An enemy [unit] was spotted in our territory = 적 [unit]이(가) 아군 영토에서 발견되었습니다
[amount] enemy units were spotted near our territory = [amount] 명의 적이 아군 영토 근처에서 발견되었습니다
[amount] enemy units were spotted in our territory = [amount] 명의 적이 아군 영토에서 발견되었습니다
The civilization of [civName] has been destroyed! = [civName] 문명이 멸망했습니다!
The City-State of [name] has been destroyed! = [name] 도시국가가 멸망했습니다!
We have captured a barbarian encampment and recovered [goldAmount] gold! = 야만인 주둔지를 점령해 금 [goldAmount]을(를) 얻었습니다!
A barbarian [unitType] has joined us! = 야만인 [unitType]이(가) 아군이 되었습니다!
We have found survivors in the ruins - population added to [cityName] = 고대 유적에서 생존자를 찾았습니다 - [cityName]의 인구가 증가했습니다
We have discovered the lost technology of [techName] in the ruins! = 고대 유적에서 [techName] 기술의 비밀을 발견했습니다!
A [unitName] has joined us! = [unitName]이(가) 아군이 되었습니다!
An ancient tribe trains our [unitName] in their ways of combat! = 아군 [unitName]이(가) 고대 부족으로부터 전투 훈련을 받았습니다!
We have found a stash of [amount] gold in the ruins! = 고대 유적에서 금 [amount]을(를) 찾았습니다!
We have found a crudely-drawn map in the ruins! = 폐허에서 조잡하게 그린 지도를 발견했습니다!
[unit] finished exploring. = [unit]의 탐사가 끝났습니다.
[unit] has no work to do. = [unit]이(가) 할 수 있는 작업이 없습니다.
You're losing control of [name]. = 도시 국가 [name]에 대한 영향력을 잃기 직전입니다.
You and [name] are no longer friends! = 도시 국가 [name]와(과) 더 이상 우호 관계가 아닙니다!
Your alliance with [name] is faltering. = 도시 국가 [name]와(과)의 동맹 관계가 파기되기 직전입니다
You and [name] are no longer allies! = 도시 국가 [name]와(과) 더 이상 동맹이 아닙니다!
[civName] gave us a [unitName] as gift near [cityName]! = [civName]이(가) [cityName] 근처에 [unitName] 유닛을 선물로 주었습니다!
[civName] has denounced us! = [civName]이(가) 우리를 비난했습니다!
[cityName] has been connected to your capital! = [cityName]이(가) 수도와 연결되었습니다!
[cityName] has been disconnected from your capital! = [cityName]와(과) 수도의 연결이 끊겼습니다!
[civName] has accepted your trade request = [civName]이(가) 당신의 거래 요청을 받아들였습니다
[civName] has denied your trade request = [civName]이(가) 당신의 거래 요청을 거절하였습니다
[tradeOffer] from [otherCivName] has ended = [otherCivName]의 [tradeOffer] 제안이 취소되었습니다
[tradeOffer] to [otherCivName] has ended = [otherCivName]에게의 [tradeOffer] 제안이 취소되었습니다
One of our trades with [nation] has ended = [nation]와(과)의 거래가 만료되었습니다
One of our trades with [nation] has been cut short = [nation]와(과)의 거래가 중단되었습니다
[nation] agreed to stop settling cities near us! = [nation]이(가) 우리 근처에 도시를 세우지 않겠다고 했습니다!
[nation] refused to stop settling cities near us! = [nation]이(가) 우리 근처에 도시를 세우지 않는 것을 거절했습니다!
We have allied with [nation]. = [nation]의 동맹이 되었습니다
We have lost alliance with [nation]. = [nation]와(과)의 동맹 관계가 끝났습니다
We have discovered [naturalWonder]! = [naturalWonder]을(를) 발견했습니다!
We have received [goldAmount] Gold for discovering [naturalWonder] = [naturalWonder]에서 금 [goldAmount]을 얻었습니다
Your relationship with [cityStateName] is about to degrade = [cityStateName]와(과)의 관계가 악화될 것 같습니다
Your relationship with [cityStateName] degraded = [cityStateName]와(과)의 관계가 악화되었습니다
A new barbarian encampment has spawned! = 새로운 야만인 주둔지가 만들어졌습니다!
Received [goldAmount] Gold for capturing [cityName] = [cityName]을(를) 점령하여 금 [goldAmount]을(를) 얻었습니다
Our proposed trade request is no longer relevant! = 제안한 무역 요청이 만료되었습니다!
[defender] could not withdraw from a [attacker] - blocked. = [defender]이(가) 차단되어 [attacker]에게서 철수할 수 없습니다!
[defender] withdrew from a [attacker] = [defender]이(가) [attacker]에게서 철수했습니다
[building] has provided [amount] Gold! = [building]이(가) 금 [amount]을(를) 제공했습니다!
[civName] has stolen your territory! = [civName]이(가) 당신의 영토를 빼앗았습니다!


# World Screen UI

Working... = 로딩 중...
Waiting for other players... = 다른 플레이어를 기다리는 중...
in = 의 완성까지
Next turn = 다음 턴
Turn = 턴
turns = 턴
turn = 턴
Next unit = 다음 유닛
Pick a policy = 정책 선택
Movement = 행동력
Strength = 전투력
Ranged strength = 원거리 전투력
Bombard strength = 공격력
Range = 공격 범위
Move unit = 유닛 이동
Stop movement = 이동 중지
Construct improvement = 시설 건설
Automate = 자동화
Stop automation = 자동화 중지
Construct road = 도로 건설
Fortify = 요새화
Fortify until healed = 회복될 때까지 요새화
Fortification = 방어
Sleep = 대기
Sleep until healed = 회복될 때까지 휴식
Moving = 이동 중
Set up = 설치
Upgrade to [unitType] ([goldCost] gold) = [unitType](으)로 업그레이드 (금 [goldCost] 소모)
Found city = 도시 설립
Promote = 승급
Health = 체력
Disband unit = 유닛 해산
Explore = 자동 탐색
Stop exploration = 탐색 중단
Pillage = 약탈
Do you really want to disband this unit? = 이 유닛을 정말 해산하겠습니까?
Disband this unit for [goldAmount] gold? = 이 유닛을 해산하면 금 [goldAmount]을(를) 얻습니다. 해산하겠습니까?
Create [improvement] = [improvement] 건설
Start Golden Age = 황금기 시작
Yes = 네
No = 아니오
Acquire = 획득
Science = 과학
Happiness = 행복도
Production = 생산력
Culture = 문화
Food = 식량
Crop Yield = 농작물 수확량
Land = 영토
Force = 군사력
GOLDEN AGE = 황금기
Golden Age = 황금기
[year] BC = 기원전 [year]년
[year] AD = 기원후 [year]년
Civilopedia = 문명 백과사전
Start new game = 새 게임 시작
Save game = 게임 저장하기
Load game = 게임 불러오기
Main menu = 주 메뉴
Resume = 이어하기
Cannot resume game! = 게임을 이어할 수 없습니다!
Quickstart = 빠른 시작
Victory status = 승리 조건 확인
Social policies = 사회 정책
Community = 커뮤니티
Close = 닫기
Do you want to exit the game? = 게임을 종료하시겠습니까?
Start bias: = 시작하는 지형: 
Avoid [terrain] = [terrain]을(를) 피해서

# City screen

Exit city = 도시 나가기
Raze city = 도시 파괴
Stop razing city = 파괴 중단
Buy for [amount] gold = 금 [amount]에 구매
Buy = 구매
You have [amount] gold = 금 [amount] 소지중
Currently you have [amount] gold. = 현재 금 [amount] 소지중
Would you like to purchase [constructionName] for [buildingGoldCost] gold? = 금 [buildingGoldCost]을(를) 지불하여 [constructionName]을(를) 구매할까요?
No space available to place [unit] near [city] = [unit]을(를) 놓을 공간이 [city]에 없습니다
Maintenance cost = 유지 비용
Pick construction = 생산 선택
Pick improvement = 시설 선택
Provides [resource] = [resource]을(를) 제공합니다
Replaces [improvement] = [improvement]을(를) 교체합니다
Pick now! = 선택
Build [building] = [building] 건설
Train [unit] = [unit] 훈련
Produce [thingToProduce] = [thingToProduce] 생산
Nothing = 대기
Annex city = 도시 합병
Specialist Buildings = 전문가 건물
Specialist Allocation = 전문가 할당
Specialists = 전문가
[specialist] slots = [specialist] 슬롯
Engineer specialist = 기술 전문가
Merchant specialist = 상업 전문가
Scientist specialist = 과학 전문가
Artist specialist = 예술 전문가 
Food eaten = 식량 소모
Growth bonus = 성장률
Unassigned population = 실업자 수
[turnsToExpansion] turns to expansion = 영토 확장까지 [turnsToExpansion] 턴
Stopped expansion = 영토 확장 정지
[turnsToPopulation] turns to new population = 새로운 인구 출생까지 [turnsToPopulation] 턴
Food converts to production = 식량이 생산력으로 전환됨
[turnsToStarvation] turns to lose population = 인구 감소까지 [turnsToStarvation]턴
Stopped population growth = 인구 성장이 멈춤
In resistance for another [numberOfTurns] turns = [numberOfTurns]턴 동안 저항 상태
Sell for [sellAmount] gold = 금 [sellAmount]에 판매
Are you sure you want to sell this [building]? = [building]을(를) 정말로 파시겠습니까?
[greatPerson] points = [greatPerson] 위인 포인트
Great person points = 위인 포인트
Current points = 현재 포인트
Points per turn = 턴당 포인트
Convert production to gold at a rate of 4 to 1 = 생산력의 1/4에 해당하는 양의 금 생산
Convert production to science at a rate of [rate] to 1 = 생산력의 1/[rate]에 해당하는 양의 과학 생산
The city will not produce anything. = 도시 생산 중단하기
Worked by [cityName] = [cityname]에서 작업중

# Technology UI

Pick a tech = 기술 선택
Pick a free tech = 무료 기술 선택
Research [technology] = [technology] 연구
Pick [technology] as free tech = [technology]을(를) 무료로 연구
Units enabled = 해제되는 유닛
Buildings enabled = 해제되는 건물
Wonder = 불가사의
National Wonder = 국가 불가사의
National Wonders = 국가 불가사의들
Wonders enabled = 해제되는 불가사의
Tile improvements enabled = 해제되는 타일 시설
Reveals [resource] on the map = 지도 상의 [resource] 발견
XP for new units = 경험치를 새 유닛이 얻음
provide = 에서 추가로
provides = 에서 추가로
City strength = 도시 공격력
City health = 도시 체력
Occupied! = 도시 점령!
Attack = 공격
Bombard = 폭격
NUKE = 핵 발사
Captured! = 포획!
defence vs ranged = 원거리 방어력
[percentage] to unit defence = 유닛 방어력 [percentage]
Attacker Bonus = 공격자 보너스
Landing = 상륙
Flanking = 측면 공격
vs [unitType] = vs [unitType]
Terrain = 지형


Hurry Research = 연구 가속
Conduct Trade Mission = 무역 임무 수행
Your trade mission to [civName] has earned you [goldAmount] gold and [influenceAmount] influence! = [civName]에 무역 임무를 수행하여 금 [goldAmount]와(과) 영향력 [influenceAmount]을(를) 얻었습니다!
Hurry Wonder = 불가사의 건축 가속
Your citizens have been happy with your rule for so long that the empire enters a Golden Age! = 시민들이 당신의 통치에 행복해하여 국가에 황금기가 시작됩니다!
You have entered the [newEra]! = [newEra]에 온 것을 환영합니다!
[civName] has entered the [eraName]! = [civName]이(가) [eraName]에 돌입했습니다.
[policyBranch] policy branch unlocked! = [policyBranch] 정책을 채택할 수 있습니다!
Overview = 문명 상태
Total = 전체
Stats = 통계
Policies = 정책
Base happiness = 기본 행복도
Occupied City = 점령한 도시
Buildings = 건물
Wonders = 불가사의
Base values = 기본 산출량
Bonuses = 보너스
Final = 최종 산출량
Other = 기타
Population = 인구
City-States = 도시 국가
Tile yields = 타일 생산량
Trade routes = 교역로
Maintenance = 유지비
Transportation upkeep = 교통 유지비
Unit upkeep = 유닛 유지비
Trades = 거래
Units = 유닛
Name = 명칭
Closest city = 가까운 도시
Action = 상태
Defeated = 패배
Tiles = 타일
Natural Wonders = 자연 경관
Treasury deficit = 재무 적자

# Victory

Science victory = 과학 승리
Cultural victory = 문화 승리
Conquest victory = 정복 승리
Complete all the spaceship parts\n to win! = 가장 먼저 모든 우주선 부품을 완성한 문명이 승리합니다!
Complete 5 policy branches\n to win! = 가장 먼저 정책 트리를 5개 완성한 문명이 승리합니다!
Destroy all enemies\n to win! = 모든 적을 제거한 문명이 승리합니다!
You have won a scientific victory! = 과학 승리를 이루어냈습니다!
You have won a cultural victory! = 문화 승리를 이루어냈습니다!
You have won a domination victory! = 정복 승리를 이루어냈습니다!
You have achieved victory through the awesome power of your Culture. Your civilization's greatness - the magnificence of its monuments and the power of its artists - have astounded the world! Poets will honor you as long as beauty brings gladness to a weary heart. = 당신은 막강한 문화의 힘으로 승리를 거두었습니다. 당신 문명의 위대함, 그 기념비의 장엄함과 예술가의 힘에 전 세계가 경탄했습니다! 아름다움이 지친 마음에 기쁨을 주는 한, 시인들은 당신을 기릴 것입니다.
The world has been convulsed by war. Many great and powerful civilizations have fallen, but you have survived - and emerged victorious! The world will long remember your glorious triumph! = 세계는 전쟁으로 고통받았습니다. 여러 위대한 문명이 몰락했으나, 당신은 살아남아 승리했습니다! 세상은 당신의 영광스러운 승리를 오래오래 기억할 것입니다!
You have achieved victory through mastery of Science! You have conquered the mysteries of nature and led your people on a voyage to a brave new world! Your triumph will be remembered as long as the stars burn in the night sky! = 과학 기술을 통해 승리했습니다! 당신은 자연의 신비를 밝혀냈고 새로운 세상을 향해 인류를 이끌었습니다. 당신의 승리는 밤하늘에 빛나는 별처럼 영원토록 기억될 것입니다.
You have been defeated. Your civilization has been overwhelmed by its many foes. But your people do not despair, for they know that one day you shall return - and lead them forward to victory! = 당신은 패배했습니다. 당신의 문명은 적에게 제압당했습니다. 그러나 국민은 절망하지 않습니다. 당신이 언젠가 다시 돌아와 자신들을 승리의 길로 이끌어줄 것을 알기 때문입니다!
One more turn...! = 한 턴만 더...!
Built Apollo Program = 아폴로 프로그램 완성
Destroy [civName] = [civName] 정복
Our status = 우리의 상태
Global status = 세계 상태
Rankings = 순위
Spaceship parts remaining = 남은 우주선 부품
Branches completed = 완성한 정책 트리 수
Undefeated civs = 정복되지 않은 문명

# Capturing a city

What would you like to do with the city? = 점령한 도시를 어떻게 하겠습니까?
Annex = 합병
Annexed cities become part of your regular empire. = 합병된 도시는 당신의 왕국의 일부가 됩니다.
Their citizens generate 2x the unhappiness, unless you build a courthouse. = 합병된 도시의 시민들은 법원이 지어지기 전까지 불행을 두 배로 생성합니다.
Puppet = 괴뢰 도시
Puppeted cities do not increase your tech or policy cost, but their citizens generate 1.5x the regular unhappiness. = 괴뢰 도시는 기술 연구에 필요한 과학량이나 정책 채택에 필요한 문화량을 증가시키지는 않지만, 불행을 1.5배로 생성합니다.
You have no control over the the production of puppeted cities. = 괴뢰 도시는 어떤 것을 생산할 지 선택할 수 없습니다.
Puppeted cities also generate 25% less Gold and Science. = 괴뢰 도시는 또한 금과 과학을 25% 적게 생성합니다.
A puppeted city can be annexed at any time. = 괴뢰 도시는 언제든지 합병할 수 있습니다.
Liberate = 해방
Liberating a city returns it to its original owner, giving you a massive relationship boost with them! = 해방된 도시는 원래 통치자에게 돌아가고, 그들과의 관계가 크게 향상됩니다!
Raze = 불태우기
Razing the city annexes it, and starts razing the city to the ground. = 도시를 합병한 후 서서히 불태웁니다.
The population will gradually dwindle until the city is destroyed. = 도시가 완전히 파괴될 때까지 인구가 천천히 줄어듭니다.
Remove your troops in our border immediately! = 우리 영토에서 군대를 치워 주십시오!
Sorry. = 그러겠소.
Never! = 싫소!

Offer Declaration of Friendship ([30] turns) = 우호 선언 제안 ([30] 턴 동안)
My friend, shall we declare our friendship to the world? = 동지여, 우리의 유대를 세상에 알리지 않겠습니까?
Sign Declaration of Friendship ([30] turns) = 우호 선언 체결 ([30] 턴 동안)
We are not interested. = 관심 없소.
We have signed a Declaration of Friendship with [otherCiv]! = [otherCiv]와(과) 우호 선언을 체결하였습니다!
[otherCiv] has denied our Declaration of Friendship! = [otherCiv]이(가) 우호 선언을 거부하였습니다.

Basics = 기본
Resources = 자원
Terrains = 지형
Tile Improvements = 타일 시설
Unique to [civName], replaces [unitName] = [civName]의 고유 유닛으로, [unitName]을(를) 대체합니다.
Unique to [civName] = [civName]의 고유 유닛
Tutorials = 튜토리얼
Cost = 비용
May contain [listOfResources] = [listOfResources] 자원을 포함할 수 있음
Upgrades to [upgradedUnit] = [upgradedUnit](으)로 업그레이드 가능
Obsolete with [obsoleteTech] = [obsoleteTech] 연구 후 생산 불가
Occurs on [listOfTerrains] = [listOfTerrains]에서 생길 수 있음
Placed on [terrainType] = [terrainType] 위에 위치
Can be found on  = 발견 가능한 지형 : 
Improved by [improvement] = [improvement](으)로 개발 가능
Bonus stats for improvement:  = 개발할 경우 추가로 
Buildings that consume this resource:  = 이 자원을 소모하는 건물:
Units that consume this resource:  = 이 자원을 소모하는 유닛:
Can be built on  = 개발 가능한 지형 : 
Defence bonus = 방어력 추가 
Movement cost = 이동 비용
Rough Terrain = 험지
 for  = 다음 자원 하나마다 획득 : 
Missing translations: = 미완성 번역 목록:
Version = 버전
Resolution = 해상도
Tileset = 타일셋
Map editor = 지도 편집기
Create = 생성
New map = 새로운 지도
Empty = 빈 지도
Language = 언어
Terrains & Resources = 지형 & 자원
Improvements = 시설
Clear current map = 현재 지도 제거
Save map = 지도 저장
Download map = 지도 다운로드
Loading... = 로딩...
Filter: = 필터:
Exit map editor = 지도 편집기 나가기
[nation] starting location = [nation] 시작 지점
Clear terrain features = 추가 지형 지우기
Clear improvements = 시설 지우기
Clear resource = 자원 지우기
Requires = 선행 조건
Menu = 메뉴
Brush Size = 붓 크기
Map saved = 지도 저장됨

<<<<<<< HEAD
# Civilopedia Tutorials names

After Conquering = 점령 후
City Range = 도시 확장
Contact Me = 개발자의 말
Culture and Policies = 문화와 정책
Embarking = 승선
Enemy City = 도시 점령하기
Idle Units = 대기중인 유닛
Injured Units = 부상당한 유닛
Introduction = 게임 소개
Luxury Resource = 사치 자원
New Game = 새 게임
Roads and Railroads = 도로와 철도
Siege Units = 공성 유닛
Strategic Resource = 전략 자원
Unhappiness = 불행
Victory Types = 승리 방식
Workers = 노동자
City Expansion = 도시 확장
Combat = 전투력
Experience = 경험치
Pillaging = 약탈
Research Agreements = 연구 협약
Great People = 위인
Removing Terrain Features = 추가 지형

=======
>>>>>>> a23d9ff2
# Civilopedia difficulty levels
Player settings = 플레이어 설정
Base Happiness = 기초 행복도
Happiness per luxury = 사치자원 개당 행복
Research cost modifier = 연구 과학력 요구량
Unit cost modifier = 유닛 생산력 요구량
Building cost modifier = 건물 생산력 요구량
Policy cost modifier = 정책 문화량 요구량
Unhappiness modifier = 불행 배수
Bonus vs. Barbarians = 야만인에 대한 전투력 보너스

AI settings = AI 설정
AI city growth modifier = AI 도시 성장 필요식량
AI unit cost modifier = AI 유닛 생산력 요구량
AI building cost modifier = AI 건물 생산력 요구량
AI wonder cost modifier = AI 불가사의 생산력 요구량
AI building maintenance modifier = AI 건물 유지비 배수
AI unit maintenance modifier = AI 유닛 유지비 배수
AI unhappiness modifier = AI 불행 배수
AIs exchange techs = AI간 기술 거래

Turns until barbarians enter player tiles = 야만인이 플레이어 타일에 들어오기까지 걸리는 턴 수
Gold reward for clearing barbarian camps = 야만인 주둔지를 점령했을 때 얻는 금

# Other civilopedia things
Nations = 국가
Promotions = 승급
Available for [unitTypes] = [unitTypes] 승급 가능
Free promotion: = 기본 승급:
Free promotions: = 기본 승급:
Free for [units] = [unit] 기본 적용
[bonus] with [tech] = [tech] 연구시 [bonus]
Difficulty levels = 난이도 상세

# Policies

Adopt policy = 정책 채택
Adopt free policy = 무료 정책 채택
Unlocked at = 등장 시대:
Gain 2 free technologies = 무료 기술 2개 획득

# Technologies

Mass Media = 대중 매체

# Terrains

Impassable = 지나갈 수 없음

# Resources

Bison = 들소
Copper = 구리
Cocoa = 코코아
Crab = 게
Citrus = 감귤
Truffles = 송로버섯

# Unit types 

Civilian = 민간 유닛
land units = 지상 유닛
water units = 해상 유닛
air units = 공중 유닛
WaterCivilian = 해상 민간 유닛
Melee = 근접 유닛
WaterMelee = 해상 근접 유닛
Ranged = 원거리 유닛
WaterRanged = 해상 원거리 유닛
WaterSubmarine = 수중 유닛
Mounted = 기마 유닛
Armor = 중갑 유닛
City = 도시
Missile = 미사일
WaterAircraftCarrier = 항공모함

# Units

Composite Bowman = 합성궁병
Foreign Land = 우호적 영토 아님
Marine = 해병대
Mobile SAM = 이동식 SAM 발사대
Paratrooper = 공수부대
Helicopter Gunship = 전투헬기
Atomic Bomb = 원자폭탄
Unbuildable = 도시에서 직접 생산 불가능

# Promotions

Pick promotion = 승급 선택
 OR  =  또는 
units in open terrain = 개방된 지형에서 싸우는 유닛
units in rough terrain = 험지에서 싸우는 유닛
wounded units = 부상당한 유닛
Targeting II (air) = 공중 목표 설정 II
Targeting III (air) = 공중 목표 설정 III
Bonus when performing air sweep [bonusAmount]% = 대공 무력화를 수행할 때 전투력 +[bonusAmount]%
Dogfighting I = 공중전 I
Dogfighting II = 공중전 II
Dogfighting III = 공중전 III
# Multiplayer Turn Checker Service

Multiplayer options = 멀티플레이어 설정
Enable out-of-game turn notifications = 차례 알림 사용
Time between turn checks out-of-game (in minutes) = 차례 알림 간격 (분)
Show persistent notification for turn notifier service = 차례 알림 반복하기
Take user ID from clipboard = 클립보드에서 사용자 ID 가져오기
Doing this will reset your current user ID to the clipboard contents - are you sure? = 사용자 ID가 클립보드에 있는 내용으로 변경됩니다. 계속하시겠습니까?
ID successfully set! = ID가 성공적으로 변경되었습니다!
Invalid ID! = 잘못된 ID입니다!

#################### Lines from Buildings.json ####################

Indicates the capital city = 수도를 나타내는 건물
Palace = 궁전

Monument = 기념비

Granary = 곡창

Must not be on plains = 평원에 건설 불가
Stone Works = 석재 공장

'Time crumbles things; everything grows old and is forgotten under the power of time' - Aristotle = '사물은 시간과 함께 스러진다. 시간의 힘 아래 만물이 늙어가고 잊혀진다.' - 아리스토텔레스
Stonehenge = 스톤헨지

+1 Science Per 2 Population = 도시의 시민 2명당 과학 1 증가
Library = 도서관

'Libraries are as the shrine where all the relics of the ancient saints, full of true virtue, and all that without delusion or imposture are preserved and reposed.' - Sir Francis Bacon = '도서관은, 진정한 미덕으로 가득한 고대 현인의 모든 유물이, 그리고 현혹과 기만이 없는 모든 것이 보존되어 안식하는 신전이다.' - 프랜시스 베이컨 경
Free Technology = 기술 하나를 무료로 획득
The Great Library = 알렉산드리아 도서관

Paper Maker = 종이 공방

Circus = 서커스

Walls = 성벽

Walls of Babylon = 바빌론 성벽

'O, let not the pains of death which come upon thee enter into my body. I am the god Tem, and I am the foremost part of the sky, and the power which protecteth me is that which is with all the gods forever.'  - The Book of the Dead, translated by Sir Ernest Alfred Wallis Budge = '오, 그대에게 찾아온 죽음의 고통이 나의 육체에 들지 않기를. 나는 템 신으로서, 하늘 꼭대기에 거하며, 영원히 모든 신과 함께 하는 힘이 나를 보호할지니.' - 사자의 서, E.A. 월리스 버지 경 역
Worker construction increased 25% = 타일의 시설 건설 속도 + 25%
Provides 2 free workers = 노동자 두 명이 도시 근처에 무료로 출현
The Pyramids = 피라미드

Barracks = 병영

'Why man, he doth bestride the narrow world like a colossus, and we petty men walk under his huge legs, and peep about to find ourselves dishonorable graves.' - William Shakespeare, Julius Caesar = '그는 그 좁은 세상에 거신상처럼 우뚝 서 있고, 우리 하찮은 자들은 그 거대한 다리 사이를 지나다니며 부끄러운 무덤자리를 봐두려고 주변을 힐끔거리지.'-윌리엄 셰익스피어, 줄리어스 시저 1막 2장
Can only be built in coastal cities = 해안에 인접한 도시에만 건설 가능
+1 gold from worked water tiles in city = 물 타일에 시민을 배치했을 때 얻는 금 +1
Colossus = 로도스의 거상

Culture and Gold costs of acquiring new tiles reduced by 25% in this city = 새로운 타일을 획득하는데 필요한 문화와 금 -25%
Krepost = 크리아포스츠

'He spoke, the son of Kronos, and nodded his head with the dark brows, and the immortally anointed hair of the great god swept from his divine head, and all Olympos was shaken' - The Iliad = '크로노스의 아들인 그가 말하고, 어두운 눈썹을 찡그리며 고개를 끄덕였고, 불멸의 기름이 발라진 위대한 신의 머리카락이 신의 머리에서 쓸려나갔고, 모든 올림포스가 흔들렸다.' - 일리아드
+15% Combat Strength for all units when attacking Cities = 도시를 공격할 때 모든 유닛의 전투력 +15%
Statue of Zeus = 제우스 동상

'The whole earth is the tomb of heroic men and their story is not given only on stone over their clay but abides everywhere without visible symbol woven into the stuff of other men's lives.' - Pericles = '전 지구는 영웅적인 사람들의 무덤이며 그들의 이야기는 그들의 흙 위에 있는 돌 위에만 주어지는 것이 아니라 다른 사람들의 삶의 물건에 짜여진 가시적인 상징 없이 사방에 걸쳐 있다.' - 페리클레스
Provides a sum of gold each time you spend a Great Person = 위인을 사용할 때마다 일시불 금 제공
+2 Gold for each source of Marble and Stone = 대리석과 돌의 생산지당 금 +2
Mausoleum of Halicarnassus = 마우솔로스의 영묘

+1 food from Ocean and Coast tiles = 연안과 대양 타일에 식량 +1
Lighthouse = 등대

'They that go down to the sea in ships, that do business in great waters; these see the works of the Lord, and his wonders in the deep.' - The Bible, Psalms 107:23-24 = '배들을 바다에 띄우며 큰 물에서 일을 하는 자는 여호와께서 행하신 일들과 그의 기이한 일들을 깊은 바다에서 보나니.' - 성경, 시편 107:23-24
All military naval units receive +1 movement and +1 sight = 모든 해상 군사 유닛의 행동력 +1, 시야 +1
The Great Lighthouse = 알렉산드리아 등대

+15% Production when building Mounted Units in this city = 기마 유닛을 생산할 때 생산력 +15%
Stable = 마구간

Circus Maximus = 원형 경기장

'I think that if ever a mortal heard the word of God it would be in a garden at the cool of the day.'  - F. Frankfort Moore = '만에 하나 인간이 신의 말씀을 듣게 된다면, 그것은 서늘한 아침 정원에서일 것이다.' - F. 프랭크포트 무어
Hanging Gardens = 공중 정원

Remove extra unhappiness from annexed cities = 합병한 도시에서 발생하는 추가 불행 제거
Can only be built in annexed cities = 합병한 도시에만 건설 가능
Courthouse = 법원

Colosseum = 콜로세움

'Regard your soldiers as your children, and they will follow you into the deepest valleys; look on them as your own beloved sons, and they will stand by you even unto death.'  - Sun Tzu = '병사를 자식처럼 부르면 어디든 따를 것이다. 병사를 사랑하는 자식 대하듯 하면 목숨을 바쳐 충성할 것이다.' - 손자
Terracotta Army = 병마용

Temple = 사원

Doubles Gold given to enemy if city is captured = 도시가 점령되었을 때 적에게 주어지는 약탈금 두 배
Burial Tomb = 왕릉

Mud Pyramid Mosque = 진흙 피라미드 모스크

'The ancient Oracle said that I was the wisest of all the Greeks. It is because I alone, of all the Greeks, know that I know nothing'  - Socrates = '고대 오라클은 내가 그리스에서 가장 현명하다 하였다. 그것은, 모든 그리스인 중 나만이, 내가 아무것도 모른다는 사실을 알기 때문이다.' - 소크라테스
Free Social Policy = 사회 정책 1가지 무료로 획득
The Oracle = 오라클

Market = 시장

Provides 1 extra copy of each improved luxury resource near this City = 도시 주변에 개발된 각 사치 자원마다 자원 개수 +1
+2 Gold for each source of Oil and oasis = 도시 주변의 석유와 오아시스에 금 +2
Bazaar = 바자

Mint = 조폐국

40% of food is carried over after a new citizen is born = 새로운 시민이 태어난 후 식량 40%가 이월됨
Aqueduct = 송수로

'The art of war teaches us to rely not on the likelihood of the enemy's not attacking, but rather on the fact that we have made our position unassailable.'  - Sun Tzu = '병법은 적군이 쳐들어오지 않기를 바라는 것이 아니라, 적군이 우리를 공격할 엄두가 나지 않을 방비 태세에 의지해야 하는 것이다.' - 손자
Enemy land units must spend 1 extra movement point when inside your territory (obsolete upon Dynamite) = 당신의 영토에서 적군의 지상 유닛이 이동할 때 행동력을 추가로 1 더 소모 (다이너마이트 기술 연구 전까지)
Great Wall = 만리장성

Monastery = 수도원

'For it soars to a height to match the sky, and as if surging up from among the other buildings it stands on high and looks down upon the remainder of the city, adorning it, because it is a part of it, but glorying in its own beauty'  - Procopius, De Aedificis = '하늘에 닿을 만큼 높이 솟아, 마치 다른 건물들의 복판에서 바로 솟아난 듯 높은 곳에 서서 도시를 내려다보며, 도시의 일부로서 도시를 장식하는 한편으로 그 자체의 아름다움으로 찬연히 빛나고 있다.' - 프로코피오스, 건물론
+33% great person generation in all cities = 모든 도시의 위인 출현률 +33%
Hagia Sophia = 아야 소피아

National College = 국립대학

Enables nuclear weapon = 원자 폭탄과 핵미사일 생산 가능
Manhattan Project = 맨해튼 프로젝트

'The katun is established at Chichen Itza. The settlement of the Itza shall take place there. The quetzal shall come, the green bird shall come. Ah Kantenal shall come. It is the word of God. The Itza shall come.'  - The Books of Chilam Balam = '치첸 이트사에 카툰이 서리라. 이트사가 그곳에 정착하리라. 케살이 오리라, 푸른 새가 오리라. 아 칸테날이 오리라. 이는 신의 말씀이라. 이트사가 오리라.' - 칠람 발람의 서
Golden Age length increases +50% = 황금기 지속 시간 + 50%
Chichen Itza = 치첸 이트사

'Few romances can ever surpass that of the granite citadel on top of the beetling precipices of Machu Picchu, the crown of Inca Land.'  - Hiram Bingham = '잉카 땅의 정수 마추픽추의 들쭉날쭉한 벼랑 위에 우뚝 선 화강암 도시의 낭만보다 더한 낭만은 잘 없을 것이다.' - 하이람 빙엄
Gold from all trade routes +25% = 교역로에서 얻는 금 +25%
Must have an owned mountain within 2 tiles = 2타일 이내에 자신이 소유한 산이 있어야 함
Machu Picchu = 마추픽추

Workshop = 작업장

+1 Production from each worked Forest tile = 도시에서 작업하는 숲 타일마다 생산력 +1
Longhouse = 롱하우스

+15% production of land units = 지상 유닛 생산력 +15%
Increases production of spaceship parts by 15% = 우주선 부품 생산력 15% 증가
Forge = 대장간

+1 production from all sea resources worked by the city = 도시에서 작업하는 모든 해양 자원의 생산력 +1
Connects trade routes over water = 바다를 통해 교역로 연결
Harbor = 항만

+2 Science from each worked Jungle tile = 도시에서 작업하는 정글 타일마다 과학 +2
University = 대학

Wat = 와트

Oxford University = 옥스퍼드 대학

Castle = 성

Mughal Fort = 무굴 요새

'The temple is like no other building in the world. It has towers and decoration and all the refinements which the human genius can conceive of.'  - Antonio da Magdalena = '세상에 또 이런 건물은 없을 것이다. 탑이 있고 장식이 있으며 인간의 재주로 생각할 수 있는 기교란 기교는 다 있다.' - 안토니오 데 막달레나
Cost of acquiring new tiles reduced by 25% = 새로운 타일을 획득하는데 필요한 문화와 금 -25%
Angkor Wat = 앙코르와트

'Justice is an unassailable fortress, built on the brow of a mountain which cannot be overthrown by the violence of torrents, nor demolished by the force of armies.'  - Joseph Addison = '정의란 급류나 군대로도 무너트릴 수 없는 산꼭대기에 세운 무적의 요새다.' - 조저프 에디슨
All newly-trained melee, mounted, and armored units in this city receive the Drill I promotion = 건설한 도시에서 생산되는 모든 지상 근접 유닛이 훈련 I 진급을 가짐
Alhambra = 알함브라 궁전

Ironworks = 제철소

'Architecture has recorded the great ideas of the human race. Not only every religious symbol, but every human thought has its page in that vast book.'  - Victor Hugo = '건축은 항상 인류의 뛰어난 발상을 기록으로 남겼다. 종교적 상징하나하나가, 그뿐 아니라 인간의 생각 하나하나가 그 방대한 책의 한 페이지를 차지하고 있다.' - 빅토르 위고
Notre Dame = 노트르담 대성당

Armory = 무기고

Must be next to mountain = 도시가 산 옆에 있어야 함
Observatory = 천문대

Opera House = 오페라 극장

'I live and love in God's peculiar light.' - Michelangelo Buonarroti = '나는 신의 경이로운 빛 속에서 살며 사랑한다.' - 미켈란젤로 부오나로티
Culture in all cities increased by 25% = 모든 도시의 문화 +25%
Sistine Chapel = 시스티나 성당

Bank = 은행

Satrap's Court = 사트레프 관청

+5% Production for every Trade Route with a City-State in the empire = 도시국가와 연결된 교역로 하나 당 도시의 생산력 +5%
Hanse = 한자 연합

'Most of us can, as we choose, make of this world either a palace or a prison' - John Lubbock = '우리 대부분은 마음 먹기에 따라 세상을 궁궐로 만들 수도 있고 감옥으로 만들 수도 있다.' - 존 러벅
Unhappiness from population decreased by 10% = 인구 수로 인한 불행 -10%
Forbidden Palace = 자금성

Theatre = 극장

'Don't clap too hard - it's a very old building.' - John Osbourne = '아주 오래된 건물이니까, 너무 세게 손뼉 치지 마십시오.' - 존 오스본
Free Great Person = 원하는 위인 한 명이 무료로 출현
Leaning Tower of Pisa = 피사의 탑

'Bushido is realized in the presence of death. This means choosing death whenever there is a choice between life and death. There is no other reasoning.'  - Yamamoto Tsunetomo = '무사도는 죽음을 마주했을 때 실현된다. 즉, 삶과 죽음의 기로에서 죽음을 택한다는 뜻이다. 다른 생각의 여지는 없다.' - 야마모토 츠네모토
+15% combat strength for units fighting in friendly territory = 우호 지역에서 싸우는 유닛의 전투력 +15%
Himeji Castle = 히메지 성

Museum = 박물관

Hermitage = 에르미타주 박물관

'Every genuine work of art has as much reason for being as the earth and the sun'  - Ralph Waldo Emerson = '진실한 예술품의 존재 가치는 지구와 태양의 존재 가치와 같다.' - 랄프 왈도 에머슨
2 free Great Artists appear = 위대한 예술가 두 명이 무료로 출현
The Louvre = 루브르 박물관

+1 production and gold from all sea resources worked by the city = 도시에서 작업하는 모든 해양 자원의 생산력 +1, 금 +1
+15% production of naval units = 해상 유닛 생산력 +15%
Seaport = 항구

'The Taj Mahal rises above the banks of the river like a solitary tear suspended on the cheek of time.'  - Rabindranath Tagore = '타지마할은, 시간의 뺨에 흐르는 눈물 한 방울과도 같이 강둑 위로 솟아있다.' - 라빈드라나트 타고르
Empire enters golden age = 황금기를 시작시킴
Taj Mahal = 타지마할

'Things always seem fairer when we look back at them, and it is out of that inaccessible tower of the past that Longing leans and beckons.'  - James Russell Lowell = '만사는 지나고 나서 돌아보면 더 좋아보이며, 바로 그 다가갈 수 없는 과거의 탑으로부터 동경은 몸을 내밀어 우리를 부른다.' - 제임스 러셀 로웰
Free great scientist appears = 위대한 과학자 1명이 무료로 출현
Science gained from research agreements +50% = 연구 협약을 통해 얻는 과학 +50%
Porcelain Tower = 대보은사

Must not be on hill = 언덕에 지을 수 없음
Windmill = 풍차

Public School = 공립학교

Factory = 공장

Military Academy = 사관 학교

'Pale Death beats equally at the poor man's gate and at the palaces of kings.'  - Horace = '창백한 죽음은 가난한 자의 문과 왕의 궁전을 똑같이 두드린다.' - 호라티우스
Free Great General appears near the Capital = 수도 근처에 위대한 장군 한 명이 무료로 출현
Brandenburg Gate = 브란덴부르크 문

Hospital = 병원

Stock Exchange = 증권 거래소

'To achieve great things, two things are needed: a plan, and not quite enough time.'  - Leonard Bernstein = '위대한 업적을 이루려면 두 가지가 필요하다. 하나는 계획이고, 하나는 적당히 빠듯한 시간이다.' - 레너드 번스타인
-15% to purchasing items in cities = 도시에서 구입에 소모되는 금 -15%
Big Ben = 빅 벤

Broadcast Tower = 방송탑

'We live only to discover beauty, all else is a form of waiting'  - Kahlil Gibran = '우리 삶의 유일한 목적은 아름다움을 발견하는 것이다. 다른 모든 것은 일종의 기다림이다.' - 칼릴 지브란
Provides 1 happiness per 2 additional social policies adopted = 채택한 사회 정책 2개당 행복 +1 제공
Eiffel Tower = 에펠탑

'Give me your tired, your poor, your huddled masses yearning to breathe free, the wretched refuse of your teeming shore. Send these, the homeless, tempest-tossed to me, I lift my lamp beside the golden door!'  - Emma Lazarus = '고단한 자여, 가난한 자여, 자유로이 숨쉬고자 하는 군중이여, 내게로 오라. 너희 들끓는 해변의 초라한 자여, 갈 곳이 없는 자여, 폭풍에 휩쓸린 자여, 내게로 오라. 내가 황금 문 옆에 등불을 높이 쳐들리라!' - 엠마 라자루스
+1 Production from specialists = 모든 도시의 전문가 생산력 +1
Statue of Liberty = 자유의 여신상

Research Lab = 연구소

Stadium = 경기장

'Come to me, all who labor and are heavy burdened, and I will give you rest.'  - New Testament, Matthew 11:28 = '고생하며 무거운 짐을 진 너희는 모두 나에게 오너라. 내가 너희에게 안식을 주겠다.' - 성경, 마태복음 11:28
Culture cost of adopting new Policies reduced by 10% = 새 정책 도입에 필요한 문화량 -10%
Cristo Redentor = 구세주 그리스도상

'The Law is a fortress on a hill that armies cannot take or floods wash away.'   –- The Prophet Muhammed = '법이란 군대에 빼앗기지도 않고 홍수에 휩쓸리지도 않는 언덕 위의 요새다.' - 선지자 무함마드
Defensive buildings in all cities are 25% more effective = 모든 도시의 방어 건물 효과 +25%
Kremlin = 크렘린 궁전

'...the location is one of the most beautiful to be found, holy and unapproachable, a worthy temple for the divine friend who has brought salvation and true blessing to the world.'  - King Ludwig II of Bavaria = '…아름답고 성스럽고 범접할 수 없는 곳에 있다. 세상을 구원하고 축복하러 온 신성한 친구에게 어울리는 곳이다.' - 루트비히 2세
+1 happiness, +2 culture and +3 gold from every Castle = 성이 있는 모든 도시에 행복 +1, 문화 +2, 금 +3
Neuschwanstein = 노이슈반슈타인 성

25% of food is carried over after a new citizen is born = 새로운 시민이 태어난 후 식량 25%가 이월됨
Medical Lab = 의학 연구소

Nuclear Plant = 원자력 발전소

Must be next to desert = 도시가 사막 옆에 있어야 함
Solar Plant = 태양열 발전소

'Those who lose dreaming are lost.'  - Australian Aboriginal saying = '꿈을 잃어버리면 길도 잃는다.' - 호주 원주민 속담
Sydney Opera House = 시드니 오페라 하우스

'In preparing for battle I have always found that plans are useless, but planning is indispensable.'  - Dwight D. Eisenhower = '나는 전투 준비에 있어서, 계획은 아무 쓸모가 없지만 계획을 세우는 일은 꼭 필요하다는 사실을 늘 깨닫게 된다.' - 드와이트 D. 아이젠하워
Gold cost of upgrading military units reduced by 33% = 군사 유닛 업그레이드에 필요한 금 -33%
Pentagon = 펜타곤

Increases production of spaceship parts by 50% = 우주선 부품 생산력 +50%
Spaceship Factory = 우주선 공장

Spaceship part = 우주선 부품
SS Booster = SS 추진기

Enables construction of Spaceship parts = 우주선 부품 생산 가능
Apollo Program = 아폴로 프로그램

'The wonder is, not that the field of stars is so vast, but that man has measured it.'  - Anatole France = '진정한 불가사의는 우주의 방대한 크기가 아니라 인간이 그 크기를 측정했다는 사실이다.' - 아나톨 프랑스
2 free great scientists appear = 위대한 과학자 두 명이 무료로 출현
Increases production of spaceship parts by 25% = 우주선 부품 생산력 +25%
Hubble Space Telescope = 허블 우주 망원경

SS Cockpit = SS 조종부

SS Engine = SS 엔진

SS Stasis Chamber = SS 동면 장치


#################### Lines from Difficulties.json ####################

Settler = 개척자

Chieftain = 족장

Warlord = 장군

Prince = 왕자

King = 왕

Emperor = 황제

Immortal = 불멸자

Deity = 신


#################### Lines from Nations.json ####################

Babylon = 바빌론
Nebuchadnezzar II = 네부카드네자르 2세
The demon wants the blood of soldiers! = 악마가 병사들의 피를 갈구하는구나!
Oh well, I presume you know what you're doing. = 네놈이 무슨 짓을 하는지 스스로 알고는 있겠지.
It is over. Perhaps now I shall have peace, at last. = 끝났군. 이제 나는 평화를 얻을 것이다. 마침내.
Are you real or a phantom? = 너는 실제인가, 허상인가?
It appears that you do have a reason for existing – to make this deal with me. = 너는 나와 이 계약을 맺기 위해서 존재하는 것 같군.
Greetings. = 반갑네.
What do YOU want?! = 원하는 게 뭐냐?!
Akkad = 아카드
Dur-Kurigalzu = 두르 쿠리갈주
Nippur = 니푸르
Borsippa = 보르시파
Sippar = 시파르
Opis = 오피
Mari = 마리
Shushan = 슈산
Eshnunna = 예수눈나
Ellasar = 엘라사르
Erech = 에레크
Kutha = 쿠타
Sirpurla = 시르풀라
Neribtum = 네립툼
Ashur = 아수르
Ninveh = 니네베
Nimrud = 니므루드
Arbela = 아르밸라
Nuzi = 누지
Arrapkha = 아르랍크하이
Tutub = 투투브
Shaduppum = 샤두품
Rapiqum = 라피쿰
Mashkan Shapir = 마쉬칸 사피르
Tuttul = 투툴
Ramad = 라마디
Ana = 아나
Haradum = 하라둠
Agrab = 아그랍
Uqair = 유케어
Gubba = 구바
Hafriyat = 하프리야트
Nagar = 나가르
Shubat Enlil = 슈바 엔릴
Urhai = 우르하이
Urkesh = 우르케쉬
Awan = 아완
Riblah = 리블라
Tayma = 타이마

Greece = 그리스
Alexander = 알렉산더
You are in my way, you must be destroyed. = 그대가 내 앞길을 막고 있군. 파괴하고 지나가야겠소.
As a matter of fact I too grow weary of peace. = 사실 나도 평화에 싫증이 나던 참이었지.
You have somehow become my undoing! What kind of beast are you? = 나를 파멸시키는 자가 있다니! 그대는 대체 어떤 짐승이오?
Hello stranger! I am Alexandros, son of kings and grandson of the gods! = 안녕하시오, 이방인이여! 나는 왕들의 아들이자 신들의 후손인 알렉산드로스라 합니다.
My friend, does this seem reasonable to you? = 친구여, 이 제안이 괜찮은 것 같습니까?
Greetings! = 환영하네!
What? = 뭐요?
Athens = 아테네
Sparta = 스파르타
Corinth = 코린트
Argos = 아르고스
Knossos = 크노소스
Mycenae = 미케네
Pharsalos = 파르살로스
Ephesus = 에페소스
Halicarnassus = 할리카르나소스
Rhodes = 로도스
Eretria = 에레트리아
Pergamon = 페르가몬
Miletos = 밀레토스
Megara = 메가라
Phocaea = 포카이아
Sicyon = 시키온
Tiryns = 티린스
Samos = 사모스
Mytilene = 미틸레네
Chios = 키오스
Paros = 파로스
Elis = 엘리스
Syracuse = 시라쿠사
Herakleia = 헤라클레이아
Gortyn = 고르틴
Chalkis = 칼키스
Pylos = 필로스
Pella = 펠라
Naxos = 낙소스
Larissa = 라리사
Apollonia = 아폴로니아
Messene = 메세네
Orchomenos = 오르코메노스
Ambracia = 암브라키아
Kos = 코스
Knidos = 크니도스
Amphipolis = 암피폴리스
Patras = 파트라스
Lamia = 라미아
Nafplion = 나브폴리온
Apolyton = 아폴리톤

China = 중국
Wu Zetian = 측천무후
You won't ever be able to bother me again. Go meet Yama. = 다시는 귀찮게 못하도록 해주지. 염라대왕한테나 가라.
Fool! I will disembowel you all! = 어리석은 것! 창자를 모조리 뽑아버리겠다!
You have proven to be a cunning and competent adversary. I congratulate you on your victory. = 당신은 스스로가 유능한 상대임을 증명했군요. 승리를 축하합니다.
Greetings, I am Empress Wu Zetian. China desires peace and development. You leave us alone, we'll leave you alone. = 안녕하십니까, 저는 측천무후입니다. 중국은 평화와 발전을 추구합니다. 우리를 침범하지 않는다면 우리 또한 그대를 침범하지 않을 것입니다.
My friend, do you think you can accept this request? = 친구여, 이 거래를 받아 줄 수 있겠습니까?
How are you today? = 안녕하십니까.
Oh. It's you? = 아, 그대인가?
Beijing = 베이징
Shanghai = 상하이
Guangzhou = 광저우
Nanjing = 난징
Xian = 시안
Chengdu = 청두
Hangzhou = 항저우
Tianjin = 톈진
Macau = 마카오
Shandong = 산둥
Kaifeng = 카이펑
Ningbo = 닝보
Baoding = 바오딩
Yangzhou = 양저우
Harbin = 하얼빈
Chongqing = 충칭
Luoyang = 뤄양
Kunming = 쿤밍
Taipei = 타이베이
Shenyang = 선양
Taiyuan = 타이위안
Tainan = 타이난
Dalian = 다롄
Lijiang = 리장
Wuxi = 우시
Suzhou = 쑤저우
Maoming = 마오밍
Shaoguan = 사오관
Yangjiang = 양장
Heyuan = 허위안
Huangshi = 황스
Yichang = 이창
Yingtian = 잉티안
Xinyu = 신위
Xinzheng = 신정
Handan = 한단
Dunhuang = 둔황
Gaoyu = 가오위
Nantong = 난퉁
Weifang = 웨이팡
Xikang = 시캉

Egypt = 이집트
Ramesses II = 람세스 2세
You are but a pest on this Earth, prepare to be eliminated! = 네놈은 이 세상의 해충일 뿐이니라. 박멸될 준비나 해라!
You are a fool who evokes pity. You have brought my hostility upon yourself and your repulsive civilization! = 유감스러운 바보로다. 너와 네 혐오스러운 문명이 내 적개심을 불러일으켰느니라!
Strike me down and my soul will torment yours forever, you have won nothing. = 나를 쓰러트려도 내 영혼이 영원히 너를 괴롭혀, 결국 아무 것도 얻을 수 없을 것이다.
Greetings, I am Ramesses the god. I am the living embodiment of Egypt, mother and father of all civilizations. = 환영하노라, 나는 람세스다. 나는 모든 문명의 어머니이자 아버지인 이집트의 살아있는 화신이니라.
Generous Egypt makes you this offer. = 이집트의 관대함으로 이 거래를 제안하노라.
Good day. = 좋은 날이군.
Oh, it's you. = 음, 네놈인가.
Thebes = 테베
Memphis = 멤피스
Heliopolis = 헬리오폴리스
Elephantine = 엘레판티네
Alexandria = 알렉산드리아
Pi-Ramesses = 피-람세스
Giza = 기자
Byblos = 비블로스
Akhetaten = 아케타텐
Hieraconpolis = 히에라콘폴리스
Abydos = 아비도스
Asyut = 아슈트
Avaris = 아바리스
Lisht = 리슈트
Buto = 부토
Edfu = 에드푸
Pithom = 피톰
Busiris = 부시리스
Kahun = 카훈
Athribis = 아트리비스
Mendes = 멘데스
Elashmunein = 엘 아쉬무네인
Tanis = 타니스
Bubastis = 부바스티스
Oryx = 오릭스
Sebennytus = 세베니투스
Akhmin = 아크민
Karnak = 카르나크
Luxor = 룩소르
El Kab = 엘 캅
Armant = 알만트
Balat = 발라트
Ellahun = 엘 라훈
Hawara = 하와라
Dashur = 다슈르
Damanhur = 다만후르
Abusir = 아부시르
Herakleopolis = 헤라클레오폴리스
Akoris = 아코리스
Benihasan = 베니하산
Badari = 바다리
Hermopolis = 헤르모폴리스
Amrah = 암라
Koptos = 콥토스
Ombos = 옴보스
Naqada = 나카다
Semna = 셈나
Soleb = 솔룹

England = 영국
Elizabeth = 엘리자베스 1세
By the grace of God, your days are numbered. = 신의 은총으로, 너를 처단하겠다.
We shall never surrender. = 우리는 절대 항복하지 않을 것이다.
You have triumphed over us. The day is yours. = 그쪽이 승리했군요. 오늘만큼은 당신의 날입니다.
We are pleased to meet you. = 만나서 반갑습니다.
Would you be interested in a trade agreement with England? = 영국과의 무역에 관심이 있으십니까?
Hello, again. = 어서 오십시오. 또 만났군요.
Oh, it's you! = 아, 네놈이구나!
London = 런던
York = 요크
Nottingham = 노팅엄
Hastings = 헤이스팅스
Canterbury = 캔터베리
Coventry = 코번트리
Warwick = 워릭
Newcastle = 뉴캐슬
Oxford = 옥스포드
Liverpool = 리버풀
Dover = 도버
Brighton = 브라이턴
Norwich = 노리치
Leeds = 리즈
Reading = 레딩
Birmingham = 버밍엄
Richmond = 리치몬드
Exeter = 엑서터
Cambridge = 케임브리지
Gloucester = 글로스터
Manchester = 맨체스터
Bristol = 브리스톨
Leicester = 레스터
Carlisle = 칼라일
Ipswich = 입스위치
Portsmouth = 포츠머스
Berwick = 베릭
Bath = 바스
Mumbles = 멈블스
Southampton = 사우샘프턴
Sheffield = 셰필드
Salisbury = 솔즈베리
Colchester = 콜체스터
Plymouth = 플리머스
Lancaster = 랭커스터
Blackpool = 블랙풀
Winchester = 윈체스터
Hull = 헐

France = 프랑스
Napoleon = 나폴레옹
You're disturbing us, prepare for war. = 성가신 놈, 전쟁을 준비해라.
You've fallen into my trap. I'll bury you. = 내 함정에 빠졌군. 파묻어주지.
I congratulate you for your victory. = 승리를 축하하오.
Welcome. I'm Napoleon, of France; the smartest military man in world history. = 환영하오. 나는 역사상 가장 지혜로운 군인, 프랑스의 나폴레옹이오.
France offers you this exceptional proposition. = 프랑스가 당신에게 특별한 제안을 하겠소.
Hello. = 안녕하시오.
It's you. = 네놈이군.
Paris = 파리
Orleans = 오를레앙
Lyon = 리옹
Troyes = 트루아
Tours = 투르
Marseille = 마르세유
Chartres = 샤르트르
Avignon = 아비뇽
Rouen = 루앙
Grenoble = 그르노블
Dijon = 디종
Amiens = 아미앵
Cherbourg = 셰르부르
Poitiers = 푸아티에
Toulouse = 툴루즈
Bayonne = 바욘
Strasbourg = 스트라스부르
Brest = 브레스트
Bordeaux = 보르도
Rennes = 렌
Nice = 니스
Saint Etienne = 생테티엔
Nantes = 낭트
Reims = 랭스
Le Mans = 르망
Montpellier = 몽펠리에
Limoges = 리모주
Nancy = 낭시
Lille = 릴
Caen = 캉
Toulon = 툴롱
Le Havre = 르 아브르
Lourdes = 루르드
Cannes = 칸
Aix-En-Provence = 엑상프로방스
La Rochelle = 라 로셸
Bourges = 부르쥬
Calais = 칼레

Russia = 러시아
Catherine = 예카테리나
You've behaved yourself very badly, you know it. Now it's payback time. = 당신이 아주 불쾌하게 굴었다는 것을 스스로도 잘 알겠죠. 이제 보복할 시간입니다.
You've mistaken my passion for a weakness, you'll regret about this. = 내 열정을 약점으로 받아들이다니, 후회하게 해주죠.
We were defeated, so this makes me your prisoner. I suppose there are worse fates. = 우리가 패배하여 당신의 포로가 되었군요. 최악의 경우보다는 낫겠죠.
I greet you, stranger! If you are as intelligent and tactful as you are attractive, we'll get along just fine. = 환영합니다, 이방인이여! 당신이 매력적인 만큼 현명하고 눈치있다면, 우리는 서로 잘 지낼 수 있을 거예요.
How would you like it if I propose this kind of exchange? = 우리가 제안을 해도 되겠습니까?
Hello! = 안녕하세요!
What do you need?! = 원하는 게 뭐죠?!
Moscow = 모스크바
St. Petersburg = 상트페테르부르크
Novgorod = 노브고로드
Rostov = 로스토브
Yaroslavl = 야로슬라블리
Yekaterinburg = 예카테린부르크
Yakutsk = 야쿠츠크
Vladivostok = 블라디보스토크
Smolensk = 스몰렌스크
Orenburg = 오렌부르크
Krasnoyarsk = 크라스노야르스크
Khabarovsk = 하바롭스크
Bryansk = 브리안스크
Tver = 트베리
Novosibirsk = 노보시비르스크
Magadan = 마가단
Murmansk = 무르만스크
Irkutsk = 이르쿠츠크
Chita = 치타
Samara = 사마라
Arkhangelsk = 아르한겔스크
Chelyabinsk = 첼랴빈스크
Tobolsk = 토볼스크
Vologda = 볼로그다
Omsk = 옴스크
Astrakhan = 아스트라한
Kursk = 쿠르스크
Saratov = 사라토프
Tula = 툴라
Vladimir = 블라디미르
Perm = 페름
Voronezh = 보로네시
Pskov = 프스코프
Starayarussa = 스타라야 루사
Kostoma = 코스트로마
Nizhniy Novgorod = 니즈니노브고로드
Suzdal = 수즈달
Magnitogorsk = 마그니토고르스

Rome = 로마
Augustus Caesar = 아우구스투스 카이사르
My treasury contains little and my soldiers are getting impatient... <sigh> ...therefore you must die. = 내 국고가 바닥나고 군사들은 동요하고 있네... 그러니 자네가 죽어줘야겠군.
So brave, yet so stupid! If only you had a brain similar to your courage. = 참으로 용감하나, 참으로 멍청하구나! 그 용기만큼의 두뇌를 가졌더라면 좋았을 텐데.
The gods have deprived Rome of their favour. We have been defeated. = 신들이 로마로부터 은총을 거두는구나. 우리가 정복당했다.
I greet you. I am Augustus, Imperator and Pontifex Maximus of Rome. If you are a friend of Rome, you are welcome. = 그대에게 인사하지. 나는 로마의 황제이자 대제사장인 아우구스투스다. 그대를 로마의 친구로서 환영한다.
I offer this, for your consideration. = 그대가 이 거래를 고려해보기 바란다.
Hail. = 안녕하신가.
What do you want? = 원하는 게 뭐냐?
Antium = 안티움
Cumae = 쿠마에
Neapolis = 네압볼리
Ravenna = 라벤나
Arretium = 아레티움
Mediolanum = 메디오라눔
Arpinum = 아르피눔
Circei = 치르체
Setia = 세티아
Satricum = 사트리쿰
Ardea = 아르데아
Ostia = 오스티아
Velitrae = 벨리트라이
Viroconium = 비로코니움
Tarentum = 타렌툼
Brundisium = 브룬디시움
Caesaraugusta = 카이사라우구스타
Caesarea = 카이사레아
Palmyra = 팔미라
Signia = 시그니아
Aquileia = 아퀼레이아
Clusium = 클루시움
Sutrium = 수트리움
Cremona = 크레모나
Placentia = 플라켄티아
Hispalis = 히스팔리스
Artaxata = 아르탁사타
Aurelianorum = 아우렐리아노룸
Nicopolis = 니코폴리스
Agrippina = 아그리피나
Verona = 베로나
Corfinium = 코르피니움
Treverii = 트레베리
Sirmium = 시르미움
Augustadorum = 아우구스타도룸
Curia = 큐리아
Interrama = 인터라마
Adria = 아드리아

Arabia = 아라비아
Harun al-Rashid = 하룬 알 라시드
The world will be more beautiful without you. Prepare for war. = 이 세계는 그대만 사라진다면 더 아름다워질 것이오. 전쟁을 준비하시오.
Fool! You will soon regret dearly! I swear it! = 어리석은 자 같으니! 곧 후회하게 될 것이오! 반드시!
You have won, congratulations. My palace is now in your possession, and I beg that you care well for the peacock. = 그대가 이겼소, 축하하오. 이 궁전은 이제 당신 것이오. 내 공작새를 잘 보살펴주기 바라오.
Welcome foreigner, I am Harun Al-Rashid, Caliph of the Arabs. Come and tell me about your empire. = 반갑습니다 이방인이여. 나는 아랍의 칼리프, 하룬 알 라시드라 하오. 나에게 당신의 나라에 대해 얘기 좀 해주오.
Come forth, let's do business. = 이리 오시게, 우리 거래해보세.
Peace be upon you. = 신의 평화가 함께하길.
Mecca = 메카
Medina = 메디나
Damascus = 다마스쿠스
Baghdad = 바그다드
Najran = 나즈란
Kufah = 쿠파
Basra = 바스라
Khurasan = 쿠라산
Anjar = 안자르
Fustat = 푸스타트
Aden = 아덴
Yamama = 야마
Muscat = 무스카트
Mansura = 만수라
Bukhara = 부하라
Fez = 페스
Shiraz = 쉬라즈
Merw = 머르우
Balkh = 발흐
Mosul = 모술
Aydab = 아이답
Bayt = 바잇 라스
Suhar = 수하르
Taif = 타이프
Hama = 하마
Tabuk = 따북
Sana'a = 사나
Shihr = 시르
Tripoli = 트리폴리
Tunis = 튀니스
Kairouan = 카이로우안
Algiers = 알제
Oran = 오랑

America = 미국
George Washington = 조지 워싱턴
Your wanton aggression leaves us no choice. Prepare for war! = 당신의 무자비한 도발 때문에 더이상 선택의 여지가 없소. 전쟁을 준비하시오!
You have mistaken our love of peace for weakness. You shall regret this! = 당신은 우리가 평화를 사랑하는 것을 나약함으로 착각했소. 이 일을 후회하게 될 것이오!
The day...is yours. I hope you will be merciful in your triumph. = 승리자는... 당신이오. 부디 승자로서 자비를 베풀기를 바라오.
The people of the United States of America welcome you. = 아메리카 합중국 사람들은 당신을 환영하오.
Is the following trade of interest to you? = 이 거래에 관심이 있으시오?
Well? = 뭐요?
Washington = 워싱턴
New York = 뉴욕
Boston = 보스턴
Philadelphia = 필라델피아
Atlanta = 애틀랜타
Chicago = 시카고
Seattle = 시애틀
San Francisco = 샌프란시스코
Los Angeles = 로스앤젤레스
Houston = 휴스턴
Portland = 포틀랜드
St. Louis = 세인트 루이스
Miami = 마이애미
Buffalo = 버팔로
Detroit = 디트로이트
New Orleans = 뉴올리언스
Baltimore = 볼티모어
Denver = 덴버
Cincinnati = 신시내티
Dallas = 댈러스
Cleveland = 클리블랜드
Kansas City = 캔자스시티
San Diego = 샌디에이고
Las Vegas = 라스베가스
Phoenix = 피닉스
Albuquerque = 앨버커키
Minneapolis = 미니애폴리스
Pittsburgh = 피츠버그
Oakland = 오클랜드
Tampa Bay = 탬파 만
Orlando = 올랜도
Tacoma = 타코마
Santa Fe = 산타페
Olympia = 올림피아
Hunt Valley = 헌트 밸리
Springfield = 스프링필드
Palo Alto = 팔로 알토
Centralia = 센트렐리아
Spokane = 스포캔
Jacksonville = 잭슨빌
Svannah = 사바나
Charleston = 찰스턴
San Antonio = 샌안토니오
Anchorage = 앵커리지
Sacramento = 새크라멘토
Reno = 리노
Salt Lake City = 솔트레이크 시티
Boise = 보이시
Milwaukee = 밀워키
Santa Cruz = 산타크루즈
Little Rock = 리틀 락

Japan = 일본
Oda Nobunaga = 오다 노부나가
I hereby inform you of our intention to wipe out your civilization from this world. = 그대의 위대한 문명을 이 세상에서 완전히 없애버릴 우리의 의향을 통고하는 바이오.
Pitiful fool! Now we shall destroy you! = 한심하고 어리석군! 이제 그대를 박살 내 주리다!
You were much wiser than I thought. = 그대는 내가 생각한 바 이상으로 훨씬 현명한 사람이었소이다.
We hope for a fair and just relationship with you, who are renowned for military bravery. = 무용을 떨치는 그대에게 인사올리오. 공정하며 공평한 협력관계가 되기를 진심으로 바라는 바이오.
I would be grateful if you agreed on the following proposal. = 이하의 제안에 동의해준다면 고맙겠소.
Oh, it's you... = 아, 그대요...
Kyoto = 교토
Osaka = 오사카
Tokyo = 도쿄
Satsuma = 사쓰마
Kagoshima = 가고시마
Nara = 나라
Nagoya = 나고야
Izumo = 이즈모
Nagasaki = 나가사키
Yokohama = 요코하마
Shimonoseki = 시모노세키
Matsuyama = 마츠야마
Sapporo = 삿포로
Hakodate = 하코다테
Ise = 이세
Toyama = 토야마
Fukushima = 후쿠시마
Suo = 수오
Bizen = 비젠
Echizen = 에치젠
Izumi = 이즈미
Omi = 오미
Echigo = 에치고
Kozuke = 코주케
Sado = 사도
Kobe = 고베
Nagano = 나가노
Hiroshima = 히로시마
Takayama = 타카야마
Akita = 아키타
Fukuoka = 후쿠오카
Aomori = 아오모리
Kamakura = 가마쿠라
Kochi = 고치
Naha = 나하
Sendai = 센다이
Gifu = 기후
Yamaguchi = 야마구치
Ota = 오타
Tottori = 돗토리

India = 인도
Gandhi = 간디
I have just received a report that large numbers of my troops have crossed your borders. = 방금 많은 군인들이 당신의 국경에 들어갔다는 보고를 받았습니다.
My attempts to avoid violence have failed. An eye for an eye only makes the world blind. = 안타깝게도 우리 나라의 모두가 저처럼 비폭력주의에 전념하는 것은 아닙니다.
You can chain me, you can torture me, you can even destroy this body, but you will never imprison my mind.  = 당신은 죄없고 무력한 사람들을 무찔렀습니다.
Hello, I am Mohandas Gandhi. My people call me Bapu, but please, call me friend. = 인도 사람들을 대표하여, 저는 당신에게 친선의 손을 뻗습니다.
My friend, are you interested in this arrangement? = 나의 벗이여, 이 제안에 관심이 있습니까?
I wish you peace. = 당신에게 평화가 있기를.
Delhi = 델리
Mumbai = 뭄바이
Vijayanagara = 비자야나가라
Pataliputra = 파탈리푸트라
Varanasi = 바라나시
Agra = 아그라
Calcutta = 캘커타
Lahore = 라호르
Bangalore = 방갈로르
Hyderabad = 하이데라바드
Madurai = 마두라
Ahmedabad = 아마다바드
Kolhapur = 콜라푸르
Prayaga = 프라야가
Ayodhya = 아요디아
Indraprastha = 인드라쁘라스타
Mathura = 마투라
Ujjain = 우자인
Gulbarga = 굴바르가
Jaunpur = 자운푸르
Rajagriha = 라자그리하
Sravasti = 슈라바스티
Tiruchirapalli = 티루치라팔리
Thanjavur = 탄자부르
Bodhgaya = 보드가야
Kushinagar = 쿠쉬나가르
Amaravati = 아마라바티
Gaur = 가우르
Gwalior = 괄리오르
Jaipur = 자이푸르
Karachi = 카라치

Germany = 독일
Otto von Bismarck = 오토 폰 비스마르크
I cannot wait until ye grow even mightier. Therefore, prepare for war! = 그대들이 강해지는 것을 더이상 좌시할 수 없군. 전쟁을 준비하시오!
Corrupted villain! We will bring you into the ground! = 사악한 악당 같으니라고! 땅 속에 파묻어 주지!
Germany has been destroyed. I weep for the future generations. = 독일은 파괴되었소. 미래세대를 위해 울고 싶은 마음이군.
Guten tag. In the name of the great German people, I bid you welcome. = 위대한 독일인들을 대표하여 그대를 환영하오.
It would be in your best interest, to carefully consider this proposal. = 이 제안을 주의 깊게 검토해 보기 바라오.
What now? = 어쩐 일이오?
So, out with it! = 썩 꺼지시오!
Berlin = 베를린
Hamburg = 함부르크
Munich = 뮌헨
Cologne = 쾰른
Frankfurt = 프랑크푸르트
Essen = 에센
Dortmund = 도르트문트
Stuttgart = 스투트가르트
Dusseldorf = 뒤셀도르프
Bremen = 브레멘
Hannover = 하노버
Duisburg = 뒤스부르크
Leipzig = 라이프치히
Dresden = 드레스덴
Bonn = 본
Bochum = 보훔
Bielefeld = 빌레펠트
Karlsruhe = 칼스루에
Gelsenkirchen = 겔젠키르헨
Wiesbaden = 비스바덴
Munster = 먼스터
Rostok = 로슈톡
Chemnitz = 켐니츠
Braunschweig = 브라운슈바이크
Halle = 할레
Mצnchengladbach = 묀헨글라트바흐
Kiel = 킬
Wuppertal = 부퍼탈
Freiburg = 프라이부르크
Hagen = 하겐
Erfurt = 에어푸르트
Kaiserslautern = 카이저슬라우테른
Kassel = 카셀
Oberhausen = 오버하우젠
Hamm = 함
Saarbrucken = 자르부르켄
Krefeld = 크레펠트
Pirmasens = 피르마젠스
Potsdam = 포츠담
Solingen = 졸링겐
Osnabruck = 오스나브뤼크
Ludwingshafen = 루드빅스하펜
Leverkusen = 레버쿠젠
Oldenburg = 올덴부르크
Neuss = 노이스
Mulheim = 뮐하임
Darmstadt = 다름슈타트
Herne = 헤르네
Wurzburg = 뷔르츠부르크
Recklinghausen = 레클링하우젠
Gצttingen = 괴팅겐
Wolfsburg = 볼프스부르크
Koblenz = 코블란츠
Hildesheim = 힐데스하임
Erlangen = 에어랑엔

The Ottomans = 오스만
Suleiman I = 술레이만
Your continued insolence and failure to recognize and preeminence leads us to war. = 자넨 내 백성들에게 큰 근심거리가 되고 있군. 자네를 제거해야만 하겠어.
Good. The world shall witness the incontestable might of my armies and the glory of the Empire. = 이봐, 싸울 힘도 없으면서 그래도 되겠나? 좋아, 시작하지!
Ruin! Ruin! Istanbul becomes Iram of the Pillars, remembered only by the melancholy poets. = 이거 끔찍하군, 내가 지다니! 내 턱수염과 배에 걸고 어떻게 이런 일이 일어날 수 있단 말인가?
From the magnificence of Topkapi, the Ottoman nation greets you, stranger! I'm Suleiman, Kayser-I Rum, and I bestow upon you my welcome! = 오스만은 이방인을 환영한다네! 난 술레이만일세!
Let us do business! Would you be interested? = 우리 거래해보세! 관심 있나?
Istanbul = 이스탄불
Edirne = 에디르네
Ankara = 안카라
Bursa = 부르사
Konya = 코니아
Samsun = 삼순
Gaziantep = 가지안테프
Diyabakir = 디야르바크르
Izmir = 이즈미르
Kayseri = 카이셰리
Malatya = 말라티야
Marsin = 마르신
Antalya = 안탈야
Zonguldak = 종굴다크
Denizli = 데니즐리
Ordu = 위두
Mugia = 물라
Eskishehir = 에스키셰히르
Inebolu = 이네볼루
Sinop = 시노프
Adana = 아다나
Artuin = 아르투인
Bodrum = 보드럼
Eregli = 에레일리
Silifke = 실리프케
Sivas = 시바스
Amasya = 아마시아
Marmaris = 마르마리스
Trabzon = 트라브존
Erzurum = 에르주룸
Urfa = 우르파
Izmit = 이즈미트
Afyonkarhisar = 아피온
Bitlis = 비트리스
Yalova = 얄로바

Korea = 한국
Sejong = 세종
Jip-hyun-jun (Hall of Worthies) will no longer tolerate your irksome behavior. We will liberate the citizens under your oppression even with force, and enlighten them! = 네놈의 성가신 행태를 집현전은 더는 용인하지 않는다. 우리는 무력으로라도 너의 탄압받은 백성들을 자유롭게 하고 깨우치게 하리라!
Foolish, miserable wretch! You will be crushed by this country's magnificent scientific power! = 가엾고 딱한 자로다! 이제 이 나라의 과학의 막강한 힘에 짓밟히고 말 것이거늘!
Now the question is who will protect my people. A dark age has come. = 이제 나의 백성들은 누가 지켜준단 말인가. 암흑의 시대가 도래하였구나.
Welcome to the palace of Choson, stranger. I am the learned King Sejong, who looks after his great people. = 조선의 궁궐에 당도한 것을 환영하오, 낯선 이여. 나는 나의 훌륭한 백성들을 굽어 살피는 깨우친 임금, 세종이오.
We have many things to discuss and have much to benefit from each other. = 동지여, 우리는 상의해야 할 것이 많고 서로에게 얻을 수 있는 것이 많소.
Oh, it's you = 네놈이로구나.
Seoul = 서울
Busan = 부산
Jeonju = 전주
Daegu = 대구
Pyongyang = 평양
Kaesong = 개성
Suwon = 수원
Gwangju = 광주
Gangneung = 강릉
Hamhung = 함흥
Wonju = 원주
Ulsan = 울산
Changwon = 창원
Andong = 안동
Gongju = 공주
Haeju = 해주
Cheongju = 청주
Mokpo = 목포
Dongducheon = 동두천
Geoje = 거제
Suncheon = 순천
Jinju = 진주
Sangju = 상주
Rason = 나선
Gyeongju = 경주
Chungju = 충주
Sacheon = 사천
Gimje = 김제
Anju = 안주

Iroquois = 이로쿼이
Hiawatha = 하이어워사
You are a plague upon Mother Earth! Prepare for battle! = 어머니 대지를 좀먹는 해충 같으니. 전쟁을 준비해라.
You evil creature! My braves will slaughter you! = 사악한 자여! 내 전사들이 네놈을 도륙낼 것이다!
You have defeated us... but our spirits will never be vanquished! We shall return! = 우리를 멸망시켰구나... 그러나 우리의 정신은 죽지 않는다! 우리는 부활할 것이다!
Greetings, stranger. I am Hiawatha, speaker for the Iroquois. We seek peace with all, but we do not shrink from war. = 반갑네 이방인이여. 나는 이로쿼이의 대표자 하이어워사다. 우리는 전적으로 평화를 추구하지만, 그렇다고 전쟁에 소극적인 것은 아니다.
Does this trade work for you, my friend? = 내 이웃이여, 이 제안이 괜찮은 것 같은가?
Onoondaga = 오논다가
Osininka = 오시니카
Grand River = 그랜드 리버
Akwesasme = 아크웨사스메
Buffalo Creek = 버팔로 크리크
Brantford = 브랜트포드
Montreal = 몬트리올
Genesse River = 제네시 리버
Canandaigua Lake = 캐넌다이과 레이크
Lake Simcoe = 레이크 심코
Salamanca = 살라망카
Gowanda = 고완다
Cuba = 쿠바
Akron = 아크론
Kanesatake = 카네사타케
Ganienkeh = 가니엔케
Cayuga Castle = 카유가 캐슬
Chondote = 촌도테
Canajoharie = 캐너조해리
Nedrow = 네드로
Oneida Lake = 오나이더 레이크
Kanonwalohale = 카논왈로헤일
Green Bay = 그린 베이
Southwold = 사우스올드
Mohawk Valley = 모호크 밸리
Schoharie = 쇼하리
Bay of Quinte = 베이 오브 퀸테
Kanawale = 카나웨일
Kanatsiokareke = 카나시오카레케
Tyendinaga = 톈디나가
Hahta = 하흐타

Persia = 페르시아
Darius I = 다리우스 1세
Your continue existence is an embarrassment to all leaders everywhere! You must be destroyed! = 네놈이 여지껏 살아있다는 게 세상 모든 지도자들의 부끄러움이다! 너를 쳐부숴야겠다!
Curse you! You are beneath me, son of a donkey driver! I will crush you! = 미천하고 쓸모없는 것! 짓뭉개주마!
You mongrel! Cursed be you! The world will long lament your heinous crime! = 멍청한 놈! 네놈이 무얼 했는지 아느냐? 세상은 네놈의 극악무도한 범죄를 오랫동안 한탄할 것이다!
Peace be on you! I am Darius, the great and outstanding king of kings of great Persia... but I suppose you knew that. = 너에게 평화가 있기를! 나는 대 페르시아의 위대한 왕 중의 왕 다리우스다... 너도 들어본 적은 있겠지.
In my endless magnanimity, I am making you this offer. You agree, of course? = 너에게 하해와 같은 아량을 베풀어, 이 거래를 제안하노라. 물론 동의하겠지?
Good day to you! = 안녕하신가!
Ahh... you... = 아... 네놈인가...
Persepolis = 페르세폴리스
Parsagadae = 파사르가대
Susa = 수사
Ecbatana = 엑바타나
Tarsus = 타르수스
Gordium = 고르디움
Bactra = 박트라
Sardis = 사르디스
Ergili = 에르길리
Dariushkabir = 다리우쉬카비르
Ghulaman = 굴라만
Zohak = 조하크
Istakhr = 이스타흐르
Jinjan = 진잔
Borazjan = 보라잔
Herat = 헤라트
Dakyanus = 다캬누스
Bampur = 밤퍼
Turengtepe = 튜렝 테페
Rey = 레이
Thuspa = 투쉬바
Hasanlu = 하산루
Gabae = 가배
Merv = 메르브
Behistun = 베히스툰
Kandahar = 칸다하르
Altintepe = 알틴 테페
Bunyan = 버니언
Charsadda = 카르사다
Uratyube = 우라 트유베
Dura Europos = 듀라 유로포스
Aleppo = 알레포
Qatna = 카트나
Kabul = 카불
Capisa = 카피사
Kyreskhata = 키레크크하타
Marakanda = 마라칸다
Peshawar = 페샤와르
Van = 반
Pteira = 프테이라
Arshada = 아르샤다
Artakaona = 아르타코아나
Aspabota = 아스파보타
Autiyara = 아우티야라
Bagastana = 바가스타나
Baxtri = 백스트리
Darmasa = 다르마사
Daphnai = 다프네
Drapsaka = 드라프사카
Eion = 에이온
Gandutava = 간두타바
Gaugamela = 가우가멜라
Harmozeia = 하르모제이아
Ekatompylos = 에카톰필로스
Izata = 이자타
Kampada = 캄파다
Kapisa = 카피샤
Karmana = 카르마나
Kounaxa = 코우나악사
Kuganaka = 쿠가나카
Nautaka = 나우타카
Paishiyauvada = 파이시야우바다
Patigrbana = 파티그르바나
Phrada = 프라다

Polynesia = 폴리네시아
Kamehameha I = 카메하메하
The ancient fire flashing across the sky is what proclaimed that this day would come, though I had foolishly hoped for a different outcome. = 나는 어리석게도 다른 결과를 바랬건만, 하늘에 빛나는 고대의 불빛들은 이 날이 올 것을 알려주었소.
It is obvious now that I misjudged you and your true intentions. = 내가 당신과 당신의 속마음을 완전히 잘못 판단하고 있었구려.
The hard-shelled crab yields, and the lion lies down to sleep. Kanaloa comes for me now. = 단단한 게도 쓰러지고, 사자도 누워 잠든다. 이제 카날로아 신이 내게 오시는구나.
Aloha! Greetings and blessings upon you, friend. I am Kamehameha, Great King of this strand of islands. = 알로하! 친구여, 안녕과 축복이 있기를. 나는 열도의 위대한 왕 카메하메하라고 하오.
Come, let our people feast together! = 어서 백성들이 축제를 벌이게 하세!
Welcome, friend! = 환영하오, 친구여!
Honolulu = 호놀룰루
Samoa = 사모아
Tonga = 통가
Nuku Hiva = 누쿠 히바
Raiatea = 라이아테아
Aotearoa = 아오테아로아
Tahiti = 타히티
Hilo = 힐로
Te Wai Pounamu = 테 와이 포우나무
Rapa Nui = 라파 누이
Tuamotu = 투아모투
Rarotonga = 라로통가
Tuvalu = 투발루
Tubuai = 투부아이
Mangareva = 망가레바
Oahu = 오아후
Kiritimati = 키리티마티
Ontong Java = 온통 자바
Niue = 니우에
Rekohu = 레코후
Rakahanga = 라카항가
Bora Bora = 보라 보라
Kailua = 카일루아
Uvea = 우베아
Futuna = 후투나
Rotuma = 로투마
Tokelau = 토켈라우
Lahaina = 라하이나
Bellona = 벨로나
Mungava = 문가바
Tikopia = 티코피아
Emae = 에마에
Kapingamarangi = 카핑가마랑기
Takuu = 타쿠
Nukuoro = 누쿠오로
Sikaiana = 시카이아나
Anuta = 아누타
Nuguria = 누구리아
Pileni = 피레니
Nukumanu = 누쿠마누

Siam = 시암
Ramkhamhaeng = 람캄행
You lowly, arrogant fool! I will make you regret of your insolence! = 하찮고 무례하구나! 너의 오만불손함을 후회하게 만들어주지!
You scoundrel! I shall prepare to fend you off! = 악당같은 놈! 너에게 대항할 준비를 하겠다!
Althought I lost, my honor shall endure. I wish you good luck. = 나는 졌지만 내 명예는 살아 남을 것일세. 행운을 빌겠네.
I, Pho Kun Ramkhamhaeng, King of Siam, consider it a great honor that you have walked to visit my country of Siam. = 시암의 왕인 나 퍼쿤 람캄행은 그대가 우리 시암에 찾아와준 것을 대단히 영광으로 생각한다네.
Greetings. I believe this is a fair proposal for both parties. What do you think? = 안녕하신가. 이 제안은 서로에게 공평한 것 같네만, 어떤가?
Welcome. = 환영하네.
Sukhothai = 수코타이
Si Satchanalai = 씨 싸차날라이
Muang Saluang = 무앙 살루앙
Lampang = 람팡
Phitsanulok = 핏사눌룩
Kamphaeng Pet = 깜팽 펫
Nakhom Chum = 나콘 춤
Vientiane = 비엔티안
Nakhon Si Thammarat = 나콘 시 탐마랏
Martaban = 마르타반
Nakhon Sawan = 나콘 사완
Chainat = 차이낫
Luang Prabang = 루앙 프라방
Uttaradit = 우따라딧
Chiang Thong = 치앙 통
Phrae = 프래
Nan = 난
Tak = 탁
Suphanburi = 수판부리
Hongsawadee = 홍사와디
Thawaii = 타와이
Ayutthuya = 아유타야
Taphan Hin = 타판 힌
Uthai Thani = 우타이 타니
Lap Buri = 롭 부리
Ratchasima = 랏차시마
Ban Phai = 반 파이
Loci = 로치
Khon Kaen = 칸 카엔
Surin = 수린

Spain = 스페인
Isabella = 이사벨
God will probably forgive you... but I shall not. Prepare for war. = 주님께서 너를 용서하실지언정... 나는 그럴 수 없다. 전쟁을 준비해라!
Repugnant spawn of the devil! You will pay! = 역겨운 악마의 피붙이 같으니! 대가를 치르리라!
If my defeat is, without any doubt, the will of God, then I will accept it. = 좋습니다. 이 또한 주님의 인도하심이겠지요. 저는 그에 따라야만 합니다.
God blesses those who deserve it. I am Isabel of Spain. = 주님의 은총이 있기를. 나는 에스파냐의 이사벨입니다.
I hope this deal will receive your blessing. = 이 제안에 당신의 축복이 있기를 바랍니다.
Madrid = 마드리드
Barcelona = 바르셀로나
Seville = 세비야
Cordoba = 코르도바
Toledo = 톨레도
Santiago = 산티아고
Murcia = 무르시아
Valencia = 발렌시아
Zaragoza = 사라고사
Pamplona = 팜플로나
Vitoria = 비토리아
Santander = 산탄데르
Oviedo = 오비에도
Jaen = 하엔
Logroño = 로그로뇨
Valladolid = 바야돌리드
Palma = 팔마
Teruel = 테루엘
Almeria = 알메리아
Leon = 레온
Zamora = 사모라
Mida = 미다
Lugo = 루고
Alicante = 알리칸테
Càdiz = 카디스
Eiche = 엘체
Alcorcon = 알코르콘
Burgos = 부르고스
Vigo = 비고
Badajoz = 바다호스
La Coruña = 라코루냐
Guadalquivir = 과달키비르
Bilbao = 빌바오
San Sebastian = 산세바스티안
Granada = 그라나다
Mérida = 메리다
Huelva = 우엘바
Ibiza = 이비자
Las Palmas = 라스팔마스
Tenerife = 테네리페

Songhai = 송가이
Askia = 아스키아
You are an abomination to heaven and earth, the chief of ignorant savages! You must be destroyed! = 네놈은 천지의 흉물이자 무지한 야만인들의 두목이군! 죽어 마땅하다!
Fool! You have doomed your people to fire and destruction! = 어리석은 것! 너는 너의 백성들을 불길과 파멸로 몰아넣은 거다!
We have been consumed by the fires of hatred and rage. Enjoy your victory in this world - you shall pay a heavy price in the next! = 우리는 증오와 분노의 불길에 사로잡혀버렸다. 이번 승리를 만끽해라. 네놈은 언젠가 크나큰 대가를 치루게 될테니!
I am Askia of the Songhai. We are a fair people - but those who cross us will find only destruction. You would do well to avoid repeating the mistakes others have made in the past. = 나는 송가이의 아스키아다. 우리는 공명정대한 사람들이지만, 우릴 거스르는 자들에겐 오직 파멸뿐일 것이다. 너는 다른 이들이 했던 실수를 되풀이하지 않도록 잘 하겠지.
Can I interest you in this deal? = 이 거래에 관심이 가나?
Gao = 가오
Tombouctu = 톰북투
Jenne = 젠네
Taghaza = 타가자
Tondibi = 톤디비
Kumbi Saleh = 쿰비 살레
Kukia = 쿠키아
Walata = 왈라타
Tegdaoust = 테그다오스트
Argungu = 아르궁구
Gwandu = 관두
Kebbi = 케비
Boussa = 부사
Motpi = 몹티
Bamako = 바마코
Wa = 와
Kayes = 카예스 
Awdaghost = 아우다그오스트
Ouadane = 우아단
Dakar = 다카르
Tadmekket = 타드메켓
Tekedda = 테케다
Kano = 카노
Agadez = 아가데즈
Niamey = 니아메이
Torodi = 토로디
Ouatagouna = 우아타구나
Dori = 도리
Bamba = 밤바
Segou = 세구

Mongolia = 몽골
Genghis Khan = 징기스 칸
You stand in the way of my armies. Let us solve this like warriors! = 너는 이제 몽골의 말발굽 아래 짓밟힐 것이다!
No more words. Today, Mongolia charges toward your defeat. = 말은 필요없다. 전사답게 결판을 내자!
You have hobbled the Mongolian clans. My respect for you nearly matches the loathing. I am waiting for my execution. = 우리 일족을 저지하다니, 가증스럽지만 존경할 수밖에 없군. 처형당할 준비는 되었다.
I am Temuujin, conqueror of cities and countries. Before me lie future Mongolian lands. Behind me is the only cavalry that matters. = 나는 초원의 제왕이자 도시와 국가의 정복자 테무친이다. 내 앞에는 정복할 땅이 있고, 내 뒤에는 내 기병대 말고는 아무것도 남지 않을 것이다.
I am not always this generous, but we hope you take this rare opportunity we give you. = 내가 늘 이렇게 관대하지는 않다.
So what now? = 또 뭐냐?
Karakorum = 카라코람
Beshbalik = 베쉬발리크
Turfan = 투루판
Hsia = 하
Old Sarai = 올드 사라이
New Sarai = 뉴 사라이
Tabriz = 타브리즈
Tiflis = 티플리스
Otrar = 오트라르
Sanchu = 산추
Kazan = 카잔
Almarikh = 알마릭
Ulaanbaatar = 울란바토르
Hovd = 호브드
Darhan = 다르한
Dalandzadgad = 달란자드가드
Mandalgovi = 만달고비
Choybalsan = 초이발산
Erdenet = 에르데네
Tsetserieg = 체체클렉
Baruun-Urt = 바룬 우르트
Ereen = 얼리안
Batshireet = 바시릿
Choyr = 초이르
Ulaangom = 울란곰
Tosontsengel = 토손트센겔
Altay = 앳레이
Uliastay = 울라이스타이
Bayanhongor = 바얀혼고르
Har-Ayrag = 하르 아이라그
Nalayh = 날라이흐
Tes = 테스

Inca = 잉카
Pachacuti = 파차쿠티
Resistance is futile! You cannot hope to stand against the mighty Incan empire. If you will not surrender immediately, then prepare for war! = 위대한 잉카 제국 앞에서는 저항도 도망도 무의미하노라! 당장 항복하던지, 아니면 전쟁을 준비해라!
Declare war on me?!? You can't, because I declare war on you first! = 네놈이 나에게 전쟁을 선포한다고?!? 그 전에 내가 먼저 네놈에게 전쟁을 선포해주마!!
How did you darken the sun? I ruled with diligence and mercy—see that you do so as well. = 어떻게 이런 일이? 누가 나를 배신한 것이 틀림없다!
How are you? You stand before Pachacuti Inca Yupanqui. = 안녕한가? 잉카의 황제 파차쿠티의 앞에 잘 왔느니라.
The Incan people offer this fair trade. = 잉카가 너에게 공평한 거래를 제시하노라.
How are you doing? = 안녕하신가?
What do you want now? = 또 뭘 원하냐?
Cuzco = 쿠스코
Tiwanaku = 티와나쿠
Machu = 마추
Ollantaytambo = 올란타이탐보
Corihuayrachina = 코리와랴치나
Huamanga = 우아망가
Rumicucho = 루미쿠초
Vilcabamba = 빌카밤바
Vitcos = 비코스
Andahuaylas = 안다우일라스
Ica = 이카
Arequipa = 아레키파
Nasca = 나스카
Atico = 아티코
Juli = 쥴리
Chuito = 취토
Chuquiapo = 추쿠에아포
Huanuco Pampa = 후아누코 팜파
Tamboccocha = 탐보코챠
Huaras = 우아라스
Riobamba = 라오밤바
Caxamalca = 칵사말카
Sausa = 소우사
Tambo Colorado = 탐보 콜로라도
Huaca = 후아카
Tumbes = 툼베스
Chan Chan = 찬찬
Sipan = 시판
Pachacamac = 파차카막
Llactapata = 락타파타
Pisac = 피삭
Kuelap = 큐에랍
Pajaten = 파자텐
Chucuito = 추퀴토
Choquequirao = 초퀘퀴라오

Denmark = 덴마크
Harald Bluetooth = 하랄 블로탄
If I am to be honest, I tire of those pointless charades. Why don't we settle our disputes on the field of battle, like true men? Perhaps the skalds will sing of your valor... or mine! = 하하하, 이런 쓸데없는 대화도 질렸네. 이제 진짜 사내답게 서로의 갈등을 전장에서 해결하도록 하지!
Ahahah! You seem to show some skills of a true Viking! Too bad that I'll probably kill you! = 아, 바이킹다운 훌륭한 기술이로군! 허나 유감일세, 이제 자넬 죽일 거라서 말이야.
Loki must have stood by you, for a common man alone could not have defeated me... Oh well! I will join the einherjar in Valhalla and feast, while you toil away here. = 이런 배신이 있을 수가! 평범한 인간이 혼자서 날 쓰러트릴 리 없으니, 로키 신이 자네 옆에 있었던 게 틀림없군!
Harad Bluetooth bids you welcome to his lands, a Viking unlike any the seas and lands have ever known! Hah, are you afraid? = 오, 새로운 도전자라니 멋지군! 나 하랄 블로탄이 자네가 우리 나라에 온 걸 환영하네!
This is a fine deal! Even a drunk beggar would agree! = 좋은 제안을 하나 하지! 거렁뱅이도 받아들일 제안 말이야!
Hail to you. = 그대에게 경의를.
Copenhagen = 코펜하겐
Aarhus = 오르후스
Kaupang = 카우팡
Ribe = 리베
Viborg = 비보르크
Tunsbers = 톤스버그
Roskilde = 로스킬레
Hedeby = 헤데비
Oslo = 오슬로
Jelling = 옐링
Truso = 트루소
Bergen = 베르겐
Faeroerne = 파에로에르네
Reykjavik = 레이캬비크
Trondheim = 트론헤임
Godthab = 고트호브
Helluland = 헬률란드
Lillehammer = 릴레해머
Markland = 마르클란드
Elsinore = 헬싱괴르
Sarpsborg = 사름스보르그
Odense = 오덴세
Aalborg = 올보르
Stavanger = 스태벤거
Vorbasse = 보르바세
Schleswig = 슐레스비히
Kristiansand = 크리스티안앤드
Halogaland = 할로가랜드
Randers = 란데르스
Fredrikstad = 프레드릭스태드
Kolding = 콜딩
Horsens = 호르센스
Tromsoe = 트롬소
Vejle = 바일레
Koge = 고게
Sandnes = 샌드네스
Holstebro = 홀스테브로
Slagelse = 슬라겔세
Drammen = 드라멘
Hillerod = 힐레뢰드
Sonderborg = 손더보리
Skien = 스키언
Svendborg = 스벤보르
Holbaek = 홀베크
Hjorring = 히링
Fladstrand = 폴라드스트란드
Haderslev = 하데르슬레우
Ringsted = 링스테드
Skrive = 스키브

Milan = 밀라노
You leave us no choice. War it must be. = 선택의 여지를 주지 않는군요. 전쟁을 치러야만 하겠습니다.
Very well, this shall not be forgotten. = 그렇게 나오시는군요. 이 일은 잊지 않겠습니다.
You fiend! History shall remember this! = 악마 같으니! 역사가 이를 기억할 것이오!

Florence = 피렌체
And so the flower of Florence falls to barbaric hands... = 피렌체라는 꽃이 야만인의 손에 떨어지는구나...

Rio de Janeiro = 리우 데 자네이루
I have to do this, for the sake of progress if nothing else. You must be opposed! = 발전을 위해서는 이것 외에는 선택의 여지가 없군요. 각오하십시오!
You can see how fruitless this will be for you... right? = 이 일이 얼마나 무익한지 알게 될 것입니다.
May God grant me these last wishes - peace and prosperity for Brazil. = 하나님께 나의 마지막 소원을 간청하옵나니, 브라질에 평화와 영광 있기를.

Antwerp = 앤트워프
They will write songs of this.... pray that they shall be in your favor. = 이것을 기리는 노래가 만들어지겠군요.... 당신의 취향에 맞기를 바랍니다.

Dublin = 더블린
War lingers in our hearts. Why carry on with a false peace? = 전쟁이 가슴 속에 맴돈다. 거짓된 평화를 지킬 이유가 없구나!
You gormless radger! You'll dine on your own teeth before you set foot in Ireland! = 멍청한 걸레같으니! 아일랜드에 발도 들이기 전에 쳐부숴주지!
A lonely wind blows through the highlands today. A dirge for Ireland. Can you hear it? = 오늘도 고지대에 쓸쓸한 바람이 부는구나. 아일랜드를 위한 장송곡이 들리나?

Tyre = 티레
We never fully trusted you from the start. = 처음 만났을 때부터 그대를 신용하지 않았소.

Ur = 우르
I will enjoy hearing your last breath as you witness the destruction of your realm! = 네 왕국의 파멸을 본 너의 단말마가 기대되는구나!
Why do we fight' Because Inanna demands it. Now, witness the power of the Sumerians! = 왜 싸우냐고? 이안나가 요구하기 때문이지. 수메르의 힘을 똑똑히 봐라!
What treachery has struck us? No, what evil? = 어떤 배신, 아니 어떤 죄악이 우리에게 내린 것인가?

Genoa = 제노바
How barbaric. Those who live by the sword shall perish by the sword. = 야만적이군. 검으로 흥한 자는 검으로 망할 것이다.

Venice = 베니스
You have revealed your purposes a bit too early, my friend... = 친구여, 속내를 너무 일찍 까발린것 같군요...
A wrong calculation, on my part. = 계산 착오가 있었던 것 같군.

Brussels = 브리쉘
I guess you weren't here for the sprouts after all... = 그대만 없었더라도 수많은 문명의 싹들이 자라났을 텐데...

Unacceptable! = 용납할 수 없다!

Sidon = 시돈
What a fine battle! Sidon is willing to serve you! = 훌륭한 전투였습니다! 시돈은 이제 그대를 섬깁니다!

Almaty = 알마티
How could we fall to the likes of you?! = 어쩌다 당신같은 인간에게 패배했단 말인가?!

Edinburgh = 에든버러
You shall stain this land no longer with your vileness! To arms, my countrymen - we ride to war! = 그대는 더이상 이 땅을 악행으로 물들일 수 없다! 전투 준비, 전진하라!
Traitorous man! The Celtic peoples will not stand for such wanton abuse and slander - I shall have your head! = 배은망덕한 자여! 방자한 중상모략을 더는 용인하지 않겠다. 목을 내놓아라!
Vile ruler, know that you 'won' this war in name only! = 사악한 지도자여, 이 승리가 유명무실하다는 것을 아시오!

Singapore = 싱가포르
Perhaps, in another world, we could have been friends... = 어딘가 다른 우주에서는, 우리가 친구였을 수도 있겠지요...

Zanzibar = 잔지바르
May the Heavens forgive you for inflicting this humiliation to our people. = 우리 백성에게 이런 굴욕을 안겨준 당신을 하늘이 용서하시기를.

Sydney = 시드니
After thorough deliberation, Australia finds itself at a crossroads. Prepare yourself, for war is upon us. = 우리는 갈림길에 서 있습니다. 당신도 준비하십시오, 전쟁이 다가오고 있습니다.
We will mobilize every means of resistance to stop this transgression against our nation! = 조국을 침범하는 것을 막기 위해서라면 어떤 수단과 방법도 가리지 않겠다!
The principles for which we have fought will survive longer than any nation you could ever build. = 우리의 전투정신은 당신이 이룩하는 그 어떤 국가보다도 오래 지속될 것이오.

Cape Town = 케이프 타운
I have failed. May you, at least, know compassion towards our people. = 나는 실패했지만, 당신이라면 적어도 우리 민족에 대한 열정을 보여줄 수 있겠지요.

Kathmandu = 카트만두
We... defeated? No... we had so much work to do! = 우리가... 패배했다고? 아직 할 일이 산처럼 쌓여 있었는데!

Hanoi = 하노이
So this is how it feels to die... = 이것이 죽음에서 느껴지는 감정이었구나...

Quebec City = 퀘벡
We were too weak to protect ourselves... = 아아... 스스로를 지키기에도 너무나 나약했었구나...

Helsinki = 헬싱키
The day of judgement has come to us. But rest assured, the same will go for you! = 우리에게 심판의 날이 왔군요. 하지만 주의하십시오, 언젠가 당신에게도 심판은 올 것입니다!

Kuala Lumpur = 쿠알라 룸푸르
Today, the Malay people obey you, but do not think this is over... = 오늘날의 우리가 그대에게 복종할지라도, 이것이 끝이라 생각지는 마십시오...

Manila = 마닐라
Ah, Gods! Why have you forsaken us? = 아, 신이시여! 왜 우리를 버리시나이까?

Lhasa = 라싸
Perhaps now we will find peace in death... = 죽음에서 안식을 찾을지어다...

Vancouver = 밴쿠버
In responding to the unstinting malignancy that has heretofore defined your relationship with Canada, we can have no recourse but war! = 지금껏 그대가 저지른 우리와의 마찰을 생각하면, 이제 전쟁은 불가피하오!
As we can reach no peaceful resolution with you, Canada must turn, with reluctance, to war. = 그대와 평화적인 방법으로 해결할 수 없다면, 우리는 전쟁을 해야만 할 것이오.
I regret not defending my country to the last, although it was not of use. = 조국을 끝까지 지켜내지 못했다는 것이 후회스럽군.

M'Banza-Kongo = 음반자 콩구
Do you really think you can walk over us so easily? I will not let it happen. Not to Kongo - not to my people! = 정말로 우리를 그렇게 쉽게 짓밟을 수 있을 것 같소? 그대는 우리 백성들도, 콩고도 건드리지 못할 것이오!
We are no strangers to war. You have strayed from the right path, and now we will correct it. = 우리는 전쟁이 두렵지 않소. 그대가 정도를 벗어나겠다면, 이제 우리가 바로잡아주겠소.
You are nothing but a glorified barbarian. Cruel, and ruthless. = 그대는 허영심으로 가득 찬 야만인일 뿐이오. 잔혹하고 무자비하지.

Mogadishu = 모가디슈
Congratulations, conquerer. This tribe serves you now. = 축하합니다, 정복자여. 우리 부족은 이제 그대를 섬깁니다.

Barbarians = 야만인


#################### Lines from Policies.json ####################

Aristocracy = 귀족제
+15% production when constructing wonders, +1 happiness for every 10 citizens in a city = 불가사의 건설 시 생산력 +15%, 도시 시민 10명당 행복 +1
Legalism = 율법 정치
Immediately creates a cheapest available cultural building in each of your first 4 cities for free = 내 최초 4개 도시에 가장 싼 비용의 문화 건물 무료로 건설
Oligarchy = 과두제
Units in cities cost no Maintenance, garrisoned city +50% attacking strength = 도시에 주둔한 유닛의 유지비 없음, 유닛이 주둔중인 도시의 공격력 +50%
Landed Elite = 대지주
+10% food growth and +2 food in capital = 수도의 식량 생산량 +10%, 식량 +2
Monarchy = 군주제
+1 gold and -1 unhappiness for every 2 citizens in capital = 수도의 시민 2명당 금 +1, 불행 -1
Tradition Complete = 전통 정책 완성
+15% growth and +2 food in all cities = 모든 도시에서 성장률 +15%, 식량 +2
Ancient era = 고대 시대
Tradition = 전통
+3 culture in capital and increased rate of border expansion = 수도에서 문화 +3, 영토 확장 속도 증가

Collective Rule = 집단체제
Training of settlers increased +50% in capital, receive a new settler near the capital = 수도에서 개척자 생산 속도 +50%, 수도 근처에서 무료 개척자 출현
Citizenship = 시민권
Tile improvement speed +25%, receive a free worker near the capital = 타일 시설 건설 속도 +25%, 수도 근처에서 무료 노동자 출현
Republic = 공화국
+1 production in every city, +5% production when constructing buildings = 모든 도시에서 생산력 +1, 건물 건설 시 추가로 생산력 +5%
Representation = 대의제
Each city founded increases culture cost of policies 33% less than normal. Starts a golden age. = 도시 수로 인한 정책의 문화 요구치 증가량 -33%, 즉시 황금기 시작
Meritocracy = 능력주의
+1 happiness for every city connected to capital, -5% unhappiness from citizens = 수도와 연결된 도시마다 행복 +1, 시민으로 인한 불행 -5%
Liberty Complete = 자유 정책 완성
Free Great Person of choice near capital = 원하는 위인 하나가 수도에 무료로 출현
Liberty = 자유
+1 culture in every city = 모든 도시에서 문화 +1

Warrior Code = 무예 정신
+20% production when training melee units = 근접 유닛 생산 시 생산력 +20%
Discipline = 규율
+15% combat strength for melee units which have another military unit in an adjacent tile = 다른 군사 유닛과 인접한 근접 유닛의 전투력 +15%
Military Tradition = 군사 전통
Military units gain 50% more Experience from combat = 군사 유닛이 전투에서 얻는 경험치 +50%
Military Caste = 군사 신분제
Each city with a garrison increases happiness by 1 and culture by 2 = 유닛이 주둔한 도시의 행복 +1, 문화 +2
Professional Army = 상비군
Gold cost of upgrading military units reduced by 33% = 군사 유닛 업그레이드에 필요한 금 -33%
Honor Complete = 명예 정책 완성
Gain gold for each unit killed = 적 유닛 처치 시 금 획득
Honor = 명예
+25% bonus vs Barbarians; gain Culture when you kill a barbarian unit = 야만인과 전투 시 전투력 +25%, 야만인 처치 시 문화 획득

Organized Religion = 종교 체제
+1 happiness for each monument, temple and monastery = 기념비, 사원, 수도원 하나당 행복 +1
Mandate Of Heaven = 천명
50% of excess happiness added to culture towards policies = 잉여 행복의 50%가 문화에 추가됨
Theocracy = 신권정치
Temples give +10% gold = 사원을 건설한 도시의 금 +10%
Reformation = 종교 개혁
+33% culture in all cities with a world wonder, immediately enter a golden age = 세계 불가사의가 있는 모든 도시의 문화 +33%, 즉시 황금기 시작
Free Religion = 종교적 관용
+1 culture for each monument, temple and monastery. Gain a free policy. = 기념비, 사원, 수도원에서 문화 +1, 무료 정책 획득
Piety Complete = 신앙 정책 완성
Reduce culture cost of future policies by 10% = 앞으로 정책 채택에 드는 비용 -10%
Classical era = 고전 시대
Piety = 신앙
Building time of culture buildings reduced by 15% = 문화 건물의 건설 속도 -15%

Trade Unions = 노동 조합
Maintenance on roads & railroads reduced by 33%, +2 gold from all trade routes = 도로와 철도 유지비 -33%, 모든 무역로에서 금 +2
Mercantilism = 중상주의
-25% to purchasing items in cities = 도시에서 구매할 때 드는 비용 -25%
Entrepreneurship = 기업가 정신
Great Merchants are earned 25% faster, +1 Science from every Mint, Market, Bank and Stock Exchange. = 위대한 상인 출현률 +25%, 조폐국, 시장, 은행, 증권 교환소마다 과학 +1
Patronage = 후원
Cost of purchasing culture buildings reduced by 50% = 문화 건물의 구매 비용 -50%
Protectionism = 보호무역주의
+1 happiness from each luxury resource = 사치 자원 하나 당 행복 +1
Commerce Complete = 상업 정책 완성
+1 gold from every trading post, double gold from Great Merchant trade missions = 모든 교역소에서 금 +1, 위대한 상인의 교역 임무에서 얻는 금 2배
Medieval era = 중세 시대
Commerce = 상업
+25% gold in capital = 수도의 금 +25%

Secularism = 세속주의
+2 science from every specialist = 전문가 하나당 과학 +2
Humanism = 인본주의
+1 happiness from every university, observatory and public school = 대학, 천문대, 공립학교 하나당 행복 +1
Free Thought = 자유사상
+1 science from every trading post, +17% science from universities = 교역소에서 과학 +1, 대학에서 과학 +17%
Sovereignty = 국민주권
+15% science while empire is happy = 행복한 상태일 때 과학 +15%
Scientific Revolution = 과학 혁명
Science gained from research agreements +50% = 연구 협약을 통해 얻는 과학 +50%
Rationalism Complete = 합리주의 정책 완성
+1 gold from all science buildings = 모든 과학 건물에서 금 +1
Renaissance era = 르네상스 시대
Rationalism = 합리주의
Production to science conversion in cities increased by 33% = 도시에서 생산력을 과학력으로 변환 시 변환량 +33%

Constitution = 헌법
+2 culture from each wonder = 불가사의 하나마다 문화 +2
Universal Suffrage = 보통선거제도
+1 production per 5 population = 시민 5명당 생산력 +1
Civil Society = 시민 사회
-50% food consumption by specialists = 전문가의 식량 소비 -50%
Free Speech = 표현의 자유
+1 culture for every 2 citizens = 시민 2명당 문화 +1
Democracy = 민주주의
Specialists produce half normal unhappiness = 전문가로부터 나오는 불행 -50%
Freedom Complete = 평등 이념 완성
Tile yield from great improvement +100%, golden ages increase by 50% = 위인으로 건설한 타일 시설의 생산량 +100%, 황금기 지속 시간 +50%
Freedom = 평등
+25% great people rate = 위인 출현률 +25%

Populism = 포퓰리즘
Wounded military units deal +25% damage = 부상당한 군사 유닛이 주는 피해 +25%
Militarism = 군국주의
Gold cost of purchasing units -33% = 유닛을 금으로 구매하는 비용 -33%
Fascism = 파시즘
Quantity of strategic resources produced by the empire increased by 100% = 전략 자원 생산량 +100%
Police State = 경찰국가
+3 Happiness from every Courthouse. Build Courthouses in half the usual time. = 모든 법원에서 행복도 +3. 법원 건설 시간 절반 감소.
Total War = 총력전
+15% production when building military units and new military units start with 15 Experience = 군사 유닛 생산 시 생산력 +15%, 새로 생산된 군사 유닛 경험치 +15
Autocracy Complete = 독재 이념 완성
+20% attack bonus to all Military Units for 30 turns = 30턴 동안 모든 군사 유닛에게 +20%의 공격 보너스 
Industrial era = 산업 시대
Autocracy = 독재
-33% unit upkeep costs = 유닛 유지비 -33%


#################### Lines from Techs.json ####################

Ancient era = 고대 시대
Agriculture = 농업
Starting tech = 기술 개시
'Where tillage begins, other arts follow. The farmers therefore are the founders of human civilization.' - Daniel Webster = '경작지가 생기는 곳에 다른 기술과 예술이 따라오기 마련이다. 따라서 농부야말로 바로 인간 문명의 선구자다.' - 데니얼 웹스터

Pottery = 도예
'Shall the clay say to him that fashioneth it, what makest thou?' - Bible Isaiah 45:9 = '진흙이 토기장이에게 이렇게 저렇게 만들어 달라 스스로 요구할 수 있겠느냐?' - 성경, 이사야서 45장 9절
Animal Husbandry = 목축업
'Thou shalt not muzzle the ox when he treadeth out the corn.' - Bible Deuteronomy 25:4 = '곡식을 밟아 알갱이를 만드는 소의 주둥이에 마개를 씌우지 말라.' - - 성경, 신명기 25장 4절
Archery = 궁술
'The haft of the arrow has been feathered with one of the eagle's own plumes, we often give our enemies the means of our own destruction' - Aesop = '화살대에는 독수리 깃털이 달려있다. 우리는 우리 스스로를 파멸시킬 수단을 그대로 적에게 줄 때가 많다.' - 이솝
Mining = 채광
'The meek shall inherit the Earth, but not its mineral rights.' - J. Paul Getty = '온유한 자는 땅을 차지하나, 광물은 차지할 수 없다.' - J. 폴 게티

Sailing = 항해
'He who commands the sea has command of everything.' - Themistocles = '바다를 지배하는 자가 모든 것을 지배한다.' - 테미스토클레스
Calendar = 달력
'So teach us to number our days, so that we may apply our hearts unto wisdom.' - Bible Psalms 90:12 = '저희의 날수를 셀 줄 알도록 가르치소서. 저희가 슬기로운 마음을 얻으리이다.' - 성경, 시편, 90:12
Writing = 문자
'He who destroys a good book kills reason itself.' - John Milton = '좋은 책을 찢는 사람은 이성 그 자체를 죽이는 것과 마찬가지다.' - 존 밀턴
Trapping = 수렵
'Even brute beasts and wandering birds do not fall into the same traps or nets twice.' - Saint Jerome = '야만적인 짐승과 떠도는 새도 같은 덫이나 같은 그물에 두 번 걸리지 않는다.' - 성 예로니모
The Wheel = 바퀴
'Wisdom and virtue are like the two wheels of a cart.' - Japanese proverb = '지혜와 미덕은 수레의 두 바퀴와 같다.' - 일본 속담
Masonry = 석조 기술
'How happy are those whose walls already rise!' - Virgil = '이미 성벽을 드높은 자들은 얼마나 행복한 것인지!' - 베르길리우스
Bronze Working = 청동 기술
'Here Hector entered, with a spear eleven cubits long in his hand; the bronze point gleamed in front of him, and was fastened to the shaft of the spear by a ring of gold.' - Homer = '헥토르가 19척의 창을 손에 쥐고 들어오네. 황금 고리로 창대에 고정한 청동의 창끝이 그의 앞에서 빛나네.' - 호메로스

Classical era = 고전 시대
Optics = 광학
Enables embarkation for land units = 지상 유닛이 배로 승선할 수 있음
'He made an instrument to know if the moon shine at full or no.' - Samuel Butler = '그는 달이 열심히 빛나는지 알 수 있는 도구를 만들었다.' - 새뮤얼 버틀러
Horseback Riding = 기마술
'A Horse! A Horse! My kingdom for a horse!' - Shakespeare (Richard III) = '말! 말! 내 왕국을 줄 테니 말을 다오!' - 셰익스피어 <리처드 3세>
Mathematics = 수학
'Mathematics is the gate and key to the sciences.' - Roger Bacon = '수학은 다른 과학으로 가는 문이자 열쇠다.' - 로저 베이컨
Construction = 건설
'Three things are to be looked to in a building: that it stands on the right spot; that it be securely founded; that it be successfully executed.' - Johann Wolfgang von Goethe = '건물에서는 세 가지를 보면 된다. 위치가 올바른가, 토대가 굳건한가, 설계에 충실하게 잘 지어졌는가.' - 요한 볼프강 폰 괴테

Philosophy = 철학
'There is only one good, knowledge, and one evil, ignorance.' - Socrates = '유일한 선은 지식이고, 유일한 악은 무지다.' - 소크라테스
Currency = 화폐
'Better is bread with a happy heart than wealth with vexation.' - Amenemope = '마음이 행복할 때의 빵 한 조각이 불행할 때의 부보다 낫다.' - 아메네모페
Engineering = 공학
Roads connect tiles across rivers = 강을 가로질러 도로를 건설할 수 있음
'Instrumental or mechanical science is the noblest and, above all others, the most useful.' - Leonardo da Vinci = '계기학과 기계학이야말로, 그 무엇보다 고상하고 유용한 과학이다.' - 레오나르도 다 빈치
Iron Working = 철제 기술
'Do not wait to strike til the iron is hot, but make it hot by striking.' - William Butler Yeats = '철이 달았을 때까지 기다렸다 치지 마라. 쳐서 달구라.' - 윌리엄 버틀러 예이츠

Medieval era = 중세 시대
Theology = 신학
'Three things are necessary for the salvation of man: to know what he ought to believe; to know what he ought to desire; and to know what he ought to do' - St. Thomas Aquinas = '인간의 구원에는 세 가지가 필요하다. 믿을 것을 아는 것, 추구할 것을 아는 것, 해야 할 것을 아는 것이다.' - 성 토마스 아퀴나스
Civil Service = 공공 행정
Enables Open Borders agreements = 국경 개방 협약 체결 가능
'The only thing that saves us from the bureaucracy is its inefficiency' - Eugene McCarthy = '관료제의 해악으로부터 우리를 지켜주는 것은 관료제 자체의 비효율성 뿐이다.' - 유진 매카시
Guilds = 길드
Enables conversion of city production to gold = 도시의 생산력을 금으로 전환할 수 있음
'The merchants and the traders have come; their profits are pre-ordained...' - Sri Guru Granth Sahib = '상인과 장사치들이 왔으니 그들이 이윤을 남기는 것은 정해진 이치다.' - <스리 구루 그란트 사히브>
Metal Casting = 주조
'When pieces of bronze or gold or iron break, the metal-smith welds them together again in the fire, and the bond is established.' - Sri Guru Granth Sahib = '청동이나 금이나 철로 된 물건이 부러지면, 대장장이가 그것을 다시 불로 용접하였고, 그리하니 부러졌던 것이 다시 붙더라.' - <스리 그루 그란스 사히브>

Compass = 나침반
'I find the great thing in this world is not so much where we stand, as in what direction we are moving.' - Oliver Wendell Holmes = '내 생각에 이 세상에서 중요한 것은 우리가 지금 어디 서 있느냐가 아니라, 어느 방향으로 움직이고 있느냐다.' - 올리버 웬델 홈즈
Education = 교육
Enables conversion of city production to science = 도시의 생산력을 과학으로 전환할 수 있음
Enables Research agreements = 연구 협약 활성화
'Education is the best provision for old age.' - Aristotle = '교육이 가장 훌륭한 노후 대책이다.' - 아리스토텔레스
Chivalry = 기사도
'Whoso pulleth out this sword of this stone and anvil, is rightwise king born of all England.' - Malory = '이 바위와 납모루에 박힌 검을 뽑는 자는 정당한 영국의 왕이 될지라.' - 토마스 말러리
Machinery = 기계장치
Improves movement speed on roads = 도로 위에서의 이동 속도 증가
'The press is the best instrument for enlightening the mind of man, and improving him as a rational, moral and social being.' - Thomas Jefferson = '인쇄기야말로 인간의 정신을 일깨우는 데, 그리고 이성적, 도덕적, 사회적으로 더 나은 존재가 되게 하는 데 가장 좋은 도구이다.' - 토머스 제퍼슨
Physics = 물리학
'Measure what is measurable, and make measurable what is not so.' - Galileo Galilei = '잴 수 있는 것은 재고, 잴 수 없는 것은 잴 수 있게 만들라.' - 갈릴레오 갈릴레이
Steel = 강철
'John Henry said to his Captain, / 'A man ain't nothin' but a man, / And before I'll let your steam drill beat me down, / I'll die with the hammer in my hand.'' - Anonymous: The Ballad of John Henry, the Steel-Drivin' Man = '존 헨리가 반장에게 말했네, '사람은 그냥 사람이죠, 반장님의 증기 드릴이 날 짓이기기 전에, 내 손에 망치를 쥐고 죽겠소.' - 강철말뚝박이 조 헨리의 발라드'

Renaissance era = 르네상스 시대
Astronomy = 천문학
Increases embarked movement +1 = 해상에서의 이동력 +1
Enables embarked units to enter ocean tiles = 승선한 유닛이 대양으로 이동할 수 있음
'Joyfully to the breeze royal Odysseus spread his sail, and with his rudder skillfully he steered.' - Homer = '순풍이 불어와 오디세우스는 기쁘게 돛을 펼치고, 키를 잡고 능란하게 배를 몰았다.' -호메로스
Acoustics = 음향학
'Their rising all at once was as the sound of thunder heard remote' - Milton = '그들이 한꺼번에 일어나는 소리는 마치 멀리서 들려오는 천둥소리 같았다.' - 존 밀턴
Banking = 은행
'Happiness: a good bank account, a good cook and a good digestion' - Jean Jacques Rousseau = '행복이란 : 두둑한 은행 계좌, 좋은 요리사, 뛰어난 소화력.' - 장 자크 루소
Printing Press = 인쇄기
'It is a newspaper's duty to print the news and raise hell.' - The Chicago Times = '뉴스를 찍어내서 소동을 일으키는 것이 신문의 의무다.' - 시카고 타임즈
Gunpowder = 화약
'The day when two army corps can annihilate each other in one second, all civilized nations, it is to be hoped, will recoil from war and discharge their troops.' - Alfred Nobel = ''양측 군대가 1초 안에 서로를 궤멸할 수 있게 되는 날', 그날이 되면 모든 문명국가가 전쟁을 포기하고 군대를 해산할 것이다.' - 알프레드 노벨

Navigation = 항해술
'The winds and the waves are always on the side of the ablest navigators.' - Edward Gibbon = '바람과 파도는 언제나 유능한 항해사의 편이다.' - 에드워드 기번
Architecture = 건축
'Architecture begins where engineering ends.' - Walter Gropius = '토목 공학이 끝나는 시점이 바로 건축의 시작이다.' - 월터 그로피우스
Economics = 경제학
'Compound interest is the most powerful force in the universe.' - Albert Einstein = '복리는 우주 최강의 힘이다.' -알베르트 아인슈타인
Metallurgy = 금속학
'There never was a good knife made of bad steel.' - Benjamin Franklin = '질 나쁜 강철에서는 질 좋은 칼이 나온 적이 없다.' - 벤저민 프랭클린
Chemistry = 화학
'Wherever we look, the work of the chemist has raised the level of our civilization and has increased the productive capacity of the nation.' - Calvin Coolidge = '어떻게 보더라도, 화학자들의 공로로 우리 문명의 수준이 높아졌고 나라의 생산 역량이 증대된 것은 사실이다.' - 캘빈 쿨리지

Industrial era = 산업 시대
Archaeology = 고고학
'Those who cannot remember the past are condemned to repeat it.' - George Santayana = '과거를 기억하지 않는 자는 과거를 반복할 수 밖에 없다.' - 조지 산타야나
Scientific Theory = 과학 이론
'Every great advance in science has issued from a new audacity of imagination.' - John Dewey = '과학의 큰 진보는 모두 대담한 상상력에서 비롯되었다.' - 존 듀이
Industrialization = 산업화
'Industrialization based on machinery, already referred to as a characteristic of our age, is but one aspect of the revolution that is being wrought by technology.' - Emily Greene Balch = '기계로 인한 산업화는 이미 우리 시대의 특징이 되었지만, 이는 기술 발전이 일으킬 혁명의 극히 일부일 뿐이다.' - 에밀리 그린 볼치
Rifling = 강선
'It is well that war is so terrible, or we should grow too fond of it.' - Robert E. Lee = '전쟁이 그토록 끔찍한 것은 잘된 일이다. 아니면 우리는 전쟁을 좋아하게 될 테니까.' - 로버트 E. 리
Military Science = 군사 과학
'Wars may be fought with weapons, but they are won by men. It is the spirit of the men who follow and of the man who leads that gains the victory.' - George S. Patton = '전쟁은 무기로 싸우지만, 전쟁에 이기는 것은 사람이다. 승리를 쟁취하는 것은, 따르는 사람과 이끄는 사람의 정신력이다.' - 조지 S. 패튼
Fertilizer = 비료
'The nation that destroys its soil destroys itself.' - Franklin Delano Roosevelt = '땅을 파괴하는 나라는 자멸한다.' - 프랭클린 델러노 루즈벨트

Biology = 생물학
'If the brain were so simple we could understand it, we would be so simple we couldn't.' - Lyall Watson = '두뇌가 우리가 이해할 수 있을 만큼 단순했다면, 우리는 너무 단순해서 두뇌를 이해할 수가 없을 것이다.' - 라이얼 왓슨
Electricity = 전기
'Is it a fact - or have I dreamt it - that, by means of electricity, the world of matter has become a great nerve, vibrating thousands of miles in a breathless point of time?' - Nathaniel Hawthorne = '전기로 인해 물질세계가 숨 막히는 속도로 수천 마일을 진동하는 하나의 거대한 신경이 되었다는 것, 그것이 사실인가 나의 꿈인가?' - 너대니얼 호손
Steam Power = 증기력
'The nations of the West hope that by means of steam communication all the world will become as one family.' - Townsend Harris = '서양 국가들은 증기 통신을 통해 전 세계가 하나의 가족이 되기를 바란다.' - 타운센드 해리스
Dynamite = 다이너마이트
'As soon as men decide that all means are permitted to fight an evil, then their good becomes indistinguishable from the evil that they set out to destroy.' - Christopher Dawson = '악에 대항하기 위해서라면 모든 수단이 용납된다는 판단을 내리는 순간, 선은 애초에 파괴하려고 했던 바로 그 악과 구별할 수 없게 된다.' - 크리스토퍼 도슨

Modern era = 현대 시대
Refrigeration = 냉각기술
'And homeless near a thousand homes I stood, and near a thousand tables pined and wanted food.' - William Wordsworth = '집이 없는 나는 천 채의 집 근처에 서서, 천 개의 식탁 옆에서 음식을 애타게 구했다.' - 윌리엄 워즈워드
Radio = 라디오
'The whole country was tied together by radio. We all experienced the same heroes and comedians and singers. They were giants.' - Woody Allen = '전국이 라디오 덕분에 하나로 연결되었다. 우리는 모두 같은 영웅과 같은 코미디언, 같은 가수를 경험했다. 그 사람들은 거인이었다.' - 우디 앨런
Replaceable Parts = 교환부품
'Nothing is particularly hard if you divide it into small jobs.' - Henry Ford = '매사를 여러 개의 작은 일로 쪼개면 특별히 어려울 일이 없다.' - 헨리 포드
Flight = 비행
'Aeronautics was neither an industry nor a science. It was a miracle.' - Igor Sikorsky = '항공학은 산업도 과학도 아니었다. 그것은 기적이었다.' - 이고르 시코르스키
Railroad = 철도
'The introduction of so powerful an agent as steam to a carriage on wheels will make a great change in the situation of man.' - Thomas Jefferson = '증기와 같이 강력한 힘이 바퀴 달린 마차에 적용된다면, 인간의 생활이 크게 변화할 것이다.' - 토머스 제퍼슨

Plastics = 플라스틱
'Ben, I want to say one word to you, just one word: plastics.' - Buck Henry and Calder Willingham, The Graduate = '벤, 내가 딱 한마디만 하마, 딱 한 마디만. 플라스틱이라구.' - 벅 헨리와 콜더 윌링엄, <졸업>
Electronics = 전자공학
'There's a basic principle about consumer electronics: it gets more powerful all the time and it gets cheaper all the time.' - Trip Hawkins = '전자 제품에는 한 가지 기본 원칙이 있다. 기능은 계속 강력해지고 가격은 계속 내려간다.' - 트립 호킨스
Ballistics = 탄도학
'Men, like bullets, go farthest when they are smoothest.' - Jean Paul = '사람은 총알과 같아서 매끄러울수록 좋다.' - 장 폴
Combustion = 연소
'Any man who can drive safely while kissing a pretty girl is simply not giving the kiss the attention it deserves.' - Albert Einstein = '아름다운 여자에게 키스하면서 운전을 할 수 있는 남자는 키스에 충분히 집중을 안 하고 있는 것이다.' - 알베르트 아인슈타인

Information era = 정보화 시대
Pharmaceuticals = 페니실린
'In nothing do men more nearly approach the gods than in giving health to men.' - Cicero = '인간을 건강하게 해주는 일에서만큼은 인간이 거의 신에 가깝다.' - 키케로
Atomic Theory = 원자론
'The unleashed power of the atom has changed everything save our modes of thinking, and we thus drift toward unparalleled catastrophes.' - Albert Einstein = '자유로워진 원자의 힘이 우리의 사고 방식을 제외하고는 모든 것을 바꾸어 놓았고, 그리하여 우리는 피할 수 없는 파국을 향해 치닫게 되었다.' - 알베르트 아인슈타인'
Radar = 레이더
'Vision is the art of seeing things invisible.' - Jonathan Swift = '비전이란 보이지 않는 것을 보는 기술이다.' - 조너선 스위프트
Combined Arms = 통합 작전군
'The root of the evil is not the construction of new, more dreadful weapons. It is the spirit of conquest.' - Ludwig von Mises = '모든 악의 근원은 새롭고 끔찍한 무기를 발명하는 행위가 아니라 인간의 정복욕이다.' - 루트비히 폰 미제스

Ecology = 생태학
'Only within the moment of time represented by the present century has one species, man, acquired significant power to alter the nature of his world.' - Rachel Carson = '어떤 한 생물종이 환경을 변형시키는 힘을 얻게 된 것은 이 세기에 들어서이며, 그것은 바로 인간이다.' - 레이첼 카슨
Nuclear Fission = 핵분열
'I am become Death, the destroyer of worlds.' - J. Robert Oppenheimer = '나는 이제 세상의 파괴자, 죽음의 신이 되었도다.' - J. 로버트 오펜하이머
Rocketry = 로켓공학
'A good rule for rocket experimenters to follow is this: always assume that it will explode.' - Astronautics Magazine, 1937 = '로켓으로 실험하는 사람이 꼭 염두에 둬야 할 점은 그것이 언제든지 폭발할 수 있음을 가정해야 한다는 것이다.' - 잡지 <Astronautics>, 1937년
Computers = 컴퓨터
+10% science and production in all cities = 모든 도시의 과학 +10%, 생산력 +10%
'Computers are like Old Testament gods: lots of rules and no mercy.' - Joseph Campbell = '컴퓨터는 구약 성서의 신들과도 같아서, 규칙만 많고 자비는 없다.' - 조지프 캠벨

Future era = 미래 시대
Mobile Tactics = 기동 전술
'All men can see these tactics whereby I conquer, but what none can see is the strategy out of which victory is evolved.' - Sun Tzu = '내가 설명한 병법은 누구나 알 수 있다. 실전에서 승리하려면 어떤 병법을 써야 할지 아는 사람은 없다.' - 손자
Satellites = 인공위성
'Now, somehow, in some new way, the sky seemed almost alien.' - Lyndon B. Johnson = '왠지, 조금은 새로운 방향으로, 하늘이 아주 낯설어 보였다.' - 린든 B. 존슨
Robotics = 로봇공학
'1. A robot may not injure a human being or, through inaction, allow a human being to come to harm. 2. A robot must obey any orders given to it by human beings, except when such orders would conflict with the First Law. 3. A robot must protect its own existence as long as such protection does not conflict with the First or Second Law.' - Isaac Asimov = '1. 로봇은 인간을 해치거나 인간이 해를 입도록 내버려둬서는 안된다. 2. 로봇은 명령이 제1규칙과 모순되지 않는 한 인간이 내리는 모든 명령에 복종해야 한다. 3. 로봇은 제1, 2규칙과 모순되지 않는 한 자신을 보호해야 한다.' - 아이작 아시모프
Lasers = 레이저
'The night is far spent, the day is at hand: let us therefore cast off the works of darkness, and let us put on the armor of light.' - The Holy Bible: Romans, 13:12 = '밤이 깊고 낮이 가까왔으니 그러므로 우리가 어둠의 일을 벗고 빛의 갑옷을 입자.' - 성경: 로마서, 13:12

Particle Physics = 입자물리학
'Every particle of matter is attracted by or gravitates to every other particle of matter with a force inversely proportional to the squares of their distances.' - Isaac Newton = '물질을 구성하는 모든 입자는, 두 입자 사이 거리의 제곱에 반비례하는 힘으로 다른 입자를 끌어당긴다.' - 아이작 뉴턴
Nanotechnology = 나노기술
'The impact of nanotechnology is expected to exceed the impact that the electronics revolution has had on our lives.' - Richard Schwartz = '나노기술의 영향은 전자공학 혁명이 우리 삶에 미친 영향보다 더 클 것이다.' - 리처드 슈워츠

Future Tech = 미래 기술
Who knows what the future holds? = 미래에 무엇이 일어날지 그 누가 알겠는가?
'I think we agree, the past is over.' - George W. Bush = '적어도 이 사실에만큼은 우리 의견이 일치하리라 믿습니다. 과거는 지나갔다는 사실 말입니다.' - 조지 W. 부시


#################### Lines from Terrains.json ####################

Ocean = 대양

Coast = 연안

Grassland = 초원

Plains = 평원

Tundra = 툰드라

Desert = 사막

Lakes = 호수

Hill = 언덕

Mountain = 산

Snow = 설원

Forest = 숲

Jungle = 정글

Marsh = 습지

Fallout = 낙진

Oasis = 오아시스

Flood plains = 범람원

Ice = 빙하

Atoll = 산호섬

Great Barrier Reef = 대보초

Old Faithful = 올드 페이스풀 간헐천

Grants 500 Gold to the first civilization to discover it = 최초 발견한 문명에게 500의 금을 수여합니다.
El Dorado = 엘도라도

Grants Rejuvenation (all healing effects doubled) to adjacent military land units for the rest of the game = 인접한 지상 군사 유닛들에게 영구적으로 젊음 효과(모든 치유 효과 2배)를 부여합니다.
Fountain of Youth = 젊음의 샘

Grand Mesa = 그랜드 메사

Mount Fuji = 후지 산

Krakatoa = 크라카타우 화산

Rock of Gibraltar = 지브롤터 암벽

Cerro de Potosi = 세로리코 산

Barringer Crater = 베린저 크레이터


#################### Lines from TileImprovements.json ####################

Farm = 농장

Lumber mill = 제재소

Mine = 광산

Trading post = 교역소

Camp = 야영지

Oil well = 유정

Pasture = 목장

Plantation = 대농장

Quarry = 채석장

Fishing Boats = 어선

Gives a defensive bonus of 50% = 50%의 추가 방어력을 제공
Fort = 요새

Road = 도로

Railroad = 철도

Remove Forest = 숲 제거

Remove Jungle = 정글 제거

Remove Fallout = 낙진 제거

Remove Marsh = 습지 제거

Remove Road = 도로 제거

Remove Railroad = 철도 제거

Cancel improvement order = 시설 건설 취소

Great improvement = 위인 시설
Academy = 아카데미

Landmark = 랜드마크

Manufactory = 제조공장

Customs house = 세관

Gives a defensive bonus of 100% = 100%의 추가 방어력을 제공
Deal 30 damage to adjacent enemy units = 인접한 적 유닛에게 30 피해
Citadel = 성채

+1 additional Culture for each adjacent Moai = 인접한 모아이 하나 당 문화 +1
Can only be built on Coastal tiles = 해안 타일에만 제작 가능
Moai = 모아이

+1 food for each adjacent Mountain = 인접한 산마다 식량 +1
Cannot be built on bonus resource = 자원 위에 건설 불가
Terrace farm = 계단식 농업

Ancient ruins = 고대 유적

City ruins = 도시 폐허

Barbarian encampment = 야만인 주둔지


#################### Lines from TileResources.json ####################

Cattle = 소

Sheep = 양

Deer = 사슴

Bananas = 바나나

Wheat = 밀

Stone = 석재

Fish = 생선

Horses = 말

Iron = 철

Coal = 석탄

Oil = 석유

Aluminum = 알루미늄

Uranium = 우라늄

Furs = 모피

Cotton = 목화

Dyes = 염료

Gems = 보석

Gold = 금

Silver = 은

Incense = 향

Ivory = 상아

Silk = 비단

Spices = 향신료

Wine = 와인

Sugar = 설탕

+15% production towards Wonder construction = 불가사의 건설시 생산력 +15%
Marble = 대리석

Whales = 고래

Pearls = 진주


#################### Lines from UnitPromotions.json ####################

Heal Instantly = 즉시 회복
Heal this Unit by 50 HP; Doing so will consume this opportunity to choose a Promotion = 승급 기회를 잃고 이 유닛의 체력을 50 HP만큼 즉시 회복

Accuracy I = 정확도 I
Bonus vs [unitType] = [unitType]에 대항하여 전투력 보너스

Accuracy II = 정확도 II

Accuracy III = 정확도 III

Barrage I = 탄막 I

Barrage II = 탄막 II

Barrage III = 탄막 III

Volley = 일제 사격

Extended Range = 범위 확장
+1 Range = 원거리 공격 범위 +1

Indirect Fire = 간접 사격
Ranged attacks may be performed over obstacles = 장애물을 넘어 원거리 공격을 할 수 있음

Shock I = 충격 I

Shock II = 충격 II

Shock III = 충격 III

Drill I = 훈련 I

Drill II = 훈련 II

Drill III = 훈련 III

Charge = 돌격

Siege = 공성

Formation I = 진형 I

Formation II = 진형 II

Blitz = 전격전
1 additional attack per turn = 턴마다 추가 공격 1회

Woodsman = 숲사람
Double movement rate through Forest and Jungle = 숲과 정글을 지날 때 행동력 두 배

Medic = 의무병 I
This unit and all others in adjacent tiles heal 5 additional HP per turn = 이 유닛과 주위 타일의 아군 유닛 모두가 턴 당 5의 HP를 추가로 회복함

Medic II = 의무병 II
This unit and all others in adjacent tiles heal 5 additional HP. This unit heals 5 additional HP outside of friendly territory. = 이 유닛과 주위 타일의 아군 유닛 모두가 턴 당 5의 HP를 추가로 회복함. 우호적인 영토 바깥에 있는 경우 이 유닛만 5의 HP를 추가로 더 회복함.

Scouting I = 정찰 I
+1 Visibility Range = 시야 범위 +1

Scouting II = 정찰 II
+1 Movement = 행동력 +1

Scouting III = 정찰 III

Boarding Party I = 선박 침투조 I

Boarding Party II = 선박 침투조 II

Boarding Party III = 선박 침투조 III

Coastal Raider I = 해안 강습 I

Coastal Raider II = 해안 강습 II

Coastal Raider III = 해안 강습 III

Wolfpack I = 집단공격 I
Bonus as Attacker [amount]% = 공격할 때 전투력 +[amount]%

Wolfpack II = 집단공격 II

Wolfpack III = 집단공격 III

Armor Plating I = 장갑 강화 I
+25% Combat Bonus when defending = 방어시 전투 보너스 +25%

Armor Plating II = 장갑 강화 II

Armor Plating III = 장갑 강화 III

Flight Deck I = 비행 갑판 I
Can carry 1 extra air unit = 공중 유닛 1기 추가 수송 가능

Flight Deck II = 비행 갑판 II

Flight Deck III = 비행 갑판 III

Siege I = 공성 I

Siege II = 공성 II

Siege III = 공성 III

Evasion = 회피
Reduces damage taken from interception by 50% = 요격으로 인한 피해 -50%

Interception I = 요격 I
Bonus when intercepting [amount]% = 적을 요격할 때 전투력 +[amount]%

Interception II = 요격 II

Interception III = 요격 III

Sortie = 출격
1 extra Interception may be made per turn = 턴마다 요격 기회 +1

Operational Range = 작전 범위 증가
+2 Range = 작전 범위 +2

Air Repair = 공중 수리
Unit will heal every turn, even if it performs an action = 이번 턴에 행동을 했는지와 상관없이, 매 턴 체력을 회복함

Cover I = 엄폐 I
+25% Defence against ranged attacks = 원거리 공격에 대해 방어력 +25%

Cover II = 엄폐 II

March = 행군

Mobility = 기동성

Sentry = 감시

Logistics = 병참 지원

Ambush I = 매복 I

Ambush II = 매복 II

Bombardment I = 폭격 I

Bombardment II = 폭격 II

Bombardment III = 폭격 III

Targeting I = 표적 I

Targeting I (air) = 공중 목표 설정 I

Targeting II = 표적 II

Targeting III = 표적 III

Haka War Dance = 하카 전쟁 의식
-10% combat strength for adjacent enemy units = 이 유닛과 인접한 적 유닛의 전투력 -10%

Rejuvenation = 젊음
All healing effects doubled = 모든 치유 효과 두 배

Slinger Withdraw = 무릿매 철수
May withdraw before melee (133%) = 근접전 회피 가능(133%)


#################### Lines from Units.json ####################

Worker = 노동자
Can build improvements on tiles = 타일 시설 건설 가능

Settler = 개척자
Founds a new city = 새로운 도시 건설

Scout = 정찰병
Ignores terrain cost = 지형에 의한 이동력 감소 무시

Warrior = 전사

Maori Warrior = 마오리 전사

Brute = 야만인

Archer = 궁수

Bowman = 궁병

Slinger = 무릿매

Work Boats = 작업선
May create improvements on water resources = 해양 자원 위에 시설을 건설할 수 있습니다.
Cannot enter ocean tiles until Astronomy = 천문학을 연구하기 전까지 대양 타일로 이동할 수 없습니다.

Trireme = 삼단노선
Cannot enter ocean tiles = 대양 타일로 이동할 수 없습니다.

Chariot Archer = 궁전차
Rough terrain penalty = 험지 타일에서 페널티
No defensive terrain bonus = 지형에 의한 방어 보너스 없음

War Chariot = 이륜전차

War Elephant = 전투 코끼리

Spearman = 창병
Bonus vs [unitType] = [unitType]에 대항하여 전투력 보너스

Hoplite = 호플리테스

Persian Immortal = 이모탈
+10 HP when healing = 회복 시 추가로 HP +10

Catapult = 투석기
Must set up to ranged attack = 설치를 해야만 원거리 공격 가능

Ballista = 발리스타

Swordsman = 검사

Legion = 군단병
Can construct roads = 도로 건설 가능

Mohawk Warrior = 모호크 전사
+33% combat bonus in Forest/Jungle = 숲이나 정글 타일에서 전투력 +33%

Horseman = 기마병
Penalty vs [unitType] = [unitType]에 대항하여 전투 페널티
Can move after attacking = 공격 후 이동 가능

Companion Cavalry = 헤타이로이

Crossbowman = 석궁병

Chu-Ko-Nu = 연노병

Longbowman = 장궁병

Trebuchet = 트레뷰셋
Limited Visibility = 시야 제한

Hwach'a = 화차

Longswordsman = 장검병

Samurai = 사무라이
Combat very likely to create Great Generals = 전투 시 위대한 장군 출현율 크게 증가

Berserker = 광전사
Amphibious = 수륙양용기

Pikeman = 장창병

Landsknecht = 란츠크네흐트
Can move immediately once bought = 구매 후 즉시 이동 가능

Galleass = 갈레아스

Knight = 기사

Camel Archer = 낙타궁병

Conquistador = 콩키스타도르
Defense bonus when embarked = 승선시 방어 보너스
+2 Visibility Range = 시야 범위 +2

Naresuan's Elephant = 나레수안 전투코끼리

Mandekalu Cavalry = 만데칼루 기병대

Keshik = 케시크
50% Bonus XP gain =  추가 경험치 획득 50%

Caravel = 캐러벨
May withdraw before melee = 근접전 회피 가능
+1 Visibility Range = 시야 범위 +1

Turtle Ship = 거북선

Cannon = 대포

Musketman = 머스킷총병

Musketeer = 총사대

Janissary = 예니체리
Heals [amount] damage if it kills a unit = 유닛 처치 시 체력 [amount] 회복
Bonus as Attacker [amount]% = 공격할 때 전투력 +[amount]%

Minuteman = 민병대

Tercio = 테르시오

Frigate = 프리깃

Ship of the Line = 전열함

Lancer = 창기병

Sipahi = 시파히 기병
No movement cost to pillage = 약탈 시 행동력 소모 없음

Gatling Gun = 개틀링 기관총

Rifleman = 소총병

Carrier = 항공모함
Can carry 2 aircraft = 비행기 2대 수송 가능

Triplane = 1차 세계대전 전투기
[amount]% chance to intercept air attacks = 공중 공격을 요격할 확률 [amount]%
6 tiles in every direction always visible = 각 방향으로 6개의 타일이 항상 보임

Great War Bomber = 1차 세계대전 폭격기

Norwegian Ski Infantry = 노르웨이 스키 보병대
Double movement in Snow, Tundra and Hills = 눈, 툰드라, 언덕 지형에서 행동력 두 배
+25% bonus in Snow, Tundra and Hills = 눈, 툰드라, 언덕지형에서 보너스 +25%

Cavalry = 기병대

Cossack = 코사크

Artillery = 야포
Ranged attacks may be performed over obstacles = 장애물을 넘어 원거리 공격을 할 수 있음

Ironclad = 철갑함
Double movement in coast = 연안에서 행동력 두 배

Fighter = 전투기

Zero = 제로센

Bomber = 폭격기

B17 = B-17 폭격기

Nuclear Missile = 핵미사일
Requires Manhattan Project = 맨해튼 프로젝트 필요

Landship = 지상함

Destroyer = 구축함
Can attack submarines = 잠수함 공격 가능

Battleship = 전함

Submarine = 잠수함
Can only attack water = 해상 유닛에만 공격 가능
Can enter ice tiles = 얼음 타일 이동 가능
Invisible to others = 다른 유닛에게 은폐

Great War Infantry = 1차 세계대전 보병

Foreign Legion = 외인부대
+20% bonus outside friendly territory = 우호적인 영토 밖에서 전투 시 전투력 +20%

Infantry = 보병

Machine Gun = 기관총

Anti-Aircraft Gun = 대공포

Tank = 전차

Panzer = 팬저

Anti-Tank Gun = 대전차포

Rocket Artillery = 다연장 로켓포

Mechanized Infantry = 기계화보병

Modern Armor = 현대 전차

Great Artist = 위대한 예술가
Can build improvement: Landmark = 타일 시설 '랜드마크' 건설 가능
Can start an 8-turn golden age = 8턴 동안 지속되는 황금기 시작 가능

Great Scientist = 위대한 과학자
Can hurry technology research = 기술 연구 가속 가능
Can build improvement: Academy = 타일 시설 '아카데미' 건설 가능

Great Merchant = 위대한 상인
Can undertake a trade mission with City-State, giving a large sum of gold and [amount] Influence = 도시 국가에서 무역 임무를 통해 많은 양의 일시불 금과 영향력 [amount]을(를) 얻을 수 있음
Can build improvement: Customs house = 타일 시설 '세관' 건설 가능

Great Engineer = 위대한 기술자
Can build improvement: Manufactory = 타일 시설 '제조공장' 건설 가능
Can speed up construction of a wonder = 불가사의 건설 가속화 가능

Great General = 위대한 장군
Can build improvement: Citadel = 추가 건물 건축 가능: 성채
Bonus for units in 2 tile radius 15% = 근처 2타일의 유닛에 전투력 보너스 +15%

Khan = 칸
Heal adjacent units for an additional 15 HP per turn = 인접한 유닛들에게 매턴 15HP 추가 회복


#################### Lines from Tutorials.json ####################

Introduction = 게임 소개
Welcome to Unciv!\nBecause this is a complex game, there are basic tasks to help familiarize you with the game.\nThese are completely optional, and you're welcome to explore the game on your own! = UnCiv에 오신 것을 환영합니다!\n이 게임은 다소 복잡하기 때문에 게임에 적응할 수 있도록 몇가지 기초적인 할일들을 준비했습니다.\n이 일을 꼭 하지 않아도 얼마든지 마음대로 게임을 둘러보실 수 있습니다!

New Game = 새 게임
Your first mission is to found your capital city.\nThis is actually an important task because your capital city will probably be your most prosperous.\nMany game bonuses apply only to your capital city and it will probably be the center of your empire. = 처음 할 일은 수도를 세우는 것입니다.\n수도는 가장 번영하는 도시가 될 것이므로 수도를 세우는 것은 상당히 중요합니다.\n수도에만 주어지는 보너스가 많기 때문에 수도는 국가의 중심지가 될 확률이 높습니다.
How do you know a spot is appropriate?\nThat’s not an easy question to answer, but looking for and building next to luxury resources is a good rule of thumb.\nLuxury resources are tiles that have things like gems, cotton, or silk (indicated by a smiley next to the resource icon)\nThese resources make your civilization happy. You should also keep an eye out for resources needed to build units, such as iron. Cities cannot be built within 3 tiles of existing cities, which is another thing to watch out for! = 어디가 적당할까요?\n어려운 문제지만, 일반적으로는 사치 자원이 많은 곳이 좋습니다.\n사치 자원에는 보석이나 목화, 비단 등이 있으며 자원 아이콘 옆에 웃는 얼굴이 있습니다!\n사치 자원은 문명의 행복도를 올려줍니다.\n또 유닛을 생산하기 위해서 철이나 말 등의 전략 자원도 잘 살펴보는 것이 좋습니다.\n이미 세워진 도시로부터 3타일 이내에는 다른 도시를 세울 수 없다는 것도 주의하세요!
However, cities don’t have a set area that they can work - more on that later!\nThis means you don’t have to settle cities right next to resources.\nLet’s say, for example, that you want access to some iron – but the resource is right next to a desert.\nYou don’t have to settle your city next to the desert. You can settle a few tiles away in more prosperous lands.\nYour city will grow and eventually gain access to the resource.\nYou only need to settle right next to resources if you need them immediately – \n   which might be the case now and then, but you’ll usually have the luxury of time. = 도시의 작업 구역은 고정되어있지 않습니다 - 나중에 더 자세히 설명할게요!\n굳이 자원 바로 옆에 도시를 세울 필요는 없다는 뜻입니다.\n예를 들어서, 철이 필요한데 사막 바로 옆에 철이 있다고 해봅시다.\n이때 굳이 철 바로 옆인 사막 말고, 몇 타일 떨어진 더 풍족한 곳에다 도시를 세워도 된다는 겁니다.\n시간이 지나면 도시가 확장되어서 언젠가는 자원이 있는 곳까지 닿을 겁니다.\n만약 자원이 지금 당장 필요하다면 바로 그 옆에 도시를 세워야겠지요.\n가끔 그럴도 있지만, 웬만해선 시간이 모자랄 일은 없습니다.
The first thing coming out of your city should be either a Scout or Warrior.\nI generally prefer the Warrior because it can be used for defense and because it can be upgraded\n  to the Swordsman unit later in the game for a relatively modest sum of gold.\nScouts can be effective, however, if you seem to be located in an area of dense forest and hills.\nScouts don’t suffer a movement penalty in this terrain.\nIf you’re a veteran of the 4x strategy genre your first Warrior or Scout will be followed by a Settler.\nFast expanding is absolutely critical in most games of this type. = 갓 세운 도시에서 처음으로 생산하는 유닛은 '정찰병'이나 '전사'가 좋습니다.\n저는 개인적으로 전사를 더 좋아합니다. 방어전도 어느 정도 가능하고,\n나중에 비교적 적은 양의 일시불 금으로도 검사로 업그레이드할 수 있기 때문입니다.\n만약 숲이나 언덕이 많다면 험지에서 이동 페널티가 없는 정찰병이 효과적일 수도 있습니다.\n만약 당신이 4x 전략게임 장르의 고수라면 '개척자'를 생산하는 것도 좋습니다.\n이런 게임은 대부분 빠른 확장이 굉장히 중요합니다.

In your first couple of turns, you will have very little options, but as your civilization grows, so do the number of things requiring your attention = 이렇게 초반 몇 턴동안에는 선택지가 매우 적습니다.\n하지만 문명이 성장할수록 신경써야 할 것들도 점점 많아지게 됩니다.

Culture and Policies = 문화와 정책
Each turn, the culture you gain from all your cities is added to your Civilization's culture.\nWhen you have enough culture, you may pick a Social Policy, each one giving you a certain bonus. = 매 턴마다 각 도시에서 생성된 '문화'가 문명 전체의 '문화량'으로 축적됩니다.\n문화량이 일정 수치가 되면 특별한 보너스를 주는 '사회 정책'을 채택할 수 있습니다.
The policies are organized into branches, with each branch providing a bonus ability when all policies in the branch have been adopted. = 사회 정책은 여러 개의 '정책 트리'로 구분됩니다.\n한 트리의 모든 정책이 채택되면 정책이 '완성'되어 추가적인 보너스를 받게 됩니다.
With each policy adopted, and with each city built,\n  the cost of adopting another policy rises - so choose wisely! = 채택한 정책 수가 많아질수록, 그리고 도시의 수가 많아질수록\n다음 정책 채택에 필요한 문화 축적량이 증가합니다. 주의하세요!

City Expansion = 도시 확장
Once a city has gathered enough Culture, it will expand into a neighboring tile.\nYou have no control over the tile it will expand into, but tiles with resources and higher yields are prioritized. = 한 도시에 일정량의 문화가 모이면 도시가 인접 타일로 확장됩니다.\n확장되는 방향을 선택할 수는 없지만, 자원이 있거나 생산량이 높은 타일이 우선시됩니다.
Each additional tile will require more culture, but generally your first cities will eventually expand to a wide tile range. = 한 타일씩 확장될 때마다 다음 확장에 더 많은 문화를 필요로 합니다.\n그러나 대체로 첫 도시는 최종적으로 넓은 타일 반경을 가지게 됩니다.
Although your city will keep expanding forever, your citizens can only work 3 tiles away from city center.\nThis should be taken into account when placing new cities. = 도시는 도시 중심에서 최대 5타일 반경까지만 확장될 수 있고,\n시민들은 도시 중심에서 3타일 반경까지만 배치될 수 있습니다.\n새 도시를 세울 때 이 점을 염두에 두어야 합니다.

Happiness = 행복도
As cities grow in size and influence, you have to deal with a happiness mechanic that is no longer tied to each individual city.\nInstead, your entire empire shares the same level of satisfaction.\nAs your cities grow in population you’ll find that it is more and more difficult to keep your empire happy. = 도시의 크기와 영향력이 증가하면 문명 전체의 '행복도'를 신경써야 합니다.\n'행복도'는 과학이나 금과 같이 문명 전체에서 공유되는 값입니다.\n도시의 인구 수가 증가할수록 국가를 행복한 상태로 유지하는 것이 어려워집니다.
In addition, you can’t even build any city improvements that increase happiness until you’ve done the appropriate research.\nIf your empire’s happiness ever goes below zero the growth rate of your cities will be hurt.\nIf your empire becomes severely unhappy (as indicated by the smiley-face icon at the top of the interface)\n  your armies will have a big penalty slapped on to their overall combat effectiveness. = 행복도를 올려주는 건물은 해당하는 기술을 연구해야만 지을 수 있습니다.\n행복도가 마이너스로 떨어지면 '불행' 상태가 되어 모든 도시의 성장률이 크게 감소합니다.\n상단의 웃는 아이콘이 행복도를 나타냅니다.\n문명의 불행한 정도가 심해지면 군사 유닛들의 전투력도 크게 감소합니다.
This means that it is very difficult to expand quickly in Unciv.\nIt isn’t impossible, but as a new player you probably shouldn’t do it.\nSo what should you do? Chill out, scout, and improve the land that you do have by building Workers.\nOnly build new cities once you have found a spot that you believe is appropriate. = 이렇게 행복도는 Unciv에서 도시를 마구 확장하는 것을 제한합니다.\n빠른 확장이 불가능하진 않지만, 초보자라면 무리한 확장은 피해야 합니다.\n그럼 뭘 해야 할까요? 주변을 정찰하고, 노동자를 지어 이미 가진 땅에 타일 시설을 건설하세요.\n적절한 장소를 찾았을 때에만 새로운 도시를 세우세요.

Unhappiness = 불행
It seems that your citizens are unhappy!\nWhile unhappy, cities  will grow at 1/4 the speed, and your units will suffer a 2% penalty for each unhappiness = 시민들이 행복하지 않은 것 같습니다!\n'불행' 상태에서는 모든 도시의 성장률이 1/4로 감소합니다.\n또한 부족한 행복도 하나마다 유닛의 전투력이 2%씩 감소합니다.
Unhappiness has two main causes: Population and cities\n  Each city causes 3 unhappiness, and each population, 1 = 불행의 원인에는 크게 '인구'와 '도시' 두 가지가 있습니다.\n도시 하나마다 3의 불행이, 시민 하나마다 1의 불행이 생성됩니다.
There are 2 main ways to combat unhappiness:\n  by building happiness buildings for your population\n  or by having improved luxury resources within your borders = 불행 상태에서 벗어나려면 어떻게 해야 할까요?\n우선 행복도를 올려주는 건물을 지을 수도 있고,\n노동자를 통해 국경 안에 있는 사치 자원을 개발할 수도 있습니다.

Golden Age = 황금기
You have entered a golden age!\nGolden age points are accumulated each turn by the total happiness \n  of your civilization\nWhen in a golden age, culture and production generation increases +20%,\n  and every tile already providing at least one gold will provide an extra gold. = 문명이 황금기에 진입했습니다!\n매 턴마다 행복도가 문명의 '황금기 점수'에 축적됩니다.\n황금기 점수가 일정 수치가 되면 '황금기'가 시작됩니다.\n황금기 동안에는 문화와 생산력이 20% 증가하고\n금을 하나 이상 생산하던 모든 타일에서 금 1을 추가로 생산합니다.

Roads and Railroads = 도로와 철도
Connecting your cities to the capital by roads\n  will generate gold via the trade route.\nNote that each road costs 1 gold Maintenance per turn, and each Railroad costs 2 gold,\n  so it may be more economical to wait until the cities grow! = 도로나 철도를 이용해 수도와 다른 도시를 연결하면\n금을 추가로 생산하는 '무역로'가 만들어집니다.\n도로 하나마다 턴당 금 1, 철도 하나마다 턴당 금 2가 유지비로 소모되므로\n무역로는 도시가 어느 정도 성장하고 나서 만드는 것이 좋습니다.

Victory Types = 승리 방식
Once you’ve settled your first two or three cities you’re probably 100 to 150 turns into the game.\nNow is a good time to start thinking about how, exactly, you want to win – if you haven’t already. = 두세 개의 도시를 짓고 나면 아마도 100턴에서 150턴 정도가 지나 있을 것입니다.\n아직까지 '승리'에 대해 생각하지 않았다면, 이제 천천히 생각해 나가야 할 시간입니다.
There are three ways to win in Unciv. They are:\n - Cultural Victory: Complete 5 Social Policy Trees\n - Domination Victory: Survive as the last civilization\n - Science Victory: Be the first to construct a spaceship to Alpha Centauri = Unciv에는 아래의 세 가지의 승리 조건이 있습니다.\n - '문화 승리'는 사회 정책 트리를 다섯 개 완성해야 합니다.\n - '정복 승리'는 가장 마지막으로 살아남는 문명이 되어야 합니다.\n - '과학 승리'는 알파 센타우리로 가는 우주선을 가장 먼저 건설해야 합니다.
So to sum it up, these are the basics of Unciv – Found a prosperous first city, expand slowly to manage happiness,\n   and set yourself up for the victory condition you wish to pursue.\nObviously, there is much more to it than that, but it is important not to jump into the deep end before you know how to swim. = 정리하자면, 이게 Unciv의 전부입니다. 수도를 세워 성장시키고,\n행복도가 관리되도록 확장하면서 원하는 승리 조건에 서서히 다가가는 것입니다.\n세부적인 내용이 아직 많지만 위의 행동들이 거의 전부가 됩니다.

Enemy City = 도시 점령하기
Cities can be conquered by reducing their health to 1, and entering the city with a melee unit.\nSince cities heal each turn, it is best to attack with ranged units and use your melee units to defend them until the city has been defeated! = 적 도시를 '점령'하려면 '근접 유닛'이 도시에 막타를 넣어 진입해야만 합니다.\n도시는 매 턴 체력을 회복하므로 원거리 유닛으로 공격하고\n근접 유닛으로 원거리 유닛을 보호하면서 도시의 체력을 깎아 나가세요!

Luxury Resource = 사치 자원
Luxury resources within your domain and with their specific improvement are connected to your trade network.\nEach unique Luxury resource you have adds 5 happiness to your civilization, but extra resources of the same type don't add anything, so use them for trading with other civilizations! = 영토 내의 '사치 자원'은 그에 맞는 타일 시설을 지어 개발할 수 있습니다.\n개발된 사치 자원은 외교창에 거래품목으로 등록됩니다.\n개발된 사치 자원 한 종류당 행복도를 5씩 제공합니다.\n같은 사치 자원이 하나 이상 있어도 행복도 증가는 한 번만 적용되므로\n남는 사치 자원은 다른 문명과의 거래에 사용하세요.

Strategic Resource = 전략 자원
Strategic resources within your domain and with their specific improvement are connected to your trade network.\nStrategic resources allow you to train units and construct buildings that require those specific resources, for example the Horseman requires Horses. = 영토 내의 '전략 자원'은 그에 맞는 타일 시설을 지어 개발할 수 있습니다. \n개발된 전략 자원은 외교창에 거래품목으로 등록됩니다.\n전략 자원이 개발되면 해당 자원을 필요로 하는 유닛이나 건물을 지을 수 있습니다.\n예를 들면 전략 자원 '말'을 개발하여 '기마병' 유닛을 만들 수 있습니다.
Unlike Luxury Resources, each Strategic Resource on the map provides more than oneof that resource.\nThe top bar keeps count of how many unused strategic resources you own.\nA full drilldown of resources is available in the Resources tab in the Overview screen. = 사치 자원과는 달리, 전략 자원은 한 타일탕 산출량이 두개 이상입니다.\n상단에 아직 사용되지 않은 전략 자원의 갯수가 표시됩니다.\n전체 자원 목록은 '문명 상태'의 자원 탭에서 확인할 수 있습니다.

The city can no longer put up any resistance!\nHowever, to conquer it, you must enter the city with a melee unit = 이제 적 도시의 체력을 더이상 깎을 수 없습니다!\n점령하려면 '근접 유닛'으로 적 도시를 공격해야 합니다.

After Conquering = 점령 후
When conquering a city, you can now choose to either  or raze, puppet, or annex the city.\nRazing the city will lower its population by 1 each turn until the city is destroyed. = 점령한 도시는 불태우기, 괴뢰 도시, 합병하기 중에서 선택할 수 있습니다.\n도시를 불태우면 도시가 완전히 파괴될 때까지 인구가 매 턴 1씩 감소합니다.
Puppeting the city will mean that you have no control on the city's production.\nThe city will not increase your tech or policy cost, but its citizens will generate 1.5x the regular unhappiness.\nAnnexing the city will give you control over the production, but will increase the citizen's unhappiness to 2x!\nThis can be mitigated by building a courthouse in the city, returning the citizen's unhappiness to normal.\nA puppeted city can be annexed at any time, but annexed cities cannot be returned to a puppeted state! = 도시를 괴뢰 도시로 만들면 도시에서 무엇을 생산할지 지정해줄 수 없습니다.\n괴뢰 도시는 기술에 필요한 연구량이나 정책에 필요한 문화량을 증가시키지 않지만\n일반 시민에 비해 1.5배의 불행을 생성합니다.\n합병된 도시에서는 무엇을 생산할지 지정해 줄 수 있지만\n일반 시민에 비해 무려 두 배의 불행을 생성합니다!\n추가적인 불행은 일시적인 것으로, 도시에 법원이 지어지면 원래대로 생성됩니다.\n괴뢰 도시는 언제나 합병할 수 있지만, 합병된 도시는 괴뢰 도시로 만들 수 없습니다!

You have encountered a barbarian unit!\nBarbarians attack everyone indiscriminately, so don't let your \n  civilian units go near them, and be careful of your scout! = 야만인을 만났습니다!\n야만인은 문명을 가리지 않고 공격합니다.\n비전투 유닛과 정찰병에게 접근하지 않도록 주의하십시오!

You have encountered another civilization!\nOther civilizations start out peaceful, and you can trade with them,\n  but they may choose to declare war on you later on = 당신은 방금 다른 문명과 조우했습니다!\n타 문명과는 평화롭게 시작해 나중에 거래를 할 수도 있지만\n시간이 지나면서 전쟁을 선포하게 될 수도 있습니다.

Apollo Program = 아폴로 프로그램
Once you have completed the Apollo Program, you can start constructing spaceship parts in your cities\n (with the relevant technologies) to win a scientific victory! = '아폴로 프로그램'을 완성하면 도시에서 우주선 부품을 건설할 수 있습니다.\n해당하는 연구를 마치고 모든 부품을 건설하면 과학 승리를 할 수 있습니다!

Injured Units = 부상당한 유닛
Injured units deal less damage, but recover after turns that they have been inactive\nUnits heal 5 health per turn in enemy territory, 10 in neutral land,\n  15 inside your territory and 20 in your cities = 부상당한 유닛은 전투력이 하락하지만, 움직이지 않으면 체력이 회복됩니다.\n매 턴마다 적 영토에서 5 HP, 중립 지역에서 10 HP,\n아군 영토에서 15 HP, 도시 안에서는 20의 HP가 회복됩니다.

Workers = 노동자
Workers are vital to your cities' growth, since only they can construct improvements on tiles\nImprovements raise the yield of your tiles, allowing your city to produce more and grow faster while working the same amount of tiles! = '노동자'는 타일 시설을 건설할 수 있기 때문에 도시의 성장에 필수적입니다.\n타일 시설은 타일의 생산량을 증가시키므로, 한 도시에서 타일 수가 같다면\n타일 시설을 개발했을 때 더 빨리 성장할 수 있습니다.

Siege Units = 공성 유닛
Siege units are extremely powerful against cities, but need to be Set Up before they can attack.\nOnce your siege unit is set up, it can attack from the current tile,\n  but once moved to another tile, it will need to be set up again. = 공성 유닛은 도시를 공격할 때 매우 강력하지만 공격 전에 '설치'를 해야 합니다.\n공성 유닛이 설치되면 그 타일에서는 공격을 할 수 있지만,\n다른 타일로 이동하면 이동한 타일에서 다시 설치를 해야 합니다.

Embarking = 승선
Once a certain tech is researched, your land units can embark, allowing them to traverse water tiles.\nEntering or leaving water takes the entire turn.\nUnits are defenseless while embarked, so be careful! = 특정 기술을 연구하면 지상 유닛이 물 타일로 '승선' 할 수 있습니다.\n물로 '승선'하거나 지상으로 '상륙'(또는 하선)하면 유닛의 행동력이 전부 소모됩니다.\n승선한 유닛은 전투력이 감소하고 요새화할 수 없기 때문에 조심하세요!

Idle Units = 대기중인 유닛
If you don't want to move a unit this turn, you can skip it by clicking 'Next unit' again.\nIf you won't be moving it for a while, you can have the unit enter Fortify or Sleep mode - \n  units in Fortify or Sleep are not considered idle units.\nIf you want to disable the 'Next unit' feature entirely, you can toggle it in Menu -> Check for idle units = 이번 턴에 유닛을 이동시키고 싶지 않다면 '다음 유닛' 버튼을 다시 눌러 스킵이 가능합니다.\n만약 오랫동안 유닛을 이동시키고 싶지 않다면 '요새화'나 '대기'를 선택하기 바랍니다.\n'요새화'나 '대기' 상태인 유닛들은 자동으로 턴을 넘기고 체력을 회복합니다.\n'다음 유닛' 버튼은 메뉴의 설정 창에서 끌 수 있습니다.

Contact Me = 개발자의 말
Hi there! If you've played this far, you've probably seen that the game is currently incomplete.\n UnCiv is meant to be open-source and free, forever.\n That means no ads or any other nonsense. = 안녕하십니까? 지금까지 플레이해 주셨다면,\n현재 이 게임이 불완전하다는 것을 알고 계실 것입니다.\nUnCiv는 언제나 무료 오픈소스 상태로 배포될 것입니다.\n광고나 과금 같은 요소는 절대로 추가되지 않는다는 것입니다.
What motivates me to keep working on it, \n  besides the fact I think it's amazingly cool that I can,\n  is the support from the players - you guys are the best! = 그럼에도 제가 이 게임을 계속 개발하는 이유는,\n여러 플레이어들께서 게임을 즐겨주시고, 또한 저를 지원해주시기 때문입니다.\n이 게임을 즐겨주시는 여러분, 항상 감사합니다!
Every rating and review that I get puts a smile on my face =)\n  So contact me! Send me an email, review, Github issue\n  or mail pigeon, and let's figure out how to make the game \n  even more awesome!\n(Contact info is in the Play Store) = 여러분께서 남겨주시는 평가와 별점에 감사한 마음을 가지고 있습니다.\n게임을 재미있게 만들 아이디어가 있다면 이메일, 리뷰, Github 이슈게시판 등에\n조언을 남겨 주신다면 감사하겠습니다.\n정 안되면 비둘기에 편지를 묶어서 보내주세요! (농담입니다)\n모든 연락방법은 플레이 스토어에 있습니다.

Pillaging = 약탈
Military units can pillage improvements, which heals them 25 health and ruins the improvement.\nThe tile can still be worked, but advantages from the improvement - stat bonuses and resources - will be lost.\nWorkers can repair these improvements, which takes less time than building the improvement from scratch. = 군사 유닛들은 타일 시설을 약탈하여 25HP를 회복할 수 있습니다.\n약탈된 타일에 시민을 배치할 수는 있지만 시설이 파괴되었으므로\n해당 자원과 생산량 보너스는 얻을 수 없습니다.\n약탈된 시설은 노동자로 수리할 수 있습니다. 시설 수리는 새로 짓는 것보다 시간이 적게 걸립니다.

Experience = 경험치
Units that enter combat gain experience, which can then be used on promotions for that unit.\nUnits gain more experience when in Melee combat than Ranged, and more when attacking than when defending. = 전투를 한 유닛은 '경험치'를 받는데, 이는 해당 유닛의 '승급'에 사용됩니다.\n전투시 얻는 경험치는 원거리 유닛보다 근접 유닛이 더 많고,\n방어할 때보다 공격할 때가 더 많습니다.
Units can only gain up to 30 XP from Barbarian units - meaning up to 2 promotions. After that, Barbarian units will provide no experience. = 경험치가 30XP 미만일 때에만 야만인 유닛에게서 경험치를 얻을 수 있습니다.\n즉 야만인에게서는 승급 2개 분량만 얻을 수 있다는 것입니다.\n누적 경험치 30XP 이상부터는 야만인과 전투해도 경험치를 전혀 얻을 수 없습니다.

Combat = 전투력
Unit and cities are worn down by combat, which is affected by a number of different values.\nEach unit has a certain 'base' combat value, which can be improved by certain conditions, promotions and locations. = 유닛과 도시가 전투에서 소모되는 데 영향을 미치는 값은 다양합니다.\n모든 유닛은 각각의 '기초 전투력'을 가지고 있으며 이는 승급, 지형 등에 의해 증가합니다.
Units use the 'Strength' value as the base combat value when melee attacking and when defending.\nWhen using a ranged attack, they will the use the 'Ranged Strength' value instead. = 근접공격과 방어에는 '공격력'값이 사용되는데 이는 기초전투력과 동일합니다.\n원거리 공격에는 공격력과 별개로 '원거리 공격력'값이 사용됩니다.
Ranged attacks can be done from a distance, dependent on the 'Range' value of the unit.\nWhile melee attacks allow the defender to damage the attacker in retaliation, ranged attacks do not. = 원거리 공격의 범위는 해당 유닛의 '공격 범위'에 의해서 결정됩니다.\n근접 공격은 방어자로부터 반격 피해를 받지만 원거리 공격은 반격 피해가 없습니다.

Research Agreements = 연구 협약
In research agreements, you and another civilization decide to jointly research technology.\nAt the end of the agreement, you will both receive a 'lump sum' of Science, which will go towards one of your unresearched technologies. = '연구 협약'은 당신의 문명과 다른 문명이 합동해서 기술 연구를 하는 것입니다.\n연구 협약이 끝나면 양측이 일시불 과학력을 얻으며 이는 미완료된 연구에 투입됩니다.
The amount of Science you receive at the end is dependent on the science generated by your cities and the other civilization's cities during the agreement - the more, the better! = 연구 협약으로 받는 과학력은 협약 기간동안\n당신의 문명과 상대 문명이 생산한 과학력에 의해 결정됩니다.

City-States = 도시 국가
Not all nations are contending with you for victory.\nCity-states are nations that can't win, don't conquer other cities and can't be traded with. = 모든 국가가 승리를 놓고 당신과 경쟁하는 것은 아닙니다.\n'도시 국가'는 자기 혼자서는 문명과 거래할 수 없고,\n다른 도시를 점령하지 않고, 승리할 수도 없는 국가입니다.
Instead, diplomatic relations with city-states are determined by Influence - a meter of 'how much the City-state likes you'.\nInfluence can be increased by attacking their enemies, liberating their city, and giving them sums of gold. = 도시 국가와의 관계는 '영향력', 즉 '해당 도시국가가 당신을 얼마나 좋아하는지' 로 결정됩니다.\n영향력을 높이는 방법은 해당 도국의 적을 공격하거나, 도시를 해방시키거나, 일시불 금을 주는 방법이 있습니다.
Certain bonuses are given when you are at above 30 influence.\nWhen you have above 60 Influence, and you have the highest influence with them of all civilizations, you are considered their 'Ally', and gain further bonuses and access to the Luxury and Strategic resources in their lands. = 영향력이 30 이상이면 '우호적인 관계'가 되어 도국의 성향에 따른 보너스를 받을 수 있습니다.\n영향력이 60 이상이면서 해당 도국에 끼치는 영향력이 가장 높으면 '동맹 관계'가 되어\n성향별 보너스가 상승하거나 사치/전략 자원을 사용할 수 있습니다.

 # Requires translation!
Great People = 
Certain buildings, and specialists in cities, generate Great Person points per turn.\nThere are several types of Great People, and their points accumulate separately.\nThe number of points per turn and accumulated points can be viewed in the Overview screen. = 도시의 전문가나 어떤 건물들은 매턴 위인 점수를 생산합니다.\n위인에는 몇 가지 종류가 있으며, 각각의 점수는 개별적으로 쌓입니다.\n턴당 위인점수와 누적 위인점수는 문명 상태 화면에서 볼 수 있습니다.
Once enough points have been accumulaated, a Great Person of that type will be created!\nEach Great Person can construct a certain Great Improvement which gives large yields over time, or immediately consumed to provide a certain bonus now. = 위인 점수가 충분히 쌓이면 해당하는 위인이 탄생합니다!\n위인으로는 위인 시설을 지어 장기적으로 많은 생산량을 얻을 수도 있고,\n즉시 소모해서 당장 보너스를 받을 수도 있습니다.
Great Improvements also provide any strategic resources that are under them, so you don't need to worry if resources are revealed underneath your improvements! = 위인 시설을 전략 자원 위에 지어도 해당 자원은 제공됩니다.\n따라서 이미 지은 위인시설 밑에서 전략 자원이 나중에 발견되더라도 걱정할 필요는 없습니다.

<<<<<<< HEAD
Certain tiles have terrain features - like Flood plains or Forests -  on top of them. Some of these layers, like Jungle, Marsh and Forest, can be removed by workers.\nRemoving the terrain feature does not remove any resources in the tile, and is usually required in order to work those resources. = 어떤 타일은 그 위에 '추가 지형'를 가지고 있습니다.\n숲, 정글, 습지 등은 노동자를 사용하여 제거할 수 있습니다.\n추가 지형을 제거한다고 해서 해당 타일의 자원이 사라지지는 않습니다.\n오히려 자원을 개발하려면 추가 지형을 제거해야하는 경우가 더 많습니다.
=======
 # Requires translation!
Removing Terrain Features = 
Certain tiles have terrain features - like Flood plains or Forests -  on top of them. Some of these layers, like Jungle, Marsh and Forest, can be removed by workers.\nRemoving the terrain feature does not remove any resources in the tile, and is usually required in order to work those resources. = 어떤 타일은 그 위에 추가적인 '지형 요소'를 가지고 있습니다.\n숲, 정글, 습지 등은 노동자를 사용하여 제거할 수 있습니다.\n지형 요소를 제거한다고 해서 해당 타일의 자원이 사라지지는 않습니다.\n오히려 자원을 개발하려면 지형 요소를 제거해야하는 경우가 더 많습니다.
>>>>>>> a23d9ff2

Natural Wonders = 자연 경관
Natural Wonders, such as the Mt. Fuji, the Rock of Gibraltar and the Great Barrier Reef, are unique, impassable terrain features, masterpieces of mother Nature, which possess exceptional qualities that make them very different from the average terrain.\nThey benefit by giving you large sums of Culture, Science, Gold or Production if worked by your Cities, which is why you might need to bring them under your empire as soon as possible. = 후지 산, 지브롤터 암벽, 대보초 등의 '자연 경관'은 어느 지형과도 다른 독특한 특성을 지닙니다.\n자연 경관은 맵에 하나씩밖에 없고, 유닛이 지나갈 수 없으며\n자연 경관에 인구를 할당하면 많은 양의 문화, 과학, 금 등을 얻을 수 있습니다.\n따라서 자연 경관을 최대한 빨리 영토에 편입하는 것이 중요하다고 할 수 있습니다.
<|MERGE_RESOLUTION|>--- conflicted
+++ resolved
@@ -791,7 +791,6 @@
 Brush Size = 붓 크기
 Map saved = 지도 저장됨
 
-<<<<<<< HEAD
 # Civilopedia Tutorials names
 
 After Conquering = 점령 후
@@ -819,8 +818,6 @@
 Great People = 위인
 Removing Terrain Features = 추가 지형
 
-=======
->>>>>>> a23d9ff2
 # Civilopedia difficulty levels
 Player settings = 플레이어 설정
 Base Happiness = 기초 행복도
@@ -3542,13 +3539,7 @@
 Once enough points have been accumulaated, a Great Person of that type will be created!\nEach Great Person can construct a certain Great Improvement which gives large yields over time, or immediately consumed to provide a certain bonus now. = 위인 점수가 충분히 쌓이면 해당하는 위인이 탄생합니다!\n위인으로는 위인 시설을 지어 장기적으로 많은 생산량을 얻을 수도 있고,\n즉시 소모해서 당장 보너스를 받을 수도 있습니다.
 Great Improvements also provide any strategic resources that are under them, so you don't need to worry if resources are revealed underneath your improvements! = 위인 시설을 전략 자원 위에 지어도 해당 자원은 제공됩니다.\n따라서 이미 지은 위인시설 밑에서 전략 자원이 나중에 발견되더라도 걱정할 필요는 없습니다.
 
-<<<<<<< HEAD
 Certain tiles have terrain features - like Flood plains or Forests -  on top of them. Some of these layers, like Jungle, Marsh and Forest, can be removed by workers.\nRemoving the terrain feature does not remove any resources in the tile, and is usually required in order to work those resources. = 어떤 타일은 그 위에 '추가 지형'를 가지고 있습니다.\n숲, 정글, 습지 등은 노동자를 사용하여 제거할 수 있습니다.\n추가 지형을 제거한다고 해서 해당 타일의 자원이 사라지지는 않습니다.\n오히려 자원을 개발하려면 추가 지형을 제거해야하는 경우가 더 많습니다.
-=======
- # Requires translation!
-Removing Terrain Features = 
-Certain tiles have terrain features - like Flood plains or Forests -  on top of them. Some of these layers, like Jungle, Marsh and Forest, can be removed by workers.\nRemoving the terrain feature does not remove any resources in the tile, and is usually required in order to work those resources. = 어떤 타일은 그 위에 추가적인 '지형 요소'를 가지고 있습니다.\n숲, 정글, 습지 등은 노동자를 사용하여 제거할 수 있습니다.\n지형 요소를 제거한다고 해서 해당 타일의 자원이 사라지지는 않습니다.\n오히려 자원을 개발하려면 지형 요소를 제거해야하는 경우가 더 많습니다.
->>>>>>> a23d9ff2
 
 Natural Wonders = 자연 경관
 Natural Wonders, such as the Mt. Fuji, the Rock of Gibraltar and the Great Barrier Reef, are unique, impassable terrain features, masterpieces of mother Nature, which possess exceptional qualities that make them very different from the average terrain.\nThey benefit by giving you large sums of Culture, Science, Gold or Production if worked by your Cities, which is why you might need to bring them under your empire as soon as possible. = 후지 산, 지브롤터 암벽, 대보초 등의 '자연 경관'은 어느 지형과도 다른 독특한 특성을 지닙니다.\n자연 경관은 맵에 하나씩밖에 없고, 유닛이 지나갈 수 없으며\n자연 경관에 인구를 할당하면 많은 양의 문화, 과학, 금 등을 얻을 수 있습니다.\n따라서 자연 경관을 최대한 빨리 영토에 편입하는 것이 중요하다고 할 수 있습니다.
