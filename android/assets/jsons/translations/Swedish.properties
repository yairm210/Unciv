
# Tutorial tasks

Move a unit!\nClick on a unit > Click on a destination > Click the arrow popup = Flytta på en enhet!\nKlicka på en enhet > Klicka på en destination > Klicka på pilbubblan
Found a city!\nSelect the Settler (flag unit) > Click on 'Found city' (bottom-left corner) = Grunda en stad!\nVälj Nybyggaren (enheten med flaggan) > Klicka på 'Grunda stad' (längst ned till vänster)
Enter the city screen!\nClick the city button twice = Gå in i stadsskärmen!\nKlicka på stadsknappen två gånger
Pick a technology to research!\nClick on the tech button (greenish, top left) > \n select technology > click 'Research' (bottom right) = Välj en teknologi för att utforska!\nKlicka på teknologiknappen (grönaktig, längst upp till vänster) > \n välj teknologi > klicka på 'Forska' (längst ned till höger)
Pick a construction!\nEnter city screen > Click on a unit or building (bottom left side) > \n click 'add to queue' = Välj ett bygge!\nGå in i stadsskärmen > Klicka på en enhet eller byggnad (längst ned till vänster) > \n klicka 'lägg till i kö'
Pass a turn!\nCycle through units with 'Next unit' > Click 'Next turn' = Avsluta draget!\nGå igenom enheter med 'Nästa enhet' > Klicka på 'Nästa drag'
Reassign worked tiles!\nEnter city screen > click the assigned (green) tile to unassign > \n click an unassigned tile to assign population = Omfördela arbetade rutor!\nGå in i stadsskärmen > klicka på en tilldelad (grön) ruta för att fria upp > \n klicka på en otilldelad ruta för att tilldela befolkning
Meet another civilization!\nExplore the map until you encounter another civilization! = Möt en annan civilisation!\nUtforska kartan tills du möter en annan civilisation!
Open the options table!\nClick the menu button (top left) > click 'Options' = Öppna alternativtabellen!\nKlicka på menyknappen (längst upp till vänster) > Klicka på 'Alternativ'
Construct an improvement!\nConstruct a Worker unit > Move to a Plains or Grassland tile > \n Click 'Create improvement' (above the unit table, bottom left)\n > Choose the farm > \n Leave the worker there until it's finished = Bygg en förbättring!\nBygg en arbetarenhet > Flytta den till en Slätt- eller Gräsmarksruta > \n Klicka på 'Bygg förbättring' (ovanför enhetsabellen, längst ned till vänster)\n > Välj bondgården > \n Lämna arbetaren där tills det är klart
Create a trade route!\nConstruct roads between your capital and another city\nOr, automate your worker and let him get to that eventually = Skapa en handelsrutt!\nBygg vägar mellan din huvudstad och en annan stad\nEller automatisera din arbetare och låt honom sköta det förr eller senare
Conquer a city!\nBring an enemy city down to low health > \nEnter the city with a melee unit = Erövra en stad!\nTa ned en fientlig stad till låg hälsa > \nGå in i staden med en närstridsenhet
Move an air unit!\nSelect an air unit > select another city within range > \nMove the unit to the other city = Flytta en luftenhet!\nVälj en luftenhet > välj en annan stad inom räckvidd > \nFlytta enheten till den andra staden
See your stats breakdown!\nEnter the Overview screen (top right corner) >\nClick on 'Stats' = Titta på din statistikgenomgång!\nGå in i Översiktsskärmen (längst upp till höger) >\n Klicka på 'Statistik'

Oh no! It looks like something went DISASTROUSLY wrong! This is ABSOLUTELY not supposed to happen! Please send me (yairm210@hotmail.com) an email with the game information (menu -> save game -> copy game info -> paste into email) and I'll try to fix it as fast as I can! = Ojdå! Det verkar som om något gick KATASTROFALT fel! Det här ska VERKLIGEN inte hända! Var god skicka mi (yairm210@hotmail.com) ett mail med spelinformationen (meny -> spara spel -> kopiera spelinformation -> klistra in i mailet) så ska jag försöka fixa det så fort som möjligt!
Oh no! It looks like something went DISASTROUSLY wrong! This is ABSOLUTELY not supposed to happen! Please send us an report and we'll try to fix it as fast as we can! = Ojdå! Det verkar som om något gick KATASTROFALT fel! Det här ska VERKLIGEN inte hända! Var god skicka oss en rapport så ska vi försöka fixa det så fort som möjligt!

# Buildings

Choose a free great person = Välj en gratis stor person
Get [unitName] = Få [unitName]

Hydro Plant = Vattenkraftverk
[buildingName] obsoleted = [buildingName] föråldrad

# Diplomacy,Trade,Nations

Requires [buildingName] to be built in the city = Kräver att [buildingName] byggts i staden
Requires [buildingName] to be built in all cities = Kräver att [buildingName] byggts i alla städer
Provides a free [buildingName] in the city = Ger en gratis [buildingName] i staden
Requires worked [resource] near city = Kräver arbetad [resource] nära staden
Wonder is being built elsewhere = Undret byggs någon annanstans
National Wonder is being built elsewhere = Det Nationella Undret byggs någon annanstans
Requires a [buildingName] in all cities = Kräver en [buildingName] i alla städer
Requires a [buildingName] in this city = Kräver en [buildingName] i denna stad
Consumes 1 [resource] = Konsumerar 1 [resource]
Consumes [amount] [resource] = Konsumerar [amount] [resource]
Required tech: [requiredTech] = Kräver teknologi: [requiredTech]
Requires [PolicyOrNationalWonder] = Kräver [PolicyOrNationalWonder]
Cannot be purchased = Kan inte köpas

Current construction = Nuvarande bygge
Construction queue = Byggnadskö
Pick a construction = Välj ett bygge
Queue empty = Kön tom
Add to queue = Lägg till kön
Remove from queue = Ta bort från kön
Show stats drilldown = Visa detaljerad statistik
Show construction queue = Visa byggnadskö
Save = Spara
Cancel = Avbryt

Diplomacy = Diplomati
War = Krig
Peace = Fred
Research Agreement = Forskningsavtal
Declare war = Förklara krig
Declare war on [civName]? = Förklara krig mot [civName]? 
Let's begin! = Nu kör vi!
[civName] has declared war on us! = [civName] har förklarat krig mot oss!
[leaderName] of [nation] = [leaderName] av [nation]
You'll pay for this! = Detta kommer stå dig dyrt!
Negotiate Peace = Förhandla Fred
Peace with [civName]? = Fred med [civName]?
Very well. = Nåväl.
Farewell. = Farväl.
Sounds good! = Låter bra!
Not this time. = Inte just nu.
Excellent! = Utmärkt!
How about something else... = Vad sägs om något annat...
A pleasure to meet you. = Trevligt att råkas.
Our relationship = Vårt förhållande
We have encountered the City-State of [name]! = Vi har mött stadsstaten [name]!
Declare Friendship ([numberOfTurns] turns) = Förklara Vänskap ([numberOfTurns] drag)
May our nations forever remain united! = Må våra nationer vara enade för alltid!
Indeed! = Verkligen!
Denounce [civName]? = Fördöm [civName]?
Denounce ([numberOfTurns] turns) = Fördöm ([numberOfTurns] turns)
We will remember this. = Vi kommer minnas detta.

[civName] has declared war on [targetCivName]! = [civName] har förklarat krig mot [targetCivName]!
[civName] and [targetCivName] have signed a Peace Treaty! = [civName] och [targetCivName] har slutit ett Fredsavtal!
[civName] and [targetCivName] have signed the Declaration of Friendship! = [civName] och [targetCivName] har undertecknat en Vänskapsförklaring!
[civName] has denounced [targetCivName]! = [civName] har fördömt [targetCivName]!
Do you want to break your promise to [leaderName]? = Vill du bryta ditt löfte till [leaderName]?
We promised not to settle near them ([count] turns remaining) = Vi lovade att inte bygga städer nära dem ([count] drag kvar)
They promised not to settle near us ([count] turns remaining) = De lovade att inte bygga städer nära oss ([count] drag kvar)

Unforgivable = Oförlåtlig
Enemy = Fiende
Competitor = Konkurrent
Neutral = Neutral
Favorable = Välvillig
Friend = Vän
Ally = Allierad

[questName] (+[influenceAmount] influence) = [questName] (+[influenceAmount] inflytande)
[remainingTurns] turns remaining = [remainingTurns] drag kvar

## Diplomatic modifiers

You declared war on us! = Ni förklarade krig mot oss!
Your warmongering ways are unacceptable to us. = Era krigiska sätt är oacceptabla för oss.
You have captured our cities! = Ni har erövrat våra städer!
We applaud your liberation of our conquered cities! = Vi applåderar er befrielse av våra erövrade städer!
We applaud your liberation of conquered cities! = Vi applåderar er befrielse av erövrade städer!
Years of peace have strengthened our relations. = Åratals fred har stärkt vårt förhållande.
Our mutual military struggle brings us closer together. = Vår gemensamma militära kamp för oss närmare tillsammans.
We have signed a public declaration of friendship = Vi har skrivit under en öppen vänskapsförklaring
You have declared friendship with our enemies! = Ni har förklarat vänskap med våra fiender!
You have declared friendship with our allies = Ni har förklarat vänskap med våra allierade.
Our open borders have brought us closer together. = Våra öppna gränser har fört oss närmare tillsammans.
Your so-called 'friendship' is worth nothing. = Er så kallade 'vänskap' är inte värt någonting.
You have publicly denounced us! = Ni har öppet fördömt oss!
You have denounced our allies = Ni har fördömt våra allierade
You have denounced our enemies = Ni har fördömt våra fiender
You betrayed your promise to not settle cities near us = Ni svek ert löfte att inte bygga städer nära oss
You fulfilled your promise to stop settling cities near us! = Ni höll ert löfte att sluta bygga städer nära oss!
You refused to stop settling cities near us = Ni vägrade sluta bygga städer nära oss
Your arrogant demands are in bad taste = Era arroganta krav är smaklösa
Your use of nuclear weapons is disgusting! = Ert kärnvapensbruk är vidrigt!
You have stolen our lands! = Ni har stulit vårt land!
You gave us units! = Ni har gett oss enheter!

Demands = Krav
Please don't settle new cities near us. = Var god och bygg inte nya städer nära oss.
Very well, we shall look for new lands to settle. = Nåväl, vi kommer söka nya länder att bebygga.
We shall do as we please. = Vi kommer göra som vi vill.
We noticed your new city near our borders, despite your promise. This will have....implications. = Vi märkte er nya stad nära våra gränser, trots ert löfte. Detta kommer att ha....påföljder.

# City-States

Provides [amountOfCulture] culture at 30 Influence = Ger [amountOfCulture] kultur vid 30 Inflytande
Provides 3 food in capital and 1 food in other cities at 30 Influence = Ger 3 mat i huvudstaden och 1 mat i övriga städer vid 30 Inflytande
Provides 3 happiness at 30 Influence = Ger 3 glädje vid 30 inflytande
Provides land units every 20 turns at 30 Influence = Ger landenheter vart 20:e dragvid 30 Inflytande
Give a Gift = Ge en Gåva
Gift [giftAmount] gold (+[influenceAmount] influence) = Skänk [giftAmount] guld (+[influenceAmount] inflytande)
Relationship changes in another [turnsToRelationshipChange] turns = Förhållandet ändras om ytterligare [turnsToRelationshipChange] drag
Protected by = Skyddad av
Revoke Protection = Ta Tillbaka Skydd
Pledge to protect = Svär att Beskydda
Declare Protection of [cityStateName]? = Förklara Beskydd av [cityStateName]?

Cultured = Kultiverad
Maritime = Maritim
Mercantile = Merkantil
Militaristic = Militaristisk
Type = Typ
Friendly = Vänlig
Hostile = Avog
Irrational = Irrationell
Personality = Personlighet
Influence = Inflytande
Reach 30 for friendship. = Nå 30 för vänskap.
Reach highest influence above 60 for alliance. = Nå högsta inflytande över 60 för allians.

# Trades 

Trade = Handelsavtal
Offer trade = Erbjud handelsavtal
Retract offer = Ta tillbaka erbjudande
What do you have in mind? = Vad hade du i åtanke?
Our items = Våra artiklar
Our trade offer = Vårat handelserbjudande
[otherCiv]'s trade offer = [otherCiv]s handelserbjudande
[otherCiv]'s items = [otherCiv]s artiklar
Pleasure doing business with you! = Angenämt att göra affärer med er!
I think not. = Jag skulle inte tro det.
That is acceptable. = Det är godtagbart.
Accept = Acceptera
Keep going = Fortsätt
There's nothing on the table = Det finns inget på bordet
Peace Treaty = Fredsavtal
Agreements = Överenskommelser
Open Borders = Öppna Gränser
Gold per turn = Guld per drag
Cities = Städer
Technologies = Teknologier
Declarations of war = Krigsförklaringar
Introduction to [nation] = Presentation till [nation]
Declare war on [nation] = Förklara krig mot [nation]
Luxury resources = Lyxresurser
Strategic resources = Strategiska resurser
Owned: [amountOwned] = Ägda: [amountOwned]

# Nation picker 

[resourceName] not required = [resourceName] behövs inte
Lost ability = Förlorad förmåga
National ability = Nationell förmåga
[firstValue] vs [secondValue] = [firstValue] jämfört med [secondValue]


# New game screen

Uniques = Unika
Promotions = Befordringar
Load copied data = Ladda kopierad data
Could not load game from clipboard! = Kunde inte ladda spel från urklipp!
Start game! = Starta spel!
Map Options = Kartalternativ
Game Options = Spelalternativ
Civilizations = Civilisationer
Map Type = Karttyp
Map file = Kartfil
Could not load map! = Kunde inte ladda kartan!
Generated = Genererad
Existing = Existerande
Custom = Egen
Map Generation Type = Kartgenerationstyp
Default = Standard
Pangaea = Pangea
Perlin = Perlin
Continents = Kontinenter
Four Corners = Fyra hörnor
Archipelago = Skärgård
Number of City-States = Antal Statsstater
One City Challenge = Enstadsutmaning
No Barbarians = Inga Barbarer
No Ancient Ruins = Inga Antika Ruiner
No Natural Wonders = Inga Naturliga Under
Victory Conditions = Segervillkor
Scientific = Vetenskaplig
Domination = Dominering
Cultural = Kulturell

Map Shape = Kartform
Hexagonal = Hexagonal
Rectangular = Rektangulär

Show advanced settings = Visa avancerade alternativ
Hide advanced settings = Göm avancerade alternativ
RNG Seed = RNG-frö
Map Height = Karthöjd
Temperature extremeness = Temperaturextremvärden
Resource richness = Resursrikedom
Vegetation richness = Växtrikedom
Rare features richness = Rikedom av ovanliga drag
Max Coast extension = Maximal kuststräckning
Biome areas extension = Biomområdens utsträckning
Water level = Vattennivå
Reset to default = Återställ till standard
        
Online Multiplayer = Flerspelare Online

World Size = Världsstorlek
Tiny = Pytteliten
Small = Liten
Medium = Mellan
Large = Stor
Huge = Enorm
World wrap requires a minimum width of 32 tiles = Världsrundning kräver en vidd på minst 32 rutor
The provided map dimensions were too small = De givna kartstorlekarna var för små
The provided map dimensions were too big = De givna kartstorlekarna var för stora
The provided map dimensions had an unacceptable aspect ratio = De givna kartstorlekarna hade en otillåten aspektkvot

Difficulty = Svårighetsgrad

AI = AI
Remove = Ta bort
Random = Slumpmässig
Human = Människa
Hotseat = Hotseat
User ID = Användar-ID
Click to copy = Klicka för att kopiera


Game Speed = Spelhastighet
Quick = Snabb
Standard = Standard
Epic = Episk
Marathon = Maraton

Starting Era = Startera
It looks like we can't make a map with the parameters you requested! = Det verkar som om vi inte kan göra en karta med parametrarna du önskade!
Maybe you put too many players into too small a map? = Kanske du satte för många spelare i en för liten karta?
No human players selected! = Inga människospelare valda!
Mods: = Mods:
Base ruleset mods: = Grundregelmods:
Extension mods: = Tilläggsmods:

World Wrap = Världsrundning
World wrap maps are very memory intensive - creating large world wrap maps on Android can lead to crashes! = Kartor med världsrundning kräver mycket minne - att skapa stora kartor på Android kan leda till krascher!
Anything above 80 by 50 may work very slowly on Android! = Allt ovan 80 x 50 kan fungera väldigt långsamt på Android!
Anything above 40 may work very slowly on Android! = Allt ovan 40 kan fungera väldigt långsamt på Android!

# Multiplayer

Username = Användarnamn
Multiplayer = Flerspelare
Could not download game! = Kunde inte ladda ned spel!
Could not upload game! = Kunde inte ladda upp spel!
Join game = Gå med i spel
Invalid game ID! = Ogiltigt spel-ID!
Copy user ID = Kopiera användar-ID
Copy game ID = Kopiera spel-ID
UserID copied to clipboard = Användar-ID kopierat till urklipp
GameID copied to clipboard = Spel-ID kopierat till urklipp
Set current user = Ställ in nuvarande användare
Player ID from clipboard = Spelar-ID från urklipp
To create a multiplayer game, check the 'multiplayer' toggle in the New Game screen, and for each human player insert that player's user ID. = För att skapa ett flerspelarspel, välj 'flerspelar'-alternativet i Nytt Spel-skärme, och infoga användar-ID för varje mänsklig spelare.
You can assign your own user ID there easily, and other players can copy their user IDs here and send them to you for you to include them in the game. = Du kan enkelt tilldela ditt eget användar-ID där, och andra spelare kan kopiera sina användar-ID:n här och skicka dem till dig så du kan inkludera dem i spelet.
Once you've created your game, the Game ID gets automatically copied to your clipboard so you can send it to the other players. = När du skapat ditt spel, kopieras Spel-ID automatiskt till dina urklipp så du kan skicka det till de andra spelarna.
Players can enter your game by copying the game ID to the clipboard, and clicking on the 'Add multiplayer game' button = Spelare kan gå med i ditt spel genom att kopiera spel-ID:t till urklipp, och klicka på 'Lägg till flerspelarspel'-knappen
The symbol of your nation will appear next to the game when it's your turn = Din nations symbol kommer dyka upp bredvid spelet när det är din tur
Back = Tillbaka
Rename = Döp om
Game settings = Spelinställningar
Add multiplayer game = Lägg till flerspelarspel
Refresh list = Uppdatera lista
Could not save game! = Kunde inte spara spel!
Could not delete game! = Kunde inte ta bort spel!
Could not refresh! = Kunde inte uppdatera!
Last refresh: [time] minutes ago = Senaste uppdatering: [time] minuter sedan
Current Turn: = Nuvarande drag:
Add Currently Running Game = Lägg Till Pågående Spel
Game name = Spelnamn
Loading latest game state... = Laddar senaste speltillstånd...
Couldn't download the latest game state! = Kunde inte ladda ned senaste speltillstånd!
Resign = Ge upp
Are you sure you want to resign? = Är du säker på att du vill ge upp?
You can only resign if it's your turn = Du kan bara ge upp om det är din tur
[civName] resigned and is now controlled by AI = [civName] gav upp och styrs nu av en AI

# Save game menu

Current saves = Nuvarande sparade
Show autosaves = Visa autosparade
Saved game name = Sparade spelets namn
Copy to clipboard = Kopiera till urklipp
Copy saved game to clipboard = Kopiera sparat spel till urklipp
Could not load game = Kunde inte ladda spel
Load [saveFileName] = Ladda [saveFileName]
Delete save = Ta bort sparad
Saved at = Sparad på
Load map = Ladda karta
Delete map = Ta bort karta
Are you sure you want to delete this map? = Är du säker på att du vill ta bort denna karta?
Upload map = Ladda upp karta
Could not upload map! = Kunde inte ladda upp karta!
Map uploaded successfully! = Kartan framgångsrikt uppladdad!
Saving... = Sparar...
Overwrite existing file? = Skriv över nuvarande fil?
It looks like your saved game can't be loaded! = Det verkar som om ditt sparade spel inte kan laddas!
If you could copy your game data ("Copy saved game to clipboard" -  = Om du kan kopiera din speldata ("Kopiera sparat spel till urklipp" - 
  paste into an email to yairm210@hotmail.com) =   klistra in i ett mail till yairm210@hotmail.com)
I could maybe help you figure out what went wrong, since this isn't supposed to happen! = Så kunde jag kanske hjälpa dig lista ut vad som gick snett, eftersom det här inte ska hända!
Missing mods: [mods] = Saknade mods: [mods]
Load from custom location = Ladda från självvald plats
Could not load game from custom location! = Kunde inte ladda från självvald plats!
Save to custom location = Spara till självvald plats
Could not save game to custom location! = Kunde inte spara till självvald plats!

# Options

Options = Alternativ
Display options = Visningsalternativ
Gameplay options = Spelalternativ
Other options = Övriga alternativ
Turns between autosaves = Drag mellan autosparning
Sound effects volume = Ljudeffektsvolym
Music volume = Musikvolym
Download music = Ladda ned musik
Downloading... = Laddar ned...
Could not download music! = Kunde inte ladda ned musik!
Show = Visa
Hide = Göm
Show worked tiles = Visa arbetade rutor
Show resources and improvements = Visa resurser och förbättringar
Check for idle units = Kolla efter lediga enheter
Move units with a single tap = Flytta enheter med ett enda tryck
Show tutorials = Visa övningar
Auto-assign city production = Auto-tilldela städers produktion
Auto-build roads = Auto-bygg vägar
Automated workers replace improvements = Automatiserade arbetare ersätter förbättringar
Show minimap = Visa minikarta
Show pixel units = Visa pixelenheter
Show pixel improvements = Visa pixelförbättringar
Enable nuclear weapons = Möjliggör kärnvapen
Fontset = Typsnitt
Show tile yields = Visa rutors avkastning 
Continuous rendering = Kontinuerlig rendering
When disabled, saves battery life but certain animations will be suspended = När detta slås av sparas batteritid men vissa animationer kommer stoppas
Order trade offers by amount = Sortera handelserbjudanden efter mängd
Show experimental world wrap for maps = Visa experimentell världsrundning för kartor
HIGHLY EXPERIMENTAL - YOU HAVE BEEN WARNED! = MYCKET EXPERIMENTELLT - DU HAR VARNATS!
HIGHLY EXPERIMENTAL - UPDATES WILL BREAK SAVES! = MYCKET EXPERIMENTELLT - UPPDATERINGAR KOMMER FÖRSTÖRA SPARADE SPEL!
Enable portrait orientation = Möjliggör porträttorientering
Generate translation files = Generera översättningsfiler
Translation files are generated successfully. = Översättningsfiler framgångsrikt genererade.
Locate mod errors = Hitta modfel

# Notifications

Research of [technologyName] has completed! = Forskning i [technologyName] fullbordat!
[construction] has become obsolete and was removed from the queue in [cityName]! = [construction] är föråldrad och kommer tas bort från byggnadskön i [cityName]!
[construction] has become obsolete and was removed from the queue in [amount] cities! = [construction] är föråldrad och togs därför bort från kön i [amount] cities!
[cityName] changed production from [oldUnit] to [newUnit] = [cityName] ändrade produktionen från [oldUnit] till [newUnit]
[amount] cities changed production from [oldUnit] to [newUnit] = [amount] städer ändrade produktionen från [oldUnit] till [newUnit]
Excess production for [wonder] converted to [goldAmount] gold = Överbliven produktion för [wonder] omvandlat till [goldAmount] guld
You have entered a Golden Age! = Du har gått in i en Guldålder!
[resourceName] revealed near [cityName] = [resourceName] upptäckt nära [cityName]
[n] sources of [resourceName] revealed, e.g. near [cityName] = [n] källor till [resourceName] upptäckta, t ex nära [cityName]
A [greatPerson] has been born in [cityName]! = En [greatPerson] har fötts i [cityName]! 
We have encountered [civName]! = Vi har stött på [civName]!
[cityStateName] has given us [stats] as a token of goodwill for meeting us = [cityStateName] har gett oss [stats] i välkomstgåva för att visa sin välvilja
[cityStateName] has given us [stats] as we are the first major civ to meet them = [cityStateName] har gett oss [stats] då vi är den första stora civilisation som mött dem
Cannot provide unit upkeep for [unitName] - unit has been disbanded! = Kan inte betala driftkostnad för [unitName] - enheten har hemförlovats!
[cityName] has grown! = [cityName] har vuxit!
[cityName] is starving! = [cityName] svälter!
[construction] has been built in [cityName] = [construction] har byggts i [cityName]
[wonder] has been built in a faraway land = [wonder] har byggt i fjärran land
[civName] has completed [construction]! = [civName] har färdigställt [construction]!
An unknown civilization has completed [construction]! = En okänd civilisation har färdigställt [construction]!
The city of [cityname] has started constructing [construction]! = Staden [cityname] har börjat bygga [construction]!
[civilization] has started constructing [construction]! = [civilization] har börjat bygga [construction]!
An unknown civilization has started constructing [construction]! = En okänd civilisation har börjat bygga [construction]!
Work has started on [construction] = Arbetet har börjat på [construction]
[cityName] cannot continue work on [construction] = [cityName] kan inte fortsätta arbeta på [construction]
[cityName] has expanded its borders! = [cityName] har utökat sina gränser!
Your Golden Age has ended. = Din Guldålder har slutat.
[cityName] has been razed to the ground! = [cityName] har jämnats med marken!
We have conquered the city of [cityName]! = Vi har erövrat staden [cityName]!
An enemy [unit] has attacked [cityName] = En fientlig [unit] har anfallit [cityName]
An enemy [unit] has attacked our [ourUnit] = En fientlig [unit] har anfallit vår [ourUnit]
Enemy city [cityName] has attacked our [ourUnit] = Den fientliga staden [cityName] har anfallit vår [ourUnit]
An enemy [unit] has captured [cityName] = En fientlig [unit] har intagit [cityName]
An enemy [unit] has captured our [ourUnit] = En fientlig [unit] har fångat vår [ourUnit]
An enemy [unit] has destroyed our [ourUnit] = En fientlig [unit] har utplånat vår [ourUnit]
Your [ourUnit] has destroyed an enemy [unit] = Din [ourUnit] har utplånat en fiende-[unit]
An enemy [RangedUnit] has destroyed the defence of [cityName] = En fientlig [RangedUnit] har utplånat försvaren i [cityName]
Enemy city [cityName] has destroyed our [ourUnit] = Den fientliga staden [cityName] har utplånat vår [ourUnit]
An enemy [unit] was destroyed while attacking [cityName] = En fientlig [unit] utplånades medan den anföll [cityName]
An enemy [unit] was destroyed while attacking our [ourUnit] = En fientlig [unit] utplånades medan den anföll vår [ourUnit]
Our [attackerName] was destroyed by an intercepting [interceptorName] = Vår [attackerName] utplånades av en genskjutande [interceptorName]  
Our [interceptorName] intercepted and destroyed an enemy [attackerName] = Vår [interceptorName] genskjöt och utplånade en fientlig [attackerName]
Our [attackerName] was attacked by an intercepting [interceptorName] = Vår [attackerName] anfölls av en genskjutande [interceptorName]
Our [interceptorName] intercepted and attacked an enemy [attackerName] = Vår [interceptorName] genskjöt och anföll en fientlig [attackerName]
An enemy [unit] was spotted near our territory = En fientlig [unit] siktades nära vårt territorium
An enemy [unit] was spotted in our territory = En fientlig [unit] siktades i vårt territorium
[amount] enemy units were spotted near our territory = [amount] fientliga enheter siktades nära vårt territorium
[amount] enemy units were spotted in our territory = [amount] fientliga enheter siktades i vårt territorium
A(n) [nukeType] exploded in our territory! = En [nukeType] exploderade i vårt territorium!
After being hit by our [nukeType], [civName] has declared war on us! = Efter att ha träffats av vår [nukeType], har [civName] förklarat krig mot oss!
The civilization of [civName] has been destroyed! = Civilisationen [civName] har utplånats!
The City-State of [name] has been destroyed! = Stadsstaten [name] har utplånats!
Your [ourUnit] captured an enemy [theirUnit]! = Din [ourUnit] har tillfångatagit en fientlig [theirUnit]!
Your [ourUnit] plundered [amount] [Stat] from [theirUnit] = Din [ourUnit] har plundrat [amount] [Stat] från [theirUnit]
We have captured a barbarian encampment and recovered [goldAmount] gold! = Vi har erövrat ett barbarläger och återtagit [goldAmount] guld!
A barbarian [unitType] has joined us! = En barbar-[unitType] har gått med oss!
We have found survivors in the ruins - population added to [cityName] = Vi har hittat överlevare i ruinen - befolkning har lags till [cityName]
We have discovered cultural artifacts in the ruins! (+20 Culture) = Vi har upptäckt kulturella skatter i ruinerna! (+20 Kultur)
We have discovered the lost technology of [techName] in the ruins! = Vi har upptäckt den glömda teknologin [techName] i ruinerna!
A [unitName] has joined us! = En [unitName] har gått med oss!
An ancient tribe trains our [unitName] in their ways of combat! = En antik stam lär upp vår [unitName] i sin stridskonst!
We have found a stash of [amount] gold in the ruins! = Vi har hittat en samling med [amount] guld i ruinerna!
We have found a crudely-drawn map in the ruins! = Vi har hittat en grovt ritad karta i ruinerna!
[unit] finished exploring. = [unit] slutförde sitt utforskande.
[unit] has no work to do. = [unit] har inget arbete att göra.
You're losing control of [name]. = Du tappar kontrollen över [name].
You and [name] are no longer friends! = Du och [name] är inte längre vänner!
Your alliance with [name] is faltering. = Din allians med [name] sviktar.
You and [name] are no longer allies! = Du och [name] är inte längre allierade!
[civName] gave us a [unitName] as gift near [cityName]! = [civName] skänkte oss en [unitName] nära [cityName]!
[civName] has denounced us! = [civName] har fördömt oss!
[cityName] has been connected to your capital! = [cityName] har anslutits till din huvudstad!
[cityName] has been disconnected from your capital! = Anslutningen mellan [cityName] och din huvudstad har brutits!
[civName] has accepted your trade request = [civName] har godtagit ditt handelsförslag
[civName] has denied your trade request = [civName] har avslagit ditt handelsförslag
[tradeOffer] from [otherCivName] has ended = [tradeOffer] från [otherCivName] har avslutats
[tradeOffer] to [otherCivName] has ended = [tradeOffer] till [otherCivName] har avslutats
One of our trades with [nation] has ended = Ett av våra handelsavtal med [nation] har avslutats
One of our trades with [nation] has been cut short = Ett av våra handelsavtal med [nation] har stoppats i förtid
[nation] agreed to stop settling cities near us! = [nation] gick med på att sluta bygga städer nära oss!
[nation] refused to stop settling cities near us! = [nation] vägrade sluta bygga städer nära oss!
We have allied with [nation]. = Vi har allierat oss med [nation].
We have lost alliance with [nation]. = Vi har förlorat alliansen med [nation].
We have discovered [naturalWonder]! = Vi har upptäckt [naturalWonder]!
We have received [goldAmount] Gold for discovering [naturalWonder] = Vi har fått [goldAmount] Guld för upptäckten av [naturalWonder]!
Your relationship with [cityStateName] is about to degrade = Ditt förhållande med [cityStateName] är på väg att försämras
Your relationship with [cityStateName] degraded = Ditt förhållande med [cityStateName] försämrades
A new barbarian encampment has spawned! = Ett nytt barbarläger har alstrats!
Received [goldAmount] Gold for capturing [cityName] = Fick [goldAmount] Guld för erövrandet av [cityName]
Our proposed trade is no longer relevant! = Vårt föreslagna handelserbjudande är inte längre relevant!
[defender] could not withdraw from a [attacker] - blocked. = [defender] kunde inte dra sig från en [attacker]
[defender] withdrew from a [attacker] = [defender] drog sig ifrån en [attacker]
[building] has provided [amount] Gold! = [building] har bidragit med [amount] Guld!
[civName] has stolen your territory! = [civName] har stulit ditt territorium!
Clearing a [forest] has created [amount] Production for [cityName] = Fällandet av en [forest] har skapat [amount] Produktion för [cityName]
[civName] assigned you a new quest: [questName]. = [civName] gav dig ett nytt uppdrag: [questName].
[civName] rewarded you with [influence] influence for completing the [questName] quest. = [civName] belönade dig med [influence] inflytande för fullbordandet av [questName]-uppdraget.
The resistance in [cityName] has ended! = Motståndet i [cityName] har slutat!
Our [name] took [tileDamage] tile damage and was destroyed = Vår [name] tog [tileDamage] rutskada och utplånades
Our [name] took [tileDamage] tile damage = Vår [name] tog [tileDamage] rutskada
[civName] has adopted the [policyName] policy = [civName] har anammat [policyName]-policyn
An unknown civilization has adopted the [policyName] policy = En okänd civilisation har anammat [policyName]-policyn
Our influence with City-States has started dropping faster! = Vårt inflytande med Stadsstater har börjat sjunka snabbare!

# World Screen UI

Working... = Arbetar...
Waiting for other players... = Väntar på övriga spelare...
in = om
Next turn = Nästa drag
[currentPlayerCiv] ready? = [currentPlayerCiv] redo?
1 turn = 1 drag
[numberOfTurns] turns = [numberOfTurns] drag
Turn = Drag
turns = drag
turn = drag
Next unit = Nästa enhet
Fog of War = Krigsdimma
Pick a policy = Välj en policy
Movement = Förflyttning
Strength = Styrka
Ranged strength = Räckviddsstyrka
Bombard strength = Bombardemangsstyrka
Range = Räckvidd
Move unit = Förflytta enhet
Stop movement = Avsluta förflyttning
Swap units = Byt plats på enheter
Construct improvement = Bygg förbättring
Automate = Automatisera
Stop automation = Avsluta automatisering
Construct road = Bygg väg
Fortify = Förskansa
Fortify until healed = Förskansa tills läkt
Fortification = Befästning
Sleep = Sov
Sleep until healed = Sov tills läkt
Moving = Flyttande
Set up = Gör klar
Paradrop = Fallskärmshoppa
Upgrade to [unitType] ([goldCost] gold) = Uppgradera till [unitType] ([goldCost] guld)
Found city = Grunda stad
Promote = Befordra
Health = Hälsa
Disband unit = Hemförlova enhet
Gift unit = Skänk enhet
Explore = Utforska
Stop exploration = Avsluta utforskning 
Pillage = Plundra
Are you sure you want to pillage this [improvement]? = Är du säker på att du vill plundra denna [improvement]?
Do you really want to disband this unit? = Vill du verkligen hemförlova denna enhet?
Disband this unit for [goldAmount] gold? = Hemförlova denna enhet för [goldAmount] guld?
Create [improvement] = Skapa [improvement]
Start Golden Age = Börja Guldålder
Yes = Ja
No = Nej
Acquire = Skaffa
Under construction = Under byggnad

Gold = Guld
Science = Vetenskap
Happiness = Lycka
Production = Produktion
Culture = Kultur
Food = Mat

Crop Yield = Åkeravkastning
Territory = Territorium
Force = Styrka
GOLDEN AGE = GULDÅLDER
Golden Age = Guldålder
[year] BC = [year] f kr
[year] AD = [year] e kr
Civilopedia = Civilopedin

Start new game = Starta nytt spel
Save game = Spara spel
Load game = Ladda spel
Main menu = Huvudmeny
Resume = Återgå
Cannot resume game! = Kan inte återgå!
Not enough memory on phone to load game! = Inte tillräckligt med minne på telefonen för att ladda spel!
Quickstart = Snabbstart
Victory status = Segerstatus
Social policies = Samhällspolicys
Community = Gemenskap
Close = Stäng
Do you want to exit the game? = Vill du avsluta spelet?
Start bias: = Startbias:
Avoid [terrain] = Undvik [terrain]

# City screen

Exit city = Lämna stad
Raze city = Riv stad
Stop razing city = Sluta riva stad
Buy for [amount] gold = Köp för [amount] guld
Buy = Köp
Currently you have [amount] gold. = Du har för närvarande [amount] guld.
Would you like to purchase [constructionName] for [buildingGoldCost] gold? = Vill du köpa [constructionName] för [buildingGoldCost] guld?
No space available to place [unit] near [city] = Ingen plats tillgänglig för att placera [unit] nära [city]
Maintenance cost = Driftkostnad
Pick construction = Välj bygge
Pick improvement = Välj förbättring
Provides [resource] = Ger [resource]
Replaces [improvement] = Ersätter [improvement]
Pick now! = Välj nu!
Build [building] = Bygg [building]
Train [unit] = Träna [unit]
Produce [thingToProduce] = Producera [thingToProduce]
Nothing = Inget
Annex city = Annektera stad
Specialist Buildings = Specialistbyggnader
Specialist Allocation = Specialistfördelning
Specialists = Specialister
[specialist] slots = [specialist]-luckor
Food eaten = Äten mat
Growth bonus = Tillväxtbonus
Unassigned population = Otilldelad befolkning
[turnsToExpansion] turns to expansion = [turnsToExpansion] drag till expansion
Stopped expansion = Avbruten expansion
[turnsToPopulation] turns to new population = [turnsToPopulation] drag till ny befolkning
Food converts to production = Mat omvandlas till produktion
[turnsToStarvation] turns to lose population = [turnsToStarvation] drag tills befolkning förloras
Stopped population growth = Avbruten befolkningsökning
In resistance for another [numberOfTurns] turns = I motstånd under ytterligare [numberOfTurns] drag
Sell for [sellAmount] gold = Sälj för [sellAmount] guld
Are you sure you want to sell this [building]? = Är du säker på att du vill sälja denna [building]?
[greatPerson] points = [greatPerson]-poäng
Great person points = Stor person-poäng
Current points = Nuvarande poäng
Points per turn = Poäng per drag
Convert production to gold at a rate of 4 to 1 = Omvandla produktion till guld i ett förhållande 4 till 1
Convert production to science at a rate of [rate] to 1 = Omvandla produktion till guld i ett förhållande [rate] till 1
The city will not produce anything. = Denna stad kommer inte producera något.
Worked by [cityName] = Arbetas av [cityName]
Lock = Lås
Unlock = Lås upp
Move to city = Flytta till stad

# Technology UI

Pick a tech = Välj en teknologi
Pick a free tech = Välj en gratisteknologi
Research [technology] = Forska om [technology]
Pick [technology] as free tech = Välj [technology] som gratisteknologi
Units enabled = Möjliggjorda enheter
Buildings enabled = Möjliggjorda byggnader
Wonder = Underverk
National Wonder = Nationellt Underverk
National Wonders = Nationella Underverk
Wonders enabled = Möjliggjorda Underverk
Tile improvements enabled = Möjliggjorda rutförbättringar
Reveals [resource] on the map = Synliggör [resource] på kartan
XP for new units = EP för nya enheter
provide = ge
provides = ger
City strength = Stadsstyrka
City health = Stadshälsa
Occupied! = Ockuperad!
Attack = Anfall
Bombard = Bombardera
NUKE = ATOMBOMBA
Captured! = Tillfångatagen!

# Battle modifier categories

defence vs ranged = försvar mot räckvidd
[percentage] to unit defence = [percentage] till enhets försvar
Attacker Bonus = Anfallarbonus
Defender Bonus = Försvararbonus
Landing = Landstigning
Flanking = Flankering
vs [unitType] = mot [unitType]
Terrain = Terräng
Tile = Ruta
Missing resource = Saknad resurs
 # Requires translation!
Adjacent units = 
 # Requires translation!
Adjacent enemy units = 
 # Requires translation!
Combat Strength = 
 # Requires translation!
Across river = 
 # Requires translation!
Temporary Bonus = 
 # Requires translation!
Garrisoned unit = 
 # Requires translation!
Attacking Bonus = 
 # Requires translation!
defence vs [unitType] = 
 # Requires translation!
[tileFilter] defence = 
 # Requires translation!
Defensive Bonus = 

The following improvements [stats]: = Följande förbättringar [stats]:
The following improvements on [tileType] tiles [stats]: = Följande förbättringar på [tileType]-rutor [stats]:


Hurry Research = Skynda på forskning
Conduct Trade Mission = Utför Handelsuppdrag
Your trade mission to [civName] has earned you [goldAmount] gold and [influenceAmount] influence! = Ditt handelsuppdrag till [civName] har tjänat ihop [goldAmount] guld och [influenceAmount] inflytande!
Hurry Wonder = Skynda på Underverk
Spread Religion = Sprid Religion
Spread [religionName] = Sprid [religionName]
<<<<<<< HEAD
 # Requires translation!
Found a Religion = 
=======
Found a Religion = Stifta en Religion
>>>>>>> 1c346666
Your citizens have been happy with your rule for so long that the empire enters a Golden Age! = Dina medborgare har varit lyckliga under ditt styre så länge att riket går in i en Guldålder!
You have entered the [newEra]! = Du har gått in i [newEra]!
[civName] has entered the [eraName]! = [civName] har gått in i [eraName]!
[policyBranch] policy branch unlocked! = Policygrenen [policyBranch] nu tillgänglig!
Overview = Översikt
Total = Totalt
Stats = Statistik
Policies = Policyer
Base happiness = Grundlycka
Occupied City = Ockuperad Stad
Buildings = Byggnader

# terrainFilters (so for uniques like: "[stats] from [terrainFilter] tiles")

All = Alla
Water = Vatten
Land = Land
Coastal = Kustlig
River = Flod
Open terrain = Öppen Terräng
Rough terrain = Kuperad terräng
Foreign Land = Främmande Land
Foreign = Utländsk
Friendly Land = Vänliga Land
Water resource = Vattenresurs
Bonus resource = Bonusresurs
Luxury resource = Lyxresurs
Strategic resource = Strategisk resurs
Fresh water = Färskvatten
non-fresh water = icke-Färskvatten

# improvementFilters

All Road = Alla Vägar
Great Improvement = Stor Förbättring
Great = Stor


Wonders = Underverk
Base values = Grundvärden
Bonuses = Bonusar
Final = Slutlig
Other = Övrig
Population = Befolkning
City-States = Stadsstater
Tile yields = Rutavkastning
Trade routes = Handelsrutter
Maintenance = Driftkostnad
Transportation upkeep = Transportdriftkostnad
Unit upkeep = Enhetsdriftkostnad
Trades = Handelsavtal
Units = Enheter
Name = Namn
Closest city = Närmaste stad
Action = Handling
Defeated = Besegrad
[numberOfCivs] Civilizations in the game = [numberOfCivs] Civilisationer i spelet
Our Civilization: = Vår Civilisation:
Known and alive ([numberOfCivs]) = Kända och levande ([numberOfCivs])
Known and defeated ([numberOfCivs]) = Kända och besegrade ([numberOfCivs])
Tiles = Rutor
Natural Wonders = Naturliga Underverk
Treasury deficit = Budgetunderskott

# Victory

Science victory = Vetenskapsseger
Cultural victory = Kulturseger
Conquest victory = Erövringsseger
Complete all the spaceship parts\n to win! = Fullborda alla rymdskeppsdelarna\n för att vinna!
Complete 5 policy branches\n to win! = Fullborda 5 policygrenar\n för att vinna!
Destroy all enemies\n to win! = Utplåna alla fiender\n för att vinna!
You have won a scientific victory! = Du har vunnit en vetenskapsseger!
You have won a cultural victory! = Du har vunnit en kulturseger!
You have won a domination victory! = Du har vunnit en domineringsseger!
You have won! = Du har vunnit!
You have achieved victory through the awesome power of your Culture. Your civilization's greatness - the magnificence of its monuments and the power of its artists - have astounded the world! Poets will honor you as long as beauty brings gladness to a weary heart. = Du har nått seger genom din Kulturs imponerande makt. Din civilisations storhet - storslagenheten hos dess monument och makten hos dess konstnärer - har slagit världen med häpnad! Skalder kommer hedra dig så länge som skönhet bringar glädje till trötta hjärtan.
The world has been convulsed by war. Many great and powerful civilizations have fallen, but you have survived - and emerged victorious! The world will long remember your glorious triumph! = Världen har skakats av krig. Många stora och mäktiga civilisationer har stupat, men du har överlevt - och rest dig segerrik! Världen kommer länge minnas din ärorika triumf!
You have achieved victory through mastery of Science! You have conquered the mysteries of nature and led your people on a voyage to a brave new world! Your triumph will be remembered as long as the stars burn in the night sky! = Du har nått seger genom att tygla Vetenskapen! Du har errövrat naturens mysterier och lett ditt folk på en resa mot nya djärva mål! Din triumf kommer minnas så länge stjärnorna brinner i natthimlen!
Your civilization stands above all others! The exploits of your people shall be remembered until the end of civilizaton itself! = Din civilisation står ovan alla andra! Ditt folks bragder kommer minnas fram till själva civilisationens slut!
You have been defeated. Your civilization has been overwhelmed by its many foes. But your people do not despair, for they know that one day you shall return - and lead them forward to victory! = Du har besegrats. Din civilisation har överväldigats av sina många fiender. Men ditt folk har förtröstan, för de vet att du en dag skall återvända - och leda dem åter mot seger!
One more turn...! = Ett till drag...!
Built Apollo Program = Byggt Apolloprogrammet
Destroy [civName] = Utplåna [civName]
Our status = Vår status
Global status = Global status
Rankings = Rankningar
Spaceship parts remaining = Återstående rymdskeppsdelar
Branches completed = Fullbordade grenar
Undefeated civs = Obesegrade civilisationer

# Capturing a city

What would you like to do with the city? = Vad vill du göra med staden?
Annex = Annektera
Annexed cities become part of your regular empire. = Annekterade städer blir en del av ditt vanliga rike.
Their citizens generate 2x the unhappiness, unless you build a courthouse. = Deras medborgare genererar 2x så mycket olycklighet, om du inte bygger ett rådhus.
Puppet = Marionett
Puppeted cities do not increase your tech or policy cost, but their citizens generate 1.5x the regular unhappiness. = Marionettstäder ökar inte din teknologi- eller policykostnad, men deras medborgare genererar 1,5x så mycket olycklighet.
You have no control over the the production of puppeted cities. = Du kan inte styra över marionettstäders produktion.
Puppeted cities also generate 25% less Gold and Science. = Marionettstäder genererar även 25% mindre Guld och Vetenskap.
A puppeted city can be annexed at any time. = En marionettstad kan närsomhelst annekteras.
Liberate (city returns to [originalOwner]) = Befria (staden återgår till [originalOwner])
Liberating a city returns it to its original owner, giving you a massive relationship boost with them! = Att befria en stad ger den tillbaka till dess ursprungliga ägare, vilket ger dig en enorm relationsboost med dem!
Raze = Jämna med marken
Razing the city annexes it, and starts razing the city to the ground. = Att jämna med marken innebär att staden annekteras, och börjar jämnas med marken.
The population will gradually dwindle until the city is destroyed. = Befolkningen kommer stadigt minska till staden är utplånad.
Destroy = Utplåna
Destroying the city instantly razes the city to the ground. = Att utplåna staden jämnar den med marken omedelbart.
Remove your troops in our border immediately! = Avlägsna dina trupper inom våra gränser omedelbart!
Sorry. = Förlåt.
Never! = Aldrig!

Offer Declaration of Friendship ([30] turns) = Erbjud Vänskapsförklaring ([30] drag)
My friend, shall we declare our friendship to the world? = Min vän, ska vi förklara vår vänskap för världen?
Sign Declaration of Friendship ([30] turns) = Skriv under Vänskapsförklaring ([30] drag)
We are not interested. = Vi är inte interesserade.
We have signed a Declaration of Friendship with [otherCiv]! = Vi har skrivit under en Vänskapsförklaring med [otherCiv]!
[otherCiv] has denied our Declaration of Friendship! = [otherCiv] har avslagit vår Vänskapsförklaring!

Basics = Grunder
Resources = Resurser
Terrains = Terränger
Tile Improvements = Rutförbättringar
Unique to [civName], replaces [unitName] = Unik för [civName], ersätter [unitName]
Unique to [civName] = Unik för [civName]
Tutorials = Startguider
Cost = Kostnad
May contain [listOfResources] = Kan innehålla [listOfResources]
Upgrades to [upgradedUnit] = Uppgraderas till [upgradedUnit]
Obsolete with [obsoleteTech] = Föråldras med [obsoleteTech]
Occurs on [listOfTerrains] = Befinner sig på [listOfTerrains]
Placed on [terrainType] = Placeras på [terrainType]
Can be found on  = Kan finnas på 
Improved by [improvement] = Förbättras av [improvement]
Bonus stats for improvement = Bonusstatistik för förbättring
Buildings that consume this resource = Byggnader som konsumerar denna resurs
Units that consume this resource = Enheter som konsumerar denna resurs
Can be built on  = Kan byggas på
Defence bonus = Försvarsbonus
Movement cost = Förflyttningskostnad
Rough Terrain = Kuperad Terräng
 for  =  för
Missing translations: = Saknade översättningar:
Version = Version
Resolution = Upplösning
Tileset = Rutset
Map editor = Kartredigerare
Create = Skapa
New map = Ny karta
Empty = Tom
Language = Språk
Terrains & Resources = Terränger & Resurser
Improvements = Förbättringar
Clear current map = Töm nuvarande karta
Save map = Spara karta
Download map = Ladda ned karta
Loading... = Laddar...
Filter: = Filter:
OK = OK
Exit map editor = Avsluta kartredigerare
[nation] starting location = [nation]s startplats
Clear terrain features = Töm terrängdrag
Clear improvements = Töm förbättringar
Clear resource = Töm resurs
Remove units = Ta bort enheter
Player [index] = Spelare [index]
Player [playerIndex] starting location = Spelare [playerIndex]:s startplats
Bottom left river = Flod nere till vänster
Bottom right river = Flod nere till höger
Bottom river = Flod nere
Requires = Kräver
Menu = Meny
Brush Size = Penselstorlek
Map saved = Kartan sparad
Change ruleset = Ändra regelverk
Base terrain [terrain] does not exist in ruleset! = Grundterrängen [terrain] finns inte i regelverket!
Terrain feature [feature] does not exist in ruleset! = Terrängdraget [feature] finns inte i regelverket!
Resource [resource] does not exist in ruleset! = Resursen [resource] finns inte i regelverket!
Improvement [improvement] does not exist in ruleset! = Förbättringen [improvement] finns inte i regelverket!
Change map to fit selected ruleset? = Ändra kartan för att passa valt regelverk?

# Civilopedia difficulty levels
Player settings = Spelarinställningar
Base Happiness = Grundlycka
Happiness per luxury = Lycka per lyx
Research cost modifier = Forskningskostnadsmodifikation
Unit cost modifier = Enhetskostnadsmodifikation
Building cost modifier = Byggnadskostnadsmodifikation
Policy cost modifier = Policykostnadsmodifikation
Unhappiness modifier = Olycklighetsmodifikation
Bonus vs. Barbarians = Bonus mot Barbarer

AI settings = AI-inställningar
AI city growth modifier = AI-stadstillväxtsmodifikation
AI unit cost modifier = AI-enhetskostnadsmodifikation
AI building cost modifier = AI-byggnadskostnadsmodifikation
AI wonder cost modifier = AI-underverkskostnadsmodifikation
AI building maintenance modifier = AI-byggnadsdriftkostnadsmodifikation
AI unit maintenance modifier = AI-enhetsdriftkostnadsmodifikation
AI unhappiness modifier = AI-olycklighetsmodifikation

Turns until barbarians enter player tiles = Drag tills barbarer går in i spelarens rutor
Gold reward for clearing barbarian camps = Guldbelöning för att tömma barbarläger

# Other civilopedia things
Nations = Nationer
Available for [unitTypes] = Tillgänglig för [unitTypes]
Free promotion: = Gratis befordring:
Free promotions: = Gratis befordringar:
Free for [units] = Gratis för [units]
[bonus] with [tech] = [bonus] med [tech]
Difficulty levels = Svårighetsgrader

# Policies

Adopt policy = Anamma policy
Adopt free policy = Anamma gratis policy
Unlocked at = Görs tillgänglig vid
Gain 2 free technologies = Få 2 gratis teknologier
All policies adopted = Alla policyer anammade

# Religions

<<<<<<< HEAD
 # Requires translation!
Choose an Icon and name for your Religion = 
 # Requires translation!
Found [religionName] = 
=======
Choose an Icon and name for your Religion = Välj en Ikon och namn för din Religion
Found [religionName] = Stifta [religionName]
>>>>>>> 1c346666

# Terrains

Impassable = Oframkomlig
Rare feature = Ovanligt drag

# Resources

Bison = Bison
Copper = Koppar
Cocoa = Kakao
Crab = Krabba
Citrus = Citrus
Truffles = Tryffel
Strategic = Strategisk
Bonus = Bonus
Luxury = Lyx

# Unit types

City = Stad
Civilian = Civil
Melee = Närstrid
Ranged = Räckvidd
Scout = Spejare
Mounted = Beriden
Armor = Pansar
Siege = Belägring

WaterCivilian = civila vattenenheter
WaterMelee = Vattennärstrid
WaterRanged = Vattenräckvidd
WaterSubmarine = Ubåt
WaterAircraftCarrier = Hangarfartyg

Fighter = Jaktplan
Bomber = Bombplan
AtomicBomber = Atombombplan
Missile = Missil

  
# Unit filters and other unit related things 

Air = Luft
air units = luftenheter
Barbarian = Barbar
Barbarians = Barbarer
Embarked = Ombordstigen
land units = landenheter
Military = Militär
# Deprecated since 3.15.2, but should still be translated until it is officially removed 
military water = militära vatten
non-air = icke-luft
Nuclear Weapon = Kärnvapen
Submarine = Ubåt
submarine units = undervattensenheter
Unbuildable = Obyggbar
water units = vattenenheter
wounded units = skadade enheter
Wounded = Skadad

# For the All "newly-trained [relevant] units in this city receive the [] promotion" translation. Relevant as in 'units that can receive'
relevant = tillämpliga


# Promotions

Pick promotion = Välj befordring
 OR  =  ELLER
units in open terrain = enheter i öppen terräng
units in rough terrain = enheter i kuperad terräng
Targeting II (air) = Målsökning II (luft)
Targeting III (air) = Målsökning III (luft)
Bonus when performing air sweep [bonusAmount]% = Bonus vid luftrensning [bonusAmount]%
Dogfighting I = Kurvstrid I
Dogfighting II = Kurvstrid II
Dogfighting III = Kurvstrid III
Choose name for [unitName] = Välj namn på [unitName]

# Multiplayer Turn Checker Service

Multiplayer options = Flerspelaralternativ
Enable out-of-game turn notifications = Aktivera dragnotifikationer utanför spelet
Time between turn checks out-of-game (in minutes) = Tid mellan dragkontroller utanför spelet (i minuter)
Show persistent notification for turn notifier service = Visa kvarvarande notifikation för dragnotifikationstjänsten
Take user ID from clipboard = Hämta användar-ID från urklipp
Doing this will reset your current user ID to the clipboard contents - are you sure? = Med detta kommer din nuvarande användar-ID återställas till urklippets innehåll - säker?
ID successfully set! = ID inställt framgångsrikt!
Invalid ID! = Ogiltigt ID!


# Mods

Mods = Mods
Download [modName] = Ladda ned [modName]
Update [modName] = Uppdatera [modName]
Could not download mod list = Kunde inte ladda ned modlista
Download mod from URL = Ladda ned mod från URL
Please enter the mod repository -or- archive zip url: = Var god skriv in modrepositoriet -eller- ziparkivs-url:
Download = Ladda ned
Done! = Klart!
Delete [modName] = Ta bort [modName]
Are you SURE you want to delete this mod? = Är du SÄKER på att du vill ta bort denna mod?
[mod] was deleted. = [mod] togs bort.
Updated = Uppdaterad
Current mods = Nuvarande mods
Downloadable mods = Nedladdningsbara mods
Next page = Nästa sida
Open Github page = Öppna Github-sida
Permanent audiovisual mod = Permanent audiovisuell mod
Installed = Installerad
Downloaded! = Nedladdad!
Could not download mod = Kunde inte ladda ned mod 
Online query result is incomplete = Resultatet av onlinekontrollen är inkomplett
No description provided = Ingen beskrivning medföljer
[stargazers]✯ = [stargazers]✯
Author: [author] = Skapare: [author]
Size: [size] kB = Storlek: [size] kB
The mod you selected is incompatible with the defined ruleset! = Den mod du valt är oförenlig med det valda regelverket!

# Uniques that are relevant to more than one type of game object

[stats] from every [param] = [stats] från varje [param]
[stats] from [param] tiles in this city = [stats] från [param]-rutor i denna stad
[stats] from every [param] on [tileFilter] tiles = [stats] från varje [param] i [tileFilter]-rutor
[stats] for each adjacent [param] = [stats] från var angränsande [param]
Must be next to [terrain] = Måste gränsa till [terrain]
Must be on [terrain] = Måste vara på [terrain]
+[amount]% vs [unitType] = +[amount]% mot [unitType]
+[amount] Movement for all [unitType] units = +[amount] Förflyttning för alla [unitType]-enheter
+[amount]% Production when constructing [param] = +[amount]% Produktion vid bygge av [param]
Can only be built on [tileFilter] tiles = Kan bara byggas på [tileFilter]-rutor
Cannot be built on [tileFilter] tiles = Kan inte byggas på [tileFilter]-rutor
Does not need removal of [feature] = Kräver inte borttagning av [feature]

# City filters
in this city = i denna stad
in all cities = i alla städer
in all coastal cities = i alla kuststäder
in capital = i huvudstaden
in all non-occupied cities = i alla icke-ockuperade städer
in all cities with a world wonder = i alla städer med ett världsunderverk
in all cities connected to capital = i alla städer anslutna till huvudstaden
in all cities with a garrison = i alla städer med garnison


#################### Lines from Buildings from Civ V - Vanilla ####################

Indicates the capital city = Indikerar huvudstaden
Palace = Palats

Monument = Monument

[stats] from [resource] tiles [cityFilter] = [stats] från rutor med [resource] [cityFilter]
Granary = Magasin

Hidden when religion is disabled = Dölj när religion är avstängt
Shrine = Helgedom

'It is not so much for its beauty that the forest makes a claim upon men's hearts, as for that subtle something, that quality of air, that emanation from old trees, that so wonderfully changes and renews a weary spirit.'  - Robert Louis Stevenson = 'Det är inte så mycket för dess skönhet som skogen håller fast vid människans hjärtan, så mycket som detta svårgreppbara något, luftens kvalitet, utstrålningen från gamla träd, som så underbart förändrar och förnyar trötta själar.' - Robert Louis Stevenson
+[amount]% [stat] [cityFilter] = +[amount]% [stat] [cityFilter]
+[amount]% Production when constructing [unitType] units [cityFilter] = +[amount]% Produktion vid bygge av [unitType]-enheter [cityFilter]
Temple of Artemis = Artemistemplet

Must not be on [tileFilter] = Får inte vara på [tileFilter]
Stone Works = Stenbruk

'Time crumbles things; everything grows old and is forgotten under the power of time' - Aristotle = 'Tiden förgör allt; alla saker åldras och faller i  glömska av tidens makt' - Aristoteles
Stonehenge = Stonehenge

[stats] per [amount] population [cityFilter] = [stats] per [amount] befolkning [cityFilter]
Library = Bibliotek

Paper Maker = Pappersmakare

'Libraries are as the shrine where all the relics of the ancient saints, full of true virtue, and all that without delusion or imposture are preserved and reposed.' - Sir Francis Bacon = 'Bibliotek är som en helgedom där alla reliker från de gamla helgonen, fyllda med sann dygd och allt som är utan vanföreställning eller härmande sparas och vilar.' - Sir Francis Bacon
Free Technology = Gratis Teknologi
The Great Library = Biblioteket i Alexandria

Circus = Circus

Water Mill = Vattenkvarn

Floating Gardens = Flytande Trädgårdar

Walls = Murar

Walls of Babylon = Babylons Murar

'O, let not the pains of death which come upon thee enter into my body. I am the god Tem, and I am the foremost part of the sky, and the power which protecteth me is that which is with all the gods forever.'  - The Book of the Dead, translated by Sir Ernest Alfred Wallis Budge = 'Låt inte de dödens plågor som kommer till dig komma in i min kropp. Jag är guden Tem, och jag är den främsta delen av himlen, och den kraft som skyddar mig är den som är med alla gudar för all tid.' - De Dödas Bok
[amount]% tile improvement construction time = [amount]% konstruktionstid av rutförbättringar
[amount] free [unit] units appear = [amount] gratis [unit]-enheter dyker upp
The Pyramids = Pyramiderna

'The whole earth is the tomb of heroic men and their story is not given only on stone over their clay but abides everywhere without visible symbol woven into the stuff of other men's lives.' - Pericles = 'Hela jorden är en grift för heroiska män och deras historia berättas inte enbart på sten över deras mull utan genljuder överallt utan någon synlig symbol invävda i materialet för andra mäns liv.' - Perikles
Provides a sum of gold each time you spend a Great Person = Ger en summa guld varje gång du använder en Stor Person
Mausoleum of Halicarnassus = Mausoleet i Halikarnassos

Barracks = Förläggning

-[amount]% Culture cost of acquiring tiles [cityFilter] = -[amount]% Kulturkostnad för att köpa rutor [cityFilter]
-[amount]% Gold cost of acquiring tiles [cityFilter] = -[amount]% Guldkostnad för att köpa rutor [cityFilter]
Krepost = Krepost

'He spoke, the son of Kronos, and nodded his head with the dark brows, and the immortally anointed hair of the great god swept from his divine head, and all Olympos was shaken' - The Iliad = 'Sade Kronion, och nu svartbrynade pannan han böjde, och det ambrosiska hår kring den högstes odödliga hufvud svallade böljande fram; då darrade hela Olympen.' - Iliaden
+15% Combat Strength for all units when attacking Cities = +15% Stridsstyrka för alla enheter då de anfaller Städer
Statue of Zeus = Zeusstatyn

Lighthouse = Fyr

'They that go down to the sea in ships, that do business in great waters; these see the works of the Lord, and his wonders in the deep.' - The Bible, Psalms 107:23-24 = 'Andra for på skepp över havet och drev handel på de stora vattnen. De såg Herrens verk, hans under i havets djup.' - Bibeln, Psaltaren 107:23-24
+[amount] Sight for all [param] units = +[amount] sikt för alla [param]-enheter
The Great Lighthouse = Fyrtornet på Faros

Stable = Stall

Cost increases by [amount] per owned city = Kostnad ökar med [amount] per ägd stad
Circus Maximus = Circus Maximus

Remove extra unhappiness from annexed cities = Tar bort extra olycka från annekterade städer
Can only be built in annexed cities = Kan bara byggas i annekterade städer
Courthouse = Rådhus

'I think that if ever a mortal heard the word of God it would be in a garden at the cool of the day.'  - F. Frankfort Moore = 'Jag tror att om någon dödlig någonsin hörde Guds ord så vore det i en trädgård i dagssvalkan.' - F Frankfort Moore
Hanging Gardens = Hängande Trädgårdarna

Colosseum = Colosseum

'Regard your soldiers as your children, and they will follow you into the deepest valleys; look on them as your own beloved sons, and they will stand by you even unto death.'  - Sun Tzu = 'Betrakta dina soldater som dina barn, så kommer de följa dig in i de djupaste dalar; se på dem som dina egna älskade söner, så kommer de stå dig bi intill döden.' - Sun Zi
Terracotta Army = Terrakottaarmén

National College = Riksuniversitet

'The ancient Oracle said that I was the wisest of all the Greeks. It is because I alone, of all the Greeks, know that I know nothing'  - Socrates = 'Det gamla Oraklet sade att jag var den visaste av alla grekerna. Det är för att endast jag, utav alla grekerna, vet att jag inget vet' - Sokrates
Free Social Policy = Gratis socialpolicy
The Oracle = Oraklet

Amphitheater = Amfiteater

Doubles Gold given to enemy if city is captured = Dubblerar Guldet till motståndaren om staden erövras
Burial Tomb = Begravningskammare

Mud Pyramid Mosque = Lerpyramidmoské

[amount]% great person generation [cityFilter] = [amount]% generation av stora personer [cityFilter]
National Epic = Nationalepos

Market = Marknad

Provides 1 extra copy of each improved luxury resource near this City = Ger 1 extra kopia av varje förbättrad lyxresurs nära denna Stad
Bazaar = Basar

Mint = Myntslageri

'...who drinks the water I shall give him, says the Lord, will have a spring inside him welling up for eternal life. Let them bring me to your holy mountain in the place where you dwell. Across the desert and through the mountain to the Canyon of the Crescent Moon...'  - Indiana Jones = '...den som dricker vattnet jag skall giva honom, säger Herren, kommer ha en källa som väller upp inom honom och ger evigt liv. Låt dem föra mig till det heliga berg där du finns. Över öknen och genom bergen, till Halvmånens dalgång.' - Indiana Jones
[stats] once [tech] is discovered = [stats] när [tech] upptäcks
Petra = Petra

<<<<<<< HEAD
 # Requires translation!
[amount]% of food is carried over [cityFilter] after population increases = 
=======
[amount]% of food is carried over [cityFilter] after population increases = [amount]% av ackumulerad mat sparas [cityFilter] efter befolkningstillväxt
>>>>>>> 1c346666
Aqueduct = Akvedukt

'The art of war teaches us to rely not on the likelihood of the enemy's not attacking, but rather on the fact that we have made our position unassailable.'  - Sun Tzu = 'Krikgskonsten lär oss att inte lita på sannolikheten att fienden inte anfaller, utan snarare på det faktum att vi gjort vår ställning ointagbar.' - Sun Zi
Enemy land units must spend 1 extra movement point when inside your territory (obsolete upon Dynamite) = Fientliga landenheter måste spendera 1 extra förflyttningspoäng när de är i ditt territorium (föråldras med Dynamit)
Great Wall = Kinesiska Muren

All newly-trained [unitType] units [cityFilter] receive the [promotion] promotion = Alla nytränade [unitType]-enheter [cityFilter] får [promotion]-befordringen
Heroic Epic = Hjälteepos

'Why man, he doth bestride the narrow world like a colossus, and we petty men walk under his huge legs, and peep about to find ourselves dishonorable graves.' - William Shakespeare, Julius Caesar = 'Ja, över denna trånga världen går han / Som en koloss; vi stackars småfolk vandra / Emellan jättens ben och titta fram / För att utleta oss en neslig grav.' - William Shakespeare, Julius Caesar
Colossus = Kolossen

Garden = Trädgård

Monastery = Kloster

'For it soars to a height to match the sky, and as if surging up from among the other buildings it stands on high and looks down upon the remainder of the city, adorning it, because it is a part of it, but glorying in its own beauty'  - Procopius, De Aedificis = 'Ty den stiger till en höjd som är himlens like, och som om den lyfts upp från bland de andra byggnaderna står den där högt upp och ser ned på resten av staden, prydande den, för den är en del av den, men lysande med sin egen prakt' - Prokopius, De Aedificis
Hagia Sophia = Hagia Sofia

'The katun is established at Chichen Itza. The settlement of the Itza shall take place there. The quetzal shall come, the green bird shall come. Ah Kantenal shall come. It is the word of God. The Itza shall come.'  - The Books of Chilam Balam = 'Katunen samlas vid Chichén Itza. Itzas rådslag kommer ske där. Quetzalen kommer komma, den gröna fågeln kommer komma. Ah Kantenal kommer komma. Det är Guds ord. Itzan kommer komma.' - Chilam Balamböckerna
Golden Age length increased by [amount]% = Guldålderslängd ökas med [amount]%
Chichen Itza = Chichén Itzá

National Treasury = Riksbank

'Few romances can ever surpass that of the granite citadel on top of the beetling precipices of Machu Picchu, the crown of Inca Land.'  - Hiram Bingham = 'Få romanser kan någonsin överträffa det av granitfästningen högst up på de svindlade höjderna av Machu Picchu, Inkalandets krona.' - Hiram Bingham
Gold from all trade routes +25% = Guld från alla handelsrutter +25%
Must have an owned [tileFilter] within [amount] tiles = Måste ha en ägd [tileFilter] inom [amount] rutor
Machu Picchu = Machu Picchu

Workshop = Verkstad

Longhouse = Långhus

+[amount]% Production when constructing [param] [cityFilter] = +[amount]% Produktion vid bygge av [param] [cityFilter]
Forge = Smedja

Connects trade routes over water = Sammanlänkar handelsrutter över vatten
Harbor = Hamn

University = Universitet

Wat = Vat

Oxford University = Oxforduniversitetet

'The temple is like no other building in the world. It has towers and decoration and all the refinements which the human genius can conceive of.'  - Antonio da Magdalena = 'Templet liknar ingen annan byggnad i världen. Det har torn och dekorationer och alla förfiningar som det mänskliga snillet kan föreställa sig.' - Antonio da Magdalena
Angkor Wat = Angkor Vat

Castle = Borg

Mughal Fort = Mogulfort

'Justice is an unassailable fortress, built on the brow of a mountain which cannot be overthrown by the violence of torrents, nor demolished by the force of armies.'  - Joseph Addison = 'Rättvisan är en ointaglig fästning, byggd på krönet av ett berg som inte kan nedkastas av våldsamma skurar, heller ej rivas av arméers styrka.' - Joseph Addison
Alhambra = Alhambra

Ironworks = Stålverk

'Architecture has recorded the great ideas of the human race. Not only every religious symbol, but every human thought has its page in that vast book.'  - Victor Hugo = 'Arkitekturen har nedskrivit den mänskliga rasens stora idéer. Inte bara varje religiös symbol, utan varje mänsklig tanke har sin sida i denna enorma bok.' - Victor Hugo
Notre Dame = Notre Dame

Armory = Vapendepå

Observatory = Observatorium

Opera House = Operahus

'I live and love in God's peculiar light.' - Michelangelo Buonarroti = 'Jag lever och älskar i Guds besynnerliga ljus.' - Michelangelo Buonarroti
Sistine Chapel = Sixtinska Kapellet

Bank = Bank

Satrap's Court = Satraphov

+5% Production for every Trade Route with a City-State in the empire = +5% Produktion för varje Handelsrutt med en Stadsstat i riket
Hanse = Hansa

'Most of us can, as we choose, make of this world either a palace or a prison' - John Lubbock = 'De flesta av oss kan, efter eget behag, göra denna värld till antingen ett palats eller ett fängelse' - John Lubbock
Unhappiness from population decreased by [amount]% = Olycklighet från befolkning minskas med [amount]%
Forbidden Palace = Förbjudna Palatset

Theatre = Teater

'Don't clap too hard - it's a very old building.' - John Osbourne = 'Klappa inte för hårt - det är en väldigt gammal byggnad.' - John Osbourne
Free Great Person = Gratis Stor Person
Leaning Tower of Pisa = Lutande Tornet i Pisa

'Bushido is realized in the presence of death. This means choosing death whenever there is a choice between life and death. There is no other reasoning.'  - Yamamoto Tsunetomo = 'Bushido förverkligas i dödens närvaro. Det betyder att välja död varje gång det finns ett val mellan liv och död. Det finns inget annat resonemang.' - Yamamoto Tsunetomo
+[amount]% Strength for units fighting in [tileFilter] = +[amount]% styrka för enheter som strider i [tileFilter]
Himeji Castle = Himejislottet

Seaport = Handelshamn

Hermitage = Eremitaget

'The Taj Mahal rises above the banks of the river like a solitary tear suspended on the cheek of time.'  - Rabindranath Tagore = 'Taj Mahal stiger ovan flodbrädderna som en ensam tår fastfrusen på tidens kind.' - Rabindranath Tagore
Empire enters golden age = Riket går in i en guldålder
Taj Mahal = Taj Mahal

'Things always seem fairer when we look back at them, and it is out of that inaccessible tower of the past that Longing leans and beckons.'  - James Russell Lowell = 'Saker verkar alltid vackrare när vi ser tillbaka på dem, och det är från detta oåtkomliga det förflutnas torn som Saknaden lutar sig och manar oss närmre.' - James Russell Lowell
Free [unit] appears = Gratis [unit] dyker upp
Science gained from research agreements [amount]% = Vetenskap som fås från forskningsavtal [amount]%
Porcelain Tower = Porslinspagoden

Windmill = Väderkvarn

Arsenal = Arsenal

'The Law is a fortress on a hill that armies cannot take or floods wash away.'  - The Prophet Muhammed = 'Lagen är en fästning på en kulle som arméer inte kan inta och översvämningar inte kan skölja undan.' - Profeten Mohammed
Defensive buildings in all cities are 25% more effective = Försvarsbyggnader i alla städer är 25% effektivare
Kremlin = Kreml

Museum = Museum

'Every genuine work of art has as much reason for being as the earth and the sun'  - Ralph Waldo Emerson = 'Varje äkta konstverk har lika mycket anledning att finnas som jorden och solen' - Ralph Waldo Emerson
The Louvre = Louvren

Public School = Folkskola

Factory = Fabrik

'To achieve great things, two things are needed: a plan, and not quite enough time.'  - Leonard Bernstein = 'För att åstadkomma storverk, behövs två saker: en plan, och inte riktigt tillräckligt med tid.'
Cost of purchasing items in cities reduced by [amount]% = Kostnad för att köpa saker i städer minskas med [amount]%
Big Ben = Big Ben

Military Academy = Militärhögskola

'Pale Death beats equally at the poor man's gate and at the palaces of kings.'  - Horace = 'Den Bleka Döden knackar likadant på den fattiga mannens grind och på kungars palats.' - Horatius
Brandenburg Gate = Brandenburger Tor

Hospital = Sjukhus

Stock Exchange = Börs

Stadium = Stadium

Broadcast Tower = Sändningstorn

'We live only to discover beauty, all else is a form of waiting'  - Kahlil Gibran = 'Vi lever bara för att upptäcka skönhet, allt annat är en form av väntande' - Kahlil Gibran
Provides 1 happiness per 2 additional social policies adopted = Ger 1 lycka per vartannan ytterligare socialpolicy som anammas
Eiffel Tower = Eiffeltornet

Military Base = Militärbas

'Give me your tired, your poor, your huddled masses yearning to breathe free, the wretched refuse of your teeming shore. Send these, the homeless, tempest-tossed to me, I lift my lamp beside the golden door!'  - Emma Lazarus = 'Ge mig dina trötta, dina fattiga, dina hoper som längtar efter att andas fritt, det usla avfallet från din myllrande ort. Skicka dessa, de hemlösa, stormkastade till mig, jag lyfter min lampa bredvid en gyllne port!
[stats] from every specialist = [stats] från varje specialist
Statue of Liberty = Frihetsgudinnan

'...the location is one of the most beautiful to be found, holy and unapproachable, a worthy temple for the divine friend who has brought salvation and true blessing to the world.'  - King Ludwig II of Bavaria = '...platsen är en av de vackraste som kan finnas, helig och oantastlig, ett värdigt tempel för den gudomlige vän som givit frälsning och sann välsignelse till världen.' - Kung Ludwig II av Bayern
Neuschwanstein = Neuschwanstein

Research Lab = Forskningslab

'Come to me, all who labor and are heavy burdened, and I will give you rest.'  - New Testament, Matthew 11:28 = 'Kom till mig, alla ni som är tyngda av bördor; jag skall skänka er vila.' - Bibeln, Matteus 11:28
Culture cost of adopting new Policies reduced by [amount]% = Kulturkostnad för att anamma nya policies minskas med [amount]%
Cristo Redentor = Cristo Redentor

Medical Lab = Medicinlab

Enables nuclear weapon = Möjliggör kärnvapen
Triggers a global alert upon completion = Orsakar en global varning vid fullbordning
Manhattan Project = Mannhattanprojektet

'In preparing for battle I have always found that plans are useless, but planning is indispensable.'  - Dwight D. Eisenhower = 'Vad gäller förberedelser för strid har jag alltid erfarit att planer är värdelösa, men planering oundvikligt.' - Dwight D Eisenhower
Gold cost of upgrading military units reduced by 33% = Guldkostnad för att uppgradera militära enheter minskas med 33%
Pentagon = Pentagon

Solar Plant = Solkraftverk

'Those who lose dreaming are lost.'  - Australian Aboriginal saying = 'De som slutat drömma är vilse.' - Aboriginordspråk
Sydney Opera House = Operahuset i Sydney

Nuclear Plant = Kärnkraftverk

Enables construction of Spaceship parts = Möjliggör konstruktion av Rymdskeppsdelar
Apollo Program = Apolloprogrammet

'Nothing travels faster than light with the possible exception of bad news, which obeys its own special rules.' - Douglas Adams = 'Inget färdas snabbare än ljuset, möjligtvis undantaget dåliga nyheter, som lyder under sina egna speciella regler.' – Douglas Adams
[amount] population [cityFilter] = [amount] befolkning [cityFilter]
[stats] [cityFilter] = [stats] [cityFilter]
CN Tower = CN Tower

Population loss from nuclear attacks -[amount]% = Befolkningsförlust från kärnvapenanfall -[amount]%
Bomb Shelter = Skyddsrum

Spaceship part = Rymdskeppsdel
SS Cockpit = RS-Cockpit

'The wonder is, not that the field of stars is so vast, but that man has measured it.'  - Anatole France = 'Det otroliga är inte att stjärnfältet är så enormt, utan att man har mätt det.' - Anatole France
Hubble Space Telescope = Hubbleteleskopet

SS Booster = RS-Booster

Spaceship Factory = Rymdskeppsfabrik

SS Engine = RS-Motor

SS Stasis Chamber = RS-Staskammare

Hidden until [amount] social policy branches have been completed = Dold tills [amount] sociala policy-branscher har färdigställts
Triggers a global alert upon build start = Utlöser en global varning när byggnation börjar
Triggers a Cultural Victory upon completion = Utlöser en kulturell vinst när den färdigställs
Hidden when cultural victory is disabled = Dold när kulturell vinst är inaktiverad
Utopia Project = Utopia-projektet


#################### Lines from Difficulties from Civ V - Vanilla ####################

Settler = Nybyggare

Chieftain = Hövding

Warlord = Krigsherre

Prince = Prins

King = Kung
Era Starting Unit = Startenhet för eran

Emperor = Kejsare

Immortal = Odödlig
Worker = Arbetare

Deity = Gudom


#################### Lines from Nations from Civ V - Vanilla ####################

Spectator = Åskådare

Babylon = Babylon
Nebuchadnezzar II = Nebukadnessar II
The demon wants the blood of soldiers! = Demonen törstar efter soldatblod!
Oh well, I presume you know what you're doing. = Nåväl, hoppas du vet vad du gör.
It is over. Perhaps now I shall have peace, at last. = Det är över. Kanske jag nu till sist får frid.
Are you real or a phantom? = Är du verklig eller en vålnad?
It appears that you do have a reason for existing – to make this deal with me. = Det verkar som om det finns en anledning till din existens - att nå detta avtal med mig.
Greetings. = Hälsningar.
What do YOU want?! = Vad vill DU?!
Ingenuity = Fyndighet
Receive free [unit] when you discover [tech] = Få gratis [unit] när du upptäcker [tech]
[unit] is earned [amount]% faster = [unit] tjänas in [amount]% snabbare
May the blessings of heaven be upon you, O great Nebuchadnezzar, father of mighty and ancient Babylon! Young was the world when Sargon built Babylon some five thousand years ago, long did it grow and prosper, gaining its first empire the eighteenth century BC, under godlike Hammurabi, the giver of law. Although conquered by the Kassites and then by the Assyrians, Babylon endured, emerging phoenix-like from its ashes of destruction and regaining its independence despite its many enemies. Truly was Babylon the center of arts and learning in the ancient world. O Nebuchadnezzar, your empire endured but a short time after your death, falling to the mighty Persians, and then to the Greeks, until the great city was destroyed by 141 BC. = Himlens välsignelser vare med dig, O store Nebukadnessar, fader till mäktiga och uråldriga Babylon! Ung var världen då Sargon byggde Babylon vid pass femtusen år sedan, länge växte den och frodades, och fick sitt första rike under sjuttonhundratalet f kr, under den gudomlige Hammurabi, lagstiftaren. Även om den erövrades av Kassiterna och därefter av Assyrierna, stod Babylon ut, och uppstod som en fenix från förstörelsens aska och återtog sin frihet trots sina många fiender. Sannerligen var Babylon mittpunkten för konst och lärdom i den antika världen. O Nebukadnessar, ditt rike varade endast en kort tid efter din död, och föll för de mäktiga Perserna, och därefter för Grekerna, tills den stora staden förstördes 141 f kr.
But is Babylon indeed gone forever, great Nebuchadnezzar? Your people look to you to bring the empire back to life once more. Will you accept the challenge? Will you build a civilization that will stand the test of time? = Men är Babylon verkligen borta för alltid, store Nebukadnessar? Ditt folk ser till dig för att åter uppliva riket ännu en gång. Kommer du anta utmaningen? Kommer du bygga en civilisation som står mot tidens prövning?
Akkad = Akkad
Dur-Kurigalzu = Dur-Kurigalzu
Nippur = Nippur
Borsippa = Borsippa
Sippar = Sippar
Opis = Opis
Mari = Mari
Shushan = Susa
Eshnunna = Eshunna
Ellasar = Ellasar
Erech = Erech
Kutha = Kutha
Sirpurla = Sirpurla
Neribtum = Neribtum
Ashur = Assur
Ninveh = Nineve
Nimrud = Nimrud
Arbela = Arbela
Nuzi = Nuzi
Arrapkha = Arrapkha
Tutub = Tutub
Shaduppum = Shaduppum
Rapiqum = Rapiqum
Mashkan Shapir = Mashkan Shapir
Tuttul = Tuttul
Ramad = Ramad
Ana = Ana
Haradum = Haradum
Agrab = Agrab
Uqair = Uqair
Gubba = Gubba
Hafriyat = Hafriyat
Nagar = Nagar
Shubat Enlil = Shubat Enlil
Urhai = Urhai
Urkesh = Urkesh
Awan = Awan
Riblah = Riblah
Tayma = Tayma

Greece = Grekland
Alexander = Alexander
You are in my way, you must be destroyed. = Du står i min väg, du måste förgöras.
As a matter of fact I too grow weary of peace. = Faktum är att jag också börjar tröttna på fred.
You have somehow become my undoing! What kind of beast are you? = Du har på något vis blivit min bane! Vad för slags odjur är du?
Hello stranger! I am Alexandros, son of kings and grandson of the gods! = Hej främling! Jag är Alexandros, son till kungar och sonson till gudarna!
My friend, does this seem reasonable to you? = Min vän, verkar det här rimligt för dig?
Greetings! = Hälsningar!
What? = Va?
Hellenic League = Helleniska Ligan
City-State Influence recovers at twice the normal rate = Stadsstadsinflytande återhämtas dubbelt så fort som vanligt
City-State Influence degrades [amount]% slower = Stadsstatsinflytande degraderar [amount]% långsamare
May the blessings of the gods be upon you, oh great King Alexander! You are the ruler of the mighty Greek nation. Your people lived for so many years in isolated city-states - legendary cities such as Athens, Sparta, Thebes - where they gave the world many great things, such as democracy, philosophy, tragedy, art and architecture, the very foundation of Western Civilization. Although few in number and often hostile to each other, in the 5th century BC they were able to defeat their much larger neighbor, Persia, on land and sea. = Gudarnas välsignelser vare med dig, o store Kung Alexander! Du styr över den mäktiga Grekiska nationen. Ditt folk levde i så många år i skilda stadsstater - legendariska städer som Aten, Sparta, Thebe - Där de gav världen många storslagna ting, såsom demokrati, filosofi, tragedi, konst och arkitektur, själva grunden till den Västerländska Civilisationen. Fast få i antal och ofta fientliga mot varandra, lyckades de under fyrahundratalet f kr besegra sin mycket större granne, Persien, både till lands och sjöss.
Alexander, your people stand ready to march to war, to spread the great Greek culture to millions and to bring you everlasting glory. Are you ready to accept your destiny, King Alexander? Will you lead your people to triumph and greatness? Can you build a civilization that will stand the test of time? = Alexander, ditt folk står redo att gå ut i strid, att sprida den storslagna Grekiska kulturen till miljoner och för att bringa dig evig ära. Är du redo att anta ditt öde, Kung Alexander? Kommer du leda ditt folk till triumf och storhet? Kan du bygga en civilisation som står mot tidens prövning?
Athens = Aten
Sparta = Sparta
Corinth = Korint
Argos = Argos
Knossos = Knossos
Mycenae = Mykene
Pharsalos = Farsalos
Ephesus = Efesos
Halicarnassus = Halikarnassos
Rhodes = Rhodos
Eretria = Eretria
Pergamon = Pergamon
Miletos = Miletos
Megara = Megara
Phocaea = Fokaia
Sicyon = Sikyon
Tiryns = Tiryns
Samos = Samos
Mytilene = Mytilene
Chios = Kios
Paros = Paros
Elis = Elis
Syracuse = Syrakusa
Herakleia = Herakleia
Gortyn = Gortyn
Chalkis = Chalkis
Pylos = Pylos
Pella = Pella
Naxos = Naxos
Larissa = Larissa
Apollonia = Apollonia
Messene = Messena
Orchomenos = Orchomenos
Ambracia = Ambracia
Kos = Kos
Knidos = Knidos
Amphipolis = Amfipolis
Patras = Patras
Lamia = Lamia
Nafplion = Nauplion
Apolyton = Apolyton

China = Kina
Wu Zetian = Wu Zetian
You won't ever be able to bother me again. Go meet Yama. = Du kommer aldrig kunna störa mig igen. Gå till Yama.
Fool! I will disembowel you all! = Dåre! Jag kommer sprätta upp er alla!
You have proven to be a cunning and competent adversary. I congratulate you on your victory. = Du har visat dig vara en listig och kompetent motståndare. Jag gratulerar dig till din seger.
Greetings, I am Empress Wu Zetian. China desires peace and development. You leave us alone, we'll leave you alone. = Hälsningar, jag är Kejsarinnan Wu Zetian. Kina önskar fred och utveckling. Om ni lämnar oss i fred, lämnar vi er i fred.
My friend, do you think you can accept this request? = Min vän, tror du att du kan godta detta förslag?
How are you today? = Hur mår du idag?
Oh. It's you? = Ah. Det är du?
Art of War = Krigskonsten
Great General provides double combat bonus = Stora Generaler ger dubbel stridsbonus
The Blessings of Heaven be upon you. Empress Wu Zetian, most beautiful and haughty ruler of China! Oh great Empress, whose shadow causes the flowers to blossom and the rivers to flow! You are the leader of the Chinese, the oldest and the greatest civilization that humanity has ever produced. China's history stretches back into the mists of time, its people achieving many great things long before the other upstart civilizations were even conceived. China's contributions to the arts and sciences are too many and too wondrous to do justice to - the printing press, gunpowder, the works of Confucius - these are but a few of the gifts China has given to an undeserving world! = Himlens Välsignelser vare med dig. Kejsarinnan Wu Zetian, vackraste och högfärdigaste regent av Kina! O stora Kejsarinna, vars skugga får knoppar att slå ut i blom och floder att flöda! Du styr över Kineserna, den äldsta och största civilisation som mänskligheten någonsin producerat. Kinas historia går tillbaka till tidernas begynnelse, dess folk har utfört många stora dåd långt innan de andra uppkomlignarna till civilisationer ens var påtänkta. Kinas bidrag till konsten och vetenskaperna är för många och förunderliga för att göra rättvisa - tryckpressen, krut, Konfucius verk - dessa är endast ett par av de gåvor Kina har gett en oförtjänande värld!
You, great Queen, who, with cunning and beauty, rose from the position of lowly concubine to that of Divine Empress - your people call out to you to lead them! Great China is once again beset on all sides by barbarians. Can you defeat all your many foes and return your country to greatness? Can you build a civilization to stand the test of time? = Du, stora Drottning, som, med list och skönhet, steg i status från låg konkubin till Gudomlig Kejsarinna - ditt folk ropar åt dig att leda dem! Stora Kina är återigen angripet från alla håll av barbarer. Kan du besegra alla dina många fiender och återföra ditt land till storhet? Kan du bygga en civilisation som står mot tidens prövning?
Beijing = Beijing
Shanghai = Shanghai
Guangzhou = Guangzhou
Nanjing = Nanjing
Xian = Xian
Chengdu = Chengdu
Hangzhou = Hangzhou
Tianjin = Tianjin
Macau = Macao
Shandong = Shandong
Kaifeng = Kaifeng
Ningbo = Ningbo
Baoding = Baoding
Yangzhou = Yangzhou
Harbin = Harbin
Chongqing = Chongqing
Luoyang = Luoyang
Kunming = Kunming
Taipei = Taipei
Shenyang = Shenyang
Taiyuan = Taiyuan
Tainan = Tainan
Dalian = Dalian
Lijiang = Lijiang
Wuxi = Wuxi
Suzhou = Suzhou
Maoming = Maoming
Shaoguan = Shaoguan
Yangjiang = Yangjiang
Heyuan = Heyuan
Huangshi = Huangshi
Yichang = Yichang
Yingtian = Yingtian
Xinyu = Xinyu
Xinzheng = Xinzheng
Handan = Handan
Dunhuang = Dunhuang
Gaoyu = Gaoyu
Nantong = Nantong
Weifang = Weifang
Xikang = Xikang

Egypt = Egypten
Ramesses II = Ramses II
You are but a pest on this Earth, prepare to be eliminated! = Du är blott en farsot på denna jord, förbered dig för att elimineras!
You are a fool who evokes pity. You have brought my hostility upon yourself and your repulsive civilization! = Du är en ömkansvärd dåre. Du har bringat mitt agg över dig och din motbjudande civilisation!
Strike me down and my soul will torment yours forever, you have won nothing. = Hugger du ned mig kommer min själ plåga din för all evinnerlighet, du har inte vunnit något.
Greetings, I am Ramesses the god. I am the living embodiment of Egypt, mother and father of all civilizations. = Var hälsad, jag är Ramses, guden. Jag är den levande förkroppslingen av Egypten, alla civilisationers moder och fader.
Generous Egypt makes you this offer. = Det givmilda Egypten erbjuder dig detta.
Good day. = God dag.
Oh, it's you. = Åh, det är du.
Monument Builders = Monumentbyggare
We greet thee, oh great Ramesses, Pharaoh of Egypt, who causes the sun to rise and the Nile to flow, and who blesses his fortunate people with all the good things of life! Oh great lord, from time immemorial your people lived on the banks of the Nile river, where they brought writing to the world, and advanced mathematics, sculpture, and architecture. Thousands of years ago they created the great monuments which still stand tall and proud. = Vi hälsar dig, o store Ramses, Egyptens Farao, som får solen att gå upp och Nilen att rinna, och som välsignar sitt lyckliga folk med alla livets bekvämligheter! O store herre, från urminnes tid har ditt folk bott vid floden Nilens stränder, där de gav skrift till världen, och avancerad matematik, skulptur, och arkitektur. För tusentals år sedan skapade de de stora monument som ännu står höga och stolta.
Oh, Ramesses, for uncounted years your people endured, as other petty nations around them have risen and then fallen into dust. They look to you to lead them once more into greatness. Can you honor the gods and bring Egypt back to her rightful place at the very center of the world? Can you build a civilization that will stand the test of time? = O Ramses, under oräkneliga år har ditt folk funnits kvar, medan andra mindre nationer kring dem uppstått för att därefter bli till stoft. De ser till dig för att återigen leda dem till storhet. Kan du ära gudarna och föra Egypten åter hennes rättmätiga plats i världens själva center? Kan du bygga en civilisation som står mot tidens prövning?
Thebes = Thebe
Memphis = Memfis
Heliopolis = Heliopolis
Elephantine = Elefantine
Alexandria = Alexandria
Pi-Ramesses = Pi-Ramses
Giza = Giza
Byblos = Byblos
Akhetaten = Akhetaten
Hieraconpolis = Hierakonpolis
Abydos = Abydos
Asyut = Asyut
Avaris = Avaris
Lisht = Lisht
Buto = Buto
Edfu = Edfu
Pithom = Pithom
Busiris = Busiris
Kahun = Kahun
Athribis = Athribis
Mendes = Mendes
Elashmunein = Elashmunein
Tanis = Tains
Bubastis = Bubastis
Oryx = Oryx
Sebennytus = Sebennytus
Akhmin = Akhmin
Karnak = Karnak
Luxor = Luxor
El Kab = El Kab
Armant = Armant
Balat = Balat
Ellahun = Ellahun
Hawara = Hawara
Dashur = Dashur
Damanhur = Damanhur
Abusir = Abusir
Herakleopolis = Herakleopolis
Akoris = Akoris
Benihasan = Benihasan
Badari = Badari
Hermopolis = Hermopolis
Amrah = Amrah
Koptos = Koptos
Ombos = Ombos
Naqada = Naqada
Semna = Semna
Soleb = Soleb

England = England
Elizabeth = Elizabet
By the grace of God, your days are numbered. = Vid Guds nåde, dina dagar är räknade.
We shall never surrender. = Vi skall aldrig ge upp.
You have triumphed over us. The day is yours. = Du har segrat över oss. Dagen är din.
We are pleased to meet you. = Vi behagas av att träffa dig.
Would you be interested in a trade agreement with England? = Vore du intresserad av ett handelsavtal med England?
Hello, again. = Hej, igen.
Oh, it's you! = Åh, det är du!
Sun Never Sets = Solen Går Aldrig Ned
Praises upon her serene highness, Queen Elizabeth Gloriana. You lead and protect the celebrated maritime nation of England. England is an ancient land, settled as early as 35,000 years ago. The island has seen countless waves of invaders, each in turn becoming a part of the fabric of the people. Although England is a small island, for many years your people dominated the world stage. Their matchless navy, brilliant artists and shrewd merchants, giving them power and influence far in excess of their mere numbers. = Lovord över hennes fridfulla majestät, Drottning Elizabet Gloriana. Du leder och skyddar den omsjungna sjöfararnationen England. England är ett uråldrigt land, bebyggt så länge som 35000 år sedan. Ön har sett oräkneliga vågor invaderare, vilka var och en i sänder blivit en del av väven i folket. Fast England är på en liten ö, har ditt folk under många år dominerat världsscenen. Deras flotta utan like, briljanta konstnärer och kunniga handelsmän, ger dem styrka och inflytande långt över deras enkla antal.
Queen Elizabeth, will you bring about a new golden age for the English people? They look to you once more to return peace and prosperity to the nation. Will you take up the mantle of greatness? Can you build a civilization that will stand the test of time? = Drottning Elisabet, kommer du bringa en ny guldålder för det Engelska folket? De ser till återigen till dig för att få tillbaka fred och välstånd till nationen. Kommer du ikläda dig storhetens mantel? Kan du bygga en civilisation som står mot tidens prövning?
London = London
York = York
Nottingham = Nottingham
Hastings = Hastings
Canterbury = Canterybury
Coventry = Coventry
Warwick = Warwick
Newcastle = Newcastle
Oxford = Oxford
Liverpool = Liverpool
Dover = Dover
Brighton = Brighton
Norwich = Norwich
Leeds = Leeds
Reading = Reading
Birmingham = Birmingham
Richmond = Richmond
Exeter = Exeter
Cambridge = Cambridge
Gloucester = Gloucester
Manchester = Manchester
Bristol = Bristol
Leicester = Leicester
Carlisle = Carlisle
Ipswich = Ipswich
Portsmouth = Portsmouth
Berwick = Berwick
Bath = Bath
Mumbles = Mumbles
Southampton = Southampton
Sheffield = Sheffield
Salisbury = Salisbury
Colchester = Colchester
Plymouth = Plymouth
Lancaster = Lancaster
Blackpool = Blackpool
Winchester = Winchester
Hull = Hull

France = Frankrike
Napoleon = Napoleon
You're disturbing us, prepare for war. = Du stör oss, förbered för krig.
You've fallen into my trap. I'll bury you. = Du har gått i min fälla. Jag kommer begrava dig.
I congratulate you for your victory. = Jag gratulerar dig till din seger.
Welcome. I'm Napoleon, of France; the smartest military man in world history. = Välkommen. Jag är Napoleon, av Frankrike; världshistoriens största militära begåvning.
France offers you this exceptional proposition. = Frankrike erbjuder dig detta exceptionella förslag.
Hello. = Hej.
It's you. = Det är du.
Ancien Régime = Ancien Régime
[stats] per turn from cities before [tech] = [stats] per drag från städer innan [tech]
Long life and triumph to you, First Consul and Emperor of France, Napoleon I, ruler of the French people. France lies at the heart of Europe. Long has Paris been the world center of culture, arts and letters. Although surrounded by competitors - and often enemies - France has endured as a great nation. Its armies have marched triumphantly into battle from one end of the world to the other, its soldiers and generals among the best in history. = Långt liv och seger till dig, Förste Konsul och Kejsare av Frankrike, Napoleon I, som styr det Franska folket. Frankrike ligger i Europas hjärta. Länge har Paris varit världens center för kultur, konst och bildning. Fastän omringad av konkurrenter - och ofta fiender - har Frankrike förblivit en stor nation. Dess arméer har triumfant marscherat i strid från ena änden av världen till den andra, dess soldater och generaler är bland historiens bästa.
Napoleon Bonaparte, France yearns for you to rebuild your empire, to lead her once more to glory and greatness, to make France once more the epicenter of culture and refinement. Emperor, will you ride once more against your foes? Can you build a civilization that will stand the test of time? = Napoleon Bonaparte, Frankrike trängtar för dig att återbygga ditt rike, att leda henne än en gång till ära och storhet, att göra Frankrike återigen till kulturens och förfiningens epicenter. Kejsare, kommer du rida än en gång mot dina fiender? Kan du bygga en civilisation som står mot tidens prövning?
Paris = Paris
Orleans = Orleans
Lyon = Lyon
Troyes = Troyes
Tours = Tours
Marseille = Marseille
Chartres = Chartres
Avignon = Avignon
Rouen = Rouen
Grenoble = Grenoble
Dijon = Dijon
Amiens = Amiens
Cherbourg = Cherbourg
Poitiers = Poitiers
Toulouse = Toulouse
Bayonne = Bayonne
Strasbourg = Strassburg
Brest = Brest
Bordeaux = Bordeaux
Rennes = Rennes
Nice = Nice
Saint Etienne = S:t Etienne
Nantes = Nantes
Reims = Reims
Le Mans = Le Mans
Montpellier = Montpellier
Limoges = Limoges
Nancy = Nancy
Lille = Lille
Caen = Caen
Toulon = Toulon
Le Havre = Le Havre
Lourdes = Lourdes
Cannes = Cannes
Aix-En-Provence = Aix-En-Provence
La Rochelle = La Rochelle
Bourges = Bourges
Calais = Calais

Russia = Ryssland
Catherine = Katarina
You've behaved yourself very badly, you know it. Now it's payback time. = Du har betett dig mycket illa, som du väl vet. Nu är det dags för bestraffning.
You've mistaken my passion for a weakness, you'll regret about this. = Du har förväxlat min passion för svaghet, du kommer ångra detta.
We were defeated, so this makes me your prisoner. I suppose there are worse fates. = Vi blev besegrade, så jag är nu din fånge. Jag antar att det finns värre öden.
I greet you, stranger! If you are as intelligent and tactful as you are attractive, we'll get along just fine. = Var hälsad, främling! Om du är lika intelligent och taktfull som du är attraktiv, kommer vi komma väl överens.
How would you like it if I propose this kind of exchange? = Skulle du tycka om det om jag kom med ett sådant här erbjudande?
Hello! = Hej!
What do you need?! = Vad vill du?!
Siberian Riches = Sibiriska Rikedomar
Double quantity of [resource] produced = Dubbel mängd av [resource] produceras
Greetings upon thee, Your Imperial Majesty Catherine, wondrous Empress of all the Russias. At your command lies the largest country in the world. Mighty Russia stretches from the Pacific Ocean in the east to the Baltic Sea in the west. Despite wars, droughts, and every manner of disaster the heroic Russian people survive and prosper, their artists and scientists among the best in the world. The Empire today remains one of the strongest ever seen in human history - a true superpower, with the greatest destructive force ever devised at her command. = Hälsningar till dig, ers Kejserliga Majestät Katarina, underbara Kejsarinna av alla Ryssland. Det största landet i världen lyder din befallning. Mäktiga Ryssland sträcker sig från Stilla Havet i öst till Östersjön i väst. Trots krig, torka, och alla sorts katastrofer överlever och frodas det hjältemodiga Ryska folket, dess konstnärer och forskare bland världens bästa. Riket är än i dag ett av de starkaste den mänskliga historien sett - en sann supermakt, med den största destruktiva kraften som någonsin framtagits till sitt förfogande.
Catherine, your people look to you to bring forth glorious days for Russia and her people, to revitalize the land and recapture the wonder of the Enlightenment. Will you lead your people once more into greatness? Can you build a civilization that will stand the test of time? = Katarina, ditt folk ser till dig för att bringa ärorika dagar för Ryssland och hennes folk, för att åter föra liv till landet och åter fånga Upplysningens mirakel. Kommer du leda ditt folk åter till storhet? Kan du bygga en civilisation som står mot tidens prövning?
Moscow = Moskva
St. Petersburg = S:t Petersburg
Novgorod = Novgorod
Rostov = Rostov
Yaroslavl = Jaroslavl
Yekaterinburg = Jekaterinburg
Yakutsk = Jakutsk
Vladivostok = Vladivostok
Smolensk = Smolensk
Orenburg = Orenburg
Krasnoyarsk = Krasnojarsk
Khabarovsk = Chabarovsk
Bryansk = Brjansk
Tver = Tver
Novosibirsk = Novosibirsk
Magadan = Magadan
Murmansk = Murmansk
Irkutsk = Irkutsk
Chita = Tjita
Samara = Samara
Arkhangelsk = Arkhangelsk
Chelyabinsk = Tjeljabinsk
Tobolsk = Tobolsk
Vologda = Vologda
Omsk = Omsk
Astrakhan = Astrakhan
Kursk = Kursk
Saratov = Saratov
Tula = Tula
Vladimir = Vladimir
Perm = Perm
Voronezh = Voronezj
Pskov = Pskov
Starayarussa = Staraja Russa
Kostoma = Kostoma
Nizhniy Novgorod = Nizjnij Novgorod
Suzdal = Suzdal
Magnitogorsk = Magnitogorsk

Rome = Rom
Augustus Caesar = Augustus Caesar
My treasury contains little and my soldiers are getting impatient... <sigh> ...therefore you must die. = Min skattkammare är nästintill tom och mina soldater otåliga... <suck> ...därför måste du dö.
So brave, yet so stupid! If only you had a brain similar to your courage. = Så modig, men ändå så korkad! Om du ändå hade hjärna i proportion till din ryggrad.
The gods have deprived Rome of their favour. We have been defeated. = Gudarna har berövat Rom sin favör. Vi är besegrade.
I greet you. I am Augustus, Imperator and Pontifex Maximus of Rome. If you are a friend of Rome, you are welcome. = Jag hälsar dig. Jag är Augustus, Kejsare och Pontifex Maximus av Rom. Om du är en vän till Rom, är du välkommen.
I offer this, for your consideration. = Jag erbjuder detta, att överväga.
Hail. = Hell.
What do you want? = Vad vill du?
The Glory of Rome = Roms Prakt
+25% Production towards any buildings that already exist in the Capital = +25% Produktion mot byggnader som redan finns i Huvudstaden
The blessings of the gods be upon you, Caesar Augustus, emperor of Rome and all her holdings. Your empire was the greatest and longest lived of all in Western civilization. And your people single-handedly shaped its culture, law, art, and warfare like none other, before or since. Through years of glorious conquest, Rome came to dominate all the lands of the Mediterranean from Spain in the west to Syria in the east. And her dominion would eventually expand to cover much of England and northern Germany. Roman art and architecture still awe and inspire the world. And she remains the envy of all lesser civilizations who have followed. = Gudarnas välsignelser vare med dig, Caesar Augustus, kejsare av Rom och alla hennes ägor. Ditt rike var det största och mest långlivade av alla i den Västerländska civilisationen. Och ditt folk skapade för egen hand dess kultur, lagar, konst, och krigföring som ingen annan, före eller efter. Genom åratals ärorika erövringar, kom Rom att dominera alla Medelhavets länder från Spanien i väst till Syrien i öst. Och hennes länder skulle slutligen komma att innefatta mycket av England och Tyskland. Romersk konst och arkitektur slår ännu med häpnad och inspirerar ännu världen. Och hon förblir avundad av alla lägre civilisationer som följt.
O mighty emperor, your people turn to you to once more reclaim the glory of Rome! Will you see to it that your empire rises again, bringing peace and order to all? Will you make Rome once again center of the world? Can you build a civilization that will stand the test of time? = O store kejsare, ditt folk vänder sig till dig än en gång för att återta Roms prakt! Kommer du se till att ditt rike reser sig igen, för att ge fred och ordning till alla? Kommer du göra Rom åter till världens mitt? Kan du bygga en civilisation som står mot tidens prövning?
Antium = Antium
Cumae = Cumae
Neapolis = Neapolis
Ravenna = Ravenna
Arretium = Arretium
Mediolanum = Mediolanum
Arpinum = Arpinum
Circei = Circei
Setia = Setia
Satricum = Satricum
Ardea = Ardea
Ostia = Ostia
Velitrae = Velitrae
Viroconium = Viroconium
Tarentum = Tarentum
Brundisium = Brundisium
Caesaraugusta = Caesaraugusta
Caesarea = Caesarea
Palmyra = Palmyra
Signia = Signia
Aquileia = Aquileia
Clusium = Clusium
Sutrium = Sutrium
Cremona = Cremona
Placentia = Placentia
Hispalis = Hispalis
Artaxata = Artaxata
Aurelianorum = Aurelianorum
Nicopolis = Nikopolis
Agrippina = Agrippina
Verona = Verona
Corfinium = Corfinium
Treverii = Treverii
Sirmium = Sirmium
Augustadorum = Augustadorum
Curia = Curia
Interrama = Interrama
Adria = Adria

Arabia = Arabien
Harun al-Rashid = Harun al-Rashid
The world will be more beautiful without you. Prepare for war. = Världen vore vackrare utan dig. Förbered för krig.
Fool! You will soon regret dearly! I swear it! = Dåre! Du kommer snart ångra dig bittert! Jag svär det!
You have won, congratulations. My palace is now in your possession, and I beg that you care well for the peacock. = Du har vunnit, gratulerar. Mitt palats är nu i din makt, och jag ber dig att ta väl hand om påfågeln.
Welcome foreigner, I am Harun Al-Rashid, Caliph of the Arabs. Come and tell me about your empire. = Välkommen utlänning, jag är Harun al-Rashid, Arabernas Kalif. Kom och berätta om ditt rike.
Come forth, let's do business. = Kom närmare, låt oss köpslå.
Peace be upon you. = Fred vare med dig.
Trade Caravans = Handelskaravaner
[stats] from each Trade Route = [stats] från varje Handelsrutt
Blessings of God be upon you oh great caliph Harun al-Rashid, leader of the pious Arabian people! The Muslim empire, the Caliphate was born in the turbulent years after the death of the prophet Muhammad in 632 AD, as his followers sought to extend the rule of God to all of the people of the earth. The caliphate grew mighty indeed at the height of its power, ruling Spain, North Africa, the Middle East, Anatolia, the Balkans and Persia. An empire as great as or even greater than that of Rome. The arts and sciences flourished in Arabia during the Middle Ages, even as the countries of Europe descended into ignorance and chaos. The Caliphate survived for six hundred years, until finally succumbing to attack from the Mongols, those destroyers of Empires. = Guds välsignelser vare med dig, o store kalif Harun al-Rashid, ledare för det rättrogna Arabiska folket! Det Muslimska riket, Kalifatet föddes under de stormiga åren efter profeten Muhammeds död år 632 e kr, medan hans följeslagare sökte att utöka Guds styre till alla folk på jorden. Kalifatet växte sig sannerligen mäktigt under sin storhetstid, och styrde över Spanien, Nordafrika, Mellanöstern, Anatolien och Persien. Ett rike så stort som eller större än Rom. Konsten och vetenskaperna frodades i Arabien under medeltiden, samtidigt som Europas länder sjönk ned i okunskap och kaos. Kalifatet överlevde under sexhundra år, tills det slutligen dukade under för Mongolernas anfall, dessa rikernas förgörare.
Great Caliph Harun al Rashid, your people look to you to return them to greatness! To make Arabia once again an enlightened land of arts and knowledge, a powerful nation who needs fear no enemy! Oh Caliph, will you take up the challenge? Can you build a civilization that will stand the test of time? = Store Kalif Harun al-Rashid, ditt folk ser till dig för att föra dem åter till storhet! För att göra Arabien återigen ett upplyst land med konst och vetenskp, en kraftfull nation som inte behöver rädas någon fiende! O Kalif, kommer du anta utmaningen? Kan du bygga en civilisation som står mot tidens prövning?
Mecca = Mecka
Medina = Medina
Damascus = Damaskus
Baghdad = Bagdad
Najran = Najran
Kufah = Kufah
Basra = Basra
Khurasan = Khurasan
Anjar = Anjar
Fustat = Fustat
Aden = Aden
Yamama = Yamama
Muscat = Muskat
Mansura = Mansura
Bukhara = Buchara
Fez = Fes
Shiraz = Shiraz
Merw = Merv
Balkh = Balkh
Mosul = Mosul
Aydab = Aidab
Bayt = Bait
Suhar = Suhar
Taif = Taif
Hama = Hama
Tabuk = Tabuk
Sana'a = Sana'a
Shihr = Shihr
Tripoli = Tripoli
Tunis = Tunis
Kairouan = Kairouan
Algiers = Alger
Oran = Oran

America = Amerika
George Washington = George Washington
Your wanton aggression leaves us no choice. Prepare for war! = Din hejdlösa aggression ger oss inget val. Förbered för krig!
You have mistaken our love of peace for weakness. You shall regret this! = Du har misstagit vår kärlek till fred för svaghet. Du kommer ångra detta!
The day...is yours. I hope you will be merciful in your triumph. = Dagen...är din. Jag hoppas du kan visa nåd i din triumf.
The people of the United States of America welcome you. = De Förenta Staternas folk välkomnar dig.
Is the following trade of interest to you? = Är detta erbjudande av intresse för dig?
Well? = Nå?
Manifest Destiny = Det Bestämda Ödet
Welcome President Washington! You lead the industrious American civilization! Formed in the conflagration of revolution in the 18th century, within a hundred years, the young nation became embroiled in a terrible civil war that nearly tore the country apart, but it was just a few short years later in the 20th century that the United States reached the height of its power, emerging triumphant and mighty from the two terrible wars that destroyed so many other great nations. The United States is a nation of immigrants, filled with optimism and determination. They lack only a leader to help them fulfill their promise. = Välkommen President Washington! Du leder den arbetsamma Amerikanska civilisationen! Efter att ha formats i revolutionens lågor under sjuttonhundratalet, blev den unga nationen inom hundra år uppslukad av ett fruktansvärt inbördeskrig som närapå slet landet itu, men endast några korta år senare under nittonhundratalet nådde de Förenta Staterna höjden av sin makt, efter att ha kommit triumferande från två fruktansvärda krig som förgjorde så många andra stora nationer. De Förenta Staterna är en nation av invandrare, fyllda med optimism och målinriktning. De saknar enbart en ledare för att hjälpa dem uppnå vad som lovats.
President Washington, can you lead the American people to greatness? Can you build a civilization that will stand the test of time? = President Washington, kan du leda det Amerikanska folket till storhet? Kan du bygga en civilisation som står mot tidens prövning?
Washington = Washington
New York = New York
Boston = Boston
Philadelphia = Philadelphia
Atlanta = Atlanta
Chicago = Chicago
Seattle = Seattle
San Francisco = San Francisco
Los Angeles = Los Angeles
Houston = Houston
Portland = Portland
St. Louis = S:t Louis
Miami = Miami
Buffalo = Buffalo
Detroit = Detroit
New Orleans = New Orleans
Baltimore = Baltimore
Denver = Denver
Cincinnati = Cincinnati
Dallas = Dallas
Cleveland = Cleveland
Kansas City = Kansas City
San Diego = San Diego
Las Vegas = Las Vegas
Phoenix = Phoenix
Albuquerque = Albuquerque
Minneapolis = Minneapolis
Pittsburgh = Pittsburgh
Oakland = Oakland
Tampa Bay = Tampa Bay
Orlando = Orlando
Tacoma = Tacoma
Santa Fe = Santa Fe
Olympia = Olympia
Hunt Valley = Hunt Valley
Springfield = Springfield
Palo Alto = Palo Alto
Centralia = Centralia
Spokane = Spokane
Jacksonville = Jacksonville
Svannah = Savannah
Charleston = Charleston
San Antonio = San Antonio
Anchorage = Anchorage
Sacramento = Sacramento
Reno = Reno
Salt Lake City = Salt Lake City
Boise = Boise
Milwaukee = Milwaukee
Santa Cruz = Santa Cruz
Little Rock = Little Rock

Japan = Japan
Oda Nobunaga = Oda Nobunaga
I hereby inform you of our intention to wipe out your civilization from this world. = Härmed informerar jag dig om vår avsikt att utrota din civilisation från denna värld.
Pitiful fool! Now we shall destroy you! = Ömkansvärda dåre! Nu kommer vi förgöra dig!
You were much wiser than I thought. = Du var visare än jag trodde.
We hope for a fair and just relationship with you, who are renowned for military bravery. = Vi hoppas på ett rättvist och rättrådigt förhållande med dig, som är berömd för militärt mod.
I would be grateful if you agreed on the following proposal. = Jag vore tacksam om du gick med på följande förslag.
Oh, it's you... = Åh, det är du...
Bushido = Bushido
Units fight as though they were at full strength even when damaged = Enheter slåss som om de vore vid full styrka även då de är skadade
Blessings upon you, noble Oda Nobunaga, ruler of Japan, the land of the Rising Sun! May you long walk among its flowering blossoms. The Japanese are an island people, proud and pious with a rich culture of arts and letters. Your civilization stretches back thousands of years, years of bloody warfare, expansion and isolation, great wealth and great poverty. In addition to their prowess on the field of battle, your people are also immensely industrious, and their technological innovation and mighty factories are the envy of lesser people everywhere. = Välsignelser vare med dig, ädle Oda Nobunaga, som styr över Japan, Soluppgångens land! Må du vandra längs bland dess körsbärsblom. Japanerna är ett öfolk, stolta och rättrogna med en rik kultur av konst och bildning. Din civilisation sträcker sig bak i tiden tusentals år, år av blodig krigföring, expansion och isolering, enorma rikedomar och svår fattigdom. Förutdom sin skicklighet på slagfältet, är ditt folk också väldigt arbetssamma, och deras tekniska uppfinningsrikedom och mäktiga fabriker är en källa till avund för lägre stående folk överallt.
Legendary daimyo, will you grab the reins of destiny? Will you bring your family and people the honor and glory they deserve? Will you once again pick up the sword and march to triumph? Will you build a civilization that stands the test of time? = Legendariske daimyo, kommer du fatta ödets tyglar? Kommer du bringa din familj och ditt folk den ära och heder de förtjänar? Kommer du ännu en gång ta upp svärdet och marschera till seger? Kommer du bygga en civilisation som står mot tidens prövning?
Kyoto = Kyoto
Osaka = Osaka
Tokyo = Tokyo
Satsuma = Satsuma
Kagoshima = Kagoshima
Nara = Nara
Nagoya = Nagoya
Izumo = Izumo
Nagasaki = Nagasaki
Yokohama = Yokohama
Shimonoseki = Shimonoseki
Matsuyama = Matsuyama
Sapporo = Sapporo
Hakodate = Hakodate
Ise = Ise
Toyama = Toyama
Fukushima = Fukushima
Suo = Suo
Bizen = Bizen
Echizen = Echizen
Izumi = Izumi
Omi = Omi
Echigo = Echigo
Kozuke = Kozuke
Sado = Sado
Kobe = Kobe
Nagano = Nagano
Hiroshima = Hiroshima
Takayama = Takayama
Akita = Akita
Fukuoka = Fukuoka
Aomori = Aomori
Kamakura = Kamakura
Kochi = Kochi
Naha = Naha
Sendai = Sendai
Gifu = Gifu
Yamaguchi = Yamaguchi
Ota = Ota
Tottori = Tottori

India = Indien
Gandhi = Gandhi
I have just received a report that large numbers of my troops have crossed your borders. = Jag har just nåtts av en rapport att mängder av mina trupper har gått över dina gränser.
My attempts to avoid violence have failed. An eye for an eye only makes the world blind. = Mina försök att undvika våld har misslyckats. Öga för öga gör bara världen blind.
You can chain me, you can torture me, you can even destroy this body, but you will never imprison my mind.  = Du kan kedja fast mig, du kan tortera mig, du kan till och med förgöra denna kropp, men du kommer aldrig fängsla min ande.
Hello, I am Mohandas Gandhi. My people call me Bapu, but please, call me friend. = Hej, jag är Mohandas Gandhi. Mitt folk kallar mig Bapu, men, snälla, kalla mig vän.
My friend, are you interested in this arrangement? = Min vän, är du intresserad av detta arrangemang?
I wish you peace. = Jag önskar dig fred.
Population Growth = Befolkningstillväxt
Unhappiness from number of Cities doubled = Olycklighet från antal städer fördubblas.
Greetings, President Mahatma Gandhi, great souled leader of India! You are the ruler of one of the oldest countries in the world with history stretching back almost 10,000 years. A spiritual country, India is the birthplace of three of the world's great religions - Hinduism, Buddhism and Jainism. This is a passionate land of music and color, a land of great wealth and grinding poverty. For centuries, India was divided into kingdoms who fought constantly with each other and against outside invaders. That was, however, after empires such as Maratha, Maurya and Gupta. In the 12th century AD, India was conquered by Muslim Turks who fled from the Mongols. In the early 17th century, the English arrived, and through a combination of shrewd diplomacy and technological superiority, they conquered your fragmented nation. England remained in power for some two centuries until driven out by a rising wave of Indian nationalism, a peaceful rebellion unlike any before seen in history, one led by you! = Hälsningar, President Mahatma Gandhi, storandade ledare av Indien! Du styr ett av de äldsta länderna i världen med historia som sträcker sig bak nästan 10000 år i tiden. Indien är ett andligt land, födelseplats till tre av världens stora religioner - Hinduism, Buddhism, och Jainism. Detta är ett känslostarkt land med musik och färg, ett land med stor rikedom och förkrossande fattigdom. Under årahundraden var Indien uppdelat i kungariken som ständigt kämpade mot varandra och mot anfallare utifrån. Detta var dock efter riken såsom Maratha, Maurya, och Gupta. Under elvahundratalet e kr, erövrades Indien av Muslimska Turkar som flydde från Mongolerna. I början på sextonhundratalet anlände engelsmännen, och genom en kombination av finurlig diplomati och teknologisk överlägsenhet, erövrade de din splittrade nation. England förblev i makten vid pass tvåhundra år tills de drevs ut av en resande våg indisk nationalism, ett fredligt uppror vars like aldrig setts tidigare i historien, ett som leddes av dig!
Gandhi, your people look to you to lead them to even greater heights of glory! Can you help your people realize their great potential, to once again become the world's center of arts, culture and religion? Can you build a civilization that will stand the test of time? = Gandhi, ditt folk ser till dig för att leda dem till ännu högre ärans höjder! Kan du hjälpa ditt folk uppfylla sin stora potential, att än en gång bli världens mitt för konst, kultur, och religion? Kan du bygga en civilisation som står mot tidens prövning?
Delhi = Delhi
Mumbai = Bombay
Vijayanagara = Vijayanagara
Pataliputra = Pataliputra
Varanasi = Varanasi
Agra = Agra
Calcutta = Calcutta
Lahore = Lahore
Bangalore = Bangalore
Hyderabad = Hyderabad
Madurai = Madurai
Ahmedabad = Ahmedabad
Kolhapur = Kolhapur
Prayaga = Prayaga
Ayodhya = Ayodhya
Indraprastha = Indraprastha
Mathura = Mathura
Ujjain = Ujjain
Gulbarga = Gulbarga
Jaunpur = Jaunpur
Rajagriha = Rajagriha
Sravasti = Sravasti
Tiruchirapalli = Tiruchirapalli
Thanjavur = Thanjavur
Bodhgaya = Bodhgaya
Kushinagar = Kushinagar
Amaravati = Amaravati
Gaur = Gaur
Gwalior = Gwalior
Jaipur = Jaipur
Karachi = Karachi

Germany = Tyskland
Otto von Bismarck = Otto von Bismarck
I cannot wait until ye grow even mightier. Therefore, prepare for war! = Jag kan inte vänta tills du stärks ytterligare. Därför, förbered dig för krig!
Corrupted villain! We will bring you into the ground! = Korrumperade tölp! Vi kommer lägga dig i jord!
Germany has been destroyed. I weep for the future generations. = Tyskland är förgjort. Jag fäller bittra tårar för de framtida generationerna.
Guten tag. In the name of the great German people, I bid you welcome. = Guten Tag. I det tyska folkets namn, hälsar jag dig välkommen.
It would be in your best interest, to carefully consider this proposal. = Det vore i ditt bästa intresse, att noga överväga detta erbjudande.
What now? = Vad nu?
So, out with it! = Nå, ut med det!
Furor Teutonicus = Furor Teutonicus
67% chance to earn 25 Gold and recruit a Barbarian unit from a conquered encampment = 67% chans att tjäna 35 Guld och rekrytera en Barbarenhet från ett erövrat läger
-[amount]% [param] unit maintenance costs = -[amount]% [param]-enhetsdriftskostnad
Hail mighty Bismarck, first chancellor of Germany and her empire! Germany is an upstart nation, fashioned from the ruins of the Holy Roman Empire and finally unified in 1871, a little more than a century ago. The German people have proven themselves to be creative, industrious and ferocious warriors. Despite enduring great catastrophes in the first half of the 20th century, Germany remains a worldwide economic, artistic and technological leader. = Hell mäktige Bismarck, första kansler till Tyskland och hennes rike! Tyskland är en uppkomling bland nationer, skapad från ruinerna av det Heliga Romerska Riket och slutligen enad år 1871. Det tyska folket har visat sig vara kreativa, arbetssamma, och ursinniga krigare. Trots att Tyskland lidit stora katastrofer under nittonhundratalets första hälft, förblir det en global ekonomisk, artistisk och teknologisk ledare.
Great Prince Bismarck, the German people look up to you to lead them to greater days of glory. Their determination is strong, and now they turn to you, their beloved iron chancellor, to guide them once more. Will you rule and conquer through blood and iron, or foster the Germanic arts and industry? Can you build a civilization that will stand the test of time? = Store Prins Bismarck, det tyska folket ser upp till dig för att leda dem till mer ärofyllda dagar. Deras vilja är stark, och nu vänder de sig till dig, deras älskade järnkansler, för att lotsa dem ännu en gång. Kommer du styra och erövra genom blod och järn, eller odla de Germaniska konsterna och industrin? Kan du bygga en civilisation som står mot tidens prövning?
Berlin = Berlin
Hamburg = Hamburg
Munich = München
Cologne = Köln
Frankfurt = Frankfurt
Essen = Essen
Dortmund = Dortmund
Stuttgart = Stuttgart
Dusseldorf = Düsseldorf
Bremen = Bremen
Hannover = Hannover
Duisburg = Duisburg
Leipzig = Leipzig
Dresden = Dresden
Bonn = Bonn
Bochum = Bochum
Bielefeld = Bielefeld
Karlsruhe = Karlsruhe
Gelsenkirchen = Gelsenkirchen
Wiesbaden = Wiesbaden
Münster = Münster
Rostock = Rostock
Chemnitz = Chemnitz
Braunschweig = Braunschweig
Halle = Halle
Mönchengladbach = Mönchengladbach
Kiel = Kiel
Wuppertal = Wuppertal
Freiburg = Freiburg
Hagen = Hagen
Erfurt = Erfurt
Kaiserslautern = Kaiserslautern
Kassel = Kassel
Oberhausen = Oberhausen
Hamm = Hamm
Saarbrucken = Saarbrücken
Krefeld = Krefeld
Pirmasens = Pirmasens
Potsdam = Potsdam
Solingen = Solingen
Osnabrück = Osnabrück
Ludwigshafen = Ludwigshafen
Leverkusen = Leverkusen
Oldenburg = Oldenburg
Neuss = Neuss
Mülheim = Mülheim
Darmstadt = Darmstadt
Herne = Herne
Würzburg = Würzburg
Recklinghausen = Recklinghausen
Göttingen = Göttingen
Wolfsburg = Wolfsburg
Koblenz = Koblenz
Hildesheim = Hildesheim
Erlangen = Erlangen

The Ottomans = Osmanerna
Suleiman I = Süleyman I
Your continued insolence and failure to recognize and preeminence leads us to war. = Din fortsatta inbilskhet och och underlåtenhet att erkänna vår överhöget leder oss till krig.
Good. The world shall witness the incontestable might of my armies and the glory of the Empire. = Bra. Världen kommer bära vittne till mina arméers oövervinnliga makt och Rikets ära.
Ruin! Ruin! Istanbul becomes Iram of the Pillars, remembered only by the melancholy poets. = Stoft! Aska! Istanbul blir som Pelarnas Iram, ihågkommen endast av de dystraste poeter.
From the magnificence of Topkapi, the Ottoman nation greets you, stranger! I'm Suleiman, Kayser-I Rum, and I bestow upon you my welcome! = Från Topkapis prakt, hälsar den Osmanska nationen dig, främling! Jag är Süleyman, Kejsare av Rum, och jag ger dig mitt välkomnande!
Let us do business! Would you be interested? = Låt oss göra affärer! Vore du intresserad?
Barbary Corsairs = Barbareskkorsarer
50% chance of capturing defeated Barbarian naval units and earning 25 Gold = 50% chans för att erövra besegrade Barbarsjöenheter och tjäna 25 Guld
Blessings of God be upon you, oh Great Emperor Suleiman! Your power, wealth and generosity awe the world! Truly, are you called 'Magnificent!' Your empire began in Bithynia, a small country in Eastern Anatolia in 12th century. Taking advantage in the decline of the great Seljuk Sultanate of Rum, King Osman I of Bithynia expanded west into Anatolia. Over the next century, your subjects brought down the empire of Byzantium, taking its holdings in Turkey and then the Balkans. In the mid 15th century, the Ottomans captured ancient Constantinople, gaining control of the strategic link between Europe and the Middle East. Your people's empire would continue to expand for centuries governing much of North Africa, the Middle East and Eastern Europe at its height. = Guds välsignelser vare med dig, o store Kejsare Süleyman! Din makt, rikedom och givmildhet slår världen med häpnad! Sannerligen kallas du 'den Magnifike!' Ditt rike hade sin början i Bitynien, ett litet land i östra Anatolien under elvahundratalet. Genom att dra nytta av förfallet av de stora seldjukernas Rumsultanat, expanderade kung Osman I av Bitynien västerut in i Anatolien. Under det nästa århundradet, störtade dina undersåtar det Bysantiska riket, och intog dess fästen i Turkiet och därefter Balkan. I mitten av fjortonhundratalet erövrade Osmanerna det antika Konstantinopel, och fick därmed kontroll över den stratekiska förbindelsen mellan Europa och Mellanöstern. Ditt folks rike skulle fortsätta expandera under århundraden och styrde mycket av Nordafrika, Mellanöstern och Östeuropa under sin storhetstid.
Mighty Sultan, heed the call of your people! Bring your empire back to the height of its power and glory and once again the world will look upon your greatness with awe and admiration! Will you accept the challenge, great emperor? Will you build an empire that will stand the test of time? = Mäktiga Sultan, lyssna till ditt folks vädjan! För tillbaka ditt rike till sin höjd av styrka och ära så att världen återigen kommer skåda din storhet med häpnad och beundran! Kommer du anta utmaningen, store kejsare? Kan du bygga ett rike som står mot tidens prövning?
Istanbul = Istanbul
Edirne = Edirne
Ankara = Ankara
Bursa = Bursa
Konya = Konya
Samsun = Samsun
Gaziantep = Gaziantep
Diyabakir = Diyabakir
Izmir = Izmir
Kayseri = Kayseri
Malatya = Malatya
Marsin = Marsin
Antalya = Antalya
Zonguldak = Zonguldak
Denizli = Denizli
Ordu = Ordu
Mugia = Mugia
Eskishehir = Eskishehir
Inebolu = Inebolu
Sinop = Sinop
Adana = Adana
Artuin = Artuin
Bodrum = Bodrum
Eregli = Eregli
Silifke = Silifke
Sivas = Sivas
Amasya = Amasya
Marmaris = Marmaris
Trabzon = Trabzon
Erzurum = Erzurum
Urfa = Urfa
Izmit = Izmit
Afyonkarhisar = Afyonkarhisar
Bitlis = Bitlis
Yalova = Yalova

Korea = Korea
Sejong = Sejong
Jip-hyun-jun (Hall of Worthies) will no longer tolerate your irksome behavior. We will liberate the citizens under your oppression even with force, and enlighten them! = Jip-hyun-jun (de Värdigas Sal) kommer inte längre tolerera ditt störande beteende. Vi kommer befria befolkningen under ditt förtryck, rentav med makt, och upplysa dem.
Foolish, miserable wretch! You will be crushed by this country's magnificent scientific power! = Dåraktiga, usla klant! Du kommer krossas av detta lands storslagna vetenskapskraft!
Now the question is who will protect my people. A dark age has come. = Frågan är vem som nu ska beskydda mitt folk. En mörk tid är kommen.
Welcome to the palace of Choson, stranger. I am the learned King Sejong, who looks after his great people. = Välkommen till Joseons palats, främling. Jag är den lärde Kung Sejong, som ser efter sitt stora folk.
We have many things to discuss and have much to benefit from each other. = Vi har mycket att diskutera och kan gagnas mycket från varandra.
Oh, it's you = Åh, det är du
Scholars of the Jade Hall = Jadesalens Lärda
Receive a tech boost when scientific buildings/wonders are built in capital = Få en teknologiboost när vetenskapsbyggnader/-underverk byggs i huvudstaden
Greetings to you, exalted King Sejong the Great, servant to the people and protector of the Choson Dynasty! Your glorious vision of prosperity and overwhelming benevolence towards the common man made you the most beloved of all Korean kings. From the earliest days of your reign, the effort you took to provide a fair and just society for all was surpassed only by the technological advances spurred onwards by your unquenched thirst for knowledge. Guided by your wisdom, the scholars of the Jade Hall developed Korea's first written language, Hangul, bringing the light of literature and science to the masses after centuries of literary darkness. = Var hälsad, upphöjde Kung Sejong den Store, tjänare åt folket och beskyddare av Joseondynastin! Din storslagna vision av rikedom och overväldigande välvilja mot gemene man har gjort dig till den mest älskade av alla koreanska kungar.  Från ditt styres första dagar, har de ansträngningar du to för att skapa ett rättvist och jämlikt samhälle för alla endast överskridits av de teknologiska framsteg som sporrats av din osläckbara törst för kunskap. Under ledning av din vishet, har Jadesalens lärda utvecklat Koreas första skriftspråk, Hangul, och fört vetenskapens och litteraturens ljus till massorna efter århundraden av litterärt mörker.
Honorable Sejong, once more the people look to your for guidance. Will you rise to the occasion, bringing harmony and understanding to the people? Can you once again advance your kingdom's standing to such wondrous heights? Can you build a civilization that stands the test of time? = Ärade Sejong, återigen ser folket till dig för ledning. Kommer du möta utmaningen, och bringa harmoni och förståelse till folket? Kan du återigen föra ditt kungarikes ställning till sådanda svindlande höjder? Kan du bygga en civilisation som står mot tidens prövning?
Seoul = Söul
Busan = Busan
Jeonju = Jeonju
Daegu = Daegu
Pyongyang = Pyongyang
Kaesong = Kaesong
Suwon = Suwon
Gwangju = Gwangju
Gangneung = Gangneung
Hamhung = Hamhung
Wonju = Wonju
Ulsan = Ulsan
Changwon = Changwon
Andong = Andong
Gongju = Gongju
Haeju = Haeju
Cheongju = Cheongju
Mokpo = Mokpo
Dongducheon = Dongducheon
Geoje = Geoje
Suncheon = Suncheon
Jinju = Jinju
Sangju = Sangju
Rason = Rason
Gyeongju = Gyeongju
Chungju = Chungju
Sacheon = Sacheon
Gimje = Gimje
Anju = Anju

Iroquois = Irokeserna
Hiawatha = Hiawatha
You are a plague upon Mother Earth! Prepare for battle! = Du är en farsot på Moder Jord! Förbered för strid!
You evil creature! My braves will slaughter you! = Ondskefulla varelse! Mina kämpar kommer slakta dig!
You have defeated us... but our spirits will never be vanquished! We shall return! = Du har besegrat oss... men våra andar kommer aldrig kuvas! Vi skall komma åter!
Greetings, stranger. I am Hiawatha, speaker for the Iroquois. We seek peace with all, but we do not shrink from war. = Var hälsad, främling, Jag är Hiawatha, talare för Irokeserna. Vi söker fred med alla, men räds inte krig.
Does this trade work for you, my friend? = Fungerar detta förslag med dig, min vän?
The Great Warpath = Den Stora Krigsstigen
All units move through Forest and Jungle Tiles in friendly territory as if they have roads. These tiles can be used to establish City Connections upon researching the Wheel. = Alla enheter går genom Skogs- och Jungelrutor i vänligt territorium som om de hade vägar. Dessa rutor kan användas för att koppla samman Städer vid upptäckt av Hjulet.
Greetings, noble Hiawatha, leader of the mighty Iroquois nations! Long have your people lived near the great and holy lake Ontario in the land that has come to be known as the New York state in North America. In the mists of antiquity, the five peoples of Seneca, Onondaga, Mohawks, Cayugas and Oneida united into one nation, the Haudenosaunee, the Iroquois. With no written language, the wise men of your nation created the great law of peace, the model for many constitutions including that of the United States. For many years, your people battled great enemies, such as the Huron, and the French and English invaders. Tough outnumbered and facing weapons far more advanced than the ones your warriors wielded, the Iroquois survived and prospered, until they were finally overwhelmed by the mighty armies of the new United States. = Var hälsad, ädle Hiawatha, ledare av de mäktiga Irokesnationerna! Länge har ditt folk bott nära den stora och heliga Lake Ontario i landet som sedermera kommit att kallas delstaten New York i Nordamerika. I forntidens dimmor enades de fem folken Seneca, Onondaga, Mohawker, Cayuga, och Oneida till en nation, Haudenosaunee, Irokeserna. Utan skriftspråk skapade din nations vise den stora fredslagen, förebild för många konstitutioner inklusive de Förenta Staternas. Under många år stred ditt folk mot mäktiga fiender, såsom Huronerna, och de Franska och Engelska inkräktarna. Trots att de var numerärt underlägsna och mötte vapen långt mer avancerade än de dina krigare bar, överlevde Irokesena och frodades, tills de slutligen överväldigades av de nya Förenta Staternas mäktiga armé.
Oh noble Hiawatha, listen to the cries of your people! They call out to you to lead them in peace and war, to rebuild the great longhouse and unite the tribes once again. Will you accept this challenge, great leader? Will you build a civilization that will stand the test of time? = O ädle Hiawatha, lyssna till ditt folks rop! De vädjar till dig att leda dem i krig och fred, att återuppbygga det stora långhuset och återigen förena stammarna. Kommer du anta denna utmaning, store ledare? Kommer du bygga en civilisation som står mot tidens prövning?
Onoondaga = Onondaga
Osininka = Osininka
Grand River = Grand River
Akwesasme = Akwesasme
Buffalo Creek = Buffalo Creek
Brantford = Brantford
Montreal = Montreal
Genesse River = Genesse River
Canandaigua Lake = Canandaigua Lake
Lake Simcoe = Lake Simcoe
Salamanca = Salamanca
Gowanda = Gowanda
Cuba = Cuba
Akron = Akron
Kanesatake = Kanesatake
Ganienkeh = Ganienkeh
Cayuga Castle = Cayuga Castle
Chondote = Chondote
Canajoharie = Canajoharie
Nedrow = Nedrow
Oneida Lake = Oneida Lake
Kanonwalohale = Kanonwalohale
Green Bay = Green Bay
Southwold = Southwold
Mohawk Valley = Mohawk Valley
Schoharie = Schoharie
Bay of Quinte = Bay of Quinte
Kanawale = Kanawale
Kanatsiokareke = Kanatsiokareke
Tyendinaga = Tyendinaga
Hahta = Hahta

Persia = Persien
Darius I = Dareios I
Your continue existence is an embarrassment to all leaders everywhere! You must be destroyed! = Din fortsatta existens är en skam för ledare överallt! Du måste förgöras!
Curse you! You are beneath me, son of a donkey driver! I will crush you! = Förbanne dig! Du är nedom mig, du son av en åsneförare! Jag kommer krossa dig!
You mongrel! Cursed be you! The world will long lament your heinous crime! = Din byracka! Förbanne dig! Världen kommer länge sörja över ditt fruktansvärda illdåd!
Peace be on you! I am Darius, the great and outstanding king of kings of great Persia... but I suppose you knew that. = Fred vare med dig! Jag är Dareios, den store och framstående kungarnas kung av det stora Persien... men jag antar att du visste det.
In my endless magnanimity, I am making you this offer. You agree, of course? = I min oändliga givmildhet, ger jag dig detta erbjudande. Du tackar förstås ja?
Good day to you! = God dag till dig!
Ahh... you... = Ahh... du...
Achaemenid Legacy = Akemenidernas Arv
+10% Strength for all units during Golden Age = +10% Styrka för alla enheter under en Guldålder
+1 Movement for all units during Golden Age = +1 Förflyttning för alla enheter under en Guldålder
The blessings of heaven be upon you, beloved king Darius of Persia! You lead a strong and wise people. In the morning of the world, the great Persian leader Cyrus revolted against the mighty Median empire and by 550 BC, the Medes were no more. Through cunning diplomacy and military prowess, great Cyrus conquered wealthy Lydia and powerful Babylon, his son conquering proud Egypt some years later. Over time, Persian might expanded into far away Macedonia, at the very door of the upstart Greek city-states. Long would Persia prosper until the upstart villain Alexander of Macedon, destroyed the great empire in one shocking campaign. = Himlens välsignelser vare med dig, älskade kung Dareios av Persien! De leder ett starkt och vist folkt. I världens gryning ledde persen Kyros ett uppror mot det mäktiga Mediska riket, och vid år 550 f kr var Mederna tillintetgjorda. Genom slug diplomati och militär skicklighet erövrade den store Kyros det rika Lydien och det mäktiga Babylon, och hans son det stolta Egypten några år senare. Över tiden expanderade Persiens makt till det fjärran Makedonien, vid själva porten till de uppkomna Grekiska stadsstaterna. Länge skulle Persien blomstra till den skurkaktige uppkomlingen Alexander av Makedonien förstörde det stora riket i ett enda chockerande fälttåg.
Darius, your people look to you to once again bring back the days of power and glory for Persia! The empire of your ancestors must emerge again, to triumph over its foes and to bring peace and order to the world! O king, will you answer the call? Can you build a civilization that will stand the test of time? = Dareios, ditt folk ser nu till dig för att återigen föra tillbaka maktens och ärans dagar till Persien! Dina förfäders rike måste resa sig igen, för att segra över sina motståndare och bringa fred och ordning till världen! O kung, kommer du besvara deras rop? Kan du bygga en civilisation som står mot tidens prövning?
Persepolis = Persepolis
Parsagadae = Pasargad
Susa = Susa
Ecbatana = Ekbatana
Tarsus = Tarsus
Gordium = Gordium
Bactra = Baktra
Sardis = Sardis
Ergili = Ergili
Dariushkabir = Dariushkabir
Ghulaman = Ghulaman
Zohak = Zohak
Istakhr = Istakhr
Jinjan = Jinjan
Borazjan = Borazjan
Herat = Herat
Dakyanus = Dakyanus
Bampur = Bampur
Turengtepe = Turengtepe
Rey = Rey
Thuspa = Thuspa
Hasanlu = Hasanlu
Gabae = Gabae
Merv = Merv
Behistun = Behistun
Kandahar = Kandahar
Altintepe = Altintepe
Bunyan = Bunyan
Charsadda = Charsadda
Uratyube = Uratyube
Dura Europos = Dura Europos
Aleppo = Aleppo
Qatna = Qatna
Kabul = Kabul
Capisa = Capisa
Kyreskhata = Kyreskhata
Marakanda = Marakanda
Peshawar = Peshawar
Van = Van
Pteira = Pteira
Arshada = Arshada
Artakaona = Artakaona
Aspabota = Aspabota
Autiyara = Autiyara
Bagastana = Bagastana
Baxtri = Baxtri
Darmasa = Darmasa
Daphnai = Daphnai
Drapsaka = Drapsaka
Eion = Eion
Gandutava = Gandutava
Gaugamela = Gaugamela
Harmozeia = Harmozeia
Ekatompylos = Ekatompylos
Izata = Izata
Kampada = Kampada
Kapisa = Kapisa
Karmana = Karmana
Kounaxa = Kounaxa
Kuganaka = Kuganaka
Nautaka = Nautaka
Paishiyauvada = Paishiyauvada
Patigrbana = Patigrbana
Phrada = Phrada

Polynesia = Polynesien
Kamehameha I = Kamehameha I
The ancient fire flashing across the sky is what proclaimed that this day would come, though I had foolishly hoped for a different outcome. = Den uråldriga elden som svepte över skyn förutspådde att denna dag skulle komme, fast jag hade i min dårskap hoppats på ett annorlunda utfall.
It is obvious now that I misjudged you and your true intentions. = Det är nu uppenbart att jag felbedömde dig och dina avsikter.
The hard-shelled crab yields, and the lion lies down to sleep. Kanaloa comes for me now. = Den hårdskalade krabben ger sig, och lejonet lägger sig att sova. Kanaloa kommer för mig nu.
Aloha! Greetings and blessings upon you, friend. I am Kamehameha, Great King of this strand of islands. = Aloha! Hälsningar och välsignelser över dig, vän. Jag är Kamehameha, Storkung över denna ökedja.
Come, let our people feast together! = Kom, låt våra folk festa tillsammans!
Welcome, friend! = Välkommen, vän!
Wayfinding = Havsresande
Can embark and move over Coasts and Oceans immediately = Can stiga ombord och förflytta över Kuster och Oceaner genast
+[amount]% Strength if within [amount2] tiles of a [tileImprovement] = +[amount]% Styrka om inom [amount2] rutor av en [tileImprovement]
Greetings and blessings be upon you, Kamehameha the Great, chosen by the heavens to unite your scattered peoples. Oh mighty King, you were the first to bring the Big Island of Hawai'i under one solitary rule in 1791 AD. This was followed by the merging of all the remaining islands under your standard in 1810. As the first King of Hawai'i, you standardized the legal and taxation systems and instituted the Mamalahoe Kawanai, an edict protecting civilians in times of war. You ensured the continued unification and sovereignty of the islands by your strong laws and deeds, even after your death in 1819. = Var hälsad och välsignelser vare med dig, Kamehameha den Store, utvald av himlen för att förena dina spridda folk. O mäktige Kung, du var den första att ensam härska över Hawai'is Stora Ö år 1791 e kr. Därefter enade du alla de återstående öarna under din fana år 1810. Som förste Kung av Hawai'i, standardiserade du lagarna och skattesystemen, och införde Mamalahoe Kawanai, en förordning som skyddade civilbefolkningen under krig. Du såg till det fortsatta enandet och självständigheten av öarna genom dina starka lagar och dåd, även efter din död år 1819.
Oh wise and exalted King, your people wish for a kingdom of their own once more and require a leader of unparalleled greatness! Will you answer their call and don the mantle of the Lion of the Pacific? Will you build a kingdom that stands the test of time? = O vise och upphöjde Kung, ditt folk önskar ett eget kungarike än en gång och kräver en ledare av oöverträffad storhet! Kommer du svara deras rop och ikläda dig manteln av Stilla Havets Lejon? Kommer du bygga ett rike som står mot tidens prövning?
Honolulu = Honolulu
Samoa = Samoa
Tonga = Tonga
Nuku Hiva = Nuku Hiva
Raiatea = Raiatea
Aotearoa = Aotearoa
Tahiti = Tahiti
Hilo = Hilo
Te Wai Pounamu = Te Wai Pounamu
Rapa Nui = Rapa Nui
Tuamotu = Tuamotu
Rarotonga = Rarotonga
Tuvalu = Tuvalu
Tubuai = Tubuai
Mangareva = Mangareva
Oahu = Oahu
Kiritimati = Kiritimati
Ontong Java = Ontong Java
Niue = Niue
Rekohu = Rekohu
Rakahanga = Rakahanga
Bora Bora = Bora Bora
Kailua = Kailua
Uvea = Uvea
Futuna = Futuna
Rotuma = Rotuma
Tokelau = Tokelau
Lahaina = Lahaina
Bellona = Bellona
Mungava = Mungava
Tikopia = Tikopia
Emae = Emae
Kapingamarangi = Kapingamarangi
Takuu = Takuu
Nukuoro = Nukuoro
Sikaiana = Sikaiana
Anuta = Anuta
Nuguria = Nuguria
Pileni = Pileni
Nukumanu = Nukumanu

Siam = Siam
Ramkhamhaeng = Ramk'amheng
You lowly, arrogant fool! I will make you regret of your insolence! = Låga, arroganta dåre! Jag kommer få dig att ångra din fräckhet!
You scoundrel! I shall prepare to fend you off! = Knöl! Jag kommer göra mig redo att jaga undan dig!
Although I lost, my honor shall endure. I wish you good luck. = Fast jag förlorade, ska min heder bestå. Jag önskar dig lycka till.
I, Pho Kun Ramkhamhaeng, King of Siam, consider it a great honor that you have walked to visit my country of Siam. = Jag, Pho Khun Ramk'amheng, Kung av Siam, ser det som en stor ära att du har gått för att besöka mitt rike Siam.
Greetings. I believe this is a fair proposal for both parties. What do you think? = Hälsnignar. Jag tror det här är ett rättvist förslag för båda inblandande. Vad tycker du?
Welcome. = Välkommen.
Father Governs Children = Fader Styr Barn
Food and Culture from Friendly City-States are increased by 50% = Mat och Kultur från Vänliga Stadsstater ökas med 50%
Greetings to you, Great King Ramkhamhaeng, leader of the glorious Siamese people! O mighty King, your people bow down before you in awe and fear! You are the ruler of Siam, an ancient country in the heart of Southeast Asia, a beautiful and mysterious land. Surrounded by foes, beset by bloody war and grinding poverty, the clever and loyal Siamese people have endured and triumphed. King Ramkhamhaeng, your empire was once part of the Khmer Empire, until the 13th century AD, when your ancestors revolted, forming the small Sukhothai kingdom. Through successful battle and cunning diplomacy, the tiny kingdom grew into a mighty empire, an empire which would dominate South East Asia for more than a century! = Var hälsad, Store Kung Ramk'amheng, det ärorika Siamesiska folkets ledare! O mäktige Kung, ditt folk bugar inför dig med vördnad och fruktan! Du styr Siam, ett uråldrigt rike i Sydostasiens hjärta, ett vackert och mysteriskt land. Omringade av fiender och angripna av blodigt krig och förkrossande fattigdom, har det klipska och lojala siamesiska folket stått ut och segrat. Kung Ramk'amheng, ditt rike var en gång en del av Khmerriket, fram till tolvhundratalet e kr, då dina förfäder ledde ett uppror och bildade det lilla Sukhothairiket. Genom framgångsrik strid och slug diplomati växte det lilla kungariket till ett mäktigt imperium, ett rike som skulle komma att dominera Sydostasien i över ett århundrade!
Oh, wise and puissant King Ramkhamhaeng, your people need you to once again lead them to greatness! Can you use your wits and strength of arms to protect your people and defeat your foes? Can you build a civilization that will stand the test of time? = O vise och kraftfulle Kung Ramk'amheng, ditt folk behöver dig för att än en gång leda dem till storhet! Kan du använda ditt förnuft och din vapenstyrka för att skydda ditt folk och besegra dina fiender? Kan du bygga en civilisation som står mot tidens prövning?
Sukhothai = Sukhothai
Si Satchanalai = Si Satchanalai
Muang Saluang = Muang Saluang
Lampang = Lampang
Phitsanulok = Phitsanulok
Kamphaeng Pet = Kamphaeng Pet
Nakhom Chum = Nakhom Chum
Vientiane = Vientiane
Nakhon Si Thammarat = Nakhon Si Thammarat
Martaban = Martaban
Nakhon Sawan = Nakhon Sawan
Chainat = Chainat
Luang Prabang = Luang Prabang
Uttaradit = Uttaradit
Chiang Thong = Chiang Thong
Phrae = Phrae
Nan = Nan
Tak = Tak
Suphanburi = Suphanburi
Hongsawadee = Hongsawadee
Thawaii = Thawaii
Ayutthuya = Ayutthuya
Taphan Hin = Taphan Hin
Uthai Thani = Uthai Thani
Lap Buri = Lap Buri
Ratchasima = Ratchasima
Ban Phai = Ban Phai
Loci = Loci
Khon Kaen = Khon Kaen
Surin = Surin

Spain = Spanien
Isabella = Isabella
God will probably forgive you... but I shall not. Prepare for war. = Gud kommer förmodligen förlåta dig... men inte jag. Förbered dig för krig.
Repugnant spawn of the devil! You will pay! = Motbjudande djävulens avkomma! Du ska få betala!
If my defeat is, without any doubt, the will of God, then I will accept it. = Om mitt nederlag, utan tvekan, är Guds vilja, så kommer jag godta det.
God blesses those who deserve it. I am Isabel of Spain. = Gud välsigne de som förjänar det. Jag är Isabella av Spanien.
I hope this deal will receive your blessing. = Jag hoppas detta förslag möter din välsignelse.
Seven Cities of Gold = De Sju Städerna av Guld
Double Happiness from Natural Wonders = Dubbel Lycka från Naturliga Underverk
Tile yields from Natural Wonders doubled = Rutavkastning från Naturliga Underverk dubbleras
100 Gold for discovering a Natural Wonder (bonus enhanced to 500 Gold if first to discover it) = 100 Guld för upptäckt av ett Naturligt Underverk (bonusen ökar till 500 guld om första upptäckaren)
Blessed Isabella, servant of God, holy queen of Castille and León! Your people greet and welcome you. You are the ruler of Spain, a beautiful and ancient country at the crossroads of the world between Europe and Africa, one shore on the Mediterranean and the other on the mighty Atlantic Ocean. The Spanish are a multicultural people with roots in the Muslim and Christian worlds. A seafaring race, Spanish explorers found and conquered much of the New World, and, for many centuries, its gold and silver brought Spain unrivalled wealth and power, making the Spanish court the envy of the world. = Välsignade Isabella, Guds tjänare, heliga drottning av Kastilien och León! Ditt folk hälsar och välkomnar dig. Du styr över Spanien, ett vackert och uråldrigt land i skiljevägen mellan Europa och Afrika, med ena kusten mot Medelhavet och den andra mot den mäktiga Atlanten. Spanjorerna är ett multikulturellt folk med rötter i de Muslimska och Kristna världarna. Som sjöfararfolk fann de spanska upptäckarna och erövrade mycket av den Nya Världen, och under många århundraden gav dess guld och silver Spanien oöverträffad makt och rikedom, vilket gjorde det spanska hovet avundat av hela världen.
O fair and virtuous Isabella! Will you rebuild the Spanish empire and show the world again the greatness of your people? Will you take up the mantle of the holy monarchy, and vanquish your foes under heaven's watchful eyes? Your adoring subjects await your command! Will you build a civilization that stands the test of time? = O rättvisa och dygdiga Isabella! Kommer du återuppbygga det Spanska riket och återigen visa världen ditt folks storhet? Kommer du ikläda dig den heliga monarkins mantel, och förgöra dina fiender under himlens vaksamma ögon? Dina hänförda undersåtar väntar på din befallning! Kommer du bygga en civilisation som står mot tidens prövning?
Madrid = Madrid
Barcelona = Barcelona
Seville = Sevilla
Cordoba = Cordoba
Toledo = Toledo
Santiago = Santiago
Murcia = Murcia
Valencia = Valencia
Zaragoza = Zaragoza
Pamplona = Pamplona
Vitoria = Vitoria
Santander = Santander
Oviedo = Oviedo
Jaen = Jaen
Logroño = Logroño
Valladolid = Valladolid
Palma = Palma
Teruel = Teruel
Almeria = Almeria
Leon = Leon
Zamora = Zamora
Mida = Mida
Lugo = Lugo
Alicante = Alicante
Càdiz = Càdiz
Eiche = Eiche
Alcorcon = Alcorcon
Burgos = Burgos
Vigo = Vigo
Badajoz = Badajoz
La Coruña = La Coruña
Guadalquivir = Guadalquivir
Bilbao = Bilbao
San Sebastian = San Sebastian
Granada = Granada
Mérida = Mérida
Huelva = Huelva
Ibiza = Ibiza
Las Palmas = Las Palmas
Tenerife = Teneriffa

Songhai = Songhai
Askia = Askia
You are an abomination to heaven and earth, the chief of ignorant savages! You must be destroyed! = Du är himlens och jordens avskum, alla okunniga vildars hövding! Du måste förgöras!
Fool! You have doomed your people to fire and destruction! = Dåre! Du har dömt ditt folk till eld och förstörelse!
We have been consumed by the fires of hatred and rage. Enjoy your victory in this world - you shall pay a heavy price in the next! = Vi har slukats upp av hatens och vredens lågor. Njut av din seger i denna värld - du kommer få betala ett tungt pris i nästa!
I am Askia of the Songhai. We are a fair people - but those who cross us will find only destruction. You would do well to avoid repeating the mistakes others have made in the past. = Jag är Askia av Songhairiket. Vi är ett rättvist folk - men de som står i vår väg möter enbart förstörelse. Bäst vore om du undviker att upprepa de misstag andra tidigare gjort.
Can I interest you in this deal? = Kan jag intressera dig i detta förslag.
River Warlord = Flodkrigsherre
Receive triple Gold from Barbarian encampments and pillaging Cities = Få tredubbelt Guld från Barbarläger och plundrade Städer
Embarked units can defend themselves = Ombordstigna enheter kan försvara sig
May the blessings of God, who is greatest of all, be upon you Askia, leader of the Songhai people! For many years your kingdom was a vassal of the mighty West African state of Mali, until the middle of the 14th century, when King Sunni Ali Ber wrested independence from the Mali, conquering much territory and fighting off numerous foes who sought to destroy him. Ultimately, his conquest of the wealthy cities of Timbuktu and Jenne gave the growing Songhai empire the economic power to survive for some 100 years, until the empire was destroyed by foes with advanced technology - muskets against spearmen. = Må Gud, som är störst av alla, välsigna dig Askia, Songhaifolkets ledare! Under många år var ditt riken en lydstat till det mäktiga Västafrikanska riket Mali, fram till mitten av trettonhundratalet, då Kung Sunni Ali Ber bröt sig fri från Mali, erövrade mycket territorium, och slog undan många fiender som sökte förgöra honom. Till sist gav hans erövring av de rika städerna Timbuktu och Djenne det växande Songhairiket ekonomisk kraft för att överleva vid pass 100 år, tills riket förgjordes av fiender med avancerad teknologi - musköter mot spjutmän.
King Askia, your people look to you to lead them to glory. To make them powerful and wealthy, to keep them supplied with the weapons they need to defeat any foe. Can you save them from destruction, oh King? Can you build a civilization that will stand the test of time? = Kung Askia, ditt folk ser till dig för att leda dem till ära; för att göra dem mäktiga och rika, för att hålla dem försörjda med de vapen de behöver för att besegra vilken fiende som helst. Kan du rädda dem från förstörelse, o Kung? Kan du bygga en civilisation som står mot tidens prövning?
Gao = Gao
Tombouctu = Timbuktu
Jenne = Djenne
Taghaza = Taghaza
Tondibi = Tondibi
Kumbi Saleh = Koumbi Saleh
Kukia = Kukia
Walata = Walata
Tegdaoust = Tegdaoust
Argungu = Argungu
Gwandu = Gwandu
Kebbi = Kebbi
Boussa = Boussa
Motpi = Motpi
Bamako = Bamako
Wa = Wa
Kayes = Kayes
Awdaghost = Aoudaghost
Ouadane = Ouadane
Dakar = Dakar
Tadmekket = Tadmekket
Tekedda = Tekedda
Kano = Kano
Agadez = Agadez
Niamey = Niamey
Torodi = Torodi
Ouatagouna = Ouatagouna
Dori = Dori
Bamba = Bamba
Segou = Segou

Mongolia = Mongoliet
Genghis Khan = Djingis Khan
You stand in the way of my armies. Let us solve this like warriors! = Du står i vägen för mina arméer. Låt oss lösa detta som krigare!
No more words. Today, Mongolia charges toward your defeat. = Inga fler ord. Idag, rider Mongoliet mot ditt nederlag.
You have hobbled the Mongolian clans. My respect for you nearly matches the loathing. I am waiting for my execution. = Du har stympat de mongoliska klanerna. Min respekt för dig motsvarar nästan mitt hat. Jag väntar på min avrättning.
I am Temuujin, conqueror of cities and countries. Before me lie future Mongolian lands. Behind me is the only cavalry that matters. = Jag är Temüdjin, städers och länders erövrare. Framför mig ligger framtida mongoliska länder. Bakom mig är det enda kavalleriet som spelar roll.
I am not always this generous, but we hope you take this rare opportunity we give you. = Jag är inte alltid så här givmild, men vi hoppas du tar den här sällsynta chansen vi ger dig.
So what now? = Vad nu då?
Mongol Terror = Mongolisk Terror
+30% Strength when fighting City-State units and cities = +30% Styrka i strid mot Stadsstatsenheter och Städer
Greetings, o great Temuujin, immortal emperor of the mighty Mongol Empire! Your fists shatter walls of cities and your voice brings despair to your enemies. O Khan! You united the warring tribes of Northern Asia into a mighty people, creating the greatest cavalry force the world has ever witnessed. Your people's cunning diplomacy divided their enemies, making them weak and helpless before Mongolia's conquering armies. In a few short years, your people's soldiers conquered most of China and Eastern Asia, and the empire continued to grow until it reached west into Europe and south to Korea. Indeed, it was the greatest empire ever seen, dwarfing those pathetic conquests of the Romans or the Greeks. = Hälsningar, o store Temüdjin, odödlige kejsare av det mäktiga Mongolriket! Dina nävar krossar stadsmurar och din röst sätter dina fiender i fasa. O Khan! Du enade de stridande stammarna i Norra Asien till ett mäktigt folk, och skapade den främsta kavalleristyrkan som världen någosin skådat. Ditt folks sluga diplomati sådde split mellan deras fiender, och gjorde dem svaga och hjälplösa inför Mongoliets erövrande härar. På några få korta år, erövrade ditt folks soldater större delen av Kina och Ostasien, och riket fortsatte växa tills det nådde västerut in i Europa och österut till Korea. Det var sannerligen det största rike som någonsin skådats, och fick de patetiska romerska eller grekiska erövringarna att se små ut i jämförelse.
Temuujin, your people call upon you once more to lead them to battle and conquest. Will the world once again tremble at the thunderous sound of your cavalry, sweeping down from the steppes? Will you build a civilization that stands the test of time? = Temüdjin, ditt folk ropar till dig för att än en gång leda dem till strid och erövring. Kommer världen återigen darra vid det åskliknande ljudet av ditt kavalleri, som kommer ned från stäpperna? Kommer du bygga en civilisation som står mot tidens prövning?
Karakorum = Karakorum
Beshbalik = Beshbalik
Turfan = Turfan
Hsia = Hsia
Old Sarai = Gamla Saraj
New Sarai = Nya Saraj
Tabriz = Tabriz
Tiflis = Tiflis
Otrar = Otrar
Sanchu = Sanchu
Kazan = Kazan
Almarikh = Almarikh
Ulaanbaatar = Ulaanbaatar
Hovd = Chovd
Darhan = Darhan
Dalandzadgad = Dalandzadgad
Mandalgovi = Mandalgovi
Choybalsan = Tjojbalsan
Erdenet = Erdenet
Tsetserieg = Tsetserjeg
Baruun-Urt = Baruun-Urt
Ereen = Ereen
Batshireet = Batshireet
Choyr = Chojr
Ulaangom = Ulaangom
Tosontsengel = Tosontsengel
Altay = Altaj
Uliastay = Uliastaj
Bayanhongor = Bajanchongor
Har-Ayrag = Har-Ajrag
Nalayh = Nalajh
Tes = Tes

Aztecs = Aztekerna
Montezuma I = Montezuma I
Xi-miqa-can! Xi-miqa-can! Xi-miqa-can! (Die, die, die!) = Xi-miqa-can! Xi-miqa-can! Xi-miqa-can! (Dö, dö, dö!)
Excellent! Let the blood flow in raging torrents! = Utmärkt! Låt blodet flyta i strida forsar!
Monster! Who are you to destroy my greatness? = Monster! Vem är du att förstöra min storhet?
What do I see before me? Another beating heart for my sacrificial fire. = Vad är detta jag ser framför mig? Ännu ett levande hjärta till min offereld.
Accept this agreement or suffer the consequences. = Gå med på detta erbjudande eller lid följderna.
Welcome, friend. = Välkommen, vän.
Sacrificial Captives = Offerfångar
Earn [amount]% of killed [unitType] unit's [param] as [stat] = Tjäna [amount]% av dödade [unitType]-enheters [param] som [stat]
Welcome, O divine Montezuma! We grovel in awe at your magnificence! May the heaven shower all manner of good things upon you all the days of your life! You are the leader of the mighty Aztec people, wandering nomads from a lost home in the north who in the 12th century came to live in the mesa central in the heart of what would come to be called Mexico. Surrounded by many tribes fighting to control the rich land surrounding the sacred lakes of Texcoco, Xaltocan and Zampango, through cunning alliances and martial prowess, within a mere two hundred years, the Aztecs came to dominate the Central American basin, ruling a mighty empire stretching from sea to sea. But the empire fell at last under the assault of foreign devils - the accursed Spaniards! - wielding fiendish weapons the likes of which your faithful warriors had never seen. = Välkommen, o gudomlige Montezuma! Vi krälar i stoftet inför din storslagenhet! Må himlen regna ned alla sorters goda ting över dig i alla ditt livs dagar! Du styr över det mäktiga Aztekfolket, kringströvande nomader från ett svunnet hem i norr som under elvahundratalet kom att bosätta sig i mesa central i hjärtat av vad som skulle komma att kallas Mexico. Omringade av många stammar som stred för att kontrollera det rika landet som omgav de heliga sjöarna Texcoco, Xaltoacan och Zampango, genom sluga allianser och krigisk skicklighet kom Aztekerna inom enbart tvåhundra år att dominera den Centralamerikanska slätten, och styrde över ett mäktigt rike som sträckte sig från hav till hav. Men riket föll slutligen under anfall från de utländska demonerna - de förbannade spanjorerna! - som bar djävulska vapen vars like dina trogna krigare aldrig sett.
O great king Montezuma, your people call upon you once more, to rise up and lead them to glory, bring them wealth and power, and give them dominion over their foes and rivals. Will you answer their call, glorious leader? Will you build a civilization that stands the test of time? = O store kung Montezuma, ditt folk ropar till dig än en gång, för att resa dig och leda dem till ära, för att ge dem styrka och rikedom, och för att ge dem makten över sina fiender och rivaler. Kommer du svara deras rop, ärorika ledare? Kommer du bygga en civilisation som står mot tidens prövning? 
Tenochtitlan = Tenochtitlan
Teotihuacan = Teotihuacan
Tlatelolco = Tlatelolco
Texcoco = Texcoco
Tlaxcala = Tlaxcala
Calixtlahuaca = Calixtlahuaca
Xochicalco = Xochicalco
Tlacopan = Tlacopan
Atzcapotzalco = Atzcapotzalco
Tzintzuntzan = Tzintzuntzan
Malinalco = Malinalco
Tamuin = Tamuin
Teayo = Teayo
Cempoala = Cempoala
Chalco = Chalco
Tlalmanalco = Tlalmanalco
Ixtapaluca = Ixtapaluca
Huexotla = Huexotla
Tepexpan = Tepexpan
Tepetlaoxtoc = Tepetlaoxtoc
Chiconautla = Chiconautla
Zitlaltepec = Zitlaltepec
Coyotepec = Coyotepec
Tequixquiac = Tequixquiac
Jilotzingo = Jilotzingo
Tlapanaloya = Tlapanaloya
Tultitan = Tultitan
Ecatepec = Ecatepec
Coatepec = Coatepec
Chalchiuites = Chalchiuites
Chiauhita = Chiauhita
Chapultepec = Chapultepec
Itzapalapa = Itzapalapa
Ayotzinco = Ayotzinco
Iztapam = Iztapam

Inca = Inkorna
Pachacuti = Pachakutiq
Resistance is futile! You cannot hope to stand against the mighty Incan empire. If you will not surrender immediately, then prepare for war! = Allt motstånd är förgäves! Du har ingen chans att stå emot det mäktiga Inkariket. Om du inte tänker ge dig omedelbart, förbered för krig!
Declare war on me?!? You can't, because I declare war on you first! = Förklara krig mot mig?!? Glöm det, jag förklarar krig mot dig först!
How did you darken the sun? I ruled with diligence and mercy—see that you do so as well. = Hur har du förmörkat solen? Jag styrde med flit och med nåd - se till att även du gör det.
How are you? You stand before Pachacuti Inca Yupanqui. = Hur mår du? Du står inför Pachakutiq Inka Yupanki.
The Incan people offer this fair trade. = Inkafolket erbjuder dig detta rättvisa förslag.
How are you doing? = Hur mår du?
What do you want now? = Vad vill du nu?
Great Andean Road = Stora Andinska Vägen
Maintenance on roads & railroads reduced by [amount]% = Driftkostnad för vägar & järnvägar minskas med [amount]%
No Maintenance costs for improvements in [tileFilter] tiles = Ingen Driftkostnad för förbättringar i [tileFilter]-rutor.
Units ignore terrain costs when moving into any tile with Hills = Enheter ignorerar terrängkostnader då de flyttar till en ruta med Kullar.
Oh ye who remakes the world, your loyal subjects greet you, King Pachacuti Sapa Inca, ruler of Tawantinsuyu and the Inca people! From the beginnings in the small state of Cusco, the Incans displayed their potential for greatness, marching to war against their many enemies, crushing their armies into dust and carving for themselves a mighty empire stretching from Ecuador to Chile. Indeed, they built the greatest empire ever seen in pre-Columbian America. More than mere soldiers, your people were great builders and artists as well, and the remnants of their works still awe and inspire the world today. = O du som omdanar världen, dina trogna undersåtar hälsar dig, Kung Pachakutiq Sapa Inka, som styr Tawantinsuyu och Inkafolket! Från sin början i den lilla Cuscostaten, har Inkafolket visat sin förmåga för storhet, och gått i krig mot många av sina fiender, malt deras arméer till stoft och skurit sig själva ett mäktigt rike som sträcker sig från Ecuador till Chile. Sannerligen byggde de det största riket som skådats i det förkolumbiska Amerika. Ditt folk var inte enbart soldater, utan även stora byggnadsmästare och konstnärer, och kvarlevorna från deras verk inspirerar och slår världen med häpnad än i dag.
Oh King Pachacuti, truly are you called 'Earth Shaker'! Will you once again call upon the ground itself to a fight at your side? Your armies await your signal. Will you restore the glory of your empire? Can you build a civilization that will stand the test of time? = O Kung Pachakutiq, sannerligen kallas du 'Jordskakaren'! Kommer du återigen få självaste marken att slåss på din sida? Dina arméer väntar på din signal. Kommer du återskapa ditt rikes ära? Kan du bygga en civilisation som står mot tidens prövning?
Cuzco = Cusco
Tiwanaku = Tiwanaku
Machu = Machu
Ollantaytambo = Ollantaytambo
Corihuayrachina = Corihuayrachina
Huamanga = Huamanga
Rumicucho = Rumicucho
Vilcabamba = Vilcabamba
Vitcos = Vitcos
Andahuaylas = Andahuaylas
Ica = Ica
Arequipa = Arequipa
Nasca = Nasca
Atico = Atico
Juli = Juli
Chuito = Chuito
Chuquiapo = Chuquiapo
Huanuco Pampa = Huanuco Pampa
Tamboccocha = Tamboccocha
Huaras = Huaras
Riobamba = Riobamba
Caxamalca = Caxamalca
Sausa = Sausa
Tambo Colorado = Tambo Colorado
Huaca = Huaca
Tumbes = Tumbes
Chan Chan = Chan Chan
Sipan = Sipan
Pachacamac = Pachacamac
Llactapata = Llactapata
Pisac = Pisac
Kuelap = Kuelap
Pajaten = Pajaten
Chucuito = Chucuito
Choquequirao = Choquequirao

Denmark = Danmark
Harald Bluetooth = Harald Blåtand
If I am to be honest, I tire of those pointless charades. Why don't we settle our disputes on the field of battle, like true men? Perhaps the skalds will sing of your valor... or mine! = Om jag ska vara ärlig, så börjar jag tröttna på den här meningslösa charaden. Vad sägs om att vi avgör våra tvister på slagfältet, som riktiga män? Kanske skalderna kommer besjunga ditt mannamod...
Ahahah! You seem to show some skills of a true Viking! Too bad that I'll probably kill you! = Ahaha! Du verkar kunna bli en äkta viking! Tyvärr kommer jag förmodligen döda dig!
Loki must have stood by you, for a common man alone could not have defeated me... Oh well! I will join the einherjar in Valhalla and feast, while you toil away here. = Loke måste ha hjälpt dig, för en vanlig människa kunde inte ha besegrat mig ensam... Nåväl! Jag kommer festa hos einherjarna i Valhall, medan du fortsätter slita här.
Harald Bluetooth bids you welcome to his lands, a Viking unlike any the seas and lands have ever known! Hah, are you afraid? = Harald Blåtand hälsar dig välkommen till sitt rike, en Viking som varken hav eller land sett dess like! Ha, är du rädd?
This is a fine deal! Even a drunk beggar would agree! = En utmärkt uppgörelse! Till och med en supen tiggare skulle hålla med!
Hail to you. = Hell dig.
Viking Fury = Vikingavrede
+1 Movement for all embarked units = +1 Förflyttning för alla ombordstigna enheter
Units pay only 1 movement point to disembark = Enheter betalar bara 1 förflyttning för att landstiga
Melee units pay no movement cost to pillage = Närstridsenheter använder ingen förflyttning för att plundra
Honor and glory be yours, Harald Bluetooth Gormsson, mighty heir of King Gorm of the Old and Thyra Dannebod. Not only were you victorious on the battlefield against the armies of Norway, you also completed massive construction project across the land - numerous Ring Fortresses to protect the populace from invasion and internal strife. You successfully drove off waves of German settlers in 983 AD and sheltered your kingdom from unwanted foreign influence. = Heder och ära till dig, Harald Blåtand Gormsson, mäktige arvinge till Kung Gorm den Gamle och Tyra Dannebod. Du segrade inte enbart på slagfältet mot Norges arméer, du fullförde också enorma byggnadsprojekt över hela landet - flera Trelleborgar för att skydda befolkningen från invasion och inbördes fejder. Du drev framgångsrikt undan vågor av tyska nybyggare år 983 e kr och skyddade ditt rike från oönskat utrikes inflytande.
Stalwart Viking, the time for greatness is upon you once more. You are called to rise up and lead your people to renewed power and triumph! Will you make the world shudder once more at the very thought of your great armies of Northsmen? Will you let the Viking battle cry ring out across the crashing waves? Will you build a civilization to stand the test of time? = Ståndaktige Viking, tiden för storhet är än en gång kommen. Du kallas för att resa dig och leda ditt folk till förnyad kraft och seger! Kommer du få världen att återigen bäva vid blotta tanken på dina stora härar av nordbor? Kommer du låta Vikingarnas stridsrop ljuda över de brytande vågorna? Kommer du bygga en civilisation som står mot tidens prövning?
Copenhagen = Köpenhamn
Aarhus = Aarhus
Kaupang = Kaupang
Ribe = Ribe
Viborg = Viborg
Tunsbers = Tunsberg
Roskilde = Roskilde
Hedeby = Hedeby
Oslo = Oslo
Jelling = Jelling
Truso = Truso
Bergen = Bergen
Faeroerne = Färöarna
Reykjavik = Reykjavik
Trondheim = Trondheim
Godthab = Godthåb
Helluland = Helluland
Lillehammer = Lillehammer
Markland = Markland
Elsinore = Elsinore
Sarpsborg = Sarpsborg
Odense = Odense
Aalborg = Aalborg
Stavanger = Stavanger
Vorbasse = Vorbasse
Schleswig = Slesvig
Kristiansand = Kristiansand
Halogaland = Hålogaland
Randers = Randers
Fredrikstad = Fredrikstad
Kolding = Kolding
Horsens = Horsens
Tromsoe = Tromsö
Vejle = Vejle
Koge = Koge
Sandnes = Sandnes
Holstebro = Holstebro
Slagelse = Slagelse
Drammen = Drammen
Hillerod = Hilleröd
Sonderborg = Sönderborg
Skien = Skien
Svendborg = Svendborg
Holbaek = Holbaek
Hjorring = Hjörring
Fladstrand = Fladstrand
Haderslev = Haderslev
Ringsted = Ringsted
Skrive = Skrive

The Huns = Hunnerna
Attila the Hun = Attila
I grow tired of this throne. I think I should like to have yours instead. = Jag börjar tröttna på denna tron. Jag tror jag skulle vilja ha din istället.
Now what is this?! You ask me to add your riches to my great avails. The invitation is accepted. = Vad är nu detta?! Du ber mig att lägga dina skatter till mina samlingar. Jag tackar ja till din inbjudan.
 # Requires translation!
My people will mourn me not with tears, but with human blood. = 
You are in the presence of Attila, scourge of Rome. Do not let hubris be your downfall as well. = Du står framför Attila, Roms gissel. Låt inte hybris leda även till ditt fall.
This is better than you deserve, but let it not be said that I am an unfair man. = Det här är mer än du förtjäner, men låt det inte sägas att jag är en orättvis man.
Good day to you. = God dag till dig.
Scourge of God = Guds Gissel
"Borrows" city names from other civilizations in the game = "Lånar" stadsnamn från andra civilisationer i spelet
Starts with [tech] = Börjar med [tech]
Cities are razed [amount] times as fast = Städer jämnas med marken [amount] gånger snabbare
Your men stand proudly to greet you, Great Attila, grand warrior and ruler of the Hunnic empire. Together with your brother Bleda you expanded the boundaries of your empire, becoming the most powerful and frightening force of the 5th century. You bowed the Eastern Roman Emperors to your will and took kingdom after kingdom along the Danube and Nisava Rivers. As the sovereign ruler of the Huns, you marched your army across Europe into Gaul, planning to extend your already impressive lands all the way to the Atlantic Ocean. Your untimely death led to the quick disintegration and downfall of your empire, but your name and deeds have created an everlasting legacy for your people.  = Dina män står stolta att hälsa dig, Store Attila, högste krigare och ledare av Hunnerriket. Tillsammans med din broder Bleda utökade du erat rikes gränser, och blev den starkaste och mest skräckinjagande makten under fyrahundratalet. Du böjde de Östromerska Kejsarna efter din vilja och intog kungarike efter kungarike längs Donau och Nishava. Som ensam ledare av Hunnerna drev du din här tvärs över Europa in i Gallien, med en plan att utöka dina redan imponerande länder hela vägen till Atlanten. Din plötsliga död ledde till ett snabbt sönderfall och förlust av ditt rike, men ditt namn och dina dåd har skapat ett evigt arv för ditt folk.
Fearsome General, your people call for the recreation of a new Hunnic Empire, one which will make the exploits and histories of the former seem like the faded dreaming of a dying sun. Will you answer their call to regain your rightful prominence and glory? Will you mount your steadfast steed and lead your armies to victory? Will you build a civilization that stands the test of time?  = Fruktade General, ditt folk ropar efter återskapandet av ett nytt Hunnerrike, ett som kommer få bragderna och historierna om det förra verka som den blekta drömmen av en döende sol. Kommer du svara deras rop och återta din rättmätiga ställning och ära? Kommer du stiga upp på din tappra springare och leda dina arméer till seger? Kommer du bygga en civilisation som står mot tidens prövning?
Atilla's Court = Atillas Hov

The Netherlands = Nederländerna
William of Orange = Vilhelm av Oranien
As much as I despise war, I consider it a, hahaha, contribution to the common cause to erase your existence. = Trots att jag avskyr krig ser jag de som ett, hahaha, bidrag till det allmänas väl att avlägsna dig från världen.
You call yourself an exalted ruler, but I see nothing more than a smartly dressed barbarian! = Du påstår dig vara en upphöjd regent, men jag ser intet mer än en uppklädd barbar!
 # Requires translation!
My God, be merciful to my soul. My God, feel pity for this... my poor people! = 
I am William of Orange, stadtholder of The Netherlands. Did you need anything? I still have a lot to do. = Jag är Vilhelm av Oranien, ståthållare av Nederländerna. Behövde du något? Jag har fortfarande mycket kvar att göra.
I believe I have something that may be of some importance to you. = Jag tror att jag har något som kan ha betydelse för dig.
Once again, greetings. = Hälsningar än en gång.
Dutch East India Company = Nederländska Ostindiska Kompaniet
Retain [amount]% of the happiness from a luxury after the last copy has been traded away = Behåll [amount]% av lyckan från en lyxresurs efter att den sista kopian handlats bort
Hail stalwart Prince William of Orange, liberator of the Netherlands and hero to the Dutch people. It was your courageous effort in the 1568 rebellion against Spanish dominion that led the Dutch to freedom, and ultimately resulted in the Eighty Years' War. Your undertaking allowed for the creation of one of Europe's first modern republics, the Seven United Provinces. You gave your life to the rebellion, falling at the hands of an assassin in 1584, but your death would only serve to embolden the people's charge, and your legacy as "Father of the Fatherland" will stand as a symbol of Dutch independence for all time. = Hell dig ståndaktige Prins Vilhelm av Oranien, Nederländernas befriare och det Nederländska folkets hjälte. Det var din modiga kamp i upproret mot den spanska överhögheten år 1568 som ledde nederländarna till friheten, vilket slutligen resulterade i det åttioåriga Nederländska Frihetskriget. Ditt arbete möjliggjorde skapandet av en av Europas första moderna republiker, de Förenade Nederländerna. Du gav ditt liv till upproret, och föll offer för en lönnmördare år 1584, men din död skulle enbart stärka folkets anstormning, och ditt minne som "Faderlandets Fader" kommer vara en symbol för nederländsk självständighet i alla tider.
Brave prince, the people again yearn for the wise stewardship your wisdom afforded them. Can you once again secure the sovereignty of your kingdom and lead your people to greatness? Can you build a civilization that stands the test of time? = Modige prins, folket längtar återigen efter det visa styre som din visdom gav dem. Kan du än en gång försäkra ditt rikes suveränitet och leda ditt folk till storhet? Kan du bygga en civilisation som står mot tidens prövning?
Amsterdam = Amsterdam
Rotterdam = Rotterdam 
Utrecht = Utrecht
Groningen = Groningen
Breda = Breda
Nijmegen = Nijmegen
Den Haag = Haag
Haarlem = Haarlem
Arnhem = Arnhem
Zutphen = Zutphen
Maastricht = Maastricht
Tilburg = Tilburg
Eindhoven = Eindhoven
Dordrecht = Dordrecht
Leiden = Leiden
Hertogenbosch = 's Hertogenbosch
Almere = Almere
Alkmaar = Alkmaar
Brielle = Brielle
Vlissingen = Vlissingen
Apeldoorn = Apeldoorn
Enschede = Enschede
Amersfoort = Amersfoort
Zwolle = Zwolle
Venlo = Venlo
Uden = Uden
Grave = Grave
Delft = Delft
Gouda = Gouda
Nieuwstadt = Nieuwstadt
Weesp = Weesp
Coevorden = Coevorden
Kerkrade = Kerkrade

 # Requires translation!
Sweden = 
 # Requires translation!
Gustavus Adolphus = 
 # Requires translation!
The Hakkapeliittas will ride again and your men will fall just at the sight of my cavalry! God with us! = 
 # Requires translation!
Ha ha ha, captain Gars will be very glad to head out to war again. = 
 # Requires translation!
I am Sweden's king. You can take my lands, my people, my kingdom, but you will never reach the House of Vasa. = 
 # Requires translation!
Stranger, welcome to the Snow King's kingdom! I am Gustavus Adolphus, member of the esteemed House of Vasa = 
 # Requires translation!
My friend, it is my belief that this settlement can benefit both our peoples. = 
 # Requires translation!
Oh, welcome! = 
 # Requires translation!
Oh, it is you. = 
 # Requires translation!
Nobel Prize = 
 # Requires translation!
Gain [amount] [param] with a [param2] gift to a City-State = 
 # Requires translation!
When declaring [param], both parties gain a +[amount]% boost to [param2] = 
 # Requires translation!
All hail the transcendent King Gustavus Adolphus, founder of the Swedish Empire and her most distinguished military tactician. It was during your reign that Sweden emerged as one of the greatest powers in Europe, due in no small part to your wisdom, both on and off the battlefield. As king, you initiated a number of domestic reforms that ensured the economic stability and prosperity of your people. As the general who came to be known as the "Lion of the North," your visionary designs in warfare gained the admiration of military commanders the world over. Thanks to your triumphs in the Thirty Years' War, you were assured a legacy as one of history's greatest generals. = 
 # Requires translation!
Oh noble King, the people long for your prudent leadership, hopeful that once again they will see your kingdom rise to glory. Will you devise daring new strategies, leading your armies to victory on the theater of war? Will you build a civilization that stands the test of time? = 
 # Requires translation!
Stockholm = 
 # Requires translation!
Uppsala = 
 # Requires translation!
Gothenburg = 
 # Requires translation!
Malmö = 
 # Requires translation!
Linköping = 
 # Requires translation!
Kalmar = 
 # Requires translation!
Skara = 
 # Requires translation!
Västerås = 
 # Requires translation!
Jönköping = 
 # Requires translation!
Visby = 
 # Requires translation!
Falun = 
 # Requires translation!
Norrköping = 
 # Requires translation!
Gävle = 
 # Requires translation!
Halmstad = 
 # Requires translation!
Karlskrona = 
 # Requires translation!
Hudiksvall = 
 # Requires translation!
Örebro = 
 # Requires translation!
Umeå = 
 # Requires translation!
Karlstad = 
 # Requires translation!
Helsingborg = 
 # Requires translation!
Härnösand = 
 # Requires translation!
Vadstena = 
 # Requires translation!
Lund = 
 # Requires translation!
Västervik = 
 # Requires translation!
Enköping = 
 # Requires translation!
Skövde = 
 # Requires translation!
Eskilstuna = 
 # Requires translation!
Luleå = 
 # Requires translation!
Lidköping = 
 # Requires translation!
Södertälje = 
 # Requires translation!
Mariestad = 
 # Requires translation!
Östersund = 
 # Requires translation!
Borås = 
 # Requires translation!
Sundsvall = 
 # Requires translation!
Vimmerby = 
 # Requires translation!
Köping = 
 # Requires translation!
Mora = 
 # Requires translation!
Arboga = 
 # Requires translation!
Växjö = 
 # Requires translation!
Gränna = 
 # Requires translation!
Kiruna = 
 # Requires translation!
Borgholm = 
 # Requires translation!
Strängnäs = 
 # Requires translation!
Sveg = 

Milan = Milano
You leave us no choice. War it must be. = Du ger oss inget val. Krig är enda alternativet.
Very well, this shall not be forgotten. = Nåväl, det ska sent glömmas.
You fiend! History shall remember this! = Avskum! Historien kommer minnas detta!

Florence = Florens
And so the flower of Florence falls to barbaric hands... = Och så faller Florens blomma i barbarhänder...

Rio de Janeiro = Rio de Janeiro
I have to do this, for the sake of progress if nothing else. You must be opposed! = Jag måste göra detta, för utvecklingens skull om inte annat. Du måste stoppas!
You can see how fruitless this will be for you... right? = Du inser hur fruktlöst det här kommer bli för dig... eller hur?
May God grant me these last wishes - peace and prosperity for Brazil. = Må Gud ge mig dessa sista önskningar - fred och välmående för Brasilien.

Antwerp = Antwerpen
They will write songs of this.... pray that they shall be in your favor. = De kommer skriva sånger om detta... be till Gud att de blir till din fördel.

Dublin = Dublin
War lingers in our hearts. Why carry on with a false peace? = Krig ligger kvar i våra hjärtan. Varför fortsätta med en falsk fred?
You gormless radger! You'll dine on your own teeth before you set foot in Ireland! = Din efterblivna fjant! Du ska få äta upp dina egna tänder innan du sätter en fot i Irland!
A lonely wind blows through the highlands today. A dirge for Ireland. Can you hear it? = En ensam vind blåser genom högländerna idag. En begravningsmelodi för Irland. Kan du höra?

Tyre = Tyros
We never fully trusted you from the start. = Vi litade aldrig riktigt på dig.

Ur = Ur
I will enjoy hearing your last breath as you witness the destruction of your realm! = Jag kommer njuta av att lyssna till din sista suck medan du skådar ditt rikes förintelse!
Why do we fight? Because Inanna demands it. Now, witness the power of the Sumerians! = Varför slåss? För att Inanna kräver det. Skåda nu sumerernas kraft!
What treachery has struck us? No, what evil? = Vilket svek har drabbat oss? Nej, vilken ondska?

Genoa = Genua
How barbaric. Those who live by the sword shall perish by the sword. = Vad barbariskt. Alla som griper till svärd ska dödas med svärd.

Venice = Venedig
You have revealed your purposes a bit too early, my friend... = Du har avslöjat dina avsikter lite för tidigt, min vän...
A wrong calculation, on my part. = En felberäkning, från min sida.

Brussels = Bryssel
I guess you weren't here for the sprouts after all... = Jag antar att du inte kom för kålen trots allt...

Unacceptable! = Oacceptabelt!

Sidon = Sidon
What a fine battle! Sidon is willing to serve you! = Vilken fantastisk strid! Sidon står redo att tjäna dig!

Almaty = Almaty
How could we fall to the likes of you?! = Hur kunde vi störtas av någon som du!?

Edinburgh = Edinburgh
You shall stain this land no longer with your vileness! To arms, my countrymen - we ride to war! = Du kommer inte längre befläcka detta land med din vidrighet! Till vapen, landsmän - vi rider i krig!
Traitorous man! The Celtic peoples will not stand for such wanton abuse and slander - I shall have your head! = Förrädare! De Keltiska folken kommer inte tåla sådant naket övertramp och förtal - jag kommer ta ditt huvud!
Vile ruler, know that you 'won' this war in name only! = Vidriga tyrann, vet att du bara 'vunnit' det här kriget till namnet!

Singapore = Singapore
Perhaps, in another world, we could have been friends... = Kanske hade vi, i en annan värld, kunnat vara vänner...

Zanzibar = Zanzibar
May the Heavens forgive you for inflicting this humiliation to our people. = Må Himlen förlåta dig för att du tillfogat mitt folk denna förnedrelse.

Sydney = Sydney
After thorough deliberation, Australia finds itself at a crossroads. Prepare yourself, for war is upon us. = Efter noggrant övervägande, befinner sig Australien vid ett vägskäl. Förbered dig, för kriget har kommit till oss.
We will mobilize every means of resistance to stop this transgression against our nation! = Vi kommer mobilisera allt vårt motstånd för att stoppa det här övertrampet mot vår nation!
The principles for which we have fought will survive longer than any nation you could ever build. = De principer som vi har slagits för kommer överleva längre än någon nation du någonsin kan bygga.

Cape Town = Kapstaden
I have failed. May you, at least, know compassion towards our people. = Jag har misslyckats. Hoppas du, åtminstone, visar medlidande med vårat folk.

Kathmandu = Katmandu
We... defeated? No... we had so much work to do! = Vi... besegrade? Nej... vi hade så mycket kvar att göra!

Hanoi = Hanoi
So this is how it feels to die... = Så detta är hur det känns att dö...

Quebec City = Québec
We were too weak to protect ourselves... = Vi var för svaga för att försvara oss...

Helsinki = Helsingfors
The day of judgement has come to us. But rest assured, the same will go for you! = Domedagen har kommit till oss. Men var så säker, detsamma kommer hända dig!

Kuala Lumpur = Kuala Lumpur
Today, the Malay people obey you, but do not think this is over... = Idag lyder malajfolket dig, men tro inte det här är över...

Manila = Manilla
Ah, Gods! Why have you forsaken us? = Åh, Gudar! Varför har ni övergivit oss?

Lhasa = Lhasa
Perhaps now we will find peace in death... = Nu kanske vi kommer finna frid i döden...

Vancouver = Vancouver
In responding to the unstinting malignancy that has heretofore defined your relationship with Canada, we can have no recourse but war! = I respons till den oupphörliga fientlighetern som hitintills definierat ditt förhållande med Kanada, kan vi inte ha någon åtgärd utom krig!
As we can reach no peaceful resolution with you, Canada must turn, with reluctance, to war. = Då vi inte kan nå någon fredlig lösning med dig, måste Kanada förlita sig, med motvillighet till trots, till krig.
I regret not defending my country to the last, although it was not of use. = Jag ångrar inte att jag försvarat mitt land till det sista, trots att det inte hjälpte.

M'Banza-Kongo = Mbanza-Kongo
Do you really think you can walk over us so easily? I will not let it happen. Not to Kongo - not to my people! = Tror du verkligen att du kan ta dig friheter så enkelt? Jag kommer inte låta det hända. Inte mot Kongo - inte mot mitt folk!
We are no strangers to war. You have strayed from the right path, and now we will correct it. = Vi är inte främmande till krig. Du har vikit från den rätta vägen, och nu kommer vi styra dig åter.
You are nothing but a glorified barbarian. Cruel, and ruthless. = Du är intet mer än en förhärligad barbar. Elak, och hänsynslös.

Mogadishu = Mogadishu
Congratulations, conqueror. This tribe serves you now. = Grattis, erövrare. Denna stam tjänar dig nu.

Can only heal by pillaging = Kan bara läkas genom plundring


#################### Lines from Policies from Civ V - Vanilla ####################

Aristocracy = Aristokrati
Legalism = Legalism
Immediately creates the cheapest available cultural building in each of your first [amount] cities for free = Skapar omedelbart den billigaste tillgängliga kulturbyggnaden i var och en av dina första [amount] städer gratis
Oligarchy = Oligarki
Units in cities cost no Maintenance = Enheter i städer har ingen Driftkostnad
+[amount]% attacking strength for cities with garrisoned units = +[amount]% anfallsstyrka för städer med enheter i garnison
Landed Elite = Jordägande Elit
+[amount]% growth [cityFilter] = +[amount]% tillväxt [cityFilter]
Monarchy = Monarki
Tradition Complete = Tradition Fullbordat
Immediately creates a [building] in each of your first [amount] cities for free = Skapar omedelbart en [building] i var och en av dina första [amount] städer gratis
Ancient era = Antiken
Tradition = Tradition

Republic = Republik
Citizenship = Medborgarskap
Collective Rule = Gemensamt Styre
Representation = Representation
Each city founded increases culture cost of policies [amount]% less than normal = Varje stad som grundas ökar kulturkostnaden för policys [amount]% mindre än vanligt
Meritocracy = Meritokrati
Unhappiness from population decreased by [amount]% [cityFilter] = Olycklighet från befolkning minskas med [amount]% [cityFilter]
Liberty Complete = Autonomi Fullbordat
Liberty = Autonomi

Warrior Code = Krigaretos
Discipline = Disciplin
 # Requires translation!
[amount]% Strength for [unitType] units which have another [unitType2] unit in an adjacent tile = 
Military Tradition = Militär Tradition
[unitType] units gain [amount]% more Experience from combat = [unitType]-enheter får [amount]% mer Erfarenhet från strid
Military Caste = Krigarkast
Professional Army = Professionell Armé
Gold cost of upgrading [unitType] units reduced by [amount]% = Guldkostnad för att uppgradera [unitType]-enheter minskas med [amount]%
Honor Complete = Heder Fullbordat
Honor = Heder
+[amount]% Strength vs [param] = +[amount]% Styrka mot [param]
Notified of new Barbarian encampments = Uppmärksammas på nya Barbarläger

Organized Religion = Organiserad Religion
Mandate Of Heaven = Himlens Mandat
50% of excess happiness added to culture towards policies = 50% av extra lycka läggs till kultur mot policys
Theocracy = Teokrati
+[amount]% [stat] from every [building] = +[amount]% [stat] från varje [building]
Reformation = Reformation
Free Religion = Religionsfrihet
Piety Complete = Tro Fullbordat
Classical era = Klassiska eran
Piety = Tro
+[amount]% Production when constructing [stat] buildings = +[amount]% Produktion vid bygge av [stat]-byggnader
Incompatible with [param] = Oförenlig med [param]

Philantropy = Filantropi
Gifts of Gold to City-States generate [amount]% more Influence = Guldgåvor till Stadsstater genererar [amount]% mer Inflytande
Aesthetics = Estetik
Resting point for Influence with City-States is increased by [amount] = Viloläget för Inflytande med Stadsstater ökas med [amount]
Scholasticism = Skolasticism
Allied City-States provide [stat] equal to [amount]% of what they produce for themselves = Allierade Stadsstater bidrar med [stat] motsvarande [amount]% av vad de producerar för sig själva
Cultural Diplomacy = Kulturell Diplomati
Quantity of Resources gifted by City-States increased by [amount]% = Mängden Resurser som ges av Stadsstater ökas med [amount]%
Happiness from Luxury Resources gifted by City-States increased by [amount]% = Lycka från Lyxresurser som ges av Stadsstater ökas med [amount]%
Educated Elite = Utbildad Elit
Allied City-States will occasionally gift Great People = Allierade Stadsstater ger då och då Stora Personer i gåva
Patronage  Complete = Beskyddande Fullbordat
Influence of all other civilizations with all city-states degrades [amount]% faster = Alla andra civilisationers inflytande med stadsstater minskar [amount]% snabbare
Triggers the following global alert: [param] = Orsakar följande globala varning: [param]
Patronage  = Beskyddande

Naval Tradition = Sjötradition
Trade Unions = Fackföreningar
Merchant Navy = Handelsflotta
Mercantilism = Merkantilism
Protectionism = Protektionism
+[amount] happiness from each type of luxury resource = +[amount] lycka från varje slags lyxresurs
Commerce Complete = Handel Fullbordat
Double gold from Great Merchant trade missions = Dubbelt guld från Stora Köpmäns handelsresor
Medieval era = Medeltiden
Commerce = Handel

Secularism = Sekularism
Humanism = Humanism
Free Thought = Fritänkande
Sovereignty = Suveränitet
[stats] from all [stat] buildings = [stats] från alla [stat]-byggnader
Scientific Revolution = Vetenskaplig Revolution
Rationalism Complete = Rationalism Fullbordat
[amount] Free Technologies = [amount] Gratisteknologier
Renaissance era = Renässansen
Rationalism = Rationalism
[amount]% [stat] while the empire is happy = [amount]% [stat] medan riket är lyckligt

Constitution = Konstitution
[stats] from every Wonder = [stats] från varje Underverk
Universal Suffrage = Allmän Rösträtt
+[amount]% Defensive Strength for cities = +[amount]% Försvarsstyrka för städer
Civil Society = Civilsamhälle
-[amount]% food consumption by specialists = -[amount]% matkonsumption av specialister
Free Speech = Yttrandefrihet
[amount] units cost no maintenance = [amount] enheter kostar ingen driftkostnad
Democracy = Demokrati
Specialists only produce [amount]% of normal unhappiness = Specialister skapar endast [amount]% av den normala olyckligheten
Freedom Complete = Frihet Fullbordat
+[amount]% yield from every [tileImprovement] = +[amount] avkastning från varje [tileImprovement]
Freedom = Frihet

Populism = Populism
[param] units deal +[amount]% damage = [param]-enheter gör +[amount]% skada
Militarism = Militarism
Gold cost of purchasing [param] units -[amount]% = Guldkostnad för att köpa [param]-enheter -[amount]%
Fascism = Fascism
Quantity of strategic resources produced by the empire +[amount]% = Mängd strategiska resurser som riket producerar +[amount]%
Police State = Polisstat
Total War = Totalt Krig
New [unitType] units start with [amount] Experience = Nya [unitType]-enheter börjar med [amount] Erfarenhet
Autocracy Complete = Autokrati Fullbordat
+[amount]% attack strength to all [unitType] units for [amount2] turns = +[amount]% anfallsstyrka för alla [unitType]-enheter i [amount2] drag
Industrial era = Industrieran
Autocracy = Autokrati
-[amount]% unit upkeep costs = -[amount]% enhetsdriftkostnad
Upon capturing a city, receive [amount] times its [stat] production as [stat2] immediately = Då en stad erövras, få [amount] gånger dess [stat]-produktion som [stat2] omedelbart

United Front = Enad Front
Militaristic City-States grant units [amount] times as fast when you are at war with a common nation = Militaristiska Stadsstater ger enheter [amount] gånger snabbare då du befinner dig i krig med en gemensam fiende
Planned Economy = Planekonomi
+[amount]% Production when constructing a [building] = +[amount]% Produktion vid bygge av en [building]
Nationalism = Nationalism
Socialism = Socialism
-[amount]% maintenance cost for buildings [cityFilter] = -[amount]% driftkostnad för byggnader [cityFilter]
Communism = Kommunism
Order Complete = Ordning Fullbordat
Order = Ordning


#################### Lines from Quests from Civ V - Vanilla ####################

Route = Rutt
Build a road to connect your capital to our city. = Bygg en väg för att länka samman din huvudstad med vår stad.

Clear Barbarian Camp = Töm Barbarläger
We feel threatened by a Barbarian Camp near our city. Please take care of it. = Vi känner oss hotade av ett Barbarläger nära vår stad. Var vänlig ta hand om det.

Connect Resource = Länka samman resurs
In order to make our civilizations stronger, connect [param] to your trade network. = Så att vi kan stärka våra civilisationer, koppla samman [param] till ditt handelsnätverk.

Construct Wonder = Bygg Underverk
We recommend you to start building [param] to show the whole world your civilization strength. = Vi föreslår att du börjar bygga [param] för att visa hela världen din civilisations styrka.

Acquire Great Person = Införskaffa Stor Person
Great People can change the course of a Civilization! You will be rewarded for acquiring a new [param]. = Stora Personen slå in en Civilisation på nytt spår! Du kommer belönas om du skaffar en ny [param].

Find Player = Hitta Spelare
You have yet to discover where [param] set up their cities. You will be rewarded for finding their territories. = Du har ännu inte upptäck var [param] byggt sina städer. Du kommer belönas om du hittar deras territorier.

Find Natural Wonder = Hitta Naturligt Underverk
Send your best explorers on a quest to discover Natural Wonders. Nobody knows the location of [param] yet. = Skicka dina bästa utforskare på resa för att hitta Naturliga Underverk. Inget vet ännu var [param] finns.


#################### Lines from Specialists from Civ V - Vanilla ####################

Scientist = Forskare

Merchant = Köpman

Artist = Konstnär

Engineer = Ingenjör


#################### Lines from Techs from Civ V - Vanilla ####################

Agriculture = Agrikultur
Starting tech = Startteknologi
'Where tillage begins, other arts follow. The farmers therefore are the founders of human civilization.' - Daniel Webster = 'Där plogandet börjar, följer de andra konsterna. Bönderna är därmed den mänskliga civilisationens grundare,' - Daniel Webster

Pottery = Krukmakeri
'Shall the clay say to him that fashioneth it, what makest thou?' - Bible Isaiah 45:9 = 'Skall leran säga till krukmakaren, vad gör du?' - Bibeln, Jesaja 45:9
Animal Husbandry = Djurskötsel
'Thou shalt not muzzle the ox when he treadeth out the corn.' - Bible Deuteronomy 25:4 = 'Du skall inte binda ihop munnen på en oxe som tröskar.' - Bibeln, 5 Mosebok 25:4
Archery = Bågskytte
'The haft of the arrow has been feathered with one of the eagle's own plumes, we often give our enemies the means of our own destruction' - Aesop = 'Pilskaftet var prytt av en av örnens egna fjädrar, vi skänker ofta våra fiender de medel som blir vår egen bane.' - Aisopos
Mining = Gruvdrift
'The meek shall inherit the Earth, but not its mineral rights.' - J. Paul Getty = 'De ödmjuka skall ärva Jorden, men inte dess mineralrättigheter.' - J Paul Getty

Sailing = Seglande
'He who commands the sea has command of everything.' - Themistocles = 'Den som styr över havet styr över allting.' - Temistokles
Calendar = Kalender
'So teach us to number our days, so that we may apply our hearts unto wisdom.' - Bible Psalms 90:12 = 'Lär oss hur få våra dagar är, då vinner vårt hjärta vishet.' - Bibeln, Psaltaren 90:12
Writing = Skrift
'He who destroys a good book kills reason itself.' - John Milton = 'Den som förstör en god bok förstör tänkandet självt' - John Milton
Trapping = Fällfångst
'Even brute beasts and wandering birds do not fall into the same traps or nets twice.' - Saint Jerome = 'Inte ens vilda djur eller vandrande fåglar ramlar i samma fällor eller nät två gånger.' - Sankt Hieronymus
The Wheel = Hjulet
'Wisdom and virtue are like the two wheels of a cart.' - Japanese proverb = 'Vishet och dygd är som två hjul på en vagn.' - Japanskt ordspråk
Masonry = Murande
'How happy are those whose walls already rise!' - Virgil = 'Hur lyckliga är inte de vars murar redan reser sig!' - Vergilius
Bronze Working = Bronsbearbetning
'Here Hector entered, with a spear eleven cubits long in his hand; the bronze point gleamed in front of him, and was fastened to the shaft of the spear by a ring of gold.' - Homer = 'Där Zeusälsklingen Hektor gick in och i handen höll lansen; elva alnar den mätte i längd, och i ändan på skaftet glimmade kopparen vass, och omkring den löpte en guldring.' -Homeros

Optics = Optik
Enables embarkation for land units = Möjliggör ombordstigning för landenheter
'He made an instrument to know if the moon shine at full or no.' - Samuel Butler = 'Han gjorde ett verktyg att veta, om månen full lyste eller ej.' - Samuel Butler
Horseback Riding = Hästrytt
'A Horse! A Horse! My kingdom for a horse!' - Shakespeare (Richard III) = 'En häst! En häst! Mitt kungarike för en häst!' - Shakespeare (Rickard III)
Mathematics = Matematik
'Mathematics is the gate and key to the sciences.' - Roger Bacon = 'Matematiken är porten och nyckeln till vetenskaperna.' - Roger Bacon
Construction = Byggnadskonst
'Three things are to be looked to in a building: that it stands on the right spot; that it be securely founded; that it be successfully executed.' - Johann Wolfgang von Goethe = 'Tre saker bör säkerställas om en byggnad: att den står på rätt plats; att den noga grundats; att den framgånsrikt genomförts.' - Johann Wolfgang von Goethe

Philosophy = Filosofi
'There is only one good, knowledge, and one evil, ignorance.' - Socrates = 'Det finns bara en av det goda, kunskap, och bara en ondska, okunskap.' - Sokrates
Drama and Poetry = Drama och Poesi
'What is drama but life with the dull bits cut out.' - Alfred Hitchcock = 'Vad är drama, om inte livet med alla trista bitar bortklippta.' - Alfred Hitchcock
Currency = Valuta
'Better is bread with a happy heart than wealth with vexation.' - Amenemope = 'Bättre är bröd med ett förnöjt hjärta än rikedomar med gnagande oro.' - Amenemope
Engineering = Ingenjörskonst
Roads connect tiles across rivers = Vägar sammanlänkar rutor tvärs över floder
'Instrumental or mechanical science is the noblest and, above all others, the most useful.' - Leonardo da Vinci = 'Instrumentell eller mekanisk vetenskap är den ädlaste och, framförallt, den mest användbara.' - Leonardo da Vinci
Iron Working = Järnbearbetning
'Do not wait to strike til the iron is hot, but make it hot by striking.' - William Butler Yeats = 'Vänta inte med att smida tills järnet är varmt, utan gör det varmt genom att smida.' William Butler Yeats

Theology = Teologi
'Three things are necessary for the salvation of man: to know what he ought to believe; to know what he ought to desire; and to know what he ought to do' - St. Thomas Aquinas = 'Tre saker är nödvändiga för människans frälsning: att veta vad han bör tro; att veta vad han bör önska; och att veta vad han bör göra' - S:t Tomas Aquinas
Civil Service = Statsförvaltning
Enables Open Borders agreements = Möjliggör avtal om öppna gränser
'The only thing that saves us from the bureaucracy is its inefficiency' - Eugene McCarthy = 'Det enda som räddar oss undan byråkratin är dess ineffektivitet' Eugene McCarthy
Guilds = Skrån
Enables conversion of city production to gold = Möjliggör omvandling av städers produktion till guld
'The merchants and the traders have come; their profits are pre-ordained...' - Sri Guru Granth Sahib = 'Köpmännen och handelsresanden har kommit; deras vinster är förutbestämda...' - Sri Guru Granth Sahib
Metal Casting = Metallgjutning
'When pieces of bronze or gold or iron break, the metal-smith welds them together again in the fire, and the bond is established.' - Sri Guru Granth Sahib = 'När stycken av brons eller guld eller järn går sönder, svetsar smeden dem tillsammans igen i elden, och sammanknytningen bildas.' - Sri Guru Granth Sahib

Compass = Kompass
'I find the great thing in this world is not so much where we stand, as in what direction we are moving.' - Oliver Wendell Holmes = 'Som jag erfar är inte det viktiga i denna värld var vi står, så mycket så som vilken riktning vi färdas i .' - Oliver Wendell Holmes
Education = Utbildning
Enables conversion of city production to science = Möjliggör omvandling av städers produktion till vetenskap
Enables Research agreements = Möjliggör forskningsavtal
'Education is the best provision for old age.' - Aristotle = 'Utbildning är den bästa förberedelsen för ålderdomen.' - Aristoteles
Chivalry = Ridderlighet
'Whoso pulleth out this sword of this stone and anvil, is rightwise king born of all England.' - Malory = 'Vem som än drar detta svärd ur denna sten och detta städ, är den rättmätiga kungen av hela England.' - Malory
Machinery = Maskineri
Improves movement speed on roads = Ökar förflyttningshastighet på vägar
'The press is the best instrument for enlightening the mind of man, and improving him as a rational, moral and social being.' - Thomas Jefferson = 'Tryckpressen är det bästa verktyget för att upplysa människornas sinne, och förbättra dem som rationella, moraliska och sociala varelser.' - Thomas Jefferson
Physics = Fysik
'Measure what is measurable, and make measurable what is not so.' - Galileo Galilei = 'Mät det som är mätbart, och gör mätbart det som inte är det.' - Galileo Galilei
Steel = Stål
'John Henry said to his Captain, / 'A man ain't nothin' but a man, / And before I'll let your steam drill beat me down, / I'll die with the hammer in my hand.'' - Anonymous: The Ballad of John Henry, the Steel-Drivin' Man = 'John Henry sade till sin förman, / 'En man är inte mer än en man, / Och hellre än låta din ångborr slå mig, / Så dör jag med hammarn i hand.'' - Anonym: The Ballad of John Henry, the Steel-Drivin' Man

Astronomy = Astronomi
Increases embarked movement +1 = Ökar ombordstignas förflyttning med +1
Enables embarked units to enter ocean tiles = Möjliggör för ombordstigna enheter att gå in i havsrutor
'Joyfully to the breeze royal Odysseus spread his sail, and with his rudder skillfully he steered.' - Homer = 'Glad han bredde sitt segel för vind, den ädle Ulysses, satte vid rodret sig ner och styrde med övade händer ut över hav' - Homeros
Acoustics = Akustik
'Their rising all at once was as the sound of thunder heard remote' - Milton = 'När de reste sig alla på en gång hördes ett ljud som fjärran åska' - Milton
Banking = Bankväsende
'Happiness: a good bank account, a good cook and a good digestion' - Jean Jacques Rousseau = 'Lycka: ett gott bankkonto, en god kock och en god matsmältning' - Jean Jacques Rousseau
Printing Press = Tryckpressen
'It is a newspaper's duty to print the news and raise hell.' - The Chicago Times = 'Det är tidningens plikt att trycka nyheter och starta bråk.' - The Chicago Times
Gunpowder = Krut
'The day when two army corps can annihilate each other in one second, all civilized nations, it is to be hoped, will recoil from war and discharge their troops.' - Alfred Nobel = 'Dagen då de två motståndarna kan förgöra varandra på en sekund, kommer alla civiliserade nationer troligtvis att rygga i förfäran och desarmera sina trupper.' - Alfred Nobel

Navigation = Navigation
'The winds and the waves are always on the side of the ablest navigators.' - Edward Gibbon = 'Vindarna och vågorna är alltid på de skickligaste navigatörernas sida.' - Edward Gibbon
Architecture = Arkitektur
'Architecture begins where engineering ends.' - Walter Gropius = 'Arkitektur börjar där ingenjörskonsten slutar.' - Walter Gropius
Economics = Ekonomi
'Compound interest is the most powerful force in the universe.' - Albert Einstein = 'Ränta på ränta är den starkaste kraften i universum.' - Albert Einstein
Metallurgy = Metallurgi
'There never was a good knife made of bad steel.' - Benjamin Franklin = 'Det har aldrig funnits en bra kniv gjord av dåligt stål.' - Benjamin Franklin
Chemistry = Kemi
'Wherever we look, the work of the chemist has raised the level of our civilization and has increased the productive capacity of the nation.' - Calvin Coolidge = 'Var vi än skådar, har kemisternas slit höjt nivån på vår civilisation och ökat nationens produktionsförmåga.' - Calvin Coolidge

Archaeology = Arkeologi
'Those who cannot remember the past are condemned to repeat it.' - George Santayana = 'De som inte minns det förflutna är dömda till att upprepa det.' - George Santayana
Scientific Theory = Vetenskapsteori
'Every great advance in science has issued from a new audacity of imagination.' - John Dewey = 'Varje stort vetenskapligt framsteg har kommit från en ny vågad fantasi.' - John Dewey
Industrialization = Industrialisering
'Industrialization based on machinery, already referred to as a characteristic of our age, is but one aspect of the revolution that is being wrought by technology.' - Emily Greene Balch = 'Maskinindustrialisering, som redan kallas för karaktäristiskt för vår tidsålder, är endast en aspekt av den revolution som teknologin åsamkat.' - Emily Greene Balch
Rifling = Räffling
'It is well that war is so terrible, or we should grow too fond of it.' - Robert E. Lee = 'Det är tur att krig är så fruktansvärt, annars skulle vi fatta alltför mycket tycke för det.' - Robert E Lee
Military Science = Militärvetenskap
'Wars may be fought with weapons, but they are won by men. It is the spirit of the men who follow and of the man who leads that gains the victory.' - George S. Patton = 'Krig kanske utkämpas med vapen, men de vinns av män. Det är anden i de män som följer och i den man som leder som vinner segern.' - George S Patton
Fertilizer = Gödsel
'The nation that destroys its soil destroys itself.' - Franklin Delano Roosevelt = 'Den nation som förstör sin jord förstör sig själv.'

Biology = Biologi
'If the brain were so simple we could understand it, we would be so simple we couldn't.' - Lyall Watson = 'Vore våra hjärnor så enkla att vi kunde förstå dem, vore vi så enkla att vi inte kunde det.' - Lyall Watson
Electricity = Elektricitet
'Is it a fact - or have I dreamt it - that, by means of electricity, the world of matter has become a great nerve, vibrating thousands of miles in a breathless point of time?' - Nathaniel Hawthorne = 'Är det sant - eller har jag drömt det - att, med elektricitetens hjälp, hela den materiella världen blivit som en stor nerv, som vibrerar tusentals mil under en hisnande punkt i tiden?' - Nathaniel Hawthorne
Steam Power = Ångkraft
'The nations of the West hope that by means of steam communication all the world will become as one family.' - Townsend Harris = 'Nationerna i Väst hoppas att hela världen med ångförbindelsernas hjälp kan bli som en familj.' - Townsend Harris
Dynamite = Dynamit
'As soon as men decide that all means are permitted to fight an evil, then their good becomes indistinguishable from the evil that they set out to destroy.' - Christopher Dawson = 'Så snart män bestämmer sig för att alla medel är tillåtna för att bekämpa det onda, blir deras godhet omöjlig att skilja från den ondska de ville förstöra.' - Cristopher Dawson

Modern era = Moderna eran
Refrigeration = Kylning
'And homeless near a thousand homes I stood, and near a thousand tables pined and wanted food.' - William Wordsworth = 'Och hemlös stod jag nära tusen hem, och nära tusen bord trånade efter mat.' - William Wordsworth
Radio = Radio
'The whole country was tied together by radio. We all experienced the same heroes and comedians and singers. They were giants.' - Woody Allen = 'Hela landet hölls samman av radion. Vi upplevde alla samma hjältar och komiker och sångare. De var som jättar.' - Woody Allen
Replaceable Parts = Utbytbara Delar
'Nothing is particularly hard if you divide it into small jobs.' - Henry Ford = 'Inget är särskilt svårt om man delar upp det i små uppgifter.' - Henry Ford
Flight = Flygande
'Aeronautics was neither an industry nor a science. It was a miracle.' - Igor Sikorsky = 'Flygkonsten var vare sig en industri eller en vetenskap. Den var ett mirakel.' - Igor Sikorsky
Railroad = Järnväg
'The introduction of so powerful an agent as steam to a carriage on wheels will make a great change in the situation of man.' - Thomas Jefferson = 'Att införa en så kraftfull verkan som ånga till en vagn på hjul kommer orsaka en stor förändring i människornas tillstånd.' - Thomas Jefferson

Plastics = Plast
'Ben, I want to say one word to you, just one word: plastics.' - Buck Henry and Calder Willingham, The Graduate = 'Ben, jag vill säga ett ord till dig, bara ett ord: plast.' - Buck Henry och Calder Willingham, Mandomsprovet
Electronics = Elektronik
'There's a basic principle about consumer electronics: it gets more powerful all the time and it gets cheaper all the time.' - Trip Hawkins = 'Det finns en grundprincip om konsumentelektronik: den blir ständigt bättre och ständigt billigare.' - Trip Hawkins
Ballistics = Ballistik
'Men, like bullets, go farthest when they are smoothest.' - Jean Paul = 'Män, i likhet med kulor, kommer längst då de är polerade.' - Jean Paul
Combustion = Förbränningsmotorer
'Any man who can drive safely while kissing a pretty girl is simply not giving the kiss the attention it deserves.' - Albert Einstein = 'En man som kan köra säkert medan han kysser en vacker flicka ger helt enkelt inte kyssen den uppmärksamhet som krävs.' - Albert Einstein

Atomic era = Atomeran
Pharmaceuticals = Mediciner
'In nothing do men more nearly approach the gods than in giving health to men.' - Cicero = 'Män närmar sig aldrig gudarna mer än då de ger hälsa till andra.' - Cicero
Atomic Theory = Atomteori
'The unleashed power of the atom has changed everything save our modes of thinking, and we thus drift toward unparalleled catastrophes.' - Albert Einstein = 'Atomen lössläppta kraft har ändrat på allt förutom vårat sätt att tänka, och således driver vi mot katastrofer utan dess like.' - Albert Einstein
Radar = Radar
'Vision is the art of seeing things invisible.' - Jonathan Swift = 'Vision är konsten att se det osynliga.' - Jonathan Swift
Combined Arms = Kombinerade Vapenslag
'The root of the evil is not the construction of new, more dreadful weapons. It is the spirit of conquest.' - Ludwig von Mises = 'Roten till det onda är inte byggande av nya, mer fasansfulla vapen. Det är erövrandets anda.' - Ludwig von Mises

Ecology = Ekologi
'Only within the moment of time represented by the present century has one species, man, acquired significant power to alter the nature of his world.' - Rachel Carson = 'Inte förrän det ögonblick som motsvaras av detta sekel har en djurart, människan, skaffat sig en betydande förmåga att påverka naturen i sin värld.' - Rachel Carson
Nuclear Fission = Kärnklyvning
'I am become Death, the destroyer of worlds.' - J. Robert Oppenheimer = 'Jag har blivit Döden, världarnas förintare.' - J Robert Oppenheimer
Rocketry = Raketvetenskap
'A good rule for rocket experimenters to follow is this: always assume that it will explode.' - Astronautics Magazine, 1937 = 'En bra tumregel för raketforskare är: utgå alltid från att den kommer explodera.' - Astronautics Magazine, 1937
Computers = Datorer
'Computers are like Old Testament gods: lots of rules and no mercy.' - Joseph Campbell = 'Datorer är som gudar från Gamla Testamentet: många regler och ingen nåd.' - Joseph Campbell

Information era = Informationseran
Telecommunications = Telekommunikationer
'The more we elaborate our means of communication, the less we communicate.' - J.B. Priestly = 'Ju mer vi utvecklar våra kommunikationsmetoder, desto mindre kommunicerar vi.' – J.B. Priestly
Mobile Tactics = Rörlig Taktik
'All men can see these tactics whereby I conquer, but what none can see is the strategy out of which victory is evolved.' - Sun Tzu = 'Alla kan se dessa taktiker med vilka jag segrar, men det som ingen kan se är strategin ur vilken segern utvecklas.' - Sun Zi
Advanced Ballistics = Avancerad Ballistik
'Our scientific power has outrun our spiritual power, we have guided missiles and misguided men.' – Martin Luther King Jr. = 'Vår vetenskapliga kraft har sprungit om vår andliga kraft, vi har självledda missiler och vilseledda män.' - Martin Luther King Jr.
Satellites = Sateliter
Reveals the entire map = Visar hela kartan
'Now, somehow, in some new way, the sky seemed almost alien.' - Lyndon B. Johnson = 'Nu, på något vis, verkade hela himlen nästan främmande.' - Lyndon B Johnson
Robotics = Robotvetenskap
'1. A robot may not injure a human being or, through inaction, allow a human being to come to harm. 2. A robot must obey any orders given to it by human beings, except when such orders would conflict with the First Law. 3. A robot must protect its own existence as long as such protection does not conflict with the First or Second Law.' - Isaac Asimov = '1. En robot får aldrig skada en människa eller, genom att inte ingripa, tillåta att en människa kommer till skada. 2. En robot måste lyda order från en människa, förutom om sådana order kommer i konflikt med första lagen. 3. En robot måste skydda sin egen existens, såvida detta inte kommer i konflikt med första eller andra lagen.' - Isaac Asimov
Lasers = Lasrar
'The night is far spent, the day is at hand: let us therefore cast off the works of darkness, and let us put on the armor of light.' - The Holy Bible: Romans, 13:12 = 'Natten går mot sitt slut och dagen är nära. Låt oss då lägga av oss mörkrets gärningar och ta på oss ljusets rustning.' - Bibeln, Romarbrevet 13:12

Particle Physics = Partikelfysik
'Every particle of matter is attracted by or gravitates to every other particle of matter with a force inversely proportional to the squares of their distances.' - Isaac Newton = 'Varje partikel av materia attraheras till eller graviterar mot alla andra partiklar av materia med en kraft som är omvänt proportionell till kvadraterna av deras avstånd.' - Isaac Newton
Nuclear Fusion = Kärnfusion
'The release of atomic energy has not created a new problem. It has readily made more urgent the necessity of solving an existing one.' - Albert Einstein = 'Frisläppandet av atomkraft har inte skapat ett nytt problem. Det har helt klart gjort nödvändigheten mer trängande att lösa ett redan existerande problem.' – Albert Einstein
Nanotechnology = Nanoteknologi
'The impact of nanotechnology is expected to exceed the impact that the electronics revolution has had on our lives.' - Richard Schwartz = 'Nanoteknologins avtryck förutspås överskrida det avtryck som den elektroniska revolutionen haft på våra liv.' - Richard Schwartz
Stealth = Smygteknik
'Be extremely subtle, even to the point of formlessness, be extremely mysterious, even to the point of soundlessness. Thereby you can be the director of the opponent's fate.' - Sun Tzu = 'Var extremt 'Var extremt subtil, rentav formlös, var extremt mysterisk, rentav ljudlös. På detta sätt kan du styra motståndarens tillstånd.' - Sun Zi

Future era = Framtidseran
Future Tech = Framtidsvetenskap
Who knows what the future holds? = Vem vet vad framtiden bär i sitt sköte?
Can be continually researched = Kan forskas fram kontinuerligt
'I think we agree, the past is over.' - George W. Bush = 'Jag tror vi håller med varandra, det förflutna är över.' - George W Bush


#################### Lines from Terrains from Civ V - Vanilla ####################

Ocean = Hav

Coast = Kust

Occurs at temperature between [param] and [param2] and humidity between [param3] and [amount] = Förekommer vid temperaturer mellan [param] och [param2] och luftfuktighet mellan [param3] och [amount]
Grassland = Gräsmark

Plains = Slätt

Tundra = Tundra

Desert = Öken

Lakes = Sjöar

Has an elevation of [amount] for visibility calculations = Har en höjd på [amount] för synlighetsberäkningar
Mountain = Berg

Snow = Snö

[amount] Strength for cities built on this terrain = [amount] styrka för städer som byggs på denna terräng
[amount] Sight for [param] units = [amount] Sikt för [param]-enheter
Hill = Kulle

Provides a one-time Production bonus to the closest city when cut down = Ger en engångs Produktionsbonus till närmsta stad då den huggs ned.
Blocks line-of-sight from tiles at same elevation = Stoppar siktlinjer från rutor i samma höjd
Resistant to nukes = Motståndskraftig mot kärnvapen
Can be destroyed by nukes = Kan förstöras av kärnvapen
Forest = Skog

Jungle = Djungel

Marsh = Träsk

Fallout = Nedfall

Oasis = Oas

Flood plains = Flodslätt

Ice = Is

Atoll = Atoll

Great Barrier Reef = Stora Barriärrevet

Old Faithful = Old Faithful

Grants 500 Gold to the first civilization to discover it = Ger 500 Guld till den första civilisationen som upptäcker den
El Dorado = El Dorado

Grants Rejuvenation (all healing effects doubled) to adjacent military land units for the rest of the game = Ger Återhämtning (alla läkeeffekter fördubblas) till angränsande militära landenheter för resten av spelet
Fountain of Youth = Ungdomens Källa

Grand Mesa = Grand Mesa

Mount Fuji = Fuji

Krakatoa = Krakatoa

Rock of Gibraltar = Gibraltarklippan

Cerro de Potosi = Cerro de Potosi

Barringer Crater = Barringerkratern


#################### Lines from TileImprovements from Civ V - Vanilla ####################

Can also be built on tiles adjacent to fresh water = Kan även byggas på rutor angränsande färskvatten
[stats] on [tileFilter] tiles once [tech] is discovered = [stats] på [tileFilter]-rutor då [tech] upptäcks
Farm = Bondgård

Lumber mill = Sågverk

Mine = Gruva

Trading post = Handelsplats

Camp = Läger

Oil well = Oljekälla

Pasture = Hage

Plantation = Plantage

Quarry = Stenbrott

Fishing Boats = Fiskebåtar

Gives a defensive bonus of [amount]% = Ger en försvarsbonus på [amount]%
Can be built outside your borders = Kan byggas utanför dina gränser
Fort = Fort

Costs [amount] gold per turn when in your territory = Kostar [amount] guld per drag i ditt territorium
Road = Väg


Remove Forest = Ta bort Skog

Remove Jungle = Ta bort Djungel

Remove Fallout = Ta bort Nedfall

Remove Marsh = Ta bort Träsk

Remove Road = Ta bort Väg

Remove Railroad = Ta bort Järnväg

Cancel improvement order = Avbryt förbättringsorder

Academy = Akademi

Landmark = Landmärke

Manufactory = Manufaktori

Customs house = Tullhus

Holy site = Helig Plats

Deal 30 damage to adjacent enemy units = Gör 30 skada mot angränsande fientliga enheter
Can be built just outside your borders = Kan byggas precis utanför dina gränser
Citadel = Fästning

Can only be built on Coastal tiles = Kan enbart byggas på rutor vid kusten
Moai = Moai

Cannot be built on bonus resource = Kan inte byggas på bonusresurser
Terrace farm = Terassbondgård

Polder = Polder

Unpillagable = Oplundringsbar
Ancient ruins = Antika ruiner

City ruins = Stadsruiner

Indestructible = Oförstörbar
City center = Stadscenter

Barbarian encampment = Barbarläger


#################### Lines from TileResources from Civ V - Vanilla ####################

Cattle = Boskap

Sheep = Får

Deer = Hjortar

Bananas = Bananer

Wheat = Vete

Stone = Sten

Fish = Fisk

Horses = Hästar

Iron = Järn

Coal = Kol

Oil = Olja

Aluminum = Aluminium

Uranium = Uran

Furs = Pälsar

Cotton = Bomull

Dyes = Färgämnen

Gems = Ädelstenar

Gold Ore = Guldmalm

Silver = Silver

Incense = Rökelse

Ivory = Elfenben

Silk = Silke

Spices = Kryddor

Wine = Vin

Sugar = Socker

+15% production towards Wonder construction = +15% produktion mot Underverkskonstruktion
Marble = Marmor

Whales = Valar

Pearls = Pärlor


#################### Lines from UnitPromotions from Civ V - Vanilla ####################

Heal Instantly = Läk Omedelbart

Accuracy I = Träffsäkerhet I
+[amount]% Strength in [param] = +[amount]% Styrka i [param]

Accuracy II = Träffsäkerhet II

Accuracy III = Träffsäkerhet III

Barrage I = Spärreld I

Barrage II = Spärreld II

Barrage III = Spärreld III

Volley = Eldskur

Extended Range = Ökad Räckvidd
[amount] Range = [amount] Räckvidd

Indirect Fire = Indirekt Eld
Ranged attacks may be performed over obstacles = Räckviddsattacker kan utföras över hinder

Shock I = Stötanfall I

Shock II = Stötanfall II

Shock III = Stötanfall III

Drill I = Drill I

Drill II = Drill II

Drill III = Drill III

Charge = Gå På

Besiege = Belägra

Formation I = Formation I

Formation II = Formation II

Blitz = Blixtkrig
[amount] additional attacks per turn = [amount] extra anfall per drag

Woodsman = Skogsvan
Double movement rate through Forest and Jungle = Dubbel förflyttningshastighet genom Skog och Djungel

Amphibious = Amfibisk

Medic = Sjukvårdare

Medic II = Sjukvårdare II

Scouting I = Spaning I
[amount] Visibility Range = [amount] Sikträckvidd

Scouting II = Spaning II

Scouting III = Spaning III
[amount] Movement = [amount] Förflyttning

Survivalism I = Överlevnad I

Survivalism II = Överlevnad II

Survivalism III = Överlevnad III

Boarding Party I = Äntringsparti I

Boarding Party II = Äntringsparti II

Boarding Party III = Äntringsparti III

Coastal Raider I = Kusthärjare I

Coastal Raider II = Kusthärjare II

Coastal Raider III = Kusthärjare III

Targeting I = Målsökning I

Targeting II = Målsökning II

Targeting III = Målsökning III

Wolfpack I = Vargflock I
+[amount]% Strength when attacking = +[amount]% Styrka vid anfall

Wolfpack II = Vargflock II

Wolfpack III = Vargflock III

Armor Plating I = Pansarbeklädnad I
+[amount]% Strength when defending = +[amount]% Styrka vid försvar

Armor Plating II = Pansarbeklädnad II

Armor Plating III = Pansarbeklädnad III

Flight Deck I = Flygdäck I
Can carry [amount] extra [unitType] units = Kan bära [amount] extra [unitType]-enheter

Flight Deck II = Flygdäck II

Flight Deck III = Flygdäck III

Supply = Förnödenheter

Siege I = Belägring I

Siege II = Belägring II

Siege III = Belägring III

Evasion = Undanflykt
Damage taken from interception reduced by [amount]% = Skada från genskjutningar minskas med [amount]%

Interception I = Genskjutning I
[amount]% Damage when intercepting = [amount]% skada vid genskjutning

Interception II = Genskjutning II

Interception III = Genskjutning III

Air Targeting I = Luftmålsökning I

Air Targeting II = Luftmålsökning II

Sortie = Sorti
[amount] extra interceptions may be made per turn = [amount] extra genskjutningar kan göras per drag

Operational Range = Operationsräckvidd

Air Repair = Luftreparation
Unit will heal every turn, even if it performs an action = Enheten kommer läka varje drag, oavsett om den utför en handling

Cover I = Skydd I
[amount]% Strength when defending vs [unitType] = [amount]% Styrka vid försvar mot [unitType]

Cover II = Skydd II

March = Marsch

Mobility = Rörlighet

Sentry = Spejare

Logistics = Logistik

Ambush I = Bakhåll I

Ambush II = Bakhåll II

Bombardment I = Bombardemang I

Bombardment II = Bombardemang II

Bombardment III = Bombardemang III

Morale = Moral
+[amount]% Combat Strength = +[amount]% Stridsstyrka

Great Generals I = Stora Generaler I

Great Generals II = Stora Generaler II

Quick Study = Snabblärd
[amount]% Bonus XP gain = [amount]% extra erhållna EP

Haka War Dance = Haka-Stridsdans
[amount]% Strength for enemy [unitType] units in adjacent [param] tiles = [amount]% Styrka för fientliga [unitType]-enheter i angränsande [param]-rutor

Rejuvenation = Återhämtning
All healing effects doubled = Alla läkeeffekter dubbleras

Slinger Withdraw = Slungares Reträtt
May withdraw before melee ([amount]%) = Kan slå reträtt innan närstrid ([amount]%)


#################### Lines from Units from Civ V - Vanilla ####################

Can build [param] improvements on tiles = Kan bygga [param]-förbättringar på rutor

Excess Food converted to Production when under construction = Extra mat omvandlas till Produktion under bygget
Requires at least [amount] population = Kräver minst [amount] befolkning
Founds a new city = Grundar en ny stad

Ignores terrain cost = Bortser från terrängkostnad

Warrior = Krigare

Maori Warrior = Maorikrigare

Jaguar = Jaguar
Heals [amount] damage if it kills a unit = Läker [amount] skada om den dödar en enhet

Brute = Kämpe

Archer = Bågskytt

Bowman = Pilbågsman

Slinger = Slungare

Work Boats = Arbetsbåtar
May create improvements on water resources = Kan skapa förbättringar på vattenresurser
Cannot enter ocean tiles until Astronomy = Kan inte gå in i havsrutor innan Astronomi

Trireme = Trier
Cannot enter ocean tiles = Kan inte gå in i havsrutor

Chariot Archer = Vagnsskytt
Rough terrain penalty = Avdrag för kuperad terräng
No defensive terrain bonus = Ingen försvarsbonus från terräng

War Chariot = Stridsvagn

Horse Archer = Beriden Bågskytt

War Elephant = Stridselefant

Spearman = Spjutman

Hoplite = Hoplit

Persian Immortal = Persisk Odödlig
+[amount] HP when healing = +[amount] KP vid läkning

Battering Ram = Murbräcka
Can only attack [unitType] units = Kan endast anfalla [unitType]-enheter
-[amount] Visibility Range = -[amount] Sikträckvidd

Horseman = Ryttare
Can move after attacking = Kan flytta efter anfall
-[amount]% Strength vs [unitType] = -[amount]% Styrka mot [unitType]

Companion Cavalry = Kamratkrigare

Catapult = Katapult
Must set up to ranged attack = Måste ställas upp för att anfalla med räckvidd
Limited Visibility = Begränsad Sikt

Ballista = Ballist

Composite Bowman = Kompositbågman

Swordsman = Svärdsman

Legion = Legion

Mohawk Warrior = Mohawkkrigare

Pikeman = Pikenenare

Landsknecht = Landsknekt
Can move immediately once bought = Kan flytta omedelbart efter köp

Galleass = Galeas

Knight = Riddare

Camel Archer = Kamelskytt

Conquistador = Conquistador
Defense bonus when embarked = Försvarsbonus medan ombordstigen

Naresuan's Elephant = Naresuans Elefant

Mandekalu Cavalry = Mandekaluryttare

Keshik = Kheshig

Crossbowman = Armborstskytt

Chu-Ko-Nu = Zhuge Nu-skytt

Longbowman = Långbågsskytt

Trebuchet = Blida

Hwach'a = Hwach'a

Longswordsman = Långsvärdsman

Samurai = Samuraj

Berserker = Bärsärk

Caravel = Karavell

Turtle Ship = Sköldpaddsskepp

Musketman = Musketerare

Musketeer = Musketör

Janissary = Janitsjar

Minuteman = Minutman

Tercio = Tercio

Privateer = Kapare
May capture killed [param] units = Kan tillfångata besegrade [param]-enheter

Sea Beggar = Havsgeus

Frigate = Fregatt

Ship of the Line = Linjeskepp

Lancer = Lansiär

Sipahi = Spahi
No movement cost to pillage = Ingen förflyttningskostnad för att plundra

 # Requires translation!
Hakkapeliitta = 
 # Requires translation!
Transfer Movement to General = 
 # Requires translation!
+[amount]% Combat Bonus when stacked with Great General = 

Cannon = Kanon

Gatling Gun = Gatlingkulspruta

Rifleman = Gevärsskytt

Norwegian Ski Infantry = Norskt Skidinfanteri
Double movement in Snow, Tundra and Hills = Dubbel förflyttning i Snö, Tundra, och Kullar

 # Requires translation!
Carolean = 

Cavalry = Kavalleri

Cossack = Kosack

Ironclad = Pansarbåt
Double movement in coast = Dubbel förflyttning vid kusten

Artillery = Artilleri

Can enter ice tiles = Kan gå in i isrutor
Can only attack [param] tiles = Kan endast anfalla [param]-rutor
Invisible to others = Osynlig för andra
Can attack submarines = Kan anfalla ubåtar

Great War Infantry = Första Världskrigsinfanteri

Foreign Legion = Främlingslegionär

Triplane = Triplan
[amount]% chance to intercept air attacks = [amount]% chans för att genskjuta luftanfall
6 tiles in every direction always visible = 6 rutor i varje riktning alltid synliga

Great War Bomber = Första Världskrigsbombplan

Infantry = Infanteri

Carrier = Hangarfartyg
Cannot attack = Kan inte anfalla
Can carry [amount] [unitType] units = Kan bära [amount] [unitType]-enheter

Battleship = Slagskepp

Machine Gun = Kulspruta

Anti-Aircraft Gun = Luftvärnskanon

Landship = Landskepp

Destroyer = Jagare

Marine = Marinsoldat
[amount] Sight for all [param] units = [amount] Sikt för alla [param]-enheter


Zero = Zero


B17 = B17

Paratrooper = Fallskärmsjägare
May Paradrop up to [amount] tiles from inside friendly territory = Kan Fallskärmshoppa upp till [amount] rutor inifrån vänligt territorium

Tank = Pansarvagn

Panzer = Panzer

Anti-Tank Gun = Pansarvärnskanon

Atomic Bomb = Atombomb
Self-destructs when attacking = Självdestruerar vid anfall
Nuclear weapon of Strength [amount] = Kärnvapen av Styrka [amount]
Blast radius [amount] = Sprängradie [amount]

Rocket Artillery = Raketartilleri

Mobile SAM = Rörligt Luftvärnssystem

Guided Missile = Målsökande Missil

Nuclear Missile = Kärnvapenmissil

Helicopter Gunship = Attackhelikopter
Unable to capture cities = Kan inte inta städer
All tiles cost 1 movement = Alla rutor kostar 1 förflyttning
Can pass through impassable tiles = Kan gå igenom opasserbara rutor

Nuclear Submarine = Atomubåt

Mechanized Infantry = Mekaniserat Infanteri

Missile Cruiser = Robotkryssare

Modern Armor = Modern Stridsvagn

Jet Fighter = Reajaktplan

Giant Death Robot = Jättedödsrobot

Stealth Bomber = Smygbombplan
Cannot be carried by [unit] units = Kan inte bäras av [unit]-enheter

Great Artist = Stor Konstnär
Great Person - [stat] = Stor Person - [stat]
Can construct [tileImprovement] = Kan bygga [tileImprovement]
Can start an [amount]-turn golden age = Kan påbörja en [amount]-drags guldålder

Great Scientist = Stor Forskare
Can hurry technology research = Kan påskynda forskning

Great Merchant = Stor Köpman
Can undertake a trade mission with City-State, giving a large sum of gold and [amount] Influence = Kan göra en handelsresa till en Stadsstat, vilket ger en stor summa pengar och [amount] Inflytande

Great Engineer = Stor Ingenjör
Can speed up construction of a wonder = Kan snabba på bygget av ett Underverk

Great Prophet = Stor Profet
Can spread religion [amount] times = Kan sprida religion [amount] gånger
<<<<<<< HEAD
 # Requires translation!
May found a religion = 
=======
May found a religion = Kan stifta en religion
>>>>>>> 1c346666
Can construct [tileImprovement] if it hasn't spread religion yet = Kan bygga [tileImprovement] om den inte spridit religion än

Great General = Stor General
Bonus for units in 2 tile radius 15% = 15% bonus för enheter i en omkrets av 2 rutor.

Khan = Khan
Heal adjacent units for an additional 15 HP per turn = Läker angränsande enheter för ytterligare 15 KP per drag


#################### Lines from Tutorials ####################

Introduction = Introduktion
Welcome to Unciv!\nBecause this is a complex game, there are basic tasks to help familiarize you with the game.\nThese are completely optional, and you're welcome to explore the game on your own! = Välkommen till Unciv!\nEftersom detta är ett komplext spel, finns det några enkla uppgifter för att hjälpa dig komma in i spelet.\nDe är helt frivilliga, och du får gärna utforska spelet själv!

New Game = Nytt Spel
Your first mission is to found your capital city.\nThis is actually an important task because your capital city will probably be your most prosperous.\nMany game bonuses apply only to your capital city and it will probably be the center of your empire. = Din första uppgift är att grunda din huvudstad.\nDet är en viktig uppgift eftersom din huvudstad sannolikt kommer bli din rikaste.\nMånga bonusar i spelet gäller endast din huvudstad och den kommer förmodligen vara ditt rikes center.
How do you know a spot is appropriate?\nThat’s not an easy question to answer, but looking for and building next to luxury resources is a good rule of thumb.\nLuxury resources are tiles that have things like gems, cotton, or silk (indicated by a smiley next to the resource icon)\nThese resources make your civilization happy. You should also keep an eye out for resources needed to build units, such as iron. Cities cannot be built within 3 tiles of existing cities, which is another thing to watch out for! = Hur vet man vad som är en lämplig plats?\nInte en lätt fråga att svar på, men att leta efter och bygga bredvid lyxresurser är en bra tumregel.\nLyxresurser är rutom som har saker som ädelstenar, bomull, eller silke (visas av den glada gubben bredvid resursikonen)\nDessa resurser gör ditt rike lyckligt. Du bör också hålla ett öga öppet för resurser som behövs för att bygga enheter, såsom järn. Städer kan inte byggas inom 3 rutor av befintliga städer, vilket är ytterligare en sak att hålla koll på!
However, cities don’t have a set area that they can work - more on that later!\nThis means you don’t have to settle cities right next to resources.\nLet’s say, for example, that you want access to some iron – but the resource is right next to a desert.\nYou don’t have to settle your city next to the desert. You can settle a few tiles away in more prosperous lands.\nYour city will grow and eventually gain access to the resource.\nYou only need to settle right next to resources if you need them immediately – \n   which might be the case now and then, but you’ll usually have the luxury of time. = Städer har dock inget fast område där de kan arbeta - mer om det senare!\nDet betyder att du inte måste bygga städer alldeles bredvid resurser.\nLåt oss till exempel säga att du vill ha tillgång till järn - men resursen ligger vid en öken.\nDu behöver inte grunda staden bredvid ökning. Du kan bygga ett par rutor bort i rikare land.\nDin stad kommer växa och slutligen får tillgång till resursen.\nDu behöver bara grunda städer alldeles bredvid resurser om du behöver dem omedelbart -\n  vilket kan hända då och då, men du kommer vanligtvis har gott om tid.
The first thing coming out of your city should be either a Scout or Warrior.\nI generally prefer the Warrior because it can be used for defense and because it can be upgraded\n  to the Swordsman unit later in the game for a relatively modest sum of gold.\nScouts can be effective, however, if you seem to be located in an area of dense forest and hills.\nScouts don’t suffer a movement penalty in this terrain.\nIf you’re a veteran of the 4x strategy genre your first Warrior or Scout will be followed by a Settler.\nFast expanding is absolutely critical in most games of this type. = Det första du bygger i staden bör vara en Spejare eller Krigare.\nJag föredrar vanligtvis Krigaren eftersom den kan användas till försvar och kan uppgraderas\n  till Svärdsmansenheten senare i spelet för en relativt billig eng.\nSpejare kan dock vara effektiva om du verkar vara i et område med mycket skog och kullar.\nSpejare har inget förflyttningsavdrag för sådan terräng.\nOm du är en veteran från 4x-strategigenren så kommer den första Krigaren eller Spejaren följas av en Nybyggare.\nSnabb expansion är absolut nödvändigt i de flesta spel av denna sort.

In your first couple of turns, you will have very little options, but as your civilization grows, so do the number of things requiring your attention = Under dina första drag, kommer du ha få alternativ, men vartefter din civilisation växer, gör även det antal saker som kräver din uppmärksamhet

Culture and Policies = Kultur och Policys
Each turn, the culture you gain from all your cities is added to your Civilization's culture.\nWhen you have enough culture, you may pick a Social Policy, each one giving you a certain bonus. = Varje drag läggs kulturen du får från alla dina städer till din Civilisations kultur.\nNär du har tillräckligt med kultur, kan du välja en Sammhällspolicy, där var och en ger dig en särskild bonus.
The policies are organized into branches, with each branch providing a bonus ability when all policies in the branch have been adopted. = Policyerna är indelade i grenar, där vare gren ger en bonusförmåga när alla policys i den grenen har anammats.
With each policy adopted, and with each city built,\n  the cost of adopting another policy rises - so choose wisely! = Med varje anammad policy, och med varje byggd stad,\n  ökar kostnaden för att anamma en annan policy - så välj med eftertanke!

City Expansion = Stadsexpansion
Once a city has gathered enough Culture, it will expand into a neighboring tile.\nYou have no control over the tile it will expand into, but tiles with resources and higher yields are prioritized. = När en stad har samlat tillräckligt mycket Kultur, kommer den expandera till en angränsande rua.\nDu kan inte styra vilken ruta den kommer expandera till, men rutor med resurser och högre avkastning prioriteras.
Each additional tile will require more culture, but generally your first cities will eventually expand to a wide tile range. = Varje extra ruta kommer kräva mer kultur, men vanligtvis kommer dina första städer expandera brett.
Although your city will keep expanding forever, your citizens can only work 3 tiles away from city center.\nThis should be taken into account when placing new cities. = Även om dina städer fortsätter expandera i oändlighet, kan dina medborgare bara arbeta 3 rutor från stadskärnan.\nDetta bör beaktas då man planerar nya städer.

As cities grow in size and influence, you have to deal with a happiness mechanic that is no longer tied to each individual city.\nInstead, your entire empire shares the same level of satisfaction.\nAs your cities grow in population you’ll find that it is more and more difficult to keep your empire happy. = Allteftersom städerna växer i storlek och inflytande, kommer du behöva handskas med en lycklighetsfunktion som inte längre är knuten till varje enskild stad.\nIstället, delar hela ditt rike på samma nivå av nöjdhet.\nAllteftersom dina städer växer i befolkning kommer du märka att det blir svårare och svårare att hålla riket lyckligt.
In addition, you can’t even build any city improvements that increase happiness until you’ve done the appropriate research.\nIf your empire’s happiness ever goes below zero the growth rate of your cities will be hurt.\nIf your empire becomes severely unhappy (as indicated by the smiley-face icon at the top of the interface)\n  your armies will have a big penalty slapped on to their overall combat effectiveness. = Dessutom så kan du inte ens bygga några byggnader som ökar lycklighet tills du gjort motsvarande forskning.\nOm ditt rikes lycklighet någonsin går under noll som kommer tillväxten av dina städer skadas.\nOm ditt rike blir allvarligt olyckligt (vilket visas av glada gubbikonen högst upp i gränssnittet)\n så kommer dina arméer få sin stridseffektivitet allvarligt minskad.
This means that it is very difficult to expand quickly in Unciv.\nIt isn’t impossible, but as a new player you probably shouldn’t do it.\nSo what should you do? Chill out, scout, and improve the land that you do have by building Workers.\nOnly build new cities once you have found a spot that you believe is appropriate. = Det betyder att det är svårt att expandera snabbt i Unciv.\nDet är inte omöjligt, men som my spelare borde du antagligen inte göra det.\nSå vad göra? Ta det lugnt, utforska, och förbättra det land du har genom att bygga Arbetare.\nBygg bara nya städer då du funnit en plats du tror är lämplig.

Unhappiness = Olycklighet
It seems that your citizens are unhappy!\nWhile unhappy, cities  will grow at 1/4 the speed, and your units will suffer a 2% penalty for each unhappiness = Det verkar som om dina medborgare är olyckliga!\nMedan de är olyckliga, kommer städer växa med 1/4 takt, och dina enheter kommer drabbas av ett 2% avdrag för varje olycklighet
Unhappiness has two main causes: Population and cities\n  Each city causes 3 unhappiness, and each population, 1 = Olycklighet har två huvudorsaker: Befolkning och städer\n  Varje stad orsakar 3 olycklighet, och varje befolkning, 1
There are 2 main ways to combat unhappiness:\n  by building happiness buildings for your population\n  or by having improved luxury resources within your borders = Det finns 2 huvudsakliga sätt att bekämpa olycklighet:\n  genom att bygga lyckobyggnader för din befolkning\n  eller genom att ha förbättrade lyxresurser inom dina gränser

You have entered a Golden Age!\nGolden age points are accumulated each turn by the total happiness \n  of your civilization\nWhen in a golden age, culture and production generation increases +20%,\n  and every tile already providing at least one gold will provide an extra gold. = Du har gått in i en Guldålder!\nGuldålderpoäng ackumuleras varje drag från den totala lyckan \n  i din civilisation\nMedan du är i en guldålder, ökar kultur och produktionsgenerationen med +20%,\n  och alla rutor som redan producerar åtminstone ett guld kommer producer ett extra guld.

Roads and Railroads = Vägar och Järnvägar
Connecting your cities to the capital by roads\n  will generate gold via the trade route.\nNote that each road costs 1 gold Maintenance per turn, and each Railroad costs 2 gold,\n  so it may be more economical to wait until the cities grow! = Att koppla samman dina städer med huvudstäder med vägar\n kommer generera guld via handelsrutten.\Obs att varje väg kostar 1 guld Driftkostnad per drag, och varje Järnväg 2 guld,\n  så det kan vara med ekonomiskt att vänta tills städerna växer!

Victory Types = Segertyper
Once you’ve settled your first two or three cities you’re probably 100 to 150 turns into the game.\nNow is a good time to start thinking about how, exactly, you want to win – if you haven’t already. = När du grundat dina första två eller tre städer är du antagligen 100 till 150 drag in i spelet.\nNu är ett bra tillfälla att börja fundera på exakt hur du vill vinna - om du inte redan har det.
There are three ways to win in Unciv. They are:\n - Cultural Victory: Complete 5 Social Policy Trees\n - Domination Victory: Survive as the last civilization\n - Science Victory: Be the first to construct a spaceship to Alpha Centauri = Det finns tre sätt att vinna i Unciv. De är:\n - Kulturseger: Fullborda 5 Samhällspolicygrenar\n - Domineringsseger: Överlev som sista civilisation\n - Vetenskapsseger: Var den första att bygga ett rymdskepp till Alpha Centauri
So to sum it up, these are the basics of Unciv – Found a prosperous first city, expand slowly to manage happiness,\n   and set yourself up for the victory condition you wish to pursue.\nObviously, there is much more to it than that, but it is important not to jump into the deep end before you know how to swim. = Så sammanfattningsvis är detta grunderna i Unciv - grunda en rik första stad, väx långsamt för att hantera lycka,\n   och förbered för de segervillkor du vill följa.\nUppenbarligen finns det mer som spelar in, men det är viktigt att inte ta sig vatten för huvudet innan man lärt sig simma.

Enemy City = Fientlig Stad
Cities can be conquered by reducing their health to 1, and entering the city with a melee unit.\nSince cities heal each turn, it is best to attack with ranged units and use your melee units to defend them until the city has been defeated! = Städer kan erövras genom att reducera deras hälsa till 1, och gå in i staden med en närstridsenhet.\nEftersom städer läker varje drag, är det bäst att anfalla med räckviddsenheter och använda dina närstridsenheter för att försvara dem tills staden besegrats!

Luxury Resource = Lyxresurs
Luxury resources within your domain and with their specific improvement are connected to your trade network.\nEach unique Luxury resource you have adds 5 happiness to your civilization, but extra resources of the same type don't add anything, so use them for trading with other civilizations! = Lyxresurser inom dina gränser som har sin motsvarande förbättring sammankopplas till ditt handelsnätverk.\nVarje sorts Lyxresurs du har lägger till 5 lycka till din civilisation, men extra resurser av samma sort ger inget extra, så du kan använda dem för att handla med andra civilisationer!

Strategic Resource = Strategisk Resurs
Strategic resources within your domain and with their specific improvement are connected to your trade network.\nStrategic resources allow you to train units and construct buildings that require those specific resources, for example the Horseman requires Horses. = Strategiska resurser inom dina gränser som har sin motsvarande förbättring sammankopplas till ditt handelsnätverk.\nStrategiska resurser låter dig träna enheter och bygga byggnader som kräver dessa resurser, till exempel kräver Ryttare Hästar.
Unlike Luxury Resources, each Strategic Resource on the map provides more than one of that resource.\nThe top bar keeps count of how many unused strategic resources you own.\nA full drilldown of resources is available in the Resources tab in the Overview screen. = Till skillnad från Lyxresurser, ger varje Strategisk Resurs på kartan mer än en av den resursen.\nDen översta raden håller koll på hur många outnyttjade strategiska resurser du har.\nDetaljerad information om resurser finns i Resursfliken i Översiktsskärmen.

The city can no longer put up any resistance!\nHowever, to conquer it, you must enter the city with a melee unit = Staden kan inte längre erbjuda motstånd!\nMen för att erövra den, måste du gå in i staden med en närstridsenhet

After Conquering = Efter Erövring
When conquering a city, you can now choose to either  or raze, puppet, or annex the city.\nRazing the city will lower its population by 1 each turn until the city is destroyed. = När du erövrar en stad, kan du välja mellan att jämna den med marken, skapa en marionett, eller annektera staden.\nAtt jämna staden minskar befolkningen med 1 varje drag tills staden är utplånad.
Puppeting the city will mean that you have no control on the city's production.\nThe city will not increase your tech or policy cost, but its citizens will generate 1.5x the regular unhappiness.\nAnnexing the city will give you control over the production, but will increase the citizen's unhappiness to 2x!\nThis can be mitigated by building a courthouse in the city, returning the citizen's unhappiness to normal.\nA puppeted city can be annexed at any time, but annexed cities cannot be returned to a puppeted state! = Att skapa en marionett innebär att du inte har någon kontroll över stadens produktion.\nStaden kommer inte öka din teknologi- eller policykostnad, med dess medborgare komer generera 1,5x vanlig olycklighet.\nAtt annektera staden ger dig kontroll över produktionen, men ökar medborgarnas olycklighet till 2x!\nDetta kan avhjälpas genom att bygga ett rådhus i staden, vilket tar medborgarnas olycklighet tillbaka till den vanliga nivån.\nEn marionettad stad kan närsomhelst annekteras, men annekterade städer kan inte återgå till marionettstatus!

You have encountered a barbarian unit!\nBarbarians attack everyone indiscriminately, so don't let your \n  civilian units go near them, and be careful of your scout! = Du har mött en barbarenhet!\nBarbarer anfaller alla utan urskilling, så låt inte dina \n civila enheter komma nära dem, och var försiktig med din spejare!

You have encountered another civilization!\nOther civilizations start out peaceful, and you can trade with them,\n  but they may choose to declare war on you later on = Du har mött en annan civilisation!\nAndra civilisationer börjar fredliga, och du kan handla med dem,\n men de kan välja att förklara krig mot dig senare

Once you have completed the Apollo Program, you can start constructing spaceship parts in your cities\n (with the relevant technologies) to win a scientific victory! = När du fullbordat Apolloprogrammet, kan du börja bygga rymdskeppsdelar i dina städer\n (med de motsvarande teknologierna) för att vinna en vetenskapsseger!

Injured Units = Skadade Enheter
Injured units deal less damage, but recover after turns that they have been inactive\nUnits heal 5 health per turn in enemy territory, 10 in neutral land,\n  15 inside your territory and 20 in your cities = Skadade enheter gör mindre skada, men återhämtar sig efter drag då de varit inaktiva\nEnheter läger 5 hälsa per drag i fientligt territorium, 10 på neutral mark,\n  15 i ditt territorium och 20 i dina städer

Workers = Arbetare
Workers are vital to your cities' growth, since only they can construct improvements on tiles\nImprovements raise the yield of your tiles, allowing your city to produce more and grow faster while working the same amount of tiles! = Arbetare är nödvändiga för dina städers tillväxt, eftersom de är de enda som kan bygga förbättringar på rutor\nFörbättringar ökar avkastningen från dina rutor, vilket låter din stad producera mer och växa snabbar medan den arbetar samma mängd rutor!

Siege Units = Belägringsenheter
Siege units are extremely powerful against cities, but need to be Set Up before they can attack.\nOnce your siege unit is set up, it can attack from the current tile,\n  but once moved to another tile, it will need to be set up again. = Belägringsenheter är mycket kraftfulla mot städer, men behöver Göras Klara innan de kan anfalla.\nNär din belägringsenhet är klargjord, kan den anfalla från sin nuvarande ruta,\n  men om den flyttas till en annan ruta, behöver den göras klar igen.

Embarking = Ombordstigning
Once a certain tech is researched, your land units can embark, allowing them to traverse water tiles.\nEntering or leaving water takes the entire turn.\nUnits are defenseless while embarked, so be careful! = När en särskild teknologi upptäcks, kan dina landenheter stiga ombord, vilket ger den möjlighet att färdas över vattenrutor.\nAtt stiga ombord eller landstiga tar hela draget.\nEnheter är försvarslösa medan de är ombordstigna, så var försiktig!

Idle Units = Sysslolösa Enheter
If you don't want to move a unit this turn, you can skip it by clicking 'Next unit' again.\nIf you won't be moving it for a while, you can have the unit enter Fortify or Sleep mode - \n  units in Fortify or Sleep are not considered idle units.\nIf you want to disable the 'Next unit' feature entirely, you can toggle it in Menu -> Check for idle units = Om du inte vill flytta en enhet det här draget, kan du hoppa över den genom att trycka 'Nästa Enhet' igen.\nOm du inte kommer flytta den på ett tag, så kan du beordra enheten att Förskansa eller Sova - \n  enheter som Förskansar eller Sover räknas inte som sysslolösa.\nOm du vill stänga av 'Nästa Enhet'-funktionen helt, kan du välja den i Meny -> Kolla efter sysslolösa enheter

Contact Me = Kontakta Mig
Hi there! If you've played this far, you've probably seen that the game is currently incomplete.\n UnCiv is meant to be open-source and free, forever.\n That means no ads or any other nonsense. = Hej! Om du spelat så här långt, har du förmodligen märkt att spelet för närvarande är ofärdigt.\n UnCiv är tänkt att vara öppen källkod, och gratis, för alltid.\n Det innebär att det finns ingen reklam eller annat nonsens.
What motivates me to keep working on it, \n  besides the fact I think it's amazingly cool that I can,\n  is the support from the players - you guys are the best! = Det som motiverar mig att fortsätta arbeta på det, \n förutom det faktum att jag tycker det är otrooligt häftigt at jag kan,\n  är stödet från spelarna - ni är bäst!
Every rating and review that I get puts a smile on my face =)\n  So contact me! Send me an email, review, Github issue\n  or mail pigeon, and let's figure out how to make the game \n  even more awesome!\n(Contact info is in the Play Store) = Varje betyg och recension som jag får ger mig ett leende =)\n  Så kontakta mig! Skicka mig ett mail, recension, Github-issue\n  eller brevduva, och låt oss komma på hur vi kan göra spelet \n  ännu häftigare!\n(Kontaktinformation finns i Play Store)

Pillaging = Plundring
Military units can pillage improvements, which heals them 25 health and ruins the improvement.\nThe tile can still be worked, but advantages from the improvement - stat bonuses and resources - will be lost.\nWorkers can repair these improvements, which takes less time than building the improvement from scratch. = Militära enheter kan plundra förbättringar, vilket ger dem tillbaka 25 liv och förstör förbättringen.\nRutan kan fortfarande arbetas, men fördelarna från förbättringen - avkastningsbonusar och resurser - går förlorade.\nArbetare kan reparera dessa förbättringar, vilket tar mindre tid än att bygga den från grunden.

Experience = Erfarenhet
Units that enter combat gain experience, which can then be used on promotions for that unit.\nUnits gain more experience when in Melee combat than Ranged, and more when attacking than when defending. = Enheter som går in i strid får erfarenhet, vilket sedan kan användas för befordringar för enheten.\nEnheter får mer erfarenhet i Närstrid än Räckvidd, och mer då de anfaller än då de försvarar.
Units can only gain up to 30 XP from Barbarian units - meaning up to 2 promotions. After that, Barbarian units will provide no experience. = Enheter kan bara tjäna upp till 30 EP från Barbarenheter - dvs upp till 2 befordringar. Därefter kommer Barbarenheter inte ge någon erfarenhet.

Combat = Strid
Unit and cities are worn down by combat, which is affected by a number of different values.\nEach unit has a certain 'base' combat value, which can be improved by certain conditions, promotions and locations. = Enheter och städer nöts ned av strid, vilket påverkas av ett antal olika värden.\nVarje enhet har ett visst 'grund'-stridsvärde, vilket kan förbättras av vissa tillstånd, befordringar, och platser.
Units use the 'Strength' value as the base combat value when melee attacking and when defending.\nWhen using a ranged attack, they will the use the 'Ranged Strength' value instead. = Enhter använder 'Styrka'-värdet som grundstridsvärdet i närstrid.\nNär de gör en räckviddsattack kommer de använda 'Räckviddsstyrka'-värdet istället.
Ranged attacks can be done from a distance, dependent on the 'Range' value of the unit.\nWhile melee attacks allow the defender to damage the attacker in retaliation, ranged attacks do not. = Räckviddsattacker kan göras från avstånd, beroende på enhetens 'Räckvidd'.\nMedan närstridsattacker låter försvararen skada anfallaren i gengäld, låter räckviddsattacker inte detta ske.

Research Agreements = Forskningsavtal
In research agreements, you and another civilization decide to jointly research technology.\nAt the end of the agreement, you will both receive a 'lump sum' of Science, which will go towards one of your unresearched technologies. = I forskningsavtal beslutar du och en annan civilisation att forska på teknologier tillsammans\nVid avtalets slut kommer ni båda få ett 'engångsbelopp' Vetenskap, vilket kommer räknas för en av dina outforskade teknologier.
The amount of Science you receive at the end is dependent on the science generated by your cities and the other civilization's cities during the agreement - the more, the better! = Mängden Vetenskap du får på slutet beror på vetenskapen som genererats av dina städer och den andra civilisationens städer under avtalet - ju mer, desto bättre!

Not all nations are contending with you for victory.\nCity-states are nations that can't win, don't conquer other cities and can't be traded with. = Inte alla nationer tävlar med dig om segern.\nStadsstater är nationer som inte kan vinna, inte erövrar andra städer, och inte kan handlas med.
Instead, diplomatic relations with city-states are determined by Influence - a meter of 'how much the City-state likes you'.\nInfluence can be increased by attacking their enemies, liberating their city, and giving them sums of gold. = Istället bestäms diplomatiska relationer med stadsstater av Inflytande - ett mått på 'hur mycket Stadsstaten tycker om dig'.\nInflytande kan ökas genom att anfalla deras fienter, befria deras stad, och genom att ge dem guld.
Certain bonuses are given when you are at above 30 influence.\nWhen you have above 60 Influence, and you have the highest influence with them of all civilizations, you are considered their 'Ally', and gain further bonuses and access to the Luxury and Strategic resources in their lands. = Vissa bonusar ges när du är över 30 inflytande.\nNär du har mer än 60 Inflytande, och du har det högsta inflytandet med dem av alla civilisationer, räknas du som deras 'Allierade', och får ytterligare bonusar samt tillgång till Lyxresurserna och de Strategiska Resurserna i deras gränser.

Great People = Stora Personer
Certain buildings, and specialists in cities, generate Great Person points per turn.\nThere are several types of Great People, and their points accumulate separately.\nThe number of points per turn and accumulated points can be viewed in the Overview screen. = Vissa byggnader, samt specialister i städer, genererar Stora Person-poäng per drag.\nDet finns flera sorters Stora Personer, och deras poäng ackumuleras separat.\nAntalet poäng per drag och ackumulerade poäng kan ses i Översiktsskärmen.
Once enough points have been accumulated, a Great Person of that type will be created!\nEach Great Person can construct a certain Great Improvement which gives large yields over time, or immediately consumed to provide a certain bonus now. = När tillräckligt många poäng ackumulerats, kommer en Stor Person av motsvarande slag skapas!\nVarje Stor Person kan bygga en viss typ av Stor Förbättring som ger stor avkastning över tid, eller genast konsumeras för att ge en viss bonus nu.
Great Improvements also provide any strategic resources that are under them, so you don't need to worry if resources are revealed underneath your improvements! = Stora förbättringar ger också alla eventuella strategiska resurser som finns under dem, så du behöver inte oroa dig för om resurser dyker upp under dina förbättringar!

Removing Terrain Features = Ta bort Terrängdrag
Certain tiles have terrain features - like Flood plains or Forests -  on top of them. Some of these layers, like Jungle, Marsh and Forest, can be removed by workers.\nRemoving the terrain feature does not remove any resources in the tile, and is usually required in order to work those resources. = Vissa rutor har terrängdrag - som Flodslätter eller Skogar - ovanpå sig. Vissa av dessa lager, som Djungel, Träsk, eller Skog, kan tas bort av arbetare.\nAtt ta bort terrängdraget tar inte bort några resurser i rutan, och krävs vanligtvis för att arbeta dessa resurser.

Natural Wonders, such as the Mt. Fuji, the Rock of Gibraltar and the Great Barrier Reef, are unique, impassable terrain features, masterpieces of mother Nature, which possess exceptional qualities that make them very different from the average terrain.\nThey benefit by giving you large sums of Culture, Science, Gold or Production if worked by your Cities, which is why you might need to bring them under your empire as soon as possible. = Naturliga Underverk, såsom Fuji, Gibraltarklippan, och Stora Barriärrevet, är unika, opasserbara terrängdrag, mästerverk av moder Natur, som har utsökta egenskaper som gör dem helt annorlunda än vanlig terräng.\nDe bidrar genom att ge dig stora mängder Kultur, Vetenskap, Guld, eller Produktion om de arbetas av dina Städer, vilket är anledningen till att du bör infånga dem i ditt rike så fort som möjligt.

Keyboard = Tangentbord
If you have a keyboard, some shortcut keys become available. Unit command or improvement picker keys, for example, are shown directly in their corresponding buttons. = Om du har ett tangentbord, så finns vissa snabbkommandon tillgängliga. Enhetskommandon eller förbättringsvalstangenter, till exempel, visas direkt i sina motsvarande knappar.
On the world screen the hotkeys are as follows: = På världskartan är snabbkomandona som följer:
Space or 'N' - Next unit or turn\n'E' - Empire overview (last viewed page)\n'+', '-' - Zoom in / out\nHome - center on capital or open its city screen if already centered = Mellanslag eller 'N' - Nästa enhet eller drag\n'E' - Riksöversikt (senast visade flik)\n'+', '-' - Zooma in / ut\nHome - centrera på huvudstaden eller öppna dess stadsskärm om redan centrerat
F1 - Open Civilopedia\nF2 - Empire overview Trades\nF3 - Empire overview Units\nF4 - Empire overview Diplomacy\nF5 - Social policies\nF6 - Technologies\nF7 - Empire overview Cities\nF8 - Victory Progress\nF9 - Empire overview Stats\nF10 - Empire overview Resources\nF11 - Quicksave\nF12 - Quickload = F1 - Öppna Civilopedi\nF2 - Översikt Handelsavtal\nF3 - Översikt Enheter\nF4 - Översikt Diplomati\nF5 Samhällspolicys\nF6 - Teknologier\nF7 - Översikt Städer\nF8 - Segerstatus\nF9 - Översikt Statistik\n F10 - Översikt Resurser\nF11 - Snabbspara\nF12 - Snabbladda
Ctrl-R - Toggle tile resource display\nCtrl-Y - Toggle tile yield display\nCtrl-O - Game options\nCtrl-S - Save game\nCtrl-L - Load game = Ctrl-R - Visa rutresurser\nCtrl-Y - Visa rutavkastning\nCtrl-O - Spelalternativ\nCtrl-S - Spara spelet\nCtrl-L - Ladda Spelet

World Screen = Världsskärm
This is where you spend most of your time playing Unciv. See the world, control your units, access other screens from here. = Här spenderar du större delen av din tid då du spelar Unciv. Du kan se världen, kontrollera dina enheter, och komma åt andra skärmar härifrån.
①: The menu button - civilopedia, save, load, options... = ①: Menyknappen - civilopedi, spara, ladda, alternativ...
②: The player/nation whose turn it is - click for diplomacy overview. = ②: Den spelare/nation vars drag det är - klicka för en diplomatiöverblick.
③: The Technology Button - shows the tech tree which allows viewing or researching technologies. = ③: Teknologiknappen - visar teknologiträdet som låter dig se på eller forska fram teknologier.
④: The Social Policies Button - shows enacted and selectable policies, and with enough culture points you can enact new ones. = ④: Samhällspolicyknappen - visar anammade och valbara policys, och med tillräckligt många kulturpoäng kan du anamma nya.
⑤: The Diplomacy Button - shows the diplomacy manager where you can talk to other civilizations. = ⑤: Diplomatiknappen - visar diplomatiöverblicken där du kan tala med andra civilisationer.
⑥: Unit Action Buttons - while a unit is selected its possible actions appear here. = ⑥: Enhetshandlingsknappar - då en enhet är vald visas dess möjliga handlingar här.
⑦: The unit/city info pane - shows information about a selected unit or city. = ⑦: Enhets-/Stadsinformationspanelen - visar information om en vald enhet eller stad.
⑧: The name (and unit icon) of the selected unit or city, with current health if wounded. Clicking a unit name or icon will open its civilopedia entry. = ⑧: Namnet (och enhetsikonen) på den valda enheten eller staden, med dess nuvarande hälsa om den är skadad. Genom att klicka enhetens namn eller ikon öppnas dess civilopediartikel.
⑨: The arrow buttons allow jumping to the next/previous unit. = ⑨: Pilknapparna låter dig hoppa till nästa/föregående enhet.
⑩: For a selected unit, its promotions appear here, and clicking leads to the promotions screen for that unit. = ⑩: Befordringarna för en vald enhet visas här, och genom att klicka här öppnas enhetens befordringsskärm.
⑪: Remaining/per turn movement points, strength and experience / XP needed for promotion. For cities, you get its combat strength. = ⑪: Återstående/per drag förflyttningspoäng, styrka och erfarenhet / EP som behövs för befordring. För städer visas dess stridsstyrka.
⑫: This button closes the selected unit/city info pane. = ⑫: Denna knapp stänger den valda enhets-/stadsinfopanelen.
⑬: This pane appears when you order a unit to attack an enemy. On top are attacker and defender with their respective base strengths. = ⑬: Denna panel visas då du beordrar en enhet att anfalla fienden. Överst visas anfallaren och försvararen med deras respektive grundstyrkor.
⑭: Below that are strength boni or mali and health bars projecting before / after the attack. = ⑭: Därunder visas styrkebonusar eller avdrag och deras hälsoindikatorer med förutspådda värden före / efter anfallet.
⑮: The Attack Button - let blood flow! = ⑮: Anfallsknappen - låt blodet flyta!
⑯: The minimap shows an overview over the world, with known cities, terrain and fog of war. Clicking will position the main map. = ⑯: Minatyrkartan visar en översikt över världen, med kända städer, terräng och krigsdimma. Genom att klicka här kan man ändra huvudvyns position.
⑰: To the side of the minimap are display feature toggling buttons - tile yield, worked indicator, show/hide resources. These mirror setting on the options screen and are hidden if you deactivate the minimap. = ⑰: Bredvid miniatyrkartan finns knappar för att visa ytterligar information - rutavkastning, arbetsindikatorer, visa/dölj resurser. De motsvarar inställningarna på spelalternativsskärmen och döljs om miniatyrkartan avaktiveras.
⑱: Tile information for the selected hex - current or potential yield, terrain, effects, present units, city located there and such. Where appropriate, clicking a line opens the corresponding civilopedia entry. = ⑱: Rutinformation för den valda hexagonen - nuvarande eller möjlig avkastning, terräng, effekter, närvarande enheter, eventuell stad som finns där osv. Genom att klicka på relevanta rader öppnas motsvarande civilopediartikel.
⑲: Notifications - what happened during the last 'next turn' phase. Some are clickable to show a relevant place on the map, some even show several when you click repeatedly. = ⑲: Notifikationer - vad som hände under förra 'nästa drag'-fas. Visa går att klicka på för att visa motsvarande plats på kartan, vissa kan till och med visa flera platser då du klickar på dem flera gånger.
⑳: The Next Turn Button - unless there are things to do, in which case the label changes to 'next unit', 'pick policy' and so on. = ⑳: Nästa Drag-knapp - om det inte återstår saker att göra, i vilket fall texten ändras till 'nästa enhet', 'välj en policy', osv.
ⓐ: The overview button leads to the empire overview screen with various tabs (the last one viewed is remembered) holding vital information about the state of your civilization in the world. = ⓐ: Översiktsknappen leder till riksöversiktsskärmen med diverse flikar (den senast öppnade komms ihåg) som innehåller viktig information om din civilisations tillstånd i världen.
ⓑ: The culture icon shows accumulated culture and culture needed for the next policy - in this case, the exclamation mark tells us a next policy can be enacted. Clicking is another way to the policies manager. = ⓑ: Kulturikonen visar ackumulerad kultur och hur mycket kultur som behövs för nästa policy - i detta fall kan vi se från utropstecknet att nästa policy kan anammas. Genom att klicka det kommer man till policyskärmen.
ⓒ: Your known strategic resources are displayed here with the available (usage already deducted) number - click to go to the resources overview screen. = ⓒ: Dina kända strategiska resurser visas här med en siffra för hur många som är tillgängliga (använda är redan fråndragna) - klicka för att gå till resursöversiktsskärmen.
ⓓ: Happiness/unhappiness balance and either golden age with turns left or accumulated happiness with amount needed for a golden age is shown next to the smiley. Clicking also leads to the resources overview screen as luxury resources are a way to improve happiness. = ⓓ: Lycka/olycklighet netto och antingen guldålder med antal drag kvar eller ackumulerad lycka med den mängd som behövs för en guldålder visas bredvid smileyn. Genom att klicka kommer man även här till resursöversiktsskärmen eftersom lyxresurser är ett sätt att öka lycka.
ⓔ: The science icon shows the number of science points produced per turn. Clicking leads to the technology tree. = ⓔ: Vetenskapsikonen visar antal vetenskapspoäng som produceras per drag. Om man klickar på den kommer man till teknologiträdet.
ⓕ: Number of turns played with translation into calendar years. Click to see the victory overview. = ⓕ: Antal drag spelat, med översättning till kalenderår. Klicka för att se segeröversikten.
ⓖ: The number of gold coins in your treasury and income. Clicks lead to the Stats overview screen. = ⓖ: Antal guldmynt i din skattkammare samt inkomst. Klicka för att komma till statistiköversiktsskärmen.
ⓧ: In the center of all this - the world map! Here, the "X" marks a spot outside the map. Yes, unless the wrap option was used, Unciv worlds are flat. Don't worry, your ships won't fall off the edge. = ⓧ: I mitten av allt - världskartan! Här visar "X"et ett plats utanför kartan. Ja, om man inte valt världsrundningsalternativet, är Uncivs kartor platta. Oroa dig inte, dina skepp kommer inte ramla över kanten.
ⓨ: By the way, here's how an empire border looks like - it's in the national colours of the nation owning the territory. = ⓨ: Det här är för övrigt hur en riksgräns ser ut - den har samma färger som nationen som äger territoriet.
ⓩ: And this is the red targeting circle that led to the attack pane back under ⑬. = ⓩ: Och det här er den röda målcirkeln som ledde till anfallspanelen förut under ⑬.
What you don't see: The phone/tablet's back button will pop the question whether you wish to leave Unciv and go back to Real Life. On desktop versions, you can use the ESC key. = Vad du inte ser: Telefonens/Surfplattans bakåtknapp kommer ställa frågan huruvida du vill lämna Unciv och återgå till Verkliga Livet. På datorversioner kan du använda ESC-tangenten.
<|MERGE_RESOLUTION|>--- conflicted
+++ resolved
@@ -704,12 +704,7 @@
 Hurry Wonder = Skynda på Underverk
 Spread Religion = Sprid Religion
 Spread [religionName] = Sprid [religionName]
-<<<<<<< HEAD
- # Requires translation!
-Found a Religion = 
-=======
 Found a Religion = Stifta en Religion
->>>>>>> 1c346666
 Your citizens have been happy with your rule for so long that the empire enters a Golden Age! = Dina medborgare har varit lyckliga under ditt styre så länge att riket går in i en Guldålder!
 You have entered the [newEra]! = Du har gått in i [newEra]!
 [civName] has entered the [eraName]! = [civName] har gått in i [eraName]!
@@ -934,15 +929,8 @@
 
 # Religions
 
-<<<<<<< HEAD
- # Requires translation!
-Choose an Icon and name for your Religion = 
- # Requires translation!
-Found [religionName] = 
-=======
 Choose an Icon and name for your Religion = Välj en Ikon och namn för din Religion
 Found [religionName] = Stifta [religionName]
->>>>>>> 1c346666
 
 # Terrains
 
@@ -1201,12 +1189,7 @@
 [stats] once [tech] is discovered = [stats] när [tech] upptäcks
 Petra = Petra
 
-<<<<<<< HEAD
- # Requires translation!
-[amount]% of food is carried over [cityFilter] after population increases = 
-=======
 [amount]% of food is carried over [cityFilter] after population increases = [amount]% av ackumulerad mat sparas [cityFilter] efter befolkningstillväxt
->>>>>>> 1c346666
 Aqueduct = Akvedukt
 
 'The art of war teaches us to rely not on the likelihood of the enemy's not attacking, but rather on the fact that we have made our position unassailable.'  - Sun Tzu = 'Krikgskonsten lär oss att inte lita på sannolikheten att fienden inte anfaller, utan snarare på det faktum att vi gjort vår ställning ointagbar.' - Sun Zi
@@ -2824,123 +2807,6 @@
 Coevorden = Coevorden
 Kerkrade = Kerkrade
 
- # Requires translation!
-Sweden = 
- # Requires translation!
-Gustavus Adolphus = 
- # Requires translation!
-The Hakkapeliittas will ride again and your men will fall just at the sight of my cavalry! God with us! = 
- # Requires translation!
-Ha ha ha, captain Gars will be very glad to head out to war again. = 
- # Requires translation!
-I am Sweden's king. You can take my lands, my people, my kingdom, but you will never reach the House of Vasa. = 
- # Requires translation!
-Stranger, welcome to the Snow King's kingdom! I am Gustavus Adolphus, member of the esteemed House of Vasa = 
- # Requires translation!
-My friend, it is my belief that this settlement can benefit both our peoples. = 
- # Requires translation!
-Oh, welcome! = 
- # Requires translation!
-Oh, it is you. = 
- # Requires translation!
-Nobel Prize = 
- # Requires translation!
-Gain [amount] [param] with a [param2] gift to a City-State = 
- # Requires translation!
-When declaring [param], both parties gain a +[amount]% boost to [param2] = 
- # Requires translation!
-All hail the transcendent King Gustavus Adolphus, founder of the Swedish Empire and her most distinguished military tactician. It was during your reign that Sweden emerged as one of the greatest powers in Europe, due in no small part to your wisdom, both on and off the battlefield. As king, you initiated a number of domestic reforms that ensured the economic stability and prosperity of your people. As the general who came to be known as the "Lion of the North," your visionary designs in warfare gained the admiration of military commanders the world over. Thanks to your triumphs in the Thirty Years' War, you were assured a legacy as one of history's greatest generals. = 
- # Requires translation!
-Oh noble King, the people long for your prudent leadership, hopeful that once again they will see your kingdom rise to glory. Will you devise daring new strategies, leading your armies to victory on the theater of war? Will you build a civilization that stands the test of time? = 
- # Requires translation!
-Stockholm = 
- # Requires translation!
-Uppsala = 
- # Requires translation!
-Gothenburg = 
- # Requires translation!
-Malmö = 
- # Requires translation!
-Linköping = 
- # Requires translation!
-Kalmar = 
- # Requires translation!
-Skara = 
- # Requires translation!
-Västerås = 
- # Requires translation!
-Jönköping = 
- # Requires translation!
-Visby = 
- # Requires translation!
-Falun = 
- # Requires translation!
-Norrköping = 
- # Requires translation!
-Gävle = 
- # Requires translation!
-Halmstad = 
- # Requires translation!
-Karlskrona = 
- # Requires translation!
-Hudiksvall = 
- # Requires translation!
-Örebro = 
- # Requires translation!
-Umeå = 
- # Requires translation!
-Karlstad = 
- # Requires translation!
-Helsingborg = 
- # Requires translation!
-Härnösand = 
- # Requires translation!
-Vadstena = 
- # Requires translation!
-Lund = 
- # Requires translation!
-Västervik = 
- # Requires translation!
-Enköping = 
- # Requires translation!
-Skövde = 
- # Requires translation!
-Eskilstuna = 
- # Requires translation!
-Luleå = 
- # Requires translation!
-Lidköping = 
- # Requires translation!
-Södertälje = 
- # Requires translation!
-Mariestad = 
- # Requires translation!
-Östersund = 
- # Requires translation!
-Borås = 
- # Requires translation!
-Sundsvall = 
- # Requires translation!
-Vimmerby = 
- # Requires translation!
-Köping = 
- # Requires translation!
-Mora = 
- # Requires translation!
-Arboga = 
- # Requires translation!
-Växjö = 
- # Requires translation!
-Gränna = 
- # Requires translation!
-Kiruna = 
- # Requires translation!
-Borgholm = 
- # Requires translation!
-Strängnäs = 
- # Requires translation!
-Sveg = 
-
 Milan = Milano
 You leave us no choice. War it must be. = Du ger oss inget val. Krig är enda alternativet.
 Very well, this shall not be forgotten. = Nåväl, det ska sent glömmas.
@@ -3937,13 +3803,6 @@
 Sipahi = Spahi
 No movement cost to pillage = Ingen förflyttningskostnad för att plundra
 
- # Requires translation!
-Hakkapeliitta = 
- # Requires translation!
-Transfer Movement to General = 
- # Requires translation!
-+[amount]% Combat Bonus when stacked with Great General = 
-
 Cannon = Kanon
 
 Gatling Gun = Gatlingkulspruta
@@ -3952,9 +3811,6 @@
 
 Norwegian Ski Infantry = Norskt Skidinfanteri
 Double movement in Snow, Tundra and Hills = Dubbel förflyttning i Snö, Tundra, och Kullar
-
- # Requires translation!
-Carolean = 
 
 Cavalry = Kavalleri
 
@@ -4063,12 +3919,7 @@
 
 Great Prophet = Stor Profet
 Can spread religion [amount] times = Kan sprida religion [amount] gånger
-<<<<<<< HEAD
- # Requires translation!
-May found a religion = 
-=======
 May found a religion = Kan stifta en religion
->>>>>>> 1c346666
 Can construct [tileImprovement] if it hasn't spread religion yet = Kan bygga [tileImprovement] om den inte spridit religion än
 
 Great General = Stor General
