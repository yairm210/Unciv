# Language settings

# Equivalent of a space in your language
# If your language doesn't use spaces, just add "" as a translation, otherwise " "
" " = " "

# If the first word in a sentence starts with a capital in your language, 
# put the english word 'true' behind the '=', otherwise 'false'.
# Don't translate these words to your language, only put 'true' or 'false'.
StartWithCapitalLetter = true


# Starting from here normal translations start, as written on
# https://github.com/yairm210/Unciv/wiki/Translating

# Tutorial tasks

Move a unit!\nClick on a unit > Click on a destination > Click the arrow popup = Flytta på en enhet!\nKlicka på en enhet > Klicka på en destination > Klicka på pilbubblan
Found a city!\nSelect the Settler (flag unit) > Click on 'Found city' (bottom-left corner) = Grunda en stad!\nVälj Nybyggaren (enheten med flaggan) > Klicka på 'Grunda stad' (längst ned till vänster)
Enter the city screen!\nClick the city button twice = Gå in i stadsskärmen!\nKlicka på stadsknappen två gånger
Pick a technology to research!\nClick on the tech button (greenish, top left) > \n select technology > click 'Research' (bottom right) = Välj en teknologi för att utforska!\nKlicka på teknologiknappen (grönaktig, längst upp till vänster) > \n välj teknologi > klicka på 'Forska' (längst ned till höger)
Pick a construction!\nEnter city screen > Click on a unit or building (bottom left side) > \n click 'add to queue' = Välj ett bygge!\nGå in i stadsskärmen > Klicka på en enhet eller byggnad (längst ned till vänster) > \n klicka 'lägg till i kö'
Pass a turn!\nCycle through units with 'Next unit' > Click 'Next turn' = Avsluta draget!\nGå igenom enheter med 'Nästa enhet' > Klicka på 'Nästa drag'
Reassign worked tiles!\nEnter city screen > click the assigned (green) tile to unassign > \n click an unassigned tile to assign population = Omfördela arbetade rutor!\nGå in i stadsskärmen > klicka på en tilldelad (grön) ruta för att fria upp > \n klicka på en otilldelad ruta för att tilldela befolkning
Meet another civilization!\nExplore the map until you encounter another civilization! = Möt en annan civilisation!\nUtforska kartan tills du möter en annan civilisation!
Open the options table!\nClick the menu button (top left) > click 'Options' = Öppna alternativtabellen!\nKlicka på menyknappen (längst upp till vänster) > Klicka på 'Alternativ'
Construct an improvement!\nConstruct a Worker unit > Move to a Plains or Grassland tile > \n Click 'Create improvement' (above the unit table, bottom left)\n > Choose the farm > \n Leave the worker there until it's finished = Bygg en förbättring!\nBygg en arbetarenhet > Flytta den till en Slätt- eller Gräsmarksruta > \n Klicka på 'Bygg förbättring' (ovanför enhetsabellen, längst ned till vänster)\n > Välj bondgården > \n Lämna arbetaren där tills det är klart
Create a trade route!\nConstruct roads between your capital and another city\nOr, automate your worker and let him get to that eventually = Skapa en handelsrutt!\nBygg vägar mellan din huvudstad och en annan stad\nEller automatisera din arbetare och låt honom sköta det förr eller senare
Conquer a city!\nBring an enemy city down to low health > \nEnter the city with a melee unit = Erövra en stad!\nTa ned en fientlig stad till låg hälsa > \nGå in i staden med en närstridsenhet
Move an air unit!\nSelect an air unit > select another city within range > \nMove the unit to the other city = Flytta en luftenhet!\nVälj en luftenhet > välj en annan stad inom räckvidd > \nFlytta enheten till den andra staden
See your stats breakdown!\nEnter the Overview screen (top right corner) >\nClick on 'Stats' = Titta på din statistikgenomgång!\nGå in i Översiktsskärmen (längst upp till höger) >\n Klicka på 'Statistik'

# Crash screen

An unrecoverable error has occurred in Unciv: = Ett fel som inte kunde återhämtas från har hänt i Unciv:
If this keeps happening, you can try disabling mods. = Om det fortsätter hända kan du försöka att stänga av mods.
You can also report this on the issue tracker. = Du kan även rapportera detta på problemspåraren.
Copy = Kopiera
Error report copied. = Felrapport kopierad.
Open Issue Tracker = Öppna Problemspårare
Please copy the error report first. = Var vänlig kopiera felrapporten först.
Close Unciv = Stäng Unciv

# Buildings

Unsellable = Osäljbar
Not displayed as an available construction unless [building] is built = Visas inte som möjligt bygge om inte [building] byggts
Not displayed as an available construction without [resource] = Visas inte som möjligt bygge utan [resource]

Choose a free great person = Välj en gratis stor person
Get [unitName] = Få [unitName]

Hydro Plant = Vattenkraftverk
[buildingName] obsoleted = [buildingName] föråldrad

# Diplomacy,Trade,Nations

Requires [buildingName] to be built in the city = Kräver att [buildingName] byggts i staden
Requires [buildingName] to be built in all cities = Kräver att [buildingName] byggts i alla städer
Provides a free [buildingName] in the city = Ger en gratis [buildingName] i staden
Requires worked [resource] near city = Kräver arbetad [resource] nära staden
Requires at least one of the following resources worked near the city: = Kräver att åtminstone en av följande resurser arbetas nära staden:
Wonder is being built elsewhere = Undret byggs någon annanstans
National Wonder is being built elsewhere = Det Nationella Undret byggs någon annanstans
Requires a [buildingName] in all cities = Kräver en [buildingName] i alla städer
[buildingName] required: = [buildingName] krävs: 
Requires a [buildingName] in this city = Kräver en [buildingName] i denna stad
Cannot be built with [buildingName] = Kan inte byggas med [buildingName]
Consumes 1 [resource] = Konsumerar 1 [resource]
Consumes [amount] [resource] = Konsumerar [amount] [resource]
Required tech: [requiredTech] = Kräver teknologi: [requiredTech]
Requires [PolicyOrNationalWonder] = Kräver [PolicyOrNationalWonder]
Cannot be purchased = Kan inte köpas
Can only be purchased = Kan endast köpas
See also = Se även

Requires at least one of the following: = Kräver minst en av de följande:
Requires all of the following: = Kräver allt av det följande:
Leads to [techName] = Leder till [techName]
Leads to: = Leder till:

Current construction = Nuvarande bygge
Construction queue = Byggnadskö
Pick a construction = Välj ett bygge
Queue empty = Kön tom
Add to queue = Lägg till kön
Remove from queue = Ta bort från kön
Show stats drilldown = Visa detaljerad statistik
Show construction queue = Visa byggnadskö
Save = Spara
Cancel = Avbryt

Diplomacy = Diplomati
War = Krig
Peace = Fred
Research Agreement = Forskningsavtal
Declare war = Förklara krig
Declare war on [civName]? = Förklara krig mot [civName]? 
Let's begin! = Nu kör vi!
[civName] has declared war on us! = [civName] har förklarat krig mot oss!
[leaderName] of [nation] = [leaderName] av [nation]
You'll pay for this! = Detta kommer stå dig dyrt!
Negotiate Peace = Förhandla Fred
Peace with [civName]? = Fred med [civName]?
Very well. = Nåväl.
Farewell. = Farväl.
Sounds good! = Låter bra!
Not this time. = Inte just nu.
Excellent! = Utmärkt!
How about something else... = Vad sägs om något annat...
A pleasure to meet you. = Trevligt att råkas.
Our relationship = Vårt förhållande
We have encountered the City-State of [name]! = Vi har mött stadsstaten [name]!
Declare Friendship ([numberOfTurns] turns) = Förklara Vänskap ([numberOfTurns] drag)
May our nations forever remain united! = Må våra nationer vara enade för alltid!
Indeed! = Verkligen!
Denounce [civName]? = Fördöm [civName]?
Denounce ([numberOfTurns] turns) = Fördöm ([numberOfTurns] turns)
We will remember this. = Vi kommer minnas detta.

[civName] has declared war on [targetCivName]! = [civName] har förklarat krig mot [targetCivName]!
[civName] and [targetCivName] have signed a Peace Treaty! = [civName] och [targetCivName] har slutit ett Fredsavtal!
[civName] and [targetCivName] have signed the Declaration of Friendship! = [civName] och [targetCivName] har undertecknat en Vänskapsförklaring!
[civName] has denounced [targetCivName]! = [civName] har fördömt [targetCivName]!
Do you want to break your promise to [leaderName]? = Vill du bryta ditt löfte till [leaderName]?
We promised not to settle near them ([count] turns remaining) = Vi lovade att inte bygga städer nära dem ([count] drag kvar)
They promised not to settle near us ([count] turns remaining) = De lovade att inte bygga städer nära oss ([count] drag kvar)

[civName] is upset that you demanded tribute from [cityState], whom they have pledged to protect! = [civName] är upprörda över att du brandskattat [cityState], som de svurit att beskydda!
[civName] is upset that you attacked [cityState], whom they have pledged to protect! = [civName] är upprörda över att du anfallit [cityState], som de svurit att beskydda!
[civName] is outraged that you destroyed [cityState], whom they had pledged to protect! = [civName] är bestörta över att du utplånat [cityState], som de hade svurit att beskydda!
[civName] has destroyed [cityState], whom you had pledged to protect! = [civName] har utplånat [cityState], som du hade svurit att beskydda!

Unforgivable = Oförlåtlig
Afraid = Rädd
Enemy = Fiende
Competitor = Konkurrent
Neutral = Neutral
Favorable = Välvillig
Friend = Vän
Ally = Allierad

[questName] (+[influenceAmount] influence) = [questName] (+[influenceAmount] inflytande)
[remainingTurns] turns remaining = [remainingTurns] drag kvar
Current leader is [civInfo] with [amount] [stat] generated. = Nuvarande ledare är [civInfo] som genererat [amount] [stat].
Current leader is [civInfo] with [amount] Technologies discovered. = Nuvarande ledare är [civInfo] som upptäckt [amount] Teknologier.

## Diplomatic modifiers

You declared war on us! = Ni förklarade krig mot oss!
Your warmongering ways are unacceptable to us. = Era krigiska sätt är oacceptabla för oss.
You have captured our cities! = Ni har erövrat våra städer!
We applaud your liberation of our conquered cities! = Vi applåderar er befrielse av våra erövrade städer!
We applaud your liberation of conquered cities! = Vi applåderar er befrielse av erövrade städer!
Years of peace have strengthened our relations. = Åratals fred har stärkt vårt förhållande.
Our mutual military struggle brings us closer together. = Vår gemensamma militära kamp för oss närmare tillsammans.
We have signed a public declaration of friendship = Vi har skrivit under en öppen vänskapsförklaring
You have declared friendship with our enemies! = Ni har förklarat vänskap med våra fiender!
You have declared friendship with our allies = Ni har förklarat vänskap med våra allierade.
Our open borders have brought us closer together. = Våra öppna gränser har fört oss närmare tillsammans.
Your so-called 'friendship' is worth nothing. = Er så kallade 'vänskap' är inte värt någonting.
You have publicly denounced us! = Ni har öppet fördömt oss!
You have denounced our allies = Ni har fördömt våra allierade
You have denounced our enemies = Ni har fördömt våra fiender
You betrayed your promise to not settle cities near us = Ni svek ert löfte att inte bygga städer nära oss
You fulfilled your promise to stop settling cities near us! = Ni höll ert löfte att sluta bygga städer nära oss!
You refused to stop settling cities near us = Ni vägrade sluta bygga städer nära oss
Your arrogant demands are in bad taste = Era arroganta krav är smaklösa
Your use of nuclear weapons is disgusting! = Ert kärnvapensbruk är vidrigt!
You have stolen our lands! = Ni har stulit vårt land!
You gave us units! = Ni har gett oss enheter!
You destroyed City-States that were under our protection! = Du utplånade stadsstater under vårt beskydd!
You attacked City-States that were under our protection! = Du anföll stadsstater under vårt beskydd!
You demanded tribute from City-States that were under our protection! = Du brandskattade stadsstater under vårt beskydd!
You sided with a City-State over us = Du tog en stadsstats parti framför oss
You returned captured units to us = Du gav tillfångatagna enheter tillbaka till oss

Demands = Krav
Please don't settle new cities near us. = Var god och bygg inte nya städer nära oss.
Very well, we shall look for new lands to settle. = Nåväl, vi kommer söka nya länder att bebygga.
We shall do as we please. = Vi kommer göra som vi vill.
We noticed your new city near our borders, despite your promise. This will have....implications. = Vi märkte er nya stad nära våra gränser, trots ert löfte. Detta kommer att ha....påföljder.
I've been informed that my armies have taken tribute from [civName], a city-state under your protection.\nI assure you, this was quite unintentional, and I hope that this does not serve to drive us apart. = Jag har meddelats att mina arméer har brandskattat [civName], en stadsstat under ditt beskydd.\nJag försäkrar dig, detta var alls inte med meningen, och jag hoppas att detta inte kommer hamna mellan oss.
We asked [civName] for a tribute recently and they gave in.\nYou promised to protect them from such things, but we both know you cannot back that up. = Vi tvingade en brandskatt från [civName] nyligen och de gav med sig.\nDu svor att beskydda dem från sådant, men vi vet båda att du inte är god för vad du lovat.
It's come to my attention that I may have attacked [civName], a city-state under your protection.\nWhile it was not my goal to be at odds with your empire, this was deemed a necessary course of action. = Jag har blivit uppmärksammad på att jag kan ha anfallit [civName], en stadsstat under ditt beskydd.\nTrots att det inte var min avsikt att hamna på kant med ditt rike, bedömdes detta som ett nödvändigt steg framåt.
I thought you might like to know that I've launched an invasion of one of your little pet states.\nThe lands of [civName] will make a fine addition to my own. = Jag tänkte du kanske ville veta att jag påbörjat en invasion av en av dina små tama stater.\n[civName]s länder kommer bli ett passande tillskott till mina egna.

Return [unitName] to [civName]? = Ge [unitName] tillbaka till [civName]?
The [unitName] we liberated originally belonged to [civName]. They will be grateful if we return it to them. = Den [unitName] vi befriat kom ursprungligen från [civName]. De vore tacksamma om vi gav den tillbaka till dem.

Enter the amount of gold = Skriv in mängden guld

# City-States

Provides [amountOfCulture] culture at 30 Influence = Ger [amountOfCulture] kultur vid 30 Inflytande
Provides 3 food in capital and 1 food in other cities at 30 Influence = Ger 3 mat i huvudstaden och 1 mat i övriga städer vid 30 Inflytande
Provides 3 happiness at 30 Influence = Ger 3 glädje vid 30 inflytande
Provides land units every 20 turns at 30 Influence = Ger landenheter vart 20:e dragvid 30 Inflytande
Give a Gift = Ge en Gåva
Gift [giftAmount] gold (+[influenceAmount] influence) = Skänk [giftAmount] guld (+[influenceAmount] inflytande)
Relationship changes in another [turnsToRelationshipChange] turns = Förhållandet ändras om ytterligare [turnsToRelationshipChange] drag
Protected by = Skyddad av
Revoke Protection = Ta Tillbaka Skydd
Pledge to protect = Svär att Beskydda
Declare Protection of [cityStateName]? = Förklara Beskydd av [cityStateName]?
Build [improvementName] on [resourceName] (200 Gold) = Bygg [improvementName] på [resourceName] (200 Guld)
Gift Improvement = Skänk Förbättring
[civName] is able to provide [unitName] once [techName] is researched. = [civName] kan ge [unitName] då [techName] uppfunnits.

Diplomatic Marriage ([amount] Gold) = Diplomatiskt Giftermål ([amount] Guld)
We have married into the ruling family of [civName], bringing them under our control. = Vi har gift in oss i den styrande familjen i [civName] och fört dem under vår kontroll.
[civName] has married into the ruling family of [civName2], bringing them under their control. = [civName] har gift in sig i den styrande familjen i [civName2] och fört dem under sin kontroll.
You have broken your Pledge to Protect [civName]! = Du har brutit din Ed att Beskydda [civName]!
City-States grow wary of your aggression. The resting point for Influence has decreased by [amount] for [civName]. = Stadsstater oroas av din aggression. Viloläget för Inflytande har minskat med [amount] för [civName].

[cityState] is being attacked by [civName] and asks all major civilizations to help them out by gifting them military units. = [cityState] blir anfallna av [civName] och ber alla stora civilisationer att hjälpa dem genom att skänka militära enheter.
[cityState] is being invaded by Barbarians! Destroy Barbarians near their territory to earn Influence. = [cityState] invaderas av Barbarer! Besegra Barbarer nära deras territorium för att tjäna Inflytande.
[cityState] is grateful that you killed a Barbarian that was threatening them! = [cityState] är tacksam för att du dödat en Barbar som hotade dem!
[cityState] is being attacked by [civName]! Kill [amount] of the attacker's military units and they will be immensely grateful. = [cityState] blir anfallna av [civName]! Döda [amount] av anfallarens militära enheter så kommer de vara oerhört tacksamma.
[cityState] is deeply grateful for your assistance in the war against [civName]! = [cityState] är djupt tacksam för din hjälp i kriget mot [civName]!
[cityState] no longer needs your assistance against [civName]. = [cityState] behöver inte längre din hjälp mot [civName].
War against [civName] = Krig mot [civName]
We need you to help us defend against [civName]. Killing [amount] of their military units would slow their offensive. = Vi behöver din hjälp för att försvara oss mot [civName]. Om du dödar [amount] av deras militära enheter skulle det sinka deras offensiv.
Currently you have killed [amount] of their military units. = För närvarande har du dödat [amount] av deras militära enheter.
You need to find them first! = Du måste hitta dem först!

Cultured = Kultiverad
Maritime = Maritim
Mercantile = Merkantil
 # Requires translation!
Religious = 
Militaristic = Militaristisk
Type = Typ
Friendly = Vänlig
Hostile = Avog
Irrational = Irrationell
Personality = Personlighet
Influence = Inflytande
Reach 30 for friendship. = Nå 30 för vänskap.
Reach highest influence above 60 for alliance. = Nå högsta inflytande över 60 för allians.
When Friends: = Vid Vänskap:
When Allies: = Vid Allians:
The unique luxury is one of: = Den unika lyxen är en av:

Demand Tribute = Kräv Brandskatt
Tribute Willingness = Brandskattsvillighet
At least 0 to take gold, at least 30 and size 4 city for worker = Åtminstone 0 för att ta guld, åtminstone 30 och storlek 4 stad för arbetare
Major Civ = Stor Civilisation
No Cities = Inga Städer
Base value = Grundvärde
Has Ally = Har Allierad
Has Protector = Har Beskyddare
Demanding a Worker = Kräver Arbetare
Demanding a Worker from small City-State = Kräver Arbetare från liten Stadsstat
Very recently paid tribute = Alldeles nyss brandskattad
Recently paid tribute = Nyligen brandskattad
Influence below -30 = Inflytande under -30
Military Rank = Militär Rangordning
Military near City-State = Militär nära Stadsstaten
Sum: = Summa:
Take [amount] gold (-15 Influence) = Ta [amount] guld (-15 Inflytande)
Take worker (-50 Influence) = Ta arbetare (-50 Inflytande)
[civName] is afraid of your military power! = [civName] är rädd för din militära makt!


# Trades

Trade = Handelsavtal
Offer trade = Erbjud handelsavtal
Retract offer = Ta tillbaka erbjudande
What do you have in mind? = Vad hade du i åtanke?
Our items = Våra artiklar
Our trade offer = Vårat handelserbjudande
[otherCiv]'s trade offer = [otherCiv]s handelserbjudande
[otherCiv]'s items = [otherCiv]s artiklar
+[amount] untradable copy = +[amount] ohandelsbar kopia
+[amount] untradable copies = +[amount] ohandelsbara kopior
Pleasure doing business with you! = Angenämt att göra affärer med er!
I think not. = Jag skulle inte tro det.
That is acceptable. = Det är godtagbart.
Accept = Acceptera
Keep going = Fortsätt
There's nothing on the table = Det finns inget på bordet
Peace Treaty = Fredsavtal
Agreements = Överenskommelser
Open Borders = Öppna Gränser
Gold per turn = Guld per drag
Cities = Städer
Technologies = Teknologier
Declarations of war = Krigsförklaringar
Introduction to [nation] = Presentation till [nation]
Declare war on [nation] = Förklara krig mot [nation]
Luxury resources = Lyxresurser
Strategic resources = Strategiska resurser
Owned: [amountOwned] = Ägda: [amountOwned]

# Nation picker

[resourceName] not required = [resourceName] behövs inte
Lost ability = Förlorad förmåga
National ability = Nationell förmåga
[firstValue] vs [secondValue] = [firstValue] jämfört med [secondValue]


# New game screen

Uniques = Unika
Promotions = Befordringar
Load copied data = Ladda kopierad data
Could not load game from clipboard! = Kunde inte ladda spel från urklipp!
Reset to defaults = Återställ till standard
Are you sure you want to reset all game options to defaults? = Vill du verkligen återställa alla inställningar till sina standardvärden?
Start game! = Starta spel!
Map Options = Kartalternativ
Game Options = Spelalternativ
Civilizations = Civilisationer
Map Type = Karttyp
Map file = Kartfil
 # Requires translation!
Max Turns = 
Could not load map! = Kunde inte ladda kartan!
Invalid map: Area ([area]) does not match saved dimensions ([dimensions]). = Ogiltig karta: Område ([area]) stämmer inte mot sparade dimensioner ([dimensions]).
The dimensions have now been fixed for you. = Dimensionerna har fixats åt dig nu.
Generated = Genererad
Existing = Existerande
Custom = Egen
Map Generation Type = Kartgenerationstyp
Default = Standard
Pangaea = Pangea
Perlin = Perlin
Continents = Kontinenter
Four Corners = Fyra hörnor
Archipelago = Skärgård
Inner Sea = Innanhav
Number of City-States = Antal Statsstater
One City Challenge = Enstadsutmaning
No Barbarians = Inga Barbarer
Raging Barbarians = Rasande Barbarer
No Ancient Ruins = Inga Antika Ruiner
No Natural Wonders = Inga Naturliga Under
Victory Conditions = Segervillkor
Scientific = Vetenskaplig
Domination = Dominering
Cultural = Kulturell
Diplomatic = Diplomatisk
 # Requires translation!
Time = 

# Used for random nation indicator in empire selector and unknown nation icons in various overview screens.
# Should be a single character, or at least visually square.
 # Requires translation!
? = 

Map Shape = Kartform
Hexagonal = Hexagonal
Rectangular = Rektangulär
Height = Höjd
Width = Bredd
Radius = Radie
Enable Religion = Möjliggör Religion

Resource Setting = Resursinställning
Sparse = Gles
Abundant = Ymnig
Strategic Balance = Strategisk Balans
Legendary Start = Legendarisk Start

Advanced Settings = Avancerade Inställningar
RNG Seed = RNG-frö
Map Elevation = Karthöjd
Temperature extremeness = Temperaturextremvärden
Resource richness = Resursrikedom
Vegetation richness = Växtrikedom
Rare features richness = Rikedom av ovanliga drag
Max Coast extension = Maximal kuststräckning
Biome areas extension = Biomområdens utsträckning
Water level = Vattennivå

Online Multiplayer = Flerspelare Online

World Size = Världsstorlek
Tiny = Pytteliten
Small = Liten
Medium = Mellan
Large = Stor
Huge = Enorm
World wrap requires a minimum width of 32 tiles = Världsrundning kräver en vidd på minst 32 rutor
The provided map dimensions were too small = De givna kartstorlekarna var för små
The provided map dimensions were too big = De givna kartstorlekarna var för stora
The provided map dimensions had an unacceptable aspect ratio = De givna kartstorlekarna hade en otillåten aspektkvot

Difficulty = Svårighetsgrad

AI = AI
Remove = Ta bort
Random = Slumpmässig
Human = Människa
Hotseat = Hotseat
User ID = Användar-ID
Click to copy = Klicka för att kopiera


Game Speed = Spelhastighet
Quick = Snabb
Standard = Standard
Epic = Episk
Marathon = Maraton

Starting Era = Startera
It looks like we can't make a map with the parameters you requested! = Det verkar som om vi inte kan göra en karta med parametrarna du önskade!
Maybe you put too many players into too small a map? = Kanske du satte för många spelare i en för liten karta?
No human players selected! = Inga människospelare valda!
Mods: = Mods:
Extension mods: = Tilläggsmods:
Base ruleset: = Grundregler:
The mod you selected is incorrectly defined! = Det mod du valde är felaktigt definierat!
The mod combination you selected is incorrectly defined! = Mod kombinationen du valde är felaktigt definierat!
The mod combination you selected has problems. = Mod kombinationen du valde har problem.
You can play it, but don't expect everything to work! = Du kan spela, men förvänta dig inte att allt kommer att fungera!
This base ruleset is not compatible with the previously selected\nextension mods. They have been disabled. = Dessa grundregler är inte förenliga med de tidigare valda\ntilläggsmodsen. De har deaktiverats.
Base Ruleset = Grundregler
[amount] Techs = [amount] Teknologier
[amount] Nations = [amount] Nationer
[amount] Units = [amount] Enheter
[amount] Buildings = [amount] Byggnader
[amount] Resources = [amount] Resurser
[amount] Improvements = [amount] Förbättringar
[amount] Religions = [amount] Religioner
[amount] Beliefs = [amount] Trossatser

World Wrap = Världsrundning
World wrap maps are very memory intensive - creating large world wrap maps on Android can lead to crashes! = Kartor med världsrundning kräver mycket minne - att skapa stora kartor på Android kan leda till krascher!
Anything above 80 by 50 may work very slowly on Android! = Allt ovan 80 x 50 kan fungera väldigt långsamt på Android!
Anything above 40 may work very slowly on Android! = Allt ovan 40 kan fungera väldigt långsamt på Android!

# Multiplayer

 # Requires translation!
Help = 
Username = Användarnamn
Multiplayer = Flerspelare
Could not download game! = Kunde inte ladda ned spel!
Could not upload game! = Kunde inte ladda upp spel!
Join game = Gå med i spel
Invalid game ID! = Ogiltigt spel-ID!
Copy user ID = Kopiera användar-ID
Copy game ID = Kopiera spel-ID
UserID copied to clipboard = Användar-ID kopierat till urklipp
Game ID copied to clipboard! = Spel-ID kopierat till urklipp
Set current user = Ställ in nuvarande användare
Player ID from clipboard = Spelar-ID från urklipp
To create a multiplayer game, check the 'multiplayer' toggle in the New Game screen, and for each human player insert that player's user ID. = För att skapa ett flerspelarspel, välj 'flerspelar'-alternativet i Nytt Spel-skärme, och infoga användar-ID för varje mänsklig spelare.
You can assign your own user ID there easily, and other players can copy their user IDs here and send them to you for you to include them in the game. = Du kan enkelt tilldela ditt eget användar-ID där, och andra spelare kan kopiera sina användar-ID:n här och skicka dem till dig så du kan inkludera dem i spelet.
Once you've created your game, the Game ID gets automatically copied to your clipboard so you can send it to the other players. = När du skapat ditt spel, kopieras Spel-ID automatiskt till dina urklipp så du kan skicka det till de andra spelarna.
Players can enter your game by copying the game ID to the clipboard, and clicking on the 'Add multiplayer game' button = Spelare kan gå med i ditt spel genom att kopiera spel-ID:t till urklipp, och klicka på 'Lägg till flerspelarspel'-knappen
The symbol of your nation will appear next to the game when it's your turn = Din nations symbol kommer dyka upp bredvid spelet när det är din tur
Back = Tillbaka
Rename = Döp om
Game settings = Spelinställningar
Add multiplayer game = Lägg till flerspelarspel
Refresh list = Uppdatera lista
Could not save game! = Kunde inte spara spel!
Could not delete game! = Kunde inte ta bort spel!
Could not refresh! = Kunde inte uppdatera!
Last refresh: [time] minutes ago = Senaste uppdatering: [time] minuter sedan
Current Turn: = Nuvarande drag:
Add Currently Running Game = Lägg Till Pågående Spel
 # Requires translation!
Paste gameID from clipboard = 
 # Requires translation!
GameID = 
Game name = Spelnamn
Loading latest game state... = Laddar senaste speltillstånd...
Couldn't download the latest game state! = Kunde inte ladda ned senaste speltillstånd!
Resign = Ge upp
Are you sure you want to resign? = Är du säker på att du vill ge upp?
You can only resign if it's your turn = Du kan bara ge upp om det är din tur
[civName] resigned and is now controlled by AI = [civName] gav upp och styrs nu av en AI
Last refresh: [time] [timeUnit] ago = Senaste uppdatering: för [time] [timeUnit] sedan
Current Turn: [civName] since [time] [timeUnit] ago = Nuvarande tur: [civName] sedan [time] [timeUnit]
Minutes = Minuter
Hours = Timmar
Days = Dagar

# Save game menu

Current saves = Nuvarande sparade
Show autosaves = Visa autosparade
Saved game name = Sparade spelets namn
Copy to clipboard = Kopiera till urklipp
Copy saved game to clipboard = Kopiera sparat spel till urklipp
Could not load game = Kunde inte ladda spel
Load [saveFileName] = Ladda [saveFileName]
Delete save = Ta bort sparad
Saved at = Sparad på
Load map = Ladda karta
Delete map = Ta bort karta
Are you sure you want to delete this map? = Är du säker på att du vill ta bort denna karta?
Upload map = Ladda upp karta
Could not upload map! = Kunde inte ladda upp karta!
Map uploaded successfully! = Kartan framgångsrikt uppladdad!
Saving... = Sparar...
Overwrite existing file? = Skriv över nuvarande fil?
It looks like your saved game can't be loaded! = Det verkar som om ditt sparade spel inte kan laddas!
If you could copy your game data ("Copy saved game to clipboard" -  = Om du kan kopiera din speldata ("Kopiera sparat spel till urklipp" - 
  paste into an email to yairm210@hotmail.com) =   klistra in i ett mail till yairm210@hotmail.com)
I could maybe help you figure out what went wrong, since this isn't supposed to happen! = Så kunde jag kanske hjälpa dig lista ut vad som gick snett, eftersom det här inte ska hända!
Missing mods: [mods] = Saknade mods: [mods]
Load from custom location = Ladda från självvald plats
Could not load game from custom location! = Kunde inte ladda från självvald plats!
Save to custom location = Spara till självvald plats
Could not save game to custom location! = Kunde inte spara till självvald plats!

# Options

Options = Alternativ
About = Om
Display = Skärm
Gameplay = Spelupplägg
Sound = Ljud
Advanced = Avancerat
Locate mod errors = Hitta modfel
Debug = Felsök

Version = Version
See online Readme = Se online Readme
 # Requires translation!
Visit repository = 
Turns between autosaves = Drag mellan autosparning
Sound effects volume = Ljudeffektsvolym
Music volume = Musikvolym
Pause between tracks = Pausa mellan spår
Currently playing: [title] = Spelas nu: [title]
Download music = Ladda ned musik
Downloading... = Laddar ned...
Could not download music! = Kunde inte ladda ned musik!
Show = Visa
Hide = Göm
Show worked tiles = Visa arbetade rutor
Show resources and improvements = Visa resurser och förbättringar
Check for idle units = Kolla efter lediga enheter
Move units with a single tap = Flytta enheter med ett enda tryck
Show tutorials = Visa övningar
Auto-assign city production = Auto-tilldela städers produktion
Auto-build roads = Auto-bygg vägar
Automated workers replace improvements = Automatiserade arbetare ersätter förbättringar
Show minimap = Visa minikarta
off = av
Show pixel units = Visa pixelenheter
Show pixel improvements = Visa pixelförbättringar
Enable nuclear weapons = Möjliggör kärnvapen
Show tile yields = Visa rutors avkastning 
 # Requires translation!
Show unit movement arrows = 
Continuous rendering = Kontinuerlig rendering
When disabled, saves battery life but certain animations will be suspended = När detta slås av sparas batteritid men vissa animationer kommer stoppas
Order trade offers by amount = Sortera handelserbjudanden efter mängd
Check extension mods based on vanilla = Kolla tilläggsmods baserade på vanilla
 # Requires translation!
Reload mods = 
Checking mods for errors... = Kontrollerar mods efter fel...
 # Requires translation!
No problems found. = 
 # Requires translation!
Autoupdate mod uniques = 
 # Requires translation!
Uniques updated! = 

Show experimental world wrap for maps = Visa experimentell världsrundning för kartor
HIGHLY EXPERIMENTAL - YOU HAVE BEEN WARNED! = MYCKET EXPERIMENTELLT - DU HAR VARNATS!
Enable portrait orientation = Möjliggör porträttorientering
Generate translation files = Generera översättningsfiler
Translation files are generated successfully. = Översättningsfiler framgångsrikt genererade.
Please note that translations are a community-based work in progress and are INCOMPLETE! The percentage shown is how much of the language is translated in-game. If you want to help translating the game into your language, click here. = Observera att översättningar är ett pågående gemenskapsbaserat arbete och de är OFULLSTÄNDIGA! Procentandelen som visas är hur mycket av språket som översätts i spelet. Om du vill hjälpa till att översätta spelet till ditt språk, klicka här.

# Notifications

Research of [technologyName] has completed! = Forskning i [technologyName] fullbordat!
[construction] has become obsolete and was removed from the queue in [cityName]! = [construction] är föråldrad och kommer tas bort från byggnadskön i [cityName]!
[construction] has become obsolete and was removed from the queue in [amount] cities! = [construction] är föråldrad och togs därför bort från kön i [amount] cities!
[cityName] changed production from [oldUnit] to [newUnit] = [cityName] ändrade produktionen från [oldUnit] till [newUnit]
[amount] cities changed production from [oldUnit] to [newUnit] = [amount] städer ändrade produktionen från [oldUnit] till [newUnit]
Excess production for [wonder] converted to [goldAmount] gold = Överbliven produktion för [wonder] omvandlat till [goldAmount] guld
You have entered a Golden Age! = Du har gått in i en Guldålder!
[resourceName] revealed near [cityName] = [resourceName] upptäckt nära [cityName]
[n] sources of [resourceName] revealed, e.g. near [cityName] = [n] källor till [resourceName] upptäckta, t ex nära [cityName]
A [greatPerson] has been born in [cityName]! = En [greatPerson] har fötts i [cityName]! 
We have encountered [civName]! = Vi har stött på [civName]!
[cityStateName] has given us [stats] as a token of goodwill for meeting us = [cityStateName] har gett oss [stats] i välkomstgåva för att visa sin välvilja
[cityStateName] has given us [stats] as we are the first major civ to meet them = [cityStateName] har gett oss [stats] då vi är den första stora civilisation som mött dem
[cityStateName] has also given us [stats] = [cityStateName] har även gett oss [stats]
Cannot provide unit upkeep for [unitName] - unit has been disbanded! = Kan inte betala driftkostnad för [unitName] - enheten har hemförlovats!
[cityName] has grown! = [cityName] har vuxit!
[cityName] is starving! = [cityName] svälter!
[construction] has been built in [cityName] = [construction] har byggts i [cityName]
[wonder] has been built in a faraway land = [wonder] har byggt i fjärran land
[civName] has completed [construction]! = [civName] har färdigställt [construction]!
An unknown civilization has completed [construction]! = En okänd civilisation har färdigställt [construction]!
The city of [cityname] has started constructing [construction]! = Staden [cityname] har börjat bygga [construction]!
[civilization] has started constructing [construction]! = [civilization] har börjat bygga [construction]!
An unknown civilization has started constructing [construction]! = En okänd civilisation har börjat bygga [construction]!
Work has started on [construction] = Arbetet har börjat på [construction]
[cityName] cannot continue work on [construction] = [cityName] kan inte fortsätta arbeta på [construction]
[cityName] has expanded its borders! = [cityName] har utökat sina gränser!
Your Golden Age has ended. = Din Guldålder har slutat.
[cityName] has been razed to the ground! = [cityName] har jämnats med marken!
We have conquered the city of [cityName]! = Vi har erövrat staden [cityName]!
An enemy [unit] has attacked [cityName] = En fientlig [unit] har anfallit [cityName]
An enemy [unit] has attacked our [ourUnit] = En fientlig [unit] har anfallit vår [ourUnit]
Enemy city [cityName] has attacked our [ourUnit] = Den fientliga staden [cityName] har anfallit vår [ourUnit]
An enemy [unit] has captured [cityName] = En fientlig [unit] har intagit [cityName]
An enemy [unit] has raided [cityName] = En fientlig [unit] har plundrat [cityName]
An enemy [unit] has captured our [ourUnit] = En fientlig [unit] har fångat vår [ourUnit]
An enemy [unit] has destroyed our [ourUnit] = En fientlig [unit] har utplånat vår [ourUnit]
Your [ourUnit] has destroyed an enemy [unit] = Din [ourUnit] har utplånat en fiende-[unit]
An enemy [RangedUnit] has destroyed the defence of [cityName] = En fientlig [RangedUnit] har utplånat försvaren i [cityName]
Enemy city [cityName] has destroyed our [ourUnit] = Den fientliga staden [cityName] har utplånat vår [ourUnit]
An enemy [unit] was destroyed while attacking [cityName] = En fientlig [unit] utplånades medan den anföll [cityName]
An enemy [unit] was destroyed while attacking our [ourUnit] = En fientlig [unit] utplånades medan den anföll vår [ourUnit]
Our [attackerName] was destroyed by an intercepting [interceptorName] = Vår [attackerName] utplånades av en genskjutande [interceptorName]  
Our [interceptorName] intercepted and destroyed an enemy [attackerName] = Vår [interceptorName] genskjöt och utplånade en fientlig [attackerName]
Our [attackerName] was attacked by an intercepting [interceptorName] = Vår [attackerName] anfölls av en genskjutande [interceptorName]
Our [interceptorName] intercepted and attacked an enemy [attackerName] = Vår [interceptorName] genskjöt och anföll en fientlig [attackerName]
An enemy [unit] was spotted near our territory = En fientlig [unit] siktades nära vårt territorium
An enemy [unit] was spotted in our territory = En fientlig [unit] siktades i vårt territorium
Your city [cityName] can bombard the enemy! = Din stad [cityName] kan bombardera fienden!
[amount] of your cities can bombard the enemy! = [amount] av dina städer kan bombardera fienden!
[amount] enemy units were spotted near our territory = [amount] fientliga enheter siktades nära vårt territorium
[amount] enemy units were spotted in our territory = [amount] fientliga enheter siktades i vårt territorium
A(n) [nukeType] exploded in our territory! = En [nukeType] exploderade i vårt territorium!
After being hit by our [nukeType], [civName] has declared war on us! = Efter att ha träffats av vår [nukeType], har [civName] förklarat krig mot oss!
The civilization of [civName] has been destroyed! = Civilisationen [civName] har utplånats!
The City-State of [name] has been destroyed! = Stadsstaten [name] har utplånats!
Your [ourUnit] captured an enemy [theirUnit]! = Din [ourUnit] har tillfångatagit en fientlig [theirUnit]!
Your [ourUnit] plundered [amount] [Stat] from [theirUnit] = Din [ourUnit] har plundrat [amount] [Stat] från [theirUnit]
We have captured a barbarian encampment and recovered [goldAmount] gold! = Vi har erövrat ett barbarläger och återtagit [goldAmount] guld!
A barbarian [unitType] has joined us! = En barbar-[unitType] har gått med oss!
We have found survivors in the ruins - population added to [cityName] = Vi har hittat överlevare i ruinen - befolkning har lags till [cityName]
We have discovered cultural artifacts in the ruins! (+20 Culture) = Vi har upptäckt kulturella artefakter i ruinerna! (+20 Kultur)
We have discovered the lost technology of [techName] in the ruins! = Vi har upptäckt den glömda teknologin [techName] i ruinerna!
A [unitName] has joined us! = En [unitName] har gått med oss!
An ancient tribe trains our [unitName] in their ways of combat! = En antik stam lär upp vår [unitName] i sin stridskonst!
We have found a stash of [amount] gold in the ruins! = Vi har hittat en samling med [amount] guld i ruinerna!
We have found a crudely-drawn map in the ruins! = Vi har hittat en grovt ritad karta i ruinerna!
[unit] finished exploring. = [unit] slutförde sitt utforskande.
[unit] has no work to do. = [unit] har inget arbete att göra.
You're losing control of [name]. = Du tappar kontrollen över [name].
You and [name] are no longer friends! = Du och [name] är inte längre vänner!
Your alliance with [name] is faltering. = Din allians med [name] sviktar.
You and [name] are no longer allies! = Du och [name] är inte längre allierade!
[civName] gave us a [unitName] as gift near [cityName]! = [civName] skänkte oss en [unitName] nära [cityName]!
[civName] has denounced us! = [civName] har fördömt oss!
[cityName] has been connected to your capital! = [cityName] har anslutits till din huvudstad!
[cityName] has been disconnected from your capital! = Anslutningen mellan [cityName] och din huvudstad har brutits!
[civName] has accepted your trade request = [civName] har godtagit ditt handelsförslag
[civName] has made a counteroffer to your trade request = [civName] har kommit med ett motförslag till ditt handelsförslag
[civName] has denied your trade request = [civName] har avslagit ditt handelsförslag
[tradeOffer] from [otherCivName] has ended = [tradeOffer] från [otherCivName] har avslutats
[tradeOffer] to [otherCivName] has ended = [tradeOffer] till [otherCivName] har avslutats
One of our trades with [nation] has ended = Ett av våra handelsavtal med [nation] har avslutats
One of our trades with [nation] has been cut short = Ett av våra handelsavtal med [nation] har stoppats i förtid
[nation] agreed to stop settling cities near us! = [nation] gick med på att sluta bygga städer nära oss!
[nation] refused to stop settling cities near us! = [nation] vägrade sluta bygga städer nära oss!
We have allied with [nation]. = Vi har allierat oss med [nation].
We have lost alliance with [nation]. = Vi har förlorat alliansen med [nation].
We have discovered [naturalWonder]! = Vi har upptäckt [naturalWonder]!
We have received [goldAmount] Gold for discovering [naturalWonder] = Vi har fått [goldAmount] Guld för upptäckten av [naturalWonder]!
Your relationship with [cityStateName] is about to degrade = Ditt förhållande med [cityStateName] är på väg att försämras
Your relationship with [cityStateName] degraded = Ditt förhållande med [cityStateName] försämrades
A new barbarian encampment has spawned! = Ett nytt barbarläger har alstrats!
Barbarians raided [cityName] and stole [amount] Gold from your treasury! = Barbarer plundrade [cityName] och stal [amount] Guld från din skattkammare!
Received [goldAmount] Gold for capturing [cityName] = Fick [goldAmount] Guld för erövrandet av [cityName]
Our proposed trade is no longer relevant! = Vårt föreslagna handelserbjudande är inte längre relevant!
[defender] could not withdraw from a [attacker] - blocked. = [defender] kunde inte dra sig från en [attacker]
[defender] withdrew from a [attacker] = [defender] drog sig ifrån en [attacker]
By expending your [unit] you gained [Stats]! = Genom att förbruka din [unit] fick du [Stats]!
[civName] has stolen your territory! = [civName] har stulit ditt territorium!
Clearing a [forest] has created [amount] Production for [cityName] = Fällandet av en [forest] har skapat [amount] Produktion för [cityName]
[civName] assigned you a new quest: [questName]. = [civName] gav dig ett nytt uppdrag: [questName].
[civName] rewarded you with [influence] influence for completing the [questName] quest. = [civName] belönade dig med [influence] inflytande för fullbordandet av [questName]-uppdraget.
[civName] no longer needs your help with the [questName] quest. = [civName] behöver inte längre din hjälp med [questName]-uppdraget.
The [questName] quest for [civName] has ended. It was won by [civNames]. = [questName]-uppdraget åt [civName] har avslutats. Det vanns av [civNames].
The resistance in [cityName] has ended! = Motståndet i [cityName] har slutat!
[cityName] demands [resource]! = [cityName] kräver [resource]!
Because they have [resource], the citizens of [cityName] are celebrating We Love The King Day! = Eftersom de har [resource] firar medborgarna i [cityName] Vi Älskar Kungen-Dagen!
We Love The King Day in [cityName] has ended. = Vi Älskar Kungen-Dagen i [cityName] har tagit slut.
Our [name] took [tileDamage] tile damage and was destroyed = Vår [name] tog [tileDamage] rutskada och utplånades
Our [name] took [tileDamage] tile damage = Vår [name] tog [tileDamage] rutskada
[civName] has adopted the [policyName] policy = [civName] har anammat [policyName]-policyn
An unknown civilization has adopted the [policyName] policy = En okänd civilisation har anammat [policyName]-policyn
Our influence with City-States has started dropping faster! = Vårt inflytande med Stadsstater har börjat sjunka snabbare!
You gained [Stats] as your religion was spread to [cityName] = Du fick [Stats] när din religion spreds till [cityName]
You gained [Stats] as your religion was spread to an unknown city = Du fick [Stats] när din religion spreds till en okänd stad
Your city [cityName] was converted to [religionName]! = Din stad [cityName] konverterades till [religionName]!
Your [unitName] lost its faith after spending too long inside enemy territory! = Din [unitName] förlorade sin tro efter att ha tillbringat för lång tid inom fiendens territorium!
You have unlocked [ability] = Du har aktiverat [ability]
A new b'ak'tun has just begun! = En ny baktun har börjat!
A Great Person joins you! = En Stor Person går med dig!


# World Screen UI

Working... = Arbetar...
Waiting for other players... = Väntar på övriga spelare...
Waiting for [civName]... = Väntar på [civName]...
in = om
Next turn = Nästa drag
Move automated units = Flytta automatiserade enheter
[currentPlayerCiv] ready? = [currentPlayerCiv] redo?
1 turn = 1 drag
[numberOfTurns] turns = [numberOfTurns] drag
Turn = Drag
turns = drag
turn = drag
Next unit = Nästa enhet
Fog of War = Krigsdimma
Pick a policy = Välj en policy
Movement = Förflyttning
Strength = Styrka
Ranged strength = Räckviddsstyrka
Bombard strength = Bombardemangsstyrka
Range = Räckvidd
Move unit = Förflytta enhet
Stop movement = Avsluta förflyttning
Swap units = Byt plats på enheter
Construct improvement = Bygg förbättring
Automate = Automatisera
Stop automation = Avsluta automatisering
Construct road = Bygg väg
Fortify = Förskansa
Fortify until healed = Förskansa tills läkt
Fortification = Befästning
Sleep = Sov
Sleep until healed = Sov tills läkt
Moving = Flyttande
Set up = Gör klar
Paradrop = Fallskärmshoppa
Upgrade to [unitType] ([goldCost] gold) = Uppgradera till [unitType] ([goldCost] guld)
Found city = Grunda stad
Promote = Befordra
Health = Hälsa
Disband unit = Hemförlova enhet
Do you really want to disband this unit? = Vill du verkligen hemförlova denna enhet?
Disband this unit for [goldAmount] gold? = Hemförlova denna enhet för [goldAmount] guld?
Gift unit = Skänk enhet
Explore = Utforska
Stop exploration = Avsluta utforskning 
Pillage = Plundra
Are you sure you want to pillage this [improvement]? = Är du säker på att du vill plundra denna [improvement]?
Create [improvement] = Skapa [improvement]
Start Golden Age = Börja Guldålder
 # Requires translation!
Trigger unique = 
Show more = Visa mer
Yes = Ja
No = Nej
Acquire = Skaffa
Under construction = Under byggnad

Food = Mat
Production = Produktion
Gold = Guld
Happiness = Lycka
Culture = Kultur
Science = Vetenskap
Faith = Tro

Crop Yield = Åkeravkastning
 # Requires translation!
Growth = 
Territory = Territorium
Force = Styrka
GOLDEN AGE = GULDÅLDER
Golden Age = Guldålder
We Love The King Day = Vi Älskar Kungen-Dagen
 # Requires translation!
Global Effect = 
[year] BC = [year] f kr
[year] AD = [year] e kr
Civilopedia = Civilopedin
# Display name of unknown nations.
 # Requires translation!
??? = 

Start new game = Starta nytt spel
Save game = Spara spel
Load game = Ladda spel
Main menu = Huvudmeny
Resume = Återgå
Cannot resume game! = Kan inte återgå!
Not enough memory on phone to load game! = Inte tillräckligt med minne på telefonen för att ladda spel!
Quickstart = Snabbstart
Cannot start game with the default new game parameters! = Kan inte starta spel med standard parametrarna!
Victory status = Segerstatus
Social policies = Samhällspolicys
Community = Gemenskap
Close = Stäng
Do you want to exit the game? = Vill du avsluta spelet?
Start bias: = Startbias:
Avoid [terrain] = Undvik [terrain]

# Maya calendar popup

The Mayan Long Count = Mayakalenderns Långa Räkning
Your scientists and theologians have devised a systematic approach to measuring long time spans - the Long Count. During the festivities whenever the current b'ak'tun ends, a Great Person will join you. = Dina vetenskapsmän och teologer har skapat ett systematiskt sätt att mäta stora tidslängder - den Långa Räkningen. Under festligheterna när den nuvarande baktunen slutar kommer en Stor Person gå med dig.
While the rest of the world calls the current year [year], in the Maya Calendar that is: = Medan resten av världen kallar nuvarande år [year] kallas det i Mayakalendern:
[amount] b'ak'tun, [amount2] k'atun, [amount3] tun = [amount] baktun, [amount2] katun, [amount3] tun

# City screen

Exit city = Lämna stad
Raze city = Riv stad
Stop razing city = Sluta riva stad
Buy for [amount] gold = Köp för [amount] guld
Buy = Köp
Currently you have [amount] [stat]. = Just nu har du [amount] [stat].
Would you like to purchase [constructionName] for [buildingGoldCost] [stat]? = Vill du köpa [constructionName] för [buildingGoldCost] [stat]?
No space available to place [unit] near [city] = Ingen plats tillgänglig för att placera [unit] nära [city]
Maintenance cost = Driftkostnad
Pick construction = Välj bygge
Pick improvement = Välj förbättring
Provides [resource] = Ger [resource]
Provides [amount] [resource] = Ger [amount] [resource]
Replaces [improvement] = Ersätter [improvement]
Pick now! = Välj nu!
Build [building] = Bygg [building]
Train [unit] = Träna [unit]
Produce [thingToProduce] = Producera [thingToProduce]
Nothing = Inget
Annex city = Annektera stad
Specialist Buildings = Specialistbyggnader
Specialist Allocation = Specialistfördelning
Specialists = Specialister
[specialist] slots = [specialist]-luckor
Food eaten = Äten mat
Unassigned population = Otilldelad befolkning
[turnsToExpansion] turns to expansion = [turnsToExpansion] drag till expansion
Stopped expansion = Avbruten expansion
[turnsToPopulation] turns to new population = [turnsToPopulation] drag till ny befolkning
Food converts to production = Mat omvandlas till produktion
[turnsToStarvation] turns to lose population = [turnsToStarvation] drag tills befolkning förloras
Stopped population growth = Avbruten befolkningsökning
In resistance for another [numberOfTurns] turns = I motstånd under ytterligare [numberOfTurns] drag
We Love The King Day for another [numberOfTurns] turns = Vi Älskar Kungen-Dagen i [numberOfTurns] drag till
Demanding [resource] = Kräver [resource]
Sell for [sellAmount] gold = Sälj för [sellAmount] guld
Are you sure you want to sell this [building]? = Är du säker på att du vill sälja denna [building]?
Free = Gratis
[greatPerson] points = [greatPerson]-poäng
Great person points = Stor person-poäng
Current points = Nuvarande poäng
Points per turn = Poäng per drag
Convert production to gold at a rate of 4 to 1 = Omvandla produktion till guld i ett förhållande 4 till 1
Convert production to science at a rate of [rate] to 1 = Omvandla produktion till guld i ett förhållande [rate] till 1
The city will not produce anything. = Denna stad kommer inte producera något.
Worked by [cityName] = Arbetas av [cityName]
Lock = Lås
Unlock = Lås upp
Move to city = Flytta till stad
Please enter a new name for your city = Ange ett nytt namn för din stad

# Ask for text or numbers popup UI

Invalid input! Please enter a different string. = Ogiltig inmatning! Ange en annan sträng.
Please enter some text = Ange lite text

# Technology UI

Pick a tech = Välj en teknologi
Pick a free tech = Välj en gratisteknologi
Research [technology] = Forska om [technology]
Pick [technology] as free tech = Välj [technology] som gratisteknologi
Units enabled = Möjliggjorda enheter
Buildings enabled = Möjliggjorda byggnader
Wonder = Underverk
National Wonder = Nationellt Underverk
National Wonders = Nationella Underverk
Wonders enabled = Möjliggjorda Underverk
Tile improvements enabled = Möjliggjorda rutförbättringar
Reveals [resource] on the map = Synliggör [resource] på kartan
XP for new units = EP för nya enheter
provide = ge
provides = ger
City strength = Stadsstyrka
City health = Stadshälsa
Occupied! = Ockuperad!
Attack = Anfall
Bombard = Bombardera
NUKE = ATOMBOMBA
Captured! = Tillfångatagen!
 # Requires translation!
Cannot gain more XP from Barbarians = 

# Battle modifier categories

defence vs ranged = försvar mot räckvidd
[percentage] to unit defence = [percentage] till enhets försvar
Attacker Bonus = Anfallarbonus
Defender Bonus = Försvararbonus
Landing = Landstigning
 # Requires translation!
Boarding = 
Flanking = Flankering
vs [unitType] = mot [unitType]
Terrain = Terräng
Tile = Ruta
Missing resource = Saknad resurs
Adjacent units = Angränsande enheter
Adjacent enemy units = Angränsande fiende enheter
Combat Strength = Stridsstyrka
Across river = Över flod
Temporary Bonus = Temporär Bonus
Garrisoned unit = Garnisonerad enhet
Attacking Bonus = Anfallsbonus
defence vs [unitType] = försvar mot [unitType]
[tileFilter] defence = [tileFilter] försvar
Defensive Bonus = Försvarsbonus
Stacked with [unitType] = I samma ruta som [unitType]

Unit ability = Enhetsförmåga

The following improvements [stats]: = Följande förbättringar [stats]:
The following improvements on [tileType] tiles [stats]: = Följande förbättringar på [tileType]-rutor [stats]:

# Unit actions

Hurry Research = Skynda på forskning
Conduct Trade Mission = Utför Handelsuppdrag
Your trade mission to [civName] has earned you [goldAmount] gold and [influenceAmount] influence! = Ditt handelsuppdrag till [civName] har tjänat ihop [goldAmount] guld och [influenceAmount] inflytande!
Hurry Wonder = Skynda på Underverk
Hurry Construction = Skynda på Bygge
Hurry Construction (+[productionAmount]) = Skynda på Bygge (+[productionAmount])
Spread Religion = Sprid Religion
Spread [religionName] = Sprid [religionName]
Remove Heresy = Avlägsna Kätteri
Found a Religion = Stifta en Religion
Enhance a Religion = Förbättra en Religion
Your citizens have been happy with your rule for so long that the empire enters a Golden Age! = Dina medborgare har varit lyckliga under ditt styre så länge att riket går in i en Guldålder!
You have entered the [newEra]! = Du har gått in i [newEra]!
[civName] has entered the [eraName]! = [civName] har gått in i [eraName]!
[policyBranch] policy branch unlocked! = Policygrenen [policyBranch] nu tillgänglig!

# Overview screens

Overview = Översikt
Total = Totalt
Stats = Statistik
Policies = Policyer
Base happiness = Grundlycka
Occupied City = Ockuperad Stad
Buildings = Byggnader
Wonders = Underverk
Base values = Grundvärden
Bonuses = Bonusar
Final = Slutlig
Other = Övrig
Population = Befolkning
City-States = Stadsstater
Tile yields = Rutavkastning
Trade routes = Handelsrutter
Maintenance = Driftkostnad
Transportation upkeep = Transportdriftkostnad
Unit upkeep = Enhetsdriftkostnad
Trades = Handelsavtal
Units = Enheter
Unit Supply = Enhetsförnödenheter
Base Supply = Grundförnödenheter
Total Supply = Total mängd Förnödenheter
In Use = Använda
Supply Deficit = Förnödenhetsbrist
Production Penalty = Produktionsavdrag
Increase your supply or reduce the amount of units to remove the production penalty = Öka dina förnödenheter eller minska mängden enheter för att bli av med produktionsavdraget
Name = Namn
Closest city = Närmaste stad
Action = Handling
Defeated = Besegrad
[numberOfCivs] Civilizations in the game = [numberOfCivs] Civilisationer i spelet
Our Civilization: = Vår Civilisation:
Known and alive ([numberOfCivs]) = Kända och levande ([numberOfCivs])
Known and defeated ([numberOfCivs]) = Kända och besegrade ([numberOfCivs])
Tiles = Rutor
Natural Wonders = Naturliga Underverk
Treasury deficit = Budgetunderskott
Unknown = Okänd
Not built = Inte byggd
Not found = Inte funnen
Known = Känd
Owned = Ägd
Near [city] = Nära [city]
Somewhere around [city] = Någonstans kring [city]
Far away = Långt borta
Status = Status
Location = Plats

# Victory

Science victory = Vetenskapsseger
Cultural victory = Kulturseger
Conquest victory = Erövringsseger
Diplomatic victory = Diplomatiseger
Complete all the spaceship parts\n to win! = Fullborda alla rymdskeppsdelarna\n för att vinna!
Complete 5 policy branches\n to win! = Fullborda 5 policygrenar\n för att vinna!
Complete 5 policy branches and build\n the Utopia Project to win! = Fullborda 5 policygrenar och bygg\n Utopia-projektet för att vinna!
Destroy all enemies\n to win! = Utplåna alla fiender\n för att vinna!
You have won a Scientific Victory! = Du har vunnit en vetenskapsseger!
You have won a Cultural Victory! = Du har vunnit en kulturseger!
You have won a Domination Victory! = Du har vunnit en domineringsseger!
You have won a Diplomatic Victory! = Du har vunnit en diplomatiseger!
You have won! = Du har vunnit!
You have achieved victory through the awesome power of your Culture. Your civilization's greatness - the magnificence of its monuments and the power of its artists - have astounded the world! Poets will honor you as long as beauty brings gladness to a weary heart. = Du har nått seger genom din Kulturs imponerande makt. Din civilisations storhet - storslagenheten hos dess monument och makten hos dess konstnärer - har slagit världen med häpnad! Skalder kommer hedra dig så länge som skönhet bringar glädje till trötta hjärtan.
The world has been convulsed by war. Many great and powerful civilizations have fallen, but you have survived - and emerged victorious! The world will long remember your glorious triumph! = Världen har skakats av krig. Många stora och mäktiga civilisationer har stupat, men du har överlevt - och rest dig segerrik! Världen kommer länge minnas din ärorika triumf!
You have achieved victory through mastery of Science! You have conquered the mysteries of nature and led your people on a voyage to a brave new world! Your triumph will be remembered as long as the stars burn in the night sky! = Du har nått seger genom att tygla Vetenskapen! Du har errövrat naturens mysterier och lett ditt folk på en resa mot nya djärva mål! Din triumf kommer minnas så länge stjärnorna brinner i natthimlen!
Your civilization stands above all others! The exploits of your people shall be remembered until the end of civilization itself! = Din civilisation står ovan alla andra! Ditt folks bragder kommer minnas fram till själva civilisationens slut!
You have been defeated. Your civilization has been overwhelmed by its many foes. But your people do not despair, for they know that one day you shall return - and lead them forward to victory! = Du har besegrats. Din civilisation har överväldigats av sina många fiender. Men ditt folk har förtröstan, för de vet att du en dag skall återvända - och leda dem åter mot seger!
You have triumphed over your foes through the art of diplomacy! Your cunning and wisdom have earned you great friends - and divided and sown confusion among your enemies! Forever will you be remembered as the leader who brought peace to this weary world! = Du har segrat över dina fiender genom diplomatikonsten! Din list och visdom har gett dig goda vänner - och splittrat och sått förvirring bland dina fiender! För alltid kommer du att bli ihågkommen som ledaren som gav fred till denna trötta värld!
One more turn...! = Ett till drag...!
Built Apollo Program = Byggt Apolloprogrammet
Destroy [civName] = Utplåna [civName]
Our status = Vår status
Global status = Global status
Rankings = Rankningar
Spaceship parts remaining = Återstående rymdskeppsdelar
Branches completed = Fullbordade grenar
Undefeated civs = Obesegrade civilisationer
 # The \n here means: put a newline (enter) here. If this is omitted, the sidebox in the diplomacy overview will become _really_ wide.
 # Feel free to replace it with a space and put it between other words in your translation
Turns until the next\ndiplomacy victory vote: [amount] = Drag till nästa\ndiplomatiseger röstning: [amount]
Choose a civ to vote for = Välj en civilisation att rösta på
Choose who should become the world leader and win a Diplomatic Victory! = Välj vem som ska bli världsledare och vinna en diplomatiseger!
Voted for = Röstade på
Vote for [civilizationName] = Rösta på [civilizationName]
Continue = Fortsätt
Abstained = Avstod
Vote for World Leader = Rösta på Världsledare

# Capturing a city

What would you like to do with the city? = Vad vill du göra med staden?
Annex = Annektera
Annexed cities become part of your regular empire. = Annekterade städer blir en del av ditt vanliga rike.
Their citizens generate 2x the unhappiness, unless you build a courthouse. = Deras medborgare genererar 2x så mycket olycklighet, om du inte bygger ett rådhus.
Puppet = Marionett
Puppeted cities do not increase your tech or policy cost, but their citizens generate 1.5x the regular unhappiness. = Marionettstäder ökar inte din teknologi- eller policykostnad, men deras medborgare genererar 1,5x så mycket olycklighet.
You have no control over the the production of puppeted cities. = Du kan inte styra över marionettstäders produktion.
Puppeted cities also generate 25% less Gold and Science. = Marionettstäder genererar även 25% mindre Guld och Vetenskap.
A puppeted city can be annexed at any time. = En marionettstad kan närsomhelst annekteras.
Liberate (city returns to [originalOwner]) = Befria (staden återgår till [originalOwner])
Liberating a city returns it to its original owner, giving you a massive relationship boost with them! = Att befria en stad ger den tillbaka till dess ursprungliga ägare, vilket ger dig en enorm relationsboost med dem!
Raze = Jämna med marken
Razing the city annexes it, and starts burning the city to the ground. = Att jämna med marken innebär att staden annekteras, och börjar jämnas med marken.
The population will gradually dwindle until the city is destroyed. = Befolkningen kommer stadigt minska till staden är utplånad.
 # Requires translation!
Original capitals and holy cities cannot be razed. = 
Destroy = Utplåna
Destroying the city instantly razes the city to the ground. = Att utplåna staden jämnar den med marken omedelbart.
Remove your troops in our border immediately! = Avlägsna dina trupper inom våra gränser omedelbart!
Sorry. = Förlåt.
Never! = Aldrig!

Offer Declaration of Friendship ([30] turns) = Erbjud Vänskapsförklaring ([30] drag)
My friend, shall we declare our friendship to the world? = Min vän, ska vi förklara vår vänskap för världen?
Sign Declaration of Friendship ([30] turns) = Skriv under Vänskapsförklaring ([30] drag)
We are not interested. = Vi är inte interesserade.
We have signed a Declaration of Friendship with [otherCiv]! = Vi har skrivit under en Vänskapsförklaring med [otherCiv]!
[otherCiv] has denied our Declaration of Friendship! = [otherCiv] har avslagit vår Vänskapsförklaring!

Basics = Grunder
Resources = Resurser
Terrains = Terränger
Tile Improvements = Rutförbättringar
Unique to [civName], replaces [unitName] = Unik för [civName], ersätter [unitName]
Unique to [civName] = Unik för [civName]
Tutorials = Startguider
Cost = Kostnad
May contain [listOfResources] = Kan innehålla [listOfResources]
May contain: = Kan innehålla:
Can upgrade from [unit] = Kan uppgraderas från [unit]
Can upgrade from: = Kan uppgraderas från:
Upgrades to [upgradedUnit] = Uppgraderas till [upgradedUnit]
Obsolete with [obsoleteTech] = Föråldras med [obsoleteTech]
Occurs on [listOfTerrains] = Befinner sig på [listOfTerrains]
Occurs on: = Förekommer på:
Placed on [terrainType] = Placeras på [terrainType]
Can be found on = Kan finnas på
Improved by [improvement] = Förbättras av [improvement]
Bonus stats for improvement = Bonusstatistik för förbättring
Buildings that consume this resource = Byggnader som konsumerar denna resurs
Buildings that require this resource worked near the city = Byggnader som kräver denna resurs arbetande nära staden
Units that consume this resource = Enheter som konsumerar denna resurs
Can be built on = Kan byggas på
or [terrainType] = eller [terrainType]
Can be constructed by = Kan konstrueras av
Defence bonus = Försvarsbonus
Movement cost = Förflyttningskostnad
Open terrain = Öppen Terräng
Rough Terrain = Kuperad Terräng
for = för
Missing translations: = Saknade översättningar:
Resolution = Upplösning
Tileset = Rutset
Map editor = Kartredigerare
Create = Skapa
New map = Ny karta
Empty = Tom
Language = Språk
Terrains & Resources = Terränger & Resurser
Improvements = Förbättringar
Clear current map = Töm nuvarande karta
Save map = Spara karta
Download map = Ladda ned karta
Loading... = Laddar...
Error loading map! = Fel vid inläsning av karta!
Filter: = Filter:
OK = OK
Exit map editor = Avsluta kartredigerare
[nation] starting location = [nation]s startplats
Clear terrain features = Töm terrängdrag
Clear improvements = Töm förbättringar
Clear resource = Töm resurs
Remove units = Ta bort enheter
Player [index] = Spelare [index]
Player [playerIndex] starting location = Spelare [playerIndex]:s startplats
Bottom left river = Flod nere till vänster
Bottom right river = Flod nere till höger
Bottom river = Flod nere
Requires = Kräver
Menu = Meny
Brush Size = Penselstorlek
Map saved = Kartan sparad
Change ruleset = Ändra regelverk
Base terrain [terrain] does not exist in ruleset! = Grundterrängen [terrain] finns inte i regelverket!
Terrain feature [feature] does not exist in ruleset! = Terrängdraget [feature] finns inte i regelverket!
Resource [resource] does not exist in ruleset! = Resursen [resource] finns inte i regelverket!
Improvement [improvement] does not exist in ruleset! = Förbättringen [improvement] finns inte i regelverket!
Change map to fit selected ruleset? = Ändra kartan för att passa valt regelverk?

# Civilopedia difficulty levels
Player settings = Spelarinställningar
Base Happiness = Grundlycka
Extra happiness per luxury = Extra lycka per lyx
Research cost modifier = Forskningskostnadsmodifikation
Unit cost modifier = Enhetskostnadsmodifikation
Building cost modifier = Byggnadskostnadsmodifikation
Policy cost modifier = Policykostnadsmodifikation
Unhappiness modifier = Olycklighetsmodifikation
Bonus vs. Barbarians = Bonus mot Barbarer
Barbarian spawning delay = Fördröjning för Barbarers skapande
Bonus starting units = Bonus startenheter

AI settings = AI-inställningar
AI city growth modifier = AI-stadstillväxtsmodifikation
AI unit cost modifier = AI-enhetskostnadsmodifikation
AI building cost modifier = AI-byggnadskostnadsmodifikation
AI wonder cost modifier = AI-underverkskostnadsmodifikation
AI building maintenance modifier = AI-byggnadsdriftkostnadsmodifikation
AI unit maintenance modifier = AI-enhetsdriftkostnadsmodifikation
AI unhappiness modifier = AI-olycklighetsmodifikation
AI free techs = AI gratis teknologier
Major AI civilization bonus starting units = Stor AI civilisation bonus startenheter
City state bonus starting units = Stadsstat bonus startenheter
Turns until barbarians enter player tiles = Drag tills barbarer går in i spelarens rutor
Gold reward for clearing barbarian camps = Guldbelöning för att tömma barbarläger

# Other civilopedia things
Nations = Nationer
Available for [unitTypes] = Tillgänglig för [unitTypes]
Available for: = Tillgänglig för:
Free promotion: = Gratis befordring:
Free promotions: = Gratis befordringar:
Free for [units] = Gratis för [units]
Free for: = Gratis för:
Granted by [param] = Beviljas av [param]
Granted by: = Beviljas av:
[bonus] with [tech] = [bonus] med [tech]
Difficulty levels = Svårighetsgrader

# Policies

Adopt policy = Anamma policy
Adopt free policy = Anamma gratis policy
Unlocked at = Görs tillgänglig vid
Gain 2 free technologies = Få 2 gratis teknologier
All policies adopted = Alla policyer anammade
Policy branch: [branchName] = Policygrenen: [branchName]

# Religions

Choose an Icon and name for your Religion = Välj en Ikon och namn för din Religion
Choose a name for your religion = Välj ett namn till din religion
Choose a [beliefType] belief! = Välj en [beliefType]-trossats!
Choose any belief! = Välj valfri trossats!
Found [religionName] = Stifta [religionName]
Enhance [religionName] = Förbättra [religionName]
Choose a pantheon = Välj ett panteon
 # Requires translation!
Choose a Religion = 
Found Religion = Stifta Religion
Found Pantheon = Stifta Panteon
Follow [belief] = Följ [belief]
Religions and Beliefs = Religion och Tro
Majority Religion: [name] = Majoritets Religion: [name]
+ [amount] pressure = + [amount] tryck
Holy city of: [religionName] = Helig stad av: [religionName]
Pressure = Tryck

# Religion overview screen
Religion Name: = Religion Namn:
Founding Civ: = Grundande Civilisation:
Holy City: = Helig Stad:
Cities following this religion: = Städer som följer denna religion:
Click an icon to see the stats of this religion = Klicka på en ikon för att se statistiken för denna religionen
Religion: Off = Religion: Av
Minimal Faith required for\nthe next [Great Prophet]: = Minsta tro som krävs för\nnästa [Great Prophet]:
 # Requires translation!
Religions to be founded: = 
Religious status: = Religionsstatus:

None = Ingen
Pantheon = Panteon
Founding religion = Stifta Religion
Religion = Religion
Enhancing religion = Förbättra Religion
Enhanced religion = Förbättrad Religion

# Terrains

Impassable = Oframkomlig
Rare feature = Ovanligt drag

# terrainFilters (so for uniques like: "[stats] from [terrainFilter] tiles")

All = Alla
Water = Vatten
Land = Land
Coastal = Kustlig
River = Flod
Rough terrain = Kuperad terräng
Foreign Land = Främmande Land
Foreign = Utländsk
Friendly Land = Vänliga Land
Water resource = Vattenresurs
Bonus resource = Bonusresurs
Luxury resource = Lyxresurs
Strategic resource = Strategisk resurs
Fresh water = Färskvatten
non-fresh water = icke-Färskvatten
Natural Wonder = Naturligt Underverk
Hybrid = Hybrid
Undesirable = Oönskvärd
Desirable = Önskvärd
Featureless = Egenskapslös
Fresh Water = Färskvatten

# improvementFilters

All Road = Alla Vägar
Great Improvement = Stor Förbättring
Great = Stor

# Resources

Bison = Bison
Copper = Koppar
Cocoa = Kakao
Crab = Krabba
Citrus = Citrus
Truffles = Tryffel
Strategic = Strategisk
Bonus = Bonus
Luxury = Lyx

# Unit types

City = Stad
Civilian = Civil
Melee = Närstrid
Ranged = Räckvidd
Scout = Spejare
Mounted = Beriden
Armor = Pansar
Siege = Belägring

WaterCivilian = civila vattenenheter
WaterMelee = Vattennärstrid
WaterRanged = Vattenräckvidd
WaterSubmarine = Ubåt
WaterAircraftCarrier = Hangarfartyg

Fighter = Jaktplan
Bomber = Bombplan
AtomicBomber = Atombombplan
Missile = Missil


# Unit filters and other unit related things

Air = Luft
air units = luftenheter
Barbarian = Barbar
Barbarians = Barbarer
Embarked = Ombordstigen
land units = landenheter
Military = Militär
# Deprecated since 3.15.2, but should still be translated until it is officially removed
military water = militära vatten
non-air = icke-luft
Nuclear Weapon = Kärnvapen
Submarine = Ubåt
submarine units = undervattensenheter
Unbuildable = Obyggbar
water units = vattenenheter
wounded units = skadade enheter
Wounded = Skadad

# For the "All newly-trained [relevant] units in this city receive the [] promotion" translation. Relevant as in 'units that can receive'
relevant = tillämpliga

# For "May choose [amount] additional [beliefType] beliefs when [founding/enhancing] a religion"
founding = grundande
enhancing = förbättrande

# Promotions

Pick promotion = Välj befordring
 OR  =  ELLER 
units in open terrain = enheter i öppen terräng
units in rough terrain = enheter i kuperad terräng
Targeting II (air) = Målsökning II (luft)
Targeting III (air) = Målsökning III (luft)
Bonus when performing air sweep [bonusAmount]% = Bonus vid luftrensning [bonusAmount]%
Dogfighting I = Kurvstrid I
Dogfighting II = Kurvstrid II
Dogfighting III = Kurvstrid III
Choose name for [unitName] = Välj namn på [unitName]
[unitFilter] units gain the [promotion] promotion = [unitFilter]-enheter får [promotion]-befordringen

# Multiplayer Turn Checker Service

Enable out-of-game turn notifications = Aktivera dragnotifikationer utanför spelet
Time between turn checks out-of-game (in minutes) = Tid mellan dragkontroller utanför spelet (i minuter)
Show persistent notification for turn notifier service = Visa kvarvarande notifikation för dragnotifikationstjänsten
Take user ID from clipboard = Hämta användar-ID från urklipp
Doing this will reset your current user ID to the clipboard contents - are you sure? = Med detta kommer din nuvarande användar-ID återställas till urklippets innehåll - säker?
ID successfully set! = ID inställt framgångsrikt!
Invalid ID! = Ogiltigt ID!


# Mods

Mods = Mods
Download [modName] = Ladda ned [modName]
Update [modName] = Uppdatera [modName]
Could not download mod list = Kunde inte ladda ned modlista
Download mod from URL = Ladda ned mod från URL
Please enter the mod repository -or- archive zip url: = Var god skriv in modrepositoriet -eller- ziparkivs-url:
Download = Ladda ned
Done! = Klart!
Delete [modName] = Ta bort [modName]
Are you SURE you want to delete this mod? = Är du SÄKER på att du vill ta bort denna mod?
[mod] was deleted. = [mod] togs bort.
Updated = Uppdaterad
Current mods = Nuvarande mods
Downloadable mods = Nedladdningsbara mods
Mod info and options = Modinformation och alternativ
Next page = Nästa sida
Open Github page = Öppna Github-sida
Permanent audiovisual mod = Permanent audiovisuell mod
Installed = Installerad
Downloaded! = Nedladdad!
[modName] Downloaded! = [modName] Nedladdat!
Could not download [modName] = Kunde inte ladda ned [modName]
Online query result is incomplete = Resultatet av onlinekontrollen är inkomplett
No description provided = Ingen beskrivning medföljer
[stargazers]✯ = [stargazers]✯
Author: [author] = Skapare: [author]
Size: [size] kB = Storlek: [size] kB
The mod you selected is incompatible with the defined ruleset! = Den mod du valt är oförenlig med det valda regelverket!
Sort and Filter = Sortering och Filtrering
Enter search text = Skriv sökord
Sort Current: = Sortera Aktuella:
Sort Downloadable: = Sortera Nedladdningsbara:
Name ￪ = Namn ￪
Name ￬ = Namn ￬
Date ￪ = Datum ￪
Date ￬ = Datum ￬
Stars ￬ = Stjärnor ￬
Status ￬ = Status ￬


# Uniques that are relevant to more than one type of game object

[stats] from every [param] = [stats] från varje [param]
[stats] from [param] tiles in this city = [stats] från [param]-rutor i denna stad
[stats] from every [param] on [tileFilter] tiles = [stats] från varje [param] i [tileFilter]-rutor
[stats] for each adjacent [param] = [stats] från var angränsande [param]
Must be next to [terrain] = Måste gränsa till [terrain]
Must be on [terrain] = Måste vara på [terrain]
+[amount]% vs [unitType] = +[amount]% mot [unitType]
+[amount] Movement for all [unitType] units = +[amount] Förflyttning för alla [unitType]-enheter
+[amount]% Production when constructing [param] = +[amount]% Produktion vid bygge av [param]
Can only be built on [tileFilter] tiles = Kan bara byggas på [tileFilter]-rutor
Cannot be built on [tileFilter] tiles = Kan inte byggas på [tileFilter]-rutor
Does not need removal of [feature] = Kräver inte borttagning av [feature]
Gain a free [building] [cityFilter] = Få en gratis [building] [cityFilter]

# Uniques not found in JSON files

Only available after [] turns = Endast tillgänglig efter [] drag
This Unit upgrades for free = Denna enhet uppgraderas gratis
[stats] when a city adopts this religion for the first time = [stats] när en stad adopterar denna religionen för första gången
Never destroyed when the city is captured = Förstörs aldrig när staden blir erövrad
Invisible to others = Osynlig för andra


# In English we just paste all these conditionals at the end of each unique, but in your language that
# may not turn into valid sentences. Therefore we have the following two translations to determine
# where they should go. 
# The first determines whether the conditionals should be placed before or after the base unique.
# It should be translated with only the untranslated english word 'before' or 'after', without the quotes.
# Example: In the unique "+20% Strength <for [unitFilter] units>", should the <for [unitFilter] units>
# be translated before or after the "+20% Strength"?

ConditionalsPlacement = after

# The second determines the exact ordering of all conditionals that are to be translated.
# ALL conditionals that exist will be part of this line, and they may be moved around and rearranged as you please.
# However, you should not translate the parts between the brackets, only move them around so that when
# translated in your language the sentence sounds natural.
#
# Example: "+20% Strength <for [unitFilter] units> <when attacking> <vs [unitFilter] units> <in [tileFilter] tiles> <during the [eraName]>"
# In what order should these conditionals between <> be translated?
# Note that this example currently doesn't make sense yet, as those conditionals do not exist, but they will in the future.
#
# As this is still under development, conditionals will be added al the time. As a result,
# any translations added for this string will be removed immediately in the next version when more
# conditionals are added. As we don't want to make you retranslate this same line over and over,
# it's removed for now, but it will return once all planned conditionals have been added.


########################### AUTOMATICALLY GENERATED TRANSLATABLE STRINGS ########################### 


######### City filters ###########

in this city = i denna stad
in all cities = i alla städer
in all coastal cities = i alla kuststäder
in capital = i huvudstaden
in all non-occupied cities = i alla icke-ockuperade städer
in all cities with a world wonder = i alla städer med ett världsunderverk
in all cities connected to capital = i alla städer anslutna till huvudstaden
in all cities with a garrison = i alla städer med garnison
in all cities in which the majority religion is a major religion = i alla städer där majoritets religionen är en stor religion
in all cities in which the majority religion is an enhanced religion = i alla städer där majoritets religionen är en förbättrad religion
in non-enemy foreign cities = i icke-fientliga främmande städer
in foreign cities = i främmande städer
in annexed cities = i annekterade städer
in holy cities = i heliga städer
in City-State cities = i stadsstats städer
in cities following this religion = i städer som följer denna religion

#################### Lines from Buildings from Civ V - Vanilla ####################

Palace = Palats
Indicates the capital city = Indikerar huvudstaden

Monument = Monument
Destroyed when the city is captured = Förstörs när staden blir erövrad

Granary = Magasin
[stats] from [tileFilter] tiles [cityFilter] = [stats] från rutor med [tileFilter] [cityFilter]

'It is not so much for its beauty that the forest makes a claim upon men's hearts, as for that subtle something, that quality of air, that emanation from old trees, that so wonderfully changes and renews a weary spirit.' - Robert Louis Stevenson = 'Det är inte så mycket för dess skönhet som skogen håller fast vid människans hjärtan, så mycket som detta svårgreppbara något, luftens kvalitet, utstrålningen från gamla träd, som så underbart förändrar och förnyar trötta själar.' - Robert Louis Stevenson
Temple of Artemis = Artemistemplet
[amount]% [stat] [cityFilter] = [amount]% [stat] [cityFilter]
[amount]% Production when constructing [baseUnitFilter] units [cityFilter] = [amount]% Produktion vid bygge av [baseUnitFilter]-enheter [cityFilter]

'They that go down to the sea in ships, that do business in great waters; these see the works of the Lord, and his wonders in the deep.' - The Bible, Psalms 107:23-24 = 'Andra for på skepp över havet och drev handel på de stora vattnen. De såg Herrens verk, hans under i havets djup.' - Bibeln, Psaltaren 107:23-24
The Great Lighthouse = Fyrtornet på Faros
[amount] Movement = [amount] Förflyttning
[amount] Sight = [amount] Sikt

Stone Works = Stenbruk
Must not be on [terrainFilter] = Får inte vara på [terrainFilter]

'Time crumbles things; everything grows old and is forgotten under the power of time' - Aristotle = 'Tiden förgör allt; alla saker åldras och faller i  glömska av tidens makt' - Aristoteles
Stonehenge = Stonehenge

Library = Bibliotek
[stats] per [amount] population [cityFilter] = [stats] per [amount] befolkning [cityFilter]

Paper Maker = Pappersmakare

'Libraries are as the shrine where all the relics of the ancient saints, full of true virtue, and all that without delusion or imposture are preserved and reposed.' - Sir Francis Bacon = 'Bibliotek är som en helgedom där alla reliker från de gamla helgonen, fyllda med sann dygd och allt som är utan vanföreställning eller härmande sparas och vilar.' - Sir Francis Bacon
The Great Library = Biblioteket i Alexandria
Free Technology = Gratis Teknologi

Circus = Circus

Water Mill = Vattenkvarn

Floating Gardens = Flytande Trädgårdar

Walls = Murar

Walls of Babylon = Babylons Murar

'O, let not the pains of death which come upon thee enter into my body. I am the god Tem, and I am the foremost part of the sky, and the power which protecteth me is that which is with all the gods forever.' - The Book of the Dead, translated by Sir Ernest Alfred Wallis Budge = 'Låt inte de dödens plågor som kommer till dig komma in i min kropp. Jag är guden Tem, och jag är den främsta delen av himlen, och den kraft som skyddar mig är den som är med alla gudar för all tid.' - De Dödas Bok
The Pyramids = Pyramiderna
[amount]% tile improvement construction time = [amount]% konstruktionstid av rutförbättringar
[amount] free [baseUnitFilter] units appear = [amount] gratis [baseUnitFilter]-enheter dyker upp

'The whole earth is the tomb of heroic men and their story is not given only on stone over their clay but abides everywhere without visible symbol woven into the stuff of other men's lives.' - Pericles = 'Hela jorden är en grift för heroiska män och deras historia berättas inte enbart på sten över deras mull utan genljuder överallt utan någon synlig symbol invävda i materialet för andra mäns liv.' - Perikles
Mausoleum of Halicarnassus = Mausoleet i Halikarnassos
Provides a sum of gold each time you spend a Great Person = Ger en summa guld varje gång du använder en Stor Person

Barracks = Förläggning
New [baseUnitFilter] units start with [amount] Experience [cityFilter] = Nya [baseUnitFilter] enheter startar med [amount] Erfarenhet [cityFilter]

Krepost = Krepost
 # Requires translation!
[amount]% Culture cost of natural border growth [cityFilter] = 
 # Requires translation!
[amount]% Gold cost of acquiring tiles [cityFilter] = 

'He spoke, the son of Kronos, and nodded his head with the dark brows, and the immortally anointed hair of the great god swept from his divine head, and all Olympos was shaken' - The Iliad = 'Sade Kronion, och nu svartbrynade pannan han böjde, och det ambrosiska hår kring den högstes odödliga hufvud svallade böljande fram; då darrade hela Olympen.' - Iliaden
Statue of Zeus = Zeusstatyn
[amount]% Strength = [amount]% Styrka

Lighthouse = Fyr

Stable = Stall

Courthouse = Rådhus
Remove extra unhappiness from annexed cities = Tar bort extra olycka från annekterade städer
Can only be built [cityFilter] = Kan bara byggas [cityFilter]

'I think that if ever a mortal heard the word of God it would be in a garden at the cool of the day.' - F. Frankfort Moore = 'Jag tror att om någon dödlig någonsin hörde Guds ord så vore det i en trädgård i dagssvalkan.' - F Frankfort Moore
Hanging Gardens = Hängande Trädgårdarna

Colosseum = Colosseum

Circus Maximus = Circus Maximus
Cost increases by [amount] per owned city = Kostnad ökar med [amount] per ägd stad

'The art of war teaches us to rely not on the likelihood of the enemy's not attacking, but rather on the fact that we have made our position unassailable.' - Sun Tzu = 'Krigskonsten lär oss att inte lita på sannolikheten att fienden inte anfaller, utan snarare på det faktum att vi gjort vår ställning ointagbar.' - Sun Zi
Great Wall = Kinesiska Muren
Enemy land units must spend 1 extra movement point when inside your territory (obsolete upon Dynamite) = Fientliga landenheter måste spendera 1 extra förflyttningspoäng när de är i ditt territorium (föråldras med Dynamit)

Temple = Tempel

Burial Tomb = Begravningskammare
Doubles Gold given to enemy if city is captured = Dubblerar Guldet till motståndaren om staden erövras

Mud Pyramid Mosque = Lerpyramidmoské

National College = Riksuniversitet

'The ancient Oracle said that I was the wisest of all the Greeks. It is because I alone, of all the Greeks, know that I know nothing' - Socrates = 'Det gamla Oraklet sade att jag var den visaste av alla grekerna. Det är för att endast jag, utav alla grekerna, vet att jag inget vet' - Sokrates
The Oracle = Oraklet
Free Social Policy = Gratis socialpolicy

National Epic = Nationalepos
[amount]% great person generation [cityFilter] = [amount]% generation av stora personer [cityFilter]

Market = Marknad

Bazaar = Basar
Provides 1 extra copy of each improved luxury resource near this City = Ger 1 extra kopia av varje förbättrad lyxresurs nära denna Stad

Mint = Myntslageri

Aqueduct = Akvedukt
 # Requires translation!
[amount]% Food is carried over after population increases [cityFilter] = 

Heroic Epic = Hjälteepos
All newly-trained [baseUnitFilter] units [cityFilter] receive the [promotion] promotion = Alla nytränade [baseUnitFilter]-enheter [cityFilter] får [promotion]-befordringen

'Why man, he doth bestride the narrow world like a colossus, and we petty men walk under his huge legs, and peep about to find ourselves dishonorable graves.' - William Shakespeare, Julius Caesar = 'Ja, över denna trånga världen går han / Som en koloss; vi stackars småfolk vandra / Emellan jättens ben och titta fram / För att utleta oss en neslig grav.' - William Shakespeare, Julius Caesar
Colossus = Kolossen

Garden = Trädgård

Monastery = Kloster

'For it soars to a height to match the sky, and as if surging up from among the other buildings it stands on high and looks down upon the remainder of the city, adorning it, because it is a part of it, but glorying in its own beauty' - Procopius, De Aedificis = 'Ty den stiger till en höjd som är himlens like, och som om den lyfts upp från bland de andra byggnaderna står den där högt upp och ser ned på resten av staden, prydande den, för den är en del av den, men lysande med sin egen prakt' - Prokopius, De Aedificis
Hagia Sophia = Hagia Sofia

'The temple is like no other building in the world. It has towers and decoration and all the refinements which the human genius can conceive of.' - Antonio da Magdalena = 'Templet liknar ingen annan byggnad i världen. Det har torn och dekorationer och alla förfiningar som det mänskliga snillet kan föreställa sig.' - Antonio da Magdalena
Angkor Wat = Angkor Vat

'The katun is established at Chichen Itza. The settlement of the Itza shall take place there. The quetzal shall come, the green bird shall come. Ah Kantenal shall come. It is the word of God. The Itza shall come.' - The Books of Chilam Balam = 'Katunen fastställs vid Chichén Itza. Itzas rådslag kommer ske där. Quetzalen kommer komma, den gröna fågeln kommer komma. Ah Kantenal kommer komma. Det är Guds ord. Itzan kommer komma.' - Chilam Balamböckerna
Chichen Itza = Chichén Itzá
 # Requires translation!
[amount]% Golden Age length = 

National Treasury = Riksbank

'Few romances can ever surpass that of the granite citadel on top of the beetling precipices of Machu Picchu, the crown of Inca Land.' - Hiram Bingham = 'Få romanser kan någonsin överträffa den av granitfästningen högst up på de svindlade höjderna av Machu Picchu, Inkalandets krona.' - Hiram Bingham
Machu Picchu = Machu Picchu
Gold from all trade routes +25% = Guld från alla handelsrutter +25%
Must have an owned [tileFilter] within [amount] tiles = Måste ha en ägd [tileFilter] inom [amount] rutor

Workshop = Verkstad

Longhouse = Långhus

Forge = Smedja
[amount]% Production when constructing [buildingFilter] buildings [cityFilter] = [amount] Produktion vid bygge av [buildingFilter]-byggnader [cityFilter]

Harbor = Hamn
Connects trade routes over water = Sammanlänkar handelsrutter över vatten

University = Universitet

Wat = Vat

Oxford University = Oxforduniversitetet

'Architecture has recorded the great ideas of the human race. Not only every religious symbol, but every human thought has its page in that vast book.' - Victor Hugo = 'Arkitekturen har nedskrivit den mänskliga rasens stora idéer. Inte bara varje religiös symbol, utan varje mänsklig tanke har sin sida i denna enorma bok.' - Victor Hugo
Notre Dame = Notre Dame

Castle = Borg

Mughal Fort = Mogulfort
[stats] = [stats]

'Bushido is realized in the presence of death. This means choosing death whenever there is a choice between life and death. There is no other reasoning.' - Yamamoto Tsunetomo = 'Bushido förverkligas i dödens närvaro. Det betyder att välja död varje gång det finns ett val mellan liv och död. Det finns inget annat resonemang.' - Yamamoto Tsunetomo
Himeji Castle = Himejislottet

Ironworks = Stålverk

Armory = Vapendepå

Observatory = Observatorium

Opera House = Operahus

'I live and love in God's peculiar light.' - Michelangelo Buonarroti = 'Jag lever och älskar i Guds besynnerliga ljus.' - Michelangelo Buonarroti
Sistine Chapel = Sixtinska Kapellet

Bank = Bank

Satrap's Court = Satraphov

'Most of us can, as we choose, make of this world either a palace or a prison' - John Lubbock = 'De flesta av oss kan, efter eget behag, göra denna värld till antingen ett palats eller ett fängelse' - John Lubbock
Forbidden Palace = Förbjudna Palatset
[amount]% unhappiness from population [cityFilter] = [amount]% olycklighet från befolkning [cityFilter]

Theatre = Teater

Seaport = Handelshamn

Hermitage = Eremitaget

'The Taj Mahal rises above the banks of the river like a solitary tear suspended on the cheek of time.' - Rabindranath Tagore = 'Taj Mahal stiger ovan flodbrädderna som en ensam tår fastfrusen på tidens kind.' - Rabindranath Tagore
Taj Mahal = Taj Mahal
Empire enters golden age = Riket går in i en guldålder

'Things always seem fairer when we look back at them, and it is out of that inaccessible tower of the past that Longing leans and beckons.' - James Russell Lowell = 'Saker verkar alltid vackrare när vi ser tillbaka på dem, och det är ut från detta oåtkomliga det förflutnas torn som Längtan lutar sig och manar oss närmre.' - James Russell Lowell
Porcelain Tower = Porslinspagoden
Free [baseUnitFilter] appears = Gratis [baseUnitFilter] dyker upp
Science gained from research agreements [amount]% = Vetenskap som fås från forskningsavtal [amount]%

Windmill = Väderkvarn

'The Law is a fortress on a hill that armies cannot take or floods wash away.' - The Prophet Muhammed = 'Lagen är en fästning på en kulle som inga arméer kan inta eller översvämningar skölja undan.' - Profeten Mohammed
Kremlin = Kreml
 # Requires translation!
[amount]% City Strength from defensive buildings = 

Museum = Museum

'Every genuine work of art has as much reason for being as the earth and the sun' - Ralph Waldo Emerson = 'Varje äkta konstverk har lika mycket anledning att finnas som jorden och solen' - Ralph Waldo Emerson
The Louvre = Louvren

Public School = Folkskola

Factory = Fabrik

'To achieve great things, two things are needed: a plan, and not quite enough time.' - Leonard Bernstein = 'För att åstadkomma storverk behövs två saker: en plan, och inte riktigt tillräckligt med tid.' - Leonard Bernstein
Big Ben = Big Ben
[stat] cost of purchasing items in cities [amount]% = [stat]-kostnad för att köpa saker i städer [amount]%

Military Academy = Militärhögskola

'Pale Death beats equally at the poor man's gate and at the palaces of kings.' - Horace = 'Den Bleka Döden knackar likadant på den fattiga mannens grind och på kungars palats.' - Horatius
Brandenburg Gate = Brandenburger Tor

Arsenal = Arsenal

Hospital = Sjukhus

Stock Exchange = Börs

Broadcast Tower = Sändningstorn

'We live only to discover beauty, all else is a form of waiting' - Kahlil Gibran = 'Vi lever bara för att upptäcka skönhet, allt annat är en form av väntande' - Kahlil Gibran
Eiffel Tower = Eiffeltornet
Provides 1 happiness per 2 additional social policies adopted = Ger 1 lycka per vartannan ytterligare socialpolicy som anammas

'Give me your tired, your poor, your huddled masses yearning to breathe free, the wretched refuse of your teeming shore. Send these, the homeless, tempest-tossed to me, I lift my lamp beside the golden door!' - Emma Lazarus = 'Ge mig dina trötta, dina fattiga, dina hoper som längtar efter att andas fritt, det usla avfallet från din myllrande ort. Skicka dessa, de hemlösa, stormkastade till mig, jag lyfter min lampa bredvid en gyllne port!' - Emma Lazarus
Statue of Liberty = Frihetsgudinnan
[stats] from every specialist [cityFilter] = [stats] från varje specialist [cityFilter]

Military Base = Militärbas

'Come to me, all who labor and are heavy burdened, and I will give you rest.' - New Testament, Matthew 11:28 = 'Kom till mig, alla ni som är tyngda av bördor; jag skall skänka er vila.' - Bibeln, Matteus 11:28
Cristo Redentor = Cristo Redentor
 # Requires translation!
[amount]% Culture cost of adopting new Policies = 

Research Lab = Forskningslab

Medical Lab = Medicinlab


Stadium = Stadium

'Those who lose dreaming are lost.' - Australian Aboriginal saying = 'De som slutat drömma är vilse.' - Aboriginordspråk
Sydney Opera House = Operahuset i Sydney

Manhattan Project = Mannhattanprojektet
Enables nuclear weapon = Möjliggör kärnvapen
Triggers a global alert upon completion = Orsakar en global varning vid fullbordning

'In preparing for battle I have always found that plans are useless, but planning is indispensable.' - Dwight D. Eisenhower = 'Vad gäller förberedelser för strid har jag alltid upplevt att planer är värdelösa, men planering omöjligt att klara sig utan.' - Dwight D Eisenhower
Pentagon = Pentagon
 # Requires translation!
[amount]% Gold cost of upgrading = 

Solar Plant = Solkraftverk
 # Requires translation!
Only available = 

Nuclear Plant = Kärnkraftverk

Apollo Program = Apolloprogrammet
Enables construction of Spaceship parts = Möjliggör konstruktion av Rymdskeppsdelar

SS Cockpit = RS-Cockpit
Spaceship part = Rymdskeppsdel

SS Booster = RS-Booster

Spaceship Factory = Rymdskeppsfabrik

'More than ever before in human history, we share a common destiny. We can master it only if we face it together. And that is why we have the United Nations.' - Kofi Annan = 'Mer än någonsin tidigare i mänsklighetens historia delar vi ett gemensamt öde. Vi kan bara bemästra det om vi möter det tillsammans. Och det är därför vi har Förenta Nationerna.' - Kofi Annan
United Nations = Förenta Nationerna
Triggers voting for the Diplomatic Victory = Utlöser röstning för Diplomatisegern

SS Engine = RS-Motor

SS Stasis Chamber = RS-Staskammare

Utopia Project = Utopia-projektet
Hidden until [amount] social policy branches have been completed = Dold tills [amount] sociala policy-branscher har färdigställts
Triggers a global alert upon build start = Utlöser en global varning när byggnation börjar
Triggers a Cultural Victory upon completion = Utlöser en kulturell vinst när den färdigställs


#################### Lines from Difficulties from Civ V - Vanilla ####################

Settler = Nybyggare

Chieftain = Hövding

Warlord = Krigsherre

Prince = Prins

King = Kung
Era Starting Unit = Startenhet för eran

Emperor = Kejsare

Immortal = Odödlig
Worker = Arbetare

Deity = Gudom


#################### Lines from Eras from Civ V - Vanilla ####################

Warrior = Krigare
Ancient era = Antiken

Spearman = Spjutman
Classical era = Klassiska eran

Medieval era = Medeltiden

Pikeman = Pikenenare
Renaissance era = Renässansen

Musketman = Musketerare
Industrial era = Industrieran

Rifleman = Gevärsskytt
Modern era = Moderna eran

Infantry = Infanteri
Atomic era = Atomeran

Information era = Informationseran

Future era = Framtidseran


#################### Lines from GlobalUniques from Civ V - Vanilla ####################


#################### Lines from Nations from Civ V - Vanilla ####################

Spectator = Åskådare

Nebuchadnezzar II = Nebukadnessar II
The demon wants the blood of soldiers! = Demonen törstar efter soldatblod!
Oh well, I presume you know what you're doing. = Nåväl, hoppas du vet vad du gör.
It is over. Perhaps now I shall have peace, at last. = Det är över. Kanske jag nu till sist får frid.
Are you real or a phantom? = Är du verklig eller en vålnad?
It appears that you do have a reason for existing – to make this deal with me. = Det verkar som om det finns en anledning till din existens - att nå detta avtal med mig.
Greetings. = Hälsningar.
What do YOU want?! = Vad vill DU?!
Ingenuity = Fyndighet
May the blessings of heaven be upon you, O great Nebuchadnezzar, father of mighty and ancient Babylon! Young was the world when Sargon built Babylon some five thousand years ago, long did it grow and prosper, gaining its first empire the eighteenth century BC, under godlike Hammurabi, the giver of law. Although conquered by the Kassites and then by the Assyrians, Babylon endured, emerging phoenix-like from its ashes of destruction and regaining its independence despite its many enemies. Truly was Babylon the center of arts and learning in the ancient world. O Nebuchadnezzar, your empire endured but a short time after your death, falling to the mighty Persians, and then to the Greeks, until the great city was destroyed by 141 BC. = Himlens välsignelser vare med dig, O store Nebukadnessar, fader till mäktiga och uråldriga Babylon! Ung var världen då Sargon byggde Babylon vid pass femtusen år sedan, länge växte den och frodades, och fick sitt första rike under sjuttonhundratalet f kr, under den gudomlige Hammurabi, lagstiftaren. Även om den erövrades av Kassiterna och därefter av Assyrierna, stod Babylon ut, och uppstod som en fenix från förstörelsens aska och återtog sin frihet trots sina många fiender. Sannerligen var Babylon mittpunkten för konst och lärdom i den antika världen. O Nebukadnessar, ditt rike varade endast en kort tid efter din död, och föll för de mäktiga Perserna, och därefter för Grekerna, tills den stora staden förstördes 141 f kr.
But is Babylon indeed gone forever, great Nebuchadnezzar? Your people look to you to bring the empire back to life once more. Will you accept the challenge? Will you build a civilization that will stand the test of time? = Men är Babylon verkligen borta för alltid, store Nebukadnessar? Ditt folk ser till dig för att åter uppliva riket ännu en gång. Kommer du anta utmaningen? Kommer du bygga en civilisation som står mot tidens prövning?
Babylon = Babylon
Akkad = Akkad
Dur-Kurigalzu = Dur-Kurigalzu
Nippur = Nippur
Borsippa = Borsippa
Sippar = Sippar
Opis = Opis
Mari = Mari
Shushan = Susa
Eshnunna = Eshunna
Ellasar = Ellasar
Erech = Erech
Kutha = Kutha
Sirpurla = Sirpurla
Neribtum = Neribtum
Ashur = Assur
Ninveh = Nineve
Nimrud = Nimrud
Arbela = Arbela
Nuzi = Nuzi
Arrapkha = Arrapkha
Tutub = Tutub
Shaduppum = Shaduppum
Rapiqum = Rapiqum
Mashkan Shapir = Mashkan Shapir
Tuttul = Tuttul
Ramad = Ramad
Ana = Ana
Haradum = Haradum
Agrab = Agrab
Uqair = Uqair
Gubba = Gubba
Hafriyat = Hafriyat
Nagar = Nagar
Shubat Enlil = Shubat Enlil
Urhai = Urhai
Urkesh = Urkesh
Awan = Awan
Riblah = Riblah
Tayma = Tayma
Receive free [unit] when you discover [tech] = Få gratis [unit] när du upptäcker [tech]
[greatPerson] is earned [amount]% faster = [greatPerson] tjänas in [amount]% snabbare

Alexander = Alexander
You are in my way, you must be destroyed. = Du står i min väg, du måste förgöras.
As a matter of fact I too grow weary of peace. = Faktum är att jag också börjar tröttna på fred.
You have somehow become my undoing! What kind of beast are you? = Du har på något vis blivit min bane! Vad för slags odjur är du?
Hello stranger! I am Alexandros, son of kings and grandson of the gods! = Hej främling! Jag är Alexandros, son till kungar och sonson till gudarna!
My friend, does this seem reasonable to you? = Min vän, verkar det här rimligt för dig?
Greetings! = Hälsningar!
What? = Va?
Hellenic League = Helleniska Ligan
May the blessings of the gods be upon you, oh great King Alexander! You are the ruler of the mighty Greek nation. Your people lived for so many years in isolated city-states - legendary cities such as Athens, Sparta, Thebes - where they gave the world many great things, such as democracy, philosophy, tragedy, art and architecture, the very foundation of Western Civilization. Although few in number and often hostile to each other, in the 5th century BC they were able to defeat their much larger neighbor, Persia, on land and sea. = Gudarnas välsignelser vare med dig, o store Kung Alexander! Du styr över den mäktiga Grekiska nationen. Ditt folk levde i så många år i skilda stadsstater - legendariska städer som Aten, Sparta, Thebe - Där de gav världen många storslagna ting, såsom demokrati, filosofi, tragedi, konst och arkitektur, själva grunden till den Västerländska Civilisationen. Fast få i antal och ofta fientliga mot varandra, lyckades de under fyrahundratalet f kr besegra sin mycket större granne, Persien, både till lands och sjöss.
Alexander, your people stand ready to march to war, to spread the great Greek culture to millions and to bring you everlasting glory. Are you ready to accept your destiny, King Alexander? Will you lead your people to triumph and greatness? Can you build a civilization that will stand the test of time? = Alexander, ditt folk står redo att gå ut i strid, att sprida den storslagna Grekiska kulturen till miljoner och för att bringa dig evig ära. Är du redo att anta ditt öde, Kung Alexander? Kommer du leda ditt folk till triumf och storhet? Kan du bygga en civilisation som står mot tidens prövning?
Athens = Aten
Sparta = Sparta
Corinth = Korint
Argos = Argos
Knossos = Knossos
Mycenae = Mykene
Pharsalos = Farsalos
Ephesus = Efesos
Halicarnassus = Halikarnassos
Rhodes = Rhodos
Eretria = Eretria
Pergamon = Pergamon
Miletos = Miletos
Megara = Megara
Phocaea = Fokaia
Sicyon = Sikyon
Tiryns = Tiryns
Samos = Samos
Mytilene = Mytilene
Chios = Kios
Paros = Paros
Elis = Elis
Syracuse = Syrakusa
Herakleia = Herakleia
Gortyn = Gortyn
Chalkis = Chalkis
Pylos = Pylos
Pella = Pella
Naxos = Naxos
Larissa = Larissa
Apollonia = Apollonia
Messene = Messena
Orchomenos = Orchomenos
Ambracia = Ambracia
Kos = Kos
Knidos = Knidos
Amphipolis = Amfipolis
Patras = Patras
Lamia = Lamia
Nafplion = Nauplion
Apolyton = Apolyton
Greece = Grekland
 # Requires translation!
[amount]% City-State Influence degradation = 
City-State Influence recovers at twice the normal rate = Stadsstadsinflytande återhämtas dubbelt så fort som vanligt
City-State territory always counts as friendly territory = Stadsstats territorium räknas alltid som vänligt territorium

Wu Zetian = Wu Zetian
You won't ever be able to bother me again. Go meet Yama. = Du kommer aldrig kunna störa mig igen. Dags att möta Yama.
Fool! I will disembowel you all! = Dåre! Jag kommer sprätta upp er alla!
You have proven to be a cunning and competent adversary. I congratulate you on your victory. = Du har visat dig vara en listig och kompetent motståndare. Jag gratulerar dig till din seger.
Greetings, I am Empress Wu Zetian. China desires peace and development. You leave us alone, we'll leave you alone. = Hälsningar, jag är Kejsarinnan Wu Zetian. Kina önskar fred och utveckling. Om ni lämnar oss i fred, lämnar vi er i fred.
My friend, do you think you can accept this request? = Min vän, tror du att du kan godta detta förslag?
How are you today? = Hur mår du idag?
Oh. It's you? = Ah. Det är du?
Art of War = Krigskonsten
The Blessings of Heaven be upon you. Empress Wu Zetian, most beautiful and haughty ruler of China! Oh great Empress, whose shadow causes the flowers to blossom and the rivers to flow! You are the leader of the Chinese, the oldest and the greatest civilization that humanity has ever produced. China's history stretches back into the mists of time, its people achieving many great things long before the other upstart civilizations were even conceived. China's contributions to the arts and sciences are too many and too wondrous to do justice to - the printing press, gunpowder, the works of Confucius - these are but a few of the gifts China has given to an undeserving world! = Himlens Välsignelser vare med dig. Kejsarinnan Wu Zetian, vackraste och högfärdigaste regent av Kina! O stora Kejsarinna, vars skugga får knoppar att slå ut i blom och floder att flöda! Du styr över Kineserna, den äldsta och största civilisation som mänskligheten någonsin producerat. Kinas historia går tillbaka till tidernas begynnelse, dess folk har utfört många stora dåd långt innan de andra uppkomlignarna till civilisationer ens var påtänkta. Kinas bidrag till konsten och vetenskaperna är för många och förunderliga för att göra rättvisa - tryckpressen, krut, Konfucius verk - dessa är endast ett par av de gåvor Kina har gett en oförtjänande värld!
You, great Queen, who, with cunning and beauty, rose from the position of lowly concubine to that of Divine Empress - your people call out to you to lead them! Great China is once again beset on all sides by barbarians. Can you defeat all your many foes and return your country to greatness? Can you build a civilization to stand the test of time? = Du, stora Drottning, som, med list och skönhet, steg i status från låg konkubin till Gudomlig Kejsarinna - ditt folk ropar åt dig att leda dem! Stora Kina är återigen angripet från alla håll av barbarer. Kan du besegra alla dina många fiender och återföra ditt land till storhet? Kan du bygga en civilisation som står mot tidens prövning?
Beijing = Beijing
Shanghai = Shanghai
Guangzhou = Guangzhou
Nanjing = Nanjing
Xian = Xian
Chengdu = Chengdu
Hangzhou = Hangzhou
Tianjin = Tianjin
Macau = Macao
Shandong = Shandong
Kaifeng = Kaifeng
Ningbo = Ningbo
Baoding = Baoding
Yangzhou = Yangzhou
Harbin = Harbin
Chongqing = Chongqing
Luoyang = Luoyang
Kunming = Kunming
Taipei = Taipei
Shenyang = Shenyang
Taiyuan = Taiyuan
Tainan = Tainan
Dalian = Dalian
Lijiang = Lijiang
Wuxi = Wuxi
Suzhou = Suzhou
Maoming = Maoming
Shaoguan = Shaoguan
Yangjiang = Yangjiang
Heyuan = Heyuan
Huangshi = Huangshi
Yichang = Yichang
Yingtian = Yingtian
Xinyu = Xinyu
Xinzheng = Xinzheng
Handan = Handan
Dunhuang = Dunhuang
Gaoyu = Gaoyu
Nantong = Nantong
Weifang = Weifang
Xikang = Xikang
China = Kina
Great General provides double combat bonus = Stora Generaler ger dubbel stridsbonus

Ramesses II = Ramses II
You are but a pest on this Earth, prepare to be eliminated! = Du är blott en farsot på denna jord, förbered dig för att elimineras!
You are a fool who evokes pity. You have brought my hostility upon yourself and your repulsive civilization! = Du är en ömkansvärd dåre. Du har bringat mitt agg över dig och din motbjudande civilisation!
Strike me down and my soul will torment yours forever, you have won nothing. = Hugger du ned mig kommer min själ plåga din för all evinnerlighet, du har inte vunnit något.
Greetings, I am Ramesses the god. I am the living embodiment of Egypt, mother and father of all civilizations. = Var hälsad, jag är Ramses, guden. Jag är den levande förkroppslingen av Egypten, alla civilisationers moder och fader.
Generous Egypt makes you this offer. = Det givmilda Egypten erbjuder dig detta.
Good day. = God dag.
Oh, it's you. = Åh, det är du.
Monument Builders = Monumentbyggare
We greet thee, oh great Ramesses, Pharaoh of Egypt, who causes the sun to rise and the Nile to flow, and who blesses his fortunate people with all the good things of life! Oh great lord, from time immemorial your people lived on the banks of the Nile river, where they brought writing to the world, and advanced mathematics, sculpture, and architecture. Thousands of years ago they created the great monuments which still stand tall and proud. = Vi hälsar dig, o store Ramses, Egyptens Farao, som får solen att gå upp och Nilen att rinna, och som välsignar sitt lyckliga folk med alla livets bekvämligheter! O store herre, från urminnes tid har ditt folk bott vid floden Nilens stränder, där de gav skrift till världen, och avancerad matematik, skulptur, och arkitektur. För tusentals år sedan skapade de de stora monument som ännu står höga och stolta.
Oh, Ramesses, for uncounted years your people endured, as other petty nations around them have risen and then fallen into dust. They look to you to lead them once more into greatness. Can you honor the gods and bring Egypt back to her rightful place at the very center of the world? Can you build a civilization that will stand the test of time? = O Ramses, under oräkneliga år har ditt folk funnits kvar, medan andra mindre nationer kring dem uppstått för att därefter bli till stoft. De ser till dig för att återigen leda dem till storhet. Kan du ära gudarna och föra Egypten åter hennes rättmätiga plats i världens själva center? Kan du bygga en civilisation som står mot tidens prövning?
Thebes = Thebe
Memphis = Memfis
Heliopolis = Heliopolis
Elephantine = Elefantine
Alexandria = Alexandria
Pi-Ramesses = Pi-Ramses
Giza = Giza
Byblos = Byblos
Akhetaten = Akhetaten
Hieraconpolis = Hierakonpolis
Abydos = Abydos
Asyut = Asyut
Avaris = Avaris
Lisht = Lisht
Buto = Buto
Edfu = Edfu
Pithom = Pithom
Busiris = Busiris
Kahun = Kahun
Athribis = Athribis
Mendes = Mendes
Elashmunein = Elashmunein
Tanis = Tains
Bubastis = Bubastis
Oryx = Oryx
Sebennytus = Sebennytus
Akhmin = Akhmin
Karnak = Karnak
Luxor = Luxor
El Kab = El Kab
Armant = Armant
Balat = Balat
Ellahun = Ellahun
Hawara = Hawara
Dashur = Dashur
Damanhur = Damanhur
Abusir = Abusir
Herakleopolis = Herakleopolis
Akoris = Akoris
Benihasan = Benihasan
Badari = Badari
Hermopolis = Hermopolis
Amrah = Amrah
Koptos = Koptos
Ombos = Ombos
Naqada = Naqada
Semna = Semna
Soleb = Soleb
Egypt = Egypten
[amount]% Production when constructing [buildingFilter] wonders [cityFilter] = [amount]% Produktion vid bygge av [buildingFilter] underverk [cityFilter]

Elizabeth = Elizabet
By the grace of God, your days are numbered. = Vid Guds nåde, dina dagar är räknade.
We shall never surrender. = Vi skall aldrig ge upp.
You have triumphed over us. The day is yours. = Du har segrat över oss. Dagen är din.
We are pleased to meet you. = Vi behagas av att träffa dig.
Would you be interested in a trade agreement with England? = Vore du intresserad av ett handelsavtal med England?
Hello, again. = Hej, igen.
Oh, it's you! = Åh, det är du!
Sun Never Sets = Solen Går Aldrig Ned
Praises upon her serene highness, Queen Elizabeth Gloriana. You lead and protect the celebrated maritime nation of England. England is an ancient land, settled as early as 35,000 years ago. The island has seen countless waves of invaders, each in turn becoming a part of the fabric of the people. Although England is a small island, for many years your people dominated the world stage. Their matchless navy, brilliant artists and shrewd merchants, giving them power and influence far in excess of their mere numbers. = Lovord över hennes fridfulla majestät, Drottning Elizabet Gloriana. Du leder och skyddar den omsjungna sjöfararnationen England. England är ett uråldrigt land, bebyggt så länge som 35000 år sedan. Ön har sett oräkneliga vågor invaderare, vilka var och en i sänder blivit en del av väven i folket. Fast England är på en liten ö, har ditt folk under många år dominerat världsscenen. Deras flotta utan like, briljanta konstnärer och kunniga handelsmän, ger dem styrka och inflytande långt över deras enkla antal.
Queen Elizabeth, will you bring about a new golden age for the English people? They look to you once more to return peace and prosperity to the nation. Will you take up the mantle of greatness? Can you build a civilization that will stand the test of time? = Drottning Elisabet, kommer du bringa en ny guldålder för det Engelska folket? De ser till återigen till dig för att få tillbaka fred och välstånd till nationen. Kommer du ikläda dig storhetens mantel? Kan du bygga en civilisation som står mot tidens prövning?
London = London
York = York
Nottingham = Nottingham
Hastings = Hastings
Canterbury = Canterybury
Coventry = Coventry
Warwick = Warwick
Newcastle = Newcastle
Oxford = Oxford
Liverpool = Liverpool
Dover = Dover
Brighton = Brighton
Norwich = Norwich
Leeds = Leeds
Reading = Reading
Birmingham = Birmingham
Richmond = Richmond
Exeter = Exeter
Cambridge = Cambridge
Gloucester = Gloucester
Manchester = Manchester
Bristol = Bristol
Leicester = Leicester
Carlisle = Carlisle
Ipswich = Ipswich
Portsmouth = Portsmouth
Berwick = Berwick
Bath = Bath
Mumbles = Mumbles
Southampton = Southampton
Sheffield = Sheffield
Salisbury = Salisbury
Colchester = Colchester
Plymouth = Plymouth
Lancaster = Lancaster
Blackpool = Blackpool
Winchester = Winchester
Hull = Hull
England = England

Napoleon = Napoleon
You're disturbing us, prepare for war. = Du stör oss, förbered för krig.
You've fallen into my trap. I'll bury you. = Du har gått i min fälla. Jag kommer begrava dig.
I congratulate you for your victory. = Jag gratulerar dig till din seger.
Welcome. I'm Napoleon, of France; the smartest military man in world history. = Välkommen. Jag är Napoleon, av Frankrike; världshistoriens största militära begåvning.
France offers you this exceptional proposition. = Frankrike erbjuder dig detta exceptionella förslag.
Hello. = Hej.
It's you. = Det är du.
Ancien Régime = Ancien Régime
Long life and triumph to you, First Consul and Emperor of France, Napoleon I, ruler of the French people. France lies at the heart of Europe. Long has Paris been the world center of culture, arts and letters. Although surrounded by competitors - and often enemies - France has endured as a great nation. Its armies have marched triumphantly into battle from one end of the world to the other, its soldiers and generals among the best in history. = Långt liv och seger till dig, Förste Konsul och Kejsare av Frankrike, Napoleon I, som styr det Franska folket. Frankrike ligger i Europas hjärta. Länge har Paris varit världens center för kultur, konst och bildning. Fastän omringad av konkurrenter - och ofta fiender - har Frankrike förblivit en stor nation. Dess arméer har triumfant marscherat i strid från ena änden av världen till den andra, dess soldater och generaler är bland historiens bästa.
Napoleon Bonaparte, France yearns for you to rebuild your empire, to lead her once more to glory and greatness, to make France once more the epicenter of culture and refinement. Emperor, will you ride once more against your foes? Can you build a civilization that will stand the test of time? = Napoleon Bonaparte, Frankrike trängtar för dig att återbygga ditt rike, att leda henne än en gång till ära och storhet, att göra Frankrike återigen till kulturens och förfiningens epicenter. Kejsare, kommer du rida än en gång mot dina fiender? Kan du bygga en civilisation som står mot tidens prövning?
Paris = Paris
Orleans = Orleans
Lyon = Lyon
Troyes = Troyes
Tours = Tours
Marseille = Marseille
Chartres = Chartres
Avignon = Avignon
Rouen = Rouen
Grenoble = Grenoble
Dijon = Dijon
Amiens = Amiens
Cherbourg = Cherbourg
Poitiers = Poitiers
Toulouse = Toulouse
Bayonne = Bayonne
Strasbourg = Strassburg
Brest = Brest
Bordeaux = Bordeaux
Rennes = Rennes
Nice = Nice
Saint Etienne = S:t Etienne
Nantes = Nantes
Reims = Reims
Le Mans = Le Mans
Montpellier = Montpellier
Limoges = Limoges
Nancy = Nancy
Lille = Lille
Caen = Caen
Toulon = Toulon
Le Havre = Le Havre
Lourdes = Lourdes
Cannes = Cannes
Aix-En-Provence = Aix-En-Provence
La Rochelle = La Rochelle
Bourges = Bourges
Calais = Calais
France = Frankrike
[stats] [cityFilter] = [stats] [cityFilter]

Catherine = Katarina
You've behaved yourself very badly, you know it. Now it's payback time. = Du har betett dig mycket illa, som du väl vet. Nu är det dags för bestraffning.
You've mistaken my passion for a weakness, you'll regret about this. = Du har förväxlat min passion för svaghet, du kommer ångra detta.
We were defeated, so this makes me your prisoner. I suppose there are worse fates. = Vi blev besegrade, så jag är nu din fånge. Jag antar att det finns värre öden.
I greet you, stranger! If you are as intelligent and tactful as you are attractive, we'll get along just fine. = Var hälsad, främling! Om du är lika intelligent och taktfull som du är attraktiv, kommer vi komma väl överens.
How would you like it if I propose this kind of exchange? = Skulle du tycka om det om jag kom med ett sådant här erbjudande?
Hello! = Hej!
What do you need?! = Vad vill du?!
Siberian Riches = Sibiriska Rikedomar
Greetings upon thee, Your Imperial Majesty Catherine, wondrous Empress of all the Russias. At your command lies the largest country in the world. Mighty Russia stretches from the Pacific Ocean in the east to the Baltic Sea in the west. Despite wars, droughts, and every manner of disaster the heroic Russian people survive and prosper, their artists and scientists among the best in the world. The Empire today remains one of the strongest ever seen in human history - a true superpower, with the greatest destructive force ever devised at her command. = Hälsningar till dig, ers Kejserliga Majestät Katarina, underbara Kejsarinna av alla Ryssland. Det största landet i världen lyder din befallning. Mäktiga Ryssland sträcker sig från Stilla Havet i öst till Östersjön i väst. Trots krig, torka, och alla sorts katastrofer överlever och frodas det hjältemodiga Ryska folket, dess konstnärer och forskare bland världens bästa. Riket är än i dag ett av de starkaste den mänskliga historien sett - en sann supermakt, med den största destruktiva kraften som någonsin framtagits till sitt förfogande.
Catherine, your people look to you to bring forth glorious days for Russia and her people, to revitalize the land and recapture the wonder of the Enlightenment. Will you lead your people once more into greatness? Can you build a civilization that will stand the test of time? = Katarina, ditt folk ser till dig för att bringa ärorika dagar för Ryssland och hennes folk, för att åter föra liv till landet och åter fånga Upplysningens mirakel. Kommer du leda ditt folk åter till storhet? Kan du bygga en civilisation som står mot tidens prövning?
Moscow = Moskva
St. Petersburg = S:t Petersburg
Novgorod = Novgorod
Rostov = Rostov
Yaroslavl = Jaroslavl
Yekaterinburg = Jekaterinburg
Yakutsk = Jakutsk
Vladivostok = Vladivostok
Smolensk = Smolensk
Orenburg = Orenburg
Krasnoyarsk = Krasnojarsk
Khabarovsk = Chabarovsk
Bryansk = Brjansk
Tver = Tver
Novosibirsk = Novosibirsk
Magadan = Magadan
Murmansk = Murmansk
Irkutsk = Irkutsk
Chita = Tjita
Samara = Samara
Arkhangelsk = Arkhangelsk
Chelyabinsk = Tjeljabinsk
Tobolsk = Tobolsk
Vologda = Vologda
Omsk = Omsk
Astrakhan = Astrakhan
Kursk = Kursk
Saratov = Saratov
Tula = Tula
Vladimir = Vladimir
Perm = Perm
Voronezh = Voronezj
Pskov = Pskov
Starayarussa = Staraja Russa
Kostoma = Kostoma
Nizhniy Novgorod = Nizjnij Novgorod
Suzdal = Suzdal
Magnitogorsk = Magnitogorsk
Russia = Ryssland
Double quantity of [resource] produced = Dubbel mängd av [resource] produceras

Augustus Caesar = Augustus Caesar
My treasury contains little and my soldiers are getting impatient... ...therefore you must die. = Min skattkammare är nästintill tom och mina soldater otåliga...  ...därför måste du dö.
So brave, yet so stupid! If only you had a brain similar to your courage. = Så modig, men ändå så korkad! Om du ändå hade hjärna i proportion till din ryggrad.
The gods have deprived Rome of their favour. We have been defeated. = Gudarna har berövat Rom sin favör. Vi är besegrade.
I greet you. I am Augustus, Imperator and Pontifex Maximus of Rome. If you are a friend of Rome, you are welcome. = Jag hälsar dig. Jag är Augustus, Kejsare och Pontifex Maximus av Rom. Om du är en vän till Rom, är du välkommen.
I offer this, for your consideration. = Jag erbjuder detta, att överväga.
Hail. = Hell.
What do you want? = Vad vill du?
The Glory of Rome = Roms Prakt
The blessings of the gods be upon you, Caesar Augustus, emperor of Rome and all her holdings. Your empire was the greatest and longest lived of all in Western civilization. And your people single-handedly shaped its culture, law, art, and warfare like none other, before or since. Through years of glorious conquest, Rome came to dominate all the lands of the Mediterranean from Spain in the west to Syria in the east. And her dominion would eventually expand to cover much of England and northern Germany. Roman art and architecture still awe and inspire the world. And she remains the envy of all lesser civilizations who have followed. = Gudarnas välsignelser vare med dig, Caesar Augustus, kejsare av Rom och alla hennes ägor. Ditt rike var det största och mest långlivade av alla i den Västerländska civilisationen. Och ditt folk skapade för egen hand dess kultur, lagar, konst, och krigföring som ingen annan, före eller efter. Genom åratals ärorika erövringar, kom Rom att dominera alla Medelhavets länder från Spanien i väst till Syrien i öst. Och hennes länder skulle slutligen komma att innefatta mycket av England och Tyskland. Romersk konst och arkitektur slår ännu med häpnad och inspirerar ännu världen. Och hon förblir avundad av alla lägre civilisationer som följt.
O mighty emperor, your people turn to you to once more reclaim the glory of Rome! Will you see to it that your empire rises again, bringing peace and order to all? Will you make Rome once again center of the world? Can you build a civilization that will stand the test of time? = O store kejsare, ditt folk vänder sig till dig än en gång för att återta Roms prakt! Kommer du se till att ditt rike reser sig igen, för att ge fred och ordning till alla? Kommer du göra Rom åter till världens mitt? Kan du bygga en civilisation som står mot tidens prövning?
Rome = Rom
Antium = Antium
Cumae = Cumae
Neapolis = Neapolis
Ravenna = Ravenna
Arretium = Arretium
Mediolanum = Mediolanum
Arpinum = Arpinum
Circei = Circei
Setia = Setia
Satricum = Satricum
Ardea = Ardea
Ostia = Ostia
Velitrae = Velitrae
Viroconium = Viroconium
Tarentum = Tarentum
Brundisium = Brundisium
Caesaraugusta = Caesaraugusta
Caesarea = Caesarea
Palmyra = Palmyra
Signia = Signia
Aquileia = Aquileia
Clusium = Clusium
Sutrium = Sutrium
Cremona = Cremona
Placentia = Placentia
Hispalis = Hispalis
Artaxata = Artaxata
Aurelianorum = Aurelianorum
Nicopolis = Nikopolis
Agrippina = Agrippina
Verona = Verona
Corfinium = Corfinium
Treverii = Treverii
Sirmium = Sirmium
Augustadorum = Augustadorum
Curia = Curia
Interrama = Interrama
Adria = Adria
 # Requires translation!
[amount]% Production towards any buildings that already exist in the Capital = 

Harun al-Rashid = Harun al-Rashid
The world will be more beautiful without you. Prepare for war. = Världen vore vackrare utan dig. Förbered för krig.
Fool! You will soon regret dearly! I swear it! = Dåre! Du kommer snart ångra dig bittert! Jag svär det!
You have won, congratulations. My palace is now in your possession, and I beg that you care well for the peacock. = Du har vunnit, gratulerar. Mitt palats är nu i din makt, och jag ber dig att ta väl hand om påfågeln.
Welcome foreigner, I am Harun Al-Rashid, Caliph of the Arabs. Come and tell me about your empire. = Välkommen utlänning, jag är Harun al-Rashid, Arabernas Kalif. Kom och berätta om ditt rike.
Come forth, let's do business. = Kom närmare, låt oss köpslå.
Peace be upon you. = Fred vare med dig.
Trade Caravans = Handelskaravaner
Blessings of God be upon you oh great caliph Harun al-Rashid, leader of the pious Arabian people! The Muslim empire, the Caliphate was born in the turbulent years after the death of the prophet Muhammad in 632 AD, as his followers sought to extend the rule of God to all of the people of the earth. The caliphate grew mighty indeed at the height of its power, ruling Spain, North Africa, the Middle East, Anatolia, the Balkans and Persia. An empire as great as or even greater than that of Rome. The arts and sciences flourished in Arabia during the Middle Ages, even as the countries of Europe descended into ignorance and chaos. The Caliphate survived for six hundred years, until finally succumbing to attack from the Mongols, those destroyers of Empires. = Guds välsignelser vare med dig, o store kalif Harun al-Rashid, ledare för det rättrogna Arabiska folket! Det Muslimska riket, Kalifatet föddes under de stormiga åren efter profeten Muhammeds död år 632 e kr, medan hans följeslagare sökte att utöka Guds styre till alla folk på jorden. Kalifatet växte sig sannerligen mäktigt under sin storhetstid, och styrde över Spanien, Nordafrika, Mellanöstern, Anatolien och Persien. Ett rike så stort som eller större än Rom. Konsten och vetenskaperna frodades i Arabien under medeltiden, samtidigt som Europas länder sjönk ned i okunskap och kaos. Kalifatet överlevde under sexhundra år, tills det slutligen dukade under för Mongolernas anfall, dessa rikernas förgörare.
Great Caliph Harun al Rashid, your people look to you to return them to greatness! To make Arabia once again an enlightened land of arts and knowledge, a powerful nation who needs fear no enemy! Oh Caliph, will you take up the challenge? Can you build a civilization that will stand the test of time? = Store Kalif Harun al-Rashid, ditt folk ser till dig för att föra dem åter till storhet! För att göra Arabien återigen ett upplyst land med konst och vetenskp, en kraftfull nation som inte behöver rädas någon fiende! O Kalif, kommer du anta utmaningen? Kan du bygga en civilisation som står mot tidens prövning?
Mecca = Mecka
Medina = Medina
Damascus = Damaskus
Baghdad = Bagdad
Najran = Najran
Kufah = Kufah
Basra = Basra
Khurasan = Khurasan
Anjar = Anjar
Fustat = Fustat
Aden = Aden
Yamama = Yamama
Muscat = Muskat
Mansura = Mansura
Bukhara = Buchara
Fez = Fes
Shiraz = Shiraz
Merw = Merv
Balkh = Balkh
Mosul = Mosul
Aydab = Aidab
Bayt = Bait
Suhar = Suhar
Taif = Taif
Hama = Hama
Tabuk = Tabuk
Sana'a = Sana'a
Shihr = Shihr
Tripoli = Tripoli
Tunis = Tunis
Kairouan = Kairouan
Algiers = Alger
Oran = Oran
Arabia = Arabien
[stats] from each Trade Route = [stats] från varje Handelsrutt

George Washington = George Washington
Your wanton aggression leaves us no choice. Prepare for war! = Din hejdlösa aggression ger oss inget val. Förbered för krig!
You have mistaken our love of peace for weakness. You shall regret this! = Du har misstagit vår kärlek till fred för svaghet. Du kommer ångra detta!
The day...is yours. I hope you will be merciful in your triumph. = Dagen...är din. Jag hoppas du kan visa nåd i din triumf.
The people of the United States of America welcome you. = De Förenta Staternas folk välkomnar dig.
Is the following trade of interest to you? = Är detta erbjudande av intresse för dig?
Well? = Nå?
Manifest Destiny = Det Bestämda Ödet
Welcome President Washington! You lead the industrious American civilization! Formed in the conflagration of revolution in the 18th century, within a hundred years, the young nation became embroiled in a terrible civil war that nearly tore the country apart, but it was just a few short years later in the 20th century that the United States reached the height of its power, emerging triumphant and mighty from the two terrible wars that destroyed so many other great nations. The United States is a nation of immigrants, filled with optimism and determination. They lack only a leader to help them fulfill their promise. = Välkommen President Washington! Du leder den arbetsamma Amerikanska civilisationen! Efter att ha formats i revolutionens lågor under sjuttonhundratalet, blev den unga nationen inom hundra år uppslukad av ett fruktansvärt inbördeskrig som närapå slet landet itu, men endast några korta år senare under nittonhundratalet nådde de Förenta Staterna höjden av sin makt, efter att ha kommit triumferande från två fruktansvärda krig som förgjorde så många andra stora nationer. De Förenta Staterna är en nation av invandrare, fyllda med optimism och målinriktning. De saknar enbart en ledare för att hjälpa dem uppnå vad som lovats.
President Washington, can you lead the American people to greatness? Can you build a civilization that will stand the test of time? = President Washington, kan du leda det Amerikanska folket till storhet? Kan du bygga en civilisation som står mot tidens prövning?
Washington = Washington
New York = New York
Boston = Boston
Philadelphia = Philadelphia
Atlanta = Atlanta
Chicago = Chicago
Seattle = Seattle
San Francisco = San Francisco
Los Angeles = Los Angeles
Houston = Houston
Portland = Portland
St. Louis = S:t Louis
Miami = Miami
Buffalo = Buffalo
Detroit = Detroit
New Orleans = New Orleans
Baltimore = Baltimore
Denver = Denver
Cincinnati = Cincinnati
Dallas = Dallas
Cleveland = Cleveland
Kansas City = Kansas City
San Diego = San Diego
Las Vegas = Las Vegas
Phoenix = Phoenix
Albuquerque = Albuquerque
Minneapolis = Minneapolis
Pittsburgh = Pittsburgh
Oakland = Oakland
Tampa Bay = Tampa Bay
Orlando = Orlando
Tacoma = Tacoma
Santa Fe = Santa Fe
Olympia = Olympia
Hunt Valley = Hunt Valley
Springfield = Springfield
Palo Alto = Palo Alto
Centralia = Centralia
Spokane = Spokane
Jacksonville = Jacksonville
Svannah = Savannah
Charleston = Charleston
San Antonio = San Antonio
Anchorage = Anchorage
Sacramento = Sacramento
Reno = Reno
Salt Lake City = Salt Lake City
Boise = Boise
Milwaukee = Milwaukee
Santa Cruz = Santa Cruz
Little Rock = Little Rock
America = Amerika

Oda Nobunaga = Oda Nobunaga
I hereby inform you of our intention to wipe out your civilization from this world. = Härmed informerar jag dig om vår avsikt att utrota din civilisation från denna värld.
Pitiful fool! Now we shall destroy you! = Ömkansvärda dåre! Nu kommer vi förgöra dig!
You were much wiser than I thought. = Du var visare än jag trodde.
We hope for a fair and just relationship with you, who are renowned for military bravery. = Vi hoppas på ett rättvist och rättrådigt förhållande med dig, som är berömd för militärt mod.
I would be grateful if you agreed on the following proposal. = Jag vore tacksam om du gick med på följande förslag.
Oh, it's you... = Åh, det är du...
Bushido = Bushido
Blessings upon you, noble Oda Nobunaga, ruler of Japan, the land of the Rising Sun! May you long walk among its flowering blossoms. The Japanese are an island people, proud and pious with a rich culture of arts and letters. Your civilization stretches back thousands of years, years of bloody warfare, expansion and isolation, great wealth and great poverty. In addition to their prowess on the field of battle, your people are also immensely industrious, and their technological innovation and mighty factories are the envy of lesser people everywhere. = Välsignelser vare med dig, ädle Oda Nobunaga, som styr över Japan, Soluppgångens land! Må du vandra längs bland dess körsbärsblom. Japanerna är ett öfolk, stolta och rättrogna med en rik kultur av konst och bildning. Din civilisation sträcker sig bak i tiden tusentals år, år av blodig krigföring, expansion och isolering, enorma rikedomar och svår fattigdom. Förutdom sin skicklighet på slagfältet, är ditt folk också väldigt arbetssamma, och deras tekniska uppfinningsrikedom och mäktiga fabriker är en källa till avund för lägre stående folk överallt.
Legendary daimyo, will you grab the reins of destiny? Will you bring your family and people the honor and glory they deserve? Will you once again pick up the sword and march to triumph? Will you build a civilization that stands the test of time? = Legendariske daimyo, kommer du fatta ödets tyglar? Kommer du bringa din familj och ditt folk den ära och heder de förtjänar? Kommer du ännu en gång ta upp svärdet och marschera till seger? Kommer du bygga en civilisation som står mot tidens prövning?
Kyoto = Kyoto
Osaka = Osaka
Tokyo = Tokyo
Satsuma = Satsuma
Kagoshima = Kagoshima
Nara = Nara
Nagoya = Nagoya
Izumo = Izumo
Nagasaki = Nagasaki
Yokohama = Yokohama
Shimonoseki = Shimonoseki
Matsuyama = Matsuyama
Sapporo = Sapporo
Hakodate = Hakodate
Ise = Ise
Toyama = Toyama
Fukushima = Fukushima
Suo = Suo
Bizen = Bizen
Echizen = Echizen
Izumi = Izumi
Omi = Omi
Echigo = Echigo
Kozuke = Kozuke
Sado = Sado
Kobe = Kobe
Nagano = Nagano
Hiroshima = Hiroshima
Takayama = Takayama
Akita = Akita
Fukuoka = Fukuoka
Aomori = Aomori
Kamakura = Kamakura
Kochi = Kochi
Naha = Naha
Sendai = Sendai
Gifu = Gifu
Yamaguchi = Yamaguchi
Ota = Ota
Tottori = Tottori
Japan = Japan
Units fight as though they were at full strength even when damaged = Enheter slåss som om de vore vid full styrka även då de är skadade

Gandhi = Gandhi
I have just received a report that large numbers of my troops have crossed your borders. = Jag har just nåtts av en rapport att mängder av mina trupper har gått över dina gränser.
My attempts to avoid violence have failed. An eye for an eye only makes the world blind. = Mina försök att undvika våld har misslyckats. Öga för öga gör bara världen blind.
You can chain me, you can torture me, you can even destroy this body, but you will never imprison my mind. = Du kan kedja fast mig, du kan tortera mig, du kan till och med förgöra denna kropp, men du kommer aldrig fängsla min ande.
Hello, I am Mohandas Gandhi. My people call me Bapu, but please, call me friend. = Hej, jag är Mohandas Gandhi. Mitt folk kallar mig Bapu, men, snälla, kalla mig vän.
My friend, are you interested in this arrangement? = Min vän, är du intresserad av detta arrangemang?
I wish you peace. = Jag önskar dig fred.
Population Growth = Befolkningstillväxt
Delhi = Delhi
Mumbai = Bombay
Vijayanagara = Vijayanagara
Pataliputra = Pataliputra
Varanasi = Varanasi
Agra = Agra
Calcutta = Calcutta
Lahore = Lahore
Bangalore = Bangalore
Hyderabad = Hyderabad
Madurai = Madurai
Ahmedabad = Ahmedabad
Kolhapur = Kolhapur
Prayaga = Prayaga
Ayodhya = Ayodhya
Indraprastha = Indraprastha
Mathura = Mathura
Ujjain = Ujjain
Gulbarga = Gulbarga
Jaunpur = Jaunpur
Rajagriha = Rajagriha
Sravasti = Sravasti
Tiruchirapalli = Tiruchirapalli
Thanjavur = Thanjavur
Bodhgaya = Bodhgaya
Kushinagar = Kushinagar
Amaravati = Amaravati
Gaur = Gaur
Gwalior = Gwalior
Jaipur = Jaipur
Karachi = Karachi
India = Indien
Unhappiness from number of Cities doubled = Olycklighet från antal städer fördubblas.

Otto von Bismarck = Otto von Bismarck
I cannot wait until ye grow even mightier. Therefore, prepare for war! = Jag kan inte vänta tills du stärks ytterligare. Därför, förbered dig för krig!
Corrupted villain! We will bring you into the ground! = Korrumperade tölp! Vi kommer lägga dig i jord!
Germany has been destroyed. I weep for the future generations. = Tyskland är förgjort. Jag fäller bittra tårar för de framtida generationerna.
Guten tag. In the name of the great German people, I bid you welcome. = Guten Tag. I det tyska folkets namn, hälsar jag dig välkommen.
It would be in your best interest, to carefully consider this proposal. = Det vore i ditt bästa intresse, att noga överväga detta erbjudande.
What now? = Vad nu?
So, out with it! = Nå, ut med det!
Furor Teutonicus = Furor Teutonicus
Hail mighty Bismarck, first chancellor of Germany and her empire! Germany is an upstart nation, fashioned from the ruins of the Holy Roman Empire and finally unified in 1871, a little more than a century ago. The German people have proven themselves to be creative, industrious and ferocious warriors. Despite enduring great catastrophes in the first half of the 20th century, Germany remains a worldwide economic, artistic and technological leader. = Hell mäktige Bismarck, första kansler till Tyskland och hennes rike! Tyskland är en uppkomling bland nationer, skapad från ruinerna av det Heliga Romerska Riket och slutligen enad år 1871. Det tyska folket har visat sig vara kreativa, arbetssamma, och ursinniga krigare. Trots att Tyskland lidit stora katastrofer under nittonhundratalets första hälft, förblir det en global ekonomisk, artistisk och teknologisk ledare.
Great Prince Bismarck, the German people look up to you to lead them to greater days of glory. Their determination is strong, and now they turn to you, their beloved iron chancellor, to guide them once more. Will you rule and conquer through blood and iron, or foster the Germanic arts and industry? Can you build a civilization that will stand the test of time? = Store Prins Bismarck, det tyska folket ser upp till dig för att leda dem till mer ärofyllda dagar. Deras vilja är stark, och nu vänder de sig till dig, deras älskade järnkansler, för att lotsa dem ännu en gång. Kommer du styra och erövra genom blod och järn, eller odla de Germaniska konsterna och industrin? Kan du bygga en civilisation som står mot tidens prövning?
Berlin = Berlin
Hamburg = Hamburg
Munich = München
Cologne = Köln
Frankfurt = Frankfurt
Essen = Essen
Dortmund = Dortmund
Stuttgart = Stuttgart
Düsseldorf = Düsseldorf
Bremen = Bremen
Hannover = Hannover
Duisburg = Duisburg
Leipzig = Leipzig
Dresden = Dresden
Bonn = Bonn
Bochum = Bochum
Bielefeld = Bielefeld
Karlsruhe = Karlsruhe
Gelsenkirchen = Gelsenkirchen
Wiesbaden = Wiesbaden
Münster = Münster
Rostock = Rostock
Chemnitz = Chemnitz
Braunschweig = Braunschweig
Halle = Halle
Mönchengladbach = Mönchengladbach
Kiel = Kiel
Wuppertal = Wuppertal
Freiburg = Freiburg
Hagen = Hagen
Erfurt = Erfurt
Kaiserslautern = Kaiserslautern
Kassel = Kassel
Oberhausen = Oberhausen
Hamm = Hamm
Saarbrücken = Saarbrücken
Krefeld = Krefeld
Pirmasens = Pirmasens
Potsdam = Potsdam
Solingen = Solingen
Osnabrück = Osnabrück
Ludwigshafen = Ludwigshafen
Leverkusen = Leverkusen
Oldenburg = Oldenburg
Neuss = Neuss
Mülheim = Mülheim
Darmstadt = Darmstadt
Herne = Herne
Würzburg = Würzburg
Recklinghausen = Recklinghausen
Göttingen = Göttingen
Wolfsburg = Wolfsburg
Koblenz = Koblenz
Hildesheim = Hildesheim
Erlangen = Erlangen
Germany = Tyskland
67% chance to earn 25 Gold and recruit a Barbarian unit from a conquered encampment = 67% chans att tjäna 35 Guld och rekrytera en Barbarenhet från ett erövrat läger
[amount]% maintenance costs = [amount]% driftkostnad

Suleiman I = Süleyman I
Your continued insolence and failure to recognize and preeminence leads us to war. = Din fortsatta inbilskhet och och underlåtenhet att erkänna vår överhöget leder oss till krig.
Good. The world shall witness the incontestable might of my armies and the glory of the Empire. = Bra. Världen kommer bära vittne till mina arméers oövervinnliga makt och Rikets ära.
Ruin! Ruin! Istanbul becomes Iram of the Pillars, remembered only by the melancholy poets. = Stoft! Aska! Istanbul blir som Pelarnas Iram, ihågkommen endast av de dystraste poeter.
From the magnificence of Topkapi, the Ottoman nation greets you, stranger! I'm Suleiman, Kayser-I Rum, and I bestow upon you my welcome! = Från Topkapis prakt, hälsar den Osmanska nationen dig, främling! Jag är Süleyman, Kejsare av Rum, och jag ger dig mitt välkomnande!
Let us do business! Would you be interested? = Låt oss göra affärer! Vore du intresserad?
Barbary Corsairs = Barbareskkorsarer
Blessings of God be upon you, oh Great Emperor Suleiman! Your power, wealth and generosity awe the world! Truly, are you called 'Magnificent!' Your empire began in Bithynia, a small country in Eastern Anatolia in 12th century. Taking advantage in the decline of the great Seljuk Sultanate of Rum, King Osman I of Bithynia expanded west into Anatolia. Over the next century, your subjects brought down the empire of Byzantium, taking its holdings in Turkey and then the Balkans. In the mid 15th century, the Ottomans captured ancient Constantinople, gaining control of the strategic link between Europe and the Middle East. Your people's empire would continue to expand for centuries governing much of North Africa, the Middle East and Eastern Europe at its height. = Guds välsignelser vare med dig, o store Kejsare Süleyman! Din makt, rikedom och givmildhet slår världen med häpnad! Sannerligen kallas du 'den Magnifike!' Ditt rike hade sin början i Bitynien, ett litet land i östra Anatolien under elvahundratalet. Genom att dra nytta av förfallet av de stora seldjukernas Rumsultanat, expanderade kung Osman I av Bitynien västerut in i Anatolien. Under det nästa århundradet, störtade dina undersåtar det Bysantiska riket, och intog dess fästen i Turkiet och därefter Balkan. I mitten av fjortonhundratalet erövrade Osmanerna det antika Konstantinopel, och fick därmed kontroll över den stratekiska förbindelsen mellan Europa och Mellanöstern. Ditt folks rike skulle fortsätta expandera under århundraden och styrde mycket av Nordafrika, Mellanöstern och Östeuropa under sin storhetstid.
Mighty Sultan, heed the call of your people! Bring your empire back to the height of its power and glory and once again the world will look upon your greatness with awe and admiration! Will you accept the challenge, great emperor? Will you build an empire that will stand the test of time? = Mäktiga Sultan, lyssna till ditt folks vädjan! För tillbaka ditt rike till sin höjd av styrka och ära så att världen återigen kommer skåda din storhet med häpnad och beundran! Kommer du anta utmaningen, store kejsare? Kan du bygga ett rike som står mot tidens prövning?
Istanbul = Istanbul
Edirne = Edirne
Ankara = Ankara
Bursa = Bursa
Konya = Konya
Samsun = Samsun
Gaziantep = Gaziantep
Diyarbakır = Diyarbakır
Izmir = Izmir
Kayseri = Kayseri
Malatya = Malatya
Mersin = Mersin
Antalya = Antalya
Zonguldak = Zonguldak
Denizli = Denizli
Ordu = Ordu
Muğla = Muğla
Eskişehir = Eskişehir
Inebolu = Inebolu
Sinop = Sinop
Adana = Adana
Artvin = Artvin
Bodrum = Bodrum
Eregli = Eregli
Silifke = Silifke
Sivas = Sivas
Amasya = Amasya
Marmaris = Marmaris
Trabzon = Trabzon
Erzurum = Erzurum
Urfa = Urfa
Izmit = Izmit
Afyonkarahisar = Afyonkarahisar
Bitlis = Bitlis
Yalova = Yalova
The Ottomans = Osmanerna
50% chance of capturing defeated Barbarian naval units and earning 25 Gold = 50% chans för att erövra besegrade Barbarsjöenheter och tjäna 25 Guld

Sejong = Sejong
Jip-hyun-jun (Hall of Worthies) will no longer tolerate your irksome behavior. We will liberate the citizens under your oppression even with force, and enlighten them! = Jip-hyun-jun (de Värdigas Sal) kommer inte längre tolerera ditt störande beteende. Vi kommer befria befolkningen under ditt förtryck, rentav med makt, och upplysa dem.
Foolish, miserable wretch! You will be crushed by this country's magnificent scientific power! = Dåraktiga, usla klant! Du kommer krossas av detta lands storslagna vetenskapskraft!
Now the question is who will protect my people. A dark age has come. = Frågan är vem som nu ska beskydda mitt folk. En mörk tid är kommen.
Welcome to the palace of Choson, stranger. I am the learned King Sejong, who looks after his great people. = Välkommen till Joseons palats, främling. Jag är den lärde Kung Sejong, som ser efter sitt stora folk.
We have many things to discuss and have much to benefit from each other. = Vi har mycket att diskutera och kan gagnas mycket från varandra.
Oh, it's you = Åh, det är du
Scholars of the Jade Hall = Jadesalens Lärda
Greetings to you, exalted King Sejong the Great, servant to the people and protector of the Choson Dynasty! Your glorious vision of prosperity and overwhelming benevolence towards the common man made you the most beloved of all Korean kings. From the earliest days of your reign, the effort you took to provide a fair and just society for all was surpassed only by the technological advances spurred onwards by your unquenched thirst for knowledge. Guided by your wisdom, the scholars of the Jade Hall developed Korea's first written language, Hangul, bringing the light of literature and science to the masses after centuries of literary darkness. = Var hälsad, upphöjde Kung Sejong den Store, tjänare åt folket och beskyddare av Joseondynastin! Din storslagna vision av rikedom och overväldigande välvilja mot gemene man har gjort dig till den mest älskade av alla koreanska kungar.  Från ditt styres första dagar, har de ansträngningar du to för att skapa ett rättvist och jämlikt samhälle för alla endast överskridits av de teknologiska framsteg som sporrats av din osläckbara törst för kunskap. Under ledning av din vishet, har Jadesalens lärda utvecklat Koreas första skriftspråk, Hangul, och fört vetenskapens och litteraturens ljus till massorna efter århundraden av litterärt mörker.
Honorable Sejong, once more the people look to your for guidance. Will you rise to the occasion, bringing harmony and understanding to the people? Can you once again advance your kingdom's standing to such wondrous heights? Can you build a civilization that stands the test of time? = Ärade Sejong, återigen ser folket till dig för ledning. Kommer du möta utmaningen, och bringa harmoni och förståelse till folket? Kan du återigen föra ditt kungarikes ställning till sådanda svindlande höjder? Kan du bygga en civilisation som står mot tidens prövning?
Seoul = Söul
Busan = Busan
Jeonju = Jeonju
Daegu = Daegu
Pyongyang = Pyongyang
Kaesong = Kaesong
Suwon = Suwon
Gwangju = Gwangju
Gangneung = Gangneung
Hamhung = Hamhung
Wonju = Wonju
Ulsan = Ulsan
Changwon = Changwon
Andong = Andong
Gongju = Gongju
Haeju = Haeju
Cheongju = Cheongju
Mokpo = Mokpo
Dongducheon = Dongducheon
Geoje = Geoje
Suncheon = Suncheon
Jinju = Jinju
Sangju = Sangju
Rason = Rason
Gyeongju = Gyeongju
Chungju = Chungju
Sacheon = Sacheon
Gimje = Gimje
Anju = Anju
Korea = Korea
Receive a tech boost when scientific buildings/wonders are built in capital = Få en teknologiboost när vetenskapsbyggnader/-underverk byggs i huvudstaden

Hiawatha = Hiawatha
You are a plague upon Mother Earth! Prepare for battle! = Du är en farsot på Moder Jord! Förbered för strid!
You evil creature! My braves will slaughter you! = Ondskefulla varelse! Mina kämpar kommer slakta dig!
You have defeated us... but our spirits will never be vanquished! We shall return! = Du har besegrat oss... men våra andar kommer aldrig kuvas! Vi skall komma åter!
Greetings, stranger. I am Hiawatha, speaker for the Iroquois. We seek peace with all, but we do not shrink from war. = Var hälsad, främling, Jag är Hiawatha, talare för Irokeserna. Vi söker fred med alla, men räds inte krig.
Does this trade work for you, my friend? = Fungerar detta förslag med dig, min vän?
The Great Warpath = Den Stora Krigsstigen
Greetings, noble Hiawatha, leader of the mighty Iroquois nations! Long have your people lived near the great and holy lake Ontario in the land that has come to be known as the New York state in North America. In the mists of antiquity, the five peoples of Seneca, Onondaga, Mohawks, Cayugas and Oneida united into one nation, the Haudenosaunee, the Iroquois. With no written language, the wise men of your nation created the great law of peace, the model for many constitutions including that of the United States. For many years, your people battled great enemies, such as the Huron, and the French and English invaders. Tough outnumbered and facing weapons far more advanced than the ones your warriors wielded, the Iroquois survived and prospered, until they were finally overwhelmed by the mighty armies of the new United States. = Var hälsad, ädle Hiawatha, ledare av de mäktiga Irokesnationerna! Länge har ditt folk bott nära den stora och heliga Lake Ontario i landet som sedermera kommit att kallas delstaten New York i Nordamerika. I forntidens dimmor enades de fem folken Seneca, Onondaga, Mohawker, Cayuga, och Oneida till en nation, Haudenosaunee, Irokeserna. Utan skriftspråk skapade din nations vise den stora fredslagen, förebild för många konstitutioner inklusive de Förenta Staternas. Under många år stred ditt folk mot mäktiga fiender, såsom Huronerna, och de Franska och Engelska inkräktarna. Trots att de var numerärt underlägsna och mötte vapen långt mer avancerade än de dina krigare bar, överlevde Irokesena och frodades, tills de slutligen överväldigades av de nya Förenta Staternas mäktiga armé.
Oh noble Hiawatha, listen to the cries of your people! They call out to you to lead them in peace and war, to rebuild the great longhouse and unite the tribes once again. Will you accept this challenge, great leader? Will you build a civilization that will stand the test of time? = O ädle Hiawatha, lyssna till ditt folks rop! De vädjar till dig att leda dem i krig och fred, att återuppbygga det stora långhuset och återigen förena stammarna. Kommer du anta denna utmaning, store ledare? Kommer du bygga en civilisation som står mot tidens prövning?
Onondaga = Onondaga
Osininka = Osininka
Grand River = Grand River
Akwesasme = Akwesasme
Buffalo Creek = Buffalo Creek
Brantford = Brantford
Montreal = Montreal
Genesse River = Genesse River
Canandaigua Lake = Canandaigua Lake
Lake Simcoe = Lake Simcoe
Salamanca = Salamanca
Gowanda = Gowanda
Cuba = Cuba
Akron = Akron
Kanesatake = Kanesatake
Ganienkeh = Ganienkeh
Cayuga Castle = Cayuga Castle
Chondote = Chondote
Canajoharie = Canajoharie
Nedrow = Nedrow
Oneida Lake = Oneida Lake
Kanonwalohale = Kanonwalohale
Green Bay = Green Bay
Southwold = Southwold
Mohawk Valley = Mohawk Valley
Schoharie = Schoharie
Bay of Quinte = Bay of Quinte
Kanawale = Kanawale
Kanatsiokareke = Kanatsiokareke
Tyendinaga = Tyendinaga
Hahta = Hahta
Iroquois = Irokeserna
All units move through Forest and Jungle Tiles in friendly territory as if they have roads. These tiles can be used to establish City Connections upon researching the Wheel. = Alla enheter går genom Skogs- och Jungelrutor i vänligt territorium som om de hade vägar. Dessa rutor kan användas för att koppla samman Städer vid upptäckt av Hjulet.

Darius I = Dareios I
Your continue existence is an embarrassment to all leaders everywhere! You must be destroyed! = Din fortsatta existens är en skam för ledare överallt! Du måste förgöras!
Curse you! You are beneath me, son of a donkey driver! I will crush you! = Förbanne dig! Du är nedom mig, du son av en åsneförare! Jag kommer krossa dig!
You mongrel! Cursed be you! The world will long lament your heinous crime! = Din byracka! Förbanne dig! Världen kommer länge sörja över ditt fruktansvärda illdåd!
Peace be on you! I am Darius, the great and outstanding king of kings of great Persia... but I suppose you knew that. = Fred vare med dig! Jag är Dareios, den store och framstående kungarnas kung av det stora Persien... men jag antar att du visste det.
In my endless magnanimity, I am making you this offer. You agree, of course? = I min oändliga givmildhet, ger jag dig detta erbjudande. Du tackar förstås ja?
Good day to you! = God dag till dig!
Ahh... you... = Ahh... du...
Achaemenid Legacy = Akemenidernas Arv
The blessings of heaven be upon you, beloved king Darius of Persia! You lead a strong and wise people. In the morning of the world, the great Persian leader Cyrus revolted against the mighty Median empire and by 550 BC, the Medes were no more. Through cunning diplomacy and military prowess, great Cyrus conquered wealthy Lydia and powerful Babylon, his son conquering proud Egypt some years later. Over time, Persian might expanded into far away Macedonia, at the very door of the upstart Greek city-states. Long would Persia prosper until the upstart villain Alexander of Macedon, destroyed the great empire in one shocking campaign. = Himlens välsignelser vare med dig, älskade kung Dareios av Persien! De leder ett starkt och vist folkt. I världens gryning ledde persen Kyros ett uppror mot det mäktiga Mediska riket, och vid år 550 f kr var Mederna tillintetgjorda. Genom slug diplomati och militär skicklighet erövrade den store Kyros det rika Lydien och det mäktiga Babylon, och hans son det stolta Egypten några år senare. Över tiden expanderade Persiens makt till det fjärran Makedonien, vid själva porten till de uppkomna Grekiska stadsstaterna. Länge skulle Persien blomstra till den skurkaktige uppkomlingen Alexander av Makedonien förstörde det stora riket i ett enda chockerande fälttåg.
Darius, your people look to you to once again bring back the days of power and glory for Persia! The empire of your ancestors must emerge again, to triumph over its foes and to bring peace and order to the world! O king, will you answer the call? Can you build a civilization that will stand the test of time? = Dareios, ditt folk ser nu till dig för att återigen föra tillbaka maktens och ärans dagar till Persien! Dina förfäders rike måste resa sig igen, för att segra över sina motståndare och bringa fred och ordning till världen! O kung, kommer du besvara deras rop? Kan du bygga en civilisation som står mot tidens prövning?
Persepolis = Persepolis
Parsagadae = Pasargad
Susa = Susa
Ecbatana = Ekbatana
Tarsus = Tarsus
Gordium = Gordium
Bactra = Baktra
Sardis = Sardis
Ergili = Ergili
Dariushkabir = Dariushkabir
Ghulaman = Ghulaman
Zohak = Zohak
Istakhr = Istakhr
Jinjan = Jinjan
Borazjan = Borazjan
Herat = Herat
Dakyanus = Dakyanus
Bampur = Bampur
Turengtepe = Turengtepe
Rey = Rey
Thuspa = Thuspa
Hasanlu = Hasanlu
Gabae = Gabae
Merv = Merv
Behistun = Behistun
Kandahar = Kandahar
Altintepe = Altintepe
Bunyan = Bunyan
Charsadda = Charsadda
Uratyube = Uratyube
Dura Europos = Dura Europos
Aleppo = Aleppo
Qatna = Qatna
Kabul = Kabul
Capisa = Capisa
Kyreskhata = Kyreskhata
Marakanda = Marakanda
Peshawar = Peshawar
Van = Van
Pteira = Pteira
Arshada = Arshada
Artakaona = Artakaona
Aspabota = Aspabota
Autiyara = Autiyara
Bagastana = Bagastana
Baxtri = Baxtri
Darmasa = Darmasa
Daphnai = Daphnai
Drapsaka = Drapsaka
Eion = Eion
Gandutava = Gandutava
Gaugamela = Gaugamela
Harmozeia = Harmozeia
Ekatompylos = Ekatompylos
Izata = Izata
Kampada = Kampada
Kapisa = Kapisa
Karmana = Karmana
Kounaxa = Kounaxa
Kuganaka = Kuganaka
Nautaka = Nautaka
Paishiyauvada = Paishiyauvada
Patigrbana = Patigrbana
Phrada = Phrada
Persia = Persien

Kamehameha I = Kamehameha I
The ancient fire flashing across the sky is what proclaimed that this day would come, though I had foolishly hoped for a different outcome. = Den uråldriga elden som svepte över skyn förutspådde att denna dag skulle komme, fast jag hade i min dårskap hoppats på ett annorlunda utfall.
It is obvious now that I misjudged you and your true intentions. = Det är nu uppenbart att jag felbedömde dig och dina avsikter.
The hard-shelled crab yields, and the lion lies down to sleep. Kanaloa comes for me now. = Den hårdskalade krabben ger sig, och lejonet lägger sig att sova. Kanaloa kommer för mig nu.
Aloha! Greetings and blessings upon you, friend. I am Kamehameha, Great King of this strand of islands. = Aloha! Hälsningar och välsignelser över dig, vän. Jag är Kamehameha, Storkung över denna ökedja.
Come, let our people feast together! = Kom, låt våra folk festa tillsammans!
Welcome, friend! = Välkommen, vän!
Wayfinding = Havsresande
Greetings and blessings be upon you, Kamehameha the Great, chosen by the heavens to unite your scattered peoples. Oh mighty King, you were the first to bring the Big Island of Hawai'i under one solitary rule in 1791 AD. This was followed by the merging of all the remaining islands under your standard in 1810. As the first King of Hawai'i, you standardized the legal and taxation systems and instituted the Mamalahoe Kawanai, an edict protecting civilians in times of war. You ensured the continued unification and sovereignty of the islands by your strong laws and deeds, even after your death in 1819. = Var hälsad och välsignelser vare med dig, Kamehameha den Store, utvald av himlen för att förena dina spridda folk. O mäktige Kung, du var den första att ensam härska över Hawai'is Stora Ö år 1791 e kr. Därefter enade du alla de återstående öarna under din fana år 1810. Som förste Kung av Hawai'i, standardiserade du lagarna och skattesystemen, och införde Mamalahoe Kawanai, en förordning som skyddade civilbefolkningen under krig. Du såg till det fortsatta enandet och självständigheten av öarna genom dina starka lagar och dåd, även efter din död år 1819.
Oh wise and exalted King, your people wish for a kingdom of their own once more and require a leader of unparalleled greatness! Will you answer their call and don the mantle of the Lion of the Pacific? Will you build a kingdom that stands the test of time? = O vise och upphöjde Kung, ditt folk önskar ett eget kungarike än en gång och kräver en ledare av oöverträffad storhet! Kommer du svara deras rop och ikläda dig manteln av Stilla Havets Lejon? Kommer du bygga ett rike som står mot tidens prövning?
Honolulu = Honolulu
Samoa = Samoa
Tonga = Tonga
Nuku Hiva = Nuku Hiva
Raiatea = Raiatea
Aotearoa = Aotearoa
Tahiti = Tahiti
Hilo = Hilo
Te Wai Pounamu = Te Wai Pounamu
Rapa Nui = Rapa Nui
Tuamotu = Tuamotu
Rarotonga = Rarotonga
Tuvalu = Tuvalu
Tubuai = Tubuai
Mangareva = Mangareva
Oahu = Oahu
Kiritimati = Kiritimati
Ontong Java = Ontong Java
Niue = Niue
Rekohu = Rekohu
Rakahanga = Rakahanga
Bora Bora = Bora Bora
Kailua = Kailua
Uvea = Uvea
Futuna = Futuna
Rotuma = Rotuma
Tokelau = Tokelau
Lahaina = Lahaina
Bellona = Bellona
Mungava = Mungava
Tikopia = Tikopia
Emae = Emae
Kapingamarangi = Kapingamarangi
Takuu = Takuu
Nukuoro = Nukuoro
Sikaiana = Sikaiana
Anuta = Anuta
Nuguria = Nuguria
Pileni = Pileni
Nukumanu = Nukumanu
Polynesia = Polynesien
Enables embarkation for land units = Möjliggör ombordstigning för landenheter
Enables embarked units to enter ocean tiles = Möjliggör för ombordstigna enheter att gå in i havsrutor
Normal vision when embarked = Ser som vanligt medan ombordstigen
+[amount]% Strength if within [amount2] tiles of a [tileImprovement] = +[amount]% Styrka om inom [amount2] rutor av en [tileImprovement]

Ramkhamhaeng = Ramk'amheng
You lowly, arrogant fool! I will make you regret of your insolence! = Låga, arroganta dåre! Jag kommer få dig att ångra din fräckhet!
You scoundrel! I shall prepare to fend you off! = Knöl! Jag kommer göra mig redo att jaga undan dig!
Although I lost, my honor shall endure. I wish you good luck. = Fast jag förlorade, ska min heder bestå. Jag önskar dig lycka till.
I, Pho Kun Ramkhamhaeng, King of Siam, consider it a great honor that you have walked to visit my country of Siam. = Jag, Pho Khun Ramk'amheng, Kung av Siam, ser det som en stor ära att du har gått för att besöka mitt rike Siam.
Greetings. I believe this is a fair proposal for both parties. What do you think? = Hälsnignar. Jag tror det här är ett rättvist förslag för båda inblandande. Vad tycker du?
Welcome. = Välkommen.
Father Governs Children = Fader Styr Barn
Greetings to you, Great King Ramkhamhaeng, leader of the glorious Siamese people! O mighty King, your people bow down before you in awe and fear! You are the ruler of Siam, an ancient country in the heart of Southeast Asia, a beautiful and mysterious land. Surrounded by foes, beset by bloody war and grinding poverty, the clever and loyal Siamese people have endured and triumphed. King Ramkhamhaeng, your empire was once part of the Khmer Empire, until the 13th century AD, when your ancestors revolted, forming the small Sukhothai kingdom. Through successful battle and cunning diplomacy, the tiny kingdom grew into a mighty empire, an empire which would dominate South East Asia for more than a century! = Var hälsad, Store Kung Ramk'amheng, det ärorika Siamesiska folkets ledare! O mäktige Kung, ditt folk bugar inför dig med vördnad och fruktan! Du styr Siam, ett uråldrigt rike i Sydostasiens hjärta, ett vackert och mysteriskt land. Omringade av fiender och angripna av blodigt krig och förkrossande fattigdom, har det klipska och lojala siamesiska folket stått ut och segrat. Kung Ramk'amheng, ditt rike var en gång en del av Khmerriket, fram till tolvhundratalet e kr, då dina förfäder ledde ett uppror och bildade det lilla Sukhothairiket. Genom framgångsrik strid och slug diplomati växte det lilla kungariket till ett mäktigt imperium, ett rike som skulle komma att dominera Sydostasien i över ett århundrade!
Oh, wise and puissant King Ramkhamhaeng, your people need you to once again lead them to greatness! Can you use your wits and strength of arms to protect your people and defeat your foes? Can you build a civilization that will stand the test of time? = O vise och kraftfulle Kung Ramk'amheng, ditt folk behöver dig för att än en gång leda dem till storhet! Kan du använda ditt förnuft och din vapenstyrka för att skydda ditt folk och besegra dina fiender? Kan du bygga en civilisation som står mot tidens prövning?
Sukhothai = Sukhothai
Si Satchanalai = Si Satchanalai
Muang Saluang = Muang Saluang
Lampang = Lampang
Phitsanulok = Phitsanulok
Kamphaeng Pet = Kamphaeng Pet
Nakhom Chum = Nakhom Chum
Vientiane = Vientiane
Nakhon Si Thammarat = Nakhon Si Thammarat
Martaban = Martaban
Nakhon Sawan = Nakhon Sawan
Chainat = Chainat
Luang Prabang = Luang Prabang
Uttaradit = Uttaradit
Chiang Thong = Chiang Thong
Phrae = Phrae
Nan = Nan
Tak = Tak
Suphanburi = Suphanburi
Hongsawadee = Hongsawadee
Thawaii = Thawaii
Ayutthaya = Ayutthaya
Taphan Hin = Taphan Hin
Uthai Thani = Uthai Thani
Lap Buri = Lap Buri
Ratchasima = Ratchasima
Ban Phai = Ban Phai
Loci = Loci
Khon Kaen = Khon Kaen
Surin = Surin
Siam = Siam
[amount]% [stat] from City-States = [amount]% [stat] från Stadsstater
Military Units gifted from City-States start with [amount] XP = Militära Enheter som ges av Stadsstater börjar med [amount] EP

Isabella = Isabella
God will probably forgive you... but I shall not. Prepare for war. = Gud kommer förmodligen förlåta dig... men inte jag. Förbered dig för krig.
Repugnant spawn of the devil! You will pay! = Motbjudande djävulens avkomma! Du ska få betala!
If my defeat is, without any doubt, the will of God, then I will accept it. = Om mitt nederlag, utan tvekan, är Guds vilja, så kommer jag godta det.
God blesses those who deserve it. I am Isabel of Spain. = Gud välsigne de som förjänar det. Jag är Isabella av Spanien.
I hope this deal will receive your blessing. = Jag hoppas detta förslag möter din välsignelse.
Seven Cities of Gold = De Sju Städerna av Guld
Blessed Isabella, servant of God, holy queen of Castille and León! Your people greet and welcome you. You are the ruler of Spain, a beautiful and ancient country at the crossroads of the world between Europe and Africa, one shore on the Mediterranean and the other on the mighty Atlantic Ocean. The Spanish are a multicultural people with roots in the Muslim and Christian worlds. A seafaring race, Spanish explorers found and conquered much of the New World, and, for many centuries, its gold and silver brought Spain unrivalled wealth and power, making the Spanish court the envy of the world. = Välsignade Isabella, Guds tjänare, heliga drottning av Kastilien och León! Ditt folk hälsar och välkomnar dig. Du styr över Spanien, ett vackert och uråldrigt land i skiljevägen mellan Europa och Afrika, med ena kusten mot Medelhavet och den andra mot den mäktiga Atlanten. Spanjorerna är ett multikulturellt folk med rötter i de Muslimska och Kristna världarna. Som sjöfararfolk fann de spanska upptäckarna och erövrade mycket av den Nya Världen, och under många århundraden gav dess guld och silver Spanien oöverträffad makt och rikedom, vilket gjorde det spanska hovet avundat av hela världen.
O fair and virtuous Isabella! Will you rebuild the Spanish empire and show the world again the greatness of your people? Will you take up the mantle of the holy monarchy, and vanquish your foes under heaven's watchful eyes? Your adoring subjects await your command! Will you build a civilization that stands the test of time? = O rättvisa och dygdiga Isabella! Kommer du återuppbygga det Spanska riket och återigen visa världen ditt folks storhet? Kommer du ikläda dig den heliga monarkins mantel, och förgöra dina fiender under himlens vaksamma ögon? Dina hänförda undersåtar väntar på din befallning! Kommer du bygga en civilisation som står mot tidens prövning?
Madrid = Madrid
Barcelona = Barcelona
Seville = Sevilla
Cordoba = Cordoba
Toledo = Toledo
Santiago = Santiago
Murcia = Murcia
Valencia = Valencia
Zaragoza = Zaragoza
Pamplona = Pamplona
Vitoria = Vitoria
Santander = Santander
Oviedo = Oviedo
Jaen = Jaen
Logroño = Logroño
Valladolid = Valladolid
Palma = Palma
Teruel = Teruel
Almeria = Almeria
Leon = Leon
Zamora = Zamora
Mida = Mida
Lugo = Lugo
Alicante = Alicante
Càdiz = Càdiz
Eiche = Eiche
Alcorcon = Alcorcon
Burgos = Burgos
Vigo = Vigo
Badajoz = Badajoz
La Coruña = La Coruña
Guadalquivir = Guadalquivir
Bilbao = Bilbao
San Sebastian = San Sebastian
Granada = Granada
Mérida = Mérida
Huelva = Huelva
Ibiza = Ibiza
Las Palmas = Las Palmas
Tenerife = Teneriffa
Spain = Spanien
100 Gold for discovering a Natural Wonder (bonus enhanced to 500 Gold if first to discover it) = 100 Guld för upptäckt av ett Naturligt Underverk (bonusen ökar till 500 guld om första upptäckaren)
Double Happiness from Natural Wonders = Dubbel Lycka från Naturliga Underverk
Tile yields from Natural Wonders doubled = Rutavkastning från Naturliga Underverk dubbleras

Askia = Askia
You are an abomination to heaven and earth, the chief of ignorant savages! You must be destroyed! = Du är himlens och jordens avskum, alla okunniga vildars hövding! Du måste förgöras!
Fool! You have doomed your people to fire and destruction! = Dåre! Du har dömt ditt folk till eld och förstörelse!
We have been consumed by the fires of hatred and rage. Enjoy your victory in this world - you shall pay a heavy price in the next! = Vi har slukats upp av hatens och vredens lågor. Njut av din seger i denna värld - du kommer få betala ett tungt pris i nästa!
I am Askia of the Songhai. We are a fair people - but those who cross us will find only destruction. You would do well to avoid repeating the mistakes others have made in the past. = Jag är Askia av Songhairiket. Vi är ett rättvist folk - men de som står i vår väg möter enbart förstörelse. Bäst vore om du undviker att upprepa de misstag andra tidigare gjort.
Can I interest you in this deal? = Kan jag intressera dig i detta förslag.
River Warlord = Flodkrigsherre
May the blessings of God, who is greatest of all, be upon you Askia, leader of the Songhai people! For many years your kingdom was a vassal of the mighty West African state of Mali, until the middle of the 14th century, when King Sunni Ali Ber wrested independence from the Mali, conquering much territory and fighting off numerous foes who sought to destroy him. Ultimately, his conquest of the wealthy cities of Timbuktu and Jenne gave the growing Songhai empire the economic power to survive for some 100 years, until the empire was destroyed by foes with advanced technology - muskets against spearmen. = Må Gud, som är störst av alla, välsigna dig Askia, Songhaifolkets ledare! Under många år var ditt riken en lydstat till det mäktiga Västafrikanska riket Mali, fram till mitten av trettonhundratalet, då Kung Sunni Ali Ber bröt sig fri från Mali, erövrade mycket territorium, och slog undan många fiender som sökte förgöra honom. Till sist gav hans erövring av de rika städerna Timbuktu och Djenne det växande Songhairiket ekonomisk kraft för att överleva vid pass 100 år, tills riket förgjordes av fiender med avancerad teknologi - musköter mot spjutmän.
King Askia, your people look to you to lead them to glory. To make them powerful and wealthy, to keep them supplied with the weapons they need to defeat any foe. Can you save them from destruction, oh King? Can you build a civilization that will stand the test of time? = Kung Askia, ditt folk ser till dig för att leda dem till ära; för att göra dem mäktiga och rika, för att hålla dem försörjda med de vapen de behöver för att besegra vilken fiende som helst. Kan du rädda dem från förstörelse, o Kung? Kan du bygga en civilisation som står mot tidens prövning?
Gao = Gao
Tombouctu = Timbuktu
Jenne = Djenne
Taghaza = Taghaza
Tondibi = Tondibi
Kumbi Saleh = Koumbi Saleh
Kukia = Kukia
Walata = Walata
Tegdaoust = Tegdaoust
Argungu = Argungu
Gwandu = Gwandu
Kebbi = Kebbi
Boussa = Boussa
Motpi = Motpi
Bamako = Bamako
Wa = Wa
Kayes = Kayes
Awdaghost = Aoudaghost
Ouadane = Ouadane
Dakar = Dakar
Tadmekket = Tadmekket
Tekedda = Tekedda
Kano = Kano
Agadez = Agadez
Niamey = Niamey
Torodi = Torodi
Ouatagouna = Ouatagouna
Dori = Dori
Bamba = Bamba
Segou = Segou
Songhai = Songhai
Receive triple Gold from Barbarian encampments and pillaging Cities = Få tredubbelt Guld från Barbarläger och plundrade Städer
Embarked units can defend themselves = Ombordstigna enheter kan försvara sig

Genghis Khan = Djingis Khan
You stand in the way of my armies. Let us solve this like warriors! = Du står i vägen för mina arméer. Låt oss lösa detta som krigare!
No more words. Today, Mongolia charges toward your defeat. = Inga fler ord. Idag, rider Mongoliet mot ditt nederlag.
You have hobbled the Mongolian clans. My respect for you nearly matches the loathing. I am waiting for my execution. = Du har stympat de mongoliska klanerna. Min respekt för dig motsvarar nästan mitt hat. Jag väntar på min avrättning.
I am Temuujin, conqueror of cities and countries. Before me lie future Mongolian lands. Behind me is the only cavalry that matters. = Jag är Temüdjin, städers och länders erövrare. Framför mig ligger framtida mongoliska länder. Bakom mig är det enda kavalleriet som spelar roll.
I am not always this generous, but we hope you take this rare opportunity we give you. = Jag är inte alltid så här givmild, men vi hoppas du tar den här sällsynta chansen vi ger dig.
So what now? = Vad nu då?
Mongol Terror = Mongolisk Terror
Greetings, o great Temuujin, immortal emperor of the mighty Mongol Empire! Your fists shatter walls of cities and your voice brings despair to your enemies. O Khan! You united the warring tribes of Northern Asia into a mighty people, creating the greatest cavalry force the world has ever witnessed. Your people's cunning diplomacy divided their enemies, making them weak and helpless before Mongolia's conquering armies. In a few short years, your people's soldiers conquered most of China and Eastern Asia, and the empire continued to grow until it reached west into Europe and south to Korea. Indeed, it was the greatest empire ever seen, dwarfing those pathetic conquests of the Romans or the Greeks. = Hälsningar, o store Temüdjin, odödlige kejsare av det mäktiga Mongolriket! Dina nävar krossar stadsmurar och din röst sätter dina fiender i fasa. O Khan! Du enade de stridande stammarna i Norra Asien till ett mäktigt folk, och skapade den främsta kavalleristyrkan som världen någosin skådat. Ditt folks sluga diplomati sådde split mellan deras fiender, och gjorde dem svaga och hjälplösa inför Mongoliets erövrande härar. På några få korta år, erövrade ditt folks soldater större delen av Kina och Ostasien, och riket fortsatte växa tills det nådde västerut in i Europa och österut till Korea. Det var sannerligen det största rike som någonsin skådats, och fick de patetiska romerska eller grekiska erövringarna att se små ut i jämförelse.
Temuujin, your people call upon you once more to lead them to battle and conquest. Will the world once again tremble at the thunderous sound of your cavalry, sweeping down from the steppes? Will you build a civilization that stands the test of time? = Temüdjin, ditt folk ropar till dig för att än en gång leda dem till strid och erövring. Kommer världen återigen darra vid det åskliknande ljudet av ditt kavalleri, som kommer ned från stäpperna? Kommer du bygga en civilisation som står mot tidens prövning?
Karakorum = Karakorum
Beshbalik = Beshbalik
Turfan = Turfan
Hsia = Hsia
Old Sarai = Gamla Saraj
New Sarai = Nya Saraj
Tabriz = Tabriz
Tiflis = Tiflis
Otrar = Otrar
Sanchu = Sanchu
Kazan = Kazan
Almarikh = Almarikh
Ulaanbaatar = Ulaanbaatar
Hovd = Chovd
Darhan = Darhan
Dalandzadgad = Dalandzadgad
Mandalgovi = Mandalgovi
Choybalsan = Tjojbalsan
Erdenet = Erdenet
Tsetserieg = Tsetserjeg
Baruun-Urt = Baruun-Urt
Ereen = Ereen
Batshireet = Batshireet
Choyr = Chojr
Ulaangom = Ulaangom
Tosontsengel = Tosontsengel
Altay = Altaj
Uliastay = Uliastaj
Bayanhongor = Bajanchongor
Har-Ayrag = Har-Ajrag
Nalayh = Nalajh
Tes = Tes
Mongolia = Mongoliet
+30% Strength when fighting City-State units and cities = +30% Styrka i strid mot Stadsstatsenheter och Städer

Montezuma I = Montezuma I
Xi-miqa-can! Xi-miqa-can! Xi-miqa-can! (Die, die, die!) = Xi-miqa-can! Xi-miqa-can! Xi-miqa-can! (Dö, dö, dö!)
Excellent! Let the blood flow in raging torrents! = Utmärkt! Låt blodet flyta i strida forsar!
Monster! Who are you to destroy my greatness? = Monster! Vem är du att förstöra min storhet?
What do I see before me? Another beating heart for my sacrificial fire. = Vad är detta jag ser framför mig? Ännu ett levande hjärta till min offereld.
Accept this agreement or suffer the consequences. = Gå med på detta erbjudande eller lid följderna.
Welcome, friend. = Välkommen, vän.
Sacrificial Captives = Offerfångar
Welcome, O divine Montezuma! We grovel in awe at your magnificence! May the heaven shower all manner of good things upon you all the days of your life! You are the leader of the mighty Aztec people, wandering nomads from a lost home in the north who in the 12th century came to live in the mesa central in the heart of what would come to be called Mexico. Surrounded by many tribes fighting to control the rich land surrounding the sacred lakes of Texcoco, Xaltocan and Zampango, through cunning alliances and martial prowess, within a mere two hundred years, the Aztecs came to dominate the Central American basin, ruling a mighty empire stretching from sea to sea. But the empire fell at last under the assault of foreign devils - the accursed Spaniards! - wielding fiendish weapons the likes of which your faithful warriors had never seen. = Välkommen, o gudomlige Montezuma! Vi krälar i stoftet inför din storslagenhet! Må himlen regna ned alla sorters goda ting över dig i alla ditt livs dagar! Du styr över det mäktiga Aztekfolket, kringströvande nomader från ett svunnet hem i norr som under elvahundratalet kom att bosätta sig i mesa central i hjärtat av vad som skulle komma att kallas Mexico. Omringade av många stammar som stred för att kontrollera det rika landet som omgav de heliga sjöarna Texcoco, Xaltoacan och Zampango, genom sluga allianser och krigisk skicklighet kom Aztekerna inom enbart tvåhundra år att dominera den Centralamerikanska slätten, och styrde över ett mäktigt rike som sträckte sig från hav till hav. Men riket föll slutligen under anfall från de utländska demonerna - de förbannade spanjorerna! - som bar djävulska vapen vars like dina trogna krigare aldrig sett.
O great king Montezuma, your people call upon you once more, to rise up and lead them to glory, bring them wealth and power, and give them dominion over their foes and rivals. Will you answer their call, glorious leader? Will you build a civilization that stands the test of time? = O store kung Montezuma, ditt folk ropar till dig än en gång, för att resa dig och leda dem till ära, för att ge dem styrka och rikedom, och för att ge dem makten över sina fiender och rivaler. Kommer du svara deras rop, ärorika ledare? Kommer du bygga en civilisation som står mot tidens prövning? 
Tenochtitlan = Tenochtitlan
Teotihuacan = Teotihuacan
Tlatelolco = Tlatelolco
Texcoco = Texcoco
Tlaxcala = Tlaxcala
Calixtlahuaca = Calixtlahuaca
Xochicalco = Xochicalco
Tlacopan = Tlacopan
Atzcapotzalco = Atzcapotzalco
Tzintzuntzan = Tzintzuntzan
Malinalco = Malinalco
Tamuin = Tamuin
Teayo = Teayo
Cempoala = Cempoala
Chalco = Chalco
Tlalmanalco = Tlalmanalco
Ixtapaluca = Ixtapaluca
Huexotla = Huexotla
Tepexpan = Tepexpan
Tepetlaoxtoc = Tepetlaoxtoc
Chiconautla = Chiconautla
Zitlaltepec = Zitlaltepec
Coyotepec = Coyotepec
Tequixquiac = Tequixquiac
Jilotzingo = Jilotzingo
Tlapanaloya = Tlapanaloya
Tultitan = Tultitan
Ecatepec = Ecatepec
Coatepec = Coatepec
Chalchiuites = Chalchiuites
Chiauhita = Chiauhita
Chapultepec = Chapultepec
Itzapalapa = Itzapalapa
Ayotzinco = Ayotzinco
Iztapam = Iztapam
Aztecs = Aztekerna
Earn [amount]% of killed [mapUnitFilter] unit's [costOrStrength] as [plunderableStat] = Tjäna [amount]% av dödade [mapUnitFilter]-enheters [costOrStrength] som [plunderableStat]

Pachacuti = Pachakutiq
Resistance is futile! You cannot hope to stand against the mighty Incan empire. If you will not surrender immediately, then prepare for war! = Allt motstånd är förgäves! Du har ingen chans att stå emot det mäktiga Inkariket. Om du inte tänker ge dig omedelbart, förbered för krig!
Declare war on me?!? You can't, because I declare war on you first! = Förklara krig mot mig?!? Glöm det, jag förklarar krig mot dig först!
How did you darken the sun? I ruled with diligence and mercy—see that you do so as well. = Hur har du förmörkat solen? Jag styrde med flit och med nåd - se till att även du gör det.
How are you? You stand before Pachacuti Inca Yupanqui. = Hur mår du? Du står inför Pachakutiq Inka Yupanki.
The Incan people offer this fair trade. = Inkafolket erbjuder dig detta rättvisa förslag.
How are you doing? = Hur mår du?
What do you want now? = Vad vill du nu?
Great Andean Road = Stora Andinska Vägen
Oh ye who remakes the world, your loyal subjects greet you, King Pachacuti Sapa Inca, ruler of Tawantinsuyu and the Inca people! From the beginnings in the small state of Cusco, the Incans displayed their potential for greatness, marching to war against their many enemies, crushing their armies into dust and carving for themselves a mighty empire stretching from Ecuador to Chile. Indeed, they built the greatest empire ever seen in pre-Columbian America. More than mere soldiers, your people were great builders and artists as well, and the remnants of their works still awe and inspire the world today. = O du som omdanar världen, dina trogna undersåtar hälsar dig, Kung Pachakutiq Sapa Inka, som styr Tawantinsuyu och Inkafolket! Från sin början i den lilla Cuscostaten, har Inkafolket visat sin förmåga för storhet, och gått i krig mot många av sina fiender, malt deras arméer till stoft och skurit sig själva ett mäktigt rike som sträcker sig från Ecuador till Chile. Sannerligen byggde de det största riket som skådats i det förkolumbiska Amerika. Ditt folk var inte enbart soldater, utan även stora byggnadsmästare och konstnärer, och kvarlevorna från deras verk inspirerar och slår världen med häpnad än i dag.
Oh King Pachacuti, truly are you called 'Earth Shaker'! Will you once again call upon the ground itself to a fight at your side? Your armies await your signal. Will you restore the glory of your empire? Can you build a civilization that will stand the test of time? = O Kung Pachakutiq, sannerligen kallas du 'Jordskakaren'! Kommer du återigen få självaste marken att slåss på din sida? Dina arméer väntar på din signal. Kommer du återskapa ditt rikes ära? Kan du bygga en civilisation som står mot tidens prövning?
Cuzco = Cusco
Tiwanaku = Tiwanaku
Machu = Machu
Ollantaytambo = Ollantaytambo
Corihuayrachina = Corihuayrachina
Huamanga = Huamanga
Rumicucho = Rumicucho
Vilcabamba = Vilcabamba
Vitcos = Vitcos
Andahuaylas = Andahuaylas
Ica = Ica
Arequipa = Arequipa
Nasca = Nasca
Atico = Atico
Juli = Juli
Chuito = Chuito
Chuquiapo = Chuquiapo
Huanuco Pampa = Huanuco Pampa
Tamboccocha = Tamboccocha
Huaras = Huaras
Riobamba = Riobamba
Caxamalca = Caxamalca
Sausa = Sausa
Tambo Colorado = Tambo Colorado
Huaca = Huaca
Tumbes = Tumbes
Chan Chan = Chan Chan
Sipan = Sipan
Pachacamac = Pachacamac
Llactapata = Llactapata
Pisac = Pisac
Kuelap = Kuelap
Pajaten = Pajaten
Chucuito = Chucuito
Choquequirao = Choquequirao
Inca = Inkorna
Units ignore terrain costs when moving into any tile with Hills = Enheter ignorerar terrängkostnader då de flyttar till en ruta med Kullar.
 # Requires translation!
[amount]% maintenance on road & railroads = 
No Maintenance costs for improvements in [tileFilter] tiles = Ingen Driftkostnad för förbättringar i [tileFilter]-rutor.

Harald Bluetooth = Harald Blåtand
If I am to be honest, I tire of those pointless charades. Why don't we settle our disputes on the field of battle, like true men? Perhaps the skalds will sing of your valor... or mine! = Om jag ska vara ärlig, så börjar jag tröttna på den här meningslösa charaden. Vad sägs om att vi avgör våra tvister på slagfältet, som riktiga män? Kanske skalderna kommer besjunga ditt mannamod...
Ahahah! You seem to show some skills of a true Viking! Too bad that I'll probably kill you! = Ahaha! Du verkar kunna bli en äkta viking! Tyvärr kommer jag förmodligen döda dig!
Loki must have stood by you, for a common man alone could not have defeated me... Oh well! I will join the einherjar in Valhalla and feast, while you toil away here. = Loke måste ha hjälpt dig, för en vanlig människa kunde inte ha besegrat mig ensam... Nåväl! Jag kommer festa hos einherjarna i Valhall, medan du fortsätter slita här.
Harald Bluetooth bids you welcome to his lands, a Viking unlike any the seas and lands have ever known! Hah, are you afraid? = Harald Blåtand hälsar dig välkommen till sitt rike, en Viking som varken hav eller land sett dess like! Ha, är du rädd?
This is a fine deal! Even a drunk beggar would agree! = En utmärkt uppgörelse! Till och med en supen tiggare skulle hålla med!
Hail to you. = Hell dig.
Viking Fury = Vikingavrede
Honor and glory be yours, Harald Bluetooth Gormsson, mighty heir of King Gorm of the Old and Thyra Dannebod. Not only were you victorious on the battlefield against the armies of Norway, you also completed massive construction project across the land - numerous Ring Fortresses to protect the populace from invasion and internal strife. You successfully drove off waves of German settlers in 983 AD and sheltered your kingdom from unwanted foreign influence. = Heder och ära till dig, Harald Blåtand Gormsson, mäktige arvinge till Kung Gorm den Gamle och Tyra Dannebod. Du segrade inte enbart på slagfältet mot Norges arméer, du fullförde också enorma byggnadsprojekt över hela landet - flera Trelleborgar för att skydda befolkningen från invasion och inbördes fejder. Du drev framgångsrikt undan vågor av tyska nybyggare år 983 e kr och skyddade ditt rike från oönskat utrikes inflytande.
Stalwart Viking, the time for greatness is upon you once more. You are called to rise up and lead your people to renewed power and triumph! Will you make the world shudder once more at the very thought of your great armies of Northsmen? Will you let the Viking battle cry ring out across the crashing waves? Will you build a civilization to stand the test of time? = Ståndaktige Viking, tiden för storhet är än en gång kommen. Du kallas för att resa dig och leda ditt folk till förnyad kraft och seger! Kommer du få världen att återigen bäva vid blotta tanken på dina stora härar av nordbor? Kommer du låta Vikingarnas stridsrop ljuda över de brytande vågorna? Kommer du bygga en civilisation som står mot tidens prövning?
Copenhagen = Köpenhamn
Aarhus = Aarhus
Kaupang = Kaupang
Ribe = Ribe
Viborg = Viborg
Tunsberg = Tunsberg
Roskilde = Roskilde
Hedeby = Hedeby
Oslo = Oslo
Jelling = Jelling
Truso = Truso
Bergen = Bergen
Faeroerne = Färöarna
Reykjavik = Reykjavik
Trondheim = Trondheim
Godthab = Godthåb
Helluland = Helluland
Lillehammer = Lillehammer
Markland = Markland
Elsinore = Elsinore
Sarpsborg = Sarpsborg
Odense = Odense
Aalborg = Aalborg
Stavanger = Stavanger
Vorbasse = Vorbasse
Schleswig = Slesvig
Kristiansand = Kristiansand
Halogaland = Hålogaland
Randers = Randers
Fredrikstad = Fredrikstad
Kolding = Kolding
Horsens = Horsens
Tromsoe = Tromsö
Vejle = Vejle
Koge = Koge
Sandnes = Sandnes
Holstebro = Holstebro
Slagelse = Slagelse
Drammen = Drammen
Hillerod = Hilleröd
Sonderborg = Sönderborg
Skien = Skien
Svendborg = Svendborg
Holbaek = Holbaek
Hjorring = Hjörring
Fladstrand = Fladstrand
Haderslev = Haderslev
Ringsted = Ringsted
Skrive = Skrive
Denmark = Danmark
Units pay only 1 movement point to disembark = Enheter betalar bara 1 förflyttning för att landstiga
No movement cost to pillage = Ingen förflyttningskostnad för att plundra

You leave us no choice. War it must be. = Du ger oss inget val. Krig är enda alternativet.
Very well, this shall not be forgotten. = Nåväl, det ska sent glömmas.
I guess you weren't here for the sprouts after all... = Jag antar att du inte kom för kålen trots allt...
Brussels = Bryssel

And so the flower of Florence falls to barbaric hands... = Och så faller Florens blomma i barbarhänder...
Florence = Florens

So this is how it feels to die... = Så detta är hur det känns att dö...
Hanoi = Hanoi

Unacceptable! = Oacceptabelt!

Today, the Malay people obey you, but do not think this is over... = Idag lyder malajfolket dig, men tro inte det här är över...
Kuala Lumpur = Kuala Lumpur

Perhaps now we will find peace in death... = Nu kanske vi kommer finna frid i döden...
Lhasa = Lhasa

You fiend! History shall remember this! = Avskum! Historien kommer minnas detta!
Milan = Milano

We were too weak to protect ourselves... = Vi var för svaga för att försvara oss...
Quebec City = Québec

I have failed. May you, at least, know compassion towards our people. = Jag har misslyckats. Hoppas du, åtminstone, visar medlidande med vårat folk.
Cape Town = Kapstaden

The day of judgement has come to us. But rest assured, the same will go for you! = Domedagen har kommit till oss. Men var så säker, detsamma kommer hända dig!
Helsinki = Helsingfors

Ah, Gods! Why have you forsaken us? = Åh, Gudar! Varför har ni övergivit oss?
Manila = Manilla

Congratulations, conqueror. This tribe serves you now. = Grattis, erövrare. Denna stam tjänar dig nu.
Mogadishu = Mogadishu

I have to do this, for the sake of progress if nothing else. You must be opposed! = Jag måste göra detta, för utvecklingens skull om inte annat. Du måste stoppas!
You can see how fruitless this will be for you... right? = Du inser hur fruktlöst det här kommer bli för dig... eller hur?
May God grant me these last wishes - peace and prosperity for Brazil. = Må Gud ge mig dessa sista önskningar - fred och välmående för Brasilien.
Rio de Janeiro = Rio de Janeiro

After thorough deliberation, Australia finds itself at a crossroads. Prepare yourself, for war is upon us. = Efter noggrant övervägande, befinner sig Australien vid ett vägskäl. Förbered dig, för kriget har kommit till oss.
We will mobilize every means of resistance to stop this transgression against our nation! = Vi kommer mobilisera allt vårt motstånd för att stoppa det här övertrampet mot vår nation!
The principles for which we have fought will survive longer than any nation you could ever build. = De principer som vi har slagits för kommer överleva längre än någon nation du någonsin kan bygga.
Sydney = Sydney

I will enjoy hearing your last breath as you witness the destruction of your realm! = Jag kommer njuta av att lyssna till din sista suck medan du skådar ditt rikes förintelse!
Why do we fight? Because Inanna demands it. Now, witness the power of the Sumerians! = Varför slåss? För att Inanna kräver det. Skåda nu sumerernas kraft!
What treachery has struck us? No, what evil? = Vilket svek har drabbat oss? Nej, vilken ondska?
Ur = Ur

In responding to the unstinting malignancy that has heretofore defined your relationship with Canada, we can have no recourse but war! = I respons till den oupphörliga fientlighetern som hitintills definierat ditt förhållande med Kanada, kan vi inte ha någon åtgärd utom krig!
As we can reach no peaceful resolution with you, Canada must turn, with reluctance, to war. = Då vi inte kan nå någon fredlig lösning med dig, måste Kanada förlita sig, med motvillighet till trots, till krig.
I regret not defending my country to the last, although it was not of use. = Jag ångrar inte att jag försvarat mitt land till det sista, trots att det inte hjälpte.
Vancouver = Vancouver

You have revealed your purposes a bit too early, my friend... = Du har avslöjat dina avsikter lite för tidigt, min vän...
A wrong calculation, on my part. = En felberäkning, från min sida.
Venice = Venedig

They will write songs of this.... pray that they shall be in your favor. = De kommer skriva sånger om detta... be till Gud att de blir till din fördel.
Antwerp = Antwerpen

How barbaric. Those who live by the sword shall perish by the sword. = Vad barbariskt. Alla som griper till svärd ska dödas med svärd.
Genoa = Genua

We... defeated? No... we had so much work to do! = Vi... besegrade? Nej... vi hade så mycket kvar att göra!
Kathmandu = Katmandu

Perhaps, in another world, we could have been friends... = Kanske hade vi, i en annan värld, kunnat vara vänner...
Singapore = Singapore

We never fully trusted you from the start. = Vi litade aldrig riktigt på dig.
Tyre = Tyros

May the Heavens forgive you for inflicting this humiliation to our people. = Må Himlen förlåta dig för att du tillfogat mitt folk denna förnedrelse.
Zanzibar = Zanzibar

How could we fall to the likes of you?! = Hur kunde vi störtas av någon som du!?
Almaty = Almaty

Let's have a nice little War, shall we? = Ska ha vi ha ett härligt litet krig, vad sägs?
If you need your nose bloodied, we'll happily serve. = Om du behöver få näsan blodig, så ställer vi gladeligen upp.
The serbian guerilla will never stop haunting you! = De serbiska motståndsmännen kommer aldrig sluta jaga dig!
Belgrade = Belgrad

War lingers in our hearts. Why carry on with a false peace? = Krig ligger kvar i våra hjärtan. Varför fortsätta med en falsk fred?
You gormless radger! You'll dine on your own teeth before you set foot in Ireland! = Din efterblivna fjant! Du ska få äta upp dina egna tänder innan du sätter en fot i Irland!
A lonely wind blows through the highlands today. A dirge for Ireland. Can you hear it? = En ensam vind blåser genom högländerna idag. En begravningsmelodi för Irland. Kan du höra?
Dublin = Dublin
Will not be chosen for new games = Kommer inte väljas för nya spel

You shall stain this land no longer with your vileness! To arms, my countrymen - we ride to war! = Du kommer inte längre befläcka detta land med din vidrighet! Till vapen, landsmän - vi rider i krig!
Traitorous man! The Celtic peoples will not stand for such wanton abuse and slander - I shall have your head! = Förrädare! De Keltiska folken kommer inte tåla sådant naket övertramp och förtal - jag kommer ta ditt huvud!
Vile ruler, know that you 'won' this war in name only! = Vidriga tyrann, vet att du bara 'vunnit' det här kriget till namnet!
Edinburgh = Edinburgh

Do you really think you can walk over us so easily? I will not let it happen. Not to Kongo - not to my people! = Tror du verkligen att du kan ta dig friheter så enkelt? Jag kommer inte låta det hända. Inte mot Kongo - inte mot mitt folk!
We are no strangers to war. You have strayed from the right path, and now we will correct it. = Vi är inte främmande till krig. Du har vikit från den rätta vägen, och nu kommer vi styra dig åter.
You are nothing but a glorified barbarian. Cruel, and ruthless. = Du är intet mer än en förhärligad barbar. Elak, och hänsynslös.
M'Banza-Kongo = Mbanza-Kongo

What a fine battle! Sidon is willing to serve you! = Vilken fantastisk strid! Sidon står redo att tjäna dig!
Sidon = Sidon

We don't like your face. To arms! = Vi tycker inte om ditt utseende. Till vapen!
You will see you have just bitten off more than you can chew. = Du kommer få se att du bitit av mer än vad du kan tugga.
This ship may sink, but our spirits will linger. = Skeppet kanske går ned, men vår ande kommer finnas kvar.
Valletta = Valletta

Can only heal by pillaging = Kan bara läkas genom plundring


#################### Lines from Policies from Civ V - Vanilla ####################

Aristocracy = Aristokrati
Legalism = Legalism
Provides the cheapest [stat] building in your first [amount] cities for free = Ger den billigaste [stat]-byggnaden gratis i dina första [amount] städer
Oligarchy = Oligarki
Units in cities cost no Maintenance = Enheter i städer har ingen Driftkostnad
 # Requires translation!
[amount]% Strength for cities = 
Landed Elite = Jordägande Elit
[amount]% growth [cityFilter] = [amount]% tillväxt [cityFilter]
Monarchy = Monarki
Tradition Complete = Tradition Fullbordat

Collective Rule = Gemensamt Styre
Citizenship = Medborgarskap
Republic = Republik
Representation = Representation
Each city founded increases culture cost of policies [amount]% less than normal = Varje stad som grundas ökar kulturkostnaden för policys [amount]% mindre än vanligt
Meritocracy = Meritokrati
Liberty Complete = Autonomi Fullbordat
Free Great Person = Gratis Stor Person

Warrior Code = Krigaretos
Discipline = Disciplin
Military Tradition = Militär Tradition
 # Requires translation!
[amount]% XP gained from combat = 
Military Caste = Krigarkast
Professional Army = Professionell Armé
Honor Complete = Heder Fullbordat

Organized Religion = Organiserad Religion
Mandate Of Heaven = Himlens Mandat
[amount]% of excess happiness converted to [stat] = [amount]% av extra lycka omvandlas till [stat]
Theocracy = Teokrati
 # Requires translation!
[amount]% [stat] from every [tileFilter/specialist/buildingName] = 
Reformation = Reformation
Free Religion = Religionsfrihet
Piety Complete = Tro Fullbordat

Philantropy = Filantropi
Gifts of Gold to City-States generate [amount]% more Influence = Guldgåvor till Stadsstater genererar [amount]% mer Inflytande
Aesthetics = Estetik
Resting point for Influence with City-States is increased by [amount] = Viloläget för Inflytande med Stadsstater ökas med [amount]
Scholasticism = Skolasticism
Allied City-States provide [stat] equal to [amount]% of what they produce for themselves = Allierade Stadsstater bidrar med [stat] motsvarande [amount]% av vad de producerar för sig själva
Cultural Diplomacy = Kulturell Diplomati
 # Requires translation!
[amount]% resources gifted by City-States = 
 # Requires translation!
[amount]% Happiness from luxury resources gifted by City-States = 
Educated Elite = Utbildad Elit
Allied City-States will occasionally gift Great People = Allierade Stadsstater ger då och då Stora Personer i gåva
Patronage Complete = Beskydd Fullbordat
Influence of all other civilizations with all city-states degrades [amount]% faster = Alla andra civilisationers inflytande med stadsstater minskar [amount]% snabbare
Triggers the following global alert: [param] = Orsakar följande globala varning: [param]

Naval Tradition = Sjötradition
Trade Unions = Fackföreningar
Merchant Navy = Handelsflotta
Mercantilism = Merkantilism
Protectionism = Protektionism
 # Requires translation!
[amount] Happiness from each type of luxury resource = 
Commerce Complete = Handel Fullbordat

Secularism = Sekularism
Humanism = Humanism
Free Thought = Fritänkande
Sovereignty = Suveränitet
[amount]% [stat] = [amount]% [stat]
Scientific Revolution = Vetenskaplig Revolution
[amount] Free Technologies = [amount] Gratisteknologier
Rationalism Complete = Rationalism Fullbordat
[stats] from all [buildingFilter] buildings = [stats] från alla [buildingFilter]-byggnader

Constitution = Konstitution
Universal Suffrage = Allmän Rösträtt
Civil Society = Civilsamhälle
 # Requires translation!
[amount]% Food consumption by specialists [cityFilter] = 
Free Speech = Yttrandefrihet
[amount] units cost no maintenance = [amount] enheter kostar ingen driftkostnad
Democracy = Demokrati
[amount]% unhappiness from specialists [cityFilter] = [amount]% olycklighet från specialister [cityFilter]
Freedom Complete = Frihet Fullbordat
 # Requires translation!
[amount]% Yield from every [tileFilter] = 

Populism = Populism
Militarism = Militarism
[stat] cost of purchasing [baseUnitFilter] units [amount]% = [stat]-kostnad för att köpa [baseUnitFilter]-enheter [amount]%
Fascism = Fascism
Quantity of strategic resources produced by the empire +[amount]% = Mängd strategiska resurser som riket producerar +[amount]%
Police State = Polisstat
Total War = Totalt Krig
Autocracy Complete = Autokrati Fullbordat

United Front = Enad Front
Militaristic City-States grant units [amount] times as fast when you are at war with a common nation = Militaristiska Stadsstater ger enheter [amount] gånger snabbare då du befinner dig i krig med en gemensam fiende
Planned Economy = Planekonomi
Nationalism = Nationalism
Socialism = Socialism
 # Requires translation!
[amount]% maintenance cost for buildings [cityFilter] = 
Communism = Kommunism
Order Complete = Ordning Fullbordat


#################### Lines from Quests from Civ V - Vanilla ####################

Route = Rutt
Build a road to connect your capital to our city. = Bygg en väg för att länka samman din huvudstad med vår stad.

Clear Barbarian Camp = Töm Barbarläger
We feel threatened by a Barbarian Camp near our city. Please take care of it. = Vi känner oss hotade av ett Barbarläger nära vår stad. Var vänlig ta hand om det.

Connect Resource = Länka samman resurs
In order to make our civilizations stronger, connect [param] to your trade network. = Så att vi kan stärka våra civilisationer, koppla samman [param] till ditt handelsnätverk.

Construct Wonder = Bygg Underverk
We recommend you to start building [param] to show the whole world your civilization strength. = Vi föreslår att du börjar bygga [param] för att visa hela världen din civilisations styrka.

Acquire Great Person = Införskaffa Stor Person
Great People can change the course of a Civilization! You will be rewarded for acquiring a new [param]. = Stora Personen slå in en Civilisation på nytt spår! Du kommer belönas om du skaffar en ny [param].

Conquer City State = Erövra Stadsstat
It's time to erase the City-State of [param] from the map. You will be greatly rewarded for conquering them! = Det är dags att avlägsna Stadsstaten [param] från kartan. Du kommer rikeligen belönas om du erövrar dem!

Find Player = Hitta Spelare
You have yet to discover where [param] set up their cities. You will be rewarded for finding their territories. = Du har ännu inte upptäck var [param] byggt sina städer. Du kommer belönas om du hittar deras territorier.

Find Natural Wonder = Hitta Naturligt Underverk
Send your best explorers on a quest to discover Natural Wonders. Nobody knows the location of [param] yet. = Skicka dina bästa utforskare på resa för att hitta Naturliga Underverk. Inget vet ännu var [param] finns.

Give Gold = Skänk Guld
We are suffering great poverty after being robbed by [param], and unless we receive a sum of Gold, it's only a matter of time before we collapse. = Vi är hårt drabbade av fattigdom efter att [param] rånat oss, och om vi inte får en summa Guld är det bara en tidsfråga när vi kollapsar.

Pledge to Protect = Svär att Skydda
We need your protection to stop the aggressions of [param]. By signing a Pledge of Protection, you'll confirm the bond that ties us. = Vi behöver ditt skydd för att stoppa hotet från [param]. Genom att skriva under en Ed att Beskydda, skulle du bekräfta banden som knyter oss samman.

Contest Culture = Kulturtävling
The civilization with the largest Culture growth will gain a reward. = Civilisationen med mest Kulturtillväxt kommer få en belöning.

Contest Faith = Trotävling
The civilization with the largest Faith growth will gain a reward. = Civilisationen med mest Trotillväxt kommer få en belöning.

Contest Technologies = Teknologitävling
The civilization with the largest number of new Technologies researched will gain a reward. = Civilisationen som upptäcker störst antal nya teknologier kommer få en belöning.

Invest = Investera
Our people are rejoicing thanks to a tourism boom. For a certain amount of time, any Gold donation will yield [amount]% extra Influence. = Vårt folk gläds åt en turistboom. För en viss tid kommer alla Guldgåvor ge [amount]% extra Inflytande.

Bully City State = Mobba Stadsstat
We are tired of the pretensions of [param]. If someone were to put them in their place by Demanding Tribute from them, they would be rewarded. = Vi är trötta på att [param] tror att de är något. Om någon tryckte ned dem i skorna genom att Kräva Brandskatt från dem, skulle de få en belöning.

Denounce Civilization = Fördöm Civilisation
We have been forced to pay tribute to [param]! We need you to tell the world of their ill deeds. = Vi har brandskattats av [param]! Du måste berätta om deras illdåd för hela världen.

We have heard the tenets of [param] and are most curious. Will you send missionaries to teach us about your religion? = Vi har hört om trossatserna i [param] och är mycket nyfikna. Kan du skicka missionärer för att lära oss om din religion?


#################### Lines from Ruins from Civ V - Vanilla ####################

We have discovered cultural artifacts in the ruins! (+20 culture) = Vi har upptäckt kulturella artefakter i ruinerna! (+20 kultur)
discover cultural artifacts = upptäck kulturella artefakter

squatters willing to work for you = ockupanter villiga att jobba för dig

squatters wishing to settle under your rule = ockupanter som vill bosätta sig under ditt styre

An ancient tribe trained us in their ways of combat! = En antik stam tränade oss i deras sätt att strida!
your exploring unit receives training = din utforskande enhet får träning

We have found survivors in the ruins! Population added to [param]. = Vi har hittat överlevare i ruinerna! Befolkning har lags till [param].
survivors (adds population to a city) = överlevare (lägger till befolkning i en stad)

We have found a stash of [param] Gold in the ruins! = Vi har hittat en samling med [param] Guld i ruinerna!
a stash of gold = en samling av guld

discover a lost technology = upptäck en förlorad teknologi

Our unit finds advanced weaponry hidden in the ruins! = Våra enheter hittade avancerade vapen gömda i ruinerna!
advanced weaponry for your explorer = avancerade vapen för din utforskare

You find evidence of Barbarian activity. Nearby Barbarian camps are revealed! = Du hittar tecken till Barbaraktivitet. Barbarläger i närheten har synliggjorts!
reveal nearby Barbarian camps = synliggör Barbarläger i närheten

find a crudely-drawn map = hitta en grovt ritad karta


#################### Lines from Specialists from Civ V - Vanilla ####################

Scientist = Forskare

Merchant = Köpman

Artist = Konstnär

Engineer = Ingenjör


#################### Lines from Techs from Civ V - Vanilla ####################

'Where tillage begins, other arts follow. The farmers therefore are the founders of human civilization.' - Daniel Webster = 'Där plogandet börjar, följer de andra konsterna. Bönderna är därmed den mänskliga civilisationens grundare,' - Daniel Webster
Agriculture = Agrikultur
Starting tech = Startteknologi

'Shall the clay say to him that fashioneth it, what makest thou?' - Bible Isaiah 45:9 = 'Skall leran säga till krukmakaren, vad gör du?' - Bibeln, Jesaja 45:9
Pottery = Krukmakeri
'Thou shalt not muzzle the ox when he treadeth out the corn.' - Bible Deuteronomy 25:4 = 'Du skall inte binda ihop munnen på en oxe som tröskar.' - Bibeln, 5 Mosebok 25:4
Animal Husbandry = Djurskötsel
'The haft of the arrow has been feathered with one of the eagle's own plumes, we often give our enemies the means of our own destruction' - Aesop = 'Pilskaftet var prytt av en av örnens egna fjädrar, vi skänker ofta våra fiender de medel som blir vår egen bane.' - Aisopos
Archery = Bågskytte
'The meek shall inherit the Earth, but not its mineral rights.' - J. Paul Getty = 'De ödmjuka skall ärva Jorden, men inte dess mineralrättigheter.' - J Paul Getty
Mining = Gruvdrift

'He who commands the sea has command of everything.' - Themistocles = 'Den som styr över havet styr över allting.' - Temistokles
Sailing = Seglande
'So teach us to number our days, so that we may apply our hearts unto wisdom.' - Bible Psalms 90:12 = 'Lär oss hur få våra dagar är, då vinner vårt hjärta vishet.' - Bibeln, Psaltaren 90:12
Calendar = Kalender
'He who destroys a good book kills reason itself.' - John Milton = 'Den som förstör en god bok förstör tänkandet självt' - John Milton
Writing = Skrift
Enables Open Borders agreements = Möjliggör avtal om öppna gränser
'Even brute beasts and wandering birds do not fall into the same traps or nets twice.' - Saint Jerome = 'Inte ens vilda djur eller vandrande fåglar ramlar i samma fällor eller nät två gånger.' - Sankt Hieronymus
Trapping = Fällfångst
'Wisdom and virtue are like the two wheels of a cart.' - Japanese proverb = 'Vishet och dygd är som två hjul på en vagn.' - Japanskt ordspråk
The Wheel = Hjulet
'How happy are those whose walls already rise!' - Virgil = 'Hur lyckliga är inte de vars murar redan reser sig!' - Vergilius
Masonry = Murande
'Here Hector entered, with a spear eleven cubits long in his hand; the bronze point gleamed in front of him, and was fastened to the shaft of the spear by a ring of gold.' - Homer = 'Där Zeusälsklingen Hektor gick in och i handen höll lansen; elva alnar den mätte i längd, och i ändan på skaftet glimmade kopparen vass, och omkring den löpte en guldring.' -Homeros
Bronze Working = Bronsbearbetning

'He made an instrument to know if the moon shine at full or no.' - Samuel Butler = 'Han gjorde ett verktyg att veta, om månen full lyste eller ej.' - Samuel Butler
Optics = Optik
'There is only one good, knowledge, and one evil, ignorance.' - Socrates = 'Det finns bara en av det goda, kunskap, och bara en ondska, okunskap.' - Sokrates
Philosophy = Filosofi
Enables Research agreements = Möjliggör forskningsavtal
'A Horse! A Horse! My kingdom for a horse!' - Shakespeare (Richard III) = 'En häst! En häst! Mitt kungarike för en häst!' - Shakespeare (Rickard III)
Horseback Riding = Hästrytt
'Mathematics is the gate and key to the sciences.' - Roger Bacon = 'Matematiken är porten och nyckeln till vetenskaperna.' - Roger Bacon
Mathematics = Matematik
'Three things are to be looked to in a building: that it stands on the right spot; that it be securely founded; that it be successfully executed.' - Johann Wolfgang von Goethe = 'Tre saker bör säkerställas om en byggnad: att den står på rätt plats; att den noga grundats; att den framgånsrikt genomförts.' - Johann Wolfgang von Goethe
Construction = Byggnadskonst
'Do not wait to strike til the iron is hot, but make it hot by striking.' - William Butler Yeats = 'Vänta inte med att smida tills järnet är varmt, utan gör det varmt genom att smida.' William Butler Yeats
Iron Working = Järnbearbetning

'Three things are necessary for the salvation of man: to know what he ought to believe; to know what he ought to desire; and to know what he ought to do' - St. Thomas Aquinas = 'Tre saker är nödvändiga för människans frälsning: att veta vad han bör tro; att veta vad han bör önska; och att veta vad han bör göra' - S:t Tomas Aquinas
Theology = Teologi
'The only thing that saves us from the bureaucracy is its inefficiency' - Eugene McCarthy = 'Det enda som räddar oss undan byråkratin är dess ineffektivitet' Eugene McCarthy
Civil Service = Statsförvaltning
'Better is bread with a happy heart than wealth with vexation.' - Amenemope = 'Bättre är bröd med ett förnöjt hjärta än rikedomar med gnagande oro.' - Amenemope
Currency = Valuta
Enables conversion of city production to gold = Möjliggör omvandling av städers produktion till guld
'Instrumental or mechanical science is the noblest and, above all others, the most useful.' - Leonardo da Vinci = 'Instrumentell eller mekanisk vetenskap är den ädlaste och, framförallt, den mest användbara.' - Leonardo da Vinci
Engineering = Ingenjörskonst
Roads connect tiles across rivers = Vägar sammanlänkar rutor tvärs över floder
'When pieces of bronze or gold or iron break, the metal-smith welds them together again in the fire, and the bond is established.' - Sri Guru Granth Sahib = 'När stycken av brons eller guld eller järn går sönder, svetsar smeden dem tillsammans igen i elden, och sammanknytningen bildas.' - Sri Guru Granth Sahib
Metal Casting = Metallgjutning

'I find the great thing in this world is not so much where we stand, as in what direction we are moving.' - Oliver Wendell Holmes = 'Som jag erfar är inte det viktiga i denna värld var vi står, så mycket så som vilken riktning vi färdas i .' - Oliver Wendell Holmes
Compass = Kompass
'Education is the best provision for old age.' - Aristotle = 'Utbildning är den bästa förberedelsen för ålderdomen.' - Aristoteles
Education = Utbildning
Enables conversion of city production to science = Möjliggör omvandling av städers produktion till vetenskap
'Whoso pulleth out this sword of this stone and anvil, is rightwise king born of all England.' - Malory = 'Vem som än drar detta svärd ur denna sten och detta städ, är den rättmätiga kungen av hela England.' - Malory
Chivalry = Ridderlighet
'The press is the best instrument for enlightening the mind of man, and improving him as a rational, moral and social being.' - Thomas Jefferson = 'Tryckpressen är det bästa verktyget för att upplysa människornas sinne, och förbättra dem som rationella, moraliska och sociala varelser.' - Thomas Jefferson
Machinery = Maskineri
Improves movement speed on roads = Ökar förflyttningshastighet på vägar
'Measure what is measurable, and make measurable what is not so.' - Galileo Galilei = 'Mät det som är mätbart, och gör mätbart det som inte är det.' - Galileo Galilei
Physics = Fysik
'John Henry said to his Captain, / 'A man ain't nothin' but a man, / And before I'll let your steam drill beat me down, / I'll die with the hammer in my hand.'' - Anonymous: The Ballad of John Henry, the Steel-Drivin' Man = 'John Henry sade till sin förman, / 'En man är inte mer än en man, / Och hellre än låta din ångborr slå mig, / Så dör jag med hammarn i hand.'' - Anonym: The Ballad of John Henry, the Steel-Drivin' Man
Steel = Stål

'Joyfully to the breeze royal Odysseus spread his sail, and with his rudder skillfully he steered.' - Homer = 'Glad han bredde sitt segel för vind, den ädle Ulysses, satte vid rodret sig ner och styrde med övade händer ut över hav' - Homeros
Astronomy = Astronomi
'Their rising all at once was as the sound of thunder heard remote' - Milton = 'När de reste sig alla på en gång hördes ett ljud som fjärran åska' - Milton
Acoustics = Akustik
'Happiness: a good bank account, a good cook and a good digestion' - Jean Jacques Rousseau = 'Lycka: ett gott bankkonto, en god kock och en god matsmältning' - Jean Jacques Rousseau
Banking = Bankväsende
'It is a newspaper's duty to print the news and raise hell.' - The Chicago Times = 'Det är tidningens plikt att trycka nyheter och starta bråk.' - The Chicago Times
Printing Press = Tryckpressen
'The day when two army corps can annihilate each other in one second, all civilized nations, it is to be hoped, will recoil from war and discharge their troops.' - Alfred Nobel = 'Dagen då de två motståndarna kan förgöra varandra på en sekund, kommer alla civiliserade nationer troligtvis att rygga i förfäran och desarmera sina trupper.' - Alfred Nobel
Gunpowder = Krut

'The winds and the waves are always on the side of the ablest navigators.' - Edward Gibbon = 'Vindarna och vågorna är alltid på de skickligaste navigatörernas sida.' - Edward Gibbon
Navigation = Navigation
'Compound interest is the most powerful force in the universe.' - Albert Einstein = 'Ränta på ränta är den starkaste kraften i universum.' - Albert Einstein
Economics = Ekonomi
'Wherever we look, the work of the chemist has raised the level of our civilization and has increased the productive capacity of the nation.' - Calvin Coolidge = 'Var vi än skådar, har kemisternas slit höjt nivån på vår civilisation och ökat nationens produktionsförmåga.' - Calvin Coolidge
Chemistry = Kemi
'There never was a good knife made of bad steel.' - Benjamin Franklin = 'Det har aldrig funnits en bra kniv gjord av dåligt stål.' - Benjamin Franklin
Metallurgy = Metallurgi

'Those who cannot remember the past are condemned to repeat it.' - George Santayana = 'De som inte minns det förflutna är dömda till att upprepa det.' - George Santayana
Archaeology = Arkeologi
'Every great advance in science has issued from a new audacity of imagination.' - John Dewey = 'Varje stort vetenskapligt framsteg har kommit från en ny vågad fantasi.' - John Dewey
Scientific Theory = Vetenskapsteori
'Wars may be fought with weapons, but they are won by men. It is the spirit of the men who follow and of the man who leads that gains the victory.' - George S. Patton = 'Krig kanske utkämpas med vapen, men de vinns av män. Det är anden i de män som följer och i den man som leder som vinner segern.' - George S Patton
Military Science = Militärvetenskap
'The nation that destroys its soil destroys itself.' - Franklin Delano Roosevelt = 'Den nation som förstör sin jord förstör sig själv.'
Fertilizer = Gödsel
'It is well that war is so terrible, or we should grow too fond of it.' - Robert E. Lee = 'Det är tur att krig är så fruktansvärt, annars skulle vi fatta alltför mycket tycke för det.' - Robert E Lee
Rifling = Räffling

'If the brain were so simple we could understand it, we would be so simple we couldn't.' - Lyall Watson = 'Vore våra hjärnor så enkla att vi kunde förstå dem, vore vi så enkla att vi inte kunde det.' - Lyall Watson
Biology = Biologi
'The nations of the West hope that by means of steam communication all the world will become as one family.' - Townsend Harris = 'Nationerna i Väst hoppas att hela världen med ångförbindelsernas hjälp kan bli som en familj.' - Townsend Harris
Steam Power = Ångkraft
'As soon as men decide that all means are permitted to fight an evil, then their good becomes indistinguishable from the evil that they set out to destroy.' - Christopher Dawson = 'Så snart män bestämmer sig för att alla medel är tillåtna för att bekämpa det onda, blir deras godhet omöjlig att skilja från den ondska de ville förstöra.' - Cristopher Dawson
Dynamite = Dynamit

'Is it a fact - or have I dreamt it - that, by means of electricity, the world of matter has become a great nerve, vibrating thousands of miles in a breathless point of time?' - Nathaniel Hawthorne = 'Är det sant - eller har jag drömt det - att, med elektricitetens hjälp, hela den materiella världen blivit som en stor nerv, som vibrerar tusentals mil under en hisnande punkt i tiden?' - Nathaniel Hawthorne
Electricity = Elektricitet
'Nothing is particularly hard if you divide it into small jobs.' - Henry Ford = 'Inget är särskilt svårt om man delar upp det i små uppgifter.' - Henry Ford
Replaceable Parts = Utbytbara Delar
'The introduction of so powerful an agent as steam to a carriage on wheels will make a great change in the situation of man.' - Thomas Jefferson = 'Att införa en så kraftfull verkan som ånga till en vagn på hjul kommer orsaka en stor förändring i människornas tillstånd.' - Thomas Jefferson
Railroads = Järnvägar

'And homeless near a thousand homes I stood, and near a thousand tables pined and wanted food.' - William Wordsworth = 'Och hemlös stod jag nära tusen hem, och nära tusen bord trånade efter mat.' - William Wordsworth
Refrigeration = Kylning
'I once sent a dozen of my friends a telegram saying 'flee at once-all is discovered!' They all left town immediately.' - Mark Twain = 'Jag skickade en gång ett dussin av minna vänner ett telegram som löd 'fly omedelbart-allt har upptäckts!' De lämnade alla staden omedelbart.'
Telegraph = Telegraf
'The whole country was tied together by radio. We all experienced the same heroes and comedians and singers. They were giants.' - Woody Allen = 'Hela landet hölls samman av radion. Vi upplevde alla samma hjältar och komiker och sångare. De var som jättar.' - Woody Allen
Radio = Radio
'Aeronautics was neither an industry nor a science. It was a miracle.' - Igor Sikorsky = 'Flygkonsten var vare sig en industri eller en vetenskap. Den var ett mirakel.' - Igor Sikorsky
Flight = Flygande
'Any man who can drive safely while kissing a pretty girl is simply not giving the kiss the attention it deserves.' - Albert Einstein = 'En man som kan köra säkert medan han kysser en vacker flicka ger helt enkelt inte kyssen den uppmärksamhet som krävs.' - Albert Einstein
Combustion = Förbränningsmotorer

'In nothing do men more nearly approach the gods than in giving health to men.' - Cicero = 'Män närmar sig aldrig gudarna mer än då de ger hälsa till andra.' - Cicero
Pharmaceuticals = Mediciner
'Ben, I want to say one word to you, just one word: plastics.' - Buck Henry and Calder Willingham, The Graduate = 'Ben, jag vill säga ett ord till dig, bara ett ord: plast.' - Buck Henry och Calder Willingham, Mandomsprovet
Plastics = Plast
'There's a basic principle about consumer electronics: it gets more powerful all the time and it gets cheaper all the time.' - Trip Hawkins = 'Det finns en grundprincip om konsumentelektronik: den blir ständigt bättre och ständigt billigare.' - Trip Hawkins
Electronics = Elektronik
'The speed of communications is wondrous to behold, it is also true that speed does multiply the distribution of information that we know to be untrue.' – Edward R. Murrow = 'Kommunikationshastigheten är fantastisk att skåda, men det är också sant att hastigheten mångfaldigar spridandet av information som vi vet är osann.' - Edward R Murrow
Mass Media = Massmedia
'Vision is the art of seeing things invisible.' - Jonathan Swift = 'Vision är konsten att se det osynliga.' - Jonathan Swift
Radar = Radar
'The unleashed power of the atom has changed everything save our modes of thinking, and we thus drift toward unparalleled catastrophes.' - Albert Einstein = 'Atomen lössläppta kraft har ändrat på allt förutom vårat sätt att tänka, och således driver vi mot katastrofer utan dess like.' - Albert Einstein
Atomic Theory = Atomteori

'Only within the moment of time represented by the present century has one species, man, acquired significant power to alter the nature of his world.' - Rachel Carson = 'Inte förrän det ögonblick som motsvaras av detta sekel har en djurart, människan, skaffat sig en betydande förmåga att påverka naturen i sin värld.' - Rachel Carson
Ecology = Ekologi
'Computers are like Old Testament gods: lots of rules and no mercy.' - Joseph Campbell = 'Datorer är som gudar från Gamla Testamentet: många regler och ingen nåd.' - Joseph Campbell
Computers = Datorer
'A good rule for rocket experimenters to follow is this: always assume that it will explode.' - Astronautics Magazine, 1937 = 'En bra tumregel för raketforskare är: utgå alltid från att den kommer explodera.' - Astronautics Magazine, 1937
Rocketry = Raketvetenskap
'The night is far spent, the day is at hand: let us therefore cast off the works of darkness, and let us put on the armor of light.' - The Holy Bible: Romans, 13:12 = 'Natten går mot sitt slut och dagen är nära. Låt oss då lägga av oss mörkrets gärningar och ta på oss ljusets rustning.' - Bibeln, Romarbrevet 13:12
Lasers = Lasrar
'I am become Death, the destroyer of worlds.' - J. Robert Oppenheimer = 'Jag har blivit Döden, världarnas förintare.' - J Robert Oppenheimer
Nuclear Fission = Kärnklyvning

'The new electronic interdependence recreates the world in the image of a global village.' - Marshall McLuhan = 'Det nya elektroniska ömsesidiga beroendet återskapar världen i bilden av en global by.' - Marshall McLuhan
Globalization = Globalisering
'1. A robot may not injure a human being or, through inaction, allow a human being to come to harm. 2. A robot must obey any orders given to it by human beings, except when such orders would conflict with the First Law. 3. A robot must protect its own existence as long as such protection does not conflict with the First or Second Law.' - Isaac Asimov = '1. En robot får aldrig skada en människa eller, genom att inte ingripa, tillåta att en människa kommer till skada. 2. En robot måste lyda order från en människa, förutom om sådana order kommer i konflikt med första lagen. 3. En robot måste skydda sin egen existens, såvida detta inte kommer i konflikt med första eller andra lagen.' - Isaac Asimov
Robotics = Robotvetenskap
'Now, somehow, in some new way, the sky seemed almost alien.' - Lyndon B. Johnson = 'Nu, på något vis, verkade hela himlen nästan främmande.' - Lyndon B Johnson
Satellites = Sateliter
Reveals the entire map = Visar hela kartan
'Be extremely subtle, even to the point of formlessness, be extremely mysterious, even to the point of soundlessness. Thereby you can be the director of the opponent's fate.' - Sun Tzu = 'Var extremt 'Var extremt subtil, rentav formlös, var extremt mysterisk, rentav ljudlös. På detta sätt kan du styra motståndarens tillstånd.' - Sun Zi
Stealth = Smygteknik
'Our scientific power has outrun our spiritual power, we have guided missiles and misguided men.' – Martin Luther King Jr. = 'Vår vetenskapliga kraft har sprungit om vår andliga kraft, vi har självledda missiler och vilseledda män.' - Martin Luther King Jr.
Advanced Ballistics = Avancerad Ballistik

'Every particle of matter is attracted by or gravitates to every other particle of matter with a force inversely proportional to the squares of their distances.' - Isaac Newton = 'Varje partikel av materia attraheras till eller graviterar mot alla andra partiklar av materia med en kraft som är omvänt proportionell till kvadraterna av deras avstånd.' - Isaac Newton
Particle Physics = Partikelfysik
'The release of atomic energy has not created a new problem. It has readily made more urgent the necessity of solving an existing one.' - Albert Einstein = 'Frisläppandet av atomkraft har inte skapat ett nytt problem. Det har helt klart gjort nödvändigheten mer trängande att lösa ett redan existerande problem.' – Albert Einstein
Nuclear Fusion = Kärnfusion

'The impact of nanotechnology is expected to exceed the impact that the electronics revolution has had on our lives.' - Richard Schwartz = 'Nanoteknologins avtryck förutspås överskrida det avtryck som den elektroniska revolutionen haft på våra liv.' - Richard Schwartz
Nanotechnology = Nanoteknologi

'I think we agree, the past is over.' - George W. Bush = 'Jag tror vi håller med varandra, det förflutna är över.' - George W Bush
Future Tech = Framtidsvetenskap
Who knows what the future holds? = Vem vet vad framtiden bär i sitt sköte?
Can be continually researched = Kan forskas fram kontinuerligt


#################### Lines from Terrains from Civ V - Vanilla ####################

Ocean = Hav

Coast = Kust

Grassland = Gräsmark

Plains = Slätt

Tundra = Tundra

Desert = Öken

Lakes = Sjöar

Mountain = Berg
Has an elevation of [amount] for visibility calculations = Har en höjd på [amount] för synlighetsberäkningar
Units ending their turn on this terrain take [amount] damage = Enheter som slutar sitt drag på denna terräng tar [amount] skada

Snow = Snö

Hill = Kulle
[amount] Strength for cities built on this terrain = [amount] styrka för städer som byggs på denna terräng

Forest = Skog
Provides a one-time Production bonus to the closest city when cut down = Ger en engångs Produktionsbonus till närmsta stad då den huggs ned.
Blocks line-of-sight from tiles at same elevation = Stoppar siktlinjer från rutor i samma höjd
Resistant to nukes = Motståndskraftig mot kärnvapen
Can be destroyed by nukes = Kan förstöras av kärnvapen
A Camp can be built here without cutting it down = Ett Läger kan byggas här utan att hugga ner det

Jungle = Djungel

Marsh = Träsk
Only Polders can be built here = Endast Poldrar kan byggas här

Fallout = Nedfall
Nullifies all other stats this tile provides = Nollar all andra avkastningar denna ruta ger

Oasis = Oas
Only [improvementFilter] improvements may be built on this tile = Endast [improvementFilter]-förbättringar kan byggas på denna ruta

Flood plains = Flodslätt

Ice = Is

Atoll = Atoll

Great Barrier Reef = Stora Barriärrevet

Old Faithful = Old Faithful

El Dorado = El Dorado
Grants 500 Gold to the first civilization to discover it = Ger 500 Guld till den första civilisationen som upptäcker den

Fountain of Youth = Ungdomens Källa
Grants [promotion] ([comment]) to adjacent [mapUnitFilter] units for the rest of the game = Ger [promotion] ([comment]) till angränsande [mapUnitFilter]-enheter för resten av spelet
Tile provides yield without assigned population = Denna ruta ger avkastning utan tilldelad befolkning

Grand Mesa = Grand Mesa

Mount Fuji = Fuji

Krakatoa = Krakatoa

Rock of Gibraltar = Gibraltarklippan

Cerro de Potosi = Cerro de Potosi

Barringer Crater = Barringerkratern


#################### Lines from TileImprovements from Civ V - Vanilla ####################

Farm = Bondgård
Can also be built on tiles adjacent to fresh water = Kan även byggas på rutor angränsande färskvatten
[stats] from [tileFilter] tiles = [stats] från [tileFilter]-rutor

Lumber mill = Sågverk

Mine = Gruva

Trading post = Handelsplats

Camp = Läger

Oil well = Oljekälla

Pasture = Hage

Plantation = Plantage

Quarry = Stenbrott

Fishing Boats = Fiskebåtar

Fort = Fort
Can be built outside your borders = Kan byggas utanför dina gränser
Gives a defensive bonus of [amount]% = Ger en försvarsbonus på [amount]%

Road = Väg
Costs [amount] gold per turn when in your territory = Kostar [amount] guld per drag i ditt territorium
Reduces movement cost to ½ if the other tile also has a Road or Railroad = Minskar rörelsekostnaden till ½ om de andra rutorna också har en Väg eller Järnväg
Reduces movement cost to ⅓ with Machinery = Minskar rörelsekostnaden till ⅓ med Maskineri
Requires Engineering to bridge rivers = Kräver Ingenjörskonst för att överbrygga floder

Railroad = Järnväg
Reduces movement cost to ⅒ if the other tile also has a Railroad = Minskar rörelsekostnaden till ⅒ om de andra rutorna också har en Järnväg

Remove Forest = Ta bort Skog
Provides a one-time Production bonus depending on distance to the closest city once finished = Ger en engångs Produktionsbonus beroende på avståndet till närmaste stad vid slutförandet

Remove Jungle = Ta bort Djungel

Remove Fallout = Ta bort Nedfall

Remove Marsh = Ta bort Träsk

Remove Road = Ta bort Väg

Remove Railroad = Ta bort Järnväg

Cancel improvement order = Avbryt förbättringsorder

Academy = Akademi

Landmark = Landmärke

Manufactory = Manufaktori

Customs house = Tullhus

Holy site = Helig Plats

Citadel = Fästning
Adjacent enemy units ending their turn take [amount] damage = Angränsande fientliga enheter som avslutar sitt drag tar [amount] skada
Can be built just outside your borders = Kan byggas precis utanför dina gränser
Constructing it will take over the tiles around it and assign them to your closest city = Vid konstruktion kommer rutorna runt den att tas över och tilldelas den närmaste staden

Moai = Moai

Terrace farm = Terassbondgård

Ancient ruins = Antika ruiner
Unpillagable = Oplundringsbar
Provides a random bonus when entered = Ger en slumpmässig bonus då man går in i den

City ruins = Stadsruiner
A bleak reminder of the destruction wreaked by War = En dyster påminnelse om den förstörelse som krig skapar

City center = Stadscenter
Indestructible = Oförstörbar
Marks the center of a city = Markerar centrum av en stad
Appearance changes with the technological era of the owning civilization = Utseendet förändras med den teknologiska eran av den ägande civilisationen

Barbarian encampment = Barbarläger
Home to uncivilized barbarians, will spawn a hostile unit from time to time = Hem till ociviliserade barbarer, kommer att skapa en fientlig enhet då och då


#################### Lines from TileResources from Civ V - Vanilla ####################

Cattle = Boskap

Sheep = Får

Deer = Hjortar

Bananas = Bananer

Wheat = Vete

Stone = Sten

Fish = Fisk

Horses = Hästar
Guaranteed with Strategic Balance resource option = Garanteras vid Strategisk Balans-resursalternativet

Iron = Järn

Coal = Kol

Oil = Olja
Deposits in [tileFilter] tiles always provide [amount] resources = Fyndigheter i [tileFilter]-rutor ger alltid [amount] resurser

Aluminum = Aluminium

Uranium = Uran

Furs = Pälsar

Cotton = Bomull

Dyes = Färgämnen

Gems = Ädelstenar

Gold Ore = Guldmalm

Silver = Silver

Incense = Rökelse

Ivory = Elfenben

Silk = Silke

Spices = Kryddor

Wine = Vin

Sugar = Socker

Marble = Marmor

Whales = Valar

Pearls = Pärlor

Jewelry = Smycken
Can only be created by Mercantile City-States = Kan endast skapas av Merkantil Statsstater

Porcelain = Porslin


#################### Lines from UnitPromotions from Civ V - Vanilla ####################

Sword = Svärd
Ranged Gunpowder = Distans Krut
Armored = Bepansrad
Melee Water = Närstrids Vatten
Ranged Water = Distans Vatten
Heal Instantly = Läk Omedelbart
Heal this unit by [amount] HP = Läk denna enhet med [amount] KP
Doing so will consume this opportunity to choose a Promotion = Genom att göra detta förbrukas detta tillfälle att välja en Befordring

Accuracy I = Träffsäkerhet I

Accuracy II = Träffsäkerhet II

Accuracy III = Träffsäkerhet III

Barrage I = Spärreld I

Barrage II = Spärreld II

Barrage III = Spärreld III

Volley = Eldskur

Extended Range = Ökad Räckvidd
[amount] Range = [amount] Räckvidd

Indirect Fire = Indirekt Eld
Ranged attacks may be performed over obstacles = Räckviddsattacker kan utföras över hinder

Shock I = Stötanfall I

Shock II = Stötanfall II

Shock III = Stötanfall III

Drill I = Drill I

Drill II = Drill II

Drill III = Drill III

Charge = Gå På

Besiege = Belägra

Formation I = Formation I

Formation II = Formation II

Blitz = Blixtkrig
[amount] additional attacks per turn = [amount] extra anfall per drag

Woodsman = Skogsvan
Double movement in [terrainFilter] = Dubbel förflyttning i [terrainFilter]

Amphibious = Amfibisk
Eliminates combat penalty for attacking over a river = Tar bort styrkeavdraget för anfall över floder
 # Requires translation!
Eliminates combat penalty for attacking across a coast = 

Medic = Sjukvårdare
All adjacent units heal [amount] HP when healing = Alla intilliggande enheter läker [amount] KP då de läker

Medic II = Sjukvårdare II
[amount] HP when healing = [amount] KP vid läkning

Scouting I = Spaning I

Scouting II = Spaning II

Scouting III = Spaning III

Survivalism I = Överlevnad I

Survivalism II = Överlevnad II

Survivalism III = Överlevnad III
Unit will heal every turn, even if it performs an action = Enheten kommer läka varje drag, oavsett om den utför en handling
May withdraw before melee ([amount]%) = Kan slå reträtt innan närstrid ([amount]%)

Boarding Party I = Äntringsparti I

Boarding Party II = Äntringsparti II

Boarding Party III = Äntringsparti III

Coastal Raider I = Kusthärjare I
Earn [amount]% of the damage done to [mapUnitFilter] units as [plunderableStat] = Få [amount]% av skadan som åsamkas [mapUnitFilter]-enheter som [plunderableStat]

Coastal Raider II = Kusthärjare II

Coastal Raider III = Kusthärjare III

 # Requires translation!
Landing Party = 

Targeting I = Målsökning I

Targeting II = Målsökning II

Targeting III = Målsökning III

Wolfpack I = Vargflock I

Wolfpack II = Vargflock II

Wolfpack III = Vargflock III

Aircraft Carrier = Hangarfartyg
Armor Plating I = Pansarbeklädnad I

Armor Plating II = Pansarbeklädnad II

Armor Plating III = Pansarbeklädnad III

Flight Deck I = Flygdäck I
Can carry [amount] extra [mapUnitFilter] units = Kan bära [amount] extra [mapUnitFilter]-enheter

Flight Deck II = Flygdäck II

Flight Deck III = Flygdäck III

Supply = Förnödenheter
May heal outside of friendly territory = Kan läka utanför vänligt territorium

Siege I = Belägring I

Siege II = Belägring II

Siege III = Belägring III

Evasion = Undanflykt
Damage taken from interception reduced by [amount]% = Skada från genskjutningar minskas med [amount]%

Interception I = Genskjutning I
[amount]% Damage when intercepting = [amount]% skada vid genskjutning

Interception II = Genskjutning II

Interception III = Genskjutning III

Air Targeting I = Luftmålsökning I

Air Targeting II = Luftmålsökning II

Sortie = Sorti
[amount] extra interceptions may be made per turn = [amount] extra genskjutningar kan göras per drag

Operational Range = Operationsräckvidd

Helicopter = Helikopter
Air Repair = Luftreparation

Mobility I = Rörlighet I

Mobility II = Rörlighet II

Anti-Armor I = Anti-Pansar I

Anti-Armor II = Anti-Pansar II

Cover I = Skydd I

Cover II = Skydd II

March = Marsch

Mobility = Rörlighet

Sentry = Spejare

Logistics = Logistik

Ambush I = Bakhåll I

Ambush II = Bakhåll II

Bombardment I = Bombardemang I

Bombardment II = Bombardemang II

Bombardment III = Bombardemang III

Morale = Moral

Great Generals I = Stora Generaler I

Great Generals II = Stora Generaler II

Quick Study = Snabblärd

Haka War Dance = Haka-Stridsdans
[amount]% Strength for enemy [unitType] units in adjacent [param] tiles = [amount]% Styrka för fientliga [unitType]-enheter i angränsande [param]-rutor

Rejuvenation = Återhämtning
All healing effects doubled = Alla läkeeffekter dubbleras

Slinger Withdraw = Slungares Reträtt

Ignore terrain cost = Bortse från terrängkostnad
Ignores terrain cost = Bortser från terrängkostnad

Pictish Courage = Piktiskt Mod

Home Sweet Home = Hem Ljuva Hem
[amount]% Strength decreasing with distance from the capital = [amount]% Styrka vilket avtar med avståndet från huvudstaden


#################### Lines from UnitTypes from Civ V - Vanilla ####################


Civilian Water = Civilist Vatten


Can enter ice tiles = Kan gå in i isrutor
Invisible to non-adjacent units = Osynlig för icke-angränsande enheter
Can see invisible [mapUnitFilter] units = Kan se osynliga [mapUnitFilter] enheter


Aircraft = Flygplan
6 tiles in every direction always visible = 6 rutor i varje riktning alltid synliga


Atomic Bomber = Atombombare

Self-destructs when attacking = Självdestruerar vid anfall
Cannot be intercepted = Kan inte bli stoppad

Can pass through impassable tiles = Kan gå igenom opasserbara rutor


#################### Lines from Units from Civ V - Vanilla ####################

Can build [improvementFilter/terrainFilter] improvements on tiles = Kan bygga [improvementFilter/terrainFilter]-förbättringar på rutor

Founds a new city = Grundar en ny stad
Excess Food converted to Production when under construction = Extra mat omvandlas till Produktion under bygget
Requires at least [amount] population = Kräver minst [amount] befolkning

May upgrade to [baseUnitFilter] through ruins-like effects = Kan uppgraderas till [baseUnitFilter] genom ruin-liknande effekter

This is your basic, club-swinging fighter. = Det här är din vanliga, klubbsvingande kämpe.

Maori Warrior = Maorikrigare

Jaguar = Jaguar
Heals [amount] damage if it kills a unit = Läker [amount] skada om den dödar en enhet

Brute = Kämpe

Archer = Bågskytt

Bowman = Pilbågsman

Slinger = Slungare

Skirmisher = Tiraljör

Work Boats = Arbetsbåtar
Cannot enter ocean tiles = Kan inte gå in i havsrutor
May create improvements on water resources = Kan skapa förbättringar på vattenresurser
Uncapturable = Ofångbar

Trireme = Trier

Galley = Galär

Chariot Archer = Vagnsskytt
No defensive terrain bonus = Ingen försvarsbonus från terräng
Rough terrain penalty = Avdrag för kuperad terräng

War Chariot = Stridsvagn

War Elephant = Stridselefant


Hoplite = Hoplit

Persian Immortal = Persisk Odödlig

Marauder = Härjare

Horseman = Ryttare
Can move after attacking = Kan flytta efter anfall

Companion Cavalry = Kamratkrigare

Catapult = Katapult
Must set up to ranged attack = Måste ställas upp för att anfalla med räckvidd

Ballista = Ballist

Swordsman = Svärdsman

Legion = Legion

Mohawk Warrior = Mohawkkrigare


Landsknecht = Landsknekt
Can move immediately once bought = Kan flytta omedelbart efter köp

Knight = Riddare

Camel Archer = Kamelskytt

Conquistador = Conquistador
Defense bonus when embarked = Försvarsbonus medan ombordstigen

Naresuan's Elephant = Naresuans Elefant

Mandekalu Cavalry = Mandekaluryttare

Keshik = Kheshig

Crossbowman = Armborstskytt

Chu-Ko-Nu = Zhuge Nu-skytt

Longbowman = Långbågsskytt

Trebuchet = Blida

Hwach'a = Hwach'a

Longswordsman = Långsvärdsman

Samurai = Samuraj

Berserker = Bärsärk

Caravel = Karavell

Turtle Ship = Sköldpaddsskepp


Musketeer = Musketör

Janissary = Janitsjar

Minuteman = Minutman

Tercio = Tercio

Frigate = Fregatt

Ship of the Line = Linjeskepp

Lancer = Lansiär

Sipahi = Spahi

Cannon = Kanon


Norwegian Ski Infantry = Norskt Skidinfanteri

Cavalry = Kavalleri

Cossack = Kosack

Ironclad = Pansarbåt

Artillery = Artilleri

Can only attack [tileFilter] tiles = Kan endast anfalla [tileFilter]-rutor

Foreign Legion = Främlingslegionär


[amount]% chance to intercept air attacks = [amount]% chans för att genskjuta luftanfall

Carrier = Hangarfartyg
Cannot attack = Kan inte anfalla
Can carry [amount] [mapUnitFilter] units = Kan bära [amount] [mapUnitFilter]-enheter

Battleship = Slagskepp

Anti-Aircraft Gun = Luftvärnskanon

Destroyer = Jagare

Zero = Zero


B17 = B17

Paratrooper = Fallskärmsjägare
May Paradrop up to [amount] tiles from inside friendly territory = Kan Fallskärmshoppa upp till [amount] rutor inifrån vänligt territorium

Tank = Pansarvagn

Panzer = Panzer

Anti-Tank Gun = Pansarvärnskanon

Atomic Bomb = Atombomb
Nuclear weapon of Strength [amount] = Kärnvapen av Styrka [amount]
Blast radius [amount] = Sprängradie [amount]

Rocket Artillery = Raketartilleri

Mobile SAM = Rörligt Luftvärnssystem

Guided Missile = Målsökande Missil

Nuclear Missile = Kärnvapenmissil

Helicopter Gunship = Attackhelikopter
All tiles cost 1 movement = Alla rutor kostar 1 förflyttning
Ignores Zone of Control = Bortser från Kontrollzon
Unable to capture cities = Kan inte inta städer

Nuclear Submarine = Atomubåt

Mechanized Infantry = Mekaniserat Infanteri

Missile Cruiser = Robotkryssare

Modern Armor = Modern Stridsvagn

Jet Fighter = Reajaktplan

Giant Death Robot = Jättedödsrobot

Stealth Bomber = Smygbombplan
Cannot be carried by [mapUnitFilter] units = Kan inte bäras av [mapUnitFilter]-enheter

Great Artist = Stor Konstnär
Can start an [amount]-turn golden age = Kan påbörja en [amount]-drags guldålder
Can construct [improvementName] = Kan bygga [improvementName]
Great Person - [stat] = Stor Person - [stat]

Great Scientist = Stor Forskare
Can hurry technology research = Kan påskynda forskning

Great Merchant = Stor Köpman
Can undertake a trade mission with City-State, giving a large sum of gold and [amount] Influence = Kan göra en handelsresa till en Stadsstat, vilket ger en stor summa pengar och [amount] Inflytande

Great Engineer = Stor Ingenjör
Can speed up construction of a building = Kan skynda på bygget av en byggnad

Great Prophet = Stor Profet
Can construct [tileImprovement] if it hasn't used other actions yet = Kan bygga [tileImprovement] om den ej använt andra handlingar än
Can [param] [amount] times = Kan [param] [amount] gånger
Removes other religions when spreading religion = Tar bort andra religioner vid spridning av religion
May found a religion = Kan stifta en religion
May enhance a religion = Kan förbättra en religion
May enter foreign tiles without open borders = Kan gå in i utländska rutor utan öppna gränser
Religious Unit = Religiös Enhet
Takes your religion over the one in their birth city = Tar din religion över den i deras födelsestad

Great General = Stor General
Bonus for units in 2 tile radius 15% = 15% bonus för enheter i en omkrets av 2 rutor.

Khan = Khan

Missionary = Missionär
May enter foreign tiles without open borders, but loses [amount] religious strength each turn it ends there = Kan gå in i utländska rutor utan öppna gränser, men förlorar [amount] religiös styrka varje drag som den slutför där
Can be purchased with [stat] [cityFilter] = Kan köpas med [stat] [cityFilter]

Inquisitor = Inkvisitor
Prevents spreading of religion to the city it is next to = Förhindrar spridandet av religion till angränsande stad


#################### Lines from Beliefs from Civ V - Gods & Kings ####################

Ancestor Worship = Förfädersdyrkan

Dance of the Aurora = Norrskenets Dans
[stats] from [tileFilter] tiles without [tileFilter2] [cityFilter] = [stats] från [tileFilter] rutor utan [tileFilter2] [cityFilter]

Desert Folklore = Ökenfolktro

Faith Healers = Helbrägdagörare
[mapUnitFilter] Units adjacent to this city heal [amount] HP per turn when healing = [mapUnitFilter]-enheter bredvid denna stad läker [amount] KP per drag då de läker

Fertility Rites = Fruktbarhetsriter

God of Craftsman = Hantverkarnas Gud
[stats] in cities with [amount] or more population = [stats] i städer med [amount] eller mer befolkning

God of the Open Sky = Den Öppna Himlens Gud

God of the Sea = Havets Gud

God of War = Krigets Gud
Earn [amount]% of [mapUnitFilter] unit's [costOrStrength] as [plunderableStat] when killed within 4 tiles of a city following this religion = Få [amount]% av [mapUnitFilter]-enheters [costOrStrength] som [plunderableStat] när de utplånas inom 4 rutor från en stad som följer denna religion

Goddess of Festivals = Festivalernas Gudinna

Goddess of Love = Kärlekens Gudinna

Goddess of Protection = Skyddets Gudinna
[amount]% attacking Strength for cities = [amount]% Anfallsstyrka för städer

Goddess of the Hunt = Jaktens Gudinna

Messenger of the Gods = Gudarnas Budbärare

Monument to the Gods = Monument till Gudarna

One with Nature = Ett med Naturen

Oral Tradition = Muntlig Tradition

Religious Idols = Religiösa Avbilder

Religious Settlements = Religiösa Bosättningar

Sacred Path = Helig Led

Sacred Waters = Heliga Vatten
[stats] in cities on [terrainFilter] tiles = [stats] i städer på [terrainFilter]-rutor

Stone Circles = Stensättningar

Follower = Anhängare
Asceticism = Asketism

Cathedrals = Katedraler
May buy [buildingFilter] buildings with [stat] [cityFilter] = Kan köpa [buildingFilter]-byggnader med [stat] [cityFilter]

Choral Music = Körmusik

Divine inspiration = Gudomlig inspiration

Feed the World = Mata Världen

Guruship = Guruskap

Holy Warriors = Heliga Krigare
May buy [baseUnitFilter] units with [stat] for [amount] times their normal Production cost = Kan köpa [baseUnitFilter]-enheter med [stat] för [amount] gånger deras normala Produktionskostnad

Liturgical Drama = Liturgiskt Drama

Monasteries = Kloster

Mosques = Moskéer

Pagodas = Pagoder

Peace Gardens = Fredsträdgårdar

Religious Art = Religiös Konst

Religious Center = Religiöst Centrum

Religious Community = Religiös Gemenskap
[amount]% [stat] from every follower, up to [amount2]% = [amount]% [stat] från varje anhängare, upp till [amount2]%

Swords into Ploughshares = Svärd till Plogbillar

Founder = Grundare
Ceremonial Burial = Ceremoniell Begravning
[stats] for each global city following this religion = [stats] för varje global stad som följer denna religion

Church Property = Kyrkoegendom

Initiation Rites = Initieringsriter
[stats] when a city adopts this religion for the first time (modified by game speed) = [stats] när en stad adopterar denna religionen för första gången (modifierad av spelhastighet)

Interfaith Dialogue = Interreligiös Dialog
When spreading religion to a city, gain [amount] times the amount of followers of other religions as [stat] = Vid spridning av religion till en stad, få [amount] gånger antalet anhängare av de andra religionerna som [stat]

Papal Primacy = Påvligt Företräde
Resting point for Influence with City-States following this religion [amount] = Viloläget för Inflytande med Stadsstater som följer denna religion [amount]

Peace Loving = Fredsälskande
[stats] for every [amount] global followers [cityFilter] = [stats] för varje [amount] global anhängare [cityFilter]

Pilgrimage = Pilgrimsfärd

Tithe = Tionde

World Church = Världskyrka

Enhancer = Förbättrare
Defender of the Faith = Försvarare av Tron

Holy Order = Helig Orden

Itinerant Preachers = Kringresande Predikanter
Religion naturally spreads to cities [amount] tiles away = Religion sprids naturligt till städer [amount] rutor bort

Just War = Rättfärdigat Krig

Messiah = Messias
[amount]% Spread Religion Strength = [amount]% Styrka för Religionsspridning
[amount]% Faith cost of generating Great Prophet equivalents = [amount]% Trokostnad för att generera Stor Profet motsvarigheter
[stat] cost for [unit] units [amount]% = [stat]-kostnad för [unit]-enheter [amount]%

Missionary Zeal = Missionär Iver

Religious Texts = Religösa Texter
[amount]% Natural religion spread [cityFilter] = [amount]% Naturlig religion spridning [cityFilter]

Religious Unity = Religös Enighet

Reliquary = Relikvarium
[stats] whenever a Great Person is expended = [stats] varje gång en Stor Person förbrukas


#################### Lines from Buildings from Civ V - Gods & Kings ####################


Stele = Stele


Shrine = Helgedom

Pyramid = Pyramid


'Regard your soldiers as your children, and they will follow you into the deepest valleys; look on them as your own beloved sons, and they will stand by you even unto death.' - Sun Tzu = 'Betrakta dina soldater som dina barn, så kommer de följa dig in i de djupaste dalar; se på dem som dina egna älskade söner, så kommer de stå dig bi intill döden.' - Sun Zi
Terracotta Army = Terrakottaarmén


Amphitheater = Amfiteater


'...who drinks the water I shall give him, says the Lord, will have a spring inside him welling up for eternal life. Let them bring me to your holy mountain in the place where you dwell. Across the desert and through the mountain to the Canyon of the Crescent Moon...' - Indiana Jones = '...den som dricker vattnet jag skall giva honom, säger Herren, kommer ha en källa som väller upp inom honom och ger evigt liv. Låt dem föra mig till det heliga berg där du finns. Över öknen och genom bergen, till Halvmånens dalgång.' - Indiana Jones
Petra = Petra


'With the magnificence of eternity before us, let time, with all its fluctuations, dwindle into its own littleness.' - Thomas Chalmers = 'Med evighetens storslagenhet framför oss, låt tiden, med alla dess fluktuationer, krympa till sin egen litenhet.' - Thomas Chalmers
Great Mosque of Djenne = Stora Moskén i Djenne
[baseUnitFilter] units built [cityFilter] can [action] [amount] extra times = [action] enheter byggda i [cityFilter] kan [baseUnitFilter] [amount] extra gånger

Grand Temple = Storslaget Tempel


'Justice is an unassailable fortress, built on the brow of a mountain which cannot be overthrown by the violence of torrents, nor demolished by the force of armies.' - Joseph Addison = 'Rättvisan är en ointaglig fästning, byggd på krönet av ett berg som inte kan nedkastas av våldsamma skurar, heller ej rivas av arméers styrka.' - Joseph Addison
Alhambra = Alhambra


Ceilidh Hall = Céilíhall


'Don't clap too hard - it's a very old building.' - John Osbourne = 'Klappa inte för hårt - det är en väldigt gammal byggnad.' - John Osbourne
Leaning Tower of Pisa = Lutande Tornet i Pisa


Coffee House = Kafé


'...the location is one of the most beautiful to be found, holy and unapproachable, a worthy temple for the divine friend who has brought salvation and true blessing to the world.' - King Ludwig II of Bavaria = '...platsen är en av de vackraste som kan finnas, helig och oantastlig, ett värdigt tempel för den gudomlige vän som givit frälsning och sann välsignelse till världen.' - Kung Ludwig II av Bayern
Neuschwanstein = Neuschwanstein


Recycling Center = Återvinningscenter
Limited to [amount] per Civilization = Begränsas till [amount] per Civilisation


'Nothing travels faster than light with the possible exception of bad news, which obeys its own special rules.' - Douglas Adams = 'Inget färdas snabbare än ljuset, möjligtvis undantaget dåliga nyheter, som lyder under sina egna speciella regler.' – Douglas Adams
CN Tower = CN Tower
[amount] population [cityFilter] = [amount] befolkning [cityFilter]

Bomb Shelter = Skyddsrum
Population loss from nuclear attacks [amount]% [cityFilter] = Befolkningsförlust från kärnvapenattacker [amount]% [cityFilter]


'The wonder is, not that the field of stars is so vast, but that man has measured it.' - Anatole France = 'Det otroliga är inte att stjärnfältet är så enormt, utan att man har mätt det.' - Anatole France
Hubble Space Telescope = Hubbleteleskopet


Cathedral = Katedral


Mosque = Moské

Pagoda = Pagod


#################### Lines from Difficulties from Civ V - Gods & Kings ####################


#################### Lines from Eras from Civ V - Gods & Kings ####################


May not generate great prophet equivalents naturally = Kanske inte genererar stora profet motsvarigheter naturligt
May buy [baseUnitFilter] units for [amount] [stat] [cityFilter] at an increasing price ([amount2]) = Kan köpa [baseUnitFilter] enheter för [amount] [stat] [cityFilter] till ett stigande pris ([amount2])
Starting in this era disables religion = Att starta i denna era kommer att stänga av religion


Marine = Marinsoldat


#################### Lines from GlobalUniques from Civ V - Gods & Kings ####################


#################### Lines from Nations from Civ V - Gods & Kings ####################


Islam = Islam

Christianity = Kristendom


Shinto = Shintoism

Greetings, President Mahatma Gandhi, great souled leader of India! You are the ruler of one of the oldest countries in the world with history stretching back almost 10,000 years. A spiritual country, India is the birthplace of three of the world's great religions - Hinduism, Buddhism and Jainism. This is a passionate land of music and color, a land of great wealth and grinding poverty. For centuries, India was divided into kingdoms who fought constantly with each other and against outside invaders. That was, however, after empires such as Maratha, Maurya and Gupta. In the 12th century AD, India was conquered by Muslim Turks who fled from the Mongols. In the early 17th century, the English arrived, and through a combination of shrewd diplomacy and technological superiority, they conquered your fragmented nation. England remained in power for some two centuries until driven out by a rising wave of Indian nationalism, a peaceful rebellion unlike any before seen in history, one led by you! = Hälsningar, President Mahatma Gandhi, storandade ledare av Indien! Du styr ett av de äldsta länderna i världen med historia som sträcker sig bak nästan 10000 år i tiden. Indien är ett andligt land, födelseplats till tre av världens stora religioner - Hinduism, Buddhism, och Jainism. Detta är ett känslostarkt land med musik och färg, ett land med stor rikedom och förkrossande fattigdom. Under årahundraden var Indien uppdelat i kungariken som ständigt kämpade mot varandra och mot anfallare utifrån. Detta var dock efter riken såsom Maratha, Maurya, och Gupta. Under elvahundratalet e kr, erövrades Indien av Muslimska Turkar som flydde från Mongolerna. I början på sextonhundratalet anlände engelsmännen, och genom en kombination av finurlig diplomati och teknologisk överlägsenhet, erövrade de din splittrade nation. England förblev i makten vid pass tvåhundra år tills de drevs ut av en resande våg indisk nationalism, ett fredligt uppror vars like aldrig setts tidigare i historien, ett som leddes av dig!
Gandhi, your people look to you to lead them to even greater heights of glory! Can you help your people realize their great potential, to once again become the world's center of arts, culture and religion? Can you build a civilization that will stand the test of time? = Gandhi, ditt folk ser till dig för att leda dem till ännu högre ärans höjder! Kan du hjälpa ditt folk uppfylla sin stora potential, att än en gång bli världens mitt för konst, kultur, och religion? Kan du bygga en civilisation som står mot tidens prövning?
Hinduism = Hinduism


Confucianism = Konfucianism


Zoroastrianism = Zoroastrianism


Buddhism = Buddism


Tengriism = Tengriism


Attila the Hun = Attila
I grow tired of this throne. I think I should like to have yours instead. = Jag börjar tröttna på denna tron. Jag tror jag skulle vilja ha din istället.
Now what is this?! You ask me to add your riches to my great avails. The invitation is accepted. = Vad är nu detta?! Du ber mig att lägga dina skatter till mina samlingar. Jag tackar ja till din inbjudan.
My people will mourn me not with tears, but with human blood. = Mitt folk kommer att sörja mig inte med tårar, men med mänskligt blod.
You are in the presence of Attila, scourge of Rome. Do not let hubris be your downfall as well. = Du står framför Attila, Roms gissel. Låt inte hybris leda även till ditt fall.
This is better than you deserve, but let it not be said that I am an unfair man. = Det här är mer än du förtjäner, men låt det inte sägas att jag är en orättvis man.
Good day to you. = God dag till dig.
Scourge of God = Guds Gissel
Your men stand proudly to greet you, Great Attila, grand warrior and ruler of the Hunnic empire. Together with your brother Bleda you expanded the boundaries of your empire, becoming the most powerful and frightening force of the 5th century. You bowed the Eastern Roman Emperors to your will and took kingdom after kingdom along the Danube and Nisava Rivers. As the sovereign ruler of the Huns, you marched your army across Europe into Gaul, planning to extend your already impressive lands all the way to the Atlantic Ocean. Your untimely death led to the quick disintegration and downfall of your empire, but your name and deeds have created an everlasting legacy for your people. = Dina män står stolta att hälsa dig, Store Attila, högste krigare och ledare av Hunnerriket. Tillsammans med din broder Bleda utökade du erat rikes gränser, och blev den starkaste och mest skräckinjagande makten under fyrahundratalet. Du böjde de Östromerska Kejsarna efter din vilja och intog kungarike efter kungarike längs Donau och Nishava. Som ensam ledare av Hunnerna drev du din här tvärs över Europa in i Gallien, med en plan att utöka dina redan imponerande länder hela vägen till Atlanten. Din plötsliga död ledde till ett snabbt sönderfall och förlust av ditt rike, men ditt namn och dina dåd har skapat ett evigt arv för ditt folk.
Fearsome General, your people call for the recreation of a new Hunnic Empire, one which will make the exploits and histories of the former seem like the faded dreaming of a dying sun. Will you answer their call to regain your rightful prominence and glory? Will you mount your steadfast steed and lead your armies to victory? Will you build a civilization that stands the test of time? = Fruktade General, ditt folk ropar efter återskapandet av ett nytt Hunnerrike, ett som kommer få bragderna och historierna om det förra verka som den blekta drömmen av en döende sol. Kommer du svara deras rop och återta din rättmätiga ställning och ära? Kommer du stiga upp på din tappra springare och leda dina arméer till seger? Kommer du bygga en civilisation som står mot tidens prövning?
Atilla's Court = Atillas Hov
The Huns = Hunnerna
Cities are razed [amount] times as fast = Städer jämnas med marken [amount] gånger snabbare
Starts with [tech] = Börjar med [tech]
"Borrows" city names from other civilizations in the game = "Lånar" stadsnamn från andra civilisationer i spelet

William of Orange = Vilhelm av Oranien
As much as I despise war, I consider it a, hahaha, contribution to the common cause to erase your existence. = Trots att jag avskyr krig ser jag de som ett, hahaha, bidrag till det allmänas väl att avlägsna dig från världen.
You call yourself an exalted ruler, but I see nothing more than a smartly dressed barbarian! = Du påstår dig vara en upphöjd regent, men jag ser intet mer än en uppklädd barbar!
My God, be merciful to my soul. My God, feel pity for this... my poor people! = Min Gud, var barmhärtig mot min själ. Min Gud, kän medlidande för detta... mitt stakars folk!
I am William of Orange, stadtholder of The Netherlands. Did you need anything? I still have a lot to do. = Jag är Vilhelm av Oranien, ståthållare av Nederländerna. Behövde du något? Jag har fortfarande mycket kvar att göra.
I believe I have something that may be of some importance to you. = Jag tror att jag har något som kan ha betydelse för dig.
Once again, greetings. = Hälsningar än en gång.
Dutch East India Company = Nederländska Ostindiska Kompaniet
Hail stalwart Prince William of Orange, liberator of the Netherlands and hero to the Dutch people. It was your courageous effort in the 1568 rebellion against Spanish dominion that led the Dutch to freedom, and ultimately resulted in the Eighty Years' War. Your undertaking allowed for the creation of one of Europe's first modern republics, the Seven United Provinces. You gave your life to the rebellion, falling at the hands of an assassin in 1584, but your death would only serve to embolden the people's charge, and your legacy as "Father of the Fatherland" will stand as a symbol of Dutch independence for all time. = Hell dig ståndaktige Prins Vilhelm av Oranien, Nederländernas befriare och det Nederländska folkets hjälte. Det var din modiga kamp i upproret mot den spanska överhögheten år 1568 som ledde nederländarna till friheten, vilket slutligen resulterade i det åttioåriga Nederländska Frihetskriget. Ditt arbete möjliggjorde skapandet av en av Europas första moderna republiker, de Förenade Nederländerna. Du gav ditt liv till upproret, och föll offer för en lönnmördare år 1584, men din död skulle enbart stärka folkets anstormning, och ditt minne som "Faderlandets Fader" kommer vara en symbol för nederländsk självständighet i alla tider.
Brave prince, the people again yearn for the wise stewardship your wisdom afforded them. Can you once again secure the sovereignty of your kingdom and lead your people to greatness? Can you build a civilization that stands the test of time? = Modige prins, folket längtar återigen efter det visa styre som din visdom gav dem. Kan du än en gång försäkra ditt rikes suveränitet och leda ditt folk till storhet? Kan du bygga en civilisation som står mot tidens prövning?
Amsterdam = Amsterdam
Rotterdam = Rotterdam 
Utrecht = Utrecht
Groningen = Groningen
Breda = Breda
Nijmegen = Nijmegen
Den Haag = Haag
Haarlem = Haarlem
Arnhem = Arnhem
Zutphen = Zutphen
Maastricht = Maastricht
Tilburg = Tilburg
Eindhoven = Eindhoven
Dordrecht = Dordrecht
Leiden = Leiden
's Hertogenbosch = 's-Hertogenbosch
Almere = Almere
Alkmaar = Alkmaar
Brielle = Brielle
Vlissingen = Vlissingen
Apeldoorn = Apeldoorn
Enschede = Enschede
Amersfoort = Amersfoort
Zwolle = Zwolle
Venlo = Venlo
Uden = Uden
Grave = Grave
Delft = Delft
Gouda = Gouda
Nieuwstadt = Nieuwstadt
Weesp = Weesp
Coevorden = Coevorden
Kerkrade = Kerkrade
The Netherlands = Nederländerna
Retain [amount]% of the happiness from a luxury after the last copy has been traded away = Behåll [amount]% av lyckan från en lyxresurs efter att den sista kopian handlats bort

Gustavus Adolphus = Gustav II Adolf
The Hakkapeliittas will ride again and your men will fall just at the sight of my cavalry! God with us! = Hakkapeliterna kommer rida igen och era män kommer att stupa vid bara åsynen av mitt kavalleri. Gott mit uns!
Ha ha ha, captain Gars will be very glad to head out to war again. = Ha ha ha, kapten Gars kommer att bli mycket glad över att ge sig ut i krig igen.
I am Sweden's king. You can take my lands, my people, my kingdom, but you will never reach the House of Vasa. = Jag är Sveriges konung. Ni kan ta min mark, mitt folk, mitt rike, men ni kommer aldrig åt Vasaätten.
Stranger, welcome to the Snow King's kingdom! I am Gustavus Adolphus, member of the esteemed House of Vasa = Främling, välkommen till Snökonungens rike! Jag är Gustav Adolf, medlem av den aktade Vasaätten.
My friend, it is my belief that this settlement can benefit both our peoples. = Min vän, det är min övertygelse att denna uppgörelse kan gagna både mitt och ert folk.
Oh, welcome! = Ah, välkommen!
Oh, it is you. = Jaså, det är ni.
Nobel Prize = Nobelpriset
All hail the transcendent King Gustavus Adolphus, founder of the Swedish Empire and her most distinguished military tactician. It was during your reign that Sweden emerged as one of the greatest powers in Europe, due in no small part to your wisdom, both on and off the battlefield. As king, you initiated a number of domestic reforms that ensured the economic stability and prosperity of your people. As the general who came to be known as the "Lion of the North," your visionary designs in warfare gained the admiration of military commanders the world over. Thanks to your triumphs in the Thirty Years' War, you were assured a legacy as one of history's greatest generals. = Hälsad vare den enastående Kung Gustav II Adolf, den svenska Stormaktens grundare och hennes mest framstående militära taktiker. Det var under ditt styre som Sverige trädde fram som en av de största makterna i Europa, i stor del tack vare din visdom både på och utanför slagfältet. Som kung påbörjade du en mängd inrikes reformer som tryggade ditt folks ekonomiska stabilitet och välmående. Som den general som kom att kallas "Lejonet från Norden", fick dina framsynta planer i krigföringen beundran från militära ledare hela världen över. Tack vare dina segrar i det Trettioåriga Kriget vann du eftermäle som en av historiens största generaler.
Oh noble King, the people long for your prudent leadership, hopeful that once again they will see your kingdom rise to glory. Will you devise daring new strategies, leading your armies to victory on the theater of war? Will you build a civilization that stands the test of time? = O ädle Kung, folket längtar efter ditt kloka ledarskap, och hoppas att de än en gång kommer se ditt rike nå ära. Kommer du uppfinna djärva nya strategier, och leda dina arméer till seger på krigets skådeplats? Kommer du bygga en civilisation som står mot tidens prövning?
Stockholm = Stockholm
Uppsala = Uppsala
Gothenburg = Göteborg
Malmö = Malmö
Linköping = Linköping
Kalmar = Kalmar
Skara = Skara
Västerås = Västerås
Jönköping = Jönköping
Visby = Visby
Falun = Falun
Norrköping = Norrköping
Gävle = Gävle
Halmstad = Halmstad
Karlskrona = Karlskrona
Hudiksvall = Hudiksvall
Örebro = Örebro
Umeå = Umeå
Karlstad = Karlstad
Helsingborg = Helsingborg
Härnösand = Härnösand
Vadstena = Vadstena
Lund = Lund
Västervik = Västervik
Enköping = Enköping
Skövde = Skövde
Eskilstuna = Eskilstuna
Luleå = Luleå
Lidköping = Lidköping
Södertälje = Södertälje
Mariestad = Mariestad
Östersund = Östersund
Borås = Borås
Sundsvall = Sundsvall
Vimmerby = Vimmerby
Köping = Köping
Mora = Mora
Arboga = Arboga
Växjö = Växjö
Gränna = Gränna
Kiruna = Kiruna
Borgholm = Borgholm
Strängnäs = Strängnäs
Sveg = Sveg
Sweden = Sverige
Gain [amount] Influence with a [param] gift to a City-State = Få [amount] Inflytande då du ger en [param] till en Stadsstat
When declaring friendship, both parties gain a [amount]% boost to great person generation = Vid en vänskapsförklaring får båda parter en [amount]% bonus för generation av stora personer

Maria Theresa = Maria Teresia
Shame that it has come this far. But ye wished it so. Next time, be so good, choose your words more wisely. = Synd att vi kommit hit. Men det var eder önskan. Nästa gång var så god och väljen edra ord med större aktsamhet.
What a fool ye are! Ye will end swiftly and miserably. = Vilken dåre I ären! I kommen till ett snart och plågsamt slut.
The world is pitiful! There's no beauty in it, no wisdom. I am almost glad to go. = Världen är ynklig! Det finns ingen skönhet i den, ingen vishet. Jag är nästan glad att lämna den.
The archduchess of Austria welcomes your Eminence to... Oh let's get this over with! I have a luncheon at four o'clock. = Ärkehertiginnan av Österike välkomnar ers Förträfflighet till... åh, låt oss få detta överstökat! Jag har lunch klockan fyra.
I see you admire my new damask. Nobody should say that I am an unjust woman. Let's reach an agreement! = Jag ser att du beundrar min nya damast. Låt ingen säga att jag är en orättvis kvinna. Låt oss träffa en överenskommelse!
Oh, it's ye! = Åh, det ären I!
Diplomatic Marriage = Diplomatiskt Giftermål
Noble and virtuous Queen Maria Theresa, Holy Roman Empress and sovereign of Austria, the people bow to your gracious will. Following the death of your father King Charles VI, you ascended the thone of Austria during a time of great instability, but the empty coffers and diminished military did litle to dissuade your ambitions. Faced with war almost immediately upon your succession to the thron, you managed to fend off your foes, and in naming your husband Francis Stephen co-ruler, assured your place as Empress of the Holy Roman Empire. During your reigh, you guided Austria on a new path of reform - strengthening the military, replenishing the treasury, and improving the educational system of the kingdom. = Ädla och dygdiga Drottning Maria Teresia, Helig Romersk Kejsarinna och Österrikes överhuvud, folket bugar inför din milda vilja. Efter din fader Karl VI:s död besteg du Österrikes tron under en mycket instabil period, men de tömda kistorna och den försvagade armén gjorde intet för att förvisa dina ambitioner. Efter att ha mötts av krig nästan omedelbart efter att ha bestigit tronen, lyckades du slå undan dina fiender, och genom att utnämna din make Frans I som medregent säkrade du din plats som Kejsarinna av det Heliga Romerska Riket. Under din regeringstid styrde du Österrike in på nya reformer - för att stärka militären, fylla skattkamrarna på nytt, och förbättra rikets utbildningssystem.
Oh great queen, bold and dignified, the time has come for you to rise and guide the kingdom once again. Can you return your people to the height of prosperity and splendor? Will you build a civilization that stands the test of time? = O stora drottning, du tappra och värdiga, tiden är kommen för dig att resa dig och leda riket igen. Kan du föra ditt folk tillbaka till välgångens och rikedomens höjder? Kan du bygga en civilisation som står mot tidens prövning?
Vienna = Wien
Salzburg = Salzburg
Graz = Graz
Linz = Linz
Klagenfurt = Klagenfurt
Bregenz = Bregenz
Innsbruck = Innsbruck
Kitzbühel = Kitzbühel
St. Pölten = S:t Pölten
Eisenstadt = Eisenstadt
Villach = Villach
Zwettl = Zwettl
Traun = Traun
Wels = Wels
Dornbirn = Dornbirn
Feldkirch = Feldkirch
Amstetten = Amstetten
Bad Ischl = Bad Ischl
Wolfsberg = Wolfsberg
Kufstein = Kufstein
Leoben = Leoben
Klosterneuburg = Klosterneuburg
Leonding = Leonding
Kapfenberg = Kapfenberg
Hallein = Hallein
Bischofshofen = Bischofshofen
Waidhofen = Waidhofen
Saalbach = Saalbach
Lienz = Lienz
Steyr = Steyr
Austria = Österrike
Can spend Gold to annex or puppet a City-State that has been your ally for [amount] turns. = Kan spendera Guld för att annektera eller göra marionett av en Stadsstat som varit din Allierade i [amount] drag.

Dido = Dido
Tell me, do you all know how numerous my armies, elephants and the gdadons are? No? Today, you shall find out! = Säg mig, vet du hur talrika mina arméer, elefanter och gdadoner är? Inte? Idag kommer du få veta!
Fate is against you. You earned the animosity of Carthage in your exploration. Your days are numbered. = Ödet står dig mot. Du har gjort Kartago till fiende i dina utforskningar. Dina dagar är räknade.
The fates became to hate me. This is it? You wouldn't destroy us so without their help. = Moirorna har kommit att hata mig. Är detta slutet? Du kunde inte ha förgjort oss så utan deras hjälp.
The Phoenicians welcome you to this most pleasant kingdom. I am Dido, the queen of Carthage and all that belongs to it. = Fenicierna välkomnar dig till detta behagliga rike. Jag är Dido, drottning av Kartago och alla hennes ägor.
I just had the marvelous idea, and I think you'll appreciate it too. = Jag hade just en fantastisk idé och jag tror du kommer uppskatta den med.
What is it now? = Vad är det nu?
Phoenician Heritage = Feniciskt Arv
Blessings and salutations to you, revered Queen Dido, founder of the legendary kingdom of Carthage. Chronicled by the words of the great poet Virgil, your husband Acerbas was murdered at the hands of your own brother, King Pygmalion of Tyre, who subsequently claimed the treasures of Acerbas that were now rightfully yours. Fearing the lengths from which your brother would pursue this vast wealth, you and your compatriots sailed for new lands. Arriving on the shores of North Africa, you tricked the local king with the simple manipulation of an ox hide, laying out a vast expanse of territory for your new home, the future kingdom of Carthage. = Välsignelser och hälsningar till dig, vördade Drottning Dido, det legendariska Kartagos grundare. Som den store poeten Vergilius nedskrev, mördades din man Acerbas av din egen bror, Kung Pygmalion av Tyros, som därefter krävde att få Acerbas skatter som nu var din rättmätiga egendom. Fruktande din broders förföljelse för denna enorma suma, seglade du och dina landsmän på jakt efter nya länder. När ni anlände till Nordafrikas kust, lurade du den lokale kungen med ett enkelt trick med en oxhud, vilket gav dig stora territorier för ditt nya hem, det framtida riket Kartago.
Clever and inquisitive Dido, the world longs for a leader who can provide a shelter from the coming storm, guided by brilliant intuition and cunning. Can you lead the people in the creation of a new kingdom to rival that of once mighty Carthage? Can you build a civilization that will stand the test of time? = Listiga och nyfikna Dido, världen längtar efter en ledare som kan skydda den från det kommande ovädret, en som leds av briljant intuition och slughet. Kan du leda folket i att skapa ett nytt rike i klass med det en gång mäktiga Kartago? Kan du bygga en civilisation som står mot tidens prövning?
Carthage = Kartago
Utique = Utika
Hippo Regius = Hippo Regius
Gades = Gadir
Saguntum = Saguntum
Carthago Nova = Nya Kartago
Panormus = Panormus
Lilybaeum = Lilybaeum
Hadrumetum = Hadrumetum
Zama Regia = Zama Regia
Karalis = Karalis
Malaca = Malaka
Leptis Magna = Leptis Magna
Hippo Diarrhytus = Hippo Diarrhytos
Motya = Motya
Sulci = Sulki
Leptis Parva = Leptis Parva
Tharros = Tharros
Soluntum = Soluntum
Lixus = Lixus
Oea = Oyat
Theveste = Thevesta
Ibossim = Ibossim
Thapsus = Thapsus
Aleria = Aleria
Tingis = Tingis
Abyla = Abyla
Sabratha = Sabratha
Rusadir = Rusadir
Baecula = Baikula
Saldae = Saldai
Land units may cross [tileFilter] tiles after the first [unit] is earned = Landenheter kan gå igenom [tileFilter]-rutor efter att den första [unit] tjänats in
Units ending their turn on [tileFilter] tiles take [amount] damage = Enheter som slutar sitt drag på [tileFilter]-rutor tar [amount] skada

Theodora = Theodora
It is always a shame to destroy a thing of beauty. Happily, you are not one. = Det är alltid så trist att förstöra något vackert. Lyckligtvis är du inget sådant.
Now darling, tantrums are most unbecoming. I shall have to teach you a lesson. = Kära du, utbrott är mycket opassande. Jag kommer bli tvungen att lära dig en läxa.
Like a child playing with toys you are. My people will never love you, nor suffer this indignation gracefully. = Du är som ett barn med sina leksaker. Mitt folk kommer aldrig älska dig, eller bära denna skymf ohämnat.
My, isn't this a pleasant surprise - what may I call you, oh mysterious stranger? I am Theodora, beloved of Byzantium. = Kära nån, vilken trevlig överraskning - vad heter du, o mystiske främling?
I have heard that you adept at certain kinds of ... interactions. Show me. = Jag har hört att du är skicklig på vissa sorters ... samverkan. Visa mig.
Hello again. = Hej igen.
Patriarchate of Constantinople = Konstantinopels Patriarkat
All hail the most magnificent and magnanimous Empress Theodora, beloved of Byzantium and of Rome! From the lowly ranks of actress and courtesan you became the most powerful woman in the Roman Empire, consort to Justinian I. Starting in the late 520's AD, you joined your husband in a series of important spiritual and legal reforms, creating many laws which elevated the status of and promoted equal treatment of women in the empire. You also aided in the restoration and construction of many aqueducts, bridges, and churches across Constantinople, culminating in the creation of the Hagia Sophia, one of the most splendid architectural wonders of the world. = Vare hälsad, magnifika och storsinta Kejsarinnan Theodora, Bysans och Roms älskade! Från en enkel början som skådespelerska och kurtesan blev du den mäktigaste kvinnan i Romarriket, maka till Justinian I. Från slutet av 520-talet genomförde du tillsammans med din make en serie själsliga och legala reformer, och skapade många lagar som upphöjde statusen och förordade likabehandling av kvinnor i riket. Du hjälpte även till i återställandet och byggandet av många akvedukter, broar och kyrkor i hela Konstantinopel, vilket nådde sin kulmen i byggandet av Hagia Sofia, ett av världens mest storslagna arkitektoniska underverk.
Beautiful Empress, Byzantium is in need of your wisdom and strength - her people are lost without your light to lead them. The Byzantine Empire may have fallen once, but its spirit is still intact waiting to be reborn anew. Can you return Byzantium to the heights of glory it once enjoyed? Can you create a civilization to stand the test of time? = Vackra Kejsarinna, Bysans behöver din vishet och styrka - hennes folk är vilset utan ditt ljus att leda dem. Det Bysantinska Riket har kanske fallit en gång, men dess ande är fortfarande intakt och väntar på en pånyttfödelse. Kan du återställa Bysans till de ärans höjder den det en gång åtnjöt? Kan du skapa en civilisation som står mot tidens prövning?
Constantinople = Konstantinopel
Adrianople = Adrianopel
Nicaea = Nicaea
Antioch = Antiokia
Varna = Varna
Ohrid = Ohrid
Nicomedia = Nikomedia
Trebizond = Trebisond
Cherson = Kherson
Sardica = Sardica
Ani = Ani
Dyrrachium = Dyrrachion
Edessa = Edessa
Chalcedon = Chalkedon
Naissus = Naissus
Bari = Bari
Iconium = Ikonium
Prilep = Prilep
Samosata = Samosata
Kars = Kars
Theodosiopolis = Theodosiopolis
Tyana = Tyana
Gaza = Gaza
Kerkyra = Kerkyra
Phoenice = Phoenike
Selymbria = Selymbria
Sillyon = Sillyon
Chrysopolis = Chrysopolis
Vodena = Vodena
Traianoupoli = Trajanopel
Constantia = Konstantia
Patra = Patra
Korinthos = Korint
Byzantium = Bysans
May choose [amount] additional belief(s) of any type when [foundingOrEnhancing] a religion = Får välja ytterligare [amount] trossats(er) av valfritt slag vid [foundingOrEnhancing] av en religion

Boudicca = Boudicca
You shall stain this land no longer with your vileness! To arms, my countrymen. We ride to war! = Du ska inte befläcka detta land längre med din uselhet! Till vapen, landsmän. Vi rider i krig!
Traitorous man! The Celtic peoples will not stand for such wanton abuse and slander - I shall have your balls! = Svekfulle man! Det Keltiska folket kommer inte längre stå ut med sådant hejdlöst förtal och skymf - dina kulor är mina!
Vile ruler, know you have won this war in name alone. Your cities lie buried and your troops defeated. I have my own victory. = Usle härskare, vet att du endast vunnit detta krig till namnet. Dina städer ligger begravna och dina trupper besegrade. Jag har min egen seger.
I am Boudicca, Queen of the Celts. Let no-one underestimate me! = Ja är Boudicca, kelternas drottning. Låt ingen underskatta mig!
Let us join our forces together and reap the rewards. = Låt oss slå våra krafter samman och skörda framgångarna.
God has given good to you. = Gud har skänkt dig goda gåvor.
Druidic Lore = Druidiska Läror
Eternal glory and praise for you, fierce and vengeful Warrior Queen! In a time dominated by men, you not only secured your throne and sovereign rule, but also successfully defied the power of the Roman Empire. After suffering terrible punishment and humiliation at the hand of the Roman invaders, you rallied your people in a bloody and terrifying revolt. Legions fell under your chariot wheels and the city of London burned. While in the end the Romans retained ownership of the isles, you alone made Nero consider withdrawing all troops and leaving Britain forever. = Evig ära och beröm för dig, vildsinta och hämndlystna Krigardrottning! I en tid som dominerades av män säkrade du inte enbart din tron och suveräna härskarrätt, men stod även framgångsrikt emot Romarrikets makt. Efter att ha utstått fruktansvärda straff och förnedran av de romerska erövrarna, ledde du ditt folk i ett blodigt och fasansfullt uppror. Legioner föll under din stridsvagns hjul och staden London brann. Fast romarna till sist lyckades behålla öarna, fick du Nero att överväga ett återtåg och att lämna Britannien för alltid.
Oh sleeping lioness, your people desire that you rise and lead them again in the calling that is your namesake. Will you meet their challenge on the open field and lead the Celts to everlasting victory? Will you restore your lands and build an empire to stand the test of time? = O sovande lejoninna, ditt folk önskar att du stiger upp och leder dem igen i det kall som är ditt namn. Kommer du möta deras utmaning på det öppna fältet och leda kelterna till evig seger? Kommer du återställa dina länder och bygga ett rike som står mot tidens prövning?
Cardiff = Cardiff
Truro = Truro
Douglas = Douglas
Glasgow = Glasgow
Cork = Cork
Aberystwyth = Aberystwyth
Penzance = Penzance
Ramsey = Ramsey
Inverness = Inverness
Limerick = Limerick
Swansea = Swansea
St. Ives = S:t Ives
Peel = Peel
Aberdeen = Aberdeen
Belfast = Belfast
Caernarfon = Caernarfon
Newquay = Newquay
Saint-Nazaire = Saint-Nazaire
Castletown = Castletown
Stirling = Stirling
Galway = Galway
Conwy = Conwy
St. Austell = S:t Austell
Saint-Malo = Saint-Malo
Onchan = Onchan
Dundee = Dundee
Londonderry = Londonderry
Llanfairpwllgwyngyll = Llanfairpwllgwyngyll
Falmouth = Falmouth
Lorient = Lorient
Celts = Kelterna

Haile Selassie = Haile Selassie
I have tried all other avenues, but yet you persist in this madness. I hope, for your sake, your end is swift. = Jag har provat alla andra vägar, men du envisas i denna galenskap. Jag hoppas för din skull att ditt slut blir kort.
It is silence that allows evil to triumph. We will not stand mute and allow you to continue on this mad quest unchecked. = Det är tystnad som låter ondskan segra. Vi kommer inte stå stumma och låta dig fortsätta på detta vansinniga företag obehindrat.
God and history will remember your actions this day. I hope you are ready for your impending judgment. = Gud och historien kommer minnas dina handlingar denna dag. Jag hoppas du är redo för din kommande dom.
A thousand welcomes to our fair nation. I am Selassie, the Ras Tafari Makonnen and Emperor of Ethiopia, your humble servant. = Tusen välkomnanden till vår vackra nation. Jag är Selassie, Ras Tafari Makonnen och Etiopiens Kejsare, din ödmjuke tjänare.
I request that you consider this offer between our two peoples. I believe it will do us both good. = Jag ber dig att överväga detta erbjudande mellan våra två folk. Jag tror det kommer göra oss båda gott.
Spirit of Adwa = Adwas Anda
Blessings be upon you, honorable and righteous Emperor of Ethiopia, Haile Selassie. Your legacy as one of Ethiopia's greatest rulers, and as the spiritual leader to the Rastafarian movement, is outshone only by the influence you had on diplomacy and political cooperation throughout the world. In introducing Ethiopia's first written constitution, you planted the seeds of democracy that would take root over the coming years, and your infinitely wise grasp of global affairs secured Ethiopia's place as a charter member of the United Nations. Spearheading efforts to reform and modernize the nation during your reign, you changed the course of Ethiopian history forever = Välsignelser vare med dig, hedervärde och rättvise Kejsare av Etiopien, Haile Selassie. Ditt eftermäle som en av Etiopiens störste härskare, och som den andlige ledaren av Rastafarirörelsen, överträffas endast av det inflytande du hade på diplomatiskt och politiskt samarbete i hela världen. Genom att införa Etiopiens första skrivna grundlag, sådde du de demokratins fröer som skulle slå rot under de kommande åren, och ditt oändligt visa behärskande av globala angelägenheter såg till att Etiopien fick en plats som grundande medlem av Förenta Nationerna. Genom att gå i bräschen med reformer och moderniseringar av nationen under ditt styre, ändrade du Etiopiens historia för all tid.
Revered king, your composed demeanor once protected the people from the many conflicts that plague the nations of men, and the kingdom looks to you to assure peace once again. Will you lead the people with courage and authority, moving forward into a new age? Will you build a civilization that stands the test of time? = Vördade kung, ditt samlade sätt skyddade en gång folket från de många konflikter som härjar människans nationer, och riket ser till dig för att försäkra dem om fred än en gång. Kommer du leda folket med mod och auktoritet, och ta dem framåt in i en ny tid? Kommer du bygga en civilisation som står mot tidens prövning?
Addis Ababa = Addis Abeba
Harar = Harar
Adwa = Adwa
Lalibela = Lalibela
Gondar = Gonder
Axum = Aksum
Dire Dawa = Dire Dawa
Bahir Dar = Bahir Dar
Adama = Adama
Mek'ele = Mek'ele
Awasa = Awasa
Jimma = Jimma
Jijiga = Jijiga
Dessie = Dessie
Debre Berhan = Debre Birhan
Shashamane = Shashamane
Debre Zeyit = Debre Zeyit
Sodo = Sodo
Hosaena = Hosaena
Nekemte = Nekemte
Asella = Asella
Dila = Dila
Adigrat = Adigrat
Debre Markos = Debre Markos
Kombolcha = Kombolcha
Debre Tabor = Debre Tabor
Sebeta = Sebeta
Shire = Shire
Ambo = Ambo
Negele Arsi = Negele Arsi
Gambela = Gambela
Ziway = Ziway
Weldiya = Weldiya
Ethiopia = Etiopien

Pacal = Pakal
A sacrifice unlike all others must be made! = Nu krävs ett offer utan dess like!
Muahahahahahaha! = Muahahahahahaha!
Today comes a great searing pain. With you comes the path to the black storm. = Idag kommer en genomträngande smärta. Med dig kommer vägen till det svarta ovädret.
Greetings, wayward one. I am known as Pacal. = Hälsningar, du långväga komne. Jag kallas Pakal.
Friend, I believe I may have found a way to save us all! Look, look and accept my offering! = Min vän, jag tror jag hittat ett sätt att rädda oss alla! Se här, se och ta emot min offergåva!
A fine day, it helps you. = En vacker dag, det hjälper dig.
The Long Count = Långa Räknandet
Your people kneel before you, exalted King Pacal the Great, favored son of the gods and shield to the citizens of the Palenque domain. After years of strife at the hands of your neighboring rivals, you struck back at the enemies of your people, sacrificing their leaders in retribution for the insults dealt to your predecessors. The glory of Palenque was restored only by the guidance afforded by your wisdom, as you orchestrated vast reconstruction efforts within the city, creating some of the greatest monuments and architecture your people - and the world - have ever known. = Ditt folk står på knä inför dig, upphöjde Kung Pakal den Store, gudarnas käraste son och sköld till Palenques folk. Efter åratals konflikter orsakade av dina grannar och rivaler slog du tillbaka mot ditt folks fiende, och offrade deras ledare som hämnd för de förolämpningar som de gett dina föregångare. Palenques storhet återskapades endast tack vare din vishets styre, då du organiserade enorma återuppbyggnadsprojekt inom stade, och skapade några av de mest storslagna monument och arkitektur ditt folk - och världen - någonsin skådat.
Illustrious King, your people once again look to you for leadership and counsel in the coming days. Will you channel the will of the gods and restore your once proud kingdom to its greatest heights? Will you build new monuments to forever enshrine the memories of your people? Can you build a civilization that will stand the test of time? = Ojämförlige Kung, ditt folk ser återigen till dig för att leda och råda dem under de kommande dagarna. Kommer du framföra gudarnas vilja och återställa ditt en gång stolta rike till sina största höjder? Kommer du bygga nya monument för att för alltid förvara ditt folks minnen? Kan du bygga en civilisation som står mot tidens prövning?
Palenque = Palenque
Tikal = Tikal
Uxmal = Uxmal
Tulum = Tulum
Copan = Copan
Coba = Koba
El Mirador = El Mirador
Calakmul = Calakmul
Edzna = Edzna
Lamanai = Lamanai
Izapa = Izapa
Uaxactun = Uaxactun
Comalcalco = Comalcalco
Piedras Negras = Piedras Negras
Cancuen = Cancuen
Yaxha = Yaxha
Quirigua = Quiriga
Q'umarkaj = Kumarcaj
Nakbe = Nakbe
Cerros = Cerros
Xunantunich = Xunantunich
Takalik Abaj = Takalik Abaj
Cival = Cival
San Bartolo = San Bartolo
Altar de Sacrificios = Altar de Sacrificios
Seibal = Seibal
Caracol = Caracol
Naranjo = Naranjo
Dos Pilas = Dos Pilas
Mayapan = Mayapan
Ixinche = Ixinche
Zaculeu = Zaculeu
Kabah = Kabah
The Maya = Mayanerna
Receive a free Great Person at the end of every [comment] (every 394 years), after researching [tech]. Each bonus person can only be chosen once. = Få en gratis Stor Person vid slutet av varje [comment] (vart 394:e år), efter att ha upptäckt [tech].
Once The Long Count activates, the year on the world screen displays as the traditional Mayan Long Count. = När den Långa Räkningen aktiveras visas årtalet på världsskärmen som i den traditionella Mayakalenderns Långa Räkning.


I didn't want to do this. We declare war. = Jag ville inte göra detta. Vi förklarar krig.
I will fear no evil. For god is with me! = Jag kommer inte frukta någon ondska. För gud är med oss!
Why have you forsaken us my lord? = O min gud, varför har du övergivit oss?
Bratislava = Bratislava

We have wanted this for a LONG time. War it shall be. = Vi har velat göra detta LÄNGE. Dags för krig.
Very well, we will kick you back to the ancient era! = Nåväl, vi kommer sparka er tillbaka till antiken!
This isn't how it is supposed to be! = Det här är inte hur det skulle blivit!
Cahokia = Cahokia

By god's grace we will not allow these atrocities to occur any longer. We declare war! = Vid guds nåd kommer vi inte låta dessa förbrytelser pågå längre. Vi förklarar krig!
May god have mercy on your evil soul. = Må gud förbarma sig över din ondskefulla själ.
I for one welcome our new conquer overlord! = Åtminstone jag välkomnar våra nya erövrande herrar!
Jerusalem = Jerusalem


#################### Lines from Policies from Civ V - Gods & Kings ####################

Provides a [buildingName] in your first [amount] cities for free = Ger en [buildingName] gratis i dina första [amount] städer


 # Requires translation!
[amount]% Gold from Great Merchant trade missions = 


#################### Lines from Quests from Civ V - Gods & Kings ####################


#################### Lines from Religions from Civ V - Gods & Kings ####################


Judaism = Judendom


Sikhism = Sikhism

Taoism = Daoism


#################### Lines from Ruins from Civ V - Gods & Kings ####################


We have found holy symbols in the ruins, giving us a deeper understanding of religion! (+[param] Faith) = Vi har hittat heliga symboler i ruinerna, vilket ger oss en djupare förståelse för religion! (+[param] Tro)
discover holy symbols = upptäck heliga symboler

We have found an ancient prophecy in the ruins, greatly increasing our spiritual connection! (+[param] Faith) = Vi har hittat en antik profetia i ruinerna, vilket kraftigt ökar vår andliga anslutning! (+[param] Tro)
an ancient prophecy = en antik profetia


#################### Lines from Specialists from Civ V - Gods & Kings ####################


#################### Lines from Techs from Civ V - Gods & Kings ####################


'What is drama but life with the dull bits cut out.' - Alfred Hitchcock = 'Vad är drama, om inte livet med alla trista bitar bortklippta.' - Alfred Hitchcock
Drama and Poetry = Drama och Poesi

'The merchants and the traders have come; their profits are pre-ordained...' - Sri Guru Granth Sahib = 'Köpmännen och handelsresanden har kommit; deras vinster är förutbestämda...' - Sri Guru Granth Sahib
Guilds = Skrån


'Architecture begins where engineering ends.' - Walter Gropius = 'Arkitektur börjar där ingenjörskonsten slutar.' - Walter Gropius
Architecture = Arkitektur

'Industrialization based on machinery, already referred to as a characteristic of our age, is but one aspect of the revolution that is being wrought by technology.' - Emily Greene Balch = 'Maskinindustrialisering, som redan kallas för karaktäristiskt för vår tidsålder, är endast en aspekt av den revolution som teknologin åsamkat.' - Emily Greene Balch
Industrialization = Industrialisering


'Men, like bullets, go farthest when they are smoothest.' - Jean Paul = 'Män, i likhet med kulor, kommer längst då de är polerade.' - Jean Paul
Ballistics = Ballistik

'The root of the evil is not the construction of new, more dreadful weapons. It is the spirit of conquest.' - Ludwig von Mises = 'Roten till det onda är inte byggande av nya, mer fasansfulla vapen. Det är erövrandets anda.' - Ludwig von Mises
Combined Arms = Kombinerade Vapenslag


'The more we elaborate our means of communication, the less we communicate.' - J.B. Priestly = 'Ju mer vi utvecklar våra kommunikationsmetoder, desto mindre kommunicerar vi.' – J.B. Priestly
Telecommunications = Telekommunikationer
'All men can see these tactics whereby I conquer, but what none can see is the strategy out of which victory is evolved.' - Sun Tzu = 'Alla kan se dessa taktiker med vilka jag segrar, men det som ingen kan se är strategin ur vilken segern utvecklas.' - Sun Zi
Mobile Tactics = Rörlig Taktik


#################### Lines from Terrains from Civ V - Gods & Kings ####################


Mount Kailash = Kailashberget

Mount Sinai = Sinaiberget

Sri Pada = Sri Pada

Uluru = Uluru


#################### Lines from TileImprovements from Civ V - Gods & Kings ####################


Polder = Polder


#################### Lines from TileResources from Civ V - Gods & Kings ####################


Salt = Salt


#################### Lines from UnitPromotions from Civ V - Gods & Kings ####################


#################### Lines from UnitTypes from Civ V - Gods & Kings ####################


#################### Lines from Units from Civ V - Gods & Kings ####################


Atlatlist = Spjutslungare


Quinquereme = Quinquerem

Dromon = Dromon


Horse Archer = Beriden Bågskytt


Battering Ram = Murbräcka
Can only attack [combatantFilter] units = Kan endast anfalla [combatantFilter]-enheter

Pictish Warrior = Piktisk Krigare


African Forest Elephant = Skogselefant

Cataphract = Katafrakt


Composite Bowman = Kompositbågman


Galleass = Galeas


Privateer = Kapare
May capture killed [mapUnitFilter] units = Kan tillfångata besegrade [mapUnitFilter]-enheter

Sea Beggar = Havsgeus


Hakkapeliitta = Hakkapelit
Transfer Movement to [unit] = Överför Förflyttning till [unit]
[amount]% Strength when stacked with [unit] = [amount]% Styrka medan i samma ruta som [unit]


Gatling Gun = Gatlingkulspruta


Carolean = Karolin

Mehal Sefari = Mehal Sefari


Hussar = Hussar
[amount]% to Flank Attack bonuses = [amount]% till Flankeringsbonusar


Great War Infantry = Första Världskrigsinfanteri


Triplane = Triplan

Great War Bomber = Första Världskrigsbombplan


Machine Gun = Kulspruta


Landship = Landskepp


#################### Lines from Tutorials ####################

Introduction = Introduktion
Welcome to Unciv!\nBecause this is a complex game, there are basic tasks to help familiarize you with the game.\nThese are completely optional, and you're welcome to explore the game on your own! = Välkommen till Unciv!\nEftersom detta är ett komplext spel, finns det några enkla uppgifter för att hjälpa dig komma in i spelet.\nDe är helt frivilliga, och du får gärna utforska spelet själv!

New Game = Nytt Spel
Your first mission is to found your capital city.\nThis is actually an important task because your capital city will probably be your most prosperous.\nMany game bonuses apply only to your capital city and it will probably be the center of your empire. = Din första uppgift är att grunda din huvudstad.\nDet är en viktig uppgift eftersom din huvudstad sannolikt kommer bli din rikaste.\nMånga bonusar i spelet gäller endast din huvudstad och den kommer förmodligen vara ditt rikes center.
How do you know a spot is appropriate?\nThat’s not an easy question to answer, but looking for and building next to luxury resources is a good rule of thumb.\nLuxury resources are tiles that have things like gems, cotton, or silk (indicated by a smiley next to the resource icon)\nThese resources make your civilization happy. You should also keep an eye out for resources needed to build units, such as iron. Cities cannot be built within 3 tiles of existing cities, which is another thing to watch out for! = Hur vet man vad som är en lämplig plats?\nInte en lätt fråga att svar på, men att leta efter och bygga bredvid lyxresurser är en bra tumregel.\nLyxresurser är rutom som har saker som ädelstenar, bomull, eller silke (visas av den glada gubben bredvid resursikonen)\nDessa resurser gör ditt rike lyckligt. Du bör också hålla ett öga öppet för resurser som behövs för att bygga enheter, såsom järn. Städer kan inte byggas inom 3 rutor av befintliga städer, vilket är ytterligare en sak att hålla koll på!
However, cities don’t have a set area that they can work - more on that later!\nThis means you don’t have to settle cities right next to resources.\nLet’s say, for example, that you want access to some iron – but the resource is right next to a desert.\nYou don’t have to settle your city next to the desert. You can settle a few tiles away in more prosperous lands.\nYour city will grow and eventually gain access to the resource.\nYou only need to settle right next to resources if you need them immediately – \n   which might be the case now and then, but you’ll usually have the luxury of time. = Städer har dock inget fast område där de kan arbeta - mer om det senare!\nDet betyder att du inte måste bygga städer alldeles bredvid resurser.\nLåt oss till exempel säga att du vill ha tillgång till järn - men resursen ligger vid en öken.\nDu behöver inte grunda staden bredvid ökning. Du kan bygga ett par rutor bort i rikare land.\nDin stad kommer växa och slutligen får tillgång till resursen.\nDu behöver bara grunda städer alldeles bredvid resurser om du behöver dem omedelbart -\n  vilket kan hända då och då, men du kommer vanligtvis har gott om tid.
The first thing coming out of your city should be either a Scout or Warrior.\nI generally prefer the Warrior because it can be used for defense and because it can be upgraded\n  to the Swordsman unit later in the game for a relatively modest sum of gold.\nScouts can be effective, however, if you seem to be located in an area of dense forest and hills.\nScouts don’t suffer a movement penalty in this terrain.\nIf you’re a veteran of the 4x strategy genre your first Warrior or Scout will be followed by a Settler.\nFast expanding is absolutely critical in most games of this type. = Det första du bygger i staden bör vara en Spejare eller Krigare.\nJag föredrar vanligtvis Krigaren eftersom den kan användas till försvar och kan uppgraderas\n  till Svärdsmansenheten senare i spelet för en relativt billig eng.\nSpejare kan dock vara effektiva om du verkar vara i et område med mycket skog och kullar.\nSpejare har inget förflyttningsavdrag för sådan terräng.\nOm du är en veteran från 4x-strategigenren så kommer den första Krigaren eller Spejaren följas av en Nybyggare.\nSnabb expansion är absolut nödvändigt i de flesta spel av denna sort.

In your first couple of turns, you will have very little options, but as your civilization grows, so do the number of things requiring your attention. = Under dina första drag, kommer du ha få alternativ, men vartefter din civilisation växer, gör även det antal saker som kräver din uppmärksamhet.

Culture and Policies = Kultur och Policys
Each turn, the culture you gain from all your cities is added to your Civilization's culture.\nWhen you have enough culture, you may pick a Social Policy, each one giving you a certain bonus. = Varje drag läggs kulturen du får från alla dina städer till din Civilisations kultur.\nNär du har tillräckligt med kultur, kan du välja en Sammhällspolicy, där var och en ger dig en särskild bonus.
The policies are organized into branches, with each branch providing a bonus ability when all policies in the branch have been adopted. = Policyerna är indelade i grenar, där vare gren ger en bonusförmåga när alla policys i den grenen har anammats.
With each policy adopted, and with each city built,\n  the cost of adopting another policy rises - so choose wisely! = Med varje anammad policy, och med varje byggd stad,\n  ökar kostnaden för att anamma en annan policy - så välj med eftertanke!

City Expansion = Stadsexpansion
Once a city has gathered enough Culture, it will expand into a neighboring tile.\nYou have no control over the tile it will expand into, but tiles with resources and higher yields are prioritized. = När en stad har samlat tillräckligt mycket Kultur, kommer den expandera till en angränsande rua.\nDu kan inte styra vilken ruta den kommer expandera till, men rutor med resurser och högre avkastning prioriteras.
Each additional tile will require more culture, but generally your first cities will eventually expand to a wide tile range. = Varje extra ruta kommer kräva mer kultur, men vanligtvis kommer dina första städer expandera brett.
Although your city will keep expanding forever, your citizens can only work 3 tiles away from city center.\nThis should be taken into account when placing new cities. = Även om dina städer fortsätter expandera i oändlighet, kan dina medborgare bara arbeta 3 rutor från stadskärnan.\nDetta bör beaktas då man planerar nya städer.

As cities grow in size and influence, you have to deal with a happiness mechanic that is no longer tied to each individual city.\nInstead, your entire empire shares the same level of satisfaction.\nAs your cities grow in population you’ll find that it is more and more difficult to keep your empire happy. = Allteftersom städerna växer i storlek och inflytande, kommer du behöva handskas med en lycklighetsfunktion som inte längre är knuten till varje enskild stad.\nIstället, delar hela ditt rike på samma nivå av nöjdhet.\nAllteftersom dina städer växer i befolkning kommer du märka att det blir svårare och svårare att hålla riket lyckligt.
In addition, you can’t even build any city improvements that increase happiness until you’ve done the appropriate research.\nIf your empire’s happiness ever goes below zero the growth rate of your cities will be hurt.\nIf your empire becomes severely unhappy (as indicated by the smiley-face icon at the top of the interface)\n  your armies will have a big penalty slapped on to their overall combat effectiveness. = Dessutom så kan du inte ens bygga några byggnader som ökar lycklighet tills du gjort motsvarande forskning.\nOm ditt rikes lycklighet någonsin går under noll som kommer tillväxten av dina städer skadas.\nOm ditt rike blir allvarligt olyckligt (vilket visas av glada gubbikonen högst upp i gränssnittet)\n så kommer dina arméer få sin stridseffektivitet allvarligt minskad.
This means that it is very difficult to expand quickly in Unciv.\nIt isn’t impossible, but as a new player you probably shouldn't do it.\nSo what should you do? Chill out, scout, and improve the land that you do have by building Workers.\nOnly build new cities once you have found a spot that you believe is appropriate. = Detta innebär att det är mycket svårt att expandera fort i Unciv.\nDet är inte omöjligt, men som ny spelare bör du inte göra det.\nSå vad göra? Ta det lugnt, utforska, och förbättra det land du har genom att bygga Arbetare.\nBygg bara nya städer när du hittat en plats som du tror passar bra.

Unhappiness = Olycklighet
 # Requires translation!
It seems that your citizens are unhappy!\nWhile unhappy, your civilization will suffer many detrimental effects, increasing in severity as unhappiness gets higher. = 
Unhappiness has two main causes: Population and cities.\n  Each city causes 3 unhappiness, and each population, 1 = Olycklighet har två huvudorsaker: Befolkning och städer.\n  Varje stad orsakar 3 olycklighet, och varje befolkning, 1
There are 2 main ways to combat unhappiness:\n  by building happiness buildings for your population\n  or by having improved luxury resources within your borders. = Det finns två huvudsakliga sätt att bekämpa olycklighet:\n  genom att bygga lyckobyggnader till din befolkning\n  eller genom att ha förbättrade lyxresurser inom dina gränser.

You have entered a Golden Age!\nGolden age points are accumulated each turn by the total happiness \n  of your civilization\nWhen in a golden age, culture and production generation increases +20%,\n  and every tile already providing at least one gold will provide an extra gold. = Du har gått in i en Guldålder!\nGuldålderpoäng ackumuleras varje drag från den totala lyckan \n  i din civilisation\nMedan du är i en guldålder, ökar kultur och produktionsgenerationen med +20%,\n  och alla rutor som redan producerar åtminstone ett guld kommer producer ett extra guld.

Roads and Railroads = Vägar och Järnvägar
Connecting your cities to the capital by roads\n  will generate gold via the trade route.\nNote that each road costs 1 gold Maintenance per turn, and each Railroad costs 2 gold,\n  so it may be more economical to wait until the cities grow! = Att koppla samman dina städer med huvudstäder med vägar\n kommer generera guld via handelsrutten.\Obs att varje väg kostar 1 guld Driftkostnad per drag, och varje Järnväg 2 guld,\n  så det kan vara med ekonomiskt att vänta tills städerna växer!

Victory Types = Segertyper
Once you’ve settled your first two or three cities you’re probably 100 to 150 turns into the game.\nNow is a good time to start thinking about how, exactly, you want to win – if you haven’t already. = När du grundat dina första två eller tre städer är du antagligen 100 till 150 drag in i spelet.\nNu är ett bra tillfälla att börja fundera på exakt hur du vill vinna - om du inte redan har det.
There are four ways to win in Unciv. They are:\n - Cultural Victory: Complete 5 Social Policy Trees and build the Utopia Project\n - Domination Victory: Survive as the last civilization\n - Science Victory: Be the first to construct a spaceship to Alpha Centauri\n - Diplomatic Victory: Build the United Nations and win the vote = Det finns fyra sätt att vinna Unciv. De är:\n - Kulturseger: Fullborda 5 Policyträd och bygg Utopiaprojektet\n - Domineringsseger: Överlev som sista civilisaton\n - Vetenskapsseger: Var den första att bygga ett rymdskepp till Alfa Centauri\n - Diplomatiseger: Bygg de Förenta Nationerna och vinn omröstningen
So to sum it up, these are the basics of Unciv – Found a prosperous first city, expand slowly to manage happiness, and set yourself up for the victory condition you wish to pursue.\nObviously, there is much more to it than that, but it is important not to jump into the deep end before you know how to swim. = Så summa summarum, detta är grunden i Unciv - Bygg en välmående första stad, expandera långsamt för att hålla steg med olycklighet, och förbered för det segervillkor som du vill arbeta mot.\nDet finns förstås mer att orda om än så, men det är viktigt att inte hoppa i den djupa ändan bassängen innan du kan simma.

Enemy City = Fientlig Stad
Cities can be conquered by reducing their health to 1, and entering the city with a melee unit.\nSince cities heal each turn, it is best to attack with ranged units and use your melee units to defend them until the city has been defeated! = Städer kan erövras genom att reducera deras hälsa till 1, och gå in i staden med en närstridsenhet.\nEftersom städer läker varje drag, är det bäst att anfalla med räckviddsenheter och använda dina närstridsenheter för att försvara dem tills staden besegrats!

Luxury Resource = Lyxresurs
Luxury resources within your domain and with their specific improvement are connected to your trade network.\nEach unique Luxury resource you have adds 5 happiness to your civilization, but extra resources of the same type don't add anything, so use them for trading with other civilizations! = Lyxresurser inom dina gränser som har sin motsvarande förbättring sammankopplas till ditt handelsnätverk.\nVarje sorts Lyxresurs du har lägger till 5 lycka till din civilisation, men extra resurser av samma sort ger inget extra, så du kan använda dem för att handla med andra civilisationer!

Strategic Resource = Strategisk Resurs
Strategic resources within your domain and with their specific improvement are connected to your trade network.\nStrategic resources allow you to train units and construct buildings that require those specific resources, for example the Horseman requires Horses. = Strategiska resurser inom dina gränser som har sin motsvarande förbättring sammankopplas till ditt handelsnätverk.\nStrategiska resurser låter dig träna enheter och bygga byggnader som kräver dessa resurser, till exempel kräver Ryttare Hästar.
Unlike Luxury Resources, each Strategic Resource on the map provides more than one of that resource.\nThe top bar keeps count of how many unused strategic resources you own.\nA full drilldown of resources is available in the Resources tab in the Overview screen. = Till skillnad från Lyxresurser, ger varje Strategisk Resurs på kartan mer än en av den resursen.\nDen översta raden håller koll på hur många outnyttjade strategiska resurser du har.\nDetaljerad information om resurser finns i Resursfliken i Översiktsskärmen.

The city can no longer put up any resistance!\nHowever, to conquer it, you must enter the city with a melee unit = Staden kan inte längre erbjuda motstånd!\nMen för att erövra den, måste du gå in i staden med en närstridsenhet

After Conquering = Efter Erövring
When conquering a city, you can choose to liberate, annex, puppet, or raze the city. = När du erövrar en stad, kan du välja mellan att jämna den med marken, skapa en marionett, eller annektera staden.\nAtt jämna staden minskar befolkningen med 1 varje drag tills staden är utplånad. (Translation update needed!)
\nLiberating the city will return it to its original owner, giving you a massive diplomatic boost with them!\n\nAnnexing the city will give you full control over it, but also increase the citizens' unhappiness to 2x!\nThis can be mitigated by building a courthouse in the city, returning the citizen's unhappiness to normal.\n\nPuppeting the city will mean that you have no control on the city's production.\nThe city will not increase your tech or policy cost, but its citizens will generate 1.5x the regular unhappiness.\nA puppeted city can be annexed at any time, but annexed cities cannot be returned to a puppeted state!\n\nRazing the city will lower its population by 1 each turn until the city is destroyed!\nYou cannot raze a city that is either the starting capital of a civilization or the holy city of a religion. = Att skapa en marionett innebär att du inte har någon kontroll över stadens produktion.\nStaden kommer inte öka din teknologi- eller policykostnad, med dess medborgare komer generera 1,5x vanlig olycklighet.\nAtt annektera staden ger dig kontroll över produktionen, men ökar medborgarnas olycklighet till 2x!\nDetta kan avhjälpas genom att bygga ett rådhus i staden, vilket tar medborgarnas olycklighet tillbaka till den vanliga nivån.\nEn marionettad stad kan närsomhelst annekteras, men annekterade städer kan inte återgå till marionettstatus! (Translation update needed!)

You have encountered a barbarian unit!\nBarbarians attack everyone indiscriminately, so don't let your \n  civilian units go near them, and be careful of your scout! = Du har mött en barbarenhet!\nBarbarer anfaller alla utan urskilling, så låt inte dina \n civila enheter komma nära dem, och var försiktig med din spejare!

You have encountered another civilization!\nOther civilizations start out peaceful, and you can trade with them,\n  but they may choose to declare war on you later on = Du har mött en annan civilisation!\nAndra civilisationer börjar fredliga, och du kan handla med dem,\n men de kan välja att förklara krig mot dig senare

Once you have completed the Apollo Program, you can start constructing spaceship parts in your cities\n (with the relevant technologies) to win a Scientific Victory! = När du fullbordat Apolloprogrammet, kan du börja bygga rymdskeppsdelar i dina städer\n (med de motsvarande teknologierna) för att vinna en vetenskapsseger!

Injured Units = Skadade Enheter
Injured units deal less damage, but recover after turns that they have been inactive.\nUnits heal 5 health per turn in enemy territory, 10 in neutral land,\n  15 inside your territory and 20 in your cities. = Skadade enheter gör mindre skada, men återhämtar sig efter drag då de varit inaktiva.\nEnheter läger 5 hälsa per drag i fientligt territorium, 10 på neutral mark,\n  15 i ditt territorium och 20 i dina städer.

Workers = Arbetare
Workers are vital to your cities' growth, since only they can construct improvements on tiles.\nImprovements raise the yield of your tiles, allowing your city to produce more and grow faster while working the same amount of tiles! = Arbetare är nödvändiga för dina städers tillväxt, eftersom de är de enda som kan bygga förbättringar på rutor.\nFörbättringar ökar avkastningen från dina rutor, vilket låter din stad producera mer och växa snabbar medan den arbetar samma mängd rutor!

Siege Units = Belägringsenheter
Siege units are extremely powerful against cities, but need to be Set Up before they can attack.\nOnce your siege unit is set up, it can attack from the current tile,\n  but once moved to another tile, it will need to be set up again. = Belägringsenheter är mycket kraftfulla mot städer, men behöver Göras Klara innan de kan anfalla.\nNär din belägringsenhet är klargjord, kan den anfalla från sin nuvarande ruta,\n  men om den flyttas till en annan ruta, behöver den göras klar igen.

Embarking = Ombordstigning
Once a certain tech is researched, your land units can embark, allowing them to traverse water tiles.\nEntering or leaving water takes the entire turn.\nUnits are defenseless while embarked, so be careful! = När en särskild teknologi upptäcks, kan dina landenheter stiga ombord, vilket ger den möjlighet att färdas över vattenrutor.\nAtt stiga ombord eller landstiga tar hela draget.\nEnheter är försvarslösa medan de är ombordstigna, så var försiktig!

Idle Units = Sysslolösa Enheter
If you don't want to move a unit this turn, you can skip it by clicking 'Next unit' again.\nIf you won't be moving it for a while, you can have the unit enter Fortify or Sleep mode - \n  units in Fortify or Sleep are not considered idle units.\nIf you want to disable the 'Next unit' feature entirely, you can toggle it in Menu -> Check for idle units. = Om du inte vill flytta en enhet det här draget, kan du hoppa över den genom att trycka 'Nästa Enhet' igen.\nOm du inte kommer flytta den på ett tag, så kan du beordra enheten att Förskansa eller Sova - \n  enheter som Förskansar eller Sover räknas inte som sysslolösa.\nOm du vill stänga av 'Nästa Enhet'-funktionen helt, kan du välja den i Meny -> Kolla efter sysslolösa enheter.

Contact Me = Kontakta Mig
Hi there! If you've played this far, you've probably seen that the game is currently incomplete.\n UnCiv is meant to be open-source and free, forever.\n That means no ads or any other nonsense. = Hej! Om du spelat så här långt, har du förmodligen märkt att spelet för närvarande är ofärdigt.\n UnCiv är tänkt att vara öppen källkod, och gratis, för alltid.\n Det innebär att det finns ingen reklam eller annat nonsens.
What motivates me to keep working on it, \n  besides the fact I think it's amazingly cool that I can,\n  is the support from the players - you guys are the best! = Det som motiverar mig att fortsätta arbeta på det, \n förutom det faktum att jag tycker det är otrooligt häftigt at jag kan,\n  är stödet från spelarna - ni är bäst!
Every rating and review that I get puts a smile on my face =)\n  So contact me! Send me an email, review, Github issue\n  or mail pigeon, and let's figure out how to make the game \n  even more awesome!\n(Contact info is in the Play Store) = Varje betyg och recension som jag får ger mig ett leende =)\n  Så kontakta mig! Skicka mig ett mail, recension, Github-issue\n  eller brevduva, och låt oss komma på hur vi kan göra spelet \n  ännu häftigare!\n(Kontaktinformation finns i Play Store)

Pillaging = Plundring
Military units can pillage improvements, which heals them 25 health and ruins the improvement.\nThe tile can still be worked, but advantages from the improvement - stat bonuses and resources - will be lost.\nWorkers can repair these improvements, which takes less time than building the improvement from scratch. = Militära enheter kan plundra förbättringar, vilket ger dem tillbaka 25 liv och förstör förbättringen.\nRutan kan fortfarande arbetas, men fördelarna från förbättringen - avkastningsbonusar och resurser - går förlorade.\nArbetare kan reparera dessa förbättringar, vilket tar mindre tid än att bygga den från grunden.

Experience = Erfarenhet
Units that enter combat gain experience, which can then be used on promotions for that unit.\nUnits gain more experience when in Melee combat than Ranged, and more when attacking than when defending. = Enheter som går in i strid får erfarenhet, vilket sedan kan användas för befordringar för enheten.\nEnheter får mer erfarenhet i Närstrid än Räckvidd, och mer då de anfaller än då de försvarar.
Units can only gain up to 30 XP from Barbarian units - meaning up to 2 promotions. After that, Barbarian units will provide no experience. = Enheter kan bara tjäna upp till 30 EP från Barbarenheter - dvs upp till 2 befordringar. Därefter kommer Barbarenheter inte ge någon erfarenhet.

Combat = Strid
Unit and cities are worn down by combat, which is affected by a number of different values.\nEach unit has a certain 'base' combat value, which can be improved by certain conditions, promotions and locations. = Enheter och städer nöts ned av strid, vilket påverkas av ett antal olika värden.\nVarje enhet har ett visst 'grund'-stridsvärde, vilket kan förbättras av vissa tillstånd, befordringar, och platser.
Units use the 'Strength' value as the base combat value when melee attacking and when defending.\nWhen using a ranged attack, they will the use the 'Ranged Strength' value instead. = Enhter använder 'Styrka'-värdet som grundstridsvärdet i närstrid.\nNär de gör en räckviddsattack kommer de använda 'Räckviddsstyrka'-värdet istället.
Ranged attacks can be done from a distance, dependent on the 'Range' value of the unit.\nWhile melee attacks allow the defender to damage the attacker in retaliation, ranged attacks do not. = Räckviddsattacker kan göras från avstånd, beroende på enhetens 'Räckvidd'.\nMedan närstridsattacker låter försvararen skada anfallaren i gengäld, låter räckviddsattacker inte detta ske.

Research Agreements = Forskningsavtal
In research agreements, you and another civilization decide to jointly research technology.\nAt the end of the agreement, you will both receive a 'lump sum' of Science, which will go towards one of your unresearched technologies. = I forskningsavtal beslutar du och en annan civilisation att forska på teknologier tillsammans\nVid avtalets slut kommer ni båda få ett 'engångsbelopp' Vetenskap, vilket kommer räknas för en av dina outforskade teknologier.
The amount of ⍾Science you receive at the end is dependent on the ⍾Science generated by your cities and the other civilization's cities during the agreement - the more, the better! = Mängden Vetenskap du får på slutet beror på vetenskapen som genererats av dina städer och den andra civilisationens städer under avtalet - ju mer, desto bättre!

Not all nations are contending with you for victory.\nCity-States are nations that can't win, don't conquer other cities and can't be traded with. = Inte alla nationer tävlar med dig om segern.\nStadsstater är nationer som inte kan vinna, inte erövrar andra städer, och inte kan handlas med.
Instead, diplomatic relations with City-States are determined by Influence - a meter of 'how much the City-State likes you'.\nInfluence can be increased by attacking their enemies, liberating their city, and giving them sums of gold. = Istället bestäms diplomatiska relationer med stadsstater av Inflytande - ett mått på 'hur mycket Stadsstaten tycker om dig'.\nInflytande kan ökas genom att anfalla deras fienter, befria deras stad, och genom att ge dem guld.
Certain bonuses are given when you are at above 30 influence.\nWhen you have above 60 Influence, and you have the highest influence with them of all civilizations, you are considered their 'Ally', and gain further bonuses and access to the Luxury and Strategic resources in their lands. = Vissa bonusar ges när du är över 30 inflytande.\nNär du har mer än 60 Inflytande, och du har det högsta inflytandet med dem av alla civilisationer, räknas du som deras 'Allierade', och får ytterligare bonusar samt tillgång till Lyxresurserna och de Strategiska Resurserna i deras gränser.

Great People = Stora Personer
Certain buildings, and specialists in cities, generate Great Person points per turn.\nThere are several types of Great People, and their points accumulate separately.\nThe number of points per turn and accumulated points can be viewed in the Overview screen. = Vissa byggnader, samt specialister i städer, genererar Stora Person-poäng per drag.\nDet finns flera sorters Stora Personer, och deras poäng ackumuleras separat.\nAntalet poäng per drag och ackumulerade poäng kan ses i Översiktsskärmen.
Once enough points have been accumulated, a Great Person of that type will be created!\nEach Great Person can construct a certain Great Improvement which gives large yields over time, or immediately consumed to provide a certain bonus now. = När tillräckligt många poäng ackumulerats, kommer en Stor Person av motsvarande slag skapas!\nVarje Stor Person kan bygga en viss typ av Stor Förbättring som ger stor avkastning över tid, eller genast konsumeras för att ge en viss bonus nu.
Great Improvements also provide any strategic resources that are under them, so you don't need to worry if resources are revealed underneath your improvements! = Stora förbättringar ger också alla eventuella strategiska resurser som finns under dem, så du behöver inte oroa dig för om resurser dyker upp under dina förbättringar!

Removing Terrain Features = Ta bort Terrängdrag
Certain tiles have terrain features - like Flood plains or Forests -  on top of them. Some of these layers, like Jungle, Marsh and Forest, can be removed by workers.\nRemoving the terrain feature does not remove any resources in the tile, and is usually required in order to add improvements exploiting those resources. = Somliga rutor har terrängegenskaper - som Flodslätter eller Skogar - ovanpå sig. Vissa av dessa lager, som Djungel, Träsk, och Skog, kan avlägsnas av arbetare.\nAtt ta bort terrängegenskapen tar inte bort några resurser i rutan, och behövs ofta för att bygga förbättringar som utnyttjar dessa resurser.

Natural Wonders, such as the Mt. Fuji, the Rock of Gibraltar and the Great Barrier Reef, are unique, impassable terrain features, masterpieces of mother Nature, which possess exceptional qualities that make them very different from the average terrain.\nThey benefit by giving you large sums of Culture, Science, Gold or Production if worked by your Cities, which is why you might need to bring them under your empire as soon as possible. = Naturliga Underverk, såsom Fuji, Gibraltarklippan, och Stora Barriärrevet, är unika, opasserbara terrängdrag, mästerverk av moder Natur, som har utsökta egenskaper som gör dem helt annorlunda än vanlig terräng.\nDe bidrar genom att ge dig stora mängder Kultur, Vetenskap, Guld, eller Produktion om de arbetas av dina Städer, vilket är anledningen till att du bör infånga dem i ditt rike så fort som möjligt.

Keyboard = Tangentbord
If you have a keyboard, some shortcut keys become available. Unit command or improvement picker keys, for example, are shown directly in their corresponding buttons. = Om du har ett tangentbord, så finns vissa snabbkommandon tillgängliga. Enhetskommandon eller förbättringsvalstangenter, till exempel, visas direkt i sina motsvarande knappar.
On the world screen the hotkeys are as follows: = På världskartan är snabbkomandona som följer:
Space or 'N' - Next unit or turn\n'E' - Empire overview (last viewed page)\n'+', '-' - Zoom in / out\nHome - center on capital or open its city screen if already centered = Mellanslag eller 'N' - Nästa enhet eller drag\n'E' - Riksöversikt (senast visade flik)\n'+', '-' - Zooma in / ut\nHome - centrera på huvudstaden eller öppna dess stadsskärm om redan centrerat
F1 - Open Civilopedia\nF2 - Empire overview Trades\nF3 - Empire overview Units\nF4 - Empire overview Diplomacy\nF5 - Social policies\nF6 - Technologies\nF7 - Empire overview Cities\nF8 - Victory Progress\nF9 - Empire overview Stats\nF10 - Empire overview Resources\nF11 - Quicksave\nF12 - Quickload = F1 - Öppna Civilopedi\nF2 - Översikt Handelsavtal\nF3 - Översikt Enheter\nF4 - Översikt Diplomati\nF5 Samhällspolicys\nF6 - Teknologier\nF7 - Översikt Städer\nF8 - Segerstatus\nF9 - Översikt Statistik\n F10 - Översikt Resurser\nF11 - Snabbspara\nF12 - Snabbladda
Ctrl-R - Toggle tile resource display\nCtrl-Y - Toggle tile yield display\nCtrl-O - Game options\nCtrl-S - Save game\nCtrl-L - Load game = Ctrl-R - Visa rutresurser\nCtrl-Y - Visa rutavkastning\nCtrl-O - Spelalternativ\nCtrl-S - Spara spelet\nCtrl-L - Ladda Spelet

World Screen = Världsskärm
This is where you spend most of your time playing Unciv. See the world, control your units, access other screens from here. = Här spenderar du större delen av din tid då du spelar Unciv. Du kan se världen, kontrollera dina enheter, och komma åt andra skärmar härifrån.
①: The menu button - civilopedia, save, load, options... = ①: Menyknappen - civilopedi, spara, ladda, alternativ...
②: The player/nation whose turn it is - click for diplomacy overview. = ②: Den spelare/nation vars drag det är - klicka för en diplomatiöverblick.
③: The Technology Button - shows the tech tree which allows viewing or researching technologies. = ③: Teknologiknappen - visar teknologiträdet som låter dig se på eller forska fram teknologier.
④: The Social Policies Button - shows enacted and selectable policies, and with enough culture points you can enact new ones. = ④: Samhällspolicyknappen - visar anammade och valbara policys, och med tillräckligt många kulturpoäng kan du anamma nya.
⑤: The Diplomacy Button - shows the diplomacy manager where you can talk to other civilizations. = ⑤: Diplomatiknappen - visar diplomatiöverblicken där du kan tala med andra civilisationer.
⑥: Unit Action Buttons - while a unit is selected its possible actions appear here. = ⑥: Enhetshandlingsknappar - då en enhet är vald visas dess möjliga handlingar här.
⑦: The unit/city info pane - shows information about a selected unit or city. = ⑦: Enhets-/Stadsinformationspanelen - visar information om en vald enhet eller stad.
⑧: The name (and unit icon) of the selected unit or city, with current health if wounded. Clicking a unit name or icon will open its civilopedia entry. = ⑧: Namnet (och enhetsikonen) på den valda enheten eller staden, med dess nuvarande hälsa om den är skadad. Genom att klicka enhetens namn eller ikon öppnas dess civilopediartikel.
⑨: The arrow buttons allow jumping to the next/previous unit. = ⑨: Pilknapparna låter dig hoppa till nästa/föregående enhet.
⑩: For a selected unit, its promotions appear here, and clicking leads to the promotions screen for that unit. = ⑩: Befordringarna för en vald enhet visas här, och genom att klicka här öppnas enhetens befordringsskärm.
⑪: Remaining/per turn movement points, strength and experience / XP needed for promotion. For cities, you get its combat strength. = ⑪: Återstående/per drag förflyttningspoäng, styrka och erfarenhet / EP som behövs för befordring. För städer visas dess stridsstyrka.
⑫: This button closes the selected unit/city info pane. = ⑫: Denna knapp stänger den valda enhets-/stadsinfopanelen.
⑬: This pane appears when you order a unit to attack an enemy. On top are attacker and defender with their respective base strengths. = ⑬: Denna panel visas då du beordrar en enhet att anfalla fienden. Överst visas anfallaren och försvararen med deras respektive grundstyrkor.
⑭: Below that are strength bonuses or penalties and health bars projecting before / after the attack. = ⑭: Nedanför det finns styrkebonusar eller -avdrag samt hälsoindikatorer som visar före / efter anfallet.
⑮: The Attack Button - let blood flow! = ⑮: Anfallsknappen - låt blodet flyta!
⑯: The minimap shows an overview over the world, with known cities, terrain and fog of war. Clicking will position the main map. = ⑯: Minatyrkartan visar en översikt över världen, med kända städer, terräng och krigsdimma. Genom att klicka här kan man ändra huvudvyns position.
⑰: To the side of the minimap are display feature toggling buttons - tile yield, worked indicator, show/hide resources. These mirror setting on the options screen and are hidden if you deactivate the minimap. = ⑰: Bredvid miniatyrkartan finns knappar för att visa ytterligar information - rutavkastning, arbetsindikatorer, visa/dölj resurser. De motsvarar inställningarna på spelalternativsskärmen och döljs om miniatyrkartan avaktiveras.
⑱: Tile information for the selected hex - current or potential yield, terrain, effects, present units, city located there and such. Where appropriate, clicking a line opens the corresponding civilopedia entry. = ⑱: Rutinformation för den valda hexagonen - nuvarande eller möjlig avkastning, terräng, effekter, närvarande enheter, eventuell stad som finns där osv. Genom att klicka på relevanta rader öppnas motsvarande civilopediartikel.
⑲: Notifications - what happened during the last 'next turn' phase. Some are clickable to show a relevant place on the map, some even show several when you click repeatedly. = ⑲: Notifikationer - vad som hände under förra 'nästa drag'-fas. Visa går att klicka på för att visa motsvarande plats på kartan, vissa kan till och med visa flera platser då du klickar på dem flera gånger.
⑳: The Next Turn Button - unless there are things to do, in which case the label changes to 'next unit', 'pick policy' and so on. = ⑳: Nästa Drag-knapp - om det inte återstår saker att göra, i vilket fall texten ändras till 'nästa enhet', 'välj en policy', osv.
ⓐ: The overview button leads to the empire overview screen with various tabs (the last one viewed is remembered) holding vital information about the state of your civilization in the world. = ⓐ: Översiktsknappen leder till riksöversiktsskärmen med diverse flikar (den senast öppnade komms ihåg) som innehåller viktig information om din civilisations tillstånd i världen.
ⓑ: The ♪Culture icon shows accumulated ♪Culture and ♪Culture needed for the next policy - in this case, the exclamation mark tells us a next policy can be enacted. Clicking is another way to the policies manager. = ⓑ: Kulturikonen visar ackumulerad kultur och hur mycket kultur som behövs för nästa policy - i detta fall kan vi se från utropstecknet att nästa policy kan anammas. Genom att klicka det kommer man till policyskärmen.
ⓒ: Your known strategic resources are displayed here with the available (usage already deducted) number - click to go to the resources overview screen. = ⓒ: Dina kända strategiska resurser visas här med en siffra för hur många som är tillgängliga (använda är redan fråndragna) - klicka för att gå till resursöversiktsskärmen.
ⓓ: Happiness/unhappiness balance and either golden age with turns left or accumulated happiness with amount needed for a golden age is shown next to the smiley. Clicking also leads to the resources overview screen as luxury resources are a way to improve happiness. = ⓓ: Lycka/olycklighet netto och antingen guldålder med antal drag kvar eller ackumulerad lycka med den mängd som behövs för en guldålder visas bredvid smileyn. Genom att klicka kommer man även här till resursöversiktsskärmen eftersom lyxresurser är ett sätt att öka lycka.
ⓔ: The ⍾Science icon shows the number of ⍾Science points produced per turn. Clicking leads to the technology tree. = ⓔ: Vetenskapsikonen visar antal vetenskapspoäng som produceras per drag. Om man klickar på den kommer man till teknologiträdet.
ⓕ: Number of turns played with translation into calendar years. Click to see the victory overview. = ⓕ: Antal drag spelat, med översättning till kalenderår. Klicka för att se segeröversikten.
ⓖ: The number of gold coins in your treasury and income. Clicks lead to the Stats overview screen. = ⓖ: Antal guldmynt i din skattkammare samt inkomst. Klicka för att komma till statistiköversiktsskärmen.
ⓧ: In the center of all this - the world map! Here, the "X" marks a spot outside the map. Yes, unless the wrap option was used, Unciv worlds are flat. Don't worry, your ships won't fall off the edge. = ⓧ: I mitten av allt - världskartan! Här visar "X"et ett plats utanför kartan. Ja, om man inte valt världsrundningsalternativet, är Uncivs kartor platta. Oroa dig inte, dina skepp kommer inte ramla över kanten.
ⓨ: By the way, here's how an empire border looks like - it's in the national colours of the nation owning the territory. = ⓨ: Det här är för övrigt hur en riksgräns ser ut - den har samma färger som nationen som äger territoriet.
ⓩ: And this is the red targeting circle that led to the attack pane back under ⑬. = ⓩ: Och det här er den röda målcirkeln som ledde till anfallspanelen förut under ⑬.
What you don't see: The phone/tablet's back button will pop the question whether you wish to leave Unciv and go back to Real Life. On desktop versions, you can use the ESC key. = Vad du inte ser: Telefonens/Surfplattans bakåtknapp kommer ställa frågan huruvida du vill lämna Unciv och återgå till Verkliga Livet. På datorversioner kan du använda ESC-tangenten.

After building a shrine, your civilization will start generating ☮Faith. = Efter att en helgedom byggts, börjar din civilisation generera Tro☮.
When enough ☮Faith has been generated, you will be able to found a pantheon. = När tillräckligt med Tro☮ genererats, kommer du kunna stifta ett panteon.
A pantheon will provide a small bonus for your civilization that will apply to all your cities. = Ett panteon kommer ge en liten bonus till din civilisation som gäller för alla dina städer.
Each civilization can only choose a single pantheon belief, and each pantheon can only be chosen once. = Varja civilisation kan endast välja en panteontrossats, och varja panteon kan bara väljas en gång.
Generating more ☮Faith will allow you to found a religion. = Genom att generera mer tro kommer du kunna stifta en religion.

Keep generating ☮Faith, and eventually a great prophet will be born in one of your cities. = Fortsätt generera Tro☮, så kommer så småningom en stor profet födas i en av dina städer.
This great prophet can be used for multiple things: Constructing a holy site, founding a religion and spreading your religion. = Denna stora profet kan användas för flera olika saker: Bygga en helig plats, stifta en religion, och sprida din religion.
When founding your religion, you may choose another two beliefs. The founder belief will only apply to you, while the follower belief will apply to all cities following your religion. = När du stiftar din religion, kan du välja två ytterligare trossatser. Grundartrossatsen kommer endast gälla dig, medan följeslagartrossatsen kommer gälla alla städer som följer din religion.
Additionally, the city where you used your great prophet will become the holy city of that religion. = Förutom detta, kommer den stad där du använt din stora profet bli den nya religionens heliga stad.
Once you have founded a religion, great prophets will keep being born every so often, though the amount of Faith☮ you have to save up will be higher. = När du stiftat en religion, kommer stora profeter fortsätta födas då och då, fast mängden Tro☮ du behöver spara kommer öka.
One of these great prophets can then be used to enhance your religion. = En av dessa stora profeter kan då användas för att förbättra din religion.
This will allow you to choose another follower belief, as well as an enhancer belief, that only applies to you. = Detta låter dig välja ytterligare en följeslagartrossats, som bara gäller dig.
Do take care founding a religion soon, only about half the players in the game are able to found a religion! = Se till att stifta en religion snart, endast cirka hälften av spelarna i spelet kan stifta en religion!

Beliefs = Trossatser
There are four types of beliefs: Pantheon, Founder, Follower and Enhancer beliefs. = Det fins fyra sorters trossatser: Panteon-, Grundar-, Följeslagar-, och Förbättrartrossatser.
Pantheon and Follower beliefs apply to each city following your religion, while Founder and Enhancer beliefs only apply to the founder of a religion. = Panteon- och Följeslagartrossatser gäller varje stad som följer din religion, medan Grundar- och Förbättrartrossatser endast gäller religionens stiftare.

Religion inside cities = Religion i städer
When founding a city, it won't follow a religion immediately. = När en stad grundas, kommer den från början inte ha en religion.
The religion a city follows depends on the total pressure each religion has within the city. = Religionen en stad följer beror på det totala trycket varje religion utövar i staden.
Followers are allocated in the same proportions as these pressures, and these followers can be viewed in the city screen. = Följeslagare tilldelas i proportion efter dessa tryck, och dessa följeslagare visas i stadsskärmen.
Based on this, you can get a feel for which religions have a lot of pressure built up in the city, and which have almost none. = Baserat på detta, kan du få ett intryck av vilka religioner som har byggt upp mycket tryck i staden, och vilka som har mycket litet.
The city follows a religion if a majority of its population follows that religion, and will only then receive the effects of Follower and Pantheon beliefs of that religion. = Staden följer en religion om merparten av dess befolkning följer denna religion, och kommer endast då få effekten av Följeslagar- och Panteontrossatserna av den religionen.

Spreading Religion = Sprida Religion
Spreading religion happens naturally, but can be sped up using missionaries or great prophets. = Relgion sprids naturligt, men kan skyndas på med hjälp av missionärer eller stora profeter.
Missionaries can be bought in cities following a major religion, and will take the religion of that city. = Missionärer kan köpas i städer som följer en stor religionen, och kommer få den stadens religion.
So do take care where you are buying them! If another civilization has converted one of your cities to their religion, missionaries bought there will follow their religion. = Så se upp med var du köper dem! Om en annan civilisation har omvänt en av dina städer till sin religion, kommer missionärer som köps där följa deras religion.
Great prophets always have your religion when they appear, even if they are bought in cities following other religions, but captured great prophets do retain their original religion. = Stora profeter har alltid din religion när de dyker upp, även om de köps i städer som följer andra religioner, men tillfångatagna stora profeter behåller sin ursprungliga religion.
Both great prophets and missionaries are able to spread religion to cities when they are inside its borders, even cities of other civilizations. = Både stora profeter och missionärer kan sprida religion till städer när de befinner sig inom dess gränser, även till andra civilisationers städer.
These two units can even enter tiles of civilizations with whom you don't have an open borders agreement! = Dessa två enheter kan rentav gå in i rutor med vars civilisationer du inte har något avtal om öppna gränser!
But do take care, missionaries will lose 250 religious strength each turn they end while in foreign lands. = Men se upp, missionärer kommer förlora 250 religiös styrka varje drag de avslutar i främmande länder.
This diminishes their effectiveness when spreading religion, and if their religious strength ever reaches 0, they have lost their faith and disappear. = Dett minskar deras effektivitet för att sprida religion, och om deras religiösa styrka någonsin når 0, har de förlorat sin tro och försvinner.
When you do spread your religion, the religious strength of the unit is added as pressure for that religion. = När du sprider din religion, kommer enhetens religiösa styrka läggas till trycket för den religionen.
Cities also passively add pressure of their majority religion to nearby cities. = Städer lägger även passivt till tryck för sin majoritetsreligion till närliggande städer.
Each city provides +6 pressure per turn to all cities within 10 tiles, though the exact amount of pressure depends on the game speed. = Varje stad ger +6 tryck per drag till alla städer inom 10 rutor, men den exakta mängden tryck beror på spelets hastighet.
This pressure can also be seen in the city screen, and gives you an idea of how religions in your cities will evolve if you don't do anything. = Detta tryck kan även ses i stadsskärmen, och ger dig en uppfattning om hur religionerna i dina städer kommer utvecklas om du inte gör något.
Holy cities also provide +30 pressure of the religion founded there to themselves, making it very difficult to effectively convert a holy city. = Heliga städer kan även ge +30 tryck för religionen som grundats där till sig själva, vilket gör det mycket svårt att framgångsrikt omvända en helig stad.
Lastly, before founding a religion, new cities you settle will start with 200 pressure for your pantheon. = Slutligen, innan du stiftat en religion, kommer nya städer du grundar starta med 200 tryck för din panteon.
This way, all your cities will starting following your pantheon as long as you haven't founded a religion yet. = På så sätt kommer alla dina städer börja med att följa din panteon så länge som du inte stiftat en religion än.

Inquisitors = Inkvisitorer
Inquisitors are the last religious unit, and their strength is removing other religions. = Inkvisitorer är den sista religiösa enhet, och deras styrka ligger i att avlägsna andra religioner.
They can remove all other religions from one of your own cities, removing any pressures built up. = De kan avlägsna alla andra religioner från en av dina egna städer, vilket tar bort allt tryck som byggts upp.
Great prophets also have this ability, and remove all other religions in the city when spreading their religion. = Stora profeter har också denna förmåga, och tar bort alla andra religioner i staden då de sprider sin religion.
Often this results in the city immediately converting to their religion = Detta leder ofta till att staden genast omvänds till deras religion
Additionally, when an inquisitor is stationed in or directly next to a city center, units of other religions cannot spread their faith there, though natural spread is uneffected. = Dessutom, när en inkvisitor befinner sig i eller alldeles bredvid en stadskärna, kan andra religioners enheter inte sprida sin tro där, fast naturlig spridning påverkas inte.

Maya Long Count calendar cycle = Mayakalenderns Långa Räkning-tidevarv
The Mayan unique ability, 'The Long Count', comes with a side effect: = Mayanernas unika förmåga, 'Långa Räkningen', har en bieffekt:
Once active, the game's year display will use mayan notation. = När den aktiverats visas spelets år med mayansk notering.
The Maya measured time in days from what we would call 11th of August, 3114 BCE. A day is called K'in, 20 days are a Winal, 18 Winals are a Tun, 20 Tuns are a K'atun, 20 K'atuns are a B'ak'tun, 20 B'ak'tuns a Piktun, and so on. = Mayanerna mätte tiden i dagar från vad vi skulle kalla 11:e augusti, 3114 f kr. En dag kallas Kin, 20 dagar är en Winal, 18 Winaler är en Tun, 20 Tuner är en Katun, 20 Katuner är en Baktun, 20 Baktuner en Piktun, och så vidare.
Unciv only displays ය B'ak'tuns, ඹ K'atuns and ම Tuns (from left to right) since that is enough to approximate gregorian calendar years. The Maya numerals are pretty obvious to understand. Have fun deciphering them! = Unciv visar endast ය Baktuner, ඹ Katuner and ම Tuner (från vänster till höger) eftersom det räcker för att komma nära nog gregorianska kalenderår. Det mayanska talsystemet är inte svårt att förstå. Roa dig med att uttyda dem!

Your cities will periodically demand different luxury goods to satisfy their desire for new things in life. = Dina städer kommer då och då kräva olika lyxresurser för att tillfredsställa sina behov för nya upplevelser.
If you manage to acquire the demanded luxury by trade, expansion, or conquest, the city will celebrate We Love The King Day for 20 turns. = Om du lyckas få tag på den krävda resursen genom handel, expansion eller erövring kommer staden fira Vi Älskar Kungen-Dagen i 20 drag.
During the We Love The King Day, the city will grow 25% faster. = Under Vi Älskar Kungen-Dagen kommer staden växa 25% snabbare.
This means exploration and trade is important to grow your cities! = Det betyder att utforskning och handel är viktigt för att få dina städer att växa!


#################### Lines from Unique Types #######################

 # Requires translation!
Nullifies [stat] [cityFilter] = 
 # Requires translation!
Nullifies Growth [cityFilter] = 
Provides [stats] per turn = Ger [stats] per drag
Provides [stats] [cityFilter] per turn = Ger [stats] [cityFilter] per drag
Provides [amount] Happiness = Ger [amount] Lycka
Provides military units every ≈[amount] turns = Ger militära enheter vart ≈[amount] drag
Provides a unique luxury = Ger en unik lyxresurs
 # Requires translation!
Cannot build [baseUnitFilter] units = 
 # Requires translation!
[amount]% Great Person generation [cityFilter] = 
May choose [amount] additional [beliefType] beliefs when [foundingOrEnhancing] a religion = Får välja [amount] extra [beliefType]-trossatser vid [foundingOrEnhancing] av en religion
May buy [buildingFilter] buildings for [amount] [stat] [cityFilter] at an increasing price ([amount2]) = Får köpa [buildingFilter]-byggnader för [amount] [stat] [cityFilter] till en ökande kostnad ([amount2])
May buy [baseUnitFilter] units for [amount] [stat] [cityFilter] = Får köpa [baseUnitFilter]-enheter för [amount] [stat] [cityFilter]
May buy [buildingFilter] buildings for [amount] [stat] [cityFilter] = Får köpa [buildingFilter]-byggnader för [amount] [stat] [cityFilter]
May buy [baseUnitFilter] units with [stat] [cityFilter] = Får köpa [baseUnitFilter]-enheter med [stat] [cityFilter]
May buy [buildingFilter] buildings with [stat] for [amount] times their normal Production cost = Får köpa [buildingFilter]-byggnader med [stat] för [amount] gånger deras vanliga Produktionskostnad
 # Requires translation!
[stat] cost of purchasing [buildingFilter] buildings [amount]% = 
 # Requires translation!
Notified of new Barbarian encampments = 
Triggers victory = Leder till seger
 # Requires translation!
[amount] Unit Supply = 
 # Requires translation!
[amount] Unit Supply per [amount2] population [cityFilter] = 
 # Requires translation!
[amount] Unit Supply per city = 
 # Requires translation!
Rebel units may spawn = 
Can be purchased for [amount] [stat] [cityFilter] = Kan köpas för [amount] [stat] [cityFilter]
 # Requires translation!
Requires a [buildingName] in at least [amount] cities = 
Must not be next to [terrainFilter] = Får inte vara bredvid [terrainFilter]
 # Requires translation!
No defensive terrain penalty = 
 # Requires translation!
Upon capturing a city, receive [amount] times its [stat] production as [plunderableStat] immediately = 
 # Requires translation!
[amount] XP gained from combat = 
when at war = medan i krig
when not at war = medan ej i krig
during a Golden Age = under en Guldålder
 # Requires translation!
with [resource] = 
while the empire is happy = medan riket är lyckligt
 # Requires translation!
when between [amount] and [amount2] Happiness = 
 # Requires translation!
when below [amount] Happiness = 
during the [era] = under [era]
before the [era] = innan [era]
starting from the [era] = med början i [era]
 # Requires translation!
if no other Civilization has researched this = 
after discovering [tech] = efter upptäckten av [tech]
before discovering [tech] = innan upptäckten av [tech]
after adopting [policy] = efter att [policy] anammats
before adopting [policy] = innan [policy] anammats
 # Requires translation!
for [amount] turns = 
 # Requires translation!
<<<<<<< HEAD
by consuming this unit = 
=======
in cities with a [buildingFilter] = 
 # Requires translation!
in cities without a [buildingFilter] = 
>>>>>>> 22466a9d
if this city has at least [amount] specialists = om denna stad har minst [amount] specialister
 # Requires translation!
in cities where this religion has at least [amount] followers = 
 # Requires translation!
with a garrison = 
for [mapUnitFilter] units = för [mapUnitFilter]-enheter
 # Requires translation!
for units with [promotion] = 
 # Requires translation!
for units without [promotion] = 
vs cities = mot städer
vs [mapUnitFilter] units = mot [mapUnitFilter]-enheter
when fighting units from a Civilization with more Cities than you = vid strid mot enheter från en Civilisation med fler Städer än du
when attacking = vid anfall
when defending = vid försvar
when fighting in [tileFilter] tiles = vid strid i [tileFilter]-rutor
on foreign continents = på främmande kontinenter
 # Requires translation!
when adjacent to a [mapUnitFilter] unit = 
when above [amount] HP = medan över [amount] KP
when below [amount] HP = medan under [amount] KP
with [amount] to [amount2] neighboring [tileFilter] tiles = med [amount] till [amount2] angränsande [tileFilter]-rutor
with [amount] to [amount2] neighboring [tileFilter] [tileFilter2] tiles = med [amount] till [amount2] angränsande [tileFilter] [tileFilter2]-rutor
in [tileFilter] tiles = i [tileFilter]-rutor
in [tileFilter] [tileFilter2] tiles = i [tileFilter] [tileFilter2]-rutor
in tiles without [tileFilter] = i rutor utan [tileFilter]
on water maps = på vattenkartor
in [regionType] Regions = i [regionType]-regioner
in all except [regionType] Regions = i alla utom [regionType]-regioner
Free [baseUnitFilter] found in the ruins = Gratis [baseUnitFilter] hittad i ruinerna
[amount] Free Social Policies = [amount] Gratis Socialpolicys
[amount] population in a random city = [amount] befolkning i en slumpmässig stad
[amount] free random researchable Tech(s) from the [era] = [amount] gratis slumpmässiga forskningsbara Teknologi(er) från [era]
Gain [amount] [stat] = Få [amount] [stat]
Gain [amount]-[amount2] [stat] = Få [amount]-[amount2] [stat]
Gain enough Faith for a Pantheon = Få tillräckligt med Tro för ett Panteon
Gain enough Faith for [amount]% of a Great Prophet = Få tillräckligt med Tro för [amount]% av en Stor Profet
Reveal up to [amount/'all'] [tileFilter] within a [amount] tile radius = Visa upp till [amount/'all'] [tileFilter] inom [amount] rutors radie
From a randomly chosen tile [amount] tiles away from the ruins, reveal tiles up to [amount2] tiles away with [amount3]% chance = Från en slumpmässigt vald ruta [amount] rutor från ruinen, visa rutor upp till [amount2] rutor bort med [amount3]% sannolikhet
This Unit gains [amount] XP = Denna Enhet får [amount] EP
This Unit upgrades for free including special upgrades = Denna Enhet uppgraderas gratis inklusive specialuppgraderingar
This Unit gains the [promotion] promotion = Denna Enhet får [promotion]-befordringen
Hidden before founding a Pantheon = Gömt innan en Panteon stiftas
Hidden after founding a Pantheon = Gömt efter en Panteon stiftas
Hidden after generating a Great Prophet = Gömt efter att en Stor Profet alstrats
 # Requires translation!
Triggerable = 
 # Requires translation!
Global = 
 # Requires translation!
Nation = 
 # Requires translation!
Era = 
 # Requires translation!
Tech = 
 # Requires translation!
Policy = 
 # Requires translation!
FounderBelief = 
 # Requires translation!
FollowerBelief = 
 # Requires translation!
Building = 
 # Requires translation!
Unit = 
 # Requires translation!
UnitType = 
 # Requires translation!
Promotion = 
 # Requires translation!
Improvement = 
 # Requires translation!
Resource = 
 # Requires translation!
Ruins = 
 # Requires translation!
CityState = 
 # Requires translation!
ModOptions = 
 # Requires translation!
Conditional = <|MERGE_RESOLUTION|>--- conflicted
+++ resolved
@@ -749,8 +749,6 @@
 Are you sure you want to pillage this [improvement]? = Är du säker på att du vill plundra denna [improvement]?
 Create [improvement] = Skapa [improvement]
 Start Golden Age = Börja Guldålder
- # Requires translation!
-Trigger unique = 
 Show more = Visa mer
 Yes = Ja
 No = Nej
@@ -5435,13 +5433,9 @@
  # Requires translation!
 for [amount] turns = 
  # Requires translation!
-<<<<<<< HEAD
-by consuming this unit = 
-=======
 in cities with a [buildingFilter] = 
  # Requires translation!
 in cities without a [buildingFilter] = 
->>>>>>> 22466a9d
 if this city has at least [amount] specialists = om denna stad har minst [amount] specialister
  # Requires translation!
 in cities where this religion has at least [amount] followers = 
@@ -5488,8 +5482,6 @@
 Hidden after founding a Pantheon = Gömt efter en Panteon stiftas
 Hidden after generating a Great Prophet = Gömt efter att en Stor Profet alstrats
  # Requires translation!
-Triggerable = 
- # Requires translation!
 Global = 
  # Requires translation!
 Nation = 
