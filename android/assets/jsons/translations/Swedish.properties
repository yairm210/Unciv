--- conflicted
+++ resolved
@@ -5334,11 +5334,7 @@
  # Requires translation!
 May choose [amount] additional [beliefType] beliefs when [foundingOrEnhancing] a religion = Får välja [amount] extra [beliefType]-trossatser vid [foundingOrEnhancing] av en religion
  # Requires translation!
-<<<<<<< HEAD
-May buy [buildingFilter] buildings for [amount] [stat] [cityFilter] at an increasing price ([amount]) = Får köpa [buildingFilter]-byggnader för [amount] [stat] [cityFilter] till en ökande kostnad ([amount])
-=======
-May buy [buildingFilter] buildings for [amount] [stat] [cityFilter] at an increasing price ([amount2]) = 
->>>>>>> 0c1509bf
+May buy [buildingFilter] buildings for [amount] [stat] [cityFilter] at an increasing price ([amount2]) = Får köpa [buildingFilter]-byggnader för [amount] [stat] [cityFilter] till en ökande kostnad ([amount2])
  # Requires translation!
 May buy [baseUnitFilter] units for [amount] [stat] [cityFilter] = Får köpa [baseUnitFilter]-enheter för [amount] [stat] [cityFilter]
  # Requires translation!
@@ -5390,23 +5386,13 @@
  # Requires translation!
 when below [amount] HP = medan under [amount] KP
  # Requires translation!
-<<<<<<< HEAD
-with [amount] to [amount] neighboring [tileFilter] tiles = med [amount] till [amount] angränsande [tileFilter]-rutor
- # Requires translation!
-with [amount] to [amount] neighboring [tileFilter] [tileFilter] tiles = med [amount] till [amount] angränsande [tileFilter] [tileFilter]-rutor
-=======
-with [amount] to [amount2] neighboring [tileFilter] tiles = 
- # Requires translation!
-with [amount] to [amount2] neighboring [tileFilter] [tileFilter2] tiles = 
->>>>>>> 0c1509bf
+with [amount] to [amount2] neighboring [tileFilter] tiles = med [amount] till [amount2] angränsande [tileFilter]-rutor
+ # Requires translation!
+with [amount] to [amount2] neighboring [tileFilter] [tileFilter2] tiles = med [amount] till [amount2] angränsande [tileFilter] [tileFilter2]-rutor
  # Requires translation!
 in [tileFilter] tiles = i [tileFilter]-rutor
  # Requires translation!
-<<<<<<< HEAD
-in [tileFilter] [tileFilter] tiles = i [tileFilter] [tileFilter]-rutor
-=======
-in [tileFilter] [tileFilter2] tiles = 
->>>>>>> 0c1509bf
+in [tileFilter] [tileFilter2] tiles = i [tileFilter] [tileFilter2]-rutor
  # Requires translation!
 in tiles without [tileFilter] = i rutor utan [tileFilter]
  # Requires translation!
@@ -5426,11 +5412,7 @@
  # Requires translation!
 Gain [amount] [stat] = Få [amount] [stat]
  # Requires translation!
-<<<<<<< HEAD
-Gain [amount]-[amount] [stat] = Få [amount]-[amount] [stat]
-=======
-Gain [amount]-[amount2] [stat] = 
->>>>>>> 0c1509bf
+Gain [amount]-[amount2] [stat] = Få [amount]-[amount2] [stat]
  # Requires translation!
 Gain enough Faith for a Pantheon = Få tillräckligt med Tro för ett Panteon
  # Requires translation!
@@ -5438,11 +5420,7 @@
  # Requires translation!
 Reveal up to [amount/'all'] [tileFilter] within a [amount] tile radius = Visa upp till [amount/'all'] [tileFilter] inom [amount] rutors radie
  # Requires translation!
-<<<<<<< HEAD
-From a randomly chosen tile [amount] tiles away from the ruins, reveal tiles up to [amount] tiles away with [amount]% chance = Från en slumpmässigt vald ruta [amount] rutor från ruinen, visa rutor upp till [amount] rutor bort med [amount]% sannolikhet
-=======
-From a randomly chosen tile [amount] tiles away from the ruins, reveal tiles up to [amount2] tiles away with [amount3]% chance = 
->>>>>>> 0c1509bf
+From a randomly chosen tile [amount] tiles away from the ruins, reveal tiles up to [amount2] tiles away with [amount3]% chance = Från en slumpmässigt vald ruta [amount] rutor från ruinen, visa rutor upp till [amount2] rutor bort med [amount3]% sannolikhet
  # Requires translation!
 This Unit gains [amount] XP = Denna Enhet får [amount] EP
  # Requires translation!
@@ -5450,11 +5428,7 @@
  # Requires translation!
 This Unit gains the [promotion] promotion = Denna Enhet får [promotion]-befordringen
  # Requires translation!
-<<<<<<< HEAD
-+[amount]% attack strength to all [mapUnitFilter] Units for [amount] turns = +[amount]% attackstyrka för alla [mapUnitFilter]-enheter under [amount] drag
-=======
-+[amount]% attack strength to all [mapUnitFilter] Units for [amount2] turns = 
->>>>>>> 0c1509bf
++[amount]% attack strength to all [mapUnitFilter] Units for [amount2] turns = +[amount]% attackstyrka för alla [mapUnitFilter]-enheter under [amount2] drag
  # Requires translation!
 Hidden before founding a Pantheon = Gömt innan en Panteon stiftas
  # Requires translation!
