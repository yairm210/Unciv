--- conflicted
+++ resolved
@@ -3238,11 +3238,7 @@
  # Requires translation!
 Advanced Ballistics = Avancerad Ballistik
  # Requires translation!
-<<<<<<< HEAD
-Our scientific power has outrun our spiritual power, we have guided missiles and misguided men. – Martin Luther King Jr.  = Vår vetenskapliga kraft har sprungit ifrån vår själsliga kraft, vi har målsökande missiler och mållösa människor. – Martin Luther King Jr.
-=======
-'Our scientific power has outrun our spiritual power, we have guided missiles and misguided men.' – Martin Luther King Jr. = 
->>>>>>> a71c772a
+'Our scientific power has outrun our spiritual power, we have guided missiles and misguided men.' – Martin Luther King Jr.  = Vår vetenskapliga kraft har sprungit ifrån vår själsliga kraft, vi har målsökande missiler och mållösa människor. – Martin Luther King Jr.
 Satellites = Sateliter
 Reveals the entire map = Visar hela kartan
 'Now, somehow, in some new way, the sky seemed almost alien.' - Lyndon B. Johnson = 'Nu, på något vis, verkade hela himlen nästan främmande.' - Lyndon B Johnson
