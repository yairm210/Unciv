
# Tutorial tasks

 # Requires translation!
Move a unit!\nClick on a unit > Click on a destination > Click the arrow popup = 
 # Requires translation!
Found a city!\nSelect the Settler (flag unit) > Click on 'Found city' (bottom-left corner) = 
 # Requires translation!
Enter the city screen!\nClick the city button twice = 
 # Requires translation!
Pick a technology to research!\nClick on the tech button (greenish, top left) > \n select technology > click 'Research' (bottom right) = 
 # Requires translation!
Pick a construction!\nEnter city screen > Click on a unit or building (bottom left side) > \n click 'add to queue' = 
 # Requires translation!
Pass a turn!\nCycle through units with 'Next unit' > Click 'Next turn' = 
 # Requires translation!
Reassign worked tiles!\nEnter city screen > click the assigned (green) tile to unassign > \n click an unassigned tile to assign population = 
 # Requires translation!
Meet another civilization!\nExplore the map until you encounter another civilization! = 
 # Requires translation!
Open the options table!\nClick the menu button (top left) > click 'Options' = 
 # Requires translation!
Construct an improvement!\nConstruct a Worker unit > Move to a Plains or Grassland tile > \n Click 'Create improvement' (above the unit table, bottom left)\n > Choose the farm > \n Leave the worker there until it's finished = 
 # Requires translation!
Create a trade route!\nConstruct roads between your capital and another city\nOr, automate your worker and let him get to that eventually = 
 # Requires translation!
Conquer a city!\nBring an enemy city down to low health > \nEnter the city with a melee unit = 
 # Requires translation!
Move an air unit!\nSelect an air unit > select another city within range > \nMove the unit to the other city = 
 # Requires translation!
See your stats breakdown!\nEnter the Overview screen (top right corner) >\nClick on 'Stats' = 

 # Requires translation!
Oh no! It looks like something went DISASTROUSLY wrong! This is ABSOLUTELY not supposed to happen! Please send me (yairm210@hotmail.com) an email with the game information (menu -> save game -> copy game info -> paste into email) and I'll try to fix it as fast as I can! = 
 # Requires translation!
Oh no! It looks like something went DISASTROUSLY wrong! This is ABSOLUTELY not supposed to happen! Please send us an report and we'll try to fix it as fast as we can! = 

# Buildings

 # Requires translation!
Choose a free great person = 
 # Requires translation!
Get [unitName] = 

 # Requires translation!
Hydro Plant = 
+1 population in each city = +1 populasi di setiap bandar
 # Requires translation!
[buildingName] obsoleted = 

# Diplomacy,Trade,Nations

 # Requires translation!
Requires [buildingName] to be built in the city = 
 # Requires translation!
Requires [buildingName] to be built in all cities = 
 # Requires translation!
Provides a free [buildingName] in the city = 
 # Requires translation!
Requires worked [resource] near city = 
 # Requires translation!
Wonder is being built elsewhere = 
 # Requires translation!
Requires a [buildingName] in all cities = 
 # Requires translation!
Requires a [buildingName] in this city = 
 # Requires translation!
Consumes 1 [resource] = 
 # Requires translation!
Required tech: [requiredTech] = 
 # Requires translation!
Requires [PolicyOrNationalWonder] = 
 # Requires translation!
Cannot be purchased = 

 # Requires translation!
Current construction = 
 # Requires translation!
Construction queue = 
 # Requires translation!
Pick a construction = 
 # Requires translation!
Queue empty = 
 # Requires translation!
Add to queue = 
 # Requires translation!
Remove from queue = 
 # Requires translation!
Show stats drilldown = 
 # Requires translation!
Show construction queue = 

Diplomacy = Diplomasi
War = Perang
Peace = Aman
 # Requires translation!
Research Agreement = 
Declare war = Isytiharkan perang
Declare war on [civName]? = Isytiharkan perang keatas [civName]?
[civName] has declared war on us! = [civName] telah mengisytiharkan perang pada kita
 # Requires translation!
[leaderName] of [nation] = 
 # Requires translation!
You'll pay for this! = 
Negotiate Peace = Berunding keamanan
 # Requires translation!
Peace with [civName]? = 
Very well. = Baiklah.
Farewell. = Selamat tinggal.
Sounds good! = Bagus juga!
Not this time. = Bukan sekarang
Excellent! = Bagus!
How about something else... = Mungkin benda lain
A pleasure to meet you. = Selamat berkenalan
Our relationship = Hubungan kita
 # Requires translation!
We have encountered the City-State of [name]! = 
Declare Friendship ([numberOfTurns] turns) = Isytihar Persahabatan ([numberOfTurns] pusingan)
May our nations forever remain united! = Harap negara ini kekal bersatu selamanya
Indeed! = Sesungguhnya
 # Requires translation!
Denounce [civName]? = 
Denounce ([numberOfTurns] turns) = Kecam ([numberOfTurns] pusingan)
We will remember this. = Kami akan ingat perkara ini

 # Requires translation!
[civName] has declared war on [targetCivName]! = 
 # Requires translation!
[civName] and [targetCivName] have signed a Peace Treaty! = 
 # Requires translation!
[civName] and [targetCivName] have signed the Declaration of Friendship! = 
 # Requires translation!
[civName] has denounced [targetCivName]! = 

Unforgivable = Tidak dapat dimaafkan
Enemy = Musuh
Competitor = Persaingan
Neutral = Neutral
Favorable = Disukai
Friend = Kawan
Ally = Pakatan

 # Requires translation!
[questName] (+[influenceAmount] influence) = 
 # Requires translation!
[remainingTurns] turns remaining = 

## Diplomatic modifiers

You declared war on us! = Kamu isytihar perang pada saya
 # Requires translation!
Your warmongering ways are unacceptable to us. = 
You have captured our cities! = Kamu tawan bandar kami
 # Requires translation!
We applaud your liberation of our conquered cities! = 
 # Requires translation!
We applaud your liberation of conquered cities! = 
Years of peace have strengthened our relations. = Keamanan bertahun-tahun telah menguatkan hubungan kita.
 # Requires translation!
Our mutual military struggle brings us closer together. = 
 # Requires translation!
We have signed a public declaration of friendship = 
 # Requires translation!
You have declared friendship with our enemies! = 
 # Requires translation!
You have declared friendship with our allies = 
 # Requires translation!
Our open borders have brought us closer together. = 
 # Requires translation!
Your so-called 'friendship' is worth nothing. = 
You have publicly denounced us! = Kamu telah mengutuk kami secara awam!
You have denounced our allies = Kamu telah kutuk pakatan kamu
You have denounced our enemies = Kamu telah kutuk musuh kamu
 # Requires translation!
You betrayed your promise to not settle cities near us = 
 # Requires translation!
You fulfilled your promise to stop settling cities near us! = 
 # Requires translation!
You refused to stop settling cities near us = 
 # Requires translation!
Your arrogant demands are in bad taste = 
 # Requires translation!
Your use of nuclear weapons is disgusting! = 
You have stolen our lands! = Kamu telah curi tanah kami! 

Demands = Permintaan
Please don't settle new cities near us. = Tolong jangan menetap berdekatan bandar kami
 # Requires translation!
Very well, we shall look for new lands to settle. = 
 # Requires translation!
We shall do as we please. = 
 # Requires translation!
We noticed your new city near our borders, despite your promise. This will have....implications. = 

# City-States

 # Requires translation!
Provides [amountOfCulture] culture at 30 Influence = 
 # Requires translation!
Provides 3 food in capital and 1 food in other cities at 30 Influence = 
 # Requires translation!
Provides 3 happiness at 30 Influence = 
 # Requires translation!
Provides land units every 20 turns at 30 Influence = 
 # Requires translation!
Gift [giftAmount] gold (+[influenceAmount] influence) = 
 # Requires translation!
Relationship changes in another [turnsToRelationshipChange] turns = 

 # Requires translation!
Cultured = 
 # Requires translation!
Maritime = 
 # Requires translation!
Mercantile = 
 # Requires translation!
Militaristic = 
Type = Jenis
 # Requires translation!
Friendly = 
 # Requires translation!
Hostile = 
 # Requires translation!
Irrational = 
 # Requires translation!
Personality = 
 # Requires translation!
Influence = 
 # Requires translation!
Reach 30 for friendship. = 
 # Requires translation!
Reach highest influence above 60 for alliance. = 

# Trades 

Trade = Dagang
Offer trade = Tawar dagang
Retract offer = Tarik balik tawaran
 # Requires translation!
What do you have in mind? = 
 # Requires translation!
Our items = 
 # Requires translation!
Our trade offer = 
 # Requires translation!
[otherCiv]'s trade offer = 
 # Requires translation!
[otherCiv]'s items = 
 # Requires translation!
Pleasure doing business with you! = 
I think not. = Saya rasa tidak
That is acceptable. = Ini boleh diterima.
Accept = Mahu
Keep going = Teruskan
 # Requires translation!
There's nothing on the table = 
Peace Treaty = Triti Keamanan
 # Requires translation!
Agreements = 
Open Borders = Buka Sempadan
Gold per turn = Emas setiap pusingan
Cities = Bandar
Technologies = Teknologi
Declarations of war = Pengisytiharan perang
 # Requires translation!
Introduction to [nation] = 
Declare war on [nation] = Isytihar perang pada [nation]
 # Requires translation!
Luxury resources = 
 # Requires translation!
Strategic resources = 
 # Requires translation!
Owned: [amountOwned] = 

# Nation picker 

 # Requires translation!
[resourceName] not required = 
 # Requires translation!
Lost ability = 
 # Requires translation!
National ability = 
 # Requires translation!
[firstValue] vs [secondValue] = 


# New game screen

Uniques = Unik
Promotions = Promosi
 # Requires translation!
Load copied data = 
 # Requires translation!
Could not load game from clipboard! = 
Start game! = Mulakan permainan!
 # Requires translation!
Map Options = 
 # Requires translation!
Game Options = 
Civilizations = Peradaban
Map Type = Jenis Peta
Map file = Fail Peta
 # Requires translation!
Generated = 
 # Requires translation!
Existing = 
 # Requires translation!
Custom = 
 # Requires translation!
Map Generation Type = 
Default = Biasa
Pangaea = Pangaea
 # Requires translation!
Perlin = 
Continents = Benua
Archipelago = Kepulauan
 # Requires translation!
Number of City-States = 
 # Requires translation!
One City Challenge = 
 # Requires translation!
No Barbarians = 
 # Requires translation!
No Ancient Ruins = 
 # Requires translation!
No Natural Wonders = 
Victory Conditions = Syarat Kemenangan
Scientific = Saintifik
Domination = Dominasi
 # Requires translation!
Cultural = 

Map Shape = Bentuk Peta
 # Requires translation!
Hexagonal = 
 # Requires translation!
Rectangular = 

 # Requires translation!
Show advanced settings = 
 # Requires translation!
Hide advanced settings = 
 # Requires translation!
Map Height = 
 # Requires translation!
Temperature extremeness = 
 # Requires translation!
Resource richness = 
 # Requires translation!
Vegetation richness = 
 # Requires translation!
Rare features richness = 
 # Requires translation!
Max Coast extension = 
 # Requires translation!
Biome areas extension = 
 # Requires translation!
Water level = 
 # Requires translation!
Reset to default = 

 # Requires translation!
HIGHLY EXPERIMENTAL - YOU HAVE BEEN WARNED! = 
 # Requires translation!
Online Multiplayer = 
Scenario Editor = Penyunting Senario
 # Requires translation!
Scenario file = 
 # Requires translation!
Scenario Map = 
Scenario = Senario

World Size = Saiz Dunia
Tiny = Mikro
Small = Kecil
Medium = Sederhana
Large = Besar
Huge = Gergasi

Difficulty = Kesukaran

AI = AI
Remove = Buang
Random = Rawak
Human = Manusia
 # Requires translation!
Hotseat = 
User ID = ID Pengguna
Click to copy = Tekan untuk salin


 # Requires translation!
Game Speed = 
 # Requires translation!
Quick = 
 # Requires translation!
Standard = 
 # Requires translation!
Epic = 
 # Requires translation!
Marathon = 

 # Requires translation!
Starting Era = 
 # Requires translation!
It looks like we can't make a map with the parameters you requested! = 
 # Requires translation!
Maybe you put too many players into too small a map? = 
 # Requires translation!
No human players selected! = 
 # Requires translation!
Mods: = 
 # Requires translation!
Base ruleset mods: = 
 # Requires translation!
Extension mods: = 

# Multiplayer

Username = Nama pengguna
 # Requires translation!
Multiplayer = 
 # Requires translation!
Could not download game! = 
 # Requires translation!
Could not upload game! = 
 # Requires translation!
Join Game = 
 # Requires translation!
Invalid game ID! = 
 # Requires translation!
Copy User ID = 
 # Requires translation!
Copy Game ID = 
 # Requires translation!
UserID copied to clipboard = 
 # Requires translation!
GameID copied to clipboard = 
 # Requires translation!
Set current user = 
 # Requires translation!
Player ID from clipboard = 
 # Requires translation!
To create a multiplayer game, check the 'multiplayer' toggle in the New Game screen, and for each human player insert that player's user ID. = 
 # Requires translation!
You can assign your own user ID there easily, and other players can copy their user IDs here and send them to you for you to include them in the game. = 
 # Requires translation!
Once you've created your game, the Game ID gets automatically copied to your clipboard so you can send it to the other players. = 
 # Requires translation!
Players can enter your game by copying the game ID to the clipboard, and clicking on the 'Add Multiplayer Game' button = 
 # Requires translation!
The symbol of your nation will appear next to the game when it's your turn = 
 # Requires translation!
Back = 
 # Requires translation!
Rename = 
 # Requires translation!
Edit Game Info = 
 # Requires translation!
Add Multiplayer Game = 
 # Requires translation!
Refresh List = 
 # Requires translation!
Could not save game! = 
 # Requires translation!
Could not delete game! = 
 # Requires translation!
Could not refresh! = 
 # Requires translation!
Last refresh: [time] minutes ago = 
 # Requires translation!
Current Turn: = 
 # Requires translation!
Add Currently Running Game = 
 # Requires translation!
Game name = 
 # Requires translation!
Loading latest game state... = 
 # Requires translation!
Couldn't download the latest game state! = 

# Save game menu

 # Requires translation!
Current saves = 
 # Requires translation!
Show autosaves = 
 # Requires translation!
Saved game name = 
 # Requires translation!
Copy to clipboard = 
 # Requires translation!
Copy saved game to clipboard = 
 # Requires translation!
Could not load game = 
 # Requires translation!
Load [saveFileName] = 
 # Requires translation!
Delete save = 
 # Requires translation!
Saved at = 
 # Requires translation!
Load map = 
 # Requires translation!
Delete map = 
 # Requires translation!
Load Scenario Map = 
 # Requires translation!
Delete Scenario Map = 
 # Requires translation!
Are you sure you want to delete this map? = 
 # Requires translation!
Upload map = 
 # Requires translation!
Could not upload map! = 
 # Requires translation!
Map uploaded successfully! = 
 # Requires translation!
Saving... = 
 # Requires translation!
It looks like your saved game can't be loaded! = 
 # Requires translation!
If you could copy your game data ("Copy saved game to clipboard" -  = 
 # Requires translation!
  paste into an email to yairm210@hotmail.com) = 
 # Requires translation!
I could maybe help you figure out what went wrong, since this isn't supposed to happen! = 
 # Requires translation!
Missing mods: [mods] = 

# Options

 # Requires translation!
Options = 
 # Requires translation!
Display options = 
 # Requires translation!
Gameplay options = 
 # Requires translation!
Other options = 
 # Requires translation!
Turns between autosaves = 
 # Requires translation!
Sound effects volume = 
 # Requires translation!
Music volume = 
 # Requires translation!
Download music = 
 # Requires translation!
Downloading... = 
 # Requires translation!
Could not download music! = 
 # Requires translation!
Show = 
 # Requires translation!
Hide = 
 # Requires translation!
Show worked tiles = 
 # Requires translation!
Show resources and improvements = 
 # Requires translation!
Check for idle units = 
 # Requires translation!
Move units with a single tap = 
 # Requires translation!
Show tutorials = 
 # Requires translation!
Auto-assign city production = 
 # Requires translation!
Auto-build roads = 
 # Requires translation!
Automated workers replace improvements = 
 # Requires translation!
Show minimap = 
 # Requires translation!
Show pixel units = 
 # Requires translation!
Show pixel improvements = 
 # Requires translation!
Enable nuclear weapons = 
 # Requires translation!
Fontset = 
 # Requires translation!
Show tile yields = 
 # Requires translation!
Continuous rendering = 
 # Requires translation!
When disabled, saves battery life but certain animations will be suspended = 
 # Requires translation!
Order trade offers by amount = 
 # Requires translation!
Generate translation files = 
 # Requires translation!
Translation files are generated successfully. = 

# Notifications

 # Requires translation!
Research of [technologyName] has completed! = 
 # Requires translation!
[construction] has been obsolete and will be removed from construction queue in [cityName]! = 
 # Requires translation!
You have entered a Golden Age! = 
 # Requires translation!
[resourceName] revealed near [cityName] = 
 # Requires translation!
A [greatPerson] has been born in [cityName]! = 
 # Requires translation!
We have encountered [civName]! = 
 # Requires translation!
Cannot provide unit upkeep for [unitName] - unit has been disbanded! = 
 # Requires translation!
[cityName] has grown! = 
 # Requires translation!
[cityName] has been founded! = 
 # Requires translation!
[cityName] is starving! = 
 # Requires translation!
[construction] has been built in [cityName] = 
 # Requires translation!
[wonder] has been built in a faraway land = 
 # Requires translation!
Work has started on [construction] = 
 # Requires translation!
[cityName] cannot continue work on [construction] = 
 # Requires translation!
[cityName] has expanded its borders! = 
 # Requires translation!
Your Golden Age has ended. = 
 # Requires translation!
[cityName] has been razed to the ground! = 
 # Requires translation!
We have conquered the city of [cityName]! = 
 # Requires translation!
An enemy [unit] has attacked [cityName] = 
 # Requires translation!
An enemy [unit] has attacked our [ourUnit] = 
 # Requires translation!
Enemy city [cityName] has attacked our [ourUnit] = 
 # Requires translation!
An enemy [unit] has captured [cityName] = 
 # Requires translation!
An enemy [unit] has captured our [ourUnit] = 
 # Requires translation!
An enemy [unit] has destroyed our [ourUnit] = 
 # Requires translation!
An enemy [RangedUnit] has destroyed the defence of [cityName] = 
 # Requires translation!
Enemy city [cityName] has destroyed our [ourUnit] = 
 # Requires translation!
An enemy [unit] was destroyed while attacking [cityName] = 
 # Requires translation!
An enemy [unit] was destroyed while attacking our [ourUnit] = 
 # Requires translation!
Our [attackerName] was destroyed by an intercepting [interceptorName] = 
 # Requires translation!
Our [interceptorName] intercepted and destroyed an enemy [attackerName] = 
 # Requires translation!
Our [attackerName] was attacked by an intercepting [interceptorName] = 
 # Requires translation!
Our [interceptorName] intercepted and attacked an enemy [attackerName] = 
 # Requires translation!
An enemy [unit] was spotted near our territory = 
 # Requires translation!
An enemy [unit] was spotted in our territory = 
 # Requires translation!
[amount] enemy units were spotted near our territory = 
 # Requires translation!
[amount] enemy units were spotted in our territory = 
 # Requires translation!
The civilization of [civName] has been destroyed! = 
 # Requires translation!
The City-State of [name] has been destroyed! = 
 # Requires translation!
We have captured a barbarian encampment and recovered [goldAmount] gold! = 
 # Requires translation!
A barbarian [unitType] has joined us! = 
 # Requires translation!
We have found survivors in the ruins - population added to [cityName] = 
 # Requires translation!
We have discovered cultural artifacts in the ruins! (+20 Culture) = 
 # Requires translation!
We have discovered the lost technology of [techName] in the ruins! = 
 # Requires translation!
A [unitName] has joined us! = 
 # Requires translation!
An ancient tribe trains our [unitName] in their ways of combat! = 
 # Requires translation!
We have found a stash of [amount] gold in the ruins! = 
 # Requires translation!
We have found a crudely-drawn map in the ruins! = 
 # Requires translation!
[unit] finished exploring. = 
 # Requires translation!
[unit] has no work to do. = 
 # Requires translation!
You're losing control of [name]. = 
 # Requires translation!
You and [name] are no longer friends! = 
 # Requires translation!
Your alliance with [name] is faltering. = 
 # Requires translation!
You and [name] are no longer allies! = 
 # Requires translation!
[civName] gave us a [unitName] as gift near [cityName]! = 
 # Requires translation!
[civName] has denounced us! = 
 # Requires translation!
[cityName] has been connected to your capital! = 
 # Requires translation!
[cityName] has been disconnected from your capital! = 
 # Requires translation!
[civName] has accepted your trade request = 
 # Requires translation!
[civName] has denied your trade request = 
 # Requires translation!
[tradeOffer] from [otherCivName] has ended = 
 # Requires translation!
[tradeOffer] to [otherCivName] has ended = 
 # Requires translation!
One of our trades with [nation] has ended = 
 # Requires translation!
One of our trades with [nation] has been cut short = 
 # Requires translation!
[nation] agreed to stop settling cities near us! = 
 # Requires translation!
[nation] refused to stop settling cities near us! = 
 # Requires translation!
We have allied with [nation]. = 
 # Requires translation!
We have lost alliance with [nation]. = 
 # Requires translation!
We have discovered [naturalWonder]! = 
 # Requires translation!
We have received [goldAmount] Gold for discovering [naturalWonder] = 
 # Requires translation!
Your relationship with [cityStateName] is about to degrade = 
 # Requires translation!
Your relationship with [cityStateName] degraded = 
 # Requires translation!
A new barbarian encampment has spawned! = 
 # Requires translation!
Received [goldAmount] Gold for capturing [cityName] = 
 # Requires translation!
Our proposed trade request is no longer relevant! = 
 # Requires translation!
[defender] could not withdraw from a [attacker] - blocked. = 
 # Requires translation!
[defender] withdrew from a [attacker] = 
 # Requires translation!
[building] has provided [amount] Gold! = 
 # Requires translation!
[civName] has stolen your territory! = 
 # Requires translation!
Clearing a [forest] has created [amount] Production for [cityName] = 
 # Requires translation!
[civName] assigned you a new quest: [questName]. = 
 # Requires translation!
[civName] rewarded you with [influence] influence for completing the [questName] quest. = 
 # Requires translation!
The resistance in [cityName] has ended! = 
 # Requires translation!
Our [name] took [tileDamage] tile damage and was destroyed = 
 # Requires translation!
Our [name] took [tileDamage] tile damage = 

# World Screen UI

 # Requires translation!
Working... = 
 # Requires translation!
Waiting for other players... = 
 # Requires translation!
in = 
 # Requires translation!
Next turn = 
 # Requires translation!
[currentPlayerCiv] ready? = 
 # Requires translation!
1 turn = 
 # Requires translation!
[numberOfTurns] turns = 
 # Requires translation!
Turn = 
 # Requires translation!
turns = 
 # Requires translation!
turn = 
 # Requires translation!
Next unit = 
 # Requires translation!
Fog of War = 
Pick a policy = Pilih polisi
Movement = Gerakkan
Strength = Kekuatan
 # Requires translation!
Ranged strength = 
 # Requires translation!
Bombard strength = 
 # Requires translation!
Range = 
 # Requires translation!
Move unit = 
 # Requires translation!
Stop movement = 
 # Requires translation!
Construct improvement = 
 # Requires translation!
Automate = 
 # Requires translation!
Stop automation = 
 # Requires translation!
Construct road = 
 # Requires translation!
Fortify = 
 # Requires translation!
Fortify until healed = 
 # Requires translation!
Fortification = 
Sleep = Tidur
 # Requires translation!
Sleep until healed = 
 # Requires translation!
Moving = 
 # Requires translation!
Set up = 
 # Requires translation!
Upgrade to [unitType] ([goldCost] gold) = 
Found city = Jumpa bandar
 # Requires translation!
Promote = 
 # Requires translation!
Health = 
 # Requires translation!
Disband unit = 
Explore = Jelajah
 # Requires translation!
Stop exploration = 
 # Requires translation!
Pillage = 
 # Requires translation!
Do you really want to disband this unit? = 
 # Requires translation!
Disband this unit for [goldAmount] gold? = 
 # Requires translation!
Create [improvement] = 
 # Requires translation!
Start Golden Age = 
Yes = Ya
No = Tak
 # Requires translation!
Acquire = 
Science = Sains
Happiness = Kegembiraan
Production = Pembuatan
Culture = Budaya
Food = Makanan
 # Requires translation!
Crop Yield = 
Land = Tanah
Force = Kekuatan
 # Requires translation!
GOLDEN AGE = 
 # Requires translation!
Golden Age = 
[year] BC = [year] sebelum Masihi
[year] AD = [year] selepas Masihi
 # Requires translation!
Civilopedia = 
 # Requires translation!
Start new game = 
 # Requires translation!
Save game = 
 # Requires translation!
Load game = 
 # Requires translation!
Main menu = 
 # Requires translation!
Resume = 
 # Requires translation!
Cannot resume game! = 
 # Requires translation!
Not enough memory on phone to load game! = 
 # Requires translation!
Quickstart = 
Victory status = Status kemenangan
Social policies = Polisi sosial
Community = Komuniti
 # Requires translation!
Close = 
 # Requires translation!
Do you want to exit the game? = 
 # Requires translation!
Start bias: = 
 # Requires translation!
Avoid [terrain] = 

# City screen

 # Requires translation!
Exit city = 
 # Requires translation!
Raze city = 
 # Requires translation!
Stop razing city = 
 # Requires translation!
Buy for [amount] gold = 
Buy = Beli
 # Requires translation!
Currently you have [amount] gold. = 
 # Requires translation!
Would you like to purchase [constructionName] for [buildingGoldCost] gold? = 
 # Requires translation!
No space available to place [unit] near [city] = 
 # Requires translation!
Maintenance cost = 
 # Requires translation!
Pick construction = 
 # Requires translation!
Pick improvement = 
 # Requires translation!
Provides [resource] = 
 # Requires translation!
Replaces [improvement] = 
 # Requires translation!
Pick now! = 
Build [building] = Bina [building]
 # Requires translation!
Train [unit] = 
 # Requires translation!
Produce [thingToProduce] = 
 # Requires translation!
Nothing = 
 # Requires translation!
Annex city = 
 # Requires translation!
Specialist Buildings = 
 # Requires translation!
Specialist Allocation = 
 # Requires translation!
Specialists = 
 # Requires translation!
[specialist] slots = 
 # Requires translation!
Food eaten = 
 # Requires translation!
Growth bonus = 
 # Requires translation!
Unassigned population = 
 # Requires translation!
[turnsToExpansion] turns to expansion = 
 # Requires translation!
Stopped expansion = 
 # Requires translation!
[turnsToPopulation] turns to new population = 
 # Requires translation!
Food converts to production = 
 # Requires translation!
[turnsToStarvation] turns to lose population = 
 # Requires translation!
Stopped population growth = 
 # Requires translation!
In resistance for another [numberOfTurns] turns = 
 # Requires translation!
Sell for [sellAmount] gold = 
 # Requires translation!
Are you sure you want to sell this [building]? = 
 # Requires translation!
[greatPerson] points = 
 # Requires translation!
Great person points = 
 # Requires translation!
Current points = 
 # Requires translation!
Points per turn = 
 # Requires translation!
Convert production to gold at a rate of 4 to 1 = 
 # Requires translation!
Convert production to science at a rate of [rate] to 1 = 
 # Requires translation!
The city will not produce anything. = 
 # Requires translation!
Worked by [cityName] = 
 # Requires translation!
Lock = 
 # Requires translation!
Unlock = 
 # Requires translation!
Move to city = 

# Technology UI

 # Requires translation!
Pick a tech = 
 # Requires translation!
Pick a free tech = 
 # Requires translation!
Research [technology] = 
 # Requires translation!
Pick [technology] as free tech = 
 # Requires translation!
Units enabled = 
 # Requires translation!
Buildings enabled = 
 # Requires translation!
Wonder = 
 # Requires translation!
National Wonder = 
 # Requires translation!
National Wonders = 
 # Requires translation!
Wonders enabled = 
 # Requires translation!
Tile improvements enabled = 
 # Requires translation!
Reveals [resource] on the map = 
 # Requires translation!
XP for new units = 
 # Requires translation!
provide = 
 # Requires translation!
provides = 
 # Requires translation!
City strength = 
 # Requires translation!
City health = 
 # Requires translation!
Occupied! = 
 # Requires translation!
Attack = 
 # Requires translation!
Bombard = 
 # Requires translation!
NUKE = 
 # Requires translation!
Captured! = 
 # Requires translation!
defence vs ranged = 
 # Requires translation!
[percentage] to unit defence = 
 # Requires translation!
Attacker Bonus = 
 # Requires translation!
Defender Bonus = 
 # Requires translation!
Landing = 
 # Requires translation!
Flanking = 
 # Requires translation!
vs [unitType] = 
 # Requires translation!
Terrain = 
 # Requires translation!
Tile = 
 # Requires translation!
Missing resource = 
 # Requires translation!
The following improvements [stats]: = 
 # Requires translation!
The following improvements on [tileType] tiles [stats]: = 


 # Requires translation!
Hurry Research = 
 # Requires translation!
Conduct Trade Mission = 
 # Requires translation!
Your trade mission to [civName] has earned you [goldAmount] gold and [influenceAmount] influence! = 
 # Requires translation!
Hurry Wonder = 
 # Requires translation!
Your citizens have been happy with your rule for so long that the empire enters a Golden Age! = 
 # Requires translation!
You have entered the [newEra]! = 
 # Requires translation!
[civName] has entered the [eraName]! = 
 # Requires translation!
[policyBranch] policy branch unlocked! = 
 # Requires translation!
Overview = 
Total = Jumlah
Stats = Statistik
 # Requires translation!
Policies = 
 # Requires translation!
Base happiness = 
 # Requires translation!
Occupied City = 
 # Requires translation!
Buildings = 

# For the "when constructing [military units]" translation
 # Requires translation!
military = 
 # Requires translation!
military units = 
 # Requires translation!
melee units = 
 # Requires translation!
mounted units = 
 # Requires translation!
naval units = 
 # Requires translation!
ranged units = 
# For the All "newly-trained [relevant] units in this city receive the [] promotion" translation. Relevant as in 'units that can receive'
 # Requires translation!
relevant = 
 # Requires translation!
non-air = 
# For '[stats] from [Water] tiles in this city'
 # Requires translation!
Water = 
# For [stats] from [Water resource] tiles in this city
 # Requires translation!
Water resource = 
 # Requires translation!
River = 
 # Requires translation!
Fresh water = 
 # Requires translation!
non-fresh water = 

 # Requires translation!
Wonders = 
 # Requires translation!
Base values = 
 # Requires translation!
Bonuses = 
 # Requires translation!
Final = 
Other = Lain-lain
Population = Populasi
 # Requires translation!
City-States = 
 # Requires translation!
Tile yields = 
 # Requires translation!
Trade routes = 
 # Requires translation!
Maintenance = 
 # Requires translation!
Transportation upkeep = 
 # Requires translation!
Unit upkeep = 
Trades = Dagangan
 # Requires translation!
Units = 
Name = Nama
Closest city = Bandar terdekat
 # Requires translation!
Action = 
 # Requires translation!
Defeated = 
 # Requires translation!
[numberOfCivs] Civilizations in the game = 
 # Requires translation!
Our Civilization: = 
 # Requires translation!
Known and alive ([numberOfCivs]) = 
 # Requires translation!
Known and defeated ([numberOfCivs]) = 
 # Requires translation!
Tiles = 
 # Requires translation!
Natural Wonders = 
 # Requires translation!
Treasury deficit = 

# Victory

 # Requires translation!
Science victory = 
 # Requires translation!
Cultural victory = 
 # Requires translation!
Conquest victory = 
 # Requires translation!
Complete all the spaceship parts\n to win! = 
 # Requires translation!
Complete 5 policy branches\n to win! = 
 # Requires translation!
Destroy all enemies\n to win! = 
 # Requires translation!
You have won a scientific victory! = 
 # Requires translation!
You have won a cultural victory! = 
 # Requires translation!
You have won a domination victory! = 
 # Requires translation!
You have achieved victory through the awesome power of your Culture. Your civilization's greatness - the magnificence of its monuments and the power of its artists - have astounded the world! Poets will honor you as long as beauty brings gladness to a weary heart. = 
 # Requires translation!
The world has been convulsed by war. Many great and powerful civilizations have fallen, but you have survived - and emerged victorious! The world will long remember your glorious triumph! = 
 # Requires translation!
You have achieved victory through mastery of Science! You have conquered the mysteries of nature and led your people on a voyage to a brave new world! Your triumph will be remembered as long as the stars burn in the night sky! = 
 # Requires translation!
You have been defeated. Your civilization has been overwhelmed by its many foes. But your people do not despair, for they know that one day you shall return - and lead them forward to victory! = 
 # Requires translation!
One more turn...! = 
 # Requires translation!
Built Apollo Program = 
 # Requires translation!
Destroy [civName] = 
 # Requires translation!
Our status = 
 # Requires translation!
Global status = 
 # Requires translation!
Rankings = 
 # Requires translation!
Spaceship parts remaining = 
 # Requires translation!
Branches completed = 
 # Requires translation!
Undefeated civs = 

# Capturing a city

 # Requires translation!
What would you like to do with the city? = 
 # Requires translation!
Annex = 
 # Requires translation!
Annexed cities become part of your regular empire. = 
 # Requires translation!
Their citizens generate 2x the unhappiness, unless you build a courthouse. = 
 # Requires translation!
Puppet = 
 # Requires translation!
Puppeted cities do not increase your tech or policy cost, but their citizens generate 1.5x the regular unhappiness. = 
 # Requires translation!
You have no control over the the production of puppeted cities. = 
 # Requires translation!
Puppeted cities also generate 25% less Gold and Science. = 
 # Requires translation!
A puppeted city can be annexed at any time. = 
Liberate = Bebaskan
 # Requires translation!
Liberating a city returns it to its original owner, giving you a massive relationship boost with them! = 
 # Requires translation!
Raze = 
 # Requires translation!
Razing the city annexes it, and starts razing the city to the ground. = 
 # Requires translation!
The population will gradually dwindle until the city is destroyed. = 
 # Requires translation!
Remove your troops in our border immediately! = 
Sorry. = Maaf.
 # Requires translation!
Never! = 

 # Requires translation!
Offer Declaration of Friendship ([30] turns) = 
 # Requires translation!
My friend, shall we declare our friendship to the world? = 
 # Requires translation!
Sign Declaration of Friendship ([30] turns) = 
 # Requires translation!
We are not interested. = 
 # Requires translation!
We have signed a Declaration of Friendship with [otherCiv]! = 
 # Requires translation!
[otherCiv] has denied our Declaration of Friendship! = 

 # Requires translation!
Basics = 
 # Requires translation!
Resources = 
 # Requires translation!
Terrains = 
 # Requires translation!
Tile Improvements = 
 # Requires translation!
Unique to [civName], replaces [unitName] = 
 # Requires translation!
Unique to [civName] = 
 # Requires translation!
Tutorials = 
Cost = Harga
 # Requires translation!
May contain [listOfResources] = 
 # Requires translation!
Upgrades to [upgradedUnit] = 
 # Requires translation!
Obsolete with [obsoleteTech] = 
 # Requires translation!
Occurs on [listOfTerrains] = 
 # Requires translation!
Placed on [terrainType] = 
 # Requires translation!
Can be found on  = 
 # Requires translation!
Improved by [improvement] = 
 # Requires translation!
Bonus stats for improvement = 
 # Requires translation!
Buildings that consume this resource = 
 # Requires translation!
Units that consume this resource = 
 # Requires translation!
Can be built on  = 
 # Requires translation!
Defence bonus = 
 # Requires translation!
Movement cost = 
 # Requires translation!
Rough Terrain = 
 # Requires translation!
 for  = 
 # Requires translation!
Missing translations: = 
 # Requires translation!
Version = 
 # Requires translation!
Resolution = 
 # Requires translation!
Tileset = 
 # Requires translation!
Map editor = 
 # Requires translation!
Create = 
 # Requires translation!
New map = 
 # Requires translation!
Empty = 
 # Requires translation!
Language = 
 # Requires translation!
Terrains & Resources = 
 # Requires translation!
Improvements = 
 # Requires translation!
Clear current map = 
 # Requires translation!
Save map = 
 # Requires translation!
Download map = 
 # Requires translation!
Toggle Scenario Map = 
 # Requires translation!
Loading... = 
 # Requires translation!
Filter: = 
 # Requires translation!
Create scenario map = 
 # Requires translation!
Edit scenario parameters = 
 # Requires translation!
OK = 
 # Requires translation!
Exit map editor = 
 # Requires translation!
[nation] starting location = 
 # Requires translation!
Clear terrain features = 
 # Requires translation!
Clear improvements = 
 # Requires translation!
Clear resource = 
 # Requires translation!
Remove units = 
 # Requires translation!
Player [index] = 
 # Requires translation!
Player [playerIndex] starting location = 
 # Requires translation!
Bottom left river = 
 # Requires translation!
Bottom right river = 
 # Requires translation!
Bottom river = 
 # Requires translation!
Requires = 
 # Requires translation!
Menu = 
 # Requires translation!
Brush Size = 
 # Requires translation!
Map saved = 

# Civilopedia difficulty levels
 # Requires translation!
Player settings = 
 # Requires translation!
Base Happiness = 
 # Requires translation!
Happiness per luxury = 
 # Requires translation!
Research cost modifier = 
 # Requires translation!
Unit cost modifier = 
 # Requires translation!
Building cost modifier = 
 # Requires translation!
Policy cost modifier = 
 # Requires translation!
Unhappiness modifier = 
 # Requires translation!
Bonus vs. Barbarians = 

 # Requires translation!
AI settings = 
 # Requires translation!
AI city growth modifier = 
 # Requires translation!
AI unit cost modifier = 
 # Requires translation!
AI building cost modifier = 
 # Requires translation!
AI wonder cost modifier = 
 # Requires translation!
AI building maintenance modifier = 
 # Requires translation!
AI unit maintenance modifier = 
 # Requires translation!
AI unhappiness modifier = 

 # Requires translation!
Turns until barbarians enter player tiles = 
 # Requires translation!
Gold reward for clearing barbarian camps = 

# Other civilopedia things
 # Requires translation!
Nations = 
 # Requires translation!
Available for [unitTypes] = 
 # Requires translation!
Free promotion: = 
 # Requires translation!
Free promotions: = 
 # Requires translation!
Free for [units] = 
 # Requires translation!
[bonus] with [tech] = 
 # Requires translation!
Difficulty levels = 

# Policies

Adopt policy = Amalkan dasar
 # Requires translation!
Adopt free policy = 
 # Requires translation!
Unlocked at = 
 # Requires translation!
Gain 2 free technologies = 
 # Requires translation!
All policies adopted = 

# Technologies

Mass Media = Media Massa

# Terrains

 # Requires translation!
Impassable = 
 # Requires translation!
Rare feature = 

# Resources

 # Requires translation!
Bison = 
Copper = Tembaga
Cocoa = Koko
Crab = Ketam
 # Requires translation!
Citrus = 
 # Requires translation!
Truffles = 
Strategic = Strategik
Bonus = Bonus
 # Requires translation!
Luxury = 

# Unit types 

 # Requires translation!
Civilian = 
 # Requires translation!
land units = 
 # Requires translation!
water units = 
 # Requires translation!
air units = 
 # Requires translation!
Barbarian = 
 # Requires translation!
WaterCivilian = 
 # Requires translation!
Melee = 
 # Requires translation!
WaterMelee = 
 # Requires translation!
Ranged = 
 # Requires translation!
WaterRanged = 
 # Requires translation!
WaterSubmarine = 
 # Requires translation!
Mounted = 
 # Requires translation!
Armor = 
City = Bandar
Missile = Misil
 # Requires translation!
WaterAircraftCarrier = 

# Units

 # Requires translation!
Composite Bowman = 
 # Requires translation!
Foreign Land = 
 # Requires translation!
Friendly Land = 
 # Requires translation!
Air = 
 # Requires translation!
Wounded = 
Marine = Marin
 # Requires translation!
Mobile SAM = 
 # Requires translation!
Paratrooper = 
 # Requires translation!
Helicopter Gunship = 
Atomic Bomb = Bom Atom
 # Requires translation!
Unbuildable = 

# Promotions

 # Requires translation!
Pick promotion = 
 # Requires translation!
 OR  = 
 # Requires translation!
units in open terrain = 
 # Requires translation!
units in rough terrain = 
 # Requires translation!
wounded units = 
 # Requires translation!
Targeting II (air) = 
 # Requires translation!
Targeting III (air) = 
 # Requires translation!
Bonus when performing air sweep [bonusAmount]% = 
 # Requires translation!
Dogfighting I = 
 # Requires translation!
Dogfighting II = 
 # Requires translation!
Dogfighting III = 

# Multiplayer Turn Checker Service

 # Requires translation!
Multiplayer options = 
 # Requires translation!
Enable out-of-game turn notifications = 
 # Requires translation!
Time between turn checks out-of-game (in minutes) = 
 # Requires translation!
Show persistent notification for turn notifier service = 
 # Requires translation!
Take user ID from clipboard = 
 # Requires translation!
Doing this will reset your current user ID to the clipboard contents - are you sure? = 
 # Requires translation!
ID successfully set! = 
 # Requires translation!
Invalid ID! = 


# Mods

 # Requires translation!
Mods = 
 # Requires translation!
Download [modName] = 
 # Requires translation!
Could not download mod list = 
 # Requires translation!
Download mod from URL = 
 # Requires translation!
Download = 
 # Requires translation!
Done! = 
 # Requires translation!
Delete [modName] = 
 # Requires translation!
Are you SURE you want to delete this mod? = 
 
# Uniques that are relevant to more than one type of game object

 # Requires translation!
[stats] from every [param] = 
 # Requires translation!
[stats] from [param] tiles in this city = 
 # Requires translation!
[stats] for each adjacent [param] = 
 # Requires translation!
Must be next to [terrain] = 
 # Requires translation!
Must be on [terrain] = 
 # Requires translation!
+[amount]% vs [unitType] = 
 # Requires translation!
+[amount] Movement for all [unitType] units = 
 # Requires translation!
+[amount]% Production when constructing [param] = 

# City filters
 # Requires translation!
in this city = 
 # Requires translation!
in every city = 
 # Requires translation!
in capital = 
 # Requires translation!
in every coastal city = 


#################### Lines from Buildings from Civ V - Vanilla ####################

 # Requires translation!
Indicates the capital city = 
Palace = Istana

Monument = Tugu

 # Requires translation!
Granary = 

 # Requires translation!
Must not be on [terrain] = 
 # Requires translation!
Stone Works = 

 # Requires translation!
'Time crumbles things; everything grows old and is forgotten under the power of time' - Aristotle = 
Stonehenge = Stonehenge

 # Requires translation!
[stats] Per [amount] Population in this city = 
Library = Perpustakaan

 # Requires translation!
'Libraries are as the shrine where all the relics of the ancient saints, full of true virtue, and all that without delusion or imposture are preserved and reposed.' - Sir Francis Bacon = 
 # Requires translation!
Free Technology = 
 # Requires translation!
The Great Library = 

Paper Maker = Pembuat kertas

Circus = Sarkus

 # Requires translation!
Water Mill = 

Floating Gardens = Taman Terapung

 # Requires translation!
'It is not so much for its beauty that the forest makes a claim upon men's hearts, as for that subtle something, that quality of air, that emanation from old trees, that so wonderfully changes and renews a weary spirit.'  - Robert Louis Stevenson = 
 # Requires translation!
+[amount]% growth in all cities = 
 # Requires translation!
+[amount]% Production when constructing [unitType] units = 
Temple of Artemis = Temple of Artemis

Walls = Dinding

Walls of Babylon = Dinding Babylon

 # Requires translation!
'O, let not the pains of death which come upon thee enter into my body. I am the god Tem, and I am the foremost part of the sky, and the power which protecteth me is that which is with all the gods forever.'  - The Book of the Dead, translated by Sir Ernest Alfred Wallis Budge = 
Worker construction increased 25% = Pekerja buruh meningkat 25%
 # Requires translation!
[amount] free [unit] units appear = 
The Pyramids = Piramid

 # Requires translation!
Barracks = 

 # Requires translation!
'Why man, he doth bestride the narrow world like a colossus, and we petty men walk under his huge legs, and peep about to find ourselves dishonorable graves.' - William Shakespeare, Julius Caesar = 
 # Requires translation!
Colossus = 

 # Requires translation!
Culture and Gold costs of acquiring new tiles reduced by 25% in this city = 
 # Requires translation!
Krepost = 

 # Requires translation!
'He spoke, the son of Kronos, and nodded his head with the dark brows, and the immortally anointed hair of the great god swept from his divine head, and all Olympos was shaken' - The Iliad = 
 # Requires translation!
+15% Combat Strength for all units when attacking Cities = 
 # Requires translation!
Statue of Zeus = 

 # Requires translation!
'The whole earth is the tomb of heroic men and their story is not given only on stone over their clay but abides everywhere without visible symbol woven into the stuff of other men's lives.' - Pericles = 
 # Requires translation!
Provides a sum of gold each time you spend a Great Person = 
 # Requires translation!
Mausoleum of Halicarnassus = 

Lighthouse = Rumah Api

 # Requires translation!
'They that go down to the sea in ships, that do business in great waters; these see the works of the Lord, and his wonders in the deep.' - The Bible, Psalms 107:23-24 = 
 # Requires translation!
All military naval units receive +1 movement and +1 sight = 
 # Requires translation!
The Great Lighthouse = 

 # Requires translation!
+[amount]% production when building [param] in this city = 
Stable = Kandang

 # Requires translation!
Cost increases by [amount] per owned city = 
 # Requires translation!
Circus Maximus = 

 # Requires translation!
'I think that if ever a mortal heard the word of God it would be in a garden at the cool of the day.'  - F. Frankfort Moore = 
Hanging Gardens = Taman Tergantung

 # Requires translation!
Remove extra unhappiness from annexed cities = 
 # Requires translation!
Can only be built in annexed cities = 
Courthouse = Makamah

Colosseum = Kolosseum

 # Requires translation!
'Regard your soldiers as your children, and they will follow you into the deepest valleys; look on them as your own beloved sons, and they will stand by you even unto death.'  - Sun Tzu = 
 # Requires translation!
Terracotta Army = 

Temple = Kuil

Burial Tomb = Tempat Persemadian

 # Requires translation!
Mud Pyramid Mosque = 

 # Requires translation!
'The ancient Oracle said that I was the wisest of all the Greeks. It is because I alone, of all the Greeks, know that I know nothing'  - Socrates = 
Free Social Policy = Polisi Sosial Percuma
 # Requires translation!
The Oracle = 

 # Requires translation!
+[amount]% great person generation in this city = 
 # Requires translation!
National Epic = 

Market = Pasar

National Treasury = Perbendaharaan Nasional

 # Requires translation!
Provides 1 extra copy of each improved luxury resource near this City = 
Bazaar = Bazar

 # Requires translation!
Mint = 

 # Requires translation!
[amount]% of food is carried over after population increases = 
 # Requires translation!
Aqueduct = 

 # Requires translation!
'The art of war teaches us to rely not on the likelihood of the enemy's not attacking, but rather on the fact that we have made our position unassailable.'  - Sun Tzu = 
 # Requires translation!
Enemy land units must spend 1 extra movement point when inside your territory (obsolete upon Dynamite) = 
 # Requires translation!
Great Wall = 

 # Requires translation!
All newly-trained [param] units in this city receive the [promotion] promotion = 
 # Requires translation!
Heroic Epic = 

Garden = Taman

 # Requires translation!
Monastery = 

 # Requires translation!
'For it soars to a height to match the sky, and as if surging up from among the other buildings it stands on high and looks down upon the remainder of the city, adorning it, because it is a part of it, but glorying in its own beauty'  - Procopius, De Aedificis = 
 # Requires translation!
+[amount]% great person generation in all cities = 
 # Requires translation!
Hagia Sophia = 

National College = Kolej Kebangsaan

 # Requires translation!
'The katun is established at Chichen Itza. The settlement of the Itza shall take place there. The quetzal shall come, the green bird shall come. Ah Kantenal shall come. It is the word of God. The Itza shall come.'  - The Books of Chilam Balam = 
 # Requires translation!
Golden Age length increased by [amount]% = 
 # Requires translation!
Chichen Itza = 

 # Requires translation!
'Few romances can ever surpass that of the granite citadel on top of the beetling precipices of Machu Picchu, the crown of Inca Land.'  - Hiram Bingham = 
 # Requires translation!
Gold from all trade routes +25% = 
 # Requires translation!
Must have an owned [terrain] within [amount] tiles = 
 # Requires translation!
Machu Picchu = 

 # Requires translation!
Workshop = 

 # Requires translation!
Longhouse = 

 # Requires translation!
Forge = 

 # Requires translation!
Connects trade routes over water = 
Harbor = Perlabuhan

University = Universiti

 # Requires translation!
Wat = 

Oxford University = Universiti Oxford

Castle = Istana

 # Requires translation!
[stats] once [tech] is discovered = 
 # Requires translation!
Mughal Fort = 

 # Requires translation!
'The temple is like no other building in the world. It has towers and decoration and all the refinements which the human genius can conceive of.'  - Antonio da Magdalena = 
 # Requires translation!
Cost of acquiring new tiles reduced by 25% = 
Angkor Wat = Angkor Wat 

 # Requires translation!
'Justice is an unassailable fortress, built on the brow of a mountain which cannot be overthrown by the violence of torrents, nor demolished by the force of armies.'  - Joseph Addison = 
 # Requires translation!
Alhambra = 

 # Requires translation!
Ironworks = 

 # Requires translation!
'Architecture has recorded the great ideas of the human race. Not only every religious symbol, but every human thought has its page in that vast book.'  - Victor Hugo = 
 # Requires translation!
Notre Dame = 

Armory = Gudang Senjata

 # Requires translation!
Observatory = 

Opera House = Rumah Opera

 # Requires translation!
'I live and love in God's peculiar light.' - Michelangelo Buonarroti = 
 # Requires translation!
Culture in all cities increased by 25% = 
 # Requires translation!
Sistine Chapel = 

Bank = Bank

 # Requires translation!
Satrap's Court = 

 # Requires translation!
+5% Production for every Trade Route with a City-State in the empire = 
 # Requires translation!
Hanse = 

 # Requires translation!
'Most of us can, as we choose, make of this world either a palace or a prison' - John Lubbock = 
 # Requires translation!
Unhappiness from population decreased by [amount]% = 
 # Requires translation!
Forbidden Palace = 

Theatre = Teater

 # Requires translation!
'Don't clap too hard - it's a very old building.' - John Osbourne = 
 # Requires translation!
Free Great Person = 
 # Requires translation!
Leaning Tower of Pisa = 

 # Requires translation!
'Bushido is realized in the presence of death. This means choosing death whenever there is a choice between life and death. There is no other reasoning.'  - Yamamoto Tsunetomo = 
 # Requires translation!
+[amount]% combat bonus for units fighting in [param] = 
 # Requires translation!
Himeji Castle = 

Museum = Muzium

 # Requires translation!
Hermitage = 

 # Requires translation!
'Every genuine work of art has as much reason for being as the earth and the sun'  - Ralph Waldo Emerson = 
 # Requires translation!
The Louvre = 

Seaport = Pelabuhan

 # Requires translation!
'The Taj Mahal rises above the banks of the river like a solitary tear suspended on the cheek of time.'  - Rabindranath Tagore = 
 # Requires translation!
Empire enters golden age = 
 # Requires translation!
Taj Mahal = 

 # Requires translation!
'Things always seem fairer when we look back at them, and it is out of that inaccessible tower of the past that Longing leans and beckons.'  - James Russell Lowell = 
 # Requires translation!
Free [unit] appears = 
 # Requires translation!
Science gained from research agreements +50% = 
 # Requires translation!
Porcelain Tower = 

 # Requires translation!
Windmill = 

Public School = Sekolah Kerajaan

Factory = Kilang

Military Academy = Akedemi Tentera

 # Requires translation!
'Pale Death beats equally at the poor man's gate and at the palaces of kings.'  - Horace = 
 # Requires translation!
Brandenburg Gate = 

Hospital = Hospital

Stock Exchange = Bursa Saham

 # Requires translation!
'To achieve great things, two things are needed: a plan, and not quite enough time.'  - Leonard Bernstein = 
 # Requires translation!
Cost of purchasing items in cities reduced by [amount]% = 
Big Ben = Big Ben

Broadcast Tower = Menara Pencawang

 # Requires translation!
'We live only to discover beauty, all else is a form of waiting'  - Kahlil Gibran = 
 # Requires translation!
Provides 1 happiness per 2 additional social policies adopted = 
Eiffel Tower = Menara Eiffel

 # Requires translation!
'Give me your tired, your poor, your huddled masses yearning to breathe free, the wretched refuse of your teeming shore. Send these, the homeless, tempest-tossed to me, I lift my lamp beside the golden door!'  - Emma Lazarus = 
 # Requires translation!
[stats] from every specialist = 
Statue of Liberty = Patung Liberty

Research Lab = Makmal Penyelidik

Stadium = Stadium

 # Requires translation!
'Come to me, all who labor and are heavy burdened, and I will give you rest.'  - New Testament, Matthew 11:28 = 
 # Requires translation!
Culture cost of adopting new Policies reduced by [amount]% = 
 # Requires translation!
Cristo Redentor = 

 # Requires translation!
'The Law is a fortress on a hill that armies cannot take or floods wash away.'   –- The Prophet Muhammed = 
 # Requires translation!
Defensive buildings in all cities are 25% more effective = 
Kremlin = Kremlin

 # Requires translation!
'...the location is one of the most beautiful to be found, holy and unapproachable, a worthy temple for the divine friend who has brought salvation and true blessing to the world.'  - King Ludwig II of Bavaria = 
 # Requires translation!
Neuschwanstein = 

Medical Lab = Makmal Medik

 # Requires translation!
Enables nuclear weapon = 
Manhattan Project = Projek Manhattan

Nuclear Plant = Penjana Nuklear

Solar Plant = Ladang Solar

 # Requires translation!
'Those who lose dreaming are lost.'  - Australian Aboriginal saying = 
Sydney Opera House = Rumah Sydney Opera

 # Requires translation!
'In preparing for battle I have always found that plans are useless, but planning is indispensable.'  - Dwight D. Eisenhower = 
 # Requires translation!
Gold cost of upgrading military units reduced by 33% = 
Pentagon = Pentagon

 # Requires translation!
Spaceship Factory = 

 # Requires translation!
Spaceship part = 
 # Requires translation!
SS Booster = 

 # Requires translation!
Enables construction of Spaceship parts = 
Apollo Program = Program Apollo

 # Requires translation!
'The wonder is, not that the field of stars is so vast, but that man has measured it.'  - Anatole France = 
 # Requires translation!
Hubble Space Telescope = 

 # Requires translation!
SS Cockpit = 

 # Requires translation!
SS Engine = 

 # Requires translation!
SS Stasis Chamber = 


#################### Lines from Difficulties from Civ V - Vanilla ####################

Settler = Peneroka
Warrior = Pejuang

 # Requires translation!
Chieftain = 

 # Requires translation!
Warlord = 

Prince = Putera

King = Raja

 # Requires translation!
Emperor = 
 # Requires translation!
Scout = 

 # Requires translation!
Immortal = 
Worker = Pekerja

 # Requires translation!
Deity = 


#################### Lines from Nations from Civ V - Vanilla ####################

 # Requires translation!
Spectator = 

Babylon = Babylon
 # Requires translation!
Nebuchadnezzar II = 
 # Requires translation!
The demon wants the blood of soldiers! = 
 # Requires translation!
Oh well, I presume you know what you're doing. = 
 # Requires translation!
It is over. Perhaps now I shall have peace, at last. = 
 # Requires translation!
Are you real or a phantom? = 
 # Requires translation!
It appears that you do have a reason for existing – to make this deal with me. = 
 # Requires translation!
Greetings. = 
 # Requires translation!
What do YOU want?! = 
 # Requires translation!
Ingenuity = 
 # Requires translation!
Receive free [unit] when you discover [tech] = 
 # Requires translation!
[unit] is earned [amount]% faster = 
 # Requires translation!
Akkad = 
 # Requires translation!
Dur-Kurigalzu = 
 # Requires translation!
Nippur = 
 # Requires translation!
Borsippa = 
 # Requires translation!
Sippar = 
 # Requires translation!
Opis = 
 # Requires translation!
Mari = 
 # Requires translation!
Shushan = 
 # Requires translation!
Eshnunna = 
 # Requires translation!
Ellasar = 
 # Requires translation!
Erech = 
 # Requires translation!
Kutha = 
 # Requires translation!
Sirpurla = 
 # Requires translation!
Neribtum = 
 # Requires translation!
Ashur = 
 # Requires translation!
Ninveh = 
 # Requires translation!
Nimrud = 
 # Requires translation!
Arbela = 
 # Requires translation!
Nuzi = 
 # Requires translation!
Arrapkha = 
 # Requires translation!
Tutub = 
 # Requires translation!
Shaduppum = 
 # Requires translation!
Rapiqum = 
 # Requires translation!
Mashkan Shapir = 
 # Requires translation!
Tuttul = 
 # Requires translation!
Ramad = 
 # Requires translation!
Ana = 
 # Requires translation!
Haradum = 
 # Requires translation!
Agrab = 
 # Requires translation!
Uqair = 
 # Requires translation!
Gubba = 
 # Requires translation!
Hafriyat = 
 # Requires translation!
Nagar = 
 # Requires translation!
Shubat Enlil = 
 # Requires translation!
Urhai = 
 # Requires translation!
Urkesh = 
 # Requires translation!
Awan = 
 # Requires translation!
Riblah = 
 # Requires translation!
Tayma = 

Greece = Yunani
 # Requires translation!
Alexander = 
 # Requires translation!
You are in my way, you must be destroyed. = 
 # Requires translation!
As a matter of fact I too grow weary of peace. = 
 # Requires translation!
You have somehow become my undoing! What kind of beast are you? = 
 # Requires translation!
Hello stranger! I am Alexandros, son of kings and grandson of the gods! = 
 # Requires translation!
My friend, does this seem reasonable to you? = 
 # Requires translation!
Greetings! = 
 # Requires translation!
What? = 
 # Requires translation!
Hellenic League = 
 # Requires translation!
City-State Influence degrades at half rate = 
 # Requires translation!
City-State Influence recovers at twice the normal rate = 
 # Requires translation!
Athens = 
 # Requires translation!
Sparta = 
 # Requires translation!
Corinth = 
 # Requires translation!
Argos = 
 # Requires translation!
Knossos = 
 # Requires translation!
Mycenae = 
 # Requires translation!
Pharsalos = 
 # Requires translation!
Ephesus = 
 # Requires translation!
Halicarnassus = 
 # Requires translation!
Rhodes = 
 # Requires translation!
Eretria = 
 # Requires translation!
Pergamon = 
 # Requires translation!
Miletos = 
 # Requires translation!
Megara = 
 # Requires translation!
Phocaea = 
 # Requires translation!
Sicyon = 
 # Requires translation!
Tiryns = 
 # Requires translation!
Samos = 
 # Requires translation!
Mytilene = 
 # Requires translation!
Chios = 
 # Requires translation!
Paros = 
 # Requires translation!
Elis = 
 # Requires translation!
Syracuse = 
 # Requires translation!
Herakleia = 
 # Requires translation!
Gortyn = 
 # Requires translation!
Chalkis = 
 # Requires translation!
Pylos = 
 # Requires translation!
Pella = 
 # Requires translation!
Naxos = 
 # Requires translation!
Larissa = 
 # Requires translation!
Apollonia = 
 # Requires translation!
Messene = 
 # Requires translation!
Orchomenos = 
 # Requires translation!
Ambracia = 
 # Requires translation!
Kos = 
 # Requires translation!
Knidos = 
 # Requires translation!
Amphipolis = 
 # Requires translation!
Patras = 
 # Requires translation!
Lamia = 
 # Requires translation!
Nafplion = 
 # Requires translation!
Apolyton = 

China = Cina
 # Requires translation!
Wu Zetian = 
 # Requires translation!
You won't ever be able to bother me again. Go meet Yama. = 
 # Requires translation!
Fool! I will disembowel you all! = 
 # Requires translation!
You have proven to be a cunning and competent adversary. I congratulate you on your victory. = 
 # Requires translation!
Greetings, I am Empress Wu Zetian. China desires peace and development. You leave us alone, we'll leave you alone. = 
 # Requires translation!
My friend, do you think you can accept this request? = 
 # Requires translation!
How are you today? = 
 # Requires translation!
Oh. It's you? = 
 # Requires translation!
Art of War = 
 # Requires translation!
Great General provides double combat bonus = 
 # Requires translation!
Beijing = 
 # Requires translation!
Shanghai = 
 # Requires translation!
Guangzhou = 
 # Requires translation!
Nanjing = 
 # Requires translation!
Xian = 
 # Requires translation!
Chengdu = 
 # Requires translation!
Hangzhou = 
 # Requires translation!
Tianjin = 
 # Requires translation!
Macau = 
 # Requires translation!
Shandong = 
 # Requires translation!
Kaifeng = 
 # Requires translation!
Ningbo = 
 # Requires translation!
Baoding = 
 # Requires translation!
Yangzhou = 
 # Requires translation!
Harbin = 
 # Requires translation!
Chongqing = 
 # Requires translation!
Luoyang = 
 # Requires translation!
Kunming = 
 # Requires translation!
Taipei = 
 # Requires translation!
Shenyang = 
 # Requires translation!
Taiyuan = 
 # Requires translation!
Tainan = 
 # Requires translation!
Dalian = 
 # Requires translation!
Lijiang = 
 # Requires translation!
Wuxi = 
 # Requires translation!
Suzhou = 
 # Requires translation!
Maoming = 
 # Requires translation!
Shaoguan = 
 # Requires translation!
Yangjiang = 
 # Requires translation!
Heyuan = 
 # Requires translation!
Huangshi = 
 # Requires translation!
Yichang = 
 # Requires translation!
Yingtian = 
 # Requires translation!
Xinyu = 
 # Requires translation!
Xinzheng = 
 # Requires translation!
Handan = 
 # Requires translation!
Dunhuang = 
 # Requires translation!
Gaoyu = 
 # Requires translation!
Nantong = 
 # Requires translation!
Weifang = 
 # Requires translation!
Xikang = 

Egypt = Mesir
 # Requires translation!
Ramesses II = 
 # Requires translation!
You are but a pest on this Earth, prepare to be eliminated! = 
 # Requires translation!
You are a fool who evokes pity. You have brought my hostility upon yourself and your repulsive civilization! = 
 # Requires translation!
Strike me down and my soul will torment yours forever, you have won nothing. = 
 # Requires translation!
Greetings, I am Ramesses the god. I am the living embodiment of Egypt, mother and father of all civilizations. = 
 # Requires translation!
Generous Egypt makes you this offer. = 
 # Requires translation!
Good day. = 
 # Requires translation!
Oh, it's you. = 
 # Requires translation!
Monument Builders = 
 # Requires translation!
Thebes = 
 # Requires translation!
Memphis = 
 # Requires translation!
Heliopolis = 
 # Requires translation!
Elephantine = 
 # Requires translation!
Alexandria = 
 # Requires translation!
Pi-Ramesses = 
 # Requires translation!
Giza = 
 # Requires translation!
Byblos = 
 # Requires translation!
Akhetaten = 
 # Requires translation!
Hieraconpolis = 
 # Requires translation!
Abydos = 
 # Requires translation!
Asyut = 
 # Requires translation!
Avaris = 
 # Requires translation!
Lisht = 
 # Requires translation!
Buto = 
 # Requires translation!
Edfu = 
 # Requires translation!
Pithom = 
 # Requires translation!
Busiris = 
 # Requires translation!
Kahun = 
 # Requires translation!
Athribis = 
 # Requires translation!
Mendes = 
 # Requires translation!
Elashmunein = 
 # Requires translation!
Tanis = 
 # Requires translation!
Bubastis = 
 # Requires translation!
Oryx = 
 # Requires translation!
Sebennytus = 
 # Requires translation!
Akhmin = 
 # Requires translation!
Karnak = 
 # Requires translation!
Luxor = 
 # Requires translation!
El Kab = 
 # Requires translation!
Armant = 
 # Requires translation!
Balat = 
 # Requires translation!
Ellahun = 
 # Requires translation!
Hawara = 
 # Requires translation!
Dashur = 
 # Requires translation!
Damanhur = 
 # Requires translation!
Abusir = 
 # Requires translation!
Herakleopolis = 
 # Requires translation!
Akoris = 
 # Requires translation!
Benihasan = 
 # Requires translation!
Badari = 
 # Requires translation!
Hermopolis = 
 # Requires translation!
Amrah = 
 # Requires translation!
Koptos = 
 # Requires translation!
Ombos = 
 # Requires translation!
Naqada = 
 # Requires translation!
Semna = 
 # Requires translation!
Soleb = 

England = England
 # Requires translation!
Elizabeth = 
 # Requires translation!
By the grace of God, your days are numbered. = 
 # Requires translation!
We shall never surrender. = 
 # Requires translation!
You have triumphed over us. The day is yours. = 
 # Requires translation!
We are pleased to meet you. = 
 # Requires translation!
Would you be interested in a trade agreement with England? = 
 # Requires translation!
Hello, again. = 
 # Requires translation!
Oh, it's you! = 
 # Requires translation!
Sun Never Sets = 
 # Requires translation!
London = 
 # Requires translation!
York = 
 # Requires translation!
Nottingham = 
 # Requires translation!
Hastings = 
 # Requires translation!
Canterbury = 
 # Requires translation!
Coventry = 
 # Requires translation!
Warwick = 
 # Requires translation!
Newcastle = 
 # Requires translation!
Oxford = 
 # Requires translation!
Liverpool = 
 # Requires translation!
Dover = 
 # Requires translation!
Brighton = 
 # Requires translation!
Norwich = 
 # Requires translation!
Leeds = 
 # Requires translation!
Reading = 
 # Requires translation!
Birmingham = 
 # Requires translation!
Richmond = 
 # Requires translation!
Exeter = 
 # Requires translation!
Cambridge = 
 # Requires translation!
Gloucester = 
 # Requires translation!
Manchester = 
 # Requires translation!
Bristol = 
 # Requires translation!
Leicester = 
 # Requires translation!
Carlisle = 
 # Requires translation!
Ipswich = 
 # Requires translation!
Portsmouth = 
 # Requires translation!
Berwick = 
 # Requires translation!
Bath = 
 # Requires translation!
Mumbles = 
 # Requires translation!
Southampton = 
 # Requires translation!
Sheffield = 
 # Requires translation!
Salisbury = 
 # Requires translation!
Colchester = 
 # Requires translation!
Plymouth = 
 # Requires translation!
Lancaster = 
 # Requires translation!
Blackpool = 
 # Requires translation!
Winchester = 
 # Requires translation!
Hull = 

France = Perancis
 # Requires translation!
Napoleon = 
 # Requires translation!
You're disturbing us, prepare for war. = 
 # Requires translation!
You've fallen into my trap. I'll bury you. = 
 # Requires translation!
I congratulate you for your victory. = 
 # Requires translation!
Welcome. I'm Napoleon, of France; the smartest military man in world history. = 
 # Requires translation!
France offers you this exceptional proposition. = 
 # Requires translation!
Hello. = 
 # Requires translation!
It's you. = 
 # Requires translation!
Ancien Régime = 
 # Requires translation!
+2 Culture per turn from cities before discovering Steam Power = 
 # Requires translation!
Paris = 
 # Requires translation!
Orleans = 
 # Requires translation!
Lyon = 
 # Requires translation!
Troyes = 
 # Requires translation!
Tours = 
 # Requires translation!
Marseille = 
 # Requires translation!
Chartres = 
 # Requires translation!
Avignon = 
 # Requires translation!
Rouen = 
 # Requires translation!
Grenoble = 
 # Requires translation!
Dijon = 
 # Requires translation!
Amiens = 
 # Requires translation!
Cherbourg = 
 # Requires translation!
Poitiers = 
 # Requires translation!
Toulouse = 
 # Requires translation!
Bayonne = 
 # Requires translation!
Strasbourg = 
 # Requires translation!
Brest = 
 # Requires translation!
Bordeaux = 
 # Requires translation!
Rennes = 
 # Requires translation!
Nice = 
 # Requires translation!
Saint Etienne = 
 # Requires translation!
Nantes = 
 # Requires translation!
Reims = 
 # Requires translation!
Le Mans = 
 # Requires translation!
Montpellier = 
 # Requires translation!
Limoges = 
 # Requires translation!
Nancy = 
 # Requires translation!
Lille = 
 # Requires translation!
Caen = 
 # Requires translation!
Toulon = 
 # Requires translation!
Le Havre = 
 # Requires translation!
Lourdes = 
 # Requires translation!
Cannes = 
 # Requires translation!
Aix-En-Provence = 
 # Requires translation!
La Rochelle = 
 # Requires translation!
Bourges = 
 # Requires translation!
Calais = 

Russia = Rusia
 # Requires translation!
Catherine = 
 # Requires translation!
You've behaved yourself very badly, you know it. Now it's payback time. = 
 # Requires translation!
You've mistaken my passion for a weakness, you'll regret about this. = 
 # Requires translation!
We were defeated, so this makes me your prisoner. I suppose there are worse fates. = 
 # Requires translation!
I greet you, stranger! If you are as intelligent and tactful as you are attractive, we'll get along just fine. = 
 # Requires translation!
How would you like it if I propose this kind of exchange? = 
 # Requires translation!
Hello! = 
 # Requires translation!
What do you need?! = 
 # Requires translation!
Siberian Riches = 
 # Requires translation!
Double quantity of [resource] produced = 
 # Requires translation!
Moscow = 
 # Requires translation!
St. Petersburg = 
 # Requires translation!
Novgorod = 
 # Requires translation!
Rostov = 
 # Requires translation!
Yaroslavl = 
 # Requires translation!
Yekaterinburg = 
 # Requires translation!
Yakutsk = 
 # Requires translation!
Vladivostok = 
 # Requires translation!
Smolensk = 
 # Requires translation!
Orenburg = 
 # Requires translation!
Krasnoyarsk = 
 # Requires translation!
Khabarovsk = 
 # Requires translation!
Bryansk = 
 # Requires translation!
Tver = 
 # Requires translation!
Novosibirsk = 
 # Requires translation!
Magadan = 
 # Requires translation!
Murmansk = 
 # Requires translation!
Irkutsk = 
 # Requires translation!
Chita = 
 # Requires translation!
Samara = 
 # Requires translation!
Arkhangelsk = 
 # Requires translation!
Chelyabinsk = 
 # Requires translation!
Tobolsk = 
 # Requires translation!
Vologda = 
 # Requires translation!
Omsk = 
 # Requires translation!
Astrakhan = 
 # Requires translation!
Kursk = 
 # Requires translation!
Saratov = 
 # Requires translation!
Tula = 
 # Requires translation!
Vladimir = 
 # Requires translation!
Perm = 
 # Requires translation!
Voronezh = 
 # Requires translation!
Pskov = 
 # Requires translation!
Starayarussa = 
 # Requires translation!
Kostoma = 
 # Requires translation!
Nizhniy Novgorod = 
 # Requires translation!
Suzdal = 
 # Requires translation!
Magnitogorsk = 

Rome = Rom
 # Requires translation!
Augustus Caesar = 
 # Requires translation!
My treasury contains little and my soldiers are getting impatient... <sigh> ...therefore you must die. = 
 # Requires translation!
So brave, yet so stupid! If only you had a brain similar to your courage. = 
 # Requires translation!
The gods have deprived Rome of their favour. We have been defeated. = 
 # Requires translation!
I greet you. I am Augustus, Imperator and Pontifex Maximus of Rome. If you are a friend of Rome, you are welcome. = 
 # Requires translation!
I offer this, for your consideration. = 
 # Requires translation!
Hail. = 
 # Requires translation!
What do you want? = 
 # Requires translation!
The Glory of Rome = 
 # Requires translation!
+25% Production towards any buildings that already exist in the Capital = 
 # Requires translation!
Antium = 
 # Requires translation!
Cumae = 
 # Requires translation!
Neapolis = 
 # Requires translation!
Ravenna = 
 # Requires translation!
Arretium = 
 # Requires translation!
Mediolanum = 
 # Requires translation!
Arpinum = 
 # Requires translation!
Circei = 
 # Requires translation!
Setia = 
 # Requires translation!
Satricum = 
 # Requires translation!
Ardea = 
 # Requires translation!
Ostia = 
 # Requires translation!
Velitrae = 
 # Requires translation!
Viroconium = 
 # Requires translation!
Tarentum = 
 # Requires translation!
Brundisium = 
 # Requires translation!
Caesaraugusta = 
 # Requires translation!
Caesarea = 
 # Requires translation!
Palmyra = 
 # Requires translation!
Signia = 
 # Requires translation!
Aquileia = 
 # Requires translation!
Clusium = 
 # Requires translation!
Sutrium = 
 # Requires translation!
Cremona = 
 # Requires translation!
Placentia = 
 # Requires translation!
Hispalis = 
 # Requires translation!
Artaxata = 
 # Requires translation!
Aurelianorum = 
 # Requires translation!
Nicopolis = 
 # Requires translation!
Agrippina = 
 # Requires translation!
Verona = 
 # Requires translation!
Corfinium = 
 # Requires translation!
Treverii = 
 # Requires translation!
Sirmium = 
 # Requires translation!
Augustadorum = 
 # Requires translation!
Curia = 
 # Requires translation!
Interrama = 
 # Requires translation!
Adria = 

Arabia = Arab
 # Requires translation!
Harun al-Rashid = 
 # Requires translation!
The world will be more beautiful without you. Prepare for war. = 
 # Requires translation!
Fool! You will soon regret dearly! I swear it! = 
 # Requires translation!
You have won, congratulations. My palace is now in your possession, and I beg that you care well for the peacock. = 
 # Requires translation!
Welcome foreigner, I am Harun Al-Rashid, Caliph of the Arabs. Come and tell me about your empire. = 
 # Requires translation!
Come forth, let's do business. = 
 # Requires translation!
Peace be upon you. = 
 # Requires translation!
Trade Caravans = 
 # Requires translation!
[stats] from each Trade Route = 
Mecca = Mekah
Medina = Madinah
Damascus = Damsyik
 # Requires translation!
Baghdad = 
 # Requires translation!
Najran = 
 # Requires translation!
Kufah = 
 # Requires translation!
Basra = 
 # Requires translation!
Khurasan = 
 # Requires translation!
Anjar = 
 # Requires translation!
Fustat = 
 # Requires translation!
Aden = 
 # Requires translation!
Yamama = 
 # Requires translation!
Muscat = 
 # Requires translation!
Mansura = 
 # Requires translation!
Bukhara = 
 # Requires translation!
Fez = 
 # Requires translation!
Shiraz = 
 # Requires translation!
Merw = 
 # Requires translation!
Balkh = 
 # Requires translation!
Mosul = 
 # Requires translation!
Aydab = 
 # Requires translation!
Bayt = 
 # Requires translation!
Suhar = 
 # Requires translation!
Taif = 
 # Requires translation!
Hama = 
 # Requires translation!
Tabuk = 
 # Requires translation!
Sana'a = 
 # Requires translation!
Shihr = 
 # Requires translation!
Tripoli = 
 # Requires translation!
Tunis = 
 # Requires translation!
Kairouan = 
 # Requires translation!
Algiers = 
 # Requires translation!
Oran = 

America = Amerika
 # Requires translation!
George Washington = 
 # Requires translation!
Your wanton aggression leaves us no choice. Prepare for war! = 
 # Requires translation!
You have mistaken our love of peace for weakness. You shall regret this! = 
 # Requires translation!
The day...is yours. I hope you will be merciful in your triumph. = 
 # Requires translation!
The people of the United States of America welcome you. = 
 # Requires translation!
Is the following trade of interest to you? = 
 # Requires translation!
Well? = 
 # Requires translation!
Manifest Destiny = 
 # Requires translation!
+1 Sight for all land military units = 
 # Requires translation!
-50% cost when purchasing tiles = 
 # Requires translation!
Washington = 
 # Requires translation!
New York = 
 # Requires translation!
Boston = 
 # Requires translation!
Philadelphia = 
 # Requires translation!
Atlanta = 
 # Requires translation!
Chicago = 
 # Requires translation!
Seattle = 
 # Requires translation!
San Francisco = 
 # Requires translation!
Los Angeles = 
 # Requires translation!
Houston = 
 # Requires translation!
Portland = 
 # Requires translation!
St. Louis = 
 # Requires translation!
Miami = 
 # Requires translation!
Buffalo = 
 # Requires translation!
Detroit = 
 # Requires translation!
New Orleans = 
 # Requires translation!
Baltimore = 
 # Requires translation!
Denver = 
 # Requires translation!
Cincinnati = 
 # Requires translation!
Dallas = 
 # Requires translation!
Cleveland = 
Kansas City = Bandar Kansas
 # Requires translation!
San Diego = 
 # Requires translation!
Las Vegas = 
 # Requires translation!
Phoenix = 
 # Requires translation!
Albuquerque = 
 # Requires translation!
Minneapolis = 
 # Requires translation!
Pittsburgh = 
 # Requires translation!
Oakland = 
 # Requires translation!
Tampa Bay = 
 # Requires translation!
Orlando = 
 # Requires translation!
Tacoma = 
 # Requires translation!
Santa Fe = 
 # Requires translation!
Olympia = 
 # Requires translation!
Hunt Valley = 
 # Requires translation!
Springfield = 
 # Requires translation!
Palo Alto = 
 # Requires translation!
Centralia = 
 # Requires translation!
Spokane = 
 # Requires translation!
Jacksonville = 
 # Requires translation!
Svannah = 
 # Requires translation!
Charleston = 
 # Requires translation!
San Antonio = 
 # Requires translation!
Anchorage = 
 # Requires translation!
Sacramento = 
 # Requires translation!
Reno = 
 # Requires translation!
Salt Lake City = 
 # Requires translation!
Boise = 
 # Requires translation!
Milwaukee = 
 # Requires translation!
Santa Cruz = 
 # Requires translation!
Little Rock = 

Japan = Jepun
 # Requires translation!
Oda Nobunaga = 
 # Requires translation!
I hereby inform you of our intention to wipe out your civilization from this world. = 
 # Requires translation!
Pitiful fool! Now we shall destroy you! = 
 # Requires translation!
You were much wiser than I thought. = 
 # Requires translation!
We hope for a fair and just relationship with you, who are renowned for military bravery. = 
 # Requires translation!
I would be grateful if you agreed on the following proposal. = 
 # Requires translation!
Oh, it's you... = 
 # Requires translation!
Bushido = 
 # Requires translation!
Units fight as though they were at full strength even when damaged = 
 # Requires translation!
Kyoto = 
 # Requires translation!
Osaka = 
 # Requires translation!
Tokyo = 
 # Requires translation!
Satsuma = 
 # Requires translation!
Kagoshima = 
 # Requires translation!
Nara = 
 # Requires translation!
Nagoya = 
 # Requires translation!
Izumo = 
 # Requires translation!
Nagasaki = 
 # Requires translation!
Yokohama = 
 # Requires translation!
Shimonoseki = 
 # Requires translation!
Matsuyama = 
 # Requires translation!
Sapporo = 
 # Requires translation!
Hakodate = 
 # Requires translation!
Ise = 
 # Requires translation!
Toyama = 
 # Requires translation!
Fukushima = 
 # Requires translation!
Suo = 
 # Requires translation!
Bizen = 
 # Requires translation!
Echizen = 
 # Requires translation!
Izumi = 
 # Requires translation!
Omi = 
 # Requires translation!
Echigo = 
 # Requires translation!
Kozuke = 
 # Requires translation!
Sado = 
 # Requires translation!
Kobe = 
 # Requires translation!
Nagano = 
 # Requires translation!
Hiroshima = 
 # Requires translation!
Takayama = 
 # Requires translation!
Akita = 
 # Requires translation!
Fukuoka = 
 # Requires translation!
Aomori = 
 # Requires translation!
Kamakura = 
 # Requires translation!
Kochi = 
 # Requires translation!
Naha = 
 # Requires translation!
Sendai = 
 # Requires translation!
Gifu = 
 # Requires translation!
Yamaguchi = 
 # Requires translation!
Ota = 
 # Requires translation!
Tottori = 

 # Requires translation!
India = 
 # Requires translation!
Gandhi = 
 # Requires translation!
I have just received a report that large numbers of my troops have crossed your borders. = 
 # Requires translation!
My attempts to avoid violence have failed. An eye for an eye only makes the world blind. = 
 # Requires translation!
You can chain me, you can torture me, you can even destroy this body, but you will never imprison my mind.  = 
 # Requires translation!
Hello, I am Mohandas Gandhi. My people call me Bapu, but please, call me friend. = 
 # Requires translation!
My friend, are you interested in this arrangement? = 
 # Requires translation!
I wish you peace. = 
 # Requires translation!
Population Growth = 
 # Requires translation!
Unhappiness from number of Cities doubled = 
 # Requires translation!
Delhi = 
 # Requires translation!
Mumbai = 
 # Requires translation!
Vijayanagara = 
 # Requires translation!
Pataliputra = 
 # Requires translation!
Varanasi = 
 # Requires translation!
Agra = 
 # Requires translation!
Calcutta = 
 # Requires translation!
Lahore = 
 # Requires translation!
Bangalore = 
 # Requires translation!
Hyderabad = 
 # Requires translation!
Madurai = 
 # Requires translation!
Ahmedabad = 
 # Requires translation!
Kolhapur = 
 # Requires translation!
Prayaga = 
 # Requires translation!
Ayodhya = 
 # Requires translation!
Indraprastha = 
 # Requires translation!
Mathura = 
 # Requires translation!
Ujjain = 
 # Requires translation!
Gulbarga = 
 # Requires translation!
Jaunpur = 
 # Requires translation!
Rajagriha = 
 # Requires translation!
Sravasti = 
 # Requires translation!
Tiruchirapalli = 
 # Requires translation!
Thanjavur = 
 # Requires translation!
Bodhgaya = 
 # Requires translation!
Kushinagar = 
 # Requires translation!
Amaravati = 
 # Requires translation!
Gaur = 
 # Requires translation!
Gwalior = 
 # Requires translation!
Jaipur = 
 # Requires translation!
Karachi = 

Germany = Jerman
 # Requires translation!
Otto von Bismarck = 
 # Requires translation!
I cannot wait until ye grow even mightier. Therefore, prepare for war! = 
 # Requires translation!
Corrupted villain! We will bring you into the ground! = 
 # Requires translation!
Germany has been destroyed. I weep for the future generations. = 
 # Requires translation!
Guten tag. In the name of the great German people, I bid you welcome. = 
 # Requires translation!
It would be in your best interest, to carefully consider this proposal. = 
 # Requires translation!
What now? = 
 # Requires translation!
So, out with it! = 
 # Requires translation!
Furor Teutonicus = 
 # Requires translation!
67% chance to earn 25 Gold and recruit a Barbarian unit from a conquered encampment = 
 # Requires translation!
-[amount]% [param] unit maintenance costs = 
 # Requires translation!
Berlin = 
 # Requires translation!
Hamburg = 
 # Requires translation!
Munich = 
 # Requires translation!
Cologne = 
 # Requires translation!
Frankfurt = 
 # Requires translation!
Essen = 
 # Requires translation!
Dortmund = 
 # Requires translation!
Stuttgart = 
 # Requires translation!
Dusseldorf = 
 # Requires translation!
Bremen = 
 # Requires translation!
Hannover = 
 # Requires translation!
Duisburg = 
 # Requires translation!
Leipzig = 
 # Requires translation!
Dresden = 
 # Requires translation!
Bonn = 
 # Requires translation!
Bochum = 
 # Requires translation!
Bielefeld = 
 # Requires translation!
Karlsruhe = 
 # Requires translation!
Gelsenkirchen = 
 # Requires translation!
Wiesbaden = 
 # Requires translation!
Munster = 
 # Requires translation!
Rostok = 
 # Requires translation!
Chemnitz = 
 # Requires translation!
Braunschweig = 
 # Requires translation!
Halle = 
 # Requires translation!
Mצnchengladbach = 
 # Requires translation!
Kiel = 
 # Requires translation!
Wuppertal = 
 # Requires translation!
Freiburg = 
 # Requires translation!
Hagen = 
 # Requires translation!
Erfurt = 
 # Requires translation!
Kaiserslautern = 
 # Requires translation!
Kassel = 
 # Requires translation!
Oberhausen = 
 # Requires translation!
Hamm = 
 # Requires translation!
Saarbrucken = 
 # Requires translation!
Krefeld = 
 # Requires translation!
Pirmasens = 
 # Requires translation!
Potsdam = 
 # Requires translation!
Solingen = 
 # Requires translation!
Osnabruck = 
 # Requires translation!
Ludwingshafen = 
 # Requires translation!
Leverkusen = 
 # Requires translation!
Oldenburg = 
 # Requires translation!
Neuss = 
 # Requires translation!
Mulheim = 
 # Requires translation!
Darmstadt = 
 # Requires translation!
Herne = 
 # Requires translation!
Wurzburg = 
 # Requires translation!
Recklinghausen = 
 # Requires translation!
Gצttingen = 
 # Requires translation!
Wolfsburg = 
 # Requires translation!
Koblenz = 
 # Requires translation!
Hildesheim = 
 # Requires translation!
Erlangen = 

The Ottomans = Uthmaniyyah
 # Requires translation!
Suleiman I = 
 # Requires translation!
Your continued insolence and failure to recognize and preeminence leads us to war. = 
 # Requires translation!
Good. The world shall witness the incontestable might of my armies and the glory of the Empire. = 
 # Requires translation!
Ruin! Ruin! Istanbul becomes Iram of the Pillars, remembered only by the melancholy poets. = 
 # Requires translation!
From the magnificence of Topkapi, the Ottoman nation greets you, stranger! I'm Suleiman, Kayser-I Rum, and I bestow upon you my welcome! = 
 # Requires translation!
Let us do business! Would you be interested? = 
 # Requires translation!
Barbary Corsairs = 
 # Requires translation!
50% chance of capturing defeated Barbarian naval units and earning 25 Gold = 
 # Requires translation!
Istanbul = 
 # Requires translation!
Edirne = 
 # Requires translation!
Ankara = 
 # Requires translation!
Bursa = 
 # Requires translation!
Konya = 
 # Requires translation!
Samsun = 
 # Requires translation!
Gaziantep = 
 # Requires translation!
Diyabakir = 
 # Requires translation!
Izmir = 
 # Requires translation!
Kayseri = 
 # Requires translation!
Malatya = 
 # Requires translation!
Marsin = 
 # Requires translation!
Antalya = 
 # Requires translation!
Zonguldak = 
 # Requires translation!
Denizli = 
 # Requires translation!
Ordu = 
 # Requires translation!
Mugia = 
 # Requires translation!
Eskishehir = 
 # Requires translation!
Inebolu = 
 # Requires translation!
Sinop = 
 # Requires translation!
Adana = 
 # Requires translation!
Artuin = 
 # Requires translation!
Bodrum = 
 # Requires translation!
Eregli = 
 # Requires translation!
Silifke = 
 # Requires translation!
Sivas = 
 # Requires translation!
Amasya = 
 # Requires translation!
Marmaris = 
 # Requires translation!
Trabzon = 
 # Requires translation!
Erzurum = 
 # Requires translation!
Urfa = 
 # Requires translation!
Izmit = 
 # Requires translation!
Afyonkarhisar = 
 # Requires translation!
Bitlis = 
 # Requires translation!
Yalova = 

Korea = Korea
 # Requires translation!
Sejong = 
 # Requires translation!
Jip-hyun-jun (Hall of Worthies) will no longer tolerate your irksome behavior. We will liberate the citizens under your oppression even with force, and enlighten them! = 
 # Requires translation!
Foolish, miserable wretch! You will be crushed by this country's magnificent scientific power! = 
 # Requires translation!
Now the question is who will protect my people. A dark age has come. = 
 # Requires translation!
Welcome to the palace of Choson, stranger. I am the learned King Sejong, who looks after his great people. = 
 # Requires translation!
We have many things to discuss and have much to benefit from each other. = 
 # Requires translation!
Oh, it's you = 
 # Requires translation!
<<<<<<< HEAD
Scholars of the Jade Hall =
 # Requires translation!
=======
Scholars of the Jade Hall = 
>>>>>>> 76a1789f
Receive a tech boost when scientific buildings/wonders are built in capital =  
 # Requires translation!
Seoul = 
 # Requires translation!
Busan = 
 # Requires translation!
Jeonju = 
 # Requires translation!
Daegu = 
 # Requires translation!
Pyongyang = 
 # Requires translation!
Kaesong = 
 # Requires translation!
Suwon = 
 # Requires translation!
Gwangju = 
 # Requires translation!
Gangneung = 
 # Requires translation!
Hamhung = 
 # Requires translation!
Wonju = 
 # Requires translation!
Ulsan = 
 # Requires translation!
Changwon = 
 # Requires translation!
Andong = 
 # Requires translation!
Gongju = 
 # Requires translation!
Haeju = 
 # Requires translation!
Cheongju = 
 # Requires translation!
Mokpo = 
 # Requires translation!
Dongducheon = 
 # Requires translation!
Geoje = 
 # Requires translation!
Suncheon = 
 # Requires translation!
Jinju = 
 # Requires translation!
Sangju = 
 # Requires translation!
Rason = 
 # Requires translation!
Gyeongju = 
 # Requires translation!
Chungju = 
 # Requires translation!
Sacheon = 
 # Requires translation!
Gimje = 
 # Requires translation!
Anju = 

 # Requires translation!
Iroquois = 
 # Requires translation!
Hiawatha = 
 # Requires translation!
You are a plague upon Mother Earth! Prepare for battle! = 
 # Requires translation!
You evil creature! My braves will slaughter you! = 
 # Requires translation!
You have defeated us... but our spirits will never be vanquished! We shall return! = 
 # Requires translation!
Greetings, stranger. I am Hiawatha, speaker for the Iroquois. We seek peace with all, but we do not shrink from war. = 
 # Requires translation!
Does this trade work for you, my friend? = 
 # Requires translation!
The Great Warpath = 
 # Requires translation!
All units move through Forest and Jungle Tiles in friendly territory as if they have roads. These tiles can be used to establish City Connections upon researching the Wheel. = 
 # Requires translation!
Onoondaga = 
 # Requires translation!
Osininka = 
 # Requires translation!
Grand River = 
 # Requires translation!
Akwesasme = 
 # Requires translation!
Buffalo Creek = 
 # Requires translation!
Brantford = 
 # Requires translation!
Montreal = 
 # Requires translation!
Genesse River = 
 # Requires translation!
Canandaigua Lake = 
 # Requires translation!
Lake Simcoe = 
 # Requires translation!
Salamanca = 
 # Requires translation!
Gowanda = 
 # Requires translation!
Cuba = 
 # Requires translation!
Akron = 
 # Requires translation!
Kanesatake = 
 # Requires translation!
Ganienkeh = 
 # Requires translation!
Cayuga Castle = 
 # Requires translation!
Chondote = 
 # Requires translation!
Canajoharie = 
 # Requires translation!
Nedrow = 
 # Requires translation!
Oneida Lake = 
 # Requires translation!
Kanonwalohale = 
 # Requires translation!
Green Bay = 
 # Requires translation!
Southwold = 
 # Requires translation!
Mohawk Valley = 
 # Requires translation!
Schoharie = 
 # Requires translation!
Bay of Quinte = 
 # Requires translation!
Kanawale = 
 # Requires translation!
Kanatsiokareke = 
 # Requires translation!
Tyendinaga = 
 # Requires translation!
Hahta = 

Persia = Parsi
 # Requires translation!
Darius I = 
 # Requires translation!
Your continue existence is an embarrassment to all leaders everywhere! You must be destroyed! = 
 # Requires translation!
Curse you! You are beneath me, son of a donkey driver! I will crush you! = 
 # Requires translation!
You mongrel! Cursed be you! The world will long lament your heinous crime! = 
 # Requires translation!
Peace be on you! I am Darius, the great and outstanding king of kings of great Persia... but I suppose you knew that. = 
 # Requires translation!
In my endless magnanimity, I am making you this offer. You agree, of course? = 
 # Requires translation!
Good day to you! = 
 # Requires translation!
Ahh... you... = 
 # Requires translation!
Achaemenid Legacy = 
 # Requires translation!
+10% Strength for all units during Golden Age = 
 # Requires translation!
+1 Movement for all units during Golden Age = 
 # Requires translation!
Persepolis = 
 # Requires translation!
Parsagadae = 
 # Requires translation!
Susa = 
 # Requires translation!
Ecbatana = 
 # Requires translation!
Tarsus = 
 # Requires translation!
Gordium = 
 # Requires translation!
Bactra = 
 # Requires translation!
Sardis = 
 # Requires translation!
Ergili = 
 # Requires translation!
Dariushkabir = 
 # Requires translation!
Ghulaman = 
 # Requires translation!
Zohak = 
 # Requires translation!
Istakhr = 
 # Requires translation!
Jinjan = 
 # Requires translation!
Borazjan = 
 # Requires translation!
Herat = 
 # Requires translation!
Dakyanus = 
 # Requires translation!
Bampur = 
 # Requires translation!
Turengtepe = 
 # Requires translation!
Rey = 
 # Requires translation!
Thuspa = 
 # Requires translation!
Hasanlu = 
 # Requires translation!
Gabae = 
 # Requires translation!
Merv = 
 # Requires translation!
Behistun = 
 # Requires translation!
Kandahar = 
 # Requires translation!
Altintepe = 
 # Requires translation!
Bunyan = 
 # Requires translation!
Charsadda = 
 # Requires translation!
Uratyube = 
 # Requires translation!
Dura Europos = 
 # Requires translation!
Aleppo = 
 # Requires translation!
Qatna = 
 # Requires translation!
Kabul = 
 # Requires translation!
Capisa = 
 # Requires translation!
Kyreskhata = 
 # Requires translation!
Marakanda = 
 # Requires translation!
Peshawar = 
 # Requires translation!
Van = 
 # Requires translation!
Pteira = 
 # Requires translation!
Arshada = 
 # Requires translation!
Artakaona = 
 # Requires translation!
Aspabota = 
 # Requires translation!
Autiyara = 
 # Requires translation!
Bagastana = 
 # Requires translation!
Baxtri = 
 # Requires translation!
Darmasa = 
 # Requires translation!
Daphnai = 
 # Requires translation!
Drapsaka = 
 # Requires translation!
Eion = 
 # Requires translation!
Gandutava = 
 # Requires translation!
Gaugamela = 
 # Requires translation!
Harmozeia = 
 # Requires translation!
Ekatompylos = 
 # Requires translation!
Izata = 
 # Requires translation!
Kampada = 
 # Requires translation!
Kapisa = 
 # Requires translation!
Karmana = 
 # Requires translation!
Kounaxa = 
 # Requires translation!
Kuganaka = 
 # Requires translation!
Nautaka = 
 # Requires translation!
Paishiyauvada = 
 # Requires translation!
Patigrbana = 
 # Requires translation!
Phrada = 

Polynesia = Polinesia
 # Requires translation!
Kamehameha I = 
 # Requires translation!
The ancient fire flashing across the sky is what proclaimed that this day would come, though I had foolishly hoped for a different outcome. = 
 # Requires translation!
It is obvious now that I misjudged you and your true intentions. = 
 # Requires translation!
The hard-shelled crab yields, and the lion lies down to sleep. Kanaloa comes for me now. = 
 # Requires translation!
Aloha! Greetings and blessings upon you, friend. I am Kamehameha, Great King of this strand of islands. = 
 # Requires translation!
Come, let our people feast together! = 
 # Requires translation!
Welcome, friend! = 
 # Requires translation!
Wayfinding = 
 # Requires translation!
+1 Sight when embarked = 
 # Requires translation!
Can embark and move over Coasts and Oceans immediately = 
 # Requires translation!
+[amount]% Strength if within [amount2] tiles of a [tileImprovement] = 
 # Requires translation!
Honolulu = 
 # Requires translation!
Samoa = 
 # Requires translation!
Tonga = 
 # Requires translation!
Nuku Hiva = 
 # Requires translation!
Raiatea = 
 # Requires translation!
Aotearoa = 
 # Requires translation!
Tahiti = 
 # Requires translation!
Hilo = 
 # Requires translation!
Te Wai Pounamu = 
 # Requires translation!
Rapa Nui = 
 # Requires translation!
Tuamotu = 
 # Requires translation!
Rarotonga = 
 # Requires translation!
Tuvalu = 
 # Requires translation!
Tubuai = 
 # Requires translation!
Mangareva = 
 # Requires translation!
Oahu = 
 # Requires translation!
Kiritimati = 
 # Requires translation!
Ontong Java = 
 # Requires translation!
Niue = 
 # Requires translation!
Rekohu = 
 # Requires translation!
Rakahanga = 
 # Requires translation!
Bora Bora = 
 # Requires translation!
Kailua = 
 # Requires translation!
Uvea = 
 # Requires translation!
Futuna = 
 # Requires translation!
Rotuma = 
 # Requires translation!
Tokelau = 
 # Requires translation!
Lahaina = 
 # Requires translation!
Bellona = 
 # Requires translation!
Mungava = 
 # Requires translation!
Tikopia = 
 # Requires translation!
Emae = 
 # Requires translation!
Kapingamarangi = 
 # Requires translation!
Takuu = 
 # Requires translation!
Nukuoro = 
 # Requires translation!
Sikaiana = 
 # Requires translation!
Anuta = 
 # Requires translation!
Nuguria = 
 # Requires translation!
Pileni = 
 # Requires translation!
Nukumanu = 

Siam = Siam
 # Requires translation!
Ramkhamhaeng = 
 # Requires translation!
You lowly, arrogant fool! I will make you regret of your insolence! = 
 # Requires translation!
You scoundrel! I shall prepare to fend you off! = 
 # Requires translation!
Althought I lost, my honor shall endure. I wish you good luck. = 
 # Requires translation!
I, Pho Kun Ramkhamhaeng, King of Siam, consider it a great honor that you have walked to visit my country of Siam. = 
 # Requires translation!
Greetings. I believe this is a fair proposal for both parties. What do you think? = 
 # Requires translation!
Welcome. = 
 # Requires translation!
Father Governs Children = 
 # Requires translation!
Food and Culture from Friendly City-States are increased by 50% = 
 # Requires translation!
Sukhothai = 
 # Requires translation!
Si Satchanalai = 
 # Requires translation!
Muang Saluang = 
 # Requires translation!
Lampang = 
 # Requires translation!
Phitsanulok = 
 # Requires translation!
Kamphaeng Pet = 
 # Requires translation!
Nakhom Chum = 
 # Requires translation!
Vientiane = 
 # Requires translation!
Nakhon Si Thammarat = 
 # Requires translation!
Martaban = 
 # Requires translation!
Nakhon Sawan = 
 # Requires translation!
Chainat = 
 # Requires translation!
Luang Prabang = 
 # Requires translation!
Uttaradit = 
 # Requires translation!
Chiang Thong = 
 # Requires translation!
Phrae = 
 # Requires translation!
Nan = 
 # Requires translation!
Tak = 
 # Requires translation!
Suphanburi = 
 # Requires translation!
Hongsawadee = 
 # Requires translation!
Thawaii = 
 # Requires translation!
Ayutthuya = 
 # Requires translation!
Taphan Hin = 
 # Requires translation!
Uthai Thani = 
 # Requires translation!
Lap Buri = 
 # Requires translation!
Ratchasima = 
 # Requires translation!
Ban Phai = 
 # Requires translation!
Loci = 
 # Requires translation!
Khon Kaen = 
 # Requires translation!
Surin = 

Spain = Sepanyol
 # Requires translation!
Isabella = 
 # Requires translation!
God will probably forgive you... but I shall not. Prepare for war. = 
 # Requires translation!
Repugnant spawn of the devil! You will pay! = 
 # Requires translation!
If my defeat is, without any doubt, the will of God, then I will accept it. = 
 # Requires translation!
God blesses those who deserve it. I am Isabel of Spain. = 
 # Requires translation!
I hope this deal will receive your blessing. = 
 # Requires translation!
Seven Cities of Gold = 
 # Requires translation!
Double Happiness from Natural Wonders = 
 # Requires translation!
Tile yields from Natural Wonders doubled = 
 # Requires translation!
100 Gold for discovering a Natural Wonder (bonus enhanced to 500 Gold if first to discover it) = 
 # Requires translation!
Madrid = 
 # Requires translation!
Barcelona = 
 # Requires translation!
Seville = 
 # Requires translation!
Cordoba = 
 # Requires translation!
Toledo = 
 # Requires translation!
Santiago = 
 # Requires translation!
Murcia = 
 # Requires translation!
Valencia = 
 # Requires translation!
Zaragoza = 
 # Requires translation!
Pamplona = 
 # Requires translation!
Vitoria = 
 # Requires translation!
Santander = 
 # Requires translation!
Oviedo = 
 # Requires translation!
Jaen = 
 # Requires translation!
Logroño = 
 # Requires translation!
Valladolid = 
 # Requires translation!
Palma = 
 # Requires translation!
Teruel = 
 # Requires translation!
Almeria = 
 # Requires translation!
Leon = 
 # Requires translation!
Zamora = 
 # Requires translation!
Mida = 
 # Requires translation!
Lugo = 
 # Requires translation!
Alicante = 
 # Requires translation!
Càdiz = 
 # Requires translation!
Eiche = 
 # Requires translation!
Alcorcon = 
 # Requires translation!
Burgos = 
 # Requires translation!
Vigo = 
 # Requires translation!
Badajoz = 
 # Requires translation!
La Coruña = 
 # Requires translation!
Guadalquivir = 
 # Requires translation!
Bilbao = 
 # Requires translation!
San Sebastian = 
 # Requires translation!
Granada = 
 # Requires translation!
Mérida = 
 # Requires translation!
Huelva = 
 # Requires translation!
Ibiza = 
 # Requires translation!
Las Palmas = 
 # Requires translation!
Tenerife = 

 # Requires translation!
Songhai = 
 # Requires translation!
Askia = 
 # Requires translation!
You are an abomination to heaven and earth, the chief of ignorant savages! You must be destroyed! = 
 # Requires translation!
Fool! You have doomed your people to fire and destruction! = 
 # Requires translation!
We have been consumed by the fires of hatred and rage. Enjoy your victory in this world - you shall pay a heavy price in the next! = 
 # Requires translation!
I am Askia of the Songhai. We are a fair people - but those who cross us will find only destruction. You would do well to avoid repeating the mistakes others have made in the past. = 
 # Requires translation!
Can I interest you in this deal? = 
 # Requires translation!
River Warlord = 
 # Requires translation!
Receive triple Gold from Barbarian encampments and pillaging Cities = 
 # Requires translation!
Embarked units can defend themselves = 
 # Requires translation!
Gao = 
 # Requires translation!
Tombouctu = 
 # Requires translation!
Jenne = 
 # Requires translation!
Taghaza = 
 # Requires translation!
Tondibi = 
 # Requires translation!
Kumbi Saleh = 
 # Requires translation!
Kukia = 
 # Requires translation!
Walata = 
 # Requires translation!
Tegdaoust = 
 # Requires translation!
Argungu = 
 # Requires translation!
Gwandu = 
 # Requires translation!
Kebbi = 
 # Requires translation!
Boussa = 
 # Requires translation!
Motpi = 
 # Requires translation!
Bamako = 
 # Requires translation!
Wa = 
 # Requires translation!
Kayes = 
 # Requires translation!
Awdaghost = 
 # Requires translation!
Ouadane = 
 # Requires translation!
Dakar = 
 # Requires translation!
Tadmekket = 
 # Requires translation!
Tekedda = 
 # Requires translation!
Kano = 
 # Requires translation!
Agadez = 
 # Requires translation!
Niamey = 
 # Requires translation!
Torodi = 
 # Requires translation!
Ouatagouna = 
 # Requires translation!
Dori = 
 # Requires translation!
Bamba = 
 # Requires translation!
Segou = 

 # Requires translation!
Mongolia = 
 # Requires translation!
Genghis Khan = 
 # Requires translation!
You stand in the way of my armies. Let us solve this like warriors! = 
 # Requires translation!
No more words. Today, Mongolia charges toward your defeat. = 
 # Requires translation!
You have hobbled the Mongolian clans. My respect for you nearly matches the loathing. I am waiting for my execution. = 
 # Requires translation!
I am Temuujin, conqueror of cities and countries. Before me lie future Mongolian lands. Behind me is the only cavalry that matters. = 
 # Requires translation!
I am not always this generous, but we hope you take this rare opportunity we give you. = 
 # Requires translation!
So what now? = 
 # Requires translation!
Mongol Terror = 
 # Requires translation!
+30% Strength when fighting City-State units and cities = 
 # Requires translation!
Karakorum = 
 # Requires translation!
Beshbalik = 
 # Requires translation!
Turfan = 
 # Requires translation!
Hsia = 
 # Requires translation!
Old Sarai = 
 # Requires translation!
New Sarai = 
 # Requires translation!
Tabriz = 
 # Requires translation!
Tiflis = 
 # Requires translation!
Otrar = 
 # Requires translation!
Sanchu = 
 # Requires translation!
Kazan = 
 # Requires translation!
Almarikh = 
 # Requires translation!
Ulaanbaatar = 
 # Requires translation!
Hovd = 
 # Requires translation!
Darhan = 
 # Requires translation!
Dalandzadgad = 
 # Requires translation!
Mandalgovi = 
 # Requires translation!
Choybalsan = 
 # Requires translation!
Erdenet = 
 # Requires translation!
Tsetserieg = 
 # Requires translation!
Baruun-Urt = 
 # Requires translation!
Ereen = 
 # Requires translation!
Batshireet = 
 # Requires translation!
Choyr = 
 # Requires translation!
Ulaangom = 
 # Requires translation!
Tosontsengel = 
 # Requires translation!
Altay = 
 # Requires translation!
Uliastay = 
 # Requires translation!
Bayanhongor = 
 # Requires translation!
Har-Ayrag = 
 # Requires translation!
Nalayh = 
 # Requires translation!
Tes = 

 # Requires translation!
Aztecs = 
 # Requires translation!
Montezuma I = 
 # Requires translation!
Xi-miqa-can! Xi-miqa-can! Xi-miqa-can! (Die, die, die!) = 
 # Requires translation!
Excellent! Let the blood flow in raging torrents! = 
 # Requires translation!
Monster! Who are you to destroy my greatness? = 
 # Requires translation!
What do I see before me? Another beating heart for my sacrificial fire. = 
 # Requires translation!
Accept this agreement or suffer the consequences. = 
 # Requires translation!
Welcome, friend. = 
 # Requires translation!
Sacrificial Captives = 
 # Requires translation!
Earn [amount]% of [param] opponent's [param2] as [stat] for kills = 
 # Requires translation!
Tenochtitlan = 
 # Requires translation!
Teotihuacan = 
 # Requires translation!
Tlatelolco = 
 # Requires translation!
Texcoco = 
 # Requires translation!
Tlaxcala = 
 # Requires translation!
Calixtlahuaca = 
 # Requires translation!
Xochicalco = 
 # Requires translation!
Tlacopan = 
 # Requires translation!
Atzcapotzalco = 
 # Requires translation!
Tzintzuntzan = 
 # Requires translation!
Malinalco = 
 # Requires translation!
Tamuin = 
 # Requires translation!
Teayo = 
 # Requires translation!
Cempoala = 
 # Requires translation!
Chalco = 
 # Requires translation!
Tlalmanalco = 
 # Requires translation!
Ixtapaluca = 
 # Requires translation!
Huexotla = 
 # Requires translation!
Tepexpan = 
 # Requires translation!
Tepetlaoxtoc = 
 # Requires translation!
Chiconautla = 
 # Requires translation!
Zitlaltepec = 
 # Requires translation!
Coyotepec = 
 # Requires translation!
Tequixquiac = 
 # Requires translation!
Jilotzingo = 
 # Requires translation!
Tlapanaloya = 
 # Requires translation!
Tultitan = 
 # Requires translation!
Ecatepec = 
 # Requires translation!
Coatepec = 
 # Requires translation!
Chalchiuites = 
 # Requires translation!
Chiauhita = 
 # Requires translation!
Chapultepec = 
 # Requires translation!
Itzapalapa = 
 # Requires translation!
Ayotzinco = 
 # Requires translation!
Iztapam = 

 # Requires translation!
Inca = 
 # Requires translation!
Pachacuti = 
 # Requires translation!
Resistance is futile! You cannot hope to stand against the mighty Incan empire. If you will not surrender immediately, then prepare for war! = 
 # Requires translation!
Declare war on me?!? You can't, because I declare war on you first! = 
 # Requires translation!
How did you darken the sun? I ruled with diligence and mercy—see that you do so as well. = 
 # Requires translation!
How are you? You stand before Pachacuti Inca Yupanqui. = 
 # Requires translation!
The Incan people offer this fair trade. = 
 # Requires translation!
How are you doing? = 
 # Requires translation!
What do you want now? = 
 # Requires translation!
Great Andean Road = 
 # Requires translation!
50% Maintenance costs reduction = 
 # Requires translation!
Units ignore terrain costs when moving into any tile with Hills = 
 # Requires translation!
No Maintenance costs for improvements in Hills = 
 # Requires translation!
Cuzco = 
 # Requires translation!
Tiwanaku = 
 # Requires translation!
Machu = 
 # Requires translation!
Ollantaytambo = 
 # Requires translation!
Corihuayrachina = 
 # Requires translation!
Huamanga = 
 # Requires translation!
Rumicucho = 
 # Requires translation!
Vilcabamba = 
 # Requires translation!
Vitcos = 
 # Requires translation!
Andahuaylas = 
 # Requires translation!
Ica = 
 # Requires translation!
Arequipa = 
 # Requires translation!
Nasca = 
 # Requires translation!
Atico = 
 # Requires translation!
Juli = 
 # Requires translation!
Chuito = 
 # Requires translation!
Chuquiapo = 
 # Requires translation!
Huanuco Pampa = 
 # Requires translation!
Tamboccocha = 
 # Requires translation!
Huaras = 
 # Requires translation!
Riobamba = 
 # Requires translation!
Caxamalca = 
 # Requires translation!
Sausa = 
 # Requires translation!
Tambo Colorado = 
 # Requires translation!
Huaca = 
 # Requires translation!
Tumbes = 
 # Requires translation!
Chan Chan = 
 # Requires translation!
Sipan = 
 # Requires translation!
Pachacamac = 
 # Requires translation!
Llactapata = 
 # Requires translation!
Pisac = 
 # Requires translation!
Kuelap = 
 # Requires translation!
Pajaten = 
 # Requires translation!
Chucuito = 
 # Requires translation!
Choquequirao = 

 # Requires translation!
Denmark = 
 # Requires translation!
Harald Bluetooth = 
 # Requires translation!
If I am to be honest, I tire of those pointless charades. Why don't we settle our disputes on the field of battle, like true men? Perhaps the skalds will sing of your valor... or mine! = 
 # Requires translation!
Ahahah! You seem to show some skills of a true Viking! Too bad that I'll probably kill you! = 
 # Requires translation!
Loki must have stood by you, for a common man alone could not have defeated me... Oh well! I will join the einherjar in Valhalla and feast, while you toil away here. = 
 # Requires translation!
Harad Bluetooth bids you welcome to his lands, a Viking unlike any the seas and lands have ever known! Hah, are you afraid? = 
 # Requires translation!
This is a fine deal! Even a drunk beggar would agree! = 
 # Requires translation!
Hail to you. = 
 # Requires translation!
Viking Fury = 
 # Requires translation!
+1 Movement for all embarked units = 
 # Requires translation!
Melee units pay no movement cost to pillage = 
 # Requires translation!
Units pay only 1 movement point to embark and disembark = 
 # Requires translation!
Copenhagen = 
 # Requires translation!
Aarhus = 
 # Requires translation!
Kaupang = 
 # Requires translation!
Ribe = 
 # Requires translation!
Viborg = 
 # Requires translation!
Tunsbers = 
 # Requires translation!
Roskilde = 
 # Requires translation!
Hedeby = 
 # Requires translation!
Oslo = 
 # Requires translation!
Jelling = 
 # Requires translation!
Truso = 
 # Requires translation!
Bergen = 
 # Requires translation!
Faeroerne = 
 # Requires translation!
Reykjavik = 
 # Requires translation!
Trondheim = 
 # Requires translation!
Godthab = 
 # Requires translation!
Helluland = 
 # Requires translation!
Lillehammer = 
 # Requires translation!
Markland = 
 # Requires translation!
Elsinore = 
 # Requires translation!
Sarpsborg = 
 # Requires translation!
Odense = 
 # Requires translation!
Aalborg = 
 # Requires translation!
Stavanger = 
 # Requires translation!
Vorbasse = 
 # Requires translation!
Schleswig = 
 # Requires translation!
Kristiansand = 
 # Requires translation!
Halogaland = 
 # Requires translation!
Randers = 
 # Requires translation!
Fredrikstad = 
 # Requires translation!
Kolding = 
 # Requires translation!
Horsens = 
 # Requires translation!
Tromsoe = 
 # Requires translation!
Vejle = 
 # Requires translation!
Koge = 
 # Requires translation!
Sandnes = 
 # Requires translation!
Holstebro = 
 # Requires translation!
Slagelse = 
 # Requires translation!
Drammen = 
 # Requires translation!
Hillerod = 
 # Requires translation!
Sonderborg = 
 # Requires translation!
Skien = 
 # Requires translation!
Svendborg = 
 # Requires translation!
Holbaek = 
 # Requires translation!
Hjorring = 
 # Requires translation!
Fladstrand = 
 # Requires translation!
Haderslev = 
 # Requires translation!
Ringsted = 
 # Requires translation!
Skrive = 

 # Requires translation!
Milan = 
 # Requires translation!
You leave us no choice. War it must be. = 
 # Requires translation!
Very well, this shall not be forgotten. = 
 # Requires translation!
You fiend! History shall remember this! = 

 # Requires translation!
Florence = 
 # Requires translation!
And so the flower of Florence falls to barbaric hands... = 

 # Requires translation!
Rio de Janeiro = 
 # Requires translation!
I have to do this, for the sake of progress if nothing else. You must be opposed! = 
 # Requires translation!
You can see how fruitless this will be for you... right? = 
 # Requires translation!
May God grant me these last wishes - peace and prosperity for Brazil. = 

 # Requires translation!
Antwerp = 
 # Requires translation!
They will write songs of this.... pray that they shall be in your favor. = 

 # Requires translation!
Dublin = 
 # Requires translation!
War lingers in our hearts. Why carry on with a false peace? = 
 # Requires translation!
You gormless radger! You'll dine on your own teeth before you set foot in Ireland! = 
 # Requires translation!
A lonely wind blows through the highlands today. A dirge for Ireland. Can you hear it? = 

 # Requires translation!
Tyre = 
 # Requires translation!
We never fully trusted you from the start. = 

 # Requires translation!
Ur = 
 # Requires translation!
I will enjoy hearing your last breath as you witness the destruction of your realm! = 
 # Requires translation!
Why do we fight? Because Inanna demands it. Now, witness the power of the Sumerians! = 
 # Requires translation!
What treachery has struck us? No, what evil? = 

 # Requires translation!
Genoa = 
 # Requires translation!
How barbaric. Those who live by the sword shall perish by the sword. = 

 # Requires translation!
Venice = 
 # Requires translation!
You have revealed your purposes a bit too early, my friend... = 
 # Requires translation!
A wrong calculation, on my part. = 

 # Requires translation!
Brussels = 
 # Requires translation!
I guess you weren't here for the sprouts after all... = 

 # Requires translation!
Unacceptable! = 

 # Requires translation!
Sidon = 
 # Requires translation!
What a fine battle! Sidon is willing to serve you! = 

 # Requires translation!
Almaty = 
 # Requires translation!
How could we fall to the likes of you?! = 

 # Requires translation!
Edinburgh = 
 # Requires translation!
You shall stain this land no longer with your vileness! To arms, my countrymen - we ride to war! = 
 # Requires translation!
Traitorous man! The Celtic peoples will not stand for such wanton abuse and slander - I shall have your head! = 
 # Requires translation!
Vile ruler, know that you 'won' this war in name only! = 

Singapore = Singapura
 # Requires translation!
Perhaps, in another world, we could have been friends... = 

 # Requires translation!
Zanzibar = 
 # Requires translation!
May the Heavens forgive you for inflicting this humiliation to our people. = 

 # Requires translation!
Sydney = 
 # Requires translation!
After thorough deliberation, Australia finds itself at a crossroads. Prepare yourself, for war is upon us. = 
 # Requires translation!
We will mobilize every means of resistance to stop this transgression against our nation! = 
 # Requires translation!
The principles for which we have fought will survive longer than any nation you could ever build. = 

 # Requires translation!
Cape Town = 
 # Requires translation!
I have failed. May you, at least, know compassion towards our people. = 

 # Requires translation!
Kathmandu = 
 # Requires translation!
We... defeated? No... we had so much work to do! = 

 # Requires translation!
Hanoi = 
 # Requires translation!
So this is how it feels to die... = 

 # Requires translation!
Quebec City = 
 # Requires translation!
We were too weak to protect ourselves... = 

 # Requires translation!
Helsinki = 
 # Requires translation!
The day of judgement has come to us. But rest assured, the same will go for you! = 

Kuala Lumpur = Kuala Lumpur
Today, the Malay people obey you, but do not think this is over... = Hari ini, orang Melayu taat pada kamu, tetapi jangan fikir ini sudah tamat...

 # Requires translation!
Manila = 
 # Requires translation!
Ah, Gods! Why have you forsaken us? = 

 # Requires translation!
Lhasa = 
 # Requires translation!
Perhaps now we will find peace in death... = 

 # Requires translation!
Vancouver = 
 # Requires translation!
In responding to the unstinting malignancy that has heretofore defined your relationship with Canada, we can have no recourse but war! = 
 # Requires translation!
As we can reach no peaceful resolution with you, Canada must turn, with reluctance, to war. = 
 # Requires translation!
I regret not defending my country to the last, although it was not of use. = 

 # Requires translation!
M'Banza-Kongo = 
 # Requires translation!
Do you really think you can walk over us so easily? I will not let it happen. Not to Kongo - not to my people! = 
 # Requires translation!
We are no strangers to war. You have strayed from the right path, and now we will correct it. = 
 # Requires translation!
You are nothing but a glorified barbarian. Cruel, and ruthless. = 

 # Requires translation!
Mogadishu = 
 # Requires translation!
Congratulations, conquerer. This tribe serves you now. = 

 # Requires translation!
Barbarians = 


#################### Lines from Policies from Civ V - Vanilla ####################

 # Requires translation!
Aristocracy = 
 # Requires translation!
[stats] per [amount] population in all cities = 
 # Requires translation!
Legalism = 
 # Requires translation!
Immediately creates a cheapest available cultural building in each of your first 4 cities for free = 
 # Requires translation!
Oligarchy = 
 # Requires translation!
Units in cities cost no Maintenance = 
 # Requires translation!
+50% attacking strength for cities with garrisoned units = 
 # Requires translation!
Landed Elite = 
 # Requires translation!
+[amount]% growth in capital = 
 # Requires translation!
[stats] in capital = 
Monarchy = Monarki
 # Requires translation!
+1 gold and -1 unhappiness for every 2 citizens in capital = 
 # Requires translation!
Tradition Complete = 
 # Requires translation!
[stats] in all cities = 
Ancient era = Era Purba
Tradition = Tradisi
 # Requires translation!
Increased rate of border expansion = 

 # Requires translation!
Collective Rule = 
 # Requires translation!
Training of settlers increased +50% in capital = 
Citizenship = Warganegara
 # Requires translation!
Tile improvement speed +25% = 
Republic = Republik
Representation = Perwakilan
 # Requires translation!
Each city founded increases culture cost of policies [amount]% less than normal = 
 # Requires translation!
Meritocracy = 
 # Requires translation!
+1 happiness for every city connected to capital = 
 # Requires translation!
Liberty Complete = 
 # Requires translation!
Liberty = 

 # Requires translation!
Warrior Code = 
Discipline = Disipin
 # Requires translation!
+15% combat strength for melee units which have another military unit in an adjacent tile = 
 # Requires translation!
Military Tradition = 
 # Requires translation!
Military units gain 50% more Experience from combat = 
 # Requires translation!
Military Caste = 
 # Requires translation!
[stats] in all cities with a garrison = 
 # Requires translation!
Professional Army = 
 # Requires translation!
Honor Complete = 
 # Requires translation!
Honor = 
 # Requires translation!
+25% bonus vs Barbarians = 
 # Requires translation!
Notified of new Barbarian encampments = 

 # Requires translation!
Organized Religion = 
 # Requires translation!
Mandate Of Heaven = 
 # Requires translation!
50% of excess happiness added to culture towards policies = 
 # Requires translation!
Theocracy = 
 # Requires translation!
+[amount]% [stat] from every [building] = 
Reformation = Reformasi
 # Requires translation!
+33% culture in all cities with a world wonder = 
 # Requires translation!
Free Religion = 
 # Requires translation!
Piety Complete = 
Classical era = Era Klasik
 # Requires translation!
Piety = 
 # Requires translation!
+[amount]% Production when constructing [stat] buildings = 

 # Requires translation!
Trade Unions = 
 # Requires translation!
Maintenance on roads & railroads reduced by 33% = 
 # Requires translation!
Mercantilism = 
 # Requires translation!
Entrepreneurship = 
 # Requires translation!
Patronage = 
 # Requires translation!
Cost of purchasing [stat] buildings reduced by [amount]% = 
 # Requires translation!
Protectionism = 
 # Requires translation!
+1 happiness from each type of luxury resource = 
 # Requires translation!
Commerce Complete = 
 # Requires translation!
Double gold from Great Merchant trade missions = 
Medieval era = Era Pertengahan
 # Requires translation!
Commerce = 
 # Requires translation!
+25% gold in capital = 

Secularism = Sekularisme
 # Requires translation!
Humanism = 
 # Requires translation!
Free Thought = 
 # Requires translation!
Sovereignty = 
 # Requires translation!
+15% science while empire is happy = 
 # Requires translation!
Scientific Revolution = 
 # Requires translation!
Rationalism Complete = 
 # Requires translation!
[stats] from all [stat] buildings = 
Renaissance era = Era Pembaharuan
Rationalism = Rasionalisme
 # Requires translation!
Production to science conversion in cities increased by 33% = 

Constitution = Perlembagaan
 # Requires translation!
[stats] from every Wonder = 
 # Requires translation!
Universal Suffrage = 
 # Requires translation!
Civil Society = 
 # Requires translation!
-50% food consumption by specialists = 
Free Speech = Kebebasan Bersuara
Democracy = Demokrasi
 # Requires translation!
Specialists produce half normal unhappiness = 
 # Requires translation!
Freedom Complete = 
 # Requires translation!
Tile yield from Great Improvements +100% = 
 # Requires translation!
Freedom = 

 # Requires translation!
Populism = 
 # Requires translation!
[param] units deal +[amount]% damage = 
 # Requires translation!
Militarism = 
 # Requires translation!
Gold cost of purchasing units -33% = 
 # Requires translation!
Fascism = 
 # Requires translation!
Quantity of strategic resources produced by the empire increased by 100% = 
 # Requires translation!
Police State = 
 # Requires translation!
Total War = 
 # Requires translation!
New [param] units start with [amount] Experience = 
 # Requires translation!
Autocracy Complete = 
 # Requires translation!
+20% attack bonus to all Military Units for 30 turns = 
Industrial era = Era Industri
 # Requires translation!
Autocracy = 
 # Requires translation!
-33% unit upkeep costs = 


#################### Lines from Quests from Civ V - Vanilla ####################

 # Requires translation!
Route = 
 # Requires translation!
Build a road to connect your capital to our city. = 

 # Requires translation!
Clear Barbarian Camp = 
 # Requires translation!
We feel threatened by a Barbarian Camp near our city. Please take care of it. = 

 # Requires translation!
Connect Resource = 
 # Requires translation!
In order to make our civilizations stronger, connect [param] to your trade network. = 

 # Requires translation!
Construct Wonder = 
 # Requires translation!
We recommend you to start building [param] to show the whole world your civilization strength. = 

 # Requires translation!
Acquire Great Person = 
 # Requires translation!
Great People can change the course of a Civilization! You will be rewarded for acquiring a new [param]. = 

 # Requires translation!
Find Player = 
 # Requires translation!
You have yet to discover where [param] set up their cities. You will be rewarded for finding their territories. = 

 # Requires translation!
Find Natural Wonder = 
 # Requires translation!
Send your best explorers on a quest to discover Natural Wonders. Nobody knows the location of [param] yet. = 


#################### Lines from Specialists from Civ V - Vanilla ####################

 # Requires translation!
Scientist = 

 # Requires translation!
Merchant = 

 # Requires translation!
Artist = 

 # Requires translation!
Engineer = 


#################### Lines from Techs from Civ V - Vanilla ####################

Agriculture = Pertanian
 # Requires translation!
Starting tech = 
 # Requires translation!
'Where tillage begins, other arts follow. The farmers therefore are the founders of human civilization.' - Daniel Webster = 

Pottery = Tembikar
 # Requires translation!
'Shall the clay say to him that fashioneth it, what makest thou?' - Bible Isaiah 45:9 = 
Animal Husbandry = Penternakan Haiwan
 # Requires translation!
'Thou shalt not muzzle the ox when he treadeth out the corn.' - Bible Deuteronomy 25:4 = 
Archery = Memanah
 # Requires translation!
'The haft of the arrow has been feathered with one of the eagle's own plumes, we often give our enemies the means of our own destruction' - Aesop = 
Mining = Perlombongan
 # Requires translation!
'The meek shall inherit the Earth, but not its mineral rights.' - J. Paul Getty = 

Sailing = Berlayar
 # Requires translation!
'He who commands the sea has command of everything.' - Themistocles = 
Calendar = Kalendar
 # Requires translation!
'So teach us to number our days, so that we may apply our hearts unto wisdom.' - Bible Psalms 90:12 = 
Writing = Penulisan
 # Requires translation!
'He who destroys a good book kills reason itself.' - John Milton = 
Trapping = Perangkap
 # Requires translation!
'Even brute beasts and wandering birds do not fall into the same traps or nets twice.' - Saint Jerome = 
The Wheel = Tayar
 # Requires translation!
'Wisdom and virtue are like the two wheels of a cart.' - Japanese proverb = 
Masonry = Pertukangan Batu
 # Requires translation!
'How happy are those whose walls already rise!' - Virgil = 
Bronze Working = Pekerja Gangsa
 # Requires translation!
'Here Hector entered, with a spear eleven cubits long in his hand; the bronze point gleamed in front of him, and was fastened to the shaft of the spear by a ring of gold.' - Homer = 

Optics = Optik
 # Requires translation!
Enables embarkation for land units = 
 # Requires translation!
'He made an instrument to know if the moon shine at full or no.' - Samuel Butler = 
Horseback Riding = Tunggang Kuda
 # Requires translation!
'A Horse! A Horse! My kingdom for a horse!' - Shakespeare (Richard III) = 
Mathematics = Matematik
 # Requires translation!
'Mathematics is the gate and key to the sciences.' - Roger Bacon = 
Construction = Pembinaan
 # Requires translation!
'Three things are to be looked to in a building: that it stands on the right spot; that it be securely founded; that it be successfully executed.' - Johann Wolfgang von Goethe = 

Philosophy = Falsafah
 # Requires translation!
'There is only one good, knowledge, and one evil, ignorance.' - Socrates = 
Currency = Mata Wang
 # Requires translation!
'Better is bread with a happy heart than wealth with vexation.' - Amenemope = 
Engineering = Kejuruteraan
 # Requires translation!
Roads connect tiles across rivers = 
 # Requires translation!
'Instrumental or mechanical science is the noblest and, above all others, the most useful.' - Leonardo da Vinci = 
Iron Working = Pekerja Besi
 # Requires translation!
'Do not wait to strike til the iron is hot, but make it hot by striking.' - William Butler Yeats = 

Theology = Keagamaan
 # Requires translation!
'Three things are necessary for the salvation of man: to know what he ought to believe; to know what he ought to desire; and to know what he ought to do' - St. Thomas Aquinas = 
Civil Service = Perkhidmatan Awam
 # Requires translation!
Enables Open Borders agreements = 
 # Requires translation!
'The only thing that saves us from the bureaucracy is its inefficiency' - Eugene McCarthy = 
Guilds = Persatuan
 # Requires translation!
Enables conversion of city production to gold = 
 # Requires translation!
'The merchants and the traders have come; their profits are pre-ordained...' - Sri Guru Granth Sahib = 
Metal Casting = Acuan Besi
 # Requires translation!
'When pieces of bronze or gold or iron break, the metal-smith welds them together again in the fire, and the bond is established.' - Sri Guru Granth Sahib = 

Compass = Kompas
 # Requires translation!
'I find the great thing in this world is not so much where we stand, as in what direction we are moving.' - Oliver Wendell Holmes = 
Education = Pelajaran
 # Requires translation!
Enables conversion of city production to science = 
 # Requires translation!
Enables Research agreements = 
 # Requires translation!
'Education is the best provision for old age.' - Aristotle = 
Chivalry = Kesatriaan
 # Requires translation!
'Whoso pulleth out this sword of this stone and anvil, is rightwise king born of all England.' - Malory = 
Machinery = Mesin
 # Requires translation!
Improves movement speed on roads = 
 # Requires translation!
'The press is the best instrument for enlightening the mind of man, and improving him as a rational, moral and social being.' - Thomas Jefferson = 
Physics = Fizik
 # Requires translation!
'Measure what is measurable, and make measurable what is not so.' - Galileo Galilei = 
Steel = Keluli
 # Requires translation!
'John Henry said to his Captain, / 'A man ain't nothin' but a man, / And before I'll let your steam drill beat me down, / I'll die with the hammer in my hand.'' - Anonymous: The Ballad of John Henry, the Steel-Drivin' Man = 

Astronomy = Astronomi
 # Requires translation!
Increases embarked movement +1 = 
 # Requires translation!
Enables embarked units to enter ocean tiles = 
 # Requires translation!
'Joyfully to the breeze royal Odysseus spread his sail, and with his rudder skillfully he steered.' - Homer = 
Acoustics = Akustik
 # Requires translation!
'Their rising all at once was as the sound of thunder heard remote' - Milton = 
Banking = Perbankan
 # Requires translation!
'Happiness: a good bank account, a good cook and a good digestion' - Jean Jacques Rousseau = 
Printing Press = Media Cetak
 # Requires translation!
'It is a newspaper's duty to print the news and raise hell.' - The Chicago Times = 
Gunpowder = Sumbu
 # Requires translation!
'The day when two army corps can annihilate each other in one second, all civilized nations, it is to be hoped, will recoil from war and discharge their troops.' - Alfred Nobel = 

Navigation = Navigasi
 # Requires translation!
'The winds and the waves are always on the side of the ablest navigators.' - Edward Gibbon = 
Architecture = Seni Bina
 # Requires translation!
'Architecture begins where engineering ends.' - Walter Gropius = 
Economics = Ekonomi
 # Requires translation!
'Compound interest is the most powerful force in the universe.' - Albert Einstein = 
Metallurgy = Kaji Logam
 # Requires translation!
'There never was a good knife made of bad steel.' - Benjamin Franklin = 
Chemistry = Kimia
 # Requires translation!
'Wherever we look, the work of the chemist has raised the level of our civilization and has increased the productive capacity of the nation.' - Calvin Coolidge = 

Archaeology = Arkeologi
 # Requires translation!
'Those who cannot remember the past are condemned to repeat it.' - George Santayana = 
Scientific Theory = Teori Saintifik
 # Requires translation!
'Every great advance in science has issued from a new audacity of imagination.' - John Dewey = 
Industrialization = Perindustrian
 # Requires translation!
'Industrialization based on machinery, already referred to as a characteristic of our age, is but one aspect of the revolution that is being wrought by technology.' - Emily Greene Balch = 
Rifling = Senapang
 # Requires translation!
'It is well that war is so terrible, or we should grow too fond of it.' - Robert E. Lee = 
Military Science = Sains Tentera
 # Requires translation!
'Wars may be fought with weapons, but they are won by men. It is the spirit of the men who follow and of the man who leads that gains the victory.' - George S. Patton = 
Fertilizer = Pembajaan
 # Requires translation!
'The nation that destroys its soil destroys itself.' - Franklin Delano Roosevelt = 

Biology = Biologi
 # Requires translation!
'If the brain were so simple we could understand it, we would be so simple we couldn't.' - Lyall Watson = 
Electricity = Eletrik
 # Requires translation!
'Is it a fact - or have I dreamt it - that, by means of electricity, the world of matter has become a great nerve, vibrating thousands of miles in a breathless point of time?' - Nathaniel Hawthorne = 
Steam Power = Kuasa Wap
 # Requires translation!
'The nations of the West hope that by means of steam communication all the world will become as one family.' - Townsend Harris = 
Dynamite = Dinamit
 # Requires translation!
'As soon as men decide that all means are permitted to fight an evil, then their good becomes indistinguishable from the evil that they set out to destroy.' - Christopher Dawson = 

Modern era = Era Moden
Refrigeration = Penyejukan
 # Requires translation!
'And homeless near a thousand homes I stood, and near a thousand tables pined and wanted food.' - William Wordsworth = 
Radio = Radio
 # Requires translation!
'The whole country was tied together by radio. We all experienced the same heroes and comedians and singers. They were giants.' - Woody Allen = 
Replaceable Parts = Barang Ganti
 # Requires translation!
'Nothing is particularly hard if you divide it into small jobs.' - Henry Ford = 
Flight = Penerbangan
 # Requires translation!
'Aeronautics was neither an industry nor a science. It was a miracle.' - Igor Sikorsky = 
Railroad = Landasan Keretapi
 # Requires translation!
'The introduction of so powerful an agent as steam to a carriage on wheels will make a great change in the situation of man.' - Thomas Jefferson = 

Plastics = Plastik
 # Requires translation!
'Ben, I want to say one word to you, just one word: plastics.' - Buck Henry and Calder Willingham, The Graduate = 
Electronics = Elektronik
 # Requires translation!
'There's a basic principle about consumer electronics: it gets more powerful all the time and it gets cheaper all the time.' - Trip Hawkins = 
Ballistics = Balistik
 # Requires translation!
'Men, like bullets, go farthest when they are smoothest.' - Jean Paul = 
Combustion = Pembakaran
 # Requires translation!
'Any man who can drive safely while kissing a pretty girl is simply not giving the kiss the attention it deserves.' - Albert Einstein = 

Information era = Era Informasi
Pharmaceuticals = Ilmu Ubat
 # Requires translation!
'In nothing do men more nearly approach the gods than in giving health to men.' - Cicero = 
Atomic Theory = Teori Atom
 # Requires translation!
'The unleashed power of the atom has changed everything save our modes of thinking, and we thus drift toward unparalleled catastrophes.' - Albert Einstein = 
Radar = Radar
 # Requires translation!
'Vision is the art of seeing things invisible.' - Jonathan Swift = 
Combined Arms = Senjata Bersama
 # Requires translation!
'The root of the evil is not the construction of new, more dreadful weapons. It is the spirit of conquest.' - Ludwig von Mises = 

Ecology = Ekologi
 # Requires translation!
'Only within the moment of time represented by the present century has one species, man, acquired significant power to alter the nature of his world.' - Rachel Carson = 
Nuclear Fission = Pembelahan Nuklear
 # Requires translation!
'I am become Death, the destroyer of worlds.' - J. Robert Oppenheimer = 
Rocketry = Ilmu Roket
 # Requires translation!
'A good rule for rocket experimenters to follow is this: always assume that it will explode.' - Astronautics Magazine, 1937 = 
Computers = Komputer
 # Requires translation!
+10% science and production in all cities = 
 # Requires translation!
'Computers are like Old Testament gods: lots of rules and no mercy.' - Joseph Campbell = 

Future era = Era Masa Hadapan
Mobile Tactics = Taktik Mudah Alih
 # Requires translation!
'All men can see these tactics whereby I conquer, but what none can see is the strategy out of which victory is evolved.' - Sun Tzu = 
Satellites = Satelit
 # Requires translation!
Reveals the entire map = 
 # Requires translation!
'Now, somehow, in some new way, the sky seemed almost alien.' - Lyndon B. Johnson = 
Robotics = Robotik
 # Requires translation!
'1. A robot may not injure a human being or, through inaction, allow a human being to come to harm. 2. A robot must obey any orders given to it by human beings, except when such orders would conflict with the First Law. 3. A robot must protect its own existence as long as such protection does not conflict with the First or Second Law.' - Isaac Asimov = 
Lasers = Laser
 # Requires translation!
'The night is far spent, the day is at hand: let us therefore cast off the works of darkness, and let us put on the armor of light.' - The Holy Bible: Romans, 13:12 = 

Particle Physics = Fizik Partikel
 # Requires translation!
'Every particle of matter is attracted by or gravitates to every other particle of matter with a force inversely proportional to the squares of their distances.' - Isaac Newton = 
Nanotechnology = Teknologi Nano
 # Requires translation!
'The impact of nanotechnology is expected to exceed the impact that the electronics revolution has had on our lives.' - Richard Schwartz = 

Future Tech = Teknologi Masa Depan
 # Requires translation!
Who knows what the future holds? = 
 # Requires translation!
Can be continually researched = 
 # Requires translation!
'I think we agree, the past is over.' - George W. Bush = 


#################### Lines from Terrains from Civ V - Vanilla ####################

Ocean = Lautan

Coast = Pesisiran

 # Requires translation!
Grassland = 

 # Requires translation!
Plains = 

 # Requires translation!
Tundra = 

Desert = Gurun

Lakes = Tasik

Hill = Bukit

Mountain = Gunung

Snow = Salji

 # Requires translation!
Provides a one-time Production bonus to the closest city when cut down = 
Forest = Hutan

 # Requires translation!
Jungle = 

 # Requires translation!
Marsh = 

 # Requires translation!
Fallout = 

Oasis = Oasis

 # Requires translation!
Flood plains = 

Ice = Ais

 # Requires translation!
Atoll = 

 # Requires translation!
Great Barrier Reef = 

 # Requires translation!
Old Faithful = 

 # Requires translation!
Grants 500 Gold to the first civilization to discover it = 
 # Requires translation!
El Dorado = 

 # Requires translation!
Grants Rejuvenation (all healing effects doubled) to adjacent military land units for the rest of the game = 
 # Requires translation!
Fountain of Youth = 

 # Requires translation!
Grand Mesa = 

 # Requires translation!
Mount Fuji = 

 # Requires translation!
Krakatoa = 

 # Requires translation!
Rock of Gibraltar = 

 # Requires translation!
Cerro de Potosi = 

 # Requires translation!
Barringer Crater = 


#################### Lines from TileImprovements from Civ V - Vanilla ####################

 # Requires translation!
Can also be built on tiles adjacent to fresh water = 
 # Requires translation!
[stats] on [param] tiles once [tech] is discovered = 
Farm = Ladang

 # Requires translation!
Lumber mill = 

Mine = Lombong

 # Requires translation!
Trading post = 

Camp = Kem

 # Requires translation!
Oil well = 

 # Requires translation!
Pasture = 

Plantation = Rerladangan

Quarry = Kuari

 # Requires translation!
Fishing Boats = 

 # Requires translation!
Gives a defensive bonus of [amount]% = 
 # Requires translation!
Can be built outside your borders = 
Fort = Kubu

Road = Jalan

 # Requires translation!
Remove Forest = 

 # Requires translation!
Remove Jungle = 

 # Requires translation!
Remove Fallout = 

 # Requires translation!
Remove Marsh = 

 # Requires translation!
Remove Road = 

 # Requires translation!
Remove Railroad = 

 # Requires translation!
Cancel improvement order = 

 # Requires translation!
Great Improvement = 
 # Requires translation!
Academy = 

 # Requires translation!
Landmark = 

 # Requires translation!
Manufactory = 

 # Requires translation!
Customs house = 

 # Requires translation!
Deal 30 damage to adjacent enemy units = 
 # Requires translation!
Citadel = 

 # Requires translation!
Can only be built on Coastal tiles = 
 # Requires translation!
Moai = 

 # Requires translation!
Cannot be built on bonus resource = 
 # Requires translation!
Terrace farm = 

 # Requires translation!
Ancient ruins = 

 # Requires translation!
City ruins = 

 # Requires translation!
Barbarian encampment = 


#################### Lines from TileResources from Civ V - Vanilla ####################

 # Requires translation!
Cattle = 

Sheep = Kambing biri-biri

Deer = Rusa

Bananas = Pisang

Wheat = Gandum

Stone = Batu

Fish = Ikan

Horses = Kuda

Iron = Besi

Coal = Arang

Oil = Minyak

Aluminum = Aluminum

 # Requires translation!
Uranium = 

Furs = Bulu

Cotton = Kapas

 # Requires translation!
Dyes = 

 # Requires translation!
Gems = 

Gold = Emas

Silver = Perak

 # Requires translation!
Incense = 

 # Requires translation!
Ivory = 

Silk = Sutera

Spices = Rempah-ratus

Wine = Wain

Sugar = Gula

 # Requires translation!
+15% production towards Wonder construction = 
Marble = Marmar

Whales = Ikan Paus

 # Requires translation!
Pearls = 


#################### Lines from UnitPromotions from Civ V - Vanilla ####################

 # Requires translation!
Heal Instantly = 
 # Requires translation!
Heal this Unit by 50 HP; Doing so will consume this opportunity to choose a Promotion = 

 # Requires translation!
Accuracy I = 
 # Requires translation!
Bonus vs [unitType] = 

 # Requires translation!
Accuracy II = 

 # Requires translation!
Accuracy III = 

 # Requires translation!
Barrage I = 

 # Requires translation!
Barrage II = 

 # Requires translation!
Barrage III = 

 # Requires translation!
Volley = 

 # Requires translation!
Extended Range = 
 # Requires translation!
+1 Range = 

 # Requires translation!
Indirect Fire = 
 # Requires translation!
Ranged attacks may be performed over obstacles = 

 # Requires translation!
Shock I = 

 # Requires translation!
Shock II = 

 # Requires translation!
Shock III = 

 # Requires translation!
Drill I = 

 # Requires translation!
Drill II = 

 # Requires translation!
Drill III = 

 # Requires translation!
Charge = 

 # Requires translation!
Siege = 

 # Requires translation!
Formation I = 

 # Requires translation!
Formation II = 

 # Requires translation!
Blitz = 
 # Requires translation!
1 additional attack per turn = 

 # Requires translation!
Woodsman = 
 # Requires translation!
Double movement rate through Forest and Jungle = 

 # Requires translation!
Medic = 
 # Requires translation!
This unit and all others in adjacent tiles heal 5 additional HP per turn = 

 # Requires translation!
Medic II = 
 # Requires translation!
This unit and all others in adjacent tiles heal 5 additional HP. This unit heals 5 additional HP outside of friendly territory. = 

 # Requires translation!
Scouting I = 
 # Requires translation!
+1 Visibility Range = 

 # Requires translation!
Scouting II = 
 # Requires translation!
+1 Movement = 

 # Requires translation!
Scouting III = 

 # Requires translation!
Boarding Party I = 

 # Requires translation!
Boarding Party II = 

 # Requires translation!
Boarding Party III = 

 # Requires translation!
Coastal Raider I = 

 # Requires translation!
Coastal Raider II = 

 # Requires translation!
Coastal Raider III = 

 # Requires translation!
Wolfpack I = 
 # Requires translation!
+[amount]% Strength when attacking = 

 # Requires translation!
Wolfpack II = 

 # Requires translation!
Wolfpack III = 

 # Requires translation!
Armor Plating I = 
 # Requires translation!
+[amount]% Strength when defending = 

 # Requires translation!
Armor Plating II = 

 # Requires translation!
Armor Plating III = 

 # Requires translation!
Flight Deck I = 
 # Requires translation!
Can carry 1 extra air unit = 

 # Requires translation!
Flight Deck II = 

 # Requires translation!
Flight Deck III = 

 # Requires translation!
Siege I = 

 # Requires translation!
Siege II = 

 # Requires translation!
Siege III = 

 # Requires translation!
Evasion = 
 # Requires translation!
Reduces damage taken from interception by 50% = 

 # Requires translation!
Interception I = 
 # Requires translation!
Bonus when intercepting [amount]% = 

 # Requires translation!
Interception II = 

 # Requires translation!
Interception III = 

 # Requires translation!
Sortie = 
 # Requires translation!
1 extra Interception may be made per turn = 

 # Requires translation!
Operational Range = 
 # Requires translation!
+2 Range = 

 # Requires translation!
Air Repair = 
 # Requires translation!
Unit will heal every turn, even if it performs an action = 

 # Requires translation!
Cover I = 
 # Requires translation!
+25% Defence against ranged attacks = 

 # Requires translation!
Cover II = 

 # Requires translation!
March = 

 # Requires translation!
Mobility = 

 # Requires translation!
Sentry = 

Logistics = Logistik

 # Requires translation!
Ambush I = 

 # Requires translation!
Ambush II = 

 # Requires translation!
Bombardment I = 

 # Requires translation!
Bombardment II = 

 # Requires translation!
Bombardment III = 

 # Requires translation!
Targeting I = 

 # Requires translation!
Targeting I (air) = 

 # Requires translation!
Targeting II = 

 # Requires translation!
Targeting III = 

 # Requires translation!
Morale = 
 # Requires translation!
+[amount]% Combat Strength = 

 # Requires translation!
Great Generals I = 

 # Requires translation!
Great Generals II = 

 # Requires translation!
Quick Study = 
 # Requires translation!
[amount]% Bonus XP gain = 

 # Requires translation!
Haka War Dance = 
 # Requires translation!
-10% combat strength for adjacent enemy units = 

 # Requires translation!
Rejuvenation = 
 # Requires translation!
All healing effects doubled = 

 # Requires translation!
Slinger Withdraw = 
 # Requires translation!
May withdraw before melee ([amount]%) = 


#################### Lines from Units from Civ V - Vanilla ####################

 # Requires translation!
Can build improvements on tiles = 

 # Requires translation!
Founds a new city = 

 # Requires translation!
Ignores terrain cost = 

 # Requires translation!
Maori Warrior = 

 # Requires translation!
Jaguar = 
 # Requires translation!
+[amount]% combat bonus in [terrain] = 
 # Requires translation!
Heals [amount] damage if it kills a unit = 

 # Requires translation!
Brute = 

 # Requires translation!
Archer = 

 # Requires translation!
Bowman = 

 # Requires translation!
Slinger = 

 # Requires translation!
Work Boats = 
 # Requires translation!
May create improvements on water resources = 
 # Requires translation!
Cannot enter ocean tiles until Astronomy = 

 # Requires translation!
Trireme = 
 # Requires translation!
Cannot enter ocean tiles = 

 # Requires translation!
Chariot Archer = 
 # Requires translation!
Rough terrain penalty = 
 # Requires translation!
No defensive terrain bonus = 

 # Requires translation!
War Chariot = 

 # Requires translation!
War Elephant = 

 # Requires translation!
Spearman = 

 # Requires translation!
Hoplite = 

 # Requires translation!
Persian Immortal = 
 # Requires translation!
+10 HP when healing = 

 # Requires translation!
Catapult = 
 # Requires translation!
Must set up to ranged attack = 
 # Requires translation!
Limited Visibility = 

 # Requires translation!
Ballista = 

 # Requires translation!
Swordsman = 

 # Requires translation!
Legion = 
 # Requires translation!
Can construct roads = 

 # Requires translation!
Mohawk Warrior = 

 # Requires translation!
Horseman = 
 # Requires translation!
Penalty vs [unitType] = 
 # Requires translation!
Can move after attacking = 

 # Requires translation!
Companion Cavalry = 

 # Requires translation!
Crossbowman = 

 # Requires translation!
Chu-Ko-Nu = 

 # Requires translation!
Longbowman = 

 # Requires translation!
Trebuchet = 

 # Requires translation!
Hwach'a = 

 # Requires translation!
Longswordsman = 

 # Requires translation!
Samurai = 

 # Requires translation!
Berserker = 
 # Requires translation!
Amphibious = 

 # Requires translation!
Pikeman = 

 # Requires translation!
Landsknecht = 
 # Requires translation!
Can move immediately once bought = 

 # Requires translation!
Galleass = 

Knight = Kesatria

 # Requires translation!
Camel Archer = 

 # Requires translation!
Conquistador = 
 # Requires translation!
Defense bonus when embarked = 
 # Requires translation!
+2 Visibility Range = 

 # Requires translation!
Naresuan's Elephant = 

 # Requires translation!
Mandekalu Cavalry = 

 # Requires translation!
Keshik = 

 # Requires translation!
Caravel = 

 # Requires translation!
Turtle Ship = 

Cannon = Meriam

 # Requires translation!
Musketman = 

 # Requires translation!
Musketeer = 

 # Requires translation!
Janissary = 

 # Requires translation!
Minuteman = 

 # Requires translation!
Tercio = 

 # Requires translation!
Frigate = 

 # Requires translation!
Ship of the Line = 

 # Requires translation!
Lancer = 

 # Requires translation!
Sipahi = 
 # Requires translation!
No movement cost to pillage = 

 # Requires translation!
Gatling Gun = 

 # Requires translation!
Rifleman = 

Carrier = Pengangkut
Can carry 2 aircraft = Boleh bawa 2 kapal terbang

 # Requires translation!
Triplane = 
 # Requires translation!
[amount]% chance to intercept air attacks = 
 # Requires translation!
6 tiles in every direction always visible = 

 # Requires translation!
Great War Bomber = 

 # Requires translation!
Norwegian Ski Infantry = 
 # Requires translation!
Double movement in Snow, Tundra and Hills = 

 # Requires translation!
Cavalry = 

 # Requires translation!
Cossack = 

Artillery = Artileri

 # Requires translation!
Ironclad = 
 # Requires translation!
Double movement in coast = 

Fighter = Pejuang

 # Requires translation!
Zero = 

Bomber = Pengebom

 # Requires translation!
B17 = 

 # Requires translation!
Nuclear Missile = 
 # Requires translation!
Nuclear weapon = 

 # Requires translation!
Landship = 

Destroyer = Pemusnah
Can attack submarines = Boleh serang kapal selam

Battleship = Kapal Perang

Submarine = Kapal Selam
 # Requires translation!
Can only attack water = 
 # Requires translation!
Can enter ice tiles = 
 # Requires translation!
Invisible to others = 

 # Requires translation!
Great War Infantry = 

 # Requires translation!
Foreign Legion = 

Infantry = Infantri

Machine Gun = Mesingan

 # Requires translation!
Anti-Aircraft Gun = 

Tank = Kereta Kebal

 # Requires translation!
Panzer = 

 # Requires translation!
Anti-Tank Gun = 

 # Requires translation!
Unable to capture cities = 
 # Requires translation!
All tiles cost 1 movement = 
 # Requires translation!
Can pass through impassable tiles = 

 # Requires translation!
Rocket Artillery = 

 # Requires translation!
Mechanized Infantry = 

 # Requires translation!
Modern Armor = 

 # Requires translation!
Great Artist = 
 # Requires translation!
Great Person - [stat] = 
 # Requires translation!
Can construct [tileImprovement] = 
 # Requires translation!
Can start an [amount]-turn golden age = 

 # Requires translation!
Great Scientist = 
 # Requires translation!
Can hurry technology research = 

 # Requires translation!
Great Merchant = 
 # Requires translation!
Can undertake a trade mission with City-State, giving a large sum of gold and [amount] Influence = 

 # Requires translation!
Great Engineer = 
 # Requires translation!
Can speed up construction of a wonder = 

 # Requires translation!
Great General = 
 # Requires translation!
Bonus for units in 2 tile radius 15% = 

 # Requires translation!
Khan = 
 # Requires translation!
Heal adjacent units for an additional 15 HP per turn = 


#################### Lines from Tutorials ####################

 # Requires translation!
Introduction = 
 # Requires translation!
Welcome to Unciv!\nBecause this is a complex game, there are basic tasks to help familiarize you with the game.\nThese are completely optional, and you're welcome to explore the game on your own! = 

 # Requires translation!
New Game = 
 # Requires translation!
Your first mission is to found your capital city.\nThis is actually an important task because your capital city will probably be your most prosperous.\nMany game bonuses apply only to your capital city and it will probably be the center of your empire. = 
 # Requires translation!
How do you know a spot is appropriate?\nThat’s not an easy question to answer, but looking for and building next to luxury resources is a good rule of thumb.\nLuxury resources are tiles that have things like gems, cotton, or silk (indicated by a smiley next to the resource icon)\nThese resources make your civilization happy. You should also keep an eye out for resources needed to build units, such as iron. Cities cannot be built within 3 tiles of existing cities, which is another thing to watch out for! = 
 # Requires translation!
However, cities don’t have a set area that they can work - more on that later!\nThis means you don’t have to settle cities right next to resources.\nLet’s say, for example, that you want access to some iron – but the resource is right next to a desert.\nYou don’t have to settle your city next to the desert. You can settle a few tiles away in more prosperous lands.\nYour city will grow and eventually gain access to the resource.\nYou only need to settle right next to resources if you need them immediately – \n   which might be the case now and then, but you’ll usually have the luxury of time. = 
 # Requires translation!
The first thing coming out of your city should be either a Scout or Warrior.\nI generally prefer the Warrior because it can be used for defense and because it can be upgraded\n  to the Swordsman unit later in the game for a relatively modest sum of gold.\nScouts can be effective, however, if you seem to be located in an area of dense forest and hills.\nScouts don’t suffer a movement penalty in this terrain.\nIf you’re a veteran of the 4x strategy genre your first Warrior or Scout will be followed by a Settler.\nFast expanding is absolutely critical in most games of this type. = 

 # Requires translation!
In your first couple of turns, you will have very little options, but as your civilization grows, so do the number of things requiring your attention = 

 # Requires translation!
Culture and Policies = 
 # Requires translation!
Each turn, the culture you gain from all your cities is added to your Civilization's culture.\nWhen you have enough culture, you may pick a Social Policy, each one giving you a certain bonus. = 
 # Requires translation!
The policies are organized into branches, with each branch providing a bonus ability when all policies in the branch have been adopted. = 
 # Requires translation!
With each policy adopted, and with each city built,\n  the cost of adopting another policy rises - so choose wisely! = 

 # Requires translation!
City Expansion = 
 # Requires translation!
Once a city has gathered enough Culture, it will expand into a neighboring tile.\nYou have no control over the tile it will expand into, but tiles with resources and higher yields are prioritized. = 
 # Requires translation!
Each additional tile will require more culture, but generally your first cities will eventually expand to a wide tile range. = 
 # Requires translation!
Although your city will keep expanding forever, your citizens can only work 3 tiles away from city center.\nThis should be taken into account when placing new cities. = 

 # Requires translation!
As cities grow in size and influence, you have to deal with a happiness mechanic that is no longer tied to each individual city.\nInstead, your entire empire shares the same level of satisfaction.\nAs your cities grow in population you’ll find that it is more and more difficult to keep your empire happy. = 
 # Requires translation!
In addition, you can’t even build any city improvements that increase happiness until you’ve done the appropriate research.\nIf your empire’s happiness ever goes below zero the growth rate of your cities will be hurt.\nIf your empire becomes severely unhappy (as indicated by the smiley-face icon at the top of the interface)\n  your armies will have a big penalty slapped on to their overall combat effectiveness. = 
 # Requires translation!
This means that it is very difficult to expand quickly in Unciv.\nIt isn’t impossible, but as a new player you probably shouldn’t do it.\nSo what should you do? Chill out, scout, and improve the land that you do have by building Workers.\nOnly build new cities once you have found a spot that you believe is appropriate. = 

 # Requires translation!
Unhappiness = 
 # Requires translation!
It seems that your citizens are unhappy!\nWhile unhappy, cities  will grow at 1/4 the speed, and your units will suffer a 2% penalty for each unhappiness = 
 # Requires translation!
Unhappiness has two main causes: Population and cities\n  Each city causes 3 unhappiness, and each population, 1 = 
 # Requires translation!
There are 2 main ways to combat unhappiness:\n  by building happiness buildings for your population\n  or by having improved luxury resources within your borders = 

 # Requires translation!
You have entered a Golden Age!\nGolden age points are accumulated each turn by the total happiness \n  of your civilization\nWhen in a golden age, culture and production generation increases +20%,\n  and every tile already providing at least one gold will provide an extra gold. = 

 # Requires translation!
Roads and Railroads = 
 # Requires translation!
Connecting your cities to the capital by roads\n  will generate gold via the trade route.\nNote that each road costs 1 gold Maintenance per turn, and each Railroad costs 2 gold,\n  so it may be more economical to wait until the cities grow! = 

 # Requires translation!
Victory Types = 
 # Requires translation!
Once you’ve settled your first two or three cities you’re probably 100 to 150 turns into the game.\nNow is a good time to start thinking about how, exactly, you want to win – if you haven’t already. = 
 # Requires translation!
There are three ways to win in Unciv. They are:\n - Cultural Victory: Complete 5 Social Policy Trees\n - Domination Victory: Survive as the last civilization\n - Science Victory: Be the first to construct a spaceship to Alpha Centauri = 
 # Requires translation!
So to sum it up, these are the basics of Unciv – Found a prosperous first city, expand slowly to manage happiness,\n   and set yourself up for the victory condition you wish to pursue.\nObviously, there is much more to it than that, but it is important not to jump into the deep end before you know how to swim. = 

 # Requires translation!
Enemy City = 
 # Requires translation!
Cities can be conquered by reducing their health to 1, and entering the city with a melee unit.\nSince cities heal each turn, it is best to attack with ranged units and use your melee units to defend them until the city has been defeated! = 

 # Requires translation!
Luxury Resource = 
 # Requires translation!
Luxury resources within your domain and with their specific improvement are connected to your trade network.\nEach unique Luxury resource you have adds 5 happiness to your civilization, but extra resources of the same type don't add anything, so use them for trading with other civilizations! = 

 # Requires translation!
Strategic Resource = 
 # Requires translation!
Strategic resources within your domain and with their specific improvement are connected to your trade network.\nStrategic resources allow you to train units and construct buildings that require those specific resources, for example the Horseman requires Horses. = 
 # Requires translation!
Unlike Luxury Resources, each Strategic Resource on the map provides more than one of that resource.\nThe top bar keeps count of how many unused strategic resources you own.\nA full drilldown of resources is available in the Resources tab in the Overview screen. = 

 # Requires translation!
The city can no longer put up any resistance!\nHowever, to conquer it, you must enter the city with a melee unit = 

 # Requires translation!
After Conquering = 
 # Requires translation!
When conquering a city, you can now choose to either  or raze, puppet, or annex the city.\nRazing the city will lower its population by 1 each turn until the city is destroyed. = 
 # Requires translation!
Puppeting the city will mean that you have no control on the city's production.\nThe city will not increase your tech or policy cost, but its citizens will generate 1.5x the regular unhappiness.\nAnnexing the city will give you control over the production, but will increase the citizen's unhappiness to 2x!\nThis can be mitigated by building a courthouse in the city, returning the citizen's unhappiness to normal.\nA puppeted city can be annexed at any time, but annexed cities cannot be returned to a puppeted state! = 

 # Requires translation!
You have encountered a barbarian unit!\nBarbarians attack everyone indiscriminately, so don't let your \n  civilian units go near them, and be careful of your scout! = 

 # Requires translation!
You have encountered another civilization!\nOther civilizations start out peaceful, and you can trade with them,\n  but they may choose to declare war on you later on = 

 # Requires translation!
Once you have completed the Apollo Program, you can start constructing spaceship parts in your cities\n (with the relevant technologies) to win a scientific victory! = 

 # Requires translation!
Injured Units = 
 # Requires translation!
Injured units deal less damage, but recover after turns that they have been inactive\nUnits heal 5 health per turn in enemy territory, 10 in neutral land,\n  15 inside your territory and 20 in your cities = 

 # Requires translation!
Workers = 
 # Requires translation!
Workers are vital to your cities' growth, since only they can construct improvements on tiles\nImprovements raise the yield of your tiles, allowing your city to produce more and grow faster while working the same amount of tiles! = 

 # Requires translation!
Siege Units = 
 # Requires translation!
Siege units are extremely powerful against cities, but need to be Set Up before they can attack.\nOnce your siege unit is set up, it can attack from the current tile,\n  but once moved to another tile, it will need to be set up again. = 

 # Requires translation!
Embarking = 
 # Requires translation!
Once a certain tech is researched, your land units can embark, allowing them to traverse water tiles.\nEntering or leaving water takes the entire turn.\nUnits are defenseless while embarked, so be careful! = 

 # Requires translation!
Idle Units = 
 # Requires translation!
If you don't want to move a unit this turn, you can skip it by clicking 'Next unit' again.\nIf you won't be moving it for a while, you can have the unit enter Fortify or Sleep mode - \n  units in Fortify or Sleep are not considered idle units.\nIf you want to disable the 'Next unit' feature entirely, you can toggle it in Menu -> Check for idle units = 

 # Requires translation!
Contact Me = 
 # Requires translation!
Hi there! If you've played this far, you've probably seen that the game is currently incomplete.\n UnCiv is meant to be open-source and free, forever.\n That means no ads or any other nonsense. = 
 # Requires translation!
What motivates me to keep working on it, \n  besides the fact I think it's amazingly cool that I can,\n  is the support from the players - you guys are the best! = 
 # Requires translation!
Every rating and review that I get puts a smile on my face =)\n  So contact me! Send me an email, review, Github issue\n  or mail pigeon, and let's figure out how to make the game \n  even more awesome!\n(Contact info is in the Play Store) = 

 # Requires translation!
Pillaging = 
 # Requires translation!
Military units can pillage improvements, which heals them 25 health and ruins the improvement.\nThe tile can still be worked, but advantages from the improvement - stat bonuses and resources - will be lost.\nWorkers can repair these improvements, which takes less time than building the improvement from scratch. = 

 # Requires translation!
Experience = 
 # Requires translation!
Units that enter combat gain experience, which can then be used on promotions for that unit.\nUnits gain more experience when in Melee combat than Ranged, and more when attacking than when defending. = 
 # Requires translation!
Units can only gain up to 30 XP from Barbarian units - meaning up to 2 promotions. After that, Barbarian units will provide no experience. = 

 # Requires translation!
Combat = 
 # Requires translation!
Unit and cities are worn down by combat, which is affected by a number of different values.\nEach unit has a certain 'base' combat value, which can be improved by certain conditions, promotions and locations. = 
 # Requires translation!
Units use the 'Strength' value as the base combat value when melee attacking and when defending.\nWhen using a ranged attack, they will the use the 'Ranged Strength' value instead. = 
 # Requires translation!
Ranged attacks can be done from a distance, dependent on the 'Range' value of the unit.\nWhile melee attacks allow the defender to damage the attacker in retaliation, ranged attacks do not. = 

 # Requires translation!
Research Agreements = 
 # Requires translation!
In research agreements, you and another civilization decide to jointly research technology.\nAt the end of the agreement, you will both receive a 'lump sum' of Science, which will go towards one of your unresearched technologies. = 
 # Requires translation!
The amount of Science you receive at the end is dependent on the science generated by your cities and the other civilization's cities during the agreement - the more, the better! = 

 # Requires translation!
Not all nations are contending with you for victory.\nCity-states are nations that can't win, don't conquer other cities and can't be traded with. = 
 # Requires translation!
Instead, diplomatic relations with city-states are determined by Influence - a meter of 'how much the City-state likes you'.\nInfluence can be increased by attacking their enemies, liberating their city, and giving them sums of gold. = 
 # Requires translation!
Certain bonuses are given when you are at above 30 influence.\nWhen you have above 60 Influence, and you have the highest influence with them of all civilizations, you are considered their 'Ally', and gain further bonuses and access to the Luxury and Strategic resources in their lands. = 

 # Requires translation!
Great People = 
 # Requires translation!
Certain buildings, and specialists in cities, generate Great Person points per turn.\nThere are several types of Great People, and their points accumulate separately.\nThe number of points per turn and accumulated points can be viewed in the Overview screen. = 
 # Requires translation!
Once enough points have been accumulaated, a Great Person of that type will be created!\nEach Great Person can construct a certain Great Improvement which gives large yields over time, or immediately consumed to provide a certain bonus now. = 
 # Requires translation!
Great Improvements also provide any strategic resources that are under them, so you don't need to worry if resources are revealed underneath your improvements! = 

 # Requires translation!
Removing Terrain Features = 
 # Requires translation!
Certain tiles have terrain features - like Flood plains or Forests -  on top of them. Some of these layers, like Jungle, Marsh and Forest, can be removed by workers.\nRemoving the terrain feature does not remove any resources in the tile, and is usually required in order to work those resources. = 

 # Requires translation!
Natural Wonders, such as the Mt. Fuji, the Rock of Gibraltar and the Great Barrier Reef, are unique, impassable terrain features, masterpieces of mother Nature, which possess exceptional qualities that make them very different from the average terrain.\nThey benefit by giving you large sums of Culture, Science, Gold or Production if worked by your Cities, which is why you might need to bring them under your empire as soon as possible. = 
<|MERGE_RESOLUTION|>--- conflicted
+++ resolved
@@ -3527,12 +3527,8 @@
  # Requires translation!
 Oh, it's you = 
  # Requires translation!
-<<<<<<< HEAD
 Scholars of the Jade Hall =
  # Requires translation!
-=======
-Scholars of the Jade Hall = 
->>>>>>> 76a1789f
 Receive a tech boost when scientific buildings/wonders are built in capital =  
  # Requires translation!
 Seoul = 
