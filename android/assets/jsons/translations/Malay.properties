--- conflicted
+++ resolved
@@ -8514,11 +8514,8 @@
  # Requires translation!
 Irremovable = 
  # Requires translation!
-<<<<<<< HEAD
-=======
 by consuming this unit = 
  # Requires translation!
->>>>>>> 69603bc5
 when at war = 
  # Requires translation!
 with [resource] = 
@@ -8535,11 +8532,6 @@
  # Requires translation!
 after adopting [policy] = 
  # Requires translation!
-<<<<<<< HEAD
-by consuming this unit = 
- # Requires translation!
-=======
->>>>>>> 69603bc5
 in cities with a [buildingFilter] = 
  # Requires translation!
 for units with [promotion] = 
