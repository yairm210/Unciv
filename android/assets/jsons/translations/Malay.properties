# Language settings

# Equivalent of a space in your language
# If your language doesn't use spaces, just add "" as a translation, otherwise " "
 # Requires translation!
" " = 

# If the first word in a sentence starts with a capital in your language, 
# put the english word 'true' behind the '=', otherwise 'false'.
# Don't translate these words to your language, only put 'true' or 'false'.
 # Requires translation!
StartWithCapitalLetter = 


# Starting from here normal translations start, as written on
# https://github.com/yairm210/Unciv/wiki/Translating

# Tutorial tasks

Move a unit!\nClick on a unit > Click on a destination > Click the arrow popup = Gerakkan satu unit!\nKlik pada satu unit > Klik pada jubin untuk destinasi > Klik pada anak panah yang terpapar
Found a city!\nSelect the Settler (flag unit) > Click on 'Found city' (bottom-left corner) = Asaskan bandar!\nPilih Peneroka (unit bendera) > Klik 'Asas bandar' (sudut kiri bawah)
Enter the city screen!\nClick the city button twice = Masuk ke skrin bandar! \nKlik butang bandar dua kali
Pick a technology to research!\nClick on the tech button (greenish, top left) > \n select technology > click 'Research' (bottom right) = Pilih teknologi untuk diselidik! \nKlik butang teknologi (warna kehijauan, kiri atas) > \npilih teknologi > klik 'Selidik' (kanan bawah)
Pick a construction!\nEnter city screen > Click on a unit or building (bottom left side) > \n click 'add to queue' = Pilih pembinaan! \nMasuk ke skrin bandar > Klik pada unit atau bangunan (sebelah kiri bawah) > \n klik 'tambah ke aturan'
Pass a turn!\nCycle through units with 'Next unit' > Click 'Next turn' = Melepaskan giliran! \nKitarkan unit-unit dengan 'Unit seterusnya' > Klik 'Giliran seterusnya'
Reassign worked tiles!\nEnter city screen > click the assigned (green) tile to unassign > \n click an unassigned tile to assign population = Tetapkan semula jubin yang berfungsi! \nMasuk ke skrin bandar > klik jubin yang ditugaskan (hijau) untuk membatalkan penetapan > \nklik jubin yang belum ditugaskan untuk menetapkan populasi
Meet another civilization!\nExplore the map until you encounter another civilization! = Temui tamadun yang lain! \nTeroka peta sehingga anda menemui tamadun lain!
Open the options table!\nClick the menu button (top left) > click 'Options' = Buka menu tetapan! \nKlik butang menu (kiri atas) > klik 'Tetapan'
Construct an improvement!\nConstruct a Worker unit > Move to a Plains or Grassland tile > \n Click 'Create improvement' (above the unit table, bottom left)\n > Choose the farm > \n Leave the worker there until it's finished = Bina peningkatan! \nBina unit pekerja > Pindah ke jubin Dataran atau Padang Rumput > \nKlik 'Buat peningkatan' (di atas tetapan pilihan unit, kiri bawah)\n > Pilih ladang > \n Biarkan pekerja di sana sehingga selesai
Create a trade route!\nConstruct roads between your capital and another city\nOr, automate your worker and let him get to that eventually = Buat laluan perdagangan! \nBina jalan antara ibu kota anda dan bandar lain\nAtau, automasikan pekerja anda dan biarkan dia buat demikian akhirnya
Conquer a city!\nBring an enemy city down to low health > \nEnter the city with a melee unit = Taklukkan bandar! \nSerang bandar musuh ke tahap kesihatan yang rendah > \nMasuk ke bandar dengan unit tempur jarak dekat
Move an air unit!\nSelect an air unit > select another city within range > \nMove the unit to the other city = Pindahkan unit udara! \nPilih unit udara > pilih bandar lain dalam sasaran berdekatan > \nPindahkan unit ke bandar lain
See your stats breakdown!\nEnter the Overview screen (top right corner) >\nClick on 'Stats' = Lihat perincian statistik anda! \nMasuk ke skrin Gambaran Keseluruhan (sudut kanan atas) > \nKlik pada 'Stat'

# Crash screen

 # Requires translation!
An unrecoverable error has occurred in Unciv: = 
 # Requires translation!
If this keeps happening, you can try disabling mods. = 
 # Requires translation!
You can also report this on the issue tracker. = 
 # Requires translation!
Copy = 
 # Requires translation!
Error report copied. = 
 # Requires translation!
Open Issue Tracker = 
 # Requires translation!
Please copy the error report first. = 
 # Requires translation!
Close Unciv = 

# Buildings

Unsellable = Tidak terjual
Not displayed as an available construction unless [building] is built = Tidak dipaparkan sebagai pembinaan yang ada melainkan [building] sudah dibina
Not displayed as an available construction without [resource] = Tidak dipaparkan sebagai pembinaan yang ada tampa [resource]

Choose a free great person = Pilih seorang wira bebas
Get [unitName] = Dapatkan [unitName]

Hydro Plant = Loji Hidro
[buildingName] obsoleted = [buildingName] diusangkan

# Diplomacy,Trade,Nations

Requires [buildingName] to be built in the city = Memerlukan [buildingName] dibina di bandar
Requires [buildingName] to be built in all cities = Memerlukan [buildingName] dibina di semua bandar
Provides a free [buildingName] in the city = Menyediakan [buildingName] percuma di bandar
Requires worked [resource] near city = Memerlukan [resource] yang berfungsi berhampiran bandar
Requires at least one of the following resources worked near the city: = Memerlukan sekurang-kurangnya satu daripada sumber-sumber berikutan difungsikan berhampiran bandar
Wonder is being built elsewhere = Keajaiban sedang dibina di tempat lain
National Wonder is being built elsewhere = Keajaiban Kebangsaan sedang dibina di tempat lain
Requires a [buildingName] in all cities = Memerlukan [buildingName] di semua bandar
 # Requires translation!
[buildingName] required: = 
Requires a [buildingName] in this city = Memerlukan [buildingName] di bandar ini
Cannot be built with [buildingName] = Tidak boleh dibina dengan [buildingName]
Consumes 1 [resource] = Menggunakan 1 [resource]
Consumes [amount] [resource] = Menggunakan [amount] [resource]
Required tech: [requiredTech] = Teknologi yang diperlukan: [requiredTech]
Requires [PolicyOrNationalWonder] = Memerlukan [PolicyOrNationalWonder]
Cannot be purchased = Tidak boleh dibeli
Can only be purchased = Hanya boleh dibeli
See also = Lihat juga

Requires at least one of the following: = Memerlukan sekurang-kurangnya satu daripada yang berikut
Requires all of the following: = Memerlukan semua yang berikut
Leads to [techName] = Membawa kepada [techName]
Leads to: = Membawa kepada

Current construction = Pembinaan semasa
Construction queue = Aturan pembinaan
Pick a construction = Pilih pembinaan
Queue empty = Aturan kosong
Add to queue = Tambah pada aturan
Remove from queue = Buang daripada aturan
Show stats drilldown = Tunjukkan paparan statistik
Show construction queue = Tunjuk aturan pembinaan
Save = Simpan
Cancel = Batal

Diplomacy = Diplomasi
War = Perang
Peace = Keamanan
Research Agreement = Perjanjian Penyelidikan
Declare war = Isytiharkan perang
Declare war on [civName]? = Isytiharkan perang keatas [civName]?
Let's begin! = Mari kita mulakan!
[civName] has declared war on us! = [civName] telah mengisytiharkan perang pada kami
[leaderName] of [nation] = [leaderName] dari [nation]
You'll pay for this! = Bersedialah untuk serangan balas!
Negotiate Peace = Runding keamanan
Peace with [civName]? = Beraman dengan [civName]?
Very well. = Baiklah.
Farewell. = Selamat tinggal.
Sounds good! = Bagus juga!
Not this time. = Bukan sekarang.
Excellent! = Bagus!
How about something else... = Mungkin benda lain...
A pleasure to meet you. = Selamat berkenalan.
Our relationship = Hubungan kita
We have encountered the City-State of [name]! = Kami bertemu dengan Negara Kota [name]!
Declare Friendship ([numberOfTurns] turns) = Isytihar Persahabatan ([numberOfTurns] giliran)
May our nations forever remain united! = Harap negara kita kekal bersatu selamanya!
Indeed! = Sesungguhnya!
Denounce [civName]? = Kecam [civName]?
Denounce ([numberOfTurns] turns) = Kecam ([numberOfTurns] giliran)
We will remember this. = Kami akan ingat peristiwa ini.

[civName] has declared war on [targetCivName]! = [civName] telah mengisytiharkan perang pada [targetCivName]!
[civName] and [targetCivName] have signed a Peace Treaty! = [civName] dan [targetCivName] telah menandatangani Perjanjian Damai!
[civName] and [targetCivName] have signed the Declaration of Friendship! = [civName] dan [targetCivName] telah menandatangani Pengisytiharan Persahabatan!
[civName] has denounced [targetCivName]! = [civName] telah mengecam [targetCivName]!
Do you want to break your promise to [leaderName]? = Adakah anda ingin memungkirkan janji anda kepada [leaderName]?
We promised not to settle near them ([count] turns remaining) = Kami berjanji tidak akan tetap berhampiran mereka (baki [count] giliran)
They promised not to settle near us ([count] turns remaining) = Mereka berjanji tidak akan tetap berhampiran kami (baki [count] giliran)

 # Requires translation!
[civName] is upset that you demanded tribute from [cityState], whom they have pledged to protect! = 
 # Requires translation!
[civName] is upset that you attacked [cityState], whom they have pledged to protect! = 
 # Requires translation!
[civName] is outraged that you destroyed [cityState], whom they had pledged to protect! = 
 # Requires translation!
[civName] has destroyed [cityState], whom you had pledged to protect! = 

Unforgivable = Tidak dapat dimaafkan
 # Requires translation!
Afraid = 
Enemy = Musuh
Competitor = Pesaingan
Neutral = Berkecuali
Favorable = Disukai
Friend = Kawan
Ally = Pakatan

[questName] (+[influenceAmount] influence) = [questName] (+[influenceAmount] pengaruhan)
[remainingTurns] turns remaining = Baki [remainingTurns] giliran
 # Requires translation!
Current leader is [civInfo] with [amount] [stat] generated. = 
 # Requires translation!
Current leader is [civInfo] with [amount] Technologies discovered. = 

## Diplomatic modifiers

You declared war on us! = Kamu mengisytiharkan perang pada saya!
Your warmongering ways are unacceptable to us. = Cara peperangan kamu tidak diterima oleh kami.
You have captured our cities! = Kamu tawan bandar-bandar kami!
We applaud your liberation of our conquered cities! = Kami memuji pembebasan anda bandar kami yang ditakluki!
We applaud your liberation of conquered cities! = Kami memuji pembebasan anda bandar yang ditakluki!
Years of peace have strengthened our relations. = Keamanan bertahun-tahunan telah menguatkan hubungan kita.
Our mutual military struggle brings us closer together. = Perjuangan ketenteraan kita yang sama telah mendekatkan hubungan kita.
We have signed a public declaration of friendship = Kita telah menandatangani pengisytiharan persahabatan awam
You have declared friendship with our enemies! = Kamu mengisytiharkan persahabatan dengan musuh kami!
You have declared friendship with our allies = Kamu mengisytiharkan persahabatan dengan pakatan kami
Our open borders have brought us closer together. = Sempadan terbuka kita telah mendekatkan hubungan kita.
Your so-called 'friendship' is worth nothing. = Persahabatan kamu kononnya tidak bernilai.
You have publicly denounced us! = Kamu telah mengecam kami secara awam!
You have denounced our allies = Kamu telah mengecam pakatan kami
You have denounced our enemies = Kamu telah mengecam musuh kami
You betrayed your promise to not settle cities near us = Kamu telah mengkhianati janji tidak tetapkan bandar berhampiran kami
You fulfilled your promise to stop settling cities near us! = Kamu memenuhi janji tidak tetapkan bandar berhampiran kami!
You refused to stop settling cities near us = Kamu enggan berhenti menetapkan bandar berhampiran kami
Your arrogant demands are in bad taste = Tuntutan sombong kamu tidak disenangi kami
Your use of nuclear weapons is disgusting! = Penggunaan senjata nuklear kamu sangat menjijikan!
You have stolen our lands! = Kamu telah curi tanah kami!
You gave us units! = Kamu beri kami unit!
 # Requires translation!
You destroyed City-States that were under our protection! = 
 # Requires translation!
You attacked City-States that were under our protection! = 
 # Requires translation!
You demanded tribute from City-States that were under our protection! = 
 # Requires translation!
You sided with a City-State over us = 
 # Requires translation!
You returned captured units to us = 

Demands = Permintaan
Please don't settle new cities near us. = Tolong jangan menetap berdekatan bandar kami
Very well, we shall look for new lands to settle. = Baiklah, kami akan menerokai tanah baru untuk ditetapkan.
We shall do as we please. = Kami buat sesuka hati kami.
We noticed your new city near our borders, despite your promise. This will have....implications. = Kami perhatikan bandar baru kamu berhampiran dengan sempadan kami walaupun janji kami. Tindakan kamu ada....implikasi.
 # Requires translation!
I've been informed that my armies have taken tribute from [civName], a city-state under your protection.\nI assure you, this was quite unintentional, and I hope that this does not serve to drive us apart. = 
 # Requires translation!
We asked [civName] for a tribute recently and they gave in.\nYou promised to protect them from such things, but we both know you cannot back that up. = 
 # Requires translation!
It's come to my attention that I may have attacked [civName], a city-state under your protection.\nWhile it was not my goal to be at odds with your empire, this was deemed a necessary course of action. = 
 # Requires translation!
I thought you might like to know that I've launched an invasion of one of your little pet states.\nThe lands of [civName] will make a fine addition to my own. = 

 # Requires translation!
Return [unitName] to [civName]? = 
 # Requires translation!
The [unitName] we liberated originally belonged to [civName]. They will be grateful if we return it to them. = 

 # Requires translation!
Enter the amount of gold = 

# City-States

Provides [amountOfCulture] culture at 30 Influence = Menyediakan [amountOfCulture] budaya di 30 Pengaruhan
Provides 3 food in capital and 1 food in other cities at 30 Influence = Menyediakan 3 makanan di ibu negara dan 1 makanan di bandar-bandar yang lain di 30 Pengaruhan
Provides 3 happiness at 30 Influence = Menberikan 3 kegembiraan di 30 Pengaruhan
Provides land units every 20 turns at 30 Influence = Menyediakan tentera darat setip 20 giliran di 30 Pengaruhan
Give a Gift = Memberikan Hadiah
Gift [giftAmount] gold (+[influenceAmount] influence) = Memberikan [giftAmount] emas (+[influenceAmount] pengaruhan)
Relationship changes in another [turnsToRelationshipChange] turns = Hubungan ubah dalam [turnsToRelationshipChange] giliran
Protected by = Dilindungi
Revoke Protection = Batalkan perlindungan
Pledge to protect = Janji perlindungan
Declare Protection of [cityStateName]? = Isytiharkan perlindungan [cityStateName]?
Build [improvementName] on [resourceName] (200 Gold) = Bina [improvementName] pada [resourceName] (200 Emas)
Gift Improvement = Peningkatan Hadiah
 # Requires translation!
[civName] is able to provide [unitName] once [techName] is researched. = 

 # Requires translation!
Diplomatic Marriage ([amount] Gold) = 
 # Requires translation!
We have married into the ruling family of [civName], bringing them under our control. = 
 # Requires translation!
[civName] has married into the ruling family of [civName2], bringing them under their control. = 
 # Requires translation!
You have broken your Pledge to Protect [civName]! = 
 # Requires translation!
City-States grow wary of your aggression. The resting point for Influence has decreased by [amount] for [civName]. = 

 # Requires translation!
[cityState] is being attacked by [civName] and asks all major civilizations to help them out by gifting them military units. = 
 # Requires translation!
[cityState] is being invaded by Barbarians! Destroy Barbarians near their territory to earn Influence. = 
 # Requires translation!
[cityState] is grateful that you killed a Barbarian that was threatening them! = 
 # Requires translation!
[cityState] is being attacked by [civName]! Kill [amount] of the attacker's military units and they will be immensely grateful. = 
 # Requires translation!
[cityState] is deeply grateful for your assistance in the war against [civName]! = 
 # Requires translation!
[cityState] no longer needs your assistance against [civName]. = 
 # Requires translation!
War against [civName] = 
 # Requires translation!
We need you to help us defend against [civName]. Killing [amount] of their military units would slow their offensive. = 
 # Requires translation!
Currently you have killed [amount] of their military units. = 
 # Requires translation!
You need to find them first! = 

Cultured = Berbudaya
Maritime = Maritim
Mercantile = Perdagangan
 # Requires translation!
Religious = 
Militaristic = Ketenteraan
Type = Jenis
Friendly = Ramah
Hostile = Bermusuhan
Irrational = Tidak rational
Personality = Personaliti
Influence = Pengaruhan
Reach 30 for friendship. = Capai 30 untuk persahabatan.
Reach highest influence above 60 for alliance. = Capai pengaruhan tertinggi melebihi 60 untuk pakatan
 # Requires translation!
When Friends: = 
 # Requires translation!
When Allies: = 
 # Requires translation!
The unique luxury is one of: = 

 # Requires translation!
Demand Tribute = 
 # Requires translation!
Tribute Willingness = 
 # Requires translation!
At least 0 to take gold, at least 30 and size 4 city for worker = 
 # Requires translation!
Major Civ = 
 # Requires translation!
No Cities = 
 # Requires translation!
Base value = 
 # Requires translation!
Has Ally = 
 # Requires translation!
Has Protector = 
 # Requires translation!
Demanding a Worker = 
 # Requires translation!
Demanding a Worker from small City-State = 
 # Requires translation!
Very recently paid tribute = 
 # Requires translation!
Recently paid tribute = 
 # Requires translation!
Influence below -30 = 
 # Requires translation!
Military Rank = 
 # Requires translation!
Military near City-State = 
 # Requires translation!
Sum: = 
 # Requires translation!
Take [amount] gold (-15 Influence) = 
 # Requires translation!
Take worker (-50 Influence) = 
 # Requires translation!
[civName] is afraid of your military power! = 


# Trades

Trade = Perdagangan
Offer trade = Tawar perdagangan
Retract offer = Tarik balik tawaran
What do you have in mind? = Apa yang ada dalam fikiran anda?
Our items = Barang kami
Our trade offer = Tawaran perdaganan kami
[otherCiv]'s trade offer = Tawaran perdagangan [otherCiv]
[otherCiv]'s items = Barang [otherCiv]
 # Requires translation!
+[amount] untradable copy = 
 # Requires translation!
+[amount] untradable copies = 
Pleasure doing business with you! = Kami gembira berdagang dengan kamu!
I think not. = Saya rasa tidak.
That is acceptable. = Ini boleh diterima.
Accept = Terima
Keep going = Teruskan
There's nothing on the table = Tiada apa-apa dalam tawaran
Peace Treaty = Perjanjian Damai
Agreements = Perjanjian
Open Borders = Sempadan Terbuka
Gold per turn = Emas setiap giliran
Cities = Bandar
Technologies = Teknologi
Declarations of war = Pengisytiharan perang
Introduction to [nation] = Pengenalan kepada [nation]
Declare war on [nation] = Isytiharkan perang pada [nation]
Luxury resources = Sumber mewah
Strategic resources = Sumber strategik
Owned: [amountOwned] = Dimiliki: [amountOwned]

# Nation picker

[resourceName] not required = [resourceName] tidak diperlukan
Lost ability = Hilang kemampuan
National ability = Kemampuan kebangsaan
[firstValue] vs [secondValue] = [firstValue] lawan [secondValue]


# New game screen

Uniques = Keunikan
Promotions = Promosi
Load copied data = Memuatkan data yang disalin
Could not load game from clipboard! = Tidak dapat memuatkan permainan dari 'clipboard'!
 # Requires translation!
Reset to defaults = 
 # Requires translation!
Are you sure you want to reset all game options to defaults? = 
Start game! = Mulakan permainan!
Map Options = Pilihan Peta
Game Options = Pilihan Permainan
Civilizations = Tamadun
Map Type = Jenis Peta
Map file = Fail Peta
 # Requires translation!
Max Turns = 
Could not load map! = Tidak dapat memuatkan peta!
 # Requires translation!
Invalid map: Area ([area]) does not match saved dimensions ([dimensions]). = 
 # Requires translation!
The dimensions have now been fixed for you. = 
Generated = Dihasilkan
Existing = Yang sedia ada
Custom = Dibuat khas
Map Generation Type = Jenis Penghasilan Peta
Default = Asal
Pangaea = Pangea
Perlin = 'Perlin'
Continents = Benua
Four Corners = Empat Penjuru
Archipelago = Kepulauan
 # Requires translation!
Inner Sea = 
Number of City-States = Jumlah Negara Kota
One City Challenge = Cabaran Bandar Tunggal
No Barbarians = Tiada Orang Barbar
 # Requires translation!
Raging Barbarians = 
No Ancient Ruins = Tiada Runtuhan Purba
No Natural Wonders = Tiada Keajaiban Dunia
Victory Conditions = Syarat Kemenangan
Scientific = Saintifik
Domination = Dominasi
Cultural = Kebudayaan
 # Requires translation!
Diplomatic = 
 # Requires translation!
Time = 

# Used for random nation indicator in empire selector and unknown nation icons in various overview screens.
# Should be a single character, or at least visually square.
 # Requires translation!
? = 

Map Shape = Bentuk Peta
Hexagonal = Heksagon
Rectangular = Segi Empat Tepat
Height = Ketinggian
Width = Kelebaran
Radius = Jejari
Enable Religion = Aktifkan Agama

 # Requires translation!
Resource Setting = 
 # Requires translation!
Sparse = 
 # Requires translation!
Abundant = 
 # Requires translation!
Strategic Balance = 
 # Requires translation!
Legendary Start = 

Advanced Settings = Tetapan Lanjutan
RNG Seed = Benih Penjana Nombor Rawak
 # Requires translation!
Map Elevation = 
Temperature extremeness = Keterlaluan suhu
Resource richness = Kekayaan sumber
Vegetation richness = Kekayaan flora
Rare features richness = Kekayaan ciri-ciri jarang
Max Coast extension = Peluasan Pantai Maximum
Biome areas extension = Peluasan kawasan bioma
Water level = Paras air

Online Multiplayer = Multipemain dalam Talian

World Size = Saiz Dunia
Tiny = Mikro
Small = Kecil
Medium = Sederhana
Large = Besar
Huge = Gergasi
World wrap requires a minimum width of 32 tiles = Balut dunia memerlukan sekurang-kurangnya 32 jubin kelebaran
The provided map dimensions were too small = Dimensi peta yang diberikan terlalu kecil
The provided map dimensions were too big = Dimensi peta yang diberikan tertalu besar
The provided map dimensions had an unacceptable aspect ratio = Dimensi peta yang diberikan mempunyai nisbah aspek yang tidak diterima

Difficulty = Kesukaran

AI = AI
Remove = Buang
Random = Rawak
Human = Manusia
Hotseat = Hotseat
User ID = ID Pengguna
Click to copy = Tekan untuk salin


Game Speed = Kelajuan Permainan
Quick = Cepat
Standard = Biasa
Epic = Epik
Marathon = Maraton

Starting Era = Era Permulaan
It looks like we can't make a map with the parameters you requested! = Nampaknya kita tidak dapat menghasilkan peta mengikuti parameter yang diberikan!
Maybe you put too many players into too small a map? = Mungkin anda memberikan terlalu banyak pemain dalam peta yang terlalu kecil?
No human players selected! = Tiada pemain manusia terpilih!
Mods: = Mod:
Extension mods: = Mod tambahan:
 # Requires translation!
Base ruleset: = 
 # Requires translation!
The mod you selected is incorrectly defined! = 
 # Requires translation!
The mod combination you selected is incorrectly defined! = 
 # Requires translation!
The mod combination you selected has problems. = 
 # Requires translation!
You can play it, but don't expect everything to work! = 
 # Requires translation!
This base ruleset is not compatible with the previously selected\nextension mods. They have been disabled. = 
Base Ruleset = Peraturan Asas
[amount] Techs = [amount] Teknologi
[amount] Nations = [amount] Bangsa
[amount] Units = [amount] Unit
[amount] Buildings = [amount] Bangunan
[amount] Resources = [amount] Sumber
[amount] Improvements = [amount] Peningkatan
[amount] Religions = [amount] Agama
[amount] Beliefs = [amount] Kepercayaan

World Wrap = Balut Dunia
World wrap maps are very memory intensive - creating large world wrap maps on Android can lead to crashes! = Peta balut dunia amat intensif memorinya - penjanaan peta balut dunia yang besar di Android boleh puncakan ketidakresponsi sistem!
Anything above 80 by 50 may work very slowly on Android! = Apa-apa di atas 80 dari 50 boleh menyebabkan kelambatan di sistem Android!
Anything above 40 may work very slowly on Android! = Apa-apa di atas 40 boleh menyebabkan kelambatan di sistem Android!

# Multiplayer

 # Requires translation!
Help = 
Username = Nama pengguna
Multiplayer = Multipemain
Could not download game! = Tidak dapat muat turun permainan!
Could not upload game! = Tidak dapat muat naik permainan!
Join game = Sertai permianan
Invalid game ID! = ID permainan tidak sah!
Copy user ID = Salin ID penguna
Copy game ID = Salin ID permainan
UserID copied to clipboard = ID Pengguna disalin
Game ID copied to clipboard! = ID Permainan disalin
Set current user = Set pengguna semasa
Player ID from clipboard = ID Pemain dari 'clipboard'
To create a multiplayer game, check the 'multiplayer' toggle in the New Game screen, and for each human player insert that player's user ID. = Untuk memulakan permainan multipemain, semak togol 'multipemain' di skrin Permainan Baru, dan masukkan ID pemain untuk setiap pemain manusia.
You can assign your own user ID there easily, and other players can copy their user IDs here and send them to you for you to include them in the game. = Anda boleh memyediakan ID pengguna sendiri di sana dengan mudah, dan pemain lain boleh salin ID penggunanya dan hantar kepada anda untuk dimasukkan di dalam permainan.
Once you've created your game, the Game ID gets automatically copied to your clipboard so you can send it to the other players. = Setelah permainan anda dimulakan, ID Permainan akan disalin ke 'clipboard' anda secara automatik supaya anda boleh hantarkannya kepada pemain lain.
 # Requires translation!
Players can enter your game by copying the game ID to the clipboard, and clicking on the 'Add multiplayer game' button = 
The symbol of your nation will appear next to the game when it's your turn = Simbol bangsa anda akan muncul sebelah permainan apabila ia merupakan giliran anda
Back = Balik
Rename = Tukar nama
Game settings = Tetapan permainan
Add multiplayer game = Tambah multipemain
Refresh list = Refresh
Could not save game! = Tidak dapat simpan permainan!
Could not delete game! = Tidak dapat padam permainan!
Could not refresh! = Tidak dapat 'refresh'!
Last refresh: [time] minutes ago = 'Refresh' terakhir: [time] minit yang lalu
Current Turn: = Giliran sekarang
Add Currently Running Game = Tambah Permainan yang sedang Dijalankan
 # Requires translation!
Paste gameID from clipboard = 
 # Requires translation!
GameID = 
Game name = Nama permainan
Loading latest game state... = Muatkan keadaan permainan terkini
Couldn't download the latest game state! = Tidak dapat muat turun keadaan permainan terkini!
Resign = Serah kalah
Are you sure you want to resign? = Adakah anda pasti ingin menyerah kalah?
You can only resign if it's your turn = Anda hanya boleh menyerah kalah dalam giliran anda
[civName] resigned and is now controlled by AI = [civName] menyerah kalah dan sekarang dikawal oleh AI
 # Requires translation!
Last refresh: [time] [timeUnit] ago = 
 # Requires translation!
Current Turn: [civName] since [time] [timeUnit] ago = 
 # Requires translation!
Minutes = 
 # Requires translation!
Hours = 
 # Requires translation!
Days = 

# Save game menu

Current saves = Simpanan semasa
Show autosaves = Tunjuk simpanan auto
Saved game name = Nama permainan yang disimpan
Copy to clipboard = Salin
Copy saved game to clipboard = Salin permainan disimpan
Could not load game = Tidak dapat muatkan permainan
Load [saveFileName] = Muatkan [saveFileName]
Delete save = Padam simpanan
Saved at = Simpan di
Load map = Muatkan peta
Delete map = Padam peta
Are you sure you want to delete this map? = Adakah anda panti ingin memadamkan peta ini?
Upload map = Muat naikkan peta
Could not upload map! = Tidak dapat muat naik peta!
Map uploaded successfully! = Peta berjaya dimuat-naikkan
Saving... = Sedang disimpan...
Overwrite existing file? = Ganti fail yang sedia ada?
It looks like your saved game can't be loaded! = Nampaknya permainan yang disimpan tidak dapat dimuatkan!
If you could copy your game data ("Copy saved game to clipboard" -  = Kalau anda dapat menyalinkan maklumat permainan anda ("Salin permainan disimpan ke 'clipboard'" -
  paste into an email to yairm210@hotmail.com) = tampalnya di emel kepada yairm210@hotmail.com)
I could maybe help you figure out what went wrong, since this isn't supposed to happen! = Mungkin saya boleh tolong anda untuk memikirkan apa-apa yang berlaku, sebab isu ini tidak patut berlaku!
Missing mods: [mods] = Mod hilang: [mods]
Load from custom location = Muat dari lokasi dibuat-khas
Could not load game from custom location! = Tidak dapat muatkan permainan dari lokasi dibuat-khas!
Save to custom location = Simpan di lokasi dibuat-khas
Could not save game to custom location! = Tidak dapat simpankan permainan di lokasi dibuat-khas!

# Options

Options = Pilihan
 # Requires translation!
About = 
 # Requires translation!
Display = 
 # Requires translation!
Gameplay = 
 # Requires translation!
Sound = 
 # Requires translation!
Advanced = 
Locate mod errors = Cari ralat mod
 # Requires translation!
Debug = 

Version = Versi
 # Requires translation!
See online Readme = 
 # Requires translation!
Visit repository = 
Turns between autosaves = Giliran antara simpanan auto
Sound effects volume = Kelantangan suara
Music volume = Kelantangan muzik
 # Requires translation!
Pause between tracks = 
 # Requires translation!
Currently playing: [title] = 
Download music = Muat turun muzik
Downloading... = Sedang dimuat-turunkan...
Could not download music! = Tidak dapat memuat-turunkan muzik!
Show = Tunjuk
Hide = Sembunyi
Show worked tiles = Tunjuk jubin yang berfungsi
Show resources and improvements = Tunjuk sumber dan peningkatan
Check for idle units = Semak unit yang terbiar
Move units with a single tap = Gerak unit dengan seketik
Show tutorials = Tunjuk tutorial
Auto-assign city production = Tugaskan pengeluaran bandar secara automatik
Auto-build roads = Bina jalan secara automatik
Automated workers replace improvements = Pekerja automatik gantikan peningkatan
Show minimap = Tunjuk peta mini
off = Padamkan
Show pixel units = Tunjuk unit piksel
Show pixel improvements = Tunjuk peningkatan piksel
Enable nuclear weapons = Membolehkan senjata nuklear
Show tile yields = Tunjuk hasil jubin
 # Requires translation!
Show unit movement arrows = 
Continuous rendering = Rendering berterusan
When disabled, saves battery life but certain animations will be suspended = Bila ditutup, hayat bateri dijimatkan tetapi sesetengah animasi akan digantung
Order trade offers by amount = Pesan tawaran perdagangan mengikut jumlah
 # Requires translation!
Check extension mods based on vanilla = 
 # Requires translation!
Reload mods = 
 # Requires translation!
Checking mods for errors... = 
 # Requires translation!
No problems found. = 
 # Requires translation!
Autoupdate mod uniques = 
 # Requires translation!
Uniques updated! = 

Show experimental world wrap for maps = Tunjuk balut dunia percubaan untuk peta
HIGHLY EXPERIMENTAL - YOU HAVE BEEN WARNED! = PERKEMBANGAN MASIH AWAL - ANDA TELAH DIBERI AMARAN!
Enable portrait orientation = Membolehkan orientasi potret
Generate translation files = Bina fail terjemahan
Translation files are generated successfully. = Fail terjemahan berjana dibina
 # Requires translation!
Please note that translations are a community-based work in progress and are INCOMPLETE! The percentage shown is how much of the language is translated in-game. If you want to help translating the game into your language, click here. = 

# Notifications

Research of [technologyName] has completed! = Penyelidikan [technologyName] telah selesai!
[construction] has become obsolete and was removed from the queue in [cityName]! = [construction] telah menjadi usang dan dibatalkan dari aturan di [cityName]!
[construction] has become obsolete and was removed from the queue in [amount] cities! = [construction] telah menjadi usang dan dibatalkan dari aturan di [amount] bandar!
[cityName] changed production from [oldUnit] to [newUnit] = [cityName] menukarkan pengeluaran dari [oldUnit] ke [newUnit]
[amount] cities changed production from [oldUnit] to [newUnit] = [amount] bandar menukarkan pengeluaran dari [oldUnit] ke [newUnit]
Excess production for [wonder] converted to [goldAmount] gold = Pengeluaran berlebihan untuk [wonder] ditukarkan ke [goldAmount] emas
You have entered a Golden Age! = Anda berada dalam Zaman Kegemilangan!
[resourceName] revealed near [cityName] = [resourceName] terjumpa berhampiran [cityName]
[n] sources of [resourceName] revealed, e.g. near [cityName] = [n] sumber [resourceName] terjumpa, misalnya berhampiran [cityName]
A [greatPerson] has been born in [cityName]! = Seorang [greatPerson] dilahirkan di [cityName]!
We have encountered [civName]! = Kami bertembung dengan [civName]
[cityStateName] has given us [stats] as a token of goodwill for meeting us = [cityStateName] memberikan kami [stats] sebagai tanda muhibah kerana bertembung dengan kami
[cityStateName] has given us [stats] as we are the first major civ to meet them = [cityStateName] memberikan kami [stats] kerana kami tamadun utama pertama yang bertembung dengan mereka
 # Requires translation!
[cityStateName] has also given us [stats] = 
Cannot provide unit upkeep for [unitName] - unit has been disbanded! = Tidak dapat memelihara unit untuk [unitName] - unit telah dibubarkan!
[cityName] has grown! = [cityName] telah bertumbuh!
[cityName] is starving! = [cityName] sedang mengalami kelaparan!
[construction] has been built in [cityName] = [construction] dibina di [cityName]
[wonder] has been built in a faraway land = [wonder] dibina di suatu tempat yang jauh
[civName] has completed [construction]! = [civName] telah siap membina [construction]!
An unknown civilization has completed [construction]! = Sebuah tamadun yang tiak diketahui telah siap membina [construction]!
The city of [cityname] has started constructing [construction]! = Bandar [cityname] mula membina [construction]!
[civilization] has started constructing [construction]! = [civilization] mula membina [construction]!
An unknown civilization has started constructing [construction]! = Sebuah tamadun yang tidak diketahui mula membina [construction]!
Work has started on [construction] = Kerja pembinaan [construction] dimulakan
[cityName] cannot continue work on [construction] = [cityName] tidak dapat meneruskan kerja pembinaan [construction]
[cityName] has expanded its borders! = [cityName] telah mengembangkan sempadannya!
Your Golden Age has ended. = Zaman Kegemilangan anda telah tamat.
[cityName] has been razed to the ground! = [cityName] telah dirobohkan!
We have conquered the city of [cityName]! = Kami telah menakluki bandar [cityName]!
An enemy [unit] has attacked [cityName] = Sebuah [unit] musuh telah menyerangi [cityName]
An enemy [unit] has attacked our [ourUnit] = Sebuah [unit] musuh telah menyerangi [ourUnit]
Enemy city [cityName] has attacked our [ourUnit] = Bandar musuh [cityName] telah menyerangi [ourUnit] kami
An enemy [unit] has captured [cityName] = Sebuah [unit] musuh telah menawankan [cityName]
 # Requires translation!
An enemy [unit] has raided [cityName] = 
An enemy [unit] has captured our [ourUnit] = Sebuah [unit] musuh telah menangkap [ourUnit] kami
An enemy [unit] has destroyed our [ourUnit] = Sebuah [unit] musuh telah memusnahkan [ourUnit] kami
Your [ourUnit] has destroyed an enemy [unit] = [ourUnit] anda telah memusnahkan sebuah [unit] musuh
An enemy [RangedUnit] has destroyed the defence of [cityName] = Sebuah [RangedUnit] musuh telah memusnahkan pertahanan [cityName]
Enemy city [cityName] has destroyed our [ourUnit] = Bandar musuh [cityName] telah memusnahkan [ourUnit] kami
An enemy [unit] was destroyed while attacking [cityName] = Sebuah [unit] musuh dimusnahkan semasa menyerangi [cityName]
An enemy [unit] was destroyed while attacking our [ourUnit] = Sebuah [unit] musuh dimusnahkan semasa menyerangi [ourUnit]
Our [attackerName] was destroyed by an intercepting [interceptorName] = [attackerName] kami dimusnahkan oleh [interceptorName] memintas
Our [interceptorName] intercepted and destroyed an enemy [attackerName] = [interceptorName] kami telah memintas dan memusnahkan [attackerName] musuh
Our [attackerName] was attacked by an intercepting [interceptorName] = [attackerName] kami diserangi oleh [interceptorName] memintas
Our [interceptorName] intercepted and attacked an enemy [attackerName] = [interceptorName] kami telah memintas dan menyerangi [attackerName] musuh
An enemy [unit] was spotted near our territory = Sebuah [unit] musuh terjumpa berhampiran kawasan kami
An enemy [unit] was spotted in our territory = Sebuah [unit] musuh terjumpa di dalam kawasan kami
 # Requires translation!
Your city [cityName] can bombard the enemy! = 
 # Requires translation!
[amount] of your cities can bombard the enemy! = 
[amount] enemy units were spotted near our territory = [amount] unit musuh terjumpa berhampiran kawasan kami
[amount] enemy units were spotted in our territory = [amount] unit musuh terjumpa di dalam kawasan kami
A(n) [nukeType] exploded in our territory! = [nukeType] terletup di dalam kawasan kami!
After being hit by our [nukeType], [civName] has declared war on us! = Selepas terkena [nukeType] kami, [civName] mengisytiharkan perang pada kami!
The civilization of [civName] has been destroyed! = Tamadun [civName] telah dijatuhkan!
The City-State of [name] has been destroyed! = Negara Kota [name] telah dimusnahkan!
Your [ourUnit] captured an enemy [theirUnit]! = [ourUnit] anda telah menangkap [theirUnit] musuh!
Your [ourUnit] plundered [amount] [Stat] from [theirUnit] = [ourUnit] anda telah menjalah [amount] [Stat] daripada [theirUnit]
We have captured a barbarian encampment and recovered [goldAmount] gold! = Kami telah menangkapkan sebuah kem barbar dan memulihkan [goldAmount] emas!
A barbarian [unitType] has joined us! = Sebuah [unitType] barbar telah menyertai kami!
We have found survivors in the ruins - population added to [cityName] = Kami terjumpa mangsa yang selamat di runtuhan purba - populasi ditambahkan di [cityName]
We have discovered cultural artifacts in the ruins! (+20 Culture) = Kami terjumpa artifak budaya di runtuhan purba! (+20 Budaya)
We have discovered the lost technology of [techName] in the ruins! = Kami terjumpa teknologi [techName] yang telah hilang di runtuhan purba!
A [unitName] has joined us! = Sebuah [unitName] menyertai kami!
An ancient tribe trains our [unitName] in their ways of combat! = Sebuah suku kuno melatih [unitName] kami cara pertempuran mereka!
We have found a stash of [amount] gold in the ruins! = Kami terjumpa harta bernilai [amount] emas di runtuhan purba!
We have found a crudely-drawn map in the ruins! = Kami terjumpa sebuah peta yang dilukis dengan kasar di runtuhan purba!
[unit] finished exploring. = [unit] telah siap penerokaan.
[unit] has no work to do. = [unit] tiada kerja untuk dijalankan.
You're losing control of [name]. = Anda hilang kawalan [name].
You and [name] are no longer friends! = Anda dan [name] tidak lagi berkawan!
Your alliance with [name] is faltering. = Pakatan anda dengan [name] semakin berkurangan.
You and [name] are no longer allies! = Kamu dan [name] tidak lagi berpakatan!
[civName] gave us a [unitName] as gift near [cityName]! = [civName] memberikan kami [unitName] berhampiran [cityName] sebagai hadiah!
[civName] has denounced us! = [civName] telah mengecam kami!
[cityName] has been connected to your capital! = [cityName] telah dihubungkan dengan ibu negara anda!
[cityName] has been disconnected from your capital! = [cityName] tiada lagi dihubungkan dengan ibu negara anda!
[civName] has accepted your trade request = [civName] terima permintaan perdagangan anda
 # Requires translation!
[civName] has made a counteroffer to your trade request = 
[civName] has denied your trade request = [civName] tolah permintaan perdagangan anda
[tradeOffer] from [otherCivName] has ended = [tradeOffer] daripada [otherCivName] ditamatkan
[tradeOffer] to [otherCivName] has ended = [tradeOffer] kepada [otherCivName] ditamatkan
One of our trades with [nation] has ended = Salah satu perdagangan kami dengan [nation] ditamatkan
One of our trades with [nation] has been cut short = Salah satu perdagangan kami dengan [nation] dipotong pendek
[nation] agreed to stop settling cities near us! = [nation] janji untuk hentikan penempatan bandar berhampiran kami!
[nation] refused to stop settling cities near us! = [nation] tolak permintaan kami untuk hentikan penempatan bandar berhampiran kami!
We have allied with [nation]. = Kami berpakatan dengan [nation].
We have lost alliance with [nation]. = Kami hilang pakatan dengan [nation].
We have discovered [naturalWonder]! = Kami terjumpa [naturalWonder]!
We have received [goldAmount] Gold for discovering [naturalWonder] = Kami menerima [goldAmount] Emas sebab terjumpa [naturalWonder]
Your relationship with [cityStateName] is about to degrade = Hubungan kami dengan [cityStateName] hampir rosot
Your relationship with [cityStateName] degraded = Hubungan kami dengan [cityStateName] telah rosot
A new barbarian encampment has spawned! = Sebuah kem barbar baru terbentuk!
 # Requires translation!
Barbarians raided [cityName] and stole [amount] Gold from your treasury! = 
Received [goldAmount] Gold for capturing [cityName] = Terima [goldAmount] Emas sebab menawankan [cityName]
Our proposed trade is no longer relevant! = Perdagangan cadangan kami tidak lagi relevan!
[defender] could not withdraw from a [attacker] - blocked. = [defender] tidak sempat menarik diri daripada [attacker] - disekat.
[defender] withdrew from a [attacker] = [defender] menarik diri daripada [attacker]
 # Requires translation!
By expending your [unit] you gained [Stats]! = 
[civName] has stolen your territory! = Kawasan kami dicuri [civName]!
Clearing a [forest] has created [amount] Production for [cityName] = Pembersihan [forest] memberikan [amount] pengeluaran kepada [cityName]
[civName] assigned you a new quest: [questName]. = [civName] memberikan anda sebuah tugas baru: [questName].
[civName] rewarded you with [influence] influence for completing the [questName] quest. = [civName] memberikan [influence] pengaruhan sebagai ganjaran menunaikan tugas [questName].
 # Requires translation!
[civName] no longer needs your help with the [questName] quest. = 
 # Requires translation!
The [questName] quest for [civName] has ended. It was won by [civNames]. = 
The resistance in [cityName] has ended! = Pemberontakan di [cityName] telah tamat!
 # Requires translation!
[cityName] demands [resource]! = 
 # Requires translation!
Because they have [resource], the citizens of [cityName] are celebrating We Love The King Day! = 
 # Requires translation!
We Love The King Day in [cityName] has ended. = 
Our [name] took [tileDamage] tile damage and was destroyed = [name] kami dikena [tileDamage] kerosakan jubin dan dimusnahkan
Our [name] took [tileDamage] tile damage = [name] kami dikena [tileDamage] kerosakan jubin
[civName] has adopted the [policyName] policy = [civName] telah mengamalkan polisi [policyName]
An unknown civilization has adopted the [policyName] policy = Sebuah tamadun yang tidak diketahui telah mengamalkan policy [policyName]
Our influence with City-States has started dropping faster! = Pengaruhan kami dengan negara-negara kota sedang merosot!
 # Requires translation!
You gained [Stats] as your religion was spread to [cityName] = 
 # Requires translation!
You gained [Stats] as your religion was spread to an unknown city = 
 # Requires translation!
Your city [cityName] was converted to [religionName]! = 
 # Requires translation!
Your [unitName] lost its faith after spending too long inside enemy territory! = 
 # Requires translation!
You have unlocked [ability] = 
 # Requires translation!
A new b'ak'tun has just begun! = 
 # Requires translation!
A Great Person joins you! = 


# World Screen UI

Working... = Sedang bekerja...
Waiting for other players... = Tunggu pemain lain...
 # Requires translation!
Waiting for [civName]... = 
in = di
Next turn = Giliran seterusnya
 # Requires translation!
Move automated units = 
[currentPlayerCiv] ready? = [currentPlayerCiv] sedia?
1 turn = 1 giliran
[numberOfTurns] turns = [numberOfTurns] giliran
Turn = Giliran
turns = giliran
turn = giliran
Next unit = Unit sterusnya
Fog of War = Kabut Perang
Pick a policy = Pilih polisi
Movement = Pergerakan
Strength = Kekuatan
Ranged strength = Kekuatan jarak jauh
Bombard strength = Kekuatan pengebom
Range = Jarak
Move unit = Gerakkan unit
Stop movement = Berhenti
Swap units = Tukarkan unit
Construct improvement = Bina peningkatan
Automate = Automatikkan
Stop automation = Hentikan automasi
Construct road = Bina jalan
Fortify = Benteng
Fortify until healed = Benteng hingga sembuh
Fortification = Perkubuan
Sleep = Rehat
Sleep until healed = Rehat hingga sembuh
Moving = Sedang bergerak
Set up = Tubuhkan
Paradrop = Payung terjun
Upgrade to [unitType] ([goldCost] gold) = Naik taraf ke [unitType] ([goldCost] emas)
Found city = Asaskan bandar
Promote = Naik pangkat
Health = Kesihatan
Disband unit = Bubarkan unit
Do you really want to disband this unit? = Adakah anda ingin membubarkan unit ini?
Disband this unit for [goldAmount] gold? = Bubarkan unit ini untuk [goldAmount] emas?
Gift unit = Unit hadiah
Explore = Teroka
Stop exploration = Henti penerokaan
Pillage = Rompak
Are you sure you want to pillage this [improvement]? = Adakah anda pasti ingin merompak [improvement] ini?
Create [improvement] = Bina [improvement]
Start Golden Age = Mulakan Zaman Kegemilangan
 # Requires translation!
Trigger unique = 
Show more = Tunjuk lebih banyak
Yes = Betul
No = Tidak
Acquire = Perolehi
Under construction = Sedang dibina

Food = Makanan
Production = Pengeluaran
Gold = Emas
Happiness = Kegembiraan
Culture = Budaya
Science = Sains
Faith = Kepercayaan

Crop Yield = Hasil Tanaman
 # Requires translation!
Growth = 
Territory = Kawasan
Force = Kekuatan
GOLDEN AGE = ZAMAN KEGEMILANGAN
Golden Age = Zaman Kegemilangan
 # Requires translation!
We Love The King Day = 
 # Requires translation!
Global Effect = 
[year] BC = [year] Sebelum Masihi
[year] AD = [year] Selepas Masihi
Civilopedia = Civilopedia
# Display name of unknown nations.
 # Requires translation!
??? = 

Start new game = Mula permainan baru
Save game = Simpan permainan
Load game = Muat permainan
Main menu = Menu utama
Resume = Teruskan
Cannot resume game! = Tidak dapat teruskan permainan!
Not enough memory on phone to load game! = Tidak cukup memori dalam telefon bimbit untuk memuatkan permainan!
Quickstart = Permulaan pantas
 # Requires translation!
Cannot start game with the default new game parameters! = 
Victory status = Status kemenangan
Social policies = Polisi sosial
Community = Komuniti
Close = Tutup
Do you want to exit the game? = Adakah anda ingin menutupkan permainan?
Start bias: = Bias permulaan:
Avoid [terrain] = Elakkan [terrain]

# Maya calendar popup

 # Requires translation!
The Mayan Long Count = 
 # Requires translation!
Your scientists and theologians have devised a systematic approach to measuring long time spans - the Long Count. During the festivities whenever the current b'ak'tun ends, a Great Person will join you. = 
 # Requires translation!
While the rest of the world calls the current year [year], in the Maya Calendar that is: = 
 # Requires translation!
[amount] b'ak'tun, [amount2] k'atun, [amount3] tun = 

# City screen

Exit city = Keluar bandar
Raze city = Robohkan bandar
Stop razing city = Henti robohkan bandar
Buy for [amount] gold = Beli dengan [amount] emas
Buy = Beli
 # Requires translation!
Currently you have [amount] [stat]. = 
 # Requires translation!
Would you like to purchase [constructionName] for [buildingGoldCost] [stat]? = 
No space available to place [unit] near [city] = Tiada ruang untuk menetapkan [unit] berhampiran [city]
Maintenance cost = Kos penyelenggaraan
Pick construction = Pilih pembinaan
Pick improvement = Pilih peningkatan
Provides [resource] = Sediakan [resource]
Provides [amount] [resource] = Sediakan [amount] [resource]
Replaces [improvement] = Gantikan [improvement]
Pick now! = Pilih sekarang!
Build [building] = Bina [building]
Train [unit] = Latih [unit]
Produce [thingToProduce] = Hasil [thingToProduce]
Nothing = Tiada apa-apa
Annex city = Ilhakkan bandar
Specialist Buildings = Bangunan Pakar
Specialist Allocation = Peruntukan Pakar
Specialists = Pakar
[specialist] slots = Slot [specialist]
Food eaten = Makanan dijamu
Unassigned population = Populasi yg tidak ditugaskan
[turnsToExpansion] turns to expansion = [turnsToExpansion] giliran ke perkembangan
Stopped expansion = Henti perkembangan
[turnsToPopulation] turns to new population = [turnsToPopulation] giliran ke populasi baru
Food converts to production = Makanan ditukarkan ke pengeluaran
[turnsToStarvation] turns to lose population = [turnsToStarvation] giliran ke kehilangan populasi
Stopped population growth = Henti pertumbuhan populasi
In resistance for another [numberOfTurns] turns = Dalam pemberontakan selama [numberOfTurns] giliran lagi
 # Requires translation!
We Love The King Day for another [numberOfTurns] turns = 
 # Requires translation!
Demanding [resource] = 
Sell for [sellAmount] gold = Jual untuk [sellAmount] emas
Are you sure you want to sell this [building]? = Adakah anda pasti ingin menjualkan [building] ini?
 # Requires translation!
Free = 
[greatPerson] points = Mata [greatPerson]
Great person points = Mata wira
Current points = Mata semasa
Points per turn = Mata setiap giliran
Convert production to gold at a rate of 4 to 1 = Tukarkan pengeluaran ke emas dalam kadar 4 hingga 1
Convert production to science at a rate of [rate] to 1 = Tukarkan pengeluaran ke sains dalam kadar [rate] hingga 1
The city will not produce anything. = Bandar tidak akan menghasilkan apa-apa.
Worked by [cityName] = Dikerjakan oleh [cityName]
Lock = Kuncikan
Unlock = Sediakan
Move to city = Gerak ke bandar
 # Requires translation!
Please enter a new name for your city = 

# Ask for text or numbers popup UI

 # Requires translation!
Invalid input! Please enter a different string. = 
 # Requires translation!
Please enter some text = 

# Technology UI

Pick a tech = Pilih teknologi
Pick a free tech = Pilih teknologi percuma
Research [technology] = Selidik [technology]
Pick [technology] as free tech = Pilih [technology] sebagai teknologi percuma
Units enabled = Unit diaktifkan
Buildings enabled = Bangunan diaktifkan
Wonder = Keajaiban
National Wonder = Keajaiban Kebangsaan
National Wonders = Keajaiban Kebangsaan
Wonders enabled = Keajaiban diaktifkan
Tile improvements enabled = Peningkatan jubin diaktifkan
Reveals [resource] on the map = Dedahkan [resource] dalam peta
XP for new units = XP untuk unit baru
provide = sediakan
provides = sediakan
City strength = Kekuatan bandar
City health = Kesihatan bandar
Occupied! = Diduduk
Attack = Serang
Bombard = Bom
NUKE = Lancarkan senjata nuklear
Captured! = Tertawan!
 # Requires translation!
Cannot gain more XP from Barbarians = 

# Battle modifier categories

defence vs ranged = Pertahanan terhadap senjata jarak jauh
[percentage] to unit defence = [percentage] ke pertahanan unit
Attacker Bonus = Bonus Penyerang
Defender Bonus = Bonus Pertahanan
Landing = Mendarat
 # Requires translation!
Boarding = 
Flanking = Merusuk
vs [unitType] = lawan [unitType]
Terrain = Rupa bumi
Tile = Jubin
Missing resource = Sumber hilang
Adjacent units = Unit bersebelahan
Adjacent enemy units = Unit musuh bersebelahan
Combat Strength = Kekuatan Pertempuran
Across river = Seberang sungai
Temporary Bonus = Bonus Sementara
Garrisoned unit = Unit garison
Attacking Bonus = Bonus Serang
defence vs [unitType] = Pertahanan terhadap [unitType]
[tileFilter] defence = Pertahanan [tileFilter]
Defensive Bonus = Bonus Pertahanan
Stacked with [unitType] = Tumpuk dengan [unitType]

 # Requires translation!
Unit ability = 

The following improvements [stats]: = Peningkatan yang berikut [stats]:
The following improvements on [tileType] tiles [stats]: = Peningkatan yang berikut di jubin [tileType] [stats]:

# Unit actions

Hurry Research = Cepatkan Penyelidikan
Conduct Trade Mission = Jalankan Misi Perdagangan
Your trade mission to [civName] has earned you [goldAmount] gold and [influenceAmount] influence! = Misi perdagangan anda ke [civName] memberikan anda [goldAmount] emas dan [influenceAmount] pengaruhan!
Hurry Wonder = Cepatkan Keajaiban
 # Requires translation!
Hurry Construction = 
 # Requires translation!
Hurry Construction (+[productionAmount]) = 
Spread Religion = Sebar Agama
Spread [religionName] = Sebar [religionName]
 # Requires translation!
Remove Heresy = 
Found a Religion = Asaskan Agama
 # Requires translation!
Enhance a Religion = 
Your citizens have been happy with your rule for so long that the empire enters a Golden Age! = Rakyat anda gembira akan pemerintahan anda sekian lama sehingga empayar anda memasuki Zaman Kegemilangan!
You have entered the [newEra]! = Anda memasuki [newEra]!
[civName] has entered the [eraName]! = [civName] memasuki [eraName]!
[policyBranch] policy branch unlocked! = Cawangan polici [policyBranch] disediakan!

# Overview screens

Overview = Gambar Keseluruhan
Total = Jumlah
Stats = Statistik
Policies = Polisi
Base happiness = Kegembiraan asas
Occupied City = Bandar Diduduki
Buildings = Bangunan
Wonders = Keajaiban
Base values = Nilai asas
Bonuses = Bonus
Final = Akhir
Other = Lain-lain
Population = Populasi
City-States = Negara Kota
Tile yields = Hasil jubin
Trade routes = Laluan perdagangan
Maintenance = Penyelenggaraan
Transportation upkeep = Penyelenggaraan pengangkutan
Unit upkeep = Pemeliharaan unit
Trades = Perdagangan
Units = Unit
 # Requires translation!
Unit Supply = 
 # Requires translation!
Base Supply = 
 # Requires translation!
Total Supply = 
 # Requires translation!
In Use = 
 # Requires translation!
Supply Deficit = 
 # Requires translation!
Production Penalty = 
 # Requires translation!
Increase your supply or reduce the amount of units to remove the production penalty = 
Name = Nama
Closest city = Bandar terdekat
Action = Tindakan
Defeated = Dikalahkan
[numberOfCivs] Civilizations in the game = [numberOfCivs] Tamadun di permainan
Our Civilization: = Tamadun kami
Known and alive ([numberOfCivs]) = Dikenali dan hidup ([numberOfCivs])
Known and defeated ([numberOfCivs]) = Dikenali dan ditewas ([numberOfCivs])
Tiles = Jubin
Natural Wonders = Keajaiban Semula Jadi
Treasury deficit = Defisit perbendaharaan
 # Requires translation!
Unknown = 
 # Requires translation!
Not built = 
 # Requires translation!
Not found = 
 # Requires translation!
Known = 
 # Requires translation!
Owned = 
 # Requires translation!
Near [city] = 
 # Requires translation!
Somewhere around [city] = 
 # Requires translation!
Far away = 
 # Requires translation!
Status = 
 # Requires translation!
Location = 

# Victory

Science victory = Kemenangan saintifik
Cultural victory = Kemenangan kebudayaan
Conquest victory = Kemenangan peperangan
Diplomatic victory = Kemenangan diplomatik
Complete all the spaceship parts\n to win! = Lengkapkan semua bahagian kapal angkasa\n untuk menang!
Complete 5 policy branches\n to win! = Lengkapkan 5 cawangan polisi\n untuk menang!
Complete 5 policy branches and build\n the Utopia Project to win! = Lengkapkan 5 cawangan polisi dan bina\n Projek Utopia untuk menang!
Destroy all enemies\n to win! = Tewaskan semua musuh\n untuk menang!
You have won a Scientific Victory! = Anda tercapai kemenangan saintifik!
You have won a Cultural Victory! = Anda tercapai kemenangan kebudayaan!
You have won a Domination Victory! = Anda tercapai kemenangan peperangan!
You have won a Diplomatic Victory! = Anda tercapai kemenangan diplomatik!
You have won! = Anda menang!
You have achieved victory through the awesome power of your Culture. Your civilization's greatness - the magnificence of its monuments and the power of its artists - have astounded the world! Poets will honor you as long as beauty brings gladness to a weary heart. = Anda tercapai kemenangan melalui kehebatan Budaya anda. Kehebatan tamadun anda - kemegahan tugu-tugu dan seniman tamadun anda - telah mengegarkan seluruh dunia! Penyair-penyair memuji anda serupa kecantikan mengindahkan hati yang tenat.
The world has been convulsed by war. Many great and powerful civilizations have fallen, but you have survived - and emerged victorious! The world will long remember your glorious triumph! = Seluruh dunia dilanda kederitaan peperangan. Ramai tamadun yang hebat dan berkuasa telah dijatuhkan, tetapi anda terselamat - dan muncul sebagai pemenang! Dunia akan mengingati kemenangan anda yang gemilang!
You have achieved victory through mastery of Science! You have conquered the mysteries of nature and led your people on a voyage to a brave new world! Your triumph will be remembered as long as the stars burn in the night sky! = Anda mencapai kemenangan melalui penguasaan Sains! Anda membongkarkan misteri-misteri alam semula jadi dan memimpin rakyat anda dalam pelayaran ke dunia baru! Kemenangan anda akan diingati selagi bintang-bintang bersinar di langit malam!
Your civilization stands above all others! The exploits of your people shall be remembered until the end of civilization itself! = Tamadun anda berdiri di atas tamadun-tamadun lain! Eksploitasi bangsa anda akan diingati sehingga akhir zaman tamadun anda!
You have been defeated. Your civilization has been overwhelmed by its many foes. But your people do not despair, for they know that one day you shall return - and lead them forward to victory! = Anda telah ditewaskan. Tamadun anda ditimpa banyak musuh. Walaubagaimanapun, rakyat anda tidak putus asa, nescaya anda akan kembali - dan memimpin mereka menuju ke kegemilangan!
You have triumphed over your foes through the art of diplomacy! Your cunning and wisdom have earned you great friends - and divided and sown confusion among your enemies! Forever will you be remembered as the leader who brought peace to this weary world! = Anda telah memenangi musuh anda melalui seni diplomasi! Kelicikan dan kebijaksanaan anda telah memperolehkan anda sahabat-sahabat yang hebat - dan membahagikan dan mengelirukan musuh-musuh anda! Selamanya anda akan diingati sebagai pemimpin yang membawa keamanan di dunia yang lesu ini!
One more turn...! = Satu giliran lagi...!
Built Apollo Program = Bina Program Apollo
Destroy [civName] = Tewas [civName]
Our status = Status Kami
Global status = Status dunia
Rankings = Kedudukan
Spaceship parts remaining = Baki bahagian kapal angkasa
Branches completed = Cawangan diselesaikan
Undefeated civs = Tamadun yang belum dikalahkan
 # The \n here means: put a newline (enter) here. If this is omitted, the sidebox in the diplomacy overview will become _really_ wide.
 # Feel free to replace it with a space and put it between other words in your translation
Turns until the next\ndiplomacy victory vote: [amount] = Giliran hingga nota\nkemenangan diplomasi seterusnya: [amount]
Choose a civ to vote for = Pilih sebuah tamadun untuk undi
Choose who should become the world leader and win a Diplomatic Victory! = Pilih siapa yang patut memimpin dunia dan menang secara diplomatik!
Voted for = Telah mengundi
Vote for [civilizationName] = Undi [civilizationName]
Continue = Teruskan
Abstained = Kecualikan
Vote for World Leader = Undi Ketua Dunia

# Capturing a city

What would you like to do with the city? = Apakah yang anda ingin lakukan untuk bandar ini?
Annex = Ilhak
Annexed cities become part of your regular empire. = Bandar yang diilhakkan menjadi sebahagian daripada empayar biasa anda.
Their citizens generate 2x the unhappiness, unless you build a courthouse. = Rakyat mereka menyebabkan 2x ketidakgembiraan, melainkan anda membina sebuah mahkamah.
Puppet = Bonekakan
Puppeted cities do not increase your tech or policy cost, but their citizens generate 1.5x the regular unhappiness. = Bandar boneka tidak meningkatkan kos teknologi atau polisi anda, tetapi rakyat mereka menyebabkan 1.5x ketidakgembiraan biasa.
You have no control over the the production of puppeted cities. = Anda tiada kawalan akan pengeluaran bandar boneka.
Puppeted cities also generate 25% less Gold and Science. = Bandar boneka juga memberikan 25% Emas dan Sains kurang dari biasa.
A puppeted city can be annexed at any time. = Bandar boneka boleh diilhakkan pada bila-bila masa.
Liberate (city returns to [originalOwner]) = Bebaskan (bandar dikembalikan kepada [originalOwner])
Liberating a city returns it to its original owner, giving you a massive relationship boost with them! = Bandar yang dibebaskan akan dikembalikan kepada pemilik asal, dan hubungan anda dengan mereka akan ditambah baik secara besar-besaran!
Raze = Robohkan
Razing the city annexes it, and starts burning the city to the ground. = Bandar yang ingin dirobohkan akan diilhakkan dahulu.
The population will gradually dwindle until the city is destroyed. = Populasi akan berkurang secara beransur-ansuran sehingga bandar dihancurkan.
 # Requires translation!
Original capitals and holy cities cannot be razed. = 
Destroy = Hancurkan
Destroying the city instantly razes the city to the ground. = Bandar yang dihancurkan akan dirobohkan dengan serta-merta.
Remove your troops in our border immediately! = Pindahkan askar kamu yang berada di sempadan kami dengan serta-merta!
Sorry. = Maaf.
Never! = Tidak!

Offer Declaration of Friendship ([30] turns) = Tawar Pengisytiharan Persahabatan ([30] giliran)
My friend, shall we declare our friendship to the world? = Kawanku, apa kata kita mengisytiharkan persahabatan kita kepada seluruh dunia?
Sign Declaration of Friendship ([30] turns) = Tandatangan Pengisytiharan Persahabatan ([30] giliran)
We are not interested. = Kami tidak berminat
We have signed a Declaration of Friendship with [otherCiv]! = Kami menandatangani Pengisytiharan Persahabatan dengan [otherCiv]!
[otherCiv] has denied our Declaration of Friendship! = [otherCiv] tolak Pengisytiharan Persahabatan kami!

Basics = Asas
Resources = Sumber
Terrains = Rupa bumi
Tile Improvements = Peningkatan Jubin
Unique to [civName], replaces [unitName] = Unik kepada [civName], menggantikan [unitName]
Unique to [civName] = Unik kepada [civName]
Tutorials = Tutorial
Cost = Kos
May contain [listOfResources] = Mungkin mengandungi [listOfResources]
May contain: = Mungkin mengandungi:
 # Requires translation!
Can upgrade from [unit] = 
 # Requires translation!
Can upgrade from: = 
Upgrades to [upgradedUnit] = Naik taraf ke [upgradedUnit]
Obsolete with [obsoleteTech] = Diusangkan dengan [obsoleteTech]
Occurs on [listOfTerrains] = Terjadi di [listOfTerrains]
Occurs on: = Terjadi di:
Placed on [terrainType] = Ditetapkan di [terrainType]
Can be found on = Boleh dijumpa di
Improved by [improvement] = Ditingkatkan oleh [improvement]
Bonus stats for improvement = Statistik bonus peningkatan
Buildings that consume this resource = Bangunan yang menggunakan sumber ini
Buildings that require this resource worked near the city = Bangunan yang memerlukan sumber ini dikerjakan berhampiran bandar
Units that consume this resource = Unit yang menggunakan sumber ini
Can be built on = Boleh dibina di
or [terrainType] = atau [terrainType]
Can be constructed by = Boleh dibina oleh
Defence bonus = Bonus pertahanan
Movement cost = Kos pergerakan
Open terrain = Medan terbuka
Rough Terrain = Medan kasar
for = untuk
Missing translations: = Terjemahan hilang:
Resolution = Resolusi
Tileset = Jubin
Map editor = Editor peta
Create = Buat
New map = Peta baru
Empty = Kosong
Language = Bahasa
Terrains & Resources = Rupa Bumi & Sumber
Improvements = Peningkatan
Clear current map = Bersihkan peta semasa
Save map = Simpan peta
Download map = Muat turn peta
Loading... = Sedang dimuatkan...
Error loading map! = Ralat memuatkan peta!
Filter: = Tapisan:
OK = OK
Exit map editor = Keluar editor peta
[nation] starting location = Lokasi mula [nation]
Clear terrain features = Batalkan ciri rupa bumi
Clear improvements = Batalkan peningkatan
Clear resource = Batalkan sumber
Remove units = Buangkan unit
Player [index] = Pemain [index]
Player [playerIndex] starting location = Lokasi mula pemain [playerIndex]
Bottom left river = Sungai kiri bawah
Bottom right river = Sungai kanan bawah
Bottom river = Sugai bawah
Requires = Perlukan
Menu = Menu
Brush Size = Sais berus
Map saved = Peta disimpan
Change ruleset = Tukar peraturan
Base terrain [terrain] does not exist in ruleset! = Rupa bumi asas [terrain] tidak wujud dalam peraturan!
Terrain feature [feature] does not exist in ruleset! = Ciri rupa bumi [feature] tidak wujud dalam peraturan!
Resource [resource] does not exist in ruleset! = Sumber [resource] tidak wujud dalam peraturan!
Improvement [improvement] does not exist in ruleset! = Peningkatan [improvement] tidak wujud dalam peraturan!
Change map to fit selected ruleset? = Tukar peta untuk memadankan peraturan terpilih?

# Civilopedia difficulty levels
Player settings = Tetapan pemain
Base Happiness = Kegembiraan Asas
 # Requires translation!
Extra happiness per luxury = 
Research cost modifier = Pengubah kos penyelidikan
Unit cost modifier = Pengubah kos unit
Building cost modifier = Pengubah kos bangunan
Policy cost modifier = Pengubah kos polisi
Unhappiness modifier = Pengubah ketidakgembiraan
Bonus vs. Barbarians = Bonus terhadap Orang Barbar
 # Requires translation!
Barbarian spawning delay = 
 # Requires translation!
Bonus starting units = 

AI settings = Tetapan AI
AI city growth modifier = Pengubah pertumbuhan bandar AI
AI unit cost modifier = Pengubah kos unit AI
AI building cost modifier = Pengubah kos bangunan AI
AI wonder cost modifier = Pengubah kos keajaiban AI
AI building maintenance modifier = Pengubah penyelenggaraan bangunan AI
AI unit maintenance modifier = Pengubah pemulihan unit AI
AI unhappiness modifier = Pengubah ketidakgembiraan AI
 # Requires translation!
AI free techs = 
 # Requires translation!
Major AI civilization bonus starting units = 
 # Requires translation!
City state bonus starting units = 
Turns until barbarians enter player tiles = Giliran hingga orang barbar memasuki jubin pemain
Gold reward for clearing barbarian camps = Gajaran emas menghapuskan kem barbar

# Other civilopedia things
Nations = Bangsa
Available for [unitTypes] = Sedia ada untuk [unitTypes]
Available for: = Sedia ada untuk:
Free promotion: = Kenaikan pangkat percuma:
Free promotions: = Kenaikan pangkat percuma:
Free for [units] = Percuma untuk [units]
Free for: = Percuma untuk:
Granted by [param] = Diberikan oleh [param]
Granted by: = Diberikan oleh:
[bonus] with [tech] = [bonus] dengan [tech]
Difficulty levels = Tahap kesukaran

# Policies

Adopt policy = Amalkan polisi
Adopt free policy = Amalkan polisi percuma
Unlocked at = Disediakan di
Gain 2 free technologies = Perolehi 2 teknologi percuma
All policies adopted = Semua polisi diamalkan
 # Requires translation!
Policy branch: [branchName] = 

# Religions

Choose an Icon and name for your Religion = Pilih Ikon dan nama untuk Agama anda
 # Requires translation!
Choose a name for your religion = 
Choose a [beliefType] belief! = Pilih satu kepercayaan [beliefType]
 # Requires translation!
Choose any belief! = 
Found [religionName] = Asaskan [religionName]
 # Requires translation!
Enhance [religionName] = 
Choose a pantheon = Pilih pantheon
 # Requires translation!
Choose a Religion = 
Found Religion = Asaskan Agama
Found Pantheon = Asaskan Pantheon
Follow [belief] = Ikut [belief]
Religions and Beliefs = Agama dan Kepercayaan
 # Requires translation!
Majority Religion: [name] = 
 # Requires translation!
+ [amount] pressure = 
 # Requires translation!
Holy city of: [religionName] = 
 # Requires translation!
Pressure = 

# Religion overview screen
 # Requires translation!
Religion Name: = 
 # Requires translation!
Founding Civ: = 
 # Requires translation!
Holy City: = 
 # Requires translation!
Cities following this religion: = 
 # Requires translation!
Click an icon to see the stats of this religion = 
 # Requires translation!
Religion: Off = 
 # Requires translation!
Minimal Faith required for\nthe next [Great Prophet]: = 
 # Requires translation!
Religions to be founded: = 
 # Requires translation!
Religious status: = 

 # Requires translation!
None = 
 # Requires translation!
Pantheon = 
 # Requires translation!
Founding religion = 
 # Requires translation!
Religion = 
 # Requires translation!
Enhancing religion = 
 # Requires translation!
Enhanced religion = 

# Terrains

Impassable = Tidak dapat dilalui
Rare feature = Ciri jarang

# terrainFilters (so for uniques like: "[stats] from [terrainFilter] tiles")

All = Semua
Water = Air
Land = Tanah
Coastal = Pantai
River = Sungai
Rough terrain = Medan kasar
Foreign Land = Tanah Asing
Foreign = Asing
Friendly Land = Tanah Sahabat
Water resource = Sumber air
Bonus resource = Sumber bonus
Luxury resource = Sumber mewah
Strategic resource = Sumber strategik
Fresh water = Air tawar
non-fresh water = Air tidak tawar
Natural Wonder = Keajaiban Semula Jadi
 # Requires translation!
Hybrid = 
 # Requires translation!
Undesirable = 
 # Requires translation!
Desirable = 
 # Requires translation!
Featureless = 
 # Requires translation!
Fresh Water = 

# improvementFilters

All Road = Semua Jalan
Great Improvement = Peningkatan Hebat
Great = Hebat

# Resources

Bison = Bison
Copper = Tembaga
Cocoa = Koko
Crab = Ketam
Citrus = Sitrus
Truffles = Truffle
Strategic = Strategik
Bonus = Bonus
Luxury = Kemewahan

# Unit types

City = Bandar
Civilian = Orang Awam
Melee = Unit Tempur Jarak Dekat
Ranged = Unit Jarak Jauh
Scout = Peninjau
Mounted = Terpasang
Armor = Perisai
Siege = Pengepungan

WaterCivilian = Orang Awam Air
WaterMelee = Unit Tempur Jarak Dekat Air
WaterRanged = Unit Jarak Jauh Air
WaterSubmarine = Kapal Selam Air
WaterAircraftCarrier = Kapal Induk Pesawat Udara Air

Fighter = Pesawat Pejuang
Bomber = Pesawat Pengebom
AtomicBomber = Pesawat Pengebom Atom
Missile = Peluru Berpandu


# Unit filters and other unit related things

Air = Udara
air units = unit udara
Barbarian = Orang Barbar
Barbarians = Orang barbar
Embarked = Mulakan
land units = unit darat
Military = Tentera
# Deprecated since 3.15.2, but should still be translated until it is officially removed
military water = Tentera air
non-air = bukan udara
Nuclear Weapon = Senjata Nuklear
Submarine = Kapal Selam
submarine units = unit kapal selam
Unbuildable = Tidak dapat dibina
water units = unit air
wounded units = unit tercedera
Wounded = Tercedera

# For the "All newly-trained [relevant] units in this city receive the [] promotion" translation. Relevant as in 'units that can receive'
relevant = relevan

# For "May choose [amount] additional [beliefType] beliefs when [founding/enhancing] a religion"
 # Requires translation!
founding = 
 # Requires translation!
enhancing = 

# Promotions

Pick promotion = Pilih pangkat
 OR  = ATAU
units in open terrain = unit di medan terbuka
units in rough terrain = unit di medan kasar
Targeting II (air) = Sasaran II (udara)
Targeting III (air) = Sasaran III (udara)
Bonus when performing air sweep [bonusAmount]% = Bonus ketika sapuan udara [bonusAmount]&
Dogfighting I = Pertarungan Pesawat I
Dogfighting II = Pertarungan Pesawat II
Dogfighting III = Pertarungan Pesawat III
Choose name for [unitName] = Pilih nama untuk [unitName]
[unitFilter] units gain the [promotion] promotion = [unitFilter] unit memperolehi pangkat [promotion]

# Multiplayer Turn Checker Service

Enable out-of-game turn notifications = Aktifkan notifikasi giliran luar permainan
Time between turn checks out-of-game (in minutes) = Masa antara giliaran yang disemak luar permainan (dalam minit)
Show persistent notification for turn notifier service = Tunjuk notifikasi berterusan untuk servis notifikasi giliran
Take user ID from clipboard = Ambil ID pengguna dari 'clipboard'
Doing this will reset your current user ID to the clipboard contents - are you sure? = Melakukan sedemikian akan menetapkan semula pengguna ID yang sedia ada ke kandungan 'clipboard' - adakah anda pasti?
ID successfully set! = ID berjaya ditetapkan!
Invalid ID! = ID tidak sah!


# Mods

Mods = Mod
Download [modName] = Muat turun [modName]
Update [modName] = Kemas kini [modName]
Could not download mod list = Tidak dapat muat turn senarai mod
Download mod from URL = Muat naik mod dari URL
Please enter the mod repository -or- archive zip url: = Sila masukkan repositori mod -atau- url arkib zip:
Download = Muat turun
Done! = Selesai!
Delete [modName] = Padam [modName]
Are you SURE you want to delete this mod? = Adakah anda PASTI ingin memadamkan mod ini?
[mod] was deleted. = [mod] telah dipadamkan.
Updated = Dikemas kini
Current mods = Mod semasa
Downloadable mods = Mod yang boleh dimuat turun
 # Requires translation!
Mod info and options = 
Next page = Halaman seterusnya
Open Github page = Buka halaman Github
Permanent audiovisual mod = Mod audiovisual kekal
Installed = Dipasang
Downloaded! = Dimuat-turun!
[modName] Downloaded! = [modName] dimuat-turn!
Could not download [modName] = Tidak dapat muat turunkan [modName]
Online query result is incomplete = Hasil pertanyaan dalam talian tidak lengkap
No description provided = Tiada penerangan diberi
[stargazers]✯ = [stargazers]✯
Author: [author] = Pengarang: [author]
Size: [size] kB = Sais: [size] kB
The mod you selected is incompatible with the defined ruleset! = Mod yang dipilih tidak sesuai dengan peraturan yang ditakrifkan!
 # Requires translation!
Sort and Filter = 
 # Requires translation!
Enter search text = 
 # Requires translation!
Sort Current: = 
 # Requires translation!
Sort Downloadable: = 
 # Requires translation!
Name ￪ = 
 # Requires translation!
Name ￬ = 
 # Requires translation!
Date ￪ = 
 # Requires translation!
Date ￬ = 
 # Requires translation!
Stars ￬ = 
 # Requires translation!
Status ￬ = 


# Uniques that are relevant to more than one type of game object

[stats] from every [param] = [stats] dari setiap [param]
[stats] from [param] tiles in this city = [stats] dari jubin [param] di bandar ini
[stats] from every [param] on [tileFilter] tiles = [stats] dari setip [param] di [tileFilter]
[stats] for each adjacent [param] = [stats] untuk setiap [param] bersebelahan
Must be next to [terrain] = Mesti bersebelahan dengan [terrain]
Must be on [terrain] = Mesti berada di [terrain]
+[amount]% vs [unitType] = +[amount]% terhadap [unitType]
+[amount] Movement for all [unitType] units = +[amount] Pergerakan untuk semua unit [unitType]
+[amount]% Production when constructing [param] = +[amount] Pengeluaran semasa membina [param]
Can only be built on [tileFilter] tiles = Hanya boleh dibina di jubin [tileFilter]
Cannot be built on [tileFilter] tiles = Tidak boleh dibina di jubin [tileFilter]
Does not need removal of [feature] = Tidak perlu memadamkan [feature]
Gain a free [building] [cityFilter] = Perolehi sebuah [building] [cityFilter] percuma

# Uniques not found in JSON files

Only available after [] turns = Hanya ada selepas [] giliran
This Unit upgrades for free = Unit ini dinaik taraf secare percuma
 # Requires translation!
[stats] when a city adopts this religion for the first time = 
 # Requires translation!
Never destroyed when the city is captured = 
 # Requires translation!
Invisible to others = 


# In English we just paste all these conditionals at the end of each unique, but in your language that
# may not turn into valid sentences. Therefore we have the following two translations to determine
# where they should go. 
# The first determines whether the conditionals should be placed before or after the base unique.
# It should be translated with only the untranslated english word 'before' or 'after', without the quotes.
# Example: In the unique "+20% Strength <for [unitFilter] units>", should the <for [unitFilter] units>
# be translated before or after the "+20% Strength"?

 # Requires translation!
ConditionalsPlacement = 

# The second determines the exact ordering of all conditionals that are to be translated.
# ALL conditionals that exist will be part of this line, and they may be moved around and rearranged as you please.
# However, you should not translate the parts between the brackets, only move them around so that when
# translated in your language the sentence sounds natural.
#
# Example: "+20% Strength <for [unitFilter] units> <when attacking> <vs [unitFilter] units> <in [tileFilter] tiles> <during the [eraName]>"
# In what order should these conditionals between <> be translated?
# Note that this example currently doesn't make sense yet, as those conditionals do not exist, but they will in the future.
#
# As this is still under development, conditionals will be added al the time. As a result,
# any translations added for this string will be removed immediately in the next version when more
# conditionals are added. As we don't want to make you retranslate this same line over and over,
# it's removed for now, but it will return once all planned conditionals have been added.


########################### AUTOMATICALLY GENERATED TRANSLATABLE STRINGS ########################### 


######### City filters ###########

in this city = di bandar ini
in all cities = di semua bandar
in all coastal cities = di semua bandar pantai
in capital = di ibu negara
in all non-occupied cities = di semua bandar yang tidak diduduki
in all cities with a world wonder = di semua bandar yang mempunyai keajaiban dunia
in all cities connected to capital = di semua bandar yang berhubung dengan ibu negara
in all cities with a garrison = di semua bandar yang mempunyai garison
 # Requires translation!
in all cities in which the majority religion is a major religion = 
 # Requires translation!
in all cities in which the majority religion is an enhanced religion = 
 # Requires translation!
in non-enemy foreign cities = 
 # Requires translation!
in foreign cities = 
 # Requires translation!
in annexed cities = 
 # Requires translation!
in holy cities = 
 # Requires translation!
in City-State cities = 
 # Requires translation!
in cities following this religion = 

#################### Lines from Buildings from Civ V - Vanilla ####################

Palace = Istana
 # Requires translation!
Indicates the capital city = 

Monument = Tugu
 # Requires translation!
Destroyed when the city is captured = 

 # Requires translation!
Granary = 
 # Requires translation!
[stats] from [tileFilter] tiles [cityFilter] = 

 # Requires translation!
'It is not so much for its beauty that the forest makes a claim upon men's hearts, as for that subtle something, that quality of air, that emanation from old trees, that so wonderfully changes and renews a weary spirit.' - Robert Louis Stevenson = 
Temple of Artemis = Temple of Artemis
 # Requires translation!
[amount]% [stat] [cityFilter] = 
 # Requires translation!
[amount]% Production when constructing [baseUnitFilter] units [cityFilter] = 

 # Requires translation!
'They that go down to the sea in ships, that do business in great waters; these see the works of the Lord, and his wonders in the deep.' - The Bible, Psalms 107:23-24 = 
 # Requires translation!
The Great Lighthouse = 
 # Requires translation!
[amount] Movement = 
 # Requires translation!
[amount] Sight = 

 # Requires translation!
Stone Works = 
 # Requires translation!
Must not be on [terrainFilter] = 

 # Requires translation!
'Time crumbles things; everything grows old and is forgotten under the power of time' - Aristotle = 
Stonehenge = Stonehenge

Library = Perpustakaan
 # Requires translation!
[stats] per [amount] population [cityFilter] = 

Paper Maker = Pembuat kertas

 # Requires translation!
'Libraries are as the shrine where all the relics of the ancient saints, full of true virtue, and all that without delusion or imposture are preserved and reposed.' - Sir Francis Bacon = 
 # Requires translation!
The Great Library = 
 # Requires translation!
Free Technology = 

Circus = Sarkus

 # Requires translation!
Water Mill = 

Floating Gardens = Taman Terapung

Walls = Dinding

Walls of Babylon = Dinding Babylon

 # Requires translation!
'O, let not the pains of death which come upon thee enter into my body. I am the god Tem, and I am the foremost part of the sky, and the power which protecteth me is that which is with all the gods forever.' - The Book of the Dead, translated by Sir Ernest Alfred Wallis Budge = 
The Pyramids = Piramid
 # Requires translation!
[amount]% tile improvement construction time = 
 # Requires translation!
[amount] free [baseUnitFilter] units appear = 

 # Requires translation!
'The whole earth is the tomb of heroic men and their story is not given only on stone over their clay but abides everywhere without visible symbol woven into the stuff of other men's lives.' - Pericles = 
 # Requires translation!
Mausoleum of Halicarnassus = 
 # Requires translation!
Provides a sum of gold each time you spend a Great Person = 

 # Requires translation!
Barracks = 
 # Requires translation!
New [baseUnitFilter] units start with [amount] Experience [cityFilter] = 

 # Requires translation!
Krepost = 
 # Requires translation!
[amount]% Culture cost of natural border growth [cityFilter] = 
 # Requires translation!
[amount]% Gold cost of acquiring tiles [cityFilter] = 

 # Requires translation!
'He spoke, the son of Kronos, and nodded his head with the dark brows, and the immortally anointed hair of the great god swept from his divine head, and all Olympos was shaken' - The Iliad = 
 # Requires translation!
Statue of Zeus = 
 # Requires translation!
[amount]% Strength = 

Lighthouse = Rumah Api

Stable = Kandang

Courthouse = Makamah
 # Requires translation!
Remove extra unhappiness from annexed cities = 
 # Requires translation!
Can only be built [cityFilter] = 

 # Requires translation!
'I think that if ever a mortal heard the word of God it would be in a garden at the cool of the day.' - F. Frankfort Moore = 
Hanging Gardens = Taman Tergantung

Colosseum = Kolosseum

 # Requires translation!
Circus Maximus = 
 # Requires translation!
Cost increases by [amount] per owned city = 

 # Requires translation!
'The art of war teaches us to rely not on the likelihood of the enemy's not attacking, but rather on the fact that we have made our position unassailable.' - Sun Tzu = 
 # Requires translation!
Great Wall = 
 # Requires translation!
Enemy land units must spend 1 extra movement point when inside your territory (obsolete upon Dynamite) = 

 # Requires translation!
Temple = 

Burial Tomb = Tempat Persemadian
 # Requires translation!
Doubles Gold given to enemy if city is captured = 

 # Requires translation!
Mud Pyramid Mosque = 

National College = Kolej Kebangsaan

 # Requires translation!
'The ancient Oracle said that I was the wisest of all the Greeks. It is because I alone, of all the Greeks, know that I know nothing' - Socrates = 
 # Requires translation!
The Oracle = 
Free Social Policy = Polisi Sosial Percuma

 # Requires translation!
National Epic = 
 # Requires translation!
[amount]% great person generation [cityFilter] = 

Market = Pasar

Bazaar = Bazar
 # Requires translation!
Provides 1 extra copy of each improved luxury resource near this City = 

 # Requires translation!
Mint = 

 # Requires translation!
Aqueduct = 
 # Requires translation!
[amount]% Food is carried over after population increases [cityFilter] = 

 # Requires translation!
Heroic Epic = 
 # Requires translation!
All newly-trained [baseUnitFilter] units [cityFilter] receive the [promotion] promotion = 

 # Requires translation!
'Why man, he doth bestride the narrow world like a colossus, and we petty men walk under his huge legs, and peep about to find ourselves dishonorable graves.' - William Shakespeare, Julius Caesar = 
 # Requires translation!
Colossus = 

Garden = Taman

 # Requires translation!
Monastery = 

 # Requires translation!
'For it soars to a height to match the sky, and as if surging up from among the other buildings it stands on high and looks down upon the remainder of the city, adorning it, because it is a part of it, but glorying in its own beauty' - Procopius, De Aedificis = 
 # Requires translation!
Hagia Sophia = 

 # Requires translation!
'The temple is like no other building in the world. It has towers and decoration and all the refinements which the human genius can conceive of.' - Antonio da Magdalena = 
Angkor Wat = Angkor Wat

 # Requires translation!
'The katun is established at Chichen Itza. The settlement of the Itza shall take place there. The quetzal shall come, the green bird shall come. Ah Kantenal shall come. It is the word of God. The Itza shall come.' - The Books of Chilam Balam = 
 # Requires translation!
Chichen Itza = 
 # Requires translation!
[amount]% Golden Age length = 

National Treasury = Perbendaharaan Nasional

 # Requires translation!
'Few romances can ever surpass that of the granite citadel on top of the beetling precipices of Machu Picchu, the crown of Inca Land.' - Hiram Bingham = 
 # Requires translation!
Machu Picchu = 
 # Requires translation!
Gold from all trade routes +25% = 
 # Requires translation!
Must have an owned [tileFilter] within [amount] tiles = 

 # Requires translation!
Workshop = 

 # Requires translation!
Longhouse = 

 # Requires translation!
Forge = 
 # Requires translation!
[amount]% Production when constructing [buildingFilter] buildings [cityFilter] = 

Harbor = Perlabuhan
 # Requires translation!
Connects trade routes over water = 

University = Universiti

 # Requires translation!
Wat = 

Oxford University = Universiti Oxford

 # Requires translation!
'Architecture has recorded the great ideas of the human race. Not only every religious symbol, but every human thought has its page in that vast book.' - Victor Hugo = 
 # Requires translation!
Notre Dame = 

Castle = Istana

 # Requires translation!
Mughal Fort = 
 # Requires translation!
[stats] = 

 # Requires translation!
'Bushido is realized in the presence of death. This means choosing death whenever there is a choice between life and death. There is no other reasoning.' - Yamamoto Tsunetomo = 
 # Requires translation!
Himeji Castle = 

 # Requires translation!
Ironworks = 

Armory = Gudang Senjata

 # Requires translation!
Observatory = 

Opera House = Rumah Opera

 # Requires translation!
'I live and love in God's peculiar light.' - Michelangelo Buonarroti = 
 # Requires translation!
Sistine Chapel = 

Bank = Bank

 # Requires translation!
Satrap's Court = 

 # Requires translation!
'Most of us can, as we choose, make of this world either a palace or a prison' - John Lubbock = 
 # Requires translation!
Forbidden Palace = 
 # Requires translation!
[amount]% unhappiness from population [cityFilter] = 

Theatre = Teater

Seaport = Pelabuhan

 # Requires translation!
Hermitage = 

 # Requires translation!
'The Taj Mahal rises above the banks of the river like a solitary tear suspended on the cheek of time.' - Rabindranath Tagore = 
 # Requires translation!
Taj Mahal = 
 # Requires translation!
Empire enters golden age = 

 # Requires translation!
'Things always seem fairer when we look back at them, and it is out of that inaccessible tower of the past that Longing leans and beckons.' - James Russell Lowell = 
 # Requires translation!
Porcelain Tower = 
 # Requires translation!
Free [baseUnitFilter] appears = 
 # Requires translation!
Science gained from research agreements [amount]% = 

 # Requires translation!
Windmill = 

 # Requires translation!
'The Law is a fortress on a hill that armies cannot take or floods wash away.' - The Prophet Muhammed = 
Kremlin = Kremlin
 # Requires translation!
[amount]% City Strength from defensive buildings = 

Museum = Muzium

 # Requires translation!
'Every genuine work of art has as much reason for being as the earth and the sun' - Ralph Waldo Emerson = 
 # Requires translation!
The Louvre = 

Public School = Sekolah Kerajaan

Factory = Kilang

 # Requires translation!
'To achieve great things, two things are needed: a plan, and not quite enough time.' - Leonard Bernstein = 
Big Ben = Big Ben
 # Requires translation!
[stat] cost of purchasing items in cities [amount]% = 

Military Academy = Akedemi Tentera

 # Requires translation!
'Pale Death beats equally at the poor man's gate and at the palaces of kings.' - Horace = 
 # Requires translation!
Brandenburg Gate = 

 # Requires translation!
Arsenal = 

Hospital = Hospital

Stock Exchange = Bursa Saham

Broadcast Tower = Menara Pencawang

 # Requires translation!
'We live only to discover beauty, all else is a form of waiting' - Kahlil Gibran = 
Eiffel Tower = Menara Eiffel
 # Requires translation!
Provides 1 happiness per 2 additional social policies adopted = 

 # Requires translation!
'Give me your tired, your poor, your huddled masses yearning to breathe free, the wretched refuse of your teeming shore. Send these, the homeless, tempest-tossed to me, I lift my lamp beside the golden door!' - Emma Lazarus = 
Statue of Liberty = Patung Liberty
 # Requires translation!
[stats] from every specialist [cityFilter] = 

 # Requires translation!
Military Base = 

 # Requires translation!
'Come to me, all who labor and are heavy burdened, and I will give you rest.' - New Testament, Matthew 11:28 = 
 # Requires translation!
Cristo Redentor = 
 # Requires translation!
[amount]% Culture cost of adopting new Policies = 

Research Lab = Makmal Penyelidik

Medical Lab = Makmal Medik


Stadium = Stadium

 # Requires translation!
'Those who lose dreaming are lost.' - Australian Aboriginal saying = 
Sydney Opera House = Rumah Sydney Opera

Manhattan Project = Projek Manhattan
 # Requires translation!
Enables nuclear weapon = 
 # Requires translation!
Triggers a global alert upon completion = 

 # Requires translation!
'In preparing for battle I have always found that plans are useless, but planning is indispensable.' - Dwight D. Eisenhower = 
Pentagon = Pentagon
 # Requires translation!
[amount]% Gold cost of upgrading = 

Solar Plant = Ladang Solar
 # Requires translation!
Only available = 

Nuclear Plant = Penjana Nuklear

Apollo Program = Program Apollo
 # Requires translation!
Enables construction of Spaceship parts = 

 # Requires translation!
SS Cockpit = 
 # Requires translation!
Spaceship part = 

 # Requires translation!
SS Booster = 

 # Requires translation!
Spaceship Factory = 

 # Requires translation!
'More than ever before in human history, we share a common destiny. We can master it only if we face it together. And that is why we have the United Nations.' - Kofi Annan = 
 # Requires translation!
United Nations = 
 # Requires translation!
Triggers voting for the Diplomatic Victory = 

 # Requires translation!
SS Engine = 

 # Requires translation!
SS Stasis Chamber = 

 # Requires translation!
Utopia Project = 
 # Requires translation!
Hidden until [amount] social policy branches have been completed = 
 # Requires translation!
Triggers a global alert upon build start = 
 # Requires translation!
Triggers a Cultural Victory upon completion = 


#################### Lines from Difficulties from Civ V - Vanilla ####################

Settler = Peneroka

 # Requires translation!
Chieftain = 

 # Requires translation!
Warlord = 

Prince = Putera

King = Raja
 # Requires translation!
Era Starting Unit = 

 # Requires translation!
Emperor = 

 # Requires translation!
Immortal = 
Worker = Pekerja

 # Requires translation!
Deity = 


#################### Lines from Eras from Civ V - Vanilla ####################

Warrior = Pejuang
Ancient era = Era Purba

 # Requires translation!
Spearman = 
Classical era = Era Klasik

Medieval era = Era Pertengahan

 # Requires translation!
Pikeman = 
Renaissance era = Era Pembaharuan

 # Requires translation!
Musketman = 
Industrial era = Era Industri

 # Requires translation!
Rifleman = 
Modern era = Era Moden

Infantry = Infantri
 # Requires translation!
Atomic era = 

Information era = Era Informasi

Future era = Era Masa Hadapan


#################### Lines from GlobalUniques from Civ V - Vanilla ####################


#################### Lines from Nations from Civ V - Vanilla ####################

 # Requires translation!
Spectator = 

 # Requires translation!
Nebuchadnezzar II = 
 # Requires translation!
The demon wants the blood of soldiers! = 
 # Requires translation!
Oh well, I presume you know what you're doing. = 
 # Requires translation!
It is over. Perhaps now I shall have peace, at last. = 
 # Requires translation!
Are you real or a phantom? = 
 # Requires translation!
It appears that you do have a reason for existing – to make this deal with me. = 
 # Requires translation!
Greetings. = 
 # Requires translation!
What do YOU want?! = 
 # Requires translation!
Ingenuity = 
 # Requires translation!
May the blessings of heaven be upon you, O great Nebuchadnezzar, father of mighty and ancient Babylon! Young was the world when Sargon built Babylon some five thousand years ago, long did it grow and prosper, gaining its first empire the eighteenth century BC, under godlike Hammurabi, the giver of law. Although conquered by the Kassites and then by the Assyrians, Babylon endured, emerging phoenix-like from its ashes of destruction and regaining its independence despite its many enemies. Truly was Babylon the center of arts and learning in the ancient world. O Nebuchadnezzar, your empire endured but a short time after your death, falling to the mighty Persians, and then to the Greeks, until the great city was destroyed by 141 BC. = 
 # Requires translation!
But is Babylon indeed gone forever, great Nebuchadnezzar? Your people look to you to bring the empire back to life once more. Will you accept the challenge? Will you build a civilization that will stand the test of time? = 
Babylon = Babylon
 # Requires translation!
Akkad = 
 # Requires translation!
Dur-Kurigalzu = 
 # Requires translation!
Nippur = 
 # Requires translation!
Borsippa = 
 # Requires translation!
Sippar = 
 # Requires translation!
Opis = 
 # Requires translation!
Mari = 
 # Requires translation!
Shushan = 
 # Requires translation!
Eshnunna = 
 # Requires translation!
Ellasar = 
 # Requires translation!
Erech = 
 # Requires translation!
Kutha = 
 # Requires translation!
Sirpurla = 
 # Requires translation!
Neribtum = 
 # Requires translation!
Ashur = 
 # Requires translation!
Ninveh = 
 # Requires translation!
Nimrud = 
 # Requires translation!
Arbela = 
 # Requires translation!
Nuzi = 
 # Requires translation!
Arrapkha = 
 # Requires translation!
Tutub = 
 # Requires translation!
Shaduppum = 
 # Requires translation!
Rapiqum = 
 # Requires translation!
Mashkan Shapir = 
 # Requires translation!
Tuttul = 
 # Requires translation!
Ramad = 
 # Requires translation!
Ana = 
 # Requires translation!
Haradum = 
 # Requires translation!
Agrab = 
 # Requires translation!
Uqair = 
 # Requires translation!
Gubba = 
 # Requires translation!
Hafriyat = 
 # Requires translation!
Nagar = 
 # Requires translation!
Shubat Enlil = 
 # Requires translation!
Urhai = 
 # Requires translation!
Urkesh = 
 # Requires translation!
Awan = 
 # Requires translation!
Riblah = 
 # Requires translation!
Tayma = 
 # Requires translation!
Receive free [unit] when you discover [tech] = 
 # Requires translation!
[greatPerson] is earned [amount]% faster = 

 # Requires translation!
Alexander = 
 # Requires translation!
You are in my way, you must be destroyed. = 
 # Requires translation!
As a matter of fact I too grow weary of peace. = 
 # Requires translation!
You have somehow become my undoing! What kind of beast are you? = 
 # Requires translation!
Hello stranger! I am Alexandros, son of kings and grandson of the gods! = 
 # Requires translation!
My friend, does this seem reasonable to you? = 
 # Requires translation!
Greetings! = 
 # Requires translation!
What? = 
 # Requires translation!
Hellenic League = 
 # Requires translation!
May the blessings of the gods be upon you, oh great King Alexander! You are the ruler of the mighty Greek nation. Your people lived for so many years in isolated city-states - legendary cities such as Athens, Sparta, Thebes - where they gave the world many great things, such as democracy, philosophy, tragedy, art and architecture, the very foundation of Western Civilization. Although few in number and often hostile to each other, in the 5th century BC they were able to defeat their much larger neighbor, Persia, on land and sea. = 
 # Requires translation!
Alexander, your people stand ready to march to war, to spread the great Greek culture to millions and to bring you everlasting glory. Are you ready to accept your destiny, King Alexander? Will you lead your people to triumph and greatness? Can you build a civilization that will stand the test of time? = 
 # Requires translation!
Athens = 
 # Requires translation!
Sparta = 
 # Requires translation!
Corinth = 
 # Requires translation!
Argos = 
 # Requires translation!
Knossos = 
 # Requires translation!
Mycenae = 
 # Requires translation!
Pharsalos = 
 # Requires translation!
Ephesus = 
 # Requires translation!
Halicarnassus = 
 # Requires translation!
Rhodes = 
 # Requires translation!
Eretria = 
 # Requires translation!
Pergamon = 
 # Requires translation!
Miletos = 
 # Requires translation!
Megara = 
 # Requires translation!
Phocaea = 
 # Requires translation!
Sicyon = 
 # Requires translation!
Tiryns = 
 # Requires translation!
Samos = 
 # Requires translation!
Mytilene = 
 # Requires translation!
Chios = 
 # Requires translation!
Paros = 
 # Requires translation!
Elis = 
 # Requires translation!
Syracuse = 
 # Requires translation!
Herakleia = 
 # Requires translation!
Gortyn = 
 # Requires translation!
Chalkis = 
 # Requires translation!
Pylos = 
 # Requires translation!
Pella = 
 # Requires translation!
Naxos = 
 # Requires translation!
Larissa = 
 # Requires translation!
Apollonia = 
 # Requires translation!
Messene = 
 # Requires translation!
Orchomenos = 
 # Requires translation!
Ambracia = 
 # Requires translation!
Kos = 
 # Requires translation!
Knidos = 
 # Requires translation!
Amphipolis = 
 # Requires translation!
Patras = 
 # Requires translation!
Lamia = 
 # Requires translation!
Nafplion = 
 # Requires translation!
Apolyton = 
Greece = Yunani
 # Requires translation!
[amount]% City-State Influence degradation = 
 # Requires translation!
City-State Influence recovers at twice the normal rate = 
 # Requires translation!
City-State territory always counts as friendly territory = 

 # Requires translation!
Wu Zetian = 
 # Requires translation!
You won't ever be able to bother me again. Go meet Yama. = 
 # Requires translation!
Fool! I will disembowel you all! = 
 # Requires translation!
You have proven to be a cunning and competent adversary. I congratulate you on your victory. = 
 # Requires translation!
Greetings, I am Empress Wu Zetian. China desires peace and development. You leave us alone, we'll leave you alone. = 
 # Requires translation!
My friend, do you think you can accept this request? = 
 # Requires translation!
How are you today? = 
 # Requires translation!
Oh. It's you? = 
 # Requires translation!
Art of War = 
 # Requires translation!
The Blessings of Heaven be upon you. Empress Wu Zetian, most beautiful and haughty ruler of China! Oh great Empress, whose shadow causes the flowers to blossom and the rivers to flow! You are the leader of the Chinese, the oldest and the greatest civilization that humanity has ever produced. China's history stretches back into the mists of time, its people achieving many great things long before the other upstart civilizations were even conceived. China's contributions to the arts and sciences are too many and too wondrous to do justice to - the printing press, gunpowder, the works of Confucius - these are but a few of the gifts China has given to an undeserving world! = 
 # Requires translation!
You, great Queen, who, with cunning and beauty, rose from the position of lowly concubine to that of Divine Empress - your people call out to you to lead them! Great China is once again beset on all sides by barbarians. Can you defeat all your many foes and return your country to greatness? Can you build a civilization to stand the test of time? = 
 # Requires translation!
Beijing = 
 # Requires translation!
Shanghai = 
 # Requires translation!
Guangzhou = 
 # Requires translation!
Nanjing = 
 # Requires translation!
Xian = 
 # Requires translation!
Chengdu = 
 # Requires translation!
Hangzhou = 
 # Requires translation!
Tianjin = 
 # Requires translation!
Macau = 
 # Requires translation!
Shandong = 
 # Requires translation!
Kaifeng = 
 # Requires translation!
Ningbo = 
 # Requires translation!
Baoding = 
 # Requires translation!
Yangzhou = 
 # Requires translation!
Harbin = 
 # Requires translation!
Chongqing = 
 # Requires translation!
Luoyang = 
 # Requires translation!
Kunming = 
 # Requires translation!
Taipei = 
 # Requires translation!
Shenyang = 
 # Requires translation!
Taiyuan = 
 # Requires translation!
Tainan = 
 # Requires translation!
Dalian = 
 # Requires translation!
Lijiang = 
 # Requires translation!
Wuxi = 
 # Requires translation!
Suzhou = 
 # Requires translation!
Maoming = 
 # Requires translation!
Shaoguan = 
 # Requires translation!
Yangjiang = 
 # Requires translation!
Heyuan = 
 # Requires translation!
Huangshi = 
 # Requires translation!
Yichang = 
 # Requires translation!
Yingtian = 
 # Requires translation!
Xinyu = 
 # Requires translation!
Xinzheng = 
 # Requires translation!
Handan = 
 # Requires translation!
Dunhuang = 
 # Requires translation!
Gaoyu = 
 # Requires translation!
Nantong = 
 # Requires translation!
Weifang = 
 # Requires translation!
Xikang = 
China = Cina
 # Requires translation!
Great General provides double combat bonus = 

 # Requires translation!
Ramesses II = 
 # Requires translation!
You are but a pest on this Earth, prepare to be eliminated! = 
 # Requires translation!
You are a fool who evokes pity. You have brought my hostility upon yourself and your repulsive civilization! = 
 # Requires translation!
Strike me down and my soul will torment yours forever, you have won nothing. = 
 # Requires translation!
Greetings, I am Ramesses the god. I am the living embodiment of Egypt, mother and father of all civilizations. = 
 # Requires translation!
Generous Egypt makes you this offer. = 
 # Requires translation!
Good day. = 
 # Requires translation!
Oh, it's you. = 
 # Requires translation!
Monument Builders = 
 # Requires translation!
We greet thee, oh great Ramesses, Pharaoh of Egypt, who causes the sun to rise and the Nile to flow, and who blesses his fortunate people with all the good things of life! Oh great lord, from time immemorial your people lived on the banks of the Nile river, where they brought writing to the world, and advanced mathematics, sculpture, and architecture. Thousands of years ago they created the great monuments which still stand tall and proud. = 
 # Requires translation!
Oh, Ramesses, for uncounted years your people endured, as other petty nations around them have risen and then fallen into dust. They look to you to lead them once more into greatness. Can you honor the gods and bring Egypt back to her rightful place at the very center of the world? Can you build a civilization that will stand the test of time? = 
 # Requires translation!
Thebes = 
 # Requires translation!
Memphis = 
 # Requires translation!
Heliopolis = 
 # Requires translation!
Elephantine = 
 # Requires translation!
Alexandria = 
 # Requires translation!
Pi-Ramesses = 
 # Requires translation!
Giza = 
 # Requires translation!
Byblos = 
 # Requires translation!
Akhetaten = 
 # Requires translation!
Hieraconpolis = 
 # Requires translation!
Abydos = 
 # Requires translation!
Asyut = 
 # Requires translation!
Avaris = 
 # Requires translation!
Lisht = 
 # Requires translation!
Buto = 
 # Requires translation!
Edfu = 
 # Requires translation!
Pithom = 
 # Requires translation!
Busiris = 
 # Requires translation!
Kahun = 
 # Requires translation!
Athribis = 
 # Requires translation!
Mendes = 
 # Requires translation!
Elashmunein = 
 # Requires translation!
Tanis = 
 # Requires translation!
Bubastis = 
 # Requires translation!
Oryx = 
 # Requires translation!
Sebennytus = 
 # Requires translation!
Akhmin = 
 # Requires translation!
Karnak = 
 # Requires translation!
Luxor = 
 # Requires translation!
El Kab = 
 # Requires translation!
Armant = 
 # Requires translation!
Balat = 
 # Requires translation!
Ellahun = 
 # Requires translation!
Hawara = 
 # Requires translation!
Dashur = 
 # Requires translation!
Damanhur = 
 # Requires translation!
Abusir = 
 # Requires translation!
Herakleopolis = 
 # Requires translation!
Akoris = 
 # Requires translation!
Benihasan = 
 # Requires translation!
Badari = 
 # Requires translation!
Hermopolis = 
 # Requires translation!
Amrah = 
 # Requires translation!
Koptos = 
 # Requires translation!
Ombos = 
 # Requires translation!
Naqada = 
 # Requires translation!
Semna = 
 # Requires translation!
Soleb = 
Egypt = Mesir
 # Requires translation!
[amount]% Production when constructing [buildingFilter] wonders [cityFilter] = 

 # Requires translation!
Elizabeth = 
 # Requires translation!
By the grace of God, your days are numbered. = 
 # Requires translation!
We shall never surrender. = 
 # Requires translation!
You have triumphed over us. The day is yours. = 
 # Requires translation!
We are pleased to meet you. = 
 # Requires translation!
Would you be interested in a trade agreement with England? = 
 # Requires translation!
Hello, again. = 
 # Requires translation!
Oh, it's you! = 
 # Requires translation!
Sun Never Sets = 
 # Requires translation!
Praises upon her serene highness, Queen Elizabeth Gloriana. You lead and protect the celebrated maritime nation of England. England is an ancient land, settled as early as 35,000 years ago. The island has seen countless waves of invaders, each in turn becoming a part of the fabric of the people. Although England is a small island, for many years your people dominated the world stage. Their matchless navy, brilliant artists and shrewd merchants, giving them power and influence far in excess of their mere numbers. = 
 # Requires translation!
Queen Elizabeth, will you bring about a new golden age for the English people? They look to you once more to return peace and prosperity to the nation. Will you take up the mantle of greatness? Can you build a civilization that will stand the test of time? = 
 # Requires translation!
London = 
 # Requires translation!
York = 
 # Requires translation!
Nottingham = 
 # Requires translation!
Hastings = 
 # Requires translation!
Canterbury = 
 # Requires translation!
Coventry = 
 # Requires translation!
Warwick = 
 # Requires translation!
Newcastle = 
 # Requires translation!
Oxford = 
 # Requires translation!
Liverpool = 
 # Requires translation!
Dover = 
 # Requires translation!
Brighton = 
 # Requires translation!
Norwich = 
 # Requires translation!
Leeds = 
 # Requires translation!
Reading = 
 # Requires translation!
Birmingham = 
 # Requires translation!
Richmond = 
 # Requires translation!
Exeter = 
 # Requires translation!
Cambridge = 
 # Requires translation!
Gloucester = 
 # Requires translation!
Manchester = 
 # Requires translation!
Bristol = 
 # Requires translation!
Leicester = 
 # Requires translation!
Carlisle = 
 # Requires translation!
Ipswich = 
 # Requires translation!
Portsmouth = 
 # Requires translation!
Berwick = 
 # Requires translation!
Bath = 
 # Requires translation!
Mumbles = 
 # Requires translation!
Southampton = 
 # Requires translation!
Sheffield = 
 # Requires translation!
Salisbury = 
 # Requires translation!
Colchester = 
 # Requires translation!
Plymouth = 
 # Requires translation!
Lancaster = 
 # Requires translation!
Blackpool = 
 # Requires translation!
Winchester = 
 # Requires translation!
Hull = 
England = England

 # Requires translation!
Napoleon = 
 # Requires translation!
You're disturbing us, prepare for war. = 
 # Requires translation!
You've fallen into my trap. I'll bury you. = 
 # Requires translation!
I congratulate you for your victory. = 
 # Requires translation!
Welcome. I'm Napoleon, of France; the smartest military man in world history. = 
 # Requires translation!
France offers you this exceptional proposition. = 
 # Requires translation!
Hello. = 
 # Requires translation!
It's you. = 
 # Requires translation!
Ancien Régime = 
 # Requires translation!
Long life and triumph to you, First Consul and Emperor of France, Napoleon I, ruler of the French people. France lies at the heart of Europe. Long has Paris been the world center of culture, arts and letters. Although surrounded by competitors - and often enemies - France has endured as a great nation. Its armies have marched triumphantly into battle from one end of the world to the other, its soldiers and generals among the best in history. = 
 # Requires translation!
Napoleon Bonaparte, France yearns for you to rebuild your empire, to lead her once more to glory and greatness, to make France once more the epicenter of culture and refinement. Emperor, will you ride once more against your foes? Can you build a civilization that will stand the test of time? = 
 # Requires translation!
Paris = 
 # Requires translation!
Orleans = 
 # Requires translation!
Lyon = 
 # Requires translation!
Troyes = 
 # Requires translation!
Tours = 
 # Requires translation!
Marseille = 
 # Requires translation!
Chartres = 
 # Requires translation!
Avignon = 
 # Requires translation!
Rouen = 
 # Requires translation!
Grenoble = 
 # Requires translation!
Dijon = 
 # Requires translation!
Amiens = 
 # Requires translation!
Cherbourg = 
 # Requires translation!
Poitiers = 
 # Requires translation!
Toulouse = 
 # Requires translation!
Bayonne = 
 # Requires translation!
Strasbourg = 
 # Requires translation!
Brest = 
 # Requires translation!
Bordeaux = 
 # Requires translation!
Rennes = 
 # Requires translation!
Nice = 
 # Requires translation!
Saint Etienne = 
 # Requires translation!
Nantes = 
 # Requires translation!
Reims = 
 # Requires translation!
Le Mans = 
 # Requires translation!
Montpellier = 
 # Requires translation!
Limoges = 
 # Requires translation!
Nancy = 
 # Requires translation!
Lille = 
 # Requires translation!
Caen = 
 # Requires translation!
Toulon = 
 # Requires translation!
Le Havre = 
 # Requires translation!
Lourdes = 
 # Requires translation!
Cannes = 
 # Requires translation!
Aix-En-Provence = 
 # Requires translation!
La Rochelle = 
 # Requires translation!
Bourges = 
 # Requires translation!
Calais = 
France = Perancis
 # Requires translation!
[stats] [cityFilter] = 

 # Requires translation!
Catherine = 
 # Requires translation!
You've behaved yourself very badly, you know it. Now it's payback time. = 
 # Requires translation!
You've mistaken my passion for a weakness, you'll regret about this. = 
 # Requires translation!
We were defeated, so this makes me your prisoner. I suppose there are worse fates. = 
 # Requires translation!
I greet you, stranger! If you are as intelligent and tactful as you are attractive, we'll get along just fine. = 
 # Requires translation!
How would you like it if I propose this kind of exchange? = 
 # Requires translation!
Hello! = 
 # Requires translation!
What do you need?! = 
 # Requires translation!
Siberian Riches = 
 # Requires translation!
Greetings upon thee, Your Imperial Majesty Catherine, wondrous Empress of all the Russias. At your command lies the largest country in the world. Mighty Russia stretches from the Pacific Ocean in the east to the Baltic Sea in the west. Despite wars, droughts, and every manner of disaster the heroic Russian people survive and prosper, their artists and scientists among the best in the world. The Empire today remains one of the strongest ever seen in human history - a true superpower, with the greatest destructive force ever devised at her command. = 
 # Requires translation!
Catherine, your people look to you to bring forth glorious days for Russia and her people, to revitalize the land and recapture the wonder of the Enlightenment. Will you lead your people once more into greatness? Can you build a civilization that will stand the test of time? = 
 # Requires translation!
Moscow = 
 # Requires translation!
St. Petersburg = 
 # Requires translation!
Novgorod = 
 # Requires translation!
Rostov = 
 # Requires translation!
Yaroslavl = 
 # Requires translation!
Yekaterinburg = 
 # Requires translation!
Yakutsk = 
 # Requires translation!
Vladivostok = 
 # Requires translation!
Smolensk = 
 # Requires translation!
Orenburg = 
 # Requires translation!
Krasnoyarsk = 
 # Requires translation!
Khabarovsk = 
 # Requires translation!
Bryansk = 
 # Requires translation!
Tver = 
 # Requires translation!
Novosibirsk = 
 # Requires translation!
Magadan = 
 # Requires translation!
Murmansk = 
 # Requires translation!
Irkutsk = 
 # Requires translation!
Chita = 
 # Requires translation!
Samara = 
 # Requires translation!
Arkhangelsk = 
 # Requires translation!
Chelyabinsk = 
 # Requires translation!
Tobolsk = 
 # Requires translation!
Vologda = 
 # Requires translation!
Omsk = 
 # Requires translation!
Astrakhan = 
 # Requires translation!
Kursk = 
 # Requires translation!
Saratov = 
 # Requires translation!
Tula = 
 # Requires translation!
Vladimir = 
 # Requires translation!
Perm = 
 # Requires translation!
Voronezh = 
 # Requires translation!
Pskov = 
 # Requires translation!
Starayarussa = 
 # Requires translation!
Kostoma = 
 # Requires translation!
Nizhniy Novgorod = 
 # Requires translation!
Suzdal = 
 # Requires translation!
Magnitogorsk = 
Russia = Rusia
 # Requires translation!
Double quantity of [resource] produced = 

 # Requires translation!
Augustus Caesar = 
 # Requires translation!
My treasury contains little and my soldiers are getting impatient... ...therefore you must die. = 
 # Requires translation!
So brave, yet so stupid! If only you had a brain similar to your courage. = 
 # Requires translation!
The gods have deprived Rome of their favour. We have been defeated. = 
 # Requires translation!
I greet you. I am Augustus, Imperator and Pontifex Maximus of Rome. If you are a friend of Rome, you are welcome. = 
 # Requires translation!
I offer this, for your consideration. = 
 # Requires translation!
Hail. = 
 # Requires translation!
What do you want? = 
 # Requires translation!
The Glory of Rome = 
 # Requires translation!
The blessings of the gods be upon you, Caesar Augustus, emperor of Rome and all her holdings. Your empire was the greatest and longest lived of all in Western civilization. And your people single-handedly shaped its culture, law, art, and warfare like none other, before or since. Through years of glorious conquest, Rome came to dominate all the lands of the Mediterranean from Spain in the west to Syria in the east. And her dominion would eventually expand to cover much of England and northern Germany. Roman art and architecture still awe and inspire the world. And she remains the envy of all lesser civilizations who have followed. = 
 # Requires translation!
O mighty emperor, your people turn to you to once more reclaim the glory of Rome! Will you see to it that your empire rises again, bringing peace and order to all? Will you make Rome once again center of the world? Can you build a civilization that will stand the test of time? = 
Rome = Rom
 # Requires translation!
Antium = 
 # Requires translation!
Cumae = 
 # Requires translation!
Neapolis = 
 # Requires translation!
Ravenna = 
 # Requires translation!
Arretium = 
 # Requires translation!
Mediolanum = 
 # Requires translation!
Arpinum = 
 # Requires translation!
Circei = 
 # Requires translation!
Setia = 
 # Requires translation!
Satricum = 
 # Requires translation!
Ardea = 
 # Requires translation!
Ostia = 
 # Requires translation!
Velitrae = 
 # Requires translation!
Viroconium = 
 # Requires translation!
Tarentum = 
 # Requires translation!
Brundisium = 
 # Requires translation!
Caesaraugusta = 
 # Requires translation!
Caesarea = 
 # Requires translation!
Palmyra = 
 # Requires translation!
Signia = 
 # Requires translation!
Aquileia = 
 # Requires translation!
Clusium = 
 # Requires translation!
Sutrium = 
 # Requires translation!
Cremona = 
 # Requires translation!
Placentia = 
 # Requires translation!
Hispalis = 
 # Requires translation!
Artaxata = 
 # Requires translation!
Aurelianorum = 
 # Requires translation!
Nicopolis = 
 # Requires translation!
Agrippina = 
 # Requires translation!
Verona = 
 # Requires translation!
Corfinium = 
 # Requires translation!
Treverii = 
 # Requires translation!
Sirmium = 
 # Requires translation!
Augustadorum = 
 # Requires translation!
Curia = 
 # Requires translation!
Interrama = 
 # Requires translation!
Adria = 
 # Requires translation!
[amount]% Production towards any buildings that already exist in the Capital = 

 # Requires translation!
Harun al-Rashid = 
 # Requires translation!
The world will be more beautiful without you. Prepare for war. = 
 # Requires translation!
Fool! You will soon regret dearly! I swear it! = 
 # Requires translation!
You have won, congratulations. My palace is now in your possession, and I beg that you care well for the peacock. = 
 # Requires translation!
Welcome foreigner, I am Harun Al-Rashid, Caliph of the Arabs. Come and tell me about your empire. = 
 # Requires translation!
Come forth, let's do business. = 
 # Requires translation!
Peace be upon you. = 
 # Requires translation!
Trade Caravans = 
 # Requires translation!
Blessings of God be upon you oh great caliph Harun al-Rashid, leader of the pious Arabian people! The Muslim empire, the Caliphate was born in the turbulent years after the death of the prophet Muhammad in 632 AD, as his followers sought to extend the rule of God to all of the people of the earth. The caliphate grew mighty indeed at the height of its power, ruling Spain, North Africa, the Middle East, Anatolia, the Balkans and Persia. An empire as great as or even greater than that of Rome. The arts and sciences flourished in Arabia during the Middle Ages, even as the countries of Europe descended into ignorance and chaos. The Caliphate survived for six hundred years, until finally succumbing to attack from the Mongols, those destroyers of Empires. = 
 # Requires translation!
Great Caliph Harun al Rashid, your people look to you to return them to greatness! To make Arabia once again an enlightened land of arts and knowledge, a powerful nation who needs fear no enemy! Oh Caliph, will you take up the challenge? Can you build a civilization that will stand the test of time? = 
Mecca = Mekah
Medina = Madinah
Damascus = Damsyik
 # Requires translation!
Baghdad = 
 # Requires translation!
Najran = 
 # Requires translation!
Kufah = 
 # Requires translation!
Basra = 
 # Requires translation!
Khurasan = 
 # Requires translation!
Anjar = 
 # Requires translation!
Fustat = 
 # Requires translation!
Aden = 
 # Requires translation!
Yamama = 
 # Requires translation!
Muscat = 
 # Requires translation!
Mansura = 
 # Requires translation!
Bukhara = 
 # Requires translation!
Fez = 
 # Requires translation!
Shiraz = 
 # Requires translation!
Merw = 
 # Requires translation!
Balkh = 
 # Requires translation!
Mosul = 
 # Requires translation!
Aydab = 
 # Requires translation!
Bayt = 
 # Requires translation!
Suhar = 
 # Requires translation!
Taif = 
 # Requires translation!
Hama = 
 # Requires translation!
Tabuk = 
 # Requires translation!
Sana'a = 
 # Requires translation!
Shihr = 
 # Requires translation!
Tripoli = 
 # Requires translation!
Tunis = 
 # Requires translation!
Kairouan = 
 # Requires translation!
Algiers = 
 # Requires translation!
Oran = 
Arabia = Arab
 # Requires translation!
[stats] from each Trade Route = 

 # Requires translation!
George Washington = 
 # Requires translation!
Your wanton aggression leaves us no choice. Prepare for war! = 
 # Requires translation!
You have mistaken our love of peace for weakness. You shall regret this! = 
 # Requires translation!
The day...is yours. I hope you will be merciful in your triumph. = 
 # Requires translation!
The people of the United States of America welcome you. = 
 # Requires translation!
Is the following trade of interest to you? = 
 # Requires translation!
Well? = 
 # Requires translation!
Manifest Destiny = 
 # Requires translation!
Welcome President Washington! You lead the industrious American civilization! Formed in the conflagration of revolution in the 18th century, within a hundred years, the young nation became embroiled in a terrible civil war that nearly tore the country apart, but it was just a few short years later in the 20th century that the United States reached the height of its power, emerging triumphant and mighty from the two terrible wars that destroyed so many other great nations. The United States is a nation of immigrants, filled with optimism and determination. They lack only a leader to help them fulfill their promise. = 
 # Requires translation!
President Washington, can you lead the American people to greatness? Can you build a civilization that will stand the test of time? = 
 # Requires translation!
Washington = 
 # Requires translation!
New York = 
 # Requires translation!
Boston = 
 # Requires translation!
Philadelphia = 
 # Requires translation!
Atlanta = 
 # Requires translation!
Chicago = 
 # Requires translation!
Seattle = 
 # Requires translation!
San Francisco = 
 # Requires translation!
Los Angeles = 
 # Requires translation!
Houston = 
 # Requires translation!
Portland = 
 # Requires translation!
St. Louis = 
 # Requires translation!
Miami = 
 # Requires translation!
Buffalo = 
 # Requires translation!
Detroit = 
 # Requires translation!
New Orleans = 
 # Requires translation!
Baltimore = 
 # Requires translation!
Denver = 
 # Requires translation!
Cincinnati = 
 # Requires translation!
Dallas = 
 # Requires translation!
Cleveland = 
Kansas City = Bandar Kansas
 # Requires translation!
San Diego = 
 # Requires translation!
Las Vegas = 
 # Requires translation!
Phoenix = 
 # Requires translation!
Albuquerque = 
 # Requires translation!
Minneapolis = 
 # Requires translation!
Pittsburgh = 
 # Requires translation!
Oakland = 
 # Requires translation!
Tampa Bay = 
 # Requires translation!
Orlando = 
 # Requires translation!
Tacoma = 
 # Requires translation!
Santa Fe = 
 # Requires translation!
Olympia = 
 # Requires translation!
Hunt Valley = 
 # Requires translation!
Springfield = 
 # Requires translation!
Palo Alto = 
 # Requires translation!
Centralia = 
 # Requires translation!
Spokane = 
 # Requires translation!
Jacksonville = 
 # Requires translation!
Svannah = 
 # Requires translation!
Charleston = 
 # Requires translation!
San Antonio = 
 # Requires translation!
Anchorage = 
 # Requires translation!
Sacramento = 
 # Requires translation!
Reno = 
 # Requires translation!
Salt Lake City = 
 # Requires translation!
Boise = 
 # Requires translation!
Milwaukee = 
 # Requires translation!
Santa Cruz = 
 # Requires translation!
Little Rock = 
America = Amerika

 # Requires translation!
Oda Nobunaga = 
 # Requires translation!
I hereby inform you of our intention to wipe out your civilization from this world. = 
 # Requires translation!
Pitiful fool! Now we shall destroy you! = 
 # Requires translation!
You were much wiser than I thought. = 
 # Requires translation!
We hope for a fair and just relationship with you, who are renowned for military bravery. = 
 # Requires translation!
I would be grateful if you agreed on the following proposal. = 
 # Requires translation!
Oh, it's you... = 
 # Requires translation!
Bushido = 
 # Requires translation!
Blessings upon you, noble Oda Nobunaga, ruler of Japan, the land of the Rising Sun! May you long walk among its flowering blossoms. The Japanese are an island people, proud and pious with a rich culture of arts and letters. Your civilization stretches back thousands of years, years of bloody warfare, expansion and isolation, great wealth and great poverty. In addition to their prowess on the field of battle, your people are also immensely industrious, and their technological innovation and mighty factories are the envy of lesser people everywhere. = 
 # Requires translation!
Legendary daimyo, will you grab the reins of destiny? Will you bring your family and people the honor and glory they deserve? Will you once again pick up the sword and march to triumph? Will you build a civilization that stands the test of time? = 
 # Requires translation!
Kyoto = 
 # Requires translation!
Osaka = 
 # Requires translation!
Tokyo = 
 # Requires translation!
Satsuma = 
 # Requires translation!
Kagoshima = 
 # Requires translation!
Nara = 
 # Requires translation!
Nagoya = 
 # Requires translation!
Izumo = 
 # Requires translation!
Nagasaki = 
 # Requires translation!
Yokohama = 
 # Requires translation!
Shimonoseki = 
 # Requires translation!
Matsuyama = 
 # Requires translation!
Sapporo = 
 # Requires translation!
Hakodate = 
 # Requires translation!
Ise = 
 # Requires translation!
Toyama = 
 # Requires translation!
Fukushima = 
 # Requires translation!
Suo = 
 # Requires translation!
Bizen = 
 # Requires translation!
Echizen = 
 # Requires translation!
Izumi = 
 # Requires translation!
Omi = 
 # Requires translation!
Echigo = 
 # Requires translation!
Kozuke = 
 # Requires translation!
Sado = 
 # Requires translation!
Kobe = 
 # Requires translation!
Nagano = 
 # Requires translation!
Hiroshima = 
 # Requires translation!
Takayama = 
 # Requires translation!
Akita = 
 # Requires translation!
Fukuoka = 
 # Requires translation!
Aomori = 
 # Requires translation!
Kamakura = 
 # Requires translation!
Kochi = 
 # Requires translation!
Naha = 
 # Requires translation!
Sendai = 
 # Requires translation!
Gifu = 
 # Requires translation!
Yamaguchi = 
 # Requires translation!
Ota = 
 # Requires translation!
Tottori = 
Japan = Jepun
 # Requires translation!
Units fight as though they were at full strength even when damaged = 

 # Requires translation!
Gandhi = 
 # Requires translation!
I have just received a report that large numbers of my troops have crossed your borders. = 
 # Requires translation!
My attempts to avoid violence have failed. An eye for an eye only makes the world blind. = 
 # Requires translation!
You can chain me, you can torture me, you can even destroy this body, but you will never imprison my mind. = 
 # Requires translation!
Hello, I am Mohandas Gandhi. My people call me Bapu, but please, call me friend. = 
 # Requires translation!
My friend, are you interested in this arrangement? = 
 # Requires translation!
I wish you peace. = 
 # Requires translation!
Population Growth = 
 # Requires translation!
Delhi = 
 # Requires translation!
Mumbai = 
 # Requires translation!
Vijayanagara = 
 # Requires translation!
Pataliputra = 
 # Requires translation!
Varanasi = 
 # Requires translation!
Agra = 
 # Requires translation!
Calcutta = 
 # Requires translation!
Lahore = 
 # Requires translation!
Bangalore = 
 # Requires translation!
Hyderabad = 
 # Requires translation!
Madurai = 
 # Requires translation!
Ahmedabad = 
 # Requires translation!
Kolhapur = 
 # Requires translation!
Prayaga = 
 # Requires translation!
Ayodhya = 
 # Requires translation!
Indraprastha = 
 # Requires translation!
Mathura = 
 # Requires translation!
Ujjain = 
 # Requires translation!
Gulbarga = 
 # Requires translation!
Jaunpur = 
 # Requires translation!
Rajagriha = 
 # Requires translation!
Sravasti = 
 # Requires translation!
Tiruchirapalli = 
 # Requires translation!
Thanjavur = 
 # Requires translation!
Bodhgaya = 
 # Requires translation!
Kushinagar = 
 # Requires translation!
Amaravati = 
 # Requires translation!
Gaur = 
 # Requires translation!
Gwalior = 
 # Requires translation!
Jaipur = 
 # Requires translation!
Karachi = 
 # Requires translation!
India = 
 # Requires translation!
Unhappiness from number of Cities doubled = 

 # Requires translation!
Otto von Bismarck = 
 # Requires translation!
I cannot wait until ye grow even mightier. Therefore, prepare for war! = 
 # Requires translation!
Corrupted villain! We will bring you into the ground! = 
 # Requires translation!
Germany has been destroyed. I weep for the future generations. = 
 # Requires translation!
Guten tag. In the name of the great German people, I bid you welcome. = 
 # Requires translation!
It would be in your best interest, to carefully consider this proposal. = 
 # Requires translation!
What now? = 
 # Requires translation!
So, out with it! = 
 # Requires translation!
Furor Teutonicus = 
 # Requires translation!
Hail mighty Bismarck, first chancellor of Germany and her empire! Germany is an upstart nation, fashioned from the ruins of the Holy Roman Empire and finally unified in 1871, a little more than a century ago. The German people have proven themselves to be creative, industrious and ferocious warriors. Despite enduring great catastrophes in the first half of the 20th century, Germany remains a worldwide economic, artistic and technological leader. = 
 # Requires translation!
Great Prince Bismarck, the German people look up to you to lead them to greater days of glory. Their determination is strong, and now they turn to you, their beloved iron chancellor, to guide them once more. Will you rule and conquer through blood and iron, or foster the Germanic arts and industry? Can you build a civilization that will stand the test of time? = 
 # Requires translation!
Berlin = 
 # Requires translation!
Hamburg = 
 # Requires translation!
Munich = 
 # Requires translation!
Cologne = 
 # Requires translation!
Frankfurt = 
 # Requires translation!
Essen = 
 # Requires translation!
Dortmund = 
 # Requires translation!
Stuttgart = 
 # Requires translation!
Düsseldorf = 
 # Requires translation!
Bremen = 
 # Requires translation!
Hannover = 
 # Requires translation!
Duisburg = 
 # Requires translation!
Leipzig = 
 # Requires translation!
Dresden = 
 # Requires translation!
Bonn = 
 # Requires translation!
Bochum = 
 # Requires translation!
Bielefeld = 
 # Requires translation!
Karlsruhe = 
 # Requires translation!
Gelsenkirchen = 
 # Requires translation!
Wiesbaden = 
 # Requires translation!
Münster = 
 # Requires translation!
Rostock = 
 # Requires translation!
Chemnitz = 
 # Requires translation!
Braunschweig = 
 # Requires translation!
Halle = 
 # Requires translation!
Mönchengladbach = 
 # Requires translation!
Kiel = 
 # Requires translation!
Wuppertal = 
 # Requires translation!
Freiburg = 
 # Requires translation!
Hagen = 
 # Requires translation!
Erfurt = 
 # Requires translation!
Kaiserslautern = 
 # Requires translation!
Kassel = 
 # Requires translation!
Oberhausen = 
 # Requires translation!
Hamm = 
 # Requires translation!
Saarbrücken = 
 # Requires translation!
Krefeld = 
 # Requires translation!
Pirmasens = 
 # Requires translation!
Potsdam = 
 # Requires translation!
Solingen = 
 # Requires translation!
Osnabrück = 
 # Requires translation!
Ludwigshafen = 
 # Requires translation!
Leverkusen = 
 # Requires translation!
Oldenburg = 
 # Requires translation!
Neuss = 
 # Requires translation!
Mülheim = 
 # Requires translation!
Darmstadt = 
 # Requires translation!
Herne = 
 # Requires translation!
Würzburg = 
 # Requires translation!
Recklinghausen = 
 # Requires translation!
Göttingen = 
 # Requires translation!
Wolfsburg = 
 # Requires translation!
Koblenz = 
 # Requires translation!
Hildesheim = 
 # Requires translation!
Erlangen = 
Germany = Jerman
 # Requires translation!
67% chance to earn 25 Gold and recruit a Barbarian unit from a conquered encampment = 
 # Requires translation!
[amount]% maintenance costs = 

 # Requires translation!
Suleiman I = 
 # Requires translation!
Your continued insolence and failure to recognize and preeminence leads us to war. = 
 # Requires translation!
Good. The world shall witness the incontestable might of my armies and the glory of the Empire. = 
 # Requires translation!
Ruin! Ruin! Istanbul becomes Iram of the Pillars, remembered only by the melancholy poets. = 
 # Requires translation!
From the magnificence of Topkapi, the Ottoman nation greets you, stranger! I'm Suleiman, Kayser-I Rum, and I bestow upon you my welcome! = 
 # Requires translation!
Let us do business! Would you be interested? = 
 # Requires translation!
Barbary Corsairs = 
 # Requires translation!
Blessings of God be upon you, oh Great Emperor Suleiman! Your power, wealth and generosity awe the world! Truly, are you called 'Magnificent!' Your empire began in Bithynia, a small country in Eastern Anatolia in 12th century. Taking advantage in the decline of the great Seljuk Sultanate of Rum, King Osman I of Bithynia expanded west into Anatolia. Over the next century, your subjects brought down the empire of Byzantium, taking its holdings in Turkey and then the Balkans. In the mid 15th century, the Ottomans captured ancient Constantinople, gaining control of the strategic link between Europe and the Middle East. Your people's empire would continue to expand for centuries governing much of North Africa, the Middle East and Eastern Europe at its height. = 
 # Requires translation!
Mighty Sultan, heed the call of your people! Bring your empire back to the height of its power and glory and once again the world will look upon your greatness with awe and admiration! Will you accept the challenge, great emperor? Will you build an empire that will stand the test of time? = 
 # Requires translation!
Istanbul = 
 # Requires translation!
Edirne = 
 # Requires translation!
Ankara = 
 # Requires translation!
Bursa = 
 # Requires translation!
Konya = 
 # Requires translation!
Samsun = 
 # Requires translation!
Gaziantep = 
 # Requires translation!
Diyarbakır = 
 # Requires translation!
Izmir = 
 # Requires translation!
Kayseri = 
 # Requires translation!
Malatya = 
 # Requires translation!
Mersin = 
 # Requires translation!
Antalya = 
 # Requires translation!
Zonguldak = 
 # Requires translation!
Denizli = 
 # Requires translation!
Ordu = 
 # Requires translation!
Muğla = 
 # Requires translation!
Eskişehir = 
 # Requires translation!
Inebolu = 
 # Requires translation!
Sinop = 
 # Requires translation!
Adana = 
 # Requires translation!
Artvin = 
 # Requires translation!
Bodrum = 
 # Requires translation!
Eregli = 
 # Requires translation!
Silifke = 
 # Requires translation!
Sivas = 
 # Requires translation!
Amasya = 
 # Requires translation!
Marmaris = 
 # Requires translation!
Trabzon = 
 # Requires translation!
Erzurum = 
 # Requires translation!
Urfa = 
 # Requires translation!
Izmit = 
 # Requires translation!
Afyonkarahisar = 
 # Requires translation!
Bitlis = 
 # Requires translation!
Yalova = 
The Ottomans = Uthmaniyyah
 # Requires translation!
50% chance of capturing defeated Barbarian naval units and earning 25 Gold = 

 # Requires translation!
Sejong = 
 # Requires translation!
Jip-hyun-jun (Hall of Worthies) will no longer tolerate your irksome behavior. We will liberate the citizens under your oppression even with force, and enlighten them! = 
 # Requires translation!
Foolish, miserable wretch! You will be crushed by this country's magnificent scientific power! = 
 # Requires translation!
Now the question is who will protect my people. A dark age has come. = 
 # Requires translation!
Welcome to the palace of Choson, stranger. I am the learned King Sejong, who looks after his great people. = 
 # Requires translation!
We have many things to discuss and have much to benefit from each other. = 
 # Requires translation!
Oh, it's you = 
 # Requires translation!
Scholars of the Jade Hall = 
 # Requires translation!
Greetings to you, exalted King Sejong the Great, servant to the people and protector of the Choson Dynasty! Your glorious vision of prosperity and overwhelming benevolence towards the common man made you the most beloved of all Korean kings. From the earliest days of your reign, the effort you took to provide a fair and just society for all was surpassed only by the technological advances spurred onwards by your unquenched thirst for knowledge. Guided by your wisdom, the scholars of the Jade Hall developed Korea's first written language, Hangul, bringing the light of literature and science to the masses after centuries of literary darkness. = 
 # Requires translation!
Honorable Sejong, once more the people look to your for guidance. Will you rise to the occasion, bringing harmony and understanding to the people? Can you once again advance your kingdom's standing to such wondrous heights? Can you build a civilization that stands the test of time? = 
 # Requires translation!
Seoul = 
 # Requires translation!
Busan = 
 # Requires translation!
Jeonju = 
 # Requires translation!
Daegu = 
 # Requires translation!
Pyongyang = 
 # Requires translation!
Kaesong = 
 # Requires translation!
Suwon = 
 # Requires translation!
Gwangju = 
 # Requires translation!
Gangneung = 
 # Requires translation!
Hamhung = 
 # Requires translation!
Wonju = 
 # Requires translation!
Ulsan = 
 # Requires translation!
Changwon = 
 # Requires translation!
Andong = 
 # Requires translation!
Gongju = 
 # Requires translation!
Haeju = 
 # Requires translation!
Cheongju = 
 # Requires translation!
Mokpo = 
 # Requires translation!
Dongducheon = 
 # Requires translation!
Geoje = 
 # Requires translation!
Suncheon = 
 # Requires translation!
Jinju = 
 # Requires translation!
Sangju = 
 # Requires translation!
Rason = 
 # Requires translation!
Gyeongju = 
 # Requires translation!
Chungju = 
 # Requires translation!
Sacheon = 
 # Requires translation!
Gimje = 
 # Requires translation!
Anju = 
Korea = Korea
 # Requires translation!
Receive a tech boost when scientific buildings/wonders are built in capital = 

 # Requires translation!
Hiawatha = 
 # Requires translation!
You are a plague upon Mother Earth! Prepare for battle! = 
 # Requires translation!
You evil creature! My braves will slaughter you! = 
 # Requires translation!
You have defeated us... but our spirits will never be vanquished! We shall return! = 
 # Requires translation!
Greetings, stranger. I am Hiawatha, speaker for the Iroquois. We seek peace with all, but we do not shrink from war. = 
 # Requires translation!
Does this trade work for you, my friend? = 
 # Requires translation!
The Great Warpath = 
 # Requires translation!
Greetings, noble Hiawatha, leader of the mighty Iroquois nations! Long have your people lived near the great and holy lake Ontario in the land that has come to be known as the New York state in North America. In the mists of antiquity, the five peoples of Seneca, Onondaga, Mohawks, Cayugas and Oneida united into one nation, the Haudenosaunee, the Iroquois. With no written language, the wise men of your nation created the great law of peace, the model for many constitutions including that of the United States. For many years, your people battled great enemies, such as the Huron, and the French and English invaders. Tough outnumbered and facing weapons far more advanced than the ones your warriors wielded, the Iroquois survived and prospered, until they were finally overwhelmed by the mighty armies of the new United States. = 
 # Requires translation!
Oh noble Hiawatha, listen to the cries of your people! They call out to you to lead them in peace and war, to rebuild the great longhouse and unite the tribes once again. Will you accept this challenge, great leader? Will you build a civilization that will stand the test of time? = 
 # Requires translation!
Onondaga = 
 # Requires translation!
Osininka = 
 # Requires translation!
Grand River = 
 # Requires translation!
Akwesasme = 
 # Requires translation!
Buffalo Creek = 
 # Requires translation!
Brantford = 
 # Requires translation!
Montreal = 
 # Requires translation!
Genesse River = 
 # Requires translation!
Canandaigua Lake = 
 # Requires translation!
Lake Simcoe = 
 # Requires translation!
Salamanca = 
 # Requires translation!
Gowanda = 
 # Requires translation!
Cuba = 
 # Requires translation!
Akron = 
 # Requires translation!
Kanesatake = 
 # Requires translation!
Ganienkeh = 
 # Requires translation!
Cayuga Castle = 
 # Requires translation!
Chondote = 
 # Requires translation!
Canajoharie = 
 # Requires translation!
Nedrow = 
 # Requires translation!
Oneida Lake = 
 # Requires translation!
Kanonwalohale = 
 # Requires translation!
Green Bay = 
 # Requires translation!
Southwold = 
 # Requires translation!
Mohawk Valley = 
 # Requires translation!
Schoharie = 
 # Requires translation!
Bay of Quinte = 
 # Requires translation!
Kanawale = 
 # Requires translation!
Kanatsiokareke = 
 # Requires translation!
Tyendinaga = 
 # Requires translation!
Hahta = 
 # Requires translation!
Iroquois = 
 # Requires translation!
All units move through Forest and Jungle Tiles in friendly territory as if they have roads. These tiles can be used to establish City Connections upon researching the Wheel. = 

 # Requires translation!
Darius I = 
 # Requires translation!
Your continue existence is an embarrassment to all leaders everywhere! You must be destroyed! = 
 # Requires translation!
Curse you! You are beneath me, son of a donkey driver! I will crush you! = 
 # Requires translation!
You mongrel! Cursed be you! The world will long lament your heinous crime! = 
 # Requires translation!
Peace be on you! I am Darius, the great and outstanding king of kings of great Persia... but I suppose you knew that. = 
 # Requires translation!
In my endless magnanimity, I am making you this offer. You agree, of course? = 
 # Requires translation!
Good day to you! = 
 # Requires translation!
Ahh... you... = 
 # Requires translation!
Achaemenid Legacy = 
 # Requires translation!
The blessings of heaven be upon you, beloved king Darius of Persia! You lead a strong and wise people. In the morning of the world, the great Persian leader Cyrus revolted against the mighty Median empire and by 550 BC, the Medes were no more. Through cunning diplomacy and military prowess, great Cyrus conquered wealthy Lydia and powerful Babylon, his son conquering proud Egypt some years later. Over time, Persian might expanded into far away Macedonia, at the very door of the upstart Greek city-states. Long would Persia prosper until the upstart villain Alexander of Macedon, destroyed the great empire in one shocking campaign. = 
 # Requires translation!
Darius, your people look to you to once again bring back the days of power and glory for Persia! The empire of your ancestors must emerge again, to triumph over its foes and to bring peace and order to the world! O king, will you answer the call? Can you build a civilization that will stand the test of time? = 
 # Requires translation!
Persepolis = 
 # Requires translation!
Parsagadae = 
 # Requires translation!
Susa = 
 # Requires translation!
Ecbatana = 
 # Requires translation!
Tarsus = 
 # Requires translation!
Gordium = 
 # Requires translation!
Bactra = 
 # Requires translation!
Sardis = 
 # Requires translation!
Ergili = 
 # Requires translation!
Dariushkabir = 
 # Requires translation!
Ghulaman = 
 # Requires translation!
Zohak = 
 # Requires translation!
Istakhr = 
 # Requires translation!
Jinjan = 
 # Requires translation!
Borazjan = 
 # Requires translation!
Herat = 
 # Requires translation!
Dakyanus = 
 # Requires translation!
Bampur = 
 # Requires translation!
Turengtepe = 
 # Requires translation!
Rey = 
 # Requires translation!
Thuspa = 
 # Requires translation!
Hasanlu = 
 # Requires translation!
Gabae = 
 # Requires translation!
Merv = 
 # Requires translation!
Behistun = 
 # Requires translation!
Kandahar = 
 # Requires translation!
Altintepe = 
 # Requires translation!
Bunyan = 
 # Requires translation!
Charsadda = 
 # Requires translation!
Uratyube = 
 # Requires translation!
Dura Europos = 
 # Requires translation!
Aleppo = 
 # Requires translation!
Qatna = 
 # Requires translation!
Kabul = 
 # Requires translation!
Capisa = 
 # Requires translation!
Kyreskhata = 
 # Requires translation!
Marakanda = 
 # Requires translation!
Peshawar = 
 # Requires translation!
Van = 
 # Requires translation!
Pteira = 
 # Requires translation!
Arshada = 
 # Requires translation!
Artakaona = 
 # Requires translation!
Aspabota = 
 # Requires translation!
Autiyara = 
 # Requires translation!
Bagastana = 
 # Requires translation!
Baxtri = 
 # Requires translation!
Darmasa = 
 # Requires translation!
Daphnai = 
 # Requires translation!
Drapsaka = 
 # Requires translation!
Eion = 
 # Requires translation!
Gandutava = 
 # Requires translation!
Gaugamela = 
 # Requires translation!
Harmozeia = 
 # Requires translation!
Ekatompylos = 
 # Requires translation!
Izata = 
 # Requires translation!
Kampada = 
 # Requires translation!
Kapisa = 
 # Requires translation!
Karmana = 
 # Requires translation!
Kounaxa = 
 # Requires translation!
Kuganaka = 
 # Requires translation!
Nautaka = 
 # Requires translation!
Paishiyauvada = 
 # Requires translation!
Patigrbana = 
 # Requires translation!
Phrada = 
Persia = Parsi

 # Requires translation!
Kamehameha I = 
 # Requires translation!
The ancient fire flashing across the sky is what proclaimed that this day would come, though I had foolishly hoped for a different outcome. = 
 # Requires translation!
It is obvious now that I misjudged you and your true intentions. = 
 # Requires translation!
The hard-shelled crab yields, and the lion lies down to sleep. Kanaloa comes for me now. = 
 # Requires translation!
Aloha! Greetings and blessings upon you, friend. I am Kamehameha, Great King of this strand of islands. = 
 # Requires translation!
Come, let our people feast together! = 
 # Requires translation!
Welcome, friend! = 
 # Requires translation!
Wayfinding = 
 # Requires translation!
Greetings and blessings be upon you, Kamehameha the Great, chosen by the heavens to unite your scattered peoples. Oh mighty King, you were the first to bring the Big Island of Hawai'i under one solitary rule in 1791 AD. This was followed by the merging of all the remaining islands under your standard in 1810. As the first King of Hawai'i, you standardized the legal and taxation systems and instituted the Mamalahoe Kawanai, an edict protecting civilians in times of war. You ensured the continued unification and sovereignty of the islands by your strong laws and deeds, even after your death in 1819. = 
 # Requires translation!
Oh wise and exalted King, your people wish for a kingdom of their own once more and require a leader of unparalleled greatness! Will you answer their call and don the mantle of the Lion of the Pacific? Will you build a kingdom that stands the test of time? = 
 # Requires translation!
Honolulu = 
 # Requires translation!
Samoa = 
 # Requires translation!
Tonga = 
 # Requires translation!
Nuku Hiva = 
 # Requires translation!
Raiatea = 
 # Requires translation!
Aotearoa = 
 # Requires translation!
Tahiti = 
 # Requires translation!
Hilo = 
 # Requires translation!
Te Wai Pounamu = 
 # Requires translation!
Rapa Nui = 
 # Requires translation!
Tuamotu = 
 # Requires translation!
Rarotonga = 
 # Requires translation!
Tuvalu = 
 # Requires translation!
Tubuai = 
 # Requires translation!
Mangareva = 
 # Requires translation!
Oahu = 
 # Requires translation!
Kiritimati = 
 # Requires translation!
Ontong Java = 
 # Requires translation!
Niue = 
 # Requires translation!
Rekohu = 
 # Requires translation!
Rakahanga = 
 # Requires translation!
Bora Bora = 
 # Requires translation!
Kailua = 
 # Requires translation!
Uvea = 
 # Requires translation!
Futuna = 
 # Requires translation!
Rotuma = 
 # Requires translation!
Tokelau = 
 # Requires translation!
Lahaina = 
 # Requires translation!
Bellona = 
 # Requires translation!
Mungava = 
 # Requires translation!
Tikopia = 
 # Requires translation!
Emae = 
 # Requires translation!
Kapingamarangi = 
 # Requires translation!
Takuu = 
 # Requires translation!
Nukuoro = 
 # Requires translation!
Sikaiana = 
 # Requires translation!
Anuta = 
 # Requires translation!
Nuguria = 
 # Requires translation!
Pileni = 
 # Requires translation!
Nukumanu = 
Polynesia = Polinesia
 # Requires translation!
Enables embarkation for land units = 
 # Requires translation!
Enables embarked units to enter ocean tiles = 
 # Requires translation!
Normal vision when embarked = 
 # Requires translation!
+[amount]% Strength if within [amount2] tiles of a [tileImprovement] = 

 # Requires translation!
Ramkhamhaeng = 
 # Requires translation!
You lowly, arrogant fool! I will make you regret of your insolence! = 
 # Requires translation!
You scoundrel! I shall prepare to fend you off! = 
 # Requires translation!
Although I lost, my honor shall endure. I wish you good luck. = 
 # Requires translation!
I, Pho Kun Ramkhamhaeng, King of Siam, consider it a great honor that you have walked to visit my country of Siam. = 
 # Requires translation!
Greetings. I believe this is a fair proposal for both parties. What do you think? = 
 # Requires translation!
Welcome. = 
 # Requires translation!
Father Governs Children = 
 # Requires translation!
Greetings to you, Great King Ramkhamhaeng, leader of the glorious Siamese people! O mighty King, your people bow down before you in awe and fear! You are the ruler of Siam, an ancient country in the heart of Southeast Asia, a beautiful and mysterious land. Surrounded by foes, beset by bloody war and grinding poverty, the clever and loyal Siamese people have endured and triumphed. King Ramkhamhaeng, your empire was once part of the Khmer Empire, until the 13th century AD, when your ancestors revolted, forming the small Sukhothai kingdom. Through successful battle and cunning diplomacy, the tiny kingdom grew into a mighty empire, an empire which would dominate South East Asia for more than a century! = 
 # Requires translation!
Oh, wise and puissant King Ramkhamhaeng, your people need you to once again lead them to greatness! Can you use your wits and strength of arms to protect your people and defeat your foes? Can you build a civilization that will stand the test of time? = 
 # Requires translation!
Sukhothai = 
 # Requires translation!
Si Satchanalai = 
 # Requires translation!
Muang Saluang = 
 # Requires translation!
Lampang = 
 # Requires translation!
Phitsanulok = 
 # Requires translation!
Kamphaeng Pet = 
 # Requires translation!
Nakhom Chum = 
 # Requires translation!
Vientiane = 
 # Requires translation!
Nakhon Si Thammarat = 
 # Requires translation!
Martaban = 
 # Requires translation!
Nakhon Sawan = 
 # Requires translation!
Chainat = 
 # Requires translation!
Luang Prabang = 
 # Requires translation!
Uttaradit = 
 # Requires translation!
Chiang Thong = 
 # Requires translation!
Phrae = 
 # Requires translation!
Nan = 
 # Requires translation!
Tak = 
 # Requires translation!
Suphanburi = 
 # Requires translation!
Hongsawadee = 
 # Requires translation!
Thawaii = 
 # Requires translation!
Ayutthaya = 
 # Requires translation!
Taphan Hin = 
 # Requires translation!
Uthai Thani = 
 # Requires translation!
Lap Buri = 
 # Requires translation!
Ratchasima = 
 # Requires translation!
Ban Phai = 
 # Requires translation!
Loci = 
 # Requires translation!
Khon Kaen = 
 # Requires translation!
Surin = 
Siam = Siam
 # Requires translation!
[amount]% [stat] from City-States = 
 # Requires translation!
Military Units gifted from City-States start with [amount] XP = 

 # Requires translation!
Isabella = 
 # Requires translation!
God will probably forgive you... but I shall not. Prepare for war. = 
 # Requires translation!
Repugnant spawn of the devil! You will pay! = 
 # Requires translation!
If my defeat is, without any doubt, the will of God, then I will accept it. = 
 # Requires translation!
God blesses those who deserve it. I am Isabel of Spain. = 
 # Requires translation!
I hope this deal will receive your blessing. = 
 # Requires translation!
Seven Cities of Gold = 
 # Requires translation!
Blessed Isabella, servant of God, holy queen of Castille and León! Your people greet and welcome you. You are the ruler of Spain, a beautiful and ancient country at the crossroads of the world between Europe and Africa, one shore on the Mediterranean and the other on the mighty Atlantic Ocean. The Spanish are a multicultural people with roots in the Muslim and Christian worlds. A seafaring race, Spanish explorers found and conquered much of the New World, and, for many centuries, its gold and silver brought Spain unrivalled wealth and power, making the Spanish court the envy of the world. = 
 # Requires translation!
O fair and virtuous Isabella! Will you rebuild the Spanish empire and show the world again the greatness of your people? Will you take up the mantle of the holy monarchy, and vanquish your foes under heaven's watchful eyes? Your adoring subjects await your command! Will you build a civilization that stands the test of time? = 
 # Requires translation!
Madrid = 
 # Requires translation!
Barcelona = 
 # Requires translation!
Seville = 
 # Requires translation!
Cordoba = 
 # Requires translation!
Toledo = 
 # Requires translation!
Santiago = 
 # Requires translation!
Murcia = 
 # Requires translation!
Valencia = 
 # Requires translation!
Zaragoza = 
 # Requires translation!
Pamplona = 
 # Requires translation!
Vitoria = 
 # Requires translation!
Santander = 
 # Requires translation!
Oviedo = 
 # Requires translation!
Jaen = 
 # Requires translation!
Logroño = 
 # Requires translation!
Valladolid = 
 # Requires translation!
Palma = 
 # Requires translation!
Teruel = 
 # Requires translation!
Almeria = 
 # Requires translation!
Leon = 
 # Requires translation!
Zamora = 
 # Requires translation!
Mida = 
 # Requires translation!
Lugo = 
 # Requires translation!
Alicante = 
 # Requires translation!
Càdiz = 
 # Requires translation!
Eiche = 
 # Requires translation!
Alcorcon = 
 # Requires translation!
Burgos = 
 # Requires translation!
Vigo = 
 # Requires translation!
Badajoz = 
 # Requires translation!
La Coruña = 
 # Requires translation!
Guadalquivir = 
 # Requires translation!
Bilbao = 
 # Requires translation!
San Sebastian = 
 # Requires translation!
Granada = 
 # Requires translation!
Mérida = 
 # Requires translation!
Huelva = 
 # Requires translation!
Ibiza = 
 # Requires translation!
Las Palmas = 
 # Requires translation!
Tenerife = 
Spain = Sepanyol
 # Requires translation!
100 Gold for discovering a Natural Wonder (bonus enhanced to 500 Gold if first to discover it) = 
 # Requires translation!
Double Happiness from Natural Wonders = 
 # Requires translation!
Tile yields from Natural Wonders doubled = 

 # Requires translation!
Askia = 
 # Requires translation!
You are an abomination to heaven and earth, the chief of ignorant savages! You must be destroyed! = 
 # Requires translation!
Fool! You have doomed your people to fire and destruction! = 
 # Requires translation!
We have been consumed by the fires of hatred and rage. Enjoy your victory in this world - you shall pay a heavy price in the next! = 
 # Requires translation!
I am Askia of the Songhai. We are a fair people - but those who cross us will find only destruction. You would do well to avoid repeating the mistakes others have made in the past. = 
 # Requires translation!
Can I interest you in this deal? = 
 # Requires translation!
River Warlord = 
 # Requires translation!
May the blessings of God, who is greatest of all, be upon you Askia, leader of the Songhai people! For many years your kingdom was a vassal of the mighty West African state of Mali, until the middle of the 14th century, when King Sunni Ali Ber wrested independence from the Mali, conquering much territory and fighting off numerous foes who sought to destroy him. Ultimately, his conquest of the wealthy cities of Timbuktu and Jenne gave the growing Songhai empire the economic power to survive for some 100 years, until the empire was destroyed by foes with advanced technology - muskets against spearmen. = 
 # Requires translation!
King Askia, your people look to you to lead them to glory. To make them powerful and wealthy, to keep them supplied with the weapons they need to defeat any foe. Can you save them from destruction, oh King? Can you build a civilization that will stand the test of time? = 
 # Requires translation!
Gao = 
 # Requires translation!
Tombouctu = 
 # Requires translation!
Jenne = 
 # Requires translation!
Taghaza = 
 # Requires translation!
Tondibi = 
 # Requires translation!
Kumbi Saleh = 
 # Requires translation!
Kukia = 
 # Requires translation!
Walata = 
 # Requires translation!
Tegdaoust = 
 # Requires translation!
Argungu = 
 # Requires translation!
Gwandu = 
 # Requires translation!
Kebbi = 
 # Requires translation!
Boussa = 
 # Requires translation!
Motpi = 
 # Requires translation!
Bamako = 
 # Requires translation!
Wa = 
 # Requires translation!
Kayes = 
 # Requires translation!
Awdaghost = 
 # Requires translation!
Ouadane = 
 # Requires translation!
Dakar = 
 # Requires translation!
Tadmekket = 
 # Requires translation!
Tekedda = 
 # Requires translation!
Kano = 
 # Requires translation!
Agadez = 
 # Requires translation!
Niamey = 
 # Requires translation!
Torodi = 
 # Requires translation!
Ouatagouna = 
 # Requires translation!
Dori = 
 # Requires translation!
Bamba = 
 # Requires translation!
Segou = 
 # Requires translation!
Songhai = 
 # Requires translation!
Receive triple Gold from Barbarian encampments and pillaging Cities = 
 # Requires translation!
Embarked units can defend themselves = 

 # Requires translation!
Genghis Khan = 
 # Requires translation!
You stand in the way of my armies. Let us solve this like warriors! = 
 # Requires translation!
No more words. Today, Mongolia charges toward your defeat. = 
 # Requires translation!
You have hobbled the Mongolian clans. My respect for you nearly matches the loathing. I am waiting for my execution. = 
 # Requires translation!
I am Temuujin, conqueror of cities and countries. Before me lie future Mongolian lands. Behind me is the only cavalry that matters. = 
 # Requires translation!
I am not always this generous, but we hope you take this rare opportunity we give you. = 
 # Requires translation!
So what now? = 
 # Requires translation!
Mongol Terror = 
 # Requires translation!
Greetings, o great Temuujin, immortal emperor of the mighty Mongol Empire! Your fists shatter walls of cities and your voice brings despair to your enemies. O Khan! You united the warring tribes of Northern Asia into a mighty people, creating the greatest cavalry force the world has ever witnessed. Your people's cunning diplomacy divided their enemies, making them weak and helpless before Mongolia's conquering armies. In a few short years, your people's soldiers conquered most of China and Eastern Asia, and the empire continued to grow until it reached west into Europe and south to Korea. Indeed, it was the greatest empire ever seen, dwarfing those pathetic conquests of the Romans or the Greeks. = 
 # Requires translation!
Temuujin, your people call upon you once more to lead them to battle and conquest. Will the world once again tremble at the thunderous sound of your cavalry, sweeping down from the steppes? Will you build a civilization that stands the test of time? = 
 # Requires translation!
Karakorum = 
 # Requires translation!
Beshbalik = 
 # Requires translation!
Turfan = 
 # Requires translation!
Hsia = 
 # Requires translation!
Old Sarai = 
 # Requires translation!
New Sarai = 
 # Requires translation!
Tabriz = 
 # Requires translation!
Tiflis = 
 # Requires translation!
Otrar = 
 # Requires translation!
Sanchu = 
 # Requires translation!
Kazan = 
 # Requires translation!
Almarikh = 
 # Requires translation!
Ulaanbaatar = 
 # Requires translation!
Hovd = 
 # Requires translation!
Darhan = 
 # Requires translation!
Dalandzadgad = 
 # Requires translation!
Mandalgovi = 
 # Requires translation!
Choybalsan = 
 # Requires translation!
Erdenet = 
 # Requires translation!
Tsetserieg = 
 # Requires translation!
Baruun-Urt = 
 # Requires translation!
Ereen = 
 # Requires translation!
Batshireet = 
 # Requires translation!
Choyr = 
 # Requires translation!
Ulaangom = 
 # Requires translation!
Tosontsengel = 
 # Requires translation!
Altay = 
 # Requires translation!
Uliastay = 
 # Requires translation!
Bayanhongor = 
 # Requires translation!
Har-Ayrag = 
 # Requires translation!
Nalayh = 
 # Requires translation!
Tes = 
 # Requires translation!
Mongolia = 
 # Requires translation!
+30% Strength when fighting City-State units and cities = 

 # Requires translation!
Montezuma I = 
 # Requires translation!
Xi-miqa-can! Xi-miqa-can! Xi-miqa-can! (Die, die, die!) = 
 # Requires translation!
Excellent! Let the blood flow in raging torrents! = 
 # Requires translation!
Monster! Who are you to destroy my greatness? = 
 # Requires translation!
What do I see before me? Another beating heart for my sacrificial fire. = 
 # Requires translation!
Accept this agreement or suffer the consequences. = 
 # Requires translation!
Welcome, friend. = 
 # Requires translation!
Sacrificial Captives = 
 # Requires translation!
Welcome, O divine Montezuma! We grovel in awe at your magnificence! May the heaven shower all manner of good things upon you all the days of your life! You are the leader of the mighty Aztec people, wandering nomads from a lost home in the north who in the 12th century came to live in the mesa central in the heart of what would come to be called Mexico. Surrounded by many tribes fighting to control the rich land surrounding the sacred lakes of Texcoco, Xaltocan and Zampango, through cunning alliances and martial prowess, within a mere two hundred years, the Aztecs came to dominate the Central American basin, ruling a mighty empire stretching from sea to sea. But the empire fell at last under the assault of foreign devils - the accursed Spaniards! - wielding fiendish weapons the likes of which your faithful warriors had never seen. = 
 # Requires translation!
O great king Montezuma, your people call upon you once more, to rise up and lead them to glory, bring them wealth and power, and give them dominion over their foes and rivals. Will you answer their call, glorious leader? Will you build a civilization that stands the test of time? = 
 # Requires translation!
Tenochtitlan = 
 # Requires translation!
Teotihuacan = 
 # Requires translation!
Tlatelolco = 
 # Requires translation!
Texcoco = 
 # Requires translation!
Tlaxcala = 
 # Requires translation!
Calixtlahuaca = 
 # Requires translation!
Xochicalco = 
 # Requires translation!
Tlacopan = 
 # Requires translation!
Atzcapotzalco = 
 # Requires translation!
Tzintzuntzan = 
 # Requires translation!
Malinalco = 
 # Requires translation!
Tamuin = 
 # Requires translation!
Teayo = 
 # Requires translation!
Cempoala = 
 # Requires translation!
Chalco = 
 # Requires translation!
Tlalmanalco = 
 # Requires translation!
Ixtapaluca = 
 # Requires translation!
Huexotla = 
 # Requires translation!
Tepexpan = 
 # Requires translation!
Tepetlaoxtoc = 
 # Requires translation!
Chiconautla = 
 # Requires translation!
Zitlaltepec = 
 # Requires translation!
Coyotepec = 
 # Requires translation!
Tequixquiac = 
 # Requires translation!
Jilotzingo = 
 # Requires translation!
Tlapanaloya = 
 # Requires translation!
Tultitan = 
 # Requires translation!
Ecatepec = 
 # Requires translation!
Coatepec = 
 # Requires translation!
Chalchiuites = 
 # Requires translation!
Chiauhita = 
 # Requires translation!
Chapultepec = 
 # Requires translation!
Itzapalapa = 
 # Requires translation!
Ayotzinco = 
 # Requires translation!
Iztapam = 
 # Requires translation!
Aztecs = 
 # Requires translation!
Earn [amount]% of killed [mapUnitFilter] unit's [costOrStrength] as [plunderableStat] = 

 # Requires translation!
Pachacuti = 
 # Requires translation!
Resistance is futile! You cannot hope to stand against the mighty Incan empire. If you will not surrender immediately, then prepare for war! = 
 # Requires translation!
Declare war on me?!? You can't, because I declare war on you first! = 
 # Requires translation!
How did you darken the sun? I ruled with diligence and mercy—see that you do so as well. = 
 # Requires translation!
How are you? You stand before Pachacuti Inca Yupanqui. = 
 # Requires translation!
The Incan people offer this fair trade. = 
 # Requires translation!
How are you doing? = 
 # Requires translation!
What do you want now? = 
 # Requires translation!
Great Andean Road = 
 # Requires translation!
Oh ye who remakes the world, your loyal subjects greet you, King Pachacuti Sapa Inca, ruler of Tawantinsuyu and the Inca people! From the beginnings in the small state of Cusco, the Incans displayed their potential for greatness, marching to war against their many enemies, crushing their armies into dust and carving for themselves a mighty empire stretching from Ecuador to Chile. Indeed, they built the greatest empire ever seen in pre-Columbian America. More than mere soldiers, your people were great builders and artists as well, and the remnants of their works still awe and inspire the world today. = 
 # Requires translation!
Oh King Pachacuti, truly are you called 'Earth Shaker'! Will you once again call upon the ground itself to a fight at your side? Your armies await your signal. Will you restore the glory of your empire? Can you build a civilization that will stand the test of time? = 
 # Requires translation!
Cuzco = 
 # Requires translation!
Tiwanaku = 
 # Requires translation!
Machu = 
 # Requires translation!
Ollantaytambo = 
 # Requires translation!
Corihuayrachina = 
 # Requires translation!
Huamanga = 
 # Requires translation!
Rumicucho = 
 # Requires translation!
Vilcabamba = 
 # Requires translation!
Vitcos = 
 # Requires translation!
Andahuaylas = 
 # Requires translation!
Ica = 
 # Requires translation!
Arequipa = 
 # Requires translation!
Nasca = 
 # Requires translation!
Atico = 
 # Requires translation!
Juli = 
 # Requires translation!
Chuito = 
 # Requires translation!
Chuquiapo = 
 # Requires translation!
Huanuco Pampa = 
 # Requires translation!
Tamboccocha = 
 # Requires translation!
Huaras = 
 # Requires translation!
Riobamba = 
 # Requires translation!
Caxamalca = 
 # Requires translation!
Sausa = 
 # Requires translation!
Tambo Colorado = 
 # Requires translation!
Huaca = 
 # Requires translation!
Tumbes = 
 # Requires translation!
Chan Chan = 
 # Requires translation!
Sipan = 
 # Requires translation!
Pachacamac = 
 # Requires translation!
Llactapata = 
 # Requires translation!
Pisac = 
 # Requires translation!
Kuelap = 
 # Requires translation!
Pajaten = 
 # Requires translation!
Chucuito = 
 # Requires translation!
Choquequirao = 
 # Requires translation!
Inca = 
 # Requires translation!
Units ignore terrain costs when moving into any tile with Hills = 
 # Requires translation!
[amount]% maintenance on road & railroads = 
 # Requires translation!
No Maintenance costs for improvements in [tileFilter] tiles = 

 # Requires translation!
Harald Bluetooth = 
 # Requires translation!
If I am to be honest, I tire of those pointless charades. Why don't we settle our disputes on the field of battle, like true men? Perhaps the skalds will sing of your valor... or mine! = 
 # Requires translation!
Ahahah! You seem to show some skills of a true Viking! Too bad that I'll probably kill you! = 
 # Requires translation!
Loki must have stood by you, for a common man alone could not have defeated me... Oh well! I will join the einherjar in Valhalla and feast, while you toil away here. = 
 # Requires translation!
Harald Bluetooth bids you welcome to his lands, a Viking unlike any the seas and lands have ever known! Hah, are you afraid? = 
 # Requires translation!
This is a fine deal! Even a drunk beggar would agree! = 
 # Requires translation!
Hail to you. = 
 # Requires translation!
Viking Fury = 
 # Requires translation!
Honor and glory be yours, Harald Bluetooth Gormsson, mighty heir of King Gorm of the Old and Thyra Dannebod. Not only were you victorious on the battlefield against the armies of Norway, you also completed massive construction project across the land - numerous Ring Fortresses to protect the populace from invasion and internal strife. You successfully drove off waves of German settlers in 983 AD and sheltered your kingdom from unwanted foreign influence. = 
 # Requires translation!
Stalwart Viking, the time for greatness is upon you once more. You are called to rise up and lead your people to renewed power and triumph! Will you make the world shudder once more at the very thought of your great armies of Northsmen? Will you let the Viking battle cry ring out across the crashing waves? Will you build a civilization to stand the test of time? = 
 # Requires translation!
Copenhagen = 
 # Requires translation!
Aarhus = 
 # Requires translation!
Kaupang = 
 # Requires translation!
Ribe = 
 # Requires translation!
Viborg = 
 # Requires translation!
Tunsberg = 
 # Requires translation!
Roskilde = 
 # Requires translation!
Hedeby = 
 # Requires translation!
Oslo = 
 # Requires translation!
Jelling = 
 # Requires translation!
Truso = 
 # Requires translation!
Bergen = 
 # Requires translation!
Faeroerne = 
 # Requires translation!
Reykjavik = 
 # Requires translation!
Trondheim = 
 # Requires translation!
Godthab = 
 # Requires translation!
Helluland = 
 # Requires translation!
Lillehammer = 
 # Requires translation!
Markland = 
 # Requires translation!
Elsinore = 
 # Requires translation!
Sarpsborg = 
 # Requires translation!
Odense = 
 # Requires translation!
Aalborg = 
 # Requires translation!
Stavanger = 
 # Requires translation!
Vorbasse = 
 # Requires translation!
Schleswig = 
 # Requires translation!
Kristiansand = 
 # Requires translation!
Halogaland = 
 # Requires translation!
Randers = 
 # Requires translation!
Fredrikstad = 
 # Requires translation!
Kolding = 
 # Requires translation!
Horsens = 
 # Requires translation!
Tromsoe = 
 # Requires translation!
Vejle = 
 # Requires translation!
Koge = 
 # Requires translation!
Sandnes = 
 # Requires translation!
Holstebro = 
 # Requires translation!
Slagelse = 
 # Requires translation!
Drammen = 
 # Requires translation!
Hillerod = 
 # Requires translation!
Sonderborg = 
 # Requires translation!
Skien = 
 # Requires translation!
Svendborg = 
 # Requires translation!
Holbaek = 
 # Requires translation!
Hjorring = 
 # Requires translation!
Fladstrand = 
 # Requires translation!
Haderslev = 
 # Requires translation!
Ringsted = 
 # Requires translation!
Skrive = 
 # Requires translation!
Denmark = 
 # Requires translation!
Units pay only 1 movement point to disembark = 
 # Requires translation!
No movement cost to pillage = 

 # Requires translation!
You leave us no choice. War it must be. = 
 # Requires translation!
Very well, this shall not be forgotten. = 
 # Requires translation!
I guess you weren't here for the sprouts after all... = 
 # Requires translation!
Brussels = 

 # Requires translation!
And so the flower of Florence falls to barbaric hands... = 
Florence = Florence

 # Requires translation!
So this is how it feels to die... = 
Hanoi = Hanoi

 # Requires translation!
Unacceptable! = 

Today, the Malay people obey you, but do not think this is over... = Hari ini, orang Melayu taat pada kamu, tetapi jangan fikir ini sudah tamat...
Kuala Lumpur = Kuala Lumpur

 # Requires translation!
Perhaps now we will find peace in death... = 
Lhasa = Lhasa

 # Requires translation!
You fiend! History shall remember this! = 
Milan = Milan

 # Requires translation!
We were too weak to protect ourselves... = 
Quebec City = Bandar Quebec

 # Requires translation!
I have failed. May you, at least, know compassion towards our people. = 
Cape Town = Cape Town

 # Requires translation!
The day of judgement has come to us. But rest assured, the same will go for you! = 
Helsinki = Helsinki

 # Requires translation!
Ah, Gods! Why have you forsaken us? = 
Manila = Manila

 # Requires translation!
Congratulations, conqueror. This tribe serves you now. = 
Mogadishu = Mogadishu

 # Requires translation!
I have to do this, for the sake of progress if nothing else. You must be opposed! = 
 # Requires translation!
You can see how fruitless this will be for you... right? = 
 # Requires translation!
May God grant me these last wishes - peace and prosperity for Brazil. = 
Rio de Janeiro = Rio de Janeiro

 # Requires translation!
After thorough deliberation, Australia finds itself at a crossroads. Prepare yourself, for war is upon us. = 
 # Requires translation!
We will mobilize every means of resistance to stop this transgression against our nation! = 
 # Requires translation!
The principles for which we have fought will survive longer than any nation you could ever build. = 
Sydney = Sydney

 # Requires translation!
I will enjoy hearing your last breath as you witness the destruction of your realm! = 
 # Requires translation!
Why do we fight? Because Inanna demands it. Now, witness the power of the Sumerians! = 
 # Requires translation!
What treachery has struck us? No, what evil? = 
Ur = Ur

 # Requires translation!
In responding to the unstinting malignancy that has heretofore defined your relationship with Canada, we can have no recourse but war! = 
 # Requires translation!
As we can reach no peaceful resolution with you, Canada must turn, with reluctance, to war. = 
 # Requires translation!
I regret not defending my country to the last, although it was not of use. = 
Vancouver = Vancouver

 # Requires translation!
You have revealed your purposes a bit too early, my friend... = 
 # Requires translation!
A wrong calculation, on my part. = 
Venice = Venice

 # Requires translation!
They will write songs of this.... pray that they shall be in your favor. = 
Antwerp = Antwerp

 # Requires translation!
How barbaric. Those who live by the sword shall perish by the sword. = 
Genoa = Genoa

 # Requires translation!
We... defeated? No... we had so much work to do! = 
Kathmandu = Kathmandu

 # Requires translation!
Perhaps, in another world, we could have been friends... = 
Singapore = Singapura

 # Requires translation!
We never fully trusted you from the start. = 
Tyre = Tyre

 # Requires translation!
May the Heavens forgive you for inflicting this humiliation to our people. = 
Zanzibar = Zanzibar 

 # Requires translation!
How could we fall to the likes of you?! = 
Almaty = Almaty

 # Requires translation!
Let's have a nice little War, shall we? = 
 # Requires translation!
If you need your nose bloodied, we'll happily serve. = 
 # Requires translation!
The serbian guerilla will never stop haunting you! = 
Belgrade = Belgrade

 # Requires translation!
War lingers in our hearts. Why carry on with a false peace? = 
 # Requires translation!
You gormless radger! You'll dine on your own teeth before you set foot in Ireland! = 
 # Requires translation!
A lonely wind blows through the highlands today. A dirge for Ireland. Can you hear it? = 
Dublin = Dublin
 # Requires translation!
Will not be chosen for new games = 

 # Requires translation!
You shall stain this land no longer with your vileness! To arms, my countrymen - we ride to war! = 
 # Requires translation!
Traitorous man! The Celtic peoples will not stand for such wanton abuse and slander - I shall have your head! = 
 # Requires translation!
Vile ruler, know that you 'won' this war in name only! = 
Edinburgh = Edinburgh

 # Requires translation!
Do you really think you can walk over us so easily? I will not let it happen. Not to Kongo - not to my people! = 
 # Requires translation!
We are no strangers to war. You have strayed from the right path, and now we will correct it. = 
 # Requires translation!
You are nothing but a glorified barbarian. Cruel, and ruthless. = 
 # Requires translation!
M'Banza-Kongo = 

 # Requires translation!
What a fine battle! Sidon is willing to serve you! = 
Sidon = Sidon

 # Requires translation!
We don't like your face. To arms! = 
 # Requires translation!
You will see you have just bitten off more than you can chew. = 
 # Requires translation!
This ship may sink, but our spirits will linger. = 
Valletta = Valletta

 # Requires translation!
Can only heal by pillaging = 


#################### Lines from Policies from Civ V - Vanilla ####################

 # Requires translation!
Aristocracy = 
 # Requires translation!
Legalism = 
 # Requires translation!
Provides the cheapest [stat] building in your first [amount] cities for free = 
Oligarchy = Oilgarki
 # Requires translation!
Units in cities cost no Maintenance = 
 # Requires translation!
[amount]% Strength for cities = 
 # Requires translation!
Landed Elite = 
 # Requires translation!
[amount]% growth [cityFilter] = 
Monarchy = Monarki
 # Requires translation!
Tradition Complete = 

 # Requires translation!
Collective Rule = 
Citizenship = Warganegara
Republic = Republik
Representation = Perwakilan
 # Requires translation!
Each city founded increases culture cost of policies [amount]% less than normal = 
 # Requires translation!
Meritocracy = 
 # Requires translation!
Liberty Complete = 
 # Requires translation!
Free Great Person = 

 # Requires translation!
Warrior Code = 
Discipline = Disipin
Military Tradition = Tradisi Tentera
 # Requires translation!
[amount]% XP gained from combat = 
 # Requires translation!
Military Caste = 
 # Requires translation!
Professional Army = 
 # Requires translation!
Honor Complete = 

 # Requires translation!
Organized Religion = 
 # Requires translation!
Mandate Of Heaven = 
 # Requires translation!
[amount]% of excess happiness converted to [stat] = 
 # Requires translation!
Theocracy = 
 # Requires translation!
[amount]% [stat] from every [tileFilter/specialist/buildingName] = 
Reformation = Reformasi
Free Religion = Kebebasan Agama
 # Requires translation!
Piety Complete = 

 # Requires translation!
Philantropy = 
 # Requires translation!
Gifts of Gold to City-States generate [amount]% more Influence = 
 # Requires translation!
Aesthetics = 
 # Requires translation!
Resting point for Influence with City-States is increased by [amount] = 
 # Requires translation!
Scholasticism = 
 # Requires translation!
Allied City-States provide [stat] equal to [amount]% of what they produce for themselves = 
 # Requires translation!
Cultural Diplomacy = 
 # Requires translation!
[amount]% resources gifted by City-States = 
 # Requires translation!
[amount]% Happiness from luxury resources gifted by City-States = 
 # Requires translation!
Educated Elite = 
 # Requires translation!
Allied City-States will occasionally gift Great People = 
 # Requires translation!
Patronage Complete = 
 # Requires translation!
Influence of all other civilizations with all city-states degrades [amount]% faster = 
 # Requires translation!
Triggers the following global alert: [param] = 

 # Requires translation!
Naval Tradition = 
 # Requires translation!
Trade Unions = 
 # Requires translation!
Merchant Navy = 
 # Requires translation!
Mercantilism = 
 # Requires translation!
Protectionism = 
 # Requires translation!
[amount] Happiness from each type of luxury resource = 
 # Requires translation!
Commerce Complete = 

Secularism = Sekularisme
 # Requires translation!
Humanism = 
 # Requires translation!
Free Thought = 
 # Requires translation!
Sovereignty = 
 # Requires translation!
[amount]% [stat] = 
 # Requires translation!
Scientific Revolution = 
 # Requires translation!
[amount] Free Technologies = 
 # Requires translation!
Rationalism Complete = 
 # Requires translation!
[stats] from all [buildingFilter] buildings = 

Constitution = Perlembagaan
Universal Suffrage = Hak Pilih Sejagat
Civil Society = Masyarakat Sivil
 # Requires translation!
[amount]% Food consumption by specialists [cityFilter] = 
Free Speech = Kebebasan Bersuara
 # Requires translation!
[amount] units cost no maintenance = 
Democracy = Demokrasi
 # Requires translation!
[amount]% unhappiness from specialists [cityFilter] = 
 # Requires translation!
Freedom Complete = 
 # Requires translation!
[amount]% Yield from every [tileFilter] = 

Populism = Populisme
 # Requires translation!
Militarism = 
 # Requires translation!
[stat] cost of purchasing [baseUnitFilter] units [amount]% = 
Fascism = Fasis
 # Requires translation!
Quantity of strategic resources produced by the empire +[amount]% = 
 # Requires translation!
Police State = 
 # Requires translation!
Total War = 
 # Requires translation!
Autocracy Complete = 

 # Requires translation!
United Front = 
 # Requires translation!
Militaristic City-States grant units [amount] times as fast when you are at war with a common nation = 
Planned Economy = Racangan Ekonomi
Nationalism = Nationalisme
Socialism = Sosialime
 # Requires translation!
[amount]% maintenance cost for buildings [cityFilter] = 
Communism = Komunisme
 # Requires translation!
Order Complete = 


#################### Lines from Quests from Civ V - Vanilla ####################

Route = Jalan
 # Requires translation!
Build a road to connect your capital to our city. = 

 # Requires translation!
Clear Barbarian Camp = 
 # Requires translation!
We feel threatened by a Barbarian Camp near our city. Please take care of it. = 

 # Requires translation!
Connect Resource = 
 # Requires translation!
In order to make our civilizations stronger, connect [param] to your trade network. = 

 # Requires translation!
Construct Wonder = 
 # Requires translation!
We recommend you to start building [param] to show the whole world your civilization strength. = 

 # Requires translation!
Acquire Great Person = 
 # Requires translation!
Great People can change the course of a Civilization! You will be rewarded for acquiring a new [param]. = 

 # Requires translation!
Conquer City State = 
 # Requires translation!
It's time to erase the City-State of [param] from the map. You will be greatly rewarded for conquering them! = 

Find Player = Cari Pemain
 # Requires translation!
You have yet to discover where [param] set up their cities. You will be rewarded for finding their territories. = 

 # Requires translation!
Find Natural Wonder = 
 # Requires translation!
Send your best explorers on a quest to discover Natural Wonders. Nobody knows the location of [param] yet. = 

Give Gold = Bagi Emas
 # Requires translation!
We are suffering great poverty after being robbed by [param], and unless we receive a sum of Gold, it's only a matter of time before we collapse. = 

 # Requires translation!
Pledge to Protect = 
 # Requires translation!
We need your protection to stop the aggressions of [param]. By signing a Pledge of Protection, you'll confirm the bond that ties us. = 

 # Requires translation!
Contest Culture = 
 # Requires translation!
The civilization with the largest Culture growth will gain a reward. = 

 # Requires translation!
Contest Faith = 
 # Requires translation!
The civilization with the largest Faith growth will gain a reward. = 

 # Requires translation!
Contest Technologies = 
 # Requires translation!
The civilization with the largest number of new Technologies researched will gain a reward. = 

Invest = Labur
 # Requires translation!
Our people are rejoicing thanks to a tourism boom. For a certain amount of time, any Gold donation will yield [amount]% extra Influence. = 

 # Requires translation!
Bully City State = 
 # Requires translation!
We are tired of the pretensions of [param]. If someone were to put them in their place by Demanding Tribute from them, they would be rewarded. = 

 # Requires translation!
Denounce Civilization = 
 # Requires translation!
We have been forced to pay tribute to [param]! We need you to tell the world of their ill deeds. = 

 # Requires translation!
We have heard the tenets of [param] and are most curious. Will you send missionaries to teach us about your religion? = 


#################### Lines from Ruins from Civ V - Vanilla ####################

 # Requires translation!
We have discovered cultural artifacts in the ruins! (+20 culture) = 
 # Requires translation!
discover cultural artifacts = 

 # Requires translation!
squatters willing to work for you = 

 # Requires translation!
squatters wishing to settle under your rule = 

 # Requires translation!
An ancient tribe trained us in their ways of combat! = 
 # Requires translation!
your exploring unit receives training = 

 # Requires translation!
We have found survivors in the ruins! Population added to [param]. = 
 # Requires translation!
survivors (adds population to a city) = 

 # Requires translation!
We have found a stash of [param] Gold in the ruins! = 
 # Requires translation!
a stash of gold = 

 # Requires translation!
discover a lost technology = 

 # Requires translation!
Our unit finds advanced weaponry hidden in the ruins! = 
 # Requires translation!
advanced weaponry for your explorer = 

 # Requires translation!
You find evidence of Barbarian activity. Nearby Barbarian camps are revealed! = 
 # Requires translation!
reveal nearby Barbarian camps = 

 # Requires translation!
find a crudely-drawn map = 


#################### Lines from Specialists from Civ V - Vanilla ####################

Scientist = Saintis

Merchant = Pedagang

Artist = Artis

Engineer = Jurutera


#################### Lines from Techs from Civ V - Vanilla ####################

 # Requires translation!
'Where tillage begins, other arts follow. The farmers therefore are the founders of human civilization.' - Daniel Webster = 
Agriculture = Pertanian
 # Requires translation!
Starting tech = 

 # Requires translation!
'Shall the clay say to him that fashioneth it, what makest thou?' - Bible Isaiah 45:9 = 
Pottery = Tembikar
 # Requires translation!
'Thou shalt not muzzle the ox when he treadeth out the corn.' - Bible Deuteronomy 25:4 = 
Animal Husbandry = Penternakan Haiwan
 # Requires translation!
'The haft of the arrow has been feathered with one of the eagle's own plumes, we often give our enemies the means of our own destruction' - Aesop = 
Archery = Memanah
 # Requires translation!
'The meek shall inherit the Earth, but not its mineral rights.' - J. Paul Getty = 
Mining = Perlombongan

 # Requires translation!
'He who commands the sea has command of everything.' - Themistocles = 
Sailing = Berlayar
 # Requires translation!
'So teach us to number our days, so that we may apply our hearts unto wisdom.' - Bible Psalms 90:12 = 
Calendar = Kalendar
 # Requires translation!
'He who destroys a good book kills reason itself.' - John Milton = 
Writing = Penulisan
 # Requires translation!
Enables Open Borders agreements = 
 # Requires translation!
'Even brute beasts and wandering birds do not fall into the same traps or nets twice.' - Saint Jerome = 
Trapping = Perangkap
 # Requires translation!
'Wisdom and virtue are like the two wheels of a cart.' - Japanese proverb = 
The Wheel = Tayar
 # Requires translation!
'How happy are those whose walls already rise!' - Virgil = 
Masonry = Pertukangan Batu
 # Requires translation!
'Here Hector entered, with a spear eleven cubits long in his hand; the bronze point gleamed in front of him, and was fastened to the shaft of the spear by a ring of gold.' - Homer = 
Bronze Working = Pekerja Gangsa

 # Requires translation!
'He made an instrument to know if the moon shine at full or no.' - Samuel Butler = 
Optics = Optik
 # Requires translation!
'There is only one good, knowledge, and one evil, ignorance.' - Socrates = 
Philosophy = Falsafah
 # Requires translation!
Enables Research agreements = 
 # Requires translation!
'A Horse! A Horse! My kingdom for a horse!' - Shakespeare (Richard III) = 
Horseback Riding = Tunggang Kuda
 # Requires translation!
'Mathematics is the gate and key to the sciences.' - Roger Bacon = 
Mathematics = Matematik
 # Requires translation!
'Three things are to be looked to in a building: that it stands on the right spot; that it be securely founded; that it be successfully executed.' - Johann Wolfgang von Goethe = 
Construction = Pembinaan
 # Requires translation!
'Do not wait to strike til the iron is hot, but make it hot by striking.' - William Butler Yeats = 
Iron Working = Pekerja Besi

 # Requires translation!
'Three things are necessary for the salvation of man: to know what he ought to believe; to know what he ought to desire; and to know what he ought to do' - St. Thomas Aquinas = 
Theology = Keagamaan
 # Requires translation!
'The only thing that saves us from the bureaucracy is its inefficiency' - Eugene McCarthy = 
Civil Service = Perkhidmatan Awam
 # Requires translation!
'Better is bread with a happy heart than wealth with vexation.' - Amenemope = 
Currency = Mata Wang
 # Requires translation!
Enables conversion of city production to gold = 
 # Requires translation!
'Instrumental or mechanical science is the noblest and, above all others, the most useful.' - Leonardo da Vinci = 
Engineering = Kejuruteraan
 # Requires translation!
Roads connect tiles across rivers = 
 # Requires translation!
'When pieces of bronze or gold or iron break, the metal-smith welds them together again in the fire, and the bond is established.' - Sri Guru Granth Sahib = 
Metal Casting = Acuan Besi

 # Requires translation!
'I find the great thing in this world is not so much where we stand, as in what direction we are moving.' - Oliver Wendell Holmes = 
Compass = Kompas
 # Requires translation!
'Education is the best provision for old age.' - Aristotle = 
Education = Pelajaran
 # Requires translation!
Enables conversion of city production to science = 
 # Requires translation!
'Whoso pulleth out this sword of this stone and anvil, is rightwise king born of all England.' - Malory = 
Chivalry = Kesatriaan
 # Requires translation!
'The press is the best instrument for enlightening the mind of man, and improving him as a rational, moral and social being.' - Thomas Jefferson = 
Machinery = Mesin
 # Requires translation!
Improves movement speed on roads = 
 # Requires translation!
'Measure what is measurable, and make measurable what is not so.' - Galileo Galilei = 
Physics = Fizik
 # Requires translation!
'John Henry said to his Captain, / 'A man ain't nothin' but a man, / And before I'll let your steam drill beat me down, / I'll die with the hammer in my hand.'' - Anonymous: The Ballad of John Henry, the Steel-Drivin' Man = 
Steel = Keluli

 # Requires translation!
'Joyfully to the breeze royal Odysseus spread his sail, and with his rudder skillfully he steered.' - Homer = 
Astronomy = Astronomi
 # Requires translation!
'Their rising all at once was as the sound of thunder heard remote' - Milton = 
Acoustics = Akustik
 # Requires translation!
'Happiness: a good bank account, a good cook and a good digestion' - Jean Jacques Rousseau = 
Banking = Perbankan
 # Requires translation!
'It is a newspaper's duty to print the news and raise hell.' - The Chicago Times = 
Printing Press = Media Cetak
 # Requires translation!
'The day when two army corps can annihilate each other in one second, all civilized nations, it is to be hoped, will recoil from war and discharge their troops.' - Alfred Nobel = 
Gunpowder = Sumbu

 # Requires translation!
'The winds and the waves are always on the side of the ablest navigators.' - Edward Gibbon = 
Navigation = Navigasi
 # Requires translation!
'Compound interest is the most powerful force in the universe.' - Albert Einstein = 
Economics = Ekonomi
 # Requires translation!
'Wherever we look, the work of the chemist has raised the level of our civilization and has increased the productive capacity of the nation.' - Calvin Coolidge = 
Chemistry = Kimia
 # Requires translation!
'There never was a good knife made of bad steel.' - Benjamin Franklin = 
Metallurgy = Kaji Logam

 # Requires translation!
'Those who cannot remember the past are condemned to repeat it.' - George Santayana = 
Archaeology = Arkeologi
 # Requires translation!
'Every great advance in science has issued from a new audacity of imagination.' - John Dewey = 
Scientific Theory = Teori Saintifik
 # Requires translation!
'Wars may be fought with weapons, but they are won by men. It is the spirit of the men who follow and of the man who leads that gains the victory.' - George S. Patton = 
Military Science = Sains Tentera
 # Requires translation!
'The nation that destroys its soil destroys itself.' - Franklin Delano Roosevelt = 
Fertilizer = Pembajaan
 # Requires translation!
'It is well that war is so terrible, or we should grow too fond of it.' - Robert E. Lee = 
Rifling = Senapang

 # Requires translation!
'If the brain were so simple we could understand it, we would be so simple we couldn't.' - Lyall Watson = 
Biology = Biologi
 # Requires translation!
'The nations of the West hope that by means of steam communication all the world will become as one family.' - Townsend Harris = 
Steam Power = Kuasa Wap
 # Requires translation!
'As soon as men decide that all means are permitted to fight an evil, then their good becomes indistinguishable from the evil that they set out to destroy.' - Christopher Dawson = 
Dynamite = Dinamit

 # Requires translation!
'Is it a fact - or have I dreamt it - that, by means of electricity, the world of matter has become a great nerve, vibrating thousands of miles in a breathless point of time?' - Nathaniel Hawthorne = 
Electricity = Eletrik
 # Requires translation!
'Nothing is particularly hard if you divide it into small jobs.' - Henry Ford = 
Replaceable Parts = Barang Ganti
 # Requires translation!
'The introduction of so powerful an agent as steam to a carriage on wheels will make a great change in the situation of man.' - Thomas Jefferson = 
Railroads = Landasan

 # Requires translation!
'And homeless near a thousand homes I stood, and near a thousand tables pined and wanted food.' - William Wordsworth = 
Refrigeration = Penyejukan
 # Requires translation!
'I once sent a dozen of my friends a telegram saying 'flee at once-all is discovered!' They all left town immediately.' - Mark Twain = 
 # Requires translation!
Telegraph = 
 # Requires translation!
'The whole country was tied together by radio. We all experienced the same heroes and comedians and singers. They were giants.' - Woody Allen = 
Radio = Radio
 # Requires translation!
'Aeronautics was neither an industry nor a science. It was a miracle.' - Igor Sikorsky = 
Flight = Penerbangan
 # Requires translation!
'Any man who can drive safely while kissing a pretty girl is simply not giving the kiss the attention it deserves.' - Albert Einstein = 
Combustion = Pembakaran

 # Requires translation!
'In nothing do men more nearly approach the gods than in giving health to men.' - Cicero = 
Pharmaceuticals = Ilmu Ubat
 # Requires translation!
'Ben, I want to say one word to you, just one word: plastics.' - Buck Henry and Calder Willingham, The Graduate = 
Plastics = Plastik
 # Requires translation!
'There's a basic principle about consumer electronics: it gets more powerful all the time and it gets cheaper all the time.' - Trip Hawkins = 
Electronics = Elektronik
 # Requires translation!
'The speed of communications is wondrous to behold, it is also true that speed does multiply the distribution of information that we know to be untrue.' – Edward R. Murrow = 
Mass Media = Media Masa
 # Requires translation!
'Vision is the art of seeing things invisible.' - Jonathan Swift = 
Radar = Radar
 # Requires translation!
'The unleashed power of the atom has changed everything save our modes of thinking, and we thus drift toward unparalleled catastrophes.' - Albert Einstein = 
Atomic Theory = Teori Atom

 # Requires translation!
'Only within the moment of time represented by the present century has one species, man, acquired significant power to alter the nature of his world.' - Rachel Carson = 
Ecology = Ekologi
 # Requires translation!
'Computers are like Old Testament gods: lots of rules and no mercy.' - Joseph Campbell = 
Computers = Komputer
 # Requires translation!
'A good rule for rocket experimenters to follow is this: always assume that it will explode.' - Astronautics Magazine, 1937 = 
Rocketry = Ilmu Roket
 # Requires translation!
'The night is far spent, the day is at hand: let us therefore cast off the works of darkness, and let us put on the armor of light.' - The Holy Bible: Romans, 13:12 = 
Lasers = Lazer
 # Requires translation!
'I am become Death, the destroyer of worlds.' - J. Robert Oppenheimer = 
Nuclear Fission = Pembelahan Nuklear

 # Requires translation!
'The new electronic interdependence recreates the world in the image of a global village.' - Marshall McLuhan = 
Globalization = Glabalisasi
 # Requires translation!
'1. A robot may not injure a human being or, through inaction, allow a human being to come to harm. 2. A robot must obey any orders given to it by human beings, except when such orders would conflict with the First Law. 3. A robot must protect its own existence as long as such protection does not conflict with the First or Second Law.' - Isaac Asimov = 
Robotics = Robotik
 # Requires translation!
'Now, somehow, in some new way, the sky seemed almost alien.' - Lyndon B. Johnson = 
Satellites = Satelit
 # Requires translation!
Reveals the entire map = 
 # Requires translation!
'Be extremely subtle, even to the point of formlessness, be extremely mysterious, even to the point of soundlessness. Thereby you can be the director of the opponent's fate.' - Sun Tzu = 
 # Requires translation!
Stealth = 
 # Requires translation!
'Our scientific power has outrun our spiritual power, we have guided missiles and misguided men.' – Martin Luther King Jr. = 
 # Requires translation!
Advanced Ballistics = 

 # Requires translation!
'Every particle of matter is attracted by or gravitates to every other particle of matter with a force inversely proportional to the squares of their distances.' - Isaac Newton = 
Particle Physics = Fizik Partikel
 # Requires translation!
'The release of atomic energy has not created a new problem. It has readily made more urgent the necessity of solving an existing one.' - Albert Einstein = 
 # Requires translation!
Nuclear Fusion = 

 # Requires translation!
'The impact of nanotechnology is expected to exceed the impact that the electronics revolution has had on our lives.' - Richard Schwartz = 
Nanotechnology = Teknologi Nano

 # Requires translation!
'I think we agree, the past is over.' - George W. Bush = 
Future Tech = Teknologi Masa Depan
 # Requires translation!
Who knows what the future holds? = 
 # Requires translation!
Can be continually researched = 


#################### Lines from Terrains from Civ V - Vanilla ####################

Ocean = Lautan

Coast = Pesisiran

 # Requires translation!
Grassland = 

 # Requires translation!
Plains = 

Tundra = Tundra

Desert = Gurun

Lakes = Tasik

Mountain = Gunung
 # Requires translation!
Has an elevation of [amount] for visibility calculations = 
 # Requires translation!
Units ending their turn on this terrain take [amount] damage = 

Snow = Salji

Hill = Bukit
 # Requires translation!
[amount] Strength for cities built on this terrain = 

Forest = Hutan
 # Requires translation!
Provides a one-time Production bonus to the closest city when cut down = 
 # Requires translation!
Blocks line-of-sight from tiles at same elevation = 
 # Requires translation!
Resistant to nukes = 
 # Requires translation!
Can be destroyed by nukes = 
 # Requires translation!
A Camp can be built here without cutting it down = 

 # Requires translation!
Jungle = 

 # Requires translation!
Marsh = 
 # Requires translation!
Only Polders can be built here = 

 # Requires translation!
Fallout = 
 # Requires translation!
Nullifies all other stats this tile provides = 

Oasis = Oasis
 # Requires translation!
Only [improvementFilter] improvements may be built on this tile = 

 # Requires translation!
Flood plains = 

Ice = Ais

Atoll = Atol

 # Requires translation!
Great Barrier Reef = 

 # Requires translation!
Old Faithful = 

 # Requires translation!
El Dorado = 
 # Requires translation!
Grants 500 Gold to the first civilization to discover it = 

 # Requires translation!
Fountain of Youth = 
 # Requires translation!
Grants [promotion] ([comment]) to adjacent [mapUnitFilter] units for the rest of the game = 
 # Requires translation!
Tile provides yield without assigned population = 

 # Requires translation!
Grand Mesa = 

 # Requires translation!
Mount Fuji = 

Krakatoa = Krakatoa

 # Requires translation!
Rock of Gibraltar = 

 # Requires translation!
Cerro de Potosi = 

 # Requires translation!
Barringer Crater = 


#################### Lines from TileImprovements from Civ V - Vanilla ####################

Farm = Ladang
 # Requires translation!
Can also be built on tiles adjacent to fresh water = 
 # Requires translation!
[stats] from [tileFilter] tiles = 

 # Requires translation!
Lumber mill = 

Mine = Lombong

 # Requires translation!
Trading post = 

Camp = Kem

Oil well = Telaga Minyak

 # Requires translation!
Pasture = 

Plantation = Rerladangan

Quarry = Kuari

 # Requires translation!
Fishing Boats = 

Fort = Kubu
 # Requires translation!
Can be built outside your borders = 
 # Requires translation!
Gives a defensive bonus of [amount]% = 

Road = Jalan
 # Requires translation!
Costs [amount] gold per turn when in your territory = 
 # Requires translation!
Reduces movement cost to ½ if the other tile also has a Road or Railroad = 
 # Requires translation!
Reduces movement cost to ⅓ with Machinery = 
 # Requires translation!
Requires Engineering to bridge rivers = 

Railroad = Landasan Keretapi
 # Requires translation!
Reduces movement cost to ⅒ if the other tile also has a Railroad = 

 # Requires translation!
Remove Forest = 
 # Requires translation!
Provides a one-time Production bonus depending on distance to the closest city once finished = 

 # Requires translation!
Remove Jungle = 

 # Requires translation!
Remove Fallout = 

 # Requires translation!
Remove Marsh = 

Remove Road = Buang Jalan

Remove Railroad = Buang Landasan

 # Requires translation!
Cancel improvement order = 

Academy = Akademi

Landmark = Mercu Tanda

 # Requires translation!
Manufactory = 

Customs house = Rumah Kastam

 # Requires translation!
Holy site = 

 # Requires translation!
Citadel = 
 # Requires translation!
Adjacent enemy units ending their turn take [amount] damage = 
 # Requires translation!
Can be built just outside your borders = 
 # Requires translation!
Constructing it will take over the tiles around it and assign them to your closest city = 

Moai = Moai

 # Requires translation!
Terrace farm = 

 # Requires translation!
Ancient ruins = 
 # Requires translation!
Unpillagable = 
 # Requires translation!
Provides a random bonus when entered = 

 # Requires translation!
City ruins = 
 # Requires translation!
A bleak reminder of the destruction wreaked by War = 

 # Requires translation!
City center = 
 # Requires translation!
Indestructible = 
 # Requires translation!
Marks the center of a city = 
 # Requires translation!
Appearance changes with the technological era of the owning civilization = 

 # Requires translation!
Barbarian encampment = 
 # Requires translation!
Home to uncivilized barbarians, will spawn a hostile unit from time to time = 


#################### Lines from TileResources from Civ V - Vanilla ####################

 # Requires translation!
Cattle = 

Sheep = Kambing biri-biri

Deer = Rusa

Bananas = Pisang

Wheat = Gandum

Stone = Batu

Fish = Ikan

Horses = Kuda
 # Requires translation!
Guaranteed with Strategic Balance resource option = 

Iron = Besi

Coal = Arang

Oil = Minyak
 # Requires translation!
Deposits in [tileFilter] tiles always provide [amount] resources = 

Aluminum = Aluminum

Uranium = Uranium

Furs = Bulu

Cotton = Kapas

 # Requires translation!
Dyes = 

Gems = Permata

Gold Ore = Bijih Emas

Silver = Perak

 # Requires translation!
Incense = 

 # Requires translation!
Ivory = 

Silk = Sutera

Spices = Rempah-ratus

Wine = Wain

Sugar = Gula

Marble = Marmar

Whales = Ikan Paus

Pearls = Mutiara

Jewelry = Barang Kemas
 # Requires translation!
Can only be created by Mercantile City-States = 

 # Requires translation!
Porcelain = 


#################### Lines from UnitPromotions from Civ V - Vanilla ####################

 # Requires translation!
Sword = 
 # Requires translation!
Ranged Gunpowder = 
 # Requires translation!
Armored = 
 # Requires translation!
Melee Water = 
 # Requires translation!
Ranged Water = 
 # Requires translation!
Heal Instantly = 
 # Requires translation!
Heal this unit by [amount] HP = 
 # Requires translation!
Doing so will consume this opportunity to choose a Promotion = 

 # Requires translation!
Accuracy I = 

 # Requires translation!
Accuracy II = 

 # Requires translation!
Accuracy III = 

 # Requires translation!
Barrage I = 

 # Requires translation!
Barrage II = 

 # Requires translation!
Barrage III = 

 # Requires translation!
Volley = 

 # Requires translation!
Extended Range = 
 # Requires translation!
[amount] Range = 

 # Requires translation!
Indirect Fire = 
 # Requires translation!
Ranged attacks may be performed over obstacles = 

 # Requires translation!
Shock I = 

 # Requires translation!
Shock II = 

 # Requires translation!
Shock III = 

 # Requires translation!
Drill I = 

 # Requires translation!
Drill II = 

 # Requires translation!
Drill III = 

 # Requires translation!
Charge = 

 # Requires translation!
Besiege = 

 # Requires translation!
Formation I = 

 # Requires translation!
Formation II = 

 # Requires translation!
Blitz = 
 # Requires translation!
[amount] additional attacks per turn = 

 # Requires translation!
Woodsman = 
 # Requires translation!
Double movement in [terrainFilter] = 

 # Requires translation!
Amphibious = 
 # Requires translation!
Eliminates combat penalty for attacking over a river = 
 # Requires translation!
Eliminates combat penalty for attacking across a coast = 

 # Requires translation!
Medic = 
 # Requires translation!
All adjacent units heal [amount] HP when healing = 

 # Requires translation!
Medic II = 
 # Requires translation!
[amount] HP when healing = 

 # Requires translation!
Scouting I = 

 # Requires translation!
Scouting II = 

 # Requires translation!
Scouting III = 

 # Requires translation!
Survivalism I = 

 # Requires translation!
Survivalism II = 

 # Requires translation!
Survivalism III = 
 # Requires translation!
Unit will heal every turn, even if it performs an action = 
 # Requires translation!
May withdraw before melee ([amount]%) = 

 # Requires translation!
Boarding Party I = 

 # Requires translation!
Boarding Party II = 

 # Requires translation!
Boarding Party III = 

 # Requires translation!
Coastal Raider I = 
 # Requires translation!
Earn [amount]% of the damage done to [mapUnitFilter] units as [plunderableStat] = 

 # Requires translation!
Coastal Raider II = 

 # Requires translation!
Coastal Raider III = 

 # Requires translation!
Landing Party = 

 # Requires translation!
Targeting I = 

 # Requires translation!
Targeting II = 

 # Requires translation!
Targeting III = 

 # Requires translation!
Wolfpack I = 

 # Requires translation!
Wolfpack II = 

 # Requires translation!
Wolfpack III = 

 # Requires translation!
Aircraft Carrier = 
 # Requires translation!
Armor Plating I = 

 # Requires translation!
Armor Plating II = 

 # Requires translation!
Armor Plating III = 

 # Requires translation!
Flight Deck I = 
 # Requires translation!
Can carry [amount] extra [mapUnitFilter] units = 

 # Requires translation!
Flight Deck II = 

 # Requires translation!
Flight Deck III = 

 # Requires translation!
Supply = 
 # Requires translation!
May heal outside of friendly territory = 

 # Requires translation!
Siege I = 

 # Requires translation!
Siege II = 

 # Requires translation!
Siege III = 

 # Requires translation!
Evasion = 
 # Requires translation!
Damage taken from interception reduced by [amount]% = 

 # Requires translation!
Interception I = 
 # Requires translation!
[amount]% Damage when intercepting = 

 # Requires translation!
Interception II = 

 # Requires translation!
Interception III = 

 # Requires translation!
Air Targeting I = 

 # Requires translation!
Air Targeting II = 

 # Requires translation!
Sortie = 
 # Requires translation!
[amount] extra interceptions may be made per turn = 

 # Requires translation!
Operational Range = 

 # Requires translation!
Helicopter = 
 # Requires translation!
Air Repair = 

 # Requires translation!
Mobility I = 

 # Requires translation!
Mobility II = 

 # Requires translation!
Anti-Armor I = 

 # Requires translation!
Anti-Armor II = 

 # Requires translation!
Cover I = 

 # Requires translation!
Cover II = 

 # Requires translation!
March = 

 # Requires translation!
Mobility = 

 # Requires translation!
Sentry = 

Logistics = Logistik

 # Requires translation!
Ambush I = 

 # Requires translation!
Ambush II = 

 # Requires translation!
Bombardment I = 

 # Requires translation!
Bombardment II = 

 # Requires translation!
Bombardment III = 

 # Requires translation!
Morale = 

 # Requires translation!
Great Generals I = 

 # Requires translation!
Great Generals II = 

 # Requires translation!
Quick Study = 

 # Requires translation!
Haka War Dance = 
 # Requires translation!
[amount]% Strength for enemy [unitType] units in adjacent [param] tiles = 

 # Requires translation!
Rejuvenation = 
 # Requires translation!
All healing effects doubled = 

 # Requires translation!
Slinger Withdraw = 

 # Requires translation!
Ignore terrain cost = 
 # Requires translation!
Ignores terrain cost = 

 # Requires translation!
Pictish Courage = 

 # Requires translation!
Home Sweet Home = 
 # Requires translation!
[amount]% Strength decreasing with distance from the capital = 


#################### Lines from UnitTypes from Civ V - Vanilla ####################


 # Requires translation!
Civilian Water = 


 # Requires translation!
Can enter ice tiles = 
 # Requires translation!
Invisible to non-adjacent units = 
 # Requires translation!
Can see invisible [mapUnitFilter] units = 


 # Requires translation!
Aircraft = 
 # Requires translation!
6 tiles in every direction always visible = 


Atomic Bomber = Pengebom Atomik

 # Requires translation!
Self-destructs when attacking = 
 # Requires translation!
Cannot be intercepted = 

 # Requires translation!
Can pass through impassable tiles = 


#################### Lines from Units from Civ V - Vanilla ####################

 # Requires translation!
Can build [improvementFilter/terrainFilter] improvements on tiles = 

 # Requires translation!
Founds a new city = 
 # Requires translation!
Excess Food converted to Production when under construction = 
 # Requires translation!
Requires at least [amount] population = 

 # Requires translation!
May upgrade to [baseUnitFilter] through ruins-like effects = 

 # Requires translation!
This is your basic, club-swinging fighter. = 

 # Requires translation!
Maori Warrior = 

 # Requires translation!
Jaguar = 
 # Requires translation!
Heals [amount] damage if it kills a unit = 

 # Requires translation!
Brute = 

 # Requires translation!
Archer = 

 # Requires translation!
Bowman = 

 # Requires translation!
Slinger = 

 # Requires translation!
Skirmisher = 

 # Requires translation!
Work Boats = 
 # Requires translation!
Cannot enter ocean tiles = 
 # Requires translation!
May create improvements on water resources = 
 # Requires translation!
Uncapturable = 

 # Requires translation!
Trireme = 

 # Requires translation!
Galley = 

 # Requires translation!
Chariot Archer = 
 # Requires translation!
No defensive terrain bonus = 
 # Requires translation!
Rough terrain penalty = 

 # Requires translation!
War Chariot = 

 # Requires translation!
War Elephant = 


 # Requires translation!
Hoplite = 

 # Requires translation!
Persian Immortal = 

 # Requires translation!
Marauder = 

 # Requires translation!
Horseman = 
 # Requires translation!
Can move after attacking = 

 # Requires translation!
Companion Cavalry = 

 # Requires translation!
Catapult = 
 # Requires translation!
Must set up to ranged attack = 

 # Requires translation!
Ballista = 

 # Requires translation!
Swordsman = 

 # Requires translation!
Legion = 

 # Requires translation!
Mohawk Warrior = 


 # Requires translation!
Landsknecht = 
 # Requires translation!
Can move immediately once bought = 

Knight = Kesatria

 # Requires translation!
Camel Archer = 

 # Requires translation!
Conquistador = 
 # Requires translation!
Defense bonus when embarked = 

 # Requires translation!
Naresuan's Elephant = 

 # Requires translation!
Mandekalu Cavalry = 

 # Requires translation!
Keshik = 

 # Requires translation!
Crossbowman = 

 # Requires translation!
Chu-Ko-Nu = 

 # Requires translation!
Longbowman = 

 # Requires translation!
Trebuchet = 

 # Requires translation!
Hwach'a = 

 # Requires translation!
Longswordsman = 

Samurai = Samurai

 # Requires translation!
Berserker = 

 # Requires translation!
Caravel = 

 # Requires translation!
Turtle Ship = 


 # Requires translation!
Musketeer = 

 # Requires translation!
Janissary = 

 # Requires translation!
Minuteman = 

 # Requires translation!
Tercio = 

 # Requires translation!
Frigate = 

 # Requires translation!
Ship of the Line = 

 # Requires translation!
Lancer = 

 # Requires translation!
Sipahi = 

Cannon = Meriam


 # Requires translation!
Norwegian Ski Infantry = 

 # Requires translation!
Cavalry = 

 # Requires translation!
Cossack = 

 # Requires translation!
Ironclad = 

Artillery = Artileri

 # Requires translation!
Can only attack [tileFilter] tiles = 

 # Requires translation!
Foreign Legion = 


 # Requires translation!
[amount]% chance to intercept air attacks = 

Carrier = Pengangkut
 # Requires translation!
Cannot attack = 
 # Requires translation!
Can carry [amount] [mapUnitFilter] units = 

Battleship = Kapal Perang

 # Requires translation!
Anti-Aircraft Gun = 

Destroyer = Pemusnah

Zero = Zero


 # Requires translation!
B17 = 

 # Requires translation!
Paratrooper = 
 # Requires translation!
May Paradrop up to [amount] tiles from inside friendly territory = 

Tank = Kereta Kebal

 # Requires translation!
Panzer = 

 # Requires translation!
Anti-Tank Gun = 

Atomic Bomb = Bom Atom
 # Requires translation!
Nuclear weapon of Strength [amount] = 
 # Requires translation!
Blast radius [amount] = 

 # Requires translation!
Rocket Artillery = 

 # Requires translation!
Mobile SAM = 

 # Requires translation!
Guided Missile = 

Nuclear Missile = Misil Nuklear

 # Requires translation!
Helicopter Gunship = 
 # Requires translation!
All tiles cost 1 movement = 
 # Requires translation!
Ignores Zone of Control = 
 # Requires translation!
Unable to capture cities = 

Nuclear Submarine = Kapal Selam Nuklear

 # Requires translation!
Mechanized Infantry = 

 # Requires translation!
Missile Cruiser = 

 # Requires translation!
Modern Armor = 

 # Requires translation!
Jet Fighter = 

 # Requires translation!
Giant Death Robot = 

 # Requires translation!
Stealth Bomber = 
 # Requires translation!
Cannot be carried by [mapUnitFilter] units = 

 # Requires translation!
Great Artist = 
 # Requires translation!
Can start an [amount]-turn golden age = 
 # Requires translation!
Can construct [improvementName] = 
 # Requires translation!
Great Person - [stat] = 

 # Requires translation!
Great Scientist = 
 # Requires translation!
Can hurry technology research = 

 # Requires translation!
Great Merchant = 
 # Requires translation!
Can undertake a trade mission with City-State, giving a large sum of gold and [amount] Influence = 

 # Requires translation!
Great Engineer = 
 # Requires translation!
Can speed up construction of a building = 

 # Requires translation!
Great Prophet = 
 # Requires translation!
Can construct [tileImprovement] if it hasn't used other actions yet = 
 # Requires translation!
Can [param] [amount] times = 
 # Requires translation!
Removes other religions when spreading religion = 
 # Requires translation!
May found a religion = 
 # Requires translation!
May enhance a religion = 
 # Requires translation!
May enter foreign tiles without open borders = 
 # Requires translation!
Religious Unit = 
 # Requires translation!
Takes your religion over the one in their birth city = 

 # Requires translation!
Great General = 
 # Requires translation!
Bonus for units in 2 tile radius 15% = 

 # Requires translation!
Khan = 

 # Requires translation!
Missionary = 
 # Requires translation!
May enter foreign tiles without open borders, but loses [amount] religious strength each turn it ends there = 
 # Requires translation!
Can be purchased with [stat] [cityFilter] = 

 # Requires translation!
Inquisitor = 
 # Requires translation!
Prevents spreading of religion to the city it is next to = 


#################### Lines from Beliefs from Civ V - Gods & Kings ####################

 # Requires translation!
Ancestor Worship = 

 # Requires translation!
Dance of the Aurora = 
 # Requires translation!
[stats] from [tileFilter] tiles without [tileFilter2] [cityFilter] = 

 # Requires translation!
Desert Folklore = 

 # Requires translation!
Faith Healers = 
 # Requires translation!
[mapUnitFilter] Units adjacent to this city heal [amount] HP per turn when healing = 

 # Requires translation!
Fertility Rites = 

 # Requires translation!
God of Craftsman = 
 # Requires translation!
[stats] in cities with [amount] or more population = 

 # Requires translation!
God of the Open Sky = 

 # Requires translation!
God of the Sea = 

 # Requires translation!
God of War = 
 # Requires translation!
Earn [amount]% of [mapUnitFilter] unit's [costOrStrength] as [plunderableStat] when killed within 4 tiles of a city following this religion = 

 # Requires translation!
Goddess of Festivals = 

 # Requires translation!
Goddess of Love = 

 # Requires translation!
Goddess of Protection = 
 # Requires translation!
[amount]% attacking Strength for cities = 

 # Requires translation!
Goddess of the Hunt = 

 # Requires translation!
Messenger of the Gods = 

 # Requires translation!
Monument to the Gods = 

 # Requires translation!
One with Nature = 

 # Requires translation!
Oral Tradition = 

 # Requires translation!
Religious Idols = 

 # Requires translation!
Religious Settlements = 

 # Requires translation!
Sacred Path = 

 # Requires translation!
Sacred Waters = 
 # Requires translation!
[stats] in cities on [terrainFilter] tiles = 

 # Requires translation!
Stone Circles = 

 # Requires translation!
Follower = 
 # Requires translation!
Asceticism = 

 # Requires translation!
Cathedrals = 
 # Requires translation!
May buy [buildingFilter] buildings with [stat] [cityFilter] = 

 # Requires translation!
Choral Music = 

 # Requires translation!
Divine inspiration = 

 # Requires translation!
Feed the World = 

 # Requires translation!
Guruship = 

 # Requires translation!
Holy Warriors = 
 # Requires translation!
May buy [baseUnitFilter] units with [stat] for [amount] times their normal Production cost = 

 # Requires translation!
Liturgical Drama = 

 # Requires translation!
Monasteries = 

 # Requires translation!
Mosques = 

 # Requires translation!
Pagodas = 

 # Requires translation!
Peace Gardens = 

 # Requires translation!
Religious Art = 

 # Requires translation!
Religious Center = 

 # Requires translation!
Religious Community = 
 # Requires translation!
[amount]% [stat] from every follower, up to [amount2]% = 

 # Requires translation!
Swords into Ploughshares = 

 # Requires translation!
Founder = 
 # Requires translation!
Ceremonial Burial = 
 # Requires translation!
[stats] for each global city following this religion = 

Church Property = Tanah Gereja

 # Requires translation!
Initiation Rites = 
 # Requires translation!
[stats] when a city adopts this religion for the first time (modified by game speed) = 

 # Requires translation!
Interfaith Dialogue = 
 # Requires translation!
When spreading religion to a city, gain [amount] times the amount of followers of other religions as [stat] = 

 # Requires translation!
Papal Primacy = 
 # Requires translation!
Resting point for Influence with City-States following this religion [amount] = 

 # Requires translation!
Peace Loving = 
 # Requires translation!
[stats] for every [amount] global followers [cityFilter] = 

 # Requires translation!
Pilgrimage = 

 # Requires translation!
Tithe = 

 # Requires translation!
World Church = 

 # Requires translation!
Enhancer = 
 # Requires translation!
Defender of the Faith = 

 # Requires translation!
Holy Order = 

 # Requires translation!
Itinerant Preachers = 
 # Requires translation!
Religion naturally spreads to cities [amount] tiles away = 

 # Requires translation!
Just War = 

 # Requires translation!
Messiah = 
 # Requires translation!
[amount]% Spread Religion Strength = 
 # Requires translation!
[amount]% Faith cost of generating Great Prophet equivalents = 
 # Requires translation!
[stat] cost for [unit] units [amount]% = 

 # Requires translation!
Missionary Zeal = 

 # Requires translation!
Religious Texts = 
 # Requires translation!
[amount]% Natural religion spread [cityFilter] = 

 # Requires translation!
Religious Unity = 

 # Requires translation!
Reliquary = 
 # Requires translation!
[stats] whenever a Great Person is expended = 


#################### Lines from Buildings from Civ V - Gods & Kings ####################


 # Requires translation!
Stele = 


 # Requires translation!
Shrine = 

 # Requires translation!
Pyramid = 


 # Requires translation!
'Regard your soldiers as your children, and they will follow you into the deepest valleys; look on them as your own beloved sons, and they will stand by you even unto death.' - Sun Tzu = 
 # Requires translation!
Terracotta Army = 


 # Requires translation!
Amphitheater = 


 # Requires translation!
'...who drinks the water I shall give him, says the Lord, will have a spring inside him welling up for eternal life. Let them bring me to your holy mountain in the place where you dwell. Across the desert and through the mountain to the Canyon of the Crescent Moon...' - Indiana Jones = 
 # Requires translation!
Petra = 


 # Requires translation!
'With the magnificence of eternity before us, let time, with all its fluctuations, dwindle into its own littleness.' - Thomas Chalmers = 
 # Requires translation!
Great Mosque of Djenne = 
 # Requires translation!
[baseUnitFilter] units built [cityFilter] can [action] [amount] extra times = 

 # Requires translation!
Grand Temple = 


 # Requires translation!
'Justice is an unassailable fortress, built on the brow of a mountain which cannot be overthrown by the violence of torrents, nor demolished by the force of armies.' - Joseph Addison = 
 # Requires translation!
Alhambra = 


 # Requires translation!
Ceilidh Hall = 


 # Requires translation!
'Don't clap too hard - it's a very old building.' - John Osbourne = 
 # Requires translation!
Leaning Tower of Pisa = 


 # Requires translation!
Coffee House = 


 # Requires translation!
'...the location is one of the most beautiful to be found, holy and unapproachable, a worthy temple for the divine friend who has brought salvation and true blessing to the world.' - King Ludwig II of Bavaria = 
 # Requires translation!
Neuschwanstein = 


 # Requires translation!
Recycling Center = 
 # Requires translation!
Limited to [amount] per Civilization = 


 # Requires translation!
'Nothing travels faster than light with the possible exception of bad news, which obeys its own special rules.' - Douglas Adams = 
 # Requires translation!
CN Tower = 
 # Requires translation!
[amount] population [cityFilter] = 

 # Requires translation!
Bomb Shelter = 
 # Requires translation!
Population loss from nuclear attacks [amount]% [cityFilter] = 


 # Requires translation!
'The wonder is, not that the field of stars is so vast, but that man has measured it.' - Anatole France = 
 # Requires translation!
Hubble Space Telescope = 


 # Requires translation!
Cathedral = 


 # Requires translation!
Mosque = 

 # Requires translation!
Pagoda = 


#################### Lines from Difficulties from Civ V - Gods & Kings ####################


#################### Lines from Eras from Civ V - Gods & Kings ####################


 # Requires translation!
May not generate great prophet equivalents naturally = 
 # Requires translation!
May buy [baseUnitFilter] units for [amount] [stat] [cityFilter] at an increasing price ([amount2]) = 
 # Requires translation!
Starting in this era disables religion = 


Marine = Marin


#################### Lines from GlobalUniques from Civ V - Gods & Kings ####################


#################### Lines from Nations from Civ V - Gods & Kings ####################


 # Requires translation!
Islam = 

 # Requires translation!
Christianity = 


 # Requires translation!
Shinto = 

 # Requires translation!
Greetings, President Mahatma Gandhi, great souled leader of India! You are the ruler of one of the oldest countries in the world with history stretching back almost 10,000 years. A spiritual country, India is the birthplace of three of the world's great religions - Hinduism, Buddhism and Jainism. This is a passionate land of music and color, a land of great wealth and grinding poverty. For centuries, India was divided into kingdoms who fought constantly with each other and against outside invaders. That was, however, after empires such as Maratha, Maurya and Gupta. In the 12th century AD, India was conquered by Muslim Turks who fled from the Mongols. In the early 17th century, the English arrived, and through a combination of shrewd diplomacy and technological superiority, they conquered your fragmented nation. England remained in power for some two centuries until driven out by a rising wave of Indian nationalism, a peaceful rebellion unlike any before seen in history, one led by you! = 
 # Requires translation!
Gandhi, your people look to you to lead them to even greater heights of glory! Can you help your people realize their great potential, to once again become the world's center of arts, culture and religion? Can you build a civilization that will stand the test of time? = 
 # Requires translation!
Hinduism = 


 # Requires translation!
Confucianism = 


 # Requires translation!
Zoroastrianism = 


 # Requires translation!
Buddhism = 


 # Requires translation!
Tengriism = 


 # Requires translation!
Attila the Hun = 
 # Requires translation!
I grow tired of this throne. I think I should like to have yours instead. = 
 # Requires translation!
Now what is this?! You ask me to add your riches to my great avails. The invitation is accepted. = 
 # Requires translation!
My people will mourn me not with tears, but with human blood. = 
 # Requires translation!
You are in the presence of Attila, scourge of Rome. Do not let hubris be your downfall as well. = 
 # Requires translation!
This is better than you deserve, but let it not be said that I am an unfair man. = 
 # Requires translation!
Good day to you. = 
 # Requires translation!
Scourge of God = 
 # Requires translation!
Your men stand proudly to greet you, Great Attila, grand warrior and ruler of the Hunnic empire. Together with your brother Bleda you expanded the boundaries of your empire, becoming the most powerful and frightening force of the 5th century. You bowed the Eastern Roman Emperors to your will and took kingdom after kingdom along the Danube and Nisava Rivers. As the sovereign ruler of the Huns, you marched your army across Europe into Gaul, planning to extend your already impressive lands all the way to the Atlantic Ocean. Your untimely death led to the quick disintegration and downfall of your empire, but your name and deeds have created an everlasting legacy for your people. = 
 # Requires translation!
Fearsome General, your people call for the recreation of a new Hunnic Empire, one which will make the exploits and histories of the former seem like the faded dreaming of a dying sun. Will you answer their call to regain your rightful prominence and glory? Will you mount your steadfast steed and lead your armies to victory? Will you build a civilization that stands the test of time? = 
 # Requires translation!
Atilla's Court = 
 # Requires translation!
The Huns = 
 # Requires translation!
Cities are razed [amount] times as fast = 
 # Requires translation!
Starts with [tech] = 
 # Requires translation!
"Borrows" city names from other civilizations in the game = 

 # Requires translation!
William of Orange = 
 # Requires translation!
As much as I despise war, I consider it a, hahaha, contribution to the common cause to erase your existence. = 
 # Requires translation!
You call yourself an exalted ruler, but I see nothing more than a smartly dressed barbarian! = 
 # Requires translation!
My God, be merciful to my soul. My God, feel pity for this... my poor people! = 
 # Requires translation!
I am William of Orange, stadtholder of The Netherlands. Did you need anything? I still have a lot to do. = 
 # Requires translation!
I believe I have something that may be of some importance to you. = 
 # Requires translation!
Once again, greetings. = 
 # Requires translation!
Dutch East India Company = 
 # Requires translation!
Hail stalwart Prince William of Orange, liberator of the Netherlands and hero to the Dutch people. It was your courageous effort in the 1568 rebellion against Spanish dominion that led the Dutch to freedom, and ultimately resulted in the Eighty Years' War. Your undertaking allowed for the creation of one of Europe's first modern republics, the Seven United Provinces. You gave your life to the rebellion, falling at the hands of an assassin in 1584, but your death would only serve to embolden the people's charge, and your legacy as "Father of the Fatherland" will stand as a symbol of Dutch independence for all time. = 
 # Requires translation!
Brave prince, the people again yearn for the wise stewardship your wisdom afforded them. Can you once again secure the sovereignty of your kingdom and lead your people to greatness? Can you build a civilization that stands the test of time? = 
 # Requires translation!
Amsterdam = 
 # Requires translation!
Rotterdam = 
 # Requires translation!
Utrecht = 
 # Requires translation!
Groningen = 
 # Requires translation!
Breda = 
 # Requires translation!
Nijmegen = 
 # Requires translation!
Den Haag = 
 # Requires translation!
Haarlem = 
 # Requires translation!
Arnhem = 
 # Requires translation!
Zutphen = 
 # Requires translation!
Maastricht = 
 # Requires translation!
Tilburg = 
 # Requires translation!
Eindhoven = 
 # Requires translation!
Dordrecht = 
 # Requires translation!
Leiden = 
 # Requires translation!
's Hertogenbosch = 
 # Requires translation!
Almere = 
 # Requires translation!
Alkmaar = 
 # Requires translation!
Brielle = 
 # Requires translation!
Vlissingen = 
 # Requires translation!
Apeldoorn = 
 # Requires translation!
Enschede = 
 # Requires translation!
Amersfoort = 
 # Requires translation!
Zwolle = 
 # Requires translation!
Venlo = 
 # Requires translation!
Uden = 
 # Requires translation!
Grave = 
 # Requires translation!
Delft = 
 # Requires translation!
Gouda = 
 # Requires translation!
Nieuwstadt = 
 # Requires translation!
Weesp = 
 # Requires translation!
Coevorden = 
 # Requires translation!
Kerkrade = 
 # Requires translation!
The Netherlands = 
 # Requires translation!
Retain [amount]% of the happiness from a luxury after the last copy has been traded away = 

 # Requires translation!
Gustavus Adolphus = 
 # Requires translation!
The Hakkapeliittas will ride again and your men will fall just at the sight of my cavalry! God with us! = 
 # Requires translation!
Ha ha ha, captain Gars will be very glad to head out to war again. = 
 # Requires translation!
I am Sweden's king. You can take my lands, my people, my kingdom, but you will never reach the House of Vasa. = 
 # Requires translation!
Stranger, welcome to the Snow King's kingdom! I am Gustavus Adolphus, member of the esteemed House of Vasa = 
 # Requires translation!
My friend, it is my belief that this settlement can benefit both our peoples. = 
 # Requires translation!
Oh, welcome! = 
 # Requires translation!
Oh, it is you. = 
 # Requires translation!
Nobel Prize = 
 # Requires translation!
All hail the transcendent King Gustavus Adolphus, founder of the Swedish Empire and her most distinguished military tactician. It was during your reign that Sweden emerged as one of the greatest powers in Europe, due in no small part to your wisdom, both on and off the battlefield. As king, you initiated a number of domestic reforms that ensured the economic stability and prosperity of your people. As the general who came to be known as the "Lion of the North," your visionary designs in warfare gained the admiration of military commanders the world over. Thanks to your triumphs in the Thirty Years' War, you were assured a legacy as one of history's greatest generals. = 
 # Requires translation!
Oh noble King, the people long for your prudent leadership, hopeful that once again they will see your kingdom rise to glory. Will you devise daring new strategies, leading your armies to victory on the theater of war? Will you build a civilization that stands the test of time? = 
 # Requires translation!
Stockholm = 
 # Requires translation!
Uppsala = 
 # Requires translation!
Gothenburg = 
 # Requires translation!
Malmö = 
 # Requires translation!
Linköping = 
 # Requires translation!
Kalmar = 
 # Requires translation!
Skara = 
 # Requires translation!
Västerås = 
 # Requires translation!
Jönköping = 
 # Requires translation!
Visby = 
 # Requires translation!
Falun = 
 # Requires translation!
Norrköping = 
 # Requires translation!
Gävle = 
 # Requires translation!
Halmstad = 
 # Requires translation!
Karlskrona = 
 # Requires translation!
Hudiksvall = 
 # Requires translation!
Örebro = 
 # Requires translation!
Umeå = 
 # Requires translation!
Karlstad = 
 # Requires translation!
Helsingborg = 
 # Requires translation!
Härnösand = 
 # Requires translation!
Vadstena = 
 # Requires translation!
Lund = 
 # Requires translation!
Västervik = 
 # Requires translation!
Enköping = 
 # Requires translation!
Skövde = 
 # Requires translation!
Eskilstuna = 
 # Requires translation!
Luleå = 
 # Requires translation!
Lidköping = 
 # Requires translation!
Södertälje = 
 # Requires translation!
Mariestad = 
 # Requires translation!
Östersund = 
 # Requires translation!
Borås = 
 # Requires translation!
Sundsvall = 
 # Requires translation!
Vimmerby = 
 # Requires translation!
Köping = 
 # Requires translation!
Mora = 
 # Requires translation!
Arboga = 
 # Requires translation!
Växjö = 
 # Requires translation!
Gränna = 
 # Requires translation!
Kiruna = 
 # Requires translation!
Borgholm = 
 # Requires translation!
Strängnäs = 
 # Requires translation!
Sveg = 
 # Requires translation!
Sweden = 
 # Requires translation!
Gain [amount] Influence with a [param] gift to a City-State = 
 # Requires translation!
When declaring friendship, both parties gain a [amount]% boost to great person generation = 

 # Requires translation!
Maria Theresa = 
 # Requires translation!
Shame that it has come this far. But ye wished it so. Next time, be so good, choose your words more wisely. = 
 # Requires translation!
What a fool ye are! Ye will end swiftly and miserably. = 
 # Requires translation!
The world is pitiful! There's no beauty in it, no wisdom. I am almost glad to go. = 
 # Requires translation!
The archduchess of Austria welcomes your Eminence to... Oh let's get this over with! I have a luncheon at four o'clock. = 
 # Requires translation!
I see you admire my new damask. Nobody should say that I am an unjust woman. Let's reach an agreement! = 
 # Requires translation!
Oh, it's ye! = 
 # Requires translation!
Diplomatic Marriage = 
 # Requires translation!
Noble and virtuous Queen Maria Theresa, Holy Roman Empress and sovereign of Austria, the people bow to your gracious will. Following the death of your father King Charles VI, you ascended the thone of Austria during a time of great instability, but the empty coffers and diminished military did litle to dissuade your ambitions. Faced with war almost immediately upon your succession to the thron, you managed to fend off your foes, and in naming your husband Francis Stephen co-ruler, assured your place as Empress of the Holy Roman Empire. During your reigh, you guided Austria on a new path of reform - strengthening the military, replenishing the treasury, and improving the educational system of the kingdom. = 
 # Requires translation!
Oh great queen, bold and dignified, the time has come for you to rise and guide the kingdom once again. Can you return your people to the height of prosperity and splendor? Will you build a civilization that stands the test of time? = 
 # Requires translation!
Vienna = 
 # Requires translation!
Salzburg = 
 # Requires translation!
Graz = 
 # Requires translation!
Linz = 
 # Requires translation!
Klagenfurt = 
 # Requires translation!
Bregenz = 
 # Requires translation!
Innsbruck = 
 # Requires translation!
Kitzbühel = 
 # Requires translation!
St. Pölten = 
 # Requires translation!
Eisenstadt = 
 # Requires translation!
Villach = 
 # Requires translation!
Zwettl = 
 # Requires translation!
Traun = 
 # Requires translation!
Wels = 
 # Requires translation!
Dornbirn = 
 # Requires translation!
Feldkirch = 
 # Requires translation!
Amstetten = 
 # Requires translation!
Bad Ischl = 
 # Requires translation!
Wolfsberg = 
 # Requires translation!
Kufstein = 
 # Requires translation!
Leoben = 
 # Requires translation!
Klosterneuburg = 
 # Requires translation!
Leonding = 
 # Requires translation!
Kapfenberg = 
 # Requires translation!
Hallein = 
 # Requires translation!
Bischofshofen = 
 # Requires translation!
Waidhofen = 
 # Requires translation!
Saalbach = 
 # Requires translation!
Lienz = 
 # Requires translation!
Steyr = 
 # Requires translation!
Austria = 
 # Requires translation!
Can spend Gold to annex or puppet a City-State that has been your ally for [amount] turns. = 

 # Requires translation!
Dido = 
 # Requires translation!
Tell me, do you all know how numerous my armies, elephants and the gdadons are? No? Today, you shall find out! = 
 # Requires translation!
Fate is against you. You earned the animosity of Carthage in your exploration. Your days are numbered. = 
 # Requires translation!
The fates became to hate me. This is it? You wouldn't destroy us so without their help. = 
 # Requires translation!
The Phoenicians welcome you to this most pleasant kingdom. I am Dido, the queen of Carthage and all that belongs to it. = 
 # Requires translation!
I just had the marvelous idea, and I think you'll appreciate it too. = 
 # Requires translation!
What is it now? = 
 # Requires translation!
Phoenician Heritage = 
 # Requires translation!
Blessings and salutations to you, revered Queen Dido, founder of the legendary kingdom of Carthage. Chronicled by the words of the great poet Virgil, your husband Acerbas was murdered at the hands of your own brother, King Pygmalion of Tyre, who subsequently claimed the treasures of Acerbas that were now rightfully yours. Fearing the lengths from which your brother would pursue this vast wealth, you and your compatriots sailed for new lands. Arriving on the shores of North Africa, you tricked the local king with the simple manipulation of an ox hide, laying out a vast expanse of territory for your new home, the future kingdom of Carthage. = 
 # Requires translation!
Clever and inquisitive Dido, the world longs for a leader who can provide a shelter from the coming storm, guided by brilliant intuition and cunning. Can you lead the people in the creation of a new kingdom to rival that of once mighty Carthage? Can you build a civilization that will stand the test of time? = 
 # Requires translation!
Carthage = 
 # Requires translation!
Utique = 
 # Requires translation!
Hippo Regius = 
 # Requires translation!
Gades = 
 # Requires translation!
Saguntum = 
 # Requires translation!
Carthago Nova = 
 # Requires translation!
Panormus = 
 # Requires translation!
Lilybaeum = 
 # Requires translation!
Hadrumetum = 
 # Requires translation!
Zama Regia = 
 # Requires translation!
Karalis = 
 # Requires translation!
Malaca = 
 # Requires translation!
Leptis Magna = 
 # Requires translation!
Hippo Diarrhytus = 
 # Requires translation!
Motya = 
 # Requires translation!
Sulci = 
 # Requires translation!
Leptis Parva = 
 # Requires translation!
Tharros = 
 # Requires translation!
Soluntum = 
 # Requires translation!
Lixus = 
 # Requires translation!
Oea = 
 # Requires translation!
Theveste = 
 # Requires translation!
Ibossim = 
 # Requires translation!
Thapsus = 
 # Requires translation!
Aleria = 
 # Requires translation!
Tingis = 
 # Requires translation!
Abyla = 
 # Requires translation!
Sabratha = 
 # Requires translation!
Rusadir = 
 # Requires translation!
Baecula = 
 # Requires translation!
Saldae = 
 # Requires translation!
Land units may cross [tileFilter] tiles after the first [unit] is earned = 
 # Requires translation!
Units ending their turn on [tileFilter] tiles take [amount] damage = 

 # Requires translation!
Theodora = 
 # Requires translation!
It is always a shame to destroy a thing of beauty. Happily, you are not one. = 
 # Requires translation!
Now darling, tantrums are most unbecoming. I shall have to teach you a lesson. = 
 # Requires translation!
Like a child playing with toys you are. My people will never love you, nor suffer this indignation gracefully. = 
 # Requires translation!
My, isn't this a pleasant surprise - what may I call you, oh mysterious stranger? I am Theodora, beloved of Byzantium. = 
 # Requires translation!
I have heard that you adept at certain kinds of ... interactions. Show me. = 
 # Requires translation!
Hello again. = 
 # Requires translation!
Patriarchate of Constantinople = 
 # Requires translation!
All hail the most magnificent and magnanimous Empress Theodora, beloved of Byzantium and of Rome! From the lowly ranks of actress and courtesan you became the most powerful woman in the Roman Empire, consort to Justinian I. Starting in the late 520's AD, you joined your husband in a series of important spiritual and legal reforms, creating many laws which elevated the status of and promoted equal treatment of women in the empire. You also aided in the restoration and construction of many aqueducts, bridges, and churches across Constantinople, culminating in the creation of the Hagia Sophia, one of the most splendid architectural wonders of the world. = 
 # Requires translation!
Beautiful Empress, Byzantium is in need of your wisdom and strength - her people are lost without your light to lead them. The Byzantine Empire may have fallen once, but its spirit is still intact waiting to be reborn anew. Can you return Byzantium to the heights of glory it once enjoyed? Can you create a civilization to stand the test of time? = 
 # Requires translation!
Constantinople = 
 # Requires translation!
Adrianople = 
 # Requires translation!
Nicaea = 
 # Requires translation!
Antioch = 
 # Requires translation!
Varna = 
 # Requires translation!
Ohrid = 
 # Requires translation!
Nicomedia = 
 # Requires translation!
Trebizond = 
 # Requires translation!
Cherson = 
 # Requires translation!
Sardica = 
 # Requires translation!
Ani = 
 # Requires translation!
Dyrrachium = 
 # Requires translation!
Edessa = 
 # Requires translation!
Chalcedon = 
 # Requires translation!
Naissus = 
 # Requires translation!
Bari = 
 # Requires translation!
Iconium = 
 # Requires translation!
Prilep = 
 # Requires translation!
Samosata = 
 # Requires translation!
Kars = 
 # Requires translation!
Theodosiopolis = 
 # Requires translation!
Tyana = 
 # Requires translation!
Gaza = 
 # Requires translation!
Kerkyra = 
 # Requires translation!
Phoenice = 
 # Requires translation!
Selymbria = 
 # Requires translation!
Sillyon = 
 # Requires translation!
Chrysopolis = 
 # Requires translation!
Vodena = 
 # Requires translation!
Traianoupoli = 
 # Requires translation!
Constantia = 
 # Requires translation!
Patra = 
 # Requires translation!
Korinthos = 
 # Requires translation!
Byzantium = 
 # Requires translation!
May choose [amount] additional belief(s) of any type when [foundingOrEnhancing] a religion = 

 # Requires translation!
Boudicca = 
 # Requires translation!
You shall stain this land no longer with your vileness! To arms, my countrymen. We ride to war! = 
 # Requires translation!
Traitorous man! The Celtic peoples will not stand for such wanton abuse and slander - I shall have your balls! = 
 # Requires translation!
Vile ruler, know you have won this war in name alone. Your cities lie buried and your troops defeated. I have my own victory. = 
 # Requires translation!
I am Boudicca, Queen of the Celts. Let no-one underestimate me! = 
 # Requires translation!
Let us join our forces together and reap the rewards. = 
 # Requires translation!
God has given good to you. = 
 # Requires translation!
Druidic Lore = 
 # Requires translation!
Eternal glory and praise for you, fierce and vengeful Warrior Queen! In a time dominated by men, you not only secured your throne and sovereign rule, but also successfully defied the power of the Roman Empire. After suffering terrible punishment and humiliation at the hand of the Roman invaders, you rallied your people in a bloody and terrifying revolt. Legions fell under your chariot wheels and the city of London burned. While in the end the Romans retained ownership of the isles, you alone made Nero consider withdrawing all troops and leaving Britain forever. = 
 # Requires translation!
Oh sleeping lioness, your people desire that you rise and lead them again in the calling that is your namesake. Will you meet their challenge on the open field and lead the Celts to everlasting victory? Will you restore your lands and build an empire to stand the test of time? = 
 # Requires translation!
Cardiff = 
 # Requires translation!
Truro = 
 # Requires translation!
Douglas = 
 # Requires translation!
Glasgow = 
 # Requires translation!
Cork = 
 # Requires translation!
Aberystwyth = 
 # Requires translation!
Penzance = 
 # Requires translation!
Ramsey = 
 # Requires translation!
Inverness = 
 # Requires translation!
Limerick = 
 # Requires translation!
Swansea = 
 # Requires translation!
St. Ives = 
 # Requires translation!
Peel = 
 # Requires translation!
Aberdeen = 
 # Requires translation!
Belfast = 
 # Requires translation!
Caernarfon = 
 # Requires translation!
Newquay = 
 # Requires translation!
Saint-Nazaire = 
 # Requires translation!
Castletown = 
 # Requires translation!
Stirling = 
 # Requires translation!
Galway = 
 # Requires translation!
Conwy = 
 # Requires translation!
St. Austell = 
 # Requires translation!
Saint-Malo = 
 # Requires translation!
Onchan = 
 # Requires translation!
Dundee = 
 # Requires translation!
Londonderry = 
 # Requires translation!
Llanfairpwllgwyngyll = 
 # Requires translation!
Falmouth = 
 # Requires translation!
Lorient = 
 # Requires translation!
Celts = 

 # Requires translation!
Haile Selassie = 
 # Requires translation!
I have tried all other avenues, but yet you persist in this madness. I hope, for your sake, your end is swift. = 
 # Requires translation!
It is silence that allows evil to triumph. We will not stand mute and allow you to continue on this mad quest unchecked. = 
 # Requires translation!
God and history will remember your actions this day. I hope you are ready for your impending judgment. = 
 # Requires translation!
A thousand welcomes to our fair nation. I am Selassie, the Ras Tafari Makonnen and Emperor of Ethiopia, your humble servant. = 
 # Requires translation!
I request that you consider this offer between our two peoples. I believe it will do us both good. = 
 # Requires translation!
Spirit of Adwa = 
 # Requires translation!
Blessings be upon you, honorable and righteous Emperor of Ethiopia, Haile Selassie. Your legacy as one of Ethiopia's greatest rulers, and as the spiritual leader to the Rastafarian movement, is outshone only by the influence you had on diplomacy and political cooperation throughout the world. In introducing Ethiopia's first written constitution, you planted the seeds of democracy that would take root over the coming years, and your infinitely wise grasp of global affairs secured Ethiopia's place as a charter member of the United Nations. Spearheading efforts to reform and modernize the nation during your reign, you changed the course of Ethiopian history forever = 
 # Requires translation!
Revered king, your composed demeanor once protected the people from the many conflicts that plague the nations of men, and the kingdom looks to you to assure peace once again. Will you lead the people with courage and authority, moving forward into a new age? Will you build a civilization that stands the test of time? = 
 # Requires translation!
Addis Ababa = 
 # Requires translation!
Harar = 
 # Requires translation!
Adwa = 
 # Requires translation!
Lalibela = 
 # Requires translation!
Gondar = 
 # Requires translation!
Axum = 
 # Requires translation!
Dire Dawa = 
 # Requires translation!
Bahir Dar = 
 # Requires translation!
Adama = 
 # Requires translation!
Mek'ele = 
 # Requires translation!
Awasa = 
 # Requires translation!
Jimma = 
 # Requires translation!
Jijiga = 
 # Requires translation!
Dessie = 
 # Requires translation!
Debre Berhan = 
 # Requires translation!
Shashamane = 
 # Requires translation!
Debre Zeyit = 
 # Requires translation!
Sodo = 
 # Requires translation!
Hosaena = 
 # Requires translation!
Nekemte = 
 # Requires translation!
Asella = 
 # Requires translation!
Dila = 
 # Requires translation!
Adigrat = 
 # Requires translation!
Debre Markos = 
 # Requires translation!
Kombolcha = 
 # Requires translation!
Debre Tabor = 
 # Requires translation!
Sebeta = 
 # Requires translation!
Shire = 
 # Requires translation!
Ambo = 
 # Requires translation!
Negele Arsi = 
 # Requires translation!
Gambela = 
 # Requires translation!
Ziway = 
 # Requires translation!
Weldiya = 
 # Requires translation!
Ethiopia = 

 # Requires translation!
Pacal = 
 # Requires translation!
A sacrifice unlike all others must be made! = 
 # Requires translation!
Muahahahahahaha! = 
 # Requires translation!
Today comes a great searing pain. With you comes the path to the black storm. = 
 # Requires translation!
Greetings, wayward one. I am known as Pacal. = 
 # Requires translation!
Friend, I believe I may have found a way to save us all! Look, look and accept my offering! = 
 # Requires translation!
A fine day, it helps you. = 
 # Requires translation!
The Long Count = 
 # Requires translation!
Your people kneel before you, exalted King Pacal the Great, favored son of the gods and shield to the citizens of the Palenque domain. After years of strife at the hands of your neighboring rivals, you struck back at the enemies of your people, sacrificing their leaders in retribution for the insults dealt to your predecessors. The glory of Palenque was restored only by the guidance afforded by your wisdom, as you orchestrated vast reconstruction efforts within the city, creating some of the greatest monuments and architecture your people - and the world - have ever known. = 
 # Requires translation!
Illustrious King, your people once again look to you for leadership and counsel in the coming days. Will you channel the will of the gods and restore your once proud kingdom to its greatest heights? Will you build new monuments to forever enshrine the memories of your people? Can you build a civilization that will stand the test of time? = 
 # Requires translation!
Palenque = 
 # Requires translation!
Tikal = 
 # Requires translation!
Uxmal = 
 # Requires translation!
Tulum = 
 # Requires translation!
Copan = 
 # Requires translation!
Coba = 
 # Requires translation!
El Mirador = 
 # Requires translation!
Calakmul = 
 # Requires translation!
Edzna = 
 # Requires translation!
Lamanai = 
 # Requires translation!
Izapa = 
 # Requires translation!
Uaxactun = 
 # Requires translation!
Comalcalco = 
 # Requires translation!
Piedras Negras = 
 # Requires translation!
Cancuen = 
 # Requires translation!
Yaxha = 
 # Requires translation!
Quirigua = 
 # Requires translation!
Q'umarkaj = 
 # Requires translation!
Nakbe = 
 # Requires translation!
Cerros = 
 # Requires translation!
Xunantunich = 
 # Requires translation!
Takalik Abaj = 
 # Requires translation!
Cival = 
 # Requires translation!
San Bartolo = 
 # Requires translation!
Altar de Sacrificios = 
 # Requires translation!
Seibal = 
 # Requires translation!
Caracol = 
 # Requires translation!
Naranjo = 
 # Requires translation!
Dos Pilas = 
 # Requires translation!
Mayapan = 
 # Requires translation!
Ixinche = 
 # Requires translation!
Zaculeu = 
 # Requires translation!
Kabah = 
 # Requires translation!
The Maya = 
 # Requires translation!
Receive a free Great Person at the end of every [comment] (every 394 years), after researching [tech]. Each bonus person can only be chosen once. = 
 # Requires translation!
Once The Long Count activates, the year on the world screen displays as the traditional Mayan Long Count. = 


 # Requires translation!
I didn't want to do this. We declare war. = 
 # Requires translation!
I will fear no evil. For god is with me! = 
 # Requires translation!
Why have you forsaken us my lord? = 
 # Requires translation!
Bratislava = 

 # Requires translation!
We have wanted this for a LONG time. War it shall be. = 
 # Requires translation!
Very well, we will kick you back to the ancient era! = 
 # Requires translation!
This isn't how it is supposed to be! = 
 # Requires translation!
Cahokia = 

 # Requires translation!
By god's grace we will not allow these atrocities to occur any longer. We declare war! = 
 # Requires translation!
May god have mercy on your evil soul. = 
 # Requires translation!
I for one welcome our new conquer overlord! = 
 # Requires translation!
Jerusalem = 


#################### Lines from Policies from Civ V - Gods & Kings ####################

 # Requires translation!
Provides a [buildingName] in your first [amount] cities for free = 


 # Requires translation!
[amount]% Gold from Great Merchant trade missions = 


#################### Lines from Quests from Civ V - Gods & Kings ####################


#################### Lines from Religions from Civ V - Gods & Kings ####################


 # Requires translation!
Judaism = 


 # Requires translation!
Sikhism = 

 # Requires translation!
Taoism = 


#################### Lines from Ruins from Civ V - Gods & Kings ####################


 # Requires translation!
We have found holy symbols in the ruins, giving us a deeper understanding of religion! (+[param] Faith) = 
 # Requires translation!
discover holy symbols = 

 # Requires translation!
We have found an ancient prophecy in the ruins, greatly increasing our spiritual connection! (+[param] Faith) = 
 # Requires translation!
an ancient prophecy = 


#################### Lines from Specialists from Civ V - Gods & Kings ####################


#################### Lines from Techs from Civ V - Gods & Kings ####################


 # Requires translation!
'What is drama but life with the dull bits cut out.' - Alfred Hitchcock = 
Drama and Poetry = Drama dan Poetri

 # Requires translation!
'The merchants and the traders have come; their profits are pre-ordained...' - Sri Guru Granth Sahib = 
Guilds = Persatuan


 # Requires translation!
'Architecture begins where engineering ends.' - Walter Gropius = 
Architecture = Seni Bina

 # Requires translation!
'Industrialization based on machinery, already referred to as a characteristic of our age, is but one aspect of the revolution that is being wrought by technology.' - Emily Greene Balch = 
Industrialization = Perindustrian


 # Requires translation!
'Men, like bullets, go farthest when they are smoothest.' - Jean Paul = 
Ballistics = Balistik

 # Requires translation!
'The root of the evil is not the construction of new, more dreadful weapons. It is the spirit of conquest.' - Ludwig von Mises = 
Combined Arms = Senjata Bersama


 # Requires translation!
'The more we elaborate our means of communication, the less we communicate.' - J.B. Priestly = 
Telecommunications = Telekomunikasi
 # Requires translation!
'All men can see these tactics whereby I conquer, but what none can see is the strategy out of which victory is evolved.' - Sun Tzu = 
Mobile Tactics = Taktik Mudah Alih


#################### Lines from Terrains from Civ V - Gods & Kings ####################


 # Requires translation!
Mount Kailash = 

 # Requires translation!
Mount Sinai = 

 # Requires translation!
Sri Pada = 

 # Requires translation!
Uluru = 


#################### Lines from TileImprovements from Civ V - Gods & Kings ####################


 # Requires translation!
Polder = 


#################### Lines from TileResources from Civ V - Gods & Kings ####################


Salt = Garam


#################### Lines from UnitPromotions from Civ V - Gods & Kings ####################


#################### Lines from UnitTypes from Civ V - Gods & Kings ####################


#################### Lines from Units from Civ V - Gods & Kings ####################


 # Requires translation!
Atlatlist = 


 # Requires translation!
Quinquereme = 

 # Requires translation!
Dromon = 


 # Requires translation!
Horse Archer = 


 # Requires translation!
Battering Ram = 
 # Requires translation!
Can only attack [combatantFilter] units = 

 # Requires translation!
Pictish Warrior = 


 # Requires translation!
African Forest Elephant = 

 # Requires translation!
Cataphract = 


 # Requires translation!
Composite Bowman = 


 # Requires translation!
Galleass = 


 # Requires translation!
Privateer = 
 # Requires translation!
May capture killed [mapUnitFilter] units = 

 # Requires translation!
Sea Beggar = 


 # Requires translation!
Hakkapeliitta = 
 # Requires translation!
Transfer Movement to [unit] = 
 # Requires translation!
[amount]% Strength when stacked with [unit] = 


 # Requires translation!
Gatling Gun = 


 # Requires translation!
Carolean = 

 # Requires translation!
Mehal Sefari = 


 # Requires translation!
Hussar = 
 # Requires translation!
[amount]% to Flank Attack bonuses = 


 # Requires translation!
Great War Infantry = 


 # Requires translation!
Triplane = 

 # Requires translation!
Great War Bomber = 


Machine Gun = Mesingan


 # Requires translation!
Landship = 


#################### Lines from Tutorials ####################

 # Requires translation!
Introduction = 
 # Requires translation!
Welcome to Unciv!\nBecause this is a complex game, there are basic tasks to help familiarize you with the game.\nThese are completely optional, and you're welcome to explore the game on your own! = 

 # Requires translation!
New Game = 
 # Requires translation!
Your first mission is to found your capital city.\nThis is actually an important task because your capital city will probably be your most prosperous.\nMany game bonuses apply only to your capital city and it will probably be the center of your empire. = 
 # Requires translation!
How do you know a spot is appropriate?\nThat’s not an easy question to answer, but looking for and building next to luxury resources is a good rule of thumb.\nLuxury resources are tiles that have things like gems, cotton, or silk (indicated by a smiley next to the resource icon)\nThese resources make your civilization happy. You should also keep an eye out for resources needed to build units, such as iron. Cities cannot be built within 3 tiles of existing cities, which is another thing to watch out for! = 
 # Requires translation!
However, cities don’t have a set area that they can work - more on that later!\nThis means you don’t have to settle cities right next to resources.\nLet’s say, for example, that you want access to some iron – but the resource is right next to a desert.\nYou don’t have to settle your city next to the desert. You can settle a few tiles away in more prosperous lands.\nYour city will grow and eventually gain access to the resource.\nYou only need to settle right next to resources if you need them immediately – \n   which might be the case now and then, but you’ll usually have the luxury of time. = 
 # Requires translation!
The first thing coming out of your city should be either a Scout or Warrior.\nI generally prefer the Warrior because it can be used for defense and because it can be upgraded\n  to the Swordsman unit later in the game for a relatively modest sum of gold.\nScouts can be effective, however, if you seem to be located in an area of dense forest and hills.\nScouts don’t suffer a movement penalty in this terrain.\nIf you’re a veteran of the 4x strategy genre your first Warrior or Scout will be followed by a Settler.\nFast expanding is absolutely critical in most games of this type. = 

 # Requires translation!
In your first couple of turns, you will have very little options, but as your civilization grows, so do the number of things requiring your attention. = 

 # Requires translation!
Culture and Policies = 
 # Requires translation!
Each turn, the culture you gain from all your cities is added to your Civilization's culture.\nWhen you have enough culture, you may pick a Social Policy, each one giving you a certain bonus. = 
 # Requires translation!
The policies are organized into branches, with each branch providing a bonus ability when all policies in the branch have been adopted. = 
 # Requires translation!
With each policy adopted, and with each city built,\n  the cost of adopting another policy rises - so choose wisely! = 

 # Requires translation!
City Expansion = 
 # Requires translation!
Once a city has gathered enough Culture, it will expand into a neighboring tile.\nYou have no control over the tile it will expand into, but tiles with resources and higher yields are prioritized. = 
 # Requires translation!
Each additional tile will require more culture, but generally your first cities will eventually expand to a wide tile range. = 
 # Requires translation!
Although your city will keep expanding forever, your citizens can only work 3 tiles away from city center.\nThis should be taken into account when placing new cities. = 

 # Requires translation!
As cities grow in size and influence, you have to deal with a happiness mechanic that is no longer tied to each individual city.\nInstead, your entire empire shares the same level of satisfaction.\nAs your cities grow in population you’ll find that it is more and more difficult to keep your empire happy. = 
 # Requires translation!
In addition, you can’t even build any city improvements that increase happiness until you’ve done the appropriate research.\nIf your empire’s happiness ever goes below zero the growth rate of your cities will be hurt.\nIf your empire becomes severely unhappy (as indicated by the smiley-face icon at the top of the interface)\n  your armies will have a big penalty slapped on to their overall combat effectiveness. = 
 # Requires translation!
This means that it is very difficult to expand quickly in Unciv.\nIt isn’t impossible, but as a new player you probably shouldn't do it.\nSo what should you do? Chill out, scout, and improve the land that you do have by building Workers.\nOnly build new cities once you have found a spot that you believe is appropriate. = 

 # Requires translation!
Unhappiness = 
 # Requires translation!
It seems that your citizens are unhappy!\nWhile unhappy, your civilization will suffer many detrimental effects, increasing in severity as unhappiness gets higher. = 
 # Requires translation!
Unhappiness has two main causes: Population and cities.\n  Each city causes 3 unhappiness, and each population, 1 = 
 # Requires translation!
There are 2 main ways to combat unhappiness:\n  by building happiness buildings for your population\n  or by having improved luxury resources within your borders. = 

 # Requires translation!
You have entered a Golden Age!\nGolden age points are accumulated each turn by the total happiness \n  of your civilization\nWhen in a golden age, culture and production generation increases +20%,\n  and every tile already providing at least one gold will provide an extra gold. = 

 # Requires translation!
Roads and Railroads = 
 # Requires translation!
Connecting your cities to the capital by roads\n  will generate gold via the trade route.\nNote that each road costs 1 gold Maintenance per turn, and each Railroad costs 2 gold,\n  so it may be more economical to wait until the cities grow! = 

 # Requires translation!
Victory Types = 
 # Requires translation!
Once you’ve settled your first two or three cities you’re probably 100 to 150 turns into the game.\nNow is a good time to start thinking about how, exactly, you want to win – if you haven’t already. = 
 # Requires translation!
There are four ways to win in Unciv. They are:\n - Cultural Victory: Complete 5 Social Policy Trees and build the Utopia Project\n - Domination Victory: Survive as the last civilization\n - Science Victory: Be the first to construct a spaceship to Alpha Centauri\n - Diplomatic Victory: Build the United Nations and win the vote = 
 # Requires translation!
So to sum it up, these are the basics of Unciv – Found a prosperous first city, expand slowly to manage happiness, and set yourself up for the victory condition you wish to pursue.\nObviously, there is much more to it than that, but it is important not to jump into the deep end before you know how to swim. = 

 # Requires translation!
Enemy City = 
 # Requires translation!
Cities can be conquered by reducing their health to 1, and entering the city with a melee unit.\nSince cities heal each turn, it is best to attack with ranged units and use your melee units to defend them until the city has been defeated! = 

 # Requires translation!
Luxury Resource = 
 # Requires translation!
Luxury resources within your domain and with their specific improvement are connected to your trade network.\nEach unique Luxury resource you have adds 5 happiness to your civilization, but extra resources of the same type don't add anything, so use them for trading with other civilizations! = 

 # Requires translation!
Strategic Resource = 
 # Requires translation!
Strategic resources within your domain and with their specific improvement are connected to your trade network.\nStrategic resources allow you to train units and construct buildings that require those specific resources, for example the Horseman requires Horses. = 
 # Requires translation!
Unlike Luxury Resources, each Strategic Resource on the map provides more than one of that resource.\nThe top bar keeps count of how many unused strategic resources you own.\nA full drilldown of resources is available in the Resources tab in the Overview screen. = 

 # Requires translation!
The city can no longer put up any resistance!\nHowever, to conquer it, you must enter the city with a melee unit = 

 # Requires translation!
After Conquering = 
 # Requires translation!
When conquering a city, you can choose to liberate, annex, puppet, or raze the city. = 
 # Requires translation!
\nLiberating the city will return it to its original owner, giving you a massive diplomatic boost with them!\n\nAnnexing the city will give you full control over it, but also increase the citizens' unhappiness to 2x!\nThis can be mitigated by building a courthouse in the city, returning the citizen's unhappiness to normal.\n\nPuppeting the city will mean that you have no control on the city's production.\nThe city will not increase your tech or policy cost, but its citizens will generate 1.5x the regular unhappiness.\nA puppeted city can be annexed at any time, but annexed cities cannot be returned to a puppeted state!\n\nRazing the city will lower its population by 1 each turn until the city is destroyed!\nYou cannot raze a city that is either the starting capital of a civilization or the holy city of a religion. = 

 # Requires translation!
You have encountered a barbarian unit!\nBarbarians attack everyone indiscriminately, so don't let your \n  civilian units go near them, and be careful of your scout! = 

 # Requires translation!
You have encountered another civilization!\nOther civilizations start out peaceful, and you can trade with them,\n  but they may choose to declare war on you later on = 

 # Requires translation!
Once you have completed the Apollo Program, you can start constructing spaceship parts in your cities\n (with the relevant technologies) to win a Scientific Victory! = 

 # Requires translation!
Injured Units = 
 # Requires translation!
Injured units deal less damage, but recover after turns that they have been inactive.\nUnits heal 5 health per turn in enemy territory, 10 in neutral land,\n  15 inside your territory and 20 in your cities. = 

 # Requires translation!
Workers = 
 # Requires translation!
Workers are vital to your cities' growth, since only they can construct improvements on tiles.\nImprovements raise the yield of your tiles, allowing your city to produce more and grow faster while working the same amount of tiles! = 

 # Requires translation!
Siege Units = 
 # Requires translation!
Siege units are extremely powerful against cities, but need to be Set Up before they can attack.\nOnce your siege unit is set up, it can attack from the current tile,\n  but once moved to another tile, it will need to be set up again. = 

 # Requires translation!
Embarking = 
 # Requires translation!
Once a certain tech is researched, your land units can embark, allowing them to traverse water tiles.\nEntering or leaving water takes the entire turn.\nUnits are defenseless while embarked, so be careful! = 

 # Requires translation!
Idle Units = 
 # Requires translation!
If you don't want to move a unit this turn, you can skip it by clicking 'Next unit' again.\nIf you won't be moving it for a while, you can have the unit enter Fortify or Sleep mode - \n  units in Fortify or Sleep are not considered idle units.\nIf you want to disable the 'Next unit' feature entirely, you can toggle it in Menu -> Check for idle units. = 

 # Requires translation!
Contact Me = 
 # Requires translation!
Hi there! If you've played this far, you've probably seen that the game is currently incomplete.\n UnCiv is meant to be open-source and free, forever.\n That means no ads or any other nonsense. = 
 # Requires translation!
What motivates me to keep working on it, \n  besides the fact I think it's amazingly cool that I can,\n  is the support from the players - you guys are the best! = 
 # Requires translation!
Every rating and review that I get puts a smile on my face =)\n  So contact me! Send me an email, review, Github issue\n  or mail pigeon, and let's figure out how to make the game \n  even more awesome!\n(Contact info is in the Play Store) = 

 # Requires translation!
Pillaging = 
 # Requires translation!
Military units can pillage improvements, which heals them 25 health and ruins the improvement.\nThe tile can still be worked, but advantages from the improvement - stat bonuses and resources - will be lost.\nWorkers can repair these improvements, which takes less time than building the improvement from scratch. = 

 # Requires translation!
Experience = 
 # Requires translation!
Units that enter combat gain experience, which can then be used on promotions for that unit.\nUnits gain more experience when in Melee combat than Ranged, and more when attacking than when defending. = 
 # Requires translation!
Units can only gain up to 30 XP from Barbarian units - meaning up to 2 promotions. After that, Barbarian units will provide no experience. = 

 # Requires translation!
Combat = 
 # Requires translation!
Unit and cities are worn down by combat, which is affected by a number of different values.\nEach unit has a certain 'base' combat value, which can be improved by certain conditions, promotions and locations. = 
 # Requires translation!
Units use the 'Strength' value as the base combat value when melee attacking and when defending.\nWhen using a ranged attack, they will the use the 'Ranged Strength' value instead. = 
 # Requires translation!
Ranged attacks can be done from a distance, dependent on the 'Range' value of the unit.\nWhile melee attacks allow the defender to damage the attacker in retaliation, ranged attacks do not. = 

 # Requires translation!
Research Agreements = 
 # Requires translation!
In research agreements, you and another civilization decide to jointly research technology.\nAt the end of the agreement, you will both receive a 'lump sum' of Science, which will go towards one of your unresearched technologies. = 
 # Requires translation!
The amount of ⍾Science you receive at the end is dependent on the ⍾Science generated by your cities and the other civilization's cities during the agreement - the more, the better! = 

 # Requires translation!
Not all nations are contending with you for victory.\nCity-States are nations that can't win, don't conquer other cities and can't be traded with. = 
 # Requires translation!
Instead, diplomatic relations with City-States are determined by Influence - a meter of 'how much the City-State likes you'.\nInfluence can be increased by attacking their enemies, liberating their city, and giving them sums of gold. = 
 # Requires translation!
Certain bonuses are given when you are at above 30 influence.\nWhen you have above 60 Influence, and you have the highest influence with them of all civilizations, you are considered their 'Ally', and gain further bonuses and access to the Luxury and Strategic resources in their lands. = 

 # Requires translation!
Great People = 
 # Requires translation!
Certain buildings, and specialists in cities, generate Great Person points per turn.\nThere are several types of Great People, and their points accumulate separately.\nThe number of points per turn and accumulated points can be viewed in the Overview screen. = 
 # Requires translation!
Once enough points have been accumulated, a Great Person of that type will be created!\nEach Great Person can construct a certain Great Improvement which gives large yields over time, or immediately consumed to provide a certain bonus now. = 
 # Requires translation!
Great Improvements also provide any strategic resources that are under them, so you don't need to worry if resources are revealed underneath your improvements! = 

 # Requires translation!
Removing Terrain Features = 
 # Requires translation!
Certain tiles have terrain features - like Flood plains or Forests -  on top of them. Some of these layers, like Jungle, Marsh and Forest, can be removed by workers.\nRemoving the terrain feature does not remove any resources in the tile, and is usually required in order to add improvements exploiting those resources. = 

 # Requires translation!
Natural Wonders, such as the Mt. Fuji, the Rock of Gibraltar and the Great Barrier Reef, are unique, impassable terrain features, masterpieces of mother Nature, which possess exceptional qualities that make them very different from the average terrain.\nThey benefit by giving you large sums of Culture, Science, Gold or Production if worked by your Cities, which is why you might need to bring them under your empire as soon as possible. = 

 # Requires translation!
Keyboard = 
 # Requires translation!
If you have a keyboard, some shortcut keys become available. Unit command or improvement picker keys, for example, are shown directly in their corresponding buttons. = 
 # Requires translation!
On the world screen the hotkeys are as follows: = 
 # Requires translation!
Space or 'N' - Next unit or turn\n'E' - Empire overview (last viewed page)\n'+', '-' - Zoom in / out\nHome - center on capital or open its city screen if already centered = 
 # Requires translation!
F1 - Open Civilopedia\nF2 - Empire overview Trades\nF3 - Empire overview Units\nF4 - Empire overview Diplomacy\nF5 - Social policies\nF6 - Technologies\nF7 - Empire overview Cities\nF8 - Victory Progress\nF9 - Empire overview Stats\nF10 - Empire overview Resources\nF11 - Quicksave\nF12 - Quickload = 
 # Requires translation!
Ctrl-R - Toggle tile resource display\nCtrl-Y - Toggle tile yield display\nCtrl-O - Game options\nCtrl-S - Save game\nCtrl-L - Load game = 

 # Requires translation!
World Screen = 
 # Requires translation!
This is where you spend most of your time playing Unciv. See the world, control your units, access other screens from here. = 
 # Requires translation!
①: The menu button - civilopedia, save, load, options... = 
 # Requires translation!
②: The player/nation whose turn it is - click for diplomacy overview. = 
 # Requires translation!
③: The Technology Button - shows the tech tree which allows viewing or researching technologies. = 
 # Requires translation!
④: The Social Policies Button - shows enacted and selectable policies, and with enough culture points you can enact new ones. = 
 # Requires translation!
⑤: The Diplomacy Button - shows the diplomacy manager where you can talk to other civilizations. = 
 # Requires translation!
⑥: Unit Action Buttons - while a unit is selected its possible actions appear here. = 
 # Requires translation!
⑦: The unit/city info pane - shows information about a selected unit or city. = 
 # Requires translation!
⑧: The name (and unit icon) of the selected unit or city, with current health if wounded. Clicking a unit name or icon will open its civilopedia entry. = 
 # Requires translation!
⑨: The arrow buttons allow jumping to the next/previous unit. = 
 # Requires translation!
⑩: For a selected unit, its promotions appear here, and clicking leads to the promotions screen for that unit. = 
 # Requires translation!
⑪: Remaining/per turn movement points, strength and experience / XP needed for promotion. For cities, you get its combat strength. = 
 # Requires translation!
⑫: This button closes the selected unit/city info pane. = 
 # Requires translation!
⑬: This pane appears when you order a unit to attack an enemy. On top are attacker and defender with their respective base strengths. = 
 # Requires translation!
⑭: Below that are strength bonuses or penalties and health bars projecting before / after the attack. = 
 # Requires translation!
⑮: The Attack Button - let blood flow! = 
 # Requires translation!
⑯: The minimap shows an overview over the world, with known cities, terrain and fog of war. Clicking will position the main map. = 
 # Requires translation!
⑰: To the side of the minimap are display feature toggling buttons - tile yield, worked indicator, show/hide resources. These mirror setting on the options screen and are hidden if you deactivate the minimap. = 
 # Requires translation!
⑱: Tile information for the selected hex - current or potential yield, terrain, effects, present units, city located there and such. Where appropriate, clicking a line opens the corresponding civilopedia entry. = 
 # Requires translation!
⑲: Notifications - what happened during the last 'next turn' phase. Some are clickable to show a relevant place on the map, some even show several when you click repeatedly. = 
 # Requires translation!
⑳: The Next Turn Button - unless there are things to do, in which case the label changes to 'next unit', 'pick policy' and so on. = 
 # Requires translation!
ⓐ: The overview button leads to the empire overview screen with various tabs (the last one viewed is remembered) holding vital information about the state of your civilization in the world. = 
 # Requires translation!
ⓑ: The ♪Culture icon shows accumulated ♪Culture and ♪Culture needed for the next policy - in this case, the exclamation mark tells us a next policy can be enacted. Clicking is another way to the policies manager. = 
 # Requires translation!
ⓒ: Your known strategic resources are displayed here with the available (usage already deducted) number - click to go to the resources overview screen. = 
 # Requires translation!
ⓓ: Happiness/unhappiness balance and either golden age with turns left or accumulated happiness with amount needed for a golden age is shown next to the smiley. Clicking also leads to the resources overview screen as luxury resources are a way to improve happiness. = 
 # Requires translation!
ⓔ: The ⍾Science icon shows the number of ⍾Science points produced per turn. Clicking leads to the technology tree. = 
 # Requires translation!
ⓕ: Number of turns played with translation into calendar years. Click to see the victory overview. = 
 # Requires translation!
ⓖ: The number of gold coins in your treasury and income. Clicks lead to the Stats overview screen. = 
 # Requires translation!
ⓧ: In the center of all this - the world map! Here, the "X" marks a spot outside the map. Yes, unless the wrap option was used, Unciv worlds are flat. Don't worry, your ships won't fall off the edge. = 
 # Requires translation!
ⓨ: By the way, here's how an empire border looks like - it's in the national colours of the nation owning the territory. = 
 # Requires translation!
ⓩ: And this is the red targeting circle that led to the attack pane back under ⑬. = 
 # Requires translation!
What you don't see: The phone/tablet's back button will pop the question whether you wish to leave Unciv and go back to Real Life. On desktop versions, you can use the ESC key. = 

 # Requires translation!
After building a shrine, your civilization will start generating ☮Faith. = 
 # Requires translation!
When enough ☮Faith has been generated, you will be able to found a pantheon. = 
 # Requires translation!
A pantheon will provide a small bonus for your civilization that will apply to all your cities. = 
 # Requires translation!
Each civilization can only choose a single pantheon belief, and each pantheon can only be chosen once. = 
 # Requires translation!
Generating more ☮Faith will allow you to found a religion. = 

 # Requires translation!
Keep generating ☮Faith, and eventually a great prophet will be born in one of your cities. = 
 # Requires translation!
This great prophet can be used for multiple things: Constructing a holy site, founding a religion and spreading your religion. = 
 # Requires translation!
When founding your religion, you may choose another two beliefs. The founder belief will only apply to you, while the follower belief will apply to all cities following your religion. = 
 # Requires translation!
Additionally, the city where you used your great prophet will become the holy city of that religion. = 
 # Requires translation!
Once you have founded a religion, great prophets will keep being born every so often, though the amount of Faith☮ you have to save up will be higher. = 
 # Requires translation!
One of these great prophets can then be used to enhance your religion. = 
 # Requires translation!
This will allow you to choose another follower belief, as well as an enhancer belief, that only applies to you. = 
 # Requires translation!
Do take care founding a religion soon, only about half the players in the game are able to found a religion! = 

 # Requires translation!
Beliefs = 
 # Requires translation!
There are four types of beliefs: Pantheon, Founder, Follower and Enhancer beliefs. = 
 # Requires translation!
Pantheon and Follower beliefs apply to each city following your religion, while Founder and Enhancer beliefs only apply to the founder of a religion. = 

 # Requires translation!
Religion inside cities = 
 # Requires translation!
When founding a city, it won't follow a religion immediately. = 
 # Requires translation!
The religion a city follows depends on the total pressure each religion has within the city. = 
 # Requires translation!
Followers are allocated in the same proportions as these pressures, and these followers can be viewed in the city screen. = 
 # Requires translation!
Based on this, you can get a feel for which religions have a lot of pressure built up in the city, and which have almost none. = 
 # Requires translation!
The city follows a religion if a majority of its population follows that religion, and will only then receive the effects of Follower and Pantheon beliefs of that religion. = 

 # Requires translation!
Spreading Religion = 
 # Requires translation!
Spreading religion happens naturally, but can be sped up using missionaries or great prophets. = 
 # Requires translation!
Missionaries can be bought in cities following a major religion, and will take the religion of that city. = 
 # Requires translation!
So do take care where you are buying them! If another civilization has converted one of your cities to their religion, missionaries bought there will follow their religion. = 
 # Requires translation!
Great prophets always have your religion when they appear, even if they are bought in cities following other religions, but captured great prophets do retain their original religion. = 
 # Requires translation!
Both great prophets and missionaries are able to spread religion to cities when they are inside its borders, even cities of other civilizations. = 
 # Requires translation!
These two units can even enter tiles of civilizations with whom you don't have an open borders agreement! = 
 # Requires translation!
But do take care, missionaries will lose 250 religious strength each turn they end while in foreign lands. = 
 # Requires translation!
This diminishes their effectiveness when spreading religion, and if their religious strength ever reaches 0, they have lost their faith and disappear. = 
 # Requires translation!
When you do spread your religion, the religious strength of the unit is added as pressure for that religion. = 
 # Requires translation!
Cities also passively add pressure of their majority religion to nearby cities. = 
 # Requires translation!
Each city provides +6 pressure per turn to all cities within 10 tiles, though the exact amount of pressure depends on the game speed. = 
 # Requires translation!
This pressure can also be seen in the city screen, and gives you an idea of how religions in your cities will evolve if you don't do anything. = 
 # Requires translation!
Holy cities also provide +30 pressure of the religion founded there to themselves, making it very difficult to effectively convert a holy city. = 
 # Requires translation!
Lastly, before founding a religion, new cities you settle will start with 200 pressure for your pantheon. = 
 # Requires translation!
This way, all your cities will starting following your pantheon as long as you haven't founded a religion yet. = 

 # Requires translation!
Inquisitors = 
 # Requires translation!
Inquisitors are the last religious unit, and their strength is removing other religions. = 
 # Requires translation!
They can remove all other religions from one of your own cities, removing any pressures built up. = 
 # Requires translation!
Great prophets also have this ability, and remove all other religions in the city when spreading their religion. = 
 # Requires translation!
Often this results in the city immediately converting to their religion = 
 # Requires translation!
Additionally, when an inquisitor is stationed in or directly next to a city center, units of other religions cannot spread their faith there, though natural spread is uneffected. = 

 # Requires translation!
Maya Long Count calendar cycle = 
 # Requires translation!
The Mayan unique ability, 'The Long Count', comes with a side effect: = 
 # Requires translation!
Once active, the game's year display will use mayan notation. = 
 # Requires translation!
The Maya measured time in days from what we would call 11th of August, 3114 BCE. A day is called K'in, 20 days are a Winal, 18 Winals are a Tun, 20 Tuns are a K'atun, 20 K'atuns are a B'ak'tun, 20 B'ak'tuns a Piktun, and so on. = 
 # Requires translation!
Unciv only displays ය B'ak'tuns, ඹ K'atuns and ම Tuns (from left to right) since that is enough to approximate gregorian calendar years. The Maya numerals are pretty obvious to understand. Have fun deciphering them! = 

 # Requires translation!
Your cities will periodically demand different luxury goods to satisfy their desire for new things in life. = 
 # Requires translation!
If you manage to acquire the demanded luxury by trade, expansion, or conquest, the city will celebrate We Love The King Day for 20 turns. = 
 # Requires translation!
During the We Love The King Day, the city will grow 25% faster. = 
 # Requires translation!
This means exploration and trade is important to grow your cities! = 


#################### Lines from Unique Types #######################

 # Requires translation!
Nullifies [stat] [cityFilter] = 
 # Requires translation!
Nullifies Growth [cityFilter] = 
 # Requires translation!
Provides [stats] per turn = 
 # Requires translation!
Provides [stats] [cityFilter] per turn = 
 # Requires translation!
Provides [amount] Happiness = 
 # Requires translation!
Provides military units every ≈[amount] turns = 
 # Requires translation!
Provides a unique luxury = 
 # Requires translation!
Cannot build [baseUnitFilter] units = 
 # Requires translation!
[amount]% Great Person generation [cityFilter] = 
 # Requires translation!
May choose [amount] additional [beliefType] beliefs when [foundingOrEnhancing] a religion = 
 # Requires translation!
May buy [buildingFilter] buildings for [amount] [stat] [cityFilter] at an increasing price ([amount2]) = 
 # Requires translation!
May buy [baseUnitFilter] units for [amount] [stat] [cityFilter] = 
 # Requires translation!
May buy [buildingFilter] buildings for [amount] [stat] [cityFilter] = 
 # Requires translation!
May buy [baseUnitFilter] units with [stat] [cityFilter] = 
 # Requires translation!
May buy [buildingFilter] buildings with [stat] for [amount] times their normal Production cost = 
 # Requires translation!
[stat] cost of purchasing [buildingFilter] buildings [amount]% = 
 # Requires translation!
Notified of new Barbarian encampments = 
 # Requires translation!
Triggers victory = 
 # Requires translation!
[amount] Unit Supply = 
 # Requires translation!
[amount] Unit Supply per [amount2] population [cityFilter] = 
 # Requires translation!
[amount] Unit Supply per city = 
 # Requires translation!
Rebel units may spawn = 
 # Requires translation!
Can be purchased for [amount] [stat] [cityFilter] = 
 # Requires translation!
Requires a [buildingName] in at least [amount] cities = 
 # Requires translation!
Must not be next to [terrainFilter] = 
 # Requires translation!
No defensive terrain penalty = 
 # Requires translation!
Upon capturing a city, receive [amount] times its [stat] production as [plunderableStat] immediately = 
 # Requires translation!
[amount] XP gained from combat = 
 # Requires translation!
when at war = 
 # Requires translation!
when not at war = 
 # Requires translation!
during a Golden Age = 
 # Requires translation!
with [resource] = 
 # Requires translation!
while the empire is happy = 
 # Requires translation!
when between [amount] and [amount2] Happiness = 
 # Requires translation!
when below [amount] Happiness = 
 # Requires translation!
during the [era] = 
 # Requires translation!
before the [era] = 
 # Requires translation!
starting from the [era] = 
 # Requires translation!
if no other Civilization has researched this = 
 # Requires translation!
after discovering [tech] = 
 # Requires translation!
before discovering [tech] = 
 # Requires translation!
after adopting [policy] = 
 # Requires translation!
before adopting [policy] = 
 # Requires translation!
for [amount] turns = 
 # Requires translation!
<<<<<<< HEAD
by consuming this unit = 
=======
in cities with a [buildingFilter] = 
 # Requires translation!
in cities without a [buildingFilter] = 
>>>>>>> 22466a9d
 # Requires translation!
if this city has at least [amount] specialists = 
 # Requires translation!
in cities where this religion has at least [amount] followers = 
 # Requires translation!
with a garrison = 
 # Requires translation!
for [mapUnitFilter] units = 
 # Requires translation!
for units with [promotion] = 
 # Requires translation!
for units without [promotion] = 
 # Requires translation!
vs cities = 
 # Requires translation!
vs [mapUnitFilter] units = 
 # Requires translation!
when fighting units from a Civilization with more Cities than you = 
 # Requires translation!
when attacking = 
 # Requires translation!
when defending = 
 # Requires translation!
when fighting in [tileFilter] tiles = 
 # Requires translation!
on foreign continents = 
 # Requires translation!
when adjacent to a [mapUnitFilter] unit = 
 # Requires translation!
when above [amount] HP = 
 # Requires translation!
when below [amount] HP = 
 # Requires translation!
with [amount] to [amount2] neighboring [tileFilter] tiles = 
 # Requires translation!
with [amount] to [amount2] neighboring [tileFilter] [tileFilter2] tiles = 
 # Requires translation!
in [tileFilter] tiles = 
 # Requires translation!
in [tileFilter] [tileFilter2] tiles = 
 # Requires translation!
in tiles without [tileFilter] = 
 # Requires translation!
on water maps = 
 # Requires translation!
in [regionType] Regions = 
 # Requires translation!
in all except [regionType] Regions = 
 # Requires translation!
Free [baseUnitFilter] found in the ruins = 
 # Requires translation!
[amount] Free Social Policies = 
 # Requires translation!
[amount] population in a random city = 
 # Requires translation!
[amount] free random researchable Tech(s) from the [era] = 
 # Requires translation!
Gain [amount] [stat] = 
 # Requires translation!
Gain [amount]-[amount2] [stat] = 
 # Requires translation!
Gain enough Faith for a Pantheon = 
 # Requires translation!
Gain enough Faith for [amount]% of a Great Prophet = 
 # Requires translation!
Reveal up to [amount/'all'] [tileFilter] within a [amount] tile radius = 
 # Requires translation!
From a randomly chosen tile [amount] tiles away from the ruins, reveal tiles up to [amount2] tiles away with [amount3]% chance = 
 # Requires translation!
This Unit gains [amount] XP = 
 # Requires translation!
This Unit upgrades for free including special upgrades = 
 # Requires translation!
This Unit gains the [promotion] promotion = 
 # Requires translation!
Hidden before founding a Pantheon = 
 # Requires translation!
Hidden after founding a Pantheon = 
 # Requires translation!
Hidden after generating a Great Prophet = 
 # Requires translation!
Triggerable = 
 # Requires translation!
Global = 
 # Requires translation!
Nation = 
 # Requires translation!
Era = 
 # Requires translation!
Tech = 
 # Requires translation!
Policy = 
 # Requires translation!
FounderBelief = 
 # Requires translation!
FollowerBelief = 
 # Requires translation!
Building = 
 # Requires translation!
Unit = 
 # Requires translation!
UnitType = 
 # Requires translation!
Promotion = 
 # Requires translation!
Improvement = 
 # Requires translation!
Resource = 
 # Requires translation!
Ruins = 
 # Requires translation!
CityState = 
 # Requires translation!
ModOptions = 
 # Requires translation!
Conditional = <|MERGE_RESOLUTION|>--- conflicted
+++ resolved
@@ -877,8 +877,6 @@
 Are you sure you want to pillage this [improvement]? = Adakah anda pasti ingin merompak [improvement] ini?
 Create [improvement] = Bina [improvement]
 Start Golden Age = Mulakan Zaman Kegemilangan
- # Requires translation!
-Trigger unique = 
 Show more = Tunjuk lebih banyak
 Yes = Betul
 No = Tidak
@@ -8387,13 +8385,9 @@
  # Requires translation!
 for [amount] turns = 
  # Requires translation!
-<<<<<<< HEAD
-by consuming this unit = 
-=======
 in cities with a [buildingFilter] = 
  # Requires translation!
 in cities without a [buildingFilter] = 
->>>>>>> 22466a9d
  # Requires translation!
 if this city has at least [amount] specialists = 
  # Requires translation!
@@ -8475,8 +8469,6 @@
  # Requires translation!
 Hidden after generating a Great Prophet = 
  # Requires translation!
-Triggerable = 
- # Requires translation!
 Global = 
  # Requires translation!
 Nation = 
