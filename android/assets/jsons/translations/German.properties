--- conflicted
+++ resolved
@@ -1121,15 +1121,8 @@
 
 God of the Sea = Gott des Meeres
 
-<<<<<<< HEAD
- # Requires translation!
-God of War = 
- # Requires translation!
-Earn [amount]% of [unitType] unit's [param] as [stat] when killed within 4 tiles of a city following this religion = Erhalte [amount]% der [param] von [unitType] Einheiten als [stat], wenn sie innerhalb von 4 Feldern einer Stadt getötet werden, die dieser Religion anhängt.
-=======
 God of War = Gott des Krieges
 Earn [amount]% of [unitType] unit's [param] as [stat] when killed within 4 tiles of a city following this religion = Erhalte [amount]% der [param] einer [unitType] Einheit als [stat], wenn sie innerhalb von 4 Feldern einer Stadt getötet wird, die dieser Religion folgt
->>>>>>> 8ae4ae1c
 
 Goddess of Festivals = Göttin der Festspiele
 
@@ -1208,12 +1201,8 @@
 
 'Libraries are as the shrine where all the relics of the ancient saints, full of true virtue, and all that without delusion or imposture are preserved and reposed.' - Sir Francis Bacon = 'Bibliotheken sind wie der Schrein, wo alle Reliquien der Heiligen vergangener Tage, voll der wahren Tugend, ruhen und bewahrt werden, und zwar ganz ohne Irreführung und Betrug.' - Sir Francis Bacon
 Free Technology = Kostenlose Technologie
-<<<<<<< HEAD
  # Requires translation!
 Provides a free [building] [cityFilter] = Stellt das Gebäude [building] [cityFilter] kostenlos bereit
-=======
-Provides a free [building] [cityFilter] = Stellt das Gebäude [building] [cityFilter] bereit
->>>>>>> 8ae4ae1c
 The Great Library = Die Große Bibliothek
 
 Circus = Zirkus
@@ -3686,13 +3675,8 @@
 #################### Lines from UnitPromotions from Civ V - Vanilla ####################
 
 Heal Instantly = Sofortige Heilung
-<<<<<<< HEAD
-Heal this unit by [amount] HP = Heilt diese Einheit für [amount] LP
-Doing so will consume this opportunity to choose a Promotion = Diese Chance zu einer Beförderung wird dadurch allerdings verbraucht
-=======
 Heal this unit by [amount] HP = Heile diese Einheit um [amount] LP
 Doing so will consume this opportunity to choose a Promotion = Dadurch wird die Möglichkeit, eine Beförderung zu wählen, verbraucht.
->>>>>>> 8ae4ae1c
 
 Accuracy I = Genauigkeit I
 +[amount]% Strength in [param] = +[amount]% Stärke in [param]
@@ -3742,17 +3726,6 @@
 Double movement rate through Forest and Jungle = Doppelte Bewegungsrate durch Wald und Dschungel
 
 Amphibious = Amphibisch
-<<<<<<< HEAD
-Eliminates combat penalty for attacking over a river = Kampfkraft beim Angriff über Flüsse nicht reduziert
-Eliminates combat penalty for attacking from the sea = Kampfkraft beim Angriff von der See nicht reduziert
-
-Medic = Sanitäter I
-[amount] HP when healing = [amount] LP bei Heilung
-All adjacent units heal [amount] HP when healing = Benachbarte Einheiten heilen [amount] LP, wenn sie heilen
-
-Medic II = Sanitäter II
-[amount] HP when healing in [tileFilter] tiles = [amount] LP bei Heilung in [tileFilter] Feldern
-=======
 Eliminates combat penalty for attacking over a river = Eliminiert den Nachteil für Angriffe über einen Fluss
 Eliminates combat penalty for attacking from the sea = Eliminiert den Nachteil für Angriffe vom Meer aus
 
@@ -3761,8 +3734,7 @@
 All adjacent units heal [amount] HP when healing = Beim Heilen werden alle benachbarten Einheiten um [amount] LP geheilt
 
 Medic II = Sanitäter II
-[amount] HP when healing in [tileFilter] tiles = [amount] LP beim Heilen auf [tileFilter] Feldern
->>>>>>> 8ae4ae1c
+[amount] HP when healing in [tileFilter] tiles = [amount] LP bei Heilung in [tileFilter] Feldern
 
 Scouting I = Spähen I
 [amount] Visibility Range = [amount] Sichtweite
@@ -3787,13 +3759,8 @@
 
 Boarding Party III = Enterkommando III
 
-<<<<<<< HEAD
 Coastal Raider I = Küstenräuberei I
-Earn [amount]% of the damage done to [unitType] units as [stat] = Erhalte [amount]% des [unitType]-Einheiten zugefügten Schadens als [stat]
-=======
-Coastal Raider I = KüstenräuberIn I
 Earn [amount]% of the damage done to [unitType] units as [stat] = Erhalte [amount]% des verursachten Schadens an [unitType] Einheiten als [stat]
->>>>>>> 8ae4ae1c
 
 Coastal Raider II = Küstenräuberei II
 
@@ -3826,11 +3793,7 @@
 Flight Deck III = Flugdeck III
 
 Supply = Versorgung
-<<<<<<< HEAD
 May heal outside of friendly territory = Darf auch außerhalb von befreundetem Territorium heilen
-=======
-May heal outside of friendly territory = Kann außerhalb des eigenen Territoriums heilen
->>>>>>> 8ae4ae1c
 
 Siege I = Belagerung I
 
@@ -3860,11 +3823,7 @@
 Air Repair = Luftreparatur
 
 Cover I = Deckung I
-<<<<<<< HEAD
-[amount]% Strength when defending vs [unitType] units = [amount]% Stärke beim Verteidigen gegen [unitType]
-=======
 [amount]% Strength when defending vs [unitType] units = [amount]% Stärke beim Verteidigen gegen [unitType] Einheiten
->>>>>>> 8ae4ae1c
 
 Cover II = Deckung II
 
@@ -3897,7 +3856,7 @@
 [amount]% Bonus XP gain = [amount]% Bonus EP-Gewinn
 
 Haka War Dance = Haka-Kriegstanz
-[amount]% Strength for enemy [unitType] units in adjacent [param] tiles = Gegner ([unitType]) in benachbarten Feldern ([param]) haben [amount]% Stärke
+[amount]% Strength for enemy [unitType] units in adjacent [param] tiles = [amount]% Stärke für gegnerische [unitType] Einheit in benachbarten [param] Feldern
 
 Rejuvenation = Verjüngung
 All healing effects doubled = Alle Heilungseffekte verdoppelt
