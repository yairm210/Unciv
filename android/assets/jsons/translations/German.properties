# Language settings

# Equivalent of a space in your language
# If your language doesn't use spaces, just add "" as a translation, otherwise " "
" " = " "

# If the first word in a sentence starts with a capital in your language, 
# put the english word 'true' behind the '=', otherwise 'false'.
# Don't translate these words to your language, only put 'true' or 'false'.
StartWithCapitalLetter = true


# Fastlane
# These will be automatically copied to the fastlane descriptions used by F-Droid. Their keys are not as usual the english original, please read those directly as linked.

# Documentation: https://f-droid.org/en/docs/Build_Metadata_Reference/#Summary
# English to translate: https://github.com/yairm210/Unciv/blob/master/fastlane/metadata/android/en-US/short_description.txt
Fastlane_short_description = 4X-Spiel: Zivilisationen aufbauen

# Documentation: https://f-droid.org/en/docs/Build_Metadata_Reference/#Description
# English to translate: https://github.com/yairm210/Unciv/blob/master/fastlane/metadata/android/en-US/full_description.txt
Fastlane_full_description = Eine Neuimplementierung vom berühmtesten Zivilisations-Aufbau-Spiel aller Zeiten. Schnell, klein, ohne Spam und für immer frei!\n\nBaue Deine Zivilisation auf, erforsche Technologien, entwickle Deine Städte und besiege Deine Kontrahenten!\n\nWünsche? Bugs? Die Liste der offenen Themen findest du auf der <a href="https://github.com/yairm210/Unciv/issues">GitHub Issues - Seite</a> - jede noch so kleine Hilfe ist willkommen!\n\nFragen? Kommentare? Einfach nur gelangweilt? Chatte mit uns auf <a href="https://discord.gg/bjrB4Xw">Discord</a>.\n\nWillst Du bei der Übersetzung helfen? Schau im <a href="https://yairm210.github.io/Unciv/Other/Translating">Wiki</a> vorbei, dort ist detailliert beschrieben, wie Übersetzungen erstellt und vorgeschlagen werden.\n\nSchnallst Du Kotlin oder Java? Unterstütze gerne bei der Entwicklung im <a href="https://github.com/yairm210/Unciv">GitHub Repository</a>.\n\nDie Welt erwartet Dich! Wirst Du deine Zivilisation zu einem Imperium entwickeln, das dem Zahn der Zeit standhält?\n\nDie App-Berechtigung 'Auf alle Netzwerke zugreifen' wird für die folgenden Funktionen benötigt:\n- Abfrage und Herunterladen der verfügbaren Mods\n- Herunterladen von Musik\n- Hoch- und Herunterladen der Speicherstände im Online Mehrspieler-Modus\nDurch die Implementierung der Zug-Benachrichtigung für den Mehrspieler-Modus werden alle anderen aufgeführten Berechtigungen vom API automatisch hinzugefügt.


# Starting from here normal translations start, as described in
# https://yairm210.github.io/Unciv/Other/Translating/

# General
Delete = Löschen

# Base ruleset names
Civ V - Vanilla = Civ V - Vanilla
Civ V - Gods & Kings = Civ V - Götter & Könige

# Tutorial tasks

Move a unit!\nClick on a unit > Click on a destination > Click the arrow popup = Eine Einheit bewegen!\nKlicke auf eine Einheit > Klicke auf ein Ziel > Klicke auf das Pfeil-Popup.
Found a city!\nSelect the Settler (flag unit) > Click on 'Found city' (bottom-left corner) = Eine Stadt gründen!\nWähle den Siedler (Flaggensymbol) > Klicke auf 'Stadt gründen' (unten links).
Enter the city screen!\nClick the city button twice = Öffne die Stadtansicht!\n Klicke zweimal den Stadtknopf.
Pick a technology to research!\nClick on the tech button (greenish, top left) > \n select technology > click 'Research' (bottom right) = Wähle eine Technologie zum Erforschen!\nKlicke auf den Tech-Button (grünlich, oben links) > \n wähle Technologie > klicke auf 'Forschung' (unten rechts).
Pick a construction!\nEnter city screen > Click on a unit or building (bottom left side) > \n click 'add to queue' = Wähle Produktion!\nÖffne Stadtansicht > Klicke auf eine Einheit oder ein Gebäude (linke Seite unten) > \n Klicke auf 'Produktion hinzufügen'
Pass a turn!\nCycle through units with 'Next unit' > Click 'Next turn' = Beende eine Runde!\nGehe durch die Einheiten mit 'Nächste Einheit' > Klicke auf 'Nächste Runde'.
Reassign worked tiles!\nEnter city screen > click the assigned (green) tile to unassign > \n click an unassigned tile to assign population = Weise bearbeitete Felder neu zu!\nÖffne die Stadtansicht > klicke auf das zugewiesene (grüne) Feld, um es zu entfernen > \n klicke auf ein nicht zugewiesenes Feld, um die Bevölkerungszahl zuzuweisen.
Meet another civilization!\nExplore the map until you encounter another civilization! = Triff eine andere Zivilisation!\n Erkunde die Karte, bis du einer anderen Zivilisation begegnest!
Open the options table!\nClick the menu button (top left) > click 'Options' = Öffne die Optionen!\nKlicke auf die Menütaste (oben links) > klicke auf 'Optionen'.
Construct an improvement!\nConstruct a Worker unit > Move to a Plains or Grassland tile > \n Click 'Construct improvement' (above the unit table, bottom left)\n > Choose the farm > \n Leave the worker there until it's finished = Bau eine Verbesserung!\nBau einen Arbeiter > Bewege ihn auf ein Ebenen- oder Wiesenfeld > Wähle 'Verbesserung bauen' > Wähle 'Farm' > \nLass den Arbeiter dort, bis er fertig ist.
Create a trade route!\nConstruct roads between your capital and another city\nOr, automate your worker and let him get to that eventually = Erstelle eine Handelsroute!\n Baue Straßen zwischen deiner Hauptstadt und einer anderen Stadt.\nOder automatisiere deinen Arbeiter und lasse sie schließlich dazu kommen.
Conquer a city!\nBring an enemy city down to low health > \nEnter the city with a melee unit = Erobere eine Stadt!\nBringe eine feindliche Stadt auf wenig Leben > \nBetrete die Stadt mit einer Nahkampfeinheit.
Move an air unit!\nSelect an air unit > select another city within range > \nMove the unit to the other city = Bewege eine Lufteinheit!\nWähle eine Lufteinheit > Wähle eine andere Stadt in Reichweite > \nVerschiebe die Einheit zu der anderen Stadt.
See your stats breakdown!\nEnter the Overview screen (top right corner) >\nClick on 'Stats' = Schaue deine Statistiken an!\nGehe in den Übersichtsbildschirm (obere rechte Ecke) >\nKlicke auf 'Statistiken'.

# Crash screen

An unrecoverable error has occurred in Unciv: = In Unciv ist ein nicht behebbarer Fehler aufgetreten:
If this keeps happening, you can try disabling mods. = Wenn dies weiterhin geschieht, kannst du versuchen, die Mods zu deaktivieren.
You can also report this on the issue tracker. = Du kannst dies auch im Issue-Tracker melden.
Copy = Kopieren
Error report copied. = Fehlerbericht kopiert.
Open Issue Tracker = Öffne Issue-Tracker
Please copy the error report first. = Bitte kopiere zuerst den Fehlerbericht.
Close Unciv = Beende Unciv

# Buildings

Unsellable = Unverkäuflich
Not displayed as an available construction unless [building] is built = Wird nicht als verfügbares Bauwerk angezeigt, bis [building] gebaut ist
Not displayed as an available construction without [resource] = Wird nicht als verfügbares Bauwerk angezeigt, solange [resource] fehlt
Cannot be hurried = Kann nicht beschleunigt werden

Choose a free great person = Wähle eine kostenlose Große Persönlichkeit
Get [unitName] = Erhalte [unitName]

Hydro Plant = Wasserkraftwerk
[buildingName] obsoleted = [buildingName] ist nun veraltet

# Diplomacy,Trade,Nations

Requires [buildingName] to be built in the city = Benötigt den Bau von [buildingName] in der Stadt
Requires [buildingName] to be built in all cities = Benötigt den Bau von [buildingName] in allen Städten
Provides a free [buildingName] in the city = Stellt das Gebäude [buildingName] in der Stadt kostenlos bereit
Requires worked [resource] near city = Benötigt eine Bewirtschaftung von [resource] in der Nähe der Stadt
Requires at least one of the following resources worked near the city: = Benötigt mindestens eine der folgenden Ressourcen bewirtschaftet in der Nähe der Stadt:
Wonder is being built elsewhere = Das Wunder wird woanders gebaut
National Wonder is being built elsewhere = Das Nationale Wunder wird woanders gebaut
Requires a [buildingName] in all cities = Benötigt das Gebäude [buildingName] in allen Städten
[buildingName] required: = [buildingName] erforderlich:
Requires a [buildingName] in this city = Benötigt das Gebäude [buildingName] in dieser Stadt
Cannot be built with [buildingName] = Kann nicht mit [buildingName] gebaut werden
Consumes [amount] [resource] = Verbraucht [amount] [resource]
Need [amount] more [resource] = Benötigt weitere [amount] von [resource]
[amount] available = [amount] verfügbar
Required tech: [requiredTech] = Benötigt Technologie: [requiredTech]
Requires [PolicyOrNationalWonder] = Benötigt [PolicyOrNationalWonder]
Cannot be purchased = Kann nicht gekauft werden
Can only be purchased = Kann nur gekauft werden
See also = Siehe auch

Requires at least one of the following: = Benötigt eine der folgenden Voraussetzungen:
Requires all of the following: = Benötigt folgende Voraussetzungen:
Leads to [techName] = [techName] kann nun erforscht werden
Leads to: = Ermöglicht die Erforschung von:
Enables: = Ermöglicht:
Disables: = Deaktiviert:

Current construction = Aktuelle Produktion
Construction queue = Produktionswarteschlange
Pick a construction = Wähle ein Bauwerk
Queue empty = Warteschlange leer
Add to queue = Hinzufügen zur Warteschlange
Remove from queue = Entferne aus Warteschlange
Show stats drilldown = Statistiken anzeigen
Show construction queue = Produktionswarteschlange anzeigen
No space to place this unit = Kein Platz um diese Einheit zu platzieren
Cancel = Abbrechen

Diplomacy = Diplomatie
War = Krieg
Peace = Frieden
Research Agreement = Forschungsvereinbarung
Declare war = Krieg erklären
Declare war on [civName]? = [civName] den Krieg erklären?
[civName] will also join them in the war = Auch [civName] wird ihnen in den Krieg folgen
An unknown civilization will also join them in the war = Auch eine unbekannte Zivilisation wird ihnen in den Krieg folgen
This will cancel your defensive pact with [civName] = Dies wird deinen Verteidigungspakt mit [civName] beenden
Go to on map = Springe auf der Karte hin
Let's begin! = Los geht's!
[civName] has declared war on us! = [civName] hat uns den Krieg erklärt!
[leaderName] of [nation] = [leaderName] von [nation]
You'll pay for this! = Dafür werdet Ihr bezahlen!
Negotiate Peace = Frieden verhandeln
Peace with [civName]? = Frieden mit [civName]?
Very well. = Nun gut.
Farewell. = Lebewohl.
Sounds good! = Hört sich gut an!
Not this time. = Vielleicht ein anderes Mal.
Excellent! = Hervorragend!
How about something else... = Wie wäre es mit etwas anderem...
A pleasure to meet you. = Eine Freude, Euch kennen zu lernen.
Our relationship = Unsere Beziehung
We have encountered the City-State of [name]! = Wir haben den Stadtstaat [name] entdeckt!
Declare Friendship ([numberOfTurns] turns) = Freundschaft erklären ([numberOfTurns] Runden)
May our nations forever remain united! = Mögen unsere Nationen auf immer in Freundschaft vereint sein!
Indeed! = Auf jeden Fall!
Denounce [civName]? = [civName] anprangern?
Denounce ([numberOfTurns] turns) = Anprangern ([numberOfTurns] Runden)
We will remember this. = Das werden wir nie vergessen!

[civName] has declared war on [targetCivName]! = [civName] hat [targetCivName] den Krieg erklärt!
[civName] and [targetCivName] have signed a Peace Treaty! = [civName] und [targetCivName] haben einen Friedensvertrag unterzeichnet!
[civName] and [targetCivName] have signed the Declaration of Friendship! = [civName] und [targetCivName] haben die Freundschaftserklärung unterzeichnet!
[civName] has denounced [targetCivName]! = [civName] hat [targetCivName] angeprangert!
Do you want to break your promise to [leaderName]? = Möchtest du dein Versprechen gegenüber [leaderName] brechen?
Break promise = Versprechen brechen
We promised not to settle near them ([count] turns remaining) = Wir haben versprochen, nicht in ihrer Nähe zu siedeln ([count] Runden verbleiben)
They promised not to settle near us ([count] turns remaining) = Sie haben versprochen, nicht in unserer Nähe zu siedeln ([count] Runden verbleiben) 

[civName] is upset that you demanded tribute from [cityState], whom they have pledged to protect! = [civName] ist verärgert, dass Ihr von [cityState] einen Tribut fordert, den sie zu schützen versprochen hat!
[civName] is upset that you attacked [cityState], whom they have pledged to protect! = [civName] ist verärgert, dass Ihr [cityState] angreift, den sie zu schützen versprochen hat!
[civName] is outraged that you destroyed [cityState], whom they had pledged to protect! = [civName] ist empört, dass Ihr [cityState] zerstört habt, den sie zu schützen versprochen hat!
[civName] has destroyed [cityState], whom you had pledged to protect! = [civName] hat [cityState] zerstört, den du zu schützen versprochen hattest.

Unforgivable = Todfeind
Afraid = Gefürchtet
Enemy = Feind
Competitor = Konkurrent
Neutral = Neutral
Favorable = Beliebt
Friend = Freund
Ally = Verbündeter

[questName] (+[influenceAmount] influence) = [questName] (+[influenceAmount] Einfluss)
[remainingTurns] turns remaining = [remainingTurns] Runden verbleiben
Current leader is [civInfo] with [amount] [stat] generated. = Der aktuelle Anführer ist [civInfo] und hat [amount] [stat] generiert.
Current leader is [civInfo] with [amount] Technologies discovered. = Der aktuelle Anführer ist [civInfo] und hat [amount] Technologien entdeckt.

Demands = Forderungen
Please don't settle new cities near us. = Bitte gründet keine neuen Städte in unserer Nähe.
Very well, we shall look for new lands to settle. = Nun gut, wir werden uns nach neuem Land umsehen, um es zu besiedeln.
We shall do as we please. = Wir werden tun, wie es uns beliebt.
We noticed your new city near our borders, despite your promise. This will have....implications. = Wir haben eure neue Stadt in der Nähe unserer Grenzen bemerkt, entgegen eures Versprechens. Dies wird....Konsequenzen haben.
I've been informed that my armies have taken tribute from [civName], a city-state under your protection.\nI assure you, this was quite unintentional, and I hope that this does not serve to drive us apart. = Ich wurde darüber informiert, dass meine Armeen von [civName], einem Stadtstaat unter eurem Schutz, Tribut genommen haben.\nIch versichere euch, dass dies nicht beabsichtigt war, und ich hoffe, dass dies nicht dazu dient, uns auseinander zu treiben.
We asked [civName] for a tribute recently and they gave in.\nYou promised to protect them from such things, but we both know you cannot back that up. = Wir haben [civName] kürzlich um einen Tribut gebeten, und sie haben nachgegeben.\nIhr habt versprochen, sie vor solchen Dingen zu schützen, aber wir beide wissen, dass ihr das nicht einhalten könnt.
It's come to my attention that I may have attacked [civName], a city-state under your protection.\nWhile it was not my goal to be at odds with your empire, this was deemed a necessary course of action. = Mir ist zu Ohren gekommen, dass ich [civName] angegriffen haben könnte, einen Stadtstaat, der unter eurem Schutz steht.\nAuch wenn es nicht mein Ziel war, mit eurem Reich in Konflikt zu geraten, wurde diese Vorgehensweise als notwendig erachtet.
I thought you might like to know that I've launched an invasion of one of your little pet states.\nThe lands of [civName] will make a fine addition to my own. = Ich dachte, es würde Euch vielleicht interessieren, dass ich eine Invasion in einen eurer kleinen Lieblingsstaaten gestartet habe.\nDie Länder von [civName] werden eine gute Ergänzung zu meinen eigenen sein.

Return [unitName] to [civName]? = [unitName] an [civName] zurückgeben?
The [unitName] we liberated originally belonged to [civName]. They will be grateful if we return it to them. = Die von uns befreite [unitName] Einheit, gehörte ursprünglich [civName]. Sie werden dankbar sein, wenn wir sie ihnen zurückgeben.

Enter the amount of gold = Gib die Menge an Gold ein

# City-States

Provides [amountOfCulture] culture at 30 Influence = Liefert [amountOfCulture] Kultur ab einem Einfluss von 30
Provides 3 food in capital and 1 food in other cities at 30 Influence = Liefert 3 Nahrung in die Hauptstadt und 1 Nahrung in alle anderen Städte ab einem Einfluss von 30
Provides 3 happiness at 30 Influence = Liefert 3 Zufriedenheit ab einem Einfluss von 30
Provides land units every 20 turns at 30 Influence = Liefert eine Landeinheit alle 20 Runden ab einem Einfluss von 30
Give a Gift = Ein Geschenk übergeben
Gift [giftAmount] gold (+[influenceAmount] influence) = Schenke [giftAmount] Gold (+[influenceAmount] Einfluss)
Relationship changes in another [turnsToRelationshipChange] turns = Die Beziehung verändert sich in [turnsToRelationshipChange] Runden
Protected by = Beschützt von
Revoke Protection = Schutz widerrufen
Revoke protection for [cityStateName]? = Schutz für [cityStateName] widerrufen?
Pledge to protect = Schutz zusichern
Declare Protection of [cityStateName]? = Schutz von [cityStateName] bekanntgeben?
Build [improvementName] on [resourceName] (200 Gold) = Baue [improvementName] auf [resourceName] (200 Gold)
Gift Improvement = Verschenke Verbesserung
[civName] is able to provide [unitName] once [techName] is researched. = [civName] ist in der Lage [unitName] zu liefern, sobald [techName] erforscht wurde.

Diplomatic Marriage ([amount] Gold) = Diplomatische Hochzeit ([amount] Gold)
We have married into the ruling family of [civName], bringing them under our control. = Wir haben in die Herrscherfamilie von [civName] eingeheiratet und sie unter unsere Kontrolle gebracht.
[civName] has married into the ruling family of [civName2], bringing them under their control. = [civName] hat in die Herrscherfamilie von [civName2] eingeheiratet und sie unter ihre Kontrolle gebracht.
You have broken your Pledge to Protect [civName]! = Ihr habt euer Versprechen, [civName] zu schützen, gebrochen!
City-States grow wary of your aggression. The resting point for Influence has decreased by [amount] for [civName]. = Die Stadtstaaten werden misstrauisch gegenüber deiner Aggressivität. Der Basispunkt für den Einfluss hat sich um [amount] für [civName] verringert.

[cityState] is being attacked by [civName] and asks all major civilizations to help them out by gifting them military units. = [cityState] wird von [civName] angegriffen und bittet alle größeren Zivilisationen ihm militärische Einheiten als Unterstützung zu schenken.
[cityState] is being invaded by Barbarians! Destroy Barbarians near their territory to earn Influence. = [cityState] wird von Barbaren überfallen! Zerstöre die Barbaren in der Nähe ihres Territoriums und gewinne dadurch um Einfluss.
[cityState] is grateful that you killed a Barbarian that was threatening them! = [cityState] ist dankbar, dass du einen Barbaren getötet hast, der sie bedroht hatte!
[cityState] is being attacked by [civName]! Kill [amount] of the attacker's military units and they will be immensely grateful. = [cityState] wird von [civName] angegriffen! Töte [amount] von den militärischen Einheiten des Angreifers und der Stadtsaat wird sehr dankbar sein.
[cityState] is deeply grateful for your assistance in the war against [civName]! = [cityState] ist für deine Unterstützung im Krieg gegen [civName] zutiefst dankbar!
[cityState] no longer needs your assistance against [civName]. = [cityState] braucht deine Unterstützung gegen [civName] nicht mehr.
War against [civName] = Krieg gegen [civName]
We need you to help us defend against [civName]. Killing [amount] of their military units would slow their offensive. = Wir benötigen deine Hilfe, um uns gegen [civName] zu verteidigen. Wenn [amount] von ihren militärischen Einheiten getötet werden, wird das ihre Offensive verlangsamen.
Currently you have killed [amount] of their military units. = Aktuell hast du [amount] von ihren militärischen Einheiten getötet.
You need to find them first! = Zuerst musst du sie finden!

Cultured = Kultiviert
Maritime = Maritim
Mercantile = Kaufmännisch
Religious = Religiös
Militaristic = Militaristisch
Type = Typ
Friendly = Freundlich
Hostile = Feindlich
Irrational = Unvernünftig
Personality = Persönlichkeit
Influence = Einfluss

Ally: [civilization] with [amount] Influence = Bündnis: [civilization] mit [amount] Einfluss
Unknown civilization = Unbekannte Zivilisation
Reach 30 for friendship. = Erreiche einen Einfluss von 30 für Freundschaft.
Reach highest influence above 60 for alliance. = Erreiche einen Einfluss von über 60 für ein Bündnis.
When Friends: = Wenn Freunde:
When Allies: = Wenn Verbündete:
The unique luxury is one of: = Die einzigartige Luxusressource ist:
Demand Tribute = Tribut fordern
Tribute Willingness = Tributbereitschaft
At least 0 to take gold, at least 30 and size 4 city for worker = Mindestens 0 um Gold zu erhalten, mindestens 30 und eine Stadtgröße von 4 für einen Arbeiter
Take [amount] gold (-15 Influence) = [amount] Gold nehmen (-15 Einfluss)
Take worker (-50 Influence) = Arbeiter nehmen (-50 Einfluss)
[civName] is afraid of your military power! = [civName] fürchtet sich vor deiner militärischen Macht!

Major Civ = Führende Zivilisation
No Cities = Keine Städte
Base value = Basiswert
Has Ally = Hat Bündnis
Has Protector = Hat Beschützer
Demanding a Worker = Einen Arbeiter fordern
Demanding a Worker from small City-State = Einen Arbeiter von einem kleinen Stadtstaat fordern
Very recently paid tribute = Vor kurzem Tribut gezollt
Recently paid tribute = Kürzlich Tribut gezollt
Influence below -30 = Einfluss unter -30
Military Rank = Militärischer Rang
Military near City-State = Militär in der Nähe eines Stadtstaats
Sum: = Summe:


# Trades

Trade = Handel
Offer trade = Handel anbieten
They'll decide on their turn = Sie werden entscheiden, wenn sie an der Reihe sind
Retract offer = Angebot zurückziehen
What do you have in mind? = Was schwebt Euch vor?
Our items = Unsere Gegenstände
Our trade offer = Unser Handelsangebot
[otherCiv]'s trade offer = Handelsangebot von [otherCiv]
[otherCiv]'s items = Gegenstände von [otherCiv]
+[amount] untradable copy = +[amount] unverkäufliche Kopie
+[amount] untradable copies = +[amount] unverkäufliche Kopien
Pleasure doing business with you! = Ein Vergnügen, mit Euch Geschäfte zu machen!
I think not. = Lieber nicht.
That is acceptable. = Das ist akzeptabel.
Accept = Annehmen
Keep going = Weitermachen
There's nothing on the table = Der Verhandlungstisch ist leer
Peace Treaty = Friedensabkommen
Agreements = Vereinbarungen
Defensive Pact = Verteidigungspakt
Open Borders = Offene Grenzen
Gold per turn = Gold pro Runde
Cities = Städte
Technologies = Technologien
Declarations of war = Kriegserklärungen
Introduction to [nation] = Vorstellung der Nation [nation]
Declare war on [nation] = [nation] den Krieg erklären
Luxury resources = Luxusressourcen 
Strategic resources = Strategische Ressourcen
Owned by you: [amountOwned] = In deinem Besitz: [amountOwned]
Non-existent city = Nicht-existierende Stadt

# Unit differences

[resourceName] not required = [resourceName] nicht erforderlich
Lost ability (vs [originalUnit]): [ability] = Fähigkeit [ability] von [originalUnit] verloren
Upgrade all [count] [unit] ([cost] gold) = Alle [count] [unit] aufrüsten für [cost] Gold
National ability = Nationalfähigkeit
[firstValue] vs [secondValue] = [firstValue] anstatt [secondValue]
Gained = Erhalten
Lost = Verloren


# New game screen

Uniques = Unikate
Promotions = Beförderungen
Load copied data = Aus Zwischenablage laden
Reset to defaults = Auf Standardwerte zurücksetzen
Select nations = Nationen auswählen
Set available nations for random pool = Verfügbare Nationen für zufällige Auswahl festlegen
Available nations = Verfügbare Nationen
Banned nations = Verbotene Nationen
Are you sure you want to reset all game options to defaults? = Bist du sicher, dass du alle Spieloptionen auf die Standardeinstellungen zurücksetzen willst?
Start game! = Spiel starten!
Map Options = Kartenoptionen
Game Options = Spieloptionen
Civilizations = Zivilisationen
Map Type = Kartentyp
Map file = Karten-Datei
Max Turns = Maximale Runden
Could not load map! = Diese Karte konnte nicht geladen werden!
Generated = Generiert
Random Generated = Zufällig generiert
Which options should be available to the random selection? = Welche Optionen sollten bei der Zufallsauswahl zur Verfügung stehen?
Existing = Bestehende
Custom = Benutzerdefiniert
Map Generation Type = Art der Kartenerstellung
Enabled Map Generation Types = Arten der Kartenerstellung aktivieren
Default = Standard
Pangaea = Pangaea
Continent and Islands = Kontinent und Inseln
Two Continents = Zwei Kontinente
Three Continents = Drei Kontinente
Four Corners = Vier Ecken
Archipelago = Archipele
Inner Sea = Binnenmeer
Perlin = Perlin
Random number of Civilizations = Zufällige Anzahl von Zivilisationen
Min number of Civilizations = Minimale Anzahl von Zivilisationen
Max number of Civilizations = Maximale Anzahl von Zivilisationen
Random number of City-States = Zufällige Anzahl von Stadtstaaten
Min number of City-States = Minimale Anzahl von Stadtstaaten
Max number of City-States = Maximale Anzahl von Stadtstaaten
One City Challenge = Herausforderung nur eine Stadt
Enable Nuclear Weapons = Aktiviere Atomwaffen
No City Razing = Kein Niederreißen von Städten
No Barbarians = Keine Barbaren
Disable starting bias = Keine Startvorgaben
Raging Barbarians = Wütende Barbaren
No Ancient Ruins = Keine altertümlichen Ruinen
No Natural Wonders = Keine Naturwunder
Allow anyone to spectate = Jedem das Zuschauen erlauben
Victory Conditions = Siegbedingungen
Scientific = Wissenschaftlich
Domination = Vorherrschaft
Cultural = Kulturell
Diplomatic = Diplomatisch
Time = Zeit
Your previous options needed to be reset to defaults. = Deine vorherigen Optionen mussten auf die Standardeinstellungen zurückgesetzt werden.

# Used for random nation indicator in empire selector and unknown nation icons in various overview screens.
# Should be a single character, or at least visually square.
? = ?

Map Shape = Kartenform
Enabled Map Shapes = Kartenformen aktivieren
Hexagonal = Sechseckig
Flat Earth Hexagonal = "Flache Erde"-Sechseckig
Rectangular = Rechteckig
Height = Höhe 
Width = Breite 
Radius = Radius 
Enable Espionage = Spionage aktivieren

Resource Setting = Ressourcenoptionen
Enabled Resource Settings = Ressourcenoptionen aktivieren
Other Settings = Andere Optionen
Sparse = Spärlich
Abundant = Reichlich
Strategic Balance = Strategisch ausgewogen
Legendary Start = Legendärer Start
This is used for painting resources, not in map generator steps: = Dies wird verwendet, um Ressourcen zu malen, und nicht in Kartengeneratorschritten:

Advanced Settings = Erweiterte Einstellungen
RNG Seed = Seed
Map Elevation = Erhebungen
Temperature extremeness = Temperaturextreme
Temperature shift = Temperaturverschiebung
Resource richness = Ressourcenreichtum
Vegetation richness = Vegetationsreichtum
Rare features richness = Außergewöhnliches Gelände
Max Coast extension = Maximale Küstenausdehnung
Biome areas extension = Biombereichausdehnung
Water level = Wasser-Niveau

Online Multiplayer = Online Mehrspieler
You're currently using the default multiplayer server, which is based on a free Dropbox account. Because a lot of people use this, it is uncertain if you'll actually be able to access it consistently. Consider using a custom server instead. = Du verwendest derzeit den Standard-Mehrspieler-Server, der auf einem kostenlosen Dropbox-Konto basiert. Da viele Spieler diesen Server nutzen, ist es ungewiss, ob du tatsächlich dauerhaft darauf zugreifen kannst. Erwäge stattdessen die Verwendung eines benutzerdefinierten Servers.
Open Documentation = Öffne Dokumentation
Don't show again = Nicht nochmal anzeigen

World Size = Kartengröße
Enabled World Sizes = Kartengrößen aktivieren
Tiny = Winzig
Small = Klein
Medium = Mittel
Large = Groß
Huge = Riesig
World wrap requires a minimum width of 32 tiles = 'World Wrap' Karten müssen mindestens 32 Felder breit sein
The provided map dimensions were too small = Die angegebenen Dimensionen waren zu klein
The provided map dimensions were too big = Die angegebenen Dimensionen waren zu groß
The provided map dimensions had an unacceptable aspect ratio = Die angegebenen Dimensionen hatten ein zu extremes Seitenverhältnis

Difficulty = Schwierigkeitsgrad

AI = KI
Remove = Entfernen
Random = Zufall
Human = Mensch
Hotseat = Schleudersitz
User ID = Spieler-ID
Click to copy = Anklicken zum Kopieren


Game Speed = Spielgeschwindigkeit
Quick = Schnell
Standard = Standard
Epic = Episch
Marathon = Marathon

Starting Era = Startzeitalter
It looks like we can't make a map with the parameters you requested! = Mit den von dir angegebenen Parametern kann keine Karte erzeugt werden!
Maybe you put too many players into too small a map? = Vielleicht hast du zu viele Spieler in eine zu kleine Karte gepackt?
No human players selected! = Keine menschlichen Spieler ausgewählt!
Invalid Player ID! = Ungültige Spieler-ID
No victory conditions were selected! = Es wurden keine Siegbedingungen ausgewählt!
Mods: = Modifikationen:
Extension mods = Erweiterungs-Modifikationen
Base ruleset: = Basisregelwerk
# Note - do not translate the colour names between «». Changing them works if you know what you're doing.
The mod you selected is incorrectly defined! = Die gewählte Modifikation ist fehlerhaft!
The mod you selected is «RED»incorrectly defined!«» = Die Mod, die du gewählt hast, ist »RED«fehlerhaft definiert!»«
The mod combination you selected is incorrectly defined! = Die gewählte Kombination von Mods ist fehlerhaft!
The mod combination you selected is «RED»incorrectly defined!«» = Die Modkombination, die du gewählt hast, ist »RED«fehlerhaft definiert!»«
The mod combination you selected has problems. = Die gewählte Kombination von Mods hat Probleme.
You can play it, but don't expect everything to work! = Du kannst sie spielen, aber erwarte nicht, dass alles perfekt funktioniert!
The mod combination you selected «GOLD»has problems«». = Die Modkombination, die du gewählt hast, »GOLD«hat Probleme»«
You can play it, but «GOLDENROD»don't expect everything to work!«» = Du kannst es spielen, aber »GOLDENROD«erwarte nicht, dass alles funktioniert!»«
This base ruleset is not compatible with the previously selected\nextension mods. They have been disabled. = Dieses Basisregelwerk ist nicht mit den zuvor ausgewählten\nErweiterungs-Modifikationen kompatibel. Sie wurden deaktiviert.
Are you really sure you want to play with the following known problems? = Bist du dir sicher, dass du mit den folgenden bekannten Problemen spielen willst?
Base Ruleset = Basisregelwerk
[amount] Techs = [amount] Technologien
[amount] Nations = [amount] Nationen
[amount] Units = [amount] Einheiten
[amount] Buildings = [amount] Gebäude
[amount] Resources = [amount] Ressourcen
[amount] Improvements = [amount] Feldverbesserungen
[amount] Religions = [amount] Religionen
[amount] Beliefs = [amount] Glaubenssätze

World Wrap = World Wrap
World wrap maps are very memory intensive - creating large world wrap maps on Android can lead to crashes! = 'World Wrap' Karten verbrauchen sehr viel Speicher - Das erstellen von großen 'World Wrap' Karten kann bei Android zu einem Absturz führen!
Anything above 80 by 50 may work very slowly on Android! = Auf Android kann alles über 80 mal 50 sehr langsam sein.
Anything above 40 may work very slowly on Android! = Auf Android kann alles über 40 sehr langsam sein.

# Map editor

## Tabs/Buttons
Map editor = Karteneditor
View = Ansehen
Generate = Generieren
Partial = Partiell
Generator steps = Generator-Schritte
Edit = Bearbeiten
Rivers = Flüsse
Load = Laden
Save = Speichern
New map = Neue Karte
Empty = Leer
Save map = Karte speichern
Load map = Karte laden
Delete map = Karte löschen
Are you sure you want to delete this map? = Bist du dir sicher, dass du diese Karte löschen möchtest?
It looks like your map can't be saved! = Deine Karte kann aus irgendeinem Grund nicht gespeichert werden!
Exit map editor = Karteneditor verlassen
Change map ruleset = Karten-Regelwerk ändern
Change the map to use the ruleset selected on this page = Dieses Regelwerk für die\naktuelle Karte speichern und anwenden
Revert to map ruleset = Zu Karten-Regelwerk zurücksetzen
Reset the controls to reflect the current map ruleset = Das Regelwerk der Karte wieder\nin diesen Steuerelementen anzeigen
Features = Geländemerkmale
Starting locations = Startpositionen
Tile Matching Criteria = Genauigkeit Feldvergleich
Complete match = Exakte Übereinstimmung
Except improvements = Außer Verbesserungen
Base and terrain features = Gelände und -Merkmale
Base terrain only = Gelände
Land or water only = Nur Land/Wasser
Import a Wesnoth map = Eine Karte aus Wesnoth imporieren

## Labels/messages
Brush ([size]): = Pinsel ([size]):
# The single letter shown in the [size] parameter above for setting "Floodfill".
# Please do not make this longer than one character, the associated slider will not handle well.
Floodfill_Abbreviation = A
Error loading map! = Fehler beim Laden der Karte
Map saved successfully! = Karte erfolgreich gespeichert!
Current map RNG seed: [amount] = Seed der aktuellen Karte: [amount]
Map copy and paste = Karte kopieren/einfügen
Position: [param] = Position: [param]
Starting location(s): [param] = Startpositionen: [param]
Continent: [param] ([amount] tiles) = Kontinent: [param] ([amount] Felder)
Resource abundance = Ressourcenreichtum
Change map to fit selected ruleset? = Karte ändern, um sie dem neuen Regelwerk anzupassen?
Area: [amount] tiles, [amount2]% water, [amount3]% impassable, [amount4] continents/islands = Bereich: [amount] Felder, [amount2]% Wasser, [amount3]% unpassierbar, [amount4] Kontinente/Inseln
Do you want to leave without saving the recent changes? = Willst Du wirklich den Editor verlassen ohne die Änderungen zu speichern?
Leave = Verlassen
Do you want to load another map without saving the recent changes? = Möchtest du eine andere Karte laden, ohne die bisherigen Änderungen zu speichern?
River generation failed! = Flüsse generieren ist fehlgeschlagen!
Please don't use step 'Landmass' with map type 'Empty', create a new empty map instead. = Bitte statt Einzelschritt 'Landmasse generieren' mit Typ 'Leer' gleich eine neue leere Karte generieren! 
This map has errors: = Diese Karte enthält Fehler:
The incompatible elements have been removed. = Die inkompatiblen Elemente wurden entfernt.
Current map: World Wrap = Aktuelle Karte: World Wrap
Overlay image = Überlagerungsbild
Click to choose a file = Anklicken, um eine Datei auszuwählen
Choose an image = Wähle ein Bild
Overlay opacity: = Deckungsgrad Überlagerung
Invalid overlay image = Ungültiges Überlagerungsbild
World wrap is incompatible with an overlay and was deactivated. = World Wrap ist mit einer Überlagerung nicht kompatibel und wurde deaktiviert.
An overlay image is incompatible with world wrap and was deactivated. = Ein Überlagerungsbild ist nicht mit dem World Wrap kompatibel und wurde deaktiviert.
Choose a Wesnoth map file = Wähle eine Wesnoth-Kartendatei
That map is invalid! = Das ist keine gültige Kartendatei!
("[code]" does not conform to TerrainCodesWML) = (Element "[code]" ist nicht konform zu TerrainCodesWML)

## Map/Tool names
My new map = Meine neue Karte
Generate landmass = Landmasse generieren
Raise mountains and hills = Geländeerhebungen
Humidity and temperature = Feuchtigkeit und Temperatur
Lakes and coastline = Seen und Küstenlinien
Sprout vegetation = Pflanzen sprießen lassen
Spawn rare features = Außergewöhnliches Gelände
Distribute ice = Eis verteilen
Assign continent IDs = Kontinent-IDs zuweisen
Place Natural Wonders = Platziere Naturwunder
Let the rivers flow = Flüsse fließen lassen
Spread Resources = Ressourcen verteilen
Create ancient ruins = Ruinen verteilen
Floodfill = Ausfüllen
[nation] starting location = Startposition von [nation]
Any Civ = Beliebige Zivilisation
Remove features = Geländemerkmale entfernen
Remove improvement = Verbesserungen entfernen
Remove resource = Ressource entfernen
Remove starting locations = Startpositionen entfernen
Remove rivers = Flüsse entfernen
Spawn river from/to = Fluss von/nach generieren
Bottom left river = Fluss unten links
Bottom right river = Fluss unten rechts
Bottom river = Fluss unten

# Multiplayer

Help = Hilfe
Username = Spielername
Multiplayer = Mehrspieler
Could not download game! = Konnte das Spiel nicht herunterladen!
Could not upload game! = Konnte das Spiel nicht hochladen!
Couldn't connect to Multiplayer Server! = Konnte zum Mehrspieler-Server keine Verbindung aufbauen!
Retry = Wiederholen
Join game = Spiel beitreten
Invalid game ID! = Ungültige Spiel-ID!
Copy user ID = Spieler-ID kopieren
Copy game ID = Spiel-ID kopieren
UserID copied to clipboard = Spieler-ID in die Zwischenablage kopiert
Game ID copied to clipboard! = Spiel-ID in die Zwischenablage kopiert
Friend name = Name des Freundes
Player ID = Spieler-ID
Please input a name for your friend! = Bitte gib den Namen deines Freundes ein!
Please input a player ID for your friend! = Bitte gib die Spieler-ID deines Freundes ein!
Are you sure you want to delete this friend? = Bist du dir sicher, dass du diesen Freund löschen möchtest?
Paste player ID from clipboard = Spieler-ID aus der Zwischenablage einfügen
Player name already used! = Der Name des Freundes ist bereits in Benutzung!
Player ID already used! = Spieler-ID ist bereits in Benutzung!
Player ID is incorrect = Spieler-ID ist nicht korrekt
Select friend = Freund auswählen
Select [thingToSelect] = [thingToSelect] auswählen
Friends list = Freundesliste
Add friend = Freund hinzufügen
Edit friend = Freund bearbeiten
Friend name is already in your friends list! = Der Name des Freundes ist bereits in deiner Freundesliste!
Player ID is already in your friends list! = Die Spieler-ID ist bereits in deiner Freundesliste!
You have to write a name for your friend! = Bitte gib einen Namen für deinen Freund ein!
You have to write an ID for your friend! = Bitte gib die Spieler-ID deines Freundes ein!
You cannot add your own player ID in your friend list! = Du kannst deine eigene Spieler-ID nicht in deiner Freundesliste hinzufügen!
To add a friend, ask him to send you his player ID.\nClick the 'Add friend' button.\nInsert his player ID and a name for him.\nThen click the 'Add friend' button again.\n\nAfter that you will see him in your friends list.\n\nA new button will appear when creating a new\nmultiplayer game, which allows you to select your friend. = Um einen Freund hinzuzufügen, bitte ihn, dir seine Spieler-ID zu schicken.\nKlicke auf 'Freund hinzufügen'.\nGib seine Spieler-ID und einen Namen für ihn ein.\nKlicke anschließend erneut auf 'Freund hinzufügen'.\n\nDanach siehst du ihn in deiner Freundesliste.\n\nBeim Erstellen eines neuen Mehrspieler-Spiels\nerscheint eine neue Schaltfläche, mit der du deinen Freund auswählen können.
Please input Player ID! = Bitte Spieler-ID eingeben!
The number of players will be adjusted = Anpassung der Anzahl der Spieler
These [numberOfPlayers] players will be adjusted = Anpassung dieser [numberOfPlayers] Spieler
[numberOfExplicitPlayersText] to [playerRange] actual players by adding random AI's or by randomly omitting AI's. = [numberOfExplicitPlayersText] zu [playerRange] tatsächliche Spieler durch Hinzufügen oder Weglassen von zufälligen KIs.
Set current user = Aktuellen Spieler eintragen
Player ID from clipboard = Spieler-ID aus Zwischenablage
Player ID from friends list = Spieler-ID aus Freundesliste
To create a multiplayer game, check the 'multiplayer' toggle in the New Game screen, and for each human player insert that player's user ID. = Um ein Mehrspielerspiel zu erstellen, aktiviere die Option "Online Mehrspieler" in der Ansicht "Neues Spiel" und gib für jeden menschlichen Spieler die Spieler-ID ein.
You can assign your own user ID there easily, and other players can copy their user IDs here and send them to you for you to include them in the game. = Du nun deine Spieler-ID zuweisen und andere Spieler können ihre eigene ID kopieren und dir schicken, damit du sie zum Spiel hinzuholen kannst.
Once you've created your game, the Game ID gets automatically copied to your clipboard so you can send it to the other players. = Sobald du das Spiel erstellt hast, wird die Spiel-ID automatisch in die Zwischenablage kopiert, sodass du sie an andere Spieler verschicken kannst.
Players can enter your game by copying the game ID to the clipboard, and clicking on the 'Add multiplayer game' button = Spieler können deinem Spiel beitreten, indem sie die Spiel-ID kopieren und auf 'Mehrspielerspiel hinzufügen' klicken.
The symbol of your nation will appear next to the game when it's your turn = Das Symbol deiner Nation wird neben dem Spielnamen erscheinen, wenn du am Zug bist.
Back = Zurück
Rename = Umbenennen
Game settings = Spieleinstellungen
Add multiplayer game = Mehrspielerspiel hinzufügen
Refresh list = Liste aktualisieren
Could not save game! = Spiel konnte nicht gespeichert werden!
Could not delete game! = Spiel konnte nicht gelöscht werden!
Error while refreshing: = Fehler während der Aktualisierung:
Current Turn: = Aktuelle Runde:
Add Currently Running Game = Laufendes Spiel hinzufügen
Paste gameID from clipboard = Spiel-ID aus Zwischenablage einfügen
GameID = Spiel-ID
Game name = Spielname
Loading latest game state... = Lade aktuellen Spielstand...
You are not allowed to spectate! = Du darfst nicht zuschauen!
Couldn't download the latest game state! = Herunterladen des aktuellen Spielstands ist fehlgeschlagen!
Resign = Aufgeben
Are you sure you want to resign? = Willst du wirklich aufgeben?
You can only resign if it's your turn = Du kannst nur aufgeben, wenn du am Zug bist
[civName] resigned and is now controlled by AI = [civName] hat aufgegeben und wird nun von der KI gespielt
Last refresh: [duration] ago = Letzte Aktualisierung: vor [duration]
Current Turn: [civName] since [duration] ago = Aktueller Zug: [civName] seit [duration] 
Seconds = Sekunden
Minutes = Minuten
Hours = Stunden
Days = Tage
[amount] Seconds = [amount] Sekunden
[amount] Minutes = [amount] Minuten
[amount] Hours = [amount] Stunden
[amount] Days = [amount] Tagen
Server limit reached! Please wait for [time] seconds = Serverlimit erreicht! Bitte warte [time] Sekunden
File could not be found on the multiplayer server = Datei konnte auf dem Mehrspieler-Server nicht gefunden werden
Unhandled problem, [errorMessage] = Unvorhergesehenes Problem, [errorMessage]
Please enter your server password = Bitte gib dein Serverpasswort ein.
Set password = Passwort festlegen
Password must be at least 6 characters long = Das Passwort muss mindestens 6 Zeichen lang sein.
Failed to set password! = Passwort konnte nicht festgelegt werden!
Password set successfully for server [serverURL] = Passwort für Server [serverURL] erfolgreich festgelegt.
Password = Passwort
Your userId is password secured = Deine Spieler-ID ist mit einem Passwort geschützt.
Set a password to secure your userId = Um deine Spieler-ID zu schützen, kannst du eine Passwort festlegen.
Authenticate = Authentifizieren
This server does not support authentication = Dieser Server unterstützt keine Authentifizierung
Authentication failed = Authentifizierung fehlgeschlagen

# Save game menu

Current saves = Gespeicherte Spiele
Show autosaves = Automatisch gespeicherte Spiele anzeigen
Saved game name = Name des gespeicherten Spiels
# This is the save game name the dialog will suggest
[player] - [turns] turns = [player] ([turns] Runden)
Copy to clipboard = In die Zwischenablage kopieren
Copy saved game to clipboard = Gespeichertes Spiel in die Zwischenablage kopieren
Could not load game! = Das Spiel konnte nicht geladen werden!
Could not load game from clipboard! = Das Spiel konnte nicht aus der Zwischenablage geladen werden!
Could not load game from custom location! = Das Spiel konnte nicht von einem externen Speicherort geladen werden!
The file data seems to be corrupted. = Die Daten der Datei scheinen beschädigt zu sein.
The save was created with an incompatible version of Unciv: [version]. Please update Unciv to this version or later and try again. = Der Speicherstand wurde mit einer inkompatiblen Version von Unciv erstellt: [version]. Bitte aktualisiere dein Unciv auf diese oder eine neuere Version und versuche es anschließend erneut.
Load [saveFileName] = [saveFileName] laden
Are you sure you want to delete this save? = Bist du dir sicher, dass du diesen Speicherstand löschen möchtest?
Delete save = Gespeichertes Spiel löschen
[saveFileName] deleted successfully. = [saveFileName] erfolgreich gelöscht.
Insufficient permissions to delete [saveFileName]. = Unzureichende Berechtigungen zum Löschen von [saveFileName].
Failed to delete [saveFileName]. = Löschen von [saveFileName] fehlgeschlagen.
Saved at = Gespeichert um
Saving... = Speichere...
Overwrite existing file? = Vorhandene Datei überschreiben?
Overwrite = Überschreiben
It looks like your saved game can't be loaded! = Dieser Spielstand konnte nicht geladen werden!
If you could copy your game data ("Copy saved game to clipboard" -  = Wenn du deine Spieldaten kopierst ("Gespeichertes Spiel in die Zwischenablage kopieren"),
  paste into an email to yairm210@hotmail.com) =   und in eine E-Mail an mich (yairm210@hotmail.com) einfügst,
I could maybe help you figure out what went wrong, since this isn't supposed to happen! = dann kann ich dir eventuell helfen den Grund zu finden - das sollte nicht passieren!
Missing mods: [mods] = Fehlende Modifikation(en): [mods]
Load from custom location = Laden von externem Speicherort
Save to custom location = Speichern in externem Speicherort
Could not save game to custom location! = Speichern in externem Speicherort fehlgeschlagen!
Download missing mods = Fehlende Mods herunterladen
Missing mods are downloaded successfully. = Fehlende Mods wurden erfolgreich heruntergeladen.
Could not load the missing mods! = Fehlende Mods konnten nicht geladen werden!
Could not download mod list. = Die Modliste konnte nicht geladen werden.
Could not find a mod named "[modName]". = Die Mod "[modName]" konnte nicht gefunden werden.

# Options

Options = Optionen

## About tab
About = Über
Version = Version
See online Readme = Readme online öffnen
Visit repository = Repository besuchen

## Display tab
Display = Anzeige

### Screen subgroup

Screen = Bildschirm
Screen Mode = Bildschirmmodus
Windowed = Fenster
Fullscreen = Vollbild
Borderless = Randlos

Screen Size = Bildschirmgröße

### Enable panning the map when you move the mouse to the edge of the window
Map mouse auto-scroll = Karte durch Maus am Fensterrand verschieben
Map panning speed = Geschwindigkeit der Kartenverschiebung

### Graphics subgroup

Tileset = Feldgrafik-Satz
Unitset = Einheitengrafik-Satz
UI Skin = Aussehen der Benutzeroberfläche

### UI subgroup

UI = Benutzeroberfläche

Notifications on world screen = Benachrichtigungen auf der Weltansicht
Disabled = Deaktiviert
Hidden = Versteckt
Visible = Sichtbar
Permanent = Permanent

Minimap size = Größe der Minimap
# This is the leftmost Minimap size slider position
off = aus

Show tutorials = Tutorials anzeigen
Reset tutorials = Tutorials zurücksetzen
Do you want to reset completed tutorials? = Möchtest du abgeschlossene Tutorials zurücksetzen?
Reset = Zurücksetzen

Show zoom buttons in world screen = Zoom-Tasten in der Weltansicht anzeigen
Experimental Demographics scoreboard = Experimentelle Demographien-Übersicht
Never close popups by clicking outside = Dialoge nicht durch Klick außerhalb ihrer Fläche schließen

Size of Unitset art in Civilopedia = Größe der Einheitengrafik in der Zivilopädie

### Visual Hints subgroup

Visual Hints = Visuelle Hinweise
Show worked tiles = Bewirtschaftete Felder anzeigen
Show resources and improvements = Ressourcen und Verbesserungen anzeigen
Show tile yields = Felderträge anzeigen
Show unit movement arrows = Bewegungspfeile für Einheiten anzeigen
Show suggested city locations for units that can found cities = Zeige vorgeschlagene Stadtpositionen für Einheiten, die Städte gründen können
Show pixel units = Pixel-Einheiten anzeigen
Show pixel improvements = Pixel-Verbesserungen anzeigen
Unit icon opacity = Deckkraft des Einheitensymbols

### Performance subgroup

Performance = Leistung
Continuous rendering = Kontinuierliches Rendern
When disabled, saves battery life but certain animations will be suspended = Es spart Akku, wenn es deaktiviert ist, aber bestimmte Animationen werden nicht angezeigt.

## Gameplay tab
Gameplay = Spielmechanik
Check for idle units = Untätige Einheiten anzeigen
Auto Unit Cycle = Automatisches Durchgehen der Einheiten
Move units with a single tap = Einheiten mit einem Klick bewegen
Auto-assign city production = Automatische Zuordnung der Stadtproduktion
Auto-build roads = Automatischer Straßenbau
Automated workers replace improvements = Automatisierte Arbeiter ersetzen Verbesserungen
Automated units move on turn start = Automatisierte Einheiten bewegen sich bei Rundenstart
Automated units can upgrade = Automatisierte Einheiten können aufgerüstet werden
Automated units choose promotions = Automatisierte Einheiten wählen Beförderungen selbstständig
 # Requires translation!
Cities auto-bombard at end of turn = 
Order trade offers by amount = Handelsangebote nach Menge sortieren
Ask for confirmation when pressing next turn = Bitte um Bestätigung für 'Nächste Runde'
Notifications log max turns = Maximale Rundenanzahl des Benachrichtigungsverlaufs

## Language tab

Language = Sprache
Please note that translations are a community-based work in progress and are INCOMPLETE! The percentage shown is how much of the language is translated in-game. If you want to help translating the game into your language, click here. = Bitte beachte, dass die Übersetzungen von der Community angefertigt werden und unvollständig sind! Der angezeigte Prozentsatz gibt an, wie viel von der Sprache im Spiel übersetzt ist. Wenn du helfen möchtest, das Spiel in deine Sprache zu übersetzen, klicke hier.


## Sound tab
Sound = Sound
Sound effects volume = Lautstärke Soundeffekte
Music volume = Lautstärke Musik
City ambient sound volume = Lautstärke der Stadt-Hintergrundgeräusche
Leader voices volume = Lautstärke Stimmen
Pause between tracks = Pause zwischen den Titeln
Pause = Pause
Music = Musik
Skip = Überspringen
Currently playing: [title] = Aktuelle Wiedergabe: [title]
Download music = Musik herunterladen
Downloading... = Lade herunter...
Could not download music! = Musik konnte nicht heruntergeladen werden!
—Paused— = —Pause—
—Default— = —Standard—
—History— = —Historie—

## Advanced tab
Advanced = Erweitert
Turns between autosaves = Runden bis zum nächsten automatischen Speichern

Screen orientation = Bildschirmausrichtung
Landscape (fixed) = Quer (fixiert)
Portrait (fixed) = Hochkant (fixiert)
Auto (sensor adjusted) = Auto (durch Sensor justiert)
Enable using display cutout areas = Anzeige im Bereich mit Ausschnitten zulassen
Hide system status and navigation bars = Status- und Navigationsleisten des Systems ausblenden
Font family = Schriftart
Font size multiplier = Schriftgrößen-Multiplikator
Default Font = Standardschrift

Max zoom out = Max Herauszoomen
Enable Easter Eggs = 'Easter Eggs' aktivieren
Enable Scenarios (experimental) = Szenarios aktivieren (experimentell)
Enlarge selected notifications = Vergrößere ausgewählte Benachrichtigungen

Generate translation files = Erstelle Übersetzungsdateien
Translation files are generated successfully. = Die Übersetzungsdateien wurden erfolgreich erstellt.
Fastlane files are generated successfully. = 'Fastlane'-Dateien wurden erfolgreich generiert.
Update Mod categories = Mod-Kategorien aktualisieren

## Keys tab
Keys = Tastenzuordnung
Please see the Tutorial. = Bitte schau dir das Tutorial an.
Hit the desired key now = Drücke die gewünschte Taste

## Locate mod errors tab
Locate mod errors = Mod-Probleme
Check extension mods based on: = Erweiterungs-Mods prüfen auf Basis von:
-none- = -nichts-
Reload mods = Mods erneut laden
Checking mods for errors... = Überprüfe Mods auf Fehler...
No problems found. = Keine Probleme gefunden.
Autoupdate mod uniques = Unikate der Mod automatisch aktualisieren
Uniques updated! = Unikate aktualisiert!

## Debug tab
Debug = Nur für Eingeweihte

## Unused - kept for future use
Show = Anzeigen
Hide = Verstecken
HIGHLY EXPERIMENTAL - YOU HAVE BEEN WARNED! = WARNUNG: HOCHGRADIG EXPERIMENTELL - DU WURDEST GEWARNT!
You need to restart the game for this change to take effect. = Diese Änderung wird erst beim nächsten Start des Spiels wirksam.

# AutoPlay
AutoPlay = AutoSpiel
Show AutoPlay button = AutoSpiel-Schaltfläche anzeigen
Multi-turn AutoPlay amount = Anzahl der AutoSpiel-Runden
AutoPlay until victory = AutoSpiel bis zum Sieg

Start AutoPlay = AutoSpiel starten
AutoPlay End Turn = AutoSpiel-Endrunde
AutoPlay Military Once = AutoSpiel einmalig für Militär
AutoPlay Civilians Once = AutoSpiel einmalig für Zivilisten
AutoPlay Economy Once = AutoSpiel einmal für Wirtschaft

# Notifications

Research of [technologyName] has completed! = [technologyName] wurde erforscht!
We gained [amount] Science from Research Agreement = Wir haben [amount] Wissenschaft von einer Forschungsvereinbarung erhalten
[construction] has become obsolete and was removed from the queue in [cityName]! = [construction] ist veraltet und wurde in [cityName] aus der Warteschlange entfernt!
[construction] has become obsolete and was removed from the queue in [amount] cities! = [construction] ist veraltet und wurde in [amount] Städten aus der Warteschlange entfernt!
[cityName] changed production from [oldUnit] to [newUnit] = [cityName] änderte die Produktion von [oldUnit] zu [newUnit]
[amount] cities changed production from [oldUnit] to [newUnit] = [amount] Städte änderten die Produktion von [oldUnit] zu [newUnit]
Excess production for [wonder] converted to [goldAmount] gold = Überschüssige Produktion für [wonder] wurde zu [goldAmount] Gold umgewandelt
You have entered a Golden Age! = Ein Goldenes Zeitalter hat begonnen!
[resourceName] revealed near [cityName] = [resourceName] gefunden in der Nähe von [cityName]
[n] sources of [resourceName] revealed, e.g. near [cityName] = [n] Vorkommen von [resourceName] aufgetaucht, z.B. nahe [cityName]
A [greatPerson] has been born in [cityName]! = [cityName] - Ein [greatPerson] wurde geboren!
We have encountered [civName]! = Wir sind auf [civName] getroffen!
[cityStateName] has given us [stats] as a token of goodwill for meeting us = [cityStateName] hat uns [stats] als Zeichen des guten Willens für unsere Begegnung übergeben
[cityStateName] has given us [stats] as we are the first major civ to meet them = [cityStateName] hat uns [stats] übergeben, da wir die erste bedeutende Zivilisation sind, die sie getroffen haben
[cityStateName] has also given us [stats] = [cityStateName] hat uns auch [stats] gegeben
[cityStateName] gave us a [unitName] as a gift! = [cityStateName] hat uns [unitName] geschenkt!
Cannot provide unit upkeep for [unitName] - unit has been disbanded! = Der Unterhalt für [unitName] konnte nicht bezahlt werden - Einheit wurde aufgelöst!
[cityName] has grown! = [cityName] ist gewachsen!
[cityName] is starving! = [cityName] verhungert!
[construction] has been built in [cityName] = [construction] wurde in [cityName] fertiggestellt
[wonder] has been built in a faraway land = [wonder] wurde in einem fernen Land gebaut
[civName] has completed [construction]! = [civName] hat [construction] fertiggestellt!
An unknown civilization has completed [construction]! = Eine unbekannte Zivilisation hat [construction] fertiggestellt! 
The city of [cityname] has started constructing [construction]! = Die Stadt [cityname] hat den Bau von [construction] begonnen!
[civilization] has started constructing [construction]! = [civilization] hat den Bau von [construction] begonnen!
An unknown civilization has started constructing [construction]! = Eine unbekannte Zivilisation hat den Bau von [construction] begonnen!
Work has started on [construction] = Arbeit an [construction] hat begonnen
[cityName] cannot continue work on [construction] = [cityName] kann nicht weiter an [construction] arbeiten
[cityName] has expanded its borders! = [cityName] hat seine Grenzen erweitert!
Your Golden Age has ended. = Euer Goldenes Zeitalter ist vorbei.
[cityName] has been razed to the ground! = [cityName] wurde dem Erdboden gleich gemacht!
We have conquered the city of [cityName]! = Wir haben die Stadt [cityName] eingenommen!
Your citizens are revolting due to very high unhappiness! = Eure Bürger rebellieren, weil sie sehr unglücklich sind!
An enemy [unit] has attacked [cityName] = Eine feindliche [unit] Einheit hat [cityName] angegriffen
An enemy [unit] ([amount] HP) has attacked [cityName] ([amount2] HP) = Eine feindliche [unit] Einheit ([amount] LP) hat [cityName] ([amount2] LP) angegriffen
An enemy [unit] has attacked our [ourUnit] = Eine feindliche [unit] Einheit hat unsere [ourUnit] Einheit angegriffen
An enemy [unit] ([amount] HP) has attacked our [ourUnit] ([amount2] HP) = Eine feindliche [unit] Einheit ([amount] LP) hat unsere [ourUnit] Einheit ([amount2] LP) angegriffen
Enemy city [cityName] has attacked our [ourUnit] = Die feindliche Stadt [cityName] hat unsere [ourUnit] Einheit angegriffen
Enemy city [cityName] ([amount] HP) has attacked our [ourUnit] ([amount2] HP) = Die feindliche Stadt [cityName] ([amount] LP) hat unsere [ourUnit] Einheit ([amount2] LP) angegriffen
An enemy [unit] has captured [cityName] = Eine feindliche [unit] Einheit hat [cityName] eingenommen
An enemy [unit] ([amount] HP) has captured [cityName] ([amount2] HP) = Eine feindliche [unit] Einheit ([amount] LP) hat [cityName] ([amount2] LP) eingenommen
An enemy [unit] has raided [cityName] = Eine feindliche [unit] Einheit hat [cityName] überfallen
An enemy [unit] ([amount] HP) has raided [cityName] ([amount2] HP) = Eine feindliche [unit] Einheit ([amount] LP) hat [cityName] ([amount2] LP) überfallen
An enemy [unit] has captured our [ourUnit] = Eine feindliche [unit] Einheit hat unsere [ourUnit] Einheit gefangen genommen
An enemy [unit] ([amount] HP) has captured our [ourUnit] ([amount2] HP) = Eine feindliche [unit] Einheit ([amount] LP) hat unsere [ourUnit] Einheit ([amount2] LP) gefangen genommen
An enemy [unit] has destroyed our [ourUnit] = Eine feindliche [unit] Einheit hat unsere [ourUnit] Einheit zerstört
An enemy [unit] ([amount] HP) has destroyed our [ourUnit] ([amount2] HP) = Eine feindliche [unit] Einheit ([amount] LP) hat unsere [ourUnit] Einheit ([amount2] LP) zerstört
Your [ourUnit] has destroyed an enemy [unit] = Deine [ourUnit] Einheit hat eine feindliche [unit] Einheit zerstört
Your [ourUnit] ([amount] HP) has destroyed an enemy [unit] ([amount2] HP) = Deine [ourUnit] Einheit ([amount] LP) hat eine feindliche [unit] Einheit ([amount2] LP) zerstört
An enemy [RangedUnit] has destroyed the defence of [cityName] = Eine feindliche [RangedUnit] Einheit hat die Verteidigung der Stadt [cityName] zerstört
An enemy [RangedUnit] ([amount] HP) has destroyed the defence of [cityName] ([amount2] HP) = Eine feindliche [RangedUnit] Einheit ([amount] LP) hat die Verteidigung der Stadt [cityName] ([amount2] LP) zerstört
Enemy city [cityName] has destroyed our [ourUnit] = Die feindliche Stadt [cityName] hat unsere [ourUnit] Einheit zerstört
Enemy city [cityName] ([amount] HP) has destroyed our [ourUnit] ([amount2] HP) = Die feindliche Stadt [cityName] ([amount] LP) hat unsere [ourUnit] Einheit ([amount2] LP) zerstört
An enemy [unit] was destroyed while attacking [cityName] = Eine feindliche [unit] Einheit wurde beim Angriff auf [cityName] zerstört
An enemy [unit] ([amount] HP) was destroyed while attacking [cityName] ([amount2] HP) = Eine feindliche [unit] Einheit ([amount] LP) wurde beim Angriff auf [cityName] ([amount2] LP) zerstört
An enemy [unit] was destroyed while attacking our [ourUnit] = Eine feindliche [unit] Einheit wurde beim Angriff auf unsere [ourUnit] Einheit zerstört
An enemy [unit] ([amount] HP) was destroyed while attacking our [ourUnit] ([amount2] HP) = Eine feindliche [unit] Einheit ([amount] LP) wurde beim Angriff auf unsere [ourUnit] Einheit ([amount2] LP) zerstört
Our [attackerName] ([amount] HP) was destroyed by an intercepting [interceptorName] ([amount2] HP) = Unsere [attackerName] Einheit ([amount] LP) wurde durch eine abfangende [interceptorName] Einheit ([amount2] LP) zerstört
Our [attackerName] ([amount] HP) was destroyed by an unknown interceptor = Unsere [attackerName] Einheit ([amount] LP) wurde durch eine unbekannte abfangende Einheit zerstört
Our [interceptorName] ([amount] HP) intercepted and destroyed an enemy [attackerName] ([amount2] HP) = Unsere [interceptorName] Einheit ([amount] LP) hat eine feindliche [attackerName] Einheit ([amount2] LP) abgefangen und zerstört
Our [attackerName] ([amount] HP) destroyed an intercepting [interceptorName] ([amount2] HP) = Unsere [attackerName] Einheit ([amount] LP) hat eine abfangende [interceptorName] Einheit ([amount2] LP) zerstört
Our [interceptorName] ([amount] HP) intercepted and was destroyed by an enemy [attackerName] ([amount2] HP) = Unsere [interceptorName] Einheit ([amount] LP) hat eine feindliche [attackerName] Einheit ([amount2] HP) abgefangen und wurde von ihr zerstört
Our [interceptorName] ([amount] HP) intercepted and was destroyed by an unknown enemy = Unsere [interceptorName] Einheit ([amount] LP) hat eine unbekannte Einheit abgefangen und wurde von ihr zerstört
Our [attackerName] ([amount] HP) was attacked by an intercepting [interceptorName] ([amount2] HP) = Unsere [attackerName] Einheit ([amount] LP) wurde von einer abfangenden [interceptorName] Einheit ([amount2] LP) angegriffen
Our [attackerName] ([amount] HP) was attacked by an unknown interceptor = Unsere [attackerName] Einheit ([amount] LP) wurde von einer unbekannten abfangenden Einheit angegriffen
Our [interceptorName] ([amount] HP) intercepted and attacked an enemy [attackerName] ([amount2] HP) = Unsere [interceptorName] Einheit ([amount] LP) hat eine feindliche [attackerName] Einheit ([amount2] HP) abgefangen und angegriffen
Nothing tried to intercept our [attackerName] = Nichts hat versucht unsere [attackerName] Einheit abzufangen
An enemy [unit] was spotted near our territory = Eine feindliche Einheit [unit] wurde nahe unseres Territoriums entdeckt
An enemy [unit] was spotted in our territory = Eine feindliche Einheit [unit] wurde in unserem Territorium entdeckt
An enemy [unit] has destroyed our tile improvement [improvement] = Eine feindliche Einheit [unit] hat unsere Feldverbesserung [improvement] zerstört
Your city [cityName] can bombard the enemy! = Deine Stadt [cityName] kann den Feind bombardieren!
[amount] of your cities can bombard the enemy! = [amount] deiner Städte können den Feind bombardieren!
[amount] enemy units were spotted near our territory = [amount] feindliche Einheiten wurden nahe unseres Territoriums entdeckt
[amount] enemy units were spotted in our territory = [amount] feindliche Einheiten wurden in unserem Territorium entdeckt
A(n) [nukeType] from [civName] has exploded in our territory! = Von [civName] explodierte eine [nukeType] in unserem Territorium!
A(n) [nukeType] has been detonated by [civName]! = Von [civName] detonierte eine [nukeType].
A(n) [nukeType] has been detonated by an unkown civilization! = Von einer unbekannten Zivilistation detonierte eine [nukeType].
After an attempted attack by our [nukeType], [civName] has declared war on us! = Nach einem Anschlagsversuch durch unsere [nukeType], hat uns [civName] den Krieg erklärt.
After being hit by our [nukeType], [civName] has declared war on us! = Nach einem Treffer mit unserer [nukeType], hat [civName] uns den Krieg erklärt!
The civilization of [civName] has been destroyed! = Die Zivilisation [civName] wurde besiegt!
The City-State of [name] has been destroyed! = Der Stadtstaat von [name] wurde zerstört!
Your [ourUnit] captured an enemy [theirUnit]! = Deine [ourUnit] Einheit hat die gegnerische [theirUnit] Einheit gefangen!
Your captured [unitName] has been returned by [civName] = Deine gefangene [unitName] Einheit wurde von [civName] zurückgebracht
Your [ourUnit] plundered [amount] [Stat] from [theirUnit] = Deine [ourUnit] Einheit hat [amount] [Stat] von [theirUnit] Einheit geplündert
We have captured a barbarian encampment and recovered [goldAmount] gold! = Wir haben ein Lager der Barbaren erobert und [goldAmount] Gold gefunden!
An enemy [unitType] has joined us! = Eine feindliche [unitType] Einheit hat sich uns angeschlossen!
[unitName] can be promoted! = [unitName] kann befördert werden!

# This might be needed for a rewrite of Germany's unique - see #7376
A barbarian [unitType] has joined us! = Eine Einheit [unitType] der Barbaren hat sich uns angeschlossen!

We have found survivors in the ruins - population added to [cityName] = Wir haben Überlebende in den Ruinen gefunden - Einwohner zu [cityName] hinzugefügt
We have discovered the lost technology of [techName] in the ruins! = Wir haben die vergessene Technologie [techName] in den Ruinen entdeckt!
A [unitName] has joined us! = Eine Einheit [unitName] hat sich uns angeschlossen!
An ancient tribe trains our [unitName] in their ways of combat! = Ein antiker Stamm bringt unserer Einheit [unitName] dessen Kampftechniken bei!
We have found a stash of [amount] gold in the ruins! = Wir haben [amount] Gold in den Ruinen gefunden!
We have found a crudely-drawn map in the ruins! =  Wir haben eine grob gezeichnete Karte in den Ruinen gefunden!
[unit] finished exploring. = [unit] hat die Erkundung abgeschlossen.
[unit] has no work to do. = [unit] hat keine Arbeit mehr.
You're losing control of [name]. = Die Freundschaft mit [name] wird brüchig.
You and [name] are no longer friends! = Ihr und [name] seid nicht mehr befreundet!
Your alliance with [name] is faltering. = Die Allianz mit [name] wird brüchig.
You and [name] are no longer allies! = [name] ist nicht mehr mit Euch verbündet!
[civName] gave us a [unitName] as gift near [cityName]! = [civName] hat uns in der Nähe von [cityName] eine Einheit [unitName] als Geschenk überreicht!
[civName] has denounced us! = [civName] hat uns angeprangert.
[cityName] has been connected to your capital! = [cityName] ist nun an die Hauptstadt angebunden!
[cityName] has been disconnected from your capital! = Die Verbindung von [cityName] zur Hauptstadt ist unterbrochen!
[civName] has accepted your trade request = [civName] hat deine Handelsanfrage akzeptiert
[civName] has made a counteroffer to your trade request = Für deine Handelsanfrage hat [civName] ein Gegenangebot
[civName] has denied your trade request = [civName] hat deine Handelsanfrage abgelehnt
[tradeOffer] from [otherCivName] has ended = [tradeOffer] von [otherCivName] ist beendet
[tradeOffer] to [otherCivName] has ended = [tradeOffer] für [otherCivName] ist beendet
[tradeOffer] from [otherCivName] will end in [amount] turns = [tradeOffer] von [otherCivName] wird in [amount] Runden enden
[tradeOffer] from [otherCivName] will end next turn = [tradeOffer] von [otherCivName] wird nächste Runde enden
One of our trades with [nation] has ended = Einer unserer Handel mit [nation] ist beendet
One of our trades with [nation] has been cut short = Einer unserer Handel mit [nation] wurde verkürzt
[nation] agreed to stop settling cities near us! = [nation] ist damit einverstanden, keine Städte mehr in unserer Nähe zu gründen!
[nation] refused to stop settling cities near us! = [nation] hat sich geweigert, keine Städte mehr in unserer Nähe zu gründen!
We have allied with [nation]. = Wir sind mit [nation] verbündet.
We have lost alliance with [nation]. = Wir haben die Allianz mit [nation] verloren.
We have discovered [naturalWonder]! = Wir haben [naturalWonder] entdeckt!
We have received [goldAmount] Gold for discovering [naturalWonder] = Wir haben [goldAmount] Gold für die Entdeckung von [naturalWonder] erhalten
Your relationship with [cityStateName] is about to degrade = Eure Beziehung zu [cityStateName] wird sich kommende Runde verschlechtern
Your relationship with [cityStateName] degraded = Eure Beziehung zu [cityStateName] hat sich verschlechtert
A new barbarian encampment has spawned! = Ein neues Barbarenlager ist erschienen!
Barbarians raided [cityName] and stole [amount] Gold from your treasury! = Barbaren haben [cityName] überfallen und [amount] Gold aus deiner Schatzkammer gestohlen!
Received [goldAmount] Gold for capturing [cityName] = [goldAmount] Gold für die Eroberung von [cityName] erhalten
Our proposed trade is no longer relevant! = Unsere vorgeschlagene Handelsanfrage ist nicht mehr relevant!
[defender] could not withdraw from a [attacker] - blocked. = Rückzug von [defender] vor [attacker] wurde blockiert.
[defender] withdrew from a [attacker] = [defender] hat sich vor [attacker] zurückgezogen
By expending your [unit] you gained [Stats]! = Durch Benutzung deiner [unit] Einheit, hast du [Stats] erhalten!
Your territory has been stolen by [civName]! = [civName] hat uns Territorium abgeknöpft!
Clearing a [forest] has created [amount] Production for [cityName] = Die Rodung eines [forest] ergab [amount] Produktion für [cityName]
[civName] assigned you a new quest: [questName]. = [civName] hat Euch eine neue Aufgabe gegeben: [questName].
[civName] rewarded you with [influence] influence for completing the [questName] quest. = [civName] hat Euch mit [influence] Einfluss fürs Abschließen der Aufgabe [questName] belohnt.
[civName] no longer needs your help with the [questName] quest. = [civName] braucht nicht länger deine Hilfe bei der Aufgabe [questName].
The [questName] quest for [civName] has ended. It was won by [civNames]. = Die Aufgabe [questName] für [civName] ist beendet. Sie wurde von [civNames] erledigt.
The resistance in [cityName] has ended! = Der Widerstand in [cityName] ist beendet!
[cityName] demands [resource]! = [cityName] verlangt [resource]!
Because they have [resource], the citizens of [cityName] are celebrating We Love The King Day! = Da sie [resource] haben, feiern die Bürger von [cityName] den 'Wir lieben den König'-Tag!
We Love The King Day in [cityName] has ended. = Der 'Wir lieben den König'-Tag hat in [cityName] geendet.
Our [name] took [tileDamage] tile damage and was destroyed = Unsere [name] hat [tileDamage] Einheitenschaden erlitten und wurde zerstört
Our [name] took [tileDamage] tile damage = Unsere [name] hat [tileDamage] Einheitenschaden erlitten
[civName] has adopted the [policyName] policy = [civName] hat die Politik [policyName] verabschiedet
An unknown civilization has adopted the [policyName] policy = Eine unbekannte Zivilisation hat die Politik [policyName] verabschiedet
You gained [Stats] as your religion was spread to [cityName] = Du hast [Stats] erhalten, als deine Religion in [cityName] verbreitet wurde
You gained [Stats] as your religion was spread to an unknown city = Du hast [Stats] erhalten, als deine Religion in einer unbekannten Stadt verbreitet wurde
Your city [cityName] was converted to [religionName]! = Deine Stadt [cityName] konvertierte zu [religionName]!
Your [unitName] lost its faith after spending too long inside enemy territory! = Deine [unitName] Einheit hat ihren Glauben verloren, nachdem sie zu lange in feindlichem Gebiet war!
An [unitName] has removed your religion [religionName] from its Holy City [cityName]! = Eine [unitName] Einheit hat deine Religion [religionName] von ihrer heiligen Stadt [cityName] entfernt!
An [unitName] has restored [cityName] as the Holy City of your religion [religionName]! = Eine [unitName] Einheit hat die Stadt [cityName] zur heiligen Stadt deiner Religion [religionName] erklärt!
You have unlocked [ability] = Du hast [ability] freigeschaltet
A new b'ak'tun has just begun! = Ein neues b'ak'tun hat gerade begonnen!
A Great Person joins you! = Eine Große Persönlichkeit schließt sich dir an!
[civ1] has liberated [civ2] = [civ1] hat [civ2] befreit
[civ] has liberated an unknown civilization = [civ] hat eine unbekannte Zivilisation befreit
An unknown civilization has liberated [civ] = Eine unbekannte Zivilisation hat [civ] befreit

# Trigger notifications


# Since each cause can be paired with each effect we need to create the final string by adding them together.
# If your language puts the effect before the cause - like {Gained [2] [Worker] unit(s)} {due to constructing [The Pyramids]} -
# put the english word 'true' behind the '=', otherwise 'false'.
# Don't translate these words to your language, only put 'true' or 'false'. Defaults to 'true'.
EffectBeforeCause = false

## Trigger effects

Gained [amount] [unitName] unit(s) = erscheinen [amount] [unitName] Einheit(en)
Gained [stats] = [stats] erhalten
You may choose a free Policy = kannst du eine freie Politik wählen
You may choose [amount] free Policies = kannst du [amount] freie Politiken wählen
You gain the [policy] Policy = erhältst du die [policy] Politik
You enter a Golden Age = trittst du in ein Goldenes Zeitalter ein
You have gained [amount] [resourceName] = hast du [amount] [resourceName] gewonnen
You have lost [amount] [resourceName] = hast du [amount] [resourceName] verloren

## Trigger causes

due to researching [tech] = Durch die Erforschung von [tech], 
due to adopting [policy] = Durch das Verabschieden von [policy], 
due to discovering [naturalWonder] = Durch die Entdeckung von [naturalWonder], 
due to entering the [eraName] = Durch den Eintritt in [eraName], 
due to constructing [buildingName] = Durch den Bau von [buildingName], 
due to gaining a [unitName] = Durch den Erhalt von [unitName], 
due to founding a city = Durch die Gründung einer Stadt, 
due to discovering a Natural Wonder = Durch die Entdeckung eines Naturwunders, 
due to our [unitName] defeating a [otherUnitName] = Weil unsere [unitName] Einheit eine [otherUnitName] Einheit besiegt hat, 
due to our [unitName] being defeated by a [otherUnitName] = Weil unsere [unitName] Einheit von [otherUnitName] Einheit besiegt wurde, 
due to our [unitName] losing [amount] HP = Weil unsere [unitName] Einheit [amount] LP verloren hat, 
due to our [unitName] being promoted = Weil unsere [unitName] Einheit befördert wurde, 
from the ruins = Von den Ruinen, 

# World Screen UI

Working... = Bitte warten...
Waiting for other players... = Warte auf andere Spieler...
Waiting for [civName]... = Warte auf [civName]...
in = in
Next turn = Nächste Runde
Confirm next turn = Bestätige Nächste Runde
Move automated units = Bewege automatisierte Einheiten
[currentPlayerCiv] ready? = [currentPlayerCiv] bereit?
1 turn = Eine Runde
[numberOfTurns] turns = [numberOfTurns] Runden
Turn = Runde
turns = Runden
turn = Runde
Next unit = Nächste Einheit
Fog of War = Nebel des Krieges
Pick a policy = Wähle eine Politik
Movement = Bewegung
Strength = Stärke
Ranged strength = Fernkampfstärke
Bombard strength = Bombardierungsstärke
Range = Reichweite
XP = EP
Move unit = Einheit bewegen
Stop movement = Bewegung stoppen
Show unit destination = Zeige Reiseziel
Swap units = Einheiten tauschen
Construct improvement = Verbesserung bauen
Automate = Automatisieren
Stop automation = Automatisierung stoppen
Construct road = Straße bauen
Fortify = Befestigen
Fortify until healed = bis zur vollständigen Heilung befestigen
Fortification = Befestigung
Sleep = Schlafen
Sleep until healed = bis zur vollständigen Heilung schlafen
Moving = in Bewegung
Set up = Aufstellen
Paradrop = Fallschirmabsprung
Air Sweep = Luftraumsäuberung
Add in capital = Hinzufügen in Hauptstadt
Add to [comment] = Hinzufügen zu [comment]
Upgrade to [unitType] ([goldCost] gold) = Zu [unitType] aufrüsten ([goldCost] Gold)
Upgrade to [unitType]\n([goldCost] gold, [resources]) = Zu [unitType] aufrüsten\n([goldCost] Gold, [resources])
Transform to [unitType] = Umwandeln zu [unitType]
Transform to [unitType]\n([resources]) = Umwandeln zu [unitType]\n([resources])
Found city = Stadt gründen
Promote = Befördern
Health = Gesundheit
Disband unit = Einheit auflösen
Do you really want to disband this unit? = Wollen Sie diese Einheit wirklich auflösen?
Disband this unit for [goldAmount] gold? = Diese Einheit für [goldAmount] Gold auflösen?
Gift unit = Verschenke Einheiten
Explore = Erkunden
Stop exploration = Erkundung stoppen
Pillage = Plündern
Pillage [improvement] = [improvement] plündern
[improvement] (Pillaged!) = [improvement] (Geplündert!)
Repair [improvement] - [turns] = [improvement] reparieren - [turns]
Wait = Warten
Are you sure you want to pillage this [improvement]? = Bist du sicher, dass du die Feldverbesserung [improvement] plündern willst?
We have looted [amount] from a [improvement] = Wir haben [amount] von der [improvement] Verbesserung geraubt
We have looted [amount] from a [improvement] which has been sent to [cityName] = Wir haben [amount] von der [improvement] Verbesserung geraubt und diese nach [cityName] geschickt.
An enemy [unitName] has pillaged our [improvement] = Eine feindliche [unitName] Einheit hat unsere [improvement] Verbesserung geplündert
Create [improvement] = Erzeuge [improvement]
Start Golden Age = Goldenes Zeitalter starten
Trigger unique = Auslösendes Unikat
Show more = Weitere Befehle
Yes = Ja
No = Nein
Acquire = Übernehmen
Under construction = Im Bau

Food = Nahrung
Production = Produktion
Gold = Gold
Happiness = Zufriedenheit
Culture = Kultur
Science = Wissenschaft
Faith = Glaube

Crop Yield = Ernteertrag
Growth = Wachstum
Territory = Territorium
Force = Kampfkraft
GOLDEN AGE = GOLDENES ZEITALTER
Golden Age = Goldenes Zeitalter
Global Effect = Globaler Effekt
[year] BC = [year] v. Chr.
[year] AD = [year] n. Chr.
Civilopedia = Zivilopädie
# Display name of unknown nations.
??? = ???

Start new game = Neues Spiel
Save game = Spiel speichern
Load game = Spiel laden
Main menu = Hauptmenü
Resume = Fortsetzen
Cannot resume game! = Fortsetzen nicht möglich!
Not enough memory on phone to load game! = Nicht genug Speicher auf dem Gerät zum Laden des Spiels!
Quickstart = Schnellstart
Cannot start game with the default new game parameters! = Das Spiel kann nicht mit den Standardparametern für ein neues Spiel gestartet werden!
Victory status = Siegesstatus
Social policies = Sozialpolitik
Community = Gemeinschaft
Close = Schließen
Do you want to exit the game? = Willst du das Spiel beenden?
Exit = Beenden
Start bias: = Startvorgabe:
Avoid [terrain] = Meide [terrain]

# Maya calendar popup

The Mayan Long Count = Die Lange Zählung der Maya
Your scientists and theologians have devised a systematic approach to measuring long time spans - the Long Count. During the festivities whenever the current b'ak'tun ends, a Great Person will join you. = Eure Wissenschaftler und Theologen haben eine systematische Methode entwickelt, um lange Zeitspannen zu messen - die Lange Zählung. Während der Feierlichkeiten, die immer dann stattfinden, wenn das aktuelle b'ak'tun endet, wird sich eine Große Persönlichkeit zu euch gesellen.
While the rest of the world calls the current year [year], in the Maya Calendar that is: = Während der Rest der Welt das aktuelle Jahr [year] nennt, heißt es im Maya-Kalender so:
[amount] b'ak'tun, [amount2] k'atun, [amount3] tun = [amount] b'ak'tun, [amount2] k'atun, [amount3] tun

# City screen

Exit city = Stadt verlassen
Raze city = Stadt niederreißen
Stop razing city = Niederreißen der Stadt stoppen
Buy for [amount] gold = Für [amount] Gold kaufen
Buy = Kaufen
Currently you have [amount] [stat]. = Zur Zeit besitzt du [amount] [stat].
Would you like to purchase [constructionName] for [buildingGoldCost] [stat]? = [constructionName] für [buildingGoldCost] [stat] kaufen?
You are buying a religious unit in a city that doesn't follow the religion you founded ([yourReligion]). This means that the unit is tied to that foreign religion ([majorityReligion]) and will be less useful. = Du möchtest eine an [majorityReligion] glaubende Einheit kaufen, obwohl Du [yourReligion] gegründet hast? Das wird nicht ganz so nützlich sein!
Are you really sure you want to purchase this unit? = Bist du dir da wirklich ganz sicher?
Purchase = Kaufen
No space available to place [unit] near [city] = Kein Platz verfügbar, um [unit] nahe [city] zu platzieren
Maintenance cost = Wartungskosten
Pick construction = Produktion auswählen
Pick improvement = Verbesserung auswählen
Tile owned by [civName] - [cityName] = Feld im Besitz von [civName] - [cityName]
Tile owned by [civName] (You) = Feld im Besitz von [civName] (dir)
Unowned tile = Feld ohne Besitzer
Provides [resource] = Stellt [resource] zur Verfügung
Provides [amount] [resource] = Stellt [amount] × [resource] zur Verfügung
Replaces [improvement] = Ersetzt [improvement]
Not in city work range = Nicht in Arbeitsreichweite einer Stadt
Pick now! = Wähle jetzt!
Remove [feature] first = Entferne zuerst [feature]
Research [tech] first = Erforsche [tech]
Have this tile close to your borders = Bringe deine Grenzen an das Feld
Have this tile inside your empire = Bringe das Feld in dein Territorium
Acquire more [resource] = Besorg dir mehr [resource]
Build [building] = [building] bauen
Train [unit] = [unit] ausbilden
Produce [thingToProduce] = [thingToProduce] herstellen
Nothing = Nichts
Annex city = Stadt annektieren
Specialist Buildings = Gebäude der Spezialisten
Specialist Allocation = Zuordnung von Spezialisten
Manual Specialists = Manuelle Spezialisten
Auto Specialists = Automatische Spezialisten
Specialists = Spezialisten
[specialist] slots = [specialist]-Plätze
Food eaten = Nahrung verbraucht
Unassigned population = Unbeschäftigte Bevölkerung
[turnsToExpansion] turns to expansion = Expansion in [turnsToExpansion] Runden
Stopped expansion = Expansion gestoppt
[turnsToPopulation] turns to new population = Bevölkerungswachstum in [turnsToPopulation] Runden
Food converts to production = Nahrung wird in Produktion verwandelt
[turnsToStarvation] turns to lose population = Bevölkerungsverlust in [turnsToStarvation] Runden
Stopped population growth = Bevölkerungswachstum gestoppt
In resistance for another [numberOfTurns] turns = Im Widerstand für weitere [numberOfTurns] Runden
We Love The King Day for another [numberOfTurns] turns = 'Wir Lieben Den König'-Tag für weitere [numberOfTurns] Runden
Demanding [resource] = Verlangt [resource]
Sell for [sellAmount] gold = Verkaufen für [sellAmount] Gold
Sell = Verkaufen
Are you sure you want to sell this [building]? = Bist du dir wirklich sicher, dass du [building] verkaufen möchtest?
Free = Kostenlos
[greatPerson] points = Punkte für [greatPerson]
Great person points = Punkte für Große Persönlichkeit
Current points = Aktuelle Punkte
Points per turn = Punkte pro Runde
Convert production to gold at a rate of 4 to 1 = Konvertiert Produktion zu Gold (4:1)
Convert production to science at a rate of [rate] to 1 = Konvertiert Produktion zu Wissenschaft ([rate]:1)
Convert production to [stat] at a rate of [rate] to 1 = Konvertiert Produktion zu [stat] ([rate]:1)
Production to [stat] conversion in cities changed by [relativeAmount]% = Die Konvertierung von Produktion zu [stat] in Städten wurde um [relativeAmount]% angepasst
The city will not produce anything. = Die Stadt produziert nichts.
Owned by [cityName] = Im Besitz von [cityName]
Worked by [cityName] = Bewirtschaftet von [cityName]
Lock = Sperren
Unlock = Entsperren
Move to city = Zur Stadt bewegen
Reset Citizens = Bürger zurücksetzen
Citizen Management = Bürger-Management
Citizen Focus = Fokus der Bürger
Avoid Growth = Wachstum verhindern
Manual = Manuell
Please enter a new name for your city = Bitte gib einen neuen Namen für deine Stadt ein
Please select a tile for this building's [improvement] = Bitte wähle ein Feld für [improvement] dieses Gebäudes
Move to the top of the queue = An den Anfang der Warteschlange verschieben
Move to the end of the queue = An das Ende der Warteschlange verschieben
Add to the top of the queue = An den Anfang der Warteschlange hinzufügen
Add to the queue in all cities = Zur Warteschlange in allen Städten hinzufügen
Add or move to the top in all cities = In allen Städten hinzufügen oder an den Anfang verschieben
Remove from the queue in all cities = In allen Städten aus der Warteschlange entfernen
Disable = Deaktivieren
Enable = Aktivieren

# Specialized Popups - Ask for text or numbers, file picker

Invalid input! Please enter a different string. = Ungültige Eingabe! Bitte gib einen anderen Text ein.
Invalid input! Please enter a valid number. = Ungültige Eingabe! Bitte gib eine gültige Zahl ein.
Please enter some text = Bitte gib einen Text ein
Please enter a file name = Bitte gib einen Dateinamen ein
File name: = Dateiname:

# Technology UI

Pick a tech = Technologie auswählen
Pick a free tech = Kostenlose Technologie auswählen
Research [technology] = [technology] erforschen
Pick [technology] as free tech = [technology] als kostenlose Technologie auswählen
Units enabled = Freigeschaltete Einheiten
Buildings enabled = Freigeschaltete Bauwerke
Wonder = Wunder
National Wonder = Nationales Wunder
National Wonders = Nationale Wunder
Wonders enabled = Freigeschaltete Wunder
Tile improvements enabled = Freigeschaltete Feldverbesserungen
Reveals [resource] on the map = Entdeckt [resource] auf der Karte
XP for new units = EP für neue Einheiten
provide = generieren
provides = generiert
City strength = Stärke der Stadt
City health = Gesundheit der Stadt
Occupied! = Besetzt!
Attack = Angreifen
Bombard = Bombardieren
NUKE = Atomisieren
Captured! = Gefangen!
Cannot gain more XP from Barbarians = Kann keine weiteren EP von Barbaren erhalten

# Battle modifier categories

defence vs ranged = Verteidigung gegen Fernkampf
[percentage] to unit defence = [percentage] erhöhte Verteidigungsstärke
Attacker Bonus = Angriffsbonus
Defender Bonus = Verteidigungsbonus
Landing = Anlanden
Boarding = Entern
Flanking = Flankenangriff
vs [unitType] = gegen [unitType]
Terrain = Gelände
Tile = Feld
Missing resource = Fehlende Ressource
Adjacent units = Benachbarte Einheiten
Adjacent enemy units = Benachbarte gegnerische Einheiten
Combat Strength = Kampfstärke
Across river = Jenseits des Flusses
Temporary Bonus = Vorübergehender Bonus
Garrisoned unit = Stationierte Einheit
Attacking Bonus = Angriffsbonus
defence vs [unitType] = Verteidigung gegen [unitType]
[tileFilter] defence = [tileFilter] Verteidigung
Defensive Bonus = Verteidigungsbonus
Stacked with [unitType] = Auf gleichem Feld mit [unitType]

Unit ability = Einheitenfähigkeit

The following improvements [stats]: = Die folgenden Verbesserungen [stats]:
The following improvements on [tileType] tiles [stats]: = Die folgenden Verbesserungen auf [tileType] Feldern [stats]:

# Unit actions

Hurry Research = Forschung beschleunigen
Conduct Trade Mission = Handelsmission durchführen
Your trade mission to [civName] has earned you [goldAmount] gold and [influenceAmount] influence! = Deine Handelsmission zu [civName] hat dir [goldAmount] Gold und [influenceAmount] Einfluss eingebracht!
Hurry Wonder = Wunder beschleunigen
Hurry Construction = Produktion beschleunigen
Hurry Construction (+[productionAmount]⚙) = Produktion beschleunigen (+[productionAmount]⚙)
Spread Religion = Religion verbreiten
Spread [religionName] = [religionName] verbreiten
Remove Heresy = Ketzerei entfernen
Found a Religion = Eine Religion gründen
Enhance a Religion = Verbessere eine Religion
Your citizens have been happy with your rule for so long that the empire enters a Golden Age! = Deine Bürger sind so zufrieden mit deiner Herrschaft, dass dein Reich in ein Goldenes Zeitalter eintritt!
You have entered the [newEra]! = Zeitalter [newEra] ist eingeläutet!
[civName] has entered the [eraName]! = [civName] hat das Zeitalter [eraName] erreicht!
[policyBranch] policy branch unlocked! = Politik-Zweig [policyBranch] wurde freigeschaltet!

# Overview screens

Overview = Überblick
Total = Gesamt
Stats = Statistiken
Policies = Politik
Base happiness = Grundzufriedenheit
Traded Luxuries = Luxusressourcen aus Handel
City-State Luxuries = Luxusressourcen von Stadtstaaten
Occupied City = Besetzte Städte
Buildings = Gebäude
Wonders = Wunder
Notifications = Benachrichtigungen
Base values = Grundwerte
Bonuses = Boni
Final = Endwerte
Other = Andere
Population = Bevölkerung
City-States = Stadtstaaten
Tile yields = Felderträge
Trade routes = Handelsrouten
Maintenance = Wartung
Transportation upkeep = Unterhalt für Transport
Unit upkeep = Unterhalt für Einheiten
Trades = Handel
Current trades = Aktueller Handel
Pending trades = Ausstehender Handel
Score = Punktestand
Units = Einheiten
Unit Supply = Einheitenversorgung
Base Supply = Basisversorgung
Total Supply = Gesamtversorgung
In Use = In Benutzung
Supply Deficit = Versorgungsmangel
Production Penalty = Produktionsnachteil
Increase your supply or reduce the amount of units to remove the production penalty = Steigere deine Versorgung oder reduziere die Anzahl der Einheiten, um den Produktionsnachteil zu vermeiden.
Name = Name
Closest city = Nächstgelegene Stadt
Action = Aktion
Upgrade = Aufrüsten
Defeated = Besiegt
[numberOfCivs] Civilizations in the game = [numberOfCivs] Zivilisationen sind im Spiel
Our Civilization: = Unsere Zivilisation:
Known and alive ([numberOfCivs]) = Bekannt und am Leben ([numberOfCivs])
Known and defeated ([numberOfCivs]) =  Bekannt und besiegt ([numberOfCivs])
Tiles = Felder
Natural Wonders = Naturwunder
Treasury deficit = Schatzkammerdefizit
Unknown = Unbekannt
Not built = Nicht gebaut
Not found = Nicht gefunden
Known = Bekannt
Owned = im Besitz
Near [city] = Nahe [city]
Somewhere around [city] = In der Nähe von [city]
Far away = Weit entfernt
Status = Status
Current turn = Aktuelle Runde
Turn [turnNumber] = Runde [turnNumber]
Location = Standort
Unimproved = Unverbessert
Number of tiles with this resource\nin your territory, without an\nappropriate improvement to use it = Anzahl der Felder mit dieser\nRessource innerhalb Deines Territoriums,\ndenen die entsprechende\nVerbesserung zu ihrer Nutzung fehlt.
We Love The King Day = 'Wir lieben den König'-Tag
WLTK+ = WLDK+
Number of your cities celebrating\n'We Love The King Day' thanks\nto access to this resource = Anzahl Deiner Städte, die den\n'Wir lieben den König'-Tag feiern,\ndank Zugang zu dieser Ressource.
WLTK demand = Bedarf für WLDK-Tag
WLTK- = WLDK-
Trade offer = Handelsangebot
Resources we're offering in trades = Ressourcen, die wir für den Handel anbieten
Number of your cities\ndemanding this resource for\n'We Love The King Day' = Anzahl Deiner Städte, die nach\ndieser Ressource verlangen, um\nden 'Wir lieben den König'-Tag\nfeiern zu können.
Politics = Politiken
Show global politics = Zeige globale Politiken
Show diagram = Zeige Diagramm
Diagram line colors = Farben der Diagrammlinien
At war with [enemy] = Im Krieg mit [enemy]
Defensive pact with [civName] = Verteidigungspakt mit [civName]
Friends with [civName] = Befreundet mit [civName]
an unknown civilization = eine unbekannte Zivilisation
[numberOfTurns] Turns Left = [numberOfTurns] Runden verbleiben
Denounced [otherCiv] = [otherCiv] angeprangert
Allied with [civName] = Verbündet mit [civName]
Civilization Info = Zivilisations-Informationen
Relations = Beziehungen
Trade request = Handelsanfrage
Garrisoned by unit = Besetzt durch Einheit
Status\n(puppet, resistance or being razed) = Status\n(Marionette, Widerstand oder Auslöschung)

# Victory

[victoryType] Victory = [victoryType] Sieg
Built [building] = [building] erbaut
Add all [comment] in capital = Alle [comment] in der Hauptstadt hinzufügen
Destroy all players = Vernichte alle Spieler
Capture all capitals = Erobere alle Hauptstädte
Complete [amount] Policy branches = Stelle [amount] Politikzweige fertig
You have won a [victoryType] Victory! = Du hast einen [victoryType] Sieg errungen!
[civilization] has won a [victoryType] Victory! = [civilization] hat den [victoryType] Sieg errungen!
Your civilization stands above all others! The exploits of your people shall be remembered until the end of civilization itself! = Eure Zivilisation erhebt sich über alle anderen. Die Heldentaten eures Volkes sollen bis zum Ende aller Tage nicht vergessen werden!
You have been defeated. Your civilization has been overwhelmed by its many foes. But your people do not despair, for they know that one day you shall return - and lead them forward to victory! = Du wurdest besiegt. Deine Zivilisation wurde von ihren vielen Feinden überwältigt. Aber dein Volk verzweifelt nicht, denn es weiß, dass du eines Tages zurückkehren wirst - und es zum Sieg führen wirst!
One more turn...! = Nur noch eine Runde...
Destroy [civName] = Vernichte [civName]
Capture [cityName] = Nimm [cityName] ein
Destroy ? * [civName] = Vernichte ? * [civName]
Capture ? * [cityName] = Nimm ? * [cityName] ein
Majority religion of ? * [civName] = Mehrheitsreligion: von ? * [civName]
Our status = Unser Status
Global status = Globaler Status
Rankings = Ranglisten
Charts = Tabellen
Demographics = Demographien
Demographic = Demographie
Rank = Rang
Value = Wert
Best = Bester
Average = Durchschnitt
Worst = Schlechtester
# The \n here means: put a newline (enter) here. If this is omitted, the sidebox in the diplomacy overview will become _really_ wide.
# Feel free to replace it with a space and put it between other words in your translation
Turns until the next\ndiplomacy victory vote: [amount] = Runden bis zur nächsten Abstimmung\nüber den Diplomatiesieg: [amount]
Choose a civ to vote for = Wähle eine Zivilisation, für die du abstimmen möchtest
Choose who should become the world leader and win a Diplomatic Victory! = Wähle, wer der Anführer der Welt werden und somit den Diplomatiesieg erhalten soll
Vote for [civilizationName] = Abstimmen für [civilizationName]
Vote for World Leader = Stimme für den Anführer der Welt ab
Abstain = Enthalten
Continue = Fortfahren
Abstained = Enthalten
Voted for = hat gestimmt für
[number] votes = [number] Stimmen
[number] vote = [number] Stimme
No valid votes were cast. = Es wurden keine gültigen Stimmen abgegeben.
Minimum votes for electing a world leader: [number] = Ein Anführer der Welt benötigt mindestens [number] Stimmen, um gewählt zu werden
Tied in first position: [civNames] = Gleichstand auf dem ersten Platz: [civNames]
No world leader was elected. = Es wurde kein Anführer der Welt gewählt.
You have been elected world leader! = Du wurdest zum Anführer der Welt gewählt!
[leaderName] of [civ] has been elected world leader! = [leaderName] von [civ] wurde zum Anführer der Welt gewählt!
Replay = Wiederholung

# Capturing a city

What would you like to do with the city of [cityName]? = Was möchtet Ihr mit der Stadt [cityName] machen?
Annex = Annektieren
Annexed cities become part of your regular empire. = Annektierte Städte werden Teil Eures Reichs
Their citizens generate 2x the unhappiness, unless you build a courthouse. = Deren Bürger generieren 2x soviel Unzufriedenheit, solange bis Ihr ein Gerichtsgebäude gebaut habt.
Your civilization may not annex this city. = Deine Zivilisation darf diese Stadt nicht annektieren.
Puppet = Marionette
Puppeted cities do not increase your tech or policy cost. = Marionettenstädte erhöhen weder die Kosten für Technologie noch für Sozialpolitik.
You have no control over the the production of puppeted cities. = Ihr habt keine Kontrolle über die Produktion von Marionettenstädten.
Puppeted cities also generate 25% less Gold and Science. = Marionettenstädte generieren 25% weniger Gold und Wissenschaft.
A puppeted city can be annexed at any time. = Eine Marionettenstadt kann jederzeit annektiert werden.
Liberate (city returns to [originalOwner]) = Befreien (Stadt geht wieder in den Besitz von [originalOwner] über)
Liberating a city returns it to its original owner, giving you a massive relationship boost with them! = Befreite Städte gehen wieder in den Besitz des vorherigen Besitzers über. Eure Beziehung wird sich dadurch massiv verbessern!
Raze = Niederreißen
Razing the city annexes it, and starts burning the city to the ground. = Niederreißen annektiert die Stadt zunächst und macht sie dem Erdboden gleich.
Razing the city puppets it, and starts burning the city to the ground. = Niederreißen der Stadt verwandelt sie zu einer Marionette und macht sie dem Erdboden gleich.
The population will gradually dwindle until the city is destroyed. = Die Bevölkerung wird allmählich schrumpfen, bis die Stadt zerstört ist.
Original capitals and holy cities cannot be razed. = Ursprüngliche Hauptstädte und heilige Städte können nicht abgerissen werden.
Destroy = Zerstören
Destroying the city instantly razes the city to the ground. = Zerstören macht die Stadt sofort dem Erdboden gleich.
Keep it = Behalten
Remove your troops in our border immediately! = Entferne sofort deine Truppen aus unserem Gebiet!
Sorry. = Entschuldigung.
Never! = Niemals!

Offer Declaration of Friendship ([30] turns) = Freundschaftserklärung anbieten ([30] Runden)
My friend, shall we declare our friendship to the world? = Mein Freund, sollen wir unsere Freundschaft der Welt kundtun?
Sign Declaration of Friendship ([30] turns) = Freundschaftserklärung unterzeichnen ([30] Runden)
We are not interested. = Wir sind nicht interessiert.
We have signed a Declaration of Friendship with [otherCiv]! = Wir haben eine Freundschaftserklärung mit [otherCiv] unterzeichnet!
[otherCiv] has denied our Declaration of Friendship! = [otherCiv] hat unsere Freundschaftserklärung abgelehnt!

Basics = Spielkonzepte
Resources = Ressourcen
Terrains = Gelände
Tile Improvements = Feldverbesserungen
Unique to [civName], replaces [unitName] = Einzigartig für Zivilisation [civName], ersetzt [unitName]
Unique to [civName] = Einzigartig für Zivilisation [civName]
Tutorials = Tutorials
Cost = Kosten
May contain [listOfResources] = Kann [listOfResources] enthalten
May contain: = Kann folgende Ressourcen enthalten:
Can upgrade from [unit] = Kann von [unit] aufgerüstet werden
Can upgrade from: = Aufrüstung von:
Upgrades to [upgradedUnit] = Kann zu [upgradedUnit] aufrüsten
Obsolete with [obsoleteTech] = Überflüssig mit [obsoleteTech]
Can Transform to [upgradedUnit] = Kann zu [upgradedUnit] umgewandelt werden
Occurs on [listOfTerrains] = Kommt vor in [listOfTerrains]
Occurs on: = Kommt vor in:
Placed on [terrainType] = Platziert auf [terrainType]
Can be found on = Kann gefunden werden in
Improved by [improvement] = Wird verbessert durch [improvement]
Bonus stats for improvement = Boni für Verbesserung
Buildings that consume this resource = Gebäude welche diese Ressource verbrauchen
Buildings that provide this resource = Gebäude die diese Ressource bereitstellen
Improvements that provide this resource = Verbesserungen die diese Ressource bereitstellen
Buildings that require this resource worked near the city = Gebäude welche diese Ressource bewirtschaftet in der Nähe der Stadt benötigen
Units that consume this resource = Einheiten welche diese Ressource verbrauchen
Can be built on = Kann gebaut werden auf
or [terrainType] = oder [terrainType]
Can be constructed by = Kann erbaut werden von
Can be created instantly by = Kann sofort erschaffen werden von
Defence bonus = Verteidigungsbonus
Movement cost = Bewegungskosten
for = für
Missing translations: = Fehlende Übersetzungen:
Create = Erstellen
Improvements = Verbesserungen
Loading... = Lade...
Filter: = Filter:
OK = OK
Map is incompatible with the chosen ruleset! = Die Karte ist inkompatibel zu dem gewählten Regelwerk!
Base terrain [terrain] does not exist in ruleset! = Gelände [terrain] fehlt im Regelwerk!
Terrain feature [feature] does not exist in ruleset! = Geländemerkmal [feature] fehlt im Regelwerk!
Resource [resource] does not exist in ruleset! = Ressource [resource] fehlt im Regelwerk!
Improvement [improvement] does not exist in ruleset! = Verbesserung [improvement] fehlt im Regelwerk!
Nation [nation] does not exist in ruleset! = Die Nation [nation] existiert nicht im Regelwerk!
Natural Wonder [naturalWonder] does not exist in ruleset! = Das Naturwunder [naturalWonder] existiert nicht im Regelwerk!
non-[filter] = nicht-[filter]

# Civilopedia difficulty levels
Player settings = Spieler-Einstellungen
Extra happiness per luxury = Zusätzliche Zufriedenheit pro Luxusgut
Research cost modifier = Forschungskosten-Modifikator
Unit cost modifier = Einheitenkosten-Modifikator
Building cost modifier = Baukosten-Modifikator
Policy cost modifier = Politikenkosten-Modifikator
Unhappiness modifier = Unzufriedenheits-Modifikator
Bonus vs. Barbarians = Bonus gegen Barbaren
Barbarian spawning delay = Erscheinungsverzögerung der Barbaren
Bonus starting units = Startbonus Einheiten

AI settings = KI-Einstellungen
AI city growth modifier = KI Stadtwachstums-Modifikator
AI unit cost modifier = KI Einheitenkosten-Modifikator
AI building cost modifier = KI Baukosten-Modifikator
AI wonder cost modifier = KI Wunder-Baukosten-Modifikator
AI building maintenance modifier = KI Gebäude-Unterhaltskosten-Modifikator
AI unit maintenance modifier = KI Einheiten-Unterhaltskosten-Modifikator
AI unhappiness modifier = KI Unzufriedenheits-Modifikator
AI free techs = KI freie Technologien
Major AI civilization bonus starting units = Haupt-KI Zivilisationsbonus Starteinheiten
City state bonus starting units = Stadtstaaten Bonus Starteinheiten
Turns until barbarians enter player tiles = Züge bis Barbaren Spielerfelder betreten
Gold reward for clearing barbarian camps = Gold-Belohnung für das Räumen von Barbarenlagern

# Other civilopedia things

Nations = Nationen
Available for [unitTypes] = Verfügbar für [unitTypes]
Available for: = Verfügbar für:
Free promotion: = Freie Beförderung:
Free promotions: = Freie Beförderungen:
Free for [units] = Frei für [units]
Free for: = Frei für:
Granted by [param] = Von [param] erteilt
Granted by: = Erteilt von:
[bonus] with [tech] = [bonus] mit [tech]
Difficulty levels = Schwierigkeitsgrade
The possible rewards are: = Mögliche Belohnungen:
Eras = Äras
Embarked strength: [amount]† = Stärke eingeschiffter Einheiten: [amount]†
Base unit buy cost: [amount]¤ = Einheiten-Kauf Basispreis: [amount]¤
Research agreement cost: [amount]¤ = Forschungsvereinbarung kostet: [amount]¤
Speeds = Geschwindigkeiten
General speed modifier: [amount]%⏳ = Allgemeiner Geschwindigkeits-Modifikator: [amount]%⏳
Production cost modifier: [amount]%⚙ = Produktionskosten-Modifikator: [amount]%⚙
Gold cost modifier: [amount]%¤ = Goldkosten-Modifikator: [amount]%¤
Science cost modifier: [amount]%⍾ = Wissenschaftskosten-Modifikator: [amount]%⍾
Culture cost modifier: [amount]%♪ = Kulturkosten-Modifikator: [amount]%♪
Faith cost modifier: [amount]%☮ = Glaubenskosten-Modifikator: [amount]%☮
Improvement build length modifier: [amount]%⏳ = Baudauer-Verbessserungen-Modifikator: [amount]%⏳
Diplomatic deal duration: [amount] turns⏳ = Diplomatische Handelsdauer: [amount] turns⏳
Gold gift influence gain modifier: [amount]%¤ = Erhaltener-Einfluss-durch-Goldgeschenk-Modifikator: [amount]%¤
City-state tribute scaling interval: [amount] turns⏳ = Skalierungszeitraum für den Tribut der Stadtstaaten: [amount] Runden⏳
Barbarian spawn modifier: [amount]%† = Erscheinen-von-Barbaren-Modifikator: [amount]%†
Golden age length modifier: [amount]%⌣ = Länge-Goldenes-Zeitalter-Modifikator: [amount]%⌣
Adjacent city religious pressure: [amount]☮ = Religiöser Druck zu benachbarten Städten: [amount]☮
Peace deal duration: [amount] turns⏳ = Vorherrschaftsdauer: [amount] turns⏳
Start year: [comment] = Startjahr: [comment]
Pillaging this improvement yields [stats] = Plünderung dieser Verbesserung ergibt [stats]
Pillaging this improvement yields approximately [stats] = Plünderung dieser Verbesserung ergibt ungefähr [stats]
Needs removal of terrain features to be built = Benötigt die Entfernung von Geländefunktionen um gebaut werden zu können
Unit type = Einheitentyp
Units: = Einheiten:
Unit types = Einheitentypen
Domain: [param] = Domäne: [param]
Toggle UI (World Screen only) = Oberfläche umschalten (Nur die Weltansicht)
Overrides yields from underlying terrain = Überschreibt die Erträge des darunter liegenden Geländes
No yields = Keine Erträge
Mod: [modname] = Mod: [modname]
Search text: = Suchtext:
Invalid regular expression = Ungültiger regulärer Ausdruck
Mod filter: = Mod-Filter:
-Combined- = -Kombiniert-
Search! = Suche!
Results = Ergebnisse
Nothing found! = Nichts gefunden!

# Policies

Adopt = Verabschieden
Completed = Vollständig
On adoption = Beim Verabschieden
On completion = Bei Vervollständigung
Cannot be adopted together with = Kann nicht zusammen verabschiedet werden mit
Cannot be adopted before = Kann nicht verabschiedet werden bevor
Adopt policy = Politik verabschieden
Adopt free policy = Freie Politik verabschieden
Unlocked at = Freigeschaltet bei
Gain 2 free technologies = 2 kostenlose Technologien
All policies adopted = Alle Politiken sind bereits verabschiedet
Policy branch: [branchName] = Politikzweig: [branchName]
Are you sure you want to adopt [branchName]? = Bist du dir sicher, dass du [branchName] verabschieden möchtest?

# Religions

Religions = Religionen
Choose an Icon and name for your Religion = Wähle ein Symbol und einen Namen für deine Religion
Choose a name for your religion = Wähle einen Namen für deine Religion
Choose a [beliefType] belief! = Wähle einen [beliefType] Glaubenssatz!
Choose any belief! = Wähle irgendeinen Glauben!
Found [religionName] = [religionName] gründen
Enhance [religionName] = Verbessere [religionName]
Choose a pantheon = Wähle ein Pantheon
Choose a Religion = Wähle eine Religion
Found Religion = Religion gründen
Found Pantheon = Pantheon gründen
Reform Religion = Religion umgestalten
Expand Pantheon = Pantheon erweitern
Follow [belief] = An [belief] glauben
Religions and Beliefs = Religionen und Glaubenssätze
Majority Religion: [name] = Mehrheitsreligion: [name]
+ [amount] pressure = + [amount] Druck
Holy City of: [religionName] = Heilige Stadt von: [religionName]
Former Holy City of: [religionName] = Ehemalige heilige Stadt von: [religionName]
Followers = Anhänger
Pressure = Druck

# Religion overview screen
Religion Name: = Name der Religion:
Pantheon Name: = Name des Pantheon:
Founding Civ: = Gegründet von:
Holy City: = Heilige Stadt:
Cities following this religion: = Städte die dieser Religion folgen:
Followers of this religion: = Anhänger dieser Religion:
Click an icon to see the stats of this religion = Klicke auf ein Icon, um die Statistiken dieser Religion anzuzeigen
Religion: Off = Religion: Aus
Minimal Faith required for\nthe next [Great Prophet]: = Mindest-Glaubenspunkte für\nden nächsten [Great Prophet]:
Religions to be founded: [amount] = Noch zu gründende Religionen:  [amount]
Available religion symbols = Verfügbare Religions-Symbole
Number of civilizations * [amount] + [amount2] = Maximum nach ([amount]*Zivilisationen)+[amount2]
Estimated Number of civilizations * [amount] + [amount2] = Geschätztes Maximum nach ([amount]*Zivilisationen)+[amount2]
Religions already founded = Bereits gegründete Religionen
Available founder beliefs = Verfügbare Gründer-Glaubenssätze
Available follower beliefs = Verfügbare Anhänger-Glaubenssätze
Religious status: = Religions-Status:

None = Keine
Pantheon = Götterwelt
Founding religion = Religionsgründung
Religion = Religion
Enhancing religion = Religionsverbesserung
Enhanced religion = Verbesserte Religion

# Espionage
# As espionage is WIP, these strings are currently not shown in-game, 
# so feel free to not translate these strings for now

Spy = Spion
Spy Hideout = Versteck des Spions
Spy present = Spion anwesend
Move = Bewegen

After an unknown civilization entered the [eraName], we have recruited [spyName] as a spy! = Nachdem eine unbekannte Zivilisation das [eraName] Zeitalter erreicht hat, haben wir [spyName] als Spion rekrutiert.
We have recruited [spyName] as a spy! = Wir haben [spyName] als Spion rekrutiert.
A spy from [civilization] stole the Technology [techName] from [cityName]! = Ein Spion von [civilization] hat die Technologie [techName] aus [cityName] gestohlen!
An unidentified spy stole the Technology [techName] from [cityName]! = Ein nicht identifizierter Spion hat die Technologie [techName] aus [cityName] gestohlen!
Your spy [name] stole the Technology [techName] from [cityName]! = Dein Spion [name] hat die Technologie [techName] aus [cityName] gestohlen!
Your spy [name] cannot steal any more techs from [civilization] as we've already researched all the technology they know! = Dein Spion [name] kann keine weiteren Technologien von [civilization] stehlen, da wir bereits alle Technologien erforscht haben, die sie kennen!

After the city of [cityName] was destroyed, your spy [spyName] has fled back to our hideout. = Nachdem die Stadt [cityName] zerstört wurde, ist dein Spion [spyName] zurück in unser Versteck geflohen.
After the city of [cityName] was conquered, your spy [spyName] has fled back to our hideout. = Nachdem die Stadt [cityName] erobert wurde, ist dein Spion [spyName] zurück in unser Versteck geflohen.
Due to the chaos ensuing in [cityName], your spy [spyname] has fled back to our hideout. = Durch das herrschende Chaos in [cityName] ist dein Spion [spyname] zurück in unser Versteck geflohen.

# Promotions

Pick promotion = Wähle eine Beförderung
 OR  =  ODER 
units in open terrain = Einheiten im offenen Gelände
units in rough terrain = Einheiten in unwegsamem Gelände
wounded units = verwundete Einheiten
Targeting II (air) = Luftzielerfassung II
Targeting III (air) = Luftzielerfassung III
Bonus when performing air sweep [bonusAmount]% = [bonusAmount]% Bonus bei Luftraumsäuberungen
Dogfighting I = Kurvenkampf I
Dogfighting II = Kurvenkampf II
Dogfighting III = Kurvenkampf III
Choose name for [unitName] = Wähle Namen für [unitName]
[unitFilter] units gain the [promotion] promotion = [unitFilter] Einheiten erhalten die [promotion] Beförderung
Requires = Benötigt
Path to [promotion] is ambiguous = Der Weg zu [promotion] ist noch nicht klar

# Multiplayer Turn Checker Service

Enable out-of-game turn notifications = Aktiviere Zug Benachrichtigungen außerhalb des Spiels
Out-of-game, update status of all games every: = Wenn außerhalb des Spiels, aktualisiere den Status aller Spiele alle:
Show persistent notification for turn notifier service = Dauerhafte Benachrichtigung für den Zug-Benachrichtungsdienst anzeigen
# These are on Options-Advanced
Take user ID from clipboard = Spieler-ID aus der Zwischenablage übernehmen
Doing this will reset your current user ID to the clipboard contents - are you sure? = Dies wird deine Spieler-ID auf den Inhalt der Zwischenablage zurücksetzen - bist du sicher?
ID successfully set! = Spieler-ID erfolgreich gesetzt!
Invalid ID! = Ungültige Spieler-ID!

# Multiplayer options tab

Enable multiplayer status button in singleplayer games = Aktiviere die Mehrspieler-Status-Taste in Einzelspieler-Spielen
Update status of currently played game every: = Aktualisiere den Status des derzeitigen Spiels alle:
In-game, update status of all games every: = Wenn innerhalb des Spiels, aktualisiere den Status aller Spiele alle:
Server address = Server-Adresse
Check connection to server = Server-Verbindung prüfen
Awaiting response... = Warte auf Antwort...
Success! = Erfolgreich!
Failed! = Fehlgeschlagen!
Sound notification for when it's your turn in your currently open game: = Benachrichtigungston, wenn du in deinem aktuell geöffneten Spiel am Zug bist
Sound notification for when it's your turn in any other game: = Benachrichtigungston, wenn du in einem deiner anderen Spiele am Zug bist
Notification [number] = Benachrichtigung [number]
Chimes = Glockenspiel
Choir = Chor
[unit] Attack Sound = [unit] Angriffston

# Mods

Mods = Modifikationen
Download [modName] = [modName] herunterladen
Update [modName] = [modName] aktualisieren
Could not download mod list = Modliste konnte nicht heruntergeladen werden
Download mod from URL = Modifikation von einer URL herunterladen
Please enter the mod repository -or- archive zip -or- branch -or- release url: = Bitte gib ein Mod-Repository -oder- ein Archiv-ZIP -oder- einen Zweig -oder- eine Release-URL ein:
That is not a valid ZIP file = Dies ist keine gültige ZIP-Datei
Invalid Mod archive structure = Ungültige Mod-Archivstruktur
Invalid link! = Ungültiger Link!
Paste from clipboard = Aus Zwischenablage einfügen
Download = Herunterladen
Done! = Abgeschlossen!
Delete [modName] = Lösche [modName]
Are you SURE you want to delete this mod? = SICHER, dass diese Modifikation gelöscht werden soll?
[mod] was deleted. = [mod] gelöscht.
Updated = Aktualisiert
Current mods = Installierte Modifikationen
Downloadable mods = Verfügbare Modifikationen
Category: = Kategorie:
All mods = Alle Mods
Rulesets = Regelwerke
Expansions = Erweiterungen
Graphics = Grafik
Audio = Audio
Maps = Karten
Fun = Spaß
Mods of mods = Mods für Mods
Mod info and options = Mod-Info und Optionen
Next page = Nächste Seite
Open Github page = Auf Github öffnen
Permanent audiovisual mod = Permanente audiovisuelle Mod
Installed = Installiert
Downloaded! = Heruntergeladen.
[modName] Downloaded! = [modName] heruntergeladen!
Could not download [modName] = Konnte [modName] nicht herunterladen
Online query result is incomplete = Online-Abfrage war unvollständig
Sorting and filtering needs to wait until the online query finishes = Das Sortieren und Filtern wartet, bis die Online-Abfrage beendet ist.
No description provided = Keine Beschreibung mitgeliefert
[stargazers]✯ = [stargazers]✯
Author: [author] = Autor: [author]
Size: [size] kB = Größe: [size] kB
Size: [size] MB = Größe: [size] MB
The mod you selected is incompatible with the defined ruleset! = Die gewählte Modifikation ist inkompatibel!
Sort and Filter = Sortieren und Filtern
Enter search text = Suchtext eingeben
Sort Current: = Aktuelle Sortierung:
Sort Downloadable: = Sortiere Herunterladbare:
Name ￪ = Name ￪
Name ￬ = Name ￬
Date ￪ = Datum ￪
Date ￬ = Datum ￬
Stars ￬ = Sterne ￬
Status ￬ = Status ￬

Scenarios = Szenarios

# Uniques that are relevant to more than one type of game object

[stats] from every [param] = Alle [param] geben [stats]
[stats] from [param] tiles in this city = [stats] von [param] Feld in dieser Stadt
[stats] from every [param] on [tileFilter] tiles = [stats] von jedem [param] auf [tileFilter] Feldern
[stats] for each adjacent [param] = [stats] für jedes anliegende [param]
Must be next to [terrain] = Muss benachbart zu [terrain] liegen
Must be on [terrain] = Muss sich auf [terrain] befinden
+[amount]% vs [unitType] = +[amount]% vs [unitType]
+[amount] Movement for all [unitType] units = +[amount] Bewegung für alle [unitType] Einheiten
+[amount]% Production when constructing [param] = +[amount]% Produktion, für alle Bauten vom Typ: [param]
Can only be built on [tileFilter] tiles = Kann nur auf [tileFilter]-Feldern gebaut werden
Cannot be built on [tileFilter] tiles = Kann nicht auf [tileFilter]-Feldern gebaut werden
Does not need removal of [feature] = Hierfür muss [feature] nicht entfernt werden
Gain a free [building] [cityFilter] = Erhalte [building] umsonst [cityFilter]

# Uniques not found in JSON files

Only available after [] turns = Erst nach [] Runden verfügbar
This Unit upgrades for free = Diese Einheit kann kostenlos aufgerüstet werden
[stats] when a city adopts this religion for the first time = [stats] wenn eine Stadt eine Religion zum ersten Mal wählt
Never destroyed when the city is captured = Wird niemals bei einer Annektierung der Stadt zerstört
Invisible to others = Unsichtbar für andere

# Unused Resources

Bison = Bison
Cocoa = Kakao

# Exceptions that _may_ be shown to the user

Building '[buildingName]' is buildable and therefore must either have an explicit cost or reference an existing tech. = Das Gebäude [buildingName] kann gebaut werden und muss daher entweder explizite Kosten oder eine Referenz zu einer existierenden Technologie haben.
Nation [nationName] is not found! = Die Nation [nationName] wurde nicht gefunden!
Unit [unitName] doesn't seem to exist! = Die Einheit [unitName] scheint nicht zu existieren!


# In English we just paste all these conditionals at the end of each unique, but in your language that
# may not turn into valid sentences. Therefore we have the following two translations to determine
# where they should go. 
# The first determines whether the conditionals should be placed before or after the base unique.
# It should be translated with only the untranslated english word 'before' or 'after', without the quotes.
# Example: In the unique "+20% Strength <for [unitFilter] units>", should the <for [unitFilter] units>
# be translated before or after the "+20% Strength"?

ConditionalsPlacement = after

# The second determines the exact ordering of all conditionals that are to be translated.
# ALL conditionals that exist will be part of this line, and they may be moved around and rearranged as you please.
# However, you should not translate the parts between the brackets, only move them around so that when
# translated in your language the sentence sounds natural.
#
# Example: "+20% Strength <for [unitFilter] units> <when attacking> <vs [unitFilter] units> <in [tileFilter] tiles> <during the [eraName]>"
# In what order should these conditionals between <> be translated?
# Note that this example currently doesn't make sense yet, as those conditionals do not exist, but they will in the future.
#
# As this is still under development, conditionals will be added al the time. As a result,
# any translations added for this string will be removed immediately in the next version when more
# conditionals are added. As we don't want to make you retranslate this same line over and over,
# it's removed for now, but it will return once all planned conditionals have been added.


########################### AUTOMATICALLY GENERATED TRANSLATABLE STRINGS ########################### 


#################### Lines from Unique Types #######################

[stats] = [stats]
[stats] [cityFilter] = [stats] [cityFilter]
[stats] from every specialist [cityFilter] = [stats] von jedem Spezialisten [cityFilter]
[stats] per [amount] population [cityFilter] = [stats] je [amount] Bevölkerung [cityFilter]
[stats] per [amount] social policies adopted = [stats] je [amount] verabschiedete Sozialpolitiken 
[stats] per every [amount] [civWideStat] = [stats] für jede [amount] [civWideStat]
[stats] in cities on [terrainFilter] tiles = [stats] in Städten auf [terrainFilter] Feldern
[stats] from all [buildingFilter] buildings = [stats] von allen "[buildingFilter]"-Gebäuden
[stats] from [tileFilter] tiles [cityFilter] = [stats] von [tileFilter] Feldern [cityFilter]
[stats] from [tileFilter] tiles without [tileFilter2] [cityFilter] = [stats] von [tileFilter] Feldern ohne [tileFilter2] [cityFilter]
[stats] from each Trade Route = [stats] von jeder Handelsroute
[stats] for each global city following this religion = [stats] für jede Stadt, die dieser Religion folgt
[stats] from every [amount] global followers [cityFilter] = [stats] aller [amount] globalen Anhänger [cityFilter]
[relativeAmount]% [stat] = [relativeAmount]% [stat]
[relativeAmount]% [stat] [cityFilter] = [relativeAmount]% [stat] [cityFilter]
[relativeAmount]% [stat] from every [tileFilter/buildingFilter] = [relativeAmount]% [stat] von jedem [tileFilter/buildingFilter]
[relativeAmount]% Yield from every [tileFilter/buildingFilter] = [relativeAmount]% Ertrag von jedem [tileFilter/buildingFilter]
[relativeAmount]% [stat] from every follower, up to [relativeAmount2]% = [relativeAmount]% [stat] von jedem Anhänger, bis zu [relativeAmount2]%
[relativeAmount]% [stat] from City-States = [relativeAmount]% [stat] von Stadtstaaten
[relativeAmount]% [stat] from Trade Routes = [relativeAmount]% [stat] von Handelsrouten
Nullifies [stat] [cityFilter] = Setzt [stat] [cityFilter] außer Kraft
Nullifies Growth [cityFilter] = Setzt Wachstum [cityFilter] außer Kraft
[relativeAmount]% Production when constructing [buildingFilter] buildings [cityFilter] = [relativeAmount]% Produktion, während des Baus von [buildingFilter] Gebäuden [cityFilter]
[relativeAmount]% Production when constructing [baseUnitFilter] units [cityFilter] = [relativeAmount]% Produktion beim Bau von [baseUnitFilter] Einheiten [cityFilter]
[relativeAmount]% Production when constructing [buildingFilter] wonders [cityFilter] = [relativeAmount]% Produktion beim Bau [buildingFilter] Wunder [cityFilter]
[relativeAmount]% Production towards any buildings that already exist in the Capital = [relativeAmount]% Produktion für alle Gebäude, die bereits in der Hauptstadt existieren
Provides military units every ≈[amount] turns = Liefert militärische Einheiten alle ≈[amount] Runden
Provides a unique luxury = Liefert eine einzigartige Luxusressource
Military Units gifted from City-States start with [amount] XP = Von Stadtstaaten geschenkte militärische Einheiten starten mit [amount] EP
Militaristic City-States grant units [amount] times as fast when you are at war with a common nation = Militaristische Stadtstaaten gewähren Einheiten [amount] mal so schnell, wenn du dich im Krieg mit einem gemeinsamen Feind befindest
Gifts of Gold to City-States generate [relativeAmount]% more Influence = Goldgeschenke an Stadtstaaten erzeugen [relativeAmount]% mehr Einfluss
Can spend Gold to annex or puppet a City-State that has been your ally for [amount] turns. = Kann Gold ausgeben, um einen Stadtstaat zu annektieren oder zu einer Marionette zu machen, der für [amount] Runden eurer Verbündeter ist.
City-State territory always counts as friendly territory = Das Territorium eines Stadtstaates zählt immer als befreundetes Territorium
Allied City-States will occasionally gift Great People = Verbündete Stadtstaaten werden gelegentlich Große Persönlichkeiten verschenken
Will not be chosen for new games = Wird nicht für neue Spiele ausgewählt
[relativeAmount]% City-State Influence degradation = [relativeAmount]% Verschlechterung von Einfluss zu Stadtstaaten
Resting point for Influence with City-States is increased by [amount] = Basispunkt für Einfluss mit Stadtstaaten wird um [amount] erhöht
Allied City-States provide [stat] equal to [relativeAmount]% of what they produce for themselves = Verbündete Stadtstaaten stellen [relativeAmount]% ihrer selbst produzierten [stat] zur Verfügung
[relativeAmount]% resources gifted by City-States = [relativeAmount]% geschenkte Ressourcen von Stadtstaaten
[relativeAmount]% Happiness from luxury resources gifted by City-States = [relativeAmount]% Zufriedenheit für geschenkte Luxusressourcen von Stadtstaaten
City-State Influence recovers at twice the normal rate = Stadtstaaten-Einfluss erholt sich doppelt so schnell wie normalerweise
[relativeAmount]% growth [cityFilter] = [relativeAmount]% Wachstum [cityFilter]
[amount]% Food is carried over after population increases [cityFilter] = [amount]% der Nahrung wird übertragen nachdem die Bevölkerung [cityFilter] gewachsen ist
[relativeAmount]% Food consumption by specialists [cityFilter] = [relativeAmount]% Nahrungsverbrauch von Spezialisten [cityFilter]
[relativeAmount]% unhappiness from the number of cities = [relativeAmount]% Unzufriedenheit durch die Anzahl der Städte
[relativeAmount]% Unhappiness from [populationFilter] [cityFilter] = [relativeAmount]% Unzufriedenheit durch [populationFilter] [cityFilter]
[amount] Happiness from each type of luxury resource = [amount] Zufriedenheit für jeden Typ der Luxusressourcen
Retain [relativeAmount]% of the happiness from a luxury after the last copy has been traded away = Behalte [relativeAmount]% der Zufriedenheit eines Luxusguts, nachdem das letzte Exemplar weggehandelt worden ist
[relativeAmount]% of excess happiness converted to [stat] = [relativeAmount]% überschüssige Zufriedenheit wurde in [stat] umgewandelt
Cannot build [baseUnitFilter] units = Kann keine [baseUnitFilter]-Einheiten bauen
Enables construction of Spaceship parts = Erlaubt die Produktion von Raumschiffteilen
May buy [baseUnitFilter] units for [amount] [stat] [cityFilter] at an increasing price ([amount2]) = Darf [baseUnitFilter] Einheiten für [amount] [stat] [cityFilter] zu einem erhöhten Preis ([amount2]) kaufen
May buy [buildingFilter] buildings for [amount] [stat] [cityFilter] at an increasing price ([amount2]) = Kann [buildingFilter]-Gebäude für [amount] [stat] [cityFilter] zu einem steigenden Preis ([amount2]) kaufen
May buy [baseUnitFilter] units for [amount] [stat] [cityFilter] = Kann [baseUnitFilter]-Einheiten für [amount] [stat] [cityFilter] kaufen
May buy [buildingFilter] buildings for [amount] [stat] [cityFilter] = Kann [buildingFilter]-Gebäude für [amount] [stat] [cityFilter] kaufen
May buy [baseUnitFilter] units with [stat] [cityFilter] = Kann [baseUnitFilter]-Einheiten mit [stat] [cityFilter] kaufen
May buy [buildingFilter] buildings with [stat] [cityFilter] = Kann mit [stat] [buildingFilter] kaufen [cityFilter]
May buy [baseUnitFilter] units with [stat] for [amount] times their normal Production cost = Kann [baseUnitFilter] Einheiten mit [stat] kaufen für das [amount]-fache der normalen Produktionskosten
May buy [buildingFilter] buildings with [stat] for [amount] times their normal Production cost = Kann [buildingFilter]-Gebäude mit [stat] für das [amount]-fache ihrer normalen Produktionskosten kaufen
[stat] cost of purchasing items in cities [relativeAmount]% = [stat] Kosten für Kaufen in Städten [relativeAmount]%
[stat] cost of purchasing [buildingFilter] buildings [relativeAmount]% = [stat] Kosten für Kauf von [buildingFilter] Gebäuden [relativeAmount]%
[stat] cost of purchasing [baseUnitFilter] units [relativeAmount]% = [stat] Kosten fürs Kaufen von [baseUnitFilter] Einheiten [relativeAmount]%
Enables conversion of city production to [civWideStat] = Aktiviert die Konvertierung von Stadt-Produktion zu [civWideStat]
Improves movement speed on roads = Erhöht die Bewegungsgeschwindigkeit auf Straßen
Roads connect tiles across rivers = Straßen verbinden Felder über Flüsse - Brückenbau
[relativeAmount]% maintenance on road & railroads = [relativeAmount]% Wartung für Straßen & Eisenbahnen
No Maintenance costs for improvements in [tileFilter] tiles = Keine Wartungskosten für Verbesserungen auf [tileFilter]
[relativeAmount]% construction time for [improvementFilter] improvements = [relativeAmount]% Produktionszeit für [improvementFilter] Verbesserungen
[relativeAmount]% maintenance cost for buildings [cityFilter] = [relativeAmount]% Wartungskosten für Gebäude [cityFilter]
Remove [buildingFilter] [cityFilter] = Entferne [buildingFilter] [cityFilter]
Sell [buildingFilter] buildings [cityFilter] = Verkaufe [buildingFilter] Gebäude [cityFilter]
[relativeAmount]% Culture cost of natural border growth [cityFilter] = [relativeAmount]% Kulturkosten für Grenzerweiterung [cityFilter]
[relativeAmount]% Gold cost of acquiring tiles [cityFilter] = [relativeAmount]% Goldkosten für den Erwerb von Feldern [cityFilter]
Each city founded increases culture cost of policies [relativeAmount]% less than normal = Jede gegründete Stadt erhöht die Kulturkosten der Richtlinien um [relativeAmount]% weniger als normal
[relativeAmount]% Culture cost of adopting new Policies = [relativeAmount]% Kulturkosten für Verabschiedung von neuen Politiken
[stats] for every known Natural Wonder = [stats] für jedes bekannte Naturwunder
100 Gold for discovering a Natural Wonder (bonus enhanced to 500 Gold if first to discover it) = 100 Gold beim Entdecken eines Naturwunders (Bonus erhöht sich auf 500 Gold, wenn zuerst entdeckt)
[relativeAmount]% Great Person generation [cityFilter] = [relativeAmount]% Große Persönlichkeiten Erschaffung [cityFilter]
Provides a sum of gold each time you spend a Great Person = Gibt Dir jedes mal beim Einsatz einer Großen Persönlichkeit etwas Gold
[stats] whenever a Great Person is expended = [stats] wenn eine Große Persönlichkeit genutzt wird.
[relativeAmount]% Gold from Great Merchant trade missions = [relativeAmount]% Gold für Handelsmissionen von Großen Händlern 
Great General provides double combat bonus = Großer General gibt doppelten Kampfbonus
Receive a free Great Person at the end of every [comment] (every 394 years), after researching [tech]. Each bonus person can only be chosen once. = Erhalte am Ende jedes [comment] (alle 394 Jahre) eine kostenlose Große Persönlichkeit, nachdem du [tech] erforscht hast. Jede Bonusperson kann nur einmal gewählt werden.
Once The Long Count activates, the year on the world screen displays as the traditional Mayan Long Count. = Sobald die Lange Zählung aktiviert ist, wird das Jahr in der Weltansicht als die traditionelle Lange Zählung der Maya angezeigt.
[amount] Unit Supply = [amount] Einheitenversorgung
[amount] Unit Supply per [amount2] population [cityFilter] = [amount] Einheitenversorgung je [amount2] Bevölkerung [cityFilter]
[amount] Unit Supply per city = [amount] Einheitenversorgung je Stadt
[amount] units cost no maintenance = [amount] Einheiten kosten keinen Unterhalt
Units in cities cost no Maintenance = Einheiten in Städten kosten keinen Unterhalt
Enables embarkation for land units = Ermöglicht das Einschiffen von Landeinheiten
Enables [mapUnitFilter] units to enter ocean tiles = Erlaubt [mapUnitFilter] Einheiten Ozeanfelder zu betreten
Land units may cross [terrainName] tiles after the first [baseUnitFilter] is earned = Landeinheiten dürfen [terrainName] Felder überqueren, nachdem die erste [baseUnitFilter] erworben wurde
Enemy [mapUnitFilter] units must spend [amount] extra movement points when inside your territory = Feindliche [mapUnitFilter] Einheiten müssen [amount] zusätzliche Bewegungspunkte ausgeben, wenn sie sich in deinem Gebiet befinden
New [baseUnitFilter] units start with [amount] Experience [cityFilter] = Neue [baseUnitFilter] Einheiten [cityFilter] starten mit [amount] Erfahrung
All newly-trained [baseUnitFilter] units [cityFilter] receive the [promotion] promotion = Alle neu ausgebildeten [baseUnitFilter] Einheiten [cityFilter] erhalten die [promotion] Beförderung
[mapUnitFilter] Units adjacent to this city heal [amount] HP per turn when healing = Während Heilen, erhalten [mapUnitFilter] Einheiten, die benachbart zu dieser Stadt sind, [amount] LP pro Runde 
[relativeAmount]% City Strength from defensive buildings = [relativeAmount]% Stadtstärke von Verteidigungsgebäuden
[relativeAmount]% Strength for cities = [relativeAmount]% Stärke für Städte
Costs [amount] [stockpiledResource] = Kostet [amount] [stockpiledResource]
Quantity of strategic resources produced by the empire +[relativeAmount]% = Menge der vom Reich produzierten strategischen Ressourcen +[relativeAmount]%
Double quantity of [resource] produced = Doppelte Menge von [resource] produziert
Enables Open Borders agreements = Ermöglicht Vereinbarung 'offene Grenzen'
Enables Research agreements = Ermöglicht Forschungsvereinbarungen
Science gained from research agreements [relativeAmount]% = [relativeAmount]% Wissenschaft aus Forschungsvereinbarungen
Enables Defensive Pacts = Aktiviert Verteidigungspakte 
When declaring friendship, both parties gain a [relativeAmount]% boost to great person generation = Wenn eine Freundschaft erklärt wird, erhalten beide Parteien einen [relativeAmount]% Boost für die Generierung Großartiger Persönlichkeiten
Influence of all other civilizations with all city-states degrades [relativeAmount]% faster = Der Einfluss aller anderen Zivilisationen bei allen Stadtstaaten sinkt um [relativeAmount]% schneller
Gain [amount] Influence with a [baseUnitFilter] gift to a City-State = Erhalte [amount] Einfluss für ein [baseUnitFilter] Geschenk an einen Stadtstaat
Resting point for Influence with City-States following this religion [amount] = [amount] Basispunkt für Einfluss auf Stadtstaaten, die dieser Religion folgen
Notified of new Barbarian encampments = Benachrichtigt über neue Barbarenlager
Receive triple Gold from Barbarian encampments and pillaging Cities = Erhalte dreimal soviel Gold von Barbarenlagern und beim Plündern von Städten
When conquering an encampment, earn [amount] Gold and recruit a Barbarian unit = Bei Eroberung eines Lager, erhältst du [amount] Gold und rekrutierst eine barbarische Einheit
When defeating a [mapUnitFilter] unit, earn [amount] Gold and recruit it = Beim Besiegen einer [mapUnitFilter] Einheit, erhältst du [amount] Gold und rekrutierst sie
Starting in this era disables religion = Wenn in dieser Ära begonnen wird, wird Religion deaktiviert
May choose [amount] additional [beliefType] beliefs when [foundingOrEnhancing] a religion = Kann [amount] zusätzliche [beliefType] Glauben wählen, wenn [foundingOrEnhancing] einer Religion
May choose [amount] additional belief(s) of any type when [foundingOrEnhancing] a religion = Kann [amount] zusätzliche Glaubenssätze jeder Art wählen, wenn eine Religion [foundingOrEnhancing] wird
[stats] when a city adopts this religion for the first time (modified by game speed) = [stats] wenn eine Stadt diese Religion zum ersten Mal einführt (angepasst durch Spielgeschwindigkeit)
[relativeAmount]% Natural religion spread [cityFilter] = [relativeAmount]% Religionsverbreitung [cityFilter]
Religion naturally spreads to cities [amount] tiles away = Religion breitet sich auf natürliche Weise in [amount] Felder entfernte Städte aus
May not generate great prophet equivalents naturally = Darf keine 'Großer Prophet'-Äquivalente auf natürliche Weise erzeugen
[relativeAmount]% Faith cost of generating Great Prophet equivalents = [relativeAmount]% Glaubenskosten für die Generierung eines Großen Propheten
Starting tech = Start-Technologie
Starts with [tech] = Startet mit [tech]
Starts with [policy] adopted = Startet mit bereits verabschiedeter [policy] Politik
Triggers victory = Löst den Sieg aus
Triggers a Cultural Victory upon completion = Bei Fertigstellung wird der Kultursieg erreicht
May buy items in puppet cities = Darf Gegenstände in Marionettenstädten kaufen
May not annex cities = Darf keine Städte annektieren
"Borrows" city names from other civilizations in the game = "Leiht" sich Städtenamen von anderen Zivilisationen im Spiel
Cities are razed [amount] times as fast = Städte werden [amount] mal schneller ausgelöscht
Receive a tech boost when scientific buildings/wonders are built in capital = Erhalte einen Technologieschub beim Bauen von Wundern und wissenschaftlichen Gebäuden in der Hauptstadt
Can be continually researched = Können kontinuierlich erforscht werden
[relativeAmount]% Golden Age length = [relativeAmount]% Länge des Goldenen Zeitalters
Population loss from nuclear attacks [relativeAmount]% [cityFilter] = [relativeAmount]% Bevölkerungsverlust durch Atomangriffe [cityFilter]
Damage to garrison from nuclear attacks [relativeAmount]% [cityFilter] = Schaden an Garnison durch nuklearen Angriff [relativeAmount]% [cityFilter]
Rebel units may spawn = Rebelleneinheiten könnten auftauchen
Unbuildable = nicht baubar
Can be purchased with [stat] [cityFilter] = Kann mittels [stat] [cityFilter] gekauft werden
Can be purchased for [amount] [stat] [cityFilter] = Kann für [amount] [stat] [cityFilter] erworben werden
Limited to [amount] per Civilization = Auf [amount] pro Zivilisation begrenzt
Hidden until [amount] social policy branches have been completed = Verborgen, bis [amount] Sozialpolitik-Zweige fertiggestellt worden sind
Only available = Nur verfügbar
 # Requires translation!
Unavailable = 
Excess Food converted to Production when under construction = Überschüssige Nahrung wird während der Konstruktion in Produktion umgewandelt
Requires at least [amount] population = Benötigt mindestens [amount] Bevölkerung
Triggers a global alert upon build start = Löst einen globalen Alarm bei Baubeginn aus
Triggers a global alert upon completion = Löst bei Fertigstellung einen globalen Alarm aus
Cost increases by [amount] per owned city = Kosten erhöhen sich um [amount] pro Stadt in Eurem Besitz
Requires a [buildingFilter] in at least [amount] cities = Erfordert [buildingFilter] in mindestens [amount] Städten
Can only be built [cityFilter] = Kann nur [cityFilter] gebaut werden
Must have an owned [tileFilter] within [amount] tiles = Benötigt [tileFilter] im Besitz innerhalb von [amount] Feldern
Enables nuclear weapon = Erlaubt Atomwaffen
Must not be on [tileFilter] = Darf sich nicht auf [tileFilter] befinden
Must not be next to [tileFilter] = Darf sich nicht neben [tileFilter] befinden
Indicates the capital city = Gibt die Hauptstadt an
Provides 1 extra copy of each improved luxury resource near this City = Gibt 1 extra Einheit jeder verbesserten Luxusressource in der Nähe dieser Stadt
Destroyed when the city is captured = Wird bei Annektierung der Stadt zerstört
Doubles Gold given to enemy if city is captured = Verdoppelt das Gold, das bei der Eroberung der Stadt erbeutet wird
Remove extra unhappiness from annexed cities = Entferne zusätzliche Unzufriedenheit von annektierten Städten
Connects trade routes over water = Verbindet Handelsrouten über Wasser
Automatically built in all cities where it is buildable = Automatisch gebaut in allen Städten, in denen es gabeut werden kann
Creates a [improvementName] improvement on a specific tile = Erschafft eine [improvementName] Verbesserung auf einem bestimmten Feld
Founds a new city = Gründet eine neue Stadt
Can instantly construct a [improvementFilter] improvement = Kann sofort eine [improvementFilter] Verbesserung bauen
May create improvements on water resources = Kann Verbesserungen auf Ressourcen im Wasser bauen
Can build [improvementFilter/terrainFilter] improvements on tiles = Kann [improvementFilter/terrainFilter] Verbesserungen auf Feldern bauen
Can Spread Religion = Kann Religion verbreiten
Can remove other religions from cities = Kann andere Religionen von Städten entfernen
May found a religion = Darf eine Religion gründen
May enhance a religion = Kann eine Religion verbessern
Can be added to [comment] in the Capital = Kann zu [comment] in der Hauptstadt hinzugefügt werden
Prevents spreading of religion to the city it is next to = Verhindert die Verbreitung der Religion in der benachbarten Stadt
Removes other religions when spreading religion = Durch 'Religion verbreiten' werden anderen Religionen entfernt
May Paradrop up to [amount] tiles from inside friendly territory = Kann aus befreundetem Territorium heraus einen Fallschirmabsprung bis zu [amount] Felder weit durchführen
Can perform Air Sweep = Kann eine Luftraumsäuberung durchführen 
Can speed up construction of a building = Kann den Bau eines Gebäudes beschleunigen
Can speed up the construction of a wonder = Kann den Bau eines Wunders beschleunigen
Can hurry technology research = Kann Erforschung von Technologien beschleunigen
Can generate a large amount of culture = Kann eine große Menge an Kultur erzeugen
Can undertake a trade mission with City-State, giving a large sum of gold and [amount] Influence = Kann eine Handelsmission mit dem Stadtstaat durchführen, die eine große Summe Gold und [amount] Einfluss gibt.
Can transform to [unit] = Kann zu [unit] umgewandelt werden
[relativeAmount]% Strength = [relativeAmount]% Stärke
[relativeAmount]% Strength decreasing with distance from the capital = [relativeAmount]% Stärke, abnehmend mit der Entfernung von der Hauptstadt
[relativeAmount]% to Flank Attack bonuses = [relativeAmount]% für Flankenangriffsboni
[relativeAmount]% Strength for enemy [combatantFilter] units in adjacent [tileFilter] tiles = [relativeAmount]% Stärke für gegnerische [combatantFilter] Einheit in [tileFilter] benachbarten Feldern
[relativeAmount]% Strength when stacked with [mapUnitFilter] = [relativeAmount]% Stärke wenn auf einem Feld mit [mapUnitFilter]
[relativeAmount]% Strength bonus for [mapUnitFilter] units within [amount] tiles = [relativeAmount]% Stärkebonus für [mapUnitFilter] Einheiten innerhalb von [amount] Feldern
[amount] additional attacks per turn = [amount] zusätzliche Angriffe pro Runde
[amount] Movement = [amount] Bewegungsrate
[amount] Sight = [amount] Sicht
[amount] Range = [amount] Reichweite
[relativeAmount] Air Interception Range = [relativeAmount] Luft-Abfang-Reichweite
[amount] HP when healing = [amount] LP bei Heilung
[relativeAmount]% Spread Religion Strength = [relativeAmount]% Stärke für Religion verbreiten
When spreading religion to a city, gain [amount] times the amount of followers of other religions as [stat] = Wenn Religion in einer Stadt verbreitet wird, erhältst du [amount] Mal die Anzahl der Anhänger von anderen Religionen als [stat]
Can only attack [combatantFilter] units = Kann nur [combatantFilter] Einheiten angreifen
Can only attack [tileFilter] tiles = Kann nur [tileFilter] Felder angreifen
Cannot attack = Kann nicht angreifen
Must set up to ranged attack = Muss aufgestellt werden, um Fernattacken auszuführen
Self-destructs when attacking = Selbstzerstörung beim Angriff
Eliminates combat penalty for attacking across a coast = Eliminiert den Nachteil für Angriffe über eine Küste
May attack when embarked = Kann angreifen, wenn eingeschifft
Eliminates combat penalty for attacking over a river = Eliminiert den Nachteil für Angriffe über einen Fluss
Blast radius [amount] = Explosionsradius [amount]
Ranged attacks may be performed over obstacles = Fernangriffe können über Hindernisse hinweg ausgeführt werden
Nuclear weapon of Strength [amount] = Atomwaffe der Stärke [amount]
No defensive terrain bonus = Kein geländeabhängiger Verteidigungsbonus
No defensive terrain penalty = Keinen Nachteil auf Verteidigungsgebiet
Damage is ignored when determining unit Strength = Bei der Ermittlung der Stärke der Einheit wird Schaden ignoriert
Uncapturable = Uneinnhembar
May withdraw before melee ([amount]%) = Kann sich vor dem Nahkampf zurückziehen ([amount]%)
Unable to capture cities = Kann keine Städte erobern
Unable to pillage tiles = Kann keine Felder plündern
No movement cost to pillage = Keine Bewegungskosten beim Plündern
Can move after attacking = Kann sich nach dem Angriff bewegen
Transfer Movement to [mapUnitFilter] = Bewegung zu [mapUnitFilter] übertragen
Can move immediately once bought = Kann sich nach dem Kauf sofort bewegen
May heal outside of friendly territory = Darf auch außerhalb von befreundetem Territorium heilen
All healing effects doubled = Alle Heilungseffekte verdoppelt
Heals [amount] damage if it kills a unit = Heilt [amount] Schaden beim Töten einer Einheit
Can only heal by pillaging = Kann sich nur durch Plündern heilen
Unit will heal every turn, even if it performs an action = Einheit heilt jede Runde, selbst wenn sie eine Aktion durchführt
All adjacent units heal [amount] HP when healing = Beim Heilen werden alle benachbarten Einheiten um [amount] LP geheilt
Defense bonus when embarked = Verteidigungsbonus wenn Eingeschifft
No Sight = Keine Sicht
Can see over obstacles = Kann über Hindernisse hinweg sehen
Can carry [amount] [mapUnitFilter] units = Kann [amount] [mapUnitFilter] Einheiten transportieren
Can carry [amount] extra [mapUnitFilter] units = Kann [amount] extra [mapUnitFilter] Einheiten transportieren
Cannot be carried by [mapUnitFilter] units = Kann nicht von [mapUnitFilter] Einheiten transportiert werden
[relativeAmount]% chance to intercept air attacks = [relativeAmount]% Chance, Luftangriffe abzufangen
Damage taken from interception reduced by [relativeAmount]% = Durch Abfangen verursachter Schaden um [relativeAmount]% reduziert
[relativeAmount]% Damage when intercepting = [relativeAmount]% Schaden beim Abfangen
[amount] extra interceptions may be made per turn = Kann pro Runde [amount] mal zusätzlich Abfangen
Cannot be intercepted = Kann nicht abgefangen werden
Cannot intercept [mapUnitFilter] units = Kann [mapUnitFilter] Einheiten nicht abfangen
[relativeAmount]% Strength when performing Air Sweep = [relativeAmount]% Stärke bei einer Luftraumsäuberung
[relativeAmount]% maintenance costs = [relativeAmount]% Wartungskosten
[relativeAmount]% Gold cost of upgrading = [relativeAmount]% Goldkosten für Aufrüstung
Earn [amount]% of the damage done to [combatantFilter] units as [civWideStat] = Erhalte [amount]% des verursachten Schadens an [combatantFilter] Einheiten als [civWideStat]
Upon capturing a city, receive [amount] times its [stat] production as [civWideStat] immediately = Erhalte beim Erobern einer Stadt sofort [amount]-mal ihre [stat] Produktion als [civWideStat]
Earn [amount]% of killed [mapUnitFilter] unit's [costOrStrength] as [civWideStat] = Erhalte [amount]% von getöteten [mapUnitFilter] Einheiten [costOrStrength] als [civWideStat]
Earn [amount]% of [mapUnitFilter] unit's [costOrStrength] as [civWideStat] when killed within 4 tiles of a city following this religion = Erhalte [amount]% der [costOrStrength] einer [mapUnitFilter] Einheit als [civWideStat], wenn sie innerhalb von 4 Feldern einer Stadt getötet wird, die dieser Religion folgt
May capture killed [mapUnitFilter] units = Kann getötete [mapUnitFilter] Einheiten gefangen nehmen
[amount] XP gained from combat = [amount] EP im Kampf gewonnen
[relativeAmount]% XP gained from combat = [relativeAmount]% EP im Kampf gewonnen
Can be earned through combat = Kann durch Kampf verdient werden
[greatPerson] is earned [relativeAmount]% faster = [greatPerson] wird [relativeAmount]% schneller verdient
Invisible to non-adjacent units = Unsichtbar für nicht benachbarte Einheiten
Can see invisible [mapUnitFilter] units = Kann unsichtbare [mapUnitFilter] Einheiten sehen
May upgrade to [unit] through ruins-like effects = Kann durch Ruineneffekte zu [unit] aufrüsten
 # Requires translation!
Can upgrade to [unit] = 
Destroys tile improvements when attacking = Zerstört die Feldverbesserung bei einem Angriff
Cannot move = Kann nicht bewegt werden
Double movement in [terrainFilter] = Doppelte Bewegung auf [terrainFilter]
All tiles cost 1 movement = Alle Felder kosten 1 Bewegung
May travel on Water tiles without embarking = Kann über Wasserfelder bewegen ohne sich einzuschiffen.
Can pass through impassable tiles = Kann sich über unpassierbare Felder bewegen
Ignores terrain cost = Ignoriert Geländekosten
Ignores Zone of Control = Ignoriert Kontrollzone
Rough terrain penalty = Im Nachteil auf rauem Gelände
Can enter ice tiles = Kann Eis befahren
Cannot enter ocean tiles = Ozeanfelder können nicht befahren werden
May enter foreign tiles without open borders = Kann fremde Felder auch ohne offene Grenzen betreten
May enter foreign tiles without open borders, but loses [amount] religious strength each turn it ends there = Kann fremde Felder auch ohne offene Grenzen betreten, aber verliert [amount] religiöse Stärke mit jeder Runde, die er dort steht
[amount] Movement point cost to disembark = [amount] Bewegungskosten zum Ausschiffen
[amount] Movement point cost to embark = [amount] Bewegungskosten zum Einschiffen
All units move through Forest and Jungle Tiles in friendly territory as if they have roads. These tiles can be used to establish City Connections upon researching the Wheel. = Alle Einheiten bewegen sich durch verbündete Wald- und Dschungelfelder als hätten sie Straßen. Diese Felder können genutzt werden, um nach Erforschung des Rades Stadtverbindungen herzustellen.
Units ignore terrain costs when moving into any tile with Hills = Einheiten ignorieren Geländekosten beim Betreten von Hügeln
Religious Unit = Religiöse Einheit
Spaceship part = Raumschiffteil
Takes your religion over the one in their birth city = Übernimmt deine Religion anstelle der seiner Geburtsstadt
Great Person - [comment] = Große Persönlichkeit - [comment]
Is part of Great Person group [comment] = Ist Teil der Gruppe Großer Persönlichkeiten [comment]
by consuming this unit = durch Verbrauch dieser Einheit
for [amount] movement = für [amount] Bewegung(en)
once = einmalig
[amount] times = [amount] Mal
[amount] additional time(s) = zusätzliche [amount] Mal
after which this unit is consumed = nach der diese Einheit verbraucht wird
Grants 500 Gold to the first civilization to discover it = Gewährt 500 Gold für die erste Zivilisation, die es entdeckt
Units ending their turn on this terrain take [amount] damage = Einheiten, die ihre Runde in diesem Gebiet beenden, erhalten [amount] Schaden
Grants [promotion] ([comment]) to adjacent [mapUnitFilter] units for the rest of the game = Gestattet [promotion] ([comment]) benachbarten [mapUnitFilter] Einheiten für den Rest des Spiels
[amount] Strength for cities built on this terrain = [amount] Stärke für Städte, die auf diesem Terrain gebaut werden
Provides a one-time Production bonus to the closest city when cut down = Bietet der nächstgelegenen Stadt einen einmaligen Produktionsbonus, wenn niedergeschnitten
Tile provides yield without assigned population = Feld liefert Ertrag ohne zugewiesene Bevölkerung
Nullifies all other stats this tile provides = Hebt alle anderen Werte auf, die dieses Feld bietet
Only [improvementFilter] improvements may be built on this tile = Nur [improvementFilter] Verbesserungen dürfen auf diesem Feld gebaut werden
Blocks line-of-sight from tiles at same elevation = Felder mit identischer Erhebung blockieren die Sichtlinie 
Has an elevation of [amount] for visibility calculations = Hat eine Erhebung von [amount] für die Berechnung der Sichtweite
Rare feature = Seltene Geländeform
[amount]% Chance to be destroyed by nukes = Kann mit [amount]% Wahrscheinlichkeit durch Atomwaffen zerstört werden
Fresh water = Frischwasser
Rough terrain = Unwegsames Gelände
Deposits in [tileFilter] tiles always provide [amount] resources = Lagerstätten in [tileFilter] Feldern liefern immer [amount] Ressourcen
Can only be created by Mercantile City-States = Kann nur durch kaufmännisch geprägte Stadtstaaten erzeugt werden
Stockpiled = Gehortet
City-level resource = Ressource auf Stadtebene
Cannot be traded = Kann nicht gehandelt werden
Guaranteed with Strategic Balance resource option = Garantiert mit der Ressourcenoption Strategisch ausgewogen
Can also be built on tiles adjacent to fresh water = Kann auch auf Feldern neben Frischwasser gebaut werden
[stats] from [tileFilter] tiles = [stats] von [tileFilter] Feldern
Ensures a minimum tile yield of [stats] = Gewährleistet einen Mindest-Feldertrag von [stats]
Can be built outside your borders = Kann außerhalb der eigenen Grenzen gebaut werden
Can be built just outside your borders = Kann, auch ein Feld weit, außerhalb Deiner eigenen Grenzen gebaut werden
Can only be built to improve a resource = Kann nur zur Verbesserung einer Ressource gebaut werden
Removes removable features when built = Entfernt entfernbare Funktionen während des Baus
Gives a defensive bonus of [relativeAmount]% = Gibt einen Verteidigungsbonus von [relativeAmount]%
Costs [amount] [stat] per turn when in your territory = Kosten von [amount] [stat] je Runde, wenn in deinem Territorium
Costs [amount] [stat] per turn = Kosten von [amount] [stat] je Runde
Adjacent enemy units ending their turn take [amount] damage = Einheiten, die in angrenzenden Feldern die Runde beenden, erleiden [amount] Schaden
Great Improvement = Große Verbesserung
Provides a random bonus when entered = Bietet einen Zufallsbonus bei Betreten
Constructing it will take over the tiles around it and assign them to your closest city = Beim Bau werden die anliegenden Felder übernommen und der nächstgelegenen Stadt zugewiesen
Unpillagable = Darf nicht geplündert werden
Irremovable = Nicht entfernbar
Will be replaced by automated workers = Wird durch automatisierte Arbeiter ersetzt
for [amount] turns = für [amount] Runden
with [amount]% chance = mit [amount]% Chance
every [positiveAmount] turns = aller [positiveAmount] Runden
before [amount] turns = vor [amount] Runden
after [amount] turns = nach [amount] Runden
for [civFilter] = für [civFilter]
when at war = wenn im Krieg
when not at war = wenn nicht im Krieg
during a Golden Age = während eines Goldenen Zeitalters
during We Love The King Day = während 'Wir lieben den König'-Tag
while the empire is happy = solange die Bevölkerung glücklich ist
when between [amount] and [amount2] Happiness = wenn zwischen [amount] und [amount2] Zufriedenheit
when below [amount] Happiness = wenn unterhalb [amount] Zufriedenheit
during the [era] = während [era]
before the [era] = vor [era]
starting from the [era] = beginnend mit [era]
if starting in the [era] = wenn mit der [era] gestartet wird
if no other Civilization has researched this = wenn keine andere Zivilisation dies bereits erforscht hat
after discovering [tech] = nach dem Entdecken von [tech]
before discovering [tech] = vor dem Entdecken von [tech]
if no other Civilization has adopted this = wenn keine andere Zivilisation diese verabschiedet hat
after adopting [policy/belief] = nach dem Verabschieden von [policy/belief]
before adopting [policy/belief] = vor dem Verabschieden von [policy/belief]
before founding a Pantheon = vor der Gründung eines Pantheons
after founding a Pantheon = nach der Gründung eines Pantheons
before founding a religion = vor der Gründung einer Religion
after founding a religion = nach der Gründung einer Religion
before enhancing a religion = vor der Verbesserung einer Religion
after enhancing a religion = nach der Verbesserung einer Religion
 # Requires translation!
after generating a Great Prophet = 
if [buildingFilter] is constructed = wenn [buildingFilter] gebaut wurde
 # Requires translation!
if [buildingFilter] is constructed by anybody = 
with [resource] = mit [resource]
without [resource] = ohne [resource]
when above [amount] [stat/resource] = bei mehr als [amount] [stat/resource]
when below [amount] [stat/resource] = bei weniger als [amount] [stat/resource]
when above [amount] [stat/resource] (modified by game speed) = bei mehr als [amount] [stat/resource] (Verändert durch Spielgeschwindigkeit)
when below [amount] [stat/resource] (modified by game speed) = bei weniger als [amount] [stat/resource] (Verändert durch Spielgeschwindigkeit)
in this city = in dieser Stadt
in cities with a [buildingFilter] = in Städten mit [buildingFilter]
in cities without a [buildingFilter] = in Städten ohne [buildingFilter]
in cities with at least [amount] [populationFilter] = in Städten mit mindestens [amount] [populationFilter]
with a garrison = mit einer Garnison
for [mapUnitFilter] units = für [mapUnitFilter] Einheiten
when [mapUnitFilter] = wenn [mapUnitFilter]
for units with [promotion] = für Einheiten mit [promotion]
for units without [promotion] = für Einheiten ohne [promotion]
vs cities = vs Städte
vs [mapUnitFilter] units = vs [mapUnitFilter] Einheiten
when fighting units from a Civilization with more Cities than you = beim Kampf gegen Einheiten einer Zivilisation mit mehr Städten als du
when attacking = beim Angriff
when defending = beim Verteidigen
when fighting in [tileFilter] tiles = wenn auf [tileFilter] gekämpft wird
on foreign continents = auf fremden Kontinenten
when adjacent to a [mapUnitFilter] unit = wenn benachbart zu einer [mapUnitFilter] Einheit
when above [amount] HP = wenn mehr als [amount] LP
when below [amount] HP = wenn weniger als [amount] LP
if it hasn't used other actions yet = wenn bisher noch keine anderen Aktionen genutzt wurden
with [amount] to [amount2] neighboring [tileFilter] tiles = mit [amount] bis [amount2] benachbarten [tileFilter] Feldern
in [tileFilter] tiles = auf [tileFilter] Feldern
in tiles without [tileFilter] = auf Felder ohne [tileFilter]
 # Requires translation!
in tiles adjacent to [tileFilter] = 
 # Requires translation!
in tiles not adjacent to [tileFilter] = 
within [amount] tiles of a [tileFilter] = innerhalb [amount] Feldern von einem [tileFilter] Feld
on water maps = auf Wasserkarten
in [regionType] Regions = in [regionType] Regionen
in all except [regionType] Regions = in allen außer [regionType] Regionen
Free [unit] appears = Eine kostenlose Einheit "[unit]" erscheint
[positiveAmount] free [unit] units appear = [positiveAmount] kostenlose Einheiten vom Typ [unit] erscheinen
Free [unit] found in the ruins = Kostenlose [unit] Einheit in den Ruinen gefunden
Free Social Policy = Kostenlose Sozialpolitik
[positiveAmount] Free Social Policies = [positiveAmount] kostenlose Sozialpolitiken
Empire enters golden age = Es beginnt ein Goldenes Zeitalter
Empire enters a [positiveAmount]-turn Golden Age = Es beginnt ein [positiveAmount] Runden langes Goldenes Zeitalter
Free Great Person = Kostenlose Große Persönlichkeit
[amount] population [cityFilter] = [amount] Bevölkerung [cityFilter]
[amount] population in a random city = [amount] Bevölkerung in einer zufälligen Stadt
Discover [tech] = Erforsche [tech]
Adopt [policy] = Verabschiede [policy]
Free Technology = Kostenlose Technologie
[positiveAmount] Free Technologies = [positiveAmount] freie Technologien
[positiveAmount] free random researchable Tech(s) from the [era] = [positiveAmount] freie zufällige Technologie aus dem Zeitalter [era]
Reveals the entire map = Enthüllt die gesamte Weltkarte
Gain a free [beliefType] belief = Erhalte einen kostenlosen [beliefType] Glauben
Triggers voting for the Diplomatic Victory = Löst eine Abstimmung über den Diplomatiesieg aus
Instantly consumes [positiveAmount] [stockpiledResource] = Verbraucht sofort [positiveAmount] [stockpiledResource]
Instantly provides [positiveAmount] [stockpiledResource] = Gibt sofort [positiveAmount] [stockpiledResource]
Gain [amount] [stat] = Erhalte [amount] [stat]
Gain [amount] [stat] (modified by game speed) = Erhalte [amount] [stat] (angepasst durch Spielgeschwindigkeit)
Gain [amount]-[amount2] [stat] = Erhalte [amount]-[amount2] [stat]
Gain enough Faith for a Pantheon = Erhalte genug Glaube für ein Pantheon
Gain enough Faith for [amount]% of a Great Prophet = Erhalte genug Glaube für [amount]% eines Großen Propheten
Reveal up to [positiveAmount/'all'] [tileFilter] within a [amount] tile radius = Deckt bis zu [positiveAmount/'all'] [tileFilter] innerhalb eines Radius von [amount] auf
From a randomly chosen tile [positiveAmount] tiles away from the ruins, reveal tiles up to [positiveAmount2] tiles away with [positiveAmount3]% chance = Von einem zufällig gewählten Feld, das [positiveAmount] Felder von Ruinen entfernt ist, werden mit einer Chance von [positiveAmount3]% Felder in einer Entfernung von bis zu [positiveAmount2] Feldern aufgedeckt.
Triggers the following global alert: [comment] = Löst den folgenden globalen Alarm aus: [comment]
Every major Civilization gains a spy once a civilization enters this era = Jede größere Zivilisation erhält einen Spion sobald eine von ihnen dieses Zeitalter erreicht hat
Heal this unit by [positiveAmount] HP = Heile diese Einheit um [positiveAmount] LP
This Unit takes [positiveAmount] damage = Die Einheit nimmt [positiveAmount] Schaden
This Unit gains [amount] XP = Die Einheit erhält [amount] EP
This Unit upgrades for free including special upgrades = Diese Einheit wird kostenlos aufgerüstet, einschließlich Spezialaufrüstungen
This Unit gains the [promotion] promotion = Diese Einheit erhält die [promotion]-Beförderung
This Unit loses the [promotion] promotion = Die Einheit verliert die [promotion] Beförderung
Doing so will consume this opportunity to choose a Promotion = Dadurch wird die Möglichkeit, eine Beförderung zu wählen, verbraucht.
This Promotion is free = Diese Beförderung ist kostenlos
Provides the cheapest [stat] building in your first [positiveAmount] cities for free = Stellt das günstigste [stat] Gebäude in deinen ersten [positiveAmount] Städten kostenlos zur Verfügung
Provides a [buildingName] in your first [positiveAmount] cities for free = Stellt ein [buildingName] Gebäude in deinen ersten [positiveAmount] Städten kostenlos zur Verfügung
upon discovering [tech] = bei der Entdeckung von [tech]
upon entering the [era] = beim Eintritt in [era]
upon adopting [policy/belief] = bei der Verabschiedung von [policy/belief]
upon declaring war with a major Civilization = bei der Kriegserklärung gegen eine größere Zivilisation
upon declaring friendship = bei der Freundschaftserklärung
upon declaring a defensive pact = bei der Erklärung eines Verteidigungspakts
upon entering a Golden Age = bei dem Eintritt in ein Goldenes Zeitalter
upon conquering a city = bei der Eroberung einer Stadt
upon founding a city = bei der Gründung einer Stadt
upon building a [improvementFilter] improvement = beim Bau einer [improvementFilter] Verbesserung
upon discovering a Natural Wonder = bei der Entdeckung eines Naturwunders
upon constructing [buildingFilter] = beim Bau von [buildingFilter]
upon constructing [buildingFilter] [cityFilter] = beim Bau von [buildingFilter] [cityFilter]
upon gaining a [baseUnitFilter] unit = nach Erhalt einer [baseUnitFilter] Einheit
upon turn end = beim Rundenende
upon founding a Pantheon = bei der Gründung eines Pantheons
upon founding a Religion = bei der Gründung einer Religion
upon enhancing a Religion = bei der Verbesserung einer Religion
upon defeating a [mapUnitFilter] unit = beim Besiegen einer [mapUnitFilter] Einheit
upon being defeated = bei einer Niederlage
upon being promoted = bei der Beförderung
upon losing at least [amount] HP in a single attack = bei Verlust von mindestens [amount] LP in einem einzigen Angriff
upon ending a turn in a [tileFilter] tile = bei Beendigung einer Runde auf einem [tileFilter] Feld
<<<<<<< HEAD
upon discovering a [tileFilter] tile = bei Entdeckung eines [tileFilter] Feldes
=======
 # Requires translation!
upon discovering a [tileFilter] tile = 
>>>>>>> 67329cda
hidden from users = vor dem Benutzer versteckt
Comment [comment] = [comment]
Mod is incompatible with [modFilter] = Mod ist nicht kompatibel mit [modFilter]
Mod requires [modFilter] = Mod erfordert [modFilter]
Should only be used as permanent audiovisual mod = Sollte nur als permanente audiovisuelle Mod verwendet werden
Can be used as permanent audiovisual mod = Kann als permanente audiovisuelle Mod verwendet werden
Cannot be used as permanent audiovisual mod = Kann nicht als permanente audiovisuelle Mod verwendet werden

######### Map Unit Filters ###########

Wounded = Verwundet
Barbarians = Barbaren
Barbarian = Barbaren
City-State = Stadtstaat
Embarked = Eingeschifft
Non-City = Nicht-Stadt

######### baseUnitFilter ###########

All = alle
Melee = Nahkampf
Ranged = Fernkampf
Civilian = Zivilist
Military = Militär
non-air = nicht-Luft
Nuclear Weapon = Atomwaffe
Great Person = Große Persönlichkeit
relevant = relevant

######### Unit Type Filters ###########

Land = Land
Water = Wasser
Air = Luft

######### City filters ###########

in all cities = in allen Städten
in all coastal cities = in allen Küstenstädten
in capital = in der Hauptstadt
in all non-occupied cities = in allen nicht besetzten Städten
in all cities with a world wonder = in allen Städten mit einem Weltwunder
in all cities connected to capital = in allen Städten die mit der Hauptstadt verbunden sind
in all cities with a garrison = in allen Städten mit einer Garnison
in all cities in which the majority religion is a major religion = in allen Städten, in denen die Mehrheitsreligion eine Hauptreligion ist
in all cities in which the majority religion is an enhanced religion = in allen Städten, in denen die Mehrheitsreligion eine verbesserte Religion ist
in non-enemy foreign cities = in nicht-feindlichen fremden Städten
in foreign cities = in fremden Städten
in annexed cities = in annektierten Städten
in puppeted cities = in Marionettenstädten
in holy cities = in heiligen Städten
in City-State cities = in Stadtstaat-Städten
in cities following this religion = in Städten, die dieser Religion folgen

######### Population Filters ###########

Unemployed = Unbeschäftigt
Followers of the Majority Religion = Anhänger der Mehrheitsreligion
Followers of this Religion = Anhänger dieser Religion

######### Terrain Filters ###########

Coastal = Küsten
River = Fluss
Open terrain = Offenes Gelände
Water resource = Wasser-Ressource
resource = Ressource
Foreign Land = Fremdes Land
Foreign = Fremdes
Friendly Land = Befreundetes Land
Enemy Land = Feindliches Land
Featureless = Eigenschaftslos
Fresh Water = Frischwasser
non-fresh water = nicht frisches Wasser
Natural Wonder = Naturwunder
Impassable = Unpassierbar
Luxury resource = Luxus-ressource
Strategic resource = Strategische Ressource
Bonus resource = Bonus-ressource

######### Tile Filters ###########

unimproved = unverbessert
improved = verbessert
All Road = Alle Straßen

######### Region Types ###########

Hybrid = Gemischt

######### Terrain Quality ###########

Undesirable = Unerwünscht
Desirable = Erwünscht

######### Improvement Filters ###########

Improvement = Verbesserung
Great = Große

######### Prophet Action Filters ###########

founding = gründen
enhancing = verbessern

######### Religious Action Filters ###########

Remove Foreign religions from your own cities = Häretiker gnadenlos ausmerzen

######### Unique Specials ###########

Our influence with City-States has started dropping faster! = Unser Einfluss bei den Stadtstaaten hat begonnen, schneller zu sinken!
all healing effects doubled = alle Heilungseffekte verdoppelt
The Spaceship = Das Raumschiff
Units ending their turn on [Mountain] tiles take [50] damage = Einheiten, die ihren Zug auf [Mountain] Feldern beenden, erleiden [50] Schaden
Maya Long Count calendar cycle = Kalenderzyklus der Langen Zählung der Maya
Triggerable = Auslösbar
UnitTriggerable = EinheitAuslösbar
Global = Global
Nation = Nation
Era = Zeitalter
Tech = Tech
Policy = Politik
FounderBelief = Gründerglaube
FollowerBelief = Anhängerglaube
Building = Gebäude
UnitAction = Einheitenaktion
Unit = Einheit
UnitType = Einheitentyp
Promotion = Beförderung
Resource = Ressource
Ruins = Ruinen
Speed = Geschwindigkeit
Tutorial = Tutorial
CityState = Stadtstaat
ModOptions = Mod-Optionen
Conditional = Bedingung
TriggerCondition = BedingungAuslösen
UnitTriggerCondition = EinheitAuslöseBedingung
UnitActionModifier = EinheitAktionsModifikator


#################### Lines from spy actions #######################

Establishing Network = Netzwerk aufbauen
Observing City = Stadt beobachten
Stealing Tech = Technologie stehlen
Rigging Elections = Wahlen manipulieren
Conducting Counter-intelligence = Spionageabwehr durchführen


#################### Lines from diplomatic modifiers #######################

You declared war on us! = Ihr habt uns den Krieg erklärt!
Your warmongering ways are unacceptable to us. = Euer kriegerisches Verhalten ist für uns inakzeptabel.
You have captured our cities! = Ihr habt unsere Städte erobert!
You have declared friendship with our enemies! = Ihr habt Freundschaft mit unseren Feinden geschlossen!
Your so-called 'friendship' is worth nothing. = Eure so genannte 'Freundschaft' ist nichts wert.
You have declared a defensive pact with our enemies! = Ihr habt einen Verteidigungspakt mit unseren Feinden geschlossen!
Your so-called 'defensive pact' is worth nothing. = Eure sogenannter 'Verteidigungspakt' ist wertlos.
You have publicly denounced us! = Ihr habt uns öffentlich angeprangert!
You have denounced our allies = Ihr habt unsere Verbündeten öffentlich angeprangert!
You refused to stop settling cities near us = Ihr habt euch geweigert, auf Stadtgründungen in unserer Nähe zu verzichten!
You betrayed your promise to not settle cities near us = Ihr habt euer Versprechen gebrochen, keine neuen Städte in unserer Nähe zu gründen!
Your arrogant demands are in bad taste = Eure arroganten Forderungen sind geschmacklos.
Your use of nuclear weapons is disgusting! = Euer Einsatz von Atomwaffen ist abstoßend!
You have stolen our lands! = Ihr habt unser Land geraubt!
You destroyed City-States that were under our protection! = Ihr habt Stadtstaaten zerstört, die unter unserem Schutz standen!
You attacked City-States that were under our protection! = Ihr habt Stadtstaaten angegriffen, die unter unserem Schutz standen!
You demanded tribute from City-States that were under our protection! = Ihr habt Tribut von Stadtstaaten gefordert, die unter unserem Schutz standen!
You sided with a City-State over us = Ihr habt euch auf die Seite eines Stadtstaates gestellt und nicht auf unsere.
Years of peace have strengthened our relations. = Die Jahre des Friedens haben unsere Beziehung gestärkt.
Our mutual military struggle brings us closer together. = Unser gemeinsamer militärischer Kampf bringt uns näher zusammen.
We applaud your liberation of conquered cities! = Wir begrüßen Eure Befreiung eroberter Städte!
We have signed a public declaration of friendship = Wir haben eine öffentliche Freundschaftserklärung unterzeichnet.
You have declared friendship with our allies = Ihr habt Freundschaft mit unseren Verbündeten geschlossen!
We have signed a promise to protect each other. = Wir haben Pakt zur gegenseitigen Verteidigung unterzeichnet.
You have declared a defensive pact with our allies = Ihr seid einen Verteidigungspakt mit unseren Verbündeten eingegangen
You have denounced our enemies = Ihr habt unsere Feinde öffentlich angeprangert!
Our open borders have brought us closer together. = Unsere offenen Grenzen haben uns einander näher gebracht.
You fulfilled your promise to stop settling cities near us! = Ihr habt euer Versprechen gehalten, keine neuen Städte in unserer Nähe zu gründen!
You gave us units! = Ihr habt uns Einheiten geschenkt!
We appreciate your gifts = Wir wissen eure Geschenke zu schätzen
You returned captured units to us = Ihr habt uns gefangene Einheiten zurückgegeben


#################### Lines from key bindings #######################

Main Menu = Hauptmenü
World Screen = Weltansicht
Map Panning = Karte verschieben
Unit Actions = Einheiten-Aktionen
City Screen = Stadtansicht
City Screen Construction Menu = Baumenü der Stadtansicht
Popups = Dialoge
Menu = Menü
Next Turn = Nächste Runde
Next Turn Alternate = Nächste Runde Alternativ
Empire Overview = Reichsübersicht
Music Player = Musik-Player
 # Requires translation!
Developer Console = 
Empire Overview Trades = Handels-Übersicht
Empire Overview Units = Einheiten-Übersicht
Empire Overview Politics = Politiken-Übersicht
Social Policies = Sozialpolitiken
Technology Tree = Technologie-Baum
Empire Overview Notifications = Benachrichtigungen Historie
Empire Overview Stats = Statistiken-Übersicht
Empire Overview Resources = Ressourcen-Übersicht
Quick Save = Schnellspeichern
Quick Load = Schnellladen
View Capital City = Hauptstadt zeigen
Save Game = Spiel speichern
Load Game = Spiel laden
Toggle Resource Display = Ressourcen-Anzeige an/aus
Toggle Yield Display = Ertrags-Anzeige an/aus
Quit Game = Spiel beenden
New Game = Neues Spiel
Espionage = Spionage
Undo = Rückgängig
Toggle UI = Oberfläche verstecken an/aus
Toggle Worked Tiles Display = Bewirtschaftet-Anzeige an/aus
Toggle Movement Display = Bewegungspfeile an/aus
Zoom In = Reinzoomen
Zoom Out = Rauszoomen
Pan Up = Nach oben verschieben
Pan Left = Nach links verschieben
Pan Down = Nach unten verschieben
Pan Right = Nach rechts verschieben
Pan Up Alternate = Nach oben verschieben (alternativ)
Pan Left Alternate = Nach links verschieben (alternativ)
Pan Down Alternate = Nach unten verschieben (alternativ)
Pan Right Alternate = Nach rechts verschieben (alternativ)
Connect road = Straße nach...
Transform = Transformieren
Repair = Reparieren
Add to or remove from queue = Hinzufügen zur oder entfernen aus der Warteschlange
Raise queue priority = Erhöhe Warteschlangenpriorität
Lower queue priority = Veringere Warteschlangenpriorität
Buy Construction = Produktion kaufen
Buy Tile = Feld kaufen
Buildable Units = Baubare Einheiten
Buildable Buildings = Baubare Gebäude
Buildable Wonders = Baubare Wunder
Buildable National Wonders = Baubare Nationale Wunder
Other Constructions = Andere Produktionen
Disabled Constructions = Deaktivierte Produktionen
Next City = Nächste Stadt
Previous City = Vorherige Stadt
Show Stats = Zeige Statistiken
Toggle Stat Details = Statistikdetails an/aus
Great People Detail = Große Persönlichkeiten Details
Specialist Detail = Spezialistendetails
Religion Detail = Religionsdetails
Buildings Detail = Gebäudedetails
Default Focus = Standard Fokus
[Food] Focus = [Food] Fokus
Open the Search Dialog = Suchdialog öffnen
Confirm Dialog = Dialog bestätigen
Cancel Dialog = Dialog ablehnen
Upgrade All = Alle aufrüsten

#################### Lines from Buildings from Civ V - Vanilla ####################

Palace = Palast

Monument = Monument

Granary = Kornspeicher

Temple of Artemis = Tempel der Artemis
'It is not so much for its beauty that the forest makes a claim upon men's hearts, as for that subtle something, that quality of air, that emanation from old trees, that so wonderfully changes and renews a weary spirit.' - Robert Louis Stevenson = 'Es ist nicht so sehr die Schönheit des Waldes, die die Herzen der Menschen anspricht, sondern das subtile Etwas, die Qualität der Luft, die Ausstrahlung alter Bäume, die einen müden Geist so wunderbar verändert und erneuert.' - Robert Louis Stevenson

The Great Lighthouse = Der Große Leuchtturm
'They that go down to the sea in ships, that do business in great waters; these see the works of the Lord, and his wonders in the deep.' - The Bible, Psalms 107:23-24 = 'Die mit Schiffen auf dem Meere fuhren und trieben ihren Handel auf großen Wassern, die des HERRN Werke erfahren haben und seine Wunder im Meer.' - Die Bibel, Psalm 107,23-25

Stone Works = Steinmetz

Stonehenge = Stonehenge
'Time crumbles things; everything grows old and is forgotten under the power of time' - Aristotle = 'Die Zeit zerbröckelt die Dinge; alles wird alt und wird aufgrund der Kraft der Zeit vergessen.' - Aristoteles

Library = Bibliothek

Paper Maker = Papiermacher

The Great Library = Die Große Bibliothek
'Libraries are as the shrine where all the relics of the ancient saints, full of true virtue, and all that without delusion or imposture are preserved and reposed.' - Sir Francis Bacon = 'Bibliotheken sind wie der Schrein, wo alle Reliquien der Heiligen vergangener Tage, voll der wahren Tugend, ruhen und bewahrt werden, und zwar ganz ohne Irreführung und Betrug.' - Sir Francis Bacon

Circus = Zirkus

Water Mill = Wassermühle

Floating Gardens = Schwimmende Gärten

Walls = Mauern

Walls of Babylon = Babylons Mauern

The Pyramids = Die Pyramiden
'O, let not the pains of death which come upon thee enter into my body. I am the god Tem, and I am the foremost part of the sky, and the power which protecteth me is that which is with all the gods forever.' - The Book of the Dead, translated by Sir Ernest Alfred Wallis Budge = 'Oh, lass die Schmerzen des Todes, die über dich kommen, nicht in meinen Körper eindringen. Ich bin der Gott Tem, und ich bin der oberste Teil des Himmels, und die Macht, die mich beschützt, ist die, die bei allen Göttern für immer ist.' - The Book of the Dead, translated by Sir Ernest Alfred Wallis Budge

Mausoleum of Halicarnassus = Mausoleum von Halikarnassos
'The whole earth is the tomb of heroic men and their story is not given only on stone over their clay but abides everywhere without visible symbol woven into the stuff of other men's lives.' - Pericles = 'Das Grab der Helden ist überall. Nicht nur die Aufschrift auf Tafeln legt in der Heimat Zeugnis von ihnen ab, auch in der Fremde lebt das Andenken mehr an ihre Gesinnung als an ihre Tat fort.' - Perikles

Barracks = Kaserne

Krepost = Krepost

Statue of Zeus = Statue des Zeus
'He spoke, the son of Kronos, and nodded his head with the dark brows, and the immortally anointed hair of the great god swept from his divine head, and all Olympos was shaken' - The Iliad = 'Er sprach, der Sohn des Kronos, und neigte sein Haupt mit den dunklen Brauen, sodass sein unsterblich gesalbtes Haar von seinem göttlichen Schädel herunterschweifte, und der ganze Olymp ward erschüttert' - Ilias

Lighthouse = Leuchtturm

Stable = Stall

Courthouse = Gerichtsgebäude

Hanging Gardens = Hängende Gärten
'I think that if ever a mortal heard the word of God it would be in a garden at the cool of the day.' - F. Frankfort Moore = 'Ich glaube, wenn jemals ein Sterblicher das Wort Gottes gehört hat, dann in einem Garten in der Kühle des Tages.' - F. Frankfort Moore

Colosseum = Kolosseum

Circus Maximus = Circus Maximus

Great Wall = Die Große Mauer
'The art of war teaches us to rely not on the likelihood of the enemy's not attacking, but rather on the fact that we have made our position unassailable.' - Sun Tzu = 'Die Kunst des Krieges lehrt uns, uns nicht auf die Wahrscheinlichkeit zu verlassen, dass der Feind nicht angreift, sondern auf die Tatsache, dass wir unsere Position unangreifbar gemacht haben.' - Sun Tzu

Temple = Tempel

Burial Tomb = Grabstätte

Mud Pyramid Mosque = Lehmmoschee

National College = Nationale Hochschule

The Oracle = Das Orakel
'The ancient Oracle said that I was the wisest of all the Greeks. It is because I alone, of all the Greeks, know that I know nothing' - Socrates = 'Das antike Orakel sagte, ich sei der weiseste aller Griechen. Weil nur ich von allen Griechen weiß, dass ich nichts weiß.' - Socrates

National Epic = Nationalepos

Market = Markt

Bazaar = Basar

Mint = Prägeanstalt

Aqueduct = Aquädukt

Heroic Epic = Heldenepos

Colossus = Koloss
'Why man, he doth bestride the narrow world like a colossus, and we petty men walk under his huge legs, and peep about to find ourselves dishonorable graves.' - William Shakespeare, Julius Caesar = 'Warum der Mann, der die schmale Welt wie ein Koloss durchquert, und wir unbedeutenden Männer gehen unter seinen riesigen Beinen hindurch und schauen herum, um uns in unehrenhafte Gräber zu stürzen.'  - William Shakespeare, Julius Caesar

Garden = Garten

Monastery = Kloster

Hagia Sophia = Hagia Sophia
'For it soars to a height to match the sky, and as if surging up from among the other buildings it stands on high and looks down upon the remainder of the city, adorning it, because it is a part of it, but glorying in its own beauty' - Procopius, De Aedificis = 'Denn es erhebt sich bis zu einer Höhe, die dem Himmel entspricht, und als würde es aus den anderen Gebäuden emporsteigen, steht es hoch oben und blickt auf den Rest der Stadt herab, schmückt sie, weil es ein Teil von ihr ist, aber rühmt sich seiner eigenen Schönheit' - Procopius, De Aedificis

Angkor Wat = Angkor Wat
'The temple is like no other building in the world. It has towers and decoration and all the refinements which the human genius can conceive of.' - Antonio da Magdalena = 'Der Tempel ist wie kein anderes Gebäude auf der Welt. Er hat Türme und Verzierungen und alle Raffinessen, die sich das menschliche Genie ausdenken kann.' - Antonio da Magdalena

Chichen Itza = Chichen Itza
'The katun is established at Chichen Itza. The settlement of the Itza shall take place there. The quetzal shall come, the green bird shall come. Ah Kantenal shall come. It is the word of God. The Itza shall come.' - The Books of Chilam Balam = 'Das Katun wird in Chichen Itza errichtet. Die Besiedlung von Itza soll dort stattfinden. Der Quetzal wird kommen, der grüne Vogel wird kommen. Ah Kantenal soll kommen. Das ist das Wort Gottes. Der Itza wird kommen.' - The Books of Chilam Balam

National Treasury = Nationale Schatzkammer

Machu Picchu = Machu Picchu
'Few romances can ever surpass that of the granite citadel on top of the beetling precipices of Machu Picchu, the crown of Inca Land.' - Hiram Bingham = 'Es gibt nur wenige Romanzen, die die Granitzitadelle auf dem Gipfel der schroffen Abhänge von Machu Picchu, der Krone des Inkalandes, übertreffen.' - Hiram Bingham

Workshop = Werkstatt

Longhouse = Langhaus

Forge = Schmiede

Harbor = Hafen

University = Universität

Wat = Wat

Oxford University = Oxford Universität

Notre Dame = Notre-Dame
'Architecture has recorded the great ideas of the human race. Not only every religious symbol, but every human thought has its page in that vast book.' - Victor Hugo = 'Die Architektur hat die großen Ideen der Menschheit aufgezeichnet. Nicht nur jedes religiöse Symbol, sondern jeder menschliche Gedanke hat seine Seite in diesem großen Buch.' - Victor Hugo

Castle = Burg

Mughal Fort = Mogul Festung

Himeji Castle = Schloss Himeji
'Bushido is realized in the presence of death. This means choosing death whenever there is a choice between life and death. There is no other reasoning.' - Yamamoto Tsunetomo = 'Bushido wird in der Gegenwart des Todes verwirklicht. Das bedeutet, den Tod zu wählen, wann immer die Wahl zwischen Leben und Tod besteht. Es gibt keine andere Argumentation.' - Yamamoto Tsunetomo

Ironworks = Eisenhüttenwerk

Armory = Waffenkammer

Observatory = Observatorium

Opera House = Opernhaus

Sistine Chapel = Sixtinische Kapelle
'I live and love in God's peculiar light.' - Michelangelo Buonarroti = 'Ich lebe und liebe in Gottes merkwürdigem Licht.' - Michelangelo Buonarroti

Bank = Bank

Satrap's Court = Satraps Gerichtshaus

Forbidden Palace = Verbotener Palast
'Most of us can, as we choose, make of this world either a palace or a prison' - John Lubbock = 'Die meisten von uns können, wie sie wollen, aus dieser Welt entweder einen Palast oder ein Gefängnis machen.' - John Lubbock

Theatre = Theater

Seaport = Seehafen

Hermitage = Eremitage

Taj Mahal = Taj Mahal
'The Taj Mahal rises above the banks of the river like a solitary tear suspended on the cheek of time.' - Rabindranath Tagore = 'Das Taj Mahal erhebt sich über die Ufer des Flusses wie eine einsame Träne auf der Wange der Zeit.' - Rabindranath Tagore

Porcelain Tower = Porzellanturm
'Things always seem fairer when we look back at them, and it is out of that inaccessible tower of the past that Longing leans and beckons.' - James Russell Lowell = 'Die Dinge scheinen immer schöner zu sein, wenn wir auf sie zurückblicken, und aus diesem unzugänglichen Turm der Vergangenheit lehnt sich die Sehnsucht und winkt.' - James Russell Lowell

Windmill = Windmühle

Kremlin = Kreml
'The Kremlin is constantly changing the rules of the game to suit its purposes. We are not playing chess, we're playing roulette.' - Garry Kasparov = 'Der Kreml ändert ständig die Spielregeln, um sie seinen Zwecken anzupassen. Wir spielen nicht Schach, wir spielen Roulette.' - Garry Kasparov

Museum = Museum

The Louvre = Der Louvre
'Every genuine work of art has as much reason for being as the earth and the sun' - Ralph Waldo Emerson = 'Jedes echte Kunstwerk hat so viel Daseinsberechtigung wie die Erde und die Sonne' - Ralph Waldo Emerson

Public School = Öffentliche Schule

Factory = Fabrik

Big Ben = Big Ben
'To achieve great things, two things are needed: a plan, and not quite enough time.' - Leonard Bernstein = 'Um Großes zu erreichen, braucht man zwei Dinge: einen Plan und nicht genügend Zeit.' - Leonard Bernstein

Military Academy = Militärakademie

Brandenburg Gate = Brandenburger Tor
'Pale Death beats equally at the poor man's gate and at the palaces of kings.' - Horace = 'Der bleiche Tod schlägt gleichermaßen an der Pforte des armen Mannes wie an den Palästen der Könige.' - Horace

Arsenal = Arsenal

Hospital = Krankenhaus

Stock Exchange = Börse

Broadcast Tower = Fernmeldeturm

Eiffel Tower = Eiffelturm
'We live only to discover beauty, all else is a form of waiting' - Kahlil Gibran = 'Wir leben nur, um Schönheit zu entdecken, alles andere ist eine Form des Wartens' - Kahlil Gibran

Statue of Liberty = Freiheitsstatue
'Give me your tired, your poor, your huddled masses yearning to breathe free, the wretched refuse of your teeming shore. Send these, the homeless, tempest-tossed to me, I lift my lamp beside the golden door!' - Emma Lazarus = 'Gebt mir eure Müden, eure Armen, eure geknechteten Massen, die sich danach sehnen, frei zu atmen, den erbärmlichen Abfall eurer wimmelnden Küste. Schickt sie mir, die Obdachlosen, die vom Sturm Getriebenen, ich hebe meine Lampe neben die goldene Tür!' - Emma Lazarus

Military Base = Militärbasis

Cristo Redentor = Christus der Erlöser
'Come to me, all who labor and are heavy burdened, and I will give you rest.' - New Testament, Matthew 11:28 = 'Kommt alle zu mir, die ihr mühselig und beladen seid, und ich werde euch Ruhe geben.' - New Testament, Matthew 11:28

Research Lab = Forschungslabor

Medical Lab = Medizinisches Labor


Stadium = Stadion

Sydney Opera House = Opernhaus Sydney
'Those who lose dreaming are lost.' - Australian Aboriginal saying = 'Wer das Träumen verliert, ist verloren.' - Sprichwort der australischen Aborigines

Manhattan Project = Manhattan-Projekt

Pentagon = Pentagon
'In preparing for battle I have always found that plans are useless, but planning is indispensable.' - Dwight D. Eisenhower = 'Bei der Vorbereitung auf eine Schlacht habe ich immer festgestellt, dass Pläne nutzlos sind, aber die Planung unverzichtbar ist.' - Dwight D. Eisenhower

Solar Plant = Solarkraftwerk

Nuclear Plant = Atomkraftwerk

Apollo Program = Apollo-Programm

Spaceship Factory = Raumschiff-Fabrik

United Nations = Vereinte Nationen
'More than ever before in human history, we share a common destiny. We can master it only if we face it together. And that is why we have the United Nations.' - Kofi Annan = 'Mehr als je zuvor in der Geschichte der Menschheit teilen wir ein gemeinsames Schicksal. Wir können es nur meistern, wenn wir uns ihm gemeinsam stellen. Und dafür haben wir die Vereinten Nationen.' - Kofi Annan

Utopia Project = Utopia-Projekt


#################### Lines from CityStateTypes from Civ V - Vanilla ####################


#################### Lines from Difficulties from Civ V - Vanilla ####################

Settler = Siedler

Chieftain = Häuptling

Warlord = Kriegsherr

Prince = Prinz

King = König
Era Starting Unit = Start-Einheit des Zeitalters

Emperor = Kaiser
Scout = Späher

Immortal = Unsterbliche(r)
Worker = Arbeiter

Deity = Gottheit


#################### Lines from Eras from Civ V - Vanilla ####################

Warrior = Krieger
Ancient era = Altertum

Spearman = Speerkrieger
Classical era = Klassik

Medieval era = Mittelalter

Pikeman = Pikenier
Renaissance era = Renaissance

Musketman = Musketier
Industrial era = Industrielle Revolution

Rifleman = Gewehrschütze
Modern era = Moderne

Infantry = Infanterie
Atomic era = Atomzeitalter

Information era = Informationszeitalter

Future era = Ära der Zukunft


#################### Lines from Nations from Civ V - Vanilla ####################

Spectator = Zuschauer

Nebuchadnezzar II = Nebukadnezar II
The demon wants the blood of soldiers! = Der Dämon will das Blut der Soldaten!
Oh well, I presume you know what you're doing. = Nun gut, ich nehme an Ihr wisst was Ihr tut.
It is over. Perhaps now I shall have peace, at last. = Es ist vorbei. Vielleicht soll ich jetzt meinen Frieden finden.
Are you real or a phantom? = Bist du real oder ein Phantom?
It appears that you do have a reason for existing – to make this deal with me. = Es scheint, dass Ihr eine Existenzberechtigung habt – um diesen Handel mit mir zu machen.
Greetings. = Seid gegrüßt.
What do YOU want?! = Was wollt IHR?!
Ingenuity = Einfallsreichtum
May the gods bless you, great Nebuchadnezzar, ruler of ancient Babylon! Built 5000 years ago, Babylon emerged as an empire in 1800 BC, thanks to godlike Hammurabi, The Giver of Law. Falling under the Kassites assaults then the Assyrian domination, Babylon was reborn from its ashes, gaining back its independance, and became the beacon for Arts and Learning in the ancient world. O Nebuchadnezzar, after your death, Babylon quickly fell, conquered by the mighty Persians, and then by the Greeks, until the great city disappeared forever in 141 BC. = Mögen die Götter dich segnen, großer Nebukadnezar, Herrscher des alten Babylon! Babylon wurde vor 5000 Jahren erbaut und entwickelte sich 1800 v. Chr. dank des gottgleichen Hammurabi, des "Gesetzesgebers", zu einem Großreich. Nach den Angriffen der Kassiten und der assyrischen Herrschaft wurde Babylon aus seiner Asche wiedergeboren, erlangte seine Unabhängigkeit zurück und wurde zum Leuchtturm der Künste und des Wissens in der antiken Welt. Oh Nebukadnezar, nach deinem Tod fiel Babylon schnell, wurde von den mächtigen Persern und dann von den Griechen erobert, bis die große Stadt im Jahr 141 v. Chr. für immer verschwand.
Great Nebuchadnezzar, Babylon's glory still lives through you and your people. Will you create a spark to enlighten the world again? Will your new empire shine through the ages of history? = Großer Nebukadnezar, Babylons Ruhm lebt noch immer durch dich und dein Volk. Wirst du einen Funken erzeugen, der die Welt wieder erleuchtet? Wird dein neues Reich durch die Zeitalter der Geschichte leuchten?
Babylon = Babylon
Akkad = Akkad
Dur-Kurigalzu = Dur-Kurigalzu
Nippur = Nippur
Borsippa = Borsippa
Sippar = Sippar
Opis = Opis
Mari = Mari
Shushan = Susa
Eshnunna = Eschnunna
Ellasar = Larsa
Erech = Uruk
Kutha = Kutha
Sirpurla = Lagasch
Neribtum = Neribtum
Ashur = Aschschur
Ninveh = Niniveh
Nimrud = Nimrud
Arbela = Arbela
Nuzi = Nuzi
Arrapkha = Arrapcha
Tutub = Tutub
Shaduppum = Schaduppum
Rapiqum = Rapiqum
Mashkan Shapir = Mashkan-Shapir
Tuttul = Tuttul
Ramad = Ramad
Ana = Anah
Haradum = Haradum
Agrab = Agrab
Uqair = Uqair
Gubba = Gubba
Hafriyat = Hafriyat
Nagar = Nagar
Shubat Enlil = Schubat-Enlil
Urhai = Urhai
Urkesh = Urkesch
Awan = Awan
Riblah = Riblah
Tayma = Tayma

Alexander = Alexandros
You are in my way, you must be destroyed. = Ihr seid mir im Weg, Ihr müsst vernichtet werden.
As a matter of fact I too grow weary of peace. = Tatsächlich bin auch ich des Friedens müde geworden.
You have somehow become my undoing! What kind of beast are you? = Irgendwie seid Ihr zu meinem Verhängnis geworden! Welche Art Bestie seid Ihr?
Hello stranger! I am Alexandros, son of kings and grandson of the gods! = Hallo Fremder! Ich bin Alexandros, Sohn von Königen und Nachfahre der Götter!
My friend, does this seem reasonable to you? = Mein Freund, ist das annehmbar für Euch?
Greetings! = Seid gegrüßt!
What? = Was?
Hellenic League = Hellenische Liga
Great King Alexander, leader of the mighty Greek nation, you are truly blessed by the gods. In 480 BC, quarrelsome city-states such as Athens, Sparta, Thebes, found a way to join their forces, allowing Greece to defeat the mighty Persia in the 5th century BC, both on land and sea. Following their example, you lead a Greek coalition and finally struck down the Persian Empire in 331 BC. You conquered almost all the known world, and from Europe to Africa to India, you built an empire unmatched by any before it. = Großer König Alexander, Anführer der mächtigen griechischen Nation, Ihr seid wahrlich von den Göttern gesegnet. Im Jahr 480 v. Chr. fanden zerstrittene Stadtstaaten wie Athen, Sparta und Theben einen Weg, ihre Kräfte zu bündeln, so dass Griechenland das mächtige Persien im 5. Jahrhundert v. Chr. sowohl zu Land als auch zur See besiegen konnte. Ihrem Beispiel folgend, habt Ihr eine griechische Koalition angeführt und schließlich 331 v. Chr. das persische Reich niedergeschlagen. Ihr habt fast die gesamte bekannte Welt erobert und von Europa über Afrika bis nach Indien ein Reich errichtet, das von keinem anderen vor Euch übertroffen wurde.
Megalexandros, son of Zeus, will you ride Bucephalas again, to gift the world with the brightness of the Greek culture? Will your new empire shine through the ages of history? = Megalexandros, Sohn des Zeus, wirst du erneut auf Bucephalas reiten, um die Welt mit dem Glanz der griechischen Kultur zu beschenken? Wird Euer neues Reich durch die Zeitalter der Geschichte leuchten?
Athens = Athen
Sparta = Sparta
Corinth = Korinth
Argos = Argos
Knossos = Knossos
Mycenae = Mycene
Pharsalos = Pharsalos
Ephesus = Ephesus
Halicarnassus = Halikarnassos
Rhodes = Rhodos
Eretria = Eretria
Pergamon = Pergamon
Miletos = Miletos
Megara = Megara
Phocaea = Phokaia
Sicyon = Sikyon
Tiryns = Tiryns
Samos = Samos
Mytilene = Mytilini
Chios = Chios
Paros = Paros
Elis = Elis
Syracuse = Syrakus
Herakleia = Herakleia
Gortyn = Gortyn
Chalkis = Chalkis
Pylos = Pylos
Pella = Pella
Naxos = Naxos
Larissa = Larissa
Apollonia = Apollonia
Messene = Messene
Orchomenos = Orchomenos
Ambracia = Ambrakia
Kos = Kos
Knidos = Knidos
Amphipolis = Amphipolis
Patras = Patras
Lamia = Lamia
Nafplion = Nauplion
Apolyton = Apolyton
Greece = Griechenland

Wu Zetian = Wu Zetian
You won't ever be able to bother me again. Go meet Yama. = Ihr werdet nie mehr in der Lage sein mich zu belästigen. Fahrt zur Hölle.
Fool! I will disembowel you all! = Narr! Ich werde Euch alle ausweiden!
You have proven to be a cunning and competent adversary. I congratulate you on your victory. = Ihr habt bewiesen, dass Ihr ein gerissener und fähiger Gegner seid. Ich gratuliere Euch zu Eurem Sieg.
Greetings, I am Empress Wu Zetian. China desires peace and development. You leave us alone, we'll leave you alone. = Seid gegrüßt, ich bin Kaiserin Wu Zetian. China strebt nach Frieden und Fortschritt. Lasst uns in Ruhe und wir werden euch in Frieden lassen.
My friend, do you think you can accept this request? = Mein Freund, denkt Ihr, Ihr könnt diesen Vorschlag annehmen?
How are you today? = Wie geht es Euch heute?
Oh. It's you? = Oh. Ihr seid es?
Art of War = Die Kunst des Krieges
Heaven itself bends before your beauty, Empress Wu Zetian, ruler of eternal China! You lead one of the oldest and greatest civilization of humanity. In your time, China stood at the forefront of science and technology, bringing the world such contributions as gunpowder, the printing press, and the world of Confucius, and this, long before the rest of the world was mature enough to make the same discoveries! = Der Himmel selbst beugt sich vor Eurer Schönheit, Kaiserin Wu Zetian, Herrscherin des ewigen China! Ihr führt eine der ältesten und größten Zivilisationen der Menschheit an. Zu Eurer Zeit stand China an der Spitze von Wissenschaft und Technik und brachte der Welt Erkenntnisse wie das Schießpulver, den Buchdruck und die Welt des Konfuzius, und das lange bevor der Rest der Welt reif genug war, dieselben Entdeckungen zu machen!
Great Queen, can you make China prevail again, using your divine intelligence and beauty? China stands for greatness, and all its enemies will be dazzled soon enough! Will your new empire shine through the ages of history? = Große Königin, könnt Ihr mit Eurer göttlichen Intelligenz und Schönheit China wieder zum Sieg verhelfen? China steht für Größe, und alle seine Feinde werden schon bald geblendet sein! Wird Euer neues Reich durch die Zeitalter der Geschichte leuchten?
Beijing = Peking
Shanghai = Shanghai
Guangzhou = Guangzhou
Nanjing = Nanjing
Xian = Xi’an
Chengdu = Chengdu
Hangzhou = Hangzhou
Tianjin = Tianjin
Macau = Macau
Shandong = Shandong
Kaifeng = Kaifeng
Ningbo = Ningpo
Baoding = Baoding
Yangzhou = Yangzhou
Harbin = Harbin
Chongqing = Chongqing
Luoyang = Luoyang
Kunming = Kunming
Taipei = Taipeh
Shenyang = Shenyang
Taiyuan = Taiyuan
Tainan = Tainan
Dalian = Dalian
Lijiang = Lijiang
Wuxi = Wuxi
Suzhou = Suzhou
Maoming = Maoming
Shaoguan = Shaoguan
Yangjiang = Yangjiang
Heyuan = Heyuan
Huangshi = Huangshi
Yichang = Yichang
Yingtian = Yingtian
Xinyu = Xinyu
Xinzheng = Xinzheng
Handan = Handan
Dunhuang = Dunhuang
Gaoyu = Gaoyu
Nantong = Nantong
Weifang = Weifang
Xikang = Xikang
China = China

Ramesses II = Ramses II
You are but a pest on this Earth, prepare to be eliminated! = Ihr seid eine Plage auf dieser Erde, bereitet Euch vor ausgelöscht zu werden!
You are a fool who evokes pity. You have brought my hostility upon yourself and your repulsive civilization! = Ihr seid ein Narr, der Mitleid verdient. Ihr habt meine Feindseligkeit über euch und eure unbeherrschte Kultur gebracht!
Strike me down and my soul will torment yours forever, you have won nothing. = Erschlagt mich und meine Seele wird Euch auf ewig quälen, Ihr habt nichts gewonnen.
Greetings, I am Ramesses the god. I am the living embodiment of Egypt, mother and father of all civilizations. = Grüße, ich bin der Gott Ramses. Ich bin die lebende Verkörperung von Ägypten, Mutter und Vater aller Zivilisationen.
Generous Egypt makes you this offer. = Das großzügige Ägypten unterbreitet Euch diesen Vorschlag.
Good day. = Guten Tag.
Oh, it's you. = Oh, Ihr seid es.
Monument Builders = Monumental-Bauherren
O great Ramesses, Pharaoh of Egypt, bright as the Sun and mighty as the Nile! Lord of all living things, you lead the greatest of all civilizations, which has gifted the world with writing, advanced mathematics, sculpture, and architecture. Egyptian monuments and culture will continue to amaze the world for thousands of years. = Oh großer Ramses, Pharao von Ägypten, strahlend wie die Sonne und mächtig wie der Nil! Herr aller Lebewesen, Ihr führt die größte aller Zivilisationen, die die Welt mit Schrift, fortgeschrittener Mathematik, Bildhauerei und Architektur beschenkt hat. Die ägyptischen Denkmäler und die ägyptische Kultur werden die Welt noch Jahrtausende lang in Erstaunen versetzen.
Mighty and eternal Ramesses, Egypt lasted for millenia, whereas other civilisations disappeared into dust after a few centuries. Amun-Ra blesses you again to lead Egypt and its people on the path of light. Will your new empire shine through the ages of history? = Der mächtige und ewige Ramses, Ägypten, überdauerte Jahrtausende, während andere Zivilisationen nach wenigen Jahrhunderten zu Staub zerfielen. Amun-Ra segnet Euch erneut, um Ägypten und sein Volk auf den Pfad des Lichts zu führen. Wird Euer neues Reich durch die Zeitalter der Geschichte leuchten?
Thebes = Theben
Memphis = Memphis
Heliopolis = Heliopolis
Elephantine = Elephantine
Alexandria = Alexandria
Pi-Ramesses = Pi-Ramesse
Giza = Gizeh
Byblos = Byblos
Akhetaten = Akhetaten
Hieraconpolis = Hieraconpolis
Abydos = Abydos
Asyut = Asyut
Avaris = Auaris
Lisht = Lisht
Buto = Buto
Edfu = Edfu
Pithom = Pithom
Busiris = Busiris
Kahun = Kahun
Athribis = Athribis
Mendes = Mendes
Elashmunein = Ashmunin
Tanis = Tanis
Bubastis = Bubastis
Oryx = Oryx
Sebennytus = Sebennytos
Akhmin = Akhmim
Karnak = Karnak
Luxor = Luxor
El Kab = el-Kab
Armant = Armant
Balat = Balat
Ellahun = el-Lahun
Hawara = Hawara
Dashur = Dashur
Damanhur = Damanhur
Abusir = Abusir
Herakleopolis = Herakleopolis
Akoris = Akoris
Benihasan = Benihasan
Badari = el-Badari
Hermopolis = Hermopolis
Amrah = el-Amrah
Koptos = Koptos
Ombos = Ombos
Naqada = Naqada
Semna = Semna
Soleb = Soleb
Egypt = Ägypten

Elizabeth = Elisabeth
By the grace of God, your days are numbered. = Bei der Gnade Gottes, Eure Tage sind gezählt.
We shall never surrender. = Wir werden niemals aufgeben.
You have triumphed over us. The day is yours. = Ihr habt über uns triumphiert. Der Tag gehört Euch.
We are pleased to meet you. = Wir sind erfreut Euch kennen zu lernen.
Would you be interested in a trade agreement with England? = Wärt Ihr an einer Handelsvereinbarung mit England interessiert?
Hello, again. = Hallo, nochmals.
Oh, it's you! = Oh, Ihr seid es!
Sun Never Sets = Die Sonne geht nie unter
Long live to Your Highness, Queen Elizabeth Gloriana, leader and protector of the glorious England! Through history, enduring many invasions, England strengthened its will, playing smartly with diplomacy, cunning, and military power, to eventually rose as one of the most dominant Empires the world has ever known. Their matchless navy, brilliant scientists and artists, and powerful merchants, have shaped the known world for centuries. = Lang lebe Eure Hoheit, Königin Elizabeth Gloriana, Herrscherin und Beschützerin des glorreichen Englands! Im Laufe der Geschichte hat England viele Invasionen überstanden und seinen Willen gestärkt, indem es geschickt mit Diplomatie, List und militärischer Macht spielte, um schließlich zu einem der dominantesten Reiche aufzusteigen, das die Welt je gesehen hat. Seine unvergleichliche Marine, seine brillanten Wissenschaftler und Künstler und seine mächtigen Kaufleute haben die bekannte Welt über Jahrhunderte geprägt.
Queen Elizabeth, will England cast once more its brightness upon all lands and seas of the world? Will your new empire shine through the ages of history? = Königin Elisabeth, wird England noch einmal seinen Glanz auf alle Länder und Meere der Welt werfen? Wird Euer neues Reich durch die Zeitalter der Geschichte leuchten?
London = London
York = York
Nottingham = Nottingham
Hastings = Hastings
Canterbury = Canterbury
Coventry = Coventry
Warwick = Warwick
Newcastle = Newcastle
Oxford = Oxford
Liverpool = Liverpool
Dover = Dover
Brighton = Brighton
Norwich = Norwich
Leeds = Leeds
Reading = Reading
Birmingham = Birmingham
Richmond = Richmond
Exeter = Exeter
Cambridge = Cambridge
Gloucester = Gloucester
Manchester = Manchester
Bristol = Bristol
Leicester = Leicester
Carlisle = Carlisle
Ipswich = Ipswich
Portsmouth = Portsmouth
Berwick = Berwick
Bath = Bath
Mumbles = Mumbles
Southampton = Southampton
Sheffield = Sheffield
Salisbury = Salisbury
Colchester = Colchester
Plymouth = Plymouth
Lancaster = Lancaster
Blackpool = Blackpool
Winchester = Winchester
Hull = Hull
England = England

Napoleon = Napoleon
You're disturbing us, prepare for war. = Ihr stört uns, bereitet euch für den Krieg vor.
You've fallen into my trap. I'll bury you. = Ihr seid in meine Falle getappt. Ich werde Euch unter die Erde bringen.
I congratulate you for your victory. = Ich gratuliere Euch zu Eurem Sieg.
Welcome. I'm Napoleon, of France; the smartest military man in world history. = Willkommen. Ich bin Napoleon, von Frankreich; Der größte Feldherr der Weltgeschichte.
France offers you this exceptional proposition. = Frankreich unterbreitet Euch diesen hervorragenden Vorschlag.
Hello. = Hallo.
It's you. = Ihr seid es.
Ancien Régime = Ancien Régime
Vive Napoleon I, First Consul and Emperor of France! After the glorious Revolution which suppressed the centuries-old monarchy, the French nation stood at the heart of Europe as a Republic, and intended to export its ideals to the entire European continent, either by diplomacy or war. The French Capital Paris was more than ever the world center of Culture, Arts, and Letters. With its Great Army, reputed as one of the greatest in the History, France fought gloriously all surrounding enemies, but eventually fell against the coalition of other European powers. = Es lebe Napoleon I., Erster Konsul und Kaiser von Frankreich! Nach der glorreichen Revolution, die die jahrhundertealte Monarchie abschaffte, stand die französische Nation als Republik im Herzen Europas und wollte ihre Ideale auf dem gesamten europäischen Kontinent verbreiten, sei es durch Diplomatie oder Krieg. Die französische Hauptstadt Paris war mehr denn je das Weltzentrum der Kultur, der Künste und des Schrifttums. Mit seiner großen Armee, die als eine der größten in der Geschichte gilt, kämpfte Frankreich glorreich gegen alle Feinde in der Umgebung, unterlag aber schließlich gegen die Koalition anderer europäischer Mächte.
Napoleon Bonaparte, ruler of the French people, will you rebuild the Empire to take revenge on your foes, and make again of its Capital the City of Lights? Will your new empire shine through the ages of history? = Napoleon Bonaparte, Herrscher des französischen Volkes, werdet Ihr das Reich wieder aufbauen, um Euch an Euren Feinden zu rächen und aus seiner Hauptstadt wieder die Stadt der Lichter zu machen? Wird Euer neues Reich durch die Zeitalter der Geschichte leuchten?
Paris = Paris
Orleans = Orleans
Lyon = Lyon
Troyes = Troyes
Tours = Tours
Marseille = Marseille
Chartres = Chartres
Avignon = Avignon
Rouen = Rouen
Grenoble = Grenoble
Dijon = Dijon
Amiens = Amiens
Cherbourg = Cherbourg
Poitiers = Poitiers
Toulouse = Toulouse
Bayonne = Bayonne
Strasbourg = Straßburg
Brest = Brest
Bordeaux = Bordeaux
Rennes = Rennes
Nice = Nizza
Saint Etienne = Saint Etienne
Nantes = Nantes
Reims = Reims
Le Mans = Le Mans
Montpellier = Montpellier
Limoges = Limoges
Nancy = Nancy
Lille = Lille
Caen = Caen
Toulon = Toulon
Le Havre = Le Havre
Lourdes = Lourdes
Cannes = Cannes
Aix-En-Provence = Aix-en-Provence
La Rochelle = La Rochelle
Bourges = Bourges
Calais = Calais
France = Frankreich

Catherine = Katharina
You've behaved yourself very badly, you know it. Now it's payback time. = Ihr habt Euch sehr schlecht benommen, Ihr wisst es. Nun zahle ich es Euch zurück.
You've mistaken my passion for a weakness, you'll regret about this. = Ihr habt meine Leidenschaft fälschlicherweise für eine Schwäche gehalten, Ihr werdet dies bereuen.
We were defeated, so this makes me your prisoner. I suppose there are worse fates. = Wir wurden besiegt, das macht mich also zu Eurer Gefangenen. Ich nehme an, es gibt schlimmere Schicksale.
I greet you, stranger! If you are as intelligent and tactful as you are attractive, we'll get along just fine. = Ich grüße Euch, Fremder! Wenn Ihr genauso intelligent und taktvoll wie attraktiv seid werden wir sehr gut miteinander auskommen.
How would you like it if I propose this kind of exchange? = Wie würde es Euch gefallen wenn ich diesen Austausch vorschlage?
Hello! = Hallo!
What do you need?! = Was braucht Ihr?!
Siberian Riches = Sibirische Reichtümer
Hail to Imperial Majesty Catherine, Empress of all Russians. Living in the largest country in the world, from the Pacific Ocean in the east to the Baltic Sea in the west, your people endured wars, droughts, and many disasters, imbuing the Russian society with heroism and tenacity, and producing artists and scientists among the best in the world. Russia is a powerful empire which rightfully claims its place in the world concert of superpowers. = Gegrüßt sei die kaiserliche Majestät Katharina, Kaiserin aller Russen. Ihr Volk, das im größten Land der Welt lebt, das vom Pazifik im Osten bis zur Ostsee im Westen reicht, hat Kriege, Dürren und viele Katastrophen überstanden, die russische Gesellschaft mit Heldentum und Zähigkeit erfüllt und Künstler und Wissenschaftler hervorgebracht, die zu den besten der Welt gehören. Russland ist ein mächtiges Reich, das zu Recht seinen Platz im weltweiten Konzert der Großmächte beansprucht.
Empress Catherine, your people are eager for Russian glory, to revive the sacred light of the Motherland. Will your new empire shine through the ages of history? = Kaiserin Katharina, Euer Volk sehnt sich nach russischem Ruhm, nach der Wiederbelebung des heiligen Lichts des Vaterlandes. Wird Euer neues Reich durch die Zeitalter der Geschichte leuchten?
Moscow = Moskau
St. Petersburg = St. Petersburg
Novgorod = Nowgorod
Rostov = Rostow
Yaroslavl = Yaroslawl
Yekaterinburg = Jekaterinburg
Yakutsk = Jakutsk
Vladivostok = Wladiwostok
Smolensk = Smolensk
Orenburg = Orenburg
Krasnoyarsk = Krasnojarsk
Khabarovsk = Chabarowsk
Bryansk = Brjansk
Tver = Twer
Novosibirsk = Nowosibirsk
Magadan = Magadan
Murmansk = Murmansk
Irkutsk = Irkutsk
Chita = Tschita
Samara = Samara
Arkhangelsk = Arkhangelsk
Chelyabinsk = Tscheljabinsk
Tobolsk = Tobolsk
Vologda = Wologda
Omsk = Omsk
Astrakhan = Astrachan
Kursk = Kursk
Saratov = Saratow
Tula = Tula
Vladimir = Wladimir
Perm = Perm
Voronezh = Woronesch
Pskov = Pskow
Starayarussa = Staraja Russa
Kostoma = Kostroma
Nizhniy Novgorod = Nischni Nowgorod
Suzdal = Susdal
Magnitogorsk = Magnitogorsk
Russia = Russland

Augustus Caesar = Julius Cäsar
My treasury contains little and my soldiers are getting impatient... (sigh) ...therefore you must die. = Meine Schatzkammer enthält wenig, und meine Soldaten werden ungeduldig... (Seufz) ...deshalb müsst ihr sterben.
So brave, yet so stupid! If only you had a brain similar to your courage. = So mutig, so dumm! Wenn Ihr nur einen Verstand wie Eure Tapferkeit hättest.
The gods have deprived Rome of their favour. We have been defeated. = Die Götter haben Rom verlassen. Wir haben verloren.
I greet you. I am Augustus, Imperator and Pontifex Maximus of Rome. If you are a friend of Rome, you are welcome. = Ich grüße dich. Ich bin Julius, Imperator und Pontifex Maximus von Rom. Bist Du ein Freund Roms, so sei willkommen.
I offer this, for your consideration. = Ich biete Ihnen dies, überlegen Sie es sich.
Hail. = Heil.
What do you want? = Was wollt Ihr?
The Glory of Rome = Der Glanz Roms
Ave Caesar Augustus, Emperor of Rome and Dominus of the Roman Empire! Your empire was the most powerful and feared of all in Western civilization. The Roman people crafted so brilliantly its culture, law, art, and warfare, that no one could contest the supremacy of Rome. Force and Honor led to glorious conquests, a domination of all the lands from Spain in the west to Syria in the east, even reaching the remote barbarian lands of England and Germany. Roman art and architecture have been praised for millenia and have been envied by all lesser civilizations who have followed. = Ave Caesar Augustus, Kaiser von Rom und Dominus des Römischen Reiches! Euer Reich war das mächtigste und am meisten gefürchtetste der westlichen Zivilisation. Das römische Volk hat seine Kultur, sein Recht, seine Kunst und seine Kriegskunst so glänzend gestaltet, dass niemand die Vorherrschaft Roms anfechten konnte. Kraft und Ehre führten zu glorreichen Eroberungen, einer Vorherrschaft über alle Länder von Spanien im Westen bis Syrien im Osten und erreichten sogar die entlegenen Barbarenländer England und Deutschland. Die römische Kunst und Architektur wird seit Jahrtausenden gepriesen und von allen nachfolgenden Zivilisationen beneidet.
O glorious Imperator, your people celebrate you and ask for the glory of Rome! In these times of darkness, the Pax Romana will be a beacon of light for all! Will your new empire shine through the ages of history? = Oh glorreicher Imperator, dein Volk feiert dich und bittet um den Ruhm Roms! In diesen Zeiten der Dunkelheit wird die Pax Romana ein Leuchtfeuer des Lichts für alle sein! Wird Euer neues Reich durch die Zeitalter der Geschichte leuchten?
Rome = Rom
Antium = Antium
Cumae = Cumae
Neapolis = Neapel
Ravenna = Ravenna
Arretium = Arretium
Mediolanum = Mediolanum
Arpinum = Arpinum
Circei = Circei
Setia = Setia
Satricum = Satricum
Ardea = Ardea
Ostia = Ostia
Velitrae = Velitrae
Viroconium = Viroconium
Tarentum = Tarentum
Brundisium = Brundisium
Caesaraugusta = Caesaraugusta
Caesarea = Caesarea
Palmyra = Palmyra
Signia = Signia
Aquileia = Aquileia
Clusium = Clusium
Sutrium = Sutrium
Cremona = Cremona
Placentia = Placentia
Hispalis = Hispalis
Artaxata = Artaxata
Aurelianorum = Aurelianorum
Nicopolis = Nikopolis
Agrippina = Agrippina
Verona = Verona
Corfinium = Corfinium
Treverii = Treveri
Sirmium = Sirmium
Augustadorum = Augustadorum
Curia = Curia
Interrama = Laudanum
Adria = Hadria

Harun al-Rashid = Harun al-Rashid
The world will be more beautiful without you. Prepare for war. = Die Welt wird ohne Euch schöner sein. Bereitet Euch auf einen Krieg vor.
Fool! You will soon regret dearly! I swear it! = Narr! Ihr werdet es bald schrecklich bereuen. Das verspreche ich Ihnen.
You have won, congratulations. My palace is now in your possession, and I beg that you care well for the peacock. = Gratulation, Sie haben gewonnen. Mein Palast gehört jetzt Ihnen, und kümmern Sie sich bitte um den Pfau.
Welcome foreigner, I am Harun Al-Rashid, Caliph of the Arabs. Come and tell me about your empire. = Willkommen Fremder, ich bin Harun al-Rashid, Kalif von Arabien. Kommt und erzählt mir von Eurem Reich.
Come forth, let's do business. = Kommt, lass uns Handel treiben.
Peace be upon you. = Friede sei mit dir.
Trade Caravans = Handelskarawanen
Blessings of the Great God be upon you, O great caliph Harun al-Rashid, leader of the mighty Arabian people! The Muslim Empire, the Caliphate, born from chaos after the death of the prophet Muhammad in 632 AD, intended to apply the rule of God to all Earth. And by the will of God, the caliphate reached its full power, ruling Spain, North Africa, the Middle East, Anatolia, the Balkans and Persia, to even surpass the Great Roman Empire. The arts and sciences were a holy gift of Arabia during the Middle Ages, as the infidel lands of Europe delved deep into ignorance and chaos. Lasting for six hundred years, the Caliphate finally fell before the Mongols, the plague of the civilized world. = Der Segen des großen Gottes sei mit Euch, oh großer Kalif Harun al-Raschid, Führer des mächtigen arabischen Volkes! Das muslimische Reich, das Kalifat, das nach dem Tod des Propheten Mohammed im Jahr 632 n. Chr. aus dem Chaos entstand, sollte die Herrschaft Gottes auf der ganzen Erde durchsetzen. Und nach dem Willen Gottes erreichte das Kalifat seine volle Macht und beherrschte Spanien, Nordafrika, den Nahen Osten, Anatolien, den Balkan und Persien und übertraf damit sogar das Große Römische Reich. Die Künste und Wissenschaften waren im Mittelalter ein heiliges Geschenk Arabiens, während die ungläubigen Länder Europas tief in Unwissenheit und Chaos versanken. Nach sechshundert Jahren fiel das Kalifat schließlich vor den Mongolen, der Plage der zivilisierten Welt.
Great Caliph Harun al Rashid, all Arabian people long for greatness! Arabia must be once again the land of arts and knowledge, which under the radiant law of God, will fear no enemy! Will your new empire shine through the ages of history? = Großer Kalif Harun al Rashid, alle arabischen Völker sehnen sich nach Größe! Arabien muss wieder das Land der Künste und des Wissens werden, das unter dem strahlenden Gesetz Gottes keinen Feind fürchten muss! Wird Euer neues Reich durch die Zeitalter der Geschichte leuchten?
Mecca = Mekka
Medina = Medina
Damascus = Damaskus
Baghdad = Baghdad
Najran = Najran
Kufah = Kufa
Basra = Basra
Khurasan = Chorasan
Anjar = Anjar
Fustat = Fustat
Aden = Aden
Yamama = Yamamah
Muscat = Maskat
Mansura = Mansourah
Bukhara = Buchara
Fez = Fez
Shiraz = Schiraz
Merw = Merw
Balkh = Balch
Mosul = Mossul
Aydab = Aydın
Bayt = Bayt
Suhar = Suhar
Taif = Ta'if
Hama = Hama
Tabuk = Tabuk
Sana'a = Sana'a
Shihr = Asch-Schihr
Tripoli = Tripoli
Tunis = Tunis
Kairouan = Kairouan
Algiers = Algiers
Oran = Oran
Arabia = Arabien

George Washington = George Washington
Your wanton aggression leaves us no choice. Prepare for war! = Eure mutwillige Aggression lässt mir keine Wahl. Rechnet mit Krieg!
You have mistaken our love of peace for weakness. You shall regret this! = Ihr habt unsere Liebe von Frieden als Schwäche gesehen. Das werdet Ihr bereuen.
The day...is yours. I hope you will be merciful in your triumph. = Dies ist Ihr Tag. Ich hoffe Ihr werdet in Eurem Triumph barmherzig sein.
The people of the United States of America welcome you. = Die Einwohner der Vereinigten Staaten von Amerika heißen Euch herzlich Willkommen.
Is the following trade of interest to you? = Interessiert sie folgender Tausch?
Well? = Nun?
Manifest Destiny = Offenkundiges Schicksal
President Washington, we salute you and the proud American civilization! Freed from the British dominion in the 18th century, then cleansed and reborn after a terrible civil war, the United States nation was ready to play its great role in the 20th century. At the height of its power, triumphant after two terrible world wars, United States of America, a land of immigration, opportunities, optimism and determination, has risen above all other weakening nations, unable to equal such power. = Präsident Washington, wir grüßen Euch und die stolze amerikanische Zivilisation! Im 18. Jahrhundert von der britischen Herrschaft befreit, nach einem schrecklichen Bürgerkrieg gereinigt und wiedergeboren, war die Nation der Vereinigten Staaten bereit, ihre große Rolle im 20. Jahrhundert zu spielen. Auf dem Höhepunkt ihrer Macht, triumphierend nach zwei schrecklichen Weltkriegen, haben sich die Vereinigten Staaten von Amerika, ein Land der Einwanderung, der Möglichkeiten, des Optimismus und der Entschlossenheit, über alle anderen schwächelnden Nationen erhoben, die mit einer solchen Macht nicht mithalten können.
President Washington, will you show to the world the legitimacy of the American way of life, and spread the flame of liberty to all mankind? Will your new empire shine through the ages of history? = Präsident Washington, werdet Ihr der Welt die Legitimität der amerikanischen Lebensweise zeigen und die Flamme der Freiheit über die ganze Menschheit verbreiten? Wird Euer neues Reich durch die Zeitalter der Geschichte leuchten?
Washington = Washington
New York = New York
Boston = Boston
Philadelphia = Philadelphia
Atlanta = Atlanta
Chicago = Chicago
Seattle = Seattle
San Francisco = San Francisco
Los Angeles = Los Angeles
Houston = Houston
Portland = Portland
St. Louis = St. Louis
Miami = Miami
Buffalo = Buffalo
Detroit = Detroit
New Orleans = New Orleans
Baltimore = Baltimore
Denver = Denver
Cincinnati = Cincinnati
Dallas = Dallas
Cleveland = Cleveland
Kansas City = Kansas City
San Diego = San Diego
Las Vegas = Las Vegas
Phoenix = Phoenix
Albuquerque = Albuquerque
Minneapolis = Minneapolis
Pittsburgh = Pittsburgh
Oakland = Oakland
Tampa Bay = Tampa Bay
Orlando = Orlando
Tacoma = Tacoma
Santa Fe = Santa Fe
Olympia = Olympia
Hunt Valley = Hunt Valley
Springfield = Springfield
Palo Alto = Palo Alto
Centralia = Centralia
Spokane = Spokane
Jacksonville = Jacksonville
Svannah = Savannah
Charleston = Charleston
San Antonio = San Antonio
Anchorage = Anchorage
Sacramento = Sakramento
Reno = Reno
Salt Lake City = Salt Lake City
Boise = Boise
Milwaukee = Milwaukee
Santa Cruz = Santa Cruz
Little Rock = Little Rock
America = Amerika

Oda Nobunaga = Oda Nobunaga
I hereby inform you of our intention to wipe out your civilization from this world. = Hiermit informiere ich Euch, dass ich plane Ihre Zivilisation auszulöschen.
Pitiful fool! Now we shall destroy you! = Erbärmlicher Dummkopf! Jetzt werden wir Euch zerstören!
You were much wiser than I thought. = Ihr sind viel weiser als ich dachte.
We hope for a fair and just relationship with you, who are renowned for military bravery. = Wir hoffen auf eine faire und gerechte Beziehung zu Ihnen, da Ihr für Eure militärische Tapferkeit bekannt seid.
I would be grateful if you agreed on the following proposal. = Ich wäre dankbar, wenn sie folgendem Vorschlag zustimmen.
Oh, it's you... = Oh, Sie sind es...
Bushido = Bushido
Lord Oda Nobunaga, ruler of Japan, the land of the Rising Sun is at your command! Through history, Japanese people lived and died with honor, proud of their rich culture of arts and letters. Years of bloody civil wars, invasions of foreign powers, wealth but also great poverty, have never altered the strong will of the Rising Sun island, as the Bushido spirit has imbued the fields of battle and the Japanese society for millenia. At the end of the 19th century, under foreign influence, your people took the path of modernity, and in a few decades, made of Japan a land of technological innovation and powerful industry, with which only few nations can compete. = Lord Oda Nobunaga, Herrscher von Japan, das Land der aufgehenden Sonne steht unter Eurem Befehl! Im Laufe der Geschichte lebte und starb das japanische Volk in Ehren, stolz auf seine reiche Kultur der Künste und der Literatur. Jahre blutiger Bürgerkriege, Invasionen fremder Mächte, Reichtum, aber auch große Armut haben den starken Willen der Insel der aufgehenden Sonne nie beeinträchtigt, da der Geist des Bushido seit Jahrtausenden die Schlachtfelder und die japanische Gesellschaft durchdringt. Ende des 19. Jahrhunderts schlug euer Volk unter fremdem Einfluss den Weg der Modernität ein und machte Japan in wenigen Jahrzehnten zu einem Land der technologischen Innovation und der mächtigen Industrie, mit dem nur wenige Nationen konkurrieren können.
O great daimyo, will you take on your hands the Japan destiny, for the Rising Sun to light the world? Will your new empire shine through the ages of history? = Oh großer Daimyo, wollt Ihr das Schicksal Japans in Eure Hände nehmen, damit die aufgehende Sonne die Welt erleuchtet? Wird Euer neues Reich durch die Zeitalter der Geschichte leuchten?
Kyoto = Kyōto
Osaka = Osaka
Tokyo = Tokyo
Satsuma = Satsuma
Kagoshima = Kagoshima
Nara = Nara
Nagoya = Nagoya
Izumo = Izumo
Nagasaki = Nagasaki
Yokohama = Yokohama
Shimonoseki = Shimonoseki
Matsuyama = Matsuyama
Sapporo = Sapporo
Hakodate = Hakodate
Ise = Ise
Toyama = Toyama
Fukushima = Fukushima
Suo = Suō
Bizen = Bizen
Echizen = Echizen
Izumi = Izumi
Omi = Omi
Echigo = Echigo
Kozuke = Kozuke
Sado = Sado
Kobe = Kobe
Nagano = Nagano
Hiroshima = Hiroshima
Takayama = Takayama
Akita = Akita
Fukuoka = Fukuoka
Aomori = Aomori
Kamakura = Kamakura
Kochi = Kochi
Naha = Naha
Sendai = Sendai
Gifu = Gifu
Yamaguchi = Yamaguchi
Ota = Ota
Tottori = Tottori
Japan = Japan

Gandhi = Mahatma Gandhi
I have just received a report that large numbers of my troops have crossed your borders. = Ich habe gerade gehört, dass viele Truppen von mir Ihre Grenzen übertreten haben.
My attempts to avoid violence have failed. An eye for an eye only makes the world blind. = Meine Versuche Gewalt zu vermeiden haben versagt. Auge um Auge führt nur dazu, dass am Ende niemand mehr sehen kann.
You can chain me, you can torture me, you can even destroy this body, but you will never imprison my mind. = Ihr könnt mich in Ketten legen, ihr könnt mich foltern, ihr könnt sogar diesen Körper zerstören, aber ihr werdet niemals meinen Geist einsperren.
Hello, I am Mohandas Gandhi. My people call me Bapu, but please, call me friend. = Hallo, ich bin Mahatma Gandhi. Meine Leute nennen mich Bapu, aber nennt mich bitte Freund.
My friend, are you interested in this arrangement? = Mein Freund, seit Ihr an diesem Tausch interessiert?
I wish you peace. = Ich wünsche Euch Frieden.
Population Growth = Bevölkerungswachstum
Wise Mahatma Gandhi, great leader of India, we honor you! India is one of the oldest countries in the world with 10,000 years of history, built on spirit and religion, as three of the world's great religions - Hinduism, Buddhism and Jainism - appeared on this sacred land. Every aspect of India society reveres art, music and color, showing great wealth but also grinding poverty. For centuries, India was torn between local kingdoms fighting each other but also repelling invaders. In the 12th century AD, Muslim Turks tried to conquer India, then the Mongols took their place. In the early 17th century, India, still fragmented, was colonized by the English and their diplomacy and technological superiority. After two centuries of British dominion, Indian nationalism woke up, and you, Great Mahatma, have led a peaceful and victorious rebellion never seen anywhere in history! = Weiser Mahatma Gandhi, großer Führer Indiens, wir ehren Euch! Indien ist eines der ältesten Länder der Welt mit einer 10.000-jährigen Geschichte, die auf Geist und Religion aufgebaut ist, da drei der großen Weltreligionen - Hinduismus, Buddhismus und Jainismus - in diesem heiligen Land entstanden sind. In allen Bereichen der indischen Gesellschaft werden Kunst, Musik und Farben verehrt, und es herrscht großer Reichtum, aber auch bittere Armut. Jahrhundertelang war Indien hin- und hergerissen zwischen lokalen Königreichen, die sich gegenseitig bekämpften, aber auch Eindringlinge abwehrten. Im 12. Jahrhundert n. Chr. versuchten die muslimischen Türken, Indien zu erobern, dann traten die Mongolen an ihre Stelle. Zu Beginn des 17. Jahrhunderts wurde das immer noch zersplitterte Indien von den Engländern und ihrer Diplomatie und technologischen Überlegenheit kolonisiert. Nach zwei Jahrhunderten britischer Herrschaft erwachte der indische Nationalismus, und Ihr, großer Mahatma, habt eine friedliche und siegreiche Rebellion angeführt, wie es sie in der Geschichte noch nie gegeben hat!
Gandhi, your people ask again to be led on the path of freedom. Under protection of Ganesha and Surya, can India accomplish its great potential? Will your new empire shine through the ages of history? = Gandhi, euer Volk bittet erneut darum, auf den Weg der Freiheit geführt zu werden. Kann Indien unter dem Schutz von Ganesha und Surya sein großes Potenzial verwirklichen? Wird Euer neues Reich durch die Zeitalter der Geschichte leuchten?
Delhi = Delhi
Mumbai = Mumbai
Vijayanagara = Vijayanagar
Pataliputra = Pataliputra
Varanasi = Varanasi
Agra = Agra
Calcutta = Kalkutta
Lahore = Lahore
Bangalore = Bangalore
Hyderabad = Hyderabad
Madurai = Madurai
Ahmedabad = Ahmedabad
Kolhapur = Kolhapur
Prayaga = Prayagaj
Ayodhya = Ayodhya
Indraprastha = Indraprastha
Mathura = Mathura
Ujjain = Ujjain
Gulbarga = Gulbarga
Jaunpur = Jaunpur
Rajagriha = Rajagriha
Sravasti = Shravasti
Tiruchirapalli = Tiruchirappalli
Thanjavur = Thanjavur
Bodhgaya = Bodhgaya
Kushinagar = Kushinagar
Amaravati = Amaravati
Gaur = Gaur
Gwalior = Gwalior
Jaipur = Jaipur
Karachi = Karatschi
India = Indien

Otto von Bismarck = Otto von Bismarck
I cannot wait until ye grow even mightier. Therefore, prepare for war! = Ich kann nicht warten, bis ihr noch mächtiger werdet. Deshalb: Bereitet euch auf den Krieg vor!
Corrupted villain! We will bring you into the ground! = Verdammter Bösewicht! Wir werden Euch niederringen!
Germany has been destroyed. I weep for the future generations. = Deutschland wurde zerstört. Ich trauere um die zukünftigen Generationen.
Guten Tag. In the name of the great German people, I bid you welcome. = Guten Tag. Im Namen des großartigen deutschen Volkes heiße ich Euch willkommen.
It would be in your best interest, to carefully consider this proposal. = Es wäre in Eurem Interesse, diesen Vorschlag genau zu erwägen und ihn anzunehmen.
What now? = Was nun?
So, out with it! = Also, raus mit der Sprache!
Furor Teutonicus = Teutonischer Zorn
All hail to Otto von Bismarck, first chancellor of Germany and its empire! During the ancient era, Germany was a land fragmented in several tribes but already showed great promise as the Roman Empire itself struggled to bend the Germans to its will. Germany, as one nation, was slowly built on the ruins of the Holy Roman Empire, and waited 1871 to be finally unified after the glorious victory on France and Napoleon III. The German people are creative, intelligent, industrious and proven to be talented warriors through history. Despite great catastrophes and failures in the first half of the 20th century, Germany can always rely on its people will and strength to be among the greatest and powerful nations in the world. = Ein Hoch auf Otto von Bismarck, den ersten Kanzler Deutschlands und seines Reiches! In der Antike war Deutschland ein in mehrere Stämme zersplittertes Land, das aber bereits ein großes Potenzial aufwies, als das Römische Reich selbst darum kämpfte, die Deutschen seinem Willen zu unterwerfen. Auf den Ruinen des Heiligen Römischen Reiches wurde Deutschland langsam als eine Nation aufgebaut, und es dauerte bis 1871, bis es nach dem glorreichen Sieg über Frankreich und Napoleon III. endlich vereinigt wurde. Das deutsche Volk ist kreativ, intelligent, fleißig und hat sich im Laufe der Geschichte als begabter Krieger erwiesen. Trotz großer Katastrophen und Misserfolge in der ersten Hälfte des 20. Jahrhunderts kann sich Deutschland immer auf den Willen und die Stärke seines Volkes verlassen, um zu den größten und mächtigsten Nationen der Welt zu gehören.
Great Prince Bismarck, glory and power are at the heart of the German nation. Your people are bright, and lend you their iron will to lead Germany once again. Will your new empire shine through the ages of history? = Großfürst Bismarck, Ruhm und Macht sind das Herz der deutschen Nation. Euer Volk ist klug und leiht Euch seinen eisernen Willen, Deutschland wieder zu führen.
Berlin = Berlin
Hamburg = Hamburg
Munich = München
Cologne = Köln
Frankfurt = Frankfurt
Essen = Essen
Dortmund = Dortmund
Stuttgart = Stuttgart
Düsseldorf = Düsseldorf
Bremen = Bremen
Hannover = Hannover
Duisburg = Duisburg
Leipzig = Leipzig
Dresden = Dresden
Bonn = Bonn
Bochum = Bochum
Bielefeld = Bielefeld
Karlsruhe = Karlsruhe
Gelsenkirchen = Gelsenkirchen
Wiesbaden = Wiesbaden
Münster = Münster
Rostock = Rostock
Chemnitz = Chemnitz
Braunschweig = Braunschweig
Halle = Halle
Mönchengladbach = Mönchengladbach
Kiel = Kiel
Wuppertal = Wuppertal
Freiburg = Freiburg
Hagen = Hagen
Erfurt = Erfurt
Kaiserslautern = Kaiserslautern
Kassel = Kassel
Oberhausen = Oberhausen
Hamm = Hamm
Saarbrücken = Saarbrücken
Krefeld = Krefeld
Pirmasens = Pirmasens
Potsdam = Potsdam
Solingen = Solingen
Osnabrück = Osnabrück
Ludwigshafen = Ludwigshafen
Leverkusen = Leverkusen
Oldenburg = Oldenburg
Neuss = Neuss
Mülheim = Mülheim
Darmstadt = Darmstadt
Herne = Herne
Würzburg = Würzburg
Recklinghausen = Recklinghausen
Göttingen = Göttingen
Wolfsburg = Wolfsburg
Koblenz = Koblenz
Hildesheim = Hildesheim
Erlangen = Erlangen
Germany = Deutschland

Suleiman I = Suleiman der Prächtige
Your continued insolence and failure to recognize our preeminence leads us to war. = Eure anhaltende Anmaßung und das Verkennen unserer Vormachtstellung führt uns in den Krieg.
Good. The world shall witness the incontestable might of my armies and the glory of the Empire. = Gut, die Welt wird Zeuge der unbestreitbaren Macht meiner Armeen und der Herrlichkeit des Reiches.
Ruin! Ruin! Istanbul becomes Iram of the Pillars, remembered only by the melancholy poets. = Verderben! Verderben! Istanbul wird von Fremden ausgelöscht, nur noch ein paar melancholische Poeten erinnern daran.
From the magnificence of Topkapi, the Ottoman nation greets you, stranger! I'm Suleiman, Kayser-I Rum, and I bestow upon you my welcome! = Von der Pracht des Topkapi-Palastes grüßt Euch die Nation der Ottomanen, Fremder! Ich bin Suleiman, der Kayser-i Rum, und ich gewähre Euch mein Willkommen!
Let us do business! Would you be interested? = Lasst uns handeln! Seid Ihr interessiert?
Barbary Corsairs = Barbarische Korsaren
O Great Sultan Suleiman, may the God bless you! You are revered for your power, wealth and generosity, and you truly deserves to be called the 'Magnificent'! The Ottoman Empire was born in Bithynia, starting as a small country in Eastern Anatolia in 12th century, then expanded to west into Anatolia. Over the next century, your people vanquished the empire of Byzantium, annexing Turkey and the Balkans, and smartly assimilating all wonders and knowledge of the Byzantine civilization. In the mid 15th century, the Ottomans added Constantinople to their empire, establishing a strategic link between Europe and the Middle East. The Empire would continue to expand for centuries reaching North Africa, Middle East and Eastern Europe at its height, but brutally disappeared in the chaos of the first world war, in early 20th century. = Oh großer Sultan Suleiman, möge Gott Euch segnen! Ihr werdet wegen Eurer Macht, Eures Reichtums und Eurer Großzügigkeit verehrt, und Ihr verdient es wahrlich, der "Prächtige" genannt zu werden! Das Osmanische Reich wurde in Bithynien geboren und begann im 12. Jahrhundert als kleines Land in Ostanatolien und dehnte sich dann nach Westen in Anatolien aus. Im Laufe des nächsten Jahrhunderts hat Ihr Volk das Reich von Byzanz besiegt, die Türkei und den Balkan annektiert und alle Wunder und das Wissen der byzantinischen Zivilisation geschickt übernommen. Mitte des 15. Jahrhunderts fügten die Osmanen ihrem Reich Konstantinopel hinzu und schufen damit eine strategische Verbindung zwischen Europa und dem Nahen Osten. Das Reich dehnte sich jahrhundertelang aus und erreichte in seiner Blütezeit Nordafrika, den Nahen Osten und Osteuropa, verschwand aber im Chaos des Ersten Weltkriegs Anfang des 20. Jahrhunderts brutal.
Mighty Caliph, your people ask you to build again the Empire, to the level of power and glory it once achieved, and beyond! Will you revive the Ottoman golden age? Will your new empire shine through the ages of history? = Mächtiger Kalif, euer Volk bittet Euch, das Reich wieder so mächtig und ruhmreich aufzubauen, wie es einst war, und darüber hinaus! Werdet Ihr das goldene Zeitalter der Osmanen wiederbeleben? Wird Euer neues Reich durch die Zeitalter der Geschichte leuchten?
Istanbul = Istanbul
Edirne = Edirne
Ankara = Ankara
Bursa = Bursa
Konya = Konya
Samsun = Samsun
Gaziantep = Gaziantep
Diyarbakır = Diyarbakır
Izmir = Izmir
Kayseri = Kayseri
Malatya = Malatya
Mersin = Mersin
Antalya = Antalya
Zonguldak = Zonguldak
Denizli = Denizli
Ordu = Ordu
Muğla = Muğla
Eskişehir = Eskişehir
Inebolu = İnebolu
Sinop = Sinop
Adana = Adana
Artvin = Artvin
Bodrum = Bodrum
Eregli = Ereğli
Silifke = Silifke
Sivas = Sivas
Amasya = Amasya
Marmaris = Marmaris
Trabzon = Trabzon
Erzurum = Erzurum
Urfa = Urfa
Izmit = İzmit
Afyonkarahisar = Afyonkarahisar
Bitlis = Bitlis
Yalova = Yalova
The Ottomans = Die Osmanen

Sejong = Sejong
Jip-hyun-jun (Hall of Worthies) will no longer tolerate your irksome behavior. We will liberate the citizens under your oppression even with force, and enlighten them! = Jip-hyun-jun, die Halle der Würdigen, wird Euer empörendes Verhalten nicht länger dulden. Wir werden Eure unterdrückten Untertanen befreien, und sei es mit Macht, und sie erleuchten!
Foolish, miserable wretch! You will be crushed by this country's magnificent scientific power! = Törichter, erbärmlicher Wicht! Ihr werdet von der großartigen wissenschaftlichen Macht dieses Landes zerdrückt werden!
Now the question is who will protect my people. A dark age has come. = Jetzt ist die Frage wer meine Leute beschützt. Ein dunkles Zeitalter ist gekommen.
Welcome to the palace of Choson, stranger. I am the learned King Sejong, who looks after his great people. = Willkommen im Palast von Joseon. Ich bin der gelehrte König Sejong, welcher auf sein großartiges Volk achtet.
We have many things to discuss and have much to benefit from each other. = Wir haben viele Dinge zu besprechen und können viel voneinander profitieren.
Oh, it's you = Sie sinds.
Scholars of the Jade Hall = Die Gelehrten der Jadehalle
Greetings to you, King Sejong the Great, heir of the Choson Dynasty! Prosperity and benevolence towards the common man are the principles of your reign, and made of you the most beloved Korean king. You always aimed to provide a fair and equal society for all your people, and also to favor knowledge and technological discoveries. Your wisdom and intelligence imbued all the Korean society, and the scholars of the Jade Hall developed Korea's first written language, Hangul, sharing further literature and science to the people after centuries of darkness. = Ich grüße Euch, König Sejong der Große, Erbe der Choson-Dynastie! Wohlstand und Wohlwollen gegenüber dem einfachen Volk sind die Grundsätze Eurer Herrschaft und machten Euch zum beliebtesten koreanischen König. Ihr wart stets bestrebt, eine gerechte und gleichberechtigte Gesellschaft für alle Menschen zu schaffen und auch Wissen und technische Entdeckungen zu fördern. Eure Weisheit und Intelligenz durchdrangen die gesamte koreanische Gesellschaft, und die Gelehrten der Jadehalle entwickelten die erste Schriftsprache Koreas, Hangul, und brachten dem Volk nach Jahrhunderten der Dunkelheit Literatur und Wissenschaft näher.
Wise Sejong, will you gift your people with the radiance of harmony and knowledge to dispel the darkness once again? Will your new empire shine through the ages of history? = Weiser Sejong, werdet Ihr euer Volk mit dem Glanz der Harmonie und des Wissens beschenken, um die Dunkelheit wieder zu vertreiben? Wird Euer neues Reich durch die Zeitalter der Geschichte leuchten?
Seoul = Seoul
Busan = Busan
Jeonju = Jeonju
Daegu = Daegu
Pyongyang = Pjöngjang
Kaesong = Kaesong
Suwon = Suwon
Gwangju = Gwangju
Gangneung = Gangneung
Hamhung = Hamhung
Wonju = Wonju
Ulsan = Ulsan
Changwon = Changwon
Andong = Andong
Gongju = Gongju
Haeju = Haeju
Cheongju = Cheongju
Mokpo = Mokpo
Dongducheon = Dongducheon
Geoje = Geoje
Suncheon = Suncheon
Jinju = Jinju
Sangju = Sangju
Rason = Rason
Gyeongju = Gyeongju
Chungju = Chungju
Sacheon = Sacheon
Gimje = Gimje
Anju = Anju
Korea = Korea

Hiawatha = Hiawatha
You are a plague upon Mother Earth! Prepare for battle! = Ihr seid eine Seuche für Mutter Natur! Bereitet Euch auf die Schlacht vor.
You evil creature! My braves will slaughter you! = Bösartige Kreatur! Meine Tapferen werden Euch abschlachten!
You have defeated us... but our spirits will never be vanquished! We shall return! = Du hast uns besiegt... aber unser Glaube wird niemals verschwinden. Wir werden wiederkommen.
Greetings, stranger. I am Hiawatha, speaker for the Iroquois. We seek peace with all, but we do not shrink from war. = Seid gegrüßt, Fremder. Ich bin Hiawatha, Sprecher der Irokesen. Wir streben nach Frieden, doch wenn es sein muss, scheuen wir nicht den Krieg.
Does this trade work for you, my friend? = Ist dieser Tausch für dich ok, mein Freund?
The Great Warpath = Auf dem Großen Kriegspfad
Greetings, noble Hiawatha, leader of the mighty Iroquois nations! Your people lived near the great and holy lake Ontario since the ancient ages, on a land that will be later known as New York city. Long ago, the five peoples of Seneca, Onondaga, Mohawks, Cayugas and Oneida became one nation, the Haudenosaunee, the Iroquois. Although not having a written language, the wise Iroquois created the Great Law of Peace, which can be considered the first established constitution. For decades, your people fought powerful enemies, such as the Huron, and then the French and English colonists. With less warriors and inferior weaponry, the Iroquois still survived and walk on the path of peace and harmony, until their way of living faded away under the crush of the newborn United States nation. = Seid gegrüßt, edler Hiawatha, Anführer der mächtigen Irokesenvölker! Euer Volk lebte seit Urzeiten in der Nähe des großen und heiligen Ontariosees, in einem Gebiet, das später als New York City bekannt werden sollte. Vor langer Zeit schlossen sich die fünf Völker der Seneca, Onondaga, Mohawks, Cayugas und Oneida zu einer Nation zusammen, den Haudenosaunee, den Irokesen. Obwohl sie keine Schriftsprache besaßen, schufen die weisen Irokesen das Große Friedensgesetz, das als erste etablierte Verfassung angesehen werden kann. Jahrzehntelang kämpfte Euer Volk gegen mächtige Feinde wie die Huronen und später gegen die französischen und englischen Kolonisten. Mit weniger Kriegern und minderwertiger Bewaffnung überlebten die Irokesen dennoch und beschritten den Weg des Friedens und der Harmonie, bis ihre Lebensweise unter dem Ansturm der neugeborenen Nation der Vereinigten Staaten verschwand.
Great Sachem Hiawatha, do you hear the complaints of your people? Can you light the path leading to the ancient Iroquois union? Will your new empire shine through the ages of history? = Großer Sachem Hiawatha, hört Ihr die Klagen Eures Volkes? Könnt Ihr den Weg zur alten Irokesen-Union beleuchten? Wird Euer neues Reich durch die Zeitalter der Geschichte leuchten?
Onondaga = Onondaga
Osininka = Osininka
Grand River = Grand River
Akwesasme = Akwesasne
Buffalo Creek = Buffalo Creek
Brantford = Brantford
Montreal = Montreal
Genesse River = Genesee River
Canandaigua Lake = Canandaigua Lake
Lake Simcoe = Simcoe
Salamanca = Salamanca
Gowanda = Gowanda
Cuba = Cuba
Akron = Akron
Kanesatake = Kanesatake
Ganienkeh = Ganienkeh
Cayuga Castle = Cayuga Castle
Chondote = Chondote
Canajoharie = Canajoharie
Nedrow = Nedrow
Oneida Lake = Oneida Lake
Kanonwalohale = Kanonwalohale
Green Bay = Green Bay
Southwold = Southwold
Mohawk Valley = Mohawk Valley
Schoharie = Schoharie
Bay of Quinte = Bay of Quinte
Kanawale = Kanawale
Kanatsiokareke = Kanatsiokareke
Tyendinaga = Tyendinaga
Hahta = Hahta
Iroquois = Irokesen

Darius I = Dareios I
Your continue existence is an embarrassment to all leaders everywhere! You must be destroyed! = Eure andauernde Existent ist eine Peinlichkeit für Herrscher überall. Ihr müsst zerstört werden!
Curse you! You are beneath me, son of a donkey driver! I will crush you! = Verfluchter! Ihr seid unter meiner Würde, Sohn eines Eselstreibers! Ich werde Euch zermalmen!
You mongrel! Cursed be you! The world will long lament your heinous crime! = Bastard! Verflucht seid Ihr! Die Welt wird Eure ruchlosen Verbrechen noch lange bejammern!
Peace be on you! I am Darius, the great and outstanding king of kings of great Persia... but I suppose you knew that. = Friede sei mit Euch! Ich bin Dareius, der herausragende König der Könige des großartigen Persischen Reiches... Allerdings nehme ich an, Ihr wisst das bereits.
In my endless magnanimity, I am making you this offer. You agree, of course? = In meiner endlosen Großzügigkeit unterbreite ich Euch dieses Angebot. Ihr nehmt es selbstverständlich an?
Good day to you! = Einen Guten Tag!
Ahh... you... = Oh... Sie...
Achaemenid Legacy = Das Vermächtnis der Achaemeniden
Great King Darius of Persia, the heaven casts its light upon you! Persian people are strong and wise, as their leader. In old ages, the great Persian king Cyrus fought back the mighty Median empire and finally destroyed the Medes in 550 BC. Cunning diplomacy and military achievements helped then to conquer the wealthy Lydia and the powerful Babylon, Cyrus' son conquering the eternal Egypt some years later. At the height of its power, the Persian Empire reached the shores of Macedonia, at the very door of the upstart Greek city-states. Persia would have prospered for centuries if Alexander of Macedon hadn't brutally destroyed the great empire in one violent strike. = Großer König Darius von Persien, der Himmel wirft sein Licht auf Euch! Das persische Volk ist stark und weise, wie sein Anführer. In alten Zeiten bekämpfte der große Perserkönig Kyros das mächtige Mederreich und vernichtete die Meder schließlich 550 v. Chr. Dank geschickter Diplomatie und militärischer Errungenschaften gelang es ihm, das reiche Lydien und das mächtige Babylon zu erobern, und Cyrus' Sohn eroberte einige Jahre später das ewige Ägypten. Auf dem Höhepunkt seiner Macht erreichte das persische Reich die Küste Makedoniens, direkt vor der Haustür der aufstrebenden griechischen Stadtstaaten. Persien hätte noch jahrhundertelang gedeihen können, wenn Alexander von Makedonien das Großreich nicht mit einem einzigen Gewaltakt brutal zerstört hätte.
King Darius, the people of Persia await, longing for its past glory and power! Persia of the Immortals must reborn, to punish its foes and rebuild the gleaming Persepolis! Will your new empire shine through the ages of history? = König Darius, das Volk von Persien wartet, sehnt sich nach seinem vergangenen Ruhm und seiner Macht! Persien der Unsterblichen muss wiedergeboren werden, um seine Feinde zu bestrafen und das glänzende Persepolis wieder aufzubauen! Wird Euer neues Reich durch die Zeitalter der Geschichte leuchten?
Persepolis = Persepolis
Parsagadae = Pasargadae
Susa = Susa
Ecbatana = Ekbatana
Tarsus = Tarsus
Gordium = Gordium
Bactra = Bactra
Sardis = Sardes
Ergili = Ergili
Dariushkabir = Dariushkabir
Ghulaman = Ghulaman
Zohak = Zohak
Istakhr = Istachr
Jinjan = Jinjan
Borazjan = Borazdschan
Herat = Herat
Dakyanus = Dakyanus
Bampur = Bampur
Turengtepe = Tureng Tepe
Rey = Rey
Thuspa = Tushpa
Hasanlu = Hasanlu
Gabae = Gabae
Merv = Merw
Behistun = Behistun
Kandahar = Kandahar
Altintepe = Altin Tepe
Bunyan = Bunyan
Charsadda = Charsadda
Uratyube = Ura-Tjube
Dura Europos = Dura Europos
Aleppo = Aleppo
Qatna = Qatna
Kabul = Kabul
Capisa = Capisa
Kyreskhata = Kyreskhata
Marakanda = Afrasiab
Peshawar = Peschawar
Van = Van
Pteira = Pteira
Arshada = Arshada
Artakaona = Artakaona
Aspabota = Aspabota
Autiyara = Autiyara
Bagastana = Bagastana
Baxtri = Baxtri
Darmasa = Darmasa
Daphnai = Daphnai
Drapsaka = Drapsaka
Eion = Eion
Gandutava = Gandutava
Gaugamela = Gaugamela
Harmozeia = Harmozeia
Ekatompylos = Ekatompylos
Izata = Izata
Kampada = Kampada
Kapisa = Kapisa
Karmana = Karmana
Kounaxa = Kounaxa
Kuganaka = Kuganaka
Nautaka = Nautaka
Paishiyauvada = Paishiyauvada
Patigrbana = Patigrbana
Phrada = Phrada
Persia = Persien

Kamehameha I = Kamehameha I
The ancient fire flashing across the sky is what proclaimed that this day would come, though I had foolishly hoped for a different outcome. = Von alters her hat ein über den Himmel blitzendes Feuer verkündet, dieser Tag werde kommen. Leichtsinnig hatte ich einen anderen Ausgang erhofft.
It is obvious now that I misjudged you and your true intentions. = Inzwischen ist es offensichtlich, dass ich Eure wahren Absichten falsch eingeschätzt hatte.
The hard-shelled crab yields, and the lion lies down to sleep. Kanaloa comes for me now. = Der Panzer der Krabbe gibt nach, und der Löwe bettet sich zum Schlaf. Kanaloa wird mich nun holen.
Aloha! Greetings and blessings upon you, friend. I am Kamehameha, Great King of this strand of islands. = Aloha! Grüße und Segen auf Euer Haupt, Freund. Ich bin Kamehameha, Großkönig dieser Inselkette.
Come, let our people feast together! = Kommt, lasst unsere Völker zusammen ein großes Bankett feiern!
Welcome, friend! = Willkommen, Freund!
Wayfinding = Pfadfinder
Aloha to Kamehameha the Great, who the heavens allowed to unite your people! O great King, under your reign, the Big Island of Hawai'i became one in 1791 AD, and many other islands joined your vision of union in 1810. As the first King of Hawai'i, law and taxation systems were stabilized, and you promoted the Mamalahoe Kawanai, an edict to protect civilian people in times of war. Unification and sovereignty of all the islands continued thanks to your fair laws and deeds, even after you joined your ancestors in paradise in 1819. = Aloha an Kamehameha den Großen, dem der Himmel erlaubte, Euer Volk zu vereinen! Oh großer König, unter Eurer Herrschaft wurde die Große Insel Hawai'i 1791 n. Chr. vereint, und viele andere Inseln schlossen sich 1810 Eurer Vision der Vereinigung an. Als erster König von Hawai'i habt Ihr das Rechts- und Steuersystem stabilisiert und das Mamalahoe Kawanai, ein Edikt zum Schutz der Zivilbevölkerung in Kriegszeiten, erlassen. Die Vereinigung und Souveränität aller Inseln wurde dank Eurer gerechten Gesetze und Taten fortgesetzt, auch nachdem Ihr 1819 zu Euren Vorfahren ins Paradies gegangen wart.
Wise and benevolent King, will you unite your people once again by wearing the bright mantle of the Lion of the Pacific? Will your new empire shine through the ages of history? = Weiser und gütiger König, werdet Ihr Euer Volk noch einmal vereinen, indem Ihr den leuchtenden Mantel des Löwen des Pazifiks tragt? Wird Euer neues Reich durch die Zeitalter der Geschichte leuchten?
Honolulu = Honolulu
Samoa = Samoa
Tonga = Tonga
Nuku Hiva = Nuku Hiva
Raiatea = Raiatea
Aotearoa = Aotearoa
Tahiti = Tahiti
Hilo = Hilo
Te Wai Pounamu = Te Wai-Pounamu
Rapa Nui = Rapa Nui
Tuamotu = Tuamotu
Rarotonga = Rarotonga
Tuvalu = Tuvalu
Tubuai = Tubuai
Mangareva = Mangareva
Oahu = Oahu
Kiritimati = Kiritimati
Ontong Java = Ontong Java
Niue = Niue
Rekohu = Rekohu
Rakahanga = Rakahanga
Bora Bora = Bora Bora
Kailua = Kailua
Uvea = Uvea
Futuna = Futuna
Rotuma = Rotuma
Tokelau = Tokelau
Lahaina = Lahaina
Bellona = Bellona
Mungava = Mu Nggava
Tikopia = Tikopia
Emae = Émaé
Kapingamarangi = Kapingamarangi
Takuu = Takuu
Nukuoro = Nukuoro
Sikaiana = Sikaiana
Anuta = Anuta
Nuguria = Nuguria
Pileni = Pileni
Nukumanu = Nukumanu
Polynesia = Polynesien

Ramkhamhaeng = Ramkhamhaeng
You lowly, arrogant fool! I will make you regret of your insolence! = Ihr niederer, arroganter Narr! Ich werde Euch Eure Unverschämtheit bedauern lassen!
You scoundrel! I shall prepare to fend you off! = Ihr Schurke! Ich werde unverzüglich Vorbereitungen treffen, um Euch zurückzuwerfen!
Although I lost, my honor shall endure. I wish you good luck. = Obwohl ich verlor, wird meine Ehre überdauern. Ich wünsche Euch viel Glück.
I, Pho Kun Ramkhamhaeng, King of Siam, consider it a great honor that you have walked to visit my country of Siam. = Ich, Pho Kun Ramkhamhaeng, König von Siam, betrachte es als große Ehre, dass Ihr die weite Reise auf Euch genommen habt, um mein Land Siam zu besuchen.
Greetings. I believe this is a fair proposal for both parties. What do you think? = Ich grüße Euch. Ich glaube, dies ist ein fairer Vorschlag für beide Seiten. Was meint Ihr dazu?
Welcome. = Willkommen.
Father Governs Children = Vater und Kinder
O Great King Ramkhamhaeng, the Siamese people obey you with respect and fear! The beautiful and mysterious land of Siam is an ancient country in the heart of Southeast Asia, which was besieged by many foes, plagued by bloody war and great poverty, but eventually the smart and loyal Siamese people have endured and triumphed. Siam was a part of the Khmer Empire until the 13th century AD, before its brave people took arms and led a revolution to form the small Sukhothai kingdom. After many battles and diplomacy prowess, this tiny kingdom became a mighty empire, which would dominate South East Asia for more than a century. = Oh Großkönig Ramkhamhaeng, das siamesische Volk gehorcht Euch mit Respekt und Furcht! Das schöne und geheimnisvolle Land Siam ist ein uraltes Land im Herzen Südostasiens, das von vielen Feinden belagert, von blutigen Kriegen und großer Armut geplagt wurde, aber letztendlich hat das kluge und loyale siamesische Volk überlebt und triumphiert. Bis zum 13. Jahrhundert nach Christus war Siam Teil des Khmer-Reiches, bevor sein tapferes Volk zu den Waffen griff und eine Revolution anführte, um das kleine Königreich Sukhothai zu gründen. Nach vielen Schlachten und diplomatischem Geschick wurde aus diesem winzigen Königreich ein mächtiges Reich, das mehr als ein Jahrhundert lang Südostasien beherrschte.
Wise and powerful King Ramkhamhaeng, your people want to revive these days of glory! Can you make a new dawn break on Siam? Will your new empire shine through the ages of history? = Weiser und mächtiger König Ramkhamhaeng, Euer Volk möchte die glorreichen Tage wieder aufleben lassen! Könnt Ihr eine neue Dämmerung über Siam hereinbrechen lassen? Wird Euer neues Reich durch die Zeitalter der Geschichte leuchten?
Sukhothai = Sukhothai
Si Satchanalai = Si Satchanalai
Muang Saluang = Muang Saluang
Lampang = Lampang
Phitsanulok = Phitsanulok
Kamphaeng Pet = Kamphaeng Pet
Nakhom Chum = Nakhon Chum
Vientiane = Vientiane
Nakhon Si Thammarat = Nakhon Si Thammarat
Martaban = Martaban
Nakhon Sawan = Nakhon Sawan
Chainat = Chai Nat
Luang Prabang = Luang Prabang
Uttaradit = Uttaradit
Chiang Thong = Chiang Thong
Phrae = Phrae
Nan = Nan
Tak = Tak
Suphanburi = Suphan Buri
Hongsawadee = Hongsawadee
Thawaii = Tavoy
Ayutthaya = Ayutthaya
Taphan Hin = Taphan Hin
Uthai Thani = Uthai Thani
Lap Buri = Lop Buri
Ratchasima = Ratchasima
Ban Phai = Ban Phai
Loci = Loei
Khon Kaen = Khon Kaen
Surin = Surin
Siam = Siam

Isabella = Isabelle
God will probably forgive you... but I shall not. Prepare for war. = Gott mag Euch vergeben, aber ich nicht. Bereitet Euch auf Krieg vor.
Repugnant spawn of the devil! You will pay! = Widerwärtige Ausgeburt des Teufels! Das werdet Ihr büßen!
If my defeat is, without any doubt, the will of God, then I will accept it. = Wenn denn meine Niederlage, ohne jeden Zweifel, der Wille Gottes sei, so werde ich sie akzeptieren.
God blesses those who deserve it. I am Isabel of Spain. = Gott segnet diejenigen, die dessen würdig sind. Ich bin Isabella von Spanien.
I hope this deal will receive your blessing. = Ich hoffe dieser Handel wird Euren Segen erhalten.
Seven Cities of Gold = Die Sieben Goldenen Städte
Holy Isabella, envoy of God, Great Queen of Castille and León, your people celebrate you! Spain is a beautiful and ancient country, a link between Europe and Africa, one shore on the Mediterranean and the other on the mighty Atlantic Ocean. The Spanish culture had taken the best of the Christian and Muslim worlds, and was ready to dominate the world for centuries. Powerful Spanish military fleets and brave explorers found and conquered much of the New World. Exploiting a whole new continent and its riches, Spain reached a state of power few could compete with for hundreds of years. = Heilige Isabella, Abgesandte Gottes, große Königin von Kastilien und León, Euer Volk feiert Euch! Spanien ist ein wunderschönes und altes Land, ein Bindeglied zwischen Europa und Afrika, das eine Ufer liegt am Mittelmeer, das andere am mächtigen Atlantik. Die spanische Kultur hatte das Beste aus der christlichen und der muslimischen Welt in sich vereint und war bereit, die Welt für Jahrhunderte zu beherrschen. Mächtige spanische Militärflotten und mutige Entdecker entdeckten und eroberten große Teile der Neuen Welt. Durch die Ausbeutung eines völlig neuen Kontinents und seiner Reichtümer erreichte Spanien eine Machtposition, mit der sich nur wenige über Hunderte von Jahren messen konnten.
O splendid and virtuous Isabella! By the will of the heavens, will Spain reborn to achieve its holy destiny and become a new El Dorado? Will your new empire shine through the ages of history? = Oh prächtige und tugendhafte Isabella! Wird Spanien durch den Willen des Himmels wiedergeboren, um seine heilige Bestimmung zu erfüllen und ein neues Eldorado zu werden? Wird Euer neues Reich durch die Zeitalter der Geschichte leuchten?
Madrid = Madrid
Barcelona = Barcelona
Seville = Sevilla
Cordoba = Cordoba
Toledo = Toledo
Santiago = Santiago
Murcia = Murcia
Valencia = Valencia
Zaragoza = Zaragoza
Pamplona = Pamplona
Vitoria = Vitoria
Santander = Santander
Oviedo = Oviedo
Jaen = Jaén
Logroño = Logroño
Valladolid = Valladolid
Palma = Palma
Teruel = Teruel
Almeria = Almería
Leon = León
Zamora = Zamora
Mida = Mida
Lugo = Lugo
Alicante = Alicante
Càdiz = Cádiz
Eiche = Elche
Alcorcon = Alcorcón
Burgos = Burgos
Vigo = Vigo
Badajoz = Badajoz
La Coruña = La Coruña
Guadalquivir = Guadalquivir
Bilbao = Bilbao
San Sebastian = San Sebastián
Granada = Granada
Mérida = Mérida
Huelva = Huelva
Ibiza = Ibiza
Las Palmas = Las Palmas
Tenerife = Teneriffa
Spain = Spanien

Askia = Askia
You are an abomination to heaven and earth, the chief of ignorant savages! You must be destroyed! = Ihr seid eine Abscheulichkeit vor Himmel und Erde, ein Anführer ignoranter Wilder! Ihr müsst zerstört werden!
Fool! You have doomed your people to fire and destruction! = Narr! Ihr habt soeben Euer Volk zu Feuer und Zerstörung verdammt!
We have been consumed by the fires of hatred and rage. Enjoy your victory in this world - you shall pay a heavy price in the next! = Wir wurden aufgezehrt durch die Feuer des Hasses und der Raserei. Genießt Euren Sieg in dieser Welt - in der nächsten werdet Ihre einen heftigen Preis dafür bezahlen!
I am Askia of the Songhai. We are a fair people - but those who cross us will find only destruction. You would do well to avoid repeating the mistakes others have made in the past. =  Ich bin Askia von den Songhai. Wir sind ein gerechtes Volk - aber diejenigen, die uns unehrenhaft behandeln, werden nur Zerstörung ernten. Ihr würdet gut daran tun, aus den Fehlern, die andere in der Vergangenheit begangen haben, eine Lehre zu ziehen.
Can I interest you in this deal? = Kann ich Euch an diesem Handel interessieren?
River Warlord = Fluss-Bandenchef
Askia, leader of the Songhai people and greatest of all, may God watch your path towards glory! Songhai was under the rule of the mighty West African state of Mali until the middle of the 14th century. Great King Sunni Ali Ber fought for independance, and showed to all Songhai's power, by conquering territories and repelling many foes who sought to destroy the rising kingdom. Ultimately, conquest of the wealthy cities of Timbuktu and Jenne made Songhai an empire with enough economic power to survive for a century, until the empire bowed down before foes with advanced technology - muskets against spearmen. = Askia, Führer des Songhai-Volkes und Größter von allen, möge Gott Euren Weg zum Ruhm bewachen! Songhai stand bis Mitte des 14. Jahrhunderts unter der Herrschaft des mächtigen westafrikanischen Staates Mali. Der Großkönig Sunni Ali Ber kämpfte für seine Unabhängigkeit und zeigte allen Songhai seine Macht, indem er Gebiete eroberte und viele Feinde zurückschlug, die das aufstrebende Königreich zerstören wollten. Die Eroberung der wohlhabenden Städte Timbuktu und Jenne machte Songhai schließlich zu einem Reich, das über genügend Wirtschaftskraft verfügte, um ein Jahrhundert lang zu überleben, bis es sich vor Feinden mit fortschrittlicher Technologie - Musketen gegen Speerträger - verneigte.
King Askia, your people know there's still hope, that the hour of revenge is coming. Give them wealth and power, give them mighty weapons of iron and fire, to destroy any foe, for Songhai to revive! Will your new empire shine through the ages of history? = König Askia, Euer Volk weiß, dass es noch Hoffnung gibt, dass die Stunde der Rache naht. Gebt ihnen Reichtum und Macht, gebt ihnen mächtige Waffen aus Eisen und Feuer, um jeden Feind zu vernichten, damit Songhai wieder auflebt! Wird Euer neues Reich durch die Zeitalter der Geschichte leuchten?
Gao = Gao
Tombouctu = Timbuktu
Jenne =  Djenné
Taghaza = Taghaza
Tondibi = Tondibi
Kumbi Saleh = Koumbi Saleh
Kukia = Kukia
Walata = Walata
Tegdaoust = Tegdaoust
Argungu = Argungu
Gwandu = Gwandu
Kebbi = Birnin Kebbi
Boussa = Bussa
Motpi = Mopti
Bamako = Bamako
Wa = Wa
Kayes = Kayes
Awdaghost = Aoudaghost
Ouadane = Ouadane
Dakar = Dakar
Tadmekket = Tadmekket
Tekedda = Tekedda
Kano = Kano
Agadez = Agadez
Niamey = Niamey
Torodi = Torodi
Ouatagouna = Ouattagouna
Dori = Dori
Bamba = Bamba
Segou = Ségou
Songhai = Songhai

Genghis Khan = Dschingis Kahn
You stand in the way of my armies. Let us solve this like warriors! = Ihr steht meinen Armeen im Weg. Lasst uns das wie Krieger regeln!
No more words. Today, Mongolia charges toward your defeat. = Genug der Worte. Heute galoppiert das mongolische Volk für Eure Niederlage!
You have hobbled the Mongolian clans. My respect for you nearly matches the loathing. I am waiting for my execution. = Ihr habt die Mongolischen Klans gefesselt. Mein Respekt erreicht beinahe meine Verachtung. Ich erwarte meine Hinrichtung.
I am Temuujin, conqueror of cities and countries. Before me lie future Mongolian lands. Behind me is the only cavalry that matters. = Ich bin Temuujin, der Eroberer von Städten und Ländern. Vor mir liegen zukünftige mongolische Ländereien, hinter mir reitet die einzige Kavallerie, die zählt.
I am not always this generous, but we hope you take this rare opportunity we give you. = Ich bin nicht immer so großzügig, aber wir hoffen, dass Ihr diese seltene Gelegenheit nutzt, die wir dir bieten.
So what now? = Was nun?
Mongol Terror = Mongolischer Terror
O great Temuujin, immortal leader of the mighty Mongol Empire! Your name alone was enough to make cities crumble, and the sound of the mighty Mongol cavalry to make your enemies flee! O Great Khan! Once Northern Asia united into a mighty people, producing one of the greatest armies the world has ever known, your skillful mounted archers conquered in only a few years, most of China, Eastern Asia, and even reached the gates of Europe at the West. With cunning diplomacy and brilliant warfare, you swept your enemies one after another, creating the greatest empire ever seen, reducing Roman or Greek conquests to minor achievements. = Oh großer Temuujin, unsterblicher Führer des mächtigen Mongolenreiches! Euer Name allein reichte aus, um Städte zum Einsturz zu bringen, und der Klang der mächtigen mongolischen Kavallerie, um Eure Feinde in die Flucht zu schlagen! Oh großer Khan! Einst vereinigte sich Nordasien zu einem mächtigen Volk und brachte eine der größten Armeen hervor, die die Welt je gesehen hat. Eure geschickten berittenen Bogenschützen eroberten in nur wenigen Jahren den größten Teil Chinas und Ostasiens und drangen im Westen sogar bis vor die Tore Europas vor. Mit schlauer Diplomatie und brillanter Kriegsführung habt Ihr einen Feind nach dem anderen besiegt und so das größte Reich aller Zeiten geschaffen, das römische oder griechische Eroberungen zu kleinen Errungenschaften degradierte.
Divine Temuujin, battles and conquests run through the veins of the Mongols. Are you ready to shatter the will of your enemies? Will your cavalry ride in the steppes once again and strike as lightning and thunder? Will your new empire shine through the ages of history? = Göttlicher Temuujin, Schlachten und Eroberungen fließen durch die Adern der Mongolen. Seid Ihr bereit, den Willen Eurer Feinde zu brechen? Wird Eure Kavallerie noch einmal durch die Steppe reiten und wie Blitz und Donner zuschlagen? Wird Euer neues Reich durch die Zeitalter der Geschichte leuchten?
Karakorum = Karakorum
Beshbalik = Beshbaliq
Turfan = Turpan
Hsia = Hsia
Old Sarai = Alt-Sarai
New Sarai = Neu-Sarai
Tabriz = Tabriz
Tiflis = Tiflis
Otrar = Otrar
Sanchu = Sanchu
Kazan = Kazan
Almarikh = Almarikh
Ulaanbaatar = Ulaanbaatar
Hovd = Chowd
Darhan = Darhan
Dalandzadgad = Dalandzadgad
Mandalgovi = Mandalgobi
Choybalsan = Tschoibalsan
Erdenet = Erdenet
Tsetserieg = Tsetserleg
Baruun-Urt = Baruun-Urt
Ereen = Eren Hot
Batshireet = Batshireet
Choyr = Tschoir
Ulaangom = Ulaangom
Tosontsengel = Tosontsengel
Altay = Altai
Uliastay = Uliastai
Bayanhongor = Bajanchongor
Har-Ayrag = Har-Airag
Nalayh = Nalaich
Tes = Tes
Mongolia = Mongolei

Montezuma I = Montezuma I
Xi-miqa-can! Xi-miqa-can! Xi-miqa-can! (Die, die, die!) = Xi-miqa-can! Xi-miqa-can! Xi-miqa-can! (Sterbt, sterbt, sterbt!)
Excellent! Let the blood flow in raging torrents! = Ausgezeichnet! Lasst das Blut in reißenden Strömen fließen!
Monster! Who are you to destroy my greatness? = Ungeheuer! Wer seid Ihr, dass Ihr meine Größe zerstört?
What do I see before me? Another beating heart for my sacrificial fire. = Was sehe ich vor mir? Ein weiteres schlagendes Herz für mein Opferfeuer.
Accept this agreement or suffer the consequences. = Akzeptiert diese Vereinbarung oder erleidet die Konsequenzen.
Welcome, friend. = Willkommen, Freund.
Sacrificial Captives = Geopferte Gefangene
O divine Montezuma, your people welcome you! May your magnificence inspire all living things! The mighty Aztecs were nomads until the 12th century, when they choose to settle in the mesa central, which would later be called Mexico. Wars were frequent with other tribes to control the rich land surrounding the sacred lakes of Texcoco, Xaltocan and Zampango. In some 200 years, double-sided alliances and martial prowess made of the Aztecs the dominant power in the Central American basin, forming a mighty empire stretching from sea to sea. Alas, the empire fell under the assault of foreign devils - the Spaniards and many curses they brought with them! Wars between tribes and weaponry of doom used by the invaders made the great Aztec civilization crumble in only a few decades. = Oh göttlicher Montezuma, Euer Volk heißt Euch willkommen! Möge Eure Großartigkeit alle Lebewesen inspirieren! Die mächtigen Azteken waren bis zum 12. Jahrhundert Nomaden, als sie sich in der Mesa Central niederließen, die später Mexiko genannt wurde. Sie führten häufig Kriege mit anderen Stämmen, um das reiche Land rund um die heiligen Seen von Texcoco, Xaltocan und Zampango zu kontrollieren. In etwa 200 Jahren machten doppelseitige Allianzen und kriegerische Fähigkeiten die Azteken zur dominierenden Macht im mittelamerikanischen Becken und bildeten ein mächtiges Reich, das sich von Meer zu Meer erstreckte. Doch leider fiel das Reich unter dem Ansturm fremder Teufel - den Spaniern und vielen Flüchen, die sie mitbrachten! Die Kriege zwischen den Stämmen und die von den Invasoren verwendeten Waffen des Verderbens ließen die große aztekische Zivilisation in nur wenigen Jahrzehnten zusammenbrechen.
O mighty King Montezuma, do you hear the call of your people seeking for revenge? Will you lead them to victory under the light of the Five Suns? Will your new empire shine through the ages of history? = Oh mächtiger König Montezuma, hört Ihr den Ruf Eures Volkes, das nach Rache verlangt? Werdet Ihr sie im Licht der fünf Sonnen zum Sieg führen? Wird Euer neues Reich durch die Zeitalter der Geschichte leuchten?
Tenochtitlan = Tenochtitlan
Teotihuacan = Teotihuacan
Tlatelolco = Tlatelolco
Texcoco = Texcoco
Tlaxcala = Tlaxcala
Calixtlahuaca = Calixtlahuaca
Xochicalco = Xochicalco
Tlacopan = Tlacopan
Atzcapotzalco = Atzcapotzalco
Tzintzuntzan = Tzintzuntzan
Malinalco = Malinalco
Tamuin = Tamuin
Teayo = Teayo
Cempoala = Cempoala
Chalco = Chalco
Tlalmanalco = Tlalmanalco
Ixtapaluca = Ixtapaluca
Huexotla = Huexotla
Tepexpan = Tepexpan
Tepetlaoxtoc = Tepetlaoxtoc
Chiconautla = Chiconautla
Zitlaltepec = Zitlaltepec
Coyotepec = Coyotepec
Tequixquiac = Tequixquiac
Jilotzingo = Jilotzingo
Tlapanaloya = Tlapanaloya
Tultitan = Tultitan
Ecatepec = Ecatepec
Coatepec = Coatepec
Chalchiuites = Chalchiuites
Chiauhita = Chiauhita
Chapultepec = Chapultepec
Itzapalapa = Itzapalapa
Ayotzinco = Ayotzinco
Iztapam = Iztapam
Aztecs = Azteken

Pachacuti = Pachacútec
Resistance is futile! You cannot hope to stand against the mighty Incan empire. If you will not surrender immediately, then prepare for war! = Widerstand ist zwecklos! Ihr könnt nicht darauf hoffen, sich gegen das mächtige Reich der Inka zu stellen. Wenn Ihr nicht sofort kapituliert, dann bereitet Euch auf einen Krieg vor!
Declare war on me?!? You can't, because I declare war on you first! = Mir Krieg erklären? Unmöglich, ich erkläre den Krieg zuerst!
How did you darken the sun? I ruled with diligence and mercy—see that you do so as well. = Wie konntet Ihr die Sonne verdunkeln? Ich führte mit Sorgfalt und Gnade - seht zu, dass Ihr dies ebenso haltet.
How are you? You stand before Pachacuti Inca Yupanqui. = Wie geht es Euch? Ihr steht vor Pachacútec Inka Yupanqui.
The Incan people offer this fair trade. = Das Volk der Inka bietet diesen fairen Handel.
How are you doing? = Wie geht es Euch?
What do you want now? = Was wollt Ihr denn nun schon wieder?
Great Andean Road = Die Große Andenstraße
King Pachacuti Sapa Inca, maker of the world and ruler of Tawantinsuyu and the Inca people, your loyal subjects greet you! In the beginning, the small state of Cusco already showed the Incans were promised for greatness. They won many wars against powerful enemies, relentlessly crushing any army that dared oppose them, and forged a mighty empire stretching from Ecuador to Chile, the greatest ever seen in pre-Columbian America. Not just undaunted soldiers, Inca people were accomplished builders and artists, their magnificient and unequalled culture still fascinating the world today. = König Pachacuti Sapa Inca, Schöpfer der Welt und Herrscher von Tawantinsuyu und dem Volk der Inka, Eure treuen Untertanen grüßen Euch! Schon in den Anfängen des kleinen Staates Cusco zeigte sich, dass die Inka zu Großem bestimmt waren. Sie gewannen viele Kriege gegen mächtige Feinde, zerschlugen unerbittlich jede Armee, die es wagte, sich ihnen zu widersetzen, und schmiedeten ein mächtiges Reich, das sich von Ecuador bis nach Chile erstreckte und das größte war, das es je im vorkolumbianischen Amerika gab. Die Inka waren nicht nur unerschrockene Soldaten, sondern auch begabte Baumeister und Künstler, deren großartige und unvergleichliche Kultur die Welt noch heute fasziniert.
O Emperor Pachacuti, honor your name of 'Earth Shaker'! Will you once again summon the power of the earth to unite all Incan people under the protection of Sapa Inca, the Son of the Sun? Will your new empire shine through the ages of history? = Oh Kaiser Pachacuti, macht Eurem Namen 'Weltenveränderer' alle Ehre! Werdet Ihr noch einmal die Kraft der Erde beschwören, um alle Inka unter dem Schutz von Sapa Inca, dem Sohn der Sonne, zu vereinen? Wird Euer neues Reich durch die Zeitalter der Geschichte leuchten?
Cuzco = Cusco
Tiwanaku = Tiwanaku
Machu = Macchu
Ollantaytambo = Ollantaytambo
Corihuayrachina = orihuayrachina
Huamanga = Huamanga
Rumicucho = Rumicucho
Vilcabamba = Vilcabamba
Vitcos = Vitcos
Andahuaylas = Andahuaylas
Ica = Ica
Arequipa = Arequipa
Nasca = Nazca
Atico = Atico
Juli = Julí
Chuito = Chuito
Chuquiapo = Chuquiapo
Huanuco Pampa = Huanuco Pampa
Tamboccocha = Tamboccocha
Huaras = Huaras
Riobamba = Riobamba
Caxamalca = Caxamalca
Sausa = Sausa
Tambo Colorado = Tambo Colorado
Huaca = Huaca
Tumbes = Tumbes
Chan Chan = Chan Chan
Sipan = Sipan
Pachacamac = Pachacamac
Llactapata = Llactapata
Pisac = Pisac
Kuelap = Kuelap
Pajaten = Pajatén
Chucuito = Chucuito
Choquequirao = Choquequirao
Inca = Inka

Harald Bluetooth = Harald 'Blauzahn' Gormsson
If I am to be honest, I tire of those pointless charades. Why don't we settle our disputes on the field of battle, like true men? Perhaps the skalds will sing of your valor... or mine! = Wenn ich ehrlich sein soll, habe ich genug von diesen sinnlosen Scharaden. Warum legen wir unsere Streitigkeiten nicht auf dem Schlachtfeld bei, wie wahre Männer? Vielleicht werden die Skalden von Eurem Mut singen... oder meinem!
Ahahah! You seem to show some skills of a true Viking! Too bad that I'll probably kill you! = Ahahah! Sie scheinen einige Fähigkeiten eines wahren Wikingers zu zeigen! Zu schade, dass ich dich wahrscheinlich töten werde!
Loki must have stood by you, for a common man alone could not have defeated me... Oh well! I will join the einherjar in Valhalla and feast, while you toil away here. = Loki muss Euch beigestanden haben, denn ein gewöhnlicher Mann allein hätte mich nicht besiegen können... Nun gut! Ich werde mich den Einherjer in Walhalla anschließen und schlemmen, während Sie sich hier abmühen.
Harald Bluetooth bids you welcome to his lands, a Viking unlike any the seas and lands have ever known! Hah, are you afraid? = Harald Blauzahn heißt Euch in seinem Land willkommen - ein Wikinger, wie ihn die Meere und Länder noch nie gesehen haben! Hah, habt Ihr Angst?
This is a fine deal! Even a drunk beggar would agree! = Ein feiner Tausch. Selbst ein trunkener Bettler würde zustimmen!
Hail to you. = Heil sei Dir.
Viking Fury = Wikinger-Raserei
Skal, Harald Bluetooth Gormsson, son of King Gorm of the Old and Thyra Dannebod! After crushing the armies of Norway, you achieved great construction projects all across the land of mighty Denmark. Numerous Ring Fortresses were built under your reign to protect the people from foreign invasions, but also from local quarrels. In 983 AD, you successfully repelled several waves of German settlers trying to colonize your land, and then always kept your kingdom free from any foreign pressure. = Skal, Harald 'Blauzahn' Gormsson, Sohn von König Gorm der Alte und Thyra Dannebod! Nachdem Ihr die norwegischen Armeen zerschlagen hattet, habt Ihr große Bauprojekte im ganzen Land des mächtigen Dänemark durchgeführt. Unter Eurer Herrschaft wurden zahlreiche Ringfestungen errichtet, um das Volk vor fremden Invasionen, aber auch vor lokalen Streitigkeiten zu schützen. Im Jahr 983 n. Chr. habt Ihr mehrere Wellen deutscher Siedler, die versucht haben, Euer Land zu kolonisieren, erfolgreich abgewehrt und Euer Königreich stets frei von jeglichem Druck von außen gehalten.
As a true Viking, who knows not fear, time has come to unleash mighty armies of Northsmen to bring despair upon your enemies! By the will of the Gods, it will be either a glorious triumph or a sumptuous feast in the Valhalla! Will your new empire shine through the ages of history? = Als wahrer Wikinger, der keine Angst kennt, ist die Zeit gekommen, mächtige Armeen von Nordmännern zu entfesseln, um Eure Feinde zur Verzweiflung zu bringen! Wenn es nach dem Willen der Götter geht, wird es entweder ein glorreicher Triumph oder ein üppiges Festmahl in Walhalla sein! Wird Euer neues Reich durch die Zeitalter der Geschichte leuchten?
Copenhagen = Kopenhagen
Aarhus = Aarhus
Kaupang = Kaupang
Ribe = Ripen
Viborg = Viborg
Tunsberg = Tunsberg
Roskilde = Roskilde
Hedeby = Hedeby
Oslo = Oslo
Jelling = Jelling
Truso = Trusø
Bergen = Bergen
Faeroerne = Færøerne
Reykjavik = Reykjavik
Trondheim = Trondheim
Godthab = Godthåb
Helluland = Helluland
Lillehammer = Lillehammer
Markland = Markland
Elsinore = Elsinore
Sarpsborg = Sarpsborg
Odense = Odense
Aalborg = Aalborg
Stavanger = Stavanger
Vorbasse = Vorbasse
Schleswig = Schleswig
Kristiansand = Kristiansand
Halogaland = Helgeland
Randers = Randers
Fredrikstad = Fredrikstad
Kolding = Kolding
Horsens = Horsens
Tromsoe = Tromsø
Vejle = Vejle
Koge = Koge
Sandnes = Sandnes
Holstebro = Holstebro
Slagelse = Slagelse
Drammen = Drammen
Hillerod = Hillerød
Sonderborg = Sønderborg
Skien = Skien
Svendborg = Svendborg
Holbaek = Holbæk
Hjorring = Hjørring
Fladstrand = Fladstrand
Haderslev = Haderslev
Ringsted = Ringsted
Skrive = Skrive
Denmark = Dänemark

You leave us no choice. War it must be. = Ihr lasst uns keine Wahl. Krieg muss es sein.
Very well, this shall not be forgotten. = Na gut, aber dies wird nicht vergessen.
I guess you weren't here for the sprouts after all... = Dann wart Ihr also nicht nur für den Rosenkohl hier...
Brussels = Brüssel

And so the flower of Florence falls to barbaric hands... = Und so fällt die Blüte Florenz in die Hände von Barbaren...
Florence = Florenz

So this is how it feels to die... = So also fühlt sich das Sterben an...
Hanoi = Hanoi

Unacceptable! = Unerhört!

Today, the Malay people obey you, but do not think this is over... = Heute gehorcht das Malaiische Volk Euch, aber glaubt nicht, dass dies vorbei ist...
Kuala Lumpur = Kuala Lumpur

Perhaps now we will find peace in death... = Vielleicht können wir jetzt im Tode Frieden finden...
Lhasa = Lhasa

You fiend! History shall remember this! = Du Unmensch! Die Geschichte soll sich daran erinnern!
Milan = Mailand

We were too weak to protect ourselves... = Wir waren zu schwach, uns zu verteidigen...
Quebec City = Québec-Stadt

I have failed. May you, at least, know compassion towards our people. = Ich habe versagt. Mögt Ihr wenigstens Mitgefühl für unser Volk kennen.
Cape Town = Kapstadt

The day of judgement has come to us. But rest assured, the same will go for you! = Das Jüngste Gericht ist über uns gekommen. Keine Sorge, Euch ereilt es bald auch!
Helsinki = Helsinki

Ah, Gods! Why have you forsaken us? = Oh, Götter! Warum habt Ihr uns verlassen?
Manila = Manila

Congratulations, conqueror. This tribe serves you now. = Glückwunsch, Eroberer. Dieses Volk dient nun dir.
Mogadishu = Mogadischu

I have to do this, for the sake of progress if nothing else. You must be opposed! = Ich muss dies tun, allein schon für den Fortschritt. Jemand muss sich Euch entgegenstellen!
You can see how fruitless this will be for you... right? = Ihr seht wie unergiebig dies für Euch sein wird, oder?
May God grant me these last wishes - peace and prosperity for Brazil. = Möge Gott mir meinen letzten Wunsch erfüllen: Friede und Wohlstand für Brasilien.
Rio de Janeiro = Rio de Janeiro

After thorough deliberation, Australia finds itself at a crossroads. Prepare yourself, for war is upon us. = Nach reiflicher Überlegung befindet sich Australien an einer Weggabelung. Bereitet Euch vor, denn Krieg kommt über uns.
We will mobilize every means of resistance to stop this transgression against our nation! = Wir werden jedes Mittel des Widerstands mobilisieren, um diese Transgression gegen unsere Nation zurückzuwerfen!
The principles for which we have fought will survive longer than any nation you could ever build. = Die Prinzipien, für die wir kämpften, werden länger leben als jede Nation, die Ihr zu bauen imstande sein werdet.
Sydney = Sydney

I will enjoy hearing your last breath as you witness the destruction of your realm! = Ich werde es genieße, Euren letzten Atemzug zu hören, während Ihr der Zerstörung Eures Reiches zuseht!
Why do we fight? Because Inanna demands it. Now, witness the power of the Sumerians! = Warum kämpfen wir? Weil Inanna es so will. Nun erlebe die Macht der Sumerer!
What treachery has struck us? No, what evil? = Welcher Verrat hat uns niedergestreckt? Nein, welch Übel?
Ur = Ur

In responding to the unstinting malignancy that has heretofore defined your relationship with Canada, we can have no recourse but war! = Als Antwort auf die ungebremste Bösartigkeit, die bisher Eure Beziehung zu Kanada bestimmt hat, gibt es keine andere Wahl als Krieg!
As we can reach no peaceful resolution with you, Canada must turn, with reluctance, to war. = Da wir nicht imstande sind, eine friedliche Lösung mit Euch zu erreichen, muss sich Kanada - widerwillig - dem Krieg zuwenden.
I regret not defending my country to the last, although it was not of use. = Ich bereue es nicht, mein Land bis zum Letzten verteidigt zu haben, auch wenn es nichts genutzt hat.
Vancouver = Vancouver

You have revealed your purposes a bit too early, my friend... = Ihr habt Eure Absichten ein wenig zu früh offenbart, mein Freund...
A wrong calculation, on my part. = Da habe ich mich wohl verrechnet.
Venice = Venedig

They will write songs of this.... pray that they shall be in your favor. = Über dies werden Lieder geschrieben werden - bete, dass diese zu Euren Gunsten ausfallen mögen.
Antwerp = Antwerpen

How barbaric. Those who live by the sword shall perish by the sword. = Wie Barbarisch. Wer nach dem Schwert lebt, wird mit dem Schwert untergehen.
Genoa = Genua

We... defeated? No... we had so much work to do! = Wir,... besiegt? Nein!... Es gab noch so viel zu tun!
Kathmandu = Kathmandu

Perhaps, in another world, we could have been friends... = In einer anderen Welt hätten wir vielleicht Freunde sein können...
Singapore = Singapur

We never fully trusted you from the start. = Wir haben Euch von Anfang an nicht ganz vertraut.
Tyre = Tyros

May the Heavens forgive you for inflicting this humiliation to our people. = Mögen die Himmel Euch verzeihen für die Demütigung, die Ihr unserem Volke angetan habt.
Zanzibar = Sansibar

How could we fall to the likes of you?! = Wie konnten wir nur gegen so einen Abschaum unterliegen?
Almaty = Almaty

Let's have a nice little War, shall we? = Lasst uns einen netten kleinen Krieg führen, ja?
If you need your nose bloodied, we'll happily serve. = Wenn ihr eine blutige Nase braucht, sind wir gerne bereit, euch zu helfen.
The serbian guerilla will never stop haunting you! = Die serbische Guerilla wird nie aufhören, euch zu verfolgen!
Belgrade = Belgrad

War lingers in our hearts. Why carry on with a false peace? = Krieg verweilt in unseren Herzen. Wozu einen falschen Frieden fortführen?
You gormless radger! You'll dine on your own teeth before you set foot in Ireland! = Ihr dämlicher Gauner! Ihr werdet Eure eigenen Zähnen essen, bevor Ihr einen Fuß nach Irland setzt!
A lonely wind blows through the highlands today. A dirge for Ireland. Can you hear it? = Eine einsame Brise weht heute über die Hochebenen. Ein Klagelied für Irland. Könnt Ihr es hören?
Dublin = Dublin

You shall stain this land no longer with your vileness! To arms, my countrymen - we ride to war! = Ihr werdet dieses Land nicht länger mit Eurer Widerwärtigkeit beschmutzen! Zu den Waffen, meine Landsmänner, wir reiten in den Krieg!
Traitorous man! The Celtic peoples will not stand for such wanton abuse and slander - I shall have your head! = Verräterischer Kerl! Das Keltische Volk wird solch böswilligen Missbrauch und Verleumdung nicht hinnehmen - Euer Kopf ist fällig!
Vile ruler, know that you 'won' this war in name only! = Abscheulicher Herrscher, wisse, dass Ihr diesen Krieg nur auf dem Papier gewonnen habt!
Edinburgh = Edinburgh

Do you really think you can walk over us so easily? I will not let it happen. Not to Kongo - not to my people! = Glaubt Ihr wirklich, so über uns hinweg trampeln zu können? Ich werde das nicht zulassen. Nicht Kongo, nicht mit meinem Volke!
We are no strangers to war. You have strayed from the right path, and now we will correct it. = Krieg ist uns nicht fremd. Ihr seid vom rechten Pfad abgewichen, und wir werden dies nun korrigieren.
You are nothing but a glorified barbarian. Cruel, and ruthless. = Ihr seid nichts als ein glorifizierter Barbar. Grausam und Skrupellos.
M'Banza-Kongo = M'Banza-Kongo

What a fine battle! Sidon is willing to serve you! = Welch feine Schlacht! Sidon wird Euch willig dienen!
Sidon = Sidon

We don't like your face. To arms! = Wir mögen euer Gesicht nicht. Zu den Waffen!
You will see you have just bitten off more than you can chew. = Ihr werdet sehen, dass ihr gerade mehr abgebissen habt, als ihr kauen könnt.
This ship may sink, but our spirits will linger. = Dieses Schiff mag sinken, aber unser Geist wird weiterleben.
Valletta = Valletta


#################### Lines from Policies from Civ V - Vanilla ####################

Aristocracy = Aristokratie
Legalism = Legalismus
Oligarchy = Oligarchie
Landed Elite = Landjunkerschaft
Monarchy = Monarchie
Tradition Complete = Tradition vollständig
Tradition = Tradition

Collective Rule = Kollektivherrschaft
Citizenship = Staatsbürgerschaft
Republic = Republik
Representation = Repräsentation
Meritocracy = Meritokratie
Liberty Complete = Unabhängigkeit vollständig
Liberty = Unabhängigkeit

Warrior Code = Kriegerkodex
Discipline = Disziplin
Military Tradition = Militärtradition
Military Caste = Militärkaste
Professional Army = Berufsarmee
Honor Complete = Ehre vollständig
Honor = Ehre

Organized Religion = Organisierte Religion
Mandate Of Heaven = Mandat des Himmels
Theocracy = Theokratie
Reformation = Reformation
Free Religion = Religionsfreiheit
Piety Complete = Frömmigkeit vollständig
Piety = Frömmigkeit

Philantropy = Philantropie
Aesthetics = Ästhetik
Scholasticism = Scholastik
Cultural Diplomacy = Völkerverständigung
Educated Elite = Gebildete Elite
Patronage Complete = Patronat vollständig
Patronage = Patronat

Naval Tradition = Marine Tradition
Trade Unions = Handelsunion
Merchant Navy = Handelsmarine
Mercantilism = Merkantilismus
Protectionism = Protektionismus
Commerce Complete = Kommerz vollständig
Commerce = Kommerz

Secularism = Säkularismus
Humanism = Humanismus
Free Thought = Freies Denken
Sovereignty = Souveränität
Scientific Revolution = Wissenschaftsrevolution
Rationalism Complete = Rationalismus vollständig
Rationalism = Rationalismus

Constitution = Verfassung
Universal Suffrage = Allgemeines Wahlrecht
Civil Society = Zivilgesellschaft
Free Speech = Meinungsfreiheit
Democracy = Demokratie
Freedom Complete = Freiheit vollständig
Freedom = Freiheit

Populism = Populismus
Militarism = Militarismus
Fascism = Faschismus
Police State = Polizeistaat
Total War = Totaler Krieg
Autocracy Complete = Autokratie vollständig
Autocracy = Autokratie

United Front = Vereinte Front
Planned Economy = Planwirtschaft
Nationalism = Nationalismus
Socialism = Sozialismus
Communism = Kommunismus
Order Complete = Ordnung abgeschlossen
Order = Ordnung


#################### Lines from Quests from Civ V - Vanilla ####################

Route = Strecke
Build a road to connect your capital to our city. = Baut eine Straße, um Eure Hauptstadt mit unserer Stadt zu verbinden.

Clear Barbarian Camp = Säubert das Barbarenlager
We feel threatened by a Barbarian Camp near our city. Please take care of it. = Wir fühlen uns von einem Barbarenlager in der Nähe unserer Stadt bedroht. Bitte kümmert Euch um sie.

Connect Resource = Ressource anschließen
In order to make our civilizations stronger, connect [tileResource] to your trade network. = Um unsere Zivilisationen zu stärken, verbindet [tileResource] mit Eurem Handelsnetzwerk.

Construct Wonder = Weltwunder bauen
We recommend you to start building [wonder] to show the whole world your civilization strength. = Wir empfehlen Euch, mit dem Bau von [wonder] zu beginnen, um der ganzen Welt Eure Zivilisationsstärke zu zeigen.

Acquire Great Person = Erschafft eine Große Persönlichkeit
Great People can change the course of a Civilization! You will be rewarded for acquiring a new [greatPerson]. = Große Persönlichkeiten können den Kurs einer Zivilisation verändern! Sie werden für den Erwerb eines neuen [greatPerson] belohnt.

Conquer City State = Stadtstaat erobern
It's time to erase the City-State of [cityState] from the map. You will be greatly rewarded for conquering them! = Es ist an der Zeit, den Stadtstaat [cityState] von der Karte zu tilgen. Ihr werdet für diese Eroberung reichlich belohnt werden!

Find Player = Findet Spieler
You have yet to discover where [civName] set up their cities. You will be rewarded for finding their territories. = Sie müssen noch herausfinden, wo [civName] die Städte eingerichtet hat. Ihr werdet belohnt, wenn Ihr sie findet.

Find Natural Wonder = Findet Naturwunder
Send your best explorers on a quest to discover Natural Wonders. Nobody knows the location of [naturalWonder] yet. = Sendet Eure besten Entdecker auf die Suche nach Naturwundern. Noch kennt niemand den Standort von [naturalWonder].

Give Gold = Gold überreichen
We are suffering great poverty after being robbed by [civName], and unless we receive a sum of Gold, it's only a matter of time before we collapse. = Wir leiden unter großer Armut, nachdem wir von [civName] beraubt wurden, und wenn wir nicht eine Summe Gold erhalten, ist es nur eine Frage der Zeit, bis wir zusammenbrechen.

Pledge to Protect = Schutzversprechens
We need your protection to stop the aggressions of [civName]. By signing a Pledge of Protection, you'll confirm the bond that ties us. = Wir brauchen euren Schutz, um die Aggressionen von [civName] zu stoppen. Mit der Unterzeichnung eines Schutzversprechens bestätigt ihr das Band, das uns verbindet.

Contest Culture = Wettbewerb Kultur
The civilization with the largest Culture growth will gain a reward. = Die Zivilisation mit dem größten Kulturwachstum gewinnt eine Belohnung.

Contest Faith = Wettbewerb Glaube
The civilization with the largest Faith growth will gain a reward. = Die Zivilisation mit dem größten Glaubenswachstum gewinnt eine Belohnung.

Contest Technologies = Wettbewerb Technologien
The civilization with the largest number of new Technologies researched will gain a reward. = Die Zivilisation, die die meisten neuen Technologien erforscht hat, gewinnt eine Belohnung.

Invest = Investieren
Our people are rejoicing thanks to a tourism boom. For a certain amount of time, any Gold donation will yield [50]% extra Influence. = Unser Volk freut sich über einen Tourismusboom. Für eine bestimmte Zeit bringt jede Goldspende [50]% zusätzlichen Einfluss.

Bully City State = Stadtstaat schikanieren
We are tired of the pretensions of [cityState]. If someone were to put them in their place by Demanding Tribute from them, they would be rewarded. = Wir sind die Anmaßungen von [cityState] leid. Wenn jemand sie in ihre Schranken weisen würde, indem er von ihnen Tribut fordert, würde er belohnt werden.

Denounce Civilization = Zivilisation anprangern
We have been forced to pay tribute to [civName]! We need you to tell the world of their ill deeds. = Wir sind gezwungen, [civName] Tribut zu zollen! Wir brauchen dich, um der Welt von ihren schlechten Taten zu berichten.

We have heard the tenets of [religionName] and are most curious. Will you send missionaries to teach us about your religion? = Wir haben die Lehren von [religionName] gehört und sind sehr neugierig. Werdet ihr Missionare aussenden, um uns eure Religion zu lehren?


#################### Lines from Ruins from Civ V - Vanilla ####################

We have discovered cultural artifacts in the ruins! (+20 culture) = Wir haben in den Ruinen kulturelle Artefakte entdeckt! (+20 Kultur)
discover cultural artifacts = entdecke kulturelle Artefakte

squatters willing to work for you = Wilde Siedler, die bereit sind, für dich zu arbeiten

squatters wishing to settle under your rule = Wilde Siedler, die sich unter deiner Herrschaft niederlassen wollen

An ancient tribe trained us in their ways of combat! = Ein uralter Stamm hat uns in seinen Kampfkünsten ausgebildet!
your exploring unit receives training = deine erkundende Einheit erhält eine Beförderung

We have found survivors in the ruins! Population added to [cityName]. = Wir haben Überlebende in den Ruinen gefunden! Bevölkerung zu [cityName] hinzugefügt.
survivors (adds population to a city) = Überlebende (fügt Bevölkerung einer Stadt hinzu)

a stash of gold = erhalte einen Haufen Gold

discover a lost technology = entdecke eine verlorene Technologie

Our unit finds advanced weaponry hidden in the ruins! = Unsere Einheit findet fortschrittliche Waffen, die in den Ruinen versteckt waren!
advanced weaponry for your explorer = Fortschrittliche Waffen für Ihren Entdecker

You find evidence of Barbarian activity. Nearby Barbarian camps are revealed! = Du findest Hinweise auf barbarische Aktivitäten. Nahegelegene Barbarenlager werden aufgedeckt!
reveal nearby Barbarian camps = Barbarenlager in der Nähe aufdecken

find a crudely-drawn map = finde eine grob gezeichnete Karte


#################### Lines from Specialists from Civ V - Vanilla ####################

Scientist = Wissenschaftler

Merchant = Händler

Artist = Künstler

Engineer = Ingenieur


#################### Lines from Speeds from Civ V - Vanilla ####################


#################### Lines from Techs from Civ V - Vanilla ####################

'Where tillage begins, other arts follow. The farmers therefore are the founders of human civilization.' - Daniel Webster = 'Wo die Bodenbearbeitung beginnt, folgen andere Künste. Die Bauern sind somit die Begründer der menschlichen Zivilisation.' - Daniel Webster
Agriculture = Landwirtschaft

'Shall the clay say to him that fashioneth it, what makest thou?' - Bible Isaiah 45:9 = 'Sagt denn der Ton zu dem Töpfer: Was machst du mit mir?' - Bibel, Jesaja 45,9
Pottery = Töpferkunst
'Thou shalt not muzzle the ox when he treadeth out the corn.' - Bible Deuteronomy 25:4 = 'Du sollst dem Ochsen, der da drischt, nicht das Maul verbinden.' -  Bibel, Deuteronomium 25,4
Animal Husbandry = Tierhaltung
'The haft of the arrow has been feathered with one of the eagle's own plumes, we often give our enemies the means of our own destruction' - Aesop = 'Der Griff des Pfeils ist mit einer der eigenen Federn des Adlers gefedert, wir geben unseren Feinden oft die Mittel zur eigenen Zerstörung.' - Aesop
Archery = Bogenschießen
'The meek shall inherit the Earth, but not its mineral rights.' - J. Paul Getty = 'Die Sanftmütigen werden die Erde erben, aber nicht ihre Mineralrechte.' - J. Paul Getty
Mining = Bergbau

'He who commands the sea has command of everything.' - Themistocles = 'Wer das Meer beherrscht, beherrscht alles.' - Themistokles
Sailing = Segeln
'So teach us to number our days, so that we may apply our hearts unto wisdom.' - Bible Psalms 90:12 = 'Lehre uns bedenken, dass wir sterben müssen, auf dass wir klug werden.' - Bibel, Psalmen 90,12
Calendar = Kalender
'He who destroys a good book kills reason itself.' - John Milton = 'Wer ein gutes Buch zerstört, tötet die Vernunft selbst.' - John Milton
Writing = Schrift
'Even brute beasts and wandering birds do not fall into the same traps or nets twice.' - Saint Jerome = 'Selbst rohe Tiere und wandernde Vögel fallen nicht zweimal in die gleichen Fallen oder Netze.' - Saint Jerome
Trapping = Fallenstellen
'Wisdom and virtue are like the two wheels of a cart.' - Japanese proverb = 'Weisheit und Tugend sind wie die beiden Räder eines Karren.' - Japanisches Sprichwort
The Wheel = Das Rad
'How happy are those whose walls already rise!' - Virgil = 'Glücklich seid ihr, da eure Mauern schon wachsen!' - Vergil
Masonry = Mauerarbeiten
'Here Hector entered, with a spear eleven cubits long in his hand; the bronze point gleamed in front of him, and was fastened to the shaft of the spear by a ring of gold.' - Homer = 'Hier trat Hector mit einem elf Ellen langen Speer in der Hand ein; die bronzene Spitze schimmerte vor ihm und war mit einem goldenen Ring am Schaft des Speeres befestigt.' - Homer
Bronze Working = Bronzebearbeitung

'He made an instrument to know if the moon shine at full or no.' - Samuel Butler = 'Er baute ein Instrument, um zu wissen, ob der Mond bei Volllicht leuchtet oder nicht.' - Samuel Butler
Optics = Optik
'There is only one good, knowledge, and one evil, ignorance.' - Socrates = 'Es gibt nur ein einziges Gut für den Menschen: Die Wissenschaft. Und nur ein einziges Übel: Die Unwissenheit.' - Sokrates
Philosophy = Philosophie
'A Horse! A Horse! My kingdom for a horse!' - Shakespeare (Richard III) = 'Ein Pferd! Ein Pferd! Mein Königreich für ein Pferd!' - Shakespeare (Richard III)
Horseback Riding = Reiten
'Mathematics is the gate and key to the sciences.' - Roger Bacon = 'Mathematik ist das Tor und der Schlüssel zu den Naturwissenschaften.' - Roger Bacon
Mathematics = Mathematik
'Three things are to be looked to in a building: that it stands on the right spot; that it be securely founded; that it be successfully executed.' - Johann Wolfgang von Goethe = 'Drei Dinge sind bei einem Gebäude zu beachten: dass es am rechten Fleck stehe, dass es wohl gegründet, dass es vollkommen ausgeführt sei.' - Johann Wolfgang von Goethe
Construction = Baukunst
'Do not wait to strike til the iron is hot, but make it hot by striking.' - William Butler Yeats = 'Warte nicht, bis das Eisen heiß ist, sondern mach es durch Schläge heiß.' - William Butler Yeats
Iron Working = Eisenbearbeitung

'Three things are necessary for the salvation of man: to know what he ought to believe; to know what he ought to desire; and to know what he ought to do' - St. Thomas Aquinas = 'Für die Erlösung des Menschen sind drei Dinge notwendig: zu wissen, was er glauben soll; zu wissen, was er sich wünschen soll; und zu wissen, was er tun soll.' - Thomas von Aquin
Theology = Theologie
'The only thing that saves us from the bureaucracy is its inefficiency' - Eugene McCarthy = 'Das Einzige, was uns vor der Bürokratie schützt, ist die Ineffizienz.' - Eugene McCarthy
Civil Service = Öffentlicher Dienst
'Better is bread with a happy heart than wealth with vexation.' - Amenemope = 'Besser ist Brot mit einem glücklichen Herzen als Reichtum mit Verdruss.' - Amenemope
Currency = Währung
'Instrumental or mechanical science is the noblest and, above all others, the most useful.' - Leonardo da Vinci = 'Die instrumentelle oder mechanische Wissenschaft ist die edelste und vor allem die nützlichste.' - Leonardo da Vinci
Engineering = Ingenieurswesen
'When pieces of bronze or gold or iron break, the metal-smith welds them together again in the fire, and the bond is established.' - Sri Guru Granth Sahib = 'Wenn Stücke aus Bronze, Gold oder Eisen brechen, schweißt der Schmied sie im Feuer wieder zusammen, und die Verbindung ist hergestellt.' - Sri Guru Granth Sahib
Metal Casting = Metallguss

'I find the great thing in this world is not so much where we stand, as in what direction we are moving.' - Oliver Wendell Holmes = 'Ich finde, das Große in dieser Welt ist nicht so sehr, wo wir stehen, sondern in welche Richtung wir uns bewegen.' - Oliver Wendell Holmes
Compass = Kompass
'Education is the best provision for old age.' - Aristotle = 'Bildung ist die beste Versorgung für das Alter.' - Aristotle
Education = Bildung
'Whoso pulleth out this sword of this stone and anvil, is rightwise king born of all England.' - Malory = 'Wer dieses Schwert aus diesem Stein und Amboss herauszieht, ist zu Recht König von ganz England.' - Malory
Chivalry = Ritterlichkeit
'The press is the best instrument for enlightening the mind of man, and improving him as a rational, moral and social being.' - Thomas Jefferson = 'Die Presse ist das beste Instrument, um den Geist des Menschen zu erleuchten und ihn als rationales, moralisches und soziales Wesen zu verbessern.' - Thomas Jefferson
Machinery = Maschinenbau
'Measure what is measurable, and make measurable what is not so.' - Galileo Galilei = 'Messe, was messbar ist, und mache messbar, was nicht messbar ist.' - Galileo Galilei
Physics = Physik
'John Henry said to his Captain, / 'A man ain't nothin' but a man, / And before I'll let your steam drill beat me down, / I'll die with the hammer in my hand.'' - Anonymous: The Ballad of John Henry, the Steel-Drivin' Man = 'John Henry sprach zum Vorarbeiter: "Ein Mensch ist nur ein Mensch; Bevor mich dieser Dampfhammer besiegt; sterb ich mit meinem Hammer in der Hand."' - Anonym: Das Lied von John Henry, dem Gleisarbeiter
Steel = Stahl

'Joyfully to the breeze royal Odysseus spread his sail, and with his rudder skillfully he steered.' - Homer = 'Freudig zur Brise spreizte der königliche Odysseus sein Segel, und mit seinem Ruder steuerte er geschickt.' - Homer
Astronomy = Astronomie
'Their rising all at once was as the sound of thunder heard remote' - Milton = 'Ihr gleichzeitiges Aufstehen klang wie aus der Ferne gehörtes Donnergrollen.' - Milton
Acoustics = Akustik
'Happiness: a good bank account, a good cook and a good digestion' - Jean Jacques Rousseau = 'Fröhlichkeit: ein gutes Bankkonto, ein guter Koch und eine gute Verdauung.' - Jean Jacques Rousseau
Banking = Bankwesen
'It is a newspaper's duty to print the news and raise hell.' - The Chicago Times = 'Es ist die Pflicht einer Zeitung, Nachrichten zu drucken und Lärm zu schlagen.' - Chicago Times
Printing Press = Druckpresse
'The day when two army corps can annihilate each other in one second, all civilized nations, it is to be hoped, will recoil from war and discharge their troops.' - Alfred Nobel = 'An dem Tag, an dem sich zwei Armeekorps in einer Sekunde gegenseitig vernichten können, werden alle zivilisierten Nationen, wie zu hoffen ist, aus dem Krieg zurückschrecken und ihre Truppen entlassen.' - Alfred Nobel
Gunpowder = Schießpulver

'The winds and the waves are always on the side of the ablest navigators.' - Edward Gibbon = 'Wind und Wellen sind immer auf der Seite des besseren Seefahrers.' - Edward Gibbon
Navigation = Navigation
'Compound interest is the most powerful force in the universe.' - Albert Einstein = 'Das zusammengesetzte Interesse ist die mächtigste Kraft im Universum.' - Albert Einstein
Economics = Ökonomie
'Wherever we look, the work of the chemist has raised the level of our civilization and has increased the productive capacity of the nation.' - Calvin Coolidge = 'Wohin wir auch schauen, die Arbeit des Chemikers hat das Niveau unserer Zivilisation angehoben und die Produktionskapazität der Nation erhöht.' - Calvin Coolidge
Chemistry = Chemie
'There never was a good knife made of bad steel.' - Benjamin Franklin = 'Es gab nie ein gutes Messer aus schlechtem Stahl.' - Benjamin Franklin
Metallurgy = Metallverarbeitung

'Those who cannot remember the past are condemned to repeat it.' - George Santayana = 'Diejenigen, die sich nicht an die Vergangenheit erinnern können, sind dazu verurteilt, sie zu wiederholen.' - George Santayana
Archaeology = Archäologie
'Every great advance in science has issued from a new audacity of imagination.' - John Dewey = 'Jedem großen wissenschaftlichen Fortschritt geht eine neue, tollkühne Idee voraus.' - John Dewey
Scientific Theory = Wissenschaftliche Theorie
'Wars may be fought with weapons, but they are won by men. It is the spirit of the men who follow and of the man who leads that gains the victory.' - George S. Patton = 'Kriege können mit Waffen geführt werden, aber sie werden von Menschen gewonnen. Es ist der Geist der Menschen, die folgen, und des Menschen, der führt, der den Sieg erringt.' - George S. Patton
Military Science = Militärwissenschaft
'The nation that destroys its soil destroys itself.' - Franklin Delano Roosevelt = 'Die Nation, die ihren Boden zerstört, zerstört sich selbst.' - Franklin Delano Roosevelt
Fertilizer = Dünger
'It is well that war is so terrible, or we should grow too fond of it.' - Robert E. Lee = 'Es ist gut, dass der Krieg so schrecklich ist, sonst würden wir ihn zu sehr mögen.' - Robert E. Lee
Rifling = Gewehrkugeldrall

'If the brain were so simple we could understand it, we would be so simple we couldn't.' - Lyall Watson = 'Wenn das Gehirn so einfach wäre, dass wir es verstehen könnten, wären wir so einfach, dass wir es nicht könnten.' - Lyall Watson
Biology = Biologie
'The nations of the West hope that by means of steam communication all the world will become as one family.' - Townsend Harris = 'Die Nationen des Westens hoffen, dass durch die Dampfkommunikation die ganze Welt zu einer einzigen Familie wird.' - Townsend Harris
Steam Power = Dampfkraft
'As soon as men decide that all means are permitted to fight an evil, then their good becomes indistinguishable from the evil that they set out to destroy.' - Christopher Dawson = 'Sobald die Menschen entscheiden, dass alle Mittel erlaubt sind, ein Übel zu bekämpfen, wird ihr Gut ununterscheidbar von dem Übel, das sie zu zerstören versuchen.' - Christopher Dawson
Dynamite = Dynamit

'Is it a fact - or have I dreamt it - that, by means of electricity, the world of matter has become a great nerve, vibrating thousands of miles in a breathless point of time?' - Nathaniel Hawthorne = 'Ist es eine Tatsache - oder habe ich es geträumt -, dass die Welt der Materie durch Elektrizität zu einem großen Nerv geworden ist, der Tausende von Meilen in einem atemlosen Moment vibriert?' - Nathaniel Hawthorne
Electricity = Elektrizität
'Nothing is particularly hard if you divide it into small jobs.' - Henry Ford = 'Keine Aufgabe ist wirklich schwierig, solange man sie in einzelne Schritte aufteilt.' - Henry Ford
Replaceable Parts = Ersetzbare Teile
'The introduction of so powerful an agent as steam to a carriage on wheels will make a great change in the situation of man.' - Thomas Jefferson = 'Die Einführung eines so mächtigen Mittels wie Dampf in einen Wagen auf Rädern wird die Situation des Menschen stark verändern.' - Thomas Jefferson
Railroads = Eisenbahn

'And homeless near a thousand homes I stood, and near a thousand tables pined and wanted food.' - William Wordsworth = 'Und ohne Obdach stand ich zwischen tausend Häusern und neben tausend Tischen verzehrt' ich mich nach Nahrung.' - William Wordsworth
Refrigeration = Kühlung
'I once sent a dozen of my friends a telegram saying 'flee at once-all is discovered!' They all left town immediately.' - Mark Twain = 'Ich habe einmal einem Dutzend meiner Freunde ein Telegramm geschickt, in dem stand: 'Flieht sofort - alles ist entdeckt! Sie haben alle sofort die Stadt verlassen.' - Mark Twain
Telegraph = Telegraf
'The whole country was tied together by radio. We all experienced the same heroes and comedians and singers. They were giants.' - Woody Allen = 'Das ganze Land war per Funk miteinander verbunden. Wir alle erlebten die gleichen Helden und Komiker und Sänger. Sie waren Riesen.' - Woody Allen
Radio = Radio
'Aeronautics was neither an industry nor a science. It was a miracle.' - Igor Sikorsky = 'Die Luftfahrt war weder eine Industrie noch eine Wissenschaft. Es war ein Wunder.' - Igor Sikorsky
Flight = Flug
'Any man who can drive safely while kissing a pretty girl is simply not giving the kiss the attention it deserves.' - Albert Einstein = 'Jeder Mann, der sicher fahren kann, während er ein hübsches Mädchen küsst, schenkt dem Kuss einfach nicht die Aufmerksamkeit, die er verdient.' - Albert Einstein
Combustion = Verbrennung

'In nothing do men more nearly approach the gods than in giving health to men.' - Cicero = 'In nichts nähern sich die Menschen den Göttern mehr als in der Gesundheit der Menschen.' - Cicero
Pharmaceuticals = Arzneimittel
'Ben, I want to say one word to you, just one word: plastics.' - Buck Henry and Calder Willingham, The Graduate =  'Ben, ich möchte dir ein Wort sagen, nur ein Wort: Plastik.' - Buck Henry und Calder Willingham, Der Absolvent
Plastics = Plastik
'There's a basic principle about consumer electronics: it gets more powerful all the time and it gets cheaper all the time.' - Trip Hawkins = 'Es gibt ein Grundprinzip der Verbraucherelektronik: Sie wird immer leistungsfähiger und immer billiger.' - Trip Hawkins
Electronics = Elektronik
'The speed of communications is wondrous to behold, it is also true that speed does multiply the distribution of information that we know to be untrue.' – Edward R. Murrow = 'Die Geschwindigkeit der Kommunikation ist erstaunlich, aber sie vervielfacht auch die Verbreitung von Informationen, von denen wir wissen, dass sie unwahr sind.' – Edward R. Murrow
Mass Media = Massenmedien
'Vision is the art of seeing things invisible.' - Jonathan Swift = 'Sehen ist die Kunst, Dinge unsichtbar zu sehen.' - Jonathan Swift
Radar = Radar
'The unleashed power of the atom has changed everything save our modes of thinking, and we thus drift toward unparalleled catastrophes.' - Albert Einstein = 'Die entfesselte Kraft des Atoms hat alles verändert, außer unseren Denkweisen, und wir treiben damit zu beispiellosen Katastrophen.' - Albert Einstein
Atomic Theory = Atomtheorie

'Only within the moment of time represented by the present century has one species, man, acquired significant power to alter the nature of his world.' - Rachel Carson = 'Nur in dem Moment, der durch das gegenwärtige Jahrhundert repräsentiert wird, hat eine Spezies, der Mensch, eine bedeutende Macht erlangt, um die Natur seiner Welt zu verändern.' - Rachel Carson
Ecology = Ökologie
'Computers are like Old Testament gods: lots of rules and no mercy.' - Joseph Campbell = 'Computer sind wie Götter des Alten Testaments: viele Regeln und keine Gnade.' - Joseph Campbell
Computers = Computer
'A good rule for rocket experimenters to follow is this: always assume that it will explode.' - Astronautics Magazine, 1937 = 'Eine gute Regel für Raketenexperimente ist: Gehe immer davon aus, dass sie explodieren wird.' - Astronautics Magazine, 1937
Rocketry = Raketentechnik
'The night is far spent, the day is at hand: let us therefore cast off the works of darkness, and let us put on the armor of light.' - The Holy Bible: Romans, 13:12 = 'Bald ist die Nacht vorüber, und der Tag bricht an. Deshalb wollen wir uns von den Taten trennen, die zur Dunkelheit gehören, und uns stattdessen mit den Waffen des Lichts rüsten.' Die Bibel: Römer 13:12
Lasers = Laser
'I am become Death, the destroyer of worlds.' - J. Robert Oppenheimer = 'Ich bin zum Tod geworden, zum Zerstörer der Welten.' - J. Robert Oppenheimer
Nuclear Fission = Kernspaltung

'The new electronic interdependence recreates the world in the image of a global village.' - Marshall McLuhan = 'Die neue elektronische Vernetzung erschafft die Welt neu nach dem Bild eines globalen Dorfes.' - Marshall McLuhan
Globalization = Globalisierung
'1. A robot may not injure a human being or, through inaction, allow a human being to come to harm. 2. A robot must obey any orders given to it by human beings, except when such orders would conflict with the First Law. 3. A robot must protect its own existence as long as such protection does not conflict with the First or Second Law.' - Isaac Asimov = '1. Ein Roboter darf kein menschliches Wesen wissentlich verletzen oder wissentlich durch Untätigkeit zulassen, dass einem menschlichen Wesen Schaden zugefügt wird. 2. Ein Roboter muss den ihm von einem Menschen gegebenen Befehlen gehorchen – es sei denn, ein solcher Befehl würde mit Regel eins kollidieren. 3. Ein Roboter muss seine Existenz beschützen, solange dieser Schutz nicht mit Regel eins oder zwei kollidiert.' - Isaac Asimov
Robotics = Robotik
'Now, somehow, in some new way, the sky seemed almost alien.' - Lyndon B. Johnson = 'Nun, irgendwie, auf eine neue Art und Weise, schien der Himmel fast fremd zu sein.' - Lyndon B. Johnson
Satellites = Satelliten
'Be extremely subtle, even to the point of formlessness, be extremely mysterious, even to the point of soundlessness. Thereby you can be the director of the opponent's fate.' - Sun Tzu = 'Sei extrem subtil, bis hin zur Formlosigkeit. Sei extrem geheimnisvoll, bis hin zur Lautlosigkeit. Dadurch kannst du der Dirigent des Schicksals deines Gegners werden.' – Sun Tzu
Stealth = Tarnkappe
'Our scientific power has outrun our spiritual power, we have guided missiles and misguided men.' – Martin Luther King Jr. = 'Unsere wissenschaftliche Macht hat unsere geistige Macht überholt, wir haben Raketen gelenkt und Menschen fehlgeleitet.' – Martin Luther King Jr.
Advanced Ballistics = Fortgeschrittene Ballistik

'Every particle of matter is attracted by or gravitates to every other particle of matter with a force inversely proportional to the squares of their distances.' - Isaac Newton = 'Jedes Teilchen der Materie wird von jedem anderen Teilchen der Materie mit einer Kraft angezogen oder gravitiert, die umgekehrt proportional zu den Quadraten ihrer Abstände ist.' - Isaac Newton
Particle Physics = Teilchenphysik
'The release of atomic energy has not created a new problem. It has readily made more urgent the necessity of solving an existing one.' - Albert Einstein = 'Die Freisetzung von Atomenergie hat kein neues Problem geschaffen. Es hat einfach die Notwendigkeit, ein bestehendes zu lösen, dringlicher gemacht.' - Albert Einstein
Nuclear Fusion = Kernfusion

'The impact of nanotechnology is expected to exceed the impact that the electronics revolution has had on our lives.' - Richard Schwartz = 'Es wird erwartet, dass die Auswirkungen der Nanotechnologie die Auswirkungen der elektronischen Revolution auf unser Leben übersteigen werden.' - Richard Schwartz
Nanotechnology = Nanotechnologie

'I think we agree, the past is over.' - George W. Bush = 'Ich denke, wir sind uns einig, dass die Vergangenheit vorbei ist.' - George W. Bush
Future Tech = Zukunftstechnologien
Who knows what the future holds? = Niemand weiß, was die Zukunft bringt!


#################### Lines from Terrains from Civ V - Vanilla ####################

Ocean = Ozean

Coast = Küste

Grassland = Wiese

Plains = Ebene

Tundra = Tundra

Desert = Wüste

Lakes = Seen
Lakes provide fresh water to adjacent tiles, allowing farming where it would otherwise not be possible (similar to Rivers and Oases). = Seen erlauben benachbarten Feldern Zugang zu frischem Wasser wie Flüsse und Oasen. Das erlaubt z.B. Ackerbau wo es sonst nicht möglich wäre.
Oasis = Oase
Farm = Farm

Mountain = Berge

Snow = Schnee

Hill = Hügel

Forest = Wald
A Camp can be built here without cutting it down = Hier kann ein Lager gebaut werden, ohne dass er abgeholzt werden muss

Jungle = Dschungel

Marsh = Sumpf
Only Polders can be built here = Hier können nur Polder gebaut werden

Fallout = Verseucht

Oases provide fresh water to adjacent tiles, allowing farming where it would otherwise not be possible (similar to Rivers and Lakes). = Oasen erlauben benachbarten Feldern Zugang zu frischem Wasser wie Flüsse und Seen. Das erlaubt z.B. Ackerbau wo es sonst nicht möglich wäre.

Flood plains = Flussaue

Ice = Eis

Atoll = Atoll

Rivers exist on tile edges, not as terrain feature per se. = Flüsse verlaufen an den Kanten von Feldern und sind daher mit anderen Geländemerkmale nicht vergleichbar.
Tiles on both sides gain its benefits. These benefits do not stack. = Die Felder auf beiden Seiten erhalten die Wirkung des Flusses, wobei mehrere Fluß-Kanten nur einmal wirken.
The tile has access to fresh water, allowing farming where it would otherwise not be possible (similar to Oases and Lakes). = Diese Felder sind mit frischem Wasser versorgt. Das erlaubt z.B. Ackerbau wo es sonst nicht möglich wäre.
Movement across rivers takes all remaining movement points of a unit unless there is a bridge. = Bewegung über einen Fluß hinweg verbraucht alle verbleibenden Bewegungspunkte, es sei denn, dort befindet sich eine Brücke.
When attacking across a river, the attacker gets a -20% strength malus. = Angriffe über einen Fluß hinweg bestrafen den Angreifer mit -20% Malus.
Road = Straße
Amphibious = Amphibisch

Great Barrier Reef = Great Barrier Reef

Old Faithful = Old Faithful

El Dorado = El Dorado

Fountain of Youth = Jungbrunnen

Grand Mesa = Grand Mesa

Mount Fuji = Fuji

Krakatoa = Krakatau

Rock of Gibraltar = Felsen von Gibraltar

Cerro de Potosi = Cerro de Potosí

Barringer Crater = Barringer-Krater


#################### Lines from TileImprovements from Civ V - Vanilla ####################


Lumber mill = Sägewerk

Mine = Mine

Trading post = Handelsposten

Camp = Lager

Oil well = Ölbohrloch

Offshore Platform = Bohrinsel

Pasture = Weide

Plantation = Plantage

Quarry = Steinbruch

Fishing Boats = Fischerboote

Fort = Festung

Reduces movement cost to ½ if the other tile also has a Road or Railroad = Reduziert die Bewegungskosten auf ½, wenn das andere Feld auch eine Straße oder Schiene hat
Reduces movement cost to ⅓ with Machinery = Reduziert die Bewegungskosten auf ⅓ mit Maschinenbau
Requires Engineering to bridge rivers = Erfordert Ingenieurswesen zur Überbrückung von Flüssen

Railroad = Schienen
Reduces movement cost to ⅒ if the other tile also has a Railroad = Reduziert die Bewegungskosten auf ⅒, wenn das andere Feld ebenfalls eine Schiene hat
Provides a +25% [Production] bonus to cities connected to the capital by Railroads = Städte, die via Eisenbahn mit der Hauptstadt verbunden sind, erhalten einen +25% [Production] Bonus.

Remove Forest = Wald abholzen
Provides a one-time Production bonus depending on distance to the closest city once finished = Generiert nach der Fertigstellung einen einmaligen Produktionsbonus in Abhängigkeit der Entfernung zur nächstgelegenen Stadt

Remove Jungle = Dschungel abholzen

Remove Fallout = Verseuchung entfernen

Remove Marsh = Moor trockenlegen

Remove Road = Straße entfernen

Remove Railroad = Schienen entfernen

Cancel improvement order = Stoppt Verbesserungsanweisung

Repairs a pillaged Improvement or Route = Repariert eine geplünderte Verbesserung oder Strecke

Academy = Akademie

Landmark = Sehenswürdigkeit

Manufactory = Manufaktur

Customs house = Zollamt

Holy site = Heilige Stätte

Citadel = Zitadelle

Moai = Moai

Terrace farm = Terrassenfelder

Ancient ruins = Altertümliche Ruinen

City ruins = Stadtruinen
A bleak reminder of the destruction wreaked by War = Eine düstere Erinnerung an die Zerstörung, die der Krieg angerichtet hat

City center = Stadtzentrum
Marks the center of a city = Markiert das Zentrum einer Stadt
Appearance changes with the technological era of the owning civilization = Das Erscheinungsbild ändert sich mit dem technischen Zeitalter der eigenen Zivilisation

Barbarian encampment = Barbarenlager
Home to uncivilized barbarians, will spawn a hostile unit from time to time = Zuhause von unzivilisierten Barbaren, die von Zeit zu Zeit eine feindliche Einheit hervorbringen werden


#################### Lines from TileResources from Civ V - Vanilla ####################

Cattle = Rinder

Sheep = Schafe

Deer = Rotwild

Bananas = Bananen

Wheat = Weizen

Stone = Stein

Fish = Fisch

Horses = Pferde

Iron = Eisen

Coal = Kohle

Oil = Erdöl

Aluminum = Aluminium

Uranium = Uran

Furs = Felle

Cotton = Baumwolle

Dyes = Farbstoffe

Gems = Edelsteine

Gold Ore = Golderz

Silver = Silber

Incense = Weihrauch

Ivory = Elfenbein

Silk = Seide

Spices = Gewürze

Wine = Wein

Sugar = Zucker

Marble = Marmor

Whales = Wale

Pearls = Perlen

Jewelry = Schmuck

Porcelain = Porzellan


#################### Lines from UnitPromotions from Civ V - Vanilla ####################

Sword = Schwert
Mounted = Beritten
Siege = Belagerung
Ranged Gunpowder = Schießpulver-Fernkampf
Armored = Gepanzert
Melee Water = Wasser-Nahkampf
Ranged Water = Wasser-Fernkampf
Submarine = U-Boot
Heal Instantly = Sofortige Heilung

Accuracy I = Genauigkeit I

Accuracy II = Genauigkeit II

Accuracy III = Genauigkeit III

Barrage I = Sperrfeuer I

Barrage II = Sperrfeuer II

Barrage III = Sperrfeuer III

Volley = Salve

Extended Range = Erhöhte Reichweite

Indirect Fire = Indirektes Feuer

Shock I = Schock I

Shock II = Schock II

Shock III = Schock III

Drill I = Drill I

Drill II = Drill II

Drill III = Drill III

Charge = Angriff

Besiege = Belagern

Formation I = Formation I

Formation II = Formation II

Blitz = Blitzkrieg

Woodsman = Förster


Medic = Sanitäter I

Medic II = Sanitäter II

Scouting I = Spähen I

Scouting II = Spähen II

Scouting III = Spähen III

Survivalism I = Überlebenskunst I

Survivalism II = Überlebenskunst II

Survivalism III = Überlebenskunst III

Boarding Party I = Enterkommando I

Boarding Party II = Enterkommando II

Boarding Party III = Enterkommando III

Coastal Raider I = Küstenräuberei I

Coastal Raider II = Küstenräuberei II

Coastal Raider III = Küstenräuberei III

Landing Party = Anlandungsparty

Targeting I = Gezielter Schlag I

Targeting II = Gezielter Schlag II

Targeting III = Gezielter Schlag III

Wolfpack I = Rudeltaktik I

Wolfpack II = Rudeltaktik II

Wolfpack III = Rudeltaktik III

Aircraft Carrier = Flugzeugträger
Armor Plating I = Panzerung I

Armor Plating II = Panzerung II

Armor Plating III = Panzerung III

Flight Deck I = Flugdeck I

Flight Deck II = Flugdeck II

Flight Deck III = Flugdeck III

Supply = Versorgung

Bomber = Bomber
Siege I = Belagerung I

Siege II = Belagerung II

Siege III = Belagerung III

Evasion = Ausweichen

Fighter = Jäger
Interception I = Abfangen I

Interception II = Abfangen II

Interception III = Abfangen III


Air Targeting I = Luftangriff I

Air Targeting II = Luftangriff II

Sortie = Lufteinsatz

Operational Range = Einsatzreichweite

Helicopter = Helikopter
Air Repair = Luftreparatur

Mobility I = Mobilität I

Mobility II = Mobilität II

Anti-Armor I = Panzerbrechend I

Anti-Armor II = Panzerbrechend II

Cover I = Deckung I

Cover II = Deckung II

March = Marschieren

Mobility = Mobilität

Sentry = Wache

Logistics = Logistik

Ambush I = Hinterhalt I

Ambush II = Hinterhalt II

Bombardment I = Bombardierung I

Bombardment II = Bombardierung II

Bombardment III = Bombardierung III

Morale = Moral

Great Generals I = Große Generäle I

Great Generals II = Große Generäle II

Quick Study = Schnelles Lernen

Haka War Dance = Haka-Kriegstanz

Rejuvenation = Verjüngung

Slinger Withdraw = Schleuderer-Rückzug

Ignore terrain cost = Ignoriert Geländekosten

Pictish Courage = Piktische Tapferkeit

Home Sweet Home = Trautes Heim

[unit] ability = [unit]-Fähigkeit


#################### Lines from UnitTypes from Civ V - Vanilla ####################


Civilian Water = Wasser-Zivil


Aircraft = Flugzeug


Atomic Bomber = Atombomber

Missile = Rakete


Armor = Panzerung

WaterCivilian = Wasser-Zivilist

WaterMelee = Wassernahkampf

WaterRanged = Wasserfernkampf

WaterSubmarine = U-Boote

WaterAircraftCarrier = Flugzeugträger

AtomicBomber = Atombomber


#################### Lines from Units from Civ V - Vanilla ####################


This is your basic, club-swinging fighter. = Dies ist ein einfacher, keulenschwingender Kämpfer.

Maori Warrior = Maori Krieger

Jaguar = Jaguar

Brute = Barbar

Archer = Bogenschütze

Bowman = Kampfbogenschütze

Slinger = Schleuderer

Skirmisher = Plänkler

Work Boats = Arbeitsboote

Trireme = Trireme

Galley = Galeere

Chariot Archer = Streitwagen-Bogenschütze

War Chariot = Streitwagen

War Elephant = Kriegselefant


Hoplite = Hoplit

Persian Immortal = Persischer Unsterblicher

Marauder = Marodeur

Horseman = Reiter

Companion Cavalry = Begleitkavallerie

Catapult = Katapult

Ballista = Ballista

Swordsman = Schwertkämpfer

Legion = Legionär

Mohawk Warrior = Mohawk Krieger


Landsknecht = Landsknecht

Knight = Ritter

Camel Archer = Kamel-Bogenschütze

Conquistador = Konquistador

Naresuan's Elephant = Naresuans Elefant

Mandekalu Cavalry = Mandekalu-Kavallerie

Keshik = Kheshig

Crossbowman = Armbrustschütze

Chu-Ko-Nu = Chu-Ko-Nu

Longbowman = Langbogenschütze

Trebuchet = Trebuchet

Hwach'a = Hwach'a

Longswordsman = Langschwertkämpfer

Samurai = Samurai

Berserker = Berserker

Caravel = Karavelle

Turtle Ship = Schildkrötenboot


Musketeer = Musketier

Janissary = Janitschar

Minuteman = Minuteman

Tercio = Tercio

Frigate = Fregatte

Ship of the Line = Linienschiff

Lancer = Lanzer

Sipahi = Sipahi

Cannon = Kanone


Norwegian Ski Infantry = Norwegische Ski-Infanterie

Cavalry = Kavallerie

Cossack = Kosak

Ironclad = Panzerschiff

Artillery = Artillerie


Foreign Legion = Fremdenlegion


Carrier = Flugzeugträger

Battleship = Schlachtschiff

Anti-Aircraft Gun = Flugabwehr-Kanone

Destroyer = Zerstörer

Zero = Zero


B17 = B-17

Paratrooper = Fallschirmjäger

Tank = Panzer

Panzer = Panzer

Anti-Tank Gun = Panzerabwehr-Kanone

Atomic Bomb = Atombombe

Rocket Artillery = Raketenartillerie

Mobile SAM = Mobile Flugabwehrrakete

Guided Missile = Lenkrakete

Nuclear Missile = Atomrakete

Helicopter Gunship = Angriffshelikopter

Nuclear Submarine = Atom-U-Boot

Mechanized Infantry = Mechanisierte Infanterie

Missile Cruiser = Raketenkreuzer

Modern Armor = Moderner Panzer

Jet Fighter = Düsenjäger

Giant Death Robot = Riesiger Todesroboter

Stealth Bomber = Tarnkappenbomber

Great Artist = Großer Künstler

Great Scientist = Großer Wissenschaftler

Great Merchant = Großer Händler

Great Engineer = Großer Ingenieur

Great General = Großer General

Khan = Khan

SS Booster = Raumschiff-Booster

SS Cockpit = Raumschiff-Cockpit

SS Engine = Raumschiff-Triebwerke

SS Stasis Chamber = Raumschiff-Stasiskammer


#################### Lines from VictoryTypes from Civ V - Vanilla ####################

Complete all the spaceship parts\nto win! = Baue alle Raumschiffteile\num zu gewinnen!
spaceship parts = Raumschiffteile
You have achieved victory through mastery of Science! You have conquered the mysteries of nature and led your people on a voyage to a brave new world! Your triumph will be remembered as long as the stars burn in the night sky! = Du hast den Sieg durch die Beherrschung der Wissenschaft errungen! Du hast die Geheimnisse der Natur erobert und dein Volk auf eine Reise in eine schöne neue Welt geführt! Dein Triumph wird in Erinnerung bleiben, solange die Sterne am Nachthimmel brennen!

Complete 5 policy branches and\nbuild the Utopia Project to win! = Stelle 5 Politikzweige fertig und\nbaue das Utopia Projekt um zu gewinnen!
You have achieved victory through the awesome power of your Culture. Your civilization's greatness - the magnificence of its monuments and the power of its artists - have astounded the world! Poets will honor you as long as beauty brings gladness to a weary heart. = Du hast den Sieg durch die unglaubliche Kraft deiner Kultur errungen. Die Größe deiner Zivilisation - die Pracht ihrer Denkmäler und die Macht ihrer Künstler - haben die Welt verblüfft! Dichter werden dich ehren, solange Schönheit einem müden Herzen Freude bereitet.

Capture all enemy Capitals\nto win! = Erobere alle feindlichen Hauptstädte\num zu gewinnen
The world has been convulsed by war. Many great and powerful civilizations have fallen, but you have survived - and emerged victorious! The world will long remember your glorious triumph! = Die Welt wurde vom Krieg erschüttert. Mögen große und mächtige Zivilisationen gefallen sein, aber du hast überlebt - und bist siegreich geworden! Die Welt wird sich lange an deinen glorreichen Triumph erinnern!

Build the UN and be voted\nworld leader to win! = Baue die UN und werde zum\nAnführer der Welt gewählt, um zu gewinnen!
Anyone should build [buildingFilter] = Irgendjemand sollte [buildingFilter] bauen
Win diplomatic vote = Gewinne eine diplomatische Abstimmung
You have triumphed over your foes through the art of diplomacy! Your cunning and wisdom have earned you great friends - and divided and sown confusion among your enemies! Forever will you be remembered as the leader who brought peace to this weary world! = Du hast durch die Kunst der Diplomatie über deine Feinde triumphiert! Deine Klugheit und Weisheit haben dir viele Freunde eingebracht - und deine Feinde gespalten und verwirrt! Für immer wird man sich an dich als den Anführer erinnern, der den Frieden in diese ermüdete Welt gebracht hat!

Do things to win! = Tu Dinge um zu gewinnen!
Have highest score after max turns = Erreiche die höchste Punktzahl nach einer maximalen Anzahl an Runden


#################### Lines from Beliefs from Civ V - Gods & Kings ####################

Ancestor Worship = Ahnenkult

Dance of the Aurora = Tanz der Aurora

Desert Folklore = Wüsten-Folklore

Faith Healers = Glaubensheiler

Fertility Rites = Fruchtbarkeitsriten

God of Craftsman = Gott der Handwerker

God of the Open Sky = Gott des offenen Himmels

God of the Sea = Gott des Meeres

God of War = Gott des Krieges

Goddess of Festivals = Göttin der Festspiele

Goddess of Love = Göttin der Liebe

Goddess of Protection = Göttin des Schutzes

Goddess of the Hunt = Göttin der Jagd

Messenger of the Gods = Bote der Götter

Monument to the Gods = Monument für die Götter

One with Nature = Eins mit der Natur

Oral Tradition = Mündliche Überlieferung

Religious Idols = Religiöse Idole

Religious Settlements = Religiöse Siedlungen

Sacred Path = Heiliger Pfad

Sacred Waters = Heilige Gewässer

Stone Circles = Steinkreise

Follower = Anhänger
Asceticism = Askese

Cathedrals = Kathedralen

Choral Music = Chormusik

Divine inspiration = Göttliche Inspiration

Feed the World = Die Welt ernähren

Guruship = Guruschaft

Holy Warriors = Heilige Krieger

Liturgical Drama = Liturgisches Drama

Monasteries = Klöster

Mosques = Moscheen

Pagodas = Pagoden

Peace Gardens = Friedliche Gärten

Religious Art = Religiöse Kunst

Religious Center = Religiöses Zentrum

Religious Community = Religiöses Gemeinschaft

Swords into Ploughshares = Schwerter zu Pflugscharen

Founder = Gründer
Ceremonial Burial = Rituelle Grabstädte

Church Property = Kirchengut

Initiation Rites = Initiationsriten

Interfaith Dialogue = Interreligiöser Dialog

Papal Primacy = Päpstlicher Primat

Peace Loving = Friedliebend

Pilgrimage = Pilgerreise

Tithe = Zehnt

World Church = Weltkirche

Enhancer = Verbesserung
Defender of the Faith = Verteidiger des Glaubens

Holy Order = Heiliger Orden

Itinerant Preachers = Wanderprediger

Just War = Gerechter Krieg

Messiah = Messias

Missionary Zeal = Missionarischer Eifer

Religious Texts = Religiöse Texte

Religious Unity = Glaubenseinheit

Reliquary = Reliquiar


#################### Lines from Buildings from Civ V - Gods & Kings ####################


Stele = Stele


Shrine = Schrein

Pyramid = Pyramide


Terracotta Army = Terrakotta-Armee
'Regard your soldiers as your children, and they will follow you into the deepest valleys; look on them as your own beloved sons, and they will stand by you even unto death.' - Sun Tzu = 'Sieh deine Soldaten als deine Kinder an, und sie werden dir in die tiefsten Täler folgen; sieh sie als deine geliebten Söhne an, und sie werden dir bis in den Tod beistehen.' - Sun Tzu


Amphitheater = Amphitheater


Petra = Petra
'...who drinks the water I shall give him, says the Lord, will have a spring inside him welling up for eternal life. Let them bring me to your holy mountain in the place where you dwell. Across the desert and through the mountain to the Canyon of the Crescent Moon...' - Indiana Jones = '...wer das Wasser trinkt, das ich ihm geben werde, spricht der Herr, in dem wird eine Quelle sprudeln, die ewiges Leben bringt. Lass sie mich zu deinem heiligen Berg bringen, an den Ort, wo du wohnst. Durch die Wüste und über den Berg zur Schlucht der Mondsichel...' - Indiana Jones


Great Mosque of Djenne = Große Moschee von Djenne
'With the magnificence of eternity before us, let time, with all its fluctuations, dwindle into its own littleness.' - Thomas Chalmers = 'Angesichts der Pracht der Ewigkeit, die vor uns liegt, soll die Zeit mit all ihren Schwankungen zu ihrer eigenen Winzigkeit schrumpfen.' - Thomas Chalmers

Grand Temple = Großer Tempel


Alhambra = Alhambra
'Justice is an unassailable fortress, built on the brow of a mountain which cannot be overthrown by the violence of torrents, nor demolished by the force of armies.' - Joseph Addison = 'Die Gerechtigkeit ist eine uneinnehmbare Festung, erbaut auf dem Gipfel eines Berges, die weder durch die Gewalt von Sturzbächen noch durch die Kraft von Armeen umgestürzt werden kann.' - Joseph Addison


Ceilidh Hall = Ceilidh Halle


Leaning Tower of Pisa = Schiefer Turm von Pisa
'Don't clap too hard - it's a very old building.' - John Osbourne = 'Nicht zu hart klatschen - es ist ein sehr altes Gebäude.' - John Osbourne


Coffee House = Kaffeehaus


Neuschwanstein = Neuschwanstein
'...the location is one of the most beautiful to be found, holy and unapproachable, a worthy temple for the divine friend who has brought salvation and true blessing to the world.' - King Ludwig II of Bavaria = '...der Ort ist einer der schönsten, die es gibt, heilig und unnahbar, ein würdiger Tempel für den göttlichen Freund, der der Welt Heil und wahren Segen gebracht hat.' - König Ludwig II von Bayern


Recycling Center = Recycling-Zentrum


CN Tower = CN Tower
'Nothing travels faster than light with the possible exception of bad news, which obeys its own special rules.' - Douglas Adams = 'Nichts reist schneller als das Licht, mit der möglichen Ausnahme von schlechten Nachrichten, die ihren eigenen speziellen Regeln gehorchen.' – Douglas Adams

Bomb Shelter = Luftschutzbunker

Hubble Space Telescope = Hubble Weltraumteleskop
'The wonder is, not that the field of stars is so vast, but that man has measured it.' - Anatole France = 'Das Wunder ist nicht, dass das Feld der Sterne so groß ist, sondern dass der Mensch es gemessen hat.' - Anatole France


Cathedral = Kathedrale


Mosque = Moschee

Pagoda = Pagode


#################### Lines from CityStateTypes from Civ V - Gods & Kings ####################


#################### Lines from Difficulties from Civ V - Gods & Kings ####################


#################### Lines from Eras from Civ V - Gods & Kings ####################


Marine = Marine


#################### Lines from Nations from Civ V - Gods & Kings ####################


Rim-Sin II = Rim-Sin II
Smerdis = Smerdis
Ilum-ma-ili = Ilum-ma-ili
Peshgaldaramesh = Peshgaldaramesh
Ur-zigurumaš = Ur-zigurumaš
Semiramis = Semiramis
Em = Em
Ishtar = Ishtar
Bilit Taauth = Bilit Taauth
Aruru = Aruru
Islam = Islam

Jason = Jason
Helena = Helena
Alexa = Alexa
Cletus = Cletus
Kassandra = Kassandra
Andres = Andres
Desdemona = Desdemona
Anthea = Anthea
Aeneas = Aeneas
Leander = Leander
Christianity = Christentum

Li = Li
Chen = Chen
Zhang = Zhang
Liu = Liu
Yang = Yang
Huang = Huang
Zhao = Zhao
Wu = Wu
Zhou = Zhou
Sun = Sun
Taoism = Taoismus

Refaat = Refaat
Heba = Heba
Salah = Salah
Ahmed = Ahmed
Zakaria = Zakaria
Bastet = Bastet
Ma'at = Ma'at
Nebhet = Nebhet
Tefenet = Tefenet
Neuth = Neuth

James = James
Scarlett = Scarlett
Mycroft = Mycroft
Charlotte = Charlotte
Gwendolyn = Gwendolyn
Mr. Eks = Mr. Eks
Dr. Grey = Dr. Grey
Andrew = Andrew
Scott = Scott
Anne = Anne

Jean-Paul = Jean-Paul
Martine = Martine
Lucien = Lucien
François = François
Augustine = Augustine
Monsieur X = Monsieur X
Dr. Dupont = Dr. Dupont
Vipère = Vipère
Yvette = Yvette
Renard = Renard

Alexei = Alexei
Lena = Lena
Dmitry = Dmitry
Anastasia = Anastasia
Tatiana = Tatiana
Boris = Boris
Doktor Seriy = Doktor Seriy
Mikhail = Mikhail
Natacha = Natacha
Zmeya = Zmeya

Flavius = Flavius
Regula = Regula
Servius = Servius
Lucia = Lucia
Cornelius = Cornelius
Licina = Licina
Canus = Canus
Serpens = Serpens
Agrippa = Agrippa
Brutus = Brutus

Solhofaat = Solhofaat
Khenzeer = Khenzeer
Zarafah = Zarafah
Temsaah = Temsaah
Abyadh = Abyadh
Mostafa = Mostafa
Yusuf = Yusuf
Waddah = Waddah
Sameera = Sameera
Gamal = Gamal

Cousin = Cousin
Felix = Felix
Dennis = Dennis
Edward = Edward
Prof. Rex = Prof. Rex
Eliza = Eliza
Mary = Mary
Virginia = Virginia
Barbara = Barbara

Akaishi = Akaishi
Oki = Oki
Hattori = Hattori
Morozumi = Morozumi
Momochi = Momochi
Kawashima = Kawashima
Orin = Orin
Sakanishi = Sakanishi
Kaede = Kaede
Mochizuki = Mochizuki
Shinto = Shintō

Ashok = Ashok
Shanx = Shanx
Hormis = Hormis
Sanjeev = Sanjeev
Ananda = Ananda
Rani = Rani
Parvati = Parvati
Mukta = Mukta
Karishma = Karishma
Jyotsna = Jyotsna
Hinduism = Hinduismus

Johann = Johann
Marlene = Marlene
Wilhelm = Wilhelm
Eva = Eva
Heinz = Heinz
Horst = Horst
Carl = Carl
Viper = Viper
Albrecht = Albrecht
Anton = Anton

Ibrahim = Ibrahim
Bayezid = Bayezid
Sokollu = Sokollu
Mahmut = Mahmut
Uveys = Uveys
Roxelana = Roxelana
Safiye = Safiye
Hafsa = Hafsa
Kosem = Kosem
Nurbanu = Nurbanu

Kim = Kim
Park = Park
Han = Han
Na = Na
Kong = Kong
Yu = Yu
Ahn = Ahn
Da = Da
Eun = Eun
Confucianism = Konfuzianismus

Onatah = Onatah
Oneida = Oneida
Oshadagea = Oshadagea
Otetiani = Otetiani
Genesee = Genesee
Dadgayadoh = Dadgayadoh
Otwtiani = Otwtiani
Kateri = Kateri
Onondakai = Onondakai
Honanyawus = Honanyawus

Azi = Azi
Dabir = Dabir
Firuz = Firuz
Gaspar = Gaspar
Shahzad = Shahzad
Aga = Aga
Marjane = Marjane
Peri = Peri
Sartaj  = Sartaj
Yasmin = Yasmin
Zoroastrianism = Zoroastrismus

Tiki = Tiki
Hotu Matua = Hotu Matua
Rongo-ma-tane = Rongo-ma-tane
Kupe = Kupe
Haloti = Haloti
Degei = Degei
Babamik = Babamik
Kulu Lau = Kulu Lau
Nangananga = Nangananga
Turua = Turua

Aran = Aran
Chanarong = Chanarong
Kiet = Kiet
Niran = Niran
Virote = Virote
Kulap = Kulap
Mayuree = Mayuree
Phueng = Phueng
Ratana = Ratana
Tola = Tola
Buddhism = Buddhismus

Rodrigo = Rodrigo
Esmeralda = Esmeralda
Mathilda = Mathilda
Ramona = Ramona
Señor X = Señor X
Topolino = Topolino
Serpiente = Serpiente
Garcia = Garcia
El Lobo = El Lobo

Ahmadou = Ahmadou
Ayub = Ayub
Badru = Badru
Bokhari = Bokhari
Guedado = Guedado
Adhiambo = Adhiambo
Chinaka = Chinaka
Laila = Laila
Mariama = Mariama
Oni = Oni

Asashōryū = Asashōryū
Tömöriin = Tömöriin
Zevegiin = Zevegiin
Jigjidiin = Jigjidiin
Enkhbat = Enkhbat
Mönkhbayar = Mönkhbayar
Gündegmaa = Gündegmaa
Ssima = Ssima
Batachikhan = Batachikhan
Chulunny = Chulunny
Tengriism = Tengrismus

Metztli = Metztli
Xitllali = Xitllali
Chimalli = Chimalli
Quauhtli = Quauhtli
Teyacapan = Teyacapan
Yaotl = Yaotl
Coatl = Coatl
Huitzilin = Huitzilin
Itzli = Itzli
Tepin = Tepin

Amaru = Amaru
Apichu = Apichu
Pariapichiu = Pariapichiu
Puma = Puma
Quenti = Quenti
Suyuntu = Suyuntu
Uturuncu = Uturuncu
Purutu = Purutu
Ozcollo = Ozcollo

Jørgen = Jørgen
Mette = Mette
Henrik = Henrik
Niels = Niels
Helle = Helle
Frederik = Frederik
Ida = Ida
Thea = Thea
Freja = Freja
Morten = Morten

Attila the Hun = Attila der Hunne
I grow tired of this throne. I think I should like to have yours instead. = Ich bin diesem Thron überdrüssig geworden. Ich denke, ich würde stattdessen gerne deinen haben.
Now what is this?! You ask me to add your riches to my great avails. The invitation is accepted. = Was soll das jetzt? Du bittest mich, deine Reichtümer zu meinen großen Erfolgen hinzuzufügen. Die Einladung ist angenommen.
My people will mourn me not with tears, but with human blood. = Mein Volk wird mich nicht mit Tränen, sondern mit Menschenblut betrauern.
You are in the presence of Attila, scourge of Rome. Do not let hubris be your downfall as well. = Ihr befindet Euch in der Gegenwart von Attila, der Geißel Roms. Lasst nicht zu, dass Hybris auch Euer Verhängnis wird.
This is better than you deserve, but let it not be said that I am an unfair man. = Das ist besser, als Ihr es verdient, aber man soll nicht sagen, dass ich ein ungerechter Mann bin.
Good day to you. = Schönen Tag noch.
Scourge of God = Geißel Gottes
Great Attila, mighty warrior and leader of the Hunnic empire, your men bow down before you. During the 5th century, you and your brother Bleda have conquered many lands, forged a mighty empire and commanded the most powerful and frightening force of antiquity. You inspired fear to the Roman Emperors themselves, who called you 'Flagellum Dei', the 'Scourge of God', as you took kingdom after kingdom in the Balkans, invaded Eastern Roman Empire, into Gaul and Northern Italy, and planned to conquer Rome itself. Your empire didn't survive long after your death, but your name and your legend have, for millenia to come. = Großer Attila, mächtiger Krieger und Anführer des Hunnischen Reiches, Eure Männer verneigen sich vor Euch. Im 5. Jahrhundert habt Ihr und Euer Bruder Bleda viele Länder erobert, ein mächtiges Reich geschmiedet und die mächtigste und furchterregendste Streitmacht des Altertums befehligt. Ihr habt selbst die römischen Kaiser in Angst und Schrecken versetzt, die euch "Flagellum Dei", die "Geißel Gottes", nannten, als ihr ein Königreich nach dem anderen auf dem Balkan einnahmt, in das Oströmische Reich, nach Gallien und Norditalien eindrang und geplant hattet, Rom selbst zu erobern. Euer Reich überlebte nicht lange nach Eurem Tod, aber Euer Name und Eure Legende überdauerten die Jahrtausende.
Fearsome General, your mighty hordes are at your command, waiting to crush your foes once again and to conquer all the riches the world has to offer! Will your new empire shine through the ages of history? = Furchterregender General, Eure mächtigen Horden stehen unter Eurem Kommando und warten darauf, Eure Feinde ein weiteres Mal zu vernichten und alle Reichtümer der Welt zu erobern! Wird Euer neues Reich durch die Zeitalter der Geschichte leuchten?
Balamber = Balamber
Uldin = Uldin
Donatus = Donatus
Charato = Charato
Octar = Octar
Bleda = Bleda
Ellac = Ellac
Dengizik = Dengizik
Hildico = Hildico
Gudrun = Gudrun
Attila's Court = Attilas Hof
The Huns = Die Hunnen

William of Orange = Wilhelm von Oranien
As much as I despise war, I consider it a, hahaha, contribution to the common cause to erase your existence. = So sehr ich den Krieg verachte, betrachte ich ihn als einen, hahaha, Beitrag zur gemeinsamen Sache, um Eure Existenz auszulöschen.
You call yourself an exalted ruler, but I see nothing more than a smartly dressed barbarian! = Ihr nennt Euch einen erhabenen Herrscher, aber ich sehe nichts weiter als einen elegant gekleideten Barbaren!
My God, be merciful to my soul. My God, feel pity for this... my poor people! = Mein Gott, sei meiner Seele gnädig. Mein Gott, habe Mitleid mit diesem... meinem armen Volk!
I am William of Orange, stadtholder of The Netherlands. Did you need anything? I still have a lot to do. = Ich bin Wilhelm von Oranien, Statthalter der Niederlande. Braucht Ihr etwas? Ich habe noch eine Menge zu tun.
I believe I have something that may be of some importance to you. = Ich glaube, ich habe etwas, das für Euch von Bedeutung sein könnte.
Once again, greetings. = Nochmals, viele Grüße.
Dutch East India Company = Niederländische Ostindien-Kompanie
Greetings to the wise and brave Prince William of Orange, who freed the Netherlands and gave strength to the Dutch people. In 1568, you led a rebellion against Spanish dominion, to gain freedom for your people, and therefore starting the Eighty Years' War. Your actions were all aimed to create one of Europe's first modern republics, the Seven United Provinces. The rebellion was the meaning of your very life and death, as it was also the cause of your assassination in 1584. But your death has given even more pride and courage to your people, to fight for liberty against any oppressors. Carved in history as the 'Father of the Fatherland', your name is a symbol of Dutch independence for eternity. = Wir grüßen den weisen und tapferen Prinzen Wilhelm von Oranien, der die Niederlande befreit und dem niederländischen Volk Kraft gegeben hat. Im Jahr 1568 habt Ihr eine Rebellion gegen die spanische Herrschaft angeführt, um die Freiheit für Euer Volk zu erlangen, und damit den Achtzigjährigen Krieg ausgelöst. Euer Handeln zielte darauf ab, eine der ersten modernen Republiken Europas, die Sieben Vereinigten Provinzen, zu gründen. Die Rebellion war der Sinn Eures Lebens und Eures Todes, denn sie war auch der Grund für Eure Ermordung im Jahr 1584. Doch Euer Tod hat Eurem Volk noch mehr Stolz und Mut gegeben, um für die Freiheit gegen alle Unterdrücker zu kämpfen. Als "Vater des Vaterlandes" in die Geschichte eingegangen, ist Euer Name auf ewig ein Symbol der niederländischen Unabhängigkeit.
Brave Prince, your people ask for your wisdom to gain its freedom once more, and to illuminate the world with progressive and modern ideas. Will your new empire shine through the ages of history? = Tapferer Fürst, Euer Volk bittet um Eure Weisheit, um seine Freiheit wiederzuerlangen und die Welt mit fortschrittlichen und modernen Ideen zu erleuchten. Wird Euer neues Reich durch die Zeitalter der Geschichte leuchten?
Joost = Joost
Hendrika = Hendrika
Marten = Marten
Anke = Anke
Guus = Guus
Mr. X = Mr. X
Dr. Grijs = Dr. Grijs
Willem = Willem
Thijs = Thijs
Neef = Neef
Amsterdam = Amsterdam
Rotterdam = Rotterdam
Utrecht = Utrecht
Groningen = Groningen
Breda = Breda
Nijmegen = Nijmegen
Den Haag = Den Haag
Haarlem = Haarlem
Arnhem = Arnhem
Zutphen = Zutphen
Maastricht = Maastricht
Tilburg = Tilburg
Eindhoven = Eindhoven
Dordrecht = Dordrecht
Leiden = Leiden
's Hertogenbosch = ’s-Hertogenbosch
Almere = Almere
Alkmaar = Alkmaar
Brielle = Brielle
Vlissingen = Vlissingen
Apeldoorn = Apeldoorn
Enschede = Enschede
Amersfoort = Amersfoort
Zwolle = Zwolle
Venlo = Venlo
Uden = Uden
Grave = Grave
Delft = Delft
Gouda = Gouda
Nieuwstadt = Nieuwstadt
Weesp = Weesp
Coevorden = Coevorden
Kerkrade = Kerkrade
The Netherlands = Die Niederlande

Gustavus Adolphus = Gustav Adolf
The Hakkapeliittas will ride again and your men will fall just at the sight of my cavalry! God with us! = Die Hakkapeliittas werden wieder reiten und eure Männer werden beim Anblick meiner Kavallerie fallen! Gott ist mit uns!
Ha ha ha, captain Gars will be very glad to head out to war again. = Ha ha ha, Hauptmann Gars wird sehr froh sein, wieder in den Krieg zu ziehen.
I am Sweden's king. You can take my lands, my people, my kingdom, but you will never reach the House of Vasa. = Ich bin der König von Schweden. Ihr könnt meine Ländereien, mein Volk und mein Königreich einnehmen, aber ihr werdet niemals das Haus Wasa erreichen.
Stranger, welcome to the Snow King's kingdom! I am Gustavus Adolphus, member of the esteemed House of Vasa = Fremder, willkommen im Reich des Schneekönigs! Ich bin Gustav Adolf, Mitglied des angesehenen Hauses Wasa
My friend, it is my belief that this settlement can benefit both our peoples. = Mein Freund, ich bin überzeugt, dass diese Einigung für unsere beiden Völker von Nutzen sein kann.
Oh, welcome! = Oh, Willkommen!
Oh, it is you. = Oh, Ihr seid es.
Nobel Prize = Nobelpreis
All hail Great King Gustavus Adolphus, founder of the Swedish Empire, and one of the most famous military tacticians. In the early 17th century, Sweden emerged as a great power in Europe under your reign, thanks to your wisdom, both in diplomacy and warfare. As king, you decided to reform Swedish laws to bring economic stability and prosperity to your people. Your allies, and also your enemies, called you the 'Lion of the North', witnessing your modern vision of warfare, and the prowess of your armies on the battlefield. As you triumphed in the Thirty Years' War, your name will be forever remembered as one of history's greatest generals. = Gegrüßt sei Großkönig Gustavus Adolphus, der Gründer des schwedischen Reiches und einer der berühmtesten Militärtaktiker. Zu Beginn des 17. Jahrhunderts entwickelte sich Schweden unter Eurer Herrschaft dank Eurer Weisheit sowohl in der Diplomatie als auch in der Kriegskunst zu einer Großmacht in Europa. Als König habt Ihr beschlossen, die schwedischen Gesetze zu reformieren, um Eurem Volk wirtschaftliche Stabilität und Wohlstand zu bringen. Eure Verbündeten, aber auch Eure Feinde, nannten Euch den 'Löwen des Nordens', da sie von Eurer modernen Auffassung von Kriegsführung und der Stärke Eurer Armeen auf dem Schlachtfeld überzeugt waren. Als Ihr im Dreißigjährigen Krieg triumphiert habt, wird Euer Name für immer als einer der größten Generäle der Geschichte in Erinnerung bleiben.
O noble King, will you lend your leadership and brilliant ideas to Sweden once again, to conceive strategies never seen before? Will your new empire shine through the ages of history? = Oh edler König, werdet Ihr Schweden erneut Eure Führungsqualitäten und brillanten Ideen zur Verfügung stellen, um Strategien zu entwickeln, die es nie zuvor gegeben hat? Wird Euer neues Reich durch die Zeitalter der Geschichte leuchten?
Leif = Leif
Ingegard = Ingegard
Sören = Sören
Ragnhild = Ragnhild
Lars = Lars
Lina = Lina
Herr Grå = Herr Grå
Magnus = Magnus
Vilma = Vilma
Kusin = Kusin
Stockholm = Stockholm
Uppsala = Uppsala
Gothenburg = Gothenburg
Malmö = Malmö
Linköping = Linköping
Kalmar = Kalmar
Skara = Skara
Västerås = Västerås
Jönköping = Jönköping
Visby = Visby
Falun = Falun
Norrköping = Norrköping
Gävle = Gävle
Halmstad = Halmstad
Karlskrona = Karlskrona
Hudiksvall = Hudiksvall
Örebro = Örebro
Umeå = Umeå
Karlstad = Karlstad
Helsingborg = Helsingborg
Härnösand = Härnösand
Vadstena = Vadstena
Lund = Lund
Västervik = Västervik
Enköping = Enköping
Skövde = Skövde
Eskilstuna = Eskilstuna
Luleå = Luleå
Lidköping = Lidköping
Södertälje = Södertälje
Mariestad = Mariestad
Östersund = Östersund
Borås = Borås
Sundsvall = Sundsvall
Vimmerby = Vimmerby
Köping = Köping
Mora = Mora
Arboga = Arboga
Växjö = Växjö
Gränna = Gränna
Kiruna = Kiruna
Borgholm = Borgholm
Strängnäs = Strängnäs
Sveg = Sveg
Sweden = Schweden

Maria Theresa = Maria Theresa
Shame that it has come this far. But ye wished it so. Next time, be so good, choose your words more wisely. = Schade, dass es so weit gekommen ist. Aber Ihr habt es euch so gewünscht. Seid beim nächsten Mal so gut, wählt eure Worte weiser.
What a fool ye are! Ye will end swiftly and miserably. = Was für ein Dummkopf seid Ihr! Ihr werdet schnell und elend enden.
The world is pitiful! There's no beauty in it, no wisdom. I am almost glad to go. = Die Welt ist erbärmlich! Darin liegt keine Schönheit, keine Weisheit. Ich bin fast froh zu gehen.
The archduchess of Austria welcomes your Eminence to... Oh let's get this over with! I have a luncheon at four o'clock. = Die Erzherzogin von Österreich heißt Eure Eminenz herzlich willkommen... Ach, lasst uns das hinter uns bringen! Ich esse um vier Uhr zu Mittag.
I see you admire my new damask. Nobody should say that I am an unjust woman. Let's reach an agreement! = Ich sehe, Ihr bewundert meinen neuen Damast. Niemand sollte sagen, dass ich eine ungerechte Frau bin. Lassen Sie uns eine Einigung erzielen!
Oh, it's ye! = Oh, Ihr seid es!
Diplomatic Marriage = Diplomatische Hochzeit
Noble and pious Queen Maria Theresa, Holy Roman Empress and sovereign of Austria, the people revere your grace. After the death of your father King Charles VI, you inherited the throne of Austria during difficult economic and military times. But you used your wisdom and unflinching determination to fend off your foes and resolve any obstacles to stability and prosperity. With your husband Francis Stephen at your side as co-ruler, you assured your place as Empress of the Holy Roman Empire. During your reign, you reformed Austria in several domains, as you gifted it with a powerful army, a stable economic model, and an improved educational system. = Edle und fromme Königin Maria Theresia, Heilige Römische Kaiserin und Herrscherin von Österreich, das Volk verehrt Eure Gnade. Nach dem Tod Eures Vaters, König Karl VI., habt Ihr den österreichischen Thron in wirtschaftlich und militärisch schwierigen Zeiten geerbt. Doch mit Eurer Weisheit und unerschütterlichen Entschlossenheit habt Ihr Eure Feinde abgewehrt und alle Hindernisse für Stabilität und Wohlstand aus dem Weg geräumt. Mit Eurem Ehemann Franz Stephan als Mitregent an Eurer Seite habt Ihr Euch Euren Platz als Kaiserin des Heiligen Römischen Reiches gesichert. Während Eurer Regentschaft habt Ihr Österreich in mehreren Bereichen reformiert und es mit einer schlagkräftigen Armee, einem stabilen Wirtschaftsmodell und einem verbesserten Bildungssystem ausgestattet.
O Great Queen, proud and dignified, by the will of God and the Divine right, can you reach the height of prosperity and splendor the kingdom of Austria deserves? Will your new empire shine through the ages of history? = Oh große Königin, stolz und würdig, könnt Ihr durch den Willen Gottes und das göttliche Recht die Höhe des Wohlstandes und der Pracht erreichen, die das Königreich Österreich verdient? Wird Euer neues Reich durch die Zeitalter der Geschichte leuchten?
Ferdinand = Ferdinand
Johanna = Johanna
Franz-Josef = Franz-Josef
Astrid = Astrid
Anna = Anna
Hubert = Hubert
Alois = Alois
Natter = Natter
Georg = Georg
Arnold = Arnold
Vienna = Wien
Salzburg = Salzburg
Graz = Graz
Linz = Linz
Klagenfurt = Klagenfurt
Bregenz = Bregenz
Innsbruck = Innsbruck
Kitzbühel = Kitzbühel
St. Pölten = St. Pölten
Eisenstadt = Eisenstadt
Villach = Villach
Zwettl = Zwettl
Traun = Traun
Wels = Wels
Dornbirn = Dornbirn
Feldkirch = Feldkirch
Amstetten = Amstetten
Bad Ischl = Bad Ischl
Wolfsberg = Wolfsberg
Kufstein = Kufstein
Leoben = Leoben
Klosterneuburg = Klosterneuburg
Leonding = Leonding
Kapfenberg = Kapfenberg
Hallein = Hallein
Bischofshofen = Bischofshofen
Waidhofen = Waidhofen
Saalbach = Saalbach
Lienz = Lienz
Steyr = Steyr
Austria = Österreich

Dido = Dido
Tell me, do you all know how numerous my armies, elephants and the gdadons are? No? Today, you shall find out! = Sagt mir, wisst ihr alle, wie zahlreich meine Armeen, Elefanten und die Gadonen sind? Nein? Heute werdet ihr es herausfinden!
Fate is against you. You earned the animosity of Carthage in your exploration. Your days are numbered. = Das Schicksal ist gegen euch. Ihr habt euch die Feindschaft Karthagos bei Euren Erkundungen verdient. Eure Tage sind gezählt.
The fates became to hate me. This is it? You wouldn't destroy us so without their help. = Das Schicksal begann mich zu hassen. Das ist alles? Ohne deren Hilfe würdest du uns nicht so zerstören.
The Phoenicians welcome you to this most pleasant kingdom. I am Dido, the queen of Carthage and all that belongs to it. = Die Phönizier heißen euch in diesem höchst angenehmen Königreich willkommen. Ich bin Dido, die Königin von Karthago und allem, was dazugehört.
I just had the marvelous idea, and I think you'll appreciate it too. = Ich hatte gerade eine wunderbare Idee, und ich denke, ihr werdet sie auch zu schätzen wissen.
What is it now? = Was ist das jetzt?
Phoenician Heritage = Phönizisches Erbe
Greetings to you, revered Queen Dido, ruler of the legendary kingdom of Carthage. The great poet Virgil related your great history, how your husband Acerbas was murdered by your own brother, King Pygmalion of Tyre, to steal the treasures of your family that were rightfully yours. But you endured his pressure until you and your compatriots decided to flee and sail for new lands. The gods led you to the shores of North Africa, and with cunning diplomacy, you expanded the territory of your new home, and laid the basis for the future kingdom of Carthage. = Ich grüße Euch, verehrte Königin Dido, Herrscherin des legendären Königreichs Karthago. Der große Dichter Virgil hat Eure große Geschichte erzählt, wie Euer Ehemann Acerbas von Eurem eigenen Bruder, König Pygmalion von Tyrus, ermordet wurde, um die Schätze Eurer Familie zu stehlen, die Euch rechtmäßig gehörten. Doch Ihr habt seinem Druck standgehalten, bis Ihr und Eure Landsleute beschlossen, zu fliehen und in neue Länder zu segeln. Die Götter führten Euch an die Küste Nordafrikas, wo Ihr mit geschickter Diplomatie das Territorium Eurer neuen Heimat vergrößert und den Grundstein für das künftige Königreich Karthago gelegt habt.
Clever and proud Dido, the storm is coming and your people look for a shelter under your wise and powerful protection. Can you create a new and radiant Carthage able to cleave the darkness? Will your new empire shine through the ages of history? = Kluge und stolze Dido, der Sturm zieht auf und Euer Volk sucht Schutz unter Eurem klugen und mächtigen Schutz. Könnt Ihr ein neues, strahlendes Karthago erschaffen, das in der Lage ist, die Dunkelheit zu durchbrechen? Wird Euer neues Reich durch die Zeitalter der Geschichte leuchten?
Hamilcar = Hamilcar
Mago = Mago
Baalhaan = Baalhaan
Sophoniba = Sophoniba
Yzebel = Yzebel
Similce = Similce
Kandaulo = Kandaulo
Zinnridi = Zinnridi
Gisgo = Gisgo
Fierelus = Fierelus
Carthage = Karthago
Utique = Utique
Hippo Regius = Hippo Regius
Gades = Gades
Saguntum = Saguntum
Carthago Nova = Carthago Nova
Panormus = Panormus
Lilybaeum = Lilybaeum
Hadrumetum = Hadrumetum
Zama Regia = Zama Regia
Karalis = Karalis
Malaca = Malaca
Leptis Magna = Leptis Magna
Hippo Diarrhytus = Hippo Diarrhytus
Motya = Motya
Sulci = Sulci
Leptis Parva = Leptis Parva
Tharros = Tharros
Soluntum = Soluntum
Lixus = Lixus
Oea = Oea
Theveste = Theveste
Ibossim = Ibossim
Thapsus = Thapsus
Aleria = Aleria
Tingis = Tingis
Abyla = Abyla
Sabratha = Sabratha
Rusadir = Rusadir
Baecula = Baecula
Saldae = Saldae

Theodora = Theodora
It is always a shame to destroy a thing of beauty. Happily, you are not one. = Es ist immer eine Schande, ein Stück von Schönheit zu zerstören. Glücklicherweise seid ihr keines.
Now darling, tantrums are most unbecoming. I shall have to teach you a lesson. = Also, Liebling, Wutanfälle sind sehr unschicklich. Ich werde Euch eine Lektion erteilen müssen.
Like a child playing with toys you are. My people will never love you, nor suffer this indignation gracefully. = Ihr seid wie ein Kind, das mit Spielzeug spielt. Mein Volk wird euch niemals lieben und diese Entrüstung nicht mit Anstand ertragen.
My, isn't this a pleasant surprise - what may I call you, oh mysterious stranger? I am Theodora, beloved of Byzantium. = Meine Güte, ist das nicht eine angenehme Überraschung - wie darf ich Euch nennen, oh geheimnisvoller Fremder? Ich bin Theodora, die Geliebte von Byzanz.
I have heard that you adept at certain kinds of ... interactions. Show me. = Ich habe gehört, dass Ihr bei bestimmten Arten von ... Interaktionen sehr geschickt bist. Zeigt es mir.
Hello again. = Abermals Hallo.
Patriarchate of Constantinople = Patriarchat von Konstantinopel
Magnificent Empress Theodora, beloved of Byzantium and of Rome, your people salute you! With your beauty and intelligence, you rose up from actress and courtesan to the rank of the most powerful woman in the Roman Empire, as wife of Justinian I. In the late 520's AD, you helped your husband engage in spiritual and legal reforms, promugalting numerous laws to improve women's status and treatment in the empire. You also made of Constantinople the jewel of the Eastern Roman Empire with the restoration and construction of many aqueducts, bridges, and churches, its beauty culminating with the creation of the Hagia Sophia, one of the most splendid pieces of architecture in the world. = Prächtige Kaiserin Theodora, geliebt von Byzanz und Rom, Euer Volk grüßt Euch! Mit Eurer Schönheit und Intelligenz seid Ihr von der Schauspielerin und Kurtisane zur mächtigsten Frau des Römischen Reiches aufgestiegen, als Gattin von Justinian I. Ende 520 n. Chr. habt Ihr Eurem Gatten geholfen, geistige und rechtliche Reformen durchzuführen, indem Ihr zahlreiche Gesetze zur Verbesserung des Status und der Behandlung der Frauen im Reich verkündet habt. Außerdem habt Ihr Konstantinopel durch die Restaurierung und den Bau zahlreicher Aquädukte, Brücken und Kirchen zum Juwel des Oströmischen Reiches gemacht, dessen Schönheit in der Errichtung der Hagia Sophia, einem der prächtigsten Bauwerke der Welt, gipfelte.
Beautiful Empress,the Byzantine Empire's magnificence is intact in all memories, and ready to reborn as the new jewel of humankind. Will your new empire shine through the ages of history? = Schöne Kaiserin, die Pracht des Byzantinischen Reiches ist in allen Erinnerungen intakt und bereit, als neues Juwel der Menschheit wiedergeboren zu werden. Wird Euer neues Reich durch die Zeitalter der Geschichte leuchten?
Basil = Basil
Nikophoros = Nikophoros
Demetrios = Demetrios
Philippos = Philippos
Theophylaktos = Theophylaktos
Simonis = Simonis
Zoe = Zoe
Ioanno = Ioanno
Xene = Xene
Euphrosyne = Euphrosyne
Constantinople = Konstantinopel
Adrianople = Adrianople
Nicaea = Nikea
Antioch = Antioch
Varna = Warna
Ohrid = Ohrid
Nicomedia = Nikomedia
Trebizond = Trapezunt
Cherson = Cherson
Sardica = Sofia
Ani = Ani
Dyrrachium = Durrës
Edessa = Edessa
Chalcedon = Chalkedon
Naissus = Niš
Bari = Bari
Iconium = Konya
Prilep = Prilep
Samosata = Samosata
Kars = Kars
Theodosiopolis = Theodosiopolis
Tyana = Tyana
Gaza = Gaza
Kerkyra = Korfu
Phoenice = Phönizien
Selymbria = Silivri
Sillyon = Sillyon
Chrysopolis = Chrysopolis
Vodena = Vodena
Traianoupoli = Traianoupoli
Constantia = Constantia
Patra = Patra
Korinthos = Korinthos
Byzantium = Byzanz

Boudicca = Boudicca
You shall stain this land no longer with your vileness! To arms, my countrymen. We ride to war! = Ihr sollt dieses Land nicht länger mit eurer Abscheulichkeit beflecken! Zu den Waffen, meine Landsleute. Wir reiten in den Krieg!
Traitorous man! The Celtic peoples will not stand for such wanton abuse and slander - I shall have your balls! = Verräterischer Mann! Die keltischen Völker werden solch mutwillige Beschimpfungen und Verleumdungen nicht dulden - ich werde Euch in die Mangel nehmen!
Vile ruler, know you have won this war in name alone. Your cities lie buried and your troops defeated. I have my own victory. = Abscheulicher Herrscher, wisse, dass ihr diesen Krieg nur dem Namen nach gewonnen habt. Eure Städte liegen begraben und Eure Truppen sind besiegt. Ich habe meinen eigenen Sieg.
I am Boudicca, Queen of the Celts. Let no-one underestimate me! = Ich bin Boudicca, die Königin der Kelten. Niemand soll mich unterschätzen!
Let us join our forces together and reap the rewards. = Lasst uns unsere Kräfte bündeln und die Früchte ernten.
God has given good to you. = Gott hat Euch Gutes gegeben.
Druidic Lore = Druidische Überlieferung
May glory and honor always be upon you, Warrior Queen! In a time dominated by men, you successfully claimed the throne and the power, but also valiantly defied the mighty Roman Empire. Punished and humiliated by the hand of the Roman bloody invaders, you united your people and led a terrible revolt, to seek revenge. Many legions fell under your fierce attacks and you burned the city of London with your anger. While the Romans still kept ownership of your land after your final defeat, your actions nonetheless showed Rome that this land could never be fully conquered, making Nero himself consider to withdraw all troops and leaving Britain forever. = Mögen Ruhm und Ehre immer auf Euch ruhen, Kriegerkönigin! In einer Zeit, die von Männern beherrscht wurde, habt Ihr erfolgreich den Thron und die Macht beansprucht, aber auch dem mächtigen Römischen Reich tapfer getrotzt. Bestraft und gedemütigt durch die blutige Hand der römischen Invasoren, habt Ihr Euer Volk geeint und einen schrecklichen Aufstand angeführt, um Rache zu üben. Viele Legionen fielen unter euren erbitterten Angriffen, und Ihr habt die Stadt London in eurem Zorn niedergebrannt. Zwar behielten die Römer auch nach eurer endgültigen Niederlage den Besitz an Eurem Land, doch Eure Taten zeigten Rom, dass dieses Land niemals vollständig erobert werden konnte, so dass Nero selbst erwog, alle Truppen abzuziehen und Britannien für immer zu verlassen.
O raging lioness, will you lead the Celts again under the glory of your name, to spread the fires of liberty, and achieve a final victory? Will your new empire shine through the ages of history? = Oh tobende Löwin, werdet Ihr die Kelten unter dem Ruhm Eures Namens erneut anführen, um das Feuer der Freiheit zu entfachen und einen endgültigen Sieg zu erringen? Wird Euer neues Reich durch die Zeitalter der Geschichte leuchten?
Crìsdean = Crìsdean
Siobhán = Siobhán
Seamus = Seamus
Ffion = Ffion
Pádraig = Pádraig
Deirdre = Deirdre
Mr. Quinn = Mr. Quinn
Éadaoin = Éadaoin
Alwyn = Alwyn
Col Ceathar = Col Ceathar
Cardiff = Cardiff
Truro = Truro
Douglas = Douglas
Glasgow = Glasgow
Cork = Cork
Aberystwyth = Aberystwyth
Penzance = Penzance
Ramsey = Ramsey
Inverness = Inverness
Limerick = Limerick
Swansea = Swansea
St. Ives = St. Ives
Peel = Peel
Aberdeen = Aberdeen
Belfast = Belfast
Caernarfon = Caernarfon
Newquay = Newquay
Saint-Nazaire = Saint-Nazaire
Castletown = Castletown
Stirling = Stirling
Galway = Galway
Conwy = Conwy
St. Austell = St. Austell
Saint-Malo = Saint-Malo
Onchan = Onchan
Dundee = Dundee
Londonderry = Londonderry
Llanfairpwllgwyngyll = Llanfairpwllgwyngyll 
Falmouth = Falmouth
Lorient = Lorient
Celts = Kelten
with [amount] to [amount2] neighboring [tileFilter] [tileFilter2] tiles = mit [amount] bis [amount2] benachbarten [tileFilter] [tileFilter2] Feldern

Haile Selassie = Haile Selassie
I have tried all other avenues, but yet you persist in this madness. I hope, for your sake, your end is swift. = Ich habe alle anderen Möglichkeiten ausprobiert, aber ihr beharrt immer noch auf diesem Wahnsinn. Ich hoffe für Euch, dass Ihr ein schnelles Ende findet.
It is silence that allows evil to triumph. We will not stand mute and allow you to continue on this mad quest unchecked. = Es ist das Schweigen, das dem Bösen den Sieg ermöglicht. Wir werden nicht stumm bleiben und zulassen, dass ihr diesen Wahnsinn unkontrolliert fortsetzt.
God and history will remember your actions this day. I hope you are ready for your impending judgment. = Gott und die Geschichte werden sich an eure Taten an diesem Tag erinnern. Ich hoffe, ihr seid für euer bevorstehendes Urteil bereit.
A thousand welcomes to our fair nation. I am Selassie, the Ras Tafari Makonnen and Emperor of Ethiopia, your humble servant. = Tausendmal willkommen in unserer schönen Nation. Ich bin Selassie, der Ras Tafari Makonnen und Kaiser von Äthiopien, euer demütiger Diener.
I request that you consider this offer between our two peoples. I believe it will do us both good. = Ich bitte Euch, dieses Angebot zwischen unseren beiden Völkern zu prüfen. Ich glaube, es wird uns beiden gut tun.
Spirit of Adwa = Geist von Adwa
May God bless you, wise and righteous Emperor of Ethiopia, Haile Selassie. As one of Ethiopia's greatest rulers and a spiritual leader of the Rastafarian movement, your good influence on diplomacy and political cooperation are praised throughout the world. You created Ethiopia's first written constitution, and favorized democracy for years to come, your great wisdom making Ethiopia enter as a charter member in the United Nations. Always aiming to reform and modernize your nation, you changed Ethiopian destiny for the best. = Möge Gott Euch segnen, weiser und rechtschaffener Kaiser von Äthiopien, Haile Selassie. Als einer der größten Herrscher Äthiopiens und geistiger Führer der Rastafari-Bewegung wird Euer guter Einfluss auf die Diplomatie und die politische Zusammenarbeit in der ganzen Welt gepriesen. Ihr habt die erste schriftlich fixierte Verfassung Äthiopiens geschaffen und die Demokratie in den kommenden Jahren gefördert, und dank Eurer großen Weisheit wurde Äthiopien als Gründungsmitglied in die Vereinten Nationen aufgenommen. Ihr wart stets bestrebt, Euer Land zu reformieren und zu modernisieren, und habt das Schicksal Äthiopiens zum Guten gewendet.
Revered King, your knowledge and intelligence are required once again to protect your people from many threats in the world. Will you secure peace and stability, with benevolence and authority, in the radiance of the Kebra Nagast? Will your new empire shine through the ages of history? = Verehrter König, Euer Wissen und Eure Intelligenz sind wieder einmal gefragt, um Euer Volk vor den vielen Bedrohungen in der Welt zu schützen. Werdet Ihr mit Wohlwollen und Autorität im Glanz der Kebra Nagast Frieden und Stabilität sichern? Wird Euer neues Reich durch die Zeitalter der Geschichte leuchten?
Mulu Ken = Mulu Ken
Wendimu = Wendimu
Li'ol = Li'ol
Demeke = Demeke
Mulu Alem = Mulu Alem
Abebech = Abebech
Zema = Zema
Mihret = Mihret
Kebedech = Kebedech
Alemnesh = Alemnesh
Addis Ababa = Addis Ababa
Harar = Harar
Adwa = Adua
Lalibela = Lalibela
Gondar = Gondar
Axum = Aksum
Dire Dawa = Dire Dawa
Bahir Dar = Bahir Dar
Adama = Adama
Mek'ele = Mek'ele
Awasa = Awasa
Jimma = Jimma
Jijiga = Jijiga
Dessie = Dese
Debre Berhan = Debre Berhan
Shashamane = Shashemene
Debre Zeyit = Debre Zeyit
Sodo = Sodo
Hosaena = Hosaena
Nekemte = Nekemte
Asella = Asella
Dila = Dila
Adigrat = Adigrat
Debre Markos = Debre Markos
Kombolcha = Kombolcha
Debre Tabor = Debre Tabor
Sebeta = Sebeta
Shire = Shire
Ambo = Ambo
Negele Arsi = Arsi Negele
Gambela = Gambela
Ziway = Ziway
Weldiya = Weldiya
Ethiopia = Äthiopien

Pacal = Pacal
A sacrifice unlike all others must be made! = Es muss ein Opfer gebracht werden, das es so noch nie gegeben hat!
Muahahahahahaha! = Muahahahahahaha!
Today comes a great searing pain. With you comes the path to the black storm. = Heute kommt ein großer, brennender Schmerz. Mit Euch kommt der Weg zum schwarzen Sturm.
Greetings, wayward one. I am known as Pacal. = Sei gegrüßt, Eigensinniger. Ich bin als Pacal bekannt.
Friend, I believe I may have found a way to save us all! Look, look and accept my offering! = Freund, ich glaube, ich habe vielleicht einen Weg gefunden, uns alle zu retten! Schau, schau und nimm mein Angebot an!
A fine day, it helps you. = Ein schöner Tag, er hilft euch.
The Long Count = Die Lange Zählung
Kneel before King Pacal the Great, son of the gods and protector of the Palenque domain! After your kingdom has been harassed for years by neighboring rivals, you struck back at the enemies of your people, defeating each of them and sacrificing their leaders as a retribution to the insults made to your ancestors. Your wisdom and hard will not only restored the glory of Palenque, but turned it into a magnificient city, as your people built the greatest monuments and architecture the world has ever known. = Kniet nieder vor König Pacal dem Großen, Sohn der Götter und Beschützer des Reiches von Palenque! Nachdem Euer Königreich jahrelang von benachbarten Rivalen bedrängt wurde, habt Ihr gegen die Feinde Eures Volkes zurückgeschlagen, jeden von ihnen besiegt und ihre Anführer als Vergeltung für die Beleidigungen Eurer Vorfahren geopfert. Eure Weisheit und euer harter Wille haben nicht nur den Ruhm von Palenque wiederhergestellt, sondern es auch in eine prächtige Stadt verwandelt, in der Euer Volk die großartigsten Monumente und Architekturen errichtete, die die Welt je gesehen hat.
Absolute King, your people need you to save the great Mayan culture and knowledge. Will you be able to read the movement of the stars, and find in the heavens the power to repel any foes? Will your new empire shine through the ages of history? = Absoluter König, Euer Volk braucht Euch, um die große Kultur und das Wissen der Maya zu retten. Werdet Ihr in der Lage sein, die Bewegungen der Sterne zu lesen und am Himmel die Kraft zu finden, alle Feinde abzuwehren? Wird Euer neues Reich durch die Zeitalter der Geschichte leuchten?
Camazotz = Camazotz
Coyopa = Coyopa
Gukumatz = Gukumatz
Hunahpu = Hunahpu
Huracan = Huracan
Ixchel = Ixchel
Ixtab = Ixtab
Kukulkán = Kukulkán
Xbalanque = Xbalanque
Zipacna = Zipacna
Palenque = Palenque
Tikal = Tikal
Uxmal = Uxmal
Tulum = Tulum
Copan = Copan
Coba = Coba
El Mirador = El Mirador
Calakmul = Calakmul
Edzna = Edzna
Lamanai = Lamanai
Izapa = Izapa
Uaxactun = Uaxactun
Comalcalco = Comalcalco
Piedras Negras = Piedras Negras
Cancuen = Cancuen
Yaxha = Yaxha
Quirigua = Quirigua
Q'umarkaj = Q'umarkaj
Nakbe = Nakbe
Cerros = Cerros
Xunantunich = Xunantunich
Takalik Abaj = Takalik Abaj
Cival = Cival
San Bartolo = San Bartolo
Altar de Sacrificios = Altar de Sacrificios
Seibal = Seibal
Caracol = Caracol
Naranjo = Naranjo
Dos Pilas = Dos Pilas
Mayapan = Mayapan
Ixinche = Ixinche
Zaculeu = Zaculeu
Kabah = Kabah
The Maya = Die Maya


I didn't want to do this. We declare war. = Ich wollte das nicht tun. Wir erklären den Krieg.
I will fear no evil. For god is with me! = Ich fürchte kein Unheil. Denn Gott ist mit mir!
Why have you forsaken us my lord? = Warum hast du uns verlassen, o Herr?
Bratislava = Bratislava

We have wanted this for a LONG time. War it shall be. = Das haben wir uns schon laaange gewünscht. Krieg soll es sein.
Very well, we will kick you back to the ancient era! = Nun gut, wir werden euch ins Altertum zurückversetzen!
This isn't how it is supposed to be! = So sollte es nicht sein!
Cahokia = Cahokia

By god's grace we will not allow these atrocities to occur any longer. We declare war! = Durch Gottes Gnade werden wir nicht länger zulassen, dass diese Gräueltaten geschehen. Wir erklären den Krieg!
May god have mercy on your evil soul. = Möge Gott eurer verdorbenen Seele gnädig sein.
I for one welcome our new conquer overlord! = Ich für meinen Teil begrüße unseren neuen Eroberungsherrn!
Jerusalem = Jerusalem


#################### Lines from Policies from Civ V - Gods & Kings ####################


#################### Lines from Quests from Civ V - Gods & Kings ####################


#################### Lines from Religions from Civ V - Gods & Kings ####################


Judaism = Judentum


Sikhism = Sikhismus


#################### Lines from Ruins from Civ V - Gods & Kings ####################


We have found holy symbols in the ruins, giving us a deeper understanding of religion! (+[faithAmount] Faith) = Wir haben in den Ruinen heilige Symbole gefunden, die uns ein tieferes Verständnis der Religion vermitteln! (+[faithAmount] Glaube)
discover holy symbols = entdecke heilige Symbole

We have found an ancient prophecy in the ruins, greatly increasing our spiritual connection! (+[faithAmount] Faith) = Wir haben in den Ruinen eine uralte Prophezeiung gefunden, die unsere spirituelle Verbindung erheblich verstärkt! (+[faithAmount] Glaube)
an ancient prophecy = eine uralte Prophezeiung


#################### Lines from Specialists from Civ V - Gods & Kings ####################


#################### Lines from Speeds from Civ V - Gods & Kings ####################


#################### Lines from Techs from Civ V - Gods & Kings ####################


'What is drama but life with the dull bits cut out.' - Alfred Hitchcock = 'Was ist schon ein Drama anderes als das Leben, wenn man die langweiligen Teile herausgeschnitten hat.' - Alfred Hitchcock
Drama and Poetry = Drama und Lyrik

'The merchants and the traders have come; their profits are pre-ordained...' - Sri Guru Granth Sahib = 'Die Kaufleute und die Händler sind gekommen; ihre Gewinne sind vorbestimmt...' - Sri Guru Granth Sahib
Guilds = Gilden


'Architecture begins where engineering ends.' - Walter Gropius = 'Architektur beginnt dort, wo das Ingenieurwesen aufhört.' - Walter Gropius
Architecture = Architektur

'Industrialization based on machinery, already referred to as a characteristic of our age, is but one aspect of the revolution that is being wrought by technology.' - Emily Greene Balch = 'Die Industrialisierung auf der Grundlage von Maschinen, die bereits als charakteristisch für unsere Zeit bezeichnet wird, ist nur ein Aspekt der Revolution, die von der Technologie ausgeht.' - Emily Greene Balch
Industrialization = Industrialisierung


'Men, like bullets, go farthest when they are smoothest.' - Jean Paul = 'Männer, wie Kugeln, gehen am weitesten, wenn sie am glattesten sind.' - Jean Paul
Ballistics = Ballistik

'The root of the evil is not the construction of new, more dreadful weapons. It is the spirit of conquest.' - Ludwig von Mises = 'Die Wurzel des Bösen ist nicht der Bau neuer, schrecklicherer Waffen. Es ist der Geist der Eroberung.' - Ludwig von Mises
Combined Arms = Verbundene Waffen


'The more we elaborate our means of communication, the less we communicate.' - J.B. Priestly = 'Je mehr wir unsere Kommunikationsmittel ausbauen, desto weniger kommunizieren wir.' – J.B. Priestly
Telecommunications = Telekommunikation
'All men can see these tactics whereby I conquer, but what none can see is the strategy out of which victory is evolved.' - Sun Tzu = 'Alle Menschen können diese Taten sehen, mit denen ich siege, aber was niemand sehen kann, ist die Strategie, aus der sich der Sieg entwickelt.' - Sun Tzu
Mobile Tactics = Mobile Taktiken


#################### Lines from Terrains from Civ V - Gods & Kings ####################


Mount Kailash = Berg Kailash

Mount Sinai = Berg Sinai

Sri Pada = Sri Pada

Uluru = Uluru


#################### Lines from TileImprovements from Civ V - Gods & Kings ####################


Polder = Polder


#################### Lines from TileResources from Civ V - Gods & Kings ####################


Citrus = Zitrusfrüchte

Copper = Kupfer

Crab = Krabben

Salt = Salz

Truffles = Trüffel


#################### Lines from UnitPromotions from Civ V - Gods & Kings ####################


Devout = Frömmigkeit


Hussar = Hussar


Hakkapeliitta = Hakkapeliitta


#################### Lines from UnitTypes from Civ V - Gods & Kings ####################


#################### Lines from Units from Civ V - Gods & Kings ####################


Atlatlist = Speerschleuderer


Quinquereme = Quinquereme

Dromon = Dromone


Horse Archer = Berittener Bogenschütze


Battering Ram = Rammbock

Pictish Warrior = Piktischer Krieger


African Forest Elephant = Afrikanischer Waldelefant

Cataphract = Kataphrakt


Composite Bowman = Kompositbogenschütze


Galleass = Galeere


Privateer = Kaperschiff

Sea Beggar = Seeräuber


Gatling Gun = Gatling Gun


Carolean = Karoliner

Mehal Sefari = Mehal Sefari


Great War Infantry = Weltkriegs-Infanterie


Triplane = Dreidecker

Great War Bomber = Weltkriegsbomber


Machine Gun = Maschinengewehr


Landship = Landkreuzer


Great Prophet = Großer Prophet


Missionary = Missionar

Inquisitor = Inquisitor


#################### Lines from VictoryTypes from Civ V - Gods & Kings ####################


#################### Lines from Tutorials ####################

Introduction = Einführung
Welcome to Unciv!\nBecause this is a complex game, there are basic tasks to help familiarize you with the game.\nThese are completely optional, and you're welcome to explore the game on your own! = Willkommen zu Unciv!\n Weil es ein komplexes Spiel ist, gibt es Einführungsaufgaben, welche dich mit dem Spiel vertraut machen.\nDiese sind optional und du bist eingeladen das Spiel selbst zu erkunden!

Your first mission is to found your capital city.\nThis is actually an important task because your capital city will probably be your most prosperous.\nMany game bonuses apply only to your capital city and it will probably be the center of your empire. = Deine erste Aufgabe ist die Hauptstadt zu gründen.\nDies ist eine wichtige Aufgabe, da deine Hauptstadt wahrscheinlich deine beste Stadt ist.\nViele Spielvorteile gelten nur in deiner Hauptstadt und es and ist wahrscheinlich das Zentrum deines Reichs.
How do you know a spot is appropriate?\nThat’s not an easy question to answer, but looking for and building next to luxury resources is a good rule of thumb.\nLuxury resources are tiles that have things like gems, cotton, or silk (indicated by a smiley next to the resource icon)\nThese resources make your civilization happy. You should also keep an eye out for resources needed to build units, such as iron. Cities cannot be built within 3 tiles of existing cities, which is another thing to watch out for! = Woher weißt du das ein Ort gut ist?\nEs ist nicht einfach zu beantworten, aber in der Nähe von Luxusressourcen ist gut.\nLuxusressourcen sind Felder, welche Dinge wie Diamanten, Baumwolle, oder Seide (gezeigt durch ein Smiley neben dem Ressourcenicon)\nDiese Ressourcen machen deine Zivilisation fröhlich. Du solltest auch ein Auge auf Ressourcen werfen, die für Einheiten gebraucht werden, wie die Ressource Eisen.
However, cities don’t have a set area that they can work - more on that later!\nThis means you don’t have to settle cities right next to resources.\nLet’s say, for example, that you want access to some iron – but the resource is right next to a desert.\nYou don’t have to settle your city next to the desert. You can settle a few tiles away in more prosperous lands.\nYour city will grow and eventually gain access to the resource.\nYou only need to settle right next to resources if you need them immediately – \n   which might be the case now and then, but you’ll usually have the luxury of time. = Wieauchimmer, Städte haben keine feste Fläche wo gearbeitet werden kann - mehr dazu später!\nDas heißt, du musst deine Städte nicht direkt neben die Ressourcen setzen.\nSagen wir als Beispiel, dass du etwas Eisen möchtest, aber die Ressource ist direkt neben einer Wüste.\nDu musst die Stadt nicht in die Nähe der Wüste setzen. Du kannst ein paar Felder weiter in besserer Umgebung siedeln.\nDeine Stadt wird größer werden und irgendwann Zugriff auf die Ressource erhalten.\nDu musst nur direkt daneben siedeln, wenn du sie sofort brauchst – \n Was hin und wieder vorkommt, aber meistens hast du die Zeit.
The first thing coming out of your city should be either a Scout or Warrior.\nI generally prefer the Warrior because it can be used for defense and because it can be upgraded\n  to the Swordsman unit later in the game for a relatively modest sum of gold.\nScouts can be effective, however, if you seem to be located in an area of dense forest and hills.\nScouts don’t suffer a movement penalty in this terrain.\nIf you’re a veteran of the 4x strategy genre your first Warrior or Scout will be followed by a Settler.\nFast expanding is absolutely critical in most games of this type. = Die erste produzierte Einheit der Stadt sollte ein Späher oder Krieger sein.\nIch (der Programmierer, nicht der Übersetzer) bevorzuge allgemein den Krieger, weil er für die Verteidigung gut ist,\n und da er später zu einem Schwertkämpfer verbessert werden kann, und das für eine moderate Summe Gold.\nSpäher können auch effektiv sein, wenn du in einem Gebiet mit Wald und Hügeln bist.\nSpäher erhalten durch sowas keine Nachteile in der Bewegung.\nWenn du schon lange 4x strategy genre spielst, wird deinem Krieger oder Späher ein Siedler folgen.\nSchnelle Expansion ist in den meisten Spielen dieser Art notwendig.

In your first couple of turns, you will have very little options, but as your civilization grows, so do the number of things requiring your attention. = In deinen ersten Runden gibt es wenig zu tun, aber sobald deine Zivilisation wächst, wächst auch die Zahl der Dinge auf die du achten musst.

Culture and Policies = Kultur und Richtlinien
Each turn, the culture you gain from all your cities is added to your Civilization's culture.\nWhen you have enough culture, you may pick a Social Policy, each one giving you a certain bonus. = Jede Runde wird die Produktion von Kultur der Städte zu der Kultur deiner Zivilisation dazugerechnet.\nWenn du ausreichend Kultur hast, kannst du eine neue Sozialpolitik wählen. Jede Sozialpolitik gibt dir einen bestimmten Bonus.
The policies are organized into branches, with each branch providing a bonus ability when all policies in the branch have been adopted. = Die Politiken sind in Äste sortiert.\n Jeder Ast gibt besondere Vorteile, wenn er vollständig erforscht wurde.
With each policy adopted, and with each city built,\n  the cost of adopting another policy rises - so choose wisely! = Mit jeder gewählten Politik und mit jeder gebauten Stadt, steigen die Kosten für die nächsten Politiken - wähle deshalb weise!

City Expansion = Ausdehnung einer Stadt
Once a city has gathered enough Culture, it will expand into a neighboring tile.\nYou have no control over the tile it will expand into, but tiles with resources and higher yields are prioritized. = Sobald eine Stadt genügend Kultur gesammelt hat, wird sie auf ein weiteres Feld expandieren.\nDu kannst das Feld nicht bestimmen, es werden aber wertvolle Felder (Ressourcen) bevorzugt.
Each additional tile will require more culture, but generally your first cities will eventually expand to a wide tile range. = Jedes weitere Feld kostet mehr Kultur, aber meistens wird deine erste Stadt ein großes Gebiet einnehmen.
Although your city will keep expanding forever, your citizens can only work 3 tiles away from city center.\nThis should be taken into account when placing new cities. = Auch wenn deine Stadt sich immer weiter ausbreitet, können deine Bürger nur bis zu 3 Felder vom Stadtzentrum entfernt arbeiten.\n Dies sollte beim Siedeln beachtet werden.

As cities grow in size and influence, you have to deal with a happiness mechanic that is no longer tied to each individual city.\nInstead, your entire empire shares the same level of satisfaction.\nAs your cities grow in population you’ll find that it is more and more difficult to keep your empire happy. = Sobald Städte und deren Einfluss größer werden, musst du mit der Zufriedenheitsmechanik umgehen, welche nicht mehr alle Städte einzeln betrachtet.\nStattdessen ist das Level der Zufriedenheit überall in deiner Zivilisation gleich.\nWenn die Städte wachsen, wird es immer schwieriger alle glücklich zu machen.
In addition, you can’t even build any city improvements that increase happiness until you’ve done the appropriate research.\nIf your empire’s happiness ever goes below zero the growth rate of your cities will be hurt.\nIf your empire becomes severely unhappy (as indicated by the smiley-face icon at the top of the interface)\n  your armies will have a big penalty slapped on to their overall combat effectiveness. = Erschwerend kommt hinzu, dass die Technologien erst erforscht werden müssen, die den den Bau von Gebäuden erlauben, welche die Zufriedenheit erhöhen. Sollte das Niveau der Zufriedenheit unter Null sinken, gibt es immer mehr Nachteile.\nSo sinkt die Wachstumsrate der Bevölkerung und Deine Armeen bekommen ein ordentlichen Abzug auf ihre Kampfstärke aufgebrummt. Also achte auf den gelben oder roten Smiley ganz oben auf dem Bildschirm!
This means that it is very difficult to expand quickly in Unciv.\nIt isn’t impossible, but as a new player you probably shouldn't do it.\nSo what should you do? Chill out, scout, and improve the land that you do have by building Workers.\nOnly build new cities once you have found a spot that you believe is appropriate. = Das bedeutet, dass es sehr schwierig ist, in Unciv schnell zu expandieren.\nEs ist nicht unmöglich, aber als neuer Spieler solltest du es wahrscheinlich nicht tun.\nWas solltest du also tun? Dich entspannen, spähen und das Land, das du hast, durch den Bau von Arbeitern verbessern.\nBaue erst dann neue Städte, wenn du einen Platz gefunden hast, den du für geeignet hältst.

Unhappiness = Unzufriedenheit
It seems that your citizens are unhappy!\nWhile unhappy, your civilization will suffer many detrimental effects, increasing in severity as unhappiness gets higher. = Es scheint, dass Ihre Bürger unzufrieden sind! Solange sie unzufrieden sind, erleidet Ihre Zivilisation viele schädliche Auswirkungen, die mit zunehmender Unzufriedenheit immer gravierender werden.
Unhappiness has two main causes: Population and cities.\n  Each city causes 3 unhappiness, and each population, 1 = Unzufriedenheit hat zwei Hauptursachen: Bevölkerung und viele Städte.\nPro Stadt sind 3 Minuspunkte auszugleichen, pro Einwohner einer.
There are 2 main ways to combat unhappiness:\n  by building happiness buildings for your population\n  or by having improved luxury resources within your borders. = Es gibt 2 Möglichkeiten, die Unzufriedenheit zu bekämpfen:\n  durch den Bau von Gebäuden, die der Bevölkerung Zufriedenheit bringen\n  oder durch verbesserte Luxusressourcen innerhalb der eigenen Grenzen.

You have entered a Golden Age!\nGolden age points are accumulated each turn by the total happiness \n  of your civilization\nWhen in a golden age, culture and production generation increases +20%,\n  and every tile already providing at least one gold will provide an extra gold. = Ein goldenes Zeitalter hat für dich begonnen!\nPunkte für das Goldene Zeitalter werden jede Runde durch die Gesamtzufriedenheit deiner Zivilisation gesammelt.\nIn einem Goldenen Zeitalter steigt die Produktions- und Zufriedenheitsproduktion um +20% und jedes Feld, welches mindestens ein Gold bereit stellt, stellt ein extra Gold zur Verfügung.

Roads and Railroads = Straßen und Schienen
Connecting your cities to the capital by roads\n  will generate gold via the trade route.\nNote that each road costs 1 gold Maintenance per turn, and each Railroad costs 2 gold,\n  so it may be more economical to wait until the cities grow! = Verbindungen deiner Städten zu deiner Hauptstadt produzieren Gold über einen Handelsweg.\nBeachte, dass jedes Feld Straße 1 Gold und jede Schiene 2 Gold Wartungskosten pro Runde verursacht, so kann es ökonomischer sein, zu warten bis die Städte gewachsen sind!

Victory Types = Siegestypen
Once you’ve settled your first two or three cities you’re probably 100 to 150 turns into the game.\nNow is a good time to start thinking about how, exactly, you want to win – if you haven’t already. = Nach 100 bis 150 Runden besitzt Du vielleicht 2 oder drei Städte.\nNun ist es an der Zeit, darüber nachzudenken, wie genau Du gewinnen willst.
There are four ways to win in Unciv. They are:\n - Cultural Victory: Complete 5 Social Policy Trees and build the Utopia Project\n - Domination Victory: Survive as the last civilization\n - Science Victory: Be the first to construct a spaceship to Alpha Centauri\n - Diplomatic Victory: Build the United Nations and win the vote = Es gibt vier Wege, in Unciv zu gewinnen:\n - Kultursieg: Vervollständige 5 Politik-Zweige und baue das Utopia Projekt\n - Dominanzsieg: Überlebe als letzte Zivilisation\n - Wissenschaftssieg: Baue als Erster ein Raumschiff nach Alpha Centauri\n - Diplomatiesieg: Baue die Vereinten Nationen und gewinne die Wahl
So to sum it up, these are the basics of Unciv – Found a prosperous first city, expand slowly to manage happiness, and set yourself up for the victory condition you wish to pursue.\nObviously, there is much more to it than that, but it is important not to jump into the deep end before you know how to swim. = Kurz und bündig geht es also darum, eine wohlhabende Hauptstadt zu gründen, langsam zu expandieren, damit die Bevölkerung zufrieden bleibt, und den Grundstein zu legen für den geplanten Sieg. Natürlich gibt es noch viel mehr, aber es es ist auch wichtig, erst schwimmen zu lernen, bevor man in das tiefe Wasser springt.

Enemy City = Gegnerische Stadt
Cities can be conquered by reducing their health to 1, and entering the city with a melee unit.\nSince cities heal each turn, it is best to attack with ranged units and use your melee units to defend them until the city has been defeated! = Städte können erobert werden, indem man ihre Gesundheit auf einen Punkt reduziert und dann mit einer Nahkampfeinheit einmarschiert.\nDa Städte jede Runde heilen, ist es am besten, ausreichend Fernkampfeinheiten mitzubringen und diese mit den Nahkampfeinheiten zu beschützen, bis sie die Verteidigung der Stadt genügend zermürbt haben.

Luxury Resource = Luxus-Ressource
Luxury resources within your domain and with their specific improvement are connected to your trade network.\nEach unique Luxury resource you have adds 5 happiness to your civilization, but extra resources of the same type don't add anything, so use them for trading with other civilizations! = Luxus-Ressourcen im eigenen Territorium können mit der passenden Gelände-Verbesserung\n erschlossen werden und stehen dann über das Handelsnetzwerk dem gesamten Reich zur Verfügung.\nJede neue Luxus-Ressource bringt 5 Punkte Zufriedenheit, aber zusätzliche Ressourcen desselben Typs\n bringen keinen solchen Bonus. Man sollte sie also für den Handel mit anderen Zivilisationen einsetzen.\nVia Handel erlangte Luxus-Ressourcen machen genauso glücklich wie selbst erschlossene!

Strategic Resource = Strategische Ressource
Strategic resources within your domain and with their specific improvement are connected to your trade network.\nStrategic resources allow you to train units and construct buildings that require those specific resources, for example the Horseman requires Horses. = Strategische Ressourcen im eigenen Territorium können mit ihrer spezifischen Gelände-Verbesserung mit deinem Handelsnetzwerk verbunden werden und stehen dann im gesamten Reich zur Verfügung.\nStrategische Ressourcen erlauben es dir neue Einheiten auszubilden und Gebäude zu konstruieren, die diese spezifische Ressource brauchen.\nEin Stall braucht zum Beispiel Pferde als Ressource um gebaut werden zu können.
Unlike Luxury Resources, each Strategic Resource on the map provides more than one of that resource.\nThe top bar keeps count of how many unused strategic resources you own.\nA full drilldown of resources is available in the Resources tab in the Overview screen. = Im Gegensatz zu Luxusgütern liefern strategische Ressourcen mehr als eine Ressource.\nIn der oberen Leiste siehst du, wieviele ungenutzte strategische Ressourcen sich in deinem Besitz befinden.\nEinen kompletten Drilldown der Ressourcen gibt es im Ressourcen-Tab des Übersichtsbildschirms.

The city can no longer put up any resistance!\nHowever, to conquer it, you must enter the city with a melee unit = Der Widerstand dieser Stadt ist gebrochen!\nAllerdings musst Du mit einer Nahkampfeinheit einmarschieren, um sie zu erobern.

After Conquering = Nach der Eroberung
When conquering a city, you can choose to liberate, annex, puppet, or raze the city. = Nach der Eroberung einer Stadt kannst du wählen, ob du die Stadt befreien, annektieren, zur Marionette zu machen oder zerstören willst.
\nLiberating the city will return it to its original owner, giving you a massive diplomatic boost with them!\n\nAnnexing the city will give you full control over it, but also increase the citizens' unhappiness to 2x!\nThis can be mitigated by building a courthouse in the city, returning the citizen's unhappiness to normal.\n\nPuppeting the city will mean that you have no control on the city's production.\nThe city will not increase your tech or policy cost.\nA puppeted city can be annexed at any time, but annexed cities cannot be returned to a puppeted state!\n\nRazing the city will lower its population by 1 each turn until the city is destroyed!\nYou cannot raze a city that is either the starting capital of a civilization or the holy city of a religion. = \nWenn du die Stadt befreist, wird sie an ihren ursprünglichen Besitzer zurückgegeben, was dir einen enormen diplomatischen Einfluss bei ihm verschafft!\n\nWenn du die Stadt annektierst, erhältst du die volle Kontrolle über sie, aber du steigerst auch die Unzufriedenheit der Bürger auf das Doppelte!\nDies kann durch den Bau eines Gerichtsgebäudes in der Stadt gemildert werden, wodurch sich die Unzufriedenheit der Bürger wieder normalisiert.\n\nDie Stadt als Marionette zu benutzen, bedeutet, dass du keine Kontrolle über die Produktion der Stadt hast.\nDie Stadt erhöht weder die Kosten für Technologie noch für Sozialpolitik.\nEine Marionettenstadt kann jederzeit annektiert werden, aber annektierte Städte können nicht in den Marionettenzustand zurückversetzt werden!\n\nDie Zerstörung der Stadt senkt die Einwohnerzahl jede Runde um 1, bis die Stadt zerstört ist!\nMan kann eine Stadt, welche entweder die ursprüngliche Hauptstadt einer Zivilisation oder die heilige Stadt einer Religion ist, nicht zerstören.

You have encountered a barbarian unit!\nBarbarians attack everyone indiscriminately, so don't let your \n  civilian units go near them, and be careful of your scout! = Du hast eine Einheit der Barbaren gefunden!\nBarbaren greifen jeden an, also lass deine zivilen Einheiten nicht in die Nähe von ihnen. Und sei vorsichtig mit den Spähern!

You have encountered another civilization!\nOther civilizations start out peaceful, and you can trade with them,\n  but they may choose to declare war on you later on = Du hast eine andere Zivilisation gefunden!\nAndere Zivilisationen starten friedlich, und du kannst mit ihnen handeln,\n  aber möglicherweise erklären sie dir später den Krieg.

Once you have completed the Apollo Program, you can start constructing spaceship parts in your cities\n (with the relevant technologies) to win a Scientific Victory! = Sobald Du das Apollo-Programm vervollständigt hast, kannst du in deinen Städten\n mit dem Bau der Raumschiffteile beginnen - sofern die nötigen Technologien bereitstehen -\n... um den Wissenschaftssieg anzustreben!

Injured Units = Verletzte Einheiten
Injured units deal less damage, but recover after turns that they have been inactive.\nUnits heal 10 health per turn in enemy territory or neutral land,\n  20 inside your territory and 25 in your cities. = Verletzte Einheiten verursachen weniger Schaden, erholen sich aber in Runden, in denen sie inaktiv waren. Einheiten heilen in feindlichem Gebiet oder neutralem Land 10 Lebenspunkte pro Runde, in deinem Gebiet 20 und in deinen Städten 25.

Workers = Arbeiter
Workers are vital to your cities' growth, since only they can construct improvements on tiles.\nImprovements raise the yield of your tiles, allowing your city to produce more and grow faster while working the same amount of tiles! = Arbeiter sind essentiell für das Wachstum deiner Städte, indem sie Verbesserungen auf Feldern bauen. Verbesserungen erhöhen die Ausbeute der Felder, sodass Städte mit der gleichen Anzahl bewirtschafteter Felder produktiver werden und schneller wachsen.

Siege Units = Belagerungseinheiten
Siege units are extremely powerful against cities, but need to be Set Up before they can attack.\nOnce your siege unit is set up, it can attack from the current tile,\n  but once moved to another tile, it will need to be set up again. = Belagerungseinheiten sind sehr wirkungsvoll gegen Städte, benötigen aber eine Runde zum aufstellen, bevor sie angreifen können.\nSobald dies erledigt ist, können sie vom selben Feld weiter feuern und erst wenn sie sich weiterbewegt haben, müssen sie auch erneut aufgestellt werden.

Embarking = Einschiffen
Once a certain tech is researched, your land units can embark, allowing them to traverse water tiles.\nEntering or leaving water takes the entire turn. = Sobald eine bestimmte Technologie erforscht ist, können sich deine Landeinheiten einschiffen und Wasserfelder überqueren.\nDas Betreten oder Verlassen von Wasser dauert die gesamte Runde.
Units are defenseless while embarked (cannot use modifiers), and have a fixed Defending Strength based on your tech Era, so be careful!\nRanged Units can't attack, Melee Units have a Strength penalty, and all have limited vision. = Einheiten sind wehrlos, wenn sie eingeschifft sind (können keine Modifikatoren verwenden), und haben eine feste Verteidigungsstärke, die auf deinem Technologie-Zeitalter basiert. Also sei vorsichtig!\nFernkampfeinheiten können nicht angreifen, Nahkampfeinheiten haben einen Stärkenachteil und alle haben begrenzte Sichtweite.

Idle Units = Inaktive Einheiten
If you don't want to move a unit this turn, you can skip it by clicking 'Next unit' again.\nIf you won't be moving it for a while, you can have the unit enter Fortify or Sleep mode - \n  units in Fortify or Sleep are not considered idle units.\nIf you have not decided yet what an unit should do for the current turn, choose the 'Wait' command. A 'waiting' unit will be selected again at the end of the 'Next Unit' cycle, once all other units have received their orders.\nIf you want to disable the 'Next unit' feature entirely, you can toggle it in Menu -> Check for idle units. = Wenn du eine Einheit in dieser Runde nicht bewegen möchtest, kannst du sie überspringen, indem du erneut auf 'Nächste Einheit' klickst.\nWenn du sie eine Weile nicht bewegst, kannst du die Einheit in den Festungs- oder Schlafmodus versetzen - \n Einheiten im Festungs- oder Schlafmodus gelten nicht als untätige Einheiten.\nWenn du noch nicht entschieden hast, was eine Einheit in der aktuellen Runde tun soll, wähle den Befehl 'Warten'. Eine 'wartende' Einheit wird am Ende des 'Nächste Einheit'-Durchlaufs wieder ausgewählt, wenn alle anderen Einheiten ihre Befehle erhalten haben.\nWenn du die Funktion 'Nächste Einheit' ganz deaktivieren möchtest, kannst du sie im Menü -> 'Untätige Einheiten anzeigen' umschalten.

Contact Me = Kontaktier mich
Hi there! If you've played this far, you've probably seen that the game is currently incomplete.\n Unciv is meant to be open-source and free, forever.\n That means no ads or any other nonsense. = Hallo! Wenn du soweit gespielt hast, hast du wahrscheinlich gemerkt, dass das Spiel nicht fertig ist.\nUnciv ist Open Source und kostenfrei, für immer.\nDas bedeutet, es enthält auch keine Werbung oder andere sinnlose Dinge.
What motivates me to keep working on it, \n  besides the fact I think it's amazingly cool that I can,\n  is the support from the players - you guys are the best! = Was mich (den Entwickler, nicht den Übersetzer) motiviert daran weiterzuarbeiten, abgesehen von dem Fakt, dass es wirklich cool ist, ist die Unterstützung von den Spielern - Ihr seid die Besten!
Every rating and review that I get puts a smile on my face =)\n  So contact me! Send me an email, review, Github issue\n  or mail pigeon, and let's figure out how to make the game \n  even more awesome!\n(Contact info is in the Play Store) = Jede Bewertung oder Rezension, die das Spiel erhält, bringt mich zum Lächeln =)\n Also sprecht mich an! Schickt mir eine E-Mail, Rezension, ein GitHub-Issue oder eine Brieftaube und lasst uns herausfinden, wie wir dieses Spiel noch besser machen können!\n(Kontaktinformationen finden sich z. B. im Play Store)

Pillaging = Plündern
Military units can pillage improvements, which heals them 25 health and ruins the improvement.\nThe tile can still be worked, but advantages from the improvement - stat bonuses and resources - will be lost.\nWorkers can repair these improvements, which takes less time than building the improvement from scratch.\nPillaging certain improvements will result in your units looting gold from the improvement. = Militäreinheiten können Verbesserungen plündern, was diese unbrauchbar macht und die Einheit\n für 25 Punkte heilt. Das Feld bringt nur noch den Grundertrag, bis ein Arbeiter die\n Verbesserung repariert - was deutlich weniger Zeit kostet als sie neu zu errichten.\nDas Plündern bestimmter Verbesserungen führt dazu, dass deine Einheiten Gold erbeutet.

Experience = Erfahrung
Units that enter combat gain experience, which can then be used on promotions for that unit.\nUnits gain more experience when in Melee combat than Ranged, and more when attacking than when defending. = Einheiten, die in Kämpfe verwickelt werden, erhalten Erfahrungspunkte, die sie für Beförderungen verwenden können.\nNahkampf bringt mehr Erfahrung als Fernkampf und Angriff mehr als Verteidigung.
Units can only gain up to 30 XP from Barbarian units - meaning up to 2 promotions. After that, Barbarian units will provide no experience. = Kämpfe gegen Barbaren bringen nur bis zur zweiten Beförderung Erfahrungspunkte.\nNach 30 EP pro Einheit ist Schluss und Barbaren ins Jenseits zu befördern bringt nur Sicherheit, aber keine Erfahrungspunkte mehr.

Combat = Gefechte
Unit and cities are worn down by combat, which is affected by a number of different values.\nEach unit has a certain 'base' combat value, which can be improved by certain conditions, promotions and locations. = Schlachten zwischen Einheiten und/oder Städten werden von bestimmten Zahlen kontrolliert.\nJede Einheit hat eine 'Basis'-Gefechtsstärke, die von Umgebung, Beförderungen oder anderen Bedingungen modifiziert werden kann.
Units use the 'Strength' value as the base combat value when melee attacking and when defending.\nWhen using a ranged attack, they will the use the 'Ranged Strength' value instead. = Einheiten benutzen den Wert 'Stärke' als Basis-Gefechtsstärke für den Angriff im Nahkampf oder die Verteidigung, und den Wert 'Fernkampfstärke' für den Angriff im Fernkampf.
Ranged attacks can be done from a distance, dependent on the 'Range' value of the unit.\nWhile melee attacks allow the defender to damage the attacker in retaliation, ranged attacks do not. = Fernkampfangriffe können über mehrere Felder erfolgen, abhängig vom Wert 'Reichweite'. Während Nahkampfangriffe dem Verteidiger das Zurückschlagen erlauben, ist das beim Fernkampf nicht möglich.

Research Agreements = Forschungsvereinbarung
In research agreements, you and another civilization decide to jointly research technology.\nAt the end of the agreement, you will both receive a 'lump sum' of Science, which will go towards one of your unresearched technologies. = In Forschungsvereinbarungen beschließt du mit einer anderen Zivilisation, gemeinsam eine Technologie zu erforschen.\n Zum Abschluss der Vereinbarung erhalten beide Seiten eine\nPauschale an Wissenschafts-Punkten für eine der unerforschten Technologien.
The amount of ⍾Science you receive at the end is dependent on the ⍾Science generated by your cities and the other civilization's cities during the agreement - the more, the better! = Die Menge an ⍾Wissenschaft, die du am Ende erhältst, hängt von der ⍾Wissenschaft ab, die von deinen Städten und den Städten der anderen Zivilisation während der Vereinbarung erzeugt wurde - je mehr, desto besser!

Defensive Pacts = Verteidigungspakte
Defensive pacts allow you and another civ to protect one another from aggressors.\nOnce the defensive pact is signed, you will be drawn into their future defensive wars, just as they will be drawn into your future defensive wars. Declaring war on any Civ will remove all of your defensive pacts. You will have to re-sign them to use their effect. = Ein Verteidigungspakt ermöglichen es dir und einer anderen Zivilisation, sich gegenseitig vor Angreifern zu schützen.\nSobald der Verteidigungspakt unterzeichnet ist, wirst du in ihre zukünftigen Verteidigungskriege verwickelt, genauso wie sie in deine zukünftigen Verteidigungskriege verwickelt werden. Wenn du jeglicher Zivilisation den Krieg erklärst, bricht das alle deine Verteidigungspakte. Du musst sie dann erneut unterzeichnen, um ihre Wirkung zu nutzen.
Be cautious when signing defensive pacts because they can bring you into wars that you might not want to be in. = Sei beim Unterzeichnen von Verteidigungspakten vorsichtig, denn sie können dich in potenziell unerwünschte Kriege verwickeln.
The AI is very careful and will not accept defensive pacts with less than 80 influence. = Die KI ist sehr vorsichtig und akzeptiert keine Verteidigungspakte mit weniger als 80 Einfluss.

Not all nations are contending with you for victory.\nCity-States are nations that can't win, can't be traded with, and instead confer certain bonuses to friendly civilizations. = Nicht alle Nationen kämpfen mit dir um den Sieg.\nStadtstaaten sind Nationen, die nicht gewinnen können, mit denen nicht gehandelt werden kann und die stattdessen befreundeten Zivilisationen bestimmte Boni gewähren.
Instead, diplomatic relations with City-States are determined by Influence - a meter of 'how much the City-State likes you'.\nInfluence can be increased by attacking their enemies, liberating their city, and giving them sums of gold. = Stattdessen beruhen diplomatische Beziehungen zu Stadtstaaten auf 'Einfluss' - ein Maß, wie sehr sie Euch 'mögen'.\nEinfluss kann gewonnen werden durch kriegerische Handlungen gegen ihre Feinde, befreien ihrer besetzten Stadt, oder durch Bestechung mit Gold.
Certain bonuses are given when you are at above 30 influence.\nWhen you have above 60 Influence, and you have the highest influence with them of all civilizations, you are considered their 'Ally', and gain further bonuses and access to the Luxury and Strategic resources in their lands. = Stadtstaaten belohnen hohen Einfluss ab 30 Punkten.\nWenn Dein Einfluss 60 Punkte oder mehr beträgt und größer ist als der aller Konkurrenten, dann wirst Du als Alliierter eingestuft und erhältst neben höheren Belohnungen auch Zugang zu ihren Luxus- und Strategischen Ressourcen.

Great People = Große Persönlichkeiten
Certain buildings, and specialists in cities, generate Great Person points per turn.\nThere are several types of Great People, and their points accumulate separately.\nThe number of points per turn and accumulated points can be viewed in the Overview screen. = Bestimmte Gebäude, sowie die Spezialisten in den Städten, generieren pro Zug Große-Persönlichkeits-Punkte.\nEs gibt verschiedene Typen von Großen Persönlichkeiten. Für jeden Typ werden die Punkte gesondert erfasst.\nDie Anzahl der Punkte pro Zug und die bereits gesammelten Punkte sind im Übersichtsbildschirm (Tab: Statistiken) zu sehen.
Once enough points have been accumulated, a Great Person of that type will be created!\nEach Great Person can construct a certain Great Improvement which gives large yields over time, or immediately consumed to provide a certain bonus now. = Sobald genügend Punkte gesammelt wurden, wird eine Große Persönlichkeit dieses Typs erschaffen!\nJede Große Persönlichkeit kann eine bestimmte Große Verbesserung erschaffen, die im Laufe der Zeit große Erträge bringt, oder sofort verbraucht werden, um sofort einen bestimmten Bonus zu erhalten.
Great Improvements also provide any strategic resources that are under them, so you don't need to worry if resources are revealed underneath your improvements! = Große Verbesserungen liefern zudem die strategische Ressource unter ihnen. Es gibt also keinen Grund zur Sorge, wenn Ressourcen von ihnen 'verdeckt' sind.

Removing Terrain Features = Geländemerkmale entfernen
Certain tiles have terrain features - like Flood plains or Forests -  on top of them. Some of these layers, like Jungle, Marsh and Forest, can be removed by workers.\nRemoving the terrain feature does not remove any resources in the tile, and is usually required in order to add improvements exploiting those resources. = Bestimmte Felder haben Geländemerkmale - wie Flussauen oder Wälder. Einige davon, wie Dschungel, Sumpf und Wald, können von Arbeitern entfernt werden.\nDas Entfernen des Geländemerkmals entfernt keine Ressourcen auf dem Feld und ist normalerweise erforderlich, um Verbesserungen hinzuzufügen, die diese Ressourcen erschließen.

Natural Wonders, such as the Mt. Fuji, the Rock of Gibraltar and the Great Barrier Reef, are unique, impassable terrain features, masterpieces of mother Nature, which possess exceptional qualities that make them very different from the average terrain.\nThey benefit by giving you large sums of Culture, Science, Gold or Production if worked by your Cities, which is why you might need to bring them under your empire as soon as possible. = Naturwunder wie der Mount Fuji, der Felsen von Gibraltar oder das Great Barrier Reef sind einzigartige Geländeformen, Meisterwerke der Mutter Natur, die außergewöhnliche Qualitäten besitzen, die sich komplett von gewöhnlichem Gelände unterscheiden.\n\nEinheiten können sie nicht betreten, aber Städte können sie bewirtschaften und besondere Erträge erlangen - was vielleicht Grund genug ist, sie bald unter Kontrolle Deines Reichs zu bringen.\n\nAllein ihre Entdeckung erhöht bereits die Zufriedenheit der Bevölkerung.

Keyboard = Tastatur
If you have a keyboard, some shortcut keys become available. Unit command or improvement picker keys, for example, are shown directly in their corresponding buttons. = Wenn du eine Tastatur verwendest, werden einige Tastenkombinationen verfügbar. Die Tasten, z.B. für den Einheitenbefehl oder zur Auswahl einer Verbesserung, werden direkt in den entsprechenden Schaltflächen angezeigt.
On the world screen the hotkeys are as follows: = In der Weltansicht sind die Tastenkombinationen wie folgt:
Space or 'N' - Next unit or turn\n'E' - Empire overview (last viewed page)\n'+', '-' - Zoom in / out\nHome - center on capital or open its city screen if already centered = Leertaste oder 'N' - Nächste Einheit oder nächste Runde\n'E' - Reichsübersicht (zuletzt angesehene Seite)\n'+', '-' - Vergrößern / Verkleinern\nHome - Zentrieren auf Hauptstadt bzw. Stadt öffnen wenn dies bereits erfolgt ist
F1 - Open Civilopedia\nF2 - Empire overview Trades\nF3 - Empire overview Units\nF4 - Empire overview Diplomacy\nF5 - Social policies\nF6 - Technologies\nF7 - Empire overview Cities\nF8 - Victory Progress\nF9 - Empire overview Stats\nF10 - Empire overview Resources\nF11 - Quicksave\nF12 - Quickload = F1 - Civilopedia öffnen\nF2 - Reichsübersicht Handel\nF3 - Reichsübersicht Einheiten\nF4 - Reichsübersicht Diplomatie\nF5 - Sozialpolitik\nF6 - Technologien\nF7 - Reichsübersicht Städte\nF8 - Siegesfortschritt\nF9 - Reichsübersicht Statistiken\nF10 - Reichsübersicht Ressourcen\nF11 - Schnellspeichern\nF12 - Schnellladen
Ctrl-R - Toggle tile resource display\nCtrl-Y - Toggle tile yield display\nCtrl-O - Game options\nCtrl-S - Save game\nCtrl-L - Load game\nCtrl-U - Toggle UI (World Screen only) = Strg-R - Anzeige der Feldressourcen umschalten\nStrg-Y - Anzeige der Felderträge umschalten\nStrg-O - Spieloptionen\nStrg-S - Spiel speichern\nStrg-L - Spiel laden\nStrg-U - Oberfläche umschalten (Nur die Weltansicht)

This is where you spend most of your time playing Unciv. See the world, control your units, access other screens from here. = Hier verbringst du die meiste Zeit beim Spielen von Unciv. Von hier aus siehst du die Welt, steuerst deine Einheiten und rufst andere Ansichten auf.
①: The menu button - civilopedia, save, load, options... = ①: Die Schaltfläche Menü - Civilopedia, Speichern, Laden, Optionen...
②: The player/nation whose turn it is - click for diplomacy overview. = ②: Der Spieler/die Nation, der/die am Zug ist - Klick für Diplomatieübersicht.
③: The Technology Button - shows the tech tree which allows viewing or researching technologies. = ③: Die Schaltfläche "Technologie" - zeigt den Tech-Baum an, mit dem man Technologien betrachten oder erforschen kann.
④: The Social Policies Button - shows enacted and selectable policies, and with enough culture points you can enact new ones. = ④: Die Schaltfläche "Sozialpolitik" - zeigt erlassene und auswählbare Politiken an, und mit genügend Kulturpunkten kannst du neue erlassen.
⑤: The Diplomacy Button - shows the diplomacy manager where you can talk to other civilizations. = ⑤: Die Schaltfläche "Diplomatie" - zeigt den Diplomatiemanager an, in dem du mit anderen Zivilisationen verhandeln kannst.
⑥: Unit Action Buttons - while a unit is selected its possible actions appear here. = ⑥: Die Aktionsschaltflächen der Einheit - während eine Einheit ausgewählt ist, erscheinen hier ihre möglichen Aktionen.
⑦: The unit/city info pane - shows information about a selected unit or city. = ⑦: Der Einheit-/Stadt-Info-Bereich - zeigt Informationen zu einer ausgewählten Einheit oder Stadt an.
⑧: The name (and unit icon) of the selected unit or city, with current health if wounded. Clicking a unit name or icon will open its civilopedia entry. = ⑧: Der Name (und das Einheitensymbol) der ausgewählten Einheit oder Stadt, mit aktueller Gesundheit, falls verwundet. Durch Anklicken eines Einheitennamens oder -symbols wird der entsprechende Eintrag in der Civilopedia geöffnet.
⑨: The arrow buttons allow jumping to the next/previous unit. = ⑨: Die Pfeiltasten ermöglichen das Springen zur nächsten/vorherigen Einheit.
⑩: For a selected unit, its promotions appear here, and clicking leads to the promotions screen for that unit. = ⑩: Für eine ausgewählte Einheit erscheinen hier ihre Beförderungen, und ein Klick führt zum Beförderungsbildschirm für diese Einheit.
⑪: Remaining/per turn movement points, strength and experience / XP needed for promotion. For cities, you get its combat strength. = ⑪: Verbleibende/pro Runde Bewegungspunkte, Stärke und Erfahrung / EP, die für die Beförderung benötigt werden. Für Städte erhältst du ihre Kampfstärke.
⑫: This button closes the selected unit/city info pane. = ⑫: Diese Schaltfläche schließt den ausgewählten Einheit/Stadt-Info-Bereich
⑬: This pane appears when you order a unit to attack an enemy. On top are attacker and defender with their respective base strengths. = ⑬: Dieses Fenster erscheint, wenn du einer Einheit befiehlst, einen Feind anzugreifen. Oben stehen Angreifer und Verteidiger mit ihren jeweiligen Basisstärken.
⑭: Below that are strength bonuses or penalties and health bars projecting before / after the attack. = ⑭: Darunter befinden sich Stärkeboni oder -abzüge und Gesundheitsbalken, die vor/nach dem Angriff erscheinen.
⑮: The Attack Button - let blood flow! = ⑮: Die Schaltfläche "Angriff" - Lass das Blut fließen!
⑯: The minimap shows an overview over the world, with known cities, terrain and fog of war. Clicking will position the main map. = ⑯: Die Minimap zeigt eine Übersicht die Welt, mit bekannten Städten, Gelände und Kriegsnebel. Durch Anklicken wird die Hauptkarte verschoben.
⑰: To the side of the minimap are display feature toggling buttons - tile yield, worked indicator, show/hide resources. These mirror setting on the options screen and are hidden if you deactivate the minimap. = ⑰: An der Seite der Minimap befinden sich Schaltflächen zum Umschalten der Anzeigefunktionen - Felderträge, Arbeitersymbole, Ressourcen anzeigen/ausblenden. Diese spiegeln die Einstellung auf dem Optionsbildschirm wieder und werden ausgeblendet, wenn du die Minimap deaktivierst.
⑱: Tile information for the selected hex - current or potential yield, terrain, effects, present units, city located there and such. Where appropriate, clicking a line opens the corresponding civilopedia entry. = ⑱: Feldinformationen für das ausgewählte Sechseck - aktueller oder potenzieller Ertrag, Gelände, Effekte, vorhandene Einheiten, dort befindliche Stadt und so weiter. Wo angebracht, sind diese mit entsprechenden Einträgen der Civilopedia verlinkt.
⑲: Notifications - what happened during the last 'next turn' phase. Some are clickable to show a relevant place on the map, some even show several when you click repeatedly. = ⑲: Benachrichtigungen - was während der letzten 'Nächste Runde'-Phase passiert ist. Einige sind anklickbar, um einen betreffenden Ort auf der Karte zu zeigen, einige zeigen sogar mehrere, wenn du wiederholt darauf klickst.
⑳: The Next Turn Button - unless there are things to do, in which case the label changes to 'next unit', 'pick policy' and so on. = ⑳: Die Schaltfläche "Nächste Runde" - es sei denn, es gibt noch etwas zu tun, in diesem Fall ändert sich die Beschriftung in "nächste Einheit", "Wähle eine Politik" und so weiter.
㉑: The Multiplayer Button - Here you can easily check your active multiplayer games. = ㉑: Die Schaltfläche "Mehrspieler" - hier kannst du ganz einfach deine aktiven Mehrspieler-Spiele überprüfen
ⓐ: The overview button leads to the empire overview screen with various tabs (the last one viewed is remembered) holding vital information about the state of your civilization in the world. = Ⓐ: Die Schaltfläche "Übersicht" führt zum Übersichtsbildschirm des Reiches mit verschiedenen Registerkarten (die zuletzt betrachtete wird gespeichert), die wichtige Informationen über den Zustand deiner Zivilisation in der Welt enthalten.
ⓑ: The ♪Culture icon shows accumulated ♪Culture and ♪Culture needed for the next policy - in this case, the exclamation mark tells us a next policy can be enacted. Clicking is another way to the policies manager. = Ⓑ: Das Kultursymbol zeigt die angesammelte Kultur und die Kultur, die für die nächste Politik benötigt wird - in diesem Fall sagt uns das Ausrufezeichen, dass eine nächste Politik erlassen werden kann. Ein Klick ist ein weiterer Weg zum Politikmanager.
ⓒ: Your known strategic resources are displayed here with the available (usage already deducted) number - click to go to the resources overview screen. = Ⓒ: Hier werden deine bekannten strategischen Ressourcen mit der verfügbaren (Nutzung bereits abgezogen) Anzahl angezeigt - klicke, um zur Ressourcenübersicht zu gelangen.
ⓓ: Happiness/unhappiness balance and either golden age with turns left or accumulated happiness with amount needed for a golden age is shown next to the smiley. Clicking also leads to the resources overview screen as luxury resources are a way to improve happiness. = Ⓓ: Zufriedenheit/Unzufriedenheitsbilanz und entweder goldenes Zeitalter mit verbleibenden Runden oder akkumulierte Zufriedenheit mit der für ein goldenes Zeitalter benötigten Menge wird neben dem Smiley angezeigt. Ein Klick führt auch zur Ressourcenübersicht, da Luxusressourcen eine Möglichkeit sind, die Zufriedenheit zu verbessern (leider nur im Spiel).
ⓔ: The ⍾Science icon shows the number of ⍾Science points produced per turn. Clicking leads to the technology tree. = Ⓔ: Das Wissenschaftssymbol zeigt die Anzahl der pro Zug produzierten Wissenschaftspunkte an. Ein Klick darauf führt zum Technologiebaum.
ⓕ: Number of turns played with translation into calendar years. Click to see the victory overview. = Ⓕ: Anzahl der gespielten Runden mit Umrechnung in Kalenderjahre. Anklicken, um die Siegesübersicht zu sehen.
ⓖ: The number of gold coins in your treasury and income. Clicks lead to the Stats overview screen. = Ⓖ: Die Anzahl der Goldmünzen in Ihrer Schatzkammer und das Einkommen. Klicken führt zum Übersichtsbildschirm der Statistiken.
ⓗ: The quantity of ☮Faith your citizens have generated, or 'off' if religion is disabled. Clicking it makes you go to the religion overview screen. = ⓗ: Die Menge an ☮Glauben, die deine Bürger erzeugt haben, oder "aus", wenn Religion deaktiviert ist. Wenn du darauf klickst, gelangst du zur Religionsübersicht.
ⓧ: In the center of all this - the world map! Here, the "X" marks a spot outside the map. Yes, unless the wrap option was used, Unciv worlds are flat. Don't worry, your ships won't fall off the edge. = Ⓧ: In der Mitte von allem - die Weltkarte! Hier markiert das "X" eine Stelle außerhalb der Karte. Ja, sofern nicht die 'Wrap'-Option verwendet wurde, sind Unciv-Welten flach. Keine Sorge, deine Schiffe werden nicht von der Kante fallen.
ⓨ: By the way, here's how an empire border looks like - it's in the national colours of the nation owning the territory. = Ⓨ: Übrigens, so sieht eine Reichsgrenze aus - sie ist in den Nationalfarben der Nation, der das Gebiet gehört.
ⓩ: And this is the red targeting circle that led to the attack pane back under ⑬. = Ⓩ: Und dies ist der rote Zielkreis, der zum Angriffsfenster zurück unter ⑬ führte.
What you don't see: The phone/tablet's back button will pop the question whether you wish to leave Unciv and go back to Real Life. On desktop versions, you can use the ESC key. = Was du nicht siehst: Über die Zurück-Taste des Telefons/Tablets erscheint die Frage, ob du Unciv verlassen und ins Real Life zurückkehren möchtest. Bei Desktop-Versionen kannst du die ESC-Taste verwenden.

When at later stages of the game, you might have a lot of units but only a little to do. To help you we have implemented an AutoPlay feature that lets you use the AI to play part or all of your turn. = In späteren Phasen des Spiels hast du vielleicht viele Einheiten, aber nur wenig zu tun. Um dir zu helfen, haben wir eine AutoSpiel-Funktion implementiert, mit der du einen Teil oder die gesamte Runde von einer KI spielen lassen kannst.
To enable AutoPlay, go to options and open the AutoPlay tab and press "Show AutoPlay button". = Um AutoSpiel zu aktivieren, öffne in den Optionen die Registerkarte AutoSpiel und klicke auf "AutoSpiel-Schaltfläche anzeigen".
Clicking on the AutoPlay button opens a popup menue for choosing to AutoPlay parts or all of your turn. = Wenn du auf die AutoSpiel-Schaltfläche klickst, öffnet sich ein Popup-Menü, in dem du auswählen kannst, ob Teile oder die gesamte Runde automatisch gespielt werden soll.
Clicking Start AutoPlay in the pop-up menue or long pressing the AutoPlay button begins the multi-turn AutoPlay. This will play your next turns as if you were an AI. = Wenn du im Popup-Menü auf AutoSpiel starten klickst oder die AutoSpiel-Schaltfläche lange drückst, wird das AutoSpiel für mehrere Runden gestartet. Dadurch werden deine nächsten Runden so gespielt, als wärst du eine KI.
To cancel multi-turn AutoPlay you can press the AutoPlay button, next turn button or open the options menue. = Um AutoSpiel über mehrere Runden abzubrechen, kannst du die AutoSpiel-Schaltfläche oder die Nächste-Runde-Schaltfläche drücken oder das Optionsmenü öffnen.
Multi-turn AutoPlay is not advised on harder difficulty levels as your AI will not play better against an AI with modifiers. = AutoSpiel über mehrere Runden ist auf schwierigeren Schwierigkeitsstufen nicht ratsam, da deine KI nicht besser gegen eine KI mit Modifikatoren spielen wird.
Multi-turn AutoPlay for multiplayer is not yet supported. = AutoSpiel über mehrere Runden wird für den Mehrspieler noch nicht unterstützt.

After building a shrine, your civilization will start generating ☮Faith. = Nachdem du einen Schrein gebaut hast, wird deine Zivilisation anfangen, Glaube☮ zu erzeugen.
When enough ☮Faith has been generated, you will be able to found a pantheon. = Wenn du genug Glaube☮ gesammelt hast, kannst du ein Pantheon gründen.
A pantheon will provide a small bonus for your civilization that will apply to all cities that have it as a majority religion. = Ein Pantheon bietet einen kleinen Bonus für deine Zivilisation, der für alle Städte gilt, die es als Mehrheitsreligion haben.
Each civilization can only choose a single pantheon belief, and each pantheon can only be chosen once. = Jede Zivilisation kann nur einen einzigen Pantheon-Glaubenssatz wählen, und jedes Pantheon kann nur einmal gewählt werden.
Generating more ☮Faith will allow you to found a religion. = Wenn du mehr Glaube erzeugst, kannst du eine Religion gründen.

Keep generating ☮Faith, and eventually a great prophet will be born in one of your cities. = Erzeuge weiter Glaube☮, und irgendwann wird in einer deiner Städte ein Großer Prophet geboren werden.
This great prophet can be used for multiple things: Constructing a holy site, founding a religion and spreading your religion. = Dieser Große Prophet kann für mehrere Zwecke eingesetzt werden: Eine heilige Stätte errichten, eine Religion gründen und die eigene Religion verbreiten.
When founding your religion, you may choose another two beliefs. The founder belief will only apply to you, while the follower belief will apply to all cities following your religion. = Wenn du deine Religion gründest, kannst du zwei weitere Glaubenssätze wählen. Der Gründer-Glaubenssatz gilt nur für dich, während der Anhänger-Glaubenssatz für alle Städte gilt, die deiner Religion folgen.
Additionally, the city where you used your great prophet will become the holy city of that religion. = Außerdem wird die Stadt, in der du deinen Großen Propheten eingesetzt hast, zur heiligen Stadt dieser Religion.
Once you have founded a religion, great prophets will keep being born every so often, though the amount of Faith☮ you have to save up will be higher. = Sobald du eine Religion gegründet hast, werden weiterhin in regelmäßigen Abständen Große Propheten geboren, auch wenn du dafür mehr Glaube☮ aufbringen musst.
One of these great prophets can then be used to enhance your religion. = Einer dieser großen Propheten kann dann verwendet werden, um deine Religion zu verbessern.
This will allow you to choose another follower belief, as well as an enhancer belief, that only applies to you. = Dadurch kannst du einen weiteren Anhänger-Glaubenssatz sowie einen Verbesserungs-Glaubenssatz wählen, der nur für dich gilt.
Do take care founding a religion soon, only about half the players in the game are able to found a religion! = Kümmere dich darum, bald eine Religion zu gründen, nur etwa die Hälfte der Spieler im Spiel ist in der Lage, eine Religion zu gründen!

Beliefs = Glaubenssätze
There are four types of beliefs: Pantheon, Founder, Follower and Enhancer beliefs. = Es gibt vier Arten von Glaubenssätzen: Pantheon, Gründer, Anhänger und Verbesserungen.
Pantheon and Follower beliefs apply to each city following your religion, while Founder and Enhancer beliefs only apply to the founder of a religion. = Pantheon- und Anhänger-Glaubenssätze gelten für jede Stadt, die deiner Religion folgt, während Gründer- und Verbesserungs-Glaubenssätze nur für den Gründer einer Religion gelten.

Religion inside cities = Religion in den Städten
When founding a city, it won't follow a religion immediately. = Wenn eine Stadt gegründet wird, wird sie sich nicht sofort einer Religion anschließen.
The religion a city follows depends on the total pressure each religion has within the city. = Welcher Religion eine Stadt folgt, hängt von dem Gesamtdruck ab, den jede Religion in der Stadt ausübt.
Followers are allocated in the same proportions as these pressures, and these followers can be viewed in the city screen. = Die Anhänger werden im gleichen Verhältnis, je nach Druck ihrer jeweiligen Religion, zugewiesen, und diese Anhänger können in der Stadtansicht angezeigt werden.
You are allowed to check religious followers and pressures in cities you do not own by selecting them. = Du darfst auch die Anhänger und religiösen Druck in fremden Städten kontrollieren, indem Du sie auswählst.
In both places, a tap/click on the icon of a religion will show detailed information with its effects. = In beiden Stellen führt ein Antippen/Klicken des Symbols der Religion zu detaillierter Information über ihre Effekte.
Based on this, you can get a feel for which religions have a lot of pressure built up in the city, and which have almost none. = Auf diese Weise kannst du ein Gefühl dafür bekommen, welche Religionen in der Stadt viel Druck aufgebaut haben und welche kaum welchen.
The city follows a religion if a majority of its population follows that religion, and will only then receive the effects of Follower and Pantheon beliefs of that religion. = Die Stadt folgt erst einer Religion, wenn die Mehrheit ihrer Bevölkerung dieser Religion angehört und erhält nur dann die Auswirkungen des Anhänger- und  Pantheons-Glaubenssatzes dieser Religion.

Spreading Religion = Religion verbreiten
Spreading religion happens naturally, but can be sped up using missionaries or great prophets. = Die Verbreitung von Religion geschieht auf natürliche Weise, kann aber durch Missionare oder Große Propheten beschleunigt werden.
Missionaries can be bought in cities following a major religion, and will take the religion of that city. = Missionare können in Städten, die einer Hauptreligion angehören, gekauft werden und werden die Religion dieser Stadt annehmen.
So do take care where you are buying them! If another civilization has converted one of your cities to their religion, missionaries bought there will follow their religion. = Achte also darauf, wo du sie kaufst! Wenn eine andere Zivilisation eine deiner Städte zu ihrer Religion bekehrt hat, werden die dort gekauften Missionare dieser Religion folgen.
Great prophets always have your religion when they appear, even if they are bought in cities following other religions, but captured great prophets do retain their original religion. = Wenn sie erscheinen, haben Große Propheten immer deine Religion, auch wenn sie in Städten gekauft werden, die anderen Religionen folgen. Gefangene große Propheten behalten ihre ursprüngliche Religion.
Both great prophets and missionaries are able to spread religion to cities when they are inside its borders, even cities of other civilizations. = Sowohl die Großen Propheten als auch die Missionare sind in der Lage, Religion in den Städten zu verbreiten, wenn sie sich innerhalb ihrer Grenzen befinden, selbst in Städten anderer Zivilisationen.
These two units can even enter tiles of civilizations with whom you don't have an open borders agreement! = Diese beiden Einheiten können sogar Felder von Zivilisationen betreten, mit denen du keine Vereinbarung über offene Grenzen hast!
But do take care, missionaries will lose 250 religious strength each turn they end while in foreign lands. = Aber Obacht: Missionare verlieren mit jeder Runde, die sie auf fremden Feldern beenden, 250 religiöse Kraft.
This diminishes their effectiveness when spreading religion, and if their religious strength ever reaches 0, they have lost their faith and disappear. = Dies mindert ihre Wirksamkeit bei der Verbreitung der Religion, und wenn ihre religiöse Kraft jemals 0 erreicht, haben sie ihren Glauben verloren und verschwinden.
When you do spread your religion, the religious strength of the unit is added as pressure for that religion. = Wenn du deine Religion verbreitest, wird die religiöse Stärke der Einheit als Druck für diese Religion hinzugefügt.
Cities also passively add pressure of their majority religion to nearby cities. = Die Städte üben auch passiv Druck durch ihre Mehrheitsreligion auf die umliegenden Städte aus.
Each city provides +6 pressure per turn to all cities within 10 tiles, though the exact amount of pressure depends on the game speed. = Jede Stadt übt pro Zug +6 Druck auf alle Städte im Umkreis von 10 Feldern aus, wobei die genaue Höhe des Drucks von der Spielgeschwindigkeit abhängt.
This pressure can also be seen in the city screen, and gives you an idea of how religions in your cities will evolve if you don't do anything. = Dieser Druck ist auch in der Stadtansicht zu sehen und gibt dir eine Vorstellung davon, wie sich die Religionen in deinen Städten entwickeln werden, wenn du nichts unternimmst.
Holy cities also provide +30 pressure of the religion founded there to themselves, making it very difficult to effectively convert a holy city. = Heilige Städte gewähren auch +30 Druck der dort gegründeten Religion auf sich selbst, was es sehr schwierig macht, eine heilige Stadt effektiv zu bekehren.
Lastly, before founding a religion, new cities you settle will start with 200 pressure for your pantheon. = Bevor du eine Religion gründest, werden neue Städte, die du besiedelst, mit 200 Druck für dein Pantheon beginnen.
This way, all your cities will starting following your pantheon as long as you haven't founded a religion yet. = Auf diese Weise werden alle deine Städte anfangen, deinem Pantheon zu folgen, solange du noch keine Religion gegründet hast.

Inquisitors = Inquisitoren
Inquisitors are the last religious unit, and their strength is removing other religions. = Die Inquisitoren sind die letzte religiöse Einheit, und ihre Stärke ist die Beseitigung anderer Religionen.
They can remove all other religions from one of your own cities, removing any pressures built up. = Sie können alle anderen Religionen aus einer deiner Städte entfernen und damit jeglichen Druck beseitigen.
Great prophets also have this ability, and remove all other religions in the city when spreading their religion. = Große Propheten haben ebenfalls diese Fähigkeit und entfernen alle anderen Religionen in der Stadt, wenn sie ihre Religion verbreiten.
Often this results in the city immediately converting to their religion = Dies führt oft dazu, dass die Stadt sofort zu ihrer Religion konvertiert.
Additionally, when an inquisitor is stationed in or directly next to a city center, units of other religions cannot spread their faith there, though natural spread is uneffected. = Wenn ein Inquisitor in oder direkt neben einem Stadtzentrum stationiert ist, können Einheiten anderer Religionen ihren Glauben dort nicht verbreiten. Davon ist die natürliche Ausbreitung nicht betroffen.

The Mayan unique ability, 'The Long Count', comes with a side effect: = Die einzigartige Fähigkeit der Maya, die "Lange Zählung", hat einen Nebeneffekt:
Once active, the game's year display will use mayan notation. = Sobald aktiviert, wird die Jahresanzeige des Spiels in mayanischer Notation dargestellt.
The Maya measured time in days from what we would call 11th of August, 3114 BCE. A day is called K'in, 20 days are a Winal, 18 Winals are a Tun, 20 Tuns are a K'atun, 20 K'atuns are a B'ak'tun, 20 B'ak'tuns a Piktun, and so on. = Die Maya maßen die Zeit in Tagen, ausgehend von dem, was wir den 11. August 3114 v. Chr. nennen würden. Ein Tag heißt K'in, 20 Tage sind ein Winal, 18 Winals sind ein Tun, 20 Tuns sind ein K'atun, 20 K'atuns sind ein B'ak'tun, 20 B'ak'tuns ein Piktun, und so weiter.
Unciv only displays ය B'ak'tuns, ඹ K'atuns and ම Tuns (from left to right) since that is enough to approximate gregorian calendar years. The Maya numerals are pretty obvious to understand. Have fun deciphering them! = Unciv zeigt nur ය B'ak'tuns, ඹ K'atuns und ම Tuns (von links nach rechts) an, da dies ausreicht, um gregorianische Kalenderjahre anzunähern. Die Maya-Ziffern sind ziemlich einfach zu verstehen. Viel Spaß beim Entschlüsseln!

Your cities will periodically demand different luxury goods to satisfy their desire for new things in life. = Deine Städte werden in regelmäßigen Abständen verschiedene Luxusgüter verlangen, um ihren Wunsch nach neuen Dingen im Leben zu befriedigen.
If you manage to acquire the demanded luxury by trade, expansion, or conquest, the city will celebrate We Love The King Day for 20 turns. = Wenn es dir gelingt, den geforderten Luxus durch Handel, Expansion oder Eroberung zu erwerben, wird die Stadt 20 Runden lang den 'Wir Lieben Den König'-Tag feiern.
During the We Love The King Day, the city will grow 25% faster. = Während des 'Wir Lieben Den König'-Tags wird die Stadt um 25 % schneller wachsen.
This means exploration and trade is important to grow your cities! = Das bedeutet, dass Erkundung und Handel wichtig sind, um deine Städte wachsen zu lassen!

Air Sweeps = Luftraumsäuberungen
Fighter units are able to perform Air Sweeps over a tile helping clear out potential enemy Air, Sea, or Land Interceptions that can reach that tile. = Jägereinheiten können Luftraumsäuberungen über einem Feld durchführen, um potenzielle feindliche Abfang-Aktionen von Luft-, See- oder Landeinheiten, die dieses Feld erreichen können, auszuschalten.
While this Action will take an Attack, the benefit is drawing out Interceptions to help protect your other Air Units. Especially your Bombers. = Diese Aktion kostet zwar einen Angriff, hat aber den Vorteil, dass sie Abfang-Aktionen anlockt und somit wiederum deine anderen Lufteinheiten schützt. Besonders deine Bomber.
Your unit will always draw an Interception, if one can reach the target tile, even if the Intercepting unit has a chance to miss. = Deine Einheit wird immer eine Abfang-Aktion auslösen, wenn sie das Zielfeld erreichen kann. Auch wenn die abfangende Einheit eine Chance hat, das Ziel zu verfehlen.
If the Interceptor is not an Air Unit (eg Land or Sea), the Air Sweeping unit and Interceptor take no damage! = Handelt es sich bei der abfangenden Einheit nicht um eine Lufteinheit (z.B. See- oder Landeinheit), erleidet die Luftsäuberungs-Einheit und abfangende Einheit keinen Schaden!
If the Interceptor is an Air Unit, the two units will damage each other in a straight fight with no Interception bonuses. And only the Attacking Air Sweep Unit gets any Air Sweep strength bonuses. = Wenn die abfangende Einheit eine Lufteinheit ist, werden sich die beiden Einheiten in einem direkten Kampf ohne Abfangbonus gegenseitig beschädigen. Und nur die Luftsäuberungs-Einheit erhält Stärkebonus für diese Aktion.

City Tile Blockade = Blockade eines Stadtfeldes
One of your tiles is blocked by an enemy: when an enemy unit stands on a tile you own, the tile will not produce yields and cannot be worked by a city this turn. City will reallocate population from a blocked tile automatically. = Eines deiner Felder wird von einem Feind blockiert: Wenn eine feindliche Einheit auf einem deiner Felder steht, produziert das Feld keine Erträge und kann in diesem Zug nicht von einer Stadt bewirtschaftet werden. Die Stadt wird die Bevölkerung eines blockierten Feldes automatisch umverteilen.
Enemy military land units block tiles they are standing on. Enemy military naval units additionally block adjacent water tiles. To protect your tiles from blockade, place a friendly military unit on it or fight off invaders. = Feindliche militärische Landeinheiten blockieren Felder, auf denen sie stehen. Feindliche militärische Marineeinheiten blockieren zusätzlich angrenzende Wasserfelder. Um deine Felder vor der Blockade zu schützen, platziere eine befreundete Militäreinheit darauf oder wehre Eindringlinge ab.

City Blockade = Blockade einer Stadt
One of your cities is under a naval blockade! When all adjacent water tiles of a coastal city are blocked - city loses harbor connection to all other cities, including capital. Make sure to de-blockade cities by deploying friendly military naval units to fight off invaders. = Eine deiner Städte steht unter einer Seeblockade! Wenn alle angrenzenden Wasserfelder einer Küstenstadt blockiert sind, verliert die Stadt die Hafenverbindung zu allen anderen Städten, einschließlich der Hauptstadt. Stelle sicher, dass du die Blockade aufhebst, indem du befreundete militärische Marineeinheiten einsetzt, um Eindringlinge abzuwehren.

Keyboard Bindings = Tastatur-Zuweisungen
Limitations = Einschränkungen
This is a work in progress. = Dies ist noch in Arbeit.
For technical reasons, only direct keys or Ctrl-Letter combinations can be used. = Aus technischen Gründen können nur Direkttasten oder Strg-Buchstaben-Kombinationen verwendet werden.
The Escape key is intentionally excluded from being reassigned. = Die Escape-Taste wird absichtlich von einer Neuzuweisung ausgeschlossen.
Using the Keys page = Verwendung der Seite für Tastatur-Zuweisungen
Each binding has a button with an image looking like this: = Jede Verknüpfung hat eine Schaltfläche mit einem Bild, das wie folgt aussieht:
While hovering the mouse over the key button, you can press a desired key directly to assign it. = Wenn du mit der Maus über die Schaltfläche fährst, kannst du die gewünschte Taste direkt drücken, um sie zuzuweisen.
Double-click the image to reset the binding to default. = Mit einem Doppelklick auf das Bild setzt du die Zuweisung auf die Standardeinstellungen zurück.
Bindings mapped to their default keys are displayed in gray, those reassigned by you in white. = Zuweisungen, die den Standardtasten zugeordnet sind, werden grau angezeigt, die von dir neu zugewiesenen in weiß.
Conflicting assignments are marked red. Conflicts can exist across categories, like World Screen / Unit Actions. Note that at the moment, the game does not prevent saving conflicting assignments, though the result may be unexpected. = Konflikte bei der Zuweisung sind rot markiert. Konflikte können über mehrere Kategorien hinweg bestehen, z. B. Weltansicht / Einheitenaktionen. Beachte, dass das Spiel im Moment nicht verhindert, dass widersprüchliche Zuweisungen gespeichert werden, obwohl das Ergebnis unerwartet sein kann.
For discussion about missing entries, see the linked github issue. = Für Diskussionen über fehlende Einträge, siehe das verlinkte GitHub-Issue.

Welcome to the Civilopedia! = Willkommen in der Zivilopädie
Here you can find information - general help, rules, and what makes up the game world. = Hier kannst du Informationen finden - generelle Hilfe, Regeln und woraus sich die Spielwelt zusammensetzt.
How to find information = Informationen finden
Select categories with the buttons on top of the screen. Also up there is the button to leave Civilopedia and go back to where you were before. = Wähle Kategorien mit den Buttons am oberen Bildschirmrand. Dort findest du auch den Button, um die Zivilopädie zu verlassen und zum vorigen Bildschirm zurückzukehren.
Each category has a list of entries on the left of the screen, sorted alphabetically (with few exceptions). Clicking an entry will update the center pane were you are currently reading this. = Jede Kategorie hat eine Liste von Einträgen auf der linken Bildschirmseite, die (mit wenigen Ausnahmen) alphabetisch sortiert ist. Wenn du auf einen Eintrag klickst, wird die rechte Seite, auf der du das hier liest, aktualisiert.
Lines can link to other Civilopedia entries, they are marked with a chain link symbol like this one. You can click anywhere on the line to follow the link. = Zeilen können auf andere Zivilopädieeinträge verlinken. Sie sind mit einem Kettensymbol gekennzeichnet. Du kannst irgendwo auf der Zeile hinklicken, um dem Link zu folgen.
The current category is special - all articles on general concepts are here. It is called 'Tutorials' because you can revisit these here, too. = Die aktuelle Kategorie ist besonders - alle Artikel über allgemeine Konzepte sind hier. Sie heißt 'Tutorials', weil du diese hier nochmal anschauen kannst.
What information can I find = Welche Informationen es hier gibt
The data shown is not dependent on your current game's situation, e.g. bonuses for the nation you are playing or difficulty modifiers will not affect the numbers. = Die gezeigten Informationen hängen nicht von deiner aktuellen Spielsituation ab. Z.B. Boni für die Nation, die du spielst, oder Schwierigkeitsmodifikatoren beeinflussen die Zahlen nicht.
However, it will reflect the mods you are playing! The combination of base ruleset and extension mods you select define the rules of a game, what objects exist and how they interact, and the Civilopedia mirrors these rules. = Aber, die Mods, die du spielst, werden berücksichtigt! Die Kombination von Basisregelwerk und Erweiterungs-Mods bestimmen die Regeln eines Spiels, welche Ziele existieren und wie sie interagieren. Die Zivilopädie spiegelt diese Regeln wieder.
If you opened the Civilopedia from the main menu, the "Ruleset" will be that of the last game you started. =  Wenn du die Zivilopädie vom Hauptmenü öffnest, wird das "Regelwerk" des letzten gestarteten Spiels ausschlaggebend sein.
Letters can select categories, and when there are multiple categories matching the same letter, you can press that repeatedly to cycle between these. = Buchstaben können Kategorien auswählen. Wenn mehrere Kategorien mit dem gleichen Buchstaben anfangen, kannst du den Buchstaben wiederholt drücken, um durch diese durchzuwechseln. (Aktuell werden die Buchstaben aus der englischen Version verwendet.)
The arrow keys allow navigation as well - left/right for categories, up/down for entries. = Die Pfeiltasten können auch zur Navigation verwendet werden. - Links/rechts für Kategorien, hoch/runter für Einträge.

UI Tips = Tipps zur Bedienung
Toggle notification list display = Benachrichtigungen verstecken
On the World screen, swipe the notification list to the right to temporarily hide it. Click the "Bell" button to display them again. = Auf der Weltansicht kann man die Benachrichtigungen nach rechts schieben oder "wegschubsen" um sie zu verstecken. Wenn sie ganz versteckt sind, erscheint ein Symbol mit einer Glocke, das sie wieder hervorholt.
The default state for the notification list can be set in Options > Display > UI - Notifications on world screen. = Diese Wahl kann auch in den Optionen unter 'Anzeige - Benutzeroberfläche - Benachrichtigungen auf der Weltansicht' kontrolliert werden.
Additional controls for the construction queue = Menü für Produktionswarteschlange
Right-click or long press a construction item to open a popup menu with additional controls, allowing to manage production of the same item in all cities, by issuing the commands from the same City screen. = Ein Rechts-Klick oder langer Druck auf ein angebotenes Bauwerk (oder Einheit) öffnet ein Menü. Dort kann man auch die Produktion in anderen Städten beeinflussen.
The "Disable" option moves an item to a separated "Disabled" tab, preventing its automatic queueing by the "Auto-assign city production" option. To move a disabled item back to its initial place, enter again the popup menu, and choose "Enable". = Die Option "Deaktivieren" verschiebt den Eintrag und schließt ihn von der automatischen Zuordnung aus. Um ihn wieder zu aktivieren, öffne das selbe Menü erneut aus der gesonderten Kategorie am Ende des Angebots.
Disabled items are set globally and persistent: they are not reset in a new game, or by restarting Unciv. = Deaktivierte Einträge werden global gespeichert, ein neues Spiel beginnen oder Unciv neu starten bringt sie nicht zurück.
Queue multiple technologies in different branches = Mehrfache Forschungsziele
On the Tech screen, right-click or long press a technology to automatically queue it, even if this tech is in another branch than the item currently researched. Prerequisite techs to research will also be automatically queued. = In der Technologien-Ansicht kann man mehrere Forschungsziele nacheinander bestellen, indem man sie rechts-klickt oder lang drückt. 
Right-click or long press multiple techs to append them to the research queue, whatever their branch is. = Das funktioniert auch für Einträge mit unerforschten Voraussetzungen, diese werden wie üblich mit in die Forschungsziele eingereiht.
Upgrade multiple units of the same type = Mehrere Einheiten gleichen Typs aufrüsten
On the World screen, select an unit that can be upgraded, then right-click or long press the "Upgrade" button to open a popup menu allowing to upgrade all units of this type at once. = In der Weltansicht, wenn eine aufrüstbare Einheit selektiert ist, kann man die "Aufrüsten"-Schaltfläche rechts-klicken oder lang drücken für ein Menü, das auch die Aufrüstung aller gleichen Einheiten anbietet.
In the Units overview, the same upgrade menu is available by clicking the unit icon in the "Upgrade" column. When an unit is upgradeable, the icon is lit if conditions are met (enough gold and/or resources), otherwise it is dimmed. = Es ist dasselbe Menü, das in der Einheiten-Übersicht von der Spalte "Aufrüsten" verwendet wird. Dort ist das Symbol allerdings ausgegraut falls die Aufrüstung im Moment für die betreffende Einheit nicht möglich ist.
Reveal known resources on world screen = Bekannte Ressourcen auf der Weltansicht zeigen
In the Resources overview, click on a resource icon to center the world screen on tiles already discovered and providing this resource. = In der Ressource-Übersicht kann man auf das Symbol klicken und erhält eine Benachrichtigung auf der Weltansicht, die bekannte Vorkommen zeigt.
Alternatively, click on the "Unimproved" number to center the world screen only on owned tiles where the resource is not improved. = Klickt man stattdessen auf die Zahl unter "Unverbessert", bekommt man nur diejenigen gezeigt, die man erschließen könnte, dies aber noch nicht getan ist.
If more than one tile is available, click repeatedly on the notification to cycle through all of them. = Wie bei den meisten solchen Benachrichtigungen, kann wiederholtes Klicken alle Vorkommen reihum zeigen.
<|MERGE_RESOLUTION|>--- conflicted
+++ resolved
@@ -2360,12 +2360,7 @@
 upon being promoted = bei der Beförderung
 upon losing at least [amount] HP in a single attack = bei Verlust von mindestens [amount] LP in einem einzigen Angriff
 upon ending a turn in a [tileFilter] tile = bei Beendigung einer Runde auf einem [tileFilter] Feld
-<<<<<<< HEAD
 upon discovering a [tileFilter] tile = bei Entdeckung eines [tileFilter] Feldes
-=======
- # Requires translation!
-upon discovering a [tileFilter] tile = 
->>>>>>> 67329cda
 hidden from users = vor dem Benutzer versteckt
 Comment [comment] = [comment]
 Mod is incompatible with [modFilter] = Mod ist nicht kompatibel mit [modFilter]
