
# Tutorial tasks

Move a unit!\nClick on a unit > Click on a destination > Click the arrow popup = Eine Einheit bewegen!\nKlicke auf eine Einheit > Klicke auf ein Ziel > Klicke auf das Pfeil-Popup.
Found a city!\nSelect the Settler (flag unit) > Click on 'Found city' (bottom-left corner) = Eine Stadt gründen!\nWähle den Siedler (Flaggensymbol) > Klicke auf 'Stadt gründen' (unten links).
Enter the city screen!\nClick the city button twice = Öffne den Stadtbildschirm!\n Klicke zweimal den Stadtknopf.
Pick a technology to research!\nClick on the tech button (greenish, top left) > \n select technology > click 'Research' (bottom right) = Wähle eine Technologie zum Erforschen!\nKlicke auf den Tech-Button (grünlich, oben links) > \n wähle Technologie > klicke auf 'Forschung' (unten rechts).
Pick a construction!\nEnter city screen > Click on a unit or building (bottom left side) > \n click 'add to queue' = Wähle Produktion!\nÖffne Stadtbildschirm > Klicke auf eine Einheit oder ein Gebäude (linke Seite unten) > \n Klicke auf 'Produktion hinzufügen'
Pass a turn!\nCycle through units with 'Next unit' > Click 'Next turn' = Beende eine Runde!\nGehe durch die Einheiten mit 'Nächste Einheit' > Klicke auf 'Nächste Runde'.
Reassign worked tiles!\nEnter city screen > click the assigned (green) tile to unassign > \n click an unassigned tile to assign population = Weise bearbeitete Felder neu zu!\nÖffne den Stadtbildschirm > klicke auf das zugewiesene (grüne) Feld, um es zu entfernen > \n klicke auf ein nicht zugewiesenes Feld, um die Bevölkerungszahl zuzuweisen.
Meet another civilization!\nExplore the map until you encounter another civilization! = Triff eine andere Zivilisation!\n Erkunde die Karte, bis du einer anderen Zivilisation begegnest!
Open the options table!\nClick the menu button (top left) > click 'Options' = Öffne die Optionen!\nKlicke auf die Menütaste (oben links) > klicke auf 'Optionen'.
Construct an improvement!\nConstruct a Worker unit > Move to a Plains or Grassland tile > \n Click 'Create improvement' (above the unit table, bottom left)\n > Choose the farm > \n Leave the worker there until it's finished = Bau eine Verbesserung!\nBau einen Arbeiter > Bewege ihn auf ein Ebenen- oder Wiesenfeld > Wähle 'Verbesserung bauen' > Wähle 'Farm' > \nLass den Arbeiter dort, bis er fertig ist.
Create a trade route!\nConstruct roads between your capital and another city\nOr, automate your worker and let him get to that eventually = Erstelle eine Handelsroute!\n Baue Straßen zwischen deiner Hauptstadt und einer anderen Stadt.\nOder automatisiere deinen Arbeiter und lasse sie schließlich dazu kommen.
Conquer a city!\nBring an enemy city down to low health > \nEnter the city with a melee unit = Erobere eine Stadt!\nBringe eine feindliche Stadt auf wenig Leben > \nBetrete die Stadt mit einer Nahkampfeinheit.
Move an air unit!\nSelect an air unit > select another city within range > \nMove the unit to the other city = Bewege eine Lufteinheit!\nWähle eine Lufteinheit > Wähle eine andere Stadt in Reichweite > \nVerschiebe die Einheit zu der anderen Stadt.
See your stats breakdown!\nEnter the Overview screen (top right corner) >\nClick on 'Stats' = Schaue deine Statistiken an!\nGehe in den Übersichtsbildschirm (obere rechte Ecke) >\nKlicke auf 'Statistiken'.

Oh no! It looks like something went DISASTROUSLY wrong! This is ABSOLUTELY not supposed to happen! Please send me (yairm210@hotmail.com) an email with the game information (menu -> save game -> copy game info -> paste into email) and I'll try to fix it as fast as I can! = Oh nein! Sieht aus, als wäre etwas katastrophal schief gelaufen! Das darf auf keinen Fall passieren! Bitte sende mir (yairm210@hotmail.com) eine Email mit den Spielinformationen (Menü -> Spiel speichern -> Spielinfo kopieren -> in Email einfügen) und ich werde versuchen, es so schnell wie möglich zu beheben!
Oh no! It looks like something went DISASTROUSLY wrong! This is ABSOLUTELY not supposed to happen! Please send us an report and we'll try to fix it as fast as we can! = Oh nein! Sieht aus, als wäre etwas katastrophal schief gelaufen! Das darf auf keinen Fall passieren! Bitte sende uns einen Bericht und wir werden versuchen, es so schnell wie möglich zu beheben!

# Buildings

Unsellable = Unverkäuflich
Not displayed as an available construction unless [building] is built = Wird nicht als verfügbares Bauwerk angezeigt, bis [building] gebaut ist
Not displayed as an available construction without [resource] = Wird nicht als verfügbares Bauwerk angezeigt, solange [resource] fehlt

Choose a free great person = Wähle eine kostenlose Große Persönlichkeit
Get [unitName] = Erhalte [unitName]

Hydro Plant = Wasserkraftwerk
[buildingName] obsoleted = [buildingName] ist nun veraltet

# Diplomacy,Trade,Nations

Requires [buildingName] to be built in the city = Benötigt den Bau von [buildingName] in der Stadt
Requires [buildingName] to be built in all cities = Benötigt den Bau von [buildingName] in allen Städten
Provides a free [buildingName] in the city = Stellt das Gebäude [buildingName] in der Stadt kostenlos bereit
Requires worked [resource] near city = Benötigt eine Bewirtschaftung von [resource] in der Nähe der Stadt
Requires at least one of the following resources worked near the city: = Benötigt mindestens eine der folgenden Ressourcen bewirtschaftet in der Nähe der Stadt:
Wonder is being built elsewhere = Das Wunder wird woanders gebaut
National Wonder is being built elsewhere = Das Nationale Wunder wird woanders gebaut
Requires a [buildingName] in all cities = Benötigt das Gebäude [buildingName] in allen Städten
Requires a [buildingName] in this city = Benötigt das Gebäude [buildingName] in dieser Stadt
 # Requires translation!
Cannot be built with [buildingName] = 
Consumes 1 [resource] = Verbraucht 1 [resource]
Consumes [amount] [resource] = Verbraucht [amount] [resource]
Required tech: [requiredTech] = Benötigt Technologie: [requiredTech]
Requires [PolicyOrNationalWonder] = Benötigt [PolicyOrNationalWonder]
Cannot be purchased = Kann nicht gekauft werden
See also = Siehe auch
Requires at least one of the following: = Benötigt eine der folgenden Vorraussetzungen:
Requires all of the following: = Benötigt folgende Vorraussetzungen:
Leads to [techName] = [techName] kann nun erforscht werden
Leads to: = Ermöglicht die Erforschung von:

Current construction = Aktuelle Produktion
Construction queue = Produktionswarteschlange
Pick a construction = Wähle ein Bauwerk
Queue empty = Warteschlange leer
Add to queue = Hinzufügen zur Warteschlange
Remove from queue = Entferne aus Warteschlange
Show stats drilldown = Zeige Statistiken
Show construction queue = Zeige Produktionswarteschlange
Save = Speichern
Cancel = Abbrechen

Diplomacy = Diplomatie
War = Krieg
Peace = Frieden
Research Agreement = Forschungsvereinbarung
Declare war = Krieg erklären
Declare war on [civName]? = [civName] den Krieg erklären?
Let's begin! = Los geht's!
[civName] has declared war on us! = [civName] hat uns den Krieg erklärt!
[leaderName] of [nation] = [leaderName] von [nation]
You'll pay for this! = Dafür werdet Ihr bezahlen!
Negotiate Peace = Frieden verhandeln
Peace with [civName]? = Frieden mit [civName]?
Very well. = Nun gut.
Farewell. = Lebewohl.
Sounds good! = Hört sich gut an!
Not this time. = Vielleicht ein anderes Mal.
Excellent! = Hervorragend!
How about something else... = Wie wäre es mit etwas anderem...
A pleasure to meet you. = Eine Freude, Euch kennen zu lernen.
Our relationship = Unsere Beziehung
We have encountered the City-State of [name]! = Wir haben den Stadtstaat [name] entdeckt!
Declare Friendship ([numberOfTurns] turns) = Freundschaft erklären ([numberOfTurns] Runden)
May our nations forever remain united! = Mögen unsere Nationen auf immer in Freundschaft vereint sein!
Indeed! = Auf jeden Fall!
Denounce [civName]? = [civName] anprangern?
Denounce ([numberOfTurns] turns) = Anprangern ([numberOfTurns] Runden)
We will remember this. = Das werden wir nie vergessen!

[civName] has declared war on [targetCivName]! = [civName] hat [targetCivName] den Krieg erklärt!
[civName] and [targetCivName] have signed a Peace Treaty! = [civName] und [targetCivName] haben einen Friedensvertrag unterzeichnet!
[civName] and [targetCivName] have signed the Declaration of Friendship! = [civName] und [targetCivName] haben die Freundschaftserklärung unterzeichnet!
[civName] has denounced [targetCivName]! = [civName] hat [targetCivName] angeprangert!
Do you want to break your promise to [leaderName]? = Möchtest du dein Versprechen gegenüber [leaderName] brechen?
We promised not to settle near them ([count] turns remaining) = Wir haben versprochen, nicht in ihrer Nähe zu siedeln ([count] Runden verbleiben)
They promised not to settle near us ([count] turns remaining) = Sie haben versprochen, nicht in unserer Nähe zu siedeln ([count] Runden verbleiben) 

Unforgivable = Todfeind
Enemy = Feind
Competitor = Konkurrent
Neutral = Neutral
Favorable = Beliebt
Friend = Freund
Ally = Verbündeter

[questName] (+[influenceAmount] influence) = [questName] (+[influenceAmount] Einfluss)
[remainingTurns] turns remaining = [remainingTurns] Runden verbleiben

## Diplomatic modifiers

You declared war on us! = Ihr habt uns den Krieg erklärt!
Your warmongering ways are unacceptable to us. = Euer kriegerisches Verhalten ist für uns inakzeptabel.
You have captured our cities! = Ihr habt unsere Städte erobert!
We applaud your liberation of our conquered cities! = Wir begrüßen Eure Befreiung unserer eroberten Städte!
We applaud your liberation of conquered cities! = Wir begrüßen Eure Befreiung eroberter Städte!
Years of peace have strengthened our relations. = Die Jahre des Friedens haben unsere Beziehung gestärkt.
Our mutual military struggle brings us closer together. = Unser gemeinsamer militärischer Kampf bringt uns näher zusammen.
We have signed a public declaration of friendship = Wir haben eine öffentliche Freundschaftserklärung unterzeichnet.
You have declared friendship with our enemies! = Ihr habt Freundschaft mit unseren Feinden geschlossen!
You have declared friendship with our allies = Ihr habt Freundschaft mit unseren Verbündeten geschlossen!
Our open borders have brought us closer together. = Unsere offenen Grenzen haben uns einander näher gebracht.
Your so-called 'friendship' is worth nothing. = Eure so genannte 'Freundschaft' ist nichts wert.
You have publicly denounced us! = Ihr habt uns öffentlich angeprangert!
You have denounced our allies = Ihr habt unsere Verbündeten öffentlich angeprangert!
You have denounced our enemies = Ihr habt unsere Feinde öffentlich angeprangert!
You betrayed your promise to not settle cities near us = Ihr habt euer Versprechen gebrochen, keine neuen Städte in unserer Nähe zu gründen!
You fulfilled your promise to stop settling cities near us! = Ihr habt euer Versprechen gehalten, keine neuen Städte in unserer Nähe zu gründen!
You refused to stop settling cities near us = Ihr habt euch geweigert, auf Stadtgründungen in unserer Nähe zu verzichten!
Your arrogant demands are in bad taste = Eure arroganten Forderungen sind geschmacklos.
Your use of nuclear weapons is disgusting! = Euer Einsatz von Atomwaffen ist ekelhaft!
You have stolen our lands! = Ihr habt unser Land geraubt!
You gave us units! = Ihr habt uns Einheiten geschenkt!

Demands = Forderungen
Please don't settle new cities near us. = Bitte gründet keine neuen Städte in unserer Nähe.
Very well, we shall look for new lands to settle. = Nun gut, wir werden uns nach neuem Land umsehen, um es zu besiedeln.
We shall do as we please. = Wir werden tun, wie es uns beliebt.
We noticed your new city near our borders, despite your promise. This will have....implications. = Wir haben eure neue Stadt in der Nähe unserer Grenzen bemerkt, entgegen eures Versprechens. Dies wird....Konsequenzen haben.

# City-States

Provides [amountOfCulture] culture at 30 Influence = Liefert [amountOfCulture] Kultur ab einem Einfluss von 30
Provides 3 food in capital and 1 food in other cities at 30 Influence = Liefert 3 Nahrung in die Hauptstadt und 1 Nahrung in alle anderen Städte ab einem Einfluss von 30
Provides 3 happiness at 30 Influence = Liefert 3 Zufriedenheit ab einem Einfluss von 30
Provides land units every 20 turns at 30 Influence = Liefert eine Landeinheit alle 20 Runden ab einem Einfluss von 30
Give a Gift = Ein Geschenk übergeben
Gift [giftAmount] gold (+[influenceAmount] influence) = Schenke [giftAmount] Gold (+[influenceAmount] Einfluss)
Relationship changes in another [turnsToRelationshipChange] turns = Die Beziehung verändert sich in [turnsToRelationshipChange] Runden
Protected by = Beschützt von
Revoke Protection = Schutz aufheben
Pledge to protect = Schutz zusichern
Declare Protection of [cityStateName]? = Schutz von [cityStateName] bekanntgeben?

Cultured = Kultiviert
Maritime = Maritim
Mercantile = Kaufmännisch
Militaristic = Militärisch
Type = Typ
Friendly = Freundlich
Hostile = Feindlich
Irrational = Unvernünftig
Personality = Persönlichkeit
Influence = Einfluss
Reach 30 for friendship. = Erreiche einen Einfluss von 30 für Freundschaft.
Reach highest influence above 60 for alliance. = Erreiche einen Einfluss von über 60 für ein Bündnis.

# Trades 

Trade = Handel
Offer trade = Handel anbieten
Retract offer = Angebot zurückziehen
What do you have in mind? = Was schwebt Euch vor?
Our items = Unsere Gegenstände
Our trade offer = Unser Handelsangebot
[otherCiv]'s trade offer = Handelsangebot der [otherCiv]
[otherCiv]'s items = Gegenstände der [otherCiv]
Pleasure doing business with you! = Ein Vergnügen, mit Euch Geschäfte zu machen!
I think not. = Lieber nicht.
That is acceptable. = Das ist akzeptabel.
Accept = Annehmen
Keep going = Weitermachen
There's nothing on the table = Der Verhandlungstisch ist leer
Peace Treaty = Friedensabkommen
Agreements = Vereinbarungen
Open Borders = Offene Grenzen
Gold per turn = Gold pro Runde
Cities = Städte
Technologies = Technologien
Declarations of war = Kriegserklärungen
Introduction to [nation] = Vorstellung der Nation [nation]
Declare war on [nation] = [nation] den Krieg erklären
Luxury resources = Luxusressourcen 
Strategic resources = Strategische Ressourcen
Owned: [amountOwned] = Im Besitz: [amountOwned]

# Nation picker 

[resourceName] not required = [resourceName] nicht erforderlich
Lost ability = Verlorene Fähigkeit
National ability = Nationalfähigkeit
[firstValue] vs [secondValue] = [firstValue] anstatt [secondValue]


# New game screen

Uniques = Unikate
Promotions = Beförderungen
Load copied data = Aus Zwischenablage laden
Could not load game from clipboard! = Das Spiel konnte nicht aus der Zwischenablage geladen werden!
Start game! = Spiel starten!
Map Options = Kartenoptionen
Game Options = Spieloptionen
Civilizations = Zivilisationen
Map Type = Kartentyp
Map file = Karten-Datei
Could not load map! = Diese Karte konnte nicht geladen werden!
Generated = Generiert
Existing = Bestehende
Custom = Benutzerdefiniert
Map Generation Type = Art der Kartenerstellung
Default = Standard
Pangaea = Pangaea
Perlin = Perlin
Continents = Kontinente
Four Corners = Vier Ecken
Archipelago = Archipele
Number of City-States = Anzahl Stadtstaaten
One City Challenge = Herausforderung nur eine Stadt
No Barbarians = Keine Barbaren
No Ancient Ruins = Keine altertümlichen Ruinen
No Natural Wonders = Keine Naturwunder
Victory Conditions = Siegbedingungen
Scientific = Wissenschaftlich
Domination = Vorherrschaft
Cultural = Kulturell

Map Shape = Kartenform
Hexagonal = Sechseckig
Rectangular = Rechteckig
Height = Höhe 
Width = Breite 
Radius = Radius 
Enable Religion = Religion aktivieren

Advanced Settings = Fortgeschrittene Einstellungen
RNG Seed = Seed
Map Height = Erhebungen
Temperature extremeness = Temperaturextreme
Resource richness = Ressourcenreichtum
Vegetation richness = Vegetationsreichtum
Rare features richness = Außergewöhnliches Gelände
Max Coast extension = Maximale Küstenausdehnung
Biome areas extension = Biombereichausdehnung
Water level = Wasser-Niveau
Reset to default = Auf Standard zurücksetzen
        
Online Multiplayer = Online Mehrspieler

World Size = Kartengröße
Tiny = Winzig
Small = Klein
Medium = Mittel
Large = Groß
Huge = Riesig
World wrap requires a minimum width of 32 tiles = 'World Wrap' Karten müssen mindestens 32 Felder breit sein
The provided map dimensions were too small = Die angegebenen Dimensionen waren zu klein
The provided map dimensions were too big = Die angegebenen Dimensionen waren zu groß
The provided map dimensions had an unacceptable aspect ratio = Die angegebenen Dimensionen hatten ein zu extremes Seitenverhältnis

Difficulty = Schwierigkeitsgrad

AI = KI
Remove = Entfernen
Random = Zufall
Human = Mensch
Hotseat = Schleudersitz
User ID = Spieler-ID
Click to copy = Anklicken zum Kopieren


Game Speed = Spielgeschwindigkeit
Quick = Schnell
Standard = Standard
Epic = Episch
Marathon = Marathon

Starting Era = Startzeitalter
It looks like we can't make a map with the parameters you requested! = Mit den von dir angegebenen Parametern kann keine Karte erzeugt werden!
Maybe you put too many players into too small a map? = Vielleicht hast du zu viele Spieler in eine zu kleine Karte gepackt?
No human players selected! = Keine menschlichen Spieler ausgewählt!
Mods: = Modifikationen:
Base ruleset mods: = Basisregelsatz Modifikationen:
Extension mods: = Erweiterungs Modifikationen:

World Wrap = World Wrap
World wrap maps are very memory intensive - creating large world wrap maps on Android can lead to crashes! = 'World Wrap' Karten verbrauchen sehr viel Speicher - Das erstellen von großen 'World Wrap' Karten kann bei Android zu einem Absturz führen!
Anything above 80 by 50 may work very slowly on Android! = Auf Android kann alles über 80 mal 50 sehr langsam sein.
Anything above 40 may work very slowly on Android! = Auf Android kann alles über 40 sehr langsam sein.

# Multiplayer

Username = Spielername
Multiplayer = Mehrspieler
Could not download game! = Konnte das Spiel nicht herunterladen!
Could not upload game! = Konnte das Spiel nicht hochladen!
Join game = Spiel beitreten
Invalid game ID! = Ungültige Spiel-ID!
Copy user ID = Spieler-ID kopieren
Copy game ID = Spiel-ID kopieren
UserID copied to clipboard = Spieler-ID in die Zwischenablage kopiert
GameID copied to clipboard = Spiel-ID in die Zwischenablage kopiert
Set current user = Aktuellen Spieler eintragen
Player ID from clipboard = Spieler-ID aus Zwischenablage
To create a multiplayer game, check the 'multiplayer' toggle in the New Game screen, and for each human player insert that player's user ID. = Um ein Mehrspielerspiel zu erstellen, aktiviere die Option "Online Mehrspieler" in der Ansicht "Neues Spiel" und gib für jeden menschlichen Spieler die Spieler-ID ein.
You can assign your own user ID there easily, and other players can copy their user IDs here and send them to you for you to include them in the game. = Du nun deine Spieler-ID zuweisen und andere Spieler können ihre eigene ID kopieren und dir schicken, damit du sie zum Spiel hinzuholen kannst.
Once you've created your game, the Game ID gets automatically copied to your clipboard so you can send it to the other players. = Sobald du das Spiel erstellt hast, wird die Spiel-ID automatisch in die Zwischenablage kopiert, sodass du sie an andere Spieler verschicken kannst.
Players can enter your game by copying the game ID to the clipboard, and clicking on the 'Add multiplayer game' button = Spieler können deinem Spiel beitreten, indem sie die Spiel-ID kopieren und auf 'Mehrspielerspiel hinzufügen' klicken.
The symbol of your nation will appear next to the game when it's your turn = Das Symbol deiner Nation wird neben dem Spielnamen erscheinen, wenn du am Zug bist.
Back = Zurück
Rename = Umbenennen
Game settings = Spieleinstellungen
Add multiplayer game = Mehrspielerspiel hinzufügen
Refresh list = Liste aktualisieren
Could not save game! = Spiel konnte nicht gespeichert werden!
Could not delete game! = Spiel konnte nicht gelöscht werden!
Could not refresh! = Aktualisieren nicht möglich!
Last refresh: [time] minutes ago = Letzte Aktualisierung: Vor [time] Minuten
Current Turn: = Aktuelle Runde:
Add Currently Running Game = Laufendes Spiel hinzufügen
Game name = Spielname
Loading latest game state... = Lade aktuellen Spielstand...
Couldn't download the latest game state! = Herunterladen des aktuellen Spielstands ist fehlgeschlagen!
Resign = Aufgeben
Are you sure you want to resign? = Willst du wirklich aufgeben?
You can only resign if it's your turn = Du kannst nur aufgeben, wenn du am Zug bist
[civName] resigned and is now controlled by AI = [civName] hat aufgegeben und wird nun von der KI gespielt

# Save game menu

Current saves = Gespeicherte Spiele
Show autosaves = Zeige automatisch gespeicherte Spiele an
Saved game name = Name des gespeicherten Spiels
Copy to clipboard = In die Zwischenablage kopieren
Copy saved game to clipboard = Gespeichertes Spiel in die Zwischenablage kopieren
Could not load game = Spiel konnte nicht geladen werden
Load [saveFileName] = [saveFileName] laden
Delete save = Gespeichertes Spiel löschen
Saved at = Gespeichert um
Load map = Karte laden
Delete map = Karte löschen
Are you sure you want to delete this map? = Bist du dir sicher, dass du diese Karte löschen möchtest?
Upload map = Karte hochladen
Could not upload map! = Karte konnte nicht hochgeladen werden!
Map uploaded successfully! = Karte wurde erfolgreich hochgeladen!
Saving... = Speichere...
Overwrite existing file? = Vorhandene Datei überschreiben?
It looks like your saved game can't be loaded! = Dieser Spielstand konnte nicht geladen werden!
If you could copy your game data ("Copy saved game to clipboard" -  = Wenn du deine Spieldaten kopierst ("Gespeichertes Spiel in die Zwischenablage kopieren"),
  paste into an email to yairm210@hotmail.com) =   und in eine E-Mail an mich (yairm210@hotmail.com) einfügst,
I could maybe help you figure out what went wrong, since this isn't supposed to happen! = dann kann ich dir eventuell helfen den Grund zu finden - das sollte nicht passieren!
Missing mods: [mods] = Fehlende Modifikation(en): [mods]
Load from custom location = Laden von externem Speicherort
Could not load game from custom location! = Laden von externem Speicherort fehlgeschlagen!
Save to custom location = Speichern in externem Speicherort
Could not save game to custom location! = Speichern in externem Speicherort fehlgeschlagen!

# Options

Options = Optionen
Display options = Anzeigeeinstellungen
Gameplay options = Spielmechanikeinstellungen
Other options = Andere Einstellungen
Turns between autosaves = Runden bis zum nächsten automatischen Speichern
Sound effects volume = Lautstärke Soundeffekte
Music volume = Lautstärke Musik
Download music = Musik herunterladen
Downloading... = Lade herunter...
Could not download music! = Musik konnte nicht heruntergeladen werden!
Show = Anzeigen
Hide = Verstecken
Show worked tiles = Zeige bewirtschaftete Felder an
Show resources and improvements = Zeige Ressourcen und Verbesserungen an
Check for idle units = Untätige Einheiten anzeigen
Move units with a single tap = Einheiten mit einem Klick bewegen
Show tutorials = Zeige Tutorials
Auto-assign city production = Automatische Zuordnung der Stadtproduktion
Auto-build roads = Automatischer Straßenbau
Automated workers replace improvements = Automatisierte Arbeiter ersetzen Verbesserungen
Show minimap = Zeige Mini-Map
off = aus
Show pixel units = Zeige Pixel Einheiten
Show pixel improvements = Zeige Pixel Verbesserungen
Enable nuclear weapons = Aktiviere Atomwaffen
Fontset = Schriftart
Show tile yields = Felderträge anzeigen
Continuous rendering = Kontinuierliches Rendern
When disabled, saves battery life but certain animations will be suspended = Es spart Akku, wenn es deaktiviert ist, aber bestimmte Animationen werden nicht angezeigt.
Order trade offers by amount = Handelsangebote nach Menge sortieren
Show experimental world wrap for maps = 'World Wrap'-Option für neue Karten anbieten
HIGHLY EXPERIMENTAL - YOU HAVE BEEN WARNED! = WARNUNG: HOCHGRADIG EXPERIMENTELL - DU WURDEST GEWARNT!
HIGHLY EXPERIMENTAL - UPDATES WILL BREAK SAVES! = WARNUNG: HOCHGRADIG EXPERIMENTELL - UPDATES WERDEN SPEICHERSTÄNDE ZERSTÖREN!
Enable portrait orientation = Hochkant-Orientierung zulassen
Generate translation files = Erstelle Übersetzungsdateien
Translation files are generated successfully. = Die Übersetzungsdateien wurden erfolgreich erstellt.
Locate mod errors = Mod-Fehler lokalisieren

# Notifications

Research of [technologyName] has completed! = [technologyName] wurde erforscht!
[construction] has become obsolete and was removed from the queue in [cityName]! = [construction] ist veraltet und wurde in [cityName] aus der Warteschlange entfernt!
[construction] has become obsolete and was removed from the queue in [amount] cities! = [construction] ist veraltet und wurde in [amount] Städten aus der Warteschlange entfernt!
[cityName] changed production from [oldUnit] to [newUnit] = [cityName] änderte die Produktion von [oldUnit] zu [newUnit]
[amount] cities changed production from [oldUnit] to [newUnit] = [amount] Städte änderten die Produktion von [oldUnit] zu [newUnit]
Excess production for [wonder] converted to [goldAmount] gold = Überschüssige Produktion für [wonder] wurde zu [goldAmount] Gold umgewandelt
You have entered a Golden Age! = Ein Goldenes Zeitalter hat begonnen!
[resourceName] revealed near [cityName] = [resourceName] gefunden in der Nähe von [cityName]
[n] sources of [resourceName] revealed, e.g. near [cityName] = [n] Vorkommen von [resourceName] aufgetaucht, z.B. nahe [cityName]
A [greatPerson] has been born in [cityName]! = [cityName] - Ein [greatPerson] wurde geboren!
We have encountered [civName]! = Wir sind auf [civName] getroffen!
[cityStateName] has given us [stats] as a token of goodwill for meeting us = [cityStateName] hat uns [stats] als Zeichen des guten Willens für unsere Begegnung übergeben
[cityStateName] has given us [stats] as we are the first major civ to meet them = [cityStateName] hat uns [stats] übergeben, da wir die erste bedeutende Zivilisation sind, die er getroffen hat
Cannot provide unit upkeep for [unitName] - unit has been disbanded! = Der Unterhalt für [unitName] konnte nicht bezahlt werden - Einheit wurde aufgelöst!
[cityName] has grown! = [cityName] ist gewachsen!
[cityName] is starving! = [cityName] verhungert!
[construction] has been built in [cityName] = [construction] wurde in [cityName] fertiggestellt
[wonder] has been built in a faraway land = [wonder] wurde in einem fernen Land gebaut
[civName] has completed [construction]! = [civName] hat [construction] fertiggestellt!
An unknown civilization has completed [construction]! = Eine unbekannte Zivilisation hat [construction] fertiggestellt! 
The city of [cityname] has started constructing [construction]! = Die Stadt [cityname] hat den Bau von [construction] begonnen!
[civilization] has started constructing [construction]! = [civilization] hat den Bau von [construction] begonnen!
An unknown civilization has started constructing [construction]! = Eine unbekannte Zivilisation hat den Bau von [construction] begonnen!
Work has started on [construction] = Arbeit an [construction] hat begonnen
[cityName] cannot continue work on [construction] = [cityName] kann nicht weiter an [construction] arbeiten
[cityName] has expanded its borders! = [cityName] hat seine Grenzen erweitert!
Your Golden Age has ended. = Euer Goldenes Zeitalter ist vorbei.
[cityName] has been razed to the ground! = [cityName] wurde dem Erdboden gleich gemacht!
We have conquered the city of [cityName]! = Wir haben die Stadt [cityName] eingenommen!
An enemy [unit] has attacked [cityName] = Eine feindliche Einheit [unit] hat [cityName] angegriffen
An enemy [unit] has attacked our [ourUnit] = Eine feindliche Einheit [unit] hat unseren [ourUnit] angegriffen
Enemy city [cityName] has attacked our [ourUnit] = Feindliche Stadt [cityName] hat unsere Einheit [ourUnit] angegriffen
An enemy [unit] has captured [cityName] = Eine feindliche Einheit [unit] hat [cityName] eingenommen
An enemy [unit] has captured our [ourUnit] = Eine feindliche Einheit [unit] hat unsere Einheit [ourUnit] gefangen genommen
An enemy [unit] has destroyed our [ourUnit] = Eine feindliche Einheit [unit] hat unsere Einheit [ourUnit] zerstört
Your [ourUnit] has destroyed an enemy [unit] = Dein [ourUnit] hat einen gegnerischen [unit] zerstört
An enemy [RangedUnit] has destroyed the defence of [cityName] = Die feindliche Einheit [RangedUnit] hat die Verteidigung der Stadt [cityName] zerstört
Enemy city [cityName] has destroyed our [ourUnit] = Die feindliche Stadt [cityName] hat unsere Einheit [ourUnit] zerstört
An enemy [unit] was destroyed while attacking [cityName] = Eine feindliche Einheit [unit] wurde beim Angriff auf [cityName] zerstört
An enemy [unit] was destroyed while attacking our [ourUnit] = Eine feindliche Einheit [unit] wurde beim Angriff auf unsere Einheit [ourUnit] zerstört
Our [attackerName] was destroyed by an intercepting [interceptorName] = Unser [attackerName] wurde durch einen abfangenden [interceptorName] zerstört.
Our [interceptorName] intercepted and destroyed an enemy [attackerName] = Unser [interceptorName] hat einen feindlichen [attackerName] abgefangen und zerstört.
Our [attackerName] was attacked by an intercepting [interceptorName] = Unser [attackerName] wurde von einem abfangenden [interceptorName] angegriffen.
Our [interceptorName] intercepted and attacked an enemy [attackerName] = Unser [interceptorName] hat einen feindlichen [attackerName] abgefangen und angegriffen.
An enemy [unit] was spotted near our territory = Eine feindliche Einheit [unit] wurde nahe unseres Territoriums entdeckt
An enemy [unit] was spotted in our territory = Eine feindliche Einheit [unit] wurde in unserem Territorium entdeckt
[amount] enemy units were spotted near our territory = [amount] feindliche Einheiten wurden nahe unseres Territoriums entdeckt
[amount] enemy units were spotted in our territory = [amount] feindliche Einheiten wurden in unserem Territorium entdeckt
A(n) [nukeType] exploded in our territory! = Eine [nukeType] ist in unserem Territorium explodiert!
After being hit by our [nukeType], [civName] has declared war on us! = Nach einem Treffer mit unserer [nukeType], hat [civName] uns den Krieg erklärt!
The civilization of [civName] has been destroyed! = Die Zivilisation [civName] wurde besiegt!
The City-State of [name] has been destroyed! = Der Stadtstaat von [name] wurde zerstört!
Your [ourUnit] captured an enemy [theirUnit]! = Deine [ourUnit] Einheit hat die gegnerische [theirUnit] Einheit gefangen!
Your [ourUnit] plundered [amount] [Stat] from [theirUnit] = Deine [ourUnit] Einheit hat [amount] [Stat] von [theirUnit] Einheit geplündert
We have captured a barbarian encampment and recovered [goldAmount] gold! = Wir haben ein barbarisches Lager erobert und [goldAmount] Gold gefunden!
A barbarian [unitType] has joined us! = Eine barbarische Einheit [unitType] hat sich uns angeschlossen!
We have found survivors in the ruins - population added to [cityName] = Wir haben Überlebende in den Ruinen gefunden - Einwohner zu [cityName] hinzugefügt
We have discovered cultural artifacts in the ruins! (+20 Culture) = Wir haben kulturelle Artefakte in den Ruinen entdeckt! (+20 Kultur)
We have discovered the lost technology of [techName] in the ruins! = Wir haben die vergessene Technologie [techName] in den Ruinen entdeckt!
A [unitName] has joined us! = Eine Einheit [unitName] hat sich uns angeschlossen!
An ancient tribe trains our [unitName] in their ways of combat! = Ein antiker Stamm bringt unserer Einheit [unitName] dessen Kampftechniken bei!
We have found a stash of [amount] gold in the ruins! = Wir haben [amount] Gold in den Ruinen gefunden!
We have found a crudely-drawn map in the ruins! =  Wir haben eine grob gezeichnete Karte in den Ruinen gefunden!
[unit] finished exploring. = [unit] hat die Erkundung abgeschlossen.
[unit] has no work to do. = [unit] hat keine Arbeit mehr.
You're losing control of [name]. = Die Freundschaft mit [name] wird brüchig.
You and [name] are no longer friends! = Ihr und [name] seid nicht mehr befreundet!
Your alliance with [name] is faltering. = Die Allianz mit [name] wird brüchig.
You and [name] are no longer allies! = [name] ist nicht mehr mit Euch verbündet!
[civName] gave us a [unitName] as gift near [cityName]! = [civName] hat uns in der Nähe von [cityName] eine Einheit [unitName] als Geschenk überreicht!
[civName] has denounced us! = [civName] hat uns angeprangert.
[cityName] has been connected to your capital! = [cityName] ist nun an die Hauptstadt angebunden!
[cityName] has been disconnected from your capital! = Die Verbindung von [cityName] zur Hauptstadt ist unterbrochen!
[civName] has accepted your trade request = [civName] hat Eure Handelsanfrage akzeptiert
[civName] has denied your trade request = [civName] hat Eure Handelsanfrage abgelehnt
[tradeOffer] from [otherCivName] has ended = [tradeOffer] von [otherCivName] ist beendet
[tradeOffer] to [otherCivName] has ended = [tradeOffer] für [otherCivName] ist beendet
One of our trades with [nation] has ended = Einer unserer Handel mit [nation] ist beendet
One of our trades with [nation] has been cut short = Einer unserer Handel mit [nation] wurde verkürzt
[nation] agreed to stop settling cities near us! = [nation] ist damit einverstanden, keine Städte mehr in unserer Nähe zu gründen!
[nation] refused to stop settling cities near us! = [nation] hat sich geweigert, keine Städte mehr in unserer Nähe zu gründen!
We have allied with [nation]. = Wir sind mit [nation] verbündet.
We have lost alliance with [nation]. = Wir haben die Allianz mit [nation] verloren.
We have discovered [naturalWonder]! = Wir haben [naturalWonder] entdeckt!
We have received [goldAmount] Gold for discovering [naturalWonder] = Wir haben [goldAmount] Gold für die Entdeckung von [naturalWonder] erhalten
Your relationship with [cityStateName] is about to degrade = Eure Beziehung zu [cityStateName] wird sich kommende Runde verschlechtern
Your relationship with [cityStateName] degraded = Eure Beziehung zu [cityStateName] hat sich verschlechtert
A new barbarian encampment has spawned! = Ein neues Barbarenlager ist erschienen!
Received [goldAmount] Gold for capturing [cityName] = [goldAmount] Gold für die Eroberung von [cityName] erhalten
Our proposed trade is no longer relevant! = Unsere vorgeschlagene Handelsanfrage ist nicht mehr relevant!
[defender] could not withdraw from a [attacker] - blocked. = Rückzug von [defender] vor [attacker] wurde blockiert.
[defender] withdrew from a [attacker] = [defender] hat sich vor [attacker] zurückgezogen
[building] has provided [amount] Gold! = [building] hat [amount] Gold bereitgestellt.
[civName] has stolen your territory! = [civName] hat uns Territorium abgeknöpft!
Clearing a [forest] has created [amount] Production for [cityName] = Die Rodung eines [forest] ergab [amount] Produktion für [cityName]
[civName] assigned you a new quest: [questName]. = [civName] hat Euch eine neue Aufgabe gegeben: [questName].
[civName] rewarded you with [influence] influence for completing the [questName] quest. = [civName] hat Euch mit [influence] Einfluss fürs Abschließen der Aufgabe [questName] belohnt.
The resistance in [cityName] has ended! = Der Widerstand in [cityName] ist beendet!
Our [name] took [tileDamage] tile damage and was destroyed = Unsere [name] hat [tileDamage] Einheitenschaden erlitten und wurde zerstört
Our [name] took [tileDamage] tile damage = Unsere [name] hat [tileDamage] Einheitenschaden erlitten
[civName] has adopted the [policyName] policy = [civName] hat die Politik [policyName] verabschiedet
An unknown civilization has adopted the [policyName] policy = Eine unbekannte Zivilisation hat die Politik [policyName] verabschiedet
Our influence with City-States has started dropping faster! = Unser Einfluss bei den Stadtstaaten hat begonnen, schneller zu sinken!

# World Screen UI

Working... = Bitte warten...
Waiting for other players... = Warte auf andere Spieler...
in = in
Next turn = Nächste Runde
[currentPlayerCiv] ready? = [currentPlayerCiv] bereit?
1 turn = Eine Runde
[numberOfTurns] turns = [numberOfTurns] Runden
Turn = Runde
turns = Runden
turn = Runde
Next unit = Nächste Einheit
Fog of War = Nebel des Krieges
Pick a policy = Wähle eine Politik
Movement = Bewegung
Strength = Stärke
Ranged strength = Fernkampfstärke
Bombard strength = Bombardierungsstärke
Range = Reichweite
Move unit = Einheit bewegen
Stop movement = Bewegung stoppen
Swap units = Einheiten tauschen
Construct improvement = Verbesserung bauen
Automate = Automatisieren
Stop automation = Automatisierung stoppen
Construct road = Straße bauen
Fortify = Befestigen
Fortify until healed = bis zur vollständigen Heilung befestigen
Fortification = Befestigung
Sleep = Schlafen
Sleep until healed = bis zur vollständigen Heilung schlafen
Moving = in Bewegung
Set up = Aufstellen
Paradrop = Fallschirmabsprung
Upgrade to [unitType] ([goldCost] gold) = Zu [unitType] aufrüsten ([goldCost] Gold)
Found city = Stadt gründen
Promote = Befördern
Health = Gesundheit
Disband unit = Einheit auflösen
Do you really want to disband this unit? = Wollen Sie diese Einheit wirklich auflösen?
Disband this unit for [goldAmount] gold? = Diese Einheit für [goldAmount] Gold auflösen?
Gift unit = Verschenke Einheiten
Explore = Erkunden
Stop exploration = Erkundung stoppen
Pillage = Plündern
Are you sure you want to pillage this [improvement]? = Bist du sicher, dass du die Feldverbesserung [improvement] plündern willst?
Create [improvement] = Erzeuge [improvement]
Start Golden Age = Goldenes Zeitalter starten
Show more = Weitere Befehle
Yes = Ja
No = Nein
Acquire = Übernehmen
Under construction = Im Bau

Food = Nahrung
Production = Produktion
Gold = Gold
Happiness = Zufriedenheit
Culture = Kultur
Science = Wissenschaft
Faith = Glaube

Crop Yield = Ernteertrag
Territory = Territorium
Force = Kampfkraft
GOLDEN AGE = GOLDENES ZEITALTER
Golden Age = Goldenes Zeitalter
[year] BC = [year] v. Chr.
[year] AD = [year] n. Chr.
Civilopedia = Civilopedia

Start new game = Neues Spiel
Save game = Spiel speichern
Load game = Spiel laden
Main menu = Hauptmenü
Resume = Fortsetzen
Cannot resume game! = Fortsetzen nicht möglich!
Not enough memory on phone to load game! = Nicht genug Speicher auf dem Gerät zum Laden des Spiels!
Quickstart = Schnellstart
Victory status = Siegesstatus
Social policies = Sozialpolitiken
Community = Gemeinschaft
Close = Schließen
Do you want to exit the game? = Willst du das Spiel beenden?
Start bias: = Start-Präferenz:
Avoid [terrain] = Meide [terrain]

# City screen

Exit city = Stadt verlassen
Raze city = Stadt niederreißen
Stop razing city = Niederreißen der Stadt stoppen
Buy for [amount] gold = Für [amount] Gold kaufen
Buy = Kaufen
Currently you have [amount] gold. = Zur Zeit besitzt du [amount] Gold.
Would you like to purchase [constructionName] for [buildingGoldCost] gold? = [constructionName] für [buildingGoldCost] Gold kaufen?
No space available to place [unit] near [city] = Kein Platz verfügbar um [unit] nahe [city] zu platzieren
Maintenance cost = Wartungskosten
Pick construction = Produktion auswählen
Pick improvement = Verbesserung auswählen
Provides [resource] = Stellt [resource] zur Verfügung
Provides [amount] [resource] = Stellt [amount] × [resource] zur Verfügung
Replaces [improvement] = Ersetzt [improvement]
Pick now! = Wähle jetzt!
Build [building] = [building] bauen
Train [unit] = [unit] ausbilden
Produce [thingToProduce] = [thingToProduce] herstellen
Nothing = Nichts
Annex city = Stadt annektieren
Specialist Buildings = Gebäude der Spezialisten
Specialist Allocation = Zuordnung von Spezialisten
Specialists = Spezialisten
[specialist] slots = [specialist]-Plätze
Food eaten = Nahrung verbraucht
Growth bonus = Wachstumsbonus
Unassigned population = Unbeschäftigte Bevölkerung
[turnsToExpansion] turns to expansion = Expansion in [turnsToExpansion] Runden
Stopped expansion = Expansion gestoppt
[turnsToPopulation] turns to new population = Bevölkerungswachstum in [turnsToPopulation] Runden
Food converts to production = Nahrung wird in Produktion verwandelt
[turnsToStarvation] turns to lose population = Bevölkerungsverlust in [turnsToStarvation] Runden
Stopped population growth = Bevölkerungswachstum gestoppt
In resistance for another [numberOfTurns] turns = Im Widerstand für weitere [numberOfTurns] Runden
Sell for [sellAmount] gold = Verkaufen für [sellAmount] Gold
Are you sure you want to sell this [building]? = Bist du dir wirklich sicher, dass du [building] verkaufen möchtest?
[greatPerson] points = Punkte für [greatPerson]
Great person points = Punkte für Große Persönlichkeit
Current points = Aktuelle Punkte
Points per turn = Punkte pro Runde
Convert production to gold at a rate of 4 to 1 = Konvertiert Produktion zu Gold (4:1)
Convert production to science at a rate of [rate] to 1 = Konvertiert Produktion zu Wissenschaft ([rate]:1)
The city will not produce anything. = Die Stadt produziert nichts.
Worked by [cityName] = Bewirtschaftet von [cityName]
Lock = Sperren
Unlock = Entsperren
Move to city = Zur Stadt bewegen

# Technology UI

Pick a tech = Technologie auswählen
Pick a free tech = Kostenlose Technologie auswählen
Research [technology] = [technology] erforschen
Pick [technology] as free tech = [technology] als kostenlose Technologie auswählen
Units enabled = Freigeschaltete Einheiten
Buildings enabled = Freigeschaltete Bauwerke
Wonder = Wunder
National Wonder = Nationales Wunder
National Wonders = Nationale Wunder
Wonders enabled = Freigeschaltete Wunder
Tile improvements enabled = Freigeschaltete Feldverbesserungen
Reveals [resource] on the map = Entdeckt [resource] auf der Karte
XP for new units = EP für neue Einheiten
provide = generieren
provides = generiert
City strength = Stärke der Stadt
City health = Gesundheit der Stadt
Occupied! = Besetzt!
Attack = Angreifen
Bombard = Bombardieren
NUKE = Atomisieren
Captured! = Gefangen!

# Battle modifier categories

defence vs ranged = Verteidigung gegen Fernkampf
[percentage] to unit defence = [percentage] erhöhte Verteidigungsstärke
Attacker Bonus = Angriffsbonus
Defender Bonus = Verteidigungsbonus
Landing = Anlanden
Flanking = Flankenangriff
vs [unitType] = gegen [unitType]
Terrain = Gelände
Tile = Feld
Missing resource = Fehlende Ressource
Adjacent units = Benachbarte Einheiten
Adjacent enemy units = Benachbarte gegnerische Einheiten
Combat Strength = Kampfstärke
Across river = Jenseits des Flusses
Temporary Bonus = Vorübergehender Bonus
Garrisoned unit = Stationierte Einheit
Attacking Bonus = Angriffsbonus
defence vs [unitType] = Verteidigung gegen [unitType]
[tileFilter] defence = [tileFilter] Verteidigung
Defensive Bonus = Verteidigungsbonus
Stacked with [unitType] = Auf gleichem Feld mit [unitType]

The following improvements [stats]: = Die folgenden Verbesserungen [stats]:
The following improvements on [tileType] tiles [stats]: = Die folgenden Verbesserungen auf [tileType] Feldern [stats]:


Hurry Research = Forschung beschleunigen
Conduct Trade Mission = Handelsmission durchführen
Your trade mission to [civName] has earned you [goldAmount] gold and [influenceAmount] influence! = Deine Handelsmission zu [civName] hat dir [goldAmount] Gold und [influenceAmount] Einfluss eingebracht!
Hurry Wonder = Wunder beschleunigen
Spread Religion = Religion verbreiten
Spread [religionName] = [religionName] verbreiten
Found a Religion = Eine Religion gründen
Your citizens have been happy with your rule for so long that the empire enters a Golden Age! = Deine Bürger sind so zufrieden mit deiner Herrschaft, dass dein Reich in ein Goldenes Zeitalter eintritt!
You have entered the [newEra]! = Zeitalter [newEra] ist eingeläutet!
[civName] has entered the [eraName]! = [civName] hat das Zeitalter [eraName] erreicht!
[policyBranch] policy branch unlocked! = Politik-Zweig [policyBranch] wurde freigeschaltet!
Overview = Überblick
Total = Gesamt
Stats = Statistiken
Policies = Politiken
Base happiness = Grundzufriedenheit
Occupied City = Besetzte Städte
Buildings = Gebäude

# terrainFilters (so for uniques like: "[stats] from [terrainFilter] tiles")

All = Alle
Water = Wasser
Land = Land
Coastal = Küsten
River = Fluss
Open terrain = Offenes Gelände
Rough terrain = Unwegsames Gelände
Foreign Land = Fremdes Land
Foreign = Fremdes
Friendly Land = Befreundetes Land
Water resource = Wasser-Ressource
Bonus resource = Bonus-ressource
Luxury resource = Luxus-ressource
Strategic resource = Strategische Ressource
Fresh water = Frischwasser
non-fresh water = nicht frisches Wasser
Natural Wonder = Naturwunder

# improvementFilters

All Road = Alle Straßen
Great Improvement = Große Verbesserung
Great = Große


Wonders = Wunder
Base values = Grundwerte
Bonuses = Boni
Final = Endwert
Other = Andere
Population = Bevölkerung
City-States = Stadtstaaten
Tile yields = Felderträge
Trade routes = Handelsrouten
Maintenance = Wartung
Transportation upkeep = Unterhalt für Transport
Unit upkeep = Unterhalt für Einheiten
Trades = Handel
Units = Einheiten
Name = Name
Closest city = Nächstgelegene Stadt
Action = Aktion
Defeated = Besiegt
[numberOfCivs] Civilizations in the game = [numberOfCivs] Zivilisationen sind im Spiel
Our Civilization: = Unsere Zivilisation:
Known and alive ([numberOfCivs]) = Bekannt und am Leben ([numberOfCivs])
Known and defeated ([numberOfCivs]) =  Bekannt und besiegt ([numberOfCivs])
Tiles = Felder
Natural Wonders = Naturwunder
Treasury deficit = Schatzkammerdefizit

# Victory

Science victory = Wissenschaftssieg
Cultural victory = Kultursieg
Conquest victory = Dominanzsieg
<<<<<<< HEAD
Complete all the spaceship parts\n to win! = Baue alle Raumschiffteile,\n um zu gewinnen!
Complete 5 policy branches\n to win! = Vervollständige 5 Politik-Zweige,\n um zu gewinnen!
Complete 5 policy branches and build\n the Utopia Project to win! = Vervollständige 5 Politik-Zweige und\n baue das Utopia Projekt, um zu gewinnen!
=======
 # Requires translation!
Diplomatic victory = 
Complete all the spaceship parts\n to win! = Um zu gewinnen, baut\n alle Raumschiffteile!
Complete 5 policy branches\n to win! = Um zu gewinnen vervollständige\n 5 Politik-Zweige!
 # Requires translation!
Complete 5 policy branches and build\n the Utopia Project to win! = 
>>>>>>> 776be5a4
Destroy all enemies\n to win! = Um zu gewinnen besiegt alle Gegner!
You have won a scientific victory! = Ihr habt den Wissenschaftssieg errungen!
You have won a cultural victory! = Ihr habt den Kultursieg errungen!
You have won a domination victory! = Ihr habt den Dominanzsieg errungen!
 # Requires translation!
You have won a diplomatic victory! = 
You have won! = Ihr habt gewonnen!
You have achieved victory through the awesome power of your Culture. Your civilization's greatness - the magnificence of its monuments and the power of its artists - have astounded the world! Poets will honor you as long as beauty brings gladness to a weary heart. = Du hast den Sieg durch die unglaubliche Kraft deiner Kultur errungen. Die Größe deiner Zivilisation - die Pracht ihrer Denkmäler und die Macht ihrer Künstler - haben die Welt verblüfft! Dichter werden dich ehren, solange Schönheit einem müden Herzen Freude bereitet.
The world has been convulsed by war. Many great and powerful civilizations have fallen, but you have survived - and emerged victorious! The world will long remember your glorious triumph! = Die Welt wurde vom Krieg erschüttert. Mögen große und mächtige Zivilisationen gefallen sein, aber du hast überlebt - und bist siegreich geworden! Die Welt wird sich lange an deinen glorreichen Triumph erinnern!
You have achieved victory through mastery of Science! You have conquered the mysteries of nature and led your people on a voyage to a brave new world! Your triumph will be remembered as long as the stars burn in the night sky! = Du hast den Sieg durch die Beherrschung der Wissenschaft errungen! Du hast die Geheimnisse der Natur erobert und dein Volk auf eine Reise in eine schöne neue Welt geführt! Dein Triumph wird in Erinnerung bleiben, solange die Sterne am Nachthimmel brennen!
Your civilization stands above all others! The exploits of your people shall be remembered until the end of civilization itself! = Eure Zivilisation erhebt sich über alle anderen. Die Heldentaten eures Volkes sollen bis zum Ende aller Tage nicht vergessen werden!
You have been defeated. Your civilization has been overwhelmed by its many foes. But your people do not despair, for they know that one day you shall return - and lead them forward to victory! = Du wurdest besiegt. Deine Zivilisation wurde von ihren vielen Feinden überwältigt. Aber dein Volk verzweifelt nicht, denn es weiß, dass du eines Tages zurückkehren wirst - und es zum Sieg führen werdet!
 # Requires translation!
You have triumphed over your foes through the art of diplomacy! Your cunning and wisdom have earned you great friends - and divided and sown confusion among your enemies! Forever will you be remembered as the leader who brought peace to this weary world! = 
One more turn...! = Nur noch eine Runde...
Built Apollo Program = Apollo-Programm vollendet
Destroy [civName] = Zerstört [civName]
Our status = Unser Status
Global status = Globaler Status
Rankings = Ranglisten
Spaceship parts remaining = Fehlende Raumschiffteile
Branches completed = Vollständige Zweige
Undefeated civs = Unbesiegte Zivilisationen
 # The \n here means: put a newline (enter) here. If this is omitted, the sidebox in the diplomacy overview will become _really_ wide.
 # Feel free to replace it with a space and put it somewhere else in your translation
 # Requires translation!
Turns until the next\ndiplomacy victory vote: [$turnsTillNextDiplomaticVote] = 
 # Requires translation!
Choose a civ to vote for = 
 # Requires translation!
Choose who should become the world leader and win a diplomatic victory! = 
 # Requires translation!
Voted for = 
 # Requires translation!
Vote for [civilizationName] = 
 # Requires translation!
Continue = 
 # Requires translation!
Abstained = 
 # Requires translation!
Vote for World Leader = 

# Capturing a city

What would you like to do with the city? = Was möchtet Ihr mit dieser Stadt machen?
Annex = Annektieren
Annexed cities become part of your regular empire. = Annektierte Städte werden Teil Eures Reichs
Their citizens generate 2x the unhappiness, unless you build a courthouse. = Deren Bürger generieren 2x soviel Unzufriedenheit, solange bis Ihr ein Gerichtsgebäude gebaut habt.
Puppet = Marionette
Puppeted cities do not increase your tech or policy cost, but their citizens generate 1.5x the regular unhappiness. = Marionettenstädte haben keine erhöhten Kosten für Technologie oder Politiken. Ihre Bürger generieren 1,5x der normalen Unzufriedenheit.
You have no control over the the production of puppeted cities. = Ihr habt keine Kontrolle über die Produktion von Marionettenstädten.
Puppeted cities also generate 25% less Gold and Science. = Marionettenstädte generieren 25% weniger Gold und Wissenschaft.
A puppeted city can be annexed at any time. = Eine Marionettenstadt kann jederzeit annektiert werden.
Liberate (city returns to [originalOwner]) = Befreien (Stadt geht wieder in den Besitz von [originalOwner] über)
Liberating a city returns it to its original owner, giving you a massive relationship boost with them! = Befreite Städte gehen wieder in den Besitz des vorherigen Besitzers über. Eure Beziehung wird sich dadurch massiv verbessern!
Raze = Niederreißen
Razing the city annexes it, and starts razing the city to the ground. = Niederreißen annektiert die Stadt zunächst und macht sie dem Erdboden gleich.
The population will gradually dwindle until the city is destroyed. = Die Bevölkerung wird allmählich schrumpfen, bis die Stadt zerstört ist.
Destroy = Zerstören
Destroying the city instantly razes the city to the ground. = Zerstören macht die Stadt sofort dem Erdboden gleich.
Remove your troops in our border immediately! = Entferne sofort deine Truppen aus unserem Gebiet!
Sorry. = Entschuldigung.
Never! = Niemals!

Offer Declaration of Friendship ([30] turns) = Freundschaftserklärung anbieten ([30] Runden)
My friend, shall we declare our friendship to the world? = Mein Freund, sollen wir unsere Freundschaft der Welt kundtun?
Sign Declaration of Friendship ([30] turns) = Freundschaftserklärung unterzeichnen ([30] Runden)
We are not interested. = Wir sind nicht interessiert.
We have signed a Declaration of Friendship with [otherCiv]! = Wir haben eine Freundschaftserklärung mit [otherCiv] unterzeichnet!
[otherCiv] has denied our Declaration of Friendship! = [otherCiv] hat unsere Freundschaftserklärung abgelehnt!

Basics = Spielkonzepte
Resources = Ressourcen
Terrains = Gelände
Tile Improvements = Feldverbesserungen
Unique to [civName], replaces [unitName] = Einzigartig für Zivilisation [civName], ersetzt [unitName]
Unique to [civName] = Einzigartig für Zivilisation [civName]
Tutorials = Tutorials
Cost = Kosten
May contain [listOfResources] = Kann [listOfResources] enthalten
May contain: = Kann folgende Ressourcen enthalten:
Upgrades to [upgradedUnit] = Kann zu [upgradedUnit] aufrüsten
Obsolete with [obsoleteTech] = Überflüssig mit [obsoleteTech]
Occurs on [listOfTerrains] = Kommt vor in [listOfTerrains]
Occurs on: = Kommt vor in:
Placed on [terrainType] = Platziert auf [terrainType]
Can be found on = Kann gefunden werden in
Improved by [improvement] = Wird verbessert durch [improvement]
Bonus stats for improvement = Boni für Verbesserung
Buildings that consume this resource = Gebäude welche diese Ressource verbrauchen
Buildings that require this resource worked near the city = Gebäude welche diese Ressource bewirtschaftet in der Nähe der Stadt benötigen
Units that consume this resource = Einheiten welche diese Ressource verbrauchen
Can be built on = Kann gebaut werden auf
or [terrainType] = oder [terrainType]
Can be constructed by = Kann erbaut werden von
Defence bonus = Verteidigungsbonus
Movement cost = Bewegungskosten
Rough Terrain = Unwegsames Gelände
for = für
Missing translations: = Fehlende Übersetzungen:
Version = Version
Resolution = Auflösung
Tileset = Feldgrafik-Satz
Map editor = Karteneditor
Create = Erstellen
New map = Neue Karte
Empty = Leer
Language = Sprache
Terrains & Resources = Gelände & Ressourcen
Improvements = Verbesserungen
Clear current map = Lösche aktuelle Karte
Save map = Karte speichern
Download map = Karte herunterladen
Loading... = Lade...
 # Requires translation!
Error loading map! = 
Filter: = Filter:
OK = OK
Exit map editor = Karteneditor verlassen
[nation] starting location = Startposition von [nation]
Clear terrain features = Lösche Geländemerkmale
Clear improvements = Lösche Verbesserungen
Clear resource = Lösche Ressource
Remove units = Entferne Einheiten
Player [index] = Spieler [index]
Player [playerIndex] starting location = Spieler [playerIndex] Startgebiet
Bottom left river = Fluss unten links
Bottom right river = Fluss unten rechts
Bottom river = Fluss unten
Requires = Benötigt
Menu = Menü
Brush Size = Pinselgröße
Map saved = Karte gespeichert
Change ruleset = Regelsatz ändern
Base terrain [terrain] does not exist in ruleset! = Gelände [terrain] fehlt im Regelsatz!
Terrain feature [feature] does not exist in ruleset! = Geländemerkmal [feature] fehlt im Regelsatz!
Resource [resource] does not exist in ruleset! = Ressource [resource] fehlt im Regelsatz!
Improvement [improvement] does not exist in ruleset! = Verbesserung [improvement] fehlt im Regelsatz!
Change map to fit selected ruleset? = Karte ändern, um sie dem neuen Regelsatz anzupassen?

# Civilopedia difficulty levels
Player settings = Spieler Einstellungen
Base Happiness = Basiszufriedenheit
Happiness per luxury = Zufriedenheit pro Luxusgut
Research cost modifier = Forschungskosten-Modifikator
Unit cost modifier = Einheitenkosten-Modifikator
Building cost modifier = Baukosten-Modifikator
Policy cost modifier = Politikenkosten-Modifikator
Unhappiness modifier = Unzufriedenheits-Modifikator
Bonus vs. Barbarians = Bonus vs. Barbaren

AI settings = KI Einstellungen
AI city growth modifier = KI Stadtwachstums-Modifikator
AI unit cost modifier = KI Einheitenkosten-Modifikator
AI building cost modifier = KI Baukosten-Modifikator
AI wonder cost modifier = KI Wunderkosten-Modifikator
AI building maintenance modifier = KI Bauunterhaltungs-Modifikator
AI unit maintenance modifier = KI Einheitenunterhaltungs-Modifikator
AI unhappiness modifier = KI Unzufriedenheits-Modifikator

Turns until barbarians enter player tiles = Züge bis Barbaren Spielerfelder betreten
Gold reward for clearing barbarian camps = Gold-Belohnung für das Räumen von Barbarenlagern

# Other civilopedia things
Nations = Nationen
Available for [unitTypes] = Verfügbar für [unitTypes]
Available for: = Verfügbar für:
Free promotion: = Freie Beförderung:
Free promotions: = Freie Beförderungen:
Free for [units] = Frei für [units]
Free for: = Frei für:
Granted by [param] = Von [param] erteilt
Granted by: = Erteilt von:
[bonus] with [tech] = [bonus] mit [tech]
Difficulty levels = Schwierigkeitsgrade

# Policies

Adopt policy = Politik verabschieden
Adopt free policy = Freie Politik verabschieden
Unlocked at = Freigeschaltet bei
Gain 2 free technologies = 2 kostenlose Technologien
All policies adopted = Alle Politiken sind bereits verabschiedet

# Religions

Choose an Icon and name for your Religion = Wähle ein Symbol und einen Namen für deine Religion
Choose a [beliefType] belief! = Wähle einen [beliefType] Glauben!
Found [religionName] = [religionName] gründen
Choose a pantheon = Wähle einen Pantheon
Found Religion = Religion gründen
Found Pantheon = Pantheon gründen
Follow [belief] = An [belief] glauben
Religions and Beliefs = Religionen und Glaube

# Terrains

Impassable = Unpassierbar
Rare feature = Seltene Geländeform

# Resources

Bison = Bisons
Copper = Kupfer
Cocoa = Kakao
Crab = Krabben
Citrus = Zitrusfrüchte
Truffles = Trüffel
Strategic = Strategisch
Bonus = Bonus
Luxury = Luxus

# Unit types

City = Stadt
Civilian = Zivilist
Melee = Nahkampf
Ranged = Fernkampf
Scout = Späher
Mounted = Beritten
Armor = Kampffahrzeuge
Siege = Belagerung

WaterCivilian = Wasser-Zivilist
WaterMelee = Wassernahkampf
WaterRanged = Wasserfernkampf
WaterSubmarine = U-Boote
WaterAircraftCarrier = Flugzeugträger

Fighter = Jagdflugzeug
Bomber = Bomber
AtomicBomber = Atombomber
Missile = Rakete

  
# Unit filters and other unit related things 

Air = Luft
air units = Lufteinheiten
Barbarian = Barbar
Barbarians = Barbaren
Embarked = Eingeschifft
land units = Landeinheiten
Military = militärisch
# Deprecated since 3.15.2, but should still be translated until it is officially removed 
military water = militärisches Wasser
non-air = nicht-fliegend
Nuclear Weapon = Atomwaffe
Submarine = U-Boot
submarine units = U-Boot Einheiten
Unbuildable = nicht baubar
water units = Wassereinheiten
wounded units = verwundete Einheiten
Wounded = Verwundet

# For the All "newly-trained [relevant] units in this city receive the [] promotion" translation. Relevant as in 'units that can receive'
relevant = relevante


# Promotions

Pick promotion = Wähle eine Beförderung
 OR  =  ODER 
units in open terrain = Einheiten im offenen Gelände
units in rough terrain = Einheiten in unwegsamem Gelände
Targeting II (air) = Luftzielerfassung II
Targeting III (air) = Luftzielerfassung III
Bonus when performing air sweep [bonusAmount]% = [bonusAmount]% Bonus bei Luftraumsäuberungen
Dogfighting I = Kurvenkampf I
Dogfighting II = Kurvenkampf II
Dogfighting III = Kurvenkampf III
Choose name for [unitName] = Wähle Namen für [unitName]
[unitFilter] units gain the [promotion] promotion = [unitFilter] Einheiten erhalten die [promotion] Beförderung

# Multiplayer Turn Checker Service

Multiplayer options = Mehrspieler Einstellungen
Enable out-of-game turn notifications = Aktiviere Zug Benachrichtigungen außerhalb des Spiels
Time between turn checks out-of-game (in minutes) = Intervall zwischen Zug Prüfungen (in Minuten)
Show persistent notification for turn notifier service = Zeige dauerhafte Benachrichtigung für den Zug-Benachrichtungsdienst
Take user ID from clipboard = Spieler-ID aus der Zwischenablage übernehmen
Doing this will reset your current user ID to the clipboard contents - are you sure? = Dies wird deine Spieler-ID auf den Inhalt der Zwischenablage zurücksetzen - bist du sicher?
ID successfully set! = Spieler-ID erfolgreich gesetzt!
Invalid ID! = Ungültige Spieler-ID!


# Mods

Mods = Modifikationen
Download [modName] = [modName] herunterladen
Update [modName] = [modName] aktualisieren
Could not download mod list = Modliste konnte nicht heruntergeladen werden
Download mod from URL = Modifikation von einer URL herunterladen
Please enter the mod repository -or- archive zip url: = Geben Sie die URL des Mod Repository oder des zip-Archivs ein:
Download = Herunterladen
Done! = Abgeschlossen!
Delete [modName] = Lösche [modName]
Are you SURE you want to delete this mod? = SICHER, dass diese Modifikation gelöscht werden soll?
[mod] was deleted. = [mod] gelöscht.
Updated = Aktualisiert
Current mods = Installierte Modifikationen
Downloadable mods = Verfügbare Modifikationen
Next page = Nächste Seite
Open Github page = Auf Github öffnen
Permanent audiovisual mod = Permanente audiovisuelle Mod
Installed = Installiert
Downloaded! = Heruntergeladen.
[modName] Downloaded! = [modName] heruntergeladen!
Could not download [modName] = Konnte [modName] nicht herunterladen
Online query result is incomplete = Online-Abfrage war unvollständig
No description provided = Keine Beschreibung mitgeliefert
[stargazers]✯ = [stargazers]✯
Author: [author] = Autor: [author]
Size: [size] kB = Größe: [size] kB
The mod you selected is incompatible with the defined ruleset! = Die gewählte Modifikation ist inkompatibel!

# Uniques that are relevant to more than one type of game object

[stats] from every [param] = [stats] von jedem Gebäude "[param]"
[stats] from [param] tiles in this city = [stats] von [param] Feld in dieser Stadt
[stats] from every [param] on [tileFilter] tiles = [stats] von jedem [param] auf [tileFilter] Feldern
[stats] for each adjacent [param] = [stats] für jedes anliegende [param]
Must be next to [terrain] = Muss benachbart zu [terrain] liegen
Must be on [terrain] = Muss sich auf [terrain] befinden
+[amount]% vs [unitType] = +[amount]% vs [unitType]
+[amount] Movement for all [unitType] units = +[amount] Bewegung für alle "[unitType]"-Einheiten
+[amount]% Production when constructing [param] = +[amount]% Produktion, für alle Bauten vom Typ: [param]
Can only be built on [tileFilter] tiles = Kann nur auf [tileFilter]-Feldern gebaut werden
Cannot be built on [tileFilter] tiles = Kann nicht auf [tileFilter]-Feldern gebaut werden
Does not need removal of [feature] = Hierfür muß [feature] nicht entfernt werden
Gain a free [building] [cityFilter] = Erhalte [building] umsonst [cityFilter]

# City filters
in this city = in dieser Stadt
in all cities = in allen Städten
in all coastal cities = in allen Küstenstädten
in capital = in der Hauptstadt
in all non-occupied cities = in allen nicht besetzten Städten
in all cities with a world wonder = in allen Städten mit einem Weltwunder
in all cities connected to capital = in allen Städten die mit der Hauptstadt verbunden sind
in all cities with a garrison = in allen Städten mit einer Garnison


#################### Lines from Beliefs from Civ V - Vanilla ####################

Ancestor Worship = Ahnenkult
Pantheon = Götterwelt

Dance of the Aurora = Tanz der Aurora
[stats] from [tileFilter] tiles without [tileFilter2] [cityFilter] = [stats] von [tileFilter] Feldern ohne [tileFilter2] [cityFilter]

Desert Folklore = Wüsten-Folklore

Faith Healers = Glaubensheiler
[param] Units adjacent to this city heal [amount] HP per turn when healing = Während Heilen, erhalten [param] Einheiten, die benachbart zu dieser Stadt sind, [amount] LP pro Runde 

Fertility Rites = Fruchtbarkeitsraten
+[amount]% Growth [cityFilter] = +[amount]% Wachstum [cityFilter]

God of Craftsman = Gott der Handwerker
[stats] in cities with [amount] or more population = [stats] in Städten mit [amount] oder mehr Bevölkerung

God of the Open Sky = Gott des offenen Himmels

God of the Sea = Gott des Meeres

God of War = Gott des Krieges
Earn [amount]% of [unitType] unit's [param] as [stat] when killed within 4 tiles of a city following this religion = Erhalte [amount]% der [param] einer [unitType] Einheit als [stat], wenn sie innerhalb von 4 Feldern einer Stadt getötet wird, die dieser Religion folgt

Goddess of Festivals = Göttin der Festspiele

Goddess of Love = Göttin der Liebe

Goddess of Protection = Göttin des Schutzes
[amount]% attacking Strength for cities = [amount]% Angriffsstärke für Städte

Goddess of the Hunt = Göttin der Jagd

Messenger of the Gods = Bote der Götter
[stats] from each Trade Route = [stats] von jeder Handelsroute

Monument to the Gods = Monument für die Götter

One with Nature = Eins mit der Natur

Oral Tradition = Mündliche Überlieferung

Religious Idols = Religiöse Idole

Religious Settlements = Religiöse Siedlungen
[amount]% cost of natural border growth = [amount]% Kosten für natürliches Grenzenwachstum

Sacred Path = Heiliger Pfad

Sacred Waters = Heilige Gewässer
[stats] in cities on [param] tiles = [stats] in Städten auf [param] Feldern

Stone Circles = Steinkreise

Divine inspiration = Göttliche Inspiration
Follower = Jünger
[stats] from every Wonder = [stats] von jedem Wunder

Feed the World = Die Welt ernähren

Guruship = Guruschaft
[stats] if this city has at least [amount] specialists = [stats] wenn diese Stadt mindestens [amount] Spezialisten hat

Peace Gardens = Friedliche Gärten

Religious Art = Religiöse Kunst

Swords into Ploughshares = Schwerter zu Pflugscharen
[amount]% growth [cityFilter] when not at war = [amount]% Wachstum [cityFilter] wenn nicht im Krieg


#################### Lines from Buildings from Civ V - Vanilla ####################

Indicates the capital city = Gibt die Hauptstadt an
Palace = Palast

Monument = Monument

[stats] from [resource] tiles [cityFilter] = [stats] von [resource] Feldern [cityFilter]
Granary = Kornspeicher

Hidden when religion is disabled = Verborgen, wenn Religion deaktiviert wurde
Shrine = Schrein

'It is not so much for its beauty that the forest makes a claim upon men's hearts, as for that subtle something, that quality of air, that emanation from old trees, that so wonderfully changes and renews a weary spirit.'  - Robert Louis Stevenson = Nicht so sehr wegen seiner Schönheit erhebt der Wald Anspruch auf die Herzen der Menschen, sondern wegen des subtilen Etwas, der Luftqualität, der Ausstrahlung der alten Bäume, die sich so wunderbar verändert und einen müden Geist erneuert.  - Robert Louis Stevenson
+[amount]% [stat] [cityFilter] = +[amount]% [stat] [cityFilter]
+[amount]% Production when constructing [unitType] units [cityFilter] = +[amount]% Produktion beim Bau von [unitType] Einheiten [cityFilter]
Temple of Artemis = Tempel der Artemis

Must not be on [tileFilter] = Darf sich nicht auf [tileFilter] befinden
Stone Works = Steinmetz

'Time crumbles things; everything grows old and is forgotten under the power of time' - Aristotle = 'Die Zeit zerbröckelt die Dinge; alles wird alt und wird aufgrund der Kraft der Zeit vergessen.' - Aristoteles
Stonehenge = Stonehenge

[stats] per [amount] population [cityFilter] = [stats] je [amount] Bevölkerung [cityFilter]
Library = Bibliothek

Paper Maker = Papiermacher

'Libraries are as the shrine where all the relics of the ancient saints, full of true virtue, and all that without delusion or imposture are preserved and reposed.' - Sir Francis Bacon = 'Bibliotheken sind wie der Schrein, wo alle Reliquien der Heiligen vergangener Tage, voll der wahren Tugend, ruhen und bewahrt werden, und zwar ganz ohne Irreführung und Betrug.' - Sir Francis Bacon
Free Technology = Kostenlose Technologie
Provides a free [building] [cityFilter] = Stellt das Gebäude [building] [cityFilter] kostenlos bereit
The Great Library = Die Große Bibliothek

Circus = Zirkus

Water Mill = Wassermühle

Floating Gardens = Schwimmende Gärten

Walls = Mauern

Walls of Babylon = Babylons Mauern

'O, let not the pains of death which come upon thee enter into my body. I am the god Tem, and I am the foremost part of the sky, and the power which protecteth me is that which is with all the gods forever.'  - The Book of the Dead, translated by Sir Ernest Alfred Wallis Budge = 'Oh, lass nicht die Schmerzen des Todes, die über dich kommen, in meinen Leib kommen. Ich bin der Gott Tem, und ich bin der wichtigste Teil des Himmels, und die Macht, die mich schützt, ist die, die mit allen Göttern für immer besteht.'  - Das Buch der Toten, übersetzt von Sir Ernest Alfred Wallis Budge
[amount]% tile improvement construction time = [amount]% Bauzeit für Feldverbesserung
[amount] free [unit] units appear = [amount] kostenlose Einheiten vom Typ [unit] erscheinen
The Pyramids = Die Pyramiden

'The whole earth is the tomb of heroic men and their story is not given only on stone over their clay but abides everywhere without visible symbol woven into the stuff of other men's lives.' - Pericles = 'Das Grab der Helden ist überall. Nicht nur die Aufschrift auf Tafeln legt in der Heimat Zeugnis von ihnen ab, auch in der Fremde lebt das Andenken mehr an ihre Gesinnung als an ihre Tat fort.' - Perikles
Provides a sum of gold each time you spend a Great Person = Gibt Dir jedes mal beim Einsatz einer Großen Persönlichkeit etwas Gold
Mausoleum of Halicarnassus = Mausoleum von Halikarnassos

New [unitType] units start with [amount] Experience [cityFilter] = Neue [unitType] Einheiten [cityFilter] starten mit [amount] Erfahrung
Barracks = Kaserne

-[amount]% Culture cost of acquiring tiles [cityFilter] = -[amount]% Kulturkosten beim Erwerb von Feldern [cityFilter]
-[amount]% Gold cost of acquiring tiles [cityFilter] = -[amount]% Goldkosten beim Erwerb von Feldern [cityFilter]
Krepost = Krepost

'He spoke, the son of Kronos, and nodded his head with the dark brows, and the immortally anointed hair of the great god swept from his divine head, and all Olympos was shaken' - The Iliad = 'Er sprach, der Sohn des Kronos, und neigte sein Haupt mit den dunklen Brauen, sodass sein unsterblich gesalbtes Haar von seinem göttlichen Schädel herunterschweifte, und der ganze Olymp ward erschüttert' - Ilias
+15% Combat Strength for all units when attacking Cities = +15% Angiffsstärke für Einheiten beim Angreifen einer Stadt
Statue of Zeus = Statue des Zeus

Lighthouse = Leuchtturm

'They that go down to the sea in ships, that do business in great waters; these see the works of the Lord, and his wonders in the deep.' - The Bible, Psalms 107:23-24 = 'Die mit Schiffen auf dem Meere fuhren und trieben ihren Handel auf großen Wassern, die des HERRN Werke erfahren haben und seine Wunder im Meer.' - Die Bibel, Psalm 107,23-25
+[amount] Sight for all [param] units = +[amount] Sichtweite für alle [param] Einheiten
The Great Lighthouse = Der Große Leuchtturm

Stable = Stall

Cost increases by [amount] per owned city = Kosten erhöhen sich um [amount] pro Stadt in Eurem Besitz
Circus Maximus = Circus Maximus

Remove extra unhappiness from annexed cities = Entferne zusätzliche Unzufriedenheit von annektierten Städten
Can only be built in annexed cities = Kann nur in annektierten Städten gebaut werden.
Courthouse = Gerichtsgebäude

'I think that if ever a mortal heard the word of God it would be in a garden at the cool of the day.'  - F. Frankfort Moore = 'Wenn ein sterbliches Wesen je die Stimme Gottes hören würde, dann in einem Garten beim Wehen des Abendwindes.' - F. Frankfort Moore
Hanging Gardens = Hängende Gärten

Colosseum = Kolosseum

'Regard your soldiers as your children, and they will follow you into the deepest valleys; look on them as your own beloved sons, and they will stand by you even unto death.'  - Sun Tzu = 'Behandle Deine Soldaten als seien sie Deine Kinder und sie werden Dir in die tiefsten Täler folgen; betrachte sie als Deine geliebten Söhne und sie werden an Deiner Seite stehen, sogar bis zum Tode.' - Sun Tzu
Terracotta Army = Terrakotta-Armee

Temple = Tempel

National College = Nationale Hochschule

'The ancient Oracle said that I was the wisest of all the Greeks. It is because I alone, of all the Greeks, know that I know nothing'  - Socrates = 'Das alte Orakel sagte, dass ich der weiseste aller Griechen sei. Weil ich allein, von allen Griechen, weiß, dass ich nichts weiß.'  - Sokrates
Free Social Policy = Kostenlose Sozialpolitik
The Oracle = Das Orakel

Amphitheater = Amphitheater

Doubles Gold given to enemy if city is captured = Verdoppelt das Gold, das bei der Eroberung der Stadt erbeutet wird
Burial Tomb = Grabstätte

Mud Pyramid Mosque = Lehmmoschee

[amount]% great person generation [cityFilter] = Große Persönlichkeiten generieren [amount]% schneller [cityFilter]
National Epic = Nationalepos

Market = Markt

Provides 1 extra copy of each improved luxury resource near this City = Gibt 1 extra Einheit jeder verbesserten Luxusressource in der Nähe dieser Stadt
Bazaar = Basar

Mint = Prägeanstalt

'...who drinks the water I shall give him, says the Lord, will have a spring inside him welling up for eternal life. Let them bring me to your holy mountain in the place where you dwell. Across the desert and through the mountain to the Canyon of the Crescent Moon...'  - Indiana Jones = '.. wer das Wasser trinkt, dass ich ihm geben werde, sprach der Herr, wird eine Quelle in sich habe, die das ewige Leben hervorquillt. Lass sie mich zu deinem heiligen Berg bringen, an den Ort, wo du weilst. Durch die Wüste und durch den Berg zum Canyon der Mondsichel...'  - Indiana Jones
[stats] once [tech] is discovered = [stats] sobald [tech] entdeckt wird
Petra = Petra

[amount]% of food is carried over [cityFilter] after population increases = Nach einem Bevölkerungszuwachs wird [amount]% der Nahrung [cityFilter] übertragen
Aqueduct = Aquädukt

'The art of war teaches us to rely not on the likelihood of the enemy's not attacking, but rather on the fact that we have made our position unassailable.'  - Sun Tzu = 'Die Kunst des Krieges lehrt uns, uns nicht auf die Wahrscheinlichkeit zu verlassen, dass der Feind nicht angreift, sondern auf die Tatsache, dass wir unsere Position unangreifbar gemacht haben.' - Sun Tzu
Enemy land units must spend 1 extra movement point when inside your territory (obsolete upon Dynamite) = Feindliche Landeinheiten müssen 1 extra Bewegungspunkt innerhalb deines Territoriums ausgeben (veraltet durch Dynamit)
Great Wall = Die Große Mauer

All newly-trained [unitType] units [cityFilter] receive the [promotion] promotion = Alle neu ausgebildeten [unitType] Einheiten [cityFilter] erhalten die [promotion] Beförderung
Heroic Epic = Heldenepos

'Why man, he doth bestride the narrow world like a colossus, and we petty men walk under his huge legs, and peep about to find ourselves dishonorable graves.' - William Shakespeare, Julius Caesar = 'Warum der Mann, der die schmale Welt wie ein Koloss durchquert, und wir unbedeutenden Männer gehen unter seinen riesigen Beinen hindurch und schauen herum, um uns in unehrenhafte Gräber zu stürzen.'  - William Shakespeare, Julius Caesar
Colossus = Koloss

Garden = Garten

Monastery = Kloster

'For it soars to a height to match the sky, and as if surging up from among the other buildings it stands on high and looks down upon the remainder of the city, adorning it, because it is a part of it, but glorying in its own beauty'  - Procopius, De Aedificis = 'Weil sie sich in eine Höhe erhebt, um es dem Himmel gleichzutun, und als ob sie zwischen den anderen Gebäuden aufsteigt, steht sie in der Höhe und schaut auf den Rest der Stadt hinab und schmückt sie, weil sie ein Teil davon ist, doch sie erblüht in ihrer eigenen Schönheit.' - Prokop, De Aedificiis
Free Great Person = Kostenlose Große Persönlichkeit
Hagia Sophia = Hagia Sophia

'The katun is established at Chichen Itza. The settlement of the Itza shall take place there. The quetzal shall come, the green bird shall come. Ah Kantenal shall come. It is the word of God. The Itza shall come.'  - The Books of Chilam Balam = 'Der Katun wird in Chichen Itza eingerichtet. Dort soll die Besiedlung der Itza stattfinden. Der Quetzal wird kommen, der grüne Vogel wird kommen. Ah Kantenal wird kommen. Es ist das Wort Gottes. Die Itza wird kommen.'  - Die Bücher von Chilam Balam
Golden Age length increased by [amount]% = Länge des Goldenen Zeitalters um [amount]% verlängert
Chichen Itza = Chichen Itza

National Treasury = Nationale Schatzkammer

'Few romances can ever surpass that of the granite citadel on top of the beetling precipices of Machu Picchu, the crown of Inca Land.'  - Hiram Bingham = 'Nur wenige Romanzen können jemals die der Granitzitadelle über den bedrohlichen Steilhängen von Machu Picchu, der Krönung des Landes der Inka, übersteigen.' - Hiram Bingham
Gold from all trade routes +25% = Gold von allen Handelsrouten um 25% erhöht
Must have an owned [tileFilter] within [amount] tiles = Benötigt [tileFilter] im Besitz innerhalb von [amount] Feldern
Machu Picchu = Machu Picchu

Workshop = Werkstatt

Longhouse = Langhaus

+[amount]% Production when constructing [param] [cityFilter] = +[amount]% Produktion beim Bau von [param] [cityFilter]
Forge = Schmiede

Connects trade routes over water = Verbindet Handelsrouten über Wasser
Harbor = Hafen

University = Universität

Wat = Wat

Oxford University = Oxford Universität

'The temple is like no other building in the world. It has towers and decoration and all the refinements which the human genius can conceive of.'  - Antonio da Magdalena = 'Der Tempel ist wie kein anderes Gebäude der Welt. Er hat Türme und Dekoration und all die Feinheiten, die sich das menschliche Genie vorstellen kann.'  - Antonio da Magdalena
Angkor Wat = Angkor Wat

Castle = Burg

Mughal Fort = Mogul Festung

'Justice is an unassailable fortress, built on the brow of a mountain which cannot be overthrown by the violence of torrents, nor demolished by the force of armies.'  - Joseph Addison = 'Die Gerechtigkeit ist eine unangreifbare Festung, die auf der Stirn eines Berges errichtet wurde, der nicht durch die Gewalt von Wildbächen gestürzt oder durch die Gewalt von Armeen zerstört werden kann.'  - Joseph Addison
Alhambra = Alhambra

Ironworks = Eisenhüttenwerk

'Architecture has recorded the great ideas of the human race. Not only every religious symbol, but every human thought has its page in that vast book.'  - Victor Hugo = 'Die Architektur hat viele großartige Ideen der Menschheit festgehalten. Nicht nur jedes religiöse Symbol, sondern auch jeder menschliche Gedanke hat seine eigene Seite in diesem gewaltigen Buch.' - Victor Hugo
Notre Dame = Notre-Dame

Armory = Waffenkammer

Observatory = Observatorium

Opera House = Opernhaus

'I live and love in God's peculiar light.' - Michelangelo Buonarroti = 'Ich lebe und liebe in Gottes merkwürdigem Licht.' - Michelangelo Buonarroti
Sistine Chapel = Sixtinische Kapelle

Bank = Bank

Satrap's Court = Satraps Gerichtshaus

+5% Production for every Trade Route with a City-State in the empire = +5% Produktion für jeden Handelsweg mit einem Stadtstaat innerhalb des Reichs
Hanse = Hanse

'Most of us can, as we choose, make of this world either a palace or a prison' - John Lubbock = 'Die meisten von uns können, wie sie wollen, aus dieser Welt entweder einen Palast oder ein Gefängnis machen.' - John Lubbock
Unhappiness from population decreased by [amount]% = Unzufriedenheit durch Überbevölkerung verringert um [amount]%
Forbidden Palace = Verbotener Palast

Theatre = Theater

'Don't clap too hard - it's a very old building.' - John Osbourne = 'Nicht zu hart klatschen - es ist ein sehr altes Gebäude.' - John Osbourne
Leaning Tower of Pisa = Schiefer Turm von Pisa

'Bushido is realized in the presence of death. This means choosing death whenever there is a choice between life and death. There is no other reasoning.'  - Yamamoto Tsunetomo = 'Bushido wird in der Gegenwart des Todes umgesetzt. Das bedeutet, den Tod zu wählen, wann immer es eine Wahl zwischen Leben und Tod gibt. Es gibt keine andere Art des Denkens.' - Yamamoto Tsunetomo
+[amount]% Strength for units fighting in [tileFilter] = +[amount]% Stärke für Einheiten die in [tileFilter] kämpfen
Himeji Castle = Schloss Himeji

Seaport = Seehafen

Hermitage = Einsiedelei

'The Taj Mahal rises above the banks of the river like a solitary tear suspended on the cheek of time.'  - Rabindranath Tagore = 'Das Taj Mahal erhebt sich über die Ufer des Flusses wie eine einsame Träne, die auf der Wange der Zeit hängt.'  - Rabindranath Tagore
Empire enters golden age = Es beginnt ein Goldenes Zeitalter
Taj Mahal = Taj Mahal

'Things always seem fairer when we look back at them, and it is out of that inaccessible tower of the past that Longing leans and beckons.'  - James Russell Lowell = 'Die Dinge erscheinen immer schöner, wenn wir auf sie zurückblicken, und aus diesem unzugänglichen Turm die Vergangenheit Sehnsüchtig lehnt und winkt.'  - James Russell Lowell
Free [unit] appears = Eine kostenlose Einheit "[unit]" erscheint
Science gained from research agreements [amount]% = [amount]% Wissenschaft aus Forschungsvereinbarungen
Porcelain Tower = Porzellanturm

Windmill = Windmühle

Arsenal = Arsenal

'The Law is a fortress on a hill that armies cannot take or floods wash away.'  - The Prophet Muhammed = 'Das Gesetz ist eine Festung auf einem Hügel, die Armeen nicht einnehmen können oder Überschwemmungen spülen.'  - Der Prophet Mohammed
Defensive buildings in all cities are 25% more effective = Defensive Gebäude in allen Städten sind 25% effektiver
Kremlin = Kreml

Museum = Museum

'Every genuine work of art has as much reason for being as the earth and the sun'  - Ralph Waldo Emerson = 'Jedes echte Kunstwerk hat so viel Grund zum Sein wie die Erde und die Sonne.'  - Ralph Waldo Emerson
The Louvre = Der Louvre

Public School = Öffentliche Schule

Factory = Fabrik

'To achieve great things, two things are needed: a plan, and not quite enough time.'  - Leonard Bernstein = 'Um Großes zu erreichen, braucht es zwei Dinge: einen Plan und nicht genug Zeit.'  - Leonard Bernstein
Cost of purchasing items in cities reduced by [amount]% = Kosten für das Kaufen in Städten verringert um [amount]%
Big Ben = Big Ben

Military Academy = Militärakademie

'Pale Death beats equally at the poor man's gate and at the palaces of kings.'  - Horace = 'Der blasse Tod schlägt gleichermaßen am Tor des Armen und an den Palästen der Könige.'  - Horace
Brandenburg Gate = Brandenburger Tor

Hospital = Krankenhaus

Stock Exchange = Börse

Stadium = Stadion

Broadcast Tower = Fernmeldeturm

'We live only to discover beauty, all else is a form of waiting'  - Kahlil Gibran = 'Wir leben nur, um die Schönheit zu entdecken, alles andere ist eine Form des Wartens.'  - Kahlil Gibran
Provides 1 happiness per 2 additional social policies adopted = Gewährt 1 Zufriedenheit pro 2 zusätzlich übernommener Sozialpolitiken
Eiffel Tower = Eiffelturm

Military Base = Militärbasis

'Give me your tired, your poor, your huddled masses yearning to breathe free, the wretched refuse of your teeming shore. Send these, the homeless, tempest-tossed to me, I lift my lamp beside the golden door!'  - Emma Lazarus = 'Gebt mir eure Müden, eure Armen, eure unterdrückten Massen, die frei atmen wollen, den elenden Unrat eurer gedrängten Küsten. Die Heimatlosen, vom Sturm Getriebenen, schickt sie zu mir: Ich erhebe mein Licht am goldenen Tor!' - Emma Lazarus
[stats] from every specialist = [stats] von jedem Spezialisten
Statue of Liberty = Freiheitsstatue

'...the location is one of the most beautiful to be found, holy and unapproachable, a worthy temple for the divine friend who has brought salvation and true blessing to the world.'  - King Ludwig II of Bavaria = '...der Ort ist einer der schönsten, heiligen und unzugänglichen, ein würdiger Tempel für den göttlichen Freund, der der Welt Erlösung und wahren Segen gebracht hat.'  - König Ludwig II von Bayern
Neuschwanstein = Neuschwanstein

Research Lab = Forschungslabor

'Come to me, all who labor and are heavy burdened, and I will give you rest.'  - New Testament, Matthew 11:28 = 'Kommet her zu mir, alle, die ihr mühselig und beladen seid, ich will euch erquicken!'  - Neues Testament, Matthäus 11:28
Culture cost of adopting new Policies reduced by [amount]% = Kulturkosten für die Annahme neuer Richtlinien reduziert um [amount]%
Cristo Redentor = Christus der Erlöser

Medical Lab = Medizinisches Labor

Enables nuclear weapon = Erlaubt Atomwaffen
Triggers a global alert upon completion = Löst bei Fertigstellung einen globalen Alarm aus
Manhattan Project = Manhattan-Projekt

'In preparing for battle I have always found that plans are useless, but planning is indispensable.'  - Dwight D. Eisenhower = 'Bei der Vorbereitung auf den Kampf habe ich immer festgestellt, dass Pläne nutzlos sind, aber Planung ist unerlässlich.'  - Dwight D. Eisenhower
Gold cost of upgrading military units reduced by 33% = Goldkosten für die Verbesserung von Militäreinheiten ist um 33% reduziert
Pentagon = Pentagon

Solar Plant = Solarkraftwerk

'Those who lose dreaming are lost.'  - Australian Aboriginal saying = 'Jene, die ihre Träume verlieren, sind verloren.'  - Sprichwort der australischen Ureinwohner
Sydney Opera House = Opernhaus Sydney

Nuclear Plant = Atomkraftwerk

Enables construction of Spaceship parts = Erlaubt die Produktion von Raumschiffteilen
Apollo Program = Apollo Programm

'Nothing travels faster than light with the possible exception of bad news, which obeys its own special rules.' - Douglas Adams = 'Nichts reist schneller als das Licht, mit der möglichen Ausnahme von schlechten Nachrichten, die ihren eigenen speziellen Regeln gehorchen.' – Douglas Adams
[amount] population [cityFilter] = [amount] Bevölkerung [cityFilter]
[stats] [cityFilter] = [stats] [cityFilter]
CN Tower = CN Tower

Population loss from nuclear attacks -[amount]% = Bevölkerungsverlust durch Atomangriff -[amount]%
Bomb Shelter = Luftschutzbunker

Spaceship part = Raumschiffteil
SS Cockpit = Raumschiff Cockpit

'The wonder is, not that the field of stars is so vast, but that man has measured it.'  - Anatole France = 'Das Wunder ist, dass nicht das Sternenfeld so groß ist, sondern dass der Mensch es gemessen hat.'  - Anatole France
Hubble Space Telescope = Hubble Weltraumteleskop

SS Booster = Raumschiff Booster

Spaceship Factory = Raumschiff-Fabrik

 # Requires translation!
'More than ever before in human history, we share a common destiny. We can master it only if we face it together. And that is why we have the United Nations.' - Kofi Annan = 
 # Requires translation!
Triggers voting for the Diplomatic Victory = 
 # Requires translation!
Hidden when [param] Victory is disabled = 
 # Requires translation!
United Nations = 

SS Engine = Raumschiff Triebwerke

SS Stasis Chamber = Raumschiff Stasis-Kammer

Hidden until [amount] social policy branches have been completed = Verborgen, bis [amount] Sozialpolitik-Zweige fertiggestellt worden sind
Triggers a global alert upon build start = Löst einen globalen Alarm bei Baubeginn aus
Triggers a Cultural Victory upon completion = Bei Fertigstellung wird der Kultursieg erreicht
<<<<<<< HEAD
Hidden when cultural victory is disabled = Verborgen, wenn Kultursieg deaktiviert wurde
Utopia Project = Utopia Projekt
=======
Utopia Project = Utopia Project
>>>>>>> 776be5a4


#################### Lines from Difficulties from Civ V - Vanilla ####################

Settler = Siedler

Chieftain = Häuptling

Warlord = Kriegsherr

Prince = Prinz

King = König
Era Starting Unit = Start-Einheit des Zeitalters

Emperor = Kaiser

Immortal = Unsterbliche(r)
Worker = Arbeiter

Deity = Gottheit


#################### Lines from Eras from Civ V - Vanilla ####################

Ancient era = Altertum
Warrior = Krieger

Classical era = Klassik
Spearman = Speerkrieger

Medieval era = Mittelalter

Renaissance era = Renaissance
Pikeman = Pikenier

Industrial era = Industrielle Revolution
Musketman = Musketenschütze

Modern era = Moderne
Rifleman = Gewehrschütze

Atomic era = Atomzeitalter
Infantry = Infanterie

Information era = Informationszeitalter
Marine = Marine

Future era = Ära der Zukunft


#################### Lines from Nations from Civ V - Vanilla ####################

Spectator = Zuschauer

Babylon = Babylon
Nebuchadnezzar II = Nebukadnezar II
The demon wants the blood of soldiers! = Der Dämon will das Blut der Soldaten!
Oh well, I presume you know what you're doing. = Nun gut, ich nehme an Ihr wisst was Ihr tut.
It is over. Perhaps now I shall have peace, at last. = Es ist vorbei. Vielleicht soll ich jetzt meinen Frieden finden.
Are you real or a phantom? = Bist du real oder ein Phantom?
It appears that you do have a reason for existing – to make this deal with me. = Es scheint, dass Ihr eine Existenzberechtigung habt – um diesen Handel mit mir zu machen.
Greetings. = Seid gegrüßt.
What do YOU want?! = Was wollt IHR?!
Ingenuity = Einfallsreichtum
Receive free [unit] when you discover [tech] = Erhalte eine kostenlose Einheit "[unit]" bei der Entdeckung von [tech]
[unit] is earned [amount]% faster = [unit] wird [amount]% schneller verdient
May the blessings of heaven be upon you, O great Nebuchadnezzar, father of mighty and ancient Babylon! Young was the world when Sargon built Babylon some five thousand years ago, long did it grow and prosper, gaining its first empire the eighteenth century BC, under godlike Hammurabi, the giver of law. Although conquered by the Kassites and then by the Assyrians, Babylon endured, emerging phoenix-like from its ashes of destruction and regaining its independence despite its many enemies. Truly was Babylon the center of arts and learning in the ancient world. O Nebuchadnezzar, your empire endured but a short time after your death, falling to the mighty Persians, and then to the Greeks, until the great city was destroyed by 141 BC. = Möge der Segen des Himmels über Euch sein, oh großer Nebukadnezar, Vater des mächtigen und alten Babylon! Jung war die Welt, als Sargon vor etwa fünftausend Jahren Babylon erbaute, lange wuchs und gedieh es und erlangte im achtzehnten Jahrhundert v. Chr. unter dem gottgleichen Hammurabi, dem Herrscher des Gesetzes, das erste Reich wurde. Obwohl es von den Kassiten und dann von den Assyrern erobert wurde, überdauerte Babylon, stieg wie Phönix aus der Asche der Zerstörung auf und gewann trotz seiner vielen Feinde seine Unabhängigkeit zurück. Wahrlich, Babylon war das Zentrum der Künste und des Lernens in der alten Welt. O Nebukadnezar, euer Reich überdauerte nur kurze Zeit nach eurem Tod und fiel an die mächtigen Perser und dann an die Griechen, bis die große Stadt um 141 v. Chr. zerstört wurde.
But is Babylon indeed gone forever, great Nebuchadnezzar? Your people look to you to bring the empire back to life once more. Will you accept the challenge? Will you build a civilization that will stand the test of time? = Aber ist Babylon wirklich für immer verschwunden, großer Nebukadnezar? Euer Volk blickt auf Euch, um das Reich noch einmal zum Leben zu erwecken. Werdet Ihr die Herausforderung annehmen? Könnt Ihr eine Zivilisation aufbauen, die dem Test der Zeit standhält?
Akkad = Akkad
Dur-Kurigalzu = Dur-Kurigalzu
Nippur = Nippur
Borsippa = Borsippa
Sippar = Sippar
Opis = Opis
Mari = Mari
Shushan = Susa
Eshnunna = Eschnunna
Ellasar = Larsa
Erech = Uruk
Kutha = Kutha
Sirpurla = Lagasch
Neribtum = Neribtum
Ashur = Aschschur
Ninveh = Niniveh
Nimrud = Nimrud
Arbela = Arbela
Nuzi = Nuzi
Arrapkha = Arrapcha
Tutub = Tutub
Shaduppum = Schaduppum
Rapiqum = Rapiqum
Mashkan Shapir = Mashkan-Shapir
Tuttul = Tuttul
Ramad = Ramad
Ana = Anah
Haradum = Haradum
Agrab = Agrab
Uqair = Uqair
Gubba = Gubba
Hafriyat = Hafriyat
Nagar = Nagar
Shubat Enlil = Schubat-Enlil
Urhai = Urhai
Urkesh = Urkesch
Awan = Awan
Riblah = Riblah
Tayma = Tayma

Greece = Griechenland
Alexander = Alexandros
You are in my way, you must be destroyed. = Ihr seid mir im Weg, Ihr müsst vernichtet werden.
As a matter of fact I too grow weary of peace. = Tatsächlich bin auch ich des Friedens müde geworden.
You have somehow become my undoing! What kind of beast are you? = Irgendwie seid Ihr zu meinem Verhängnis geworden! Welche Art Bestie seid Ihr?
Hello stranger! I am Alexandros, son of kings and grandson of the gods! = Hallo Fremder! Ich bin Alexandros, Sohn von Königen und Nachfahre der Götter!
My friend, does this seem reasonable to you? = Mein Freund, ist das annehmbar für Euch?
Greetings! = Seid gegrüßt!
What? = Was?
Hellenic League = Hellenische Liga
City-State Influence recovers at twice the normal rate = Stadtstaaten-Einfluss erholt sich doppelt so schnell wie normalerweise
City-State Influence degrades [amount]% slower = Stadtstaaten-Einfluss nimmt [amount]% langsamer ab
May the blessings of the gods be upon you, oh great King Alexander! You are the ruler of the mighty Greek nation. Your people lived for so many years in isolated city-states - legendary cities such as Athens, Sparta, Thebes - where they gave the world many great things, such as democracy, philosophy, tragedy, art and architecture, the very foundation of Western Civilization. Although few in number and often hostile to each other, in the 5th century BC they were able to defeat their much larger neighbor, Persia, on land and sea. = Möge der Segen der Götter über Euch sein, oh großer König Alexander! Ihr seid der Herrscher über die mächtige griechische Nation. Euer Volk lebte so viele Jahre in isolierten Stadtstaaten - legendären Städten wie Athen, Sparta, Theben - wo sie der Welt viele großartige Dinge gaben, wie Demokratie, Philosophie, Tragödie, Kunst und Architektur, die Grundlage der westlichen Zivilisation. Obwohl sie nur wenige waren und sich oft feindlich gegenüberstanden, waren sie im 5. Jahrhundert v. Chr. in der Lage, ihren viel größeren Nachbarn, Persien, zu Land und zur See zu besiegen.
Alexander, your people stand ready to march to war, to spread the great Greek culture to millions and to bring you everlasting glory. Are you ready to accept your destiny, King Alexander? Will you lead your people to triumph and greatness? Can you build a civilization that will stand the test of time? = Alexander, euer Volk ist bereit, in den Krieg zu ziehen, um die große griechische Kultur unter Millionen zu verbreiten und euch ewigen Ruhm zu bringen. Seid Ihr bereit, euer Schicksal anzunehmen, König Alexander? Werdet Ihr euer Volk zu Triumph und Größe führen? Könnt Ihr eine Zivilisation aufbauen, die dem Test der Zeit standhält?
Athens = Athen
Sparta = Sparta
Corinth = Korinth
Argos = Argos
Knossos = Knossos
Mycenae = Mycene
Pharsalos = Pharsalos
Ephesus = Ephesus
Halicarnassus = Halikarnassos
Rhodes = Rhodos
Eretria = Eretria
Pergamon = Pergamon
Miletos = Miletos
Megara = Megara
Phocaea = Phokaia
Sicyon = Sikyon
Tiryns = Tiryns
Samos = Samos
Mytilene = Mytilini
Chios = Chios
Paros = Paros
Elis = Elis
Syracuse = Syrakus
Herakleia = Herakleia
Gortyn = Gortyn
Chalkis = Chalkis
Pylos = Pylos
Pella = Pella
Naxos = Naxos
Larissa = Larissa
Apollonia = Apollonia
Messene = Messene
Orchomenos = Orchomenos
Ambracia = Ambrakia
Kos = Kos
Knidos = Knidos
Amphipolis = Amphipolis
Patras = Patras
Lamia = Lamia
Nafplion = Nauplion
Apolyton = Apolyton

China = China
Wu Zetian = Wu Zetian
You won't ever be able to bother me again. Go meet Yama. = Ihr werdet nie mehr in der Lage sein mich zu belästigen. Fahrt zur Hölle.
Fool! I will disembowel you all! = Narr! Ich werde Euch alle ausweiden!
You have proven to be a cunning and competent adversary. I congratulate you on your victory. = Ihr habe bewiesen, dass Ihr ein gerissener und fähiger Gegner seid. Ich gratuliere Euch zu Eurem Sieg.
Greetings, I am Empress Wu Zetian. China desires peace and development. You leave us alone, we'll leave you alone. = Seid gegrüßt, ich bin Kaiserin Wu Zetian. China strebt nach Frieden und Fortschritt. Lasst uns in Ruhe und wir werden euch in Frieden lassen.
My friend, do you think you can accept this request? = Mein Freund, denkt Ihr, Ihr könnt diesen Vorschlag annehmen?
How are you today? = Wie geht es Euch heute?
Oh. It's you? = Oh. Ihr seid es?
Art of War = Die Kunst des Krieges
Great General provides double combat bonus = Großer General gibt doppelten Kampfbonus
The Blessings of Heaven be upon you. Empress Wu Zetian, most beautiful and haughty ruler of China! Oh great Empress, whose shadow causes the flowers to blossom and the rivers to flow! You are the leader of the Chinese, the oldest and the greatest civilization that humanity has ever produced. China's history stretches back into the mists of time, its people achieving many great things long before the other upstart civilizations were even conceived. China's contributions to the arts and sciences are too many and too wondrous to do justice to - the printing press, gunpowder, the works of Confucius - these are but a few of the gifts China has given to an undeserving world! = Der Segen des Himmels sei mit dir. Kaiserin Wu Zetian, schönste und hochmütigste Herrscherin von China! Oh große Kaiserin, deren Schatten die Blumen zum Blühen und die Flüsse zum Fließen bringt! Du bist die Herrscherin der Chinesen, der ältesten und größten Zivilisation, die die Menschheit je hervorgebracht hat. Chinas Geschichte reicht weit in die Vergangenheit zurück, und sein Volk hat viele große Dinge erreicht, lange bevor andere aufstrebende Zivilisationen überhaupt erdacht wurden. Chinas Beiträge zu den Künsten und Wissenschaften sind zu zahlreich und zu wundersam, um ihnen gerecht zu werden - die Druckerpresse, das Schießpulver, die Werke des Konfuzius - dies sind nur einige der Geschenke, die China einer unbedarften Welt gemacht hat!
You, great Queen, who, with cunning and beauty, rose from the position of lowly concubine to that of Divine Empress - your people call out to you to lead them! Great China is once again beset on all sides by barbarians. Can you defeat all your many foes and return your country to greatness? Can you build a civilization to stand the test of time? = Ihr, große Königin, die Ihr Euch mit List und Schönheit von der Position der niederen Konkubine zur göttlichen Kaiserin erhoben habt - Euer Volk ruft nach Euch, um es zu führen! Das große China wird wieder einmal von allen Seiten von Barbaren bedrängt. Könnt Ihr alle Eure vielen Feinde besiegen und Euer Land wieder zu Größe führen? Könnt Ihr eine Zivilisation aufbauen, die dem Test der Zeit standhält?
Beijing = Peking
Shanghai = Shanghai
Guangzhou = Guangzhou
Nanjing = Nanjing
Xian = Xi’an
Chengdu = Chengdu
Hangzhou = Hangzhou
Tianjin = Tianjin
Macau = Macau
Shandong = Shandong
Kaifeng = Kaifeng
Ningbo = Ningpo
Baoding = Baoding
Yangzhou = Yangzhou
Harbin = Harbin
Chongqing = Chongqing
Luoyang = Luoyang
Kunming = Kunming
Taipei = Taipeh
Shenyang = Shenyang
Taiyuan = Taiyuan
Tainan = Tainan
Dalian = Dalian
Lijiang = Lijiang
Wuxi = Wuxi
Suzhou = Suzhou
Maoming = Maoming
Shaoguan = Shaoguan
Yangjiang = Yangjiang
Heyuan = Heyuan
Huangshi = Huangshi
Yichang = Yichang
Yingtian = Yingtian
Xinyu = Xinyu
Xinzheng = Xinzheng
Handan = Handan
Dunhuang = Dunhuang
Gaoyu = Gaoyu
Nantong = Nantong
Weifang = Weifang
Xikang = Xikang

Egypt = Ägypten
Ramesses II = Ramses II
You are but a pest on this Earth, prepare to be eliminated! = Ihr seid eine Plage auf dieser Erde, bereitet Euch vor ausgelöscht zu werden!
You are a fool who evokes pity. You have brought my hostility upon yourself and your repulsive civilization! = Ihr seid ein Narr, der Mitleid verdient. Ihr habt meine Feindseeligkeit über euch und eure unbeherrschte Kultur gebracht!
Strike me down and my soul will torment yours forever, you have won nothing. = Erschlagt mich und meine Seele wird Euch auf ewig quälen, Ihr habt nichts gewonnen.
Greetings, I am Ramesses the god. I am the living embodiment of Egypt, mother and father of all civilizations. = Grüße, ich bin der Gott Ramses. Ich bin die lebende Verkörperung von Ägypten, Mutter und Vater aller Zivilisationen.
Generous Egypt makes you this offer. = Das großzügige Ägypten unterbreitet Euch diesen Vorschlag.
Good day. = Guten Tag.
Oh, it's you. = Oh, Ihr seid es.
Monument Builders = Monumental-Bauherren
We greet thee, oh great Ramesses, Pharaoh of Egypt, who causes the sun to rise and the Nile to flow, and who blesses his fortunate people with all the good things of life! Oh great lord, from time immemorial your people lived on the banks of the Nile river, where they brought writing to the world, and advanced mathematics, sculpture, and architecture. Thousands of years ago they created the great monuments which still stand tall and proud. = Wir grüßen dich, oh großer Ramses, Pharao von Ägypten, der die Sonne aufgehen und den Nil fließen lässt, und der sein glückliches Volk mit allen guten Dingen des Lebens segnet! Oh großer Herr, von jeher lebte euer Volk an den Ufern des Nils, wo sie der Welt die Schrift brachten und Mathematik, Bildhauerei und Architektur weiterentwickelten. Vor Tausenden von Jahren schufen sie die großen Monumente, die immer noch hoch und stolz stehen.
Oh, Ramesses, for uncounted years your people endured, as other petty nations around them have risen and then fallen into dust. They look to you to lead them once more into greatness. Can you honor the gods and bring Egypt back to her rightful place at the very center of the world? Can you build a civilization that will stand the test of time? = Oh, Ramses, unzählige Jahre lang hat Euer Volk ausgehalten, während andere unbedeutende Nationen um es herum aufgestiegen und dann zu Staub zerfallen sind. Sie blicken auf Euch, um sie noch einmal zu Größe zu führen. Könnt Ihr die Götter ehren und Ägypten wieder an seinen rechtmäßigen Platz im Zentrum der Welt bringen? Könnt Ihr eine Zivilisation aufbauen, die dem Test der Zeit standhält?
Thebes = Theben
Memphis = Memphis
Heliopolis = Heliopolis
Elephantine = Elephantine
Alexandria = Alexandria
Pi-Ramesses = Pi-Ramesse
Giza = Gizeh
Byblos = Byblos
Akhetaten = Akhetaten
Hieraconpolis = Hieraconpolis
Abydos = Abydos
Asyut = Asyut
Avaris = Auaris
Lisht = Lisht
Buto = Buto
Edfu = Edfu
Pithom = Pithom
Busiris = Busiris
Kahun = Kahun
Athribis = Athribis
Mendes = Mendes
Elashmunein = Ashmunin
Tanis = Tanis
Bubastis = Bubastis
Oryx = Oryx
Sebennytus = Sebennytos
Akhmin = Akhmim
Karnak = Karnak
Luxor = Luxor
El Kab = el-Kab
Armant = Armant
Balat = Balat
Ellahun = el-Lahun
Hawara = Hawara
Dashur = Dashur
Damanhur = Damanhur
Abusir = Abusir
Herakleopolis = Herakleopolis
Akoris = Akoris
Benihasan = Benihasan
Badari = el-Badari
Hermopolis = Hermopolis
Amrah = el-Amrah
Koptos = Koptos
Ombos = Ombos
Naqada = Naqada
Semna = Semna
Soleb = Soleb

England = England
Elizabeth = Elisabeth
By the grace of God, your days are numbered. = Bei der Gnade Gottes, Eure Tage sind gezählt.
We shall never surrender. = Wir werden niemals aufgeben.
You have triumphed over us. The day is yours. = Ihr habt über uns triumphiert. Der Tag gehört Euch.
We are pleased to meet you. = Wir sind erfreut Euch kennen zu lernen.
Would you be interested in a trade agreement with England? = Wärt Ihr an einer Handelsvereinbarung mit England interessiert?
Hello, again. = Hallo, nochmals.
Oh, it's you! = Oh, Ihr seid es!
Sun Never Sets = Die Sonne geht nie unter
Praises upon her serene highness, Queen Elizabeth Gloriana. You lead and protect the celebrated maritime nation of England. England is an ancient land, settled as early as 35,000 years ago. The island has seen countless waves of invaders, each in turn becoming a part of the fabric of the people. Although England is a small island, for many years your people dominated the world stage. Their matchless navy, brilliant artists and shrewd merchants, giving them power and influence far in excess of their mere numbers. = Gepriesen sei Ihre durchlauchte Hoheit, Königin Elizabeth Gloriana. Ihr führt und beschützt die gefeierte Seefahrernation England. England ist ein uraltes Land, das bereits vor 35.000 Jahren besiedelt wurde. Die Insel hat zahllose Wellen von Invasoren erlebt, von denen jede wiederum ein Teil der Struktur des Volkes wurde. Obwohl England eine kleine Insel ist, dominierte ihr Volk viele Jahre lang die Weltbühne. Ihre unvergleichliche Marine, ihre brillanten Künstler und ihre gewitzten Kaufleute gaben ihnen Macht und Einfluss weit über ihre bloße Anzahl hinaus.
Queen Elizabeth, will you bring about a new golden age for the English people? They look to you once more to return peace and prosperity to the nation. Will you take up the mantle of greatness? Can you build a civilization that will stand the test of time? = Königin Elisabeth, werdet Ihr ein neues goldenes Zeitalter für das englische Volk herbeiführen? Man erwartet von Euch, dass Ihr der Nation wieder Frieden und Wohlstand bringt. Werdet Ihr den Mantel der Größe übernehmen? Könnt Ihr eine Zivilisation aufbauen, die dem Test der Zeit standhält?
London = London
York = York
Nottingham = Nottingham
Hastings = Hastings
Canterbury = Canterbury
Coventry = Coventry
Warwick = Warwick
Newcastle = Newcastle
Oxford = Oxford
Liverpool = Liverpool
Dover = Dover
Brighton = Brighton
Norwich = Norwich
Leeds = Leeds
Reading = Reading
Birmingham = Birmingham
Richmond = Richmond
Exeter = Exeter
Cambridge = Cambridge
Gloucester = Gloucester
Manchester = Manchester
Bristol = Bristol
Leicester = Leicester
Carlisle = Carlisle
Ipswich = Ipswich
Portsmouth = Portsmouth
Berwick = Berwick
Bath = Bath
Mumbles = Mumbles
Southampton = Southampton
Sheffield = Sheffield
Salisbury = Salisbury
Colchester = Colchester
Plymouth = Plymouth
Lancaster = Lancaster
Blackpool = Blackpool
Winchester = Winchester
Hull = Hull

France = Frankreich
Napoleon = Napoleon
You're disturbing us, prepare for war. = Ihr stört uns, bereitet euch für den Krieg vor.
You've fallen into my trap. I'll bury you. = Ihr seid in meine Falle getappt. Ich werde Euch unter die Erde bringen.
I congratulate you for your victory. = Ich gratuliere Euch zu Eurem Sieg.
Welcome. I'm Napoleon, of France; the smartest military man in world history. = Willkommen. Ich bin Napoleon, von Frankreich; Der größte Feldherr der Weltgeschichte.
France offers you this exceptional proposition. = Frankreich unterbreitet Euch diesen hervorragenden Vorschlag.
Hello. = Hallo.
It's you. = Ihr seid es.
Ancien Régime = Ancien Régime
[stats] per turn from cities before [tech] = [stats] pro Runde von Städten bevor [tech]
Long life and triumph to you, First Consul and Emperor of France, Napoleon I, ruler of the French people. France lies at the heart of Europe. Long has Paris been the world center of culture, arts and letters. Although surrounded by competitors - and often enemies - France has endured as a great nation. Its armies have marched triumphantly into battle from one end of the world to the other, its soldiers and generals among the best in history. = Langes Leben und Triumph für Euch, erster Konsul und Kaiser von Frankreich, Napoleon I., Herrscher des französischen Volkes. Frankreich liegt im Herzen Europas. Seit langem ist Paris das Weltzentrum von Kultur, Kunst und Literatur. Obwohl von Konkurrenten - und oft Feinden - umgeben, hat Frankreich als große Nation überdauert. Seine Armeen sind triumphierend von einem Ende der Welt zum anderen in die Schlacht gezogen, seine Soldaten und Generäle gehören zu den besten der Geschichte.
Napoleon Bonaparte, France yearns for you to rebuild your empire, to lead her once more to glory and greatness, to make France once more the epicenter of culture and refinement. Emperor, will you ride once more against your foes? Can you build a civilization that will stand the test of time? = Napoleon Bonaparte, Frankreich sehnt sich nach Euch, um Euer Reich wieder aufzubauen, um es wieder zu Ruhm und Größe zu führen, um Frankreich wieder zum Epizentrum von Kultur und Raffinesse zu machen. Kaiser, werdet Ihr noch einmal gegen Eure Feinde reiten? Könnt Ihr eine Zivilisation aufbauen, die dem Test der Zeit standhält?
Paris = Paris
Orleans = Orleans
Lyon = Lyon
Troyes = Troyes
Tours = Tours
Marseille = Marseille
Chartres = Chartres
Avignon = Avignon
Rouen = Rouen
Grenoble = Grenoble
Dijon = Dijon
Amiens = Amiens
Cherbourg = Cherbourg
Poitiers = Poitiers
Toulouse = Toulouse
Bayonne = Bayonne
Strasbourg = Straßburg
Brest = Brest
Bordeaux = Bordeaux
Rennes = Rennes
Nice = Nizza
Saint Etienne = Saint Etienne
Nantes = Nantes
Reims = Reims
Le Mans = Le Mans
Montpellier = Montpellier
Limoges = Limoges
Nancy = Nancy
Lille = Lille
Caen = Caen
Toulon = Toulon
Le Havre = Le Havre
Lourdes = Lourdes
Cannes = Cannes
Aix-En-Provence = Aix-en-Provence
La Rochelle = La Rochelle
Bourges = Bourges
Calais = Calais

Russia = Russland
Catherine = Katharina
You've behaved yourself very badly, you know it. Now it's payback time. = Ihr habt Euch sehr schlecht benommen, Ihr wisst es. Nun zahle ich es Euch zurück.
You've mistaken my passion for a weakness, you'll regret about this. = Ihr habt meine Leidenschaft fälschlicherweise für eine Schwäche gehalten, Ihr werdet dies bereuen.
We were defeated, so this makes me your prisoner. I suppose there are worse fates. = Wir wurden besiegt, das macht mich also zu Eurer Gefangenen. Ich nehme an, es gibt schlimmere Schicksale.
I greet you, stranger! If you are as intelligent and tactful as you are attractive, we'll get along just fine. = Ich grüße Euch, Fremder! Wenn Ihr genauso intelligent und taktvoll wie attraktiv seid werden wir sehr gut miteinander auskommen.
How would you like it if I propose this kind of exchange? = Wie würde es Euch gefallen wenn ich diesen Austausch vorschlage?
Hello! = Hallo!
What do you need?! = Was braucht Ihr?!
Siberian Riches = Sibirische Reichtümer
Double quantity of [resource] produced = Doppelte Menge von [resource] produziert
Greetings upon thee, Your Imperial Majesty Catherine, wondrous Empress of all the Russias. At your command lies the largest country in the world. Mighty Russia stretches from the Pacific Ocean in the east to the Baltic Sea in the west. Despite wars, droughts, and every manner of disaster the heroic Russian people survive and prosper, their artists and scientists among the best in the world. The Empire today remains one of the strongest ever seen in human history - a true superpower, with the greatest destructive force ever devised at her command. = Seid gegrüßt, Eure Kaiserliche Majestät Katharina, wunderbare Kaiserin von ganz Russland. Unter Eurem Kommando liegt das größte Land der Welt. Das mächtige Russland erstreckt sich vom Pazifischen Ozean im Osten bis zur Ostsee im Westen. Trotz Kriegen, Dürren und allen möglichen Katastrophen überlebt das heldenhafte russische Volk und gedeiht, seine Künstler und Wissenschaftler gehören zu den Besten der Welt. Das Reich ist auch heute noch eines der stärksten in der Geschichte der Menschheit - eine wahre Supermacht, die über die größte Zerstörungskraft verfügt, die je entwickelt wurde.
Catherine, your people look to you to bring forth glorious days for Russia and her people, to revitalize the land and recapture the wonder of the Enlightenment. Will you lead your people once more into greatness? Can you build a civilization that will stand the test of time? = Katharina, euer Volk blickt auf Euch, um glorreiche Tage für Russland und sein Volk herbeizuführen, das Land neu zu beleben und das Wunder der Aufklärung wiederzuerlangen. Werdet Ihr euer Volk noch einmal zu Größe führen? Könnt Ihr eine Zivilisation aufbauen, die dem Test der Zeit standhält?
Moscow = Moskau
St. Petersburg = St. Petersburg
Novgorod = Nowgorod
Rostov = Rostow
Yaroslavl = Yaroslawl
Yekaterinburg = Jekaterinburg
Yakutsk = Jakutsk
Vladivostok = Wladiwostok
Smolensk = Smolensk
Orenburg = Orenburg
Krasnoyarsk = Krasnojarsk
Khabarovsk = Chabarowsk
Bryansk = Brjansk
Tver = Twer
Novosibirsk = Nowosibirsk
Magadan = Magadan
Murmansk = Murmansk
Irkutsk = Irkutsk
Chita = Tschita
Samara = Samara
Arkhangelsk = Arkhangelsk
Chelyabinsk = Tscheljabinsk
Tobolsk = Tobolsk
Vologda = Wologda
Omsk = Omsk
Astrakhan = Astrachan
Kursk = Kursk
Saratov = Saratow
Tula = Tula
Vladimir = Wladimir
Perm = Perm
Voronezh = Woronesch
Pskov = Pskow
Starayarussa = Staraja Russa
Kostoma = Kostroma
Nizhniy Novgorod = Nischni Nowgorod
Suzdal = Susdal
Magnitogorsk = Magnitogorsk

Rome = Rom
Augustus Caesar = Julius Cäsar
My treasury contains little and my soldiers are getting impatient... <sigh> ...therefore you must die. = Meine Schatzkammer ist fast leer, meine Soldaten werden ungeduldig ...  ... und deshalb musst du sterben.
So brave, yet so stupid! If only you had a brain similar to your courage. = So mutig, so dumm! Wenn Ihr nur einen Verstand wie Eure Tapferkeit hättest.
The gods have deprived Rome of their favour. We have been defeated. = Die Götter haben Rom verlassen. Wir haben verloren.
I greet you. I am Augustus, Imperator and Pontifex Maximus of Rome. If you are a friend of Rome, you are welcome. = Ich grüße dich. Ich bin Julius, Imperator und Pontifex Maximus von Rom. Bist Du ein Freund Roms, so sei willkommen.
I offer this, for your consideration. = Ich biete Ihnen dies, überlegen Sie es sich.
Hail. = Heil.
What do you want? = Was wollt Ihr?
The Glory of Rome = Der Glanz Roms
+25% Production towards any buildings that already exist in the Capital = +25% Produktion für alle Gebäude, die bereits in der Hauptstadt existieren
The blessings of the gods be upon you, Caesar Augustus, emperor of Rome and all her holdings. Your empire was the greatest and longest lived of all in Western civilization. And your people single-handedly shaped its culture, law, art, and warfare like none other, before or since. Through years of glorious conquest, Rome came to dominate all the lands of the Mediterranean from Spain in the west to Syria in the east. And her dominion would eventually expand to cover much of England and northern Germany. Roman art and architecture still awe and inspire the world. And she remains the envy of all lesser civilizations who have followed. = Der Segen der Götter sei mit Euch, Caesar Augustus, Kaiser von Rom und all ihren Besitztümern. Euer Reich war das größte und am längsten existierende der westlichen Zivilisation. Und euer Volk formte im Alleingang seine Kultur, sein Recht, seine Kunst und seine Kriegsführung wie kein anderes, weder vorher noch nachher. Durch Jahre glorreicher Eroberungen beherrschte Rom alle Länder des Mittelmeerraums von Spanien im Westen bis Syrien im Osten. Und ihre Herrschaft sollte sich schließlich auf einen Großteil Englands und Norddeutschlands ausdehnen. Römische Kunst und Architektur beeindrucken und inspirieren noch heute die Welt. Und sie bleibt der Neid aller weniger bedeutenden Zivilisationen, die ihr gefolgt sind.
O mighty emperor, your people turn to you to once more reclaim the glory of Rome! Will you see to it that your empire rises again, bringing peace and order to all? Will you make Rome once again center of the world? Can you build a civilization that will stand the test of time? = O mächtiger Kaiser, euer Volk wendet sich an Euch, um noch einmal den Ruhm Roms zu erlangen! Werdet Ihr dafür sorgen, dass Euer Imperium wieder aufersteht und allen Frieden und Ordnung bringt? Werdet Ihr Rom wieder zum Zentrum der Welt machen? Könnt Ihr eine Zivilisation aufbauen, die dem Test der Zeit standhält?
Antium = Antium
Cumae = Cumae
Neapolis = Neapel
Ravenna = Ravenna
Arretium = Arretium
Mediolanum = Mediolanum
Arpinum = Arpinum
Circei = Circei
Setia = Setia
Satricum = Satricum
Ardea = Ardea
Ostia = Ostia
Velitrae = Velitrae
Viroconium = Viroconium
Tarentum = Tarentum
Brundisium = Brundisium
Caesaraugusta = Caesaraugusta
Caesarea = Caesarea
Palmyra = Palmyra
Signia = Signia
Aquileia = Aquileia
Clusium = Clusium
Sutrium = Sutrium
Cremona = Cremona
Placentia = Placentia
Hispalis = Hispalis
Artaxata = Artaxata
Aurelianorum = Aurelianorum
Nicopolis = Nikopolis
Agrippina = Agrippina
Verona = Verona
Corfinium = Corfinium
Treverii = Treveri
Sirmium = Sirmium
Augustadorum = Augustadorum
Curia = Curia
Interrama = Laudanum
Adria = Hadria

Arabia = Arabien
Harun al-Rashid = Harun al-Rashid
The world will be more beautiful without you. Prepare for war. = Die Welt wird ohne Euch schöner sein. Bereitet Euch auf einen Krieg vor.
Fool! You will soon regret dearly! I swear it! = Narr! Ihr werdet es bald schrecklich bereuen. Das verspreche ich Ihnen.
You have won, congratulations. My palace is now in your possession, and I beg that you care well for the peacock. = Gratulation, Sie haben gewonnen. Mein Palast gehört jetzt Ihnen, und kümmern Sie sich bitte um den Pfau.
Welcome foreigner, I am Harun Al-Rashid, Caliph of the Arabs. Come and tell me about your empire. = Willkommen Fremder, ich bin Harun al-Rashid, Kalif von Arabien. Kommt und erzählt mir von Eurem Reich.
Come forth, let's do business. = Kommt, lass uns Handel treiben.
Peace be upon you. = Friede sei mit dir.
Trade Caravans = Handelskarawanen
Blessings of God be upon you oh great caliph Harun al-Rashid, leader of the pious Arabian people! The Muslim empire, the Caliphate was born in the turbulent years after the death of the prophet Muhammad in 632 AD, as his followers sought to extend the rule of God to all of the people of the earth. The caliphate grew mighty indeed at the height of its power, ruling Spain, North Africa, the Middle East, Anatolia, the Balkans and Persia. An empire as great as or even greater than that of Rome. The arts and sciences flourished in Arabia during the Middle Ages, even as the countries of Europe descended into ignorance and chaos. The Caliphate survived for six hundred years, until finally succumbing to attack from the Mongols, those destroyers of Empires. = Gottes Segen sei mit Euch, oh großer Kalif Harun al-Raschid, Führer des gottesfürchtigen arabischen Volkes! Das muslimische Reich, das Kalifat, entstand in den turbulenten Jahren nach dem Tod des Propheten Muhammad im Jahr 632 n. Chr., als seine Anhänger versuchten, die Herrschaft Gottes auf alle Menschen der Erde auszuweiten. Das Kalifat war auf dem Höhepunkt seiner Macht sehr stark und beherrschte Spanien, Nordafrika, den Nahen Osten, Anatolien, den Balkan und Persien. Ein Reich, so groß wie das Roms oder sogar größer als dieses. Die Künste und Wissenschaften blühten in Arabien während des Mittelalters, selbst als die Länder Europas in Unwissenheit und Chaos versanken. Das Kalifat überlebte sechshundert Jahre lang, bis es schließlich dem Angriff der Mongolen, den Zerstörern der Reiche, erlag.
Great Caliph Harun al Rashid, your people look to you to return them to greatness! To make Arabia once again an enlightened land of arts and knowledge, a powerful nation who needs fear no enemy! Oh Caliph, will you take up the challenge? Can you build a civilization that will stand the test of time? = Großer Kalif Harun al-Rashid, euer Volk blickt auf Euch, damit Ihr es zur Größe zurückführt! Um Arabien wieder zu einem erleuchteten Land der Künste und des Wissens zu machen, zu einer mächtigen Nation, die keinen Feind zu fürchten braucht! Oh Kalif, werdet Ihr die Herausforderung annehmen? Könnt Ihr eine Zivilisation aufbauen, die dem Test der Zeit standhält?
Mecca = Mekka
Medina = Medina
Damascus = Damaskus
Baghdad = Baghdad
Najran = Najran
Kufah = Kufa
Basra = Basra
Khurasan = Chorasan
Anjar = Anjar
Fustat = Fustat
Aden = Aden
Yamama = Yamamah
Muscat = Maskat
Mansura = Mansourah
Bukhara = Buchara
Fez = Fez
Shiraz = Schiraz
Merw = Merw
Balkh = Balch
Mosul = Mossul
Aydab = Aydın
Bayt = Bayt
Suhar = Suhar
Taif = Ta'if
Hama = Hama
Tabuk = Tabuk
Sana'a = Sana'a
Shihr = Asch-Schihr
Tripoli = Tripoli
Tunis = Tunis
Kairouan = Kairouan
Algiers = Algiers
Oran = Oran

America = Amerika
George Washington = George Washington
Your wanton aggression leaves us no choice. Prepare for war! = Eure mutwillige Aggression lässt mir keine Wahl. Rechnet mit Krieg!
You have mistaken our love of peace for weakness. You shall regret this! = Ihr habt unsere Liebe von Frieden als Schwäche gesehen. Das werdet Ihr bereuen.
The day...is yours. I hope you will be merciful in your triumph. = Dies ist Ihr Tag. Ich hoffe Ihr werdet in Eurem Triumph barmherzig sein.
The people of the United States of America welcome you. = Die Einwohner der Vereinigten Staaten von Amerika heißen Euch herzlich Willkommen.
Is the following trade of interest to you? = Interessiert sie folgender Tausch?
Well? = Nun?
Manifest Destiny = Offenkundiges Schicksal
Welcome President Washington! You lead the industrious American civilization! Formed in the conflagration of revolution in the 18th century, within a hundred years, the young nation became embroiled in a terrible civil war that nearly tore the country apart, but it was just a few short years later in the 20th century that the United States reached the height of its power, emerging triumphant and mighty from the two terrible wars that destroyed so many other great nations. The United States is a nation of immigrants, filled with optimism and determination. They lack only a leader to help them fulfill their promise. = Willkommen Präsident Washington! Sie führen die tüchtige amerikanische Zivilisation an! Gegründet in der Feuersbrunst der Revolution im 18. Jahrhundert, wurde die junge Nation innerhalb von hundert Jahren in einen schrecklichen Bürgerkrieg verwickelt, der das Land fast auseinander riss, aber es war nur wenige Jahre später im 20. Jahrhundert, dass die Vereinigten Staaten den Höhepunkt ihrer Macht erreichten und triumphierend und mächtig aus den beiden schrecklichen Kriegen hervorgingen, die so viele andere große Nationen zerstörten. Die Vereinigten Staaten sind eine Nation von Einwanderern, erfüllt von Optimismus und Entschlossenheit. Es fehlt ihnen nur ein Anführer, der ihnen hilft, ihr Versprechen zu erfüllen.
President Washington, can you lead the American people to greatness? Can you build a civilization that will stand the test of time? = Präsident Washington, können Sie das amerikanische Volk zu Größe führen? Könnt Ihr eine Zivilisation aufbauen, die dem Test der Zeit standhält?
Washington = Washington
New York = New York
Boston = Boston
Philadelphia = Philadelphia
Atlanta = Atlanta
Chicago = Chicago
Seattle = Seattle
San Francisco = San Francisco
Los Angeles = Los Angeles
Houston = Houston
Portland = Portland
St. Louis = St. Louis
Miami = Miami
Buffalo = Buffalo
Detroit = Detroit
New Orleans = New Orleans
Baltimore = Baltimore
Denver = Denver
Cincinnati = Cincinnati
Dallas = Dallas
Cleveland = Cleveland
Kansas City = Kansas City
San Diego = San Diego
Las Vegas = Las Vegas
Phoenix = Phoenix
Albuquerque = Albuquerque
Minneapolis = Minneapolis
Pittsburgh = Pittsburgh
Oakland = Oakland
Tampa Bay = Tampa Bay
Orlando = Orlando
Tacoma = Tacoma
Santa Fe = Santa Fe
Olympia = Olympia
Hunt Valley = Hunt Valley
Springfield = Springfield
Palo Alto = Palo Alto
Centralia = Centralia
Spokane = Spokane
Jacksonville = Jacksonville
Svannah = Savannah
Charleston = Charleston
San Antonio = San Antonio
Anchorage = Anchorage
Sacramento = Sakramento
Reno = Reno
Salt Lake City = Salt Lake City
Boise = Boise
Milwaukee = Milwaukee
Santa Cruz = Santa Cruz
Little Rock = Little Rock

Japan = Japan
Oda Nobunaga = Oda Nobunaga
I hereby inform you of our intention to wipe out your civilization from this world. = Hiermit informiere ich Euch, dass ich plane Ihre Zivilisation auszulöschen.
Pitiful fool! Now we shall destroy you! = Erbärmlicher Dummkopf! Jetzt werden wir Euch zerstören!
You were much wiser than I thought. = Ihr sind viel weiser als ich dachte.
We hope for a fair and just relationship with you, who are renowned for military bravery. = Wir hoffen auf eine faire und gerechte Beziehung zu Ihnen, da Ihr für Eure militärische Tapferkeit bekannt seid.
I would be grateful if you agreed on the following proposal. = Ich wäre dankbar, wenn sie folgendem Vorschlag zustimmen.
Oh, it's you... = Oh, Sie sind es...
Bushido = Bushido
Units fight as though they were at full strength even when damaged = Einheiten kämpfen mit voller Stärke, selbst bei Beschädigung
Blessings upon you, noble Oda Nobunaga, ruler of Japan, the land of the Rising Sun! May you long walk among its flowering blossoms. The Japanese are an island people, proud and pious with a rich culture of arts and letters. Your civilization stretches back thousands of years, years of bloody warfare, expansion and isolation, great wealth and great poverty. In addition to their prowess on the field of battle, your people are also immensely industrious, and their technological innovation and mighty factories are the envy of lesser people everywhere. = Seien Sie gesegnet, edler Oda Nobunaga, Herrscher über Japan, das Land der aufgehenden Sonne! Möget Ihr lange inmitten seiner blühenden Blüten wandeln. Die Japaner sind ein Inselvolk, stolz und fromm mit einer reichen Kultur der Künste und Schriften. Ihre Zivilisation reicht Tausende von Jahren zurück, Jahre der blutigen Kriege, der Expansion und der Isolation, des großen Reichtums und der großen Armut. Zusätzlich zu ihren Fähigkeiten auf dem Schlachtfeld, sind ihre Leute auch immens fleißig, und ihre technologische Innovation und mächtigen Fabriken sind der Neid der geringeren Menschen überall.
Legendary daimyo, will you grab the reins of destiny? Will you bring your family and people the honor and glory they deserve? Will you once again pick up the sword and march to triumph? Will you build a civilization that stands the test of time? = Legendärer Daimyo, werdet Ihr die Zügel des Schicksals ergreifen? Werdet Ihr eurer Familie und eurem Volk die Ehre und den Ruhm bringen, den sie verdienen? Werdet Ihr noch einmal das Schwert in die Hand nehmen und zum Triumph marschieren? Könnt Ihr eine Zivilisation aufbauen, die dem Test der Zeit standhält?
Kyoto = Kyōto
Osaka = Osaka
Tokyo = Tokyo
Satsuma = Satsuma
Kagoshima = Kagoshima
Nara = Nara
Nagoya = Nagoya
Izumo = Izumo
Nagasaki = Nagasaki
Yokohama = Yokohama
Shimonoseki = Shimonoseki
Matsuyama = Matsuyama
Sapporo = Sapporo
Hakodate = Hakodate
Ise = Ise
Toyama = Toyama
Fukushima = Fukushima
Suo = Suō
Bizen = Bizen
Echizen = Echizen
Izumi = Izumi
Omi = Omi
Echigo = Echigo
Kozuke = Kozuke
Sado = Sado
Kobe = Kobe
Nagano = Nagano
Hiroshima = Hiroshima
Takayama = Takayama
Akita = Akita
Fukuoka = Fukuoka
Aomori = Aomori
Kamakura = Kamakura
Kochi = Kochi
Naha = Naha
Sendai = Sendai
Gifu = Gifu
Yamaguchi = Yamaguchi
Ota = Ota
Tottori = Tottori

India = Indien
Gandhi = Mahatma Gandhi
I have just received a report that large numbers of my troops have crossed your borders. = Ich habe gerade gehört, dass viele Truppen von mir Ihre Grenzen übertreten haben.
My attempts to avoid violence have failed. An eye for an eye only makes the world blind. = Meine Versuche Gewalt zu vermeiden haben versagt. Auge um Auge führt nur dazu, dass am Ende niemand mehr sehen kann.
You can chain me, you can torture me, you can even destroy this body, but you will never imprison my mind.  = Und sperrt man mich ein \nIm finsteren Kerker, \nDas alles sind rein \nVergebliche Werke; \nDenn meine Gedanken \nZerreißen die Schranken \nUnd Mauern entzwei: \nDie Gedanken sind frei. 
Hello, I am Mohandas Gandhi. My people call me Bapu, but please, call me friend. = Hallo, ich bin Mahatma Gandhi. Meine Leute nennen mich Bapu, aber nennt mich bitte Freund.
My friend, are you interested in this arrangement? = Mein Freund, seit Ihr an diesem Tausch interessiert?
I wish you peace. = Ich wünsche Euch Frieden.
Population Growth = Bevölkerungswachstum
Unhappiness from number of Cities doubled = Unzufriedenheit aufgrund der Anzahl der Städte verdoppelt
Greetings, President Mahatma Gandhi, great souled leader of India! You are the ruler of one of the oldest countries in the world with history stretching back almost 10,000 years. A spiritual country, India is the birthplace of three of the world's great religions - Hinduism, Buddhism and Jainism. This is a passionate land of music and color, a land of great wealth and grinding poverty. For centuries, India was divided into kingdoms who fought constantly with each other and against outside invaders. That was, however, after empires such as Maratha, Maurya and Gupta. In the 12th century AD, India was conquered by Muslim Turks who fled from the Mongols. In the early 17th century, the English arrived, and through a combination of shrewd diplomacy and technological superiority, they conquered your fragmented nation. England remained in power for some two centuries until driven out by a rising wave of Indian nationalism, a peaceful rebellion unlike any before seen in history, one led by you! = Grüße, Präsident Mahatma Gandhi, großer spiritueller Führer von Indien! Ihr seit der Herrscher eines der ältesten Länder der Welt mit einer Geschichte, die fast 10.000 Jahre zurückreicht. Ein spirituelles Land, Indien ist die Geburtsstätte von drei der großen Weltreligionen - Hinduismus, Buddhismus und Jainismus. Es ist ein leidenschaftliches Land der Musik und der Farben, ein Land des großen Reichtums und der drückenden Armut. Jahrhunderte lang war Indien in Königreiche aufgeteilt, die ständig miteinander und gegen Eindringlinge von außen kämpften. Das war allerdings erst nach Reichen wie den Maratha, Maurya und Gupta. Im 12. Jahrhundert nach Christus wurde Indien von muslimischen Türken erobert, die vor den Mongolen geflohen waren. Im frühen 17. Jahrhundert kamen die Engländer und eroberten durch eine Kombination aus kluger Diplomatie und technologischer Überlegenheit Ihre zersplitterte Nation. England blieb für etwa zwei Jahrhunderte an der Macht, bis es von einer aufkommenden Welle des indischen Nationalismus vertrieben wurde, einer friedlichen Rebellion, wie es sie in der Geschichte noch nie gegeben hat, angeführt von Ihnen!
Gandhi, your people look to you to lead them to even greater heights of glory! Can you help your people realize their great potential, to once again become the world's center of arts, culture and religion? Can you build a civilization that will stand the test of time? = Gandhi, euer Volk blickt auf Euch, um es zu noch größeren Höhen des Ruhmes zu führen! Könnt Ihr eurem Volk helfen, sein großes Potential zu verwirklichen, um wieder das Zentrum der Welt für Kunst, Kultur und Religion zu werden? Könnt Ihr eine Zivilisation aufbauen, die dem Test der Zeit standhält?
Delhi = Delhi
Mumbai = Mumbai
Vijayanagara = Vijayanagar
Pataliputra = Pataliputra
Varanasi = Varanasi
Agra = Agra
Calcutta = Kalkutta
Lahore = Lahore
Bangalore = Bangalore
Hyderabad = Hyderabad
Madurai = Madurai
Ahmedabad = Ahmedabad
Kolhapur = Kolhapur
Prayaga = Prayagaj
Ayodhya = Ayodhya
Indraprastha = Indraprastha
Mathura = Mathura
Ujjain = Ujjain
Gulbarga = Gulbarga
Jaunpur = Jaunpur
Rajagriha = Rajagriha
Sravasti = Shravasti
Tiruchirapalli = Tiruchirappalli
Thanjavur = Thanjavur
Bodhgaya = Bodhgaya
Kushinagar = Kushinagar
Amaravati = Amaravati
Gaur = Gaur
Gwalior = Gwalior
Jaipur = Jaipur
Karachi = Karatschi

Germany = Deutschland
Otto von Bismarck = Otto von Bismarck
I cannot wait until ye grow even mightier. Therefore, prepare for war! = Ich kann nicht warten, bis ihr noch mächtiger werdet. Deshalb: Bereitet euch auf den Krieg vor!
Corrupted villain! We will bring you into the ground! = Verdammter Bösewicht! Wir werden Euch niederringen!
Germany has been destroyed. I weep for the future generations. = Deutschland wurde zerstört. Ich trauere um die zukünftigen Generationen.
Guten tag. In the name of the great German people, I bid you welcome. = Guten Tag. Im Namen des großartigen deutschen Volkes heiße ich Euch willkommen.
It would be in your best interest, to carefully consider this proposal. = Es wäre in Eurem Intresse, diesen Vorschlag genau zu erwägen und ihn anzunehmen.
What now? = Was nun?
So, out with it! = Also, raus mit der Sprache!
Furor Teutonicus = Teutonischer Zorn
67% chance to earn 25 Gold and recruit a Barbarian unit from a conquered encampment = 67%-Chance 25 Gold einzunehmen und eine barbarische Einheit aus dem eroberten Lager zu rekrutieren
-[amount]% [param] unit maintenance costs = -[amount]% Unterhaltskosten für [param] Einheiten
Hail mighty Bismarck, first chancellor of Germany and her empire! Germany is an upstart nation, fashioned from the ruins of the Holy Roman Empire and finally unified in 1871, a little more than a century ago. The German people have proven themselves to be creative, industrious and ferocious warriors. Despite enduring great catastrophes in the first half of the 20th century, Germany remains a worldwide economic, artistic and technological leader. = Es lebe der mächtige Bismarck, der erste Kanzler Deutschlands und seines Reiches! Deutschland ist eine aufstrebende Nation, entstanden aus den Trümmern des Heiligen Römischen Reiches und schließlich 1871, vor etwas mehr als einem Jahrhundert, vereinigt. Das deutsche Volk hat sich als kreativ, fleißig und kämpferisch erwiesen. Trotz großer Katastrophen in der ersten Hälfte des 20. Jahrhunderts ist Deutschland nach wie vor weltweit führend in Wirtschaft, Kunst und Technologie.
Great Prince Bismarck, the German people look up to you to lead them to greater days of glory. Their determination is strong, and now they turn to you, their beloved iron chancellor, to guide them once more. Will you rule and conquer through blood and iron, or foster the Germanic arts and industry? Can you build a civilization that will stand the test of time? = Großer Fürst Bismarck, das deutsche Volk blickt zu Euch auf, um es zu größeren Tagen des Ruhmes zu führen. Ihre Entschlossenheit ist stark, und jetzt wenden sie sich an Euch, ihren geliebten eisernen Kanzler, um sie noch einmal zu führen. Werdet Ihr mit Blut und Eisen herrschen und erobern oder die germanische Kunst und Industrie fördern? Könnt Ihr eine Zivilisation aufbauen, die dem Test der Zeit standhält?
Berlin = Berlin
Hamburg = Hamburg
Munich = München
Cologne = Köln
Frankfurt = Frankfurt
Essen = Essen
Dortmund = Dortmund
Stuttgart = Stuttgart
Düsseldorf = Düsseldorf
Bremen = Bremen
Hannover = Hannover
Duisburg = Duisburg
Leipzig = Leipzig
Dresden = Dresden
Bonn = Bonn
Bochum = Bochum
Bielefeld = Bielefeld
Karlsruhe = Karlsruhe
Gelsenkirchen = Gelsenkirchen
Wiesbaden = Wiesbaden
Münster = Münster
Rostock = Rostock
Chemnitz = Chemnitz
Braunschweig = Braunschweig
Halle = Halle
Mönchengladbach = Mönchengladbach
Kiel = Kiel
Wuppertal = Wuppertal
Freiburg = Freiburg
Hagen = Hagen
Erfurt = Erfurt
Kaiserslautern = Kaiserslautern
Kassel = Kassel
Oberhausen = Oberhausen
Hamm = Hamm
Saarbrücken = Saarbrücken
Krefeld = Krefeld
Pirmasens = Pirmasens
Potsdam = Potsdam
Solingen = Solingen
Osnabrück = Osnabrück
Ludwigshafen = Ludwigshafen
Leverkusen = Leverkusen
Oldenburg = Oldenburg
Neuss = Neuss
Mülheim = Mülheim
Darmstadt = Darmstadt
Herne = Herne
Würzburg = Würzburg
Recklinghausen = Recklinghausen
Göttingen = Göttingen
Wolfsburg = Wolfsburg
Koblenz = Koblenz
Hildesheim = Hildesheim
Erlangen = Erlangen

The Ottomans = Die Osmanen
Suleiman I = Suleiman der Prächtige
Your continued insolence and failure to recognize and preeminence leads us to war. = Eure anhaltende Anmaßung und das Verkennen unserer Vormachtstellung führt uns in den Krieg.
Good. The world shall witness the incontestable might of my armies and the glory of the Empire. = Gut, die Welt wird Zeuge der unbestreitbaren Macht meiner Armeen und der Herrlichkeit des Reiches.
Ruin! Ruin! Istanbul becomes Iram of the Pillars, remembered only by the melancholy poets. = Verderben! Verderben! Istanbul wird von Fremden ausgelöscht, nur noch ein paar melancholische Poeten erinnern daran.
From the magnificence of Topkapi, the Ottoman nation greets you, stranger! I'm Suleiman, Kayser-I Rum, and I bestow upon you my welcome! = Von der Pracht des Topkapi-Palastes grüßt Euch die Nation der Ottomanen, Fremder! Ich bin Suleiman, der Kayser-i Rum, und ich gewähre Euch mein Willkommen!
Let us do business! Would you be interested? = Lasst uns handeln! Seid Ihr interressiert?
Barbary Corsairs = Barbarische Korsaren
50% chance of capturing defeated Barbarian naval units and earning 25 Gold = 50% Chance, besiegte barbarische Marineeinheiten zu erobern und 25 Gold zu verdienen
Blessings of God be upon you, oh Great Emperor Suleiman! Your power, wealth and generosity awe the world! Truly, are you called 'Magnificent!' Your empire began in Bithynia, a small country in Eastern Anatolia in 12th century. Taking advantage in the decline of the great Seljuk Sultanate of Rum, King Osman I of Bithynia expanded west into Anatolia. Over the next century, your subjects brought down the empire of Byzantium, taking its holdings in Turkey and then the Balkans. In the mid 15th century, the Ottomans captured ancient Constantinople, gaining control of the strategic link between Europe and the Middle East. Your people's empire would continue to expand for centuries governing much of North Africa, the Middle East and Eastern Europe at its height. = Der Segen Gottes sei mit dir, oh großer Kaiser Suleiman! Eure Macht, Euer Reichtum und Eure Großzügigkeit versetzen die Welt in Ehrfurcht! Wahrlich, werdet Ihr 'Prächtig' genannt! Euer Reich begann in Bithynien, einem kleinen Land in Ostanatolien im 12. Jahrhundert. König Osman I. von Bithynien nutzte den Niedergang des großen Sultanats der Seldschuken von Rum und expandierte nach Westen in Anatolien. Im Laufe des nächsten Jahrhunderts brachten Ihre Untertanen das Reich von Byzanz zu Fall und eroberten dessen Besitztümer in der Türkei und dann den Balkan. In der Mitte des 15. Jahrhunderts eroberten die Osmanen das alte Konstantinopel und gewannen die Kontrolle über die strategische Verbindung zwischen Europa und dem Nahen Osten. Das Reich eures Volkes expandierte über Jahrhunderte weiter und beherrschte auf seinem Höhepunkt einen Großteil Nordafrikas, des Nahen Ostens und Osteuropas.
Mighty Sultan, heed the call of your people! Bring your empire back to the height of its power and glory and once again the world will look upon your greatness with awe and admiration! Will you accept the challenge, great emperor? Will you build an empire that will stand the test of time? = Mächtiger Sultan, erhört den Ruf eures Volkes! Bringt Euer Reich zurück auf den Höhepunkt seiner Macht und seines Ruhmes und die Welt wird wieder mit Ehrfurcht und Bewunderung auf Eure Größe blicken! Werdet Ihr die Herausforderung annehmen, großer Kaiser? Könnt Ihr eine Zivilisation aufbauen, die dem Test der Zeit standhält?
Istanbul = Istanbul
Edirne = Edirne
Ankara = Ankara
Bursa = Bursa
Konya = Konya
Samsun = Samsun
Gaziantep = Gaziantep
Diyarbakır = Diyarbakır
Izmir = Izmir
Kayseri = Kayseri
Malatya = Malatya
Mersin = Mersin
Antalya = Antalya
Zonguldak = Zonguldak
Denizli = Denizli
Ordu = Ordu
Muğla = Muğla
Eskişehir = Eskişehir
Inebolu = İnebolu
Sinop = Sinop
Adana = Adana
Artvin = Artvin
Bodrum = Bodrum
Eregli = Ereğli
Silifke = Silifke
Sivas = Sivas
Amasya = Amasya
Marmaris = Marmaris
Trabzon = Trabzon
Erzurum = Erzurum
Urfa = Urfa
Izmit = İzmit
Afyonkarahisar = Afyonkarahisar
Bitlis = Bitlis
Yalova = Yalova

Korea = Korea
Sejong = Sejong
Jip-hyun-jun (Hall of Worthies) will no longer tolerate your irksome behavior. We will liberate the citizens under your oppression even with force, and enlighten them! = Jip-hyun-jun, die Halle der Würdigen, wird Euer empörendes Verhalten nicht länger dulden. Wir werden Eure unterdrückten Untertanen befreien, und sei es mit Macht, und sie erleuchten!
Foolish, miserable wretch! You will be crushed by this country's magnificent scientific power! = Törichter, erbärmlicher Wicht! Ihr werdet von der großartigen wissenschaftlichen Macht dieses Landes zerdrückt werden!
Now the question is who will protect my people. A dark age has come. = Jetzt ist die Frage wer meine Leute beschützt. Ein dunkles Zeitalter ist gekommen.
Welcome to the palace of Choson, stranger. I am the learned King Sejong, who looks after his great people. = Willkommen im Palast von Joseon. Ich bin der gelehrte König Sejong, welcher auf sein großartiges Volk achtet.
We have many things to discuss and have much to benefit from each other. = Wir haben viele Dinge zu besprechen und können viel voneinander profitieren.
Oh, it's you = Sie sinds.
Scholars of the Jade Hall = Die Gelehrten der Jadehalle
Receive a tech boost when scientific buildings/wonders are built in capital = Erhalte einen Technologieschub beim Bauen von Wundern und Wissenschaftlichen Gebäuden in der Hauptstadt
Greetings to you, exalted King Sejong the Great, servant to the people and protector of the Choson Dynasty! Your glorious vision of prosperity and overwhelming benevolence towards the common man made you the most beloved of all Korean kings. From the earliest days of your reign, the effort you took to provide a fair and just society for all was surpassed only by the technological advances spurred onwards by your unquenched thirst for knowledge. Guided by your wisdom, the scholars of the Jade Hall developed Korea's first written language, Hangul, bringing the light of literature and science to the masses after centuries of literary darkness. = Ich grüße Euch, hochverehrter König Sejong der Große, Diener des Volkes und Beschützer der Choson-Dynastie! Eure glorreiche Vision des Wohlstandes und Eure überwältigende Güte gegenüber dem einfachen Volk machten Euch zum beliebtesten aller koreanischen Könige. Von den ersten Tagen Eurer Herrschaft an wurde Euer Bemühen um eine gerechte Gesellschaft nur von den technischen Fortschritten übertroffen, die durch Euren unstillbaren Wissensdurst vorangetrieben wurden. Geleitet von Eurer Weisheit entwickelten die Gelehrten der Jadehalle die erste Schriftsprache Koreas, Hangul, und brachten nach Jahrhunderten literarischer Finsternis das Licht der Literatur und Wissenschaft zu den Massen.
Honorable Sejong, once more the people look to your for guidance. Will you rise to the occasion, bringing harmony and understanding to the people? Can you once again advance your kingdom's standing to such wondrous heights? Can you build a civilization that stands the test of time? = Ehrwürdiger Sejong, wieder einmal blickt das Volk auf Euch als Führer. Werdet Ihr Euch der Situation stellen und dem Volk Harmonie und Verständnis bringen? Könnt Ihr das Ansehen Eures Reiches noch einmal zu solch wundersamen Höhen führen? Könnt Ihr eine Zivilisation aufbauen, die dem Test der Zeit standhält?
Seoul = Seoul
Busan = Busan
Jeonju = Jeonju
Daegu = Daegu
Pyongyang = Pjöngjang
Kaesong = Kaesong
Suwon = Suwon
Gwangju = Gwangju
Gangneung = Gangneung
Hamhung = Hamhung
Wonju = Wonju
Ulsan = Ulsan
Changwon = Changwon
Andong = Andong
Gongju = Gongju
Haeju = Haeju
Cheongju = Cheongju
Mokpo = Mokpo
Dongducheon = Dongducheon
Geoje = Geoje
Suncheon = Suncheon
Jinju = Jinju
Sangju = Sangju
Rason = Rason
Gyeongju = Gyeongju
Chungju = Chungju
Sacheon = Sacheon
Gimje = Gimje
Anju = Anju

Iroquois = Irokesen
Hiawatha = Hiawatha
You are a plague upon Mother Earth! Prepare for battle! = Ihr seid eine Seuche für Mutter Natur! Bereitet Euch auf die Schlacht vor.
You evil creature! My braves will slaughter you! = Bösartige Kreatur! Meine Tapferen werden Euch abschlachten!
You have defeated us... but our spirits will never be vanquished! We shall return! = Du hast uns besiegt... aber unser Glaube wird niemals verschwinden. Wir werden wiederkommen.
Greetings, stranger. I am Hiawatha, speaker for the Iroquois. We seek peace with all, but we do not shrink from war. = Seid gegrüßt, Fremder. Ich bin Hiawatha, Sprecher der Irokesen. Wir streben nach Frieden, doch wenn es sein muss, scheuen wir nicht den Krieg.
Does this trade work for you, my friend? = Ist dieser Tausch für dich ok, mein Freund?
The Great Warpath = Auf dem Großen Kriegspfad
All units move through Forest and Jungle Tiles in friendly territory as if they have roads. These tiles can be used to establish City Connections upon researching the Wheel. = Alle Einheiten bewegen sich durch verbündete Wald- und Dschungelfelder als hätten sie Straßen. Diese Felder können genutzt werden, um nach Erforschung des Rades Stadtverbindungen herzustellen.
Greetings, noble Hiawatha, leader of the mighty Iroquois nations! Long have your people lived near the great and holy lake Ontario in the land that has come to be known as the New York state in North America. In the mists of antiquity, the five peoples of Seneca, Onondaga, Mohawks, Cayugas and Oneida united into one nation, the Haudenosaunee, the Iroquois. With no written language, the wise men of your nation created the great law of peace, the model for many constitutions including that of the United States. For many years, your people battled great enemies, such as the Huron, and the French and English invaders. Tough outnumbered and facing weapons far more advanced than the ones your warriors wielded, the Iroquois survived and prospered, until they were finally overwhelmed by the mighty armies of the new United States. = Seid gegrüßt, edler Hiawatha, Häuptling der mächtigen Irokesenvölker! Seit langem lebt euer Volk in der Nähe des großen und heiligen Sees Ontario in dem Land, das als der Staat New York in Nordamerika bekannt geworden ist. In den Nebeln des Altertums vereinigten sich die fünf Völker der Seneca, Onondaga, Mohawks, Cayugas und Oneida zu einer Nation, den Haudenosaunee, den Irokesen. Ohne Schriftsprache schufen die Weisen eures Volkes das große Friedensgesetz, das Vorbild für viele Verfassungen, darunter auch die der Vereinigten Staaten. Viele Jahre lang kämpfte euer Volk gegen große Feinde, wie die Huronen und die französischen und englischen Invasoren. Obwohl sie zahlenmäßig unterlegen und mit Waffen konfrontiert waren, die weitaus fortschrittlicher waren als die, die eure Krieger trugen, überlebten die Irokesen und gediehen, bis sie schließlich von den mächtigen Armeen der neuen Vereinigten Staaten überwältigt wurden.
Oh noble Hiawatha, listen to the cries of your people! They call out to you to lead them in peace and war, to rebuild the great longhouse and unite the tribes once again. Will you accept this challenge, great leader? Will you build a civilization that will stand the test of time? = Oh edler Hiawatha, höre auf die Schreie deines Volkes! Sie rufen nach Euch, um sie in Frieden und Krieg zu führen, um das große Langhaus wieder aufzubauen und die Stämme wieder zu vereinen. Werdet Ihr diese Herausforderung annehmen, großer Anführer? Könnt Ihr eine Zivilisation aufbauen, die dem Test der Zeit standhält?
Onondaga = Onondaga
Osininka = Osininka
Grand River = Grand River
Akwesasme = Akwesasne
Buffalo Creek = Buffalo Creek
Brantford = Brantford
Montreal = Montreal
Genesse River = Genesee River
Canandaigua Lake = Canandaigua Lake
Lake Simcoe = Simcoe
Salamanca = Salamanca
Gowanda = Gowanda
Cuba = Cuba
Akron = Akron
Kanesatake = Kanesatake
Ganienkeh = Ganienkeh
Cayuga Castle = Cayuga Castle
Chondote = Chondote
Canajoharie = Canajoharie
Nedrow = Nedrow
Oneida Lake = Oneida Lake
Kanonwalohale = Kanonwalohale
Green Bay = Green Bay
Southwold = Southwold
Mohawk Valley = Mohawk Valley
Schoharie = Schoharie
Bay of Quinte = Bay of Quinte
Kanawale = Kanawale
Kanatsiokareke = Kanatsiokareke
Tyendinaga = Tyendinaga
Hahta = Hahta

Persia = Persien
Darius I = Dareios I
Your continue existence is an embarrassment to all leaders everywhere! You must be destroyed! = Eure andauernde Existent ist eine Peinlichkeit für Herrscher überall. Ihr müsst zerstört werden!
Curse you! You are beneath me, son of a donkey driver! I will crush you! = Verfluchter! Ihr seid unter meiner Würde, Sohn eines Eselstreibers! Ich werde Euch zermalmen!
You mongrel! Cursed be you! The world will long lament your heinous crime! = Bastard! Verflucht seid Ihr! Die Welt wird Eure ruchlosen Verbrechen noch lange bejammern!
Peace be on you! I am Darius, the great and outstanding king of kings of great Persia... but I suppose you knew that. = Friede sei mit Euch! Ich bin Dareius, der herausragende König der Könige des großartigen Persischen Reiches... Allerdings nehme ich an, Ihr wisst das bereits.
In my endless magnanimity, I am making you this offer. You agree, of course? = In meiner endlosen Großzügigkeit unterbreite ich Euch dieses Angebot. Ihr nehmt es selbstverständlich an?
Good day to you! = Einen Guten Tag!
Ahh... you... = Oh... Sie...
Achaemenid Legacy = Das Vermächtnis der Achaemeniden
+10% Strength for all units during Golden Age = +10% Stärke für alle Einheiten im Goldenen Zeitalter
+1 Movement for all units during Golden Age = +1 Bewegung für alle Einheiten im Goldenen Zeitalter
The blessings of heaven be upon you, beloved king Darius of Persia! You lead a strong and wise people. In the morning of the world, the great Persian leader Cyrus revolted against the mighty Median empire and by 550 BC, the Medes were no more. Through cunning diplomacy and military prowess, great Cyrus conquered wealthy Lydia and powerful Babylon, his son conquering proud Egypt some years later. Over time, Persian might expanded into far away Macedonia, at the very door of the upstart Greek city-states. Long would Persia prosper until the upstart villain Alexander of Macedon, destroyed the great empire in one shocking campaign. = Der Segen des Himmels sei mit Euch, geliebter König Darius von Persien! Ihr führt ein starkes und weises Volk an. Am Morgen der Welt rebellierte der große persische Führer Cyrus gegen das mächtige medische Reich und um 550 v. Chr. gab es die Meder nicht mehr. Durch schlaue Diplomatie und militärisches Geschick eroberte der große Cyrus das reiche Lydien und das mächtige Babylon, sein Sohn eroberte einige Jahre später das stolze Ägypten. Mit der Zeit dehnte sich die persische Macht bis ins ferne Makedonien aus, direkt vor die Haustür der aufstrebenden griechischen Stadtstaaten. Lange sollte Persien gedeihen, bis der Emporkömmling Alexander von Makedonien das große Reich in einem schockierenden Feldzug zerstörte.
Darius, your people look to you to once again bring back the days of power and glory for Persia! The empire of your ancestors must emerge again, to triumph over its foes and to bring peace and order to the world! O king, will you answer the call? Can you build a civilization that will stand the test of time? = Darius, euer Volk blickt auf Euch, um noch einmal die Tage der Macht und des Ruhmes für Persien zurückzubringen! Das Reich Eurer Vorfahren muss wieder auferstehen, um über seine Feinde zu triumphieren und der Welt Frieden und Ordnung zu bringen! O König, werdet Ihr dem Aufruf folgen? Könnt Ihr eine Zivilisation aufbauen, die dem Test der Zeit standhält?
Persepolis = Persepolis
Parsagadae = Pasargadae
Susa = Susa
Ecbatana = Ekbatana
Tarsus = Tarsus
Gordium = Gordium
Bactra = Bactra
Sardis = Sardes
Ergili = Ergili
Dariushkabir = Dariushkabir
Ghulaman = Ghulaman
Zohak = Zohak
Istakhr = Istachr
Jinjan = Jinjan
Borazjan = Borazdschan
Herat = Herat
Dakyanus = Dakyanus
Bampur = Bampur
Turengtepe = Tureng Tepe
Rey = Rey
Thuspa = Tushpa
Hasanlu = Hasanlu
Gabae = Gabae
Merv = Merw
Behistun = Behistun
Kandahar = Kandahar
Altintepe = Altin Tepe
Bunyan = Bunyan
Charsadda = Charsadda
Uratyube = Ura-Tjube
Dura Europos = Dura Europos
Aleppo = Aleppo
Qatna = Qatna
Kabul = Kabul
Capisa = Capisa
Kyreskhata = Kyreskhata
Marakanda = Afrasiab
Peshawar = Peschawar
Van = Van
Pteira = Pteira
Arshada = Arshada
Artakaona = Artakaona
Aspabota = Aspabota
Autiyara = Autiyara
Bagastana = Bagastana
Baxtri = Baxtri
Darmasa = Darmasa
Daphnai = Daphnai
Drapsaka = Drapsaka
Eion = Eion
Gandutava = Gandutava
Gaugamela = Gaugamela
Harmozeia = Harmozeia
Ekatompylos = Ekatompylos
Izata = Izata
Kampada = Kampada
Kapisa = Kapisa
Karmana = Karmana
Kounaxa = Kounaxa
Kuganaka = Kuganaka
Nautaka = Nautaka
Paishiyauvada = Paishiyauvada
Patigrbana = Patigrbana
Phrada = Phrada

Polynesia = Polynesien
Kamehameha I = Kamehameha I
The ancient fire flashing across the sky is what proclaimed that this day would come, though I had foolishly hoped for a different outcome. = Von alters her hat ein über den Himmel blitzendes Feuer verkündet, dieser Tag werde kommen. Leichtsinnig hatte ich einen anderen Ausgang erhofft.
It is obvious now that I misjudged you and your true intentions. = Inzwischen ist es offensichtlich, dass ich Eure wahren Absichten falsch eingeschätzt hatte.
The hard-shelled crab yields, and the lion lies down to sleep. Kanaloa comes for me now. = Der Panzer der Krabbe gibt nach, und der Löwe bettet sich zum Schlaf. Kanaloa wird mich nun holen.
Aloha! Greetings and blessings upon you, friend. I am Kamehameha, Great King of this strand of islands. = Aloha! Grüße und Segen auf Euer Haupt, Freund. Ich bin Kamehameha, Großkönig dieser Inselkette.
Come, let our people feast together! = Kommt, lasst unsere Völker zusammen ein großes Bankett feiern!
Welcome, friend! = Willkommen, Freund!
Wayfinding = Pfadfinder
Can embark and move over Coasts and Oceans immediately = Kann sich sofort einschiffen und über Küsten und Ozeane bewegen
+[amount]% Strength if within [amount2] tiles of a [tileImprovement] = +[amount]% Stärke wenn innerhalb von [amount2] Feldern von [tileImprovement]
Greetings and blessings be upon you, Kamehameha the Great, chosen by the heavens to unite your scattered peoples. Oh mighty King, you were the first to bring the Big Island of Hawai'i under one solitary rule in 1791 AD. This was followed by the merging of all the remaining islands under your standard in 1810. As the first King of Hawai'i, you standardized the legal and taxation systems and instituted the Mamalahoe Kawanai, an edict protecting civilians in times of war. You ensured the continued unification and sovereignty of the islands by your strong laws and deeds, even after your death in 1819. = Seid gegrüßt und gesegnet, Kamehameha der Große, vom Himmel auserwählt, eure verstreuten Völker zu vereinen. Oh mächtiger König, Ihr wart der erste, der 1791 n. Chr. die Große Insel von Hawaii unter seine Alleinherrschaft brachte. Dem folgte die Vereinigung aller übrigen Inseln unter Eurer Flagge im Jahre 1810. Als erster König von Hawaii habt Ihr das Rechts- und Steuersystem vereinheitlicht und das Mamalahoe Kawanai eingeführt, ein Erlass zum Schutz der Zivilbevölkerung in Kriegszeiten. Durch Eure starken Gesetze und Taten habt Ihr die fortgesetzte Einigung und Souveränität der Inseln sichergestellt, auch nach eurem Tod 1819.
Oh wise and exalted King, your people wish for a kingdom of their own once more and require a leader of unparalleled greatness! Will you answer their call and don the mantle of the Lion of the Pacific? Will you build a kingdom that stands the test of time? = Oh weiser und erhabener König, euer Volk wünscht sich wieder ein eigenes Königreich und benötigt einen Führer von unvergleichlicher Größe! Werdet Ihr auf ihren Ruf antworten und den Mantel des Löwen des Pazifiks anlegen? Könnt Ihr eine Zivilisation aufbauen, die dem Test der Zeit standhält?
Honolulu = Honolulu
Samoa = Samoa
Tonga = Tonga
Nuku Hiva = Nuku Hiva
Raiatea = Raiatea
Aotearoa = Aotearoa
Tahiti = Tahiti
Hilo = Hilo
Te Wai Pounamu = Te Wai-Pounamu
Rapa Nui = Rapa Nui
Tuamotu = Tuamotu
Rarotonga = Rarotonga
Tuvalu = Tuvalu
Tubuai = Tubuai
Mangareva = Mangareva
Oahu = Oahu
Kiritimati = Kiritimati
Ontong Java = Ontong Java
Niue = Niue
Rekohu = Rekohu
Rakahanga = Rakahanga
Bora Bora = Bora Bora
Kailua = Kailua
Uvea = Uvea
Futuna = Futuna
Rotuma = Rotuma
Tokelau = Tokelau
Lahaina = Lahaina
Bellona = Bellona
Mungava = Mu Nggava
Tikopia = Tikopia
Emae = Émaé
Kapingamarangi = Kapingamarangi
Takuu = Takuu
Nukuoro = Nukuoro
Sikaiana = Sikaiana
Anuta = Anuta
Nuguria = Nuguria
Pileni = Pileni
Nukumanu = Nukumanu

Siam = Siam
Ramkhamhaeng = Ramkhamhaeng
You lowly, arrogant fool! I will make you regret of your insolence! = Ihr niederer, arroganter Narr! Ich werde Euch Eure Unverschämtheit bedauern lassen!
You scoundrel! I shall prepare to fend you off! = Ihr Schurke! Ich werde unverzüglich Vorbereitungen treffen, um Euch zurückzuwerfen!
Although I lost, my honor shall endure. I wish you good luck. = Obwohl ich verlor, wird meine Ehre überdauern. Ich wünsche Euch viel Glück.
I, Pho Kun Ramkhamhaeng, King of Siam, consider it a great honor that you have walked to visit my country of Siam. = Ich, Pho Kun Ramkhamhaeng, König von Siam, betrachte es als große Ehre, dass Ihr die weite Reise auf Euch genommen habt, um mein Land Siam zu besuchen.
Greetings. I believe this is a fair proposal for both parties. What do you think? = Ich grüße Euch. Ich glaube, dies ist ein fairer Vorschlag für beide Seiten. Was meint Ihr dazu?
Welcome. = Willkommen.
Father Governs Children = Vater und Kinder
Food and Culture from Friendly City-States are increased by 50% = Nahrung und Kultur aus befreundeten Stadtstaaten werden um 50% erhöht.
Greetings to you, Great King Ramkhamhaeng, leader of the glorious Siamese people! O mighty King, your people bow down before you in awe and fear! You are the ruler of Siam, an ancient country in the heart of Southeast Asia, a beautiful and mysterious land. Surrounded by foes, beset by bloody war and grinding poverty, the clever and loyal Siamese people have endured and triumphed. King Ramkhamhaeng, your empire was once part of the Khmer Empire, until the 13th century AD, when your ancestors revolted, forming the small Sukhothai kingdom. Through successful battle and cunning diplomacy, the tiny kingdom grew into a mighty empire, an empire which would dominate South East Asia for more than a century! = Sei gegrüßt, Großkönig Ramkhamhaeng, Führer des glorreichen siamesischen Volkes! O mächtiger König, euer Volk verneigt sich in Ehrfurcht und Furcht vor Euch! Ihr seid der Herrscher von Siam, einem alten Land im Herzen Südostasiens, einem schönen und geheimnisvollen Land. Umgeben von Feinden, bedrängt von blutigen Kriegen und drückender Armut, hat das kluge und treue siamesische Volk ausgehalten und triumphiert. König Ramkhamhaeng, euer Reich war einst Teil des Khmer-Reiches, bis zum 13. Jahrhundert n. Chr., als sich eure Vorfahren auflehnten und das kleine Königreich Sukhothai gründeten. Durch erfolgreiche Kämpfe und schlaue Diplomatie wuchs das winzige Königreich zu einem mächtigen Reich heran, ein Reich, das Südostasien für mehr als ein Jahrhundert beherrschen sollte!
Oh, wise and puissant King Ramkhamhaeng, your people need you to once again lead them to greatness! Can you use your wits and strength of arms to protect your people and defeat your foes? Can you build a civilization that will stand the test of time? = Oh, weiser und mächtiger König Ramkhamhaeng, euer Volk braucht Euch, um es noch einmal zu Größe zu führen! Könnt Ihr Euren Verstand und Eure Waffenstärke nutzen, um euer Volk zu schützen und Eure Feinde zu besiegen? Könnt Ihr eine Zivilisation aufbauen, die dem Test der Zeit standhält?
Sukhothai = Sukhothai
Si Satchanalai = Si Satchanalai
Muang Saluang = Muang Saluang
Lampang = Lampang
Phitsanulok = Phitsanulok
Kamphaeng Pet = Kamphaeng Pet
Nakhom Chum = Nakhon Chum
Vientiane = Vientiane
Nakhon Si Thammarat = Nakhon Si Thammarat
Martaban = Martaban
Nakhon Sawan = Nakhon Sawan
Chainat = Chai Nat
Luang Prabang = Luang Prabang
Uttaradit = Uttaradit
Chiang Thong = Chiang Thong
Phrae = Phrae
Nan = Nan
Tak = Tak
Suphanburi = Suphan Buri
Hongsawadee = Hongsawadee
Thawaii = Tavoy
Ayutthaya = Ayutthaya
Taphan Hin = Taphan Hin
Uthai Thani = Uthai Thani
Lap Buri = Lop Buri
Ratchasima = Ratchasima
Ban Phai = Ban Phai
Loci = Loei
Khon Kaen = Khon Kaen
Surin = Surin

Spain = Spanien
Isabella = Isabelle
God will probably forgive you... but I shall not. Prepare for war. = Gott mag Euch vergeben, aber ich nicht. Bereitet Euch auf Krieg vor.
Repugnant spawn of the devil! You will pay! = Widerwärtige Ausgeburt des Teufels! Das werdet Ihr büßen!
If my defeat is, without any doubt, the will of God, then I will accept it. = Wenn denn meine Niederlage, ohne jeden Zweifel, der Wille Gottes sei, so werde ich sie akzeptieren.
God blesses those who deserve it. I am Isabel of Spain. = Gott segnet diejenigen, die dessen würdig sind. Ich bin Isabella von Spanien.
I hope this deal will receive your blessing. = Ich hoffe dieser Handel wird Euren Segen erhalten.
Seven Cities of Gold = Die Sieben Goldenen Städte
Double Happiness from Natural Wonders = Verdoppelt Zufriedenheit von Naturwundern
Tile yields from Natural Wonders doubled = Verdoppelt Felderträge von Naturwundern
100 Gold for discovering a Natural Wonder (bonus enhanced to 500 Gold if first to discover it) = 100 Gold beim Entdecken eines Naturwunders (Bonus erhöht sich auf 500 Gold, wenn zuerst entdeckt)
Blessed Isabella, servant of God, holy queen of Castille and León! Your people greet and welcome you. You are the ruler of Spain, a beautiful and ancient country at the crossroads of the world between Europe and Africa, one shore on the Mediterranean and the other on the mighty Atlantic Ocean. The Spanish are a multicultural people with roots in the Muslim and Christian worlds. A seafaring race, Spanish explorers found and conquered much of the New World, and, for many centuries, its gold and silver brought Spain unrivalled wealth and power, making the Spanish court the envy of the world. = Gesegnete Isabella, Dienerin Gottes, heilige Königin von Kastilien und León! Euer Volk grüßt und heißt euch willkommen. Ihr seid die Herrscherin Spaniens, eines schönen und alten Landes an der Kreuzung der Welt zwischen Europa und Afrika, das eine Ufer am Mittelmeer, das andere am mächtigen Atlantik. Die Spanier sind ein multikulturelles Volk mit Wurzeln in der muslimischen und christlichen Welt. Als Seefahrervolk entdeckten und eroberten spanische Entdecker einen Großteil der Neuen Welt, und über viele Jahrhunderte hinweg bescherten sie Spanien mit ihrem Gold und Silber unvergleichlichen Reichtum und Macht, so dass der spanische Hof von der ganzen Welt beneidet wurde.
O fair and virtuous Isabella! Will you rebuild the Spanish empire and show the world again the greatness of your people? Will you take up the mantle of the holy monarchy, and vanquish your foes under heaven's watchful eyes? Your adoring subjects await your command! Will you build a civilization that stands the test of time? = O schöne und tugendhafte Isabella! Werdet Ihr das spanische Reich wieder aufbauen und der Welt erneut die Größe eures Volkes zeigen? Werdet Ihr den Mantel der heiligen Monarchie übernehmen und eure Feinde unter den wachsamen Augen des Himmels bezwingen? Eure anbetenden Untertanen erwarten Euer Kommando! Könnt Ihr eine Zivilisation aufbauen, die dem Test der Zeit standhält?
Madrid = Madrid
Barcelona = Barcelona
Seville = Sevilla
Cordoba = Cordoba
Toledo = Toledo
Santiago = Santiago
Murcia = Murcia
Valencia = Valencia
Zaragoza = Zaragoza
Pamplona = Pamplona
Vitoria = Vitoria
Santander = Santander
Oviedo = Oviedo
Jaen = Jaén
Logroño = Logroño
Valladolid = Valladolid
Palma = Palma
Teruel = Teruel
Almeria = Almería
Leon = León
Zamora = Zamora
Mida = Mida
Lugo = Lugo
Alicante = Alicante
Càdiz = Cádiz
Eiche = Elche
Alcorcon = Alcorcón
Burgos = Burgos
Vigo = Vigo
Badajoz = Badajoz
La Coruña = La Coruña
Guadalquivir = Guadalquivir
Bilbao = Bilbao
San Sebastian = San Sebastián
Granada = Granada
Mérida = Mérida
Huelva = Huelva
Ibiza = Ibiza
Las Palmas = Las Palmas
Tenerife = Teneriffa

Songhai = Songhai
Askia = Askia
You are an abomination to heaven and earth, the chief of ignorant savages! You must be destroyed! = Ihr seid eine Abscheulichkeit vor Himmel und Erde, ein Anführer ignoranter Wilder! Ihr müsst zerstört werden!
Fool! You have doomed your people to fire and destruction! = Narr! Ihr habt soeben Euer Volk zu Feuer und Zerstörung verdammt!
We have been consumed by the fires of hatred and rage. Enjoy your victory in this world - you shall pay a heavy price in the next! = Wir wurden aufgezehrt durch die Feuer des Hasses und der Raserei. Genießt Euren Sieg in dieser Welt - in der nächsten werdet Ihre einen heftigen Preis dafür bezahlen!
I am Askia of the Songhai. We are a fair people - but those who cross us will find only destruction. You would do well to avoid repeating the mistakes others have made in the past. =  Ich bin Askia von den Songhai. Wir sind ein gerechtes Volk - aber diejenigen, die uns unehrenhaft behandeln, werden nur Zerstörung ernten. Ihr würdet gut daran tun, aus den Fehlern, die andere in der Vergangenheit begangen haben, eine Lehre zu ziehen.
Can I interest you in this deal? = Kann ich Euch an diesem Handel interessieren?
River Warlord = Fluss-Bandenchef
Receive triple Gold from Barbarian encampments and pillaging Cities = Erhalte dreimal soviel Gold von Barbarenlagern und beim Plündern von Städten
Embarked units can defend themselves = Eingeschiffte Einheiten können sich selbst verteidigen.
May the blessings of God, who is greatest of all, be upon you Askia, leader of the Songhai people! For many years your kingdom was a vassal of the mighty West African state of Mali, until the middle of the 14th century, when King Sunni Ali Ber wrested independence from the Mali, conquering much territory and fighting off numerous foes who sought to destroy him. Ultimately, his conquest of the wealthy cities of Timbuktu and Jenne gave the growing Songhai empire the economic power to survive for some 100 years, until the empire was destroyed by foes with advanced technology - muskets against spearmen. = Möge der Segen Gottes, der der Größte von allen ist, mit Euch Askia, Führer des Songhai-Volkes, sein! Viele Jahre lang war euer Königreich ein Vasall des mächtigen westafrikanischen Staates Mali, bis zur Mitte des 14. Jahrhunderts, als König Sunni Ali Ber den Mali die Unabhängigkeit entriss, großes Gebiet eroberte und zahlreiche Feinde abwehrte, die ihn vernichten wollten. Letztendlich gab seine Eroberung der reichen Städte Timbuktu und Jenne dem wachsenden Songhai-Reich die wirtschaftliche Kraft, um etwa 100 Jahre lang zu überleben, bis das Reich von Feinden mit fortschrittlicher Technologie - Musketen gegen Speerträger - zerstört wurde.
King Askia, your people look to you to lead them to glory. To make them powerful and wealthy, to keep them supplied with the weapons they need to defeat any foe. Can you save them from destruction, oh King? Can you build a civilization that will stand the test of time? = König Askia, euer Volk erwartet von Euch, dass Ihr es zu Ruhm und Ehre führt. Ihr sollt es mächtig und wohlhabend machen und es mit den Waffen versorgen, die es braucht, um jeden Feind zu besiegen. Könnt Ihr es vor dem Untergang bewahren, oh König? Könnt Ihr eine Zivilisation aufbauen, die dem Test der Zeit standhält?
Gao = Gao
Tombouctu = Timbuktu
Jenne =  Djenné
Taghaza = Taghaza
Tondibi = Tondibi
Kumbi Saleh = Koumbi Saleh
Kukia = Kukia
Walata = Walata
Tegdaoust = Tegdaoust
Argungu = Argungu
Gwandu = Gwandu
Kebbi = Birnin Kebbi
Boussa = Bussa
Motpi = Mopti
Bamako = Bamako
Wa = Wa
Kayes = Kayes
Awdaghost = Aoudaghost
Ouadane = Ouadane
Dakar = Dakar
Tadmekket = Tadmekket
Tekedda = Tekedda
Kano = Kano
Agadez = Agadez
Niamey = Niamey
Torodi = Torodi
Ouatagouna = Ouattagouna
Dori = Dori
Bamba = Bamba
Segou = Ségou

Mongolia = Mongolei
Genghis Khan = Dschingis Kahn
You stand in the way of my armies. Let us solve this like warriors! = Ihr steht meinen Armeen im Weg. Lasst uns das wie Krieger regeln!
No more words. Today, Mongolia charges toward your defeat. = Genug der Worte. Heute gallopiert das mongolische Volk für Eure Niederlage!
You have hobbled the Mongolian clans. My respect for you nearly matches the loathing. I am waiting for my execution. = Ihr habt die Mongolischen Klans gefesselt. Mein Respekt erreicht beinahe meine Verachtung. Ich erwarte meine Hinrichtung.
I am Temuujin, conqueror of cities and countries. Before me lie future Mongolian lands. Behind me is the only cavalry that matters. = Ich bin Temuujin, der Eroberer von Städten und Ländern. Vor mir liegen zukünfige mongolische Ländereien, hinter mir reitet die einzige Kavallerie, die zählt.
I am not always this generous, but we hope you take this rare opportunity we give you. = Ich bin nicht immer so großzügig, aber wir hoffen, dass Ihr diese seltene Gelegenheit nutzt, die wir dir bieten.
So what now? = Was nun?
Mongol Terror = Mongolischer Terror
+30% Strength when fighting City-State units and cities = 30% Stärke im Kampf gegen Stadtstaaten-Einheiten und -Städte.
Greetings, o great Temuujin, immortal emperor of the mighty Mongol Empire! Your fists shatter walls of cities and your voice brings despair to your enemies. O Khan! You united the warring tribes of Northern Asia into a mighty people, creating the greatest cavalry force the world has ever witnessed. Your people's cunning diplomacy divided their enemies, making them weak and helpless before Mongolia's conquering armies. In a few short years, your people's soldiers conquered most of China and Eastern Asia, and the empire continued to grow until it reached west into Europe and south to Korea. Indeed, it was the greatest empire ever seen, dwarfing those pathetic conquests of the Romans or the Greeks. = Seid gegrüßt, o großer Temuujin, unsterblicher Kaiser des mächtigen Mongolenreiches! Eure Fäuste zerschmettern Mauern von Städten und eure Stimme bringt eure Feinde zur Verzweiflung. O Khan! Ihr habt die kriegerischen Stämme Nordasiens zu einem mächtigen Volk vereinigt und die größte Reitertruppe geschaffen, die die Welt je gesehen hat. Die schlaue Diplomatie eures Volkes spaltete die Feinde und machte sie schwach und hilflos gegenüber den erobernden Armeen der Mongolei. In wenigen Jahren eroberten die Soldaten eures Volkes den größten Teil Chinas und Ostasiens, und das Reich wuchs weiter, bis es im Westen nach Europa und im Süden nach Korea reichte. In der Tat war es das größte Reich, das je gesehen wurde, und stellte die erbärmlichen Eroberungen der Römer oder Griechen in den Schatten.
Temuujin, your people call upon you once more to lead them to battle and conquest. Will the world once again tremble at the thunderous sound of your cavalry, sweeping down from the steppes? Will you build a civilization that stands the test of time? = Temuujin, euer Volk ruft Euch noch einmal, um es in die Schlacht und Eroberung zu führen. Wird die Welt noch einmal vor dem donnernden Klang eurer Kavallerie erbeben, die von den Steppen herabfegt? Könnt Ihr es vor dem Untergang bewahren, oh König? Könnt Ihr eine Zivilisation aufbauen, die dem Test der Zeit standhält?
Karakorum = Karakorum
Beshbalik = Beshbaliq
Turfan = Turpan
Hsia = Hsia
Old Sarai = Alt-Sarai
New Sarai = Neu-Sarai
Tabriz = Tabriz
Tiflis = Tiflis
Otrar = Otrar
Sanchu = Sanchu
Kazan = Kazan
Almarikh = Almarikh
Ulaanbaatar = Ulaanbaatar
Hovd = Chowd
Darhan = Darhan
Dalandzadgad = Dalandzadgad
Mandalgovi = Mandalgobi
Choybalsan = Tschoibalsan
Erdenet = Erdenet
Tsetserieg = Tsetserleg
Baruun-Urt = Baruun-Urt
Ereen = Eren Hot
Batshireet = Batshireet
Choyr = Tschoir
Ulaangom = Ulaangom
Tosontsengel = Tosontsengel
Altay = Altai
Uliastay = Uliastai
Bayanhongor = Bajanchongor
Har-Ayrag = Har-Airag
Nalayh = Nalaich
Tes = Tes

Aztecs = Azteken
Montezuma I = Montezuma I
Xi-miqa-can! Xi-miqa-can! Xi-miqa-can! (Die, die, die!) = Xi-miqa-can! Xi-miqa-can! Xi-miqa-can! (Sterbt, sterbt, sterbt!)
Excellent! Let the blood flow in raging torrents! = Ausgezeichnet! Lasst das Blut in reißenden Strömen fließen!
Monster! Who are you to destroy my greatness? = Ungeheuer! Wer seid Ihr, dass Ihr meine Größe zerstört?
What do I see before me? Another beating heart for my sacrificial fire. = Was sehe ich vor mir? Ein weiteres schlagendes Herz für mein Opferfeuer.
Accept this agreement or suffer the consequences. = Akzeptiert diese Vereinbarung oder erleidet die Konsequenzen.
Welcome, friend. = Willkommen, Freund.
Sacrificial Captives = Geopferte Gefangene
Earn [amount]% of killed [unitType] unit's [param] as [stat] = Erhalte [amount]% von getöteten [unitType] Einheiten [param] als [stat]
Welcome, O divine Montezuma! We grovel in awe at your magnificence! May the heaven shower all manner of good things upon you all the days of your life! You are the leader of the mighty Aztec people, wandering nomads from a lost home in the north who in the 12th century came to live in the mesa central in the heart of what would come to be called Mexico. Surrounded by many tribes fighting to control the rich land surrounding the sacred lakes of Texcoco, Xaltocan and Zampango, through cunning alliances and martial prowess, within a mere two hundred years, the Aztecs came to dominate the Central American basin, ruling a mighty empire stretching from sea to sea. But the empire fell at last under the assault of foreign devils - the accursed Spaniards! - wielding fiendish weapons the likes of which your faithful warriors had never seen. = Willkommen, oh göttlicher Montezuma! Wir kriechen in Ehrfurcht vor eurer Pracht! Möge der Himmel alle möglichen guten Dinge über Euch regnen lassen, alle Tage Eures Lebens! Ihr seid der Anführer des mächtigen Aztekenvolkes, wandernde Nomaden aus einer verlorenen Heimat im Norden, die im 12. Jahrhundert in die Mesa Central im Herzen dessen, was später Mexiko genannt werden sollte, kamen. Umgeben von vielen Stämmen, die um die Kontrolle über das reiche Land rund um die heiligen Seen von Texcoco, Xaltocan und Zampango kämpften, gelang es den Azteken durch schlaue Allianzen und kriegerische Fähigkeiten innerhalb von nur zweihundert Jahren, das mittelamerikanische Becken zu dominieren und ein mächtiges Reich zu beherrschen, das sich von Meer zu Meer erstreckte. Aber das Reich fiel schließlich unter dem Angriff fremder Teufel - der verfluchten Spanier! - mit teuflischen Waffen, wie sie eure treuen Krieger noch nie gesehen hatten.
O great king Montezuma, your people call upon you once more, to rise up and lead them to glory, bring them wealth and power, and give them dominion over their foes and rivals. Will you answer their call, glorious leader? Will you build a civilization that stands the test of time? = O großer König Montezuma, euer Volk ruft noch einmal nach Euch, um sich zu erheben und es zu Ruhm zu führen, ihm Reichtum und Macht zu bringen und ihm die Herrschaft über seine Feinde und Rivalen zu geben. Werdet Ihr ihrem Ruf folgen, glorreicher Anführer? Könnt Ihr eine Zivilisation aufbauen, die dem Test der Zeit standhält?
Tenochtitlan = Tenochtitlan
Teotihuacan = Teotihuacan
Tlatelolco = Tlatelolco
Texcoco = Texcoco
Tlaxcala = Tlaxcala
Calixtlahuaca = Calixtlahuaca
Xochicalco = Xochicalco
Tlacopan = Tlacopan
Atzcapotzalco = Atzcapotzalco
Tzintzuntzan = Tzintzuntzan
Malinalco = Malinalco
Tamuin = Tamuin
Teayo = Teayo
Cempoala = Cempoala
Chalco = Chalco
Tlalmanalco = Tlalmanalco
Ixtapaluca = Ixtapaluca
Huexotla = Huexotla
Tepexpan = Tepexpan
Tepetlaoxtoc = Tepetlaoxtoc
Chiconautla = Chiconautla
Zitlaltepec = Zitlaltepec
Coyotepec = Coyotepec
Tequixquiac = Tequixquiac
Jilotzingo = Jilotzingo
Tlapanaloya = Tlapanaloya
Tultitan = Tultitan
Ecatepec = Ecatepec
Coatepec = Coatepec
Chalchiuites = Chalchiuites
Chiauhita = Chiauhita
Chapultepec = Chapultepec
Itzapalapa = Itzapalapa
Ayotzinco = Ayotzinco
Iztapam = Iztapam

Inca = Inka
Pachacuti = Pachacútec
Resistance is futile! You cannot hope to stand against the mighty Incan empire. If you will not surrender immediately, then prepare for war! = Widerstand ist zwecklos! Ihr könnt nicht darauf hoffen, sich gegen das mächtige Reich der Inka zu stellen. Wenn Ihr nicht sofort kapituliert, dann bereitet Euch auf einen Krieg vor!
Declare war on me?!? You can't, because I declare war on you first! = Mir Krieg erklären? Unmöglich, ich erkläre den Krieg zuerst!
How did you darken the sun? I ruled with diligence and mercy—see that you do so as well. = Wie konntet Ihr die Sonne verdunkeln? Ich führte mit Sorgfalt und Gnade - seht zu, dass Ihr dies ebenso haltet.
How are you? You stand before Pachacuti Inca Yupanqui. = Wie geht es Euch? Ihr steht vor Pachacútec Inka Yupanqui.
The Incan people offer this fair trade. = Das Volk der Inka bietet diesen fairen Handel.
How are you doing? = Wie geht es Euch?
What do you want now? = Was wollt Ihr denn nun schon wieder?
Great Andean Road = Die Große Andenstraße
Maintenance on roads & railroads reduced by [amount]% = Wartungsaufwand für Straßen & Schienen reduziert um [amount]%
No Maintenance costs for improvements in [tileFilter] tiles = Keine Wartungskosten für Verbesserungen auf [tileFilter]
Units ignore terrain costs when moving into any tile with Hills = Einheiten ignorieren Geländekosten beim Betreten von Hügeln
Oh ye who remakes the world, your loyal subjects greet you, King Pachacuti Sapa Inca, ruler of Tawantinsuyu and the Inca people! From the beginnings in the small state of Cusco, the Incans displayed their potential for greatness, marching to war against their many enemies, crushing their armies into dust and carving for themselves a mighty empire stretching from Ecuador to Chile. Indeed, they built the greatest empire ever seen in pre-Columbian America. More than mere soldiers, your people were great builders and artists as well, and the remnants of their works still awe and inspire the world today. = Oh Ihr, der ihr die Welt umgestaltet, eure treuen Untertanen grüßen Euch, König Pachacútec Sapa Inka, Herrscher von Tawantinsuyu und dem Volk der Inka! Von den Anfängen im kleinen Staat Cusco aus zeigten die Inka ihr Potenzial für Größe, zogen in den Krieg gegen ihre vielen Feinde, zerschlugen deren Armeen zu Staub und schufen sich ein mächtiges Reich, das sich von Ecuador bis nach Chile erstreckte. In der Tat errichteten sie das größte Reich, das es im präkolumbianischen Amerika je gab. Sie waren mehr als nur Soldaten, die Menschen eures Volkes waren auch große Baumeister und Künstler, und die Überreste ihrer Werke beeindrucken und inspirieren die Welt noch heute.
Oh King Pachacuti, truly are you called 'Earth Shaker'! Will you once again call upon the ground itself to a fight at your side? Your armies await your signal. Will you restore the glory of your empire? Can you build a civilization that will stand the test of time? = Oh König Pachacútec, wahrlich, man nennt Euch 'Welterschütterer'! Werdet Ihr noch einmal den Erdboden selbst zu einem Kampf an Eurer Seite aufrufen? Eure Armeen warten auf euer Signal. Werdet Ihr den Ruhm Eures Reiches wiederherstellen? Könnt Ihr eine Zivilisation aufbauen, die dem Test der Zeit standhält?
Cuzco = Cusco
Tiwanaku = Tiwanaku
Machu = Macchu
Ollantaytambo = Ollantaytambo
Corihuayrachina = orihuayrachina
Huamanga = Huamanga
Rumicucho = Rumicucho
Vilcabamba = Vilcabamba
Vitcos = Vitcos
Andahuaylas = Andahuaylas
Ica = Ica
Arequipa = Arequipa
Nasca = Nazca
Atico = Atico
Juli = Julí
Chuito = Chuito
Chuquiapo = Chuquiapo
Huanuco Pampa = Huanuco Pampa
Tamboccocha = Tamboccocha
Huaras = Huaras
Riobamba = Riobamba
Caxamalca = Caxamalca
Sausa = Sausa
Tambo Colorado = Tambo Colorado
Huaca = Huaca
Tumbes = Tumbes
Chan Chan = Chan Chan
Sipan = Sipan
Pachacamac = Pachacamac
Llactapata = Llactapata
Pisac = Pisac
Kuelap = Kuelap
Pajaten = Pajatén
Chucuito = Chucuito
Choquequirao = Choquequirao

Denmark = Dänemark
Harald Bluetooth = Harald 'Blauzahn' Gormsson
If I am to be honest, I tire of those pointless charades. Why don't we settle our disputes on the field of battle, like true men? Perhaps the skalds will sing of your valor... or mine! = Wenn ich ehrlich sein soll, habe ich genug von diesen sinnlosen Scharaden. Warum legen wir unsere Streitigkeiten nicht auf dem Schlachtfeld bei, wie wahre Männer? Vielleicht werden die Skalden von Eurem Mut singen... oder meinem!
Ahahah! You seem to show some skills of a true Viking! Too bad that I'll probably kill you! = Ahahah! Sie scheinen einige Fähigkeiten eines wahren Wikingers zu zeigen! Zu schade, dass ich dich wahrscheinlich töten werde!
Loki must have stood by you, for a common man alone could not have defeated me... Oh well! I will join the einherjar in Valhalla and feast, while you toil away here. = Loki muss Euch beigestanden haben, denn ein gewöhnlicher Mann allein hätte mich nicht besiegen können... Nun gut! Ich werde mich den Einherjer in Walhalla anschließen und schlemmen, während Sie sich hier abmühen.
Harald Bluetooth bids you welcome to his lands, a Viking unlike any the seas and lands have ever known! Hah, are you afraid? = Harald Blauzahn heißt Euch in seinem Land willkommen - ein Wikinger, wie ihn die Meere und Länder noch nie gesehen haben! Hah, habt Ihr Angst?
This is a fine deal! Even a drunk beggar would agree! = Ein feiner Tausch. Selbst ein trunkener Bettler würde zustimmen!
Hail to you. = Heil sei Dir.
Viking Fury = Wikinger-Raserei
+1 Movement for all embarked units = +1 Bewegung für alle eingeschifften Einheiten
Units pay only 1 movement point to disembark = Einheit benötigt nur einen Bewegungspunkt zum ausschiffen
Melee units pay no movement cost to pillage = Nahkampfeinheiten zahlen keine Bewegungskosten beim Plündern
Honor and glory be yours, Harald Bluetooth Gormsson, mighty heir of King Gorm of the Old and Thyra Dannebod. Not only were you victorious on the battlefield against the armies of Norway, you also completed massive construction project across the land - numerous Ring Fortresses to protect the populace from invasion and internal strife. You successfully drove off waves of German settlers in 983 AD and sheltered your kingdom from unwanted foreign influence. = Ehre und Ruhm seien Euch gewiss, Harald I. „Blauzahn“ Gormsson, mächtiger Erbe von König Gorm der Alte und Thyra Danebod. Ihr wart nicht nur auf dem Schlachtfeld gegen die Armeen Norwegens siegreich, sondern habt auch ein gewaltiges Bauprojekt im ganzen Land vollendet - zahlreiche Ringfestungen zum Schutz der Bevölkerung vor Invasionen und inneren Unruhen. Im Jahr 983 n. Chr. habt Ihr erfolgreich Wellen von deutschen Siedlern vertrieben und euer Königreich vor unerwünschtem fremden Einfluss geschützt.
Stalwart Viking, the time for greatness is upon you once more. You are called to rise up and lead your people to renewed power and triumph! Will you make the world shudder once more at the very thought of your great armies of Northsmen? Will you let the Viking battle cry ring out across the crashing waves? Will you build a civilization to stand the test of time? = Standhafter Wikinger, die Zeit für Größe ist wieder einmal über euch gekommen. Ihr seid aufgerufen, Euch zu erheben und euer Volk zu neuer Macht und zum Triumph zu führen! Werdet Ihr die Welt beim bloßen Gedanken an eure großen Armeen von Nordmännern noch einmal erzittern lassen? Werdet Ihr den Schlachtruf der Wikinger über die krachenden Wellen erschallen lassen? Könnt Ihr eine Zivilisation aufbauen, die dem Test der Zeit standhält?
Copenhagen = Kopenhagen
Aarhus = Aarhus
Kaupang = Kaupang
Ribe = Ripen
Viborg = Viborg
Tunsberg = Tunsberg
Roskilde = Roskilde
Hedeby = Hedeby
Oslo = Oslo
Jelling = Jelling
Truso = Trusø
Bergen = Bergen
Faeroerne = Færøerne
Reykjavik = Reykjavik
Trondheim = Trondheim
Godthab = Godthåb
Helluland = Helluland
Lillehammer = Lillehammer
Markland = Markland
Elsinore = Elsinore
Sarpsborg = Sarpsborg
Odense = Odense
Aalborg = Aalborg
Stavanger = Stavanger
Vorbasse = Vorbasse
Schleswig = Schleswig
Kristiansand = Kristiansand
Halogaland = Helgeland
Randers = Randers
Fredrikstad = Fredrikstad
Kolding = Kolding
Horsens = Horsens
Tromsoe = Tromsø
Vejle = Vejle
Koge = Koge
Sandnes = Sandnes
Holstebro = Holstebro
Slagelse = Slagelse
Drammen = Drammen
Hillerod = Hillerød
Sonderborg = Sønderborg
Skien = Skien
Svendborg = Svendborg
Holbaek = Holbæk
Hjorring = Hjørring
Fladstrand = Fladstrand
Haderslev = Haderslev
Ringsted = Ringsted
Skrive = Skrive

The Huns = Die Hunnen
Attila the Hun = Attila der Hunne
I grow tired of this throne. I think I should like to have yours instead. = Ich bin diesem Thron überdrüssig geworden. Ich denke, ich würde stattdessen gerne deinen haben.
Now what is this?! You ask me to add your riches to my great avails. The invitation is accepted. = Was soll das jetzt? Du bittest mich, deine Reichtümer zu meinen großen Erfolgen hinzuzufügen. Die Einladung ist angenommen.
My people will mourn me not with tears, but with human blood. = Mein Volk wird mich nicht mit Tränen, sondern mit Menschenblut betrauern.
You are in the presence of Attila, scourge of Rome. Do not let hubris be your downfall as well. = Ihr befindet Euch in der Gegenwart von Attila, der Geißel Roms. Lasst nicht zu, dass Hybris auch Euer Verhängnis wird.
This is better than you deserve, but let it not be said that I am an unfair man. = Das ist besser, als Ihr es verdient, aber man soll nicht sagen, dass ich ein ungerechter Mann bin.
Good day to you. = Schönen Tag noch.
Scourge of God = Geißel Gottes
"Borrows" city names from other civilizations in the game = "Leiht" sich Städtenamen von anderen Zivilisationen im Spiel
Starts with [tech] = Startet mit [tech]
Cities are razed [amount] times as fast = Städte werden [amount] mal schneller ausgelöscht
Your men stand proudly to greet you, Great Attila, grand warrior and ruler of the Hunnic empire. Together with your brother Bleda you expanded the boundaries of your empire, becoming the most powerful and frightening force of the 5th century. You bowed the Eastern Roman Emperors to your will and took kingdom after kingdom along the Danube and Nisava Rivers. As the sovereign ruler of the Huns, you marched your army across Europe into Gaul, planning to extend your already impressive lands all the way to the Atlantic Ocean. Your untimely death led to the quick disintegration and downfall of your empire, but your name and deeds have created an everlasting legacy for your people.  = Stolz stehen eure Männer, um euch zu begrüßen, Großer Attila, großartiger Krieger und Herrscher des hunnischen Reiches. Zusammen mit eurem Bruder Bleda habt ihr die Grenzen eures Reiches erweitert und wurdet zur mächtigsten und furchterregendsten Kraft des 5. Jahrhunderts. Ihr habt die oströmischen Kaiser eurem Willen unterworfen und ein Königreich nach dem anderen entlang der Flüsse Donau und Nisava erobert. Als überlegener Herrscher der Hunnen habt Ihr eure Armee quer durch Europa nach Gallien geführt mit der Absicht eure bereits beeindruckenden Ländereien bis zum Atlantischen Ozean auszudehnen. Euer vorzeitiger Tod führte zum schnellen Zerfall und Untergang Eures Reiches, aber Euer Name und Eure Taten haben ein ewiges Vermächtnis für euer Volk geschaffen.
Fearsome General, your people call for the recreation of a new Hunnic Empire, one which will make the exploits and histories of the former seem like the faded dreaming of a dying sun. Will you answer their call to regain your rightful prominence and glory? Will you mount your steadfast steed and lead your armies to victory? Will you build a civilization that stands the test of time?  = Furchterregender General, Euer Volk ruft nach der Wiedererschaffung eines neuen hunnischen Reiches, in welchem die Heldentaten und Geschichten des alten Reiches wie die verblichenen Träume einer sterbenden Sonne erscheinen werden. Werdet Ihr dem Ruf folgen und Euren rechtmäßigen Rang und Ruhm wiedererlangen? Werdet Ihr Euer standhaftes Ross besteigen und Eure Armeen zum Sieg führen? Könnt Ihr eine Zivilisation aufbauen, die dem Test der Zeit standhält?
Atilla's Court = Atilla's Hof

The Netherlands = Die Niederlande
William of Orange = Wilhelm von Oranien
As much as I despise war, I consider it a, hahaha, contribution to the common cause to erase your existence. = So sehr ich den Krieg verachte, betrachte ich ihn als einen, hahaha, Beitrag zur gemeinsamen Sache, um Eure Existenz auszulöschen.
You call yourself an exalted ruler, but I see nothing more than a smartly dressed barbarian! = Ihr nennt Euch einen erhabenen Herrscher, aber ich sehe nichts weiter als einen elegant gekleideten Barbaren!
My God, be merciful to my soul. My God, feel pity for this... my poor people! = Mein Gott, sei meiner Seele gnädig. Mein Gott, habe Mitleid mit diesem... meinem armen Volk!
I am William of Orange, stadtholder of The Netherlands. Did you need anything? I still have a lot to do. = Ich bin Wilhelm von Oranien, Statthalter der Niederlande. Braucht Ihr etwas? Ich habe noch eine Menge zu tun.
I believe I have something that may be of some importance to you. = Ich glaube, ich habe etwas, das für Euch von Bedeutung sein könnte.
Once again, greetings. = Nochmals, viele Grüße.
Dutch East India Company = Niederländische Ostindien-Kompanie
Retain [amount]% of the happiness from a luxury after the last copy has been traded away = Behalte [amount]% der Zufriedenheit eines Luxusguts, nachdem das letzte Exemplar weggehandelt worden ist
Hail stalwart Prince William of Orange, liberator of the Netherlands and hero to the Dutch people. It was your courageous effort in the 1568 rebellion against Spanish dominion that led the Dutch to freedom, and ultimately resulted in the Eighty Years' War. Your undertaking allowed for the creation of one of Europe's first modern republics, the Seven United Provinces. You gave your life to the rebellion, falling at the hands of an assassin in 1584, but your death would only serve to embolden the people's charge, and your legacy as "Father of the Fatherland" will stand as a symbol of Dutch independence for all time. = Gegrüßt sei der tapfere Prinz Wilhelm von Oranien, Befreier der Niederlande und Held des niederländischen Volkes. Es war Euer mutiger Einsatz in der Rebellion gegen die spanische Herrschaft im Jahr 1568, der die Niederländer in die Freiheit führte und schließlich in den Achtzigjährigen Krieg mündete. Euer Einsatz ermöglichte die Gründung einer der ersten modernen Republiken in Europa, der Sieben Vereinigten Provinzen. Ihr gabt euer Leben für die Rebellion und seid 1584 einem Attentäter zum Opfer gefallen, aber euer Tod sollte nur dazu dienen, die Anklage des Volkes zu bestärken, und euer Vermächtnis als "Vater des Vaterlandes" wird für alle Zeiten als Symbol der niederländischen Unabhängigkeit stehen.
Brave prince, the people again yearn for the wise stewardship your wisdom afforded them. Can you once again secure the sovereignty of your kingdom and lead your people to greatness? Can you build a civilization that stands the test of time? = Mutiger Fürst, das Volk sehnt sich wieder nach der weisen Führung, die Ihr ihm gewährt habt. Könnt Ihr noch einmal die Souveränität eures Königreichs sichern und euer Volk zu Größe führen? Könnt Ihr eine Zivilisation aufbauen, die dem Test der Zeit standhält?
Amsterdam = Amsterdam
Rotterdam = Rotterdam
Utrecht = Utrecht
Groningen = Groningen
Breda = Breda
Nijmegen = Nijmegen
Den Haag = Den Haag
Haarlem = Haarlem
Arnhem = Arnhem
Zutphen = Zutphen
Maastricht = Maastricht
Tilburg = Tilburg
Eindhoven = Eindhoven
Dordrecht = Dordrecht
Leiden = Leiden
Hertogenbosch = Hertogenbosch
Almere = Almere
Alkmaar = Alkmaar
Brielle = Brielle
Vlissingen = Vlissingen
Apeldoorn = Apeldoorn
Enschede = Enschede
Amersfoort = Amersfoort
Zwolle = Zwolle
Venlo = Venlo
Uden = Uden
Grave = Grave
Delft = Delft
Gouda = Gouda
Nieuwstadt = Nieuwstadt
Weesp = Weesp
Coevorden = Coevorden
Kerkrade = Kerkrade

Sweden = Schweden
Gustavus Adolphus = Gustav Adolf
The Hakkapeliittas will ride again and your men will fall just at the sight of my cavalry! God with us! = Die Hakkapeliittas werden wieder reiten und eure Männer werden beim Anblick meiner Kavallerie fallen! Gott ist mit uns!
Ha ha ha, captain Gars will be very glad to head out to war again. = Ha ha ha, Hauptmann Gars wird sehr froh sein, wieder in den Krieg zu ziehen.
I am Sweden's king. You can take my lands, my people, my kingdom, but you will never reach the House of Vasa. = Ich bin der König von Schweden. Ihr könnt meine Ländereien, mein Volk und mein Königreich einnehmen, aber ihr werdet niemals das Haus Wasa erreichen.
Stranger, welcome to the Snow King's kingdom! I am Gustavus Adolphus, member of the esteemed House of Vasa = Fremder, willkommen im Reich des Schneekönigs! Ich bin Gustav Adolf, Mitglied des angesehenen Hauses Wasa
My friend, it is my belief that this settlement can benefit both our peoples. = Mein Freund, ich bin überzeugt, dass diese Einigung für unsere beiden Völker von Nutzen sein kann.
Oh, welcome! = Oh, Willkommen!
Oh, it is you. = Oh, Ihr seid es.
Nobel Prize = Nobelpreis
When declaring friendship, both parties gain a [amount]% boost to great person generation = Wenn eine Freundschaft erklärt wird, erhalten beide Parteien einen [amount]% Boost für die Generierung Großartiger Persönlichkeiten
Gain [amount] Influence with a [param] gift to a City-State = Erhalte [amount] Einfluss für ein [param] Geschenk an einen Stadtstaat
All hail the transcendent King Gustavus Adolphus, founder of the Swedish Empire and her most distinguished military tactician. It was during your reign that Sweden emerged as one of the greatest powers in Europe, due in no small part to your wisdom, both on and off the battlefield. As king, you initiated a number of domestic reforms that ensured the economic stability and prosperity of your people. As the general who came to be known as the "Lion of the North," your visionary designs in warfare gained the admiration of military commanders the world over. Thanks to your triumphs in the Thirty Years' War, you were assured a legacy as one of history's greatest generals. = Gegrüßt sei der überragende König Gustav Adolf, der Gründer des schwedischen Reiches und sein bedeutendster Militärtaktiker. Während eurer Regierungszeit entwickelte sich Schweden zu einer der größten Mächte Europas, was nicht zuletzt auf Eure Weisheit auf und abseits des Schlachtfelds zurückzuführen ist. Als König habt Ihr eine Reihe innenpolitischer Reformen eingeleitet, die die wirtschaftliche Stabilität und den Wohlstand eures Volkes sicherten. Als General, der als "Löwe des Nordens" bekannt wurde, erlangten Eure visionären Pläne in der Kriegsführung die Bewunderung von Feldherren in aller Welt. Dank Eurer Triumphe im Dreißigjährigen Krieg wurde Euch ein Vermächtnis als einer der größten Generäle der Geschichte zuteil.
Oh noble King, the people long for your prudent leadership, hopeful that once again they will see your kingdom rise to glory. Will you devise daring new strategies, leading your armies to victory on the theater of war? Will you build a civilization that stands the test of time? = Oh edler König, das Volk sehnt sich nach Eurer umsichtigen Führung und hofft, dass euer Reich wieder zu Ruhm und Ehre aufsteigt. Werdet Ihr kühne neue Strategien entwickeln und Eure Armeen auf dem Kriegsschauplatz zum Sieg führen? Könnt Ihr eine Zivilisation aufbauen, die dem Test der Zeit standhält?
Stockholm = Stockholm
Uppsala = Uppsala
Gothenburg = Gothenburg
Malmö = Malmö
Linköping = Linköping
Kalmar = Kalmar
Skara = Skara
Västerås = Västerås
Jönköping = Jönköping
Visby = Visby
Falun = Falun
Norrköping = Norrköping
Gävle = Gävle
Halmstad = Halmstad
Karlskrona = Karlskrona
Hudiksvall = Hudiksvall
Örebro = Örebro
Umeå = Umeå
Karlstad = Karlstad
Helsingborg = Helsingborg
Härnösand = Härnösand
Vadstena = Vadstena
Lund = Lund
Västervik = Västervik
Enköping = Enköping
Skövde = Skövde
Eskilstuna = Eskilstuna
Luleå = Luleå
Lidköping = Lidköping
Södertälje = Södertälje
Mariestad = Mariestad
Östersund = Östersund
Borås = Borås
Sundsvall = Sundsvall
Vimmerby = Vimmerby
Köping = Köping
Mora = Mora
Arboga = Arboga
Växjö = Växjö
Gränna = Gränna
Kiruna = Kiruna
Borgholm = Borgholm
Strängnäs = Strängnäs
Sveg = Sveg

Milan = Mailand
You leave us no choice. War it must be. = Ihr lasst uns keine Wahl. Krieg muss es sein.
Very well, this shall not be forgotten. = Na gut, aber dies wird nicht vergessen.
You fiend! History shall remember this! = Du Unmensch! Die Geschichte soll sich daran erinnern!

Florence = Florenz
And so the flower of Florence falls to barbaric hands... = Und so fällt die Blüte Florenz' in die Hände von Barbaren...

Rio de Janeiro = Rio de Janeiro
I have to do this, for the sake of progress if nothing else. You must be opposed! = Ich muss dies tun, allein schon für den Fortschritt. Jemand muss sich Euch entgegenstellen!
You can see how fruitless this will be for you... right? = Ihr seht wie unergiebig dies für Euch sein wird, oder?
May God grant me these last wishes - peace and prosperity for Brazil. = Möge Gott mir meinen letzten Wunsch erfüllen: Friede und Wohlstand für Brasilien.

Antwerp = Antwerpen
They will write songs of this.... pray that they shall be in your favor. = Über dies werden Lieder geschrieben werden - bete, dass diese zu Euren Gunsten ausfallen mögen.

Dublin = Dublin
War lingers in our hearts. Why carry on with a false peace? = Krieg verweilt in unseren Herzen. Wozu einen falschen Frieden fortführen?
You gormless radger! You'll dine on your own teeth before you set foot in Ireland! = Ihr dämlicher Gauner! Ihr werdet Eure eigenen Zähnen essen, bevor Ihr einen Fuß nach Irland setzt!
A lonely wind blows through the highlands today. A dirge for Ireland. Can you hear it? = Eine einsame Brise weht heute über die Hochebenen. Ein Klagelied für Irland. Könnt Ihr es hören?

Tyre = Tyros
We never fully trusted you from the start. = Wir haben Euch von Anfang an nicht ganz vertraut.

Ur = Ur
I will enjoy hearing your last breath as you witness the destruction of your realm! = Ich werde es genieße, Euren letzten Atemzug zu hören, während Ihr der Zersstörung Eures Reiches zusiehst!
Why do we fight? Because Inanna demands it. Now, witness the power of the Sumerians! = Warum kämpfen wir? Weil Inanna es so will. Nun erlebe die Macht der Sumerer!
What treachery has struck us? No, what evil? = Welcher Verrat hat uns niedergestreckt? Nein, welch Übel?

Genoa = Genua
How barbaric. Those who live by the sword shall perish by the sword. = Wie Barbarisch. Wer nach dem Schwert lebt, wird mit dem Schwert untergehen.

Venice = Venedig
You have revealed your purposes a bit too early, my friend... = Ihr habt Eure Absichten ein wenig zu früh offenbart, mein Freund...
A wrong calculation, on my part. = Da habe ich mich wohl verrechnet.

Brussels = Brüssel
I guess you weren't here for the sprouts after all... = Dann wart Ihr also nicht nur für den Rosenkohl hier...

Unacceptable! = Unerhört!

Sidon = Sidon
What a fine battle! Sidon is willing to serve you! = Welch feine Schlacht! Sidon wird Euch willig dienen!

Almaty = Almaty
How could we fall to the likes of you?! = Wie konnten wir nur gegen so einen Abschaum unterliegen?

Edinburgh = Edinburgh
You shall stain this land no longer with your vileness! To arms, my countrymen - we ride to war! = Ihr werdet dieses Land nicht länger mit Eurer Widerwärtigkeit beschmutzen! Zu den Waffen, meine Landsmänner, wir reiten in den Krieg!
Traitorous man! The Celtic peoples will not stand for such wanton abuse and slander - I shall have your head! = Verräterischer Kerl! Das Keltische Volk wird solch böswilligen Missbrauch und Verleumdung nicht hinnehmen - Euer Kopf ist fällig!
Vile ruler, know that you 'won' this war in name only! = Abscheulicher Herrscher, wisse, dass Ihr diesen Krieg nur auf dem Papier gewonnen habt!

Singapore = Singapur
Perhaps, in another world, we could have been friends... = In einer anderen Welt hätten wir vielleicht Freunde sein können...

Zanzibar = Sansibar
May the Heavens forgive you for inflicting this humiliation to our people. = Mögen die Himmel Euch verzeihen für die Demütigung, die Ihr unserem Volke angetan habt.

Sydney = Sydney
After thorough deliberation, Australia finds itself at a crossroads. Prepare yourself, for war is upon us. = Nach reiflicher Überlegung befindet sich Australien an einer Weggabelung. Bereitet Euch vor, denn Krieg kommt über uns.
We will mobilize every means of resistance to stop this transgression against our nation! = Wir werden jedes Mittel des Widerstands mobilisieren, um diese Transgression gegen unsere Nation zurückzuwerfen!
The principles for which we have fought will survive longer than any nation you could ever build. = Die Prinzipien, für die wir kämpften, werden länger leben als jede Nation, die Ihr zu bauen imstande sein werdet.

Cape Town = Kapstadt
I have failed. May you, at least, know compassion towards our people. = Ich habe versagt. Mögt Ihr wenigstens Mitgefühl für unser Volk kennen.

Kathmandu = Kathmandu
We... defeated? No... we had so much work to do! = Wir,... besiegt? Nein!... Es gab noch so viel zu tun!

Hanoi = Hanoi
So this is how it feels to die... = So also fühlt sich das Sterben an...

Quebec City = Québec-Stadt
We were too weak to protect ourselves... = Wir waren zu schwach, uns zu verteidigen...

Helsinki = Helsinki
The day of judgement has come to us. But rest assured, the same will go for you! = Das Jüngste Gericht ist über uns gekommen. Keine Sorge, Euch ereilt es bald auch!

Kuala Lumpur = Kuala Lumpur
Today, the Malay people obey you, but do not think this is over... = Heute gehorcht das Malaiische Volk Euch, aber glaubt nicht, dass dies vorbei ist...

Manila = Manila
Ah, Gods! Why have you forsaken us? = Oh, Götter! Warum habt Ihr uns verlassen?

Lhasa = Lhasa
Perhaps now we will find peace in death... = Vielleicht können wir jetzt im Tode Frieden finden...

Vancouver = Vancouver
In responding to the unstinting malignancy that has heretofore defined your relationship with Canada, we can have no recourse but war! = Als Antwort auf die ungebremste Bösartigkeit, die bisher Eure Beziehung zu Kanada bestimmt hat, gibt es keine andere Wahl als Krieg!
As we can reach no peaceful resolution with you, Canada must turn, with reluctance, to war. = Da wir nicht imstande sind, eine friedliche Lösung mit Euch zu erreichen, muss sich Kanada - widerwillig - dem Krieg zuwenden.
I regret not defending my country to the last, although it was not of use. = Ich bereue es nicht, mein Land bis zum Letzten verteidigt zu haben, auch wenn es nichts genutzt hat.

M'Banza-Kongo = M'Banza-Kongo
Do you really think you can walk over us so easily? I will not let it happen. Not to Kongo - not to my people! = Glaubt Ihr wirklich, so über uns hinweg trampeln zu können? Ich werde das nicht zulassen. Nicht Kongo, nicht mit meinem Volke!
We are no strangers to war. You have strayed from the right path, and now we will correct it. = Krieg ist uns nicht fremd. Ihr seid vom rechten Pfad abgewichen, und wir werden dies nun korrigieren.
You are nothing but a glorified barbarian. Cruel, and ruthless. = Ihr seid nichts als ein glorifizierter Barbar. Grausam und Skrupellos.

Mogadishu = Mogadischu
Congratulations, conqueror. This tribe serves you now. = Glückwunsch, Eroberer. Dieses Volk dient nun dir.

Can only heal by pillaging = Kann sich nur durch Plündern heilen


#################### Lines from Policies from Civ V - Vanilla ####################

Aristocracy = Aristokratie
Legalism = Legalismus
Immediately creates the cheapest available cultural building in each of your first [amount] cities for free = Erzeugt umgehend das günstigste verfügbare Kulturgebäude in deinen ersten [amount] Städten kostenlos
Oligarchy = Oligarchie
Units in cities cost no Maintenance = Einheiten in Städten kosten keinen Unterhalt
+[amount]% attacking strength for cities with garrisoned units = +[amount]% Angriffsstärke für Städte mit einer Garnison
Landed Elite = Landjunkerschaft
+[amount]% growth [cityFilter] = +[amount]% Wachstum [cityFilter]
Monarchy = Monarchie
Tradition Complete = Tradition vollständig
Immediately creates a [building] in each of your first [amount] cities for free = Erzeugt umgehend ein [building] in deinen ersten [amount] Städten kostenlos
Tradition = Tradition

Republic = Republik
Citizenship = Staatsbürgerschaft
Collective Rule = Kollektivherrschaft
Representation = Repräsentation
Each city founded increases culture cost of policies [amount]% less than normal = Jede gegründete Stadt erhöht die Kulturkosten der Richtlinien um [amount]% weniger als normal
Meritocracy = Meritokratie
Unhappiness from population decreased by [amount]% [cityFilter] = Unzufriedenheit der Bevölkerung um [amount]% [cityFilter] gesunken
Liberty Complete = Unabhängigkeit vollständig
Liberty = Unabhängigkeit

Warrior Code = Kriegerkodex
Discipline = Disziplin
[amount]% Strength for [unitType] units which have another [unitType2] unit in an adjacent tile = [amount]% Stärke für [unitType] Einheiten, die eine andere [unitType2] Einheit in einem benachbarten Feld haben
Military Tradition = Militärtradition
[unitType] units gain [amount]% more Experience from combat = [unitType] Einheiten erhalten [amount]% mehr Erfahrung aus dem Gefecht
Military Caste = Militarisierte Burg
Professional Army = Berufsarmee
Gold cost of upgrading [unitType] units reduced by [amount]% = Goldkosten für die Aufwertung von [unitType] Einheiten um [amount]% reduziert
Honor Complete = Ehre vollständig
Honor = Ehre
+[amount]% Strength vs [param] = +[amount]% Stärke gegen [param]
Notified of new Barbarian encampments = Benachrichtigungen über neue Barbarenlager

Organized Religion = Organisierte Religion
Mandate Of Heaven = Mandat des Himmels
50% of excess happiness added to culture towards policies = 50% der überschüssigen Zufriedenheit wird zu Kultur für Politiken umgewandelt
Theocracy = Theokratie
+[amount]% [stat] from every [building] = +[amount]% [stat] von jedem Gebäude: [building]
Reformation = Reformation
Free Religion = Religionsfreiheit
Piety Complete = Frömmigkeit vollständig
Piety = Frömmigkeit
+[amount]% Production when constructing [stat] buildings = +[amount]% Produktion, beim Bauen von [stat]-Gebäuden
Incompatible with [param] = Inkompatibel mit [param]

Philantropy = Philantropie
Gifts of Gold to City-States generate [amount]% more Influence = Goldgeschenke an Stadtstaaten erzeugen [amount]% mehr Einfluss
Aesthetics = Ästhetik
Resting point for Influence with City-States is increased by [amount] = Basispunkt für Einfluss mit Stadtstaaten wird um [amount] erhöht
Scholasticism = Schulwissenschaft
Allied City-States provide [stat] equal to [amount]% of what they produce for themselves = Verbündete Stadtstaaten stellen [amount]% ihrer selbst produzierten [stat] zur Verfügung
Cultural Diplomacy = Kulturelle Diplomatie
Quantity of Resources gifted by City-States increased by [amount]% = Von Stadtstaaten geschenkte Ressourcenmenge um [amount]% erhöht
Happiness from Luxury Resources gifted by City-States increased by [amount]% = Zufriedenheit von Luxusressourcen, die von Stadtstaaten geschenkt wurden, um [amount]% erhöht
Educated Elite = Gebildete Elite
Allied City-States will occasionally gift Great People = Verbündete Stadtstaaten werden gelegentlich Große Persönlichkeiten verschenken
Patronage  Complete = Gunst vollständig
Influence of all other civilizations with all city-states degrades [amount]% faster = Der Einfluss aller anderen Zivilisationen bei allen Stadtstaaten sinkt um [amount]% schneller
Triggers the following global alert: [param] = Löst den folgenden globalen Alarm aus: [param]
Patronage  = Gunst 

Naval Tradition = Marine Tradition
Trade Unions = Handelsunion
Merchant Navy = Handelsmarine
Mercantilism = Merkantilismus
Protectionism = Protektionismus
+[amount] happiness from each type of luxury resource = +[amount] Zufriedenheit von jeder Luxusressourcen-Art
Commerce Complete = Kommerz vollständig
Double gold from Great Merchant trade missions = Doppeltes Gold von Handelsmissionen des Großen Händlers
Commerce = Kommerz

Secularism = Säkularismus
Humanism = Humanismus
Free Thought = Freies Denken
Sovereignty = Souveränität
[stats] from all [stat] buildings = [stats] von allen "[stat]"-Gebäuden
Scientific Revolution = Wissenschaftsrevolution
Rationalism Complete = Rationalismus vollständig
[amount] Free Technologies = [amount] freie Technologien
Rationalism = Rationalismus
[amount]% [stat] while the empire is happy = [amount]% [stat] solange das Reich zufrieden ist

Constitution = Verfassung
Universal Suffrage = Allgemeines Wahlrecht
+[amount]% Defensive Strength for cities = +[amount]% Verteidigungsstärke für Städte
Civil Society = Zivilgesellschaft
-[amount]% food consumption by specialists = -[amount]% Nahrungsverbrauch der Spezialisten
Free Speech = Meinungsfreiheit
[amount] units cost no maintenance = [amount] Einheiten kosten keinen Unterhalt
Democracy = Demokratie
Specialists only produce [amount]% of normal unhappiness = Spezialisten erzeugen nur [amount]% der normalen Unzufriedenheit
Freedom Complete = Freiheit vollständig
+[amount]% yield from every [tileImprovement] = +[amount]% Ertrag von jedem [tileImprovement]
Freedom = Freiheit

Populism = Populismus
[param] units deal +[amount]% damage = [param] Einheiten verursachen +[amount]% Schaden
Militarism = Militarismus
Gold cost of purchasing [param] units -[amount]% = Goldkosten für den Kauf von [param] Einheiten -[amount]%
Fascism = Faschismus
Quantity of strategic resources produced by the empire +[amount]% = Menge der vom Reich produzierten strategischen Ressourcen +[amount]%
Police State = Polizeistaat
Total War = Totaler Krieg
Autocracy Complete = Autokratie vollständig
+[amount]% attack strength to all [unitType] units for [amount2] turns = +[amount]% Angriffsstärke für alle [unitType] Einheiten [amount2] Runden lang
Autocracy = Autokratie
-[amount]% unit upkeep costs = -[amount]% Unterhaltskosten der Einheit
Upon capturing a city, receive [amount] times its [stat] production as [stat2] immediately = Bei der Eroberung einer Stadt erhältst du sofort das [amount]-fache deiner [stat]-Produktion als [stat2]

United Front = Vereinte Front
Militaristic City-States grant units [amount] times as fast when you are at war with a common nation = Militaristische Stadtstaaten gewähren Einheiten [amount] mal so schnell, wenn du dich im Krieg mit einem gemeinsamen Feind befindest
Planned Economy = Planwirtschaft
+[amount]% Production when constructing a [building] = +[amount]% Produktion während des Baus von [building]
Nationalism = Nationalismus
Socialism = Sozialismus
-[amount]% maintenance cost for buildings [cityFilter] = -[amount]% Wartungskosten für Gebäude [cityFilter]
Communism = Kommunismus
Order Complete = Ordnung abgeschlossen
Order = Ordnung


#################### Lines from Quests from Civ V - Vanilla ####################

Route = Strecke
Build a road to connect your capital to our city. = Baut eine Straße, um Eure Hauptstadt mit unserer Stadt zu verbinden.

Clear Barbarian Camp = Säubert das Barbarenlager
We feel threatened by a Barbarian Camp near our city. Please take care of it. = Wir fühlen uns von einem Barbarenlager in der Nähe unserer Stadt bedroht. Bitte kümmert Euch um sie.

Connect Resource = Ressource anschließen
In order to make our civilizations stronger, connect [param] to your trade network. = Um unsere Zivilisationen zu stärken, verbindet [param] mit Eurem Handelsnetzwerk.

Construct Wonder = Weltwunder bauen
We recommend you to start building [param] to show the whole world your civilization strength. = Wir empfehlen Euch, mit dem Bau von [param] zu beginnen, um der ganzen Welt Eure Zivilisationsstärke zu zeigen.

Acquire Great Person = Erschafft eine Große Persönlichkeit
Great People can change the course of a Civilization! You will be rewarded for acquiring a new [param]. = Große Persönlichkeiten können den Kurs einer Zivilisation verändern! Sie werden für den Erwerb eines neuen [param] belohnt.

Find Player = Findet Spieler
You have yet to discover where [param] set up their cities. You will be rewarded for finding their territories. = Sie müssen noch herausfinden, wo [param] die Städte eingerichtet hat. Ihr werdet belohnt, wenn Ihr sie findet.

Find Natural Wonder = Findet Naturwunder
Send your best explorers on a quest to discover Natural Wonders. Nobody knows the location of [param] yet. = Sendet Eure besten Entdecker auf die Suche nach Naturwundern. Noch kennt niemand den Standort von [param].


#################### Lines from Religions from Civ V - Vanilla ####################

Buddhism = Buddhismus

Christianity = Christentum

Hinduism = Hinduismus

Islam = Islam

Taoism = Taoismus


#################### Lines from Specialists from Civ V - Vanilla ####################

Scientist = Wissenschaftler

Merchant = Händler

Artist = Künstler

Engineer = Ingenieur


#################### Lines from Techs from Civ V - Vanilla ####################

Agriculture = Landwirtschaft
Starting tech = Start-Technologie
'Where tillage begins, other arts follow. The farmers therefore are the founders of human civilization.' - Daniel Webster = 'Wo die Bodenbearbeitung beginnt, folgen andere Künste. Die Bauern sind somit die Begründer der menschlichen Zivilisation.' - Daniel Webster

Pottery = Töpferkunst
'Shall the clay say to him that fashioneth it, what makest thou?' - Bible Isaiah 45:9 = 'Sagt denn der Ton zu dem Töpfer: Was machst du mit mir?' - Bibel, Jesaja 45,9
Animal Husbandry = Tierhaltung
'Thou shalt not muzzle the ox when he treadeth out the corn.' - Bible Deuteronomy 25:4 = 'Du sollst dem Ochsen, der da drischt, nicht das Maul verbinden.' -  Bibel, Deuteronomium 25,4
Archery = Bogenschießen
'The haft of the arrow has been feathered with one of the eagle's own plumes, we often give our enemies the means of our own destruction' - Aesop = 'Der Griff des Pfeils ist mit einer der eigenen Federn des Adlers gefedert, wir geben unseren Feinden oft die Mittel zur eigenen Zerstörung.' - Aesop
Mining = Bergbau
'The meek shall inherit the Earth, but not its mineral rights.' - J. Paul Getty = 'Die Sanftmütigen werden die Erde erben, aber nicht ihre Mineralrechte.' - J. Paul Getty

Sailing = Segeln
'He who commands the sea has command of everything.' - Themistocles = 'Wer das Meer beherrscht, beherrscht alles.' - Themistokles
Calendar = Kalender
'So teach us to number our days, so that we may apply our hearts unto wisdom.' - Bible Psalms 90:12 = 'Lehre uns bedenken, dass wir sterben müssen, auf dass wir klug werden.' - Bibel, Psalmen 90,12
Writing = Schrift
'He who destroys a good book kills reason itself.' - John Milton = 'Wer ein gutes Buch zerstört, tötet die Vernunft selbst.' - John Milton
Trapping = Fallenstellen
'Even brute beasts and wandering birds do not fall into the same traps or nets twice.' - Saint Jerome = 'Selbst rohe Tiere und wandernde Vögel fallen nicht zweimal in die gleichen Fallen oder Netze.' - Saint Jerome
The Wheel = Das Rad
'Wisdom and virtue are like the two wheels of a cart.' - Japanese proverb = 'Weisheit und Tugend sind wie die beiden Räder eines Karren.' - Japanisches Sprichwort
Masonry = Mauerarbeiten
'How happy are those whose walls already rise!' - Virgil = 'Glücklich seid ihr, da eure Mauern schon wachsen!' - Vergil
Bronze Working = Bronzebearbeitung
'Here Hector entered, with a spear eleven cubits long in his hand; the bronze point gleamed in front of him, and was fastened to the shaft of the spear by a ring of gold.' - Homer = 'Hier trat Hector mit einem elf Ellen langen Speer in der Hand ein; die bronzene Spitze schimmerte vor ihm und war mit einem goldenen Ring am Schaft des Speeres befestigt.' - Homer

Optics = Optik
Enables embarkation for land units = Ermöglicht das Einschiffen von Landeinheiten
'He made an instrument to know if the moon shine at full or no.' - Samuel Butler = 'Er baute ein Instrument, um zu wissen, ob der Mond bei Volllicht leuchtet oder nicht.' - Samuel Butler
Horseback Riding = Reiten
'A Horse! A Horse! My kingdom for a horse!' - Shakespeare (Richard III) = 'Ein Pferd! Ein Pferd! Mein Königreich für ein Pferd!' - Shakespeare (Richard III)
Mathematics = Mathematik
'Mathematics is the gate and key to the sciences.' - Roger Bacon = 'Mathematik ist das Tor und der Schlüssel zu den Naturwissenschaften.' - Roger Bacon
Construction = Baukunst
'Three things are to be looked to in a building: that it stands on the right spot; that it be securely founded; that it be successfully executed.' - Johann Wolfgang von Goethe = 'In einem Gebäude sind drei Dinge zu beachten: dass es an der richtigen Stelle steht, dass es sicher gegründet wird und dass es erfolgreich ausgeführt wird.' - Johann Wolfgang von Goethe

Philosophy = Philosophie
'There is only one good, knowledge, and one evil, ignorance.' - Socrates = 'Es gibt nur ein einziges Gut für den Menschen: Die Wissenschaft. Und nur ein einziges Übel: Die Unwissenheit.' - Sokrates
Drama and Poetry = Drama und Lyrik
'What is drama but life with the dull bits cut out.' - Alfred Hitchcock = 'Was ist schon ein Drama anderes als das Leben, wenn man die langweiligen Teile herausgeschnitten hat.' - Alfred Hitchcock
Currency = Währung
'Better is bread with a happy heart than wealth with vexation.' - Amenemope = 'Besser ist Brot mit einem glücklichen Herzen als Reichtum mit Verdruss.' - Amenemope
Engineering = Ingenieurswesen
Roads connect tiles across rivers = Straßen verbinden Felder über Flüsse - Brückenbau
'Instrumental or mechanical science is the noblest and, above all others, the most useful.' - Leonardo da Vinci = 'Die instrumentelle oder mechanische Wissenschaft ist die edelste und vor allem die nützlichste.' - Leonardo da Vinci
Iron Working = Eisenbearbeitung
'Do not wait to strike til the iron is hot, but make it hot by striking.' - William Butler Yeats = 'Warten nicht, bis das Bügeleisen heiß ist, sondern mach es durch Schläge heiß.' - William Butler Yeats

Theology = Theologie
'Three things are necessary for the salvation of man: to know what he ought to believe; to know what he ought to desire; and to know what he ought to do' - St. Thomas Aquinas = 'Für die Erlösung des Menschen sind drei Dinge notwendig: zu wissen, was er glauben soll; zu wissen, was er sich wünschen soll; und zu wissen, was er tun soll.' - Thomas von Aquin
Civil Service = Öffentlicher Dienst
Enables Open Borders agreements = Ermöglicht Vereinbarung 'offene Grenzen'
'The only thing that saves us from the bureaucracy is its inefficiency' - Eugene McCarthy = 'Das Einzige, was uns vor der Bürokratie schützt, ist die Ineffizienz.' - Eugene McCarthy
Guilds = Gilden
Enables conversion of city production to gold = Erlaubt das Umwandeln von städtischer Produktion in Gold
'The merchants and the traders have come; their profits are pre-ordained...' - Sri Guru Granth Sahib = 'Die Kaufleute und die Händler sind gekommen; ihre Gewinne sind vorbestimmt...' - Sri Guru Granth Sahib
Metal Casting = Metallguss
'When pieces of bronze or gold or iron break, the metal-smith welds them together again in the fire, and the bond is established.' - Sri Guru Granth Sahib = 'Wenn Stücke aus Bronze, Gold oder Eisen brechen, schweißt der Schmied sie im Feuer wieder zusammen, und die Verbindung ist hergestellt.' - Sri Guru Granth Sahib

Compass = Kompass
'I find the great thing in this world is not so much where we stand, as in what direction we are moving.' - Oliver Wendell Holmes = 'Ich finde, das Große in dieser Welt ist nicht so sehr, wo wir stehen, sondern in welche Richtung wir uns bewegen.' - Oliver Wendell Holmes
Education = Bildung
Enables conversion of city production to science = Erlaubt das Umwandeln von städtischer Produktion in Wissenschaft
Enables Research agreements = Ermöglicht Forschungsvereinbarungen
'Education is the best provision for old age.' - Aristotle = 'Bildung ist die beste Versorgung für das Alter.' - Aristotle
Chivalry = Ritterlichkeit
'Whoso pulleth out this sword of this stone and anvil, is rightwise king born of all England.' - Malory = 'Wer dieses Schwert aus diesem Stein und Amboss herauszieht, ist zu Recht König von ganz England.' - Malory
Machinery = Maschinenbau
Improves movement speed on roads = Erhöht die Bewegungsgeschwindigkeit auf Straßen
'The press is the best instrument for enlightening the mind of man, and improving him as a rational, moral and social being.' - Thomas Jefferson = 'Die Presse ist das beste Instrument, um den Geist des Menschen zu erleuchten und ihn als rationales, moralisches und soziales Wesen zu verbessern.' - Thomas Jefferson
Physics = Physik
'Measure what is measurable, and make measurable what is not so.' - Galileo Galilei = 'Messe, was messbar ist, und mache messbar, was nicht messbar ist.' - Galileo Galilei
Steel = Stahl
'John Henry said to his Captain, / 'A man ain't nothin' but a man, / And before I'll let your steam drill beat me down, / I'll die with the hammer in my hand.'' - Anonymous: The Ballad of John Henry, the Steel-Drivin' Man = 'John Henry sprach zum Vorarbeiter: "Ein Mensch ist nur ein Mensch; Bevor mich dieser Dampfhammer besiegt; sterb ich mit meinem Hammer in der Hand."' - Anonym: Das Lied von John Henry, dem Gleisarbeiter

Astronomy = Astronomie
Increases embarked movement +1 = Bewegung eingeschiffter Einheiten +1
Enables embarked units to enter ocean tiles = Erlaubt es, eingeschifften Einheiten Ozeanfelder zu überqueren
'Joyfully to the breeze royal Odysseus spread his sail, and with his rudder skillfully he steered.' - Homer = 'Freudig zur Brise spreizte der königliche Odysseus sein Segel, und mit seinem Ruder steuerte er geschickt.' - Homer
Acoustics = Akustik
'Their rising all at once was as the sound of thunder heard remote' - Milton = 'Ihr gleichzeitiges Aufstehen klang wie aus der Ferne gehörtes Donnergrollen.' - Milton
Banking = Bankwesen
'Happiness: a good bank account, a good cook and a good digestion' - Jean Jacques Rousseau = 'Fröhlichkeit: ein gutes Bankkonto, ein guter Koch und eine gute Verdauung.' - Jean Jacques Rousseau
Printing Press = Druckpresse
'It is a newspaper's duty to print the news and raise hell.' - The Chicago Times = 'Es ist die Pflicht einer Zeitung, Nachrichten zu drucken und Lärm zu schlagen.' - Chicago Times
Gunpowder = Schießpulver
'The day when two army corps can annihilate each other in one second, all civilized nations, it is to be hoped, will recoil from war and discharge their troops.' - Alfred Nobel = 'An dem Tag, an dem sich zwei Armeekorps in einer Sekunde gegenseitig vernichten können, werden alle zivilisierten Nationen, wie zu hoffen ist, aus dem Krieg zurückschrecken und ihre Truppen entlassen.' - Alfred Nobel

Navigation = Navigation
'The winds and the waves are always on the side of the ablest navigators.' - Edward Gibbon = 'Wind und Wellen sind immer auf der Seite des besseren Seefahrers.' - Edward Gibbon
Architecture = Architektur
'Architecture begins where engineering ends.' - Walter Gropius = 'Architektur beginnt dort, wo das Ingenieurwesen aufhört.' - Walter Gropius
Economics = Ökonomie
'Compound interest is the most powerful force in the universe.' - Albert Einstein = 'Das zusammengesetzte Interesse ist die mächtigste Kraft im Universum.' - Albert Einstein
Metallurgy = Metallhüttenkunde
'There never was a good knife made of bad steel.' - Benjamin Franklin = 'Es gab nie ein gutes Messer aus schlechtem Stahl.' - Benjamin Franklin
Chemistry = Chemie
'Wherever we look, the work of the chemist has raised the level of our civilization and has increased the productive capacity of the nation.' - Calvin Coolidge = 'Wohin wir auch schauen, die Arbeit des Chemikers hat das Niveau unserer Zivilisation angehoben und die Produktionskapazität der Nation erhöht.' - Calvin Coolidge

Archaeology = Archäologie
'Those who cannot remember the past are condemned to repeat it.' - George Santayana = 'Diejenigen, die sich nicht an die Vergangenheit erinnern können, sind dazu verurteilt, sie zu wiederholen.' - George Santayana
Scientific Theory = Wissenschaftliche Theorie
'Every great advance in science has issued from a new audacity of imagination.' - John Dewey = 'Jedem großen wissenschaftlichen Fortschritt geht eine neue, tollkühne Idee voraus.' - John Dewey
Industrialization = Industrialisierung
'Industrialization based on machinery, already referred to as a characteristic of our age, is but one aspect of the revolution that is being wrought by technology.' - Emily Greene Balch = 'Die Industrialisierung auf der Grundlage von Maschinen, die bereits als charakteristisch für unsere Zeit bezeichnet wird, ist nur ein Aspekt der Revolution, die von der Technologie ausgeht.' - Emily Greene Balch
Rifling = Gewehrkugeldrall
'It is well that war is so terrible, or we should grow too fond of it.' - Robert E. Lee = 'Es ist gut, dass der Krieg so schrecklich ist, sonst würden wir ihn zu sehr mögen.' - Robert E. Lee
Military Science = Militärwissenschaft
'Wars may be fought with weapons, but they are won by men. It is the spirit of the men who follow and of the man who leads that gains the victory.' - George S. Patton = 'Kriege können mit Waffen geführt werden, aber sie werden von Menschen gewonnen. Es ist der Geist der Menschen, die folgen, und des Menschen, der führt, der den Sieg erringt.' - George S. Patton
Fertilizer = Dünger
'The nation that destroys its soil destroys itself.' - Franklin Delano Roosevelt = 'Die Nation, die ihren Boden zerstört, zerstört sich selbst.' - Franklin Delano Roosevelt

Biology = Biologie
'If the brain were so simple we could understand it, we would be so simple we couldn't.' - Lyall Watson = 'Wenn das Gehirn so einfach wäre, dass wir es verstehen könnten, wären wir so einfach, dass wir es nicht könnten.' - Lyall Watson
Electricity = Elektrizität
'Is it a fact - or have I dreamt it - that, by means of electricity, the world of matter has become a great nerve, vibrating thousands of miles in a breathless point of time?' - Nathaniel Hawthorne = 'Ist es eine Tatsache - oder habe ich es geträumt -, dass die Welt der Materie durch Elektrizität zu einem großen Nerv geworden ist, der Tausende von Meilen in einem atemlosen Moment vibriert?' - Nathaniel Hawthorne
Steam Power = Dampfkraft
'The nations of the West hope that by means of steam communication all the world will become as one family.' - Townsend Harris = 'Die Nationen des Westens hoffen, dass durch die Dampfkommunikation die ganze Welt zu einer einzigen Familie wird.' - Townsend Harris
Dynamite = Dynamit
'As soon as men decide that all means are permitted to fight an evil, then their good becomes indistinguishable from the evil that they set out to destroy.' - Christopher Dawson = 'Sobald die Menschen entscheiden, dass alle Mittel erlaubt sind, ein Übel zu bekämpfen, wird ihr Gut ununterscheidbar von dem Übel, das sie zu zerstören versuchen.' - Christopher Dawson

Refrigeration = Kühlung
'And homeless near a thousand homes I stood, and near a thousand tables pined and wanted food.' - William Wordsworth = 'Und ohne Obdach stand ich zwischen tausend Häusern und neben tausend Tischen verzehrt' ich mich nach Nahrung.' - William Wordsworth
Radio = Radio
'The whole country was tied together by radio. We all experienced the same heroes and comedians and singers. They were giants.' - Woody Allen = 'Das ganze Land war per Funk miteinander verbunden. Wir alle erlebten die gleichen Helden und Komiker und Sänger. Sie waren Riesen.' - Woody Allen
Replaceable Parts = Ersetzbare Teile
'Nothing is particularly hard if you divide it into small jobs.' - Henry Ford = 'Keine Aufgabe ist wirklich schwierig, solange man sie in einzelne Schritte aufteilt.' - Henry Ford
Flight = Flug
'Aeronautics was neither an industry nor a science. It was a miracle.' - Igor Sikorsky = 'Die Luftfahrt war weder eine Industrie noch eine Wissenschaft. Es war ein Wunder.' - Igor Sikorsky
Railroads = Eisenbahn
'The introduction of so powerful an agent as steam to a carriage on wheels will make a great change in the situation of man.' - Thomas Jefferson = 'Die Einführung eines so mächtigen Mittels wie Dampf in einen Wagen auf Rädern wird die Situation des Menschen stark verändern.' - Thomas Jefferson

Plastics = Plastik
'Ben, I want to say one word to you, just one word: plastics.' - Buck Henry and Calder Willingham, The Graduate =  'Ben, ich möchte dir ein Wort sagen, nur ein Wort: Plastik.' - Buck Henry und Calder Willingham, Der Absolvent
Electronics = Elektronik
'There's a basic principle about consumer electronics: it gets more powerful all the time and it gets cheaper all the time.' - Trip Hawkins = 'Es gibt ein Grundprinzip der Verbraucherelektronik: Sie wird immer leistungsfähiger und immer billiger.' - Trip Hawkins
Ballistics = Ballistik
'Men, like bullets, go farthest when they are smoothest.' - Jean Paul = 'Männer, wie Kugeln, gehen am weitesten, wenn sie am glattesten sind.' - Jean Paul
Combustion = Verbrennung
'Any man who can drive safely while kissing a pretty girl is simply not giving the kiss the attention it deserves.' - Albert Einstein = 'Jeder Mann, der sicher fahren kann, während er ein hübsches Mädchen küsst, schenkt dem Kuss einfach nicht die Aufmerksamkeit, die er verdient.' - Albert Einstein

Pharmaceuticals = Arzneimittel
'In nothing do men more nearly approach the gods than in giving health to men.' - Cicero = 'In nichts nähern sich die Menschen den Göttern mehr als in der Gesundheit der Menschen.' - Cicero
Atomic Theory = Atomtheorie
'The unleashed power of the atom has changed everything save our modes of thinking, and we thus drift toward unparalleled catastrophes.' - Albert Einstein = 'Die entfesselte Kraft des Atoms hat alles verändert, außer unseren Denkweisen, und wir treiben damit zu beispiellosen Katastrophen.' - Albert Einstein
Radar = Radar
'Vision is the art of seeing things invisible.' - Jonathan Swift = 'Sehen ist die Kunst, Dinge unsichtbar zu sehen.' - Jonathan Swift
Combined Arms = Verbundene Waffen
'The root of the evil is not the construction of new, more dreadful weapons. It is the spirit of conquest.' - Ludwig von Mises = 'Die Wurzel des Bösen ist nicht der Bau neuer, schrecklicherer Waffen. Es ist der Geist der Eroberung.' - Ludwig von Mises

Ecology = Ökologie
'Only within the moment of time represented by the present century has one species, man, acquired significant power to alter the nature of his world.' - Rachel Carson = 'Nur in dem Moment, der durch das gegenwärtige Jahrhundert repräsentiert wird, hat eine Spezies, der Mensch, eine bedeutende Macht erlangt, um die Natur seiner Welt zu verändern.' - Rachel Carson
Nuclear Fission = Kernspaltung
'I am become Death, the destroyer of worlds.' - J. Robert Oppenheimer = 'Ich bin zum Tod geworden, zum Zerstörer der Welten.' - J. Robert Oppenheimer
Rocketry = Raketentechnik
'A good rule for rocket experimenters to follow is this: always assume that it will explode.' - Astronautics Magazine, 1937 = 'Eine gute Regel für Raketenexperimente ist: Gehe immer davon aus, dass sie explodieren wird.' - Astronautics Magazine, 1937
Computers = Computer
'Computers are like Old Testament gods: lots of rules and no mercy.' - Joseph Campbell = 'Computer sind wie Götter des Alten Testaments: viele Regeln und keine Gnade.' - Joseph Campbell

Telecommunications = Telekommunikation
'The more we elaborate our means of communication, the less we communicate.' - J.B. Priestly = 'Je mehr wir unsere Kommunikationsmittel ausbauen, desto weniger kommunizieren wir.' – J.B. Priestly
Mobile Tactics = Mobile Taktiken
'All men can see these tactics whereby I conquer, but what none can see is the strategy out of which victory is evolved.' - Sun Tzu = 'Alle Menschen können diese Taten sehen, mit denen ich siege, aber was niemand sehen kann, ist die Strategie, aus der sich der Sieg entwickelt.' - Sun Tzu
Advanced Ballistics = Fortgeschrittene Ballistik
'Our scientific power has outrun our spiritual power, we have guided missiles and misguided men.' – Martin Luther King Jr. = 'Unsere wissenschaftliche Macht hat unsere geistige Macht überholt, wir haben Raketen gelenkt und Menschen fehlgeleitet.' – Martin Luther King Jr.
Satellites = Satelliten
Reveals the entire map = Enthüllt die gesamte Weltkarte
'Now, somehow, in some new way, the sky seemed almost alien.' - Lyndon B. Johnson = 'Nun, irgendwie, auf eine neue Art und Weise, schien der Himmel fast fremd zu sein.' - Lyndon B. Johnson
Robotics = Robotik
'1. A robot may not injure a human being or, through inaction, allow a human being to come to harm. 2. A robot must obey any orders given to it by human beings, except when such orders would conflict with the First Law. 3. A robot must protect its own existence as long as such protection does not conflict with the First or Second Law.' - Isaac Asimov = '1. Ein Roboter darf kein menschliches Wesen wissentlich verletzen oder wissentlich durch Untätigkeit zulassen, dass einem menschlichen Wesen Schaden zugefügt wird. 2. Ein Roboter muss den ihm von einem Menschen gegebenen Befehlen gehorchen – es sei denn, ein solcher Befehl würde mit Regel eins kollidieren. 3. Ein Roboter muss seine Existenz beschützen, solange dieser Schutz nicht mit Regel eins oder zwei kollidiert.' - Isaac Asimov
Lasers = Laser
'The night is far spent, the day is at hand: let us therefore cast off the works of darkness, and let us put on the armor of light.' - The Holy Bible: Romans, 13:12 = 'Bald ist die Nacht vorüber, und der Tag bricht an. Deshalb wollen wir uns von den Taten trennen, die zur Dunkelheit gehören, und uns stattdessen mit den Waffen des Lichts rüsten.' Die Biebel: Roemer 13:12

 # Requires translation!
Globalization = 
 # Requires translation!
'The new electronic interdependence recreates the world in the image of a global village.' - Marshall McLuhan = 
Particle Physics = Teilchenphysik
'Every particle of matter is attracted by or gravitates to every other particle of matter with a force inversely proportional to the squares of their distances.' - Isaac Newton = 'Jedes Teilchen der Materie wird von jedem anderen Teilchen der Materie mit einer Kraft angezogen oder gravitiert, die umgekehrt proportional zu den Quadraten ihrer Abstände ist.' - Isaac Newton
Nuclear Fusion = Kernfusion
'The release of atomic energy has not created a new problem. It has readily made more urgent the necessity of solving an existing one.' - Albert Einstein = 'Die Freisetzung von Atomenergie hat kein neues Problem geschaffen. Es hat einfach die Notwendigkeit, ein bestehendes zu lösen, dringlicher gemacht.' - Albert Einstein
Nanotechnology = Nanotechnologie
'The impact of nanotechnology is expected to exceed the impact that the electronics revolution has had on our lives.' - Richard Schwartz = 'Es wird erwartet, dass die Auswirkungen der Nanotechnologie die Auswirkungen der elektronischen Revolution auf unser Leben übersteigen werden.' - Richard Schwartz
Stealth = Tarnkappe
'Be extremely subtle, even to the point of formlessness, be extremely mysterious, even to the point of soundlessness. Thereby you can be the director of the opponent's fate.' - Sun Tzu = 'Sei extrem subtil, bis hin zur Formlosigkeit. Sei extrem geheimnisvoll, bis hin zur Lautlosigkeit. Dadurch kannst du der Dirigent des Schicksals deines Gegners werden.' – Sun Tzu

Future Tech = Zukunftstechnologien
Who knows what the future holds? = Niemand weiß, was die Zukunft bringt!
Can be continually researched = Können kontinuierlich erforscht werden
'I think we agree, the past is over.' - George W. Bush = 'Ich denke, wir sind uns einig, dass die Vergangenheit vorbei ist.' - George W. Bush


#################### Lines from Terrains from Civ V - Vanilla ####################

Ocean = Ozean

Coast = Küste

Occurs at temperature between [amount] and [amount2] and humidity between [amount3] and [amount4] = Kommt bei Temperaturen zwischen [amount] und [amount2] sowie Luftfeuchtigkeit zwischen [amount3] und [amount4] vor
Grassland = Wiese

Plains = Ebene

Tundra = Tundra

Desert = Wüste

Lakes = Seen

Has an elevation of [amount] for visibility calculations = Hat eine Erhebung von [amount] für die Berechnung der Sichtweite
Occurs in chains at high elevations = Bildet Ketten bei größeren Erhebungen
Mountain = Berge

Snow = Schnee

[amount] Strength for cities built on this terrain = [amount] Stärke für Städte, die auf diesem Terrain gebaut werden
[amount] Sight for [param] units = [amount] Sichtweite für [param] Einheit
Occurs in groups around high elevations = Tritt gruppiert auf rund um größere Erhebungen
Hill = Hügel

Provides a one-time Production bonus to the closest city when cut down = Bietet der nächstgelegenen Stadt einen einmaligen Produktionsbonus, wenn niedergeschnitten
Blocks line-of-sight from tiles at same elevation = Felder mit identischer Erhebung blockieren die Sichtlinie 
Resistant to nukes = Resistent gegen Atombomben
Can be destroyed by nukes = Kann durch Atombomben zerstört werden
A Camp can be built here without cutting it down = Hier kann ein Lager gebaut werden, ohne dass er abgeholzt werden muss
Forest = Wald

Jungle = Dschungel

Only Polders can be built here = Hier können nur Polder gebaut werden
Marsh = Sumpf

Fallout = Verseucht

Oasis = Oase

Flood plains = Flussaue

Ice = Eis

Atoll = Atoll

Great Barrier Reef = Great Barrier Reef

Old Faithful = Old Faithful

Grants 500 Gold to the first civilization to discover it = Gewährt 500 Gold für die erste Zivilisation, die es entdeckt
El Dorado = El Dorado

Grants Rejuvenation (all healing effects doubled) to adjacent military land units for the rest of the game = Gewährt Verjüngung (alle Heilungseffekte verdoppelt) an benachbarte militärische Landeinheiten für den Rest des Spiels
Fountain of Youth = Jungbrunnen

Grand Mesa = Grand Mesa

Mount Fuji = Fuji

Krakatoa = Krakatau

Rock of Gibraltar = Felsen von Gibraltar

Cerro de Potosi = Cerro de Potosí

Barringer Crater = Barringer-Krater


#################### Lines from TileImprovements from Civ V - Vanilla ####################

Can also be built on tiles adjacent to fresh water = Kann auch auf Feldern neben Frischwasser gebaut werden
[stats] on [tileFilter] tiles once [tech] is discovered = [stats] auf [tileFilter] Feldern, sobald [tech] entdeckt wird
Farm = Farm

Lumber mill = Sägewerk

Mine = Mine

Trading post = Handelsposten

Camp = Lager

Oil well = Ölbohrloch

Pasture = Weide

Plantation = Plantage

Quarry = Steinbruch

Fishing Boats = Fischerboote

Can be built outside your borders = Kann außerhalb der eigenen Grenzen gebaut werden
Gives a defensive bonus of [amount]% = Gibt einen Verteidigungsbonus von [amount]%
Fort = Festung

Costs [amount] gold per turn when in your territory = Kostet [amount] Gold pro Runde innerhalb des eigenen Territoriums
Reduces movement cost to ½ if the other tile also has a Road or Railroad = Reduziert die Bewegungskosten auf ½, wenn das andere Feld auch eine Straße oder Schiene hat
Reduces movement cost to ⅓ with Machinery = Reduziert die Bewegungskosten auf ⅓ mit Maschinenbau
Requires Engineering to bridge rivers = Erfordert Ingenieurswesen zur Überbrückung von Flüssen
Road = Straße

Reduces movement cost to ⅒ if the other tile also has a Railroad = Reduziert die Bewegungskosten auf ⅒, wenn das andere Feld ebenfalls eine Schiene hat
Railroad = Schienen

Provides a one-time Production bonus depending on distance to the closest city once finished = Generiert nach der Fertigstellung einen einmaligen Produktionsbonus in Abhängigkeit der Entfernung zur nächstgelegenen Stadt
Remove Forest = Wald abholzen

Remove Jungle = Dschungel abholzen

Remove Fallout = Verseuchung entfernen

Remove Marsh = Moor trockenlegen

Remove Road = Straße entfernen

Remove Railroad = Schienen entfernen

Cancel improvement order = Stoppt Verbesserungsanweisung

Academy = Akademie

Landmark = Sehenswürdigkeit

Manufactory = Fabrik

Customs house = Zollamt

Holy site = Heilige Stätte

Deal 30 damage to adjacent enemy units = Fügt angrenzenden gegnerischen Einheiten 30 Schadenspunkte pro Runde zu
Can be built just outside your borders = Kann, auch ein Feld weit, außerhalb Deiner eigenen Grenzen gebaut werden
Constructing it will take over the tiles around it and assign them to your closest city = Beim Bau werden die anliegenden Felder übernommen und der nächstgelegenen Stadt zugewiesen
Citadel = Zitadelle

Moai = Moai

Terrace farm = Terrassenfelder

Polder = Polder

Unpillagable = Darf nicht geplündert werden
Ancient ruins provide a one-time random bonus when explored = Altertümliche Ruinen bieten einen einmaligen Zufallsbonus beim Erkunden
The possible rewards are: = Die möglichen Belohnungen sind:
a stash of gold = erhalte einen Haufen Gold
survivors (adds population to a city) = Überlebende (fügt Bevökerung einer Stadt hinzu)
discover a lost technology = entdecke eine verlorene Technologie
a unit joins you = eine Einheit schließt sich dir an
your exploring unit receives training = deine erkundende Einheit erhält eine Beförderung
discover cultural artifacts = entdecke kulturelle Artefakte
find a crudely-drawn map = finde eine grob gezeichnete Karte
Ancient ruins = Altertümliche Ruinen

A bleak reminder of the destruction wreaked by War = Eine düstere Erinnerung an die Zerstörung, die der Krieg angerichtet hat
City ruins = Stadtruinen

Indestructible = Unzerstörbar
Marks the center of a city = Markiert das Zentrum einer Stadt
Appearance changes with the technological era of the owning civilization = Das Erscheinungsbild ändert sich mit dem technischen Zeitalter der eigenen Zivilisation
City center = Stadtzentrum

Home to uncivilized barbarians, will spawn a hostile unit from time to time = Zuhause von unzivilisierten Barbaren, die von Zeit zu Zeit eine feindliche Einheit hervorbringen werden
Barbarian encampment = Barbarenlager


#################### Lines from TileResources from Civ V - Vanilla ####################

Cattle = Rinder

Sheep = Schafe

Deer = Rotwild

Bananas = Bananen

Wheat = Weizen

Stone = Stein

Fish = Fisch

Horses = Pferde

Iron = Eisen

Coal = Kohle

Oil = Erdöl

Aluminum = Aluminium

Uranium = Uran

Furs = Felle

Cotton = Baumwolle

Dyes = Farbstoffe

Gems = Edelsteine

Gold Ore = Golderz

Silver = Silber

Incense = Weihrauch

Ivory = Elfenbein

Silk = Seide

Spices = Gewürze

Wine = Wein

Sugar = Zucker

+15% production towards Wonder construction = +15% Produktion beim Errichten von Wundern
Marble = Marmor

Whales = Wale

Pearls = Perlen

Can only be created by Mercantile City-States = Kann nur durch kaufmännisch geprägte Stadtstaaten erzeugt werden
Jewelry = Schmuck

Porcelain = Porzellan


#################### Lines from UnitPromotions from Civ V - Vanilla ####################

Heal Instantly = Sofortige Heilung
 # Requires translation!
Sword = 
 # Requires translation!
Ranged Gunpowder = 
 # Requires translation!
Armored = 
 # Requires translation!
Melee Water = 
 # Requires translation!
Ranged Water = 
Heal this unit by [amount] HP = Heile diese Einheit um [amount] LP
Doing so will consume this opportunity to choose a Promotion = Dadurch wird die Möglichkeit, eine Beförderung zu wählen, verbraucht.

Accuracy I = Genauigkeit I
+[amount]% Strength in [param] = +[amount]% Stärke in [param]

Accuracy II = Genauigkeit II

Accuracy III = Genauigkeit III

Barrage I = Sperrfeuer I

Barrage II = Sperrfeuer II

Barrage III = Sperrfeuer III

Volley = Salve

Extended Range = Erhöhte Reichweite
[amount] Range = [amount] Reichweite

Indirect Fire = Indirektes Feuer
Ranged attacks may be performed over obstacles = Fernangriffe können über Hindernisse hinweg ausgeführt werden

Shock I = Schock I

Shock II = Schock II

Shock III = Schock III

Drill I = Drill I

Drill II = Drill II

Drill III = Drill III

Charge = Angriff

Besiege = Belagern

Formation I = Formation I

Formation II = Formation II

Blitz = Blitzkrieg
[amount] additional attacks per turn = [amount] zusätzliche Angriffe pro Runde

Woodsman = Förster
Double movement rate through Forest and Jungle = Doppelte Bewegungsrate durch Wald und Dschungel

Amphibious = Amphibisch
Eliminates combat penalty for attacking over a river = Eliminiert den Nachteil für Angriffe über einen Fluss
Eliminates combat penalty for attacking from the sea = Eliminiert den Nachteil für Angriffe vom Meer aus

Medic = Sanitäter I
[amount] HP when healing = [amount] LP bei Heilung
All adjacent units heal [amount] HP when healing = Beim Heilen werden alle benachbarten Einheiten um [amount] LP geheilt

Medic II = Sanitäter II
[amount] HP when healing in [tileFilter] tiles = [amount] LP bei Heilung in [tileFilter] Feldern

Scouting I = Spähen I
[amount] Visibility Range = [amount] Sichtweite

Scouting II = Spähen II

Scouting III = Spähen III
[amount] Movement = [amount] Bewegungsrate

Survivalism I = Überlebenskunst I
+[amount]% Strength when defending = +[amount]% Stärke bei Verteidigung

Survivalism II = Überlebenskunst II

Survivalism III = Überlebenskunst III
Unit will heal every turn, even if it performs an action = Einheit heilt jede Runde, selbst wenn sie eine Aktion durchführt
May withdraw before melee ([amount]%) = Kann sich vor dem Nahkampf zurückziehen ([amount]%)

Boarding Party I = Enterkommando I

Boarding Party II = Enterkommando II

Boarding Party III = Enterkommando III

Coastal Raider I = Küstenräuberei I
Earn [amount]% of the damage done to [unitType] units as [stat] = Erhalte [amount]% des verursachten Schadens an [unitType] Einheiten als [stat]

Coastal Raider II = Küstenräuberei II

Coastal Raider III = Küstenräuberei III

Targeting I = Gezielter Schlag I

Targeting II = Gezielter Schlag II

Targeting III = Gezielter Schlag III

Wolfpack I = Rudeltaktik I
+[amount]% Strength when attacking = +[amount]% Stärke beim Angriff

Wolfpack II = Rudeltaktik II

Wolfpack III = Rudeltaktik III

Armor Plating I = Panzerung I
 # Requires translation!
Aircraft Carrier = 

Armor Plating II = Panzerung II

Armor Plating III = Panzerung III

Flight Deck I = Flugdeck I
Can carry [amount] extra [param] units = Kann [amount] extra [param] Einheiten transportieren

Flight Deck II = Flugdeck II

Flight Deck III = Flugdeck III

Supply = Versorgung
May heal outside of friendly territory = Darf auch außerhalb von befreundetem Territorium heilen

Siege I = Belagerung I

Siege II = Belagerung II

Siege III = Belagerung III

Evasion = Ausweichen
Damage taken from interception reduced by [amount]% = Durch Abfangen verursachter Schaden um [amount]% reduziert

Interception I = Abfangen I
[amount]% Damage when intercepting = [amount]% Schaden beim Abfangen

Interception II = Abfangen II

Interception III = Abfangen III

Air Targeting I = Luftangriff I

Air Targeting II = Luftangriff II

Sortie = Lufteinsatz
[amount] extra interceptions may be made per turn = Kann pro Runde [amount] mal zusätzlich Abfangen

Operational Range = Einsatzreichweite

Air Repair = Luftreparatur
 # Requires translation!
Helicopter = 

 # Requires translation!
Mobility I = 

 # Requires translation!
Mobility II = 

 # Requires translation!
Anti-Armor I = 

 # Requires translation!
Anti-Armor II = 

Cover I = Deckung I
[amount]% Strength when defending vs [unitType] units = [amount]% Stärke beim Verteidigen gegen [unitType] Einheiten

Cover II = Deckung II

March = Marschieren

Mobility = Mobilität

Sentry = Wache

Logistics = Logistik

Ambush I = Hinterhalt I

Ambush II = Hinterhalt II

Bombardment I = Bombardierung I

Bombardment II = Bombardierung II

Bombardment III = Bombardierung III

Morale = Moral
+[amount]% Combat Strength = +[amount]% Kampfstärke

Great Generals I = Große Generäle I

Great Generals II = Große Generäle II

Quick Study = Schnelles Lernen
[amount]% Bonus XP gain = [amount]% Bonus EP-Gewinn

Haka War Dance = Haka-Kriegstanz
[amount]% Strength for enemy [unitType] units in adjacent [param] tiles = [amount]% Stärke für gegnerische [unitType] Einheit in benachbarten [param] Feldern

Rejuvenation = Verjüngung
All healing effects doubled = Alle Heilungseffekte verdoppelt

Slinger Withdraw = Schleuderer-Rückzug


#################### Lines from UnitTypes from Civ V - Vanilla ####################










 # Requires translation!
Civilian Water = 



Can enter ice tiles = Kann Eis befahren
Invisible to others = Unsichtbar für andere


 # Requires translation!
Aircraft = 
6 tiles in every direction always visible = 6 Felder in jede Richtung sichtbar


 # Requires translation!
Atomic Bomber = 

Self-destructs when attacking = Selbstzerstörung beim Angriff
 # Requires translation!
Cannot be intercepted = 

Can pass through impassable tiles = Kann sich über unpassierbare Felder bewegen











#################### Lines from Units from Civ V - Vanilla ####################

Can build [param] improvements on tiles = Kann [param] Verbesserungen auf Feldern bauen

Excess Food converted to Production when under construction = Überschüssige Nahrung wird während der Konstruktion in Produktion umgewandelt
Requires at least [amount] population = Benötigt mindestens [amount] Bevölkerung
Founds a new city = Gründet eine neue Stadt

Ignores terrain cost = Ignoriert Geländekosten

This is your basic, club-swinging fighter. = Dies ist ein einfacher, keulenschwingender Kämpfer.

Maori Warrior = Maori Krieger

Jaguar = Jaguar
Heals [amount] damage if it kills a unit = Heilt [amount] Schaden beim Töten einer Einheit

Brute = Barbar

Archer = Bogenschütze

Bowman = Kampfbogenschütze

Slinger = Schleuderer

Work Boats = Arbeitsboote
May create improvements on water resources = Kann Verbesserungen auf Ressourcen im Wasser bauen
Cannot enter ocean tiles until Astronomy = Ozeanfelder können nicht befahren werden bis Astronomie erforscht ist

Trireme = Trireme
Cannot enter ocean tiles = Ozeanfelder können nicht befahren werden

Chariot Archer = Streitwagen-Bogenschütze
Rough terrain penalty = Im Nachteil auf rauem Gelände
No defensive terrain bonus = Kein geländeabhängiger Verteidigungsbonus

War Chariot = Streitwagen

Horse Archer = Berittener Bogenschütze

War Elephant = Kriegselefant


Hoplite = Hoplit

Persian Immortal = Persischer Unsterblicher

Battering Ram = Rammbock
Can only attack [unitType] units = Kann nur [unitType] Einheiten angreifen
-[amount] Visibility Range = -[amount] Sichtweite

Horseman = Reiter
Can move after attacking = Kann sich nach dem Angriff bewegen
-[amount]% Strength vs [unitType] = -[amount]% Stärke gegen [unitType]

Companion Cavalry = Begleitkavallerie

Catapult = Katapult
Must set up to ranged attack = Muss aufgestellt werden, um Fernattacken auszuführen
Limited Visibility = Begrenzte Sichtweite

Ballista = Ballista

Composite Bowman = Kompositbogenschütze

Swordsman = Schwertkämpfer

Legion = Legionär

Mohawk Warrior = Mohawk Krieger


Landsknecht = Landsknecht
Can move immediately once bought = Kann sich nach dem Kauf sofort bewegen

Galleass = Galeere

Knight = Ritter

Camel Archer = Kamel-Bogenschütze

Conquistador = Konquistador
Defense bonus when embarked = Verteidigungsbonus wenn Eingeschifft

Naresuan's Elephant = Naresuans Elefant

Mandekalu Cavalry = Mandekalu-Kavallerie

Keshik = Kheshig

Crossbowman = Armbrustschütze

Chu-Ko-Nu = Chu-Ko-Nu

Longbowman = Langbogenschütze

Trebuchet = Trebuchet

Hwach'a = Hwach'a

Longswordsman = Langschwertkämpfer

Samurai = Samurai

Berserker = Berserker

Caravel = Karavelle

Turtle Ship = Schildkrötenboot


Musketeer = Musketier

Janissary = Janitschar

Minuteman = Minuteman

Tercio = Tercio

Privateer = Kaperschiff
May capture killed [param] units = Kann getötete [param] Einheiten gefangen nehmen

Sea Beggar = Seeräuber

Frigate = Fregatte

Ship of the Line = Linienschiff

Lancer = Lanzer

Sipahi = Sipahi
No movement cost to pillage = Keine Bewegungskosten beim Plündern

Hakkapeliitta = Hakkapeliitta
Transfer Movement to [unit] = Bewegung zu [unit] übertragen
[amount]% Strength when stacked with [unit] = [amount]% Stärke wenn auf einem Feld mit [unit]

Cannon = Kanone

Gatling Gun = Gatling Gun


Norwegian Ski Infantry = Norwegische Ski-Infanterie
Double movement in Snow, Tundra and Hills = Doppelte Bewegung in Schnee, Tundra und Hügeln

Carolean = Karoliner

Cavalry = Kavallerie

Cossack = Kosak

Ironclad = Panzerschiff
Double movement in coast = Doppelte Bewegungsgeschwindigkeit an der Küste

Artillery = Artillerie

Can only attack [param] tiles = Kann nur [param] Felder angreifen
Can attack submarines = Kann U-Boote angreifen

Great War Infantry = Weltkriegs-Infanterie

Foreign Legion = Fremdenlegion

Triplane = Dreidecker
[amount]% chance to intercept air attacks = [amount]% Chance, Luftangriffe abzufangen

Great War Bomber = Weltkriegsbomber


Carrier = Flugzeugträger
Cannot attack = Kann nicht angreifen
Can carry [amount] [param] units = Can [amount] [param] Einheiten transportieren

Battleship = Schlachtschiff

Machine Gun = Maschinengewehr

Anti-Aircraft Gun = Flugabwehr-Kanone

Landship = Landkreuzer

Destroyer = Zerstörer

[amount] Sight for all [param] units = [amount] Sichtweite für alle [param] Einheiten


Zero = Zero


B17 = B-17

Paratrooper = Fallschirmjäger
May Paradrop up to [amount] tiles from inside friendly territory = Kann aus befreundetem Territorium heraus einen Fallschirmabsprung bis zu [amount] Felder weit durchführen

Tank = Panzer

Panzer = Panzer

Anti-Tank Gun = Panzerabwehr-Kanone

Atomic Bomb = Atombombe
Nuclear weapon of Strength [amount] = Atomwaffe der Stärke [amount]
Blast radius [amount] = Explosionsradius [amount]

Rocket Artillery = Raketenartillerie

Mobile SAM = Mobile Flugabwehrrakete

Guided Missile = Lenkrakete

Nuclear Missile = Atomrakete

Helicopter Gunship = Angriffshelikopter
Unable to capture cities = Kann keine Städte erobern
All tiles cost 1 movement = Alle Felder kosten 1 Bewegung

Nuclear Submarine = Atom-U-Boot

Mechanized Infantry = Mechanisierte Infanterie

Missile Cruiser = Raketenkreuzer

Modern Armor = Moderner Panzer

Jet Fighter = Kampfjet

Giant Death Robot = Riesiger Todesroboter

Stealth Bomber = Tarnkappenbomber
Cannot be carried by [unit] units = Kann nicht von [unit] Einheiten transportiert werden

Great Artist = Großer Künstler
Great Person - [stat] = Große Persönlichkeit - [stat]
Can construct [tileImprovement] = Kann [tileImprovement] erbauen
Can start an [amount]-turn golden age = Kann [amount]-Runden goldenes Zeitalter starten

Great Scientist = Großer Wissenschaftler
Can hurry technology research = Kann Erforschung von Technologien beschleunigen

Great Merchant = Großer Händler
Can undertake a trade mission with City-State, giving a large sum of gold and [amount] Influence = Kann eine Handelsmission mit dem Stadtstaat durchführen, die eine große Summe Gold und [amount] Einfluss gibt.

Great Engineer = Großer Ingenieur
Can speed up construction of a wonder = Kann die Produktion eines Wunders beschleunigen

Great Prophet = Großer Prophet
Can spread religion [amount] times = Kann [amount] mal Religion verbreiten
May found a religion = Darf eine Religion gründen
Can construct [tileImprovement] if it hasn't spread religion yet = Kann [tileImprovement] bauen, wenn er noch keine Religion verbreitet hat

Great General = Großer General
Bonus for units in 2 tile radius 15% = 15% Bonus für Einheiten im Umfeld von 2 Feldern

Khan = Khan
Heal adjacent units for an additional 15 HP per turn = Heile angrenzende Einheiten für 15 zusätzliche LP pro Runde


#################### Lines from Tutorials ####################

Introduction = Einführung
Welcome to Unciv!\nBecause this is a complex game, there are basic tasks to help familiarize you with the game.\nThese are completely optional, and you're welcome to explore the game on your own! = Willkommen zu UnCiv!\n Weil es ein komplexes Spiel ist, gibt es Einführungsaufgaben, welche dich mit dem Spiel vertraut machen.\nDiese sind optional und du bist eingeladen das Spiel selbst zu erkunden!

New Game = Neues Spiel
Your first mission is to found your capital city.\nThis is actually an important task because your capital city will probably be your most prosperous.\nMany game bonuses apply only to your capital city and it will probably be the center of your empire. = Deine erste Aufgabe ist die Hauptstadt zu gründen.\nDies ist eine wichtige Aufgabe, da deine Hauptstadt wahrscheinlich deine beste Stadt ist.\nViele Spielvorteile gelten nur in deiner Hauptstadt und es and ist wahrscheinlich das Zentrum deines Reichs.
How do you know a spot is appropriate?\nThat’s not an easy question to answer, but looking for and building next to luxury resources is a good rule of thumb.\nLuxury resources are tiles that have things like gems, cotton, or silk (indicated by a smiley next to the resource icon)\nThese resources make your civilization happy. You should also keep an eye out for resources needed to build units, such as iron. Cities cannot be built within 3 tiles of existing cities, which is another thing to watch out for! = Woher weißt du das ein Ort gut ist?\nEs ist nicht einfach zu beantworten, aber in der Nähe von Luxusressourcen ist gut.\nLuxusressourcen sind Felder, welche Dinge wie Diamanten, Baumwolle, oder Seide (gezeigt durch ein Smiley direktzum Ressourcenicon)\nDiese Ressourcen machen deine Civilisation fröhlich. Du solltest auch ein Auge auf Ressources werfen, die für Einheiten gebraucht werden, wie die Ressource Eisen.
However, cities don’t have a set area that they can work - more on that later!\nThis means you don’t have to settle cities right next to resources.\nLet’s say, for example, that you want access to some iron – but the resource is right next to a desert.\nYou don’t have to settle your city next to the desert. You can settle a few tiles away in more prosperous lands.\nYour city will grow and eventually gain access to the resource.\nYou only need to settle right next to resources if you need them immediately – \n   which might be the case now and then, but you’ll usually have the luxury of time. = Wieauchimmer, Städte aben keine feste Fläche wo gearbeitet werden kann - mehr dazu später!\nDas meint du musst deine Städte nicht direkt neben die Ressourcen setzen.\nSagen wir als Beispiel, das du etwas Eisen möchtest, aber die Ressource ist direkt neben einer Wüste .\nDu musst die Stadt nicht in die Nähe der Wüste setzen. du kannst ein paar Felder weiter in besserer Umgebung siedeln.\nDeine Stadt wird größer werden und irgendwann Zugriff auf die Ressource erhalten.\ndu musst nur direkt daneben siedeln, wenn du sie sofort brauchst – \n Was hin unt wieder vorkommt, aber meisents hast du die Zeit.
The first thing coming out of your city should be either a Scout or Warrior.\nI generally prefer the Warrior because it can be used for defense and because it can be upgraded\n  to the Swordsman unit later in the game for a relatively modest sum of gold.\nScouts can be effective, however, if you seem to be located in an area of dense forest and hills.\nScouts don’t suffer a movement penalty in this terrain.\nIf you’re a veteran of the 4x strategy genre your first Warrior or Scout will be followed by a Settler.\nFast expanding is absolutely critical in most games of this type. = Die erste produzierte einheit der Stadt sollte ein Späher oder Krieger sein.\nIch (der Programmierer, nicht der Übersetzer) bevorzuge allgemein den Krieger, weil er für die Verteidigung gut ist,\n und da er später zu einem Schwertkämpfer verbessert werden kann, und das für eine moderate Summe Gold.\nSpäher können auch effektiv sein, wenn du in einem Gebiet mit Wald und Hügeln bist.\nSpäher erhalten durch sowas keine Nachteile in der Bewegung.\nWenn du schon lange 4x strategy genre spielst, wird deinem Krieger oder Späher ein Siedler folgen.\nSchnelle Expansion ist in den meisten Spielen dieser Art notwendig.

In your first couple of turns, you will have very little options, but as your civilization grows, so do the number of things requiring your attention = In deinen ersten Runden gibt es wenig zu tun, aber sobald deine Zivilation wächst, wächst auch die Zahl der Dinge auf die du achten musst.

Culture and Policies = Kultur und Richtlinien
Each turn, the culture you gain from all your cities is added to your Civilization's culture.\nWhen you have enough culture, you may pick a Social Policy, each one giving you a certain bonus. = Jede Runde wird die Produktion von Kultur der Städte zu der Kultur deiner Zivilisation dazugerechnet.\nWenn du ausreichend Kultur hast, kannst du eine neue Sozialpolitik wählen. Jede Sozialpolitik gibt dir einen bestimmten Bonus.
The policies are organized into branches, with each branch providing a bonus ability when all policies in the branch have been adopted. = Die Politiken sind in Äste sortiert.\n Jeder Ast gibt besondere Vorteile, wenn er vollständig erforscht wurde.
With each policy adopted, and with each city built,\n  the cost of adopting another policy rises - so choose wisely! = Mit jeder gewählten Politik und mit jeder gebauten Stadt, steigen die Kosten für die nächsten Politiken - wähle deshalb weise!

City Expansion = Ausdehnung einer Stadt
Once a city has gathered enough Culture, it will expand into a neighboring tile.\nYou have no control over the tile it will expand into, but tiles with resources and higher yields are prioritized. = Sobald eine Stadt genügend Kultur gesammelt hat, wird sie auf ein weiteres Feld expandieren.\nDu kannst das Feld nicht bestimmen, es werden aber wertvolle Felder (Ressourcen) bevorzugt.
Each additional tile will require more culture, but generally your first cities will eventually expand to a wide tile range. = Jedes weitere Feld kostet mehr Kultur, aber meistens wird deine erste Stadt ein großes Gebiet einnehmen.
Although your city will keep expanding forever, your citizens can only work 3 tiles away from city center.\nThis should be taken into account when placing new cities. = Auch wenn deine Stadt sich immer weiter ausbreitet, können deine Bürger nur bis zu 3 Felder vom Stadtzentrum entfernt arbeiten.\n Dies sollte beim Siedeln beachtet werden.

As cities grow in size and influence, you have to deal with a happiness mechanic that is no longer tied to each individual city.\nInstead, your entire empire shares the same level of satisfaction.\nAs your cities grow in population you’ll find that it is more and more difficult to keep your empire happy. = Sobald Städte und deren Einfluss größer werden, musst du mit der Zufriedenheitsmechanik umgehen, welche nicht mehr alle Städte einzeln betrachtet.\nStattdessen ist das Level der Zufriedenheit überall in deiner Zivilation gleich.\nWenn die Städte wachsen, wird es immer schwieriger alle glücklich zu machen.
In addition, you can’t even build any city improvements that increase happiness until you’ve done the appropriate research.\nIf your empire’s happiness ever goes below zero the growth rate of your cities will be hurt.\nIf your empire becomes severely unhappy (as indicated by the smiley-face icon at the top of the interface)\n  your armies will have a big penalty slapped on to their overall combat effectiveness. = Erschwerend kommt hinzu, dass die Technologien erst erforscht werden müssen, die den den Bau von Gebäuden erlauben, welche die Zufriedenheit erhöhen. Sollte das Niveau der Zufriedenheit unter Null sinken, gibt es immer mehr Nachteile.\nSo sinkt die Wachstumsrate der Bevölkerung und Deine Armeen bekommen ein ordentlichen Abzug auf ihre Kampfstärke aufgebrummt. Also achte auf den gelben oder roten Smiley ganz oben auf dem Bildschirm!
This means that it is very difficult to expand quickly in Unciv.\nIt isn’t impossible, but as a new player you probably shouldn’t do it.\nSo what should you do? Chill out, scout, and improve the land that you do have by building Workers.\nOnly build new cities once you have found a spot that you believe is appropriate. = Das bedeutet, dass es in UnCiv ziemlich schwierig ist, schnell zu expandieren.\nEs ist nicht unmöglich, aber als Neuling solltest du dich wahrscheinlich ein wenig zurückhalten.\nBleib entspannt, erkunde die Landschaft und verbessere Dein Gebiet, indem du Arbeiter baust.\nBaue die nächste Stadt erst, wenn Du einen wirklich guten Platz gefunden hast.

Unhappiness = Unzufriedenheit
It seems that your citizens are unhappy!\nWhile unhappy, cities  will grow at 1/4 the speed, and your units will suffer a 2% penalty for each unhappiness = Es scheint, als ob deine Bürger unzufrieden sind!\nUnglückliche Städte wachsen nur ein Viertel so schnell und Einheiten kämpfen je Unzufriedenheit 2% schwächer.
Unhappiness has two main causes: Population and cities\n  Each city causes 3 unhappiness, and each population, 1 = Unzufriedenhait hat zwei Hauptursachen: Bevölkerung und viele Städte.\nPro Stadt sind 3 Minuspunkte auszugleichen, pro Einwohner einer.
There are 2 main ways to combat unhappiness:\n  by building happiness buildings for your population\n  or by having improved luxury resources within your borders = Um die Unzufriedenheit zu bekämpfen, gibt es hauptsächlich zwei Wege:\n  Glücklich machende Gebäude oder mit einer Verbesserung zugänglich gemachte Luxus-Ressourcen innerhalb des Territoriums.

You have entered a Golden Age!\nGolden age points are accumulated each turn by the total happiness \n  of your civilization\nWhen in a golden age, culture and production generation increases +20%,\n  and every tile already providing at least one gold will provide an extra gold. = Ein goldenes Zeitalter hat für dich begonnen!\nPunkte für das Goldene Zeitalter werden jede Runde durch die Gesamtzufriedenheit deiner Zivilisation gesammelt.\nIn einem Goldenen Zeitalter steigt die Produktions- und Zufriedenheitsproduktion um +20% und jedes Feld, welches mindestens ein Gold bereit stellt, stellt ein extra Gold zur Verfügung.

Roads and Railroads = Straßen und Schienen
Connecting your cities to the capital by roads\n  will generate gold via the trade route.\nNote that each road costs 1 gold Maintenance per turn, and each Railroad costs 2 gold,\n  so it may be more economical to wait until the cities grow! = Verbindungen deiner Städten zu deiner Hauptstadt produzieren Gold über einen Handelsweg.\nBeachte, dass jedes Feld Straße 1 Gold und jede Schiene 2 Gold Wartungskosten pro Runde verursacht, so kann es ökonomischer sein, zu warten bis die Städte gewachsen sind!

Victory Types = Siegestypen
Once you’ve settled your first two or three cities you’re probably 100 to 150 turns into the game.\nNow is a good time to start thinking about how, exactly, you want to win – if you haven’t already. = Nach 100 bis 150 Runden besitzt Du vielleicht 2 oder drei Städte.\nNun ist es an der Zeit, darüber nachzudenken, wie genau Du gewinnen willst.
There are three ways to win in Unciv. They are:\n - Cultural Victory: Complete 5 Social Policy Trees\n - Domination Victory: Survive as the last civilization\n - Science Victory: Be the first to construct a spaceship to Alpha Centauri = Es gibt drei Wege UnCiv zu gewinnen - dies sind:\n - Kultursieg: Fünf Zweige der Sozialpolitiken vervollständigen\n - Dominanzsieg: Als letzte Nationüberleben\n - Wissenschaftssieg: Zuerst ein Raumschiff nach Alpha Centauri erbauen
So to sum it up, these are the basics of Unciv – Found a prosperous first city, expand slowly to manage happiness,\n   and set yourself up for the victory condition you wish to pursue.\nObviously, there is much more to it than that, but it is important not to jump into the deep end before you know how to swim. = Kurz und bündig geht es also darum, eine wohlhabende Hauptstadt zu gründen, langsam zu expandieren, damit die Bevölkerung zufrieden bleibt, und den Grundstein zu legen für den geplanten Sieg. Natürlich gibt es noch viel mehr, aber es es ist auch wichtig, erst schwimmen zu lernen, bevor man in das tiefe Wasser springt.

Enemy City = Gegnerische Stadt
Cities can be conquered by reducing their health to 1, and entering the city with a melee unit.\nSince cities heal each turn, it is best to attack with ranged units and use your melee units to defend them until the city has been defeated! = Städte können erobert werden, indem man ihre Gesundheit auf einen Punkt reduziert und dann mit einer Nahkampfeinheit einmarschiert.\nDa Städte jede Runde heilen, ist es am besten, ausreichend Fernkampfeinheiten mitzubringen und diese mit den Nahkampfeinheiten zu beschützen, bis sie die Verteidigung der Stadt genügend zermürbt haben.

Luxury Resource = Luxus-Ressource
Luxury resources within your domain and with their specific improvement are connected to your trade network.\nEach unique Luxury resource you have adds 5 happiness to your civilization, but extra resources of the same type don't add anything, so use them for trading with other civilizations! = Luxus-Ressourcen im eigenen Territorium können mit der passenden Gelände-Verbesserung\n erschlossen werden und stehen dann über das Handelsnetzwerk dem gesamten Reich zur Verfügung.\nJede neue Luxus-Ressource bringt 5 Punkte Zufriedenheit, aber zusätzliche Ressourcen desselben Typs\n bringen keinen solchen Bonus. Man sollte sie also für den Handel mit anderen Zivilisationen einsetzen.\nVia Handel erlangte Luxus-Ressourcen machen genauso glücklich wie selbst erschlossene!

Strategic Resource = Strategische Ressource
Strategic resources within your domain and with their specific improvement are connected to your trade network.\nStrategic resources allow you to train units and construct buildings that require those specific resources, for example the Horseman requires Horses. = Strategische Ressourcen im eigenen Territorium können mit ihrer spezifischen Gelände-Verbesserung mit deinem Handelsnetzwerk verbunden werden und stehen dann im gesamten Reich zur Verfügung.\nStrategische Ressourcen erlauben es dir neue Einheiten auszubilden und Gebäude zu konstruieren, die diese spezifische Ressource brauchen.\nEin Stall braucht zum Beispiel Pferde als Ressource um gebaut werden zu können.
Unlike Luxury Resources, each Strategic Resource on the map provides more than one of that resource.\nThe top bar keeps count of how many unused strategic resources you own.\nA full drilldown of resources is available in the Resources tab in the Overview screen. = Im Gegensatz zu Luxusgütern liefern strategische Ressourcen mehr als eine Ressource.\nIn der oberen Leiste siehst du, wieviele ungenutzte strategische Ressourcen sich in deinem Besitz befinden.\nEinen kompletten Drilldown der Ressourcen gibt es im Ressourcen-Tab des Übersichtsbildschirms.

The city can no longer put up any resistance!\nHowever, to conquer it, you must enter the city with a melee unit = Der Widerstand dieser Stadt ist gebrochen!\nAllerdings musst Du mit einer Nahkampfeinheit einmarschieren, um sie zu erobern.

After Conquering = Nach der Eroberung
When conquering a city, you can now choose to either  or raze, puppet, or annex the city.\nRazing the city will lower its population by 1 each turn until the city is destroyed. = Nach der Einnahme einer Stadt besteht die Wahl, diese zu annektieren, zur Marionette zu machen, oder sie niederzubrennen.\nAbreißen wird die Bevölkerung pro Runde um eins reduzieren, bis nur noch Trümmer übrig sind.
Puppeting the city will mean that you have no control on the city's production.\nThe city will not increase your tech or policy cost, but its citizens will generate 1.5x the regular unhappiness.\nAnnexing the city will give you control over the production, but will increase the citizen's unhappiness to 2x!\nThis can be mitigated by building a courthouse in the city, returning the citizen's unhappiness to normal.\nA puppeted city can be annexed at any time, but annexed cities cannot be returned to a puppeted state! = Marionetten-Städte erlauben keine Kontrolle ihrer Produktion, sie tragen nicht zu den Technologie- oder Sozialpolitik-Kosten bei, ihre Bürger generieren allerdings 50% mehr Unzufriedenheit als üblich.\nEine annektierte Stadt erlaubt sofort über ihre Produktion zu bestimmen, dafür ist die Unzufriedenheit der Bürger verdoppelt gegenüber dem normalen Niveau - bis ein Gerichtsgebäude errichtet wird.\nMarionetten-Städte können jederzeit irreversibel annektiert werden.

You have encountered a barbarian unit!\nBarbarians attack everyone indiscriminately, so don't let your \n  civilian units go near them, and be careful of your scout! = Du hast eine Einheit der Barbaren gefunden!\nBarbaren greifen jeden an, also lass deine zivilen Einheiten nicht in die Nähe von ihnen. Und sei vorsichtig mit den Spähern!

You have encountered another civilization!\nOther civilizations start out peaceful, and you can trade with them,\n  but they may choose to declare war on you later on = Du hast eine andere Zivilisation gefunden!\nAndere Zivilisationen starten friedlich, und du kannst mit ihnen handeln,\n  aber möglicherweise erklären sie dir später den Krieg.

Once you have completed the Apollo Program, you can start constructing spaceship parts in your cities\n (with the relevant technologies) to win a scientific victory! = Sobald Du das Apollo-Progamm vervollständigt hast, kannst du in deinen Städten\n mit dem Bau der Raumschiffteile beginnen - sofern die nötigen Technologien bereitstehen -\n... um den Wissenschaftssieg anzustreben!

Injured Units = Verletzte Einheiten
Injured units deal less damage, but recover after turns that they have been inactive\nUnits heal 5 health per turn in enemy territory, 10 in neutral land,\n  15 inside your territory and 20 in your cities = Verletzte Einheiten fügen anderen beim Kampf weniger Schaden zu, aber sie erholen sich, wenn sie einige Runden nichts tun (es gibt aber Ausnahmen für Schiffe und Flugzeuge). Einheiten heilen 5 Punkte pro Runde in feindlichem Territorium, 10 in neutralem, 15 im eigenen Territorium, und 20 in eigenen Städten.

Workers = Arbeiter
Workers are vital to your cities' growth, since only they can construct improvements on tiles\nImprovements raise the yield of your tiles, allowing your city to produce more and grow faster while working the same amount of tiles! = Arbeiter sind essentiell für das Wachstum deiner Städte, indem sie Verbesserungen auf Feldern bauen. Verbesserungen erhöhen die Ausbeute der Felder, sodass Städte mit der gleichen Anzahl bewirtschafteter Felder produktiver werden und schneller wachsen.

Siege Units = Belagerungseinheiten
Siege units are extremely powerful against cities, but need to be Set Up before they can attack.\nOnce your siege unit is set up, it can attack from the current tile,\n  but once moved to another tile, it will need to be set up again. = Belagerungseinheiten sind sehr wirkungsvoll gegen Städte, benötigen aber eine Runde zum aufstellen, bevor sie angreifen können.\nSobald dies erledigt ist, können sie vom selben Feld weiter feuern und erst wenn sie sich weiterbewegt haben, müssen sie auch erneut aufgestellt werden.

Embarking = Einschiffen
Once a certain tech is researched, your land units can embark, allowing them to traverse water tiles.\nEntering or leaving water takes the entire turn.\nUnits are defenseless while embarked, so be careful! = Sobald eine bestimmte Technologie erforscht ist, können sich Landeinheiten einschiffen und so Wasserfelder überqueren.\nSowohl Einschiffen als auch wieder an Land gehen benötigen eine ganze Runde.\nDie meisten Einheiten sind wehrlos während sie eingeschifft sind, also pass auf!

Idle Units = Inaktive Einheiten
If you don't want to move a unit this turn, you can skip it by clicking 'Next unit' again.\nIf you won't be moving it for a while, you can have the unit enter Fortify or Sleep mode - \n  units in Fortify or Sleep are not considered idle units.\nIf you want to disable the 'Next unit' feature entirely, you can toggle it in Menu -> Check for idle units = Solltest Du eine Einheit diese Runde nicht mit neuen Befehlen versorgen wollen, kannst Du einfach die Schaltfläche 'Nächste Einheit' noch einmal anklicken.\nWenn die Einheit eine Weile stehen bleiben soll, befiehl ihr zu schlafen oder sich zu befestigen. Solche Einheiten zählen nicht als unbeschäftigt.\nDu kannst das Anbieten von unbeschäftigten Einheiten in den Einstellungen auch ganz deaktivieren.

Contact Me = Kontaktier mich
Hi there! If you've played this far, you've probably seen that the game is currently incomplete.\n UnCiv is meant to be open-source and free, forever.\n That means no ads or any other nonsense. = Hallo! Wenn du soweit gespielt hast, hast du wahrscheinlich gemerkt, dass das Spiel nicht fertig ist.\nUnCiv ist Open Source und kostenfrei, für immer.\nDas bedeutet, es enthält auch keine Werbung oder andere sinnlose Dinge.
What motivates me to keep working on it, \n  besides the fact I think it's amazingly cool that I can,\n  is the support from the players - you guys are the best! = Was mich (den Entwickler, nicht den Übersetzer) motiviert daran weiterzuarbeiten, abgesehen von dem Fakt, dass es wirklich cool ist, ist die Unterstützung von den Spielern - Ihr seid die Besten!
Every rating and review that I get puts a smile on my face =)\n  So contact me! Send me an email, review, Github issue\n  or mail pigeon, and let's figure out how to make the game \n  even more awesome!\n(Contact info is in the Play Store) = Jede Bewertung oder Rezension, die das Spiel erhält, bringt mich zum Lächeln =)\n Also sprecht mich an! Schickt mir eine E-Mail, Rezension, ein GitHub-Issue oder eine Brieftaube und lasst uns herausfinden, wie wir dieses Spiel noch besser machen können!\n(Kontaktinformationen finden sich z. B. im Play Store)

Pillaging = Plündern
Military units can pillage improvements, which heals them 25 health and ruins the improvement.\nThe tile can still be worked, but advantages from the improvement - stat bonuses and resources - will be lost.\nWorkers can repair these improvements, which takes less time than building the improvement from scratch. = Militäreinheiten können Verbesserungen plündern, was diese unbrauchbar macht und die Einheit\n für 25 Punkte heilt. Das Feld bringt nur noch den Grundertrag, bis ein Arbeiter die\n Verbesserung repariert - was deutlich weniger Zeit kostet als sie neu zu errichten.

Experience = Erfahrung
Units that enter combat gain experience, which can then be used on promotions for that unit.\nUnits gain more experience when in Melee combat than Ranged, and more when attacking than when defending. = Einheiten, die in Kämpfe verwickelt werden, erhalten Erfahrungspunkte, die sie für Beförderungen verwenden können.\nNahkampf bringt mehr Erfahrung als Fernkampf und Angriff mehr als Verteidigung.
Units can only gain up to 30 XP from Barbarian units - meaning up to 2 promotions. After that, Barbarian units will provide no experience. = Kämpfe gegen Barbaren bringen nur bis zur zweiten Beförderung Erfahrungspunkte.\nNach 30 EP pro Einheit ist schluss und Barbaren ins Jenseits zu befördern bringt nur Sicherheit, aber keine Erfahrungspunkte mehr.

Combat = Gefechte
Unit and cities are worn down by combat, which is affected by a number of different values.\nEach unit has a certain 'base' combat value, which can be improved by certain conditions, promotions and locations. = Schlachten zwischen Einheiten und/oder Städten werden von bestimmten Zahlen kontrolliert.\nJede Einheit hat eine 'Basis'-Gefechtsstärke, die von Umgebung, Beförderungen oder anderen Bedingungen modifiziert werden kann.
Units use the 'Strength' value as the base combat value when melee attacking and when defending.\nWhen using a ranged attack, they will the use the 'Ranged Strength' value instead. = Einheiten benutzen den Wert 'Stärke' als Basis-Gefechtsstärke für den Angriff im Nahkampf oder die Verteidigung, und den Wert 'Fernkampfstärke' für den Angriff im Fernkampf.
Ranged attacks can be done from a distance, dependent on the 'Range' value of the unit.\nWhile melee attacks allow the defender to damage the attacker in retaliation, ranged attacks do not. = Fernkampfangriffe können über mehrere Felder erfolgen, abhängig vom Wert 'Reichweite'. Während Nahkampfangriffe dem Verteidiger das Zurückschlagen erlauben, ist das beim Fernkampf nicht möglich.

Research Agreements = Forschungsabkommen
In research agreements, you and another civilization decide to jointly research technology.\nAt the end of the agreement, you will both receive a 'lump sum' of Science, which will go towards one of your unresearched technologies. = In Forschungsabkommen vereinbarst Du mit einer anderen Zivilisation, gemeinsam\nTechnologie zu erforschen. Zum Abschluss des Abkommens erhalten beide Seiten eine\nPauschale an Wissenschafts-Punkten für eine der unerforschten Technologien.
The amount of Science you receive at the end is dependent on the science generated by your cities and the other civilization's cities during the agreement - the more, the better! = Die Anzahl an Punkten, die ein Forschungsabkommen bringt, hängt von der Wissenschaft ab, die deine Städte und die deines Partners während der Laufzeit generieren - je mehr destso besser!

Not all nations are contending with you for victory.\nCity-states are nations that can't win, don't conquer other cities and can't be traded with. = Nicht alle Nationen nehmen am Wettrennen um den Sieg teil.\nStadtstaaten können nicht gewinnen, sie gründen oder erobern keine Städte und man kann nicht auf dieselbe Weise mit ihnen Handel treiben wie mit anderen Nationen.
Instead, diplomatic relations with city-states are determined by Influence - a meter of 'how much the City-state likes you'.\nInfluence can be increased by attacking their enemies, liberating their city, and giving them sums of gold. = Stattdessen beruhen diplomatische Beziehungen zu Stadtstaaten auf 'Einfluss' - ein Maß, wie sehr sie Euch 'mögen'.\nEinfluss kann gewonnen werden durch kriegerische Handlungen gegen ihre Feinde, befreien ihrer besetzten Stadt, oder durch Bestechung mit Gold.
Certain bonuses are given when you are at above 30 influence.\nWhen you have above 60 Influence, and you have the highest influence with them of all civilizations, you are considered their 'Ally', and gain further bonuses and access to the Luxury and Strategic resources in their lands. = Stadtstaaten belohnen hohen Einfluss ab 30 Punkten.\nWenn Dein Einfluss 60 Punkte oder mehr beträgt und größer ist als der aller Konkurrenten, dann wirst Du als Allierter eingestuft und erhälst neben höheren Belohnungen auch Zugang zu ihren Luxus- und Strategischen Ressourcen.

Great People = Große Persönlichkeiten
Certain buildings, and specialists in cities, generate Great Person points per turn.\nThere are several types of Great People, and their points accumulate separately.\nThe number of points per turn and accumulated points can be viewed in the Overview screen. = Bestimmte Gebäude, sowie die Spezialisten in den Städten, generieren pro Zug Große-Persönlichkeits-Punkte.\nEs gibt verschiedene Typen von Großen Persönlichkeiten. Für jeden Typ werden die Punkte gesondert erfasst.\nDie Anzahl der Punkte pro Zug und die bereits gesammelten Punkte sind im Übersichtsbildschirm (Tab: Statistiken) zu sehen.
Once enough points have been accumulated, a Great Person of that type will be created!\nEach Great Person can construct a certain Great Improvement which gives large yields over time, or immediately consumed to provide a certain bonus now. = Sobald genügend Punkte gesammelt wurden, wird eine Große Persönlichkeit dieses Typs erschaffen!\nJede Große Persönlichkeit kann eine bestimmte Große Verbesserung erschaffen, die im Laufe der Zeit große Erträge bringt, oder sofort verbraucht werden, um sofort einen bestimmten Bonus zu erhalten.
Great Improvements also provide any strategic resources that are under them, so you don't need to worry if resources are revealed underneath your improvements! = Große Verbesserungen liefern zudem die strategische Ressource unter ihnen. Es gibt also keinen Grund zur Sorge, wenn Ressourcen von ihnen 'verdeckt' sind.

Removing Terrain Features = Geländemerkmale entfernen
Certain tiles have terrain features - like Flood plains or Forests -  on top of them. Some of these layers, like Jungle, Marsh and Forest, can be removed by workers.\nRemoving the terrain feature does not remove any resources in the tile, and is usually required in order to work those resources. = Bestimmte Felder haben zusätzliche Geländemerkmale, sozusagen auf ihnen drauf. - überflutete Ebenen oder Wälder -\nDie Geländemerkmale Dschungel, Sumpf und Wald können von Arbeitern entfernt werden.\nDas Entfernen von Geländemerkmalen entfernt nicht die eventuell vorhandene Ressource des Feldes und ist in der Regel nötig, um die Ressource zu bewirtschaften.

Natural Wonders, such as the Mt. Fuji, the Rock of Gibraltar and the Great Barrier Reef, are unique, impassable terrain features, masterpieces of mother Nature, which possess exceptional qualities that make them very different from the average terrain.\nThey benefit by giving you large sums of Culture, Science, Gold or Production if worked by your Cities, which is why you might need to bring them under your empire as soon as possible. = Naturwunder wie der Mount Fuji, der Felsen von Gibraltar oder das Great Barrier Reef sind einzigartige Geländeformen, Meisterwerke der Mutter Natur, die außergewöhnliche Qualitäten besitzen, die sich komplett von gewöhnlichem Gelände unterscheiden.\n\nEinheiten können sie nicht betreten, aber Städte können sie bewirtschaften und besondere Erträge erlangen - was vielleicht Grund genug ist, sie bald unter Kontrolle Deines Reichs zu bringen.\n\nAllein ihre Entdeckung erhöht bereits die Zufriedenheit der Bevölkerung.

Keyboard = Tastatur
If you have a keyboard, some shortcut keys become available. Unit command or improvement picker keys, for example, are shown directly in their corresponding buttons. = Wenn du eine Tastatur verwendest, werden einige Tastenkombinationen verfügbar. Die Tasten, z.B. für den Einheitenbefehl oder zur Auswahl einer Verbesserung, werden direkt in den entsprechenden Schaltflächen angezeigt.
On the world screen the hotkeys are as follows: = In der Weltansicht sind die Tastenkombinationen wie folgt:
Space or 'N' - Next unit or turn\n'E' - Empire overview (last viewed page)\n'+', '-' - Zoom in / out\nHome - center on capital or open its city screen if already centered = Leertaste oder 'N' - Nächste Einheit oder nächste Runde\n'E' - Reichsübersicht (zuletzt angesehene Seite)\n'+', '-' - Vergrößern / Verkleinern\nHome - Zentrieren auf Hauptstadt bzw. Stadt öffnen wenn dies bereits erfogt ist
F1 - Open Civilopedia\nF2 - Empire overview Trades\nF3 - Empire overview Units\nF4 - Empire overview Diplomacy\nF5 - Social policies\nF6 - Technologies\nF7 - Empire overview Cities\nF8 - Victory Progress\nF9 - Empire overview Stats\nF10 - Empire overview Resources\nF11 - Quicksave\nF12 - Quickload = F1 - Civilopedia öffnen\nF2 - Reichsübersicht Handel\nF3 - Reichsübersicht Einheiten\nF4 - Reichsübersicht Diplomatie\nF5 - Sozialpolitik\nF6 - Technologien\nF7 - Reichsübersicht Städte\nF8 - Siegesfortschritt\nF9 - Reichsübersicht Statistiken\nF10 - Reichsübersicht Ressourcen\nF11 - Schnellspeichern\nF12 - Schnellladen
Ctrl-R - Toggle tile resource display\nCtrl-Y - Toggle tile yield display\nCtrl-O - Game options\nCtrl-S - Save game\nCtrl-L - Load game = Strg-R - Ressourcenanzeige umschalten\nStrg-Y - Felderträge umschalten\nStrg-O - Spieloptionen\nStrg-S - Spiel speichern\nStrg-L - Spiel laden

World Screen = Weltansicht
This is where you spend most of your time playing Unciv. See the world, control your units, access other screens from here. = Hier verbringst du die meiste Zeit beim Spielen von Unciv. Von hier aus siehst du die Welt, steuerst deine Einheiten und rufst andere Ansichten auf.
①: The menu button - civilopedia, save, load, options... = ①: Die Schaltfläche Menü - Civilopedia, Speichern, Laden, Optionen...
②: The player/nation whose turn it is - click for diplomacy overview. = ②: Der Spieler/die Nation, der/die am Zug ist - Klick für Diplomatieübersicht.
③: The Technology Button - shows the tech tree which allows viewing or researching technologies. = ③: Die Schaltfläche "Technologie" - zeigt den Tech-Baum an, mit dem man Technologien betrachten oder erforschen kann.
④: The Social Policies Button - shows enacted and selectable policies, and with enough culture points you can enact new ones. = ④: Die Schaltfläche "Sozialpolitik" - zeigt erlassene und auswählbare Politiken an, und mit genügend Kulturpunkten kannst du neue erlassen.
⑤: The Diplomacy Button - shows the diplomacy manager where you can talk to other civilizations. = ⑤: Die Schaltfläche "Diplomatie" - zeigt den Diplomatiemanager an, in dem du mit anderen Zivilisationen verhandeln kannst.
⑥: Unit Action Buttons - while a unit is selected its possible actions appear here. = ⑥: Die Aktionsschaltflächen der Einheit - während eine Einheit ausgewählt ist, erscheinen hier ihre möglichen Aktionen.
⑦: The unit/city info pane - shows information about a selected unit or city. = ⑦: Der Einheit-/Stadt-Info-Bereich - zeigt Informationen zu einer ausgewählten Einheit oder Stadt an.
⑧: The name (and unit icon) of the selected unit or city, with current health if wounded. Clicking a unit name or icon will open its civilopedia entry. = ⑧: Der Name (und das Einheitensymbol) der ausgewählten Einheit oder Stadt, mit aktueller Gesundheit, falls verwundet. Durch Anklicken eines Einheitennamens oder -symbols wird der entsprechende Eintrag in der Civilopedia geöffnet.
⑨: The arrow buttons allow jumping to the next/previous unit. = ⑨: Die Pfeiltasten ermöglichen das Springen zur nächsten/vorherigen Einheit.
⑩: For a selected unit, its promotions appear here, and clicking leads to the promotions screen for that unit. = ⑩: Für eine ausgewählte Einheit erscheinen hier ihre Beförderungen, und ein Klick führt zum Beförderungsbildschirm für diese Einheit.
⑪: Remaining/per turn movement points, strength and experience / XP needed for promotion. For cities, you get its combat strength. = ⑪: Verbleibende/pro Runde Bewegungspunkte, Stärke und Erfahrung / EP, die für die Beförderung benötigt werden. Für Städte erhältst du ihre Kampfstärke.
⑫: This button closes the selected unit/city info pane. = ⑫: Diese Schaltfläche schließt den ausgewählten Einheit/Stadt-Info-Bereich
⑬: This pane appears when you order a unit to attack an enemy. On top are attacker and defender with their respective base strengths. = ⑬: Dieses Fenster erscheint, wenn du einer Einheit befiehlst, einen Feind anzugreifen. Oben stehen Angreifer und Verteidiger mit ihren jeweiligen Basisstärken.
⑭: Below that are strength boni or mali and health bars projecting before / after the attack. = ⑭: Darunter sind Stärkeboni oder -mali und Gesundheitsbalken mit einer Vorhersage der Wirkung des Angriffs.
⑮: The Attack Button - let blood flow! = ⑮: Die Schaltfläche "Angriff" - Lass das Blut fließen!
⑯: The minimap shows an overview over the world, with known cities, terrain and fog of war. Clicking will position the main map. = ⑯: Die Minimap zeigt eine Übersicht die Welt, mit bekannten Städten, Gelände und Kriegsnebel. Durch Anklicken wird die Hauptkarte verschoben.
⑰: To the side of the minimap are display feature toggling buttons - tile yield, worked indicator, show/hide resources. These mirror setting on the options screen and are hidden if you deactivate the minimap. = ⑰: An der Seite der Minimap befinden sich Schaltflächen zum Umschalten der Anzeigefunktionen - Felderträge, Arbeitersymbole, Ressourcen anzeigen/ausblenden. Diese spiegeln die Einstellung auf dem Optionsbildschirm wieder und werden ausgeblendet, wenn du die Minimap deaktivierst.
⑱: Tile information for the selected hex - current or potential yield, terrain, effects, present units, city located there and such. Where appropriate, clicking a line opens the corresponding civilopedia entry. = ⑱: Feldinformationen für das ausgewählte Sechseck - aktueller oder potenzieller Ertrag, Gelände, Effekte, vorhandene Einheiten, dort befindliche Stadt und so weiter. Wo angebracht, sind diese mit entsprenchenden Einträgen der Civilopedia verlinkt.
⑲: Notifications - what happened during the last 'next turn' phase. Some are clickable to show a relevant place on the map, some even show several when you click repeatedly. = ⑲: Benachrichtigungen - was während der letzten 'Nächste Runde'-Phase passiert ist. Einige sind anklickbar, um einen betreffenden Ort auf der Karte zu zeigen, einige zeigen sogar mehrere, wenn du wiederholt darauf klickst.
⑳: The Next Turn Button - unless there are things to do, in which case the label changes to 'next unit', 'pick policy' and so on. = ⑳: Die Schaltfläche "Nächste Runde" - es sei denn, es gibt noch etwas zu tun, in diesem Fall ändert sich die Beschriftung in "nächste Einheit", "Wähle eine Politik" und so weiter.
ⓐ: The overview button leads to the empire overview screen with various tabs (the last one viewed is remembered) holding vital information about the state of your civilization in the world. = Ⓐ: Die Schaltfläche "Übersicht" führt zum Übersichtsbildschirm des Reiches mit verschiedenen Registerkarten (die zuletzt betrachtete wird gespeichert), die wichtige Informationen über den Zustand deiner Zivilisation in der Welt enthalten.
ⓑ: The culture icon shows accumulated culture and culture needed for the next policy - in this case, the exclamation mark tells us a next policy can be enacted. Clicking is another way to the policies manager. = Ⓑ: Das Kultursymbol zeigt die angesammelte Kultur und die Kultur, die für die nächste Politik benötigt wird - in diesem Fall sagt uns das Ausrufezeichen, dass eine nächste Politik erlassen werden kann. Ein Klick ist ein weiterer Weg zum Politikmanager.
ⓒ: Your known strategic resources are displayed here with the available (usage already deducted) number - click to go to the resources overview screen. = Ⓒ: Hier werden deine bekannten strategischen Ressourcen mit der verfügbaren (Nutzung bereits abgezogen) Anzahl angezeigt - klicke, um zur Ressourcenübersicht zu gelangen.
ⓓ: Happiness/unhappiness balance and either golden age with turns left or accumulated happiness with amount needed for a golden age is shown next to the smiley. Clicking also leads to the resources overview screen as luxury resources are a way to improve happiness. = Ⓓ: Zufriedenheit/Unzufriedenheitsbilanz und entweder goldenes Zeitalter mit verbleibenden Runden oder akkumulierte Zufriedenheit mit der für ein goldenes Zeitalter benötigten Menge wird neben dem Smiley angezeigt. Ein Klick führt auch zur Ressourcenübersicht, da Luxusressourcen eine Möglichkeit sind, die Zufriedenheit zu verbessern (leider nur im Spiel).
ⓔ: The science icon shows the number of science points produced per turn. Clicking leads to the technology tree. = Ⓔ: Das Wissenschaftssymbol zeigt die Anzahl der pro Zug produzierten Wissenschaftspunkte an. Ein Klick darauf führt zum Technologiebaum.
ⓕ: Number of turns played with translation into calendar years. Click to see the victory overview. = Ⓕ: Anzahl der gespielten Runden mit Umrechnung in Kalenderjahre. Anklicken, um die Siegesübersicht zu sehen.
ⓖ: The number of gold coins in your treasury and income. Clicks lead to the Stats overview screen. = Ⓖ: Die Anzahl der Goldmünzen in Ihrer Schatzkammer und das Einkommen. Klicken führt zum Übersichtsbildschirm der Statistiken.
ⓧ: In the center of all this - the world map! Here, the "X" marks a spot outside the map. Yes, unless the wrap option was used, Unciv worlds are flat. Don't worry, your ships won't fall off the edge. = Ⓧ: In der Mitte von allem - die Weltkarte! Hier markiert das "X" eine Stelle außerhalb der Karte. Ja, sofern nicht die 'Wrap'-Option verwendet wurde, sind Unciv-Welten flach. Keine Sorge, deine Schiffe werden nicht von der Kante fallen.
ⓨ: By the way, here's how an empire border looks like - it's in the national colours of the nation owning the territory. = Ⓨ: Übrigens, so sieht eine Reichsgrenze aus - sie ist in den Nationalfarben der Nation, der das Gebiet gehört.
ⓩ: And this is the red targeting circle that led to the attack pane back under ⑬. = Ⓩ: Und dies ist der rote Zielkreis, der zum Angriffsfenster zurück unter ⑬ führte.
What you don't see: The phone/tablet's back button will pop the question whether you wish to leave Unciv and go back to Real Life. On desktop versions, you can use the ESC key. = Was du nicht siehst: Über die Zurück-Taste des Telefons/Tablets erscheint die Frage, ob du Unciv verlassen und ins Real Life zurückkehren möchtest. Bei Desktop-Versionen kannst du die ESC-Taste verwenden.
<|MERGE_RESOLUTION|>--- conflicted
+++ resolved
@@ -785,18 +785,11 @@
 Science victory = Wissenschaftssieg
 Cultural victory = Kultursieg
 Conquest victory = Dominanzsieg
-<<<<<<< HEAD
+Diplomatic victory = Diplomatiesieg
+
 Complete all the spaceship parts\n to win! = Baue alle Raumschiffteile,\n um zu gewinnen!
 Complete 5 policy branches\n to win! = Vervollständige 5 Politik-Zweige,\n um zu gewinnen!
 Complete 5 policy branches and build\n the Utopia Project to win! = Vervollständige 5 Politik-Zweige und\n baue das Utopia Projekt, um zu gewinnen!
-=======
- # Requires translation!
-Diplomatic victory = 
-Complete all the spaceship parts\n to win! = Um zu gewinnen, baut\n alle Raumschiffteile!
-Complete 5 policy branches\n to win! = Um zu gewinnen vervollständige\n 5 Politik-Zweige!
- # Requires translation!
-Complete 5 policy branches and build\n the Utopia Project to win! = 
->>>>>>> 776be5a4
 Destroy all enemies\n to win! = Um zu gewinnen besiegt alle Gegner!
 You have won a scientific victory! = Ihr habt den Wissenschaftssieg errungen!
 You have won a cultural victory! = Ihr habt den Kultursieg errungen!
@@ -1541,12 +1534,7 @@
 Hidden until [amount] social policy branches have been completed = Verborgen, bis [amount] Sozialpolitik-Zweige fertiggestellt worden sind
 Triggers a global alert upon build start = Löst einen globalen Alarm bei Baubeginn aus
 Triggers a Cultural Victory upon completion = Bei Fertigstellung wird der Kultursieg erreicht
-<<<<<<< HEAD
-Hidden when cultural victory is disabled = Verborgen, wenn Kultursieg deaktiviert wurde
 Utopia Project = Utopia Projekt
-=======
-Utopia Project = Utopia Project
->>>>>>> 776be5a4
 
 
 #################### Lines from Difficulties from Civ V - Vanilla ####################
