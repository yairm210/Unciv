# Language settings

# Equivalent of a space in your language
# If your language doesn't use spaces, just add "" as a translation, otherwise " "
" " = " "

# If the first word in a sentence starts with a capital in your language, 
# put the english word 'true' behind the '=', otherwise 'false'.
# Don't translate these words to your language, only put 'true' or 'false'.
StartWithCapitalLetter = true


# Fastlane
# These will be automatically copied to the fastlane descriptions used by F-Droid. Their keys are not as usual the english original, please read those directly as linked.

# Documentation: https://f-droid.org/en/docs/Build_Metadata_Reference/#Summary
# English to translate: https://github.com/yairm210/Unciv/blob/master/fastlane/metadata/android/en-US/short_description.txt
Fastlane_short_description = 4X-Spiel: Zivilisationen aufbauen

# Documentation: https://f-droid.org/en/docs/Build_Metadata_Reference/#Description
# English to translate: https://github.com/yairm210/Unciv/blob/master/fastlane/metadata/android/en-US/full_description.txt
Fastlane_full_description = Eine Neuimplementierung vom berühmtesten Zivilisations-Aufbau-Spiel aller Zeiten. Schnell, klein, ohne Spam und für immer frei!\n\nBaue Deine Zivilisation auf, erforsche Technologien, entwickle Deine Städte und besiege Deine Kontrahenten!\n\nWünsche? Bugs? Die Liste der offenen Themen findest du auf der <a href="https://github.com/yairm210/Unciv/issues">GitHub Issues - Seite</a> - jede noch so kleine Hilfe ist willkommen!\n\nFragen? Kommentare? Einfach nur gelangweilt? Chatte mit uns auf <a href="https://discord.gg/bjrB4Xw">Discord</a>.\n\nWillst Du bei der Übersetzung helfen? Schau im <a href="https://yairm210.github.io/Unciv/Other/Translating">Wiki</a> vorbei, dort ist detailliert beschrieben, wie Übersetzungen erstellt und vorgeschlagen werden.\n\nSchnallst Du Kotlin oder Java? Unterstütze gerne bei der Entwicklung im <a href="https://github.com/yairm210/Unciv">GitHub Repository</a>.\n\nDie Welt erwartet Dich! Wirst Du deine Zivilisation zu einem Imperium entwickeln, das dem Zahn der Zeit standhält?\n\nDie App-Berechtigung 'Auf alle Netzwerke zugreifen' wird für die folgenden Funktionen benötigt:\n- Abfrage und Herunterladen der verfügbaren Mods\n- Herunterladen von Musik\n- Hoch- und Herunterladen der Speicherstände im Online Mehrspieler-Modus\nDurch die Implementierung der Zug-Benachrichtigung für den Mehrspieler-Modus werden alle anderen aufgeführten Berechtigungen vom API automatisch hinzugefügt.


# Starting from here normal translations start, as described in
# https://yairm210.github.io/Unciv/Other/Translating/

# General
Delete = Löschen

# Base ruleset names
Civ V - Vanilla = Civ V - Vanilla
Civ V - Gods & Kings = Civ V - Götter & Könige

# Tutorial tasks

Move a unit!\nClick on a unit > Click on a destination > Click the arrow popup = Eine Einheit bewegen!\nKlicke auf eine Einheit > Klicke auf ein Ziel > Klicke auf das Pfeil-Popup.
Found a city!\nSelect the Settler (flag unit) > Click on 'Found city' (bottom-left corner) = Eine Stadt gründen!\nWähle den Siedler (Flaggensymbol) > Klicke auf 'Stadt gründen' (unten links).
Enter the city screen!\nClick the city button twice = Öffne den Stadtbildschirm!\n Klicke zweimal den Stadtknopf.
Pick a technology to research!\nClick on the tech button (greenish, top left) > \n select technology > click 'Research' (bottom right) = Wähle eine Technologie zum Erforschen!\nKlicke auf den Tech-Button (grünlich, oben links) > \n wähle Technologie > klicke auf 'Forschung' (unten rechts).
Pick a construction!\nEnter city screen > Click on a unit or building (bottom left side) > \n click 'add to queue' = Wähle Produktion!\nÖffne Stadtbildschirm > Klicke auf eine Einheit oder ein Gebäude (linke Seite unten) > \n Klicke auf 'Produktion hinzufügen'
Pass a turn!\nCycle through units with 'Next unit' > Click 'Next turn' = Beende eine Runde!\nGehe durch die Einheiten mit 'Nächste Einheit' > Klicke auf 'Nächste Runde'.
Reassign worked tiles!\nEnter city screen > click the assigned (green) tile to unassign > \n click an unassigned tile to assign population = Weise bearbeitete Felder neu zu!\nÖffne den Stadtbildschirm > klicke auf das zugewiesene (grüne) Feld, um es zu entfernen > \n klicke auf ein nicht zugewiesenes Feld, um die Bevölkerungszahl zuzuweisen.
Meet another civilization!\nExplore the map until you encounter another civilization! = Triff eine andere Zivilisation!\n Erkunde die Karte, bis du einer anderen Zivilisation begegnest!
Open the options table!\nClick the menu button (top left) > click 'Options' = Öffne die Optionen!\nKlicke auf die Menütaste (oben links) > klicke auf 'Optionen'.
Construct an improvement!\nConstruct a Worker unit > Move to a Plains or Grassland tile > \n Click 'Construct improvement' (above the unit table, bottom left)\n > Choose the farm > \n Leave the worker there until it's finished = Bau eine Verbesserung!\nBau einen Arbeiter > Bewege ihn auf ein Ebenen- oder Wiesenfeld > Wähle 'Verbesserung bauen' > Wähle 'Farm' > \nLass den Arbeiter dort, bis er fertig ist.
Create a trade route!\nConstruct roads between your capital and another city\nOr, automate your worker and let him get to that eventually = Erstelle eine Handelsroute!\n Baue Straßen zwischen deiner Hauptstadt und einer anderen Stadt.\nOder automatisiere deinen Arbeiter und lasse sie schließlich dazu kommen.
Conquer a city!\nBring an enemy city down to low health > \nEnter the city with a melee unit = Erobere eine Stadt!\nBringe eine feindliche Stadt auf wenig Leben > \nBetrete die Stadt mit einer Nahkampfeinheit.
Move an air unit!\nSelect an air unit > select another city within range > \nMove the unit to the other city = Bewege eine Lufteinheit!\nWähle eine Lufteinheit > Wähle eine andere Stadt in Reichweite > \nVerschiebe die Einheit zu der anderen Stadt.
See your stats breakdown!\nEnter the Overview screen (top right corner) >\nClick on 'Stats' = Schaue deine Statistiken an!\nGehe in den Übersichtsbildschirm (obere rechte Ecke) >\nKlicke auf 'Statistiken'.

# Crash screen

An unrecoverable error has occurred in Unciv: = In Unciv ist ein nicht behebbarer Fehler aufgetreten:
If this keeps happening, you can try disabling mods. = Wenn dies weiterhin geschieht, kannst du versuchen, die Mods zu deaktivieren.
You can also report this on the issue tracker. = Du kannst dies auch im Issue-Tracker melden.
Copy = Kopieren
Error report copied. = Fehlerbericht kopiert.
Open Issue Tracker = Öffne Issue-Tracker
Please copy the error report first. = Bitte kopiere zuerst den Fehlerbericht.
Close Unciv = Beende Unciv

# Buildings

Unsellable = Unverkäuflich
Not displayed as an available construction unless [building] is built = Wird nicht als verfügbares Bauwerk angezeigt, bis [building] gebaut ist
Not displayed as an available construction without [resource] = Wird nicht als verfügbares Bauwerk angezeigt, solange [resource] fehlt
Cannot be hurried = Kann nicht beschleunigt werden

Choose a free great person = Wähle eine kostenlose Große Persönlichkeit
Get [unitName] = Erhalte [unitName]

Hydro Plant = Wasserkraftwerk
[buildingName] obsoleted = [buildingName] ist nun veraltet

# Diplomacy,Trade,Nations

Requires [buildingName] to be built in the city = Benötigt den Bau von [buildingName] in der Stadt
Requires [buildingName] to be built in all cities = Benötigt den Bau von [buildingName] in allen Städten
Provides a free [buildingName] in the city = Stellt das Gebäude [buildingName] in der Stadt kostenlos bereit
Requires worked [resource] near city = Benötigt eine Bewirtschaftung von [resource] in der Nähe der Stadt
Requires at least one of the following resources worked near the city: = Benötigt mindestens eine der folgenden Ressourcen bewirtschaftet in der Nähe der Stadt:
Wonder is being built elsewhere = Das Wunder wird woanders gebaut
National Wonder is being built elsewhere = Das Nationale Wunder wird woanders gebaut
Requires a [buildingName] in all cities = Benötigt das Gebäude [buildingName] in allen Städten
[buildingName] required: = [buildingName] erforderlich:
Requires a [buildingName] in this city = Benötigt das Gebäude [buildingName] in dieser Stadt
Cannot be built with [buildingName] = Kann nicht mit [buildingName] gebaut werden
Consumes [amount] [resource] = Verbraucht [amount] [resource]
Need [amount] more [resource] = Benötigt weitere [amount] von [resource]
[amount] available = [amount] verfügbar
Required tech: [requiredTech] = Benötigt Technologie: [requiredTech]
Requires [PolicyOrNationalWonder] = Benötigt [PolicyOrNationalWonder]
Cannot be purchased = Kann nicht gekauft werden
Can only be purchased = Kann nur gekauft werden
See also = Siehe auch

Requires at least one of the following: = Benötigt eine der folgenden Voraussetzungen:
Requires all of the following: = Benötigt folgende Voraussetzungen:
Leads to [techName] = [techName] kann nun erforscht werden
Leads to: = Ermöglicht die Erforschung von:
Enables: = Ermöglicht:
Disables: = Deaktiviert:

Current construction = Aktuelle Produktion
Construction queue = Produktionswarteschlange
Pick a construction = Wähle ein Bauwerk
Queue empty = Warteschlange leer
Add to queue = Hinzufügen zur Warteschlange
Remove from queue = Entferne aus Warteschlange
Show stats drilldown = Statistiken anzeigen
Show construction queue = Produktionswarteschlange anzeigen
No space to place this unit = Kein Platz um diese Einheit zu platzieren
Cancel = Abbrechen

Diplomacy = Diplomatie
War = Krieg
Peace = Frieden
Research Agreement = Forschungsvereinbarung
Declare war = Krieg erklären
Declare war on [civName]? = [civName] den Krieg erklären?
Go to on map = Springe auf der Karte hin
Let's begin! = Los geht's!
[civName] has declared war on us! = [civName] hat uns den Krieg erklärt!
[leaderName] of [nation] = [leaderName] von [nation]
You'll pay for this! = Dafür werdet Ihr bezahlen!
Negotiate Peace = Frieden verhandeln
Peace with [civName]? = Frieden mit [civName]?
Very well. = Nun gut.
Farewell. = Lebewohl.
Sounds good! = Hört sich gut an!
Not this time. = Vielleicht ein anderes Mal.
Excellent! = Hervorragend!
How about something else... = Wie wäre es mit etwas anderem...
A pleasure to meet you. = Eine Freude, Euch kennen zu lernen.
Our relationship = Unsere Beziehung
We have encountered the City-State of [name]! = Wir haben den Stadtstaat [name] entdeckt!
Declare Friendship ([numberOfTurns] turns) = Freundschaft erklären ([numberOfTurns] Runden)
May our nations forever remain united! = Mögen unsere Nationen auf immer in Freundschaft vereint sein!
Indeed! = Auf jeden Fall!
Denounce [civName]? = [civName] anprangern?
Denounce ([numberOfTurns] turns) = Anprangern ([numberOfTurns] Runden)
We will remember this. = Das werden wir nie vergessen!

[civName] has declared war on [targetCivName]! = [civName] hat [targetCivName] den Krieg erklärt!
[civName] and [targetCivName] have signed a Peace Treaty! = [civName] und [targetCivName] haben einen Friedensvertrag unterzeichnet!
[civName] and [targetCivName] have signed the Declaration of Friendship! = [civName] und [targetCivName] haben die Freundschaftserklärung unterzeichnet!
[civName] has denounced [targetCivName]! = [civName] hat [targetCivName] angeprangert!
Do you want to break your promise to [leaderName]? = Möchtest du dein Versprechen gegenüber [leaderName] brechen?
Break promise = Versprechen brechen
We promised not to settle near them ([count] turns remaining) = Wir haben versprochen, nicht in ihrer Nähe zu siedeln ([count] Runden verbleiben)
They promised not to settle near us ([count] turns remaining) = Sie haben versprochen, nicht in unserer Nähe zu siedeln ([count] Runden verbleiben) 

[civName] is upset that you demanded tribute from [cityState], whom they have pledged to protect! = [civName] ist verärgert, dass Ihr von [cityState] einen Tribut fordert, den sie zu schützen versprochen hat!
[civName] is upset that you attacked [cityState], whom they have pledged to protect! = [civName] ist verärgert, dass Ihr [cityState] angreift, den sie zu schützen versprochen hat!
[civName] is outraged that you destroyed [cityState], whom they had pledged to protect! = [civName] ist empört, dass Ihr [cityState] zerstört habt, den sie zu schützen versprochen hat!
[civName] has destroyed [cityState], whom you had pledged to protect! = [civName] hat [cityState] zerstört, den du zu schützen versprochen hattest.

Unforgivable = Todfeind
Afraid = Gefürchtet
Enemy = Feind
Competitor = Konkurrent
Neutral = Neutral
Favorable = Beliebt
Friend = Freund
Ally = Verbündeter

[questName] (+[influenceAmount] influence) = [questName] (+[influenceAmount] Einfluss)
[remainingTurns] turns remaining = [remainingTurns] Runden verbleiben
Current leader is [civInfo] with [amount] [stat] generated. = Der aktuelle Anführer ist [civInfo] und hat [amount] [stat] generiert.
Current leader is [civInfo] with [amount] Technologies discovered. = Der aktuelle Anführer ist [civInfo] und hat [amount] Technologien entdeckt.

Demands = Forderungen
Please don't settle new cities near us. = Bitte gründet keine neuen Städte in unserer Nähe.
Very well, we shall look for new lands to settle. = Nun gut, wir werden uns nach neuem Land umsehen, um es zu besiedeln.
We shall do as we please. = Wir werden tun, wie es uns beliebt.
We noticed your new city near our borders, despite your promise. This will have....implications. = Wir haben eure neue Stadt in der Nähe unserer Grenzen bemerkt, entgegen eures Versprechens. Dies wird....Konsequenzen haben.
I've been informed that my armies have taken tribute from [civName], a city-state under your protection.\nI assure you, this was quite unintentional, and I hope that this does not serve to drive us apart. = Ich wurde darüber informiert, dass meine Armeen von [civName], einem Stadtstaat unter eurem Schutz, Tribut genommen haben.\nIch versichere euch, dass dies nicht beabsichtigt war, und ich hoffe, dass dies nicht dazu dient, uns auseinander zu treiben.
We asked [civName] for a tribute recently and they gave in.\nYou promised to protect them from such things, but we both know you cannot back that up. = Wir haben [civName] kürzlich um einen Tribut gebeten, und sie haben nachgegeben.\nIhr habt versprochen, sie vor solchen Dingen zu schützen, aber wir beide wissen, dass ihr das nicht einhalten könnt.
It's come to my attention that I may have attacked [civName], a city-state under your protection.\nWhile it was not my goal to be at odds with your empire, this was deemed a necessary course of action. = Mir ist zu Ohren gekommen, dass ich [civName] angegriffen haben könnte, einen Stadtstaat, der unter eurem Schutz steht.\nAuch wenn es nicht mein Ziel war, mit eurem Reich in Konflikt zu geraten, wurde diese Vorgehensweise als notwendig erachtet.
I thought you might like to know that I've launched an invasion of one of your little pet states.\nThe lands of [civName] will make a fine addition to my own. = Ich dachte, es würde Euch vielleicht interessieren, dass ich eine Invasion in einen eurer kleinen Lieblingsstaaten gestartet habe.\nDie Länder von [civName] werden eine gute Ergänzung zu meinen eigenen sein.

Return [unitName] to [civName]? = [unitName] an [civName] zurückgeben?
The [unitName] we liberated originally belonged to [civName]. They will be grateful if we return it to them. = Die von uns befreite [unitName] Einheit, gehörte ursprünglich [civName]. Sie werden dankbar sein, wenn wir sie ihnen zurückgeben.

Enter the amount of gold = Gib die Menge an Gold ein

# City-States

Provides [amountOfCulture] culture at 30 Influence = Liefert [amountOfCulture] Kultur ab einem Einfluss von 30
Provides 3 food in capital and 1 food in other cities at 30 Influence = Liefert 3 Nahrung in die Hauptstadt und 1 Nahrung in alle anderen Städte ab einem Einfluss von 30
Provides 3 happiness at 30 Influence = Liefert 3 Zufriedenheit ab einem Einfluss von 30
Provides land units every 20 turns at 30 Influence = Liefert eine Landeinheit alle 20 Runden ab einem Einfluss von 30
Give a Gift = Ein Geschenk übergeben
Gift [giftAmount] gold (+[influenceAmount] influence) = Schenke [giftAmount] Gold (+[influenceAmount] Einfluss)
Relationship changes in another [turnsToRelationshipChange] turns = Die Beziehung verändert sich in [turnsToRelationshipChange] Runden
Protected by = Beschützt von
Revoke Protection = Schutz widerrufen
Revoke protection for [cityStateName]? = Schutz für [cityStateName] widerrufen?
Pledge to protect = Schutz zusichern
Declare Protection of [cityStateName]? = Schutz von [cityStateName] bekanntgeben?
Build [improvementName] on [resourceName] (200 Gold) = Baue [improvementName] auf [resourceName] (200 Gold)
Gift Improvement = Verschenke Verbesserung
[civName] is able to provide [unitName] once [techName] is researched. = [civName] ist in der Lage [unitName] zu liefern, sobald [techName] erforscht wurde.

Diplomatic Marriage ([amount] Gold) = Diplomatische Hochzeit ([amount] Gold)
We have married into the ruling family of [civName], bringing them under our control. = Wir haben in die Herrscherfamilie von [civName] eingeheiratet und sie unter unsere Kontrolle gebracht.
[civName] has married into the ruling family of [civName2], bringing them under their control. = [civName] hat in die Herrscherfamilie von [civName2] eingeheiratet und sie unter ihre Kontrolle gebracht.
You have broken your Pledge to Protect [civName]! = Ihr habt euer Versprechen, [civName] zu schützen, gebrochen!
City-States grow wary of your aggression. The resting point for Influence has decreased by [amount] for [civName]. = Die Stadtstaaten werden misstrauisch gegenüber deiner Aggressivität. Der Basispunkt für den Einfluss hat sich um [amount] für [civName] verringert.

[cityState] is being attacked by [civName] and asks all major civilizations to help them out by gifting them military units. = [cityState] wird von [civName] angegriffen und bittet alle größeren Zivilisationen ihm militärische Einheiten als Unterstützung zu schenken.
[cityState] is being invaded by Barbarians! Destroy Barbarians near their territory to earn Influence. = [cityState] wird von Barbaren überfallen! Zerstöre die Barbaren in der Nähe ihres Territoriums und gewinne dadurch um Einfluss.
[cityState] is grateful that you killed a Barbarian that was threatening them! = [cityState] ist dankbar, dass du einen Barbaren getötet hast, der sie bedroht hatte!
[cityState] is being attacked by [civName]! Kill [amount] of the attacker's military units and they will be immensely grateful. = [cityState] wird von [civName] angegriffen! Töte [amount] von den militärischen Einheiten des Angreifers und der Stadtsaat wird sehr dankbar sein.
[cityState] is deeply grateful for your assistance in the war against [civName]! = [cityState] ist für deine Unterstützung im Krieg gegen [civName] zutiefst dankbar!
[cityState] no longer needs your assistance against [civName]. = [cityState] braucht deine Unterstützung gegen [civName] nicht mehr.
War against [civName] = Krieg gegen [civName]
We need you to help us defend against [civName]. Killing [amount] of their military units would slow their offensive. = Wir benötigen deine Hilfe, um uns gegen [civName] zu verteidigen. Wenn [amount] von ihren militärischen Einheiten getötet werden, wird das ihre Offensive verlangsamen.
Currently you have killed [amount] of their military units. = Aktuell hast du [amount] von ihren militärischen Einheiten getötet.
You need to find them first! = Zuerst musst du sie finden!

Cultured = Kultiviert
Maritime = Maritim
Mercantile = Kaufmännisch
Religious = Religiös
Militaristic = Militaristisch
Type = Typ
Friendly = Freundlich
Hostile = Feindlich
Irrational = Unvernünftig
Personality = Persönlichkeit
Influence = Einfluss

Ally: [civilization] with [amount] Influence = Bündnis: [civilization] mit [amount] Einfluss
Unknown civilization = Unbekannte Zivilisation
Reach 30 for friendship. = Erreiche einen Einfluss von 30 für Freundschaft.
Reach highest influence above 60 for alliance. = Erreiche einen Einfluss von über 60 für ein Bündnis.
When Friends: = Wenn Freunde:
When Allies: = Wenn Verbündete:
The unique luxury is one of: = Die einzigartige Luxusressource ist:
Demand Tribute = Tribut fordern
Tribute Willingness = Tributbereitschaft
At least 0 to take gold, at least 30 and size 4 city for worker = Mindestens 0 um Gold zu erhalten, mindestens 30 und eine Stadtgröße von 4 für einen Arbeiter
Take [amount] gold (-15 Influence) = [amount] Gold nehmen (-15 Einfluss)
Take worker (-50 Influence) = Arbeiter nehmen (-50 Einfluss)
[civName] is afraid of your military power! = [civName] fürchtet sich vor deiner militärischen Macht!

Major Civ = Führende Zivilisation
No Cities = Keine Städte
Base value = Basiswert
Has Ally = Hat Bündnis
Has Protector = Hat Beschützer
Demanding a Worker = Einen Arbeiter fordern
Demanding a Worker from small City-State = Einen Arbeiter von einem kleinen Stadtstaat fordern
Very recently paid tribute = Vor kurzem Tribut gezollt
Recently paid tribute = Kürzlich Tribut gezollt
Influence below -30 = Einfluss unter -30
Military Rank = Militärischer Rang
Military near City-State = Militär in der Nähe eines Stadtstaats
Sum: = Summe:


# Trades

Trade = Handel
Offer trade = Handel anbieten
Retract offer = Angebot zurückziehen
What do you have in mind? = Was schwebt Euch vor?
Our items = Unsere Gegenstände
Our trade offer = Unser Handelsangebot
[otherCiv]'s trade offer = Handelsangebot von [otherCiv]
[otherCiv]'s items = Gegenstände von [otherCiv]
+[amount] untradable copy = +[amount] unverkäufliche Kopie
+[amount] untradable copies = +[amount] unverkäufliche Kopien
Pleasure doing business with you! = Ein Vergnügen, mit Euch Geschäfte zu machen!
I think not. = Lieber nicht.
That is acceptable. = Das ist akzeptabel.
Accept = Annehmen
Keep going = Weitermachen
There's nothing on the table = Der Verhandlungstisch ist leer
Peace Treaty = Friedensabkommen
Agreements = Vereinbarungen
Open Borders = Offene Grenzen
Gold per turn = Gold pro Runde
Cities = Städte
Technologies = Technologien
Declarations of war = Kriegserklärungen
Introduction to [nation] = Vorstellung der Nation [nation]
Declare war on [nation] = [nation] den Krieg erklären
Luxury resources = Luxusressourcen 
Strategic resources = Strategische Ressourcen
Owned by you: [amountOwned] = In deinem Besitz: [amountOwned]
Non-existent city = Nicht-existierende Stadt

# Nation picker

[resourceName] not required = [resourceName] nicht erforderlich
Lost ability = Verlorene Fähigkeit
National ability = Nationalfähigkeit
[firstValue] vs [secondValue] = [firstValue] anstatt [secondValue]


# New game screen

Uniques = Unikate
Promotions = Beförderungen
Load copied data = Aus Zwischenablage laden
Reset to defaults = Auf Standardwerte zurücksetzen
Select nations = Nationen auswählen
Set available nations for random pool = Verfügbare Nationen für zufällige Auswahl festlegen
Available nations = Verfügbare Nationen
Banned nations = Verbotene Nationen
Are you sure you want to reset all game options to defaults? = Bist du sicher, dass du alle Spieloptionen auf die Standardeinstellungen zurücksetzen willst?
Start game! = Spiel starten!
Map Options = Kartenoptionen
Game Options = Spieloptionen
Civilizations = Zivilisationen
Map Type = Kartentyp
Map file = Karten-Datei
Max Turns = Maximale Runden
Could not load map! = Diese Karte konnte nicht geladen werden!
Generated = Generiert
Random Generated = Zufällig generiert
Which options should be available to the random selection? = Welche Optionen sollten bei der Zufallsauswahl zur Verfügung stehen?
Existing = Bestehende
Custom = Benutzerdefiniert
Map Generation Type = Art der Kartenerstellung
Enabled Map Generation Types = Arten der Kartenerstellung aktivieren
Default = Standard
Pangaea = Pangaea
Continent and Islands = Kontinent und Inseln
Two Continents = Zwei Kontinente
Three Continents = Drei Kontinente
Four Corners = Vier Ecken
Archipelago = Archipele
Inner Sea = Binnenmeer
Perlin = Perlin
Random number of Civilizations = Zufällige Anzahl von Zivilisationen
Min number of Civilizations = Minimale Anzahl von Zivilisationen
Max number of Civilizations = Maximale Anzahl von Zivilisationen
Random number of City-States = Zufällige Anzahl von Stadtstaaten
Min number of City-States = Minimale Anzahl von Stadtstaaten
Max number of City-States = Maximale Anzahl von Stadtstaaten
One City Challenge = Herausforderung nur eine Stadt
Enable Nuclear Weapons = Aktiviere Atomwaffen
No City Razing = Kein Niederreißen von Städten
No Barbarians = Keine Barbaren
Disable starting bias = Keine Startvorgaben
Raging Barbarians = Wütende Barbaren
No Ancient Ruins = Keine altertümlichen Ruinen
No Natural Wonders = Keine Naturwunder
Allow anyone to spectate = Jedem das Zuschauen erlauben
Victory Conditions = Siegbedingungen
Scientific = Wissenschaftlich
Domination = Vorherrschaft
Cultural = Kulturell
Diplomatic = Diplomatisch
Time = Zeit

# Used for random nation indicator in empire selector and unknown nation icons in various overview screens.
# Should be a single character, or at least visually square.
? = ?

Map Shape = Kartenform
Enabled Map Shapes = Kartenformen aktivieren
Hexagonal = Sechseckig
Flat Earth Hexagonal = "Flache Erde"-Sechseckig
Rectangular = Rechteckig
Height = Höhe 
Width = Breite 
Radius = Radius 
Enable Espionage = Spionage aktivieren

Resource Setting = Ressourcenoptionen
Enabled Resource Settings = Ressourcenoptionen aktivieren
Other Settings = Andere Optionen
Sparse = Spärlich
Abundant = Reichlich
Strategic Balance = Strategisch ausgewogen
Legendary Start = Legendärer Start
This is used for painting resources, not in map generator steps: = Dies wird verwendet, um Ressourcen zu bemalen, und nicht in Kartengeneratorschritten:

Advanced Settings = Erweiterte Einstellungen
RNG Seed = Seed
Map Elevation = Erhebungen
Temperature extremeness = Temperaturextreme
Temperature shift = Temperaturverschiebung
Resource richness = Ressourcenreichtum
Vegetation richness = Vegetationsreichtum
Rare features richness = Außergewöhnliches Gelände
Max Coast extension = Maximale Küstenausdehnung
Biome areas extension = Biombereichausdehnung
Water level = Wasser-Niveau

Online Multiplayer = Online Mehrspieler
You're currently using the default multiplayer server, which is based on a free Dropbox account. Because a lot of people use this, it is uncertain if you'll actually be able to access it consistently. Consider using a custom server instead. = Du verwendest derzeit den Standard-Multiplayer-Server, der auf einem kostenlosen Dropbox-Konto basiert. Da viele Spieler diesen Server nutzen, ist es ungewiss, ob du tatsächlich dauerhaft darauf zugreifen kannst. Erwäge stattdessen die Verwendung eines benutzerdefinierten Servers.
Open Documentation = Öffne Dokumentation
Don't show again = Nicht nochmal anzeigen

World Size = Kartengröße
Enabled World Sizes = Kartengrößen aktivieren
Tiny = Winzig
Small = Klein
Medium = Mittel
Large = Groß
Huge = Riesig
World wrap requires a minimum width of 32 tiles = 'World Wrap' Karten müssen mindestens 32 Felder breit sein
The provided map dimensions were too small = Die angegebenen Dimensionen waren zu klein
The provided map dimensions were too big = Die angegebenen Dimensionen waren zu groß
The provided map dimensions had an unacceptable aspect ratio = Die angegebenen Dimensionen hatten ein zu extremes Seitenverhältnis

Difficulty = Schwierigkeitsgrad

AI = KI
Remove = Entfernen
Random = Zufall
Human = Mensch
Hotseat = Schleudersitz
User ID = Spieler-ID
Click to copy = Anklicken zum Kopieren


Game Speed = Spielgeschwindigkeit
Quick = Schnell
Standard = Standard
Epic = Episch
Marathon = Marathon

Starting Era = Startzeitalter
It looks like we can't make a map with the parameters you requested! = Mit den von dir angegebenen Parametern kann keine Karte erzeugt werden!
Maybe you put too many players into too small a map? = Vielleicht hast du zu viele Spieler in eine zu kleine Karte gepackt?
No human players selected! = Keine menschlichen Spieler ausgewählt!
Invalid Player ID! = Ungültige Spieler-ID
No victory conditions were selected! = Es wurden keine Siegbedingungen ausgewählt!
Mods: = Modifikationen:
Extension mods = Erweiterungs-Modifikationen
Base ruleset: = Basisregelwerk
The mod you selected is incorrectly defined! = Die gewählte Modifikation ist fehlerhaft!
The mod combination you selected is incorrectly defined! = Die gewählte Kombination von Mods ist fehlerhaft!
The mod combination you selected has problems. = Die gewählte Kombination von Mods hat Probleme.
You can play it, but don't expect everything to work! = Du kannst sie spielen, aber erwarte nicht, dass alles perfekt funktioniert!
This base ruleset is not compatible with the previously selected\nextension mods. They have been disabled. = Dieses Basisregelwerk ist nicht mit den zuvor ausgewählten\nErweiterungs-Modifikationen kompatibel. Sie wurden deaktiviert.
Base Ruleset = Basisregelwerk
[amount] Techs = [amount] Technologien
[amount] Nations = [amount] Nationen
[amount] Units = [amount] Einheiten
[amount] Buildings = [amount] Gebäude
[amount] Resources = [amount] Ressourcen
[amount] Improvements = [amount] Feldverbesserungen
[amount] Religions = [amount] Religionen
[amount] Beliefs = [amount] Glaubenssätze

World Wrap = World Wrap
World wrap maps are very memory intensive - creating large world wrap maps on Android can lead to crashes! = 'World Wrap' Karten verbrauchen sehr viel Speicher - Das erstellen von großen 'World Wrap' Karten kann bei Android zu einem Absturz führen!
Anything above 80 by 50 may work very slowly on Android! = Auf Android kann alles über 80 mal 50 sehr langsam sein.
Anything above 40 may work very slowly on Android! = Auf Android kann alles über 40 sehr langsam sein.

# Map editor

## Tabs/Buttons
Map editor = Karteneditor
View = Ansehen
Generate = Generieren
Partial = Partiell
Generator steps = Generator-Schritte
Edit = Bearbeiten
Rivers = Flüsse
Load = Laden
Save = Speichern
New map = Neue Karte
Empty = Leer
Save map = Karte speichern
Load map = Karte laden
Delete map = Karte löschen
Are you sure you want to delete this map? = Bist du dir sicher, dass du diese Karte löschen möchtest?
It looks like your map can't be saved! = Deine Karte kann aus irgendeinem Grund nicht gespeichert werden!
Exit map editor = Karteneditor verlassen
Change map ruleset = Karten-Regelwerk ändern
Change the map to use the ruleset selected on this page = Dieses Regelwerk für die\naktuelle Karte speichern und anwenden
Revert to map ruleset = Zu Karten-Regelwerk zurücksetzen
Reset the controls to reflect the current map ruleset = Das Regelwerk der Karte wieder\nin diesen Steuerelementen anzeigen
Features = Geländemerkmale
Starting locations = Startpositionen
Tile Matching Criteria = Genauigkeit Feldvergleich
Complete match = Exakte Übereinstimmung
Except improvements = Außer Verbesserungen
Base and terrain features = Gelände und -Merkmale
Base terrain only = Gelände
Land or water only = Nur Land/Wasser

## Labels/messages
Brush ([size]): = Pinsel ([size]):
# The single letter shown in the [size] parameter above for setting "Floodfill".
# Please do not make this longer, the associated slider will not handle well.
Floodfill_Abbreviation = A
Error loading map! = Fehler beim Laden der Karte
Map saved successfully! = Karte erfolgreich gespeichert!
Current map RNG seed: [amount] = Seed der aktuellen Karte: [amount]
Map copy and paste = Karte kopieren/einfügen
Position: [param] = Position: [param]
Starting location(s): [param] = Startpositionen: [param]
Continent: [param] ([amount] tiles) = Kontinent: [param] ([amount] Felder)
Change map to fit selected ruleset? = Karte ändern, um sie dem neuen Regelwerk anzupassen?
Area: [amount] tiles, [amount2] continents/islands = Fläche: [amount] Felder, [amount2] Kontinente/Inseln
Area: [amount] tiles, [amount2]% water, [amount3] continents/islands = Bereich: [amount] Felder, [amount2]% Wasser, [amount3] Kontinente/Inseln
Do you want to leave without saving the recent changes? = Willst Du wirklich den Editor verlassen ohne die Änderungen zu speichern?
Leave = Verlassen
Do you want to load another map without saving the recent changes? = Möchtest du eine andere Karte laden, ohne die bisherigen Änderungen zu speichern?
River generation failed! = Flüsse generieren ist fehlgeschlagen!
Please don't use step 'Landmass' with map type 'Empty', create a new empty map instead. = Bitte statt Einzelschritt 'Landmasse generieren' mit Typ 'Leer' gleich eine neue leere Karte generieren! 
This map has errors: = Diese Karte enthält Fehler:
The incompatible elements have been removed. = Die inkompatiblen Elemente wurden entfernt.

## Map/Tool names
My new map = Meine neue Karte
Generate landmass = Landmasse generieren
Raise mountains and hills = Geländeerhebungen
Humidity and temperature = Feuchtigkeit und Temperatur
Lakes and coastline = Seen und Küstenlinien
Sprout vegetation = Pflanzen sprießen lassen
Spawn rare features = Außergewöhnliches Gelände
Distribute ice = Eis verteilen
Assign continent IDs = Kontinent-IDs zuweisen
Place Natural Wonders = Platziere Naturwunder
Let the rivers flow = Flüsse fließen lassen
Spread Resources = Ressourcen verteilen
Create ancient ruins = Ruinen verteilen
Floodfill = Ausfüllen
[nation] starting location = Startposition von [nation]
Remove features = Geländemerkmale entfernen
Remove improvement = Verbesserungen entfernen
Remove resource = Ressource entfernen
Remove starting locations = Startpositionen entfernen
Remove rivers = Flüsse entfernen
Spawn river from/to = Fluss von/nach generieren
Bottom left river = Fluss unten links
Bottom right river = Fluss unten rechts
Bottom river = Fluss unten

# Multiplayer

Help = Hilfe
Username = Spielername
Multiplayer = Mehrspieler
Could not download game! = Konnte das Spiel nicht herunterladen!
Could not upload game! = Konnte das Spiel nicht hochladen!
Couldn't connect to Multiplayer Server! = Konnte zum Mehrspieler-Server keine Verbindung aufbauen!
Retry = Wiederholen
Join game = Spiel beitreten
Invalid game ID! = Ungültige Spiel-ID!
Copy user ID = Spieler-ID kopieren
Copy game ID = Spiel-ID kopieren
UserID copied to clipboard = Spieler-ID in die Zwischenablage kopiert
Game ID copied to clipboard! = Spiel-ID in die Zwischenablage kopiert
Friend name = Name des Freundes
Player ID = Spieler-ID
Please input a name for your friend! = Bitte gib den Namen deines Freundes ein!
Please input a player ID for your friend! = Bitte gib die Spieler-ID deines Freundes ein!
Are you sure you want to delete this friend? = Bist du dir sicher, dass du diesen Freund löschen möchtest?
Paste player ID from clipboard = Spieler-ID aus der Zwischenablage einfügen
Player name already used! = Der Name des Freundes ist bereits in Benutzung!
Player ID already used! = Spieler-ID ist bereits in Benutzung!
Player ID is incorrect = Spieler-ID ist nicht korrekt
Select friend = Freund auswählen
Select [thingToSelect] = [thingToSelect] auswählen
Friends list = Freundesliste
Add friend = Freund hinzufügen
Edit friend = Freund bearbeiten
Friend name is already in your friends list! = Der Name des Freundes ist bereits in deiner Freundesliste!
Player ID is already in your friends list! = Die Spieler-ID ist bereits in deiner Freundesliste!
You have to write a name for your friend! = Bitte gib einen Namen für deinen Freund ein!
You have to write an ID for your friend! = Bitte gib die Spieler-ID deines Freundes ein!
You cannot add your own player ID in your friend list! = Du kannst deine eigene Spieler-ID nicht in deiner Freundesliste hinzufügen!
To add a friend, ask him to send you his player ID.\nClick the 'Add friend' button.\nInsert his player ID and a name for him.\nThen click the 'Add friend' button again.\n\nAfter that you will see him in your friends list.\n\nA new button will appear when creating a new\nmultiplayer game, which allows you to select your friend. = Um einen Freund hinzuzufügen, bitte ihn, dir seine Spieler-ID zu schicken.\nKlicke auf 'Freund hinzufügen'.\nGib seine Spieler-ID und einen Namen für ihn ein.\nKlicke anschließend erneut auf 'Freund hinzufügen'.\n\nDanach siehst du ihn in deiner Freundesliste.\n\nBeim Erstellen eines neuen Mehrspieler-Spiels\nerscheint eine neue Schaltfläche, mit der du deinen Freund auswählen können.
Please input Player ID! = Bitte Spieler-ID eingeben!
Set current user = Aktuellen Spieler eintragen
Player ID from clipboard = Spieler-ID aus Zwischenablage
Player ID from friends list = Spieler-ID aus Freundesliste
To create a multiplayer game, check the 'multiplayer' toggle in the New Game screen, and for each human player insert that player's user ID. = Um ein Mehrspielerspiel zu erstellen, aktiviere die Option "Online Mehrspieler" in der Ansicht "Neues Spiel" und gib für jeden menschlichen Spieler die Spieler-ID ein.
You can assign your own user ID there easily, and other players can copy their user IDs here and send them to you for you to include them in the game. = Du nun deine Spieler-ID zuweisen und andere Spieler können ihre eigene ID kopieren und dir schicken, damit du sie zum Spiel hinzuholen kannst.
Once you've created your game, the Game ID gets automatically copied to your clipboard so you can send it to the other players. = Sobald du das Spiel erstellt hast, wird die Spiel-ID automatisch in die Zwischenablage kopiert, sodass du sie an andere Spieler verschicken kannst.
Players can enter your game by copying the game ID to the clipboard, and clicking on the 'Add multiplayer game' button = Spieler können deinem Spiel beitreten, indem sie die Spiel-ID kopieren und auf 'Mehrspielerspiel hinzufügen' klicken.
The symbol of your nation will appear next to the game when it's your turn = Das Symbol deiner Nation wird neben dem Spielnamen erscheinen, wenn du am Zug bist.
Back = Zurück
Rename = Umbenennen
Game settings = Spieleinstellungen
Add multiplayer game = Mehrspielerspiel hinzufügen
Refresh list = Liste aktualisieren
Could not save game! = Spiel konnte nicht gespeichert werden!
Could not delete game! = Spiel konnte nicht gelöscht werden!
Error while refreshing: = Fehler während der Aktualisierung:
Current Turn: = Aktuelle Runde:
Add Currently Running Game = Laufendes Spiel hinzufügen
Paste gameID from clipboard = Spiel-ID aus Zwischenablage einfügen
GameID = Spiel-ID
Game name = Spielname
Loading latest game state... = Lade aktuellen Spielstand...
You are not allowed to spectate! = Du darfst nicht zuschauen!
Couldn't download the latest game state! = Herunterladen des aktuellen Spielstands ist fehlgeschlagen!
Resign = Aufgeben
Are you sure you want to resign? = Willst du wirklich aufgeben?
You can only resign if it's your turn = Du kannst nur aufgeben, wenn du am Zug bist
[civName] resigned and is now controlled by AI = [civName] hat aufgegeben und wird nun von der KI gespielt
Last refresh: [duration] ago = Letzte Aktualisierung: vor [duration]
Current Turn: [civName] since [duration] ago = Aktueller Zug: [civName] seit [duration] 
Seconds = Sekunden
Minutes = Minuten
Hours = Stunden
Days = Tage
[amount] Seconds = [amount] Sekunden
[amount] Minutes = [amount] Minuten
[amount] Hours = [amount] Stunden
[amount] Days = [amount] Tagen
Server limit reached! Please wait for [time] seconds = Serverlimit erreicht! Bitte warte [time] Sekunden
File could not be found on the multiplayer server = Datei konnte auf dem Multiplayer-Server nicht gefunden werden
Unhandled problem, [errorMessage] = Unvorhergesehenes Problem, [errorMessage]
Please enter your server password = Bitte gib dein Serverpasswort ein.
Set password = Passwort festlegen
Password must be at least 6 characters long = Das Passwort muss mindestens 6 Zeichen lang sein.
Failed to set password! = Passwort konnte nicht festgelegt werden!
Password set successfully for server [serverURL] = Passwort für Server [serverURL] erfolgreich festgelegt.
Password = Passwort
Your userId is password secured = Deine Spieler-ID ist mit einem Passwort geschützt.
Set a password to secure your userId = Um deine Spieler-ID zu schützen, kannst du eine Passwort festlegen.
Authenticate = Authentifizieren
This server does not support authentication = Dieser Server unterstützt keine Authentifizierung
Authentication failed = Authentifizierung fehlgeschlagen

# Save game menu

Current saves = Gespeicherte Spiele
Show autosaves = Automatisch gespeicherte Spiele anzeigen
Saved game name = Name des gespeicherten Spiels
# This is the save game name the dialog will suggest
[player] - [turns] turns = [player] ([turns] Runden)
Copy to clipboard = In die Zwischenablage kopieren
Copy saved game to clipboard = Gespeichertes Spiel in die Zwischenablage kopieren
Could not load game! = Das Spiel konnte nicht geladen werden!
Could not load game from clipboard! = Das Spiel konnte nicht aus der Zwischenablage geladen werden!
Could not load game from custom location! = Das Spiel konnte nicht von einem externen Speicherort geladen werden!
The file data seems to be corrupted. = Die Daten der Datei scheinen beschädigt zu sein.
The save was created with an incompatible version of Unciv: [version]. Please update Unciv to this version or later and try again. = Der Speicherstand wurde mit einer inkompatiblen Version von Unciv erstellt: [version]. Bitte aktualisiere dein Unciv auf diese oder eine neuere Version und versuche es anschließend erneut.
Load [saveFileName] = [saveFileName] laden
Are you sure you want to delete this save? = Bist du dir sicher, dass du diesen Speicherstand löschen möchtest?
Delete save = Gespeichertes Spiel löschen
[saveFileName] deleted successfully. = [saveFileName] erfolgreich gelöscht.
Insufficient permissions to delete [saveFileName]. = Unzureichende Berechtigungen zum Löschen von [saveFileName].
Failed to delete [saveFileName]. = Löschen von [saveFileName] fehlgeschlagen.
Saved at = Gespeichert um
Saving... = Speichere...
Overwrite existing file? = Vorhandene Datei überschreiben?
Overwrite = Überschreiben
It looks like your saved game can't be loaded! = Dieser Spielstand konnte nicht geladen werden!
If you could copy your game data ("Copy saved game to clipboard" -  = Wenn du deine Spieldaten kopierst ("Gespeichertes Spiel in die Zwischenablage kopieren"),
  paste into an email to yairm210@hotmail.com) =   und in eine E-Mail an mich (yairm210@hotmail.com) einfügst,
I could maybe help you figure out what went wrong, since this isn't supposed to happen! = dann kann ich dir eventuell helfen den Grund zu finden - das sollte nicht passieren!
Missing mods: [mods] = Fehlende Modifikation(en): [mods]
Load from custom location = Laden von externem Speicherort
Save to custom location = Speichern in externem Speicherort
Could not save game to custom location! = Speichern in externem Speicherort fehlgeschlagen!
Download missing mods = Fehlende Mods herunterladen
Missing mods are downloaded successfully. = Fehlende Mods wurden erfolgreich heruntergeladen.
Could not load the missing mods! = Fehlende Mods konnten nicht geladen werden!
Could not download mod list. = Die Modliste konnte nicht geladen werden.
Could not find a mod named "[modName]". = Die Mod "[modName]" konnte nicht gefunden werden.

# Options

Options = Optionen

## About tab
About = Über
Version = Version
See online Readme = Readme online öffnen
Visit repository = Repository besuchen

## Display tab
Display = Anzeige

### Screen subgroup

Screen = Bildschirm
Screen Mode = Bildschirmmodus
Windowed = Fenster
Fullscreen = Vollbild
Borderless = Randlos

Screen Size = Bildschirmgröße

Landscape (fixed) = Quer (fixiert)
Portrait (fixed) = Hochkant (fixiert)
Auto (sensor adjusted) = Auto (durch Sensor justiert)

### Enable panning the map when you move the mouse to the edge of the window
Map mouse auto-scroll = Karte durch Maus am Fensterrand verschieben
Map panning speed = Geschwindigkeit der Kartenverschiebung

### Graphics subgroup

Tileset = Feldgrafik-Satz
Unitset = Einheitengrafik-Satz
UI Skin = Aussehen der Benutzeroberfläche

### UI subgroup

UI = Benutzeroberfläche

Notifications on world screen = Benachrichtigungen auf der Weltansicht
Disabled = Deaktiviert
Hidden = Versteckt
Visible = Sichtbar
Permanent = Permanent

Minimap size = Größe der Minimap

Show tutorials = Tutorials anzeigen
Reset tutorials = Tutorials zurücksetzen
Do you want to reset completed tutorials? = Möchtest du abgeschlossene Tutorials zurücksetzen?
Reset = Zurücksetzen

Show zoom buttons in world screen = Zoom-Tasten in der Weltansicht anzeigen
Experimental Demographics scoreboard = Experimentelle Demographien-Übersicht

### Visual Hints subgroup

Visual Hints = Visuelle Hinweise
Show worked tiles = Bewirtschaftete Felder anzeigen
Show resources and improvements = Ressourcen und Verbesserungen anzeigen
Show tile yields = Felderträge anzeigen
Show unit movement arrows = Bewegungspfeile für Einheiten anzeigen
Show suggested city locations for units that can found cities = Vorgeschlagene Stadtpositionen für Einheiten, die Städte gründen können, anzeigen
Show pixel units = Pixel-Einheiten anzeigen
Show pixel improvements = Pixel-Verbesserungen anzeigen
Unit icon opacity = Deckkraft des Einheitensymbols

### Performance subgroup

Continuous rendering = Kontinuierliches Rendern
When disabled, saves battery life but certain animations will be suspended = Es spart Akku, wenn es deaktiviert ist, aber bestimmte Animationen werden nicht angezeigt.

## Gameplay tab
Gameplay = Spielmechanik
Auto-assign city production = Automatische Zuordnung der Stadtproduktion
Auto-build roads = Automatischer Straßenbau
Automated workers replace improvements = Automatisierte Arbeiter ersetzen Verbesserungen
Automated units move on turn start = Automatisierte Einheiten bewegen sich bei Rundenstart
Check for idle units = Untätige Einheiten anzeigen
Auto Unit Cycle = Automatisches Durchgehen der Einheiten
Move units with a single tap = Einheiten mit einem Klick bewegen
Ask for confirmation when pressing next turn = Bitte um Bestätigung für 'Nächste Runde'
Notifications log max turns = Maximale Rundenanzahl des Benachrichtigungsverlaufs

## Language tab

Language = Sprache
Please note that translations are a community-based work in progress and are INCOMPLETE! The percentage shown is how much of the language is translated in-game. If you want to help translating the game into your language, click here. = Bitte beachte, dass die Übersetzungen eine andauernde Leistung einer Gemeinschaft von Freiwilligen und damit oft unvollständig sind . Die angezeigte Prozentzahl bedeutet den Anteil übersetzter Texte im gesamten Spiel. Wenn Du helfen willst, die Übersetzungen zu verbessern - dies ist ein Link zur Anleitung.


## Sound tab
Sound = Sound
Sound effects volume = Lautstärke Soundeffekte
Music volume = Lautstärke Musik
City ambient sound volume = Lautstärke der Stadt-Hintergrundgeräusche
Pause between tracks = Pause zwischen den Titeln
Pause = Pause
Music = Musik
Skip = Überspringen
Currently playing: [title] = Aktuelle Wiedergabe: [title]
Download music = Musik herunterladen
Downloading... = Lade herunter...
Could not download music! = Musik konnte nicht heruntergeladen werden!

## Advanced tab
Advanced = Erweitert
Generate translation files = Erstelle Übersetzungsdateien
Translation files are generated successfully. = Die Übersetzungsdateien wurden erfolgreich erstellt.
Fastlane files are generated successfully. = 'Fastlane'-Dateien wurden erfolgreich generiert.

Screen orientation = Bildschirmausrichtung

Font family = Schriftart
Font size multiplier = Schriftgrößen-Multiplikator
Default Font = Standardschrift

Enable Easter Eggs = 'Easter Eggs' aktivieren
Enlarge selected notifications = Vergrößere ausgewählte Benachrichtigungen

Order trade offers by amount = Handelsangebote nach Menge sortieren
Enable display cutout (requires restart) = Aktiviere Bildschirmausschnitt (Neustart erforderlich)

## Keys tab
Keys = Tastenzuordnung
Please see the Tutorial. = Bitte schau dir das Tutorial an.
Hit the desired key now = Drücke die gewünschte Taste

## Locate mod errors tab
Locate mod errors = Mod-Probleme
Check extension mods based on: = Erweiterungs-Mods prüfen auf Basis von:
-none- = -nichts-
Reload mods = Mods erneut laden
Checking mods for errors... = Überprüfe Mods auf Fehler...
No problems found. = Keine Probleme gefunden.
Autoupdate mod uniques = Unikate der Mod automatisch aktualisieren
Uniques updated! = Unikate aktualisiert!

## Debug tab
Debug = Nur für Eingeweihte

## Unsorted - please help us sort these!

Turns between autosaves = Runden bis zum nächsten automatischen Speichern
Show = Anzeigen
Hide = Verstecken

off = aus

Max zoom out = Max Herauszoomen
HIGHLY EXPERIMENTAL - YOU HAVE BEEN WARNED! = WARNUNG: HOCHGRADIG EXPERIMENTELL - DU WURDEST GEWARNT!
Enable portrait orientation = Hochkant-Orientierung zulassen

You need to restart the game for this change to take effect. = Diese Änderung wird erst beim nächsten Start des Spiels wirksam.

# Notifications

Research of [technologyName] has completed! = [technologyName] wurde erforscht!
We gained [amount] Science from Research Agreement = Wir haben [amount] Wissenschaft von einer Forschungsvereinbarung erhalten
[construction] has become obsolete and was removed from the queue in [cityName]! = [construction] ist veraltet und wurde in [cityName] aus der Warteschlange entfernt!
[construction] has become obsolete and was removed from the queue in [amount] cities! = [construction] ist veraltet und wurde in [amount] Städten aus der Warteschlange entfernt!
[cityName] changed production from [oldUnit] to [newUnit] = [cityName] änderte die Produktion von [oldUnit] zu [newUnit]
[amount] cities changed production from [oldUnit] to [newUnit] = [amount] Städte änderten die Produktion von [oldUnit] zu [newUnit]
Excess production for [wonder] converted to [goldAmount] gold = Überschüssige Produktion für [wonder] wurde zu [goldAmount] Gold umgewandelt
You have entered a Golden Age! = Ein Goldenes Zeitalter hat begonnen!
[resourceName] revealed near [cityName] = [resourceName] gefunden in der Nähe von [cityName]
[n] sources of [resourceName] revealed, e.g. near [cityName] = [n] Vorkommen von [resourceName] aufgetaucht, z.B. nahe [cityName]
A [greatPerson] has been born in [cityName]! = [cityName] - Ein [greatPerson] wurde geboren!
We have encountered [civName]! = Wir sind auf [civName] getroffen!
[cityStateName] has given us [stats] as a token of goodwill for meeting us = [cityStateName] hat uns [stats] als Zeichen des guten Willens für unsere Begegnung übergeben
[cityStateName] has given us [stats] as we are the first major civ to meet them = [cityStateName] hat uns [stats] übergeben, da wir die erste bedeutende Zivilisation sind, die sie getroffen haben
[cityStateName] has also given us [stats] = [cityStateName] hat uns auch [stats] gegeben
[cityStateName] gave us a [unitName] as a gift! = [cityStateName] hat uns [unitName] geschenkt!
Cannot provide unit upkeep for [unitName] - unit has been disbanded! = Der Unterhalt für [unitName] konnte nicht bezahlt werden - Einheit wurde aufgelöst!
[cityName] has grown! = [cityName] ist gewachsen!
[cityName] is starving! = [cityName] verhungert!
[construction] has been built in [cityName] = [construction] wurde in [cityName] fertiggestellt
[wonder] has been built in a faraway land = [wonder] wurde in einem fernen Land gebaut
[civName] has completed [construction]! = [civName] hat [construction] fertiggestellt!
An unknown civilization has completed [construction]! = Eine unbekannte Zivilisation hat [construction] fertiggestellt! 
The city of [cityname] has started constructing [construction]! = Die Stadt [cityname] hat den Bau von [construction] begonnen!
[civilization] has started constructing [construction]! = [civilization] hat den Bau von [construction] begonnen!
An unknown civilization has started constructing [construction]! = Eine unbekannte Zivilisation hat den Bau von [construction] begonnen!
Work has started on [construction] = Arbeit an [construction] hat begonnen
[cityName] cannot continue work on [construction] = [cityName] kann nicht weiter an [construction] arbeiten
[cityName] has expanded its borders! = [cityName] hat seine Grenzen erweitert!
Your Golden Age has ended. = Euer Goldenes Zeitalter ist vorbei.
[cityName] has been razed to the ground! = [cityName] wurde dem Erdboden gleich gemacht!
We have conquered the city of [cityName]! = Wir haben die Stadt [cityName] eingenommen!
Your citizens are revolting due to very high unhappiness! = Eure Bürger rebellieren, weil sie sehr unglücklich sind!
An enemy [unit] has attacked [cityName] = Eine feindliche [unit] Einheit hat [cityName] angegriffen
An enemy [unit] ([amount] HP) has attacked [cityName] ([amount2] HP) = Eine feindliche [unit] Einheit ([amount] LP) hat [cityName] ([amount2] LP) angegriffen
An enemy [unit] has attacked our [ourUnit] = Eine feindliche [unit] Einheit hat unsere [ourUnit] Einheit angegriffen
An enemy [unit] ([amount] HP) has attacked our [ourUnit] ([amount2] HP) = Eine feindliche [unit] Einheit ([amount] LP) hat unsere [ourUnit] Einheit ([amount2] LP) angegriffen
Enemy city [cityName] has attacked our [ourUnit] = Die feindliche Stadt [cityName] hat unsere [ourUnit] Einheit angegriffen
Enemy city [cityName] ([amount] HP) has attacked our [ourUnit] ([amount2] HP) = Die feindliche Stadt [cityName] ([amount] LP) hat unsere [ourUnit] Einheit ([amount2] LP) angegriffen
An enemy [unit] has captured [cityName] = Eine feindliche [unit] Einheit hat [cityName] eingenommen
An enemy [unit] ([amount] HP) has captured [cityName] ([amount2] HP) = Eine feindliche [unit] Einheit ([amount] LP) hat [cityName] ([amount2] LP) eingenommen
An enemy [unit] has raided [cityName] = Eine feindliche [unit] Einheit hat [cityName] überfallen
An enemy [unit] ([amount] HP) has raided [cityName] ([amount2] HP) = Eine feindliche [unit] Einheit ([amount] LP) hat [cityName] ([amount2] LP) überfallen
An enemy [unit] has captured our [ourUnit] = Eine feindliche [unit] Einheit hat unsere [ourUnit] Einheit gefangen genommen
An enemy [unit] ([amount] HP) has captured our [ourUnit] ([amount2] HP) = Eine feindliche [unit] Einheit ([amount] LP) hat unsere [ourUnit] Einheit ([amount2] LP) gefangen genommen
An enemy [unit] has destroyed our [ourUnit] = Eine feindliche [unit] Einheit hat unsere [ourUnit] Einheit zerstört
An enemy [unit] ([amount] HP) has destroyed our [ourUnit] ([amount2] HP) = Eine feindliche [unit] Einheit ([amount] LP) hat unsere [ourUnit] Einheit ([amount2] LP) zerstört
Your [ourUnit] has destroyed an enemy [unit] = Deine [ourUnit] Einheit hat eine feindliche [unit] Einheit zerstört
Your [ourUnit] ([amount] HP) has destroyed an enemy [unit] ([amount2] HP) = Deine [ourUnit] Einheit ([amount] LP) hat eine feindliche [unit] Einheit ([amount2] LP) zerstört
An enemy [RangedUnit] has destroyed the defence of [cityName] = Eine feindliche [RangedUnit] Einheit hat die Verteidigung der Stadt [cityName] zerstört
An enemy [RangedUnit] ([amount] HP) has destroyed the defence of [cityName] ([amount2] HP) = Eine feindliche [RangedUnit] Einheit ([amount] LP) hat die Verteidigung der Stadt [cityName] ([amount2] LP) zerstört
Enemy city [cityName] has destroyed our [ourUnit] = Die feindliche Stadt [cityName] hat unsere [ourUnit] Einheit zerstört
Enemy city [cityName] ([amount] HP) has destroyed our [ourUnit] ([amount2] HP) = Die feindliche Stadt [cityName] ([amount] LP) hat unsere [ourUnit] Einheit ([amount2] LP) zerstört
An enemy [unit] was destroyed while attacking [cityName] = Eine feindliche [unit] Einheit wurde beim Angriff auf [cityName] zerstört
An enemy [unit] ([amount] HP) was destroyed while attacking [cityName] ([amount2] HP) = Eine feindliche [unit] Einheit ([amount] LP) wurde beim Angriff auf [cityName] ([amount2] LP) zerstört
An enemy [unit] was destroyed while attacking our [ourUnit] = Eine feindliche [unit] Einheit wurde beim Angriff auf unsere [ourUnit] Einheit zerstört
An enemy [unit] ([amount] HP) was destroyed while attacking our [ourUnit] ([amount2] HP) = Eine feindliche [unit] Einheit ([amount] LP) wurde beim Angriff auf unsere [ourUnit] Einheit ([amount2] LP) zerstört
Our [attackerName] ([amount] HP) was destroyed by an intercepting [interceptorName] ([amount2] HP) = Unsere [attackerName] Einheit ([amount] LP) wurde durch eine abfangende [interceptorName] Einheit ([amount2] LP) zerstört
Our [attackerName] ([amount] HP) was destroyed by an unknown interceptor = Unsere [attackerName] Einheit ([amount] LP) wurde durch eine unbekannte abfangende Einheit zerstört
Our [interceptorName] ([amount] HP) intercepted and destroyed an enemy [attackerName] ([amount2] HP) = Unsere [interceptorName] Einheit ([amount] LP) hat eine feindliche [attackerName] Einheit ([amount2] LP) abgefangen und zerstört
Our [attackerName] ([amount] HP) destroyed an intercepting [interceptorName] ([amount2] HP) = Unsere [attackerName] Einheit ([amount] LP) hat eine abfangende [interceptorName] Einheit ([amount2] LP) zerstört
Our [interceptorName] ([amount] HP) intercepted and was destroyed by an enemy [attackerName] ([amount2] HP) = Unsere [interceptorName] Einheit ([amount] LP) hat eine feindliche [attackerName] Einheit ([amount2] HP) abgefangen und wurde von ihr zerstört
Our [interceptorName] ([amount] HP) intercepted and was destroyed by an unknown enemy = Unsere [interceptorName] Einheit ([amount] LP) hat eine unbekannte Einheit abgefangen und wurde von ihr zerstört
Our [attackerName] ([amount] HP) was attacked by an intercepting [interceptorName] ([amount2] HP) = Unsere [attackerName] Einheit ([amount] LP) wurde von einer abfangenden [interceptorName] Einheit ([amount2] LP) angegriffen
Our [attackerName] ([amount] HP) was attacked by an unknown interceptor = Unsere [attackerName] Einheit ([amount] LP) wurde von einer unbekannten abfangenden Einheit angegriffen
Our [interceptorName] ([amount] HP) intercepted and attacked an enemy [attackerName] ([amount2] HP) = Unsere [interceptorName] Einheit ([amount] LP) hat eine feindliche [attackerName] Einheit ([amount2] HP) abgefangen und angegriffen
Nothing tried to intercept our [attackerName] = Nichts hat versucht unsere [attackerName] Einheit abzufangen
An enemy [unit] was spotted near our territory = Eine feindliche Einheit [unit] wurde nahe unseres Territoriums entdeckt
An enemy [unit] was spotted in our territory = Eine feindliche Einheit [unit] wurde in unserem Territorium entdeckt
Your city [cityName] can bombard the enemy! = Deine Stadt [cityName] kann den Feind bombardieren!
[amount] of your cities can bombard the enemy! = [amount] deiner Städte können den Feind bombardieren!
[amount] enemy units were spotted near our territory = [amount] feindliche Einheiten wurden nahe unseres Territoriums entdeckt
[amount] enemy units were spotted in our territory = [amount] feindliche Einheiten wurden in unserem Territorium entdeckt
A(n) [nukeType] exploded in our territory! = Eine [nukeType] ist in unserem Territorium explodiert!
After being hit by our [nukeType], [civName] has declared war on us! = Nach einem Treffer mit unserer [nukeType], hat [civName] uns den Krieg erklärt!
The civilization of [civName] has been destroyed! = Die Zivilisation [civName] wurde besiegt!
The City-State of [name] has been destroyed! = Der Stadtstaat von [name] wurde zerstört!
Your [ourUnit] captured an enemy [theirUnit]! = Deine [ourUnit] Einheit hat die gegnerische [theirUnit] Einheit gefangen!
Your [ourUnit] plundered [amount] [Stat] from [theirUnit] = Deine [ourUnit] Einheit hat [amount] [Stat] von [theirUnit] Einheit geplündert
We have captured a barbarian encampment and recovered [goldAmount] gold! = Wir haben ein Lager der Barbaren erobert und [goldAmount] Gold gefunden!
An enemy [unitType] has joined us! = Eine feindliche [unitType] Einheit hat sich uns angeschlossen!
After an unknown civilization entered the [eraName], we have recruited [spyName] as a spy! = Nachdem eine unbekannte Zivilisation das [eraName] Zeitalter erreicht hat, haben wir [spyName] als Spion rekrutiert.
We have recruited [spyName] as a spy! = Wir haben [spyName] als Spion rekrutiert.
[unitName] can be promoted! = [unitName] kann befördert werden!

# This might be needed for a rewrite of Germany's unique - see #7376
A barbarian [unitType] has joined us! = Eine Einheit [unitType] der Barbaren hat sich uns angeschlossen!

We have found survivors in the ruins - population added to [cityName] = Wir haben Überlebende in den Ruinen gefunden - Einwohner zu [cityName] hinzugefügt
We have discovered the lost technology of [techName] in the ruins! = Wir haben die vergessene Technologie [techName] in den Ruinen entdeckt!
A [unitName] has joined us! = Eine Einheit [unitName] hat sich uns angeschlossen!
An ancient tribe trains our [unitName] in their ways of combat! = Ein antiker Stamm bringt unserer Einheit [unitName] dessen Kampftechniken bei!
We have found a stash of [amount] gold in the ruins! = Wir haben [amount] Gold in den Ruinen gefunden!
We have found a crudely-drawn map in the ruins! =  Wir haben eine grob gezeichnete Karte in den Ruinen gefunden!
[unit] finished exploring. = [unit] hat die Erkundung abgeschlossen.
[unit] has no work to do. = [unit] hat keine Arbeit mehr.
You're losing control of [name]. = Die Freundschaft mit [name] wird brüchig.
You and [name] are no longer friends! = Ihr und [name] seid nicht mehr befreundet!
Your alliance with [name] is faltering. = Die Allianz mit [name] wird brüchig.
You and [name] are no longer allies! = [name] ist nicht mehr mit Euch verbündet!
[civName] gave us a [unitName] as gift near [cityName]! = [civName] hat uns in der Nähe von [cityName] eine Einheit [unitName] als Geschenk überreicht!
[civName] has denounced us! = [civName] hat uns angeprangert.
[cityName] has been connected to your capital! = [cityName] ist nun an die Hauptstadt angebunden!
[cityName] has been disconnected from your capital! = Die Verbindung von [cityName] zur Hauptstadt ist unterbrochen!
[civName] has accepted your trade request = [civName] hat deine Handelsanfrage akzeptiert
[civName] has made a counteroffer to your trade request = Für deine Handelsanfrage hat [civName] ein Gegenangebot
[civName] has denied your trade request = [civName] hat deine Handelsanfrage abgelehnt
[tradeOffer] from [otherCivName] has ended = [tradeOffer] von [otherCivName] ist beendet
[tradeOffer] to [otherCivName] has ended = [tradeOffer] für [otherCivName] ist beendet
[tradeOffer] from [otherCivName] will end in [amount] turns = [tradeOffer] von [otherCivName] wird in [amount] Runden enden
[tradeOffer] from [otherCivName] will end next turn = [tradeOffer] von [otherCivName] wird nächste Runde enden
One of our trades with [nation] has ended = Einer unserer Handel mit [nation] ist beendet
One of our trades with [nation] has been cut short = Einer unserer Handel mit [nation] wurde verkürzt
[nation] agreed to stop settling cities near us! = [nation] ist damit einverstanden, keine Städte mehr in unserer Nähe zu gründen!
[nation] refused to stop settling cities near us! = [nation] hat sich geweigert, keine Städte mehr in unserer Nähe zu gründen!
We have allied with [nation]. = Wir sind mit [nation] verbündet.
We have lost alliance with [nation]. = Wir haben die Allianz mit [nation] verloren.
We have discovered [naturalWonder]! = Wir haben [naturalWonder] entdeckt!
We have received [goldAmount] Gold for discovering [naturalWonder] = Wir haben [goldAmount] Gold für die Entdeckung von [naturalWonder] erhalten
Your relationship with [cityStateName] is about to degrade = Eure Beziehung zu [cityStateName] wird sich kommende Runde verschlechtern
Your relationship with [cityStateName] degraded = Eure Beziehung zu [cityStateName] hat sich verschlechtert
A new barbarian encampment has spawned! = Ein neues Barbarenlager ist erschienen!
Barbarians raided [cityName] and stole [amount] Gold from your treasury! = Barbaren haben [cityName] überfallen und [amount] Gold aus deiner Schatzkammer gestohlen!
Received [goldAmount] Gold for capturing [cityName] = [goldAmount] Gold für die Eroberung von [cityName] erhalten
Our proposed trade is no longer relevant! = Unsere vorgeschlagene Handelsanfrage ist nicht mehr relevant!
[defender] could not withdraw from a [attacker] - blocked. = Rückzug von [defender] vor [attacker] wurde blockiert.
[defender] withdrew from a [attacker] = [defender] hat sich vor [attacker] zurückgezogen
By expending your [unit] you gained [Stats]! = Durch Benutzung deiner [unit] Einheit, hast du [Stats] erhalten!
Your territory has been stolen by [civName]! = [civName] hat uns Territorium abgeknöpft!
Clearing a [forest] has created [amount] Production for [cityName] = Die Rodung eines [forest] ergab [amount] Produktion für [cityName]
[civName] assigned you a new quest: [questName]. = [civName] hat Euch eine neue Aufgabe gegeben: [questName].
[civName] rewarded you with [influence] influence for completing the [questName] quest. = [civName] hat Euch mit [influence] Einfluss fürs Abschließen der Aufgabe [questName] belohnt.
[civName] no longer needs your help with the [questName] quest. = [civName] braucht nicht länger deine Hilfe bei der Aufgabe [questName].
The [questName] quest for [civName] has ended. It was won by [civNames]. = Die Aufgabe [questName] für [civName] ist beendet. Sie wurde von [civNames] erledigt.
The resistance in [cityName] has ended! = Der Widerstand in [cityName] ist beendet!
[cityName] demands [resource]! = [cityName] verlangt [resource]!
Because they have [resource], the citizens of [cityName] are celebrating We Love The King Day! = Da sie [resource] haben, feiern die Bürger von [cityName] den 'Wir lieben den König'-Tag!
We Love The King Day in [cityName] has ended. = Der 'Wir lieben den König'-Tag hat in [cityName] geendet.
Our [name] took [tileDamage] tile damage and was destroyed = Unsere [name] hat [tileDamage] Einheitenschaden erlitten und wurde zerstört
Our [name] took [tileDamage] tile damage = Unsere [name] hat [tileDamage] Einheitenschaden erlitten
[civName] has adopted the [policyName] policy = [civName] hat die Politik [policyName] verabschiedet
An unknown civilization has adopted the [policyName] policy = Eine unbekannte Zivilisation hat die Politik [policyName] verabschiedet
You gained [Stats] as your religion was spread to [cityName] = Du hast [Stats] erhalten, als deine Religion in [cityName] verbreitet wurde
You gained [Stats] as your religion was spread to an unknown city = Du hast [Stats] erhalten, als deine Religion in einer unbekannten Stadt verbreitet wurde
Your city [cityName] was converted to [religionName]! = Deine Stadt [cityName] konvertierte zu [religionName]!
Your [unitName] lost its faith after spending too long inside enemy territory! = Deine [unitName] Einheit hat ihren Glauben verloren, nachdem sie zu lange in feindlichem Gebiet war!
An [unitName] has removed your religion [religionName] from its Holy City [cityName]! = Eine [unitName] Einheit hat deine Religion [religionName] von ihrer heiligen Stadt [cityName] entfernt!
An [unitName] has restored [cityName] as the Holy City of your religion [religionName]! = Eine [unitName] Einheit hat die Stadt [cityName] zur heiligen Stadt deiner Religion [religionName] erklärt!
You have unlocked [ability] = Du hast [ability] freigeschaltet
A new b'ak'tun has just begun! = Ein neues b'ak'tun hat gerade begonnen!
A Great Person joins you! = Eine Große Persönlichkeit schließt sich dir an!
[civ1] has liberated [civ2] = [civ1] hat [civ2] befreit
[civ] has liberated an unknown civilization = [civ] hat eine unbekannte Zivilisation befreit
An unknown civilization has liberated [civ] = Eine unbekannte Zivilisation hat [civ] befreit

# Trigger notifications


# Since each cause can be paired with each effect we need to create the final string by adding them together.
# If your language puts the effect before the cause - like {Gained [2] [Worker] unit(s)} {due to constructing [The Pyramids]} -
# put the english word 'true' behind the '=', otherwise 'false'.
# Don't translate these words to your language, only put 'true' or 'false'. Defaults to 'true'.
EffectBeforeCause = false

## Trigger effects

Gained [amount] [unitName] unit(s) = erscheinen [amount] [unitName] Einheit(en)
Gained [stats] = [stats] erhalten
You may choose a free Policy = kannst du eine freie Politik wählen
You may choose [amount] free Policies = kannst du [amount] freie Politiken wählen
You gain the [policy] Policy = Du erhältst die [policy] Politik
You enter a Golden Age = tritts du in ein Goldenes Zeitalter ein
You have gained [amount] [resourceName] = Du hast [amount] [resourceName] gewonnen
You have lost [amount] [resourceName] = Du hast [amount] [resourceName] verloren

## Trigger causes

due to researching [tech] = Durch die Erforschung von [tech], 
due to adopting [policy] = Durch das Verabschieden von [policy], 
due to discovering [naturalWonder] = Durch die Entdeckung von [naturalWonder], 
due to entering the [eraName] = Durch den Eintritt in [eraName], 
due to constructing [buildingName] = Durch den Bau von [buildingName], 
due to founding a city = Durch die Gründung einer Stadt, 
due to discovering a Natural Wonder = Durch die Entdeckung eines Naturwunders, 
due to our [unitName] defeating a [otherUnitName] = Weil unsere [unitName] Einheit eine [otherUnitName] Einheit besiegt hat, 
due to our [unitName] being defeated by a [otherUnitName] = Weil unsere [unitName] Einheit von [otherUnitName] Einheit besiegt wurde, 
due to our [unitName] losing [amount] HP = Weil unsere [unitName] Einheit [amount] LP verloren hat, 
due to our [unitName] being promoted = Weil unsere [unitName] Einheit befördert wurde, 
from the ruins = Von den Ruinen, 

# World Screen UI

Working... = Bitte warten...
Waiting for other players... = Warte auf andere Spieler...
Waiting for [civName]... = Warte auf [civName]...
in = in
Next turn = Nächste Runde
Confirm next turn = Bestätige Nächste Runde
Move automated units = Bewege automatisierte Einheiten
[currentPlayerCiv] ready? = [currentPlayerCiv] bereit?
1 turn = Eine Runde
[numberOfTurns] turns = [numberOfTurns] Runden
Turn = Runde
turns = Runden
turn = Runde
Next unit = Nächste Einheit
Fog of War = Nebel des Krieges
Pick a policy = Wähle eine Politik
Movement = Bewegung
Strength = Stärke
Ranged strength = Fernkampfstärke
Bombard strength = Bombardierungsstärke
Range = Reichweite
XP = EP
Move unit = Einheit bewegen
Stop movement = Bewegung stoppen
Swap units = Einheiten tauschen
Construct improvement = Verbesserung bauen
Automate = Automatisieren
Stop automation = Automatisierung stoppen
Construct road = Straße bauen
Fortify = Befestigen
Fortify until healed = bis zur vollständigen Heilung befestigen
Fortification = Befestigung
Sleep = Schlafen
Sleep until healed = bis zur vollständigen Heilung schlafen
Moving = in Bewegung
Set up = Aufstellen
Paradrop = Fallschirmabsprung
Air Sweep = Luftraumsäuberung
Add in capital = Hinzufügen in Hauptstadt
Add to [comment] = Hinzufügen zu [comment]
Upgrade to [unitType] ([goldCost] gold) = Zu [unitType] aufrüsten ([goldCost] Gold)
Upgrade to [unitType]\n([goldCost] gold, [resources]) = Zu [unitType] aufrüsten\n([goldCost] Gold, [resources])
Transform to [unitType] = Umwandeln zu [unitType]
Transform to [unitType]\n([resources]) = Umwandeln zu [unitType]\n([resources])
Found city = Stadt gründen
Promote = Befördern
Health = Gesundheit
Disband unit = Einheit auflösen
Do you really want to disband this unit? = Wollen Sie diese Einheit wirklich auflösen?
Disband this unit for [goldAmount] gold? = Diese Einheit für [goldAmount] Gold auflösen?
Gift unit = Verschenke Einheiten
Explore = Erkunden
Stop exploration = Erkundung stoppen
Pillage = Plündern
Pillage [improvement] = [improvement] plündern
[improvement] (Pillaged!) = [improvement] (Geplündert!)
Repair [improvement] - [turns] = [improvement] reparieren - [turns]
Wait = Warten
Are you sure you want to pillage this [improvement]? = Bist du sicher, dass du die Feldverbesserung [improvement] plündern willst?
We have looted [amount] from a [improvement] = Wir haben [amount] von der [improvement] Verbesserung geraubt
We have looted [amount] from a [improvement] which has been sent to [cityName] = Wir haben [amount] von der [improvement] Verbesserung geraubt und diese nach [cityName] geschickt.
An enemy [unitName] has pillaged our [improvement] = Eine feindliche [unitName] Einheit hat unsere [improvement] Verbesserung geplündert
Create [improvement] = Erzeuge [improvement]
Start Golden Age = Goldenes Zeitalter starten
Trigger unique = Auslösendes Unikat
Show more = Weitere Befehle
Yes = Ja
No = Nein
Acquire = Übernehmen
Under construction = Im Bau

Food = Nahrung
Production = Produktion
Gold = Gold
Happiness = Zufriedenheit
Culture = Kultur
Science = Wissenschaft
Faith = Glaube

Crop Yield = Ernteertrag
Growth = Wachstum
Territory = Territorium
Force = Kampfkraft
GOLDEN AGE = GOLDENES ZEITALTER
Golden Age = Goldenes Zeitalter
Global Effect = Globaler Effekt
[year] BC = [year] v. Chr.
[year] AD = [year] n. Chr.
Civilopedia = Zivilopädie
# Display name of unknown nations.
??? = ???

Start new game = Neues Spiel
Save game = Spiel speichern
Load game = Spiel laden
Main menu = Hauptmenü
Resume = Fortsetzen
Cannot resume game! = Fortsetzen nicht möglich!
Not enough memory on phone to load game! = Nicht genug Speicher auf dem Gerät zum Laden des Spiels!
Quickstart = Schnellstart
Cannot start game with the default new game parameters! = Das Spiel kann nicht mit den Standardparametern für ein neues Spiel gestartet werden!
Victory status = Siegesstatus
Social policies = Sozialpolitik
Community = Gemeinschaft
Close = Schließen
Do you want to exit the game? = Willst du das Spiel beenden?
Exit = Beenden
Start bias: = Startvorgabe:
Avoid [terrain] = Meide [terrain]

# Maya calendar popup

The Mayan Long Count = Die Lange Zählung der Maya
Your scientists and theologians have devised a systematic approach to measuring long time spans - the Long Count. During the festivities whenever the current b'ak'tun ends, a Great Person will join you. = Eure Wissenschaftler und Theologen haben eine systematische Methode entwickelt, um lange Zeitspannen zu messen - die Lange Zählung. Während der Feierlichkeiten, die immer dann stattfinden, wenn das aktuelle b'ak'tun endet, wird sich eine Große Persönlichkeit zu euch gesellen.
While the rest of the world calls the current year [year], in the Maya Calendar that is: = Während der Rest der Welt das aktuelle Jahr [year] nennt, heißt es im Maya-Kalender so:
[amount] b'ak'tun, [amount2] k'atun, [amount3] tun = [amount] b'ak'tun, [amount2] k'atun, [amount3] tun

# City screen

Exit city = Stadt verlassen
Raze city = Stadt niederreißen
Stop razing city = Niederreißen der Stadt stoppen
Buy for [amount] gold = Für [amount] Gold kaufen
Buy = Kaufen
Currently you have [amount] [stat]. = Zur Zeit besitzt du [amount] [stat].
Would you like to purchase [constructionName] for [buildingGoldCost] [stat]? = [constructionName] für [buildingGoldCost] [stat] kaufen?
Purchase = Kaufen
No space available to place [unit] near [city] = Kein Platz verfügbar, um [unit] nahe [city] zu platzieren
Maintenance cost = Wartungskosten
Pick construction = Produktion auswählen
Pick improvement = Verbesserung auswählen
Provides [resource] = Stellt [resource] zur Verfügung
Provides [amount] [resource] = Stellt [amount] × [resource] zur Verfügung
Replaces [improvement] = Ersetzt [improvement]
Pick now! = Wähle jetzt!
Remove [feature] first = Entferne zuerst [feature]
Research [tech] first = Erforsche [tech]
Have this tile close to your borders = Bringe deine Grenzen an das Feld
Have this tile inside your empire = Bringe das Feld in dein Territorium
Acquire more [resource] = Besorg dir mehr [resource]
Build [building] = [building] bauen
Train [unit] = [unit] ausbilden
Produce [thingToProduce] = [thingToProduce] herstellen
Nothing = Nichts
Annex city = Stadt annektieren
Specialist Buildings = Gebäude der Spezialisten
Specialist Allocation = Zuordnung von Spezialisten
Manual Specialists = Manuelle Spezialisten
Auto Specialists = Automatische Spezialisten
Specialists = Spezialisten
[specialist] slots = [specialist]-Plätze
Food eaten = Nahrung verbraucht
Unassigned population = Unbeschäftigte Bevölkerung
[turnsToExpansion] turns to expansion = Expansion in [turnsToExpansion] Runden
Stopped expansion = Expansion gestoppt
[turnsToPopulation] turns to new population = Bevölkerungswachstum in [turnsToPopulation] Runden
Food converts to production = Nahrung wird in Produktion verwandelt
[turnsToStarvation] turns to lose population = Bevölkerungsverlust in [turnsToStarvation] Runden
Stopped population growth = Bevölkerungswachstum gestoppt
In resistance for another [numberOfTurns] turns = Im Widerstand für weitere [numberOfTurns] Runden
We Love The King Day for another [numberOfTurns] turns = 'Wir Lieben Den König'-Tag für weitere [numberOfTurns] Runden
Demanding [resource] = Verlangt [resource]
Sell for [sellAmount] gold = Verkaufen für [sellAmount] Gold
Sell = Verkaufen
Are you sure you want to sell this [building]? = Bist du dir wirklich sicher, dass du [building] verkaufen möchtest?
Free = Kostenlos
[greatPerson] points = Punkte für [greatPerson]
Great person points = Punkte für Große Persönlichkeit
Current points = Aktuelle Punkte
Points per turn = Punkte pro Runde
Convert production to gold at a rate of 4 to 1 = Konvertiert Produktion zu Gold (4:1)
Convert production to science at a rate of [rate] to 1 = Konvertiert Produktion zu Wissenschaft ([rate]:1)
Convert production to [stat] at a rate of [rate] to 1 = Konvertiert Produktion zu [stat] ([rate]:1)
Production to [stat] conversion in cities changed by [relativeAmount]% = Die Konvertierung von Produktion zu [stat] in Städten wurde um [relativeAmount]% angepasst
The city will not produce anything. = Die Stadt produziert nichts.
Owned by [cityName] = Im Besitz von [cityName]
Worked by [cityName] = Bewirtschaftet von [cityName]
Lock = Sperren
Unlock = Entsperren
Move to city = Zur Stadt bewegen
Reset Citizens = Bürger zurücksetzen
Citizen Management = Bürger-Management
Avoid Growth = Wachstum verhindern
Default Focus = Standard Fokus
[stat] Focus = [stat] Fokus
Please enter a new name for your city = Bitte gib einen neuen Namen für deine Stadt ein
Please select a tile for this building's [improvement] = Bitte wähle ein Feld für [improvement] dieses Gebäudes

# Ask for text or numbers popup UI

Invalid input! Please enter a different string. = Ungültige Eingabe! Bitte gib einen anderen Text ein.
Invalid input! Please enter a valid number. = Ungültige Eingabe! Bitte gib eine gültige Zahl ein.
Please enter some text = Bitte gib einen Text ein

# Technology UI

Pick a tech = Technologie auswählen
Pick a free tech = Kostenlose Technologie auswählen
Research [technology] = [technology] erforschen
Pick [technology] as free tech = [technology] als kostenlose Technologie auswählen
Units enabled = Freigeschaltete Einheiten
Buildings enabled = Freigeschaltete Bauwerke
Wonder = Wunder
National Wonder = Nationales Wunder
National Wonders = Nationale Wunder
Wonders enabled = Freigeschaltete Wunder
Tile improvements enabled = Freigeschaltete Feldverbesserungen
Reveals [resource] on the map = Entdeckt [resource] auf der Karte
XP for new units = EP für neue Einheiten
provide = generieren
provides = generiert
City strength = Stärke der Stadt
City health = Gesundheit der Stadt
Occupied! = Besetzt!
Attack = Angreifen
Bombard = Bombardieren
NUKE = Atomisieren
Captured! = Gefangen!
Cannot gain more XP from Barbarians = Kann keine weiteren EP von Barbaren erhalten

# Battle modifier categories

defence vs ranged = Verteidigung gegen Fernkampf
[percentage] to unit defence = [percentage] erhöhte Verteidigungsstärke
Attacker Bonus = Angriffsbonus
Defender Bonus = Verteidigungsbonus
Landing = Anlanden
Boarding = Entern
Flanking = Flankenangriff
vs [unitType] = gegen [unitType]
Terrain = Gelände
Tile = Feld
Missing resource = Fehlende Ressource
Adjacent units = Benachbarte Einheiten
Adjacent enemy units = Benachbarte gegnerische Einheiten
Combat Strength = Kampfstärke
Across river = Jenseits des Flusses
Temporary Bonus = Vorübergehender Bonus
Garrisoned unit = Stationierte Einheit
Attacking Bonus = Angriffsbonus
defence vs [unitType] = Verteidigung gegen [unitType]
[tileFilter] defence = [tileFilter] Verteidigung
Defensive Bonus = Verteidigungsbonus
Stacked with [unitType] = Auf gleichem Feld mit [unitType]

Unit ability = Einheitenfähigkeit

The following improvements [stats]: = Die folgenden Verbesserungen [stats]:
The following improvements on [tileType] tiles [stats]: = Die folgenden Verbesserungen auf [tileType] Feldern [stats]:

# Unit actions

Hurry Research = Forschung beschleunigen
Conduct Trade Mission = Handelsmission durchführen
Your trade mission to [civName] has earned you [goldAmount] gold and [influenceAmount] influence! = Deine Handelsmission zu [civName] hat dir [goldAmount] Gold und [influenceAmount] Einfluss eingebracht!
Hurry Wonder = Wunder beschleunigen
Hurry Construction = Produktion beschleunigen
Hurry Construction (+[productionAmount]⚙) = Produktion beschleunigen (+[productionAmount]⚙)
Spread Religion = Religion verbreiten
Spread [religionName] = [religionName] verbreiten
Remove Heresy = Ketzerei entfernen
Found a Religion = Eine Religion gründen
Enhance a Religion = Verbessere eine Religion
Your citizens have been happy with your rule for so long that the empire enters a Golden Age! = Deine Bürger sind so zufrieden mit deiner Herrschaft, dass dein Reich in ein Goldenes Zeitalter eintritt!
You have entered the [newEra]! = Zeitalter [newEra] ist eingeläutet!
[civName] has entered the [eraName]! = [civName] hat das Zeitalter [eraName] erreicht!
[policyBranch] policy branch unlocked! = Politik-Zweig [policyBranch] wurde freigeschaltet!

# Overview screens

Overview = Überblick
Total = Gesamt
Stats = Statistiken
Policies = Politik
Base happiness = Grundzufriedenheit
Traded Luxuries = Luxusressourcen aus Handel
City-State Luxuries = Luxusressourcen von Stadtstaaten
Occupied City = Besetzte Städte
Buildings = Gebäude
Wonders = Wunder
Notifications = Benachrichtigungen
Base values = Grundwerte
Bonuses = Boni
Final = Endwerte
Other = Andere
Population = Bevölkerung
City-States = Stadtstaaten
Tile yields = Felderträge
Trade routes = Handelsrouten
Maintenance = Wartung
Transportation upkeep = Unterhalt für Transport
Unit upkeep = Unterhalt für Einheiten
Trades = Handel
Current trades = Aktueller Handel
Pending trades = Ausstehender Handel
Score = Punktestand
Units = Einheiten
Unit Supply = Einheitenversorgung
Base Supply = Basisversorgung
Total Supply = Gesamtversorgung
In Use = In Benutzung
Supply Deficit = Versorgungsmangel
Production Penalty = Produktionsnachteil
Increase your supply or reduce the amount of units to remove the production penalty = Steigere deine Versorgung oder reduziere die Anzahl der Einheiten, um den Produktionsnachteil zu vermeiden.
Name = Name
Closest city = Nächstgelegene Stadt
Action = Aktion
Upgrade = Aufrüsten
Defeated = Besiegt
[numberOfCivs] Civilizations in the game = [numberOfCivs] Zivilisationen sind im Spiel
Our Civilization: = Unsere Zivilisation:
Known and alive ([numberOfCivs]) = Bekannt und am Leben ([numberOfCivs])
Known and defeated ([numberOfCivs]) =  Bekannt und besiegt ([numberOfCivs])
Tiles = Felder
Natural Wonders = Naturwunder
Treasury deficit = Schatzkammerdefizit
Unknown = Unbekannt
Not built = Nicht gebaut
Not found = Nicht gefunden
Known = Bekannt
Owned = im Besitz
Near [city] = Nahe [city]
Somewhere around [city] = In der Nähe von [city]
Far away = Weit entfernt
Status = Status
Current turn = Aktuelle Runde
Turn [turnNumber] = Runde [turnNumber]
Location = Standort
Unimproved = Unverbessert
Number of tiles with this resource\nin your territory, without an\nappropriate improvement to use it = Anzahl der Felder mit dieser\nRessource innerhalb Deines Territoriums,\ndenen die entsprechende\nVerbesserung zu ihrer Nutzung fehlt.
We Love The King Day = 'Wir lieben den König'-Tag
WLTK+ = WLDK+
Number of your cities celebrating\n'We Love The King Day' thanks\nto access to this resource = Anzahl Deiner Städte, die den\n'Wir lieben den König'-Tag feiern,\ndank Zugang zu dieser Ressource.
WLTK demand = Bedarf für WLDK-Tag
WLTK- = WLDK-
Trade offer = Handelsangebot
Resources we're offering in trades = Ressourcen, die wir für den Handel anbieten
Number of your cities\ndemanding this resource for\n'We Love The King Day' = Anzahl Deiner Städte, die nach\ndieser Ressource verlangen, um\nden 'Wir lieben den König'-Tag\nfeiern zu können.
Politics = Politiken
Show global politics = Zeige globale Politiken
Show diagram = Zeige Diagramm
At war with [enemy] = Im Krieg mit [enemy]
Friends with [civName] = Befreundet mit [civName]
an unknown civilization = eine unbekannte Zivilisation
[numberOfTurns] Turns Left = [numberOfTurns] Runden verbleiben
Denounced [otherCiv] = [otherCiv] angeprangert
Allied with [civName] = Verbündet mit [civName]
Civilization Info = Zivilisations-Informationen
Relations = Beziehungen
Trade request = Handelsanfrage

# Victory

[victoryType] Victory = [victoryType] Sieg
Built [building] = [building] erbaut
Add all [comment] in capital = Alle [comment] in der Hauptstadt hinzufügen
Destroy all players = Vernichte alle Spieler
Capture all capitals = Erobere alle Hauptstädte
Complete [amount] Policy branches = Stelle [amount] Politikzweige fertig
You have won a [victoryType] Victory! = Du hast einen [victoryType] Sieg errungen!
[civilization] has won a [victoryType] Victory! = [civilization] hat den [victoryType] Sieg errungen!
Your civilization stands above all others! The exploits of your people shall be remembered until the end of civilization itself! = Eure Zivilisation erhebt sich über alle anderen. Die Heldentaten eures Volkes sollen bis zum Ende aller Tage nicht vergessen werden!
You have been defeated. Your civilization has been overwhelmed by its many foes. But your people do not despair, for they know that one day you shall return - and lead them forward to victory! = Du wurdest besiegt. Deine Zivilisation wurde von ihren vielen Feinden überwältigt. Aber dein Volk verzweifelt nicht, denn es weiß, dass du eines Tages zurückkehren wirst - und es zum Sieg führen werdet!
One more turn...! = Nur noch eine Runde...
Destroy [civName] = Vernichte [civName]
Capture [cityName] = Nimm [cityName] ein
Destroy ? * [civName] = Vernichte ? * [civName]
Capture ? * [cityName] = Nimm ? * [cityName] ein
Our status = Unser Status
Global status = Globaler Status
Rankings = Ranglisten
Charts = Tabellen
Demographics = Demographien
Demographic = Demographie
Rank = Rang
Value = Wert
Best = Bester
Average = Durchschnitt
Worst = Schlechtester
# The \n here means: put a newline (enter) here. If this is omitted, the sidebox in the diplomacy overview will become _really_ wide.
# Feel free to replace it with a space and put it between other words in your translation
Turns until the next\ndiplomacy victory vote: [amount] = Runden bis zur nächsten Abstimmung\nüber den Diplomatiesieg: [amount]
Choose a civ to vote for = Wähle eine Zivilisation, für die du abstimmen möchtest
Choose who should become the world leader and win a Diplomatic Victory! = Wähle, wer der Anführer der Welt werden und somit den Diplomatiesieg erhalten soll
Voted for = Abgestimmt für
Vote for [civilizationName] = Abstimmen für [civilizationName]
Continue = Fortfahren
Abstained = Enthalten
Vote for World Leader = Stimme für den Anführer der Welt ab
Replay = Wiederholung

# Capturing a city

What would you like to do with the city of [cityName]? = Was möchtet Ihr mit der Stadt [cityName] machen?
Annex = Annektieren
Annexed cities become part of your regular empire. = Annektierte Städte werden Teil Eures Reichs
Their citizens generate 2x the unhappiness, unless you build a courthouse. = Deren Bürger generieren 2x soviel Unzufriedenheit, solange bis Ihr ein Gerichtsgebäude gebaut habt.
Puppet = Marionette
Puppeted cities do not increase your tech or policy cost. = Marionettenstädte erhöhen weder die Kosten für Technologie noch für Sozialpolitik.
You have no control over the the production of puppeted cities. = Ihr habt keine Kontrolle über die Produktion von Marionettenstädten.
Puppeted cities also generate 25% less Gold and Science. = Marionettenstädte generieren 25% weniger Gold und Wissenschaft.
A puppeted city can be annexed at any time. = Eine Marionettenstadt kann jederzeit annektiert werden.
Liberate (city returns to [originalOwner]) = Befreien (Stadt geht wieder in den Besitz von [originalOwner] über)
Liberating a city returns it to its original owner, giving you a massive relationship boost with them! = Befreite Städte gehen wieder in den Besitz des vorherigen Besitzers über. Eure Beziehung wird sich dadurch massiv verbessern!
Raze = Niederreißen
Razing the city annexes it, and starts burning the city to the ground. = Niederreißen annektiert die Stadt zunächst und macht sie dem Erdboden gleich.
The population will gradually dwindle until the city is destroyed. = Die Bevölkerung wird allmählich schrumpfen, bis die Stadt zerstört ist.
Original capitals and holy cities cannot be razed. = Ursprüngliche Hauptstädte und heilige Städte können nicht abgerissen werden.
Destroy = Zerstören
Destroying the city instantly razes the city to the ground. = Zerstören macht die Stadt sofort dem Erdboden gleich.
Keep it = Behalten
Remove your troops in our border immediately! = Entferne sofort deine Truppen aus unserem Gebiet!
Sorry. = Entschuldigung.
Never! = Niemals!

Offer Declaration of Friendship ([30] turns) = Freundschaftserklärung anbieten ([30] Runden)
My friend, shall we declare our friendship to the world? = Mein Freund, sollen wir unsere Freundschaft der Welt kundtun?
Sign Declaration of Friendship ([30] turns) = Freundschaftserklärung unterzeichnen ([30] Runden)
We are not interested. = Wir sind nicht interessiert.
We have signed a Declaration of Friendship with [otherCiv]! = Wir haben eine Freundschaftserklärung mit [otherCiv] unterzeichnet!
[otherCiv] has denied our Declaration of Friendship! = [otherCiv] hat unsere Freundschaftserklärung abgelehnt!

Basics = Spielkonzepte
Resources = Ressourcen
Terrains = Gelände
Tile Improvements = Feldverbesserungen
Unique to [civName], replaces [unitName] = Einzigartig für Zivilisation [civName], ersetzt [unitName]
Unique to [civName] = Einzigartig für Zivilisation [civName]
Tutorials = Tutorials
Cost = Kosten
May contain [listOfResources] = Kann [listOfResources] enthalten
May contain: = Kann folgende Ressourcen enthalten:
Can upgrade from [unit] = Kann von [unit] aufgerüstet werden
Can upgrade from: = Aufrüstung von:
Upgrades to [upgradedUnit] = Kann zu [upgradedUnit] aufrüsten
Obsolete with [obsoleteTech] = Überflüssig mit [obsoleteTech]
Can Transform to [upgradedUnit] = Kann zu [upgradedUnit] umgewandelt werden
Occurs on [listOfTerrains] = Kommt vor in [listOfTerrains]
Occurs on: = Kommt vor in:
Placed on [terrainType] = Platziert auf [terrainType]
Can be found on = Kann gefunden werden in
Improved by [improvement] = Wird verbessert durch [improvement]
Bonus stats for improvement = Boni für Verbesserung
Buildings that consume this resource = Gebäude welche diese Ressource verbrauchen
Buildings that provide this resource = Gebäude die diese Ressource bereitstellen
Improvements that provide this resource = Verbesserungen die diese Ressource bereitstellen
Buildings that require this resource worked near the city = Gebäude welche diese Ressource bewirtschaftet in der Nähe der Stadt benötigen
Units that consume this resource = Einheiten welche diese Ressource verbrauchen
Can be built on = Kann gebaut werden auf
or [terrainType] = oder [terrainType]
Can be constructed by = Kann erbaut werden von
Can be created instantly by = Kann sofort erschaffen werden von
Defence bonus = Verteidigungsbonus
Movement cost = Bewegungskosten
for = für
Missing translations: = Fehlende Übersetzungen:
Create = Erstellen
Improvements = Verbesserungen
Loading... = Lade...
Filter: = Filter:
OK = OK
Map is incompatible with the chosen ruleset! = Die Karte ist inkompatibel zu dem gewählten Regelwerk!
Base terrain [terrain] does not exist in ruleset! = Gelände [terrain] fehlt im Regelwerk!
Terrain feature [feature] does not exist in ruleset! = Geländemerkmal [feature] fehlt im Regelwerk!
Resource [resource] does not exist in ruleset! = Ressource [resource] fehlt im Regelwerk!
Improvement [improvement] does not exist in ruleset! = Verbesserung [improvement] fehlt im Regelwerk!
Nation [nation] does not exist in ruleset! = Die Nation [nation] existiert nicht im Regelwerk!
Natural Wonder [naturalWonder] does not exist in ruleset! = Das Naturwunder [naturalWonder] existiert nicht im Regelwerk!

# Civilopedia difficulty levels
Player settings = Spieler-Einstellungen
Extra happiness per luxury = Zusätzliche Zufriedenheit pro Luxusgut
Research cost modifier = Forschungskosten-Modifikator
Unit cost modifier = Einheitenkosten-Modifikator
Building cost modifier = Baukosten-Modifikator
Policy cost modifier = Politikenkosten-Modifikator
Unhappiness modifier = Unzufriedenheits-Modifikator
Bonus vs. Barbarians = Bonus gegen Barbaren
Barbarian spawning delay = Erscheinungsverzögerung der Barbaren
Bonus starting units = Startbonus Einheiten

AI settings = KI-Einstellungen
AI city growth modifier = KI Stadtwachstums-Modifikator
AI unit cost modifier = KI Einheitenkosten-Modifikator
AI building cost modifier = KI Baukosten-Modifikator
AI wonder cost modifier = KI Wunder-Baukosten-Modifikator
AI building maintenance modifier = KI Gebäude-Unterhaltskosten-Modifikator
AI unit maintenance modifier = KI Einheiten-Unterhaltskosten-Modifikator
AI unhappiness modifier = KI Unzufriedenheits-Modifikator
AI free techs = KI freie Technologien
Major AI civilization bonus starting units = Haupt-KI Zivilisationsbonus Starteinheiten
City state bonus starting units = Stadtstaaten Bonus Starteinheiten
Turns until barbarians enter player tiles = Züge bis Barbaren Spielerfelder betreten
Gold reward for clearing barbarian camps = Gold-Belohnung für das Räumen von Barbarenlagern

# Other civilopedia things

Nations = Nationen
Available for [unitTypes] = Verfügbar für [unitTypes]
Available for: = Verfügbar für:
Free promotion: = Freie Beförderung:
Free promotions: = Freie Beförderungen:
Free for [units] = Frei für [units]
Free for: = Frei für:
Granted by [param] = Von [param] erteilt
Granted by: = Erteilt von:
[bonus] with [tech] = [bonus] mit [tech]
Difficulty levels = Schwierigkeitsgrade
The possible rewards are: = Mögliche Belohnungen:
Eras = Äras
Embarked strength: [amount]† = Stärke eingeschiffter Einheiten: [amount]†
Base unit buy cost: [amount]¤ = Einheiten-Kauf Basispreis: [amount]¤
Research agreement cost: [amount]¤ = Forschungsvereinbarung kostet: [amount]¤
Speeds = Geschwindigkeiten
General speed modifier: [amount]%⏳ = Allgemeiner Geschwindigkeits-Modifikator: [amount]%⏳
Production cost modifier: [amount]%⚙ = Produktionskosten-Modifikator: [amount]%⚙
Gold cost modifier: [amount]%¤ = Goldkosten-Modifikator: [amount]%¤
Science cost modifier: [amount]%⍾ = Wissenschaftskosten-Modifikator: [amount]%⍾
Culture cost modifier: [amount]%♪ = Kulturkosten-Modifikator: [amount]%♪
Faith cost modifier: [amount]%☮ = Glaubenskosten-Modifikator: [amount]%☮
Improvement build length modifier: [amount]%⏳ = Baudauer-Verbessserungen-Modifikator: [amount]%⏳
Diplomatic deal duration: [amount] turns⏳ = Diplomatische Handelsdauer: [amount] turns⏳
Gold gift influence gain modifier: [amount]%¤ = Erhaltener-Einfluss-durch-Goldgeschenk-Modifikator: [amount]%¤
City-state tribute scaling interval: [amount] turns⏳ = Skalierungszeitraum für den Tribut der Stadtstaaten: [amount] Runden⏳
Barbarian spawn modifier: [amount]%† = Erscheinen-von-Barbaren-Modifikator: [amount]%†
Golden age length modifier: [amount]%⌣ = Länge-Goldenes-Zeitalter-Modifikator: [amount]%⌣
Adjacent city religious pressure: [amount]☮ = Religiöser Druck zu benachbarten Städten: [amount]☮
Peace deal duration: [amount] turns⏳ = Vorherrschaftsdauer: [amount] turns⏳
Start year: [comment] = Startjahr: [comment]
Pillaging this improvement yields [stats] = Plünderung dieser Verbesserung ergibt [stats]
Pillaging this improvement yields approximately [stats] = Plünderung dieser Verbesserung ergibt ungefähr [stats]
Needs removal of terrain features to be built = Benötigt die Entfernung von Geländefunktionen um gebaut werden zu können
Unit type = Einheitentyp
Units: = Einheiten:
Unit types = Einheitentypen
Domain: [param] = Domäne: [param]
Toggle UI (World Screen only) = Oberfläche umschalten (Nur die Weltansicht)
Overrides yields from underlying terrain = Überschreibt die Erträge des darunter liegenden Geländes
No yields = Keine Erträge

# Policies

Adopt = Verabschieden
Completed = Vollständig
On adoption = Beim Verabschieden
On completion = Bei Vervollständigung
Cannot be adopted together with = Kann nicht zusammen verabschiedet werden mit
Cannot be adopted before = Kann nicht verabschiedet werden bevor
Adopt policy = Politik verabschieden
Adopt free policy = Freie Politik verabschieden
Unlocked at = Freigeschaltet bei
Gain 2 free technologies = 2 kostenlose Technologien
All policies adopted = Alle Politiken sind bereits verabschiedet
Policy branch: [branchName] = Politikzweig: [branchName]
Are you sure you want to adopt [branchName]? = Bist du dir sicher, dass du [branchName] verabschieden möchtest?

# Religions

Religions = Religionen
Choose an Icon and name for your Religion = Wähle ein Symbol und einen Namen für deine Religion
Choose a name for your religion = Wähle einen Namen für deine Religion
Choose a [beliefType] belief! = Wähle einen [beliefType] Glaubenssatz!
Choose any belief! = Wähle irgendeinen Glauben!
Found [religionName] = [religionName] gründen
Enhance [religionName] = Verbessere [religionName]
Choose a pantheon = Wähle ein Pantheon
Choose a Religion = Wähle eine Religion
Found Religion = Religion gründen
Found Pantheon = Pantheon gründen
Reform Religion = Religion umgestalten
Expand Pantheon = Pantheon erweitern
Follow [belief] = An [belief] glauben
Religions and Beliefs = Religionen und Glaubenssätze
Majority Religion: [name] = Mehrheitsreligion: [name]
+ [amount] pressure = + [amount] Druck
Holy City of: [religionName] = Heilige Stadt von: [religionName]
Former Holy City of: [religionName] = Ehemalige heilige Stadt von: [religionName]
Followers = Anhänger
Pressure = Druck

# Religion overview screen
Religion Name: = Name der Religion:
Pantheon Name: = Name des Pantheon:
Founding Civ: = Gegründet von:
Holy City: = Heilige Stadt:
Cities following this religion: = Städte die dieser Religion folgen:
Followers of this religion: = Anhänger dieser Religion:
Click an icon to see the stats of this religion = Klicke auf ein Icon, um die Statistiken dieser Religion anzuzeigen
Religion: Off = Religion: Aus
Minimal Faith required for\nthe next [Great Prophet]: = Mindest-Glaubenspunkte für\nden nächsten [Great Prophet]:
Religions to be founded: [amount] = Noch zu gründende Religionen:  [amount]
Available religion symbols = Verfügbare Religions-Symbole
Number of civilizations * [amount] + [amount2] = Maximum nach ([amount]*Zivilisationen)+[amount2]
Estimated Number of civilizations * [amount] + [amount2] = Geschätztes Maximum nach ([amount]*Zivilisationen)+[amount2]
Religions already founded = Bereits gegründete Religionen
Available founder beliefs = Verfügbare Gründer-Glaubenssätze
Available follower beliefs = Verfügbare Anhänger-Glaubenssätze
Religious status: = Religions-Status:

None = Keine
Pantheon = Götterwelt
Founding religion = Religionsgründung
Religion = Religion
Enhancing religion = Religionsverbesserung
Enhanced religion = Verbesserte Religion

# Espionage
# As espionage is WIP and these strings are currently not shown in-game, 
# feel free to not translate these strings for now

Spy = Spion
Spy Hideout = Versteck des Spions
Spy present = Spion anwesend
Move = Bewegen

# Promotions

Pick promotion = Wähle eine Beförderung
 OR  =  ODER 
units in open terrain = Einheiten im offenen Gelände
units in rough terrain = Einheiten in unwegsamem Gelände
wounded units = verwundete Einheiten
Targeting II (air) = Luftzielerfassung II
Targeting III (air) = Luftzielerfassung III
Bonus when performing air sweep [bonusAmount]% = [bonusAmount]% Bonus bei Luftraumsäuberungen
Dogfighting I = Kurvenkampf I
Dogfighting II = Kurvenkampf II
Dogfighting III = Kurvenkampf III
Choose name for [unitName] = Wähle Namen für [unitName]
[unitFilter] units gain the [promotion] promotion = [unitFilter] Einheiten erhalten die [promotion] Beförderung
Requires = Benötigt

# Multiplayer Turn Checker Service

Enable out-of-game turn notifications = Aktiviere Zug Benachrichtigungen außerhalb des Spiels
Out-of-game, update status of all games every: = Wenn außerhalb des Spiels, aktualisiere den Status aller Spiele alle:
Show persistent notification for turn notifier service = Dauerhafte Benachrichtigung für den Zug-Benachrichtungsdienst anzeigen
Take user ID from clipboard = Spieler-ID aus der Zwischenablage übernehmen
Doing this will reset your current user ID to the clipboard contents - are you sure? = Dies wird deine Spieler-ID auf den Inhalt der Zwischenablage zurücksetzen - bist du sicher?
ID successfully set! = Spieler-ID erfolgreich gesetzt!
Invalid ID! = Ungültige Spieler-ID!

# Multiplayer options tab

Enable multiplayer status button in singleplayer games = Aktiviere die Mehrspieler-Status-Taste in Einzelspieler-Spielen
Update status of currently played game every: = Aktualisiere den Status des derzeitigen Spiels alle:
In-game, update status of all games every: = Wenn innerhalb des Spiels, aktualisiere den Status aller Spiele alle:
Server address = Server-Adresse
Check connection to server = Server-Verbindung prüfen
Awaiting response... = Warte auf Antwort...
Success! = Erfolgreich!
Failed! = Fehlgeschlagen!
Sound notification for when it's your turn in your currently open game: = Benachrichtigungston, wenn du in deinem aktuell geöffneten Spiel am Zug bist
Sound notification for when it's your turn in any other game: = Benachrichtigungston, wenn du in einem deiner anderen Spiele am Zug bist
Notification [number] = Benachrichtigung [number]
Chimes = Glockenspiel
Choir = Chor
[unit] Attack Sound = [unit] Angriffston

# Mods

Mods = Modifikationen
Download [modName] = [modName] herunterladen
Update [modName] = [modName] aktualisieren
Could not download mod list = Modliste konnte nicht heruntergeladen werden
Download mod from URL = Modifikation von einer URL herunterladen
Please enter the mod repository -or- archive zip -or- branch url: = Bitte gib die URL des Mod-Repositories oder des Archivs oder des Branches ein:
Invalid link! = Ungültiger Link!
Paste from clipboard = Aus Zwischenablage einfügen
Download = Herunterladen
Done! = Abgeschlossen!
Delete [modName] = Lösche [modName]
Are you SURE you want to delete this mod? = SICHER, dass diese Modifikation gelöscht werden soll?
[mod] was deleted. = [mod] gelöscht.
Updated = Aktualisiert
Current mods = Installierte Modifikationen
Downloadable mods = Verfügbare Modifikationen
Category: = Kategorie:
All mods = Alle Mods
Rulesets = Regelwerke
Expansions = Erweiterungen
Graphics = Grafik
Audio = Audio
Maps = Karten
Fun = Spaß
Mods of mods = Mods für Mods
Mod info and options = Mod-Info und Optionen
Next page = Nächste Seite
Open Github page = Auf Github öffnen
Permanent audiovisual mod = Permanente audiovisuelle Mod
Installed = Installiert
Downloaded! = Heruntergeladen.
[modName] Downloaded! = [modName] heruntergeladen!
Could not download [modName] = Konnte [modName] nicht herunterladen
Online query result is incomplete = Online-Abfrage war unvollständig
No description provided = Keine Beschreibung mitgeliefert
[stargazers]✯ = [stargazers]✯
Author: [author] = Autor: [author]
Size: [size] kB = Größe: [size] kB
Size: [size] MB = Größe: [size] MB
The mod you selected is incompatible with the defined ruleset! = Die gewählte Modifikation ist inkompatibel!
Sort and Filter = Sortieren und Filtern
Enter search text = Suchtext eingeben
Sort Current: = Aktuelle Sortierung:
Sort Downloadable: = Sortiere Herunterladbare:
Name ￪ = Name ￪
Name ￬ = Name ￬
Date ￪ = Datum ￪
Date ￬ = Datum ￬
Stars ￬ = Sterne ￬
Status ￬ = Status ￬


# Uniques that are relevant to more than one type of game object

[stats] from every [param] = Alle [param] geben [stats]
[stats] from [param] tiles in this city = [stats] von [param] Feld in dieser Stadt
[stats] from every [param] on [tileFilter] tiles = [stats] von jedem [param] auf [tileFilter] Feldern
[stats] for each adjacent [param] = [stats] für jedes anliegende [param]
Must be next to [terrain] = Muss benachbart zu [terrain] liegen
Must be on [terrain] = Muss sich auf [terrain] befinden
+[amount]% vs [unitType] = +[amount]% vs [unitType]
+[amount] Movement for all [unitType] units = +[amount] Bewegung für alle [unitType] Einheiten
+[amount]% Production when constructing [param] = +[amount]% Produktion, für alle Bauten vom Typ: [param]
Can only be built on [tileFilter] tiles = Kann nur auf [tileFilter]-Feldern gebaut werden
Cannot be built on [tileFilter] tiles = Kann nicht auf [tileFilter]-Feldern gebaut werden
Does not need removal of [feature] = Hierfür muss [feature] nicht entfernt werden
Gain a free [building] [cityFilter] = Erhalte [building] umsonst [cityFilter]

# Uniques not found in JSON files

Only available after [] turns = Erst nach [] Runden verfügbar
This Unit upgrades for free = Diese Einheit kann kostenlos aufgerüstet werden
[stats] when a city adopts this religion for the first time = [stats] wenn eine Stadt eine Religion zum ersten Mal wählt
Never destroyed when the city is captured = Wird niemals bei einer Annektierung der Stadt zerstört
Invisible to others = Unsichtbar für andere

# Unused Resources

Bison = Bison
Cocoa = Kakao

# Exceptions that _may_ be shown to the user

Building '[buildingName]' is buildable and therefore must either have an explicit cost or reference an existing tech. = Das Gebäude [buildingName] kann gebaut werden und muss daher entweder explizite Kosten oder eine Referenz zu einer existierenden Technologie haben.
Nation [nationName] is not found! = Die Nation [nationName] wurde nicht gefunden!
Unit [unitName] doesn't seem to exist! = Die Einheit [unitName] scheint nicht zu existieren!


# In English we just paste all these conditionals at the end of each unique, but in your language that
# may not turn into valid sentences. Therefore we have the following two translations to determine
# where they should go. 
# The first determines whether the conditionals should be placed before or after the base unique.
# It should be translated with only the untranslated english word 'before' or 'after', without the quotes.
# Example: In the unique "+20% Strength <for [unitFilter] units>", should the <for [unitFilter] units>
# be translated before or after the "+20% Strength"?

ConditionalsPlacement = after

# The second determines the exact ordering of all conditionals that are to be translated.
# ALL conditionals that exist will be part of this line, and they may be moved around and rearranged as you please.
# However, you should not translate the parts between the brackets, only move them around so that when
# translated in your language the sentence sounds natural.
#
# Example: "+20% Strength <for [unitFilter] units> <when attacking> <vs [unitFilter] units> <in [tileFilter] tiles> <during the [eraName]>"
# In what order should these conditionals between <> be translated?
# Note that this example currently doesn't make sense yet, as those conditionals do not exist, but they will in the future.
#
# As this is still under development, conditionals will be added al the time. As a result,
# any translations added for this string will be removed immediately in the next version when more
# conditionals are added. As we don't want to make you retranslate this same line over and over,
# it's removed for now, but it will return once all planned conditionals have been added.


########################### AUTOMATICALLY GENERATED TRANSLATABLE STRINGS ########################### 


#################### Lines from Unique Types #######################

[stats] = [stats]
[stats] [cityFilter] = [stats] [cityFilter]
[stats] from every specialist [cityFilter] = [stats] von jedem Spezialisten [cityFilter]
[stats] per [amount] population [cityFilter] = [stats] je [amount] Bevölkerung [cityFilter]
[stats] per [amount] social policies adopted = [stats] je [amount] verabschiedete Sozialpolitiken 
[stats] in cities on [terrainFilter] tiles = [stats] in Städten auf [terrainFilter] Feldern
[stats] from all [buildingFilter] buildings = [stats] von allen "[buildingFilter]"-Gebäuden
[stats] from [tileFilter] tiles [cityFilter] = [stats] von [tileFilter] Feldern [cityFilter]
[stats] from [tileFilter] tiles without [tileFilter2] [cityFilter] = [stats] von [tileFilter] Feldern ohne [tileFilter2] [cityFilter]
[stats] from each Trade Route = [stats] von jeder Handelsroute
[stats] for each global city following this religion = [stats] für jede Stadt, die dieser Religion folgt
[stats] from every [amount] global followers [cityFilter] = [stats] aller [amount] globalen Anhänger [cityFilter]
Ensures a minimum tile yield of [stats] = Gewährleistet einen Mindest-Feldertrag von [stats]
[relativeAmount]% [stat] = [relativeAmount]% [stat]
[relativeAmount]% [stat] [cityFilter] = [relativeAmount]% [stat] [cityFilter]
[relativeAmount]% [stat] from every [tileFilter/buildingFilter] = [relativeAmount]% [stat] von jedem [tileFilter/buildingFilter]
[relativeAmount]% Yield from every [tileFilter/buildingFilter] = [relativeAmount]% Ertrag von jedem [tileFilter/buildingFilter]
[relativeAmount]% [stat] from every follower, up to [relativeAmount2]% = [relativeAmount]% [stat] von jedem Anhänger, bis zu [relativeAmount2]%
[relativeAmount]% [stat] from City-States = [relativeAmount]% [stat] von Stadtstaaten
[relativeAmount]% [stat] from Trade Routes = [relativeAmount]% [stat] von Handelsruten
Nullifies [stat] [cityFilter] = Setzt [stat] [cityFilter] außer Kraft
Nullifies Growth [cityFilter] = Setzt Wachstum [cityFilter] außer Kraft
[relativeAmount]% Production when constructing [buildingFilter] buildings [cityFilter] = [relativeAmount]% Produktion, während des Baus von [buildingFilter] Gebäuden [cityFilter]
[relativeAmount]% Production when constructing [baseUnitFilter] units [cityFilter] = [relativeAmount]% Produktion beim Bau von [baseUnitFilter] Einheiten [cityFilter]
[relativeAmount]% Production when constructing [buildingFilter] wonders [cityFilter] = [relativeAmount]% Produktion beim Bau [buildingFilter] Wunder [cityFilter]
[relativeAmount]% Production towards any buildings that already exist in the Capital = [relativeAmount]% Produktion für alle Gebäude, die bereits in der Hauptstadt existieren
Provides military units every ≈[amount] turns = Liefert militärische Einheiten alle ≈[amount] Runden
Provides a unique luxury = Liefert eine einzigartige Luxusressource
Military Units gifted from City-States start with [amount] XP = Von Stadtstaaten geschenkte militärische Einheiten starten mit [amount] EP
Militaristic City-States grant units [amount] times as fast when you are at war with a common nation = Militaristische Stadtstaaten gewähren Einheiten [amount] mal so schnell, wenn du dich im Krieg mit einem gemeinsamen Feind befindest
Gifts of Gold to City-States generate [relativeAmount]% more Influence = Goldgeschenke an Stadtstaaten erzeugen [relativeAmount]% mehr Einfluss
Can spend Gold to annex or puppet a City-State that has been your ally for [amount] turns. = Kann Gold ausgeben, um einen Stadtstaat zu annektieren oder zu einer Marionette zu machen, der für [amount] Runden eurer Verbündeter ist.
City-State territory always counts as friendly territory = Das Territorium eines Stadtstaates zählt immer als befreundetes Territorium
Allied City-States will occasionally gift Great People = Verbündete Stadtstaaten werden gelegentlich Große Persönlichkeiten verschenken
Will not be chosen for new games = Wird nicht für neue Spiele ausgewählt
[relativeAmount]% City-State Influence degradation = [relativeAmount]% Verschlechterung von Einfluss zu Stadtstaaten
Resting point for Influence with City-States is increased by [amount] = Basispunkt für Einfluss mit Stadtstaaten wird um [amount] erhöht
Allied City-States provide [stat] equal to [relativeAmount]% of what they produce for themselves = Verbündete Stadtstaaten stellen [relativeAmount]% ihrer selbst produzierten [stat] zur Verfügung
[relativeAmount]% resources gifted by City-States = [relativeAmount]% geschenkte Ressourcen von Stadtstaaten
[relativeAmount]% Happiness from luxury resources gifted by City-States = [relativeAmount]% Zufriedenheit für geschenkte Luxusressourcen von Stadtstaaten
City-State Influence recovers at twice the normal rate = Stadtstaaten-Einfluss erholt sich doppelt so schnell wie normalerweise
[amount] units cost no maintenance = [amount] Einheiten kosten keinen Unterhalt
Cannot build [baseUnitFilter] units = Kann keine [baseUnitFilter]-Einheiten bauen
Costs [amount] [stockpiledResource] = Kostet [amount] [stockpiledResource]
[relativeAmount]% growth [cityFilter] = [relativeAmount]% Wachstum [cityFilter]
[relativeAmount]% Food is carried over after population increases [cityFilter] = [relativeAmount]% der Nahrung wird übertragen nachdem die Bevölkerung [cityFilter] gewachsen ist
[relativeAmount]% Great Person generation [cityFilter] = [relativeAmount]% Große Persönlichkeiten Erschaffung [cityFilter]
Starting in this era disables religion = Wenn in dieser Ära begonnen wird, wird Religion deaktiviert
May choose [amount] additional [beliefType] beliefs when [foundingOrEnhancing] a religion = Kann [amount] zusätzliche [beliefType] Glauben wählen, wenn [foundingOrEnhancing] einer Religion
May choose [amount] additional belief(s) of any type when [foundingOrEnhancing] a religion = Kann [amount] zusätzliche Glaubenssätze jeder Art wählen, wenn eine Religion [foundingOrEnhancing] wird
[stats] when a city adopts this religion for the first time (modified by game speed) = [stats] wenn eine Stadt diese Religion zum ersten Mal einführt (angepasst durch Spielgeschwindigkeit)
[relativeAmount]% Unhappiness from [populationFilter] [cityFilter] = [relativeAmount]% Unzufriedenheit durch [populationFilter] [cityFilter]
[relativeAmount]% Food consumption by specialists [cityFilter] = [relativeAmount]% Nahrungsverbrauch von Spezialisten [cityFilter]
[relativeAmount]% of excess happiness converted to [stat] = [relativeAmount]% überschüssige Zufriedenheit wurde in [stat] umgewandelt
[relativeAmount]% Culture cost of natural border growth [cityFilter] = [relativeAmount]% Kulturkosten für Grenzerweiterung [cityFilter]
[relativeAmount]% Gold cost of acquiring tiles [cityFilter] = [relativeAmount]% Goldkosten für den Erwerb von Feldern [cityFilter]
May buy [baseUnitFilter] units for [amount] [stat] [cityFilter] at an increasing price ([amount2]) = Darf [baseUnitFilter] Einheiten für [amount] [stat] [cityFilter] zu einem erhöhten Preis ([amount2]) kaufen
May buy [buildingFilter] buildings for [amount] [stat] [cityFilter] at an increasing price ([amount2]) = Kann [buildingFilter]-Gebäude für [amount] [stat] [cityFilter] zu einem steigenden Preis ([amount2]) kaufen
May buy [baseUnitFilter] units for [amount] [stat] [cityFilter] = Kann [baseUnitFilter]-Einheiten für [amount] [stat] [cityFilter] kaufen
May buy [buildingFilter] buildings for [amount] [stat] [cityFilter] = Kann [buildingFilter]-Gebäude für [amount] [stat] [cityFilter] kaufen
May buy [baseUnitFilter] units with [stat] [cityFilter] = Kann [baseUnitFilter]-Einheiten mit [stat] [cityFilter] kaufen
May buy [buildingFilter] buildings with [stat] [cityFilter] = Kann mit [stat] [buildingFilter] kaufen [cityFilter]
May buy [baseUnitFilter] units with [stat] for [amount] times their normal Production cost = Kann [baseUnitFilter] Einheiten mit [stat] kaufen für das [amount]-fache der normalen Produktionskosten
May buy [buildingFilter] buildings with [stat] for [amount] times their normal Production cost = Kann [buildingFilter]-Gebäude mit [stat] für das [amount]-fache ihrer normalen Produktionskosten kaufen
Enables conversion of city production to [civWideStat] = Aktiviert die Konvertierung von Stadt-Produktion zu [civWideStat]
[stat] cost of purchasing items in cities [relativeAmount]% = [stat] Kosten für Kaufen in Städten [relativeAmount]%
[stat] cost of purchasing [buildingFilter] buildings [relativeAmount]% = [stat] Kosten für Kauf von [buildingFilter] Gebäuden [relativeAmount]%
[stat] cost of purchasing [baseUnitFilter] units [relativeAmount]% = [stat] Kosten fürs Kaufen von [baseUnitFilter] Einheiten [relativeAmount]%
Improves movement speed on roads = Erhöht die Bewegungsgeschwindigkeit auf Straßen
Roads connect tiles across rivers = Straßen verbinden Felder über Flüsse - Brückenbau
[relativeAmount]% maintenance on road & railroads = [relativeAmount]% Wartung für Straßen & Eisenbahnen
[relativeAmount]% maintenance cost for buildings [cityFilter] = [relativeAmount]% Wartungskosten für Gebäude [cityFilter]
Receive a free Great Person at the end of every [comment] (every 394 years), after researching [tech]. Each bonus person can only be chosen once. = Erhalte am Ende jedes [comment] (alle 394 Jahre) eine kostenlose Große Persönlichkeit, nachdem du [tech] erforscht hast. Jede Bonusperson kann nur einmal gewählt werden.
Once The Long Count activates, the year on the world screen displays as the traditional Mayan Long Count. = Sobald die Lange Zählung aktiviert ist, wird das Jahr in der Weltansicht als die traditionelle Lange Zählung der Maya angezeigt.
Retain [relativeAmount]% of the happiness from a luxury after the last copy has been traded away = Behalte [relativeAmount]% der Zufriedenheit eines Luxusguts, nachdem das letzte Exemplar weggehandelt worden ist
[amount] Happiness from each type of luxury resource = [amount] Zufriedenheit für jeden Typ der Luxusressourcen
Each city founded increases culture cost of policies [relativeAmount]% less than normal = Jede gegründete Stadt erhöht die Kulturkosten der Richtlinien um [relativeAmount]% weniger als normal
[relativeAmount]% Culture cost of adopting new Policies = [relativeAmount]% Kulturkosten für Verabschiedung von neuen Politiken
Quantity of strategic resources produced by the empire +[relativeAmount]% = Menge der vom Reich produzierten strategischen Ressourcen +[relativeAmount]%
Double quantity of [resource] produced = Doppelte Menge von [resource] produziert
[stats] for every known Natural Wonder = [stats] für jedes bekannte Naturwunder
Enables construction of Spaceship parts = Erlaubt die Produktion von Raumschiffteilen
Enemy [mapUnitFilter] units must spend [amount] extra movement points when inside your territory = Feindliche [mapUnitFilter] Einheiten müssen [amount] zusätzliche Bewegungspunkte ausgeben, wenn sie sich in deinem Gebiet befinden
Notified of new Barbarian encampments = Benachrichtigt über neue Barbarenlager
"Borrows" city names from other civilizations in the game = "Leiht" sich Städtenamen von anderen Zivilisationen im Spiel
100 Gold for discovering a Natural Wonder (bonus enhanced to 500 Gold if first to discover it) = 100 Gold beim Entdecken eines Naturwunders (Bonus erhöht sich auf 500 Gold, wenn zuerst entdeckt)
Unhappiness from number of Cities doubled = Unzufriedenheit aufgrund der Anzahl der Städte verdoppelt
Great General provides double combat bonus = Großer General gibt doppelten Kampfbonus
Receive a tech boost when scientific buildings/wonders are built in capital = Erhalte einen Technologieschub beim Bauen von Wundern und Wissenschaftlichen Gebäuden in der Hauptstadt
May not generate great prophet equivalents naturally = Darf keine 'Großer Prophet'-Äquivalente auf natürliche Weise erzeugen
When conquering an encampment, earn [amount] Gold and recruit a Barbarian unit = Bei Eroberung eines Lager, erhältst du [amount] Gold und rekrutierst eine barbarische Einheit
When defeating a [mapUnitFilter] unit, earn [amount] Gold and recruit it = Beim Besiegen einer [mapUnitFilter] Einheit, erhältst du [amount] Gold und rekrutierst sie
Receive triple Gold from Barbarian encampments and pillaging Cities = Erhalte dreimal soviel Gold von Barbarenlagern und beim Plündern von Städten
Cities are razed [amount] times as fast = Städte werden [amount] mal schneller ausgelöscht
When declaring friendship, both parties gain a [relativeAmount]% boost to great person generation = Wenn eine Freundschaft erklärt wird, erhalten beide Parteien einen [relativeAmount]% Boost für die Generierung Großartiger Persönlichkeiten
No Maintenance costs for improvements in [tileFilter] tiles = Keine Wartungskosten für Verbesserungen auf [tileFilter]
Influence of all other civilizations with all city-states degrades [relativeAmount]% faster = Der Einfluss aller anderen Zivilisationen bei allen Stadtstaaten sinkt um [relativeAmount]% schneller
Land units may cross [terrainName] tiles after the first [baseUnitFilter] is earned = Landeinheiten dürfen [terrainName] Felder überqueren, nachdem die erste [baseUnitFilter] erworben wurde
Gain [amount] Influence with a [baseUnitFilter] gift to a City-State = Erhalte [amount] Einfluss für ein [baseUnitFilter] Geschenk an einen Stadtstaat
[relativeAmount]% Faith cost of generating Great Prophet equivalents = [relativeAmount]% Glaubenskosten für die Generierung eines Großen Propheten
Resting point for Influence with City-States following this religion [amount] = [amount] Basispunkt für Einfluss auf Stadtstaaten, die dieser Religion folgen
Provides a sum of gold each time you spend a Great Person = Gibt Dir jedes mal beim Einsatz einer Großen Persönlichkeit etwas Gold
[stats] whenever a Great Person is expended = [stats] wenn eine Große Persönlichkeit genutzt wird.
Receive free [unit] when you discover [tech] = Erhalte eine kostenlose Einheit "[unit]" bei der Entdeckung von [tech]
Enables Open Borders agreements = Ermöglicht Vereinbarung 'offene Grenzen'
Enables Research agreements = Ermöglicht Forschungsvereinbarungen
Science gained from research agreements [relativeAmount]% = [relativeAmount]% Wissenschaft aus Forschungsvereinbarungen
Triggers victory = Löst den Sieg aus
Triggers a Cultural Victory upon completion = Bei Fertigstellung wird der Kultursieg erreicht
[relativeAmount]% City Strength from defensive buildings = [relativeAmount]% Stadtstärke von Verteidigungsgebäuden
[relativeAmount]% tile improvement construction time = [relativeAmount]% Bauzeit für Feldverbesserung
[relativeAmount]% Gold from Great Merchant trade missions = [relativeAmount]% Gold für Handelsmissionen von Großen Händlern 
[mapUnitFilter] Units adjacent to this city heal [amount] HP per turn when healing = Während Heilen, erhalten [mapUnitFilter] Einheiten, die benachbart zu dieser Stadt sind, [amount] LP pro Runde 
[relativeAmount]% Golden Age length = [relativeAmount]% Länge des Goldenen Zeitalters
[relativeAmount]% Strength for cities = [relativeAmount]% Stärke für Städte
New [baseUnitFilter] units start with [amount] Experience [cityFilter] = Neue [baseUnitFilter] Einheiten [cityFilter] starten mit [amount] Erfahrung
All newly-trained [baseUnitFilter] units [cityFilter] receive the [promotion] promotion = Alle neu ausgebildeten [baseUnitFilter] Einheiten [cityFilter] erhalten die [promotion] Beförderung
[baseUnitFilter] units built [cityFilter] can [action] [amount] extra times = [baseUnitFilter] Einheiten, welche [cityFilter] gebaut wurden, können [action] [amount] Mal öfter ausführen
Enables embarkation for land units = Ermöglicht das Einschiffen von Landeinheiten
Enables [mapUnitFilter] units to enter ocean tiles = Erlaubt [mapUnitFilter] Einheiten Ozeanfelder zu betreten
Population loss from nuclear attacks [relativeAmount]% [cityFilter] = [relativeAmount]% Bevölkerungsverlust durch Atomangriffe [cityFilter]
[relativeAmount]% Natural religion spread [cityFilter] = [relativeAmount]% Religionsverbreitung [cityFilter]
Religion naturally spreads to cities [amount] tiles away = Religion breitet sich auf natürliche Weise in [amount] Felder entfernte Städte aus
Starting tech = Start-Technologie
Starts with [tech] = Startet mit [tech]
Starts with [policy] adopted = Startet mit bereits verabschiedeter [policy] Politik
Can be continually researched = Können kontinuierlich erforscht werden
[amount] Unit Supply = [amount] Einheitenversorgung
[amount] Unit Supply per [amount2] population [cityFilter] = [amount] Einheitenversorgung je [amount2] Bevölkerung [cityFilter]
[amount] Unit Supply per city = [amount] Einheitenversorgung je Stadt
Units in cities cost no Maintenance = Einheiten in Städten kosten keinen Unterhalt
Rebel units may spawn = Rebelleneinheiten könnten auftauchen
Unbuildable = nicht baubar
Can be purchased with [stat] [cityFilter] = Kann mittels [stat] [cityFilter] gekauft werden
Can be purchased for [amount] [stat] [cityFilter] = Kann für [amount] [stat] [cityFilter] erworben werden
Limited to [amount] per Civilization = Auf [amount] pro Zivilisation begrenzt
Hidden until [amount] social policy branches have been completed = Verborgen, bis [amount] Sozialpolitik-Zweige fertiggestellt worden sind
Only available = Nur verfügbar
Excess Food converted to Production when under construction = Überschüssige Nahrung wird während der Konstruktion in Produktion umgewandelt
Requires at least [amount] population = Benötigt mindestens [amount] Bevölkerung
Triggers a global alert upon build start = Löst einen globalen Alarm bei Baubeginn aus
Triggers a global alert upon completion = Löst bei Fertigstellung einen globalen Alarm aus
Cost increases by [amount] per owned city = Kosten erhöhen sich um [amount] pro Stadt in Eurem Besitz
Requires a [buildingFilter] in at least [amount] cities = Erfordert [buildingFilter] in mindestens [amount] Städten
Can only be built [cityFilter] = Kann nur auf [cityFilter] gebaut werden
Must have an owned [tileFilter] within [amount] tiles = Benötigt [tileFilter] im Besitz innerhalb von [amount] Feldern
Enables nuclear weapon = Erlaubt Atomwaffen
Must not be on [tileFilter] = Darf sich nicht auf [tileFilter] befinden
Must not be next to [tileFilter] = Darf sich nicht neben [tileFilter] befinden
Indicates the capital city = Gibt die Hauptstadt an
Provides 1 extra copy of each improved luxury resource near this City = Gibt 1 extra Einheit jeder verbesserten Luxusressource in der Nähe dieser Stadt
Destroyed when the city is captured = Wird bei Annektierung der Stadt zerstört
Doubles Gold given to enemy if city is captured = Verdoppelt das Gold, das bei der Eroberung der Stadt erbeutet wird
Remove extra unhappiness from annexed cities = Entferne zusätzliche Unzufriedenheit von annektierten Städten
Connects trade routes over water = Verbindet Handelsrouten über Wasser
Creates a [improvementName] improvement on a specific tile = Erschafft eine [improvementName] Verbesserung auf einem bestimmten Feld
Founds a new city = Gründet eine neue Stadt
Can instantly construct a [improvementFilter] improvement = Kann sofort eine [improvementFilter] Verbesserung bauen
Can build [improvementFilter/terrainFilter] improvements on tiles = Kann [improvementFilter/terrainFilter] Verbesserungen auf Feldern bauen
May create improvements on water resources = Kann Verbesserungen auf Ressourcen im Wasser bauen
May found a religion = Darf eine Religion gründen
May enhance a religion = Kann eine Religion verbessern
Can be added to [comment] in the Capital = Kann zu [comment] in der Hauptstadt hinzugefügt werden
Prevents spreading of religion to the city it is next to = Verhindert die Verbreitung der Religion in der benachbarten Stadt
Removes other religions when spreading religion = Durch 'Religion verbreiten' werden anderen Religionen entfernt
May Paradrop up to [amount] tiles from inside friendly territory = Kann aus befreundetem Territorium heraus einen Fallschirmabsprung bis zu [amount] Felder weit durchführen
Can perform Air Sweep = Kann eine Luftraumsäuberung durchführen 
Can [action] [amount] times = Kann [action] [amount] Mal
Can speed up construction of a building = Kann den Bau eines Gebäudes beschleunigen
Can speed up the construction of a wonder = Kann den Bau eines Wunders beschleunigen
Can hurry technology research = Kann Erforschung von Technologien beschleunigen
Can undertake a trade mission with City-State, giving a large sum of gold and [amount] Influence = Kann eine Handelsmission mit dem Stadtstaat durchführen, die eine große Summe Gold und [amount] Einfluss gibt.
Can transform to [unit] = Kann zu [unit] umgewandelt werden
[relativeAmount]% Strength = [relativeAmount]% Stärke
[relativeAmount]% Strength decreasing with distance from the capital = [relativeAmount]% Stärke, abnehmend mit der Entfernung von der Hauptstadt
[relativeAmount]% to Flank Attack bonuses = [relativeAmount]% für Flankenangriffsboni
+30% Strength when fighting City-State units and cities = 30% Stärke im Kampf gegen Stadtstaaten-Einheiten und -Städte.
[relativeAmount]% Strength for enemy [combatantFilter] units in adjacent [tileFilter] tiles = [relativeAmount]% Stärke für gegnerische [combatantFilter] Einheit in [tileFilter] benachbarten Feldern
[relativeAmount]% Strength when stacked with [mapUnitFilter] = [relativeAmount]% Stärke wenn auf einem Feld mit [mapUnitFilter]
[relativeAmount]% Strength bonus for [mapUnitFilter] units within [amount] tiles = [relativeAmount]% Stärkebonus für [mapUnitFilter] Einheiten innerhalb von [amount] Feldern
[amount] additional attacks per turn = [amount] zusätzliche Angriffe pro Runde
[amount] Movement = [amount] Bewegungsrate
[amount] Sight = [amount] Sicht
[amount] Range = [amount] Reichweite
[amount] HP when healing = [amount] LP bei Heilung
[relativeAmount]% Spread Religion Strength = [relativeAmount]% Stärke für Religion verbreiten
When spreading religion to a city, gain [amount] times the amount of followers of other religions as [stat] = Wenn Religion in einer Stadt verbreitet wird, erhältst du [amount] Mal die Anzahl der Anhänger von anderen Religionen als [stat]
Can only attack [combatantFilter] units = Kann nur [combatantFilter] Einheiten angreifen
Can only attack [tileFilter] tiles = Kann nur [tileFilter] Felder angreifen
Cannot attack = Kann nicht angreifen
Must set up to ranged attack = Muss aufgestellt werden, um Fernattacken auszuführen
Self-destructs when attacking = Selbstzerstörung beim Angriff
Eliminates combat penalty for attacking across a coast = Eliminiert den Nachteil für Angriffe über eine Küste
May attack when embarked = Kann angreifen, wenn eingeschifft
Eliminates combat penalty for attacking over a river = Eliminiert den Nachteil für Angriffe über einen Fluss
Blast radius [amount] = Explosionsradius [amount]
Ranged attacks may be performed over obstacles = Fernangriffe können über Hindernisse hinweg ausgeführt werden
Nuclear weapon of Strength [amount] = Atomwaffe der Stärke [amount]
No defensive terrain bonus = Kein geländeabhängiger Verteidigungsbonus
No defensive terrain penalty = Keinen Nachteil auf Verteidigungsgebiet
Damage is ignored when determining unit Strength = Bei der Ermittlung der Stärke der Einheit wird Schaden ignoriert
Uncapturable = Uneinnhembar
May withdraw before melee ([amount]%) = Kann sich vor dem Nahkampf zurückziehen ([amount]%)
Unable to capture cities = Kann keine Städte erobern
No movement cost to pillage = Keine Bewegungskosten beim Plündern
Can move after attacking = Kann sich nach dem Angriff bewegen
Transfer Movement to [mapUnitFilter] = Bewegung zu [mapUnitFilter] übertragen
Can move immediately once bought = Kann sich nach dem Kauf sofort bewegen
May heal outside of friendly territory = Darf auch außerhalb von befreundetem Territorium heilen
All healing effects doubled = Alle Heilungseffekte verdoppelt
Heals [amount] damage if it kills a unit = Heilt [amount] Schaden beim Töten einer Einheit
Can only heal by pillaging = Kann sich nur durch Plündern heilen
Unit will heal every turn, even if it performs an action = Einheit heilt jede Runde, selbst wenn sie eine Aktion durchführt
All adjacent units heal [amount] HP when healing = Beim Heilen werden alle benachbarten Einheiten um [amount] LP geheilt
Defense bonus when embarked = Verteidigungsbonus wenn Eingeschifft
No Sight = Keine Sicht
Can see over obstacles = Kann über Hindernisse hinweg sehen
Can carry [amount] [mapUnitFilter] units = Kann [amount] [mapUnitFilter] Einheiten transportieren
Can carry [amount] extra [mapUnitFilter] units = Kann [amount] extra [mapUnitFilter] Einheiten transportieren
Cannot be carried by [mapUnitFilter] units = Kann nicht von [mapUnitFilter] Einheiten transportiert werden
[relativeAmount]% chance to intercept air attacks = [relativeAmount]% Chance, Luftangriffe abzufangen
Damage taken from interception reduced by [relativeAmount]% = Durch Abfangen verursachter Schaden um [relativeAmount]% reduziert
[relativeAmount]% Damage when intercepting = [relativeAmount]% Schaden beim Abfangen
[amount] extra interceptions may be made per turn = Kann pro Runde [amount] mal zusätzlich Abfangen
Cannot be intercepted = Kann nicht abgefangen werden
Cannot intercept [mapUnitFilter] units = Kann [mapUnitFilter] Einheiten nicht abfangen
[relativeAmount]% Strength when performing Air Sweep = [relativeAmount]% Stärke bei einer Luftraumsäuberung
[relativeAmount]% maintenance costs = [relativeAmount]% Wartungskosten
[relativeAmount]% Gold cost of upgrading = [relativeAmount]% Goldkosten für Aufrüstung
Earn [amount]% of the damage done to [combatantFilter] units as [civWideStat] = Erhalte [amount]% des verursachten Schadens an [combatantFilter] Einheiten als [civWideStat]
Upon capturing a city, receive [amount] times its [stat] production as [civWideStat] immediately = Erhalte beim Erobern einer Stadt sofort [amount]-mal ihre [stat] Produktion als [civWideStat]
Earn [amount]% of killed [mapUnitFilter] unit's [costOrStrength] as [civWideStat] = Erhalte [amount]% von getöteten [mapUnitFilter] Einheiten [costOrStrength] als [civWideStat]
Earn [amount]% of [mapUnitFilter] unit's [costOrStrength] as [civWideStat] when killed within 4 tiles of a city following this religion = Erhalte [amount]% der [costOrStrength] einer [mapUnitFilter] Einheit als [civWideStat], wenn sie innerhalb von 4 Feldern einer Stadt getötet wird, die dieser Religion folgt
May capture killed [mapUnitFilter] units = Kann getötete [mapUnitFilter] Einheiten gefangen nehmen
[amount] XP gained from combat = [amount] EP im Kampf gewonnen
[relativeAmount]% XP gained from combat = [relativeAmount]% EP im Kampf gewonnen
[greatPerson] is earned [relativeAmount]% faster = [greatPerson] wird [relativeAmount]% schneller verdient
Invisible to non-adjacent units = Unsichtbar für nicht benachbarte Einheiten
Can see invisible [mapUnitFilter] units = Kann unsichtbare [mapUnitFilter] Einheiten sehen
May upgrade to [baseUnitFilter] through ruins-like effects = Kann durch Ruineneffekte zu [baseUnitFilter] aufrüsten
Destroys tile improvements when attacking = Zerstört die Feldverbesserung bei einem Angriff
Cannot move = Kann nicht bewegt werden
Double movement in [terrainFilter] = Doppelte Bewegung auf [terrainFilter]
All tiles cost 1 movement = Alle Felder kosten 1 Bewegung
Can pass through impassable tiles = Kann sich über unpassierbare Felder bewegen
Ignores terrain cost = Ignoriert Geländekosten
Ignores Zone of Control = Ignoriert Kontrollzone
Rough terrain penalty = Im Nachteil auf rauem Gelände
Can enter ice tiles = Kann Eis befahren
Cannot enter ocean tiles = Ozeanfelder können nicht befahren werden
May enter foreign tiles without open borders = Kann fremde Felder auch ohne offene Grenzen betreten
May enter foreign tiles without open borders, but loses [amount] religious strength each turn it ends there = Kann fremde Felder auch ohne offene Grenzen betreten, aber verliert [amount] religiöse Stärke mit jeder Runde, die er dort steht
[amount] Movement point cost to disembark = [amount] Bewegungskosten zum Ausschiffen
[amount] Movement point cost to embark = [amount] Bewegungskosten zum Einschiffen
Religious Unit = Religiöse Einheit
Spaceship part = Raumschiffteil
Takes your religion over the one in their birth city = Übernimmt deine Religion anstelle der seiner Geburtsstadt
Great Person - [comment] = Große Persönlichkeit - [comment]
by consuming this unit = durch Verbrauch dieser Einheit
for [amount] movement = für [amount] Bewegung(en)
once = einmalig
[amount] times = [amount] Mal
[amount] additional time(s) = zusätzliche [amount] Mal
after which this unit is consumed = nach der diese Einheit verbraucht wird
Grants 500 Gold to the first civilization to discover it = Gewährt 500 Gold für die erste Zivilisation, die es entdeckt
Units ending their turn on this terrain take [amount] damage = Einheiten, die ihre Runde in diesem Gebiet beenden, erhalten [amount] Schaden
Grants [promotion] ([comment]) to adjacent [mapUnitFilter] units for the rest of the game = Gestattet [promotion] ([comment]) benachbarten [mapUnitFilter] Einheiten für den Rest des Spiels
[amount] Strength for cities built on this terrain = [amount] Stärke für Städte, die auf diesem Terrain gebaut werden
Provides a one-time Production bonus to the closest city when cut down = Bietet der nächstgelegenen Stadt einen einmaligen Produktionsbonus, wenn niedergeschnitten
Tile provides yield without assigned population = Feld liefert Ertrag ohne zugewiesene Bevölkerung
Nullifies all other stats this tile provides = Hebt alle anderen Werte auf, die dieses Feld bietet
Only [improvementFilter] improvements may be built on this tile = Nur [improvementFilter] Verbesserungen dürfen auf diesem Feld gebaut werden
Blocks line-of-sight from tiles at same elevation = Felder mit identischer Erhebung blockieren die Sichtlinie 
Has an elevation of [amount] for visibility calculations = Hat eine Erhebung von [amount] für die Berechnung der Sichtweite
Rare feature = Seltene Geländeform
[amount]% Chance to be destroyed by nukes = Kann mit [amount]% Wahrscheinlichkeit durch Atomwaffen zerstört werden
Fresh water = Frischwasser
Rough terrain = Unwegsames Gelände
Deposits in [tileFilter] tiles always provide [amount] resources = Lagerstätten in [tileFilter] Feldern liefern immer [amount] Ressourcen
Can only be created by Mercantile City-States = Kann nur durch kaufmännisch geprägte Stadtstaaten erzeugt werden
Stockpiled = Gehortet
Cannot be traded = Kann nicht gehandelt werden
Guaranteed with Strategic Balance resource option = Garantiert mit der Ressourcenoption Strategisch ausgewogen
Can also be built on tiles adjacent to fresh water = Kann auch auf Feldern neben Frischwasser gebaut werden
[stats] from [tileFilter] tiles = [stats] von [tileFilter] Feldern
Can be built outside your borders = Kann außerhalb der eigenen Grenzen gebaut werden
Can be built just outside your borders = Kann, auch ein Feld weit, außerhalb Deiner eigenen Grenzen gebaut werden
Can only be built to improve a resource = Kann nur zur Verbesserung einer Ressource gebaut werden
Removes removable features when built = Entfernt entfernbare Funktionen während des Baus
Gives a defensive bonus of [relativeAmount]% = Gibt einen Verteidigungsbonus von [relativeAmount]%
Costs [amount] [stat] per turn when in your territory = Kosten von [amount] [stat] je Runde, wenn in deinem Territorium
Costs [amount] [stat] per turn = Kosten von [amount] [stat] je Runde
Adjacent enemy units ending their turn take [amount] damage = Einheiten, die in angrenzenden Feldern die Runde beenden, erleiden [amount] Schaden
Great Improvement = Große Verbesserung
Provides a random bonus when entered = Bietet einen Zufallsbonus bei Betreten
Constructing it will take over the tiles around it and assign them to your closest city = Beim Bau werden die anliegenden Felder übernommen und der nächstgelegenen Stadt zugewiesen
Unpillagable = Darf nicht geplündert werden
Irremovable = Nicht entfernbar
Will be replaced by automated workers = Wird durch automatisierte Arbeiter ersetzt
for [amount] turns = für [amount] Runden
with [amount]% chance = mit [amount]% Chance
before [amount] turns = vor [amount] Runden
after [amount] turns = nach [amount] Runden
for [nationFilter] = für [nationFilter]
when at war = wenn im Krieg
when not at war = wenn nicht im Krieg
during a Golden Age = während eines Goldenen Zeitalters
during We Love The King Day = während 'Wir lieben den König'-Tag
while the empire is happy = solange die Bevölkerung glücklich ist
when between [amount] and [amount2] Happiness = wenn zwischen [amount] und [amount2] Zufriedenheit
when below [amount] Happiness = wenn unterhalb [amount] Zufriedenheit
during the [era] = während [era]
before the [era] = vor [era]
starting from the [era] = beginnend mit [era]
if starting in the [era] = wenn mit der [era] gestartet wird
if no other Civilization has researched this = wenn keine andere Zivilisation dies bereits erforscht hat
after discovering [tech] = nach dem Entdecken von [tech]
before discovering [tech] = vor dem Entdecken von [tech]
after adopting [policy] = nach dem Verabschieden von [policy]
before adopting [policy] = vor dem Verabschieden von [policy]
before founding a Pantheon = vor der Gründung eines Pantheons
after founding a Pantheon = nach der Gründung eines Pantheons
before founding a religion = vor der Gründung einer Religion
after founding a religion = nach der Gründung einer Religion
before enhancing a religion = vor der Verbesserung einer Religion
after enhancing a religion = nach der Verbesserung einer Religion
if [buildingFilter] is constructed = wenn [buildingFilter] gebaut wurde
with [resource] = mit [resource]
without [resource] = ohne [resource]
when above [amount] [resource] = bei mehr als [amount] [resource]
when below [amount] [resource] = bei weniger als [amount] [resource]
in this city = in dieser Stadt
in other cities = in anderen Städten
in cities with a [buildingFilter] = in Städten mit [buildingFilter]
in cities without a [buildingFilter] = in Städten ohne [buildingFilter]
in cities with at least [amount] [populationFilter] = in Städten mit mindestens [amount] [populationFilter]
with a garrison = mit einer Garnison
for [mapUnitFilter] units = für [mapUnitFilter] Einheiten
when [mapUnitFilter] = wenn [mapUnitFilter]
for units with [promotion] = für Einheiten mit [promotion]
for units without [promotion] = für Einheiten ohne [promotion]
vs cities = vs Städte
vs [mapUnitFilter] units = vs [mapUnitFilter] Einheiten
when fighting units from a Civilization with more Cities than you = beim Kampf gegen Einheiten einer Zivilisation mit mehr Städten als du
when attacking = beim Angriff
when defending = beim Verteidigen
when fighting in [tileFilter] tiles = wenn auf [tileFilter] gekämpft wird
on foreign continents = auf fremden Kontinenten
when adjacent to a [mapUnitFilter] unit = wenn benachbart zu einer [mapUnitFilter] Einheit
when above [amount] HP = wenn mehr als [amount] LP
when below [amount] HP = wenn weniger als [amount] LP
if it hasn't used other actions yet = wenn bisher noch keine anderen Aktionen genutzt wurden
with [amount] to [amount2] neighboring [tileFilter] tiles = mit [amount] bis [amount2] benachbarten [tileFilter] Feldern
with [amount] to [amount2] neighboring [tileFilter] [tileFilter2] tiles = mit [amount] bis [amount2] benachbarten [tileFilter] [tileFilter2] Feldern
in [tileFilter] tiles = auf [tileFilter] Feldern
in [tileFilter] [tileFilter2] tiles = auf [tileFilter] [tileFilter2] Feldern
in tiles without [tileFilter] = auf Felder ohne [tileFilter]
within [amount] tiles of a [tileFilter] = innerhalb [amount] Feldern von einem [tileFilter] Feld
on water maps = auf Wasserkarten
in [regionType] Regions = in [regionType] Regionen
in all except [regionType] Regions = in allen außer [regionType] Regionen
Free [baseUnitFilter] appears = Eine kostenlose Einheit "[baseUnitFilter]" erscheint
[amount] free [baseUnitFilter] units appear = [amount] kostenlose Einheiten vom Typ [baseUnitFilter] erscheinen
Free [baseUnitFilter] found in the ruins = Kostenlose [baseUnitFilter] Einheit in den Ruinen gefunden
Free Social Policy = Kostenlose Sozialpolitik
[amount] Free Social Policies = [amount] kostenlose Sozialpolitiken
Empire enters golden age = Es beginnt ein Goldenes Zeitalter
Empire enters a [amount]-turn Golden Age = Es beginnt ein [amount]-Runden langes Goldenes Zeitalter
Free Great Person = Kostenlose Große Persönlichkeit
[amount] population [cityFilter] = [amount] Bevölkerung [cityFilter]
[amount] population in a random city = [amount] Bevölkerung in einer zufälligen Stadt
Discover [tech] = Erforsche [tech]
Adopt [policy] = Verabschiede [policy]
Free Technology = Kostenlose Technologie
[amount] Free Technologies = [amount] freie Technologien
[amount] free random researchable Tech(s) from the [era] = [amount] freie zufällige Technologie aus dem Zeitalter [era]
Reveals the entire map = Enthüllt die gesamte Weltkarte
Gain a free [beliefType] belief = Erhalte einen kostenlosen [beliefType] Glauben
Triggers voting for the Diplomatic Victory = Löst eine Abstimmung über den Diplomatiesieg aus
Instantly consumes [amount] [stockpiledResource] = Verbraucht sofort [amount] [stockpiledResource]
Instantly provides [amount] [stockpiledResource] = Gibt sofort [amount] [stockpiledResource]
Gain [amount] [stat/resource] = Erhalte [amount] [stat/resource]
Gain [amount]-[amount2] [stat] = Erhalte [amount]-[amount2] [stat]
Gain enough Faith for a Pantheon = Erhalte genug Glaube für ein Pantheon
Gain enough Faith for [amount]% of a Great Prophet = Erhalte genug Glaube für [amount]% eines Großen Propheten
Reveal up to [amount/'all'] [tileFilter] within a [amount] tile radius = Deckt bis zu [amount/'all'] [tileFilter] innerhalb eines Radius von [amount] auf
From a randomly chosen tile [amount] tiles away from the ruins, reveal tiles up to [amount2] tiles away with [amount3]% chance = Von einem zufällig gewählten Feld, das [amount] Felder von Ruinen entfernt ist, werden mit einer Chance von [amount3]% Felder in einer Entfernung von bis zu [amount2] Feldern aufgedeckt.
Triggers the following global alert: [comment] = Löst den folgenden globalen Alarm aus: [comment]
Every major Civilization gains a spy once a civilization enters this era = Jede größere Zivilisation erhält einen Spion sobald eine von ihnen dieses Zeitalter erreicht hat
Heal this unit by [amount] HP = Heile diese Einheit um [amount] LP
This Unit gains [amount] XP = Die Einheit erhält [amount] EP
This Unit upgrades for free including special upgrades = Diese Einheit wird kostenlos aufgerüstet, einschließlich Spezialaufrüstungen
This Unit gains the [promotion] promotion = Diese Einheit erhält die [promotion]-Beförderung
Doing so will consume this opportunity to choose a Promotion = Dadurch wird die Möglichkeit, eine Beförderung zu wählen, verbraucht.
Provides the cheapest [stat] building in your first [amount] cities for free = Stellt das günstigste [stat] Gebäude in deinen ersten [amount] Städten kostenlos zur Verfügung
Provides a [buildingName] in your first [amount] cities for free = Stellt ein [buildingName] Gebäude in deinen ersten [amount] Städten kostenlos zur Verfügung
upon discovering [tech] = bei der Entdeckung von [tech]
upon entering the [era] = beim Eintritt in [era]
upon adopting [policy] = bei der Verabschiedung von [policy]
upon declaring war with a major Civilization = bei der Kriegserklärung gegen eine größere Zivilisation
upon declaring friendship = bei der Freundschaftserklärung
upon entering a Golden Age = bei dem Eintritt in ein Goldenes Zeitalter
upon conquering a city = bei der Eroberung einer Stadt
upon founding a city = bei der Gründung einer Stadt
upon discovering a Natural Wonder = bei der Entdeckung eines Naturwunders
upon constructing [buildingFilter] = beim Bau von [buildingFilter]
upon constructing [buildingFilter] [cityFilter] = beim Bau von [buildingFilter] [cityFilter]
upon gaining a [baseUnitFilter] unit = nach Erhalt einer [baseUnitFilter] Einheit
upon founding a Pantheon = bei der Gründung eines Pantheons
upon founding a Religion = bei der Gründung einer Religion
upon enhancing a Religion = bei der Verbesserung einer Religion
upon defeating a [mapUnitFilter] unit = beim Besiegen einer [mapUnitFilter] Einheit
upon being defeated = bei einer Niederlage
upon being promoted = bei der Beförderung
upon losing at least [amount] HP in a single attack = bei Verlust von mindestens [amount] LP in einem einzigen Angriff
upon ending a turn in a [tileFilter] tile = bei Beendigung einer Runde auf einem [tileFilter] Feld
Hidden after generating a Great Prophet = Versteckt, nachdem ein Großer Prophet erzeugt wurde

######### Map Unit Filters ###########

Wounded = Verwundet
Barbarians = Barbaren
City-State = Stadtstaat
Embarked = Eingeschifft
Non-City = Nicht-Stadt

######### Unit Type Filters ###########

All = alle
Melee = Nahkampf
Ranged = Fernkampf
Civilian = Zivilist
Military = militärisch
Land = Land
Water = Wasser
Air = Luft
non-air = nicht-fliegend
Nuclear Weapon = Atomwaffe
Great Person = Große Persönlichkeit
Barbarian = Barbaren
relevant = relevante
City = Stadt

######### City filters ###########

in all cities = in allen Städten
in all coastal cities = in allen Küstenstädten
in capital = in der Hauptstadt
in all non-occupied cities = in allen nicht besetzten Städten
in all cities with a world wonder = in allen Städten mit einem Weltwunder
in all cities connected to capital = in allen Städten die mit der Hauptstadt verbunden sind
in all cities with a garrison = in allen Städten mit einer Garnison
in all cities in which the majority religion is a major religion = in allen Städten, in denen die Mehrheitsreligion eine Hauptreligion ist
in all cities in which the majority religion is an enhanced religion = in allen Städten, in denen die Mehrheitsreligion eine verbesserte Religion ist
in non-enemy foreign cities = in nicht-feindlichen fremden Städten
in foreign cities = in fremden Städten
in annexed cities = in annektierten Städten
in puppeted cities = in Marionettenstädten
in holy cities = in heiligen Städten
in City-State cities = in Stadtstaat-Städten
in cities following this religion = in Städten, die dieser Religion folgen

######### Population Filters ###########

Unemployed = Unbeschäftigt
Followers of the Majority Religion = Anhänger der Mehrheitsreligion
Followers of this Religion = Anhänger dieser Religion

######### Terrain Filters ###########

Coastal = Küsten
River = Fluss
Open terrain = Offenes Gelände
Water resource = Wasser-Ressource
Foreign Land = Fremdes Land
Foreign = Fremdes
Friendly Land = Befreundetes Land
Enemy Land = Feindliches Land
Featureless = Eigenschaftslos
Fresh Water = Frischwasser
non-fresh water = nicht frisches Wasser
Natural Wonder = Naturwunder
Impassable = Unpassierbar
Luxury resource = Luxus-ressource
Strategic resource = Strategische Ressource
Bonus resource = Bonus-ressource

######### Tile Filters ###########

unimproved = unverbessert
All Road = Alle Straßen

######### Region Types ###########

Hybrid = Gemischt

######### Terrain Quality ###########

Undesirable = Unerwünscht
Desirable = Erwünscht

######### Improvement Filters ###########

Great = Große

######### Prophet Action Filters ###########

founding = gründen
enhancing = verbessern

######### Religious Action Filters ###########

Remove Foreign religions from your own cities = Häretiker gnadenlos ausmerzen

######### Unique Specials ###########

Our influence with City-States has started dropping faster! = Unser Einfluss bei den Stadtstaaten hat begonnen, schneller zu sinken!
all healing effects doubled = alle Heilungseffekte verdoppelt
The Spaceship = Das Raumschiff
Maya Long Count calendar cycle = Kalenderzyklus der Langen Zählung der Maya
Triggerable = Auslösbar
UnitTriggerable = EinheitAuslösbar
Global = Global
Nation = Nation
Era = Zeitalter
Tech = Tech
Policy = Politik
FounderBelief = Gründerglaube
FollowerBelief = Anhängerglaube
Building = Gebäude
Unit = Einheit
UnitType = Einheitentyp
Promotion = Beförderung
Improvement = Verbesserung
Resource = Ressource
Ruins = Ruinen
Speed = Geschwindigkeit
Tutorial = Tutorial
CityState = Stadtstaat
ModOptions = Mod-Optionen
Conditional = Bedingung
TriggerCondition = BedingungAuslösen
UnitTriggerCondition = EinheitAuslöseBedingung
UnitActionModifier = EinheitAktionsModifikator


#################### Lines from spy actions #######################

EstablishNetwork = Netzwerk aufbauen
StealingTech = Technologie stehlen
RiggingElections = Wahlmanipulation
CounterIntelligence = Spionageabwehr


#################### Lines from diplomatic modifiers #######################

You declared war on us! = Ihr habt uns den Krieg erklärt!
Your warmongering ways are unacceptable to us. = Euer kriegerisches Verhalten ist für uns inakzeptabel.
You have captured our cities! = Ihr habt unsere Städte erobert!
You have declared friendship with our enemies! = Ihr habt Freundschaft mit unseren Feinden geschlossen!
Your so-called 'friendship' is worth nothing. = Eure so genannte 'Freundschaft' ist nichts wert.
You have publicly denounced us! = Ihr habt uns öffentlich angeprangert!
You have denounced our allies = Ihr habt unsere Verbündeten öffentlich angeprangert!
You refused to stop settling cities near us = Ihr habt euch geweigert, auf Stadtgründungen in unserer Nähe zu verzichten!
You betrayed your promise to not settle cities near us = Ihr habt euer Versprechen gebrochen, keine neuen Städte in unserer Nähe zu gründen!
Your arrogant demands are in bad taste = Eure arroganten Forderungen sind geschmacklos.
Your use of nuclear weapons is disgusting! = Euer Einsatz von Atomwaffen ist abstoßend!
You have stolen our lands! = Ihr habt unser Land geraubt!
You destroyed City-States that were under our protection! = Ihr habt Stadtstaaten zerstört, die unter unserem Schutz standen!
You attacked City-States that were under our protection! = Ihr habt Stadtstaaten angegriffen, die unter unserem Schutz standen!
You demanded tribute from City-States that were under our protection! = Ihr habt Tribut von Stadtstaaten gefordert, die unter unserem Schutz standen!
You sided with a City-State over us = Ihr habt euch auf die Seite eines Stadtstaates gestellt und nicht auf unsere.
Years of peace have strengthened our relations. = Die Jahre des Friedens haben unsere Beziehung gestärkt.
Our mutual military struggle brings us closer together. = Unser gemeinsamer militärischer Kampf bringt uns näher zusammen.
We applaud your liberation of conquered cities! = Wir begrüßen Eure Befreiung eroberter Städte!
We have signed a public declaration of friendship = Wir haben eine öffentliche Freundschaftserklärung unterzeichnet.
You have declared friendship with our allies = Ihr habt Freundschaft mit unseren Verbündeten geschlossen!
You have denounced our enemies = Ihr habt unsere Feinde öffentlich angeprangert!
Our open borders have brought us closer together. = Unsere offenen Grenzen haben uns einander näher gebracht.
You fulfilled your promise to stop settling cities near us! = Ihr habt euer Versprechen gehalten, keine neuen Städte in unserer Nähe zu gründen!
You gave us units! = Ihr habt uns Einheiten geschenkt!
We appreciate your gifts = Wir wissen eure Geschenke zu schätzen
You returned captured units to us = Ihr habt uns gefangene Einheiten zurückgegeben


#################### Lines from key bindings #######################

World Screen = Weltansicht
Unit Actions = Einheiten-Aktionen
Popups = Dialoge
Next Turn = Nächste Runde
Next Turn Alternate = Nächste Runde Alternativ
Empire Overview = Reichsübersicht
Empire Overview Trades = Handels-Übersicht
Empire Overview Units = Einheiten-Übersicht
Empire Overview Politics = Politiken-Übersicht
Social Policies = Sozialpolitiken
Technology Tree = Technologie-Baum
Empire Overview Notifications = Benachrichtigungen Historie
Empire Overview Stats = Statistiken-Übersicht
Empire Overview Resources = Ressourcen-Übersicht
Quick Save = Schnellspeichern
Quick Load = Schnellladen
View Capital City = Hauptstadt zeigen
Save Game = Spiel speichern
Load Game = Spiel laden
Quit Game = Spiel beenden
Toggle UI = Oberfläche verstecken an/aus
Toggle Resource Display = Ressourcen-Anzeige an/aus
Toggle Yield Display = Ertrags-Anzeige an/aus
Toggle Worked Tiles Display = Bewirtschaftet-Anzeige an/aus
Toggle Movement Display = Bewegungspfeile an/aus
Zoom In = Reinzoomen
Zoom Out = Rauszoomen
Transform = Transformieren
Repair = Reparieren
Confirm Dialog = Dialog bestätigen
Cancel Dialog = Dialog ablehnen

#################### Lines from Buildings from Civ V - Vanilla ####################

Palace = Palast

Monument = Monument

Granary = Kornspeicher

Temple of Artemis = Tempel der Artemis
'It is not so much for its beauty that the forest makes a claim upon men's hearts, as for that subtle something, that quality of air, that emanation from old trees, that so wonderfully changes and renews a weary spirit.' - Robert Louis Stevenson = 'Es ist nicht so sehr die Schönheit des Waldes, die die Herzen der Menschen anspricht, sondern das subtile Etwas, die Qualität der Luft, die Ausstrahlung alter Bäume, die einen müden Geist so wunderbar verändert und erneuert.' - Robert Louis Stevenson

The Great Lighthouse = Der Große Leuchtturm
'They that go down to the sea in ships, that do business in great waters; these see the works of the Lord, and his wonders in the deep.' - The Bible, Psalms 107:23-24 = 'Die mit Schiffen auf dem Meere fuhren und trieben ihren Handel auf großen Wassern, die des HERRN Werke erfahren haben und seine Wunder im Meer.' - Die Bibel, Psalm 107,23-25

Stone Works = Steinmetz

Stonehenge = Stonehenge
'Time crumbles things; everything grows old and is forgotten under the power of time' - Aristotle = 'Die Zeit zerbröckelt die Dinge; alles wird alt und wird aufgrund der Kraft der Zeit vergessen.' - Aristoteles

Library = Bibliothek

Paper Maker = Papiermacher

The Great Library = Die Große Bibliothek
'Libraries are as the shrine where all the relics of the ancient saints, full of true virtue, and all that without delusion or imposture are preserved and reposed.' - Sir Francis Bacon = 'Bibliotheken sind wie der Schrein, wo alle Reliquien der Heiligen vergangener Tage, voll der wahren Tugend, ruhen und bewahrt werden, und zwar ganz ohne Irreführung und Betrug.' - Sir Francis Bacon

Circus = Zirkus

Water Mill = Wassermühle

Floating Gardens = Schwimmende Gärten

Walls = Mauern

Walls of Babylon = Babylons Mauern

The Pyramids = Die Pyramiden
'O, let not the pains of death which come upon thee enter into my body. I am the god Tem, and I am the foremost part of the sky, and the power which protecteth me is that which is with all the gods forever.' - The Book of the Dead, translated by Sir Ernest Alfred Wallis Budge = 'Oh, lass die Schmerzen des Todes, die über dich kommen, nicht in meinen Körper eindringen. Ich bin der Gott Tem, und ich bin der oberste Teil des Himmels, und die Macht, die mich beschützt, ist die, die bei allen Göttern für immer ist.' - The Book of the Dead, translated by Sir Ernest Alfred Wallis Budge

Mausoleum of Halicarnassus = Mausoleum von Halikarnassos
'The whole earth is the tomb of heroic men and their story is not given only on stone over their clay but abides everywhere without visible symbol woven into the stuff of other men's lives.' - Pericles = 'Das Grab der Helden ist überall. Nicht nur die Aufschrift auf Tafeln legt in der Heimat Zeugnis von ihnen ab, auch in der Fremde lebt das Andenken mehr an ihre Gesinnung als an ihre Tat fort.' - Perikles

Barracks = Kaserne

Krepost = Krepost

Statue of Zeus = Statue des Zeus
'He spoke, the son of Kronos, and nodded his head with the dark brows, and the immortally anointed hair of the great god swept from his divine head, and all Olympos was shaken' - The Iliad = 'Er sprach, der Sohn des Kronos, und neigte sein Haupt mit den dunklen Brauen, sodass sein unsterblich gesalbtes Haar von seinem göttlichen Schädel herunterschweifte, und der ganze Olymp ward erschüttert' - Ilias

Lighthouse = Leuchtturm

Stable = Stall

Courthouse = Gerichtsgebäude

Hanging Gardens = Hängende Gärten
'I think that if ever a mortal heard the word of God it would be in a garden at the cool of the day.' - F. Frankfort Moore = 'Ich glaube, wenn jemals ein Sterblicher das Wort Gottes gehört hat, dann in einem Garten in der Kühle des Tages.' - F. Frankfort Moore

Colosseum = Kolosseum

Circus Maximus = Circus Maximus

Great Wall = Die Große Mauer
'The art of war teaches us to rely not on the likelihood of the enemy's not attacking, but rather on the fact that we have made our position unassailable.' - Sun Tzu = 'Die Kunst des Krieges lehrt uns, uns nicht auf die Wahrscheinlichkeit zu verlassen, dass der Feind nicht angreift, sondern auf die Tatsache, dass wir unsere Position unangreifbar gemacht haben.' - Sun Tzu

Temple = Tempel

Burial Tomb = Grabstätte

Mud Pyramid Mosque = Lehmmoschee

National College = Nationale Hochschule

The Oracle = Das Orakel
'The ancient Oracle said that I was the wisest of all the Greeks. It is because I alone, of all the Greeks, know that I know nothing' - Socrates = 'Das antike Orakel sagte, ich sei der weiseste aller Griechen. Weil nur ich von allen Griechen weiß, dass ich nichts weiß.' - Socrates

National Epic = Nationalepos

Market = Markt

Bazaar = Basar

Mint = Prägeanstalt

Aqueduct = Aquädukt

Heroic Epic = Heldenepos

Colossus = Koloss
'Why man, he doth bestride the narrow world like a colossus, and we petty men walk under his huge legs, and peep about to find ourselves dishonorable graves.' - William Shakespeare, Julius Caesar = 'Warum der Mann, der die schmale Welt wie ein Koloss durchquert, und wir unbedeutenden Männer gehen unter seinen riesigen Beinen hindurch und schauen herum, um uns in unehrenhafte Gräber zu stürzen.'  - William Shakespeare, Julius Caesar

Garden = Garten

Monastery = Kloster

Hagia Sophia = Hagia Sophia
'For it soars to a height to match the sky, and as if surging up from among the other buildings it stands on high and looks down upon the remainder of the city, adorning it, because it is a part of it, but glorying in its own beauty' - Procopius, De Aedificis = 'Denn es erhebt sich bis zu einer Höhe, die dem Himmel entspricht, und als würde es aus den anderen Gebäuden emporsteigen, steht es hoch oben und blickt auf den Rest der Stadt herab, schmückt sie, weil es ein Teil von ihr ist, aber rühmt sich seiner eigenen Schönheit' - Procopius, De Aedificis

Angkor Wat = Angkor Wat
'The temple is like no other building in the world. It has towers and decoration and all the refinements which the human genius can conceive of.' - Antonio da Magdalena = 'Der Tempel ist wie kein anderes Gebäude auf der Welt. Er hat Türme und Verzierungen und alle Raffinessen, die sich das menschliche Genie ausdenken kann.' - Antonio da Magdalena

Chichen Itza = Chichen Itza
'The katun is established at Chichen Itza. The settlement of the Itza shall take place there. The quetzal shall come, the green bird shall come. Ah Kantenal shall come. It is the word of God. The Itza shall come.' - The Books of Chilam Balam = 'Das Katun wird in Chichen Itza errichtet. Die Besiedlung von Itza soll dort stattfinden. Der Quetzal wird kommen, der grüne Vogel wird kommen. Ah Kantenal soll kommen. Das ist das Wort Gottes. Der Itza wird kommen.' - The Books of Chilam Balam

National Treasury = Nationale Schatzkammer

Machu Picchu = Machu Picchu
'Few romances can ever surpass that of the granite citadel on top of the beetling precipices of Machu Picchu, the crown of Inca Land.' - Hiram Bingham = 'Es gibt nur wenige Romanzen, die die Granitzitadelle auf dem Gipfel der schroffen Abhänge von Machu Picchu, der Krone des Inkalandes, übertreffen.' - Hiram Bingham

Workshop = Werkstatt

Longhouse = Langhaus

Forge = Schmiede

Harbor = Hafen

University = Universität

Wat = Wat

Oxford University = Oxford Universität

Notre Dame = Notre-Dame
'Architecture has recorded the great ideas of the human race. Not only every religious symbol, but every human thought has its page in that vast book.' - Victor Hugo = 'Die Architektur hat die großen Ideen der Menschheit aufgezeichnet. Nicht nur jedes religiöse Symbol, sondern jeder menschliche Gedanke hat seine Seite in diesem großen Buch.' - Victor Hugo

Castle = Burg

Mughal Fort = Mogul Festung

Himeji Castle = Schloss Himeji
'Bushido is realized in the presence of death. This means choosing death whenever there is a choice between life and death. There is no other reasoning.' - Yamamoto Tsunetomo = 'Bushido wird in der Gegenwart des Todes verwirklicht. Das bedeutet, den Tod zu wählen, wann immer die Wahl zwischen Leben und Tod besteht. Es gibt keine andere Argumentation.' - Yamamoto Tsunetomo

Ironworks = Eisenhüttenwerk

Armory = Waffenkammer

Observatory = Observatorium

Opera House = Opernhaus

Sistine Chapel = Sixtinische Kapelle
'I live and love in God's peculiar light.' - Michelangelo Buonarroti = 'Ich lebe und liebe in Gottes merkwürdigem Licht.' - Michelangelo Buonarroti

Bank = Bank

Satrap's Court = Satraps Gerichtshaus

Forbidden Palace = Verbotener Palast
'Most of us can, as we choose, make of this world either a palace or a prison' - John Lubbock = 'Die meisten von uns können, wie sie wollen, aus dieser Welt entweder einen Palast oder ein Gefängnis machen.' - John Lubbock

Theatre = Theater

Seaport = Seehafen

Hermitage = Eremitage

Taj Mahal = Taj Mahal
'The Taj Mahal rises above the banks of the river like a solitary tear suspended on the cheek of time.' - Rabindranath Tagore = 'Das Taj Mahal erhebt sich über die Ufer des Flusses wie eine einsame Träne auf der Wange der Zeit.' - Rabindranath Tagore

Porcelain Tower = Porzellanturm
'Things always seem fairer when we look back at them, and it is out of that inaccessible tower of the past that Longing leans and beckons.' - James Russell Lowell = 'Die Dinge scheinen immer schöner zu sein, wenn wir auf sie zurückblicken, und aus diesem unzugänglichen Turm der Vergangenheit lehnt sich die Sehnsucht und winkt.' - James Russell Lowell

Windmill = Windmühle

Kremlin = Kreml
'The Law is a fortress on a hill that armies cannot take or floods wash away.' - The Prophet Muhammed = 'Das Gesetz ist eine Festung auf einem Hügel, die weder von Armeen eingenommen noch von Fluten weggespült werden kann.' - The Prophet Muhammed

Museum = Museum

The Louvre = Der Louvre
'Every genuine work of art has as much reason for being as the earth and the sun' - Ralph Waldo Emerson = 'Jedes echte Kunstwerk hat so viel Daseinsberechtigung wie die Erde und die Sonne' - Ralph Waldo Emerson

Public School = Öffentliche Schule

Factory = Fabrik

Big Ben = Big Ben
'To achieve great things, two things are needed: a plan, and not quite enough time.' - Leonard Bernstein = 'Um Großes zu erreichen, braucht man zwei Dinge: einen Plan und nicht genügend Zeit.' - Leonard Bernstein

Military Academy = Militärakademie

Brandenburg Gate = Brandenburger Tor
'Pale Death beats equally at the poor man's gate and at the palaces of kings.' - Horace = 'Der bleiche Tod schlägt gleichermaßen an der Pforte des armen Mannes wie an den Palästen der Könige.' - Horace

Arsenal = Arsenal

Hospital = Krankenhaus

Stock Exchange = Börse

Broadcast Tower = Fernmeldeturm

Eiffel Tower = Eiffelturm
'We live only to discover beauty, all else is a form of waiting' - Kahlil Gibran = 'Wir leben nur, um Schönheit zu entdecken, alles andere ist eine Form des Wartens' - Kahlil Gibran

Statue of Liberty = Freiheitsstatue
'Give me your tired, your poor, your huddled masses yearning to breathe free, the wretched refuse of your teeming shore. Send these, the homeless, tempest-tossed to me, I lift my lamp beside the golden door!' - Emma Lazarus = 'Gebt mir eure Müden, eure Armen, eure geknechteten Massen, die sich danach sehnen, frei zu atmen, den erbärmlichen Abfall eurer wimmelnden Küste. Schickt sie mir, die Obdachlosen, die vom Sturm Getriebenen, ich hebe meine Lampe neben die goldene Tür!' - Emma Lazarus

Military Base = Militärbasis

Cristo Redentor = Christus der Erlöser
'Come to me, all who labor and are heavy burdened, and I will give you rest.' - New Testament, Matthew 11:28 = 'Kommt alle zu mir, die ihr mühselig und beladen seid, und ich werde euch Ruhe geben.' - New Testament, Matthew 11:28

Research Lab = Forschungslabor

Medical Lab = Medizinisches Labor


Stadium = Stadion

Sydney Opera House = Opernhaus Sydney
'Those who lose dreaming are lost.' - Australian Aboriginal saying = 'Wer das Träumen verliert, ist verloren.' - Sprichwort der australischen Aborigines

Manhattan Project = Manhattan-Projekt

Pentagon = Pentagon
'In preparing for battle I have always found that plans are useless, but planning is indispensable.' - Dwight D. Eisenhower = 'Bei der Vorbereitung auf eine Schlacht habe ich immer festgestellt, dass Pläne nutzlos sind, aber die Planung unverzichtbar ist.' - Dwight D. Eisenhower

Solar Plant = Solarkraftwerk

Nuclear Plant = Atomkraftwerk

Apollo Program = Apollo-Programm

Spaceship Factory = Raumschiff-Fabrik

United Nations = Vereinte Nationen
'More than ever before in human history, we share a common destiny. We can master it only if we face it together. And that is why we have the United Nations.' - Kofi Annan = 'Mehr als je zuvor in der Geschichte der Menschheit teilen wir ein gemeinsames Schicksal. Wir können es nur meistern, wenn wir uns ihm gemeinsam stellen. Und dafür haben wir die Vereinten Nationen.' - Kofi Annan

Utopia Project = Utopia-Projekt


#################### Lines from CityStateTypes from Civ V - Vanilla ####################


#################### Lines from Difficulties from Civ V - Vanilla ####################

Settler = Siedler

Chieftain = Häuptling

Warlord = Kriegsherr

Prince = Prinz

King = König
Era Starting Unit = Start-Einheit des Zeitalters

Emperor = Kaiser
Scout = Späher

Immortal = Unsterbliche(r)
Worker = Arbeiter

Deity = Gottheit


#################### Lines from Eras from Civ V - Vanilla ####################

Warrior = Krieger
Ancient era = Altertum

Spearman = Speerkrieger
Classical era = Klassik

Medieval era = Mittelalter

Pikeman = Pikenier
Renaissance era = Renaissance

Musketman = Musketier
Industrial era = Industrielle Revolution

Rifleman = Gewehrschütze
Modern era = Moderne

Infantry = Infanterie
Atomic era = Atomzeitalter

Information era = Informationszeitalter

Future era = Ära der Zukunft


#################### Lines from Nations from Civ V - Vanilla ####################

Spectator = Zuschauer

Nebuchadnezzar II = Nebukadnezar II
The demon wants the blood of soldiers! = Der Dämon will das Blut der Soldaten!
Oh well, I presume you know what you're doing. = Nun gut, ich nehme an Ihr wisst was Ihr tut.
It is over. Perhaps now I shall have peace, at last. = Es ist vorbei. Vielleicht soll ich jetzt meinen Frieden finden.
Are you real or a phantom? = Bist du real oder ein Phantom?
It appears that you do have a reason for existing – to make this deal with me. = Es scheint, dass Ihr eine Existenzberechtigung habt – um diesen Handel mit mir zu machen.
Greetings. = Seid gegrüßt.
What do YOU want?! = Was wollt IHR?!
Ingenuity = Einfallsreichtum
Babylon = Babylon
Akkad = Akkad
Dur-Kurigalzu = Dur-Kurigalzu
Nippur = Nippur
Borsippa = Borsippa
Sippar = Sippar
Opis = Opis
Mari = Mari
Shushan = Susa
Eshnunna = Eschnunna
Ellasar = Larsa
Erech = Uruk
Kutha = Kutha
Sirpurla = Lagasch
Neribtum = Neribtum
Ashur = Aschschur
Ninveh = Niniveh
Nimrud = Nimrud
Arbela = Arbela
Nuzi = Nuzi
Arrapkha = Arrapcha
Tutub = Tutub
Shaduppum = Schaduppum
Rapiqum = Rapiqum
Mashkan Shapir = Mashkan-Shapir
Tuttul = Tuttul
Ramad = Ramad
Ana = Anah
Haradum = Haradum
Agrab = Agrab
Uqair = Uqair
Gubba = Gubba
Hafriyat = Hafriyat
Nagar = Nagar
Shubat Enlil = Schubat-Enlil
Urhai = Urhai
Urkesh = Urkesch
Awan = Awan
Riblah = Riblah
Tayma = Tayma

Alexander = Alexandros
You are in my way, you must be destroyed. = Ihr seid mir im Weg, Ihr müsst vernichtet werden.
As a matter of fact I too grow weary of peace. = Tatsächlich bin auch ich des Friedens müde geworden.
You have somehow become my undoing! What kind of beast are you? = Irgendwie seid Ihr zu meinem Verhängnis geworden! Welche Art Bestie seid Ihr?
Hello stranger! I am Alexandros, son of kings and grandson of the gods! = Hallo Fremder! Ich bin Alexandros, Sohn von Königen und Nachfahre der Götter!
My friend, does this seem reasonable to you? = Mein Freund, ist das annehmbar für Euch?
Greetings! = Seid gegrüßt!
What? = Was?
Hellenic League = Hellenische Liga
Athens = Athen
Sparta = Sparta
Corinth = Korinth
Argos = Argos
Knossos = Knossos
Mycenae = Mycene
Pharsalos = Pharsalos
Ephesus = Ephesus
Halicarnassus = Halikarnassos
Rhodes = Rhodos
Eretria = Eretria
Pergamon = Pergamon
Miletos = Miletos
Megara = Megara
Phocaea = Phokaia
Sicyon = Sikyon
Tiryns = Tiryns
Samos = Samos
Mytilene = Mytilini
Chios = Chios
Paros = Paros
Elis = Elis
Syracuse = Syrakus
Herakleia = Herakleia
Gortyn = Gortyn
Chalkis = Chalkis
Pylos = Pylos
Pella = Pella
Naxos = Naxos
Larissa = Larissa
Apollonia = Apollonia
Messene = Messene
Orchomenos = Orchomenos
Ambracia = Ambrakia
Kos = Kos
Knidos = Knidos
Amphipolis = Amphipolis
Patras = Patras
Lamia = Lamia
Nafplion = Nauplion
Apolyton = Apolyton
Greece = Griechenland

Wu Zetian = Wu Zetian
You won't ever be able to bother me again. Go meet Yama. = Ihr werdet nie mehr in der Lage sein mich zu belästigen. Fahrt zur Hölle.
Fool! I will disembowel you all! = Narr! Ich werde Euch alle ausweiden!
You have proven to be a cunning and competent adversary. I congratulate you on your victory. = Ihr habt bewiesen, dass Ihr ein gerissener und fähiger Gegner seid. Ich gratuliere Euch zu Eurem Sieg.
Greetings, I am Empress Wu Zetian. China desires peace and development. You leave us alone, we'll leave you alone. = Seid gegrüßt, ich bin Kaiserin Wu Zetian. China strebt nach Frieden und Fortschritt. Lasst uns in Ruhe und wir werden euch in Frieden lassen.
My friend, do you think you can accept this request? = Mein Freund, denkt Ihr, Ihr könnt diesen Vorschlag annehmen?
How are you today? = Wie geht es Euch heute?
Oh. It's you? = Oh. Ihr seid es?
Art of War = Die Kunst des Krieges
Beijing = Peking
Shanghai = Shanghai
Guangzhou = Guangzhou
Nanjing = Nanjing
Xian = Xi’an
Chengdu = Chengdu
Hangzhou = Hangzhou
Tianjin = Tianjin
Macau = Macau
Shandong = Shandong
Kaifeng = Kaifeng
Ningbo = Ningpo
Baoding = Baoding
Yangzhou = Yangzhou
Harbin = Harbin
Chongqing = Chongqing
Luoyang = Luoyang
Kunming = Kunming
Taipei = Taipeh
Shenyang = Shenyang
Taiyuan = Taiyuan
Tainan = Tainan
Dalian = Dalian
Lijiang = Lijiang
Wuxi = Wuxi
Suzhou = Suzhou
Maoming = Maoming
Shaoguan = Shaoguan
Yangjiang = Yangjiang
Heyuan = Heyuan
Huangshi = Huangshi
Yichang = Yichang
Yingtian = Yingtian
Xinyu = Xinyu
Xinzheng = Xinzheng
Handan = Handan
Dunhuang = Dunhuang
Gaoyu = Gaoyu
Nantong = Nantong
Weifang = Weifang
Xikang = Xikang
China = China

Ramesses II = Ramses II
You are but a pest on this Earth, prepare to be eliminated! = Ihr seid eine Plage auf dieser Erde, bereitet Euch vor ausgelöscht zu werden!
You are a fool who evokes pity. You have brought my hostility upon yourself and your repulsive civilization! = Ihr seid ein Narr, der Mitleid verdient. Ihr habt meine Feindseligkeit über euch und eure unbeherrschte Kultur gebracht!
Strike me down and my soul will torment yours forever, you have won nothing. = Erschlagt mich und meine Seele wird Euch auf ewig quälen, Ihr habt nichts gewonnen.
Greetings, I am Ramesses the god. I am the living embodiment of Egypt, mother and father of all civilizations. = Grüße, ich bin der Gott Ramses. Ich bin die lebende Verkörperung von Ägypten, Mutter und Vater aller Zivilisationen.
Generous Egypt makes you this offer. = Das großzügige Ägypten unterbreitet Euch diesen Vorschlag.
Good day. = Guten Tag.
Oh, it's you. = Oh, Ihr seid es.
Monument Builders = Monumental-Bauherren
Thebes = Theben
Memphis = Memphis
Heliopolis = Heliopolis
Elephantine = Elephantine
Alexandria = Alexandria
Pi-Ramesses = Pi-Ramesse
Giza = Gizeh
Byblos = Byblos
Akhetaten = Akhetaten
Hieraconpolis = Hieraconpolis
Abydos = Abydos
Asyut = Asyut
Avaris = Auaris
Lisht = Lisht
Buto = Buto
Edfu = Edfu
Pithom = Pithom
Busiris = Busiris
Kahun = Kahun
Athribis = Athribis
Mendes = Mendes
Elashmunein = Ashmunin
Tanis = Tanis
Bubastis = Bubastis
Oryx = Oryx
Sebennytus = Sebennytos
Akhmin = Akhmim
Karnak = Karnak
Luxor = Luxor
El Kab = el-Kab
Armant = Armant
Balat = Balat
Ellahun = el-Lahun
Hawara = Hawara
Dashur = Dashur
Damanhur = Damanhur
Abusir = Abusir
Herakleopolis = Herakleopolis
Akoris = Akoris
Benihasan = Benihasan
Badari = el-Badari
Hermopolis = Hermopolis
Amrah = el-Amrah
Koptos = Koptos
Ombos = Ombos
Naqada = Naqada
Semna = Semna
Soleb = Soleb
Egypt = Ägypten

Elizabeth = Elisabeth
By the grace of God, your days are numbered. = Bei der Gnade Gottes, Eure Tage sind gezählt.
We shall never surrender. = Wir werden niemals aufgeben.
You have triumphed over us. The day is yours. = Ihr habt über uns triumphiert. Der Tag gehört Euch.
We are pleased to meet you. = Wir sind erfreut Euch kennen zu lernen.
Would you be interested in a trade agreement with England? = Wärt Ihr an einer Handelsvereinbarung mit England interessiert?
Hello, again. = Hallo, nochmals.
Oh, it's you! = Oh, Ihr seid es!
Sun Never Sets = Die Sonne geht nie unter
London = London
York = York
Nottingham = Nottingham
Hastings = Hastings
Canterbury = Canterbury
Coventry = Coventry
Warwick = Warwick
Newcastle = Newcastle
Oxford = Oxford
Liverpool = Liverpool
Dover = Dover
Brighton = Brighton
Norwich = Norwich
Leeds = Leeds
Reading = Reading
Birmingham = Birmingham
Richmond = Richmond
Exeter = Exeter
Cambridge = Cambridge
Gloucester = Gloucester
Manchester = Manchester
Bristol = Bristol
Leicester = Leicester
Carlisle = Carlisle
Ipswich = Ipswich
Portsmouth = Portsmouth
Berwick = Berwick
Bath = Bath
Mumbles = Mumbles
Southampton = Southampton
Sheffield = Sheffield
Salisbury = Salisbury
Colchester = Colchester
Plymouth = Plymouth
Lancaster = Lancaster
Blackpool = Blackpool
Winchester = Winchester
Hull = Hull
England = England

Napoleon = Napoleon
You're disturbing us, prepare for war. = Ihr stört uns, bereitet euch für den Krieg vor.
You've fallen into my trap. I'll bury you. = Ihr seid in meine Falle getappt. Ich werde Euch unter die Erde bringen.
I congratulate you for your victory. = Ich gratuliere Euch zu Eurem Sieg.
Welcome. I'm Napoleon, of France; the smartest military man in world history. = Willkommen. Ich bin Napoleon, von Frankreich; Der größte Feldherr der Weltgeschichte.
France offers you this exceptional proposition. = Frankreich unterbreitet Euch diesen hervorragenden Vorschlag.
Hello. = Hallo.
It's you. = Ihr seid es.
Ancien Régime = Ancien Régime
Paris = Paris
Orleans = Orleans
Lyon = Lyon
Troyes = Troyes
Tours = Tours
Marseille = Marseille
Chartres = Chartres
Avignon = Avignon
Rouen = Rouen
Grenoble = Grenoble
Dijon = Dijon
Amiens = Amiens
Cherbourg = Cherbourg
Poitiers = Poitiers
Toulouse = Toulouse
Bayonne = Bayonne
Strasbourg = Straßburg
Brest = Brest
Bordeaux = Bordeaux
Rennes = Rennes
Nice = Nizza
Saint Etienne = Saint Etienne
Nantes = Nantes
Reims = Reims
Le Mans = Le Mans
Montpellier = Montpellier
Limoges = Limoges
Nancy = Nancy
Lille = Lille
Caen = Caen
Toulon = Toulon
Le Havre = Le Havre
Lourdes = Lourdes
Cannes = Cannes
Aix-En-Provence = Aix-en-Provence
La Rochelle = La Rochelle
Bourges = Bourges
Calais = Calais
France = Frankreich

Catherine = Katharina
You've behaved yourself very badly, you know it. Now it's payback time. = Ihr habt Euch sehr schlecht benommen, Ihr wisst es. Nun zahle ich es Euch zurück.
You've mistaken my passion for a weakness, you'll regret about this. = Ihr habt meine Leidenschaft fälschlicherweise für eine Schwäche gehalten, Ihr werdet dies bereuen.
We were defeated, so this makes me your prisoner. I suppose there are worse fates. = Wir wurden besiegt, das macht mich also zu Eurer Gefangenen. Ich nehme an, es gibt schlimmere Schicksale.
I greet you, stranger! If you are as intelligent and tactful as you are attractive, we'll get along just fine. = Ich grüße Euch, Fremder! Wenn Ihr genauso intelligent und taktvoll wie attraktiv seid werden wir sehr gut miteinander auskommen.
How would you like it if I propose this kind of exchange? = Wie würde es Euch gefallen wenn ich diesen Austausch vorschlage?
Hello! = Hallo!
What do you need?! = Was braucht Ihr?!
Siberian Riches = Sibirische Reichtümer
Moscow = Moskau
St. Petersburg = St. Petersburg
Novgorod = Nowgorod
Rostov = Rostow
Yaroslavl = Yaroslawl
Yekaterinburg = Jekaterinburg
Yakutsk = Jakutsk
Vladivostok = Wladiwostok
Smolensk = Smolensk
Orenburg = Orenburg
Krasnoyarsk = Krasnojarsk
Khabarovsk = Chabarowsk
Bryansk = Brjansk
Tver = Twer
Novosibirsk = Nowosibirsk
Magadan = Magadan
Murmansk = Murmansk
Irkutsk = Irkutsk
Chita = Tschita
Samara = Samara
Arkhangelsk = Arkhangelsk
Chelyabinsk = Tscheljabinsk
Tobolsk = Tobolsk
Vologda = Wologda
Omsk = Omsk
Astrakhan = Astrachan
Kursk = Kursk
Saratov = Saratow
Tula = Tula
Vladimir = Wladimir
Perm = Perm
Voronezh = Woronesch
Pskov = Pskow
Starayarussa = Staraja Russa
Kostoma = Kostroma
Nizhniy Novgorod = Nischni Nowgorod
Suzdal = Susdal
Magnitogorsk = Magnitogorsk
Russia = Russland

Augustus Caesar = Julius Cäsar
My treasury contains little and my soldiers are getting impatient... (sigh) ...therefore you must die. = Meine Schatzkammer enthält wenig, und meine Soldaten werden ungeduldig... (Seufz) ...deshalb müsst ihr sterben.
So brave, yet so stupid! If only you had a brain similar to your courage. = So mutig, so dumm! Wenn Ihr nur einen Verstand wie Eure Tapferkeit hättest.
The gods have deprived Rome of their favour. We have been defeated. = Die Götter haben Rom verlassen. Wir haben verloren.
I greet you. I am Augustus, Imperator and Pontifex Maximus of Rome. If you are a friend of Rome, you are welcome. = Ich grüße dich. Ich bin Julius, Imperator und Pontifex Maximus von Rom. Bist Du ein Freund Roms, so sei willkommen.
I offer this, for your consideration. = Ich biete Ihnen dies, überlegen Sie es sich.
Hail. = Heil.
What do you want? = Was wollt Ihr?
The Glory of Rome = Der Glanz Roms
Rome = Rom
Antium = Antium
Cumae = Cumae
Neapolis = Neapel
Ravenna = Ravenna
Arretium = Arretium
Mediolanum = Mediolanum
Arpinum = Arpinum
Circei = Circei
Setia = Setia
Satricum = Satricum
Ardea = Ardea
Ostia = Ostia
Velitrae = Velitrae
Viroconium = Viroconium
Tarentum = Tarentum
Brundisium = Brundisium
Caesaraugusta = Caesaraugusta
Caesarea = Caesarea
Palmyra = Palmyra
Signia = Signia
Aquileia = Aquileia
Clusium = Clusium
Sutrium = Sutrium
Cremona = Cremona
Placentia = Placentia
Hispalis = Hispalis
Artaxata = Artaxata
Aurelianorum = Aurelianorum
Nicopolis = Nikopolis
Agrippina = Agrippina
Verona = Verona
Corfinium = Corfinium
Treverii = Treveri
Sirmium = Sirmium
Augustadorum = Augustadorum
Curia = Curia
Interrama = Laudanum
Adria = Hadria

Harun al-Rashid = Harun al-Rashid
The world will be more beautiful without you. Prepare for war. = Die Welt wird ohne Euch schöner sein. Bereitet Euch auf einen Krieg vor.
Fool! You will soon regret dearly! I swear it! = Narr! Ihr werdet es bald schrecklich bereuen. Das verspreche ich Ihnen.
You have won, congratulations. My palace is now in your possession, and I beg that you care well for the peacock. = Gratulation, Sie haben gewonnen. Mein Palast gehört jetzt Ihnen, und kümmern Sie sich bitte um den Pfau.
Welcome foreigner, I am Harun Al-Rashid, Caliph of the Arabs. Come and tell me about your empire. = Willkommen Fremder, ich bin Harun al-Rashid, Kalif von Arabien. Kommt und erzählt mir von Eurem Reich.
Come forth, let's do business. = Kommt, lass uns Handel treiben.
Peace be upon you. = Friede sei mit dir.
Trade Caravans = Handelskarawanen
Mecca = Mekka
Medina = Medina
Damascus = Damaskus
Baghdad = Baghdad
Najran = Najran
Kufah = Kufa
Basra = Basra
Khurasan = Chorasan
Anjar = Anjar
Fustat = Fustat
Aden = Aden
Yamama = Yamamah
Muscat = Maskat
Mansura = Mansourah
Bukhara = Buchara
Fez = Fez
Shiraz = Schiraz
Merw = Merw
Balkh = Balch
Mosul = Mossul
Aydab = Aydın
Bayt = Bayt
Suhar = Suhar
Taif = Ta'if
Hama = Hama
Tabuk = Tabuk
Sana'a = Sana'a
Shihr = Asch-Schihr
Tripoli = Tripoli
Tunis = Tunis
Kairouan = Kairouan
Algiers = Algiers
Oran = Oran
Arabia = Arabien

George Washington = George Washington
Your wanton aggression leaves us no choice. Prepare for war! = Eure mutwillige Aggression lässt mir keine Wahl. Rechnet mit Krieg!
You have mistaken our love of peace for weakness. You shall regret this! = Ihr habt unsere Liebe von Frieden als Schwäche gesehen. Das werdet Ihr bereuen.
The day...is yours. I hope you will be merciful in your triumph. = Dies ist Ihr Tag. Ich hoffe Ihr werdet in Eurem Triumph barmherzig sein.
The people of the United States of America welcome you. = Die Einwohner der Vereinigten Staaten von Amerika heißen Euch herzlich Willkommen.
Is the following trade of interest to you? = Interessiert sie folgender Tausch?
Well? = Nun?
Manifest Destiny = Offenkundiges Schicksal
Washington = Washington
New York = New York
Boston = Boston
Philadelphia = Philadelphia
Atlanta = Atlanta
Chicago = Chicago
Seattle = Seattle
San Francisco = San Francisco
Los Angeles = Los Angeles
Houston = Houston
Portland = Portland
St. Louis = St. Louis
Miami = Miami
Buffalo = Buffalo
Detroit = Detroit
New Orleans = New Orleans
Baltimore = Baltimore
Denver = Denver
Cincinnati = Cincinnati
Dallas = Dallas
Cleveland = Cleveland
Kansas City = Kansas City
San Diego = San Diego
Las Vegas = Las Vegas
Phoenix = Phoenix
Albuquerque = Albuquerque
Minneapolis = Minneapolis
Pittsburgh = Pittsburgh
Oakland = Oakland
Tampa Bay = Tampa Bay
Orlando = Orlando
Tacoma = Tacoma
Santa Fe = Santa Fe
Olympia = Olympia
Hunt Valley = Hunt Valley
Springfield = Springfield
Palo Alto = Palo Alto
Centralia = Centralia
Spokane = Spokane
Jacksonville = Jacksonville
Svannah = Savannah
Charleston = Charleston
San Antonio = San Antonio
Anchorage = Anchorage
Sacramento = Sakramento
Reno = Reno
Salt Lake City = Salt Lake City
Boise = Boise
Milwaukee = Milwaukee
Santa Cruz = Santa Cruz
Little Rock = Little Rock
America = Amerika

Oda Nobunaga = Oda Nobunaga
I hereby inform you of our intention to wipe out your civilization from this world. = Hiermit informiere ich Euch, dass ich plane Ihre Zivilisation auszulöschen.
Pitiful fool! Now we shall destroy you! = Erbärmlicher Dummkopf! Jetzt werden wir Euch zerstören!
You were much wiser than I thought. = Ihr sind viel weiser als ich dachte.
We hope for a fair and just relationship with you, who are renowned for military bravery. = Wir hoffen auf eine faire und gerechte Beziehung zu Ihnen, da Ihr für Eure militärische Tapferkeit bekannt seid.
I would be grateful if you agreed on the following proposal. = Ich wäre dankbar, wenn sie folgendem Vorschlag zustimmen.
Oh, it's you... = Oh, Sie sind es...
Bushido = Bushido
Kyoto = Kyōto
Osaka = Osaka
Tokyo = Tokyo
Satsuma = Satsuma
Kagoshima = Kagoshima
Nara = Nara
Nagoya = Nagoya
Izumo = Izumo
Nagasaki = Nagasaki
Yokohama = Yokohama
Shimonoseki = Shimonoseki
Matsuyama = Matsuyama
Sapporo = Sapporo
Hakodate = Hakodate
Ise = Ise
Toyama = Toyama
Fukushima = Fukushima
Suo = Suō
Bizen = Bizen
Echizen = Echizen
Izumi = Izumi
Omi = Omi
Echigo = Echigo
Kozuke = Kozuke
Sado = Sado
Kobe = Kobe
Nagano = Nagano
Hiroshima = Hiroshima
Takayama = Takayama
Akita = Akita
Fukuoka = Fukuoka
Aomori = Aomori
Kamakura = Kamakura
Kochi = Kochi
Naha = Naha
Sendai = Sendai
Gifu = Gifu
Yamaguchi = Yamaguchi
Ota = Ota
Tottori = Tottori
Japan = Japan

Gandhi = Mahatma Gandhi
I have just received a report that large numbers of my troops have crossed your borders. = Ich habe gerade gehört, dass viele Truppen von mir Ihre Grenzen übertreten haben.
My attempts to avoid violence have failed. An eye for an eye only makes the world blind. = Meine Versuche Gewalt zu vermeiden haben versagt. Auge um Auge führt nur dazu, dass am Ende niemand mehr sehen kann.
You can chain me, you can torture me, you can even destroy this body, but you will never imprison my mind. = Ihr könnt mich in Ketten legen, ihr könnt mich foltern, ihr könnt sogar diesen Körper zerstören, aber ihr werdet niemals meinen Geist einsperren.
Hello, I am Mohandas Gandhi. My people call me Bapu, but please, call me friend. = Hallo, ich bin Mahatma Gandhi. Meine Leute nennen mich Bapu, aber nennt mich bitte Freund.
My friend, are you interested in this arrangement? = Mein Freund, seit Ihr an diesem Tausch interessiert?
I wish you peace. = Ich wünsche Euch Frieden.
Population Growth = Bevölkerungswachstum
Delhi = Delhi
Mumbai = Mumbai
Vijayanagara = Vijayanagar
Pataliputra = Pataliputra
Varanasi = Varanasi
Agra = Agra
Calcutta = Kalkutta
Lahore = Lahore
Bangalore = Bangalore
Hyderabad = Hyderabad
Madurai = Madurai
Ahmedabad = Ahmedabad
Kolhapur = Kolhapur
Prayaga = Prayagaj
Ayodhya = Ayodhya
Indraprastha = Indraprastha
Mathura = Mathura
Ujjain = Ujjain
Gulbarga = Gulbarga
Jaunpur = Jaunpur
Rajagriha = Rajagriha
Sravasti = Shravasti
Tiruchirapalli = Tiruchirappalli
Thanjavur = Thanjavur
Bodhgaya = Bodhgaya
Kushinagar = Kushinagar
Amaravati = Amaravati
Gaur = Gaur
Gwalior = Gwalior
Jaipur = Jaipur
Karachi = Karatschi
India = Indien

Otto von Bismarck = Otto von Bismarck
I cannot wait until ye grow even mightier. Therefore, prepare for war! = Ich kann nicht warten, bis ihr noch mächtiger werdet. Deshalb: Bereitet euch auf den Krieg vor!
Corrupted villain! We will bring you into the ground! = Verdammter Bösewicht! Wir werden Euch niederringen!
Germany has been destroyed. I weep for the future generations. = Deutschland wurde zerstört. Ich trauere um die zukünftigen Generationen.
Guten Tag. In the name of the great German people, I bid you welcome. = Guten Tag. Im Namen des großartigen deutschen Volkes heiße ich Euch willkommen.
It would be in your best interest, to carefully consider this proposal. = Es wäre in Eurem Interesse, diesen Vorschlag genau zu erwägen und ihn anzunehmen.
What now? = Was nun?
So, out with it! = Also, raus mit der Sprache!
Furor Teutonicus = Teutonischer Zorn
Berlin = Berlin
Hamburg = Hamburg
Munich = München
Cologne = Köln
Frankfurt = Frankfurt
Essen = Essen
Dortmund = Dortmund
Stuttgart = Stuttgart
Düsseldorf = Düsseldorf
Bremen = Bremen
Hannover = Hannover
Duisburg = Duisburg
Leipzig = Leipzig
Dresden = Dresden
Bonn = Bonn
Bochum = Bochum
Bielefeld = Bielefeld
Karlsruhe = Karlsruhe
Gelsenkirchen = Gelsenkirchen
Wiesbaden = Wiesbaden
Münster = Münster
Rostock = Rostock
Chemnitz = Chemnitz
Braunschweig = Braunschweig
Halle = Halle
Mönchengladbach = Mönchengladbach
Kiel = Kiel
Wuppertal = Wuppertal
Freiburg = Freiburg
Hagen = Hagen
Erfurt = Erfurt
Kaiserslautern = Kaiserslautern
Kassel = Kassel
Oberhausen = Oberhausen
Hamm = Hamm
Saarbrücken = Saarbrücken
Krefeld = Krefeld
Pirmasens = Pirmasens
Potsdam = Potsdam
Solingen = Solingen
Osnabrück = Osnabrück
Ludwigshafen = Ludwigshafen
Leverkusen = Leverkusen
Oldenburg = Oldenburg
Neuss = Neuss
Mülheim = Mülheim
Darmstadt = Darmstadt
Herne = Herne
Würzburg = Würzburg
Recklinghausen = Recklinghausen
Göttingen = Göttingen
Wolfsburg = Wolfsburg
Koblenz = Koblenz
Hildesheim = Hildesheim
Erlangen = Erlangen
Germany = Deutschland

Suleiman I = Suleiman der Prächtige
Your continued insolence and failure to recognize and preeminence leads us to war. = Eure anhaltende Anmaßung und das Verkennen unserer Vormachtstellung führt uns in den Krieg.
Good. The world shall witness the incontestable might of my armies and the glory of the Empire. = Gut, die Welt wird Zeuge der unbestreitbaren Macht meiner Armeen und der Herrlichkeit des Reiches.
Ruin! Ruin! Istanbul becomes Iram of the Pillars, remembered only by the melancholy poets. = Verderben! Verderben! Istanbul wird von Fremden ausgelöscht, nur noch ein paar melancholische Poeten erinnern daran.
From the magnificence of Topkapi, the Ottoman nation greets you, stranger! I'm Suleiman, Kayser-I Rum, and I bestow upon you my welcome! = Von der Pracht des Topkapi-Palastes grüßt Euch die Nation der Ottomanen, Fremder! Ich bin Suleiman, der Kayser-i Rum, und ich gewähre Euch mein Willkommen!
Let us do business! Would you be interested? = Lasst uns handeln! Seid Ihr interessiert?
Barbary Corsairs = Barbarische Korsaren
Istanbul = Istanbul
Edirne = Edirne
Ankara = Ankara
Bursa = Bursa
Konya = Konya
Samsun = Samsun
Gaziantep = Gaziantep
Diyarbakır = Diyarbakır
Izmir = Izmir
Kayseri = Kayseri
Malatya = Malatya
Mersin = Mersin
Antalya = Antalya
Zonguldak = Zonguldak
Denizli = Denizli
Ordu = Ordu
Muğla = Muğla
Eskişehir = Eskişehir
Inebolu = İnebolu
Sinop = Sinop
Adana = Adana
Artvin = Artvin
Bodrum = Bodrum
Eregli = Ereğli
Silifke = Silifke
Sivas = Sivas
Amasya = Amasya
Marmaris = Marmaris
Trabzon = Trabzon
Erzurum = Erzurum
Urfa = Urfa
Izmit = İzmit
Afyonkarahisar = Afyonkarahisar
Bitlis = Bitlis
Yalova = Yalova
The Ottomans = Die Osmanen

Sejong = Sejong
Jip-hyun-jun (Hall of Worthies) will no longer tolerate your irksome behavior. We will liberate the citizens under your oppression even with force, and enlighten them! = Jip-hyun-jun, die Halle der Würdigen, wird Euer empörendes Verhalten nicht länger dulden. Wir werden Eure unterdrückten Untertanen befreien, und sei es mit Macht, und sie erleuchten!
Foolish, miserable wretch! You will be crushed by this country's magnificent scientific power! = Törichter, erbärmlicher Wicht! Ihr werdet von der großartigen wissenschaftlichen Macht dieses Landes zerdrückt werden!
Now the question is who will protect my people. A dark age has come. = Jetzt ist die Frage wer meine Leute beschützt. Ein dunkles Zeitalter ist gekommen.
Welcome to the palace of Choson, stranger. I am the learned King Sejong, who looks after his great people. = Willkommen im Palast von Joseon. Ich bin der gelehrte König Sejong, welcher auf sein großartiges Volk achtet.
We have many things to discuss and have much to benefit from each other. = Wir haben viele Dinge zu besprechen und können viel voneinander profitieren.
Oh, it's you = Sie sinds.
Scholars of the Jade Hall = Die Gelehrten der Jadehalle
Seoul = Seoul
Busan = Busan
Jeonju = Jeonju
Daegu = Daegu
Pyongyang = Pjöngjang
Kaesong = Kaesong
Suwon = Suwon
Gwangju = Gwangju
Gangneung = Gangneung
Hamhung = Hamhung
Wonju = Wonju
Ulsan = Ulsan
Changwon = Changwon
Andong = Andong
Gongju = Gongju
Haeju = Haeju
Cheongju = Cheongju
Mokpo = Mokpo
Dongducheon = Dongducheon
Geoje = Geoje
Suncheon = Suncheon
Jinju = Jinju
Sangju = Sangju
Rason = Rason
Gyeongju = Gyeongju
Chungju = Chungju
Sacheon = Sacheon
Gimje = Gimje
Anju = Anju
Korea = Korea

Hiawatha = Hiawatha
You are a plague upon Mother Earth! Prepare for battle! = Ihr seid eine Seuche für Mutter Natur! Bereitet Euch auf die Schlacht vor.
You evil creature! My braves will slaughter you! = Bösartige Kreatur! Meine Tapferen werden Euch abschlachten!
You have defeated us... but our spirits will never be vanquished! We shall return! = Du hast uns besiegt... aber unser Glaube wird niemals verschwinden. Wir werden wiederkommen.
Greetings, stranger. I am Hiawatha, speaker for the Iroquois. We seek peace with all, but we do not shrink from war. = Seid gegrüßt, Fremder. Ich bin Hiawatha, Sprecher der Irokesen. Wir streben nach Frieden, doch wenn es sein muss, scheuen wir nicht den Krieg.
Does this trade work for you, my friend? = Ist dieser Tausch für dich ok, mein Freund?
The Great Warpath = Auf dem Großen Kriegspfad
Onondaga = Onondaga
Osininka = Osininka
Grand River = Grand River
Akwesasme = Akwesasne
Buffalo Creek = Buffalo Creek
Brantford = Brantford
Montreal = Montreal
Genesse River = Genesee River
Canandaigua Lake = Canandaigua Lake
Lake Simcoe = Simcoe
Salamanca = Salamanca
Gowanda = Gowanda
Cuba = Cuba
Akron = Akron
Kanesatake = Kanesatake
Ganienkeh = Ganienkeh
Cayuga Castle = Cayuga Castle
Chondote = Chondote
Canajoharie = Canajoharie
Nedrow = Nedrow
Oneida Lake = Oneida Lake
Kanonwalohale = Kanonwalohale
Green Bay = Green Bay
Southwold = Southwold
Mohawk Valley = Mohawk Valley
Schoharie = Schoharie
Bay of Quinte = Bay of Quinte
Kanawale = Kanawale
Kanatsiokareke = Kanatsiokareke
Tyendinaga = Tyendinaga
Hahta = Hahta
Iroquois = Irokesen
All units move through Forest and Jungle Tiles in friendly territory as if they have roads. These tiles can be used to establish City Connections upon researching the Wheel. = Alle Einheiten bewegen sich durch verbündete Wald- und Dschungelfelder als hätten sie Straßen. Diese Felder können genutzt werden, um nach Erforschung des Rades Stadtverbindungen herzustellen.

Darius I = Dareios I
Your continue existence is an embarrassment to all leaders everywhere! You must be destroyed! = Eure andauernde Existent ist eine Peinlichkeit für Herrscher überall. Ihr müsst zerstört werden!
Curse you! You are beneath me, son of a donkey driver! I will crush you! = Verfluchter! Ihr seid unter meiner Würde, Sohn eines Eselstreibers! Ich werde Euch zermalmen!
You mongrel! Cursed be you! The world will long lament your heinous crime! = Bastard! Verflucht seid Ihr! Die Welt wird Eure ruchlosen Verbrechen noch lange bejammern!
Peace be on you! I am Darius, the great and outstanding king of kings of great Persia... but I suppose you knew that. = Friede sei mit Euch! Ich bin Dareius, der herausragende König der Könige des großartigen Persischen Reiches... Allerdings nehme ich an, Ihr wisst das bereits.
In my endless magnanimity, I am making you this offer. You agree, of course? = In meiner endlosen Großzügigkeit unterbreite ich Euch dieses Angebot. Ihr nehmt es selbstverständlich an?
Good day to you! = Einen Guten Tag!
Ahh... you... = Oh... Sie...
Achaemenid Legacy = Das Vermächtnis der Achaemeniden
Persepolis = Persepolis
Parsagadae = Pasargadae
Susa = Susa
Ecbatana = Ekbatana
Tarsus = Tarsus
Gordium = Gordium
Bactra = Bactra
Sardis = Sardes
Ergili = Ergili
Dariushkabir = Dariushkabir
Ghulaman = Ghulaman
Zohak = Zohak
Istakhr = Istachr
Jinjan = Jinjan
Borazjan = Borazdschan
Herat = Herat
Dakyanus = Dakyanus
Bampur = Bampur
Turengtepe = Tureng Tepe
Rey = Rey
Thuspa = Tushpa
Hasanlu = Hasanlu
Gabae = Gabae
Merv = Merw
Behistun = Behistun
Kandahar = Kandahar
Altintepe = Altin Tepe
Bunyan = Bunyan
Charsadda = Charsadda
Uratyube = Ura-Tjube
Dura Europos = Dura Europos
Aleppo = Aleppo
Qatna = Qatna
Kabul = Kabul
Capisa = Capisa
Kyreskhata = Kyreskhata
Marakanda = Afrasiab
Peshawar = Peschawar
Van = Van
Pteira = Pteira
Arshada = Arshada
Artakaona = Artakaona
Aspabota = Aspabota
Autiyara = Autiyara
Bagastana = Bagastana
Baxtri = Baxtri
Darmasa = Darmasa
Daphnai = Daphnai
Drapsaka = Drapsaka
Eion = Eion
Gandutava = Gandutava
Gaugamela = Gaugamela
Harmozeia = Harmozeia
Ekatompylos = Ekatompylos
Izata = Izata
Kampada = Kampada
Kapisa = Kapisa
Karmana = Karmana
Kounaxa = Kounaxa
Kuganaka = Kuganaka
Nautaka = Nautaka
Paishiyauvada = Paishiyauvada
Patigrbana = Patigrbana
Phrada = Phrada
Persia = Persien

Kamehameha I = Kamehameha I
The ancient fire flashing across the sky is what proclaimed that this day would come, though I had foolishly hoped for a different outcome. = Von alters her hat ein über den Himmel blitzendes Feuer verkündet, dieser Tag werde kommen. Leichtsinnig hatte ich einen anderen Ausgang erhofft.
It is obvious now that I misjudged you and your true intentions. = Inzwischen ist es offensichtlich, dass ich Eure wahren Absichten falsch eingeschätzt hatte.
The hard-shelled crab yields, and the lion lies down to sleep. Kanaloa comes for me now. = Der Panzer der Krabbe gibt nach, und der Löwe bettet sich zum Schlaf. Kanaloa wird mich nun holen.
Aloha! Greetings and blessings upon you, friend. I am Kamehameha, Great King of this strand of islands. = Aloha! Grüße und Segen auf Euer Haupt, Freund. Ich bin Kamehameha, Großkönig dieser Inselkette.
Come, let our people feast together! = Kommt, lasst unsere Völker zusammen ein großes Bankett feiern!
Welcome, friend! = Willkommen, Freund!
Wayfinding = Pfadfinder
Honolulu = Honolulu
Samoa = Samoa
Tonga = Tonga
Nuku Hiva = Nuku Hiva
Raiatea = Raiatea
Aotearoa = Aotearoa
Tahiti = Tahiti
Hilo = Hilo
Te Wai Pounamu = Te Wai-Pounamu
Rapa Nui = Rapa Nui
Tuamotu = Tuamotu
Rarotonga = Rarotonga
Tuvalu = Tuvalu
Tubuai = Tubuai
Mangareva = Mangareva
Oahu = Oahu
Kiritimati = Kiritimati
Ontong Java = Ontong Java
Niue = Niue
Rekohu = Rekohu
Rakahanga = Rakahanga
Bora Bora = Bora Bora
Kailua = Kailua
Uvea = Uvea
Futuna = Futuna
Rotuma = Rotuma
Tokelau = Tokelau
Lahaina = Lahaina
Bellona = Bellona
Mungava = Mu Nggava
Tikopia = Tikopia
Emae = Émaé
Kapingamarangi = Kapingamarangi
Takuu = Takuu
Nukuoro = Nukuoro
Sikaiana = Sikaiana
Anuta = Anuta
Nuguria = Nuguria
Pileni = Pileni
Nukumanu = Nukumanu
Polynesia = Polynesien

Ramkhamhaeng = Ramkhamhaeng
You lowly, arrogant fool! I will make you regret of your insolence! = Ihr niederer, arroganter Narr! Ich werde Euch Eure Unverschämtheit bedauern lassen!
You scoundrel! I shall prepare to fend you off! = Ihr Schurke! Ich werde unverzüglich Vorbereitungen treffen, um Euch zurückzuwerfen!
Although I lost, my honor shall endure. I wish you good luck. = Obwohl ich verlor, wird meine Ehre überdauern. Ich wünsche Euch viel Glück.
I, Pho Kun Ramkhamhaeng, King of Siam, consider it a great honor that you have walked to visit my country of Siam. = Ich, Pho Kun Ramkhamhaeng, König von Siam, betrachte es als große Ehre, dass Ihr die weite Reise auf Euch genommen habt, um mein Land Siam zu besuchen.
Greetings. I believe this is a fair proposal for both parties. What do you think? = Ich grüße Euch. Ich glaube, dies ist ein fairer Vorschlag für beide Seiten. Was meint Ihr dazu?
Welcome. = Willkommen.
Father Governs Children = Vater und Kinder
Sukhothai = Sukhothai
Si Satchanalai = Si Satchanalai
Muang Saluang = Muang Saluang
Lampang = Lampang
Phitsanulok = Phitsanulok
Kamphaeng Pet = Kamphaeng Pet
Nakhom Chum = Nakhon Chum
Vientiane = Vientiane
Nakhon Si Thammarat = Nakhon Si Thammarat
Martaban = Martaban
Nakhon Sawan = Nakhon Sawan
Chainat = Chai Nat
Luang Prabang = Luang Prabang
Uttaradit = Uttaradit
Chiang Thong = Chiang Thong
Phrae = Phrae
Nan = Nan
Tak = Tak
Suphanburi = Suphan Buri
Hongsawadee = Hongsawadee
Thawaii = Tavoy
Ayutthaya = Ayutthaya
Taphan Hin = Taphan Hin
Uthai Thani = Uthai Thani
Lap Buri = Lop Buri
Ratchasima = Ratchasima
Ban Phai = Ban Phai
Loci = Loei
Khon Kaen = Khon Kaen
Surin = Surin
Siam = Siam

Isabella = Isabelle
God will probably forgive you... but I shall not. Prepare for war. = Gott mag Euch vergeben, aber ich nicht. Bereitet Euch auf Krieg vor.
Repugnant spawn of the devil! You will pay! = Widerwärtige Ausgeburt des Teufels! Das werdet Ihr büßen!
If my defeat is, without any doubt, the will of God, then I will accept it. = Wenn denn meine Niederlage, ohne jeden Zweifel, der Wille Gottes sei, so werde ich sie akzeptieren.
God blesses those who deserve it. I am Isabel of Spain. = Gott segnet diejenigen, die dessen würdig sind. Ich bin Isabella von Spanien.
I hope this deal will receive your blessing. = Ich hoffe dieser Handel wird Euren Segen erhalten.
Seven Cities of Gold = Die Sieben Goldenen Städte
Madrid = Madrid
Barcelona = Barcelona
Seville = Sevilla
Cordoba = Cordoba
Toledo = Toledo
Santiago = Santiago
Murcia = Murcia
Valencia = Valencia
Zaragoza = Zaragoza
Pamplona = Pamplona
Vitoria = Vitoria
Santander = Santander
Oviedo = Oviedo
Jaen = Jaén
Logroño = Logroño
Valladolid = Valladolid
Palma = Palma
Teruel = Teruel
Almeria = Almería
Leon = León
Zamora = Zamora
Mida = Mida
Lugo = Lugo
Alicante = Alicante
Càdiz = Cádiz
Eiche = Elche
Alcorcon = Alcorcón
Burgos = Burgos
Vigo = Vigo
Badajoz = Badajoz
La Coruña = La Coruña
Guadalquivir = Guadalquivir
Bilbao = Bilbao
San Sebastian = San Sebastián
Granada = Granada
Mérida = Mérida
Huelva = Huelva
Ibiza = Ibiza
Las Palmas = Las Palmas
Tenerife = Teneriffa
Spain = Spanien

Askia = Askia
You are an abomination to heaven and earth, the chief of ignorant savages! You must be destroyed! = Ihr seid eine Abscheulichkeit vor Himmel und Erde, ein Anführer ignoranter Wilder! Ihr müsst zerstört werden!
Fool! You have doomed your people to fire and destruction! = Narr! Ihr habt soeben Euer Volk zu Feuer und Zerstörung verdammt!
We have been consumed by the fires of hatred and rage. Enjoy your victory in this world - you shall pay a heavy price in the next! = Wir wurden aufgezehrt durch die Feuer des Hasses und der Raserei. Genießt Euren Sieg in dieser Welt - in der nächsten werdet Ihre einen heftigen Preis dafür bezahlen!
I am Askia of the Songhai. We are a fair people - but those who cross us will find only destruction. You would do well to avoid repeating the mistakes others have made in the past. =  Ich bin Askia von den Songhai. Wir sind ein gerechtes Volk - aber diejenigen, die uns unehrenhaft behandeln, werden nur Zerstörung ernten. Ihr würdet gut daran tun, aus den Fehlern, die andere in der Vergangenheit begangen haben, eine Lehre zu ziehen.
Can I interest you in this deal? = Kann ich Euch an diesem Handel interessieren?
River Warlord = Fluss-Bandenchef
Gao = Gao
Tombouctu = Timbuktu
Jenne =  Djenné
Taghaza = Taghaza
Tondibi = Tondibi
Kumbi Saleh = Koumbi Saleh
Kukia = Kukia
Walata = Walata
Tegdaoust = Tegdaoust
Argungu = Argungu
Gwandu = Gwandu
Kebbi = Birnin Kebbi
Boussa = Bussa
Motpi = Mopti
Bamako = Bamako
Wa = Wa
Kayes = Kayes
Awdaghost = Aoudaghost
Ouadane = Ouadane
Dakar = Dakar
Tadmekket = Tadmekket
Tekedda = Tekedda
Kano = Kano
Agadez = Agadez
Niamey = Niamey
Torodi = Torodi
Ouatagouna = Ouattagouna
Dori = Dori
Bamba = Bamba
Segou = Ségou
Songhai = Songhai

Genghis Khan = Dschingis Kahn
You stand in the way of my armies. Let us solve this like warriors! = Ihr steht meinen Armeen im Weg. Lasst uns das wie Krieger regeln!
No more words. Today, Mongolia charges toward your defeat. = Genug der Worte. Heute galoppiert das mongolische Volk für Eure Niederlage!
You have hobbled the Mongolian clans. My respect for you nearly matches the loathing. I am waiting for my execution. = Ihr habt die Mongolischen Klans gefesselt. Mein Respekt erreicht beinahe meine Verachtung. Ich erwarte meine Hinrichtung.
I am Temuujin, conqueror of cities and countries. Before me lie future Mongolian lands. Behind me is the only cavalry that matters. = Ich bin Temuujin, der Eroberer von Städten und Ländern. Vor mir liegen zukünftige mongolische Ländereien, hinter mir reitet die einzige Kavallerie, die zählt.
I am not always this generous, but we hope you take this rare opportunity we give you. = Ich bin nicht immer so großzügig, aber wir hoffen, dass Ihr diese seltene Gelegenheit nutzt, die wir dir bieten.
So what now? = Was nun?
Mongol Terror = Mongolischer Terror
Karakorum = Karakorum
Beshbalik = Beshbaliq
Turfan = Turpan
Hsia = Hsia
Old Sarai = Alt-Sarai
New Sarai = Neu-Sarai
Tabriz = Tabriz
Tiflis = Tiflis
Otrar = Otrar
Sanchu = Sanchu
Kazan = Kazan
Almarikh = Almarikh
Ulaanbaatar = Ulaanbaatar
Hovd = Chowd
Darhan = Darhan
Dalandzadgad = Dalandzadgad
Mandalgovi = Mandalgobi
Choybalsan = Tschoibalsan
Erdenet = Erdenet
Tsetserieg = Tsetserleg
Baruun-Urt = Baruun-Urt
Ereen = Eren Hot
Batshireet = Batshireet
Choyr = Tschoir
Ulaangom = Ulaangom
Tosontsengel = Tosontsengel
Altay = Altai
Uliastay = Uliastai
Bayanhongor = Bajanchongor
Har-Ayrag = Har-Airag
Nalayh = Nalaich
Tes = Tes
Mongolia = Mongolei

Montezuma I = Montezuma I
Xi-miqa-can! Xi-miqa-can! Xi-miqa-can! (Die, die, die!) = Xi-miqa-can! Xi-miqa-can! Xi-miqa-can! (Sterbt, sterbt, sterbt!)
Excellent! Let the blood flow in raging torrents! = Ausgezeichnet! Lasst das Blut in reißenden Strömen fließen!
Monster! Who are you to destroy my greatness? = Ungeheuer! Wer seid Ihr, dass Ihr meine Größe zerstört?
What do I see before me? Another beating heart for my sacrificial fire. = Was sehe ich vor mir? Ein weiteres schlagendes Herz für mein Opferfeuer.
Accept this agreement or suffer the consequences. = Akzeptiert diese Vereinbarung oder erleidet die Konsequenzen.
Welcome, friend. = Willkommen, Freund.
Sacrificial Captives = Geopferte Gefangene
Tenochtitlan = Tenochtitlan
Teotihuacan = Teotihuacan
Tlatelolco = Tlatelolco
Texcoco = Texcoco
Tlaxcala = Tlaxcala
Calixtlahuaca = Calixtlahuaca
Xochicalco = Xochicalco
Tlacopan = Tlacopan
Atzcapotzalco = Atzcapotzalco
Tzintzuntzan = Tzintzuntzan
Malinalco = Malinalco
Tamuin = Tamuin
Teayo = Teayo
Cempoala = Cempoala
Chalco = Chalco
Tlalmanalco = Tlalmanalco
Ixtapaluca = Ixtapaluca
Huexotla = Huexotla
Tepexpan = Tepexpan
Tepetlaoxtoc = Tepetlaoxtoc
Chiconautla = Chiconautla
Zitlaltepec = Zitlaltepec
Coyotepec = Coyotepec
Tequixquiac = Tequixquiac
Jilotzingo = Jilotzingo
Tlapanaloya = Tlapanaloya
Tultitan = Tultitan
Ecatepec = Ecatepec
Coatepec = Coatepec
Chalchiuites = Chalchiuites
Chiauhita = Chiauhita
Chapultepec = Chapultepec
Itzapalapa = Itzapalapa
Ayotzinco = Ayotzinco
Iztapam = Iztapam
Aztecs = Azteken

Pachacuti = Pachacútec
Resistance is futile! You cannot hope to stand against the mighty Incan empire. If you will not surrender immediately, then prepare for war! = Widerstand ist zwecklos! Ihr könnt nicht darauf hoffen, sich gegen das mächtige Reich der Inka zu stellen. Wenn Ihr nicht sofort kapituliert, dann bereitet Euch auf einen Krieg vor!
Declare war on me?!? You can't, because I declare war on you first! = Mir Krieg erklären? Unmöglich, ich erkläre den Krieg zuerst!
How did you darken the sun? I ruled with diligence and mercy—see that you do so as well. = Wie konntet Ihr die Sonne verdunkeln? Ich führte mit Sorgfalt und Gnade - seht zu, dass Ihr dies ebenso haltet.
How are you? You stand before Pachacuti Inca Yupanqui. = Wie geht es Euch? Ihr steht vor Pachacútec Inka Yupanqui.
The Incan people offer this fair trade. = Das Volk der Inka bietet diesen fairen Handel.
How are you doing? = Wie geht es Euch?
What do you want now? = Was wollt Ihr denn nun schon wieder?
Great Andean Road = Die Große Andenstraße
Cuzco = Cusco
Tiwanaku = Tiwanaku
Machu = Macchu
Ollantaytambo = Ollantaytambo
Corihuayrachina = orihuayrachina
Huamanga = Huamanga
Rumicucho = Rumicucho
Vilcabamba = Vilcabamba
Vitcos = Vitcos
Andahuaylas = Andahuaylas
Ica = Ica
Arequipa = Arequipa
Nasca = Nazca
Atico = Atico
Juli = Julí
Chuito = Chuito
Chuquiapo = Chuquiapo
Huanuco Pampa = Huanuco Pampa
Tamboccocha = Tamboccocha
Huaras = Huaras
Riobamba = Riobamba
Caxamalca = Caxamalca
Sausa = Sausa
Tambo Colorado = Tambo Colorado
Huaca = Huaca
Tumbes = Tumbes
Chan Chan = Chan Chan
Sipan = Sipan
Pachacamac = Pachacamac
Llactapata = Llactapata
Pisac = Pisac
Kuelap = Kuelap
Pajaten = Pajatén
Chucuito = Chucuito
Choquequirao = Choquequirao
Inca = Inka
Units ignore terrain costs when moving into any tile with Hills = Einheiten ignorieren Geländekosten beim Betreten von Hügeln

Harald Bluetooth = Harald 'Blauzahn' Gormsson
If I am to be honest, I tire of those pointless charades. Why don't we settle our disputes on the field of battle, like true men? Perhaps the skalds will sing of your valor... or mine! = Wenn ich ehrlich sein soll, habe ich genug von diesen sinnlosen Scharaden. Warum legen wir unsere Streitigkeiten nicht auf dem Schlachtfeld bei, wie wahre Männer? Vielleicht werden die Skalden von Eurem Mut singen... oder meinem!
Ahahah! You seem to show some skills of a true Viking! Too bad that I'll probably kill you! = Ahahah! Sie scheinen einige Fähigkeiten eines wahren Wikingers zu zeigen! Zu schade, dass ich dich wahrscheinlich töten werde!
Loki must have stood by you, for a common man alone could not have defeated me... Oh well! I will join the einherjar in Valhalla and feast, while you toil away here. = Loki muss Euch beigestanden haben, denn ein gewöhnlicher Mann allein hätte mich nicht besiegen können... Nun gut! Ich werde mich den Einherjer in Walhalla anschließen und schlemmen, während Sie sich hier abmühen.
Harald Bluetooth bids you welcome to his lands, a Viking unlike any the seas and lands have ever known! Hah, are you afraid? = Harald Blauzahn heißt Euch in seinem Land willkommen - ein Wikinger, wie ihn die Meere und Länder noch nie gesehen haben! Hah, habt Ihr Angst?
This is a fine deal! Even a drunk beggar would agree! = Ein feiner Tausch. Selbst ein trunkener Bettler würde zustimmen!
Hail to you. = Heil sei Dir.
Viking Fury = Wikinger-Raserei
Copenhagen = Kopenhagen
Aarhus = Aarhus
Kaupang = Kaupang
Ribe = Ripen
Viborg = Viborg
Tunsberg = Tunsberg
Roskilde = Roskilde
Hedeby = Hedeby
Oslo = Oslo
Jelling = Jelling
Truso = Trusø
Bergen = Bergen
Faeroerne = Færøerne
Reykjavik = Reykjavik
Trondheim = Trondheim
Godthab = Godthåb
Helluland = Helluland
Lillehammer = Lillehammer
Markland = Markland
Elsinore = Elsinore
Sarpsborg = Sarpsborg
Odense = Odense
Aalborg = Aalborg
Stavanger = Stavanger
Vorbasse = Vorbasse
Schleswig = Schleswig
Kristiansand = Kristiansand
Halogaland = Helgeland
Randers = Randers
Fredrikstad = Fredrikstad
Kolding = Kolding
Horsens = Horsens
Tromsoe = Tromsø
Vejle = Vejle
Koge = Koge
Sandnes = Sandnes
Holstebro = Holstebro
Slagelse = Slagelse
Drammen = Drammen
Hillerod = Hillerød
Sonderborg = Sønderborg
Skien = Skien
Svendborg = Svendborg
Holbaek = Holbæk
Hjorring = Hjørring
Fladstrand = Fladstrand
Haderslev = Haderslev
Ringsted = Ringsted
Skrive = Skrive
Denmark = Dänemark

You leave us no choice. War it must be. = Ihr lasst uns keine Wahl. Krieg muss es sein.
Very well, this shall not be forgotten. = Na gut, aber dies wird nicht vergessen.
I guess you weren't here for the sprouts after all... = Dann wart Ihr also nicht nur für den Rosenkohl hier...
Brussels = Brüssel

And so the flower of Florence falls to barbaric hands... = Und so fällt die Blüte Florenz in die Hände von Barbaren...
Florence = Florenz

So this is how it feels to die... = So also fühlt sich das Sterben an...
Hanoi = Hanoi

Unacceptable! = Unerhört!

Today, the Malay people obey you, but do not think this is over... = Heute gehorcht das Malaiische Volk Euch, aber glaubt nicht, dass dies vorbei ist...
Kuala Lumpur = Kuala Lumpur

Perhaps now we will find peace in death... = Vielleicht können wir jetzt im Tode Frieden finden...
Lhasa = Lhasa

You fiend! History shall remember this! = Du Unmensch! Die Geschichte soll sich daran erinnern!
Milan = Mailand

We were too weak to protect ourselves... = Wir waren zu schwach, uns zu verteidigen...
Quebec City = Québec-Stadt

I have failed. May you, at least, know compassion towards our people. = Ich habe versagt. Mögt Ihr wenigstens Mitgefühl für unser Volk kennen.
Cape Town = Kapstadt

The day of judgement has come to us. But rest assured, the same will go for you! = Das Jüngste Gericht ist über uns gekommen. Keine Sorge, Euch ereilt es bald auch!
Helsinki = Helsinki

Ah, Gods! Why have you forsaken us? = Oh, Götter! Warum habt Ihr uns verlassen?
Manila = Manila

Congratulations, conqueror. This tribe serves you now. = Glückwunsch, Eroberer. Dieses Volk dient nun dir.
Mogadishu = Mogadischu

I have to do this, for the sake of progress if nothing else. You must be opposed! = Ich muss dies tun, allein schon für den Fortschritt. Jemand muss sich Euch entgegenstellen!
You can see how fruitless this will be for you... right? = Ihr seht wie unergiebig dies für Euch sein wird, oder?
May God grant me these last wishes - peace and prosperity for Brazil. = Möge Gott mir meinen letzten Wunsch erfüllen: Friede und Wohlstand für Brasilien.
Rio de Janeiro = Rio de Janeiro

After thorough deliberation, Australia finds itself at a crossroads. Prepare yourself, for war is upon us. = Nach reiflicher Überlegung befindet sich Australien an einer Weggabelung. Bereitet Euch vor, denn Krieg kommt über uns.
We will mobilize every means of resistance to stop this transgression against our nation! = Wir werden jedes Mittel des Widerstands mobilisieren, um diese Transgression gegen unsere Nation zurückzuwerfen!
The principles for which we have fought will survive longer than any nation you could ever build. = Die Prinzipien, für die wir kämpften, werden länger leben als jede Nation, die Ihr zu bauen imstande sein werdet.
Sydney = Sydney

I will enjoy hearing your last breath as you witness the destruction of your realm! = Ich werde es genieße, Euren letzten Atemzug zu hören, während Ihr der Zerstörung Eures Reiches zuseht!
Why do we fight? Because Inanna demands it. Now, witness the power of the Sumerians! = Warum kämpfen wir? Weil Inanna es so will. Nun erlebe die Macht der Sumerer!
What treachery has struck us? No, what evil? = Welcher Verrat hat uns niedergestreckt? Nein, welch Übel?
Ur = Ur

In responding to the unstinting malignancy that has heretofore defined your relationship with Canada, we can have no recourse but war! = Als Antwort auf die ungebremste Bösartigkeit, die bisher Eure Beziehung zu Kanada bestimmt hat, gibt es keine andere Wahl als Krieg!
As we can reach no peaceful resolution with you, Canada must turn, with reluctance, to war. = Da wir nicht imstande sind, eine friedliche Lösung mit Euch zu erreichen, muss sich Kanada - widerwillig - dem Krieg zuwenden.
I regret not defending my country to the last, although it was not of use. = Ich bereue es nicht, mein Land bis zum Letzten verteidigt zu haben, auch wenn es nichts genutzt hat.
Vancouver = Vancouver

You have revealed your purposes a bit too early, my friend... = Ihr habt Eure Absichten ein wenig zu früh offenbart, mein Freund...
A wrong calculation, on my part. = Da habe ich mich wohl verrechnet.
Venice = Venedig

They will write songs of this.... pray that they shall be in your favor. = Über dies werden Lieder geschrieben werden - bete, dass diese zu Euren Gunsten ausfallen mögen.
Antwerp = Antwerpen

How barbaric. Those who live by the sword shall perish by the sword. = Wie Barbarisch. Wer nach dem Schwert lebt, wird mit dem Schwert untergehen.
Genoa = Genua

We... defeated? No... we had so much work to do! = Wir,... besiegt? Nein!... Es gab noch so viel zu tun!
Kathmandu = Kathmandu

Perhaps, in another world, we could have been friends... = In einer anderen Welt hätten wir vielleicht Freunde sein können...
Singapore = Singapur

We never fully trusted you from the start. = Wir haben Euch von Anfang an nicht ganz vertraut.
Tyre = Tyros

May the Heavens forgive you for inflicting this humiliation to our people. = Mögen die Himmel Euch verzeihen für die Demütigung, die Ihr unserem Volke angetan habt.
Zanzibar = Sansibar

How could we fall to the likes of you?! = Wie konnten wir nur gegen so einen Abschaum unterliegen?
Almaty = Almaty

Let's have a nice little War, shall we? = Lasst uns einen netten kleinen Krieg führen, ja?
If you need your nose bloodied, we'll happily serve. = Wenn ihr eine blutige Nase braucht, sind wir gerne bereit, euch zu helfen.
The serbian guerilla will never stop haunting you! = Die serbische Guerilla wird nie aufhören, euch zu verfolgen!
Belgrade = Belgrad

War lingers in our hearts. Why carry on with a false peace? = Krieg verweilt in unseren Herzen. Wozu einen falschen Frieden fortführen?
You gormless radger! You'll dine on your own teeth before you set foot in Ireland! = Ihr dämlicher Gauner! Ihr werdet Eure eigenen Zähnen essen, bevor Ihr einen Fuß nach Irland setzt!
A lonely wind blows through the highlands today. A dirge for Ireland. Can you hear it? = Eine einsame Brise weht heute über die Hochebenen. Ein Klagelied für Irland. Könnt Ihr es hören?
Dublin = Dublin

You shall stain this land no longer with your vileness! To arms, my countrymen - we ride to war! = Ihr werdet dieses Land nicht länger mit Eurer Widerwärtigkeit beschmutzen! Zu den Waffen, meine Landsmänner, wir reiten in den Krieg!
Traitorous man! The Celtic peoples will not stand for such wanton abuse and slander - I shall have your head! = Verräterischer Kerl! Das Keltische Volk wird solch böswilligen Missbrauch und Verleumdung nicht hinnehmen - Euer Kopf ist fällig!
Vile ruler, know that you 'won' this war in name only! = Abscheulicher Herrscher, wisse, dass Ihr diesen Krieg nur auf dem Papier gewonnen habt!
Edinburgh = Edinburgh

Do you really think you can walk over us so easily? I will not let it happen. Not to Kongo - not to my people! = Glaubt Ihr wirklich, so über uns hinweg trampeln zu können? Ich werde das nicht zulassen. Nicht Kongo, nicht mit meinem Volke!
We are no strangers to war. You have strayed from the right path, and now we will correct it. = Krieg ist uns nicht fremd. Ihr seid vom rechten Pfad abgewichen, und wir werden dies nun korrigieren.
You are nothing but a glorified barbarian. Cruel, and ruthless. = Ihr seid nichts als ein glorifizierter Barbar. Grausam und Skrupellos.
M'Banza-Kongo = M'Banza-Kongo

What a fine battle! Sidon is willing to serve you! = Welch feine Schlacht! Sidon wird Euch willig dienen!
Sidon = Sidon

We don't like your face. To arms! = Wir mögen euer Gesicht nicht. Zu den Waffen!
You will see you have just bitten off more than you can chew. = Ihr werdet sehen, dass ihr gerade mehr abgebissen habt, als ihr kauen könnt.
This ship may sink, but our spirits will linger. = Dieses Schiff mag sinken, aber unser Geist wird weiterleben.
Valletta = Valletta


#################### Lines from Policies from Civ V - Vanilla ####################

Aristocracy = Aristokratie
Legalism = Legalismus
Oligarchy = Oligarchie
Landed Elite = Landjunkerschaft
Monarchy = Monarchie
Tradition Complete = Tradition vollständig
Tradition = Tradition

Collective Rule = Kollektivherrschaft
Citizenship = Staatsbürgerschaft
Republic = Republik
Representation = Repräsentation
Meritocracy = Meritokratie
Liberty Complete = Unabhängigkeit vollständig
Liberty = Unabhängigkeit

Warrior Code = Kriegerkodex
Discipline = Disziplin
Military Tradition = Militärtradition
Military Caste = Militarisierte Burg
Professional Army = Berufsarmee
Honor Complete = Ehre vollständig
Honor = Ehre

Organized Religion = Organisierte Religion
Mandate Of Heaven = Mandat des Himmels
Theocracy = Theokratie
Reformation = Reformation
Free Religion = Religionsfreiheit
Piety Complete = Frömmigkeit vollständig
Piety = Frömmigkeit

Philantropy = Philantropie
Aesthetics = Ästhetik
Scholasticism = Scholastik
Cultural Diplomacy = Völkerverständigung
Educated Elite = Gebildete Elite
Patronage Complete = Patronat vollständig
Patronage = Patronat

Naval Tradition = Marine Tradition
Trade Unions = Handelsunion
Merchant Navy = Handelsmarine
Mercantilism = Merkantilismus
Protectionism = Protektionismus
Commerce Complete = Kommerz vollständig
Commerce = Kommerz

Secularism = Säkularismus
Humanism = Humanismus
Free Thought = Freies Denken
Sovereignty = Souveränität
Scientific Revolution = Wissenschaftsrevolution
Rationalism Complete = Rationalismus vollständig
Rationalism = Rationalismus

Constitution = Verfassung
Universal Suffrage = Allgemeines Wahlrecht
Civil Society = Zivilgesellschaft
Free Speech = Meinungsfreiheit
Democracy = Demokratie
Freedom Complete = Freiheit vollständig
Freedom = Freiheit

Populism = Populismus
Militarism = Militarismus
Fascism = Faschismus
Police State = Polizeistaat
Total War = Totaler Krieg
Autocracy Complete = Autokratie vollständig
Autocracy = Autokratie

United Front = Vereinte Front
Planned Economy = Planwirtschaft
Nationalism = Nationalismus
Socialism = Sozialismus
Communism = Kommunismus
Order Complete = Ordnung abgeschlossen
Order = Ordnung


#################### Lines from Quests from Civ V - Vanilla ####################

Route = Strecke
Build a road to connect your capital to our city. = Baut eine Straße, um Eure Hauptstadt mit unserer Stadt zu verbinden.

Clear Barbarian Camp = Säubert das Barbarenlager
We feel threatened by a Barbarian Camp near our city. Please take care of it. = Wir fühlen uns von einem Barbarenlager in der Nähe unserer Stadt bedroht. Bitte kümmert Euch um sie.

Connect Resource = Ressource anschließen
In order to make our civilizations stronger, connect [tileResource] to your trade network. = Um unsere Zivilisationen zu stärken, verbindet [tileResource] mit Eurem Handelsnetzwerk.

Construct Wonder = Weltwunder bauen
We recommend you to start building [wonder] to show the whole world your civilization strength. = Wir empfehlen Euch, mit dem Bau von [wonder] zu beginnen, um der ganzen Welt Eure Zivilisationsstärke zu zeigen.

Acquire Great Person = Erschafft eine Große Persönlichkeit
Great People can change the course of a Civilization! You will be rewarded for acquiring a new [greatPerson]. = Große Persönlichkeiten können den Kurs einer Zivilisation verändern! Sie werden für den Erwerb eines neuen [greatPerson] belohnt.

Conquer City State = Stadtstaat erobern
It's time to erase the City-State of [cityState] from the map. You will be greatly rewarded for conquering them! = Es ist an der Zeit, den Stadtstaat [cityState] von der Karte zu tilgen. Ihr werdet für diese Eroberung reichlich belohnt werden!

Find Player = Findet Spieler
You have yet to discover where [civName] set up their cities. You will be rewarded for finding their territories. = Sie müssen noch herausfinden, wo [civName] die Städte eingerichtet hat. Ihr werdet belohnt, wenn Ihr sie findet.

Find Natural Wonder = Findet Naturwunder
Send your best explorers on a quest to discover Natural Wonders. Nobody knows the location of [naturalWonder] yet. = Sendet Eure besten Entdecker auf die Suche nach Naturwundern. Noch kennt niemand den Standort von [naturalWonder].

Give Gold = Gold überreichen
We are suffering great poverty after being robbed by [civName], and unless we receive a sum of Gold, it's only a matter of time before we collapse. = Wir leiden unter großer Armut, nachdem wir von [civName] beraubt wurden, und wenn wir nicht eine Summe Gold erhalten, ist es nur eine Frage der Zeit, bis wir zusammenbrechen.

Pledge to Protect = Schutzversprechens
We need your protection to stop the aggressions of [civName]. By signing a Pledge of Protection, you'll confirm the bond that ties us. = Wir brauchen euren Schutz, um die Aggressionen von [civName] zu stoppen. Mit der Unterzeichnung eines Schutzversprechens bestätigt ihr das Band, das uns verbindet.

Contest Culture = Wettbewerb Kultur
The civilization with the largest Culture growth will gain a reward. = Die Zivilisation mit dem größten Kulturwachstum gewinnt eine Belohnung.

Contest Faith = Wettbewerb Glaube
The civilization with the largest Faith growth will gain a reward. = Die Zivilisation mit dem größten Glaubenswachstum gewinnt eine Belohnung.

Contest Technologies = Wettbewerb Technologien
The civilization with the largest number of new Technologies researched will gain a reward. = Die Zivilisation, die die meisten neuen Technologien erforscht hat, gewinnt eine Belohnung.

Invest = Investieren
Our people are rejoicing thanks to a tourism boom. For a certain amount of time, any Gold donation will yield [50]% extra Influence. = Unser Volk freut sich über einen Tourismusboom. Für eine bestimmte Zeit bringt jede Goldspende [50]% zusätzlichen Einfluss.

Bully City State = Stadtstaat schikanieren
We are tired of the pretensions of [cityState]. If someone were to put them in their place by Demanding Tribute from them, they would be rewarded. = Wir sind die Anmaßungen von [cityState] leid. Wenn jemand sie in ihre Schranken weisen würde, indem er von ihnen Tribut fordert, würde er belohnt werden.

Denounce Civilization = Zivilisation anprangern
We have been forced to pay tribute to [civName]! We need you to tell the world of their ill deeds. = Wir sind gezwungen, [civName] Tribut zu zollen! Wir brauchen dich, um der Welt von ihren schlechten Taten zu berichten.

We have heard the tenets of [religionName] and are most curious. Will you send missionaries to teach us about your religion? = Wir haben die Lehren von [religionName] gehört und sind sehr neugierig. Werdet ihr Missionare aussenden, um uns eure Religion zu lehren?


#################### Lines from Ruins from Civ V - Vanilla ####################

We have discovered cultural artifacts in the ruins! (+20 culture) = Wir haben in den Ruinen kulturelle Artefakte entdeckt! (+20 Kultur)
discover cultural artifacts = entdecke kulturelle Artefakte

squatters willing to work for you = Wilde Siedler, die bereit sind, für dich zu arbeiten

squatters wishing to settle under your rule = Wilde Siedler, die sich unter deiner Herrschaft niederlassen wollen

An ancient tribe trained us in their ways of combat! = Ein uralter Stamm hat uns in seinen Kampfkünsten ausgebildet!
your exploring unit receives training = deine erkundende Einheit erhält eine Beförderung

We have found survivors in the ruins! Population added to [cityName]. = Wir haben Überlebende in den Ruinen gefunden! Bevölkerung zu [cityName] hinzugefügt.
survivors (adds population to a city) = Überlebende (fügt Bevölkerung einer Stadt hinzu)

a stash of gold = erhalte einen Haufen Gold

discover a lost technology = entdecke eine verlorene Technologie

Our unit finds advanced weaponry hidden in the ruins! = Unsere Einheit findet fortschrittliche Waffen, die in den Ruinen versteckt waren!
advanced weaponry for your explorer = Fortschrittliche Waffen für Ihren Entdecker

You find evidence of Barbarian activity. Nearby Barbarian camps are revealed! = Du findest Hinweise auf barbarische Aktivitäten. Nahegelegene Barbarenlager werden aufgedeckt!
reveal nearby Barbarian camps = Barbarenlager in der Nähe aufdecken

find a crudely-drawn map = finde eine grob gezeichnete Karte


#################### Lines from Specialists from Civ V - Vanilla ####################

Scientist = Wissenschaftler

Merchant = Händler

Artist = Künstler

Engineer = Ingenieur


#################### Lines from Speeds from Civ V - Vanilla ####################


#################### Lines from Techs from Civ V - Vanilla ####################

'Where tillage begins, other arts follow. The farmers therefore are the founders of human civilization.' - Daniel Webster = 'Wo die Bodenbearbeitung beginnt, folgen andere Künste. Die Bauern sind somit die Begründer der menschlichen Zivilisation.' - Daniel Webster
Agriculture = Landwirtschaft

'Shall the clay say to him that fashioneth it, what makest thou?' - Bible Isaiah 45:9 = 'Sagt denn der Ton zu dem Töpfer: Was machst du mit mir?' - Bibel, Jesaja 45,9
Pottery = Töpferkunst
'Thou shalt not muzzle the ox when he treadeth out the corn.' - Bible Deuteronomy 25:4 = 'Du sollst dem Ochsen, der da drischt, nicht das Maul verbinden.' -  Bibel, Deuteronomium 25,4
Animal Husbandry = Tierhaltung
'The haft of the arrow has been feathered with one of the eagle's own plumes, we often give our enemies the means of our own destruction' - Aesop = 'Der Griff des Pfeils ist mit einer der eigenen Federn des Adlers gefedert, wir geben unseren Feinden oft die Mittel zur eigenen Zerstörung.' - Aesop
Archery = Bogenschießen
'The meek shall inherit the Earth, but not its mineral rights.' - J. Paul Getty = 'Die Sanftmütigen werden die Erde erben, aber nicht ihre Mineralrechte.' - J. Paul Getty
Mining = Bergbau

'He who commands the sea has command of everything.' - Themistocles = 'Wer das Meer beherrscht, beherrscht alles.' - Themistokles
Sailing = Segeln
'So teach us to number our days, so that we may apply our hearts unto wisdom.' - Bible Psalms 90:12 = 'Lehre uns bedenken, dass wir sterben müssen, auf dass wir klug werden.' - Bibel, Psalmen 90,12
Calendar = Kalender
'He who destroys a good book kills reason itself.' - John Milton = 'Wer ein gutes Buch zerstört, tötet die Vernunft selbst.' - John Milton
Writing = Schrift
'Even brute beasts and wandering birds do not fall into the same traps or nets twice.' - Saint Jerome = 'Selbst rohe Tiere und wandernde Vögel fallen nicht zweimal in die gleichen Fallen oder Netze.' - Saint Jerome
Trapping = Fallenstellen
'Wisdom and virtue are like the two wheels of a cart.' - Japanese proverb = 'Weisheit und Tugend sind wie die beiden Räder eines Karren.' - Japanisches Sprichwort
The Wheel = Das Rad
'How happy are those whose walls already rise!' - Virgil = 'Glücklich seid ihr, da eure Mauern schon wachsen!' - Vergil
Masonry = Mauerarbeiten
'Here Hector entered, with a spear eleven cubits long in his hand; the bronze point gleamed in front of him, and was fastened to the shaft of the spear by a ring of gold.' - Homer = 'Hier trat Hector mit einem elf Ellen langen Speer in der Hand ein; die bronzene Spitze schimmerte vor ihm und war mit einem goldenen Ring am Schaft des Speeres befestigt.' - Homer
Bronze Working = Bronzebearbeitung

'He made an instrument to know if the moon shine at full or no.' - Samuel Butler = 'Er baute ein Instrument, um zu wissen, ob der Mond bei Volllicht leuchtet oder nicht.' - Samuel Butler
Optics = Optik
'There is only one good, knowledge, and one evil, ignorance.' - Socrates = 'Es gibt nur ein einziges Gut für den Menschen: Die Wissenschaft. Und nur ein einziges Übel: Die Unwissenheit.' - Sokrates
Philosophy = Philosophie
'A Horse! A Horse! My kingdom for a horse!' - Shakespeare (Richard III) = 'Ein Pferd! Ein Pferd! Mein Königreich für ein Pferd!' - Shakespeare (Richard III)
Horseback Riding = Reiten
'Mathematics is the gate and key to the sciences.' - Roger Bacon = 'Mathematik ist das Tor und der Schlüssel zu den Naturwissenschaften.' - Roger Bacon
Mathematics = Mathematik
'Three things are to be looked to in a building: that it stands on the right spot; that it be securely founded; that it be successfully executed.' - Johann Wolfgang von Goethe = 'Drei Dinge sind bei einem Gebäude zu beachten: dass es am rechten Fleck stehe, dass es wohl gegründet, dass es vollkommen ausgeführt sei.' - Johann Wolfgang von Goethe
Construction = Baukunst
'Do not wait to strike til the iron is hot, but make it hot by striking.' - William Butler Yeats = 'Warte nicht, bis das Eisen heiß ist, sondern mach es durch Schläge heiß.' - William Butler Yeats
Iron Working = Eisenbearbeitung

'Three things are necessary for the salvation of man: to know what he ought to believe; to know what he ought to desire; and to know what he ought to do' - St. Thomas Aquinas = 'Für die Erlösung des Menschen sind drei Dinge notwendig: zu wissen, was er glauben soll; zu wissen, was er sich wünschen soll; und zu wissen, was er tun soll.' - Thomas von Aquin
Theology = Theologie
'The only thing that saves us from the bureaucracy is its inefficiency' - Eugene McCarthy = 'Das Einzige, was uns vor der Bürokratie schützt, ist die Ineffizienz.' - Eugene McCarthy
Civil Service = Öffentlicher Dienst
'Better is bread with a happy heart than wealth with vexation.' - Amenemope = 'Besser ist Brot mit einem glücklichen Herzen als Reichtum mit Verdruss.' - Amenemope
Currency = Währung
'Instrumental or mechanical science is the noblest and, above all others, the most useful.' - Leonardo da Vinci = 'Die instrumentelle oder mechanische Wissenschaft ist die edelste und vor allem die nützlichste.' - Leonardo da Vinci
Engineering = Ingenieurswesen
'When pieces of bronze or gold or iron break, the metal-smith welds them together again in the fire, and the bond is established.' - Sri Guru Granth Sahib = 'Wenn Stücke aus Bronze, Gold oder Eisen brechen, schweißt der Schmied sie im Feuer wieder zusammen, und die Verbindung ist hergestellt.' - Sri Guru Granth Sahib
Metal Casting = Metallguss

'I find the great thing in this world is not so much where we stand, as in what direction we are moving.' - Oliver Wendell Holmes = 'Ich finde, das Große in dieser Welt ist nicht so sehr, wo wir stehen, sondern in welche Richtung wir uns bewegen.' - Oliver Wendell Holmes
Compass = Kompass
'Education is the best provision for old age.' - Aristotle = 'Bildung ist die beste Versorgung für das Alter.' - Aristotle
Education = Bildung
'Whoso pulleth out this sword of this stone and anvil, is rightwise king born of all England.' - Malory = 'Wer dieses Schwert aus diesem Stein und Amboss herauszieht, ist zu Recht König von ganz England.' - Malory
Chivalry = Ritterlichkeit
'The press is the best instrument for enlightening the mind of man, and improving him as a rational, moral and social being.' - Thomas Jefferson = 'Die Presse ist das beste Instrument, um den Geist des Menschen zu erleuchten und ihn als rationales, moralisches und soziales Wesen zu verbessern.' - Thomas Jefferson
Machinery = Maschinenbau
'Measure what is measurable, and make measurable what is not so.' - Galileo Galilei = 'Messe, was messbar ist, und mache messbar, was nicht messbar ist.' - Galileo Galilei
Physics = Physik
'John Henry said to his Captain, / 'A man ain't nothin' but a man, / And before I'll let your steam drill beat me down, / I'll die with the hammer in my hand.'' - Anonymous: The Ballad of John Henry, the Steel-Drivin' Man = 'John Henry sprach zum Vorarbeiter: "Ein Mensch ist nur ein Mensch; Bevor mich dieser Dampfhammer besiegt; sterb ich mit meinem Hammer in der Hand."' - Anonym: Das Lied von John Henry, dem Gleisarbeiter
Steel = Stahl

'Joyfully to the breeze royal Odysseus spread his sail, and with his rudder skillfully he steered.' - Homer = 'Freudig zur Brise spreizte der königliche Odysseus sein Segel, und mit seinem Ruder steuerte er geschickt.' - Homer
Astronomy = Astronomie
'Their rising all at once was as the sound of thunder heard remote' - Milton = 'Ihr gleichzeitiges Aufstehen klang wie aus der Ferne gehörtes Donnergrollen.' - Milton
Acoustics = Akustik
'Happiness: a good bank account, a good cook and a good digestion' - Jean Jacques Rousseau = 'Fröhlichkeit: ein gutes Bankkonto, ein guter Koch und eine gute Verdauung.' - Jean Jacques Rousseau
Banking = Bankwesen
'It is a newspaper's duty to print the news and raise hell.' - The Chicago Times = 'Es ist die Pflicht einer Zeitung, Nachrichten zu drucken und Lärm zu schlagen.' - Chicago Times
Printing Press = Druckpresse
'The day when two army corps can annihilate each other in one second, all civilized nations, it is to be hoped, will recoil from war and discharge their troops.' - Alfred Nobel = 'An dem Tag, an dem sich zwei Armeekorps in einer Sekunde gegenseitig vernichten können, werden alle zivilisierten Nationen, wie zu hoffen ist, aus dem Krieg zurückschrecken und ihre Truppen entlassen.' - Alfred Nobel
Gunpowder = Schießpulver

'The winds and the waves are always on the side of the ablest navigators.' - Edward Gibbon = 'Wind und Wellen sind immer auf der Seite des besseren Seefahrers.' - Edward Gibbon
Navigation = Navigation
'Compound interest is the most powerful force in the universe.' - Albert Einstein = 'Das zusammengesetzte Interesse ist die mächtigste Kraft im Universum.' - Albert Einstein
Economics = Ökonomie
'Wherever we look, the work of the chemist has raised the level of our civilization and has increased the productive capacity of the nation.' - Calvin Coolidge = 'Wohin wir auch schauen, die Arbeit des Chemikers hat das Niveau unserer Zivilisation angehoben und die Produktionskapazität der Nation erhöht.' - Calvin Coolidge
Chemistry = Chemie
'There never was a good knife made of bad steel.' - Benjamin Franklin = 'Es gab nie ein gutes Messer aus schlechtem Stahl.' - Benjamin Franklin
Metallurgy = Metallverarbeitung

'Those who cannot remember the past are condemned to repeat it.' - George Santayana = 'Diejenigen, die sich nicht an die Vergangenheit erinnern können, sind dazu verurteilt, sie zu wiederholen.' - George Santayana
Archaeology = Archäologie
'Every great advance in science has issued from a new audacity of imagination.' - John Dewey = 'Jedem großen wissenschaftlichen Fortschritt geht eine neue, tollkühne Idee voraus.' - John Dewey
Scientific Theory = Wissenschaftliche Theorie
'Wars may be fought with weapons, but they are won by men. It is the spirit of the men who follow and of the man who leads that gains the victory.' - George S. Patton = 'Kriege können mit Waffen geführt werden, aber sie werden von Menschen gewonnen. Es ist der Geist der Menschen, die folgen, und des Menschen, der führt, der den Sieg erringt.' - George S. Patton
Military Science = Militärwissenschaft
'The nation that destroys its soil destroys itself.' - Franklin Delano Roosevelt = 'Die Nation, die ihren Boden zerstört, zerstört sich selbst.' - Franklin Delano Roosevelt
Fertilizer = Dünger
'It is well that war is so terrible, or we should grow too fond of it.' - Robert E. Lee = 'Es ist gut, dass der Krieg so schrecklich ist, sonst würden wir ihn zu sehr mögen.' - Robert E. Lee
Rifling = Gewehrkugeldrall

'If the brain were so simple we could understand it, we would be so simple we couldn't.' - Lyall Watson = 'Wenn das Gehirn so einfach wäre, dass wir es verstehen könnten, wären wir so einfach, dass wir es nicht könnten.' - Lyall Watson
Biology = Biologie
'The nations of the West hope that by means of steam communication all the world will become as one family.' - Townsend Harris = 'Die Nationen des Westens hoffen, dass durch die Dampfkommunikation die ganze Welt zu einer einzigen Familie wird.' - Townsend Harris
Steam Power = Dampfkraft
'As soon as men decide that all means are permitted to fight an evil, then their good becomes indistinguishable from the evil that they set out to destroy.' - Christopher Dawson = 'Sobald die Menschen entscheiden, dass alle Mittel erlaubt sind, ein Übel zu bekämpfen, wird ihr Gut ununterscheidbar von dem Übel, das sie zu zerstören versuchen.' - Christopher Dawson
Dynamite = Dynamit

'Is it a fact - or have I dreamt it - that, by means of electricity, the world of matter has become a great nerve, vibrating thousands of miles in a breathless point of time?' - Nathaniel Hawthorne = 'Ist es eine Tatsache - oder habe ich es geträumt -, dass die Welt der Materie durch Elektrizität zu einem großen Nerv geworden ist, der Tausende von Meilen in einem atemlosen Moment vibriert?' - Nathaniel Hawthorne
Electricity = Elektrizität
'Nothing is particularly hard if you divide it into small jobs.' - Henry Ford = 'Keine Aufgabe ist wirklich schwierig, solange man sie in einzelne Schritte aufteilt.' - Henry Ford
Replaceable Parts = Ersetzbare Teile
'The introduction of so powerful an agent as steam to a carriage on wheels will make a great change in the situation of man.' - Thomas Jefferson = 'Die Einführung eines so mächtigen Mittels wie Dampf in einen Wagen auf Rädern wird die Situation des Menschen stark verändern.' - Thomas Jefferson
Railroads = Eisenbahn

'And homeless near a thousand homes I stood, and near a thousand tables pined and wanted food.' - William Wordsworth = 'Und ohne Obdach stand ich zwischen tausend Häusern und neben tausend Tischen verzehrt' ich mich nach Nahrung.' - William Wordsworth
Refrigeration = Kühlung
'I once sent a dozen of my friends a telegram saying 'flee at once-all is discovered!' They all left town immediately.' - Mark Twain = 'Ich habe einmal einem Dutzend meiner Freunde ein Telegramm geschickt, in dem stand: 'Flieht sofort - alles ist entdeckt! Sie haben alle sofort die Stadt verlassen.' - Mark Twain
Telegraph = Telegraf
'The whole country was tied together by radio. We all experienced the same heroes and comedians and singers. They were giants.' - Woody Allen = 'Das ganze Land war per Funk miteinander verbunden. Wir alle erlebten die gleichen Helden und Komiker und Sänger. Sie waren Riesen.' - Woody Allen
Radio = Radio
'Aeronautics was neither an industry nor a science. It was a miracle.' - Igor Sikorsky = 'Die Luftfahrt war weder eine Industrie noch eine Wissenschaft. Es war ein Wunder.' - Igor Sikorsky
Flight = Flug
'Any man who can drive safely while kissing a pretty girl is simply not giving the kiss the attention it deserves.' - Albert Einstein = 'Jeder Mann, der sicher fahren kann, während er ein hübsches Mädchen küsst, schenkt dem Kuss einfach nicht die Aufmerksamkeit, die er verdient.' - Albert Einstein
Combustion = Verbrennung

'In nothing do men more nearly approach the gods than in giving health to men.' - Cicero = 'In nichts nähern sich die Menschen den Göttern mehr als in der Gesundheit der Menschen.' - Cicero
Pharmaceuticals = Arzneimittel
'Ben, I want to say one word to you, just one word: plastics.' - Buck Henry and Calder Willingham, The Graduate =  'Ben, ich möchte dir ein Wort sagen, nur ein Wort: Plastik.' - Buck Henry und Calder Willingham, Der Absolvent
Plastics = Plastik
'There's a basic principle about consumer electronics: it gets more powerful all the time and it gets cheaper all the time.' - Trip Hawkins = 'Es gibt ein Grundprinzip der Verbraucherelektronik: Sie wird immer leistungsfähiger und immer billiger.' - Trip Hawkins
Electronics = Elektronik
'The speed of communications is wondrous to behold, it is also true that speed does multiply the distribution of information that we know to be untrue.' – Edward R. Murrow = 'Die Geschwindigkeit der Kommunikation ist erstaunlich, aber sie vervielfacht auch die Verbreitung von Informationen, von denen wir wissen, dass sie unwahr sind.' – Edward R. Murrow
Mass Media = Massenmedien
'Vision is the art of seeing things invisible.' - Jonathan Swift = 'Sehen ist die Kunst, Dinge unsichtbar zu sehen.' - Jonathan Swift
Radar = Radar
'The unleashed power of the atom has changed everything save our modes of thinking, and we thus drift toward unparalleled catastrophes.' - Albert Einstein = 'Die entfesselte Kraft des Atoms hat alles verändert, außer unseren Denkweisen, und wir treiben damit zu beispiellosen Katastrophen.' - Albert Einstein
Atomic Theory = Atomtheorie

'Only within the moment of time represented by the present century has one species, man, acquired significant power to alter the nature of his world.' - Rachel Carson = 'Nur in dem Moment, der durch das gegenwärtige Jahrhundert repräsentiert wird, hat eine Spezies, der Mensch, eine bedeutende Macht erlangt, um die Natur seiner Welt zu verändern.' - Rachel Carson
Ecology = Ökologie
'Computers are like Old Testament gods: lots of rules and no mercy.' - Joseph Campbell = 'Computer sind wie Götter des Alten Testaments: viele Regeln und keine Gnade.' - Joseph Campbell
Computers = Computer
'A good rule for rocket experimenters to follow is this: always assume that it will explode.' - Astronautics Magazine, 1937 = 'Eine gute Regel für Raketenexperimente ist: Gehe immer davon aus, dass sie explodieren wird.' - Astronautics Magazine, 1937
Rocketry = Raketentechnik
'The night is far spent, the day is at hand: let us therefore cast off the works of darkness, and let us put on the armor of light.' - The Holy Bible: Romans, 13:12 = 'Bald ist die Nacht vorüber, und der Tag bricht an. Deshalb wollen wir uns von den Taten trennen, die zur Dunkelheit gehören, und uns stattdessen mit den Waffen des Lichts rüsten.' Die Bibel: Römer 13:12
Lasers = Laser
'I am become Death, the destroyer of worlds.' - J. Robert Oppenheimer = 'Ich bin zum Tod geworden, zum Zerstörer der Welten.' - J. Robert Oppenheimer
Nuclear Fission = Kernspaltung

'The new electronic interdependence recreates the world in the image of a global village.' - Marshall McLuhan = 'Die neue elektronische Vernetzung erschafft die Welt neu nach dem Bild eines globalen Dorfes.' - Marshall McLuhan
Globalization = Globalisierung
'1. A robot may not injure a human being or, through inaction, allow a human being to come to harm. 2. A robot must obey any orders given to it by human beings, except when such orders would conflict with the First Law. 3. A robot must protect its own existence as long as such protection does not conflict with the First or Second Law.' - Isaac Asimov = '1. Ein Roboter darf kein menschliches Wesen wissentlich verletzen oder wissentlich durch Untätigkeit zulassen, dass einem menschlichen Wesen Schaden zugefügt wird. 2. Ein Roboter muss den ihm von einem Menschen gegebenen Befehlen gehorchen – es sei denn, ein solcher Befehl würde mit Regel eins kollidieren. 3. Ein Roboter muss seine Existenz beschützen, solange dieser Schutz nicht mit Regel eins oder zwei kollidiert.' - Isaac Asimov
Robotics = Robotik
'Now, somehow, in some new way, the sky seemed almost alien.' - Lyndon B. Johnson = 'Nun, irgendwie, auf eine neue Art und Weise, schien der Himmel fast fremd zu sein.' - Lyndon B. Johnson
Satellites = Satelliten
'Be extremely subtle, even to the point of formlessness, be extremely mysterious, even to the point of soundlessness. Thereby you can be the director of the opponent's fate.' - Sun Tzu = 'Sei extrem subtil, bis hin zur Formlosigkeit. Sei extrem geheimnisvoll, bis hin zur Lautlosigkeit. Dadurch kannst du der Dirigent des Schicksals deines Gegners werden.' – Sun Tzu
Stealth = Tarnkappe
'Our scientific power has outrun our spiritual power, we have guided missiles and misguided men.' – Martin Luther King Jr. = 'Unsere wissenschaftliche Macht hat unsere geistige Macht überholt, wir haben Raketen gelenkt und Menschen fehlgeleitet.' – Martin Luther King Jr.
Advanced Ballistics = Fortgeschrittene Ballistik

'Every particle of matter is attracted by or gravitates to every other particle of matter with a force inversely proportional to the squares of their distances.' - Isaac Newton = 'Jedes Teilchen der Materie wird von jedem anderen Teilchen der Materie mit einer Kraft angezogen oder gravitiert, die umgekehrt proportional zu den Quadraten ihrer Abstände ist.' - Isaac Newton
Particle Physics = Teilchenphysik
'The release of atomic energy has not created a new problem. It has readily made more urgent the necessity of solving an existing one.' - Albert Einstein = 'Die Freisetzung von Atomenergie hat kein neues Problem geschaffen. Es hat einfach die Notwendigkeit, ein bestehendes zu lösen, dringlicher gemacht.' - Albert Einstein
Nuclear Fusion = Kernfusion

'The impact of nanotechnology is expected to exceed the impact that the electronics revolution has had on our lives.' - Richard Schwartz = 'Es wird erwartet, dass die Auswirkungen der Nanotechnologie die Auswirkungen der elektronischen Revolution auf unser Leben übersteigen werden.' - Richard Schwartz
Nanotechnology = Nanotechnologie

'I think we agree, the past is over.' - George W. Bush = 'Ich denke, wir sind uns einig, dass die Vergangenheit vorbei ist.' - George W. Bush
Future Tech = Zukunftstechnologien
Who knows what the future holds? = Niemand weiß, was die Zukunft bringt!


#################### Lines from Terrains from Civ V - Vanilla ####################

Ocean = Ozean

Coast = Küste

Grassland = Wiese

Plains = Ebene

Tundra = Tundra

Desert = Wüste

Lakes = Seen

Mountain = Berge

Snow = Schnee

Hill = Hügel

Forest = Wald
A Camp can be built here without cutting it down = Hier kann ein Lager gebaut werden, ohne dass er abgeholzt werden muss

Jungle = Dschungel

Marsh = Sumpf
Only Polders can be built here = Hier können nur Polder gebaut werden

Fallout = Verseucht

Oasis = Oase

Flood plains = Flussaue

Ice = Eis

Atoll = Atoll

Great Barrier Reef = Great Barrier Reef

Old Faithful = Old Faithful

El Dorado = El Dorado

Fountain of Youth = Jungbrunnen

Grand Mesa = Grand Mesa

Mount Fuji = Fuji

Krakatoa = Krakatau

Rock of Gibraltar = Felsen von Gibraltar

Cerro de Potosi = Cerro de Potosí

Barringer Crater = Barringer-Krater


#################### Lines from TileImprovements from Civ V - Vanilla ####################

Farm = Farm

Lumber mill = Sägewerk

Mine = Mine

Trading post = Handelsposten

Camp = Lager

Oil well = Ölbohrloch

Offshore Platform = Bohrinsel

Pasture = Weide

Plantation = Plantage

Quarry = Steinbruch

Fishing Boats = Fischerboote

Fort = Festung

Road = Straße
Reduces movement cost to ½ if the other tile also has a Road or Railroad = Reduziert die Bewegungskosten auf ½, wenn das andere Feld auch eine Straße oder Schiene hat
Reduces movement cost to ⅓ with Machinery = Reduziert die Bewegungskosten auf ⅓ mit Maschinenbau
Requires Engineering to bridge rivers = Erfordert Ingenieurswesen zur Überbrückung von Flüssen

Railroad = Schienen
Reduces movement cost to ⅒ if the other tile also has a Railroad = Reduziert die Bewegungskosten auf ⅒, wenn das andere Feld ebenfalls eine Schiene hat

Remove Forest = Wald abholzen
Provides a one-time Production bonus depending on distance to the closest city once finished = Generiert nach der Fertigstellung einen einmaligen Produktionsbonus in Abhängigkeit der Entfernung zur nächstgelegenen Stadt

Remove Jungle = Dschungel abholzen

Remove Fallout = Verseuchung entfernen

Remove Marsh = Moor trockenlegen

Remove Road = Straße entfernen

Remove Railroad = Schienen entfernen

Cancel improvement order = Stoppt Verbesserungsanweisung

Repair = Reparieren
Repairs a pillaged Improvement or Route = Repariert eine geplünderte Verbesserung oder Strecke

Academy = Akademie

Landmark = Sehenswürdigkeit

Manufactory = Manufaktur

Customs house = Zollamt

Holy site = Heilige Stätte

Citadel = Zitadelle

Moai = Moai

Terrace farm = Terrassenfelder

Ancient ruins = Altertümliche Ruinen

City ruins = Stadtruinen
A bleak reminder of the destruction wreaked by War = Eine düstere Erinnerung an die Zerstörung, die der Krieg angerichtet hat

City center = Stadtzentrum
Marks the center of a city = Markiert das Zentrum einer Stadt
Appearance changes with the technological era of the owning civilization = Das Erscheinungsbild ändert sich mit dem technischen Zeitalter der eigenen Zivilisation

Barbarian encampment = Barbarenlager
Home to uncivilized barbarians, will spawn a hostile unit from time to time = Zuhause von unzivilisierten Barbaren, die von Zeit zu Zeit eine feindliche Einheit hervorbringen werden


#################### Lines from TileResources from Civ V - Vanilla ####################

Cattle = Rinder

Sheep = Schafe

Deer = Rotwild

Bananas = Bananen

Wheat = Weizen

Stone = Stein

Fish = Fisch

Horses = Pferde

Iron = Eisen

Coal = Kohle

Oil = Erdöl

Aluminum = Aluminium

Uranium = Uran

Furs = Felle

Cotton = Baumwolle

Dyes = Farbstoffe

Gems = Edelsteine

Gold Ore = Golderz

Silver = Silber

Incense = Weihrauch

Ivory = Elfenbein

Silk = Seide

Spices = Gewürze

Wine = Wein

Sugar = Zucker

Marble = Marmor

Whales = Wale

Pearls = Perlen

Jewelry = Schmuck

Porcelain = Porzellan


#################### Lines from UnitPromotions from Civ V - Vanilla ####################

Sword = Schwert
Mounted = Beritten
Siege = Belagerung
Ranged Gunpowder = Schießpulver-Fernkampf
Armored = Gepanzert
Melee Water = Wasser-Nahkampf
Ranged Water = Wasser-Fernkampf
Submarine = U-Boot
Heal Instantly = Sofortige Heilung

Accuracy I = Genauigkeit I

Accuracy II = Genauigkeit II

Accuracy III = Genauigkeit III

Barrage I = Sperrfeuer I

Barrage II = Sperrfeuer II

Barrage III = Sperrfeuer III

Volley = Salve

Extended Range = Erhöhte Reichweite

Indirect Fire = Indirektes Feuer

Shock I = Schock I

Shock II = Schock II

Shock III = Schock III

Drill I = Drill I

Drill II = Drill II

Drill III = Drill III

Charge = Angriff

Besiege = Belagern

Formation I = Formation I

Formation II = Formation II

Blitz = Blitzkrieg

Woodsman = Förster

Amphibious = Amphibisch

Medic = Sanitäter I

Medic II = Sanitäter II

Scouting I = Spähen I

Scouting II = Spähen II

Scouting III = Spähen III

Survivalism I = Überlebenskunst I

Survivalism II = Überlebenskunst II

Survivalism III = Überlebenskunst III

Boarding Party I = Enterkommando I

Boarding Party II = Enterkommando II

Boarding Party III = Enterkommando III

Coastal Raider I = Küstenräuberei I

Coastal Raider II = Küstenräuberei II

Coastal Raider III = Küstenräuberei III

Landing Party = Anlandungsparty

Targeting I = Gezielter Schlag I

Targeting II = Gezielter Schlag II

Targeting III = Gezielter Schlag III

Wolfpack I = Rudeltaktik I

Wolfpack II = Rudeltaktik II

Wolfpack III = Rudeltaktik III

Aircraft Carrier = Flugzeugträger
Armor Plating I = Panzerung I

Armor Plating II = Panzerung II

Armor Plating III = Panzerung III

Flight Deck I = Flugdeck I

Flight Deck II = Flugdeck II

Flight Deck III = Flugdeck III

Supply = Versorgung

Bomber = Bomber
Siege I = Belagerung I

Siege II = Belagerung II

Siege III = Belagerung III

Evasion = Ausweichen

Fighter = Jäger
Interception I = Abfangen I

Interception II = Abfangen II

Interception III = Abfangen III


Air Targeting I = Luftangriff I

Air Targeting II = Luftangriff II

Sortie = Lufteinsatz

Operational Range = Einsatzreichweite

Helicopter = Helikopter
Air Repair = Luftreparatur

Mobility I = Mobilität I

Mobility II = Mobilität II

Anti-Armor I = Panzerbrechend I

Anti-Armor II = Panzerbrechend II

Cover I = Deckung I

Cover II = Deckung II

March = Marschieren

Mobility = Mobilität

Sentry = Wache

Logistics = Logistik

Ambush I = Hinterhalt I

Ambush II = Hinterhalt II

Bombardment I = Bombardierung I

Bombardment II = Bombardierung II

Bombardment III = Bombardierung III

Morale = Moral

Great Generals I = Große Generäle I

Great Generals II = Große Generäle II

Quick Study = Schnelles Lernen

Haka War Dance = Haka-Kriegstanz

Rejuvenation = Verjüngung

Slinger Withdraw = Schleuderer-Rückzug

Ignore terrain cost = Ignoriert Geländekosten

Pictish Courage = Piktische Tapferkeit

Home Sweet Home = Trautes Heim

[unit] ability = [unit]-Fähigkeit


#################### Lines from UnitTypes from Civ V - Vanilla ####################


Civilian Water = Wasser-Zivil


Aircraft = Flugzeug


Atomic Bomber = Atombomber

Missile = Rakete


Armor = Panzerung

WaterCivilian = Wasser-Zivilist

WaterMelee = Wassernahkampf

WaterRanged = Wasserfernkampf

WaterSubmarine = U-Boote

WaterAircraftCarrier = Flugzeugträger

AtomicBomber = Atombomber


#################### Lines from Units from Civ V - Vanilla ####################


This is your basic, club-swinging fighter. = Dies ist ein einfacher, keulenschwingender Kämpfer.

Maori Warrior = Maori Krieger

Jaguar = Jaguar

Brute = Barbar

Archer = Bogenschütze

Bowman = Kampfbogenschütze

Slinger = Schleuderer

Skirmisher = Plänkler

Work Boats = Arbeitsboote

Trireme = Trireme

Galley = Galeere

Chariot Archer = Streitwagen-Bogenschütze

War Chariot = Streitwagen

War Elephant = Kriegselefant


Hoplite = Hoplit

Persian Immortal = Persischer Unsterblicher

Marauder = Marodeur

Horseman = Reiter

Companion Cavalry = Begleitkavallerie

Catapult = Katapult

Ballista = Ballista

Swordsman = Schwertkämpfer

Legion = Legionär

Mohawk Warrior = Mohawk Krieger


Landsknecht = Landsknecht

Knight = Ritter

Camel Archer = Kamel-Bogenschütze

Conquistador = Konquistador

Naresuan's Elephant = Naresuans Elefant

Mandekalu Cavalry = Mandekalu-Kavallerie

Keshik = Kheshig

Crossbowman = Armbrustschütze

Chu-Ko-Nu = Chu-Ko-Nu

Longbowman = Langbogenschütze

Trebuchet = Trebuchet

Hwach'a = Hwach'a

Longswordsman = Langschwertkämpfer

Samurai = Samurai

Berserker = Berserker

Caravel = Karavelle

Turtle Ship = Schildkrötenboot


Musketeer = Musketier

Janissary = Janitschar

Minuteman = Minuteman

Tercio = Tercio

Frigate = Fregatte

Ship of the Line = Linienschiff

Lancer = Lanzer

Sipahi = Sipahi

Cannon = Kanone


Norwegian Ski Infantry = Norwegische Ski-Infanterie

Cavalry = Kavallerie

Cossack = Kosak

Ironclad = Panzerschiff

Artillery = Artillerie


Foreign Legion = Fremdenlegion


Carrier = Flugzeugträger

Battleship = Schlachtschiff

Anti-Aircraft Gun = Flugabwehr-Kanone

Destroyer = Zerstörer

Zero = Zero


B17 = B-17

Paratrooper = Fallschirmjäger

Tank = Panzer

Panzer = Panzer

Anti-Tank Gun = Panzerabwehr-Kanone

Atomic Bomb = Atombombe

Rocket Artillery = Raketenartillerie

Mobile SAM = Mobile Flugabwehrrakete

Guided Missile = Lenkrakete

Nuclear Missile = Atomrakete

Helicopter Gunship = Angriffshelikopter

Nuclear Submarine = Atom-U-Boot

Mechanized Infantry = Mechanisierte Infanterie

Missile Cruiser = Raketenkreuzer

Modern Armor = Moderner Panzer

Jet Fighter = Düsenjäger

Giant Death Robot = Riesiger Todesroboter

Stealth Bomber = Tarnkappenbomber

Great Artist = Großer Künstler

Great Scientist = Großer Wissenschaftler

Great Merchant = Großer Händler

Great Engineer = Großer Ingenieur

Great Prophet = Großer Prophet

Great General = Großer General

Khan = Khan

Missionary = Missionar

Inquisitor = Inquisitor

SS Booster = Raumschiff-Booster

SS Cockpit = Raumschiff-Cockpit

SS Engine = Raumschiff-Triebwerke

SS Stasis Chamber = Raumschiff-Stasiskammer


#################### Lines from VictoryTypes from Civ V - Vanilla ####################

Complete all the spaceship parts\nto win! = Baue alle Raumschiffteile\num zu gewinnen!
spaceship parts = Raumschiffteile
You have achieved victory through mastery of Science! You have conquered the mysteries of nature and led your people on a voyage to a brave new world! Your triumph will be remembered as long as the stars burn in the night sky! = Du hast den Sieg durch die Beherrschung der Wissenschaft errungen! Du hast die Geheimnisse der Natur erobert und dein Volk auf eine Reise in eine schöne neue Welt geführt! Dein Triumph wird in Erinnerung bleiben, solange die Sterne am Nachthimmel brennen!

Complete 5 policy branches and\nbuild the Utopia Project to win! = Stelle 5 Politikzweige fertig und\nbaue das Utopia Projekt um zu gewinnen!
You have achieved victory through the awesome power of your Culture. Your civilization's greatness - the magnificence of its monuments and the power of its artists - have astounded the world! Poets will honor you as long as beauty brings gladness to a weary heart. = Du hast den Sieg durch die unglaubliche Kraft deiner Kultur errungen. Die Größe deiner Zivilisation - die Pracht ihrer Denkmäler und die Macht ihrer Künstler - haben die Welt verblüfft! Dichter werden dich ehren, solange Schönheit einem müden Herzen Freude bereitet.

Destroy all enemies\nto win! = Vernichte alle Feinde\num zu gewinnen!
The world has been convulsed by war. Many great and powerful civilizations have fallen, but you have survived - and emerged victorious! The world will long remember your glorious triumph! = Die Welt wurde vom Krieg erschüttert. Mögen große und mächtige Zivilisationen gefallen sein, aber du hast überlebt - und bist siegreich geworden! Die Welt wird sich lange an deinen glorreichen Triumph erinnern!

Build the UN and be voted\nworld leader to win! = Baue die UN und werde zum\nAnführer der Welt gewählt, um zu gewinnen!
Anyone should build [buildingFilter] = Irgendjemand sollte [buildingFilter] bauen
Win diplomatic vote = Gewinne eine diplomatische Abstimmung
You have triumphed over your foes through the art of diplomacy! Your cunning and wisdom have earned you great friends - and divided and sown confusion among your enemies! Forever will you be remembered as the leader who brought peace to this weary world! = Du hast durch die Kunst der Diplomatie über deine Feinde triumphiert! Deine Klugheit und Weisheit haben dir viele Freunde eingebracht - und deine Feinde gespalten und verwirrt! Für immer wird man sich an dich als den Anführer erinnern, der den Frieden in diese ermüdete Welt gebracht hat!

Do things to win! = Tu Dinge um zu gewinnen!
Have highest score after max turns = Erreiche die höchste Punktzahl nach einer maximalen Anzahl an Runden


#################### Lines from Beliefs from Civ V - Gods & Kings ####################

Ancestor Worship = Ahnenkult

Dance of the Aurora = Tanz der Aurora

Desert Folklore = Wüsten-Folklore

Faith Healers = Glaubensheiler

Fertility Rites = Fruchtbarkeitsriten

God of Craftsman = Gott der Handwerker

God of the Open Sky = Gott des offenen Himmels

God of the Sea = Gott des Meeres

God of War = Gott des Krieges

Goddess of Festivals = Göttin der Festspiele

Goddess of Love = Göttin der Liebe

Goddess of Protection = Göttin des Schutzes

Goddess of the Hunt = Göttin der Jagd

Messenger of the Gods = Bote der Götter

Monument to the Gods = Monument für die Götter

One with Nature = Eins mit der Natur

Oral Tradition = Mündliche Überlieferung

Religious Idols = Religiöse Idole

Religious Settlements = Religiöse Siedlungen

Sacred Path = Heiliger Pfad

Sacred Waters = Heilige Gewässer

Stone Circles = Steinkreise

Follower = Anhänger
Asceticism = Askese

Cathedrals = Kathedralen

Choral Music = Chormusik

Divine inspiration = Göttliche Inspiration

Feed the World = Die Welt ernähren

Guruship = Guruschaft

Holy Warriors = Heilige Krieger

Liturgical Drama = Liturgisches Drama

Monasteries = Klöster

Mosques = Moscheen

Pagodas = Pagoden

Peace Gardens = Friedliche Gärten

Religious Art = Religiöse Kunst

Religious Center = Religiöses Zentrum

Religious Community = Religiöses Gemeinschaft

Swords into Ploughshares = Schwerter zu Pflugscharen

Founder = Gründer
Ceremonial Burial = Rituelle Grabstädte

Church Property = Kirchengut

Initiation Rites = Initiationsriten

Interfaith Dialogue = Interreligiöser Dialog

Papal Primacy = Päpstlicher Primat

Peace Loving = Friedliebend

Pilgrimage = Pilgerreise

Tithe = Zehnt

World Church = Weltkirche

Enhancer = Verbesserung
Defender of the Faith = Verteidiger des Glaubens

Holy Order = Heiliger Orden

Itinerant Preachers = Wanderprediger

Just War = Gerechter Krieg

Messiah = Messias

Missionary Zeal = Missionarischer Eifer

Religious Texts = Religiöse Texte

Religious Unity = Glaubenseinheit

Reliquary = Reliquiar


#################### Lines from Buildings from Civ V - Gods & Kings ####################


Stele = Stele


Shrine = Schrein

Pyramid = Pyramide


Terracotta Army = Terrakotta-Armee
'Regard your soldiers as your children, and they will follow you into the deepest valleys; look on them as your own beloved sons, and they will stand by you even unto death.' - Sun Tzu = 'Sieh deine Soldaten als deine Kinder an, und sie werden dir in die tiefsten Täler folgen; sieh sie als deine geliebten Söhne an, und sie werden dir bis in den Tod beistehen.' - Sun Tzu


Amphitheater = Amphitheater


Petra = Petra
'...who drinks the water I shall give him, says the Lord, will have a spring inside him welling up for eternal life. Let them bring me to your holy mountain in the place where you dwell. Across the desert and through the mountain to the Canyon of the Crescent Moon...' - Indiana Jones = '...wer das Wasser trinkt, das ich ihm geben werde, spricht der Herr, in dem wird eine Quelle sprudeln, die ewiges Leben bringt. Lass sie mich zu deinem heiligen Berg bringen, an den Ort, wo du wohnst. Durch die Wüste und über den Berg zur Schlucht der Mondsichel...' - Indiana Jones


Great Mosque of Djenne = Große Moschee von Djenne
'With the magnificence of eternity before us, let time, with all its fluctuations, dwindle into its own littleness.' - Thomas Chalmers = 'Angesichts der Pracht der Ewigkeit, die vor uns liegt, soll die Zeit mit all ihren Schwankungen zu ihrer eigenen Winzigkeit schrumpfen.' - Thomas Chalmers

Grand Temple = Großer Tempel


Alhambra = Alhambra
'Justice is an unassailable fortress, built on the brow of a mountain which cannot be overthrown by the violence of torrents, nor demolished by the force of armies.' - Joseph Addison = 'Die Gerechtigkeit ist eine uneinnehmbare Festung, erbaut auf dem Gipfel eines Berges, die weder durch die Gewalt von Sturzbächen noch durch die Kraft von Armeen umgestürzt werden kann.' - Joseph Addison


Ceilidh Hall = Ceilidh Halle


Leaning Tower of Pisa = Schiefer Turm von Pisa
'Don't clap too hard - it's a very old building.' - John Osbourne = 'Nicht zu hart klatschen - es ist ein sehr altes Gebäude.' - John Osbourne


Coffee House = Kaffeehaus


Neuschwanstein = Neuschwanstein
'...the location is one of the most beautiful to be found, holy and unapproachable, a worthy temple for the divine friend who has brought salvation and true blessing to the world.' - King Ludwig II of Bavaria = '...der Ort ist einer der schönsten, die es gibt, heilig und unnahbar, ein würdiger Tempel für den göttlichen Freund, der der Welt Heil und wahren Segen gebracht hat.' - König Ludwig II von Bayern


Recycling Center = Recycling-Zentrum


CN Tower = CN Tower
'Nothing travels faster than light with the possible exception of bad news, which obeys its own special rules.' - Douglas Adams = 'Nichts reist schneller als das Licht, mit der möglichen Ausnahme von schlechten Nachrichten, die ihren eigenen speziellen Regeln gehorchen.' – Douglas Adams

Bomb Shelter = Luftschutzbunker

Hubble Space Telescope = Hubble Weltraumteleskop
'The wonder is, not that the field of stars is so vast, but that man has measured it.' - Anatole France = 'Das Wunder ist nicht, dass das Feld der Sterne so groß ist, sondern dass der Mensch es gemessen hat.' - Anatole France


Cathedral = Kathedrale


Mosque = Moschee

Pagoda = Pagode


#################### Lines from CityStateTypes from Civ V - Gods & Kings ####################


#################### Lines from Difficulties from Civ V - Gods & Kings ####################


#################### Lines from Eras from Civ V - Gods & Kings ####################


Marine = Marine


#################### Lines from Nations from Civ V - Gods & Kings ####################


Rim-Sin II = Rim-Sin II
Smerdis = Smerdis
Ilum-ma-ili = Ilum-ma-ili
Peshgaldaramesh = Peshgaldaramesh
Ur-zigurumaš = Ur-zigurumaš
Semiramis = Semiramis
Em = Em
Ishtar = Ishtar
Bilit Taauth = Bilit Taauth
Aruru = Aruru
Islam = Islam

Jason = Jason
Helena = Helena
Alexa = Alexa
Cletus = Cletus
Kassandra = Kassandra
Andres = Andres
Desdemona = Desdemona
Anthea = Anthea
Aeneas = Aeneas
Leander = Leander
Christianity = Christentum

Li = Li
Chen = Chen
Zhang = Zhang
Liu = Liu
Yang = Yang
Huang = Huang
Zhao = Zhao
Wu = Wu
Zhou = Zhou
Sun = Sun

Refaat = Refaat
Heba = Heba
Salah = Salah
Ahmed = Ahmed
Zakaria = Zakaria
Bastet = Bastet
Ma'at = Ma'at
Nebhet = Nebhet
Tefenet = Tefenet
Neuth = Neuth

James = James
Scarlett = Scarlett
Mycroft = Mycroft
Charlotte = Charlotte
Gwendolyn = Gwendolyn
Mr. Eks = Mr. Eks
Dr. Grey = Dr. Grey
Andrew = Andrew
Scott = Scott
Anne = Anne

Jean-Paul = Jean-Paul
Martine = Martine
Lucien = Lucien
François = François
Augustine = Augustine
Monsieur X = Monsieur X
Dr. Dupont = Dr. Dupont
Vipère = Vipère
Yvette = Yvette
Renard = Renard

Alexei = Alexei
Lena = Lena
Dmitry = Dmitry
Anastasia = Anastasia
Tatiana = Tatiana
Boris = Boris
Doktor Seriy = Doktor Seriy
Mikhail = Mikhail
Natacha = Natacha
Zmeya = Zmeya

Flavius = Flavius
Regula = Regula
Servius = Servius
Lucia = Lucia
Cornelius = Cornelius
Licina = Licina
Canus = Canus
Serpens = Serpens
Agrippa = Agrippa
Brutus = Brutus

Solhofaat = Solhofaat
Khenzeer = Khenzeer
Zarafah = Zarafah
Temsaah = Temsaah
Abyadh = Abyadh
Mostafa = Mostafa
Yusuf = Yusuf
Waddah = Waddah
Sameera = Sameera
Gamal = Gamal

Cousin = Cousin
Felix = Felix
Dennis = Dennis
Edward = Edward
Prof. Rex = Prof. Rex
Eliza = Eliza
Mary = Mary
Virginia = Virginia
Barbara = Barbara

Akaishi = Akaishi
Oki = Oki
Hattori = Hattori
Morozumi = Morozumi
Momochi = Momochi
Kawashima = Kawashima
Orin = Orin
Sakanishi = Sakanishi
Kaede = Kaede
Mochizuki = Mochizuki
Shinto = Shintō

Ashok = Ashok
Shanx = Shanx
Hormis = Hormis
Sanjeev = Sanjeev
Ananda = Ananda
Rani = Rani
Parvati = Parvati
Mukta = Mukta
Karishma = Karishma
Jyotsna = Jyotsna
Hinduism = Hinduismus

Johann = Johann
Marlene = Marlene
Wilhelm = Wilhelm
Eva = Eva
Heinz = Heinz
Horst = Horst
Carl = Carl
Viper = Viper
Albrecht = Albrecht
Anton = Anton

Ibrahim = Ibrahim
Bayezid = Bayezid
Sokollu = Sokollu
Mahmut = Mahmut
Uveys = Uveys
Roxelana = Roxelana
Safiye = Safiye
Hafsa = Hafsa
Kosem = Kosem
Nurbanu = Nurbanu

Kim = Kim
Park = Park
Han = Han
Na = Na
Kong = Kong
Yu = Yu
Ahn = Ahn
Da = Da
Eun = Eun
Confucianism = Konfuzianismus

Onatah = Onatah
Oneida = Oneida
Oshadagea = Oshadagea
Otetiani = Otetiani
Genesee = Genesee
Dadgayadoh = Dadgayadoh
Otwtiani = Otwtiani
Kateri = Kateri
Onondakai = Onondakai
Honanyawus = Honanyawus

Azi = Azi
Dabir = Dabir
Firuz = Firuz
Gaspar = Gaspar
Shahzad = Shahzad
Aga = Aga
Marjane = Marjane
Peri = Peri
Sartaj  = Sartaj
Yasmin = Yasmin
Zoroastrianism = Zoroastrismus

Tiki = Tiki
Hotu Matua = Hotu Matua
Rongo-ma-tane = Rongo-ma-tane
Kupe = Kupe
Haloti = Haloti
Degei = Degei
Babamik = Babamik
Kulu Lau = Kulu Lau
Nangananga = Nangananga
Turua = Turua

Aran = Aran
Chanarong = Chanarong
Kiet = Kiet
Niran = Niran
Virote = Virote
Kulap = Kulap
Mayuree = Mayuree
Phueng = Phueng
Ratana = Ratana
Tola = Tola
Buddhism = Buddhismus

Rodrigo = Rodrigo
Esmeralda = Esmeralda
Mathilda = Mathilda
Ramona = Ramona
Señor X = Señor X
Topolino = Topolino
Serpiente = Serpiente
Garcia = Garcia
El Lobo = El Lobo

Ahmadou = Ahmadou
Ayub = Ayub
Badru = Badru
Bokhari = Bokhari
Guedado = Guedado
Adhiambo = Adhiambo
Chinaka = Chinaka
Laila = Laila
Mariama = Mariama
Oni = Oni

Asashōryū = Asashōryū
Tömöriin = Tömöriin
Zevegiin = Zevegiin
Jigjidiin = Jigjidiin
Enkhbat = Enkhbat
Mönkhbayar = Mönkhbayar
Gündegmaa = Gündegmaa
Ssima = Ssima
Batachikhan = Batachikhan
Chulunny = Chulunny
Tengriism = Tengrismus

Metztli = Metztli
Xitllali = Xitllali
Chimalli = Chimalli
Quauhtli = Quauhtli
Teyacapan = Teyacapan
Yaotl = Yaotl
Coatl = Coatl
Huitzilin = Huitzilin
Itzli = Itzli
Tepin = Tepin

Amaru = Amaru
Apichu = Apichu
Pariapichiu = Pariapichiu
Puma = Puma
Quenti = Quenti
Suyuntu = Suyuntu
Uturuncu = Uturuncu
Purutu = Purutu
Ozcollo = Ozcollo

Jørgen = Jørgen
Mette = Mette
Henrik = Henrik
Niels = Niels
Helle = Helle
Frederik = Frederik
Ida = Ida
Thea = Thea
Freja = Freja
Morten = Morten

Attila the Hun = Attila der Hunne
I grow tired of this throne. I think I should like to have yours instead. = Ich bin diesem Thron überdrüssig geworden. Ich denke, ich würde stattdessen gerne deinen haben.
Now what is this?! You ask me to add your riches to my great avails. The invitation is accepted. = Was soll das jetzt? Du bittest mich, deine Reichtümer zu meinen großen Erfolgen hinzuzufügen. Die Einladung ist angenommen.
My people will mourn me not with tears, but with human blood. = Mein Volk wird mich nicht mit Tränen, sondern mit Menschenblut betrauern.
You are in the presence of Attila, scourge of Rome. Do not let hubris be your downfall as well. = Ihr befindet Euch in der Gegenwart von Attila, der Geißel Roms. Lasst nicht zu, dass Hybris auch Euer Verhängnis wird.
This is better than you deserve, but let it not be said that I am an unfair man. = Das ist besser, als Ihr es verdient, aber man soll nicht sagen, dass ich ein ungerechter Mann bin.
Good day to you. = Schönen Tag noch.
Scourge of God = Geißel Gottes
Balamber = Balamber
Uldin = Uldin
Donatus = Donatus
Charato = Charato
Octar = Octar
Bleda = Bleda
Ellac = Ellac
Dengizik = Dengizik
Hildico = Hildico
Gudrun = Gudrun
Attila's Court = Attilas Hof
The Huns = Die Hunnen

William of Orange = Wilhelm von Oranien
As much as I despise war, I consider it a, hahaha, contribution to the common cause to erase your existence. = So sehr ich den Krieg verachte, betrachte ich ihn als einen, hahaha, Beitrag zur gemeinsamen Sache, um Eure Existenz auszulöschen.
You call yourself an exalted ruler, but I see nothing more than a smartly dressed barbarian! = Ihr nennt Euch einen erhabenen Herrscher, aber ich sehe nichts weiter als einen elegant gekleideten Barbaren!
My God, be merciful to my soul. My God, feel pity for this... my poor people! = Mein Gott, sei meiner Seele gnädig. Mein Gott, habe Mitleid mit diesem... meinem armen Volk!
I am William of Orange, stadtholder of The Netherlands. Did you need anything? I still have a lot to do. = Ich bin Wilhelm von Oranien, Statthalter der Niederlande. Braucht Ihr etwas? Ich habe noch eine Menge zu tun.
I believe I have something that may be of some importance to you. = Ich glaube, ich habe etwas, das für Euch von Bedeutung sein könnte.
Once again, greetings. = Nochmals, viele Grüße.
Dutch East India Company = Niederländische Ostindien-Kompanie
Joost = Joost
Hendrika = Hendrika
Marten = Marten
Anke = Anke
Guus = Guus
Mr. X = Mr. X
Dr. Grijs = Dr. Grijs
Willem = Willem
Thijs = Thijs
Neef = Neef
Amsterdam = Amsterdam
Rotterdam = Rotterdam
Utrecht = Utrecht
Groningen = Groningen
Breda = Breda
Nijmegen = Nijmegen
Den Haag = Den Haag
Haarlem = Haarlem
Arnhem = Arnhem
Zutphen = Zutphen
Maastricht = Maastricht
Tilburg = Tilburg
Eindhoven = Eindhoven
Dordrecht = Dordrecht
Leiden = Leiden
's Hertogenbosch = ’s-Hertogenbosch
Almere = Almere
Alkmaar = Alkmaar
Brielle = Brielle
Vlissingen = Vlissingen
Apeldoorn = Apeldoorn
Enschede = Enschede
Amersfoort = Amersfoort
Zwolle = Zwolle
Venlo = Venlo
Uden = Uden
Grave = Grave
Delft = Delft
Gouda = Gouda
Nieuwstadt = Nieuwstadt
Weesp = Weesp
Coevorden = Coevorden
Kerkrade = Kerkrade
The Netherlands = Die Niederlande

Gustavus Adolphus = Gustav Adolf
The Hakkapeliittas will ride again and your men will fall just at the sight of my cavalry! God with us! = Die Hakkapeliittas werden wieder reiten und eure Männer werden beim Anblick meiner Kavallerie fallen! Gott ist mit uns!
Ha ha ha, captain Gars will be very glad to head out to war again. = Ha ha ha, Hauptmann Gars wird sehr froh sein, wieder in den Krieg zu ziehen.
I am Sweden's king. You can take my lands, my people, my kingdom, but you will never reach the House of Vasa. = Ich bin der König von Schweden. Ihr könnt meine Ländereien, mein Volk und mein Königreich einnehmen, aber ihr werdet niemals das Haus Wasa erreichen.
Stranger, welcome to the Snow King's kingdom! I am Gustavus Adolphus, member of the esteemed House of Vasa = Fremder, willkommen im Reich des Schneekönigs! Ich bin Gustav Adolf, Mitglied des angesehenen Hauses Wasa
My friend, it is my belief that this settlement can benefit both our peoples. = Mein Freund, ich bin überzeugt, dass diese Einigung für unsere beiden Völker von Nutzen sein kann.
Oh, welcome! = Oh, Willkommen!
Oh, it is you. = Oh, Ihr seid es.
Nobel Prize = Nobelpreis
Leif = Leif
Ingegard = Ingegard
Sören = Sören
Ragnhild = Ragnhild
Lars = Lars
Lina = Lina
Herr Grå = Herr Grå
Magnus = Magnus
Vilma = Vilma
Kusin = Kusin
Stockholm = Stockholm
Uppsala = Uppsala
Gothenburg = Gothenburg
Malmö = Malmö
Linköping = Linköping
Kalmar = Kalmar
Skara = Skara
Västerås = Västerås
Jönköping = Jönköping
Visby = Visby
Falun = Falun
Norrköping = Norrköping
Gävle = Gävle
Halmstad = Halmstad
Karlskrona = Karlskrona
Hudiksvall = Hudiksvall
Örebro = Örebro
Umeå = Umeå
Karlstad = Karlstad
Helsingborg = Helsingborg
Härnösand = Härnösand
Vadstena = Vadstena
Lund = Lund
Västervik = Västervik
Enköping = Enköping
Skövde = Skövde
Eskilstuna = Eskilstuna
Luleå = Luleå
Lidköping = Lidköping
Södertälje = Södertälje
Mariestad = Mariestad
Östersund = Östersund
Borås = Borås
Sundsvall = Sundsvall
Vimmerby = Vimmerby
Köping = Köping
Mora = Mora
Arboga = Arboga
Växjö = Växjö
Gränna = Gränna
Kiruna = Kiruna
Borgholm = Borgholm
Strängnäs = Strängnäs
Sveg = Sveg
Sweden = Schweden

Maria Theresa = Maria Theresa
Shame that it has come this far. But ye wished it so. Next time, be so good, choose your words more wisely. = Schade, dass es so weit gekommen ist. Aber Ihr habt es euch so gewünscht. Seid beim nächsten Mal so gut, wählt eure Worte weiser.
What a fool ye are! Ye will end swiftly and miserably. = Was für ein Dummkopf seid Ihr! Ihr werdet schnell und elend enden.
The world is pitiful! There's no beauty in it, no wisdom. I am almost glad to go. = Die Welt ist erbärmlich! Darin liegt keine Schönheit, keine Weisheit. Ich bin fast froh zu gehen.
The archduchess of Austria welcomes your Eminence to... Oh let's get this over with! I have a luncheon at four o'clock. = Die Erzherzogin von Österreich heißt Eure Eminenz herzlich willkommen... Ach, lasst uns das hinter uns bringen! Ich esse um vier Uhr zu Mittag.
I see you admire my new damask. Nobody should say that I am an unjust woman. Let's reach an agreement! = Ich sehe, Ihr bewundert meinen neuen Damast. Niemand sollte sagen, dass ich eine ungerechte Frau bin. Lassen Sie uns eine Einigung erzielen!
Oh, it's ye! = Oh, Ihr seid es!
Diplomatic Marriage = Diplomatische Hochzeit
Ferdinand = Ferdinand
Johanna = Johanna
Franz-Josef = Franz-Josef
Astrid = Astrid
Anna = Anna
Hubert = Hubert
Alois = Alois
Natter = Natter
Georg = Georg
Arnold = Arnold
Vienna = Wien
Salzburg = Salzburg
Graz = Graz
Linz = Linz
Klagenfurt = Klagenfurt
Bregenz = Bregenz
Innsbruck = Innsbruck
Kitzbühel = Kitzbühel
St. Pölten = St. Pölten
Eisenstadt = Eisenstadt
Villach = Villach
Zwettl = Zwettl
Traun = Traun
Wels = Wels
Dornbirn = Dornbirn
Feldkirch = Feldkirch
Amstetten = Amstetten
Bad Ischl = Bad Ischl
Wolfsberg = Wolfsberg
Kufstein = Kufstein
Leoben = Leoben
Klosterneuburg = Klosterneuburg
Leonding = Leonding
Kapfenberg = Kapfenberg
Hallein = Hallein
Bischofshofen = Bischofshofen
Waidhofen = Waidhofen
Saalbach = Saalbach
Lienz = Lienz
Steyr = Steyr
Austria = Österreich

Dido = Dido
Tell me, do you all know how numerous my armies, elephants and the gdadons are? No? Today, you shall find out! = Sagt mir, wisst ihr alle, wie zahlreich meine Armeen, Elefanten und die Gadonen sind? Nein? Heute werdet ihr es herausfinden!
Fate is against you. You earned the animosity of Carthage in your exploration. Your days are numbered. = Das Schicksal ist gegen euch. Ihr habt euch die Feindschaft Karthagos bei Euren Erkundungen verdient. Eure Tage sind gezählt.
The fates became to hate me. This is it? You wouldn't destroy us so without their help. = Das Schicksal begann mich zu hassen. Das ist alles? Ohne deren Hilfe würdest du uns nicht so zerstören.
The Phoenicians welcome you to this most pleasant kingdom. I am Dido, the queen of Carthage and all that belongs to it. = Die Phönizier heißen euch in diesem höchst angenehmen Königreich willkommen. Ich bin Dido, die Königin von Karthago und allem, was dazugehört.
I just had the marvelous idea, and I think you'll appreciate it too. = Ich hatte gerade eine wunderbare Idee, und ich denke, ihr werdet sie auch zu schätzen wissen.
What is it now? = Was ist das jetzt?
Phoenician Heritage = Phönizisches Erbe
Hamilcar = Hamilcar
Mago = Mago
Baalhaan = Baalhaan
Sophoniba = Sophoniba
Yzebel = Yzebel
Similce = Similce
Kandaulo = Kandaulo
Zinnridi = Zinnridi
Gisgo = Gisgo
Fierelus = Fierelus
Carthage = Karthago
Utique = Utique
Hippo Regius = Hippo Regius
Gades = Gades
Saguntum = Saguntum
Carthago Nova = Carthago Nova
Panormus = Panormus
Lilybaeum = Lilybaeum
Hadrumetum = Hadrumetum
Zama Regia = Zama Regia
Karalis = Karalis
Malaca = Malaca
Leptis Magna = Leptis Magna
Hippo Diarrhytus = Hippo Diarrhytus
Motya = Motya
Sulci = Sulci
Leptis Parva = Leptis Parva
Tharros = Tharros
Soluntum = Soluntum
Lixus = Lixus
Oea = Oea
Theveste = Theveste
Ibossim = Ibossim
Thapsus = Thapsus
Aleria = Aleria
Tingis = Tingis
Abyla = Abyla
Sabratha = Sabratha
Rusadir = Rusadir
Baecula = Baecula
Saldae = Saldae
Units ending their turn on [tileFilter] tiles take [amount] damage = Einheiten, die ihren Zug auf [tileFilter] Feldern beenden, erleiden [amount] Schaden

Theodora = Theodora
It is always a shame to destroy a thing of beauty. Happily, you are not one. = Es ist immer eine Schande, ein Stück von Schönheit zu zerstören. Glücklicherweise seid ihr keines.
Now darling, tantrums are most unbecoming. I shall have to teach you a lesson. = Also, Liebling, Wutanfälle sind sehr unschicklich. Ich werde Euch eine Lektion erteilen müssen.
Like a child playing with toys you are. My people will never love you, nor suffer this indignation gracefully. = Ihr seid wie ein Kind, das mit Spielzeug spielt. Mein Volk wird euch niemals lieben und diese Entrüstung nicht mit Anstand ertragen.
My, isn't this a pleasant surprise - what may I call you, oh mysterious stranger? I am Theodora, beloved of Byzantium. = Meine Güte, ist das nicht eine angenehme Überraschung - wie darf ich Euch nennen, oh geheimnisvoller Fremder? Ich bin Theodora, die Geliebte von Byzanz.
I have heard that you adept at certain kinds of ... interactions. Show me. = Ich habe gehört, dass Ihr bei bestimmten Arten von ... Interaktionen sehr geschickt bist. Zeigt es mir.
Hello again. = Abermals Hallo.
Patriarchate of Constantinople = Patriarchat von Konstantinopel
Basil = Basil
Nikophoros = Nikophoros
Demetrios = Demetrios
Philippos = Philippos
Theophylaktos = Theophylaktos
Simonis = Simonis
Zoe = Zoe
Ioanno = Ioanno
Xene = Xene
Euphrosyne = Euphrosyne
Constantinople = Konstantinopel
Adrianople = Adrianople
Nicaea = Nikea
Antioch = Antioch
Varna = Warna
Ohrid = Ohrid
Nicomedia = Nikomedia
Trebizond = Trapezunt
Cherson = Cherson
Sardica = Sofia
Ani = Ani
Dyrrachium = Durrës
Edessa = Edessa
Chalcedon = Chalkedon
Naissus = Niš
Bari = Bari
Iconium = Konya
Prilep = Prilep
Samosata = Samosata
Kars = Kars
Theodosiopolis = Theodosiopolis
Tyana = Tyana
Gaza = Gaza
Kerkyra = Korfu
Phoenice = Phönizien
Selymbria = Silivri
Sillyon = Sillyon
Chrysopolis = Chrysopolis
Vodena = Vodena
Traianoupoli = Traianoupoli
Constantia = Constantia
Patra = Patra
Korinthos = Korinthos
Byzantium = Byzanz

Boudicca = Boudicca
You shall stain this land no longer with your vileness! To arms, my countrymen. We ride to war! = Ihr sollt dieses Land nicht länger mit eurer Abscheulichkeit beflecken! Zu den Waffen, meine Landsleute. Wir reiten in den Krieg!
Traitorous man! The Celtic peoples will not stand for such wanton abuse and slander - I shall have your balls! = Verräterischer Mann! Die keltischen Völker werden solch mutwillige Beschimpfungen und Verleumdungen nicht dulden - ich werde Euch in die Mangel nehmen!
Vile ruler, know you have won this war in name alone. Your cities lie buried and your troops defeated. I have my own victory. = Abscheulicher Herrscher, wisse, dass ihr diesen Krieg nur dem Namen nach gewonnen habt. Eure Städte liegen begraben und Eure Truppen sind besiegt. Ich habe meinen eigenen Sieg.
I am Boudicca, Queen of the Celts. Let no-one underestimate me! = Ich bin Boudicca, die Königin der Kelten. Niemand soll mich unterschätzen!
Let us join our forces together and reap the rewards. = Lasst uns unsere Kräfte bündeln und die Früchte ernten.
God has given good to you. = Gott hat Euch Gutes gegeben.
Druidic Lore = Druidische Überlieferung
Crìsdean = Crìsdean
Siobhán = Siobhán
Seamus = Seamus
Ffion = Ffion
Pádraig = Pádraig
Deirdre = Deirdre
Mr. Quinn = Mr. Quinn
Éadaoin = Éadaoin
Alwyn = Alwyn
Col Ceathar = Col Ceathar
Cardiff = Cardiff
Truro = Truro
Douglas = Douglas
Glasgow = Glasgow
Cork = Cork
Aberystwyth = Aberystwyth
Penzance = Penzance
Ramsey = Ramsey
Inverness = Inverness
Limerick = Limerick
Swansea = Swansea
St. Ives = St. Ives
Peel = Peel
Aberdeen = Aberdeen
Belfast = Belfast
Caernarfon = Caernarfon
Newquay = Newquay
Saint-Nazaire = Saint-Nazaire
Castletown = Castletown
Stirling = Stirling
Galway = Galway
Conwy = Conwy
St. Austell = St. Austell
Saint-Malo = Saint-Malo
Onchan = Onchan
Dundee = Dundee
Londonderry = Londonderry
Llanfairpwllgwyngyll = Llanfairpwllgwyngyll 
Falmouth = Falmouth
Lorient = Lorient
Celts = Kelten

Haile Selassie = Haile Selassie
I have tried all other avenues, but yet you persist in this madness. I hope, for your sake, your end is swift. = Ich habe alle anderen Möglichkeiten ausprobiert, aber ihr beharrt immer noch auf diesem Wahnsinn. Ich hoffe für Euch, dass Ihr ein schnelles Ende findet.
It is silence that allows evil to triumph. We will not stand mute and allow you to continue on this mad quest unchecked. = Es ist das Schweigen, das dem Bösen den Sieg ermöglicht. Wir werden nicht stumm bleiben und zulassen, dass ihr diesen Wahnsinn unkontrolliert fortsetzt.
God and history will remember your actions this day. I hope you are ready for your impending judgment. = Gott und die Geschichte werden sich an eure Taten an diesem Tag erinnern. Ich hoffe, ihr seid für euer bevorstehendes Urteil bereit.
A thousand welcomes to our fair nation. I am Selassie, the Ras Tafari Makonnen and Emperor of Ethiopia, your humble servant. = Tausendmal willkommen in unserer schönen Nation. Ich bin Selassie, der Ras Tafari Makonnen und Kaiser von Äthiopien, euer demütiger Diener.
I request that you consider this offer between our two peoples. I believe it will do us both good. = Ich bitte Euch, dieses Angebot zwischen unseren beiden Völkern zu prüfen. Ich glaube, es wird uns beiden gut tun.
Spirit of Adwa = Geist von Adwa
Mulu Ken = Mulu Ken
Wendimu = Wendimu
Li'ol = Li'ol
Demeke = Demeke
Mulu Alem = Mulu Alem
Abebech = Abebech
Zema = Zema
Mihret = Mihret
Kebedech = Kebedech
Alemnesh = Alemnesh
Addis Ababa = Addis Ababa
Harar = Harar
Adwa = Adua
Lalibela = Lalibela
Gondar = Gondar
Axum = Aksum
Dire Dawa = Dire Dawa
Bahir Dar = Bahir Dar
Adama = Adama
Mek'ele = Mek'ele
Awasa = Awasa
Jimma = Jimma
Jijiga = Jijiga
Dessie = Dese
Debre Berhan = Debre Berhan
Shashamane = Shashemene
Debre Zeyit = Debre Zeyit
Sodo = Sodo
Hosaena = Hosaena
Nekemte = Nekemte
Asella = Asella
Dila = Dila
Adigrat = Adigrat
Debre Markos = Debre Markos
Kombolcha = Kombolcha
Debre Tabor = Debre Tabor
Sebeta = Sebeta
Shire = Shire
Ambo = Ambo
Negele Arsi = Arsi Negele
Gambela = Gambela
Ziway = Ziway
Weldiya = Weldiya
Ethiopia = Äthiopien

Pacal = Pacal
A sacrifice unlike all others must be made! = Es muss ein Opfer gebracht werden, das es so noch nie gegeben hat!
Muahahahahahaha! = Muahahahahahaha!
Today comes a great searing pain. With you comes the path to the black storm. = Heute kommt ein großer, brennender Schmerz. Mit Euch kommt der Weg zum schwarzen Sturm.
Greetings, wayward one. I am known as Pacal. = Sei gegrüßt, Eigensinniger. Ich bin als Pacal bekannt.
Friend, I believe I may have found a way to save us all! Look, look and accept my offering! = Freund, ich glaube, ich habe vielleicht einen Weg gefunden, uns alle zu retten! Schau, schau und nimm mein Angebot an!
A fine day, it helps you. = Ein schöner Tag, er hilft euch.
The Long Count = Die Lange Zählung
Camazotz = Camazotz
Coyopa = Coyopa
Gukumatz = Gukumatz
Hunahpu = Hunahpu
Huracan = Huracan
Ixchel = Ixchel
Ixtab = Ixtab
Kukulkán = Kukulkán
Xbalanque = Xbalanque
Zipacna = Zipacna
Palenque = Palenque
Tikal = Tikal
Uxmal = Uxmal
Tulum = Tulum
Copan = Copan
Coba = Coba
El Mirador = El Mirador
Calakmul = Calakmul
Edzna = Edzna
Lamanai = Lamanai
Izapa = Izapa
Uaxactun = Uaxactun
Comalcalco = Comalcalco
Piedras Negras = Piedras Negras
Cancuen = Cancuen
Yaxha = Yaxha
Quirigua = Quirigua
Q'umarkaj = Q'umarkaj
Nakbe = Nakbe
Cerros = Cerros
Xunantunich = Xunantunich
Takalik Abaj = Takalik Abaj
Cival = Cival
San Bartolo = San Bartolo
Altar de Sacrificios = Altar de Sacrificios
Seibal = Seibal
Caracol = Caracol
Naranjo = Naranjo
Dos Pilas = Dos Pilas
Mayapan = Mayapan
Ixinche = Ixinche
Zaculeu = Zaculeu
Kabah = Kabah
The Maya = Die Maya


I didn't want to do this. We declare war. = Ich wollte das nicht tun. Wir erklären den Krieg.
I will fear no evil. For god is with me! = Ich fürchte kein Unheil. Denn Gott ist mit mir!
Why have you forsaken us my lord? = Warum hast du uns verlassen, o Herr?
Bratislava = Bratislava

We have wanted this for a LONG time. War it shall be. = Das haben wir uns schon laaange gewünscht. Krieg soll es sein.
Very well, we will kick you back to the ancient era! = Nun gut, wir werden euch ins Altertum zurückversetzen!
This isn't how it is supposed to be! = So sollte es nicht sein!
Cahokia = Cahokia

By god's grace we will not allow these atrocities to occur any longer. We declare war! = Durch Gottes Gnade werden wir nicht länger zulassen, dass diese Gräueltaten geschehen. Wir erklären den Krieg!
May god have mercy on your evil soul. = Möge Gott eurer verdorbenen Seele gnädig sein.
I for one welcome our new conquer overlord! = Ich für meinen Teil begrüße unseren neuen Eroberungsherrn!
Jerusalem = Jerusalem


#################### Lines from Policies from Civ V - Gods & Kings ####################


#################### Lines from Quests from Civ V - Gods & Kings ####################


#################### Lines from Religions from Civ V - Gods & Kings ####################


Judaism = Judentum


Sikhism = Sikhismus

Taoism = Taoismus


#################### Lines from Ruins from Civ V - Gods & Kings ####################


We have found holy symbols in the ruins, giving us a deeper understanding of religion! (+[faithAmount] Faith) = Wir haben in den Ruinen heilige Symbole gefunden, die uns ein tieferes Verständnis der Religion vermitteln! (+[faithAmount] Glaube)
discover holy symbols = entdecke heilige Symbole

We have found an ancient prophecy in the ruins, greatly increasing our spiritual connection! (+[faithAmount] Faith) = Wir haben in den Ruinen eine uralte Prophezeiung gefunden, die unsere spirituelle Verbindung erheblich verstärkt! (+[faithAmount] Glaube)
an ancient prophecy = eine uralte Prophezeiung


#################### Lines from Specialists from Civ V - Gods & Kings ####################


#################### Lines from Speeds from Civ V - Gods & Kings ####################


#################### Lines from Techs from Civ V - Gods & Kings ####################


'What is drama but life with the dull bits cut out.' - Alfred Hitchcock = 'Was ist schon ein Drama anderes als das Leben, wenn man die langweiligen Teile herausgeschnitten hat.' - Alfred Hitchcock
Drama and Poetry = Drama und Lyrik

'The merchants and the traders have come; their profits are pre-ordained...' - Sri Guru Granth Sahib = 'Die Kaufleute und die Händler sind gekommen; ihre Gewinne sind vorbestimmt...' - Sri Guru Granth Sahib
Guilds = Gilden


'Architecture begins where engineering ends.' - Walter Gropius = 'Architektur beginnt dort, wo das Ingenieurwesen aufhört.' - Walter Gropius
Architecture = Architektur

'Industrialization based on machinery, already referred to as a characteristic of our age, is but one aspect of the revolution that is being wrought by technology.' - Emily Greene Balch = 'Die Industrialisierung auf der Grundlage von Maschinen, die bereits als charakteristisch für unsere Zeit bezeichnet wird, ist nur ein Aspekt der Revolution, die von der Technologie ausgeht.' - Emily Greene Balch
Industrialization = Industrialisierung


'Men, like bullets, go farthest when they are smoothest.' - Jean Paul = 'Männer, wie Kugeln, gehen am weitesten, wenn sie am glattesten sind.' - Jean Paul
Ballistics = Ballistik

'The root of the evil is not the construction of new, more dreadful weapons. It is the spirit of conquest.' - Ludwig von Mises = 'Die Wurzel des Bösen ist nicht der Bau neuer, schrecklicherer Waffen. Es ist der Geist der Eroberung.' - Ludwig von Mises
Combined Arms = Verbundene Waffen


'The more we elaborate our means of communication, the less we communicate.' - J.B. Priestly = 'Je mehr wir unsere Kommunikationsmittel ausbauen, desto weniger kommunizieren wir.' – J.B. Priestly
Telecommunications = Telekommunikation
'All men can see these tactics whereby I conquer, but what none can see is the strategy out of which victory is evolved.' - Sun Tzu = 'Alle Menschen können diese Taten sehen, mit denen ich siege, aber was niemand sehen kann, ist die Strategie, aus der sich der Sieg entwickelt.' - Sun Tzu
Mobile Tactics = Mobile Taktiken


#################### Lines from Terrains from Civ V - Gods & Kings ####################


Mount Kailash = Berg Kailash

Mount Sinai = Berg Sinai

Sri Pada = Sri Pada

Uluru = Uluru


#################### Lines from TileImprovements from Civ V - Gods & Kings ####################


Polder = Polder


#################### Lines from TileResources from Civ V - Gods & Kings ####################


Citrus = Zitrusfrüchte

Copper = Kupfer

Crab = Krabben

Salt = Salz

Truffles = Trüffel


#################### Lines from UnitPromotions from Civ V - Gods & Kings ####################


Hussar = Hussar


Hakkapeliitta = Hakkapeliitta


#################### Lines from UnitTypes from Civ V - Gods & Kings ####################


#################### Lines from Units from Civ V - Gods & Kings ####################


Atlatlist = Speerschleuderer


Quinquereme = Quinquereme

Dromon = Dromone


Horse Archer = Berittener Bogenschütze


Battering Ram = Rammbock

Pictish Warrior = Piktischer Krieger


African Forest Elephant = Afrikanischer Waldelefant

Cataphract = Kataphrakt


Composite Bowman = Kompositbogenschütze


Galleass = Galeere


Privateer = Kaperschiff

Sea Beggar = Seeräuber


Gatling Gun = Gatling Gun


Carolean = Karoliner

Mehal Sefari = Mehal Sefari


Great War Infantry = Weltkriegs-Infanterie


Triplane = Dreidecker

Great War Bomber = Weltkriegsbomber


Machine Gun = Maschinengewehr


Landship = Landkreuzer


#################### Lines from VictoryTypes from Civ V - Gods & Kings ####################


#################### Lines from Tutorials ####################

Introduction = Einführung
Welcome to Unciv!\nBecause this is a complex game, there are basic tasks to help familiarize you with the game.\nThese are completely optional, and you're welcome to explore the game on your own! = Willkommen zu Unciv!\n Weil es ein komplexes Spiel ist, gibt es Einführungsaufgaben, welche dich mit dem Spiel vertraut machen.\nDiese sind optional und du bist eingeladen das Spiel selbst zu erkunden!

New Game = Neues Spiel
Your first mission is to found your capital city.\nThis is actually an important task because your capital city will probably be your most prosperous.\nMany game bonuses apply only to your capital city and it will probably be the center of your empire. = Deine erste Aufgabe ist die Hauptstadt zu gründen.\nDies ist eine wichtige Aufgabe, da deine Hauptstadt wahrscheinlich deine beste Stadt ist.\nViele Spielvorteile gelten nur in deiner Hauptstadt und es and ist wahrscheinlich das Zentrum deines Reichs.
How do you know a spot is appropriate?\nThat’s not an easy question to answer, but looking for and building next to luxury resources is a good rule of thumb.\nLuxury resources are tiles that have things like gems, cotton, or silk (indicated by a smiley next to the resource icon)\nThese resources make your civilization happy. You should also keep an eye out for resources needed to build units, such as iron. Cities cannot be built within 3 tiles of existing cities, which is another thing to watch out for! = Woher weißt du das ein Ort gut ist?\nEs ist nicht einfach zu beantworten, aber in der Nähe von Luxusressourcen ist gut.\nLuxusressourcen sind Felder, welche Dinge wie Diamanten, Baumwolle, oder Seide (gezeigt durch ein Smiley neben dem Ressourcenicon)\nDiese Ressourcen machen deine Civilisation fröhlich. Du solltest auch ein Auge auf Ressources werfen, die für Einheiten gebraucht werden, wie die Ressource Eisen.
However, cities don’t have a set area that they can work - more on that later!\nThis means you don’t have to settle cities right next to resources.\nLet’s say, for example, that you want access to some iron – but the resource is right next to a desert.\nYou don’t have to settle your city next to the desert. You can settle a few tiles away in more prosperous lands.\nYour city will grow and eventually gain access to the resource.\nYou only need to settle right next to resources if you need them immediately – \n   which might be the case now and then, but you’ll usually have the luxury of time. = Wieauchimmer, Städte aben keine feste Fläche wo gearbeitet werden kann - mehr dazu später!\nDas heißt, du musst deine Städte nicht direkt neben die Ressourcen setzen.\nSagen wir als Beispiel, dass du etwas Eisen möchtest, aber die Ressource ist direkt neben einer Wüste .\nDu musst die Stadt nicht in die Nähe der Wüste setzen. Du kannst ein paar Felder weiter in besserer Umgebung siedeln.\nDeine Stadt wird größer werden und irgendwann Zugriff auf die Ressource erhalten.\nDu musst nur direkt daneben siedeln, wenn du sie sofort brauchst – \n Was hin unt wieder vorkommt, aber meisents hast du die Zeit.
The first thing coming out of your city should be either a Scout or Warrior.\nI generally prefer the Warrior because it can be used for defense and because it can be upgraded\n  to the Swordsman unit later in the game for a relatively modest sum of gold.\nScouts can be effective, however, if you seem to be located in an area of dense forest and hills.\nScouts don’t suffer a movement penalty in this terrain.\nIf you’re a veteran of the 4x strategy genre your first Warrior or Scout will be followed by a Settler.\nFast expanding is absolutely critical in most games of this type. = Die erste produzierte Einheit der Stadt sollte ein Späher oder Krieger sein.\nIch (der Programmierer, nicht der Übersetzer) bevorzuge allgemein den Krieger, weil er für die Verteidigung gut ist,\n und da er später zu einem Schwertkämpfer verbessert werden kann, und das für eine moderate Summe Gold.\nSpäher können auch effektiv sein, wenn du in einem Gebiet mit Wald und Hügeln bist.\nSpäher erhalten durch sowas keine Nachteile in der Bewegung.\nWenn du schon lange 4x strategy genre spielst, wird deinem Krieger oder Späher ein Siedler folgen.\nSchnelle Expansion ist in den meisten Spielen dieser Art notwendig.

In your first couple of turns, you will have very little options, but as your civilization grows, so do the number of things requiring your attention. = In deinen ersten Runden gibt es wenig zu tun, aber sobald deine Zivilisation wächst, wächst auch die Zahl der Dinge auf die du achten musst.

Culture and Policies = Kultur und Richtlinien
Each turn, the culture you gain from all your cities is added to your Civilization's culture.\nWhen you have enough culture, you may pick a Social Policy, each one giving you a certain bonus. = Jede Runde wird die Produktion von Kultur der Städte zu der Kultur deiner Zivilisation dazugerechnet.\nWenn du ausreichend Kultur hast, kannst du eine neue Sozialpolitik wählen. Jede Sozialpolitik gibt dir einen bestimmten Bonus.
The policies are organized into branches, with each branch providing a bonus ability when all policies in the branch have been adopted. = Die Politiken sind in Äste sortiert.\n Jeder Ast gibt besondere Vorteile, wenn er vollständig erforscht wurde.
With each policy adopted, and with each city built,\n  the cost of adopting another policy rises - so choose wisely! = Mit jeder gewählten Politik und mit jeder gebauten Stadt, steigen die Kosten für die nächsten Politiken - wähle deshalb weise!

City Expansion = Ausdehnung einer Stadt
Once a city has gathered enough Culture, it will expand into a neighboring tile.\nYou have no control over the tile it will expand into, but tiles with resources and higher yields are prioritized. = Sobald eine Stadt genügend Kultur gesammelt hat, wird sie auf ein weiteres Feld expandieren.\nDu kannst das Feld nicht bestimmen, es werden aber wertvolle Felder (Ressourcen) bevorzugt.
Each additional tile will require more culture, but generally your first cities will eventually expand to a wide tile range. = Jedes weitere Feld kostet mehr Kultur, aber meistens wird deine erste Stadt ein großes Gebiet einnehmen.
Although your city will keep expanding forever, your citizens can only work 3 tiles away from city center.\nThis should be taken into account when placing new cities. = Auch wenn deine Stadt sich immer weiter ausbreitet, können deine Bürger nur bis zu 3 Felder vom Stadtzentrum entfernt arbeiten.\n Dies sollte beim Siedeln beachtet werden.

As cities grow in size and influence, you have to deal with a happiness mechanic that is no longer tied to each individual city.\nInstead, your entire empire shares the same level of satisfaction.\nAs your cities grow in population you’ll find that it is more and more difficult to keep your empire happy. = Sobald Städte und deren Einfluss größer werden, musst du mit der Zufriedenheitsmechanik umgehen, welche nicht mehr alle Städte einzeln betrachtet.\nStattdessen ist das Level der Zufriedenheit überall in deiner Zivilisation gleich.\nWenn die Städte wachsen, wird es immer schwieriger alle glücklich zu machen.
In addition, you can’t even build any city improvements that increase happiness until you’ve done the appropriate research.\nIf your empire’s happiness ever goes below zero the growth rate of your cities will be hurt.\nIf your empire becomes severely unhappy (as indicated by the smiley-face icon at the top of the interface)\n  your armies will have a big penalty slapped on to their overall combat effectiveness. = Erschwerend kommt hinzu, dass die Technologien erst erforscht werden müssen, die den den Bau von Gebäuden erlauben, welche die Zufriedenheit erhöhen. Sollte das Niveau der Zufriedenheit unter Null sinken, gibt es immer mehr Nachteile.\nSo sinkt die Wachstumsrate der Bevölkerung und Deine Armeen bekommen ein ordentlichen Abzug auf ihre Kampfstärke aufgebrummt. Also achte auf den gelben oder roten Smiley ganz oben auf dem Bildschirm!
This means that it is very difficult to expand quickly in Unciv.\nIt isn’t impossible, but as a new player you probably shouldn't do it.\nSo what should you do? Chill out, scout, and improve the land that you do have by building Workers.\nOnly build new cities once you have found a spot that you believe is appropriate. = Das bedeutet, dass es sehr schwierig ist, in Unciv schnell zu expandieren.\nEs ist nicht unmöglich, aber als neuer Spieler solltest du es wahrscheinlich nicht tun.\nWas solltest du also tun? Dich entspannen, spähen und das Land, das du hast, durch den Bau von Arbeitern verbessern.\nBaue erst dann neue Städte, wenn du einen Platz gefunden hast, den du für geeignet hältst.

Unhappiness = Unzufriedenheit
It seems that your citizens are unhappy!\nWhile unhappy, your civilization will suffer many detrimental effects, increasing in severity as unhappiness gets higher. = Es scheint, dass Ihre Bürger unzufrieden sind! Solange sie unzufrieden sind, erleidet Ihre Zivilisation viele schädliche Auswirkungen, die mit zunehmender Unzufriedenheit immer gravierender werden.
Unhappiness has two main causes: Population and cities.\n  Each city causes 3 unhappiness, and each population, 1 = Unzufriedenheit hat zwei Hauptursachen: Bevölkerung und viele Städte.\nPro Stadt sind 3 Minuspunkte auszugleichen, pro Einwohner einer.
There are 2 main ways to combat unhappiness:\n  by building happiness buildings for your population\n  or by having improved luxury resources within your borders. = Es gibt 2 Möglichkeiten, die Unzufriedenheit zu bekämpfen:\n  durch den Bau von Gebäuden, die der Bevölkerung Zufriedenheit bringen\n  oder durch verbesserte Luxusressourcen innerhalb der eigenen Grenzen.

You have entered a Golden Age!\nGolden age points are accumulated each turn by the total happiness \n  of your civilization\nWhen in a golden age, culture and production generation increases +20%,\n  and every tile already providing at least one gold will provide an extra gold. = Ein goldenes Zeitalter hat für dich begonnen!\nPunkte für das Goldene Zeitalter werden jede Runde durch die Gesamtzufriedenheit deiner Zivilisation gesammelt.\nIn einem Goldenen Zeitalter steigt die Produktions- und Zufriedenheitsproduktion um +20% und jedes Feld, welches mindestens ein Gold bereit stellt, stellt ein extra Gold zur Verfügung.

Roads and Railroads = Straßen und Schienen
Connecting your cities to the capital by roads\n  will generate gold via the trade route.\nNote that each road costs 1 gold Maintenance per turn, and each Railroad costs 2 gold,\n  so it may be more economical to wait until the cities grow! = Verbindungen deiner Städten zu deiner Hauptstadt produzieren Gold über einen Handelsweg.\nBeachte, dass jedes Feld Straße 1 Gold und jede Schiene 2 Gold Wartungskosten pro Runde verursacht, so kann es ökonomischer sein, zu warten bis die Städte gewachsen sind!

Victory Types = Siegestypen
Once you’ve settled your first two or three cities you’re probably 100 to 150 turns into the game.\nNow is a good time to start thinking about how, exactly, you want to win – if you haven’t already. = Nach 100 bis 150 Runden besitzt Du vielleicht 2 oder drei Städte.\nNun ist es an der Zeit, darüber nachzudenken, wie genau Du gewinnen willst.
There are four ways to win in Unciv. They are:\n - Cultural Victory: Complete 5 Social Policy Trees and build the Utopia Project\n - Domination Victory: Survive as the last civilization\n - Science Victory: Be the first to construct a spaceship to Alpha Centauri\n - Diplomatic Victory: Build the United Nations and win the vote = Es gibt vier Wege, in Unciv zu gewinnen:\n - Kultursieg: Vervollständige 5 Politik-Zweige und baue das Utopia Projekt\n - Dominanzsieg: Überlebe als letzte Zivilisation\n - Wissenschaftssieg: Baue als Erster ein Raumschiff nach Alpha Centauri\n - Diplomatiesieg: Baue die Vereinten Nationen und gewinne die Wahl
So to sum it up, these are the basics of Unciv – Found a prosperous first city, expand slowly to manage happiness, and set yourself up for the victory condition you wish to pursue.\nObviously, there is much more to it than that, but it is important not to jump into the deep end before you know how to swim. = Kurz und bündig geht es also darum, eine wohlhabende Hauptstadt zu gründen, langsam zu expandieren, damit die Bevölkerung zufrieden bleibt, und den Grundstein zu legen für den geplanten Sieg. Natürlich gibt es noch viel mehr, aber es es ist auch wichtig, erst schwimmen zu lernen, bevor man in das tiefe Wasser springt.

Enemy City = Gegnerische Stadt
Cities can be conquered by reducing their health to 1, and entering the city with a melee unit.\nSince cities heal each turn, it is best to attack with ranged units and use your melee units to defend them until the city has been defeated! = Städte können erobert werden, indem man ihre Gesundheit auf einen Punkt reduziert und dann mit einer Nahkampfeinheit einmarschiert.\nDa Städte jede Runde heilen, ist es am besten, ausreichend Fernkampfeinheiten mitzubringen und diese mit den Nahkampfeinheiten zu beschützen, bis sie die Verteidigung der Stadt genügend zermürbt haben.

Luxury Resource = Luxus-Ressource
Luxury resources within your domain and with their specific improvement are connected to your trade network.\nEach unique Luxury resource you have adds 5 happiness to your civilization, but extra resources of the same type don't add anything, so use them for trading with other civilizations! = Luxus-Ressourcen im eigenen Territorium können mit der passenden Gelände-Verbesserung\n erschlossen werden und stehen dann über das Handelsnetzwerk dem gesamten Reich zur Verfügung.\nJede neue Luxus-Ressource bringt 5 Punkte Zufriedenheit, aber zusätzliche Ressourcen desselben Typs\n bringen keinen solchen Bonus. Man sollte sie also für den Handel mit anderen Zivilisationen einsetzen.\nVia Handel erlangte Luxus-Ressourcen machen genauso glücklich wie selbst erschlossene!

Strategic Resource = Strategische Ressource
Strategic resources within your domain and with their specific improvement are connected to your trade network.\nStrategic resources allow you to train units and construct buildings that require those specific resources, for example the Horseman requires Horses. = Strategische Ressourcen im eigenen Territorium können mit ihrer spezifischen Gelände-Verbesserung mit deinem Handelsnetzwerk verbunden werden und stehen dann im gesamten Reich zur Verfügung.\nStrategische Ressourcen erlauben es dir neue Einheiten auszubilden und Gebäude zu konstruieren, die diese spezifische Ressource brauchen.\nEin Stall braucht zum Beispiel Pferde als Ressource um gebaut werden zu können.
Unlike Luxury Resources, each Strategic Resource on the map provides more than one of that resource.\nThe top bar keeps count of how many unused strategic resources you own.\nA full drilldown of resources is available in the Resources tab in the Overview screen. = Im Gegensatz zu Luxusgütern liefern strategische Ressourcen mehr als eine Ressource.\nIn der oberen Leiste siehst du, wieviele ungenutzte strategische Ressourcen sich in deinem Besitz befinden.\nEinen kompletten Drilldown der Ressourcen gibt es im Ressourcen-Tab des Übersichtsbildschirms.

The city can no longer put up any resistance!\nHowever, to conquer it, you must enter the city with a melee unit = Der Widerstand dieser Stadt ist gebrochen!\nAllerdings musst Du mit einer Nahkampfeinheit einmarschieren, um sie zu erobern.

After Conquering = Nach der Eroberung
When conquering a city, you can choose to liberate, annex, puppet, or raze the city. = Nach der Eroberung einer Stadt kannst du wählen, ob du die Stadt befreien, annektieren, zur Marionette zu machen oder zerstören willst.
\nLiberating the city will return it to its original owner, giving you a massive diplomatic boost with them!\n\nAnnexing the city will give you full control over it, but also increase the citizens' unhappiness to 2x!\nThis can be mitigated by building a courthouse in the city, returning the citizen's unhappiness to normal.\n\nPuppeting the city will mean that you have no control on the city's production.\nThe city will not increase your tech or policy cost.\nA puppeted city can be annexed at any time, but annexed cities cannot be returned to a puppeted state!\n\nRazing the city will lower its population by 1 each turn until the city is destroyed!\nYou cannot raze a city that is either the starting capital of a civilization or the holy city of a religion. = \nWenn du die Stadt befreist, wird sie an ihren ursprünglichen Besitzer zurückgegeben, was dir einen enormen diplomatischen Einfluss bei ihm verschafft!\n\nWenn du die Stadt annektierst, erhältst du die volle Kontrolle über sie, aber du steigerst auch die Unzufriedenheit der Bürger auf das Doppelte!\nDies kann durch den Bau eines Gerichtsgebäudes in der Stadt gemildert werden, wodurch sich die Unzufriedenheit der Bürger wieder normalisiert.\n\nDie Stadt als Marionette zu benutzen, bedeutet, dass du keine Kontrolle über die Produktion der Stadt hast.\nDie Stadt erhöht weder die Kosten für Technologie noch für Sozialpolitik.\nEine Marionettenstadt kann jederzeit annektiert werden, aber annektierte Städte können nicht in den Marionettenzustand zurückversetzt werden!\n\nDie Zerstörung der Stadt senkt die Einwohnerzahl jede Runde um 1, bis die Stadt zerstört ist!\nMan kann eine Stadt, welche entweder die ursprüngliche Hauptstadt einer Zivilisation oder die heilige Stadt einer Religion ist, nicht zerstören.

You have encountered a barbarian unit!\nBarbarians attack everyone indiscriminately, so don't let your \n  civilian units go near them, and be careful of your scout! = Du hast eine Einheit der Barbaren gefunden!\nBarbaren greifen jeden an, also lass deine zivilen Einheiten nicht in die Nähe von ihnen. Und sei vorsichtig mit den Spähern!

You have encountered another civilization!\nOther civilizations start out peaceful, and you can trade with them,\n  but they may choose to declare war on you later on = Du hast eine andere Zivilisation gefunden!\nAndere Zivilisationen starten friedlich, und du kannst mit ihnen handeln,\n  aber möglicherweise erklären sie dir später den Krieg.

Once you have completed the Apollo Program, you can start constructing spaceship parts in your cities\n (with the relevant technologies) to win a Scientific Victory! = Sobald Du das Apollo-Programm vervollständigt hast, kannst du in deinen Städten\n mit dem Bau der Raumschiffteile beginnen - sofern die nötigen Technologien bereitstehen -\n... um den Wissenschaftssieg anzustreben!

Injured Units = Verletzte Einheiten
Injured units deal less damage, but recover after turns that they have been inactive.\nUnits heal 10 health per turn in enemy territory or neutral land,\n  20 inside your territory and 25 in your cities. = Verletzte Einheiten verursachen weniger Schaden, erholen sich aber in Runden, in denen sie inaktiv waren. Einheiten heilen in feindlichem Gebiet oder neutralem Land 10 Lebenspunkte pro Runde, in deinem Gebiet 20 und in deinen Städten 25.

Workers = Arbeiter
Workers are vital to your cities' growth, since only they can construct improvements on tiles.\nImprovements raise the yield of your tiles, allowing your city to produce more and grow faster while working the same amount of tiles! = Arbeiter sind essentiell für das Wachstum deiner Städte, indem sie Verbesserungen auf Feldern bauen. Verbesserungen erhöhen die Ausbeute der Felder, sodass Städte mit der gleichen Anzahl bewirtschafteter Felder produktiver werden und schneller wachsen.

Siege Units = Belagerungseinheiten
Siege units are extremely powerful against cities, but need to be Set Up before they can attack.\nOnce your siege unit is set up, it can attack from the current tile,\n  but once moved to another tile, it will need to be set up again. = Belagerungseinheiten sind sehr wirkungsvoll gegen Städte, benötigen aber eine Runde zum aufstellen, bevor sie angreifen können.\nSobald dies erledigt ist, können sie vom selben Feld weiter feuern und erst wenn sie sich weiterbewegt haben, müssen sie auch erneut aufgestellt werden.

Embarking = Einschiffen
Once a certain tech is researched, your land units can embark, allowing them to traverse water tiles.\nEntering or leaving water takes the entire turn. = Sobald eine bestimmte Technologie erforscht ist, können sich deine Landeinheiten einschiffen und Wasserfelder überqueren.\nDas Betreten oder Verlassen von Wasser dauert die gesamte Runde.
Units are defenseless while embarked (cannot use modifiers), and have a fixed Defending Strength based on your tech Era, so be careful!\nRanged Units can't attack, Melee Units have a Strength penalty, and all have limited vision. = Einheiten sind wehrlos, wenn sie eingeschifft sind (können keine Modifikatoren verwenden), und haben eine feste Verteidigungsstärke, die auf deinem Technologie-Zeitalter basiert. Also sei vorsichtig!\nFernkampfeinheiten können nicht angreifen, Nahkampfeinheiten haben einen Stärkenachteil und alle haben begrenzte Sichtweite.

Idle Units = Inaktive Einheiten
If you don't want to move a unit this turn, you can skip it by clicking 'Next unit' again.\nIf you won't be moving it for a while, you can have the unit enter Fortify or Sleep mode - \n  units in Fortify or Sleep are not considered idle units.\nIf you have not decided yet what an unit should do for the current turn, choose the 'Wait' command. A 'waiting' unit will be selected again at the end of the 'Next Unit' cycle, once all other units have received their orders.\nIf you want to disable the 'Next unit' feature entirely, you can toggle it in Menu -> Check for idle units. = Wenn du eine Einheit in dieser Runde nicht bewegen möchtest, kannst du sie überspringen, indem du erneut auf 'Nächste Einheit' klickst.\nWenn du sie eine Weile nicht bewegst, kannst du die Einheit in den Festungs- oder Schlafmodus versetzen - \n Einheiten im Festungs- oder Schlafmodus gelten nicht als untätige Einheiten.\nWenn du noch nicht entschieden hast, was eine Einheit in der aktuellen Runde tun soll, wähle den Befehl 'Warten'. Eine 'wartende' Einheit wird am Ende des 'Nächste Einheit'-Durchlaufs wieder ausgewählt, wenn alle anderen Einheiten ihre Befehle erhalten haben.\nWenn du die Funktion 'Nächste Einheit' ganz deaktivieren möchtest, kannst du sie im Menü -> 'Untätige Einheiten anzeigen' umschalten.

Contact Me = Kontaktier mich
Hi there! If you've played this far, you've probably seen that the game is currently incomplete.\n Unciv is meant to be open-source and free, forever.\n That means no ads or any other nonsense. = Hallo! Wenn du soweit gespielt hast, hast du wahrscheinlich gemerkt, dass das Spiel nicht fertig ist.\nUnciv ist Open Source und kostenfrei, für immer.\nDas bedeutet, es enthält auch keine Werbung oder andere sinnlose Dinge.
What motivates me to keep working on it, \n  besides the fact I think it's amazingly cool that I can,\n  is the support from the players - you guys are the best! = Was mich (den Entwickler, nicht den Übersetzer) motiviert daran weiterzuarbeiten, abgesehen von dem Fakt, dass es wirklich cool ist, ist die Unterstützung von den Spielern - Ihr seid die Besten!
Every rating and review that I get puts a smile on my face =)\n  So contact me! Send me an email, review, Github issue\n  or mail pigeon, and let's figure out how to make the game \n  even more awesome!\n(Contact info is in the Play Store) = Jede Bewertung oder Rezension, die das Spiel erhält, bringt mich zum Lächeln =)\n Also sprecht mich an! Schickt mir eine E-Mail, Rezension, ein GitHub-Issue oder eine Brieftaube und lasst uns herausfinden, wie wir dieses Spiel noch besser machen können!\n(Kontaktinformationen finden sich z. B. im Play Store)

Pillaging = Plündern
Military units can pillage improvements, which heals them 25 health and ruins the improvement.\nThe tile can still be worked, but advantages from the improvement - stat bonuses and resources - will be lost.\nWorkers can repair these improvements, which takes less time than building the improvement from scratch.\nPillaging certain improvements will result in your units looting gold from the improvement. = Militäreinheiten können Verbesserungen plündern, was diese unbrauchbar macht und die Einheit\n für 25 Punkte heilt. Das Feld bringt nur noch den Grundertrag, bis ein Arbeiter die\n Verbesserung repariert - was deutlich weniger Zeit kostet als sie neu zu errichten.\nDas Plündern bestimmter Verbesserungen führt dazu, dass deine Einheiten Gold erbeutet.

Experience = Erfahrung
Units that enter combat gain experience, which can then be used on promotions for that unit.\nUnits gain more experience when in Melee combat than Ranged, and more when attacking than when defending. = Einheiten, die in Kämpfe verwickelt werden, erhalten Erfahrungspunkte, die sie für Beförderungen verwenden können.\nNahkampf bringt mehr Erfahrung als Fernkampf und Angriff mehr als Verteidigung.
Units can only gain up to 30 XP from Barbarian units - meaning up to 2 promotions. After that, Barbarian units will provide no experience. = Kämpfe gegen Barbaren bringen nur bis zur zweiten Beförderung Erfahrungspunkte.\nNach 30 EP pro Einheit ist Schluss und Barbaren ins Jenseits zu befördern bringt nur Sicherheit, aber keine Erfahrungspunkte mehr.

Combat = Gefechte
Unit and cities are worn down by combat, which is affected by a number of different values.\nEach unit has a certain 'base' combat value, which can be improved by certain conditions, promotions and locations. = Schlachten zwischen Einheiten und/oder Städten werden von bestimmten Zahlen kontrolliert.\nJede Einheit hat eine 'Basis'-Gefechtsstärke, die von Umgebung, Beförderungen oder anderen Bedingungen modifiziert werden kann.
Units use the 'Strength' value as the base combat value when melee attacking and when defending.\nWhen using a ranged attack, they will the use the 'Ranged Strength' value instead. = Einheiten benutzen den Wert 'Stärke' als Basis-Gefechtsstärke für den Angriff im Nahkampf oder die Verteidigung, und den Wert 'Fernkampfstärke' für den Angriff im Fernkampf.
Ranged attacks can be done from a distance, dependent on the 'Range' value of the unit.\nWhile melee attacks allow the defender to damage the attacker in retaliation, ranged attacks do not. = Fernkampfangriffe können über mehrere Felder erfolgen, abhängig vom Wert 'Reichweite'. Während Nahkampfangriffe dem Verteidiger das Zurückschlagen erlauben, ist das beim Fernkampf nicht möglich.

Research Agreements = Forschungsvereinbarung
In research agreements, you and another civilization decide to jointly research technology.\nAt the end of the agreement, you will both receive a 'lump sum' of Science, which will go towards one of your unresearched technologies. = In Forschungsvereinbarungen beschließt du mit einer anderen Zivilisation, gemeinsam eine Technologie zu erforschen.\n Zum Abschluss der Vereinbarung erhalten beide Seiten eine\nPauschale an Wissenschafts-Punkten für eine der unerforschten Technologien.
The amount of ⍾Science you receive at the end is dependent on the ⍾Science generated by your cities and the other civilization's cities during the agreement - the more, the better! = Die Menge an ⍾Wissenschaft, die du am Ende erhältst, hängt von der ⍾Wissenschaft ab, die von deinen Städten und den Städten der anderen Zivilisation während der Vereinbarung erzeugt wurde - je mehr, desto besser!

Not all nations are contending with you for victory.\nCity-States are nations that can't win, can't be traded with, and instead confer certain bonuses to friendly civilizations. = Nicht alle Nationen kämpfen mit dir um den Sieg.\nStadtstaaten sind Nationen, die nicht gewinnen können, mit denen nicht gehandelt werden kann und die stattdessen befreundeten Zivilisationen bestimmte Boni gewähren.
Instead, diplomatic relations with City-States are determined by Influence - a meter of 'how much the City-State likes you'.\nInfluence can be increased by attacking their enemies, liberating their city, and giving them sums of gold. = Stattdessen beruhen diplomatische Beziehungen zu Stadtstaaten auf 'Einfluss' - ein Maß, wie sehr sie Euch 'mögen'.\nEinfluss kann gewonnen werden durch kriegerische Handlungen gegen ihre Feinde, befreien ihrer besetzten Stadt, oder durch Bestechung mit Gold.
Certain bonuses are given when you are at above 30 influence.\nWhen you have above 60 Influence, and you have the highest influence with them of all civilizations, you are considered their 'Ally', and gain further bonuses and access to the Luxury and Strategic resources in their lands. = Stadtstaaten belohnen hohen Einfluss ab 30 Punkten.\nWenn Dein Einfluss 60 Punkte oder mehr beträgt und größer ist als der aller Konkurrenten, dann wirst Du als Alliierter eingestuft und erhältst neben höheren Belohnungen auch Zugang zu ihren Luxus- und Strategischen Ressourcen.

Great People = Große Persönlichkeiten
Certain buildings, and specialists in cities, generate Great Person points per turn.\nThere are several types of Great People, and their points accumulate separately.\nThe number of points per turn and accumulated points can be viewed in the Overview screen. = Bestimmte Gebäude, sowie die Spezialisten in den Städten, generieren pro Zug Große-Persönlichkeits-Punkte.\nEs gibt verschiedene Typen von Großen Persönlichkeiten. Für jeden Typ werden die Punkte gesondert erfasst.\nDie Anzahl der Punkte pro Zug und die bereits gesammelten Punkte sind im Übersichtsbildschirm (Tab: Statistiken) zu sehen.
Once enough points have been accumulated, a Great Person of that type will be created!\nEach Great Person can construct a certain Great Improvement which gives large yields over time, or immediately consumed to provide a certain bonus now. = Sobald genügend Punkte gesammelt wurden, wird eine Große Persönlichkeit dieses Typs erschaffen!\nJede Große Persönlichkeit kann eine bestimmte Große Verbesserung erschaffen, die im Laufe der Zeit große Erträge bringt, oder sofort verbraucht werden, um sofort einen bestimmten Bonus zu erhalten.
Great Improvements also provide any strategic resources that are under them, so you don't need to worry if resources are revealed underneath your improvements! = Große Verbesserungen liefern zudem die strategische Ressource unter ihnen. Es gibt also keinen Grund zur Sorge, wenn Ressourcen von ihnen 'verdeckt' sind.

Removing Terrain Features = Geländemerkmale entfernen
Certain tiles have terrain features - like Flood plains or Forests -  on top of them. Some of these layers, like Jungle, Marsh and Forest, can be removed by workers.\nRemoving the terrain feature does not remove any resources in the tile, and is usually required in order to add improvements exploiting those resources. = Bestimmte Felder haben Geländemerkmale - wie Flussauen oder Wälder. Einige davon, wie Dschungel, Sumpf und Wald, können von Arbeitern entfernt werden.\nDas Entfernen des Geländemerkmals entfernt keine Ressourcen auf dem Feld und ist normalerweise erforderlich, um Verbesserungen hinzuzufügen, die diese Ressourcen erschließen.

Natural Wonders, such as the Mt. Fuji, the Rock of Gibraltar and the Great Barrier Reef, are unique, impassable terrain features, masterpieces of mother Nature, which possess exceptional qualities that make them very different from the average terrain.\nThey benefit by giving you large sums of Culture, Science, Gold or Production if worked by your Cities, which is why you might need to bring them under your empire as soon as possible. = Naturwunder wie der Mount Fuji, der Felsen von Gibraltar oder das Great Barrier Reef sind einzigartige Geländeformen, Meisterwerke der Mutter Natur, die außergewöhnliche Qualitäten besitzen, die sich komplett von gewöhnlichem Gelände unterscheiden.\n\nEinheiten können sie nicht betreten, aber Städte können sie bewirtschaften und besondere Erträge erlangen - was vielleicht Grund genug ist, sie bald unter Kontrolle Deines Reichs zu bringen.\n\nAllein ihre Entdeckung erhöht bereits die Zufriedenheit der Bevölkerung.

Keyboard = Tastatur
If you have a keyboard, some shortcut keys become available. Unit command or improvement picker keys, for example, are shown directly in their corresponding buttons. = Wenn du eine Tastatur verwendest, werden einige Tastenkombinationen verfügbar. Die Tasten, z.B. für den Einheitenbefehl oder zur Auswahl einer Verbesserung, werden direkt in den entsprechenden Schaltflächen angezeigt.
On the world screen the hotkeys are as follows: = In der Weltansicht sind die Tastenkombinationen wie folgt:
Space or 'N' - Next unit or turn\n'E' - Empire overview (last viewed page)\n'+', '-' - Zoom in / out\nHome - center on capital or open its city screen if already centered = Leertaste oder 'N' - Nächste Einheit oder nächste Runde\n'E' - Reichsübersicht (zuletzt angesehene Seite)\n'+', '-' - Vergrößern / Verkleinern\nHome - Zentrieren auf Hauptstadt bzw. Stadt öffnen wenn dies bereits erfolgt ist
F1 - Open Civilopedia\nF2 - Empire overview Trades\nF3 - Empire overview Units\nF4 - Empire overview Diplomacy\nF5 - Social policies\nF6 - Technologies\nF7 - Empire overview Cities\nF8 - Victory Progress\nF9 - Empire overview Stats\nF10 - Empire overview Resources\nF11 - Quicksave\nF12 - Quickload = F1 - Civilopedia öffnen\nF2 - Reichsübersicht Handel\nF3 - Reichsübersicht Einheiten\nF4 - Reichsübersicht Diplomatie\nF5 - Sozialpolitik\nF6 - Technologien\nF7 - Reichsübersicht Städte\nF8 - Siegesfortschritt\nF9 - Reichsübersicht Statistiken\nF10 - Reichsübersicht Ressourcen\nF11 - Schnellspeichern\nF12 - Schnellladen
Ctrl-R - Toggle tile resource display\nCtrl-Y - Toggle tile yield display\nCtrl-O - Game options\nCtrl-S - Save game\nCtrl-L - Load game\nCtrl-U - Toggle UI (World Screen only) = Strg-R - Anzeige der Feldressourcen umschalten\nStrg-Y - Anzeige der Felderträge umschalten\nStrg-O - Spieloptionen\nStrg-S - Spiel speichern\nStrg-L - Spiel laden\nStrg-U - Oberfläche umschalten (Nur die Weltansicht)

This is where you spend most of your time playing Unciv. See the world, control your units, access other screens from here. = Hier verbringst du die meiste Zeit beim Spielen von Unciv. Von hier aus siehst du die Welt, steuerst deine Einheiten und rufst andere Ansichten auf.
①: The menu button - civilopedia, save, load, options... = ①: Die Schaltfläche Menü - Civilopedia, Speichern, Laden, Optionen...
②: The player/nation whose turn it is - click for diplomacy overview. = ②: Der Spieler/die Nation, der/die am Zug ist - Klick für Diplomatieübersicht.
③: The Technology Button - shows the tech tree which allows viewing or researching technologies. = ③: Die Schaltfläche "Technologie" - zeigt den Tech-Baum an, mit dem man Technologien betrachten oder erforschen kann.
④: The Social Policies Button - shows enacted and selectable policies, and with enough culture points you can enact new ones. = ④: Die Schaltfläche "Sozialpolitik" - zeigt erlassene und auswählbare Politiken an, und mit genügend Kulturpunkten kannst du neue erlassen.
⑤: The Diplomacy Button - shows the diplomacy manager where you can talk to other civilizations. = ⑤: Die Schaltfläche "Diplomatie" - zeigt den Diplomatiemanager an, in dem du mit anderen Zivilisationen verhandeln kannst.
⑥: Unit Action Buttons - while a unit is selected its possible actions appear here. = ⑥: Die Aktionsschaltflächen der Einheit - während eine Einheit ausgewählt ist, erscheinen hier ihre möglichen Aktionen.
⑦: The unit/city info pane - shows information about a selected unit or city. = ⑦: Der Einheit-/Stadt-Info-Bereich - zeigt Informationen zu einer ausgewählten Einheit oder Stadt an.
⑧: The name (and unit icon) of the selected unit or city, with current health if wounded. Clicking a unit name or icon will open its civilopedia entry. = ⑧: Der Name (und das Einheitensymbol) der ausgewählten Einheit oder Stadt, mit aktueller Gesundheit, falls verwundet. Durch Anklicken eines Einheitennamens oder -symbols wird der entsprechende Eintrag in der Civilopedia geöffnet.
⑨: The arrow buttons allow jumping to the next/previous unit. = ⑨: Die Pfeiltasten ermöglichen das Springen zur nächsten/vorherigen Einheit.
⑩: For a selected unit, its promotions appear here, and clicking leads to the promotions screen for that unit. = ⑩: Für eine ausgewählte Einheit erscheinen hier ihre Beförderungen, und ein Klick führt zum Beförderungsbildschirm für diese Einheit.
⑪: Remaining/per turn movement points, strength and experience / XP needed for promotion. For cities, you get its combat strength. = ⑪: Verbleibende/pro Runde Bewegungspunkte, Stärke und Erfahrung / EP, die für die Beförderung benötigt werden. Für Städte erhältst du ihre Kampfstärke.
⑫: This button closes the selected unit/city info pane. = ⑫: Diese Schaltfläche schließt den ausgewählten Einheit/Stadt-Info-Bereich
⑬: This pane appears when you order a unit to attack an enemy. On top are attacker and defender with their respective base strengths. = ⑬: Dieses Fenster erscheint, wenn du einer Einheit befiehlst, einen Feind anzugreifen. Oben stehen Angreifer und Verteidiger mit ihren jeweiligen Basisstärken.
⑭: Below that are strength bonuses or penalties and health bars projecting before / after the attack. = ⑭: Darunter befinden sich Stärkeboni oder -abzüge und Gesundheitsbalken, die vor/nach dem Angriff erscheinen.
⑮: The Attack Button - let blood flow! = ⑮: Die Schaltfläche "Angriff" - Lass das Blut fließen!
⑯: The minimap shows an overview over the world, with known cities, terrain and fog of war. Clicking will position the main map. = ⑯: Die Minimap zeigt eine Übersicht die Welt, mit bekannten Städten, Gelände und Kriegsnebel. Durch Anklicken wird die Hauptkarte verschoben.
⑰: To the side of the minimap are display feature toggling buttons - tile yield, worked indicator, show/hide resources. These mirror setting on the options screen and are hidden if you deactivate the minimap. = ⑰: An der Seite der Minimap befinden sich Schaltflächen zum Umschalten der Anzeigefunktionen - Felderträge, Arbeitersymbole, Ressourcen anzeigen/ausblenden. Diese spiegeln die Einstellung auf dem Optionsbildschirm wieder und werden ausgeblendet, wenn du die Minimap deaktivierst.
⑱: Tile information for the selected hex - current or potential yield, terrain, effects, present units, city located there and such. Where appropriate, clicking a line opens the corresponding civilopedia entry. = ⑱: Feldinformationen für das ausgewählte Sechseck - aktueller oder potenzieller Ertrag, Gelände, Effekte, vorhandene Einheiten, dort befindliche Stadt und so weiter. Wo angebracht, sind diese mit entsprechenden Einträgen der Civilopedia verlinkt.
⑲: Notifications - what happened during the last 'next turn' phase. Some are clickable to show a relevant place on the map, some even show several when you click repeatedly. = ⑲: Benachrichtigungen - was während der letzten 'Nächste Runde'-Phase passiert ist. Einige sind anklickbar, um einen betreffenden Ort auf der Karte zu zeigen, einige zeigen sogar mehrere, wenn du wiederholt darauf klickst.
⑳: The Next Turn Button - unless there are things to do, in which case the label changes to 'next unit', 'pick policy' and so on. = ⑳: Die Schaltfläche "Nächste Runde" - es sei denn, es gibt noch etwas zu tun, in diesem Fall ändert sich die Beschriftung in "nächste Einheit", "Wähle eine Politik" und so weiter.
㉑: The Multiplayer Button - Here you can easily check your active multiplayer games. = ㉑: Die Schaltfläche "Mehrspieler" - hier kannst du ganz einfach deine aktiven Mehrspieler-Spiele überprüfen
ⓐ: The overview button leads to the empire overview screen with various tabs (the last one viewed is remembered) holding vital information about the state of your civilization in the world. = Ⓐ: Die Schaltfläche "Übersicht" führt zum Übersichtsbildschirm des Reiches mit verschiedenen Registerkarten (die zuletzt betrachtete wird gespeichert), die wichtige Informationen über den Zustand deiner Zivilisation in der Welt enthalten.
ⓑ: The ♪Culture icon shows accumulated ♪Culture and ♪Culture needed for the next policy - in this case, the exclamation mark tells us a next policy can be enacted. Clicking is another way to the policies manager. = Ⓑ: Das Kultursymbol zeigt die angesammelte Kultur und die Kultur, die für die nächste Politik benötigt wird - in diesem Fall sagt uns das Ausrufezeichen, dass eine nächste Politik erlassen werden kann. Ein Klick ist ein weiterer Weg zum Politikmanager.
ⓒ: Your known strategic resources are displayed here with the available (usage already deducted) number - click to go to the resources overview screen. = Ⓒ: Hier werden deine bekannten strategischen Ressourcen mit der verfügbaren (Nutzung bereits abgezogen) Anzahl angezeigt - klicke, um zur Ressourcenübersicht zu gelangen.
ⓓ: Happiness/unhappiness balance and either golden age with turns left or accumulated happiness with amount needed for a golden age is shown next to the smiley. Clicking also leads to the resources overview screen as luxury resources are a way to improve happiness. = Ⓓ: Zufriedenheit/Unzufriedenheitsbilanz und entweder goldenes Zeitalter mit verbleibenden Runden oder akkumulierte Zufriedenheit mit der für ein goldenes Zeitalter benötigten Menge wird neben dem Smiley angezeigt. Ein Klick führt auch zur Ressourcenübersicht, da Luxusressourcen eine Möglichkeit sind, die Zufriedenheit zu verbessern (leider nur im Spiel).
ⓔ: The ⍾Science icon shows the number of ⍾Science points produced per turn. Clicking leads to the technology tree. = Ⓔ: Das Wissenschaftssymbol zeigt die Anzahl der pro Zug produzierten Wissenschaftspunkte an. Ein Klick darauf führt zum Technologiebaum.
ⓕ: Number of turns played with translation into calendar years. Click to see the victory overview. = Ⓕ: Anzahl der gespielten Runden mit Umrechnung in Kalenderjahre. Anklicken, um die Siegesübersicht zu sehen.
ⓖ: The number of gold coins in your treasury and income. Clicks lead to the Stats overview screen. = Ⓖ: Die Anzahl der Goldmünzen in Ihrer Schatzkammer und das Einkommen. Klicken führt zum Übersichtsbildschirm der Statistiken.
ⓗ: The quantity of ☮Faith your citizens have generated, or 'off' if religion is disabled. Clicking it makes you go to the religion overview screen. = ⓗ: Die Menge an ☮Glauben, die deine Bürger erzeugt haben, oder "aus", wenn Religion deaktiviert ist. Wenn du darauf klickst, gelangst du zur Religionsübersicht.
ⓧ: In the center of all this - the world map! Here, the "X" marks a spot outside the map. Yes, unless the wrap option was used, Unciv worlds are flat. Don't worry, your ships won't fall off the edge. = Ⓧ: In der Mitte von allem - die Weltkarte! Hier markiert das "X" eine Stelle außerhalb der Karte. Ja, sofern nicht die 'Wrap'-Option verwendet wurde, sind Unciv-Welten flach. Keine Sorge, deine Schiffe werden nicht von der Kante fallen.
ⓨ: By the way, here's how an empire border looks like - it's in the national colours of the nation owning the territory. = Ⓨ: Übrigens, so sieht eine Reichsgrenze aus - sie ist in den Nationalfarben der Nation, der das Gebiet gehört.
ⓩ: And this is the red targeting circle that led to the attack pane back under ⑬. = Ⓩ: Und dies ist der rote Zielkreis, der zum Angriffsfenster zurück unter ⑬ führte.
What you don't see: The phone/tablet's back button will pop the question whether you wish to leave Unciv and go back to Real Life. On desktop versions, you can use the ESC key. = Was du nicht siehst: Über die Zurück-Taste des Telefons/Tablets erscheint die Frage, ob du Unciv verlassen und ins Real Life zurückkehren möchtest. Bei Desktop-Versionen kannst du die ESC-Taste verwenden.

After building a shrine, your civilization will start generating ☮Faith. = Nachdem du einen Schrein gebaut hast, wird deine Zivilisation anfangen, Glaube☮ zu erzeugen.
When enough ☮Faith has been generated, you will be able to found a pantheon. = Wenn du genug Glaube☮ gesammelt hast, kannst du ein Pantheon gründen.
A pantheon will provide a small bonus for your civilization that will apply to all cities that have it as a majority religion. = Ein Pantheon bietet einen kleinen Bonus für deine Zivilisation, der für alle Städte gilt, die es als Mehrheitsreligion haben.
Each civilization can only choose a single pantheon belief, and each pantheon can only be chosen once. = Jede Zivilisation kann nur einen einzigen Pantheon-Glaubenssatz wählen, und jedes Pantheon kann nur einmal gewählt werden.
Generating more ☮Faith will allow you to found a religion. = Wenn du mehr Glaube erzeugst, kannst du eine Religion gründen.

Keep generating ☮Faith, and eventually a great prophet will be born in one of your cities. = Erzeuge weiter Glaube☮, und irgendwann wird in einer deiner Städte ein Großer Prophet geboren werden.
This great prophet can be used for multiple things: Constructing a holy site, founding a religion and spreading your religion. = Dieser Große Prophet kann für mehrere Zwecke eingesetzt werden: Eine heilige Stätte errichten, eine Religion gründen und die eigene Religion verbreiten.
When founding your religion, you may choose another two beliefs. The founder belief will only apply to you, while the follower belief will apply to all cities following your religion. = Wenn du deine Religion gründest, kannst du zwei weitere Glaubenssätze wählen. Der Gründer-Glaubenssatz gilt nur für dich, während der Anhänger-Glaubenssatz für alle Städte gilt, die deiner Religion folgen.
Additionally, the city where you used your great prophet will become the holy city of that religion. = Außerdem wird die Stadt, in der du deinen Großen Propheten eingesetzt hast, zur heiligen Stadt dieser Religion.
Once you have founded a religion, great prophets will keep being born every so often, though the amount of Faith☮ you have to save up will be higher. = Sobald du eine Religion gegründet hast, werden weiterhin in regelmäßigen Abständen Große Propheten geboren, auch wenn du dafür mehr Glaube☮ aufbringen musst.
One of these great prophets can then be used to enhance your religion. = Einer dieser großen Propheten kann dann verwendet werden, um deine Religion zu verbessern.
This will allow you to choose another follower belief, as well as an enhancer belief, that only applies to you. = Dadurch kannst du einen weiteren Anhänger-Glaubenssatz sowie einen Verbesserungs-Glaubenssatz wählen, der nur für dich gilt.
Do take care founding a religion soon, only about half the players in the game are able to found a religion! = Kümmere dich darum, bald eine Religion zu gründen, nur etwa die Hälfte der Spieler im Spiel ist in der Lage, eine Religion zu gründen!

Beliefs = Glaubenssätze
There are four types of beliefs: Pantheon, Founder, Follower and Enhancer beliefs. = Es gibt vier Arten von Glaubenssätzen: Pantheon, Gründer, Anhänger und Verbesserungen.
Pantheon and Follower beliefs apply to each city following your religion, while Founder and Enhancer beliefs only apply to the founder of a religion. = Pantheon- und Anhänger-Glaubenssätze gelten für jede Stadt, die deiner Religion folgt, während Gründer- und Verbesserungs-Glaubenssätze nur für den Gründer einer Religion gelten.

Religion inside cities = Religion in den Städten
When founding a city, it won't follow a religion immediately. = Wenn eine Stadt gegründet wird, wird sie sich nicht sofort einer Religion anschließen.
The religion a city follows depends on the total pressure each religion has within the city. = Welcher Religion eine Stadt folgt, hängt von dem Gesamtdruck ab, den jede Religion in der Stadt ausübt.
Followers are allocated in the same proportions as these pressures, and these followers can be viewed in the city screen. = Die Anhänger werden im gleichen Verhältnis, je nach Druck ihrer jeweiligen Religion, zugewiesen, und diese Anhänger können in der Stadtansicht angezeigt werden.
You are allowed to check religious followers and pressures in cities you do not own by selecting them. = Du darfst auch die Anhänger und religiösen Druck in fremden Städten kontrollieren, indem Du sie auswählst.
In both places, a tap/click on the icon of a religion will show detailed information with its effects. = In beiden Stellen führt ein Antippen/Klicken des Symbols der Religion zu detaillierter Information über ihre Effekte.
Based on this, you can get a feel for which religions have a lot of pressure built up in the city, and which have almost none. = Auf diese Weise kannst du ein Gefühl dafür bekommen, welche Religionen in der Stadt viel Druck aufgebaut haben und welche kaum welchen.
The city follows a religion if a majority of its population follows that religion, and will only then receive the effects of Follower and Pantheon beliefs of that religion. = Die Stadt folgt erst einer Religion, wenn die Mehrheit ihrer Bevölkerung dieser Religion angehört und erhält nur dann die Auswirkungen des Anhänger- und  Pantheons-Glaubenssatzes dieser Religion.

Spreading Religion = Religion verbreiten
Spreading religion happens naturally, but can be sped up using missionaries or great prophets. = Die Verbreitung von Religion geschieht auf natürliche Weise, kann aber durch Missionare oder Große Propheten beschleunigt werden.
Missionaries can be bought in cities following a major religion, and will take the religion of that city. = Missionare können in Städten, die einer Hauptreligion angehören, gekauft werden und werden die Religion dieser Stadt annehmen.
So do take care where you are buying them! If another civilization has converted one of your cities to their religion, missionaries bought there will follow their religion. = Achte also darauf, wo du sie kaufst! Wenn eine andere Zivilisation eine deiner Städte zu ihrer Religion bekehrt hat, werden die dort gekauften Missionare dieser Religion folgen.
Great prophets always have your religion when they appear, even if they are bought in cities following other religions, but captured great prophets do retain their original religion. = Wenn sie erscheinen, haben Große Propheten immer deine Religion, auch wenn sie in Städten gekauft werden, die anderen Religionen folgen. Gefangene große Propheten behalten ihre ursprüngliche Religion.
Both great prophets and missionaries are able to spread religion to cities when they are inside its borders, even cities of other civilizations. = Sowohl die Großen Propheten als auch die Missionare sind in der Lage, Religion in den Städten zu verbreiten, wenn sie sich innerhalb ihrer Grenzen befinden, selbst in Städten anderer Zivilisationen.
These two units can even enter tiles of civilizations with whom you don't have an open borders agreement! = Diese beiden Einheiten können sogar Felder von Zivilisationen betreten, mit denen du keine Vereinbarung über offene Grenzen hast!
But do take care, missionaries will lose 250 religious strength each turn they end while in foreign lands. = Aber Obacht: Missionare verlieren mit jeder Runde, die sie auf fremden Feldern beenden, 250 religiöse Kraft.
This diminishes their effectiveness when spreading religion, and if their religious strength ever reaches 0, they have lost their faith and disappear. = Dies mindert ihre Wirksamkeit bei der Verbreitung der Religion, und wenn ihre religiöse Kraft jemals 0 erreicht, haben sie ihren Glauben verloren und verschwinden.
When you do spread your religion, the religious strength of the unit is added as pressure for that religion. = Wenn du deine Religion verbreitest, wird die religiöse Stärke der Einheit als Druck für diese Religion hinzugefügt.
Cities also passively add pressure of their majority religion to nearby cities. = Die Städte üben auch passiv Druck durch ihre Mehrheitsreligion auf die umliegenden Städte aus.
Each city provides +6 pressure per turn to all cities within 10 tiles, though the exact amount of pressure depends on the game speed. = Jede Stadt übt pro Zug +6 Druck auf alle Städte im Umkreis von 10 Feldern aus, wobei die genaue Höhe des Drucks von der Spielgeschwindigkeit abhängt.
This pressure can also be seen in the city screen, and gives you an idea of how religions in your cities will evolve if you don't do anything. = Dieser Druck ist auch in der Stadtansicht zu sehen und gibt dir eine Vorstellung davon, wie sich die Religionen in deinen Städten entwickeln werden, wenn du nichts unternimmst.
Holy cities also provide +30 pressure of the religion founded there to themselves, making it very difficult to effectively convert a holy city. = Heilige Städte gewähren auch +30 Druck der dort gegründeten Religion auf sich selbst, was es sehr schwierig macht, eine heilige Stadt effektiv zu bekehren.
Lastly, before founding a religion, new cities you settle will start with 200 pressure for your pantheon. = Bevor du eine Religion gründest, werden neue Städte, die du besiedelst, mit 200 Druck für dein Pantheon beginnen.
This way, all your cities will starting following your pantheon as long as you haven't founded a religion yet. = Auf diese Weise werden alle deine Städte anfangen, deinem Pantheon zu folgen, solange du noch keine Religion gegründet hast.

Inquisitors = Inquisitoren
Inquisitors are the last religious unit, and their strength is removing other religions. = Die Inquisitoren sind die letzte religiöse Einheit, und ihre Stärke ist die Beseitigung anderer Religionen.
They can remove all other religions from one of your own cities, removing any pressures built up. = Sie können alle anderen Religionen aus einer deiner Städte entfernen und damit jeglichen Druck beseitigen.
Great prophets also have this ability, and remove all other religions in the city when spreading their religion. = Große Propheten haben ebenfalls diese Fähigkeit und entfernen alle anderen Religionen in der Stadt, wenn sie ihre Religion verbreiten.
Often this results in the city immediately converting to their religion = Dies führt oft dazu, dass die Stadt sofort zu ihrer Religion konvertiert.
Additionally, when an inquisitor is stationed in or directly next to a city center, units of other religions cannot spread their faith there, though natural spread is uneffected. = Wenn ein Inquisitor in oder direkt neben einem Stadtzentrum stationiert ist, können Einheiten anderer Religionen ihren Glauben dort nicht verbreiten. Davon ist die natürliche Ausbreitung nicht betroffen.

The Mayan unique ability, 'The Long Count', comes with a side effect: = Die einzigartige Fähigkeit der Maya, die "Lange Zählung", hat einen Nebeneffekt:
Once active, the game's year display will use mayan notation. = Sobald aktiviert, wird die Jahresanzeige des Spiels in mayanischer Notation dargestellt.
The Maya measured time in days from what we would call 11th of August, 3114 BCE. A day is called K'in, 20 days are a Winal, 18 Winals are a Tun, 20 Tuns are a K'atun, 20 K'atuns are a B'ak'tun, 20 B'ak'tuns a Piktun, and so on. = Die Maya maßen die Zeit in Tagen, ausgehend von dem, was wir den 11. August 3114 v. Chr. nennen würden. Ein Tag heißt K'in, 20 Tage sind ein Winal, 18 Winals sind ein Tun, 20 Tuns sind ein K'atun, 20 K'atuns sind ein B'ak'tun, 20 B'ak'tuns ein Piktun, und so weiter.
Unciv only displays ය B'ak'tuns, ඹ K'atuns and ම Tuns (from left to right) since that is enough to approximate gregorian calendar years. The Maya numerals are pretty obvious to understand. Have fun deciphering them! = Unciv zeigt nur ය B'ak'tuns, ඹ K'atuns und ම Tuns (von links nach rechts) an, da dies ausreicht, um gregorianische Kalenderjahre anzunähern. Die Maya-Ziffern sind ziemlich einfach zu verstehen. Viel Spaß beim Entschlüsseln!

Your cities will periodically demand different luxury goods to satisfy their desire for new things in life. = Deine Städte werden in regelmäßigen Abständen verschiedene Luxusgüter verlangen, um ihren Wunsch nach neuen Dingen im Leben zu befriedigen.
If you manage to acquire the demanded luxury by trade, expansion, or conquest, the city will celebrate We Love The King Day for 20 turns. = Wenn es dir gelingt, den geforderten Luxus durch Handel, Expansion oder Eroberung zu erwerben, wird die Stadt 20 Runden lang den 'Wir Lieben Den König'-Tag feiern.
During the We Love The King Day, the city will grow 25% faster. = Während des 'Wir Lieben Den König'-Tags wird die Stadt um 25 % schneller wachsen.
This means exploration and trade is important to grow your cities! = Das bedeutet, dass Erkundung und Handel wichtig sind, um deine Städte wachsen zu lassen!

Air Sweeps = Luftraumsäuberungen
Fighter units are able to perform Air Sweeps over a tile helping clear out potential enemy Air, Sea, or Land Interceptions that can reach that tile. = Jägereinheiten können Luftraumsäuberungen über einem Feld durchführen, um potenzielle feindliche Abfang-Aktionen von Luft-, See- oder Landeinheiten, die dieses Feld erreichen können, auszuschalten.
While this Action will take an Attack, the benefit is drawing out Interceptions to help protect your other Air Units. Especially your Bombers. = Diese Aktion kostet zwar einen Angriff, hat aber den Vorteil, dass sie Abfang-Aktionen anlockt und somit wiederum deine anderen Lufteinheiten schützt. Besonders deine Bomber.
Your unit will always draw an Interception, if one can reach the target tile, even if the Intercepting unit has a chance to miss. = Deine Einheit wird immer eine Abfang-Aktion auslösen, wenn sie das Zielfeld erreichen kann. Auch wenn die abfangende Einheit eine Chance hat, das Ziel zu verfehlen.
If the Interceptor is not an Air Unit (eg Land or Sea), the Air Sweeping unit and Interceptor take no damage! = Handelt es sich bei der abfangenden Einheit nicht um eine Lufteinheit (z.B. See- oder Landeinheit), erleidet die Luftsäuberungs-Einheit und abfangende Einheit keinen Schaden!
If the Interceptor is an Air Unit, the two units will damage each other in a straight fight with no Interception bonuses. And only the Attacking Air Sweep Unit gets any Air Sweep strength bonuses. = Wenn die abfangende Einheit eine Lufteinheit ist, werden sich die beiden Einheiten in einem direkten Kampf ohne Abfangbonus gegenseitig beschädigen. Und nur die Luftsäuberungs-Einheit erhält Stärkebonus für diese Aktion.

City Tile Blockade = Blockade eines Stadtfeldes
One of your tiles is blocked by an enemy: when an enemy unit stands on a tile you own, the tile will not produce yields and cannot be worked by a city this turn. City will reallocate population from a blocked tile automatically. = Eines deiner Felder wird von einem Feind blockiert: Wenn eine feindliche Einheit auf einem deiner Felder steht, produziert das Feld keine Erträge und kann in diesem Zug nicht von einer Stadt bewirtschaftet werden. Die Stadt wird die Bevölkerung eines blockierten Feldes automatisch umverteilen.
Enemy military land units block tiles they are standing on. Enemy military naval units additionally block adjacent water tiles. To protect your tiles from blockade, place a friendly military unit on it or fight off invaders. = Feindliche militärische Landeinheiten blockieren Felder, auf denen sie stehen. Feindliche militärische Marineeinheiten blockieren zusätzlich angrenzende Wasserfelder. Um deine Felder vor der Blockade zu schützen, platziere eine befreundete Militäreinheit darauf oder wehre Eindringlinge ab.

City Blockade = Blockade einer Stadt
One of your cities is under a naval blockade! When all adjacent water tiles of a coastal city are blocked - city loses harbor connection to all other cities, including capital. Make sure to de-blockade cities by deploying friendly military naval units to fight off invaders. = Eine deiner Städte steht unter einer Seeblockade! Wenn alle angrenzenden Wasserfelder einer Küstenstadt blockiert sind, verliert die Stadt die Hafenverbindung zu allen anderen Städten, einschließlich der Hauptstadt. Stelle sicher, dass du die Blockade aufhebst, indem du befreundete militärische Marineeinheiten einsetzt, um Eindringlinge abzuwehren.

Keyboard Bindings = Tastatur-Zuweisungen
Limitations = Einschränkungen
This is a work in progress. = Dies ist noch in Arbeit.
For technical reasons, only direct keys or Ctrl-Letter combinations can be used. = Aus technischen Gründen können nur Direkttasten oder Strg-Buchstaben-Kombinationen verwendet werden.
The Escape key is intentionally excluded from being reassigned. = Die Escape-Taste wird absichtlich von einer Neuzuweisung ausgeschlossen.
Currently, there are no checks to prevent conflicting assignments. = Derzeit gibt es keine Prüfungen, um widersprüchliche Zuweisungen zu verhindern.
Using the Keys page = Verwendung der Seite für Tastatur-Zuweisungen
Each binding has a button with an image looking like this: = Jede Verknüpfung hat eine Schaltfläche mit einem Bild, das wie folgt aussieht:
While hovering the mouse over the key button, you can press a desired key directly to assign it. = Wenn du mit der Maus über die Schaltfläche fährst, kannst du die gewünschte Taste direkt drücken, um sie zuzuweisen.
Double-click the image to reset the binding to default. = Mit einem Doppelklick auf das Bild setzt du die Zuweisung auf die Standardeinstellungen zurück.
Bindings mapped to their default keys are displayed in gray, those reassigned by you in white. = Zuweisungen, die den Standardtasten zugeordnet sind, werden grau angezeigt, die von dir neu zugewiesenen in weiß.
For discussion about missing entries, see the linked github issue. = Für Diskussionen über fehlende Einträge, siehe das verlinkte GitHub-Issue.

<<<<<<< HEAD
 # Requires translation!
Welcome to the Civilopedia! = 
 # Requires translation!
Here you can find information - general help, rules, and what makes up the game world. = 
 # Requires translation!
How to find information = 
 # Requires translation!
Select categories with the buttons on top of the screen. Also up there is the button to leave Civilopedia and go back to where you were before. = 
 # Requires translation!
Each category has a list of entries on the left of the screen, sorted alphabetically (with few exceptions). Clicking an entry will update the center pane were you are currently reading this. = 
 # Requires translation!
Lines can link to other Civilopedia entries, they are marked with a chain link symbol like this one. You can click anywhere on the line to follow the link. = 
 # Requires translation!
The current category is special - all articles on general concepts are here. It is called 'Tutorials' because you can revisit these here, too. = 
 # Requires translation!
What information can I find = 
 # Requires translation!
The data shown is not dependent on your current game's situation, e.g. bonuses for the nation you are playing or difficulty modifiers will not affect the numbers. = 
 # Requires translation!
However, it will reflect the mods you are playing! The combination of base ruleset and extension mods you select define the rules of a game, what objects exist and how they interact, and the Civilopedia mirrors these rules. = 
 # Requires translation!
If you opened the Civilopedia from the main menu, the "Ruleset" will be that of the last game you started. = 
 # Requires translation!
Letters can select categories, and when there are multiple categories matching the same letter, you can press that repeatedly to cycle between these. = 
 # Requires translation!
The arrow keys allow navigation as well - left/right for categories, up/down for entries. = 
=======
Welcome to the Civilopedia! = Willkommen in der Zivilopädie
Here you can find information - general help, rules, and what makes up the game world. = Hier kannst du Informationen finden - generelle Hilfe, Regeln und woraus sich die Spielwelt zusammensetzt.
How to find information = Informationen finden
Select categories with the buttons on top of the screen. Also up there is the button to leave Civilopedia and go back to where you were before. = Wähle Kategorien mit den Buttons am oberen Bildschirmrand. Dort findest du auch den Button, um die Zivilopädie zu verlassen und zum vorigen Bildschirm zurückzukehren.
Each category has a list of entries on the left of the screen, sorted alphabetically (with few exceptions). Clicking an entry will update the center pane were you are currently reading this. = Jede Kategorie hat eine Liste von Einträgen auf der linken Bildschirmseite, die (mit wenigen Ausnahmen) alphabetisch sortiert ist. Wenn du auf einen Eintrag klickst, wird die rechte Seite, auf der du das hier liest, aktualisiert.
Lines can link to other Civilopedia entries, they are marked with a chain link symbol like this one. You can click anywhere on the line to follow the link. = Zeilen können auf andere Zivilopädieeinträge verlinken. Sie sind mit einem Kettensymbol gekennzeichnet. Du kannst irgendwo auf der Zeile hinklicken, um dem Link zu folgen.
The current category is special - all articles on general concepts are here. It is called 'Tutorials' because you can revisit these here, too. = Die aktuelle Kategorie ist besonders - alle Artikel über allgemeine Konzepte sind hier. Sie heißt 'Tutorials', weil du diese hier nochmal anschauen kannst.
What information can I find = Welche Informationen es hier gibt
The data shown is not dependent on your current game's situation, e.g. bonuses for the nation you are playing or difficulty modifiers will not affect the numbers. = Die gezeigten Informationen hängen nicht von deiner aktuellen Spielsituation ab. Z.B. Boni für die Nation, die du spielst, oder Schwierigkeitsmodifikatoren beeinflussen die Zahlen nicht.
However, it will reflect the mods you are playing! The combination of base ruleset and extension mods you select define the rules of a game, what objects exist and how they interact, and the Civilopedia mirrors these rules. = Aber, die Mods, die du spielst, werden berücksichtigt! Die Kombination von Basisregelwerk und Erweiterungs-Mods bestimmen die Regeln eines Spiels, welche Ziele existieren und wie sie interagieren. Die Zivilopädie spiegelt diese Regeln wieder.
If you opened the Civilopedia from the main menu, the "Ruleset" will be that of the last game you started. =  Wenn du die Zivilopädie vom Hauptmenü öffnest, wird das "Regelwerk" des letzten gestarteten Spiels ausschlaggebend sein.
Letters can select categories, and when there are multiple categories matching the same letter, you can press that repeatedly to cycle between these. = Buchstaben können Kategorien auswählen. Wenn mehrere Kategorien mit dem gleichen Buchstaben anfangen, kannst du den Buchstaben wiederholt drücken, um durch diese durchzuwechseln. (Aktuell werden die Buchstaben aus der englischen Version verwendet.)
The arrow keys allow navigation as well - left/right for categories, up/down for entries. = Die Pfeiltasten können auch zur Navigation verwendet werden. - Links/rechts für Kategorien, hoch/runter für Einträge.
>>>>>>> ea39fe47
<|MERGE_RESOLUTION|>--- conflicted
+++ resolved
@@ -2381,7 +2381,6 @@
 
 #################### Lines from key bindings #######################
 
-World Screen = Weltansicht
 Unit Actions = Einheiten-Aktionen
 Popups = Dialoge
 Next Turn = Nächste Runde
@@ -6277,6 +6276,7 @@
 F1 - Open Civilopedia\nF2 - Empire overview Trades\nF3 - Empire overview Units\nF4 - Empire overview Diplomacy\nF5 - Social policies\nF6 - Technologies\nF7 - Empire overview Cities\nF8 - Victory Progress\nF9 - Empire overview Stats\nF10 - Empire overview Resources\nF11 - Quicksave\nF12 - Quickload = F1 - Civilopedia öffnen\nF2 - Reichsübersicht Handel\nF3 - Reichsübersicht Einheiten\nF4 - Reichsübersicht Diplomatie\nF5 - Sozialpolitik\nF6 - Technologien\nF7 - Reichsübersicht Städte\nF8 - Siegesfortschritt\nF9 - Reichsübersicht Statistiken\nF10 - Reichsübersicht Ressourcen\nF11 - Schnellspeichern\nF12 - Schnellladen
 Ctrl-R - Toggle tile resource display\nCtrl-Y - Toggle tile yield display\nCtrl-O - Game options\nCtrl-S - Save game\nCtrl-L - Load game\nCtrl-U - Toggle UI (World Screen only) = Strg-R - Anzeige der Feldressourcen umschalten\nStrg-Y - Anzeige der Felderträge umschalten\nStrg-O - Spieloptionen\nStrg-S - Spiel speichern\nStrg-L - Spiel laden\nStrg-U - Oberfläche umschalten (Nur die Weltansicht)
 
+World Screen = Weltansicht
 This is where you spend most of your time playing Unciv. See the world, control your units, access other screens from here. = Hier verbringst du die meiste Zeit beim Spielen von Unciv. Von hier aus siehst du die Welt, steuerst deine Einheiten und rufst andere Ansichten auf.
 ①: The menu button - civilopedia, save, load, options... = ①: Die Schaltfläche Menü - Civilopedia, Speichern, Laden, Optionen...
 ②: The player/nation whose turn it is - click for diplomacy overview. = ②: Der Spieler/die Nation, der/die am Zug ist - Klick für Diplomatieübersicht.
@@ -6401,34 +6401,6 @@
 Bindings mapped to their default keys are displayed in gray, those reassigned by you in white. = Zuweisungen, die den Standardtasten zugeordnet sind, werden grau angezeigt, die von dir neu zugewiesenen in weiß.
 For discussion about missing entries, see the linked github issue. = Für Diskussionen über fehlende Einträge, siehe das verlinkte GitHub-Issue.
 
-<<<<<<< HEAD
- # Requires translation!
-Welcome to the Civilopedia! = 
- # Requires translation!
-Here you can find information - general help, rules, and what makes up the game world. = 
- # Requires translation!
-How to find information = 
- # Requires translation!
-Select categories with the buttons on top of the screen. Also up there is the button to leave Civilopedia and go back to where you were before. = 
- # Requires translation!
-Each category has a list of entries on the left of the screen, sorted alphabetically (with few exceptions). Clicking an entry will update the center pane were you are currently reading this. = 
- # Requires translation!
-Lines can link to other Civilopedia entries, they are marked with a chain link symbol like this one. You can click anywhere on the line to follow the link. = 
- # Requires translation!
-The current category is special - all articles on general concepts are here. It is called 'Tutorials' because you can revisit these here, too. = 
- # Requires translation!
-What information can I find = 
- # Requires translation!
-The data shown is not dependent on your current game's situation, e.g. bonuses for the nation you are playing or difficulty modifiers will not affect the numbers. = 
- # Requires translation!
-However, it will reflect the mods you are playing! The combination of base ruleset and extension mods you select define the rules of a game, what objects exist and how they interact, and the Civilopedia mirrors these rules. = 
- # Requires translation!
-If you opened the Civilopedia from the main menu, the "Ruleset" will be that of the last game you started. = 
- # Requires translation!
-Letters can select categories, and when there are multiple categories matching the same letter, you can press that repeatedly to cycle between these. = 
- # Requires translation!
-The arrow keys allow navigation as well - left/right for categories, up/down for entries. = 
-=======
 Welcome to the Civilopedia! = Willkommen in der Zivilopädie
 Here you can find information - general help, rules, and what makes up the game world. = Hier kannst du Informationen finden - generelle Hilfe, Regeln und woraus sich die Spielwelt zusammensetzt.
 How to find information = Informationen finden
@@ -6441,5 +6413,4 @@
 However, it will reflect the mods you are playing! The combination of base ruleset and extension mods you select define the rules of a game, what objects exist and how they interact, and the Civilopedia mirrors these rules. = Aber, die Mods, die du spielst, werden berücksichtigt! Die Kombination von Basisregelwerk und Erweiterungs-Mods bestimmen die Regeln eines Spiels, welche Ziele existieren und wie sie interagieren. Die Zivilopädie spiegelt diese Regeln wieder.
 If you opened the Civilopedia from the main menu, the "Ruleset" will be that of the last game you started. =  Wenn du die Zivilopädie vom Hauptmenü öffnest, wird das "Regelwerk" des letzten gestarteten Spiels ausschlaggebend sein.
 Letters can select categories, and when there are multiple categories matching the same letter, you can press that repeatedly to cycle between these. = Buchstaben können Kategorien auswählen. Wenn mehrere Kategorien mit dem gleichen Buchstaben anfangen, kannst du den Buchstaben wiederholt drücken, um durch diese durchzuwechseln. (Aktuell werden die Buchstaben aus der englischen Version verwendet.)
-The arrow keys allow navigation as well - left/right for categories, up/down for entries. = Die Pfeiltasten können auch zur Navigation verwendet werden. - Links/rechts für Kategorien, hoch/runter für Einträge.
->>>>>>> ea39fe47
+The arrow keys allow navigation as well - left/right for categories, up/down for entries. = Die Pfeiltasten können auch zur Navigation verwendet werden. - Links/rechts für Kategorien, hoch/runter für Einträge.