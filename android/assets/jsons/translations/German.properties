 
# Tutorial tasks 
         
Move a unit!\nClick on a unit > Click on a destination > Click the arrow popup = Eine Einheit bewegen!\nKlicke auf eine Einheit > Klicke auf ein Ziel > Klicke auf das Pfeil-Popup.
Found a city!\nSelect the Settler (flag unit) > Click on 'Found city' (bottom-left corner) = Eine Stadt gründen!\nWähle den Siedler (Flaggensymbol) > Klicke auf 'Stadt gründen' (unten links).
Enter the city screen!\nClick the city button twice = Öffne den Stadtbildschirm!\n Klicke zweimal den Stadtknopf.
Pick a technology to research!\nClick on the tech button (greenish, top left) > \n select technology > click 'Research' (bottom right) = Wähle eine Technologie zum Erforschen!\nKlicke auf den Tech-Button (grünlich, oben links) > \n wähle Technologie > klicke auf 'Forschung' (unten rechts).
Pick a construction!\nEnter city screen > Click on a unit or building (bottom left side) > \n click 'add to queue' = Wähle Produktion!\nÖffne Stadtbildschirm > Klicke auf eine Einheit oder ein Gebäude (linke Seite unten) > \n Klicke auf 'Produktion hinzufügen'
Pass a turn!\nCycle through units with 'Next unit' > Click 'Next turn' = Beende eine Runde!\nGehe durch die Einheiten mit 'Nächste Einheit' > Klicke auf 'Nächste Runde'.
Reassign worked tiles!\nEnter city screen > click the assigned (green) tile to unassign > \n click an unassigned tile to assign population = Weise bearbeitete Felder neu zu!\nÖffne den Stadtbildschirm > klicke auf das zugewiesene (grüne) Feld, um es zu entfernen > \n klicke auf ein nicht zugewiesenes Feld, um die Bevölkerungszahl zuzuweisen.
Meet another civilization!\nExplore the map until you encounter another civilization! = Triff eine andere Zivilisation!\n Erkunde die Karte, bis du einer anderen Zivilisation begegnest!
Open the options table!\nClick the menu button (top left) > click 'Options' = Öffne die Optionen!\nKlicke auf die Menütaste (oben links) > klicke auf 'Optionen'.
Construct an improvement!\nConstruct a Worker unit > Move to a Plains or Grassland tile > \n Click 'Create improvement' (above the unit table, bottom left)\n > Choose the farm > \n Leave the worker there until it's finished = Bau eine Verbesserung!\nBau einen Arbeiter > Bewege ihn auf ein Ebenen- oder Wiesenfeld > Wähle 'Verbesserung bauen' > Wähle 'Farm' > \nLass den Arbeiter dort, bis er fertig ist.
Create a trade route!\nConstruct roads between your capital and another city\nOr, automate your worker and let him get to that eventually = Erstelle eine Handelsroute!\n Baue Straßen zwischen deiner Hauptstadt und einer anderen Stadt.\nOder automatisiere deinen Arbeiter und lasse sie schließlich dazu kommen.
Conquer a city!\nBring an enemy city down to low health > \nEnter the city with a melee unit = Erobere eine Stadt!\nBringe eine feindliche Stadt auf wenig Leben > \nBetrete die Stadt mit einer Nahkampfeinheit.
Move an air unit!\nSelect an air unit > select another city within range > \nMove the unit to the other city = Bewege eine Lufteinheit!\nWähle eine Lufteinheit > Wähle eine andere Stadt in Reichweite > \nVerschiebe die Einheit zu der anderen Stadt.
See your stats breakdown!\nEnter the Overview screen (top right corner) >\nClick on 'Stats' = Schaue deine Statistiken an!\nGehe in den Übersichtsbildschirm (obere rechte Ecke) >\nKlicke auf 'Statistiken'.
         
Oh no! It looks like something went DISASTROUSLY wrong! This is ABSOLUTELY not supposed to happen! Please send me (yairm210@hotmail.com) an email with the game information (menu -> save game -> copy game info -> paste into email) and I'll try to fix it as fast as I can! = Oh nein! Sieht aus, als wäre etwas katastrophal schief gelaufen! Das darf auf keinen Fall passieren! Bitte sende mir (yairm210@hotmail.com) eine Email mit den Spielinformationen (Menü -> Spiel speichern -> Spielinfo kopieren -> in Email einfügen) und ich werde versuchen, es so schnell wie möglich zu beheben!
Oh no! It looks like something went DISASTROUSLY wrong! This is ABSOLUTELY not supposed to happen! Please send us an report and we'll try to fix it as fast as we can! = Oh nein! Sieht aus, als wäre etwas katastrophal schief gelaufen! Das darf auf keinen Fall passieren! Bitte sende uns einen Bericht und wir werden versuchen, es so schnell wie möglich zu beheben!
         
# Buildings 
         
Unsellable = Unverkäuflich
Not displayed as an available construction unless [building] is built = Wird nicht als verfügbares Bauwerk angezeigt, bis [building] gebaut ist
Not displayed as an available construction without [resource] = Wird nicht als verfügbares Bauwerk angezeigt, solange [resource] fehlt
         
Choose a free great person = Wähle eine kostenlose Große Persönlichkeit
Get [unitName] = Erhalte [unitName]
         
Hydro Plant = Wasserkraftwerk
[buildingName] obsoleted = [buildingName] ist nun veraltet
         
# Diplomacy,Trade,Nations 
         
Requires [buildingName] to be built in the city = Benötigt den Bau von [buildingName] in der Stadt
Requires [buildingName] to be built in all cities = Benötigt den Bau von [buildingName] in allen Städten
Provides a free [buildingName] in the city = Stellt das Gebäude [buildingName] in der Stadt kostenlos bereit
Requires worked [resource] near city = Benötigt eine Bewirtschaftung von [resource] in der Nähe der Stadt
Requires at least one of the following resources worked near the city: = Benötigt mindestens eine der folgenden Ressourcen bewirtschaftet in der Nähe der Stadt:
Wonder is being built elsewhere = Das Wunder wird woanders gebaut
National Wonder is being built elsewhere = Das Nationale Wunder wird woanders gebaut
Requires a [buildingName] in all cities = Benötigt das Gebäude [buildingName] in allen Städten
Requires a [buildingName] in this city = Benötigt das Gebäude [buildingName] in dieser Stadt
Cannot be built with [buildingName] = Kann nicht mit [buildingName] gebaut werden
Consumes 1 [resource] = Verbraucht 1 [resource]
Consumes [amount] [resource] = Verbraucht [amount] [resource]
Required tech: [requiredTech] = Benötigt Technologie: [requiredTech]
Requires [PolicyOrNationalWonder] = Benötigt [PolicyOrNationalWonder]
Cannot be purchased = Kann nicht gekauft werden
Can only be purchased = Kann nur gekauft werden
See also = Siehe auch
         
Requires at least one of the following: = Benötigt eine der folgenden Vorraussetzungen:
Requires all of the following: = Benötigt folgende Vorraussetzungen:
Leads to [techName] = [techName] kann nun erforscht werden
Leads to: = Ermöglicht die Erforschung von:
         
Current construction = Aktuelle Produktion
Construction queue = Produktionswarteschlange
Pick a construction = Wähle ein Bauwerk
Queue empty = Warteschlange leer
Add to queue = Hinzufügen zur Warteschlange
Remove from queue = Entferne aus Warteschlange
Show stats drilldown = Zeige Statistiken
Show construction queue = Zeige Produktionswarteschlange
Save = Speichern
Cancel = Abbrechen
         
Diplomacy = Diplomatie
War = Krieg
Peace = Frieden
Research Agreement = Forschungsvereinbarung
Declare war = Krieg erklären
Declare war on [civName]? = [civName] den Krieg erklären?
Let's begin! = Los geht's!
[civName] has declared war on us! = [civName] hat uns den Krieg erklärt!
[leaderName] of [nation] = [leaderName] von [nation]
You'll pay for this! = Dafür werdet Ihr bezahlen!
Negotiate Peace = Frieden verhandeln
Peace with [civName]? = Frieden mit [civName]?
Very well. = Nun gut.
Farewell. = Lebewohl.
Sounds good! = Hört sich gut an!
Not this time. = Vielleicht ein anderes Mal.
Excellent! = Hervorragend!
How about something else... = Wie wäre es mit etwas anderem...
A pleasure to meet you. = Eine Freude, Euch kennen zu lernen.
Our relationship = Unsere Beziehung
We have encountered the City-State of [name]! = Wir haben den Stadtstaat [name] entdeckt!
Declare Friendship ([numberOfTurns] turns) = Freundschaft erklären ([numberOfTurns] Runden)
May our nations forever remain united! = Mögen unsere Nationen auf immer in Freundschaft vereint sein!
Indeed! = Auf jeden Fall!
Denounce [civName]? = [civName] anprangern?
Denounce ([numberOfTurns] turns) = Anprangern ([numberOfTurns] Runden)
We will remember this. = Das werden wir nie vergessen!
         
[civName] has declared war on [targetCivName]! = [civName] hat [targetCivName] den Krieg erklärt!
[civName] and [targetCivName] have signed a Peace Treaty! = [civName] und [targetCivName] haben einen Friedensvertrag unterzeichnet!
[civName] and [targetCivName] have signed the Declaration of Friendship! = [civName] und [targetCivName] haben die Freundschaftserklärung unterzeichnet!
[civName] has denounced [targetCivName]! = [civName] hat [targetCivName] angeprangert!
Do you want to break your promise to [leaderName]? = Möchtest du dein Versprechen gegenüber [leaderName] brechen?
We promised not to settle near them ([count] turns remaining) = Wir haben versprochen, nicht in ihrer Nähe zu siedeln ([count] Runden verbleiben)
They promised not to settle near us ([count] turns remaining) = Sie haben versprochen, nicht in unserer Nähe zu siedeln ([count] Runden verbleiben) 
         
Unforgivable = Todfeind
 # Requires translation!
Afraid = 
Enemy = Feind
Competitor = Konkurrent
Neutral = Neutral
Favorable = Beliebt
Friend = Freund
Ally = Verbündeter
         
[questName] (+[influenceAmount] influence) = [questName] (+[influenceAmount] Einfluss)
[remainingTurns] turns remaining = [remainingTurns] Runden verbleiben
         
## Diplomatic modifiers 
         
You declared war on us! = Ihr habt uns den Krieg erklärt!
Your warmongering ways are unacceptable to us. = Euer kriegerisches Verhalten ist für uns inakzeptabel.
You have captured our cities! = Ihr habt unsere Städte erobert!
We applaud your liberation of our conquered cities! = Wir begrüßen Eure Befreiung unserer eroberten Städte!
We applaud your liberation of conquered cities! = Wir begrüßen Eure Befreiung eroberter Städte!
Years of peace have strengthened our relations. = Die Jahre des Friedens haben unsere Beziehung gestärkt.
Our mutual military struggle brings us closer together. = Unser gemeinsamer militärischer Kampf bringt uns näher zusammen.
We have signed a public declaration of friendship = Wir haben eine öffentliche Freundschaftserklärung unterzeichnet.
You have declared friendship with our enemies! = Ihr habt Freundschaft mit unseren Feinden geschlossen!
You have declared friendship with our allies = Ihr habt Freundschaft mit unseren Verbündeten geschlossen!
Our open borders have brought us closer together. = Unsere offenen Grenzen haben uns einander näher gebracht.
Your so-called 'friendship' is worth nothing. = Eure so genannte 'Freundschaft' ist nichts wert.
You have publicly denounced us! = Ihr habt uns öffentlich angeprangert!
You have denounced our allies = Ihr habt unsere Verbündeten öffentlich angeprangert!
You have denounced our enemies = Ihr habt unsere Feinde öffentlich angeprangert!
You betrayed your promise to not settle cities near us = Ihr habt euer Versprechen gebrochen, keine neuen Städte in unserer Nähe zu gründen!
You fulfilled your promise to stop settling cities near us! = Ihr habt euer Versprechen gehalten, keine neuen Städte in unserer Nähe zu gründen!
You refused to stop settling cities near us = Ihr habt euch geweigert, auf Stadtgründungen in unserer Nähe zu verzichten!
Your arrogant demands are in bad taste = Eure arroganten Forderungen sind geschmacklos.
Your use of nuclear weapons is disgusting! = Euer Einsatz von Atomwaffen ist ekelhaft!
You have stolen our lands! = Ihr habt unser Land geraubt!
You gave us units! = Ihr habt uns Einheiten geschenkt!
         
Demands = Forderungen
Please don't settle new cities near us. = Bitte gründet keine neuen Städte in unserer Nähe.
Very well, we shall look for new lands to settle. = Nun gut, wir werden uns nach neuem Land umsehen, um es zu besiedeln.
We shall do as we please. = Wir werden tun, wie es uns beliebt.
We noticed your new city near our borders, despite your promise. This will have....implications. = Wir haben eure neue Stadt in der Nähe unserer Grenzen bemerkt, entgegen eures Versprechens. Dies wird....Konsequenzen haben.
         
# City-States 
         
Provides [amountOfCulture] culture at 30 Influence = Liefert [amountOfCulture] Kultur ab einem Einfluss von 30
Provides 3 food in capital and 1 food in other cities at 30 Influence = Liefert 3 Nahrung in die Hauptstadt und 1 Nahrung in alle anderen Städte ab einem Einfluss von 30
Provides 3 happiness at 30 Influence = Liefert 3 Zufriedenheit ab einem Einfluss von 30
Provides land units every 20 turns at 30 Influence = Liefert eine Landeinheit alle 20 Runden ab einem Einfluss von 30
Give a Gift = Ein Geschenk übergeben
Gift [giftAmount] gold (+[influenceAmount] influence) = Schenke [giftAmount] Gold (+[influenceAmount] Einfluss)
Relationship changes in another [turnsToRelationshipChange] turns = Die Beziehung verändert sich in [turnsToRelationshipChange] Runden
Protected by = Beschützt von
Revoke Protection = Schutz aufheben
Pledge to protect = Schutz zusichern
Declare Protection of [cityStateName]? = Schutz von [cityStateName] bekanntgeben?
Build [improvementName] on [resourceName] (200 Gold) = Baue [improvementName] auf [resourceName] (200 Gold)
Gift Improvement = Verschenke Verbesserung

 # Requires translation!
Diplomatic Marriage ([amount] Gold) = 
 # Requires translation!
We have married into the ruling family of [civName], bringing them under our control. = 
 # Requires translation!
[civName] has married into the ruling family of [civName2], bringing them under their control. = 

Cultured = Kultiviert
Maritime = Maritim
Mercantile = Kaufmännisch
Militaristic = Militärisch
Type = Typ
Friendly = Freundlich
Hostile = Feindlich
Irrational = Unvernünftig
Personality = Persönlichkeit
Influence = Einfluss
Reach 30 for friendship. = Erreiche einen Einfluss von 30 für Freundschaft.
Reach highest influence above 60 for alliance. = Erreiche einen Einfluss von über 60 für ein Bündnis.
When Friends: = Wenn Freunde:
When Allies: = Wenn Verbündete:
<<<<<<< HEAD
The unique luxury is one of: = Der einzigartige Luxus ist einer von:
=======
The unique luxury is one of: = Die einzigartige Luxusressource ist:

 # Requires translation!
Demand Tribute = 
 # Requires translation!
Tribute Willingness = 
 # Requires translation!
>0 to take gold, >30 and size 4 city for worker = 
 # Requires translation!
Major Civ = 
 # Requires translation!
No Cities = 
 # Requires translation!
Base value = 
 # Requires translation!
Has Ally = 
 # Requires translation!
Has Protector = 
 # Requires translation!
Demanding a Worker = 
 # Requires translation!
Demanding a Worker from small City-State = 
 # Requires translation!
Very recently paid tribute = 
 # Requires translation!
Recently paid tribute = 
 # Requires translation!
Influence below -30 = 
 # Requires translation!
Military Rank = 
 # Requires translation!
Military near City-State = 
 # Requires translation!
Sum: = 
 # Requires translation!
Take [amount] gold (-15 Influence) = 
 # Requires translation!
Take worker (-50 Influence) = 
 # Requires translation!
[civName] is afraid of your military power! = 

>>>>>>> a77e8015

# Trades 

Trade = Handel
Offer trade = Handel anbieten
Retract offer = Angebot zurückziehen
What do you have in mind? = Was schwebt Euch vor?
Our items = Unsere Gegenstände
Our trade offer = Unser Handelsangebot
[otherCiv]'s trade offer = Handelsangebot der [otherCiv]
[otherCiv]'s items = Gegenstände der [otherCiv]
Pleasure doing business with you! = Ein Vergnügen, mit Euch Geschäfte zu machen!
I think not. = Lieber nicht.
That is acceptable. = Das ist akzeptabel.
Accept = Annehmen
Keep going = Weitermachen
There's nothing on the table = Der Verhandlungstisch ist leer
Peace Treaty = Friedensabkommen
Agreements = Vereinbarungen
Open Borders = Offene Grenzen
Gold per turn = Gold pro Runde
Cities = Städte
Technologies = Technologien
Declarations of war = Kriegserklärungen
Introduction to [nation] = Vorstellung der Nation [nation]
Declare war on [nation] = [nation] den Krieg erklären
Luxury resources = Luxusressourcen 
Strategic resources = Strategische Ressourcen
Owned: [amountOwned] = Im Besitz: [amountOwned]
         
# Nation picker 
         
[resourceName] not required = [resourceName] nicht erforderlich
Lost ability = Verlorene Fähigkeit
National ability = Nationalfähigkeit
[firstValue] vs [secondValue] = [firstValue] anstatt [secondValue]
         
         
# New game screen 
         
Uniques = Unikate
Promotions = Beförderungen
Load copied data = Aus Zwischenablage laden
Could not load game from clipboard! = Das Spiel konnte nicht aus der Zwischenablage geladen werden!
Start game! = Spiel starten!
Map Options = Kartenoptionen
Game Options = Spieloptionen
Civilizations = Zivilisationen
Map Type = Kartentyp
Map file = Karten-Datei
Could not load map! = Diese Karte konnte nicht geladen werden!
Generated = Generiert
Existing = Bestehende
Custom = Benutzerdefiniert
Map Generation Type = Art der Kartenerstellung
Default = Standard
Pangaea = Pangaea
Perlin = Perlin
Continents = Kontinente
Four Corners = Vier Ecken
Archipelago = Archipele
Number of City-States = Anzahl Stadtstaaten
One City Challenge = Herausforderung nur eine Stadt
No Barbarians = Keine Barbaren
No Ancient Ruins = Keine altertümlichen Ruinen
No Natural Wonders = Keine Naturwunder
Victory Conditions = Siegbedingungen
Scientific = Wissenschaftlich
Domination = Vorherrschaft
Cultural = Kulturell

Map Shape = Kartenform
Hexagonal = Sechseckig
Rectangular = Rechteckig
Height = Höhe 
Width = Breite 
Radius = Radius 
Enable Religion = Religion aktivieren

Advanced Settings = Erweiterte Einstellungen
RNG Seed = Seed
Map Height = Erhebungen
Temperature extremeness = Temperaturextreme
Resource richness = Ressourcenreichtum
Vegetation richness = Vegetationsreichtum
Rare features richness = Außergewöhnliches Gelände
Max Coast extension = Maximale Küstenausdehnung
Biome areas extension = Biombereichausdehnung
Water level = Wasser-Niveau
Reset to default = Auf Standard zurücksetzen

Online Multiplayer = Online Mehrspieler

World Size = Kartengröße
Tiny = Winzig
Small = Klein
Medium = Mittel
Large = Groß
Huge = Riesig
World wrap requires a minimum width of 32 tiles = 'World Wrap' Karten müssen mindestens 32 Felder breit sein
The provided map dimensions were too small = Die angegebenen Dimensionen waren zu klein
The provided map dimensions were too big = Die angegebenen Dimensionen waren zu groß
The provided map dimensions had an unacceptable aspect ratio = Die angegebenen Dimensionen hatten ein zu extremes Seitenverhältnis
         
Difficulty = Schwierigkeitsgrad
         
AI = KI
Remove = Entfernen
Random = Zufall
Human = Mensch
Hotseat = Schleudersitz
User ID = Spieler-ID
Click to copy = Anklicken zum Kopieren
         
         
Game Speed = Spielgeschwindigkeit
Quick = Schnell
Standard = Standard
Epic = Episch
Marathon = Marathon
         
Starting Era = Startzeitalter
It looks like we can't make a map with the parameters you requested! = Mit den von dir angegebenen Parametern kann keine Karte erzeugt werden!
Maybe you put too many players into too small a map? = Vielleicht hast du zu viele Spieler in eine zu kleine Karte gepackt?
No human players selected! = Keine menschlichen Spieler ausgewählt!
Mods: = Modifikationen:
Base ruleset mods: = Basisregelsatz Modifikationen:
Extension mods: = Erweiterungs Modifikationen:
Base Ruleset = Basisregelsatz
[amount] Techs = [amount] Technologien
[amount] Nations = [amount] Nationen
[amount] Units = [amount] Einheiten
[amount] Buildings = [amount] Gebäude
[amount] Resources = [amount] Ressourcen
[amount] Improvements = [amount] Feldverbesserungen
[amount] Religions = [amount] Religionen
[amount] Beliefs = [amount] Glaubenssätze
         
World Wrap = World Wrap
World wrap maps are very memory intensive - creating large world wrap maps on Android can lead to crashes! = 'World Wrap' Karten verbrauchen sehr viel Speicher - Das erstellen von großen 'World Wrap' Karten kann bei Android zu einem Absturz führen!
Anything above 80 by 50 may work very slowly on Android! = Auf Android kann alles über 80 mal 50 sehr langsam sein.
Anything above 40 may work very slowly on Android! = Auf Android kann alles über 40 sehr langsam sein.
         
# Multiplayer 
         
Username = Spielername
Multiplayer = Mehrspieler
Could not download game! = Konnte das Spiel nicht herunterladen!
Could not upload game! = Konnte das Spiel nicht hochladen!
Join game = Spiel beitreten
Invalid game ID! = Ungültige Spiel-ID!
Copy user ID = Spieler-ID kopieren
Copy game ID = Spiel-ID kopieren
UserID copied to clipboard = Spieler-ID in die Zwischenablage kopiert
GameID copied to clipboard = Spiel-ID in die Zwischenablage kopiert
Set current user = Aktuellen Spieler eintragen
Player ID from clipboard = Spieler-ID aus Zwischenablage
To create a multiplayer game, check the 'multiplayer' toggle in the New Game screen, and for each human player insert that player's user ID. = Um ein Mehrspielerspiel zu erstellen, aktiviere die Option "Online Mehrspieler" in der Ansicht "Neues Spiel" und gib für jeden menschlichen Spieler die Spieler-ID ein.
You can assign your own user ID there easily, and other players can copy their user IDs here and send them to you for you to include them in the game. = Du nun deine Spieler-ID zuweisen und andere Spieler können ihre eigene ID kopieren und dir schicken, damit du sie zum Spiel hinzuholen kannst.
Once you've created your game, the Game ID gets automatically copied to your clipboard so you can send it to the other players. = Sobald du das Spiel erstellt hast, wird die Spiel-ID automatisch in die Zwischenablage kopiert, sodass du sie an andere Spieler verschicken kannst.
Players can enter your game by copying the game ID to the clipboard, and clicking on the 'Add multiplayer game' button = Spieler können deinem Spiel beitreten, indem sie die Spiel-ID kopieren und auf 'Mehrspielerspiel hinzufügen' klicken.
The symbol of your nation will appear next to the game when it's your turn = Das Symbol deiner Nation wird neben dem Spielnamen erscheinen, wenn du am Zug bist.
Back = Zurück
Rename = Umbenennen
Game settings = Spieleinstellungen
Add multiplayer game = Mehrspielerspiel hinzufügen
Refresh list = Liste aktualisieren
Could not save game! = Spiel konnte nicht gespeichert werden!
Could not delete game! = Spiel konnte nicht gelöscht werden!
Could not refresh! = Aktualisieren nicht möglich!
Last refresh: [time] minutes ago = Letzte Aktualisierung: Vor [time] Minuten
Current Turn: = Aktuelle Runde:
Add Currently Running Game = Laufendes Spiel hinzufügen
Game name = Spielname
Loading latest game state... = Lade aktuellen Spielstand...
Couldn't download the latest game state! = Herunterladen des aktuellen Spielstands ist fehlgeschlagen!
Resign = Aufgeben
Are you sure you want to resign? = Willst du wirklich aufgeben?
You can only resign if it's your turn = Du kannst nur aufgeben, wenn du am Zug bist
[civName] resigned and is now controlled by AI = [civName] hat aufgegeben und wird nun von der KI gespielt
         
# Save game menu 
         
Current saves = Gespeicherte Spiele
Show autosaves = Zeige automatisch gespeicherte Spiele an
Saved game name = Name des gespeicherten Spiels
Copy to clipboard = In die Zwischenablage kopieren
Copy saved game to clipboard = Gespeichertes Spiel in die Zwischenablage kopieren
Could not load game = Spiel konnte nicht geladen werden
Load [saveFileName] = [saveFileName] laden
Delete save = Gespeichertes Spiel löschen
Saved at = Gespeichert um
Load map = Karte laden
Delete map = Karte löschen
Are you sure you want to delete this map? = Bist du dir sicher, dass du diese Karte löschen möchtest?
Upload map = Karte hochladen
Could not upload map! = Karte konnte nicht hochgeladen werden!
Map uploaded successfully! = Karte wurde erfolgreich hochgeladen!
Saving... = Speichere...
Overwrite existing file? = Vorhandene Datei überschreiben?
It looks like your saved game can't be loaded! = Dieser Spielstand konnte nicht geladen werden!
If you could copy your game data ("Copy saved game to clipboard" -  = Wenn du deine Spieldaten kopierst ("Gespeichertes Spiel in die Zwischenablage kopieren"),
  paste into an email to yairm210@hotmail.com) =   und in eine E-Mail an mich (yairm210@hotmail.com) einfügst,
I could maybe help you figure out what went wrong, since this isn't supposed to happen! = dann kann ich dir eventuell helfen den Grund zu finden - das sollte nicht passieren!
Missing mods: [mods] = Fehlende Modifikation(en): [mods]
Load from custom location = Laden von externem Speicherort
Could not load game from custom location! = Laden von externem Speicherort fehlgeschlagen!
Save to custom location = Speichern in externem Speicherort
Could not save game to custom location! = Speichern in externem Speicherort fehlgeschlagen!
         
# Options 
         
Options = Optionen
Display options = Anzeigeeinstellungen
Gameplay options = Spielmechanikeinstellungen
Other options = Andere Einstellungen
Turns between autosaves = Runden bis zum nächsten automatischen Speichern
Sound effects volume = Lautstärke Soundeffekte
Music volume = Lautstärke Musik
Download music = Musik herunterladen
Downloading... = Lade herunter...
Could not download music! = Musik konnte nicht heruntergeladen werden!
Show = Anzeigen
Hide = Verstecken
Show worked tiles = Zeige bewirtschaftete Felder an
Show resources and improvements = Zeige Ressourcen und Verbesserungen an
Check for idle units = Untätige Einheiten anzeigen
Move units with a single tap = Einheiten mit einem Klick bewegen
Show tutorials = Zeige Tutorials
Auto-assign city production = Automatische Zuordnung der Stadtproduktion
Auto-build roads = Automatischer Straßenbau
Automated workers replace improvements = Automatisierte Arbeiter ersetzen Verbesserungen
Show minimap = Zeige Mini-Map
off = aus
Show pixel units = Zeige Pixel Einheiten
Show pixel improvements = Zeige Pixel Verbesserungen
Enable nuclear weapons = Aktiviere Atomwaffen
Fontset = Schriftart
Show tile yields = Felderträge anzeigen
Continuous rendering = Kontinuierliches Rendern
When disabled, saves battery life but certain animations will be suspended = Es spart Akku, wenn es deaktiviert ist, aber bestimmte Animationen werden nicht angezeigt.
Order trade offers by amount = Handelsangebote nach Menge sortieren
Show experimental world wrap for maps = 'World Wrap'-Option für neue Karten anbieten
HIGHLY EXPERIMENTAL - YOU HAVE BEEN WARNED! = WARNUNG: HOCHGRADIG EXPERIMENTELL - DU WURDEST GEWARNT!
HIGHLY EXPERIMENTAL - UPDATES WILL BREAK SAVES! = WARNUNG: HOCHGRADIG EXPERIMENTELL - UPDATES WERDEN SPEICHERSTÄNDE ZERSTÖREN!
Enable portrait orientation = Hochkant-Orientierung zulassen
Generate translation files = Erstelle Übersetzungsdateien
Translation files are generated successfully. = Die Übersetzungsdateien wurden erfolgreich erstellt.
Locate mod errors = Mod-Fehler lokalisieren
         
# Notifications 
         
Research of [technologyName] has completed! = [technologyName] wurde erforscht!
[construction] has become obsolete and was removed from the queue in [cityName]! = [construction] ist veraltet und wurde in [cityName] aus der Warteschlange entfernt!
[construction] has become obsolete and was removed from the queue in [amount] cities! = [construction] ist veraltet und wurde in [amount] Städten aus der Warteschlange entfernt!
[cityName] changed production from [oldUnit] to [newUnit] = [cityName] änderte die Produktion von [oldUnit] zu [newUnit]
[amount] cities changed production from [oldUnit] to [newUnit] = [amount] Städte änderten die Produktion von [oldUnit] zu [newUnit]
Excess production for [wonder] converted to [goldAmount] gold = Überschüssige Produktion für [wonder] wurde zu [goldAmount] Gold umgewandelt
You have entered a Golden Age! = Ein Goldenes Zeitalter hat begonnen!
[resourceName] revealed near [cityName] = [resourceName] gefunden in der Nähe von [cityName]
[n] sources of [resourceName] revealed, e.g. near [cityName] = [n] Vorkommen von [resourceName] aufgetaucht, z.B. nahe [cityName]
A [greatPerson] has been born in [cityName]! = [cityName] - Ein [greatPerson] wurde geboren!
We have encountered [civName]! = Wir sind auf [civName] getroffen!
[cityStateName] has given us [stats] as a token of goodwill for meeting us = [cityStateName] hat uns [stats] als Zeichen des guten Willens für unsere Begegnung übergeben
[cityStateName] has given us [stats] as we are the first major civ to meet them = [cityStateName] hat uns [stats] übergeben, da wir die erste bedeutende Zivilisation sind, die er getroffen hat
Cannot provide unit upkeep for [unitName] - unit has been disbanded! = Der Unterhalt für [unitName] konnte nicht bezahlt werden - Einheit wurde aufgelöst!
[cityName] has grown! = [cityName] ist gewachsen!
[cityName] is starving! = [cityName] verhungert!
[construction] has been built in [cityName] = [construction] wurde in [cityName] fertiggestellt
[wonder] has been built in a faraway land = [wonder] wurde in einem fernen Land gebaut
[civName] has completed [construction]! = [civName] hat [construction] fertiggestellt!
An unknown civilization has completed [construction]! = Eine unbekannte Zivilisation hat [construction] fertiggestellt! 
The city of [cityname] has started constructing [construction]! = Die Stadt [cityname] hat den Bau von [construction] begonnen!
[civilization] has started constructing [construction]! = [civilization] hat den Bau von [construction] begonnen!
An unknown civilization has started constructing [construction]! = Eine unbekannte Zivilisation hat den Bau von [construction] begonnen!
Work has started on [construction] = Arbeit an [construction] hat begonnen
[cityName] cannot continue work on [construction] = [cityName] kann nicht weiter an [construction] arbeiten
[cityName] has expanded its borders! = [cityName] hat seine Grenzen erweitert!
Your Golden Age has ended. = Euer Goldenes Zeitalter ist vorbei.
[cityName] has been razed to the ground! = [cityName] wurde dem Erdboden gleich gemacht!
We have conquered the city of [cityName]! = Wir haben die Stadt [cityName] eingenommen!
An enemy [unit] has attacked [cityName] = Eine feindliche Einheit [unit] hat [cityName] angegriffen
An enemy [unit] has attacked our [ourUnit] = Eine feindliche Einheit [unit] hat unseren [ourUnit] angegriffen
Enemy city [cityName] has attacked our [ourUnit] = Feindliche Stadt [cityName] hat unsere Einheit [ourUnit] angegriffen
An enemy [unit] has captured [cityName] = Eine feindliche Einheit [unit] hat [cityName] eingenommen
An enemy [unit] has captured our [ourUnit] = Eine feindliche Einheit [unit] hat unsere Einheit [ourUnit] gefangen genommen
An enemy [unit] has destroyed our [ourUnit] = Eine feindliche Einheit [unit] hat unsere Einheit [ourUnit] zerstört
Your [ourUnit] has destroyed an enemy [unit] = Dein [ourUnit] hat einen gegnerischen [unit] zerstört
An enemy [RangedUnit] has destroyed the defence of [cityName] = Die feindliche Einheit [RangedUnit] hat die Verteidigung der Stadt [cityName] zerstört
Enemy city [cityName] has destroyed our [ourUnit] = Die feindliche Stadt [cityName] hat unsere Einheit [ourUnit] zerstört
An enemy [unit] was destroyed while attacking [cityName] = Eine feindliche Einheit [unit] wurde beim Angriff auf [cityName] zerstört
An enemy [unit] was destroyed while attacking our [ourUnit] = Eine feindliche Einheit [unit] wurde beim Angriff auf unsere Einheit [ourUnit] zerstört
Our [attackerName] was destroyed by an intercepting [interceptorName] = Unser [attackerName] wurde durch einen abfangenden [interceptorName] zerstört.
Our [interceptorName] intercepted and destroyed an enemy [attackerName] = Unser [interceptorName] hat einen feindlichen [attackerName] abgefangen und zerstört.
Our [attackerName] was attacked by an intercepting [interceptorName] = Unser [attackerName] wurde von einem abfangenden [interceptorName] angegriffen.
Our [interceptorName] intercepted and attacked an enemy [attackerName] = Unser [interceptorName] hat einen feindlichen [attackerName] abgefangen und angegriffen.
An enemy [unit] was spotted near our territory = Eine feindliche Einheit [unit] wurde nahe unseres Territoriums entdeckt
An enemy [unit] was spotted in our territory = Eine feindliche Einheit [unit] wurde in unserem Territorium entdeckt
[amount] enemy units were spotted near our territory = [amount] feindliche Einheiten wurden nahe unseres Territoriums entdeckt
[amount] enemy units were spotted in our territory = [amount] feindliche Einheiten wurden in unserem Territorium entdeckt
A(n) [nukeType] exploded in our territory! = Eine [nukeType] ist in unserem Territorium explodiert!
After being hit by our [nukeType], [civName] has declared war on us! = Nach einem Treffer mit unserer [nukeType], hat [civName] uns den Krieg erklärt!
The civilization of [civName] has been destroyed! = Die Zivilisation [civName] wurde besiegt!
The City-State of [name] has been destroyed! = Der Stadtstaat von [name] wurde zerstört!
Your [ourUnit] captured an enemy [theirUnit]! = Deine [ourUnit] Einheit hat die gegnerische [theirUnit] Einheit gefangen!
Your [ourUnit] plundered [amount] [Stat] from [theirUnit] = Deine [ourUnit] Einheit hat [amount] [Stat] von [theirUnit] Einheit geplündert
We have captured a barbarian encampment and recovered [goldAmount] gold! = Wir haben ein barbarisches Lager erobert und [goldAmount] Gold gefunden!
A barbarian [unitType] has joined us! = Eine barbarische Einheit [unitType] hat sich uns angeschlossen!
We have found survivors in the ruins - population added to [cityName] = Wir haben Überlebende in den Ruinen gefunden - Einwohner zu [cityName] hinzugefügt
We have discovered cultural artifacts in the ruins! (+20 Culture) = Wir haben kulturelle Artefakte in den Ruinen entdeckt! (+20 Kultur)
We have discovered the lost technology of [techName] in the ruins! = Wir haben die vergessene Technologie [techName] in den Ruinen entdeckt!
A [unitName] has joined us! = Eine Einheit [unitName] hat sich uns angeschlossen!
An ancient tribe trains our [unitName] in their ways of combat! = Ein antiker Stamm bringt unserer Einheit [unitName] dessen Kampftechniken bei!
We have found a stash of [amount] gold in the ruins! = Wir haben [amount] Gold in den Ruinen gefunden!
We have found a crudely-drawn map in the ruins! =  Wir haben eine grob gezeichnete Karte in den Ruinen gefunden!
[unit] finished exploring. = [unit] hat die Erkundung abgeschlossen.
[unit] has no work to do. = [unit] hat keine Arbeit mehr.
You're losing control of [name]. = Die Freundschaft mit [name] wird brüchig.
You and [name] are no longer friends! = Ihr und [name] seid nicht mehr befreundet!
Your alliance with [name] is faltering. = Die Allianz mit [name] wird brüchig.
You and [name] are no longer allies! = [name] ist nicht mehr mit Euch verbündet!
[civName] gave us a [unitName] as gift near [cityName]! = [civName] hat uns in der Nähe von [cityName] eine Einheit [unitName] als Geschenk überreicht!
[civName] has denounced us! = [civName] hat uns angeprangert.
[cityName] has been connected to your capital! = [cityName] ist nun an die Hauptstadt angebunden!
[cityName] has been disconnected from your capital! = Die Verbindung von [cityName] zur Hauptstadt ist unterbrochen!
[civName] has accepted your trade request = [civName] hat Eure Handelsanfrage akzeptiert
[civName] has denied your trade request = [civName] hat Eure Handelsanfrage abgelehnt
[tradeOffer] from [otherCivName] has ended = [tradeOffer] von [otherCivName] ist beendet
[tradeOffer] to [otherCivName] has ended = [tradeOffer] für [otherCivName] ist beendet
One of our trades with [nation] has ended = Einer unserer Handel mit [nation] ist beendet
One of our trades with [nation] has been cut short = Einer unserer Handel mit [nation] wurde verkürzt
[nation] agreed to stop settling cities near us! = [nation] ist damit einverstanden, keine Städte mehr in unserer Nähe zu gründen!
[nation] refused to stop settling cities near us! = [nation] hat sich geweigert, keine Städte mehr in unserer Nähe zu gründen!
We have allied with [nation]. = Wir sind mit [nation] verbündet.
We have lost alliance with [nation]. = Wir haben die Allianz mit [nation] verloren.
We have discovered [naturalWonder]! = Wir haben [naturalWonder] entdeckt!
We have received [goldAmount] Gold for discovering [naturalWonder] = Wir haben [goldAmount] Gold für die Entdeckung von [naturalWonder] erhalten
Your relationship with [cityStateName] is about to degrade = Eure Beziehung zu [cityStateName] wird sich kommende Runde verschlechtern
Your relationship with [cityStateName] degraded = Eure Beziehung zu [cityStateName] hat sich verschlechtert
A new barbarian encampment has spawned! = Ein neues Barbarenlager ist erschienen!
Received [goldAmount] Gold for capturing [cityName] = [goldAmount] Gold für die Eroberung von [cityName] erhalten
Our proposed trade is no longer relevant! = Unsere vorgeschlagene Handelsanfrage ist nicht mehr relevant!
[defender] could not withdraw from a [attacker] - blocked. = Rückzug von [defender] vor [attacker] wurde blockiert.
[defender] withdrew from a [attacker] = [defender] hat sich vor [attacker] zurückgezogen
<<<<<<< HEAD
By expending your [unit] you gained [Stats]! = Indem du deine [unit] verbraucht hast, hast du [Stats] gewonnen!
=======
By expending your [unit] you gained [Stats]! = Durch Benutzung deiner [unit] Einheit, hast du [Stats] erhalten!
>>>>>>> a77e8015
[civName] has stolen your territory! = [civName] hat uns Territorium abgeknöpft!
Clearing a [forest] has created [amount] Production for [cityName] = Die Rodung eines [forest] ergab [amount] Produktion für [cityName]
[civName] assigned you a new quest: [questName]. = [civName] hat Euch eine neue Aufgabe gegeben: [questName].
[civName] rewarded you with [influence] influence for completing the [questName] quest. = [civName] hat Euch mit [influence] Einfluss fürs Abschließen der Aufgabe [questName] belohnt.
The resistance in [cityName] has ended! = Der Widerstand in [cityName] ist beendet!
Our [name] took [tileDamage] tile damage and was destroyed = Unsere [name] hat [tileDamage] Einheitenschaden erlitten und wurde zerstört
Our [name] took [tileDamage] tile damage = Unsere [name] hat [tileDamage] Einheitenschaden erlitten
[civName] has adopted the [policyName] policy = [civName] hat die Politik [policyName] verabschiedet
An unknown civilization has adopted the [policyName] policy = Eine unbekannte Zivilisation hat die Politik [policyName] verabschiedet
Our influence with City-States has started dropping faster! = Unser Einfluss bei den Stadtstaaten hat begonnen, schneller zu sinken!
You gained [Stats] as your religion was spread to [cityName] = Du hast [Stats] erhalten, als deine Religion in [cityName] verbreitet wurde
You gained [Stats] as your religion was spread to an unknown city = Du hast [Stats] erhalten, als deine Religion in einer unbekannten Stadt verbeitet wurde
Your city [cityName] was converted to [religionName]! = Deine Stadt [cityName] konvertierte zu [religionName]!
Your [unitName] lost its faith after spending too long inside enemy territory! = Deine [unitName] Einheit hat ihren Glauben verloren, nachdem sie zu lange in feindlichem Gebiet war!


# World Screen UI 
         
Working... = Bitte warten...
Waiting for other players... = Warte auf andere Spieler...
in = in
Next turn = Nächste Runde
[currentPlayerCiv] ready? = [currentPlayerCiv] bereit?
1 turn = Eine Runde
[numberOfTurns] turns = [numberOfTurns] Runden
Turn = Runde
turns = Runden
turn = Runde
Next unit = Nächste Einheit
Fog of War = Nebel des Krieges
Pick a policy = Wähle eine Politik
Movement = Bewegung
Strength = Stärke
Ranged strength = Fernkampfstärke
Bombard strength = Bombardierungsstärke
Range = Reichweite
Move unit = Einheit bewegen
Stop movement = Bewegung stoppen
Swap units = Einheiten tauschen
Construct improvement = Verbesserung bauen
Automate = Automatisieren
Stop automation = Automatisierung stoppen
Construct road = Straße bauen
Fortify = Befestigen
Fortify until healed = bis zur vollständigen Heilung befestigen
Fortification = Befestigung
Sleep = Schlafen
Sleep until healed = bis zur vollständigen Heilung schlafen
Moving = in Bewegung
Set up = Aufstellen
Paradrop = Fallschirmabsprung
Upgrade to [unitType] ([goldCost] gold) = Zu [unitType] aufrüsten ([goldCost] Gold)
Found city = Stadt gründen
Promote = Befördern
Health = Gesundheit
Disband unit = Einheit auflösen
Do you really want to disband this unit? = Wollen Sie diese Einheit wirklich auflösen?
Disband this unit for [goldAmount] gold? = Diese Einheit für [goldAmount] Gold auflösen?
Gift unit = Verschenke Einheiten
Explore = Erkunden
Stop exploration = Erkundung stoppen
Pillage = Plündern
Are you sure you want to pillage this [improvement]? = Bist du sicher, dass du die Feldverbesserung [improvement] plündern willst?
Create [improvement] = Erzeuge [improvement]
Start Golden Age = Goldenes Zeitalter starten
Show more = Weitere Befehle
Yes = Ja
No = Nein
Acquire = Übernehmen
Under construction = Im Bau
         
Food = Nahrung
Production = Produktion
Gold = Gold
Happiness = Zufriedenheit
Culture = Kultur
Science = Wissenschaft
Faith = Glaube
         
Crop Yield = Ernteertrag
Territory = Territorium
Force = Kampfkraft
GOLDEN AGE = GOLDENES ZEITALTER
Golden Age = Goldenes Zeitalter
[year] BC = [year] v. Chr.
[year] AD = [year] n. Chr.
Civilopedia = Civilopedia
         
Start new game = Neues Spiel
Save game = Spiel speichern
Load game = Spiel laden
Main menu = Hauptmenü
Resume = Fortsetzen
Cannot resume game! = Fortsetzen nicht möglich!
Not enough memory on phone to load game! = Nicht genug Speicher auf dem Gerät zum Laden des Spiels!
Quickstart = Schnellstart
Victory status = Siegesstatus
Social policies = Sozialpolitiken
Community = Gemeinschaft
Close = Schließen
Do you want to exit the game? = Willst du das Spiel beenden?
Start bias: = Start-Präferenz:
Avoid [terrain] = Meide [terrain]
         
# City screen 
         
Exit city = Stadt verlassen
Raze city = Stadt niederreißen
Stop razing city = Niederreißen der Stadt stoppen
Buy for [amount] gold = Für [amount] Gold kaufen
Buy = Kaufen
Currently you have [amount] [stat]. = Zur Zeit besitzt du [amount] [stat].
Would you like to purchase [constructionName] for [buildingGoldCost] [stat]? = [constructionName] für [buildingGoldCost] [stat] kaufen?
No space available to place [unit] near [city] = Kein Platz verfügbar um [unit] nahe [city] zu platzieren
Maintenance cost = Wartungskosten
Pick construction = Produktion auswählen
Pick improvement = Verbesserung auswählen
Provides [resource] = Stellt [resource] zur Verfügung
Provides [amount] [resource] = Stellt [amount] × [resource] zur Verfügung
Replaces [improvement] = Ersetzt [improvement]
Pick now! = Wähle jetzt!
Build [building] = [building] bauen
Train [unit] = [unit] ausbilden
Produce [thingToProduce] = [thingToProduce] herstellen
Nothing = Nichts
Annex city = Stadt annektieren
Specialist Buildings = Gebäude der Spezialisten
Specialist Allocation = Zuordnung von Spezialisten
Specialists = Spezialisten
[specialist] slots = [specialist]-Plätze
Food eaten = Nahrung verbraucht
Growth bonus = Wachstumsbonus
Unassigned population = Unbeschäftigte Bevölkerung
[turnsToExpansion] turns to expansion = Expansion in [turnsToExpansion] Runden
Stopped expansion = Expansion gestoppt
[turnsToPopulation] turns to new population = Bevölkerungswachstum in [turnsToPopulation] Runden
Food converts to production = Nahrung wird in Produktion verwandelt
[turnsToStarvation] turns to lose population = Bevölkerungsverlust in [turnsToStarvation] Runden
Stopped population growth = Bevölkerungswachstum gestoppt
In resistance for another [numberOfTurns] turns = Im Widerstand für weitere [numberOfTurns] Runden
Sell for [sellAmount] gold = Verkaufen für [sellAmount] Gold
Are you sure you want to sell this [building]? = Bist du dir wirklich sicher, dass du [building] verkaufen möchtest?
[greatPerson] points = Punkte für [greatPerson]
Great person points = Punkte für Große Persönlichkeit
Current points = Aktuelle Punkte
Points per turn = Punkte pro Runde
Convert production to gold at a rate of 4 to 1 = Konvertiert Produktion zu Gold (4:1)
Convert production to science at a rate of [rate] to 1 = Konvertiert Produktion zu Wissenschaft ([rate]:1)
The city will not produce anything. = Die Stadt produziert nichts.
Worked by [cityName] = Bewirtschaftet von [cityName]
Lock = Sperren
Unlock = Entsperren
Move to city = Zur Stadt bewegen
         
# Technology UI 
         
Pick a tech = Technologie auswählen
Pick a free tech = Kostenlose Technologie auswählen
Research [technology] = [technology] erforschen
Pick [technology] as free tech = [technology] als kostenlose Technologie auswählen
Units enabled = Freigeschaltete Einheiten
Buildings enabled = Freigeschaltete Bauwerke
Wonder = Wunder
National Wonder = Nationales Wunder
National Wonders = Nationale Wunder
Wonders enabled = Freigeschaltete Wunder
Tile improvements enabled = Freigeschaltete Feldverbesserungen
Reveals [resource] on the map = Entdeckt [resource] auf der Karte
XP for new units = EP für neue Einheiten
provide = generieren
provides = generiert
City strength = Stärke der Stadt
City health = Gesundheit der Stadt
Occupied! = Besetzt!
Attack = Angreifen
Bombard = Bombardieren
NUKE = Atomisieren
Captured! = Gefangen!
         
# Battle modifier categories 
         
defence vs ranged = Verteidigung gegen Fernkampf
[percentage] to unit defence = [percentage] erhöhte Verteidigungsstärke
Attacker Bonus = Angriffsbonus
Defender Bonus = Verteidigungsbonus
Landing = Anlanden
Flanking = Flankenangriff
vs [unitType] = gegen [unitType]
Terrain = Gelände
Tile = Feld
Missing resource = Fehlende Ressource
Adjacent units = Benachbarte Einheiten
Adjacent enemy units = Benachbarte gegnerische Einheiten
Combat Strength = Kampfstärke
Across river = Jenseits des Flusses
Temporary Bonus = Vorübergehender Bonus
Garrisoned unit = Stationierte Einheit
Attacking Bonus = Angriffsbonus
defence vs [unitType] = Verteidigung gegen [unitType]
[tileFilter] defence = [tileFilter] Verteidigung
Defensive Bonus = Verteidigungsbonus
Stacked with [unitType] = Auf gleichem Feld mit [unitType]
         
The following improvements [stats]: = Die folgenden Verbesserungen [stats]:
The following improvements on [tileType] tiles [stats]: = Die folgenden Verbesserungen auf [tileType] Feldern [stats]:
         
         
Hurry Research = Forschung beschleunigen
Conduct Trade Mission = Handelsmission durchführen
Your trade mission to [civName] has earned you [goldAmount] gold and [influenceAmount] influence! = Deine Handelsmission zu [civName] hat dir [goldAmount] Gold und [influenceAmount] Einfluss eingebracht!
Hurry Wonder = Wunder beschleunigen
Hurry Construction = Produktion beschleunigen
Hurry Construction (+[productionAmount]) = Produktion beschleunigen (+[productionAmount])
Spread Religion = Religion verbreiten
Spread [religionName] = [religionName] verbreiten
Remove Heresy = Ketzerei entfernen
Found a Religion = Eine Religion gründen
Enhance a Religion = Verbessere eine Religion
Enhance [religionName] = Verbessere [religionName]
Your citizens have been happy with your rule for so long that the empire enters a Golden Age! = Deine Bürger sind so zufrieden mit deiner Herrschaft, dass dein Reich in ein Goldenes Zeitalter eintritt!
You have entered the [newEra]! = Zeitalter [newEra] ist eingeläutet!
[civName] has entered the [eraName]! = [civName] hat das Zeitalter [eraName] erreicht!
[policyBranch] policy branch unlocked! = Politik-Zweig [policyBranch] wurde freigeschaltet!
Overview = Überblick
Total = Gesamt
Stats = Statistiken
Policies = Politiken
Base happiness = Grundzufriedenheit
Occupied City = Besetzte Städte
Buildings = Gebäude
         
# terrainFilters (so for uniques like: "[stats] from [terrainFilter] tiles") 
         
All = Alle
Water = Wasser
Land = Land
Coastal = Küsten
River = Fluss
Open terrain = Offenes Gelände
Rough terrain = Unwegsames Gelände
Foreign Land = Fremdes Land
Foreign = Fremdes
Friendly Land = Befreundetes Land
Water resource = Wasser-Ressource
Bonus resource = Bonus-ressource
Luxury resource = Luxus-ressource
Strategic resource = Strategische Ressource
Fresh water = Frischwasser
non-fresh water = nicht frisches Wasser
Natural Wonder = Naturwunder
         
# improvementFilters 
         
All Road = Alle Straßen
Great Improvement = Große Verbesserung
Great = Große
         
         
Wonders = Wunder
Base values = Grundwerte
Bonuses = Boni
Final = Endwert
Other = Andere
Population = Bevölkerung
City-States = Stadtstaaten
Tile yields = Felderträge
Trade routes = Handelsrouten
Maintenance = Wartung
Transportation upkeep = Unterhalt für Transport
Unit upkeep = Unterhalt für Einheiten
Trades = Handel
Units = Einheiten
Name = Name
Closest city = Nächstgelegene Stadt
Action = Aktion
Defeated = Besiegt
[numberOfCivs] Civilizations in the game = [numberOfCivs] Zivilisationen sind im Spiel
Our Civilization: = Unsere Zivilisation:
Known and alive ([numberOfCivs]) = Bekannt und am Leben ([numberOfCivs])
Known and defeated ([numberOfCivs]) =  Bekannt und besiegt ([numberOfCivs])
Tiles = Felder
Natural Wonders = Naturwunder
Treasury deficit = Schatzkammerdefizit
         
# Victory 
         
Science victory = Wissenschaftssieg
Cultural victory = Kultursieg
Conquest victory = Dominanzsieg
Diplomatic victory = Diplomatiesieg
Complete all the spaceship parts\n to win! = Baue alle Raumschiffteile,\n um zu gewinnen!
Complete 5 policy branches\n to win! = Vervollständige 5 Politik-Zweige,\n um zu gewinnen!
Complete 5 policy branches and build\n the Utopia Project to win! = Vervollständige 5 Politik-Zweige und\n baue das Utopia Projekt, um zu gewinnen!
Destroy all enemies\n to win! = Um zu gewinnen besiegt alle Gegner!
You have won a scientific victory! = Ihr habt den Wissenschaftssieg errungen!
You have won a cultural victory! = Ihr habt den Kultursieg errungen!
You have won a domination victory! = Ihr habt den Dominanzsieg errungen!
You have won a diplomatic victory! = Ihr habt den Diplomatiesieg errungen!
You have won! = Ihr habt gewonnen!
You have achieved victory through the awesome power of your Culture. Your civilization's greatness - the magnificence of its monuments and the power of its artists - have astounded the world! Poets will honor you as long as beauty brings gladness to a weary heart. = Du hast den Sieg durch die unglaubliche Kraft deiner Kultur errungen. Die Größe deiner Zivilisation - die Pracht ihrer Denkmäler und die Macht ihrer Künstler - haben die Welt verblüfft! Dichter werden dich ehren, solange Schönheit einem müden Herzen Freude bereitet.
The world has been convulsed by war. Many great and powerful civilizations have fallen, but you have survived - and emerged victorious! The world will long remember your glorious triumph! = Die Welt wurde vom Krieg erschüttert. Mögen große und mächtige Zivilisationen gefallen sein, aber du hast überlebt - und bist siegreich geworden! Die Welt wird sich lange an deinen glorreichen Triumph erinnern!
You have achieved victory through mastery of Science! You have conquered the mysteries of nature and led your people on a voyage to a brave new world! Your triumph will be remembered as long as the stars burn in the night sky! = Du hast den Sieg durch die Beherrschung der Wissenschaft errungen! Du hast die Geheimnisse der Natur erobert und dein Volk auf eine Reise in eine schöne neue Welt geführt! Dein Triumph wird in Erinnerung bleiben, solange die Sterne am Nachthimmel brennen!
Your civilization stands above all others! The exploits of your people shall be remembered until the end of civilization itself! = Eure Zivilisation erhebt sich über alle anderen. Die Heldentaten eures Volkes sollen bis zum Ende aller Tage nicht vergessen werden!
You have been defeated. Your civilization has been overwhelmed by its many foes. But your people do not despair, for they know that one day you shall return - and lead them forward to victory! = Du wurdest besiegt. Deine Zivilisation wurde von ihren vielen Feinden überwältigt. Aber dein Volk verzweifelt nicht, denn es weiß, dass du eines Tages zurückkehren wirst - und es zum Sieg führen werdet!
You have triumphed over your foes through the art of diplomacy! Your cunning and wisdom have earned you great friends - and divided and sown confusion among your enemies! Forever will you be remembered as the leader who brought peace to this weary world! = Du hast durch die Kunst der Diplomatie über deine Feinde triumphiert! Deine Klugheit und Weisheit haben dir viele Freunde eingebracht - und deine Feinde gespalten und verwirrt! Für immer wird man sich an dich als den Anführer erinnern, der den Frieden in diese ermüdete Welt gebracht hat!
One more turn...! = Nur noch eine Runde...
Built Apollo Program = Apollo-Programm vollendet
Destroy [civName] = Zerstört [civName]
Our status = Unser Status
Global status = Globaler Status
Rankings = Ranglisten
Spaceship parts remaining = Fehlende Raumschiffteile
Branches completed = Vollständige Zweige
Undefeated civs = Unbesiegte Zivilisationen
 # The \n here means: put a newline (enter) here. If this is omitted, the sidebox in the diplomacy overview will become _really_ wide. 
 # Feel free to replace it with a space and put it between other words in your translation
Turns until the next\ndiplomacy victory vote: [amount] = Runden bis zur nächsten Abstimmung\nüber den Diplomatiesieg: [amount]
Choose a civ to vote for = Wähle eine Zivilisation für die du abstimmen möchtest
Choose who should become the world leader and win a diplomatic victory! = Wähle wer der Anführer der Welt werden und somit den Diplomatiesieg erhalten soll
Voted for = Abgestimmt für
Vote for [civilizationName] = Abstimmen für [civilizationName]
Continue = Fortfahren
Abstained = Enthalten
Vote for World Leader = Stimme für den Anführer der Welt ab
         
# Capturing a city 
         
What would you like to do with the city? = Was möchtet Ihr mit dieser Stadt machen?
Annex = Annektieren
Annexed cities become part of your regular empire. = Annektierte Städte werden Teil Eures Reichs
Their citizens generate 2x the unhappiness, unless you build a courthouse. = Deren Bürger generieren 2x soviel Unzufriedenheit, solange bis Ihr ein Gerichtsgebäude gebaut habt.
Puppet = Marionette
Puppeted cities do not increase your tech or policy cost, but their citizens generate 1.5x the regular unhappiness. = Marionettenstädte haben keine erhöhten Kosten für Technologie oder Politiken. Ihre Bürger generieren 1,5x der normalen Unzufriedenheit.
You have no control over the the production of puppeted cities. = Ihr habt keine Kontrolle über die Produktion von Marionettenstädten.
Puppeted cities also generate 25% less Gold and Science. = Marionettenstädte generieren 25% weniger Gold und Wissenschaft.
A puppeted city can be annexed at any time. = Eine Marionettenstadt kann jederzeit annektiert werden.
Liberate (city returns to [originalOwner]) = Befreien (Stadt geht wieder in den Besitz von [originalOwner] über)
Liberating a city returns it to its original owner, giving you a massive relationship boost with them! = Befreite Städte gehen wieder in den Besitz des vorherigen Besitzers über. Eure Beziehung wird sich dadurch massiv verbessern!
Raze = Niederreißen
Razing the city annexes it, and starts razing the city to the ground. = Niederreißen annektiert die Stadt zunächst und macht sie dem Erdboden gleich.
The population will gradually dwindle until the city is destroyed. = Die Bevölkerung wird allmählich schrumpfen, bis die Stadt zerstört ist.
Destroy = Zerstören
Destroying the city instantly razes the city to the ground. = Zerstören macht die Stadt sofort dem Erdboden gleich.
Remove your troops in our border immediately! = Entferne sofort deine Truppen aus unserem Gebiet!
Sorry. = Entschuldigung.
Never! = Niemals!
         
Offer Declaration of Friendship ([30] turns) = Freundschaftserklärung anbieten ([30] Runden)
My friend, shall we declare our friendship to the world? = Mein Freund, sollen wir unsere Freundschaft der Welt kundtun?
Sign Declaration of Friendship ([30] turns) = Freundschaftserklärung unterzeichnen ([30] Runden)
We are not interested. = Wir sind nicht interessiert.
We have signed a Declaration of Friendship with [otherCiv]! = Wir haben eine Freundschaftserklärung mit [otherCiv] unterzeichnet!
[otherCiv] has denied our Declaration of Friendship! = [otherCiv] hat unsere Freundschaftserklärung abgelehnt!
         
Basics = Spielkonzepte
Resources = Ressourcen
Terrains = Gelände
Tile Improvements = Feldverbesserungen
Unique to [civName], replaces [unitName] = Einzigartig für Zivilisation [civName], ersetzt [unitName]
Unique to [civName] = Einzigartig für Zivilisation [civName]
Tutorials = Tutorials
Cost = Kosten
May contain [listOfResources] = Kann [listOfResources] enthalten
May contain: = Kann folgende Ressourcen enthalten:
Upgrades to [upgradedUnit] = Kann zu [upgradedUnit] aufrüsten
Obsolete with [obsoleteTech] = Überflüssig mit [obsoleteTech]
Occurs on [listOfTerrains] = Kommt vor in [listOfTerrains]
Occurs on: = Kommt vor in:
Placed on [terrainType] = Platziert auf [terrainType]
Can be found on = Kann gefunden werden in
Improved by [improvement] = Wird verbessert durch [improvement]
Bonus stats for improvement = Boni für Verbesserung
Buildings that consume this resource = Gebäude welche diese Ressource verbrauchen
Buildings that require this resource worked near the city = Gebäude welche diese Ressource bewirtschaftet in der Nähe der Stadt benötigen
Units that consume this resource = Einheiten welche diese Ressource verbrauchen
Can be built on = Kann gebaut werden auf
or [terrainType] = oder [terrainType]
Can be constructed by = Kann erbaut werden von
Defence bonus = Verteidigungsbonus
Movement cost = Bewegungskosten
Rough Terrain = Unwegsames Gelände
for = für
Missing translations: = Fehlende Übersetzungen:
Version = Version
Resolution = Auflösung
Tileset = Feldgrafik-Satz
Map editor = Karteneditor
Create = Erstellen
New map = Neue Karte
Empty = Leer
Language = Sprache
Terrains & Resources = Gelände & Ressourcen
Improvements = Verbesserungen
Clear current map = Lösche aktuelle Karte
Save map = Karte speichern
Download map = Karte herunterladen
Loading... = Lade...
Error loading map! = Fehler beim Laden der Karte
Filter: = Filter:
OK = OK
Exit map editor = Karteneditor verlassen
[nation] starting location = Startposition von [nation]
Clear terrain features = Lösche Geländemerkmale
Clear improvements = Lösche Verbesserungen
Clear resource = Lösche Ressource
Remove units = Entferne Einheiten
Player [index] = Spieler [index]
Player [playerIndex] starting location = Spieler [playerIndex] Startgebiet
Bottom left river = Fluss unten links
Bottom right river = Fluss unten rechts
Bottom river = Fluss unten
Requires = Benötigt
Menu = Menü
Brush Size = Pinselgröße
Map saved = Karte gespeichert
Change ruleset = Regelsatz ändern
Base terrain [terrain] does not exist in ruleset! = Gelände [terrain] fehlt im Regelsatz!
Terrain feature [feature] does not exist in ruleset! = Geländemerkmal [feature] fehlt im Regelsatz!
Resource [resource] does not exist in ruleset! = Ressource [resource] fehlt im Regelsatz!
Improvement [improvement] does not exist in ruleset! = Verbesserung [improvement] fehlt im Regelsatz!
Change map to fit selected ruleset? = Karte ändern, um sie dem neuen Regelsatz anzupassen?
         
# Civilopedia difficulty levels 
Player settings = Spieler-Einstellungen
Base Happiness = Basiszufriedenheit
Extra happiness per luxury = Zusätzliche Zufriedenheit pro Luxusgut
Research cost modifier = Forschungskosten-Modifikator
Unit cost modifier = Einheitenkosten-Modifikator
Building cost modifier = Baukosten-Modifikator
Policy cost modifier = Politikenkosten-Modifikator
Unhappiness modifier = Unzufriedenheits-Modifikator
Bonus vs. Barbarians = Bonus gegen Barbaren
Bonus starting units = Startbonus Einheiten

AI settings = KI-Einstellungen
AI city growth modifier = KI Stadtwachstums-Modifikator
AI unit cost modifier = KI Einheitenkosten-Modifikator
AI building cost modifier = KI Baukosten-Modifikator
AI wonder cost modifier = KI Wunder-Baukosten-Modifikator
AI building maintenance modifier = KI Gebäude-Unterhaltskosten-Modifikator
AI unit maintenance modifier = KI Einheiten-Unterhaltskosten-Modifikator
AI unhappiness modifier = KI Unzufriedenheits-Modifikator
AI free techs = KI freie Technologien
Major AI civilization bonus starting units = Haupt-KI Zivilisationsbonus Starteinheiten
City state bonus starting units = Stadtstaaten Bonus Starteinheiten
Turns until barbarians enter player tiles = Züge bis Barbaren Spielerfelder betreten
Gold reward for clearing barbarian camps = Gold-Belohnung für das Räumen von Barbarenlagern
         
# Other civilopedia things 
Nations = Nationen
Available for [unitTypes] = Verfügbar für [unitTypes]
Available for: = Verfügbar für:
Free promotion: = Freie Beförderung:
Free promotions: = Freie Beförderungen:
Free for [units] = Frei für [units]
Free for: = Frei für:
Granted by [param] = Von [param] erteilt
Granted by: = Erteilt von:
[bonus] with [tech] = [bonus] mit [tech]
Difficulty levels = Schwierigkeitsgrade
         
# Policies 
         
Adopt policy = Politik verabschieden
Adopt free policy = Freie Politik verabschieden
Unlocked at = Freigeschaltet bei
Gain 2 free technologies = 2 kostenlose Technologien
All policies adopted = Alle Politiken sind bereits verabschiedet
<<<<<<< HEAD
Policy branch: [branchName] = Richtlinienzweig: [branchName]
=======
Policy branch: [branchName] = Politikzweig: [branchName]
>>>>>>> a77e8015

# Religions

Choose an Icon and name for your Religion = Wähle ein Symbol und einen Namen für deine Religion
Choose a [beliefType] belief! = Wähle einen [beliefType] Glaubenssatz!
Found [religionName] = [religionName] gründen
Choose a pantheon = Wähle einen Pantheon
Found Religion = Religion gründen
Found Pantheon = Pantheon gründen
Follow [belief] = An [belief] glauben
Religions and Beliefs = Religionen und Glaubenssätze
Majority Religion: [name] = Hauptreligion: [name]
+ [amount] pressure = + [amount] Druck
Pressure = Druck

# Religion overview screen
Religion Name: = Name der Religion
Founding Civ: = Gegründet von:
Cities following this religion: = Städte die dieser Religion folgen
Click an icon to see the stats of this religion = Klicke auf ein Icon, um die Statistiken dieser Religion anzuzeigen

# Terrains 
         
Impassable = Unpassierbar
Rare feature = Seltene Geländeform
         
# Resources 
         
Bison = Bisons
Copper = Kupfer
Cocoa = Kakao
Crab = Krabben
Citrus = Zitrusfrüchte
Truffles = Trüffel
Strategic = Strategisch
Bonus = Bonus
Luxury = Luxus
         
# Unit types 
         
City = Stadt
Civilian = Zivilist
Melee = Nahkampf
Ranged = Fernkampf
Scout = Späher
Mounted = Beritten
Armor = Panzerung
Siege = Belagerung
         
WaterCivilian = Wasser-Zivilist
WaterMelee = Wassernahkampf
WaterRanged = Wasserfernkampf
WaterSubmarine = U-Boote
WaterAircraftCarrier = Flugzeugträger
         
Fighter = Jagdflugzeug
Bomber = Bomber
AtomicBomber = Atombomber
Missile = Rakete
         
         
# Unit filters and other unit related things 
         
Air = Luft
air units = Lufteinheiten
Barbarian = Barbar
Barbarians = Barbaren
Embarked = Eingeschifft
land units = Landeinheiten
Military = militärisch
# Deprecated since 3.15.2, but should still be translated until it is officially removed 
military water = militärisches Wasser
non-air = nicht-fliegend
Nuclear Weapon = Atomwaffe
Submarine = U-Boot
submarine units = U-Boot Einheiten
Unbuildable = nicht baubar
water units = Wassereinheiten
wounded units = verwundete Einheiten
Wounded = Verwundet
         
# For the All "newly-trained [relevant] units in this city receive the [] promotion" translation. Relevant as in 'units that can receive' 
relevant = relevante
         
         
# Promotions 
         
Pick promotion = Wähle eine Beförderung
 OR  =  ODER 
units in open terrain = Einheiten im offenen Gelände
units in rough terrain = Einheiten in unwegsamem Gelände
Targeting II (air) = Luftzielerfassung II
Targeting III (air) = Luftzielerfassung III
Bonus when performing air sweep [bonusAmount]% = [bonusAmount]% Bonus bei Luftraumsäuberungen
Dogfighting I = Kurvenkampf I
Dogfighting II = Kurvenkampf II
Dogfighting III = Kurvenkampf III
Choose name for [unitName] = Wähle Namen für [unitName]
[unitFilter] units gain the [promotion] promotion = [unitFilter] Einheiten erhalten die [promotion] Beförderung
         
# Multiplayer Turn Checker Service 
         
Multiplayer options = Mehrspieler Einstellungen
Enable out-of-game turn notifications = Aktiviere Zug Benachrichtigungen außerhalb des Spiels
Time between turn checks out-of-game (in minutes) = Intervall zwischen Zug Prüfungen (in Minuten)
Show persistent notification for turn notifier service = Zeige dauerhafte Benachrichtigung für den Zug-Benachrichtungsdienst
Take user ID from clipboard = Spieler-ID aus der Zwischenablage übernehmen
Doing this will reset your current user ID to the clipboard contents - are you sure? = Dies wird deine Spieler-ID auf den Inhalt der Zwischenablage zurücksetzen - bist du sicher?
ID successfully set! = Spieler-ID erfolgreich gesetzt!
Invalid ID! = Ungültige Spieler-ID!
         
         
# Mods 
         
Mods = Modifikationen
Download [modName] = [modName] herunterladen
Update [modName] = [modName] aktualisieren
Could not download mod list = Modliste konnte nicht heruntergeladen werden
Download mod from URL = Modifikation von einer URL herunterladen
Please enter the mod repository -or- archive zip url: = Geben Sie die URL des Mod Repository oder des zip-Archivs ein:
Download = Herunterladen
Done! = Abgeschlossen!
Delete [modName] = Lösche [modName]
Are you SURE you want to delete this mod? = SICHER, dass diese Modifikation gelöscht werden soll?
[mod] was deleted. = [mod] gelöscht.
Updated = Aktualisiert
Current mods = Installierte Modifikationen
Downloadable mods = Verfügbare Modifikationen
Next page = Nächste Seite
Open Github page = Auf Github öffnen
Permanent audiovisual mod = Permanente audiovisuelle Mod
Installed = Installiert
Downloaded! = Heruntergeladen.
[modName] Downloaded! = [modName] heruntergeladen!
Could not download [modName] = Konnte [modName] nicht herunterladen
Online query result is incomplete = Online-Abfrage war unvollständig
No description provided = Keine Beschreibung mitgeliefert
[stargazers]✯ = [stargazers]✯
Author: [author] = Autor: [author]
Size: [size] kB = Größe: [size] kB
The mod you selected is incompatible with the defined ruleset! = Die gewählte Modifikation ist inkompatibel!
         
# Uniques that are relevant to more than one type of game object 
         
[stats] from every [param] = Alle [param] geben [stats]
[stats] from [param] tiles in this city = [stats] von [param] Feld in dieser Stadt
[stats] from every [param] on [tileFilter] tiles = [stats] von jedem [param] auf [tileFilter] Feldern
[stats] for each adjacent [param] = [stats] für jedes anliegende [param]
Must be next to [terrain] = Muss benachbart zu [terrain] liegen
Must be on [terrain] = Muss sich auf [terrain] befinden
+[amount]% vs [unitType] = +[amount]% vs [unitType]
+[amount] Movement for all [unitType] units = +[amount] Bewegung für alle "[unitType]"-Einheiten
+[amount]% Production when constructing [param] = +[amount]% Produktion, für alle Bauten vom Typ: [param]
Can only be built on [tileFilter] tiles = Kann nur auf [tileFilter]-Feldern gebaut werden
Cannot be built on [tileFilter] tiles = Kann nicht auf [tileFilter]-Feldern gebaut werden
Does not need removal of [feature] = Hierfür muß [feature] nicht entfernt werden
Gain a free [building] [cityFilter] = Erhalte [building] umsonst [cityFilter]
         
# City filters 
in this city = in dieser Stadt
in all cities = in allen Städten
in all coastal cities = in allen Küstenstädten
in capital = in der Hauptstadt
in all non-occupied cities = in allen nicht besetzten Städten
in all cities with a world wonder = in allen Städten mit einem Weltwunder
in all cities connected to capital = in allen Städten die mit der Hauptstadt verbunden sind
in all cities with a garrison = in allen Städten mit einer Garnison

# Uniques not found in JSON files

Only available after [] turns = Erst nach [] Runden verfügbar
This Unit upgrades for free = Diese Einheit kann kostenlos aufgerüstet werden
[stats] when a city adopts this religion for the first time = [stats] wenn eine Stadt eine Religion zum ersten Mal wählt
Never destroyed when the city is captured = Wird niemals bei einer Annektierung der Stadt zerstört
Invisible to others = Unsichtbar für andere

#################### Lines from Beliefs from Civ V - Vanilla ####################

Ancestor Worship = Ahnenkult
Pantheon = Götterwelt

Dance of the Aurora = Tanz der Aurora
[stats] from [tileFilter] tiles without [tileFilter2] [cityFilter] = [stats] von [tileFilter] Feldern ohne [tileFilter2] [cityFilter]

Desert Folklore = Wüsten-Folklore

Faith Healers = Glaubensheiler
[param] Units adjacent to this city heal [amount] HP per turn when healing = Während Heilen, erhalten [param] Einheiten, die benachbart zu dieser Stadt sind, [amount] LP pro Runde 

Fertility Rites = Fruchtbarkeitsraten
+[amount]% Growth [cityFilter] = +[amount]% Wachstum [cityFilter]

God of Craftsman = Gott der Handwerker
[stats] in cities with [amount] or more population = [stats] in Städten mit [amount] oder mehr Bevölkerung

God of the Open Sky = Gott des offenen Himmels

God of the Sea = Gott des Meeres

God of War = Gott des Krieges
Earn [amount]% of [unitType] unit's [param] as [stat] when killed within 4 tiles of a city following this religion = Erhalte [amount]% der [param] einer [unitType] Einheit als [stat], wenn sie innerhalb von 4 Feldern einer Stadt getötet wird, die dieser Religion folgt

Goddess of Festivals = Göttin der Festspiele

Goddess of Love = Göttin der Liebe

Goddess of Protection = Göttin des Schutzes
[amount]% attacking Strength for cities = [amount]% Angriffsstärke für Städte

Goddess of the Hunt = Göttin der Jagd

Messenger of the Gods = Bote der Götter
[stats] from each Trade Route = [stats] von jeder Handelsroute

Monument to the Gods = Monument für die Götter

One with Nature = Eins mit der Natur

Oral Tradition = Mündliche Überlieferung

Religious Idols = Religiöse Idole

Religious Settlements = Religiöse Siedlungen
[amount]% cost of natural border growth = [amount]% Kosten für natürliches Grenzenwachstum

Sacred Path = Heiliger Pfad

Sacred Waters = Heilige Gewässer
[stats] in cities on [param] tiles = [stats] in Städten auf [param] Feldern

Stone Circles = Steinkreise

Asceticism = Askese
Follower = Anhänger
[stats] from every [building] in cities where this religion has at least [amount] followers = [stats] von jedem [building] Gebäude in Städten, in welchen diese Religion mindestens [amount] Anhänger hat

Cathedrals = Kathedralen
May buy [building] buildings for [amount] [stat] [cityFilter] = Kann [building] Gebäude für [amount] [stat] [cityFilter] kaufen

Choral Music = Chormusik

Divine inspiration = Göttliche Inspiration
[stats] from every Wonder = [stats] von jedem Wunder

Feed the World = Die Welt ernähren

Guruship = Guruschaft
[stats] if this city has at least [amount] specialists = [stats] wenn diese Stadt mindestens [amount] Spezialisten hat

Liturgical Drama = Liturgisches Drama

Monasteries = Klöster

Mosques = Moscheen

Pagodas = Pagoden

Peace Gardens = Friedliche Gärten

Religious Art = Religiöse Kunst

Religious Center = Religiöses Zentrum

Religious Community = Religiöses Gemeinschaft
[amount]% [stat] from every follower, up to [amount2]% = [amount]% [stat] von jedem Anhänger, bis zu [amount2]%

Swords into Ploughshares = Schwerter zu Pflugscharen
[amount]% growth [cityFilter] when not at war = [amount]% Wachstum [cityFilter] wenn nicht im Krieg

Ceremonial Burial = Rituelle Grabstädte
Founder = Gründer
[stats] for each global city following this religion = [stats] für jede Stadt, die dieser Religion folgt

Church Property = Kirchengut

Initiation Rites = Initiationsriten
[stats] when a city adopts this religion for the first time (modified by game speed) = [stats] wenn eine Stadt diese Religion zum ersten Mal einführt (angepasst durch Spielgeschwindigkeit)

Interfaith Dialogue = Interreligiöser Dialog
When spreading religion to a city, gain [amount] times the amount of followers of other religions as [stat] = Wenn Religion in einer Stadt verbreitet wird, erhältst du [amount] Mal die Anzahl der Anhänger von anderen Religionen als [stat]

Papal Primacy = Päpstlicher Primat
Resting point for influence with City-States following this religion [amount] = Basispunkt für Einfluss auf Stadtstaaten, die dieser dieser Religion folgen [amount]

Peace Loving = Friedliebend
[stats] for every [amount] global followers [param] = [stats] aller [amount] globalen Anhänger [param]

Pilgrimage = Pilgerreise

Tithe = Zehnt

World Church = Weltkirche

Defender of the Faith = Verteidiger des Glaubens
<<<<<<< HEAD
Enhancer = Verstärker
=======
Enhancer = Verbesserung
>>>>>>> a77e8015
[amount]% Strength for [param] units in [tileFilter] = [amount]% Stärke für [param] Einheiten in [tileFilter]

Holy Order = Heiliger Orden
[stat] cost of purchasing [unit] units [amount]%  = [stat] Kosten für den Kauf von [unit] Einheiten [amount]% 

Itinerant Preachers = Wanderprediger
<<<<<<< HEAD
Religion naturally spreads to cities [amount] tiles away = Religion breitet sich natürlich auf Städte aus [amount] Plättchen entfernt
=======
Religion naturally spreads to cities [amount] tiles away = Religion breitet sich auf natürliche Weise in [amount] Felder entfernte Städte aus
>>>>>>> a77e8015

Just War = Gerechter Krieg

Messiah = Messias
<<<<<<< HEAD
[amount]% Spread Religion Strength for [unit] units = [amount]% Verteilte Religionsstärke für [unit] Einheiten
[amount]% Faith cost of generating Great Prophet equivalents = [amount]% Glaubenskosten für die Erzeugung von Äquivalenten des Großen Propheten
=======
[amount]% Spread Religion Strength for [unit] units = [amount]% Stärke der Aktion 'Religion verbreiten' für [unit] Einheiten
[amount]% Faith cost of generating Great Prophet equivalents = [amount]% Glaubenskosten für die Generiung eines Großen Propheten
>>>>>>> a77e8015

Missionary Zeal = Missionarischer Eifer

Religious Texts = Religiöse Texte
<<<<<<< HEAD
[amount]% Natural religion spread [cityFilter] = [amount]% Natürliche Religion verbreitet [cityFilter]
[amount]% Natural religion spread [cityFilter] with [tech] = [amount]% Natürliche Religion verbreitet [cityFilter] mit [tech]

Religious Unity = Religiöse Einheit
[amount]% Natural religion spread to [param] = [amount]% Natürliche Religion verbreitet auf [param]

Reliquary = Reliquiar
[stats] whenever a Great Person is expended = [stats] wann immer eine Große Person verbraucht wird
=======
[amount]% Natural religion spread [cityFilter] = [amount]% Religionsverbreitung [cityFilter]
[amount]% Natural religion spread [cityFilter] with [tech] = [amount]% Religionsverbreitung mit [tech] [cityFilter]

Religious Unity = Glaubenseinheit
[amount]% Natural religion spread to [param] = [amount]% Religionsverbreitung zu [param]

Reliquary = Reliquiar
[stats] whenever a Great Person is expended = [stats] wenn eine Große Persönlichkeit genutzt wird.
>>>>>>> a77e8015


#################### Lines from Buildings from Civ V - Vanilla ####################

Indicates the capital city = Gibt die Hauptstadt an
Palace = Palast

Destroyed when the city is captured = Wird bei Annektierung der Stadt zerstört
Monument = Monument

[stats] from [resource] tiles [cityFilter] = [stats] von [resource] Feldern [cityFilter]
Granary = Kornspeicher

Hidden when religion is disabled = Verborgen, wenn Religion deaktiviert wurde
Shrine = Schrein

'It is not so much for its beauty that the forest makes a claim upon men's hearts, as for that subtle something, that quality of air, that emanation from old trees, that so wonderfully changes and renews a weary spirit.'  - Robert Louis Stevenson = Nicht so sehr wegen seiner Schönheit erhebt der Wald Anspruch auf die Herzen der Menschen, sondern wegen des subtilen Etwas, der Luftqualität, der Ausstrahlung der alten Bäume, die sich so wunderbar verändert und einen müden Geist erneuert.  - Robert Louis Stevenson
+[amount]% [stat] [cityFilter] = +[amount]% [stat] [cityFilter]
+[amount]% Production when constructing [unitType] units [cityFilter] = +[amount]% Produktion beim Bau von [unitType] Einheiten [cityFilter]
Temple of Artemis = Tempel der Artemis

Must not be on [tileFilter] = Darf sich nicht auf [tileFilter] befinden
Stone Works = Steinmetz

'Time crumbles things; everything grows old and is forgotten under the power of time' - Aristotle = 'Die Zeit zerbröckelt die Dinge; alles wird alt und wird aufgrund der Kraft der Zeit vergessen.' - Aristoteles
Stonehenge = Stonehenge

[stats] per [amount] population [cityFilter] = [stats] je [amount] Bevölkerung [cityFilter]
Library = Bibliothek

Paper Maker = Papiermacher

'Libraries are as the shrine where all the relics of the ancient saints, full of true virtue, and all that without delusion or imposture are preserved and reposed.' - Sir Francis Bacon = 'Bibliotheken sind wie der Schrein, wo alle Reliquien der Heiligen vergangener Tage, voll der wahren Tugend, ruhen und bewahrt werden, und zwar ganz ohne Irreführung und Betrug.' - Sir Francis Bacon
Free Technology = Kostenlose Technologie
Provides a free [building] [cityFilter] = Stellt das Gebäude [building] [cityFilter] kostenlos bereit
The Great Library = Die Große Bibliothek

Circus = Zirkus

Water Mill = Wassermühle

Floating Gardens = Schwimmende Gärten

Walls = Mauern

Walls of Babylon = Babylons Mauern

'O, let not the pains of death which come upon thee enter into my body. I am the god Tem, and I am the foremost part of the sky, and the power which protecteth me is that which is with all the gods forever.'  - The Book of the Dead, translated by Sir Ernest Alfred Wallis Budge = 'Oh, lass nicht die Schmerzen des Todes, die über dich kommen, in meinen Leib kommen. Ich bin der Gott Tem, und ich bin der wichtigste Teil des Himmels, und die Macht, die mich schützt, ist die, die mit allen Göttern für immer besteht.'  - Das Buch der Toten, übersetzt von Sir Ernest Alfred Wallis Budge
[amount]% tile improvement construction time = [amount]% Bauzeit für Feldverbesserung
[amount] free [unit] units appear = [amount] kostenlose Einheiten vom Typ [unit] erscheinen
The Pyramids = Die Pyramiden

'The whole earth is the tomb of heroic men and their story is not given only on stone over their clay but abides everywhere without visible symbol woven into the stuff of other men's lives.' - Pericles = 'Das Grab der Helden ist überall. Nicht nur die Aufschrift auf Tafeln legt in der Heimat Zeugnis von ihnen ab, auch in der Fremde lebt das Andenken mehr an ihre Gesinnung als an ihre Tat fort.' - Perikles
Provides a sum of gold each time you spend a Great Person = Gibt Dir jedes mal beim Einsatz einer Großen Persönlichkeit etwas Gold
Mausoleum of Halicarnassus = Mausoleum von Halikarnassos

New [unitType] units start with [amount] Experience [cityFilter] = Neue [unitType] Einheiten [cityFilter] starten mit [amount] Erfahrung
Barracks = Kaserne

-[amount]% Culture cost of acquiring tiles [cityFilter] = -[amount]% Kulturkosten beim Erwerb von Feldern [cityFilter]
-[amount]% Gold cost of acquiring tiles [cityFilter] = -[amount]% Goldkosten beim Erwerb von Feldern [cityFilter]
Krepost = Krepost

'He spoke, the son of Kronos, and nodded his head with the dark brows, and the immortally anointed hair of the great god swept from his divine head, and all Olympos was shaken' - The Iliad = 'Er sprach, der Sohn des Kronos, und neigte sein Haupt mit den dunklen Brauen, sodass sein unsterblich gesalbtes Haar von seinem göttlichen Schädel herunterschweifte, und der ganze Olymp ward erschüttert' - Ilias
+15% Combat Strength for all units when attacking Cities = +15% Angiffsstärke für Einheiten beim Angreifen einer Stadt
Statue of Zeus = Statue des Zeus

Lighthouse = Leuchtturm

'They that go down to the sea in ships, that do business in great waters; these see the works of the Lord, and his wonders in the deep.' - The Bible, Psalms 107:23-24 = 'Die mit Schiffen auf dem Meere fuhren und trieben ihren Handel auf großen Wassern, die des HERRN Werke erfahren haben und seine Wunder im Meer.' - Die Bibel, Psalm 107,23-25
+[amount] Sight for all [param] units = +[amount] Sichtweite für alle [param] Einheiten
The Great Lighthouse = Der Große Leuchtturm

Stable = Stall

Cost increases by [amount] per owned city = Kosten erhöhen sich um [amount] pro Stadt in Eurem Besitz
Circus Maximus = Circus Maximus

Remove extra unhappiness from annexed cities = Entferne zusätzliche Unzufriedenheit von annektierten Städten
Can only be built in annexed cities = Kann nur in annektierten Städten gebaut werden.
Courthouse = Gerichtsgebäude

'I think that if ever a mortal heard the word of God it would be in a garden at the cool of the day.'  - F. Frankfort Moore = 'Wenn ein sterbliches Wesen je die Stimme Gottes hören würde, dann in einem Garten beim Wehen des Abendwindes.' - F. Frankfort Moore
Hanging Gardens = Hängende Gärten

Colosseum = Kolosseum

'Regard your soldiers as your children, and they will follow you into the deepest valleys; look on them as your own beloved sons, and they will stand by you even unto death.'  - Sun Tzu = 'Behandle Deine Soldaten als seien sie Deine Kinder und sie werden Dir in die tiefsten Täler folgen; betrachte sie als Deine geliebten Söhne und sie werden an Deiner Seite stehen, sogar bis zum Tode.' - Sun Tzu
Terracotta Army = Terrakotta-Armee

Temple = Tempel

National College = Nationale Hochschule

'The ancient Oracle said that I was the wisest of all the Greeks. It is because I alone, of all the Greeks, know that I know nothing'  - Socrates = 'Das alte Orakel sagte, dass ich der weiseste aller Griechen sei. Weil ich allein, von allen Griechen, weiß, dass ich nichts weiß.'  - Sokrates
Free Social Policy = Kostenlose Sozialpolitik
The Oracle = Das Orakel

Amphitheater = Amphitheater

Doubles Gold given to enemy if city is captured = Verdoppelt das Gold, das bei der Eroberung der Stadt erbeutet wird
Burial Tomb = Grabstätte

Mud Pyramid Mosque = Lehmmoschee

[amount]% great person generation [cityFilter] = Große Persönlichkeiten generieren [amount]% schneller [cityFilter]
National Epic = Nationalepos

Market = Markt

Provides 1 extra copy of each improved luxury resource near this City = Gibt 1 extra Einheit jeder verbesserten Luxusressource in der Nähe dieser Stadt
Bazaar = Basar

Mint = Prägeanstalt

'...who drinks the water I shall give him, says the Lord, will have a spring inside him welling up for eternal life. Let them bring me to your holy mountain in the place where you dwell. Across the desert and through the mountain to the Canyon of the Crescent Moon...'  - Indiana Jones = '.. wer das Wasser trinkt, dass ich ihm geben werde, sprach der Herr, wird eine Quelle in sich habe, die das ewige Leben hervorquillt. Lass sie mich zu deinem heiligen Berg bringen, an den Ort, wo du weilst. Durch die Wüste und durch den Berg zum Canyon der Mondsichel...'  - Indiana Jones
[stats] once [tech] is discovered = [stats] sobald [tech] entdeckt wird
Petra = Petra

[amount]% of food is carried over [cityFilter] after population increases = Nach einem Bevölkerungszuwachs wird [amount]% der Nahrung [cityFilter] übertragen
Aqueduct = Aquädukt

'The art of war teaches us to rely not on the likelihood of the enemy's not attacking, but rather on the fact that we have made our position unassailable.'  - Sun Tzu = 'Die Kunst des Krieges lehrt uns, uns nicht auf die Wahrscheinlichkeit zu verlassen, dass der Feind nicht angreift, sondern auf die Tatsache, dass wir unsere Position unangreifbar gemacht haben.' - Sun Tzu
Enemy land units must spend 1 extra movement point when inside your territory (obsolete upon Dynamite) = Feindliche Landeinheiten müssen 1 extra Bewegungspunkt innerhalb deines Territoriums ausgeben (veraltet durch Dynamit)
Great Wall = Die Große Mauer

All newly-trained [unitType] units [cityFilter] receive the [promotion] promotion = Alle neu ausgebildeten [unitType] Einheiten [cityFilter] erhalten die [promotion] Beförderung
Heroic Epic = Heldenepos

'Why man, he doth bestride the narrow world like a colossus, and we petty men walk under his huge legs, and peep about to find ourselves dishonorable graves.' - William Shakespeare, Julius Caesar = 'Warum der Mann, der die schmale Welt wie ein Koloss durchquert, und wir unbedeutenden Männer gehen unter seinen riesigen Beinen hindurch und schauen herum, um uns in unehrenhafte Gräber zu stürzen.'  - William Shakespeare, Julius Caesar
Colossus = Koloss

Garden = Garten

'For it soars to a height to match the sky, and as if surging up from among the other buildings it stands on high and looks down upon the remainder of the city, adorning it, because it is a part of it, but glorying in its own beauty'  - Procopius, De Aedificis = 'Weil sie sich in eine Höhe erhebt, um es dem Himmel gleichzutun, und als ob sie zwischen den anderen Gebäuden aufsteigt, steht sie in der Höhe und schaut auf den Rest der Stadt hinab und schmückt sie, weil sie ein Teil davon ist, doch sie erblüht in ihrer eigenen Schönheit.' - Prokop, De Aedificiis
Free Great Person = Kostenlose Große Persönlichkeit
Hagia Sophia = Hagia Sophia

'The katun is established at Chichen Itza. The settlement of the Itza shall take place there. The quetzal shall come, the green bird shall come. Ah Kantenal shall come. It is the word of God. The Itza shall come.'  - The Books of Chilam Balam = 'Der Katun wird in Chichen Itza eingerichtet. Dort soll die Besiedlung der Itza stattfinden. Der Quetzal wird kommen, der grüne Vogel wird kommen. Ah Kantenal wird kommen. Es ist das Wort Gottes. Die Itza wird kommen.'  - Die Bücher von Chilam Balam
Golden Age length increased by [amount]% = Länge des Goldenen Zeitalters um [amount]% verlängert
Chichen Itza = Chichen Itza

National Treasury = Nationale Schatzkammer

'Few romances can ever surpass that of the granite citadel on top of the beetling precipices of Machu Picchu, the crown of Inca Land.'  - Hiram Bingham = 'Nur wenige Romanzen können jemals die der Granitzitadelle über den bedrohlichen Steilhängen von Machu Picchu, der Krönung des Landes der Inka, übersteigen.' - Hiram Bingham
Gold from all trade routes +25% = Gold von allen Handelsrouten um 25% erhöht
Must have an owned [tileFilter] within [amount] tiles = Benötigt [tileFilter] im Besitz innerhalb von [amount] Feldern
Machu Picchu = Machu Picchu

Workshop = Werkstatt

Longhouse = Langhaus

+[amount]% Production when constructing [param] [cityFilter] = +[amount]% Produktion beim Bau von [param] [cityFilter]
Forge = Schmiede

Connects trade routes over water = Verbindet Handelsrouten über Wasser
Harbor = Hafen

University = Universität

Wat = Wat

Oxford University = Oxford Universität

'The temple is like no other building in the world. It has towers and decoration and all the refinements which the human genius can conceive of.'  - Antonio da Magdalena = 'Der Tempel ist wie kein anderes Gebäude der Welt. Er hat Türme und Dekoration und all die Feinheiten, die sich das menschliche Genie vorstellen kann.'  - Antonio da Magdalena
Angkor Wat = Angkor Wat

Castle = Burg

Mughal Fort = Mogul Festung

'Justice is an unassailable fortress, built on the brow of a mountain which cannot be overthrown by the violence of torrents, nor demolished by the force of armies.'  - Joseph Addison = 'Die Gerechtigkeit ist eine unangreifbare Festung, die auf der Stirn eines Berges errichtet wurde, der nicht durch die Gewalt von Wildbächen gestürzt oder durch die Gewalt von Armeen zerstört werden kann.'  - Joseph Addison
Alhambra = Alhambra

Ironworks = Eisenhüttenwerk

'Architecture has recorded the great ideas of the human race. Not only every religious symbol, but every human thought has its page in that vast book.'  - Victor Hugo = 'Die Architektur hat viele großartige Ideen der Menschheit festgehalten. Nicht nur jedes religiöse Symbol, sondern auch jeder menschliche Gedanke hat seine eigene Seite in diesem gewaltigen Buch.' - Victor Hugo
Notre Dame = Notre-Dame

Armory = Waffenkammer

Observatory = Observatorium

Opera House = Opernhaus

'I live and love in God's peculiar light.' - Michelangelo Buonarroti = 'Ich lebe und liebe in Gottes merkwürdigem Licht.' - Michelangelo Buonarroti
Sistine Chapel = Sixtinische Kapelle

Bank = Bank

Satrap's Court = Satraps Gerichtshaus

+5% Production for every Trade Route with a City-State in the empire = +5% Produktion für jeden Handelsweg mit einem Stadtstaat innerhalb des Reichs
Hanse = Hanse

'Most of us can, as we choose, make of this world either a palace or a prison' - John Lubbock = 'Die meisten von uns können, wie sie wollen, aus dieser Welt entweder einen Palast oder ein Gefängnis machen.' - John Lubbock
Unhappiness from population decreased by [amount]% = Unzufriedenheit durch Überbevölkerung verringert um [amount]%
Forbidden Palace = Verbotener Palast

Theatre = Theater

'Don't clap too hard - it's a very old building.' - John Osbourne = 'Nicht zu hart klatschen - es ist ein sehr altes Gebäude.' - John Osbourne
Leaning Tower of Pisa = Schiefer Turm von Pisa

'Bushido is realized in the presence of death. This means choosing death whenever there is a choice between life and death. There is no other reasoning.'  - Yamamoto Tsunetomo = 'Bushido wird in der Gegenwart des Todes umgesetzt. Das bedeutet, den Tod zu wählen, wann immer es eine Wahl zwischen Leben und Tod gibt. Es gibt keine andere Art des Denkens.' - Yamamoto Tsunetomo
<<<<<<< HEAD
+[amount]% Strength for [param] units fighting in [tileFilter] = +[amount]% Stärke für [param] Einheiten, die in [tileFilter] kämpfen
=======
+[amount]% Strength for [param] units fighting in [tileFilter] = +[amount]% Stärke für [param] Einheiten, die auf [tileFilter] kämpfen
>>>>>>> a77e8015
Himeji Castle = Schloss Himeji

Seaport = Seehafen

Hermitage = Einsiedelei

'The Taj Mahal rises above the banks of the river like a solitary tear suspended on the cheek of time.'  - Rabindranath Tagore = 'Das Taj Mahal erhebt sich über die Ufer des Flusses wie eine einsame Träne, die auf der Wange der Zeit hängt.'  - Rabindranath Tagore
Empire enters golden age = Es beginnt ein Goldenes Zeitalter
Taj Mahal = Taj Mahal

'Things always seem fairer when we look back at them, and it is out of that inaccessible tower of the past that Longing leans and beckons.'  - James Russell Lowell = 'Die Dinge erscheinen immer schöner, wenn wir auf sie zurückblicken, und aus diesem unzugänglichen Turm die Vergangenheit Sehnsüchtig lehnt und winkt.'  - James Russell Lowell
Free [unit] appears = Eine kostenlose Einheit "[unit]" erscheint
Science gained from research agreements [amount]% = [amount]% Wissenschaft aus Forschungsvereinbarungen
Porcelain Tower = Porzellanturm

Windmill = Windmühle

 # Requires translation!
Coffee House = 

Arsenal = Arsenal

'The Law is a fortress on a hill that armies cannot take or floods wash away.'  - The Prophet Muhammed = 'Das Gesetz ist eine Festung auf einem Hügel, die Armeen nicht einnehmen können oder Überschwemmungen spülen.'  - Der Prophet Mohammed
Defensive buildings in all cities are 25% more effective = Defensive Gebäude in allen Städten sind 25% effektiver
Kremlin = Kreml

Museum = Museum

'Every genuine work of art has as much reason for being as the earth and the sun'  - Ralph Waldo Emerson = 'Jedes echte Kunstwerk hat so viel Grund zum Sein wie die Erde und die Sonne.'  - Ralph Waldo Emerson
The Louvre = Der Louvre

Public School = Öffentliche Schule

Factory = Fabrik

'To achieve great things, two things are needed: a plan, and not quite enough time.'  - Leonard Bernstein = 'Um Großes zu erreichen, braucht es zwei Dinge: einen Plan und nicht genug Zeit.'  - Leonard Bernstein
[stat] cost of purchasing items in cities [amount]% = [stat] Kosten für Kaufen in Städten [amount]%
Big Ben = Big Ben

Military Academy = Militärakademie

'Pale Death beats equally at the poor man's gate and at the palaces of kings.'  - Horace = 'Der blasse Tod schlägt gleichermaßen am Tor des Armen und an den Palästen der Könige.'  - Horace
Brandenburg Gate = Brandenburger Tor

Hospital = Krankenhaus

Stock Exchange = Börse

Stadium = Stadion

Broadcast Tower = Fernmeldeturm

'We live only to discover beauty, all else is a form of waiting'  - Kahlil Gibran = 'Wir leben nur, um die Schönheit zu entdecken, alles andere ist eine Form des Wartens.'  - Kahlil Gibran
Provides 1 happiness per 2 additional social policies adopted = Gewährt 1 Zufriedenheit pro 2 zusätzlich übernommener Sozialpolitiken
Eiffel Tower = Eiffelturm

Military Base = Militärbasis

'Give me your tired, your poor, your huddled masses yearning to breathe free, the wretched refuse of your teeming shore. Send these, the homeless, tempest-tossed to me, I lift my lamp beside the golden door!'  - Emma Lazarus = 'Gebt mir eure Müden, eure Armen, eure unterdrückten Massen, die frei atmen wollen, den elenden Unrat eurer gedrängten Küsten. Die Heimatlosen, vom Sturm Getriebenen, schickt sie zu mir: Ich erhebe mein Licht am goldenen Tor!' - Emma Lazarus
[stats] from every specialist = [stats] von jedem Spezialisten
Statue of Liberty = Freiheitsstatue

'...the location is one of the most beautiful to be found, holy and unapproachable, a worthy temple for the divine friend who has brought salvation and true blessing to the world.'  - King Ludwig II of Bavaria = '...der Ort ist einer der schönsten, heiligen und unzugänglichen, ein würdiger Tempel für den göttlichen Freund, der der Welt Erlösung und wahren Segen gebracht hat.'  - König Ludwig II von Bayern
Neuschwanstein = Neuschwanstein

Research Lab = Forschungslabor

'Come to me, all who labor and are heavy burdened, and I will give you rest.'  - New Testament, Matthew 11:28 = 'Kommet her zu mir, alle, die ihr mühselig und beladen seid, ich will euch erquicken!'  - Neues Testament, Matthäus 11:28
Culture cost of adopting new Policies reduced by [amount]% = Kulturkosten für die Annahme neuer Richtlinien reduziert um [amount]%
Cristo Redentor = Christus der Erlöser

Medical Lab = Medizinisches Labor

Enables nuclear weapon = Erlaubt Atomwaffen
Triggers a global alert upon completion = Löst bei Fertigstellung einen globalen Alarm aus
Manhattan Project = Manhattan-Projekt

'In preparing for battle I have always found that plans are useless, but planning is indispensable.'  - Dwight D. Eisenhower = 'Bei der Vorbereitung auf den Kampf habe ich immer festgestellt, dass Pläne nutzlos sind, aber Planung ist unerlässlich.'  - Dwight D. Eisenhower
Gold cost of upgrading military units reduced by 33% = Goldkosten für die Verbesserung von Militäreinheiten ist um 33% reduziert
Pentagon = Pentagon

Solar Plant = Solarkraftwerk

'Those who lose dreaming are lost.'  - Australian Aboriginal saying = 'Jene, die ihre Träume verlieren, sind verloren.'  - Sprichwort der australischen Ureinwohner
Sydney Opera House = Opernhaus Sydney

Nuclear Plant = Atomkraftwerk

Enables construction of Spaceship parts = Erlaubt die Produktion von Raumschiffteilen
Apollo Program = Apollo Programm

'Nothing travels faster than light with the possible exception of bad news, which obeys its own special rules.' - Douglas Adams = 'Nichts reist schneller als das Licht, mit der möglichen Ausnahme von schlechten Nachrichten, die ihren eigenen speziellen Regeln gehorchen.' – Douglas Adams
[amount] population [cityFilter] = [amount] Bevölkerung [cityFilter]
[stats] [cityFilter] = [stats] [cityFilter]
CN Tower = CN Tower

Population loss from nuclear attacks -[amount]% = Bevölkerungsverlust durch Atomangriff -[amount]%
Bomb Shelter = Luftschutzbunker

Spaceship part = Raumschiffteil
SS Cockpit = Raumschiff Cockpit

'The wonder is, not that the field of stars is so vast, but that man has measured it.'  - Anatole France = 'Das Wunder ist, dass nicht das Sternenfeld so groß ist, sondern dass der Mensch es gemessen hat.'  - Anatole France
Hubble Space Telescope = Hubble Weltraumteleskop

SS Booster = Raumschiff Booster

Spaceship Factory = Raumschiff-Fabrik

'More than ever before in human history, we share a common destiny. We can master it only if we face it together. And that is why we have the United Nations.' - Kofi Annan = 'Mehr als je zuvor in der Geschichte der Menschheit teilen wir ein gemeinsames Schicksal. Wir können es nur meistern, wenn wir uns ihm gemeinsam stellen. Und dafür haben wir die Vereinten Nationen.' - Kofi Annan
Triggers voting for the Diplomatic Victory = Löst eine Abstimmung über den Diplomatiesieg aus
Hidden when [param] Victory is disabled = Versteckt wenn [param] Sieg deaktiviert ist
United Nations = Vereinte Nationen

SS Engine = Raumschiff Triebwerke

SS Stasis Chamber = Raumschiff Stasis-Kammer

Hidden until [amount] social policy branches have been completed = Verborgen, bis [amount] Sozialpolitik-Zweige fertiggestellt worden sind
Triggers a global alert upon build start = Löst einen globalen Alarm bei Baubeginn aus
Triggers a Cultural Victory upon completion = Bei Fertigstellung wird der Kultursieg erreicht
Utopia Project = Utopia Projekt

Cathedral = Kathedrale

Monastery = Kloster

Mosque = Moschee

Pagoda = Pagode


#################### Lines from Difficulties from Civ V - Vanilla ####################

Settler = Siedler

Chieftain = Häuptling

Warlord = Kriegsherr

Prince = Prinz

King = König
Era Starting Unit = Start-Einheit des Zeitalters

Emperor = Kaiser

Immortal = Unsterbliche(r)
Worker = Arbeiter

Deity = Gottheit


#################### Lines from Eras from Civ V - Vanilla ####################

Ancient era = Altertum
Warrior = Krieger

Classical era = Klassik
Spearman = Speerkrieger

Medieval era = Mittelalter

Renaissance era = Renaissance
Pikeman = Pikenier

Industrial era = Industrielle Revolution
Musketman = Musketenschütze

Modern era = Moderne
Rifleman = Gewehrschütze

Atomic era = Atomzeitalter
Infantry = Infanterie

Information era = Informationszeitalter
Marine = Marine

Future era = Ära der Zukunft


#################### Lines from Nations from Civ V - Vanilla ####################

Spectator = Zuschauer

Babylon = Babylon
Nebuchadnezzar II = Nebukadnezar II
The demon wants the blood of soldiers! = Der Dämon will das Blut der Soldaten!
Oh well, I presume you know what you're doing. = Nun gut, ich nehme an Ihr wisst was Ihr tut.
It is over. Perhaps now I shall have peace, at last. = Es ist vorbei. Vielleicht soll ich jetzt meinen Frieden finden.
Are you real or a phantom? = Bist du real oder ein Phantom?
It appears that you do have a reason for existing – to make this deal with me. = Es scheint, dass Ihr eine Existenzberechtigung habt – um diesen Handel mit mir zu machen.
Greetings. = Seid gegrüßt.
What do YOU want?! = Was wollt IHR?!
Ingenuity = Einfallsreichtum
Receive free [unit] when you discover [tech] = Erhalte eine kostenlose Einheit "[unit]" bei der Entdeckung von [tech]
[unit] is earned [amount]% faster = [unit] wird [amount]% schneller verdient
May the blessings of heaven be upon you, O great Nebuchadnezzar, father of mighty and ancient Babylon! Young was the world when Sargon built Babylon some five thousand years ago, long did it grow and prosper, gaining its first empire the eighteenth century BC, under godlike Hammurabi, the giver of law. Although conquered by the Kassites and then by the Assyrians, Babylon endured, emerging phoenix-like from its ashes of destruction and regaining its independence despite its many enemies. Truly was Babylon the center of arts and learning in the ancient world. O Nebuchadnezzar, your empire endured but a short time after your death, falling to the mighty Persians, and then to the Greeks, until the great city was destroyed by 141 BC. = Möge der Segen des Himmels über Euch sein, oh großer Nebukadnezar, Vater des mächtigen und alten Babylon! Jung war die Welt, als Sargon vor etwa fünftausend Jahren Babylon erbaute, lange wuchs und gedieh es und erlangte im achtzehnten Jahrhundert v. Chr. unter dem gottgleichen Hammurabi, dem Herrscher des Gesetzes, das erste Reich wurde. Obwohl es von den Kassiten und dann von den Assyrern erobert wurde, überdauerte Babylon, stieg wie Phönix aus der Asche der Zerstörung auf und gewann trotz seiner vielen Feinde seine Unabhängigkeit zurück. Wahrlich, Babylon war das Zentrum der Künste und des Lernens in der alten Welt. O Nebukadnezar, euer Reich überdauerte nur kurze Zeit nach eurem Tod und fiel an die mächtigen Perser und dann an die Griechen, bis die große Stadt um 141 v. Chr. zerstört wurde.
But is Babylon indeed gone forever, great Nebuchadnezzar? Your people look to you to bring the empire back to life once more. Will you accept the challenge? Will you build a civilization that will stand the test of time? = Aber ist Babylon wirklich für immer verschwunden, großer Nebukadnezar? Euer Volk blickt auf Euch, um das Reich noch einmal zum Leben zu erwecken. Werdet Ihr die Herausforderung annehmen? Könnt Ihr eine Zivilisation aufbauen, die dem Test der Zeit standhält?
Akkad = Akkad
Dur-Kurigalzu = Dur-Kurigalzu
Nippur = Nippur
Borsippa = Borsippa
Sippar = Sippar
Opis = Opis
Mari = Mari
Shushan = Susa
Eshnunna = Eschnunna
Ellasar = Larsa
Erech = Uruk
Kutha = Kutha
Sirpurla = Lagasch
Neribtum = Neribtum
Ashur = Aschschur
Ninveh = Niniveh
Nimrud = Nimrud
Arbela = Arbela
Nuzi = Nuzi
Arrapkha = Arrapcha
Tutub = Tutub
Shaduppum = Schaduppum
Rapiqum = Rapiqum
Mashkan Shapir = Mashkan-Shapir
Tuttul = Tuttul
Ramad = Ramad
Ana = Anah
Haradum = Haradum
Agrab = Agrab
Uqair = Uqair
Gubba = Gubba
Hafriyat = Hafriyat
Nagar = Nagar
Shubat Enlil = Schubat-Enlil
Urhai = Urhai
Urkesh = Urkesch
Awan = Awan
Riblah = Riblah
Tayma = Tayma

Greece = Griechenland
Alexander = Alexandros
You are in my way, you must be destroyed. = Ihr seid mir im Weg, Ihr müsst vernichtet werden.
As a matter of fact I too grow weary of peace. = Tatsächlich bin auch ich des Friedens müde geworden.
You have somehow become my undoing! What kind of beast are you? = Irgendwie seid Ihr zu meinem Verhängnis geworden! Welche Art Bestie seid Ihr?
Hello stranger! I am Alexandros, son of kings and grandson of the gods! = Hallo Fremder! Ich bin Alexandros, Sohn von Königen und Nachfahre der Götter!
My friend, does this seem reasonable to you? = Mein Freund, ist das annehmbar für Euch?
Greetings! = Seid gegrüßt!
What? = Was?
Hellenic League = Hellenische Liga
City-State Influence degrades [amount]% slower = Stadtstaaten-Einfluss nimmt [amount]% langsamer ab
City-State Influence recovers at twice the normal rate = Stadtstaaten-Einfluss erholt sich doppelt so schnell wie normalerweise
May the blessings of the gods be upon you, oh great King Alexander! You are the ruler of the mighty Greek nation. Your people lived for so many years in isolated city-states - legendary cities such as Athens, Sparta, Thebes - where they gave the world many great things, such as democracy, philosophy, tragedy, art and architecture, the very foundation of Western Civilization. Although few in number and often hostile to each other, in the 5th century BC they were able to defeat their much larger neighbor, Persia, on land and sea. = Möge der Segen der Götter über Euch sein, oh großer König Alexander! Ihr seid der Herrscher über die mächtige griechische Nation. Euer Volk lebte so viele Jahre in isolierten Stadtstaaten - legendären Städten wie Athen, Sparta, Theben - wo sie der Welt viele großartige Dinge gaben, wie Demokratie, Philosophie, Tragödie, Kunst und Architektur, die Grundlage der westlichen Zivilisation. Obwohl sie nur wenige waren und sich oft feindlich gegenüberstanden, waren sie im 5. Jahrhundert v. Chr. in der Lage, ihren viel größeren Nachbarn, Persien, zu Land und zur See zu besiegen.
Alexander, your people stand ready to march to war, to spread the great Greek culture to millions and to bring you everlasting glory. Are you ready to accept your destiny, King Alexander? Will you lead your people to triumph and greatness? Can you build a civilization that will stand the test of time? = Alexander, euer Volk ist bereit, in den Krieg zu ziehen, um die große griechische Kultur unter Millionen zu verbreiten und euch ewigen Ruhm zu bringen. Seid Ihr bereit, euer Schicksal anzunehmen, König Alexander? Werdet Ihr euer Volk zu Triumph und Größe führen? Könnt Ihr eine Zivilisation aufbauen, die dem Test der Zeit standhält?
Athens = Athen
Sparta = Sparta
Corinth = Korinth
Argos = Argos
Knossos = Knossos
Mycenae = Mycene
Pharsalos = Pharsalos
Ephesus = Ephesus
Halicarnassus = Halikarnassos
Rhodes = Rhodos
Eretria = Eretria
Pergamon = Pergamon
Miletos = Miletos
Megara = Megara
Phocaea = Phokaia
Sicyon = Sikyon
Tiryns = Tiryns
Samos = Samos
Mytilene = Mytilini
Chios = Chios
Paros = Paros
Elis = Elis
Syracuse = Syrakus
Herakleia = Herakleia
Gortyn = Gortyn
Chalkis = Chalkis
Pylos = Pylos
Pella = Pella
Naxos = Naxos
Larissa = Larissa
Apollonia = Apollonia
Messene = Messene
Orchomenos = Orchomenos
Ambracia = Ambrakia
Kos = Kos
Knidos = Knidos
Amphipolis = Amphipolis
Patras = Patras
Lamia = Lamia
Nafplion = Nauplion
Apolyton = Apolyton

China = China
Wu Zetian = Wu Zetian
You won't ever be able to bother me again. Go meet Yama. = Ihr werdet nie mehr in der Lage sein mich zu belästigen. Fahrt zur Hölle.
Fool! I will disembowel you all! = Narr! Ich werde Euch alle ausweiden!
You have proven to be a cunning and competent adversary. I congratulate you on your victory. = Ihr habe bewiesen, dass Ihr ein gerissener und fähiger Gegner seid. Ich gratuliere Euch zu Eurem Sieg.
Greetings, I am Empress Wu Zetian. China desires peace and development. You leave us alone, we'll leave you alone. = Seid gegrüßt, ich bin Kaiserin Wu Zetian. China strebt nach Frieden und Fortschritt. Lasst uns in Ruhe und wir werden euch in Frieden lassen.
My friend, do you think you can accept this request? = Mein Freund, denkt Ihr, Ihr könnt diesen Vorschlag annehmen?
How are you today? = Wie geht es Euch heute?
Oh. It's you? = Oh. Ihr seid es?
Art of War = Die Kunst des Krieges
Great General provides double combat bonus = Großer General gibt doppelten Kampfbonus
The Blessings of Heaven be upon you. Empress Wu Zetian, most beautiful and haughty ruler of China! Oh great Empress, whose shadow causes the flowers to blossom and the rivers to flow! You are the leader of the Chinese, the oldest and the greatest civilization that humanity has ever produced. China's history stretches back into the mists of time, its people achieving many great things long before the other upstart civilizations were even conceived. China's contributions to the arts and sciences are too many and too wondrous to do justice to - the printing press, gunpowder, the works of Confucius - these are but a few of the gifts China has given to an undeserving world! = Der Segen des Himmels sei mit dir. Kaiserin Wu Zetian, schönste und hochmütigste Herrscherin von China! Oh große Kaiserin, deren Schatten die Blumen zum Blühen und die Flüsse zum Fließen bringt! Du bist die Herrscherin der Chinesen, der ältesten und größten Zivilisation, die die Menschheit je hervorgebracht hat. Chinas Geschichte reicht weit in die Vergangenheit zurück, und sein Volk hat viele große Dinge erreicht, lange bevor andere aufstrebende Zivilisationen überhaupt erdacht wurden. Chinas Beiträge zu den Künsten und Wissenschaften sind zu zahlreich und zu wundersam, um ihnen gerecht zu werden - die Druckerpresse, das Schießpulver, die Werke des Konfuzius - dies sind nur einige der Geschenke, die China einer unbedarften Welt gemacht hat!
You, great Queen, who, with cunning and beauty, rose from the position of lowly concubine to that of Divine Empress - your people call out to you to lead them! Great China is once again beset on all sides by barbarians. Can you defeat all your many foes and return your country to greatness? Can you build a civilization to stand the test of time? = Ihr, große Königin, die Ihr Euch mit List und Schönheit von der Position der niederen Konkubine zur göttlichen Kaiserin erhoben habt - Euer Volk ruft nach Euch, um es zu führen! Das große China wird wieder einmal von allen Seiten von Barbaren bedrängt. Könnt Ihr alle Eure vielen Feinde besiegen und Euer Land wieder zu Größe führen? Könnt Ihr eine Zivilisation aufbauen, die dem Test der Zeit standhält?
Beijing = Peking
Shanghai = Shanghai
Guangzhou = Guangzhou
Nanjing = Nanjing
Xian = Xi’an
Chengdu = Chengdu
Hangzhou = Hangzhou
Tianjin = Tianjin
Macau = Macau
Shandong = Shandong
Kaifeng = Kaifeng
Ningbo = Ningpo
Baoding = Baoding
Yangzhou = Yangzhou
Harbin = Harbin
Chongqing = Chongqing
Luoyang = Luoyang
Kunming = Kunming
Taipei = Taipeh
Shenyang = Shenyang
Taiyuan = Taiyuan
Tainan = Tainan
Dalian = Dalian
Lijiang = Lijiang
Wuxi = Wuxi
Suzhou = Suzhou
Maoming = Maoming
Shaoguan = Shaoguan
Yangjiang = Yangjiang
Heyuan = Heyuan
Huangshi = Huangshi
Yichang = Yichang
Yingtian = Yingtian
Xinyu = Xinyu
Xinzheng = Xinzheng
Handan = Handan
Dunhuang = Dunhuang
Gaoyu = Gaoyu
Nantong = Nantong
Weifang = Weifang
Xikang = Xikang

Egypt = Ägypten
Ramesses II = Ramses II
You are but a pest on this Earth, prepare to be eliminated! = Ihr seid eine Plage auf dieser Erde, bereitet Euch vor ausgelöscht zu werden!
You are a fool who evokes pity. You have brought my hostility upon yourself and your repulsive civilization! = Ihr seid ein Narr, der Mitleid verdient. Ihr habt meine Feindseeligkeit über euch und eure unbeherrschte Kultur gebracht!
Strike me down and my soul will torment yours forever, you have won nothing. = Erschlagt mich und meine Seele wird Euch auf ewig quälen, Ihr habt nichts gewonnen.
Greetings, I am Ramesses the god. I am the living embodiment of Egypt, mother and father of all civilizations. = Grüße, ich bin der Gott Ramses. Ich bin die lebende Verkörperung von Ägypten, Mutter und Vater aller Zivilisationen.
Generous Egypt makes you this offer. = Das großzügige Ägypten unterbreitet Euch diesen Vorschlag.
Good day. = Guten Tag.
Oh, it's you. = Oh, Ihr seid es.
Monument Builders = Monumental-Bauherren
We greet thee, oh great Ramesses, Pharaoh of Egypt, who causes the sun to rise and the Nile to flow, and who blesses his fortunate people with all the good things of life! Oh great lord, from time immemorial your people lived on the banks of the Nile river, where they brought writing to the world, and advanced mathematics, sculpture, and architecture. Thousands of years ago they created the great monuments which still stand tall and proud. = Wir grüßen dich, oh großer Ramses, Pharao von Ägypten, der die Sonne aufgehen und den Nil fließen lässt, und der sein glückliches Volk mit allen guten Dingen des Lebens segnet! Oh großer Herr, von jeher lebte euer Volk an den Ufern des Nils, wo sie der Welt die Schrift brachten und Mathematik, Bildhauerei und Architektur weiterentwickelten. Vor Tausenden von Jahren schufen sie die großen Monumente, die immer noch hoch und stolz stehen.
Oh, Ramesses, for uncounted years your people endured, as other petty nations around them have risen and then fallen into dust. They look to you to lead them once more into greatness. Can you honor the gods and bring Egypt back to her rightful place at the very center of the world? Can you build a civilization that will stand the test of time? = Oh, Ramses, unzählige Jahre lang hat Euer Volk ausgehalten, während andere unbedeutende Nationen um es herum aufgestiegen und dann zu Staub zerfallen sind. Sie blicken auf Euch, um sie noch einmal zu Größe zu führen. Könnt Ihr die Götter ehren und Ägypten wieder an seinen rechtmäßigen Platz im Zentrum der Welt bringen? Könnt Ihr eine Zivilisation aufbauen, die dem Test der Zeit standhält?
Thebes = Theben
Memphis = Memphis
Heliopolis = Heliopolis
Elephantine = Elephantine
Alexandria = Alexandria
Pi-Ramesses = Pi-Ramesse
Giza = Gizeh
Byblos = Byblos
Akhetaten = Akhetaten
Hieraconpolis = Hieraconpolis
Abydos = Abydos
Asyut = Asyut
Avaris = Auaris
Lisht = Lisht
Buto = Buto
Edfu = Edfu
Pithom = Pithom
Busiris = Busiris
Kahun = Kahun
Athribis = Athribis
Mendes = Mendes
Elashmunein = Ashmunin
Tanis = Tanis
Bubastis = Bubastis
Oryx = Oryx
Sebennytus = Sebennytos
Akhmin = Akhmim
Karnak = Karnak
Luxor = Luxor
El Kab = el-Kab
Armant = Armant
Balat = Balat
Ellahun = el-Lahun
Hawara = Hawara
Dashur = Dashur
Damanhur = Damanhur
Abusir = Abusir
Herakleopolis = Herakleopolis
Akoris = Akoris
Benihasan = Benihasan
Badari = el-Badari
Hermopolis = Hermopolis
Amrah = el-Amrah
Koptos = Koptos
Ombos = Ombos
Naqada = Naqada
Semna = Semna
Soleb = Soleb

England = England
Elizabeth = Elisabeth
By the grace of God, your days are numbered. = Bei der Gnade Gottes, Eure Tage sind gezählt.
We shall never surrender. = Wir werden niemals aufgeben.
You have triumphed over us. The day is yours. = Ihr habt über uns triumphiert. Der Tag gehört Euch.
We are pleased to meet you. = Wir sind erfreut Euch kennen zu lernen.
Would you be interested in a trade agreement with England? = Wärt Ihr an einer Handelsvereinbarung mit England interessiert?
Hello, again. = Hallo, nochmals.
Oh, it's you! = Oh, Ihr seid es!
Sun Never Sets = Die Sonne geht nie unter
Praises upon her serene highness, Queen Elizabeth Gloriana. You lead and protect the celebrated maritime nation of England. England is an ancient land, settled as early as 35,000 years ago. The island has seen countless waves of invaders, each in turn becoming a part of the fabric of the people. Although England is a small island, for many years your people dominated the world stage. Their matchless navy, brilliant artists and shrewd merchants, giving them power and influence far in excess of their mere numbers. = Gepriesen sei Ihre durchlauchte Hoheit, Königin Elizabeth Gloriana. Ihr führt und beschützt die gefeierte Seefahrernation England. England ist ein uraltes Land, das bereits vor 35.000 Jahren besiedelt wurde. Die Insel hat zahllose Wellen von Invasoren erlebt, von denen jede wiederum ein Teil der Struktur des Volkes wurde. Obwohl England eine kleine Insel ist, dominierte ihr Volk viele Jahre lang die Weltbühne. Ihre unvergleichliche Marine, ihre brillanten Künstler und ihre gewitzten Kaufleute gaben ihnen Macht und Einfluss weit über ihre bloße Anzahl hinaus.
Queen Elizabeth, will you bring about a new golden age for the English people? They look to you once more to return peace and prosperity to the nation. Will you take up the mantle of greatness? Can you build a civilization that will stand the test of time? = Königin Elisabeth, werdet Ihr ein neues goldenes Zeitalter für das englische Volk herbeiführen? Man erwartet von Euch, dass Ihr der Nation wieder Frieden und Wohlstand bringt. Werdet Ihr den Mantel der Größe übernehmen? Könnt Ihr eine Zivilisation aufbauen, die dem Test der Zeit standhält?
London = London
York = York
Nottingham = Nottingham
Hastings = Hastings
Canterbury = Canterbury
Coventry = Coventry
Warwick = Warwick
Newcastle = Newcastle
Oxford = Oxford
Liverpool = Liverpool
Dover = Dover
Brighton = Brighton
Norwich = Norwich
Leeds = Leeds
Reading = Reading
Birmingham = Birmingham
Richmond = Richmond
Exeter = Exeter
Cambridge = Cambridge
Gloucester = Gloucester
Manchester = Manchester
Bristol = Bristol
Leicester = Leicester
Carlisle = Carlisle
Ipswich = Ipswich
Portsmouth = Portsmouth
Berwick = Berwick
Bath = Bath
Mumbles = Mumbles
Southampton = Southampton
Sheffield = Sheffield
Salisbury = Salisbury
Colchester = Colchester
Plymouth = Plymouth
Lancaster = Lancaster
Blackpool = Blackpool
Winchester = Winchester
Hull = Hull

France = Frankreich
Napoleon = Napoleon
You're disturbing us, prepare for war. = Ihr stört uns, bereitet euch für den Krieg vor.
You've fallen into my trap. I'll bury you. = Ihr seid in meine Falle getappt. Ich werde Euch unter die Erde bringen.
I congratulate you for your victory. = Ich gratuliere Euch zu Eurem Sieg.
Welcome. I'm Napoleon, of France; the smartest military man in world history. = Willkommen. Ich bin Napoleon, von Frankreich; Der größte Feldherr der Weltgeschichte.
France offers you this exceptional proposition. = Frankreich unterbreitet Euch diesen hervorragenden Vorschlag.
Hello. = Hallo.
It's you. = Ihr seid es.
Ancien Régime = Ancien Régime
[stats] per turn from cities before [tech] = [stats] pro Runde von Städten bevor [tech]
Long life and triumph to you, First Consul and Emperor of France, Napoleon I, ruler of the French people. France lies at the heart of Europe. Long has Paris been the world center of culture, arts and letters. Although surrounded by competitors - and often enemies - France has endured as a great nation. Its armies have marched triumphantly into battle from one end of the world to the other, its soldiers and generals among the best in history. = Langes Leben und Triumph für Euch, erster Konsul und Kaiser von Frankreich, Napoleon I., Herrscher des französischen Volkes. Frankreich liegt im Herzen Europas. Seit langem ist Paris das Weltzentrum von Kultur, Kunst und Literatur. Obwohl von Konkurrenten - und oft Feinden - umgeben, hat Frankreich als große Nation überdauert. Seine Armeen sind triumphierend von einem Ende der Welt zum anderen in die Schlacht gezogen, seine Soldaten und Generäle gehören zu den besten der Geschichte.
Napoleon Bonaparte, France yearns for you to rebuild your empire, to lead her once more to glory and greatness, to make France once more the epicenter of culture and refinement. Emperor, will you ride once more against your foes? Can you build a civilization that will stand the test of time? = Napoleon Bonaparte, Frankreich sehnt sich nach Euch, um Euer Reich wieder aufzubauen, um es wieder zu Ruhm und Größe zu führen, um Frankreich wieder zum Epizentrum von Kultur und Raffinesse zu machen. Kaiser, werdet Ihr noch einmal gegen Eure Feinde reiten? Könnt Ihr eine Zivilisation aufbauen, die dem Test der Zeit standhält?
Paris = Paris
Orleans = Orleans
Lyon = Lyon
Troyes = Troyes
Tours = Tours
Marseille = Marseille
Chartres = Chartres
Avignon = Avignon
Rouen = Rouen
Grenoble = Grenoble
Dijon = Dijon
Amiens = Amiens
Cherbourg = Cherbourg
Poitiers = Poitiers
Toulouse = Toulouse
Bayonne = Bayonne
Strasbourg = Straßburg
Brest = Brest
Bordeaux = Bordeaux
Rennes = Rennes
Nice = Nizza
Saint Etienne = Saint Etienne
Nantes = Nantes
Reims = Reims
Le Mans = Le Mans
Montpellier = Montpellier
Limoges = Limoges
Nancy = Nancy
Lille = Lille
Caen = Caen
Toulon = Toulon
Le Havre = Le Havre
Lourdes = Lourdes
Cannes = Cannes
Aix-En-Provence = Aix-en-Provence
La Rochelle = La Rochelle
Bourges = Bourges
Calais = Calais

Russia = Russland
Catherine = Katharina
You've behaved yourself very badly, you know it. Now it's payback time. = Ihr habt Euch sehr schlecht benommen, Ihr wisst es. Nun zahle ich es Euch zurück.
You've mistaken my passion for a weakness, you'll regret about this. = Ihr habt meine Leidenschaft fälschlicherweise für eine Schwäche gehalten, Ihr werdet dies bereuen.
We were defeated, so this makes me your prisoner. I suppose there are worse fates. = Wir wurden besiegt, das macht mich also zu Eurer Gefangenen. Ich nehme an, es gibt schlimmere Schicksale.
I greet you, stranger! If you are as intelligent and tactful as you are attractive, we'll get along just fine. = Ich grüße Euch, Fremder! Wenn Ihr genauso intelligent und taktvoll wie attraktiv seid werden wir sehr gut miteinander auskommen.
How would you like it if I propose this kind of exchange? = Wie würde es Euch gefallen wenn ich diesen Austausch vorschlage?
Hello! = Hallo!
What do you need?! = Was braucht Ihr?!
Siberian Riches = Sibirische Reichtümer
Double quantity of [resource] produced = Doppelte Menge von [resource] produziert
Greetings upon thee, Your Imperial Majesty Catherine, wondrous Empress of all the Russias. At your command lies the largest country in the world. Mighty Russia stretches from the Pacific Ocean in the east to the Baltic Sea in the west. Despite wars, droughts, and every manner of disaster the heroic Russian people survive and prosper, their artists and scientists among the best in the world. The Empire today remains one of the strongest ever seen in human history - a true superpower, with the greatest destructive force ever devised at her command. = Seid gegrüßt, Eure Kaiserliche Majestät Katharina, wunderbare Kaiserin von ganz Russland. Unter Eurem Kommando liegt das größte Land der Welt. Das mächtige Russland erstreckt sich vom Pazifischen Ozean im Osten bis zur Ostsee im Westen. Trotz Kriegen, Dürren und allen möglichen Katastrophen überlebt das heldenhafte russische Volk und gedeiht, seine Künstler und Wissenschaftler gehören zu den Besten der Welt. Das Reich ist auch heute noch eines der stärksten in der Geschichte der Menschheit - eine wahre Supermacht, die über die größte Zerstörungskraft verfügt, die je entwickelt wurde.
Catherine, your people look to you to bring forth glorious days for Russia and her people, to revitalize the land and recapture the wonder of the Enlightenment. Will you lead your people once more into greatness? Can you build a civilization that will stand the test of time? = Katharina, euer Volk blickt auf Euch, um glorreiche Tage für Russland und sein Volk herbeizuführen, das Land neu zu beleben und das Wunder der Aufklärung wiederzuerlangen. Werdet Ihr euer Volk noch einmal zu Größe führen? Könnt Ihr eine Zivilisation aufbauen, die dem Test der Zeit standhält?
Moscow = Moskau
St. Petersburg = St. Petersburg
Novgorod = Nowgorod
Rostov = Rostow
Yaroslavl = Yaroslawl
Yekaterinburg = Jekaterinburg
Yakutsk = Jakutsk
Vladivostok = Wladiwostok
Smolensk = Smolensk
Orenburg = Orenburg
Krasnoyarsk = Krasnojarsk
Khabarovsk = Chabarowsk
Bryansk = Brjansk
Tver = Twer
Novosibirsk = Nowosibirsk
Magadan = Magadan
Murmansk = Murmansk
Irkutsk = Irkutsk
Chita = Tschita
Samara = Samara
Arkhangelsk = Arkhangelsk
Chelyabinsk = Tscheljabinsk
Tobolsk = Tobolsk
Vologda = Wologda
Omsk = Omsk
Astrakhan = Astrachan
Kursk = Kursk
Saratov = Saratow
Tula = Tula
Vladimir = Wladimir
Perm = Perm
Voronezh = Woronesch
Pskov = Pskow
Starayarussa = Staraja Russa
Kostoma = Kostroma
Nizhniy Novgorod = Nischni Nowgorod
Suzdal = Susdal
Magnitogorsk = Magnitogorsk

Rome = Rom
Augustus Caesar = Julius Cäsar
My treasury contains little and my soldiers are getting impatient... <sigh> ...therefore you must die. = Meine Schatzkammer ist fast leer, meine Soldaten werden ungeduldig ...  ... und deshalb musst du sterben.
So brave, yet so stupid! If only you had a brain similar to your courage. = So mutig, so dumm! Wenn Ihr nur einen Verstand wie Eure Tapferkeit hättest.
The gods have deprived Rome of their favour. We have been defeated. = Die Götter haben Rom verlassen. Wir haben verloren.
I greet you. I am Augustus, Imperator and Pontifex Maximus of Rome. If you are a friend of Rome, you are welcome. = Ich grüße dich. Ich bin Julius, Imperator und Pontifex Maximus von Rom. Bist Du ein Freund Roms, so sei willkommen.
I offer this, for your consideration. = Ich biete Ihnen dies, überlegen Sie es sich.
Hail. = Heil.
What do you want? = Was wollt Ihr?
The Glory of Rome = Der Glanz Roms
+25% Production towards any buildings that already exist in the Capital = +25% Produktion für alle Gebäude, die bereits in der Hauptstadt existieren
The blessings of the gods be upon you, Caesar Augustus, emperor of Rome and all her holdings. Your empire was the greatest and longest lived of all in Western civilization. And your people single-handedly shaped its culture, law, art, and warfare like none other, before or since. Through years of glorious conquest, Rome came to dominate all the lands of the Mediterranean from Spain in the west to Syria in the east. And her dominion would eventually expand to cover much of England and northern Germany. Roman art and architecture still awe and inspire the world. And she remains the envy of all lesser civilizations who have followed. = Der Segen der Götter sei mit Euch, Caesar Augustus, Kaiser von Rom und all ihren Besitztümern. Euer Reich war das größte und am längsten existierende der westlichen Zivilisation. Und euer Volk formte im Alleingang seine Kultur, sein Recht, seine Kunst und seine Kriegsführung wie kein anderes, weder vorher noch nachher. Durch Jahre glorreicher Eroberungen beherrschte Rom alle Länder des Mittelmeerraums von Spanien im Westen bis Syrien im Osten. Und ihre Herrschaft sollte sich schließlich auf einen Großteil Englands und Norddeutschlands ausdehnen. Römische Kunst und Architektur beeindrucken und inspirieren noch heute die Welt. Und sie bleibt der Neid aller weniger bedeutenden Zivilisationen, die ihr gefolgt sind.
O mighty emperor, your people turn to you to once more reclaim the glory of Rome! Will you see to it that your empire rises again, bringing peace and order to all? Will you make Rome once again center of the world? Can you build a civilization that will stand the test of time? = O mächtiger Kaiser, euer Volk wendet sich an Euch, um noch einmal den Ruhm Roms zu erlangen! Werdet Ihr dafür sorgen, dass Euer Imperium wieder aufersteht und allen Frieden und Ordnung bringt? Werdet Ihr Rom wieder zum Zentrum der Welt machen? Könnt Ihr eine Zivilisation aufbauen, die dem Test der Zeit standhält?
Antium = Antium
Cumae = Cumae
Neapolis = Neapel
Ravenna = Ravenna
Arretium = Arretium
Mediolanum = Mediolanum
Arpinum = Arpinum
Circei = Circei
Setia = Setia
Satricum = Satricum
Ardea = Ardea
Ostia = Ostia
Velitrae = Velitrae
Viroconium = Viroconium
Tarentum = Tarentum
Brundisium = Brundisium
Caesaraugusta = Caesaraugusta
Caesarea = Caesarea
Palmyra = Palmyra
Signia = Signia
Aquileia = Aquileia
Clusium = Clusium
Sutrium = Sutrium
Cremona = Cremona
Placentia = Placentia
Hispalis = Hispalis
Artaxata = Artaxata
Aurelianorum = Aurelianorum
Nicopolis = Nikopolis
Agrippina = Agrippina
Verona = Verona
Corfinium = Corfinium
Treverii = Treveri
Sirmium = Sirmium
Augustadorum = Augustadorum
Curia = Curia
Interrama = Laudanum
Adria = Hadria

Arabia = Arabien
Harun al-Rashid = Harun al-Rashid
The world will be more beautiful without you. Prepare for war. = Die Welt wird ohne Euch schöner sein. Bereitet Euch auf einen Krieg vor.
Fool! You will soon regret dearly! I swear it! = Narr! Ihr werdet es bald schrecklich bereuen. Das verspreche ich Ihnen.
You have won, congratulations. My palace is now in your possession, and I beg that you care well for the peacock. = Gratulation, Sie haben gewonnen. Mein Palast gehört jetzt Ihnen, und kümmern Sie sich bitte um den Pfau.
Welcome foreigner, I am Harun Al-Rashid, Caliph of the Arabs. Come and tell me about your empire. = Willkommen Fremder, ich bin Harun al-Rashid, Kalif von Arabien. Kommt und erzählt mir von Eurem Reich.
Come forth, let's do business. = Kommt, lass uns Handel treiben.
Peace be upon you. = Friede sei mit dir.
Trade Caravans = Handelskarawanen
Blessings of God be upon you oh great caliph Harun al-Rashid, leader of the pious Arabian people! The Muslim empire, the Caliphate was born in the turbulent years after the death of the prophet Muhammad in 632 AD, as his followers sought to extend the rule of God to all of the people of the earth. The caliphate grew mighty indeed at the height of its power, ruling Spain, North Africa, the Middle East, Anatolia, the Balkans and Persia. An empire as great as or even greater than that of Rome. The arts and sciences flourished in Arabia during the Middle Ages, even as the countries of Europe descended into ignorance and chaos. The Caliphate survived for six hundred years, until finally succumbing to attack from the Mongols, those destroyers of Empires. = Gottes Segen sei mit Euch, oh großer Kalif Harun al-Raschid, Führer des gottesfürchtigen arabischen Volkes! Das muslimische Reich, das Kalifat, entstand in den turbulenten Jahren nach dem Tod des Propheten Muhammad im Jahr 632 n. Chr., als seine Anhänger versuchten, die Herrschaft Gottes auf alle Menschen der Erde auszuweiten. Das Kalifat war auf dem Höhepunkt seiner Macht sehr stark und beherrschte Spanien, Nordafrika, den Nahen Osten, Anatolien, den Balkan und Persien. Ein Reich, so groß wie das Roms oder sogar größer als dieses. Die Künste und Wissenschaften blühten in Arabien während des Mittelalters, selbst als die Länder Europas in Unwissenheit und Chaos versanken. Das Kalifat überlebte sechshundert Jahre lang, bis es schließlich dem Angriff der Mongolen, den Zerstörern der Reiche, erlag.
Great Caliph Harun al Rashid, your people look to you to return them to greatness! To make Arabia once again an enlightened land of arts and knowledge, a powerful nation who needs fear no enemy! Oh Caliph, will you take up the challenge? Can you build a civilization that will stand the test of time? = Großer Kalif Harun al-Rashid, euer Volk blickt auf Euch, damit Ihr es zur Größe zurückführt! Um Arabien wieder zu einem erleuchteten Land der Künste und des Wissens zu machen, zu einer mächtigen Nation, die keinen Feind zu fürchten braucht! Oh Kalif, werdet Ihr die Herausforderung annehmen? Könnt Ihr eine Zivilisation aufbauen, die dem Test der Zeit standhält?
Mecca = Mekka
Medina = Medina
Damascus = Damaskus
Baghdad = Baghdad
Najran = Najran
Kufah = Kufa
Basra = Basra
Khurasan = Chorasan
Anjar = Anjar
Fustat = Fustat
Aden = Aden
Yamama = Yamamah
Muscat = Maskat
Mansura = Mansourah
Bukhara = Buchara
Fez = Fez
Shiraz = Schiraz
Merw = Merw
Balkh = Balch
Mosul = Mossul
Aydab = Aydın
Bayt = Bayt
Suhar = Suhar
Taif = Ta'if
Hama = Hama
Tabuk = Tabuk
Sana'a = Sana'a
Shihr = Asch-Schihr
Tripoli = Tripoli
Tunis = Tunis
Kairouan = Kairouan
Algiers = Algiers
Oran = Oran

America = Amerika
George Washington = George Washington
Your wanton aggression leaves us no choice. Prepare for war! = Eure mutwillige Aggression lässt mir keine Wahl. Rechnet mit Krieg!
You have mistaken our love of peace for weakness. You shall regret this! = Ihr habt unsere Liebe von Frieden als Schwäche gesehen. Das werdet Ihr bereuen.
The day...is yours. I hope you will be merciful in your triumph. = Dies ist Ihr Tag. Ich hoffe Ihr werdet in Eurem Triumph barmherzig sein.
The people of the United States of America welcome you. = Die Einwohner der Vereinigten Staaten von Amerika heißen Euch herzlich Willkommen.
Is the following trade of interest to you? = Interessiert sie folgender Tausch?
Well? = Nun?
Manifest Destiny = Offenkundiges Schicksal
Welcome President Washington! You lead the industrious American civilization! Formed in the conflagration of revolution in the 18th century, within a hundred years, the young nation became embroiled in a terrible civil war that nearly tore the country apart, but it was just a few short years later in the 20th century that the United States reached the height of its power, emerging triumphant and mighty from the two terrible wars that destroyed so many other great nations. The United States is a nation of immigrants, filled with optimism and determination. They lack only a leader to help them fulfill their promise. = Willkommen Präsident Washington! Sie führen die tüchtige amerikanische Zivilisation an! Gegründet in der Feuersbrunst der Revolution im 18. Jahrhundert, wurde die junge Nation innerhalb von hundert Jahren in einen schrecklichen Bürgerkrieg verwickelt, der das Land fast auseinander riss, aber es war nur wenige Jahre später im 20. Jahrhundert, dass die Vereinigten Staaten den Höhepunkt ihrer Macht erreichten und triumphierend und mächtig aus den beiden schrecklichen Kriegen hervorgingen, die so viele andere große Nationen zerstörten. Die Vereinigten Staaten sind eine Nation von Einwanderern, erfüllt von Optimismus und Entschlossenheit. Es fehlt ihnen nur ein Anführer, der ihnen hilft, ihr Versprechen zu erfüllen.
President Washington, can you lead the American people to greatness? Can you build a civilization that will stand the test of time? = Präsident Washington, können Sie das amerikanische Volk zu Größe führen? Könnt Ihr eine Zivilisation aufbauen, die dem Test der Zeit standhält?
Washington = Washington
New York = New York
Boston = Boston
Philadelphia = Philadelphia
Atlanta = Atlanta
Chicago = Chicago
Seattle = Seattle
San Francisco = San Francisco
Los Angeles = Los Angeles
Houston = Houston
Portland = Portland
St. Louis = St. Louis
Miami = Miami
Buffalo = Buffalo
Detroit = Detroit
New Orleans = New Orleans
Baltimore = Baltimore
Denver = Denver
Cincinnati = Cincinnati
Dallas = Dallas
Cleveland = Cleveland
Kansas City = Kansas City
San Diego = San Diego
Las Vegas = Las Vegas
Phoenix = Phoenix
Albuquerque = Albuquerque
Minneapolis = Minneapolis
Pittsburgh = Pittsburgh
Oakland = Oakland
Tampa Bay = Tampa Bay
Orlando = Orlando
Tacoma = Tacoma
Santa Fe = Santa Fe
Olympia = Olympia
Hunt Valley = Hunt Valley
Springfield = Springfield
Palo Alto = Palo Alto
Centralia = Centralia
Spokane = Spokane
Jacksonville = Jacksonville
Svannah = Savannah
Charleston = Charleston
San Antonio = San Antonio
Anchorage = Anchorage
Sacramento = Sakramento
Reno = Reno
Salt Lake City = Salt Lake City
Boise = Boise
Milwaukee = Milwaukee
Santa Cruz = Santa Cruz
Little Rock = Little Rock

Japan = Japan
Oda Nobunaga = Oda Nobunaga
I hereby inform you of our intention to wipe out your civilization from this world. = Hiermit informiere ich Euch, dass ich plane Ihre Zivilisation auszulöschen.
Pitiful fool! Now we shall destroy you! = Erbärmlicher Dummkopf! Jetzt werden wir Euch zerstören!
You were much wiser than I thought. = Ihr sind viel weiser als ich dachte.
We hope for a fair and just relationship with you, who are renowned for military bravery. = Wir hoffen auf eine faire und gerechte Beziehung zu Ihnen, da Ihr für Eure militärische Tapferkeit bekannt seid.
I would be grateful if you agreed on the following proposal. = Ich wäre dankbar, wenn sie folgendem Vorschlag zustimmen.
Oh, it's you... = Oh, Sie sind es...
Bushido = Bushido
Units fight as though they were at full strength even when damaged = Einheiten kämpfen mit voller Stärke, selbst bei Beschädigung
Blessings upon you, noble Oda Nobunaga, ruler of Japan, the land of the Rising Sun! May you long walk among its flowering blossoms. The Japanese are an island people, proud and pious with a rich culture of arts and letters. Your civilization stretches back thousands of years, years of bloody warfare, expansion and isolation, great wealth and great poverty. In addition to their prowess on the field of battle, your people are also immensely industrious, and their technological innovation and mighty factories are the envy of lesser people everywhere. = Seien Sie gesegnet, edler Oda Nobunaga, Herrscher über Japan, das Land der aufgehenden Sonne! Möget Ihr lange inmitten seiner blühenden Blüten wandeln. Die Japaner sind ein Inselvolk, stolz und fromm mit einer reichen Kultur der Künste und Schriften. Ihre Zivilisation reicht Tausende von Jahren zurück, Jahre der blutigen Kriege, der Expansion und der Isolation, des großen Reichtums und der großen Armut. Zusätzlich zu ihren Fähigkeiten auf dem Schlachtfeld, sind ihre Leute auch immens fleißig, und ihre technologische Innovation und mächtigen Fabriken sind der Neid der geringeren Menschen überall.
Legendary daimyo, will you grab the reins of destiny? Will you bring your family and people the honor and glory they deserve? Will you once again pick up the sword and march to triumph? Will you build a civilization that stands the test of time? = Legendärer Daimyo, werdet Ihr die Zügel des Schicksals ergreifen? Werdet Ihr eurer Familie und eurem Volk die Ehre und den Ruhm bringen, den sie verdienen? Werdet Ihr noch einmal das Schwert in die Hand nehmen und zum Triumph marschieren? Könnt Ihr eine Zivilisation aufbauen, die dem Test der Zeit standhält?
Kyoto = Kyōto
Osaka = Osaka
Tokyo = Tokyo
Satsuma = Satsuma
Kagoshima = Kagoshima
Nara = Nara
Nagoya = Nagoya
Izumo = Izumo
Nagasaki = Nagasaki
Yokohama = Yokohama
Shimonoseki = Shimonoseki
Matsuyama = Matsuyama
Sapporo = Sapporo
Hakodate = Hakodate
Ise = Ise
Toyama = Toyama
Fukushima = Fukushima
Suo = Suō
Bizen = Bizen
Echizen = Echizen
Izumi = Izumi
Omi = Omi
Echigo = Echigo
Kozuke = Kozuke
Sado = Sado
Kobe = Kobe
Nagano = Nagano
Hiroshima = Hiroshima
Takayama = Takayama
Akita = Akita
Fukuoka = Fukuoka
Aomori = Aomori
Kamakura = Kamakura
Kochi = Kochi
Naha = Naha
Sendai = Sendai
Gifu = Gifu
Yamaguchi = Yamaguchi
Ota = Ota
Tottori = Tottori

India = Indien
Gandhi = Mahatma Gandhi
I have just received a report that large numbers of my troops have crossed your borders. = Ich habe gerade gehört, dass viele Truppen von mir Ihre Grenzen übertreten haben.
My attempts to avoid violence have failed. An eye for an eye only makes the world blind. = Meine Versuche Gewalt zu vermeiden haben versagt. Auge um Auge führt nur dazu, dass am Ende niemand mehr sehen kann.
You can chain me, you can torture me, you can even destroy this body, but you will never imprison my mind.  = Und sperrt man mich ein \nIm finsteren Kerker, \nDas alles sind rein \nVergebliche Werke; \nDenn meine Gedanken \nZerreißen die Schranken \nUnd Mauern entzwei: \nDie Gedanken sind frei. 
Hello, I am Mohandas Gandhi. My people call me Bapu, but please, call me friend. = Hallo, ich bin Mahatma Gandhi. Meine Leute nennen mich Bapu, aber nennt mich bitte Freund.
My friend, are you interested in this arrangement? = Mein Freund, seit Ihr an diesem Tausch interessiert?
I wish you peace. = Ich wünsche Euch Frieden.
Population Growth = Bevölkerungswachstum
Unhappiness from number of Cities doubled = Unzufriedenheit aufgrund der Anzahl der Städte verdoppelt
Greetings, President Mahatma Gandhi, great souled leader of India! You are the ruler of one of the oldest countries in the world with history stretching back almost 10,000 years. A spiritual country, India is the birthplace of three of the world's great religions - Hinduism, Buddhism and Jainism. This is a passionate land of music and color, a land of great wealth and grinding poverty. For centuries, India was divided into kingdoms who fought constantly with each other and against outside invaders. That was, however, after empires such as Maratha, Maurya and Gupta. In the 12th century AD, India was conquered by Muslim Turks who fled from the Mongols. In the early 17th century, the English arrived, and through a combination of shrewd diplomacy and technological superiority, they conquered your fragmented nation. England remained in power for some two centuries until driven out by a rising wave of Indian nationalism, a peaceful rebellion unlike any before seen in history, one led by you! = Grüße, Präsident Mahatma Gandhi, großer spiritueller Führer von Indien! Ihr seit der Herrscher eines der ältesten Länder der Welt mit einer Geschichte, die fast 10.000 Jahre zurückreicht. Ein spirituelles Land, Indien ist die Geburtsstätte von drei der großen Weltreligionen - Hinduismus, Buddhismus und Jainismus. Es ist ein leidenschaftliches Land der Musik und der Farben, ein Land des großen Reichtums und der drückenden Armut. Jahrhunderte lang war Indien in Königreiche aufgeteilt, die ständig miteinander und gegen Eindringlinge von außen kämpften. Das war allerdings erst nach Reichen wie den Maratha, Maurya und Gupta. Im 12. Jahrhundert nach Christus wurde Indien von muslimischen Türken erobert, die vor den Mongolen geflohen waren. Im frühen 17. Jahrhundert kamen die Engländer und eroberten durch eine Kombination aus kluger Diplomatie und technologischer Überlegenheit Ihre zersplitterte Nation. England blieb für etwa zwei Jahrhunderte an der Macht, bis es von einer aufkommenden Welle des indischen Nationalismus vertrieben wurde, einer friedlichen Rebellion, wie es sie in der Geschichte noch nie gegeben hat, angeführt von Ihnen!
Gandhi, your people look to you to lead them to even greater heights of glory! Can you help your people realize their great potential, to once again become the world's center of arts, culture and religion? Can you build a civilization that will stand the test of time? = Gandhi, euer Volk blickt auf Euch, um es zu noch größeren Höhen des Ruhmes zu führen! Könnt Ihr eurem Volk helfen, sein großes Potential zu verwirklichen, um wieder das Zentrum der Welt für Kunst, Kultur und Religion zu werden? Könnt Ihr eine Zivilisation aufbauen, die dem Test der Zeit standhält?
Delhi = Delhi
Mumbai = Mumbai
Vijayanagara = Vijayanagar
Pataliputra = Pataliputra
Varanasi = Varanasi
Agra = Agra
Calcutta = Kalkutta
Lahore = Lahore
Bangalore = Bangalore
Hyderabad = Hyderabad
Madurai = Madurai
Ahmedabad = Ahmedabad
Kolhapur = Kolhapur
Prayaga = Prayagaj
Ayodhya = Ayodhya
Indraprastha = Indraprastha
Mathura = Mathura
Ujjain = Ujjain
Gulbarga = Gulbarga
Jaunpur = Jaunpur
Rajagriha = Rajagriha
Sravasti = Shravasti
Tiruchirapalli = Tiruchirappalli
Thanjavur = Thanjavur
Bodhgaya = Bodhgaya
Kushinagar = Kushinagar
Amaravati = Amaravati
Gaur = Gaur
Gwalior = Gwalior
Jaipur = Jaipur
Karachi = Karatschi

Germany = Deutschland
Otto von Bismarck = Otto von Bismarck
I cannot wait until ye grow even mightier. Therefore, prepare for war! = Ich kann nicht warten, bis ihr noch mächtiger werdet. Deshalb: Bereitet euch auf den Krieg vor!
Corrupted villain! We will bring you into the ground! = Verdammter Bösewicht! Wir werden Euch niederringen!
Germany has been destroyed. I weep for the future generations. = Deutschland wurde zerstört. Ich trauere um die zukünftigen Generationen.
Guten tag. In the name of the great German people, I bid you welcome. = Guten Tag. Im Namen des großartigen deutschen Volkes heiße ich Euch willkommen.
It would be in your best interest, to carefully consider this proposal. = Es wäre in Eurem Intresse, diesen Vorschlag genau zu erwägen und ihn anzunehmen.
What now? = Was nun?
So, out with it! = Also, raus mit der Sprache!
Furor Teutonicus = Teutonischer Zorn
67% chance to earn 25 Gold and recruit a Barbarian unit from a conquered encampment = 67%-Chance 25 Gold einzunehmen und eine barbarische Einheit aus dem eroberten Lager zu rekrutieren
-[amount]% [param] unit maintenance costs = -[amount]% Unterhaltskosten für [param] Einheiten
Hail mighty Bismarck, first chancellor of Germany and her empire! Germany is an upstart nation, fashioned from the ruins of the Holy Roman Empire and finally unified in 1871, a little more than a century ago. The German people have proven themselves to be creative, industrious and ferocious warriors. Despite enduring great catastrophes in the first half of the 20th century, Germany remains a worldwide economic, artistic and technological leader. = Es lebe der mächtige Bismarck, der erste Kanzler Deutschlands und seines Reiches! Deutschland ist eine aufstrebende Nation, entstanden aus den Trümmern des Heiligen Römischen Reiches und schließlich 1871, vor etwas mehr als einem Jahrhundert, vereinigt. Das deutsche Volk hat sich als kreativ, fleißig und kämpferisch erwiesen. Trotz großer Katastrophen in der ersten Hälfte des 20. Jahrhunderts ist Deutschland nach wie vor weltweit führend in Wirtschaft, Kunst und Technologie.
Great Prince Bismarck, the German people look up to you to lead them to greater days of glory. Their determination is strong, and now they turn to you, their beloved iron chancellor, to guide them once more. Will you rule and conquer through blood and iron, or foster the Germanic arts and industry? Can you build a civilization that will stand the test of time? = Großer Fürst Bismarck, das deutsche Volk blickt zu Euch auf, um es zu größeren Tagen des Ruhmes zu führen. Ihre Entschlossenheit ist stark, und jetzt wenden sie sich an Euch, ihren geliebten eisernen Kanzler, um sie noch einmal zu führen. Werdet Ihr mit Blut und Eisen herrschen und erobern oder die germanische Kunst und Industrie fördern? Könnt Ihr eine Zivilisation aufbauen, die dem Test der Zeit standhält?
Berlin = Berlin
Hamburg = Hamburg
Munich = München
Cologne = Köln
Frankfurt = Frankfurt
Essen = Essen
Dortmund = Dortmund
Stuttgart = Stuttgart
Düsseldorf = Düsseldorf
Bremen = Bremen
Hannover = Hannover
Duisburg = Duisburg
Leipzig = Leipzig
Dresden = Dresden
Bonn = Bonn
Bochum = Bochum
Bielefeld = Bielefeld
Karlsruhe = Karlsruhe
Gelsenkirchen = Gelsenkirchen
Wiesbaden = Wiesbaden
Münster = Münster
Rostock = Rostock
Chemnitz = Chemnitz
Braunschweig = Braunschweig
Halle = Halle
Mönchengladbach = Mönchengladbach
Kiel = Kiel
Wuppertal = Wuppertal
Freiburg = Freiburg
Hagen = Hagen
Erfurt = Erfurt
Kaiserslautern = Kaiserslautern
Kassel = Kassel
Oberhausen = Oberhausen
Hamm = Hamm
Saarbrücken = Saarbrücken
Krefeld = Krefeld
Pirmasens = Pirmasens
Potsdam = Potsdam
Solingen = Solingen
Osnabrück = Osnabrück
Ludwigshafen = Ludwigshafen
Leverkusen = Leverkusen
Oldenburg = Oldenburg
Neuss = Neuss
Mülheim = Mülheim
Darmstadt = Darmstadt
Herne = Herne
Würzburg = Würzburg
Recklinghausen = Recklinghausen
Göttingen = Göttingen
Wolfsburg = Wolfsburg
Koblenz = Koblenz
Hildesheim = Hildesheim
Erlangen = Erlangen

The Ottomans = Die Osmanen
Suleiman I = Suleiman der Prächtige
Your continued insolence and failure to recognize and preeminence leads us to war. = Eure anhaltende Anmaßung und das Verkennen unserer Vormachtstellung führt uns in den Krieg.
Good. The world shall witness the incontestable might of my armies and the glory of the Empire. = Gut, die Welt wird Zeuge der unbestreitbaren Macht meiner Armeen und der Herrlichkeit des Reiches.
Ruin! Ruin! Istanbul becomes Iram of the Pillars, remembered only by the melancholy poets. = Verderben! Verderben! Istanbul wird von Fremden ausgelöscht, nur noch ein paar melancholische Poeten erinnern daran.
From the magnificence of Topkapi, the Ottoman nation greets you, stranger! I'm Suleiman, Kayser-I Rum, and I bestow upon you my welcome! = Von der Pracht des Topkapi-Palastes grüßt Euch die Nation der Ottomanen, Fremder! Ich bin Suleiman, der Kayser-i Rum, und ich gewähre Euch mein Willkommen!
Let us do business! Would you be interested? = Lasst uns handeln! Seid Ihr interressiert?
Barbary Corsairs = Barbarische Korsaren
50% chance of capturing defeated Barbarian naval units and earning 25 Gold = 50% Chance, besiegte barbarische Marineeinheiten zu erobern und 25 Gold zu verdienen
Blessings of God be upon you, oh Great Emperor Suleiman! Your power, wealth and generosity awe the world! Truly, are you called 'Magnificent!' Your empire began in Bithynia, a small country in Eastern Anatolia in 12th century. Taking advantage in the decline of the great Seljuk Sultanate of Rum, King Osman I of Bithynia expanded west into Anatolia. Over the next century, your subjects brought down the empire of Byzantium, taking its holdings in Turkey and then the Balkans. In the mid 15th century, the Ottomans captured ancient Constantinople, gaining control of the strategic link between Europe and the Middle East. Your people's empire would continue to expand for centuries governing much of North Africa, the Middle East and Eastern Europe at its height. = Der Segen Gottes sei mit dir, oh großer Kaiser Suleiman! Eure Macht, Euer Reichtum und Eure Großzügigkeit versetzen die Welt in Ehrfurcht! Wahrlich, werdet Ihr 'Prächtig' genannt! Euer Reich begann in Bithynien, einem kleinen Land in Ostanatolien im 12. Jahrhundert. König Osman I. von Bithynien nutzte den Niedergang des großen Sultanats der Seldschuken von Rum und expandierte nach Westen in Anatolien. Im Laufe des nächsten Jahrhunderts brachten Ihre Untertanen das Reich von Byzanz zu Fall und eroberten dessen Besitztümer in der Türkei und dann den Balkan. In der Mitte des 15. Jahrhunderts eroberten die Osmanen das alte Konstantinopel und gewannen die Kontrolle über die strategische Verbindung zwischen Europa und dem Nahen Osten. Das Reich eures Volkes expandierte über Jahrhunderte weiter und beherrschte auf seinem Höhepunkt einen Großteil Nordafrikas, des Nahen Ostens und Osteuropas.
Mighty Sultan, heed the call of your people! Bring your empire back to the height of its power and glory and once again the world will look upon your greatness with awe and admiration! Will you accept the challenge, great emperor? Will you build an empire that will stand the test of time? = Mächtiger Sultan, erhört den Ruf eures Volkes! Bringt Euer Reich zurück auf den Höhepunkt seiner Macht und seines Ruhmes und die Welt wird wieder mit Ehrfurcht und Bewunderung auf Eure Größe blicken! Werdet Ihr die Herausforderung annehmen, großer Kaiser? Könnt Ihr eine Zivilisation aufbauen, die dem Test der Zeit standhält?
Istanbul = Istanbul
Edirne = Edirne
Ankara = Ankara
Bursa = Bursa
Konya = Konya
Samsun = Samsun
Gaziantep = Gaziantep
Diyarbakır = Diyarbakır
Izmir = Izmir
Kayseri = Kayseri
Malatya = Malatya
Mersin = Mersin
Antalya = Antalya
Zonguldak = Zonguldak
Denizli = Denizli
Ordu = Ordu
Muğla = Muğla
Eskişehir = Eskişehir
Inebolu = İnebolu
Sinop = Sinop
Adana = Adana
Artvin = Artvin
Bodrum = Bodrum
Eregli = Ereğli
Silifke = Silifke
Sivas = Sivas
Amasya = Amasya
Marmaris = Marmaris
Trabzon = Trabzon
Erzurum = Erzurum
Urfa = Urfa
Izmit = İzmit
Afyonkarahisar = Afyonkarahisar
Bitlis = Bitlis
Yalova = Yalova

Korea = Korea
Sejong = Sejong
Jip-hyun-jun (Hall of Worthies) will no longer tolerate your irksome behavior. We will liberate the citizens under your oppression even with force, and enlighten them! = Jip-hyun-jun, die Halle der Würdigen, wird Euer empörendes Verhalten nicht länger dulden. Wir werden Eure unterdrückten Untertanen befreien, und sei es mit Macht, und sie erleuchten!
Foolish, miserable wretch! You will be crushed by this country's magnificent scientific power! = Törichter, erbärmlicher Wicht! Ihr werdet von der großartigen wissenschaftlichen Macht dieses Landes zerdrückt werden!
Now the question is who will protect my people. A dark age has come. = Jetzt ist die Frage wer meine Leute beschützt. Ein dunkles Zeitalter ist gekommen.
Welcome to the palace of Choson, stranger. I am the learned King Sejong, who looks after his great people. = Willkommen im Palast von Joseon. Ich bin der gelehrte König Sejong, welcher auf sein großartiges Volk achtet.
We have many things to discuss and have much to benefit from each other. = Wir haben viele Dinge zu besprechen und können viel voneinander profitieren.
Oh, it's you = Sie sinds.
Scholars of the Jade Hall = Die Gelehrten der Jadehalle
Receive a tech boost when scientific buildings/wonders are built in capital = Erhalte einen Technologieschub beim Bauen von Wundern und Wissenschaftlichen Gebäuden in der Hauptstadt
Greetings to you, exalted King Sejong the Great, servant to the people and protector of the Choson Dynasty! Your glorious vision of prosperity and overwhelming benevolence towards the common man made you the most beloved of all Korean kings. From the earliest days of your reign, the effort you took to provide a fair and just society for all was surpassed only by the technological advances spurred onwards by your unquenched thirst for knowledge. Guided by your wisdom, the scholars of the Jade Hall developed Korea's first written language, Hangul, bringing the light of literature and science to the masses after centuries of literary darkness. = Ich grüße Euch, hochverehrter König Sejong der Große, Diener des Volkes und Beschützer der Choson-Dynastie! Eure glorreiche Vision des Wohlstandes und Eure überwältigende Güte gegenüber dem einfachen Volk machten Euch zum beliebtesten aller koreanischen Könige. Von den ersten Tagen Eurer Herrschaft an wurde Euer Bemühen um eine gerechte Gesellschaft nur von den technischen Fortschritten übertroffen, die durch Euren unstillbaren Wissensdurst vorangetrieben wurden. Geleitet von Eurer Weisheit entwickelten die Gelehrten der Jadehalle die erste Schriftsprache Koreas, Hangul, und brachten nach Jahrhunderten literarischer Finsternis das Licht der Literatur und Wissenschaft zu den Massen.
Honorable Sejong, once more the people look to your for guidance. Will you rise to the occasion, bringing harmony and understanding to the people? Can you once again advance your kingdom's standing to such wondrous heights? Can you build a civilization that stands the test of time? = Ehrwürdiger Sejong, wieder einmal blickt das Volk auf Euch als Führer. Werdet Ihr Euch der Situation stellen und dem Volk Harmonie und Verständnis bringen? Könnt Ihr das Ansehen Eures Reiches noch einmal zu solch wundersamen Höhen führen? Könnt Ihr eine Zivilisation aufbauen, die dem Test der Zeit standhält?
Seoul = Seoul
Busan = Busan
Jeonju = Jeonju
Daegu = Daegu
Pyongyang = Pjöngjang
Kaesong = Kaesong
Suwon = Suwon
Gwangju = Gwangju
Gangneung = Gangneung
Hamhung = Hamhung
Wonju = Wonju
Ulsan = Ulsan
Changwon = Changwon
Andong = Andong
Gongju = Gongju
Haeju = Haeju
Cheongju = Cheongju
Mokpo = Mokpo
Dongducheon = Dongducheon
Geoje = Geoje
Suncheon = Suncheon
Jinju = Jinju
Sangju = Sangju
Rason = Rason
Gyeongju = Gyeongju
Chungju = Chungju
Sacheon = Sacheon
Gimje = Gimje
Anju = Anju

Iroquois = Irokesen
Hiawatha = Hiawatha
You are a plague upon Mother Earth! Prepare for battle! = Ihr seid eine Seuche für Mutter Natur! Bereitet Euch auf die Schlacht vor.
You evil creature! My braves will slaughter you! = Bösartige Kreatur! Meine Tapferen werden Euch abschlachten!
You have defeated us... but our spirits will never be vanquished! We shall return! = Du hast uns besiegt... aber unser Glaube wird niemals verschwinden. Wir werden wiederkommen.
Greetings, stranger. I am Hiawatha, speaker for the Iroquois. We seek peace with all, but we do not shrink from war. = Seid gegrüßt, Fremder. Ich bin Hiawatha, Sprecher der Irokesen. Wir streben nach Frieden, doch wenn es sein muss, scheuen wir nicht den Krieg.
Does this trade work for you, my friend? = Ist dieser Tausch für dich ok, mein Freund?
The Great Warpath = Auf dem Großen Kriegspfad
All units move through Forest and Jungle Tiles in friendly territory as if they have roads. These tiles can be used to establish City Connections upon researching the Wheel. = Alle Einheiten bewegen sich durch verbündete Wald- und Dschungelfelder als hätten sie Straßen. Diese Felder können genutzt werden, um nach Erforschung des Rades Stadtverbindungen herzustellen.
Greetings, noble Hiawatha, leader of the mighty Iroquois nations! Long have your people lived near the great and holy lake Ontario in the land that has come to be known as the New York state in North America. In the mists of antiquity, the five peoples of Seneca, Onondaga, Mohawks, Cayugas and Oneida united into one nation, the Haudenosaunee, the Iroquois. With no written language, the wise men of your nation created the great law of peace, the model for many constitutions including that of the United States. For many years, your people battled great enemies, such as the Huron, and the French and English invaders. Tough outnumbered and facing weapons far more advanced than the ones your warriors wielded, the Iroquois survived and prospered, until they were finally overwhelmed by the mighty armies of the new United States. = Seid gegrüßt, edler Hiawatha, Häuptling der mächtigen Irokesenvölker! Seit langem lebt euer Volk in der Nähe des großen und heiligen Sees Ontario in dem Land, das als der Staat New York in Nordamerika bekannt geworden ist. In den Nebeln des Altertums vereinigten sich die fünf Völker der Seneca, Onondaga, Mohawks, Cayugas und Oneida zu einer Nation, den Haudenosaunee, den Irokesen. Ohne Schriftsprache schufen die Weisen eures Volkes das große Friedensgesetz, das Vorbild für viele Verfassungen, darunter auch die der Vereinigten Staaten. Viele Jahre lang kämpfte euer Volk gegen große Feinde, wie die Huronen und die französischen und englischen Invasoren. Obwohl sie zahlenmäßig unterlegen und mit Waffen konfrontiert waren, die weitaus fortschrittlicher waren als die, die eure Krieger trugen, überlebten die Irokesen und gediehen, bis sie schließlich von den mächtigen Armeen der neuen Vereinigten Staaten überwältigt wurden.
Oh noble Hiawatha, listen to the cries of your people! They call out to you to lead them in peace and war, to rebuild the great longhouse and unite the tribes once again. Will you accept this challenge, great leader? Will you build a civilization that will stand the test of time? = Oh edler Hiawatha, höre auf die Schreie deines Volkes! Sie rufen nach Euch, um sie in Frieden und Krieg zu führen, um das große Langhaus wieder aufzubauen und die Stämme wieder zu vereinen. Werdet Ihr diese Herausforderung annehmen, großer Anführer? Könnt Ihr eine Zivilisation aufbauen, die dem Test der Zeit standhält?
Onondaga = Onondaga
Osininka = Osininka
Grand River = Grand River
Akwesasme = Akwesasne
Buffalo Creek = Buffalo Creek
Brantford = Brantford
Montreal = Montreal
Genesse River = Genesee River
Canandaigua Lake = Canandaigua Lake
Lake Simcoe = Simcoe
Salamanca = Salamanca
Gowanda = Gowanda
Cuba = Cuba
Akron = Akron
Kanesatake = Kanesatake
Ganienkeh = Ganienkeh
Cayuga Castle = Cayuga Castle
Chondote = Chondote
Canajoharie = Canajoharie
Nedrow = Nedrow
Oneida Lake = Oneida Lake
Kanonwalohale = Kanonwalohale
Green Bay = Green Bay
Southwold = Southwold
Mohawk Valley = Mohawk Valley
Schoharie = Schoharie
Bay of Quinte = Bay of Quinte
Kanawale = Kanawale
Kanatsiokareke = Kanatsiokareke
Tyendinaga = Tyendinaga
Hahta = Hahta

Persia = Persien
Darius I = Dareios I
Your continue existence is an embarrassment to all leaders everywhere! You must be destroyed! = Eure andauernde Existent ist eine Peinlichkeit für Herrscher überall. Ihr müsst zerstört werden!
Curse you! You are beneath me, son of a donkey driver! I will crush you! = Verfluchter! Ihr seid unter meiner Würde, Sohn eines Eselstreibers! Ich werde Euch zermalmen!
You mongrel! Cursed be you! The world will long lament your heinous crime! = Bastard! Verflucht seid Ihr! Die Welt wird Eure ruchlosen Verbrechen noch lange bejammern!
Peace be on you! I am Darius, the great and outstanding king of kings of great Persia... but I suppose you knew that. = Friede sei mit Euch! Ich bin Dareius, der herausragende König der Könige des großartigen Persischen Reiches... Allerdings nehme ich an, Ihr wisst das bereits.
In my endless magnanimity, I am making you this offer. You agree, of course? = In meiner endlosen Großzügigkeit unterbreite ich Euch dieses Angebot. Ihr nehmt es selbstverständlich an?
Good day to you! = Einen Guten Tag!
Ahh... you... = Oh... Sie...
Achaemenid Legacy = Das Vermächtnis der Achaemeniden
+1 Movement for all units during Golden Age = +1 Bewegung für alle Einheiten im Goldenen Zeitalter
+10% Strength for all units during Golden Age = +10% Stärke für alle Einheiten im Goldenen Zeitalter
The blessings of heaven be upon you, beloved king Darius of Persia! You lead a strong and wise people. In the morning of the world, the great Persian leader Cyrus revolted against the mighty Median empire and by 550 BC, the Medes were no more. Through cunning diplomacy and military prowess, great Cyrus conquered wealthy Lydia and powerful Babylon, his son conquering proud Egypt some years later. Over time, Persian might expanded into far away Macedonia, at the very door of the upstart Greek city-states. Long would Persia prosper until the upstart villain Alexander of Macedon, destroyed the great empire in one shocking campaign. = Der Segen des Himmels sei mit Euch, geliebter König Darius von Persien! Ihr führt ein starkes und weises Volk an. Am Morgen der Welt rebellierte der große persische Führer Cyrus gegen das mächtige medische Reich und um 550 v. Chr. gab es die Meder nicht mehr. Durch schlaue Diplomatie und militärisches Geschick eroberte der große Cyrus das reiche Lydien und das mächtige Babylon, sein Sohn eroberte einige Jahre später das stolze Ägypten. Mit der Zeit dehnte sich die persische Macht bis ins ferne Makedonien aus, direkt vor die Haustür der aufstrebenden griechischen Stadtstaaten. Lange sollte Persien gedeihen, bis der Emporkömmling Alexander von Makedonien das große Reich in einem schockierenden Feldzug zerstörte.
Darius, your people look to you to once again bring back the days of power and glory for Persia! The empire of your ancestors must emerge again, to triumph over its foes and to bring peace and order to the world! O king, will you answer the call? Can you build a civilization that will stand the test of time? = Darius, euer Volk blickt auf Euch, um noch einmal die Tage der Macht und des Ruhmes für Persien zurückzubringen! Das Reich Eurer Vorfahren muss wieder auferstehen, um über seine Feinde zu triumphieren und der Welt Frieden und Ordnung zu bringen! O König, werdet Ihr dem Aufruf folgen? Könnt Ihr eine Zivilisation aufbauen, die dem Test der Zeit standhält?
Persepolis = Persepolis
Parsagadae = Pasargadae
Susa = Susa
Ecbatana = Ekbatana
Tarsus = Tarsus
Gordium = Gordium
Bactra = Bactra
Sardis = Sardes
Ergili = Ergili
Dariushkabir = Dariushkabir
Ghulaman = Ghulaman
Zohak = Zohak
Istakhr = Istachr
Jinjan = Jinjan
Borazjan = Borazdschan
Herat = Herat
Dakyanus = Dakyanus
Bampur = Bampur
Turengtepe = Tureng Tepe
Rey = Rey
Thuspa = Tushpa
Hasanlu = Hasanlu
Gabae = Gabae
Merv = Merw
Behistun = Behistun
Kandahar = Kandahar
Altintepe = Altin Tepe
Bunyan = Bunyan
Charsadda = Charsadda
Uratyube = Ura-Tjube
Dura Europos = Dura Europos
Aleppo = Aleppo
Qatna = Qatna
Kabul = Kabul
Capisa = Capisa
Kyreskhata = Kyreskhata
Marakanda = Afrasiab
Peshawar = Peschawar
Van = Van
Pteira = Pteira
Arshada = Arshada
Artakaona = Artakaona
Aspabota = Aspabota
Autiyara = Autiyara
Bagastana = Bagastana
Baxtri = Baxtri
Darmasa = Darmasa
Daphnai = Daphnai
Drapsaka = Drapsaka
Eion = Eion
Gandutava = Gandutava
Gaugamela = Gaugamela
Harmozeia = Harmozeia
Ekatompylos = Ekatompylos
Izata = Izata
Kampada = Kampada
Kapisa = Kapisa
Karmana = Karmana
Kounaxa = Kounaxa
Kuganaka = Kuganaka
Nautaka = Nautaka
Paishiyauvada = Paishiyauvada
Patigrbana = Patigrbana
Phrada = Phrada

Polynesia = Polynesien
Kamehameha I = Kamehameha I
The ancient fire flashing across the sky is what proclaimed that this day would come, though I had foolishly hoped for a different outcome. = Von alters her hat ein über den Himmel blitzendes Feuer verkündet, dieser Tag werde kommen. Leichtsinnig hatte ich einen anderen Ausgang erhofft.
It is obvious now that I misjudged you and your true intentions. = Inzwischen ist es offensichtlich, dass ich Eure wahren Absichten falsch eingeschätzt hatte.
The hard-shelled crab yields, and the lion lies down to sleep. Kanaloa comes for me now. = Der Panzer der Krabbe gibt nach, und der Löwe bettet sich zum Schlaf. Kanaloa wird mich nun holen.
Aloha! Greetings and blessings upon you, friend. I am Kamehameha, Great King of this strand of islands. = Aloha! Grüße und Segen auf Euer Haupt, Freund. Ich bin Kamehameha, Großkönig dieser Inselkette.
Come, let our people feast together! = Kommt, lasst unsere Völker zusammen ein großes Bankett feiern!
Welcome, friend! = Willkommen, Freund!
Wayfinding = Pfadfinder
Can embark and move over Coasts and Oceans immediately = Kann sich sofort einschiffen und über Küsten und Ozeane bewegen
+[amount]% Strength if within [amount2] tiles of a [tileImprovement] = +[amount]% Stärke wenn innerhalb von [amount2] Feldern von [tileImprovement]
Greetings and blessings be upon you, Kamehameha the Great, chosen by the heavens to unite your scattered peoples. Oh mighty King, you were the first to bring the Big Island of Hawai'i under one solitary rule in 1791 AD. This was followed by the merging of all the remaining islands under your standard in 1810. As the first King of Hawai'i, you standardized the legal and taxation systems and instituted the Mamalahoe Kawanai, an edict protecting civilians in times of war. You ensured the continued unification and sovereignty of the islands by your strong laws and deeds, even after your death in 1819. = Seid gegrüßt und gesegnet, Kamehameha der Große, vom Himmel auserwählt, eure verstreuten Völker zu vereinen. Oh mächtiger König, Ihr wart der erste, der 1791 n. Chr. die Große Insel von Hawaii unter seine Alleinherrschaft brachte. Dem folgte die Vereinigung aller übrigen Inseln unter Eurer Flagge im Jahre 1810. Als erster König von Hawaii habt Ihr das Rechts- und Steuersystem vereinheitlicht und das Mamalahoe Kawanai eingeführt, ein Erlass zum Schutz der Zivilbevölkerung in Kriegszeiten. Durch Eure starken Gesetze und Taten habt Ihr die fortgesetzte Einigung und Souveränität der Inseln sichergestellt, auch nach eurem Tod 1819.
Oh wise and exalted King, your people wish for a kingdom of their own once more and require a leader of unparalleled greatness! Will you answer their call and don the mantle of the Lion of the Pacific? Will you build a kingdom that stands the test of time? = Oh weiser und erhabener König, euer Volk wünscht sich wieder ein eigenes Königreich und benötigt einen Führer von unvergleichlicher Größe! Werdet Ihr auf ihren Ruf antworten und den Mantel des Löwen des Pazifiks anlegen? Könnt Ihr eine Zivilisation aufbauen, die dem Test der Zeit standhält?
Honolulu = Honolulu
Samoa = Samoa
Tonga = Tonga
Nuku Hiva = Nuku Hiva
Raiatea = Raiatea
Aotearoa = Aotearoa
Tahiti = Tahiti
Hilo = Hilo
Te Wai Pounamu = Te Wai-Pounamu
Rapa Nui = Rapa Nui
Tuamotu = Tuamotu
Rarotonga = Rarotonga
Tuvalu = Tuvalu
Tubuai = Tubuai
Mangareva = Mangareva
Oahu = Oahu
Kiritimati = Kiritimati
Ontong Java = Ontong Java
Niue = Niue
Rekohu = Rekohu
Rakahanga = Rakahanga
Bora Bora = Bora Bora
Kailua = Kailua
Uvea = Uvea
Futuna = Futuna
Rotuma = Rotuma
Tokelau = Tokelau
Lahaina = Lahaina
Bellona = Bellona
Mungava = Mu Nggava
Tikopia = Tikopia
Emae = Émaé
Kapingamarangi = Kapingamarangi
Takuu = Takuu
Nukuoro = Nukuoro
Sikaiana = Sikaiana
Anuta = Anuta
Nuguria = Nuguria
Pileni = Pileni
Nukumanu = Nukumanu

Siam = Siam
Ramkhamhaeng = Ramkhamhaeng
You lowly, arrogant fool! I will make you regret of your insolence! = Ihr niederer, arroganter Narr! Ich werde Euch Eure Unverschämtheit bedauern lassen!
You scoundrel! I shall prepare to fend you off! = Ihr Schurke! Ich werde unverzüglich Vorbereitungen treffen, um Euch zurückzuwerfen!
Although I lost, my honor shall endure. I wish you good luck. = Obwohl ich verlor, wird meine Ehre überdauern. Ich wünsche Euch viel Glück.
I, Pho Kun Ramkhamhaeng, King of Siam, consider it a great honor that you have walked to visit my country of Siam. = Ich, Pho Kun Ramkhamhaeng, König von Siam, betrachte es als große Ehre, dass Ihr die weite Reise auf Euch genommen habt, um mein Land Siam zu besuchen.
Greetings. I believe this is a fair proposal for both parties. What do you think? = Ich grüße Euch. Ich glaube, dies ist ein fairer Vorschlag für beide Seiten. Was meint Ihr dazu?
Welcome. = Willkommen.
Father Governs Children = Vater und Kinder
Food and Culture from Friendly City-States are increased by 50% = Nahrung und Kultur aus befreundeten Stadtstaaten werden um 50% erhöht.
Military Units gifted from City-States start with [amount] XP = Von Stadtstaaten geschenkte militärische Einheiten starten mit [amount] EP
Greetings to you, Great King Ramkhamhaeng, leader of the glorious Siamese people! O mighty King, your people bow down before you in awe and fear! You are the ruler of Siam, an ancient country in the heart of Southeast Asia, a beautiful and mysterious land. Surrounded by foes, beset by bloody war and grinding poverty, the clever and loyal Siamese people have endured and triumphed. King Ramkhamhaeng, your empire was once part of the Khmer Empire, until the 13th century AD, when your ancestors revolted, forming the small Sukhothai kingdom. Through successful battle and cunning diplomacy, the tiny kingdom grew into a mighty empire, an empire which would dominate South East Asia for more than a century! = Sei gegrüßt, Großkönig Ramkhamhaeng, Führer des glorreichen siamesischen Volkes! O mächtiger König, euer Volk verneigt sich in Ehrfurcht und Furcht vor Euch! Ihr seid der Herrscher von Siam, einem alten Land im Herzen Südostasiens, einem schönen und geheimnisvollen Land. Umgeben von Feinden, bedrängt von blutigen Kriegen und drückender Armut, hat das kluge und treue siamesische Volk ausgehalten und triumphiert. König Ramkhamhaeng, euer Reich war einst Teil des Khmer-Reiches, bis zum 13. Jahrhundert n. Chr., als sich eure Vorfahren auflehnten und das kleine Königreich Sukhothai gründeten. Durch erfolgreiche Kämpfe und schlaue Diplomatie wuchs das winzige Königreich zu einem mächtigen Reich heran, ein Reich, das Südostasien für mehr als ein Jahrhundert beherrschen sollte!
Oh, wise and puissant King Ramkhamhaeng, your people need you to once again lead them to greatness! Can you use your wits and strength of arms to protect your people and defeat your foes? Can you build a civilization that will stand the test of time? = Oh, weiser und mächtiger König Ramkhamhaeng, euer Volk braucht Euch, um es noch einmal zu Größe zu führen! Könnt Ihr Euren Verstand und Eure Waffenstärke nutzen, um euer Volk zu schützen und Eure Feinde zu besiegen? Könnt Ihr eine Zivilisation aufbauen, die dem Test der Zeit standhält?
Sukhothai = Sukhothai
Si Satchanalai = Si Satchanalai
Muang Saluang = Muang Saluang
Lampang = Lampang
Phitsanulok = Phitsanulok
Kamphaeng Pet = Kamphaeng Pet
Nakhom Chum = Nakhon Chum
Vientiane = Vientiane
Nakhon Si Thammarat = Nakhon Si Thammarat
Martaban = Martaban
Nakhon Sawan = Nakhon Sawan
Chainat = Chai Nat
Luang Prabang = Luang Prabang
Uttaradit = Uttaradit
Chiang Thong = Chiang Thong
Phrae = Phrae
Nan = Nan
Tak = Tak
Suphanburi = Suphan Buri
Hongsawadee = Hongsawadee
Thawaii = Tavoy
Ayutthaya = Ayutthaya
Taphan Hin = Taphan Hin
Uthai Thani = Uthai Thani
Lap Buri = Lop Buri
Ratchasima = Ratchasima
Ban Phai = Ban Phai
Loci = Loei
Khon Kaen = Khon Kaen
Surin = Surin

Spain = Spanien
Isabella = Isabelle
God will probably forgive you... but I shall not. Prepare for war. = Gott mag Euch vergeben, aber ich nicht. Bereitet Euch auf Krieg vor.
Repugnant spawn of the devil! You will pay! = Widerwärtige Ausgeburt des Teufels! Das werdet Ihr büßen!
If my defeat is, without any doubt, the will of God, then I will accept it. = Wenn denn meine Niederlage, ohne jeden Zweifel, der Wille Gottes sei, so werde ich sie akzeptieren.
God blesses those who deserve it. I am Isabel of Spain. = Gott segnet diejenigen, die dessen würdig sind. Ich bin Isabella von Spanien.
I hope this deal will receive your blessing. = Ich hoffe dieser Handel wird Euren Segen erhalten.
Seven Cities of Gold = Die Sieben Goldenen Städte
100 Gold for discovering a Natural Wonder (bonus enhanced to 500 Gold if first to discover it) = 100 Gold beim Entdecken eines Naturwunders (Bonus erhöht sich auf 500 Gold, wenn zuerst entdeckt)
Double Happiness from Natural Wonders = Verdoppelt Zufriedenheit von Naturwundern
Tile yields from Natural Wonders doubled = Verdoppelt Felderträge von Naturwundern
Blessed Isabella, servant of God, holy queen of Castille and León! Your people greet and welcome you. You are the ruler of Spain, a beautiful and ancient country at the crossroads of the world between Europe and Africa, one shore on the Mediterranean and the other on the mighty Atlantic Ocean. The Spanish are a multicultural people with roots in the Muslim and Christian worlds. A seafaring race, Spanish explorers found and conquered much of the New World, and, for many centuries, its gold and silver brought Spain unrivalled wealth and power, making the Spanish court the envy of the world. = Gesegnete Isabella, Dienerin Gottes, heilige Königin von Kastilien und León! Euer Volk grüßt und heißt euch willkommen. Ihr seid die Herrscherin Spaniens, eines schönen und alten Landes an der Kreuzung der Welt zwischen Europa und Afrika, das eine Ufer am Mittelmeer, das andere am mächtigen Atlantik. Die Spanier sind ein multikulturelles Volk mit Wurzeln in der muslimischen und christlichen Welt. Als Seefahrervolk entdeckten und eroberten spanische Entdecker einen Großteil der Neuen Welt, und über viele Jahrhunderte hinweg bescherten sie Spanien mit ihrem Gold und Silber unvergleichlichen Reichtum und Macht, so dass der spanische Hof von der ganzen Welt beneidet wurde.
O fair and virtuous Isabella! Will you rebuild the Spanish empire and show the world again the greatness of your people? Will you take up the mantle of the holy monarchy, and vanquish your foes under heaven's watchful eyes? Your adoring subjects await your command! Will you build a civilization that stands the test of time? = O schöne und tugendhafte Isabella! Werdet Ihr das spanische Reich wieder aufbauen und der Welt erneut die Größe eures Volkes zeigen? Werdet Ihr den Mantel der heiligen Monarchie übernehmen und eure Feinde unter den wachsamen Augen des Himmels bezwingen? Eure anbetenden Untertanen erwarten Euer Kommando! Könnt Ihr eine Zivilisation aufbauen, die dem Test der Zeit standhält?
Madrid = Madrid
Barcelona = Barcelona
Seville = Sevilla
Cordoba = Cordoba
Toledo = Toledo
Santiago = Santiago
Murcia = Murcia
Valencia = Valencia
Zaragoza = Zaragoza
Pamplona = Pamplona
Vitoria = Vitoria
Santander = Santander
Oviedo = Oviedo
Jaen = Jaén
Logroño = Logroño
Valladolid = Valladolid
Palma = Palma
Teruel = Teruel
Almeria = Almería
Leon = León
Zamora = Zamora
Mida = Mida
Lugo = Lugo
Alicante = Alicante
Càdiz = Cádiz
Eiche = Elche
Alcorcon = Alcorcón
Burgos = Burgos
Vigo = Vigo
Badajoz = Badajoz
La Coruña = La Coruña
Guadalquivir = Guadalquivir
Bilbao = Bilbao
San Sebastian = San Sebastián
Granada = Granada
Mérida = Mérida
Huelva = Huelva
Ibiza = Ibiza
Las Palmas = Las Palmas
Tenerife = Teneriffa

Songhai = Songhai
Askia = Askia
You are an abomination to heaven and earth, the chief of ignorant savages! You must be destroyed! = Ihr seid eine Abscheulichkeit vor Himmel und Erde, ein Anführer ignoranter Wilder! Ihr müsst zerstört werden!
Fool! You have doomed your people to fire and destruction! = Narr! Ihr habt soeben Euer Volk zu Feuer und Zerstörung verdammt!
We have been consumed by the fires of hatred and rage. Enjoy your victory in this world - you shall pay a heavy price in the next! = Wir wurden aufgezehrt durch die Feuer des Hasses und der Raserei. Genießt Euren Sieg in dieser Welt - in der nächsten werdet Ihre einen heftigen Preis dafür bezahlen!
I am Askia of the Songhai. We are a fair people - but those who cross us will find only destruction. You would do well to avoid repeating the mistakes others have made in the past. =  Ich bin Askia von den Songhai. Wir sind ein gerechtes Volk - aber diejenigen, die uns unehrenhaft behandeln, werden nur Zerstörung ernten. Ihr würdet gut daran tun, aus den Fehlern, die andere in der Vergangenheit begangen haben, eine Lehre zu ziehen.
Can I interest you in this deal? = Kann ich Euch an diesem Handel interessieren?
River Warlord = Fluss-Bandenchef
Receive triple Gold from Barbarian encampments and pillaging Cities = Erhalte dreimal soviel Gold von Barbarenlagern und beim Plündern von Städten
Embarked units can defend themselves = Eingeschiffte Einheiten können sich selbst verteidigen.
May the blessings of God, who is greatest of all, be upon you Askia, leader of the Songhai people! For many years your kingdom was a vassal of the mighty West African state of Mali, until the middle of the 14th century, when King Sunni Ali Ber wrested independence from the Mali, conquering much territory and fighting off numerous foes who sought to destroy him. Ultimately, his conquest of the wealthy cities of Timbuktu and Jenne gave the growing Songhai empire the economic power to survive for some 100 years, until the empire was destroyed by foes with advanced technology - muskets against spearmen. = Möge der Segen Gottes, der der Größte von allen ist, mit Euch Askia, Führer des Songhai-Volkes, sein! Viele Jahre lang war euer Königreich ein Vasall des mächtigen westafrikanischen Staates Mali, bis zur Mitte des 14. Jahrhunderts, als König Sunni Ali Ber den Mali die Unabhängigkeit entriss, großes Gebiet eroberte und zahlreiche Feinde abwehrte, die ihn vernichten wollten. Letztendlich gab seine Eroberung der reichen Städte Timbuktu und Jenne dem wachsenden Songhai-Reich die wirtschaftliche Kraft, um etwa 100 Jahre lang zu überleben, bis das Reich von Feinden mit fortschrittlicher Technologie - Musketen gegen Speerträger - zerstört wurde.
King Askia, your people look to you to lead them to glory. To make them powerful and wealthy, to keep them supplied with the weapons they need to defeat any foe. Can you save them from destruction, oh King? Can you build a civilization that will stand the test of time? = König Askia, euer Volk erwartet von Euch, dass Ihr es zu Ruhm und Ehre führt. Ihr sollt es mächtig und wohlhabend machen und es mit den Waffen versorgen, die es braucht, um jeden Feind zu besiegen. Könnt Ihr es vor dem Untergang bewahren, oh König? Könnt Ihr eine Zivilisation aufbauen, die dem Test der Zeit standhält?
Gao = Gao
Tombouctu = Timbuktu
Jenne =  Djenné
Taghaza = Taghaza
Tondibi = Tondibi
Kumbi Saleh = Koumbi Saleh
Kukia = Kukia
Walata = Walata
Tegdaoust = Tegdaoust
Argungu = Argungu
Gwandu = Gwandu
Kebbi = Birnin Kebbi
Boussa = Bussa
Motpi = Mopti
Bamako = Bamako
Wa = Wa
Kayes = Kayes
Awdaghost = Aoudaghost
Ouadane = Ouadane
Dakar = Dakar
Tadmekket = Tadmekket
Tekedda = Tekedda
Kano = Kano
Agadez = Agadez
Niamey = Niamey
Torodi = Torodi
Ouatagouna = Ouattagouna
Dori = Dori
Bamba = Bamba
Segou = Ségou

Mongolia = Mongolei
Genghis Khan = Dschingis Kahn
You stand in the way of my armies. Let us solve this like warriors! = Ihr steht meinen Armeen im Weg. Lasst uns das wie Krieger regeln!
No more words. Today, Mongolia charges toward your defeat. = Genug der Worte. Heute gallopiert das mongolische Volk für Eure Niederlage!
You have hobbled the Mongolian clans. My respect for you nearly matches the loathing. I am waiting for my execution. = Ihr habt die Mongolischen Klans gefesselt. Mein Respekt erreicht beinahe meine Verachtung. Ich erwarte meine Hinrichtung.
I am Temuujin, conqueror of cities and countries. Before me lie future Mongolian lands. Behind me is the only cavalry that matters. = Ich bin Temuujin, der Eroberer von Städten und Ländern. Vor mir liegen zukünfige mongolische Ländereien, hinter mir reitet die einzige Kavallerie, die zählt.
I am not always this generous, but we hope you take this rare opportunity we give you. = Ich bin nicht immer so großzügig, aber wir hoffen, dass Ihr diese seltene Gelegenheit nutzt, die wir dir bieten.
So what now? = Was nun?
Mongol Terror = Mongolischer Terror
+30% Strength when fighting City-State units and cities = 30% Stärke im Kampf gegen Stadtstaaten-Einheiten und -Städte.
Greetings, o great Temuujin, immortal emperor of the mighty Mongol Empire! Your fists shatter walls of cities and your voice brings despair to your enemies. O Khan! You united the warring tribes of Northern Asia into a mighty people, creating the greatest cavalry force the world has ever witnessed. Your people's cunning diplomacy divided their enemies, making them weak and helpless before Mongolia's conquering armies. In a few short years, your people's soldiers conquered most of China and Eastern Asia, and the empire continued to grow until it reached west into Europe and south to Korea. Indeed, it was the greatest empire ever seen, dwarfing those pathetic conquests of the Romans or the Greeks. = Seid gegrüßt, o großer Temuujin, unsterblicher Kaiser des mächtigen Mongolenreiches! Eure Fäuste zerschmettern Mauern von Städten und eure Stimme bringt eure Feinde zur Verzweiflung. O Khan! Ihr habt die kriegerischen Stämme Nordasiens zu einem mächtigen Volk vereinigt und die größte Reitertruppe geschaffen, die die Welt je gesehen hat. Die schlaue Diplomatie eures Volkes spaltete die Feinde und machte sie schwach und hilflos gegenüber den erobernden Armeen der Mongolei. In wenigen Jahren eroberten die Soldaten eures Volkes den größten Teil Chinas und Ostasiens, und das Reich wuchs weiter, bis es im Westen nach Europa und im Süden nach Korea reichte. In der Tat war es das größte Reich, das je gesehen wurde, und stellte die erbärmlichen Eroberungen der Römer oder Griechen in den Schatten.
Temuujin, your people call upon you once more to lead them to battle and conquest. Will the world once again tremble at the thunderous sound of your cavalry, sweeping down from the steppes? Will you build a civilization that stands the test of time? = Temuujin, euer Volk ruft Euch noch einmal, um es in die Schlacht und Eroberung zu führen. Wird die Welt noch einmal vor dem donnernden Klang eurer Kavallerie erbeben, die von den Steppen herabfegt? Könnt Ihr es vor dem Untergang bewahren, oh König? Könnt Ihr eine Zivilisation aufbauen, die dem Test der Zeit standhält?
Karakorum = Karakorum
Beshbalik = Beshbaliq
Turfan = Turpan
Hsia = Hsia
Old Sarai = Alt-Sarai
New Sarai = Neu-Sarai
Tabriz = Tabriz
Tiflis = Tiflis
Otrar = Otrar
Sanchu = Sanchu
Kazan = Kazan
Almarikh = Almarikh
Ulaanbaatar = Ulaanbaatar
Hovd = Chowd
Darhan = Darhan
Dalandzadgad = Dalandzadgad
Mandalgovi = Mandalgobi
Choybalsan = Tschoibalsan
Erdenet = Erdenet
Tsetserieg = Tsetserleg
Baruun-Urt = Baruun-Urt
Ereen = Eren Hot
Batshireet = Batshireet
Choyr = Tschoir
Ulaangom = Ulaangom
Tosontsengel = Tosontsengel
Altay = Altai
Uliastay = Uliastai
Bayanhongor = Bajanchongor
Har-Ayrag = Har-Airag
Nalayh = Nalaich
Tes = Tes

Aztecs = Azteken
Montezuma I = Montezuma I
Xi-miqa-can! Xi-miqa-can! Xi-miqa-can! (Die, die, die!) = Xi-miqa-can! Xi-miqa-can! Xi-miqa-can! (Sterbt, sterbt, sterbt!)
Excellent! Let the blood flow in raging torrents! = Ausgezeichnet! Lasst das Blut in reißenden Strömen fließen!
Monster! Who are you to destroy my greatness? = Ungeheuer! Wer seid Ihr, dass Ihr meine Größe zerstört?
What do I see before me? Another beating heart for my sacrificial fire. = Was sehe ich vor mir? Ein weiteres schlagendes Herz für mein Opferfeuer.
Accept this agreement or suffer the consequences. = Akzeptiert diese Vereinbarung oder erleidet die Konsequenzen.
Welcome, friend. = Willkommen, Freund.
Sacrificial Captives = Geopferte Gefangene
Earn [amount]% of killed [unitType] unit's [param] as [stat] = Erhalte [amount]% von getöteten [unitType] Einheiten [param] als [stat]
Welcome, O divine Montezuma! We grovel in awe at your magnificence! May the heaven shower all manner of good things upon you all the days of your life! You are the leader of the mighty Aztec people, wandering nomads from a lost home in the north who in the 12th century came to live in the mesa central in the heart of what would come to be called Mexico. Surrounded by many tribes fighting to control the rich land surrounding the sacred lakes of Texcoco, Xaltocan and Zampango, through cunning alliances and martial prowess, within a mere two hundred years, the Aztecs came to dominate the Central American basin, ruling a mighty empire stretching from sea to sea. But the empire fell at last under the assault of foreign devils - the accursed Spaniards! - wielding fiendish weapons the likes of which your faithful warriors had never seen. = Willkommen, oh göttlicher Montezuma! Wir kriechen in Ehrfurcht vor eurer Pracht! Möge der Himmel alle möglichen guten Dinge über Euch regnen lassen, alle Tage Eures Lebens! Ihr seid der Anführer des mächtigen Aztekenvolkes, wandernde Nomaden aus einer verlorenen Heimat im Norden, die im 12. Jahrhundert in die Mesa Central im Herzen dessen, was später Mexiko genannt werden sollte, kamen. Umgeben von vielen Stämmen, die um die Kontrolle über das reiche Land rund um die heiligen Seen von Texcoco, Xaltocan und Zampango kämpften, gelang es den Azteken durch schlaue Allianzen und kriegerische Fähigkeiten innerhalb von nur zweihundert Jahren, das mittelamerikanische Becken zu dominieren und ein mächtiges Reich zu beherrschen, das sich von Meer zu Meer erstreckte. Aber das Reich fiel schließlich unter dem Angriff fremder Teufel - der verfluchten Spanier! - mit teuflischen Waffen, wie sie eure treuen Krieger noch nie gesehen hatten.
O great king Montezuma, your people call upon you once more, to rise up and lead them to glory, bring them wealth and power, and give them dominion over their foes and rivals. Will you answer their call, glorious leader? Will you build a civilization that stands the test of time? = O großer König Montezuma, euer Volk ruft noch einmal nach Euch, um sich zu erheben und es zu Ruhm zu führen, ihm Reichtum und Macht zu bringen und ihm die Herrschaft über seine Feinde und Rivalen zu geben. Werdet Ihr ihrem Ruf folgen, glorreicher Anführer? Könnt Ihr eine Zivilisation aufbauen, die dem Test der Zeit standhält?
Tenochtitlan = Tenochtitlan
Teotihuacan = Teotihuacan
Tlatelolco = Tlatelolco
Texcoco = Texcoco
Tlaxcala = Tlaxcala
Calixtlahuaca = Calixtlahuaca
Xochicalco = Xochicalco
Tlacopan = Tlacopan
Atzcapotzalco = Atzcapotzalco
Tzintzuntzan = Tzintzuntzan
Malinalco = Malinalco
Tamuin = Tamuin
Teayo = Teayo
Cempoala = Cempoala
Chalco = Chalco
Tlalmanalco = Tlalmanalco
Ixtapaluca = Ixtapaluca
Huexotla = Huexotla
Tepexpan = Tepexpan
Tepetlaoxtoc = Tepetlaoxtoc
Chiconautla = Chiconautla
Zitlaltepec = Zitlaltepec
Coyotepec = Coyotepec
Tequixquiac = Tequixquiac
Jilotzingo = Jilotzingo
Tlapanaloya = Tlapanaloya
Tultitan = Tultitan
Ecatepec = Ecatepec
Coatepec = Coatepec
Chalchiuites = Chalchiuites
Chiauhita = Chiauhita
Chapultepec = Chapultepec
Itzapalapa = Itzapalapa
Ayotzinco = Ayotzinco
Iztapam = Iztapam

Inca = Inka
Pachacuti = Pachacútec
Resistance is futile! You cannot hope to stand against the mighty Incan empire. If you will not surrender immediately, then prepare for war! = Widerstand ist zwecklos! Ihr könnt nicht darauf hoffen, sich gegen das mächtige Reich der Inka zu stellen. Wenn Ihr nicht sofort kapituliert, dann bereitet Euch auf einen Krieg vor!
Declare war on me?!? You can't, because I declare war on you first! = Mir Krieg erklären? Unmöglich, ich erkläre den Krieg zuerst!
How did you darken the sun? I ruled with diligence and mercy—see that you do so as well. = Wie konntet Ihr die Sonne verdunkeln? Ich führte mit Sorgfalt und Gnade - seht zu, dass Ihr dies ebenso haltet.
How are you? You stand before Pachacuti Inca Yupanqui. = Wie geht es Euch? Ihr steht vor Pachacútec Inka Yupanqui.
The Incan people offer this fair trade. = Das Volk der Inka bietet diesen fairen Handel.
How are you doing? = Wie geht es Euch?
What do you want now? = Was wollt Ihr denn nun schon wieder?
Great Andean Road = Die Große Andenstraße
Units ignore terrain costs when moving into any tile with Hills = Einheiten ignorieren Geländekosten beim Betreten von Hügeln
Maintenance on roads & railroads reduced by [amount]% = Wartungsaufwand für Straßen & Schienen reduziert um [amount]%
No Maintenance costs for improvements in [tileFilter] tiles = Keine Wartungskosten für Verbesserungen auf [tileFilter]
Oh ye who remakes the world, your loyal subjects greet you, King Pachacuti Sapa Inca, ruler of Tawantinsuyu and the Inca people! From the beginnings in the small state of Cusco, the Incans displayed their potential for greatness, marching to war against their many enemies, crushing their armies into dust and carving for themselves a mighty empire stretching from Ecuador to Chile. Indeed, they built the greatest empire ever seen in pre-Columbian America. More than mere soldiers, your people were great builders and artists as well, and the remnants of their works still awe and inspire the world today. = Oh Ihr, der ihr die Welt umgestaltet, eure treuen Untertanen grüßen Euch, König Pachacútec Sapa Inka, Herrscher von Tawantinsuyu und dem Volk der Inka! Von den Anfängen im kleinen Staat Cusco aus zeigten die Inka ihr Potenzial für Größe, zogen in den Krieg gegen ihre vielen Feinde, zerschlugen deren Armeen zu Staub und schufen sich ein mächtiges Reich, das sich von Ecuador bis nach Chile erstreckte. In der Tat errichteten sie das größte Reich, das es im präkolumbianischen Amerika je gab. Sie waren mehr als nur Soldaten, die Menschen eures Volkes waren auch große Baumeister und Künstler, und die Überreste ihrer Werke beeindrucken und inspirieren die Welt noch heute.
Oh King Pachacuti, truly are you called 'Earth Shaker'! Will you once again call upon the ground itself to a fight at your side? Your armies await your signal. Will you restore the glory of your empire? Can you build a civilization that will stand the test of time? = Oh König Pachacútec, wahrlich, man nennt Euch 'Welterschütterer'! Werdet Ihr noch einmal den Erdboden selbst zu einem Kampf an Eurer Seite aufrufen? Eure Armeen warten auf euer Signal. Werdet Ihr den Ruhm Eures Reiches wiederherstellen? Könnt Ihr eine Zivilisation aufbauen, die dem Test der Zeit standhält?
Cuzco = Cusco
Tiwanaku = Tiwanaku
Machu = Macchu
Ollantaytambo = Ollantaytambo
Corihuayrachina = orihuayrachina
Huamanga = Huamanga
Rumicucho = Rumicucho
Vilcabamba = Vilcabamba
Vitcos = Vitcos
Andahuaylas = Andahuaylas
Ica = Ica
Arequipa = Arequipa
Nasca = Nazca
Atico = Atico
Juli = Julí
Chuito = Chuito
Chuquiapo = Chuquiapo
Huanuco Pampa = Huanuco Pampa
Tamboccocha = Tamboccocha
Huaras = Huaras
Riobamba = Riobamba
Caxamalca = Caxamalca
Sausa = Sausa
Tambo Colorado = Tambo Colorado
Huaca = Huaca
Tumbes = Tumbes
Chan Chan = Chan Chan
Sipan = Sipan
Pachacamac = Pachacamac
Llactapata = Llactapata
Pisac = Pisac
Kuelap = Kuelap
Pajaten = Pajatén
Chucuito = Chucuito
Choquequirao = Choquequirao

Denmark = Dänemark
Harald Bluetooth = Harald 'Blauzahn' Gormsson
If I am to be honest, I tire of those pointless charades. Why don't we settle our disputes on the field of battle, like true men? Perhaps the skalds will sing of your valor... or mine! = Wenn ich ehrlich sein soll, habe ich genug von diesen sinnlosen Scharaden. Warum legen wir unsere Streitigkeiten nicht auf dem Schlachtfeld bei, wie wahre Männer? Vielleicht werden die Skalden von Eurem Mut singen... oder meinem!
Ahahah! You seem to show some skills of a true Viking! Too bad that I'll probably kill you! = Ahahah! Sie scheinen einige Fähigkeiten eines wahren Wikingers zu zeigen! Zu schade, dass ich dich wahrscheinlich töten werde!
Loki must have stood by you, for a common man alone could not have defeated me... Oh well! I will join the einherjar in Valhalla and feast, while you toil away here. = Loki muss Euch beigestanden haben, denn ein gewöhnlicher Mann allein hätte mich nicht besiegen können... Nun gut! Ich werde mich den Einherjer in Walhalla anschließen und schlemmen, während Sie sich hier abmühen.
Harald Bluetooth bids you welcome to his lands, a Viking unlike any the seas and lands have ever known! Hah, are you afraid? = Harald Blauzahn heißt Euch in seinem Land willkommen - ein Wikinger, wie ihn die Meere und Länder noch nie gesehen haben! Hah, habt Ihr Angst?
This is a fine deal! Even a drunk beggar would agree! = Ein feiner Tausch. Selbst ein trunkener Bettler würde zustimmen!
Hail to you. = Heil sei Dir.
Viking Fury = Wikinger-Raserei
+1 Movement for all embarked units = +1 Bewegung für alle eingeschifften Einheiten
Units pay only 1 movement point to disembark = Einheit benötigt nur einen Bewegungspunkt zum ausschiffen
Melee units pay no movement cost to pillage = Nahkampfeinheiten zahlen keine Bewegungskosten beim Plündern
Honor and glory be yours, Harald Bluetooth Gormsson, mighty heir of King Gorm of the Old and Thyra Dannebod. Not only were you victorious on the battlefield against the armies of Norway, you also completed massive construction project across the land - numerous Ring Fortresses to protect the populace from invasion and internal strife. You successfully drove off waves of German settlers in 983 AD and sheltered your kingdom from unwanted foreign influence. = Ehre und Ruhm seien Euch gewiss, Harald I. „Blauzahn“ Gormsson, mächtiger Erbe von König Gorm der Alte und Thyra Danebod. Ihr wart nicht nur auf dem Schlachtfeld gegen die Armeen Norwegens siegreich, sondern habt auch ein gewaltiges Bauprojekt im ganzen Land vollendet - zahlreiche Ringfestungen zum Schutz der Bevölkerung vor Invasionen und inneren Unruhen. Im Jahr 983 n. Chr. habt Ihr erfolgreich Wellen von deutschen Siedlern vertrieben und euer Königreich vor unerwünschtem fremden Einfluss geschützt.
Stalwart Viking, the time for greatness is upon you once more. You are called to rise up and lead your people to renewed power and triumph! Will you make the world shudder once more at the very thought of your great armies of Northsmen? Will you let the Viking battle cry ring out across the crashing waves? Will you build a civilization to stand the test of time? = Standhafter Wikinger, die Zeit für Größe ist wieder einmal über euch gekommen. Ihr seid aufgerufen, Euch zu erheben und euer Volk zu neuer Macht und zum Triumph zu führen! Werdet Ihr die Welt beim bloßen Gedanken an eure großen Armeen von Nordmännern noch einmal erzittern lassen? Werdet Ihr den Schlachtruf der Wikinger über die krachenden Wellen erschallen lassen? Könnt Ihr eine Zivilisation aufbauen, die dem Test der Zeit standhält?
Copenhagen = Kopenhagen
Aarhus = Aarhus
Kaupang = Kaupang
Ribe = Ripen
Viborg = Viborg
Tunsberg = Tunsberg
Roskilde = Roskilde
Hedeby = Hedeby
Oslo = Oslo
Jelling = Jelling
Truso = Trusø
Bergen = Bergen
Faeroerne = Færøerne
Reykjavik = Reykjavik
Trondheim = Trondheim
Godthab = Godthåb
Helluland = Helluland
Lillehammer = Lillehammer
Markland = Markland
Elsinore = Elsinore
Sarpsborg = Sarpsborg
Odense = Odense
Aalborg = Aalborg
Stavanger = Stavanger
Vorbasse = Vorbasse
Schleswig = Schleswig
Kristiansand = Kristiansand
Halogaland = Helgeland
Randers = Randers
Fredrikstad = Fredrikstad
Kolding = Kolding
Horsens = Horsens
Tromsoe = Tromsø
Vejle = Vejle
Koge = Koge
Sandnes = Sandnes
Holstebro = Holstebro
Slagelse = Slagelse
Drammen = Drammen
Hillerod = Hillerød
Sonderborg = Sønderborg
Skien = Skien
Svendborg = Svendborg
Holbaek = Holbæk
Hjorring = Hjørring
Fladstrand = Fladstrand
Haderslev = Haderslev
Ringsted = Ringsted
Skrive = Skrive

The Huns = Die Hunnen
Attila the Hun = Attila der Hunne
I grow tired of this throne. I think I should like to have yours instead. = Ich bin diesem Thron überdrüssig geworden. Ich denke, ich würde stattdessen gerne deinen haben.
Now what is this?! You ask me to add your riches to my great avails. The invitation is accepted. = Was soll das jetzt? Du bittest mich, deine Reichtümer zu meinen großen Erfolgen hinzuzufügen. Die Einladung ist angenommen.
My people will mourn me not with tears, but with human blood. = Mein Volk wird mich nicht mit Tränen, sondern mit Menschenblut betrauern.
You are in the presence of Attila, scourge of Rome. Do not let hubris be your downfall as well. = Ihr befindet Euch in der Gegenwart von Attila, der Geißel Roms. Lasst nicht zu, dass Hybris auch Euer Verhängnis wird.
This is better than you deserve, but let it not be said that I am an unfair man. = Das ist besser, als Ihr es verdient, aber man soll nicht sagen, dass ich ein ungerechter Mann bin.
Good day to you. = Schönen Tag noch.
Scourge of God = Geißel Gottes
Cities are razed [amount] times as fast = Städte werden [amount] mal schneller ausgelöscht
Starts with [tech] = Startet mit [tech]
"Borrows" city names from other civilizations in the game = "Leiht" sich Städtenamen von anderen Zivilisationen im Spiel
Your men stand proudly to greet you, Great Attila, grand warrior and ruler of the Hunnic empire. Together with your brother Bleda you expanded the boundaries of your empire, becoming the most powerful and frightening force of the 5th century. You bowed the Eastern Roman Emperors to your will and took kingdom after kingdom along the Danube and Nisava Rivers. As the sovereign ruler of the Huns, you marched your army across Europe into Gaul, planning to extend your already impressive lands all the way to the Atlantic Ocean. Your untimely death led to the quick disintegration and downfall of your empire, but your name and deeds have created an everlasting legacy for your people.  = Stolz stehen eure Männer, um euch zu begrüßen, Großer Attila, großartiger Krieger und Herrscher des hunnischen Reiches. Zusammen mit eurem Bruder Bleda habt ihr die Grenzen eures Reiches erweitert und wurdet zur mächtigsten und furchterregendsten Kraft des 5. Jahrhunderts. Ihr habt die oströmischen Kaiser eurem Willen unterworfen und ein Königreich nach dem anderen entlang der Flüsse Donau und Nisava erobert. Als überlegener Herrscher der Hunnen habt Ihr eure Armee quer durch Europa nach Gallien geführt mit der Absicht eure bereits beeindruckenden Ländereien bis zum Atlantischen Ozean auszudehnen. Euer vorzeitiger Tod führte zum schnellen Zerfall und Untergang Eures Reiches, aber Euer Name und Eure Taten haben ein ewiges Vermächtnis für euer Volk geschaffen.
Fearsome General, your people call for the recreation of a new Hunnic Empire, one which will make the exploits and histories of the former seem like the faded dreaming of a dying sun. Will you answer their call to regain your rightful prominence and glory? Will you mount your steadfast steed and lead your armies to victory? Will you build a civilization that stands the test of time?  = Furchterregender General, Euer Volk ruft nach der Wiedererschaffung eines neuen hunnischen Reiches, in welchem die Heldentaten und Geschichten des alten Reiches wie die verblichenen Träume einer sterbenden Sonne erscheinen werden. Werdet Ihr dem Ruf folgen und Euren rechtmäßigen Rang und Ruhm wiedererlangen? Werdet Ihr Euer standhaftes Ross besteigen und Eure Armeen zum Sieg führen? Könnt Ihr eine Zivilisation aufbauen, die dem Test der Zeit standhält?
Atilla's Court = Atilla's Hof

The Netherlands = Die Niederlande
William of Orange = Wilhelm von Oranien
As much as I despise war, I consider it a, hahaha, contribution to the common cause to erase your existence. = So sehr ich den Krieg verachte, betrachte ich ihn als einen, hahaha, Beitrag zur gemeinsamen Sache, um Eure Existenz auszulöschen.
You call yourself an exalted ruler, but I see nothing more than a smartly dressed barbarian! = Ihr nennt Euch einen erhabenen Herrscher, aber ich sehe nichts weiter als einen elegant gekleideten Barbaren!
My God, be merciful to my soul. My God, feel pity for this... my poor people! = Mein Gott, sei meiner Seele gnädig. Mein Gott, habe Mitleid mit diesem... meinem armen Volk!
I am William of Orange, stadtholder of The Netherlands. Did you need anything? I still have a lot to do. = Ich bin Wilhelm von Oranien, Statthalter der Niederlande. Braucht Ihr etwas? Ich habe noch eine Menge zu tun.
I believe I have something that may be of some importance to you. = Ich glaube, ich habe etwas, das für Euch von Bedeutung sein könnte.
Once again, greetings. = Nochmals, viele Grüße.
Dutch East India Company = Niederländische Ostindien-Kompanie
Retain [amount]% of the happiness from a luxury after the last copy has been traded away = Behalte [amount]% der Zufriedenheit eines Luxusguts, nachdem das letzte Exemplar weggehandelt worden ist
Hail stalwart Prince William of Orange, liberator of the Netherlands and hero to the Dutch people. It was your courageous effort in the 1568 rebellion against Spanish dominion that led the Dutch to freedom, and ultimately resulted in the Eighty Years' War. Your undertaking allowed for the creation of one of Europe's first modern republics, the Seven United Provinces. You gave your life to the rebellion, falling at the hands of an assassin in 1584, but your death would only serve to embolden the people's charge, and your legacy as "Father of the Fatherland" will stand as a symbol of Dutch independence for all time. = Gegrüßt sei der tapfere Prinz Wilhelm von Oranien, Befreier der Niederlande und Held des niederländischen Volkes. Es war Euer mutiger Einsatz in der Rebellion gegen die spanische Herrschaft im Jahr 1568, der die Niederländer in die Freiheit führte und schließlich in den Achtzigjährigen Krieg mündete. Euer Einsatz ermöglichte die Gründung einer der ersten modernen Republiken in Europa, der Sieben Vereinigten Provinzen. Ihr gabt euer Leben für die Rebellion und seid 1584 einem Attentäter zum Opfer gefallen, aber euer Tod sollte nur dazu dienen, die Anklage des Volkes zu bestärken, und euer Vermächtnis als "Vater des Vaterlandes" wird für alle Zeiten als Symbol der niederländischen Unabhängigkeit stehen.
Brave prince, the people again yearn for the wise stewardship your wisdom afforded them. Can you once again secure the sovereignty of your kingdom and lead your people to greatness? Can you build a civilization that stands the test of time? = Mutiger Fürst, das Volk sehnt sich wieder nach der weisen Führung, die Ihr ihm gewährt habt. Könnt Ihr noch einmal die Souveränität eures Königreichs sichern und euer Volk zu Größe führen? Könnt Ihr eine Zivilisation aufbauen, die dem Test der Zeit standhält?
Amsterdam = Amsterdam
Rotterdam = Rotterdam
Utrecht = Utrecht
Groningen = Groningen
Breda = Breda
Nijmegen = Nijmegen
Den Haag = Den Haag
Haarlem = Haarlem
Arnhem = Arnhem
Zutphen = Zutphen
Maastricht = Maastricht
Tilburg = Tilburg
Eindhoven = Eindhoven
Dordrecht = Dordrecht
Leiden = Leiden
's Hertogenbosch = ’s-Hertogenbosch
Almere = Almere
Alkmaar = Alkmaar
Brielle = Brielle
Vlissingen = Vlissingen
Apeldoorn = Apeldoorn
Enschede = Enschede
Amersfoort = Amersfoort
Zwolle = Zwolle
Venlo = Venlo
Uden = Uden
Grave = Grave
Delft = Delft
Gouda = Gouda
Nieuwstadt = Nieuwstadt
Weesp = Weesp
Coevorden = Coevorden
Kerkrade = Kerkrade

Sweden = Schweden
Gustavus Adolphus = Gustav Adolf
The Hakkapeliittas will ride again and your men will fall just at the sight of my cavalry! God with us! = Die Hakkapeliittas werden wieder reiten und eure Männer werden beim Anblick meiner Kavallerie fallen! Gott ist mit uns!
Ha ha ha, captain Gars will be very glad to head out to war again. = Ha ha ha, Hauptmann Gars wird sehr froh sein, wieder in den Krieg zu ziehen.
I am Sweden's king. You can take my lands, my people, my kingdom, but you will never reach the House of Vasa. = Ich bin der König von Schweden. Ihr könnt meine Ländereien, mein Volk und mein Königreich einnehmen, aber ihr werdet niemals das Haus Wasa erreichen.
Stranger, welcome to the Snow King's kingdom! I am Gustavus Adolphus, member of the esteemed House of Vasa = Fremder, willkommen im Reich des Schneekönigs! Ich bin Gustav Adolf, Mitglied des angesehenen Hauses Wasa
My friend, it is my belief that this settlement can benefit both our peoples. = Mein Freund, ich bin überzeugt, dass diese Einigung für unsere beiden Völker von Nutzen sein kann.
Oh, welcome! = Oh, Willkommen!
Oh, it is you. = Oh, Ihr seid es.
Nobel Prize = Nobelpreis
Gain [amount] Influence with a [param] gift to a City-State = Erhalte [amount] Einfluss für ein [param] Geschenk an einen Stadtstaat
When declaring friendship, both parties gain a [amount]% boost to great person generation = Wenn eine Freundschaft erklärt wird, erhalten beide Parteien einen [amount]% Boost für die Generierung Großartiger Persönlichkeiten
All hail the transcendent King Gustavus Adolphus, founder of the Swedish Empire and her most distinguished military tactician. It was during your reign that Sweden emerged as one of the greatest powers in Europe, due in no small part to your wisdom, both on and off the battlefield. As king, you initiated a number of domestic reforms that ensured the economic stability and prosperity of your people. As the general who came to be known as the "Lion of the North," your visionary designs in warfare gained the admiration of military commanders the world over. Thanks to your triumphs in the Thirty Years' War, you were assured a legacy as one of history's greatest generals. = Gegrüßt sei der überragende König Gustav Adolf, der Gründer des schwedischen Reiches und sein bedeutendster Militärtaktiker. Während eurer Regierungszeit entwickelte sich Schweden zu einer der größten Mächte Europas, was nicht zuletzt auf Eure Weisheit auf und abseits des Schlachtfelds zurückzuführen ist. Als König habt Ihr eine Reihe innenpolitischer Reformen eingeleitet, die die wirtschaftliche Stabilität und den Wohlstand eures Volkes sicherten. Als General, der als "Löwe des Nordens" bekannt wurde, erlangten Eure visionären Pläne in der Kriegsführung die Bewunderung von Feldherren in aller Welt. Dank Eurer Triumphe im Dreißigjährigen Krieg wurde Euch ein Vermächtnis als einer der größten Generäle der Geschichte zuteil.
Oh noble King, the people long for your prudent leadership, hopeful that once again they will see your kingdom rise to glory. Will you devise daring new strategies, leading your armies to victory on the theater of war? Will you build a civilization that stands the test of time? = Oh edler König, das Volk sehnt sich nach Eurer umsichtigen Führung und hofft, dass euer Reich wieder zu Ruhm und Ehre aufsteigt. Werdet Ihr kühne neue Strategien entwickeln und Eure Armeen auf dem Kriegsschauplatz zum Sieg führen? Könnt Ihr eine Zivilisation aufbauen, die dem Test der Zeit standhält?
Stockholm = Stockholm
Uppsala = Uppsala
Gothenburg = Gothenburg
Malmö = Malmö
Linköping = Linköping
Kalmar = Kalmar
Skara = Skara
Västerås = Västerås
Jönköping = Jönköping
Visby = Visby
Falun = Falun
Norrköping = Norrköping
Gävle = Gävle
Halmstad = Halmstad
Karlskrona = Karlskrona
Hudiksvall = Hudiksvall
Örebro = Örebro
Umeå = Umeå
Karlstad = Karlstad
Helsingborg = Helsingborg
Härnösand = Härnösand
Vadstena = Vadstena
Lund = Lund
Västervik = Västervik
Enköping = Enköping
Skövde = Skövde
Eskilstuna = Eskilstuna
Luleå = Luleå
Lidköping = Lidköping
Södertälje = Södertälje
Mariestad = Mariestad
Östersund = Östersund
Borås = Borås
Sundsvall = Sundsvall
Vimmerby = Vimmerby
Köping = Köping
Mora = Mora
Arboga = Arboga
Växjö = Växjö
Gränna = Gränna
Kiruna = Kiruna
Borgholm = Borgholm
Strängnäs = Strängnäs
Sveg = Sveg

 # Requires translation!
Austria = 
 # Requires translation!
Maria Theresa = 
 # Requires translation!
Shame that it has come this far. But ye wished it so. Next time, be so good, choose your words more wisely.  = 
 # Requires translation!
What a fool ye are! Ye will end swiftly and miserably. = 
 # Requires translation!
The world is pitiful! There's no beauty in it, no wisdom. I am almost glad to go. = 
 # Requires translation!
The archduchess of Austria welcomes your Eminence to... Oh let's get this over with! I have a luncheon at four o'clock. = 
 # Requires translation!
I see you admire my new damask. Nobody should say that I am an unjust woman. Let's reach an agreement! = 
 # Requires translation!
Oh, it's ye! = 
 # Requires translation!
Diplomatic Marriage = 
 # Requires translation!
Can spend Gold to annex or puppet a City-State that has been your ally for [amount] turns. = 
 # Requires translation!
Noble and virtuous Queen Maria Theresa, Holy Roman Empress and sovereign of Austria, the people bow to your gracious will. Following the death of your father King Charles VI, you ascended the thone of Austria during a time of great instability, but the empty coffers and diminished military did litle to dissuade your ambitions. Faced with war almost immediately upon your succession to the thron, you managed to fend off your foes, and in naming your husband Francis Stephen co-ruler, assured your place as Empress of the Holy Roman Empire. During your reigh, you guided Austria on a new path of reform - strengthening the military, replenishing the treasury, and improving the educational system of the kingdom. = 
 # Requires translation!
Oh great queen, bold and dignified, the time has come for you to rise and guide the kingdom once again. Can you return your people to the height of prosperity and splendor? Will you build a civilization that stands the test of time? = 
 # Requires translation!
Vienna = 
 # Requires translation!
Salzburg = 
 # Requires translation!
Graz = 
 # Requires translation!
Linz = 
 # Requires translation!
Klagenfurt = 
 # Requires translation!
Bregenz = 
 # Requires translation!
Innsbruck = 
 # Requires translation!
Kitzbühel = 
 # Requires translation!
St. Pölten = 
 # Requires translation!
Eisenstadt = 
 # Requires translation!
Villach = 
 # Requires translation!
Zwettl = 
 # Requires translation!
Traun = 
 # Requires translation!
Wels = 
 # Requires translation!
Dornbirn = 
 # Requires translation!
Feldkirch = 
 # Requires translation!
Amstetten = 
 # Requires translation!
Bad Ischl = 
 # Requires translation!
Wolfsberg = 
 # Requires translation!
Kufstein = 
 # Requires translation!
Leoben = 
 # Requires translation!
Klosterneuburg = 
 # Requires translation!
Leonding = 
 # Requires translation!
Kapfenberg = 
 # Requires translation!
Hallein = 
 # Requires translation!
Bischofshofen = 
 # Requires translation!
Waidhofen = 
 # Requires translation!
Saalbach = 
 # Requires translation!
Lienz = 
 # Requires translation!
Steyr = 

Milan = Mailand
You leave us no choice. War it must be. = Ihr lasst uns keine Wahl. Krieg muss es sein.
Very well, this shall not be forgotten. = Na gut, aber dies wird nicht vergessen.
You fiend! History shall remember this! = Du Unmensch! Die Geschichte soll sich daran erinnern!

Florence = Florenz
And so the flower of Florence falls to barbaric hands... = Und so fällt die Blüte Florenz' in die Hände von Barbaren...

Rio de Janeiro = Rio de Janeiro
I have to do this, for the sake of progress if nothing else. You must be opposed! = Ich muss dies tun, allein schon für den Fortschritt. Jemand muss sich Euch entgegenstellen!
You can see how fruitless this will be for you... right? = Ihr seht wie unergiebig dies für Euch sein wird, oder?
May God grant me these last wishes - peace and prosperity for Brazil. = Möge Gott mir meinen letzten Wunsch erfüllen: Friede und Wohlstand für Brasilien.

Antwerp = Antwerpen
They will write songs of this.... pray that they shall be in your favor. = Über dies werden Lieder geschrieben werden - bete, dass diese zu Euren Gunsten ausfallen mögen.

Dublin = Dublin
War lingers in our hearts. Why carry on with a false peace? = Krieg verweilt in unseren Herzen. Wozu einen falschen Frieden fortführen?
You gormless radger! You'll dine on your own teeth before you set foot in Ireland! = Ihr dämlicher Gauner! Ihr werdet Eure eigenen Zähnen essen, bevor Ihr einen Fuß nach Irland setzt!
A lonely wind blows through the highlands today. A dirge for Ireland. Can you hear it? = Eine einsame Brise weht heute über die Hochebenen. Ein Klagelied für Irland. Könnt Ihr es hören?

Tyre = Tyros
We never fully trusted you from the start. = Wir haben Euch von Anfang an nicht ganz vertraut.

Ur = Ur
I will enjoy hearing your last breath as you witness the destruction of your realm! = Ich werde es genieße, Euren letzten Atemzug zu hören, während Ihr der Zersstörung Eures Reiches zusiehst!
Why do we fight? Because Inanna demands it. Now, witness the power of the Sumerians! = Warum kämpfen wir? Weil Inanna es so will. Nun erlebe die Macht der Sumerer!
What treachery has struck us? No, what evil? = Welcher Verrat hat uns niedergestreckt? Nein, welch Übel?

Genoa = Genua
How barbaric. Those who live by the sword shall perish by the sword. = Wie Barbarisch. Wer nach dem Schwert lebt, wird mit dem Schwert untergehen.

Venice = Venedig
You have revealed your purposes a bit too early, my friend... = Ihr habt Eure Absichten ein wenig zu früh offenbart, mein Freund...
A wrong calculation, on my part. = Da habe ich mich wohl verrechnet.

Brussels = Brüssel
I guess you weren't here for the sprouts after all... = Dann wart Ihr also nicht nur für den Rosenkohl hier...

Unacceptable! = Unerhört!

Sidon = Sidon
What a fine battle! Sidon is willing to serve you! = Welch feine Schlacht! Sidon wird Euch willig dienen!

Almaty = Almaty
How could we fall to the likes of you?! = Wie konnten wir nur gegen so einen Abschaum unterliegen?

Edinburgh = Edinburgh
You shall stain this land no longer with your vileness! To arms, my countrymen - we ride to war! = Ihr werdet dieses Land nicht länger mit Eurer Widerwärtigkeit beschmutzen! Zu den Waffen, meine Landsmänner, wir reiten in den Krieg!
Traitorous man! The Celtic peoples will not stand for such wanton abuse and slander - I shall have your head! = Verräterischer Kerl! Das Keltische Volk wird solch böswilligen Missbrauch und Verleumdung nicht hinnehmen - Euer Kopf ist fällig!
Vile ruler, know that you 'won' this war in name only! = Abscheulicher Herrscher, wisse, dass Ihr diesen Krieg nur auf dem Papier gewonnen habt!

Singapore = Singapur
Perhaps, in another world, we could have been friends... = In einer anderen Welt hätten wir vielleicht Freunde sein können...

Zanzibar = Sansibar
May the Heavens forgive you for inflicting this humiliation to our people. = Mögen die Himmel Euch verzeihen für die Demütigung, die Ihr unserem Volke angetan habt.

Sydney = Sydney
After thorough deliberation, Australia finds itself at a crossroads. Prepare yourself, for war is upon us. = Nach reiflicher Überlegung befindet sich Australien an einer Weggabelung. Bereitet Euch vor, denn Krieg kommt über uns.
We will mobilize every means of resistance to stop this transgression against our nation! = Wir werden jedes Mittel des Widerstands mobilisieren, um diese Transgression gegen unsere Nation zurückzuwerfen!
The principles for which we have fought will survive longer than any nation you could ever build. = Die Prinzipien, für die wir kämpften, werden länger leben als jede Nation, die Ihr zu bauen imstande sein werdet.

Cape Town = Kapstadt
I have failed. May you, at least, know compassion towards our people. = Ich habe versagt. Mögt Ihr wenigstens Mitgefühl für unser Volk kennen.

Kathmandu = Kathmandu
We... defeated? No... we had so much work to do! = Wir,... besiegt? Nein!... Es gab noch so viel zu tun!

Hanoi = Hanoi
So this is how it feels to die... = So also fühlt sich das Sterben an...

Quebec City = Québec-Stadt
We were too weak to protect ourselves... = Wir waren zu schwach, uns zu verteidigen...

Helsinki = Helsinki
The day of judgement has come to us. But rest assured, the same will go for you! = Das Jüngste Gericht ist über uns gekommen. Keine Sorge, Euch ereilt es bald auch!

Kuala Lumpur = Kuala Lumpur
Today, the Malay people obey you, but do not think this is over... = Heute gehorcht das Malaiische Volk Euch, aber glaubt nicht, dass dies vorbei ist...

Manila = Manila
Ah, Gods! Why have you forsaken us? = Oh, Götter! Warum habt Ihr uns verlassen?

Lhasa = Lhasa
Perhaps now we will find peace in death... = Vielleicht können wir jetzt im Tode Frieden finden...

Vancouver = Vancouver
In responding to the unstinting malignancy that has heretofore defined your relationship with Canada, we can have no recourse but war! = Als Antwort auf die ungebremste Bösartigkeit, die bisher Eure Beziehung zu Kanada bestimmt hat, gibt es keine andere Wahl als Krieg!
As we can reach no peaceful resolution with you, Canada must turn, with reluctance, to war. = Da wir nicht imstande sind, eine friedliche Lösung mit Euch zu erreichen, muss sich Kanada - widerwillig - dem Krieg zuwenden.
I regret not defending my country to the last, although it was not of use. = Ich bereue es nicht, mein Land bis zum Letzten verteidigt zu haben, auch wenn es nichts genutzt hat.

M'Banza-Kongo = M'Banza-Kongo
Do you really think you can walk over us so easily? I will not let it happen. Not to Kongo - not to my people! = Glaubt Ihr wirklich, so über uns hinweg trampeln zu können? Ich werde das nicht zulassen. Nicht Kongo, nicht mit meinem Volke!
We are no strangers to war. You have strayed from the right path, and now we will correct it. = Krieg ist uns nicht fremd. Ihr seid vom rechten Pfad abgewichen, und wir werden dies nun korrigieren.
You are nothing but a glorified barbarian. Cruel, and ruthless. = Ihr seid nichts als ein glorifizierter Barbar. Grausam und Skrupellos.

Mogadishu = Mogadischu
Congratulations, conqueror. This tribe serves you now. = Glückwunsch, Eroberer. Dieses Volk dient nun dir.

Can only heal by pillaging = Kann sich nur durch Plündern heilen


#################### Lines from Policies from Civ V - Vanilla ####################

Aristocracy = Aristokratie
Legalism = Legalismus
Immediately creates the cheapest available cultural building in each of your first [amount] cities for free = Erzeugt umgehend das günstigste verfügbare Kulturgebäude in deinen ersten [amount] Städten kostenlos
Oligarchy = Oligarchie
Units in cities cost no Maintenance = Einheiten in Städten kosten keinen Unterhalt
+[amount]% attacking strength for cities with garrisoned units = +[amount]% Angriffsstärke für Städte mit einer Garnison
Landed Elite = Landjunkerschaft
+[amount]% growth [cityFilter] = +[amount]% Wachstum [cityFilter]
Monarchy = Monarchie
Tradition Complete = Tradition vollständig
Immediately creates a [building] in each of your first [amount] cities for free = Erzeugt umgehend ein [building] in deinen ersten [amount] Städten kostenlos
Tradition = Tradition

Republic = Republik
Citizenship = Staatsbürgerschaft
Collective Rule = Kollektivherrschaft
Representation = Repräsentation
Each city founded increases culture cost of policies [amount]% less than normal = Jede gegründete Stadt erhöht die Kulturkosten der Richtlinien um [amount]% weniger als normal
Meritocracy = Meritokratie
Unhappiness from population decreased by [amount]% [cityFilter] = Unzufriedenheit der Bevölkerung um [amount]% [cityFilter] gesunken
Liberty Complete = Unabhängigkeit vollständig
Liberty = Unabhängigkeit

Warrior Code = Kriegerkodex
Discipline = Disziplin
[amount]% Strength for [unitType] units which have another [unitType2] unit in an adjacent tile = [amount]% Stärke für [unitType] Einheiten, die eine andere [unitType2] Einheit in einem benachbarten Feld haben
Military Tradition = Militärtradition
[unitType] units gain [amount]% more Experience from combat = [unitType] Einheiten erhalten [amount]% mehr Erfahrung aus dem Gefecht
Military Caste = Militarisierte Burg
Professional Army = Berufsarmee
Gold cost of upgrading [unitType] units reduced by [amount]% = Goldkosten für die Aufwertung von [unitType] Einheiten um [amount]% reduziert
Honor Complete = Ehre vollständig
Honor = Ehre
+[amount]% Strength vs [param] = +[amount]% Stärke gegen [param]
Notified of new Barbarian encampments = Benachrichtigungen über neue Barbarenlager

Organized Religion = Organisierte Religion
Mandate Of Heaven = Mandat des Himmels
50% of excess happiness added to culture towards policies = 50% der überschüssigen Zufriedenheit wird zu Kultur für Politiken umgewandelt
Theocracy = Theokratie
+[amount]% [stat] from every [building] = +[amount]% [stat] von jedem Gebäude: [building]
Reformation = Reformation
Free Religion = Religionsfreiheit
Piety Complete = Frömmigkeit vollständig
Piety = Frömmigkeit
+[amount]% Production when constructing [stat] buildings = +[amount]% Produktion, beim Bauen von [stat]-Gebäuden
Incompatible with [param] = Inkompatibel mit [param]

Philantropy = Philantropie
Gifts of Gold to City-States generate [amount]% more Influence = Goldgeschenke an Stadtstaaten erzeugen [amount]% mehr Einfluss
Aesthetics = Ästhetik
Resting point for Influence with City-States is increased by [amount] = Basispunkt für Einfluss mit Stadtstaaten wird um [amount] erhöht
Scholasticism = Schulwissenschaft
Allied City-States provide [stat] equal to [amount]% of what they produce for themselves = Verbündete Stadtstaaten stellen [amount]% ihrer selbst produzierten [stat] zur Verfügung
Cultural Diplomacy = Kulturelle Diplomatie
Quantity of Resources gifted by City-States increased by [amount]% = Von Stadtstaaten geschenkte Ressourcenmenge um [amount]% erhöht
Happiness from Luxury Resources gifted by City-States increased by [amount]% = Zufriedenheit von Luxusressourcen, die von Stadtstaaten geschenkt wurden, um [amount]% erhöht
Educated Elite = Gebildete Elite
Allied City-States will occasionally gift Great People = Verbündete Stadtstaaten werden gelegentlich Große Persönlichkeiten verschenken
Patronage  Complete = Gunst vollständig
Influence of all other civilizations with all city-states degrades [amount]% faster = Der Einfluss aller anderen Zivilisationen bei allen Stadtstaaten sinkt um [amount]% schneller
Triggers the following global alert: [param] = Löst den folgenden globalen Alarm aus: [param]
Patronage  = Gunst 

Naval Tradition = Marine Tradition
Trade Unions = Handelsunion
Merchant Navy = Handelsmarine
Mercantilism = Merkantilismus
Protectionism = Protektionismus
+[amount] happiness from each type of luxury resource = +[amount] Zufriedenheit von jeder Luxusressourcen-Art
Commerce Complete = Kommerz vollständig
Double gold from Great Merchant trade missions = Doppeltes Gold von Handelsmissionen des Großen Händlers
Commerce = Kommerz

Secularism = Säkularismus
Humanism = Humanismus
Free Thought = Freies Denken
Sovereignty = Souveränität
[stats] from all [stat] buildings = [stats] von allen "[stat]"-Gebäuden
Scientific Revolution = Wissenschaftsrevolution
Rationalism Complete = Rationalismus vollständig
[amount] Free Technologies = [amount] freie Technologien
Rationalism = Rationalismus
[amount]% [stat] while the empire is happy = [amount]% [stat] solange das Reich zufrieden ist

Constitution = Verfassung
Universal Suffrage = Allgemeines Wahlrecht
+[amount]% Defensive Strength for cities = +[amount]% Verteidigungsstärke für Städte
Civil Society = Zivilgesellschaft
-[amount]% food consumption by specialists = -[amount]% Nahrungsverbrauch der Spezialisten
Free Speech = Meinungsfreiheit
[amount] units cost no maintenance = [amount] Einheiten kosten keinen Unterhalt
Democracy = Demokratie
Specialists only produce [amount]% of normal unhappiness = Spezialisten erzeugen nur [amount]% der normalen Unzufriedenheit
Freedom Complete = Freiheit vollständig
+[amount]% yield from every [tileImprovement] = +[amount]% Ertrag von jedem [tileImprovement]
Freedom = Freiheit

Populism = Populismus
[param] units deal +[amount]% damage = [param] Einheiten verursachen +[amount]% Schaden
Militarism = Militarismus
[stat] cost of purchasing [param] units [amount]% = [stat] Kosten fürs Kaufen von [param] Einheiten [amount]%
Fascism = Faschismus
Quantity of strategic resources produced by the empire +[amount]% = Menge der vom Reich produzierten strategischen Ressourcen +[amount]%
Police State = Polizeistaat
Total War = Totaler Krieg
Autocracy Complete = Autokratie vollständig
+[amount]% attack strength to all [unitType] units for [amount2] turns = +[amount]% Angriffsstärke für alle [unitType] Einheiten [amount2] Runden lang
Autocracy = Autokratie
-[amount]% unit upkeep costs = -[amount]% Unterhaltskosten der Einheit
Upon capturing a city, receive [amount] times its [stat] production as [stat2] immediately = Bei der Eroberung einer Stadt erhältst du sofort das [amount]-fache deiner [stat]-Produktion als [stat2]

United Front = Vereinte Front
Militaristic City-States grant units [amount] times as fast when you are at war with a common nation = Militaristische Stadtstaaten gewähren Einheiten [amount] mal so schnell, wenn du dich im Krieg mit einem gemeinsamen Feind befindest
Planned Economy = Planwirtschaft
+[amount]% Production when constructing a [building] = +[amount]% Produktion während des Baus von [building]
Nationalism = Nationalismus
Socialism = Sozialismus
-[amount]% maintenance cost for buildings [cityFilter] = -[amount]% Wartungskosten für Gebäude [cityFilter]
Communism = Kommunismus
Order Complete = Ordnung abgeschlossen
Order = Ordnung


#################### Lines from Quests from Civ V - Vanilla ####################

Route = Strecke
Build a road to connect your capital to our city. = Baut eine Straße, um Eure Hauptstadt mit unserer Stadt zu verbinden.

Clear Barbarian Camp = Säubert das Barbarenlager
We feel threatened by a Barbarian Camp near our city. Please take care of it. = Wir fühlen uns von einem Barbarenlager in der Nähe unserer Stadt bedroht. Bitte kümmert Euch um sie.

Connect Resource = Ressource anschließen
In order to make our civilizations stronger, connect [param] to your trade network. = Um unsere Zivilisationen zu stärken, verbindet [param] mit Eurem Handelsnetzwerk.

Construct Wonder = Weltwunder bauen
We recommend you to start building [param] to show the whole world your civilization strength. = Wir empfehlen Euch, mit dem Bau von [param] zu beginnen, um der ganzen Welt Eure Zivilisationsstärke zu zeigen.

Acquire Great Person = Erschafft eine Große Persönlichkeit
Great People can change the course of a Civilization! You will be rewarded for acquiring a new [param]. = Große Persönlichkeiten können den Kurs einer Zivilisation verändern! Sie werden für den Erwerb eines neuen [param] belohnt.

Find Player = Findet Spieler
You have yet to discover where [param] set up their cities. You will be rewarded for finding their territories. = Sie müssen noch herausfinden, wo [param] die Städte eingerichtet hat. Ihr werdet belohnt, wenn Ihr sie findet.

Find Natural Wonder = Findet Naturwunder
Send your best explorers on a quest to discover Natural Wonders. Nobody knows the location of [param] yet. = Sendet Eure besten Entdecker auf die Suche nach Naturwundern. Noch kennt niemand den Standort von [param].


#################### Lines from Religions from Civ V - Vanilla ####################

Buddhism = Buddhismus

Christianity = Christentum

Confucianism = Konfuzianismus

Hinduism = Hinduismus

Islam = Islam

Judaism = Judentum

Shinto = Shintō

Sikhism = Sikhismus

Taoism = Taoismus

Tengriism = Tengrismus

Zoroastrianism = Zoroastrismus


#################### Lines from Ruins from Civ V - Vanilla ####################

discover cultural artifacts = entdecke kulturelle Artefakte
We have discovered cultural artifacts in the ruins! (+20 culture) = Wir haben in den Ruinen kulturelle Artefakte entdeckt! (+20 Kultur)

squatters willing to work for you = Wilde Siedler, die bereit sind, für dich zu arbeiten

squatters wishing to settle under your rule = Wilde Siedler, die sich unter deiner Herrschaft niederlassen wollen

your exploring unit receives training = deine erkundende Einheit erhält eine Beförderung
An ancient tribe trained us in their ways of combat! = Ein uralter Stamm hat uns in seinen Kampfkünsten ausgebildet!

survivors (adds population to a city) = Überlebende (fügt Bevökerung einer Stadt hinzu)
We have found survivors in the ruins! Population added to [param]. = Wir haben Überlebende in den Ruinen gefunden! Bevölkerung zu [param] hinzugefügt.

a stash of gold = erhalte einen Haufen Gold
We have found a stash of [param] Gold in the ruins! = Wir haben einen Haufen von [param] Gold in den Ruinen gefunden!

discover a lost technology = entdecke eine verlorene Technologie

advanced weaponry for your explorer = Fortschrittliche Waffen für Ihren Entdecker
Our unit finds advanced weaponry hidden in the ruins! = Unsere Einheit findet fortschrittliche Waffen, die in den Ruinen versteckt waren!

reveal nearby Barbarian camps = Barbarenlager in der Nähe aufdecken
You find evidence of Barbarian activity. Nearby Barbarian camps are revealed! = Du findest Hinweise auf barbarische Aktivitäten. Nahegelegene Barbarenlager werden aufgedeckt!

find a crudely-drawn map = finde eine grob gezeichnete Karte

discover holy symbols = entdecke heilige Symbole
We have found holy symbols in the ruins, giving us a deeper understanding of religion! (+[param] Faith) = Wir haben in den Ruinen heilige Symbole gefunden, die uns ein tieferes Verständnis der Religion vermitteln! (+[param] Glaube)

an ancient prophecy = eine uralte Prophezeiung
We have found an ancient prophecy in the ruins, greatly increasing our spiritual connection! (+[param] Faith) = Wir haben in den Ruinen eine uralte Prophezeiung gefunden, die unsere spirituelle Verbindung erheblich verstärkt! (+[param] Glaube)


#################### Lines from Specialists from Civ V - Vanilla ####################

Scientist = Wissenschaftler

Merchant = Händler

Artist = Künstler

Engineer = Ingenieur


#################### Lines from Techs from Civ V - Vanilla ####################

Agriculture = Landwirtschaft
Starting tech = Start-Technologie
'Where tillage begins, other arts follow. The farmers therefore are the founders of human civilization.' - Daniel Webster = 'Wo die Bodenbearbeitung beginnt, folgen andere Künste. Die Bauern sind somit die Begründer der menschlichen Zivilisation.' - Daniel Webster

Pottery = Töpferkunst
'Shall the clay say to him that fashioneth it, what makest thou?' - Bible Isaiah 45:9 = 'Sagt denn der Ton zu dem Töpfer: Was machst du mit mir?' - Bibel, Jesaja 45,9
Animal Husbandry = Tierhaltung
'Thou shalt not muzzle the ox when he treadeth out the corn.' - Bible Deuteronomy 25:4 = 'Du sollst dem Ochsen, der da drischt, nicht das Maul verbinden.' -  Bibel, Deuteronomium 25,4
Archery = Bogenschießen
'The haft of the arrow has been feathered with one of the eagle's own plumes, we often give our enemies the means of our own destruction' - Aesop = 'Der Griff des Pfeils ist mit einer der eigenen Federn des Adlers gefedert, wir geben unseren Feinden oft die Mittel zur eigenen Zerstörung.' - Aesop
Mining = Bergbau
'The meek shall inherit the Earth, but not its mineral rights.' - J. Paul Getty = 'Die Sanftmütigen werden die Erde erben, aber nicht ihre Mineralrechte.' - J. Paul Getty

Sailing = Segeln
'He who commands the sea has command of everything.' - Themistocles = 'Wer das Meer beherrscht, beherrscht alles.' - Themistokles
Calendar = Kalender
'So teach us to number our days, so that we may apply our hearts unto wisdom.' - Bible Psalms 90:12 = 'Lehre uns bedenken, dass wir sterben müssen, auf dass wir klug werden.' - Bibel, Psalmen 90,12
Writing = Schrift
'He who destroys a good book kills reason itself.' - John Milton = 'Wer ein gutes Buch zerstört, tötet die Vernunft selbst.' - John Milton
Trapping = Fallenstellen
'Even brute beasts and wandering birds do not fall into the same traps or nets twice.' - Saint Jerome = 'Selbst rohe Tiere und wandernde Vögel fallen nicht zweimal in die gleichen Fallen oder Netze.' - Saint Jerome
The Wheel = Das Rad
'Wisdom and virtue are like the two wheels of a cart.' - Japanese proverb = 'Weisheit und Tugend sind wie die beiden Räder eines Karren.' - Japanisches Sprichwort
Masonry = Mauerarbeiten
'How happy are those whose walls already rise!' - Virgil = 'Glücklich seid ihr, da eure Mauern schon wachsen!' - Vergil
Bronze Working = Bronzebearbeitung
'Here Hector entered, with a spear eleven cubits long in his hand; the bronze point gleamed in front of him, and was fastened to the shaft of the spear by a ring of gold.' - Homer = 'Hier trat Hector mit einem elf Ellen langen Speer in der Hand ein; die bronzene Spitze schimmerte vor ihm und war mit einem goldenen Ring am Schaft des Speeres befestigt.' - Homer

Optics = Optik
Enables embarkation for land units = Ermöglicht das Einschiffen von Landeinheiten
'He made an instrument to know if the moon shine at full or no.' - Samuel Butler = 'Er baute ein Instrument, um zu wissen, ob der Mond bei Volllicht leuchtet oder nicht.' - Samuel Butler
Horseback Riding = Reiten
'A Horse! A Horse! My kingdom for a horse!' - Shakespeare (Richard III) = 'Ein Pferd! Ein Pferd! Mein Königreich für ein Pferd!' - Shakespeare (Richard III)
Mathematics = Mathematik
'Mathematics is the gate and key to the sciences.' - Roger Bacon = 'Mathematik ist das Tor und der Schlüssel zu den Naturwissenschaften.' - Roger Bacon
Construction = Baukunst
'Three things are to be looked to in a building: that it stands on the right spot; that it be securely founded; that it be successfully executed.' - Johann Wolfgang von Goethe = 'In einem Gebäude sind drei Dinge zu beachten: dass es an der richtigen Stelle steht, dass es sicher gegründet wird und dass es erfolgreich ausgeführt wird.' - Johann Wolfgang von Goethe

Philosophy = Philosophie
'There is only one good, knowledge, and one evil, ignorance.' - Socrates = 'Es gibt nur ein einziges Gut für den Menschen: Die Wissenschaft. Und nur ein einziges Übel: Die Unwissenheit.' - Sokrates
Drama and Poetry = Drama und Lyrik
'What is drama but life with the dull bits cut out.' - Alfred Hitchcock = 'Was ist schon ein Drama anderes als das Leben, wenn man die langweiligen Teile herausgeschnitten hat.' - Alfred Hitchcock
Currency = Währung
'Better is bread with a happy heart than wealth with vexation.' - Amenemope = 'Besser ist Brot mit einem glücklichen Herzen als Reichtum mit Verdruss.' - Amenemope
Engineering = Ingenieurswesen
Roads connect tiles across rivers = Straßen verbinden Felder über Flüsse - Brückenbau
'Instrumental or mechanical science is the noblest and, above all others, the most useful.' - Leonardo da Vinci = 'Die instrumentelle oder mechanische Wissenschaft ist die edelste und vor allem die nützlichste.' - Leonardo da Vinci
Iron Working = Eisenbearbeitung
'Do not wait to strike til the iron is hot, but make it hot by striking.' - William Butler Yeats = 'Warten nicht, bis das Bügeleisen heiß ist, sondern mach es durch Schläge heiß.' - William Butler Yeats

Theology = Theologie
'Three things are necessary for the salvation of man: to know what he ought to believe; to know what he ought to desire; and to know what he ought to do' - St. Thomas Aquinas = 'Für die Erlösung des Menschen sind drei Dinge notwendig: zu wissen, was er glauben soll; zu wissen, was er sich wünschen soll; und zu wissen, was er tun soll.' - Thomas von Aquin
Civil Service = Öffentlicher Dienst
Enables Open Borders agreements = Ermöglicht Vereinbarung 'offene Grenzen'
'The only thing that saves us from the bureaucracy is its inefficiency' - Eugene McCarthy = 'Das Einzige, was uns vor der Bürokratie schützt, ist die Ineffizienz.' - Eugene McCarthy
Guilds = Gilden
Enables conversion of city production to gold = Erlaubt das Umwandeln von städtischer Produktion in Gold
'The merchants and the traders have come; their profits are pre-ordained...' - Sri Guru Granth Sahib = 'Die Kaufleute und die Händler sind gekommen; ihre Gewinne sind vorbestimmt...' - Sri Guru Granth Sahib
Metal Casting = Metallguss
'When pieces of bronze or gold or iron break, the metal-smith welds them together again in the fire, and the bond is established.' - Sri Guru Granth Sahib = 'Wenn Stücke aus Bronze, Gold oder Eisen brechen, schweißt der Schmied sie im Feuer wieder zusammen, und die Verbindung ist hergestellt.' - Sri Guru Granth Sahib

Compass = Kompass
'I find the great thing in this world is not so much where we stand, as in what direction we are moving.' - Oliver Wendell Holmes = 'Ich finde, das Große in dieser Welt ist nicht so sehr, wo wir stehen, sondern in welche Richtung wir uns bewegen.' - Oliver Wendell Holmes
Education = Bildung
Enables conversion of city production to science = Erlaubt das Umwandeln von städtischer Produktion in Wissenschaft
Enables Research agreements = Ermöglicht Forschungsvereinbarungen
'Education is the best provision for old age.' - Aristotle = 'Bildung ist die beste Versorgung für das Alter.' - Aristotle
Chivalry = Ritterlichkeit
'Whoso pulleth out this sword of this stone and anvil, is rightwise king born of all England.' - Malory = 'Wer dieses Schwert aus diesem Stein und Amboss herauszieht, ist zu Recht König von ganz England.' - Malory
Machinery = Maschinenbau
Improves movement speed on roads = Erhöht die Bewegungsgeschwindigkeit auf Straßen
'The press is the best instrument for enlightening the mind of man, and improving him as a rational, moral and social being.' - Thomas Jefferson = 'Die Presse ist das beste Instrument, um den Geist des Menschen zu erleuchten und ihn als rationales, moralisches und soziales Wesen zu verbessern.' - Thomas Jefferson
Physics = Physik
'Measure what is measurable, and make measurable what is not so.' - Galileo Galilei = 'Messe, was messbar ist, und mache messbar, was nicht messbar ist.' - Galileo Galilei
Steel = Stahl
'John Henry said to his Captain, / 'A man ain't nothin' but a man, / And before I'll let your steam drill beat me down, / I'll die with the hammer in my hand.'' - Anonymous: The Ballad of John Henry, the Steel-Drivin' Man = 'John Henry sprach zum Vorarbeiter: "Ein Mensch ist nur ein Mensch; Bevor mich dieser Dampfhammer besiegt; sterb ich mit meinem Hammer in der Hand."' - Anonym: Das Lied von John Henry, dem Gleisarbeiter

Astronomy = Astronomie
Increases embarked movement +1 = Bewegung eingeschiffter Einheiten +1
Enables embarked units to enter ocean tiles = Erlaubt es, eingeschifften Einheiten Ozeanfelder zu überqueren
'Joyfully to the breeze royal Odysseus spread his sail, and with his rudder skillfully he steered.' - Homer = 'Freudig zur Brise spreizte der königliche Odysseus sein Segel, und mit seinem Ruder steuerte er geschickt.' - Homer
Acoustics = Akustik
'Their rising all at once was as the sound of thunder heard remote' - Milton = 'Ihr gleichzeitiges Aufstehen klang wie aus der Ferne gehörtes Donnergrollen.' - Milton
Banking = Bankwesen
'Happiness: a good bank account, a good cook and a good digestion' - Jean Jacques Rousseau = 'Fröhlichkeit: ein gutes Bankkonto, ein guter Koch und eine gute Verdauung.' - Jean Jacques Rousseau
Printing Press = Druckpresse
'It is a newspaper's duty to print the news and raise hell.' - The Chicago Times = 'Es ist die Pflicht einer Zeitung, Nachrichten zu drucken und Lärm zu schlagen.' - Chicago Times
Gunpowder = Schießpulver
'The day when two army corps can annihilate each other in one second, all civilized nations, it is to be hoped, will recoil from war and discharge their troops.' - Alfred Nobel = 'An dem Tag, an dem sich zwei Armeekorps in einer Sekunde gegenseitig vernichten können, werden alle zivilisierten Nationen, wie zu hoffen ist, aus dem Krieg zurückschrecken und ihre Truppen entlassen.' - Alfred Nobel

Navigation = Navigation
'The winds and the waves are always on the side of the ablest navigators.' - Edward Gibbon = 'Wind und Wellen sind immer auf der Seite des besseren Seefahrers.' - Edward Gibbon
Architecture = Architektur
'Architecture begins where engineering ends.' - Walter Gropius = 'Architektur beginnt dort, wo das Ingenieurwesen aufhört.' - Walter Gropius
Economics = Ökonomie
'Compound interest is the most powerful force in the universe.' - Albert Einstein = 'Das zusammengesetzte Interesse ist die mächtigste Kraft im Universum.' - Albert Einstein
Metallurgy = Metallhüttenkunde
'There never was a good knife made of bad steel.' - Benjamin Franklin = 'Es gab nie ein gutes Messer aus schlechtem Stahl.' - Benjamin Franklin
Chemistry = Chemie
'Wherever we look, the work of the chemist has raised the level of our civilization and has increased the productive capacity of the nation.' - Calvin Coolidge = 'Wohin wir auch schauen, die Arbeit des Chemikers hat das Niveau unserer Zivilisation angehoben und die Produktionskapazität der Nation erhöht.' - Calvin Coolidge

Archaeology = Archäologie
'Those who cannot remember the past are condemned to repeat it.' - George Santayana = 'Diejenigen, die sich nicht an die Vergangenheit erinnern können, sind dazu verurteilt, sie zu wiederholen.' - George Santayana
Scientific Theory = Wissenschaftliche Theorie
'Every great advance in science has issued from a new audacity of imagination.' - John Dewey = 'Jedem großen wissenschaftlichen Fortschritt geht eine neue, tollkühne Idee voraus.' - John Dewey
Industrialization = Industrialisierung
'Industrialization based on machinery, already referred to as a characteristic of our age, is but one aspect of the revolution that is being wrought by technology.' - Emily Greene Balch = 'Die Industrialisierung auf der Grundlage von Maschinen, die bereits als charakteristisch für unsere Zeit bezeichnet wird, ist nur ein Aspekt der Revolution, die von der Technologie ausgeht.' - Emily Greene Balch
Rifling = Gewehrkugeldrall
'It is well that war is so terrible, or we should grow too fond of it.' - Robert E. Lee = 'Es ist gut, dass der Krieg so schrecklich ist, sonst würden wir ihn zu sehr mögen.' - Robert E. Lee
Military Science = Militärwissenschaft
'Wars may be fought with weapons, but they are won by men. It is the spirit of the men who follow and of the man who leads that gains the victory.' - George S. Patton = 'Kriege können mit Waffen geführt werden, aber sie werden von Menschen gewonnen. Es ist der Geist der Menschen, die folgen, und des Menschen, der führt, der den Sieg erringt.' - George S. Patton
Fertilizer = Dünger
'The nation that destroys its soil destroys itself.' - Franklin Delano Roosevelt = 'Die Nation, die ihren Boden zerstört, zerstört sich selbst.' - Franklin Delano Roosevelt

Biology = Biologie
'If the brain were so simple we could understand it, we would be so simple we couldn't.' - Lyall Watson = 'Wenn das Gehirn so einfach wäre, dass wir es verstehen könnten, wären wir so einfach, dass wir es nicht könnten.' - Lyall Watson
Electricity = Elektrizität
'Is it a fact - or have I dreamt it - that, by means of electricity, the world of matter has become a great nerve, vibrating thousands of miles in a breathless point of time?' - Nathaniel Hawthorne = 'Ist es eine Tatsache - oder habe ich es geträumt -, dass die Welt der Materie durch Elektrizität zu einem großen Nerv geworden ist, der Tausende von Meilen in einem atemlosen Moment vibriert?' - Nathaniel Hawthorne
Steam Power = Dampfkraft
'The nations of the West hope that by means of steam communication all the world will become as one family.' - Townsend Harris = 'Die Nationen des Westens hoffen, dass durch die Dampfkommunikation die ganze Welt zu einer einzigen Familie wird.' - Townsend Harris
Dynamite = Dynamit
'As soon as men decide that all means are permitted to fight an evil, then their good becomes indistinguishable from the evil that they set out to destroy.' - Christopher Dawson = 'Sobald die Menschen entscheiden, dass alle Mittel erlaubt sind, ein Übel zu bekämpfen, wird ihr Gut ununterscheidbar von dem Übel, das sie zu zerstören versuchen.' - Christopher Dawson

Refrigeration = Kühlung
'And homeless near a thousand homes I stood, and near a thousand tables pined and wanted food.' - William Wordsworth = 'Und ohne Obdach stand ich zwischen tausend Häusern und neben tausend Tischen verzehrt' ich mich nach Nahrung.' - William Wordsworth
Radio = Radio
'The whole country was tied together by radio. We all experienced the same heroes and comedians and singers. They were giants.' - Woody Allen = 'Das ganze Land war per Funk miteinander verbunden. Wir alle erlebten die gleichen Helden und Komiker und Sänger. Sie waren Riesen.' - Woody Allen
Replaceable Parts = Ersetzbare Teile
'Nothing is particularly hard if you divide it into small jobs.' - Henry Ford = 'Keine Aufgabe ist wirklich schwierig, solange man sie in einzelne Schritte aufteilt.' - Henry Ford
Flight = Flug
'Aeronautics was neither an industry nor a science. It was a miracle.' - Igor Sikorsky = 'Die Luftfahrt war weder eine Industrie noch eine Wissenschaft. Es war ein Wunder.' - Igor Sikorsky
Railroads = Eisenbahn
'The introduction of so powerful an agent as steam to a carriage on wheels will make a great change in the situation of man.' - Thomas Jefferson = 'Die Einführung eines so mächtigen Mittels wie Dampf in einen Wagen auf Rädern wird die Situation des Menschen stark verändern.' - Thomas Jefferson

Plastics = Plastik
'Ben, I want to say one word to you, just one word: plastics.' - Buck Henry and Calder Willingham, The Graduate =  'Ben, ich möchte dir ein Wort sagen, nur ein Wort: Plastik.' - Buck Henry und Calder Willingham, Der Absolvent
Electronics = Elektronik
'There's a basic principle about consumer electronics: it gets more powerful all the time and it gets cheaper all the time.' - Trip Hawkins = 'Es gibt ein Grundprinzip der Verbraucherelektronik: Sie wird immer leistungsfähiger und immer billiger.' - Trip Hawkins
Ballistics = Ballistik
'Men, like bullets, go farthest when they are smoothest.' - Jean Paul = 'Männer, wie Kugeln, gehen am weitesten, wenn sie am glattesten sind.' - Jean Paul
Combustion = Verbrennung
'Any man who can drive safely while kissing a pretty girl is simply not giving the kiss the attention it deserves.' - Albert Einstein = 'Jeder Mann, der sicher fahren kann, während er ein hübsches Mädchen küsst, schenkt dem Kuss einfach nicht die Aufmerksamkeit, die er verdient.' - Albert Einstein

Pharmaceuticals = Arzneimittel
'In nothing do men more nearly approach the gods than in giving health to men.' - Cicero = 'In nichts nähern sich die Menschen den Göttern mehr als in der Gesundheit der Menschen.' - Cicero
Atomic Theory = Atomtheorie
'The unleashed power of the atom has changed everything save our modes of thinking, and we thus drift toward unparalleled catastrophes.' - Albert Einstein = 'Die entfesselte Kraft des Atoms hat alles verändert, außer unseren Denkweisen, und wir treiben damit zu beispiellosen Katastrophen.' - Albert Einstein
Radar = Radar
'Vision is the art of seeing things invisible.' - Jonathan Swift = 'Sehen ist die Kunst, Dinge unsichtbar zu sehen.' - Jonathan Swift
Combined Arms = Verbundene Waffen
'The root of the evil is not the construction of new, more dreadful weapons. It is the spirit of conquest.' - Ludwig von Mises = 'Die Wurzel des Bösen ist nicht der Bau neuer, schrecklicherer Waffen. Es ist der Geist der Eroberung.' - Ludwig von Mises

Ecology = Ökologie
'Only within the moment of time represented by the present century has one species, man, acquired significant power to alter the nature of his world.' - Rachel Carson = 'Nur in dem Moment, der durch das gegenwärtige Jahrhundert repräsentiert wird, hat eine Spezies, der Mensch, eine bedeutende Macht erlangt, um die Natur seiner Welt zu verändern.' - Rachel Carson
Nuclear Fission = Kernspaltung
'I am become Death, the destroyer of worlds.' - J. Robert Oppenheimer = 'Ich bin zum Tod geworden, zum Zerstörer der Welten.' - J. Robert Oppenheimer
Rocketry = Raketentechnik
'A good rule for rocket experimenters to follow is this: always assume that it will explode.' - Astronautics Magazine, 1937 = 'Eine gute Regel für Raketenexperimente ist: Gehe immer davon aus, dass sie explodieren wird.' - Astronautics Magazine, 1937
Computers = Computer
'Computers are like Old Testament gods: lots of rules and no mercy.' - Joseph Campbell = 'Computer sind wie Götter des Alten Testaments: viele Regeln und keine Gnade.' - Joseph Campbell

Telecommunications = Telekommunikation
'The more we elaborate our means of communication, the less we communicate.' - J.B. Priestly = 'Je mehr wir unsere Kommunikationsmittel ausbauen, desto weniger kommunizieren wir.' – J.B. Priestly
Mobile Tactics = Mobile Taktiken
'All men can see these tactics whereby I conquer, but what none can see is the strategy out of which victory is evolved.' - Sun Tzu = 'Alle Menschen können diese Taten sehen, mit denen ich siege, aber was niemand sehen kann, ist die Strategie, aus der sich der Sieg entwickelt.' - Sun Tzu
Advanced Ballistics = Fortgeschrittene Ballistik
'Our scientific power has outrun our spiritual power, we have guided missiles and misguided men.' – Martin Luther King Jr. = 'Unsere wissenschaftliche Macht hat unsere geistige Macht überholt, wir haben Raketen gelenkt und Menschen fehlgeleitet.' – Martin Luther King Jr.
Satellites = Satelliten
Reveals the entire map = Enthüllt die gesamte Weltkarte
'Now, somehow, in some new way, the sky seemed almost alien.' - Lyndon B. Johnson = 'Nun, irgendwie, auf eine neue Art und Weise, schien der Himmel fast fremd zu sein.' - Lyndon B. Johnson
Robotics = Robotik
'1. A robot may not injure a human being or, through inaction, allow a human being to come to harm. 2. A robot must obey any orders given to it by human beings, except when such orders would conflict with the First Law. 3. A robot must protect its own existence as long as such protection does not conflict with the First or Second Law.' - Isaac Asimov = '1. Ein Roboter darf kein menschliches Wesen wissentlich verletzen oder wissentlich durch Untätigkeit zulassen, dass einem menschlichen Wesen Schaden zugefügt wird. 2. Ein Roboter muss den ihm von einem Menschen gegebenen Befehlen gehorchen – es sei denn, ein solcher Befehl würde mit Regel eins kollidieren. 3. Ein Roboter muss seine Existenz beschützen, solange dieser Schutz nicht mit Regel eins oder zwei kollidiert.' - Isaac Asimov
Lasers = Laser
'The night is far spent, the day is at hand: let us therefore cast off the works of darkness, and let us put on the armor of light.' - The Holy Bible: Romans, 13:12 = 'Bald ist die Nacht vorüber, und der Tag bricht an. Deshalb wollen wir uns von den Taten trennen, die zur Dunkelheit gehören, und uns stattdessen mit den Waffen des Lichts rüsten.' Die Biebel: Roemer 13:12

Globalization = Globalisierung
'The new electronic interdependence recreates the world in the image of a global village.' - Marshall McLuhan = 'Die neue elektronische Vernetzung erschafft die Welt neu nach dem Bild eines globalen Dorfes.' - Marshall McLuhan
Particle Physics = Teilchenphysik
'Every particle of matter is attracted by or gravitates to every other particle of matter with a force inversely proportional to the squares of their distances.' - Isaac Newton = 'Jedes Teilchen der Materie wird von jedem anderen Teilchen der Materie mit einer Kraft angezogen oder gravitiert, die umgekehrt proportional zu den Quadraten ihrer Abstände ist.' - Isaac Newton
Nuclear Fusion = Kernfusion
'The release of atomic energy has not created a new problem. It has readily made more urgent the necessity of solving an existing one.' - Albert Einstein = 'Die Freisetzung von Atomenergie hat kein neues Problem geschaffen. Es hat einfach die Notwendigkeit, ein bestehendes zu lösen, dringlicher gemacht.' - Albert Einstein
Nanotechnology = Nanotechnologie
'The impact of nanotechnology is expected to exceed the impact that the electronics revolution has had on our lives.' - Richard Schwartz = 'Es wird erwartet, dass die Auswirkungen der Nanotechnologie die Auswirkungen der elektronischen Revolution auf unser Leben übersteigen werden.' - Richard Schwartz
Stealth = Tarnkappe
'Be extremely subtle, even to the point of formlessness, be extremely mysterious, even to the point of soundlessness. Thereby you can be the director of the opponent's fate.' - Sun Tzu = 'Sei extrem subtil, bis hin zur Formlosigkeit. Sei extrem geheimnisvoll, bis hin zur Lautlosigkeit. Dadurch kannst du der Dirigent des Schicksals deines Gegners werden.' – Sun Tzu

Future Tech = Zukunftstechnologien
Who knows what the future holds? = Niemand weiß, was die Zukunft bringt!
Can be continually researched = Können kontinuierlich erforscht werden
'I think we agree, the past is over.' - George W. Bush = 'Ich denke, wir sind uns einig, dass die Vergangenheit vorbei ist.' - George W. Bush


#################### Lines from Terrains from Civ V - Vanilla ####################

Ocean = Ozean

Coast = Küste

Occurs at temperature between [amount] and [amount2] and humidity between [amount3] and [amount4] = Kommt bei Temperaturen zwischen [amount] und [amount2] sowie Luftfeuchtigkeit zwischen [amount3] und [amount4] vor
Grassland = Wiese

Plains = Ebene

Tundra = Tundra

Desert = Wüste

Lakes = Seen

Has an elevation of [amount] for visibility calculations = Hat eine Erhebung von [amount] für die Berechnung der Sichtweite
Occurs in chains at high elevations = Bildet Ketten bei größeren Erhebungen
Mountain = Berge

Snow = Schnee

[amount] Strength for cities built on this terrain = [amount] Stärke für Städte, die auf diesem Terrain gebaut werden
Occurs in groups around high elevations = Tritt gruppiert auf rund um größere Erhebungen
Hill = Hügel

Provides a one-time Production bonus to the closest city when cut down = Bietet der nächstgelegenen Stadt einen einmaligen Produktionsbonus, wenn niedergeschnitten
Blocks line-of-sight from tiles at same elevation = Felder mit identischer Erhebung blockieren die Sichtlinie 
Resistant to nukes = Resistent gegen Atombomben
Can be destroyed by nukes = Kann durch Atombomben zerstört werden
A Camp can be built here without cutting it down = Hier kann ein Lager gebaut werden, ohne dass er abgeholzt werden muss
Forest = Wald

Jungle = Dschungel

Only Polders can be built here = Hier können nur Polder gebaut werden
Marsh = Sumpf

Fallout = Verseucht

Oasis = Oase

Flood plains = Flussaue

Ice = Eis

Atoll = Atoll

Great Barrier Reef = Great Barrier Reef

Old Faithful = Old Faithful

Grants 500 Gold to the first civilization to discover it = Gewährt 500 Gold für die erste Zivilisation, die es entdeckt
El Dorado = El Dorado

Grants Rejuvenation (all healing effects doubled) to adjacent military land units for the rest of the game = Gewährt Verjüngung (alle Heilungseffekte verdoppelt) an benachbarte militärische Landeinheiten für den Rest des Spiels
Fountain of Youth = Jungbrunnen

Grand Mesa = Grand Mesa

Mount Fuji = Fuji

Krakatoa = Krakatau

Rock of Gibraltar = Felsen von Gibraltar

Cerro de Potosi = Cerro de Potosí

Barringer Crater = Barringer-Krater


#################### Lines from TileImprovements from Civ V - Vanilla ####################

Can also be built on tiles adjacent to fresh water = Kann auch auf Feldern neben Frischwasser gebaut werden
[stats] on [tileFilter] tiles once [tech] is discovered = [stats] auf [tileFilter] Feldern, sobald [tech] entdeckt wird
Farm = Farm

Lumber mill = Sägewerk

Mine = Mine

Trading post = Handelsposten

Camp = Lager

Cannot be built on [tileFilter] tiles until [tech] is discovered = Kann nicht auf [tileFilter] Feldern gebaut werden, bis [tech] entdeckt worden ist
Oil well = Ölbohrloch

Pasture = Weide

Plantation = Plantage

Quarry = Steinbruch

Fishing Boats = Fischerboote

Can be built outside your borders = Kann außerhalb der eigenen Grenzen gebaut werden
Gives a defensive bonus of [amount]% = Gibt einen Verteidigungsbonus von [amount]%
Fort = Festung

Costs [amount] gold per turn when in your territory = Kostet [amount] Gold pro Runde innerhalb des eigenen Territoriums
Reduces movement cost to ½ if the other tile also has a Road or Railroad = Reduziert die Bewegungskosten auf ½, wenn das andere Feld auch eine Straße oder Schiene hat
Reduces movement cost to ⅓ with Machinery = Reduziert die Bewegungskosten auf ⅓ mit Maschinenbau
Requires Engineering to bridge rivers = Erfordert Ingenieurswesen zur Überbrückung von Flüssen
Road = Straße

Reduces movement cost to ⅒ if the other tile also has a Railroad = Reduziert die Bewegungskosten auf ⅒, wenn das andere Feld ebenfalls eine Schiene hat
Railroad = Schienen

Provides a one-time Production bonus depending on distance to the closest city once finished = Generiert nach der Fertigstellung einen einmaligen Produktionsbonus in Abhängigkeit der Entfernung zur nächstgelegenen Stadt
Remove Forest = Wald abholzen

Remove Jungle = Dschungel abholzen

Remove Fallout = Verseuchung entfernen

Remove Marsh = Moor trockenlegen

Remove Road = Straße entfernen

Remove Railroad = Schienen entfernen

Cancel improvement order = Stoppt Verbesserungsanweisung

Academy = Akademie

Landmark = Sehenswürdigkeit

Manufactory = Fabrik

Customs house = Zollamt

Holy site = Heilige Stätte

Deal 30 damage to adjacent enemy units = Fügt angrenzenden gegnerischen Einheiten 30 Schadenspunkte pro Runde zu
Can be built just outside your borders = Kann, auch ein Feld weit, außerhalb Deiner eigenen Grenzen gebaut werden
Constructing it will take over the tiles around it and assign them to your closest city = Beim Bau werden die anliegenden Felder übernommen und der nächstgelegenen Stadt zugewiesen
Citadel = Zitadelle

Moai = Moai

Terrace farm = Terrassenfelder

Polder = Polder

Unpillagable = Darf nicht geplündert werden
Provides a random bonus when entered = Bietet einen Zufallsbonus bei Betreten
Ancient ruins = Altertümliche Ruinen

A bleak reminder of the destruction wreaked by War = Eine düstere Erinnerung an die Zerstörung, die der Krieg angerichtet hat
City ruins = Stadtruinen

Indestructible = Unzerstörbar
Marks the center of a city = Markiert das Zentrum einer Stadt
Appearance changes with the technological era of the owning civilization = Das Erscheinungsbild ändert sich mit dem technischen Zeitalter der eigenen Zivilisation
City center = Stadtzentrum

Home to uncivilized barbarians, will spawn a hostile unit from time to time = Zuhause von unzivilisierten Barbaren, die von Zeit zu Zeit eine feindliche Einheit hervorbringen werden
Barbarian encampment = Barbarenlager


#################### Lines from TileResources from Civ V - Vanilla ####################

Cattle = Rinder

Sheep = Schafe

Deer = Rotwild

Bananas = Bananen

Wheat = Weizen

Stone = Stein

Fish = Fisch

Horses = Pferde

Iron = Eisen

Coal = Kohle

Oil = Erdöl

Aluminum = Aluminium

Uranium = Uran

Furs = Felle

Cotton = Baumwolle

Dyes = Farbstoffe

Gems = Edelsteine

Gold Ore = Golderz

Silver = Silber

Incense = Weihrauch

Ivory = Elfenbein

Silk = Seide

Spices = Gewürze

Wine = Wein

Sugar = Zucker

+15% production towards Wonder construction = +15% Produktion beim Errichten von Wundern
Marble = Marmor

Whales = Wale

Pearls = Perlen

Can only be created by Mercantile City-States = Kann nur durch kaufmännisch geprägte Stadtstaaten erzeugt werden
Jewelry = Schmuck

Porcelain = Porzellan




Salt = Salz



#################### Lines from UnitPromotions from Civ V - Vanilla ####################

Heal Instantly = Sofortige Heilung
Sword = Schwert
Ranged Gunpowder = Schießpulver-Fernkampf
Armored = Gepanzert
Melee Water = Wasser-Nahkampf
Ranged Water = Wasser-Fernkampf
Heal this unit by [amount] HP = Heile diese Einheit um [amount] LP
Doing so will consume this opportunity to choose a Promotion = Dadurch wird die Möglichkeit, eine Beförderung zu wählen, verbraucht.

Accuracy I = Genauigkeit I
+[amount]% Strength in [param] = +[amount]% Stärke in [param]

Accuracy II = Genauigkeit II

Accuracy III = Genauigkeit III

Barrage I = Sperrfeuer I

Barrage II = Sperrfeuer II

Barrage III = Sperrfeuer III

Volley = Salve

Extended Range = Erhöhte Reichweite
[amount] Range = [amount] Reichweite

Indirect Fire = Indirektes Feuer
Ranged attacks may be performed over obstacles = Fernangriffe können über Hindernisse hinweg ausgeführt werden

Shock I = Schock I

Shock II = Schock II

Shock III = Schock III

Drill I = Drill I

Drill II = Drill II

Drill III = Drill III

Charge = Angriff

Besiege = Belagern

Formation I = Formation I

Formation II = Formation II

Blitz = Blitzkrieg
[amount] additional attacks per turn = [amount] zusätzliche Angriffe pro Runde

Woodsman = Förster
Double movement rate through Forest and Jungle = Doppelte Bewegungsrate durch Wald und Dschungel

Amphibious = Amphibisch
Eliminates combat penalty for attacking over a river = Eliminiert den Nachteil für Angriffe über einen Fluss
Eliminates combat penalty for attacking from the sea = Eliminiert den Nachteil für Angriffe vom Meer aus

Medic = Sanitäter I
[amount] HP when healing = [amount] LP bei Heilung
All adjacent units heal [amount] HP when healing = Beim Heilen werden alle benachbarten Einheiten um [amount] LP geheilt

Medic II = Sanitäter II
[amount] HP when healing in [tileFilter] tiles = [amount] LP bei Heilung in [tileFilter] Feldern

Scouting I = Spähen I
[amount] Visibility Range = [amount] Sichtweite

Scouting II = Spähen II

Scouting III = Spähen III
[amount] Movement = [amount] Bewegungsrate

Survivalism I = Überlebenskunst I
+[amount]% Strength when defending = +[amount]% Stärke bei Verteidigung

Survivalism II = Überlebenskunst II

Survivalism III = Überlebenskunst III
Unit will heal every turn, even if it performs an action = Einheit heilt jede Runde, selbst wenn sie eine Aktion durchführt
May withdraw before melee ([amount]%) = Kann sich vor dem Nahkampf zurückziehen ([amount]%)

Boarding Party I = Enterkommando I

Boarding Party II = Enterkommando II

Boarding Party III = Enterkommando III

Coastal Raider I = Küstenräuberei I
Earn [amount]% of the damage done to [unitType] units as [stat] = Erhalte [amount]% des verursachten Schadens an [unitType] Einheiten als [stat]

Coastal Raider II = Küstenräuberei II

Coastal Raider III = Küstenräuberei III

Targeting I = Gezielter Schlag I

Targeting II = Gezielter Schlag II

Targeting III = Gezielter Schlag III

Wolfpack I = Rudeltaktik I
+[amount]% Strength when attacking = +[amount]% Stärke beim Angriff

Wolfpack II = Rudeltaktik II

Wolfpack III = Rudeltaktik III

Armor Plating I = Panzerung I
Aircraft Carrier = Flugzeugträger

Armor Plating II = Panzerung II

Armor Plating III = Panzerung III

Flight Deck I = Flugdeck I
Can carry [amount] extra [param] units = Kann [amount] extra [param] Einheiten transportieren

Flight Deck II = Flugdeck II

Flight Deck III = Flugdeck III

Supply = Versorgung
May heal outside of friendly territory = Darf auch außerhalb von befreundetem Territorium heilen

Siege I = Belagerung I

Siege II = Belagerung II

Siege III = Belagerung III

Evasion = Ausweichen
Damage taken from interception reduced by [amount]% = Durch Abfangen verursachter Schaden um [amount]% reduziert

Interception I = Abfangen I
[amount]% Damage when intercepting = [amount]% Schaden beim Abfangen

Interception II = Abfangen II

Interception III = Abfangen III

Air Targeting I = Luftangriff I

Air Targeting II = Luftangriff II

Sortie = Lufteinsatz
[amount] extra interceptions may be made per turn = Kann pro Runde [amount] mal zusätzlich Abfangen

Operational Range = Einsatzreichweite

Air Repair = Luftreparatur
Helicopter = Helikopter

Mobility I = Mobilität I

Mobility II = Mobilität II

Anti-Armor I = Panzerbrechend I

Anti-Armor II = Panzerbrechend II

Cover I = Deckung I
[amount]% Strength when defending vs [unitType] units = [amount]% Stärke beim Verteidigen gegen [unitType] Einheiten

Cover II = Deckung II

March = Marschieren

Mobility = Mobilität

Sentry = Wache

Logistics = Logistik

Ambush I = Hinterhalt I

Ambush II = Hinterhalt II

Bombardment I = Bombardierung I

Bombardment II = Bombardierung II

Bombardment III = Bombardierung III

Morale = Moral
+[amount]% Combat Strength = +[amount]% Kampfstärke

Great Generals I = Große Generäle I

Great Generals II = Große Generäle II

Quick Study = Schnelles Lernen
[amount]% Bonus XP gain = [amount]% Bonus EP-Gewinn

Haka War Dance = Haka-Kriegstanz
[amount]% Strength for enemy [unitType] units in adjacent [param] tiles = [amount]% Stärke für gegnerische [unitType] Einheit in benachbarten [param] Feldern

Rejuvenation = Verjüngung
All healing effects doubled = Alle Heilungseffekte verdoppelt

Slinger Withdraw = Schleuderer-Rückzug

Ignore terrain cost = Ignoriert Geländekosten
Ignores terrain cost = Ignoriert Geländekosten


#################### Lines from UnitTypes from Civ V - Vanilla ####################










Civilian Water = Wasser-Zivil



Can enter ice tiles = Kann Eis befahren
Invisible to non-adjacent units = Unsichtbar für nicht benachbarte Einheiten
Can see invisible [unit] units = Kann unsichtbare [unit] Einheiten sehen


Aircraft = Flugzeug
6 tiles in every direction always visible = 6 Felder in jede Richtung sichtbar


Atomic Bomber = Atombomber

Self-destructs when attacking = Selbstzerstörung beim Angriff
Cannot be intercepted = Kann nicht abgefangen werden

Can pass through impassable tiles = Kann sich über unpassierbare Felder bewegen











#################### Lines from Units from Civ V - Vanilla ####################

Can build [param] improvements on tiles = Kann [param] Verbesserungen auf Feldern bauen

Founds a new city = Gründet eine neue Stadt
Excess Food converted to Production when under construction = Überschüssige Nahrung wird während der Konstruktion in Produktion umgewandelt
Requires at least [amount] population = Benötigt mindestens [amount] Bevölkerung

May upgrade to [unit] through ruins-like effects = Kann durch Ruineneffekte zu [unit] aufrüsten

This is your basic, club-swinging fighter. = Dies ist ein einfacher, keulenschwingender Kämpfer.

Maori Warrior = Maori Krieger

Jaguar = Jaguar
Heals [amount] damage if it kills a unit = Heilt [amount] Schaden beim Töten einer Einheit

Brute = Barbar

Archer = Bogenschütze

Bowman = Kampfbogenschütze

Slinger = Schleuderer

Work Boats = Arbeitsboote
Cannot enter ocean tiles until Astronomy = Ozeanfelder können nicht befahren werden bis Astronomie erforscht ist
May create improvements on water resources = Kann Verbesserungen auf Ressourcen im Wasser bauen
Uncapturable = Uneinnhembar

Trireme = Trireme
Cannot enter ocean tiles = Ozeanfelder können nicht befahren werden

Chariot Archer = Streitwagen-Bogenschütze
No defensive terrain bonus = Kein geländeabhängiger Verteidigungsbonus
Rough terrain penalty = Im Nachteil auf rauem Gelände

War Chariot = Streitwagen

Horse Archer = Berittener Bogenschütze

War Elephant = Kriegselefant


Hoplite = Hoplit

Persian Immortal = Persischer Unsterblicher

Battering Ram = Rammbock
-[amount] Visibility Range = -[amount] Sichtweite
Can only attack [unitType] units = Kann nur [unitType] Einheiten angreifen

Horseman = Reiter
Can move after attacking = Kann sich nach dem Angriff bewegen
-[amount]% Strength vs [unitType] = -[amount]% Stärke gegen [unitType]

Companion Cavalry = Begleitkavallerie

Catapult = Katapult
Must set up to ranged attack = Muss aufgestellt werden, um Fernattacken auszuführen
Limited Visibility = Begrenzte Sichtweite

Ballista = Ballista

Composite Bowman = Kompositbogenschütze

Swordsman = Schwertkämpfer

Legion = Legionär

Mohawk Warrior = Mohawk Krieger


Landsknecht = Landsknecht
Can move immediately once bought = Kann sich nach dem Kauf sofort bewegen

Galleass = Galeere

Knight = Ritter

Camel Archer = Kamel-Bogenschütze

Conquistador = Konquistador
Defense bonus when embarked = Verteidigungsbonus wenn Eingeschifft

Naresuan's Elephant = Naresuans Elefant

Mandekalu Cavalry = Mandekalu-Kavallerie

Keshik = Kheshig

Crossbowman = Armbrustschütze

Chu-Ko-Nu = Chu-Ko-Nu

Longbowman = Langbogenschütze

Trebuchet = Trebuchet

Hwach'a = Hwach'a

Longswordsman = Langschwertkämpfer

Samurai = Samurai

Berserker = Berserker

Caravel = Karavelle

Turtle Ship = Schildkrötenboot


Musketeer = Musketier

Janissary = Janitschar

Minuteman = Minuteman

Tercio = Tercio

Privateer = Kaperschiff
May capture killed [param] units = Kann getötete [param] Einheiten gefangen nehmen

Sea Beggar = Seeräuber

Frigate = Fregatte

Ship of the Line = Linienschiff

Lancer = Lanzer

Sipahi = Sipahi
No movement cost to pillage = Keine Bewegungskosten beim Plündern

Hakkapeliitta = Hakkapeliitta
Transfer Movement to [unit] = Bewegung zu [unit] übertragen
[amount]% Strength when stacked with [unit] = [amount]% Stärke wenn auf einem Feld mit [unit]

Cannon = Kanone

Gatling Gun = Gatling Gun


Norwegian Ski Infantry = Norwegische Ski-Infanterie
Double movement in Snow, Tundra and Hills = Doppelte Bewegung in Schnee, Tundra und Hügeln

Carolean = Karoliner

Cavalry = Kavallerie

Cossack = Kosak

 # Requires translation!
Hussar = 
 # Requires translation!
[amount]% to Flank Attack bonuses = 

Ironclad = Panzerschiff
Double movement in coast = Doppelte Bewegungsgeschwindigkeit an der Küste

Artillery = Artillerie

Can only attack [param] tiles = Kann nur [param] Felder angreifen

Great War Infantry = Weltkriegs-Infanterie

Foreign Legion = Fremdenlegion

Triplane = Dreidecker
[amount]% chance to intercept air attacks = [amount]% Chance, Luftangriffe abzufangen

Great War Bomber = Weltkriegsbomber


Carrier = Flugzeugträger
Cannot attack = Kann nicht angreifen
Can carry [amount] [param] units = Can [amount] [param] Einheiten transportieren

Battleship = Schlachtschiff

Machine Gun = Maschinengewehr

Anti-Aircraft Gun = Flugabwehr-Kanone

Landship = Landkreuzer

Destroyer = Zerstörer

[amount] Sight for all [param] units = [amount] Sichtweite für alle [param] Einheiten


Zero = Zero


B17 = B-17

Paratrooper = Fallschirmjäger
May Paradrop up to [amount] tiles from inside friendly territory = Kann aus befreundetem Territorium heraus einen Fallschirmabsprung bis zu [amount] Felder weit durchführen

Tank = Panzer

Panzer = Panzer

Anti-Tank Gun = Panzerabwehr-Kanone

Atomic Bomb = Atombombe
Nuclear weapon of Strength [amount] = Atomwaffe der Stärke [amount]
Blast radius [amount] = Explosionsradius [amount]

Rocket Artillery = Raketenartillerie

Mobile SAM = Mobile Flugabwehrrakete

Guided Missile = Lenkrakete

Nuclear Missile = Atomrakete

Helicopter Gunship = Angriffshelikopter
All tiles cost 1 movement = Alle Felder kosten 1 Bewegung
Ignores Zone of Control = Ignoriert Kontrollzone
Unable to capture cities = Kann keine Städte erobern

Nuclear Submarine = Atom-U-Boot

Mechanized Infantry = Mechanisierte Infanterie

Missile Cruiser = Raketenkreuzer

Modern Armor = Moderner Panzer

Jet Fighter = Kampfjet

Giant Death Robot = Riesiger Todesroboter

Stealth Bomber = Tarnkappenbomber
Cannot be carried by [unit] units = Kann nicht von [unit] Einheiten transportiert werden

Great Artist = Großer Künstler
Can start an [amount]-turn golden age = Kann [amount]-Runden goldenes Zeitalter starten
Can construct [tileImprovement] = Kann [tileImprovement] erbauen
Great Person - [stat] = Große Persönlichkeit - [stat]

Great Scientist = Großer Wissenschaftler
Can hurry technology research = Kann Erforschung von Technologien beschleunigen

Great Merchant = Großer Händler
Can undertake a trade mission with City-State, giving a large sum of gold and [amount] Influence = Kann eine Handelsmission mit dem Stadtstaat durchführen, die eine große Summe Gold und [amount] Einfluss gibt.

Great Engineer = Großer Ingenieur
Can speed up construction of a building = Kann den Bau eines Gebäudes beschleunigen

Great Prophet = Großer Prophet
Can construct [tileImprovement] if it hasn't used other actions yet = Kann [tileImprovement] erbauen, solange noch keine anderen Aktionen genutzt wurden
Can [param] [amount] times = Kann [param] [amount] Mal
May found a religion = Darf eine Religion gründen
<<<<<<< HEAD
May enhance a religion = Kann eine Religion bereichern
=======
May enhance a religion = Kann eine Religion verbessern
>>>>>>> a77e8015
May enter foreign tiles without open borders = Kann fremde Felder auch ohne offene Grenzen betreten
Religious Unit = Religiöse Einheit

Great General = Großer General
Bonus for units in 2 tile radius 15% = 15% Bonus für Einheiten im Umfeld von 2 Feldern

Khan = Khan
Heal adjacent units for an additional 15 HP per turn = Heile angrenzende Einheiten für 15 zusätzliche LP pro Runde

Missionary = Missionar
May enter foreign tiles without open borders, but loses [amount] religious strength each turn it ends there = Kann fremde Felder auch ohne offene Grenzen betreten, aber verliert [amount] religiöse Stärke mit jeder Runde, die er dort steht
Can be purchased with [stat] [cityFilter] = Kann mittels [stat] [cityFilter] gekauft werden

Inquisitor = Inquisitor
Prevents spreading of religion to the city it is next to = Verhindert die Verbreitung der Religion in der benachbarten Stadt


#################### Lines from Tutorials ####################

Introduction = Einführung
Welcome to Unciv!\nBecause this is a complex game, there are basic tasks to help familiarize you with the game.\nThese are completely optional, and you're welcome to explore the game on your own! = Willkommen zu UnCiv!\n Weil es ein komplexes Spiel ist, gibt es Einführungsaufgaben, welche dich mit dem Spiel vertraut machen.\nDiese sind optional und du bist eingeladen das Spiel selbst zu erkunden!

New Game = Neues Spiel
Your first mission is to found your capital city.\nThis is actually an important task because your capital city will probably be your most prosperous.\nMany game bonuses apply only to your capital city and it will probably be the center of your empire. = Deine erste Aufgabe ist die Hauptstadt zu gründen.\nDies ist eine wichtige Aufgabe, da deine Hauptstadt wahrscheinlich deine beste Stadt ist.\nViele Spielvorteile gelten nur in deiner Hauptstadt und es and ist wahrscheinlich das Zentrum deines Reichs.
How do you know a spot is appropriate?\nThat’s not an easy question to answer, but looking for and building next to luxury resources is a good rule of thumb.\nLuxury resources are tiles that have things like gems, cotton, or silk (indicated by a smiley next to the resource icon)\nThese resources make your civilization happy. You should also keep an eye out for resources needed to build units, such as iron. Cities cannot be built within 3 tiles of existing cities, which is another thing to watch out for! = Woher weißt du das ein Ort gut ist?\nEs ist nicht einfach zu beantworten, aber in der Nähe von Luxusressourcen ist gut.\nLuxusressourcen sind Felder, welche Dinge wie Diamanten, Baumwolle, oder Seide (gezeigt durch ein Smiley direktzum Ressourcenicon)\nDiese Ressourcen machen deine Civilisation fröhlich. Du solltest auch ein Auge auf Ressources werfen, die für Einheiten gebraucht werden, wie die Ressource Eisen.
However, cities don’t have a set area that they can work - more on that later!\nThis means you don’t have to settle cities right next to resources.\nLet’s say, for example, that you want access to some iron – but the resource is right next to a desert.\nYou don’t have to settle your city next to the desert. You can settle a few tiles away in more prosperous lands.\nYour city will grow and eventually gain access to the resource.\nYou only need to settle right next to resources if you need them immediately – \n   which might be the case now and then, but you’ll usually have the luxury of time. = Wieauchimmer, Städte aben keine feste Fläche wo gearbeitet werden kann - mehr dazu später!\nDas meint du musst deine Städte nicht direkt neben die Ressourcen setzen.\nSagen wir als Beispiel, das du etwas Eisen möchtest, aber die Ressource ist direkt neben einer Wüste .\nDu musst die Stadt nicht in die Nähe der Wüste setzen. du kannst ein paar Felder weiter in besserer Umgebung siedeln.\nDeine Stadt wird größer werden und irgendwann Zugriff auf die Ressource erhalten.\ndu musst nur direkt daneben siedeln, wenn du sie sofort brauchst – \n Was hin unt wieder vorkommt, aber meisents hast du die Zeit.
The first thing coming out of your city should be either a Scout or Warrior.\nI generally prefer the Warrior because it can be used for defense and because it can be upgraded\n  to the Swordsman unit later in the game for a relatively modest sum of gold.\nScouts can be effective, however, if you seem to be located in an area of dense forest and hills.\nScouts don’t suffer a movement penalty in this terrain.\nIf you’re a veteran of the 4x strategy genre your first Warrior or Scout will be followed by a Settler.\nFast expanding is absolutely critical in most games of this type. = Die erste produzierte einheit der Stadt sollte ein Späher oder Krieger sein.\nIch (der Programmierer, nicht der Übersetzer) bevorzuge allgemein den Krieger, weil er für die Verteidigung gut ist,\n und da er später zu einem Schwertkämpfer verbessert werden kann, und das für eine moderate Summe Gold.\nSpäher können auch effektiv sein, wenn du in einem Gebiet mit Wald und Hügeln bist.\nSpäher erhalten durch sowas keine Nachteile in der Bewegung.\nWenn du schon lange 4x strategy genre spielst, wird deinem Krieger oder Späher ein Siedler folgen.\nSchnelle Expansion ist in den meisten Spielen dieser Art notwendig.

In your first couple of turns, you will have very little options, but as your civilization grows, so do the number of things requiring your attention. = In deinen ersten Runden gibt es wenig zu tun, aber sobald deine Zivilation wächst, wächst auch die Zahl der Dinge auf die du achten musst.

Culture and Policies = Kultur und Richtlinien
Each turn, the culture you gain from all your cities is added to your Civilization's culture.\nWhen you have enough culture, you may pick a Social Policy, each one giving you a certain bonus. = Jede Runde wird die Produktion von Kultur der Städte zu der Kultur deiner Zivilisation dazugerechnet.\nWenn du ausreichend Kultur hast, kannst du eine neue Sozialpolitik wählen. Jede Sozialpolitik gibt dir einen bestimmten Bonus.
The policies are organized into branches, with each branch providing a bonus ability when all policies in the branch have been adopted. = Die Politiken sind in Äste sortiert.\n Jeder Ast gibt besondere Vorteile, wenn er vollständig erforscht wurde.
With each policy adopted, and with each city built,\n  the cost of adopting another policy rises - so choose wisely! = Mit jeder gewählten Politik und mit jeder gebauten Stadt, steigen die Kosten für die nächsten Politiken - wähle deshalb weise!

City Expansion = Ausdehnung einer Stadt
Once a city has gathered enough Culture, it will expand into a neighboring tile.\nYou have no control over the tile it will expand into, but tiles with resources and higher yields are prioritized. = Sobald eine Stadt genügend Kultur gesammelt hat, wird sie auf ein weiteres Feld expandieren.\nDu kannst das Feld nicht bestimmen, es werden aber wertvolle Felder (Ressourcen) bevorzugt.
Each additional tile will require more culture, but generally your first cities will eventually expand to a wide tile range. = Jedes weitere Feld kostet mehr Kultur, aber meistens wird deine erste Stadt ein großes Gebiet einnehmen.
Although your city will keep expanding forever, your citizens can only work 3 tiles away from city center.\nThis should be taken into account when placing new cities. = Auch wenn deine Stadt sich immer weiter ausbreitet, können deine Bürger nur bis zu 3 Felder vom Stadtzentrum entfernt arbeiten.\n Dies sollte beim Siedeln beachtet werden.

As cities grow in size and influence, you have to deal with a happiness mechanic that is no longer tied to each individual city.\nInstead, your entire empire shares the same level of satisfaction.\nAs your cities grow in population you’ll find that it is more and more difficult to keep your empire happy. = Sobald Städte und deren Einfluss größer werden, musst du mit der Zufriedenheitsmechanik umgehen, welche nicht mehr alle Städte einzeln betrachtet.\nStattdessen ist das Level der Zufriedenheit überall in deiner Zivilation gleich.\nWenn die Städte wachsen, wird es immer schwieriger alle glücklich zu machen.
In addition, you can’t even build any city improvements that increase happiness until you’ve done the appropriate research.\nIf your empire’s happiness ever goes below zero the growth rate of your cities will be hurt.\nIf your empire becomes severely unhappy (as indicated by the smiley-face icon at the top of the interface)\n  your armies will have a big penalty slapped on to their overall combat effectiveness. = Erschwerend kommt hinzu, dass die Technologien erst erforscht werden müssen, die den den Bau von Gebäuden erlauben, welche die Zufriedenheit erhöhen. Sollte das Niveau der Zufriedenheit unter Null sinken, gibt es immer mehr Nachteile.\nSo sinkt die Wachstumsrate der Bevölkerung und Deine Armeen bekommen ein ordentlichen Abzug auf ihre Kampfstärke aufgebrummt. Also achte auf den gelben oder roten Smiley ganz oben auf dem Bildschirm!
This means that it is very difficult to expand quickly in Unciv.\nIt isn’t impossible, but as a new player you probably shouldn't do it.\nSo what should you do? Chill out, scout, and improve the land that you do have by building Workers.\nOnly build new cities once you have found a spot that you believe is appropriate. = Das bedeutet, dass es sehr schwierig ist, in Unciv schnell zu expandieren.\nEs ist nicht unmöglich, aber als neuer Spieler solltest du es wahrscheinlich nicht tun.\nWas solltest du also tun? Dich entspannen, spähen und das Land, das du hast, durch den Bau von Arbeitern verbessern.\nBaue erst dann neue Städte, wenn du einen Platz gefunden hast, den du für geeignet hältst.

Unhappiness = Unzufriedenheit
It seems that your citizens are unhappy!\nWhile unhappy, cities  will grow at 1/4 the speed, and your units will suffer a 2% penalty for each unhappiness = Es scheint, als ob deine Bürger unzufrieden sind!\nUnglückliche Städte wachsen nur ein Viertel so schnell und Einheiten kämpfen je Unzufriedenheit 2% schwächer.
Unhappiness has two main causes: Population and cities.\n  Each city causes 3 unhappiness, and each population, 1 = Unzufriedenhait hat zwei Hauptursachen: Bevölkerung und viele Städte.\nPro Stadt sind 3 Minuspunkte auszugleichen, pro Einwohner einer.
There are 2 main ways to combat unhappiness:\n  by building happiness buildings for your population\n  or by having improved luxury resources within your borders. = Es gibt 2 Möglichkeiten, die Unzufriedenheit zu bekämpfen:\n  durch den Bau von Gebäuden, die der Bevölkerung Zufriedenheit bringen\n  oder durch verbesserte Luxusressourcen innerhalb der eigenen Grenzen.

You have entered a Golden Age!\nGolden age points are accumulated each turn by the total happiness \n  of your civilization\nWhen in a golden age, culture and production generation increases +20%,\n  and every tile already providing at least one gold will provide an extra gold. = Ein goldenes Zeitalter hat für dich begonnen!\nPunkte für das Goldene Zeitalter werden jede Runde durch die Gesamtzufriedenheit deiner Zivilisation gesammelt.\nIn einem Goldenen Zeitalter steigt die Produktions- und Zufriedenheitsproduktion um +20% und jedes Feld, welches mindestens ein Gold bereit stellt, stellt ein extra Gold zur Verfügung.

Roads and Railroads = Straßen und Schienen
Connecting your cities to the capital by roads\n  will generate gold via the trade route.\nNote that each road costs 1 gold Maintenance per turn, and each Railroad costs 2 gold,\n  so it may be more economical to wait until the cities grow! = Verbindungen deiner Städten zu deiner Hauptstadt produzieren Gold über einen Handelsweg.\nBeachte, dass jedes Feld Straße 1 Gold und jede Schiene 2 Gold Wartungskosten pro Runde verursacht, so kann es ökonomischer sein, zu warten bis die Städte gewachsen sind!

Victory Types = Siegestypen
Once you’ve settled your first two or three cities you’re probably 100 to 150 turns into the game.\nNow is a good time to start thinking about how, exactly, you want to win – if you haven’t already. = Nach 100 bis 150 Runden besitzt Du vielleicht 2 oder drei Städte.\nNun ist es an der Zeit, darüber nachzudenken, wie genau Du gewinnen willst.
There are three ways to win in Unciv. They are:\n - Cultural Victory: Complete 5 Social Policy Trees\n - Domination Victory: Survive as the last civilization\n - Science Victory: Be the first to construct a spaceship to Alpha Centauri = Es gibt drei Wege UnCiv zu gewinnen - dies sind:\n - Kultursieg: Fünf Zweige der Sozialpolitiken vervollständigen\n - Dominanzsieg: Als letzte Nationüberleben\n - Wissenschaftssieg: Zuerst ein Raumschiff nach Alpha Centauri erbauen
So to sum it up, these are the basics of Unciv – Found a prosperous first city, expand slowly to manage happiness,\n   and set yourself up for the victory condition you wish to pursue.\nObviously, there is much more to it than that, but it is important not to jump into the deep end before you know how to swim. = Kurz und bündig geht es also darum, eine wohlhabende Hauptstadt zu gründen, langsam zu expandieren, damit die Bevölkerung zufrieden bleibt, und den Grundstein zu legen für den geplanten Sieg. Natürlich gibt es noch viel mehr, aber es es ist auch wichtig, erst schwimmen zu lernen, bevor man in das tiefe Wasser springt.

Enemy City = Gegnerische Stadt
Cities can be conquered by reducing their health to 1, and entering the city with a melee unit.\nSince cities heal each turn, it is best to attack with ranged units and use your melee units to defend them until the city has been defeated! = Städte können erobert werden, indem man ihre Gesundheit auf einen Punkt reduziert und dann mit einer Nahkampfeinheit einmarschiert.\nDa Städte jede Runde heilen, ist es am besten, ausreichend Fernkampfeinheiten mitzubringen und diese mit den Nahkampfeinheiten zu beschützen, bis sie die Verteidigung der Stadt genügend zermürbt haben.

Luxury Resource = Luxus-Ressource
Luxury resources within your domain and with their specific improvement are connected to your trade network.\nEach unique Luxury resource you have adds 5 happiness to your civilization, but extra resources of the same type don't add anything, so use them for trading with other civilizations! = Luxus-Ressourcen im eigenen Territorium können mit der passenden Gelände-Verbesserung\n erschlossen werden und stehen dann über das Handelsnetzwerk dem gesamten Reich zur Verfügung.\nJede neue Luxus-Ressource bringt 5 Punkte Zufriedenheit, aber zusätzliche Ressourcen desselben Typs\n bringen keinen solchen Bonus. Man sollte sie also für den Handel mit anderen Zivilisationen einsetzen.\nVia Handel erlangte Luxus-Ressourcen machen genauso glücklich wie selbst erschlossene!

Strategic Resource = Strategische Ressource
Strategic resources within your domain and with their specific improvement are connected to your trade network.\nStrategic resources allow you to train units and construct buildings that require those specific resources, for example the Horseman requires Horses. = Strategische Ressourcen im eigenen Territorium können mit ihrer spezifischen Gelände-Verbesserung mit deinem Handelsnetzwerk verbunden werden und stehen dann im gesamten Reich zur Verfügung.\nStrategische Ressourcen erlauben es dir neue Einheiten auszubilden und Gebäude zu konstruieren, die diese spezifische Ressource brauchen.\nEin Stall braucht zum Beispiel Pferde als Ressource um gebaut werden zu können.
Unlike Luxury Resources, each Strategic Resource on the map provides more than one of that resource.\nThe top bar keeps count of how many unused strategic resources you own.\nA full drilldown of resources is available in the Resources tab in the Overview screen. = Im Gegensatz zu Luxusgütern liefern strategische Ressourcen mehr als eine Ressource.\nIn der oberen Leiste siehst du, wieviele ungenutzte strategische Ressourcen sich in deinem Besitz befinden.\nEinen kompletten Drilldown der Ressourcen gibt es im Ressourcen-Tab des Übersichtsbildschirms.

The city can no longer put up any resistance!\nHowever, to conquer it, you must enter the city with a melee unit = Der Widerstand dieser Stadt ist gebrochen!\nAllerdings musst Du mit einer Nahkampfeinheit einmarschieren, um sie zu erobern.

After Conquering = Nach der Eroberung
When conquering a city, you can now choose to either  or raze, puppet, or annex the city.\nRazing the city will lower its population by 1 each turn until the city is destroyed. = Nach der Einnahme einer Stadt besteht die Wahl, diese zu annektieren, zur Marionette zu machen, oder sie niederzubrennen.\nAbreißen wird die Bevölkerung pro Runde um eins reduzieren, bis nur noch Trümmer übrig sind.
Puppeting the city will mean that you have no control on the city's production.\nThe city will not increase your tech or policy cost, but its citizens will generate 1.5x the regular unhappiness.\nAnnexing the city will give you control over the production, but will increase the citizen's unhappiness to 2x!\nThis can be mitigated by building a courthouse in the city, returning the citizen's unhappiness to normal.\nA puppeted city can be annexed at any time, but annexed cities cannot be returned to a puppeted state! = Marionetten-Städte erlauben keine Kontrolle ihrer Produktion, sie tragen nicht zu den Technologie- oder Sozialpolitik-Kosten bei, ihre Bürger generieren allerdings 50% mehr Unzufriedenheit als üblich.\nEine annektierte Stadt erlaubt sofort über ihre Produktion zu bestimmen, dafür ist die Unzufriedenheit der Bürger verdoppelt gegenüber dem normalen Niveau - bis ein Gerichtsgebäude errichtet wird.\nMarionetten-Städte können jederzeit irreversibel annektiert werden.

You have encountered a barbarian unit!\nBarbarians attack everyone indiscriminately, so don't let your \n  civilian units go near them, and be careful of your scout! = Du hast eine Einheit der Barbaren gefunden!\nBarbaren greifen jeden an, also lass deine zivilen Einheiten nicht in die Nähe von ihnen. Und sei vorsichtig mit den Spähern!

You have encountered another civilization!\nOther civilizations start out peaceful, and you can trade with them,\n  but they may choose to declare war on you later on = Du hast eine andere Zivilisation gefunden!\nAndere Zivilisationen starten friedlich, und du kannst mit ihnen handeln,\n  aber möglicherweise erklären sie dir später den Krieg.

Once you have completed the Apollo Program, you can start constructing spaceship parts in your cities\n (with the relevant technologies) to win a scientific victory! = Sobald Du das Apollo-Progamm vervollständigt hast, kannst du in deinen Städten\n mit dem Bau der Raumschiffteile beginnen - sofern die nötigen Technologien bereitstehen -\n... um den Wissenschaftssieg anzustreben!

Injured Units = Verletzte Einheiten
Injured units deal less damage, but recover after turns that they have been inactive.\nUnits heal 5 health per turn in enemy territory, 10 in neutral land,\n  15 inside your territory and 20 in your cities. = Verletzte Einheiten fügen anderen beim Kampf weniger Schaden zu, aber sie erholen sich, wenn sie einige Runden nichts tun (es gibt aber Ausnahmen für Schiffe und Flugzeuge). Einheiten heilen 5 Punkte pro Runde in feindlichem Territorium, 10 in neutralem, 15 im eigenen Territorium, und 20 in eigenen Städten.

Workers = Arbeiter
Workers are vital to your cities' growth, since only they can construct improvements on tiles.\nImprovements raise the yield of your tiles, allowing your city to produce more and grow faster while working the same amount of tiles! = Arbeiter sind essentiell für das Wachstum deiner Städte, indem sie Verbesserungen auf Feldern bauen. Verbesserungen erhöhen die Ausbeute der Felder, sodass Städte mit der gleichen Anzahl bewirtschafteter Felder produktiver werden und schneller wachsen.

Siege Units = Belagerungseinheiten
Siege units are extremely powerful against cities, but need to be Set Up before they can attack.\nOnce your siege unit is set up, it can attack from the current tile,\n  but once moved to another tile, it will need to be set up again. = Belagerungseinheiten sind sehr wirkungsvoll gegen Städte, benötigen aber eine Runde zum aufstellen, bevor sie angreifen können.\nSobald dies erledigt ist, können sie vom selben Feld weiter feuern und erst wenn sie sich weiterbewegt haben, müssen sie auch erneut aufgestellt werden.

Embarking = Einschiffen
Once a certain tech is researched, your land units can embark, allowing them to traverse water tiles.\nEntering or leaving water takes the entire turn.\nUnits are defenseless while embarked, so be careful! = Sobald eine bestimmte Technologie erforscht ist, können sich Landeinheiten einschiffen und so Wasserfelder überqueren.\nSowohl Einschiffen als auch wieder an Land gehen benötigen eine ganze Runde.\nDie meisten Einheiten sind wehrlos während sie eingeschifft sind, also pass auf!

Idle Units = Inaktive Einheiten
If you don't want to move a unit this turn, you can skip it by clicking 'Next unit' again.\nIf you won't be moving it for a while, you can have the unit enter Fortify or Sleep mode - \n  units in Fortify or Sleep are not considered idle units.\nIf you want to disable the 'Next unit' feature entirely, you can toggle it in Menu -> Check for idle units. = Solltest Du eine Einheit diese Runde nicht mit neuen Befehlen versorgen wollen, kannst Du einfach die Schaltfläche 'Nächste Einheit' noch einmal anklicken.\nWenn die Einheit eine Weile stehen bleiben soll, befiehl ihr zu schlafen oder sich zu befestigen. Solche Einheiten zählen nicht als unbeschäftigt.\nDu kannst das Anbieten von unbeschäftigten Einheiten in den Einstellungen auch ganz deaktivieren.

Contact Me = Kontaktier mich
Hi there! If you've played this far, you've probably seen that the game is currently incomplete.\n UnCiv is meant to be open-source and free, forever.\n That means no ads or any other nonsense. = Hallo! Wenn du soweit gespielt hast, hast du wahrscheinlich gemerkt, dass das Spiel nicht fertig ist.\nUnCiv ist Open Source und kostenfrei, für immer.\nDas bedeutet, es enthält auch keine Werbung oder andere sinnlose Dinge.
What motivates me to keep working on it, \n  besides the fact I think it's amazingly cool that I can,\n  is the support from the players - you guys are the best! = Was mich (den Entwickler, nicht den Übersetzer) motiviert daran weiterzuarbeiten, abgesehen von dem Fakt, dass es wirklich cool ist, ist die Unterstützung von den Spielern - Ihr seid die Besten!
Every rating and review that I get puts a smile on my face =)\n  So contact me! Send me an email, review, Github issue\n  or mail pigeon, and let's figure out how to make the game \n  even more awesome!\n(Contact info is in the Play Store) = Jede Bewertung oder Rezension, die das Spiel erhält, bringt mich zum Lächeln =)\n Also sprecht mich an! Schickt mir eine E-Mail, Rezension, ein GitHub-Issue oder eine Brieftaube und lasst uns herausfinden, wie wir dieses Spiel noch besser machen können!\n(Kontaktinformationen finden sich z. B. im Play Store)

Pillaging = Plündern
Military units can pillage improvements, which heals them 25 health and ruins the improvement.\nThe tile can still be worked, but advantages from the improvement - stat bonuses and resources - will be lost.\nWorkers can repair these improvements, which takes less time than building the improvement from scratch. = Militäreinheiten können Verbesserungen plündern, was diese unbrauchbar macht und die Einheit\n für 25 Punkte heilt. Das Feld bringt nur noch den Grundertrag, bis ein Arbeiter die\n Verbesserung repariert - was deutlich weniger Zeit kostet als sie neu zu errichten.

Experience = Erfahrung
Units that enter combat gain experience, which can then be used on promotions for that unit.\nUnits gain more experience when in Melee combat than Ranged, and more when attacking than when defending. = Einheiten, die in Kämpfe verwickelt werden, erhalten Erfahrungspunkte, die sie für Beförderungen verwenden können.\nNahkampf bringt mehr Erfahrung als Fernkampf und Angriff mehr als Verteidigung.
Units can only gain up to 30 XP from Barbarian units - meaning up to 2 promotions. After that, Barbarian units will provide no experience. = Kämpfe gegen Barbaren bringen nur bis zur zweiten Beförderung Erfahrungspunkte.\nNach 30 EP pro Einheit ist schluss und Barbaren ins Jenseits zu befördern bringt nur Sicherheit, aber keine Erfahrungspunkte mehr.

Combat = Gefechte
Unit and cities are worn down by combat, which is affected by a number of different values.\nEach unit has a certain 'base' combat value, which can be improved by certain conditions, promotions and locations. = Schlachten zwischen Einheiten und/oder Städten werden von bestimmten Zahlen kontrolliert.\nJede Einheit hat eine 'Basis'-Gefechtsstärke, die von Umgebung, Beförderungen oder anderen Bedingungen modifiziert werden kann.
Units use the 'Strength' value as the base combat value when melee attacking and when defending.\nWhen using a ranged attack, they will the use the 'Ranged Strength' value instead. = Einheiten benutzen den Wert 'Stärke' als Basis-Gefechtsstärke für den Angriff im Nahkampf oder die Verteidigung, und den Wert 'Fernkampfstärke' für den Angriff im Fernkampf.
Ranged attacks can be done from a distance, dependent on the 'Range' value of the unit.\nWhile melee attacks allow the defender to damage the attacker in retaliation, ranged attacks do not. = Fernkampfangriffe können über mehrere Felder erfolgen, abhängig vom Wert 'Reichweite'. Während Nahkampfangriffe dem Verteidiger das Zurückschlagen erlauben, ist das beim Fernkampf nicht möglich.

Research Agreements = Forschungsabkommen
In research agreements, you and another civilization decide to jointly research technology.\nAt the end of the agreement, you will both receive a 'lump sum' of Science, which will go towards one of your unresearched technologies. = In Forschungsabkommen vereinbarst Du mit einer anderen Zivilisation, gemeinsam\nTechnologie zu erforschen. Zum Abschluss des Abkommens erhalten beide Seiten eine\nPauschale an Wissenschafts-Punkten für eine der unerforschten Technologien.
The amount of Science you receive at the end is dependent on the science generated by your cities and the other civilization's cities during the agreement - the more, the better! = Die Anzahl an Punkten, die ein Forschungsabkommen bringt, hängt von der Wissenschaft ab, die deine Städte und die deines Partners während der Laufzeit generieren - je mehr destso besser!

Not all nations are contending with you for victory.\nCity-states are nations that can't win, don't conquer other cities and can't be traded with. = Nicht alle Nationen nehmen am Wettrennen um den Sieg teil.\nStadtstaaten können nicht gewinnen, sie gründen oder erobern keine Städte und man kann nicht auf dieselbe Weise mit ihnen Handel treiben wie mit anderen Nationen.
Instead, diplomatic relations with city-states are determined by Influence - a meter of 'how much the City-state likes you'.\nInfluence can be increased by attacking their enemies, liberating their city, and giving them sums of gold. = Stattdessen beruhen diplomatische Beziehungen zu Stadtstaaten auf 'Einfluss' - ein Maß, wie sehr sie Euch 'mögen'.\nEinfluss kann gewonnen werden durch kriegerische Handlungen gegen ihre Feinde, befreien ihrer besetzten Stadt, oder durch Bestechung mit Gold.
Certain bonuses are given when you are at above 30 influence.\nWhen you have above 60 Influence, and you have the highest influence with them of all civilizations, you are considered their 'Ally', and gain further bonuses and access to the Luxury and Strategic resources in their lands. = Stadtstaaten belohnen hohen Einfluss ab 30 Punkten.\nWenn Dein Einfluss 60 Punkte oder mehr beträgt und größer ist als der aller Konkurrenten, dann wirst Du als Allierter eingestuft und erhälst neben höheren Belohnungen auch Zugang zu ihren Luxus- und Strategischen Ressourcen.

Great People = Große Persönlichkeiten
Certain buildings, and specialists in cities, generate Great Person points per turn.\nThere are several types of Great People, and their points accumulate separately.\nThe number of points per turn and accumulated points can be viewed in the Overview screen. = Bestimmte Gebäude, sowie die Spezialisten in den Städten, generieren pro Zug Große-Persönlichkeits-Punkte.\nEs gibt verschiedene Typen von Großen Persönlichkeiten. Für jeden Typ werden die Punkte gesondert erfasst.\nDie Anzahl der Punkte pro Zug und die bereits gesammelten Punkte sind im Übersichtsbildschirm (Tab: Statistiken) zu sehen.
Once enough points have been accumulated, a Great Person of that type will be created!\nEach Great Person can construct a certain Great Improvement which gives large yields over time, or immediately consumed to provide a certain bonus now. = Sobald genügend Punkte gesammelt wurden, wird eine Große Persönlichkeit dieses Typs erschaffen!\nJede Große Persönlichkeit kann eine bestimmte Große Verbesserung erschaffen, die im Laufe der Zeit große Erträge bringt, oder sofort verbraucht werden, um sofort einen bestimmten Bonus zu erhalten.
Great Improvements also provide any strategic resources that are under them, so you don't need to worry if resources are revealed underneath your improvements! = Große Verbesserungen liefern zudem die strategische Ressource unter ihnen. Es gibt also keinen Grund zur Sorge, wenn Ressourcen von ihnen 'verdeckt' sind.

Removing Terrain Features = Geländemerkmale entfernen
Certain tiles have terrain features - like Flood plains or Forests -  on top of them. Some of these layers, like Jungle, Marsh and Forest, can be removed by workers.\nRemoving the terrain feature does not remove any resources in the tile, and is usually required in order to add improvements exploiting those resources. = Bestimmte Felder haben Geländemerkmale - wie Flussauen oder Wälder. Einige davon, wie Dschungel, Sumpf und Wald, können von Arbeitern entfernt werden.\nDas Entfernen des Geländemerkmals entfernt keine Ressourcen auf dem Feld und ist normalerweise erforderlich, um Verbesserungen hinzuzufügen, die diese Ressourcen erschließen.

Natural Wonders, such as the Mt. Fuji, the Rock of Gibraltar and the Great Barrier Reef, are unique, impassable terrain features, masterpieces of mother Nature, which possess exceptional qualities that make them very different from the average terrain.\nThey benefit by giving you large sums of Culture, Science, Gold or Production if worked by your Cities, which is why you might need to bring them under your empire as soon as possible. = Naturwunder wie der Mount Fuji, der Felsen von Gibraltar oder das Great Barrier Reef sind einzigartige Geländeformen, Meisterwerke der Mutter Natur, die außergewöhnliche Qualitäten besitzen, die sich komplett von gewöhnlichem Gelände unterscheiden.\n\nEinheiten können sie nicht betreten, aber Städte können sie bewirtschaften und besondere Erträge erlangen - was vielleicht Grund genug ist, sie bald unter Kontrolle Deines Reichs zu bringen.\n\nAllein ihre Entdeckung erhöht bereits die Zufriedenheit der Bevölkerung.

Keyboard = Tastatur
If you have a keyboard, some shortcut keys become available. Unit command or improvement picker keys, for example, are shown directly in their corresponding buttons. = Wenn du eine Tastatur verwendest, werden einige Tastenkombinationen verfügbar. Die Tasten, z.B. für den Einheitenbefehl oder zur Auswahl einer Verbesserung, werden direkt in den entsprechenden Schaltflächen angezeigt.
On the world screen the hotkeys are as follows: = In der Weltansicht sind die Tastenkombinationen wie folgt:
Space or 'N' - Next unit or turn\n'E' - Empire overview (last viewed page)\n'+', '-' - Zoom in / out\nHome - center on capital or open its city screen if already centered = Leertaste oder 'N' - Nächste Einheit oder nächste Runde\n'E' - Reichsübersicht (zuletzt angesehene Seite)\n'+', '-' - Vergrößern / Verkleinern\nHome - Zentrieren auf Hauptstadt bzw. Stadt öffnen wenn dies bereits erfogt ist
F1 - Open Civilopedia\nF2 - Empire overview Trades\nF3 - Empire overview Units\nF4 - Empire overview Diplomacy\nF5 - Social policies\nF6 - Technologies\nF7 - Empire overview Cities\nF8 - Victory Progress\nF9 - Empire overview Stats\nF10 - Empire overview Resources\nF11 - Quicksave\nF12 - Quickload = F1 - Civilopedia öffnen\nF2 - Reichsübersicht Handel\nF3 - Reichsübersicht Einheiten\nF4 - Reichsübersicht Diplomatie\nF5 - Sozialpolitik\nF6 - Technologien\nF7 - Reichsübersicht Städte\nF8 - Siegesfortschritt\nF9 - Reichsübersicht Statistiken\nF10 - Reichsübersicht Ressourcen\nF11 - Schnellspeichern\nF12 - Schnellladen
Ctrl-R - Toggle tile resource display\nCtrl-Y - Toggle tile yield display\nCtrl-O - Game options\nCtrl-S - Save game\nCtrl-L - Load game = Strg-R - Ressourcenanzeige umschalten\nStrg-Y - Felderträge umschalten\nStrg-O - Spieloptionen\nStrg-S - Spiel speichern\nStrg-L - Spiel laden

World Screen = Weltansicht
This is where you spend most of your time playing Unciv. See the world, control your units, access other screens from here. = Hier verbringst du die meiste Zeit beim Spielen von Unciv. Von hier aus siehst du die Welt, steuerst deine Einheiten und rufst andere Ansichten auf.
①: The menu button - civilopedia, save, load, options... = ①: Die Schaltfläche Menü - Civilopedia, Speichern, Laden, Optionen...
②: The player/nation whose turn it is - click for diplomacy overview. = ②: Der Spieler/die Nation, der/die am Zug ist - Klick für Diplomatieübersicht.
③: The Technology Button - shows the tech tree which allows viewing or researching technologies. = ③: Die Schaltfläche "Technologie" - zeigt den Tech-Baum an, mit dem man Technologien betrachten oder erforschen kann.
④: The Social Policies Button - shows enacted and selectable policies, and with enough culture points you can enact new ones. = ④: Die Schaltfläche "Sozialpolitik" - zeigt erlassene und auswählbare Politiken an, und mit genügend Kulturpunkten kannst du neue erlassen.
⑤: The Diplomacy Button - shows the diplomacy manager where you can talk to other civilizations. = ⑤: Die Schaltfläche "Diplomatie" - zeigt den Diplomatiemanager an, in dem du mit anderen Zivilisationen verhandeln kannst.
⑥: Unit Action Buttons - while a unit is selected its possible actions appear here. = ⑥: Die Aktionsschaltflächen der Einheit - während eine Einheit ausgewählt ist, erscheinen hier ihre möglichen Aktionen.
⑦: The unit/city info pane - shows information about a selected unit or city. = ⑦: Der Einheit-/Stadt-Info-Bereich - zeigt Informationen zu einer ausgewählten Einheit oder Stadt an.
⑧: The name (and unit icon) of the selected unit or city, with current health if wounded. Clicking a unit name or icon will open its civilopedia entry. = ⑧: Der Name (und das Einheitensymbol) der ausgewählten Einheit oder Stadt, mit aktueller Gesundheit, falls verwundet. Durch Anklicken eines Einheitennamens oder -symbols wird der entsprechende Eintrag in der Civilopedia geöffnet.
⑨: The arrow buttons allow jumping to the next/previous unit. = ⑨: Die Pfeiltasten ermöglichen das Springen zur nächsten/vorherigen Einheit.
⑩: For a selected unit, its promotions appear here, and clicking leads to the promotions screen for that unit. = ⑩: Für eine ausgewählte Einheit erscheinen hier ihre Beförderungen, und ein Klick führt zum Beförderungsbildschirm für diese Einheit.
⑪: Remaining/per turn movement points, strength and experience / XP needed for promotion. For cities, you get its combat strength. = ⑪: Verbleibende/pro Runde Bewegungspunkte, Stärke und Erfahrung / EP, die für die Beförderung benötigt werden. Für Städte erhältst du ihre Kampfstärke.
⑫: This button closes the selected unit/city info pane. = ⑫: Diese Schaltfläche schließt den ausgewählten Einheit/Stadt-Info-Bereich
⑬: This pane appears when you order a unit to attack an enemy. On top are attacker and defender with their respective base strengths. = ⑬: Dieses Fenster erscheint, wenn du einer Einheit befiehlst, einen Feind anzugreifen. Oben stehen Angreifer und Verteidiger mit ihren jeweiligen Basisstärken.
⑭: Below that are strength bonuses or penalties and health bars projecting before / after the attack. = ⑭: Darunter befinden sich Stärkeboni oder -abzüge und Gesundheitsbalken, die vor/nach dem Angriff erscheinen.
⑮: The Attack Button - let blood flow! = ⑮: Die Schaltfläche "Angriff" - Lass das Blut fließen!
⑯: The minimap shows an overview over the world, with known cities, terrain and fog of war. Clicking will position the main map. = ⑯: Die Minimap zeigt eine Übersicht die Welt, mit bekannten Städten, Gelände und Kriegsnebel. Durch Anklicken wird die Hauptkarte verschoben.
⑰: To the side of the minimap are display feature toggling buttons - tile yield, worked indicator, show/hide resources. These mirror setting on the options screen and are hidden if you deactivate the minimap. = ⑰: An der Seite der Minimap befinden sich Schaltflächen zum Umschalten der Anzeigefunktionen - Felderträge, Arbeitersymbole, Ressourcen anzeigen/ausblenden. Diese spiegeln die Einstellung auf dem Optionsbildschirm wieder und werden ausgeblendet, wenn du die Minimap deaktivierst.
⑱: Tile information for the selected hex - current or potential yield, terrain, effects, present units, city located there and such. Where appropriate, clicking a line opens the corresponding civilopedia entry. = ⑱: Feldinformationen für das ausgewählte Sechseck - aktueller oder potenzieller Ertrag, Gelände, Effekte, vorhandene Einheiten, dort befindliche Stadt und so weiter. Wo angebracht, sind diese mit entsprenchenden Einträgen der Civilopedia verlinkt.
⑲: Notifications - what happened during the last 'next turn' phase. Some are clickable to show a relevant place on the map, some even show several when you click repeatedly. = ⑲: Benachrichtigungen - was während der letzten 'Nächste Runde'-Phase passiert ist. Einige sind anklickbar, um einen betreffenden Ort auf der Karte zu zeigen, einige zeigen sogar mehrere, wenn du wiederholt darauf klickst.
⑳: The Next Turn Button - unless there are things to do, in which case the label changes to 'next unit', 'pick policy' and so on. = ⑳: Die Schaltfläche "Nächste Runde" - es sei denn, es gibt noch etwas zu tun, in diesem Fall ändert sich die Beschriftung in "nächste Einheit", "Wähle eine Politik" und so weiter.
ⓐ: The overview button leads to the empire overview screen with various tabs (the last one viewed is remembered) holding vital information about the state of your civilization in the world. = Ⓐ: Die Schaltfläche "Übersicht" führt zum Übersichtsbildschirm des Reiches mit verschiedenen Registerkarten (die zuletzt betrachtete wird gespeichert), die wichtige Informationen über den Zustand deiner Zivilisation in der Welt enthalten.
ⓑ: The culture icon shows accumulated culture and culture needed for the next policy - in this case, the exclamation mark tells us a next policy can be enacted. Clicking is another way to the policies manager. = Ⓑ: Das Kultursymbol zeigt die angesammelte Kultur und die Kultur, die für die nächste Politik benötigt wird - in diesem Fall sagt uns das Ausrufezeichen, dass eine nächste Politik erlassen werden kann. Ein Klick ist ein weiterer Weg zum Politikmanager.
ⓒ: Your known strategic resources are displayed here with the available (usage already deducted) number - click to go to the resources overview screen. = Ⓒ: Hier werden deine bekannten strategischen Ressourcen mit der verfügbaren (Nutzung bereits abgezogen) Anzahl angezeigt - klicke, um zur Ressourcenübersicht zu gelangen.
ⓓ: Happiness/unhappiness balance and either golden age with turns left or accumulated happiness with amount needed for a golden age is shown next to the smiley. Clicking also leads to the resources overview screen as luxury resources are a way to improve happiness. = Ⓓ: Zufriedenheit/Unzufriedenheitsbilanz und entweder goldenes Zeitalter mit verbleibenden Runden oder akkumulierte Zufriedenheit mit der für ein goldenes Zeitalter benötigten Menge wird neben dem Smiley angezeigt. Ein Klick führt auch zur Ressourcenübersicht, da Luxusressourcen eine Möglichkeit sind, die Zufriedenheit zu verbessern (leider nur im Spiel).
ⓔ: The science icon shows the number of science points produced per turn. Clicking leads to the technology tree. = Ⓔ: Das Wissenschaftssymbol zeigt die Anzahl der pro Zug produzierten Wissenschaftspunkte an. Ein Klick darauf führt zum Technologiebaum.
ⓕ: Number of turns played with translation into calendar years. Click to see the victory overview. = Ⓕ: Anzahl der gespielten Runden mit Umrechnung in Kalenderjahre. Anklicken, um die Siegesübersicht zu sehen.
ⓖ: The number of gold coins in your treasury and income. Clicks lead to the Stats overview screen. = Ⓖ: Die Anzahl der Goldmünzen in Ihrer Schatzkammer und das Einkommen. Klicken führt zum Übersichtsbildschirm der Statistiken.
ⓧ: In the center of all this - the world map! Here, the "X" marks a spot outside the map. Yes, unless the wrap option was used, Unciv worlds are flat. Don't worry, your ships won't fall off the edge. = Ⓧ: In der Mitte von allem - die Weltkarte! Hier markiert das "X" eine Stelle außerhalb der Karte. Ja, sofern nicht die 'Wrap'-Option verwendet wurde, sind Unciv-Welten flach. Keine Sorge, deine Schiffe werden nicht von der Kante fallen.
ⓨ: By the way, here's how an empire border looks like - it's in the national colours of the nation owning the territory. = Ⓨ: Übrigens, so sieht eine Reichsgrenze aus - sie ist in den Nationalfarben der Nation, der das Gebiet gehört.
ⓩ: And this is the red targeting circle that led to the attack pane back under ⑬. = Ⓩ: Und dies ist der rote Zielkreis, der zum Angriffsfenster zurück unter ⑬ führte.
What you don't see: The phone/tablet's back button will pop the question whether you wish to leave Unciv and go back to Real Life. On desktop versions, you can use the ESC key. = Was du nicht siehst: Über die Zurück-Taste des Telefons/Tablets erscheint die Frage, ob du Unciv verlassen und ins Real Life zurückkehren möchtest. Bei Desktop-Versionen kannst du die ESC-Taste verwenden.
<|MERGE_RESOLUTION|>--- conflicted
+++ resolved
@@ -104,8 +104,7 @@
 They promised not to settle near us ([count] turns remaining) = Sie haben versprochen, nicht in unserer Nähe zu siedeln ([count] Runden verbleiben) 
          
 Unforgivable = Todfeind
- # Requires translation!
-Afraid = 
+Afraid = Besorgt
 Enemy = Feind
 Competitor = Konkurrent
 Neutral = Neutral
@@ -163,12 +162,9 @@
 Build [improvementName] on [resourceName] (200 Gold) = Baue [improvementName] auf [resourceName] (200 Gold)
 Gift Improvement = Verschenke Verbesserung
 
- # Requires translation!
-Diplomatic Marriage ([amount] Gold) = 
- # Requires translation!
-We have married into the ruling family of [civName], bringing them under our control. = 
- # Requires translation!
-[civName] has married into the ruling family of [civName2], bringing them under their control. = 
+Diplomatic Marriage ([amount] Gold) = Diplomatische Ehe ([amount] Gold)
+We have married into the ruling family of [civName], bringing them under our control. = Wir haben in die Herrscherfamilie von [civName] eingeheiratet und sie unter unsere Kontrolle gebracht.
+[civName] has married into the ruling family of [civName2], bringing them under their control. = [civName] hat in die Herrscherfamilie von [civName2] eingeheiratet und sie unter ihre Kontrolle gebracht.
 
 Cultured = Kultiviert
 Maritime = Maritim
@@ -184,51 +180,28 @@
 Reach highest influence above 60 for alliance. = Erreiche einen Einfluss von über 60 für ein Bündnis.
 When Friends: = Wenn Freunde:
 When Allies: = Wenn Verbündete:
-<<<<<<< HEAD
-The unique luxury is one of: = Der einzigartige Luxus ist einer von:
-=======
+
 The unique luxury is one of: = Die einzigartige Luxusressource ist:
 
- # Requires translation!
-Demand Tribute = 
- # Requires translation!
-Tribute Willingness = 
- # Requires translation!
->0 to take gold, >30 and size 4 city for worker = 
- # Requires translation!
-Major Civ = 
- # Requires translation!
-No Cities = 
- # Requires translation!
-Base value = 
- # Requires translation!
-Has Ally = 
- # Requires translation!
-Has Protector = 
- # Requires translation!
-Demanding a Worker = 
- # Requires translation!
-Demanding a Worker from small City-State = 
- # Requires translation!
-Very recently paid tribute = 
- # Requires translation!
-Recently paid tribute = 
- # Requires translation!
-Influence below -30 = 
- # Requires translation!
-Military Rank = 
- # Requires translation!
-Military near City-State = 
- # Requires translation!
-Sum: = 
- # Requires translation!
-Take [amount] gold (-15 Influence) = 
- # Requires translation!
-Take worker (-50 Influence) = 
- # Requires translation!
-[civName] is afraid of your military power! = 
-
->>>>>>> a77e8015
+Demand Tribute = Tribut fordern
+Tribute Willingness = Tributbereitschaft
+>0 to take gold, >30 and size 4 city for worker = >0 um Gold zu nehmen, >30 und Stadt der Größe 4 für Arbeiter
+Major Civ = Große Zivilisation
+No Cities = Keine Städte
+Base value = Basiswert
+Has Ally = Hat Verbündete
+Has Protector = Hat Beschützer
+Demanding a Worker = Einen Arbeiter fordern
+Demanding a Worker from small City-State = Einen Arbeiter aus einem kleinen Stadtstaat fordern
+Very recently paid tribute = Vor kurzem Tribut gezollt
+Recently paid tribute = Kürzlich Tribut gezollt
+Influence below -30 = Einfluss unter -30
+Military Rank = Militärischer Rang
+Military near City-State = Militär in der Nähe eines Stadtstaats
+Sum: = Summe:
+Take [amount] gold (-15 Influence) = Nimm [amount] Gold (-15 Einfluss)
+Take worker (-50 Influence) = Arbeiter nehmen (-50 Einfluss)
+[civName] is afraid of your military power! = [civName] hat Angst vor deiner militärischen Macht!
 
 # Trades 
 
@@ -573,11 +546,7 @@
 Our proposed trade is no longer relevant! = Unsere vorgeschlagene Handelsanfrage ist nicht mehr relevant!
 [defender] could not withdraw from a [attacker] - blocked. = Rückzug von [defender] vor [attacker] wurde blockiert.
 [defender] withdrew from a [attacker] = [defender] hat sich vor [attacker] zurückgezogen
-<<<<<<< HEAD
-By expending your [unit] you gained [Stats]! = Indem du deine [unit] verbraucht hast, hast du [Stats] gewonnen!
-=======
 By expending your [unit] you gained [Stats]! = Durch Benutzung deiner [unit] Einheit, hast du [Stats] erhalten!
->>>>>>> a77e8015
 [civName] has stolen your territory! = [civName] hat uns Territorium abgeknöpft!
 Clearing a [forest] has created [amount] Production for [cityName] = Die Rodung eines [forest] ergab [amount] Produktion für [cityName]
 [civName] assigned you a new quest: [questName]. = [civName] hat Euch eine neue Aufgabe gegeben: [questName].
@@ -1046,11 +1015,7 @@
 Unlocked at = Freigeschaltet bei
 Gain 2 free technologies = 2 kostenlose Technologien
 All policies adopted = Alle Politiken sind bereits verabschiedet
-<<<<<<< HEAD
-Policy branch: [branchName] = Richtlinienzweig: [branchName]
-=======
 Policy branch: [branchName] = Politikzweig: [branchName]
->>>>>>> a77e8015
 
 # Religions
 
@@ -1345,47 +1310,26 @@
 World Church = Weltkirche
 
 Defender of the Faith = Verteidiger des Glaubens
-<<<<<<< HEAD
+
 Enhancer = Verstärker
-=======
-Enhancer = Verbesserung
->>>>>>> a77e8015
+
 [amount]% Strength for [param] units in [tileFilter] = [amount]% Stärke für [param] Einheiten in [tileFilter]
 
 Holy Order = Heiliger Orden
 [stat] cost of purchasing [unit] units [amount]%  = [stat] Kosten für den Kauf von [unit] Einheiten [amount]% 
 
 Itinerant Preachers = Wanderprediger
-<<<<<<< HEAD
-Religion naturally spreads to cities [amount] tiles away = Religion breitet sich natürlich auf Städte aus [amount] Plättchen entfernt
-=======
 Religion naturally spreads to cities [amount] tiles away = Religion breitet sich auf natürliche Weise in [amount] Felder entfernte Städte aus
->>>>>>> a77e8015
 
 Just War = Gerechter Krieg
 
 Messiah = Messias
-<<<<<<< HEAD
-[amount]% Spread Religion Strength for [unit] units = [amount]% Verteilte Religionsstärke für [unit] Einheiten
-[amount]% Faith cost of generating Great Prophet equivalents = [amount]% Glaubenskosten für die Erzeugung von Äquivalenten des Großen Propheten
-=======
 [amount]% Spread Religion Strength for [unit] units = [amount]% Stärke der Aktion 'Religion verbreiten' für [unit] Einheiten
 [amount]% Faith cost of generating Great Prophet equivalents = [amount]% Glaubenskosten für die Generiung eines Großen Propheten
->>>>>>> a77e8015
 
 Missionary Zeal = Missionarischer Eifer
 
 Religious Texts = Religiöse Texte
-<<<<<<< HEAD
-[amount]% Natural religion spread [cityFilter] = [amount]% Natürliche Religion verbreitet [cityFilter]
-[amount]% Natural religion spread [cityFilter] with [tech] = [amount]% Natürliche Religion verbreitet [cityFilter] mit [tech]
-
-Religious Unity = Religiöse Einheit
-[amount]% Natural religion spread to [param] = [amount]% Natürliche Religion verbreitet auf [param]
-
-Reliquary = Reliquiar
-[stats] whenever a Great Person is expended = [stats] wann immer eine Große Person verbraucht wird
-=======
 [amount]% Natural religion spread [cityFilter] = [amount]% Religionsverbreitung [cityFilter]
 [amount]% Natural religion spread [cityFilter] with [tech] = [amount]% Religionsverbreitung mit [tech] [cityFilter]
 
@@ -1394,7 +1338,6 @@
 
 Reliquary = Reliquiar
 [stats] whenever a Great Person is expended = [stats] wenn eine Große Persönlichkeit genutzt wird.
->>>>>>> a77e8015
 
 
 #################### Lines from Buildings from Civ V - Vanilla ####################
@@ -1601,11 +1544,9 @@
 Leaning Tower of Pisa = Schiefer Turm von Pisa
 
 'Bushido is realized in the presence of death. This means choosing death whenever there is a choice between life and death. There is no other reasoning.'  - Yamamoto Tsunetomo = 'Bushido wird in der Gegenwart des Todes umgesetzt. Das bedeutet, den Tod zu wählen, wann immer es eine Wahl zwischen Leben und Tod gibt. Es gibt keine andere Art des Denkens.' - Yamamoto Tsunetomo
-<<<<<<< HEAD
+
 +[amount]% Strength for [param] units fighting in [tileFilter] = +[amount]% Stärke für [param] Einheiten, die in [tileFilter] kämpfen
-=======
-+[amount]% Strength for [param] units fighting in [tileFilter] = +[amount]% Stärke für [param] Einheiten, die auf [tileFilter] kämpfen
->>>>>>> a77e8015
+
 Himeji Castle = Schloss Himeji
 
 Seaport = Seehafen
@@ -1623,8 +1564,7 @@
 
 Windmill = Windmühle
 
- # Requires translation!
-Coffee House = 
+Coffee House = Kaffeehaus
 
 Arsenal = Arsenal
 
@@ -3234,90 +3174,48 @@
 Strängnäs = Strängnäs
 Sveg = Sveg
 
- # Requires translation!
-Austria = 
- # Requires translation!
-Maria Theresa = 
- # Requires translation!
-Shame that it has come this far. But ye wished it so. Next time, be so good, choose your words more wisely.  = 
- # Requires translation!
-What a fool ye are! Ye will end swiftly and miserably. = 
- # Requires translation!
-The world is pitiful! There's no beauty in it, no wisdom. I am almost glad to go. = 
- # Requires translation!
-The archduchess of Austria welcomes your Eminence to... Oh let's get this over with! I have a luncheon at four o'clock. = 
- # Requires translation!
-I see you admire my new damask. Nobody should say that I am an unjust woman. Let's reach an agreement! = 
- # Requires translation!
-Oh, it's ye! = 
- # Requires translation!
-Diplomatic Marriage = 
- # Requires translation!
-Can spend Gold to annex or puppet a City-State that has been your ally for [amount] turns. = 
- # Requires translation!
-Noble and virtuous Queen Maria Theresa, Holy Roman Empress and sovereign of Austria, the people bow to your gracious will. Following the death of your father King Charles VI, you ascended the thone of Austria during a time of great instability, but the empty coffers and diminished military did litle to dissuade your ambitions. Faced with war almost immediately upon your succession to the thron, you managed to fend off your foes, and in naming your husband Francis Stephen co-ruler, assured your place as Empress of the Holy Roman Empire. During your reigh, you guided Austria on a new path of reform - strengthening the military, replenishing the treasury, and improving the educational system of the kingdom. = 
- # Requires translation!
-Oh great queen, bold and dignified, the time has come for you to rise and guide the kingdom once again. Can you return your people to the height of prosperity and splendor? Will you build a civilization that stands the test of time? = 
- # Requires translation!
-Vienna = 
- # Requires translation!
-Salzburg = 
- # Requires translation!
-Graz = 
- # Requires translation!
-Linz = 
- # Requires translation!
-Klagenfurt = 
- # Requires translation!
-Bregenz = 
- # Requires translation!
-Innsbruck = 
- # Requires translation!
-Kitzbühel = 
- # Requires translation!
-St. Pölten = 
- # Requires translation!
-Eisenstadt = 
- # Requires translation!
-Villach = 
- # Requires translation!
-Zwettl = 
- # Requires translation!
-Traun = 
- # Requires translation!
-Wels = 
- # Requires translation!
-Dornbirn = 
- # Requires translation!
-Feldkirch = 
- # Requires translation!
-Amstetten = 
- # Requires translation!
-Bad Ischl = 
- # Requires translation!
-Wolfsberg = 
- # Requires translation!
-Kufstein = 
- # Requires translation!
-Leoben = 
- # Requires translation!
-Klosterneuburg = 
- # Requires translation!
-Leonding = 
- # Requires translation!
-Kapfenberg = 
- # Requires translation!
-Hallein = 
- # Requires translation!
-Bischofshofen = 
- # Requires translation!
-Waidhofen = 
- # Requires translation!
-Saalbach = 
- # Requires translation!
-Lienz = 
- # Requires translation!
-Steyr = 
+Austria = Österreich
+Maria Theresa = Maria Theresa
+Shame that it has come this far. But ye wished it so. Next time, be so good, choose your words more wisely.  = Schade, dass es so weit gekommen ist. Aber du hast es so gewollt. Sei das nächste Mal so gut, wähle Deine Worte mit Bedacht.
+What a fool ye are! Ye will end swiftly and miserably. = Was für ein Dummkopf seid ihr! Ihr werdet schnell und elend enden.
+The world is pitiful! There's no beauty in it, no wisdom. I am almost glad to go. = Die Welt ist erbärmlich! Darin liegt keine Schönheit, keine Weisheit. Ich bin fast froh zu gehen.
+The archduchess of Austria welcomes your Eminence to... Oh let's get this over with! I have a luncheon at four o'clock. = Die Erzherzogin von Österreich heißt Eure Eminenz herzlich willkommen... Ach, lasst uns das hinter uns bringen! Ich esse um vier Uhr zu Mittag.
+I see you admire my new damask. Nobody should say that I am an unjust woman. Let's reach an agreement! = I see you admire my new damask. Nobody should say that I am an unjust woman. Let's reach an agreement!
+Oh, it's ye! = Oh, it's ye!
+Diplomatic Marriage = Diplomatische Ehe
+Can spend Gold to annex or puppet a City-State that has been your ally for [amount] turns. = Kann Gold ausgeben, um einen Stadtstaat zu annektieren oder zu Marionetten zu machen, der für [amount] Runden Ihr Verbündeter ist.
+Noble and virtuous Queen Maria Theresa, Holy Roman Empress and sovereign of Austria, the people bow to your gracious will. Following the death of your father King Charles VI, you ascended the thone of Austria during a time of great instability, but the empty coffers and diminished military did litle to dissuade your ambitions. Faced with war almost immediately upon your succession to the thron, you managed to fend off your foes, and in naming your husband Francis Stephen co-ruler, assured your place as Empress of the Holy Roman Empire. During your reigh, you guided Austria on a new path of reform - strengthening the military, replenishing the treasury, and improving the educational system of the kingdom. = Noble and virtuous Queen Maria Theresa, Holy Roman Empress and sovereign of Austria, the people bow to your gracious will. Following the death of your father King Charles VI, you ascended the thone of Austria during a time of great instability, but the empty coffers and diminished military did litle to dissuade your ambitions. Faced with war almost immediately upon your succession to the thron, you managed to fend off your foes, and in naming your husband Francis Stephen co-ruler, assured your place as Empress of the Holy Roman Empire. During your reigh, you guided Austria on a new path of reform - strengthening the military, replenishing the treasury, and improving the educational system of the kingdom.
+Oh great queen, bold and dignified, the time has come for you to rise and guide the kingdom once again. Can you return your people to the height of prosperity and splendor? Will you build a civilization that stands the test of time? = Oh große Königin, kühn und würdevoll, es ist an der Zeit, dass du wieder aufstehst und das Königreich wieder führst. Können Sie Ihr Volk auf die Höhe des Wohlstands und der Pracht zurückführen? Wirst du eine Zivilisation aufbauen, die den Test der Zeit besteht?
+Vienna = Wien
+Salzburg = Salzburg
+Graz = Graz
+Linz = Linz
+Klagenfurt = Klagenfurt
+Bregenz = Bregenz
+Innsbruck = Innsbruck
+Kitzbühel = Kitzbühel
+St. Pölten = St. Pölten
+Eisenstadt = Eisenstadt
+Villach = Villach
+Zwettl = Zwettl
+Traun = Traun
+Wels = Wels
+Dornbirn = Dornbirn
+Feldkirch = Feldkirch
+Amstetten = Amstetten
+Bad Ischl = Bad Ischl
+Wolfsberg = Wolfsberg
+Kufstein = Kufstein
+Leoben = Leoben
+Klosterneuburg = Klosterneuburg
+Leonding = Leonding
+Kapfenberg = Kapfenberg
+Hallein = Hallein
+Bischofshofen = Bischofshofen
+Waidhofen = Waidhofen
+Saalbach = Saalbach
+Lienz = Lienz
+Steyr = Steyr
 
 Milan = Mailand
 You leave us no choice. War it must be. = Ihr lasst uns keine Wahl. Krieg muss es sein.
@@ -4473,10 +4371,8 @@
 
 Cossack = Kosak
 
- # Requires translation!
-Hussar = 
- # Requires translation!
-[amount]% to Flank Attack bonuses = 
+Hussar = Hussar
+[amount]% to Flank Attack bonuses = [amount]% zu Flankenangriffsboni
 
 Ironclad = Panzerschiff
 Double movement in coast = Doppelte Bewegungsgeschwindigkeit an der Küste
@@ -4576,11 +4472,7 @@
 Can construct [tileImprovement] if it hasn't used other actions yet = Kann [tileImprovement] erbauen, solange noch keine anderen Aktionen genutzt wurden
 Can [param] [amount] times = Kann [param] [amount] Mal
 May found a religion = Darf eine Religion gründen
-<<<<<<< HEAD
-May enhance a religion = Kann eine Religion bereichern
-=======
 May enhance a religion = Kann eine Religion verbessern
->>>>>>> a77e8015
 May enter foreign tiles without open borders = Kann fremde Felder auch ohne offene Grenzen betreten
 Religious Unit = Religiöse Einheit
 
