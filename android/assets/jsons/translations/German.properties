--- conflicted
+++ resolved
@@ -267,13 +267,7 @@
 Base ruleset mods: = Basisregelsatz Modifikationen
 Extension mods: = Erweiterungs Modifikationen
 
-<<<<<<< HEAD
- # Requires translation!
 World Wrap = World Wrap
- # Requires translation!
-=======
-World Wrap = World Wrap
->>>>>>> 7eb42503
 World wrap maps are very memory intensive - creating large world wrap maps on Android can lead to crashes! = World Wrap Karten verbrauchen sehr viel Speicher - Das erstellen von großen World Wrap Karten kann bei Android zu einem Absturz führen!
 
 # Multiplayer
@@ -518,10 +512,6 @@
 Food = Nahrung
 
 Crop Yield = Ernteertrag
-<<<<<<< HEAD
- # Requires translation!
-=======
->>>>>>> 7eb42503
 Territory = Territorium
 Force = Kampfkraft
 GOLDEN AGE = GOLDENES ZEITALTER
@@ -2994,10 +2984,6 @@
 Coast = Küste
 
 Occurs at temperature between [param] and [param2] and humidity between [param3] and [amount] = Tritt auf bei temperaturen zwischen [param] und [param2] und einer Feuchtigkeit zwischen [param3] und [amount]
-<<<<<<< HEAD
- # Requires translation!
-=======
->>>>>>> 7eb42503
 Open terrain = Offenes Gelände
 Grassland = Wiese
 
@@ -3009,10 +2995,6 @@
 
 Lakes = Seen
 
-<<<<<<< HEAD
- # Requires translation!
-=======
->>>>>>> 7eb42503
 Rough terrain = Unwegsames Gelände
 Hill = Hügel
 
@@ -3116,10 +3098,6 @@
 Customs house = Zollamt
 
 Deal 30 damage to adjacent enemy units = Fügt angrgenzenden gegnerischen Einheiten 30 Schadenspunkte pro Runde zu
-<<<<<<< HEAD
- # Requires translation!
-=======
->>>>>>> 7eb42503
 Can be built just outside your borders = Kann nur außerhalb Deiner eigenen Grenzen gebaut werden
 Citadel = Zitadelle
 
@@ -3206,10 +3184,6 @@
 Heal this Unit by 50 HP; Doing so will consume this opportunity to choose a Promotion = Heile diese Einheit um 50 LP; dadurch kann keine Beförderung mehr gewählt werden.
 
 Accuracy I = Genauigkeit I
-<<<<<<< HEAD
- # Requires translation!
-=======
->>>>>>> 7eb42503
 +[amount]% Strength in [param] = +[amount]% Stärke in [param]
 
 Accuracy II = Genauigkeit II
@@ -3223,10 +3197,6 @@
 Barrage III = Sperrfeuer III
 
 Volley = Salve
-<<<<<<< HEAD
- # Requires translation!
-=======
->>>>>>> 7eb42503
 +[amount]% Strength vs [unitType] = +[amount]% Stärke gegen [unitType]
 
 Extended Range = erweiterte Reichweite
