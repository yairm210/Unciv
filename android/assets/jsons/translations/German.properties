# Language settings

# Equivalent of a space in your language
# If your language doesn't use spaces, just add "" as a translation, otherwise " "
" " = " "

# If the first word in a sentence starts with a capital in your language, 
# put the english word 'true' behind the '=', otherwise 'false'.
# Don't translate these words to your language, only put 'true' or 'false'.
StartWithCapitalLetter = true


# Starting from here normal translations start, as written on
# https://github.com/yairm210/Unciv/wiki/Translating

# Tutorial tasks

Move a unit!\nClick on a unit > Click on a destination > Click the arrow popup = Eine Einheit bewegen!\nKlicke auf eine Einheit > Klicke auf ein Ziel > Klicke auf das Pfeil-Popup.
Found a city!\nSelect the Settler (flag unit) > Click on 'Found city' (bottom-left corner) = Eine Stadt gründen!\nWähle den Siedler (Flaggensymbol) > Klicke auf 'Stadt gründen' (unten links).
Enter the city screen!\nClick the city button twice = Öffne den Stadtbildschirm!\n Klicke zweimal den Stadtknopf.
Pick a technology to research!\nClick on the tech button (greenish, top left) > \n select technology > click 'Research' (bottom right) = Wähle eine Technologie zum Erforschen!\nKlicke auf den Tech-Button (grünlich, oben links) > \n wähle Technologie > klicke auf 'Forschung' (unten rechts).
Pick a construction!\nEnter city screen > Click on a unit or building (bottom left side) > \n click 'add to queue' = Wähle Produktion!\nÖffne Stadtbildschirm > Klicke auf eine Einheit oder ein Gebäude (linke Seite unten) > \n Klicke auf 'Produktion hinzufügen'
Pass a turn!\nCycle through units with 'Next unit' > Click 'Next turn' = Beende eine Runde!\nGehe durch die Einheiten mit 'Nächste Einheit' > Klicke auf 'Nächste Runde'.
Reassign worked tiles!\nEnter city screen > click the assigned (green) tile to unassign > \n click an unassigned tile to assign population = Weise bearbeitete Felder neu zu!\nÖffne den Stadtbildschirm > klicke auf das zugewiesene (grüne) Feld, um es zu entfernen > \n klicke auf ein nicht zugewiesenes Feld, um die Bevölkerungszahl zuzuweisen.
Meet another civilization!\nExplore the map until you encounter another civilization! = Triff eine andere Zivilisation!\n Erkunde die Karte, bis du einer anderen Zivilisation begegnest!
Open the options table!\nClick the menu button (top left) > click 'Options' = Öffne die Optionen!\nKlicke auf die Menütaste (oben links) > klicke auf 'Optionen'.
Construct an improvement!\nConstruct a Worker unit > Move to a Plains or Grassland tile > \n Click 'Create improvement' (above the unit table, bottom left)\n > Choose the farm > \n Leave the worker there until it's finished = Bau eine Verbesserung!\nBau einen Arbeiter > Bewege ihn auf ein Ebenen- oder Wiesenfeld > Wähle 'Verbesserung bauen' > Wähle 'Farm' > \nLass den Arbeiter dort, bis er fertig ist.
Create a trade route!\nConstruct roads between your capital and another city\nOr, automate your worker and let him get to that eventually = Erstelle eine Handelsroute!\n Baue Straßen zwischen deiner Hauptstadt und einer anderen Stadt.\nOder automatisiere deinen Arbeiter und lasse sie schließlich dazu kommen.
Conquer a city!\nBring an enemy city down to low health > \nEnter the city with a melee unit = Erobere eine Stadt!\nBringe eine feindliche Stadt auf wenig Leben > \nBetrete die Stadt mit einer Nahkampfeinheit.
Move an air unit!\nSelect an air unit > select another city within range > \nMove the unit to the other city = Bewege eine Lufteinheit!\nWähle eine Lufteinheit > Wähle eine andere Stadt in Reichweite > \nVerschiebe die Einheit zu der anderen Stadt.
See your stats breakdown!\nEnter the Overview screen (top right corner) >\nClick on 'Stats' = Schaue deine Statistiken an!\nGehe in den Übersichtsbildschirm (obere rechte Ecke) >\nKlicke auf 'Statistiken'.

# Crash screen

An unrecoverable error has occurred in Unciv: = In Unciv ist ein nicht behebbarer Fehler aufgetreten:
If this keeps happening, you can try disabling mods. = Wenn dies weiterhin geschieht, kannst du versuchen, die Mods zu deaktivieren.
You can also report this on the issue tracker. = Du kannst dies auch im Issue-Tracker melden.
Copy = Kopieren
Error report copied. = Fehlerreport kopiert.
Open Issue Tracker = Öffne Issue-Tracker
Please copy the error report first. = Bitte kopiere zuerst den Fehlerreport.
Close Unciv = Beende Univ

# Buildings

Unsellable = Unverkäuflich
Not displayed as an available construction unless [building] is built = Wird nicht als verfügbares Bauwerk angezeigt, bis [building] gebaut ist
Not displayed as an available construction without [resource] = Wird nicht als verfügbares Bauwerk angezeigt, solange [resource] fehlt

Choose a free great person = Wähle eine kostenlose Große Persönlichkeit
Get [unitName] = Erhalte [unitName]

Hydro Plant = Wasserkraftwerk
[buildingName] obsoleted = [buildingName] ist nun veraltet

# Diplomacy,Trade,Nations

Requires [buildingName] to be built in the city = Benötigt den Bau von [buildingName] in der Stadt
Requires [buildingName] to be built in all cities = Benötigt den Bau von [buildingName] in allen Städten
Provides a free [buildingName] in the city = Stellt das Gebäude [buildingName] in der Stadt kostenlos bereit
Requires worked [resource] near city = Benötigt eine Bewirtschaftung von [resource] in der Nähe der Stadt
Requires at least one of the following resources worked near the city: = Benötigt mindestens eine der folgenden Ressourcen bewirtschaftet in der Nähe der Stadt:
Wonder is being built elsewhere = Das Wunder wird woanders gebaut
National Wonder is being built elsewhere = Das Nationale Wunder wird woanders gebaut
Requires a [buildingName] in all cities = Benötigt das Gebäude [buildingName] in allen Städten
[buildingName] required: = [buildingName] erforderlich:
Requires a [buildingName] in this city = Benötigt das Gebäude [buildingName] in dieser Stadt
Cannot be built with [buildingName] = Kann nicht mit [buildingName] gebaut werden
Consumes 1 [resource] = Verbraucht 1 [resource]
Consumes [amount] [resource] = Verbraucht [amount] [resource]
Required tech: [requiredTech] = Benötigt Technologie: [requiredTech]
Requires [PolicyOrNationalWonder] = Benötigt [PolicyOrNationalWonder]
Cannot be purchased = Kann nicht gekauft werden
Can only be purchased = Kann nur gekauft werden
See also = Siehe auch

Requires at least one of the following: = Benötigt eine der folgenden Vorraussetzungen:
Requires all of the following: = Benötigt folgende Vorraussetzungen:
Leads to [techName] = [techName] kann nun erforscht werden
Leads to: = Ermöglicht die Erforschung von:

Current construction = Aktuelle Produktion
Construction queue = Produktionswarteschlange
Pick a construction = Wähle ein Bauwerk
Queue empty = Warteschlange leer
Add to queue = Hinzufügen zur Warteschlange
Remove from queue = Entferne aus Warteschlange
Show stats drilldown = Zeige Statistiken
Show construction queue = Zeige Produktionswarteschlange
Save = Speichern
Cancel = Abbrechen

Diplomacy = Diplomatie
War = Krieg
Peace = Frieden
Research Agreement = Forschungsvereinbarung
Declare war = Krieg erklären
Declare war on [civName]? = [civName] den Krieg erklären?
Let's begin! = Los geht's!
[civName] has declared war on us! = [civName] hat uns den Krieg erklärt!
[leaderName] of [nation] = [leaderName] von [nation]
You'll pay for this! = Dafür werdet Ihr bezahlen!
Negotiate Peace = Frieden verhandeln
Peace with [civName]? = Frieden mit [civName]?
Very well. = Nun gut.
Farewell. = Lebewohl.
Sounds good! = Hört sich gut an!
Not this time. = Vielleicht ein anderes Mal.
Excellent! = Hervorragend!
How about something else... = Wie wäre es mit etwas anderem...
A pleasure to meet you. = Eine Freude, Euch kennen zu lernen.
Our relationship = Unsere Beziehung
We have encountered the City-State of [name]! = Wir haben den Stadtstaat [name] entdeckt!
Declare Friendship ([numberOfTurns] turns) = Freundschaft erklären ([numberOfTurns] Runden)
May our nations forever remain united! = Mögen unsere Nationen auf immer in Freundschaft vereint sein!
Indeed! = Auf jeden Fall!
Denounce [civName]? = [civName] anprangern?
Denounce ([numberOfTurns] turns) = Anprangern ([numberOfTurns] Runden)
We will remember this. = Das werden wir nie vergessen!

[civName] has declared war on [targetCivName]! = [civName] hat [targetCivName] den Krieg erklärt!
[civName] and [targetCivName] have signed a Peace Treaty! = [civName] und [targetCivName] haben einen Friedensvertrag unterzeichnet!
[civName] and [targetCivName] have signed the Declaration of Friendship! = [civName] und [targetCivName] haben die Freundschaftserklärung unterzeichnet!
[civName] has denounced [targetCivName]! = [civName] hat [targetCivName] angeprangert!
Do you want to break your promise to [leaderName]? = Möchtest du dein Versprechen gegenüber [leaderName] brechen?
We promised not to settle near them ([count] turns remaining) = Wir haben versprochen, nicht in ihrer Nähe zu siedeln ([count] Runden verbleiben)
They promised not to settle near us ([count] turns remaining) = Sie haben versprochen, nicht in unserer Nähe zu siedeln ([count] Runden verbleiben) 

[civName] is upset that you demanded tribute from [cityState], whom they have pledged to protect! = [civName] ist verärgert, dass Ihr von [cityState] einen Tribut fordert, den sie zu schützen versprochen hat!
[civName] is upset that you attacked [cityState], whom they have pledged to protect! = [civName] ist verärgert, dass Ihr [cityState] angreift, den sie zu schützen versprochen hat!
[civName] is outraged that you destroyed [cityState], whom they had pledged to protect! = [civName] ist empört, dass Ihr [cityState] zerstört habt, den sie zu schützen versprochen hat!
[civName] has destroyed [cityState], whom you had pledged to protect! = [civName] hat [cityState] zerstört, den du zu schützen versprochen hattest.

Unforgivable = Todfeind
Afraid = Gefürchtet
Enemy = Feind
Competitor = Konkurrent
Neutral = Neutral
Favorable = Beliebt
Friend = Freund
Ally = Verbündeter

[questName] (+[influenceAmount] influence) = [questName] (+[influenceAmount] Einfluss)
[remainingTurns] turns remaining = [remainingTurns] Runden verbleiben
Current leader is [civInfo] with [amount] [stat] generated. = Der aktuelle Anführer ist [civInfo] und hat [amount] [stat] generiert.
Current leader is [civInfo] with [amount] Technologies discovered. = Der aktuelle Anführer ist [civInfo] und hat [amount] Technologien entdeckt.

## Diplomatic modifiers

You declared war on us! = Ihr habt uns den Krieg erklärt!
Your warmongering ways are unacceptable to us. = Euer kriegerisches Verhalten ist für uns inakzeptabel.
You have captured our cities! = Ihr habt unsere Städte erobert!
We applaud your liberation of our conquered cities! = Wir begrüßen Eure Befreiung unserer eroberten Städte!
We applaud your liberation of conquered cities! = Wir begrüßen Eure Befreiung eroberter Städte!
Years of peace have strengthened our relations. = Die Jahre des Friedens haben unsere Beziehung gestärkt.
Our mutual military struggle brings us closer together. = Unser gemeinsamer militärischer Kampf bringt uns näher zusammen.
We have signed a public declaration of friendship = Wir haben eine öffentliche Freundschaftserklärung unterzeichnet.
You have declared friendship with our enemies! = Ihr habt Freundschaft mit unseren Feinden geschlossen!
You have declared friendship with our allies = Ihr habt Freundschaft mit unseren Verbündeten geschlossen!
Our open borders have brought us closer together. = Unsere offenen Grenzen haben uns einander näher gebracht.
Your so-called 'friendship' is worth nothing. = Eure so genannte 'Freundschaft' ist nichts wert.
You have publicly denounced us! = Ihr habt uns öffentlich angeprangert!
You have denounced our allies = Ihr habt unsere Verbündeten öffentlich angeprangert!
You have denounced our enemies = Ihr habt unsere Feinde öffentlich angeprangert!
You betrayed your promise to not settle cities near us = Ihr habt euer Versprechen gebrochen, keine neuen Städte in unserer Nähe zu gründen!
You fulfilled your promise to stop settling cities near us! = Ihr habt euer Versprechen gehalten, keine neuen Städte in unserer Nähe zu gründen!
You refused to stop settling cities near us = Ihr habt euch geweigert, auf Stadtgründungen in unserer Nähe zu verzichten!
Your arrogant demands are in bad taste = Eure arroganten Forderungen sind geschmacklos.
Your use of nuclear weapons is disgusting! = Euer Einsatz von Atomwaffen ist ekelhaft!
You have stolen our lands! = Ihr habt unser Land geraubt!
You gave us units! = Ihr habt uns Einheiten geschenkt!
You destroyed City-States that were under our protection! = Ihr habt Stadtstaaten zerstört, die unter unserem Schutz standen!
You attacked City-States that were under our protection! = Ihr habt Stadtstaaten angegriffen, die unter unserem Schutz standen!
You demanded tribute from City-States that were under our protection! = Ihr habt Tribut von Stadtstaaten gefordert, die unter unserem Schutz standen!
You sided with a City-State over us = Ihr habt euch auf die Seite eines Stadtstaates gestellt und nicht auf unsere.
You returned captured units to us = Ihr habt uns gefangene Einheiten zurückgegeben

Demands = Forderungen
Please don't settle new cities near us. = Bitte gründet keine neuen Städte in unserer Nähe.
Very well, we shall look for new lands to settle. = Nun gut, wir werden uns nach neuem Land umsehen, um es zu besiedeln.
We shall do as we please. = Wir werden tun, wie es uns beliebt.
We noticed your new city near our borders, despite your promise. This will have....implications. = Wir haben eure neue Stadt in der Nähe unserer Grenzen bemerkt, entgegen eures Versprechens. Dies wird....Konsequenzen haben.
I've been informed that my armies have taken tribute from [civName], a city-state under your protection.\nI assure you, this was quite unintentional, and I hope that this does not serve to drive us apart. = Ich wurde darüber informiert, dass meine Armeen von [civName], einem Stadtstaat unter eurem Schutz, Tribut genommen haben.\nIch versichere euch, dass dies nicht beabsichtigt war, und ich hoffe, dass dies nicht dazu dient, uns auseinander zu treiben.
We asked [civName] for a tribute recently and they gave in.\nYou promised to protect them from such things, but we both know you cannot back that up. = Wir haben [civName] kürzlich um einen Tribut gebeten, und sie haben nachgegeben.\nIhr habt versprochen, sie vor solchen Dingen zu schützen, aber wir beide wissen, dass ihr das nicht einhalten könnt.
It's come to my attention that I may have attacked [civName], a city-state under your protection.\nWhile it was not my goal to be at odds with your empire, this was deemed a necessary course of action. = Mir ist zu Ohren gekommen, dass ich [civName] angegriffen haben könnte, einen Stadtstaat, der unter eurem Schutz steht.\nAuch wenn es nicht mein Ziel war, mit eurem Reich in Konflikt zu geraten, wurde diese Vorgehensweise als notwendig erachtet.
I thought you might like to know that I've launched an invasion of one of your little pet states.\nThe lands of [civName] will make a fine addition to my own. = Ich dachte, es würde Euch vielleicht interessieren, dass ich eine Invasion in einen eurer kleinen Lieblingsstaaten gestartet habe.\nDie Länder von [civName] werden eine gute Ergänzung zu meinen eigenen sein.

Return [unitName] to [civName]? = [unitName] an [civName] zurückgeben?
The [unitName] we liberated originally belonged to [civName]. They will be grateful if we return it to them. = Die von uns befreite [unitName] Einheit, gehörte ursprünglich [civName]. Sie werden dankbar sein, wenn wir sie ihnen zurückgeben.

Enter the amount of gold = Gib die Menge an Gold ein

# City-States

Provides [amountOfCulture] culture at 30 Influence = Liefert [amountOfCulture] Kultur ab einem Einfluss von 30
Provides 3 food in capital and 1 food in other cities at 30 Influence = Liefert 3 Nahrung in die Hauptstadt und 1 Nahrung in alle anderen Städte ab einem Einfluss von 30
Provides 3 happiness at 30 Influence = Liefert 3 Zufriedenheit ab einem Einfluss von 30
Provides land units every 20 turns at 30 Influence = Liefert eine Landeinheit alle 20 Runden ab einem Einfluss von 30
Give a Gift = Ein Geschenk übergeben
Gift [giftAmount] gold (+[influenceAmount] influence) = Schenke [giftAmount] Gold (+[influenceAmount] Einfluss)
Relationship changes in another [turnsToRelationshipChange] turns = Die Beziehung verändert sich in [turnsToRelationshipChange] Runden
Protected by = Beschützt von
Revoke Protection = Schutz aufheben
Pledge to protect = Schutz zusichern
Declare Protection of [cityStateName]? = Schutz von [cityStateName] bekanntgeben?
Build [improvementName] on [resourceName] (200 Gold) = Baue [improvementName] auf [resourceName] (200 Gold)
Gift Improvement = Verschenke Verbesserung
[civName] is able to provide [unitName] once [techName] is researched. = [civName] ist in der Lage [unitName] zu liefern, sobald [techName] erforscht wurde.

Diplomatic Marriage ([amount] Gold) = Diplomatische Hochzeit ([amount] Gold)
We have married into the ruling family of [civName], bringing them under our control. = Wir haben in die Herrscherfamilie von [civName] eingeheiratet und sie unter unsere Kontrolle gebracht.
[civName] has married into the ruling family of [civName2], bringing them under their control. = [civName] hat in die Herrscherfamilie von [civName2] eingeheiratet und sie unter ihre Kontrolle gebracht.
You have broken your Pledge to Protect [civName]! = Ihr habt euer Versprechen, [civName] zu schützen, gebrochen!
City-States grow wary of your aggression. The resting point for Influence has decreased by [amount] for [civName]. = Die Stadtstaaten werden misstrauisch gegenüber deiner Aggressivität. Der Basispunkt für den Einfluss hat sich um [amount] für [civName] verringert.

[cityState] is being attacked by [civName] and asks all major civilizations to help them out by gifting them military units. = [cityState] wird von [civName] angegriffen und bittet alle größeren Zivilisationen ihm militärische Einheiten als Unterstützung zu schenken.
[cityState] is being invaded by Barbarians! Destroy Barbarians near their territory to earn Influence. = [cityState] wird von Barbaren überfallen! Zerstöre die Barbaren in der Nähe ihres Territoriums und gewinne dadurch um Einfluss.
[cityState] is grateful that you killed a Barbarian that was threatening them! = [cityState] ist dankbar, dass du einen Barbaren getötet hast, der sie bedroht hatte!
[cityState] is being attacked by [civName]! Kill [amount] of the attacker's military units and they will be immensely grateful. = [cityState] wird von [civName] angegriffen! Töte [amount] von den militärischen Einheiten des Angreifers und der Stadtsaat wird sehr dankbar sein.
[cityState] is deeply grateful for your assistance in the war against [civName]! = [cityState] ist für deine Unterstüzung im Krieg gegen [civName] zutiefst dankbar!
[cityState] no longer needs your assistance against [civName]. = [cityState] braucht deine Unterstützung gegen [civName] nicht mehr.
War against [civName] = Krieg gegen [civName]
We need you to help us defend against [civName]. Killing [amount] of their military units would slow their offensive. = Wir benötigen deine Hilfe, um uns gegen [civName] zu verteidigen. Wenn [amount] von ihren militärischen Einheiten getötet werden, wird das ihre Offensive verlangsamen.
Currently you have killed [amount] of their military units. = Aktuell hast du [amount] von ihren militärischen Einheiten getötet.
You need to find them first! = Zuerst musst du sie finden!

Cultured = Kultiviert
Maritime = Maritim
Mercantile = Kaufmännisch
 # Requires translation!
Religious = 
Militaristic = Militärisch
Type = Typ
Friendly = Freundlich
Hostile = Feindlich
Irrational = Unvernünftig
Personality = Persönlichkeit
Influence = Einfluss
Reach 30 for friendship. = Erreiche einen Einfluss von 30 für Freundschaft.
Reach highest influence above 60 for alliance. = Erreiche einen Einfluss von über 60 für ein Bündnis.
When Friends: = Wenn Freunde:
When Allies: = Wenn Verbündete:
The unique luxury is one of: = Die einzigartige Luxusressource ist:

Demand Tribute = Tribut fordern
Tribute Willingness = Tributbereitschaft
At least 0 to take gold, at least 30 and size 4 city for worker = Mindestens 0 um Gold zu erhalten, mindestens 30 und eine Stadtgröße von 4 für einen Arbeiter
Major Civ = Führende Zivilisation
No Cities = Keine Städte
Base value = Basiswert
Has Ally = Hat Bündnis
Has Protector = Hat Beschützer
Demanding a Worker = Einen Arbeiter fordern
Demanding a Worker from small City-State = Einen Arbeiter von einem kleinen Stadtstaat fordern
Very recently paid tribute = Vor kurzem Tribut gezollt
Recently paid tribute = Kürzlich Tribut gezollt
Influence below -30 = Einfluss unter -30
Military Rank = Militärischer Rang
Military near City-State = Militär in der Nähe eines Stadtstaats
Sum: = Summe:
Take [amount] gold (-15 Influence) = [amount] Gold nehmen (-15 Einfluss)
Take worker (-50 Influence) = Arbeiter nehmen (-50 Einfluss)
[civName] is afraid of your military power! = [civName] fürchtet sich vor deiner militärischen Macht!


# Trades

Trade = Handel
Offer trade = Handel anbieten
Retract offer = Angebot zurückziehen
What do you have in mind? = Was schwebt Euch vor?
Our items = Unsere Gegenstände
Our trade offer = Unser Handelsangebot
[otherCiv]'s trade offer = Handelsangebot von [otherCiv]
[otherCiv]'s items = Gegenstände von [otherCiv]
+[amount] untradable copy = +[amount] unverkäufliche Kopie
+[amount] untradable copies = +[amount] unverkäufliche Kopien
Pleasure doing business with you! = Ein Vergnügen, mit Euch Geschäfte zu machen!
I think not. = Lieber nicht.
That is acceptable. = Das ist akzeptabel.
Accept = Annehmen
Keep going = Weitermachen
There's nothing on the table = Der Verhandlungstisch ist leer
Peace Treaty = Friedensabkommen
Agreements = Vereinbarungen
Open Borders = Offene Grenzen
Gold per turn = Gold pro Runde
Cities = Städte
Technologies = Technologien
Declarations of war = Kriegserklärungen
Introduction to [nation] = Vorstellung der Nation [nation]
Declare war on [nation] = [nation] den Krieg erklären
Luxury resources = Luxusressourcen 
Strategic resources = Strategische Ressourcen
Owned: [amountOwned] = Im Besitz: [amountOwned]

# Nation picker

[resourceName] not required = [resourceName] nicht erforderlich
Lost ability = Verlorene Fähigkeit
National ability = Nationalfähigkeit
[firstValue] vs [secondValue] = [firstValue] anstatt [secondValue]


# New game screen

Uniques = Unikate
Promotions = Beförderungen
Load copied data = Aus Zwischenablage laden
Could not load game from clipboard! = Das Spiel konnte nicht aus der Zwischenablage geladen werden!
Reset to defaults = Auf Standardwerte zurücksetzen
Are you sure you want to reset all game options to defaults? = Bist du sicher, dass du alle Spieloptionen auf die Standardeinstellungen zurücksetzen willst?
Start game! = Spiel starten!
Map Options = Kartenoptionen
Game Options = Spieloptionen
Civilizations = Zivilisationen
Map Type = Kartentyp
Map file = Karten-Datei
Max Turns = Maximale Runden
Could not load map! = Diese Karte konnte nicht geladen werden!
Invalid map: Area ([area]) does not match saved dimensions ([dimensions]). = Üngültige Karte: Die Fläche ([area]) stimmt nicht mit den gespeicherten Abmessungen ([dimensions]) überein.
The dimensions have now been fixed for you. = Die Abmessungen wurden für dich korrigiert.
Generated = Generiert
Existing = Bestehende
Custom = Benutzerdefiniert
Map Generation Type = Art der Kartenerstellung
Default = Standard
Pangaea = Pangaea
Perlin = Perlin
Continents = Kontinente
Four Corners = Vier Ecken
Archipelago = Archipele
Inner Sea = Binnenmeer
Number of City-States = Anzahl Stadtstaaten
One City Challenge = Herausforderung nur eine Stadt
No Barbarians = Keine Barbaren
Raging Barbarians = Wütende Barbaren
No Ancient Ruins = Keine altertümlichen Ruinen
No Natural Wonders = Keine Naturwunder
Victory Conditions = Siegbedingungen
Scientific = Wissenschaftlich
Domination = Vorherrschaft
Cultural = Kulturell
Diplomatic = Diplomatisch
Time = Zeit

# Used for random nation indicator in empire selector and unknown nation icons in various overview screens.
# Should be a single character, or at least visually square.
? = ?

Map Shape = Kartenform
Hexagonal = Sechseckig
Rectangular = Rechteckig
Height = Höhe 
Width = Breite 
Radius = Radius 
Enable Religion = Religion aktivieren

Resource Setting = Ressourcenoptionen
Sparse = Spärlich
Abundant = Reichlich
Strategic Balance = Strategisch ausgewogen
Legendary Start = Legendärer Start

Advanced Settings = Erweiterte Einstellungen
RNG Seed = Seed
Map Elevation = Erhebungen
Temperature extremeness = Temperaturextreme
Resource richness = Ressourcenreichtum
Vegetation richness = Vegetationsreichtum
Rare features richness = Außergewöhnliches Gelände
Max Coast extension = Maximale Küstenausdehnung
Biome areas extension = Biombereichausdehnung
Water level = Wasser-Niveau

Online Multiplayer = Online Mehrspieler

World Size = Kartengröße
Tiny = Winzig
Small = Klein
Medium = Mittel
Large = Groß
Huge = Riesig
World wrap requires a minimum width of 32 tiles = 'World Wrap' Karten müssen mindestens 32 Felder breit sein
The provided map dimensions were too small = Die angegebenen Dimensionen waren zu klein
The provided map dimensions were too big = Die angegebenen Dimensionen waren zu groß
The provided map dimensions had an unacceptable aspect ratio = Die angegebenen Dimensionen hatten ein zu extremes Seitenverhältnis

Difficulty = Schwierigkeitsgrad

AI = KI
Remove = Entfernen
Random = Zufall
Human = Mensch
Hotseat = Schleudersitz
User ID = Spieler-ID
Click to copy = Anklicken zum Kopieren


Game Speed = Spielgeschwindigkeit
Quick = Schnell
Standard = Standard
Epic = Episch
Marathon = Marathon

Starting Era = Startzeitalter
It looks like we can't make a map with the parameters you requested! = Mit den von dir angegebenen Parametern kann keine Karte erzeugt werden!
Maybe you put too many players into too small a map? = Vielleicht hast du zu viele Spieler in eine zu kleine Karte gepackt?
No human players selected! = Keine menschlichen Spieler ausgewählt!
Mods: = Modifikationen:
Extension mods: = Erweiterungs-Modifikationen:
Base ruleset: = Basisregelsatz
The mod you selected is incorrectly defined! = Die gewählte Modifikation ist fehlerhaft!
The mod combination you selected is incorrectly defined! = Die gewählte Kombination von Mods ist fehlerhaft!
The mod combination you selected has problems. = Die gewählte Kombination von Mods hat Probleme.
You can play it, but don't expect everything to work! = Du kannst sie spielen, aber erwarte nicht, dass alles perfekt funktioniert!
This base ruleset is not compatible with the previously selected\nextension mods. They have been disabled. = Dieser Basisregelsatz ist nicht mit den zuvor ausgewählten\nErweiterungs-Modifikationen kompatibel. Sie wurden deaktiviert.
Base Ruleset = Basisregelsatz
[amount] Techs = [amount] Technologien
[amount] Nations = [amount] Nationen
[amount] Units = [amount] Einheiten
[amount] Buildings = [amount] Gebäude
[amount] Resources = [amount] Ressourcen
[amount] Improvements = [amount] Feldverbesserungen
[amount] Religions = [amount] Religionen
[amount] Beliefs = [amount] Glaubenssätze

World Wrap = World Wrap
World wrap maps are very memory intensive - creating large world wrap maps on Android can lead to crashes! = 'World Wrap' Karten verbrauchen sehr viel Speicher - Das erstellen von großen 'World Wrap' Karten kann bei Android zu einem Absturz führen!
Anything above 80 by 50 may work very slowly on Android! = Auf Android kann alles über 80 mal 50 sehr langsam sein.
Anything above 40 may work very slowly on Android! = Auf Android kann alles über 40 sehr langsam sein.

# Multiplayer

Help = Hilfe
Username = Spielername
Multiplayer = Mehrspieler
Could not download game! = Konnte das Spiel nicht herunterladen!
Could not upload game! = Konnte das Spiel nicht hochladen!
Join game = Spiel beitreten
Invalid game ID! = Ungültige Spiel-ID!
Copy user ID = Spieler-ID kopieren
Copy game ID = Spiel-ID kopieren
UserID copied to clipboard = Spieler-ID in die Zwischenablage kopiert
Game ID copied to clipboard! = Spiel-ID in die Zwischenablage kopiert
Set current user = Aktuellen Spieler eintragen
Player ID from clipboard = Spieler-ID aus Zwischenablage
To create a multiplayer game, check the 'multiplayer' toggle in the New Game screen, and for each human player insert that player's user ID. = Um ein Mehrspielerspiel zu erstellen, aktiviere die Option "Online Mehrspieler" in der Ansicht "Neues Spiel" und gib für jeden menschlichen Spieler die Spieler-ID ein.
You can assign your own user ID there easily, and other players can copy their user IDs here and send them to you for you to include them in the game. = Du nun deine Spieler-ID zuweisen und andere Spieler können ihre eigene ID kopieren und dir schicken, damit du sie zum Spiel hinzuholen kannst.
Once you've created your game, the Game ID gets automatically copied to your clipboard so you can send it to the other players. = Sobald du das Spiel erstellt hast, wird die Spiel-ID automatisch in die Zwischenablage kopiert, sodass du sie an andere Spieler verschicken kannst.
Players can enter your game by copying the game ID to the clipboard, and clicking on the 'Add multiplayer game' button = Spieler können deinem Spiel beitreten, indem sie die Spiel-ID kopieren und auf 'Mehrspielerspiel hinzufügen' klicken.
The symbol of your nation will appear next to the game when it's your turn = Das Symbol deiner Nation wird neben dem Spielnamen erscheinen, wenn du am Zug bist.
Back = Zurück
Rename = Umbenennen
Game settings = Spieleinstellungen
Add multiplayer game = Mehrspielerspiel hinzufügen
Refresh list = Liste aktualisieren
Could not save game! = Spiel konnte nicht gespeichert werden!
Could not delete game! = Spiel konnte nicht gelöscht werden!
Could not refresh! = Aktualisieren nicht möglich!
Last refresh: [time] minutes ago = Letzte Aktualisierung: Vor [time] Minuten
Current Turn: = Aktuelle Runde:
Add Currently Running Game = Laufendes Spiel hinzufügen
Paste gameID from clipboard = SpielID aus Zwischenablage einfügen
GameID = SpielID
Game name = Spielname
Loading latest game state... = Lade aktuellen Spielstand...
Couldn't download the latest game state! = Herunterladen des aktuellen Spielstands ist fehlgeschlagen!
Resign = Aufgeben
Are you sure you want to resign? = Willst du wirklich aufgeben?
You can only resign if it's your turn = Du kannst nur aufgeben, wenn du am Zug bist
[civName] resigned and is now controlled by AI = [civName] hat aufgegeben und wird nun von der KI gespielt
Last refresh: [time] [timeUnit] ago = Letzte Aktualisierung: Vor [time] [timeUnit]
Current Turn: [civName] since [time] [timeUnit] ago = Aktuelle Runde: [civName] seit [time] [timeUnit]
Minutes = Minuten
Hours = Stunden
Days = Tage

# Save game menu

Current saves = Gespeicherte Spiele
Show autosaves = Zeige automatisch gespeicherte Spiele an
Saved game name = Name des gespeicherten Spiels
Copy to clipboard = In die Zwischenablage kopieren
Copy saved game to clipboard = Gespeichertes Spiel in die Zwischenablage kopieren
Could not load game = Spiel konnte nicht geladen werden
Load [saveFileName] = [saveFileName] laden
Delete save = Gespeichertes Spiel löschen
Saved at = Gespeichert um
Load map = Karte laden
Delete map = Karte löschen
Are you sure you want to delete this map? = Bist du dir sicher, dass du diese Karte löschen möchtest?
Upload map = Karte hochladen
Could not upload map! = Karte konnte nicht hochgeladen werden!
Map uploaded successfully! = Karte wurde erfolgreich hochgeladen!
Saving... = Speichere...
Overwrite existing file? = Vorhandene Datei überschreiben?
It looks like your saved game can't be loaded! = Dieser Spielstand konnte nicht geladen werden!
If you could copy your game data ("Copy saved game to clipboard" -  = Wenn du deine Spieldaten kopierst ("Gespeichertes Spiel in die Zwischenablage kopieren"),
  paste into an email to yairm210@hotmail.com) =   und in eine E-Mail an mich (yairm210@hotmail.com) einfügst,
I could maybe help you figure out what went wrong, since this isn't supposed to happen! = dann kann ich dir eventuell helfen den Grund zu finden - das sollte nicht passieren!
Missing mods: [mods] = Fehlende Modifikation(en): [mods]
Load from custom location = Laden von externem Speicherort
Could not load game from custom location! = Laden von externem Speicherort fehlgeschlagen!
Save to custom location = Speichern in externem Speicherort
Could not save game to custom location! = Speichern in externem Speicherort fehlgeschlagen!

# Options

Options = Optionen
About = Über
Display = Anzeige
Gameplay = Spielmechanik
Sound = Sound
Advanced = Erweitert
Locate mod errors = Mod-Probleme
Debug = Nur für Eingeweihte

Version = Version
See online Readme = Readme online öffnen
Visit repository = Repository besuchen
Turns between autosaves = Runden bis zum nächsten automatischen Speichern
Sound effects volume = Lautstärke Soundeffekte
Music volume = Lautstärke Musik
Pause between tracks = Pause zwischen den Titeln
Currently playing: [title] = Aktuelle Wiedergabe: [title]
Download music = Musik herunterladen
Downloading... = Lade herunter...
Could not download music! = Musik konnte nicht heruntergeladen werden!
Show = Anzeigen
Hide = Verstecken
Show worked tiles = Zeige bewirtschaftete Felder an
Show resources and improvements = Zeige Ressourcen und Verbesserungen an
Check for idle units = Untätige Einheiten anzeigen
Move units with a single tap = Einheiten mit einem Klick bewegen
Show tutorials = Zeige Tutorials
Auto-assign city production = Automatische Zuordnung der Stadtproduktion
Auto-build roads = Automatischer Straßenbau
Automated workers replace improvements = Automatisierte Arbeiter ersetzen Verbesserungen
Show minimap = Zeige Mini-Map
off = aus
Show pixel units = Zeige Pixel Einheiten
Show pixel improvements = Zeige Pixel Verbesserungen
Enable nuclear weapons = Aktiviere Atomwaffen
Show tile yields = Felderträge anzeigen
Show unit movement arrows = Bewegungspfeile für Einheiten anzeigen
Continuous rendering = Kontinuierliches Rendern
When disabled, saves battery life but certain animations will be suspended = Es spart Akku, wenn es deaktiviert ist, aber bestimmte Animationen werden nicht angezeigt.
Order trade offers by amount = Handelsangebote nach Menge sortieren
Check extension mods based on vanilla = Erweiterungs-Mods mit Vanilla-Regelsatz prüfen
Reload mods = Mods erneut laden
Checking mods for errors... = Mods werden geprüft...
No problems found. = Keine Probleme gefunden.
Autoupdate mod uniques = Einzigartige Sätze der Mod automatisch aktualisieren
Uniques updated! = Einzigartige Sätze aktualisiert!

Show experimental world wrap for maps = 'World Wrap'-Option für neue Karten anbieten
HIGHLY EXPERIMENTAL - YOU HAVE BEEN WARNED! = WARNUNG: HOCHGRADIG EXPERIMENTELL - DU WURDEST GEWARNT!
Enable portrait orientation = Hochkant-Orientierung zulassen
Generate translation files = Erstelle Übersetzungsdateien
Translation files are generated successfully. = Die Übersetzungsdateien wurden erfolgreich erstellt.
Please note that translations are a community-based work in progress and are INCOMPLETE! The percentage shown is how much of the language is translated in-game. If you want to help translating the game into your language, click here. = Bitte beachte, daß die Übersetzungen eine andauernde Leistung einer Gemeinschaft von Freiwilligen sind und damit oft unvollständig. Die angezeigte Prozentzahl bedeutet den Anteil übersetzter Texte im gesamten Spiel. Wenn Du helfen willst, die Übersetzungen zu verbessern - dies ist ein Link zur Anleitung.

# Notifications

Research of [technologyName] has completed! = [technologyName] wurde erforscht!
[construction] has become obsolete and was removed from the queue in [cityName]! = [construction] ist veraltet und wurde in [cityName] aus der Warteschlange entfernt!
[construction] has become obsolete and was removed from the queue in [amount] cities! = [construction] ist veraltet und wurde in [amount] Städten aus der Warteschlange entfernt!
[cityName] changed production from [oldUnit] to [newUnit] = [cityName] änderte die Produktion von [oldUnit] zu [newUnit]
[amount] cities changed production from [oldUnit] to [newUnit] = [amount] Städte änderten die Produktion von [oldUnit] zu [newUnit]
Excess production for [wonder] converted to [goldAmount] gold = Überschüssige Produktion für [wonder] wurde zu [goldAmount] Gold umgewandelt
You have entered a Golden Age! = Ein Goldenes Zeitalter hat begonnen!
[resourceName] revealed near [cityName] = [resourceName] gefunden in der Nähe von [cityName]
[n] sources of [resourceName] revealed, e.g. near [cityName] = [n] Vorkommen von [resourceName] aufgetaucht, z.B. nahe [cityName]
A [greatPerson] has been born in [cityName]! = [cityName] - Ein [greatPerson] wurde geboren!
We have encountered [civName]! = Wir sind auf [civName] getroffen!
[cityStateName] has given us [stats] as a token of goodwill for meeting us = [cityStateName] hat uns [stats] als Zeichen des guten Willens für unsere Begegnung übergeben
[cityStateName] has given us [stats] as we are the first major civ to meet them = [cityStateName] hat uns [stats] übergeben, da wir die erste bedeutende Zivilisation sind, die sie getroffen haben
[cityStateName] has also given us [stats] = [cityStateName] hat uns auch [stats] gegeben
Cannot provide unit upkeep for [unitName] - unit has been disbanded! = Der Unterhalt für [unitName] konnte nicht bezahlt werden - Einheit wurde aufgelöst!
[cityName] has grown! = [cityName] ist gewachsen!
[cityName] is starving! = [cityName] verhungert!
[construction] has been built in [cityName] = [construction] wurde in [cityName] fertiggestellt
[wonder] has been built in a faraway land = [wonder] wurde in einem fernen Land gebaut
[civName] has completed [construction]! = [civName] hat [construction] fertiggestellt!
An unknown civilization has completed [construction]! = Eine unbekannte Zivilisation hat [construction] fertiggestellt! 
The city of [cityname] has started constructing [construction]! = Die Stadt [cityname] hat den Bau von [construction] begonnen!
[civilization] has started constructing [construction]! = [civilization] hat den Bau von [construction] begonnen!
An unknown civilization has started constructing [construction]! = Eine unbekannte Zivilisation hat den Bau von [construction] begonnen!
Work has started on [construction] = Arbeit an [construction] hat begonnen
[cityName] cannot continue work on [construction] = [cityName] kann nicht weiter an [construction] arbeiten
[cityName] has expanded its borders! = [cityName] hat seine Grenzen erweitert!
Your Golden Age has ended. = Euer Goldenes Zeitalter ist vorbei.
[cityName] has been razed to the ground! = [cityName] wurde dem Erdboden gleich gemacht!
We have conquered the city of [cityName]! = Wir haben die Stadt [cityName] eingenommen!
An enemy [unit] has attacked [cityName] = Eine feindliche Einheit [unit] hat [cityName] angegriffen
An enemy [unit] has attacked our [ourUnit] = Eine feindliche Einheit [unit] hat unseren [ourUnit] angegriffen
Enemy city [cityName] has attacked our [ourUnit] = Feindliche Stadt [cityName] hat unsere Einheit [ourUnit] angegriffen
An enemy [unit] has captured [cityName] = Eine feindliche Einheit [unit] hat [cityName] eingenommen
An enemy [unit] has raided [cityName] = Eine feindliche [unit] Einheit hat [cityName] überfallen
An enemy [unit] has captured our [ourUnit] = Eine feindliche Einheit [unit] hat unsere Einheit [ourUnit] gefangen genommen
An enemy [unit] has destroyed our [ourUnit] = Eine feindliche Einheit [unit] hat unsere Einheit [ourUnit] zerstört
Your [ourUnit] has destroyed an enemy [unit] = Dein [ourUnit] hat einen gegnerischen [unit] zerstört
An enemy [RangedUnit] has destroyed the defence of [cityName] = Die feindliche Einheit [RangedUnit] hat die Verteidigung der Stadt [cityName] zerstört
Enemy city [cityName] has destroyed our [ourUnit] = Die feindliche Stadt [cityName] hat unsere Einheit [ourUnit] zerstört
An enemy [unit] was destroyed while attacking [cityName] = Eine feindliche Einheit [unit] wurde beim Angriff auf [cityName] zerstört
An enemy [unit] was destroyed while attacking our [ourUnit] = Eine feindliche Einheit [unit] wurde beim Angriff auf unsere Einheit [ourUnit] zerstört
Our [attackerName] was destroyed by an intercepting [interceptorName] = Unser [attackerName] wurde durch einen abfangenden [interceptorName] zerstört.
Our [interceptorName] intercepted and destroyed an enemy [attackerName] = Unser [interceptorName] hat einen feindlichen [attackerName] abgefangen und zerstört.
Our [attackerName] was attacked by an intercepting [interceptorName] = Unser [attackerName] wurde von einem abfangenden [interceptorName] angegriffen.
Our [interceptorName] intercepted and attacked an enemy [attackerName] = Unser [interceptorName] hat einen feindlichen [attackerName] abgefangen und angegriffen.
An enemy [unit] was spotted near our territory = Eine feindliche Einheit [unit] wurde nahe unseres Territoriums entdeckt
An enemy [unit] was spotted in our territory = Eine feindliche Einheit [unit] wurde in unserem Territorium entdeckt
Your city [cityName] can bombard the enemy! = Deine Stadt [cityName] kann den Feind bombardieren!
[amount] of your cities can bombard the enemy! = [amount] deiner Städte können den Feind bombardieren!
[amount] enemy units were spotted near our territory = [amount] feindliche Einheiten wurden nahe unseres Territoriums entdeckt
[amount] enemy units were spotted in our territory = [amount] feindliche Einheiten wurden in unserem Territorium entdeckt
A(n) [nukeType] exploded in our territory! = Eine [nukeType] ist in unserem Territorium explodiert!
After being hit by our [nukeType], [civName] has declared war on us! = Nach einem Treffer mit unserer [nukeType], hat [civName] uns den Krieg erklärt!
The civilization of [civName] has been destroyed! = Die Zivilisation [civName] wurde besiegt!
The City-State of [name] has been destroyed! = Der Stadtstaat von [name] wurde zerstört!
Your [ourUnit] captured an enemy [theirUnit]! = Deine [ourUnit] Einheit hat die gegnerische [theirUnit] Einheit gefangen!
Your [ourUnit] plundered [amount] [Stat] from [theirUnit] = Deine [ourUnit] Einheit hat [amount] [Stat] von [theirUnit] Einheit geplündert
We have captured a barbarian encampment and recovered [goldAmount] gold! = Wir haben ein barbarisches Lager erobert und [goldAmount] Gold gefunden!
A barbarian [unitType] has joined us! = Eine barbarische Einheit [unitType] hat sich uns angeschlossen!
We have found survivors in the ruins - population added to [cityName] = Wir haben Überlebende in den Ruinen gefunden - Einwohner zu [cityName] hinzugefügt
We have discovered cultural artifacts in the ruins! (+20 Culture) = Wir haben kulturelle Artefakte in den Ruinen entdeckt! (+20 Kultur)
We have discovered the lost technology of [techName] in the ruins! = Wir haben die vergessene Technologie [techName] in den Ruinen entdeckt!
A [unitName] has joined us! = Eine Einheit [unitName] hat sich uns angeschlossen!
An ancient tribe trains our [unitName] in their ways of combat! = Ein antiker Stamm bringt unserer Einheit [unitName] dessen Kampftechniken bei!
We have found a stash of [amount] gold in the ruins! = Wir haben [amount] Gold in den Ruinen gefunden!
We have found a crudely-drawn map in the ruins! =  Wir haben eine grob gezeichnete Karte in den Ruinen gefunden!
[unit] finished exploring. = [unit] hat die Erkundung abgeschlossen.
[unit] has no work to do. = [unit] hat keine Arbeit mehr.
You're losing control of [name]. = Die Freundschaft mit [name] wird brüchig.
You and [name] are no longer friends! = Ihr und [name] seid nicht mehr befreundet!
Your alliance with [name] is faltering. = Die Allianz mit [name] wird brüchig.
You and [name] are no longer allies! = [name] ist nicht mehr mit Euch verbündet!
[civName] gave us a [unitName] as gift near [cityName]! = [civName] hat uns in der Nähe von [cityName] eine Einheit [unitName] als Geschenk überreicht!
[civName] has denounced us! = [civName] hat uns angeprangert.
[cityName] has been connected to your capital! = [cityName] ist nun an die Hauptstadt angebunden!
[cityName] has been disconnected from your capital! = Die Verbindung von [cityName] zur Hauptstadt ist unterbrochen!
[civName] has accepted your trade request = [civName] hat deine Handelsanfrage akzeptiert
[civName] has made a counteroffer to your trade request = Für deine Handelsanfrage hat [civName] ein Gegenangebot
[civName] has denied your trade request = [civName] hat deine Handelsanfrage abgelehnt
[tradeOffer] from [otherCivName] has ended = [tradeOffer] von [otherCivName] ist beendet
[tradeOffer] to [otherCivName] has ended = [tradeOffer] für [otherCivName] ist beendet
One of our trades with [nation] has ended = Einer unserer Handel mit [nation] ist beendet
One of our trades with [nation] has been cut short = Einer unserer Handel mit [nation] wurde verkürzt
[nation] agreed to stop settling cities near us! = [nation] ist damit einverstanden, keine Städte mehr in unserer Nähe zu gründen!
[nation] refused to stop settling cities near us! = [nation] hat sich geweigert, keine Städte mehr in unserer Nähe zu gründen!
We have allied with [nation]. = Wir sind mit [nation] verbündet.
We have lost alliance with [nation]. = Wir haben die Allianz mit [nation] verloren.
We have discovered [naturalWonder]! = Wir haben [naturalWonder] entdeckt!
We have received [goldAmount] Gold for discovering [naturalWonder] = Wir haben [goldAmount] Gold für die Entdeckung von [naturalWonder] erhalten
Your relationship with [cityStateName] is about to degrade = Eure Beziehung zu [cityStateName] wird sich kommende Runde verschlechtern
Your relationship with [cityStateName] degraded = Eure Beziehung zu [cityStateName] hat sich verschlechtert
A new barbarian encampment has spawned! = Ein neues Barbarenlager ist erschienen!
Barbarians raided [cityName] and stole [amount] Gold from your treasury! = Barbaren haben [cityName] überfallen und [amount] Gold aus deiner Schatzkammer gestohlen!
Received [goldAmount] Gold for capturing [cityName] = [goldAmount] Gold für die Eroberung von [cityName] erhalten
Our proposed trade is no longer relevant! = Unsere vorgeschlagene Handelsanfrage ist nicht mehr relevant!
[defender] could not withdraw from a [attacker] - blocked. = Rückzug von [defender] vor [attacker] wurde blockiert.
[defender] withdrew from a [attacker] = [defender] hat sich vor [attacker] zurückgezogen
By expending your [unit] you gained [Stats]! = Durch Benutzung deiner [unit] Einheit, hast du [Stats] erhalten!
[civName] has stolen your territory! = [civName] hat uns Territorium abgeknöpft!
Clearing a [forest] has created [amount] Production for [cityName] = Die Rodung eines [forest] ergab [amount] Produktion für [cityName]
[civName] assigned you a new quest: [questName]. = [civName] hat Euch eine neue Aufgabe gegeben: [questName].
[civName] rewarded you with [influence] influence for completing the [questName] quest. = [civName] hat Euch mit [influence] Einfluss fürs Abschließen der Aufgabe [questName] belohnt.
[civName] no longer needs your help with the [questName] quest. = [civName] braucht nicht länger deine Hilfe bei der Aufgabe [questName].
The [questName] quest for [civName] has ended. It was won by [civNames]. = Die Aufgabe [questName] für [civName] ist beendet. Sie wurde von [civNames] erledigt.
The resistance in [cityName] has ended! = Der Widerstand in [cityName] ist beendet!
[cityName] demands [resource]! = [cityName] verlangt [resource]!
Because they have [resource], the citizens of [cityName] are celebrating We Love The King Day! = Da sie [resource] haben, feiern die Bürger von [cityName] den 'Wir lieben den König'-Tag!
We Love The King Day in [cityName] has ended. = Der 'Wir lieben den König'-Tag hat in [cityName] geendet.
Our [name] took [tileDamage] tile damage and was destroyed = Unsere [name] hat [tileDamage] Einheitenschaden erlitten und wurde zerstört
Our [name] took [tileDamage] tile damage = Unsere [name] hat [tileDamage] Einheitenschaden erlitten
[civName] has adopted the [policyName] policy = [civName] hat die Politik [policyName] verabschiedet
An unknown civilization has adopted the [policyName] policy = Eine unbekannte Zivilisation hat die Politik [policyName] verabschiedet
Our influence with City-States has started dropping faster! = Unser Einfluss bei den Stadtstaaten hat begonnen, schneller zu sinken!
You gained [Stats] as your religion was spread to [cityName] = Du hast [Stats] erhalten, als deine Religion in [cityName] verbreitet wurde
You gained [Stats] as your religion was spread to an unknown city = Du hast [Stats] erhalten, als deine Religion in einer unbekannten Stadt verbeitet wurde
Your city [cityName] was converted to [religionName]! = Deine Stadt [cityName] konvertierte zu [religionName]!
Your [unitName] lost its faith after spending too long inside enemy territory! = Deine [unitName] Einheit hat ihren Glauben verloren, nachdem sie zu lange in feindlichem Gebiet war!
You have unlocked [ability] = Du hast [ability] freigeschaltet
A new b'ak'tun has just begun! = Ein neues b'ak'tun hat gerade begonnen!
A Great Person joins you! = Eine Große Persönlichkeit schließt sich dir an!


# World Screen UI

Working... = Bitte warten...
Waiting for other players... = Warte auf andere Spieler...
Waiting for [civName]... = Warte auf [civName]...
in = in
Next turn = Nächste Runde
Move automated units = Bewege automatisierte Einheiten
[currentPlayerCiv] ready? = [currentPlayerCiv] bereit?
1 turn = Eine Runde
[numberOfTurns] turns = [numberOfTurns] Runden
Turn = Runde
turns = Runden
turn = Runde
Next unit = Nächste Einheit
Fog of War = Nebel des Krieges
Pick a policy = Wähle eine Politik
Movement = Bewegung
Strength = Stärke
Ranged strength = Fernkampfstärke
Bombard strength = Bombardierungsstärke
Range = Reichweite
Move unit = Einheit bewegen
Stop movement = Bewegung stoppen
Swap units = Einheiten tauschen
Construct improvement = Verbesserung bauen
Automate = Automatisieren
Stop automation = Automatisierung stoppen
Construct road = Straße bauen
Fortify = Befestigen
Fortify until healed = bis zur vollständigen Heilung befestigen
Fortification = Befestigung
Sleep = Schlafen
Sleep until healed = bis zur vollständigen Heilung schlafen
Moving = in Bewegung
Set up = Aufstellen
Paradrop = Fallschirmabsprung
Upgrade to [unitType] ([goldCost] gold) = Zu [unitType] aufrüsten ([goldCost] Gold)
Found city = Stadt gründen
Promote = Befördern
Health = Gesundheit
Disband unit = Einheit auflösen
Do you really want to disband this unit? = Wollen Sie diese Einheit wirklich auflösen?
Disband this unit for [goldAmount] gold? = Diese Einheit für [goldAmount] Gold auflösen?
Gift unit = Verschenke Einheiten
Explore = Erkunden
Stop exploration = Erkundung stoppen
Pillage = Plündern
Are you sure you want to pillage this [improvement]? = Bist du sicher, dass du die Feldverbesserung [improvement] plündern willst?
Create [improvement] = Erzeuge [improvement]
Start Golden Age = Goldenes Zeitalter starten
 # Requires translation!
Trigger unique = 
Show more = Weitere Befehle
Yes = Ja
No = Nein
Acquire = Übernehmen
Under construction = Im Bau

Food = Nahrung
Production = Produktion
Gold = Gold
Happiness = Zufriedenheit
Culture = Kultur
Science = Wissenschaft
Faith = Glaube

Crop Yield = Ernteertrag
Growth = Wachstum
Territory = Territorium
Force = Kampfkraft
GOLDEN AGE = GOLDENES ZEITALTER
Golden Age = Goldenes Zeitalter
We Love The King Day = 'Wir lieben den König'-Tag
Global Effect = Globaler Effekt
[year] BC = [year] v. Chr.
[year] AD = [year] n. Chr.
Civilopedia = Civilopedia
# Display name of unknown nations.
??? = ???

Start new game = Neues Spiel
Save game = Spiel speichern
Load game = Spiel laden
Main menu = Hauptmenü
Resume = Fortsetzen
Cannot resume game! = Fortsetzen nicht möglich!
Not enough memory on phone to load game! = Nicht genug Speicher auf dem Gerät zum Laden des Spiels!
Quickstart = Schnellstart
Cannot start game with the default new game parameters! = Das Spiel kann nicht mit den Standardparametern für ein neues Spiel gestartet werden!
Victory status = Siegesstatus
Social policies = Sozialpolitik
Community = Gemeinschaft
Close = Schließen
Do you want to exit the game? = Willst du das Spiel beenden?
Start bias: = Start-Präferenz:
Avoid [terrain] = Meide [terrain]

# Maya calendar popup

The Mayan Long Count = Die Lange Zählung der Maya
Your scientists and theologians have devised a systematic approach to measuring long time spans - the Long Count. During the festivities whenever the current b'ak'tun ends, a Great Person will join you. = Eure Wissenschaftler und Theologen haben eine systematische Methode entwickelt, um lange Zeitspannen zu messen - die Lange Zählung. Während der Feierlichkeiten, die immer dann stattfinden, wenn das aktuelle b'ak'tun endet, wird sich eine Große Persönlichkeit zu euch gesellen.
While the rest of the world calls the current year [year], in the Maya Calendar that is: = Während der Rest der Welt das aktuelle Jahr [year] nennt, heißt es im Maya-Kalender so:
[amount] b'ak'tun, [amount2] k'atun, [amount3] tun = [amount] b'ak'tun, [amount2] k'atun, [amount3] tun

# City screen

Exit city = Stadt verlassen
Raze city = Stadt niederreißen
Stop razing city = Niederreißen der Stadt stoppen
Buy for [amount] gold = Für [amount] Gold kaufen
Buy = Kaufen
Currently you have [amount] [stat]. = Zur Zeit besitzt du [amount] [stat].
Would you like to purchase [constructionName] for [buildingGoldCost] [stat]? = [constructionName] für [buildingGoldCost] [stat] kaufen?
No space available to place [unit] near [city] = Kein Platz verfügbar, um [unit] nahe [city] zu platzieren
Maintenance cost = Wartungskosten
Pick construction = Produktion auswählen
Pick improvement = Verbesserung auswählen
Provides [resource] = Stellt [resource] zur Verfügung
Provides [amount] [resource] = Stellt [amount] × [resource] zur Verfügung
Replaces [improvement] = Ersetzt [improvement]
Pick now! = Wähle jetzt!
Build [building] = [building] bauen
Train [unit] = [unit] ausbilden
Produce [thingToProduce] = [thingToProduce] herstellen
Nothing = Nichts
Annex city = Stadt annektieren
Specialist Buildings = Gebäude der Spezialisten
Specialist Allocation = Zuordnung von Spezialisten
Specialists = Spezialisten
[specialist] slots = [specialist]-Plätze
Food eaten = Nahrung verbraucht
Unassigned population = Unbeschäftigte Bevölkerung
[turnsToExpansion] turns to expansion = Expansion in [turnsToExpansion] Runden
Stopped expansion = Expansion gestoppt
[turnsToPopulation] turns to new population = Bevölkerungswachstum in [turnsToPopulation] Runden
Food converts to production = Nahrung wird in Produktion verwandelt
[turnsToStarvation] turns to lose population = Bevölkerungsverlust in [turnsToStarvation] Runden
Stopped population growth = Bevölkerungswachstum gestoppt
In resistance for another [numberOfTurns] turns = Im Widerstand für weitere [numberOfTurns] Runden
We Love The King Day for another [numberOfTurns] turns = 'Wir Lieben Den König'-Tag für weitere [numberOfTurns] Runden
Demanding [resource] = Verlangt [resource]
Sell for [sellAmount] gold = Verkaufen für [sellAmount] Gold
Are you sure you want to sell this [building]? = Bist du dir wirklich sicher, dass du [building] verkaufen möchtest?
Free = Kostenlos
[greatPerson] points = Punkte für [greatPerson]
Great person points = Punkte für Große Persönlichkeit
Current points = Aktuelle Punkte
Points per turn = Punkte pro Runde
Convert production to gold at a rate of 4 to 1 = Konvertiert Produktion zu Gold (4:1)
Convert production to science at a rate of [rate] to 1 = Konvertiert Produktion zu Wissenschaft ([rate]:1)
The city will not produce anything. = Die Stadt produziert nichts.
Worked by [cityName] = Bewirtschaftet von [cityName]
Lock = Sperren
Unlock = Entsperren
Move to city = Zur Stadt bewegen
Please enter a new name for your city = Bitte gib einen neuen Namen für deine Stadt ein

# Ask for text or numbers popup UI

Invalid input! Please enter a different string. = Ungültige Eingabe! Bitte gib eine andere Zeichenkette ein.
Please enter some text = Bitte gib einen Text ein

# Technology UI

Pick a tech = Technologie auswählen
Pick a free tech = Kostenlose Technologie auswählen
Research [technology] = [technology] erforschen
Pick [technology] as free tech = [technology] als kostenlose Technologie auswählen
Units enabled = Freigeschaltete Einheiten
Buildings enabled = Freigeschaltete Bauwerke
Wonder = Wunder
National Wonder = Nationales Wunder
National Wonders = Nationale Wunder
Wonders enabled = Freigeschaltete Wunder
Tile improvements enabled = Freigeschaltete Feldverbesserungen
Reveals [resource] on the map = Entdeckt [resource] auf der Karte
XP for new units = EP für neue Einheiten
provide = generieren
provides = generiert
City strength = Stärke der Stadt
City health = Gesundheit der Stadt
Occupied! = Besetzt!
Attack = Angreifen
Bombard = Bombardieren
NUKE = Atomisieren
Captured! = Gefangen!
Cannot gain more XP from Barbarians = Kann keine weiteren EP von Barbaren erhalten

# Battle modifier categories

defence vs ranged = Verteidigung gegen Fernkampf
[percentage] to unit defence = [percentage] erhöhte Verteidigungsstärke
Attacker Bonus = Angriffsbonus
Defender Bonus = Verteidigungsbonus
Landing = Anlanden
 # Requires translation!
Boarding = 
Flanking = Flankenangriff
vs [unitType] = gegen [unitType]
Terrain = Gelände
Tile = Feld
Missing resource = Fehlende Ressource
Adjacent units = Benachbarte Einheiten
Adjacent enemy units = Benachbarte gegnerische Einheiten
Combat Strength = Kampfstärke
Across river = Jenseits des Flusses
Temporary Bonus = Vorübergehender Bonus
Garrisoned unit = Stationierte Einheit
Attacking Bonus = Angriffsbonus
defence vs [unitType] = Verteidigung gegen [unitType]
[tileFilter] defence = [tileFilter] Verteidigung
Defensive Bonus = Verteidigungsbonus
Stacked with [unitType] = Auf gleichem Feld mit [unitType]

Unit ability = Einheitenfähigkeit

The following improvements [stats]: = Die folgenden Verbesserungen [stats]:
The following improvements on [tileType] tiles [stats]: = Die folgenden Verbesserungen auf [tileType] Feldern [stats]:

# Unit actions

Hurry Research = Forschung beschleunigen
Conduct Trade Mission = Handelsmission durchführen
Your trade mission to [civName] has earned you [goldAmount] gold and [influenceAmount] influence! = Deine Handelsmission zu [civName] hat dir [goldAmount] Gold und [influenceAmount] Einfluss eingebracht!
Hurry Wonder = Wunder beschleunigen
Hurry Construction = Produktion beschleunigen
Hurry Construction (+[productionAmount]) = Produktion beschleunigen (+[productionAmount])
Spread Religion = Religion verbreiten
Spread [religionName] = [religionName] verbreiten
Remove Heresy = Ketzerei entfernen
Found a Religion = Eine Religion gründen
Enhance a Religion = Verbessere eine Religion
Your citizens have been happy with your rule for so long that the empire enters a Golden Age! = Deine Bürger sind so zufrieden mit deiner Herrschaft, dass dein Reich in ein Goldenes Zeitalter eintritt!
You have entered the [newEra]! = Zeitalter [newEra] ist eingeläutet!
[civName] has entered the [eraName]! = [civName] hat das Zeitalter [eraName] erreicht!
[policyBranch] policy branch unlocked! = Politik-Zweig [policyBranch] wurde freigeschaltet!

# Overview screens

Overview = Überblick
Total = Gesamt
Stats = Statistiken
Policies = Politik
Base happiness = Grundzufriedenheit
Occupied City = Besetzte Städte
Buildings = Gebäude
Wonders = Wunder
Base values = Grundwerte
Bonuses = Boni
Final = Endwert
Other = Andere
Population = Bevölkerung
City-States = Stadtstaaten
Tile yields = Felderträge
Trade routes = Handelsrouten
Maintenance = Wartung
Transportation upkeep = Unterhalt für Transport
Unit upkeep = Unterhalt für Einheiten
Trades = Handel
Units = Einheiten
Unit Supply = Einheitenversorgung
Base Supply = Basisversorgung
Total Supply = Gesamtversorgung
In Use = In Benutzung
Supply Deficit = Versorgungsmangel
Production Penalty = Produktionsnachteil
Increase your supply or reduce the amount of units to remove the production penalty = Steigere deine Versorgung oder reduziere die Anzahl der Einheiten, um den Produktionsnachteil zu vermeiden.
Name = Name
Closest city = Nächstgelegene Stadt
Action = Aktion
Defeated = Besiegt
[numberOfCivs] Civilizations in the game = [numberOfCivs] Zivilisationen sind im Spiel
Our Civilization: = Unsere Zivilisation:
Known and alive ([numberOfCivs]) = Bekannt und am Leben ([numberOfCivs])
Known and defeated ([numberOfCivs]) =  Bekannt und besiegt ([numberOfCivs])
Tiles = Felder
Natural Wonders = Naturwunder
Treasury deficit = Schatzkammerdefizit
Unknown = Unbekannt
Not built = Nicht gebaut
Not found = Nicht gefunden
Known = Bekannt
Owned = im Besitz
Near [city] = Nahe [city]
Somewhere around [city] = In der Nähe von [city]
Far away = Weit entfernt
Status = Status
Location = Standort

# Victory

Science victory = Wissenschaftssieg
Cultural victory = Kultursieg
Conquest victory = Dominanzsieg
Diplomatic victory = Diplomatiesieg
Complete all the spaceship parts\n to win! = Baue alle Raumschiffteile,\n um zu gewinnen!
Complete 5 policy branches\n to win! = Vervollständige 5 Politik-Zweige,\n um zu gewinnen!
Complete 5 policy branches and build\n the Utopia Project to win! = Vervollständige 5 Politik-Zweige und\n baue das Utopia Projekt, um zu gewinnen!
Destroy all enemies\n to win! = Um zu gewinnen besiegt alle Gegner!
You have won a Scientific Victory! = Ihr habt den Wissenschaftssieg errungen!
You have won a Cultural Victory! = Ihr habt den Kultursieg errungen!
You have won a Domination Victory! = Ihr habt den Dominanzsieg errungen!
You have won a Diplomatic Victory! = Ihr habt den Diplomatiesieg errungen!
You have won! = Ihr habt gewonnen!
You have achieved victory through the awesome power of your Culture. Your civilization's greatness - the magnificence of its monuments and the power of its artists - have astounded the world! Poets will honor you as long as beauty brings gladness to a weary heart. = Du hast den Sieg durch die unglaubliche Kraft deiner Kultur errungen. Die Größe deiner Zivilisation - die Pracht ihrer Denkmäler und die Macht ihrer Künstler - haben die Welt verblüfft! Dichter werden dich ehren, solange Schönheit einem müden Herzen Freude bereitet.
The world has been convulsed by war. Many great and powerful civilizations have fallen, but you have survived - and emerged victorious! The world will long remember your glorious triumph! = Die Welt wurde vom Krieg erschüttert. Mögen große und mächtige Zivilisationen gefallen sein, aber du hast überlebt - und bist siegreich geworden! Die Welt wird sich lange an deinen glorreichen Triumph erinnern!
You have achieved victory through mastery of Science! You have conquered the mysteries of nature and led your people on a voyage to a brave new world! Your triumph will be remembered as long as the stars burn in the night sky! = Du hast den Sieg durch die Beherrschung der Wissenschaft errungen! Du hast die Geheimnisse der Natur erobert und dein Volk auf eine Reise in eine schöne neue Welt geführt! Dein Triumph wird in Erinnerung bleiben, solange die Sterne am Nachthimmel brennen!
Your civilization stands above all others! The exploits of your people shall be remembered until the end of civilization itself! = Eure Zivilisation erhebt sich über alle anderen. Die Heldentaten eures Volkes sollen bis zum Ende aller Tage nicht vergessen werden!
You have been defeated. Your civilization has been overwhelmed by its many foes. But your people do not despair, for they know that one day you shall return - and lead them forward to victory! = Du wurdest besiegt. Deine Zivilisation wurde von ihren vielen Feinden überwältigt. Aber dein Volk verzweifelt nicht, denn es weiß, dass du eines Tages zurückkehren wirst - und es zum Sieg führen werdet!
You have triumphed over your foes through the art of diplomacy! Your cunning and wisdom have earned you great friends - and divided and sown confusion among your enemies! Forever will you be remembered as the leader who brought peace to this weary world! = Du hast durch die Kunst der Diplomatie über deine Feinde triumphiert! Deine Klugheit und Weisheit haben dir viele Freunde eingebracht - und deine Feinde gespalten und verwirrt! Für immer wird man sich an dich als den Anführer erinnern, der den Frieden in diese ermüdete Welt gebracht hat!
One more turn...! = Nur noch eine Runde...
Built Apollo Program = Apollo-Programm vollendet
Destroy [civName] = Zerstört [civName]
Our status = Unser Status
Global status = Globaler Status
Rankings = Ranglisten
Spaceship parts remaining = Fehlende Raumschiffteile
Branches completed = Vollständige Zweige
Undefeated civs = Unbesiegte Zivilisationen
 # The \n here means: put a newline (enter) here. If this is omitted, the sidebox in the diplomacy overview will become _really_ wide.
 # Feel free to replace it with a space and put it between other words in your translation
Turns until the next\ndiplomacy victory vote: [amount] = Runden bis zur nächsten Abstimmung\nüber den Diplomatiesieg: [amount]
Choose a civ to vote for = Wähle eine Zivilisation, für die du abstimmen möchtest
Choose who should become the world leader and win a Diplomatic Victory! = Wähle, wer der Anführer der Welt werden und somit den Diplomatiesieg erhalten soll
Voted for = Abgestimmt für
Vote for [civilizationName] = Abstimmen für [civilizationName]
Continue = Fortfahren
Abstained = Enthalten
Vote for World Leader = Stimme für den Anführer der Welt ab

# Capturing a city

What would you like to do with the city? = Was möchtet Ihr mit dieser Stadt machen?
Annex = Annektieren
Annexed cities become part of your regular empire. = Annektierte Städte werden Teil Eures Reichs
Their citizens generate 2x the unhappiness, unless you build a courthouse. = Deren Bürger generieren 2x soviel Unzufriedenheit, solange bis Ihr ein Gerichtsgebäude gebaut habt.
Puppet = Marionette
Puppeted cities do not increase your tech or policy cost, but their citizens generate 1.5x the regular unhappiness. = Marionettenstädte haben keine erhöhten Kosten für Technologie oder Politiken. Ihre Bürger generieren 1,5x der normalen Unzufriedenheit.
You have no control over the the production of puppeted cities. = Ihr habt keine Kontrolle über die Produktion von Marionettenstädten.
Puppeted cities also generate 25% less Gold and Science. = Marionettenstädte generieren 25% weniger Gold und Wissenschaft.
A puppeted city can be annexed at any time. = Eine Marionettenstadt kann jederzeit annektiert werden.
Liberate (city returns to [originalOwner]) = Befreien (Stadt geht wieder in den Besitz von [originalOwner] über)
Liberating a city returns it to its original owner, giving you a massive relationship boost with them! = Befreite Städte gehen wieder in den Besitz des vorherigen Besitzers über. Eure Beziehung wird sich dadurch massiv verbessern!
Raze = Niederreißen
Razing the city annexes it, and starts burning the city to the ground. = Niederreißen annektiert die Stadt zunächst und macht sie dem Erdboden gleich.
The population will gradually dwindle until the city is destroyed. = Die Bevölkerung wird allmählich schrumpfen, bis die Stadt zerstört ist.
Original capitals and holy cities cannot be razed. = Ursprüngliche Hauptstädte und heilige Städte können nicht abgerissen werden.
Destroy = Zerstören
Destroying the city instantly razes the city to the ground. = Zerstören macht die Stadt sofort dem Erdboden gleich.
Remove your troops in our border immediately! = Entferne sofort deine Truppen aus unserem Gebiet!
Sorry. = Entschuldigung.
Never! = Niemals!

Offer Declaration of Friendship ([30] turns) = Freundschaftserklärung anbieten ([30] Runden)
My friend, shall we declare our friendship to the world? = Mein Freund, sollen wir unsere Freundschaft der Welt kundtun?
Sign Declaration of Friendship ([30] turns) = Freundschaftserklärung unterzeichnen ([30] Runden)
We are not interested. = Wir sind nicht interessiert.
We have signed a Declaration of Friendship with [otherCiv]! = Wir haben eine Freundschaftserklärung mit [otherCiv] unterzeichnet!
[otherCiv] has denied our Declaration of Friendship! = [otherCiv] hat unsere Freundschaftserklärung abgelehnt!

Basics = Spielkonzepte
Resources = Ressourcen
Terrains = Gelände
Tile Improvements = Feldverbesserungen
Unique to [civName], replaces [unitName] = Einzigartig für Zivilisation [civName], ersetzt [unitName]
Unique to [civName] = Einzigartig für Zivilisation [civName]
Tutorials = Tutorials
Cost = Kosten
May contain [listOfResources] = Kann [listOfResources] enthalten
May contain: = Kann folgende Ressourcen enthalten:
Can upgrade from [unit] = Kann von [unit] aufgerüstet werden
Can upgrade from: = Aufrüstung von:
Upgrades to [upgradedUnit] = Kann zu [upgradedUnit] aufrüsten
Obsolete with [obsoleteTech] = Überflüssig mit [obsoleteTech]
Occurs on [listOfTerrains] = Kommt vor in [listOfTerrains]
Occurs on: = Kommt vor in:
Placed on [terrainType] = Platziert auf [terrainType]
Can be found on = Kann gefunden werden in
Improved by [improvement] = Wird verbessert durch [improvement]
Bonus stats for improvement = Boni für Verbesserung
Buildings that consume this resource = Gebäude welche diese Ressource verbrauchen
Buildings that require this resource worked near the city = Gebäude welche diese Ressource bewirtschaftet in der Nähe der Stadt benötigen
Units that consume this resource = Einheiten welche diese Ressource verbrauchen
Can be built on = Kann gebaut werden auf
or [terrainType] = oder [terrainType]
Can be constructed by = Kann erbaut werden von
Defence bonus = Verteidigungsbonus
Movement cost = Bewegungskosten
Open terrain = Offenes Gelände
Rough Terrain = Unwegsames Gelände
for = für
Missing translations: = Fehlende Übersetzungen:
Resolution = Auflösung
Tileset = Feldgrafik-Satz
Map editor = Karteneditor
Create = Erstellen
New map = Neue Karte
Empty = Leer
Language = Sprache
Terrains & Resources = Gelände & Ressourcen
Improvements = Verbesserungen
Clear current map = Lösche aktuelle Karte
Save map = Karte speichern
Download map = Karte herunterladen
Loading... = Lade...
Error loading map! = Fehler beim Laden der Karte
Filter: = Filter:
OK = OK
Exit map editor = Karteneditor verlassen
[nation] starting location = Startposition von [nation]
Clear terrain features = Lösche Geländemerkmale
Clear improvements = Lösche Verbesserungen
Clear resource = Lösche Ressource
Remove units = Entferne Einheiten
Player [index] = Spieler [index]
Player [playerIndex] starting location = Spieler [playerIndex] Startgebiet
Bottom left river = Fluss unten links
Bottom right river = Fluss unten rechts
Bottom river = Fluss unten
Requires = Benötigt
Menu = Menü
Brush Size = Pinselgröße
Map saved = Karte gespeichert
Change ruleset = Regelsatz ändern
Base terrain [terrain] does not exist in ruleset! = Gelände [terrain] fehlt im Regelsatz!
Terrain feature [feature] does not exist in ruleset! = Geländemerkmal [feature] fehlt im Regelsatz!
Resource [resource] does not exist in ruleset! = Ressource [resource] fehlt im Regelsatz!
Improvement [improvement] does not exist in ruleset! = Verbesserung [improvement] fehlt im Regelsatz!
Change map to fit selected ruleset? = Karte ändern, um sie dem neuen Regelsatz anzupassen?

# Civilopedia difficulty levels
Player settings = Spieler-Einstellungen
Base Happiness = Basiszufriedenheit
Extra happiness per luxury = Zusätzliche Zufriedenheit pro Luxusgut
Research cost modifier = Forschungskosten-Modifikator
Unit cost modifier = Einheitenkosten-Modifikator
Building cost modifier = Baukosten-Modifikator
Policy cost modifier = Politikenkosten-Modifikator
Unhappiness modifier = Unzufriedenheits-Modifikator
Bonus vs. Barbarians = Bonus gegen Barbaren
Barbarian spawning delay = Erscheinungsverzögerung der Barbaren
Bonus starting units = Startbonus Einheiten

AI settings = KI-Einstellungen
AI city growth modifier = KI Stadtwachstums-Modifikator
AI unit cost modifier = KI Einheitenkosten-Modifikator
AI building cost modifier = KI Baukosten-Modifikator
AI wonder cost modifier = KI Wunder-Baukosten-Modifikator
AI building maintenance modifier = KI Gebäude-Unterhaltskosten-Modifikator
AI unit maintenance modifier = KI Einheiten-Unterhaltskosten-Modifikator
AI unhappiness modifier = KI Unzufriedenheits-Modifikator
AI free techs = KI freie Technologien
Major AI civilization bonus starting units = Haupt-KI Zivilisationsbonus Starteinheiten
City state bonus starting units = Stadtstaaten Bonus Starteinheiten
Turns until barbarians enter player tiles = Züge bis Barbaren Spielerfelder betreten
Gold reward for clearing barbarian camps = Gold-Belohnung für das Räumen von Barbarenlagern

# Other civilopedia things
Nations = Nationen
Available for [unitTypes] = Verfügbar für [unitTypes]
Available for: = Verfügbar für:
Free promotion: = Freie Beförderung:
Free promotions: = Freie Beförderungen:
Free for [units] = Frei für [units]
Free for: = Frei für:
Granted by [param] = Von [param] erteilt
Granted by: = Erteilt von:
[bonus] with [tech] = [bonus] mit [tech]
Difficulty levels = Schwierigkeitsgrade

# Policies

Adopt policy = Politik verabschieden
Adopt free policy = Freie Politik verabschieden
Unlocked at = Freigeschaltet bei
Gain 2 free technologies = 2 kostenlose Technologien
All policies adopted = Alle Politiken sind bereits verabschiedet
Policy branch: [branchName] = Politikzweig: [branchName]

# Religions

Choose an Icon and name for your Religion = Wähle ein Symbol und einen Namen für deine Religion
Choose a name for your religion = Wähle einen Namen für deine Religion
Choose a [beliefType] belief! = Wähle einen [beliefType] Glaubenssatz!
Choose any belief! = Wähle irgendeinen Glauben!
Found [religionName] = [religionName] gründen
Enhance [religionName] = Verbessere [religionName]
Choose a pantheon = Wähle ein Pantheon
 # Requires translation!
Choose a Religion = 
Found Religion = Religion gründen
Found Pantheon = Pantheon gründen
Follow [belief] = An [belief] glauben
Religions and Beliefs = Religionen und Glaubenssätze
Majority Religion: [name] = Hauptreligion: [name]
+ [amount] pressure = + [amount] Druck
Holy city of: [religionName] = Heilige Stadt von: [religionName]
Pressure = Druck

# Religion overview screen
Religion Name: = Name der Religion
Founding Civ: = Gegründet von:
Holy City: = Heilige Stadt:
Cities following this religion: = Städte die dieser Religion folgen
Click an icon to see the stats of this religion = Klicke auf ein Icon, um die Statistiken dieser Religion anzuzeigen
Religion: Off = Religion: Ausgeschaltet
Minimal Faith required for\nthe next [Great Prophet]: = Mindest-Glaubenspunkte für\nden nächsten [Great Prophet]:
Religions to be founded: = Zu gründende Religionen:
Religious status: = Religions-Status:

None = Keine
Pantheon = Götterwelt
Founding religion = Religionsgründung
Religion = Religion
Enhancing religion = Religionsverbesserung
Enhanced religion = Verbesserte Religion

# Terrains

Impassable = Unpassierbar
Rare feature = Seltene Geländeform

# terrainFilters (so for uniques like: "[stats] from [terrainFilter] tiles")

All = alle
Water = Wasser
Land = Land
Coastal = Küsten
River = Fluss
Rough terrain = Unwegsames Gelände
Foreign Land = Fremdes Land
Foreign = Fremdes
Friendly Land = Befreundetes Land
Water resource = Wasser-Ressource
Bonus resource = Bonus-ressource
Luxury resource = Luxus-ressource
Strategic resource = Strategische Ressource
Fresh water = Frischwasser
non-fresh water = nicht frisches Wasser
Natural Wonder = Naturwunder
Hybrid = Gemischt
Undesirable = Unerwünscht
Desirable = Erwünscht
Featureless = Eigenschaftslos
Fresh Water = Frischwasser

# improvementFilters

All Road = Alle Straßen
Great Improvement = Große Verbesserung
Great = Große

# Resources

Bison = Bisons
Copper = Kupfer
Cocoa = Kakao
Crab = Krabben
Citrus = Zitrusfrüchte
Truffles = Trüffel
Strategic = Strategisch
Bonus = Bonus
Luxury = Luxus

# Unit types

City = Stadt
Civilian = Zivilist
Melee = Nahkampf
Ranged = Fernkampf
Scout = Späher
Mounted = Beritten
Armor = Panzerung
Siege = Belagerung

WaterCivilian = Wasser-Zivilist
WaterMelee = Wassernahkampf
WaterRanged = Wasserfernkampf
WaterSubmarine = U-Boote
WaterAircraftCarrier = Flugzeugträger

Fighter = Jagdflugzeug
Bomber = Bomber
AtomicBomber = Atombomber
Missile = Rakete


# Unit filters and other unit related things

Air = Luft
air units = Lufteinheiten
Barbarian = Barbar
Barbarians = Barbaren
Embarked = Eingeschifft
land units = Landeinheiten
Military = militärisch
# Deprecated since 3.15.2, but should still be translated until it is officially removed
military water = militärisches Wasser
non-air = nicht-fliegend
Nuclear Weapon = Atomwaffe
Submarine = U-Boot
submarine units = U-Boot Einheiten
Unbuildable = nicht baubar
water units = Wassereinheiten
wounded units = verwundete Einheiten
Wounded = Verwundet

# For the "All newly-trained [relevant] units in this city receive the [] promotion" translation. Relevant as in 'units that can receive'
relevant = relevante

# For "May choose [amount] additional [beliefType] beliefs when [founding/enhancing] a religion"
founding = gründen
enhancing = verbessern

# Promotions

Pick promotion = Wähle eine Beförderung
 OR  =  ODER 
units in open terrain = Einheiten im offenen Gelände
units in rough terrain = Einheiten in unwegsamem Gelände
Targeting II (air) = Luftzielerfassung II
Targeting III (air) = Luftzielerfassung III
Bonus when performing air sweep [bonusAmount]% = [bonusAmount]% Bonus bei Luftraumsäuberungen
Dogfighting I = Kurvenkampf I
Dogfighting II = Kurvenkampf II
Dogfighting III = Kurvenkampf III
Choose name for [unitName] = Wähle Namen für [unitName]
[unitFilter] units gain the [promotion] promotion = [unitFilter] Einheiten erhalten die [promotion] Beförderung

# Multiplayer Turn Checker Service

Enable out-of-game turn notifications = Aktiviere Zug Benachrichtigungen außerhalb des Spiels
Time between turn checks out-of-game (in minutes) = Intervall zwischen Zug Prüfungen (in Minuten)
Show persistent notification for turn notifier service = Zeige dauerhafte Benachrichtigung für den Zug-Benachrichtungsdienst
Take user ID from clipboard = Spieler-ID aus der Zwischenablage übernehmen
Doing this will reset your current user ID to the clipboard contents - are you sure? = Dies wird deine Spieler-ID auf den Inhalt der Zwischenablage zurücksetzen - bist du sicher?
ID successfully set! = Spieler-ID erfolgreich gesetzt!
Invalid ID! = Ungültige Spieler-ID!


# Mods

Mods = Modifikationen
Download [modName] = [modName] herunterladen
Update [modName] = [modName] aktualisieren
Could not download mod list = Modliste konnte nicht heruntergeladen werden
Download mod from URL = Modifikation von einer URL herunterladen
Please enter the mod repository -or- archive zip url: = Geben Sie die URL des Mod Repository oder des zip-Archivs ein:
Download = Herunterladen
Done! = Abgeschlossen!
Delete [modName] = Lösche [modName]
Are you SURE you want to delete this mod? = SICHER, dass diese Modifikation gelöscht werden soll?
[mod] was deleted. = [mod] gelöscht.
Updated = Aktualisiert
Current mods = Installierte Modifikationen
Downloadable mods = Verfügbare Modifikationen
Mod info and options = Mod-Info und Optionen
Next page = Nächste Seite
Open Github page = Auf Github öffnen
Permanent audiovisual mod = Permanente audiovisuelle Mod
Installed = Installiert
Downloaded! = Heruntergeladen.
[modName] Downloaded! = [modName] heruntergeladen!
Could not download [modName] = Konnte [modName] nicht herunterladen
Online query result is incomplete = Online-Abfrage war unvollständig
No description provided = Keine Beschreibung mitgeliefert
[stargazers]✯ = [stargazers]✯
Author: [author] = Autor: [author]
Size: [size] kB = Größe: [size] kB
The mod you selected is incompatible with the defined ruleset! = Die gewählte Modifikation ist inkompatibel!
Sort and Filter = Sortieren und Filtern
Enter search text = Suchtext eingeben
Sort Current: = Aktuelle Sortierung:
Sort Downloadable: = Sortiere Herunterladbare:
Name ￪ = Name ￪
Name ￬ = Name ￬
Date ￪ = Datum ￪
Date ￬ = Datum ￬
Stars ￬ = Sterne ￬
Status ￬ = Status ￬


# Uniques that are relevant to more than one type of game object

[stats] from every [param] = Alle [param] geben [stats]
[stats] from [param] tiles in this city = [stats] von [param] Feld in dieser Stadt
[stats] from every [param] on [tileFilter] tiles = [stats] von jedem [param] auf [tileFilter] Feldern
[stats] for each adjacent [param] = [stats] für jedes anliegende [param]
Must be next to [terrain] = Muss benachbart zu [terrain] liegen
Must be on [terrain] = Muss sich auf [terrain] befinden
+[amount]% vs [unitType] = +[amount]% vs [unitType]
+[amount] Movement for all [unitType] units = +[amount] Bewegung für alle "[unitType]"-Einheiten
+[amount]% Production when constructing [param] = +[amount]% Produktion, für alle Bauten vom Typ: [param]
Can only be built on [tileFilter] tiles = Kann nur auf [tileFilter]-Feldern gebaut werden
Cannot be built on [tileFilter] tiles = Kann nicht auf [tileFilter]-Feldern gebaut werden
Does not need removal of [feature] = Hierfür muß [feature] nicht entfernt werden
Gain a free [building] [cityFilter] = Erhalte [building] umsonst [cityFilter]

# Uniques not found in JSON files

Only available after [] turns = Erst nach [] Runden verfügbar
This Unit upgrades for free = Diese Einheit kann kostenlos aufgerüstet werden
[stats] when a city adopts this religion for the first time = [stats] wenn eine Stadt eine Religion zum ersten Mal wählt
Never destroyed when the city is captured = Wird niemals bei einer Annektierung der Stadt zerstört
Invisible to others = Unsichtbar für andere


# In English we just paste all these conditionals at the end of each unique, but in your language that
# may not turn into valid sentences. Therefore we have the following two translations to determine
# where they should go. 
# The first determines whether the conditionals should be placed before or after the base unique.
# It should be translated with only the untranslated english word 'before' or 'after', without the quotes.
# Example: In the unique "+20% Strength <for [unitFilter] units>", should the <for [unitFilter] units>
# be translated before or after the "+20% Strength"?

ConditionalsPlacement = after

# The second determines the exact ordering of all conditionals that are to be translated.
# ALL conditionals that exist will be part of this line, and they may be moved around and rearranged as you please.
# However, you should not translate the parts between the brackets, only move them around so that when
# translated in your language the sentence sounds natural.
#
# Example: "+20% Strength <for [unitFilter] units> <when attacking> <vs [unitFilter] units> <in [tileFilter] tiles> <during the [eraName]>"
# In what order should these conditionals between <> be translated?
# Note that this example currently doesn't make sense yet, as those conditionals do not exist, but they will in the future.
#
# As this is still under development, conditionals will be added al the time. As a result,
# any translations added for this string will be removed immediately in the next version when more
# conditionals are added. As we don't want to make you retranslate this same line over and over,
# it's removed for now, but it will return once all planned conditionals have been added.


########################### AUTOMATICALLY GENERATED TRANSLATABLE STRINGS ########################### 


######### City filters ###########

in this city = in dieser Stadt
in all cities = in allen Städten
in all coastal cities = in allen Küstenstädten
in capital = in der Hauptstadt
in all non-occupied cities = in allen nicht besetzten Städten
in all cities with a world wonder = in allen Städten mit einem Weltwunder
in all cities connected to capital = in allen Städten die mit der Hauptstadt verbunden sind
in all cities with a garrison = in allen Städten mit einer Garnison
in all cities in which the majority religion is a major religion = in allen Städten, in denen die Mehrheitsreligion eine Hauptreligion ist
in all cities in which the majority religion is an enhanced religion = in allen Städten, in denen die Mehrheitsreligion eine verbesserte Religion ist
in non-enemy foreign cities = in nicht-feindlichen fremden Städten
in foreign cities = in fremden Städten
in annexed cities = in annektierten Städten
in holy cities = in heiligen Städten
in City-State cities = in Stadtstaat-Städten
in cities following this religion = in Städten, die dieser Religion folgen

#################### Lines from Buildings from Civ V - Vanilla ####################

Palace = Palast
Indicates the capital city = Gibt die Hauptstadt an

Monument = Monument
Destroyed when the city is captured = Wird bei Annektierung der Stadt zerstört

Granary = Kornspeicher
[stats] from [tileFilter] tiles [cityFilter] = [stats] von [tileFilter] Feldern [cityFilter]

'It is not so much for its beauty that the forest makes a claim upon men's hearts, as for that subtle something, that quality of air, that emanation from old trees, that so wonderfully changes and renews a weary spirit.' - Robert Louis Stevenson = 'Es ist nicht so sehr die Schönheit des Waldes, die die Herzen der Menschen anspricht, sondern das subtile Etwas, die Qualität der Luft, die Ausstrahlung alter Bäume, die einen müden Geist so wunderbar verändert und erneuert.' - Robert Louis Stevenson
Temple of Artemis = Tempel der Artemis
[amount]% [stat] [cityFilter] = [amount]% [stat] [cityFilter]
[amount]% Production when constructing [baseUnitFilter] units [cityFilter] = [amount]% Produktion beim Bau von [baseUnitFilter] Einheiten [cityFilter]

'They that go down to the sea in ships, that do business in great waters; these see the works of the Lord, and his wonders in the deep.' - The Bible, Psalms 107:23-24 = 'Die mit Schiffen auf dem Meere fuhren und trieben ihren Handel auf großen Wassern, die des HERRN Werke erfahren haben und seine Wunder im Meer.' - Die Bibel, Psalm 107,23-25
The Great Lighthouse = Der Große Leuchtturm
[amount] Movement = [amount] Bewegungsrate
[amount] Sight = [amount] Sicht

Stone Works = Steinmetz
Must not be on [terrainFilter] = Darf sich nicht auf [terrainFilter] befinden

'Time crumbles things; everything grows old and is forgotten under the power of time' - Aristotle = 'Die Zeit zerbröckelt die Dinge; alles wird alt und wird aufgrund der Kraft der Zeit vergessen.' - Aristoteles
Stonehenge = Stonehenge

Library = Bibliothek
[stats] per [amount] population [cityFilter] = [stats] je [amount] Bevölkerung [cityFilter]

Paper Maker = Papiermacher

'Libraries are as the shrine where all the relics of the ancient saints, full of true virtue, and all that without delusion or imposture are preserved and reposed.' - Sir Francis Bacon = 'Bibliotheken sind wie der Schrein, wo alle Reliquien der Heiligen vergangener Tage, voll der wahren Tugend, ruhen und bewahrt werden, und zwar ganz ohne Irreführung und Betrug.' - Sir Francis Bacon
The Great Library = Die Große Bibliothek
Free Technology = Kostenlose Technologie

Circus = Zirkus

Water Mill = Wassermühle

Floating Gardens = Schwimmende Gärten

Walls = Mauern

Walls of Babylon = Babylons Mauern

'O, let not the pains of death which come upon thee enter into my body. I am the god Tem, and I am the foremost part of the sky, and the power which protecteth me is that which is with all the gods forever.' - The Book of the Dead, translated by Sir Ernest Alfred Wallis Budge = 'Oh, lass die Schmerzen des Todes, die über dich kommen, nicht in meinen Körper eindringen. Ich bin der Gott Tem, und ich bin der oberste Teil des Himmels, und die Macht, die mich beschützt, ist die, die bei allen Göttern für immer ist.' - The Book of the Dead, translated by Sir Ernest Alfred Wallis Budge
The Pyramids = Die Pyramiden
[amount]% tile improvement construction time = [amount]% Bauzeit für Feldverbesserung
[amount] free [baseUnitFilter] units appear = [amount] kostenlose Einheiten vom Typ [baseUnitFilter] erscheinen

'The whole earth is the tomb of heroic men and their story is not given only on stone over their clay but abides everywhere without visible symbol woven into the stuff of other men's lives.' - Pericles = 'Das Grab der Helden ist überall. Nicht nur die Aufschrift auf Tafeln legt in der Heimat Zeugnis von ihnen ab, auch in der Fremde lebt das Andenken mehr an ihre Gesinnung als an ihre Tat fort.' - Perikles
Mausoleum of Halicarnassus = Mausoleum von Halikarnassos
Provides a sum of gold each time you spend a Great Person = Gibt Dir jedes mal beim Einsatz einer Großen Persönlichkeit etwas Gold

Barracks = Kaserne
New [baseUnitFilter] units start with [amount] Experience [cityFilter] = Neue [baseUnitFilter] Einheiten [cityFilter] starten mit [amount] Erfahrung

Krepost = Krepost
[amount]% Culture cost of natural border growth [cityFilter] = [amount]% Kulturkosten für Grenzerweiterung [cityFilter]
[amount]% Gold cost of acquiring tiles [cityFilter] = [amount]% Goldkosten für Einnahme von Feldern [cityFilter]

'He spoke, the son of Kronos, and nodded his head with the dark brows, and the immortally anointed hair of the great god swept from his divine head, and all Olympos was shaken' - The Iliad = 'Er sprach, der Sohn des Kronos, und neigte sein Haupt mit den dunklen Brauen, sodass sein unsterblich gesalbtes Haar von seinem göttlichen Schädel herunterschweifte, und der ganze Olymp ward erschüttert' - Ilias
Statue of Zeus = Statue des Zeus
[amount]% Strength = [amount]% Stärke

Lighthouse = Leuchtturm

Stable = Stall

Courthouse = Gerichtsgebäude
Remove extra unhappiness from annexed cities = Entferne zusätzliche Unzufriedenheit von annektierten Städten
Can only be built [cityFilter] = Kann nur auf [cityFilter] gebaut werden

'I think that if ever a mortal heard the word of God it would be in a garden at the cool of the day.' - F. Frankfort Moore = 'Ich glaube, wenn jemals ein Sterblicher das Wort Gottes gehört hat, dann in einem Garten in der Kühle des Tages.' - F. Frankfort Moore
Hanging Gardens = Hängende Gärten

Colosseum = Kolosseum

Circus Maximus = Circus Maximus
Cost increases by [amount] per owned city = Kosten erhöhen sich um [amount] pro Stadt in Eurem Besitz

'The art of war teaches us to rely not on the likelihood of the enemy's not attacking, but rather on the fact that we have made our position unassailable.' - Sun Tzu = 'Die Kunst des Krieges lehrt uns, uns nicht auf die Wahrscheinlichkeit zu verlassen, dass der Feind nicht angreift, sondern auf die Tatsache, dass wir unsere Position unangreifbar gemacht haben.' - Sun Tzu
Great Wall = Die Große Mauer
Enemy land units must spend 1 extra movement point when inside your territory (obsolete upon Dynamite) = Feindliche Landeinheiten müssen 1 extra Bewegungspunkt innerhalb deines Territoriums ausgeben (veraltet durch Dynamit)

Temple = Tempel

Burial Tomb = Grabstätte
Doubles Gold given to enemy if city is captured = Verdoppelt das Gold, das bei der Eroberung der Stadt erbeutet wird

Mud Pyramid Mosque = Lehmmoschee

National College = Nationale Hochschule

'The ancient Oracle said that I was the wisest of all the Greeks. It is because I alone, of all the Greeks, know that I know nothing' - Socrates = 'Das antike Orakel sagte, ich sei der weiseste aller Griechen. Weil nur ich von allen Griechen weiß, dass ich nichts weiß.' - Socrates
The Oracle = Das Orakel
Free Social Policy = Kostenlose Sozialpolitik

National Epic = Nationalepos
[amount]% great person generation [cityFilter] = Große Persönlichkeiten generieren [amount]% schneller [cityFilter]

Market = Markt

Bazaar = Basar
Provides 1 extra copy of each improved luxury resource near this City = Gibt 1 extra Einheit jeder verbesserten Luxusressource in der Nähe dieser Stadt

Mint = Prägeanstalt

Aqueduct = Aquädukt
[amount]% Food is carried over after population increases [cityFilter] = [amount]% der Nahrung wird übertragen nachdem die Bevölkerung [cityFilter] gewachsen ist

Heroic Epic = Heldenepos
All newly-trained [baseUnitFilter] units [cityFilter] receive the [promotion] promotion = Alle neu ausgebildeten [baseUnitFilter] Einheiten [cityFilter] erhalten die [promotion] Beförderung

'Why man, he doth bestride the narrow world like a colossus, and we petty men walk under his huge legs, and peep about to find ourselves dishonorable graves.' - William Shakespeare, Julius Caesar = 'Warum der Mann, der die schmale Welt wie ein Koloss durchquert, und wir unbedeutenden Männer gehen unter seinen riesigen Beinen hindurch und schauen herum, um uns in unehrenhafte Gräber zu stürzen.'  - William Shakespeare, Julius Caesar
Colossus = Koloss

Garden = Garten

Monastery = Kloster

'For it soars to a height to match the sky, and as if surging up from among the other buildings it stands on high and looks down upon the remainder of the city, adorning it, because it is a part of it, but glorying in its own beauty' - Procopius, De Aedificis = 'Denn es erhebt sich bis zu einer Höhe, die dem Himmel entspricht, und als würde es aus den anderen Gebäuden emporsteigen, steht es hoch oben und blickt auf den Rest der Stadt herab, schmückt sie, weil es ein Teil von ihr ist, aber rühmt sich seiner eigenen Schönheit' - Procopius, De Aedificis
Hagia Sophia = Hagia Sophia

'The temple is like no other building in the world. It has towers and decoration and all the refinements which the human genius can conceive of.' - Antonio da Magdalena = 'Der Tempel ist wie kein anderes Gebäude auf der Welt. Er hat Türme und Verzierungen und alle Raffinessen, die sich das menschliche Genie ausdenken kann.' - Antonio da Magdalena
Angkor Wat = Angkor Wat

'The katun is established at Chichen Itza. The settlement of the Itza shall take place there. The quetzal shall come, the green bird shall come. Ah Kantenal shall come. It is the word of God. The Itza shall come.' - The Books of Chilam Balam = 'Das Katun wird in Chichen Itza errichtet. Die Besiedlung von Itza soll dort stattfinden. Der Quetzal wird kommen, der grüne Vogel wird kommen. Ah Kantenal soll kommen. Das ist das Wort Gottes. Der Itza wird kommen.' - The Books of Chilam Balam
Chichen Itza = Chichen Itza
[amount]% Golden Age length = [amount]% Länge des Goldenen Zeitalters

National Treasury = Nationale Schatzkammer

'Few romances can ever surpass that of the granite citadel on top of the beetling precipices of Machu Picchu, the crown of Inca Land.' - Hiram Bingham = 'Es gibt nur wenige Romanzen, die die Granitzitadelle auf dem Gipfel der schroffen Abhänge von Machu Picchu, der Krone des Inkalandes, übertreffen.' - Hiram Bingham
Machu Picchu = Machu Picchu
Gold from all trade routes +25% = Gold von allen Handelsrouten um 25% erhöht
Must have an owned [tileFilter] within [amount] tiles = Benötigt [tileFilter] im Besitz innerhalb von [amount] Feldern

Workshop = Werkstatt

Longhouse = Langhaus

Forge = Schmiede
[amount]% Production when constructing [buildingFilter] buildings [cityFilter] = [amount]% Produktion, während des Baus von [buildingFilter] Gebäuden [cityFilter]

Harbor = Hafen
Connects trade routes over water = Verbindet Handelsrouten über Wasser

University = Universität

Wat = Wat

Oxford University = Oxford Universität

'Architecture has recorded the great ideas of the human race. Not only every religious symbol, but every human thought has its page in that vast book.' - Victor Hugo = 'Die Architektur hat die großen Ideen der Menschheit aufgezeichnet. Nicht nur jedes religiöse Symbol, sondern jeder menschliche Gedanke hat seine Seite in diesem großen Buch.' - Victor Hugo
Notre Dame = Notre-Dame

Castle = Burg

Mughal Fort = Mogul Festung
[stats] = [stats]

'Bushido is realized in the presence of death. This means choosing death whenever there is a choice between life and death. There is no other reasoning.' - Yamamoto Tsunetomo = 'Bushido wird in der Gegenwart des Todes verwirklicht. Das bedeutet, den Tod zu wählen, wann immer die Wahl zwischen Leben und Tod besteht. Es gibt keine andere Argumentation.' - Yamamoto Tsunetomo
Himeji Castle = Schloss Himeji

Ironworks = Eisenhüttenwerk

Armory = Waffenkammer

Observatory = Observatorium

Opera House = Opernhaus

'I live and love in God's peculiar light.' - Michelangelo Buonarroti = 'Ich lebe und liebe in Gottes merkwürdigem Licht.' - Michelangelo Buonarroti
Sistine Chapel = Sixtinische Kapelle

Bank = Bank

Satrap's Court = Satraps Gerichtshaus

'Most of us can, as we choose, make of this world either a palace or a prison' - John Lubbock = 'Die meisten von uns können, wie sie wollen, aus dieser Welt entweder einen Palast oder ein Gefängnis machen.' - John Lubbock
Forbidden Palace = Verbotener Palast
[amount]% unhappiness from population [cityFilter] = [amount]% Unzufriedenheit der Bevölkerung [cityFilter]

Theatre = Theater

Seaport = Seehafen

Hermitage = Einsiedelei

'The Taj Mahal rises above the banks of the river like a solitary tear suspended on the cheek of time.' - Rabindranath Tagore = 'Das Taj Mahal erhebt sich über die Ufer des Flusses wie eine einsame Träne auf der Wange der Zeit.' - Rabindranath Tagore
Taj Mahal = Taj Mahal
Empire enters golden age = Es beginnt ein Goldenes Zeitalter

'Things always seem fairer when we look back at them, and it is out of that inaccessible tower of the past that Longing leans and beckons.' - James Russell Lowell = 'Die Dinge scheinen immer schöner zu sein, wenn wir auf sie zurückblicken, und aus diesem unzugänglichen Turm der Vergangenheit lehnt sich die Sehnsucht und winkt.' - James Russell Lowell
Porcelain Tower = Porzellanturm
Free [baseUnitFilter] appears = Eine kostenlose Einheit "[baseUnitFilter]" erscheint
Science gained from research agreements [amount]% = [amount]% Wissenschaft aus Forschungsvereinbarungen

Windmill = Windmühle

'The Law is a fortress on a hill that armies cannot take or floods wash away.' - The Prophet Muhammed = 'Das Gesetz ist eine Festung auf einem Hügel, die weder von Armeen eingenommen noch von Fluten weggespült werden kann.' - The Prophet Muhammed
Kremlin = Kreml
[amount]% City Strength from defensive buildings = [amount]% Stadtstärke von Verteidigungsgebäuden

Museum = Museum

'Every genuine work of art has as much reason for being as the earth and the sun' - Ralph Waldo Emerson = 'Jedes echte Kunstwerk hat so viel Daseinsberechtigung wie die Erde und die Sonne' - Ralph Waldo Emerson
The Louvre = Der Louvre

Public School = Öffentliche Schule

Factory = Fabrik

'To achieve great things, two things are needed: a plan, and not quite enough time.' - Leonard Bernstein = 'Um Großes zu erreichen, braucht man zwei Dinge: einen Plan und nicht genügend Zeit.' - Leonard Bernstein
Big Ben = Big Ben
[stat] cost of purchasing items in cities [amount]% = [stat] Kosten für Kaufen in Städten [amount]%

Military Academy = Militärakademie

'Pale Death beats equally at the poor man's gate and at the palaces of kings.' - Horace = 'Der bleiche Tod schlägt gleichermaßen an der Pforte des armen Mannes wie an den Palästen der Könige.' - Horace
Brandenburg Gate = Brandenburger Tor

Arsenal = Arsenal

Hospital = Krankenhaus

Stock Exchange = Börse

Broadcast Tower = Fernmeldeturm

'We live only to discover beauty, all else is a form of waiting' - Kahlil Gibran = 'Wir leben nur, um Schönheit zu entdecken, alles andere ist eine Form des Wartens' - Kahlil Gibran
Eiffel Tower = Eiffelturm
Provides 1 happiness per 2 additional social policies adopted = Gewährt 1 Zufriedenheit pro 2 zusätzlich übernommener Sozialpolitiken

'Give me your tired, your poor, your huddled masses yearning to breathe free, the wretched refuse of your teeming shore. Send these, the homeless, tempest-tossed to me, I lift my lamp beside the golden door!' - Emma Lazarus = 'Gebt mir eure Müden, eure Armen, eure geknechteten Massen, die sich danach sehnen, frei zu atmen, den erbärmlichen Abfall eurer wimmelnden Küste. Schickt sie mir, die Obdachlosen, die vom Sturm Getriebenen, ich hebe meine Lampe neben die goldene Tür!' - Emma Lazarus
Statue of Liberty = Freiheitsstatue
[stats] from every specialist [cityFilter] = [stats] von jedem Spezialisten [cityFilter]

Military Base = Militärbasis

'Come to me, all who labor and are heavy burdened, and I will give you rest.' - New Testament, Matthew 11:28 = 'Kommt alle zu mir, die ihr mühselig und beladen seid, und ich werde euch Ruhe geben.' - New Testament, Matthew 11:28
Cristo Redentor = Christus der Erlöser
[amount]% Culture cost of adopting new Policies = [amount]% Kulturkosten für Verabschiedung von neuen Politiken

Research Lab = Forschungslabor

Medical Lab = Medizinisches Labor


Stadium = Stadion

'Those who lose dreaming are lost.' - Australian Aboriginal saying = 'Wer das Träumen verliert, ist verloren.' - Sprichwort der australischen Aborigines
Sydney Opera House = Opernhaus Sydney

Manhattan Project = Manhattan-Projekt
Enables nuclear weapon = Erlaubt Atomwaffen
Triggers a global alert upon completion = Löst bei Fertigstellung einen globalen Alarm aus

'In preparing for battle I have always found that plans are useless, but planning is indispensable.' - Dwight D. Eisenhower = 'Bei der Vorbereitung auf eine Schlacht habe ich immer festgestellt, dass Pläne nutzlos sind, aber die Planung unverzichtbar ist.' - Dwight D. Eisenhower
Pentagon = Pentagon
[amount]% Gold cost of upgrading = [amount]% Goldkosten für Aufrüstung

Solar Plant = Solarkraftwerk
Only available = Nur verfügbar

Nuclear Plant = Atomkraftwerk

Apollo Program = Apollo-Programm
Enables construction of Spaceship parts = Erlaubt die Produktion von Raumschiffteilen

SS Cockpit = Raumschiff-Cockpit
Spaceship part = Raumschiffteil

SS Booster = Raumschiff-Booster

Spaceship Factory = Raumschiff-Fabrik

'More than ever before in human history, we share a common destiny. We can master it only if we face it together. And that is why we have the United Nations.' - Kofi Annan = 'Mehr als je zuvor in der Geschichte der Menschheit teilen wir ein gemeinsames Schicksal. Wir können es nur meistern, wenn wir uns ihm gemeinsam stellen. Und dafür haben wir die Vereinten Nationen.' - Kofi Annan
United Nations = Vereinte Nationen
Triggers voting for the Diplomatic Victory = Löst eine Abstimmung über den Diplomatiesieg aus

SS Engine = Raumschiff-Triebwerke

SS Stasis Chamber = Raumschiff-Stasiskammer

Utopia Project = Utopia-Projekt
Hidden until [amount] social policy branches have been completed = Verborgen, bis [amount] Sozialpolitik-Zweige fertiggestellt worden sind
Triggers a global alert upon build start = Löst einen globalen Alarm bei Baubeginn aus
Triggers a Cultural Victory upon completion = Bei Fertigstellung wird der Kultursieg erreicht


#################### Lines from Difficulties from Civ V - Vanilla ####################

Settler = Siedler

Chieftain = Häuptling

Warlord = Kriegsherr

Prince = Prinz

King = König
Era Starting Unit = Start-Einheit des Zeitalters

Emperor = Kaiser

Immortal = Unsterbliche(r)
Worker = Arbeiter

Deity = Gottheit


#################### Lines from Eras from Civ V - Vanilla ####################

Warrior = Krieger
Ancient era = Altertum

Spearman = Speerkrieger
Classical era = Klassik

Medieval era = Mittelalter

Pikeman = Pikenier
Renaissance era = Renaissance

Musketman = Musketenschütze
Industrial era = Industrielle Revolution

Rifleman = Gewehrschütze
Modern era = Moderne

Infantry = Infanterie
Atomic era = Atomzeitalter

Information era = Informationszeitalter

Future era = Ära der Zukunft


#################### Lines from GlobalUniques from Civ V - Vanilla ####################


#################### Lines from Nations from Civ V - Vanilla ####################

Spectator = Zuschauer

Nebuchadnezzar II = Nebukadnezar II
The demon wants the blood of soldiers! = Der Dämon will das Blut der Soldaten!
Oh well, I presume you know what you're doing. = Nun gut, ich nehme an Ihr wisst was Ihr tut.
It is over. Perhaps now I shall have peace, at last. = Es ist vorbei. Vielleicht soll ich jetzt meinen Frieden finden.
Are you real or a phantom? = Bist du real oder ein Phantom?
It appears that you do have a reason for existing – to make this deal with me. = Es scheint, dass Ihr eine Existenzberechtigung habt – um diesen Handel mit mir zu machen.
Greetings. = Seid gegrüßt.
What do YOU want?! = Was wollt IHR?!
Ingenuity = Einfallsreichtum
May the blessings of heaven be upon you, O great Nebuchadnezzar, father of mighty and ancient Babylon! Young was the world when Sargon built Babylon some five thousand years ago, long did it grow and prosper, gaining its first empire the eighteenth century BC, under godlike Hammurabi, the giver of law. Although conquered by the Kassites and then by the Assyrians, Babylon endured, emerging phoenix-like from its ashes of destruction and regaining its independence despite its many enemies. Truly was Babylon the center of arts and learning in the ancient world. O Nebuchadnezzar, your empire endured but a short time after your death, falling to the mighty Persians, and then to the Greeks, until the great city was destroyed by 141 BC. = Möge der Segen des Himmels über Euch sein, oh großer Nebukadnezar, Vater des mächtigen und alten Babylon! Jung war die Welt, als Sargon vor etwa fünftausend Jahren Babylon erbaute, lange wuchs und gedieh es und erlangte im achtzehnten Jahrhundert v. Chr. unter dem gottgleichen Hammurabi, dem Herrscher des Gesetzes, das erste Reich wurde. Obwohl es von den Kassiten und dann von den Assyrern erobert wurde, überdauerte Babylon, stieg wie Phönix aus der Asche der Zerstörung auf und gewann trotz seiner vielen Feinde seine Unabhängigkeit zurück. Wahrlich, Babylon war das Zentrum der Künste und des Lernens in der alten Welt. O Nebukadnezar, euer Reich überdauerte nur kurze Zeit nach eurem Tod und fiel an die mächtigen Perser und dann an die Griechen, bis die große Stadt um 141 v. Chr. zerstört wurde.
But is Babylon indeed gone forever, great Nebuchadnezzar? Your people look to you to bring the empire back to life once more. Will you accept the challenge? Will you build a civilization that will stand the test of time? = Aber ist Babylon wirklich für immer verschwunden, großer Nebukadnezar? Euer Volk blickt auf Euch, um das Reich noch einmal zum Leben zu erwecken. Werdet Ihr die Herausforderung annehmen? Könnt Ihr eine Zivilisation aufbauen, die dem Test der Zeit standhält?
Babylon = Babylon
Akkad = Akkad
Dur-Kurigalzu = Dur-Kurigalzu
Nippur = Nippur
Borsippa = Borsippa
Sippar = Sippar
Opis = Opis
Mari = Mari
Shushan = Susa
Eshnunna = Eschnunna
Ellasar = Larsa
Erech = Uruk
Kutha = Kutha
Sirpurla = Lagasch
Neribtum = Neribtum
Ashur = Aschschur
Ninveh = Niniveh
Nimrud = Nimrud
Arbela = Arbela
Nuzi = Nuzi
Arrapkha = Arrapcha
Tutub = Tutub
Shaduppum = Schaduppum
Rapiqum = Rapiqum
Mashkan Shapir = Mashkan-Shapir
Tuttul = Tuttul
Ramad = Ramad
Ana = Anah
Haradum = Haradum
Agrab = Agrab
Uqair = Uqair
Gubba = Gubba
Hafriyat = Hafriyat
Nagar = Nagar
Shubat Enlil = Schubat-Enlil
Urhai = Urhai
Urkesh = Urkesch
Awan = Awan
Riblah = Riblah
Tayma = Tayma
Receive free [unit] when you discover [tech] = Erhalte eine kostenlose Einheit "[unit]" bei der Entdeckung von [tech]
[greatPerson] is earned [amount]% faster = [greatPerson] wird [amount]% schneller verdient

Alexander = Alexandros
You are in my way, you must be destroyed. = Ihr seid mir im Weg, Ihr müsst vernichtet werden.
As a matter of fact I too grow weary of peace. = Tatsächlich bin auch ich des Friedens müde geworden.
You have somehow become my undoing! What kind of beast are you? = Irgendwie seid Ihr zu meinem Verhängnis geworden! Welche Art Bestie seid Ihr?
Hello stranger! I am Alexandros, son of kings and grandson of the gods! = Hallo Fremder! Ich bin Alexandros, Sohn von Königen und Nachfahre der Götter!
My friend, does this seem reasonable to you? = Mein Freund, ist das annehmbar für Euch?
Greetings! = Seid gegrüßt!
What? = Was?
Hellenic League = Hellenische Liga
May the blessings of the gods be upon you, oh great King Alexander! You are the ruler of the mighty Greek nation. Your people lived for so many years in isolated city-states - legendary cities such as Athens, Sparta, Thebes - where they gave the world many great things, such as democracy, philosophy, tragedy, art and architecture, the very foundation of Western Civilization. Although few in number and often hostile to each other, in the 5th century BC they were able to defeat their much larger neighbor, Persia, on land and sea. = Möge der Segen der Götter über Euch sein, oh großer König Alexander! Ihr seid der Herrscher über die mächtige griechische Nation. Euer Volk lebte so viele Jahre in isolierten Stadtstaaten - legendären Städten wie Athen, Sparta, Theben - wo sie der Welt viele großartige Dinge gaben, wie Demokratie, Philosophie, Tragödie, Kunst und Architektur, die Grundlage der westlichen Zivilisation. Obwohl sie nur wenige waren und sich oft feindlich gegenüberstanden, waren sie im 5. Jahrhundert v. Chr. in der Lage, ihren viel größeren Nachbarn, Persien, zu Land und zur See zu besiegen.
Alexander, your people stand ready to march to war, to spread the great Greek culture to millions and to bring you everlasting glory. Are you ready to accept your destiny, King Alexander? Will you lead your people to triumph and greatness? Can you build a civilization that will stand the test of time? = Alexander, euer Volk ist bereit, in den Krieg zu ziehen, um die große griechische Kultur unter Millionen zu verbreiten und euch ewigen Ruhm zu bringen. Seid Ihr bereit, euer Schicksal anzunehmen, König Alexander? Werdet Ihr euer Volk zu Triumph und Größe führen? Könnt Ihr eine Zivilisation aufbauen, die dem Test der Zeit standhält?
Athens = Athen
Sparta = Sparta
Corinth = Korinth
Argos = Argos
Knossos = Knossos
Mycenae = Mycene
Pharsalos = Pharsalos
Ephesus = Ephesus
Halicarnassus = Halikarnassos
Rhodes = Rhodos
Eretria = Eretria
Pergamon = Pergamon
Miletos = Miletos
Megara = Megara
Phocaea = Phokaia
Sicyon = Sikyon
Tiryns = Tiryns
Samos = Samos
Mytilene = Mytilini
Chios = Chios
Paros = Paros
Elis = Elis
Syracuse = Syrakus
Herakleia = Herakleia
Gortyn = Gortyn
Chalkis = Chalkis
Pylos = Pylos
Pella = Pella
Naxos = Naxos
Larissa = Larissa
Apollonia = Apollonia
Messene = Messene
Orchomenos = Orchomenos
Ambracia = Ambrakia
Kos = Kos
Knidos = Knidos
Amphipolis = Amphipolis
Patras = Patras
Lamia = Lamia
Nafplion = Nauplion
Apolyton = Apolyton
Greece = Griechenland
[amount]% City-State Influence degradation = [amount]% Verschlechterung von Einfluss zu Stadtstaaten
City-State Influence recovers at twice the normal rate = Stadtstaaten-Einfluss erholt sich doppelt so schnell wie normalerweise
City-State territory always counts as friendly territory = Das Territorium eines Stadtstaates zählt immer als befreundetes Territorium

Wu Zetian = Wu Zetian
You won't ever be able to bother me again. Go meet Yama. = Ihr werdet nie mehr in der Lage sein mich zu belästigen. Fahrt zur Hölle.
Fool! I will disembowel you all! = Narr! Ich werde Euch alle ausweiden!
You have proven to be a cunning and competent adversary. I congratulate you on your victory. = Ihr habe bewiesen, dass Ihr ein gerissener und fähiger Gegner seid. Ich gratuliere Euch zu Eurem Sieg.
Greetings, I am Empress Wu Zetian. China desires peace and development. You leave us alone, we'll leave you alone. = Seid gegrüßt, ich bin Kaiserin Wu Zetian. China strebt nach Frieden und Fortschritt. Lasst uns in Ruhe und wir werden euch in Frieden lassen.
My friend, do you think you can accept this request? = Mein Freund, denkt Ihr, Ihr könnt diesen Vorschlag annehmen?
How are you today? = Wie geht es Euch heute?
Oh. It's you? = Oh. Ihr seid es?
Art of War = Die Kunst des Krieges
The Blessings of Heaven be upon you. Empress Wu Zetian, most beautiful and haughty ruler of China! Oh great Empress, whose shadow causes the flowers to blossom and the rivers to flow! You are the leader of the Chinese, the oldest and the greatest civilization that humanity has ever produced. China's history stretches back into the mists of time, its people achieving many great things long before the other upstart civilizations were even conceived. China's contributions to the arts and sciences are too many and too wondrous to do justice to - the printing press, gunpowder, the works of Confucius - these are but a few of the gifts China has given to an undeserving world! = Der Segen des Himmels sei mit dir. Kaiserin Wu Zetian, schönste und hochmütigste Herrscherin von China! Oh große Kaiserin, deren Schatten die Blumen zum Blühen und die Flüsse zum Fließen bringt! Du bist die Herrscherin der Chinesen, der ältesten und größten Zivilisation, die die Menschheit je hervorgebracht hat. Chinas Geschichte reicht weit in die Vergangenheit zurück, und sein Volk hat viele große Dinge erreicht, lange bevor andere aufstrebende Zivilisationen überhaupt erdacht wurden. Chinas Beiträge zu den Künsten und Wissenschaften sind zu zahlreich und zu wundersam, um ihnen gerecht zu werden - die Druckerpresse, das Schießpulver, die Werke des Konfuzius - dies sind nur einige der Geschenke, die China einer unbedarften Welt gemacht hat!
You, great Queen, who, with cunning and beauty, rose from the position of lowly concubine to that of Divine Empress - your people call out to you to lead them! Great China is once again beset on all sides by barbarians. Can you defeat all your many foes and return your country to greatness? Can you build a civilization to stand the test of time? = Ihr, große Königin, die Ihr Euch mit List und Schönheit von der Position der niederen Konkubine zur göttlichen Kaiserin erhoben habt - Euer Volk ruft nach Euch, um es zu führen! Das große China wird wieder einmal von allen Seiten von Barbaren bedrängt. Könnt Ihr alle Eure vielen Feinde besiegen und Euer Land wieder zu Größe führen? Könnt Ihr eine Zivilisation aufbauen, die dem Test der Zeit standhält?
Beijing = Peking
Shanghai = Shanghai
Guangzhou = Guangzhou
Nanjing = Nanjing
Xian = Xi’an
Chengdu = Chengdu
Hangzhou = Hangzhou
Tianjin = Tianjin
Macau = Macau
Shandong = Shandong
Kaifeng = Kaifeng
Ningbo = Ningpo
Baoding = Baoding
Yangzhou = Yangzhou
Harbin = Harbin
Chongqing = Chongqing
Luoyang = Luoyang
Kunming = Kunming
Taipei = Taipeh
Shenyang = Shenyang
Taiyuan = Taiyuan
Tainan = Tainan
Dalian = Dalian
Lijiang = Lijiang
Wuxi = Wuxi
Suzhou = Suzhou
Maoming = Maoming
Shaoguan = Shaoguan
Yangjiang = Yangjiang
Heyuan = Heyuan
Huangshi = Huangshi
Yichang = Yichang
Yingtian = Yingtian
Xinyu = Xinyu
Xinzheng = Xinzheng
Handan = Handan
Dunhuang = Dunhuang
Gaoyu = Gaoyu
Nantong = Nantong
Weifang = Weifang
Xikang = Xikang
China = China
Great General provides double combat bonus = Großer General gibt doppelten Kampfbonus

Ramesses II = Ramses II
You are but a pest on this Earth, prepare to be eliminated! = Ihr seid eine Plage auf dieser Erde, bereitet Euch vor ausgelöscht zu werden!
You are a fool who evokes pity. You have brought my hostility upon yourself and your repulsive civilization! = Ihr seid ein Narr, der Mitleid verdient. Ihr habt meine Feindseeligkeit über euch und eure unbeherrschte Kultur gebracht!
Strike me down and my soul will torment yours forever, you have won nothing. = Erschlagt mich und meine Seele wird Euch auf ewig quälen, Ihr habt nichts gewonnen.
Greetings, I am Ramesses the god. I am the living embodiment of Egypt, mother and father of all civilizations. = Grüße, ich bin der Gott Ramses. Ich bin die lebende Verkörperung von Ägypten, Mutter und Vater aller Zivilisationen.
Generous Egypt makes you this offer. = Das großzügige Ägypten unterbreitet Euch diesen Vorschlag.
Good day. = Guten Tag.
Oh, it's you. = Oh, Ihr seid es.
Monument Builders = Monumental-Bauherren
We greet thee, oh great Ramesses, Pharaoh of Egypt, who causes the sun to rise and the Nile to flow, and who blesses his fortunate people with all the good things of life! Oh great lord, from time immemorial your people lived on the banks of the Nile river, where they brought writing to the world, and advanced mathematics, sculpture, and architecture. Thousands of years ago they created the great monuments which still stand tall and proud. = Wir grüßen dich, oh großer Ramses, Pharao von Ägypten, der die Sonne aufgehen und den Nil fließen lässt, und der sein glückliches Volk mit allen guten Dingen des Lebens segnet! Oh großer Herr, von jeher lebte euer Volk an den Ufern des Nils, wo sie der Welt die Schrift brachten und Mathematik, Bildhauerei und Architektur weiterentwickelten. Vor Tausenden von Jahren schufen sie die großen Monumente, die immer noch hoch und stolz stehen.
Oh, Ramesses, for uncounted years your people endured, as other petty nations around them have risen and then fallen into dust. They look to you to lead them once more into greatness. Can you honor the gods and bring Egypt back to her rightful place at the very center of the world? Can you build a civilization that will stand the test of time? = Oh, Ramses, unzählige Jahre lang hat Euer Volk ausgehalten, während andere unbedeutende Nationen um es herum aufgestiegen und dann zu Staub zerfallen sind. Sie blicken auf Euch, um sie noch einmal zu Größe zu führen. Könnt Ihr die Götter ehren und Ägypten wieder an seinen rechtmäßigen Platz im Zentrum der Welt bringen? Könnt Ihr eine Zivilisation aufbauen, die dem Test der Zeit standhält?
Thebes = Theben
Memphis = Memphis
Heliopolis = Heliopolis
Elephantine = Elephantine
Alexandria = Alexandria
Pi-Ramesses = Pi-Ramesse
Giza = Gizeh
Byblos = Byblos
Akhetaten = Akhetaten
Hieraconpolis = Hieraconpolis
Abydos = Abydos
Asyut = Asyut
Avaris = Auaris
Lisht = Lisht
Buto = Buto
Edfu = Edfu
Pithom = Pithom
Busiris = Busiris
Kahun = Kahun
Athribis = Athribis
Mendes = Mendes
Elashmunein = Ashmunin
Tanis = Tanis
Bubastis = Bubastis
Oryx = Oryx
Sebennytus = Sebennytos
Akhmin = Akhmim
Karnak = Karnak
Luxor = Luxor
El Kab = el-Kab
Armant = Armant
Balat = Balat
Ellahun = el-Lahun
Hawara = Hawara
Dashur = Dashur
Damanhur = Damanhur
Abusir = Abusir
Herakleopolis = Herakleopolis
Akoris = Akoris
Benihasan = Benihasan
Badari = el-Badari
Hermopolis = Hermopolis
Amrah = el-Amrah
Koptos = Koptos
Ombos = Ombos
Naqada = Naqada
Semna = Semna
Soleb = Soleb
Egypt = Ägypten
[amount]% Production when constructing [buildingFilter] wonders [cityFilter] = [amount]% Produktion beim Bau [buildingFilter] Wunder [cityFilter]

Elizabeth = Elisabeth
By the grace of God, your days are numbered. = Bei der Gnade Gottes, Eure Tage sind gezählt.
We shall never surrender. = Wir werden niemals aufgeben.
You have triumphed over us. The day is yours. = Ihr habt über uns triumphiert. Der Tag gehört Euch.
We are pleased to meet you. = Wir sind erfreut Euch kennen zu lernen.
Would you be interested in a trade agreement with England? = Wärt Ihr an einer Handelsvereinbarung mit England interessiert?
Hello, again. = Hallo, nochmals.
Oh, it's you! = Oh, Ihr seid es!
Sun Never Sets = Die Sonne geht nie unter
Praises upon her serene highness, Queen Elizabeth Gloriana. You lead and protect the celebrated maritime nation of England. England is an ancient land, settled as early as 35,000 years ago. The island has seen countless waves of invaders, each in turn becoming a part of the fabric of the people. Although England is a small island, for many years your people dominated the world stage. Their matchless navy, brilliant artists and shrewd merchants, giving them power and influence far in excess of their mere numbers. = Gepriesen sei Ihre durchlauchte Hoheit, Königin Elizabeth Gloriana. Ihr führt und beschützt die gefeierte Seefahrernation England. England ist ein uraltes Land, das bereits vor 35.000 Jahren besiedelt wurde. Die Insel hat zahllose Wellen von Invasoren erlebt, von denen jede wiederum ein Teil der Struktur des Volkes wurde. Obwohl England eine kleine Insel ist, dominierte ihr Volk viele Jahre lang die Weltbühne. Ihre unvergleichliche Marine, ihre brillanten Künstler und ihre gewitzten Kaufleute gaben ihnen Macht und Einfluss weit über ihre bloße Anzahl hinaus.
Queen Elizabeth, will you bring about a new golden age for the English people? They look to you once more to return peace and prosperity to the nation. Will you take up the mantle of greatness? Can you build a civilization that will stand the test of time? = Königin Elisabeth, werdet Ihr ein neues goldenes Zeitalter für das englische Volk herbeiführen? Man erwartet von Euch, dass Ihr der Nation wieder Frieden und Wohlstand bringt. Werdet Ihr den Mantel der Größe übernehmen? Könnt Ihr eine Zivilisation aufbauen, die dem Test der Zeit standhält?
London = London
York = York
Nottingham = Nottingham
Hastings = Hastings
Canterbury = Canterbury
Coventry = Coventry
Warwick = Warwick
Newcastle = Newcastle
Oxford = Oxford
Liverpool = Liverpool
Dover = Dover
Brighton = Brighton
Norwich = Norwich
Leeds = Leeds
Reading = Reading
Birmingham = Birmingham
Richmond = Richmond
Exeter = Exeter
Cambridge = Cambridge
Gloucester = Gloucester
Manchester = Manchester
Bristol = Bristol
Leicester = Leicester
Carlisle = Carlisle
Ipswich = Ipswich
Portsmouth = Portsmouth
Berwick = Berwick
Bath = Bath
Mumbles = Mumbles
Southampton = Southampton
Sheffield = Sheffield
Salisbury = Salisbury
Colchester = Colchester
Plymouth = Plymouth
Lancaster = Lancaster
Blackpool = Blackpool
Winchester = Winchester
Hull = Hull
England = England

Napoleon = Napoleon
You're disturbing us, prepare for war. = Ihr stört uns, bereitet euch für den Krieg vor.
You've fallen into my trap. I'll bury you. = Ihr seid in meine Falle getappt. Ich werde Euch unter die Erde bringen.
I congratulate you for your victory. = Ich gratuliere Euch zu Eurem Sieg.
Welcome. I'm Napoleon, of France; the smartest military man in world history. = Willkommen. Ich bin Napoleon, von Frankreich; Der größte Feldherr der Weltgeschichte.
France offers you this exceptional proposition. = Frankreich unterbreitet Euch diesen hervorragenden Vorschlag.
Hello. = Hallo.
It's you. = Ihr seid es.
Ancien Régime = Ancien Régime
Long life and triumph to you, First Consul and Emperor of France, Napoleon I, ruler of the French people. France lies at the heart of Europe. Long has Paris been the world center of culture, arts and letters. Although surrounded by competitors - and often enemies - France has endured as a great nation. Its armies have marched triumphantly into battle from one end of the world to the other, its soldiers and generals among the best in history. = Langes Leben und Triumph für Euch, erster Konsul und Kaiser von Frankreich, Napoleon I., Herrscher des französischen Volkes. Frankreich liegt im Herzen Europas. Seit langem ist Paris das Weltzentrum von Kultur, Kunst und Literatur. Obwohl von Konkurrenten - und oft Feinden - umgeben, hat Frankreich als große Nation überdauert. Seine Armeen sind triumphierend von einem Ende der Welt zum anderen in die Schlacht gezogen, seine Soldaten und Generäle gehören zu den besten der Geschichte.
Napoleon Bonaparte, France yearns for you to rebuild your empire, to lead her once more to glory and greatness, to make France once more the epicenter of culture and refinement. Emperor, will you ride once more against your foes? Can you build a civilization that will stand the test of time? = Napoleon Bonaparte, Frankreich sehnt sich nach Euch, um Euer Reich wieder aufzubauen, um es wieder zu Ruhm und Größe zu führen, um Frankreich wieder zum Epizentrum von Kultur und Raffinesse zu machen. Kaiser, werdet Ihr noch einmal gegen Eure Feinde reiten? Könnt Ihr eine Zivilisation aufbauen, die dem Test der Zeit standhält?
Paris = Paris
Orleans = Orleans
Lyon = Lyon
Troyes = Troyes
Tours = Tours
Marseille = Marseille
Chartres = Chartres
Avignon = Avignon
Rouen = Rouen
Grenoble = Grenoble
Dijon = Dijon
Amiens = Amiens
Cherbourg = Cherbourg
Poitiers = Poitiers
Toulouse = Toulouse
Bayonne = Bayonne
Strasbourg = Straßburg
Brest = Brest
Bordeaux = Bordeaux
Rennes = Rennes
Nice = Nizza
Saint Etienne = Saint Etienne
Nantes = Nantes
Reims = Reims
Le Mans = Le Mans
Montpellier = Montpellier
Limoges = Limoges
Nancy = Nancy
Lille = Lille
Caen = Caen
Toulon = Toulon
Le Havre = Le Havre
Lourdes = Lourdes
Cannes = Cannes
Aix-En-Provence = Aix-en-Provence
La Rochelle = La Rochelle
Bourges = Bourges
Calais = Calais
France = Frankreich
[stats] [cityFilter] = [stats] [cityFilter]

Catherine = Katharina
You've behaved yourself very badly, you know it. Now it's payback time. = Ihr habt Euch sehr schlecht benommen, Ihr wisst es. Nun zahle ich es Euch zurück.
You've mistaken my passion for a weakness, you'll regret about this. = Ihr habt meine Leidenschaft fälschlicherweise für eine Schwäche gehalten, Ihr werdet dies bereuen.
We were defeated, so this makes me your prisoner. I suppose there are worse fates. = Wir wurden besiegt, das macht mich also zu Eurer Gefangenen. Ich nehme an, es gibt schlimmere Schicksale.
I greet you, stranger! If you are as intelligent and tactful as you are attractive, we'll get along just fine. = Ich grüße Euch, Fremder! Wenn Ihr genauso intelligent und taktvoll wie attraktiv seid werden wir sehr gut miteinander auskommen.
How would you like it if I propose this kind of exchange? = Wie würde es Euch gefallen wenn ich diesen Austausch vorschlage?
Hello! = Hallo!
What do you need?! = Was braucht Ihr?!
Siberian Riches = Sibirische Reichtümer
Greetings upon thee, Your Imperial Majesty Catherine, wondrous Empress of all the Russias. At your command lies the largest country in the world. Mighty Russia stretches from the Pacific Ocean in the east to the Baltic Sea in the west. Despite wars, droughts, and every manner of disaster the heroic Russian people survive and prosper, their artists and scientists among the best in the world. The Empire today remains one of the strongest ever seen in human history - a true superpower, with the greatest destructive force ever devised at her command. = Seid gegrüßt, Eure Kaiserliche Majestät Katharina, wunderbare Kaiserin von ganz Russland. Unter Eurem Kommando liegt das größte Land der Welt. Das mächtige Russland erstreckt sich vom Pazifischen Ozean im Osten bis zur Ostsee im Westen. Trotz Kriegen, Dürren und allen möglichen Katastrophen überlebt das heldenhafte russische Volk und gedeiht, seine Künstler und Wissenschaftler gehören zu den Besten der Welt. Das Reich ist auch heute noch eines der stärksten in der Geschichte der Menschheit - eine wahre Supermacht, die über die größte Zerstörungskraft verfügt, die je entwickelt wurde.
Catherine, your people look to you to bring forth glorious days for Russia and her people, to revitalize the land and recapture the wonder of the Enlightenment. Will you lead your people once more into greatness? Can you build a civilization that will stand the test of time? = Katharina, euer Volk blickt auf Euch, um glorreiche Tage für Russland und sein Volk herbeizuführen, das Land neu zu beleben und das Wunder der Aufklärung wiederzuerlangen. Werdet Ihr euer Volk noch einmal zu Größe führen? Könnt Ihr eine Zivilisation aufbauen, die dem Test der Zeit standhält?
Moscow = Moskau
St. Petersburg = St. Petersburg
Novgorod = Nowgorod
Rostov = Rostow
Yaroslavl = Yaroslawl
Yekaterinburg = Jekaterinburg
Yakutsk = Jakutsk
Vladivostok = Wladiwostok
Smolensk = Smolensk
Orenburg = Orenburg
Krasnoyarsk = Krasnojarsk
Khabarovsk = Chabarowsk
Bryansk = Brjansk
Tver = Twer
Novosibirsk = Nowosibirsk
Magadan = Magadan
Murmansk = Murmansk
Irkutsk = Irkutsk
Chita = Tschita
Samara = Samara
Arkhangelsk = Arkhangelsk
Chelyabinsk = Tscheljabinsk
Tobolsk = Tobolsk
Vologda = Wologda
Omsk = Omsk
Astrakhan = Astrachan
Kursk = Kursk
Saratov = Saratow
Tula = Tula
Vladimir = Wladimir
Perm = Perm
Voronezh = Woronesch
Pskov = Pskow
Starayarussa = Staraja Russa
Kostoma = Kostroma
Nizhniy Novgorod = Nischni Nowgorod
Suzdal = Susdal
Magnitogorsk = Magnitogorsk
Russia = Russland
Double quantity of [resource] produced = Doppelte Menge von [resource] produziert

Augustus Caesar = Julius Cäsar
My treasury contains little and my soldiers are getting impatient... ...therefore you must die. = Meine Schatzkammer enthält wenig, und meine Soldaten werden ungeduldig... ...deshalb müsst ihr sterben.
So brave, yet so stupid! If only you had a brain similar to your courage. = So mutig, so dumm! Wenn Ihr nur einen Verstand wie Eure Tapferkeit hättest.
The gods have deprived Rome of their favour. We have been defeated. = Die Götter haben Rom verlassen. Wir haben verloren.
I greet you. I am Augustus, Imperator and Pontifex Maximus of Rome. If you are a friend of Rome, you are welcome. = Ich grüße dich. Ich bin Julius, Imperator und Pontifex Maximus von Rom. Bist Du ein Freund Roms, so sei willkommen.
I offer this, for your consideration. = Ich biete Ihnen dies, überlegen Sie es sich.
Hail. = Heil.
What do you want? = Was wollt Ihr?
The Glory of Rome = Der Glanz Roms
The blessings of the gods be upon you, Caesar Augustus, emperor of Rome and all her holdings. Your empire was the greatest and longest lived of all in Western civilization. And your people single-handedly shaped its culture, law, art, and warfare like none other, before or since. Through years of glorious conquest, Rome came to dominate all the lands of the Mediterranean from Spain in the west to Syria in the east. And her dominion would eventually expand to cover much of England and northern Germany. Roman art and architecture still awe and inspire the world. And she remains the envy of all lesser civilizations who have followed. = Der Segen der Götter sei mit Euch, Caesar Augustus, Kaiser von Rom und all ihren Besitztümern. Euer Reich war das größte und am längsten existierende der westlichen Zivilisation. Und euer Volk formte im Alleingang seine Kultur, sein Recht, seine Kunst und seine Kriegsführung wie kein anderes, weder vorher noch nachher. Durch Jahre glorreicher Eroberungen beherrschte Rom alle Länder des Mittelmeerraums von Spanien im Westen bis Syrien im Osten. Und ihre Herrschaft sollte sich schließlich auf einen Großteil Englands und Norddeutschlands ausdehnen. Römische Kunst und Architektur beeindrucken und inspirieren noch heute die Welt. Und sie bleibt der Neid aller weniger bedeutenden Zivilisationen, die ihr gefolgt sind.
O mighty emperor, your people turn to you to once more reclaim the glory of Rome! Will you see to it that your empire rises again, bringing peace and order to all? Will you make Rome once again center of the world? Can you build a civilization that will stand the test of time? = O mächtiger Kaiser, euer Volk wendet sich an Euch, um noch einmal den Ruhm Roms zu erlangen! Werdet Ihr dafür sorgen, dass Euer Imperium wieder aufersteht und allen Frieden und Ordnung bringt? Werdet Ihr Rom wieder zum Zentrum der Welt machen? Könnt Ihr eine Zivilisation aufbauen, die dem Test der Zeit standhält?
Rome = Rom
Antium = Antium
Cumae = Cumae
Neapolis = Neapel
Ravenna = Ravenna
Arretium = Arretium
Mediolanum = Mediolanum
Arpinum = Arpinum
Circei = Circei
Setia = Setia
Satricum = Satricum
Ardea = Ardea
Ostia = Ostia
Velitrae = Velitrae
Viroconium = Viroconium
Tarentum = Tarentum
Brundisium = Brundisium
Caesaraugusta = Caesaraugusta
Caesarea = Caesarea
Palmyra = Palmyra
Signia = Signia
Aquileia = Aquileia
Clusium = Clusium
Sutrium = Sutrium
Cremona = Cremona
Placentia = Placentia
Hispalis = Hispalis
Artaxata = Artaxata
Aurelianorum = Aurelianorum
Nicopolis = Nikopolis
Agrippina = Agrippina
Verona = Verona
Corfinium = Corfinium
Treverii = Treveri
Sirmium = Sirmium
Augustadorum = Augustadorum
Curia = Curia
Interrama = Laudanum
Adria = Hadria
[amount]% Production towards any buildings that already exist in the Capital = [amount]% Produktion für alle Gebäude, die bereits in der Hauptstadt existieren

Harun al-Rashid = Harun al-Rashid
The world will be more beautiful without you. Prepare for war. = Die Welt wird ohne Euch schöner sein. Bereitet Euch auf einen Krieg vor.
Fool! You will soon regret dearly! I swear it! = Narr! Ihr werdet es bald schrecklich bereuen. Das verspreche ich Ihnen.
You have won, congratulations. My palace is now in your possession, and I beg that you care well for the peacock. = Gratulation, Sie haben gewonnen. Mein Palast gehört jetzt Ihnen, und kümmern Sie sich bitte um den Pfau.
Welcome foreigner, I am Harun Al-Rashid, Caliph of the Arabs. Come and tell me about your empire. = Willkommen Fremder, ich bin Harun al-Rashid, Kalif von Arabien. Kommt und erzählt mir von Eurem Reich.
Come forth, let's do business. = Kommt, lass uns Handel treiben.
Peace be upon you. = Friede sei mit dir.
Trade Caravans = Handelskarawanen
Blessings of God be upon you oh great caliph Harun al-Rashid, leader of the pious Arabian people! The Muslim empire, the Caliphate was born in the turbulent years after the death of the prophet Muhammad in 632 AD, as his followers sought to extend the rule of God to all of the people of the earth. The caliphate grew mighty indeed at the height of its power, ruling Spain, North Africa, the Middle East, Anatolia, the Balkans and Persia. An empire as great as or even greater than that of Rome. The arts and sciences flourished in Arabia during the Middle Ages, even as the countries of Europe descended into ignorance and chaos. The Caliphate survived for six hundred years, until finally succumbing to attack from the Mongols, those destroyers of Empires. = Gottes Segen sei mit Euch, oh großer Kalif Harun al-Raschid, Führer des gottesfürchtigen arabischen Volkes! Das muslimische Reich, das Kalifat, entstand in den turbulenten Jahren nach dem Tod des Propheten Muhammad im Jahr 632 n. Chr., als seine Anhänger versuchten, die Herrschaft Gottes auf alle Menschen der Erde auszuweiten. Das Kalifat war auf dem Höhepunkt seiner Macht sehr stark und beherrschte Spanien, Nordafrika, den Nahen Osten, Anatolien, den Balkan und Persien. Ein Reich, so groß wie das Roms oder sogar größer als dieses. Die Künste und Wissenschaften blühten in Arabien während des Mittelalters, selbst als die Länder Europas in Unwissenheit und Chaos versanken. Das Kalifat überlebte sechshundert Jahre lang, bis es schließlich dem Angriff der Mongolen, den Zerstörern der Reiche, erlag.
Great Caliph Harun al Rashid, your people look to you to return them to greatness! To make Arabia once again an enlightened land of arts and knowledge, a powerful nation who needs fear no enemy! Oh Caliph, will you take up the challenge? Can you build a civilization that will stand the test of time? = Großer Kalif Harun al-Rashid, euer Volk blickt auf Euch, damit Ihr es zur Größe zurückführt! Um Arabien wieder zu einem erleuchteten Land der Künste und des Wissens zu machen, zu einer mächtigen Nation, die keinen Feind zu fürchten braucht! Oh Kalif, werdet Ihr die Herausforderung annehmen? Könnt Ihr eine Zivilisation aufbauen, die dem Test der Zeit standhält?
Mecca = Mekka
Medina = Medina
Damascus = Damaskus
Baghdad = Baghdad
Najran = Najran
Kufah = Kufa
Basra = Basra
Khurasan = Chorasan
Anjar = Anjar
Fustat = Fustat
Aden = Aden
Yamama = Yamamah
Muscat = Maskat
Mansura = Mansourah
Bukhara = Buchara
Fez = Fez
Shiraz = Schiraz
Merw = Merw
Balkh = Balch
Mosul = Mossul
Aydab = Aydın
Bayt = Bayt
Suhar = Suhar
Taif = Ta'if
Hama = Hama
Tabuk = Tabuk
Sana'a = Sana'a
Shihr = Asch-Schihr
Tripoli = Tripoli
Tunis = Tunis
Kairouan = Kairouan
Algiers = Algiers
Oran = Oran
Arabia = Arabien
[stats] from each Trade Route = [stats] von jeder Handelsroute

George Washington = George Washington
Your wanton aggression leaves us no choice. Prepare for war! = Eure mutwillige Aggression lässt mir keine Wahl. Rechnet mit Krieg!
You have mistaken our love of peace for weakness. You shall regret this! = Ihr habt unsere Liebe von Frieden als Schwäche gesehen. Das werdet Ihr bereuen.
The day...is yours. I hope you will be merciful in your triumph. = Dies ist Ihr Tag. Ich hoffe Ihr werdet in Eurem Triumph barmherzig sein.
The people of the United States of America welcome you. = Die Einwohner der Vereinigten Staaten von Amerika heißen Euch herzlich Willkommen.
Is the following trade of interest to you? = Interessiert sie folgender Tausch?
Well? = Nun?
Manifest Destiny = Offenkundiges Schicksal
Welcome President Washington! You lead the industrious American civilization! Formed in the conflagration of revolution in the 18th century, within a hundred years, the young nation became embroiled in a terrible civil war that nearly tore the country apart, but it was just a few short years later in the 20th century that the United States reached the height of its power, emerging triumphant and mighty from the two terrible wars that destroyed so many other great nations. The United States is a nation of immigrants, filled with optimism and determination. They lack only a leader to help them fulfill their promise. = Willkommen Präsident Washington! Sie führen die tüchtige amerikanische Zivilisation an! Gegründet in der Feuersbrunst der Revolution im 18. Jahrhundert, wurde die junge Nation innerhalb von hundert Jahren in einen schrecklichen Bürgerkrieg verwickelt, der das Land fast auseinander riss, aber es war nur wenige Jahre später im 20. Jahrhundert, dass die Vereinigten Staaten den Höhepunkt ihrer Macht erreichten und triumphierend und mächtig aus den beiden schrecklichen Kriegen hervorgingen, die so viele andere große Nationen zerstörten. Die Vereinigten Staaten sind eine Nation von Einwanderern, erfüllt von Optimismus und Entschlossenheit. Es fehlt ihnen nur ein Anführer, der ihnen hilft, ihr Versprechen zu erfüllen.
President Washington, can you lead the American people to greatness? Can you build a civilization that will stand the test of time? = Präsident Washington, können Sie das amerikanische Volk zu Größe führen? Könnt Ihr eine Zivilisation aufbauen, die dem Test der Zeit standhält?
Washington = Washington
New York = New York
Boston = Boston
Philadelphia = Philadelphia
Atlanta = Atlanta
Chicago = Chicago
Seattle = Seattle
San Francisco = San Francisco
Los Angeles = Los Angeles
Houston = Houston
Portland = Portland
St. Louis = St. Louis
Miami = Miami
Buffalo = Buffalo
Detroit = Detroit
New Orleans = New Orleans
Baltimore = Baltimore
Denver = Denver
Cincinnati = Cincinnati
Dallas = Dallas
Cleveland = Cleveland
Kansas City = Kansas City
San Diego = San Diego
Las Vegas = Las Vegas
Phoenix = Phoenix
Albuquerque = Albuquerque
Minneapolis = Minneapolis
Pittsburgh = Pittsburgh
Oakland = Oakland
Tampa Bay = Tampa Bay
Orlando = Orlando
Tacoma = Tacoma
Santa Fe = Santa Fe
Olympia = Olympia
Hunt Valley = Hunt Valley
Springfield = Springfield
Palo Alto = Palo Alto
Centralia = Centralia
Spokane = Spokane
Jacksonville = Jacksonville
Svannah = Savannah
Charleston = Charleston
San Antonio = San Antonio
Anchorage = Anchorage
Sacramento = Sakramento
Reno = Reno
Salt Lake City = Salt Lake City
Boise = Boise
Milwaukee = Milwaukee
Santa Cruz = Santa Cruz
Little Rock = Little Rock
America = Amerika

Oda Nobunaga = Oda Nobunaga
I hereby inform you of our intention to wipe out your civilization from this world. = Hiermit informiere ich Euch, dass ich plane Ihre Zivilisation auszulöschen.
Pitiful fool! Now we shall destroy you! = Erbärmlicher Dummkopf! Jetzt werden wir Euch zerstören!
You were much wiser than I thought. = Ihr sind viel weiser als ich dachte.
We hope for a fair and just relationship with you, who are renowned for military bravery. = Wir hoffen auf eine faire und gerechte Beziehung zu Ihnen, da Ihr für Eure militärische Tapferkeit bekannt seid.
I would be grateful if you agreed on the following proposal. = Ich wäre dankbar, wenn sie folgendem Vorschlag zustimmen.
Oh, it's you... = Oh, Sie sind es...
Bushido = Bushido
Blessings upon you, noble Oda Nobunaga, ruler of Japan, the land of the Rising Sun! May you long walk among its flowering blossoms. The Japanese are an island people, proud and pious with a rich culture of arts and letters. Your civilization stretches back thousands of years, years of bloody warfare, expansion and isolation, great wealth and great poverty. In addition to their prowess on the field of battle, your people are also immensely industrious, and their technological innovation and mighty factories are the envy of lesser people everywhere. = Seien Sie gesegnet, edler Oda Nobunaga, Herrscher über Japan, das Land der aufgehenden Sonne! Möget Ihr lange inmitten seiner blühenden Blüten wandeln. Die Japaner sind ein Inselvolk, stolz und fromm mit einer reichen Kultur der Künste und Schriften. Ihre Zivilisation reicht Tausende von Jahren zurück, Jahre der blutigen Kriege, der Expansion und der Isolation, des großen Reichtums und der großen Armut. Zusätzlich zu ihren Fähigkeiten auf dem Schlachtfeld, sind ihre Leute auch immens fleißig, und ihre technologische Innovation und mächtigen Fabriken sind der Neid der geringeren Menschen überall.
Legendary daimyo, will you grab the reins of destiny? Will you bring your family and people the honor and glory they deserve? Will you once again pick up the sword and march to triumph? Will you build a civilization that stands the test of time? = Legendärer Daimyo, werdet Ihr die Zügel des Schicksals ergreifen? Werdet Ihr eurer Familie und eurem Volk die Ehre und den Ruhm bringen, den sie verdienen? Werdet Ihr noch einmal das Schwert in die Hand nehmen und zum Triumph marschieren? Könnt Ihr eine Zivilisation aufbauen, die dem Test der Zeit standhält?
Kyoto = Kyōto
Osaka = Osaka
Tokyo = Tokyo
Satsuma = Satsuma
Kagoshima = Kagoshima
Nara = Nara
Nagoya = Nagoya
Izumo = Izumo
Nagasaki = Nagasaki
Yokohama = Yokohama
Shimonoseki = Shimonoseki
Matsuyama = Matsuyama
Sapporo = Sapporo
Hakodate = Hakodate
Ise = Ise
Toyama = Toyama
Fukushima = Fukushima
Suo = Suō
Bizen = Bizen
Echizen = Echizen
Izumi = Izumi
Omi = Omi
Echigo = Echigo
Kozuke = Kozuke
Sado = Sado
Kobe = Kobe
Nagano = Nagano
Hiroshima = Hiroshima
Takayama = Takayama
Akita = Akita
Fukuoka = Fukuoka
Aomori = Aomori
Kamakura = Kamakura
Kochi = Kochi
Naha = Naha
Sendai = Sendai
Gifu = Gifu
Yamaguchi = Yamaguchi
Ota = Ota
Tottori = Tottori
Japan = Japan
Units fight as though they were at full strength even when damaged = Einheiten kämpfen mit voller Stärke, selbst bei Beschädigung

Gandhi = Mahatma Gandhi
I have just received a report that large numbers of my troops have crossed your borders. = Ich habe gerade gehört, dass viele Truppen von mir Ihre Grenzen übertreten haben.
My attempts to avoid violence have failed. An eye for an eye only makes the world blind. = Meine Versuche Gewalt zu vermeiden haben versagt. Auge um Auge führt nur dazu, dass am Ende niemand mehr sehen kann.
You can chain me, you can torture me, you can even destroy this body, but you will never imprison my mind. = Ihr könnt mich in Ketten legen, ihr könnt mich foltern, ihr könnt sogar diesen Körper zerstören, aber ihr werdet niemals meinen Geist einsperren.
Hello, I am Mohandas Gandhi. My people call me Bapu, but please, call me friend. = Hallo, ich bin Mahatma Gandhi. Meine Leute nennen mich Bapu, aber nennt mich bitte Freund.
My friend, are you interested in this arrangement? = Mein Freund, seit Ihr an diesem Tausch interessiert?
I wish you peace. = Ich wünsche Euch Frieden.
Population Growth = Bevölkerungswachstum
Delhi = Delhi
Mumbai = Mumbai
Vijayanagara = Vijayanagar
Pataliputra = Pataliputra
Varanasi = Varanasi
Agra = Agra
Calcutta = Kalkutta
Lahore = Lahore
Bangalore = Bangalore
Hyderabad = Hyderabad
Madurai = Madurai
Ahmedabad = Ahmedabad
Kolhapur = Kolhapur
Prayaga = Prayagaj
Ayodhya = Ayodhya
Indraprastha = Indraprastha
Mathura = Mathura
Ujjain = Ujjain
Gulbarga = Gulbarga
Jaunpur = Jaunpur
Rajagriha = Rajagriha
Sravasti = Shravasti
Tiruchirapalli = Tiruchirappalli
Thanjavur = Thanjavur
Bodhgaya = Bodhgaya
Kushinagar = Kushinagar
Amaravati = Amaravati
Gaur = Gaur
Gwalior = Gwalior
Jaipur = Jaipur
Karachi = Karatschi
India = Indien
Unhappiness from number of Cities doubled = Unzufriedenheit aufgrund der Anzahl der Städte verdoppelt

Otto von Bismarck = Otto von Bismarck
I cannot wait until ye grow even mightier. Therefore, prepare for war! = Ich kann nicht warten, bis ihr noch mächtiger werdet. Deshalb: Bereitet euch auf den Krieg vor!
Corrupted villain! We will bring you into the ground! = Verdammter Bösewicht! Wir werden Euch niederringen!
Germany has been destroyed. I weep for the future generations. = Deutschland wurde zerstört. Ich trauere um die zukünftigen Generationen.
Guten tag. In the name of the great German people, I bid you welcome. = Guten Tag. Im Namen des großartigen deutschen Volkes heiße ich Euch willkommen.
It would be in your best interest, to carefully consider this proposal. = Es wäre in Eurem Intresse, diesen Vorschlag genau zu erwägen und ihn anzunehmen.
What now? = Was nun?
So, out with it! = Also, raus mit der Sprache!
Furor Teutonicus = Teutonischer Zorn
Hail mighty Bismarck, first chancellor of Germany and her empire! Germany is an upstart nation, fashioned from the ruins of the Holy Roman Empire and finally unified in 1871, a little more than a century ago. The German people have proven themselves to be creative, industrious and ferocious warriors. Despite enduring great catastrophes in the first half of the 20th century, Germany remains a worldwide economic, artistic and technological leader. = Es lebe der mächtige Bismarck, der erste Kanzler Deutschlands und seines Reiches! Deutschland ist eine aufstrebende Nation, entstanden aus den Trümmern des Heiligen Römischen Reiches und schließlich 1871, vor etwas mehr als einem Jahrhundert, vereinigt. Das deutsche Volk hat sich als kreativ, fleißig und kämpferisch erwiesen. Trotz großer Katastrophen in der ersten Hälfte des 20. Jahrhunderts ist Deutschland nach wie vor weltweit führend in Wirtschaft, Kunst und Technologie.
Great Prince Bismarck, the German people look up to you to lead them to greater days of glory. Their determination is strong, and now they turn to you, their beloved iron chancellor, to guide them once more. Will you rule and conquer through blood and iron, or foster the Germanic arts and industry? Can you build a civilization that will stand the test of time? = Großer Fürst Bismarck, das deutsche Volk blickt zu Euch auf, um es zu größeren Tagen des Ruhmes zu führen. Ihre Entschlossenheit ist stark, und jetzt wenden sie sich an Euch, ihren geliebten eisernen Kanzler, um sie noch einmal zu führen. Werdet Ihr mit Blut und Eisen herrschen und erobern oder die germanische Kunst und Industrie fördern? Könnt Ihr eine Zivilisation aufbauen, die dem Test der Zeit standhält?
Berlin = Berlin
Hamburg = Hamburg
Munich = München
Cologne = Köln
Frankfurt = Frankfurt
Essen = Essen
Dortmund = Dortmund
Stuttgart = Stuttgart
Düsseldorf = Düsseldorf
Bremen = Bremen
Hannover = Hannover
Duisburg = Duisburg
Leipzig = Leipzig
Dresden = Dresden
Bonn = Bonn
Bochum = Bochum
Bielefeld = Bielefeld
Karlsruhe = Karlsruhe
Gelsenkirchen = Gelsenkirchen
Wiesbaden = Wiesbaden
Münster = Münster
Rostock = Rostock
Chemnitz = Chemnitz
Braunschweig = Braunschweig
Halle = Halle
Mönchengladbach = Mönchengladbach
Kiel = Kiel
Wuppertal = Wuppertal
Freiburg = Freiburg
Hagen = Hagen
Erfurt = Erfurt
Kaiserslautern = Kaiserslautern
Kassel = Kassel
Oberhausen = Oberhausen
Hamm = Hamm
Saarbrücken = Saarbrücken
Krefeld = Krefeld
Pirmasens = Pirmasens
Potsdam = Potsdam
Solingen = Solingen
Osnabrück = Osnabrück
Ludwigshafen = Ludwigshafen
Leverkusen = Leverkusen
Oldenburg = Oldenburg
Neuss = Neuss
Mülheim = Mülheim
Darmstadt = Darmstadt
Herne = Herne
Würzburg = Würzburg
Recklinghausen = Recklinghausen
Göttingen = Göttingen
Wolfsburg = Wolfsburg
Koblenz = Koblenz
Hildesheim = Hildesheim
Erlangen = Erlangen
Germany = Deutschland
67% chance to earn 25 Gold and recruit a Barbarian unit from a conquered encampment = 67%-Chance 25 Gold einzunehmen und eine barbarische Einheit aus dem eroberten Lager zu rekrutieren
[amount]% maintenance costs = [amount]% Wartungskosten

Suleiman I = Suleiman der Prächtige
Your continued insolence and failure to recognize and preeminence leads us to war. = Eure anhaltende Anmaßung und das Verkennen unserer Vormachtstellung führt uns in den Krieg.
Good. The world shall witness the incontestable might of my armies and the glory of the Empire. = Gut, die Welt wird Zeuge der unbestreitbaren Macht meiner Armeen und der Herrlichkeit des Reiches.
Ruin! Ruin! Istanbul becomes Iram of the Pillars, remembered only by the melancholy poets. = Verderben! Verderben! Istanbul wird von Fremden ausgelöscht, nur noch ein paar melancholische Poeten erinnern daran.
From the magnificence of Topkapi, the Ottoman nation greets you, stranger! I'm Suleiman, Kayser-I Rum, and I bestow upon you my welcome! = Von der Pracht des Topkapi-Palastes grüßt Euch die Nation der Ottomanen, Fremder! Ich bin Suleiman, der Kayser-i Rum, und ich gewähre Euch mein Willkommen!
Let us do business! Would you be interested? = Lasst uns handeln! Seid Ihr interressiert?
Barbary Corsairs = Barbarische Korsaren
Blessings of God be upon you, oh Great Emperor Suleiman! Your power, wealth and generosity awe the world! Truly, are you called 'Magnificent!' Your empire began in Bithynia, a small country in Eastern Anatolia in 12th century. Taking advantage in the decline of the great Seljuk Sultanate of Rum, King Osman I of Bithynia expanded west into Anatolia. Over the next century, your subjects brought down the empire of Byzantium, taking its holdings in Turkey and then the Balkans. In the mid 15th century, the Ottomans captured ancient Constantinople, gaining control of the strategic link between Europe and the Middle East. Your people's empire would continue to expand for centuries governing much of North Africa, the Middle East and Eastern Europe at its height. = Der Segen Gottes sei mit dir, oh großer Kaiser Suleiman! Eure Macht, Euer Reichtum und Eure Großzügigkeit versetzen die Welt in Ehrfurcht! Wahrlich, werdet Ihr 'Prächtig' genannt! Euer Reich begann in Bithynien, einem kleinen Land in Ostanatolien im 12. Jahrhundert. König Osman I. von Bithynien nutzte den Niedergang des großen Sultanats der Seldschuken von Rum und expandierte nach Westen in Anatolien. Im Laufe des nächsten Jahrhunderts brachten Ihre Untertanen das Reich von Byzanz zu Fall und eroberten dessen Besitztümer in der Türkei und dann den Balkan. In der Mitte des 15. Jahrhunderts eroberten die Osmanen das alte Konstantinopel und gewannen die Kontrolle über die strategische Verbindung zwischen Europa und dem Nahen Osten. Das Reich eures Volkes expandierte über Jahrhunderte weiter und beherrschte auf seinem Höhepunkt einen Großteil Nordafrikas, des Nahen Ostens und Osteuropas.
Mighty Sultan, heed the call of your people! Bring your empire back to the height of its power and glory and once again the world will look upon your greatness with awe and admiration! Will you accept the challenge, great emperor? Will you build an empire that will stand the test of time? = Mächtiger Sultan, erhört den Ruf eures Volkes! Bringt Euer Reich zurück auf den Höhepunkt seiner Macht und seines Ruhmes und die Welt wird wieder mit Ehrfurcht und Bewunderung auf Eure Größe blicken! Werdet Ihr die Herausforderung annehmen, großer Kaiser? Könnt Ihr eine Zivilisation aufbauen, die dem Test der Zeit standhält?
Istanbul = Istanbul
Edirne = Edirne
Ankara = Ankara
Bursa = Bursa
Konya = Konya
Samsun = Samsun
Gaziantep = Gaziantep
Diyarbakır = Diyarbakır
Izmir = Izmir
Kayseri = Kayseri
Malatya = Malatya
Mersin = Mersin
Antalya = Antalya
Zonguldak = Zonguldak
Denizli = Denizli
Ordu = Ordu
Muğla = Muğla
Eskişehir = Eskişehir
Inebolu = İnebolu
Sinop = Sinop
Adana = Adana
Artvin = Artvin
Bodrum = Bodrum
Eregli = Ereğli
Silifke = Silifke
Sivas = Sivas
Amasya = Amasya
Marmaris = Marmaris
Trabzon = Trabzon
Erzurum = Erzurum
Urfa = Urfa
Izmit = İzmit
Afyonkarahisar = Afyonkarahisar
Bitlis = Bitlis
Yalova = Yalova
The Ottomans = Die Osmanen
50% chance of capturing defeated Barbarian naval units and earning 25 Gold = 50% Chance, besiegte barbarische Marineeinheiten zu erobern und 25 Gold zu verdienen

Sejong = Sejong
Jip-hyun-jun (Hall of Worthies) will no longer tolerate your irksome behavior. We will liberate the citizens under your oppression even with force, and enlighten them! = Jip-hyun-jun, die Halle der Würdigen, wird Euer empörendes Verhalten nicht länger dulden. Wir werden Eure unterdrückten Untertanen befreien, und sei es mit Macht, und sie erleuchten!
Foolish, miserable wretch! You will be crushed by this country's magnificent scientific power! = Törichter, erbärmlicher Wicht! Ihr werdet von der großartigen wissenschaftlichen Macht dieses Landes zerdrückt werden!
Now the question is who will protect my people. A dark age has come. = Jetzt ist die Frage wer meine Leute beschützt. Ein dunkles Zeitalter ist gekommen.
Welcome to the palace of Choson, stranger. I am the learned King Sejong, who looks after his great people. = Willkommen im Palast von Joseon. Ich bin der gelehrte König Sejong, welcher auf sein großartiges Volk achtet.
We have many things to discuss and have much to benefit from each other. = Wir haben viele Dinge zu besprechen und können viel voneinander profitieren.
Oh, it's you = Sie sinds.
Scholars of the Jade Hall = Die Gelehrten der Jadehalle
Greetings to you, exalted King Sejong the Great, servant to the people and protector of the Choson Dynasty! Your glorious vision of prosperity and overwhelming benevolence towards the common man made you the most beloved of all Korean kings. From the earliest days of your reign, the effort you took to provide a fair and just society for all was surpassed only by the technological advances spurred onwards by your unquenched thirst for knowledge. Guided by your wisdom, the scholars of the Jade Hall developed Korea's first written language, Hangul, bringing the light of literature and science to the masses after centuries of literary darkness. = Ich grüße Euch, hochverehrter König Sejong der Große, Diener des Volkes und Beschützer der Choson-Dynastie! Eure glorreiche Vision des Wohlstandes und Eure überwältigende Güte gegenüber dem einfachen Volk machten Euch zum beliebtesten aller koreanischen Könige. Von den ersten Tagen Eurer Herrschaft an wurde Euer Bemühen um eine gerechte Gesellschaft nur von den technischen Fortschritten übertroffen, die durch Euren unstillbaren Wissensdurst vorangetrieben wurden. Geleitet von Eurer Weisheit entwickelten die Gelehrten der Jadehalle die erste Schriftsprache Koreas, Hangul, und brachten nach Jahrhunderten literarischer Finsternis das Licht der Literatur und Wissenschaft zu den Massen.
Honorable Sejong, once more the people look to your for guidance. Will you rise to the occasion, bringing harmony and understanding to the people? Can you once again advance your kingdom's standing to such wondrous heights? Can you build a civilization that stands the test of time? = Ehrwürdiger Sejong, wieder einmal blickt das Volk auf Euch als Führer. Werdet Ihr Euch der Situation stellen und dem Volk Harmonie und Verständnis bringen? Könnt Ihr das Ansehen Eures Reiches noch einmal zu solch wundersamen Höhen führen? Könnt Ihr eine Zivilisation aufbauen, die dem Test der Zeit standhält?
Seoul = Seoul
Busan = Busan
Jeonju = Jeonju
Daegu = Daegu
Pyongyang = Pjöngjang
Kaesong = Kaesong
Suwon = Suwon
Gwangju = Gwangju
Gangneung = Gangneung
Hamhung = Hamhung
Wonju = Wonju
Ulsan = Ulsan
Changwon = Changwon
Andong = Andong
Gongju = Gongju
Haeju = Haeju
Cheongju = Cheongju
Mokpo = Mokpo
Dongducheon = Dongducheon
Geoje = Geoje
Suncheon = Suncheon
Jinju = Jinju
Sangju = Sangju
Rason = Rason
Gyeongju = Gyeongju
Chungju = Chungju
Sacheon = Sacheon
Gimje = Gimje
Anju = Anju
Korea = Korea
Receive a tech boost when scientific buildings/wonders are built in capital = Erhalte einen Technologieschub beim Bauen von Wundern und Wissenschaftlichen Gebäuden in der Hauptstadt

Hiawatha = Hiawatha
You are a plague upon Mother Earth! Prepare for battle! = Ihr seid eine Seuche für Mutter Natur! Bereitet Euch auf die Schlacht vor.
You evil creature! My braves will slaughter you! = Bösartige Kreatur! Meine Tapferen werden Euch abschlachten!
You have defeated us... but our spirits will never be vanquished! We shall return! = Du hast uns besiegt... aber unser Glaube wird niemals verschwinden. Wir werden wiederkommen.
Greetings, stranger. I am Hiawatha, speaker for the Iroquois. We seek peace with all, but we do not shrink from war. = Seid gegrüßt, Fremder. Ich bin Hiawatha, Sprecher der Irokesen. Wir streben nach Frieden, doch wenn es sein muss, scheuen wir nicht den Krieg.
Does this trade work for you, my friend? = Ist dieser Tausch für dich ok, mein Freund?
The Great Warpath = Auf dem Großen Kriegspfad
Greetings, noble Hiawatha, leader of the mighty Iroquois nations! Long have your people lived near the great and holy lake Ontario in the land that has come to be known as the New York state in North America. In the mists of antiquity, the five peoples of Seneca, Onondaga, Mohawks, Cayugas and Oneida united into one nation, the Haudenosaunee, the Iroquois. With no written language, the wise men of your nation created the great law of peace, the model for many constitutions including that of the United States. For many years, your people battled great enemies, such as the Huron, and the French and English invaders. Tough outnumbered and facing weapons far more advanced than the ones your warriors wielded, the Iroquois survived and prospered, until they were finally overwhelmed by the mighty armies of the new United States. = Seid gegrüßt, edler Hiawatha, Häuptling der mächtigen Irokesenvölker! Seit langem lebt euer Volk in der Nähe des großen und heiligen Sees Ontario in dem Land, das als der Staat New York in Nordamerika bekannt geworden ist. In den Nebeln des Altertums vereinigten sich die fünf Völker der Seneca, Onondaga, Mohawks, Cayugas und Oneida zu einer Nation, den Haudenosaunee, den Irokesen. Ohne Schriftsprache schufen die Weisen eures Volkes das große Friedensgesetz, das Vorbild für viele Verfassungen, darunter auch die der Vereinigten Staaten. Viele Jahre lang kämpfte euer Volk gegen große Feinde, wie die Huronen und die französischen und englischen Invasoren. Obwohl sie zahlenmäßig unterlegen und mit Waffen konfrontiert waren, die weitaus fortschrittlicher waren als die, die eure Krieger trugen, überlebten die Irokesen und gediehen, bis sie schließlich von den mächtigen Armeen der neuen Vereinigten Staaten überwältigt wurden.
Oh noble Hiawatha, listen to the cries of your people! They call out to you to lead them in peace and war, to rebuild the great longhouse and unite the tribes once again. Will you accept this challenge, great leader? Will you build a civilization that will stand the test of time? = Oh edler Hiawatha, höre auf die Schreie deines Volkes! Sie rufen nach Euch, um sie in Frieden und Krieg zu führen, um das große Langhaus wieder aufzubauen und die Stämme wieder zu vereinen. Werdet Ihr diese Herausforderung annehmen, großer Anführer? Könnt Ihr eine Zivilisation aufbauen, die dem Test der Zeit standhält?
Onondaga = Onondaga
Osininka = Osininka
Grand River = Grand River
Akwesasme = Akwesasne
Buffalo Creek = Buffalo Creek
Brantford = Brantford
Montreal = Montreal
Genesse River = Genesee River
Canandaigua Lake = Canandaigua Lake
Lake Simcoe = Simcoe
Salamanca = Salamanca
Gowanda = Gowanda
Cuba = Cuba
Akron = Akron
Kanesatake = Kanesatake
Ganienkeh = Ganienkeh
Cayuga Castle = Cayuga Castle
Chondote = Chondote
Canajoharie = Canajoharie
Nedrow = Nedrow
Oneida Lake = Oneida Lake
Kanonwalohale = Kanonwalohale
Green Bay = Green Bay
Southwold = Southwold
Mohawk Valley = Mohawk Valley
Schoharie = Schoharie
Bay of Quinte = Bay of Quinte
Kanawale = Kanawale
Kanatsiokareke = Kanatsiokareke
Tyendinaga = Tyendinaga
Hahta = Hahta
Iroquois = Irokesen
All units move through Forest and Jungle Tiles in friendly territory as if they have roads. These tiles can be used to establish City Connections upon researching the Wheel. = Alle Einheiten bewegen sich durch verbündete Wald- und Dschungelfelder als hätten sie Straßen. Diese Felder können genutzt werden, um nach Erforschung des Rades Stadtverbindungen herzustellen.

Darius I = Dareios I
Your continue existence is an embarrassment to all leaders everywhere! You must be destroyed! = Eure andauernde Existent ist eine Peinlichkeit für Herrscher überall. Ihr müsst zerstört werden!
Curse you! You are beneath me, son of a donkey driver! I will crush you! = Verfluchter! Ihr seid unter meiner Würde, Sohn eines Eselstreibers! Ich werde Euch zermalmen!
You mongrel! Cursed be you! The world will long lament your heinous crime! = Bastard! Verflucht seid Ihr! Die Welt wird Eure ruchlosen Verbrechen noch lange bejammern!
Peace be on you! I am Darius, the great and outstanding king of kings of great Persia... but I suppose you knew that. = Friede sei mit Euch! Ich bin Dareius, der herausragende König der Könige des großartigen Persischen Reiches... Allerdings nehme ich an, Ihr wisst das bereits.
In my endless magnanimity, I am making you this offer. You agree, of course? = In meiner endlosen Großzügigkeit unterbreite ich Euch dieses Angebot. Ihr nehmt es selbstverständlich an?
Good day to you! = Einen Guten Tag!
Ahh... you... = Oh... Sie...
Achaemenid Legacy = Das Vermächtnis der Achaemeniden
The blessings of heaven be upon you, beloved king Darius of Persia! You lead a strong and wise people. In the morning of the world, the great Persian leader Cyrus revolted against the mighty Median empire and by 550 BC, the Medes were no more. Through cunning diplomacy and military prowess, great Cyrus conquered wealthy Lydia and powerful Babylon, his son conquering proud Egypt some years later. Over time, Persian might expanded into far away Macedonia, at the very door of the upstart Greek city-states. Long would Persia prosper until the upstart villain Alexander of Macedon, destroyed the great empire in one shocking campaign. = Der Segen des Himmels sei mit Euch, geliebter König Darius von Persien! Ihr führt ein starkes und weises Volk an. Am Morgen der Welt rebellierte der große persische Führer Cyrus gegen das mächtige medische Reich und um 550 v. Chr. gab es die Meder nicht mehr. Durch schlaue Diplomatie und militärisches Geschick eroberte der große Cyrus das reiche Lydien und das mächtige Babylon, sein Sohn eroberte einige Jahre später das stolze Ägypten. Mit der Zeit dehnte sich die persische Macht bis ins ferne Makedonien aus, direkt vor die Haustür der aufstrebenden griechischen Stadtstaaten. Lange sollte Persien gedeihen, bis der Emporkömmling Alexander von Makedonien das große Reich in einem schockierenden Feldzug zerstörte.
Darius, your people look to you to once again bring back the days of power and glory for Persia! The empire of your ancestors must emerge again, to triumph over its foes and to bring peace and order to the world! O king, will you answer the call? Can you build a civilization that will stand the test of time? = Darius, euer Volk blickt auf Euch, um noch einmal die Tage der Macht und des Ruhmes für Persien zurückzubringen! Das Reich Eurer Vorfahren muss wieder auferstehen, um über seine Feinde zu triumphieren und der Welt Frieden und Ordnung zu bringen! O König, werdet Ihr dem Aufruf folgen? Könnt Ihr eine Zivilisation aufbauen, die dem Test der Zeit standhält?
Persepolis = Persepolis
Parsagadae = Pasargadae
Susa = Susa
Ecbatana = Ekbatana
Tarsus = Tarsus
Gordium = Gordium
Bactra = Bactra
Sardis = Sardes
Ergili = Ergili
Dariushkabir = Dariushkabir
Ghulaman = Ghulaman
Zohak = Zohak
Istakhr = Istachr
Jinjan = Jinjan
Borazjan = Borazdschan
Herat = Herat
Dakyanus = Dakyanus
Bampur = Bampur
Turengtepe = Tureng Tepe
Rey = Rey
Thuspa = Tushpa
Hasanlu = Hasanlu
Gabae = Gabae
Merv = Merw
Behistun = Behistun
Kandahar = Kandahar
Altintepe = Altin Tepe
Bunyan = Bunyan
Charsadda = Charsadda
Uratyube = Ura-Tjube
Dura Europos = Dura Europos
Aleppo = Aleppo
Qatna = Qatna
Kabul = Kabul
Capisa = Capisa
Kyreskhata = Kyreskhata
Marakanda = Afrasiab
Peshawar = Peschawar
Van = Van
Pteira = Pteira
Arshada = Arshada
Artakaona = Artakaona
Aspabota = Aspabota
Autiyara = Autiyara
Bagastana = Bagastana
Baxtri = Baxtri
Darmasa = Darmasa
Daphnai = Daphnai
Drapsaka = Drapsaka
Eion = Eion
Gandutava = Gandutava
Gaugamela = Gaugamela
Harmozeia = Harmozeia
Ekatompylos = Ekatompylos
Izata = Izata
Kampada = Kampada
Kapisa = Kapisa
Karmana = Karmana
Kounaxa = Kounaxa
Kuganaka = Kuganaka
Nautaka = Nautaka
Paishiyauvada = Paishiyauvada
Patigrbana = Patigrbana
Phrada = Phrada
Persia = Persien

Kamehameha I = Kamehameha I
The ancient fire flashing across the sky is what proclaimed that this day would come, though I had foolishly hoped for a different outcome. = Von alters her hat ein über den Himmel blitzendes Feuer verkündet, dieser Tag werde kommen. Leichtsinnig hatte ich einen anderen Ausgang erhofft.
It is obvious now that I misjudged you and your true intentions. = Inzwischen ist es offensichtlich, dass ich Eure wahren Absichten falsch eingeschätzt hatte.
The hard-shelled crab yields, and the lion lies down to sleep. Kanaloa comes for me now. = Der Panzer der Krabbe gibt nach, und der Löwe bettet sich zum Schlaf. Kanaloa wird mich nun holen.
Aloha! Greetings and blessings upon you, friend. I am Kamehameha, Great King of this strand of islands. = Aloha! Grüße und Segen auf Euer Haupt, Freund. Ich bin Kamehameha, Großkönig dieser Inselkette.
Come, let our people feast together! = Kommt, lasst unsere Völker zusammen ein großes Bankett feiern!
Welcome, friend! = Willkommen, Freund!
Wayfinding = Pfadfinder
Greetings and blessings be upon you, Kamehameha the Great, chosen by the heavens to unite your scattered peoples. Oh mighty King, you were the first to bring the Big Island of Hawai'i under one solitary rule in 1791 AD. This was followed by the merging of all the remaining islands under your standard in 1810. As the first King of Hawai'i, you standardized the legal and taxation systems and instituted the Mamalahoe Kawanai, an edict protecting civilians in times of war. You ensured the continued unification and sovereignty of the islands by your strong laws and deeds, even after your death in 1819. = Seid gegrüßt und gesegnet, Kamehameha der Große, vom Himmel auserwählt, eure verstreuten Völker zu vereinen. Oh mächtiger König, Ihr wart der erste, der 1791 n. Chr. die Große Insel von Hawaii unter seine Alleinherrschaft brachte. Dem folgte die Vereinigung aller übrigen Inseln unter Eurer Flagge im Jahre 1810. Als erster König von Hawaii habt Ihr das Rechts- und Steuersystem vereinheitlicht und das Mamalahoe Kawanai eingeführt, ein Erlass zum Schutz der Zivilbevölkerung in Kriegszeiten. Durch Eure starken Gesetze und Taten habt Ihr die fortgesetzte Einigung und Souveränität der Inseln sichergestellt, auch nach eurem Tod 1819.
Oh wise and exalted King, your people wish for a kingdom of their own once more and require a leader of unparalleled greatness! Will you answer their call and don the mantle of the Lion of the Pacific? Will you build a kingdom that stands the test of time? = Oh weiser und erhabener König, euer Volk wünscht sich wieder ein eigenes Königreich und benötigt einen Führer von unvergleichlicher Größe! Werdet Ihr auf ihren Ruf antworten und den Mantel des Löwen des Pazifiks anlegen? Könnt Ihr eine Zivilisation aufbauen, die dem Test der Zeit standhält?
Honolulu = Honolulu
Samoa = Samoa
Tonga = Tonga
Nuku Hiva = Nuku Hiva
Raiatea = Raiatea
Aotearoa = Aotearoa
Tahiti = Tahiti
Hilo = Hilo
Te Wai Pounamu = Te Wai-Pounamu
Rapa Nui = Rapa Nui
Tuamotu = Tuamotu
Rarotonga = Rarotonga
Tuvalu = Tuvalu
Tubuai = Tubuai
Mangareva = Mangareva
Oahu = Oahu
Kiritimati = Kiritimati
Ontong Java = Ontong Java
Niue = Niue
Rekohu = Rekohu
Rakahanga = Rakahanga
Bora Bora = Bora Bora
Kailua = Kailua
Uvea = Uvea
Futuna = Futuna
Rotuma = Rotuma
Tokelau = Tokelau
Lahaina = Lahaina
Bellona = Bellona
Mungava = Mu Nggava
Tikopia = Tikopia
Emae = Émaé
Kapingamarangi = Kapingamarangi
Takuu = Takuu
Nukuoro = Nukuoro
Sikaiana = Sikaiana
Anuta = Anuta
Nuguria = Nuguria
Pileni = Pileni
Nukumanu = Nukumanu
Polynesia = Polynesien
Enables embarkation for land units = Ermöglicht das Einschiffen von Landeinheiten
Enables embarked units to enter ocean tiles = Erlaubt es, eingeschifften Einheiten Ozeanfelder zu überqueren
Normal vision when embarked = Normale Sichtweite wenn eingeschifft
+[amount]% Strength if within [amount2] tiles of a [tileImprovement] = +[amount]% Stärke wenn innerhalb von [amount2] Feldern von [tileImprovement]

Ramkhamhaeng = Ramkhamhaeng
You lowly, arrogant fool! I will make you regret of your insolence! = Ihr niederer, arroganter Narr! Ich werde Euch Eure Unverschämtheit bedauern lassen!
You scoundrel! I shall prepare to fend you off! = Ihr Schurke! Ich werde unverzüglich Vorbereitungen treffen, um Euch zurückzuwerfen!
Although I lost, my honor shall endure. I wish you good luck. = Obwohl ich verlor, wird meine Ehre überdauern. Ich wünsche Euch viel Glück.
I, Pho Kun Ramkhamhaeng, King of Siam, consider it a great honor that you have walked to visit my country of Siam. = Ich, Pho Kun Ramkhamhaeng, König von Siam, betrachte es als große Ehre, dass Ihr die weite Reise auf Euch genommen habt, um mein Land Siam zu besuchen.
Greetings. I believe this is a fair proposal for both parties. What do you think? = Ich grüße Euch. Ich glaube, dies ist ein fairer Vorschlag für beide Seiten. Was meint Ihr dazu?
Welcome. = Willkommen.
Father Governs Children = Vater und Kinder
Greetings to you, Great King Ramkhamhaeng, leader of the glorious Siamese people! O mighty King, your people bow down before you in awe and fear! You are the ruler of Siam, an ancient country in the heart of Southeast Asia, a beautiful and mysterious land. Surrounded by foes, beset by bloody war and grinding poverty, the clever and loyal Siamese people have endured and triumphed. King Ramkhamhaeng, your empire was once part of the Khmer Empire, until the 13th century AD, when your ancestors revolted, forming the small Sukhothai kingdom. Through successful battle and cunning diplomacy, the tiny kingdom grew into a mighty empire, an empire which would dominate South East Asia for more than a century! = Sei gegrüßt, Großkönig Ramkhamhaeng, Führer des glorreichen siamesischen Volkes! O mächtiger König, euer Volk verneigt sich in Ehrfurcht und Furcht vor Euch! Ihr seid der Herrscher von Siam, einem alten Land im Herzen Südostasiens, einem schönen und geheimnisvollen Land. Umgeben von Feinden, bedrängt von blutigen Kriegen und drückender Armut, hat das kluge und treue siamesische Volk ausgehalten und triumphiert. König Ramkhamhaeng, euer Reich war einst Teil des Khmer-Reiches, bis zum 13. Jahrhundert n. Chr., als sich eure Vorfahren auflehnten und das kleine Königreich Sukhothai gründeten. Durch erfolgreiche Kämpfe und schlaue Diplomatie wuchs das winzige Königreich zu einem mächtigen Reich heran, ein Reich, das Südostasien für mehr als ein Jahrhundert beherrschen sollte!
Oh, wise and puissant King Ramkhamhaeng, your people need you to once again lead them to greatness! Can you use your wits and strength of arms to protect your people and defeat your foes? Can you build a civilization that will stand the test of time? = Oh, weiser und mächtiger König Ramkhamhaeng, euer Volk braucht Euch, um es noch einmal zu Größe zu führen! Könnt Ihr Euren Verstand und Eure Waffenstärke nutzen, um euer Volk zu schützen und Eure Feinde zu besiegen? Könnt Ihr eine Zivilisation aufbauen, die dem Test der Zeit standhält?
Sukhothai = Sukhothai
Si Satchanalai = Si Satchanalai
Muang Saluang = Muang Saluang
Lampang = Lampang
Phitsanulok = Phitsanulok
Kamphaeng Pet = Kamphaeng Pet
Nakhom Chum = Nakhon Chum
Vientiane = Vientiane
Nakhon Si Thammarat = Nakhon Si Thammarat
Martaban = Martaban
Nakhon Sawan = Nakhon Sawan
Chainat = Chai Nat
Luang Prabang = Luang Prabang
Uttaradit = Uttaradit
Chiang Thong = Chiang Thong
Phrae = Phrae
Nan = Nan
Tak = Tak
Suphanburi = Suphan Buri
Hongsawadee = Hongsawadee
Thawaii = Tavoy
Ayutthaya = Ayutthaya
Taphan Hin = Taphan Hin
Uthai Thani = Uthai Thani
Lap Buri = Lop Buri
Ratchasima = Ratchasima
Ban Phai = Ban Phai
Loci = Loei
Khon Kaen = Khon Kaen
Surin = Surin
Siam = Siam
[amount]% [stat] from City-States = [amount]% [stat] von Stadtstaaten
Military Units gifted from City-States start with [amount] XP = Von Stadtstaaten geschenkte militärische Einheiten starten mit [amount] EP

Isabella = Isabelle
God will probably forgive you... but I shall not. Prepare for war. = Gott mag Euch vergeben, aber ich nicht. Bereitet Euch auf Krieg vor.
Repugnant spawn of the devil! You will pay! = Widerwärtige Ausgeburt des Teufels! Das werdet Ihr büßen!
If my defeat is, without any doubt, the will of God, then I will accept it. = Wenn denn meine Niederlage, ohne jeden Zweifel, der Wille Gottes sei, so werde ich sie akzeptieren.
God blesses those who deserve it. I am Isabel of Spain. = Gott segnet diejenigen, die dessen würdig sind. Ich bin Isabella von Spanien.
I hope this deal will receive your blessing. = Ich hoffe dieser Handel wird Euren Segen erhalten.
Seven Cities of Gold = Die Sieben Goldenen Städte
Blessed Isabella, servant of God, holy queen of Castille and León! Your people greet and welcome you. You are the ruler of Spain, a beautiful and ancient country at the crossroads of the world between Europe and Africa, one shore on the Mediterranean and the other on the mighty Atlantic Ocean. The Spanish are a multicultural people with roots in the Muslim and Christian worlds. A seafaring race, Spanish explorers found and conquered much of the New World, and, for many centuries, its gold and silver brought Spain unrivalled wealth and power, making the Spanish court the envy of the world. = Gesegnete Isabella, Dienerin Gottes, heilige Königin von Kastilien und León! Euer Volk grüßt und heißt euch willkommen. Ihr seid die Herrscherin Spaniens, eines schönen und alten Landes an der Kreuzung der Welt zwischen Europa und Afrika, das eine Ufer am Mittelmeer, das andere am mächtigen Atlantik. Die Spanier sind ein multikulturelles Volk mit Wurzeln in der muslimischen und christlichen Welt. Als Seefahrervolk entdeckten und eroberten spanische Entdecker einen Großteil der Neuen Welt, und über viele Jahrhunderte hinweg bescherten sie Spanien mit ihrem Gold und Silber unvergleichlichen Reichtum und Macht, so dass der spanische Hof von der ganzen Welt beneidet wurde.
O fair and virtuous Isabella! Will you rebuild the Spanish empire and show the world again the greatness of your people? Will you take up the mantle of the holy monarchy, and vanquish your foes under heaven's watchful eyes? Your adoring subjects await your command! Will you build a civilization that stands the test of time? = O schöne und tugendhafte Isabella! Werdet Ihr das spanische Reich wieder aufbauen und der Welt erneut die Größe eures Volkes zeigen? Werdet Ihr den Mantel der heiligen Monarchie übernehmen und eure Feinde unter den wachsamen Augen des Himmels bezwingen? Eure anbetenden Untertanen erwarten Euer Kommando! Könnt Ihr eine Zivilisation aufbauen, die dem Test der Zeit standhält?
Madrid = Madrid
Barcelona = Barcelona
Seville = Sevilla
Cordoba = Cordoba
Toledo = Toledo
Santiago = Santiago
Murcia = Murcia
Valencia = Valencia
Zaragoza = Zaragoza
Pamplona = Pamplona
Vitoria = Vitoria
Santander = Santander
Oviedo = Oviedo
Jaen = Jaén
Logroño = Logroño
Valladolid = Valladolid
Palma = Palma
Teruel = Teruel
Almeria = Almería
Leon = León
Zamora = Zamora
Mida = Mida
Lugo = Lugo
Alicante = Alicante
Càdiz = Cádiz
Eiche = Elche
Alcorcon = Alcorcón
Burgos = Burgos
Vigo = Vigo
Badajoz = Badajoz
La Coruña = La Coruña
Guadalquivir = Guadalquivir
Bilbao = Bilbao
San Sebastian = San Sebastián
Granada = Granada
Mérida = Mérida
Huelva = Huelva
Ibiza = Ibiza
Las Palmas = Las Palmas
Tenerife = Teneriffa
Spain = Spanien
100 Gold for discovering a Natural Wonder (bonus enhanced to 500 Gold if first to discover it) = 100 Gold beim Entdecken eines Naturwunders (Bonus erhöht sich auf 500 Gold, wenn zuerst entdeckt)
Double Happiness from Natural Wonders = Verdoppelt Zufriedenheit von Naturwundern
Tile yields from Natural Wonders doubled = Verdoppelt Felderträge von Naturwundern

Askia = Askia
You are an abomination to heaven and earth, the chief of ignorant savages! You must be destroyed! = Ihr seid eine Abscheulichkeit vor Himmel und Erde, ein Anführer ignoranter Wilder! Ihr müsst zerstört werden!
Fool! You have doomed your people to fire and destruction! = Narr! Ihr habt soeben Euer Volk zu Feuer und Zerstörung verdammt!
We have been consumed by the fires of hatred and rage. Enjoy your victory in this world - you shall pay a heavy price in the next! = Wir wurden aufgezehrt durch die Feuer des Hasses und der Raserei. Genießt Euren Sieg in dieser Welt - in der nächsten werdet Ihre einen heftigen Preis dafür bezahlen!
I am Askia of the Songhai. We are a fair people - but those who cross us will find only destruction. You would do well to avoid repeating the mistakes others have made in the past. =  Ich bin Askia von den Songhai. Wir sind ein gerechtes Volk - aber diejenigen, die uns unehrenhaft behandeln, werden nur Zerstörung ernten. Ihr würdet gut daran tun, aus den Fehlern, die andere in der Vergangenheit begangen haben, eine Lehre zu ziehen.
Can I interest you in this deal? = Kann ich Euch an diesem Handel interessieren?
River Warlord = Fluss-Bandenchef
May the blessings of God, who is greatest of all, be upon you Askia, leader of the Songhai people! For many years your kingdom was a vassal of the mighty West African state of Mali, until the middle of the 14th century, when King Sunni Ali Ber wrested independence from the Mali, conquering much territory and fighting off numerous foes who sought to destroy him. Ultimately, his conquest of the wealthy cities of Timbuktu and Jenne gave the growing Songhai empire the economic power to survive for some 100 years, until the empire was destroyed by foes with advanced technology - muskets against spearmen. = Möge der Segen Gottes, der der Größte von allen ist, mit Euch Askia, Führer des Songhai-Volkes, sein! Viele Jahre lang war euer Königreich ein Vasall des mächtigen westafrikanischen Staates Mali, bis zur Mitte des 14. Jahrhunderts, als König Sunni Ali Ber den Mali die Unabhängigkeit entriss, großes Gebiet eroberte und zahlreiche Feinde abwehrte, die ihn vernichten wollten. Letztendlich gab seine Eroberung der reichen Städte Timbuktu und Jenne dem wachsenden Songhai-Reich die wirtschaftliche Kraft, um etwa 100 Jahre lang zu überleben, bis das Reich von Feinden mit fortschrittlicher Technologie - Musketen gegen Speerträger - zerstört wurde.
King Askia, your people look to you to lead them to glory. To make them powerful and wealthy, to keep them supplied with the weapons they need to defeat any foe. Can you save them from destruction, oh King? Can you build a civilization that will stand the test of time? = König Askia, euer Volk erwartet von Euch, dass Ihr es zu Ruhm und Ehre führt. Ihr sollt es mächtig und wohlhabend machen und es mit den Waffen versorgen, die es braucht, um jeden Feind zu besiegen. Könnt Ihr es vor dem Untergang bewahren, oh König? Könnt Ihr eine Zivilisation aufbauen, die dem Test der Zeit standhält?
Gao = Gao
Tombouctu = Timbuktu
Jenne =  Djenné
Taghaza = Taghaza
Tondibi = Tondibi
Kumbi Saleh = Koumbi Saleh
Kukia = Kukia
Walata = Walata
Tegdaoust = Tegdaoust
Argungu = Argungu
Gwandu = Gwandu
Kebbi = Birnin Kebbi
Boussa = Bussa
Motpi = Mopti
Bamako = Bamako
Wa = Wa
Kayes = Kayes
Awdaghost = Aoudaghost
Ouadane = Ouadane
Dakar = Dakar
Tadmekket = Tadmekket
Tekedda = Tekedda
Kano = Kano
Agadez = Agadez
Niamey = Niamey
Torodi = Torodi
Ouatagouna = Ouattagouna
Dori = Dori
Bamba = Bamba
Segou = Ségou
Songhai = Songhai
Receive triple Gold from Barbarian encampments and pillaging Cities = Erhalte dreimal soviel Gold von Barbarenlagern und beim Plündern von Städten
Embarked units can defend themselves = Eingeschiffte Einheiten können sich selbst verteidigen.

Genghis Khan = Dschingis Kahn
You stand in the way of my armies. Let us solve this like warriors! = Ihr steht meinen Armeen im Weg. Lasst uns das wie Krieger regeln!
No more words. Today, Mongolia charges toward your defeat. = Genug der Worte. Heute gallopiert das mongolische Volk für Eure Niederlage!
You have hobbled the Mongolian clans. My respect for you nearly matches the loathing. I am waiting for my execution. = Ihr habt die Mongolischen Klans gefesselt. Mein Respekt erreicht beinahe meine Verachtung. Ich erwarte meine Hinrichtung.
I am Temuujin, conqueror of cities and countries. Before me lie future Mongolian lands. Behind me is the only cavalry that matters. = Ich bin Temuujin, der Eroberer von Städten und Ländern. Vor mir liegen zukünfige mongolische Ländereien, hinter mir reitet die einzige Kavallerie, die zählt.
I am not always this generous, but we hope you take this rare opportunity we give you. = Ich bin nicht immer so großzügig, aber wir hoffen, dass Ihr diese seltene Gelegenheit nutzt, die wir dir bieten.
So what now? = Was nun?
Mongol Terror = Mongolischer Terror
Greetings, o great Temuujin, immortal emperor of the mighty Mongol Empire! Your fists shatter walls of cities and your voice brings despair to your enemies. O Khan! You united the warring tribes of Northern Asia into a mighty people, creating the greatest cavalry force the world has ever witnessed. Your people's cunning diplomacy divided their enemies, making them weak and helpless before Mongolia's conquering armies. In a few short years, your people's soldiers conquered most of China and Eastern Asia, and the empire continued to grow until it reached west into Europe and south to Korea. Indeed, it was the greatest empire ever seen, dwarfing those pathetic conquests of the Romans or the Greeks. = Seid gegrüßt, o großer Temuujin, unsterblicher Kaiser des mächtigen Mongolenreiches! Eure Fäuste zerschmettern Mauern von Städten und eure Stimme bringt eure Feinde zur Verzweiflung. O Khan! Ihr habt die kriegerischen Stämme Nordasiens zu einem mächtigen Volk vereinigt und die größte Reitertruppe geschaffen, die die Welt je gesehen hat. Die schlaue Diplomatie eures Volkes spaltete die Feinde und machte sie schwach und hilflos gegenüber den erobernden Armeen der Mongolei. In wenigen Jahren eroberten die Soldaten eures Volkes den größten Teil Chinas und Ostasiens, und das Reich wuchs weiter, bis es im Westen nach Europa und im Süden nach Korea reichte. In der Tat war es das größte Reich, das je gesehen wurde, und stellte die erbärmlichen Eroberungen der Römer oder Griechen in den Schatten.
Temuujin, your people call upon you once more to lead them to battle and conquest. Will the world once again tremble at the thunderous sound of your cavalry, sweeping down from the steppes? Will you build a civilization that stands the test of time? = Temuujin, euer Volk ruft Euch noch einmal, um es in die Schlacht und Eroberung zu führen. Wird die Welt noch einmal vor dem donnernden Klang eurer Kavallerie erbeben, die von den Steppen herabfegt? Könnt Ihr es vor dem Untergang bewahren, oh König? Könnt Ihr eine Zivilisation aufbauen, die dem Test der Zeit standhält?
Karakorum = Karakorum
Beshbalik = Beshbaliq
Turfan = Turpan
Hsia = Hsia
Old Sarai = Alt-Sarai
New Sarai = Neu-Sarai
Tabriz = Tabriz
Tiflis = Tiflis
Otrar = Otrar
Sanchu = Sanchu
Kazan = Kazan
Almarikh = Almarikh
Ulaanbaatar = Ulaanbaatar
Hovd = Chowd
Darhan = Darhan
Dalandzadgad = Dalandzadgad
Mandalgovi = Mandalgobi
Choybalsan = Tschoibalsan
Erdenet = Erdenet
Tsetserieg = Tsetserleg
Baruun-Urt = Baruun-Urt
Ereen = Eren Hot
Batshireet = Batshireet
Choyr = Tschoir
Ulaangom = Ulaangom
Tosontsengel = Tosontsengel
Altay = Altai
Uliastay = Uliastai
Bayanhongor = Bajanchongor
Har-Ayrag = Har-Airag
Nalayh = Nalaich
Tes = Tes
Mongolia = Mongolei
+30% Strength when fighting City-State units and cities = 30% Stärke im Kampf gegen Stadtstaaten-Einheiten und -Städte.

Montezuma I = Montezuma I
Xi-miqa-can! Xi-miqa-can! Xi-miqa-can! (Die, die, die!) = Xi-miqa-can! Xi-miqa-can! Xi-miqa-can! (Sterbt, sterbt, sterbt!)
Excellent! Let the blood flow in raging torrents! = Ausgezeichnet! Lasst das Blut in reißenden Strömen fließen!
Monster! Who are you to destroy my greatness? = Ungeheuer! Wer seid Ihr, dass Ihr meine Größe zerstört?
What do I see before me? Another beating heart for my sacrificial fire. = Was sehe ich vor mir? Ein weiteres schlagendes Herz für mein Opferfeuer.
Accept this agreement or suffer the consequences. = Akzeptiert diese Vereinbarung oder erleidet die Konsequenzen.
Welcome, friend. = Willkommen, Freund.
Sacrificial Captives = Geopferte Gefangene
Welcome, O divine Montezuma! We grovel in awe at your magnificence! May the heaven shower all manner of good things upon you all the days of your life! You are the leader of the mighty Aztec people, wandering nomads from a lost home in the north who in the 12th century came to live in the mesa central in the heart of what would come to be called Mexico. Surrounded by many tribes fighting to control the rich land surrounding the sacred lakes of Texcoco, Xaltocan and Zampango, through cunning alliances and martial prowess, within a mere two hundred years, the Aztecs came to dominate the Central American basin, ruling a mighty empire stretching from sea to sea. But the empire fell at last under the assault of foreign devils - the accursed Spaniards! - wielding fiendish weapons the likes of which your faithful warriors had never seen. = Willkommen, oh göttlicher Montezuma! Wir kriechen in Ehrfurcht vor eurer Pracht! Möge der Himmel alle möglichen guten Dinge über Euch regnen lassen, alle Tage Eures Lebens! Ihr seid der Anführer des mächtigen Aztekenvolkes, wandernde Nomaden aus einer verlorenen Heimat im Norden, die im 12. Jahrhundert in die Mesa Central im Herzen dessen, was später Mexiko genannt werden sollte, kamen. Umgeben von vielen Stämmen, die um die Kontrolle über das reiche Land rund um die heiligen Seen von Texcoco, Xaltocan und Zampango kämpften, gelang es den Azteken durch schlaue Allianzen und kriegerische Fähigkeiten innerhalb von nur zweihundert Jahren, das mittelamerikanische Becken zu dominieren und ein mächtiges Reich zu beherrschen, das sich von Meer zu Meer erstreckte. Aber das Reich fiel schließlich unter dem Angriff fremder Teufel - der verfluchten Spanier! - mit teuflischen Waffen, wie sie eure treuen Krieger noch nie gesehen hatten.
O great king Montezuma, your people call upon you once more, to rise up and lead them to glory, bring them wealth and power, and give them dominion over their foes and rivals. Will you answer their call, glorious leader? Will you build a civilization that stands the test of time? = O großer König Montezuma, euer Volk ruft noch einmal nach Euch, um sich zu erheben und es zu Ruhm zu führen, ihm Reichtum und Macht zu bringen und ihm die Herrschaft über seine Feinde und Rivalen zu geben. Werdet Ihr ihrem Ruf folgen, glorreicher Anführer? Könnt Ihr eine Zivilisation aufbauen, die dem Test der Zeit standhält?
Tenochtitlan = Tenochtitlan
Teotihuacan = Teotihuacan
Tlatelolco = Tlatelolco
Texcoco = Texcoco
Tlaxcala = Tlaxcala
Calixtlahuaca = Calixtlahuaca
Xochicalco = Xochicalco
Tlacopan = Tlacopan
Atzcapotzalco = Atzcapotzalco
Tzintzuntzan = Tzintzuntzan
Malinalco = Malinalco
Tamuin = Tamuin
Teayo = Teayo
Cempoala = Cempoala
Chalco = Chalco
Tlalmanalco = Tlalmanalco
Ixtapaluca = Ixtapaluca
Huexotla = Huexotla
Tepexpan = Tepexpan
Tepetlaoxtoc = Tepetlaoxtoc
Chiconautla = Chiconautla
Zitlaltepec = Zitlaltepec
Coyotepec = Coyotepec
Tequixquiac = Tequixquiac
Jilotzingo = Jilotzingo
Tlapanaloya = Tlapanaloya
Tultitan = Tultitan
Ecatepec = Ecatepec
Coatepec = Coatepec
Chalchiuites = Chalchiuites
Chiauhita = Chiauhita
Chapultepec = Chapultepec
Itzapalapa = Itzapalapa
Ayotzinco = Ayotzinco
Iztapam = Iztapam
Aztecs = Azteken
Earn [amount]% of killed [mapUnitFilter] unit's [costOrStrength] as [plunderableStat] = Erhalte [amount]% von getöteten [mapUnitFilter] Einheiten [costOrStrength] als [plunderableStat]

Pachacuti = Pachacútec
Resistance is futile! You cannot hope to stand against the mighty Incan empire. If you will not surrender immediately, then prepare for war! = Widerstand ist zwecklos! Ihr könnt nicht darauf hoffen, sich gegen das mächtige Reich der Inka zu stellen. Wenn Ihr nicht sofort kapituliert, dann bereitet Euch auf einen Krieg vor!
Declare war on me?!? You can't, because I declare war on you first! = Mir Krieg erklären? Unmöglich, ich erkläre den Krieg zuerst!
How did you darken the sun? I ruled with diligence and mercy—see that you do so as well. = Wie konntet Ihr die Sonne verdunkeln? Ich führte mit Sorgfalt und Gnade - seht zu, dass Ihr dies ebenso haltet.
How are you? You stand before Pachacuti Inca Yupanqui. = Wie geht es Euch? Ihr steht vor Pachacútec Inka Yupanqui.
The Incan people offer this fair trade. = Das Volk der Inka bietet diesen fairen Handel.
How are you doing? = Wie geht es Euch?
What do you want now? = Was wollt Ihr denn nun schon wieder?
Great Andean Road = Die Große Andenstraße
Oh ye who remakes the world, your loyal subjects greet you, King Pachacuti Sapa Inca, ruler of Tawantinsuyu and the Inca people! From the beginnings in the small state of Cusco, the Incans displayed their potential for greatness, marching to war against their many enemies, crushing their armies into dust and carving for themselves a mighty empire stretching from Ecuador to Chile. Indeed, they built the greatest empire ever seen in pre-Columbian America. More than mere soldiers, your people were great builders and artists as well, and the remnants of their works still awe and inspire the world today. = Oh Ihr, der ihr die Welt umgestaltet, eure treuen Untertanen grüßen Euch, König Pachacútec Sapa Inka, Herrscher von Tawantinsuyu und dem Volk der Inka! Von den Anfängen im kleinen Staat Cusco aus zeigten die Inka ihr Potenzial für Größe, zogen in den Krieg gegen ihre vielen Feinde, zerschlugen deren Armeen zu Staub und schufen sich ein mächtiges Reich, das sich von Ecuador bis nach Chile erstreckte. In der Tat errichteten sie das größte Reich, das es im präkolumbianischen Amerika je gab. Sie waren mehr als nur Soldaten, die Menschen eures Volkes waren auch große Baumeister und Künstler, und die Überreste ihrer Werke beeindrucken und inspirieren die Welt noch heute.
Oh King Pachacuti, truly are you called 'Earth Shaker'! Will you once again call upon the ground itself to a fight at your side? Your armies await your signal. Will you restore the glory of your empire? Can you build a civilization that will stand the test of time? = Oh König Pachacútec, wahrlich, man nennt Euch 'Welterschütterer'! Werdet Ihr noch einmal den Erdboden selbst zu einem Kampf an Eurer Seite aufrufen? Eure Armeen warten auf euer Signal. Werdet Ihr den Ruhm Eures Reiches wiederherstellen? Könnt Ihr eine Zivilisation aufbauen, die dem Test der Zeit standhält?
Cuzco = Cusco
Tiwanaku = Tiwanaku
Machu = Macchu
Ollantaytambo = Ollantaytambo
Corihuayrachina = orihuayrachina
Huamanga = Huamanga
Rumicucho = Rumicucho
Vilcabamba = Vilcabamba
Vitcos = Vitcos
Andahuaylas = Andahuaylas
Ica = Ica
Arequipa = Arequipa
Nasca = Nazca
Atico = Atico
Juli = Julí
Chuito = Chuito
Chuquiapo = Chuquiapo
Huanuco Pampa = Huanuco Pampa
Tamboccocha = Tamboccocha
Huaras = Huaras
Riobamba = Riobamba
Caxamalca = Caxamalca
Sausa = Sausa
Tambo Colorado = Tambo Colorado
Huaca = Huaca
Tumbes = Tumbes
Chan Chan = Chan Chan
Sipan = Sipan
Pachacamac = Pachacamac
Llactapata = Llactapata
Pisac = Pisac
Kuelap = Kuelap
Pajaten = Pajatén
Chucuito = Chucuito
Choquequirao = Choquequirao
Inca = Inka
Units ignore terrain costs when moving into any tile with Hills = Einheiten ignorieren Geländekosten beim Betreten von Hügeln
[amount]% maintenance on road & railroads = [amount]% Wartung für Straßen & Eisenbahnen
No Maintenance costs for improvements in [tileFilter] tiles = Keine Wartungskosten für Verbesserungen auf [tileFilter]

Harald Bluetooth = Harald 'Blauzahn' Gormsson
If I am to be honest, I tire of those pointless charades. Why don't we settle our disputes on the field of battle, like true men? Perhaps the skalds will sing of your valor... or mine! = Wenn ich ehrlich sein soll, habe ich genug von diesen sinnlosen Scharaden. Warum legen wir unsere Streitigkeiten nicht auf dem Schlachtfeld bei, wie wahre Männer? Vielleicht werden die Skalden von Eurem Mut singen... oder meinem!
Ahahah! You seem to show some skills of a true Viking! Too bad that I'll probably kill you! = Ahahah! Sie scheinen einige Fähigkeiten eines wahren Wikingers zu zeigen! Zu schade, dass ich dich wahrscheinlich töten werde!
Loki must have stood by you, for a common man alone could not have defeated me... Oh well! I will join the einherjar in Valhalla and feast, while you toil away here. = Loki muss Euch beigestanden haben, denn ein gewöhnlicher Mann allein hätte mich nicht besiegen können... Nun gut! Ich werde mich den Einherjer in Walhalla anschließen und schlemmen, während Sie sich hier abmühen.
Harald Bluetooth bids you welcome to his lands, a Viking unlike any the seas and lands have ever known! Hah, are you afraid? = Harald Blauzahn heißt Euch in seinem Land willkommen - ein Wikinger, wie ihn die Meere und Länder noch nie gesehen haben! Hah, habt Ihr Angst?
This is a fine deal! Even a drunk beggar would agree! = Ein feiner Tausch. Selbst ein trunkener Bettler würde zustimmen!
Hail to you. = Heil sei Dir.
Viking Fury = Wikinger-Raserei
Honor and glory be yours, Harald Bluetooth Gormsson, mighty heir of King Gorm of the Old and Thyra Dannebod. Not only were you victorious on the battlefield against the armies of Norway, you also completed massive construction project across the land - numerous Ring Fortresses to protect the populace from invasion and internal strife. You successfully drove off waves of German settlers in 983 AD and sheltered your kingdom from unwanted foreign influence. = Ehre und Ruhm seien Euch gewiss, Harald I. „Blauzahn“ Gormsson, mächtiger Erbe von König Gorm der Alte und Thyra Danebod. Ihr wart nicht nur auf dem Schlachtfeld gegen die Armeen Norwegens siegreich, sondern habt auch ein gewaltiges Bauprojekt im ganzen Land vollendet - zahlreiche Ringfestungen zum Schutz der Bevölkerung vor Invasionen und inneren Unruhen. Im Jahr 983 n. Chr. habt Ihr erfolgreich Wellen von deutschen Siedlern vertrieben und euer Königreich vor unerwünschtem fremden Einfluss geschützt.
Stalwart Viking, the time for greatness is upon you once more. You are called to rise up and lead your people to renewed power and triumph! Will you make the world shudder once more at the very thought of your great armies of Northsmen? Will you let the Viking battle cry ring out across the crashing waves? Will you build a civilization to stand the test of time? = Standhafter Wikinger, die Zeit für Größe ist wieder einmal über euch gekommen. Ihr seid aufgerufen, Euch zu erheben und euer Volk zu neuer Macht und zum Triumph zu führen! Werdet Ihr die Welt beim bloßen Gedanken an eure großen Armeen von Nordmännern noch einmal erzittern lassen? Werdet Ihr den Schlachtruf der Wikinger über die krachenden Wellen erschallen lassen? Könnt Ihr eine Zivilisation aufbauen, die dem Test der Zeit standhält?
Copenhagen = Kopenhagen
Aarhus = Aarhus
Kaupang = Kaupang
Ribe = Ripen
Viborg = Viborg
Tunsberg = Tunsberg
Roskilde = Roskilde
Hedeby = Hedeby
Oslo = Oslo
Jelling = Jelling
Truso = Trusø
Bergen = Bergen
Faeroerne = Færøerne
Reykjavik = Reykjavik
Trondheim = Trondheim
Godthab = Godthåb
Helluland = Helluland
Lillehammer = Lillehammer
Markland = Markland
Elsinore = Elsinore
Sarpsborg = Sarpsborg
Odense = Odense
Aalborg = Aalborg
Stavanger = Stavanger
Vorbasse = Vorbasse
Schleswig = Schleswig
Kristiansand = Kristiansand
Halogaland = Helgeland
Randers = Randers
Fredrikstad = Fredrikstad
Kolding = Kolding
Horsens = Horsens
Tromsoe = Tromsø
Vejle = Vejle
Koge = Koge
Sandnes = Sandnes
Holstebro = Holstebro
Slagelse = Slagelse
Drammen = Drammen
Hillerod = Hillerød
Sonderborg = Sønderborg
Skien = Skien
Svendborg = Svendborg
Holbaek = Holbæk
Hjorring = Hjørring
Fladstrand = Fladstrand
Haderslev = Haderslev
Ringsted = Ringsted
Skrive = Skrive
Denmark = Dänemark
Units pay only 1 movement point to disembark = Einheit benötigt nur einen Bewegungspunkt zum ausschiffen
No movement cost to pillage = Keine Bewegungskosten beim Plündern

You leave us no choice. War it must be. = Ihr lasst uns keine Wahl. Krieg muss es sein.
Very well, this shall not be forgotten. = Na gut, aber dies wird nicht vergessen.
I guess you weren't here for the sprouts after all... = Dann wart Ihr also nicht nur für den Rosenkohl hier...
Brussels = Brüssel

And so the flower of Florence falls to barbaric hands... = Und so fällt die Blüte Florenz' in die Hände von Barbaren...
Florence = Florenz

So this is how it feels to die... = So also fühlt sich das Sterben an...
Hanoi = Hanoi

Unacceptable! = Unerhört!

Today, the Malay people obey you, but do not think this is over... = Heute gehorcht das Malaiische Volk Euch, aber glaubt nicht, dass dies vorbei ist...
Kuala Lumpur = Kuala Lumpur

Perhaps now we will find peace in death... = Vielleicht können wir jetzt im Tode Frieden finden...
Lhasa = Lhasa

You fiend! History shall remember this! = Du Unmensch! Die Geschichte soll sich daran erinnern!
Milan = Mailand

We were too weak to protect ourselves... = Wir waren zu schwach, uns zu verteidigen...
Quebec City = Québec-Stadt

I have failed. May you, at least, know compassion towards our people. = Ich habe versagt. Mögt Ihr wenigstens Mitgefühl für unser Volk kennen.
Cape Town = Kapstadt

The day of judgement has come to us. But rest assured, the same will go for you! = Das Jüngste Gericht ist über uns gekommen. Keine Sorge, Euch ereilt es bald auch!
Helsinki = Helsinki

Ah, Gods! Why have you forsaken us? = Oh, Götter! Warum habt Ihr uns verlassen?
Manila = Manila

Congratulations, conqueror. This tribe serves you now. = Glückwunsch, Eroberer. Dieses Volk dient nun dir.
Mogadishu = Mogadischu

I have to do this, for the sake of progress if nothing else. You must be opposed! = Ich muss dies tun, allein schon für den Fortschritt. Jemand muss sich Euch entgegenstellen!
You can see how fruitless this will be for you... right? = Ihr seht wie unergiebig dies für Euch sein wird, oder?
May God grant me these last wishes - peace and prosperity for Brazil. = Möge Gott mir meinen letzten Wunsch erfüllen: Friede und Wohlstand für Brasilien.
Rio de Janeiro = Rio de Janeiro

After thorough deliberation, Australia finds itself at a crossroads. Prepare yourself, for war is upon us. = Nach reiflicher Überlegung befindet sich Australien an einer Weggabelung. Bereitet Euch vor, denn Krieg kommt über uns.
We will mobilize every means of resistance to stop this transgression against our nation! = Wir werden jedes Mittel des Widerstands mobilisieren, um diese Transgression gegen unsere Nation zurückzuwerfen!
The principles for which we have fought will survive longer than any nation you could ever build. = Die Prinzipien, für die wir kämpften, werden länger leben als jede Nation, die Ihr zu bauen imstande sein werdet.
Sydney = Sydney

I will enjoy hearing your last breath as you witness the destruction of your realm! = Ich werde es genieße, Euren letzten Atemzug zu hören, während Ihr der Zersstörung Eures Reiches zusiehst!
Why do we fight? Because Inanna demands it. Now, witness the power of the Sumerians! = Warum kämpfen wir? Weil Inanna es so will. Nun erlebe die Macht der Sumerer!
What treachery has struck us? No, what evil? = Welcher Verrat hat uns niedergestreckt? Nein, welch Übel?
Ur = Ur

In responding to the unstinting malignancy that has heretofore defined your relationship with Canada, we can have no recourse but war! = Als Antwort auf die ungebremste Bösartigkeit, die bisher Eure Beziehung zu Kanada bestimmt hat, gibt es keine andere Wahl als Krieg!
As we can reach no peaceful resolution with you, Canada must turn, with reluctance, to war. = Da wir nicht imstande sind, eine friedliche Lösung mit Euch zu erreichen, muss sich Kanada - widerwillig - dem Krieg zuwenden.
I regret not defending my country to the last, although it was not of use. = Ich bereue es nicht, mein Land bis zum Letzten verteidigt zu haben, auch wenn es nichts genutzt hat.
Vancouver = Vancouver

You have revealed your purposes a bit too early, my friend... = Ihr habt Eure Absichten ein wenig zu früh offenbart, mein Freund...
A wrong calculation, on my part. = Da habe ich mich wohl verrechnet.
Venice = Venedig

They will write songs of this.... pray that they shall be in your favor. = Über dies werden Lieder geschrieben werden - bete, dass diese zu Euren Gunsten ausfallen mögen.
Antwerp = Antwerpen

How barbaric. Those who live by the sword shall perish by the sword. = Wie Barbarisch. Wer nach dem Schwert lebt, wird mit dem Schwert untergehen.
Genoa = Genua

We... defeated? No... we had so much work to do! = Wir,... besiegt? Nein!... Es gab noch so viel zu tun!
Kathmandu = Kathmandu

Perhaps, in another world, we could have been friends... = In einer anderen Welt hätten wir vielleicht Freunde sein können...
Singapore = Singapur

We never fully trusted you from the start. = Wir haben Euch von Anfang an nicht ganz vertraut.
Tyre = Tyros

May the Heavens forgive you for inflicting this humiliation to our people. = Mögen die Himmel Euch verzeihen für die Demütigung, die Ihr unserem Volke angetan habt.
Zanzibar = Sansibar

How could we fall to the likes of you?! = Wie konnten wir nur gegen so einen Abschaum unterliegen?
Almaty = Almaty

Let's have a nice little War, shall we? = Lasst uns einen netten kleinen Krieg führen, ja?
If you need your nose bloodied, we'll happily serve. = Wenn ihr eine blutige Nase braucht, sind wir gerne bereit, euch zu helfen.
The serbian guerilla will never stop haunting you! = Die serbische Guerilla wird nie aufhören, euch zu verfolgen!
Belgrade = Belgrad

War lingers in our hearts. Why carry on with a false peace? = Krieg verweilt in unseren Herzen. Wozu einen falschen Frieden fortführen?
You gormless radger! You'll dine on your own teeth before you set foot in Ireland! = Ihr dämlicher Gauner! Ihr werdet Eure eigenen Zähnen essen, bevor Ihr einen Fuß nach Irland setzt!
A lonely wind blows through the highlands today. A dirge for Ireland. Can you hear it? = Eine einsame Brise weht heute über die Hochebenen. Ein Klagelied für Irland. Könnt Ihr es hören?
Dublin = Dublin
Will not be chosen for new games = Wird nicht für neue Spiele ausgewählt

You shall stain this land no longer with your vileness! To arms, my countrymen - we ride to war! = Ihr werdet dieses Land nicht länger mit Eurer Widerwärtigkeit beschmutzen! Zu den Waffen, meine Landsmänner, wir reiten in den Krieg!
Traitorous man! The Celtic peoples will not stand for such wanton abuse and slander - I shall have your head! = Verräterischer Kerl! Das Keltische Volk wird solch böswilligen Missbrauch und Verleumdung nicht hinnehmen - Euer Kopf ist fällig!
Vile ruler, know that you 'won' this war in name only! = Abscheulicher Herrscher, wisse, dass Ihr diesen Krieg nur auf dem Papier gewonnen habt!
Edinburgh = Edinburgh

Do you really think you can walk over us so easily? I will not let it happen. Not to Kongo - not to my people! = Glaubt Ihr wirklich, so über uns hinweg trampeln zu können? Ich werde das nicht zulassen. Nicht Kongo, nicht mit meinem Volke!
We are no strangers to war. You have strayed from the right path, and now we will correct it. = Krieg ist uns nicht fremd. Ihr seid vom rechten Pfad abgewichen, und wir werden dies nun korrigieren.
You are nothing but a glorified barbarian. Cruel, and ruthless. = Ihr seid nichts als ein glorifizierter Barbar. Grausam und Skrupellos.
M'Banza-Kongo = M'Banza-Kongo

What a fine battle! Sidon is willing to serve you! = Welch feine Schlacht! Sidon wird Euch willig dienen!
Sidon = Sidon

We don't like your face. To arms! = Wir mögen euer Gesicht nicht. Zu den Waffen!
You will see you have just bitten off more than you can chew. = Ihr werdet sehen, dass ihr gerade mehr abgebissen habt, als ihr kauen könnt.
This ship may sink, but our spirits will linger. = Dieses Schiff mag sinken, aber unser Geist wird weiterleben.
Valletta = Valletta

Can only heal by pillaging = Kann sich nur durch Plündern heilen


#################### Lines from Policies from Civ V - Vanilla ####################

Aristocracy = Aristokratie
Legalism = Legalismus
Provides the cheapest [stat] building in your first [amount] cities for free = Stellt das günstigste [stat] Gebäude in deinen ersten [amount] Städten kostenlos zur Verfügung
Oligarchy = Oligarchie
Units in cities cost no Maintenance = Einheiten in Städten kosten keinen Unterhalt
[amount]% Strength for cities = [amount]% Stärke für Städte
Landed Elite = Landjunkerschaft
[amount]% growth [cityFilter] = [amount]% Wachstum [cityFilter]
Monarchy = Monarchie
Tradition Complete = Tradition vollständig

Collective Rule = Kollektivherrschaft
Citizenship = Staatsbürgerschaft
Republic = Republik
Representation = Repräsentation
Each city founded increases culture cost of policies [amount]% less than normal = Jede gegründete Stadt erhöht die Kulturkosten der Richtlinien um [amount]% weniger als normal
Meritocracy = Meritokratie
Liberty Complete = Unabhängigkeit vollständig
Free Great Person = Kostenlose Große Persönlichkeit

Warrior Code = Kriegerkodex
Discipline = Disziplin
Military Tradition = Militärtradition
[amount]% XP gained from combat = [amount]% EP im Kampf gewonnen
Military Caste = Militarisierte Burg
Professional Army = Berufsarmee
Honor Complete = Ehre vollständig

Organized Religion = Organisierte Religion
Mandate Of Heaven = Mandat des Himmels
[amount]% of excess happiness converted to [stat] = [amount]% überschüssige Zufriedenheit wurde in [stat] umgewandelt
Theocracy = Theokratie
[amount]% [stat] from every [tileFilter/specialist/buildingName] = [amount]% [stat] von jedem [tileFilter/specialist/buildingName]
Reformation = Reformation
Free Religion = Religionsfreiheit
Piety Complete = Frömmigkeit vollständig

Philantropy = Philantropie
Gifts of Gold to City-States generate [amount]% more Influence = Goldgeschenke an Stadtstaaten erzeugen [amount]% mehr Einfluss
Aesthetics = Ästhetik
Resting point for Influence with City-States is increased by [amount] = Basispunkt für Einfluss mit Stadtstaaten wird um [amount] erhöht
Scholasticism = Scholastik
Allied City-States provide [stat] equal to [amount]% of what they produce for themselves = Verbündete Stadtstaaten stellen [amount]% ihrer selbst produzierten [stat] zur Verfügung
Cultural Diplomacy = Völkerverständigung
[amount]% resources gifted by City-States = [amount]% geschenkte Ressourcen von Stadtstaaten
[amount]% Happiness from luxury resources gifted by City-States = [amount]% Zufriedenheit für geschenkte Luxusressourcen von Stadtstaaten
Educated Elite = Gebildete Elite
Allied City-States will occasionally gift Great People = Verbündete Stadtstaaten werden gelegentlich Große Persönlichkeiten verschenken
Patronage Complete = Patronat vollständig
Influence of all other civilizations with all city-states degrades [amount]% faster = Der Einfluss aller anderen Zivilisationen bei allen Stadtstaaten sinkt um [amount]% schneller
Triggers the following global alert: [param] = Löst den folgenden globalen Alarm aus: [param]

Naval Tradition = Marine Tradition
Trade Unions = Handelsunion
Merchant Navy = Handelsmarine
Mercantilism = Merkantilismus
Protectionism = Protektionismus
[amount] Happiness from each type of luxury resource = [amount] Zufriedenheit für jeden Typ der Luxusressourcen
Commerce Complete = Kommerz vollständig

Secularism = Säkularismus
Humanism = Humanismus
Free Thought = Freies Denken
Sovereignty = Souveränität
[amount]% [stat] = [amount]% [stat]
Scientific Revolution = Wissenschaftsrevolution
[amount] Free Technologies = [amount] freie Technologien
Rationalism Complete = Rationalismus vollständig
[stats] from all [buildingFilter] buildings = [stats] von allen "[buildingFilter]"-Gebäuden

Constitution = Verfassung
Universal Suffrage = Allgemeines Wahlrecht
Civil Society = Zivilgesellschaft
[amount]% Food consumption by specialists [cityFilter] = [amount]% Nahrungsverbrauch von Spezialisten [cityFilter]
Free Speech = Meinungsfreiheit
[amount] units cost no maintenance = [amount] Einheiten kosten keinen Unterhalt
Democracy = Demokratie
[amount]% unhappiness from specialists [cityFilter] = [amount]% Unzufriedenheit durch Spezialisten [cityFilter]
Freedom Complete = Freiheit vollständig
[amount]% Yield from every [tileFilter] = [amount]% Ertrag von jedem [tileFilter]

Populism = Populismus
Militarism = Militarismus
[stat] cost of purchasing [baseUnitFilter] units [amount]% = [stat] Kosten fürs Kaufen von [baseUnitFilter] Einheiten [amount]%
Fascism = Faschismus
Quantity of strategic resources produced by the empire +[amount]% = Menge der vom Reich produzierten strategischen Ressourcen +[amount]%
Police State = Polizeistaat
Total War = Totaler Krieg
Autocracy Complete = Autokratie vollständig

United Front = Vereinte Front
Militaristic City-States grant units [amount] times as fast when you are at war with a common nation = Militaristische Stadtstaaten gewähren Einheiten [amount] mal so schnell, wenn du dich im Krieg mit einem gemeinsamen Feind befindest
Planned Economy = Planwirtschaft
Nationalism = Nationalismus
Socialism = Sozialismus
[amount]% maintenance cost for buildings [cityFilter] = [amount]% Wartungskosten für Gebäude [cityFilter]
Communism = Kommunismus
Order Complete = Ordnung abgeschlossen


#################### Lines from Quests from Civ V - Vanilla ####################

Route = Strecke
Build a road to connect your capital to our city. = Baut eine Straße, um Eure Hauptstadt mit unserer Stadt zu verbinden.

Clear Barbarian Camp = Säubert das Barbarenlager
We feel threatened by a Barbarian Camp near our city. Please take care of it. = Wir fühlen uns von einem Barbarenlager in der Nähe unserer Stadt bedroht. Bitte kümmert Euch um sie.

Connect Resource = Ressource anschließen
In order to make our civilizations stronger, connect [param] to your trade network. = Um unsere Zivilisationen zu stärken, verbindet [param] mit Eurem Handelsnetzwerk.

Construct Wonder = Weltwunder bauen
We recommend you to start building [param] to show the whole world your civilization strength. = Wir empfehlen Euch, mit dem Bau von [param] zu beginnen, um der ganzen Welt Eure Zivilisationsstärke zu zeigen.

Acquire Great Person = Erschafft eine Große Persönlichkeit
Great People can change the course of a Civilization! You will be rewarded for acquiring a new [param]. = Große Persönlichkeiten können den Kurs einer Zivilisation verändern! Sie werden für den Erwerb eines neuen [param] belohnt.

Conquer City State = Stadtstaat erobern
It's time to erase the City-State of [param] from the map. You will be greatly rewarded for conquering them! = Es ist an der Zeit, den Stadtstaat [param] von der Karte zu tilgen. Ihr werdet für diese Eroberung reichlich belohnt werden!

Find Player = Findet Spieler
You have yet to discover where [param] set up their cities. You will be rewarded for finding their territories. = Sie müssen noch herausfinden, wo [param] die Städte eingerichtet hat. Ihr werdet belohnt, wenn Ihr sie findet.

Find Natural Wonder = Findet Naturwunder
Send your best explorers on a quest to discover Natural Wonders. Nobody knows the location of [param] yet. = Sendet Eure besten Entdecker auf die Suche nach Naturwundern. Noch kennt niemand den Standort von [param].

Give Gold = Gold überreichen
We are suffering great poverty after being robbed by [param], and unless we receive a sum of Gold, it's only a matter of time before we collapse. = Wir leiden unter großer Armut, nachdem wir von [param] beraubt wurden, und wenn wir nicht eine Summe Gold erhalten, ist es nur eine Frage der Zeit, bis wir zusammenbrechen.

Pledge to Protect = Schutzversprechens
We need your protection to stop the aggressions of [param]. By signing a Pledge of Protection, you'll confirm the bond that ties us. = Wir brauchen euren Schutz, um die Aggressionen von [param] zu stoppen. Mit der Unterzeichnung eines Schutzversprechens bestätigt ihr das Band, das uns verbindet.

Contest Culture = Wettbewerb Kultur
The civilization with the largest Culture growth will gain a reward. = Die Zivilisation mit dem größten Kulturwachstum gewinnt eine Belohnung.

Contest Faith = Wettbewerb Glaube
The civilization with the largest Faith growth will gain a reward. = Die Zivilisation mit dem größten Glaubenswachstum gewinnt eine Belohnung.

Contest Technologies = Wettbewerb Technologien
The civilization with the largest number of new Technologies researched will gain a reward. = Die Zivilisation, die die meisten neuen Technologien erforscht hat, gewinnt eine Belohnung.

Invest = Investieren
Our people are rejoicing thanks to a tourism boom. For a certain amount of time, any Gold donation will yield [amount]% extra Influence. = Unser Volk freut sich über einen Tourismusboom. Für eine bestimmte Zeit bringt jede Goldspende [amount]% zusätzlichen Einfluss.

Bully City State = Stadtstaat schikanieren
We are tired of the pretensions of [param]. If someone were to put them in their place by Demanding Tribute from them, they would be rewarded. = Wir sind die Anmaßungen von [param] leid. Wenn jemand sie in ihre Schranken weisen würde, indem er von ihnen Tribut fordert, würde er belohnt werden.

Denounce Civilization = Zivilisation anprangern
We have been forced to pay tribute to [param]! We need you to tell the world of their ill deeds. = Wir sind gezwungen, [param] Tribut zu zollen! Wir brauchen dich, um der Welt von ihren schlechten Taten zu berichten.

We have heard the tenets of [param] and are most curious. Will you send missionaries to teach us about your religion? = Wir haben die Lehren von [param] gehört und sind sehr neugierig. Werdet ihr Missionare aussenden, um uns eure Religion zu lehren?


#################### Lines from Ruins from Civ V - Vanilla ####################

We have discovered cultural artifacts in the ruins! (+20 culture) = Wir haben in den Ruinen kulturelle Artefakte entdeckt! (+20 Kultur)
discover cultural artifacts = entdecke kulturelle Artefakte

squatters willing to work for you = Wilde Siedler, die bereit sind, für dich zu arbeiten

squatters wishing to settle under your rule = Wilde Siedler, die sich unter deiner Herrschaft niederlassen wollen

An ancient tribe trained us in their ways of combat! = Ein uralter Stamm hat uns in seinen Kampfkünsten ausgebildet!
your exploring unit receives training = deine erkundende Einheit erhält eine Beförderung

We have found survivors in the ruins! Population added to [param]. = Wir haben Überlebende in den Ruinen gefunden! Bevölkerung zu [param] hinzugefügt.
survivors (adds population to a city) = Überlebende (fügt Bevökerung einer Stadt hinzu)

We have found a stash of [param] Gold in the ruins! = Wir haben einen Haufen von [param] Gold in den Ruinen gefunden!
a stash of gold = erhalte einen Haufen Gold

discover a lost technology = entdecke eine verlorene Technologie

Our unit finds advanced weaponry hidden in the ruins! = Unsere Einheit findet fortschrittliche Waffen, die in den Ruinen versteckt waren!
advanced weaponry for your explorer = Fortschrittliche Waffen für Ihren Entdecker

You find evidence of Barbarian activity. Nearby Barbarian camps are revealed! = Du findest Hinweise auf barbarische Aktivitäten. Nahegelegene Barbarenlager werden aufgedeckt!
reveal nearby Barbarian camps = Barbarenlager in der Nähe aufdecken

find a crudely-drawn map = finde eine grob gezeichnete Karte


#################### Lines from Specialists from Civ V - Vanilla ####################

Scientist = Wissenschaftler

Merchant = Händler

Artist = Künstler

Engineer = Ingenieur


#################### Lines from Techs from Civ V - Vanilla ####################

'Where tillage begins, other arts follow. The farmers therefore are the founders of human civilization.' - Daniel Webster = 'Wo die Bodenbearbeitung beginnt, folgen andere Künste. Die Bauern sind somit die Begründer der menschlichen Zivilisation.' - Daniel Webster
Agriculture = Landwirtschaft
Starting tech = Start-Technologie

'Shall the clay say to him that fashioneth it, what makest thou?' - Bible Isaiah 45:9 = 'Sagt denn der Ton zu dem Töpfer: Was machst du mit mir?' - Bibel, Jesaja 45,9
Pottery = Töpferkunst
'Thou shalt not muzzle the ox when he treadeth out the corn.' - Bible Deuteronomy 25:4 = 'Du sollst dem Ochsen, der da drischt, nicht das Maul verbinden.' -  Bibel, Deuteronomium 25,4
Animal Husbandry = Tierhaltung
'The haft of the arrow has been feathered with one of the eagle's own plumes, we often give our enemies the means of our own destruction' - Aesop = 'Der Griff des Pfeils ist mit einer der eigenen Federn des Adlers gefedert, wir geben unseren Feinden oft die Mittel zur eigenen Zerstörung.' - Aesop
Archery = Bogenschießen
'The meek shall inherit the Earth, but not its mineral rights.' - J. Paul Getty = 'Die Sanftmütigen werden die Erde erben, aber nicht ihre Mineralrechte.' - J. Paul Getty
Mining = Bergbau

'He who commands the sea has command of everything.' - Themistocles = 'Wer das Meer beherrscht, beherrscht alles.' - Themistokles
Sailing = Segeln
'So teach us to number our days, so that we may apply our hearts unto wisdom.' - Bible Psalms 90:12 = 'Lehre uns bedenken, dass wir sterben müssen, auf dass wir klug werden.' - Bibel, Psalmen 90,12
Calendar = Kalender
'He who destroys a good book kills reason itself.' - John Milton = 'Wer ein gutes Buch zerstört, tötet die Vernunft selbst.' - John Milton
Writing = Schrift
Enables Open Borders agreements = Ermöglicht Vereinbarung 'offene Grenzen'
'Even brute beasts and wandering birds do not fall into the same traps or nets twice.' - Saint Jerome = 'Selbst rohe Tiere und wandernde Vögel fallen nicht zweimal in die gleichen Fallen oder Netze.' - Saint Jerome
Trapping = Fallenstellen
'Wisdom and virtue are like the two wheels of a cart.' - Japanese proverb = 'Weisheit und Tugend sind wie die beiden Räder eines Karren.' - Japanisches Sprichwort
The Wheel = Das Rad
'How happy are those whose walls already rise!' - Virgil = 'Glücklich seid ihr, da eure Mauern schon wachsen!' - Vergil
Masonry = Mauerarbeiten
'Here Hector entered, with a spear eleven cubits long in his hand; the bronze point gleamed in front of him, and was fastened to the shaft of the spear by a ring of gold.' - Homer = 'Hier trat Hector mit einem elf Ellen langen Speer in der Hand ein; die bronzene Spitze schimmerte vor ihm und war mit einem goldenen Ring am Schaft des Speeres befestigt.' - Homer
Bronze Working = Bronzebearbeitung

'He made an instrument to know if the moon shine at full or no.' - Samuel Butler = 'Er baute ein Instrument, um zu wissen, ob der Mond bei Volllicht leuchtet oder nicht.' - Samuel Butler
Optics = Optik
'There is only one good, knowledge, and one evil, ignorance.' - Socrates = 'Es gibt nur ein einziges Gut für den Menschen: Die Wissenschaft. Und nur ein einziges Übel: Die Unwissenheit.' - Sokrates
Philosophy = Philosophie
Enables Research agreements = Ermöglicht Forschungsvereinbarungen
'A Horse! A Horse! My kingdom for a horse!' - Shakespeare (Richard III) = 'Ein Pferd! Ein Pferd! Mein Königreich für ein Pferd!' - Shakespeare (Richard III)
Horseback Riding = Reiten
'Mathematics is the gate and key to the sciences.' - Roger Bacon = 'Mathematik ist das Tor und der Schlüssel zu den Naturwissenschaften.' - Roger Bacon
Mathematics = Mathematik
'Three things are to be looked to in a building: that it stands on the right spot; that it be securely founded; that it be successfully executed.' - Johann Wolfgang von Goethe = 'In einem Gebäude sind drei Dinge zu beachten: dass es an der richtigen Stelle steht, dass es sicher gegründet wird und dass es erfolgreich ausgeführt wird.' - Johann Wolfgang von Goethe
Construction = Baukunst
'Do not wait to strike til the iron is hot, but make it hot by striking.' - William Butler Yeats = 'Warten nicht, bis das Bügeleisen heiß ist, sondern mach es durch Schläge heiß.' - William Butler Yeats
Iron Working = Eisenbearbeitung

'Three things are necessary for the salvation of man: to know what he ought to believe; to know what he ought to desire; and to know what he ought to do' - St. Thomas Aquinas = 'Für die Erlösung des Menschen sind drei Dinge notwendig: zu wissen, was er glauben soll; zu wissen, was er sich wünschen soll; und zu wissen, was er tun soll.' - Thomas von Aquin
Theology = Theologie
'The only thing that saves us from the bureaucracy is its inefficiency' - Eugene McCarthy = 'Das Einzige, was uns vor der Bürokratie schützt, ist die Ineffizienz.' - Eugene McCarthy
Civil Service = Öffentlicher Dienst
'Better is bread with a happy heart than wealth with vexation.' - Amenemope = 'Besser ist Brot mit einem glücklichen Herzen als Reichtum mit Verdruss.' - Amenemope
Currency = Währung
Enables conversion of city production to gold = Erlaubt das Umwandeln von städtischer Produktion in Gold
'Instrumental or mechanical science is the noblest and, above all others, the most useful.' - Leonardo da Vinci = 'Die instrumentelle oder mechanische Wissenschaft ist die edelste und vor allem die nützlichste.' - Leonardo da Vinci
Engineering = Ingenieurswesen
Roads connect tiles across rivers = Straßen verbinden Felder über Flüsse - Brückenbau
'When pieces of bronze or gold or iron break, the metal-smith welds them together again in the fire, and the bond is established.' - Sri Guru Granth Sahib = 'Wenn Stücke aus Bronze, Gold oder Eisen brechen, schweißt der Schmied sie im Feuer wieder zusammen, und die Verbindung ist hergestellt.' - Sri Guru Granth Sahib
Metal Casting = Metallguss

'I find the great thing in this world is not so much where we stand, as in what direction we are moving.' - Oliver Wendell Holmes = 'Ich finde, das Große in dieser Welt ist nicht so sehr, wo wir stehen, sondern in welche Richtung wir uns bewegen.' - Oliver Wendell Holmes
Compass = Kompass
'Education is the best provision for old age.' - Aristotle = 'Bildung ist die beste Versorgung für das Alter.' - Aristotle
Education = Bildung
Enables conversion of city production to science = Erlaubt das Umwandeln von städtischer Produktion in Wissenschaft
'Whoso pulleth out this sword of this stone and anvil, is rightwise king born of all England.' - Malory = 'Wer dieses Schwert aus diesem Stein und Amboss herauszieht, ist zu Recht König von ganz England.' - Malory
Chivalry = Ritterlichkeit
'The press is the best instrument for enlightening the mind of man, and improving him as a rational, moral and social being.' - Thomas Jefferson = 'Die Presse ist das beste Instrument, um den Geist des Menschen zu erleuchten und ihn als rationales, moralisches und soziales Wesen zu verbessern.' - Thomas Jefferson
Machinery = Maschinenbau
Improves movement speed on roads = Erhöht die Bewegungsgeschwindigkeit auf Straßen
'Measure what is measurable, and make measurable what is not so.' - Galileo Galilei = 'Messe, was messbar ist, und mache messbar, was nicht messbar ist.' - Galileo Galilei
Physics = Physik
'John Henry said to his Captain, / 'A man ain't nothin' but a man, / And before I'll let your steam drill beat me down, / I'll die with the hammer in my hand.'' - Anonymous: The Ballad of John Henry, the Steel-Drivin' Man = 'John Henry sprach zum Vorarbeiter: "Ein Mensch ist nur ein Mensch; Bevor mich dieser Dampfhammer besiegt; sterb ich mit meinem Hammer in der Hand."' - Anonym: Das Lied von John Henry, dem Gleisarbeiter
Steel = Stahl

'Joyfully to the breeze royal Odysseus spread his sail, and with his rudder skillfully he steered.' - Homer = 'Freudig zur Brise spreizte der königliche Odysseus sein Segel, und mit seinem Ruder steuerte er geschickt.' - Homer
Astronomy = Astronomie
'Their rising all at once was as the sound of thunder heard remote' - Milton = 'Ihr gleichzeitiges Aufstehen klang wie aus der Ferne gehörtes Donnergrollen.' - Milton
Acoustics = Akustik
'Happiness: a good bank account, a good cook and a good digestion' - Jean Jacques Rousseau = 'Fröhlichkeit: ein gutes Bankkonto, ein guter Koch und eine gute Verdauung.' - Jean Jacques Rousseau
Banking = Bankwesen
'It is a newspaper's duty to print the news and raise hell.' - The Chicago Times = 'Es ist die Pflicht einer Zeitung, Nachrichten zu drucken und Lärm zu schlagen.' - Chicago Times
Printing Press = Druckpresse
'The day when two army corps can annihilate each other in one second, all civilized nations, it is to be hoped, will recoil from war and discharge their troops.' - Alfred Nobel = 'An dem Tag, an dem sich zwei Armeekorps in einer Sekunde gegenseitig vernichten können, werden alle zivilisierten Nationen, wie zu hoffen ist, aus dem Krieg zurückschrecken und ihre Truppen entlassen.' - Alfred Nobel
Gunpowder = Schießpulver

'The winds and the waves are always on the side of the ablest navigators.' - Edward Gibbon = 'Wind und Wellen sind immer auf der Seite des besseren Seefahrers.' - Edward Gibbon
Navigation = Navigation
'Compound interest is the most powerful force in the universe.' - Albert Einstein = 'Das zusammengesetzte Interesse ist die mächtigste Kraft im Universum.' - Albert Einstein
Economics = Ökonomie
'Wherever we look, the work of the chemist has raised the level of our civilization and has increased the productive capacity of the nation.' - Calvin Coolidge = 'Wohin wir auch schauen, die Arbeit des Chemikers hat das Niveau unserer Zivilisation angehoben und die Produktionskapazität der Nation erhöht.' - Calvin Coolidge
Chemistry = Chemie
'There never was a good knife made of bad steel.' - Benjamin Franklin = 'Es gab nie ein gutes Messer aus schlechtem Stahl.' - Benjamin Franklin
Metallurgy = Metallhüttenkunde

'Those who cannot remember the past are condemned to repeat it.' - George Santayana = 'Diejenigen, die sich nicht an die Vergangenheit erinnern können, sind dazu verurteilt, sie zu wiederholen.' - George Santayana
Archaeology = Archäologie
'Every great advance in science has issued from a new audacity of imagination.' - John Dewey = 'Jedem großen wissenschaftlichen Fortschritt geht eine neue, tollkühne Idee voraus.' - John Dewey
Scientific Theory = Wissenschaftliche Theorie
'Wars may be fought with weapons, but they are won by men. It is the spirit of the men who follow and of the man who leads that gains the victory.' - George S. Patton = 'Kriege können mit Waffen geführt werden, aber sie werden von Menschen gewonnen. Es ist der Geist der Menschen, die folgen, und des Menschen, der führt, der den Sieg erringt.' - George S. Patton
Military Science = Militärwissenschaft
'The nation that destroys its soil destroys itself.' - Franklin Delano Roosevelt = 'Die Nation, die ihren Boden zerstört, zerstört sich selbst.' - Franklin Delano Roosevelt
Fertilizer = Dünger
'It is well that war is so terrible, or we should grow too fond of it.' - Robert E. Lee = 'Es ist gut, dass der Krieg so schrecklich ist, sonst würden wir ihn zu sehr mögen.' - Robert E. Lee
Rifling = Gewehrkugeldrall

'If the brain were so simple we could understand it, we would be so simple we couldn't.' - Lyall Watson = 'Wenn das Gehirn so einfach wäre, dass wir es verstehen könnten, wären wir so einfach, dass wir es nicht könnten.' - Lyall Watson
Biology = Biologie
'The nations of the West hope that by means of steam communication all the world will become as one family.' - Townsend Harris = 'Die Nationen des Westens hoffen, dass durch die Dampfkommunikation die ganze Welt zu einer einzigen Familie wird.' - Townsend Harris
Steam Power = Dampfkraft
'As soon as men decide that all means are permitted to fight an evil, then their good becomes indistinguishable from the evil that they set out to destroy.' - Christopher Dawson = 'Sobald die Menschen entscheiden, dass alle Mittel erlaubt sind, ein Übel zu bekämpfen, wird ihr Gut ununterscheidbar von dem Übel, das sie zu zerstören versuchen.' - Christopher Dawson
Dynamite = Dynamit

'Is it a fact - or have I dreamt it - that, by means of electricity, the world of matter has become a great nerve, vibrating thousands of miles in a breathless point of time?' - Nathaniel Hawthorne = 'Ist es eine Tatsache - oder habe ich es geträumt -, dass die Welt der Materie durch Elektrizität zu einem großen Nerv geworden ist, der Tausende von Meilen in einem atemlosen Moment vibriert?' - Nathaniel Hawthorne
Electricity = Elektrizität
'Nothing is particularly hard if you divide it into small jobs.' - Henry Ford = 'Keine Aufgabe ist wirklich schwierig, solange man sie in einzelne Schritte aufteilt.' - Henry Ford
Replaceable Parts = Ersetzbare Teile
'The introduction of so powerful an agent as steam to a carriage on wheels will make a great change in the situation of man.' - Thomas Jefferson = 'Die Einführung eines so mächtigen Mittels wie Dampf in einen Wagen auf Rädern wird die Situation des Menschen stark verändern.' - Thomas Jefferson
Railroads = Eisenbahn

'And homeless near a thousand homes I stood, and near a thousand tables pined and wanted food.' - William Wordsworth = 'Und ohne Obdach stand ich zwischen tausend Häusern und neben tausend Tischen verzehrt' ich mich nach Nahrung.' - William Wordsworth
Refrigeration = Kühlung
'I once sent a dozen of my friends a telegram saying 'flee at once-all is discovered!' They all left town immediately.' - Mark Twain = 'Ich habe einmal einem Dutzend meiner Freunde ein Telegramm geschickt, in dem stand: 'Flieht sofort - alles ist entdeckt! Sie haben alle sofort die Stadt verlassen.' - Mark Twain
Telegraph = Telegraf
'The whole country was tied together by radio. We all experienced the same heroes and comedians and singers. They were giants.' - Woody Allen = 'Das ganze Land war per Funk miteinander verbunden. Wir alle erlebten die gleichen Helden und Komiker und Sänger. Sie waren Riesen.' - Woody Allen
Radio = Radio
'Aeronautics was neither an industry nor a science. It was a miracle.' - Igor Sikorsky = 'Die Luftfahrt war weder eine Industrie noch eine Wissenschaft. Es war ein Wunder.' - Igor Sikorsky
Flight = Flug
'Any man who can drive safely while kissing a pretty girl is simply not giving the kiss the attention it deserves.' - Albert Einstein = 'Jeder Mann, der sicher fahren kann, während er ein hübsches Mädchen küsst, schenkt dem Kuss einfach nicht die Aufmerksamkeit, die er verdient.' - Albert Einstein
Combustion = Verbrennung

'In nothing do men more nearly approach the gods than in giving health to men.' - Cicero = 'In nichts nähern sich die Menschen den Göttern mehr als in der Gesundheit der Menschen.' - Cicero
Pharmaceuticals = Arzneimittel
'Ben, I want to say one word to you, just one word: plastics.' - Buck Henry and Calder Willingham, The Graduate =  'Ben, ich möchte dir ein Wort sagen, nur ein Wort: Plastik.' - Buck Henry und Calder Willingham, Der Absolvent
Plastics = Plastik
'There's a basic principle about consumer electronics: it gets more powerful all the time and it gets cheaper all the time.' - Trip Hawkins = 'Es gibt ein Grundprinzip der Verbraucherelektronik: Sie wird immer leistungsfähiger und immer billiger.' - Trip Hawkins
Electronics = Elektronik
'The speed of communications is wondrous to behold, it is also true that speed does multiply the distribution of information that we know to be untrue.' – Edward R. Murrow = 'Die Geschwindigkeit der Kommunikation ist erstaunlich, aber sie vervielfacht auch die Verbreitung von Informationen, von denen wir wissen, dass sie unwahr sind.' – Edward R. Murrow
Mass Media = Massenmedien
'Vision is the art of seeing things invisible.' - Jonathan Swift = 'Sehen ist die Kunst, Dinge unsichtbar zu sehen.' - Jonathan Swift
Radar = Radar
'The unleashed power of the atom has changed everything save our modes of thinking, and we thus drift toward unparalleled catastrophes.' - Albert Einstein = 'Die entfesselte Kraft des Atoms hat alles verändert, außer unseren Denkweisen, und wir treiben damit zu beispiellosen Katastrophen.' - Albert Einstein
Atomic Theory = Atomtheorie

'Only within the moment of time represented by the present century has one species, man, acquired significant power to alter the nature of his world.' - Rachel Carson = 'Nur in dem Moment, der durch das gegenwärtige Jahrhundert repräsentiert wird, hat eine Spezies, der Mensch, eine bedeutende Macht erlangt, um die Natur seiner Welt zu verändern.' - Rachel Carson
Ecology = Ökologie
'Computers are like Old Testament gods: lots of rules and no mercy.' - Joseph Campbell = 'Computer sind wie Götter des Alten Testaments: viele Regeln und keine Gnade.' - Joseph Campbell
Computers = Computer
'A good rule for rocket experimenters to follow is this: always assume that it will explode.' - Astronautics Magazine, 1937 = 'Eine gute Regel für Raketenexperimente ist: Gehe immer davon aus, dass sie explodieren wird.' - Astronautics Magazine, 1937
Rocketry = Raketentechnik
'The night is far spent, the day is at hand: let us therefore cast off the works of darkness, and let us put on the armor of light.' - The Holy Bible: Romans, 13:12 = 'Bald ist die Nacht vorüber, und der Tag bricht an. Deshalb wollen wir uns von den Taten trennen, die zur Dunkelheit gehören, und uns stattdessen mit den Waffen des Lichts rüsten.' Die Biebel: Roemer 13:12
Lasers = Laser
'I am become Death, the destroyer of worlds.' - J. Robert Oppenheimer = 'Ich bin zum Tod geworden, zum Zerstörer der Welten.' - J. Robert Oppenheimer
Nuclear Fission = Kernspaltung

'The new electronic interdependence recreates the world in the image of a global village.' - Marshall McLuhan = 'Die neue elektronische Vernetzung erschafft die Welt neu nach dem Bild eines globalen Dorfes.' - Marshall McLuhan
Globalization = Globalisierung
'1. A robot may not injure a human being or, through inaction, allow a human being to come to harm. 2. A robot must obey any orders given to it by human beings, except when such orders would conflict with the First Law. 3. A robot must protect its own existence as long as such protection does not conflict with the First or Second Law.' - Isaac Asimov = '1. Ein Roboter darf kein menschliches Wesen wissentlich verletzen oder wissentlich durch Untätigkeit zulassen, dass einem menschlichen Wesen Schaden zugefügt wird. 2. Ein Roboter muss den ihm von einem Menschen gegebenen Befehlen gehorchen – es sei denn, ein solcher Befehl würde mit Regel eins kollidieren. 3. Ein Roboter muss seine Existenz beschützen, solange dieser Schutz nicht mit Regel eins oder zwei kollidiert.' - Isaac Asimov
Robotics = Robotik
'Now, somehow, in some new way, the sky seemed almost alien.' - Lyndon B. Johnson = 'Nun, irgendwie, auf eine neue Art und Weise, schien der Himmel fast fremd zu sein.' - Lyndon B. Johnson
Satellites = Satelliten
Reveals the entire map = Enthüllt die gesamte Weltkarte
'Be extremely subtle, even to the point of formlessness, be extremely mysterious, even to the point of soundlessness. Thereby you can be the director of the opponent's fate.' - Sun Tzu = 'Sei extrem subtil, bis hin zur Formlosigkeit. Sei extrem geheimnisvoll, bis hin zur Lautlosigkeit. Dadurch kannst du der Dirigent des Schicksals deines Gegners werden.' – Sun Tzu
Stealth = Tarnkappe
'Our scientific power has outrun our spiritual power, we have guided missiles and misguided men.' – Martin Luther King Jr. = 'Unsere wissenschaftliche Macht hat unsere geistige Macht überholt, wir haben Raketen gelenkt und Menschen fehlgeleitet.' – Martin Luther King Jr.
Advanced Ballistics = Fortgeschrittene Ballistik

'Every particle of matter is attracted by or gravitates to every other particle of matter with a force inversely proportional to the squares of their distances.' - Isaac Newton = 'Jedes Teilchen der Materie wird von jedem anderen Teilchen der Materie mit einer Kraft angezogen oder gravitiert, die umgekehrt proportional zu den Quadraten ihrer Abstände ist.' - Isaac Newton
Particle Physics = Teilchenphysik
'The release of atomic energy has not created a new problem. It has readily made more urgent the necessity of solving an existing one.' - Albert Einstein = 'Die Freisetzung von Atomenergie hat kein neues Problem geschaffen. Es hat einfach die Notwendigkeit, ein bestehendes zu lösen, dringlicher gemacht.' - Albert Einstein
Nuclear Fusion = Kernfusion

'The impact of nanotechnology is expected to exceed the impact that the electronics revolution has had on our lives.' - Richard Schwartz = 'Es wird erwartet, dass die Auswirkungen der Nanotechnologie die Auswirkungen der elektronischen Revolution auf unser Leben übersteigen werden.' - Richard Schwartz
Nanotechnology = Nanotechnologie

'I think we agree, the past is over.' - George W. Bush = 'Ich denke, wir sind uns einig, dass die Vergangenheit vorbei ist.' - George W. Bush
Future Tech = Zukunftstechnologien
Who knows what the future holds? = Niemand weiß, was die Zukunft bringt!
Can be continually researched = Können kontinuierlich erforscht werden


#################### Lines from Terrains from Civ V - Vanilla ####################

Ocean = Ozean

Coast = Küste

Grassland = Wiese

Plains = Ebene

Tundra = Tundra

Desert = Wüste

Lakes = Seen

Mountain = Berge
Has an elevation of [amount] for visibility calculations = Hat eine Erhebung von [amount] für die Berechnung der Sichtweite
Units ending their turn on this terrain take [amount] damage = Einheiten, die ihre Runde in diesem Gebiet beenden, erhalten [amount] Schaden

Snow = Schnee

Hill = Hügel
[amount] Strength for cities built on this terrain = [amount] Stärke für Städte, die auf diesem Terrain gebaut werden

Forest = Wald
Provides a one-time Production bonus to the closest city when cut down = Bietet der nächstgelegenen Stadt einen einmaligen Produktionsbonus, wenn niedergeschnitten
Blocks line-of-sight from tiles at same elevation = Felder mit identischer Erhebung blockieren die Sichtlinie 
Resistant to nukes = Resistent gegen Atombomben
Can be destroyed by nukes = Kann durch Atombomben zerstört werden
A Camp can be built here without cutting it down = Hier kann ein Lager gebaut werden, ohne dass er abgeholzt werden muss

Jungle = Dschungel

Marsh = Sumpf
Only Polders can be built here = Hier können nur Polder gebaut werden

Fallout = Verseucht
Nullifies all other stats this tile provides = Hebt alle anderen Werte auf, die dieses Feld bietet

Oasis = Oase
Only [improvementFilter] improvements may be built on this tile = Nur [improvementFilter] Verbesserungen dürfen auf diesem Feld gebaut werden

Flood plains = Flussaue

Ice = Eis

Atoll = Atoll

Great Barrier Reef = Great Barrier Reef

Old Faithful = Old Faithful

El Dorado = El Dorado
Grants 500 Gold to the first civilization to discover it = Gewährt 500 Gold für die erste Zivilisation, die es entdeckt

Fountain of Youth = Jungbrunnen
Grants [promotion] ([comment]) to adjacent [mapUnitFilter] units for the rest of the game = Gestattet [promotion] ([comment]) benachbarten [mapUnitFilter] Einheiten für den Rest des Spiels
Tile provides yield without assigned population = Feld liefert Ertrag ohne zugewiesene Bevölkerung

Grand Mesa = Grand Mesa

Mount Fuji = Fuji

Krakatoa = Krakatau

Rock of Gibraltar = Felsen von Gibraltar

Cerro de Potosi = Cerro de Potosí

Barringer Crater = Barringer-Krater


#################### Lines from TileImprovements from Civ V - Vanilla ####################

Farm = Farm
Can also be built on tiles adjacent to fresh water = Kann auch auf Feldern neben Frischwasser gebaut werden
[stats] from [tileFilter] tiles = [stats] von [tileFilter] Feldern

Lumber mill = Sägewerk

Mine = Mine

Trading post = Handelsposten

Camp = Lager

Oil well = Ölbohrloch

Pasture = Weide

Plantation = Plantage

Quarry = Steinbruch

Fishing Boats = Fischerboote

Fort = Festung
Can be built outside your borders = Kann außerhalb der eigenen Grenzen gebaut werden
Gives a defensive bonus of [amount]% = Gibt einen Verteidigungsbonus von [amount]%

Road = Straße
Costs [amount] gold per turn when in your territory = Kostet [amount] Gold pro Runde innerhalb des eigenen Territoriums
Reduces movement cost to ½ if the other tile also has a Road or Railroad = Reduziert die Bewegungskosten auf ½, wenn das andere Feld auch eine Straße oder Schiene hat
Reduces movement cost to ⅓ with Machinery = Reduziert die Bewegungskosten auf ⅓ mit Maschinenbau
Requires Engineering to bridge rivers = Erfordert Ingenieurswesen zur Überbrückung von Flüssen

Railroad = Schienen
Reduces movement cost to ⅒ if the other tile also has a Railroad = Reduziert die Bewegungskosten auf ⅒, wenn das andere Feld ebenfalls eine Schiene hat

Remove Forest = Wald abholzen
Provides a one-time Production bonus depending on distance to the closest city once finished = Generiert nach der Fertigstellung einen einmaligen Produktionsbonus in Abhängigkeit der Entfernung zur nächstgelegenen Stadt

Remove Jungle = Dschungel abholzen

Remove Fallout = Verseuchung entfernen

Remove Marsh = Moor trockenlegen

Remove Road = Straße entfernen

Remove Railroad = Schienen entfernen

Cancel improvement order = Stoppt Verbesserungsanweisung

Academy = Akademie

Landmark = Sehenswürdigkeit

Manufactory = Fabrik

Customs house = Zollamt

Holy site = Heilige Stätte

Citadel = Zitadelle
Adjacent enemy units ending their turn take [amount] damage = Einheiten, die in angrenzenden Feldern die Runde beenden, erleiden [amount] Schaden
Can be built just outside your borders = Kann, auch ein Feld weit, außerhalb Deiner eigenen Grenzen gebaut werden
Constructing it will take over the tiles around it and assign them to your closest city = Beim Bau werden die anliegenden Felder übernommen und der nächstgelegenen Stadt zugewiesen

Moai = Moai

Terrace farm = Terrassenfelder

Ancient ruins = Altertümliche Ruinen
Unpillagable = Darf nicht geplündert werden
Provides a random bonus when entered = Bietet einen Zufallsbonus bei Betreten

City ruins = Stadtruinen
A bleak reminder of the destruction wreaked by War = Eine düstere Erinnerung an die Zerstörung, die der Krieg angerichtet hat

City center = Stadtzentrum
Indestructible = Unzerstörbar
Marks the center of a city = Markiert das Zentrum einer Stadt
Appearance changes with the technological era of the owning civilization = Das Erscheinungsbild ändert sich mit dem technischen Zeitalter der eigenen Zivilisation

Barbarian encampment = Barbarenlager
Home to uncivilized barbarians, will spawn a hostile unit from time to time = Zuhause von unzivilisierten Barbaren, die von Zeit zu Zeit eine feindliche Einheit hervorbringen werden


#################### Lines from TileResources from Civ V - Vanilla ####################

Cattle = Rinder

Sheep = Schafe

Deer = Rotwild

Bananas = Bananen

Wheat = Weizen

Stone = Stein

Fish = Fisch

Horses = Pferde
Guaranteed with Strategic Balance resource option = Garantiert mit der Ressourcenoption Strategisch ausgewogen

Iron = Eisen

Coal = Kohle

Oil = Erdöl
Deposits in [tileFilter] tiles always provide [amount] resources = Lagerstätten in [tileFilter] Feldern liefern immer [amount] Ressourcen

Aluminum = Aluminium

Uranium = Uran

Furs = Felle

Cotton = Baumwolle

Dyes = Farbstoffe

Gems = Edelsteine

Gold Ore = Golderz

Silver = Silber

Incense = Weihrauch

Ivory = Elfenbein

Silk = Seide

Spices = Gewürze

Wine = Wein

Sugar = Zucker

Marble = Marmor

Whales = Wale

Pearls = Perlen

Jewelry = Schmuck
Can only be created by Mercantile City-States = Kann nur durch kaufmännisch geprägte Stadtstaaten erzeugt werden

Porcelain = Porzellan


#################### Lines from UnitPromotions from Civ V - Vanilla ####################

Sword = Schwert
Ranged Gunpowder = Schießpulver-Fernkampf
Armored = Gepanzert
Melee Water = Wasser-Nahkampf
Ranged Water = Wasser-Fernkampf
Heal Instantly = Sofortige Heilung
Heal this unit by [amount] HP = Heile diese Einheit um [amount] LP
Doing so will consume this opportunity to choose a Promotion = Dadurch wird die Möglichkeit, eine Beförderung zu wählen, verbraucht.

Accuracy I = Genauigkeit I

Accuracy II = Genauigkeit II

Accuracy III = Genauigkeit III

Barrage I = Sperrfeuer I

Barrage II = Sperrfeuer II

Barrage III = Sperrfeuer III

Volley = Salve

Extended Range = Erhöhte Reichweite
[amount] Range = [amount] Reichweite

Indirect Fire = Indirektes Feuer
Ranged attacks may be performed over obstacles = Fernangriffe können über Hindernisse hinweg ausgeführt werden

Shock I = Schock I

Shock II = Schock II

Shock III = Schock III

Drill I = Drill I

Drill II = Drill II

Drill III = Drill III

Charge = Angriff

Besiege = Belagern

Formation I = Formation I

Formation II = Formation II

Blitz = Blitzkrieg
[amount] additional attacks per turn = [amount] zusätzliche Angriffe pro Runde

Woodsman = Förster
Double movement in [terrainFilter] = Doppelte Bewegung auf [terrainFilter]

Amphibious = Amphibisch
Eliminates combat penalty for attacking over a river = Eliminiert den Nachteil für Angriffe über einen Fluss
 # Requires translation!
Eliminates combat penalty for attacking across a coast = 

Medic = Sanitäter I
All adjacent units heal [amount] HP when healing = Beim Heilen werden alle benachbarten Einheiten um [amount] LP geheilt

Medic II = Sanitäter II
[amount] HP when healing = [amount] LP bei Heilung

Scouting I = Spähen I

Scouting II = Spähen II

Scouting III = Spähen III

Survivalism I = Überlebenskunst I

Survivalism II = Überlebenskunst II

Survivalism III = Überlebenskunst III
Unit will heal every turn, even if it performs an action = Einheit heilt jede Runde, selbst wenn sie eine Aktion durchführt
May withdraw before melee ([amount]%) = Kann sich vor dem Nahkampf zurückziehen ([amount]%)

Boarding Party I = Enterkommando I

Boarding Party II = Enterkommando II

Boarding Party III = Enterkommando III

Coastal Raider I = Küstenräuberei I
Earn [amount]% of the damage done to [mapUnitFilter] units as [plunderableStat] = Erhalte [amount]% des verursachten Schadens an [mapUnitFilter] Einheiten als [plunderableStat]

Coastal Raider II = Küstenräuberei II

Coastal Raider III = Küstenräuberei III

 # Requires translation!
Landing Party = 

Targeting I = Gezielter Schlag I

Targeting II = Gezielter Schlag II

Targeting III = Gezielter Schlag III

Wolfpack I = Rudeltaktik I

Wolfpack II = Rudeltaktik II

Wolfpack III = Rudeltaktik III

Aircraft Carrier = Flugzeugträger
Armor Plating I = Panzerung I

Armor Plating II = Panzerung II

Armor Plating III = Panzerung III

Flight Deck I = Flugdeck I
Can carry [amount] extra [mapUnitFilter] units = Kann [amount] extra [mapUnitFilter] Einheiten transportieren

Flight Deck II = Flugdeck II

Flight Deck III = Flugdeck III

Supply = Versorgung
May heal outside of friendly territory = Darf auch außerhalb von befreundetem Territorium heilen

Siege I = Belagerung I

Siege II = Belagerung II

Siege III = Belagerung III

Evasion = Ausweichen
Damage taken from interception reduced by [amount]% = Durch Abfangen verursachter Schaden um [amount]% reduziert

Interception I = Abfangen I
[amount]% Damage when intercepting = [amount]% Schaden beim Abfangen

Interception II = Abfangen II

Interception III = Abfangen III

Air Targeting I = Luftangriff I

Air Targeting II = Luftangriff II

Sortie = Lufteinsatz
[amount] extra interceptions may be made per turn = Kann pro Runde [amount] mal zusätzlich Abfangen

Operational Range = Einsatzreichweite

Helicopter = Helikopter
Air Repair = Luftreparatur

Mobility I = Mobilität I

Mobility II = Mobilität II

Anti-Armor I = Panzerbrechend I

Anti-Armor II = Panzerbrechend II

Cover I = Deckung I

Cover II = Deckung II

March = Marschieren

Mobility = Mobilität

Sentry = Wache

Logistics = Logistik

Ambush I = Hinterhalt I

Ambush II = Hinterhalt II

Bombardment I = Bombardierung I

Bombardment II = Bombardierung II

Bombardment III = Bombardierung III

Morale = Moral

Great Generals I = Große Generäle I

Great Generals II = Große Generäle II

Quick Study = Schnelles Lernen

Haka War Dance = Haka-Kriegstanz
[amount]% Strength for enemy [unitType] units in adjacent [param] tiles = [amount]% Stärke für gegnerische [unitType] Einheit in [param] benachbarten Feldern

Rejuvenation = Verjüngung
All healing effects doubled = Alle Heilungseffekte verdoppelt

Slinger Withdraw = Schleuderer-Rückzug

Ignore terrain cost = Ignoriert Geländekosten
Ignores terrain cost = Ignoriert Geländekosten

Pictish Courage = Piktische Tapferkeit

Home Sweet Home = Trautes Heim
[amount]% Strength decreasing with distance from the capital = [amount]% Stärke, abnehmend mit der Entfernung von der Hauptstadt


#################### Lines from UnitTypes from Civ V - Vanilla ####################


Civilian Water = Wasser-Zivil


Can enter ice tiles = Kann Eis befahren
Invisible to non-adjacent units = Unsichtbar für nicht benachbarte Einheiten
Can see invisible [mapUnitFilter] units = Kann unsichtbare [mapUnitFilter] Einheiten sehen


Aircraft = Flugzeug
6 tiles in every direction always visible = 6 Felder in jede Richtung sichtbar


Atomic Bomber = Atombomber

Self-destructs when attacking = Selbstzerstörung beim Angriff
Cannot be intercepted = Kann nicht abgefangen werden

Can pass through impassable tiles = Kann sich über unpassierbare Felder bewegen


#################### Lines from Units from Civ V - Vanilla ####################

Can build [improvementFilter/terrainFilter] improvements on tiles = Kann [improvementFilter/terrainFilter] Verbesserungen auf Feldern bauen

Founds a new city = Gründet eine neue Stadt
Excess Food converted to Production when under construction = Überschüssige Nahrung wird während der Konstruktion in Produktion umgewandelt
Requires at least [amount] population = Benötigt mindestens [amount] Bevölkerung

May upgrade to [baseUnitFilter] through ruins-like effects = Kann durch Ruineneffekte zu [baseUnitFilter] aufrüsten

This is your basic, club-swinging fighter. = Dies ist ein einfacher, keulenschwingender Kämpfer.

Maori Warrior = Maori Krieger

Jaguar = Jaguar
Heals [amount] damage if it kills a unit = Heilt [amount] Schaden beim Töten einer Einheit

Brute = Barbar

Archer = Bogenschütze

Bowman = Kampfbogenschütze

Slinger = Schleuderer

Skirmisher = Plänkler

Work Boats = Arbeitsboote
Cannot enter ocean tiles = Ozeanfelder können nicht befahren werden
May create improvements on water resources = Kann Verbesserungen auf Ressourcen im Wasser bauen
Uncapturable = Uneinnhembar

Trireme = Trireme

Galley = Galeere

Chariot Archer = Streitwagen-Bogenschütze
No defensive terrain bonus = Kein geländeabhängiger Verteidigungsbonus
Rough terrain penalty = Im Nachteil auf rauem Gelände

War Chariot = Streitwagen

War Elephant = Kriegselefant


Hoplite = Hoplit

Persian Immortal = Persischer Unsterblicher

Marauder = Marodeur

Horseman = Reiter
Can move after attacking = Kann sich nach dem Angriff bewegen

Companion Cavalry = Begleitkavallerie

Catapult = Katapult
Must set up to ranged attack = Muss aufgestellt werden, um Fernattacken auszuführen

Ballista = Ballista

Swordsman = Schwertkämpfer

Legion = Legionär

Mohawk Warrior = Mohawk Krieger


Landsknecht = Landsknecht
Can move immediately once bought = Kann sich nach dem Kauf sofort bewegen

Knight = Ritter

Camel Archer = Kamel-Bogenschütze

Conquistador = Konquistador
Defense bonus when embarked = Verteidigungsbonus wenn Eingeschifft

Naresuan's Elephant = Naresuans Elefant

Mandekalu Cavalry = Mandekalu-Kavallerie

Keshik = Kheshig

Crossbowman = Armbrustschütze

Chu-Ko-Nu = Chu-Ko-Nu

Longbowman = Langbogenschütze

Trebuchet = Trebuchet

Hwach'a = Hwach'a

Longswordsman = Langschwertkämpfer

Samurai = Samurai

Berserker = Berserker

Caravel = Karavelle

Turtle Ship = Schildkrötenboot


Musketeer = Musketier

Janissary = Janitschar

Minuteman = Minuteman

Tercio = Tercio

Frigate = Fregatte

Ship of the Line = Linienschiff

Lancer = Lanzer

Sipahi = Sipahi

Cannon = Kanone


Norwegian Ski Infantry = Norwegische Ski-Infanterie

Cavalry = Kavallerie

Cossack = Kosak

Ironclad = Panzerschiff

Artillery = Artillerie

Can only attack [tileFilter] tiles = Kann nur [tileFilter] Felder angreifen

Foreign Legion = Fremdenlegion


[amount]% chance to intercept air attacks = [amount]% Chance, Luftangriffe abzufangen

Carrier = Flugzeugträger
Cannot attack = Kann nicht angreifen
Can carry [amount] [mapUnitFilter] units = Can [amount] [mapUnitFilter] Einheiten transportieren

Battleship = Schlachtschiff

Anti-Aircraft Gun = Flugabwehr-Kanone

Destroyer = Zerstörer

Zero = Zero


B17 = B-17

Paratrooper = Fallschirmjäger
May Paradrop up to [amount] tiles from inside friendly territory = Kann aus befreundetem Territorium heraus einen Fallschirmabsprung bis zu [amount] Felder weit durchführen

Tank = Panzer

Panzer = Panzer

Anti-Tank Gun = Panzerabwehr-Kanone

Atomic Bomb = Atombombe
Nuclear weapon of Strength [amount] = Atomwaffe der Stärke [amount]
Blast radius [amount] = Explosionsradius [amount]

Rocket Artillery = Raketenartillerie

Mobile SAM = Mobile Flugabwehrrakete

Guided Missile = Lenkrakete

Nuclear Missile = Atomrakete

Helicopter Gunship = Angriffshelikopter
All tiles cost 1 movement = Alle Felder kosten 1 Bewegung
Ignores Zone of Control = Ignoriert Kontrollzone
Unable to capture cities = Kann keine Städte erobern

Nuclear Submarine = Atom-U-Boot

Mechanized Infantry = Mechanisierte Infanterie

Missile Cruiser = Raketenkreuzer

Modern Armor = Moderner Panzer

Jet Fighter = Kampfjet

Giant Death Robot = Riesiger Todesroboter

Stealth Bomber = Tarnkappenbomber
Cannot be carried by [mapUnitFilter] units = Kann nicht von [mapUnitFilter] Einheiten transportiert werden

Great Artist = Großer Künstler
Can start an [amount]-turn golden age = Kann [amount]-Runden goldenes Zeitalter starten
Can construct [improvementName] = Kann [improvementName] erbauen
Great Person - [stat] = Große Persönlichkeit - [stat]

Great Scientist = Großer Wissenschaftler
Can hurry technology research = Kann Erforschung von Technologien beschleunigen

Great Merchant = Großer Händler
Can undertake a trade mission with City-State, giving a large sum of gold and [amount] Influence = Kann eine Handelsmission mit dem Stadtstaat durchführen, die eine große Summe Gold und [amount] Einfluss gibt.

Great Engineer = Großer Ingenieur
Can speed up construction of a building = Kann den Bau eines Gebäudes beschleunigen

Great Prophet = Großer Prophet
Can construct [tileImprovement] if it hasn't used other actions yet = Kann [tileImprovement] erbauen, solange noch keine anderen Aktionen genutzt wurden
Can [param] [amount] times = Kann [param] [amount] Mal
Removes other religions when spreading religion = Durch 'Religion verbreiten' werden anderen Religionen entfernt
May found a religion = Darf eine Religion gründen
May enhance a religion = Kann eine Religion verbessern
May enter foreign tiles without open borders = Kann fremde Felder auch ohne offene Grenzen betreten
Religious Unit = Religiöse Einheit
Takes your religion over the one in their birth city = Übernimmt deine Religion anstelle der seiner Geburtsstadt

Great General = Großer General
Bonus for units in 2 tile radius 15% = 15% Bonus für Einheiten im Umfeld von 2 Feldern

Khan = Khan

Missionary = Missionar
May enter foreign tiles without open borders, but loses [amount] religious strength each turn it ends there = Kann fremde Felder auch ohne offene Grenzen betreten, aber verliert [amount] religiöse Stärke mit jeder Runde, die er dort steht
Can be purchased with [stat] [cityFilter] = Kann mittels [stat] [cityFilter] gekauft werden

Inquisitor = Inquisitor
Prevents spreading of religion to the city it is next to = Verhindert die Verbreitung der Religion in der benachbarten Stadt


#################### Lines from Beliefs from Civ V - Gods & Kings ####################

Ancestor Worship = Ahnenkult

Dance of the Aurora = Tanz der Aurora
[stats] from [tileFilter] tiles without [tileFilter2] [cityFilter] = [stats] von [tileFilter] Feldern ohne [tileFilter2] [cityFilter]

Desert Folklore = Wüsten-Folklore

Faith Healers = Glaubensheiler
[mapUnitFilter] Units adjacent to this city heal [amount] HP per turn when healing = Während Heilen, erhalten [mapUnitFilter] Einheiten, die benachbart zu dieser Stadt sind, [amount] LP pro Runde 

Fertility Rites = Fruchtbarkeitsraten

God of Craftsman = Gott der Handwerker
[stats] in cities with [amount] or more population = [stats] in Städten mit [amount] oder mehr Bevölkerung

God of the Open Sky = Gott des offenen Himmels

God of the Sea = Gott des Meeres

God of War = Gott des Krieges
Earn [amount]% of [mapUnitFilter] unit's [costOrStrength] as [plunderableStat] when killed within 4 tiles of a city following this religion = Erhalte [amount]% der [costOrStrength] einer [mapUnitFilter] Einheit als [plunderableStat], wenn sie innerhalb von 4 Feldern einer Stadt getötet wird, die dieser Religion folgt

Goddess of Festivals = Göttin der Festspiele

Goddess of Love = Göttin der Liebe

Goddess of Protection = Göttin des Schutzes
[amount]% attacking Strength for cities = [amount]% Angriffsstärke für Städte

Goddess of the Hunt = Göttin der Jagd

Messenger of the Gods = Bote der Götter

Monument to the Gods = Monument für die Götter

One with Nature = Eins mit der Natur

Oral Tradition = Mündliche Überlieferung

Religious Idols = Religiöse Idole

Religious Settlements = Religiöse Siedlungen

Sacred Path = Heiliger Pfad

Sacred Waters = Heilige Gewässer
[stats] in cities on [terrainFilter] tiles = [stats] in Städten auf [terrainFilter] Feldern

Stone Circles = Steinkreise

Follower = Anhänger
Asceticism = Askese

Cathedrals = Kathedralen
May buy [buildingFilter] buildings with [stat] [cityFilter] = Kann [buildingFilter] Gebäude mit [stat] [cityFilter] kaufen

Choral Music = Chormusik

Divine inspiration = Göttliche Inspiration

Feed the World = Die Welt ernähren

Guruship = Guruschaft

Holy Warriors = Heilige Krieger
May buy [baseUnitFilter] units with [stat] for [amount] times their normal Production cost = Kann [baseUnitFilter] Einheiten mit [stat] kaufen für das [amount]-fache der normalen Produktionskosten

Liturgical Drama = Liturgisches Drama

Monasteries = Klöster

Mosques = Moscheen

Pagodas = Pagoden

Peace Gardens = Friedliche Gärten

Religious Art = Religiöse Kunst

Religious Center = Religiöses Zentrum

Religious Community = Religiöses Gemeinschaft
[amount]% [stat] from every follower, up to [amount2]% = [amount]% [stat] von jedem Anhänger, bis zu [amount2]%

Swords into Ploughshares = Schwerter zu Pflugscharen

Founder = Gründer
Ceremonial Burial = Rituelle Grabstädte
[stats] for each global city following this religion = [stats] für jede Stadt, die dieser Religion folgt

Church Property = Kirchengut

Initiation Rites = Initiationsriten
[stats] when a city adopts this religion for the first time (modified by game speed) = [stats] wenn eine Stadt diese Religion zum ersten Mal einführt (angepasst durch Spielgeschwindigkeit)

Interfaith Dialogue = Interreligiöser Dialog
When spreading religion to a city, gain [amount] times the amount of followers of other religions as [stat] = Wenn Religion in einer Stadt verbreitet wird, erhältst du [amount] Mal die Anzahl der Anhänger von anderen Religionen als [stat]

Papal Primacy = Päpstlicher Primat
Resting point for Influence with City-States following this religion [amount] = [amount] Basispunkt für Einfluss auf Stadtstaaten, die dieser Religion folgen

Peace Loving = Friedliebend
[stats] for every [amount] global followers [cityFilter] = [stats] aller [amount] globalen Anhänger [cityFilter]

Pilgrimage = Pilgerreise

Tithe = Zehnt

World Church = Weltkirche

Enhancer = Verbesserung
Defender of the Faith = Verteidiger des Glaubens

Holy Order = Heiliger Orden

Itinerant Preachers = Wanderprediger
Religion naturally spreads to cities [amount] tiles away = Religion breitet sich auf natürliche Weise in [amount] Felder entfernte Städte aus

Just War = Gerechter Krieg

Messiah = Messias
[amount]% Spread Religion Strength = [amount]% Stärke für Religion verbreiten
[amount]% Faith cost of generating Great Prophet equivalents = [amount]% Glaubenskosten für die Generiung eines Großen Propheten
[stat] cost for [unit] units [amount]% = [stat] Kosten für [unit] Einheiten [amount]%

Missionary Zeal = Missionarischer Eifer

Religious Texts = Religiöse Texte
[amount]% Natural religion spread [cityFilter] = [amount]% Religionsverbreitung [cityFilter]

Religious Unity = Glaubenseinheit

Reliquary = Reliquiar
[stats] whenever a Great Person is expended = [stats] wenn eine Große Persönlichkeit genutzt wird.


#################### Lines from Buildings from Civ V - Gods & Kings ####################


Stele = Stele


Shrine = Schrein

Pyramid = Pyramide


'Regard your soldiers as your children, and they will follow you into the deepest valleys; look on them as your own beloved sons, and they will stand by you even unto death.' - Sun Tzu = 'Sieh deine Soldaten als deine Kinder an, und sie werden dir in die tiefsten Täler folgen; sieh sie als deine geliebten Söhne an, und sie werden dir bis in den Tod beistehen.' - Sun Tzu
Terracotta Army = Terrakotta-Armee


Amphitheater = Amphitheater


'...who drinks the water I shall give him, says the Lord, will have a spring inside him welling up for eternal life. Let them bring me to your holy mountain in the place where you dwell. Across the desert and through the mountain to the Canyon of the Crescent Moon...' - Indiana Jones = '...wer das Wasser trinkt, das ich ihm geben werde, spricht der Herr, in dem wird eine Quelle sprudeln, die ewiges Leben bringt. Lass sie mich zu deinem heiligen Berg bringen, an den Ort, wo du wohnst. Durch die Wüste und über den Berg zur Schlucht der Mondsichel...' - Indiana Jones
Petra = Petra


'With the magnificence of eternity before us, let time, with all its fluctuations, dwindle into its own littleness.' - Thomas Chalmers = 'Angesichts der Pracht der Ewigkeit, die vor uns liegt, soll die Zeit mit all ihren Schwankungen zu ihrer eigenen Winzigkeit schrumpfen.' - Thomas Chalmers
Great Mosque of Djenne = Große Moschee von Djenne
[baseUnitFilter] units built [cityFilter] can [action] [amount] extra times = [action] Einheiten, welche [cityFilter] gebaut wurden, können [baseUnitFilter] [amount] Mal öfter ausführen

Grand Temple = Großer Tempel


'Justice is an unassailable fortress, built on the brow of a mountain which cannot be overthrown by the violence of torrents, nor demolished by the force of armies.' - Joseph Addison = 'Die Gerechtigkeit ist eine uneinnehmbare Festung, erbaut auf dem Gipfel eines Berges, die weder durch die Gewalt von Sturzbächen noch durch die Kraft von Armeen umgestürzt werden kann.' - Joseph Addison
Alhambra = Alhambra


Ceilidh Hall = Ceilidh Halle


'Don't clap too hard - it's a very old building.' - John Osbourne = 'Nicht zu hart klatschen - es ist ein sehr altes Gebäude.' - John Osbourne
Leaning Tower of Pisa = Schiefer Turm von Pisa


Coffee House = Kaffeehaus


'...the location is one of the most beautiful to be found, holy and unapproachable, a worthy temple for the divine friend who has brought salvation and true blessing to the world.' - King Ludwig II of Bavaria = '...der Ort ist einer der schönsten, die es gibt, heilig und unnahbar, ein würdiger Tempel für den göttlichen Freund, der der Welt Heil und wahren Segen gebracht hat.' - König Ludwig II von Bayern
Neuschwanstein = Neuschwanstein


Recycling Center = Recycling-Zentrum
Limited to [amount] per Civilization = Auf [amount] pro Zivilisation begrenzt


'Nothing travels faster than light with the possible exception of bad news, which obeys its own special rules.' - Douglas Adams = 'Nichts reist schneller als das Licht, mit der möglichen Ausnahme von schlechten Nachrichten, die ihren eigenen speziellen Regeln gehorchen.' – Douglas Adams
CN Tower = CN Tower
[amount] population [cityFilter] = [amount] Bevölkerung [cityFilter]

Bomb Shelter = Luftschutzbunker
Population loss from nuclear attacks [amount]% [cityFilter] = [amount]% Bevölkerungsverlust durch Atomangriffe [cityFilter]


'The wonder is, not that the field of stars is so vast, but that man has measured it.' - Anatole France = 'Das Wunder ist nicht, dass das Feld der Sterne so groß ist, sondern dass der Mensch es gemessen hat.' - Anatole France
Hubble Space Telescope = Hubble Weltraumteleskop


Cathedral = Kathedrale


Mosque = Moschee

Pagoda = Pagode


#################### Lines from Difficulties from Civ V - Gods & Kings ####################


#################### Lines from Eras from Civ V - Gods & Kings ####################


May not generate great prophet equivalents naturally = Darf keine 'Großer Prophet'-Äquivalente auf natürliche Weise erzeugen
May buy [baseUnitFilter] units for [amount] [stat] [cityFilter] at an increasing price ([amount2]) = Darf [baseUnitFilter] Einheiten für [amount] [stat] [cityFilter] zu einem erhöhten Preis ([amount2]) kaufen
Starting in this era disables religion = Wenn in dieser Ära begonnen wird, wird Religion deaktiviert


Marine = Marine


#################### Lines from GlobalUniques from Civ V - Gods & Kings ####################


#################### Lines from Nations from Civ V - Gods & Kings ####################


Islam = Islam

Christianity = Christentum


Shinto = Shintō

Greetings, President Mahatma Gandhi, great souled leader of India! You are the ruler of one of the oldest countries in the world with history stretching back almost 10,000 years. A spiritual country, India is the birthplace of three of the world's great religions - Hinduism, Buddhism and Jainism. This is a passionate land of music and color, a land of great wealth and grinding poverty. For centuries, India was divided into kingdoms who fought constantly with each other and against outside invaders. That was, however, after empires such as Maratha, Maurya and Gupta. In the 12th century AD, India was conquered by Muslim Turks who fled from the Mongols. In the early 17th century, the English arrived, and through a combination of shrewd diplomacy and technological superiority, they conquered your fragmented nation. England remained in power for some two centuries until driven out by a rising wave of Indian nationalism, a peaceful rebellion unlike any before seen in history, one led by you! = Grüße, Präsident Mahatma Gandhi, großer spiritueller Führer von Indien! Ihr seit der Herrscher eines der ältesten Länder der Welt mit einer Geschichte, die fast 10.000 Jahre zurückreicht. Ein spirituelles Land, Indien ist die Geburtsstätte von drei der großen Weltreligionen - Hinduismus, Buddhismus und Jainismus. Es ist ein leidenschaftliches Land der Musik und der Farben, ein Land des großen Reichtums und der drückenden Armut. Jahrhunderte lang war Indien in Königreiche aufgeteilt, die ständig miteinander und gegen Eindringlinge von außen kämpften. Das war allerdings erst nach Reichen wie den Maratha, Maurya und Gupta. Im 12. Jahrhundert nach Christus wurde Indien von muslimischen Türken erobert, die vor den Mongolen geflohen waren. Im frühen 17. Jahrhundert kamen die Engländer und eroberten durch eine Kombination aus kluger Diplomatie und technologischer Überlegenheit Ihre zersplitterte Nation. England blieb für etwa zwei Jahrhunderte an der Macht, bis es von einer aufkommenden Welle des indischen Nationalismus vertrieben wurde, einer friedlichen Rebellion, wie es sie in der Geschichte noch nie gegeben hat, angeführt von Ihnen!
Gandhi, your people look to you to lead them to even greater heights of glory! Can you help your people realize their great potential, to once again become the world's center of arts, culture and religion? Can you build a civilization that will stand the test of time? = Gandhi, euer Volk blickt auf Euch, um es zu noch größeren Höhen des Ruhmes zu führen! Könnt Ihr eurem Volk helfen, sein großes Potential zu verwirklichen, um wieder das Zentrum der Welt für Kunst, Kultur und Religion zu werden? Könnt Ihr eine Zivilisation aufbauen, die dem Test der Zeit standhält?
Hinduism = Hinduismus


Confucianism = Konfuzianismus


Zoroastrianism = Zoroastrismus


Buddhism = Buddhismus


Tengriism = Tengrismus


Attila the Hun = Attila der Hunne
I grow tired of this throne. I think I should like to have yours instead. = Ich bin diesem Thron überdrüssig geworden. Ich denke, ich würde stattdessen gerne deinen haben.
Now what is this?! You ask me to add your riches to my great avails. The invitation is accepted. = Was soll das jetzt? Du bittest mich, deine Reichtümer zu meinen großen Erfolgen hinzuzufügen. Die Einladung ist angenommen.
My people will mourn me not with tears, but with human blood. = Mein Volk wird mich nicht mit Tränen, sondern mit Menschenblut betrauern.
You are in the presence of Attila, scourge of Rome. Do not let hubris be your downfall as well. = Ihr befindet Euch in der Gegenwart von Attila, der Geißel Roms. Lasst nicht zu, dass Hybris auch Euer Verhängnis wird.
This is better than you deserve, but let it not be said that I am an unfair man. = Das ist besser, als Ihr es verdient, aber man soll nicht sagen, dass ich ein ungerechter Mann bin.
Good day to you. = Schönen Tag noch.
Scourge of God = Geißel Gottes
Your men stand proudly to greet you, Great Attila, grand warrior and ruler of the Hunnic empire. Together with your brother Bleda you expanded the boundaries of your empire, becoming the most powerful and frightening force of the 5th century. You bowed the Eastern Roman Emperors to your will and took kingdom after kingdom along the Danube and Nisava Rivers. As the sovereign ruler of the Huns, you marched your army across Europe into Gaul, planning to extend your already impressive lands all the way to the Atlantic Ocean. Your untimely death led to the quick disintegration and downfall of your empire, but your name and deeds have created an everlasting legacy for your people. = Stolz stehen eure Männer, um euch zu begrüßen, Großer Attila, großartiger Krieger und Herrscher des hunnischen Reiches. Zusammen mit eurem Bruder Bleda habt ihr die Grenzen eures Reiches erweitert und wurdet zur mächtigsten und furchterregendsten Kraft des 5. Jahrhunderts. Ihr habt die oströmischen Kaiser eurem Willen unterworfen und ein Königreich nach dem anderen entlang der Flüsse Donau und Nisava erobert. Als überlegener Herrscher der Hunnen habt Ihr eure Armee quer durch Europa nach Gallien geführt mit der Absicht eure bereits beeindruckenden Ländereien bis zum Atlantischen Ozean auszudehnen. Euer vorzeitiger Tod führte zum schnellen Zerfall und Untergang Eures Reiches, aber Euer Name und Eure Taten haben ein ewiges Vermächtnis für euer Volk geschaffen.
Fearsome General, your people call for the recreation of a new Hunnic Empire, one which will make the exploits and histories of the former seem like the faded dreaming of a dying sun. Will you answer their call to regain your rightful prominence and glory? Will you mount your steadfast steed and lead your armies to victory? Will you build a civilization that stands the test of time? = Furchterregender General, Euer Volk ruft nach der Wiedererschaffung eines neuen hunnischen Reiches, in welchem die Heldentaten und Geschichten des alten Reiches wie die verblichenen Träume einer sterbenden Sonne erscheinen werden. Werdet Ihr dem Ruf folgen und Euren rechtmäßigen Rang und Ruhm wiedererlangen? Werdet Ihr Euer standhaftes Ross besteigen und Eure Armeen zum Sieg führen? Könnt Ihr eine Zivilisation aufbauen, die dem Test der Zeit standhält?
Atilla's Court = Atilla's Hof
The Huns = Die Hunnen
Cities are razed [amount] times as fast = Städte werden [amount] mal schneller ausgelöscht
Starts with [tech] = Startet mit [tech]
"Borrows" city names from other civilizations in the game = "Leiht" sich Städtenamen von anderen Zivilisationen im Spiel

William of Orange = Wilhelm von Oranien
As much as I despise war, I consider it a, hahaha, contribution to the common cause to erase your existence. = So sehr ich den Krieg verachte, betrachte ich ihn als einen, hahaha, Beitrag zur gemeinsamen Sache, um Eure Existenz auszulöschen.
You call yourself an exalted ruler, but I see nothing more than a smartly dressed barbarian! = Ihr nennt Euch einen erhabenen Herrscher, aber ich sehe nichts weiter als einen elegant gekleideten Barbaren!
My God, be merciful to my soul. My God, feel pity for this... my poor people! = Mein Gott, sei meiner Seele gnädig. Mein Gott, habe Mitleid mit diesem... meinem armen Volk!
I am William of Orange, stadtholder of The Netherlands. Did you need anything? I still have a lot to do. = Ich bin Wilhelm von Oranien, Statthalter der Niederlande. Braucht Ihr etwas? Ich habe noch eine Menge zu tun.
I believe I have something that may be of some importance to you. = Ich glaube, ich habe etwas, das für Euch von Bedeutung sein könnte.
Once again, greetings. = Nochmals, viele Grüße.
Dutch East India Company = Niederländische Ostindien-Kompanie
Hail stalwart Prince William of Orange, liberator of the Netherlands and hero to the Dutch people. It was your courageous effort in the 1568 rebellion against Spanish dominion that led the Dutch to freedom, and ultimately resulted in the Eighty Years' War. Your undertaking allowed for the creation of one of Europe's first modern republics, the Seven United Provinces. You gave your life to the rebellion, falling at the hands of an assassin in 1584, but your death would only serve to embolden the people's charge, and your legacy as "Father of the Fatherland" will stand as a symbol of Dutch independence for all time. = Gegrüßt sei der tapfere Prinz Wilhelm von Oranien, Befreier der Niederlande und Held des niederländischen Volkes. Es war Euer mutiger Einsatz in der Rebellion gegen die spanische Herrschaft im Jahr 1568, der die Niederländer in die Freiheit führte und schließlich in den Achtzigjährigen Krieg mündete. Euer Einsatz ermöglichte die Gründung einer der ersten modernen Republiken in Europa, der Sieben Vereinigten Provinzen. Ihr gabt euer Leben für die Rebellion und seid 1584 einem Attentäter zum Opfer gefallen, aber euer Tod sollte nur dazu dienen, die Anklage des Volkes zu bestärken, und euer Vermächtnis als "Vater des Vaterlandes" wird für alle Zeiten als Symbol der niederländischen Unabhängigkeit stehen.
Brave prince, the people again yearn for the wise stewardship your wisdom afforded them. Can you once again secure the sovereignty of your kingdom and lead your people to greatness? Can you build a civilization that stands the test of time? = Mutiger Fürst, das Volk sehnt sich wieder nach der weisen Führung, die Ihr ihm gewährt habt. Könnt Ihr noch einmal die Souveränität eures Königreichs sichern und euer Volk zu Größe führen? Könnt Ihr eine Zivilisation aufbauen, die dem Test der Zeit standhält?
Amsterdam = Amsterdam
Rotterdam = Rotterdam
Utrecht = Utrecht
Groningen = Groningen
Breda = Breda
Nijmegen = Nijmegen
Den Haag = Den Haag
Haarlem = Haarlem
Arnhem = Arnhem
Zutphen = Zutphen
Maastricht = Maastricht
Tilburg = Tilburg
Eindhoven = Eindhoven
Dordrecht = Dordrecht
Leiden = Leiden
's Hertogenbosch = ’s-Hertogenbosch
Almere = Almere
Alkmaar = Alkmaar
Brielle = Brielle
Vlissingen = Vlissingen
Apeldoorn = Apeldoorn
Enschede = Enschede
Amersfoort = Amersfoort
Zwolle = Zwolle
Venlo = Venlo
Uden = Uden
Grave = Grave
Delft = Delft
Gouda = Gouda
Nieuwstadt = Nieuwstadt
Weesp = Weesp
Coevorden = Coevorden
Kerkrade = Kerkrade
The Netherlands = Die Niederlande
Retain [amount]% of the happiness from a luxury after the last copy has been traded away = Behalte [amount]% der Zufriedenheit eines Luxusguts, nachdem das letzte Exemplar weggehandelt worden ist

Gustavus Adolphus = Gustav Adolf
The Hakkapeliittas will ride again and your men will fall just at the sight of my cavalry! God with us! = Die Hakkapeliittas werden wieder reiten und eure Männer werden beim Anblick meiner Kavallerie fallen! Gott ist mit uns!
Ha ha ha, captain Gars will be very glad to head out to war again. = Ha ha ha, Hauptmann Gars wird sehr froh sein, wieder in den Krieg zu ziehen.
I am Sweden's king. You can take my lands, my people, my kingdom, but you will never reach the House of Vasa. = Ich bin der König von Schweden. Ihr könnt meine Ländereien, mein Volk und mein Königreich einnehmen, aber ihr werdet niemals das Haus Wasa erreichen.
Stranger, welcome to the Snow King's kingdom! I am Gustavus Adolphus, member of the esteemed House of Vasa = Fremder, willkommen im Reich des Schneekönigs! Ich bin Gustav Adolf, Mitglied des angesehenen Hauses Wasa
My friend, it is my belief that this settlement can benefit both our peoples. = Mein Freund, ich bin überzeugt, dass diese Einigung für unsere beiden Völker von Nutzen sein kann.
Oh, welcome! = Oh, Willkommen!
Oh, it is you. = Oh, Ihr seid es.
Nobel Prize = Nobelpreis
All hail the transcendent King Gustavus Adolphus, founder of the Swedish Empire and her most distinguished military tactician. It was during your reign that Sweden emerged as one of the greatest powers in Europe, due in no small part to your wisdom, both on and off the battlefield. As king, you initiated a number of domestic reforms that ensured the economic stability and prosperity of your people. As the general who came to be known as the "Lion of the North," your visionary designs in warfare gained the admiration of military commanders the world over. Thanks to your triumphs in the Thirty Years' War, you were assured a legacy as one of history's greatest generals. = Gegrüßt sei der überragende König Gustav Adolf, der Gründer des schwedischen Reiches und sein bedeutendster Militärtaktiker. Während eurer Regierungszeit entwickelte sich Schweden zu einer der größten Mächte Europas, was nicht zuletzt auf Eure Weisheit auf und abseits des Schlachtfelds zurückzuführen ist. Als König habt Ihr eine Reihe innenpolitischer Reformen eingeleitet, die die wirtschaftliche Stabilität und den Wohlstand eures Volkes sicherten. Als General, der als "Löwe des Nordens" bekannt wurde, erlangten Eure visionären Pläne in der Kriegsführung die Bewunderung von Feldherren in aller Welt. Dank Eurer Triumphe im Dreißigjährigen Krieg wurde Euch ein Vermächtnis als einer der größten Generäle der Geschichte zuteil.
Oh noble King, the people long for your prudent leadership, hopeful that once again they will see your kingdom rise to glory. Will you devise daring new strategies, leading your armies to victory on the theater of war? Will you build a civilization that stands the test of time? = Oh edler König, das Volk sehnt sich nach Eurer umsichtigen Führung und hofft, dass euer Reich wieder zu Ruhm und Ehre aufsteigt. Werdet Ihr kühne neue Strategien entwickeln und Eure Armeen auf dem Kriegsschauplatz zum Sieg führen? Könnt Ihr eine Zivilisation aufbauen, die dem Test der Zeit standhält?
Stockholm = Stockholm
Uppsala = Uppsala
Gothenburg = Gothenburg
Malmö = Malmö
Linköping = Linköping
Kalmar = Kalmar
Skara = Skara
Västerås = Västerås
Jönköping = Jönköping
Visby = Visby
Falun = Falun
Norrköping = Norrköping
Gävle = Gävle
Halmstad = Halmstad
Karlskrona = Karlskrona
Hudiksvall = Hudiksvall
Örebro = Örebro
Umeå = Umeå
Karlstad = Karlstad
Helsingborg = Helsingborg
Härnösand = Härnösand
Vadstena = Vadstena
Lund = Lund
Västervik = Västervik
Enköping = Enköping
Skövde = Skövde
Eskilstuna = Eskilstuna
Luleå = Luleå
Lidköping = Lidköping
Södertälje = Södertälje
Mariestad = Mariestad
Östersund = Östersund
Borås = Borås
Sundsvall = Sundsvall
Vimmerby = Vimmerby
Köping = Köping
Mora = Mora
Arboga = Arboga
Växjö = Växjö
Gränna = Gränna
Kiruna = Kiruna
Borgholm = Borgholm
Strängnäs = Strängnäs
Sveg = Sveg
Sweden = Schweden
Gain [amount] Influence with a [param] gift to a City-State = Erhalte [amount] Einfluss für ein [param] Geschenk an einen Stadtstaat
When declaring friendship, both parties gain a [amount]% boost to great person generation = Wenn eine Freundschaft erklärt wird, erhalten beide Parteien einen [amount]% Boost für die Generierung Großartiger Persönlichkeiten

Maria Theresa = Maria Theresa
Shame that it has come this far. But ye wished it so. Next time, be so good, choose your words more wisely. = Schade, dass es so weit gekommen ist. Aber Ihr habt es euch so gewünscht. Seid beim nächsten Mal so gut, wählt eure Worte weiser.
What a fool ye are! Ye will end swiftly and miserably. = Was für ein Dummkopf seid Ihr! Ihr werdet schnell und elend enden.
The world is pitiful! There's no beauty in it, no wisdom. I am almost glad to go. = Die Welt ist erbärmlich! Darin liegt keine Schönheit, keine Weisheit. Ich bin fast froh zu gehen.
The archduchess of Austria welcomes your Eminence to... Oh let's get this over with! I have a luncheon at four o'clock. = Die Erzherzogin von Österreich heißt Eure Eminenz herzlich willkommen... Ach, lasst uns das hinter uns bringen! Ich esse um vier Uhr zu Mittag.
I see you admire my new damask. Nobody should say that I am an unjust woman. Let's reach an agreement! = Ich sehe, Ihr bewundert meinen neuen Damast. Niemand sollte sagen, dass ich eine ungerechte Frau bin. Lassen Sie uns eine Einigung erzielen!
Oh, it's ye! = Oh, Ihr seid es!
Diplomatic Marriage = Diplomatische Hochzeit
Noble and virtuous Queen Maria Theresa, Holy Roman Empress and sovereign of Austria, the people bow to your gracious will. Following the death of your father King Charles VI, you ascended the thone of Austria during a time of great instability, but the empty coffers and diminished military did litle to dissuade your ambitions. Faced with war almost immediately upon your succession to the thron, you managed to fend off your foes, and in naming your husband Francis Stephen co-ruler, assured your place as Empress of the Holy Roman Empire. During your reigh, you guided Austria on a new path of reform - strengthening the military, replenishing the treasury, and improving the educational system of the kingdom. = Edle und tugendhafte Königin Maria Theresia, Heilige Römische Kaiserin und Herrscherin von Österreich, das Volk beugt sich eurem gnädigen Willen. Nach dem Tod eures Vaters, König Karl VI., habt Ihr den Thron Österreichs in einer Zeit großer Instabilität bestiegen, doch die leeren Staatskassen und das geschrumpfte Militär konnten euren Ehrgeiz nur wenig bremsen. Fast unmittelbar nach eurer Thronbesteigung wurdet Ihr mit einem Krieg konfrontiert. Es gelang euch, eure Feinde abzuwehren, und indem Ihr euren Ehemann Franz Stephan zum Mitregenten ernannt habt, habt Ihr euren Platz als Kaiserin des Heiligen Römischen Reiches gesichert. Während Eurer Regentschaft habt Ihr Österreich auf einen neuen Weg der Reformen geführt - Ihr habt das Militär gestärkt, habt die Staatskasse aufgefüllt und habt das Bildungssystem des Königreichs verbessert.
Oh great queen, bold and dignified, the time has come for you to rise and guide the kingdom once again. Can you return your people to the height of prosperity and splendor? Will you build a civilization that stands the test of time? = Oh große Königin, kühn und würdevoll, es ist an der Zeit, dass Ihr euch erhebt und das Königreich erneut führt. Können Sie Ihr Volk auf die Höhe des Wohlstands und der Pracht zurückführen? Könnt Ihr eine Zivilisation aufbauen, die dem Test der Zeit standhält?
Vienna = Wien
Salzburg = Salzburg
Graz = Graz
Linz = Linz
Klagenfurt = Klagenfurt
Bregenz = Bregenz
Innsbruck = Innsbruck
Kitzbühel = Kitzbühel
St. Pölten = St. Pölten
Eisenstadt = Eisenstadt
Villach = Villach
Zwettl = Zwettl
Traun = Traun
Wels = Wels
Dornbirn = Dornbirn
Feldkirch = Feldkirch
Amstetten = Amstetten
Bad Ischl = Bad Ischl
Wolfsberg = Wolfsberg
Kufstein = Kufstein
Leoben = Leoben
Klosterneuburg = Klosterneuburg
Leonding = Leonding
Kapfenberg = Kapfenberg
Hallein = Hallein
Bischofshofen = Bischofshofen
Waidhofen = Waidhofen
Saalbach = Saalbach
Lienz = Lienz
Steyr = Steyr
Austria = Österreich
Can spend Gold to annex or puppet a City-State that has been your ally for [amount] turns. = Kann Gold ausgeben, um einen Stadtstaat zu annektieren oder zu einer Marionette zu machen, der für [amount] Runden eurer Verbündeter ist.

Dido = Dido
Tell me, do you all know how numerous my armies, elephants and the gdadons are? No? Today, you shall find out! = Sagt mir, wisst ihr alle, wie zahlreich meine Armeen, Elefanten und die Gadonen sind? Nein? Heute werdet ihr es herausfinden!
Fate is against you. You earned the animosity of Carthage in your exploration. Your days are numbered. = Das Schicksal ist gegen euch. Ihr habt euch die Feindschaft Karthagos bei Euren Erkundungen verdient. Eure Tage sind gezählt.
The fates became to hate me. This is it? You wouldn't destroy us so without their help. = Das Schicksal begann mich zu hassen. Das ist alles? Ohne deren Hilfe würdest du uns nicht so zerstören.
The Phoenicians welcome you to this most pleasant kingdom. I am Dido, the queen of Carthage and all that belongs to it. = Die Phönizier heißen euch in diesem höchst angenehmen Königreich willkommen. Ich bin Dido, die Königin von Karthago und allem, was dazugehört.
I just had the marvelous idea, and I think you'll appreciate it too. = Ich hatte gerade eine wunderbare Idee, und ich denke, ihr werdet sie auch zu schätzen wissen.
What is it now? = Was ist das jetzt?
Phoenician Heritage = Phönizisches Erbe
Blessings and salutations to you, revered Queen Dido, founder of the legendary kingdom of Carthage. Chronicled by the words of the great poet Virgil, your husband Acerbas was murdered at the hands of your own brother, King Pygmalion of Tyre, who subsequently claimed the treasures of Acerbas that were now rightfully yours. Fearing the lengths from which your brother would pursue this vast wealth, you and your compatriots sailed for new lands. Arriving on the shores of North Africa, you tricked the local king with the simple manipulation of an ox hide, laying out a vast expanse of territory for your new home, the future kingdom of Carthage. = Segen und Gruß an euch, verehrte Königin Dido, Gründerin des legendären Königreichs Karthago. Nach den Worten des großen Dichters Vergil wurde dein Mann Acerbas von deinem eigenen Bruder, König Pygmalion von Tyrus, ermordet, der daraufhin die Schätze von Acerbas, die nun rechtmäßig dir gehören, für sich beanspruchte. Aus Angst davor, dass euer Bruder es auf diesen Reichtum abgesehen haben könnte, seid ihr mit euren Landsleuten in neue Länder gesegelt. An den Küsten Nordafrikas angekommen, habt ihr den dortigen König mit der einfachen Manipulation eines Ochsenfells ausgetrickst und ein riesiges Gebiet für eure neue Heimat, das zukünftige Königreich Karthago, geschaffen.
Clever and inquisitive Dido, the world longs for a leader who can provide a shelter from the coming storm, guided by brilliant intuition and cunning. Can you lead the people in the creation of a new kingdom to rival that of once mighty Carthage? Can you build a civilization that will stand the test of time? = Die kluge und wissbegierige Dido. Die Welt sehnt sich nach einer Anführerin, die mit brillanter Intuition und Gerissenheit Schutz vor dem aufkommenden Sturm bieten kann. Könnt ihr das Volk bei der Schaffung eines neuen Königreichs anführen, das dem des einst mächtigen Karthago Konkurrenz macht? Könnt Ihr eine Zivilisation aufbauen, die dem Test der Zeit standhält?
Carthage = Karthago
Utique = Utique
Hippo Regius = Hippo Regius
Gades = Gades
Saguntum = Saguntum
Carthago Nova = Carthago Nova
Panormus = Panormus
Lilybaeum = Lilybaeum
Hadrumetum = Hadrumetum
Zama Regia = Zama Regia
Karalis = Karalis
Malaca = Malaca
Leptis Magna = Leptis Magna
Hippo Diarrhytus = Hippo Diarrhytus
Motya = Motya
Sulci = Sulci
Leptis Parva = Leptis Parva
Tharros = Tharros
Soluntum = Soluntum
Lixus = Lixus
Oea = Oea
Theveste = Theveste
Ibossim = Ibossim
Thapsus = Thapsus
Aleria = Aleria
Tingis = Tingis
Abyla = Abyla
Sabratha = Sabratha
Rusadir = Rusadir
Baecula = Baecula
Saldae = Saldae
Land units may cross [tileFilter] tiles after the first [unit] is earned = Landeinheiten dürfen [tileFilter] Felder überqueren, nachdem die erste [unit] erworben wurde
Units ending their turn on [tileFilter] tiles take [amount] damage = Einheiten, die ihren Zug auf [tileFilter] Feldern beenden, erleiden [amount] Schaden

Theodora = Theodora
It is always a shame to destroy a thing of beauty. Happily, you are not one. = Es ist immer eine Schande, ein Stück von Schönheit zu zerstören. Glücklicherweise seid ihr keines.
Now darling, tantrums are most unbecoming. I shall have to teach you a lesson. = Also, Liebling, Wutanfälle sind sehr unschicklich. Ich werde Euch eine Lektion erteilen müssen.
Like a child playing with toys you are. My people will never love you, nor suffer this indignation gracefully. = Ihr seid wie ein Kind, das mit Spielzeug spielt. Mein Volk wird euch niemals lieben und diese Entrüstung nicht mit Anstand ertragen.
My, isn't this a pleasant surprise - what may I call you, oh mysterious stranger? I am Theodora, beloved of Byzantium. = Meine Güte, ist das nicht eine angenehme Überraschung - wie darf ich Euch nennen, oh geheimnisvoller Fremder? Ich bin Theodora, die Geliebte von Byzanz.
I have heard that you adept at certain kinds of ... interactions. Show me. = Ich habe gehört, dass Ihr bei bestimmten Arten von ... Interaktionen sehr geschickt bist. Zeigt es mir.
Hello again. = Abermals Hallo.
Patriarchate of Constantinople = Patriarchat von Konstantinopel
All hail the most magnificent and magnanimous Empress Theodora, beloved of Byzantium and of Rome! From the lowly ranks of actress and courtesan you became the most powerful woman in the Roman Empire, consort to Justinian I. Starting in the late 520's AD, you joined your husband in a series of important spiritual and legal reforms, creating many laws which elevated the status of and promoted equal treatment of women in the empire. You also aided in the restoration and construction of many aqueducts, bridges, and churches across Constantinople, culminating in the creation of the Hagia Sophia, one of the most splendid architectural wonders of the world. = Gegrüßt sei die großartige und großherzige Kaiserin Theodora, geliebt von Byzanz und Rom! Von der einfachen Schauspielerin und Kurtisane wurdet ihr zur mächtigsten Frau des Römischen Reiches, zur Gemahlin von Justinian I. Ab dem späten Jahr 520 n. Chr. habt ihr gemeinsam mit eurem Mann eine Reihe wichtiger geistiger und rechtlicher Reformen durchgeführt und viele Gesetze erlassen, die den Status der Frauen im Reich verbesserten und ihre Gleichbehandlung förderten. Außerdem habt Ihr bei der Restaurierung und dem Bau vieler Aquädukte, Brücken und Kirchen in Konstantinopel geholfen, was in der Errichtung der Hagia Sophia gipfelte, einem der prächtigsten architektonischen Weltwunder.
Beautiful Empress, Byzantium is in need of your wisdom and strength - her people are lost without your light to lead them. The Byzantine Empire may have fallen once, but its spirit is still intact waiting to be reborn anew. Can you return Byzantium to the heights of glory it once enjoyed? Can you create a civilization to stand the test of time? = Schöne Kaiserin, Byzanz braucht eure Weisheit und Stärke - ihr Volk ist verloren ohne euer Licht, das es führt. Das Byzantinische Reich mag einst gefallen sein, aber sein Geist ist noch intakt und wartet darauf, wiedergeboren zu werden. Könnt Ihr Byzanz wieder zu dem Ruhm verhelfen, den es einst genoss? Könnt Ihr eine Zivilisation aufbauen, die dem Test der Zeit standhält?
Constantinople = Konstantinopel
Adrianople = Adrianople
Nicaea = Nikea
Antioch = Antioch
Varna = Warna
Ohrid = Ohrid
Nicomedia = Nikomedia
Trebizond = Trapezunt
Cherson = Cherson
Sardica = Sofia
Ani = Ani
Dyrrachium = Durrës
Edessa = Edessa
Chalcedon = Chalkedon
Naissus = Niš
Bari = Bari
Iconium = Konya
Prilep = Prilep
Samosata = Samosata
Kars = Kars
Theodosiopolis = Theodosiopolis
Tyana = Tyana
Gaza = Gaza
Kerkyra = Korfu
Phoenice = Phönizien
Selymbria = Silivri
Sillyon = Sillyon
Chrysopolis = Chrysopolis
Vodena = Vodena
Traianoupoli = Traianoupoli
Constantia = Constantia
Patra = Patra
Korinthos = Korinthos
Byzantium = Byzanz
May choose [amount] additional belief(s) of any type when [foundingOrEnhancing] a religion = Kann [amount] zusätzliche Glaubenssätze jeder Art wählen, wenn eine Religion [foundingOrEnhancing] wird

Boudicca = Boudicca
You shall stain this land no longer with your vileness! To arms, my countrymen. We ride to war! = Ihr sollt dieses Land nicht länger mit eurer Abscheulichkeit beflecken! Zu den Waffen, meine Landsleute. Wir reiten in den Krieg!
Traitorous man! The Celtic peoples will not stand for such wanton abuse and slander - I shall have your balls! = Verräterischer Mann! Die keltischen Völker werden solch mutwillige Beschimpfungen und Verleumdungen nicht dulden - ich werde Euch in die Mangel nehmen!
Vile ruler, know you have won this war in name alone. Your cities lie buried and your troops defeated. I have my own victory. = Abscheulicher Herrscher, wisse, dass ihr diesen Krieg nur dem Namen nach gewonnen habt. Eure Städte liegen begraben und Eure Truppen sind besiegt. Ich habe meinen eigenen Sieg.
I am Boudicca, Queen of the Celts. Let no-one underestimate me! = Ich bin Boudicca, die Königin der Kelten. Niemand soll mich unterschätzen!
Let us join our forces together and reap the rewards. = Lasst uns unsere Kräfte bündeln und die Früchte ernten.
God has given good to you. = Gott hat Euch Gutes gegeben.
Druidic Lore = Druidische Überlieferung
Eternal glory and praise for you, fierce and vengeful Warrior Queen! In a time dominated by men, you not only secured your throne and sovereign rule, but also successfully defied the power of the Roman Empire. After suffering terrible punishment and humiliation at the hand of the Roman invaders, you rallied your people in a bloody and terrifying revolt. Legions fell under your chariot wheels and the city of London burned. While in the end the Romans retained ownership of the isles, you alone made Nero consider withdrawing all troops and leaving Britain forever. = Ewiger Ruhm und Lobpreis für Euch, wilde und rachsüchtige Kriegskönigin! In einer von Menschen beherrschten Zeit habt Ihr nicht nur euren Thron und eure souveräne Herrschaft gesichert, sondern auch der Macht des Römischen Reiches erfolgreich getrotzt. Nachdem Ihr durch die römischen Invasoren schreckliche Strafen und Demütigungen erlitten hattet, habt Ihr euer Volk in einem blutigen und furchterregenden Aufstand zusammengeführt. Legionen fielen unter euren Wagenrädern und die Stadt London brannte. Am Ende behielten die Römer zwar den Besitz der Inseln, aber nur Ihr habt Nero dazu veranlasst, den Rückzug aller Truppen zu erwägen und Britannien für immer zu verlassen.
Oh sleeping lioness, your people desire that you rise and lead them again in the calling that is your namesake. Will you meet their challenge on the open field and lead the Celts to everlasting victory? Will you restore your lands and build an empire to stand the test of time? = Oh schlafende Löwin, euer Volk sehnt sich danach, dass ihr euch erhebt und es wieder in die Berufung führt, die euer Namensgeber ist. Werdet Ihr euch der Herausforderung auf dem offenen Feld stellen und die Kelten zum ewigen Sieg führen?Könnt Ihr eine Zivilisation aufbauen, die dem Test der Zeit standhält?
Cardiff = Cardiff
Truro = Truro
Douglas = Douglas
Glasgow = Glasgow
Cork = Cork
Aberystwyth = Aberystwyth
Penzance = Penzance
Ramsey = Ramsey
Inverness = Inverness
Limerick = Limerick
Swansea = Swansea
St. Ives = St. Ives
Peel = Peel
Aberdeen = Aberdeen
Belfast = Belfast
Caernarfon = Caernarfon
Newquay = Newquay
Saint-Nazaire = Saint-Nazaire
Castletown = Castletown
Stirling = Stirling
Galway = Galway
Conwy = Conwy
St. Austell = St. Austell
Saint-Malo = Saint-Malo
Onchan = Onchan
Dundee = Dundee
Londonderry = Londonderry
Llanfairpwllgwyngyll = Llanfairpwllgwyngyll 
Falmouth = Falmouth
Lorient = Lorient
Celts = Kelten

Haile Selassie = Haile Selassie
I have tried all other avenues, but yet you persist in this madness. I hope, for your sake, your end is swift. = Ich habe alle anderen Möglichkeiten ausprobiert, aber ihr beharrt immer noch auf diesem Wahnsinn. Ich hoffe für Euch, dass Ihr ein schnelles Ende findet.
It is silence that allows evil to triumph. We will not stand mute and allow you to continue on this mad quest unchecked. = Es ist das Schweigen, das dem Bösen den Sieg ermöglicht. Wir werden nicht stumm bleiben und zulassen, dass ihr diesen Wahnsinn unkontrolliert fortsetzt.
God and history will remember your actions this day. I hope you are ready for your impending judgment. = Gott und die Geschichte werden sich an eure Taten an diesem Tag erinnern. Ich hoffe, ihr seid für euer bevorstehendes Urteil bereit.
A thousand welcomes to our fair nation. I am Selassie, the Ras Tafari Makonnen and Emperor of Ethiopia, your humble servant. = Tausendmal willkommen in unserer schönen Nation. Ich bin Selassie, der Ras Tafari Makonnen und Kaiser von Äthiopien, euer demütiger Diener.
I request that you consider this offer between our two peoples. I believe it will do us both good. = Ich bitte Euch, dieses Angebot zwischen unseren beiden Völkern zu prüfen. Ich glaube, es wird uns beiden gut tun.
Spirit of Adwa = Geist von Adwa
Blessings be upon you, honorable and righteous Emperor of Ethiopia, Haile Selassie. Your legacy as one of Ethiopia's greatest rulers, and as the spiritual leader to the Rastafarian movement, is outshone only by the influence you had on diplomacy and political cooperation throughout the world. In introducing Ethiopia's first written constitution, you planted the seeds of democracy that would take root over the coming years, and your infinitely wise grasp of global affairs secured Ethiopia's place as a charter member of the United Nations. Spearheading efforts to reform and modernize the nation during your reign, you changed the course of Ethiopian history forever = Seid gesegnet, ehrenwerter und rechtschaffener Kaiser von Äthiopien, Haile Selassie. Euer Vermächtnis als einer der größten Herrscher Äthiopiens und als spiritueller Führer der Rastafari-Bewegung wird nur noch von dem Einfluss übertroffen, den ihr auf die Diplomatie und die politische Zusammenarbeit in der ganzen Welt hattet. Mit der Einführung der ersten schriftlich fixierten Verfassung Äthiopiens habt ihr die Saat der Demokratie gelegt, die in den kommenden Jahren Wurzeln schlagen sollte, und euer unendlich kluges Gespür für globale Angelegenheiten sicherte Äthiopien seinen Platz als Gründungsmitglied der Vereinten Nationen. Als Vorreiter der Reform- und Modernisierungsbemühungen während eurer Regierungszeit haben den Lauf der äthiopischen Geschichte für immer verändert.
Revered king, your composed demeanor once protected the people from the many conflicts that plague the nations of men, and the kingdom looks to you to assure peace once again. Will you lead the people with courage and authority, moving forward into a new age? Will you build a civilization that stands the test of time? = Verehrter König, Eure gelassene Haltung hat das Volk einst vor den vielen Konflikten bewahrt, die die Nationen der Menschen plagen, und das Königreich blickt auf Euch, um den Frieden wieder zu sichern. Werdet Ihr das Volk mit Mut und Autorität führen und in ein neues Zeitalter aufbrechen? Könnt Ihr eine Zivilisation aufbauen, die dem Test der Zeit standhält?
Addis Ababa = Addis Ababa
Harar = Harar
Adwa = Adua
Lalibela = Lalibela
Gondar = Gondar
Axum = Aksum
Dire Dawa = Dire Dawa
Bahir Dar = Bahir Dar
Adama = Adama
Mek'ele = Mek'ele
Awasa = Awasa
Jimma = Jimma
Jijiga = Jijiga
Dessie = Dese
Debre Berhan = Debre Berhan
Shashamane = Shashemene
Debre Zeyit = Debre Zeyit
Sodo = Sodo
Hosaena = Hosaena
Nekemte = Nekemte
Asella = Asella
Dila = Dila
Adigrat = Adigrat
Debre Markos = Debre Markos
Kombolcha = Kombolcha
Debre Tabor = Debre Tabor
Sebeta = Sebeta
Shire = Shire
Ambo = Ambo
Negele Arsi = Arsi Negele
Gambela = Gambela
Ziway = Ziway
Weldiya = Weldiya
Ethiopia = Äthiopien

Pacal = Pacal
A sacrifice unlike all others must be made! = Es muss ein Opfer gebracht werden, das es so noch nie gegeben hat!
Muahahahahahaha! = Muahahahahahaha!
Today comes a great searing pain. With you comes the path to the black storm. = Heute kommt ein großer, brennender Schmerz. Mit Euch kommt der Weg zum schwarzen Sturm.
Greetings, wayward one. I am known as Pacal. = Sei gegrüßt, Eigensinniger. Ich bin als Pacal bekannt.
Friend, I believe I may have found a way to save us all! Look, look and accept my offering! = Freund, ich glaube, ich habe vielleicht einen Weg gefunden, uns alle zu retten! Schau, schau und nimm mein Angebot an!
A fine day, it helps you. = Ein schöner Tag, er hilft euch.
The Long Count = Die Lange Zählung
Your people kneel before you, exalted King Pacal the Great, favored son of the gods and shield to the citizens of the Palenque domain. After years of strife at the hands of your neighboring rivals, you struck back at the enemies of your people, sacrificing their leaders in retribution for the insults dealt to your predecessors. The glory of Palenque was restored only by the guidance afforded by your wisdom, as you orchestrated vast reconstruction efforts within the city, creating some of the greatest monuments and architecture your people - and the world - have ever known. = Euer Volk kniet vor euch, erhabener König Pacal der Große, bevorzugter Sohn der Götter und Schutzschild der Bürger des Gebiets von Palenque. Nach Jahren des Streits mit euren benachbarten Rivalen habt ihr die Feinde eures Volkes zurückgeschlagen und ihre Anführer als Vergeltung für die Beleidigungen eurer Vorgänger geopfert. Der Ruhm von Palenque wurde nur durch eure Weisheit wiederhergestellt, denn ihr habt den Wiederaufbau der Stadt geleitet und einige der größten Monumente und Bauwerke geschaffen, die euer Volk - und die Welt - je gesehen hat.
Illustrious King, your people once again look to you for leadership and counsel in the coming days. Will you channel the will of the gods and restore your once proud kingdom to its greatest heights? Will you build new monuments to forever enshrine the memories of your people? Can you build a civilization that will stand the test of time? = Glorreicher König, euer Volk bittet euch in den kommenden Tagen erneut um Führung und Rat. Werdet ihr den Willen der Götter kanalisieren und euer einst stolzes Königreich wieder zu seiner größten Blüte führen? Werdet ihr neue Monumente errichten, um die Erinnerungen eures Volkes für immer zu bewahren? Könnt Ihr eine Zivilisation aufbauen, die dem Test der Zeit standhält?
Palenque = Palenque
Tikal = Tikal
Uxmal = Uxmal
Tulum = Tulum
Copan = Copan
Coba = Coba
El Mirador = El Mirador
Calakmul = Calakmul
Edzna = Edzna
Lamanai = Lamanai
Izapa = Izapa
Uaxactun = Uaxactun
Comalcalco = Comalcalco
Piedras Negras = Piedras Negras
Cancuen = Cancuen
Yaxha = Yaxha
Quirigua = Quirigua
Q'umarkaj = Q'umarkaj
Nakbe = Nakbe
Cerros = Cerros
Xunantunich = Xunantunich
Takalik Abaj = Takalik Abaj
Cival = Cival
San Bartolo = San Bartolo
Altar de Sacrificios = Altar de Sacrificios
Seibal = Seibal
Caracol = Caracol
Naranjo = Naranjo
Dos Pilas = Dos Pilas
Mayapan = Mayapan
Ixinche = Ixinche
Zaculeu = Zaculeu
Kabah = Kabah
The Maya = Die Maya
Receive a free Great Person at the end of every [comment] (every 394 years), after researching [tech]. Each bonus person can only be chosen once. = Erhalte am Ende jedes [comment] (alle 394 Jahre) eine kostenlose Große Persönlichkeit, nachdem du [tech] erforscht hast. Jede Bonusperson kann nur einmal gewählt werden.
Once The Long Count activates, the year on the world screen displays as the traditional Mayan Long Count. = Sobald die Lange Zählung aktiviert ist, wird das Jahr in der Weltansicht als die traditionelle Lange Zählung der Maya angezeigt.


I didn't want to do this. We declare war. = Ich wollte das nicht tun. Wir erklären den Krieg.
I will fear no evil. For god is with me! = Ich fürchte kein Unheil. Denn Gott ist mit mir!
Why have you forsaken us my lord? = Warum hast du uns verlassen, o Herr?
Bratislava = Bratislava

We have wanted this for a LONG time. War it shall be. = Das haben wir uns schon laaange gewünscht. Krieg soll es sein.
Very well, we will kick you back to the ancient era! = Nun gut, wir werden euch ins Altertum zurückversetzen!
This isn't how it is supposed to be! = So sollte es nicht sein!
Cahokia = Cahokia

By god's grace we will not allow these atrocities to occur any longer. We declare war! = Durch Gottes Gnade werden wir nicht länger zulassen, dass diese Gräueltaten geschehen. Wir erklären den Krieg!
May god have mercy on your evil soul. = Möge Gott eurer verdorbenen Seele gnädig sein.
I for one welcome our new conquer overlord! = Ich für meinen Teil begrüße unseren neuen Eroberungsherrn!
Jerusalem = Jerusalem


#################### Lines from Policies from Civ V - Gods & Kings ####################

Provides a [buildingName] in your first [amount] cities for free = Stellt ein [buildingName] Gebäude in deinen ersten [amount] Städten kostenlos zur Verfügung


[amount]% Gold from Great Merchant trade missions = [amount]% Gold für Handelsmissionen von Großen Händlern 


#################### Lines from Quests from Civ V - Gods & Kings ####################


#################### Lines from Religions from Civ V - Gods & Kings ####################


Judaism = Judentum


Sikhism = Sikhismus

Taoism = Taoismus


#################### Lines from Ruins from Civ V - Gods & Kings ####################


We have found holy symbols in the ruins, giving us a deeper understanding of religion! (+[param] Faith) = Wir haben in den Ruinen heilige Symbole gefunden, die uns ein tieferes Verständnis der Religion vermitteln! (+[param] Glaube)
discover holy symbols = entdecke heilige Symbole

We have found an ancient prophecy in the ruins, greatly increasing our spiritual connection! (+[param] Faith) = Wir haben in den Ruinen eine uralte Prophezeiung gefunden, die unsere spirituelle Verbindung erheblich verstärkt! (+[param] Glaube)
an ancient prophecy = eine uralte Prophezeiung


#################### Lines from Specialists from Civ V - Gods & Kings ####################


#################### Lines from Techs from Civ V - Gods & Kings ####################


'What is drama but life with the dull bits cut out.' - Alfred Hitchcock = 'Was ist schon ein Drama anderes als das Leben, wenn man die langweiligen Teile herausgeschnitten hat.' - Alfred Hitchcock
Drama and Poetry = Drama und Lyrik

'The merchants and the traders have come; their profits are pre-ordained...' - Sri Guru Granth Sahib = 'Die Kaufleute und die Händler sind gekommen; ihre Gewinne sind vorbestimmt...' - Sri Guru Granth Sahib
Guilds = Gilden


'Architecture begins where engineering ends.' - Walter Gropius = 'Architektur beginnt dort, wo das Ingenieurwesen aufhört.' - Walter Gropius
Architecture = Architektur

'Industrialization based on machinery, already referred to as a characteristic of our age, is but one aspect of the revolution that is being wrought by technology.' - Emily Greene Balch = 'Die Industrialisierung auf der Grundlage von Maschinen, die bereits als charakteristisch für unsere Zeit bezeichnet wird, ist nur ein Aspekt der Revolution, die von der Technologie ausgeht.' - Emily Greene Balch
Industrialization = Industrialisierung


'Men, like bullets, go farthest when they are smoothest.' - Jean Paul = 'Männer, wie Kugeln, gehen am weitesten, wenn sie am glattesten sind.' - Jean Paul
Ballistics = Ballistik

'The root of the evil is not the construction of new, more dreadful weapons. It is the spirit of conquest.' - Ludwig von Mises = 'Die Wurzel des Bösen ist nicht der Bau neuer, schrecklicherer Waffen. Es ist der Geist der Eroberung.' - Ludwig von Mises
Combined Arms = Verbundene Waffen


'The more we elaborate our means of communication, the less we communicate.' - J.B. Priestly = 'Je mehr wir unsere Kommunikationsmittel ausbauen, desto weniger kommunizieren wir.' – J.B. Priestly
Telecommunications = Telekommunikation
'All men can see these tactics whereby I conquer, but what none can see is the strategy out of which victory is evolved.' - Sun Tzu = 'Alle Menschen können diese Taten sehen, mit denen ich siege, aber was niemand sehen kann, ist die Strategie, aus der sich der Sieg entwickelt.' - Sun Tzu
Mobile Tactics = Mobile Taktiken


#################### Lines from Terrains from Civ V - Gods & Kings ####################


Mount Kailash = Berg Kailash

Mount Sinai = Berg Sinai

Sri Pada = Sri Pada

Uluru = Uluru


#################### Lines from TileImprovements from Civ V - Gods & Kings ####################


Polder = Polder


#################### Lines from TileResources from Civ V - Gods & Kings ####################


Salt = Salz


#################### Lines from UnitPromotions from Civ V - Gods & Kings ####################


#################### Lines from UnitTypes from Civ V - Gods & Kings ####################


#################### Lines from Units from Civ V - Gods & Kings ####################


Atlatlist = Speerschleuderer


Quinquereme = Quinquereme

Dromon = Dromone


Horse Archer = Berittener Bogenschütze


Battering Ram = Rammbock
Can only attack [combatantFilter] units = Kann nur [combatantFilter] Einheiten angreifen

Pictish Warrior = Piktischer Krieger


African Forest Elephant = Afrikanischer Waldelefant

Cataphract = Kataphrakt


Composite Bowman = Kompositbogenschütze


Galleass = Galeere


Privateer = Kaperschiff
May capture killed [mapUnitFilter] units = Kann getötete [mapUnitFilter] Einheiten gefangen nehmen

Sea Beggar = Seeräuber


Hakkapeliitta = Hakkapeliitta
Transfer Movement to [unit] = Bewegung zu [unit] übertragen
[amount]% Strength when stacked with [unit] = [amount]% Stärke wenn auf einem Feld mit [unit]


Gatling Gun = Gatling Gun


Carolean = Karoliner

Mehal Sefari = Mehal Sefari


Hussar = Hussar
[amount]% to Flank Attack bonuses = [amount]% für Flankenangriffsboni


Great War Infantry = Weltkriegs-Infanterie


Triplane = Dreidecker

Great War Bomber = Weltkriegsbomber


Machine Gun = Maschinengewehr


Landship = Landkreuzer


#################### Lines from Tutorials ####################

Introduction = Einführung
Welcome to Unciv!\nBecause this is a complex game, there are basic tasks to help familiarize you with the game.\nThese are completely optional, and you're welcome to explore the game on your own! = Willkommen zu UnCiv!\n Weil es ein komplexes Spiel ist, gibt es Einführungsaufgaben, welche dich mit dem Spiel vertraut machen.\nDiese sind optional und du bist eingeladen das Spiel selbst zu erkunden!

New Game = Neues Spiel
Your first mission is to found your capital city.\nThis is actually an important task because your capital city will probably be your most prosperous.\nMany game bonuses apply only to your capital city and it will probably be the center of your empire. = Deine erste Aufgabe ist die Hauptstadt zu gründen.\nDies ist eine wichtige Aufgabe, da deine Hauptstadt wahrscheinlich deine beste Stadt ist.\nViele Spielvorteile gelten nur in deiner Hauptstadt und es and ist wahrscheinlich das Zentrum deines Reichs.
How do you know a spot is appropriate?\nThat’s not an easy question to answer, but looking for and building next to luxury resources is a good rule of thumb.\nLuxury resources are tiles that have things like gems, cotton, or silk (indicated by a smiley next to the resource icon)\nThese resources make your civilization happy. You should also keep an eye out for resources needed to build units, such as iron. Cities cannot be built within 3 tiles of existing cities, which is another thing to watch out for! = Woher weißt du das ein Ort gut ist?\nEs ist nicht einfach zu beantworten, aber in der Nähe von Luxusressourcen ist gut.\nLuxusressourcen sind Felder, welche Dinge wie Diamanten, Baumwolle, oder Seide (gezeigt durch ein Smiley direktzum Ressourcenicon)\nDiese Ressourcen machen deine Civilisation fröhlich. Du solltest auch ein Auge auf Ressources werfen, die für Einheiten gebraucht werden, wie die Ressource Eisen.
However, cities don’t have a set area that they can work - more on that later!\nThis means you don’t have to settle cities right next to resources.\nLet’s say, for example, that you want access to some iron – but the resource is right next to a desert.\nYou don’t have to settle your city next to the desert. You can settle a few tiles away in more prosperous lands.\nYour city will grow and eventually gain access to the resource.\nYou only need to settle right next to resources if you need them immediately – \n   which might be the case now and then, but you’ll usually have the luxury of time. = Wieauchimmer, Städte aben keine feste Fläche wo gearbeitet werden kann - mehr dazu später!\nDas meint du musst deine Städte nicht direkt neben die Ressourcen setzen.\nSagen wir als Beispiel, das du etwas Eisen möchtest, aber die Ressource ist direkt neben einer Wüste .\nDu musst die Stadt nicht in die Nähe der Wüste setzen. du kannst ein paar Felder weiter in besserer Umgebung siedeln.\nDeine Stadt wird größer werden und irgendwann Zugriff auf die Ressource erhalten.\ndu musst nur direkt daneben siedeln, wenn du sie sofort brauchst – \n Was hin unt wieder vorkommt, aber meisents hast du die Zeit.
The first thing coming out of your city should be either a Scout or Warrior.\nI generally prefer the Warrior because it can be used for defense and because it can be upgraded\n  to the Swordsman unit later in the game for a relatively modest sum of gold.\nScouts can be effective, however, if you seem to be located in an area of dense forest and hills.\nScouts don’t suffer a movement penalty in this terrain.\nIf you’re a veteran of the 4x strategy genre your first Warrior or Scout will be followed by a Settler.\nFast expanding is absolutely critical in most games of this type. = Die erste produzierte einheit der Stadt sollte ein Späher oder Krieger sein.\nIch (der Programmierer, nicht der Übersetzer) bevorzuge allgemein den Krieger, weil er für die Verteidigung gut ist,\n und da er später zu einem Schwertkämpfer verbessert werden kann, und das für eine moderate Summe Gold.\nSpäher können auch effektiv sein, wenn du in einem Gebiet mit Wald und Hügeln bist.\nSpäher erhalten durch sowas keine Nachteile in der Bewegung.\nWenn du schon lange 4x strategy genre spielst, wird deinem Krieger oder Späher ein Siedler folgen.\nSchnelle Expansion ist in den meisten Spielen dieser Art notwendig.

In your first couple of turns, you will have very little options, but as your civilization grows, so do the number of things requiring your attention. = In deinen ersten Runden gibt es wenig zu tun, aber sobald deine Zivilation wächst, wächst auch die Zahl der Dinge auf die du achten musst.

Culture and Policies = Kultur und Richtlinien
Each turn, the culture you gain from all your cities is added to your Civilization's culture.\nWhen you have enough culture, you may pick a Social Policy, each one giving you a certain bonus. = Jede Runde wird die Produktion von Kultur der Städte zu der Kultur deiner Zivilisation dazugerechnet.\nWenn du ausreichend Kultur hast, kannst du eine neue Sozialpolitik wählen. Jede Sozialpolitik gibt dir einen bestimmten Bonus.
The policies are organized into branches, with each branch providing a bonus ability when all policies in the branch have been adopted. = Die Politiken sind in Äste sortiert.\n Jeder Ast gibt besondere Vorteile, wenn er vollständig erforscht wurde.
With each policy adopted, and with each city built,\n  the cost of adopting another policy rises - so choose wisely! = Mit jeder gewählten Politik und mit jeder gebauten Stadt, steigen die Kosten für die nächsten Politiken - wähle deshalb weise!

City Expansion = Ausdehnung einer Stadt
Once a city has gathered enough Culture, it will expand into a neighboring tile.\nYou have no control over the tile it will expand into, but tiles with resources and higher yields are prioritized. = Sobald eine Stadt genügend Kultur gesammelt hat, wird sie auf ein weiteres Feld expandieren.\nDu kannst das Feld nicht bestimmen, es werden aber wertvolle Felder (Ressourcen) bevorzugt.
Each additional tile will require more culture, but generally your first cities will eventually expand to a wide tile range. = Jedes weitere Feld kostet mehr Kultur, aber meistens wird deine erste Stadt ein großes Gebiet einnehmen.
Although your city will keep expanding forever, your citizens can only work 3 tiles away from city center.\nThis should be taken into account when placing new cities. = Auch wenn deine Stadt sich immer weiter ausbreitet, können deine Bürger nur bis zu 3 Felder vom Stadtzentrum entfernt arbeiten.\n Dies sollte beim Siedeln beachtet werden.

As cities grow in size and influence, you have to deal with a happiness mechanic that is no longer tied to each individual city.\nInstead, your entire empire shares the same level of satisfaction.\nAs your cities grow in population you’ll find that it is more and more difficult to keep your empire happy. = Sobald Städte und deren Einfluss größer werden, musst du mit der Zufriedenheitsmechanik umgehen, welche nicht mehr alle Städte einzeln betrachtet.\nStattdessen ist das Level der Zufriedenheit überall in deiner Zivilation gleich.\nWenn die Städte wachsen, wird es immer schwieriger alle glücklich zu machen.
In addition, you can’t even build any city improvements that increase happiness until you’ve done the appropriate research.\nIf your empire’s happiness ever goes below zero the growth rate of your cities will be hurt.\nIf your empire becomes severely unhappy (as indicated by the smiley-face icon at the top of the interface)\n  your armies will have a big penalty slapped on to their overall combat effectiveness. = Erschwerend kommt hinzu, dass die Technologien erst erforscht werden müssen, die den den Bau von Gebäuden erlauben, welche die Zufriedenheit erhöhen. Sollte das Niveau der Zufriedenheit unter Null sinken, gibt es immer mehr Nachteile.\nSo sinkt die Wachstumsrate der Bevölkerung und Deine Armeen bekommen ein ordentlichen Abzug auf ihre Kampfstärke aufgebrummt. Also achte auf den gelben oder roten Smiley ganz oben auf dem Bildschirm!
This means that it is very difficult to expand quickly in Unciv.\nIt isn’t impossible, but as a new player you probably shouldn't do it.\nSo what should you do? Chill out, scout, and improve the land that you do have by building Workers.\nOnly build new cities once you have found a spot that you believe is appropriate. = Das bedeutet, dass es sehr schwierig ist, in Unciv schnell zu expandieren.\nEs ist nicht unmöglich, aber als neuer Spieler solltest du es wahrscheinlich nicht tun.\nWas solltest du also tun? Dich entspannen, spähen und das Land, das du hast, durch den Bau von Arbeitern verbessern.\nBaue erst dann neue Städte, wenn du einen Platz gefunden hast, den du für geeignet hältst.

Unhappiness = Unzufriedenheit
It seems that your citizens are unhappy!\nWhile unhappy, your civilization will suffer many detrimental effects, increasing in severity as unhappiness gets higher. = Es scheint, dass Ihre Bürger unzufrieden sind! Solange sie unzufrieden sind, erleidet Ihre Zivilisation viele schädliche Auswirkungen, die mit zunehmender Unzufriedenheit immer gravierender werden.
Unhappiness has two main causes: Population and cities.\n  Each city causes 3 unhappiness, and each population, 1 = Unzufriedenhait hat zwei Hauptursachen: Bevölkerung und viele Städte.\nPro Stadt sind 3 Minuspunkte auszugleichen, pro Einwohner einer.
There are 2 main ways to combat unhappiness:\n  by building happiness buildings for your population\n  or by having improved luxury resources within your borders. = Es gibt 2 Möglichkeiten, die Unzufriedenheit zu bekämpfen:\n  durch den Bau von Gebäuden, die der Bevölkerung Zufriedenheit bringen\n  oder durch verbesserte Luxusressourcen innerhalb der eigenen Grenzen.

You have entered a Golden Age!\nGolden age points are accumulated each turn by the total happiness \n  of your civilization\nWhen in a golden age, culture and production generation increases +20%,\n  and every tile already providing at least one gold will provide an extra gold. = Ein goldenes Zeitalter hat für dich begonnen!\nPunkte für das Goldene Zeitalter werden jede Runde durch die Gesamtzufriedenheit deiner Zivilisation gesammelt.\nIn einem Goldenen Zeitalter steigt die Produktions- und Zufriedenheitsproduktion um +20% und jedes Feld, welches mindestens ein Gold bereit stellt, stellt ein extra Gold zur Verfügung.

Roads and Railroads = Straßen und Schienen
Connecting your cities to the capital by roads\n  will generate gold via the trade route.\nNote that each road costs 1 gold Maintenance per turn, and each Railroad costs 2 gold,\n  so it may be more economical to wait until the cities grow! = Verbindungen deiner Städten zu deiner Hauptstadt produzieren Gold über einen Handelsweg.\nBeachte, dass jedes Feld Straße 1 Gold und jede Schiene 2 Gold Wartungskosten pro Runde verursacht, so kann es ökonomischer sein, zu warten bis die Städte gewachsen sind!

Victory Types = Siegestypen
Once you’ve settled your first two or three cities you’re probably 100 to 150 turns into the game.\nNow is a good time to start thinking about how, exactly, you want to win – if you haven’t already. = Nach 100 bis 150 Runden besitzt Du vielleicht 2 oder drei Städte.\nNun ist es an der Zeit, darüber nachzudenken, wie genau Du gewinnen willst.
There are four ways to win in Unciv. They are:\n - Cultural Victory: Complete 5 Social Policy Trees and build the Utopia Project\n - Domination Victory: Survive as the last civilization\n - Science Victory: Be the first to construct a spaceship to Alpha Centauri\n - Diplomatic Victory: Build the United Nations and win the vote = Es gibt vier Wege, in Unciv zu gewinnen:\n - Kultursieg: Vervollständige 5 Politik-Zweige und baue das Utopia Projekt\n - Dominanzsieg: Überlebe als letzte Zivilisation\n - Wissenschaftssieg: Baue als Erster ein Raumschiff nach Alpha Centauri\n - Diplomatiesieg: Baue die Vereinten Nationen und gewinne die Wahl
So to sum it up, these are the basics of Unciv – Found a prosperous first city, expand slowly to manage happiness, and set yourself up for the victory condition you wish to pursue.\nObviously, there is much more to it than that, but it is important not to jump into the deep end before you know how to swim. = Kurz und bündig geht es also darum, eine wohlhabende Hauptstadt zu gründen, langsam zu expandieren, damit die Bevölkerung zufrieden bleibt, und den Grundstein zu legen für den geplanten Sieg. Natürlich gibt es noch viel mehr, aber es es ist auch wichtig, erst schwimmen zu lernen, bevor man in das tiefe Wasser springt.

Enemy City = Gegnerische Stadt
Cities can be conquered by reducing their health to 1, and entering the city with a melee unit.\nSince cities heal each turn, it is best to attack with ranged units and use your melee units to defend them until the city has been defeated! = Städte können erobert werden, indem man ihre Gesundheit auf einen Punkt reduziert und dann mit einer Nahkampfeinheit einmarschiert.\nDa Städte jede Runde heilen, ist es am besten, ausreichend Fernkampfeinheiten mitzubringen und diese mit den Nahkampfeinheiten zu beschützen, bis sie die Verteidigung der Stadt genügend zermürbt haben.

Luxury Resource = Luxus-Ressource
Luxury resources within your domain and with their specific improvement are connected to your trade network.\nEach unique Luxury resource you have adds 5 happiness to your civilization, but extra resources of the same type don't add anything, so use them for trading with other civilizations! = Luxus-Ressourcen im eigenen Territorium können mit der passenden Gelände-Verbesserung\n erschlossen werden und stehen dann über das Handelsnetzwerk dem gesamten Reich zur Verfügung.\nJede neue Luxus-Ressource bringt 5 Punkte Zufriedenheit, aber zusätzliche Ressourcen desselben Typs\n bringen keinen solchen Bonus. Man sollte sie also für den Handel mit anderen Zivilisationen einsetzen.\nVia Handel erlangte Luxus-Ressourcen machen genauso glücklich wie selbst erschlossene!

Strategic Resource = Strategische Ressource
Strategic resources within your domain and with their specific improvement are connected to your trade network.\nStrategic resources allow you to train units and construct buildings that require those specific resources, for example the Horseman requires Horses. = Strategische Ressourcen im eigenen Territorium können mit ihrer spezifischen Gelände-Verbesserung mit deinem Handelsnetzwerk verbunden werden und stehen dann im gesamten Reich zur Verfügung.\nStrategische Ressourcen erlauben es dir neue Einheiten auszubilden und Gebäude zu konstruieren, die diese spezifische Ressource brauchen.\nEin Stall braucht zum Beispiel Pferde als Ressource um gebaut werden zu können.
Unlike Luxury Resources, each Strategic Resource on the map provides more than one of that resource.\nThe top bar keeps count of how many unused strategic resources you own.\nA full drilldown of resources is available in the Resources tab in the Overview screen. = Im Gegensatz zu Luxusgütern liefern strategische Ressourcen mehr als eine Ressource.\nIn der oberen Leiste siehst du, wieviele ungenutzte strategische Ressourcen sich in deinem Besitz befinden.\nEinen kompletten Drilldown der Ressourcen gibt es im Ressourcen-Tab des Übersichtsbildschirms.

The city can no longer put up any resistance!\nHowever, to conquer it, you must enter the city with a melee unit = Der Widerstand dieser Stadt ist gebrochen!\nAllerdings musst Du mit einer Nahkampfeinheit einmarschieren, um sie zu erobern.

After Conquering = Nach der Eroberung
When conquering a city, you can choose to liberate, annex, puppet, or raze the city. = Nach der Einnahme einer Stadt besteht die Wahl, diese zu annektieren, zur Marionette zu machen, oder sie niederzubrennen.\nAbreißen wird die Bevölkerung pro Runde um eins reduzieren, bis nur noch Trümmer übrig sind. (Translation update needed!)
\nLiberating the city will return it to its original owner, giving you a massive diplomatic boost with them!\n\nAnnexing the city will give you full control over it, but also increase the citizens' unhappiness to 2x!\nThis can be mitigated by building a courthouse in the city, returning the citizen's unhappiness to normal.\n\nPuppeting the city will mean that you have no control on the city's production.\nThe city will not increase your tech or policy cost, but its citizens will generate 1.5x the regular unhappiness.\nA puppeted city can be annexed at any time, but annexed cities cannot be returned to a puppeted state!\n\nRazing the city will lower its population by 1 each turn until the city is destroyed!\nYou cannot raze a city that is either the starting capital of a civilization or the holy city of a religion. = Marionetten-Städte erlauben keine Kontrolle ihrer Produktion, sie tragen nicht zu den Technologie- oder Sozialpolitik-Kosten bei, ihre Bürger generieren allerdings 50% mehr Unzufriedenheit als üblich.\nEine annektierte Stadt erlaubt sofort über ihre Produktion zu bestimmen, dafür ist die Unzufriedenheit der Bürger verdoppelt gegenüber dem normalen Niveau - bis ein Gerichtsgebäude errichtet wird.\nMarionetten-Städte können jederzeit irreversibel annektiert werden. (Translation update needed!)

You have encountered a barbarian unit!\nBarbarians attack everyone indiscriminately, so don't let your \n  civilian units go near them, and be careful of your scout! = Du hast eine Einheit der Barbaren gefunden!\nBarbaren greifen jeden an, also lass deine zivilen Einheiten nicht in die Nähe von ihnen. Und sei vorsichtig mit den Spähern!

You have encountered another civilization!\nOther civilizations start out peaceful, and you can trade with them,\n  but they may choose to declare war on you later on = Du hast eine andere Zivilisation gefunden!\nAndere Zivilisationen starten friedlich, und du kannst mit ihnen handeln,\n  aber möglicherweise erklären sie dir später den Krieg.

Once you have completed the Apollo Program, you can start constructing spaceship parts in your cities\n (with the relevant technologies) to win a Scientific Victory! = Sobald Du das Apollo-Progamm vervollständigt hast, kannst du in deinen Städten\n mit dem Bau der Raumschiffteile beginnen - sofern die nötigen Technologien bereitstehen -\n... um den Wissenschaftssieg anzustreben!

Injured Units = Verletzte Einheiten
Injured units deal less damage, but recover after turns that they have been inactive.\nUnits heal 5 health per turn in enemy territory, 10 in neutral land,\n  15 inside your territory and 20 in your cities. = Verletzte Einheiten fügen anderen beim Kampf weniger Schaden zu, aber sie erholen sich, wenn sie einige Runden nichts tun (es gibt aber Ausnahmen für Schiffe und Flugzeuge). Einheiten heilen 5 Punkte pro Runde in feindlichem Territorium, 10 in neutralem, 15 im eigenen Territorium, und 20 in eigenen Städten.

Workers = Arbeiter
Workers are vital to your cities' growth, since only they can construct improvements on tiles.\nImprovements raise the yield of your tiles, allowing your city to produce more and grow faster while working the same amount of tiles! = Arbeiter sind essentiell für das Wachstum deiner Städte, indem sie Verbesserungen auf Feldern bauen. Verbesserungen erhöhen die Ausbeute der Felder, sodass Städte mit der gleichen Anzahl bewirtschafteter Felder produktiver werden und schneller wachsen.

Siege Units = Belagerungseinheiten
Siege units are extremely powerful against cities, but need to be Set Up before they can attack.\nOnce your siege unit is set up, it can attack from the current tile,\n  but once moved to another tile, it will need to be set up again. = Belagerungseinheiten sind sehr wirkungsvoll gegen Städte, benötigen aber eine Runde zum aufstellen, bevor sie angreifen können.\nSobald dies erledigt ist, können sie vom selben Feld weiter feuern und erst wenn sie sich weiterbewegt haben, müssen sie auch erneut aufgestellt werden.

Embarking = Einschiffen
Once a certain tech is researched, your land units can embark, allowing them to traverse water tiles.\nEntering or leaving water takes the entire turn.\nUnits are defenseless while embarked, so be careful! = Sobald eine bestimmte Technologie erforscht ist, können sich Landeinheiten einschiffen und so Wasserfelder überqueren.\nSowohl Einschiffen als auch wieder an Land gehen benötigen eine ganze Runde.\nDie meisten Einheiten sind wehrlos während sie eingeschifft sind, also pass auf!

Idle Units = Inaktive Einheiten
If you don't want to move a unit this turn, you can skip it by clicking 'Next unit' again.\nIf you won't be moving it for a while, you can have the unit enter Fortify or Sleep mode - \n  units in Fortify or Sleep are not considered idle units.\nIf you want to disable the 'Next unit' feature entirely, you can toggle it in Menu -> Check for idle units. = Solltest Du eine Einheit diese Runde nicht mit neuen Befehlen versorgen wollen, kannst Du einfach die Schaltfläche 'Nächste Einheit' noch einmal anklicken.\nWenn die Einheit eine Weile stehen bleiben soll, befiehl ihr zu schlafen oder sich zu befestigen. Solche Einheiten zählen nicht als unbeschäftigt.\nDu kannst das Anbieten von unbeschäftigten Einheiten in den Einstellungen auch ganz deaktivieren.

Contact Me = Kontaktier mich
Hi there! If you've played this far, you've probably seen that the game is currently incomplete.\n UnCiv is meant to be open-source and free, forever.\n That means no ads or any other nonsense. = Hallo! Wenn du soweit gespielt hast, hast du wahrscheinlich gemerkt, dass das Spiel nicht fertig ist.\nUnCiv ist Open Source und kostenfrei, für immer.\nDas bedeutet, es enthält auch keine Werbung oder andere sinnlose Dinge.
What motivates me to keep working on it, \n  besides the fact I think it's amazingly cool that I can,\n  is the support from the players - you guys are the best! = Was mich (den Entwickler, nicht den Übersetzer) motiviert daran weiterzuarbeiten, abgesehen von dem Fakt, dass es wirklich cool ist, ist die Unterstützung von den Spielern - Ihr seid die Besten!
Every rating and review that I get puts a smile on my face =)\n  So contact me! Send me an email, review, Github issue\n  or mail pigeon, and let's figure out how to make the game \n  even more awesome!\n(Contact info is in the Play Store) = Jede Bewertung oder Rezension, die das Spiel erhält, bringt mich zum Lächeln =)\n Also sprecht mich an! Schickt mir eine E-Mail, Rezension, ein GitHub-Issue oder eine Brieftaube und lasst uns herausfinden, wie wir dieses Spiel noch besser machen können!\n(Kontaktinformationen finden sich z. B. im Play Store)

Pillaging = Plündern
Military units can pillage improvements, which heals them 25 health and ruins the improvement.\nThe tile can still be worked, but advantages from the improvement - stat bonuses and resources - will be lost.\nWorkers can repair these improvements, which takes less time than building the improvement from scratch. = Militäreinheiten können Verbesserungen plündern, was diese unbrauchbar macht und die Einheit\n für 25 Punkte heilt. Das Feld bringt nur noch den Grundertrag, bis ein Arbeiter die\n Verbesserung repariert - was deutlich weniger Zeit kostet als sie neu zu errichten.

Experience = Erfahrung
Units that enter combat gain experience, which can then be used on promotions for that unit.\nUnits gain more experience when in Melee combat than Ranged, and more when attacking than when defending. = Einheiten, die in Kämpfe verwickelt werden, erhalten Erfahrungspunkte, die sie für Beförderungen verwenden können.\nNahkampf bringt mehr Erfahrung als Fernkampf und Angriff mehr als Verteidigung.
Units can only gain up to 30 XP from Barbarian units - meaning up to 2 promotions. After that, Barbarian units will provide no experience. = Kämpfe gegen Barbaren bringen nur bis zur zweiten Beförderung Erfahrungspunkte.\nNach 30 EP pro Einheit ist schluss und Barbaren ins Jenseits zu befördern bringt nur Sicherheit, aber keine Erfahrungspunkte mehr.

Combat = Gefechte
Unit and cities are worn down by combat, which is affected by a number of different values.\nEach unit has a certain 'base' combat value, which can be improved by certain conditions, promotions and locations. = Schlachten zwischen Einheiten und/oder Städten werden von bestimmten Zahlen kontrolliert.\nJede Einheit hat eine 'Basis'-Gefechtsstärke, die von Umgebung, Beförderungen oder anderen Bedingungen modifiziert werden kann.
Units use the 'Strength' value as the base combat value when melee attacking and when defending.\nWhen using a ranged attack, they will the use the 'Ranged Strength' value instead. = Einheiten benutzen den Wert 'Stärke' als Basis-Gefechtsstärke für den Angriff im Nahkampf oder die Verteidigung, und den Wert 'Fernkampfstärke' für den Angriff im Fernkampf.
Ranged attacks can be done from a distance, dependent on the 'Range' value of the unit.\nWhile melee attacks allow the defender to damage the attacker in retaliation, ranged attacks do not. = Fernkampfangriffe können über mehrere Felder erfolgen, abhängig vom Wert 'Reichweite'. Während Nahkampfangriffe dem Verteidiger das Zurückschlagen erlauben, ist das beim Fernkampf nicht möglich.

Research Agreements = Forschungsabkommen
In research agreements, you and another civilization decide to jointly research technology.\nAt the end of the agreement, you will both receive a 'lump sum' of Science, which will go towards one of your unresearched technologies. = In Forschungsabkommen vereinbarst Du mit einer anderen Zivilisation, gemeinsam\nTechnologie zu erforschen. Zum Abschluss des Abkommens erhalten beide Seiten eine\nPauschale an Wissenschafts-Punkten für eine der unerforschten Technologien.
The amount of ⍾Science you receive at the end is dependent on the ⍾Science generated by your cities and the other civilization's cities during the agreement - the more, the better! = Die Anzahl an Punkten, die ein Forschungsabkommen bringt, hängt von der Wissenschaft ab, die deine Städte und die deines Partners während der Laufzeit generieren - je mehr destso besser!

Not all nations are contending with you for victory.\nCity-States are nations that can't win, don't conquer other cities and can't be traded with. = Nicht alle Nationen nehmen am Wettrennen um den Sieg teil.\nStadtstaaten können nicht gewinnen, sie gründen oder erobern keine Städte und man kann nicht auf dieselbe Weise mit ihnen Handel treiben wie mit anderen Nationen.
Instead, diplomatic relations with City-States are determined by Influence - a meter of 'how much the City-State likes you'.\nInfluence can be increased by attacking their enemies, liberating their city, and giving them sums of gold. = Stattdessen beruhen diplomatische Beziehungen zu Stadtstaaten auf 'Einfluss' - ein Maß, wie sehr sie Euch 'mögen'.\nEinfluss kann gewonnen werden durch kriegerische Handlungen gegen ihre Feinde, befreien ihrer besetzten Stadt, oder durch Bestechung mit Gold.
Certain bonuses are given when you are at above 30 influence.\nWhen you have above 60 Influence, and you have the highest influence with them of all civilizations, you are considered their 'Ally', and gain further bonuses and access to the Luxury and Strategic resources in their lands. = Stadtstaaten belohnen hohen Einfluss ab 30 Punkten.\nWenn Dein Einfluss 60 Punkte oder mehr beträgt und größer ist als der aller Konkurrenten, dann wirst Du als Allierter eingestuft und erhälst neben höheren Belohnungen auch Zugang zu ihren Luxus- und Strategischen Ressourcen.

Great People = Große Persönlichkeiten
Certain buildings, and specialists in cities, generate Great Person points per turn.\nThere are several types of Great People, and their points accumulate separately.\nThe number of points per turn and accumulated points can be viewed in the Overview screen. = Bestimmte Gebäude, sowie die Spezialisten in den Städten, generieren pro Zug Große-Persönlichkeits-Punkte.\nEs gibt verschiedene Typen von Großen Persönlichkeiten. Für jeden Typ werden die Punkte gesondert erfasst.\nDie Anzahl der Punkte pro Zug und die bereits gesammelten Punkte sind im Übersichtsbildschirm (Tab: Statistiken) zu sehen.
Once enough points have been accumulated, a Great Person of that type will be created!\nEach Great Person can construct a certain Great Improvement which gives large yields over time, or immediately consumed to provide a certain bonus now. = Sobald genügend Punkte gesammelt wurden, wird eine Große Persönlichkeit dieses Typs erschaffen!\nJede Große Persönlichkeit kann eine bestimmte Große Verbesserung erschaffen, die im Laufe der Zeit große Erträge bringt, oder sofort verbraucht werden, um sofort einen bestimmten Bonus zu erhalten.
Great Improvements also provide any strategic resources that are under them, so you don't need to worry if resources are revealed underneath your improvements! = Große Verbesserungen liefern zudem die strategische Ressource unter ihnen. Es gibt also keinen Grund zur Sorge, wenn Ressourcen von ihnen 'verdeckt' sind.

Removing Terrain Features = Geländemerkmale entfernen
Certain tiles have terrain features - like Flood plains or Forests -  on top of them. Some of these layers, like Jungle, Marsh and Forest, can be removed by workers.\nRemoving the terrain feature does not remove any resources in the tile, and is usually required in order to add improvements exploiting those resources. = Bestimmte Felder haben Geländemerkmale - wie Flussauen oder Wälder. Einige davon, wie Dschungel, Sumpf und Wald, können von Arbeitern entfernt werden.\nDas Entfernen des Geländemerkmals entfernt keine Ressourcen auf dem Feld und ist normalerweise erforderlich, um Verbesserungen hinzuzufügen, die diese Ressourcen erschließen.

Natural Wonders, such as the Mt. Fuji, the Rock of Gibraltar and the Great Barrier Reef, are unique, impassable terrain features, masterpieces of mother Nature, which possess exceptional qualities that make them very different from the average terrain.\nThey benefit by giving you large sums of Culture, Science, Gold or Production if worked by your Cities, which is why you might need to bring them under your empire as soon as possible. = Naturwunder wie der Mount Fuji, der Felsen von Gibraltar oder das Great Barrier Reef sind einzigartige Geländeformen, Meisterwerke der Mutter Natur, die außergewöhnliche Qualitäten besitzen, die sich komplett von gewöhnlichem Gelände unterscheiden.\n\nEinheiten können sie nicht betreten, aber Städte können sie bewirtschaften und besondere Erträge erlangen - was vielleicht Grund genug ist, sie bald unter Kontrolle Deines Reichs zu bringen.\n\nAllein ihre Entdeckung erhöht bereits die Zufriedenheit der Bevölkerung.

Keyboard = Tastatur
If you have a keyboard, some shortcut keys become available. Unit command or improvement picker keys, for example, are shown directly in their corresponding buttons. = Wenn du eine Tastatur verwendest, werden einige Tastenkombinationen verfügbar. Die Tasten, z.B. für den Einheitenbefehl oder zur Auswahl einer Verbesserung, werden direkt in den entsprechenden Schaltflächen angezeigt.
On the world screen the hotkeys are as follows: = In der Weltansicht sind die Tastenkombinationen wie folgt:
Space or 'N' - Next unit or turn\n'E' - Empire overview (last viewed page)\n'+', '-' - Zoom in / out\nHome - center on capital or open its city screen if already centered = Leertaste oder 'N' - Nächste Einheit oder nächste Runde\n'E' - Reichsübersicht (zuletzt angesehene Seite)\n'+', '-' - Vergrößern / Verkleinern\nHome - Zentrieren auf Hauptstadt bzw. Stadt öffnen wenn dies bereits erfogt ist
F1 - Open Civilopedia\nF2 - Empire overview Trades\nF3 - Empire overview Units\nF4 - Empire overview Diplomacy\nF5 - Social policies\nF6 - Technologies\nF7 - Empire overview Cities\nF8 - Victory Progress\nF9 - Empire overview Stats\nF10 - Empire overview Resources\nF11 - Quicksave\nF12 - Quickload = F1 - Civilopedia öffnen\nF2 - Reichsübersicht Handel\nF3 - Reichsübersicht Einheiten\nF4 - Reichsübersicht Diplomatie\nF5 - Sozialpolitik\nF6 - Technologien\nF7 - Reichsübersicht Städte\nF8 - Siegesfortschritt\nF9 - Reichsübersicht Statistiken\nF10 - Reichsübersicht Ressourcen\nF11 - Schnellspeichern\nF12 - Schnellladen
Ctrl-R - Toggle tile resource display\nCtrl-Y - Toggle tile yield display\nCtrl-O - Game options\nCtrl-S - Save game\nCtrl-L - Load game = Strg-R - Ressourcenanzeige umschalten\nStrg-Y - Felderträge umschalten\nStrg-O - Spieloptionen\nStrg-S - Spiel speichern\nStrg-L - Spiel laden

World Screen = Weltansicht
This is where you spend most of your time playing Unciv. See the world, control your units, access other screens from here. = Hier verbringst du die meiste Zeit beim Spielen von Unciv. Von hier aus siehst du die Welt, steuerst deine Einheiten und rufst andere Ansichten auf.
①: The menu button - civilopedia, save, load, options... = ①: Die Schaltfläche Menü - Civilopedia, Speichern, Laden, Optionen...
②: The player/nation whose turn it is - click for diplomacy overview. = ②: Der Spieler/die Nation, der/die am Zug ist - Klick für Diplomatieübersicht.
③: The Technology Button - shows the tech tree which allows viewing or researching technologies. = ③: Die Schaltfläche "Technologie" - zeigt den Tech-Baum an, mit dem man Technologien betrachten oder erforschen kann.
④: The Social Policies Button - shows enacted and selectable policies, and with enough culture points you can enact new ones. = ④: Die Schaltfläche "Sozialpolitik" - zeigt erlassene und auswählbare Politiken an, und mit genügend Kulturpunkten kannst du neue erlassen.
⑤: The Diplomacy Button - shows the diplomacy manager where you can talk to other civilizations. = ⑤: Die Schaltfläche "Diplomatie" - zeigt den Diplomatiemanager an, in dem du mit anderen Zivilisationen verhandeln kannst.
⑥: Unit Action Buttons - while a unit is selected its possible actions appear here. = ⑥: Die Aktionsschaltflächen der Einheit - während eine Einheit ausgewählt ist, erscheinen hier ihre möglichen Aktionen.
⑦: The unit/city info pane - shows information about a selected unit or city. = ⑦: Der Einheit-/Stadt-Info-Bereich - zeigt Informationen zu einer ausgewählten Einheit oder Stadt an.
⑧: The name (and unit icon) of the selected unit or city, with current health if wounded. Clicking a unit name or icon will open its civilopedia entry. = ⑧: Der Name (und das Einheitensymbol) der ausgewählten Einheit oder Stadt, mit aktueller Gesundheit, falls verwundet. Durch Anklicken eines Einheitennamens oder -symbols wird der entsprechende Eintrag in der Civilopedia geöffnet.
⑨: The arrow buttons allow jumping to the next/previous unit. = ⑨: Die Pfeiltasten ermöglichen das Springen zur nächsten/vorherigen Einheit.
⑩: For a selected unit, its promotions appear here, and clicking leads to the promotions screen for that unit. = ⑩: Für eine ausgewählte Einheit erscheinen hier ihre Beförderungen, und ein Klick führt zum Beförderungsbildschirm für diese Einheit.
⑪: Remaining/per turn movement points, strength and experience / XP needed for promotion. For cities, you get its combat strength. = ⑪: Verbleibende/pro Runde Bewegungspunkte, Stärke und Erfahrung / EP, die für die Beförderung benötigt werden. Für Städte erhältst du ihre Kampfstärke.
⑫: This button closes the selected unit/city info pane. = ⑫: Diese Schaltfläche schließt den ausgewählten Einheit/Stadt-Info-Bereich
⑬: This pane appears when you order a unit to attack an enemy. On top are attacker and defender with their respective base strengths. = ⑬: Dieses Fenster erscheint, wenn du einer Einheit befiehlst, einen Feind anzugreifen. Oben stehen Angreifer und Verteidiger mit ihren jeweiligen Basisstärken.
⑭: Below that are strength bonuses or penalties and health bars projecting before / after the attack. = ⑭: Darunter befinden sich Stärkeboni oder -abzüge und Gesundheitsbalken, die vor/nach dem Angriff erscheinen.
⑮: The Attack Button - let blood flow! = ⑮: Die Schaltfläche "Angriff" - Lass das Blut fließen!
⑯: The minimap shows an overview over the world, with known cities, terrain and fog of war. Clicking will position the main map. = ⑯: Die Minimap zeigt eine Übersicht die Welt, mit bekannten Städten, Gelände und Kriegsnebel. Durch Anklicken wird die Hauptkarte verschoben.
⑰: To the side of the minimap are display feature toggling buttons - tile yield, worked indicator, show/hide resources. These mirror setting on the options screen and are hidden if you deactivate the minimap. = ⑰: An der Seite der Minimap befinden sich Schaltflächen zum Umschalten der Anzeigefunktionen - Felderträge, Arbeitersymbole, Ressourcen anzeigen/ausblenden. Diese spiegeln die Einstellung auf dem Optionsbildschirm wieder und werden ausgeblendet, wenn du die Minimap deaktivierst.
⑱: Tile information for the selected hex - current or potential yield, terrain, effects, present units, city located there and such. Where appropriate, clicking a line opens the corresponding civilopedia entry. = ⑱: Feldinformationen für das ausgewählte Sechseck - aktueller oder potenzieller Ertrag, Gelände, Effekte, vorhandene Einheiten, dort befindliche Stadt und so weiter. Wo angebracht, sind diese mit entsprenchenden Einträgen der Civilopedia verlinkt.
⑲: Notifications - what happened during the last 'next turn' phase. Some are clickable to show a relevant place on the map, some even show several when you click repeatedly. = ⑲: Benachrichtigungen - was während der letzten 'Nächste Runde'-Phase passiert ist. Einige sind anklickbar, um einen betreffenden Ort auf der Karte zu zeigen, einige zeigen sogar mehrere, wenn du wiederholt darauf klickst.
⑳: The Next Turn Button - unless there are things to do, in which case the label changes to 'next unit', 'pick policy' and so on. = ⑳: Die Schaltfläche "Nächste Runde" - es sei denn, es gibt noch etwas zu tun, in diesem Fall ändert sich die Beschriftung in "nächste Einheit", "Wähle eine Politik" und so weiter.
ⓐ: The overview button leads to the empire overview screen with various tabs (the last one viewed is remembered) holding vital information about the state of your civilization in the world. = Ⓐ: Die Schaltfläche "Übersicht" führt zum Übersichtsbildschirm des Reiches mit verschiedenen Registerkarten (die zuletzt betrachtete wird gespeichert), die wichtige Informationen über den Zustand deiner Zivilisation in der Welt enthalten.
ⓑ: The ♪Culture icon shows accumulated ♪Culture and ♪Culture needed for the next policy - in this case, the exclamation mark tells us a next policy can be enacted. Clicking is another way to the policies manager. = Ⓑ: Das Kultursymbol zeigt die angesammelte Kultur und die Kultur, die für die nächste Politik benötigt wird - in diesem Fall sagt uns das Ausrufezeichen, dass eine nächste Politik erlassen werden kann. Ein Klick ist ein weiterer Weg zum Politikmanager.
ⓒ: Your known strategic resources are displayed here with the available (usage already deducted) number - click to go to the resources overview screen. = Ⓒ: Hier werden deine bekannten strategischen Ressourcen mit der verfügbaren (Nutzung bereits abgezogen) Anzahl angezeigt - klicke, um zur Ressourcenübersicht zu gelangen.
ⓓ: Happiness/unhappiness balance and either golden age with turns left or accumulated happiness with amount needed for a golden age is shown next to the smiley. Clicking also leads to the resources overview screen as luxury resources are a way to improve happiness. = Ⓓ: Zufriedenheit/Unzufriedenheitsbilanz und entweder goldenes Zeitalter mit verbleibenden Runden oder akkumulierte Zufriedenheit mit der für ein goldenes Zeitalter benötigten Menge wird neben dem Smiley angezeigt. Ein Klick führt auch zur Ressourcenübersicht, da Luxusressourcen eine Möglichkeit sind, die Zufriedenheit zu verbessern (leider nur im Spiel).
ⓔ: The ⍾Science icon shows the number of ⍾Science points produced per turn. Clicking leads to the technology tree. = Ⓔ: Das Wissenschaftssymbol zeigt die Anzahl der pro Zug produzierten Wissenschaftspunkte an. Ein Klick darauf führt zum Technologiebaum.
ⓕ: Number of turns played with translation into calendar years. Click to see the victory overview. = Ⓕ: Anzahl der gespielten Runden mit Umrechnung in Kalenderjahre. Anklicken, um die Siegesübersicht zu sehen.
ⓖ: The number of gold coins in your treasury and income. Clicks lead to the Stats overview screen. = Ⓖ: Die Anzahl der Goldmünzen in Ihrer Schatzkammer und das Einkommen. Klicken führt zum Übersichtsbildschirm der Statistiken.
ⓧ: In the center of all this - the world map! Here, the "X" marks a spot outside the map. Yes, unless the wrap option was used, Unciv worlds are flat. Don't worry, your ships won't fall off the edge. = Ⓧ: In der Mitte von allem - die Weltkarte! Hier markiert das "X" eine Stelle außerhalb der Karte. Ja, sofern nicht die 'Wrap'-Option verwendet wurde, sind Unciv-Welten flach. Keine Sorge, deine Schiffe werden nicht von der Kante fallen.
ⓨ: By the way, here's how an empire border looks like - it's in the national colours of the nation owning the territory. = Ⓨ: Übrigens, so sieht eine Reichsgrenze aus - sie ist in den Nationalfarben der Nation, der das Gebiet gehört.
ⓩ: And this is the red targeting circle that led to the attack pane back under ⑬. = Ⓩ: Und dies ist der rote Zielkreis, der zum Angriffsfenster zurück unter ⑬ führte.
What you don't see: The phone/tablet's back button will pop the question whether you wish to leave Unciv and go back to Real Life. On desktop versions, you can use the ESC key. = Was du nicht siehst: Über die Zurück-Taste des Telefons/Tablets erscheint die Frage, ob du Unciv verlassen und ins Real Life zurückkehren möchtest. Bei Desktop-Versionen kannst du die ESC-Taste verwenden.

After building a shrine, your civilization will start generating ☮Faith. = Nachdem du einen Schrein gebaut hast, wird deine Zivilisation anfangen, Glaube☮ zu erzeugen.
When enough ☮Faith has been generated, you will be able to found a pantheon. = Wenn du genug Glaube☮ gesammelt hast, kannst du ein Pantheon gründen.
A pantheon will provide a small bonus for your civilization that will apply to all your cities. = Ein Pantheon bietet einen kleinen Bonus für deine Zivilisation, der für alle deine Städte gilt.
Each civilization can only choose a single pantheon belief, and each pantheon can only be chosen once. = Jede Zivilisation kann nur einen einzigen Pantheon-Glaubenssatz wählen, und jedes Pantheon kann nur einmal gewählt werden.
Generating more ☮Faith will allow you to found a religion. = Wenn du mehr Glaube erzeugst, kannst du eine Religion gründen.

Keep generating ☮Faith, and eventually a great prophet will be born in one of your cities. = Erzeuge weiter Glaube☮, und irgendwann wird in einer deiner Städte ein Großer Prophet geboren werden.
This great prophet can be used for multiple things: Constructing a holy site, founding a religion and spreading your religion. = Dieser Große Prophet kann für mehrere Zwecke eingesetzt werden: Eine heilige Stätte errichten, eine Religion gründen und die eigene Religion verbreiten.
When founding your religion, you may choose another two beliefs. The founder belief will only apply to you, while the follower belief will apply to all cities following your religion. = Wenn du deine Religion gründest, kannst du zwei weitere Glaubenssätze wählen. Der Gründer-Glaubenssatz gilt nur für dich, während der Anhänger-Glaubenssatz für alle Städte gilt, die deiner Religion folgen.
Additionally, the city where you used your great prophet will become the holy city of that religion. = Außerdem wird die Stadt, in der du deinen Großen Propheten eingesetzt hast, zur heiligen Stadt dieser Religion.
Once you have founded a religion, great prophets will keep being born every so often, though the amount of Faith☮ you have to save up will be higher. = Sobald du eine Religion gegründet hast, werden weiterhin in regelmäßigen Abständen Große Propheten geboren, auch wenn du dafür mehr Glaube☮ aufbringen musst.
One of these great prophets can then be used to enhance your religion. = Einer dieser großen Propheten kann dann verwendet werden, um deine Religion zu verbessern.
This will allow you to choose another follower belief, as well as an enhancer belief, that only applies to you. = Dadurch kannst du einen weiteren Anhänger-Glaubenssatz sowie einen Verbesserungs-Glaubenssatz wählen, der nur für dich gilt.
Do take care founding a religion soon, only about half the players in the game are able to found a religion! = Kümmere dich darum, bald eine Religion zu gründen, nur etwa die Hälfte der Spieler im Spiel ist in der Lage, eine Religion zu gründen!

Beliefs = Glaubenssätze
There are four types of beliefs: Pantheon, Founder, Follower and Enhancer beliefs. = Es gibt vier Arten von Glaubenssätzen: Pantheon, Gründer, Anhänger und Verbesserungen.
Pantheon and Follower beliefs apply to each city following your religion, while Founder and Enhancer beliefs only apply to the founder of a religion. = Pantheon- und Anhänger-Glaubenssätze gelten für jede Stadt, die deiner Religion folgt, während Gründer- und Verbesserungs-Glaubenssätze nur für den Gründer einer Religion gelten.

Religion inside cities = Religion in den Städten
When founding a city, it won't follow a religion immediately. = Wenn eine Stadt gegründet wird, wird sie sich nicht sofort einer Religion anschließen.
The religion a city follows depends on the total pressure each religion has within the city. = Welcher Religion eine Stadt folgt, hängt von dem Gesamtdruck ab, den jede Religion in der Stadt ausübt.
Followers are allocated in the same proportions as these pressures, and these followers can be viewed in the city screen. = Die Anhänger werden im gleichen Verhältnis, je nach Druck ihrer jeweiligen Religion, zugewiesen, und diese Anhänger können in der Stadtansicht angezeigt werden.
Based on this, you can get a feel for which religions have a lot of pressure built up in the city, and which have almost none. = Auf diese Weise kannst du ein Gefühl dafür bekommen, welche Religionen in der Stadt viel Druck aufgebaut haben und welche kaum welchen.
The city follows a religion if a majority of its population follows that religion, and will only then receive the effects of Follower and Pantheon beliefs of that religion. = Die Stadt folgt erst einer Religion, wenn die Mehrheit ihrer Bevölkerung dieser Religion angehört und erhält nur dann die Auswirkungen des Anhänger- und  Pantheons-Glaubenssatzes dieser Religion.

Spreading Religion = Religion verbreiten
Spreading religion happens naturally, but can be sped up using missionaries or great prophets. = Die Verbreitung von Religion geschieht auf natürliche Weise, kann aber durch Missionare oder Große Propheten beschleunigt werden.
Missionaries can be bought in cities following a major religion, and will take the religion of that city. = Missionare können in Städten, die einer Hauptreligion angehören, gekauft werden und werden die Religion dieser Stadt annehmen.
So do take care where you are buying them! If another civilization has converted one of your cities to their religion, missionaries bought there will follow their religion. = Achte also darauf, wo du sie kaufst! Wenn eine andere Zivilisation eine deiner Städte zu ihrer Religion bekehrt hat, werden die dort gekauften Missionare dieser Religion folgen.
Great prophets always have your religion when they appear, even if they are bought in cities following other religions, but captured great prophets do retain their original religion. = Wenn sie erscheinen, haben Große Propheten immer deine Religion, auch wenn sie in Städten gekauft werden, die anderen Religionen folgen. Gefangene große Propheten behalten ihre ursprüngliche Religion.
Both great prophets and missionaries are able to spread religion to cities when they are inside its borders, even cities of other civilizations. = Sowohl die Großen Propheten als auch die Missionare sind in der Lage, Religion in den Städten zu verbreiten, wenn sie sich innerhalb ihrer Grenzen befinden, selbst in Städten anderer Zivilisationen.
These two units can even enter tiles of civilizations with whom you don't have an open borders agreement! = Diese beiden Einheiten können sogar Felder von Zivilisationen betreten, mit denen du kein Abkommen über offene Grenzen hast!
But do take care, missionaries will lose 250 religious strength each turn they end while in foreign lands. = Aber Obacht: Missionare verlieren mit jeder Runde, die sie auf fremden Feldern beenden, 250 religiöse Kraft.
This diminishes their effectiveness when spreading religion, and if their religious strength ever reaches 0, they have lost their faith and disappear. = Dies mindert ihre Wirksamkeit bei der Verbreitung der Religion, und wenn ihre religiöse Kraft jemals 0 erreicht, haben sie ihren Glauben verloren und verschwinden.
When you do spread your religion, the religious strength of the unit is added as pressure for that religion. = Wenn du deine Religion verbreitest, wird die religiöse Stärke der Einheit als Druck für diese Religion hinzugefügt.
Cities also passively add pressure of their majority religion to nearby cities. = Die Städte üben auch passiv Druck durch ihre Hauptreligion auf die umliegenden Städte aus.
Each city provides +6 pressure per turn to all cities within 10 tiles, though the exact amount of pressure depends on the game speed. = Jede Stadt übt pro Zug +6 Druck auf alle Städte im Umkreis von 10 Feldern aus, wobei die genaue Höhe des Drucks von der Spielgeschwindigkeit abhängt.
This pressure can also be seen in the city screen, and gives you an idea of how religions in your cities will evolve if you don't do anything. = Dieser Druck ist auch in der Stadtansicht zu sehen und gibt dir eine Vorstellung davon, wie sich die Religionen in deinen Städten entwickeln werden, wenn du nichts unternimmst.
Holy cities also provide +30 pressure of the religion founded there to themselves, making it very difficult to effectively convert a holy city. = Heilige Städte gewähren auch +30 Druck der dort gegründeten Religion auf sich selbst, was es sehr schwierig macht, eine heilige Stadt effektiv zu bekehren.
Lastly, before founding a religion, new cities you settle will start with 200 pressure for your pantheon. = Bevor du eine Religion gründest, werden neue Städte, die du besiedelst, mit 200 Druck für dein Pantheon beginnen.
This way, all your cities will starting following your pantheon as long as you haven't founded a religion yet. = Auf diese Weise werden alle deine Städte anfangen, deinem Pantheon zu folgen, solange du noch keine Religion gegründet hast.

Inquisitors = Inquisitoren
Inquisitors are the last religious unit, and their strength is removing other religions. = Die Inquisitoren sind die letzte religiöse Einheit, und ihre Stärke ist die Beseitigung anderer Religionen.
They can remove all other religions from one of your own cities, removing any pressures built up. = Sie können alle anderen Religionen aus einer deiner Städte entfernen und damit jeglichen Druck beseitigen.
Great prophets also have this ability, and remove all other religions in the city when spreading their religion. = Große Propheten haben ebenfalls diese Fähigkeit und entfernen alle anderen Religionen in der Stadt, wenn sie ihre Religion verbreiten.
Often this results in the city immediately converting to their religion = Dies führt oft dazu, dass die Stadt sofort zu ihrer Religion konvertiert.
Additionally, when an inquisitor is stationed in or directly next to a city center, units of other religions cannot spread their faith there, though natural spread is uneffected. = Wenn ein Inquisitor in oder direkt neben einem Stadtzentrum stationiert ist, können Einheiten anderer Religionen ihren Glauben dort nicht verbreiten. Davon ist die natürliche Ausbreitung nicht betroffen.

Maya Long Count calendar cycle = Mayas Lange Zählung-Kalenderzyklus
The Mayan unique ability, 'The Long Count', comes with a side effect: = Die einzigartige Fähigkeit der Maya, die "Lange Zählung", hat einen Nebeneffekt:
Once active, the game's year display will use mayan notation. = Sobald aktiviert, wird die Jahresanzeige des Spiels in mayanischer Notation dargestellt.
The Maya measured time in days from what we would call 11th of August, 3114 BCE. A day is called K'in, 20 days are a Winal, 18 Winals are a Tun, 20 Tuns are a K'atun, 20 K'atuns are a B'ak'tun, 20 B'ak'tuns a Piktun, and so on. = Die Maya maßen die Zeit in Tagen, ausgehend von dem, was wir den 11. August 3114 v. Chr. nennen würden. Ein Tag heißt K'in, 20 Tage sind ein Winal, 18 Winals sind ein Tun, 20 Tuns sind ein K'atun, 20 K'atuns sind ein B'ak'tun, 20 B'ak'tuns ein Piktun, und so weiter.
Unciv only displays ය B'ak'tuns, ඹ K'atuns and ම Tuns (from left to right) since that is enough to approximate gregorian calendar years. The Maya numerals are pretty obvious to understand. Have fun deciphering them! = Unciv zeigt nur ය B'ak'tuns, ඹ K'atuns und ම Tuns (von links nach rechts) an, da dies ausreicht, um gregorianische Kalenderjahre anzunähern. Die Maya-Ziffern sind ziemlich einfach zu verstehen. Viel Spaß beim Entschlüsseln!

Your cities will periodically demand different luxury goods to satisfy their desire for new things in life. = Deine Städte werden in regelmäßigen Abständen verschiedene Luxusgüter verlangen, um ihren Wunsch nach neuen Dingen im Leben zu befriedigen.
If you manage to acquire the demanded luxury by trade, expansion, or conquest, the city will celebrate We Love The King Day for 20 turns. = Wenn es dir gelingt, den geforderten Luxus durch Handel, Expansion oder Eroberung zu erwerben, wird die Stadt 20 Runden lang den Wir Lieben Den König Tag feiern.
During the We Love The King Day, the city will grow 25% faster. = Während des Wir Lieben Den König Tags wird die Stadt um 25 % schneller wachsen.
This means exploration and trade is important to grow your cities! = Das bedeutet, dass Erkundung und Handel wichtig sind, um deine Städte wachsen zu lassen!


#################### Lines from Unique Types #######################

Nullifies [stat] [cityFilter] = Setzt [stat] [cityFilter] außer Kraft
Nullifies Growth [cityFilter] = Setzt Wachstum [cityFilter] außer Kraft
Provides [stats] per turn = Liefert [stats] pro Runde
Provides [stats] [cityFilter] per turn = Liefert [stats] [cityFilter] pro Runde
Provides [amount] Happiness = Liefert [amount] Zufriedenheit
Provides military units every ≈[amount] turns = Liefert militärische Einheiten alle ≈[amount] Runden
Provides a unique luxury = Liefert eine einzigartige Luxusressource
Cannot build [baseUnitFilter] units = Kann keine [baseUnitFilter]-Einheiten bauen
[amount]% Great Person generation [cityFilter] = [amount]% Große Persönlichkeiten Erschaffung [cityFilter]
May choose [amount] additional [beliefType] beliefs when [foundingOrEnhancing] a religion = Kann [amount] zusätzliche [beliefType] Glauben wählen, wenn [foundingOrEnhancing] einer Religion
May buy [buildingFilter] buildings for [amount] [stat] [cityFilter] at an increasing price ([amount2]) = Kann [buildingFilter]-Gebäude für [amount] [stat] [cityFilter] zu einem steigenden Preis ([amount2]) kaufen
May buy [baseUnitFilter] units for [amount] [stat] [cityFilter] = Kann [baseUnitFilter]-Einheiten für [amount] [stat] [cityFilter] kaufen
May buy [buildingFilter] buildings for [amount] [stat] [cityFilter] = Kann [buildingFilter]-Geäbude für [amount] [stat] [cityFilter] kaufen
May buy [baseUnitFilter] units with [stat] [cityFilter] = Kann [baseUnitFilter]-Einheiten mit [stat] [cityFilter] kaufen
May buy [buildingFilter] buildings with [stat] for [amount] times their normal Production cost = Kann [buildingFilter]-Gebäude mit [stat] für das [amount]-fache ihrer normalen Produktionskosten kaufen
[stat] cost of purchasing [buildingFilter] buildings [amount]% = [stat] Kosten für Kauf von [buildingFilter] Gebäuden [amount]%
 # Requires translation!
Notified of new Barbarian encampments = 
Triggers victory = Löst den Sieg aus
[amount] Unit Supply = [amount] Einheitenversorgung
[amount] Unit Supply per [amount2] population [cityFilter] = [amount] Einheitenversorgung je [amount2] Bevölkerung [cityFilter]
[amount] Unit Supply per city = [amount] Einheitenversorgung je Stadt
Rebel units may spawn = Rebelleneinheiten könnten auftauchen
Can be purchased for [amount] [stat] [cityFilter] = Kann für [amount] [stat] [cityFilter] erworben werden
Requires a [buildingName] in at least [amount] cities = Erfordert [buildingName] in mindestens [amount] Städten
Must not be next to [terrainFilter] = Darf sich nicht neben [terrainFilter] befinden
No defensive terrain penalty = Keinen Nachteil auf Verteidigungsgebiet
Upon capturing a city, receive [amount] times its [stat] production as [plunderableStat] immediately = Erhalte beim Erobern einer Stadt sofort [amount]-mal ihre [stat] Produktion als [plunderableStat]
[amount] XP gained from combat = [amount] EP im Kampf gewonnen
when at war = wenn im Krieg
when not at war = wenn nicht im Krieg
during a Golden Age = während eines Goldenen Zeitalters
with [resource] = mit [resource]
while the empire is happy = solange das Reich glücklich ist
when between [amount] and [amount2] Happiness = wenn zwischen [amount] und [amount2] Zufriedenheit
when below [amount] Happiness = wenn unterhalb [amount] Zufriedenheit
during the [era] = während [era]
before the [era] = vor [era]
starting from the [era] = beginnend mit [era]
if no other Civilization has researched this = wenn keine andere Zivilisation dies bereits erforscht hat
after discovering [tech] = nach dem Entdecken von [tech]
before discovering [tech] = vor dem Entdecken von [tech]
after adopting [policy] = nach dem Verabschieden von [policy]
before adopting [policy] = vor dem Verabschieden von [policy]
for [amount] turns = für [amount] Runden
 # Requires translation!
<<<<<<< HEAD
for [amount] turns = 
 # Requires translation!
by consuming this unit = 
=======
in cities with a [buildingFilter] = 
 # Requires translation!
in cities without a [buildingFilter] = 
>>>>>>> 22466a9d
if this city has at least [amount] specialists = wenn diese Stadt mindestens [amount] Spezialisten hat
in cities where this religion has at least [amount] followers = in Städten, welche mindestens [amount] Anhänger dieser Religion haben
with a garrison = mit einer Garnison
for [mapUnitFilter] units = für [mapUnitFilter] Einheiten
for units with [promotion] = für Einheiten mit [promotion]
for units without [promotion] = für Einheiten ohne [promotion]
vs cities = vs Städte
vs [mapUnitFilter] units = vs [mapUnitFilter] Einheiten
when fighting units from a Civilization with more Cities than you = beim Kampf gegen Einheiten einer Zivilisation mit mehr Städten als du
when attacking = beim Angriff
when defending = beim Verteidigen
when fighting in [tileFilter] tiles = wenn auf [tileFilter] gekämpft wird
on foreign continents = auf fremden Kontinenten
when adjacent to a [mapUnitFilter] unit = wenn benachbart zu einer [mapUnitFilter] Einheit
when above [amount] HP = wenn mehr als [amount] LP
when below [amount] HP = wenn weniger als [amount] LP
with [amount] to [amount2] neighboring [tileFilter] tiles = mit [amount] bis [amount2] benachbarten [tileFilter] Feldern
with [amount] to [amount2] neighboring [tileFilter] [tileFilter2] tiles = mit [amount] bis [amount2] benachbarten [tileFilter] [tileFilter2] Feldern
in [tileFilter] tiles = auf [tileFilter] Felderb
in [tileFilter] [tileFilter2] tiles = auf [tileFilter] [tileFilter2] Feldern
in tiles without [tileFilter] = auf Felder ohne [tileFilter]
on water maps = auf Wasserkarten
in [regionType] Regions = in [regionType] Regionen
in all except [regionType] Regions = in allen außer [regionType] Regionen
Free [baseUnitFilter] found in the ruins = Kostenlose [baseUnitFilter] Einheiz in den Ruinen gefunden
[amount] Free Social Policies = [amount] kostenlose Sozialpolitiken
[amount] population in a random city = [amount] Bevölkerung in einer zufälligen Stadt
[amount] free random researchable Tech(s) from the [era] = [amount] freie zufällige Technologie aus dem Zeitalter [era]
Gain [amount] [stat] = Erhalte [amount] [stat]
Gain [amount]-[amount2] [stat] = Erhalte [amount]-[amount2] [stat]
Gain enough Faith for a Pantheon = Erhalte genug Glaube für ein Pantheon
Gain enough Faith for [amount]% of a Great Prophet = Erhalte genug Glaube für [amount]% eines Großen Propheten
Reveal up to [amount/'all'] [tileFilter] within a [amount] tile radius = Deckt bis zu [amount/'all'] [tileFilter] innerhalb eines Radius von [amount] auf
From a randomly chosen tile [amount] tiles away from the ruins, reveal tiles up to [amount2] tiles away with [amount3]% chance = Von einem zufällig gewählten Feld, das [amount] Felder von Ruinen entfernt ist, werden mit einer Chance von [amount3]% Felder in einer Entfernung von bis zu [amount2] Feldern aufgedeckt.
This Unit gains [amount] XP = Die Einheit erhält [amount] EP
This Unit upgrades for free including special upgrades = Diese Einheit wird kostenlos aufgerüstet, einschließlich Spezialaufrüstungen
This Unit gains the [promotion] promotion = Diese Einheit erhält die [promotion]-Beförderung
Hidden before founding a Pantheon = Versteckt, bevor ein Pantheon gegründet wurde
Hidden after founding a Pantheon = Versteckt, nachdem ein Pantheon gegründet wurde
Hidden after generating a Great Prophet = Versteckt, nachdem ein Großer Prophet erzeugt wurde
 # Requires translation!
Triggerable = 
 # Requires translation!
Global = 
 # Requires translation!
Nation = 
 # Requires translation!
Era = 
 # Requires translation!
Tech = 
 # Requires translation!
Policy = 
 # Requires translation!
FounderBelief = 
 # Requires translation!
FollowerBelief = 
 # Requires translation!
Building = 
 # Requires translation!
Unit = 
 # Requires translation!
UnitType = 
 # Requires translation!
Promotion = 
 # Requires translation!
Improvement = 
 # Requires translation!
Resource = 
 # Requires translation!
Ruins = 
 # Requires translation!
CityState = 
 # Requires translation!
ModOptions = 
 # Requires translation!
Conditional = <|MERGE_RESOLUTION|>--- conflicted
+++ resolved
@@ -737,8 +737,6 @@
 Are you sure you want to pillage this [improvement]? = Bist du sicher, dass du die Feldverbesserung [improvement] plündern willst?
 Create [improvement] = Erzeuge [improvement]
 Start Golden Age = Goldenes Zeitalter starten
- # Requires translation!
-Trigger unique = 
 Show more = Weitere Befehle
 Yes = Ja
 No = Nein
@@ -5377,15 +5375,9 @@
 before adopting [policy] = vor dem Verabschieden von [policy]
 for [amount] turns = für [amount] Runden
  # Requires translation!
-<<<<<<< HEAD
-for [amount] turns = 
- # Requires translation!
-by consuming this unit = 
-=======
 in cities with a [buildingFilter] = 
  # Requires translation!
 in cities without a [buildingFilter] = 
->>>>>>> 22466a9d
 if this city has at least [amount] specialists = wenn diese Stadt mindestens [amount] Spezialisten hat
 in cities where this religion has at least [amount] followers = in Städten, welche mindestens [amount] Anhänger dieser Religion haben
 with a garrison = mit einer Garnison
@@ -5427,8 +5419,6 @@
 Hidden after founding a Pantheon = Versteckt, nachdem ein Pantheon gegründet wurde
 Hidden after generating a Great Prophet = Versteckt, nachdem ein Großer Prophet erzeugt wurde
  # Requires translation!
-Triggerable = 
- # Requires translation!
 Global = 
  # Requires translation!
 Nation = 
