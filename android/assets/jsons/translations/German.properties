# Language settings

# Equivalent of a space in your language
# If your language doesn't use spaces, just add "" as a translation, otherwise " "
" " = " "

# If the first word in a sentence starts with a capital in your language, 
# put the english word 'true' behind the '=', otherwise 'false'.
# Don't translate these words to your language, only put 'true' or 'false'.
StartWithCapitalLetter = true


# Fastlane
# These will be automatically copied to the fastlane descriptions used by F-Droid. Their keys are not as usual the english original, please read those directly as linked.

# Documentation: https://f-droid.org/en/docs/Build_Metadata_Reference/#Summary
# English to translate: https://github.com/yairm210/Unciv/blob/master/fastlane/metadata/android/en-US/short_description.txt
Fastlane_short_description = 4X-Spiel: Zivilisationen aufbauen

# Documentation: https://f-droid.org/en/docs/Build_Metadata_Reference/#Description
# English to translate: https://github.com/yairm210/Unciv/blob/master/fastlane/metadata/android/en-US/full_description.txt
Fastlane_full_description = Eine Neuimplementierung vom berühmtesten Zivilisations-Aufbau-Spiel aller Zeiten. Schnell, klein, ohne Spam und für immer frei!\n\nBaue Deine Zivilisation auf, erforsche Technologien, entwickle Deine Städte und besiege Deine Kontrahenten!\n\nWünsche? Bugs? Die Liste der offenen Themen findest du auf der <a href="https://github.com/yairm210/UnCiv/issues">GitHub Issues - Seite</a> - jede noch so kleine Hilfe ist willkommen!\n\nFragen? Kommentare? Einfach nur gelangweilt? Chatte mit uns auf <a href="https://discord.gg/bjrB4Xw">Discord</a>.\n\nWillst Du bei der Übersetzung helfen? Schau im <a href="https://yairm210.github.io/Unciv/Other/Translating">Wiki</a> vorbei, dort ist detailliert beschrieben, wie Übersetzungen erstellt und vorgeschlagen werden.\n\nSchnallst Du Kotlin oder Java? Unterstütze gerne bei der Entwicklung im <a href="https://github.com/yairm210/UnCiv">GitHub Repository</a>.\n\nDie Welt erwartet Dich! Wirst Du deine Zivilisation zu einem Imperium entwickeln, das dem Zahn der Zeit standhält?\n\nDie App-Berechtigung 'Auf alle Netzwerke zugreifen' wird für die folgenden Funktionen benötigt:\n- Abfrage und Herunterladen der verfügbaren Mods\n- Herunterladen von Musik\n- Hoch- und Herunterladen der Speicherstände im Online Mehrspieler-Modus\nDurch die Implementierung der Zug-Benachrichtigung für den Mehrspieler-Modus werden alle anderen aufgeführten Berechtigungen vom API automatisch hinzugefügt.


# Starting from here normal translations start, as described in
# https://yairm210.github.io/Unciv/Other/Translating/

# General
Delete = Löschen

# Base ruleset names
Civ V - Vanilla = Civ V - Vanilla
Civ V - Gods & Kings = Civ V - Götter & Könige

# Tutorial tasks

Move a unit!\nClick on a unit > Click on a destination > Click the arrow popup = Eine Einheit bewegen!\nKlicke auf eine Einheit > Klicke auf ein Ziel > Klicke auf das Pfeil-Popup.
Found a city!\nSelect the Settler (flag unit) > Click on 'Found city' (bottom-left corner) = Eine Stadt gründen!\nWähle den Siedler (Flaggensymbol) > Klicke auf 'Stadt gründen' (unten links).
Enter the city screen!\nClick the city button twice = Öffne den Stadtbildschirm!\n Klicke zweimal den Stadtknopf.
Pick a technology to research!\nClick on the tech button (greenish, top left) > \n select technology > click 'Research' (bottom right) = Wähle eine Technologie zum Erforschen!\nKlicke auf den Tech-Button (grünlich, oben links) > \n wähle Technologie > klicke auf 'Forschung' (unten rechts).
Pick a construction!\nEnter city screen > Click on a unit or building (bottom left side) > \n click 'add to queue' = Wähle Produktion!\nÖffne Stadtbildschirm > Klicke auf eine Einheit oder ein Gebäude (linke Seite unten) > \n Klicke auf 'Produktion hinzufügen'
Pass a turn!\nCycle through units with 'Next unit' > Click 'Next turn' = Beende eine Runde!\nGehe durch die Einheiten mit 'Nächste Einheit' > Klicke auf 'Nächste Runde'.
Reassign worked tiles!\nEnter city screen > click the assigned (green) tile to unassign > \n click an unassigned tile to assign population = Weise bearbeitete Felder neu zu!\nÖffne den Stadtbildschirm > klicke auf das zugewiesene (grüne) Feld, um es zu entfernen > \n klicke auf ein nicht zugewiesenes Feld, um die Bevölkerungszahl zuzuweisen.
Meet another civilization!\nExplore the map until you encounter another civilization! = Triff eine andere Zivilisation!\n Erkunde die Karte, bis du einer anderen Zivilisation begegnest!
Open the options table!\nClick the menu button (top left) > click 'Options' = Öffne die Optionen!\nKlicke auf die Menütaste (oben links) > klicke auf 'Optionen'.
Construct an improvement!\nConstruct a Worker unit > Move to a Plains or Grassland tile > \n Click 'Create improvement' (above the unit table, bottom left)\n > Choose the farm > \n Leave the worker there until it's finished = Bau eine Verbesserung!\nBau einen Arbeiter > Bewege ihn auf ein Ebenen- oder Wiesenfeld > Wähle 'Verbesserung bauen' > Wähle 'Farm' > \nLass den Arbeiter dort, bis er fertig ist.
Create a trade route!\nConstruct roads between your capital and another city\nOr, automate your worker and let him get to that eventually = Erstelle eine Handelsroute!\n Baue Straßen zwischen deiner Hauptstadt und einer anderen Stadt.\nOder automatisiere deinen Arbeiter und lasse sie schließlich dazu kommen.
Conquer a city!\nBring an enemy city down to low health > \nEnter the city with a melee unit = Erobere eine Stadt!\nBringe eine feindliche Stadt auf wenig Leben > \nBetrete die Stadt mit einer Nahkampfeinheit.
Move an air unit!\nSelect an air unit > select another city within range > \nMove the unit to the other city = Bewege eine Lufteinheit!\nWähle eine Lufteinheit > Wähle eine andere Stadt in Reichweite > \nVerschiebe die Einheit zu der anderen Stadt.
See your stats breakdown!\nEnter the Overview screen (top right corner) >\nClick on 'Stats' = Schaue deine Statistiken an!\nGehe in den Übersichtsbildschirm (obere rechte Ecke) >\nKlicke auf 'Statistiken'.

# Crash screen

An unrecoverable error has occurred in Unciv: = In Unciv ist ein nicht behebbarer Fehler aufgetreten:
If this keeps happening, you can try disabling mods. = Wenn dies weiterhin geschieht, kannst du versuchen, die Mods zu deaktivieren.
You can also report this on the issue tracker. = Du kannst dies auch im Issue-Tracker melden.
Copy = Kopieren
Error report copied. = Fehlerbericht kopiert.
Open Issue Tracker = Öffne Issue-Tracker
Please copy the error report first. = Bitte kopiere zuerst den Fehlerbericht.
Close Unciv = Beende Unciv

# Buildings

Unsellable = Unverkäuflich
Not displayed as an available construction unless [building] is built = Wird nicht als verfügbares Bauwerk angezeigt, bis [building] gebaut ist
Not displayed as an available construction without [resource] = Wird nicht als verfügbares Bauwerk angezeigt, solange [resource] fehlt
Cannot be hurried = Kann nicht beschleunigt werden

Choose a free great person = Wähle eine kostenlose Große Persönlichkeit
Get [unitName] = Erhalte [unitName]

Hydro Plant = Wasserkraftwerk
[buildingName] obsoleted = [buildingName] ist nun veraltet

# Diplomacy,Trade,Nations

Requires [buildingName] to be built in the city = Benötigt den Bau von [buildingName] in der Stadt
Requires [buildingName] to be built in all cities = Benötigt den Bau von [buildingName] in allen Städten
Provides a free [buildingName] in the city = Stellt das Gebäude [buildingName] in der Stadt kostenlos bereit
Requires worked [resource] near city = Benötigt eine Bewirtschaftung von [resource] in der Nähe der Stadt
Requires at least one of the following resources worked near the city: = Benötigt mindestens eine der folgenden Ressourcen bewirtschaftet in der Nähe der Stadt:
Wonder is being built elsewhere = Das Wunder wird woanders gebaut
National Wonder is being built elsewhere = Das Nationale Wunder wird woanders gebaut
Requires a [buildingName] in all cities = Benötigt das Gebäude [buildingName] in allen Städten
[buildingName] required: = [buildingName] erforderlich:
Requires a [buildingName] in this city = Benötigt das Gebäude [buildingName] in dieser Stadt
Cannot be built with [buildingName] = Kann nicht mit [buildingName] gebaut werden
Consumes [amount] [resource] = Verbraucht [amount] [resource]
 # Requires translation!
Need [amount] more [resource] = 
[amount] available = [amount] verfügbar
Required tech: [requiredTech] = Benötigt Technologie: [requiredTech]
Requires [PolicyOrNationalWonder] = Benötigt [PolicyOrNationalWonder]
Cannot be purchased = Kann nicht gekauft werden
Can only be purchased = Kann nur gekauft werden
See also = Siehe auch

Requires at least one of the following: = Benötigt eine der folgenden Vorraussetzungen:
Requires all of the following: = Benötigt folgende Vorraussetzungen:
Leads to [techName] = [techName] kann nun erforscht werden
Leads to: = Ermöglicht die Erforschung von:

Current construction = Aktuelle Produktion
Construction queue = Produktionswarteschlange
Pick a construction = Wähle ein Bauwerk
Queue empty = Warteschlange leer
Add to queue = Hinzufügen zur Warteschlange
Remove from queue = Entferne aus Warteschlange
Show stats drilldown = Statistiken anzeigen
Show construction queue = Produktionswarteschlange anzeigen
Cancel = Abbrechen

Diplomacy = Diplomatie
War = Krieg
Peace = Frieden
Research Agreement = Forschungsvereinbarung
Declare war = Krieg erklären
Declare war on [civName]? = [civName] den Krieg erklären?
Go to on map = Springe auf der Karte hin
Let's begin! = Los geht's!
[civName] has declared war on us! = [civName] hat uns den Krieg erklärt!
[leaderName] of [nation] = [leaderName] von [nation]
You'll pay for this! = Dafür werdet Ihr bezahlen!
Negotiate Peace = Frieden verhandeln
Peace with [civName]? = Frieden mit [civName]?
Very well. = Nun gut.
Farewell. = Lebewohl.
Sounds good! = Hört sich gut an!
Not this time. = Vielleicht ein anderes Mal.
Excellent! = Hervorragend!
How about something else... = Wie wäre es mit etwas anderem...
A pleasure to meet you. = Eine Freude, Euch kennen zu lernen.
Our relationship = Unsere Beziehung
We have encountered the City-State of [name]! = Wir haben den Stadtstaat [name] entdeckt!
Declare Friendship ([numberOfTurns] turns) = Freundschaft erklären ([numberOfTurns] Runden)
May our nations forever remain united! = Mögen unsere Nationen auf immer in Freundschaft vereint sein!
Indeed! = Auf jeden Fall!
Denounce [civName]? = [civName] anprangern?
Denounce ([numberOfTurns] turns) = Anprangern ([numberOfTurns] Runden)
We will remember this. = Das werden wir nie vergessen!

[civName] has declared war on [targetCivName]! = [civName] hat [targetCivName] den Krieg erklärt!
[civName] and [targetCivName] have signed a Peace Treaty! = [civName] und [targetCivName] haben einen Friedensvertrag unterzeichnet!
[civName] and [targetCivName] have signed the Declaration of Friendship! = [civName] und [targetCivName] haben die Freundschaftserklärung unterzeichnet!
[civName] has denounced [targetCivName]! = [civName] hat [targetCivName] angeprangert!
Do you want to break your promise to [leaderName]? = Möchtest du dein Versprechen gegenüber [leaderName] brechen?
Break promise = Versprechen brechen
We promised not to settle near them ([count] turns remaining) = Wir haben versprochen, nicht in ihrer Nähe zu siedeln ([count] Runden verbleiben)
They promised not to settle near us ([count] turns remaining) = Sie haben versprochen, nicht in unserer Nähe zu siedeln ([count] Runden verbleiben) 

[civName] is upset that you demanded tribute from [cityState], whom they have pledged to protect! = [civName] ist verärgert, dass Ihr von [cityState] einen Tribut fordert, den sie zu schützen versprochen hat!
[civName] is upset that you attacked [cityState], whom they have pledged to protect! = [civName] ist verärgert, dass Ihr [cityState] angreift, den sie zu schützen versprochen hat!
[civName] is outraged that you destroyed [cityState], whom they had pledged to protect! = [civName] ist empört, dass Ihr [cityState] zerstört habt, den sie zu schützen versprochen hat!
[civName] has destroyed [cityState], whom you had pledged to protect! = [civName] hat [cityState] zerstört, den du zu schützen versprochen hattest.

Unforgivable = Todfeind
Afraid = Gefürchtet
Enemy = Feind
Competitor = Konkurrent
Neutral = Neutral
Favorable = Beliebt
Friend = Freund
Ally = Verbündeter

[questName] (+[influenceAmount] influence) = [questName] (+[influenceAmount] Einfluss)
[remainingTurns] turns remaining = [remainingTurns] Runden verbleiben
Current leader is [civInfo] with [amount] [stat] generated. = Der aktuelle Anführer ist [civInfo] und hat [amount] [stat] generiert.
Current leader is [civInfo] with [amount] Technologies discovered. = Der aktuelle Anführer ist [civInfo] und hat [amount] Technologien entdeckt.

## Diplomatic modifiers

You declared war on us! = Ihr habt uns den Krieg erklärt!
Your warmongering ways are unacceptable to us. = Euer kriegerisches Verhalten ist für uns inakzeptabel.
You have captured our cities! = Ihr habt unsere Städte erobert!
We applaud your liberation of our conquered cities! = Wir begrüßen Eure Befreiung unserer eroberten Städte!
We applaud your liberation of conquered cities! = Wir begrüßen Eure Befreiung eroberter Städte!
Years of peace have strengthened our relations. = Die Jahre des Friedens haben unsere Beziehung gestärkt.
Our mutual military struggle brings us closer together. = Unser gemeinsamer militärischer Kampf bringt uns näher zusammen.
We have signed a public declaration of friendship = Wir haben eine öffentliche Freundschaftserklärung unterzeichnet.
You have declared friendship with our enemies! = Ihr habt Freundschaft mit unseren Feinden geschlossen!
You have declared friendship with our allies = Ihr habt Freundschaft mit unseren Verbündeten geschlossen!
Our open borders have brought us closer together. = Unsere offenen Grenzen haben uns einander näher gebracht.
Your so-called 'friendship' is worth nothing. = Eure so genannte 'Freundschaft' ist nichts wert.
You have publicly denounced us! = Ihr habt uns öffentlich angeprangert!
You have denounced our allies = Ihr habt unsere Verbündeten öffentlich angeprangert!
You have denounced our enemies = Ihr habt unsere Feinde öffentlich angeprangert!
You betrayed your promise to not settle cities near us = Ihr habt euer Versprechen gebrochen, keine neuen Städte in unserer Nähe zu gründen!
You fulfilled your promise to stop settling cities near us! = Ihr habt euer Versprechen gehalten, keine neuen Städte in unserer Nähe zu gründen!
You refused to stop settling cities near us = Ihr habt euch geweigert, auf Stadtgründungen in unserer Nähe zu verzichten!
Your arrogant demands are in bad taste = Eure arroganten Forderungen sind geschmacklos.
Your use of nuclear weapons is disgusting! = Euer Einsatz von Atomwaffen ist abstoßend!
You have stolen our lands! = Ihr habt unser Land geraubt!
You gave us units! = Ihr habt uns Einheiten geschenkt!
You destroyed City-States that were under our protection! = Ihr habt Stadtstaaten zerstört, die unter unserem Schutz standen!
You attacked City-States that were under our protection! = Ihr habt Stadtstaaten angegriffen, die unter unserem Schutz standen!
You demanded tribute from City-States that were under our protection! = Ihr habt Tribut von Stadtstaaten gefordert, die unter unserem Schutz standen!
You sided with a City-State over us = Ihr habt euch auf die Seite eines Stadtstaates gestellt und nicht auf unsere.
You returned captured units to us = Ihr habt uns gefangene Einheiten zurückgegeben

Demands = Forderungen
Please don't settle new cities near us. = Bitte gründet keine neuen Städte in unserer Nähe.
Very well, we shall look for new lands to settle. = Nun gut, wir werden uns nach neuem Land umsehen, um es zu besiedeln.
We shall do as we please. = Wir werden tun, wie es uns beliebt.
We noticed your new city near our borders, despite your promise. This will have....implications. = Wir haben eure neue Stadt in der Nähe unserer Grenzen bemerkt, entgegen eures Versprechens. Dies wird....Konsequenzen haben.
I've been informed that my armies have taken tribute from [civName], a city-state under your protection.\nI assure you, this was quite unintentional, and I hope that this does not serve to drive us apart. = Ich wurde darüber informiert, dass meine Armeen von [civName], einem Stadtstaat unter eurem Schutz, Tribut genommen haben.\nIch versichere euch, dass dies nicht beabsichtigt war, und ich hoffe, dass dies nicht dazu dient, uns auseinander zu treiben.
We asked [civName] for a tribute recently and they gave in.\nYou promised to protect them from such things, but we both know you cannot back that up. = Wir haben [civName] kürzlich um einen Tribut gebeten, und sie haben nachgegeben.\nIhr habt versprochen, sie vor solchen Dingen zu schützen, aber wir beide wissen, dass ihr das nicht einhalten könnt.
It's come to my attention that I may have attacked [civName], a city-state under your protection.\nWhile it was not my goal to be at odds with your empire, this was deemed a necessary course of action. = Mir ist zu Ohren gekommen, dass ich [civName] angegriffen haben könnte, einen Stadtstaat, der unter eurem Schutz steht.\nAuch wenn es nicht mein Ziel war, mit eurem Reich in Konflikt zu geraten, wurde diese Vorgehensweise als notwendig erachtet.
I thought you might like to know that I've launched an invasion of one of your little pet states.\nThe lands of [civName] will make a fine addition to my own. = Ich dachte, es würde Euch vielleicht interessieren, dass ich eine Invasion in einen eurer kleinen Lieblingsstaaten gestartet habe.\nDie Länder von [civName] werden eine gute Ergänzung zu meinen eigenen sein.

Return [unitName] to [civName]? = [unitName] an [civName] zurückgeben?
The [unitName] we liberated originally belonged to [civName]. They will be grateful if we return it to them. = Die von uns befreite [unitName] Einheit, gehörte ursprünglich [civName]. Sie werden dankbar sein, wenn wir sie ihnen zurückgeben.

Enter the amount of gold = Gib die Menge an Gold ein

# City-States

Provides [amountOfCulture] culture at 30 Influence = Liefert [amountOfCulture] Kultur ab einem Einfluss von 30
Provides 3 food in capital and 1 food in other cities at 30 Influence = Liefert 3 Nahrung in die Hauptstadt und 1 Nahrung in alle anderen Städte ab einem Einfluss von 30
Provides 3 happiness at 30 Influence = Liefert 3 Zufriedenheit ab einem Einfluss von 30
Provides land units every 20 turns at 30 Influence = Liefert eine Landeinheit alle 20 Runden ab einem Einfluss von 30
Give a Gift = Ein Geschenk übergeben
Gift [giftAmount] gold (+[influenceAmount] influence) = Schenke [giftAmount] Gold (+[influenceAmount] Einfluss)
Relationship changes in another [turnsToRelationshipChange] turns = Die Beziehung verändert sich in [turnsToRelationshipChange] Runden
Protected by = Beschützt von
Revoke Protection = Schutz widerrufen
Revoke protection for [cityStateName]? = Schutz für [cityStateName] widerrufen?
Pledge to protect = Schutz zusichern
Declare Protection of [cityStateName]? = Schutz von [cityStateName] bekanntgeben?
Build [improvementName] on [resourceName] (200 Gold) = Baue [improvementName] auf [resourceName] (200 Gold)
Gift Improvement = Verschenke Verbesserung
[civName] is able to provide [unitName] once [techName] is researched. = [civName] ist in der Lage [unitName] zu liefern, sobald [techName] erforscht wurde.

Diplomatic Marriage ([amount] Gold) = Diplomatische Hochzeit ([amount] Gold)
We have married into the ruling family of [civName], bringing them under our control. = Wir haben in die Herrscherfamilie von [civName] eingeheiratet und sie unter unsere Kontrolle gebracht.
[civName] has married into the ruling family of [civName2], bringing them under their control. = [civName] hat in die Herrscherfamilie von [civName2] eingeheiratet und sie unter ihre Kontrolle gebracht.
You have broken your Pledge to Protect [civName]! = Ihr habt euer Versprechen, [civName] zu schützen, gebrochen!
City-States grow wary of your aggression. The resting point for Influence has decreased by [amount] for [civName]. = Die Stadtstaaten werden misstrauisch gegenüber deiner Aggressivität. Der Basispunkt für den Einfluss hat sich um [amount] für [civName] verringert.

[cityState] is being attacked by [civName] and asks all major civilizations to help them out by gifting them military units. = [cityState] wird von [civName] angegriffen und bittet alle größeren Zivilisationen ihm militärische Einheiten als Unterstützung zu schenken.
[cityState] is being invaded by Barbarians! Destroy Barbarians near their territory to earn Influence. = [cityState] wird von Barbaren überfallen! Zerstöre die Barbaren in der Nähe ihres Territoriums und gewinne dadurch um Einfluss.
[cityState] is grateful that you killed a Barbarian that was threatening them! = [cityState] ist dankbar, dass du einen Barbaren getötet hast, der sie bedroht hatte!
[cityState] is being attacked by [civName]! Kill [amount] of the attacker's military units and they will be immensely grateful. = [cityState] wird von [civName] angegriffen! Töte [amount] von den militärischen Einheiten des Angreifers und der Stadtsaat wird sehr dankbar sein.
[cityState] is deeply grateful for your assistance in the war against [civName]! = [cityState] ist für deine Unterstüzung im Krieg gegen [civName] zutiefst dankbar!
[cityState] no longer needs your assistance against [civName]. = [cityState] braucht deine Unterstützung gegen [civName] nicht mehr.
War against [civName] = Krieg gegen [civName]
We need you to help us defend against [civName]. Killing [amount] of their military units would slow their offensive. = Wir benötigen deine Hilfe, um uns gegen [civName] zu verteidigen. Wenn [amount] von ihren militärischen Einheiten getötet werden, wird das ihre Offensive verlangsamen.
Currently you have killed [amount] of their military units. = Aktuell hast du [amount] von ihren militärischen Einheiten getötet.
You need to find them first! = Zuerst musst du sie finden!

Cultured = Kultiviert
Maritime = Maritim
Mercantile = Kaufmännisch
Religious = Religiös
Militaristic = Militaristisch
Type = Typ
Friendly = Freundlich
Hostile = Feindlich
Irrational = Unvernünftig
Personality = Persönlichkeit
Influence = Einfluss

Ally: [civilization] with [amount] Influence = Bündnis: [civilization] mit [amount] Einfluss
Reach 30 for friendship. = Erreiche einen Einfluss von 30 für Freundschaft.
Reach highest influence above 60 for alliance. = Erreiche einen Einfluss von über 60 für ein Bündnis.
When Friends: = Wenn Freunde:
When Allies: = Wenn Verbündete:
The unique luxury is one of: = Die einzigartige Luxusressource ist:
Demand Tribute = Tribut fordern
Tribute Willingness = Tributbereitschaft
At least 0 to take gold, at least 30 and size 4 city for worker = Mindestens 0 um Gold zu erhalten, mindestens 30 und eine Stadtgröße von 4 für einen Arbeiter
Take [amount] gold (-15 Influence) = [amount] Gold nehmen (-15 Einfluss)
Take worker (-50 Influence) = Arbeiter nehmen (-50 Einfluss)
[civName] is afraid of your military power! = [civName] fürchtet sich vor deiner militärischen Macht!

Major Civ = Führende Zivilisation
No Cities = Keine Städte
Base value = Basiswert
Has Ally = Hat Bündnis
Has Protector = Hat Beschützer
Demanding a Worker = Einen Arbeiter fordern
Demanding a Worker from small City-State = Einen Arbeiter von einem kleinen Stadtstaat fordern
Very recently paid tribute = Vor kurzem Tribut gezollt
Recently paid tribute = Kürzlich Tribut gezollt
Influence below -30 = Einfluss unter -30
Military Rank = Militärischer Rang
Military near City-State = Militär in der Nähe eines Stadtstaats
Sum: = Summe:


# Trades

Trade = Handel
Offer trade = Handel anbieten
Retract offer = Angebot zurückziehen
What do you have in mind? = Was schwebt Euch vor?
Our items = Unsere Gegenstände
Our trade offer = Unser Handelsangebot
[otherCiv]'s trade offer = Handelsangebot von [otherCiv]
[otherCiv]'s items = Gegenstände von [otherCiv]
+[amount] untradable copy = +[amount] unverkäufliche Kopie
+[amount] untradable copies = +[amount] unverkäufliche Kopien
Pleasure doing business with you! = Ein Vergnügen, mit Euch Geschäfte zu machen!
I think not. = Lieber nicht.
That is acceptable. = Das ist akzeptabel.
Accept = Annehmen
Keep going = Weitermachen
There's nothing on the table = Der Verhandlungstisch ist leer
Peace Treaty = Friedensabkommen
Agreements = Vereinbarungen
Open Borders = Offene Grenzen
Gold per turn = Gold pro Runde
Cities = Städte
Technologies = Technologien
Declarations of war = Kriegserklärungen
Introduction to [nation] = Vorstellung der Nation [nation]
Declare war on [nation] = [nation] den Krieg erklären
Luxury resources = Luxusressourcen 
Strategic resources = Strategische Ressourcen
Owned by you: [amountOwned] = In deinem Besitz: [amountOwned]
 # Requires translation!
Non-existent city = 

# Nation picker

[resourceName] not required = [resourceName] nicht erforderlich
Lost ability = Verlorene Fähigkeit
National ability = Nationalfähigkeit
[firstValue] vs [secondValue] = [firstValue] anstatt [secondValue]


# New game screen

Uniques = Unikate
Promotions = Beförderungen
Load copied data = Aus Zwischenablage laden
Reset to defaults = Auf Standardwerte zurücksetzen
Are you sure you want to reset all game options to defaults? = Bist du sicher, dass du alle Spieloptionen auf die Standardeinstellungen zurücksetzen willst?
Start game! = Spiel starten!
Map Options = Kartenoptionen
Game Options = Spieloptionen
Civilizations = Zivilisationen
Map Type = Kartentyp
Map file = Karten-Datei
Max Turns = Maximale Runden
Could not load map! = Diese Karte konnte nicht geladen werden!
Generated = Generiert
Existing = Bestehende
Custom = Benutzerdefiniert
Map Generation Type = Art der Kartenerstellung
Default = Standard
Pangaea = Pangaea
Perlin = Perlin
Continents = Kontinente
Four Corners = Vier Ecken
Archipelago = Archipele
Inner Sea = Binnenmeer
Number of City-States = Anzahl Stadtstaaten
One City Challenge = Herausforderung nur eine Stadt
No Barbarians = Keine Barbaren
Disable starting bias = Keine Startvorgaben
Raging Barbarians = Wütende Barbaren
No Ancient Ruins = Keine altertümlichen Ruinen
No Natural Wonders = Keine Naturwunder
Victory Conditions = Siegbedingungen
Scientific = Wissenschaftlich
Domination = Vorherrschaft
Cultural = Kulturell
Diplomatic = Diplomatisch
Time = Zeit

# Used for random nation indicator in empire selector and unknown nation icons in various overview screens.
# Should be a single character, or at least visually square.
? = ?

Map Shape = Kartenform
Hexagonal = Sechseckig
Rectangular = Rechteckig
Height = Höhe 
Width = Breite 
Radius = Radius 
Enable Religion = Religion aktivieren

Resource Setting = Ressourcenoptionen
Sparse = Spärlich
Abundant = Reichlich
Strategic Balance = Strategisch ausgewogen
Legendary Start = Legendärer Start

Advanced Settings = Erweiterte Einstellungen
RNG Seed = Seed
Map Elevation = Erhebungen
Temperature extremeness = Temperaturextreme
Resource richness = Ressourcenreichtum
Vegetation richness = Vegetationsreichtum
Rare features richness = Außergewöhnliches Gelände
Max Coast extension = Maximale Küstenausdehnung
Biome areas extension = Biombereichausdehnung
Water level = Wasser-Niveau

Online Multiplayer = Online Mehrspieler
You're currently using the default multiplayer server, which is based on a free Dropbox account. Because a lot of people use this, it is uncertain if you'll actually be able to access it consistently. Consider using a custom server instead. = Du verwendest derzeit den Standard-Multiplayer-Server, der auf einem kostenlosen Dropbox-Konto basiert. Da viele Spieler diesen Server nutzen, ist es ungewiss, ob du tatsächlich dauerhaft darauf zugreifen kannst. Erwäge stattdessen die Verwendung eines benutzerdefinierten Servers.
Open Documentation = Öffne Dokumentation
Don't show again = Nicht nochmal anzeigen

World Size = Kartengröße
Tiny = Winzig
Small = Klein
Medium = Mittel
Large = Groß
Huge = Riesig
World wrap requires a minimum width of 32 tiles = 'World Wrap' Karten müssen mindestens 32 Felder breit sein
The provided map dimensions were too small = Die angegebenen Dimensionen waren zu klein
The provided map dimensions were too big = Die angegebenen Dimensionen waren zu groß
The provided map dimensions had an unacceptable aspect ratio = Die angegebenen Dimensionen hatten ein zu extremes Seitenverhältnis

Difficulty = Schwierigkeitsgrad

AI = KI
Remove = Entfernen
Random = Zufall
Human = Mensch
Hotseat = Schleudersitz
User ID = Spieler-ID
Click to copy = Anklicken zum Kopieren


Game Speed = Spielgeschwindigkeit
Quick = Schnell
Standard = Standard
Epic = Episch
Marathon = Marathon

Starting Era = Startzeitalter
It looks like we can't make a map with the parameters you requested! = Mit den von dir angegebenen Parametern kann keine Karte erzeugt werden!
Maybe you put too many players into too small a map? = Vielleicht hast du zu viele Spieler in eine zu kleine Karte gepackt?
No human players selected! = Keine menschlichen Spieler ausgewählt!
Invalid Player ID! = Ungültige Spieler-ID
No victory conditions were selected! = Es wurden keine Siegbedingungen ausgewählt!
Mods: = Modifikationen:
Extension mods: = Erweiterungs-Modifikationen:
Base ruleset: = Basisregelwerk
The mod you selected is incorrectly defined! = Die gewählte Modifikation ist fehlerhaft!
The mod combination you selected is incorrectly defined! = Die gewählte Kombination von Mods ist fehlerhaft!
The mod combination you selected has problems. = Die gewählte Kombination von Mods hat Probleme.
You can play it, but don't expect everything to work! = Du kannst sie spielen, aber erwarte nicht, dass alles perfekt funktioniert!
This base ruleset is not compatible with the previously selected\nextension mods. They have been disabled. = Dieses Basisregelwerk ist nicht mit den zuvor ausgewählten\nErweiterungs-Modifikationen kompatibel. Sie wurden deaktiviert.
Base Ruleset = Basisregelwerk
[amount] Techs = [amount] Technologien
[amount] Nations = [amount] Nationen
[amount] Units = [amount] Einheiten
[amount] Buildings = [amount] Gebäude
[amount] Resources = [amount] Ressourcen
[amount] Improvements = [amount] Feldverbesserungen
[amount] Religions = [amount] Religionen
[amount] Beliefs = [amount] Glaubenssätze

World Wrap = World Wrap
World wrap maps are very memory intensive - creating large world wrap maps on Android can lead to crashes! = 'World Wrap' Karten verbrauchen sehr viel Speicher - Das erstellen von großen 'World Wrap' Karten kann bei Android zu einem Absturz führen!
Anything above 80 by 50 may work very slowly on Android! = Auf Android kann alles über 80 mal 50 sehr langsam sein.
Anything above 40 may work very slowly on Android! = Auf Android kann alles über 40 sehr langsam sein.

# Map editor

## Tabs/Buttons
Map editor = Karteneditor
View = Ansehen
Generate = Generieren
Partial = Partiell
Generator steps = Generator-Schritte
Edit = Bearbeiten
Rivers = Flüsse
Load = Laden
Save = Speichern
New map = Neue Karte
Empty = Leer
Save map = Karte speichern
Load map = Karte laden
Delete map = Karte löschen
Are you sure you want to delete this map? = Bist du dir sicher, dass du diese Karte löschen möchtest?
It looks like your map can't be saved! = Deine Karte kann aus irgendeinem Grund nicht gespeichert werden!
Exit map editor = Karteneditor verlassen
Change map ruleset = Karten-Regelwerk ändern
Change the map to use the ruleset selected on this page = Dieses Regelwerk für die\naktuelle Karte speichern und anwenden
Revert to map ruleset = Zu Karten-Regelwerk zurücksetzen
Reset the controls to reflect the current map ruleset = Das Regelwerk der Karte wieder\nin diesen Steuerelementen anzeigen
Features = Geländemerkmale
Starting locations = Startpositionen
Tile Matching Criteria = Genauigkeit Feldvergleich
Complete match = Exakte Übereinstimmung
Except improvements = Außer Verbesserungen
Base and terrain features = Gelände und -Merkmale
Base terrain only = Gelände
Land or water only = Nur Land/Wasser

## Labels/messages
Brush ([size]): = Pinsel ([size]):
# The single letter shown in the [size] parameter above for setting "Floodfill".
# Please do not make this longer, the associated slider will not handle well.
Floodfill_Abbreviation = A
Error loading map! = Fehler beim Laden der Karte
Map saved successfully! = Karte erfolgreich gespeichert!
Current map RNG seed: [amount] = Seed der aktuellen Karte: [amount]
Map copy and paste = Karte kopieren/einfügen
Position: [param] = Position: [param]
Starting location(s): [param] = Startpositionen: [param]
Continent: [param] ([amount] tiles) = Kontinent: [param] ([amount] Felder)
Change map to fit selected ruleset? = Karte ändern, um sie dem neuen Regelwerk anzupassen?
Area: [amount] tiles, [amount2] continents/islands = Fläche: [amount] Felder, [amount2] Kontinente/Inseln
Area: [amount] tiles, [amount2]% water, [amount3] continents/islands = Bereich: [amount] Felder, [amount2]% Wasser, [amount3] Kontinente/Inseln
Do you want to leave without saving the recent changes? = Willst Du wirklich den Editor verlassen ohne die Änderungen zu speichern?
Leave = Verlassen
Do you want to load another map without saving the recent changes? = Möchtest du eine andere Karte laden, ohne die bisherigen Änderungen zu speichern?
Invalid map: Area ([area]) does not match saved dimensions ([dimensions]). = Ungültige Karte: Die Fläche ([area]) stimmt nicht mit den gespeicherten Abmessungen ([dimensions]) überein.
The dimensions have now been fixed for you. = Die Abmessungen wurden für dich korrigiert.
River generation failed! = Flüsse generieren ist fehlgeschlagen!
Please don't use step 'Landmass' with map type 'Empty', create a new empty map instead. = Bitte statt Einzelschritt 'Landmasse generieren' mit Typ 'Leer' gleich eine neue leere Karte generieren! 
This map has errors: = Diese Karte enthält Fehler:
The incompatible elements have been removed. = Die inkompatiblen Elemente wurden entfernt.

## Map/Tool names
My new map = Meine neue Karte
Generate landmass = Landmasse generieren
Raise mountains and hills = Geländeerhebungen
Humidity and temperature = Feuchtigkeit und Temperatur
Lakes and coastline = Seen und Küstenlinien
Sprout vegetation = Pflanzen sprießen lassen
Spawn rare features = Außergewöhnliches Gelände
Distribute ice = Eis verteilen
Assign continent IDs = Kontinent-IDs zuweisen
Place Natural Wonders = Platziere natürliche Wunder
Let the rivers flow = Flüsse fließen lassen
Spread Resources = Ressourcen verteilen
Create ancient ruins = Ruinen verteilen
Floodfill = Ausfüllen
[nation] starting location = Startposition von [nation]
Remove features = Geländemerkmale entfernen
Remove improvement = Verbesserungen entfernen
Remove resource = Ressource entfernen
Remove starting locations = Startpositionen entfernen
Remove rivers = Flüsse entfernen
Spawn river from/to = Fluß von/nach generieren
Bottom left river = Fluss unten links
Bottom right river = Fluss unten rechts
Bottom river = Fluss unten

# Multiplayer

Help = Hilfe
Username = Spielername
Multiplayer = Mehrspieler
Could not download game! = Konnte das Spiel nicht herunterladen!
Could not upload game! = Konnte das Spiel nicht hochladen!
Retry = Wiederholen
Join game = Spiel beitreten
Invalid game ID! = Ungültige Spiel-ID!
Copy user ID = Spieler-ID kopieren
Copy game ID = Spiel-ID kopieren
UserID copied to clipboard = Spieler-ID in die Zwischenablage kopiert
Game ID copied to clipboard! = Spiel-ID in die Zwischenablage kopiert
Friend name = Name des Freundes
Player ID = Spieler-ID
Please input a name for your friend! = Bitte gib den Namen deines Freundes ein!
Please input a player ID for your friend! = Bitte gib die Spieler-ID deines Freundes ein!
Are you sure you want to delete this friend? = Bist du dir sicher, dass du diesen Freund löschen möchtest?
Paste player ID from clipboard = Spieler-ID aus der Zwischenablage einfügen
Player name already used! = Der Name des Freundes ist bereits in Benutzung!
Player ID already used! = Spieler-ID ist bereits in Benutzung!
Player ID is incorrect = Spieler-ID ist nicht korrekt
Select friend = Freund auswählen
Select [thingToSelect] = [thingToSelect] auswählen
Friends list = Freundesliste
Add friend = Freund hinzufügen
Edit friend = Freund bearbeiten
Friend name is already in your friends list! = Der Name des Freundes ist bereits in deiner Freundesliste!
Player ID is already in your friends list! = Die Spieler-ID ist bereits in deiner Freundesliste!
You have to write a name for your friend! = Bitte gib einen Namen für deinen Freund ein!
You have to write an ID for your friend! = Bitte gib die Spieler-ID deines Feundes ein!
You cannot add your own player ID in your friend list! = Du kannst deine eigene Spieler-ID nicht in deiner Freundesliste hinzufügen!
To add a friend, ask him to send you his player ID.\nClick the 'Add friend' button.\nInsert his player ID and a name for him.\nThen click the 'Add friend' button again.\n\nAfter that you will see him in your friends list.\n\nA new button will appear when creating a new\nmultiplayer game, which allows you to select your friend. = Um einen Freund hinzuzufügen, bitte ihn, dir seine Spieler-ID zu schicken.\nKlicke auf 'Freund hinzufügen'.\nGib seine Spieler-ID und einen Namen für ihn ein.\nKlicke anschließend erneut auf 'Freund hinzufügen'.\n\nDanach siehst du ihn in deiner Freundesliste.\n\nBeim Erstellen eines neuen Mehrspieler-Spiels\nerscheint eine neue Schaltfläche, mit der du deinen Freund auswählen können.
Please input Player ID! = Bitte Spieler ID eingeben!
Set current user = Aktuellen Spieler eintragen
Player ID from clipboard = Spieler-ID aus Zwischenablage
Player ID from friends list = Spieler-ID aus Freundesliste
To create a multiplayer game, check the 'multiplayer' toggle in the New Game screen, and for each human player insert that player's user ID. = Um ein Mehrspielerspiel zu erstellen, aktiviere die Option "Online Mehrspieler" in der Ansicht "Neues Spiel" und gib für jeden menschlichen Spieler die Spieler-ID ein.
You can assign your own user ID there easily, and other players can copy their user IDs here and send them to you for you to include them in the game. = Du nun deine Spieler-ID zuweisen und andere Spieler können ihre eigene ID kopieren und dir schicken, damit du sie zum Spiel hinzuholen kannst.
Once you've created your game, the Game ID gets automatically copied to your clipboard so you can send it to the other players. = Sobald du das Spiel erstellt hast, wird die Spiel-ID automatisch in die Zwischenablage kopiert, sodass du sie an andere Spieler verschicken kannst.
Players can enter your game by copying the game ID to the clipboard, and clicking on the 'Add multiplayer game' button = Spieler können deinem Spiel beitreten, indem sie die Spiel-ID kopieren und auf 'Mehrspielerspiel hinzufügen' klicken.
The symbol of your nation will appear next to the game when it's your turn = Das Symbol deiner Nation wird neben dem Spielnamen erscheinen, wenn du am Zug bist.
Back = Zurück
Rename = Umbenennen
Game settings = Spieleinstellungen
Add multiplayer game = Mehrspielerspiel hinzufügen
Refresh list = Liste aktualisieren
Could not save game! = Spiel konnte nicht gespeichert werden!
Could not delete game! = Spiel konnte nicht gelöscht werden!
Error while refreshing: = Fehler während der Aktualisierung:
Current Turn: = Aktuelle Runde:
Add Currently Running Game = Laufendes Spiel hinzufügen
Paste gameID from clipboard = SpielID aus Zwischenablage einfügen
GameID = SpielID
Game name = Spielname
Loading latest game state... = Lade aktuellen Spielstand...
Couldn't download the latest game state! = Herunterladen des aktuellen Spielstands ist fehlgeschlagen!
Resign = Aufgeben
Are you sure you want to resign? = Willst du wirklich aufgeben?
You can only resign if it's your turn = Du kannst nur aufgeben, wenn du am Zug bist
[civName] resigned and is now controlled by AI = [civName] hat aufgegeben und wird nun von der KI gespielt
Last refresh: [duration] ago = Letzte Aktualisierung: vor [duration]
Current Turn: [civName] since [duration] ago = Aktueller Zug: [civName] seit [duration] 
Seconds = Sekunden
Minutes = Minuten
Hours = Stunden
Days = Tage
[amount] Seconds = [amount] Sekunden
[amount] Minutes = [amount] Minuten
[amount] Hours = [amount] Stunden
[amount] Days = [amount] Tagen
Server limit reached! Please wait for [time] seconds = Serverlimit erreicht! Bitte warte [time] Sekunden
File could not be found on the multiplayer server = Datei konnte auf dem Multiplayer-Server nicht gefunden werden
Unhandled problem, [errorMessage] = Unvorhergesehenes Problem, [errorMessage]

# Save game menu

Current saves = Gespeicherte Spiele
Show autosaves = Automatisch gespeicherte Spiele anzeigen
Saved game name = Name des gespeicherten Spiels
# This is the save game name the dialog will suggest
[player] - [turns] turns = [player] ([turns] Runden)
Copy to clipboard = In die Zwischenablage kopieren
Copy saved game to clipboard = Gespeichertes Spiel in die Zwischenablage kopieren
Could not load game! = Das Spiel konnte nicht geladen werden!
Could not load game from clipboard! = Das Spiel konnte nicht aus der Zwischenablage geladen werden!
Could not load game from custom location! = Das Spiel konnte nicht von einem externen Speicherort geladen werden!
The save was created with an incompatible version of Unciv: [version]. Please update Unciv to this version or later and try again. = Der Speicherstand wurde mit einer inkompatiblen Version von Unciv erstellt: [version]. Bitte aktualisiere dein Unciv auf diese oder eine neuere Version und versuche es anschließend erneut.
Load [saveFileName] = [saveFileName] laden
Are you sure you want to delete this save? = Bist du dir sicher, dass du diesen Speicherstand löschen möchtest?
Delete save = Gespeichertes Spiel löschen
[saveFileName] deleted successfully. = [saveFileName] erfolgreich gelöscht.
Insufficient permissions to delete [saveFileName]. = Unzureichende Berechtigungen zum Löschen von [saveFileName].
Failed to delete [saveFileName]. = Löschen von [saveFileName] fehlgeschlagen.
Saved at = Gespeichert um
Saving... = Speichere...
Overwrite existing file? = Vorhandene Datei überschreiben?
Overwrite = Überschreiben
It looks like your saved game can't be loaded! = Dieser Spielstand konnte nicht geladen werden!
If you could copy your game data ("Copy saved game to clipboard" -  = Wenn du deine Spieldaten kopierst ("Gespeichertes Spiel in die Zwischenablage kopieren"),
  paste into an email to yairm210@hotmail.com) =   und in eine E-Mail an mich (yairm210@hotmail.com) einfügst,
I could maybe help you figure out what went wrong, since this isn't supposed to happen! = dann kann ich dir eventuell helfen den Grund zu finden - das sollte nicht passieren!
Missing mods: [mods] = Fehlende Modifikation(en): [mods]
Load from custom location = Laden von externem Speicherort
Save to custom location = Speichern in externem Speicherort
Could not save game to custom location! = Speichern in externem Speicherort fehlgeschlagen!
Download missing mods = Fehlende Mods herunterladen
Missing mods are downloaded successfully. = Fehlende Mods wurden erfolgreich heruntergeladen.
Could not load the missing mods! = Fehlende Mods konnten nicht geladen werden!
Could not download mod list. = Die Modliste konnte nicht geladen werden.
Could not find a mod named "[modName]". = Die Mod "[modName]" konnte nicht gefunden werden.

# Options

Options = Optionen
About = Über
Display = Anzeige
Gameplay = Spielmechanik
Sound = Sound
Advanced = Erweitert
Locate mod errors = Mod-Probleme
Debug = Nur für Eingeweihte

Version = Version
See online Readme = Readme online öffnen
Visit repository = Repository besuchen
Turns between autosaves = Runden bis zum nächsten automatischen Speichern
Sound effects volume = Lautstärke Soundeffekte
Music volume = Lautstärke Musik
City ambient sound volume = Lautstärke der Stadt-Hintergrundgeräusche
Pause between tracks = Pause zwischen den Titeln
Currently playing: [title] = Aktuelle Wiedergabe: [title]
Download music = Musik herunterladen
Downloading... = Lade herunter...
Could not download music! = Musik konnte nicht heruntergeladen werden!
Show = Anzeigen
Hide = Verstecken
Show worked tiles = Bewirtschaftete Felder anzeigen
Show resources and improvements = Ressourcen und Verbesserungen anzeigen
Check for idle units = Untätige Einheiten anzeigen
Move units with a single tap = Einheiten mit einem Klick bewegen
Show tutorials = Tutorials anzeigen
Auto-assign city production = Automatische Zuordnung der Stadtproduktion
Auto-build roads = Automatischer Straßenbau
Automated workers replace improvements = Automatisierte Arbeiter ersetzen Verbesserungen
 # Requires translation!
Minimap size = 
off = aus
Show pixel units = Pixel-Einheiten anzeigen
Show pixel improvements = Pixel-Verbesserungen anzeigen
Enable Nuclear Weapons = Aktiviere Atomwaffen
Experimental Demographics scoreboard = Experimentelle Demographie-Übersicht
Unit icon opacity = Deckkraft des Einheitensymbols
Show zoom buttons in world screen = Zoom-Tasten in der Weltansicht anzeigen
Enable display cutout (requires restart) = Aktiviere Bildschirmausschnitt (Neustart erforderlich)
Show tile yields = Felderträge anzeigen
Show unit movement arrows = Bewegungspfeile für Einheiten anzeigen
Continuous rendering = Kontinuierliches Rendern
When disabled, saves battery life but certain animations will be suspended = Es spart Akku, wenn es deaktiviert ist, aber bestimmte Animationen werden nicht angezeigt.
Order trade offers by amount = Handelsangebote nach Menge sortieren
Ask for confirmation when pressing next turn = Bitte um Bestätigung für 'Nächste Runde'
Notifications log max turns = Maximale Rundenanzahl des Benachrichtigungsverlaufs
Check extension mods based on: = Erweiterungs-Mods prüfen auf Basis von:
-none- = -nichts-
Reload mods = Mods erneut laden
Checking mods for errors... = Überprüfe Mods auf Fehler...
No problems found. = Keine Probleme gefunden.
Autoupdate mod uniques = Unikate der Mod automatisch aktualisieren
Uniques updated! = Unikate aktualisiert!

Max zoom out = Max Herauszoomen
Show experimental world wrap for maps = 'World Wrap'-Option für neue Karten anbieten
HIGHLY EXPERIMENTAL - YOU HAVE BEEN WARNED! = WARNUNG: HOCHGRADIG EXPERIMENTELL - DU WURDEST GEWARNT!
Enable portrait orientation = Hochkant-Orientierung zulassen
Generate translation files = Erstelle Übersetzungsdateien
Translation files are generated successfully. = Die Übersetzungsdateien wurden erfolgreich erstellt.
Fastlane files are generated successfully. = 'Fastlane'-Dateien wurden erfolgreich generiert.
Please note that translations are a community-based work in progress and are INCOMPLETE! The percentage shown is how much of the language is translated in-game. If you want to help translating the game into your language, click here. = Bitte beachte, daß die Übersetzungen eine andauernde Leistung einer Gemeinschaft von Freiwilligen sind und damit oft unvollständig. Die angezeigte Prozentzahl bedeutet den Anteil übersetzter Texte im gesamten Spiel. Wenn Du helfen willst, die Übersetzungen zu verbessern - dies ist ein Link zur Anleitung.
Font family = Schriftart
Font size multiplier = Schriftgrößen-Multiplikator
Default Font = Standardschrift
You need to restart the game for this change to take effect. = Diese Änderung wird erst beim nächsten Start des Spiels wirksam.

# Notifications

Research of [technologyName] has completed! = [technologyName] wurde erforscht!
[construction] has become obsolete and was removed from the queue in [cityName]! = [construction] ist veraltet und wurde in [cityName] aus der Warteschlange entfernt!
[construction] has become obsolete and was removed from the queue in [amount] cities! = [construction] ist veraltet und wurde in [amount] Städten aus der Warteschlange entfernt!
[cityName] changed production from [oldUnit] to [newUnit] = [cityName] änderte die Produktion von [oldUnit] zu [newUnit]
[amount] cities changed production from [oldUnit] to [newUnit] = [amount] Städte änderten die Produktion von [oldUnit] zu [newUnit]
Excess production for [wonder] converted to [goldAmount] gold = Überschüssige Produktion für [wonder] wurde zu [goldAmount] Gold umgewandelt
You have entered a Golden Age! = Ein Goldenes Zeitalter hat begonnen!
[resourceName] revealed near [cityName] = [resourceName] gefunden in der Nähe von [cityName]
[n] sources of [resourceName] revealed, e.g. near [cityName] = [n] Vorkommen von [resourceName] aufgetaucht, z.B. nahe [cityName]
A [greatPerson] has been born in [cityName]! = [cityName] - Ein [greatPerson] wurde geboren!
We have encountered [civName]! = Wir sind auf [civName] getroffen!
[cityStateName] has given us [stats] as a token of goodwill for meeting us = [cityStateName] hat uns [stats] als Zeichen des guten Willens für unsere Begegnung übergeben
[cityStateName] has given us [stats] as we are the first major civ to meet them = [cityStateName] hat uns [stats] übergeben, da wir die erste bedeutende Zivilisation sind, die sie getroffen haben
[cityStateName] has also given us [stats] = [cityStateName] hat uns auch [stats] gegeben
[cityStateName] gave us a [unitName] as a gift! = [cityStateName] hat uns [unitName] geschenkt!
Cannot provide unit upkeep for [unitName] - unit has been disbanded! = Der Unterhalt für [unitName] konnte nicht bezahlt werden - Einheit wurde aufgelöst!
[cityName] has grown! = [cityName] ist gewachsen!
[cityName] is starving! = [cityName] verhungert!
[construction] has been built in [cityName] = [construction] wurde in [cityName] fertiggestellt
[wonder] has been built in a faraway land = [wonder] wurde in einem fernen Land gebaut
[civName] has completed [construction]! = [civName] hat [construction] fertiggestellt!
An unknown civilization has completed [construction]! = Eine unbekannte Zivilisation hat [construction] fertiggestellt! 
The city of [cityname] has started constructing [construction]! = Die Stadt [cityname] hat den Bau von [construction] begonnen!
[civilization] has started constructing [construction]! = [civilization] hat den Bau von [construction] begonnen!
An unknown civilization has started constructing [construction]! = Eine unbekannte Zivilisation hat den Bau von [construction] begonnen!
Work has started on [construction] = Arbeit an [construction] hat begonnen
[cityName] cannot continue work on [construction] = [cityName] kann nicht weiter an [construction] arbeiten
[cityName] has expanded its borders! = [cityName] hat seine Grenzen erweitert!
Your Golden Age has ended. = Euer Goldenes Zeitalter ist vorbei.
[cityName] has been razed to the ground! = [cityName] wurde dem Erdboden gleich gemacht!
We have conquered the city of [cityName]! = Wir haben die Stadt [cityName] eingenommen!
An enemy [unit] has attacked [cityName] = Eine feindliche Einheit [unit] hat [cityName] angegriffen
 # Requires translation!
An enemy [unit] ([amount]) has attacked [cityName] ([amount2]) = 
An enemy [unit] has attacked our [ourUnit] = Eine feindliche Einheit [unit] hat unseren [ourUnit] angegriffen
 # Requires translation!
An enemy [unit] ([amount]) has attacked our [ourUnit] ([amount2]) = 
Enemy city [cityName] has attacked our [ourUnit] = Feindliche Stadt [cityName] hat unsere Einheit [ourUnit] angegriffen
 # Requires translation!
Enemy city [cityName] ([amount]) has attacked our [ourUnit] ([amount2]) = 
An enemy [unit] has captured [cityName] = Eine feindliche Einheit [unit] hat [cityName] eingenommen
 # Requires translation!
An enemy [unit] ([amount]) has captured [cityName] ([amount2]) = 
An enemy [unit] has raided [cityName] = Eine feindliche [unit] Einheit hat [cityName] überfallen
 # Requires translation!
An enemy [unit] ([amount]) has raided [cityName] ([amount2]) = 
An enemy [unit] has captured our [ourUnit] = Eine feindliche Einheit [unit] hat unsere Einheit [ourUnit] gefangen genommen
 # Requires translation!
An enemy [unit] ([amount]) has captured our [ourUnit] ([amount2]) = 
An enemy [unit] has destroyed our [ourUnit] = Eine feindliche Einheit [unit] hat unsere Einheit [ourUnit] zerstört
 # Requires translation!
An enemy [unit] ([amount]) has destroyed our [ourUnit] ([amount2]) = 
Your [ourUnit] has destroyed an enemy [unit] = Dein [ourUnit] hat einen gegnerischen [unit] zerstört
 # Requires translation!
Your [ourUnit] ([amount]) has destroyed an enemy [unit] ([amount2]) = 
An enemy [RangedUnit] has destroyed the defence of [cityName] = Die feindliche Einheit [RangedUnit] hat die Verteidigung der Stadt [cityName] zerstört
 # Requires translation!
An enemy [RangedUnit] ([amount]) has destroyed the defence of [cityName] ([amount2]) = 
Enemy city [cityName] has destroyed our [ourUnit] = Die feindliche Stadt [cityName] hat unsere Einheit [ourUnit] zerstört
 # Requires translation!
Enemy city [cityName] ([amount]) has destroyed our [ourUnit] ([amount2]) = 
An enemy [unit] was destroyed while attacking [cityName] = Eine feindliche Einheit [unit] wurde beim Angriff auf [cityName] zerstört
 # Requires translation!
An enemy [unit] ([amount]) was destroyed while attacking [cityName] ([amount2]) = 
An enemy [unit] was destroyed while attacking our [ourUnit] = Eine feindliche Einheit [unit] wurde beim Angriff auf unsere Einheit [ourUnit] zerstört
 # Requires translation!
An enemy [unit] ([amount]) was destroyed while attacking our [ourUnit] ([amount2]) = 
 # Requires translation!
Our [attackerName] ([amount]) was destroyed by an intercepting [interceptorName] ([amount2]) = 
 # Requires translation!
Our [attackerName] ([amount]) was destroyed by an unknown interceptor = 
 # Requires translation!
Our [interceptorName] ([amount]) intercepted and destroyed an enemy [attackerName] ([amount2]) = 
 # Requires translation!
Our [attackerName] ([amount]) destroyed an intercepting [interceptorName] ([amount2]) = 
 # Requires translation!
Our [interceptorName] ([amount]) intercepted and was destroyed by an enemy [attackerName] ([amount2]) = 
 # Requires translation!
Our [interceptorName] ([amount]) intercepted and was destroyed by an unknown enemy = 
 # Requires translation!
Our [attackerName] ([amount]) was attacked by an intercepting [interceptorName] ([amount2]) = 
 # Requires translation!
Our [attackerName] ([amount]) was attacked by an unknown interceptor = 
 # Requires translation!
Our [interceptorName] ([amount]) intercepted and attacked an enemy [attackerName] ([amount2]) = 
 # Requires translation!
Nothing tried to intercept our [attackerName] = 
An enemy [unit] was spotted near our territory = Eine feindliche Einheit [unit] wurde nahe unseres Territoriums entdeckt
An enemy [unit] was spotted in our territory = Eine feindliche Einheit [unit] wurde in unserem Territorium entdeckt
Your city [cityName] can bombard the enemy! = Deine Stadt [cityName] kann den Feind bombardieren!
[amount] of your cities can bombard the enemy! = [amount] deiner Städte können den Feind bombardieren!
[amount] enemy units were spotted near our territory = [amount] feindliche Einheiten wurden nahe unseres Territoriums entdeckt
[amount] enemy units were spotted in our territory = [amount] feindliche Einheiten wurden in unserem Territorium entdeckt
A(n) [nukeType] exploded in our territory! = Eine [nukeType] ist in unserem Territorium explodiert!
After being hit by our [nukeType], [civName] has declared war on us! = Nach einem Treffer mit unserer [nukeType], hat [civName] uns den Krieg erklärt!
The civilization of [civName] has been destroyed! = Die Zivilisation [civName] wurde besiegt!
The City-State of [name] has been destroyed! = Der Stadtstaat von [name] wurde zerstört!
Your [ourUnit] captured an enemy [theirUnit]! = Deine [ourUnit] Einheit hat die gegnerische [theirUnit] Einheit gefangen!
Your [ourUnit] plundered [amount] [Stat] from [theirUnit] = Deine [ourUnit] Einheit hat [amount] [Stat] von [theirUnit] Einheit geplündert
We have captured a barbarian encampment and recovered [goldAmount] gold! = Wir haben ein Lager der Barbaren erobert und [goldAmount] Gold gefunden!
An enemy [unitType] has joined us! = Eine feindliche [unitType] Einheit hat sich uns angeschlossen!

# This might be needed for a rewrite of Germany's unique - see #7376
A barbarian [unitType] has joined us! = Eine Einheit [unitType] der Barbaren hat sich uns angeschlossen!

We have found survivors in the ruins - population added to [cityName] = Wir haben Überlebende in den Ruinen gefunden - Einwohner zu [cityName] hinzugefügt
We have discovered cultural artifacts in the ruins! (+20 Culture) = Wir haben kulturelle Artefakte in den Ruinen entdeckt! (+20 Kultur)
We have discovered the lost technology of [techName] in the ruins! = Wir haben die vergessene Technologie [techName] in den Ruinen entdeckt!
A [unitName] has joined us! = Eine Einheit [unitName] hat sich uns angeschlossen!
An ancient tribe trains our [unitName] in their ways of combat! = Ein antiker Stamm bringt unserer Einheit [unitName] dessen Kampftechniken bei!
We have found a stash of [amount] gold in the ruins! = Wir haben [amount] Gold in den Ruinen gefunden!
We have found a crudely-drawn map in the ruins! =  Wir haben eine grob gezeichnete Karte in den Ruinen gefunden!
[unit] finished exploring. = [unit] hat die Erkundung abgeschlossen.
[unit] has no work to do. = [unit] hat keine Arbeit mehr.
You're losing control of [name]. = Die Freundschaft mit [name] wird brüchig.
You and [name] are no longer friends! = Ihr und [name] seid nicht mehr befreundet!
Your alliance with [name] is faltering. = Die Allianz mit [name] wird brüchig.
You and [name] are no longer allies! = [name] ist nicht mehr mit Euch verbündet!
[civName] gave us a [unitName] as gift near [cityName]! = [civName] hat uns in der Nähe von [cityName] eine Einheit [unitName] als Geschenk überreicht!
[civName] has denounced us! = [civName] hat uns angeprangert.
[cityName] has been connected to your capital! = [cityName] ist nun an die Hauptstadt angebunden!
[cityName] has been disconnected from your capital! = Die Verbindung von [cityName] zur Hauptstadt ist unterbrochen!
[civName] has accepted your trade request = [civName] hat deine Handelsanfrage akzeptiert
[civName] has made a counteroffer to your trade request = Für deine Handelsanfrage hat [civName] ein Gegenangebot
[civName] has denied your trade request = [civName] hat deine Handelsanfrage abgelehnt
[tradeOffer] from [otherCivName] has ended = [tradeOffer] von [otherCivName] ist beendet
[tradeOffer] to [otherCivName] has ended = [tradeOffer] für [otherCivName] ist beendet
One of our trades with [nation] has ended = Einer unserer Handel mit [nation] ist beendet
One of our trades with [nation] has been cut short = Einer unserer Handel mit [nation] wurde verkürzt
[nation] agreed to stop settling cities near us! = [nation] ist damit einverstanden, keine Städte mehr in unserer Nähe zu gründen!
[nation] refused to stop settling cities near us! = [nation] hat sich geweigert, keine Städte mehr in unserer Nähe zu gründen!
We have allied with [nation]. = Wir sind mit [nation] verbündet.
We have lost alliance with [nation]. = Wir haben die Allianz mit [nation] verloren.
We have discovered [naturalWonder]! = Wir haben [naturalWonder] entdeckt!
We have received [goldAmount] Gold for discovering [naturalWonder] = Wir haben [goldAmount] Gold für die Entdeckung von [naturalWonder] erhalten
Your relationship with [cityStateName] is about to degrade = Eure Beziehung zu [cityStateName] wird sich kommende Runde verschlechtern
Your relationship with [cityStateName] degraded = Eure Beziehung zu [cityStateName] hat sich verschlechtert
A new barbarian encampment has spawned! = Ein neues Barbarenlager ist erschienen!
Barbarians raided [cityName] and stole [amount] Gold from your treasury! = Barbaren haben [cityName] überfallen und [amount] Gold aus deiner Schatzkammer gestohlen!
Received [goldAmount] Gold for capturing [cityName] = [goldAmount] Gold für die Eroberung von [cityName] erhalten
Our proposed trade is no longer relevant! = Unsere vorgeschlagene Handelsanfrage ist nicht mehr relevant!
[defender] could not withdraw from a [attacker] - blocked. = Rückzug von [defender] vor [attacker] wurde blockiert.
[defender] withdrew from a [attacker] = [defender] hat sich vor [attacker] zurückgezogen
By expending your [unit] you gained [Stats]! = Durch Benutzung deiner [unit] Einheit, hast du [Stats] erhalten!
Your territory has been stolen by [civName]! = [civName] hat uns Territorium abgeknöpft!
Clearing a [forest] has created [amount] Production for [cityName] = Die Rodung eines [forest] ergab [amount] Produktion für [cityName]
[civName] assigned you a new quest: [questName]. = [civName] hat Euch eine neue Aufgabe gegeben: [questName].
[civName] rewarded you with [influence] influence for completing the [questName] quest. = [civName] hat Euch mit [influence] Einfluss fürs Abschließen der Aufgabe [questName] belohnt.
[civName] no longer needs your help with the [questName] quest. = [civName] braucht nicht länger deine Hilfe bei der Aufgabe [questName].
The [questName] quest for [civName] has ended. It was won by [civNames]. = Die Aufgabe [questName] für [civName] ist beendet. Sie wurde von [civNames] erledigt.
The resistance in [cityName] has ended! = Der Widerstand in [cityName] ist beendet!
[cityName] demands [resource]! = [cityName] verlangt [resource]!
Because they have [resource], the citizens of [cityName] are celebrating We Love The King Day! = Da sie [resource] haben, feiern die Bürger von [cityName] den 'Wir lieben den König'-Tag!
We Love The King Day in [cityName] has ended. = Der 'Wir lieben den König'-Tag hat in [cityName] geendet.
Our [name] took [tileDamage] tile damage and was destroyed = Unsere [name] hat [tileDamage] Einheitenschaden erlitten und wurde zerstört
Our [name] took [tileDamage] tile damage = Unsere [name] hat [tileDamage] Einheitenschaden erlitten
[civName] has adopted the [policyName] policy = [civName] hat die Politik [policyName] verabschiedet
An unknown civilization has adopted the [policyName] policy = Eine unbekannte Zivilisation hat die Politik [policyName] verabschiedet
You gained [Stats] as your religion was spread to [cityName] = Du hast [Stats] erhalten, als deine Religion in [cityName] verbreitet wurde
You gained [Stats] as your religion was spread to an unknown city = Du hast [Stats] erhalten, als deine Religion in einer unbekannten Stadt verbeitet wurde
Your city [cityName] was converted to [religionName]! = Deine Stadt [cityName] konvertierte zu [religionName]!
Your [unitName] lost its faith after spending too long inside enemy territory! = Deine [unitName] Einheit hat ihren Glauben verloren, nachdem sie zu lange in feindlichem Gebiet war!
 # Requires translation!
An [unitName] has removed your religion [religionName] from its Holy City [cityName]! = 
 # Requires translation!
An [unitName] has restored [cityName] as the Holy City of your religion [religionName]! = 
You have unlocked [ability] = Du hast [ability] freigeschaltet
A new b'ak'tun has just begun! = Ein neues b'ak'tun hat gerade begonnen!
A Great Person joins you! = Eine Große Persönlichkeit schließt sich dir an!
[civ1] has liberated [civ2] = [civ1] hat [civ2] befreit
[civ] has liberated an unknown civilization = [civ] hat eine unbekannte Zivilisation befreit
An unknown civilization has liberated [civ] = Eine unbekannte Zivilisation hat [civ] befreit


# World Screen UI

Working... = Bitte warten...
Waiting for other players... = Warte auf andere Spieler...
Waiting for [civName]... = Warte auf [civName]...
in = in
Next turn = Nächste Runde
Confirm next turn = Bestätige Nächste Runde
Move automated units = Bewege automatisierte Einheiten
[currentPlayerCiv] ready? = [currentPlayerCiv] bereit?
1 turn = Eine Runde
[numberOfTurns] turns = [numberOfTurns] Runden
Turn = Runde
turns = Runden
turn = Runde
Next unit = Nächste Einheit
Fog of War = Nebel des Krieges
Pick a policy = Wähle eine Politik
Movement = Bewegung
Strength = Stärke
Ranged strength = Fernkampfstärke
Bombard strength = Bombardierungsstärke
Range = Reichweite
 # Requires translation!
XP = 
Move unit = Einheit bewegen
Stop movement = Bewegung stoppen
Swap units = Einheiten tauschen
Construct improvement = Verbesserung bauen
Automate = Automatisieren
Stop automation = Automatisierung stoppen
Construct road = Straße bauen
Fortify = Befestigen
Fortify until healed = bis zur vollständigen Heilung befestigen
Fortification = Befestigung
Sleep = Schlafen
Sleep until healed = bis zur vollständigen Heilung schlafen
Moving = in Bewegung
Set up = Aufstellen
Paradrop = Fallschirmabsprung
 # Requires translation!
Air Sweep = 
Add in capital = Hinzufügen in Hauptstadt
Add to [comment] = Hinzufügen zu [comment]
Upgrade to [unitType] ([goldCost] gold) = Zu [unitType] aufrüsten ([goldCost] Gold)
Upgrade to [unitType]\n([goldCost] gold, [resources]) = Zu [unitType] aufrüsten\n([goldCost] Gold, [resources])
Found city = Stadt gründen
Promote = Befördern
Health = Gesundheit
Disband unit = Einheit auflösen
Do you really want to disband this unit? = Wollen Sie diese Einheit wirklich auflösen?
Disband this unit for [goldAmount] gold? = Diese Einheit für [goldAmount] Gold auflösen?
Gift unit = Verschenke Einheiten
Explore = Erkunden
Stop exploration = Erkundung stoppen
Pillage = Plündern
Wait = Warten
Are you sure you want to pillage this [improvement]? = Bist du sicher, dass du die Feldverbesserung [improvement] plündern willst?
We have looted [amount] from a [improvement] = Wir haben [amount] von der [improvement] Verbesserung geraubt
We have looted [amount] from a [improvement] which has been sent to [cityName] = Wir haben [amount] von der [improvement] Verbesserung geraubt und diese nach [cityName] geschickt.
An enemy [unitName] has pillaged our [improvement] = Eine feindliche [unitName] Einheit hat unsere [improvement] Verbesserung geplündert
Create [improvement] = Erzeuge [improvement]
Start Golden Age = Goldenes Zeitalter starten
Trigger unique = Auslösendes Unikat
Show more = Weitere Befehle
Yes = Ja
No = Nein
Acquire = Übernehmen
Under construction = Im Bau

Food = Nahrung
Production = Produktion
Gold = Gold
Happiness = Zufriedenheit
Culture = Kultur
Science = Wissenschaft
Faith = Glaube

Crop Yield = Ernteertrag
Growth = Wachstum
Territory = Territorium
Force = Kampfkraft
GOLDEN AGE = GOLDENES ZEITALTER
Golden Age = Goldenes Zeitalter
Global Effect = Globaler Effekt
[year] BC = [year] v. Chr.
[year] AD = [year] n. Chr.
Civilopedia = Civilopedia
# Display name of unknown nations.
??? = ???

Start new game = Neues Spiel
Save game = Spiel speichern
Load game = Spiel laden
Main menu = Hauptmenü
Resume = Fortsetzen
Cannot resume game! = Fortsetzen nicht möglich!
Not enough memory on phone to load game! = Nicht genug Speicher auf dem Gerät zum Laden des Spiels!
Quickstart = Schnellstart
Cannot start game with the default new game parameters! = Das Spiel kann nicht mit den Standardparametern für ein neues Spiel gestartet werden!
Victory status = Siegesstatus
Social policies = Sozialpolitik
Community = Gemeinschaft
Close = Schließen
Do you want to exit the game? = Willst du das Spiel beenden?
Exit = Beenden
Start bias: = Startvorgabe:
Avoid [terrain] = Meide [terrain]

# Maya calendar popup

The Mayan Long Count = Die Lange Zählung der Maya
Your scientists and theologians have devised a systematic approach to measuring long time spans - the Long Count. During the festivities whenever the current b'ak'tun ends, a Great Person will join you. = Eure Wissenschaftler und Theologen haben eine systematische Methode entwickelt, um lange Zeitspannen zu messen - die Lange Zählung. Während der Feierlichkeiten, die immer dann stattfinden, wenn das aktuelle b'ak'tun endet, wird sich eine Große Persönlichkeit zu euch gesellen.
While the rest of the world calls the current year [year], in the Maya Calendar that is: = Während der Rest der Welt das aktuelle Jahr [year] nennt, heißt es im Maya-Kalender so:
[amount] b'ak'tun, [amount2] k'atun, [amount3] tun = [amount] b'ak'tun, [amount2] k'atun, [amount3] tun

# City screen

Exit city = Stadt verlassen
Raze city = Stadt niederreißen
Stop razing city = Niederreißen der Stadt stoppen
Buy for [amount] gold = Für [amount] Gold kaufen
Buy = Kaufen
Currently you have [amount] [stat]. = Zur Zeit besitzt du [amount] [stat].
Would you like to purchase [constructionName] for [buildingGoldCost] [stat]? = [constructionName] für [buildingGoldCost] [stat] kaufen?
Purchase = Kaufen
No space available to place [unit] near [city] = Kein Platz verfügbar, um [unit] nahe [city] zu platzieren
Maintenance cost = Wartungskosten
Pick construction = Produktion auswählen
Pick improvement = Verbesserung auswählen
Provides [resource] = Stellt [resource] zur Verfügung
Provides [amount] [resource] = Stellt [amount] × [resource] zur Verfügung
Replaces [improvement] = Ersetzt [improvement]
Pick now! = Wähle jetzt!
Remove [feature] first = Entferne zuerst [feature]
Research [tech] first = Erforsche [tech]
Have this tile close to your borders = Bringe deine Grenzen an das Feld
Have this tile inside your empire = Bringe das Feld in dein Territorium
Acquire more [resource] = Besorg dir mehr [resource]
Build [building] = [building] bauen
Train [unit] = [unit] ausbilden
Produce [thingToProduce] = [thingToProduce] herstellen
Nothing = Nichts
Annex city = Stadt annektieren
Specialist Buildings = Gebäude der Spezialisten
Specialist Allocation = Zuordnung von Spezialisten
Manual Specialists = Manuelle Spezialisten
Auto Specialists = Automatische Spezialisten
Specialists = Spezialisten
[specialist] slots = [specialist]-Plätze
Food eaten = Nahrung verbraucht
Unassigned population = Unbeschäftigte Bevölkerung
[turnsToExpansion] turns to expansion = Expansion in [turnsToExpansion] Runden
Stopped expansion = Expansion gestoppt
[turnsToPopulation] turns to new population = Bevölkerungswachstum in [turnsToPopulation] Runden
Food converts to production = Nahrung wird in Produktion verwandelt
[turnsToStarvation] turns to lose population = Bevölkerungsverlust in [turnsToStarvation] Runden
Stopped population growth = Bevölkerungswachstum gestoppt
In resistance for another [numberOfTurns] turns = Im Widerstand für weitere [numberOfTurns] Runden
We Love The King Day for another [numberOfTurns] turns = 'Wir Lieben Den König'-Tag für weitere [numberOfTurns] Runden
Demanding [resource] = Verlangt [resource]
Sell for [sellAmount] gold = Verkaufen für [sellAmount] Gold
Are you sure you want to sell this [building]? = Bist du dir wirklich sicher, dass du [building] verkaufen möchtest?
Free = Kostenlos
[greatPerson] points = Punkte für [greatPerson]
Great person points = Punkte für Große Persönlichkeit
Current points = Aktuelle Punkte
Points per turn = Punkte pro Runde
Convert production to gold at a rate of 4 to 1 = Konvertiert Produktion zu Gold (4:1)
Convert production to science at a rate of [rate] to 1 = Konvertiert Produktion zu Wissenschaft ([rate]:1)
Convert production to [stat] at a rate of [rate] to 1 = Konvertiert Produktion zu [stat] ([rate]:1)
Production to [stat] conversion in cities changed by [relativeAmount]% = Die Konvertierung von Produktion zu [stat] in Städten wurde um [relativeAmount]% angepasst
The city will not produce anything. = Die Stadt produziert nichts.
Worked by [cityName] = Bewirtschaftet von [cityName]
Lock = Sperren
Unlock = Entsperren
Move to city = Zur Stadt bewegen
Reset Citizens = Bürger zurücksetzen
Citizen Management = Bürger-Management
Avoid Growth = Wachstum verhindern
Default Focus = Standard Fokus
[stat] Focus = [stat] Fokus
Please enter a new name for your city = Bitte gib einen neuen Namen für deine Stadt ein
Please select a tile for this building's [improvement] = Bitte wähle ein Feld für [improvement] dieses Gebäudes

# Ask for text or numbers popup UI

<<<<<<< HEAD
Invalid input! Please enter a different string. = Ungültige Eingabe! Bitte gib einen anderen Text ein.
=======
Invalid input! Please enter a different string. = Ungültige Eingabe! Bitte gib eine andere Zeichenkette ein.
 # Requires translation!
Invalid input! Please enter a valid number. = 
>>>>>>> 35eb71c9
Please enter some text = Bitte gib einen Text ein

# Technology UI

Pick a tech = Technologie auswählen
Pick a free tech = Kostenlose Technologie auswählen
Research [technology] = [technology] erforschen
Pick [technology] as free tech = [technology] als kostenlose Technologie auswählen
Units enabled = Freigeschaltete Einheiten
Buildings enabled = Freigeschaltete Bauwerke
Wonder = Wunder
National Wonder = Nationales Wunder
National Wonders = Nationale Wunder
Wonders enabled = Freigeschaltete Wunder
Tile improvements enabled = Freigeschaltete Feldverbesserungen
Reveals [resource] on the map = Entdeckt [resource] auf der Karte
XP for new units = EP für neue Einheiten
provide = generieren
provides = generiert
City strength = Stärke der Stadt
City health = Gesundheit der Stadt
Occupied! = Besetzt!
Attack = Angreifen
Bombard = Bombardieren
NUKE = Atomisieren
Captured! = Gefangen!
Cannot gain more XP from Barbarians = Kann keine weiteren EP von Barbaren erhalten

# Battle modifier categories

defence vs ranged = Verteidigung gegen Fernkampf
[percentage] to unit defence = [percentage] erhöhte Verteidigungsstärke
Attacker Bonus = Angriffsbonus
Defender Bonus = Verteidigungsbonus
Landing = Anlanden
Boarding = Entern
Flanking = Flankenangriff
vs [unitType] = gegen [unitType]
Terrain = Gelände
Tile = Feld
Missing resource = Fehlende Ressource
Adjacent units = Benachbarte Einheiten
Adjacent enemy units = Benachbarte gegnerische Einheiten
Combat Strength = Kampfstärke
Across river = Jenseits des Flusses
Temporary Bonus = Vorübergehender Bonus
Garrisoned unit = Stationierte Einheit
Attacking Bonus = Angriffsbonus
defence vs [unitType] = Verteidigung gegen [unitType]
[tileFilter] defence = [tileFilter] Verteidigung
Defensive Bonus = Verteidigungsbonus
Stacked with [unitType] = Auf gleichem Feld mit [unitType]

Unit ability = Einheitenfähigkeit

The following improvements [stats]: = Die folgenden Verbesserungen [stats]:
The following improvements on [tileType] tiles [stats]: = Die folgenden Verbesserungen auf [tileType] Feldern [stats]:

# Unit actions

Hurry Research = Forschung beschleunigen
Conduct Trade Mission = Handelsmission durchführen
Your trade mission to [civName] has earned you [goldAmount] gold and [influenceAmount] influence! = Deine Handelsmission zu [civName] hat dir [goldAmount] Gold und [influenceAmount] Einfluss eingebracht!
Hurry Wonder = Wunder beschleunigen
Hurry Construction = Produktion beschleunigen
Hurry Construction (+[productionAmount]⚙) = Produktion beschleunigen (+[productionAmount]⚙)
Spread Religion = Religion verbreiten
Spread [religionName] = [religionName] verbreiten
Remove Heresy = Ketzerei entfernen
Found a Religion = Eine Religion gründen
Enhance a Religion = Verbessere eine Religion
Your citizens have been happy with your rule for so long that the empire enters a Golden Age! = Deine Bürger sind so zufrieden mit deiner Herrschaft, dass dein Reich in ein Goldenes Zeitalter eintritt!
You have entered the [newEra]! = Zeitalter [newEra] ist eingeläutet!
[civName] has entered the [eraName]! = [civName] hat das Zeitalter [eraName] erreicht!
[policyBranch] policy branch unlocked! = Politik-Zweig [policyBranch] wurde freigeschaltet!

# Overview screens

Overview = Überblick
Total = Gesamt
Stats = Statistiken
Policies = Politik
Base happiness = Grundzufriedenheit
Traded Luxuries = Luxusressourcen aus Handel
City-State Luxuries = Luxusressourcen von Stadtstaaten
Occupied City = Besetzte Städte
Buildings = Gebäude
Wonders = Wunder
Notifications = Benachrichtigungen
Base values = Grundwerte
Bonuses = Boni
Final = Endwert
Other = Andere
Population = Bevölkerung
City-States = Stadtstaaten
Tile yields = Felderträge
Trade routes = Handelsrouten
Maintenance = Wartung
Transportation upkeep = Unterhalt für Transport
Unit upkeep = Unterhalt für Einheiten
Trades = Handel
Score = Punktestand
Units = Einheiten
Unit Supply = Einheitenversorgung
Base Supply = Basisversorgung
Total Supply = Gesamtversorgung
In Use = In Benutzung
Supply Deficit = Versorgungsmangel
Production Penalty = Produktionsnachteil
Increase your supply or reduce the amount of units to remove the production penalty = Steigere deine Versorgung oder reduziere die Anzahl der Einheiten, um den Produktionsnachteil zu vermeiden.
Name = Name
Closest city = Nächstgelegene Stadt
Action = Aktion
Upgrade = Aufrüsten
Defeated = Besiegt
[numberOfCivs] Civilizations in the game = [numberOfCivs] Zivilisationen sind im Spiel
Our Civilization: = Unsere Zivilisation:
Known and alive ([numberOfCivs]) = Bekannt und am Leben ([numberOfCivs])
Known and defeated ([numberOfCivs]) =  Bekannt und besiegt ([numberOfCivs])
Tiles = Felder
Natural Wonders = Naturwunder
Treasury deficit = Schatzkammerdefizit
Unknown = Unbekannt
Not built = Nicht gebaut
Not found = Nicht gefunden
Known = Bekannt
Owned = im Besitz
Near [city] = Nahe [city]
Somewhere around [city] = In der Nähe von [city]
Far away = Weit entfernt
Status = Status
Current turn = Aktuelle Runde
Turn [turnNumber] = Runde [turnNumber]
Location = Standort
Unimproved = Unverbessert
Number of tiles with this resource\nin your territory, without an\nappropriate improvement to use it = Anzahl der Felder mit dieser\nRessource innerhalb Deines Territoriums,\ndenen die entsprechende\nVerbesserung zu ihrer Nutzung fehlt.
We Love The King Day = 'Wir lieben den König'-Tag
WLTK+ = WLDK+
Number of your cities celebrating\n'We Love The King Day' thanks\nto access to this resource = Anzahl Deiner Städte, die den\n'Wir lieben den König'-Tag feiern,\ndank Zugang zu dieser Ressource.
WLTK demand = Bedarf für WLDK-Tag
WLTK- = WLDK-
Number of your cities\ndemanding this resource for\n'We Love The King Day' = Anzahl Deiner Städte, die nach\ndieser Ressource verlangen, um\nden 'Wir lieben den König'-Tag\nfeiern zu können.
Trade request = Handelsanfrage

# Victory

[victoryType] Victory = [victoryType] Sieg
Built [building] = [building] erbaut
Add all [comment] in capital = Alle [comment] in der Hauptstadt hinzufügen
Destroy all players = Vernichte alle Spieler
Capture all capitals = Erobere alle Hauptstädte
Complete [amount] Policy branches = Stelle [amount] Politikzweige fertig
You have won a [victoryType] Victory! = Du hast einen [victoryType] Sieg errungen!
[civilization] has won a [victoryType] Victory! = [civilization] hat den [victoryType] Sieg errungen!
Your civilization stands above all others! The exploits of your people shall be remembered until the end of civilization itself! = Eure Zivilisation erhebt sich über alle anderen. Die Heldentaten eures Volkes sollen bis zum Ende aller Tage nicht vergessen werden!
You have been defeated. Your civilization has been overwhelmed by its many foes. But your people do not despair, for they know that one day you shall return - and lead them forward to victory! = Du wurdest besiegt. Deine Zivilisation wurde von ihren vielen Feinden überwältigt. Aber dein Volk verzweifelt nicht, denn es weiß, dass du eines Tages zurückkehren wirst - und es zum Sieg führen werdet!
One more turn...! = Nur noch eine Runde...
Destroy [civName] = Vernichte [civName]
Capture [cityName] = Nimm [cityName] ein
Our status = Unser Status
Global status = Globaler Status
Rankings = Ranglisten
 # The \n here means: put a newline (enter) here. If this is omitted, the sidebox in the diplomacy overview will become _really_ wide.
 # Feel free to replace it with a space and put it between other words in your translation
Demographics = Demographie
Demographic = Demographisch
Rank = Rang
Value = Wert
Best = Bester
Average = Durchschnitt
Worst = Schlechtester
Turns until the next\ndiplomacy victory vote: [amount] = Runden bis zur nächsten Abstimmung\nüber den Diplomatiesieg: [amount]
Choose a civ to vote for = Wähle eine Zivilisation, für die du abstimmen möchtest
Choose who should become the world leader and win a Diplomatic Victory! = Wähle, wer der Anführer der Welt werden und somit den Diplomatiesieg erhalten soll
Voted for = Abgestimmt für
Vote for [civilizationName] = Abstimmen für [civilizationName]
Continue = Fortfahren
Abstained = Enthalten
Vote for World Leader = Stimme für den Anführer der Welt ab

# Capturing a city

What would you like to do with the city of [cityName]? = Was möchtet Ihr mit der Stadt [cityName] machen?
Annex = Annektieren
Annexed cities become part of your regular empire. = Annektierte Städte werden Teil Eures Reichs
Their citizens generate 2x the unhappiness, unless you build a courthouse. = Deren Bürger generieren 2x soviel Unzufriedenheit, solange bis Ihr ein Gerichtsgebäude gebaut habt.
Puppet = Marionette
Puppeted cities do not increase your tech or policy cost. = Marionettenstädte erhöhen weder die Kosten für Technologie noch für Sozialpolitik.
You have no control over the the production of puppeted cities. = Ihr habt keine Kontrolle über die Produktion von Marionettenstädten.
Puppeted cities also generate 25% less Gold and Science. = Marionettenstädte generieren 25% weniger Gold und Wissenschaft.
A puppeted city can be annexed at any time. = Eine Marionettenstadt kann jederzeit annektiert werden.
Liberate (city returns to [originalOwner]) = Befreien (Stadt geht wieder in den Besitz von [originalOwner] über)
Liberating a city returns it to its original owner, giving you a massive relationship boost with them! = Befreite Städte gehen wieder in den Besitz des vorherigen Besitzers über. Eure Beziehung wird sich dadurch massiv verbessern!
Raze = Niederreißen
Razing the city annexes it, and starts burning the city to the ground. = Niederreißen annektiert die Stadt zunächst und macht sie dem Erdboden gleich.
The population will gradually dwindle until the city is destroyed. = Die Bevölkerung wird allmählich schrumpfen, bis die Stadt zerstört ist.
Original capitals and holy cities cannot be razed. = Ursprüngliche Hauptstädte und heilige Städte können nicht abgerissen werden.
Destroy = Zerstören
Destroying the city instantly razes the city to the ground. = Zerstören macht die Stadt sofort dem Erdboden gleich.
Keep it = Behalten
Remove your troops in our border immediately! = Entferne sofort deine Truppen aus unserem Gebiet!
Sorry. = Entschuldigung.
Never! = Niemals!

Offer Declaration of Friendship ([30] turns) = Freundschaftserklärung anbieten ([30] Runden)
My friend, shall we declare our friendship to the world? = Mein Freund, sollen wir unsere Freundschaft der Welt kundtun?
Sign Declaration of Friendship ([30] turns) = Freundschaftserklärung unterzeichnen ([30] Runden)
We are not interested. = Wir sind nicht interessiert.
We have signed a Declaration of Friendship with [otherCiv]! = Wir haben eine Freundschaftserklärung mit [otherCiv] unterzeichnet!
[otherCiv] has denied our Declaration of Friendship! = [otherCiv] hat unsere Freundschaftserklärung abgelehnt!

Basics = Spielkonzepte
Resources = Ressourcen
Terrains = Gelände
Tile Improvements = Feldverbesserungen
Unique to [civName], replaces [unitName] = Einzigartig für Zivilisation [civName], ersetzt [unitName]
Unique to [civName] = Einzigartig für Zivilisation [civName]
Tutorials = Tutorials
Cost = Kosten
May contain [listOfResources] = Kann [listOfResources] enthalten
May contain: = Kann folgende Ressourcen enthalten:
Can upgrade from [unit] = Kann von [unit] aufgerüstet werden
Can upgrade from: = Aufrüstung von:
Upgrades to [upgradedUnit] = Kann zu [upgradedUnit] aufrüsten
Obsolete with [obsoleteTech] = Überflüssig mit [obsoleteTech]
Occurs on [listOfTerrains] = Kommt vor in [listOfTerrains]
Occurs on: = Kommt vor in:
Placed on [terrainType] = Platziert auf [terrainType]
Can be found on = Kann gefunden werden in
Improved by [improvement] = Wird verbessert durch [improvement]
Bonus stats for improvement = Boni für Verbesserung
Buildings that consume this resource = Gebäude welche diese Ressource verbrauchen
Buildings that provide this resource = Gebäude die diese Ressource bereitstellen
Improvements that provide this resource = Verbesserungen die diese Ressource bereitstellen
Buildings that require this resource worked near the city = Gebäude welche diese Ressource bewirtschaftet in der Nähe der Stadt benötigen
Units that consume this resource = Einheiten welche diese Ressource verbrauchen
Can be built on = Kann gebaut werden auf
or [terrainType] = oder [terrainType]
Can be constructed by = Kann erbaut werden von
Can be created instantly by = Kann sofort erschaffen werden von
Defence bonus = Verteidigungsbonus
Movement cost = Bewegungskosten
for = für
Missing translations: = Fehlende Übersetzungen:
Resolution = Auflösung
Tileset = Feldgrafik-Satz
Create = Erstellen
Language = Sprache
Improvements = Verbesserungen
Loading... = Lade...
Filter: = Filter:
OK = OK
Base terrain [terrain] does not exist in ruleset! = Gelände [terrain] fehlt im Regelwerk!
Terrain feature [feature] does not exist in ruleset! = Geländemerkmal [feature] fehlt im Regelwerk!
Resource [resource] does not exist in ruleset! = Ressource [resource] fehlt im Regelwerk!
Improvement [improvement] does not exist in ruleset! = Verbesserung [improvement] fehlt im Regelwerk!
Nation [nation] does not exist in ruleset! = Die Nation [nation] existiert nicht im Regelwerk!
Natural Wonder [naturalWonder] does not exist in ruleset! = Das natürliche Wunder [naturalWonder] existiert nicht im Regelwerk!

# Civilopedia difficulty levels
Player settings = Spieler-Einstellungen
Extra happiness per luxury = Zusätzliche Zufriedenheit pro Luxusgut
Research cost modifier = Forschungskosten-Modifikator
Unit cost modifier = Einheitenkosten-Modifikator
Building cost modifier = Baukosten-Modifikator
Policy cost modifier = Politikenkosten-Modifikator
Unhappiness modifier = Unzufriedenheits-Modifikator
Bonus vs. Barbarians = Bonus gegen Barbaren
Barbarian spawning delay = Erscheinungsverzögerung der Barbaren
Bonus starting units = Startbonus Einheiten

AI settings = KI-Einstellungen
AI city growth modifier = KI Stadtwachstums-Modifikator
AI unit cost modifier = KI Einheitenkosten-Modifikator
AI building cost modifier = KI Baukosten-Modifikator
AI wonder cost modifier = KI Wunder-Baukosten-Modifikator
AI building maintenance modifier = KI Gebäude-Unterhaltskosten-Modifikator
AI unit maintenance modifier = KI Einheiten-Unterhaltskosten-Modifikator
AI unhappiness modifier = KI Unzufriedenheits-Modifikator
AI free techs = KI freie Technologien
Major AI civilization bonus starting units = Haupt-KI Zivilisationsbonus Starteinheiten
City state bonus starting units = Stadtstaaten Bonus Starteinheiten
Turns until barbarians enter player tiles = Züge bis Barbaren Spielerfelder betreten
Gold reward for clearing barbarian camps = Gold-Belohnung für das Räumen von Barbarenlagern

# Other civilopedia things
Nations = Nationen
Available for [unitTypes] = Verfügbar für [unitTypes]
Available for: = Verfügbar für:
Free promotion: = Freie Beförderung:
Free promotions: = Freie Beförderungen:
Free for [units] = Frei für [units]
Free for: = Frei für:
Granted by [param] = Von [param] erteilt
Granted by: = Erteilt von:
[bonus] with [tech] = [bonus] mit [tech]
Difficulty levels = Schwierigkeitsgrade
The possible rewards are: = Mögliche Belohnungen:
Eras = Äras
Embarked strength: [amount]† = Stärke eingeschiffter Einheiten: [amount]†
Base unit buy cost: [amount]¤ = Einheiten-Kauf Basispreis: [amount]¤
Research agreement cost: [amount]¤ = Forschungsabkommen kosten: [amount]¤
Speeds = Geschwindigkeiten
General speed modifier: [amount]%⏳ = Allgemeiner Geschwindigkeits-Modifikator: [amount]%⏳
Production cost modifier: [amount]%⚙ = Produktionskosten-Modifikator: [amount]%⚙
Gold cost modifier: [amount]%¤ = Goldkosten-Modifikator: [amount]%¤
Science cost modifier: [amount]%⍾ = Wissenschaftskosten-Modifikator: [amount]%⍾
Culture cost modifier: [amount]%♪ = Kulturkosten-Modifikator: [amount]%♪
Faith cost modifier: [amount]%☮ = Glaubenskosten-Modifikator: [amount]%☮
Improvement build length modifier: [amount]%⏳ = Baudauer-Verbessserungen-Modifikator: [amount]%⏳
Diplomatic deal duration: [amount] turns⏳ = Diplomatische Handelsdauer: [amount] turns⏳
Gold gift influence gain modifier: [amount]%¤ = Erhaltener-Einfluss-durch-Goldgeschenk-Modifikator: [amount]%¤
City-state tribute scaling interval: [amount] turns⏳ = Skalierungszeitraum für den Tribut der Stadtstaaten: [amount] turns⏳
Barbarian spawn modifier: [amount]%† = Erscheinen-von-Barbaren-Modifikator: [amount]%†
Golden age length modifier: [amount]%⌣ = Länge-Goldenes-Zeitalter-Modifikator: [amount]%⌣
Adjacent city religious pressure: [amount]☮ = Religiöser Druck zu benachbarten Städten: [amount]☮
Peace deal duration: [amount] turns⏳ = Vorherrschaftsdauer: [amount] turns⏳
Start year: [comment] = Startjahr: [comment]
Pillaging this improvement yields [stats] = Plünderung dieser Verbesserung ergibt [stats]
Pillaging this improvement yields approximately [stats] = Plünderung dieser Verbesserung ergibt ungefähr [stats]
Needs removal of terrain features to be built = Benötigt die Entfernung von Geländefunktionen um gebaut werden zu können


# Policies

Adopt policy = Politik verabschieden
Adopt free policy = Freie Politik verabschieden
Unlocked at = Freigeschaltet bei
Gain 2 free technologies = 2 kostenlose Technologien
All policies adopted = Alle Politiken sind bereits verabschiedet
Policy branch: [branchName] = Politikzweig: [branchName]

# Religions

Religions = Religionen
Choose an Icon and name for your Religion = Wähle ein Symbol und einen Namen für deine Religion
Choose a name for your religion = Wähle einen Namen für deine Religion
Choose a [beliefType] belief! = Wähle einen [beliefType] Glaubenssatz!
Choose any belief! = Wähle irgendeinen Glauben!
Found [religionName] = [religionName] gründen
Enhance [religionName] = Verbessere [religionName]
Choose a pantheon = Wähle ein Pantheon
Choose a Religion = Wähle eine Religion
Found Religion = Religion gründen
Found Pantheon = Pantheon gründen
Follow [belief] = An [belief] glauben
Religions and Beliefs = Religionen und Glaubenssätze
Majority Religion: [name] = Hauptreligion: [name]
+ [amount] pressure = + [amount] Druck
 # Requires translation!
Holy City of: [religionName] = 
 # Requires translation!
Former Holy City of: [religionName] = 
Followers = Anhänger
Pressure = Druck

# Religion overview screen
Religion Name: = Name der Religion:
Pantheon Name: = Name des Pantheon:
Founding Civ: = Gegründet von:
Holy City: = Heilige Stadt:
Cities following this religion: = Städte die dieser Religion folgen
Followers of this religion: = Anhänger dieser Religion:
Click an icon to see the stats of this religion = Klicke auf ein Icon, um die Statistiken dieser Religion anzuzeigen
Religion: Off = Religion: Aus
Minimal Faith required for\nthe next [Great Prophet]: = Mindest-Glaubenspunkte für\nden nächsten [Great Prophet]:
Religions to be founded: = Noch zu gründende Religionen:
Religious status: = Religions-Status:

None = Keine
Pantheon = Götterwelt
Founding religion = Religionsgründung
Religion = Religion
Enhancing religion = Religionsverbesserung
Enhanced religion = Verbesserte Religion


# Promotions

Pick promotion = Wähle eine Beförderung
 OR  =  ODER 
units in open terrain = Einheiten im offenen Gelände
units in rough terrain = Einheiten in unwegsamem Gelände
wounded units = verwundete Einheiten
Targeting II (air) = Luftzielerfassung II
Targeting III (air) = Luftzielerfassung III
Bonus when performing air sweep [bonusAmount]% = [bonusAmount]% Bonus bei Luftraumsäuberungen
Dogfighting I = Kurvenkampf I
Dogfighting II = Kurvenkampf II
Dogfighting III = Kurvenkampf III
Choose name for [unitName] = Wähle Namen für [unitName]
[unitFilter] units gain the [promotion] promotion = [unitFilter] Einheiten erhalten die [promotion] Beförderung
Requires = Benötigt

# Multiplayer Turn Checker Service

Enable out-of-game turn notifications = Aktiviere Zug Benachrichtigungen außerhalb des Spiels
Out-of-game, update status of all games every: = Wenn außerhalb des Spiels, aktualisiere den Status aller Spiele alle:
Show persistent notification for turn notifier service = Dauerhafte Benachrichtigung für den Zug-Benachrichtungsdienst anzeigen
Take user ID from clipboard = Spieler-ID aus der Zwischenablage übernehmen
Doing this will reset your current user ID to the clipboard contents - are you sure? = Dies wird deine Spieler-ID auf den Inhalt der Zwischenablage zurücksetzen - bist du sicher?
ID successfully set! = Spieler-ID erfolgreich gesetzt!
Invalid ID! = Ungültige Spieler-ID!

# Multiplayer options tab

Enable multiplayer status button in singleplayer games = Aktiviere die Mehrspieler-Status-Taste in Einzelspieler-Spielen
Update status of currently played game every: = Aktualisiere den Status des derzeitgen Spiels alle:
In-game, update status of all games every: = Wenn innerhalb des Spiels, aktualisiere den Status aller Spiele alle:
Server address = Server-Adresse
Reset to Dropbox = Auf Dropbox zurücksetzen
Check connection to server = Server-Verbindung prüfen
Awaiting response... = Warte auf Antwort...
Success! = Erfolgreich!
Failed! = Fehlgeschlagen!
Sound notification for when it's your turn in your currently open game: = Benachrichtigungston, wenn du in deinem aktuell geöffneten Spiel am Zug bist
Sound notification for when it's your turn in any other game: = Benachrichtigungston, wenn du in einem deiner anderen Spiele am Zug bist
Notification [number] = Benachrichtigung [number]
Chimes = Glockenspiel
Choir = Chor
[unit] Attack Sound = [unit] Angriffston

# Mods

Mods = Modifikationen
Download [modName] = [modName] herunterladen
Update [modName] = [modName] aktualisieren
Could not download mod list = Modliste konnte nicht heruntergeladen werden
Download mod from URL = Modifikation von einer URL herunterladen
Please enter the mod repository -or- archive zip url: = Geben Sie die URL des Mod Repository oder des zip-Archivs ein:
Download = Herunterladen
Done! = Abgeschlossen!
Delete [modName] = Lösche [modName]
Are you SURE you want to delete this mod? = SICHER, dass diese Modifikation gelöscht werden soll?
[mod] was deleted. = [mod] gelöscht.
Updated = Aktualisiert
Current mods = Installierte Modifikationen
Downloadable mods = Verfügbare Modifikationen
Category: = Kategorie:
All mods = Alle Mods
Rulesets = Regelwerke
Expansions = Erweiterungen
Graphics = Grafik
Audio = Audio
Maps = Karten
Fun = Spaß
Mods of mods = Mods für Mods
Mod info and options = Mod-Info und Optionen
Next page = Nächste Seite
Open Github page = Auf Github öffnen
Permanent audiovisual mod = Permanente audiovisuelle Mod
Installed = Installiert
Downloaded! = Heruntergeladen.
[modName] Downloaded! = [modName] heruntergeladen!
Could not download [modName] = Konnte [modName] nicht herunterladen
Online query result is incomplete = Online-Abfrage war unvollständig
No description provided = Keine Beschreibung mitgeliefert
[stargazers]✯ = [stargazers]✯
Author: [author] = Autor: [author]
Size: [size] kB = Größe: [size] kB
The mod you selected is incompatible with the defined ruleset! = Die gewählte Modifikation ist inkompatibel!
Sort and Filter = Sortieren und Filtern
Enter search text = Suchtext eingeben
Sort Current: = Aktuelle Sortierung:
Sort Downloadable: = Sortiere Herunterladbare:
Name ￪ = Name ￪
Name ￬ = Name ￬
Date ￪ = Datum ￪
Date ￬ = Datum ￬
Stars ￬ = Sterne ￬
Status ￬ = Status ￬


# Uniques that are relevant to more than one type of game object

[stats] from every [param] = Alle [param] geben [stats]
[stats] from [param] tiles in this city = [stats] von [param] Feld in dieser Stadt
[stats] from every [param] on [tileFilter] tiles = [stats] von jedem [param] auf [tileFilter] Feldern
[stats] for each adjacent [param] = [stats] für jedes anliegende [param]
Must be next to [terrain] = Muss benachbart zu [terrain] liegen
Must be on [terrain] = Muss sich auf [terrain] befinden
+[amount]% vs [unitType] = +[amount]% vs [unitType]
+[amount] Movement for all [unitType] units = +[amount] Bewegung für alle [unitType] Einheiten
+[amount]% Production when constructing [param] = +[amount]% Produktion, für alle Bauten vom Typ: [param]
Can only be built on [tileFilter] tiles = Kann nur auf [tileFilter]-Feldern gebaut werden
Cannot be built on [tileFilter] tiles = Kann nicht auf [tileFilter]-Feldern gebaut werden
Does not need removal of [feature] = Hierfür muß [feature] nicht entfernt werden
Gain a free [building] [cityFilter] = Erhalte [building] umsonst [cityFilter]

# Uniques not found in JSON files

Only available after [] turns = Erst nach [] Runden verfügbar
This Unit upgrades for free = Diese Einheit kann kostenlos aufgerüstet werden
[stats] when a city adopts this religion for the first time = [stats] wenn eine Stadt eine Religion zum ersten Mal wählt
Never destroyed when the city is captured = Wird niemals bei einer Annektierung der Stadt zerstört
Invisible to others = Unsichtbar für andere

# Unused Resources

Bison = Bison
Cocoa = Kakao

# Exceptions that _may_ be shown to the user

Building '[buildingName]' is buildable and therefore must either have an explicit cost or reference an existing tech. = Das Gebäude [buildingName] kann gebaut werden und muss daher entweder explizite Kosten oder eine Referenz zu einer existierenden Technologie haben.
Nation [nationName] is not found! = Die Nation [nationName] wurde nicht gefunden!
Unit [unitName] doesn't seem to exist! = Die Einheit [unitName] scheint nicht zu existieren!


# In English we just paste all these conditionals at the end of each unique, but in your language that
# may not turn into valid sentences. Therefore we have the following two translations to determine
# where they should go. 
# The first determines whether the conditionals should be placed before or after the base unique.
# It should be translated with only the untranslated english word 'before' or 'after', without the quotes.
# Example: In the unique "+20% Strength <for [unitFilter] units>", should the <for [unitFilter] units>
# be translated before or after the "+20% Strength"?

ConditionalsPlacement = after

# The second determines the exact ordering of all conditionals that are to be translated.
# ALL conditionals that exist will be part of this line, and they may be moved around and rearranged as you please.
# However, you should not translate the parts between the brackets, only move them around so that when
# translated in your language the sentence sounds natural.
#
# Example: "+20% Strength <for [unitFilter] units> <when attacking> <vs [unitFilter] units> <in [tileFilter] tiles> <during the [eraName]>"
# In what order should these conditionals between <> be translated?
# Note that this example currently doesn't make sense yet, as those conditionals do not exist, but they will in the future.
#
# As this is still under development, conditionals will be added al the time. As a result,
# any translations added for this string will be removed immediately in the next version when more
# conditionals are added. As we don't want to make you retranslate this same line over and over,
# it's removed for now, but it will return once all planned conditionals have been added.


########################### AUTOMATICALLY GENERATED TRANSLATABLE STRINGS ########################### 

######### Map Unit Filters ###########

Wounded = Verwundet
Barbarians = Barbaren
City-State = Stadtstaat
Embarked = Eingeschifft
Non-City = Nicht-Stadt

######### Unit Type Filters ###########

All = alle
Melee = Nahkampf
Ranged = Fernkampf
Civilian = Zivilist
Military = militärisch
Land = Land
Water = Wasser
Air = Luft
non-air = nicht-fliegend
Nuclear Weapon = Atomwaffe
Great Person = Große Persönlichkeit
Barbarian = Barbaren
relevant = relevante
City = Stadt

######### City filters ###########

in this city = in dieser Stadt
in all cities = in allen Städten
in all coastal cities = in allen Küstenstädten
in capital = in der Hauptstadt
in all non-occupied cities = in allen nicht besetzten Städten
in all cities with a world wonder = in allen Städten mit einem Weltwunder
in all cities connected to capital = in allen Städten die mit der Hauptstadt verbunden sind
in all cities with a garrison = in allen Städten mit einer Garnison
in all cities in which the majority religion is a major religion = in allen Städten, in denen die Mehrheitsreligion eine Hauptreligion ist
in all cities in which the majority religion is an enhanced religion = in allen Städten, in denen die Mehrheitsreligion eine verbesserte Religion ist
in non-enemy foreign cities = in nicht-feindlichen fremden Städten
in foreign cities = in fremden Städten
in annexed cities = in annektierten Städten
in puppeted cities = in Marionettenstädten
in holy cities = in heiligen Städten
in City-State cities = in Stadtstaat-Städten
in cities following this religion = in Städten, die dieser Religion folgen

######### Population Filters ###########

Unemployed = Unbeschäftigt
Followers of the Majority Religion = Anhänger der Hauptreligion
Followers of this Religion = Anhänger dieser Religion

######### Terrain Filters ###########

Coastal = Küsten
River = Fluss
Open terrain = Offenes Gelände
Rough terrain = Unwegsames Gelände
Water resource = Wasser-Ressource
Foreign Land = Fremdes Land
Foreign = Fremdes
Friendly Land = Befreundetes Land
Enemy Land = Feindliches Land
Featureless = Eigenschaftslos
Fresh Water = Frischwasser
non-fresh water = nicht frisches Wasser
Natural Wonder = Naturwunder
Impassable = Unpassierbar
Luxury resource = Luxus-ressource
Strategic resource = Strategische Ressource
Bonus resource = Bonus-ressource

######### Tile Filters ###########

unimproved = unverbessert
All Road = Alle Straßen
Great Improvement = Große Verbesserung

######### Region Types ###########

Hybrid = Gemischt

######### Terrain Quality ###########

Undesirable = Unerwünscht
Desirable = Erwünscht

######### Improvement Filters ###########

Great = Große

######### Prophet Action Filters ###########

founding = gründen
enhancing = verbessern

######### Religious Action Filters ###########

Remove Foreign religions from your own cities = Häretiker gnadenlos ausmerzen

######### Unique Specials ###########

Our influence with City-States has started dropping faster! = Unser Einfluss bei den Stadtstaaten hat begonnen, schneller zu sinken!
all healing effects doubled = alle Heilungseffekte verdoppelt
The Spaceship = Das Raumschiff
Maya Long Count calendar cycle = Kalenderzyklus der Langen Zählung der Maya

#################### Lines from Buildings from Civ V - Vanilla ####################

Palace = Palast
Indicates the capital city = Gibt die Hauptstadt an

Monument = Monument
Destroyed when the city is captured = Wird bei Annektierung der Stadt zerstört

Granary = Kornspeicher
[stats] from [tileFilter] tiles [cityFilter] = [stats] von [tileFilter] Feldern [cityFilter]

Temple of Artemis = Tempel der Artemis
'It is not so much for its beauty that the forest makes a claim upon men's hearts, as for that subtle something, that quality of air, that emanation from old trees, that so wonderfully changes and renews a weary spirit.' - Robert Louis Stevenson = 'Es ist nicht so sehr die Schönheit des Waldes, die die Herzen der Menschen anspricht, sondern das subtile Etwas, die Qualität der Luft, die Ausstrahlung alter Bäume, die einen müden Geist so wunderbar verändert und erneuert.' - Robert Louis Stevenson
[relativeAmount]% [stat] [cityFilter] = [relativeAmount]% [stat] [cityFilter]
[relativeAmount]% Production when constructing [baseUnitFilter] units [cityFilter] = [relativeAmount]% Produktion beim Bau von [baseUnitFilter] Einheiten [cityFilter]

The Great Lighthouse = Der Große Leuchtturm
'They that go down to the sea in ships, that do business in great waters; these see the works of the Lord, and his wonders in the deep.' - The Bible, Psalms 107:23-24 = 'Die mit Schiffen auf dem Meere fuhren und trieben ihren Handel auf großen Wassern, die des HERRN Werke erfahren haben und seine Wunder im Meer.' - Die Bibel, Psalm 107,23-25
for [mapUnitFilter] units = für [mapUnitFilter] Einheiten
[amount] Movement = [amount] Bewegungsrate
[amount] Sight = [amount] Sicht

Stone Works = Steinmetz
Must not be on [terrainFilter] = Darf sich nicht auf [terrainFilter] befinden

Stonehenge = Stonehenge
'Time crumbles things; everything grows old and is forgotten under the power of time' - Aristotle = 'Die Zeit zerbröckelt die Dinge; alles wird alt und wird aufgrund der Kraft der Zeit vergessen.' - Aristoteles

Library = Bibliothek
[stats] per [amount] population [cityFilter] = [stats] je [amount] Bevölkerung [cityFilter]

Paper Maker = Papiermacher

The Great Library = Die Große Bibliothek
'Libraries are as the shrine where all the relics of the ancient saints, full of true virtue, and all that without delusion or imposture are preserved and reposed.' - Sir Francis Bacon = 'Bibliotheken sind wie der Schrein, wo alle Reliquien der Heiligen vergangener Tage, voll der wahren Tugend, ruhen und bewahrt werden, und zwar ganz ohne Irreführung und Betrug.' - Sir Francis Bacon
Free Technology = Kostenlose Technologie

Circus = Zirkus

Water Mill = Wassermühle

Floating Gardens = Schwimmende Gärten

Walls = Mauern

Walls of Babylon = Babylons Mauern

The Pyramids = Die Pyramiden
'O, let not the pains of death which come upon thee enter into my body. I am the god Tem, and I am the foremost part of the sky, and the power which protecteth me is that which is with all the gods forever.' - The Book of the Dead, translated by Sir Ernest Alfred Wallis Budge = 'Oh, lass die Schmerzen des Todes, die über dich kommen, nicht in meinen Körper eindringen. Ich bin der Gott Tem, und ich bin der oberste Teil des Himmels, und die Macht, die mich beschützt, ist die, die bei allen Göttern für immer ist.' - The Book of the Dead, translated by Sir Ernest Alfred Wallis Budge
[relativeAmount]% tile improvement construction time = [relativeAmount]% Bauzeit für Feldverbesserung
[amount] free [baseUnitFilter] units appear = [amount] kostenlose Einheiten vom Typ [baseUnitFilter] erscheinen

Mausoleum of Halicarnassus = Mausoleum von Halikarnassos
'The whole earth is the tomb of heroic men and their story is not given only on stone over their clay but abides everywhere without visible symbol woven into the stuff of other men's lives.' - Pericles = 'Das Grab der Helden ist überall. Nicht nur die Aufschrift auf Tafeln legt in der Heimat Zeugnis von ihnen ab, auch in der Fremde lebt das Andenken mehr an ihre Gesinnung als an ihre Tat fort.' - Perikles
Provides a sum of gold each time you spend a Great Person = Gibt Dir jedes mal beim Einsatz einer Großen Persönlichkeit etwas Gold

Barracks = Kaserne
New [baseUnitFilter] units start with [amount] Experience [cityFilter] = Neue [baseUnitFilter] Einheiten [cityFilter] starten mit [amount] Erfahrung

Krepost = Krepost
[relativeAmount]% Culture cost of natural border growth [cityFilter] = [relativeAmount]% Kulturkosten für Grenzerweiterung [cityFilter]
[relativeAmount]% Gold cost of acquiring tiles [cityFilter] = [relativeAmount]% Goldkosten für Einnahme von Feldern [cityFilter]

Statue of Zeus = Statue des Zeus
'He spoke, the son of Kronos, and nodded his head with the dark brows, and the immortally anointed hair of the great god swept from his divine head, and all Olympos was shaken' - The Iliad = 'Er sprach, der Sohn des Kronos, und neigte sein Haupt mit den dunklen Brauen, sodass sein unsterblich gesalbtes Haar von seinem göttlichen Schädel herunterschweifte, und der ganze Olymp ward erschüttert' - Ilias
vs cities = vs Städte
when attacking = beim Angriff
[relativeAmount]% Strength = [relativeAmount]% Stärke

Lighthouse = Leuchtturm

Stable = Stall

Courthouse = Gerichtsgebäude
Remove extra unhappiness from annexed cities = Entferne zusätzliche Unzufriedenheit von annektierten Städten
Can only be built [cityFilter] = Kann nur auf [cityFilter] gebaut werden

Hanging Gardens = Hängende Gärten
'I think that if ever a mortal heard the word of God it would be in a garden at the cool of the day.' - F. Frankfort Moore = 'Ich glaube, wenn jemals ein Sterblicher das Wort Gottes gehört hat, dann in einem Garten in der Kühle des Tages.' - F. Frankfort Moore

Colosseum = Kolosseum

Circus Maximus = Circus Maximus
Cost increases by [amount] per owned city = Kosten erhöhen sich um [amount] pro Stadt in Eurem Besitz

Great Wall = Die Große Mauer
'The art of war teaches us to rely not on the likelihood of the enemy's not attacking, but rather on the fact that we have made our position unassailable.' - Sun Tzu = 'Die Kunst des Krieges lehrt uns, uns nicht auf die Wahrscheinlichkeit zu verlassen, dass der Feind nicht angreift, sondern auf die Tatsache, dass wir unsere Position unangreifbar gemacht haben.' - Sun Tzu
Enemy land units must spend 1 extra movement point when inside your territory (obsolete upon Dynamite) = Feindliche Landeinheiten müssen 1 extra Bewegungspunkt innerhalb deines Territoriums ausgeben (veraltet durch Dynamit)

Temple = Tempel

Burial Tomb = Grabstätte
Doubles Gold given to enemy if city is captured = Verdoppelt das Gold, das bei der Eroberung der Stadt erbeutet wird

Mud Pyramid Mosque = Lehmmoschee

National College = Nationale Hochschule

The Oracle = Das Orakel
'The ancient Oracle said that I was the wisest of all the Greeks. It is because I alone, of all the Greeks, know that I know nothing' - Socrates = 'Das antike Orakel sagte, ich sei der weiseste aller Griechen. Weil nur ich von allen Griechen weiß, dass ich nichts weiß.' - Socrates
Free Social Policy = Kostenlose Sozialpolitik

National Epic = Nationalepos
[relativeAmount]% Great Person generation [cityFilter] = [relativeAmount]% Große Persönlichkeiten Erschaffung [cityFilter]

Market = Markt

Bazaar = Basar
Provides 1 extra copy of each improved luxury resource near this City = Gibt 1 extra Einheit jeder verbesserten Luxusressource in der Nähe dieser Stadt

Mint = Prägeanstalt

Aqueduct = Aquädukt
[relativeAmount]% Food is carried over after population increases [cityFilter] = [relativeAmount]% der Nahrung wird übertragen nachdem die Bevölkerung [cityFilter] gewachsen ist

Heroic Epic = Heldenepos
All newly-trained [baseUnitFilter] units [cityFilter] receive the [promotion] promotion = Alle neu ausgebildeten [baseUnitFilter] Einheiten [cityFilter] erhalten die [promotion] Beförderung

Colossus = Koloss
'Why man, he doth bestride the narrow world like a colossus, and we petty men walk under his huge legs, and peep about to find ourselves dishonorable graves.' - William Shakespeare, Julius Caesar = 'Warum der Mann, der die schmale Welt wie ein Koloss durchquert, und wir unbedeutenden Männer gehen unter seinen riesigen Beinen hindurch und schauen herum, um uns in unehrenhafte Gräber zu stürzen.'  - William Shakespeare, Julius Caesar

Garden = Garten

Monastery = Kloster

Hagia Sophia = Hagia Sophia
'For it soars to a height to match the sky, and as if surging up from among the other buildings it stands on high and looks down upon the remainder of the city, adorning it, because it is a part of it, but glorying in its own beauty' - Procopius, De Aedificis = 'Denn es erhebt sich bis zu einer Höhe, die dem Himmel entspricht, und als würde es aus den anderen Gebäuden emporsteigen, steht es hoch oben und blickt auf den Rest der Stadt herab, schmückt sie, weil es ein Teil von ihr ist, aber rühmt sich seiner eigenen Schönheit' - Procopius, De Aedificis

Angkor Wat = Angkor Wat
'The temple is like no other building in the world. It has towers and decoration and all the refinements which the human genius can conceive of.' - Antonio da Magdalena = 'Der Tempel ist wie kein anderes Gebäude auf der Welt. Er hat Türme und Verzierungen und alle Raffinessen, die sich das menschliche Genie ausdenken kann.' - Antonio da Magdalena

Chichen Itza = Chichen Itza
'The katun is established at Chichen Itza. The settlement of the Itza shall take place there. The quetzal shall come, the green bird shall come. Ah Kantenal shall come. It is the word of God. The Itza shall come.' - The Books of Chilam Balam = 'Das Katun wird in Chichen Itza errichtet. Die Besiedlung von Itza soll dort stattfinden. Der Quetzal wird kommen, der grüne Vogel wird kommen. Ah Kantenal soll kommen. Das ist das Wort Gottes. Der Itza wird kommen.' - The Books of Chilam Balam
[relativeAmount]% Golden Age length = [relativeAmount]% Länge des Goldenen Zeitalters

National Treasury = Nationale Schatzkammer

Machu Picchu = Machu Picchu
'Few romances can ever surpass that of the granite citadel on top of the beetling precipices of Machu Picchu, the crown of Inca Land.' - Hiram Bingham = 'Es gibt nur wenige Romanzen, die die Granitzitadelle auf dem Gipfel der schroffen Abhänge von Machu Picchu, der Krone des Inkalandes, übertreffen.' - Hiram Bingham
[relativeAmount]% [stat] from Trade Routes = [relativeAmount]% [stat] von Handelsruten
Must have an owned [tileFilter] within [amount] tiles = Benötigt [tileFilter] im Besitz innerhalb von [amount] Feldern

Workshop = Werkstatt

Longhouse = Langhaus

Forge = Schmiede

Harbor = Hafen
Connects trade routes over water = Verbindet Handelsrouten über Wasser

University = Universität

Wat = Wat

Oxford University = Oxford Universität

Notre Dame = Notre-Dame
'Architecture has recorded the great ideas of the human race. Not only every religious symbol, but every human thought has its page in that vast book.' - Victor Hugo = 'Die Architektur hat die großen Ideen der Menschheit aufgezeichnet. Nicht nur jedes religiöse Symbol, sondern jeder menschliche Gedanke hat seine Seite in diesem großen Buch.' - Victor Hugo

Castle = Burg

Mughal Fort = Mogul Festung
after discovering [tech] = nach dem Entdecken von [tech]
[stats] [cityFilter] = [stats] [cityFilter]

Himeji Castle = Schloss Himeji
'Bushido is realized in the presence of death. This means choosing death whenever there is a choice between life and death. There is no other reasoning.' - Yamamoto Tsunetomo = 'Bushido wird in der Gegenwart des Todes verwirklicht. Das bedeutet, den Tod zu wählen, wann immer die Wahl zwischen Leben und Tod besteht. Es gibt keine andere Argumentation.' - Yamamoto Tsunetomo
when fighting in [tileFilter] tiles = wenn auf [tileFilter] gekämpft wird

Ironworks = Eisenhüttenwerk

Armory = Waffenkammer

Observatory = Observatorium

Opera House = Opernhaus

Sistine Chapel = Sixtinische Kapelle
'I live and love in God's peculiar light.' - Michelangelo Buonarroti = 'Ich lebe und liebe in Gottes merkwürdigem Licht.' - Michelangelo Buonarroti

Bank = Bank

Satrap's Court = Satraps Gerichtshaus

Forbidden Palace = Verbotener Palast
'Most of us can, as we choose, make of this world either a palace or a prison' - John Lubbock = 'Die meisten von uns können, wie sie wollen, aus dieser Welt entweder einen Palast oder ein Gefängnis machen.' - John Lubbock
[relativeAmount]% Unhappiness from [populationFilter] [cityFilter] = [relativeAmount]% Unzufriedenheit durch [populationFilter] [cityFilter]

Theatre = Theater

Seaport = Seehafen

Hermitage = Eremitage

Taj Mahal = Taj Mahal
'The Taj Mahal rises above the banks of the river like a solitary tear suspended on the cheek of time.' - Rabindranath Tagore = 'Das Taj Mahal erhebt sich über die Ufer des Flusses wie eine einsame Träne auf der Wange der Zeit.' - Rabindranath Tagore
Empire enters golden age = Es beginnt ein Goldenes Zeitalter

Porcelain Tower = Porzellanturm
'Things always seem fairer when we look back at them, and it is out of that inaccessible tower of the past that Longing leans and beckons.' - James Russell Lowell = 'Die Dinge scheinen immer schöner zu sein, wenn wir auf sie zurückblicken, und aus diesem unzugänglichen Turm der Vergangenheit lehnt sich die Sehnsucht und winkt.' - James Russell Lowell
Free [baseUnitFilter] appears = Eine kostenlose Einheit "[baseUnitFilter]" erscheint
Science gained from research agreements [relativeAmount]% = [relativeAmount]% Wissenschaft aus Forschungsvereinbarungen

Windmill = Windmühle
[relativeAmount]% Production when constructing [buildingFilter] buildings [cityFilter] = [relativeAmount]% Produktion, während des Baus von [buildingFilter] Gebäuden [cityFilter]

Kremlin = Kreml
'The Law is a fortress on a hill that armies cannot take or floods wash away.' - The Prophet Muhammed = 'Das Gesetz ist eine Festung auf einem Hügel, die weder von Armeen eingenommen noch von Fluten weggespült werden kann.' - The Prophet Muhammed
[relativeAmount]% City Strength from defensive buildings = [relativeAmount]% Stadtstärke von Verteidigungsgebäuden

Museum = Museum

The Louvre = Der Louvre
'Every genuine work of art has as much reason for being as the earth and the sun' - Ralph Waldo Emerson = 'Jedes echte Kunstwerk hat so viel Daseinsberechtigung wie die Erde und die Sonne' - Ralph Waldo Emerson

Public School = Öffentliche Schule

Factory = Fabrik

Big Ben = Big Ben
'To achieve great things, two things are needed: a plan, and not quite enough time.' - Leonard Bernstein = 'Um Großes zu erreichen, braucht man zwei Dinge: einen Plan und nicht genügend Zeit.' - Leonard Bernstein
[stat] cost of purchasing items in cities [relativeAmount]% = [stat] Kosten für Kaufen in Städten [relativeAmount]%

Military Academy = Militärakademie

Brandenburg Gate = Brandenburger Tor
'Pale Death beats equally at the poor man's gate and at the palaces of kings.' - Horace = 'Der bleiche Tod schlägt gleichermaßen an der Pforte des armen Mannes wie an den Palästen der Könige.' - Horace

Arsenal = Arsenal

Hospital = Krankenhaus

Stock Exchange = Börse

Broadcast Tower = Fernmeldeturm

Eiffel Tower = Eiffelturm
'We live only to discover beauty, all else is a form of waiting' - Kahlil Gibran = 'Wir leben nur, um Schönheit zu entdecken, alles andere ist eine Form des Wartens' - Kahlil Gibran
Provides 1 happiness per 2 additional social policies adopted = Gewährt 1 Zufriedenheit pro 2 zusätzlich übernommener Sozialpolitiken

Statue of Liberty = Freiheitsstatue
'Give me your tired, your poor, your huddled masses yearning to breathe free, the wretched refuse of your teeming shore. Send these, the homeless, tempest-tossed to me, I lift my lamp beside the golden door!' - Emma Lazarus = 'Gebt mir eure Müden, eure Armen, eure geknechteten Massen, die sich danach sehnen, frei zu atmen, den erbärmlichen Abfall eurer wimmelnden Küste. Schickt sie mir, die Obdachlosen, die vom Sturm Getriebenen, ich hebe meine Lampe neben die goldene Tür!' - Emma Lazarus
[stats] from every specialist [cityFilter] = [stats] von jedem Spezialisten [cityFilter]

Military Base = Militärbasis

Cristo Redentor = Christus der Erlöser
'Come to me, all who labor and are heavy burdened, and I will give you rest.' - New Testament, Matthew 11:28 = 'Kommt alle zu mir, die ihr mühselig und beladen seid, und ich werde euch Ruhe geben.' - New Testament, Matthew 11:28
[relativeAmount]% Culture cost of adopting new Policies = [relativeAmount]% Kulturkosten für Verabschiedung von neuen Politiken

Research Lab = Forschungslabor

Medical Lab = Medizinisches Labor


Stadium = Stadion

Sydney Opera House = Opernhaus Sydney
'Those who lose dreaming are lost.' - Australian Aboriginal saying = 'Wer das Träumen verliert, ist verloren.' - Sprichwort der australischen Aborigines

Manhattan Project = Manhattan-Projekt
Enables nuclear weapon = Erlaubt Atomwaffen
Triggers a global alert upon completion = Löst bei Fertigstellung einen globalen Alarm aus

Pentagon = Pentagon
'In preparing for battle I have always found that plans are useless, but planning is indispensable.' - Dwight D. Eisenhower = 'Bei der Vorbereitung auf eine Schlacht habe ich immer festgestellt, dass Pläne nutzlos sind, aber die Planung unverzichtbar ist.' - Dwight D. Eisenhower
[relativeAmount]% Gold cost of upgrading = [relativeAmount]% Goldkosten für Aufrüstung

Solar Plant = Solarkraftwerk
in cities without a [buildingFilter] = in Städten ohne [buildingFilter]
Only available = Nur verfügbar

Nuclear Plant = Atomkraftwerk

Apollo Program = Apollo-Programm
Enables construction of Spaceship parts = Erlaubt die Produktion von Raumschiffteilen

Spaceship Factory = Raumschiff-Fabrik

United Nations = Vereinte Nationen
'More than ever before in human history, we share a common destiny. We can master it only if we face it together. And that is why we have the United Nations.' - Kofi Annan = 'Mehr als je zuvor in der Geschichte der Menschheit teilen wir ein gemeinsames Schicksal. Wir können es nur meistern, wenn wir uns ihm gemeinsam stellen. Und dafür haben wir die Vereinten Nationen.' - Kofi Annan
Triggers voting for the Diplomatic Victory = Löst eine Abstimmung über den Diplomatiesieg aus

Utopia Project = Utopia-Projekt
Hidden until [amount] social policy branches have been completed = Verborgen, bis [amount] Sozialpolitik-Zweige fertiggestellt worden sind
Triggers a global alert upon build start = Löst einen globalen Alarm bei Baubeginn aus
Triggers a Cultural Victory upon completion = Bei Fertigstellung wird der Kultursieg erreicht


#################### Lines from Difficulties from Civ V - Vanilla ####################

Settler = Siedler

Chieftain = Häuptling

Warlord = Kriegsherr

Prince = Prinz

King = König
Era Starting Unit = Start-Einheit des Zeitalters

Emperor = Kaiser
Scout = Späher

Immortal = Unsterbliche(r)
Worker = Arbeiter

Deity = Gottheit


#################### Lines from Eras from Civ V - Vanilla ####################

Warrior = Krieger
cityAncient = cityAncient
Ancient era = Altertum

Spearman = Speerkrieger
cityClassical = cityClassical
Classical era = Klassik

cityMedieval = cityMedieval
Medieval era = Mittelalter

Pikeman = Pikenier
cityRenaissance = cityRenaissance
Renaissance era = Renaissance

Musketman = Musketenschütze
cityIndustrial = cityIndustrial
Industrial era = Industrielle Revolution

Rifleman = Gewehrschütze
cityModern = cityModern
Modern era = Moderne

Infantry = Infanterie
cityAtomic = cityAtomic
Atomic era = Atomzeitalter

cityInformation = cityInformation
Information era = Informationszeitalter

cityFuture = cityFuture
Future era = Ära der Zukunft


#################### Lines from Nations from Civ V - Vanilla ####################

Spectator = Zuschauer

Nebuchadnezzar II = Nebukadnezar II
The demon wants the blood of soldiers! = Der Dämon will das Blut der Soldaten!
Oh well, I presume you know what you're doing. = Nun gut, ich nehme an Ihr wisst was Ihr tut.
It is over. Perhaps now I shall have peace, at last. = Es ist vorbei. Vielleicht soll ich jetzt meinen Frieden finden.
Are you real or a phantom? = Bist du real oder ein Phantom?
It appears that you do have a reason for existing – to make this deal with me. = Es scheint, dass Ihr eine Existenzberechtigung habt – um diesen Handel mit mir zu machen.
Greetings. = Seid gegrüßt.
What do YOU want?! = Was wollt IHR?!
Ingenuity = Einfallsreichtum
May the blessings of heaven be upon you, O great Nebuchadnezzar, father of mighty and ancient Babylon! Young was the world when Sargon built Babylon some five thousand years ago, long did it grow and prosper, gaining its first empire the eighteenth century BC, under godlike Hammurabi, the giver of law. Although conquered by the Kassites and then by the Assyrians, Babylon endured, emerging phoenix-like from its ashes of destruction and regaining its independence despite its many enemies. Truly was Babylon the center of arts and learning in the ancient world. O Nebuchadnezzar, your empire endured but a short time after your death, falling to the mighty Persians, and then to the Greeks, until the great city was destroyed by 141 BC. = Möge der Segen des Himmels über Euch sein, oh großer Nebukadnezar, Vater des mächtigen und alten Babylon! Jung war die Welt, als Sargon vor etwa fünftausend Jahren Babylon erbaute, lange wuchs und gedieh es und erlangte im achtzehnten Jahrhundert v. Chr. unter dem gottgleichen Hammurabi, dem Herrscher des Gesetzes, das erste Reich wurde. Obwohl es von den Kassiten und dann von den Assyrern erobert wurde, überdauerte Babylon, stieg wie Phönix aus der Asche der Zerstörung auf und gewann trotz seiner vielen Feinde seine Unabhängigkeit zurück. Wahrlich, Babylon war das Zentrum der Künste und des Lernens in der alten Welt. O Nebukadnezar, euer Reich überdauerte nur kurze Zeit nach eurem Tod und fiel an die mächtigen Perser und dann an die Griechen, bis die große Stadt um 141 v. Chr. zerstört wurde.
But is Babylon indeed gone forever, great Nebuchadnezzar? Your people look to you to bring the empire back to life once more. Will you accept the challenge? Will you build a civilization that will stand the test of time? = Aber ist Babylon wirklich für immer verschwunden, großer Nebukadnezar? Euer Volk blickt auf Euch, um das Reich noch einmal zum Leben zu erwecken. Werdet Ihr die Herausforderung annehmen? Könnt Ihr eine Zivilisation aufbauen, die dem Test der Zeit standhält?
Babylon = Babylon
Akkad = Akkad
Dur-Kurigalzu = Dur-Kurigalzu
Nippur = Nippur
Borsippa = Borsippa
Sippar = Sippar
Opis = Opis
Mari = Mari
Shushan = Susa
Eshnunna = Eschnunna
Ellasar = Larsa
Erech = Uruk
Kutha = Kutha
Sirpurla = Lagasch
Neribtum = Neribtum
Ashur = Aschschur
Ninveh = Niniveh
Nimrud = Nimrud
Arbela = Arbela
Nuzi = Nuzi
Arrapkha = Arrapcha
Tutub = Tutub
Shaduppum = Schaduppum
Rapiqum = Rapiqum
Mashkan Shapir = Mashkan-Shapir
Tuttul = Tuttul
Ramad = Ramad
Ana = Anah
Haradum = Haradum
Agrab = Agrab
Uqair = Uqair
Gubba = Gubba
Hafriyat = Hafriyat
Nagar = Nagar
Shubat Enlil = Schubat-Enlil
Urhai = Urhai
Urkesh = Urkesch
Awan = Awan
Riblah = Riblah
Tayma = Tayma
Receive free [unit] when you discover [tech] = Erhalte eine kostenlose Einheit "[unit]" bei der Entdeckung von [tech]
[greatPerson] is earned [relativeAmount]% faster = [greatPerson] wird [relativeAmount]% schneller verdient

Alexander = Alexandros
You are in my way, you must be destroyed. = Ihr seid mir im Weg, Ihr müsst vernichtet werden.
As a matter of fact I too grow weary of peace. = Tatsächlich bin auch ich des Friedens müde geworden.
You have somehow become my undoing! What kind of beast are you? = Irgendwie seid Ihr zu meinem Verhängnis geworden! Welche Art Bestie seid Ihr?
Hello stranger! I am Alexandros, son of kings and grandson of the gods! = Hallo Fremder! Ich bin Alexandros, Sohn von Königen und Nachfahre der Götter!
My friend, does this seem reasonable to you? = Mein Freund, ist das annehmbar für Euch?
Greetings! = Seid gegrüßt!
What? = Was?
Hellenic League = Hellenische Liga
May the blessings of the gods be upon you, oh great King Alexander! You are the ruler of the mighty Greek nation. Your people lived for so many years in isolated city-states - legendary cities such as Athens, Sparta, Thebes - where they gave the world many great things, such as democracy, philosophy, tragedy, art and architecture, the very foundation of Western Civilization. Although few in number and often hostile to each other, in the 5th century BC they were able to defeat their much larger neighbor, Persia, on land and sea. = Möge der Segen der Götter über Euch sein, oh großer König Alexander! Ihr seid der Herrscher über die mächtige griechische Nation. Euer Volk lebte so viele Jahre in isolierten Stadtstaaten - legendären Städten wie Athen, Sparta, Theben - wo sie der Welt viele großartige Dinge gaben, wie Demokratie, Philosophie, Tragödie, Kunst und Architektur, die Grundlage der westlichen Zivilisation. Obwohl sie nur wenige waren und sich oft feindlich gegenüberstanden, waren sie im 5. Jahrhundert v. Chr. in der Lage, ihren viel größeren Nachbarn, Persien, zu Land und zur See zu besiegen.
Alexander, your people stand ready to march to war, to spread the great Greek culture to millions and to bring you everlasting glory. Are you ready to accept your destiny, King Alexander? Will you lead your people to triumph and greatness? Can you build a civilization that will stand the test of time? = Alexander, euer Volk ist bereit, in den Krieg zu ziehen, um die große griechische Kultur unter Millionen zu verbreiten und euch ewigen Ruhm zu bringen. Seid Ihr bereit, euer Schicksal anzunehmen, König Alexander? Werdet Ihr euer Volk zu Triumph und Größe führen? Könnt Ihr eine Zivilisation aufbauen, die dem Test der Zeit standhält?
Athens = Athen
Sparta = Sparta
Corinth = Korinth
Argos = Argos
Knossos = Knossos
Mycenae = Mycene
Pharsalos = Pharsalos
Ephesus = Ephesus
Halicarnassus = Halikarnassos
Rhodes = Rhodos
Eretria = Eretria
Pergamon = Pergamon
Miletos = Miletos
Megara = Megara
Phocaea = Phokaia
Sicyon = Sikyon
Tiryns = Tiryns
Samos = Samos
Mytilene = Mytilini
Chios = Chios
Paros = Paros
Elis = Elis
Syracuse = Syrakus
Herakleia = Herakleia
Gortyn = Gortyn
Chalkis = Chalkis
Pylos = Pylos
Pella = Pella
Naxos = Naxos
Larissa = Larissa
Apollonia = Apollonia
Messene = Messene
Orchomenos = Orchomenos
Ambracia = Ambrakia
Kos = Kos
Knidos = Knidos
Amphipolis = Amphipolis
Patras = Patras
Lamia = Lamia
Nafplion = Nauplion
Apolyton = Apolyton
Greece = Griechenland
[relativeAmount]% City-State Influence degradation = [relativeAmount]% Verschlechterung von Einfluss zu Stadtstaaten
City-State Influence recovers at twice the normal rate = Stadtstaaten-Einfluss erholt sich doppelt so schnell wie normalerweise
City-State territory always counts as friendly territory = Das Territorium eines Stadtstaates zählt immer als befreundetes Territorium

Wu Zetian = Wu Zetian
You won't ever be able to bother me again. Go meet Yama. = Ihr werdet nie mehr in der Lage sein mich zu belästigen. Fahrt zur Hölle.
Fool! I will disembowel you all! = Narr! Ich werde Euch alle ausweiden!
You have proven to be a cunning and competent adversary. I congratulate you on your victory. = Ihr habe bewiesen, dass Ihr ein gerissener und fähiger Gegner seid. Ich gratuliere Euch zu Eurem Sieg.
Greetings, I am Empress Wu Zetian. China desires peace and development. You leave us alone, we'll leave you alone. = Seid gegrüßt, ich bin Kaiserin Wu Zetian. China strebt nach Frieden und Fortschritt. Lasst uns in Ruhe und wir werden euch in Frieden lassen.
My friend, do you think you can accept this request? = Mein Freund, denkt Ihr, Ihr könnt diesen Vorschlag annehmen?
How are you today? = Wie geht es Euch heute?
Oh. It's you? = Oh. Ihr seid es?
Art of War = Die Kunst des Krieges
The Blessings of Heaven be upon you. Empress Wu Zetian, most beautiful and haughty ruler of China! Oh great Empress, whose shadow causes the flowers to blossom and the rivers to flow! You are the leader of the Chinese, the oldest and the greatest civilization that humanity has ever produced. China's history stretches back into the mists of time, its people achieving many great things long before the other upstart civilizations were even conceived. China's contributions to the arts and sciences are too many and too wondrous to do justice to - the printing press, gunpowder, the works of Confucius - these are but a few of the gifts China has given to an undeserving world! = Der Segen des Himmels sei mit dir. Kaiserin Wu Zetian, schönste und hochmütigste Herrscherin von China! Oh große Kaiserin, deren Schatten die Blumen zum Blühen und die Flüsse zum Fließen bringt! Du bist die Herrscherin der Chinesen, der ältesten und größten Zivilisation, die die Menschheit je hervorgebracht hat. Chinas Geschichte reicht weit in die Vergangenheit zurück, und sein Volk hat viele große Dinge erreicht, lange bevor andere aufstrebende Zivilisationen überhaupt erdacht wurden. Chinas Beiträge zu den Künsten und Wissenschaften sind zu zahlreich und zu wundersam, um ihnen gerecht zu werden - die Druckerpresse, das Schießpulver, die Werke des Konfuzius - dies sind nur einige der Geschenke, die China einer unbedarften Welt gemacht hat!
You, great Queen, who, with cunning and beauty, rose from the position of lowly concubine to that of Divine Empress - your people call out to you to lead them! Great China is once again beset on all sides by barbarians. Can you defeat all your many foes and return your country to greatness? Can you build a civilization to stand the test of time? = Ihr, große Königin, die Ihr Euch mit List und Schönheit von der Position der niederen Konkubine zur göttlichen Kaiserin erhoben habt - Euer Volk ruft nach Euch, um es zu führen! Das große China wird wieder einmal von allen Seiten von Barbaren bedrängt. Könnt Ihr alle Eure vielen Feinde besiegen und Euer Land wieder zu Größe führen? Könnt Ihr eine Zivilisation aufbauen, die dem Test der Zeit standhält?
Beijing = Peking
Shanghai = Shanghai
Guangzhou = Guangzhou
Nanjing = Nanjing
Xian = Xi’an
Chengdu = Chengdu
Hangzhou = Hangzhou
Tianjin = Tianjin
Macau = Macau
Shandong = Shandong
Kaifeng = Kaifeng
Ningbo = Ningpo
Baoding = Baoding
Yangzhou = Yangzhou
Harbin = Harbin
Chongqing = Chongqing
Luoyang = Luoyang
Kunming = Kunming
Taipei = Taipeh
Shenyang = Shenyang
Taiyuan = Taiyuan
Tainan = Tainan
Dalian = Dalian
Lijiang = Lijiang
Wuxi = Wuxi
Suzhou = Suzhou
Maoming = Maoming
Shaoguan = Shaoguan
Yangjiang = Yangjiang
Heyuan = Heyuan
Huangshi = Huangshi
Yichang = Yichang
Yingtian = Yingtian
Xinyu = Xinyu
Xinzheng = Xinzheng
Handan = Handan
Dunhuang = Dunhuang
Gaoyu = Gaoyu
Nantong = Nantong
Weifang = Weifang
Xikang = Xikang
China = China
Great General provides double combat bonus = Großer General gibt doppelten Kampfbonus

Ramesses II = Ramses II
You are but a pest on this Earth, prepare to be eliminated! = Ihr seid eine Plage auf dieser Erde, bereitet Euch vor ausgelöscht zu werden!
You are a fool who evokes pity. You have brought my hostility upon yourself and your repulsive civilization! = Ihr seid ein Narr, der Mitleid verdient. Ihr habt meine Feindseeligkeit über euch und eure unbeherrschte Kultur gebracht!
Strike me down and my soul will torment yours forever, you have won nothing. = Erschlagt mich und meine Seele wird Euch auf ewig quälen, Ihr habt nichts gewonnen.
Greetings, I am Ramesses the god. I am the living embodiment of Egypt, mother and father of all civilizations. = Grüße, ich bin der Gott Ramses. Ich bin die lebende Verkörperung von Ägypten, Mutter und Vater aller Zivilisationen.
Generous Egypt makes you this offer. = Das großzügige Ägypten unterbreitet Euch diesen Vorschlag.
Good day. = Guten Tag.
Oh, it's you. = Oh, Ihr seid es.
Monument Builders = Monumental-Bauherren
We greet thee, oh great Ramesses, Pharaoh of Egypt, who causes the sun to rise and the Nile to flow, and who blesses his fortunate people with all the good things of life! Oh great lord, from time immemorial your people lived on the banks of the Nile river, where they brought writing to the world, and advanced mathematics, sculpture, and architecture. Thousands of years ago they created the great monuments which still stand tall and proud. = Wir grüßen dich, oh großer Ramses, Pharao von Ägypten, der die Sonne aufgehen und den Nil fließen lässt, und der sein glückliches Volk mit allen guten Dingen des Lebens segnet! Oh großer Herr, von jeher lebte euer Volk an den Ufern des Nils, wo sie der Welt die Schrift brachten und Mathematik, Bildhauerei und Architektur weiterentwickelten. Vor Tausenden von Jahren schufen sie die großen Monumente, die immer noch hoch und stolz stehen.
Oh, Ramesses, for uncounted years your people endured, as other petty nations around them have risen and then fallen into dust. They look to you to lead them once more into greatness. Can you honor the gods and bring Egypt back to her rightful place at the very center of the world? Can you build a civilization that will stand the test of time? = Oh, Ramses, unzählige Jahre lang hat Euer Volk ausgehalten, während andere unbedeutende Nationen um es herum aufgestiegen und dann zu Staub zerfallen sind. Sie blicken auf Euch, um sie noch einmal zu Größe zu führen. Könnt Ihr die Götter ehren und Ägypten wieder an seinen rechtmäßigen Platz im Zentrum der Welt bringen? Könnt Ihr eine Zivilisation aufbauen, die dem Test der Zeit standhält?
Thebes = Theben
Memphis = Memphis
Heliopolis = Heliopolis
Elephantine = Elephantine
Alexandria = Alexandria
Pi-Ramesses = Pi-Ramesse
Giza = Gizeh
Byblos = Byblos
Akhetaten = Akhetaten
Hieraconpolis = Hieraconpolis
Abydos = Abydos
Asyut = Asyut
Avaris = Auaris
Lisht = Lisht
Buto = Buto
Edfu = Edfu
Pithom = Pithom
Busiris = Busiris
Kahun = Kahun
Athribis = Athribis
Mendes = Mendes
Elashmunein = Ashmunin
Tanis = Tanis
Bubastis = Bubastis
Oryx = Oryx
Sebennytus = Sebennytos
Akhmin = Akhmim
Karnak = Karnak
Luxor = Luxor
El Kab = el-Kab
Armant = Armant
Balat = Balat
Ellahun = el-Lahun
Hawara = Hawara
Dashur = Dashur
Damanhur = Damanhur
Abusir = Abusir
Herakleopolis = Herakleopolis
Akoris = Akoris
Benihasan = Benihasan
Badari = el-Badari
Hermopolis = Hermopolis
Amrah = el-Amrah
Koptos = Koptos
Ombos = Ombos
Naqada = Naqada
Semna = Semna
Soleb = Soleb
Egypt = Ägypten
[relativeAmount]% Production when constructing [buildingFilter] wonders [cityFilter] = [relativeAmount]% Produktion beim Bau [buildingFilter] Wunder [cityFilter]

Elizabeth = Elisabeth
By the grace of God, your days are numbered. = Bei der Gnade Gottes, Eure Tage sind gezählt.
We shall never surrender. = Wir werden niemals aufgeben.
You have triumphed over us. The day is yours. = Ihr habt über uns triumphiert. Der Tag gehört Euch.
We are pleased to meet you. = Wir sind erfreut Euch kennen zu lernen.
Would you be interested in a trade agreement with England? = Wärt Ihr an einer Handelsvereinbarung mit England interessiert?
Hello, again. = Hallo, nochmals.
Oh, it's you! = Oh, Ihr seid es!
Sun Never Sets = Die Sonne geht nie unter
Praises upon her serene highness, Queen Elizabeth Gloriana. You lead and protect the celebrated maritime nation of England. England is an ancient land, settled as early as 35,000 years ago. The island has seen countless waves of invaders, each in turn becoming a part of the fabric of the people. Although England is a small island, for many years your people dominated the world stage. Their matchless navy, brilliant artists and shrewd merchants, giving them power and influence far in excess of their mere numbers. = Gepriesen sei Ihre durchlauchte Hoheit, Königin Elizabeth Gloriana. Ihr führt und beschützt die gefeierte Seefahrernation England. England ist ein uraltes Land, das bereits vor 35.000 Jahren besiedelt wurde. Die Insel hat zahllose Wellen von Invasoren erlebt, von denen jede wiederum ein Teil der Struktur des Volkes wurde. Obwohl England eine kleine Insel ist, dominierte ihr Volk viele Jahre lang die Weltbühne. Ihre unvergleichliche Marine, ihre brillanten Künstler und ihre gewitzten Kaufleute gaben ihnen Macht und Einfluss weit über ihre bloße Anzahl hinaus.
Queen Elizabeth, will you bring about a new golden age for the English people? They look to you once more to return peace and prosperity to the nation. Will you take up the mantle of greatness? Can you build a civilization that will stand the test of time? = Königin Elisabeth, werdet Ihr ein neues goldenes Zeitalter für das englische Volk herbeiführen? Man erwartet von Euch, dass Ihr der Nation wieder Frieden und Wohlstand bringt. Werdet Ihr den Mantel der Größe übernehmen? Könnt Ihr eine Zivilisation aufbauen, die dem Test der Zeit standhält?
London = London
York = York
Nottingham = Nottingham
Hastings = Hastings
Canterbury = Canterbury
Coventry = Coventry
Warwick = Warwick
Newcastle = Newcastle
Oxford = Oxford
Liverpool = Liverpool
Dover = Dover
Brighton = Brighton
Norwich = Norwich
Leeds = Leeds
Reading = Reading
Birmingham = Birmingham
Richmond = Richmond
Exeter = Exeter
Cambridge = Cambridge
Gloucester = Gloucester
Manchester = Manchester
Bristol = Bristol
Leicester = Leicester
Carlisle = Carlisle
Ipswich = Ipswich
Portsmouth = Portsmouth
Berwick = Berwick
Bath = Bath
Mumbles = Mumbles
Southampton = Southampton
Sheffield = Sheffield
Salisbury = Salisbury
Colchester = Colchester
Plymouth = Plymouth
Lancaster = Lancaster
Blackpool = Blackpool
Winchester = Winchester
Hull = Hull
England = England

Napoleon = Napoleon
You're disturbing us, prepare for war. = Ihr stört uns, bereitet euch für den Krieg vor.
You've fallen into my trap. I'll bury you. = Ihr seid in meine Falle getappt. Ich werde Euch unter die Erde bringen.
I congratulate you for your victory. = Ich gratuliere Euch zu Eurem Sieg.
Welcome. I'm Napoleon, of France; the smartest military man in world history. = Willkommen. Ich bin Napoleon, von Frankreich; Der größte Feldherr der Weltgeschichte.
France offers you this exceptional proposition. = Frankreich unterbreitet Euch diesen hervorragenden Vorschlag.
Hello. = Hallo.
It's you. = Ihr seid es.
Ancien Régime = Ancien Régime
Long life and triumph to you, First Consul and Emperor of France, Napoleon I, ruler of the French people. France lies at the heart of Europe. Long has Paris been the world center of culture, arts and letters. Although surrounded by competitors - and often enemies - France has endured as a great nation. Its armies have marched triumphantly into battle from one end of the world to the other, its soldiers and generals among the best in history. = Langes Leben und Triumph für Euch, erster Konsul und Kaiser von Frankreich, Napoleon I., Herrscher des französischen Volkes. Frankreich liegt im Herzen Europas. Seit langem ist Paris das Weltzentrum von Kultur, Kunst und Literatur. Obwohl von Konkurrenten - und oft Feinden - umgeben, hat Frankreich als große Nation überdauert. Seine Armeen sind triumphierend von einem Ende der Welt zum anderen in die Schlacht gezogen, seine Soldaten und Generäle gehören zu den besten der Geschichte.
Napoleon Bonaparte, France yearns for you to rebuild your empire, to lead her once more to glory and greatness, to make France once more the epicenter of culture and refinement. Emperor, will you ride once more against your foes? Can you build a civilization that will stand the test of time? = Napoleon Bonaparte, Frankreich sehnt sich nach Euch, um Euer Reich wieder aufzubauen, um es wieder zu Ruhm und Größe zu führen, um Frankreich wieder zum Epizentrum von Kultur und Raffinesse zu machen. Kaiser, werdet Ihr noch einmal gegen Eure Feinde reiten? Könnt Ihr eine Zivilisation aufbauen, die dem Test der Zeit standhält?
Paris = Paris
Orleans = Orleans
Lyon = Lyon
Troyes = Troyes
Tours = Tours
Marseille = Marseille
Chartres = Chartres
Avignon = Avignon
Rouen = Rouen
Grenoble = Grenoble
Dijon = Dijon
Amiens = Amiens
Cherbourg = Cherbourg
Poitiers = Poitiers
Toulouse = Toulouse
Bayonne = Bayonne
Strasbourg = Straßburg
Brest = Brest
Bordeaux = Bordeaux
Rennes = Rennes
Nice = Nizza
Saint Etienne = Saint Etienne
Nantes = Nantes
Reims = Reims
Le Mans = Le Mans
Montpellier = Montpellier
Limoges = Limoges
Nancy = Nancy
Lille = Lille
Caen = Caen
Toulon = Toulon
Le Havre = Le Havre
Lourdes = Lourdes
Cannes = Cannes
Aix-En-Provence = Aix-en-Provence
La Rochelle = La Rochelle
Bourges = Bourges
Calais = Calais
France = Frankreich
before discovering [tech] = vor dem Entdecken von [tech]

Catherine = Katharina
You've behaved yourself very badly, you know it. Now it's payback time. = Ihr habt Euch sehr schlecht benommen, Ihr wisst es. Nun zahle ich es Euch zurück.
You've mistaken my passion for a weakness, you'll regret about this. = Ihr habt meine Leidenschaft fälschlicherweise für eine Schwäche gehalten, Ihr werdet dies bereuen.
We were defeated, so this makes me your prisoner. I suppose there are worse fates. = Wir wurden besiegt, das macht mich also zu Eurer Gefangenen. Ich nehme an, es gibt schlimmere Schicksale.
I greet you, stranger! If you are as intelligent and tactful as you are attractive, we'll get along just fine. = Ich grüße Euch, Fremder! Wenn Ihr genauso intelligent und taktvoll wie attraktiv seid werden wir sehr gut miteinander auskommen.
How would you like it if I propose this kind of exchange? = Wie würde es Euch gefallen wenn ich diesen Austausch vorschlage?
Hello! = Hallo!
What do you need?! = Was braucht Ihr?!
Siberian Riches = Sibirische Reichtümer
Greetings upon thee, Your Imperial Majesty Catherine, wondrous Empress of all the Russias. At your command lies the largest country in the world. Mighty Russia stretches from the Pacific Ocean in the east to the Baltic Sea in the west. Despite wars, droughts, and every manner of disaster the heroic Russian people survive and prosper, their artists and scientists among the best in the world. The Empire today remains one of the strongest ever seen in human history - a true superpower, with the greatest destructive force ever devised at her command. = Seid gegrüßt, Eure Kaiserliche Majestät Katharina, wunderbare Kaiserin von ganz Russland. Unter Eurem Kommando liegt das größte Land der Welt. Das mächtige Russland erstreckt sich vom Pazifischen Ozean im Osten bis zur Ostsee im Westen. Trotz Kriegen, Dürren und allen möglichen Katastrophen überlebt das heldenhafte russische Volk und gedeiht, seine Künstler und Wissenschaftler gehören zu den Besten der Welt. Das Reich ist auch heute noch eines der stärksten in der Geschichte der Menschheit - eine wahre Supermacht, die über die größte Zerstörungskraft verfügt, die je entwickelt wurde.
Catherine, your people look to you to bring forth glorious days for Russia and her people, to revitalize the land and recapture the wonder of the Enlightenment. Will you lead your people once more into greatness? Can you build a civilization that will stand the test of time? = Katharina, euer Volk blickt auf Euch, um glorreiche Tage für Russland und sein Volk herbeizuführen, das Land neu zu beleben und das Wunder der Aufklärung wiederzuerlangen. Werdet Ihr euer Volk noch einmal zu Größe führen? Könnt Ihr eine Zivilisation aufbauen, die dem Test der Zeit standhält?
Moscow = Moskau
St. Petersburg = St. Petersburg
Novgorod = Nowgorod
Rostov = Rostow
Yaroslavl = Yaroslawl
Yekaterinburg = Jekaterinburg
Yakutsk = Jakutsk
Vladivostok = Wladiwostok
Smolensk = Smolensk
Orenburg = Orenburg
Krasnoyarsk = Krasnojarsk
Khabarovsk = Chabarowsk
Bryansk = Brjansk
Tver = Twer
Novosibirsk = Nowosibirsk
Magadan = Magadan
Murmansk = Murmansk
Irkutsk = Irkutsk
Chita = Tschita
Samara = Samara
Arkhangelsk = Arkhangelsk
Chelyabinsk = Tscheljabinsk
Tobolsk = Tobolsk
Vologda = Wologda
Omsk = Omsk
Astrakhan = Astrachan
Kursk = Kursk
Saratov = Saratow
Tula = Tula
Vladimir = Wladimir
Perm = Perm
Voronezh = Woronesch
Pskov = Pskow
Starayarussa = Staraja Russa
Kostoma = Kostroma
Nizhniy Novgorod = Nischni Nowgorod
Suzdal = Susdal
Magnitogorsk = Magnitogorsk
Russia = Russland
Double quantity of [resource] produced = Doppelte Menge von [resource] produziert

Augustus Caesar = Julius Cäsar
My treasury contains little and my soldiers are getting impatient... (sigh) ...therefore you must die. = Meine Schatzkammer enthält wenig, und meine Soldaten werden ungeduldig... (Seufz) ...deshalb müsst ihr sterben.
So brave, yet so stupid! If only you had a brain similar to your courage. = So mutig, so dumm! Wenn Ihr nur einen Verstand wie Eure Tapferkeit hättest.
The gods have deprived Rome of their favour. We have been defeated. = Die Götter haben Rom verlassen. Wir haben verloren.
I greet you. I am Augustus, Imperator and Pontifex Maximus of Rome. If you are a friend of Rome, you are welcome. = Ich grüße dich. Ich bin Julius, Imperator und Pontifex Maximus von Rom. Bist Du ein Freund Roms, so sei willkommen.
I offer this, for your consideration. = Ich biete Ihnen dies, überlegen Sie es sich.
Hail. = Heil.
What do you want? = Was wollt Ihr?
The Glory of Rome = Der Glanz Roms
The blessings of the gods be upon you, Caesar Augustus, emperor of Rome and all her holdings. Your empire was the greatest and longest lived of all in Western civilization. And your people single-handedly shaped its culture, law, art, and warfare like none other, before or since. Through years of glorious conquest, Rome came to dominate all the lands of the Mediterranean from Spain in the west to Syria in the east. And her dominion would eventually expand to cover much of England and northern Germany. Roman art and architecture still awe and inspire the world. And she remains the envy of all lesser civilizations who have followed. = Der Segen der Götter sei mit Euch, Caesar Augustus, Kaiser von Rom und all ihren Besitztümern. Euer Reich war das größte und am längsten existierende der westlichen Zivilisation. Und euer Volk formte im Alleingang seine Kultur, sein Recht, seine Kunst und seine Kriegsführung wie kein anderes, weder vorher noch nachher. Durch Jahre glorreicher Eroberungen beherrschte Rom alle Länder des Mittelmeerraums von Spanien im Westen bis Syrien im Osten. Und ihre Herrschaft sollte sich schließlich auf einen Großteil Englands und Norddeutschlands ausdehnen. Römische Kunst und Architektur beeindrucken und inspirieren noch heute die Welt. Und sie bleibt der Neid aller weniger bedeutenden Zivilisationen, die ihr gefolgt sind.
O mighty emperor, your people turn to you to once more reclaim the glory of Rome! Will you see to it that your empire rises again, bringing peace and order to all? Will you make Rome once again center of the world? Can you build a civilization that will stand the test of time? = O mächtiger Kaiser, euer Volk wendet sich an Euch, um noch einmal den Ruhm Roms zu erlangen! Werdet Ihr dafür sorgen, dass Euer Imperium wieder aufersteht und allen Frieden und Ordnung bringt? Werdet Ihr Rom wieder zum Zentrum der Welt machen? Könnt Ihr eine Zivilisation aufbauen, die dem Test der Zeit standhält?
Rome = Rom
Antium = Antium
Cumae = Cumae
Neapolis = Neapel
Ravenna = Ravenna
Arretium = Arretium
Mediolanum = Mediolanum
Arpinum = Arpinum
Circei = Circei
Setia = Setia
Satricum = Satricum
Ardea = Ardea
Ostia = Ostia
Velitrae = Velitrae
Viroconium = Viroconium
Tarentum = Tarentum
Brundisium = Brundisium
Caesaraugusta = Caesaraugusta
Caesarea = Caesarea
Palmyra = Palmyra
Signia = Signia
Aquileia = Aquileia
Clusium = Clusium
Sutrium = Sutrium
Cremona = Cremona
Placentia = Placentia
Hispalis = Hispalis
Artaxata = Artaxata
Aurelianorum = Aurelianorum
Nicopolis = Nikopolis
Agrippina = Agrippina
Verona = Verona
Corfinium = Corfinium
Treverii = Treveri
Sirmium = Sirmium
Augustadorum = Augustadorum
Curia = Curia
Interrama = Laudanum
Adria = Hadria
[relativeAmount]% Production towards any buildings that already exist in the Capital = [relativeAmount]% Produktion für alle Gebäude, die bereits in der Hauptstadt existieren

Harun al-Rashid = Harun al-Rashid
The world will be more beautiful without you. Prepare for war. = Die Welt wird ohne Euch schöner sein. Bereitet Euch auf einen Krieg vor.
Fool! You will soon regret dearly! I swear it! = Narr! Ihr werdet es bald schrecklich bereuen. Das verspreche ich Ihnen.
You have won, congratulations. My palace is now in your possession, and I beg that you care well for the peacock. = Gratulation, Sie haben gewonnen. Mein Palast gehört jetzt Ihnen, und kümmern Sie sich bitte um den Pfau.
Welcome foreigner, I am Harun Al-Rashid, Caliph of the Arabs. Come and tell me about your empire. = Willkommen Fremder, ich bin Harun al-Rashid, Kalif von Arabien. Kommt und erzählt mir von Eurem Reich.
Come forth, let's do business. = Kommt, lass uns Handel treiben.
Peace be upon you. = Friede sei mit dir.
Trade Caravans = Handelskarawanen
Blessings of God be upon you oh great caliph Harun al-Rashid, leader of the pious Arabian people! The Muslim empire, the Caliphate was born in the turbulent years after the death of the prophet Muhammad in 632 AD, as his followers sought to extend the rule of God to all of the people of the earth. The caliphate grew mighty indeed at the height of its power, ruling Spain, North Africa, the Middle East, Anatolia, the Balkans and Persia. An empire as great as or even greater than that of Rome. The arts and sciences flourished in Arabia during the Middle Ages, even as the countries of Europe descended into ignorance and chaos. The Caliphate survived for six hundred years, until finally succumbing to attack from the Mongols, those destroyers of Empires. = Gottes Segen sei mit Euch, oh großer Kalif Harun al-Raschid, Führer des gottesfürchtigen arabischen Volkes! Das muslimische Reich, das Kalifat, entstand in den turbulenten Jahren nach dem Tod des Propheten Muhammad im Jahr 632 n. Chr., als seine Anhänger versuchten, die Herrschaft Gottes auf alle Menschen der Erde auszuweiten. Das Kalifat war auf dem Höhepunkt seiner Macht sehr stark und beherrschte Spanien, Nordafrika, den Nahen Osten, Anatolien, den Balkan und Persien. Ein Reich, so groß wie das Roms oder sogar größer als dieses. Die Künste und Wissenschaften blühten in Arabien während des Mittelalters, selbst als die Länder Europas in Unwissenheit und Chaos versanken. Das Kalifat überlebte sechshundert Jahre lang, bis es schließlich dem Angriff der Mongolen, den Zerstörern der Reiche, erlag.
Great Caliph Harun al Rashid, your people look to you to return them to greatness! To make Arabia once again an enlightened land of arts and knowledge, a powerful nation who needs fear no enemy! Oh Caliph, will you take up the challenge? Can you build a civilization that will stand the test of time? = Großer Kalif Harun al-Rashid, euer Volk blickt auf Euch, damit Ihr es zur Größe zurückführt! Um Arabien wieder zu einem erleuchteten Land der Künste und des Wissens zu machen, zu einer mächtigen Nation, die keinen Feind zu fürchten braucht! Oh Kalif, werdet Ihr die Herausforderung annehmen? Könnt Ihr eine Zivilisation aufbauen, die dem Test der Zeit standhält?
Mecca = Mekka
Medina = Medina
Damascus = Damaskus
Baghdad = Baghdad
Najran = Najran
Kufah = Kufa
Basra = Basra
Khurasan = Chorasan
Anjar = Anjar
Fustat = Fustat
Aden = Aden
Yamama = Yamamah
Muscat = Maskat
Mansura = Mansourah
Bukhara = Buchara
Fez = Fez
Shiraz = Schiraz
Merw = Merw
Balkh = Balch
Mosul = Mossul
Aydab = Aydın
Bayt = Bayt
Suhar = Suhar
Taif = Ta'if
Hama = Hama
Tabuk = Tabuk
Sana'a = Sana'a
Shihr = Asch-Schihr
Tripoli = Tripoli
Tunis = Tunis
Kairouan = Kairouan
Algiers = Algiers
Oran = Oran
Arabia = Arabien
[stats] from each Trade Route = [stats] von jeder Handelsroute

George Washington = George Washington
Your wanton aggression leaves us no choice. Prepare for war! = Eure mutwillige Aggression lässt mir keine Wahl. Rechnet mit Krieg!
You have mistaken our love of peace for weakness. You shall regret this! = Ihr habt unsere Liebe von Frieden als Schwäche gesehen. Das werdet Ihr bereuen.
The day...is yours. I hope you will be merciful in your triumph. = Dies ist Ihr Tag. Ich hoffe Ihr werdet in Eurem Triumph barmherzig sein.
The people of the United States of America welcome you. = Die Einwohner der Vereinigten Staaten von Amerika heißen Euch herzlich Willkommen.
Is the following trade of interest to you? = Interessiert sie folgender Tausch?
Well? = Nun?
Manifest Destiny = Offenkundiges Schicksal
Welcome President Washington! You lead the industrious American civilization! Formed in the conflagration of revolution in the 18th century, within a hundred years, the young nation became embroiled in a terrible civil war that nearly tore the country apart, but it was just a few short years later in the 20th century that the United States reached the height of its power, emerging triumphant and mighty from the two terrible wars that destroyed so many other great nations. The United States is a nation of immigrants, filled with optimism and determination. They lack only a leader to help them fulfill their promise. = Willkommen Präsident Washington! Sie führen die tüchtige amerikanische Zivilisation an! Gegründet in der Feuersbrunst der Revolution im 18. Jahrhundert, wurde die junge Nation innerhalb von hundert Jahren in einen schrecklichen Bürgerkrieg verwickelt, der das Land fast auseinander riss, aber es war nur wenige Jahre später im 20. Jahrhundert, dass die Vereinigten Staaten den Höhepunkt ihrer Macht erreichten und triumphierend und mächtig aus den beiden schrecklichen Kriegen hervorgingen, die so viele andere große Nationen zerstörten. Die Vereinigten Staaten sind eine Nation von Einwanderern, erfüllt von Optimismus und Entschlossenheit. Es fehlt ihnen nur ein Anführer, der ihnen hilft, ihr Versprechen zu erfüllen.
President Washington, can you lead the American people to greatness? Can you build a civilization that will stand the test of time? = Präsident Washington, können Sie das amerikanische Volk zu Größe führen? Könnt Ihr eine Zivilisation aufbauen, die dem Test der Zeit standhält?
Washington = Washington
New York = New York
Boston = Boston
Philadelphia = Philadelphia
Atlanta = Atlanta
Chicago = Chicago
Seattle = Seattle
San Francisco = San Francisco
Los Angeles = Los Angeles
Houston = Houston
Portland = Portland
St. Louis = St. Louis
Miami = Miami
Buffalo = Buffalo
Detroit = Detroit
New Orleans = New Orleans
Baltimore = Baltimore
Denver = Denver
Cincinnati = Cincinnati
Dallas = Dallas
Cleveland = Cleveland
Kansas City = Kansas City
San Diego = San Diego
Las Vegas = Las Vegas
Phoenix = Phoenix
Albuquerque = Albuquerque
Minneapolis = Minneapolis
Pittsburgh = Pittsburgh
Oakland = Oakland
Tampa Bay = Tampa Bay
Orlando = Orlando
Tacoma = Tacoma
Santa Fe = Santa Fe
Olympia = Olympia
Hunt Valley = Hunt Valley
Springfield = Springfield
Palo Alto = Palo Alto
Centralia = Centralia
Spokane = Spokane
Jacksonville = Jacksonville
Svannah = Savannah
Charleston = Charleston
San Antonio = San Antonio
Anchorage = Anchorage
Sacramento = Sakramento
Reno = Reno
Salt Lake City = Salt Lake City
Boise = Boise
Milwaukee = Milwaukee
Santa Cruz = Santa Cruz
Little Rock = Little Rock
America = Amerika

Oda Nobunaga = Oda Nobunaga
I hereby inform you of our intention to wipe out your civilization from this world. = Hiermit informiere ich Euch, dass ich plane Ihre Zivilisation auszulöschen.
Pitiful fool! Now we shall destroy you! = Erbärmlicher Dummkopf! Jetzt werden wir Euch zerstören!
You were much wiser than I thought. = Ihr sind viel weiser als ich dachte.
We hope for a fair and just relationship with you, who are renowned for military bravery. = Wir hoffen auf eine faire und gerechte Beziehung zu Ihnen, da Ihr für Eure militärische Tapferkeit bekannt seid.
I would be grateful if you agreed on the following proposal. = Ich wäre dankbar, wenn sie folgendem Vorschlag zustimmen.
Oh, it's you... = Oh, Sie sind es...
Bushido = Bushido
Blessings upon you, noble Oda Nobunaga, ruler of Japan, the land of the Rising Sun! May you long walk among its flowering blossoms. The Japanese are an island people, proud and pious with a rich culture of arts and letters. Your civilization stretches back thousands of years, years of bloody warfare, expansion and isolation, great wealth and great poverty. In addition to their prowess on the field of battle, your people are also immensely industrious, and their technological innovation and mighty factories are the envy of lesser people everywhere. = Seien Sie gesegnet, edler Oda Nobunaga, Herrscher über Japan, das Land der aufgehenden Sonne! Möget Ihr lange inmitten seiner blühenden Blüten wandeln. Die Japaner sind ein Inselvolk, stolz und fromm mit einer reichen Kultur der Künste und Schriften. Ihre Zivilisation reicht Tausende von Jahren zurück, Jahre der blutigen Kriege, der Expansion und der Isolation, des großen Reichtums und der großen Armut. Zusätzlich zu ihren Fähigkeiten auf dem Schlachtfeld, sind ihre Leute auch immens fleißig, und ihre technologische Innovation und mächtigen Fabriken sind der Neid der geringeren Menschen überall.
Legendary daimyo, will you grab the reins of destiny? Will you bring your family and people the honor and glory they deserve? Will you once again pick up the sword and march to triumph? Will you build a civilization that stands the test of time? = Legendärer Daimyo, werdet Ihr die Zügel des Schicksals ergreifen? Werdet Ihr eurer Familie und eurem Volk die Ehre und den Ruhm bringen, den sie verdienen? Werdet Ihr noch einmal das Schwert in die Hand nehmen und zum Triumph marschieren? Könnt Ihr eine Zivilisation aufbauen, die dem Test der Zeit standhält?
Kyoto = Kyōto
Osaka = Osaka
Tokyo = Tokyo
Satsuma = Satsuma
Kagoshima = Kagoshima
Nara = Nara
Nagoya = Nagoya
Izumo = Izumo
Nagasaki = Nagasaki
Yokohama = Yokohama
Shimonoseki = Shimonoseki
Matsuyama = Matsuyama
Sapporo = Sapporo
Hakodate = Hakodate
Ise = Ise
Toyama = Toyama
Fukushima = Fukushima
Suo = Suō
Bizen = Bizen
Echizen = Echizen
Izumi = Izumi
Omi = Omi
Echigo = Echigo
Kozuke = Kozuke
Sado = Sado
Kobe = Kobe
Nagano = Nagano
Hiroshima = Hiroshima
Takayama = Takayama
Akita = Akita
Fukuoka = Fukuoka
Aomori = Aomori
Kamakura = Kamakura
Kochi = Kochi
Naha = Naha
Sendai = Sendai
Gifu = Gifu
Yamaguchi = Yamaguchi
Ota = Ota
Tottori = Tottori
Japan = Japan
Damage is ignored when determining unit Strength = Bei der Ermittlung der Stärke der Einheit wird Schaden ignoriert

Gandhi = Mahatma Gandhi
I have just received a report that large numbers of my troops have crossed your borders. = Ich habe gerade gehört, dass viele Truppen von mir Ihre Grenzen übertreten haben.
My attempts to avoid violence have failed. An eye for an eye only makes the world blind. = Meine Versuche Gewalt zu vermeiden haben versagt. Auge um Auge führt nur dazu, dass am Ende niemand mehr sehen kann.
You can chain me, you can torture me, you can even destroy this body, but you will never imprison my mind. = Ihr könnt mich in Ketten legen, ihr könnt mich foltern, ihr könnt sogar diesen Körper zerstören, aber ihr werdet niemals meinen Geist einsperren.
Hello, I am Mohandas Gandhi. My people call me Bapu, but please, call me friend. = Hallo, ich bin Mahatma Gandhi. Meine Leute nennen mich Bapu, aber nennt mich bitte Freund.
My friend, are you interested in this arrangement? = Mein Freund, seit Ihr an diesem Tausch interessiert?
I wish you peace. = Ich wünsche Euch Frieden.
Population Growth = Bevölkerungswachstum
Delhi = Delhi
Mumbai = Mumbai
Vijayanagara = Vijayanagar
Pataliputra = Pataliputra
Varanasi = Varanasi
Agra = Agra
Calcutta = Kalkutta
Lahore = Lahore
Bangalore = Bangalore
Hyderabad = Hyderabad
Madurai = Madurai
Ahmedabad = Ahmedabad
Kolhapur = Kolhapur
Prayaga = Prayagaj
Ayodhya = Ayodhya
Indraprastha = Indraprastha
Mathura = Mathura
Ujjain = Ujjain
Gulbarga = Gulbarga
Jaunpur = Jaunpur
Rajagriha = Rajagriha
Sravasti = Shravasti
Tiruchirapalli = Tiruchirappalli
Thanjavur = Thanjavur
Bodhgaya = Bodhgaya
Kushinagar = Kushinagar
Amaravati = Amaravati
Gaur = Gaur
Gwalior = Gwalior
Jaipur = Jaipur
Karachi = Karatschi
India = Indien
Unhappiness from number of Cities doubled = Unzufriedenheit aufgrund der Anzahl der Städte verdoppelt

Otto von Bismarck = Otto von Bismarck
I cannot wait until ye grow even mightier. Therefore, prepare for war! = Ich kann nicht warten, bis ihr noch mächtiger werdet. Deshalb: Bereitet euch auf den Krieg vor!
Corrupted villain! We will bring you into the ground! = Verdammter Bösewicht! Wir werden Euch niederringen!
Germany has been destroyed. I weep for the future generations. = Deutschland wurde zerstört. Ich trauere um die zukünftigen Generationen.
Guten tag. In the name of the great German people, I bid you welcome. = Guten Tag. Im Namen des großartigen deutschen Volkes heiße ich Euch willkommen.
It would be in your best interest, to carefully consider this proposal. = Es wäre in Eurem Intresse, diesen Vorschlag genau zu erwägen und ihn anzunehmen.
What now? = Was nun?
So, out with it! = Also, raus mit der Sprache!
Furor Teutonicus = Teutonischer Zorn
Hail mighty Bismarck, first chancellor of Germany and her empire! Germany is an upstart nation, fashioned from the ruins of the Holy Roman Empire and finally unified in 1871, a little more than a century ago. The German people have proven themselves to be creative, industrious and ferocious warriors. Despite enduring great catastrophes in the first half of the 20th century, Germany remains a worldwide economic, artistic and technological leader. = Es lebe der mächtige Bismarck, der erste Kanzler Deutschlands und seines Reiches! Deutschland ist eine aufstrebende Nation, entstanden aus den Trümmern des Heiligen Römischen Reiches und schließlich 1871, vor etwas mehr als einem Jahrhundert, vereinigt. Das deutsche Volk hat sich als kreativ, fleißig und kämpferisch erwiesen. Trotz großer Katastrophen in der ersten Hälfte des 20. Jahrhunderts ist Deutschland nach wie vor weltweit führend in Wirtschaft, Kunst und Technologie.
Great Prince Bismarck, the German people look up to you to lead them to greater days of glory. Their determination is strong, and now they turn to you, their beloved iron chancellor, to guide them once more. Will you rule and conquer through blood and iron, or foster the Germanic arts and industry? Can you build a civilization that will stand the test of time? = Großer Fürst Bismarck, das deutsche Volk blickt zu Euch auf, um es zu größeren Tagen des Ruhmes zu führen. Ihre Entschlossenheit ist stark, und jetzt wenden sie sich an Euch, ihren geliebten eisernen Kanzler, um sie noch einmal zu führen. Werdet Ihr mit Blut und Eisen herrschen und erobern oder die germanische Kunst und Industrie fördern? Könnt Ihr eine Zivilisation aufbauen, die dem Test der Zeit standhält?
Berlin = Berlin
Hamburg = Hamburg
Munich = München
Cologne = Köln
Frankfurt = Frankfurt
Essen = Essen
Dortmund = Dortmund
Stuttgart = Stuttgart
Düsseldorf = Düsseldorf
Bremen = Bremen
Hannover = Hannover
Duisburg = Duisburg
Leipzig = Leipzig
Dresden = Dresden
Bonn = Bonn
Bochum = Bochum
Bielefeld = Bielefeld
Karlsruhe = Karlsruhe
Gelsenkirchen = Gelsenkirchen
Wiesbaden = Wiesbaden
Münster = Münster
Rostock = Rostock
Chemnitz = Chemnitz
Braunschweig = Braunschweig
Halle = Halle
Mönchengladbach = Mönchengladbach
Kiel = Kiel
Wuppertal = Wuppertal
Freiburg = Freiburg
Hagen = Hagen
Erfurt = Erfurt
Kaiserslautern = Kaiserslautern
Kassel = Kassel
Oberhausen = Oberhausen
Hamm = Hamm
Saarbrücken = Saarbrücken
Krefeld = Krefeld
Pirmasens = Pirmasens
Potsdam = Potsdam
Solingen = Solingen
Osnabrück = Osnabrück
Ludwigshafen = Ludwigshafen
Leverkusen = Leverkusen
Oldenburg = Oldenburg
Neuss = Neuss
Mülheim = Mülheim
Darmstadt = Darmstadt
Herne = Herne
Würzburg = Würzburg
Recklinghausen = Recklinghausen
Göttingen = Göttingen
Wolfsburg = Wolfsburg
Koblenz = Koblenz
Hildesheim = Hildesheim
Erlangen = Erlangen
Germany = Deutschland
with [amount]% chance = mit [amount]% Chance
When conquering an encampment, earn [amount] Gold and recruit a Barbarian unit = Bei Eroberung eines Lager, erhälst du [amount] Gold und rekrutierst eine barbarische Einheit
[relativeAmount]% maintenance costs = [relativeAmount]% Wartungskosten

Suleiman I = Suleiman der Prächtige
Your continued insolence and failure to recognize and preeminence leads us to war. = Eure anhaltende Anmaßung und das Verkennen unserer Vormachtstellung führt uns in den Krieg.
Good. The world shall witness the incontestable might of my armies and the glory of the Empire. = Gut, die Welt wird Zeuge der unbestreitbaren Macht meiner Armeen und der Herrlichkeit des Reiches.
Ruin! Ruin! Istanbul becomes Iram of the Pillars, remembered only by the melancholy poets. = Verderben! Verderben! Istanbul wird von Fremden ausgelöscht, nur noch ein paar melancholische Poeten erinnern daran.
From the magnificence of Topkapi, the Ottoman nation greets you, stranger! I'm Suleiman, Kayser-I Rum, and I bestow upon you my welcome! = Von der Pracht des Topkapi-Palastes grüßt Euch die Nation der Ottomanen, Fremder! Ich bin Suleiman, der Kayser-i Rum, und ich gewähre Euch mein Willkommen!
Let us do business! Would you be interested? = Lasst uns handeln! Seid Ihr interressiert?
Barbary Corsairs = Barbarische Korsaren
Blessings of God be upon you, oh Great Emperor Suleiman! Your power, wealth and generosity awe the world! Truly, are you called 'Magnificent!' Your empire began in Bithynia, a small country in Eastern Anatolia in 12th century. Taking advantage in the decline of the great Seljuk Sultanate of Rum, King Osman I of Bithynia expanded west into Anatolia. Over the next century, your subjects brought down the empire of Byzantium, taking its holdings in Turkey and then the Balkans. In the mid 15th century, the Ottomans captured ancient Constantinople, gaining control of the strategic link between Europe and the Middle East. Your people's empire would continue to expand for centuries governing much of North Africa, the Middle East and Eastern Europe at its height. = Der Segen Gottes sei mit dir, oh großer Kaiser Suleiman! Eure Macht, Euer Reichtum und Eure Großzügigkeit versetzen die Welt in Ehrfurcht! Wahrlich, werdet Ihr 'Prächtig' genannt! Euer Reich begann in Bithynien, einem kleinen Land in Ostanatolien im 12. Jahrhundert. König Osman I. von Bithynien nutzte den Niedergang des großen Sultanats der Seldschuken von Rum und expandierte nach Westen in Anatolien. Im Laufe des nächsten Jahrhunderts brachten Ihre Untertanen das Reich von Byzanz zu Fall und eroberten dessen Besitztümer in der Türkei und dann den Balkan. In der Mitte des 15. Jahrhunderts eroberten die Osmanen das alte Konstantinopel und gewannen die Kontrolle über die strategische Verbindung zwischen Europa und dem Nahen Osten. Das Reich eures Volkes expandierte über Jahrhunderte weiter und beherrschte auf seinem Höhepunkt einen Großteil Nordafrikas, des Nahen Ostens und Osteuropas.
Mighty Sultan, heed the call of your people! Bring your empire back to the height of its power and glory and once again the world will look upon your greatness with awe and admiration! Will you accept the challenge, great emperor? Will you build an empire that will stand the test of time? = Mächtiger Sultan, erhört den Ruf eures Volkes! Bringt Euer Reich zurück auf den Höhepunkt seiner Macht und seines Ruhmes und die Welt wird wieder mit Ehrfurcht und Bewunderung auf Eure Größe blicken! Werdet Ihr die Herausforderung annehmen, großer Kaiser? Könnt Ihr eine Zivilisation aufbauen, die dem Test der Zeit standhält?
Istanbul = Istanbul
Edirne = Edirne
Ankara = Ankara
Bursa = Bursa
Konya = Konya
Samsun = Samsun
Gaziantep = Gaziantep
Diyarbakır = Diyarbakır
Izmir = Izmir
Kayseri = Kayseri
Malatya = Malatya
Mersin = Mersin
Antalya = Antalya
Zonguldak = Zonguldak
Denizli = Denizli
Ordu = Ordu
Muğla = Muğla
Eskişehir = Eskişehir
Inebolu = İnebolu
Sinop = Sinop
Adana = Adana
Artvin = Artvin
Bodrum = Bodrum
Eregli = Ereğli
Silifke = Silifke
Sivas = Sivas
Amasya = Amasya
Marmaris = Marmaris
Trabzon = Trabzon
Erzurum = Erzurum
Urfa = Urfa
Izmit = İzmit
Afyonkarahisar = Afyonkarahisar
Bitlis = Bitlis
Yalova = Yalova
The Ottomans = Die Osmanen
When defeating a [mapUnitFilter] unit, earn [amount] Gold and recruit it = Beim Besiegen einer [mapUnitFilter] Einheit, erhälst du [amount] Gold und rekrutierst sie

Sejong = Sejong
Jip-hyun-jun (Hall of Worthies) will no longer tolerate your irksome behavior. We will liberate the citizens under your oppression even with force, and enlighten them! = Jip-hyun-jun, die Halle der Würdigen, wird Euer empörendes Verhalten nicht länger dulden. Wir werden Eure unterdrückten Untertanen befreien, und sei es mit Macht, und sie erleuchten!
Foolish, miserable wretch! You will be crushed by this country's magnificent scientific power! = Törichter, erbärmlicher Wicht! Ihr werdet von der großartigen wissenschaftlichen Macht dieses Landes zerdrückt werden!
Now the question is who will protect my people. A dark age has come. = Jetzt ist die Frage wer meine Leute beschützt. Ein dunkles Zeitalter ist gekommen.
Welcome to the palace of Choson, stranger. I am the learned King Sejong, who looks after his great people. = Willkommen im Palast von Joseon. Ich bin der gelehrte König Sejong, welcher auf sein großartiges Volk achtet.
We have many things to discuss and have much to benefit from each other. = Wir haben viele Dinge zu besprechen und können viel voneinander profitieren.
Oh, it's you = Sie sinds.
Scholars of the Jade Hall = Die Gelehrten der Jadehalle
Greetings to you, exalted King Sejong the Great, servant to the people and protector of the Choson Dynasty! Your glorious vision of prosperity and overwhelming benevolence towards the common man made you the most beloved of all Korean kings. From the earliest days of your reign, the effort you took to provide a fair and just society for all was surpassed only by the technological advances spurred onwards by your unquenched thirst for knowledge. Guided by your wisdom, the scholars of the Jade Hall developed Korea's first written language, Hangul, bringing the light of literature and science to the masses after centuries of literary darkness. = Ich grüße Euch, hochverehrter König Sejong der Große, Diener des Volkes und Beschützer der Choson-Dynastie! Eure glorreiche Vision des Wohlstandes und Eure überwältigende Güte gegenüber dem einfachen Volk machten Euch zum beliebtesten aller koreanischen Könige. Von den ersten Tagen Eurer Herrschaft an wurde Euer Bemühen um eine gerechte Gesellschaft nur von den technischen Fortschritten übertroffen, die durch Euren unstillbaren Wissensdurst vorangetrieben wurden. Geleitet von Eurer Weisheit entwickelten die Gelehrten der Jadehalle die erste Schriftsprache Koreas, Hangul, und brachten nach Jahrhunderten literarischer Finsternis das Licht der Literatur und Wissenschaft zu den Massen.
Honorable Sejong, once more the people look to your for guidance. Will you rise to the occasion, bringing harmony and understanding to the people? Can you once again advance your kingdom's standing to such wondrous heights? Can you build a civilization that stands the test of time? = Ehrwürdiger Sejong, wieder einmal blickt das Volk auf Euch als Führer. Werdet Ihr Euch der Situation stellen und dem Volk Harmonie und Verständnis bringen? Könnt Ihr das Ansehen Eures Reiches noch einmal zu solch wundersamen Höhen führen? Könnt Ihr eine Zivilisation aufbauen, die dem Test der Zeit standhält?
Seoul = Seoul
Busan = Busan
Jeonju = Jeonju
Daegu = Daegu
Pyongyang = Pjöngjang
Kaesong = Kaesong
Suwon = Suwon
Gwangju = Gwangju
Gangneung = Gangneung
Hamhung = Hamhung
Wonju = Wonju
Ulsan = Ulsan
Changwon = Changwon
Andong = Andong
Gongju = Gongju
Haeju = Haeju
Cheongju = Cheongju
Mokpo = Mokpo
Dongducheon = Dongducheon
Geoje = Geoje
Suncheon = Suncheon
Jinju = Jinju
Sangju = Sangju
Rason = Rason
Gyeongju = Gyeongju
Chungju = Chungju
Sacheon = Sacheon
Gimje = Gimje
Anju = Anju
Korea = Korea
Receive a tech boost when scientific buildings/wonders are built in capital = Erhalte einen Technologieschub beim Bauen von Wundern und Wissenschaftlichen Gebäuden in der Hauptstadt

Hiawatha = Hiawatha
You are a plague upon Mother Earth! Prepare for battle! = Ihr seid eine Seuche für Mutter Natur! Bereitet Euch auf die Schlacht vor.
You evil creature! My braves will slaughter you! = Bösartige Kreatur! Meine Tapferen werden Euch abschlachten!
You have defeated us... but our spirits will never be vanquished! We shall return! = Du hast uns besiegt... aber unser Glaube wird niemals verschwinden. Wir werden wiederkommen.
Greetings, stranger. I am Hiawatha, speaker for the Iroquois. We seek peace with all, but we do not shrink from war. = Seid gegrüßt, Fremder. Ich bin Hiawatha, Sprecher der Irokesen. Wir streben nach Frieden, doch wenn es sein muss, scheuen wir nicht den Krieg.
Does this trade work for you, my friend? = Ist dieser Tausch für dich ok, mein Freund?
The Great Warpath = Auf dem Großen Kriegspfad
Greetings, noble Hiawatha, leader of the mighty Iroquois nations! Long have your people lived near the great and holy lake Ontario in the land that has come to be known as the New York state in North America. In the mists of antiquity, the five peoples of Seneca, Onondaga, Mohawks, Cayugas and Oneida united into one nation, the Haudenosaunee, the Iroquois. With no written language, the wise men of your nation created the great law of peace, the model for many constitutions including that of the United States. For many years, your people battled great enemies, such as the Huron, and the French and English invaders. Tough outnumbered and facing weapons far more advanced than the ones your warriors wielded, the Iroquois survived and prospered, until they were finally overwhelmed by the mighty armies of the new United States. = Seid gegrüßt, edler Hiawatha, Häuptling der mächtigen Irokesenvölker! Seit langem lebt euer Volk in der Nähe des großen und heiligen Sees Ontario in dem Land, das als der Staat New York in Nordamerika bekannt geworden ist. In den Nebeln des Altertums vereinigten sich die fünf Völker der Seneca, Onondaga, Mohawks, Cayugas und Oneida zu einer Nation, den Haudenosaunee, den Irokesen. Ohne Schriftsprache schufen die Weisen eures Volkes das große Friedensgesetz, das Vorbild für viele Verfassungen, darunter auch die der Vereinigten Staaten. Viele Jahre lang kämpfte euer Volk gegen große Feinde, wie die Huronen und die französischen und englischen Invasoren. Obwohl sie zahlenmäßig unterlegen und mit Waffen konfrontiert waren, die weitaus fortschrittlicher waren als die, die eure Krieger trugen, überlebten die Irokesen und gediehen, bis sie schließlich von den mächtigen Armeen der neuen Vereinigten Staaten überwältigt wurden.
Oh noble Hiawatha, listen to the cries of your people! They call out to you to lead them in peace and war, to rebuild the great longhouse and unite the tribes once again. Will you accept this challenge, great leader? Will you build a civilization that will stand the test of time? = Oh edler Hiawatha, höre auf die Schreie deines Volkes! Sie rufen nach Euch, um sie in Frieden und Krieg zu führen, um das große Langhaus wieder aufzubauen und die Stämme wieder zu vereinen. Werdet Ihr diese Herausforderung annehmen, großer Anführer? Könnt Ihr eine Zivilisation aufbauen, die dem Test der Zeit standhält?
Onondaga = Onondaga
Osininka = Osininka
Grand River = Grand River
Akwesasme = Akwesasne
Buffalo Creek = Buffalo Creek
Brantford = Brantford
Montreal = Montreal
Genesse River = Genesee River
Canandaigua Lake = Canandaigua Lake
Lake Simcoe = Simcoe
Salamanca = Salamanca
Gowanda = Gowanda
Cuba = Cuba
Akron = Akron
Kanesatake = Kanesatake
Ganienkeh = Ganienkeh
Cayuga Castle = Cayuga Castle
Chondote = Chondote
Canajoharie = Canajoharie
Nedrow = Nedrow
Oneida Lake = Oneida Lake
Kanonwalohale = Kanonwalohale
Green Bay = Green Bay
Southwold = Southwold
Mohawk Valley = Mohawk Valley
Schoharie = Schoharie
Bay of Quinte = Bay of Quinte
Kanawale = Kanawale
Kanatsiokareke = Kanatsiokareke
Tyendinaga = Tyendinaga
Hahta = Hahta
Iroquois = Irokesen
All units move through Forest and Jungle Tiles in friendly territory as if they have roads. These tiles can be used to establish City Connections upon researching the Wheel. = Alle Einheiten bewegen sich durch verbündete Wald- und Dschungelfelder als hätten sie Straßen. Diese Felder können genutzt werden, um nach Erforschung des Rades Stadtverbindungen herzustellen.

Darius I = Dareios I
Your continue existence is an embarrassment to all leaders everywhere! You must be destroyed! = Eure andauernde Existent ist eine Peinlichkeit für Herrscher überall. Ihr müsst zerstört werden!
Curse you! You are beneath me, son of a donkey driver! I will crush you! = Verfluchter! Ihr seid unter meiner Würde, Sohn eines Eselstreibers! Ich werde Euch zermalmen!
You mongrel! Cursed be you! The world will long lament your heinous crime! = Bastard! Verflucht seid Ihr! Die Welt wird Eure ruchlosen Verbrechen noch lange bejammern!
Peace be on you! I am Darius, the great and outstanding king of kings of great Persia... but I suppose you knew that. = Friede sei mit Euch! Ich bin Dareius, der herausragende König der Könige des großartigen Persischen Reiches... Allerdings nehme ich an, Ihr wisst das bereits.
In my endless magnanimity, I am making you this offer. You agree, of course? = In meiner endlosen Großzügigkeit unterbreite ich Euch dieses Angebot. Ihr nehmt es selbstverständlich an?
Good day to you! = Einen Guten Tag!
Ahh... you... = Oh... Sie...
Achaemenid Legacy = Das Vermächtnis der Achaemeniden
The blessings of heaven be upon you, beloved king Darius of Persia! You lead a strong and wise people. In the morning of the world, the great Persian leader Cyrus revolted against the mighty Median empire and by 550 BC, the Medes were no more. Through cunning diplomacy and military prowess, great Cyrus conquered wealthy Lydia and powerful Babylon, his son conquering proud Egypt some years later. Over time, Persian might expanded into far away Macedonia, at the very door of the upstart Greek city-states. Long would Persia prosper until the upstart villain Alexander of Macedon, destroyed the great empire in one shocking campaign. = Der Segen des Himmels sei mit Euch, geliebter König Darius von Persien! Ihr führt ein starkes und weises Volk an. Am Morgen der Welt rebellierte der große persische Führer Cyrus gegen das mächtige medische Reich und um 550 v. Chr. gab es die Meder nicht mehr. Durch schlaue Diplomatie und militärisches Geschick eroberte der große Cyrus das reiche Lydien und das mächtige Babylon, sein Sohn eroberte einige Jahre später das stolze Ägypten. Mit der Zeit dehnte sich die persische Macht bis ins ferne Makedonien aus, direkt vor die Haustür der aufstrebenden griechischen Stadtstaaten. Lange sollte Persien gedeihen, bis der Emporkömmling Alexander von Makedonien das große Reich in einem schockierenden Feldzug zerstörte.
Darius, your people look to you to once again bring back the days of power and glory for Persia! The empire of your ancestors must emerge again, to triumph over its foes and to bring peace and order to the world! O king, will you answer the call? Can you build a civilization that will stand the test of time? = Darius, euer Volk blickt auf Euch, um noch einmal die Tage der Macht und des Ruhmes für Persien zurückzubringen! Das Reich Eurer Vorfahren muss wieder auferstehen, um über seine Feinde zu triumphieren und der Welt Frieden und Ordnung zu bringen! O König, werdet Ihr dem Aufruf folgen? Könnt Ihr eine Zivilisation aufbauen, die dem Test der Zeit standhält?
Persepolis = Persepolis
Parsagadae = Pasargadae
Susa = Susa
Ecbatana = Ekbatana
Tarsus = Tarsus
Gordium = Gordium
Bactra = Bactra
Sardis = Sardes
Ergili = Ergili
Dariushkabir = Dariushkabir
Ghulaman = Ghulaman
Zohak = Zohak
Istakhr = Istachr
Jinjan = Jinjan
Borazjan = Borazdschan
Herat = Herat
Dakyanus = Dakyanus
Bampur = Bampur
Turengtepe = Tureng Tepe
Rey = Rey
Thuspa = Tushpa
Hasanlu = Hasanlu
Gabae = Gabae
Merv = Merw
Behistun = Behistun
Kandahar = Kandahar
Altintepe = Altin Tepe
Bunyan = Bunyan
Charsadda = Charsadda
Uratyube = Ura-Tjube
Dura Europos = Dura Europos
Aleppo = Aleppo
Qatna = Qatna
Kabul = Kabul
Capisa = Capisa
Kyreskhata = Kyreskhata
Marakanda = Afrasiab
Peshawar = Peschawar
Van = Van
Pteira = Pteira
Arshada = Arshada
Artakaona = Artakaona
Aspabota = Aspabota
Autiyara = Autiyara
Bagastana = Bagastana
Baxtri = Baxtri
Darmasa = Darmasa
Daphnai = Daphnai
Drapsaka = Drapsaka
Eion = Eion
Gandutava = Gandutava
Gaugamela = Gaugamela
Harmozeia = Harmozeia
Ekatompylos = Ekatompylos
Izata = Izata
Kampada = Kampada
Kapisa = Kapisa
Karmana = Karmana
Kounaxa = Kounaxa
Kuganaka = Kuganaka
Nautaka = Nautaka
Paishiyauvada = Paishiyauvada
Patigrbana = Patigrbana
Phrada = Phrada
Persia = Persien
during a Golden Age = während eines Goldenen Zeitalters

Kamehameha I = Kamehameha I
The ancient fire flashing across the sky is what proclaimed that this day would come, though I had foolishly hoped for a different outcome. = Von alters her hat ein über den Himmel blitzendes Feuer verkündet, dieser Tag werde kommen. Leichtsinnig hatte ich einen anderen Ausgang erhofft.
It is obvious now that I misjudged you and your true intentions. = Inzwischen ist es offensichtlich, dass ich Eure wahren Absichten falsch eingeschätzt hatte.
The hard-shelled crab yields, and the lion lies down to sleep. Kanaloa comes for me now. = Der Panzer der Krabbe gibt nach, und der Löwe bettet sich zum Schlaf. Kanaloa wird mich nun holen.
Aloha! Greetings and blessings upon you, friend. I am Kamehameha, Great King of this strand of islands. = Aloha! Grüße und Segen auf Euer Haupt, Freund. Ich bin Kamehameha, Großkönig dieser Inselkette.
Come, let our people feast together! = Kommt, lasst unsere Völker zusammen ein großes Bankett feiern!
Welcome, friend! = Willkommen, Freund!
Wayfinding = Pfadfinder
Greetings and blessings be upon you, Kamehameha the Great, chosen by the heavens to unite your scattered peoples. Oh mighty King, you were the first to bring the Big Island of Hawai'i under one solitary rule in 1791 AD. This was followed by the merging of all the remaining islands under your standard in 1810. As the first King of Hawai'i, you standardized the legal and taxation systems and instituted the Mamalahoe Kawanai, an edict protecting civilians in times of war. You ensured the continued unification and sovereignty of the islands by your strong laws and deeds, even after your death in 1819. = Seid gegrüßt und gesegnet, Kamehameha der Große, vom Himmel auserwählt, eure verstreuten Völker zu vereinen. Oh mächtiger König, Ihr wart der erste, der 1791 n. Chr. die Große Insel von Hawaii unter seine Alleinherrschaft brachte. Dem folgte die Vereinigung aller übrigen Inseln unter Eurer Flagge im Jahre 1810. Als erster König von Hawaii habt Ihr das Rechts- und Steuersystem vereinheitlicht und das Mamalahoe Kawanai eingeführt, ein Erlass zum Schutz der Zivilbevölkerung in Kriegszeiten. Durch Eure starken Gesetze und Taten habt Ihr die fortgesetzte Einigung und Souveränität der Inseln sichergestellt, auch nach eurem Tod 1819.
Oh wise and exalted King, your people wish for a kingdom of their own once more and require a leader of unparalleled greatness! Will you answer their call and don the mantle of the Lion of the Pacific? Will you build a kingdom that stands the test of time? = Oh weiser und erhabener König, euer Volk wünscht sich wieder ein eigenes Königreich und benötigt einen Führer von unvergleichlicher Größe! Werdet Ihr auf ihren Ruf antworten und den Mantel des Löwen des Pazifiks anlegen? Könnt Ihr eine Zivilisation aufbauen, die dem Test der Zeit standhält?
Honolulu = Honolulu
Samoa = Samoa
Tonga = Tonga
Nuku Hiva = Nuku Hiva
Raiatea = Raiatea
Aotearoa = Aotearoa
Tahiti = Tahiti
Hilo = Hilo
Te Wai Pounamu = Te Wai-Pounamu
Rapa Nui = Rapa Nui
Tuamotu = Tuamotu
Rarotonga = Rarotonga
Tuvalu = Tuvalu
Tubuai = Tubuai
Mangareva = Mangareva
Oahu = Oahu
Kiritimati = Kiritimati
Ontong Java = Ontong Java
Niue = Niue
Rekohu = Rekohu
Rakahanga = Rakahanga
Bora Bora = Bora Bora
Kailua = Kailua
Uvea = Uvea
Futuna = Futuna
Rotuma = Rotuma
Tokelau = Tokelau
Lahaina = Lahaina
Bellona = Bellona
Mungava = Mu Nggava
Tikopia = Tikopia
Emae = Émaé
Kapingamarangi = Kapingamarangi
Takuu = Takuu
Nukuoro = Nukuoro
Sikaiana = Sikaiana
Anuta = Anuta
Nuguria = Nuguria
Pileni = Pileni
Nukumanu = Nukumanu
Polynesia = Polynesien
starting from the [era] = beginnend mit [era]
Enables embarkation for land units = Ermöglicht das Einschiffen von Landeinheiten
Enables [mapUnitFilter] units to enter ocean tiles = Erlaubt [mapUnitFilter] Einheiten Ozeanfelder zu betreten
Normal vision when embarked = Normale Sichtweite wenn eingeschifft
within [amount] tiles of a [tileFilter] = innerhalb [amount] Feldern von einem [tileFilter] Feld

Ramkhamhaeng = Ramkhamhaeng
You lowly, arrogant fool! I will make you regret of your insolence! = Ihr niederer, arroganter Narr! Ich werde Euch Eure Unverschämtheit bedauern lassen!
You scoundrel! I shall prepare to fend you off! = Ihr Schurke! Ich werde unverzüglich Vorbereitungen treffen, um Euch zurückzuwerfen!
Although I lost, my honor shall endure. I wish you good luck. = Obwohl ich verlor, wird meine Ehre überdauern. Ich wünsche Euch viel Glück.
I, Pho Kun Ramkhamhaeng, King of Siam, consider it a great honor that you have walked to visit my country of Siam. = Ich, Pho Kun Ramkhamhaeng, König von Siam, betrachte es als große Ehre, dass Ihr die weite Reise auf Euch genommen habt, um mein Land Siam zu besuchen.
Greetings. I believe this is a fair proposal for both parties. What do you think? = Ich grüße Euch. Ich glaube, dies ist ein fairer Vorschlag für beide Seiten. Was meint Ihr dazu?
Welcome. = Willkommen.
Father Governs Children = Vater und Kinder
Greetings to you, Great King Ramkhamhaeng, leader of the glorious Siamese people! O mighty King, your people bow down before you in awe and fear! You are the ruler of Siam, an ancient country in the heart of Southeast Asia, a beautiful and mysterious land. Surrounded by foes, beset by bloody war and grinding poverty, the clever and loyal Siamese people have endured and triumphed. King Ramkhamhaeng, your empire was once part of the Khmer Empire, until the 13th century AD, when your ancestors revolted, forming the small Sukhothai kingdom. Through successful battle and cunning diplomacy, the tiny kingdom grew into a mighty empire, an empire which would dominate South East Asia for more than a century! = Sei gegrüßt, Großkönig Ramkhamhaeng, Führer des glorreichen siamesischen Volkes! O mächtiger König, euer Volk verneigt sich in Ehrfurcht und Furcht vor Euch! Ihr seid der Herrscher von Siam, einem alten Land im Herzen Südostasiens, einem schönen und geheimnisvollen Land. Umgeben von Feinden, bedrängt von blutigen Kriegen und drückender Armut, hat das kluge und treue siamesische Volk ausgehalten und triumphiert. König Ramkhamhaeng, euer Reich war einst Teil des Khmer-Reiches, bis zum 13. Jahrhundert n. Chr., als sich eure Vorfahren auflehnten und das kleine Königreich Sukhothai gründeten. Durch erfolgreiche Kämpfe und schlaue Diplomatie wuchs das winzige Königreich zu einem mächtigen Reich heran, ein Reich, das Südostasien für mehr als ein Jahrhundert beherrschen sollte!
Oh, wise and puissant King Ramkhamhaeng, your people need you to once again lead them to greatness! Can you use your wits and strength of arms to protect your people and defeat your foes? Can you build a civilization that will stand the test of time? = Oh, weiser und mächtiger König Ramkhamhaeng, euer Volk braucht Euch, um es noch einmal zu Größe zu führen! Könnt Ihr Euren Verstand und Eure Waffenstärke nutzen, um euer Volk zu schützen und Eure Feinde zu besiegen? Könnt Ihr eine Zivilisation aufbauen, die dem Test der Zeit standhält?
Sukhothai = Sukhothai
Si Satchanalai = Si Satchanalai
Muang Saluang = Muang Saluang
Lampang = Lampang
Phitsanulok = Phitsanulok
Kamphaeng Pet = Kamphaeng Pet
Nakhom Chum = Nakhon Chum
Vientiane = Vientiane
Nakhon Si Thammarat = Nakhon Si Thammarat
Martaban = Martaban
Nakhon Sawan = Nakhon Sawan
Chainat = Chai Nat
Luang Prabang = Luang Prabang
Uttaradit = Uttaradit
Chiang Thong = Chiang Thong
Phrae = Phrae
Nan = Nan
Tak = Tak
Suphanburi = Suphan Buri
Hongsawadee = Hongsawadee
Thawaii = Tavoy
Ayutthaya = Ayutthaya
Taphan Hin = Taphan Hin
Uthai Thani = Uthai Thani
Lap Buri = Lop Buri
Ratchasima = Ratchasima
Ban Phai = Ban Phai
Loci = Loei
Khon Kaen = Khon Kaen
Surin = Surin
Siam = Siam
[relativeAmount]% [stat] from City-States = [relativeAmount]% [stat] von Stadtstaaten
Military Units gifted from City-States start with [amount] XP = Von Stadtstaaten geschenkte militärische Einheiten starten mit [amount] EP

Isabella = Isabelle
God will probably forgive you... but I shall not. Prepare for war. = Gott mag Euch vergeben, aber ich nicht. Bereitet Euch auf Krieg vor.
Repugnant spawn of the devil! You will pay! = Widerwärtige Ausgeburt des Teufels! Das werdet Ihr büßen!
If my defeat is, without any doubt, the will of God, then I will accept it. = Wenn denn meine Niederlage, ohne jeden Zweifel, der Wille Gottes sei, so werde ich sie akzeptieren.
God blesses those who deserve it. I am Isabel of Spain. = Gott segnet diejenigen, die dessen würdig sind. Ich bin Isabella von Spanien.
I hope this deal will receive your blessing. = Ich hoffe dieser Handel wird Euren Segen erhalten.
Seven Cities of Gold = Die Sieben Goldenen Städte
Blessed Isabella, servant of God, holy queen of Castille and León! Your people greet and welcome you. You are the ruler of Spain, a beautiful and ancient country at the crossroads of the world between Europe and Africa, one shore on the Mediterranean and the other on the mighty Atlantic Ocean. The Spanish are a multicultural people with roots in the Muslim and Christian worlds. A seafaring race, Spanish explorers found and conquered much of the New World, and, for many centuries, its gold and silver brought Spain unrivalled wealth and power, making the Spanish court the envy of the world. = Gesegnete Isabella, Dienerin Gottes, heilige Königin von Kastilien und León! Euer Volk grüßt und heißt euch willkommen. Ihr seid die Herrscherin Spaniens, eines schönen und alten Landes an der Kreuzung der Welt zwischen Europa und Afrika, das eine Ufer am Mittelmeer, das andere am mächtigen Atlantik. Die Spanier sind ein multikulturelles Volk mit Wurzeln in der muslimischen und christlichen Welt. Als Seefahrervolk entdeckten und eroberten spanische Entdecker einen Großteil der Neuen Welt, und über viele Jahrhunderte hinweg bescherten sie Spanien mit ihrem Gold und Silber unvergleichlichen Reichtum und Macht, so dass der spanische Hof von der ganzen Welt beneidet wurde.
O fair and virtuous Isabella! Will you rebuild the Spanish empire and show the world again the greatness of your people? Will you take up the mantle of the holy monarchy, and vanquish your foes under heaven's watchful eyes? Your adoring subjects await your command! Will you build a civilization that stands the test of time? = O schöne und tugendhafte Isabella! Werdet Ihr das spanische Reich wieder aufbauen und der Welt erneut die Größe eures Volkes zeigen? Werdet Ihr den Mantel der heiligen Monarchie übernehmen und eure Feinde unter den wachsamen Augen des Himmels bezwingen? Eure anbetenden Untertanen erwarten Euer Kommando! Könnt Ihr eine Zivilisation aufbauen, die dem Test der Zeit standhält?
Madrid = Madrid
Barcelona = Barcelona
Seville = Sevilla
Cordoba = Cordoba
Toledo = Toledo
Santiago = Santiago
Murcia = Murcia
Valencia = Valencia
Zaragoza = Zaragoza
Pamplona = Pamplona
Vitoria = Vitoria
Santander = Santander
Oviedo = Oviedo
Jaen = Jaén
Logroño = Logroño
Valladolid = Valladolid
Palma = Palma
Teruel = Teruel
Almeria = Almería
Leon = León
Zamora = Zamora
Mida = Mida
Lugo = Lugo
Alicante = Alicante
Càdiz = Cádiz
Eiche = Elche
Alcorcon = Alcorcón
Burgos = Burgos
Vigo = Vigo
Badajoz = Badajoz
La Coruña = La Coruña
Guadalquivir = Guadalquivir
Bilbao = Bilbao
San Sebastian = San Sebastián
Granada = Granada
Mérida = Mérida
Huelva = Huelva
Ibiza = Ibiza
Las Palmas = Las Palmas
Tenerife = Teneriffa
Spain = Spanien
100 Gold for discovering a Natural Wonder (bonus enhanced to 500 Gold if first to discover it) = 100 Gold beim Entdecken eines Naturwunders (Bonus erhöht sich auf 500 Gold, wenn zuerst entdeckt)
Double Happiness from Natural Wonders = Verdoppelt Zufriedenheit von Naturwundern
[relativeAmount]% Yield from every [tileFilter/buildingFilter] = [relativeAmount]% Ertrag von jedem [tileFilter/buildingFilter]

Askia = Askia
You are an abomination to heaven and earth, the chief of ignorant savages! You must be destroyed! = Ihr seid eine Abscheulichkeit vor Himmel und Erde, ein Anführer ignoranter Wilder! Ihr müsst zerstört werden!
Fool! You have doomed your people to fire and destruction! = Narr! Ihr habt soeben Euer Volk zu Feuer und Zerstörung verdammt!
We have been consumed by the fires of hatred and rage. Enjoy your victory in this world - you shall pay a heavy price in the next! = Wir wurden aufgezehrt durch die Feuer des Hasses und der Raserei. Genießt Euren Sieg in dieser Welt - in der nächsten werdet Ihre einen heftigen Preis dafür bezahlen!
I am Askia of the Songhai. We are a fair people - but those who cross us will find only destruction. You would do well to avoid repeating the mistakes others have made in the past. =  Ich bin Askia von den Songhai. Wir sind ein gerechtes Volk - aber diejenigen, die uns unehrenhaft behandeln, werden nur Zerstörung ernten. Ihr würdet gut daran tun, aus den Fehlern, die andere in der Vergangenheit begangen haben, eine Lehre zu ziehen.
Can I interest you in this deal? = Kann ich Euch an diesem Handel interessieren?
River Warlord = Fluss-Bandenchef
May the blessings of God, who is greatest of all, be upon you Askia, leader of the Songhai people! For many years your kingdom was a vassal of the mighty West African state of Mali, until the middle of the 14th century, when King Sunni Ali Ber wrested independence from the Mali, conquering much territory and fighting off numerous foes who sought to destroy him. Ultimately, his conquest of the wealthy cities of Timbuktu and Jenne gave the growing Songhai empire the economic power to survive for some 100 years, until the empire was destroyed by foes with advanced technology - muskets against spearmen. = Möge der Segen Gottes, der der Größte von allen ist, mit Euch Askia, Führer des Songhai-Volkes, sein! Viele Jahre lang war euer Königreich ein Vasall des mächtigen westafrikanischen Staates Mali, bis zur Mitte des 14. Jahrhunderts, als König Sunni Ali Ber den Mali die Unabhängigkeit entriss, großes Gebiet eroberte und zahlreiche Feinde abwehrte, die ihn vernichten wollten. Letztendlich gab seine Eroberung der reichen Städte Timbuktu und Jenne dem wachsenden Songhai-Reich die wirtschaftliche Kraft, um etwa 100 Jahre lang zu überleben, bis das Reich von Feinden mit fortschrittlicher Technologie - Musketen gegen Speerträger - zerstört wurde.
King Askia, your people look to you to lead them to glory. To make them powerful and wealthy, to keep them supplied with the weapons they need to defeat any foe. Can you save them from destruction, oh King? Can you build a civilization that will stand the test of time? = König Askia, euer Volk erwartet von Euch, dass Ihr es zu Ruhm und Ehre führt. Ihr sollt es mächtig und wohlhabend machen und es mit den Waffen versorgen, die es braucht, um jeden Feind zu besiegen. Könnt Ihr es vor dem Untergang bewahren, oh König? Könnt Ihr eine Zivilisation aufbauen, die dem Test der Zeit standhält?
Gao = Gao
Tombouctu = Timbuktu
Jenne =  Djenné
Taghaza = Taghaza
Tondibi = Tondibi
Kumbi Saleh = Koumbi Saleh
Kukia = Kukia
Walata = Walata
Tegdaoust = Tegdaoust
Argungu = Argungu
Gwandu = Gwandu
Kebbi = Birnin Kebbi
Boussa = Bussa
Motpi = Mopti
Bamako = Bamako
Wa = Wa
Kayes = Kayes
Awdaghost = Aoudaghost
Ouadane = Ouadane
Dakar = Dakar
Tadmekket = Tadmekket
Tekedda = Tekedda
Kano = Kano
Agadez = Agadez
Niamey = Niamey
Torodi = Torodi
Ouatagouna = Ouattagouna
Dori = Dori
Bamba = Bamba
Segou = Ségou
Songhai = Songhai
Receive triple Gold from Barbarian encampments and pillaging Cities = Erhalte dreimal soviel Gold von Barbarenlagern und beim Plündern von Städten
Defense bonus when embarked = Verteidigungsbonus wenn Eingeschifft

Genghis Khan = Dschingis Kahn
You stand in the way of my armies. Let us solve this like warriors! = Ihr steht meinen Armeen im Weg. Lasst uns das wie Krieger regeln!
No more words. Today, Mongolia charges toward your defeat. = Genug der Worte. Heute gallopiert das mongolische Volk für Eure Niederlage!
You have hobbled the Mongolian clans. My respect for you nearly matches the loathing. I am waiting for my execution. = Ihr habt die Mongolischen Klans gefesselt. Mein Respekt erreicht beinahe meine Verachtung. Ich erwarte meine Hinrichtung.
I am Temuujin, conqueror of cities and countries. Before me lie future Mongolian lands. Behind me is the only cavalry that matters. = Ich bin Temuujin, der Eroberer von Städten und Ländern. Vor mir liegen zukünfige mongolische Ländereien, hinter mir reitet die einzige Kavallerie, die zählt.
I am not always this generous, but we hope you take this rare opportunity we give you. = Ich bin nicht immer so großzügig, aber wir hoffen, dass Ihr diese seltene Gelegenheit nutzt, die wir dir bieten.
So what now? = Was nun?
Mongol Terror = Mongolischer Terror
Greetings, o great Temuujin, immortal emperor of the mighty Mongol Empire! Your fists shatter walls of cities and your voice brings despair to your enemies. O Khan! You united the warring tribes of Northern Asia into a mighty people, creating the greatest cavalry force the world has ever witnessed. Your people's cunning diplomacy divided their enemies, making them weak and helpless before Mongolia's conquering armies. In a few short years, your people's soldiers conquered most of China and Eastern Asia, and the empire continued to grow until it reached west into Europe and south to Korea. Indeed, it was the greatest empire ever seen, dwarfing those pathetic conquests of the Romans or the Greeks. = Seid gegrüßt, o großer Temuujin, unsterblicher Kaiser des mächtigen Mongolenreiches! Eure Fäuste zerschmettern Mauern von Städten und eure Stimme bringt eure Feinde zur Verzweiflung. O Khan! Ihr habt die kriegerischen Stämme Nordasiens zu einem mächtigen Volk vereinigt und die größte Reitertruppe geschaffen, die die Welt je gesehen hat. Die schlaue Diplomatie eures Volkes spaltete die Feinde und machte sie schwach und hilflos gegenüber den erobernden Armeen der Mongolei. In wenigen Jahren eroberten die Soldaten eures Volkes den größten Teil Chinas und Ostasiens, und das Reich wuchs weiter, bis es im Westen nach Europa und im Süden nach Korea reichte. In der Tat war es das größte Reich, das je gesehen wurde, und stellte die erbärmlichen Eroberungen der Römer oder Griechen in den Schatten.
Temuujin, your people call upon you once more to lead them to battle and conquest. Will the world once again tremble at the thunderous sound of your cavalry, sweeping down from the steppes? Will you build a civilization that stands the test of time? = Temuujin, euer Volk ruft Euch noch einmal, um es in die Schlacht und Eroberung zu führen. Wird die Welt noch einmal vor dem donnernden Klang eurer Kavallerie erbeben, die von den Steppen herabfegt? Könnt Ihr es vor dem Untergang bewahren, oh König? Könnt Ihr eine Zivilisation aufbauen, die dem Test der Zeit standhält?
Karakorum = Karakorum
Beshbalik = Beshbaliq
Turfan = Turpan
Hsia = Hsia
Old Sarai = Alt-Sarai
New Sarai = Neu-Sarai
Tabriz = Tabriz
Tiflis = Tiflis
Otrar = Otrar
Sanchu = Sanchu
Kazan = Kazan
Almarikh = Almarikh
Ulaanbaatar = Ulaanbaatar
Hovd = Chowd
Darhan = Darhan
Dalandzadgad = Dalandzadgad
Mandalgovi = Mandalgobi
Choybalsan = Tschoibalsan
Erdenet = Erdenet
Tsetserieg = Tsetserleg
Baruun-Urt = Baruun-Urt
Ereen = Eren Hot
Batshireet = Batshireet
Choyr = Tschoir
Ulaangom = Ulaangom
Tosontsengel = Tosontsengel
Altay = Altai
Uliastay = Uliastai
Bayanhongor = Bajanchongor
Har-Ayrag = Har-Airag
Nalayh = Nalaich
Tes = Tes
Mongolia = Mongolei
+30% Strength when fighting City-State units and cities = 30% Stärke im Kampf gegen Stadtstaaten-Einheiten und -Städte.

Montezuma I = Montezuma I
Xi-miqa-can! Xi-miqa-can! Xi-miqa-can! (Die, die, die!) = Xi-miqa-can! Xi-miqa-can! Xi-miqa-can! (Sterbt, sterbt, sterbt!)
Excellent! Let the blood flow in raging torrents! = Ausgezeichnet! Lasst das Blut in reißenden Strömen fließen!
Monster! Who are you to destroy my greatness? = Ungeheuer! Wer seid Ihr, dass Ihr meine Größe zerstört?
What do I see before me? Another beating heart for my sacrificial fire. = Was sehe ich vor mir? Ein weiteres schlagendes Herz für mein Opferfeuer.
Accept this agreement or suffer the consequences. = Akzeptiert diese Vereinbarung oder erleidet die Konsequenzen.
Welcome, friend. = Willkommen, Freund.
Sacrificial Captives = Geopferte Gefangene
Welcome, O divine Montezuma! We grovel in awe at your magnificence! May the heaven shower all manner of good things upon you all the days of your life! You are the leader of the mighty Aztec people, wandering nomads from a lost home in the north who in the 12th century came to live in the mesa central in the heart of what would come to be called Mexico. Surrounded by many tribes fighting to control the rich land surrounding the sacred lakes of Texcoco, Xaltocan and Zampango, through cunning alliances and martial prowess, within a mere two hundred years, the Aztecs came to dominate the Central American basin, ruling a mighty empire stretching from sea to sea. But the empire fell at last under the assault of foreign devils - the accursed Spaniards! - wielding fiendish weapons the likes of which your faithful warriors had never seen. = Willkommen, oh göttlicher Montezuma! Wir kriechen in Ehrfurcht vor eurer Pracht! Möge der Himmel alle möglichen guten Dinge über Euch regnen lassen, alle Tage Eures Lebens! Ihr seid der Anführer des mächtigen Aztekenvolkes, wandernde Nomaden aus einer verlorenen Heimat im Norden, die im 12. Jahrhundert in die Mesa Central im Herzen dessen, was später Mexiko genannt werden sollte, kamen. Umgeben von vielen Stämmen, die um die Kontrolle über das reiche Land rund um die heiligen Seen von Texcoco, Xaltocan und Zampango kämpften, gelang es den Azteken durch schlaue Allianzen und kriegerische Fähigkeiten innerhalb von nur zweihundert Jahren, das mittelamerikanische Becken zu dominieren und ein mächtiges Reich zu beherrschen, das sich von Meer zu Meer erstreckte. Aber das Reich fiel schließlich unter dem Angriff fremder Teufel - der verfluchten Spanier! - mit teuflischen Waffen, wie sie eure treuen Krieger noch nie gesehen hatten.
O great king Montezuma, your people call upon you once more, to rise up and lead them to glory, bring them wealth and power, and give them dominion over their foes and rivals. Will you answer their call, glorious leader? Will you build a civilization that stands the test of time? = O großer König Montezuma, euer Volk ruft noch einmal nach Euch, um sich zu erheben und es zu Ruhm zu führen, ihm Reichtum und Macht zu bringen und ihm die Herrschaft über seine Feinde und Rivalen zu geben. Werdet Ihr ihrem Ruf folgen, glorreicher Anführer? Könnt Ihr eine Zivilisation aufbauen, die dem Test der Zeit standhält?
Tenochtitlan = Tenochtitlan
Teotihuacan = Teotihuacan
Tlatelolco = Tlatelolco
Texcoco = Texcoco
Tlaxcala = Tlaxcala
Calixtlahuaca = Calixtlahuaca
Xochicalco = Xochicalco
Tlacopan = Tlacopan
Atzcapotzalco = Atzcapotzalco
Tzintzuntzan = Tzintzuntzan
Malinalco = Malinalco
Tamuin = Tamuin
Teayo = Teayo
Cempoala = Cempoala
Chalco = Chalco
Tlalmanalco = Tlalmanalco
Ixtapaluca = Ixtapaluca
Huexotla = Huexotla
Tepexpan = Tepexpan
Tepetlaoxtoc = Tepetlaoxtoc
Chiconautla = Chiconautla
Zitlaltepec = Zitlaltepec
Coyotepec = Coyotepec
Tequixquiac = Tequixquiac
Jilotzingo = Jilotzingo
Tlapanaloya = Tlapanaloya
Tultitan = Tultitan
Ecatepec = Ecatepec
Coatepec = Coatepec
Chalchiuites = Chalchiuites
Chiauhita = Chiauhita
Chapultepec = Chapultepec
Itzapalapa = Itzapalapa
Ayotzinco = Ayotzinco
Iztapam = Iztapam
Aztecs = Azteken
Earn [amount]% of killed [mapUnitFilter] unit's [costOrStrength] as [civWideStat] = Erhalte [amount]% von getöteten [mapUnitFilter] Einheiten [costOrStrength] als [civWideStat]

Pachacuti = Pachacútec
Resistance is futile! You cannot hope to stand against the mighty Incan empire. If you will not surrender immediately, then prepare for war! = Widerstand ist zwecklos! Ihr könnt nicht darauf hoffen, sich gegen das mächtige Reich der Inka zu stellen. Wenn Ihr nicht sofort kapituliert, dann bereitet Euch auf einen Krieg vor!
Declare war on me?!? You can't, because I declare war on you first! = Mir Krieg erklären? Unmöglich, ich erkläre den Krieg zuerst!
How did you darken the sun? I ruled with diligence and mercy—see that you do so as well. = Wie konntet Ihr die Sonne verdunkeln? Ich führte mit Sorgfalt und Gnade - seht zu, dass Ihr dies ebenso haltet.
How are you? You stand before Pachacuti Inca Yupanqui. = Wie geht es Euch? Ihr steht vor Pachacútec Inka Yupanqui.
The Incan people offer this fair trade. = Das Volk der Inka bietet diesen fairen Handel.
How are you doing? = Wie geht es Euch?
What do you want now? = Was wollt Ihr denn nun schon wieder?
Great Andean Road = Die Große Andenstraße
Oh ye who remakes the world, your loyal subjects greet you, King Pachacuti Sapa Inca, ruler of Tawantinsuyu and the Inca people! From the beginnings in the small state of Cusco, the Incans displayed their potential for greatness, marching to war against their many enemies, crushing their armies into dust and carving for themselves a mighty empire stretching from Ecuador to Chile. Indeed, they built the greatest empire ever seen in pre-Columbian America. More than mere soldiers, your people were great builders and artists as well, and the remnants of their works still awe and inspire the world today. = Oh Ihr, der ihr die Welt umgestaltet, eure treuen Untertanen grüßen Euch, König Pachacútec Sapa Inka, Herrscher von Tawantinsuyu und dem Volk der Inka! Von den Anfängen im kleinen Staat Cusco aus zeigten die Inka ihr Potenzial für Größe, zogen in den Krieg gegen ihre vielen Feinde, zerschlugen deren Armeen zu Staub und schufen sich ein mächtiges Reich, das sich von Ecuador bis nach Chile erstreckte. In der Tat errichteten sie das größte Reich, das es im präkolumbianischen Amerika je gab. Sie waren mehr als nur Soldaten, die Menschen eures Volkes waren auch große Baumeister und Künstler, und die Überreste ihrer Werke beeindrucken und inspirieren die Welt noch heute.
Oh King Pachacuti, truly are you called 'Earth Shaker'! Will you once again call upon the ground itself to a fight at your side? Your armies await your signal. Will you restore the glory of your empire? Can you build a civilization that will stand the test of time? = Oh König Pachacútec, wahrlich, man nennt Euch 'Welterschütterer'! Werdet Ihr noch einmal den Erdboden selbst zu einem Kampf an Eurer Seite aufrufen? Eure Armeen warten auf euer Signal. Werdet Ihr den Ruhm Eures Reiches wiederherstellen? Könnt Ihr eine Zivilisation aufbauen, die dem Test der Zeit standhält?
Cuzco = Cusco
Tiwanaku = Tiwanaku
Machu = Macchu
Ollantaytambo = Ollantaytambo
Corihuayrachina = orihuayrachina
Huamanga = Huamanga
Rumicucho = Rumicucho
Vilcabamba = Vilcabamba
Vitcos = Vitcos
Andahuaylas = Andahuaylas
Ica = Ica
Arequipa = Arequipa
Nasca = Nazca
Atico = Atico
Juli = Julí
Chuito = Chuito
Chuquiapo = Chuquiapo
Huanuco Pampa = Huanuco Pampa
Tamboccocha = Tamboccocha
Huaras = Huaras
Riobamba = Riobamba
Caxamalca = Caxamalca
Sausa = Sausa
Tambo Colorado = Tambo Colorado
Huaca = Huaca
Tumbes = Tumbes
Chan Chan = Chan Chan
Sipan = Sipan
Pachacamac = Pachacamac
Llactapata = Llactapata
Pisac = Pisac
Kuelap = Kuelap
Pajaten = Pajatén
Chucuito = Chucuito
Choquequirao = Choquequirao
Inca = Inka
Units ignore terrain costs when moving into any tile with Hills = Einheiten ignorieren Geländekosten beim Betreten von Hügeln
[relativeAmount]% maintenance on road & railroads = [relativeAmount]% Wartung für Straßen & Eisenbahnen
No Maintenance costs for improvements in [tileFilter] tiles = Keine Wartungskosten für Verbesserungen auf [tileFilter]

Harald Bluetooth = Harald 'Blauzahn' Gormsson
If I am to be honest, I tire of those pointless charades. Why don't we settle our disputes on the field of battle, like true men? Perhaps the skalds will sing of your valor... or mine! = Wenn ich ehrlich sein soll, habe ich genug von diesen sinnlosen Scharaden. Warum legen wir unsere Streitigkeiten nicht auf dem Schlachtfeld bei, wie wahre Männer? Vielleicht werden die Skalden von Eurem Mut singen... oder meinem!
Ahahah! You seem to show some skills of a true Viking! Too bad that I'll probably kill you! = Ahahah! Sie scheinen einige Fähigkeiten eines wahren Wikingers zu zeigen! Zu schade, dass ich dich wahrscheinlich töten werde!
Loki must have stood by you, for a common man alone could not have defeated me... Oh well! I will join the einherjar in Valhalla and feast, while you toil away here. = Loki muss Euch beigestanden haben, denn ein gewöhnlicher Mann allein hätte mich nicht besiegen können... Nun gut! Ich werde mich den Einherjer in Walhalla anschließen und schlemmen, während Sie sich hier abmühen.
Harald Bluetooth bids you welcome to his lands, a Viking unlike any the seas and lands have ever known! Hah, are you afraid? = Harald Blauzahn heißt Euch in seinem Land willkommen - ein Wikinger, wie ihn die Meere und Länder noch nie gesehen haben! Hah, habt Ihr Angst?
This is a fine deal! Even a drunk beggar would agree! = Ein feiner Tausch. Selbst ein trunkener Bettler würde zustimmen!
Hail to you. = Heil sei Dir.
Viking Fury = Wikinger-Raserei
Honor and glory be yours, Harald Bluetooth Gormsson, mighty heir of King Gorm of the Old and Thyra Dannebod. Not only were you victorious on the battlefield against the armies of Norway, you also completed massive construction project across the land - numerous Ring Fortresses to protect the populace from invasion and internal strife. You successfully drove off waves of German settlers in 983 AD and sheltered your kingdom from unwanted foreign influence. = Ehre und Ruhm seien Euch gewiss, Harald I. „Blauzahn“ Gormsson, mächtiger Erbe von König Gorm der Alte und Thyra Danebod. Ihr wart nicht nur auf dem Schlachtfeld gegen die Armeen Norwegens siegreich, sondern habt auch ein gewaltiges Bauprojekt im ganzen Land vollendet - zahlreiche Ringfestungen zum Schutz der Bevölkerung vor Invasionen und inneren Unruhen. Im Jahr 983 n. Chr. habt Ihr erfolgreich Wellen von deutschen Siedlern vertrieben und euer Königreich vor unerwünschtem fremden Einfluss geschützt.
Stalwart Viking, the time for greatness is upon you once more. You are called to rise up and lead your people to renewed power and triumph! Will you make the world shudder once more at the very thought of your great armies of Northsmen? Will you let the Viking battle cry ring out across the crashing waves? Will you build a civilization to stand the test of time? = Standhafter Wikinger, die Zeit für Größe ist wieder einmal über euch gekommen. Ihr seid aufgerufen, Euch zu erheben und euer Volk zu neuer Macht und zum Triumph zu führen! Werdet Ihr die Welt beim bloßen Gedanken an eure großen Armeen von Nordmännern noch einmal erzittern lassen? Werdet Ihr den Schlachtruf der Wikinger über die krachenden Wellen erschallen lassen? Könnt Ihr eine Zivilisation aufbauen, die dem Test der Zeit standhält?
Copenhagen = Kopenhagen
Aarhus = Aarhus
Kaupang = Kaupang
Ribe = Ripen
Viborg = Viborg
Tunsberg = Tunsberg
Roskilde = Roskilde
Hedeby = Hedeby
Oslo = Oslo
Jelling = Jelling
Truso = Trusø
Bergen = Bergen
Faeroerne = Færøerne
Reykjavik = Reykjavik
Trondheim = Trondheim
Godthab = Godthåb
Helluland = Helluland
Lillehammer = Lillehammer
Markland = Markland
Elsinore = Elsinore
Sarpsborg = Sarpsborg
Odense = Odense
Aalborg = Aalborg
Stavanger = Stavanger
Vorbasse = Vorbasse
Schleswig = Schleswig
Kristiansand = Kristiansand
Halogaland = Helgeland
Randers = Randers
Fredrikstad = Fredrikstad
Kolding = Kolding
Horsens = Horsens
Tromsoe = Tromsø
Vejle = Vejle
Koge = Koge
Sandnes = Sandnes
Holstebro = Holstebro
Slagelse = Slagelse
Drammen = Drammen
Hillerod = Hillerød
Sonderborg = Sønderborg
Skien = Skien
Svendborg = Svendborg
Holbaek = Holbæk
Hjorring = Hjørring
Fladstrand = Fladstrand
Haderslev = Haderslev
Ringsted = Ringsted
Skrive = Skrive
Denmark = Dänemark
[amount] Movement point cost to disembark = [amount] Bewegungskosten zum Ausschiffen
No movement cost to pillage = Keine Bewegungskosten beim Plündern

You leave us no choice. War it must be. = Ihr lasst uns keine Wahl. Krieg muss es sein.
Very well, this shall not be forgotten. = Na gut, aber dies wird nicht vergessen.
I guess you weren't here for the sprouts after all... = Dann wart Ihr also nicht nur für den Rosenkohl hier...
Brussels = Brüssel

And so the flower of Florence falls to barbaric hands... = Und so fällt die Blüte Florenz' in die Hände von Barbaren...
Florence = Florenz

So this is how it feels to die... = So also fühlt sich das Sterben an...
Hanoi = Hanoi

Unacceptable! = Unerhört!

Today, the Malay people obey you, but do not think this is over... = Heute gehorcht das Malaiische Volk Euch, aber glaubt nicht, dass dies vorbei ist...
Kuala Lumpur = Kuala Lumpur

Perhaps now we will find peace in death... = Vielleicht können wir jetzt im Tode Frieden finden...
Lhasa = Lhasa

You fiend! History shall remember this! = Du Unmensch! Die Geschichte soll sich daran erinnern!
Milan = Mailand

We were too weak to protect ourselves... = Wir waren zu schwach, uns zu verteidigen...
Quebec City = Québec-Stadt

I have failed. May you, at least, know compassion towards our people. = Ich habe versagt. Mögt Ihr wenigstens Mitgefühl für unser Volk kennen.
Cape Town = Kapstadt

The day of judgement has come to us. But rest assured, the same will go for you! = Das Jüngste Gericht ist über uns gekommen. Keine Sorge, Euch ereilt es bald auch!
Helsinki = Helsinki

Ah, Gods! Why have you forsaken us? = Oh, Götter! Warum habt Ihr uns verlassen?
Manila = Manila

Congratulations, conqueror. This tribe serves you now. = Glückwunsch, Eroberer. Dieses Volk dient nun dir.
Mogadishu = Mogadischu

I have to do this, for the sake of progress if nothing else. You must be opposed! = Ich muss dies tun, allein schon für den Fortschritt. Jemand muss sich Euch entgegenstellen!
You can see how fruitless this will be for you... right? = Ihr seht wie unergiebig dies für Euch sein wird, oder?
May God grant me these last wishes - peace and prosperity for Brazil. = Möge Gott mir meinen letzten Wunsch erfüllen: Friede und Wohlstand für Brasilien.
Rio de Janeiro = Rio de Janeiro

After thorough deliberation, Australia finds itself at a crossroads. Prepare yourself, for war is upon us. = Nach reiflicher Überlegung befindet sich Australien an einer Weggabelung. Bereitet Euch vor, denn Krieg kommt über uns.
We will mobilize every means of resistance to stop this transgression against our nation! = Wir werden jedes Mittel des Widerstands mobilisieren, um diese Transgression gegen unsere Nation zurückzuwerfen!
The principles for which we have fought will survive longer than any nation you could ever build. = Die Prinzipien, für die wir kämpften, werden länger leben als jede Nation, die Ihr zu bauen imstande sein werdet.
Sydney = Sydney

I will enjoy hearing your last breath as you witness the destruction of your realm! = Ich werde es genieße, Euren letzten Atemzug zu hören, während Ihr der Zersstörung Eures Reiches zusiehst!
Why do we fight? Because Inanna demands it. Now, witness the power of the Sumerians! = Warum kämpfen wir? Weil Inanna es so will. Nun erlebe die Macht der Sumerer!
What treachery has struck us? No, what evil? = Welcher Verrat hat uns niedergestreckt? Nein, welch Übel?
Ur = Ur

In responding to the unstinting malignancy that has heretofore defined your relationship with Canada, we can have no recourse but war! = Als Antwort auf die ungebremste Bösartigkeit, die bisher Eure Beziehung zu Kanada bestimmt hat, gibt es keine andere Wahl als Krieg!
As we can reach no peaceful resolution with you, Canada must turn, with reluctance, to war. = Da wir nicht imstande sind, eine friedliche Lösung mit Euch zu erreichen, muss sich Kanada - widerwillig - dem Krieg zuwenden.
I regret not defending my country to the last, although it was not of use. = Ich bereue es nicht, mein Land bis zum Letzten verteidigt zu haben, auch wenn es nichts genutzt hat.
Vancouver = Vancouver

You have revealed your purposes a bit too early, my friend... = Ihr habt Eure Absichten ein wenig zu früh offenbart, mein Freund...
A wrong calculation, on my part. = Da habe ich mich wohl verrechnet.
Venice = Venedig

They will write songs of this.... pray that they shall be in your favor. = Über dies werden Lieder geschrieben werden - bete, dass diese zu Euren Gunsten ausfallen mögen.
Antwerp = Antwerpen

How barbaric. Those who live by the sword shall perish by the sword. = Wie Barbarisch. Wer nach dem Schwert lebt, wird mit dem Schwert untergehen.
Genoa = Genua

We... defeated? No... we had so much work to do! = Wir,... besiegt? Nein!... Es gab noch so viel zu tun!
Kathmandu = Kathmandu

Perhaps, in another world, we could have been friends... = In einer anderen Welt hätten wir vielleicht Freunde sein können...
Singapore = Singapur

We never fully trusted you from the start. = Wir haben Euch von Anfang an nicht ganz vertraut.
Tyre = Tyros

May the Heavens forgive you for inflicting this humiliation to our people. = Mögen die Himmel Euch verzeihen für die Demütigung, die Ihr unserem Volke angetan habt.
Zanzibar = Sansibar

How could we fall to the likes of you?! = Wie konnten wir nur gegen so einen Abschaum unterliegen?
Almaty = Almaty

Let's have a nice little War, shall we? = Lasst uns einen netten kleinen Krieg führen, ja?
If you need your nose bloodied, we'll happily serve. = Wenn ihr eine blutige Nase braucht, sind wir gerne bereit, euch zu helfen.
The serbian guerilla will never stop haunting you! = Die serbische Guerilla wird nie aufhören, euch zu verfolgen!
Belgrade = Belgrad

War lingers in our hearts. Why carry on with a false peace? = Krieg verweilt in unseren Herzen. Wozu einen falschen Frieden fortführen?
You gormless radger! You'll dine on your own teeth before you set foot in Ireland! = Ihr dämlicher Gauner! Ihr werdet Eure eigenen Zähnen essen, bevor Ihr einen Fuß nach Irland setzt!
A lonely wind blows through the highlands today. A dirge for Ireland. Can you hear it? = Eine einsame Brise weht heute über die Hochebenen. Ein Klagelied für Irland. Könnt Ihr es hören?
Dublin = Dublin
Will not be chosen for new games = Wird nicht für neue Spiele ausgewählt

You shall stain this land no longer with your vileness! To arms, my countrymen - we ride to war! = Ihr werdet dieses Land nicht länger mit Eurer Widerwärtigkeit beschmutzen! Zu den Waffen, meine Landsmänner, wir reiten in den Krieg!
Traitorous man! The Celtic peoples will not stand for such wanton abuse and slander - I shall have your head! = Verräterischer Kerl! Das Keltische Volk wird solch böswilligen Missbrauch und Verleumdung nicht hinnehmen - Euer Kopf ist fällig!
Vile ruler, know that you 'won' this war in name only! = Abscheulicher Herrscher, wisse, dass Ihr diesen Krieg nur auf dem Papier gewonnen habt!
Edinburgh = Edinburgh

Do you really think you can walk over us so easily? I will not let it happen. Not to Kongo - not to my people! = Glaubt Ihr wirklich, so über uns hinweg trampeln zu können? Ich werde das nicht zulassen. Nicht Kongo, nicht mit meinem Volke!
We are no strangers to war. You have strayed from the right path, and now we will correct it. = Krieg ist uns nicht fremd. Ihr seid vom rechten Pfad abgewichen, und wir werden dies nun korrigieren.
You are nothing but a glorified barbarian. Cruel, and ruthless. = Ihr seid nichts als ein glorifizierter Barbar. Grausam und Skrupellos.
M'Banza-Kongo = M'Banza-Kongo

What a fine battle! Sidon is willing to serve you! = Welch feine Schlacht! Sidon wird Euch willig dienen!
Sidon = Sidon

We don't like your face. To arms! = Wir mögen euer Gesicht nicht. Zu den Waffen!
You will see you have just bitten off more than you can chew. = Ihr werdet sehen, dass ihr gerade mehr abgebissen habt, als ihr kauen könnt.
This ship may sink, but our spirits will linger. = Dieses Schiff mag sinken, aber unser Geist wird weiterleben.
Valletta = Valletta

Can only heal by pillaging = Kann sich nur durch Plündern heilen


#################### Lines from Policies from Civ V - Vanilla ####################

Aristocracy = Aristokratie
Legalism = Legalismus
Provides the cheapest [stat] building in your first [amount] cities for free = Stellt das günstigste [stat] Gebäude in deinen ersten [amount] Städten kostenlos zur Verfügung
Oligarchy = Oligarchie
Units in cities cost no Maintenance = Einheiten in Städten kosten keinen Unterhalt
with a garrison = mit einer Garnison
[relativeAmount]% Strength for cities = [relativeAmount]% Stärke für Städte
Landed Elite = Landjunkerschaft
[relativeAmount]% growth [cityFilter] = [relativeAmount]% Wachstum [cityFilter]
Monarchy = Monarchie
Tradition Complete = Tradition vollständig
Tradition = Tradition

Collective Rule = Kollektivherrschaft
Citizenship = Staatsbürgerschaft
Republic = Republik
Representation = Repräsentation
Each city founded increases culture cost of policies [relativeAmount]% less than normal = Jede gegründete Stadt erhöht die Kulturkosten der Richtlinien um [relativeAmount]% weniger als normal
Meritocracy = Meritokratie
Liberty Complete = Unabhängigkeit vollständig
Free Great Person = Kostenlose Große Persönlichkeit
Liberty = Unabhängigkeit

Warrior Code = Kriegerkodex
Discipline = Disziplin
when adjacent to a [mapUnitFilter] unit = wenn benachbart zu einer [mapUnitFilter] Einheit
Military Tradition = Militärtradition
[relativeAmount]% XP gained from combat = [relativeAmount]% EP im Kampf gewonnen
Military Caste = Militarisierte Burg
Professional Army = Berufsarmee
Honor Complete = Ehre vollständig
Honor = Ehre
vs [mapUnitFilter] units = vs [mapUnitFilter] Einheiten
Notified of new Barbarian encampments = Benachrichtigt über neue Barbarenlager

Organized Religion = Organisierte Religion
Mandate Of Heaven = Mandat des Himmels
[relativeAmount]% of excess happiness converted to [stat] = [relativeAmount]% überschüssige Zufriedenheit wurde in [stat] umgewandelt
Theocracy = Theokratie
[relativeAmount]% [stat] from every [tileFilter/buildingFilter] = [relativeAmount]% [stat] von jedem [tileFilter/buildingFilter]
Reformation = Reformation
Free Religion = Religionsfreiheit
Piety Complete = Frömmigkeit vollständig
Piety = Frömmigkeit
before adopting [policy] = vor dem Verabschieden von [policy]

Philantropy = Philantropie
Gifts of Gold to City-States generate [relativeAmount]% more Influence = Goldgeschenke an Stadtstaaten erzeugen [relativeAmount]% mehr Einfluss
Aesthetics = Ästhetik
Resting point for Influence with City-States is increased by [amount] = Basispunkt für Einfluss mit Stadtstaaten wird um [amount] erhöht
Scholasticism = Scholastik
Allied City-States provide [stat] equal to [relativeAmount]% of what they produce for themselves = Verbündete Stadtstaaten stellen [relativeAmount]% ihrer selbst produzierten [stat] zur Verfügung
Cultural Diplomacy = Völkerverständigung
[relativeAmount]% resources gifted by City-States = [relativeAmount]% geschenkte Ressourcen von Stadtstaaten
[relativeAmount]% Happiness from luxury resources gifted by City-States = [relativeAmount]% Zufriedenheit für geschenkte Luxusressourcen von Stadtstaaten
Educated Elite = Gebildete Elite
Allied City-States will occasionally gift Great People = Verbündete Stadtstaaten werden gelegentlich Große Persönlichkeiten verschenken
Patronage Complete = Patronat vollständig
Influence of all other civilizations with all city-states degrades [relativeAmount]% faster = Der Einfluss aller anderen Zivilisationen bei allen Stadtstaaten sinkt um [relativeAmount]% schneller
Triggers the following global alert: [comment] = Löst den folgenden globalen Alarm aus: [comment]
Patronage = Patronat

Naval Tradition = Marine Tradition
Trade Unions = Handelsunion
Merchant Navy = Handelsmarine
Mercantilism = Merkantilismus
Protectionism = Protektionismus
[amount] Happiness from each type of luxury resource = [amount] Zufriedenheit für jeden Typ der Luxusressourcen
Commerce Complete = Kommerz vollständig
Commerce = Kommerz

Secularism = Säkularismus
Humanism = Humanismus
Free Thought = Freies Denken
Sovereignty = Souveränität
while the empire is happy = solange die Bevölkerung glücklich ist
[relativeAmount]% [stat] = [relativeAmount]% [stat]
Scientific Revolution = Wissenschaftsrevolution
[amount] Free Technologies = [amount] freie Technologien
Rationalism Complete = Rationalismus vollständig
[stats] from all [buildingFilter] buildings = [stats] von allen "[buildingFilter]"-Gebäuden
Rationalism = Rationalismus

Constitution = Verfassung
Universal Suffrage = Allgemeines Wahlrecht
when defending = beim Verteidigen
Civil Society = Zivilgesellschaft
[relativeAmount]% Food consumption by specialists [cityFilter] = [relativeAmount]% Nahrungsverbrauch von Spezialisten [cityFilter]
Free Speech = Meinungsfreiheit
[amount] units cost no maintenance = [amount] Einheiten kosten keinen Unterhalt
Democracy = Demokratie
Freedom Complete = Freiheit vollständig
Freedom = Freiheit

Populism = Populismus
Militarism = Militarismus
[stat] cost of purchasing [baseUnitFilter] units [relativeAmount]% = [stat] Kosten fürs Kaufen von [baseUnitFilter] Einheiten [relativeAmount]%
Fascism = Faschismus
Quantity of strategic resources produced by the empire +[relativeAmount]% = Menge der vom Reich produzierten strategischen Ressourcen +[relativeAmount]%
Police State = Polizeistaat
Total War = Totaler Krieg
Autocracy Complete = Autokratie vollständig
for [amount] turns = für [amount] Runden
Autocracy = Autokratie

United Front = Vereinte Front
Militaristic City-States grant units [amount] times as fast when you are at war with a common nation = Militaristische Stadtstaaten gewähren Einheiten [amount] mal so schnell, wenn du dich im Krieg mit einem gemeinsamen Feind befindest
Planned Economy = Planwirtschaft
Nationalism = Nationalismus
Socialism = Sozialismus
[relativeAmount]% maintenance cost for buildings [cityFilter] = [relativeAmount]% Wartungskosten für Gebäude [cityFilter]
Communism = Kommunismus
Order Complete = Ordnung abgeschlossen
Order = Ordnung


#################### Lines from Quests from Civ V - Vanilla ####################

Route = Strecke
Build a road to connect your capital to our city. = Baut eine Straße, um Eure Hauptstadt mit unserer Stadt zu verbinden.

Clear Barbarian Camp = Säubert das Barbarenlager
We feel threatened by a Barbarian Camp near our city. Please take care of it. = Wir fühlen uns von einem Barbarenlager in der Nähe unserer Stadt bedroht. Bitte kümmert Euch um sie.

Connect Resource = Ressource anschließen
In order to make our civilizations stronger, connect [tileResource] to your trade network. = Um unsere Zivilisationen zu stärken, verbindet [tileResource] mit Eurem Handelsnetzwerk.

Construct Wonder = Weltwunder bauen
We recommend you to start building [wonder] to show the whole world your civilization strength. = Wir empfehlen Euch, mit dem Bau von [wonder] zu beginnen, um der ganzen Welt Eure Zivilisationsstärke zu zeigen.

Acquire Great Person = Erschafft eine Große Persönlichkeit
Great People can change the course of a Civilization! You will be rewarded for acquiring a new [greatPerson]. = Große Persönlichkeiten können den Kurs einer Zivilisation verändern! Sie werden für den Erwerb eines neuen [greatPerson] belohnt.

Conquer City State = Stadtstaat erobern
It's time to erase the City-State of [cityState] from the map. You will be greatly rewarded for conquering them! = Es ist an der Zeit, den Stadtstaat [cityState] von der Karte zu tilgen. Ihr werdet für diese Eroberung reichlich belohnt werden!

Find Player = Findet Spieler
You have yet to discover where [civName] set up their cities. You will be rewarded for finding their territories. = Sie müssen noch herausfinden, wo [civName] die Städte eingerichtet hat. Ihr werdet belohnt, wenn Ihr sie findet.

Find Natural Wonder = Findet Naturwunder
Send your best explorers on a quest to discover Natural Wonders. Nobody knows the location of [naturalWonder] yet. = Sendet Eure besten Entdecker auf die Suche nach Naturwundern. Noch kennt niemand den Standort von [naturalWonder].

Give Gold = Gold überreichen
We are suffering great poverty after being robbed by [civName], and unless we receive a sum of Gold, it's only a matter of time before we collapse. = Wir leiden unter großer Armut, nachdem wir von [civName] beraubt wurden, und wenn wir nicht eine Summe Gold erhalten, ist es nur eine Frage der Zeit, bis wir zusammenbrechen.

Pledge to Protect = Schutzversprechens
We need your protection to stop the aggressions of [civName]. By signing a Pledge of Protection, you'll confirm the bond that ties us. = Wir brauchen euren Schutz, um die Aggressionen von [civName] zu stoppen. Mit der Unterzeichnung eines Schutzversprechens bestätigt ihr das Band, das uns verbindet.

Contest Culture = Wettbewerb Kultur
The civilization with the largest Culture growth will gain a reward. = Die Zivilisation mit dem größten Kulturwachstum gewinnt eine Belohnung.

Contest Faith = Wettbewerb Glaube
The civilization with the largest Faith growth will gain a reward. = Die Zivilisation mit dem größten Glaubenswachstum gewinnt eine Belohnung.

Contest Technologies = Wettbewerb Technologien
The civilization with the largest number of new Technologies researched will gain a reward. = Die Zivilisation, die die meisten neuen Technologien erforscht hat, gewinnt eine Belohnung.

Invest = Investieren
Our people are rejoicing thanks to a tourism boom. For a certain amount of time, any Gold donation will yield [50]% extra Influence. = Unser Volk freut sich über einen Tourismusboom. Für eine bestimmte Zeit bringt jede Goldspende [50]% zusätzlichen Einfluss.

Bully City State = Stadtstaat schikanieren
We are tired of the pretensions of [cityState]. If someone were to put them in their place by Demanding Tribute from them, they would be rewarded. = Wir sind die Anmaßungen von [cityState] leid. Wenn jemand sie in ihre Schranken weisen würde, indem er von ihnen Tribut fordert, würde er belohnt werden.

Denounce Civilization = Zivilisation anprangern
We have been forced to pay tribute to [civName]! We need you to tell the world of their ill deeds. = Wir sind gezwungen, [civName] Tribut zu zollen! Wir brauchen dich, um der Welt von ihren schlechten Taten zu berichten.

We have heard the tenets of [religionName] and are most curious. Will you send missionaries to teach us about your religion? = Wir haben die Lehren von [religionName] gehört und sind sehr neugierig. Werdet ihr Missionare aussenden, um uns eure Religion zu lehren?


#################### Lines from Ruins from Civ V - Vanilla ####################

We have discovered cultural artifacts in the ruins! (+20 culture) = Wir haben in den Ruinen kulturelle Artefakte entdeckt! (+20 Kultur)
discover cultural artifacts = entdecke kulturelle Artefakte

squatters willing to work for you = Wilde Siedler, die bereit sind, für dich zu arbeiten

squatters wishing to settle under your rule = Wilde Siedler, die sich unter deiner Herrschaft niederlassen wollen

An ancient tribe trained us in their ways of combat! = Ein uralter Stamm hat uns in seinen Kampfkünsten ausgebildet!
your exploring unit receives training = deine erkundende Einheit erhält eine Beförderung

We have found survivors in the ruins! Population added to [cityName]. = Wir haben Überlebende in den Ruinen gefunden! Bevölkerung zu [cityName] hinzugefügt.
survivors (adds population to a city) = Überlebende (fügt Bevökerung einer Stadt hinzu)

We have found a stash of [goldAmount] Gold in the ruins! = Wir haben einen Haufen von [goldAmount] Gold in den Ruinen gefunden!
a stash of gold = erhalte einen Haufen Gold

discover a lost technology = entdecke eine verlorene Technologie

Our unit finds advanced weaponry hidden in the ruins! = Unsere Einheit findet fortschrittliche Waffen, die in den Ruinen versteckt waren!
advanced weaponry for your explorer = Fortschrittliche Waffen für Ihren Entdecker

You find evidence of Barbarian activity. Nearby Barbarian camps are revealed! = Du findest Hinweise auf barbarische Aktivitäten. Nahegelegene Barbarenlager werden aufgedeckt!
reveal nearby Barbarian camps = Barbarenlager in der Nähe aufdecken

find a crudely-drawn map = finde eine grob gezeichnete Karte


#################### Lines from Specialists from Civ V - Vanilla ####################

Scientist = Wissenschaftler

Merchant = Händler

Artist = Künstler

Engineer = Ingenieur


#################### Lines from Speeds from Civ V - Vanilla ####################


#################### Lines from Techs from Civ V - Vanilla ####################

'Where tillage begins, other arts follow. The farmers therefore are the founders of human civilization.' - Daniel Webster = 'Wo die Bodenbearbeitung beginnt, folgen andere Künste. Die Bauern sind somit die Begründer der menschlichen Zivilisation.' - Daniel Webster
Agriculture = Landwirtschaft
Starting tech = Start-Technologie

'Shall the clay say to him that fashioneth it, what makest thou?' - Bible Isaiah 45:9 = 'Sagt denn der Ton zu dem Töpfer: Was machst du mit mir?' - Bibel, Jesaja 45,9
Pottery = Töpferkunst
'Thou shalt not muzzle the ox when he treadeth out the corn.' - Bible Deuteronomy 25:4 = 'Du sollst dem Ochsen, der da drischt, nicht das Maul verbinden.' -  Bibel, Deuteronomium 25,4
Animal Husbandry = Tierhaltung
'The haft of the arrow has been feathered with one of the eagle's own plumes, we often give our enemies the means of our own destruction' - Aesop = 'Der Griff des Pfeils ist mit einer der eigenen Federn des Adlers gefedert, wir geben unseren Feinden oft die Mittel zur eigenen Zerstörung.' - Aesop
Archery = Bogenschießen
'The meek shall inherit the Earth, but not its mineral rights.' - J. Paul Getty = 'Die Sanftmütigen werden die Erde erben, aber nicht ihre Mineralrechte.' - J. Paul Getty
Mining = Bergbau

'He who commands the sea has command of everything.' - Themistocles = 'Wer das Meer beherrscht, beherrscht alles.' - Themistokles
Sailing = Segeln
'So teach us to number our days, so that we may apply our hearts unto wisdom.' - Bible Psalms 90:12 = 'Lehre uns bedenken, dass wir sterben müssen, auf dass wir klug werden.' - Bibel, Psalmen 90,12
Calendar = Kalender
'He who destroys a good book kills reason itself.' - John Milton = 'Wer ein gutes Buch zerstört, tötet die Vernunft selbst.' - John Milton
Writing = Schrift
Enables Open Borders agreements = Ermöglicht Vereinbarung 'offene Grenzen'
'Even brute beasts and wandering birds do not fall into the same traps or nets twice.' - Saint Jerome = 'Selbst rohe Tiere und wandernde Vögel fallen nicht zweimal in die gleichen Fallen oder Netze.' - Saint Jerome
Trapping = Fallenstellen
'Wisdom and virtue are like the two wheels of a cart.' - Japanese proverb = 'Weisheit und Tugend sind wie die beiden Räder eines Karren.' - Japanisches Sprichwort
The Wheel = Das Rad
'How happy are those whose walls already rise!' - Virgil = 'Glücklich seid ihr, da eure Mauern schon wachsen!' - Vergil
Masonry = Mauerarbeiten
'Here Hector entered, with a spear eleven cubits long in his hand; the bronze point gleamed in front of him, and was fastened to the shaft of the spear by a ring of gold.' - Homer = 'Hier trat Hector mit einem elf Ellen langen Speer in der Hand ein; die bronzene Spitze schimmerte vor ihm und war mit einem goldenen Ring am Schaft des Speeres befestigt.' - Homer
Bronze Working = Bronzebearbeitung

'He made an instrument to know if the moon shine at full or no.' - Samuel Butler = 'Er baute ein Instrument, um zu wissen, ob der Mond bei Volllicht leuchtet oder nicht.' - Samuel Butler
Optics = Optik
'There is only one good, knowledge, and one evil, ignorance.' - Socrates = 'Es gibt nur ein einziges Gut für den Menschen: Die Wissenschaft. Und nur ein einziges Übel: Die Unwissenheit.' - Sokrates
Philosophy = Philosophie
Enables Research agreements = Ermöglicht Forschungsvereinbarungen
'A Horse! A Horse! My kingdom for a horse!' - Shakespeare (Richard III) = 'Ein Pferd! Ein Pferd! Mein Königreich für ein Pferd!' - Shakespeare (Richard III)
Horseback Riding = Reiten
'Mathematics is the gate and key to the sciences.' - Roger Bacon = 'Mathematik ist das Tor und der Schlüssel zu den Naturwissenschaften.' - Roger Bacon
Mathematics = Mathematik
'Three things are to be looked to in a building: that it stands on the right spot; that it be securely founded; that it be successfully executed.' - Johann Wolfgang von Goethe = 'In einem Gebäude sind drei Dinge zu beachten: dass es an der richtigen Stelle steht, dass es sicher gegründet wird und dass es erfolgreich ausgeführt wird.' - Johann Wolfgang von Goethe
Construction = Baukunst
'Do not wait to strike til the iron is hot, but make it hot by striking.' - William Butler Yeats = 'Warten nicht, bis das Bügeleisen heiß ist, sondern mach es durch Schläge heiß.' - William Butler Yeats
Iron Working = Eisenbearbeitung

'Three things are necessary for the salvation of man: to know what he ought to believe; to know what he ought to desire; and to know what he ought to do' - St. Thomas Aquinas = 'Für die Erlösung des Menschen sind drei Dinge notwendig: zu wissen, was er glauben soll; zu wissen, was er sich wünschen soll; und zu wissen, was er tun soll.' - Thomas von Aquin
Theology = Theologie
'The only thing that saves us from the bureaucracy is its inefficiency' - Eugene McCarthy = 'Das Einzige, was uns vor der Bürokratie schützt, ist die Ineffizienz.' - Eugene McCarthy
Civil Service = Öffentlicher Dienst
'Better is bread with a happy heart than wealth with vexation.' - Amenemope = 'Besser ist Brot mit einem glücklichen Herzen als Reichtum mit Verdruss.' - Amenemope
Currency = Währung
Enables conversion of city production to [civWideStat] = Aktiviert die Konvertierung von Stadt-Produktion zu [civWideStat]
'Instrumental or mechanical science is the noblest and, above all others, the most useful.' - Leonardo da Vinci = 'Die instrumentelle oder mechanische Wissenschaft ist die edelste und vor allem die nützlichste.' - Leonardo da Vinci
Engineering = Ingenieurswesen
Roads connect tiles across rivers = Straßen verbinden Felder über Flüsse - Brückenbau
'When pieces of bronze or gold or iron break, the metal-smith welds them together again in the fire, and the bond is established.' - Sri Guru Granth Sahib = 'Wenn Stücke aus Bronze, Gold oder Eisen brechen, schweißt der Schmied sie im Feuer wieder zusammen, und die Verbindung ist hergestellt.' - Sri Guru Granth Sahib
Metal Casting = Metallguss

'I find the great thing in this world is not so much where we stand, as in what direction we are moving.' - Oliver Wendell Holmes = 'Ich finde, das Große in dieser Welt ist nicht so sehr, wo wir stehen, sondern in welche Richtung wir uns bewegen.' - Oliver Wendell Holmes
Compass = Kompass
'Education is the best provision for old age.' - Aristotle = 'Bildung ist die beste Versorgung für das Alter.' - Aristotle
Education = Bildung
'Whoso pulleth out this sword of this stone and anvil, is rightwise king born of all England.' - Malory = 'Wer dieses Schwert aus diesem Stein und Amboss herauszieht, ist zu Recht König von ganz England.' - Malory
Chivalry = Ritterlichkeit
'The press is the best instrument for enlightening the mind of man, and improving him as a rational, moral and social being.' - Thomas Jefferson = 'Die Presse ist das beste Instrument, um den Geist des Menschen zu erleuchten und ihn als rationales, moralisches und soziales Wesen zu verbessern.' - Thomas Jefferson
Machinery = Maschinenbau
Improves movement speed on roads = Erhöht die Bewegungsgeschwindigkeit auf Straßen
'Measure what is measurable, and make measurable what is not so.' - Galileo Galilei = 'Messe, was messbar ist, und mache messbar, was nicht messbar ist.' - Galileo Galilei
Physics = Physik
'John Henry said to his Captain, / 'A man ain't nothin' but a man, / And before I'll let your steam drill beat me down, / I'll die with the hammer in my hand.'' - Anonymous: The Ballad of John Henry, the Steel-Drivin' Man = 'John Henry sprach zum Vorarbeiter: "Ein Mensch ist nur ein Mensch; Bevor mich dieser Dampfhammer besiegt; sterb ich mit meinem Hammer in der Hand."' - Anonym: Das Lied von John Henry, dem Gleisarbeiter
Steel = Stahl

'Joyfully to the breeze royal Odysseus spread his sail, and with his rudder skillfully he steered.' - Homer = 'Freudig zur Brise spreizte der königliche Odysseus sein Segel, und mit seinem Ruder steuerte er geschickt.' - Homer
Astronomy = Astronomie
'Their rising all at once was as the sound of thunder heard remote' - Milton = 'Ihr gleichzeitiges Aufstehen klang wie aus der Ferne gehörtes Donnergrollen.' - Milton
Acoustics = Akustik
'Happiness: a good bank account, a good cook and a good digestion' - Jean Jacques Rousseau = 'Fröhlichkeit: ein gutes Bankkonto, ein guter Koch und eine gute Verdauung.' - Jean Jacques Rousseau
Banking = Bankwesen
'It is a newspaper's duty to print the news and raise hell.' - The Chicago Times = 'Es ist die Pflicht einer Zeitung, Nachrichten zu drucken und Lärm zu schlagen.' - Chicago Times
Printing Press = Druckpresse
'The day when two army corps can annihilate each other in one second, all civilized nations, it is to be hoped, will recoil from war and discharge their troops.' - Alfred Nobel = 'An dem Tag, an dem sich zwei Armeekorps in einer Sekunde gegenseitig vernichten können, werden alle zivilisierten Nationen, wie zu hoffen ist, aus dem Krieg zurückschrecken und ihre Truppen entlassen.' - Alfred Nobel
Gunpowder = Schießpulver

'The winds and the waves are always on the side of the ablest navigators.' - Edward Gibbon = 'Wind und Wellen sind immer auf der Seite des besseren Seefahrers.' - Edward Gibbon
Navigation = Navigation
'Compound interest is the most powerful force in the universe.' - Albert Einstein = 'Das zusammengesetzte Interesse ist die mächtigste Kraft im Universum.' - Albert Einstein
Economics = Ökonomie
'Wherever we look, the work of the chemist has raised the level of our civilization and has increased the productive capacity of the nation.' - Calvin Coolidge = 'Wohin wir auch schauen, die Arbeit des Chemikers hat das Niveau unserer Zivilisation angehoben und die Produktionskapazität der Nation erhöht.' - Calvin Coolidge
Chemistry = Chemie
'There never was a good knife made of bad steel.' - Benjamin Franklin = 'Es gab nie ein gutes Messer aus schlechtem Stahl.' - Benjamin Franklin
Metallurgy = Metallverarbeitung

'Those who cannot remember the past are condemned to repeat it.' - George Santayana = 'Diejenigen, die sich nicht an die Vergangenheit erinnern können, sind dazu verurteilt, sie zu wiederholen.' - George Santayana
Archaeology = Archäologie
'Every great advance in science has issued from a new audacity of imagination.' - John Dewey = 'Jedem großen wissenschaftlichen Fortschritt geht eine neue, tollkühne Idee voraus.' - John Dewey
Scientific Theory = Wissenschaftliche Theorie
'Wars may be fought with weapons, but they are won by men. It is the spirit of the men who follow and of the man who leads that gains the victory.' - George S. Patton = 'Kriege können mit Waffen geführt werden, aber sie werden von Menschen gewonnen. Es ist der Geist der Menschen, die folgen, und des Menschen, der führt, der den Sieg erringt.' - George S. Patton
Military Science = Militärwissenschaft
'The nation that destroys its soil destroys itself.' - Franklin Delano Roosevelt = 'Die Nation, die ihren Boden zerstört, zerstört sich selbst.' - Franklin Delano Roosevelt
Fertilizer = Dünger
'It is well that war is so terrible, or we should grow too fond of it.' - Robert E. Lee = 'Es ist gut, dass der Krieg so schrecklich ist, sonst würden wir ihn zu sehr mögen.' - Robert E. Lee
Rifling = Gewehrkugeldrall

'If the brain were so simple we could understand it, we would be so simple we couldn't.' - Lyall Watson = 'Wenn das Gehirn so einfach wäre, dass wir es verstehen könnten, wären wir so einfach, dass wir es nicht könnten.' - Lyall Watson
Biology = Biologie
'The nations of the West hope that by means of steam communication all the world will become as one family.' - Townsend Harris = 'Die Nationen des Westens hoffen, dass durch die Dampfkommunikation die ganze Welt zu einer einzigen Familie wird.' - Townsend Harris
Steam Power = Dampfkraft
'As soon as men decide that all means are permitted to fight an evil, then their good becomes indistinguishable from the evil that they set out to destroy.' - Christopher Dawson = 'Sobald die Menschen entscheiden, dass alle Mittel erlaubt sind, ein Übel zu bekämpfen, wird ihr Gut ununterscheidbar von dem Übel, das sie zu zerstören versuchen.' - Christopher Dawson
Dynamite = Dynamit

'Is it a fact - or have I dreamt it - that, by means of electricity, the world of matter has become a great nerve, vibrating thousands of miles in a breathless point of time?' - Nathaniel Hawthorne = 'Ist es eine Tatsache - oder habe ich es geträumt -, dass die Welt der Materie durch Elektrizität zu einem großen Nerv geworden ist, der Tausende von Meilen in einem atemlosen Moment vibriert?' - Nathaniel Hawthorne
Electricity = Elektrizität
'Nothing is particularly hard if you divide it into small jobs.' - Henry Ford = 'Keine Aufgabe ist wirklich schwierig, solange man sie in einzelne Schritte aufteilt.' - Henry Ford
Replaceable Parts = Ersetzbare Teile
'The introduction of so powerful an agent as steam to a carriage on wheels will make a great change in the situation of man.' - Thomas Jefferson = 'Die Einführung eines so mächtigen Mittels wie Dampf in einen Wagen auf Rädern wird die Situation des Menschen stark verändern.' - Thomas Jefferson
Railroads = Eisenbahn

'And homeless near a thousand homes I stood, and near a thousand tables pined and wanted food.' - William Wordsworth = 'Und ohne Obdach stand ich zwischen tausend Häusern und neben tausend Tischen verzehrt' ich mich nach Nahrung.' - William Wordsworth
Refrigeration = Kühlung
'I once sent a dozen of my friends a telegram saying 'flee at once-all is discovered!' They all left town immediately.' - Mark Twain = 'Ich habe einmal einem Dutzend meiner Freunde ein Telegramm geschickt, in dem stand: 'Flieht sofort - alles ist entdeckt! Sie haben alle sofort die Stadt verlassen.' - Mark Twain
Telegraph = Telegraf
'The whole country was tied together by radio. We all experienced the same heroes and comedians and singers. They were giants.' - Woody Allen = 'Das ganze Land war per Funk miteinander verbunden. Wir alle erlebten die gleichen Helden und Komiker und Sänger. Sie waren Riesen.' - Woody Allen
Radio = Radio
'Aeronautics was neither an industry nor a science. It was a miracle.' - Igor Sikorsky = 'Die Luftfahrt war weder eine Industrie noch eine Wissenschaft. Es war ein Wunder.' - Igor Sikorsky
Flight = Flug
'Any man who can drive safely while kissing a pretty girl is simply not giving the kiss the attention it deserves.' - Albert Einstein = 'Jeder Mann, der sicher fahren kann, während er ein hübsches Mädchen küsst, schenkt dem Kuss einfach nicht die Aufmerksamkeit, die er verdient.' - Albert Einstein
Combustion = Verbrennung

'In nothing do men more nearly approach the gods than in giving health to men.' - Cicero = 'In nichts nähern sich die Menschen den Göttern mehr als in der Gesundheit der Menschen.' - Cicero
Pharmaceuticals = Arzneimittel
'Ben, I want to say one word to you, just one word: plastics.' - Buck Henry and Calder Willingham, The Graduate =  'Ben, ich möchte dir ein Wort sagen, nur ein Wort: Plastik.' - Buck Henry und Calder Willingham, Der Absolvent
Plastics = Plastik
'There's a basic principle about consumer electronics: it gets more powerful all the time and it gets cheaper all the time.' - Trip Hawkins = 'Es gibt ein Grundprinzip der Verbraucherelektronik: Sie wird immer leistungsfähiger und immer billiger.' - Trip Hawkins
Electronics = Elektronik
'The speed of communications is wondrous to behold, it is also true that speed does multiply the distribution of information that we know to be untrue.' – Edward R. Murrow = 'Die Geschwindigkeit der Kommunikation ist erstaunlich, aber sie vervielfacht auch die Verbreitung von Informationen, von denen wir wissen, dass sie unwahr sind.' – Edward R. Murrow
Mass Media = Massenmedien
'Vision is the art of seeing things invisible.' - Jonathan Swift = 'Sehen ist die Kunst, Dinge unsichtbar zu sehen.' - Jonathan Swift
Radar = Radar
'The unleashed power of the atom has changed everything save our modes of thinking, and we thus drift toward unparalleled catastrophes.' - Albert Einstein = 'Die entfesselte Kraft des Atoms hat alles verändert, außer unseren Denkweisen, und wir treiben damit zu beispiellosen Katastrophen.' - Albert Einstein
Atomic Theory = Atomtheorie

'Only within the moment of time represented by the present century has one species, man, acquired significant power to alter the nature of his world.' - Rachel Carson = 'Nur in dem Moment, der durch das gegenwärtige Jahrhundert repräsentiert wird, hat eine Spezies, der Mensch, eine bedeutende Macht erlangt, um die Natur seiner Welt zu verändern.' - Rachel Carson
Ecology = Ökologie
'Computers are like Old Testament gods: lots of rules and no mercy.' - Joseph Campbell = 'Computer sind wie Götter des Alten Testaments: viele Regeln und keine Gnade.' - Joseph Campbell
Computers = Computer
'A good rule for rocket experimenters to follow is this: always assume that it will explode.' - Astronautics Magazine, 1937 = 'Eine gute Regel für Raketenexperimente ist: Gehe immer davon aus, dass sie explodieren wird.' - Astronautics Magazine, 1937
Rocketry = Raketentechnik
'The night is far spent, the day is at hand: let us therefore cast off the works of darkness, and let us put on the armor of light.' - The Holy Bible: Romans, 13:12 = 'Bald ist die Nacht vorüber, und der Tag bricht an. Deshalb wollen wir uns von den Taten trennen, die zur Dunkelheit gehören, und uns stattdessen mit den Waffen des Lichts rüsten.' Die Biebel: Roemer 13:12
Lasers = Laser
'I am become Death, the destroyer of worlds.' - J. Robert Oppenheimer = 'Ich bin zum Tod geworden, zum Zerstörer der Welten.' - J. Robert Oppenheimer
Nuclear Fission = Kernspaltung

'The new electronic interdependence recreates the world in the image of a global village.' - Marshall McLuhan = 'Die neue elektronische Vernetzung erschafft die Welt neu nach dem Bild eines globalen Dorfes.' - Marshall McLuhan
Globalization = Globalisierung
'1. A robot may not injure a human being or, through inaction, allow a human being to come to harm. 2. A robot must obey any orders given to it by human beings, except when such orders would conflict with the First Law. 3. A robot must protect its own existence as long as such protection does not conflict with the First or Second Law.' - Isaac Asimov = '1. Ein Roboter darf kein menschliches Wesen wissentlich verletzen oder wissentlich durch Untätigkeit zulassen, dass einem menschlichen Wesen Schaden zugefügt wird. 2. Ein Roboter muss den ihm von einem Menschen gegebenen Befehlen gehorchen – es sei denn, ein solcher Befehl würde mit Regel eins kollidieren. 3. Ein Roboter muss seine Existenz beschützen, solange dieser Schutz nicht mit Regel eins oder zwei kollidiert.' - Isaac Asimov
Robotics = Robotik
'Now, somehow, in some new way, the sky seemed almost alien.' - Lyndon B. Johnson = 'Nun, irgendwie, auf eine neue Art und Weise, schien der Himmel fast fremd zu sein.' - Lyndon B. Johnson
Satellites = Satelliten
Reveals the entire map = Enthüllt die gesamte Weltkarte
'Be extremely subtle, even to the point of formlessness, be extremely mysterious, even to the point of soundlessness. Thereby you can be the director of the opponent's fate.' - Sun Tzu = 'Sei extrem subtil, bis hin zur Formlosigkeit. Sei extrem geheimnisvoll, bis hin zur Lautlosigkeit. Dadurch kannst du der Dirigent des Schicksals deines Gegners werden.' – Sun Tzu
Stealth = Tarnkappe
'Our scientific power has outrun our spiritual power, we have guided missiles and misguided men.' – Martin Luther King Jr. = 'Unsere wissenschaftliche Macht hat unsere geistige Macht überholt, wir haben Raketen gelenkt und Menschen fehlgeleitet.' – Martin Luther King Jr.
Advanced Ballistics = Fortgeschrittene Ballistik

'Every particle of matter is attracted by or gravitates to every other particle of matter with a force inversely proportional to the squares of their distances.' - Isaac Newton = 'Jedes Teilchen der Materie wird von jedem anderen Teilchen der Materie mit einer Kraft angezogen oder gravitiert, die umgekehrt proportional zu den Quadraten ihrer Abstände ist.' - Isaac Newton
Particle Physics = Teilchenphysik
'The release of atomic energy has not created a new problem. It has readily made more urgent the necessity of solving an existing one.' - Albert Einstein = 'Die Freisetzung von Atomenergie hat kein neues Problem geschaffen. Es hat einfach die Notwendigkeit, ein bestehendes zu lösen, dringlicher gemacht.' - Albert Einstein
Nuclear Fusion = Kernfusion

'The impact of nanotechnology is expected to exceed the impact that the electronics revolution has had on our lives.' - Richard Schwartz = 'Es wird erwartet, dass die Auswirkungen der Nanotechnologie die Auswirkungen der elektronischen Revolution auf unser Leben übersteigen werden.' - Richard Schwartz
Nanotechnology = Nanotechnologie

'I think we agree, the past is over.' - George W. Bush = 'Ich denke, wir sind uns einig, dass die Vergangenheit vorbei ist.' - George W. Bush
Future Tech = Zukunftstechnologien
Who knows what the future holds? = Niemand weiß, was die Zukunft bringt!
Can be continually researched = Können kontinuierlich erforscht werden


#################### Lines from Terrains from Civ V - Vanilla ####################

Ocean = Ozean

Coast = Küste

Grassland = Wiese

Plains = Ebene

Tundra = Tundra

Desert = Wüste

Lakes = Seen
Fresh water = Frischwasser

Mountain = Berge
Has an elevation of [amount] for visibility calculations = Hat eine Erhebung von [amount] für die Berechnung der Sichtweite
Units ending their turn on this terrain take [amount] damage = Einheiten, die ihre Runde in diesem Gebiet beenden, erhalten [amount] Schaden

Snow = Schnee

Hill = Hügel
[amount] Strength for cities built on this terrain = [amount] Stärke für Städte, die auf diesem Terrain gebaut werden

Forest = Wald
Provides a one-time Production bonus to the closest city when cut down = Bietet der nächstgelegenen Stadt einen einmaligen Produktionsbonus, wenn niedergeschnitten
Blocks line-of-sight from tiles at same elevation = Felder mit identischer Erhebung blockieren die Sichtlinie 
[amount]% Chance to be destroyed by nukes = Kann mit [amount]% Wahrscheinlichkeit durch Atomwaffen zerstört werden
A Camp can be built here without cutting it down = Hier kann ein Lager gebaut werden, ohne dass er abgeholzt werden muss

Jungle = Dschungel

Marsh = Sumpf
Rare feature = Seltene Geländeform
Only Polders can be built here = Hier können nur Polder gebaut werden

Fallout = Verseucht
Nullifies all other stats this tile provides = Hebt alle anderen Werte auf, die dieses Feld bietet

Oasis = Oase
Only [improvementFilter] improvements may be built on this tile = Nur [improvementFilter] Verbesserungen dürfen auf diesem Feld gebaut werden

Flood plains = Flussaue

Ice = Eis

Atoll = Atoll

Great Barrier Reef = Great Barrier Reef

Old Faithful = Old Faithful

El Dorado = El Dorado
Grants 500 Gold to the first civilization to discover it = Gewährt 500 Gold für die erste Zivilisation, die es entdeckt

Fountain of Youth = Jungbrunnen
Grants [promotion] ([comment]) to adjacent [mapUnitFilter] units for the rest of the game = Gestattet [promotion] ([comment]) benachbarten [mapUnitFilter] Einheiten für den Rest des Spiels
Tile provides yield without assigned population = Feld liefert Ertrag ohne zugewiesene Bevölkerung

Grand Mesa = Grand Mesa

Mount Fuji = Fuji

Krakatoa = Krakatau

Rock of Gibraltar = Felsen von Gibraltar

Cerro de Potosi = Cerro de Potosí

Barringer Crater = Barringer-Krater


#################### Lines from TileImprovements from Civ V - Vanilla ####################

Farm = Farm
Can also be built on tiles adjacent to fresh water = Kann auch auf Feldern neben Frischwasser gebaut werden
[stats] from [tileFilter] tiles = [stats] von [tileFilter] Feldern

Lumber mill = Sägewerk
[stats] = [stats]

Mine = Mine

Trading post = Handelsposten

Camp = Lager
Can only be built to improve a resource = Kann nur zur Verbesserung einer Ressource gebaut werden

Oil well = Ölbohrloch

Offshore Platform = Bohrinsel

Pasture = Weide

Plantation = Plantage

Quarry = Steinbruch

Fishing Boats = Fischerboote

Fort = Festung
Can be built outside your borders = Kann außerhalb der eigenen Grenzen gebaut werden
Gives a defensive bonus of [relativeAmount]% = Gibt einen Verteidigungsbonus von [relativeAmount]%

Road = Straße
Costs [amount] gold per turn when in your territory = Kostet [amount] Gold pro Runde innerhalb des eigenen Territoriums
Reduces movement cost to ½ if the other tile also has a Road or Railroad = Reduziert die Bewegungskosten auf ½, wenn das andere Feld auch eine Straße oder Schiene hat
Reduces movement cost to ⅓ with Machinery = Reduziert die Bewegungskosten auf ⅓ mit Maschinenbau
Requires Engineering to bridge rivers = Erfordert Ingenieurswesen zur Überbrückung von Flüssen

Railroad = Schienen
Reduces movement cost to ⅒ if the other tile also has a Railroad = Reduziert die Bewegungskosten auf ⅒, wenn das andere Feld ebenfalls eine Schiene hat

Remove Forest = Wald abholzen
Provides a one-time Production bonus depending on distance to the closest city once finished = Generiert nach der Fertigstellung einen einmaligen Produktionsbonus in Abhängigkeit der Entfernung zur nächstgelegenen Stadt

Remove Jungle = Dschungel abholzen

Remove Fallout = Verseuchung entfernen

Remove Marsh = Moor trockenlegen

Remove Road = Straße entfernen

Remove Railroad = Schienen entfernen

Cancel improvement order = Stoppt Verbesserungsanweisung

Academy = Akademie
Removes removable features when built = Entfernt entfernbare Funktionen während des Baus

Landmark = Sehenswürdigkeit

Manufactory = Fabrik

Customs house = Zollamt

Holy site = Heilige Stätte

Citadel = Zitadelle
Adjacent enemy units ending their turn take [amount] damage = Einheiten, die in angrenzenden Feldern die Runde beenden, erleiden [amount] Schaden
Can be built just outside your borders = Kann, auch ein Feld weit, außerhalb Deiner eigenen Grenzen gebaut werden
Constructing it will take over the tiles around it and assign them to your closest city = Beim Bau werden die anliegenden Felder übernommen und der nächstgelegenen Stadt zugewiesen

Moai = Moai

Terrace farm = Terrassenfelder

Ancient ruins = Altertümliche Ruinen
Unpillagable = Darf nicht geplündert werden
Provides a random bonus when entered = Bietet einen Zufallsbonus bei Betreten
Unbuildable = nicht baubar

City ruins = Stadtruinen
 # Requires translation!
Will be replaced by automated workers = 
A bleak reminder of the destruction wreaked by War = Eine düstere Erinnerung an die Zerstörung, die der Krieg angerichtet hat

City center = Stadtzentrum
Irremovable = Nicht entfernbar
Marks the center of a city = Markiert das Zentrum einer Stadt
Appearance changes with the technological era of the owning civilization = Das Erscheinungsbild ändert sich mit dem technischen Zeitalter der eigenen Zivilisation

Barbarian encampment = Barbarenlager
Home to uncivilized barbarians, will spawn a hostile unit from time to time = Zuhause von unzivilisierten Barbaren, die von Zeit zu Zeit eine feindliche Einheit hervorbringen werden


#################### Lines from TileResources from Civ V - Vanilla ####################

Cattle = Rinder

Sheep = Schafe

Deer = Rotwild

Bananas = Bananen

Wheat = Weizen

Stone = Stein

Fish = Fisch

Horses = Pferde
Guaranteed with Strategic Balance resource option = Garantiert mit der Ressourcenoption Strategisch ausgewogen

Iron = Eisen

Coal = Kohle

Oil = Erdöl
Deposits in [tileFilter] tiles always provide [amount] resources = Lagerstätten in [tileFilter] Feldern liefern immer [amount] Ressourcen

Aluminum = Aluminium

Uranium = Uran

Furs = Felle

Cotton = Baumwolle

Dyes = Farbstoffe

Gems = Edelsteine

Gold Ore = Golderz

Silver = Silber

Incense = Weihrauch

Ivory = Elfenbein

Silk = Seide

Spices = Gewürze

Wine = Wein

Sugar = Zucker

Marble = Marmor

Whales = Wale

Pearls = Perlen

Jewelry = Schmuck
Can only be created by Mercantile City-States = Kann nur durch kaufmännisch geprägte Stadtstaaten erzeugt werden

Porcelain = Porzellan


#################### Lines from UnitPromotions from Civ V - Vanilla ####################

Sword = Schwert
Mounted = Beritten
Siege = Belagerung
Ranged Gunpowder = Schießpulver-Fernkampf
Armored = Gepanzert
Melee Water = Wasser-Nahkampf
Ranged Water = Wasser-Fernkampf
Submarine = U-Boot
Heal Instantly = Sofortige Heilung
Heal this unit by [amount] HP = Heile diese Einheit um [amount] LP
Doing so will consume this opportunity to choose a Promotion = Dadurch wird die Möglichkeit, eine Beförderung zu wählen, verbraucht.

Accuracy I = Genauigkeit I

Accuracy II = Genauigkeit II

Accuracy III = Genauigkeit III

Barrage I = Sperrfeuer I

Barrage II = Sperrfeuer II

Barrage III = Sperrfeuer III

Volley = Salve

Extended Range = Erhöhte Reichweite
[amount] Range = [amount] Reichweite

Indirect Fire = Indirektes Feuer
Ranged attacks may be performed over obstacles = Fernangriffe können über Hindernisse hinweg ausgeführt werden

Shock I = Schock I

Shock II = Schock II

Shock III = Schock III

Drill I = Drill I

Drill II = Drill II

Drill III = Drill III

Charge = Angriff

Besiege = Belagern

Formation I = Formation I

Formation II = Formation II

Blitz = Blitzkrieg
[amount] additional attacks per turn = [amount] zusätzliche Angriffe pro Runde

Woodsman = Förster
Double movement in [terrainFilter] = Doppelte Bewegung auf [terrainFilter]

Amphibious = Amphibisch
Eliminates combat penalty for attacking over a river = Eliminiert den Nachteil für Angriffe über einen Fluss
Eliminates combat penalty for attacking across a coast = Eliminiert den Nachteil für Angriffe über eine Küste

Medic = Sanitäter I
All adjacent units heal [amount] HP when healing = Beim Heilen werden alle benachbarten Einheiten um [amount] LP geheilt

Medic II = Sanitäter II
in [tileFilter] tiles = auf [tileFilter] Feldern
[amount] HP when healing = [amount] LP bei Heilung

Scouting I = Spähen I

Scouting II = Spähen II

Scouting III = Spähen III

Survivalism I = Überlebenskunst I

Survivalism II = Überlebenskunst II

Survivalism III = Überlebenskunst III
Unit will heal every turn, even if it performs an action = Einheit heilt jede Runde, selbst wenn sie eine Aktion durchführt
May withdraw before melee ([amount]%) = Kann sich vor dem Nahkampf zurückziehen ([amount]%)

Boarding Party I = Enterkommando I

Boarding Party II = Enterkommando II

Boarding Party III = Enterkommando III

Coastal Raider I = Küstenräuberei I
Earn [amount]% of the damage done to [combatantFilter] units as [civWideStat] = Erhalte [amount]% des verursachten Schadens an [combatantFilter] Einheiten als [civWideStat]

Coastal Raider II = Küstenräuberei II

Coastal Raider III = Küstenräuberei III

Landing Party = Anlandungsparty

Targeting I = Gezielter Schlag I

Targeting II = Gezielter Schlag II

Targeting III = Gezielter Schlag III

Wolfpack I = Rudeltaktik I

Wolfpack II = Rudeltaktik II

Wolfpack III = Rudeltaktik III

Aircraft Carrier = Flugzeugträger
Armor Plating I = Panzerung I

Armor Plating II = Panzerung II

Armor Plating III = Panzerung III

Flight Deck I = Flugdeck I
Can carry [amount] extra [mapUnitFilter] units = Kann [amount] extra [mapUnitFilter] Einheiten transportieren

Flight Deck II = Flugdeck II

Flight Deck III = Flugdeck III

Supply = Versorgung
May heal outside of friendly territory = Darf auch außerhalb von befreundetem Territorium heilen

Bomber = Bomber
Siege I = Belagerung I

Siege II = Belagerung II

Siege III = Belagerung III

Evasion = Ausweichen
Damage taken from interception reduced by [relativeAmount]% = Durch Abfangen verursachter Schaden um [relativeAmount]% reduziert

Fighter = Jagdflugzeug
Interception I = Abfangen I
[relativeAmount]% Damage when intercepting = [relativeAmount]% Schaden beim Abfangen

Interception II = Abfangen II

Interception III = Abfangen III

 # Requires translation!
[relativeAmount]% Strength when performing Air Sweep = 


Air Targeting I = Luftangriff I

Air Targeting II = Luftangriff II

Sortie = Lufteinsatz
[amount] extra interceptions may be made per turn = Kann pro Runde [amount] mal zusätzlich Abfangen

Operational Range = Einsatzreichweite

Helicopter = Helikopter
Air Repair = Luftreparatur

Mobility I = Mobilität I

Mobility II = Mobilität II

Anti-Armor I = Panzerbrechend I

Anti-Armor II = Panzerbrechend II

Cover I = Deckung I

Cover II = Deckung II

March = Marschieren

Mobility = Mobilität

Sentry = Wache

Logistics = Logistik

Ambush I = Hinterhalt I

Ambush II = Hinterhalt II

Bombardment I = Bombardierung I

Bombardment II = Bombardierung II

Bombardment III = Bombardierung III

Morale = Moral

Great Generals I = Große Generäle I

Great Generals II = Große Generäle II

Quick Study = Schnelles Lernen

Haka War Dance = Haka-Kriegstanz
[relativeAmount]% Strength for enemy [combatantFilter] units in adjacent [tileFilter] tiles = [relativeAmount]% Stärke für gegnerische [combatantFilter] Einheit in [tileFilter] benachbarten Feldern

Rejuvenation = Verjüngung
All healing effects doubled = Alle Heilungseffekte verdoppelt

Slinger Withdraw = Schleuderer-Rückzug

Ignore terrain cost = Ignoriert Geländekosten
Ignores terrain cost = Ignoriert Geländekosten

Pictish Courage = Piktische Tapferkeit

Home Sweet Home = Trautes Heim
[relativeAmount]% Strength decreasing with distance from the capital = [relativeAmount]% Stärke, abnehmend mit der Entfernung von der Hauptstadt

[unit] ability = [unit]-Fähigkeit

Heals [amount] damage if it kills a unit = Heilt [amount] Schaden beim Töten einer Einheit


#################### Lines from UnitTypes from Civ V - Vanilla ####################


Civilian Water = Wasser-Zivil


Can enter ice tiles = Kann Eis befahren
Invisible to non-adjacent units = Unsichtbar für nicht benachbarte Einheiten
Can see invisible [mapUnitFilter] units = Kann unsichtbare [mapUnitFilter] Einheiten sehen


Aircraft = Flugzeug
Can see over obstacles = Kann über Hindernisse hinweg sehen
 # Requires translation!
Can perform Air Sweep = 


Atomic Bomber = Atombomber

Missile = Rakete
Self-destructs when attacking = Selbstzerstörung beim Angriff
Cannot be intercepted = Kann nicht abgefangen werden

Can pass through impassable tiles = Kann sich über unpassierbare Felder bewegen


Armor = Panzerung

WaterCivilian = Wasser-Zivilist

WaterMelee = Wassernahkampf

WaterRanged = Wasserfernkampf

WaterSubmarine = U-Boote

WaterAircraftCarrier = Flugzeugträger

AtomicBomber = Atombomber


#################### Lines from Units from Civ V - Vanilla ####################

Can build [improvementFilter/terrainFilter] improvements on tiles = Kann [improvementFilter/terrainFilter] Verbesserungen auf Feldern bauen

Founds a new city = Gründet eine neue Stadt
Excess Food converted to Production when under construction = Überschüssige Nahrung wird während der Konstruktion in Produktion umgewandelt
Requires at least [amount] population = Benötigt mindestens [amount] Bevölkerung

May upgrade to [baseUnitFilter] through ruins-like effects = Kann durch Ruineneffekte zu [baseUnitFilter] aufrüsten

This is your basic, club-swinging fighter. = Dies ist ein einfacher, keulenschwingender Kämpfer.

Maori Warrior = Maori Krieger

Jaguar = Jaguar

Brute = Barbar

Archer = Bogenschütze

Bowman = Kampfbogenschütze

Slinger = Schleuderer

Skirmisher = Plänkler

Work Boats = Arbeitsboote
Cannot enter ocean tiles = Ozeanfelder können nicht befahren werden
May create improvements on water resources = Kann Verbesserungen auf Ressourcen im Wasser bauen
Uncapturable = Uneinnhembar

Trireme = Trireme

Galley = Galeere

Chariot Archer = Streitwagen-Bogenschütze
No defensive terrain bonus = Kein geländeabhängiger Verteidigungsbonus
Rough terrain penalty = Im Nachteil auf rauem Gelände

War Chariot = Streitwagen

War Elephant = Kriegselefant


Hoplite = Hoplit

Persian Immortal = Persischer Unsterblicher

Marauder = Marodeur

Horseman = Reiter
Can move after attacking = Kann sich nach dem Angriff bewegen

Companion Cavalry = Begleitkavallerie

Catapult = Katapult
Must set up to ranged attack = Muss aufgestellt werden, um Fernattacken auszuführen

Ballista = Ballista

Swordsman = Schwertkämpfer

Legion = Legionär

Mohawk Warrior = Mohawk Krieger


Landsknecht = Landsknecht
Can move immediately once bought = Kann sich nach dem Kauf sofort bewegen

Knight = Ritter

Camel Archer = Kamel-Bogenschütze

Conquistador = Konquistador
on foreign continents = auf fremden Kontinenten

Naresuan's Elephant = Naresuans Elefant

Mandekalu Cavalry = Mandekalu-Kavallerie

Keshik = Kheshig

Crossbowman = Armbrustschütze

Chu-Ko-Nu = Chu-Ko-Nu

Longbowman = Langbogenschütze

Trebuchet = Trebuchet

Hwach'a = Hwach'a

Longswordsman = Langschwertkämpfer

Samurai = Samurai

Berserker = Berserker

Caravel = Karavelle

Turtle Ship = Schildkrötenboot


Musketeer = Musketier

Janissary = Janitschar

Minuteman = Minuteman

Tercio = Tercio

Frigate = Fregatte

Ship of the Line = Linienschiff

Lancer = Lanzer

Sipahi = Sipahi

Cannon = Kanone


Norwegian Ski Infantry = Norwegische Ski-Infanterie

Cavalry = Kavallerie

Cossack = Kosak

Ironclad = Panzerschiff

Artillery = Artillerie

Can only attack [tileFilter] tiles = Kann nur [tileFilter] Felder angreifen

Foreign Legion = Fremdenlegion


[relativeAmount]% chance to intercept air attacks = [relativeAmount]% Chance, Luftangriffe abzufangen

Carrier = Flugzeugträger
Cannot attack = Kann nicht angreifen
Can carry [amount] [mapUnitFilter] units = Can [amount] [mapUnitFilter] Einheiten transportieren

Battleship = Schlachtschiff

Anti-Aircraft Gun = Flugabwehr-Kanone

Destroyer = Zerstörer

Zero = Zero


B17 = B-17

Paratrooper = Fallschirmjäger
May Paradrop up to [amount] tiles from inside friendly territory = Kann aus befreundetem Territorium heraus einen Fallschirmabsprung bis zu [amount] Felder weit durchführen

Tank = Panzer

Panzer = Panzer

Anti-Tank Gun = Panzerabwehr-Kanone

Atomic Bomb = Atombombe
Nuclear weapon of Strength [amount] = Atomwaffe der Stärke [amount]
if [buildingName] is constructed = wenn [buildingName] gebaut wurde
Blast radius [amount] = Explosionsradius [amount]

Rocket Artillery = Raketenartillerie

Mobile SAM = Mobile Flugabwehrrakete

Guided Missile = Lenkrakete

Nuclear Missile = Atomrakete

Helicopter Gunship = Angriffshelikopter
All tiles cost 1 movement = Alle Felder kosten 1 Bewegung
Ignores Zone of Control = Ignoriert Kontrollzone
Unable to capture cities = Kann keine Städte erobern

Nuclear Submarine = Atom-U-Boot

Mechanized Infantry = Mechanisierte Infanterie

Missile Cruiser = Raketenkreuzer

Modern Armor = Moderner Panzer

Jet Fighter = Kampfjet

Giant Death Robot = Riesiger Todesroboter

Stealth Bomber = Tarnkappenbomber
Cannot be carried by [mapUnitFilter] units = Kann nicht von [mapUnitFilter] Einheiten transportiert werden

Great Artist = Großer Künstler
Can start an [amount]-turn golden age = Kann [amount]-Runden goldenes Zeitalter starten
Can construct [improvementName] = Kann [improvementName] erbauen
Great Person - [comment] = Große Persönlichkeit - [comment]

Great Scientist = Großer Wissenschaftler
Can hurry technology research = Kann Erforschung von Technologien beschleunigen

Great Merchant = Großer Händler
Can undertake a trade mission with City-State, giving a large sum of gold and [amount] Influence = Kann eine Handelsmission mit dem Stadtstaat durchführen, die eine große Summe Gold und [amount] Einfluss gibt.

Great Engineer = Großer Ingenieur
Can speed up construction of a building = Kann den Bau eines Gebäudes beschleunigen

Great Prophet = Großer Prophet
if it hasn't used other actions yet = wenn bisher noch keine anderen Aktionen genutzt wurden
Can [action] [amount] times = Kann [action] [amount] Mal
Removes other religions when spreading religion = Durch 'Religion verbreiten' werden anderen Religionen entfernt
May found a religion = Darf eine Religion gründen
May enhance a religion = Kann eine Religion verbessern
May enter foreign tiles without open borders = Kann fremde Felder auch ohne offene Grenzen betreten
Religious Unit = Religiöse Einheit
Takes your religion over the one in their birth city = Übernimmt deine Religion anstelle der seiner Geburtsstadt

Great General = Großer General
[relativeAmount]% Strength bonus for [mapUnitFilter] units within [amount] tiles = [relativeAmount]% Stärkebonus für [mapUnitFilter] Einheiten innerhalb von [amount] Feldern

Khan = Khan

Missionary = Missionar
May enter foreign tiles without open borders, but loses [amount] religious strength each turn it ends there = Kann fremde Felder auch ohne offene Grenzen betreten, aber verliert [amount] religiöse Stärke mit jeder Runde, die er dort steht
Can be purchased with [stat] [cityFilter] = Kann mittels [stat] [cityFilter] gekauft werden

Inquisitor = Inquisitor
Prevents spreading of religion to the city it is next to = Verhindert die Verbreitung der Religion in der benachbarten Stadt

SS Booster = Raumschiff-Booster
Spaceship part = Raumschiffteil
Can be added to [comment] in the Capital = Kann zu [comment] in der Hauptstadt hinzugefügt werden
Limited to [amount] per Civilization = Auf [amount] pro Zivilisation begrenzt

SS Cockpit = Raumschiff-Cockpit

SS Engine = Raumschiff-Triebwerke

SS Stasis Chamber = Raumschiff-Stasiskammer


#################### Lines from VictoryTypes from Civ V - Vanilla ####################

Complete all the spaceship parts\nto win! = Baue alle Raumschiffteile\num zu gewinnen!
spaceship parts = Raumschiffteile
You have achieved victory through mastery of Science! You have conquered the mysteries of nature and led your people on a voyage to a brave new world! Your triumph will be remembered as long as the stars burn in the night sky! = Du hast den Sieg durch die Beherrschung der Wissenschaft errungen! Du hast die Geheimnisse der Natur erobert und dein Volk auf eine Reise in eine schöne neue Welt geführt! Dein Triumph wird in Erinnerung bleiben, solange die Sterne am Nachthimmel brennen!

Complete 5 policy branches and\nbuild the Utopia Project to win! = Stelle 5 Politikzweige fertig und\nbaue das Utopia Projekt um zu gewinnen!
You have achieved victory through the awesome power of your Culture. Your civilization's greatness - the magnificence of its monuments and the power of its artists - have astounded the world! Poets will honor you as long as beauty brings gladness to a weary heart. = Du hast den Sieg durch die unglaubliche Kraft deiner Kultur errungen. Die Größe deiner Zivilisation - die Pracht ihrer Denkmäler und die Macht ihrer Künstler - haben die Welt verblüfft! Dichter werden dich ehren, solange Schönheit einem müden Herzen Freude bereitet.

Destroy all enemies\nto win! = Vernichte alle Feinde\num zu gewinnen!
The world has been convulsed by war. Many great and powerful civilizations have fallen, but you have survived - and emerged victorious! The world will long remember your glorious triumph! = Die Welt wurde vom Krieg erschüttert. Mögen große und mächtige Zivilisationen gefallen sein, aber du hast überlebt - und bist siegreich geworden! Die Welt wird sich lange an deinen glorreichen Triumph erinnern!

Build the UN and be voted\nworld leader to win! = Baue die UN und werde zum\nAnführer der Welt gewählt, um zu gewinnen!
Anyone should build [buildingFilter] = Irgendjemand sollte [buildingFilter] bauen
Win diplomatic vote = Gewinne eine diplomatische Abstimmung
You have triumphed over your foes through the art of diplomacy! Your cunning and wisdom have earned you great friends - and divided and sown confusion among your enemies! Forever will you be remembered as the leader who brought peace to this weary world! = Du hast durch die Kunst der Diplomatie über deine Feinde triumphiert! Deine Klugheit und Weisheit haben dir viele Freunde eingebracht - und deine Feinde gespalten und verwirrt! Für immer wird man sich an dich als den Anführer erinnern, der den Frieden in diese ermüdete Welt gebracht hat!

Do things to win! = Tu Dinge um zu gewinnen!
Have highest score after max turns = Erreiche die höchste Punktzahl nach einer maximalen Anzahl an Runden


#################### Lines from Beliefs from Civ V - Gods & Kings ####################

Ancestor Worship = Ahnenkult

Dance of the Aurora = Tanz der Aurora
[stats] from [tileFilter] tiles without [tileFilter2] [cityFilter] = [stats] von [tileFilter] Feldern ohne [tileFilter2] [cityFilter]

Desert Folklore = Wüsten-Folklore

Faith Healers = Glaubensheiler
[mapUnitFilter] Units adjacent to this city heal [amount] HP per turn when healing = Während Heilen, erhalten [mapUnitFilter] Einheiten, die benachbart zu dieser Stadt sind, [amount] LP pro Runde 

Fertility Rites = Fruchtbarkeitsriten

God of Craftsman = Gott der Handwerker
in cities with at least [amount] [populationFilter] = in Städten mit mindestens [amount] [populationFilter]

God of the Open Sky = Gott des offenen Himmels

God of the Sea = Gott des Meeres

God of War = Gott des Krieges
Earn [amount]% of [mapUnitFilter] unit's [costOrStrength] as [civWideStat] when killed within 4 tiles of a city following this religion = Erhalte [amount]% der [costOrStrength] einer [mapUnitFilter] Einheit als [civWideStat], wenn sie innerhalb von 4 Feldern einer Stadt getötet wird, die dieser Religion folgt

Goddess of Festivals = Göttin der Festspiele

Goddess of Love = Göttin der Liebe

Goddess of Protection = Göttin des Schutzes

Goddess of the Hunt = Göttin der Jagd

Messenger of the Gods = Bote der Götter

Monument to the Gods = Monument für die Götter

One with Nature = Eins mit der Natur

Oral Tradition = Mündliche Überlieferung

Religious Idols = Religiöse Idole

Religious Settlements = Religiöse Siedlungen

Sacred Path = Heiliger Pfad

Sacred Waters = Heilige Gewässer
[stats] in cities on [terrainFilter] tiles = [stats] in Städten auf [terrainFilter] Feldern

Stone Circles = Steinkreise

Follower = Anhänger
Asceticism = Askese

Cathedrals = Kathedralen
May buy [buildingFilter] buildings with [stat] [cityFilter] = Kann mit [stat] [buildingFilter] kaufen [cityFilter]

Choral Music = Chormusik

Divine inspiration = Göttliche Inspiration

Feed the World = Die Welt ernähren

Guruship = Guruschaft

Holy Warriors = Heilige Krieger
before the [era] = vor [era]
May buy [baseUnitFilter] units with [stat] for [amount] times their normal Production cost = Kann [baseUnitFilter] Einheiten mit [stat] kaufen für das [amount]-fache der normalen Produktionskosten

Liturgical Drama = Liturgisches Drama

Monasteries = Klöster
May buy [buildingFilter] buildings for [amount] [stat] [cityFilter] = Kann [buildingFilter]-Geäbude für [amount] [stat] [cityFilter] kaufen

Mosques = Moscheen

Pagodas = Pagoden

Peace Gardens = Friedliche Gärten

Religious Art = Religiöse Kunst

Religious Center = Religiöses Zentrum

Religious Community = Religiöses Gemeinschaft
[relativeAmount]% [stat] from every follower, up to [relativeAmount2]% = [relativeAmount]% [stat] von jedem Anhänger, bis zu [relativeAmount2]%

Swords into Ploughshares = Schwerter zu Pflugscharen
when not at war = wenn nicht im Krieg

Founder = Gründer
Ceremonial Burial = Rituelle Grabstädte
[stats] for each global city following this religion = [stats] für jede Stadt, die dieser Religion folgt

Church Property = Kirchengut

Initiation Rites = Initiationsriten
[stats] when a city adopts this religion for the first time (modified by game speed) = [stats] wenn eine Stadt diese Religion zum ersten Mal einführt (angepasst durch Spielgeschwindigkeit)

Interfaith Dialogue = Interreligiöser Dialog
When spreading religion to a city, gain [amount] times the amount of followers of other religions as [stat] = Wenn Religion in einer Stadt verbreitet wird, erhältst du [amount] Mal die Anzahl der Anhänger von anderen Religionen als [stat]

Papal Primacy = Päpstlicher Primat
Resting point for Influence with City-States following this religion [amount] = [amount] Basispunkt für Einfluss auf Stadtstaaten, die dieser Religion folgen

Peace Loving = Friedliebend
[stats] from every [amount] global followers [cityFilter] = [stats] aller [amount] globalen Anhänger [cityFilter]

Pilgrimage = Pilgerreise

Tithe = Zehnt

World Church = Weltkirche

Enhancer = Verbesserung
Defender of the Faith = Verteidiger des Glaubens

Holy Order = Heiliger Orden

Itinerant Preachers = Wanderprediger
Religion naturally spreads to cities [amount] tiles away = Religion breitet sich auf natürliche Weise in [amount] Felder entfernte Städte aus

Just War = Gerechter Krieg

Messiah = Messias
[relativeAmount]% Spread Religion Strength = [relativeAmount]% Stärke für Religion verbreiten
[relativeAmount]% Faith cost of generating Great Prophet equivalents = [relativeAmount]% Glaubenskosten für die Generiung eines Großen Propheten

Missionary Zeal = Missionarischer Eifer

Religious Texts = Religiöse Texte
[relativeAmount]% Natural religion spread [cityFilter] = [relativeAmount]% Religionsverbreitung [cityFilter]

Religious Unity = Glaubenseinheit

Reliquary = Reliquiar
[stats] whenever a Great Person is expended = [stats] wenn eine Große Persönlichkeit genutzt wird.


#################### Lines from Buildings from Civ V - Gods & Kings ####################


Stele = Stele


Shrine = Schrein

Pyramid = Pyramide


Terracotta Army = Terrakotta-Armee
'Regard your soldiers as your children, and they will follow you into the deepest valleys; look on them as your own beloved sons, and they will stand by you even unto death.' - Sun Tzu = 'Sieh deine Soldaten als deine Kinder an, und sie werden dir in die tiefsten Täler folgen; sieh sie als deine geliebten Söhne an, und sie werden dir bis in den Tod beistehen.' - Sun Tzu


Amphitheater = Amphitheater


Petra = Petra
'...who drinks the water I shall give him, says the Lord, will have a spring inside him welling up for eternal life. Let them bring me to your holy mountain in the place where you dwell. Across the desert and through the mountain to the Canyon of the Crescent Moon...' - Indiana Jones = '...wer das Wasser trinkt, das ich ihm geben werde, spricht der Herr, in dem wird eine Quelle sprudeln, die ewiges Leben bringt. Lass sie mich zu deinem heiligen Berg bringen, an den Ort, wo du wohnst. Durch die Wüste und über den Berg zur Schlucht der Mondsichel...' - Indiana Jones


Great Mosque of Djenne = Große Moschee von Djenne
'With the magnificence of eternity before us, let time, with all its fluctuations, dwindle into its own littleness.' - Thomas Chalmers = 'Angesichts der Pracht der Ewigkeit, die vor uns liegt, soll die Zeit mit all ihren Schwankungen zu ihrer eigenen Winzigkeit schrumpfen.' - Thomas Chalmers
[baseUnitFilter] units built [cityFilter] can [action] [amount] extra times = [baseUnitFilter] Einheiten, welche [cityFilter] gebaut wurden, können [action] [amount] Mal öfter ausführen

Grand Temple = Großer Tempel


Alhambra = Alhambra
'Justice is an unassailable fortress, built on the brow of a mountain which cannot be overthrown by the violence of torrents, nor demolished by the force of armies.' - Joseph Addison = 'Die Gerechtigkeit ist eine uneinnehmbare Festung, erbaut auf dem Gipfel eines Berges, die weder durch die Gewalt von Sturzbächen noch durch die Kraft von Armeen umgestürzt werden kann.' - Joseph Addison


Ceilidh Hall = Ceilidh Halle


Leaning Tower of Pisa = Schiefer Turm von Pisa
'Don't clap too hard - it's a very old building.' - John Osbourne = 'Nicht zu hart klatschen - es ist ein sehr altes Gebäude.' - John Osbourne


Coffee House = Kaffeehaus


Neuschwanstein = Neuschwanstein
'...the location is one of the most beautiful to be found, holy and unapproachable, a worthy temple for the divine friend who has brought salvation and true blessing to the world.' - King Ludwig II of Bavaria = '...der Ort ist einer der schönsten, die es gibt, heilig und unnahbar, ein würdiger Tempel für den göttlichen Freund, der der Welt Heil und wahren Segen gebracht hat.' - König Ludwig II von Bayern


Recycling Center = Recycling-Zentrum


CN Tower = CN Tower
'Nothing travels faster than light with the possible exception of bad news, which obeys its own special rules.' - Douglas Adams = 'Nichts reist schneller als das Licht, mit der möglichen Ausnahme von schlechten Nachrichten, die ihren eigenen speziellen Regeln gehorchen.' – Douglas Adams
[amount] population [cityFilter] = [amount] Bevölkerung [cityFilter]

Bomb Shelter = Luftschutzbunker
Population loss from nuclear attacks [relativeAmount]% [cityFilter] = [relativeAmount]% Bevölkerungsverlust durch Atomangriffe [cityFilter]

Hubble Space Telescope = Hubble Weltraumteleskop
'The wonder is, not that the field of stars is so vast, but that man has measured it.' - Anatole France = 'Das Wunder ist nicht, dass das Feld der Sterne so groß ist, sondern dass der Mensch es gemessen hat.' - Anatole France


Cathedral = Kathedrale


Mosque = Moschee

Pagoda = Pagode


#################### Lines from Difficulties from Civ V - Gods & Kings ####################


#################### Lines from Eras from Civ V - Gods & Kings ####################


May not generate great prophet equivalents naturally = Darf keine 'Großer Prophet'-Äquivalente auf natürliche Weise erzeugen
May buy [baseUnitFilter] units for [amount] [stat] [cityFilter] at an increasing price ([amount2]) = Darf [baseUnitFilter] Einheiten für [amount] [stat] [cityFilter] zu einem erhöhten Preis ([amount2]) kaufen
Starting in this era disables religion = Wenn in dieser Ära begonnen wird, wird Religion deaktiviert


Marine = Marine


#################### Lines from Nations from Civ V - Gods & Kings ####################


Islam = Islam

Christianity = Christentum


Shinto = Shintō

Greetings, President Mahatma Gandhi, great souled leader of India! You are the ruler of one of the oldest countries in the world with history stretching back almost 10,000 years. A spiritual country, India is the birthplace of three of the world's great religions - Hinduism, Buddhism and Jainism. This is a passionate land of music and color, a land of great wealth and grinding poverty. For centuries, India was divided into kingdoms who fought constantly with each other and against outside invaders. That was, however, after empires such as Maratha, Maurya and Gupta. In the 12th century AD, India was conquered by Muslim Turks who fled from the Mongols. In the early 17th century, the English arrived, and through a combination of shrewd diplomacy and technological superiority, they conquered your fragmented nation. England remained in power for some two centuries until driven out by a rising wave of Indian nationalism, a peaceful rebellion unlike any before seen in history, one led by you! = Grüße, Präsident Mahatma Gandhi, großer spiritueller Führer von Indien! Ihr seit der Herrscher eines der ältesten Länder der Welt mit einer Geschichte, die fast 10.000 Jahre zurückreicht. Ein spirituelles Land, Indien ist die Geburtsstätte von drei der großen Weltreligionen - Hinduismus, Buddhismus und Jainismus. Es ist ein leidenschaftliches Land der Musik und der Farben, ein Land des großen Reichtums und der drückenden Armut. Jahrhunderte lang war Indien in Königreiche aufgeteilt, die ständig miteinander und gegen Eindringlinge von außen kämpften. Das war allerdings erst nach Reichen wie den Maratha, Maurya und Gupta. Im 12. Jahrhundert nach Christus wurde Indien von muslimischen Türken erobert, die vor den Mongolen geflohen waren. Im frühen 17. Jahrhundert kamen die Engländer und eroberten durch eine Kombination aus kluger Diplomatie und technologischer Überlegenheit Ihre zersplitterte Nation. England blieb für etwa zwei Jahrhunderte an der Macht, bis es von einer aufkommenden Welle des indischen Nationalismus vertrieben wurde, einer friedlichen Rebellion, wie es sie in der Geschichte noch nie gegeben hat, angeführt von Ihnen!
Gandhi, your people look to you to lead them to even greater heights of glory! Can you help your people realize their great potential, to once again become the world's center of arts, culture and religion? Can you build a civilization that will stand the test of time? = Gandhi, euer Volk blickt auf Euch, um es zu noch größeren Höhen des Ruhmes zu führen! Könnt Ihr eurem Volk helfen, sein großes Potential zu verwirklichen, um wieder das Zentrum der Welt für Kunst, Kultur und Religion zu werden? Könnt Ihr eine Zivilisation aufbauen, die dem Test der Zeit standhält?
Hinduism = Hinduismus


Confucianism = Konfuzianismus


Zoroastrianism = Zoroastrismus


Buddhism = Buddhismus


Tengriism = Tengrismus


Attila the Hun = Attila der Hunne
I grow tired of this throne. I think I should like to have yours instead. = Ich bin diesem Thron überdrüssig geworden. Ich denke, ich würde stattdessen gerne deinen haben.
Now what is this?! You ask me to add your riches to my great avails. The invitation is accepted. = Was soll das jetzt? Du bittest mich, deine Reichtümer zu meinen großen Erfolgen hinzuzufügen. Die Einladung ist angenommen.
My people will mourn me not with tears, but with human blood. = Mein Volk wird mich nicht mit Tränen, sondern mit Menschenblut betrauern.
You are in the presence of Attila, scourge of Rome. Do not let hubris be your downfall as well. = Ihr befindet Euch in der Gegenwart von Attila, der Geißel Roms. Lasst nicht zu, dass Hybris auch Euer Verhängnis wird.
This is better than you deserve, but let it not be said that I am an unfair man. = Das ist besser, als Ihr es verdient, aber man soll nicht sagen, dass ich ein ungerechter Mann bin.
Good day to you. = Schönen Tag noch.
Scourge of God = Geißel Gottes
Your men stand proudly to greet you, Great Attila, grand warrior and ruler of the Hunnic empire. Together with your brother Bleda you expanded the boundaries of your empire, becoming the most powerful and frightening force of the 5th century. You bowed the Eastern Roman Emperors to your will and took kingdom after kingdom along the Danube and Nisava Rivers. As the sovereign ruler of the Huns, you marched your army across Europe into Gaul, planning to extend your already impressive lands all the way to the Atlantic Ocean. Your untimely death led to the quick disintegration and downfall of your empire, but your name and deeds have created an everlasting legacy for your people. = Stolz stehen eure Männer, um euch zu begrüßen, Großer Attila, großartiger Krieger und Herrscher des hunnischen Reiches. Zusammen mit eurem Bruder Bleda habt ihr die Grenzen eures Reiches erweitert und wurdet zur mächtigsten und furchterregendsten Kraft des 5. Jahrhunderts. Ihr habt die oströmischen Kaiser eurem Willen unterworfen und ein Königreich nach dem anderen entlang der Flüsse Donau und Nisava erobert. Als überlegener Herrscher der Hunnen habt Ihr eure Armee quer durch Europa nach Gallien geführt mit der Absicht eure bereits beeindruckenden Ländereien bis zum Atlantischen Ozean auszudehnen. Euer vorzeitiger Tod führte zum schnellen Zerfall und Untergang Eures Reiches, aber Euer Name und Eure Taten haben ein ewiges Vermächtnis für euer Volk geschaffen.
Fearsome General, your people call for the recreation of a new Hunnic Empire, one which will make the exploits and histories of the former seem like the faded dreaming of a dying sun. Will you answer their call to regain your rightful prominence and glory? Will you mount your steadfast steed and lead your armies to victory? Will you build a civilization that stands the test of time? = Furchterregender General, Euer Volk ruft nach der Wiedererschaffung eines neuen hunnischen Reiches, in welchem die Heldentaten und Geschichten des alten Reiches wie die verblichenen Träume einer sterbenden Sonne erscheinen werden. Werdet Ihr dem Ruf folgen und Euren rechtmäßigen Rang und Ruhm wiedererlangen? Werdet Ihr Euer standhaftes Ross besteigen und Eure Armeen zum Sieg führen? Könnt Ihr eine Zivilisation aufbauen, die dem Test der Zeit standhält?
Atilla's Court = Atilla's Hof
The Huns = Die Hunnen
Cities are razed [amount] times as fast = Städte werden [amount] mal schneller ausgelöscht
Starts with [tech] = Startet mit [tech]
"Borrows" city names from other civilizations in the game = "Leiht" sich Städtenamen von anderen Zivilisationen im Spiel

William of Orange = Wilhelm von Oranien
As much as I despise war, I consider it a, hahaha, contribution to the common cause to erase your existence. = So sehr ich den Krieg verachte, betrachte ich ihn als einen, hahaha, Beitrag zur gemeinsamen Sache, um Eure Existenz auszulöschen.
You call yourself an exalted ruler, but I see nothing more than a smartly dressed barbarian! = Ihr nennt Euch einen erhabenen Herrscher, aber ich sehe nichts weiter als einen elegant gekleideten Barbaren!
My God, be merciful to my soul. My God, feel pity for this... my poor people! = Mein Gott, sei meiner Seele gnädig. Mein Gott, habe Mitleid mit diesem... meinem armen Volk!
I am William of Orange, stadtholder of The Netherlands. Did you need anything? I still have a lot to do. = Ich bin Wilhelm von Oranien, Statthalter der Niederlande. Braucht Ihr etwas? Ich habe noch eine Menge zu tun.
I believe I have something that may be of some importance to you. = Ich glaube, ich habe etwas, das für Euch von Bedeutung sein könnte.
Once again, greetings. = Nochmals, viele Grüße.
Dutch East India Company = Niederländische Ostindien-Kompanie
Hail stalwart Prince William of Orange, liberator of the Netherlands and hero to the Dutch people. It was your courageous effort in the 1568 rebellion against Spanish dominion that led the Dutch to freedom, and ultimately resulted in the Eighty Years' War. Your undertaking allowed for the creation of one of Europe's first modern republics, the Seven United Provinces. You gave your life to the rebellion, falling at the hands of an assassin in 1584, but your death would only serve to embolden the people's charge, and your legacy as "Father of the Fatherland" will stand as a symbol of Dutch independence for all time. = Gegrüßt sei der tapfere Prinz Wilhelm von Oranien, Befreier der Niederlande und Held des niederländischen Volkes. Es war Euer mutiger Einsatz in der Rebellion gegen die spanische Herrschaft im Jahr 1568, der die Niederländer in die Freiheit führte und schließlich in den Achtzigjährigen Krieg mündete. Euer Einsatz ermöglichte die Gründung einer der ersten modernen Republiken in Europa, der Sieben Vereinigten Provinzen. Ihr gabt euer Leben für die Rebellion und seid 1584 einem Attentäter zum Opfer gefallen, aber euer Tod sollte nur dazu dienen, die Anklage des Volkes zu bestärken, und euer Vermächtnis als "Vater des Vaterlandes" wird für alle Zeiten als Symbol der niederländischen Unabhängigkeit stehen.
Brave prince, the people again yearn for the wise stewardship your wisdom afforded them. Can you once again secure the sovereignty of your kingdom and lead your people to greatness? Can you build a civilization that stands the test of time? = Mutiger Fürst, das Volk sehnt sich wieder nach der weisen Führung, die Ihr ihm gewährt habt. Könnt Ihr noch einmal die Souveränität eures Königreichs sichern und euer Volk zu Größe führen? Könnt Ihr eine Zivilisation aufbauen, die dem Test der Zeit standhält?
Amsterdam = Amsterdam
Rotterdam = Rotterdam
Utrecht = Utrecht
Groningen = Groningen
Breda = Breda
Nijmegen = Nijmegen
Den Haag = Den Haag
Haarlem = Haarlem
Arnhem = Arnhem
Zutphen = Zutphen
Maastricht = Maastricht
Tilburg = Tilburg
Eindhoven = Eindhoven
Dordrecht = Dordrecht
Leiden = Leiden
's Hertogenbosch = ’s-Hertogenbosch
Almere = Almere
Alkmaar = Alkmaar
Brielle = Brielle
Vlissingen = Vlissingen
Apeldoorn = Apeldoorn
Enschede = Enschede
Amersfoort = Amersfoort
Zwolle = Zwolle
Venlo = Venlo
Uden = Uden
Grave = Grave
Delft = Delft
Gouda = Gouda
Nieuwstadt = Nieuwstadt
Weesp = Weesp
Coevorden = Coevorden
Kerkrade = Kerkrade
The Netherlands = Die Niederlande
Retain [relativeAmount]% of the happiness from a luxury after the last copy has been traded away = Behalte [relativeAmount]% der Zufriedenheit eines Luxusguts, nachdem das letzte Exemplar weggehandelt worden ist

Gustavus Adolphus = Gustav Adolf
The Hakkapeliittas will ride again and your men will fall just at the sight of my cavalry! God with us! = Die Hakkapeliittas werden wieder reiten und eure Männer werden beim Anblick meiner Kavallerie fallen! Gott ist mit uns!
Ha ha ha, captain Gars will be very glad to head out to war again. = Ha ha ha, Hauptmann Gars wird sehr froh sein, wieder in den Krieg zu ziehen.
I am Sweden's king. You can take my lands, my people, my kingdom, but you will never reach the House of Vasa. = Ich bin der König von Schweden. Ihr könnt meine Ländereien, mein Volk und mein Königreich einnehmen, aber ihr werdet niemals das Haus Wasa erreichen.
Stranger, welcome to the Snow King's kingdom! I am Gustavus Adolphus, member of the esteemed House of Vasa = Fremder, willkommen im Reich des Schneekönigs! Ich bin Gustav Adolf, Mitglied des angesehenen Hauses Wasa
My friend, it is my belief that this settlement can benefit both our peoples. = Mein Freund, ich bin überzeugt, dass diese Einigung für unsere beiden Völker von Nutzen sein kann.
Oh, welcome! = Oh, Willkommen!
Oh, it is you. = Oh, Ihr seid es.
Nobel Prize = Nobelpreis
All hail the transcendent King Gustavus Adolphus, founder of the Swedish Empire and her most distinguished military tactician. It was during your reign that Sweden emerged as one of the greatest powers in Europe, due in no small part to your wisdom, both on and off the battlefield. As king, you initiated a number of domestic reforms that ensured the economic stability and prosperity of your people. As the general who came to be known as the "Lion of the North," your visionary designs in warfare gained the admiration of military commanders the world over. Thanks to your triumphs in the Thirty Years' War, you were assured a legacy as one of history's greatest generals. = Gegrüßt sei der überragende König Gustav Adolf, der Gründer des schwedischen Reiches und sein bedeutendster Militärtaktiker. Während eurer Regierungszeit entwickelte sich Schweden zu einer der größten Mächte Europas, was nicht zuletzt auf Eure Weisheit auf und abseits des Schlachtfelds zurückzuführen ist. Als König habt Ihr eine Reihe innenpolitischer Reformen eingeleitet, die die wirtschaftliche Stabilität und den Wohlstand eures Volkes sicherten. Als General, der als "Löwe des Nordens" bekannt wurde, erlangten Eure visionären Pläne in der Kriegsführung die Bewunderung von Feldherren in aller Welt. Dank Eurer Triumphe im Dreißigjährigen Krieg wurde Euch ein Vermächtnis als einer der größten Generäle der Geschichte zuteil.
Oh noble King, the people long for your prudent leadership, hopeful that once again they will see your kingdom rise to glory. Will you devise daring new strategies, leading your armies to victory on the theater of war? Will you build a civilization that stands the test of time? = Oh edler König, das Volk sehnt sich nach Eurer umsichtigen Führung und hofft, dass euer Reich wieder zu Ruhm und Ehre aufsteigt. Werdet Ihr kühne neue Strategien entwickeln und Eure Armeen auf dem Kriegsschauplatz zum Sieg führen? Könnt Ihr eine Zivilisation aufbauen, die dem Test der Zeit standhält?
Stockholm = Stockholm
Uppsala = Uppsala
Gothenburg = Gothenburg
Malmö = Malmö
Linköping = Linköping
Kalmar = Kalmar
Skara = Skara
Västerås = Västerås
Jönköping = Jönköping
Visby = Visby
Falun = Falun
Norrköping = Norrköping
Gävle = Gävle
Halmstad = Halmstad
Karlskrona = Karlskrona
Hudiksvall = Hudiksvall
Örebro = Örebro
Umeå = Umeå
Karlstad = Karlstad
Helsingborg = Helsingborg
Härnösand = Härnösand
Vadstena = Vadstena
Lund = Lund
Västervik = Västervik
Enköping = Enköping
Skövde = Skövde
Eskilstuna = Eskilstuna
Luleå = Luleå
Lidköping = Lidköping
Södertälje = Södertälje
Mariestad = Mariestad
Östersund = Östersund
Borås = Borås
Sundsvall = Sundsvall
Vimmerby = Vimmerby
Köping = Köping
Mora = Mora
Arboga = Arboga
Växjö = Växjö
Gränna = Gränna
Kiruna = Kiruna
Borgholm = Borgholm
Strängnäs = Strängnäs
Sveg = Sveg
Sweden = Schweden
Gain [amount] Influence with a [baseUnitFilter] gift to a City-State = Erhalte [amount] Einfluss für ein [baseUnitFilter] Geschenk an einen Stadtstaat
When declaring friendship, both parties gain a [relativeAmount]% boost to great person generation = Wenn eine Freundschaft erklärt wird, erhalten beide Parteien einen [relativeAmount]% Boost für die Generierung Großartiger Persönlichkeiten

Maria Theresa = Maria Theresa
Shame that it has come this far. But ye wished it so. Next time, be so good, choose your words more wisely. = Schade, dass es so weit gekommen ist. Aber Ihr habt es euch so gewünscht. Seid beim nächsten Mal so gut, wählt eure Worte weiser.
What a fool ye are! Ye will end swiftly and miserably. = Was für ein Dummkopf seid Ihr! Ihr werdet schnell und elend enden.
The world is pitiful! There's no beauty in it, no wisdom. I am almost glad to go. = Die Welt ist erbärmlich! Darin liegt keine Schönheit, keine Weisheit. Ich bin fast froh zu gehen.
The archduchess of Austria welcomes your Eminence to... Oh let's get this over with! I have a luncheon at four o'clock. = Die Erzherzogin von Österreich heißt Eure Eminenz herzlich willkommen... Ach, lasst uns das hinter uns bringen! Ich esse um vier Uhr zu Mittag.
I see you admire my new damask. Nobody should say that I am an unjust woman. Let's reach an agreement! = Ich sehe, Ihr bewundert meinen neuen Damast. Niemand sollte sagen, dass ich eine ungerechte Frau bin. Lassen Sie uns eine Einigung erzielen!
Oh, it's ye! = Oh, Ihr seid es!
Diplomatic Marriage = Diplomatische Hochzeit
Noble and virtuous Queen Maria Theresa, Holy Roman Empress and sovereign of Austria, the people bow to your gracious will. Following the death of your father King Charles VI, you ascended the thone of Austria during a time of great instability, but the empty coffers and diminished military did litle to dissuade your ambitions. Faced with war almost immediately upon your succession to the thron, you managed to fend off your foes, and in naming your husband Francis Stephen co-ruler, assured your place as Empress of the Holy Roman Empire. During your reigh, you guided Austria on a new path of reform - strengthening the military, replenishing the treasury, and improving the educational system of the kingdom. = Edle und tugendhafte Königin Maria Theresia, Heilige Römische Kaiserin und Herrscherin von Österreich, das Volk beugt sich eurem gnädigen Willen. Nach dem Tod eures Vaters, König Karl VI., habt Ihr den Thron Österreichs in einer Zeit großer Instabilität bestiegen, doch die leeren Staatskassen und das geschrumpfte Militär konnten euren Ehrgeiz nur wenig bremsen. Fast unmittelbar nach eurer Thronbesteigung wurdet Ihr mit einem Krieg konfrontiert. Es gelang euch, eure Feinde abzuwehren, und indem Ihr euren Ehemann Franz Stephan zum Mitregenten ernannt habt, habt Ihr euren Platz als Kaiserin des Heiligen Römischen Reiches gesichert. Während Eurer Regentschaft habt Ihr Österreich auf einen neuen Weg der Reformen geführt - Ihr habt das Militär gestärkt, habt die Staatskasse aufgefüllt und habt das Bildungssystem des Königreichs verbessert.
Oh great queen, bold and dignified, the time has come for you to rise and guide the kingdom once again. Can you return your people to the height of prosperity and splendor? Will you build a civilization that stands the test of time? = Oh große Königin, kühn und würdevoll, es ist an der Zeit, dass Ihr euch erhebt und das Königreich erneut führt. Können Sie Ihr Volk auf die Höhe des Wohlstands und der Pracht zurückführen? Könnt Ihr eine Zivilisation aufbauen, die dem Test der Zeit standhält?
Vienna = Wien
Salzburg = Salzburg
Graz = Graz
Linz = Linz
Klagenfurt = Klagenfurt
Bregenz = Bregenz
Innsbruck = Innsbruck
Kitzbühel = Kitzbühel
St. Pölten = St. Pölten
Eisenstadt = Eisenstadt
Villach = Villach
Zwettl = Zwettl
Traun = Traun
Wels = Wels
Dornbirn = Dornbirn
Feldkirch = Feldkirch
Amstetten = Amstetten
Bad Ischl = Bad Ischl
Wolfsberg = Wolfsberg
Kufstein = Kufstein
Leoben = Leoben
Klosterneuburg = Klosterneuburg
Leonding = Leonding
Kapfenberg = Kapfenberg
Hallein = Hallein
Bischofshofen = Bischofshofen
Waidhofen = Waidhofen
Saalbach = Saalbach
Lienz = Lienz
Steyr = Steyr
Austria = Österreich
Can spend Gold to annex or puppet a City-State that has been your ally for [amount] turns. = Kann Gold ausgeben, um einen Stadtstaat zu annektieren oder zu einer Marionette zu machen, der für [amount] Runden eurer Verbündeter ist.

Dido = Dido
Tell me, do you all know how numerous my armies, elephants and the gdadons are? No? Today, you shall find out! = Sagt mir, wisst ihr alle, wie zahlreich meine Armeen, Elefanten und die Gadonen sind? Nein? Heute werdet ihr es herausfinden!
Fate is against you. You earned the animosity of Carthage in your exploration. Your days are numbered. = Das Schicksal ist gegen euch. Ihr habt euch die Feindschaft Karthagos bei Euren Erkundungen verdient. Eure Tage sind gezählt.
The fates became to hate me. This is it? You wouldn't destroy us so without their help. = Das Schicksal begann mich zu hassen. Das ist alles? Ohne deren Hilfe würdest du uns nicht so zerstören.
The Phoenicians welcome you to this most pleasant kingdom. I am Dido, the queen of Carthage and all that belongs to it. = Die Phönizier heißen euch in diesem höchst angenehmen Königreich willkommen. Ich bin Dido, die Königin von Karthago und allem, was dazugehört.
I just had the marvelous idea, and I think you'll appreciate it too. = Ich hatte gerade eine wunderbare Idee, und ich denke, ihr werdet sie auch zu schätzen wissen.
What is it now? = Was ist das jetzt?
Phoenician Heritage = Phönizisches Erbe
Blessings and salutations to you, revered Queen Dido, founder of the legendary kingdom of Carthage. Chronicled by the words of the great poet Virgil, your husband Acerbas was murdered at the hands of your own brother, King Pygmalion of Tyre, who subsequently claimed the treasures of Acerbas that were now rightfully yours. Fearing the lengths from which your brother would pursue this vast wealth, you and your compatriots sailed for new lands. Arriving on the shores of North Africa, you tricked the local king with the simple manipulation of an ox hide, laying out a vast expanse of territory for your new home, the future kingdom of Carthage. = Segen und Gruß an euch, verehrte Königin Dido, Gründerin des legendären Königreichs Karthago. Nach den Worten des großen Dichters Vergil wurde dein Mann Acerbas von deinem eigenen Bruder, König Pygmalion von Tyrus, ermordet, der daraufhin die Schätze von Acerbas, die nun rechtmäßig dir gehören, für sich beanspruchte. Aus Angst davor, dass euer Bruder es auf diesen Reichtum abgesehen haben könnte, seid ihr mit euren Landsleuten in neue Länder gesegelt. An den Küsten Nordafrikas angekommen, habt ihr den dortigen König mit der einfachen Manipulation eines Ochsenfells ausgetrickst und ein riesiges Gebiet für eure neue Heimat, das zukünftige Königreich Karthago, geschaffen.
Clever and inquisitive Dido, the world longs for a leader who can provide a shelter from the coming storm, guided by brilliant intuition and cunning. Can you lead the people in the creation of a new kingdom to rival that of once mighty Carthage? Can you build a civilization that will stand the test of time? = Die kluge und wissbegierige Dido. Die Welt sehnt sich nach einer Anführerin, die mit brillanter Intuition und Gerissenheit Schutz vor dem aufkommenden Sturm bieten kann. Könnt ihr das Volk bei der Schaffung eines neuen Königreichs anführen, das dem des einst mächtigen Karthago Konkurrenz macht? Könnt Ihr eine Zivilisation aufbauen, die dem Test der Zeit standhält?
Carthage = Karthago
Utique = Utique
Hippo Regius = Hippo Regius
Gades = Gades
Saguntum = Saguntum
Carthago Nova = Carthago Nova
Panormus = Panormus
Lilybaeum = Lilybaeum
Hadrumetum = Hadrumetum
Zama Regia = Zama Regia
Karalis = Karalis
Malaca = Malaca
Leptis Magna = Leptis Magna
Hippo Diarrhytus = Hippo Diarrhytus
Motya = Motya
Sulci = Sulci
Leptis Parva = Leptis Parva
Tharros = Tharros
Soluntum = Soluntum
Lixus = Lixus
Oea = Oea
Theveste = Theveste
Ibossim = Ibossim
Thapsus = Thapsus
Aleria = Aleria
Tingis = Tingis
Abyla = Abyla
Sabratha = Sabratha
Rusadir = Rusadir
Baecula = Baecula
Saldae = Saldae
Land units may cross [terrainName] tiles after the first [baseUnitFilter] is earned = Landeinheiten dürfen [terrainName] Felder überqueren, nachdem die erste [baseUnitFilter] erworben wurde
Units ending their turn on [tileFilter] tiles take [amount] damage = Einheiten, die ihren Zug auf [tileFilter] Feldern beenden, erleiden [amount] Schaden

Theodora = Theodora
It is always a shame to destroy a thing of beauty. Happily, you are not one. = Es ist immer eine Schande, ein Stück von Schönheit zu zerstören. Glücklicherweise seid ihr keines.
Now darling, tantrums are most unbecoming. I shall have to teach you a lesson. = Also, Liebling, Wutanfälle sind sehr unschicklich. Ich werde Euch eine Lektion erteilen müssen.
Like a child playing with toys you are. My people will never love you, nor suffer this indignation gracefully. = Ihr seid wie ein Kind, das mit Spielzeug spielt. Mein Volk wird euch niemals lieben und diese Entrüstung nicht mit Anstand ertragen.
My, isn't this a pleasant surprise - what may I call you, oh mysterious stranger? I am Theodora, beloved of Byzantium. = Meine Güte, ist das nicht eine angenehme Überraschung - wie darf ich Euch nennen, oh geheimnisvoller Fremder? Ich bin Theodora, die Geliebte von Byzanz.
I have heard that you adept at certain kinds of ... interactions. Show me. = Ich habe gehört, dass Ihr bei bestimmten Arten von ... Interaktionen sehr geschickt bist. Zeigt es mir.
Hello again. = Abermals Hallo.
Patriarchate of Constantinople = Patriarchat von Konstantinopel
All hail the most magnificent and magnanimous Empress Theodora, beloved of Byzantium and of Rome! From the lowly ranks of actress and courtesan you became the most powerful woman in the Roman Empire, consort to Justinian I. Starting in the late 520's AD, you joined your husband in a series of important spiritual and legal reforms, creating many laws which elevated the status of and promoted equal treatment of women in the empire. You also aided in the restoration and construction of many aqueducts, bridges, and churches across Constantinople, culminating in the creation of the Hagia Sophia, one of the most splendid architectural wonders of the world. = Gegrüßt sei die großartige und großherzige Kaiserin Theodora, geliebt von Byzanz und Rom! Von der einfachen Schauspielerin und Kurtisane wurdet ihr zur mächtigsten Frau des Römischen Reiches, zur Gemahlin von Justinian I. Ab dem späten Jahr 520 n. Chr. habt ihr gemeinsam mit eurem Mann eine Reihe wichtiger geistiger und rechtlicher Reformen durchgeführt und viele Gesetze erlassen, die den Status der Frauen im Reich verbesserten und ihre Gleichbehandlung förderten. Außerdem habt Ihr bei der Restaurierung und dem Bau vieler Aquädukte, Brücken und Kirchen in Konstantinopel geholfen, was in der Errichtung der Hagia Sophia gipfelte, einem der prächtigsten architektonischen Weltwunder.
Beautiful Empress, Byzantium is in need of your wisdom and strength - her people are lost without your light to lead them. The Byzantine Empire may have fallen once, but its spirit is still intact waiting to be reborn anew. Can you return Byzantium to the heights of glory it once enjoyed? Can you create a civilization to stand the test of time? = Schöne Kaiserin, Byzanz braucht eure Weisheit und Stärke - ihr Volk ist verloren ohne euer Licht, das es führt. Das Byzantinische Reich mag einst gefallen sein, aber sein Geist ist noch intakt und wartet darauf, wiedergeboren zu werden. Könnt Ihr Byzanz wieder zu dem Ruhm verhelfen, den es einst genoss? Könnt Ihr eine Zivilisation aufbauen, die dem Test der Zeit standhält?
Constantinople = Konstantinopel
Adrianople = Adrianople
Nicaea = Nikea
Antioch = Antioch
Varna = Warna
Ohrid = Ohrid
Nicomedia = Nikomedia
Trebizond = Trapezunt
Cherson = Cherson
Sardica = Sofia
Ani = Ani
Dyrrachium = Durrës
Edessa = Edessa
Chalcedon = Chalkedon
Naissus = Niš
Bari = Bari
Iconium = Konya
Prilep = Prilep
Samosata = Samosata
Kars = Kars
Theodosiopolis = Theodosiopolis
Tyana = Tyana
Gaza = Gaza
Kerkyra = Korfu
Phoenice = Phönizien
Selymbria = Silivri
Sillyon = Sillyon
Chrysopolis = Chrysopolis
Vodena = Vodena
Traianoupoli = Traianoupoli
Constantia = Constantia
Patra = Patra
Korinthos = Korinthos
Byzantium = Byzanz
May choose [amount] additional belief(s) of any type when [foundingOrEnhancing] a religion = Kann [amount] zusätzliche Glaubenssätze jeder Art wählen, wenn eine Religion [foundingOrEnhancing] wird

Boudicca = Boudicca
You shall stain this land no longer with your vileness! To arms, my countrymen. We ride to war! = Ihr sollt dieses Land nicht länger mit eurer Abscheulichkeit beflecken! Zu den Waffen, meine Landsleute. Wir reiten in den Krieg!
Traitorous man! The Celtic peoples will not stand for such wanton abuse and slander - I shall have your balls! = Verräterischer Mann! Die keltischen Völker werden solch mutwillige Beschimpfungen und Verleumdungen nicht dulden - ich werde Euch in die Mangel nehmen!
Vile ruler, know you have won this war in name alone. Your cities lie buried and your troops defeated. I have my own victory. = Abscheulicher Herrscher, wisse, dass ihr diesen Krieg nur dem Namen nach gewonnen habt. Eure Städte liegen begraben und Eure Truppen sind besiegt. Ich habe meinen eigenen Sieg.
I am Boudicca, Queen of the Celts. Let no-one underestimate me! = Ich bin Boudicca, die Königin der Kelten. Niemand soll mich unterschätzen!
Let us join our forces together and reap the rewards. = Lasst uns unsere Kräfte bündeln und die Früchte ernten.
God has given good to you. = Gott hat Euch Gutes gegeben.
Druidic Lore = Druidische Überlieferung
Eternal glory and praise for you, fierce and vengeful Warrior Queen! In a time dominated by men, you not only secured your throne and sovereign rule, but also successfully defied the power of the Roman Empire. After suffering terrible punishment and humiliation at the hand of the Roman invaders, you rallied your people in a bloody and terrifying revolt. Legions fell under your chariot wheels and the city of London burned. While in the end the Romans retained ownership of the isles, you alone made Nero consider withdrawing all troops and leaving Britain forever. = Ewiger Ruhm und Lobpreis für Euch, wilde und rachsüchtige Kriegskönigin! In einer von Menschen beherrschten Zeit habt Ihr nicht nur euren Thron und eure souveräne Herrschaft gesichert, sondern auch der Macht des Römischen Reiches erfolgreich getrotzt. Nachdem Ihr durch die römischen Invasoren schreckliche Strafen und Demütigungen erlitten hattet, habt Ihr euer Volk in einem blutigen und furchterregenden Aufstand zusammengeführt. Legionen fielen unter euren Wagenrädern und die Stadt London brannte. Am Ende behielten die Römer zwar den Besitz der Inseln, aber nur Ihr habt Nero dazu veranlasst, den Rückzug aller Truppen zu erwägen und Britannien für immer zu verlassen.
Oh sleeping lioness, your people desire that you rise and lead them again in the calling that is your namesake. Will you meet their challenge on the open field and lead the Celts to everlasting victory? Will you restore your lands and build an empire to stand the test of time? = Oh schlafende Löwin, euer Volk sehnt sich danach, dass ihr euch erhebt und es wieder in die Berufung führt, die euer Namensgeber ist. Werdet Ihr euch der Herausforderung auf dem offenen Feld stellen und die Kelten zum ewigen Sieg führen?Könnt Ihr eine Zivilisation aufbauen, die dem Test der Zeit standhält?
Cardiff = Cardiff
Truro = Truro
Douglas = Douglas
Glasgow = Glasgow
Cork = Cork
Aberystwyth = Aberystwyth
Penzance = Penzance
Ramsey = Ramsey
Inverness = Inverness
Limerick = Limerick
Swansea = Swansea
St. Ives = St. Ives
Peel = Peel
Aberdeen = Aberdeen
Belfast = Belfast
Caernarfon = Caernarfon
Newquay = Newquay
Saint-Nazaire = Saint-Nazaire
Castletown = Castletown
Stirling = Stirling
Galway = Galway
Conwy = Conwy
St. Austell = St. Austell
Saint-Malo = Saint-Malo
Onchan = Onchan
Dundee = Dundee
Londonderry = Londonderry
Llanfairpwllgwyngyll = Llanfairpwllgwyngyll 
Falmouth = Falmouth
Lorient = Lorient
Celts = Kelten
with [amount] to [amount2] neighboring [tileFilter] [tileFilter2] tiles = mit [amount] bis [amount2] benachbarten [tileFilter] [tileFilter2] Feldern

Haile Selassie = Haile Selassie
I have tried all other avenues, but yet you persist in this madness. I hope, for your sake, your end is swift. = Ich habe alle anderen Möglichkeiten ausprobiert, aber ihr beharrt immer noch auf diesem Wahnsinn. Ich hoffe für Euch, dass Ihr ein schnelles Ende findet.
It is silence that allows evil to triumph. We will not stand mute and allow you to continue on this mad quest unchecked. = Es ist das Schweigen, das dem Bösen den Sieg ermöglicht. Wir werden nicht stumm bleiben und zulassen, dass ihr diesen Wahnsinn unkontrolliert fortsetzt.
God and history will remember your actions this day. I hope you are ready for your impending judgment. = Gott und die Geschichte werden sich an eure Taten an diesem Tag erinnern. Ich hoffe, ihr seid für euer bevorstehendes Urteil bereit.
A thousand welcomes to our fair nation. I am Selassie, the Ras Tafari Makonnen and Emperor of Ethiopia, your humble servant. = Tausendmal willkommen in unserer schönen Nation. Ich bin Selassie, der Ras Tafari Makonnen und Kaiser von Äthiopien, euer demütiger Diener.
I request that you consider this offer between our two peoples. I believe it will do us both good. = Ich bitte Euch, dieses Angebot zwischen unseren beiden Völkern zu prüfen. Ich glaube, es wird uns beiden gut tun.
Spirit of Adwa = Geist von Adwa
Blessings be upon you, honorable and righteous Emperor of Ethiopia, Haile Selassie. Your legacy as one of Ethiopia's greatest rulers, and as the spiritual leader to the Rastafarian movement, is outshone only by the influence you had on diplomacy and political cooperation throughout the world. In introducing Ethiopia's first written constitution, you planted the seeds of democracy that would take root over the coming years, and your infinitely wise grasp of global affairs secured Ethiopia's place as a charter member of the United Nations. Spearheading efforts to reform and modernize the nation during your reign, you changed the course of Ethiopian history forever = Seid gesegnet, ehrenwerter und rechtschaffener Kaiser von Äthiopien, Haile Selassie. Euer Vermächtnis als einer der größten Herrscher Äthiopiens und als spiritueller Führer der Rastafari-Bewegung wird nur noch von dem Einfluss übertroffen, den ihr auf die Diplomatie und die politische Zusammenarbeit in der ganzen Welt hattet. Mit der Einführung der ersten schriftlich fixierten Verfassung Äthiopiens habt ihr die Saat der Demokratie gelegt, die in den kommenden Jahren Wurzeln schlagen sollte, und euer unendlich kluges Gespür für globale Angelegenheiten sicherte Äthiopien seinen Platz als Gründungsmitglied der Vereinten Nationen. Als Vorreiter der Reform- und Modernisierungsbemühungen während eurer Regierungszeit haben den Lauf der äthiopischen Geschichte für immer verändert.
Revered king, your composed demeanor once protected the people from the many conflicts that plague the nations of men, and the kingdom looks to you to assure peace once again. Will you lead the people with courage and authority, moving forward into a new age? Will you build a civilization that stands the test of time? = Verehrter König, Eure gelassene Haltung hat das Volk einst vor den vielen Konflikten bewahrt, die die Nationen der Menschen plagen, und das Königreich blickt auf Euch, um den Frieden wieder zu sichern. Werdet Ihr das Volk mit Mut und Autorität führen und in ein neues Zeitalter aufbrechen? Könnt Ihr eine Zivilisation aufbauen, die dem Test der Zeit standhält?
Addis Ababa = Addis Ababa
Harar = Harar
Adwa = Adua
Lalibela = Lalibela
Gondar = Gondar
Axum = Aksum
Dire Dawa = Dire Dawa
Bahir Dar = Bahir Dar
Adama = Adama
Mek'ele = Mek'ele
Awasa = Awasa
Jimma = Jimma
Jijiga = Jijiga
Dessie = Dese
Debre Berhan = Debre Berhan
Shashamane = Shashemene
Debre Zeyit = Debre Zeyit
Sodo = Sodo
Hosaena = Hosaena
Nekemte = Nekemte
Asella = Asella
Dila = Dila
Adigrat = Adigrat
Debre Markos = Debre Markos
Kombolcha = Kombolcha
Debre Tabor = Debre Tabor
Sebeta = Sebeta
Shire = Shire
Ambo = Ambo
Negele Arsi = Arsi Negele
Gambela = Gambela
Ziway = Ziway
Weldiya = Weldiya
Ethiopia = Äthiopien
when fighting units from a Civilization with more Cities than you = beim Kampf gegen Einheiten einer Zivilisation mit mehr Städten als du

Pacal = Pacal
A sacrifice unlike all others must be made! = Es muss ein Opfer gebracht werden, das es so noch nie gegeben hat!
Muahahahahahaha! = Muahahahahahaha!
Today comes a great searing pain. With you comes the path to the black storm. = Heute kommt ein großer, brennender Schmerz. Mit Euch kommt der Weg zum schwarzen Sturm.
Greetings, wayward one. I am known as Pacal. = Sei gegrüßt, Eigensinniger. Ich bin als Pacal bekannt.
Friend, I believe I may have found a way to save us all! Look, look and accept my offering! = Freund, ich glaube, ich habe vielleicht einen Weg gefunden, uns alle zu retten! Schau, schau und nimm mein Angebot an!
A fine day, it helps you. = Ein schöner Tag, er hilft euch.
The Long Count = Die Lange Zählung
Your people kneel before you, exalted King Pacal the Great, favored son of the gods and shield to the citizens of the Palenque domain. After years of strife at the hands of your neighboring rivals, you struck back at the enemies of your people, sacrificing their leaders in retribution for the insults dealt to your predecessors. The glory of Palenque was restored only by the guidance afforded by your wisdom, as you orchestrated vast reconstruction efforts within the city, creating some of the greatest monuments and architecture your people - and the world - have ever known. = Euer Volk kniet vor euch, erhabener König Pacal der Große, bevorzugter Sohn der Götter und Schutzschild der Bürger des Gebiets von Palenque. Nach Jahren des Streits mit euren benachbarten Rivalen habt ihr die Feinde eures Volkes zurückgeschlagen und ihre Anführer als Vergeltung für die Beleidigungen eurer Vorgänger geopfert. Der Ruhm von Palenque wurde nur durch eure Weisheit wiederhergestellt, denn ihr habt den Wiederaufbau der Stadt geleitet und einige der größten Monumente und Bauwerke geschaffen, die euer Volk - und die Welt - je gesehen hat.
Illustrious King, your people once again look to you for leadership and counsel in the coming days. Will you channel the will of the gods and restore your once proud kingdom to its greatest heights? Will you build new monuments to forever enshrine the memories of your people? Can you build a civilization that will stand the test of time? = Glorreicher König, euer Volk bittet euch in den kommenden Tagen erneut um Führung und Rat. Werdet ihr den Willen der Götter kanalisieren und euer einst stolzes Königreich wieder zu seiner größten Blüte führen? Werdet ihr neue Monumente errichten, um die Erinnerungen eures Volkes für immer zu bewahren? Könnt Ihr eine Zivilisation aufbauen, die dem Test der Zeit standhält?
Palenque = Palenque
Tikal = Tikal
Uxmal = Uxmal
Tulum = Tulum
Copan = Copan
Coba = Coba
El Mirador = El Mirador
Calakmul = Calakmul
Edzna = Edzna
Lamanai = Lamanai
Izapa = Izapa
Uaxactun = Uaxactun
Comalcalco = Comalcalco
Piedras Negras = Piedras Negras
Cancuen = Cancuen
Yaxha = Yaxha
Quirigua = Quirigua
Q'umarkaj = Q'umarkaj
Nakbe = Nakbe
Cerros = Cerros
Xunantunich = Xunantunich
Takalik Abaj = Takalik Abaj
Cival = Cival
San Bartolo = San Bartolo
Altar de Sacrificios = Altar de Sacrificios
Seibal = Seibal
Caracol = Caracol
Naranjo = Naranjo
Dos Pilas = Dos Pilas
Mayapan = Mayapan
Ixinche = Ixinche
Zaculeu = Zaculeu
Kabah = Kabah
The Maya = Die Maya
Receive a free Great Person at the end of every [comment] (every 394 years), after researching [tech]. Each bonus person can only be chosen once. = Erhalte am Ende jedes [comment] (alle 394 Jahre) eine kostenlose Große Persönlichkeit, nachdem du [tech] erforscht hast. Jede Bonusperson kann nur einmal gewählt werden.
Once The Long Count activates, the year on the world screen displays as the traditional Mayan Long Count. = Sobald die Lange Zählung aktiviert ist, wird das Jahr in der Weltansicht als die traditionelle Lange Zählung der Maya angezeigt.


I didn't want to do this. We declare war. = Ich wollte das nicht tun. Wir erklären den Krieg.
I will fear no evil. For god is with me! = Ich fürchte kein Unheil. Denn Gott ist mit mir!
Why have you forsaken us my lord? = Warum hast du uns verlassen, o Herr?
Bratislava = Bratislava

We have wanted this for a LONG time. War it shall be. = Das haben wir uns schon laaange gewünscht. Krieg soll es sein.
Very well, we will kick you back to the ancient era! = Nun gut, wir werden euch ins Altertum zurückversetzen!
This isn't how it is supposed to be! = So sollte es nicht sein!
Cahokia = Cahokia

By god's grace we will not allow these atrocities to occur any longer. We declare war! = Durch Gottes Gnade werden wir nicht länger zulassen, dass diese Gräueltaten geschehen. Wir erklären den Krieg!
May god have mercy on your evil soul. = Möge Gott eurer verdorbenen Seele gnädig sein.
I for one welcome our new conquer overlord! = Ich für meinen Teil begrüße unseren neuen Eroberungsherrn!
Jerusalem = Jerusalem


#################### Lines from Policies from Civ V - Gods & Kings ####################

Provides a [buildingName] in your first [amount] cities for free = Stellt ein [buildingName] Gebäude in deinen ersten [amount] Städten kostenlos zur Verfügung


[relativeAmount]% Gold from Great Merchant trade missions = [relativeAmount]% Gold für Handelsmissionen von Großen Händlern 


Upon capturing a city, receive [amount] times its [stat] production as [civWideStat] immediately = Erhalte beim Erobern einer Stadt sofort [amount]-mal ihre [stat] Produktion als [civWideStat]


#################### Lines from Quests from Civ V - Gods & Kings ####################


#################### Lines from Religions from Civ V - Gods & Kings ####################


Judaism = Judentum


Sikhism = Sikhismus

Taoism = Taoismus


#################### Lines from Ruins from Civ V - Gods & Kings ####################


We have found holy symbols in the ruins, giving us a deeper understanding of religion! (+[faithAmount] Faith) = Wir haben in den Ruinen heilige Symbole gefunden, die uns ein tieferes Verständnis der Religion vermitteln! (+[faithAmount] Glaube)
discover holy symbols = entdecke heilige Symbole

We have found an ancient prophecy in the ruins, greatly increasing our spiritual connection! (+[faithAmount] Faith) = Wir haben in den Ruinen eine uralte Prophezeiung gefunden, die unsere spirituelle Verbindung erheblich verstärkt! (+[faithAmount] Glaube)
an ancient prophecy = eine uralte Prophezeiung


#################### Lines from Specialists from Civ V - Gods & Kings ####################


#################### Lines from Speeds from Civ V - Gods & Kings ####################


#################### Lines from Techs from Civ V - Gods & Kings ####################


'What is drama but life with the dull bits cut out.' - Alfred Hitchcock = 'Was ist schon ein Drama anderes als das Leben, wenn man die langweiligen Teile herausgeschnitten hat.' - Alfred Hitchcock
Drama and Poetry = Drama und Lyrik

'The merchants and the traders have come; their profits are pre-ordained...' - Sri Guru Granth Sahib = 'Die Kaufleute und die Händler sind gekommen; ihre Gewinne sind vorbestimmt...' - Sri Guru Granth Sahib
Guilds = Gilden


'Architecture begins where engineering ends.' - Walter Gropius = 'Architektur beginnt dort, wo das Ingenieurwesen aufhört.' - Walter Gropius
Architecture = Architektur

'Industrialization based on machinery, already referred to as a characteristic of our age, is but one aspect of the revolution that is being wrought by technology.' - Emily Greene Balch = 'Die Industrialisierung auf der Grundlage von Maschinen, die bereits als charakteristisch für unsere Zeit bezeichnet wird, ist nur ein Aspekt der Revolution, die von der Technologie ausgeht.' - Emily Greene Balch
Industrialization = Industrialisierung


'Men, like bullets, go farthest when they are smoothest.' - Jean Paul = 'Männer, wie Kugeln, gehen am weitesten, wenn sie am glattesten sind.' - Jean Paul
Ballistics = Ballistik

'The root of the evil is not the construction of new, more dreadful weapons. It is the spirit of conquest.' - Ludwig von Mises = 'Die Wurzel des Bösen ist nicht der Bau neuer, schrecklicherer Waffen. Es ist der Geist der Eroberung.' - Ludwig von Mises
Combined Arms = Verbundene Waffen


'The more we elaborate our means of communication, the less we communicate.' - J.B. Priestly = 'Je mehr wir unsere Kommunikationsmittel ausbauen, desto weniger kommunizieren wir.' – J.B. Priestly
Telecommunications = Telekommunikation
'All men can see these tactics whereby I conquer, but what none can see is the strategy out of which victory is evolved.' - Sun Tzu = 'Alle Menschen können diese Taten sehen, mit denen ich siege, aber was niemand sehen kann, ist die Strategie, aus der sich der Sieg entwickelt.' - Sun Tzu
Mobile Tactics = Mobile Taktiken


#################### Lines from Terrains from Civ V - Gods & Kings ####################


Mount Kailash = Berg Kailash

Mount Sinai = Berg Sinai

Sri Pada = Sri Pada

Uluru = Uluru


#################### Lines from TileImprovements from Civ V - Gods & Kings ####################


Polder = Polder


#################### Lines from TileResources from Civ V - Gods & Kings ####################


Citrus = Zitrusfrüchte

Copper = Kupfer

Crab = Krabben

Salt = Salz

Truffles = Trüffel


#################### Lines from UnitPromotions from Civ V - Gods & Kings ####################


Hussar = Hussar
[relativeAmount]% to Flank Attack bonuses = [relativeAmount]% für Flankenangriffsboni


Hakkapeliitta = Hakkapeliitta
Transfer Movement to [unit] = Bewegung zu [unit] übertragen
[relativeAmount]% Strength when stacked with [mapUnitFilter] = [relativeAmount]% Stärke wenn auf einem Feld mit [mapUnitFilter]


#################### Lines from UnitTypes from Civ V - Gods & Kings ####################


#################### Lines from Units from Civ V - Gods & Kings ####################


Atlatlist = Speerschleuderer


Quinquereme = Quinquereme

Dromon = Dromone


Horse Archer = Berittener Bogenschütze


Battering Ram = Rammbock
Can only attack [combatantFilter] units = Kann nur [combatantFilter] Einheiten angreifen

Pictish Warrior = Piktischer Krieger


African Forest Elephant = Afrikanischer Waldelefant

Cataphract = Kataphrakt


Composite Bowman = Kompositbogenschütze


Galleass = Galeere


Privateer = Kaperschiff
May capture killed [mapUnitFilter] units = Kann getötete [mapUnitFilter] Einheiten gefangen nehmen

Sea Beggar = Seeräuber


Gatling Gun = Gatling Gun


Carolean = Karoliner

Mehal Sefari = Mehal Sefari


Great War Infantry = Weltkriegs-Infanterie


Triplane = Dreidecker

Great War Bomber = Weltkriegsbomber


Machine Gun = Maschinengewehr


Landship = Landkreuzer


#################### Lines from VictoryTypes from Civ V - Gods & Kings ####################


#################### Lines from Tutorials ####################

Introduction = Einführung
Welcome to Unciv!\nBecause this is a complex game, there are basic tasks to help familiarize you with the game.\nThese are completely optional, and you're welcome to explore the game on your own! = Willkommen zu UnCiv!\n Weil es ein komplexes Spiel ist, gibt es Einführungsaufgaben, welche dich mit dem Spiel vertraut machen.\nDiese sind optional und du bist eingeladen das Spiel selbst zu erkunden!

New Game = Neues Spiel
Your first mission is to found your capital city.\nThis is actually an important task because your capital city will probably be your most prosperous.\nMany game bonuses apply only to your capital city and it will probably be the center of your empire. = Deine erste Aufgabe ist die Hauptstadt zu gründen.\nDies ist eine wichtige Aufgabe, da deine Hauptstadt wahrscheinlich deine beste Stadt ist.\nViele Spielvorteile gelten nur in deiner Hauptstadt und es and ist wahrscheinlich das Zentrum deines Reichs.
How do you know a spot is appropriate?\nThat’s not an easy question to answer, but looking for and building next to luxury resources is a good rule of thumb.\nLuxury resources are tiles that have things like gems, cotton, or silk (indicated by a smiley next to the resource icon)\nThese resources make your civilization happy. You should also keep an eye out for resources needed to build units, such as iron. Cities cannot be built within 3 tiles of existing cities, which is another thing to watch out for! = Woher weißt du das ein Ort gut ist?\nEs ist nicht einfach zu beantworten, aber in der Nähe von Luxusressourcen ist gut.\nLuxusressourcen sind Felder, welche Dinge wie Diamanten, Baumwolle, oder Seide (gezeigt durch ein Smiley direktzum Ressourcenicon)\nDiese Ressourcen machen deine Civilisation fröhlich. Du solltest auch ein Auge auf Ressources werfen, die für Einheiten gebraucht werden, wie die Ressource Eisen.
However, cities don’t have a set area that they can work - more on that later!\nThis means you don’t have to settle cities right next to resources.\nLet’s say, for example, that you want access to some iron – but the resource is right next to a desert.\nYou don’t have to settle your city next to the desert. You can settle a few tiles away in more prosperous lands.\nYour city will grow and eventually gain access to the resource.\nYou only need to settle right next to resources if you need them immediately – \n   which might be the case now and then, but you’ll usually have the luxury of time. = Wieauchimmer, Städte aben keine feste Fläche wo gearbeitet werden kann - mehr dazu später!\nDas meint du musst deine Städte nicht direkt neben die Ressourcen setzen.\nSagen wir als Beispiel, das du etwas Eisen möchtest, aber die Ressource ist direkt neben einer Wüste .\nDu musst die Stadt nicht in die Nähe der Wüste setzen. du kannst ein paar Felder weiter in besserer Umgebung siedeln.\nDeine Stadt wird größer werden und irgendwann Zugriff auf die Ressource erhalten.\ndu musst nur direkt daneben siedeln, wenn du sie sofort brauchst – \n Was hin unt wieder vorkommt, aber meisents hast du die Zeit.
The first thing coming out of your city should be either a Scout or Warrior.\nI generally prefer the Warrior because it can be used for defense and because it can be upgraded\n  to the Swordsman unit later in the game for a relatively modest sum of gold.\nScouts can be effective, however, if you seem to be located in an area of dense forest and hills.\nScouts don’t suffer a movement penalty in this terrain.\nIf you’re a veteran of the 4x strategy genre your first Warrior or Scout will be followed by a Settler.\nFast expanding is absolutely critical in most games of this type. = Die erste produzierte einheit der Stadt sollte ein Späher oder Krieger sein.\nIch (der Programmierer, nicht der Übersetzer) bevorzuge allgemein den Krieger, weil er für die Verteidigung gut ist,\n und da er später zu einem Schwertkämpfer verbessert werden kann, und das für eine moderate Summe Gold.\nSpäher können auch effektiv sein, wenn du in einem Gebiet mit Wald und Hügeln bist.\nSpäher erhalten durch sowas keine Nachteile in der Bewegung.\nWenn du schon lange 4x strategy genre spielst, wird deinem Krieger oder Späher ein Siedler folgen.\nSchnelle Expansion ist in den meisten Spielen dieser Art notwendig.

In your first couple of turns, you will have very little options, but as your civilization grows, so do the number of things requiring your attention. = In deinen ersten Runden gibt es wenig zu tun, aber sobald deine Zivilation wächst, wächst auch die Zahl der Dinge auf die du achten musst.

Culture and Policies = Kultur und Richtlinien
Each turn, the culture you gain from all your cities is added to your Civilization's culture.\nWhen you have enough culture, you may pick a Social Policy, each one giving you a certain bonus. = Jede Runde wird die Produktion von Kultur der Städte zu der Kultur deiner Zivilisation dazugerechnet.\nWenn du ausreichend Kultur hast, kannst du eine neue Sozialpolitik wählen. Jede Sozialpolitik gibt dir einen bestimmten Bonus.
The policies are organized into branches, with each branch providing a bonus ability when all policies in the branch have been adopted. = Die Politiken sind in Äste sortiert.\n Jeder Ast gibt besondere Vorteile, wenn er vollständig erforscht wurde.
With each policy adopted, and with each city built,\n  the cost of adopting another policy rises - so choose wisely! = Mit jeder gewählten Politik und mit jeder gebauten Stadt, steigen die Kosten für die nächsten Politiken - wähle deshalb weise!

City Expansion = Ausdehnung einer Stadt
Once a city has gathered enough Culture, it will expand into a neighboring tile.\nYou have no control over the tile it will expand into, but tiles with resources and higher yields are prioritized. = Sobald eine Stadt genügend Kultur gesammelt hat, wird sie auf ein weiteres Feld expandieren.\nDu kannst das Feld nicht bestimmen, es werden aber wertvolle Felder (Ressourcen) bevorzugt.
Each additional tile will require more culture, but generally your first cities will eventually expand to a wide tile range. = Jedes weitere Feld kostet mehr Kultur, aber meistens wird deine erste Stadt ein großes Gebiet einnehmen.
Although your city will keep expanding forever, your citizens can only work 3 tiles away from city center.\nThis should be taken into account when placing new cities. = Auch wenn deine Stadt sich immer weiter ausbreitet, können deine Bürger nur bis zu 3 Felder vom Stadtzentrum entfernt arbeiten.\n Dies sollte beim Siedeln beachtet werden.

As cities grow in size and influence, you have to deal with a happiness mechanic that is no longer tied to each individual city.\nInstead, your entire empire shares the same level of satisfaction.\nAs your cities grow in population you’ll find that it is more and more difficult to keep your empire happy. = Sobald Städte und deren Einfluss größer werden, musst du mit der Zufriedenheitsmechanik umgehen, welche nicht mehr alle Städte einzeln betrachtet.\nStattdessen ist das Level der Zufriedenheit überall in deiner Zivilation gleich.\nWenn die Städte wachsen, wird es immer schwieriger alle glücklich zu machen.
In addition, you can’t even build any city improvements that increase happiness until you’ve done the appropriate research.\nIf your empire’s happiness ever goes below zero the growth rate of your cities will be hurt.\nIf your empire becomes severely unhappy (as indicated by the smiley-face icon at the top of the interface)\n  your armies will have a big penalty slapped on to their overall combat effectiveness. = Erschwerend kommt hinzu, dass die Technologien erst erforscht werden müssen, die den den Bau von Gebäuden erlauben, welche die Zufriedenheit erhöhen. Sollte das Niveau der Zufriedenheit unter Null sinken, gibt es immer mehr Nachteile.\nSo sinkt die Wachstumsrate der Bevölkerung und Deine Armeen bekommen ein ordentlichen Abzug auf ihre Kampfstärke aufgebrummt. Also achte auf den gelben oder roten Smiley ganz oben auf dem Bildschirm!
This means that it is very difficult to expand quickly in Unciv.\nIt isn’t impossible, but as a new player you probably shouldn't do it.\nSo what should you do? Chill out, scout, and improve the land that you do have by building Workers.\nOnly build new cities once you have found a spot that you believe is appropriate. = Das bedeutet, dass es sehr schwierig ist, in Unciv schnell zu expandieren.\nEs ist nicht unmöglich, aber als neuer Spieler solltest du es wahrscheinlich nicht tun.\nWas solltest du also tun? Dich entspannen, spähen und das Land, das du hast, durch den Bau von Arbeitern verbessern.\nBaue erst dann neue Städte, wenn du einen Platz gefunden hast, den du für geeignet hältst.

Unhappiness = Unzufriedenheit
It seems that your citizens are unhappy!\nWhile unhappy, your civilization will suffer many detrimental effects, increasing in severity as unhappiness gets higher. = Es scheint, dass Ihre Bürger unzufrieden sind! Solange sie unzufrieden sind, erleidet Ihre Zivilisation viele schädliche Auswirkungen, die mit zunehmender Unzufriedenheit immer gravierender werden.
Unhappiness has two main causes: Population and cities.\n  Each city causes 3 unhappiness, and each population, 1 = Unzufriedenhait hat zwei Hauptursachen: Bevölkerung und viele Städte.\nPro Stadt sind 3 Minuspunkte auszugleichen, pro Einwohner einer.
There are 2 main ways to combat unhappiness:\n  by building happiness buildings for your population\n  or by having improved luxury resources within your borders. = Es gibt 2 Möglichkeiten, die Unzufriedenheit zu bekämpfen:\n  durch den Bau von Gebäuden, die der Bevölkerung Zufriedenheit bringen\n  oder durch verbesserte Luxusressourcen innerhalb der eigenen Grenzen.

You have entered a Golden Age!\nGolden age points are accumulated each turn by the total happiness \n  of your civilization\nWhen in a golden age, culture and production generation increases +20%,\n  and every tile already providing at least one gold will provide an extra gold. = Ein goldenes Zeitalter hat für dich begonnen!\nPunkte für das Goldene Zeitalter werden jede Runde durch die Gesamtzufriedenheit deiner Zivilisation gesammelt.\nIn einem Goldenen Zeitalter steigt die Produktions- und Zufriedenheitsproduktion um +20% und jedes Feld, welches mindestens ein Gold bereit stellt, stellt ein extra Gold zur Verfügung.

Roads and Railroads = Straßen und Schienen
Connecting your cities to the capital by roads\n  will generate gold via the trade route.\nNote that each road costs 1 gold Maintenance per turn, and each Railroad costs 2 gold,\n  so it may be more economical to wait until the cities grow! = Verbindungen deiner Städten zu deiner Hauptstadt produzieren Gold über einen Handelsweg.\nBeachte, dass jedes Feld Straße 1 Gold und jede Schiene 2 Gold Wartungskosten pro Runde verursacht, so kann es ökonomischer sein, zu warten bis die Städte gewachsen sind!

Victory Types = Siegestypen
Once you’ve settled your first two or three cities you’re probably 100 to 150 turns into the game.\nNow is a good time to start thinking about how, exactly, you want to win – if you haven’t already. = Nach 100 bis 150 Runden besitzt Du vielleicht 2 oder drei Städte.\nNun ist es an der Zeit, darüber nachzudenken, wie genau Du gewinnen willst.
There are four ways to win in Unciv. They are:\n - Cultural Victory: Complete 5 Social Policy Trees and build the Utopia Project\n - Domination Victory: Survive as the last civilization\n - Science Victory: Be the first to construct a spaceship to Alpha Centauri\n - Diplomatic Victory: Build the United Nations and win the vote = Es gibt vier Wege, in Unciv zu gewinnen:\n - Kultursieg: Vervollständige 5 Politik-Zweige und baue das Utopia Projekt\n - Dominanzsieg: Überlebe als letzte Zivilisation\n - Wissenschaftssieg: Baue als Erster ein Raumschiff nach Alpha Centauri\n - Diplomatiesieg: Baue die Vereinten Nationen und gewinne die Wahl
So to sum it up, these are the basics of Unciv – Found a prosperous first city, expand slowly to manage happiness, and set yourself up for the victory condition you wish to pursue.\nObviously, there is much more to it than that, but it is important not to jump into the deep end before you know how to swim. = Kurz und bündig geht es also darum, eine wohlhabende Hauptstadt zu gründen, langsam zu expandieren, damit die Bevölkerung zufrieden bleibt, und den Grundstein zu legen für den geplanten Sieg. Natürlich gibt es noch viel mehr, aber es es ist auch wichtig, erst schwimmen zu lernen, bevor man in das tiefe Wasser springt.

Enemy City = Gegnerische Stadt
Cities can be conquered by reducing their health to 1, and entering the city with a melee unit.\nSince cities heal each turn, it is best to attack with ranged units and use your melee units to defend them until the city has been defeated! = Städte können erobert werden, indem man ihre Gesundheit auf einen Punkt reduziert und dann mit einer Nahkampfeinheit einmarschiert.\nDa Städte jede Runde heilen, ist es am besten, ausreichend Fernkampfeinheiten mitzubringen und diese mit den Nahkampfeinheiten zu beschützen, bis sie die Verteidigung der Stadt genügend zermürbt haben.

Luxury Resource = Luxus-Ressource
Luxury resources within your domain and with their specific improvement are connected to your trade network.\nEach unique Luxury resource you have adds 5 happiness to your civilization, but extra resources of the same type don't add anything, so use them for trading with other civilizations! = Luxus-Ressourcen im eigenen Territorium können mit der passenden Gelände-Verbesserung\n erschlossen werden und stehen dann über das Handelsnetzwerk dem gesamten Reich zur Verfügung.\nJede neue Luxus-Ressource bringt 5 Punkte Zufriedenheit, aber zusätzliche Ressourcen desselben Typs\n bringen keinen solchen Bonus. Man sollte sie also für den Handel mit anderen Zivilisationen einsetzen.\nVia Handel erlangte Luxus-Ressourcen machen genauso glücklich wie selbst erschlossene!

Strategic Resource = Strategische Ressource
Strategic resources within your domain and with their specific improvement are connected to your trade network.\nStrategic resources allow you to train units and construct buildings that require those specific resources, for example the Horseman requires Horses. = Strategische Ressourcen im eigenen Territorium können mit ihrer spezifischen Gelände-Verbesserung mit deinem Handelsnetzwerk verbunden werden und stehen dann im gesamten Reich zur Verfügung.\nStrategische Ressourcen erlauben es dir neue Einheiten auszubilden und Gebäude zu konstruieren, die diese spezifische Ressource brauchen.\nEin Stall braucht zum Beispiel Pferde als Ressource um gebaut werden zu können.
Unlike Luxury Resources, each Strategic Resource on the map provides more than one of that resource.\nThe top bar keeps count of how many unused strategic resources you own.\nA full drilldown of resources is available in the Resources tab in the Overview screen. = Im Gegensatz zu Luxusgütern liefern strategische Ressourcen mehr als eine Ressource.\nIn der oberen Leiste siehst du, wieviele ungenutzte strategische Ressourcen sich in deinem Besitz befinden.\nEinen kompletten Drilldown der Ressourcen gibt es im Ressourcen-Tab des Übersichtsbildschirms.

The city can no longer put up any resistance!\nHowever, to conquer it, you must enter the city with a melee unit = Der Widerstand dieser Stadt ist gebrochen!\nAllerdings musst Du mit einer Nahkampfeinheit einmarschieren, um sie zu erobern.

After Conquering = Nach der Eroberung
When conquering a city, you can choose to liberate, annex, puppet, or raze the city. = Nach der Eroberung einer Stadt kannst du wählen, ob du die Stadt befreien, annektieren, zur Marionette zu machen oder zerstören willst.
\nLiberating the city will return it to its original owner, giving you a massive diplomatic boost with them!\n\nAnnexing the city will give you full control over it, but also increase the citizens' unhappiness to 2x!\nThis can be mitigated by building a courthouse in the city, returning the citizen's unhappiness to normal.\n\nPuppeting the city will mean that you have no control on the city's production.\nThe city will not increase your tech or policy cost.\nA puppeted city can be annexed at any time, but annexed cities cannot be returned to a puppeted state!\n\nRazing the city will lower its population by 1 each turn until the city is destroyed!\nYou cannot raze a city that is either the starting capital of a civilization or the holy city of a religion. = \nWenn du die Stadt befreist, wird sie an ihren ursprünglichen Besitzer zurückgegeben, was dir einen enormen diplomatischen Einfluss bei ihm verschafft!\n\nWenn du die Stadt annektierst, erhältst du die volle Kontrolle über sie, aber du steigerst auch die Unzufriedenheit der Bürger auf das Doppelte!\nDies kann durch den Bau eines Gerichtsgebäudes in der Stadt gemildert werden, wodurch sich die Unzufriedenheit der Bürger wieder normalisiert.\n\nDie Stadt als Marionette zu benutzen, bedeutet, dass du keine Kontrolle über die Produktion der Stadt hast.\nDie Stadt erhöht weder die Kosten für Technologie noch für Sozialpolitik.\nEine Marionettenstadt kann jederzeit annektiert werden, aber annektierte Städte können nicht in den Marionettenzustand zurückversetzt werden!\n\nDie Zerstörung der Stadt senkt die Einwohnerzahl jede Runde um 1, bis die Stadt zerstört ist!\nMan kann eine Stadt, welche entweder die ursprüngliche Hauptstadt einer Zivilisation oder die heilige Stadt einer Religion ist, nicht zerstören.

You have encountered a barbarian unit!\nBarbarians attack everyone indiscriminately, so don't let your \n  civilian units go near them, and be careful of your scout! = Du hast eine Einheit der Barbaren gefunden!\nBarbaren greifen jeden an, also lass deine zivilen Einheiten nicht in die Nähe von ihnen. Und sei vorsichtig mit den Spähern!

You have encountered another civilization!\nOther civilizations start out peaceful, and you can trade with them,\n  but they may choose to declare war on you later on = Du hast eine andere Zivilisation gefunden!\nAndere Zivilisationen starten friedlich, und du kannst mit ihnen handeln,\n  aber möglicherweise erklären sie dir später den Krieg.

Once you have completed the Apollo Program, you can start constructing spaceship parts in your cities\n (with the relevant technologies) to win a Scientific Victory! = Sobald Du das Apollo-Progamm vervollständigt hast, kannst du in deinen Städten\n mit dem Bau der Raumschiffteile beginnen - sofern die nötigen Technologien bereitstehen -\n... um den Wissenschaftssieg anzustreben!

Injured Units = Verletzte Einheiten
Injured units deal less damage, but recover after turns that they have been inactive.\nUnits heal 10 health per turn in enemy territory or neutral land,\n  20 inside your territory and 25 in your cities. = Verletzte Einheiten verursachen weniger Schaden, erholen sich aber in Runden, in denen sie inaktiv waren. Einheiten heilen in feindlichem Gebiet oder neutralem Land 10 Lebenspunkte pro Runde, in deinem Gebiet 20 und in deinen Städten 25.

Workers = Arbeiter
Workers are vital to your cities' growth, since only they can construct improvements on tiles.\nImprovements raise the yield of your tiles, allowing your city to produce more and grow faster while working the same amount of tiles! = Arbeiter sind essentiell für das Wachstum deiner Städte, indem sie Verbesserungen auf Feldern bauen. Verbesserungen erhöhen die Ausbeute der Felder, sodass Städte mit der gleichen Anzahl bewirtschafteter Felder produktiver werden und schneller wachsen.

Siege Units = Belagerungseinheiten
Siege units are extremely powerful against cities, but need to be Set Up before they can attack.\nOnce your siege unit is set up, it can attack from the current tile,\n  but once moved to another tile, it will need to be set up again. = Belagerungseinheiten sind sehr wirkungsvoll gegen Städte, benötigen aber eine Runde zum aufstellen, bevor sie angreifen können.\nSobald dies erledigt ist, können sie vom selben Feld weiter feuern und erst wenn sie sich weiterbewegt haben, müssen sie auch erneut aufgestellt werden.

Embarking = Einschiffen
Once a certain tech is researched, your land units can embark, allowing them to traverse water tiles.\nEntering or leaving water takes the entire turn. = Sobald eine bestimmte Technologie erforscht ist, können sich deine Landeinheiten einschiffen und Wasserfelder überqueren.\nDas Betreten oder Verlassen von Wasser dauert die gesamte Runde.
Units are defenseless while embarked (cannot use modifiers), and have a fixed Defending Strength based on your tech Era, so be careful!\nRanged Units can't attack, Melee Units have a Strength penalty, and all have limited vision. = Einheiten sind wehrlos, wenn sie eingeschifft sind (können keine Modifikatoren verwenden), und haben eine feste Verteidigungsstärke, die auf deinem Technologie-Zeitalter basiert. Also sei vorsichtig!\nFernkampfeinheiten können nicht angreifen, Nahkampfeinheiten haben einen Stärkenachteil und alle haben begrenzte Sichtweite.

Idle Units = Inaktive Einheiten
If you don't want to move a unit this turn, you can skip it by clicking 'Next unit' again.\nIf you won't be moving it for a while, you can have the unit enter Fortify or Sleep mode - \n  units in Fortify or Sleep are not considered idle units.\nIf you want to disable the 'Next unit' feature entirely, you can toggle it in Menu -> Check for idle units. = Solltest Du eine Einheit diese Runde nicht mit neuen Befehlen versorgen wollen, kannst Du einfach die Schaltfläche 'Nächste Einheit' noch einmal anklicken.\nWenn die Einheit eine Weile stehen bleiben soll, befiehl ihr zu schlafen oder sich zu befestigen. Solche Einheiten zählen nicht als unbeschäftigt.\nDu kannst das Anbieten von unbeschäftigten Einheiten in den Einstellungen auch ganz deaktivieren.

Contact Me = Kontaktier mich
Hi there! If you've played this far, you've probably seen that the game is currently incomplete.\n UnCiv is meant to be open-source and free, forever.\n That means no ads or any other nonsense. = Hallo! Wenn du soweit gespielt hast, hast du wahrscheinlich gemerkt, dass das Spiel nicht fertig ist.\nUnCiv ist Open Source und kostenfrei, für immer.\nDas bedeutet, es enthält auch keine Werbung oder andere sinnlose Dinge.
What motivates me to keep working on it, \n  besides the fact I think it's amazingly cool that I can,\n  is the support from the players - you guys are the best! = Was mich (den Entwickler, nicht den Übersetzer) motiviert daran weiterzuarbeiten, abgesehen von dem Fakt, dass es wirklich cool ist, ist die Unterstützung von den Spielern - Ihr seid die Besten!
Every rating and review that I get puts a smile on my face =)\n  So contact me! Send me an email, review, Github issue\n  or mail pigeon, and let's figure out how to make the game \n  even more awesome!\n(Contact info is in the Play Store) = Jede Bewertung oder Rezension, die das Spiel erhält, bringt mich zum Lächeln =)\n Also sprecht mich an! Schickt mir eine E-Mail, Rezension, ein GitHub-Issue oder eine Brieftaube und lasst uns herausfinden, wie wir dieses Spiel noch besser machen können!\n(Kontaktinformationen finden sich z. B. im Play Store)

Pillaging = Plündern
Military units can pillage improvements, which heals them 25 health and ruins the improvement.\nThe tile can still be worked, but advantages from the improvement - stat bonuses and resources - will be lost.\nWorkers can repair these improvements, which takes less time than building the improvement from scratch.\nPillaging certain improvements will result in your units looting gold from the improvement. = Militäreinheiten können Verbesserungen plündern, was diese unbrauchbar macht und die Einheit\n für 25 Punkte heilt. Das Feld bringt nur noch den Grundertrag, bis ein Arbeiter die\n Verbesserung repariert - was deutlich weniger Zeit kostet als sie neu zu errichten.\nDas Plündern bestimmter Verbesserungen führt dazu, dass deine Einheiten Gold erbeutet.

Experience = Erfahrung
Units that enter combat gain experience, which can then be used on promotions for that unit.\nUnits gain more experience when in Melee combat than Ranged, and more when attacking than when defending. = Einheiten, die in Kämpfe verwickelt werden, erhalten Erfahrungspunkte, die sie für Beförderungen verwenden können.\nNahkampf bringt mehr Erfahrung als Fernkampf und Angriff mehr als Verteidigung.
Units can only gain up to 30 XP from Barbarian units - meaning up to 2 promotions. After that, Barbarian units will provide no experience. = Kämpfe gegen Barbaren bringen nur bis zur zweiten Beförderung Erfahrungspunkte.\nNach 30 EP pro Einheit ist schluss und Barbaren ins Jenseits zu befördern bringt nur Sicherheit, aber keine Erfahrungspunkte mehr.

Combat = Gefechte
Unit and cities are worn down by combat, which is affected by a number of different values.\nEach unit has a certain 'base' combat value, which can be improved by certain conditions, promotions and locations. = Schlachten zwischen Einheiten und/oder Städten werden von bestimmten Zahlen kontrolliert.\nJede Einheit hat eine 'Basis'-Gefechtsstärke, die von Umgebung, Beförderungen oder anderen Bedingungen modifiziert werden kann.
Units use the 'Strength' value as the base combat value when melee attacking and when defending.\nWhen using a ranged attack, they will the use the 'Ranged Strength' value instead. = Einheiten benutzen den Wert 'Stärke' als Basis-Gefechtsstärke für den Angriff im Nahkampf oder die Verteidigung, und den Wert 'Fernkampfstärke' für den Angriff im Fernkampf.
Ranged attacks can be done from a distance, dependent on the 'Range' value of the unit.\nWhile melee attacks allow the defender to damage the attacker in retaliation, ranged attacks do not. = Fernkampfangriffe können über mehrere Felder erfolgen, abhängig vom Wert 'Reichweite'. Während Nahkampfangriffe dem Verteidiger das Zurückschlagen erlauben, ist das beim Fernkampf nicht möglich.

Research Agreements = Forschungsabkommen
In research agreements, you and another civilization decide to jointly research technology.\nAt the end of the agreement, you will both receive a 'lump sum' of Science, which will go towards one of your unresearched technologies. = In Forschungsabkommen vereinbarst Du mit einer anderen Zivilisation, gemeinsam\nTechnologie zu erforschen. Zum Abschluss des Abkommens erhalten beide Seiten eine\nPauschale an Wissenschafts-Punkten für eine der unerforschten Technologien.
The amount of ⍾Science you receive at the end is dependent on the ⍾Science generated by your cities and the other civilization's cities during the agreement - the more, the better! = Die Anzahl an Punkten, die ein Forschungsabkommen bringt, hängt von der Wissenschaft ab, die deine Städte und die deines Partners während der Laufzeit generieren - je mehr destso besser!

Not all nations are contending with you for victory.\nCity-States are nations that can't win, don't conquer other cities and can't be traded with. = Nicht alle Nationen nehmen am Wettrennen um den Sieg teil.\nStadtstaaten können nicht gewinnen, sie gründen oder erobern keine Städte und man kann nicht auf dieselbe Weise mit ihnen Handel treiben wie mit anderen Nationen.
Instead, diplomatic relations with City-States are determined by Influence - a meter of 'how much the City-State likes you'.\nInfluence can be increased by attacking their enemies, liberating their city, and giving them sums of gold. = Stattdessen beruhen diplomatische Beziehungen zu Stadtstaaten auf 'Einfluss' - ein Maß, wie sehr sie Euch 'mögen'.\nEinfluss kann gewonnen werden durch kriegerische Handlungen gegen ihre Feinde, befreien ihrer besetzten Stadt, oder durch Bestechung mit Gold.
Certain bonuses are given when you are at above 30 influence.\nWhen you have above 60 Influence, and you have the highest influence with them of all civilizations, you are considered their 'Ally', and gain further bonuses and access to the Luxury and Strategic resources in their lands. = Stadtstaaten belohnen hohen Einfluss ab 30 Punkten.\nWenn Dein Einfluss 60 Punkte oder mehr beträgt und größer ist als der aller Konkurrenten, dann wirst Du als Allierter eingestuft und erhälst neben höheren Belohnungen auch Zugang zu ihren Luxus- und Strategischen Ressourcen.

Great People = Große Persönlichkeiten
Certain buildings, and specialists in cities, generate Great Person points per turn.\nThere are several types of Great People, and their points accumulate separately.\nThe number of points per turn and accumulated points can be viewed in the Overview screen. = Bestimmte Gebäude, sowie die Spezialisten in den Städten, generieren pro Zug Große-Persönlichkeits-Punkte.\nEs gibt verschiedene Typen von Großen Persönlichkeiten. Für jeden Typ werden die Punkte gesondert erfasst.\nDie Anzahl der Punkte pro Zug und die bereits gesammelten Punkte sind im Übersichtsbildschirm (Tab: Statistiken) zu sehen.
Once enough points have been accumulated, a Great Person of that type will be created!\nEach Great Person can construct a certain Great Improvement which gives large yields over time, or immediately consumed to provide a certain bonus now. = Sobald genügend Punkte gesammelt wurden, wird eine Große Persönlichkeit dieses Typs erschaffen!\nJede Große Persönlichkeit kann eine bestimmte Große Verbesserung erschaffen, die im Laufe der Zeit große Erträge bringt, oder sofort verbraucht werden, um sofort einen bestimmten Bonus zu erhalten.
Great Improvements also provide any strategic resources that are under them, so you don't need to worry if resources are revealed underneath your improvements! = Große Verbesserungen liefern zudem die strategische Ressource unter ihnen. Es gibt also keinen Grund zur Sorge, wenn Ressourcen von ihnen 'verdeckt' sind.

Removing Terrain Features = Geländemerkmale entfernen
Certain tiles have terrain features - like Flood plains or Forests -  on top of them. Some of these layers, like Jungle, Marsh and Forest, can be removed by workers.\nRemoving the terrain feature does not remove any resources in the tile, and is usually required in order to add improvements exploiting those resources. = Bestimmte Felder haben Geländemerkmale - wie Flussauen oder Wälder. Einige davon, wie Dschungel, Sumpf und Wald, können von Arbeitern entfernt werden.\nDas Entfernen des Geländemerkmals entfernt keine Ressourcen auf dem Feld und ist normalerweise erforderlich, um Verbesserungen hinzuzufügen, die diese Ressourcen erschließen.

Natural Wonders, such as the Mt. Fuji, the Rock of Gibraltar and the Great Barrier Reef, are unique, impassable terrain features, masterpieces of mother Nature, which possess exceptional qualities that make them very different from the average terrain.\nThey benefit by giving you large sums of Culture, Science, Gold or Production if worked by your Cities, which is why you might need to bring them under your empire as soon as possible. = Naturwunder wie der Mount Fuji, der Felsen von Gibraltar oder das Great Barrier Reef sind einzigartige Geländeformen, Meisterwerke der Mutter Natur, die außergewöhnliche Qualitäten besitzen, die sich komplett von gewöhnlichem Gelände unterscheiden.\n\nEinheiten können sie nicht betreten, aber Städte können sie bewirtschaften und besondere Erträge erlangen - was vielleicht Grund genug ist, sie bald unter Kontrolle Deines Reichs zu bringen.\n\nAllein ihre Entdeckung erhöht bereits die Zufriedenheit der Bevölkerung.

Keyboard = Tastatur
If you have a keyboard, some shortcut keys become available. Unit command or improvement picker keys, for example, are shown directly in their corresponding buttons. = Wenn du eine Tastatur verwendest, werden einige Tastenkombinationen verfügbar. Die Tasten, z.B. für den Einheitenbefehl oder zur Auswahl einer Verbesserung, werden direkt in den entsprechenden Schaltflächen angezeigt.
On the world screen the hotkeys are as follows: = In der Weltansicht sind die Tastenkombinationen wie folgt:
Space or 'N' - Next unit or turn\n'E' - Empire overview (last viewed page)\n'+', '-' - Zoom in / out\nHome - center on capital or open its city screen if already centered = Leertaste oder 'N' - Nächste Einheit oder nächste Runde\n'E' - Reichsübersicht (zuletzt angesehene Seite)\n'+', '-' - Vergrößern / Verkleinern\nHome - Zentrieren auf Hauptstadt bzw. Stadt öffnen wenn dies bereits erfogt ist
F1 - Open Civilopedia\nF2 - Empire overview Trades\nF3 - Empire overview Units\nF4 - Empire overview Diplomacy\nF5 - Social policies\nF6 - Technologies\nF7 - Empire overview Cities\nF8 - Victory Progress\nF9 - Empire overview Stats\nF10 - Empire overview Resources\nF11 - Quicksave\nF12 - Quickload = F1 - Civilopedia öffnen\nF2 - Reichsübersicht Handel\nF3 - Reichsübersicht Einheiten\nF4 - Reichsübersicht Diplomatie\nF5 - Sozialpolitik\nF6 - Technologien\nF7 - Reichsübersicht Städte\nF8 - Siegesfortschritt\nF9 - Reichsübersicht Statistiken\nF10 - Reichsübersicht Ressourcen\nF11 - Schnellspeichern\nF12 - Schnellladen
Ctrl-R - Toggle tile resource display\nCtrl-Y - Toggle tile yield display\nCtrl-O - Game options\nCtrl-S - Save game\nCtrl-L - Load game = Strg-R - Ressourcenanzeige umschalten\nStrg-Y - Felderträge umschalten\nStrg-O - Spieloptionen\nStrg-S - Spiel speichern\nStrg-L - Spiel laden

World Screen = Weltansicht
This is where you spend most of your time playing Unciv. See the world, control your units, access other screens from here. = Hier verbringst du die meiste Zeit beim Spielen von Unciv. Von hier aus siehst du die Welt, steuerst deine Einheiten und rufst andere Ansichten auf.
①: The menu button - civilopedia, save, load, options... = ①: Die Schaltfläche Menü - Civilopedia, Speichern, Laden, Optionen...
②: The player/nation whose turn it is - click for diplomacy overview. = ②: Der Spieler/die Nation, der/die am Zug ist - Klick für Diplomatieübersicht.
③: The Technology Button - shows the tech tree which allows viewing or researching technologies. = ③: Die Schaltfläche "Technologie" - zeigt den Tech-Baum an, mit dem man Technologien betrachten oder erforschen kann.
④: The Social Policies Button - shows enacted and selectable policies, and with enough culture points you can enact new ones. = ④: Die Schaltfläche "Sozialpolitik" - zeigt erlassene und auswählbare Politiken an, und mit genügend Kulturpunkten kannst du neue erlassen.
⑤: The Diplomacy Button - shows the diplomacy manager where you can talk to other civilizations. = ⑤: Die Schaltfläche "Diplomatie" - zeigt den Diplomatiemanager an, in dem du mit anderen Zivilisationen verhandeln kannst.
⑥: Unit Action Buttons - while a unit is selected its possible actions appear here. = ⑥: Die Aktionsschaltflächen der Einheit - während eine Einheit ausgewählt ist, erscheinen hier ihre möglichen Aktionen.
⑦: The unit/city info pane - shows information about a selected unit or city. = ⑦: Der Einheit-/Stadt-Info-Bereich - zeigt Informationen zu einer ausgewählten Einheit oder Stadt an.
⑧: The name (and unit icon) of the selected unit or city, with current health if wounded. Clicking a unit name or icon will open its civilopedia entry. = ⑧: Der Name (und das Einheitensymbol) der ausgewählten Einheit oder Stadt, mit aktueller Gesundheit, falls verwundet. Durch Anklicken eines Einheitennamens oder -symbols wird der entsprechende Eintrag in der Civilopedia geöffnet.
⑨: The arrow buttons allow jumping to the next/previous unit. = ⑨: Die Pfeiltasten ermöglichen das Springen zur nächsten/vorherigen Einheit.
⑩: For a selected unit, its promotions appear here, and clicking leads to the promotions screen for that unit. = ⑩: Für eine ausgewählte Einheit erscheinen hier ihre Beförderungen, und ein Klick führt zum Beförderungsbildschirm für diese Einheit.
⑪: Remaining/per turn movement points, strength and experience / XP needed for promotion. For cities, you get its combat strength. = ⑪: Verbleibende/pro Runde Bewegungspunkte, Stärke und Erfahrung / EP, die für die Beförderung benötigt werden. Für Städte erhältst du ihre Kampfstärke.
⑫: This button closes the selected unit/city info pane. = ⑫: Diese Schaltfläche schließt den ausgewählten Einheit/Stadt-Info-Bereich
⑬: This pane appears when you order a unit to attack an enemy. On top are attacker and defender with their respective base strengths. = ⑬: Dieses Fenster erscheint, wenn du einer Einheit befiehlst, einen Feind anzugreifen. Oben stehen Angreifer und Verteidiger mit ihren jeweiligen Basisstärken.
⑭: Below that are strength bonuses or penalties and health bars projecting before / after the attack. = ⑭: Darunter befinden sich Stärkeboni oder -abzüge und Gesundheitsbalken, die vor/nach dem Angriff erscheinen.
⑮: The Attack Button - let blood flow! = ⑮: Die Schaltfläche "Angriff" - Lass das Blut fließen!
⑯: The minimap shows an overview over the world, with known cities, terrain and fog of war. Clicking will position the main map. = ⑯: Die Minimap zeigt eine Übersicht die Welt, mit bekannten Städten, Gelände und Kriegsnebel. Durch Anklicken wird die Hauptkarte verschoben.
⑰: To the side of the minimap are display feature toggling buttons - tile yield, worked indicator, show/hide resources. These mirror setting on the options screen and are hidden if you deactivate the minimap. = ⑰: An der Seite der Minimap befinden sich Schaltflächen zum Umschalten der Anzeigefunktionen - Felderträge, Arbeitersymbole, Ressourcen anzeigen/ausblenden. Diese spiegeln die Einstellung auf dem Optionsbildschirm wieder und werden ausgeblendet, wenn du die Minimap deaktivierst.
⑱: Tile information for the selected hex - current or potential yield, terrain, effects, present units, city located there and such. Where appropriate, clicking a line opens the corresponding civilopedia entry. = ⑱: Feldinformationen für das ausgewählte Sechseck - aktueller oder potenzieller Ertrag, Gelände, Effekte, vorhandene Einheiten, dort befindliche Stadt und so weiter. Wo angebracht, sind diese mit entsprenchenden Einträgen der Civilopedia verlinkt.
⑲: Notifications - what happened during the last 'next turn' phase. Some are clickable to show a relevant place on the map, some even show several when you click repeatedly. = ⑲: Benachrichtigungen - was während der letzten 'Nächste Runde'-Phase passiert ist. Einige sind anklickbar, um einen betreffenden Ort auf der Karte zu zeigen, einige zeigen sogar mehrere, wenn du wiederholt darauf klickst.
⑳: The Next Turn Button - unless there are things to do, in which case the label changes to 'next unit', 'pick policy' and so on. = ⑳: Die Schaltfläche "Nächste Runde" - es sei denn, es gibt noch etwas zu tun, in diesem Fall ändert sich die Beschriftung in "nächste Einheit", "Wähle eine Politik" und so weiter.
 # Requires translation!
㉑: The Multiplayer Button - Here you can easily check your active multiplayer games. = 
ⓐ: The overview button leads to the empire overview screen with various tabs (the last one viewed is remembered) holding vital information about the state of your civilization in the world. = Ⓐ: Die Schaltfläche "Übersicht" führt zum Übersichtsbildschirm des Reiches mit verschiedenen Registerkarten (die zuletzt betrachtete wird gespeichert), die wichtige Informationen über den Zustand deiner Zivilisation in der Welt enthalten.
ⓑ: The ♪Culture icon shows accumulated ♪Culture and ♪Culture needed for the next policy - in this case, the exclamation mark tells us a next policy can be enacted. Clicking is another way to the policies manager. = Ⓑ: Das Kultursymbol zeigt die angesammelte Kultur und die Kultur, die für die nächste Politik benötigt wird - in diesem Fall sagt uns das Ausrufezeichen, dass eine nächste Politik erlassen werden kann. Ein Klick ist ein weiterer Weg zum Politikmanager.
ⓒ: Your known strategic resources are displayed here with the available (usage already deducted) number - click to go to the resources overview screen. = Ⓒ: Hier werden deine bekannten strategischen Ressourcen mit der verfügbaren (Nutzung bereits abgezogen) Anzahl angezeigt - klicke, um zur Ressourcenübersicht zu gelangen.
ⓓ: Happiness/unhappiness balance and either golden age with turns left or accumulated happiness with amount needed for a golden age is shown next to the smiley. Clicking also leads to the resources overview screen as luxury resources are a way to improve happiness. = Ⓓ: Zufriedenheit/Unzufriedenheitsbilanz und entweder goldenes Zeitalter mit verbleibenden Runden oder akkumulierte Zufriedenheit mit der für ein goldenes Zeitalter benötigten Menge wird neben dem Smiley angezeigt. Ein Klick führt auch zur Ressourcenübersicht, da Luxusressourcen eine Möglichkeit sind, die Zufriedenheit zu verbessern (leider nur im Spiel).
ⓔ: The ⍾Science icon shows the number of ⍾Science points produced per turn. Clicking leads to the technology tree. = Ⓔ: Das Wissenschaftssymbol zeigt die Anzahl der pro Zug produzierten Wissenschaftspunkte an. Ein Klick darauf führt zum Technologiebaum.
ⓕ: Number of turns played with translation into calendar years. Click to see the victory overview. = Ⓕ: Anzahl der gespielten Runden mit Umrechnung in Kalenderjahre. Anklicken, um die Siegesübersicht zu sehen.
ⓖ: The number of gold coins in your treasury and income. Clicks lead to the Stats overview screen. = Ⓖ: Die Anzahl der Goldmünzen in Ihrer Schatzkammer und das Einkommen. Klicken führt zum Übersichtsbildschirm der Statistiken.
 # Requires translation!
ⓗ: The quantity of ☮Faith your citizens have generated, or 'off' if religion is disabled. Clicking it makes you go to the religion overview screen. = 
ⓧ: In the center of all this - the world map! Here, the "X" marks a spot outside the map. Yes, unless the wrap option was used, Unciv worlds are flat. Don't worry, your ships won't fall off the edge. = Ⓧ: In der Mitte von allem - die Weltkarte! Hier markiert das "X" eine Stelle außerhalb der Karte. Ja, sofern nicht die 'Wrap'-Option verwendet wurde, sind Unciv-Welten flach. Keine Sorge, deine Schiffe werden nicht von der Kante fallen.
ⓨ: By the way, here's how an empire border looks like - it's in the national colours of the nation owning the territory. = Ⓨ: Übrigens, so sieht eine Reichsgrenze aus - sie ist in den Nationalfarben der Nation, der das Gebiet gehört.
ⓩ: And this is the red targeting circle that led to the attack pane back under ⑬. = Ⓩ: Und dies ist der rote Zielkreis, der zum Angriffsfenster zurück unter ⑬ führte.
What you don't see: The phone/tablet's back button will pop the question whether you wish to leave Unciv and go back to Real Life. On desktop versions, you can use the ESC key. = Was du nicht siehst: Über die Zurück-Taste des Telefons/Tablets erscheint die Frage, ob du Unciv verlassen und ins Real Life zurückkehren möchtest. Bei Desktop-Versionen kannst du die ESC-Taste verwenden.

After building a shrine, your civilization will start generating ☮Faith. = Nachdem du einen Schrein gebaut hast, wird deine Zivilisation anfangen, Glaube☮ zu erzeugen.
When enough ☮Faith has been generated, you will be able to found a pantheon. = Wenn du genug Glaube☮ gesammelt hast, kannst du ein Pantheon gründen.
A pantheon will provide a small bonus for your civilization that will apply to all your cities. = Ein Pantheon bietet einen kleinen Bonus für deine Zivilisation, der für alle deine Städte gilt.
Each civilization can only choose a single pantheon belief, and each pantheon can only be chosen once. = Jede Zivilisation kann nur einen einzigen Pantheon-Glaubenssatz wählen, und jedes Pantheon kann nur einmal gewählt werden.
Generating more ☮Faith will allow you to found a religion. = Wenn du mehr Glaube erzeugst, kannst du eine Religion gründen.

Keep generating ☮Faith, and eventually a great prophet will be born in one of your cities. = Erzeuge weiter Glaube☮, und irgendwann wird in einer deiner Städte ein Großer Prophet geboren werden.
This great prophet can be used for multiple things: Constructing a holy site, founding a religion and spreading your religion. = Dieser Große Prophet kann für mehrere Zwecke eingesetzt werden: Eine heilige Stätte errichten, eine Religion gründen und die eigene Religion verbreiten.
When founding your religion, you may choose another two beliefs. The founder belief will only apply to you, while the follower belief will apply to all cities following your religion. = Wenn du deine Religion gründest, kannst du zwei weitere Glaubenssätze wählen. Der Gründer-Glaubenssatz gilt nur für dich, während der Anhänger-Glaubenssatz für alle Städte gilt, die deiner Religion folgen.
Additionally, the city where you used your great prophet will become the holy city of that religion. = Außerdem wird die Stadt, in der du deinen Großen Propheten eingesetzt hast, zur heiligen Stadt dieser Religion.
Once you have founded a religion, great prophets will keep being born every so often, though the amount of Faith☮ you have to save up will be higher. = Sobald du eine Religion gegründet hast, werden weiterhin in regelmäßigen Abständen Große Propheten geboren, auch wenn du dafür mehr Glaube☮ aufbringen musst.
One of these great prophets can then be used to enhance your religion. = Einer dieser großen Propheten kann dann verwendet werden, um deine Religion zu verbessern.
This will allow you to choose another follower belief, as well as an enhancer belief, that only applies to you. = Dadurch kannst du einen weiteren Anhänger-Glaubenssatz sowie einen Verbesserungs-Glaubenssatz wählen, der nur für dich gilt.
Do take care founding a religion soon, only about half the players in the game are able to found a religion! = Kümmere dich darum, bald eine Religion zu gründen, nur etwa die Hälfte der Spieler im Spiel ist in der Lage, eine Religion zu gründen!

Beliefs = Glaubenssätze
There are four types of beliefs: Pantheon, Founder, Follower and Enhancer beliefs. = Es gibt vier Arten von Glaubenssätzen: Pantheon, Gründer, Anhänger und Verbesserungen.
Pantheon and Follower beliefs apply to each city following your religion, while Founder and Enhancer beliefs only apply to the founder of a religion. = Pantheon- und Anhänger-Glaubenssätze gelten für jede Stadt, die deiner Religion folgt, während Gründer- und Verbesserungs-Glaubenssätze nur für den Gründer einer Religion gelten.

Religion inside cities = Religion in den Städten
When founding a city, it won't follow a religion immediately. = Wenn eine Stadt gegründet wird, wird sie sich nicht sofort einer Religion anschließen.
The religion a city follows depends on the total pressure each religion has within the city. = Welcher Religion eine Stadt folgt, hängt von dem Gesamtdruck ab, den jede Religion in der Stadt ausübt.
Followers are allocated in the same proportions as these pressures, and these followers can be viewed in the city screen. = Die Anhänger werden im gleichen Verhältnis, je nach Druck ihrer jeweiligen Religion, zugewiesen, und diese Anhänger können in der Stadtansicht angezeigt werden.
You are allowed to check religious followers and pressures in cities you do not own by selecting them. = Du darfst auch die Anhänger und religiösen Druck in fremden Städten kontrollieren, indem Du sie auswählst.
In both places, a tap/click on the icon of a religion will show detailed information with its effects. = In beiden Stellen führt ein Antippen/Klicken des Symbols der Religion zu detaillierter Information über ihre Effekte.
Based on this, you can get a feel for which religions have a lot of pressure built up in the city, and which have almost none. = Auf diese Weise kannst du ein Gefühl dafür bekommen, welche Religionen in der Stadt viel Druck aufgebaut haben und welche kaum welchen.
The city follows a religion if a majority of its population follows that religion, and will only then receive the effects of Follower and Pantheon beliefs of that religion. = Die Stadt folgt erst einer Religion, wenn die Mehrheit ihrer Bevölkerung dieser Religion angehört und erhält nur dann die Auswirkungen des Anhänger- und  Pantheons-Glaubenssatzes dieser Religion.

Spreading Religion = Religion verbreiten
Spreading religion happens naturally, but can be sped up using missionaries or great prophets. = Die Verbreitung von Religion geschieht auf natürliche Weise, kann aber durch Missionare oder Große Propheten beschleunigt werden.
Missionaries can be bought in cities following a major religion, and will take the religion of that city. = Missionare können in Städten, die einer Hauptreligion angehören, gekauft werden und werden die Religion dieser Stadt annehmen.
So do take care where you are buying them! If another civilization has converted one of your cities to their religion, missionaries bought there will follow their religion. = Achte also darauf, wo du sie kaufst! Wenn eine andere Zivilisation eine deiner Städte zu ihrer Religion bekehrt hat, werden die dort gekauften Missionare dieser Religion folgen.
Great prophets always have your religion when they appear, even if they are bought in cities following other religions, but captured great prophets do retain their original religion. = Wenn sie erscheinen, haben Große Propheten immer deine Religion, auch wenn sie in Städten gekauft werden, die anderen Religionen folgen. Gefangene große Propheten behalten ihre ursprüngliche Religion.
Both great prophets and missionaries are able to spread religion to cities when they are inside its borders, even cities of other civilizations. = Sowohl die Großen Propheten als auch die Missionare sind in der Lage, Religion in den Städten zu verbreiten, wenn sie sich innerhalb ihrer Grenzen befinden, selbst in Städten anderer Zivilisationen.
These two units can even enter tiles of civilizations with whom you don't have an open borders agreement! = Diese beiden Einheiten können sogar Felder von Zivilisationen betreten, mit denen du kein Abkommen über offene Grenzen hast!
But do take care, missionaries will lose 250 religious strength each turn they end while in foreign lands. = Aber Obacht: Missionare verlieren mit jeder Runde, die sie auf fremden Feldern beenden, 250 religiöse Kraft.
This diminishes their effectiveness when spreading religion, and if their religious strength ever reaches 0, they have lost their faith and disappear. = Dies mindert ihre Wirksamkeit bei der Verbreitung der Religion, und wenn ihre religiöse Kraft jemals 0 erreicht, haben sie ihren Glauben verloren und verschwinden.
When you do spread your religion, the religious strength of the unit is added as pressure for that religion. = Wenn du deine Religion verbreitest, wird die religiöse Stärke der Einheit als Druck für diese Religion hinzugefügt.
Cities also passively add pressure of their majority religion to nearby cities. = Die Städte üben auch passiv Druck durch ihre Hauptreligion auf die umliegenden Städte aus.
Each city provides +6 pressure per turn to all cities within 10 tiles, though the exact amount of pressure depends on the game speed. = Jede Stadt übt pro Zug +6 Druck auf alle Städte im Umkreis von 10 Feldern aus, wobei die genaue Höhe des Drucks von der Spielgeschwindigkeit abhängt.
This pressure can also be seen in the city screen, and gives you an idea of how religions in your cities will evolve if you don't do anything. = Dieser Druck ist auch in der Stadtansicht zu sehen und gibt dir eine Vorstellung davon, wie sich die Religionen in deinen Städten entwickeln werden, wenn du nichts unternimmst.
Holy cities also provide +30 pressure of the religion founded there to themselves, making it very difficult to effectively convert a holy city. = Heilige Städte gewähren auch +30 Druck der dort gegründeten Religion auf sich selbst, was es sehr schwierig macht, eine heilige Stadt effektiv zu bekehren.
Lastly, before founding a religion, new cities you settle will start with 200 pressure for your pantheon. = Bevor du eine Religion gründest, werden neue Städte, die du besiedelst, mit 200 Druck für dein Pantheon beginnen.
This way, all your cities will starting following your pantheon as long as you haven't founded a religion yet. = Auf diese Weise werden alle deine Städte anfangen, deinem Pantheon zu folgen, solange du noch keine Religion gegründet hast.

Inquisitors = Inquisitoren
Inquisitors are the last religious unit, and their strength is removing other religions. = Die Inquisitoren sind die letzte religiöse Einheit, und ihre Stärke ist die Beseitigung anderer Religionen.
They can remove all other religions from one of your own cities, removing any pressures built up. = Sie können alle anderen Religionen aus einer deiner Städte entfernen und damit jeglichen Druck beseitigen.
Great prophets also have this ability, and remove all other religions in the city when spreading their religion. = Große Propheten haben ebenfalls diese Fähigkeit und entfernen alle anderen Religionen in der Stadt, wenn sie ihre Religion verbreiten.
Often this results in the city immediately converting to their religion = Dies führt oft dazu, dass die Stadt sofort zu ihrer Religion konvertiert.
Additionally, when an inquisitor is stationed in or directly next to a city center, units of other religions cannot spread their faith there, though natural spread is uneffected. = Wenn ein Inquisitor in oder direkt neben einem Stadtzentrum stationiert ist, können Einheiten anderer Religionen ihren Glauben dort nicht verbreiten. Davon ist die natürliche Ausbreitung nicht betroffen.

The Mayan unique ability, 'The Long Count', comes with a side effect: = Die einzigartige Fähigkeit der Maya, die "Lange Zählung", hat einen Nebeneffekt:
Once active, the game's year display will use mayan notation. = Sobald aktiviert, wird die Jahresanzeige des Spiels in mayanischer Notation dargestellt.
The Maya measured time in days from what we would call 11th of August, 3114 BCE. A day is called K'in, 20 days are a Winal, 18 Winals are a Tun, 20 Tuns are a K'atun, 20 K'atuns are a B'ak'tun, 20 B'ak'tuns a Piktun, and so on. = Die Maya maßen die Zeit in Tagen, ausgehend von dem, was wir den 11. August 3114 v. Chr. nennen würden. Ein Tag heißt K'in, 20 Tage sind ein Winal, 18 Winals sind ein Tun, 20 Tuns sind ein K'atun, 20 K'atuns sind ein B'ak'tun, 20 B'ak'tuns ein Piktun, und so weiter.
Unciv only displays ය B'ak'tuns, ඹ K'atuns and ම Tuns (from left to right) since that is enough to approximate gregorian calendar years. The Maya numerals are pretty obvious to understand. Have fun deciphering them! = Unciv zeigt nur ය B'ak'tuns, ඹ K'atuns und ම Tuns (von links nach rechts) an, da dies ausreicht, um gregorianische Kalenderjahre anzunähern. Die Maya-Ziffern sind ziemlich einfach zu verstehen. Viel Spaß beim Entschlüsseln!

Your cities will periodically demand different luxury goods to satisfy their desire for new things in life. = Deine Städte werden in regelmäßigen Abständen verschiedene Luxusgüter verlangen, um ihren Wunsch nach neuen Dingen im Leben zu befriedigen.
If you manage to acquire the demanded luxury by trade, expansion, or conquest, the city will celebrate We Love The King Day for 20 turns. = Wenn es dir gelingt, den geforderten Luxus durch Handel, Expansion oder Eroberung zu erwerben, wird die Stadt 20 Runden lang den 'Wir Lieben Den König'-Tag feiern.
During the We Love The King Day, the city will grow 25% faster. = Während des 'Wir Lieben Den König'-Tags wird die Stadt um 25 % schneller wachsen.
This means exploration and trade is important to grow your cities! = Das bedeutet, dass Erkundung und Handel wichtig sind, um deine Städte wachsen zu lassen!

 # Requires translation!
Air Sweeps = 
 # Requires translation!
Certain Units are able to perform Air Sweeps over a tile helping clear out potential enemy Interceptors. = 
 # Requires translation!
While this Action will take an Attack, the benefit is drawing out Interceptions to help protect your other Air Units. Especially your Bombers. = 
 # Requires translation!
Your unit will always draw an Interception, if one can reach the target tile, even if the Intercepting unit has a chance to miss. = 
 # Requires translation!
In addition, if the Interceptor is not an Air Unit (eg Land or Sea), the Air Sweeping unit takes no damage! = 
 # Requires translation!
Intercepting Air Units will damage each other in a straight fight with no Interception bonuses. And only the Attacking Unit gets any Air Sweep bonuses. = 


#################### Lines from Unique Types #######################

Nullifies [stat] [cityFilter] = Setzt [stat] [cityFilter] außer Kraft
Nullifies Growth [cityFilter] = Setzt Wachstum [cityFilter] außer Kraft
Provides [stats] per turn = Liefert [stats] pro Runde
Provides [stats] [cityFilter] per turn = Liefert [stats] [cityFilter] pro Runde
Provides [amount] Happiness = Liefert [amount] Zufriedenheit
Provides military units every ≈[amount] turns = Liefert militärische Einheiten alle ≈[amount] Runden
Provides a unique luxury = Liefert eine einzigartige Luxusressource
Cannot build [baseUnitFilter] units = Kann keine [baseUnitFilter]-Einheiten bauen
May choose [amount] additional [beliefType] beliefs when [foundingOrEnhancing] a religion = Kann [amount] zusätzliche [beliefType] Glauben wählen, wenn [foundingOrEnhancing] einer Religion
May buy [buildingFilter] buildings for [amount] [stat] [cityFilter] at an increasing price ([amount2]) = Kann [buildingFilter]-Gebäude für [amount] [stat] [cityFilter] zu einem steigenden Preis ([amount2]) kaufen
May buy [baseUnitFilter] units for [amount] [stat] [cityFilter] = Kann [baseUnitFilter]-Einheiten für [amount] [stat] [cityFilter] kaufen
May buy [baseUnitFilter] units with [stat] [cityFilter] = Kann [baseUnitFilter]-Einheiten mit [stat] [cityFilter] kaufen
May buy [buildingFilter] buildings with [stat] for [amount] times their normal Production cost = Kann [buildingFilter]-Gebäude mit [stat] für das [amount]-fache ihrer normalen Produktionskosten kaufen
[stat] cost of purchasing [buildingFilter] buildings [relativeAmount]% = [stat] Kosten für Kauf von [buildingFilter] Gebäuden [relativeAmount]%
Triggers victory = Löst den Sieg aus
Starts with [policy] adopted = Startet mit bereits verabschiedeter [policy] Politik
[amount] Unit Supply = [amount] Einheitenversorgung
[amount] Unit Supply per [amount2] population [cityFilter] = [amount] Einheitenversorgung je [amount2] Bevölkerung [cityFilter]
[amount] Unit Supply per city = [amount] Einheitenversorgung je Stadt
Rebel units may spawn = Rebelleneinheiten könnten auftauchen
Can be purchased for [amount] [stat] [cityFilter] = Kann für [amount] [stat] [cityFilter] erworben werden
Requires a [buildingName] in at least [amount] cities = Erfordert [buildingName] in mindestens [amount] Städten
Must not be next to [terrainFilter] = Darf sich nicht neben [terrainFilter] befinden
Creates a [improvementName] improvement on a specific tile = Erschafft eine [improvementName] Verbesserung auf einem bestimmten Feld
No defensive terrain penalty = Keinen Nachteil auf Verteidigungsgebiet
May attack when embarked = Kann angreifen, wenn eingeschifft
No Sight = Keine Sicht
Cannot intercept [mapUnitFilter] units = Kann [mapUnitFilter] Einheiten nicht abfangen
[amount] XP gained from combat = [amount] EP im Kampf gewonnen
[amount] Movement point cost to embark = [amount] Bewegungskosten zum Einschiffen
Can speed up the construction of a wonder = Kann den Bau eines Wunders beschleunigen
by consuming this unit = durch Verbrauch dieser Einheit
when at war = wenn im Krieg
with [resource] = mit [resource]
when between [amount] and [amount2] Happiness = wenn zwischen [amount] und [amount2] Zufriedenheit
when below [amount] Happiness = wenn unterhalb [amount] Zufriedenheit
during the [era] = während [era]
if no other Civilization has researched this = wenn keine andere Zivilisation dies bereits erforscht hat
upon discovering [tech] = beim Entdecken von [tech]
after adopting [policy] = nach dem Verabschieden von [policy]
in cities with a [buildingFilter] = in Städten mit [buildingFilter]
for units with [promotion] = für Einheiten mit [promotion]
for units without [promotion] = für Einheiten ohne [promotion]
when above [amount] HP = wenn mehr als [amount] LP
when below [amount] HP = wenn weniger als [amount] LP
with [amount] to [amount2] neighboring [tileFilter] tiles = mit [amount] bis [amount2] benachbarten [tileFilter] Feldern
in [tileFilter] [tileFilter2] tiles = auf [tileFilter] [tileFilter2] Feldern
in tiles without [tileFilter] = auf Felder ohne [tileFilter]
on water maps = auf Wasserkarten
in [regionType] Regions = in [regionType] Regionen
in all except [regionType] Regions = in allen außer [regionType] Regionen
Free [baseUnitFilter] found in the ruins = Kostenlose [baseUnitFilter] Einheiz in den Ruinen gefunden
[amount] Free Social Policies = [amount] kostenlose Sozialpolitiken
[amount] population in a random city = [amount] Bevölkerung in einer zufälligen Stadt
[amount] free random researchable Tech(s) from the [era] = [amount] freie zufällige Technologie aus dem Zeitalter [era]
Gain [amount] [stat] = Erhalte [amount] [stat]
Gain [amount]-[amount2] [stat] = Erhalte [amount]-[amount2] [stat]
Gain enough Faith for a Pantheon = Erhalte genug Glaube für ein Pantheon
Gain enough Faith for [amount]% of a Great Prophet = Erhalte genug Glaube für [amount]% eines Großen Propheten
Reveal up to [amount/'all'] [tileFilter] within a [amount] tile radius = Deckt bis zu [amount/'all'] [tileFilter] innerhalb eines Radius von [amount] auf
From a randomly chosen tile [amount] tiles away from the ruins, reveal tiles up to [amount2] tiles away with [amount3]% chance = Von einem zufällig gewählten Feld, das [amount] Felder von Ruinen entfernt ist, werden mit einer Chance von [amount3]% Felder in einer Entfernung von bis zu [amount2] Feldern aufgedeckt.
This Unit gains [amount] XP = Die Einheit erhält [amount] EP
This Unit upgrades for free including special upgrades = Diese Einheit wird kostenlos aufgerüstet, einschließlich Spezialaufrüstungen
This Unit gains the [promotion] promotion = Diese Einheit erhält die [promotion]-Beförderung
Hidden before founding a Pantheon = Versteckt, bevor ein Pantheon gegründet wurde
Hidden after founding a Pantheon = Versteckt, nachdem ein Pantheon gegründet wurde
Hidden after generating a Great Prophet = Versteckt, nachdem ein Großer Prophet erzeugt wurde
Triggerable = Auslösbar
Global = Global
Nation = Nation
Era = Zeitalter
Speed = Geschwindigkeit
Tech = Tech
Policy = Politik
FounderBelief = Gründerglaube
FollowerBelief = Anhängerglaube
Building = Gebäude
Unit = Einheit
UnitType = Einheitentyp
Promotion = Beförderung
Improvement = Verbesserung
Resource = Ressource
Ruins = Ruinen
Tutorial = Tutorial
CityState = Stadtstaat
ModOptions = Mod-Optionen
Conditional = Abhängigkeit<|MERGE_RESOLUTION|>--- conflicted
+++ resolved
@@ -1091,13 +1091,8 @@
 
 # Ask for text or numbers popup UI
 
-<<<<<<< HEAD
 Invalid input! Please enter a different string. = Ungültige Eingabe! Bitte gib einen anderen Text ein.
-=======
-Invalid input! Please enter a different string. = Ungültige Eingabe! Bitte gib eine andere Zeichenkette ein.
- # Requires translation!
-Invalid input! Please enter a valid number. = 
->>>>>>> 35eb71c9
+Invalid input! Please enter a valid number. = Ungültige Eingabe! Bitte gib eine gültige Zahl ein.
 Please enter some text = Bitte gib einen Text ein
 
 # Technology UI
