--- conflicted
+++ resolved
@@ -582,7 +582,6 @@
 [cityStateName] has given us [stats] as a token of goodwill for meeting us = [cityStateName] hat uns [stats] als Zeichen des guten Willens für unsere Begegnung übergeben
 [cityStateName] has given us [stats] as we are the first major civ to meet them = [cityStateName] hat uns [stats] übergeben, da wir die erste bedeutende Zivilisation sind, die sie getroffen haben
 [cityStateName] has also given us [stats] = [cityStateName] hat uns auch [stats] gegeben
-[cityStateName] gave us a [unitName] as a gift! = [cityStateName] hat uns [unitName] geschenkt!
 Cannot provide unit upkeep for [unitName] - unit has been disbanded! = Der Unterhalt für [unitName] konnte nicht bezahlt werden - Einheit wurde aufgelöst!
 [cityName] has grown! = [cityName] ist gewachsen!
 [cityName] is starving! = [cityName] verhungert!
@@ -921,7 +920,7 @@
 Your trade mission to [civName] has earned you [goldAmount] gold and [influenceAmount] influence! = Deine Handelsmission zu [civName] hat dir [goldAmount] Gold und [influenceAmount] Einfluss eingebracht!
 Hurry Wonder = Wunder beschleunigen
 Hurry Construction = Produktion beschleunigen
-Hurry Construction (+[productionAmount]⚙) = Produktion beschleunigen (+[productionAmount]⚙)
+Hurry Construction (+[productionAmount]) = Produktion beschleunigen (+[productionAmount])
 Spread Religion = Religion verbreiten
 Spread [religionName] = [religionName] verbreiten
 Remove Heresy = Ketzerei entfernen
@@ -939,8 +938,6 @@
 Stats = Statistiken
 Policies = Politik
 Base happiness = Grundzufriedenheit
-Traded Luxuries = Luxusressourcen aus Handel
-City-State Luxuries = Luxusressourcen von Stadtstaaten
 Occupied City = Besetzte Städte
 Buildings = Gebäude
 Wonders = Wunder
@@ -968,7 +965,6 @@
 Name = Name
 Closest city = Nächstgelegene Stadt
 Action = Aktion
-Upgrade = Aufrüsten
 Defeated = Besiegt
 [numberOfCivs] Civilizations in the game = [numberOfCivs] Zivilisationen sind im Spiel
 Our Civilization: = Unsere Zivilisation:
@@ -1133,6 +1129,7 @@
 
 # Civilopedia difficulty levels
 Player settings = Spieler-Einstellungen
+Base Happiness = Basiszufriedenheit
 Extra happiness per luxury = Zusätzliche Zufriedenheit pro Luxusgut
 Research cost modifier = Forschungskosten-Modifikator
 Unit cost modifier = Einheitenkosten-Modifikator
@@ -1169,7 +1166,6 @@
 Granted by: = Erteilt von:
 [bonus] with [tech] = [bonus] mit [tech]
 Difficulty levels = Schwierigkeitsgrade
-The possible rewards are: = Mögliche Belohnungen:
 
 # Policies
 
@@ -1198,7 +1194,6 @@
 Majority Religion: [name] = Hauptreligion: [name]
 + [amount] pressure = + [amount] Druck
 Holy city of: [religionName] = Heilige Stadt von: [religionName]
-Followers = Anhänger
 Pressure = Druck
 
 # Religion overview screen
@@ -1374,21 +1369,13 @@
 relevant = relevante
 Nuclear Weapon = Atomwaffe
 City = Stadt
-<<<<<<< HEAD
-Barbarian = Barbaren
-Great Person = Große Persönlichkeit
-=======
->>>>>>> 69603bc5
 Air = Luft
 land units = Landeinheiten
 water units = Wassereinheiten
 air units = Lufteinheiten
 military units = militärische
 submarine units = U-Boot Einheiten
-<<<<<<< HEAD
-=======
 Barbarian = Barbaren
->>>>>>> 69603bc5
 
 ######### City filters ###########
 
@@ -1462,13 +1449,6 @@
 founding = gründen
 enhancing = verbessern
 
-<<<<<<< HEAD
-######### Religious Action Filters ###########
-
-Remove Foreign religions from your own cities = Häretiker gnadenlos ausmerzen
-
-=======
->>>>>>> 69603bc5
 ######### Unique Specials ###########
 
 all healing effects doubled = alle Heilungseffekte verdoppelt
@@ -5473,10 +5453,6 @@
 if no other Civilization has researched this = wenn keine andere Zivilisation dies bereits erforscht hat
 upon discovering [tech] = beim Entdecken von [tech]
 after adopting [policy] = nach dem Verabschieden von [policy]
-<<<<<<< HEAD
-by consuming this unit = durch Verbrauch dieser Einheit
-=======
->>>>>>> 69603bc5
 in cities with a [buildingFilter] = in Städten mit [buildingFilter]
 for units with [promotion] = für Einheiten mit [promotion]
 for units without [promotion] = für Einheiten ohne [promotion]
@@ -5525,12 +5501,8 @@
 
 #################### Removed Lines ####################
 
-<<<<<<< HEAD
-#~~Base Happiness = Basiszufriedenheit
-=======
 #~~Units fight as though they were at full strength even when damaged = Einheiten kämpfen mit voller Stärke, selbst bei Beschädigung
 #~~67% chance to earn 25 Gold and recruit a Barbarian unit from a conquered encampment = 67%-Chance 25 Gold einzunehmen und eine barbarische Einheit aus dem eroberten Lager zu rekrutieren
 #~~50% chance of capturing defeated Barbarian naval units and earning 25 Gold = 50% Chance, besiegte barbarische Marineeinheiten zu erobern und 25 Gold zu verdienen
 #~~+[]% Strength if within [] tiles of a [] = +[amount]% Stärke wenn innerhalb von [amount2] Feldern von [tileFilter]
-#~~Embarked units can defend themselves = Eingeschiffte Einheiten können sich selbst verteidigen.
->>>>>>> 69603bc5
+#~~Embarked units can defend themselves = Eingeschiffte Einheiten können sich selbst verteidigen.