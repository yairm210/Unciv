
# Tutorial tasks

Move a unit!\nClick on a unit > Click on a destination > Click the arrow popup = Eine Einheit bewegen!\nKlicke auf eine Einheit > Klicke auf ein Ziel > Klicke auf das Pfeil-Popup.
Found a city!\nSelect the Settler (flag unit) > Click on 'Found city' (bottom-left corner) = Eine Stadt gründen!\nWähle den Siedler (Flaggensymbol) > Klicke auf 'Stadt gründen' (unten links).
Enter the city screen!\nClick the city button twice = Öffne den Stadtbildschirm!\n Klicke zweimal den Stadtknopf.
Pick a technology to research!\nClick on the tech button (greenish, top left) > \n select technology > click 'Research' (bottom right) = Wähle eine Technologie zum Erforschen!\nKlicke auf den Tech-Button (grünlich, oben links) > \n wähle Technologie > klicke auf 'Forschung' (unten rechts).
Pick a construction!\nEnter city screen > Click on a unit or building (bottom left side) > \n click 'add to queue' = Wähle Produktion!\nÖffne Stadtbildschirm > Klicke auf eine Einheit oder ein Gebäude (linke Seite unten) > \n Klicke auf 'Produktion hinzufügen'
Pass a turn!\nCycle through units with 'Next unit' > Click 'Next turn' = Beende eine Runde!\nGehe durch die Einheiten mit 'Nächste Einheit' > Klicke auf 'Nächste Runde'.
Reassign worked tiles!\nEnter city screen > click the assigned (green) tile to unassign > \n click an unassigned tile to assign population = Weise bearbeitete Kacheln neu zu!\nÖffne den Stadtbildschirm > klicke auf das zugewiesene (grüne) Feld, um es zu entfernen > \n klicke auf ein nicht zugewiesenes Feld, um die Bevölkerungszahl zuzuweisen.
Meet another civilization!\nExplore the map until you encounter another civilization! = Triff eine andere Zivilisation!\n Erkunde die Karte, bis du einer anderen Zivilisation begegnest!
Open the options table!\nClick the menu button (top left) > click 'Options' = Öffne die Optionen!\nKlicke auf die Menütaste (oben links) > klicke auf 'Optionen'.
Construct an improvement!\nConstruct a Worker unit > Move to a Plains or Grassland tile > \n Click 'Create improvement' (above the unit table, bottom left)\n > Choose the farm > \n Leave the worker there until it's finished = Bau eine Verbesserung!\nBau einen Arbeiter > Bewege ihn auf eine Ebene oder eine Grünlandkachel > Wähle 'Verbesserung bauen' > Wähle 'Farm' > \nLass den Arbeiter dort, bis er fertig ist.
Create a trade route!\nConstruct roads between your capital and another city\nOr, automate your worker and let him get to that eventually = Erstelle eine Handelsroute!\n Baue Straßen zwischen deiner Hauptstadt und einer anderen Stadt.\nOder automatisiere deinen Arbeiter und lasse sie schließlich dazu kommen.
Conquer a city!\nBring an enemy city down to low health > \nEnter the city with a melee unit = Erobere eine Stadt!\nBringe eine feindliche Stadt auf wenig Leben > \nBetrete die Stadt mit einer Nahkampfeinheit.
Move an air unit!\nSelect an air unit > select another city within range > \nMove the unit to the other city = Bewege eine Lufteinheit!\nWähle eine Lufteinheit > Wähle eine andere Stadt in Reichweite > \nVerschiebe die Einheit zu der anderen Stadt.
See your stats breakdown!\nEnter the Overview screen (top right corner) >\nClick on 'Stats' = Schaue deine Statistiken an!\nGehe in den Übersichtsbildschirm (obere rechte Ecke) >\nKlicke auf 'Statistiken'.

Oh no! It looks like something went DISASTROUSLY wrong! This is ABSOLUTELY not supposed to happen! Please send me (yairm210@hotmail.com) an email with the game information (menu -> save game -> copy game info -> paste into email) and I'll try to fix it as fast as I can! = Oh nein! Sieht aus, als wäre etwas katastrophal schief gelaufen! Das darf auf keinen Fall passieren! Bitte sende mir (yairm210@hotmail.com) eine Email mit den Spielinformationen (Menü -> Spiel speichern -> Spielinfo kopieren -> in Email einfügen) und ich werde versuchen, es so schnell wie möglich zu beheben!
Oh no! It looks like something went DISASTROUSLY wrong! This is ABSOLUTELY not supposed to happen! Please send us an report and we'll try to fix it as fast as we can! = Oh nein! Sieht aus, als wäre etwas katastrophal schief gelaufen! Das darf auf keinen Fall passieren! Bitte sende uns einen Bericht und wir werden versuchen, es so schnell wie möglich zu beheben!

# Buildings

Choose a free great person = Wähle eine kostenlose große Persönlichkeit
Get [unitName] = Erhalte [unitName]

Hydro Plant = Wasserkraftwerk
+1 population in each city = +1 Einwohner in jeder Stadt
[buildingName] obsoleted = [buildingName] ist nun veraltet

# Diplomacy,Trade,Nations

Requires [buildingName] to be built in the city = Benötigt den Bau von [buildingName]
Requires [buildingName] to be built in all cities = Benötigt den Bau von [buildingName] in allen Städten
Provides a free [buildingName] in the city = Stellt das Gebäude [buildingName] kostenlos bereit
Requires worked [resource] near city = Benötigt eine Bewirtschaftung von [resource] in der Nähe der Stadt
Wonder is being built elsewhere = Das Wunder wird woanders gebaut
Requires a [buildingName] in all cities = Benötigt das Gebäude [buildingName] in allen Städten
Requires a [buildingName] in this city = Benötigt das Gebäude [buildingName] in dieser Stadt
<<<<<<< HEAD
Consumes 1 [resource] = Benötigt [resource]
=======
Consumes 1 [resource] = Benötigt 1 [resource]
>>>>>>> 639be3b0
Consumes [amount] [resource] = Verbraucht [amount] [resource]
Required tech: [requiredTech] = Benötigt Technologie: [requiredTech]
Requires [PolicyOrNationalWonder] = Benötigt [PolicyOrNationalWonder]
Cannot be purchased = Kann nicht gekauft werden

Current construction = Aktuelles Bauwerk
Construction queue = Warteschlange für Bauwerke
Pick a construction = Wählt ein Bauwerk
Queue empty = Warteschlange leer
Add to queue = Produktion hinzufügen
Remove from queue = Entferne aus Warteschlange
Show stats drilldown = Zeige Statistiken
Show construction queue = Zeige Warteschlange für Bauwerke
 # Requires translation!
Save = 

Diplomacy = Diplomatie
War = Krieg
Peace = Frieden
Research Agreement = Forschungsvereinbarung
Declare war = Krieg erklären
Declare war on [civName]? = [civName] den Krieg erklären?
[civName] has declared war on us! = [civName] hat uns den Krieg erklärt!
[leaderName] of [nation] = [leaderName] von [nation]
You'll pay for this! = Dafür werdet Ihr bezahlen!
Negotiate Peace = Frieden verhandeln
Peace with [civName]? = Frieden mit [civName]?
Very well. = Nun gut.
Farewell. = Lebewohl.
Sounds good! = Hört sich gut an!
Not this time. = Vielleicht ein anderes Mal.
Excellent! = Hervorragend!
How about something else... = Wie wäre es mit etwas anderem...
A pleasure to meet you. = Eine Freude, Euch kennen zu lernen.
Our relationship = Unsere Beziehung
We have encountered the City-State of [name]! = Wir haben den Stadtstaat [name] entdeckt!
Declare Friendship ([numberOfTurns] turns) = Freundschaft erklären ([numberOfTurns] Runden)
May our nations forever remain united! = Mögen unsere Nationen auf immer in Freundschaft vereint sein!
Indeed! = Auf jeden Fall!
Denounce [civName]? = [civName] anprangern?
Denounce ([numberOfTurns] turns) = Anprangern ([numberOfTurns] Runden)
We will remember this. = Das werden wir nie vergessen!

[civName] has declared war on [targetCivName]! = [civName] hat Krieg gegen [targetCivName] erklärt!
[civName] and [targetCivName] have signed a Peace Treaty! = [civName] und [targetCivName] haben den Friedensvertrag unterschrieben!
[civName] and [targetCivName] have signed the Declaration of Friendship! = [civName] und [targetCivName] haben die Freundschaftserklärung unterzeichnet!
[civName] has denounced [targetCivName]! = [civName] hat [targetCivName] angeprangert!

Unforgivable = Todfeind
Enemy = Feind
Competitor = Konkurrent
Neutral = Neutral
Favorable = Beliebt
Friend = Freund
Ally = Verbündete

[questName] (+[influenceAmount] influence) = [questName] (+[influenceAmount] Einfluß
[remainingTurns] turns remaining = [remainingTurns] Runden verbleiben

## Diplomatic modifiers

You declared war on us! = Ihr habt uns den Krieg erklärt!
Your warmongering ways are unacceptable to us. = Euer kriegerisches Verhalten ist für uns inakzeptabel.
You have captured our cities! = Ihr habt unsere Städte erobert!
We applaud your liberation of our conquered cities! = Wir begrüßen Eure Befreiung unserer eroberten Städte!
We applaud your liberation of conquered cities! = Wir begrüßen Eure Befreiung eroberter Städte!
Years of peace have strengthened our relations. = Die Jahre des Friedens haben unsere Beziehung gestärkt.
Our mutual military struggle brings us closer together. = Unser gemeinsamer militärischer Kampf bringt uns näher zusammen.
We have signed a public declaration of friendship = Wir haben eine öffentliche Freundschaftserklärung unterzeichnet.
You have declared friendship with our enemies! = Du hast Freundschaft mit unseren Feinden geschlossen!
You have declared friendship with our allies = Du hast Freundschaft mit unseren Alliierten geschlossen!
Our open borders have brought us closer together. = Unsere offenen Grenzen haben uns einander näher gebracht.
Your so-called 'friendship' is worth nothing. = Eure so genannte 'Freundschaft' ist nichts wert.
You have publicly denounced us! = Ihr habt uns öffentlich angeprangert!
You have denounced our allies = Ihr habt unsere Alliierten öffentlich angeprangert!
You have denounced our enemies = Ihr habt unsere Feinde öffentlich angeprangert!
You betrayed your promise to not settle cities near us = Ihr habt Euer Versprechen gebrochen, keine neuen Städte in unserer Nähe zu gründen
You fulfilled your promise to stop settling cities near us! = Ihr habt euer Versprechen gehalten, keine neuen Städte in unserer Nähe zu gründen!
You refused to stop settling cities near us = Ihr habt Euch geweigert, auf Stadtgründungen in unserer Nähe zu verzichten!
Your arrogant demands are in bad taste = Eure arroganten Forderungen sind geschmacklos.
Your use of nuclear weapons is disgusting! = Euer Einsatz von Atomwaffen ist ekelhaft!
You have stolen our lands! = Ihr habt uns Land weggenommen!

Demands = Forderungen
Please don't settle new cities near us. = Bitte baut keine neuen Städte in unserer Nähe.
Very well, we shall look for new lands to settle. = Einverstanden, wir werden nach neuem Siedlungsgebiet umsehen.
We shall do as we please. = Wir werden tun, wie es uns beliebt.
We noticed your new city near our borders, despite your promise. This will have....implications. = Wir haben Eure neue Stadt an unserer Grenze bemerkt - entgegen eures Versprechens. Das wird Folgen haben.

# City-States

Provides [amountOfCulture] culture at 30 Influence = Liefert [amountOfCulture] Kultur für 30 Einflusspunkte
Provides 3 food in capital and 1 food in other cities at 30 Influence = Liefert 3 Nahrung in der Hauptstadt und 1 Nahrung in anderen Städten für 30 Einflusspunkte
Provides 3 happiness at 30 Influence = Liefert 3 Zufriedenheit für 30 Einflusspunkte
Provides land units every 20 turns at 30 Influence = Liefert eine Landeinheit alle 20 Runden für 30 Einflusspunkte
Gift [giftAmount] gold (+[influenceAmount] influence) = Schenke [giftAmount] Gold (+[influenceAmount] Einfluss)
Relationship changes in another [turnsToRelationshipChange] turns = Die Beziehung verändert sich in [turnsToRelationshipChange] Runden

Cultured = Kultiviert
Maritime = Maritim
Mercantile = Kaufmännisch
Militaristic = Militärisch
Type = Typ
Friendly = Freundlich
Hostile = Feindlich
Irrational = Unvernünftig
Personality = Persönlichkeit
Influence = Einfluss
Reach 30 for friendship. = Erreiche 30 für Freundschaft.
Reach highest influence above 60 for alliance. = Erreiche den höchsten Einfluss über 60 für das Bündnis

# Trades

Trade = Handel
Offer trade = Handel anbieten
Retract offer = Angebot zurückziehen
What do you have in mind? = Was schwebt Euch vor?
Our items = Unsere Gegenstände
Our trade offer = Unser Handelsangebot
[otherCiv]'s trade offer = [otherCiv]s Handelsangebot
[otherCiv]'s items = [otherCiv]s Gegenstände
Pleasure doing business with you! = Ein Vergnügen, Geschäfte mit Euch zu machen!
I think not. = Lieber nicht.
That is acceptable. = Das ist akzeptabel.
Accept = Annehmen
Keep going = Weitermachen
There's nothing on the table = Der Verhandlungstisch ist leer
Peace Treaty = Friedensabkommen
Agreements = Vereinbarungen
Open Borders = Offene Grenzen
Gold per turn = Gold pro Runde
Cities = Städte
Technologies = Technologien
Declarations of war = Kriegserklärungen
Introduction to [nation] = Vorstellung der Nation [nation]
Declare war on [nation] = [nation] den Krieg erklären
Luxury resources = Luxusartikel
Strategic resources = Strategische Ressourcen
Owned: [amountOwned] = Im Besitz: [amountOwned]

# Nation picker

[resourceName] not required = [resourceName] wird nicht benötigt
Lost ability = Verlorene Eigenschaft
National ability = Nationalfähigkeit
[firstValue] vs [secondValue] = [firstValue] statt [secondValue]


# New game screen

Uniques = Unikate
Promotions = Beförderungen
Load copied data = Aus Zwischenablage laden
Could not load game from clipboard! = Das Spiel konnte nicht aus der Zwischenablage geladen werden!
Start game! = Spiel starten!
Map Options = Kartenoptionen
Game Options = Spieloptionen
Civilizations = Zivilisationen
Map Type = Kartentyp
Map file = Karten-Datei
Generated = Generiert
Existing = Bestehende
Custom = Benutzerdefiniert
Map Generation Type = Art der Kartenerstellung
Default = Standard
Pangaea = Pangaea
Perlin = Perlin
Continents = Kontinente
Archipelago = Archipele
Number of City-States = Anzahl Stadtstaaten
One City Challenge = Herausforderung eine Stadt
No Barbarians = Keine Barbaren
No Ancient Ruins = Keine alten Ruinen
No Natural Wonders = Keine Naturwunder
Victory Conditions = Siegbedingungen
Scientific = Wissenschaftlich
Domination = Vorherrschaft
Cultural = Kulturell

Map Shape = Kartenform
Hexagonal = Sechseckig
Rectangular = Rechteckig

Show advanced settings = Zeige fortgeschrittene Einstellungen
Hide advanced settings = Verstecke fortgeschrittene Einstellungen
Map Height = Erhebungen (Berge, Hügel)
Temperature extremeness = Temperaturextreme
Resource richness = Ressourcenreichtum
Vegetation richness = Üppigkeit der Vegetation
Rare features richness = Dichte außergewöhnlicher Geländeformen
Max Coast extension = Maximale Küstenausdehnung
Biome areas extension = Biombereichausdehnung
Water level = Wasser-Niveau
Reset to default = Auf Standard zurücksetzen

HIGHLY EXPERIMENTAL - YOU HAVE BEEN WARNED! = WARNUNG: HOCHGRADIG EXPERIMENTELL!
Online Multiplayer = Online Mehrspieler

World Size = Kartengröße
Tiny = Winzig
Small = Klein
Medium = Mittel
Large = Groß
Huge = Enorm

Difficulty = Schwierigkeitsgrad

AI = KI
Remove = Entfernen
Random = Zufall
Human = Mensch
Hotseat = Hotseat
User ID = Spieler-ID
Click to copy = Anklicken zum kopieren


Game Speed = Spielgeschwindigkeit
Quick = Schnell
Standard = Standard
Epic = Episch
Marathon = Marathon

Starting Era = Startzeitalter
It looks like we can't make a map with the parameters you requested! = Mit den von dir angegebenen Parametern kann keine Karte erzeugt werden!
Maybe you put too many players into too small a map? = Vielleicht hast du zu viele Spieler in eine zu kleine Karte gepackt?
No human players selected! = Keine menschlichen Spieler ausgewählt!
Mods: = Modifikationen
Base ruleset mods: = Rasisregel Modifikationen
Extension mods: = Erweiterungen

# Multiplayer

Username = Spielername
Multiplayer = Mehrspieler
Could not download game! = Konnte das Spiel nicht runterladen!
Could not upload game! = Konnte das Spiel nicht hochladen!
Join game = Spiel betreten
Invalid game ID! = Ungültige Spiel-ID!
Copy user ID = Spieler-ID kopieren
Copy game ID = Spiel-ID kopieren
UserID copied to clipboard = Spieler-ID zur Zwischenablage kopiert
GameID copied to clipboard = Spiel-ID zur Zwischenablage kopiert
Set current user = Aktuellen Spieler setzen
Player ID from clipboard = Spieler-ID aus Zwischenablage
To create a multiplayer game, check the 'multiplayer' toggle in the New Game screen, and for each human player insert that player's user ID. = Um ein Multiplayer Spiel zu erstellen, wähle den Schalter 'Multiplayer' beim Erstellen eines neuen Spiels. Für jeden menschlichen Mitspieler fügen dessen Spieler-ID hinzu.
You can assign your own user ID there easily, and other players can copy their user IDs here and send them to you for you to include them in the game. = Du kannst dort deine Spieler-ID zuweisen und andere Spieler können die eigene ID kopieren und dir schicken, damit du sie zum Spiel hinzuholen kannst.
Once you've created your game, the Game ID gets automatically copied to your clipboard so you can send it to the other players. = Sobald du das Spiel erstellt hast, wird die Spiel-ID automatisch in die Zwischenablage kopiert, sodass du sie an andere Spieler verschicken kannst.
Players can enter your game by copying the game ID to the clipboard, and clicking on the 'Add multiplayer game' button = Spieler können deinem Spiel beitreten, indem sie die Spiel-ID kopieren und auf 'Mehrspielerspiel hinzufügen' klicken.
The symbol of your nation will appear next to the game when it's your turn = Das Symbol deiner Nation wird neben dem Spiel erscheinen, wenn du am Zug bist.
Back = Zurück
Rename = Umbenennen
Game settings = Spieleinstellungen
Add multiplayer game = Mehrspielerspiel hinzufügen
Refresh list = Liste aktualisieren
Could not save game! = Spiel konnte nicht gespeichert werden!
Could not delete game! = Spiel konnte nicht gelöscht werden!
Could not refresh! = Aktualisieren nicht möglich!
Last refresh: [time] minutes ago = Letzte Aktualisierung: Vor [time] Minuten
Current Turn: = Aktuelle Runde:
Add Currently Running Game = Laufendes Spiel hinzufügen
Game name = Spiel-Name
Loading latest game state... = Stelle aktuellen Spielzustand wieder her...
Couldn't download the latest game state! = Herunterladen des aktuellen Spielzustands ist fehlgeschlagen!
Resign = Aufgeben
Are you sure you want to resign? = Willst Du wirklich aufgeben?
You can only resign if it's your turn = Du kannst nur aufgeben, wenn Du am Zug bist
[civName] resigned and is now controlled by AI = [civName] hat aufgegeben und wird nun von der KI gespielt

# Save game menu

Current saves = Gespeicherte Spiele
Show autosaves = Zeige automatisch gespeicherte Spiele an
Saved game name = Name des gespeicherten Spiels
Copy to clipboard = In die Zwischenablage kopieren
Copy saved game to clipboard = Gespeichertes Spiel in die Zwischenablage kopieren
Could not load game = Spiel konnte nicht geladen werden
Load [saveFileName] = [saveFileName] laden
Delete save = Spiel löschen
Saved at = Gespeichert um
Load map = Karte laden
Delete map = Karte löschen
Are you sure you want to delete this map? = Diese Karte wirklich löschen?
Upload map = Karte hochladen
Could not upload map! = Karte kann nicht hochgeladen werden!
Map uploaded successfully! = Karte hochladen war erfolgreich!
Saving... = Speichern...
Overwrite existing file? = Vorhandene Datei überschreiben?
It looks like your saved game can't be loaded! = Dieser Spielstand kann nicht geladen werden!
If you could copy your game data ("Copy saved game to clipboard" -  = Wenn Sie die Spieldaten kopieren ("Gespeichertes Spiel in die Zwischenablage kopieren"),
  paste into an email to yairm210@hotmail.com) =   und in eine mail an mich (yairm210@hotmail.com) einfügen,
I could maybe help you figure out what went wrong, since this isn't supposed to happen! = dann kann ich eventuell helfen den Grund zu finden - das sollte nicht passieren!
Missing mods: [mods] = Der Spielstand benötigt die Modifikation(en) [mods], diese sind aber nicht verfügbar.

# Options

Options = Optionen
Display options = Anzeigeeinstellungen
Gameplay options = Spielmechanikeinstellungen
Other options = Andere Einstellungen
Turns between autosaves = Runden bis zum nächsten automatischen Speichern
Sound effects volume = Lautstärke Soundeffekte
Music volume = Lautstärke Musik
Download music = Musik herunterladen
Downloading... = Lade herunter...
Could not download music! = Musik konnte nicht heruntergeladen werden!
Show = Anzeigen
Hide = Verstecken
Show worked tiles = Zeige bewirtschaftete Kacheln an
Show resources and improvements = Zeige Ressourcen und Verbesserungen an
Check for idle units = Untätige Einheiten anzeigen bei Rundenende
Move units with a single tap = Einheiten mit einem Klick bewegen
Show tutorials = Zeige Tutorials
Auto-assign city production = Automatische Zuordnung der Stadtproduktion
Auto-build roads = Automatischer Straßenbau
Automated workers replace improvements = Automatisierte Arbeiter ersetzen Verbesserungen
Show minimap = Zeige die Mini-Map
Show pixel units = Zeige Pixel Einheiten
Show pixel improvements = Zeige Pixel-Verbesserungen
Enable nuclear weapons = Atomwaffen aktivieren
Fontset = Schriftart
Show tile yields = Erträge anzeigen
Continuous rendering = Kontinuierliches Rendern
When disabled, saves battery life but certain animations will be suspended = Spart Akku, wenn deaktiviert, aber bestimmte Animationen werden nicht angezeigt.
Order trade offers by amount = Handelsangebote nach Menge sortieren
Generate translation files = Erstelle Übersetzungsdateien
Translation files are generated successfully. = Die Übersetzungsdateien wurden erfolgreich erstellt.
<<<<<<< HEAD
 # Requires translation!
Locate mod errors =
=======
Locate mod errors = Mod-Fehler lokalisieren
>>>>>>> 639be3b0

# Notifications

Research of [technologyName] has completed! = [technologyName] wurde erforscht!
[construction] has been obsolete and will be removed from construction queue in [cityName]! = [construction] ist veraltet und wird aus der Bauwerke-Warteschlange in [cityName] gelöscht!
You have entered a Golden Age! = Ein Goldenes Zeitalter hat begonnen!
[resourceName] revealed near [cityName] = [resourceName] gefunden in der Nähe von [cityName]
A [greatPerson] has been born in [cityName]! = [cityName] - Ein [greatPerson] wurde geboren!
We have encountered [civName]! = Wir sind auf [civName] getroffen!
Cannot provide unit upkeep for [unitName] - unit has been disbanded! = Der Unterhalt für [unitName] konnte nicht bezahlt werden - Einheit wurde aufgelöst!
[cityName] has grown! = [cityName] ist gewachsen!
[cityName] has been founded! = [cityName] wurde gegründet!
[cityName] is starving! = [cityName] verhungert!
[construction] has been built in [cityName] = [construction] wurde in [cityName] fertiggestellt
[wonder] has been built in a faraway land = [wonder] wurde in einem fernen Land gebaut
Work has started on [construction] = Arbeit an [construction] hat begonnen
[cityName] cannot continue work on [construction] = [cityName] kann nicht weiter an [construction] arbeiten
[cityName] has expanded its borders! = [cityName] hat seine Grenzen erweitert!
Your Golden Age has ended. = Euer Goldenes Zeitalter ist vorbei.
[cityName] has been razed to the ground! = [cityName] wurde dem Erdboden gleich gemacht!
We have conquered the city of [cityName]! = Wir haben die Stadt [cityName] eingenommen!
An enemy [unit] has attacked [cityName] = Eine feindliche Einheit [unit] hat [cityName] angegriffen
An enemy [unit] has attacked our [ourUnit] = Eine feindliche Einheit [unit] hat unseren [ourUnit] angegriffen
Enemy city [cityName] has attacked our [ourUnit] = Feindliche Stadt [cityName] hat unsere Einheit [ourUnit] angegriffen
An enemy [unit] has captured [cityName] = Eine feindliche Einheit [unit] hat [cityName] eingenommen
An enemy [unit] has captured our [ourUnit] = Eine feindliche Einheit [unit] hat unsere Einheit [ourUnit] gefangen genommen
An enemy [unit] has destroyed our [ourUnit] = Eine feindliche Einheit [unit] hat unsere Einheit [ourUnit] zerstört
An enemy [RangedUnit] has destroyed the defence of [cityName] = Die feindliche Einheit [RangedUnit] hat die Verteidigung der Stadt [cityName] zerstört
Enemy city [cityName] has destroyed our [ourUnit] = Die feindliche Stadt [cityName] hat unsere Einheit [ourUnit] zerstört
An enemy [unit] was destroyed while attacking [cityName] = Eine feindliche Einheit [unit] wurde beim Angriff auf [cityName] zerstört
An enemy [unit] was destroyed while attacking our [ourUnit] = Eine feindliche Einheit [unit] wurde beim Angriff auf unsere Einheit [ourUnit] zerstört
Our [attackerName] was destroyed by an intercepting [interceptorName] = Unser [attackerName] wurde durch einen abfangenden [interceptorName] zerstört.
Our [interceptorName] intercepted and destroyed an enemy [attackerName] = Unser [interceptorName] hat einen feindlichen [attackerName] abgefangen und zerstört.
Our [attackerName] was attacked by an intercepting [interceptorName] = Unser [attackerName] wurde von einem abfangenden [interceptorName] angegriffen.
Our [interceptorName] intercepted and attacked an enemy [attackerName] = Unser [interceptorName] hat einen feindlichen [attackerName] abgefangen und angegriffen.
An enemy [unit] was spotted near our territory = Eine feindliche Einheit [unit] wurde nahe unserer Grenzen entdeckt
An enemy [unit] was spotted in our territory = Eine feindliche Einheit [unit] wurde in unseren Grenzen entdeckt
[amount] enemy units were spotted near our territory = [amount] feindliche Einheiten wurden nahe unserer Grenzen entdeckt
[amount] enemy units were spotted in our territory = [amount] feindliche Einheiten wurden in unserem Gebiet entdeckt
The civilization of [civName] has been destroyed! = Die Zivilisation [civName] wurde besiegt!
The City-State of [name] has been destroyed! = Der Stadtstaat von [name] wurde zerstört!
We have captured a barbarian encampment and recovered [goldAmount] gold! = Wir haben ein barbarisches Lager erobert und [goldAmount] Gold gefunden!
A barbarian [unitType] has joined us! = Eine barbarische Einheit [unitType] hat sich uns angeschlossen!
We have found survivors in the ruins - population added to [cityName] = Wir haben Überlebende in den Ruinen gefunden - Einwohner zu [cityName] hinzugefügt
We have discovered cultural artifacts in the ruins! (+20 Culture) = Wir haben kulturelle Artefakte in den Ruinen entdeckt! (+20 Kultur)
We have discovered the lost technology of [techName] in the ruins! = Wir haben die vergessene Technologie [techName] in den Ruinen entdeckt!
A [unitName] has joined us! = Eine Einheit [unitName] hat sich uns angeschlossen!
An ancient tribe trains our [unitName] in their ways of combat! = Ein antiker Stamm bringt unserer Einheit [unitName] dessen Kampftechniken bei!
We have found a stash of [amount] gold in the ruins! = Wir haben [amount] Gold in den Ruinen gefunden!
We have found a crudely-drawn map in the ruins! =  Wir haben eine grob gezeichnete Karte in den Ruinen gefunden!
[unit] finished exploring. = [unit] hat die Erkundung abgeschlossen.
[unit] has no work to do. = [unit] hat keine Arbeit mehr.
You're losing control of [name]. = Die Freundschaft mit [name] wird brüchig.
You and [name] are no longer friends! = Ihr und [name] seid nicht mehr befreundet!
Your alliance with [name] is faltering. = Die Allianz mit [name] wird brüchig.
You and [name] are no longer allies! = [name] ist nicht mehr mit Euch verbündet!
[civName] gave us a [unitName] as gift near [cityName]! = [civName] hat uns in der Nähe von [cityName] eine Einheit [unitName] als Geschenk überreicht!
[civName] has denounced us! = [civName] hat uns angeprangert.
[cityName] has been connected to your capital! = [cityName] ist nun an die Hauptstadt angebunden!
[cityName] has been disconnected from your capital! = Die Verbindung von [cityName] zur Hauptstadt ist unterbrochen!
[civName] has accepted your trade request = [civName] hat Eure Handelsanfrage akzeptiert
[civName] has denied your trade request = [civName] hat Eure Handelsanfrage abgelehnt
[tradeOffer] from [otherCivName] has ended = [tradeOffer] von [otherCivName] ist beendet
[tradeOffer] to [otherCivName] has ended = [tradeOffer] für [otherCivName] ist beendet
One of our trades with [nation] has ended = Einer unserer Handel mit [nation] ist beendet
One of our trades with [nation] has been cut short = Einer unserer Handel mit [nation] wurde verkürzt
[nation] agreed to stop settling cities near us! = [nation] ist damit einverstanden, keine Städte mehr in unserer Nähe zu gründen!
[nation] refused to stop settling cities near us! = [nation] hat sich geweigert, keine Städte mehr in unserer Nähe zu gründen!
We have allied with [nation]. = Wir sind mit [nation] verbündet.
We have lost alliance with [nation]. = Wir haben die Allianz mit [nation] verloren.
We have discovered [naturalWonder]! = Wir haben [naturalWonder] entdeckt!
We have received [goldAmount] Gold for discovering [naturalWonder] = Wir haben [goldAmount] Gold für die Entdeckung von [naturalWonder] erhalten
Your relationship with [cityStateName] is about to degrade = Eure Beziehung zu [cityStateName] wird sich kommende Runde verschlechtern
Your relationship with [cityStateName] degraded = Eure Beziehung zu [cityStateName] hat sich verschlechtert
A new barbarian encampment has spawned! = Ein neues Barbarenlager ist erschienen!
Received [goldAmount] Gold for capturing [cityName] = [goldAmount] Gold für die Eroberung von [cityName] erhalten
Our proposed trade request is no longer relevant! = Unsere vorgeschlagene Handelsanfrage ist nicht mehr relevant!
[defender] could not withdraw from a [attacker] - blocked. = Rückzug von [defender] vor [attacker] wurde blockiert.
[defender] withdrew from a [attacker] = [defender] hat sich vor [attacker] zurückgezogen
[building] has provided [amount] Gold! = [building] hat [amount] Gold bereitgestellt.
[civName] has stolen your territory! = [civName] hat uns Territorium abgeknöpft!
Clearing a [forest] has created [amount] Production for [cityName] = Die Rodung eines [forest] ergab [amount] Produktion für [cityName]
[civName] assigned you a new quest: [questName]. = [civName] hat Euch eine neue Aufgabe gegeben: [questName].
[civName] rewarded you with [influence] influence for completing the [questName] quest. = [civName] hat Euch mit [influence] Einfluß fürs Abschließen der Aufgabe [questName] belohnt.
The resistance in [cityName] has ended! = Der Widerstand in [cityName] ist beendet!
Our [name] took [tileDamage] tile damage and was destroyed = Unsere [name] hat [tileDamage] Einheitenschaden erlitten und wurde zerstört
Our [name] took [tileDamage] tile damage = Unsere [name] hat [tileDamage] Einheitenschaden erlitten

# World Screen UI

Working... = Bitte warten...
Waiting for other players... = Warte auf andere Spieler...
in = in
Next turn = Nächste Runde
[currentPlayerCiv] ready? = [currentPlayerCiv] bereit?
1 turn = Eine Runde
[numberOfTurns] turns = [numberOfTurns] Runden
Turn = Runde
turns = Runden
turn = Runde
Next unit = Nächste Einheit
Fog of War = Nebel des Krieges
Pick a policy = Wähle einen Grundsatz
Movement = Bewegungen
Strength = Stärke
Ranged strength = Fernkampf-Stärke
Bombard strength = Bombardierungs-Stärke
Range = Reichweite
Move unit = Einheit bewegen
Stop movement = Bewegen abbrechen
Construct improvement = Verbesserung bauen
Automate = Automatisieren
Stop automation = Automatisieren anhalten
Construct road = Straße bauen
Fortify = Befestigen
Fortify until healed = bis zur vollständigen Heilung befestigen
Fortification = Befestigung
Sleep = Schlafen
Sleep until healed = bis zur vollständigen Heilung schlafen
Moving = in Bewegung
Set up = Aufstellen
Upgrade to [unitType] ([goldCost] gold) = Zu [unitType] aufrüsten ([goldCost] Gold)
Found city = Stadt gründen
Promote = Befördern
Health = Gesundheit
Disband unit = Einheit auflösen
Explore = Erkunden
Stop exploration = Erkundung stoppen
Pillage = Plündern
Do you really want to disband this unit? = Wollen Sie diese Einheit wirklich auflösen?
Disband this unit for [goldAmount] gold? = Diese Einheit für [goldAmount] Gold auflösen?
Create [improvement] = Erzeuge [improvement]
Start Golden Age = Goldenes Zeitalter starten
Yes = Ja
No = Nein
Acquire = Übernehmen
Under construction = Im Bau

Gold = Gold
Science = Wissenschaft
Happiness = Zufriedenheit
Production = Produktion
Culture = Kultur
Food = Nahrung

Crop Yield = Ernteertrag
Land = Land
Force = Kraft
GOLDEN AGE = GOLDENES ZEITALTER
Golden Age = Goldenes Zeitalter
[year] BC = [year] v. Chr.
[year] AD = [year] n. Chr.
Civilopedia = Civilopedia

Start new game = Neues Spiel
Save game = Spiel speichern
Load game = Spiel laden
Main menu = Hauptmenü
Resume = Fortsetzen
Cannot resume game! = Fortsetzen nicht möglich!
Not enough memory on phone to load game! = Nicht genug Speicher auf dem Gerät zum Laden des Spiels!
Quickstart = Schnellstart
Victory status = Siegesstatus
Social policies = Sozialpolitiken
Community = Gemeinschaft
Close = Schließen
Do you want to exit the game? = Willst du das Spiel schließen?
Start bias: = Start-Präferenz:
Avoid [terrain] = Meide [terrain]

# City screen

Exit city = Stadt verlassen
Raze city = Stadt niederreißen
Stop razing city = Niederreißen anhalten
Buy for [amount] gold = Für [amount] Gold kaufen
Buy = Kaufen
Currently you have [amount] gold. = Zur Zeit besitzt Ihr [amount] Gold.
Would you like to purchase [constructionName] for [buildingGoldCost] gold? = [constructionName] für [buildingGoldCost] Gold kaufen?
No space available to place [unit] near [city] = Kein Platz verfügbar um [unit] nahe [city] zu platzieren
Maintenance cost = Wartungskosten
Pick construction = Bauwerk auswählen
Pick improvement = Verbesserung auswählen
Provides [resource] = Stellt [resource] zur Verfügung
Replaces [improvement] = Ersetzt [improvement]
Pick now! = Wählt jetzt!
Build [building] = [building] bauen
Train [unit] = [unit] ausbilden
Produce [thingToProduce] = [thingToProduce] herstellen
Nothing = Nichts
Annex city = Stadt annektieren
Specialist Buildings = Gebäude der Spezialisten
Specialist Allocation = Zuordnung von Spezialisten
Specialists = Spezialisten
[specialist] slots = [specialist]-Plätze
Food eaten = Nahrung verbraucht
Growth bonus = Wachstumsbonus
Unassigned population = Unbeschäftigte Bevölkerung
[turnsToExpansion] turns to expansion = Landgewinn in [turnsToExpansion] Runden
Stopped expansion = Expansion gestoppt
[turnsToPopulation] turns to new population = Bevölkerungswachstum in [turnsToPopulation] Runden
Food converts to production = Nahrung wird in Produktion verwandelt
[turnsToStarvation] turns to lose population = Bevölkerungsverlust in [turnsToStarvation] Runden
Stopped population growth = Bevölkerungswachstum gestoppt
In resistance for another [numberOfTurns] turns = Im Widerstand für weitere [numberOfTurns] Runden
Sell for [sellAmount] gold = Verkaufen für [sellAmount] Gold
Are you sure you want to sell this [building]? = [building] wirklich verkaufen?
[greatPerson] points = Punkte für [greatPerson]
Great person points = Punkte für Große Persönlichkeit
Current points = Aktuelle Punkte
Points per turn = Punkte pro Runde
Convert production to gold at a rate of 4 to 1 = Konvertiert Produktion zu Gold (4:1)
Convert production to science at a rate of [rate] to 1 = Konvertiert Produktion zu Wissenschaft ([rate]:1)
The city will not produce anything. = Die Stadt produziert nichts.
Worked by [cityName] = Bewirtschaftet von [cityName]
Lock = Sperren
Unlock = Entsperren
Move to city = Zur Stadt bewegen

# Technology UI

Pick a tech = Technologie auswählen
Pick a free tech = Kostenlose Technologie auswählen
Research [technology] = [technology] erforschen
Pick [technology] as free tech = [technology] als kostenlose Technologie auswählen
Units enabled = Freigeschaltete Einheiten
Buildings enabled = Freigeschaltete Bauwerke
Wonder = Wunder
National Wonder = Nationales Wunder
National Wonders = Nationale Wunder
Wonders enabled = Freigeschaltete Wunder
Tile improvements enabled = Freigeschaltete Feldverbesserungen
Reveals [resource] on the map = Entdeckt [resource] auf der Karte
XP for new units = EP für neue Einheiten
provide = generieren
provides = generiert
City strength = Stärke der Stadt
City health = Gesundheit der Stadt
Occupied! = Besetzt!
Attack = Angreifen
Bombard = Bombardieren
NUKE = Atombombe
Captured! = Gefangen!
defence vs ranged = Verteidigung gegen Fernkampf
[percentage] to unit defence = [percentage] erhöhte Verteidigungsstärke
Attacker Bonus = Angriffsbonus
Defender Bonus = Verteidigungsbonus
Landing = Anlanden
Flanking = Flankenangriff
vs [unitType] = gegen [unitType]
Terrain = Gelände
Tile = Kachel
Missing resource = Fehlende Ressource
The following improvements [stats]: = Die folgenden Verbesserungen [stats]:
The following improvements on [tileType] tiles [stats]: = Die folgenden Verbesserungen auf [tileType] Kacheln [stats]:


Hurry Research = Forschung beschleunigen
Conduct Trade Mission = Handelsmission durchführen
Your trade mission to [civName] has earned you [goldAmount] gold and [influenceAmount] influence! = Deine Handelsmission zu [civName] hat dir [goldAmount] Gold und [influenceAmount] Einfluss eingebracht!
Hurry Wonder = Wunder beschleunigen
Your citizens have been happy with your rule for so long that the empire enters a Golden Age! = Deine Bevölkerung ist so zufrieden mit deiner Herrschaft, dass dein Imperium in ein Goldenes Zeitalter eintritt!
You have entered the [newEra]! = Zeitalter [newEra] ist eingeläutet!
[civName] has entered the [eraName]! = [civName] hat das Zeitalter [eraName] erreicht!
[policyBranch] policy branch unlocked! = Grundsatzzweig [policyBranch] wurde freigeschaltet!
Overview = Überblick
Total = Gesamt
Stats = Statistiken
Policies = Grundsätze
Base happiness = Grundzufriedenheit
Occupied City = Besetzte Städte
Buildings = Gebäude

# For the "when constructing [military units]" translation
military = militärisch
military units = militärische Einheiten
melee units = Nahkampf-Einheiten
mounted units = Berittene Einheiten
naval units = Marineeinheiten
ranged units = Fernkampfeinheiten
# For the All "newly-trained [relevant] units in this city receive the [] promotion" translation. Relevant as in 'units that can receive'
relevant = relevante
non-air = nicht-fliegend
# For '[stats] from [Water] tiles in this city'
Water = Wasser
# For [stats] from [Water resource] tiles in this city
Water resource = Wasser-Ressource
River = Fluss
Fresh water = Frischwasser
non-fresh water = nicht frisches Wasser

Wonders = Wunder
Base values = Grundwerte
Bonuses = Boni
Final = Endwert
Other = Andere
Population = Bevölkerung
City-States = Stadtstaat
Tile yields = Kachelerträge
Trade routes = Handelsrouten
Maintenance = Wartung
Transportation upkeep = Unterhalt für Transport
Unit upkeep = Unterhalt für Einheiten
Trades = Handel
Units = Einheiten
Name = Name
Closest city = Nächstgelegene Stadt
Action = Aktion
Defeated = Besiegt
[numberOfCivs] Civilizations in the game = [numberOfCivs] Zivilisationen sind im Spiel
Our Civilization: = Unsere Zivilisation:
Known and alive ([numberOfCivs]) = Bekannt und am Leben ([numberOfCivs])
Known and defeated ([numberOfCivs]) =  Bekannt und besiegt ([numberOfCivs])
Tiles = Kacheln
Natural Wonders = Naturwunder
Treasury deficit = Schatzkammerdefizit

# Victory

Science victory = Wissenschaftssieg
Cultural victory = Kultursieg
Conquest victory = Dominanzsieg
Complete all the spaceship parts\n to win! = Um zu gewinnen, baut\n alle Raumschiffteile!
Complete 5 policy branches\n to win! = Um zu gewinnen vervollständigt\n 5 Grundsatzzweige!
Destroy all enemies\n to win! = Um zu gewinnen besiegt alle Gegner!
You have won a scientific victory! = Ihr habt den Wissenschaftssieg errungen!
You have won a cultural victory! = Ihr habt den Kultursieg errungen!
You have won a domination victory! = Ihr habt den Dominanzsieg errungen!
<<<<<<< HEAD
You have won! = Du hast gewonnen!
You have achieved victory through the awesome power of your Culture. Your civilization's greatness - the magnificence of its monuments and the power of its artists - have astounded the world! Poets will honor you as long as beauty brings gladness to a weary heart. = Du hast den Sieg durch die unglaubliche Kraft deiner Kultur errungen. Die Größe deiner Zivilisation - die Pracht ihrer Denkmäler und die Macht ihrer Künstler - haben die Welt verblüfft! Dichter werden dich ehren, solange Schönheit einem müden Herzen Freude bereitet.
The world has been convulsed by war. Many great and powerful civilizations have fallen, but you have survived - and emerged victorious! The world will long remember your glorious triumph! = Die Welt wurde vom Krieg erschüttert. Mögen große und mächtige Zivilisationen gefallen sein, aber du hast überlebt - und bist siegreich geworden! Die Welt wird sich lange an deinen glorreichen Triumph erinnern!
You have achieved victory through mastery of Science! You have conquered the mysteries of nature and led your people on a voyage to a brave new world! Your triumph will be remembered as long as the stars burn in the night sky! = Du hast den Sieg durch die Beherrschung der Wissenschaft errungen! Du hast die Geheimnisse der Natur erobert und dein Volk auf eine Reise in eine schöne neue Welt geführt! Dein Triumph wird in Erinnerung bleiben, solange die Sterne am Nachthimmel brennen!
 Your civilization stands above all others! The exploits of your people shall be remembered until the end of civilizaton itself! = Eure Zivilisation steht über allen anderen! Die Heldentaten deines Volkes werden bis zum Ende der Zivilisation in Erinnerung bleiben!
=======
You have won! = Ihr habt gewonnen!
You have achieved victory through the awesome power of your Culture. Your civilization's greatness - the magnificence of its monuments and the power of its artists - have astounded the world! Poets will honor you as long as beauty brings gladness to a weary heart. = Du hast den Sieg durch die unglaubliche Kraft deiner Kultur errungen. Die Größe deiner Zivilisation - die Pracht ihrer Denkmäler und die Macht ihrer Künstler - haben die Welt verblüfft! Dichter werden dich ehren, solange Schönheit einem müden Herzen Freude bereitet.
The world has been convulsed by war. Many great and powerful civilizations have fallen, but you have survived - and emerged victorious! The world will long remember your glorious triumph! = Die Welt wurde vom Krieg erschüttert. Mögen große und mächtige Zivilisationen gefallen sein, aber du hast überlebt - und bist siegreich geworden! Die Welt wird sich lange an deinen glorreichen Triumph erinnern!
You have achieved victory through mastery of Science! You have conquered the mysteries of nature and led your people on a voyage to a brave new world! Your triumph will be remembered as long as the stars burn in the night sky! = Du hast den Sieg durch die Beherrschung der Wissenschaft errungen! Du hast die Geheimnisse der Natur erobert und dein Volk auf eine Reise in eine schöne neue Welt geführt! Dein Triumph wird in Erinnerung bleiben, solange die Sterne am Nachthimmel brennen!
Your civilization stands above all others! The exploits of your people shall be remembered until the end of civilizaton itself! = Eure Zivilisation erhebt sich über alle anderen. Die Heldentaten eures Volkes sollen bis zum Ende aller Tage nicht vergessen werden!
>>>>>>> 639be3b0
You have been defeated. Your civilization has been overwhelmed by its many foes. But your people do not despair, for they know that one day you shall return - and lead them forward to victory! = Du wurdest besiegt. Deine Zivilisation wurde von ihren vielen Feinden überwältigt. Aber dein Volk verzweifelt nicht, denn es weiß, dass du eines Tages zurückkehren wirst - und es zum Sieg führen werdet!
One more turn...! = Nur noch eine Runde...
Built Apollo Program = Apollo-Programm vollendet
Destroy [civName] = Zerstört [civName]
Our status = Unser Status
Global status = Globaler Status
Rankings = Ranglisten
Spaceship parts remaining = Fehlende Raumschiffteile
Branches completed = Vollständige Zweige
Undefeated civs = Unbesiegte Zivilisationen

# Capturing a city

What would you like to do with the city? = Was möchtet Ihr mit dieser Stadt machen?
Annex = Annektieren
Annexed cities become part of your regular empire. = Annektierte Städte werden Teil Eures Imperiums
Their citizens generate 2x the unhappiness, unless you build a courthouse. = Deren Bevölkerung generieren 2x Unzufriedenheit solange bis Ihr ein Gerichtsgebäude gebaut habt.
Puppet = Marionette
Puppeted cities do not increase your tech or policy cost, but their citizens generate 1.5x the regular unhappiness. = Marionettenstädte haben keine erhöhten Kosten für Technologie oder Grundsätze. Ihre Einwohner generieren 1,5 mal so viel Unzufriedenheit wie normal.
You have no control over the the production of puppeted cities. = Ihr habt keine Kontrolle über die Produktion von Marionettenstädten.
Puppeted cities also generate 25% less Gold and Science. = Marionettenstädte generieren 25% weniger Gold und Wissenschaft.
A puppeted city can be annexed at any time. = Eine Marionettenstadt kann jederzeit annektiert werden.
Liberate = Befreien
Liberating a city returns it to its original owner, giving you a massive relationship boost with them! = Befreite Städte gehen wieder in den Besitz des vorherigen Besitzers über. Eure Beziehung wird sich dadurch massiv verbessern!
Raze = Niederreißen
Razing the city annexes it, and starts razing the city to the ground. = Niederreißen annektiert die Stadt zunächst und macht sie dem Erdboden gleich.
The population will gradually dwindle until the city is destroyed. = Die Bevölkerung wird allmählich schrumpfen, bis die Stadt zerstört ist.
<<<<<<< HEAD
 Destroy = Zerstören
 Destroying the city instantly razes the city to the ground. = Die Zerstörung der Stadt macht die Stadt sofort dem Erdboden gleich.
=======
Destroy = Zerstören
Destroying the city instantly razes the city to the ground. = Zerstören macht die Stadt sofort dem Erdboden gleich.
>>>>>>> 639be3b0
Remove your troops in our border immediately! = Entferne sofort deine Truppen aus unserem Gebiet!
Sorry. = Entschuldigung.
Never! = Niemals!

Offer Declaration of Friendship ([30] turns) = Freundschaftserklärung anbieten ([30] Runden)
My friend, shall we declare our friendship to the world? = Mein Freund, sollen wir unsere Freundschaft der Welt kundtun?
Sign Declaration of Friendship ([30] turns) = Freundschaftserklärung unterzeichnen ([30] Runden)
We are not interested. = Wir sind nicht interessiert.
We have signed a Declaration of Friendship with [otherCiv]! = Wir haben eine Freundschaftserklärung mit [otherCiv] unterzeichnet!
[otherCiv] has denied our Declaration of Friendship! = [otherCiv] hat unsere Freundschaftserklärung abgelehnt!

Basics = Spielkonzepte
Resources = Ressourcen
Terrains = Gelände
Tile Improvements = Modernisierungen
Unique to [civName], replaces [unitName] = Einzigartig für Zivilisation [civName], ersetzt [unitName]
Unique to [civName] = Einzigartig für Zivilisation [civName]
Tutorials = Tutorials
Cost = Kosten
May contain [listOfResources] = kann [listOfResources] enthalten
Upgrades to [upgradedUnit] = Kann zu [upgradedUnit] aufrüsten
Obsolete with [obsoleteTech] = Überflüssig mit [obsoleteTech]
Occurs on [listOfTerrains] = Kommt vor in [listOfTerrains]
Placed on [terrainType] = Platziert auf [terrainType]
Can be found on  = Kann gefunden werden in
Improved by [improvement] = Wird verbessert durch [improvement]
Bonus stats for improvement = Boni für Verbesserung
Buildings that consume this resource = Gebäude welche diese Ressource brauchen
Units that consume this resource = Einheiten welche diese Ressource brauchen
Can be built on  = Kann gebaut werden auf
Defence bonus = Verteidigungsbonus
Movement cost = Bewegungskosten
Rough Terrain = Unwegsames Gelände
 for  =  für
Missing translations: = Fehlende Übersetzungen:
Version = Version
Resolution = Auflösung
Tileset = Kachelset
Map editor = Karteneditor
Create = Erstellen
New map = Neue Karte
Empty = Leer
Language = Sprache
Terrains & Resources = Gelände & Ressourcen
Improvements = Verbesserungen
Clear current map = Lösche aktuelle Karte
Save map = Karte speichern
Download map = Karte herunterladen
Loading... = Lade...
Filter: = Filter:
OK = OK
Exit map editor = Karteneditor verlassen
[nation] starting location = Startposition von [nation]
Clear terrain features = Lösche Geländemerkmale
Clear improvements = Lösche Verbesserungen
Clear resource = Lösche Ressource
Remove units = Entferne Einheiten
Player [index] = Spieler [index]
Player [playerIndex] starting location = Spieler [playerIndex] Startgebiet
Bottom left river = Fluss unten links
Bottom right river = Fluss unten rechts
Bottom river = Fluss unten
Requires = Benötigt
Menu = Menü
Brush Size = Pinselgröße
Map saved = Karte gespeichert

# Civilopedia difficulty levels
Player settings = Spieler Einstellungen
Base Happiness = Basiszufriedenheit
Happiness per luxury = Zufriedenheit pro Luxusgut
Research cost modifier = Forschungskosten-Modifikator
Unit cost modifier = Einheitenkosten-Modifikator
Building cost modifier = Baukosten-Modifikator
Policy cost modifier = Grundsatzkosten-Modifikator
Unhappiness modifier = Unzufriedenheits-Modifikator
Bonus vs. Barbarians = Bonus vs. Barbaren

AI settings = KI Einstellungen
AI city growth modifier = KI Stadtwachstums-Modifikator
AI unit cost modifier = KI Einheitenkosten-Modifikator
AI building cost modifier = KI Baukosten-Modifikator
AI wonder cost modifier = KI Wunderkosten-Modifikator
AI building maintenance modifier = KI Bauunterhaltungs-Modifikator
AI unit maintenance modifier = KI Einheitenunterhaltungs-Modifikator
AI unhappiness modifier = KI Unzufriedenheits-Modifikator

Turns until barbarians enter player tiles = Züge bis Barbaren Spielerfelder betreten
Gold reward for clearing barbarian camps = Gold-Belohnung für das Räumen von Barbarenlagern

# Other civilopedia things
Nations = Nationen
Available for [unitTypes] = Verfügbar für [unitTypes]
Free promotion: = Freie Beförderung:
Free promotions: = Freie Beförderungen:
Free for [units] = Frei für [units]
[bonus] with [tech] = [bonus] mit [tech]
Difficulty levels = Schwierigkeitsgrade

# Policies

Adopt policy = Grundsatz verabschieden
Adopt free policy = Freien Grundsatz verabschieden
Unlocked at = Freigeschaltet bei
Gain 2 free technologies = 2 kostenlose Technologien
All policies adopted = Alle Grundsätze verabschiedet

# Technologies

Mass Media = Massenmedien

# Terrains

Impassable = Unpassierbar
Rare feature = Seltene Eigenschaft

# Resources

Bison = Bisons
Copper = Kupfer
Cocoa = Kakao
Crab = Krabben
Citrus = Zitrusfrüchte
Truffles = Trüffel
Strategic = Strategisch
Bonus = Bonus
Luxury = Luxus

# Unit types

Civilian = Zivilist
land units = Landeinheiten
water units = Wassereinheiten
air units = Lufteinheiten
Barbarian = Barbar
WaterCivilian = Wasser-Zivilist
Melee = Nahkampf
WaterMelee = Wassernahkampf
Ranged = Fernkampf
WaterRanged = Wasserfernkampf
WaterSubmarine = Wasser-U-Boot
Mounted = Beritten
Armor = Kampffahrzeuge
City = Stadt
Missile = Rakete
WaterAircraftCarrier = Flugzeugträger

# Units

Composite Bowman = Kompositbogenschütze
Foreign Land = Fremdes Land
Friendly Land = Befreundetes Land
Air = Luft
Wounded = Verwundet
Marine = Marine
Mobile SAM = Mobile Flugabwehrrakete
Paratrooper = Fallschirmjäger
Helicopter Gunship = Angriffshelikopter
Atomic Bomb = Atombombe
Unbuildable = nicht baubar

# Promotions

Pick promotion = Wähle eine Beförderung
 OR  =  ODER
units in open terrain = Einheiten im offenen Gelände
units in rough terrain = Einheiten in unwegsamem Gelände
wounded units = verwundete Einheiten
Targeting II (air) = Luftzielerfassung II
Targeting III (air) = Luftzielerfassung III
Bonus when performing air sweep [bonusAmount]% = [bonusAmount]% Bonus bei Luftraumsäuberungen
Dogfighting I = Kurvenkampf I
Dogfighting II = Kurvenkampf II
Dogfighting III = Kurvenkampf III
 # Requires translation!
Choose name for [unitName] = 

# Multiplayer Turn Checker Service

Multiplayer options = Multiplayer Einstellungen
Enable out-of-game turn notifications = Aktiviere Zug Benachrichtigungen außerhalb des Spiels
Time between turn checks out-of-game (in minutes) = Intervall zwischen Zug Prüfungen (in Minuten)
Show persistent notification for turn notifier service = Zeige persistente Benachrichtung für den Zug-Benachrichtungsdienst
Take user ID from clipboard = Spieler-ID aus der Zwischenablage übernehmen
Doing this will reset your current user ID to the clipboard contents - are you sure? = Dies wird Ihre Spieler-ID auf den Inhalt der Zwischenablage zurücksetzen - sind Sie sicher?
ID successfully set! = Spieler-ID erfolgreich gesetzt!
Invalid ID! = Ungültige Spieler-ID!


# Mods

Mods = Modifikation
Download [modName] = [modName] herunterladen
Could not download mod list = Modliste konnte nicht heruntergeladen werden
Download mod from URL = Modifikation von der URL herunterladen
Download = Download
Done! = Abgeschlossen!
Delete [modName] = Lösche [modName]
Are you SURE you want to delete this mod? = SICHER, dass diese Modifikation gelöscht werden soll?

# Uniques that are relevant to more than one type of game object

[stats] from every [param] = [stats] von jedem Gebäude "[param]"
[stats] from [param] tiles in this city = [stats] von [param]-Kacheln in dieser Stadt
 [stats] from every [param] on [tileFilter] tiles = [stats] von jedem [param] auf [tileFilter] kacheln
[stats] for each adjacent [param] = [stats] für jedes anliegende [param]
Must be next to [terrain] = Muss an einem [terrain] liegen
Must be on [terrain] = Muss sich auf [terrain] befinden
+[amount]% vs [unitType] = +[amount]% vs [unitType]
+[amount] Movement for all [unitType] units = +[amount] Bewegung für alle "[unitType]"-Einheiten
+[amount]% Production when constructing [param] = +[amount]% Produktion, für alle Bauten vom Typ: [param]

# City filters
in this city = in dieser Stadt
in every city = in jeder Stadt
in capital = in der Hauptstadt
in every coastal city = in jeder Küstenstadt


#################### Lines from Buildings from Civ V - Vanilla ####################

Indicates the capital city = Gibt die Hauptstadt an
Palace = Palast

Monument = Monument

Granary = Kornspeicher

Must not be on [terrain] = Darf sich nicht auf [terrain] befinden
Stone Works = Steinmetz

'Time crumbles things; everything grows old and is forgotten under the power of time' - Aristotle = 'Die Zeit zerbröckelt die Dinge; alles wird alt und wird aufgrund der Kraft der Zeit vergessen.' - Aristoteles
Stonehenge = Stonehenge

[stats] Per [amount] Population in this city = [stats] pro [amount] Bevölkerung in dieser Stadt
Library = Bibliothek

'Libraries are as the shrine where all the relics of the ancient saints, full of true virtue, and all that without delusion or imposture are preserved and reposed.' - Sir Francis Bacon = 'Bibliotheken sind wie der Schrein, wo alle Reliquien der Heiligen vergangener Tage, voll der wahren Tugend, ruhen und bewahrt werden, und zwar ganz ohne Irreführung und Betrug.' - Sir Francis Bacon
Free Technology = Kostenlose Technologie
The Great Library = Die Große Bibliothek

Paper Maker = Papiermacher

Circus = Zirkus

Water Mill = Wassermühle

Floating Gardens = Schwimmende Gärten

'It is not so much for its beauty that the forest makes a claim upon men's hearts, as for that subtle something, that quality of air, that emanation from old trees, that so wonderfully changes and renews a weary spirit.'  - Robert Louis Stevenson = Nicht so sehr wegen seiner Schönheit erhebt der Wald Anspruch auf die Herzen der Menschen, sondern wegen des subtilen Etwas, der Luftqualität, der Ausstrahlung der alten Bäume, die sich so wunderbar verändert und einen müden Geist erneuert.  - Robert Louis Stevenson
+[amount]% growth in all cities = +[amount]% Wachstum in allen Städten
+[amount]% Production when constructing [unitType] units = +[amount]% Produktion beim Trainieren von "[unitType]"-Einheiten
Temple of Artemis = Tempel der Artemis

Walls = Mauern

Walls of Babylon = Babylons Mauern

'O, let not the pains of death which come upon thee enter into my body. I am the god Tem, and I am the foremost part of the sky, and the power which protecteth me is that which is with all the gods forever.'  - The Book of the Dead, translated by Sir Ernest Alfred Wallis Budge = 'Oh, laß nicht die Schmerzen des Todes, die über dich kommen, in meinen Leib kommen. Ich bin der Gott Tem, und ich bin der wichtigste Teil des Himmels, und die Macht, die mich schützt, ist die, die mit allen Göttern für immer besteht.'  - Das Buch der Toten, übersetzt von Sir Ernest Alfred Wallis Budge
Worker construction increased 25% = Arbeiterproduktion um 25% erhöht
[amount] free [unit] units appear = [amount] kostenlose Einheiten vom Typ [unit] erscheinen
The Pyramids = Die Pyramiden

Barracks = Kaserne

'Why man, he doth bestride the narrow world like a colossus, and we petty men walk under his huge legs, and peep about to find ourselves dishonorable graves.' - William Shakespeare, Julius Caesar = 'Warum der Mann, der die schmale Welt wie ein Koloss durchquert, und wir unbedeutenden Männer gehen unter seinen riesigen Beinen hindurch und schauen herum, um uns in unehrenhafte Gräber zu stürzen.'  - William Shakespeare, Julius Caesar
Colossus = Koloss

 -[amount]% Culture cost of acquiring tiles [cityFilter] = -[amount]% Kulturkosten für den Erwerb von Kacheln [cityFilter]
 -[amount]% Gold cost of acquiring tiles [cityFilter] = -[amount]% kosten Gold für den Erwerb von Kacheln [cityFilter]
Krepost = Krepost

'He spoke, the son of Kronos, and nodded his head with the dark brows, and the immortally anointed hair of the great god swept from his divine head, and all Olympos was shaken' - The Iliad = 'Er sprach, der Sohn des Kronos, und neigte sein Haupt mit den dunklen Brauen, so daß sein unsterblich gesalbtes Haar von seinem göttlichen Schädel herunterschweifte, und der ganze Olymp ward erschüttert' - Ilias
+15% Combat Strength for all units when attacking Cities = +15% Angiffsstärke für Einheiten beim Angreifen einer Stadt
Statue of Zeus = Statue des Zeus

'The whole earth is the tomb of heroic men and their story is not given only on stone over their clay but abides everywhere without visible symbol woven into the stuff of other men's lives.' - Pericles = 'Das Grab der Helden ist überall. Nicht nur die Aufschrift auf Tafeln legt in der Heimat Zeugnis von ihnen ab, auch in der Fremde lebt das Andenken mehr an ihre Gesinnung als an ihre Tat fort.' - Perikles
Provides a sum of gold each time you spend a Great Person = Gibt Dir jedes mal beim Einsatz einer großen Persönlichkeit etwas Gold
Mausoleum of Halicarnassus = Mausoleum von Halikarnassos

Lighthouse = Leuchtturm

'They that go down to the sea in ships, that do business in great waters; these see the works of the Lord, and his wonders in the deep.' - The Bible, Psalms 107:23-24 = 'Die mit Schiffen auf dem Meere fuhren und trieben ihren Handel auf großen Wassern, die des HERRN Werke erfahren haben und seine Wunder im Meer.' - Die Bibel, Psalm 107,23-25
All military naval units receive +1 movement and +1 sight = Alle militärischen Marineeinheiten erhalten +1 Bewegung und +1 Sicht
The Great Lighthouse = Der Große Leuchtturm

+[amount]% Production when constructing [unitType] units [cityFilter] = +[amount]% Produktion beim Bau von [unitType] Einheiten [cityFilter]
Stable = Stall

Cost increases by [amount] per owned city = Kosten erhöhen sich um [amount] per Stadt in Eurem Besitz
Circus Maximus = Circus Maximus

'I think that if ever a mortal heard the word of God it would be in a garden at the cool of the day.'  - F. Frankfort Moore = 'Wenn ein sterbliches Wesen je die Stimme Gottes hören würde, dann in einem Garten beim Wehen des Abendwindes.' - F. Frankfort Moore
Hanging Gardens = Hängende Gärten

Remove extra unhappiness from annexed cities = Entferne zusätzliche Unzufriedenheit von annektierten Städten
Can only be built in annexed cities = Kann nur in annektierten Städten gebaut werden.
Courthouse = Gerichtsgebäude

Colosseum = Kolosseum

'Regard your soldiers as your children, and they will follow you into the deepest valleys; look on them as your own beloved sons, and they will stand by you even unto death.'  - Sun Tzu = 'Behandle Deine Soldaten als seien sie Deine Kinder und sie werden Dir in die tiefsten Täler folgen; betrachte sie als Deine geliebten Söhne und sie werden an Deiner Seite stehen, sogar bis zum Tode.' - Sun Tzu
Terracotta Army = Terrakotta-Armee

Temple = Tempel

Doubles Gold given to enemy if city is captured = Verdoppelt das Gold, das bei der Eroberung der Stadt erbeutet wird
Burial Tomb = Grabstätte

Mud Pyramid Mosque = Lehmmoschee

'The ancient Oracle said that I was the wisest of all the Greeks. It is because I alone, of all the Greeks, know that I know nothing'  - Socrates = 'Das alte Orakel sagte, dass ich der weiseste aller Griechen sei. Weil ich allein, von allen Griechen, weiß, dass ich nichts weiß.'  - Sokrates
Free Social Policy = Kostenloser Sozialgrundsatz
The Oracle = Das Orakel

+[amount]% great person generation in this city = +[amount]% große Personengeneration in dieser Stadt
National Epic = Nationalepos

Market = Markt

National Treasury = Nationale Schatzkammer

Provides 1 extra copy of each improved luxury resource near this City = Gibt 1 extra Einheit jeder verbesserten Luxusresource in der Nähe dieser Stadt
Bazaar = Basar

Mint = Prägeanstalt

[amount]% of food is carried over after population increases = [amount]% der Nahrung wird übertragen, wenn ein neuer Einwohner geboren wird
Aqueduct = Aquädukt

'The art of war teaches us to rely not on the likelihood of the enemy's not attacking, but rather on the fact that we have made our position unassailable.'  - Sun Tzu = 'Die Kunst des Krieges lehrt uns, uns nicht auf die Wahrscheinlichkeit zu verlassen, dass der Feind nicht angreift, sondern auf die Tatsache, dass wir unsere Position unangreifbar gemacht haben.' - Sun Tzu
Enemy land units must spend 1 extra movement point when inside your territory (obsolete upon Dynamite) = Feindliche Landeinheiten müssen 1 extra Bewegungspunkt innerhalb deines Territoriums ausgeben (veraltet durch Dynamit)
Great Wall = die Große Mauer

All newly-trained [param] units in this city receive the [promotion] promotion = Alle neu trainierten [param] Einheiten dieser Stadt erhalten die [promotion] Beförderung
Heroic Epic = Heldenepos

Garden = Garten

Monastery = Kloster

'For it soars to a height to match the sky, and as if surging up from among the other buildings it stands on high and looks down upon the remainder of the city, adorning it, because it is a part of it, but glorying in its own beauty'  - Procopius, De Aedificis = 'Weil sie sich in eine Höhe erhebt, um es dem Himmel gleichzutun, und als ob sie zwischen den anderen Gebäuden aufsteigt, steht sie in der Höhe und schaut auf den Rest der Stadt hinab und schmückt sie, weil sie ein Teil davon ist, doch sie erblüht in ihrer eigenen Schönheit.' - Prokop, De Aedificiis
+[amount]% great person generation in all cities = +[amount]% Große-Persönlichkeiten-Generierung in allen Städten
Hagia Sophia = Hagia Sophia

National College = Nationale Hochschule

'The katun is established at Chichen Itza. The settlement of the Itza shall take place there. The quetzal shall come, the green bird shall come. Ah Kantenal shall come. It is the word of God. The Itza shall come.'  - The Books of Chilam Balam = 'Der Katun wird in Chichen Itza eingerichtet. Dort soll die Besiedlung der Itza stattfinden. Der Quetzal wird kommen, der grüne Vogel wird kommen. Ah Kantenal wird kommen. Es ist das Wort Gottes. Die Itza wird kommen.'  - Die Bücher von Chilam Balam
Golden Age length increased by [amount]% = Länge des Goldenen Zeitalters um [amount]% verlängert
Chichen Itza = Chichen Itza

'Few romances can ever surpass that of the granite citadel on top of the beetling precipices of Machu Picchu, the crown of Inca Land.'  - Hiram Bingham = 'Nur wenige Romanzen können jemals die der Granitzitadelle über den bedrohlichen Steilhängen von Machu Picchu, der Krönung des Landes der Inka, übersteigen.' - Hiram Bingham
Gold from all trade routes +25% = Gold von allen Handelsrouten um 25% erhöht
Must have an owned [terrain] within [amount] tiles = Benötigt ein [terrain] im Besitz innerhalb von [amount] Kacheln
Machu Picchu = Machu Picchu

Workshop = Werkstatt

Longhouse = Langhaus

Forge = Schmiede

Connects trade routes over water = Verbindet Handelsrouten über Wasser
Harbor = Hafen

University = Universität

Wat = Wat

Oxford University = Oxford Universität

Castle = Burg

[stats] once [tech] is discovered = [stats] sobald [tech] entdeckt wird
Mughal Fort = Mogul Festung

'The temple is like no other building in the world. It has towers and decoration and all the refinements which the human genius can conceive of.'  - Antonio da Magdalena = 'Der Tempel ist wie kein anderes Gebäude der Welt. Er hat Türme und Dekoration und all die Feinheiten, die sich das menschliche Genie vorstellen kann.'  - Antonio da Magdalena
Angkor Wat = Angkor Wat

'Justice is an unassailable fortress, built on the brow of a mountain which cannot be overthrown by the violence of torrents, nor demolished by the force of armies.'  - Joseph Addison = 'Die Gerechtigkeit ist eine unangreifbare Festung, die auf der Stirn eines Berges errichtet wurde, der nicht durch die Gewalt von Wildbächen gestürzt oder durch die Gewalt von Armeen zerstört werden kann.'  - Joseph Addison
Alhambra = Alhambra

Ironworks = Eisenhüttenwerk

'Architecture has recorded the great ideas of the human race. Not only every religious symbol, but every human thought has its page in that vast book.'  - Victor Hugo = 'Die Architektur hat viele großartige Ideen der Menschheit festgehalten. Nicht nur jedes religiöse Symbol, sondern auch jeder menschliche Gedanke hat seine eigene Seite in diesem gewaltigen Buch.' - Victor Hugo
Notre Dame = Notre-Dame

Armory = Waffenkammer

Observatory = Observatorium

Opera House = Opernhaus

'I live and love in God's peculiar light.' - Michelangelo Buonarroti = 'Ich lebe und liebe in Gottes merkwürdigem Licht.' - Michelangelo Buonarroti
<<<<<<< HEAD
 +[amount]% [stat] [cityFilter] = +[amount]% [stat] [cityFilter]
=======
+[amount]% [stat] [cityFilter] = +[amount]% [stat] [cityFilter]
>>>>>>> 639be3b0
Sistine Chapel = Sixtinische Kapelle

Bank = Bank

Satrap's Court = Satraps Gerichtshaus

+5% Production for every Trade Route with a City-State in the empire = +5% Produktion für jeden Handelsweg mit einem Stadtstaat innerhalb des Imperiums
Hanse = Hanse

'Most of us can, as we choose, make of this world either a palace or a prison' - John Lubbock = 'Die meisten von uns können, wie sie wollen, aus dieser Welt entweder einen Palast oder ein Gefängnis machen.' - John Lubbock
Unhappiness from population decreased by [amount]% = Unzufriedenheit der Bevölkerung verringert um [amount]%
Forbidden Palace = Verbotener Palast

Theatre = Theater

'Don't clap too hard - it's a very old building.' - John Osbourne = 'Nicht zu hart klatschen - es ist ein sehr altes Gebäude.' - John Osbourne
Free Great Person = Kostenlose große Persönlichkeit
Leaning Tower of Pisa = Schiefer Turm von Pisa

'Bushido is realized in the presence of death. This means choosing death whenever there is a choice between life and death. There is no other reasoning.'  - Yamamoto Tsunetomo = 'Bushido wird in der Gegenwart des Todes umgesetzt. Das bedeutet, den Tod zu wählen, wann immer es eine Wahl zwischen Leben und Tod gibt. Es gibt keine andere Art des Denkens.' - Yamamoto Tsunetomo
+[amount]% combat bonus for units fighting in [param] = +[amount]% Kampfbonus für die Einheiten in [param]
Himeji Castle = Schloss Himeji

Museum = Museum

Hermitage = Einsiedelei

'Every genuine work of art has as much reason for being as the earth and the sun'  - Ralph Waldo Emerson = 'Jedes echte Kunstwerk hat so viel Grund zum Sein wie die Erde und die Sonne.'  - Ralph Waldo Emerson
The Louvre = Der Louvre

Seaport = Seehafen

'The Taj Mahal rises above the banks of the river like a solitary tear suspended on the cheek of time.'  - Rabindranath Tagore = 'Das Taj Mahal erhebt sich über die Ufer des Flusses wie eine einsame Träne, die auf der Wange der Zeit hängt.'  - Rabindranath Tagore
Empire enters golden age = Es beginnt ein Goldenes Zeitalter
Taj Mahal = Taj Mahal

'Things always seem fairer when we look back at them, and it is out of that inaccessible tower of the past that Longing leans and beckons.'  - James Russell Lowell = 'Die Dinge erscheinen immer schöner, wenn wir auf sie zurückblicken, und aus diesem unzugänglichen Turm die Vergangenheit Sehnsüchtig lehnt und winkt.'  - James Russell Lowell
Free [unit] appears = Eine kostenlose Einheit "[unit]" erscheint
Science gained from research agreements +50% = Erhaltene Wissenschaft aus Forschungsabkommen +50%
Porcelain Tower = Porzellanturm

<<<<<<< HEAD
 # Requires translation!
=======
>>>>>>> 639be3b0
+[amount]% Production when constructing [param] [cityFilter] = +[amount]% Produktion beim Bau von [param] [cityFilter]
Windmill = Windmühle

Public School = Öffentliche Schule

Factory = Fabrik

Military Academy = Militärakademie

'Pale Death beats equally at the poor man's gate and at the palaces of kings.'  - Horace = 'Der blasse Tod schlägt gleichermaßen am Tor des Armen und an den Palästen der Könige.'  - Horace
Brandenburg Gate = Brandenburger Tor

Hospital = Krankenhaus

Stock Exchange = Börse

'To achieve great things, two things are needed: a plan, and not quite enough time.'  - Leonard Bernstein = 'Um Großes zu erreichen, braucht es zwei Dinge: einen Plan und nicht genug Zeit.'  - Leonard Bernstein
Cost of purchasing items in cities reduced by [amount]% = Kosten für das Kaufen in Städten verringert um [amount]%
Big Ben = Big Ben

Broadcast Tower = Fernmeldeturm

'We live only to discover beauty, all else is a form of waiting'  - Kahlil Gibran = 'Wir leben nur, um die Schönheit zu entdecken, alles andere ist eine Form des Wartens.'  - Kahlil Gibran
Provides 1 happiness per 2 additional social policies adopted = Gewährt 1 Zufriedenheit pro 2 zusätzlich übernommener Sozialpolitiken
Eiffel Tower = Eiffel-Turm

'Give me your tired, your poor, your huddled masses yearning to breathe free, the wretched refuse of your teeming shore. Send these, the homeless, tempest-tossed to me, I lift my lamp beside the golden door!'  - Emma Lazarus = 'Gebt mir eure Müden, eure Armen, eure unterdrückten Massen, die frei atmen wollen, den elenden Unrat eurerer gedrängten Küsten. Die Heimatlosen, vom Sturm Getriebenen, schickt sie zu mir: Ich erhebe mein Licht am goldenen Tor!' - Emma Lazarus
[stats] from every specialist = [stats] von jedem Spezialisten
Statue of Liberty = Freiheitsstatue

Research Lab = Forschungslabor

Stadium = Stadion

'Come to me, all who labor and are heavy burdened, and I will give you rest.'  - New Testament, Matthew 11:28 = ''
Culture cost of adopting new Policies reduced by [amount]% = Kulturkosten für die Annahme neuer Richtlinien reduziert um [amount]%
Cristo Redentor = Christus der Erlöser

'The Law is a fortress on a hill that armies cannot take or floods wash away.'   –- The Prophet Muhammed = 'Das Gesetz ist eine Festung auf einem Hügel, die Armeen nicht einnehmen können oder Überschwemmungen spülen.'  - The Prophet Muhammed
Defensive buildings in all cities are 25% more effective = Defensive Gebäude in allen Städten sind 25% effektiver
Kremlin = Kreml

'...the location is one of the most beautiful to be found, holy and unapproachable, a worthy temple for the divine friend who has brought salvation and true blessing to the world.'  - King Ludwig II of Bavaria = '...der Ort ist einer der schönsten, heiligen und unzugänglichen, ein würdiger Tempel für den göttlichen Freund, der der Welt Erlösung und wahren Segen gebracht hat.'  - König Ludwig II von Bayern
Neuschwanstein = Neuschwanstein

Medical Lab = Medizinisches Labor

Enables nuclear weapon = Erlaubt Kernwaffen
Manhattan Project = Manhattan-Projekt

Nuclear Plant = Atomkraftwerk

Solar Plant = Solarkraftwerk

'Those who lose dreaming are lost.'  - Australian Aboriginal saying = 'Jene, die ihre Träume verlieren, sind verloren.'  - Sprichwort der australischen Ureinwohner
Sydney Opera House = Opernhaus Sydney

'In preparing for battle I have always found that plans are useless, but planning is indispensable.'  - Dwight D. Eisenhower = 'Bei der Vorbereitung auf den Kampf habe ich immer festgestellt, dass Pläne nutzlos sind, aber Planung ist unerlässlich.'  - Dwight D. Eisenhower
Gold cost of upgrading military units reduced by 33% = Goldkosten für die Verbesserung von Militäreinheiten ist um 33% reduziert
Pentagon = Pentagon

Spaceship Factory = Raumschiff-Fabrik

Spaceship part = Raumschiffteil
SS Booster = Raumschiff Booster

Enables construction of Spaceship parts = Erlaubt die Produktion von Raumschiffteilen
Apollo Program = Apollo Programm

'The wonder is, not that the field of stars is so vast, but that man has measured it.'  - Anatole France = 'Das Wunder ist, dass nicht das Sternenfeld so groß ist, sondern dass der Mensch es gemessen hat.'  - Anatole France
Hubble Space Telescope = Hubble Weltraumteleskop

SS Cockpit = Raumschiff Cockpit

SS Engine = Raumschiff Triebwerke

SS Stasis Chamber = Raumschiff Stasis-Kammer


#################### Lines from Difficulties from Civ V - Vanilla ####################

Settler = Siedler
Warrior = Krieger

Chieftain = Häuptling

Warlord = Kriegsherr

Prince = Prinz

King = König

Emperor = Kaiser
Scout = Kundschafter/Späher

Immortal = Unsterbliche(r)
Worker = Arbeiter

Deity = Gottheit


#################### Lines from Nations from Civ V - Vanilla ####################

Spectator = Zuschauer

Babylon = Babylon
Nebuchadnezzar II = Nebukadnezar II
The demon wants the blood of soldiers! = Der Dämon will das Blut der Soldaten!
Oh well, I presume you know what you're doing. = Nun gut, ich nehme an Ihr wisst was Ihr tut.
It is over. Perhaps now I shall have peace, at last. = Es ist vorbei. Vielleicht soll ich jetzt meinen Frieden finden.
Are you real or a phantom? = Bist du real oder ein Phantom?
It appears that you do have a reason for existing – to make this deal with me. = Es scheint, dass Ihr eine Existenzberechtigung habt – um diesen Handel mit mir zu machen.
Greetings. = Seid gegrüßt.
What do YOU want?! = Was wollt IHR?!
Ingenuity = Einfallsreichtum
Receive free [unit] when you discover [tech] = Erhalte eine kostenlose Einheit "[unit]" bei der Entdeckung von [tech]
[unit] is earned [amount]% faster = [unit] wird [amount]% schneller verdient
Akkad = Akkad
Dur-Kurigalzu = Dur-Kurigalzu
Nippur = Nippur
Borsippa = Borsippa
Sippar = Sippar
Opis = Opis
Mari = Mari
Shushan = Susa
Eshnunna = Eschnunna
Ellasar = Larsa
Erech = Uruk
Kutha = Kutha
Sirpurla = Lagasch
Neribtum = Neribtum
Ashur = Aschschur
Ninveh = Niniveh
Nimrud = Nimrud
Arbela = Arbela
Nuzi = Nuzi
Arrapkha = Arrapcha
Tutub = Tutub
Shaduppum = Schaduppum
Rapiqum = Rapiqum
Mashkan Shapir = Mashkan-Shapir
Tuttul = Tuttul
Ramad = Ramad
Ana = Anah
Haradum = Haradum
Agrab = Agrab
Uqair = Uqair
Gubba = Gubba
Hafriyat = Hafriyat
Nagar = Nagar
Shubat Enlil = Schubat-Enlil
Urhai = Urhai
Urkesh = Urkesch
Awan = Awan
Riblah = Riblah
Tayma = Tayma

Greece = Griechenland
Alexander = Alexandros
You are in my way, you must be destroyed. = Ihr seid mir im Weg, Ihr müsst vernichtet werden.
As a matter of fact I too grow weary of peace. = Tatsächlich bin auch ich des Friedens müde geworden.
You have somehow become my undoing! What kind of beast are you? = Irgendwie seid Ihr zu meinem Verhängnis geworden! Welche Art Bestie seid Ihr?
Hello stranger! I am Alexandros, son of kings and grandson of the gods! = Hallo Fremder! Ich bin Alexandros, Sohn von Königen und Nachfahre der Götter!
My friend, does this seem reasonable to you? = Mein Freund, ist das annehmbar für Euch?
Greetings! = Seid gegrüßt!
What? = Was?
Hellenic League = Hellenische Liga
City-State Influence recovers at twice the normal rate = Stadtstaaten-Einfluss erholt sich doppelt so schnell wie normalerweise
City-State Influence degrades [amount]% slower = Stadtstaaten-Einfluss nimmt [amount]% langsamer ab
Athens = Athen
Sparta = Sparta
Corinth = Korinth
Argos = Argos
Knossos = Knossos
Mycenae = Mycene
Pharsalos = Pharsalos
Ephesus = Ephesus
Halicarnassus = Halikarnassos
Rhodes = Rhodos
Eretria = Eretria
Pergamon = Pergamon
Miletos = Miletos
Megara = Megara
Phocaea = Phokaia
Sicyon = Sikyon
Tiryns = Tiryns
Samos = Samos
Mytilene = Mytilini
Chios = Chios
Paros = Paros
Elis = Elis
Syracuse = Syrakus
Herakleia = Herakleia
Gortyn = Gortyn
Chalkis = Chalkis
Pylos = Pylos
Pella = Pella
Naxos = Naxos
Larissa = Larissa
Apollonia = Apollonia
Messene = Messene
Orchomenos = Orchomenos
Ambracia = Ambrakia
Kos = Kos
Knidos = Knidos
Amphipolis = Amphipolis
Patras = Patras
Lamia = Lamia
Nafplion = Nauplion
Apolyton = Apolyton

China = China
Wu Zetian = Wu Zetian
You won't ever be able to bother me again. Go meet Yama. = Ihr werdet nie mehr in der Lage sein mich zu belästigen. Fahrt zur Hölle.
Fool! I will disembowel you all! = Narr! Ich werde Euch alle ausweiden!
You have proven to be a cunning and competent adversary. I congratulate you on your victory. = Ihr habe bewiesen, dass Ihr ein gerissener und fähiger Gegner seid. Ich gratuliere Euch zu Eurem Sieg.
Greetings, I am Empress Wu Zetian. China desires peace and development. You leave us alone, we'll leave you alone. = Seid gegrüßt, ich bin Kaiserin Wu Zetian. China strebt nach Frieden und Fortschritt. Lasst uns in Ruhe und wir werden euch in Frieden lassen.
My friend, do you think you can accept this request? = Mein Freund, denkt Ihr, Ihr könnt diesen Vorschlag annehmen?
How are you today? = Wie geht es Euch heute?
Oh. It's you? = Oh. Ihr seid es?
Art of War = Die Kunst des Krieges
Great General provides double combat bonus = Großer General gibt doppelten Kampfbonus
Beijing = Peking
Shanghai = Shanghai
Guangzhou = Guangzhou
Nanjing = Nanjing
Xian = Xi’an
Chengdu = Chengdu
Hangzhou = Hangzhou
Tianjin = Tianjin
Macau = Macau
Shandong = Shandong
Kaifeng = Kaifeng
Ningbo = Ningpo
Baoding = Baoding
Yangzhou = Yangzhou
Harbin = Harbin
Chongqing = Chongqing
Luoyang = Luoyang
Kunming = Kunming
Taipei = Taipeh
Shenyang = Shenyang
Taiyuan = Taiyuan
Tainan = Tainan
Dalian = Dalian
Lijiang = Lijiang
Wuxi = Wuxi
Suzhou = Suzhou
Maoming = Maoming
Shaoguan = Shaoguan
Yangjiang = Yangjiang
Heyuan = Heyuan
Huangshi = Huangshi
Yichang = Yichang
Yingtian = Yingtian
Xinyu = Xinyu
Xinzheng = Xinzheng
Handan = Handan
Dunhuang = Dunhuang
Gaoyu = Gaoyu
Nantong = Nantong
Weifang = Weifang
Xikang = Xikang

Egypt = Ägypten
Ramesses II = Ramses II
You are but a pest on this Earth, prepare to be eliminated! = Ihr seid eine Plage auf dieser Erde, bereitet Euch vor ausgelöscht zu werden!
You are a fool who evokes pity. You have brought my hostility upon yourself and your repulsive civilization! = Ihr seid ein Narr, der Mitleid verdient. Ihr habt meine Feindseeligkeit über euch und eure unbeherrschte Kultur gebracht!
Strike me down and my soul will torment yours forever, you have won nothing. = Erschlagt mich und meine Seele wird Euch auf ewig quälen, Ihr habt nichts gewonnen.
Greetings, I am Ramesses the god. I am the living embodiment of Egypt, mother and father of all civilizations. = Grüße, ich bin der Gott Ramses. Ich bin die lebende Verkörperung von Ägypten, Mutter und Vater aller Zivilisationen.
Generous Egypt makes you this offer. = Das großzügige Ägypten unterbreitet Euch diesen Vorschlag.
Good day. = Guten Tag.
Oh, it's you. = Oh, Ihr seid es.
Monument Builders = Monumental-Bauherren
Thebes = Theben
Memphis = Memphis
Heliopolis = Heliopolis
Elephantine = Elephantine
Alexandria = Alexandria
Pi-Ramesses = Pi-Ramesse
Giza = Gizeh
Byblos = Byblos
Akhetaten = Akhetaten
Hieraconpolis = Hieraconpolis
Abydos = Abydos
Asyut = Asyut
Avaris = Auaris
Lisht = Lisht
Buto = Buto
Edfu = Edfu
Pithom = Pithom
Busiris = Busiris
Kahun = Kahun
Athribis = Athribis
Mendes = Mendes
Elashmunein = Ashmunin
Tanis = Tanis
Bubastis = Bubastis
Oryx = Oryx
Sebennytus = Sebennytos
Akhmin = Akhmim
Karnak = Karnak
Luxor = Luxor
El Kab = el-Kab
Armant = Armant
Balat = Balat
Ellahun = el-Lahun
Hawara = Hawara
Dashur = Dashur
Damanhur = Damanhur
Abusir = Abusir
Herakleopolis = Herakleopolis
Akoris = Akoris
Benihasan = Benihasan
Badari = el-Badari
Hermopolis = Hermopolis
Amrah = el-Amrah
Koptos = Koptos
Ombos = Ombos
Naqada = Naqada
Semna = Semna
Soleb = Soleb

England = England
Elizabeth = Elisabeth
By the grace of God, your days are numbered. = Bei der Gnade Gottes, Eure Tage sind gezählt.
We shall never surrender. = Wir werden niemals aufgeben.
You have triumphed over us. The day is yours. = Ihr habt über uns triumphiert. Der Tag gehört Euch.
We are pleased to meet you. = Wir sind erfreut Euch kennen zu lernen.
Would you be interested in a trade agreement with England? = Wärt Ihr an einer Handelsvereinbarung mit England interessiert?
Hello, again. = Hallo, nochmals.
Oh, it's you! = Oh, Ihr seid es!
Sun Never Sets = Die Sonne geht nie unter
London = London
York = York
Nottingham = Nottingham
Hastings = Hastings
Canterbury = Canterbury
Coventry = Coventry
Warwick = Warwick
Newcastle = Newcastle
Oxford = Oxford
Liverpool = Liverpool
Dover = Dover
Brighton = Brighton
Norwich = Norwich
Leeds = Leeds
Reading = Reading
Birmingham = Birmingham
Richmond = Richmond
Exeter = Exeter
Cambridge = Cambridge
Gloucester = Gloucester
Manchester = Manchester
Bristol = Bristol
Leicester = Leicester
Carlisle = Carlisle
Ipswich = Ipswich
Portsmouth = Portsmouth
Berwick = Berwick
Bath = Bath
Mumbles = Mumbles
Southampton = Southampton
Sheffield = Sheffield
Salisbury = Salisbury
Colchester = Colchester
Plymouth = Plymouth
Lancaster = Lancaster
Blackpool = Blackpool
Winchester = Winchester
Hull = Hull

France = Frankreich
Napoleon = Napoleon
You're disturbing us, prepare for war. = Ihr stört uns, bereitet euch für den Krieg vor.
You've fallen into my trap. I'll bury you. = Ihr seid in meine Falle getappt. Ich werde Euch unter die Erde bringen.
I congratulate you for your victory. = Ich gratuliere Euch zu Eurem Sieg.
Welcome. I'm Napoleon, of France; the smartest military man in world history. = Willkommen. Ich bin Napoleon, von Frankreich; Der größte Feldherr der Weltgeschichte.
France offers you this exceptional proposition. = Frankreich unterbreitet Euch diesen hervorragenden Vorschlag.
Hello. = Hallo.
It's you. = Ihr seid es.
Ancien Régime = Ancien Régime
 [stats] per turn from cities before [tech] = [stats] pro Runde von Städten vor [tech]
Paris = Paris
Orleans = Orleans
Lyon = Lyon
Troyes = Troyes
Tours = Tours
Marseille = Marseille
Chartres = Chartres
Avignon = Avignon
Rouen = Rouen
Grenoble = Grenoble
Dijon = Dijon
Amiens = Amiens
Cherbourg = Cherbourg
Poitiers = Poitiers
Toulouse = Toulouse
Bayonne = Bayonne
Strasbourg = Straßburg
Brest = Brest
Bordeaux = Bordeaux
Rennes = Rennes
Nice = Nizza
Saint Etienne = Saint Etienne
Nantes = Nantes
Reims = Reims
Le Mans = Le Mans
Montpellier = Montpellier
Limoges = Limoges
Nancy = Nancy
Lille = Lille
Caen = Caen
Toulon = Toulon
Le Havre = Le Havre
Lourdes = Lourdes
Cannes = Cannes
Aix-En-Provence = Aix-en-Provence
La Rochelle = La Rochelle
Bourges = Bourges
Calais = Calais

Russia = Russland
Catherine = Katharina
You've behaved yourself very badly, you know it. Now it's payback time. = Ihr habt Euch sehr schlecht benommen, Ihr wisst es. Nun zahle ich es Euch zurück.
You've mistaken my passion for a weakness, you'll regret about this. = Ihr habt meine Leidenschaft fälschlicherweise für eine Schwäche gehalten, Ihr werdet dies bereuen.
We were defeated, so this makes me your prisoner. I suppose there are worse fates. = Wir wurden besiegt, das macht mich also zu Eurer Gefangenen. Ich nehme an, es gibt schlimmere Schicksale.
I greet you, stranger! If you are as intelligent and tactful as you are attractive, we'll get along just fine. = Ich grüße Euch, Fremder! Wenn Ihr genauso intelligent und taktvoll wie attraktiv seid werden wir sehr gut miteinander auskommen.
How would you like it if I propose this kind of exchange? = Wie würde es Euch gefallen wenn ich diesen Austausch vorschlage?
Hello! = Hallo!
What do you need?! = Was braucht Ihr?!
Siberian Riches = Sibirische Reichtümer
Double quantity of [resource] produced = Doppelte Menge von [resource] produziert
Moscow = Moskau
St. Petersburg = St. Petersburg
Novgorod = Nowgorod
Rostov = Rostow
Yaroslavl = Yaroslawl
Yekaterinburg = Jekaterinburg
Yakutsk = Jakutsk
Vladivostok = Wladiwostok
Smolensk = Smolensk
Orenburg = Orenburg
Krasnoyarsk = Krasnojarsk
Khabarovsk = Chabarowsk
Bryansk = Brjansk
Tver = Twer
Novosibirsk = Nowosibirsk
Magadan = Magadan
Murmansk = Murmansk
Irkutsk = Irkutsk
Chita = Tschita
Samara = Samara
Arkhangelsk = Arkhangelsk
Chelyabinsk = Tscheljabinsk
Tobolsk = Tobolsk
Vologda = Wologda
Omsk = Omsk
Astrakhan = Astrachan
Kursk = Kursk
Saratov = Saratow
Tula = Tula
Vladimir = Wladimir
Perm = Perm
Voronezh = Woronesch
Pskov = Pskow
Starayarussa = Staraja Russa
Kostoma = Kostroma
Nizhniy Novgorod = Nischni Nowgorod
Suzdal = Susdal
Magnitogorsk = Magnitogorsk

Rome = Rom
Augustus Caesar = Julius Cäsar
My treasury contains little and my soldiers are getting impatient... <sigh> ...therefore you must die. = Meine Schatzkammer ist fast leer, meine Soldaten werden ungeduldig ...  ... und deshalb musst du sterben.
So brave, yet so stupid! If only you had a brain similar to your courage. = So mutig, so dumm! Wenn Ihr nur einen Verstand wie Eure Tapferkeit hättest.
The gods have deprived Rome of their favour. We have been defeated. = Die Götter haben Rom verlassen. Wir haben verloren.
I greet you. I am Augustus, Imperator and Pontifex Maximus of Rome. If you are a friend of Rome, you are welcome. = Ich grüße dich. Ich bin Julius, Imperator und Pontifex Maximus von Rom. Bist Du ein Freund Roms, so sei willkommen.
I offer this, for your consideration. = Ich biete Ihnen dies, überlegen Sie es sich.
Hail. = Heil.
What do you want? = Was wollt Ihr?
The Glory of Rome = Der Glanz Roms
+25% Production towards any buildings that already exist in the Capital = +25% Produktion für alle Gebäude, die bereits in der Hauptstadt existieren
Antium = Antium
Cumae = Cumae
Neapolis = Neapel
Ravenna = Ravenna
Arretium = Arretium
Mediolanum = Mediolanum
Arpinum = Arpinum
Circei = Circei
Setia = Setia
Satricum = Satricum
Ardea = Ardea
Ostia = Ostia
Velitrae = Velitrae
Viroconium = Viroconium
Tarentum = Tarentum
Brundisium = Brundisium
Caesaraugusta = Caesaraugusta
Caesarea = Caesarea
Palmyra = Palmyra
Signia = Signia
Aquileia = Aquileia
Clusium = Clusium
Sutrium = Sutrium
Cremona = Cremona
Placentia = Placentia
Hispalis = Hispalis
Artaxata = Artaxata
Aurelianorum = Aurelianorum
Nicopolis = Nikopolis
Agrippina = Agrippina
Verona = Verona
Corfinium = Corfinium
Treverii = Treveri
Sirmium = Sirmium
Augustadorum = Augustadorum
Curia = Curia
Interrama = Laudanum
Adria = Hadria

Arabia = Arabien
Harun al-Rashid = Harun Al-Rashid
The world will be more beautiful without you. Prepare for war. = Die Welt wird ohne Euch schöner sein. Bereitet Euch auf einen Krieg vor.
Fool! You will soon regret dearly! I swear it! = Narr! Ihr werdet es bald schrecklich bereuen. Das verspreche ich Ihnen.
You have won, congratulations. My palace is now in your possession, and I beg that you care well for the peacock. = Gratulation, Sie haben gewonnen. Mein Palast gehört jetzt Ihnen, und kümmern Sie sich bitte um den Pfau.
Welcome foreigner, I am Harun Al-Rashid, Caliph of the Arabs. Come and tell me about your empire. = Willkommen Fremder, ich bin Harun Al-Rashid, Kalif von Arabien. Kommt und erzählt mir von Eurem Reich.
Come forth, let's do business. = Kommt, lass uns Handel treiben.
Peace be upon you. = Friede sei mit dir.
Trade Caravans = Handelskarawanen
[stats] from each Trade Route = [stats] von jeder Handelsroute
Mecca = Mekka
Medina = Medina
Damascus = Damaskus
Baghdad = Baghdad
Najran = Najran
Kufah = Kufa
Basra = Basra
Khurasan = Chorasan
Anjar = Anjar
Fustat = Fustat
Aden = Aden
Yamama = Yamamah
Muscat = Maskat
Mansura = Mansourah
Bukhara = Buchara
Fez = Fez
Shiraz = Schiraz
Merw = Merw
Balkh = Balch
Mosul = Mossul
Aydab = Aydın
Bayt = Bayt
Suhar = Suhar
Taif = Ta'if
Hama = Hama
Tabuk = Tabuk
Sana'a = Sana'a
Shihr = Asch-Schihr
Tripoli = Tripoli
Tunis = Tunis
Kairouan = Kairouan
Algiers = Algiers
Oran = Oran

America = Amerika
George Washington = George Washington
Your wanton aggression leaves us no choice. Prepare for war! = Eure mutwillige Aggression lässt mir keine Wahl. Rechnet mit Krieg!
You have mistaken our love of peace for weakness. You shall regret this! = Ihr habt unsere Liebe von Frieden als Schwäche gesehen. Das werdet Ihr bereuen.
The day...is yours. I hope you will be merciful in your triumph. = Dies ist Ihr Tag. Ich hoffe Ihr werdet in Eurem Triumph barmherzig sein.
The people of the United States of America welcome you. = Die Einwohner der Vereinigten Staaten von Amerika heißen Euch herzlich Willkommen.
Is the following trade of interest to you? = Interessiert sie folgender Tausch?
Well? = Nun?
Manifest Destiny = Offenkundiges Schicksal
+1 Sight for all land military units = +1 Sicht für alle militärischen Landeinheiten
Washington = Washington
New York = New York
Boston = Boston
Philadelphia = Philadelphia
Atlanta = Atlanta
Chicago = Chicago
Seattle = Seattle
San Francisco = San Francisco
Los Angeles = Los Angeles
Houston = Houston
Portland = Portland
St. Louis = St. Louis
Miami = Miami
Buffalo = Buffalo
Detroit = Detroit
New Orleans = New Orleans
Baltimore = Baltimore
Denver = Denver
Cincinnati = Cincinnati
Dallas = Dallas
Cleveland = Cleveland
Kansas City = Kansas City
San Diego = San Diego
Las Vegas = Las Vegas
Phoenix = Phoenix
Albuquerque = Albuquerque
Minneapolis = Minneapolis
Pittsburgh = Pittsburgh
Oakland = Oakland
Tampa Bay = Tampa Bay
Orlando = Orlando
Tacoma = Tacoma
Santa Fe = Santa Fe
Olympia = Olympia
Hunt Valley = Hunt Valley
Springfield = Springfield
Palo Alto = Palo Alto
Centralia = Centralia
Spokane = Spokane
Jacksonville = Jacksonville
Svannah = Savannah
Charleston = Charleston
San Antonio = San Antonio
Anchorage = Anchorage
Sacramento = Sakramento
Reno = Reno
Salt Lake City = Salt Lake City
Boise = Boise
Milwaukee = Milwaukee
Santa Cruz = Santa Cruz
Little Rock = Little Rock

Japan = Japan
Oda Nobunaga = Oda Nobunaga
I hereby inform you of our intention to wipe out your civilization from this world. = Hiermit informiere ich Euch, dass ich plane Ihre Zivilisation auszulöschen.
Pitiful fool! Now we shall destroy you! = Erbärmlicher Dummkopf! Jetzt werden wir Euch zerstören!
You were much wiser than I thought. = Ihr sind viel weiser als ich dachte.
We hope for a fair and just relationship with you, who are renowned for military bravery. = Wir hoffen auf eine faire und gerechte Beziehung zu Ihnen, da Ihr für Eure militärische Tapferkeit bekannt seid.
I would be grateful if you agreed on the following proposal. = Ich wäre dankbar, wenn sie folgendem Vorschlag zustimmen.
Oh, it's you... = Oh, Sie sind es...
Bushido = Bushido
Units fight as though they were at full strength even when damaged = Einheiten kämpfen mit voller Stärke, selbst bei Beschädigung
Kyoto = Kyōto
Osaka = Osaka
Tokyo = Tokyo
Satsuma = Satsuma
Kagoshima = Kagoshima
Nara = Nara
Nagoya = Nagoya
Izumo = Izumo
Nagasaki = Nagasaki
Yokohama = Yokohama
Shimonoseki = Shimonoseki
Matsuyama = Matsuyama
Sapporo = Sapporo
Hakodate = Hakodate
Ise = Ise
Toyama = Toyama
Fukushima = Fukushima
Suo = Suō
Bizen = Bizen
Echizen = Echizen
Izumi = Izumi
Omi = Omi
Echigo = Echigo
Kozuke = Kozuke
Sado = Sado
Kobe = Kobe
Nagano = Nagano
Hiroshima = Hiroshima
Takayama = Takayama
Akita = Akita
Fukuoka = Fukuoka
Aomori = Aomori
Kamakura = Kamakura
Kochi = Kochi
Naha = Naha
Sendai = Sendai
Gifu = Gifu
Yamaguchi = Yamaguchi
Ota = Ota
Tottori = Tottori

India = Indien
Gandhi = Mahatma Gandhi
I have just received a report that large numbers of my troops have crossed your borders. = Ich habe gerade gehört, daß viele Truppen von mir Ihre Grenzen übertreten haben.
My attempts to avoid violence have failed. An eye for an eye only makes the world blind. = Meine Versuche Gewalt zu vermeiden haben versagt. Auge um Auge führt nur dazu, daß am Ende niemand mehr sehen kann.
You can chain me, you can torture me, you can even destroy this body, but you will never imprison my mind.  = Und sperrt man mich ein \nIm finsteren Kerker, \nDas alles sind rein \nVergebliche Werke; \nDenn meine Gedanken \nZerreißen die Schranken \nUnd Mauern entzwei: \nDie Gedanken sind frei.
Hello, I am Mohandas Gandhi. My people call me Bapu, but please, call me friend. = Hallo, ich bin Mahatma Gandhi. Meine Leute nennen mich Bapu, aber nennt mich bitte Freund.
My friend, are you interested in this arrangement? = Mein Freund, seit Ihr an diesem Tausch interessiert?
I wish you peace. = Ich wünsche Euch Frieden.
Population Growth = Bevölkerungswachstum
Unhappiness from number of Cities doubled = Unzufriedenheit aufgrund der Anzahl der Städte verdoppelt
Delhi = Delhi
Mumbai = Mumbai
Vijayanagara = Vijayanagar
Pataliputra = Pataliputra
Varanasi = Varanasi
Agra = Agra
Calcutta = Kalkutta
Lahore = Lahore
Bangalore = Bangalore
Hyderabad = Hyderabad
Madurai = Madurai
Ahmedabad = Ahmedabad
Kolhapur = Kolhapur
Prayaga = Prayagaj
Ayodhya = Ayodhya
Indraprastha = Indraprastha
Mathura = Mathura
Ujjain = Ujjain
Gulbarga = Gulbarga
Jaunpur = Jaunpur
Rajagriha = Rajagriha
Sravasti = Shravasti
Tiruchirapalli = Tiruchirappalli
Thanjavur = Thanjavur
Bodhgaya = Bodhgaya
Kushinagar = Kushinagar
Amaravati = Amaravati
Gaur = Gaur
Gwalior = Gwalior
Jaipur = Jaipur
Karachi = Karatschi

Germany = Deutschland
Otto von Bismarck = Otto von Bismarck
I cannot wait until ye grow even mightier. Therefore, prepare for war! = Ich kann nicht warten bis Ihr noch mächtiger werdet, bereitet Euch auf Krieg vor.
Corrupted villain! We will bring you into the ground! = Verdammter Bösewicht! Wir werden Euch niederringen!
Germany has been destroyed. I weep for the future generations. = Deutschland wurde zerstört. Ich trauere um die zukünftigen Generationen.
Guten tag. In the name of the great German people, I bid you welcome. = Guten Tag, im Namen des großartigen deutschem Volke heiße ich Euch willkommen.
It would be in your best interest, to carefully consider this proposal. = Es wäre in Eurem Intresse, diesen Vorschlag genau zu erwägen und ihn anzunehmen.
What now? = Was nun?
So, out with it! = Raus damit!
Furor Teutonicus = Teutonischer Zorn
67% chance to earn 25 Gold and recruit a Barbarian unit from a conquered encampment = 67%-Chance 25 Gold einzunehmen und eine barbarische Einheit aus dem eroberten Lager zu rekrutieren
-[amount]% [param] unit maintenance costs = -[amount]% Unterhaltskosten für [param] Einheiten
Berlin = Berlin
Hamburg = Hamburg
Munich = München
Cologne = Köln
Frankfurt = Frankfurt
Essen = Essen
Dortmund = Dortmund
Stuttgart = Stuttgart
Dusseldorf = Düsseldorf
Bremen = Bremen
Hannover = Hannover
Duisburg = Duisburg
Leipzig = Leipzig
Dresden = Dresden
Bonn = Bonn
Bochum = Bochum
Bielefeld = Bielefeld
Karlsruhe = Karlsruhe
Gelsenkirchen = Gelsenkirchen
Wiesbaden = Wiesbaden
Munster = Munster
Rostok = Rostok
Chemnitz = Chemnitz
Braunschweig = Braunschweig
Halle = Halle
Mצnchengladbach = Mönchengladbach
Kiel = Kiel
Wuppertal = Wuppertal
Freiburg = Freiburg
Hagen = Hagen
Erfurt = Erfurt
Kaiserslautern = Kaiserslautern
Kassel = Kassel
Oberhausen = Oberhausen
Hamm = Hamm
Saarbrucken = Saarbrücken
Krefeld = Krefeld
Pirmasens = Pirmasens
Potsdam = Potsdam
Solingen = Solingen
Osnabruck = Osnabrück
Ludwingshafen = Ludwingshafen
Leverkusen = Leverkusen
Oldenburg = Oldenburg
Neuss = Neuss
Mulheim = Mühlheim
Darmstadt = Darmstadt
Herne = Herne
Wurzburg = Würzburg
Recklinghausen = Recklinghausen
Gצttingen = Göttingen
Wolfsburg = Wolfsburg
Koblenz = Koblenz
Hildesheim = Hildesheim
Erlangen = Erlangen

The Ottomans = Die Osmanen
Suleiman I = Suleiman der Prächtige
Your continued insolence and failure to recognize and preeminence leads us to war. = Eure nicht enden wollende Anmaßungen und ihr Unvermögen unsere Vormacht anzuerkennen, führen uns in den Krieg.
Good. The world shall witness the incontestable might of my armies and the glory of the Empire. = Gut, die Welt wird Zeuge der unbestreitbaren Macht meiner Armeen und der Herrlichkeit des Reiches.
Ruin! Ruin! Istanbul becomes Iram of the Pillars, remembered only by the melancholy poets. = Verderben! Verderben! Istanbul wird von Fremden ausgelöscht, nur noch ein paar melancholische Poeten erinnern daran.
From the magnificence of Topkapi, the Ottoman nation greets you, stranger! I'm Suleiman, Kayser-I Rum, and I bestow upon you my welcome! = Von der Pracht des Topkapi-Palastes grüßt Euch die Nation der Ottomanen, Fremder! Ich bin Suleiman, der Kayser-i Rum, und ich gewähre Euch mein Willkommen!
Let us do business! Would you be interested? = Lasst uns handeln! Seid Ihr interressiert?
Barbary Corsairs = Barbarische Korsaren
50% chance of capturing defeated Barbarian naval units and earning 25 Gold = 50% Chance, besiegte barbarische Marineeinheiten zu erobern und 25 Gold zu verdienen
Istanbul = Istanbul
Edirne = Edirne
Ankara = Ankara
Bursa = Bursa
Konya = Konya
Samsun = Samsun
Gaziantep = Gaziantep
Diyabakir = Diyarbakır
Izmir = Izmir
Kayseri = Kayseri
Malatya = Malatya
Marsin = Mersin
Antalya = Antalya
Zonguldak = Zonguldak
Denizli = Denizli
Ordu = Ordu
Mugia = Muğla
Eskishehir = Eskişehir
Inebolu = İnebolu
Sinop = Sinop
Adana = Adana
Artuin = Artvin
Bodrum = Bodrum
Eregli = Ereğli
Silifke = Silifke
Sivas = Sivas
Amasya = Amasya
Marmaris = Marmaris
Trabzon = Trabzon
Erzurum = Erzurum
Urfa = Urfa
Izmit = İzmit
Afyonkarhisar = Afyonkarahisar
Bitlis = Bitlis
Yalova = Yalova

Korea = Korea
Sejong = Sejong
Jip-hyun-jun (Hall of Worthies) will no longer tolerate your irksome behavior. We will liberate the citizens under your oppression even with force, and enlighten them! = Jip-hyun-jun, die Halle der Würdigen, wird Euer empörendes Verhalten nicht länger dulden. Wir werden Eure unterdrückten Untertanen befreien, und sei es mit Macht, und sie erleuchten!
Foolish, miserable wretch! You will be crushed by this country's magnificent scientific power! = Törichter, erbärmlicher Wicht! Ihr werdet von der großartigen wissenschaftlichen Macht dieses Landes zerdrückt werden!
Now the question is who will protect my people. A dark age has come. = Jetzt ist die Frage wer meine Leute beschützt. Ein dunkles Zeitalter ist gekommen.
Welcome to the palace of Choson, stranger. I am the learned King Sejong, who looks after his great people. = Willkommen im Palast von Joseon. Ich bin der gelehrte König Sejong, welcher auf sein großartiges Volk achtet.
We have many things to discuss and have much to benefit from each other. = Wir haben viele Dinge zu besprechen und können viel voneinander profitieren.
Oh, it's you = Sie sinds.
Scholars of the Jade Hall = Die Gelehrten der Jadehalle
Receive a tech boost when scientific buildings/wonders are built in capital = Erhalte einen Technologieschub beim Bauen von Wundern und Wissenschaftlichen Gebäuden in der Hauptstadt
Seoul = Seoul
Busan = Busan
Jeonju = Jeonju
Daegu = Daegu
Pyongyang = Pjöngjang
Kaesong = Kaesong
Suwon = Suwon
Gwangju = Gwangju
Gangneung = Gangneung
Hamhung = Hamhung
Wonju = Wonju
Ulsan = Ulsan
Changwon = Changwon
Andong = Andong
Gongju = Gongju
Haeju = Haeju
Cheongju = Cheongju
Mokpo = Mokpo
Dongducheon = Dongducheon
Geoje = Geoje
Suncheon = Suncheon
Jinju = Jinju
Sangju = Sangju
Rason = Rason
Gyeongju = Gyeongju
Chungju = Chungju
Sacheon = Sacheon
Gimje = Gimje
Anju = Anju

Iroquois = Irokesen
Hiawatha = Hiawatha
You are a plague upon Mother Earth! Prepare for battle! = Ihr seid eine Seuche für Mutter Natur! Bereitet Euch auf die Schlacht vor.
You evil creature! My braves will slaughter you! = Bösartige Kreatur! Meine Tapferen werden Euch abschlachten!
You have defeated us... but our spirits will never be vanquished! We shall return! = Du hast uns besiegt... aber unser Glaube wird niemals verschwinden. Wir werden wiederkommen.
Greetings, stranger. I am Hiawatha, speaker for the Iroquois. We seek peace with all, but we do not shrink from war. = Seid gegrüßt, Fremder. Ich bin Hiawatha, Sprecher der Irokesen. Wir streben nach Frieden, doch wenn es sein muß, scheuen wir nicht den Krieg.
Does this trade work for you, my friend? = Ist dieser Tausch für dich ok, mein Freund?
The Great Warpath = Auf dem Großen Kriegspfad
All units move through Forest and Jungle Tiles in friendly territory as if they have roads. These tiles can be used to establish City Connections upon researching the Wheel. = Alle Einheiten bewegen sich durch verbündete Wald- und Dschungelkacheln als hätten sie Straßen. Diese Kacheln können genutzt werden, um bei der Erforschung des Rades Stadtverbindungen herzustellen.
Onoondaga = Onondaga
Osininka = Osininka
Grand River = Grand River
Akwesasme = Akwesasne
Buffalo Creek = Buffalo Creek
Brantford = Brantford
Montreal = Montreal
Genesse River = Genesee River
Canandaigua Lake = Canandaigua Lake
Lake Simcoe = Simcoe
Salamanca = Salamanca
Gowanda = Gowanda
Cuba = Cuba
Akron = Akron
Kanesatake = Kanesatake
Ganienkeh = Ganienkeh
Cayuga Castle = Cayuga Castle
Chondote = Chondote
Canajoharie = Canajoharie
Nedrow = Nedrow
Oneida Lake = Oneida Lake
Kanonwalohale = Kanonwalohale
Green Bay = Green Bay
Southwold = Southwold
Mohawk Valley = Mohawk Valley
Schoharie = Schoharie
Bay of Quinte = Bay of Quinte
Kanawale = Kanawale
Kanatsiokareke = Kanatsiokareke
Tyendinaga = Tyendinaga
Hahta = Hahta

Persia = Persien
Darius I = Dareios I
Your continue existence is an embarrassment to all leaders everywhere! You must be destroyed! = Eure andauernde Existent ist eine Peinlichkeit für Herrscher überall. Ihr müßt zerstört werden!
Curse you! You are beneath me, son of a donkey driver! I will crush you! = Verfluchter! Ihr seid unter meiner Würde, Sohn eines Eselstreibers! Ich werde Euch zermalmen!
You mongrel! Cursed be you! The world will long lament your heinous crime! = Bastard! Verflucht seid Ihr! Die Welt wird Eure ruchlosen Verbrechen noch lange bejammern!
Peace be on you! I am Darius, the great and outstanding king of kings of great Persia... but I suppose you knew that. = Friede sei mit Euch! Ich bin Dareius, der herausragende König der Könige des großartigen Persischen Reiches... Allerdings nehme ich an, Ihr wißt das bereits.
In my endless magnanimity, I am making you this offer. You agree, of course? = In meiner endlosen Großzügigkeit unterbreite ich Euch dieses Angebot. Ihr nehmt es selbstverständlich an?
Good day to you! = Einen Guten Tag!
Ahh... you... = Oh... Sie...
Achaemenid Legacy = Das Vermächtnis der Achaemeniden
+10% Strength for all units during Golden Age = +10% Stärke für alle Einheiten im Goldenen Zeitalter
+1 Movement for all units during Golden Age = +1 Bewegung für alle Einheiten im Goldenen Zeitalter
Persepolis = Persepolis
Parsagadae = Pasargadae
Susa = Susa
Ecbatana = Ekbatana
Tarsus = Tarsus
Gordium = Gordium
Bactra = Bactra
Sardis = Sardes
Ergili = Ergili
Dariushkabir = Dariushkabir
Ghulaman = Ghulaman
Zohak = Zohak
Istakhr = Istachr
Jinjan = Jinjan
Borazjan = Borazdschan
Herat = Herat
Dakyanus = Dakyanus
Bampur = Bampur
Turengtepe = Tureng Tepe
Rey = Rey
Thuspa = Tushpa
Hasanlu = Hasanlu
Gabae = Gabae
Merv = Merw
Behistun = Behistun
Kandahar = Kandahar
Altintepe = Altin Tepe
Bunyan = Bunyan
Charsadda = Charsadda
Uratyube = Ura-Tjube
Dura Europos = Dura Europos
Aleppo = Aleppo
Qatna = Qatna
Kabul = Kabul
Capisa = Capisa
Kyreskhata = Kyreskhata
Marakanda = Afrasiab
Peshawar = Peschawar
Van = Van
Pteira = Pteira
Arshada = Arshada
Artakaona = Artakaona
Aspabota = Aspabota
Autiyara = Autiyara
Bagastana = Bagastana
Baxtri = Baxtri
Darmasa = Darmasa
Daphnai = Daphnai
Drapsaka = Drapsaka
Eion = Eion
Gandutava = Gandutava
Gaugamela = Gaugamela
Harmozeia = Harmozeia
Ekatompylos = Ekatompylos
Izata = Izata
Kampada = Kampada
Kapisa = Kapisa
Karmana = Karmana
Kounaxa = Kounaxa
Kuganaka = Kuganaka
Nautaka = Nautaka
Paishiyauvada = Paishiyauvada
Patigrbana = Patigrbana
Phrada = Phrada

Polynesia = Polynesien
Kamehameha I = Kamehameha I
The ancient fire flashing across the sky is what proclaimed that this day would come, though I had foolishly hoped for a different outcome. = Von alters her hat ein über den Himmel blitzendes Feuer verkündet, dieser Tag werde kommen. Leichtsinnig hatte ich einen anderen Ausgang erhofft.
It is obvious now that I misjudged you and your true intentions. = Inzwischen ist es offensichtlich, daß ich Eure wahren Absichten falsch eingeschätzt hatte.
The hard-shelled crab yields, and the lion lies down to sleep. Kanaloa comes for me now. = Der Panzer der Krabbe gibt nach, und der Löwe bettet sich zum Schlaf. Kanaloa wird mich nun holen.
Aloha! Greetings and blessings upon you, friend. I am Kamehameha, Great King of this strand of islands. = Aloha! Grüße und Segen auf Euer Haupt, Freund. Ich bin Kamehameha, Großkönig dieser Inselkette.
Come, let our people feast together! = Kommt, laßt unsere Völker zusammen ein großes Bankett feiern!
Welcome, friend! = Willkommen, Freund!
Wayfinding = Pfadfinder
+1 Sight when embarked = +1 Sicht, wenn eingeschifft
Can embark and move over Coasts and Oceans immediately = Kann sich sofort einschiffen und über Küsten und Ozean bewegen
+[amount]% Strength if within [amount2] tiles of a [tileImprovement] = +[amount]% Stärke wenn innerhalb von [amount2] Kacheln von [tileImprovement]
Honolulu = Honolulu
Samoa = Samoa
Tonga = Tonga
Nuku Hiva = Nuku Hiva
Raiatea = Raiatea
Aotearoa = Aotearoa
Tahiti = Tahiti
Hilo = Hilo
Te Wai Pounamu = Te Wai-Pounamu
Rapa Nui = Rapa Nui
Tuamotu = Tuamotu
Rarotonga = Rarotonga
Tuvalu = Tuvalu
Tubuai = Tubuai
Mangareva = Mangareva
Oahu = Oahu
Kiritimati = Kiritimati
Ontong Java = Ontong Java
Niue = Niue
Rekohu = Rekohu
Rakahanga = Rakahanga
Bora Bora = Bora Bora
Kailua = Kailua
Uvea = Uvea
Futuna = Futuna
Rotuma = Rotuma
Tokelau = Tokelau
Lahaina = Lahaina
Bellona = Bellona
Mungava = Mu Nggava
Tikopia = Tikopia
Emae = Émaé
Kapingamarangi = Kapingamarangi
Takuu = Takuu
Nukuoro = Nukuoro
Sikaiana = Sikaiana
Anuta = Anuta
Nuguria = Nuguria
Pileni = Pileni
Nukumanu = Nukumanu

Siam = Siam
Ramkhamhaeng = Ramkhamhaeng
You lowly, arrogant fool! I will make you regret of your insolence! = Ihr niederer, arroganter Narr! Ich werde Euch Eure Unverschämtheit bedauern lassen!
You scoundrel! I shall prepare to fend you off! = Ihr Schurke! Ich werde unverzüglich Vorbereitungen treffen, um Euch zurückzuwerfen!
Althought I lost, my honor shall endure. I wish you good luck. = Obwohl ich verlor, wird meine Ehre überdauern. Ich wünsche Euch viel Gllück.
I, Pho Kun Ramkhamhaeng, King of Siam, consider it a great honor that you have walked to visit my country of Siam. = I, Pho Kun Ramkhamhaeng, König von Siam, betrachte es als große Ehre, daß Ihr die weite Reise auf Euch genommen habt, um mein Land Siam zu besuchen.
Greetings. I believe this is a fair proposal for both parties. What do you think? = Ich grüße Euch. Ich glaube, dies ist ein fairer Vorschlag für beide Seiten. Was meint Ihr dazu?
Welcome. = Willkommen.
Father Governs Children =  Vater und Kinder
Food and Culture from Friendly City-States are increased by 50% = Nahrung und Kultur aus freundlichen Stadtstaaten werden um 50% erhöht.
Sukhothai = Sukhothai
Si Satchanalai = Si Satchanalai
Muang Saluang = Muang Saluang
Lampang = Lampang
Phitsanulok = Phitsanulok
Kamphaeng Pet = Kamphaeng Pet
Nakhom Chum = Nakhon Chum
Vientiane = Vientiane
Nakhon Si Thammarat = Nakhon Si Thammarat
Martaban = Martaban
Nakhon Sawan = Nakhon Sawan
Chainat = Chai Nat
Luang Prabang = Luang Prabang
Uttaradit = Uttaradit
Chiang Thong = Chiang Thong
Phrae = Phrae
Nan = Nan
Tak = Tak
Suphanburi = Suphan Buri
Hongsawadee = Hongsawadee
Thawaii = Tavoy
Ayutthuya = Ayutthuya
Taphan Hin = Taphan Hin
Uthai Thani = Uthai Thani
Lap Buri = Lop Buri
Ratchasima = Ratchasima
Ban Phai = Ban Phai
Loci = Loei
Khon Kaen = Khon Kaen
Surin = Surin

Spain = Spanien
Isabella = Isabelle
God will probably forgive you... but I shall not. Prepare for war. = Gott mag Euch vergeben, aber ich nicht. Bereitet Euch auf Krieg vor.
Repugnant spawn of the devil! You will pay! = Widerwärtige Ausgeburt des Teufels! Das werdet Ihr büßen!
If my defeat is, without any doubt, the will of God, then I will accept it. = Wenn denn meine Niederlage, ohne jeden Zweifel, der Wille Gottes sei, so werde ich sie akzeptieren.
God blesses those who deserve it. I am Isabel of Spain. = Gott segnet diejenigen, die dessen würdig sind. Ich bin Isabella von Spanien.
I hope this deal will receive your blessing. = Ich hoffe dieser Handel wird Euren Segen erhalten.
Seven Cities of Gold = Die Sieben Goldenen Städte
Double Happiness from Natural Wonders = Zufriedenheit von Natürlichen Wundern verdoppelt
Tile yields from Natural Wonders doubled = Kachelerträge von Natürlichen Wundern verdoppelt
100 Gold for discovering a Natural Wonder (bonus enhanced to 500 Gold if first to discover it) = 100 Gold beim Entdecken eines Natürlichen Wunders (Bonus erhöht sich auf 500 Gold, wenn zuerst entdeckt)
Madrid = Madrid
Barcelona = Barcelona
Seville = Sevilla
Cordoba = Cordoba
Toledo = Toledo
Santiago = Santiago
Murcia = Murcia
Valencia = Valencia
Zaragoza = Zaragoza
Pamplona = Pamplona
Vitoria = Vitoria
Santander = Santander
Oviedo = Oviedo
Jaen = Jaén
Logroño = Logroño
Valladolid = Valladolid
Palma = Palma
Teruel = Teruel
Almeria = Almería
Leon = León
Zamora = Zamora
Mida = Mida
Lugo = Lugo
Alicante = Alicante
Càdiz = Cádiz
Eiche = Elche
Alcorcon = Alcorcón
Burgos = Burgos
Vigo = Vigo
Badajoz = Badajoz
La Coruña = La Coruña
Guadalquivir = Guadalquivir
Bilbao = Bilbao
San Sebastian = San Sebastián
Granada = Granada
Mérida = Mérida
Huelva = Huelva
Ibiza = Ibiza
Las Palmas = Las Palmas
Tenerife = Teneriffa

Songhai = Songhai
Askia = Askia
You are an abomination to heaven and earth, the chief of ignorant savages! You must be destroyed! = Ihr seid eine Abscheulichkeit vor Himmel und Erde, ein Anführer ignoranter Wilder! Ihr müsst zerstört werden!
Fool! You have doomed your people to fire and destruction! = Narr! Ihr habt soeben Euer Volk zu Feuer und Zerstörung verdammt!
We have been consumed by the fires of hatred and rage. Enjoy your victory in this world - you shall pay a heavy price in the next! = Wir wurden aufgezehrt durch die Feuer des Hasses und der Raserei. Genießt Euren Sieg in dieser Welt - in der nächsten werdet Ihre einen heftigen Preis dafür bezahlen!
I am Askia of the Songhai. We are a fair people - but those who cross us will find only destruction. You would do well to avoid repeating the mistakes others have made in the past. =  Ich bin Askia von den Songhai. Wir sind ein gerechtes Volk - aber diejenigen, die uns unehrenhaft behandeln, werden nur Zerstörung ernten. Ihr würdet gut daran tun, aus den Fehlern, die andere in der Vergangenheit begangen haben, eine Lehre zu ziehen.
Can I interest you in this deal? = Kann ich Euch an diesem Handel interessieren?
River Warlord = Fluß-Bandenchef
Receive triple Gold from Barbarian encampments and pillaging Cities = Erhalte dreimal soviel Gold von Barbarenlagern und beim Plündern von Städten
Embarked units can defend themselves = Eingeschiffte Einheiten können sich selbst verteidigen.
Gao = Gao
Tombouctu = Timbuktu
Jenne =  Djenné
Taghaza = Taghaza
Tondibi = Tondibi
Kumbi Saleh = Koumbi Saleh
Kukia = Kukia
Walata = Walata
Tegdaoust = Tegdaoust
Argungu = Argungu
Gwandu = Gwandu
Kebbi = Birnin Kebbi
Boussa = Bussa
Motpi = Mopti
Bamako = Bamako
Wa = Wa
Kayes = Kayes
Awdaghost = Aoudaghost
Ouadane = Ouadane
Dakar = Dakar
Tadmekket = Tadmekket
Tekedda = Tekedda
Kano = Kano
Agadez = Agadez
Niamey = Niamey
Torodi = Torodi
Ouatagouna = Ouattagouna
Dori = Dori
Bamba = Bamba
Segou = Ségou

Mongolia = Mongolei
Genghis Khan = Dschingis Kahn
You stand in the way of my armies. Let us solve this like warriors! = Ihr steht meinen Armeen im Weg. Laßt uns das wie Krieger regeln!
No more words. Today, Mongolia charges toward your defeat. = Genug der Worte. Heute gallopiert das mongolische Volk für Eure Niederlage!
You have hobbled the Mongolian clans. My respect for you nearly matches the loathing. I am waiting for my execution. = Ihr habt die Mongolischen Klans gefesselt. Mein Respekt erreicht beinahe meine Verachtung. Ich erwarte meine Hinrichtung.
I am Temuujin, conqueror of cities and countries. Before me lie future Mongolian lands. Behind me is the only cavalry that matters. = Ich bin Temuujin, der Eroberer von Städten und Ländern. Vor mir liegen zukünfige mongolische Ländereien, hinter mir reitet die einzige Kavallerie, die zählt.
I am not always this generous, but we hope you take this rare opportunity we give you. = Ich bin nicht immer so großzügig, aber wir hoffen, daß Ihr diese seltene Gelegenheit nutzt, die wir dir bieten.
So what now? = Was nun?
Mongol Terror = Mongolischer Terror
+30% Strength when fighting City-State units and cities = 30% Stärke im Kampf gegen Stadtstaaten-Einheiten und -Städte.
Karakorum = Karakorum
Beshbalik = Beshbaliq
Turfan = Turpan
Hsia = Hsia
Old Sarai = Alt-Sarai
New Sarai = Neu-Sarai
Tabriz = Tabriz
Tiflis = Tiflis
Otrar = Otrar
Sanchu = Sanchu
Kazan = Kazan
Almarikh = Almarikh
Ulaanbaatar = Ulaanbaatar
Hovd = Chowd
Darhan = Darhan
Dalandzadgad = Dalandzadgad
Mandalgovi = Mandalgobi
Choybalsan = Tschoibalsan
Erdenet = Erdenet
Tsetserieg = Tsetserleg
Baruun-Urt = Baruun-Urt
Ereen = Eren Hot
Batshireet = Batshireet
Choyr = Tschoir
Ulaangom = Ulaangom
Tosontsengel = Tosontsengel
Altay = Altai
Uliastay = Uliastai
Bayanhongor = Bajanchongor
Har-Ayrag = Har-Airag
Nalayh = Nalaich
Tes = Tes

Aztecs = Azteken
Montezuma I = Montezuma I
Xi-miqa-can! Xi-miqa-can! Xi-miqa-can! (Die, die, die!) = Xi-miqa-can! Xi-miqa-can! Xi-miqa-can! (Sterbt, sterbt, sterbt!)
Excellent! Let the blood flow in raging torrents! = Ausgezeichnet! Lasst das Blut in reißenden Strömen fließen!
Monster! Who are you to destroy my greatness? = Ungeheuer! Wer seid Ihr, dass Ihr meine Größe zerstört?
What do I see before me? Another beating heart for my sacrificial fire. = Was sehe ich vor mir? Ein weiteres schlagendes Herz für mein Opferfeuer.
Accept this agreement or suffer the consequences. = Akzeptiert diese Vereinbarung oder erleidet die Konsequenzen.
Welcome, friend. = Willkommen, Freund.
Sacrificial Captives = Geopferte Gefangene
 # Requires translation!
Earn [amount]% of [param] opponent's [param2] as [stat] for kills = Erhalte [amount]% von [param] des Gegners [param2] als [stat] für Siege
Tenochtitlan = Tenochtitlan
Teotihuacan = Teotihuacan
Tlatelolco = Tlatelolco
Texcoco = Texcoco
Tlaxcala = Tlaxcala
Calixtlahuaca = Calixtlahuaca
Xochicalco = Xochicalco
Tlacopan = Tlacopan
Atzcapotzalco = Atzcapotzalco
Tzintzuntzan = Tzintzuntzan
Malinalco = Malinalco
Tamuin = Tamuin
Teayo = Teayo
Cempoala = Cempoala
Chalco = Chalco
Tlalmanalco = Tlalmanalco
Ixtapaluca = Ixtapaluca
Huexotla = Huexotla
Tepexpan = Tepexpan
Tepetlaoxtoc = Tepetlaoxtoc
Chiconautla = Chiconautla
Zitlaltepec = Zitlaltepec
Coyotepec = Coyotepec
Tequixquiac = Tequixquiac
Jilotzingo = Jilotzingo
Tlapanaloya = Tlapanaloya
Tultitan = Tultitan
Ecatepec = Ecatepec
Coatepec = Coatepec
Chalchiuites = Chalchiuites
Chiauhita = Chiauhita
Chapultepec = Chapultepec
Itzapalapa = Itzapalapa
Ayotzinco = Ayotzinco
Iztapam = Iztapam

Inca = Inka
Pachacuti = Pachacuti
Resistance is futile! You cannot hope to stand against the mighty Incan empire. If you will not surrender immediately, then prepare for war! = Widerstand ist zwecklos! Ihr könnt nicht darauf hoffen, sich gegen das mächtige Inka-Imperium zu stellen. Wenn Ihr nicht sofort kapituliert, dann bereitet Euch auf einen Krieg vor!
Declare war on me?!? You can't, because I declare war on you first! = Mir Krieg erklären? Unmöglich, ich erkläre den Krieg zuerst!
How did you darken the sun? I ruled with diligence and mercy—see that you do so as well. = Wie konntet Ihr die Sonne verdunkeln? Ich führte mit Sorgfalt und Gnade - seht zu, dass Ihr dies ebenso haltet.
How are you? You stand before Pachacuti Inca Yupanqui. = Wie geht es Euch? Ihr steht vor dem erlauchten Pachacútec Inca Yupanqui.
The Incan people offer this fair trade. = Das Volk der Inka bietet diesen fairen Handel.
How are you doing? = Wie geht es Euch?
What do you want now? = Was wollt Ihr denn nun schon wieder?
Great Andean Road = Die Große Andenstraße
Maintenance on roads & railroads reduced by [amount]% = Wartungsaufwand für Strassen & Eisenbahnen reduziert um [amount]%
Units ignore terrain costs when moving into any tile with Hills = Einheiten ignorieren Geländekosten beim Betreten von Hügeln
No Maintenance costs for improvements in Hills = Keine Wartungskosten für Feldverbesserungen in Hügeln
Cuzco = Cusco
Tiwanaku = Tiwanaku
Machu = Macchu
Ollantaytambo = Ollantaytambo
Corihuayrachina = orihuayrachina
Huamanga = Huamanga
Rumicucho = Rumicucho
Vilcabamba = Vilcabamba
Vitcos = Vitcos
Andahuaylas = Andahuaylas
Ica = Ica
Arequipa = Arequipa
Nasca = Nazca
Atico = Atico
Juli = Julí
Chuito = Chuito
Chuquiapo = Chuquiapo
Huanuco Pampa = Huanuco Pampa
Tamboccocha = Tamboccocha
Huaras = Huaras
Riobamba = Riobamba
Caxamalca = Caxamalca
Sausa = Sausa
Tambo Colorado = Tambo Colorado
Huaca = Huaca
Tumbes = Tumbes
Chan Chan = Chan Chan
Sipan = Sipan
Pachacamac = Pachacamac
Llactapata = Llactapata
Pisac = Pisac
Kuelap = Kuelap
Pajaten = Pajatén
Chucuito = Chucuito
Choquequirao = Choquequirao

Denmark = Dänemark
Harald Bluetooth = Harald 'Blauzahn' Gormsson
If I am to be honest, I tire of those pointless charades. Why don't we settle our disputes on the field of battle, like true men? Perhaps the skalds will sing of your valor... or mine! = Wenn ich ehrlich sein soll, habe ich genug von diesen sinnlosen Scharaden. Warum legen wir unsere Streitigkeiten nicht auf dem Schlachtfeld bei, wie wahre Männer? Vielleicht werden die Skalden von Eurem Mut singen... oder meinem!
Ahahah! You seem to show some skills of a true Viking! Too bad that I'll probably kill you! = Ahahah! Sie scheinen einige Fähigkeiten eines wahren Wikingers zu zeigen! Zu schade, dass ich dich wahrscheinlich töten werde!
Loki must have stood by you, for a common man alone could not have defeated me... Oh well! I will join the einherjar in Valhalla and feast, while you toil away here. = Loki muss Euch beigestanden haben, denn ein gewöhnlicher Mann allein hätte mich nicht besiegen können... Nun gut! Ich werde mich den Einherjer in Walhalla anschließen und schlemmen, während Sie sich hier abmühen.
Harad Bluetooth bids you welcome to his lands, a Viking unlike any the seas and lands have ever known! Hah, are you afraid? = Harald Blauzahn heißt Euch in seinem Land willkommen - ein Wikinger, wie ihn die Meere und Länder noch nie gesehen haben! Hah, habt Ihr Angst?
This is a fine deal! Even a drunk beggar would agree! = Ein feiner Tausch. Selbst ein trunkener Bettler würde zustimmen!
Hail to you. = Heil sei Dir.
Viking Fury = Wikinger-Raserei
+1 Movement for all embarked units = +1 Bewegung für alle eingeschifften Einheiten
Melee units pay no movement cost to pillage = Nahkampfeinheiten zahlen keine Bewegungskosten beim Plündern
Units pay only 1 movement point to embark and disembark = Einheiten zahlen nur einen Bewegungspunkt beim Ein- und Ausschiffen
Copenhagen = Kopenhagen
Aarhus = Aarhus
Kaupang = Kaupang
Ribe = Ripen
Viborg = Viborg
Tunsbers = Tunsberg
Roskilde = Roskilde
Hedeby = Hedeby
Oslo = Oslo
Jelling = Jelling
Truso = Trusø
Bergen = Bergen
Faeroerne = Færøerne
Reykjavik = Reykjavik
Trondheim = Trondheim
Godthab = Godthåb
Helluland = Helluland
Lillehammer = Lillehammer
Markland = Markland
Elsinore = Elsinore
Sarpsborg = Sarpsborg
Odense = Odense
Aalborg = Aalborg
Stavanger = Stavanger
Vorbasse = Vorbasse
Schleswig = Schleswig
Kristiansand = Kristiansand
Halogaland = Helgeland
Randers = Randers
Fredrikstad = Fredrikstad
Kolding = Kolding
Horsens = Horsens
Tromsoe = Tromsø
Vejle = Vejle
Koge = Koge
Sandnes = Sandnes
Holstebro = Holstebro
Slagelse = Slagelse
Drammen = Drammen
Hillerod = Hillerød
Sonderborg = Sønderborg
Skien = Skien
Svendborg = Svendborg
Holbaek = Holbæk
Hjorring = Hjørring
Fladstrand = Fladstrand
Haderslev = Haderslev
Ringsted = Ringsted
Skrive = Skrive

Milan = Mailand
You leave us no choice. War it must be. = Ihr laßt uns keine Wahl. Krieg muß es sein.
Very well, this shall not be forgotten. = Na gut, aber dies wird nicht vergessen.
You fiend! History shall remember this! = Du Unmensch! Die Geschichte soll sich daran erinnern!

Florence = Florenz
And so the flower of Florence falls to barbaric hands... = Und so fällt die Blüte Florenz' in die Hände von Barbaren...

Rio de Janeiro = Rio de Janeiro
I have to do this, for the sake of progress if nothing else. You must be opposed! = Ich muß dies tun, allein schon für den Fortschritt. Jemand muß sich Euch entgegenstellen!
You can see how fruitless this will be for you... right? = Ihr seht wie unergiebig dies für Euch sein wird, oder?
May God grant me these last wishes - peace and prosperity for Brazil. = Möge Gott mir meinen letzten Wunsch erfüllen: Friede und Wohlstand für Brasilien.

Antwerp = Antwerpen
They will write songs of this.... pray that they shall be in your favor. = Über dies werden Lieder geschrieben werden - bete, daß diese zu Euren Gunsten ausfallen mögen.

Dublin = Dublin
War lingers in our hearts. Why carry on with a false peace? = Krieg verweilt in unseren Herzen. Wozu einen falschen Frieden fortführen?
You gormless radger! You'll dine on your own teeth before you set foot in Ireland! = Ihr dämlicher Gauner! Ihr werdet Eure eigenen Zähnen essen, bevor Ihr einen Fuß nach Irland setzt!
A lonely wind blows through the highlands today. A dirge for Ireland. Can you hear it? = Eine einsame Brise weht heute über die Hochebenen. Ein Klagelied für Irland. Könnt Ihr es hören?

Tyre = Tyros
We never fully trusted you from the start. = Wir haben Euch von Anfang an nicht ganz vertraut.

Ur = Ur
I will enjoy hearing your last breath as you witness the destruction of your realm! = Ich werde es genieße, Euren letzten Atemzug zu hören, während Ihr der Zersstörung Eures Reiches zusiehst!
Why do we fight? Because Inanna demands it. Now, witness the power of the Sumerians! = Warum kämpfen wir? Weil Inanna es so will. Nun erlebe die Macht der Sumerer!
What treachery has struck us? No, what evil? = Welcher Verrat hat uns niedergestreckt? Nein, welch Übel?

Genoa = Genua
How barbaric. Those who live by the sword shall perish by the sword. = Wie Barbarisch. Wer nach dem Schwert lebt, wird mit dem Schwert untergehen.

Venice = Venedig
You have revealed your purposes a bit too early, my friend... = Ihr habt Eure Absichten ein wenig zu früh offenbart, mein Freund...
A wrong calculation, on my part. = Da habe ich mich wohl verrechnet.

Brussels = Brüssel
I guess you weren't here for the sprouts after all... = Dann wart Ihr also nicht nur für den Rosenkohl hier...

Unacceptable! = Unerhört!

Sidon = Sidon
What a fine battle! Sidon is willing to serve you! = Welch feine Schlacht! Sidon wird Euch willig dienen!

Almaty = Almaty
How could we fall to the likes of you?! = Wie konnten wir nur gegen so einen Abschaum unterliegen?

Edinburgh = Edinburgh
You shall stain this land no longer with your vileness! To arms, my countrymen - we ride to war! = Ihr werdet dieses Land nicht länger mit Eurer Widerwärtigkeit beschmutzen! Zu den Waffen, meine Landsmänner, wir reiten in den Krieg!
Traitorous man! The Celtic peoples will not stand for such wanton abuse and slander - I shall have your head! = Verräterischer Kerl! Das Keltische Volk wird solch böswilligen Mißbrauch und Verleumdung nicht hinnehmen - Euer Kopf ist fällig!
Vile ruler, know that you 'won' this war in name only! = Abscheulicher Herrscher, wisse, dass Ihr diesen Krieg nur auf dem Papier gewonnen habt!

Singapore = Singapur
Perhaps, in another world, we could have been friends... = In einer anderen Welt hätten wir vielleicht Freunde sein können...

Zanzibar = Sansibar
May the Heavens forgive you for inflicting this humiliation to our people. = Mögen die Himmel Euch verzeihen für die Demütigung, die Ihr unserem Volke angetan habt.

Sydney = Sydney
After thorough deliberation, Australia finds itself at a crossroads. Prepare yourself, for war is upon us. = Nach reiflicher Überlegung befindet sich Australien an einer Weggabelung. Bereitet Euch vor, denn Krieg kommt über uns.
We will mobilize every means of resistance to stop this transgression against our nation! = Wir werden jedes Mittel des Widerstands mobilisieren, um diese Transgression gegen unsere Nation zurückzuwerfen!
The principles for which we have fought will survive longer than any nation you could ever build. = Die Prinzipien, für die wir kämpften, werden länger leben als jede Nation, die Ihr zu bauen imstande sein werdet.

Cape Town = Kapstadt
I have failed. May you, at least, know compassion towards our people. = Ich habe versagt. Mögt Ihr wenigstens Mitgefühl für unser Volk kennen.

Kathmandu = Kathmandu
We... defeated? No... we had so much work to do! = Wir,... besiegt? Nein!... Es gab noch so viel zu tun!

Hanoi = Hanoi
So this is how it feels to die... = So also fühlt sich das Sterben an...

Quebec City = Québec-Stadt
We were too weak to protect ourselves... = Wir waren zu schwach, uns zu verteidigen...

Helsinki = Helsinki
The day of judgement has come to us. But rest assured, the same will go for you! = Das Jüngste Gericht ist über uns gekommen. Keine Sorge, Euch ereilt es bald auch!

Kuala Lumpur = Kuala Lumpur
Today, the Malay people obey you, but do not think this is over... = Heute gehorcht das Malaiische Volk Euch, aber glaubt nicht, dass dies vorbei ist...

Manila = Manila
Ah, Gods! Why have you forsaken us? = Oh, Götter! Warum habt Ihr uns verlassen?

Lhasa = Lhasa
Perhaps now we will find peace in death... = Vielleicht können wir jetzt im Tode Frieden finden...

Vancouver = Vancouver
In responding to the unstinting malignancy that has heretofore defined your relationship with Canada, we can have no recourse but war! = Als Antwort auf die ungebremste Bösartigkeit, die bisher Eure Beziehung zu Kanada bestimmt hat, gibt es keine andere Wahl als Krieg!
As we can reach no peaceful resolution with you, Canada must turn, with reluctance, to war. = Da wir nicht imstande sind, eine friedliche Lösung mit Euch zu erreichen, muß sich Kanada - widerwillig - dem Krieg zuwenden.
I regret not defending my country to the last, although it was not of use. = Ich bereue es nicht, mein Land bis zum Letzten verteidigt zu haben, auch wenn es nichts genutzt hat.

M'Banza-Kongo = M'Banza-Kongo
Do you really think you can walk over us so easily? I will not let it happen. Not to Kongo - not to my people! = Glaubt Ihr wirklich, so über uns hinweg trampeln zu können? Ich werde das nicht zulassen. Nicht Kongo, nicht mit meinem Volke!
We are no strangers to war. You have strayed from the right path, and now we will correct it. = Krieg ist uns nicht fremd. Ihr seid vom rechten Pfad abgewichen, und wir werden dies nun korrigieren.
You are nothing but a glorified barbarian. Cruel, and ruthless. = Ihr seid nichts als ein glorifizierter Barbar. Grausam und Skrupellos.

Mogadishu = Mogadischu
Congratulations, conquerer. This tribe serves you now. = Glückwunsch, Eroberer. Dieser Stamm dient nun Dir.

Barbarians = Barbaren


#################### Lines from Policies from Civ V - Vanilla ####################

Aristocracy = Aristokratie
[stats] per [amount] population in all cities = [stats] je [amount] Bevölkerung in allen Städten
Legalism = Legalismus
Immediately creates a cheapest available cultural building in each of your first 4 cities for free = Kostenloses Kulturgebäude in den ersten 4 Städten
Oligarchy = Oligarchie
Units in cities cost no Maintenance = Einheiten in Städten Kosten keinen Unterhalt
+50% attacking strength for cities with garrisoned units = +50% Angriffs-Stärke für Städte mit stationierten Einheiten
Landed Elite = Landjunkerschaft
<<<<<<< HEAD
 +[amount]% growth [cityFilter] = +[amount]% Wachstum [cityFilter]
 [stats] [cityFilter] = [stats] [cityFilter]
Monarchy = Monarchie
 [stats] per [amount] population [cityFilter] = [stats] pro [amount] Bewohner [cityFilter] =
=======
+[amount]% growth [cityFilter] = +[amount]% Wachstum [cityFilter]
[stats] [cityFilter] = [stats] [cityFilter]
Monarchy = Monarchie
[stats] per [amount] population [cityFilter] = [stats] pro [amount] Population [cityFilter]
>>>>>>> 639be3b0
Tradition Complete = Tradition vollständig
Ancient era = Altertum
Tradition = Tradition
[stats] in capital = [stats] in der Hauptstadt

Collective Rule = Kollektivherrschaft
Citizenship = Staatsbürgerschaft
Tile improvement speed +25% = +25% Baugeschwindigkeit der Arbeiter bei Feldverbesserungen
Republic = Republik
Representation = Repräsentation
Each city founded increases culture cost of policies [amount]% less than normal = Jede gegründete Stadt erhöht die Kulturkosten der Richtlinien um [amount]% weniger als normal
Meritocracy = Meritokratie
Liberty Complete = Unabhängigkeit vollständig
Liberty = Unabhängigkeit

Warrior Code = Kriegerkodex
Discipline = Disziplin
+15% combat strength for melee units which have another military unit in an adjacent tile = +15% Kampfstärke für Nahkampfeinheiten, die eine andere Militäreinheit in einem anliegenden Feld haben
Military Tradition = Militärtradition
[unitType] units gain [amount]% more Experience from combat = [unitType] Einheiten erhalten [amount]% mehr Erfahrung aus dem Gefecht
Military Caste = Militarisierte Burg
Professional Army = Berufsarmee
Honor Complete = Ehre vollständig
Honor = Ehre
+25% bonus vs Barbarians = +25% Bonus gegen Barbaren
Notified of new Barbarian encampments = Benachrichtigungen über neue Barbarenlager

Organized Religion = Organisierte Religion
Mandate Of Heaven = Mandat des Himmels
50% of excess happiness added to culture towards policies = 50% der überschüssigen Zufriedenheit wird zu Kultur für Grundsätze umgewandelt
Theocracy = Theokratie
+[amount]% [stat] from every [building] = +[amount]% [stat] von jedem Gebäude: [building]
Reformation = Reformation
Free Religion = Religionsfreiheit
Piety Complete = Frömmigkeit vollständig
Classical era = Klassik
Piety = Frömmigkeit
+[amount]% Production when constructing [stat] buildings = +[amount]% Produktion, beim Bauen von [stat]-Gebäuden

Trade Unions = Handelsunion
Mercantilism = Merkantilismus
Entrepreneurship = Unternehmertum
Patronage = Mäzenatentum
Cost of purchasing [stat] buildings reduced by [amount]% = Kaufpreis von "[stat]"-Gebäuden um [amount]% reduziert
Protectionism = Protektionismus
+1 happiness from each type of luxury resource = +1 Zufriedenheit für jede Luxusresource
Commerce Complete = Kommerz vollständig
Double gold from Great Merchant trade missions = Doppeltes Gold von Handelsmissionen Großer Händler
Medieval era = Mittelalter
Commerce = Kommerz

Secularism = Säkularismus
Humanism = Humanismus
Free Thought = Freies Denken
Sovereignty = Souveränität
+15% science while empire is happy = +15% Wissenschaft solange das Reich zufrieden ist
Scientific Revolution = Wissenschaftsrevolution
Rationalism Complete = Rationalismus vollständig
[stats] from all [stat] buildings = [stats] von allen "[stat]"-Gebäuden
Renaissance era = Renaissance
Rationalism = Rationalismus
Production to science conversion in cities increased by 33% = "Produktion zu Wissenschaft"-Konversion in Städten um 33% erhöht

Constitution = Verfassung
[stats] from every Wonder = [stats] von jedem Wunder
Universal Suffrage = Allgemeines Wahlrecht
Civil Society = Zivilgesellschaft
-50% food consumption by specialists = -50% Nahrungsverbrauch durch Spezialisten
Free Speech = Meinungsfreiheit
Democracy = Demokratie
Specialists produce half normal unhappiness = Spezialisten produzieren 50% weniger Unzufriedenheit
Freedom Complete = Freiheit vollständig
Tile yield from Great Improvements +100% = Kachelerträge von Großen Modernisierungen +100%
Freedom = Freiheit

Populism = Populismus
[param] units deal +[amount]% damage = [param] Einheiten verursachen +[amount]% Schaden
Militarism = Militarismus
Gold cost of purchasing units -33% = -33% Goldkosten für das Kaufen von Einheiten
Fascism = Faschismus
Quantity of strategic resources produced by the empire increased by 100% = Menge an strategische Ressourcen ist um 100% erhöht.
Police State = Polizeistaat
Total War = Totaler Krieg
New [unitType] units start with [amount] Experience = Neue Einheiten [unitType] erhalten zu Beginn [amount] Erfahrung
Autocracy Complete = Autokratie vollständig
+20% attack bonus to all Military Units for 30 turns = +20% Angriffsbonus für alle Militäreinheiten über 30 Runden
Industrial era = Industrielle Revolution
Autocracy = Autokratie
-33% unit upkeep costs = -33% Einheiten-Unterhaltskosten


#################### Lines from Quests from Civ V - Vanilla ####################

Route = Strecke
Build a road to connect your capital to our city. = Baut eine Straße, um Eure Hauptstadt mit unserer Stadt zu verbinden.

Clear Barbarian Camp = Säubert das Barbarenlager
We feel threatened by a Barbarian Camp near our city. Please take care of it. = Wir fühlen uns von einem Barbarenlager in der Nähe unserer Stadt bedroht. Bitte kümmert Euch um sie.

Connect Resource = Ressource anschließen
In order to make our civilizations stronger, connect [param] to your trade network. = Um unsere Zivilisationen zu stärken, verbindet [param] mit Eurem Handelsnetzwerk.

Construct Wonder = Weltwunder bauen
We recommend you to start building [param] to show the whole world your civilization strength. = Wir empfehlen Euch, mit dem Bau von [param] zu beginnen, um der ganzen Welt Eure Zivilisationsstärke zu zeigen.

Acquire Great Person = Erschafft eine Große Persönlichkeit
Great People can change the course of a Civilization! You will be rewarded for acquiring a new [param]. = Große Persönlichkeiten können den Kurs einer Zivilisation verändern! Sie werden für den Erwerb eines neuen [param] belohnt.

Find Player = Findet Spieler
You have yet to discover where [param] set up their cities. You will be rewarded for finding their territories. = Sie müssen noch herausfinden, wo [param] die Städte eingerichtet hat. Ihr werdet belohnt, wenn Ihr sie findet.

Find Natural Wonder = Findet Naturwunder
Send your best explorers on a quest to discover Natural Wonders. Nobody knows the location of [param] yet. = Sendet Eure besten Entdecker auf die Suche nach Naturwundern. Noch kennt niemand den Standort von [param].


#################### Lines from Specialists from Civ V - Vanilla ####################

Scientist = Wissenschaftler

Merchant = Händler

Artist = Künstler

Engineer = Ingenieur


#################### Lines from Techs from Civ V - Vanilla ####################

Agriculture = Landwirtschaft
Starting tech = Start-Technologie
'Where tillage begins, other arts follow. The farmers therefore are the founders of human civilization.' - Daniel Webster = 'Wo die Bodenbearbeitung beginnt, folgen andere Künste. Die Bauern sind somit die Begründer der menschlichen Zivilisation.' - Daniel Webster

Pottery = Töpferkunst
'Shall the clay say to him that fashioneth it, what makest thou?' - Bible Isaiah 45:9 = 'Sagt denn der Ton zu dem Töpfer: Was machst du mit mir?' - Bibel, Jesaja 45,9
Animal Husbandry = Tierhaltung
'Thou shalt not muzzle the ox when he treadeth out the corn.' - Bible Deuteronomy 25:4 = 'Du sollst dem Ochsen, der da drischt, nicht das Maul verbinden.' -  Bibel, Deuteronomium 25,4
Archery = Bogenschießen
'The haft of the arrow has been feathered with one of the eagle's own plumes, we often give our enemies the means of our own destruction' - Aesop = 'Der Griff des Pfeils ist mit einer der eigenen Federn des Adlers gefedert, wir geben unseren Feinden oft die Mittel zur eigenen Zerstörung.' - Aesop
Mining = Bergbau
'The meek shall inherit the Earth, but not its mineral rights.' - J. Paul Getty = 'Die Sanftmütigen werden die Erde erben, aber nicht ihre Mineralrechte.' - J. Paul Getty

Sailing = Segeln
'He who commands the sea has command of everything.' - Themistocles = 'Wer das Meer beherrscht, beherrscht alles.' - Themistokles
Calendar = Kalender
'So teach us to number our days, so that we may apply our hearts unto wisdom.' - Bible Psalms 90:12 = 'Lehre uns bedenken, dass wir sterben müssen, auf dass wir klug werden.' - Bibel, Psalmen 90,12
Writing = Schrift
'He who destroys a good book kills reason itself.' - John Milton = 'Wer ein gutes Buch zerstört, tötet die Vernunft selbst.' - John Milton
Trapping = Fallenstellen
'Even brute beasts and wandering birds do not fall into the same traps or nets twice.' - Saint Jerome = 'Selbst rohe Tiere und wandernde Vögel fallen nicht zweimal in die gleichen Fallen oder Netze.' - Saint Jerome
The Wheel = Das Rad
'Wisdom and virtue are like the two wheels of a cart.' - Japanese proverb = 'Weisheit und Tugend sind wie die beiden Räder eines Karren.' - Japanisches Sprichwort
Masonry = Mauerarbeiten
'How happy are those whose walls already rise!' - Virgil = 'Glücklich seid ihr, da eure Mauern schon wachsen!' - Vergil
Bronze Working = Bronzebearbeitung
'Here Hector entered, with a spear eleven cubits long in his hand; the bronze point gleamed in front of him, and was fastened to the shaft of the spear by a ring of gold.' - Homer = 'Hier trat Hector mit einem elf Ellen langen Speer in der Hand ein; die bronzene Spitze schimmerte vor ihm und war mit einem goldenen Ring am Schaft des Speeres befestigt.' - Homer

Optics = Optik
Enables embarkation for land units = Ermöglicht das Einbooten von Landeinheiten
'He made an instrument to know if the moon shine at full or no.' - Samuel Butler = 'Er baute ein Instrument, um zu wissen, ob der Mond bei Volllicht leuchtet oder nicht.' - Samuel Butler
Horseback Riding = Reiten
'A Horse! A Horse! My kingdom for a horse!' - Shakespeare (Richard III) = 'Ein Pferd! Ein Pferd! Mein Königreich für ein Pferd!' - Shakespeare (Richard III)
Mathematics = Mathematik
'Mathematics is the gate and key to the sciences.' - Roger Bacon = 'Mathematik ist das Tor und der Schlüssel zu den Naturwissenschaften.' - Roger Bacon
Construction = Baukunst
'Three things are to be looked to in a building: that it stands on the right spot; that it be securely founded; that it be successfully executed.' - Johann Wolfgang von Goethe = 'In einem Gebäude sind drei Dinge zu beachten: dass es an der richtigen Stelle steht, dass es sicher gegründet wird und dass es erfolgreich ausgeführt wird.' - Johann Wolfgang von Goethe

Philosophy = Philosophie
'There is only one good, knowledge, and one evil, ignorance.' - Socrates = 'Es gibt nur ein einziges Gut für den Menschen: Die Wissenschaft. Und nur ein einziges Übel: Die Unwissenheit.' - Sokrates
Currency = Währung
'Better is bread with a happy heart than wealth with vexation.' - Amenemope = 'Besser ist Brot mit einem glücklichen Herzen als Reichtum mit Verdruss.' - Amenemope
Engineering = Ingenieurwesen
Roads connect tiles across rivers = Straßen verbinden Kacheln über Flüsse - Brückenbau
'Instrumental or mechanical science is the noblest and, above all others, the most useful.' - Leonardo da Vinci = 'Die instrumentelle oder mechanische Wissenschaft ist die edelste und vor allem die nützlichste.' - Leonardo da Vinci
Iron Working = Eisenbearbeitung
'Do not wait to strike til the iron is hot, but make it hot by striking.' - William Butler Yeats = 'Warten nicht, bis das Bügeleisen heiß ist, sondern mach es durch Schläge heiß.' - William Butler Yeats

Theology = Theologie
'Three things are necessary for the salvation of man: to know what he ought to believe; to know what he ought to desire; and to know what he ought to do' - St. Thomas Aquinas = 'Für die Erlösung des Menschen sind drei Dinge notwendig: zu wissen, was er glauben soll; zu wissen, was er sich wünschen soll; und zu wissen, was er tun soll.' - Thomas von Aquin
Civil Service = Öffentlicher Dienst
Enables Open Borders agreements = Ermöglicht Vereinbarung 'offene Grenzen'
'The only thing that saves us from the bureaucracy is its inefficiency' - Eugene McCarthy = 'Das Einzige, was uns vor der Bürokratie schützt, ist die Ineffizienz.' - Eugene McCarthy
Guilds = Gilden
Enables conversion of city production to gold = Erlaubt das Umwandeln von städtischer Produktion in Gold
'The merchants and the traders have come; their profits are pre-ordained...' - Sri Guru Granth Sahib = 'Die Kaufleute und die Händler sind gekommen; ihre Gewinne sind vorbestimmt...' - Sri Guru Granth Sahib
Metal Casting = Metallguss
'When pieces of bronze or gold or iron break, the metal-smith welds them together again in the fire, and the bond is established.' - Sri Guru Granth Sahib = 'Wenn Stücke aus Bronze, Gold oder Eisen brechen, schweißt der Schmied sie im Feuer wieder zusammen, und die Verbindung ist hergestellt.' - Sri Guru Granth Sahib

Compass = Kompass
'I find the great thing in this world is not so much where we stand, as in what direction we are moving.' - Oliver Wendell Holmes = 'Ich finde, das Große in dieser Welt ist nicht so sehr, wo wir stehen, sondern in welche Richtung wir uns bewegen.' - Oliver Wendell Holmes
Education = Bildung
Enables conversion of city production to science = Erlaubt das Umwandeln von städtischer Produktion in Wissenschaft
Enables Research agreements = Ermöglicht Forschungsvereinbarungen
'Education is the best provision for old age.' - Aristotle = 'Bildung ist die beste Versorgung für das Alter.' - Aristotle
Chivalry = Ritterlichkeit
'Whoso pulleth out this sword of this stone and anvil, is rightwise king born of all England.' - Malory = 'Wer dieses Schwert aus diesem Stein und Amboss herauszieht, ist zu Recht König von ganz England.' - Malory
Machinery = Maschinenbau
Improves movement speed on roads = Erhöht die Bewegungsgeschwindigkeit auf Straßen
'The press is the best instrument for enlightening the mind of man, and improving him as a rational, moral and social being.' - Thomas Jefferson = 'Die Presse ist das beste Instrument, um den Geist des Menschen zu erleuchten und ihn als rationales, moralisches und soziales Wesen zu verbessern.' - Thomas Jefferson
Physics = Physik
'Measure what is measurable, and make measurable what is not so.' - Galileo Galilei = 'Messe, was messbar ist, und mache messbar, was nicht messbar ist.' - Galileo Galilei
Steel = Stahl
'John Henry said to his Captain, / 'A man ain't nothin' but a man, / And before I'll let your steam drill beat me down, / I'll die with the hammer in my hand.'' - Anonymous: The Ballad of John Henry, the Steel-Drivin' Man = 'John Henry sprach zum Vorarbeiter: "Ein Mensch ist nur ein Mensch; Bevor mich dieser Dampfhammer besiegt; sterb ich mit meinem Hammer in der Hand."' - Anonym: Das Lied von John Henry, dem Gleisarbeiter

Astronomy = Astronomie
Increases embarked movement +1 = +1 für Bewegungen eingebooteter Einheiten
Enables embarked units to enter ocean tiles = Erlaubt es, eingebooteten Einheiten Ozeanfelder zu überqueren
'Joyfully to the breeze royal Odysseus spread his sail, and with his rudder skillfully he steered.' - Homer = 'Freudig zur Brise spreizte der königliche Odysseus sein Segel, und mit seinem Ruder steuerte er geschickt.' - Homer
Acoustics = Akustik
'Their rising all at once was as the sound of thunder heard remote' - Milton = 'Ihr Aufstieg auf einmal war, als der Klang des Donners entfernt hörte.' - Milton
Banking = Bankwesen
'Happiness: a good bank account, a good cook and a good digestion' - Jean Jacques Rousseau = 'Fröhlichkeit: ein gutes Bankkonto, ein guter Koch und eine gute Verdauung.' - Jean Jacques Rousseau
Printing Press = Druckpresse
'It is a newspaper's duty to print the news and raise hell.' - The Chicago Times = 'Es ist die Pflicht einer Zeitung, Nachrichten zu drucken und Lärm zu schlagen.' - Chicago Times
Gunpowder = Schießpulver
'The day when two army corps can annihilate each other in one second, all civilized nations, it is to be hoped, will recoil from war and discharge their troops.' - Alfred Nobel = 'An dem Tag, an dem sich zwei Armeekorps in einer Sekunde gegenseitig vernichten können, werden alle zivilisierten Nationen, wie zu hoffen ist, aus dem Krieg zurückschrecken und ihre Truppen entlassen.' - Alfred Nobel

Navigation = Navigation
'The winds and the waves are always on the side of the ablest navigators.' - Edward Gibbon = 'Wind und Wellen sind immer auf der Seite des besseren Seefahrers.' - Edward Gibbon
Architecture = Architektur
'Architecture begins where engineering ends.' - Walter Gropius = 'Architektur beginnt dort, wo das Ingenieurwesen aufhört.' - Walter Gropius
Economics = Ökonomie
'Compound interest is the most powerful force in the universe.' - Albert Einstein = 'Das zusammengesetzte Interesse ist die mächtigste Kraft im Universum.' - Albert Einstein
Metallurgy = Metallhüttenkunde
'There never was a good knife made of bad steel.' - Benjamin Franklin = 'Es gab nie ein gutes Messer aus schlechtem Stahl.' - Benjamin Franklin
Chemistry = Chemie
'Wherever we look, the work of the chemist has raised the level of our civilization and has increased the productive capacity of the nation.' - Calvin Coolidge = 'Wohin wir auch schauen, die Arbeit des Chemikers hat das Niveau unserer Zivilisation angehoben und die Produktionskapazität der Nation erhöht.' - Calvin Coolidge

Archaeology = Archäologie
'Those who cannot remember the past are condemned to repeat it.' - George Santayana = 'Diejenigen, die sich nicht an die Vergangenheit erinnern können, sind dazu verurteilt, sie zu wiederholen.' - George Santayana
Scientific Theory = Wissenschaftliche Theorie
'Every great advance in science has issued from a new audacity of imagination.' - John Dewey = 'Jedem großen wissenschaftlichen Fortschritt geht eine neue, tollkühne Idee voraus.' - John Dewey
Industrialization = Industrialisierung
'Industrialization based on machinery, already referred to as a characteristic of our age, is but one aspect of the revolution that is being wrought by technology.' - Emily Greene Balch = 'Die Industrialisierung auf der Grundlage von Maschinen, die bereits als charakteristisch für unsere Zeit bezeichnet wird, ist nur ein Aspekt der Revolution, die von der Technologie ausgeht.' - Emily Greene Balch
Rifling = Gewehrkugeldrall
'It is well that war is so terrible, or we should grow too fond of it.' - Robert E. Lee = 'Es ist gut, dass der Krieg so schrecklich ist, sonst würden wir ihn zu sehr mögen.' - Robert E. Lee
Military Science = Militärwissenschaft
'Wars may be fought with weapons, but they are won by men. It is the spirit of the men who follow and of the man who leads that gains the victory.' - George S. Patton = 'Kriege können mit Waffen geführt werden, aber sie werden von Menschen gewonnen. Es ist der Geist der Menschen, die folgen, und des Menschen, der führt, der den Sieg erringt.' - George S. Patton
Fertilizer = Dünger
'The nation that destroys its soil destroys itself.' - Franklin Delano Roosevelt = 'Die Nation, die ihren Boden zerstört, zerstört sich selbst.' - Franklin Delano Roosevelt

Biology = Biologie
'If the brain were so simple we could understand it, we would be so simple we couldn't.' - Lyall Watson = 'Wenn das Gehirn so einfach wäre, das wir es verstehen könnten, wären wir so einfach, dass wir es nicht könnten.' - Lyall Watson
Electricity = Elektrizität
'Is it a fact - or have I dreamt it - that, by means of electricity, the world of matter has become a great nerve, vibrating thousands of miles in a breathless point of time?' - Nathaniel Hawthorne = 'Ist es eine Tatsache - oder habe ich es geträumt -, dass die Welt der Materie durch Elektrizität zu einem großen Nerv geworden ist, der Tausende von Meilen in einem atemlosen Moment vibriert?' - Nathaniel Hawthorne
Steam Power = Dampfkraft
'The nations of the West hope that by means of steam communication all the world will become as one family.' - Townsend Harris = 'Die Nationen des Westens hoffen, dass durch die Dampfkommunikation die ganze Welt zu einer einzigen Familie wird.' - Townsend Harris
Dynamite = Dynamit
'As soon as men decide that all means are permitted to fight an evil, then their good becomes indistinguishable from the evil that they set out to destroy.' - Christopher Dawson = 'Sobald die Menschen entscheiden, dass alle Mittel erlaubt sind, ein Übel zu bekämpfen, wird ihr Gut ununterscheidbar von dem Übel, das sie zu zerstören versuchen.' - Christopher Dawson

Modern era = Moderne
Refrigeration = Kühlung
'And homeless near a thousand homes I stood, and near a thousand tables pined and wanted food.' - William Wordsworth = 'Und ohne Obdach stand ich zwischen tausend Häusern und neben tausend Tischen verzehrt' ich mich nach Nahrung.' - William Wordsworth
Radio = Radio
'The whole country was tied together by radio. We all experienced the same heroes and comedians and singers. They were giants.' - Woody Allen = 'Das ganze Land war per Funk miteinander verbunden. Wir alle erlebten die gleichen Helden und Komiker und Sänger. Sie waren Riesen.' - Woody Allen
Replaceable Parts = Ersetzbare Teile
'Nothing is particularly hard if you divide it into small jobs.' - Henry Ford = 'Keine Aufgabe ist wirklich schwierig, solange man sie in einzelne Schritte aufteilt.' - Henry Ford
Flight = Flug
'Aeronautics was neither an industry nor a science. It was a miracle.' - Igor Sikorsky = 'Die Luftfahrt war weder eine Industrie noch eine Wissenschaft. Es war ein Wunder.' - Igor Sikorsky
Railroad = Schienen
'The introduction of so powerful an agent as steam to a carriage on wheels will make a great change in the situation of man.' - Thomas Jefferson = 'Die Einführung eines so mächtigen Mittels wie Dampf in einen Wagen auf Rädern wird die Situation des Menschen stark verändern.' - Thomas Jefferson

Plastics = Plastik
'Ben, I want to say one word to you, just one word: plastics.' - Buck Henry and Calder Willingham, The Graduate =  'Ben, ich möchte dir ein Wort sagen, nur ein Wort: Plastik.' - Buck Henry und Calder Willingham, Der Absolvent
Electronics = Elektronik
'There's a basic principle about consumer electronics: it gets more powerful all the time and it gets cheaper all the time.' - Trip Hawkins = 'Es gibt ein Grundprinzip der Verbraucherelektronik: Sie wird immer leistungsfähiger und immer billiger.' - Trip Hawkins
Ballistics = Ballistik
'Men, like bullets, go farthest when they are smoothest.' - Jean Paul = 'Männer, wie Kugeln, gehen am weitesten, wenn sie am glattesten sind.' - Jean Paul
Combustion = Verbrennung
'Any man who can drive safely while kissing a pretty girl is simply not giving the kiss the attention it deserves.' - Albert Einstein = 'Jeder Mann, der sicher fahren kann, während er ein hübsches Mädchen küsst, schenkt dem Kuss einfach nicht die Aufmerksamkeit, die er verdient.' - Albert Einstein

Information era = Informationszeitalter
Pharmaceuticals = Arzneimittel
'In nothing do men more nearly approach the gods than in giving health to men.' - Cicero = 'In nichts nähern sich die Menschen den Göttern mehr als in der Gesundheit der Menschen.' - Cicero
Atomic Theory = Atomtheorie
'The unleashed power of the atom has changed everything save our modes of thinking, and we thus drift toward unparalleled catastrophes.' - Albert Einstein = 'Die entfesselte Kraft des Atoms hat alles verändert, außer unseren Denkweisen, und wir treiben damit zu beispiellosen Katastrophen.' - Albert Einstein
Radar = Radar
'Vision is the art of seeing things invisible.' - Jonathan Swift = 'Sehen ist die Kunst, Dinge unsichtbar zu sehen.' - Jonathan Swift
Combined Arms = Verbundene Waffen
'The root of the evil is not the construction of new, more dreadful weapons. It is the spirit of conquest.' - Ludwig von Mises = 'Die Wurzel des Bösen ist nicht der Bau neuer, schrecklicherer Waffen. Es ist der Geist der Eroberung.' - Ludwig von Mises

Ecology = Ökologie
'Only within the moment of time represented by the present century has one species, man, acquired significant power to alter the nature of his world.' - Rachel Carson = 'Nur in dem Moment, der durch das gegenwärtige Jahrhundert repräsentiert wird, hat eine Spezies, der Mensch, eine bedeutende Macht erlangt, um die Natur seiner Welt zu verändern.' - Rachel Carson
Nuclear Fission = Kernspaltung
'I am become Death, the destroyer of worlds.' - J. Robert Oppenheimer = 'Ich bin zum Tod geworden, zum Zerstörer der Welten.' - J. Robert Oppenheimer
Rocketry = Raketentechnik
'A good rule for rocket experimenters to follow is this: always assume that it will explode.' - Astronautics Magazine, 1937 = 'Eine gute Regel für Raketenexperimente ist: Gehe immer davon aus, dass sie explodieren wird.' - Astronautics Magazine, 1937
Computers = Computer
'Computers are like Old Testament gods: lots of rules and no mercy.' - Joseph Campbell = 'Computer sind wie Götter des Alten Testaments: viele Regeln und keine Gnade.' - Joseph Campbell

Future era = Ära der Zukunft
Mobile Tactics = Mobile Taktiken
'All men can see these tactics whereby I conquer, but what none can see is the strategy out of which victory is evolved.' - Sun Tzu = 'Alle Menschen können diese Taten sehen, mit denen ich siege, aber was niemand sehen kann, ist die Strategie, aus der sich der Sieg entwickelt.' - Sun Tzu
Satellites = Satelliten
Reveals the entire map = Enthüllt die gesamte Weltkarte
'Now, somehow, in some new way, the sky seemed almost alien.' - Lyndon B. Johnson = 'Nun, irgendwie, auf eine neue Art und Weise, schien der Himmel fast fremd zu sein.' - Lyndon B. Johnson
Robotics = Robotik
'1. A robot may not injure a human being or, through inaction, allow a human being to come to harm. 2. A robot must obey any orders given to it by human beings, except when such orders would conflict with the First Law. 3. A robot must protect its own existence as long as such protection does not conflict with the First or Second Law.' - Isaac Asimov = '1. Ein Roboter darf kein menschliches Wesen wissentlich verletzen oder wissentlich durch Untätigkeit zulassen, dass einem menschlichen Wesen Schaden zugefügt wird. 2. Ein Roboter muss den ihm von einem Menschen gegebenen Befehlen gehorchen – es sei denn, ein solcher Befehl würde mit Regel eins kollidieren. 3. Ein Roboter muss seine Existenz beschützen, solange dieser Schutz nicht mit Regel eins oder zwei kollidiert.' - Isaac Asimov
Lasers = Laser
'The night is far spent, the day is at hand: let us therefore cast off the works of darkness, and let us put on the armor of light.' - The Holy Bible: Romans, 13:12 = 'Bald ist die Nacht vorüber, und der Tag bricht an. Deshalb wollen wir uns von den Taten trennen, die zur Dunkelheit gehören, und uns stattdessen mit den Waffen des Lichts rüsten.' Die Biebel: Roemer 13:12

Particle Physics = Teilchenphysik
'Every particle of matter is attracted by or gravitates to every other particle of matter with a force inversely proportional to the squares of their distances.' - Isaac Newton = 'Jedes Teilchen der Materie wird von jedem anderen Teilchen der Materie mit einer Kraft angezogen oder gravitiert, die umgekehrt proportional zu den Quadraten ihrer Abstände ist.' - Isaac Newton
Nanotechnology = Nanotechnologie
'The impact of nanotechnology is expected to exceed the impact that the electronics revolution has had on our lives.' - Richard Schwartz = 'Es wird erwartet, dass die Auswirkungen der Nanotechnologie die Auswirkungen der elektronischen Revolution auf unser Leben übersteigen werden.' - Richard Schwartz

Future Tech = Zukunftstechnologien
Who knows what the future holds? = Niemand weiß, was die Zukunft bringt!
Can be continually researched = Können kontinuierlich erforscht werden
'I think we agree, the past is over.' - George W. Bush = 'Ich denke, wir sind uns einig, dass die Vergangenheit vorbei ist.' - George W. Bush


#################### Lines from Terrains from Civ V - Vanilla ####################

Ocean = Ozean

Coast = Küste

 # Requires translation!
Occurs at temperature between [param] and [param2] and humidity between [param3] and [amount] = 
Grassland = Wiese

Plains = Ebene

Tundra = Tundra

Desert = Wüste

Lakes = Seen

Hill = Hügel

Mountain = Berge

Snow = Schnee

Provides a one-time Production bonus to the closest city when cut down = Bietet der nächstgelegenen Stadt einen einmaligen Produktionsbonus, wenn niedergeschnitten
Forest = Wald

Jungle = Dschungel

Marsh = Sumpf

Fallout = Verseucht

Oasis = Oase

Flood plains = Flussaue

Ice = Eis

Atoll = Atoll

Great Barrier Reef = Great Barrier Reef

Old Faithful = Old Faithful

Grants 500 Gold to the first civilization to discover it = Gewährt 500 Gold für die erste Zivilisation, die es entdeckt
El Dorado = El Dorado

Grants Rejuvenation (all healing effects doubled) to adjacent military land units for the rest of the game = Gewährt Verjüngung (alle Heilungseffekte verdoppelt) an benachbarte militärische Landeinheiten für den Rest des Spiels
Fountain of Youth = Jungbrunnen

Grand Mesa = Grand Mesa

Mount Fuji = Fuji

Krakatoa = Krakatau

Rock of Gibraltar = Felsen von Gibraltar

Cerro de Potosi = Cerro de Potosí

Barringer Crater = Barringer-Krater


#################### Lines from TileImprovements from Civ V - Vanilla ####################

Can also be built on tiles adjacent to fresh water = Kann auch auf Kacheln neben Frischwasser gebaut werden
[stats] on [param] tiles once [tech] is discovered = [stats] auf [param]-Kacheln, sobald [tech] entdeckt wird
Farm = Farm

Lumber mill = Sägewerk

Mine = Mine

Trading post = Handelsposten

Camp = Lager

Oil well = Ölbohrloch

Pasture = Weide

Plantation = Plantage

Quarry = Steinbruch

Fishing Boats = Fischerboote

Gives a defensive bonus of [amount]% = Gibt einen Verteidigungs-Bonus von [amount]%
Can be built outside your borders = Kann ausserhalb der eigenen Grenzen gebaut werden
Fort = Festung

Costs [amount] gold per turn when in your territory = Kostet [amount] Gold pro Runde innerhalb des eigenen Terretoriums
Road = Straße


Remove Forest = Wald abholzen

Remove Jungle = Dschungel abholzen

Remove Fallout = Verseuchung entfernen

Remove Marsh = Moor trockenlegen

Remove Road = Straße entfernen

Remove Railroad = Schienen entfernen

Cancel improvement order = Stoppt Verbesserungsanweisung

Great Improvement = Große Modernisierung
Academy = Akademie

Landmark = Sehenswürdigkeit

Manufactory = Fabrik

Customs house = Zollamt

Deal 30 damage to adjacent enemy units = Fügt angrgenzenden gegnerischen Einheiten 30 Schadenspunkte pro Runde zu
Citadel = Zitadelle

Can only be built on Coastal tiles = Kann nur entlang der Küstenlinie gebaut werden
Moai = Moai

Cannot be built on bonus resource = Darf nicht auf Bonus-Ressourcen gebaut werden
Terrace farm = Terrassenfelder

Ancient ruins = Altertümliche Ruinen

City ruins = Stadtruinen

Barbarian encampment = Barbarenlager


#################### Lines from TileResources from Civ V - Vanilla ####################

Cattle = Rinder

Sheep = Schafe

Deer = Rotwild

Bananas = Bananen

Wheat = Weizen

Stone = Stein

Fish = Fisch

Horses = Pferde

Iron = Eisen

Coal = Kohle

Oil = Erdöl

Aluminum = Aluminium

Uranium = Uran

Furs = Felle

Cotton = Baumwolle

Dyes = Farbstoffe

Gems = Edelsteine

<<<<<<< HEAD
 Gold Ore = Golderz
=======
Gold Ore = Golderz
>>>>>>> 639be3b0

Silver = Silber

Incense = Weihrauch

Ivory = Elfenbein

Silk = Seide

Spices = Gewürze

Wine = Wein

Sugar = Zucker

+15% production towards Wonder construction = +15% Produktion beim Errichten von Wundern
Marble = Marmor

Whales = Wale

Pearls = Perlen


#################### Lines from UnitPromotions from Civ V - Vanilla ####################

Heal Instantly = Sofortige Heilung
Heal this Unit by 50 HP; Doing so will consume this opportunity to choose a Promotion = Heile diese Einheit um 50 LP; dadurch kann keine Beförderung mehr gewählt werden.

Accuracy I = Genauigkeit I
Bonus vs [unitType] = Im Vorteil gegen [unitType]

Accuracy II = Genauigkeit II

Accuracy III = Genauigkeit III

Barrage I = Sperrfeuer I

Barrage II = Sperrfeuer II

Barrage III = Sperrfeuer III

Volley = Salve

Extended Range = erweiterte Reichweite
+1 Range = +1 Reichweite

Indirect Fire = Indirektes Feuer
Ranged attacks may be performed over obstacles = Fernangriffe können über Hindernisse hinweg ausgeführt werden

Shock I = Schock I

Shock II = Schock II

Shock III = Schock III

Drill I = Drill I

Drill II = Drill II

Drill III = Drill III

Charge = Angriff

 # Requires translation!
Besiege = 

Formation I = Formation I

Formation II = Formation II

Blitz = Blitzkrieg
1 additional attack per turn = 1 zusätzlicher Angriff pro Runde

Woodsman = Waldkampf
Double movement rate through Forest and Jungle = Doppelte Bewegungsrate durch Wald und Dschungel

Medic = Rettungskräfte I
This unit and all others in adjacent tiles heal 5 additional HP per turn = Diese Einheit und alle anderen in anliegenden Kacheln heilen 5 LP zusätzlich pro Runde

Medic II = Rettungskräfte II
This unit and all others in adjacent tiles heal 5 additional HP. This unit heals 5 additional HP outside of friendly territory. = Diese Einheit und alle anderen in anliegenden Kacheln heilen 5 LP zusätzlich pro Runde. Diese Einheit heilt zusätzlich 5 LP außerhalb von befreundetem Gebiet.

Scouting I = Spähen I
+1 Visibility Range = +1 Sichtweite

Scouting II = Spähen II
+1 Movement = +1 Bewegung

Scouting III = Spähen III

Boarding Party I = Entermannschaft I

Boarding Party II = Entergruppe II

Boarding Party III = Enterteam III

Coastal Raider I = KüstenräuberIn I

Coastal Raider II = KüstenräuberIn II

Coastal Raider III = KüstenräuberIn III

Wolfpack I = Rudeltaktik I
+[amount]% Strength when attacking = +[amount]% Stärke beim Angriff

Wolfpack II = Rudeltaktik II

Wolfpack III = Rudeltaktik III

Armor Plating I = Panzerung I
+[amount]% Strength when defending = +[amount]% Stärke bei Verteidigung

Armor Plating II = Panzerung II

Armor Plating III = Panzerung III

Flight Deck I = Flugdeck I
Can carry 1 extra air unit = Kann 1 zusätzliche Lufteinheit tragen

Flight Deck II = Flugdeck II

Flight Deck III = Flugdeck III

Siege I = Belagerung I

Siege II = Belagerung II

Siege III = Belagerung III

Evasion = Ausweichen
Reduces damage taken from interception by 50% = Reduziert den empfangenden Schaden durch Abfangen um 50%

Interception I = Abfangen I
Bonus when intercepting [amount]% = [amount]% Bonus beim Abfangen

Interception II = Abfangen II

Interception III = Abfangen III

Sortie = Ausfall
1 extra Interception may be made per turn = 1 mal extra Abfangen pro Runde möglich

Operational Range = Einsatzreichweite
+2 Range = +2 Reichweite

Air Repair = Luftreparatur
Unit will heal every turn, even if it performs an action = Einheit heilt jede Runde, selbst wenn sie eine Aktion durchführt

Cover I = Deckung I
+25% Defence against ranged attacks = +25% Verteidigung gegen Fernangriffe

Cover II = Deckung II

March = Marschieren

Mobility = Mobilität

Sentry = Wache

Logistics = Logistik

Ambush I = Hinterhalt I

Ambush II = Hinterhalt II

Bombardment I = Bombardierung I

Bombardment II = Bombardierung II

Bombardment III = Bombardierung III

Targeting I = Gezielter Schlag I

Targeting I (air) = Luftzielerfassung I

Targeting II = Gezielter Schlag II

Targeting III = Gezielter Schlag III

Morale = Moral
+[amount]% Combat Strength = +[amount]% Kampfstärke

Great Generals I = Große Generäle I

Great Generals II = Große Generäle II

Quick Study = Schnelles Lernen
[amount]% Bonus XP gain = [amount]% Bonus EP-Gewinn

Haka War Dance = Haka-Kriegstanz
-10% combat strength for adjacent enemy units = -10% Kampfstärke für angrenzende feindliche Einheiten

Rejuvenation = Verjüngung
All healing effects doubled = Alle Heilungseffekte verdoppelt

Slinger Withdraw = Schleuderer-Rückzug
May withdraw before melee ([amount]%) = Kann sich vor dem Nahkampf zurückziehen ([amount]%)


#################### Lines from Units from Civ V - Vanilla ####################

Can build improvements on tiles = Kann Verbesserungen auf Kacheln bauen

Excess Food converted to Production when under construction = Überschüssige Nahrung wird während der Konstruktion in Produktion umgewandelt
Requires at least [amount] population = Benötigt mindestens [amount] Bevölkerung
Founds a new city = Gründet eine neue Stadt

Ignores terrain cost = Ignoriert Geländekosten


Maori Warrior = Maori Krieger

Jaguar = Jaguar
+[amount]% combat bonus in [terrain] = +[amount]% Kampfbonus auf [terrain]
Heals [amount] damage if it kills a unit = Heilt [amount] Schaden beim Töten einer Einheit

Brute = Barbar

Archer = Bogenschütze

Bowman = Kampfbogenschütze

Slinger = Schleuderer

Work Boats = Arbeitsboote
May create improvements on water resources = Kann Verbesserungen auf Ressourcen im Wasser bauen
Cannot enter ocean tiles until Astronomy = Ozeanfelder können nicht befahren werden bis Astronomie erforscht ist

Trireme = Trireme
Cannot enter ocean tiles = Ozeanfelder können nicht befahren werden

Chariot Archer = Streitwagen-Bogenschütze
Rough terrain penalty = Im Nachteil auf rauem Gelände
No defensive terrain bonus = Kein geländeabhängiger Verteidigungsbonus

War Chariot = Streitwagen

War Elephant = Kriegselefant

Spearman = Speerkrieger

Hoplite = Hoplit

Persian Immortal = Persischer Unsterblicher
+10 HP when healing = +10 Lebenspunkte beim Heilen

Catapult = Katapult
Must set up to ranged attack = Muss aufgestellt werden, um Fernattacken auszuführen
Limited Visibility = Begrenzte Sichtweite

Ballista = Ballista

Swordsman = Schwertkämpfer

Legion = Legionär
Can construct roads = Kann Straßen bauen

Mohawk Warrior = Mohawk Krieger

Horseman = Reiter
Penalty vs [unitType] = Im Nachteil gegen [unitType]
Can move after attacking = Kann sich nach dem Angriff bewegen

Companion Cavalry = Begleitkavallerie

Crossbowman = Armbrustschütze

Chu-Ko-Nu = Chu-Ko-Nu

Longbowman = Langbogenschütze

Trebuchet = Trebuchet

Hwach'a = Hwach'a

Longswordsman = Langschwertkämpfer

Samurai = Samurai

Berserker = Berserker
Amphibious = Amphibisch

Pikeman = Pikenier

Landsknecht = Landsknecht
Can move immediately once bought = Kann sich nach dem Kauf sofort bewegen

Galleass = Galeere

Knight = Ritter

Camel Archer = Kamel-Bogenschütze

Conquistador = Eroberer
Defense bonus when embarked = Verteidigungsbonus wenn Eingeschifft
+2 Visibility Range = +2 Sichtbarkeitsbereich

Naresuan's Elephant = Naresuans Elefant

Mandekalu Cavalry = Mandekalu-Kavallerie

Keshik = Kheshig

Caravel = Karavelle

Turtle Ship = Schildkrötenboot

Cannon = Kanone

Musketman = Musketschütze

Musketeer = Musketier

Janissary = Janitschar

Minuteman = Minuteman

Tercio = Tercio

Frigate = Fregatte

Ship of the Line = Linienschiff

Lancer = Lanzer

Sipahi = Sipahi
No movement cost to pillage = Keine Bewegungskosten beim Plündern

Gatling Gun = Gatling Kanone

Rifleman = Gewehrschütze

Carrier = Flugzeugträger
Can carry 2 aircraft = Kann 2 Flugzeuge tragen

Triplane = Dreidecker
[amount]% chance to intercept air attacks = [amount]% Chance, Luftangriffe abzufangen
6 tiles in every direction always visible = 6 Kacheln in jede Richtung sichtbar

Great War Bomber = Weltkriegsbomber

Norwegian Ski Infantry = Norwegische Ski-Infanterie
Double movement in Snow, Tundra and Hills = Doppelte Bewegung in Schnee, Tundra und Hügeln

Cavalry = Kavallerie

Cossack = Kosak

Artillery = Artillerie

Ironclad = Panzerschiff
Double movement in coast = Doppelte Bewegungsgeschwindigkeit an der Küste

Fighter = Jagdflugzeug

Zero = Zero

Bomber = Bomber

B17 = B-17

Nuclear Missile = Nuklearrakete
Nuclear weapon = Nuklearwaffe

Landship = Landschiff

Destroyer = Zerstörer
Can attack submarines = Kann U-Boote angreifen

Battleship = Schlachtschiff

Submarine = U-Boot
Can only attack water = Kann nur auf Wasser angreifen
Can enter ice tiles = Kann Eis befahren
Invisible to others = Unsichtbar für andere

Great War Infantry = Weltkriegs-Infanterie

Foreign Legion = Fremdenlegion

Infantry = Infanterie

Machine Gun = Maschinengewehr

Anti-Aircraft Gun = Flugabwehr-Kanone

Tank = Panzer

Panzer = Panzer

Anti-Tank Gun = Panzerabwehr-Kanone

Unable to capture cities = Kann keine Städte erobern
All tiles cost 1 movement = Alle Felder kosten 1 Bewegung
Can pass through impassable tiles = Kann sich über unpassierbare Felder bewegen

Rocket Artillery = Raketenartillerie

Mechanized Infantry = Mechanisierte Infanterie

Modern Armor = Moderner Panzer

Great Artist = Großer Künstler
Great Person - [stat] = Große Persönlichkeit - [stat]
Can construct [tileImprovement] = Kann [tileImprovement] erbauen
Can start an [amount]-turn golden age = Kann [amount]-Runden goldenes Zeitalter starten

Great Scientist = Großer Wissenschaftler
Can hurry technology research = Kann Erforschung von Technologien beschleunigen

Great Merchant = Großer Händler
Can undertake a trade mission with City-State, giving a large sum of gold and [amount] Influence = Kann eine Handelsmission mit dem Stadtstaat durchführen, die eine große Summe Gold und [amount] Einfluss gibt.

Great Engineer = Großer Ingenieur
Can speed up construction of a wonder = Kann die Produktion eines Wunders beschleunigen

Great General = Großer General
Bonus for units in 2 tile radius 15% = 15% Bonus für Einheiten im Umfeld von 2 Kacheln

Khan = Khan
Heal adjacent units for an additional 15 HP per turn = Heile angrenzende Einheiten für 15 zusätzliche HP pro Runde


#################### Lines from Tutorials ####################

Introduction = Einführung
Welcome to Unciv!\nBecause this is a complex game, there are basic tasks to help familiarize you with the game.\nThese are completely optional, and you're welcome to explore the game on your own! = Willkommen zu Unciv!\n Weil es ein komplexes Spiel ist, gibt es Einführungsaufgaben, welche dich mit dem Spiel vertraut machen.\nDiese sind optional und du bist eingeladen das Spiel selbst zu erkunden!

New Game = Neues Spiel
Your first mission is to found your capital city.\nThis is actually an important task because your capital city will probably be your most prosperous.\nMany game bonuses apply only to your capital city and it will probably be the center of your empire. = Deine erste Aufgabe ist die Hauptstadt zu gründen.\nDies ist eine wichtige Aufgabe, da deine Hauptstadt wahrscheinlich deine beste Stadt ist.\nViele Spielvorteile gelten nur in deiner Hauptstadt und es and ist wahrscheinlich das Zentrum deines Imperiums.
How do you know a spot is appropriate?\nThat’s not an easy question to answer, but looking for and building next to luxury resources is a good rule of thumb.\nLuxury resources are tiles that have things like gems, cotton, or silk (indicated by a smiley next to the resource icon)\nThese resources make your civilization happy. You should also keep an eye out for resources needed to build units, such as iron. Cities cannot be built within 3 tiles of existing cities, which is another thing to watch out for! = Woher weißt du das ein Ort gut ist?\nEs ist nicht einfach zu beantworten, aber in der Nähe von Luxusressourcen ist gut.\nLuxusressourcen sind Kacheln, welche Dinge wie Diamanten, Baumwolle, oder Seide (gezeigt durch ein Smiley direktzum Ressourcenicon)\nDiese Ressourcen machen deine Civilisation fröhlich. Du solltest auch ein Auge auf Ressources werfen, die für Einheiten gebraucht werden, wie die Ressource Eisen.
However, cities don’t have a set area that they can work - more on that later!\nThis means you don’t have to settle cities right next to resources.\nLet’s say, for example, that you want access to some iron – but the resource is right next to a desert.\nYou don’t have to settle your city next to the desert. You can settle a few tiles away in more prosperous lands.\nYour city will grow and eventually gain access to the resource.\nYou only need to settle right next to resources if you need them immediately – \n   which might be the case now and then, but you’ll usually have the luxury of time. = Wieauchimmer, Städte aben keine feste Fläche wo gearbeitet werden kann - mehr dazu später!\nDas meint du musst deine Städte nicht direkt neben die Ressourcen setzen.\nSagen wir als Beispiel, das du etwas Eisen möchtest, aber die Ressource ist direkt neben einer Wüste .\nDu musst die Stadt nicht in die Nähe der Wüste setzen. du kannst ein paar Kacheln weiter in besserer Umgebung siedeln.\nDeine Stadt wird größer werden und irgendwann Zugriff auf die Ressource erhalten.\ndu musst nur direkt daneben siedeln, wenn du sie sofort brauchst – \n Was hin unt wieder vorkommt, aber meisents hast du die Zeit.
The first thing coming out of your city should be either a Scout or Warrior.\nI generally prefer the Warrior because it can be used for defense and because it can be upgraded\n  to the Swordsman unit later in the game for a relatively modest sum of gold.\nScouts can be effective, however, if you seem to be located in an area of dense forest and hills.\nScouts don’t suffer a movement penalty in this terrain.\nIf you’re a veteran of the 4x strategy genre your first Warrior or Scout will be followed by a Settler.\nFast expanding is absolutely critical in most games of this type. = Die erste produzierte einheit der Stadt sollte ein Späher oder Krieger sein.\nIch (der Programmierer, nicht der Übersetzer) bevorzuge allgemein den Krieger, weil er für die Verteidigung gut ist,\n und da er später zu einem Schwertkämpfer verbessert werden kann, und das für eine moderate Summe Gold.\nSpäher können auch effektiv sein, wenn du in einem Gebiet mit Wald und Hügeln bist.\nSpäher erhalten durch sowas keine Nachteile in der Bewegung.\nWenn du schon lange 4x strategy genre spielst, wird deinem Krieger oder Späher ein Siedler folgen.\nSchnelle Expansion ist in den meisten Spielen dieser Art notwendig.

In your first couple of turns, you will have very little options, but as your civilization grows, so do the number of things requiring your attention = In deinen ersten Runden gibt es wenig zu tun, aber sobald deine Zivilation wächst, wächst auch die Zahl der Dinge auf die du achten musst.

Culture and Policies = Kultur und Richtlinien
Each turn, the culture you gain from all your cities is added to your Civilization's culture.\nWhen you have enough culture, you may pick a Social Policy, each one giving you a certain bonus. = Jede Runde wird die Produktion von Kultur der Städte zu der Kultur deiner Zivilisation dazugerechnet.\nWenn du ausreichend Kultur hast, kannst du eine neue Sozialpolitik wählen. Jede Sozialpolitik gibt dir einen bestimmten Bonus.
The policies are organized into branches, with each branch providing a bonus ability when all policies in the branch have been adopted. = Die Politiken sind in Äste sortiert.\n Jeder Ast gibt besondere Vorteile, wenn er vollständig erforscht wurde.
With each policy adopted, and with each city built,\n  the cost of adopting another policy rises - so choose wisely! = Mit jeder gewählten Politik und mit jeder gebauten Stadt, steigen die Kosten für die nächsten Politiken - wähle deshalb weise!

City Expansion = Ausdehnung einer Stadt
Once a city has gathered enough Culture, it will expand into a neighboring tile.\nYou have no control over the tile it will expand into, but tiles with resources and higher yields are prioritized. = Sobald eine Stadt genügend Kultur gesammelt hat, wird sie auf ein weiteres Feld expandieren.\nDu kannst das Feld nicht bestimmen, es werden aber wertvolle Kacheln (Ressourcen) bevorzugt.
Each additional tile will require more culture, but generally your first cities will eventually expand to a wide tile range. = Jedes weitere Feld kostet mehr Kultur, aber meistens wird deine erste Stadt ein großes Gebiet einnehmen.
Although your city will keep expanding forever, your citizens can only work 3 tiles away from city center.\nThis should be taken into account when placing new cities. = Auch wenn deine Stadt sich immer weiter ausbreitet, können deine Einwohner nur bis zu 3 Kacheln vom Stadtzentrum entfernt arbeiten.\n Dies sollte beim Siedeln beachtet werden.

As cities grow in size and influence, you have to deal with a happiness mechanic that is no longer tied to each individual city.\nInstead, your entire empire shares the same level of satisfaction.\nAs your cities grow in population you’ll find that it is more and more difficult to keep your empire happy. = Sobald Städte und deren Einfluss größer werden, musst du mit der Zufriedenheitsmechanik umgehen, welche nicht mehr alle Städte einzeln betrachtet.\nStattdessen ist das Level der Zufriedenheit überall in deiner Zivilation gleich.\nWenn die Städte wachsen, wird es immer schwieriger alle glücklich zu machen.
In addition, you can’t even build any city improvements that increase happiness until you’ve done the appropriate research.\nIf your empire’s happiness ever goes below zero the growth rate of your cities will be hurt.\nIf your empire becomes severely unhappy (as indicated by the smiley-face icon at the top of the interface)\n  your armies will have a big penalty slapped on to their overall combat effectiveness. = Erschwerend kommt hinzu, daß die Technologien erst erforscht werden müssen, die den den Bau von Gebäuden erlauben, welche die Zufriedenheit erhöhen. Sollte das Niveau der Zufriedenheit unter Null sinken, gibt es immer mehr Nachteile.\nSo sinkt die Wachstumsrate der Bevölkerung und Deine Armeen bekommen ein ordentlichen Abzug auf ihre Kampfstärke aufgebrummt. Also achte auf den gelben oder roten Smiley ganz oben auf dem Bildschirm!
This means that it is very difficult to expand quickly in Unciv.\nIt isn’t impossible, but as a new player you probably shouldn’t do it.\nSo what should you do? Chill out, scout, and improve the land that you do have by building Workers.\nOnly build new cities once you have found a spot that you believe is appropriate. = Das bedeutet, daß es in Unciv ziemlich schwierig ist, schnell zu expandieren.\nEs ist nicht unmöglich, aber als Neuling solltest du dich wahrscheinlich ein wenig zurückhalten.\nBleib entspannt, erkunde die Landschaft und verbessere Dein Gebiet, indem du Arbeiter baust.\nBaue die nächste Stadt erst, wenn Du einen wirklich guten Platz gefunden hast.

Unhappiness = Unzufriedenheit
It seems that your citizens are unhappy!\nWhile unhappy, cities  will grow at 1/4 the speed, and your units will suffer a 2% penalty for each unhappiness = Sieht so aus, als ob Deine Untertanen unzufrieden sind!\nUnglückliche Städte wachsen nur ein Viertel so schnell und Einheiten kämpfen 2% schwächer pro Minuspunkt auf der Zufriedenheitsskala.
Unhappiness has two main causes: Population and cities\n  Each city causes 3 unhappiness, and each population, 1 = Unzufriedenhait hat zwei Hauptursachen: Bevölkerung und viele Städte.\nPro Stadt sind 3 Minuspunkte auszugleichen, pro Einwohner einer.
There are 2 main ways to combat unhappiness:\n  by building happiness buildings for your population\n  or by having improved luxury resources within your borders = Um die Unzufriedenheit zu bekämpfen, gibt es hauptsächlich zwei Wege:\n  Glücklich machende Gebäude oder mit einer Verbesserung zugänglich gemachte Luxus-Ressourcen innerhalb des Territoriums.

You have entered a Golden Age!\nGolden age points are accumulated each turn by the total happiness \n  of your civilization\nWhen in a golden age, culture and production generation increases +20%,\n  and every tile already providing at least one gold will provide an extra gold. = Ein goldenes Zeitalter hat für dich begonnen!\nPunkte für das Goldene Zeitalter werden jede Runde durch die Gesamtzufriedenheit deiner Zivilisation gesammelt.\nIn einem Goldenen Zeitalter steigt die Produktions- und Zufriedenheitsproduktion um +20% und jede Kachel, welche mindestens ein Gold bereit stellt, stellt ein extra Gold zur Verfügung.

Roads and Railroads = Straßen und Bahnstrecken
Connecting your cities to the capital by roads\n  will generate gold via the trade route.\nNote that each road costs 1 gold Maintenance per turn, and each Railroad costs 2 gold,\n  so it may be more economical to wait until the cities grow! = Verbindungen deiner Städten zu deiner Hauptstadt produzieren Gold über einen Handelsweg.\nBeachte, dass jede Kachel Straße 1 Gold und jede Schiene 2 Gold Wartungskosten pro Runde verursacht, so kann es ökonomischer sein, zu warten bis die Städte gewachsen sind!

Victory Types = Siegestypen
Once you’ve settled your first two or three cities you’re probably 100 to 150 turns into the game.\nNow is a good time to start thinking about how, exactly, you want to win – if you haven’t already. = Nach 100 bis 150 Runden besitzt Du vielleicht 2 oder drei Städte.\nNun ist es an der Zeit, darüber nachzudenken, wie genau Du gewinnen willst.
There are three ways to win in Unciv. They are:\n - Cultural Victory: Complete 5 Social Policy Trees\n - Domination Victory: Survive as the last civilization\n - Science Victory: Be the first to construct a spaceship to Alpha Centauri = Es gibt drei Wege Unciv zu gewinnen - dies sind:\n - Kultursieg: Fünf Zweige der Sozialpolitiken vervollständigen\n - Dominanzsieg: Als letzte Nationüberleben\n - Wissenschaftssieg: Zuerst ein Raumschiff nach Alpha Centauri erbauen
So to sum it up, these are the basics of Unciv – Found a prosperous first city, expand slowly to manage happiness,\n   and set yourself up for the victory condition you wish to pursue.\nObviously, there is much more to it than that, but it is important not to jump into the deep end before you know how to swim. = Kurz und bündig geht es also darum, eine wohlhabende Hauptstadt zu gründen, langsam zu expandieren, damit die Bevölkerung zufrieden bleibt, und den Grundstein zu legen für den geplanten Sieg. Natürlich gibt es noch viel mehr, aber es es ist auch wichtig, erst schwimmen zu lernen, bevor man in das tiefe Wasser springt.

Enemy City = Gegnerische Stadt
Cities can be conquered by reducing their health to 1, and entering the city with a melee unit.\nSince cities heal each turn, it is best to attack with ranged units and use your melee units to defend them until the city has been defeated! = Städte können erobert werden, indem man ihre Gesundheit auf einen Punkt reduziert und dann mit einer Nahkampfeinheit einmarschiert.\nDa Städte jede Runde heilen, ist es am besten, ausreichend Fernkampfeinheiten mitzubringen und diese mit den Nahkampfeinheiten zu beschützen, bis sie die Verteidigung der Stadt genügend zermürbt haben.

Luxury Resource = Luxus-Ressource
Luxury resources within your domain and with their specific improvement are connected to your trade network.\nEach unique Luxury resource you have adds 5 happiness to your civilization, but extra resources of the same type don't add anything, so use them for trading with other civilizations! = Luxus-Ressourcen im eigenen Territorium können mit der passenden Gelände-Verbesserung\n erschlossen werden und stehen dann über das Handelsnetzwerk dem gesamten Imperium zur Verfügung.\nJede neue Luxus-Ressource bringt 5 Punkte Zufriedenheit, aber zusätzliche Ressourcen desselben Typs\n bringen keinen solchen Bonus. Man sollte sie also für den Handel mit anderen Zivilisationen einsetzen.\nVia Handel erlangte Luxus-Ressourcen machen genauso glücklich wie selbst erschlossene!

Strategic Resource = Strategische Ressource
Strategic resources within your domain and with their specific improvement are connected to your trade network.\nStrategic resources allow you to train units and construct buildings that require those specific resources, for example the Horseman requires Horses. = Strategische Ressourcen im eigenen Territorium können mit ihrer spezifischen Gelände-Verbesserung mit deinem Handelsnetzwerk verbunden werden und stehen dann im gesamten Imperium zur Verfügung.\nStrategische Ressourcen erlauben es dir neue Einheiten auszubilden und Gebäude zu konstruieren, die diese spezifische Ressource brauchen.\nEin Stall braucht zum Beispiel Pferde als Ressource um gebaut werden zu können.
Unlike Luxury Resources, each Strategic Resource on the map provides more than one of that resource.\nThe top bar keeps count of how many unused strategic resources you own.\nA full drilldown of resources is available in the Resources tab in the Overview screen. = Im Gegensatz zu Luxusgütern liefern strategische Ressourcen mehr als eine Ressource.\nIn der oberen Leiste siehst du, wieviele ungenutzte strategische Ressourcen sich in deinem Besitz befinden.\nEinen kompletten Drilldown der Ressourcen gibt es im Ressourcen-Tab des Übersichtsbildschirms.

The city can no longer put up any resistance!\nHowever, to conquer it, you must enter the city with a melee unit = Der Widerstand dieser Stadt ist gebrochen!\nAllerdings mußt Du mit einer Nahkampfeinheit einmarschieren, um sie zu erobern.

After Conquering = Nach der Eroberung
When conquering a city, you can now choose to either  or raze, puppet, or annex the city.\nRazing the city will lower its population by 1 each turn until the city is destroyed. = Nach der Einnahme einer Stadt besteht die Wahl, diese zu annektieren, zur Marionette zu machen, oder sie niederzubrennen.\nAbreißen wird die Bevölkerung pro Runde um eins reduzieren, bis nur noch Trümmer übrig sind.
Puppeting the city will mean that you have no control on the city's production.\nThe city will not increase your tech or policy cost, but its citizens will generate 1.5x the regular unhappiness.\nAnnexing the city will give you control over the production, but will increase the citizen's unhappiness to 2x!\nThis can be mitigated by building a courthouse in the city, returning the citizen's unhappiness to normal.\nA puppeted city can be annexed at any time, but annexed cities cannot be returned to a puppeted state! = Marionetten-Städte erlauben keine Kontrolle ihrer Produktion, sie tragen nicht zu den Technologie- oder Sozialpolitik-Kosten bei, sie generieren allerdings 50% mehr Unzufriedenheit als üblich.\nEine annektierte Stadt erlaubt sofort über ihre Produktion zu bestimmen, dafür ist die Unzufriedenheit der Bevölkerung verdoppelt gegenüber dem normalen Niveau - bis ein Gerichtsgebäude errichtet wird.\nMarionetten-Städte können jederzeit irreversibel annektiert werden.

You have encountered a barbarian unit!\nBarbarians attack everyone indiscriminately, so don't let your \n  civilian units go near them, and be careful of your scout! = Du hast eine Einheit der Barbaren gefunden!\nBarbaren greifen jeden an, also lass deine zivilen Einheiten nicht in die Nähe von ihnen. Und sei vorsichtig mit den Spähern!

You have encountered another civilization!\nOther civilizations start out peaceful, and you can trade with them,\n  but they may choose to declare war on you later on = Du hast eine andere Zivilisation gefunden!\nAndere Zivilisationen starten friedlich, und du kannst mit ihnen handeln,\n  aber möglicherweise erklären sie dir später den Krieg.

Once you have completed the Apollo Program, you can start constructing spaceship parts in your cities\n (with the relevant technologies) to win a scientific victory! = Sobald Du das Apollo-Progamm vervollständigt hast, kannst du in deinen Städten\n mit dem Bau der Raumschiffteile beginnen - sofern die nötigen Technologien bereitstehen -\n... um den Wissenschaftssieg anzustreben!

Injured Units = Verletzte Einheiten
Injured units deal less damage, but recover after turns that they have been inactive\nUnits heal 5 health per turn in enemy territory, 10 in neutral land,\n  15 inside your territory and 20 in your cities = Verletzte Einheiten fügen anderen beim Kampf weniger Schaden zu, aber sie erholen sich, wenn sie einige Runden nichts tun (es gibt aber Ausnahmen für Schiffe und Flugzeuge). Einheiten heilen 5 Punkte pro Runde in feindlichem Territorium, 10 in neutralem, 15 im eigenen Land, und 20 in eigenen Städten.

Workers = Arbeiter
Workers are vital to your cities' growth, since only they can construct improvements on tiles\nImprovements raise the yield of your tiles, allowing your city to produce more and grow faster while working the same amount of tiles! = Arbeiter sind essentiell für das Wachstum deiner Städte, indem sie Verbesserungen auf Kacheln bauen. Verbesserungen erhöhen die Ausbeute der Kacheln, sodass Städte mit der gleichen Anzahl bewirtschafteter Kacheln produktiver werden und schneller wachsen.

Siege Units = Belagerungseinheiten
Siege units are extremely powerful against cities, but need to be Set Up before they can attack.\nOnce your siege unit is set up, it can attack from the current tile,\n  but once moved to another tile, it will need to be set up again. = Belagerungseinheiten sind sehr wirkungsvoll gegen Städte, benötigen aber eine Runde zum aufstellen, bevor sie angreifen können.\nSobald dies erledigt ist, können sie vom selben Feld weiter feuern und erst wenn sie sich weiterbewegt haben, müssen sie auch erneut aufgestellt werden.

Embarking = Einschiffen
Once a certain tech is researched, your land units can embark, allowing them to traverse water tiles.\nEntering or leaving water takes the entire turn.\nUnits are defenseless while embarked, so be careful! = Sobald eine bestimmte Technologie erforscht ist, können sich Landeinheiten einschiffen und so Wasserfelder überqueren.\nSowohl Einschiffen als auch wieder an Land gehen benötigen eine ganze Runde.\nDie meisten Einheiten sind wehrlos während sie eingeschifft sind, also paß auf!

Idle Units = Inaktive Einheiten
If you don't want to move a unit this turn, you can skip it by clicking 'Next unit' again.\nIf you won't be moving it for a while, you can have the unit enter Fortify or Sleep mode - \n  units in Fortify or Sleep are not considered idle units.\nIf you want to disable the 'Next unit' feature entirely, you can toggle it in Menu -> Check for idle units = Solltest Du eine Einheit diese Runde nicht mit neuen Befehlen versorgen wollen, kannst Du einfach die Schaltfläche 'Nächste Einheit' noch einmal anklicken.\nWenn die Einheit eine Weile stehen bleiben soll, befiehl ihr zu schlafen oder sich zu befestigen. Solche Einheiten zählen nicht als unbeschäftigt.\nDu kannst das Anbieten von unbeschäftigten Einheiten in den Einstellungen auch ganz deaktivieren.

Contact Me = Kontaktier mich
Hi there! If you've played this far, you've probably seen that the game is currently incomplete.\n UnCiv is meant to be open-source and free, forever.\n That means no ads or any other nonsense. = Hallo! Wenn du soweit gespielt hast, hast du wahrscheinlich gemerkt, dass das Spiel nicht fertig ist.\nUnCiv ist open-source und kostenlos/frei, für immer.\nDas meint, auch keine Werbung und andere sinnlose Dinge.
What motivates me to keep working on it, \n  besides the fact I think it's amazingly cool that I can,\n  is the support from the players - you guys are the best! = Was mich (den Entwickler, nicht den Übersetzer) motiviert daran weiterzuarbeiten, abgesehen von dem Fakt, dass es wirklich cool ist, ist die Unterstützung von den Spielern - Ihr seid die Besten!
Every rating and review that I get puts a smile on my face =)\n  So contact me! Send me an email, review, Github issue\n  or mail pigeon, and let's figure out how to make the game \n  even more awesome!\n(Contact info is in the Play Store) = Jede Bewertung oder Rezension, die das Spiel erhält, bringt mich zum Lächeln =)\n Also sprecht mich an! Schickt mir eine E-Mail, Kritik ein GitHub-Issue oder eine Brieftaube und lasst uns herausfinden, wie wir dieses Spiel noch besser machen können!\n(Kontaktinformationen finden sich z. B. im Play Store)

Pillaging = Plündern
Military units can pillage improvements, which heals them 25 health and ruins the improvement.\nThe tile can still be worked, but advantages from the improvement - stat bonuses and resources - will be lost.\nWorkers can repair these improvements, which takes less time than building the improvement from scratch. = Militäreinheiten können Verbesserungen plündern, was diese unbrauchbar macht und die Einheit\n für 25 Punkte heilt. Das Feld bringt nur noch den Grundertrag, bis ein Arbeiter die\n Verbesserung repariert - was deutlich weniger Zeit kostet als sie neu zu errichten.

Experience = Erfahrung
Units that enter combat gain experience, which can then be used on promotions for that unit.\nUnits gain more experience when in Melee combat than Ranged, and more when attacking than when defending. = Einheiten, die in Kämpfe verwickelt werden, erhalten Erfahrungspunkte, die sie für Beförderungen verwenden können.\nNahkampf bringt mehr Erfahrung als Fernkampf und Angriff mehr als Verteidigung.
Units can only gain up to 30 XP from Barbarian units - meaning up to 2 promotions. After that, Barbarian units will provide no experience. = Kämpfe gegen Barbaren bringen nur bis zur zweiten Beförderung Erfahrungspunkte.\nNach 30 EP pro Einheit ist schluss und Barbaren ins Jenseits zu befördern bringt nur Sicherheit, aber keine Erfahrungspunkte mehr.

Combat = Gefechte
Unit and cities are worn down by combat, which is affected by a number of different values.\nEach unit has a certain 'base' combat value, which can be improved by certain conditions, promotions and locations. = Schlachten zwischen Einheiten und/oder Städten werden von bestimmten Zahlen kontrolliert.\nJede Einheit hat eine 'Basis'-Gefechtsstärke, die von Umgebung, Beförderungen oder anderen Bedingungen modifiziert werden kann.
Units use the 'Strength' value as the base combat value when melee attacking and when defending.\nWhen using a ranged attack, they will the use the 'Ranged Strength' value instead. = Einheiten benutzen den Wert 'Stärke' als Basis-Gefechtsstärke für den Angriff im Nahkampf oder die Verteidigung, und den Wert 'Fernkampf-Stärke' für den Angriff im Fernkampf.
Ranged attacks can be done from a distance, dependent on the 'Range' value of the unit.\nWhile melee attacks allow the defender to damage the attacker in retaliation, ranged attacks do not. = Fernkampf-Angriffe können über mehrere Kacheln Entfernung erfolgen, abhängig vom Wert 'Reichweite'. Während Nahkampfangriffe dem Verteidiger das Zurückschlagen erlauben, ist das beim Fernkampf nicht möglich.

Research Agreements = Forschungsabkommen
In research agreements, you and another civilization decide to jointly research technology.\nAt the end of the agreement, you will both receive a 'lump sum' of Science, which will go towards one of your unresearched technologies. = In Forschungsabkommen vereinbarst Du mit einer anderen Zivilisation, gemeinsam\nTechnologie zu erforschen. Zum Abschluß des Abkommens erhalten beide Seiten eine\nPauschale an Wissenschafts-Punkten für eine der unerforschten Technologien.
The amount of Science you receive at the end is dependent on the science generated by your cities and the other civilization's cities during the agreement - the more, the better! = Die Anzahl an Punkten, die ein Forschungsabkommen bringt, hängt von der Wissenschaft ab, die deine Städte und die deines Partners während der Laufzeit generieren - je mehr destso besser!

Not all nations are contending with you for victory.\nCity-states are nations that can't win, don't conquer other cities and can't be traded with. = Nicht alle Nationen nehmen am Wettrennen um den Sieg teil.\nStadt-Staaten können nicht gewinnen, sie gründen oder erobern keine Städte und man kann nicht auf dieselbe Weise mit ihnen Handel treiben wie mit anderen Nationen.
Instead, diplomatic relations with city-states are determined by Influence - a meter of 'how much the City-state likes you'.\nInfluence can be increased by attacking their enemies, liberating their city, and giving them sums of gold. = Stattdessen beruhen diplomatische Beziehungen zu Stadt-Staten auf 'Einfluß' - ein Maß, wie sehr sie Euch 'mögen'.\nEinfluß kann gewonnen werden durch kriegerische Handlungen gegen ihre Feinde, befreien ihrer besetzten Stadt, oder durch Bestechung mit Gold.
Certain bonuses are given when you are at above 30 influence.\nWhen you have above 60 Influence, and you have the highest influence with them of all civilizations, you are considered their 'Ally', and gain further bonuses and access to the Luxury and Strategic resources in their lands. = Stadt-Staaten belohnen hohen Einfluß ab 30 Punkten.\nWenn Dein Einfluß 60 Punkte oder mehr beträgt und größer ist als der aller Konkurrenten, dann wirst Du als Allierter eingestuft und erhälst neben höheren Belohnungen auch Zugang zu ihren Luxus- und Strategischen Ressourcen.

Great People = Große Persönlichkeiten
Certain buildings, and specialists in cities, generate Great Person points per turn.\nThere are several types of Great People, and their points accumulate separately.\nThe number of points per turn and accumulated points can be viewed in the Overview screen. = Bestimmte Gebäude, sowie die Spezialisten in den Städten, generieren pro Zug Große-Persönlichkeits-Punkte.\nEs gibt verschiedene Typen von großen Persönlichkeiten. Für jeden Typ werden die Punkte gesondert erfasst.\nDie Anzahl der Punkte pro Zug und die bereits gesammelten Punkte sind im Übersichtsbildschirm (Tab: Statistiken) zu sehen.
Once enough points have been accumulaated, a Great Person of that type will be created!\nEach Great Person can construct a certain Great Improvement which gives large yields over time, or immediately consumed to provide a certain bonus now. = Sobald genug Punkte eines Typs gesammelt wurden, erscheint eine Große Persönlichkeit. Eine Große Persönlichkeit kann eine 'Große Verbesserung' errichten, welche mit der Zeit stattliche Erträge abwirft. Sie kann aber auch direkt eingesetzt werden um einen sofortigen Bonus zu erhalten. Beispielsweise kann ein Großer Künstler zum Errichten einer Sehenswürdigkeit eingesetzt werden oder ein Goldenes Zeitalter beginnen.\n
Great Improvements also provide any strategic resources that are under them, so you don't need to worry if resources are revealed underneath your improvements! = Große Verbesserungen liefern zudem die strategische Ressource unter ihnen. Es gibt also keinen Grund zur Sorge, wenn Ressourcen von ihnen 'verdeckt' sind.

Removing Terrain Features = Geländemerkmale entfernen
Certain tiles have terrain features - like Flood plains or Forests -  on top of them. Some of these layers, like Jungle, Marsh and Forest, can be removed by workers.\nRemoving the terrain feature does not remove any resources in the tile, and is usually required in order to work those resources. = Bestimmte Kacheln haben zusätzliche Geländemerkmale, sozusagen auf ihnen drauf. - überflutete Ebenen oder Wälder -\nDie Geländemerkmale Dschungel, Sumpf und Wald, können von Arbeitern entfernt werden.\nDas Entfernen von Geländemerkmalen entfernt nicht die eventuell vorhandene Ressource des Feldes und ist in der Regel nötig, um die Ressource zu bewirtschaften.

Natural Wonders, such as the Mt. Fuji, the Rock of Gibraltar and the Great Barrier Reef, are unique, impassable terrain features, masterpieces of mother Nature, which possess exceptional qualities that make them very different from the average terrain.\nThey benefit by giving you large sums of Culture, Science, Gold or Production if worked by your Cities, which is why you might need to bring them under your empire as soon as possible. = Naturwunder wie der Mount Fuji, der Felsen von Gibraltar oder das Great Barrier Reef sind einzigartige Geländeformen, Meisterwerke der Mutter Natur, die außergewöhnliche Qualitäten besitzen, die sich komplett von gewöhnlichem Gelände unterscheiden.\n\nEinheiten können sie nicht betreten, aber Städte können sie bewirtschaften und besondere Erträge erlangen - was vielleicht Grund genug ist, sie bald unter Kontrolle Deines Imperiums zu bringen.\n\nAllein ihre Entdeckung erhöht bereits die Zufriedenheit der Bevölkerung.<|MERGE_RESOLUTION|>--- conflicted
+++ resolved
@@ -37,11 +37,7 @@
 Wonder is being built elsewhere = Das Wunder wird woanders gebaut
 Requires a [buildingName] in all cities = Benötigt das Gebäude [buildingName] in allen Städten
 Requires a [buildingName] in this city = Benötigt das Gebäude [buildingName] in dieser Stadt
-<<<<<<< HEAD
-Consumes 1 [resource] = Benötigt [resource]
-=======
 Consumes 1 [resource] = Benötigt 1 [resource]
->>>>>>> 639be3b0
 Consumes [amount] [resource] = Verbraucht [amount] [resource]
 Required tech: [requiredTech] = Benötigt Technologie: [requiredTech]
 Requires [PolicyOrNationalWonder] = Benötigt [PolicyOrNationalWonder]
@@ -368,12 +364,7 @@
 Order trade offers by amount = Handelsangebote nach Menge sortieren
 Generate translation files = Erstelle Übersetzungsdateien
 Translation files are generated successfully. = Die Übersetzungsdateien wurden erfolgreich erstellt.
-<<<<<<< HEAD
- # Requires translation!
-Locate mod errors =
-=======
 Locate mod errors = Mod-Fehler lokalisieren
->>>>>>> 639be3b0
 
 # Notifications
 
@@ -702,19 +693,11 @@
 You have won a scientific victory! = Ihr habt den Wissenschaftssieg errungen!
 You have won a cultural victory! = Ihr habt den Kultursieg errungen!
 You have won a domination victory! = Ihr habt den Dominanzsieg errungen!
-<<<<<<< HEAD
-You have won! = Du hast gewonnen!
-You have achieved victory through the awesome power of your Culture. Your civilization's greatness - the magnificence of its monuments and the power of its artists - have astounded the world! Poets will honor you as long as beauty brings gladness to a weary heart. = Du hast den Sieg durch die unglaubliche Kraft deiner Kultur errungen. Die Größe deiner Zivilisation - die Pracht ihrer Denkmäler und die Macht ihrer Künstler - haben die Welt verblüfft! Dichter werden dich ehren, solange Schönheit einem müden Herzen Freude bereitet.
-The world has been convulsed by war. Many great and powerful civilizations have fallen, but you have survived - and emerged victorious! The world will long remember your glorious triumph! = Die Welt wurde vom Krieg erschüttert. Mögen große und mächtige Zivilisationen gefallen sein, aber du hast überlebt - und bist siegreich geworden! Die Welt wird sich lange an deinen glorreichen Triumph erinnern!
-You have achieved victory through mastery of Science! You have conquered the mysteries of nature and led your people on a voyage to a brave new world! Your triumph will be remembered as long as the stars burn in the night sky! = Du hast den Sieg durch die Beherrschung der Wissenschaft errungen! Du hast die Geheimnisse der Natur erobert und dein Volk auf eine Reise in eine schöne neue Welt geführt! Dein Triumph wird in Erinnerung bleiben, solange die Sterne am Nachthimmel brennen!
- Your civilization stands above all others! The exploits of your people shall be remembered until the end of civilizaton itself! = Eure Zivilisation steht über allen anderen! Die Heldentaten deines Volkes werden bis zum Ende der Zivilisation in Erinnerung bleiben!
-=======
 You have won! = Ihr habt gewonnen!
 You have achieved victory through the awesome power of your Culture. Your civilization's greatness - the magnificence of its monuments and the power of its artists - have astounded the world! Poets will honor you as long as beauty brings gladness to a weary heart. = Du hast den Sieg durch die unglaubliche Kraft deiner Kultur errungen. Die Größe deiner Zivilisation - die Pracht ihrer Denkmäler und die Macht ihrer Künstler - haben die Welt verblüfft! Dichter werden dich ehren, solange Schönheit einem müden Herzen Freude bereitet.
 The world has been convulsed by war. Many great and powerful civilizations have fallen, but you have survived - and emerged victorious! The world will long remember your glorious triumph! = Die Welt wurde vom Krieg erschüttert. Mögen große und mächtige Zivilisationen gefallen sein, aber du hast überlebt - und bist siegreich geworden! Die Welt wird sich lange an deinen glorreichen Triumph erinnern!
 You have achieved victory through mastery of Science! You have conquered the mysteries of nature and led your people on a voyage to a brave new world! Your triumph will be remembered as long as the stars burn in the night sky! = Du hast den Sieg durch die Beherrschung der Wissenschaft errungen! Du hast die Geheimnisse der Natur erobert und dein Volk auf eine Reise in eine schöne neue Welt geführt! Dein Triumph wird in Erinnerung bleiben, solange die Sterne am Nachthimmel brennen!
 Your civilization stands above all others! The exploits of your people shall be remembered until the end of civilizaton itself! = Eure Zivilisation erhebt sich über alle anderen. Die Heldentaten eures Volkes sollen bis zum Ende aller Tage nicht vergessen werden!
->>>>>>> 639be3b0
 You have been defeated. Your civilization has been overwhelmed by its many foes. But your people do not despair, for they know that one day you shall return - and lead them forward to victory! = Du wurdest besiegt. Deine Zivilisation wurde von ihren vielen Feinden überwältigt. Aber dein Volk verzweifelt nicht, denn es weiß, dass du eines Tages zurückkehren wirst - und es zum Sieg führen werdet!
 One more turn...! = Nur noch eine Runde...
 Built Apollo Program = Apollo-Programm vollendet
@@ -742,13 +725,8 @@
 Raze = Niederreißen
 Razing the city annexes it, and starts razing the city to the ground. = Niederreißen annektiert die Stadt zunächst und macht sie dem Erdboden gleich.
 The population will gradually dwindle until the city is destroyed. = Die Bevölkerung wird allmählich schrumpfen, bis die Stadt zerstört ist.
-<<<<<<< HEAD
- Destroy = Zerstören
- Destroying the city instantly razes the city to the ground. = Die Zerstörung der Stadt macht die Stadt sofort dem Erdboden gleich.
-=======
 Destroy = Zerstören
 Destroying the city instantly razes the city to the ground. = Zerstören macht die Stadt sofort dem Erdboden gleich.
->>>>>>> 639be3b0
 Remove your troops in our border immediately! = Entferne sofort deine Truppen aus unserem Gebiet!
 Sorry. = Entschuldigung.
 Never! = Niemals!
@@ -1143,11 +1121,7 @@
 Opera House = Opernhaus
 
 'I live and love in God's peculiar light.' - Michelangelo Buonarroti = 'Ich lebe und liebe in Gottes merkwürdigem Licht.' - Michelangelo Buonarroti
-<<<<<<< HEAD
- +[amount]% [stat] [cityFilter] = +[amount]% [stat] [cityFilter]
-=======
 +[amount]% [stat] [cityFilter] = +[amount]% [stat] [cityFilter]
->>>>>>> 639be3b0
 Sistine Chapel = Sixtinische Kapelle
 
 Bank = Bank
@@ -1189,10 +1163,6 @@
 Science gained from research agreements +50% = Erhaltene Wissenschaft aus Forschungsabkommen +50%
 Porcelain Tower = Porzellanturm
 
-<<<<<<< HEAD
- # Requires translation!
-=======
->>>>>>> 639be3b0
 +[amount]% Production when constructing [param] [cityFilter] = +[amount]% Produktion beim Bau von [param] [cityFilter]
 Windmill = Windmühle
 
@@ -2686,17 +2656,10 @@
 Units in cities cost no Maintenance = Einheiten in Städten Kosten keinen Unterhalt
 +50% attacking strength for cities with garrisoned units = +50% Angriffs-Stärke für Städte mit stationierten Einheiten
 Landed Elite = Landjunkerschaft
-<<<<<<< HEAD
- +[amount]% growth [cityFilter] = +[amount]% Wachstum [cityFilter]
- [stats] [cityFilter] = [stats] [cityFilter]
-Monarchy = Monarchie
- [stats] per [amount] population [cityFilter] = [stats] pro [amount] Bewohner [cityFilter] =
-=======
 +[amount]% growth [cityFilter] = +[amount]% Wachstum [cityFilter]
 [stats] [cityFilter] = [stats] [cityFilter]
 Monarchy = Monarchie
 [stats] per [amount] population [cityFilter] = [stats] pro [amount] Population [cityFilter]
->>>>>>> 639be3b0
 Tradition Complete = Tradition vollständig
 Ancient era = Altertum
 Tradition = Tradition
@@ -3179,11 +3142,7 @@
 
 Gems = Edelsteine
 
-<<<<<<< HEAD
- Gold Ore = Golderz
-=======
 Gold Ore = Golderz
->>>>>>> 639be3b0
 
 Silver = Silber
 
