
# Tutorial tasks

Move a unit!\nClick on a unit > Click on a destination > Click the arrow popup = Eine Einheit bewegen!\nKlicke auf eine Einheit > Klicke auf ein Ziel > Klicke auf das Pfeil-Popup.
Found a city!\nSelect the Settler (flag unit) > Click on 'Found city' (bottom-left corner) = Eine Stadt gründen!\nWähle den Siedler (Flaggensymbol) > Klicke auf 'Stadt gründen' (unten links).
Enter the city screen!\nClick the city button twice = Öffne den Stadtbildschirm!\n Klicke zweimal den Stadtknopf.
Pick a technology to research!\nClick on the tech button (greenish, top left) > \n select technology > click 'Research' (bottom right) = Wähle eine Technologie zum Erforschen!\nKlicke auf den Tech-Button (grünlich, oben links) > \n wähle Technologie > klicke auf 'Forschung' (unten rechts).
Pick a construction!\nEnter city screen > Click on a unit or building (bottom left side) > \n click 'add to queue' = Wähle Produktion!\nÖffne Stadtbildschirm > Klicke auf eine Einheit oder ein Gebäude (linke Seite unten) > \n Klicke auf 'Produktion hinzufügen'
Pass a turn!\nCycle through units with 'Next unit' > Click 'Next turn' = Beende eine Runde!\nGehe durch die Einheiten mit 'Nächste Einheit' > Klicke auf 'Nächste Runde'.
Reassign worked tiles!\nEnter city screen > click the assigned (green) tile to unassign > \n click an unassigned tile to assign population = Weise bearbeitete Felder neu zu!\nÖffne den Stadtbildschirm > klicke auf das zugewiesene (grüne) Feld, um es zu entfernen > \n klicke auf ein nicht zugewiesenes Feld, um die Bevölkerungszahl zuzuweisen.
Meet another civilization!\nExplore the map until you encounter another civilization! = Triff eine andere Zivilisation!\n Erkunde die Karte, bis du einer anderen Zivilisation begegnest!
Open the options table!\nClick the menu button (top left) > click 'Options' = Öffne die Optionen!\nKlicke auf die Menütaste (oben links) > klicke auf 'Optionen'.
Construct an improvement!\nConstruct a Worker unit > Move to a Plains or Grassland tile > \n Click 'Create improvement' (above the unit table, bottom left)\n > Choose the farm > \n Leave the worker there until it's finished = Bau eine Verbesserung!\nBau einen Arbeiter > Bewege ihn auf ein Ebenen- oder Wiesenfeld > Wähle 'Verbesserung bauen' > Wähle 'Farm' > \nLass den Arbeiter dort, bis er fertig ist.
Create a trade route!\nConstruct roads between your capital and another city\nOr, automate your worker and let him get to that eventually = Erstelle eine Handelsroute!\n Baue Straßen zwischen deiner Hauptstadt und einer anderen Stadt.\nOder automatisiere deinen Arbeiter und lasse sie schließlich dazu kommen.
Conquer a city!\nBring an enemy city down to low health > \nEnter the city with a melee unit = Erobere eine Stadt!\nBringe eine feindliche Stadt auf wenig Leben > \nBetrete die Stadt mit einer Nahkampfeinheit.
Move an air unit!\nSelect an air unit > select another city within range > \nMove the unit to the other city = Bewege eine Lufteinheit!\nWähle eine Lufteinheit > Wähle eine andere Stadt in Reichweite > \nVerschiebe die Einheit zu der anderen Stadt.
See your stats breakdown!\nEnter the Overview screen (top right corner) >\nClick on 'Stats' = Schaue deine Statistiken an!\nGehe in den Übersichtsbildschirm (obere rechte Ecke) >\nKlicke auf 'Statistiken'.

Oh no! It looks like something went DISASTROUSLY wrong! This is ABSOLUTELY not supposed to happen! Please send me (yairm210@hotmail.com) an email with the game information (menu -> save game -> copy game info -> paste into email) and I'll try to fix it as fast as I can! = Oh nein! Sieht aus, als wäre etwas katastrophal schief gelaufen! Das darf auf keinen Fall passieren! Bitte sende mir (yairm210@hotmail.com) eine Email mit den Spielinformationen (Menü -> Spiel speichern -> Spielinfo kopieren -> in Email einfügen) und ich werde versuchen, es so schnell wie möglich zu beheben!
Oh no! It looks like something went DISASTROUSLY wrong! This is ABSOLUTELY not supposed to happen! Please send us an report and we'll try to fix it as fast as we can! = Oh nein! Sieht aus, als wäre etwas katastrophal schief gelaufen! Das darf auf keinen Fall passieren! Bitte sende uns einen Bericht und wir werden versuchen, es so schnell wie möglich zu beheben!

# Buildings

Unsellable = Unverkäuflich
Not displayed as an available construction unless [building] is built = Wird nicht zum Bau angeboten bevor [building] gebaut ist
Not displayed as an available construction without [resource] = Wird ohne [resource] nicht zum Bau angeboten

Choose a free great person = Wähle eine kostenlose große Persönlichkeit
Get [unitName] = Erhalte [unitName]

Hydro Plant = Wasserkraftwerk
[buildingName] obsoleted = [buildingName] ist nun veraltet

# Diplomacy,Trade,Nations

Requires [buildingName] to be built in the city = Benötigt den Bau von [buildingName] in der Stadt
Requires [buildingName] to be built in all cities = Benötigt den Bau von [buildingName] in allen Städten
Provides a free [buildingName] in the city = Stellt das Gebäude [buildingName] in der Stadt kostenlos bereit
Requires worked [resource] near city = Benötigt eine Bewirtschaftung von [resource] in der Nähe der Stadt
Requires worked [resource] = Benötigt eine Bewirtschaftung von [resource]
or [resource] = oder [resource]
or [resource] near city = oder [resource] in der Nähe der Stadt

Wonder is being built elsewhere = Das Wunder wird woanders gebaut
National Wonder is being built elsewhere = Das Nationale Wunder wird woanders gebaut
Requires a [buildingName] in all cities = Benötigt das Gebäude [buildingName] in allen Städten
Requires a [buildingName] in this city = Benötigt das Gebäude [buildingName] in dieser Stadt
Consumes 1 [resource] = Verbraucht 1 [resource]
Consumes [amount] [resource] = Verbraucht [amount] [resource]
Required tech: [requiredTech] = Benötigt Technologie: [requiredTech]
Requires [PolicyOrNationalWonder] = Benötigt [PolicyOrNationalWonder]
Cannot be purchased = Kann nicht gekauft werden
See also = Siehe auch

Current construction = Aktuelle Produktion
Construction queue = Produktionswarteschlange
Pick a construction = Wähle ein Bauwerk
Queue empty = Warteschlange leer
Add to queue = Hinzufügen zur Warteschlange
Remove from queue = Entferne aus Warteschlange
Show stats drilldown = Zeige Statistiken
Show construction queue = Zeige Produktionswarteschlange
Save = Speichern
Cancel = Abbrechen

Diplomacy = Diplomatie
War = Krieg
Peace = Frieden
Research Agreement = Forschungsvereinbarung
Declare war = Krieg erklären
Declare war on [civName]? = [civName] den Krieg erklären?
Let's begin! = Los geht's!
[civName] has declared war on us! = [civName] hat uns den Krieg erklärt!
[leaderName] of [nation] = [leaderName] von [nation]
You'll pay for this! = Dafür werdet Ihr bezahlen!
Negotiate Peace = Frieden verhandeln
Peace with [civName]? = Frieden mit [civName]?
Very well. = Nun gut.
Farewell. = Lebewohl.
Sounds good! = Hört sich gut an!
Not this time. = Vielleicht ein anderes Mal.
Excellent! = Hervorragend!
How about something else... = Wie wäre es mit etwas anderem...
A pleasure to meet you. = Eine Freude, Euch kennen zu lernen.
Our relationship = Unsere Beziehung
We have encountered the City-State of [name]! = Wir haben den Stadtstaat [name] entdeckt!
Declare Friendship ([numberOfTurns] turns) = Freundschaft erklären ([numberOfTurns] Runden)
May our nations forever remain united! = Mögen unsere Nationen auf immer in Freundschaft vereint sein!
Indeed! = Auf jeden Fall!
Denounce [civName]? = [civName] anprangern?
Denounce ([numberOfTurns] turns) = Anprangern ([numberOfTurns] Runden)
We will remember this. = Das werden wir nie vergessen!

[civName] has declared war on [targetCivName]! = [civName] hat Krieg gegen [targetCivName] erklärt!
[civName] and [targetCivName] have signed a Peace Treaty! = [civName] und [targetCivName] haben den Friedensvertrag unterzeichnet!
[civName] and [targetCivName] have signed the Declaration of Friendship! = [civName] und [targetCivName] haben die Freundschaftserklärung unterzeichnet!
[civName] has denounced [targetCivName]! = [civName] hat [targetCivName] angeprangert!
Do you want to break your promise to [leaderName]? = Möchtest du dein Versprechen gegenüber [leaderName] brechen?
We promised not to settle near them ([count] turns remaining) = Wir versprachen, nicht in ihrer Nähe zu siedeln ([count] turns remaining)
They promised not to settle near us ([count] turns remaining) = Sie versprachen, nicht in unserer Nähe zu siedeln ([count] turns remaining) 

Unforgivable = Todfeind
Enemy = Feind
Competitor = Konkurrent
Neutral = Neutral
Favorable = Beliebt
Friend = Freund
Ally = Verbündete

[questName] (+[influenceAmount] influence) = [questName] (+[influenceAmount] Einfluss)
[remainingTurns] turns remaining = [remainingTurns] Runden verbleiben

## Diplomatic modifiers

You declared war on us! = Ihr habt uns den Krieg erklärt!
Your warmongering ways are unacceptable to us. = Euer kriegerisches Verhalten ist für uns inakzeptabel.
You have captured our cities! = Ihr habt unsere Städte erobert!
We applaud your liberation of our conquered cities! = Wir begrüßen Eure Befreiung unserer eroberten Städte!
We applaud your liberation of conquered cities! = Wir begrüßen Eure Befreiung eroberter Städte!
Years of peace have strengthened our relations. = Die Jahre des Friedens haben unsere Beziehung gestärkt.
Our mutual military struggle brings us closer together. = Unser gemeinsamer militärischer Kampf bringt uns näher zusammen.
We have signed a public declaration of friendship = Wir haben eine öffentliche Freundschaftserklärung unterzeichnet.
You have declared friendship with our enemies! = Du hast Freundschaft mit unseren Feinden geschlossen!
You have declared friendship with our allies = Du hast Freundschaft mit unseren Alliierten geschlossen!
Our open borders have brought us closer together. = Unsere offenen Grenzen haben uns einander näher gebracht.
Your so-called 'friendship' is worth nothing. = Eure so genannte 'Freundschaft' ist nichts wert.
You have publicly denounced us! = Ihr habt uns öffentlich angeprangert!
You have denounced our allies = Ihr habt unsere Alliierten öffentlich angeprangert!
You have denounced our enemies = Ihr habt unsere Feinde öffentlich angeprangert!
You betrayed your promise to not settle cities near us = Ihr habt Euer Versprechen gebrochen, keine neuen Städte in unserer Nähe zu gründen
You fulfilled your promise to stop settling cities near us! = Ihr habt euer Versprechen gehalten, keine neuen Städte in unserer Nähe zu gründen!
You refused to stop settling cities near us = Ihr habt Euch geweigert, auf Stadtgründungen in unserer Nähe zu verzichten!
Your arrogant demands are in bad taste = Eure arroganten Forderungen sind geschmacklos.
Your use of nuclear weapons is disgusting! = Euer Einsatz von Atomwaffen ist ekelhaft!
You have stolen our lands! = Ihr habt uns Land weggenommen!

Demands = Forderungen
Please don't settle new cities near us. = Bitte baut keine neuen Städte in unserer Nähe.
Very well, we shall look for new lands to settle. = Nun gut, wir werden uns nach neuem Land umsehen, um es zu besiedeln.
We shall do as we please. = Wir werden tun, wie es uns beliebt.
We noticed your new city near our borders, despite your promise. This will have....implications. = Wir haben Eure neue Stadt an unserer Grenze bemerkt - entgegen eures Versprechens. Das wird Folgen haben.

# City-States

Provides [amountOfCulture] culture at 30 Influence = Liefert [amountOfCulture] Kultur für 30 Einflusspunkte
Provides 3 food in capital and 1 food in other cities at 30 Influence = Liefert 3 Nahrung in die Hauptstadt und 1 Nahrung in alle anderen Städte für 30 Einflusspunkte
Provides 3 happiness at 30 Influence = Liefert 3 Zufriedenheit für 30 Einflusspunkte
Provides land units every 20 turns at 30 Influence = Liefert eine Landeinheit alle 20 Runden für 30 Einflusspunkte
 # Requires translation!
Give a Gift = 
Gift [giftAmount] gold (+[influenceAmount] influence) = Schenke [giftAmount] Gold (+[influenceAmount] Einfluss)
Relationship changes in another [turnsToRelationshipChange] turns = Die Beziehung verändert sich in [turnsToRelationshipChange] Runden
Protected by = Beschützt von
Revoke Protection = Schutz aufheben
Pledge to protect = Schutz zusichern
Declare Protection of [cityStateName]? = Schutz von [cityStateName] bekanntgeben? 

Cultured = Kultiviert
Maritime = Maritim
Mercantile = Kaufmännisch
Militaristic = Militärisch
Type = Typ
Friendly = Freundlich
Hostile = Feindlich
Irrational = Unvernünftig
Personality = Persönlichkeit
Influence = Einfluss
Reach 30 for friendship. = Erreiche 30 für Freundschaft.
Reach highest influence above 60 for alliance. = Erreiche den höchsten Einfluss über 60 für das Bündnis

# Trades 

Trade = Handel
Offer trade = Handel anbieten
Retract offer = Angebot zurückziehen
What do you have in mind? = Was schwebt Euch vor?
Our items = Unsere Gegenstände
Our trade offer = Unser Handelsangebot
[otherCiv]'s trade offer = [otherCiv]s Handelsangebot
[otherCiv]'s items = [otherCiv]s Gegenstände
Pleasure doing business with you! = Ein Vergnügen, Geschäfte mit Euch zu machen!
I think not. = Lieber nicht.
That is acceptable. = Das ist akzeptabel.
Accept = Annehmen
Keep going = Weitermachen
There's nothing on the table = Der Verhandlungstisch ist leer
Peace Treaty = Friedensabkommen
Agreements = Vereinbarungen
Open Borders = Offene Grenzen
Gold per turn = Gold pro Runde
Cities = Städte
Technologies = Technologien
Declarations of war = Kriegserklärungen
Introduction to [nation] = Vorstellung der Nation [nation]
Declare war on [nation] = [nation] den Krieg erklären
Luxury resources = Luxusressourcen 
Strategic resources = Strategische Ressourcen
Owned: [amountOwned] = Im Besitz: [amountOwned]

# Nation picker 

[resourceName] not required = [resourceName] wird nicht benötigt
Lost ability = Verlorene Fähigkeit
National ability = Nationalfähigkeit
[firstValue] vs [secondValue] = [firstValue] statt [secondValue]


# New game screen

Uniques = Unikate
Promotions = Beförderungen
Load copied data = Aus Zwischenablage laden
Could not load game from clipboard! = Das Spiel konnte nicht aus der Zwischenablage geladen werden!
Start game! = Spiel starten!
Map Options = Kartenoptionen
Game Options = Spieloptionen
Civilizations = Zivilisationen
Map Type = Kartentyp
Map file = Karten-Datei
Could not load map! = Diese Karte konnte nicht geladen werden!
Generated = Generiert
Existing = Bestehende
Custom = Benutzerdefiniert
Map Generation Type = Art der Kartenerstellung
Default = Standard
Pangaea = Pangaea
Perlin = Perlin
Continents = Kontinente
Four Corners = Vier Ecken
Archipelago = Archipele
Number of City-States = Anzahl Stadtstaaten
One City Challenge = Herausforderung eine Stadt
No Barbarians = Keine Barbaren
No Ancient Ruins = Keine alten Ruinen
No Natural Wonders = Keine Natürlichen Wunder
Victory Conditions = Siegbedingungen
Scientific = Wissenschaftlich
Domination = Vorherrschaft
Cultural = Kulturell

Map Shape = Kartenform
Hexagonal = Sechseckig
Rectangular = Rechteckig

Show advanced settings = Zeige fortgeschrittene Einstellungen
Hide advanced settings = Verstecke fortgeschrittene Einstellungen
RNG Seed = Seed
Map Height = Erhebungen (Berge, Hügel)
Temperature extremeness = Temperaturextreme
Resource richness = Ressourcenreichtum
Vegetation richness = Üppigkeit der Vegetation
Rare features richness = Dichte außergewöhnlicher Geländeformen
Max Coast extension = Maximale Küstenausdehnung
Biome areas extension = Biombereichausdehnung
Water level = Wasser-Niveau
Reset to default = Auf Standard zurücksetzen
        
Online Multiplayer = Online Mehrspieler

World Size = Kartengröße
Tiny = Winzig
Small = Klein
Medium = Mittel
Large = Groß
Huge = Enorm
World wrap requires a minimum width of 32 tiles = 'World Wrap' Karten müssen mindestens 32 Felder breit sein
The provided map dimensions were too small = Die angegebenen Dimensionen waren zu klein
The provided map dimensions were too big = Die angegebenen Dimensionen waren zu groß
The provided map dimensions had an unacceptable aspect ratio = Die angegebenen Dimensionen hatten ein zu extremes Seitenverhältnis

Difficulty = Schwierigkeitsgrad

AI = KI
Remove = Entfernen
Random = Zufall
Human = Mensch
Hotseat = Hotseat
User ID = Spieler-ID
Click to copy = Anklicken zum kopieren


Game Speed = Spielgeschwindigkeit
Quick = Schnell
Standard = Standard
Epic = Episch
Marathon = Marathon

Starting Era = Startzeitalter
It looks like we can't make a map with the parameters you requested! = Mit den von dir angegebenen Parametern kann keine Karte erzeugt werden!
Maybe you put too many players into too small a map? = Vielleicht hast du zu viele Spieler in eine zu kleine Karte gepackt?
No human players selected! = Keine menschlichen Spieler ausgewählt!
Mods: = Modifikationen
Base ruleset mods: = Basisregelsatz Modifikationen
Extension mods: = Erweiterungs Modifikationen

World Wrap = World Wrap
World wrap maps are very memory intensive - creating large world wrap maps on Android can lead to crashes! = 'World Wrap' Karten verbrauchen sehr viel Speicher - Das erstellen von großen 'World Wrap' Karten kann bei Android zu einem Absturz führen!
Anything above 80 by 50 may work very slowly on Android! = Auf Android kann alles über 80 mal 50 sehr langsam sein.
Anything above 40 may work very slowly on Android! = Auf Android kann alles über 40 sehr langsam sein.

# Multiplayer

Username = Spielername
Multiplayer = Mehrspieler
Could not download game! = Konnte das Spiel nicht herunterladen!
Could not upload game! = Konnte das Spiel nicht hochladen!
Join game = Spiel betreten
Invalid game ID! = Ungültige Spiel-ID!
Copy user ID = Spieler-ID kopieren
Copy game ID = Spiel-ID kopieren
UserID copied to clipboard = Spieler-ID zur Zwischenablage kopiert
GameID copied to clipboard = Spiel-ID zur Zwischenablage kopiert
Set current user = Aktuellen Spieler setzen
Player ID from clipboard = Spieler-ID aus Zwischenablage
To create a multiplayer game, check the 'multiplayer' toggle in the New Game screen, and for each human player insert that player's user ID. = Um ein Merhspieler Spiel zu erstellen, wähle den Schalter 'Mehrspieler' beim Erstellen eines neuen Spiels. Für jeden menschlichen Mitspieler füge dessen Spieler-ID hinzu.
You can assign your own user ID there easily, and other players can copy their user IDs here and send them to you for you to include them in the game. = Du kannst dort deine Spieler-ID zuweisen und andere Spieler können die eigene ID kopieren und dir schicken, damit du sie zum Spiel hinzuholen kannst.
Once you've created your game, the Game ID gets automatically copied to your clipboard so you can send it to the other players. = Sobald du das Spiel erstellt hast, wird die Spiel-ID automatisch in die Zwischenablage kopiert, sodass du sie an andere Spieler verschicken kannst.
Players can enter your game by copying the game ID to the clipboard, and clicking on the 'Add multiplayer game' button = Spieler können deinem Spiel beitreten, indem sie die Spiel-ID kopieren und auf 'Mehrspielerspiel hinzufügen' klicken.
The symbol of your nation will appear next to the game when it's your turn = Das Symbol deiner Nation wird neben dem Spiel erscheinen, wenn du am Zug bist.
Back = Zurück
Rename = Umbenennen
Game settings = Spieleinstellungen
Add multiplayer game = Mehrspielerspiel hinzufügen
Refresh list = Liste aktualisieren
Could not save game! = Spiel konnte nicht gespeichert werden!
Could not delete game! = Spiel konnte nicht gelöscht werden!
Could not refresh! = Aktualisieren nicht möglich!
Last refresh: [time] minutes ago = Letzte Aktualisierung: Vor [time] Minuten
Current Turn: = Aktuelle Runde:
Add Currently Running Game = Laufendes Spiel hinzufügen
Game name = Spiel-Name
Loading latest game state... = Stelle aktuellen Spielzustand wieder her...
Couldn't download the latest game state! = Herunterladen des aktuellen Spielzustands ist fehlgeschlagen!
Resign = Aufgeben
Are you sure you want to resign? = Willst Du wirklich aufgeben?
You can only resign if it's your turn = Du kannst nur aufgeben, wenn Du am Zug bist
[civName] resigned and is now controlled by AI = [civName] hat aufgegeben und wird nun von der KI gespielt

# Save game menu

Current saves = Gespeicherte Spiele
Show autosaves = Zeige automatisch gespeicherte Spiele an
Saved game name = Name des gespeicherten Spiels
Copy to clipboard = In die Zwischenablage kopieren
Copy saved game to clipboard = Gespeichertes Spiel in die Zwischenablage kopieren
Could not load game = Spiel konnte nicht geladen werden
Load [saveFileName] = [saveFileName] laden
Delete save = Gespeichertes Spiel löschen
Saved at = Gespeichert um
Load map = Karte laden
Delete map = Karte löschen
Are you sure you want to delete this map? = Bist du dir sicher, dass du diese Karte löschen möchtest?
Upload map = Karte hochladen
Could not upload map! = Karte konnte nicht hochgeladen werden!
Map uploaded successfully! = Karte wurde erfolgreich hochgeladen!
Saving... = Speichere...
Overwrite existing file? = Vorhandene Datei überschreiben?
It looks like your saved game can't be loaded! = Dieser Spielstand konnte nicht geladen werden!
If you could copy your game data ("Copy saved game to clipboard" -  = Wenn du deine Spieldaten kopierst ("Gespeichertes Spiel in die Zwischenablage kopieren"),
  paste into an email to yairm210@hotmail.com) =   und in eine E-Mail an mich (yairm210@hotmail.com) einfügst,
I could maybe help you figure out what went wrong, since this isn't supposed to happen! = dann kann ich dir eventuell helfen den Grund zu finden - das sollte nicht passieren!
Missing mods: [mods] = Fehlende Modifikation(en): [mods]
Load from custom location = Laden von externem Speicherort
Could not load game from custom location! = Laden von externem Speicherort fehlgeschlagen!
Save to custom location = Speichern in externem Speicherort
Could not save game to custom location! = Speichern in externem Speicherort fehlgeschlagen!

# Options

Options = Optionen
Display options = Anzeigeeinstellungen
Gameplay options = Spielmechanikeinstellungen
Other options = Andere Einstellungen
Turns between autosaves = Runden bis zum nächsten automatischen Speichern
Sound effects volume = Lautstärke Soundeffekte
Music volume = Lautstärke Musik
Download music = Musik herunterladen
Downloading... = Lade herunter...
Could not download music! = Musik konnte nicht heruntergeladen werden!
Show = Anzeigen
Hide = Verstecken
Show worked tiles = Zeige bewirtschaftete Felder an
Show resources and improvements = Zeige Ressourcen und Verbesserungen an
Check for idle units = Untätige Einheiten anzeigen
Move units with a single tap = Einheiten mit einem Klick bewegen
Show tutorials = Zeige Tutorials
Auto-assign city production = Automatische Zuordnung der Stadtproduktion
Auto-build roads = Automatischer Straßenbau
Automated workers replace improvements = Automatisierte Arbeiter ersetzen Verbesserungen
Show minimap = Zeige Mini-Map
Show pixel units = Zeige Pixel Einheiten
Show pixel improvements = Zeige Pixel Verbesserungen
Enable nuclear weapons = Aktiviere Atomwaffen
Fontset = Schriftart
Show tile yields = Felderträge anzeigen
Continuous rendering = Kontinuierliches Rendern
When disabled, saves battery life but certain animations will be suspended = Es spart Akku, wenn es deaktiviert ist, aber bestimmte Animationen werden nicht angezeigt.
Order trade offers by amount = Handelsangebote nach Menge sortieren
Show experimental world wrap for maps = 'World Wrap'-Option für neue Karten anbieten
HIGHLY EXPERIMENTAL - YOU HAVE BEEN WARNED! = WARNUNG: HOCHGRADIG EXPERIMENTELL - DU WURDEST GEWARNT!
HIGHLY EXPERIMENTAL - UPDATES WILL BREAK SAVES! = WARNUNG: HOCHGRADIG EXPERIMENTELL - UPDATES WERDEN SPEICHERSTÄNDE ZERSTÖREN!
Enable portrait orientation = Hochkant-Orientierung zulassen
Generate translation files = Erstelle Übersetzungsdateien
Translation files are generated successfully. = Die Übersetzungsdateien wurden erfolgreich erstellt.
Locate mod errors = Mod-Fehler lokalisieren

# Notifications

Research of [technologyName] has completed! = [technologyName] wurde erforscht!
[construction] has become obsolete and was removed from the queue in [cityName]! = [construction] ist veraltet und wurde in [cityName] aus der Warteschlange entfernt!
[construction] has become obsolete and was removed from the queue in [amount] cities! = [construction] ist veraltet und wurde in [amount] Städten aus der Warteschlange entfernt!
[cityName] changed production from [oldUnit] to [newUnit] = [cityName] änderte die Produktion von [oldUnit] zu [newUnit]
[amount] cities changed production from [oldUnit] to [newUnit] = [amount] Städte änderten die Produktion von [oldUnit] zu [newUnit]
Excess production for [wonder] converted to [goldAmount] gold = Überschüssige Produktion für [wonder] wurde zu [goldAmount] Gold umgewandelt
You have entered a Golden Age! = Ein Goldenes Zeitalter hat begonnen!
[resourceName] revealed near [cityName] = [resourceName] gefunden in der Nähe von [cityName]
[n] sources of [resourceName] revealed, e.g. near [cityName] = [n] Vorkommen von [resourceName] aufgetaucht, z.B. nahe [cityName]
A [greatPerson] has been born in [cityName]! = [cityName] - Ein [greatPerson] wurde geboren!
We have encountered [civName]! = Wir sind auf [civName] getroffen!
 # Requires translation!
[cityStateName] has given us [stats] as a token of goodwill for meeting us = 
 # Requires translation!
[cityStateName] has given us [stats] as we are the first major civ to meet them = 
Cannot provide unit upkeep for [unitName] - unit has been disbanded! = Der Unterhalt für [unitName] konnte nicht bezahlt werden - Einheit wurde aufgelöst!
[cityName] has grown! = [cityName] ist gewachsen!
[cityName] is starving! = [cityName] verhungert!
[construction] has been built in [cityName] = [construction] wurde in [cityName] fertiggestellt
[wonder] has been built in a faraway land = [wonder] wurde in einem fernen Land gebaut
[civName] has completed [construction]! = [civName] hat [construction] fertiggestellt!
An unknown civilization has completed [construction]! = Eine unbekannte Zivilisation hat [construction] fertiggestellt! 
The city of [cityname] has started constructing [construction]! = Die Stadt [cityname] hat den Bau von [construction] begonnen!
[civilization] has started constructing [construction]! = [civilization] hat den Bau von [construction] begonnen!
An unknown civilization has started constructing [construction]! = Eine unbekannte Zivilisation hat den Bau von [construction] begonnen!
Work has started on [construction] = Arbeit an [construction] hat begonnen
[cityName] cannot continue work on [construction] = [cityName] kann nicht weiter an [construction] arbeiten
[cityName] has expanded its borders! = [cityName] hat seine Grenzen erweitert!
Your Golden Age has ended. = Euer Goldenes Zeitalter ist vorbei.
[cityName] has been razed to the ground! = [cityName] wurde dem Erdboden gleich gemacht!
We have conquered the city of [cityName]! = Wir haben die Stadt [cityName] eingenommen!
An enemy [unit] has attacked [cityName] = Eine feindliche Einheit [unit] hat [cityName] angegriffen
An enemy [unit] has attacked our [ourUnit] = Eine feindliche Einheit [unit] hat unseren [ourUnit] angegriffen
Enemy city [cityName] has attacked our [ourUnit] = Feindliche Stadt [cityName] hat unsere Einheit [ourUnit] angegriffen
An enemy [unit] has captured [cityName] = Eine feindliche Einheit [unit] hat [cityName] eingenommen
An enemy [unit] has captured our [ourUnit] = Eine feindliche Einheit [unit] hat unsere Einheit [ourUnit] gefangen genommen
An enemy [unit] has destroyed our [ourUnit] = Eine feindliche Einheit [unit] hat unsere Einheit [ourUnit] zerstört
Your [ourUnit] has destroyed an enemy [unit] = Dein [ourUnit] hat einen gegnerischen [unit] zerstört
An enemy [RangedUnit] has destroyed the defence of [cityName] = Die feindliche Einheit [RangedUnit] hat die Verteidigung der Stadt [cityName] zerstört
Enemy city [cityName] has destroyed our [ourUnit] = Die feindliche Stadt [cityName] hat unsere Einheit [ourUnit] zerstört
An enemy [unit] was destroyed while attacking [cityName] = Eine feindliche Einheit [unit] wurde beim Angriff auf [cityName] zerstört
An enemy [unit] was destroyed while attacking our [ourUnit] = Eine feindliche Einheit [unit] wurde beim Angriff auf unsere Einheit [ourUnit] zerstört
Our [attackerName] was destroyed by an intercepting [interceptorName] = Unser [attackerName] wurde durch einen abfangenden [interceptorName] zerstört.
Our [interceptorName] intercepted and destroyed an enemy [attackerName] = Unser [interceptorName] hat einen feindlichen [attackerName] abgefangen und zerstört.
Our [attackerName] was attacked by an intercepting [interceptorName] = Unser [attackerName] wurde von einem abfangenden [interceptorName] angegriffen.
Our [interceptorName] intercepted and attacked an enemy [attackerName] = Unser [interceptorName] hat einen feindlichen [attackerName] abgefangen und angegriffen.
An enemy [unit] was spotted near our territory = Eine feindliche Einheit [unit] wurde nahe unseres Territoriums entdeckt
An enemy [unit] was spotted in our territory = Eine feindliche Einheit [unit] wurde in unserem Territorium entdeckt
[amount] enemy units were spotted near our territory = [amount] feindliche Einheiten wurden nahe unseres Territoriums entdeckt
[amount] enemy units were spotted in our territory = [amount] feindliche Einheiten wurden in unserem Territorium entdeckt
A(n) [nukeType] exploded in our territory! = Eine [nukeType] ist in unserem Territorium explodiert!
 # Requires translation!
After being hit by our [nukeType], [civName] has declared war on us! = 
The civilization of [civName] has been destroyed! = Die Zivilisation [civName] wurde besiegt!
The City-State of [name] has been destroyed! = Der Stadtstaat von [name] wurde zerstört!
Your [ourUnit] captured an enemy [theirUnit]! = Deine [ourUnit] Einheit hat die gegnerische [theirUnit] Einheit gefangen!
Your [ourUnit] plundered [amount] [Stat] from [theirUnit] = Deine [ourUnit] Einheit hat [amount] [Stat] von [theirUnit] Einheit geplündert
We have captured a barbarian encampment and recovered [goldAmount] gold! = Wir haben ein barbarisches Lager erobert und [goldAmount] Gold gefunden!
A barbarian [unitType] has joined us! = Eine barbarische Einheit [unitType] hat sich uns angeschlossen!
We have found survivors in the ruins - population added to [cityName] = Wir haben Überlebende in den Ruinen gefunden - Einwohner zu [cityName] hinzugefügt
We have discovered cultural artifacts in the ruins! (+20 Culture) = Wir haben kulturelle Artefakte in den Ruinen entdeckt! (+20 Kultur)
We have discovered the lost technology of [techName] in the ruins! = Wir haben die vergessene Technologie [techName] in den Ruinen entdeckt!
A [unitName] has joined us! = Eine Einheit [unitName] hat sich uns angeschlossen!
An ancient tribe trains our [unitName] in their ways of combat! = Ein antiker Stamm bringt unserer Einheit [unitName] dessen Kampftechniken bei!
We have found a stash of [amount] gold in the ruins! = Wir haben [amount] Gold in den Ruinen gefunden!
We have found a crudely-drawn map in the ruins! =  Wir haben eine grob gezeichnete Karte in den Ruinen gefunden!
[unit] finished exploring. = [unit] hat die Erkundung abgeschlossen.
[unit] has no work to do. = [unit] hat keine Arbeit mehr.
You're losing control of [name]. = Die Freundschaft mit [name] wird brüchig.
You and [name] are no longer friends! = Ihr und [name] seid nicht mehr befreundet!
Your alliance with [name] is faltering. = Die Allianz mit [name] wird brüchig.
You and [name] are no longer allies! = [name] ist nicht mehr mit Euch verbündet!
[civName] gave us a [unitName] as gift near [cityName]! = [civName] hat uns in der Nähe von [cityName] eine Einheit [unitName] als Geschenk überreicht!
[civName] has denounced us! = [civName] hat uns angeprangert.
[cityName] has been connected to your capital! = [cityName] ist nun an die Hauptstadt angebunden!
[cityName] has been disconnected from your capital! = Die Verbindung von [cityName] zur Hauptstadt ist unterbrochen!
[civName] has accepted your trade request = [civName] hat Eure Handelsanfrage akzeptiert
[civName] has denied your trade request = [civName] hat Eure Handelsanfrage abgelehnt
[tradeOffer] from [otherCivName] has ended = [tradeOffer] von [otherCivName] ist beendet
[tradeOffer] to [otherCivName] has ended = [tradeOffer] für [otherCivName] ist beendet
One of our trades with [nation] has ended = Einer unserer Handel mit [nation] ist beendet
One of our trades with [nation] has been cut short = Einer unserer Handel mit [nation] wurde verkürzt
[nation] agreed to stop settling cities near us! = [nation] ist damit einverstanden, keine Städte mehr in unserer Nähe zu gründen!
[nation] refused to stop settling cities near us! = [nation] hat sich geweigert, keine Städte mehr in unserer Nähe zu gründen!
We have allied with [nation]. = Wir sind mit [nation] verbündet.
We have lost alliance with [nation]. = Wir haben die Allianz mit [nation] verloren.
We have discovered [naturalWonder]! = Wir haben [naturalWonder] entdeckt!
We have received [goldAmount] Gold for discovering [naturalWonder] = Wir haben [goldAmount] Gold für die Entdeckung von [naturalWonder] erhalten
Your relationship with [cityStateName] is about to degrade = Eure Beziehung zu [cityStateName] wird sich kommende Runde verschlechtern
Your relationship with [cityStateName] degraded = Eure Beziehung zu [cityStateName] hat sich verschlechtert
A new barbarian encampment has spawned! = Ein neues Barbarenlager ist erschienen!
Received [goldAmount] Gold for capturing [cityName] = [goldAmount] Gold für die Eroberung von [cityName] erhalten
Our proposed trade is no longer relevant! = Unsere vorgeschlagene Handelsanfrage ist nicht mehr relevant!
[defender] could not withdraw from a [attacker] - blocked. = Rückzug von [defender] vor [attacker] wurde blockiert.
[defender] withdrew from a [attacker] = [defender] hat sich vor [attacker] zurückgezogen
[building] has provided [amount] Gold! = [building] hat [amount] Gold bereitgestellt.
[civName] has stolen your territory! = [civName] hat uns Territorium abgeknöpft!
Clearing a [forest] has created [amount] Production for [cityName] = Die Rodung eines [forest] ergab [amount] Produktion für [cityName]
[civName] assigned you a new quest: [questName]. = [civName] hat Euch eine neue Aufgabe gegeben: [questName].
[civName] rewarded you with [influence] influence for completing the [questName] quest. = [civName] hat Euch mit [influence] Einfluss fürs Abschließen der Aufgabe [questName] belohnt.
The resistance in [cityName] has ended! = Der Widerstand in [cityName] ist beendet!
Our [name] took [tileDamage] tile damage and was destroyed = Unsere [name] hat [tileDamage] Einheitenschaden erlitten und wurde zerstört
Our [name] took [tileDamage] tile damage = Unsere [name] hat [tileDamage] Einheitenschaden erlitten
[civName] has adopted the [policyName] policy = [civName] hat die Politik [policyName] verabschiedet
An unknown civilization has adopted the [policyName] policy = Eine unbekannte Zivilisation hat die Politik [policyName] verabschiedet
Our influence with City-States has started dropping faster! = Unser Einfluss bei den Stadtstaaten hat begonnen, schneller zu sinken!

# World Screen UI

Working... = Bitte warten...
Waiting for other players... = Warte auf andere Spieler...
in = in
Next turn = Nächste Runde
[currentPlayerCiv] ready? = [currentPlayerCiv] bereit?
1 turn = Eine Runde
[numberOfTurns] turns = [numberOfTurns] Runden
Turn = Runde
turns = Runden
turn = Runde
Next unit = Nächste Einheit
Fog of War = Nebel des Krieges
Pick a policy = Wähle eine Politik
Movement = Bewegung
Strength = Stärke
Ranged strength = Fernkampfstärke
Bombard strength = Bombardierungsstärke
Range = Reichweite
Move unit = Einheit bewegen
Stop movement = Bewegung stoppen
Swap units = Einheiten tauschen
Construct improvement = Verbesserung bauen
Automate = Automatisieren
Stop automation = Automatisierung stoppen
Construct road = Straße bauen
Fortify = Befestigen
Fortify until healed = bis zur vollständigen Heilung befestigen
Fortification = Befestigung
Sleep = Schlafen
Sleep until healed = bis zur vollständigen Heilung schlafen
Moving = in Bewegung
Set up = Aufstellen
Paradrop = Fallschirmabsprung
Upgrade to [unitType] ([goldCost] gold) = Zu [unitType] aufrüsten ([goldCost] Gold)
Found city = Stadt gründen
Promote = Befördern
Health = Gesundheit
Disband unit = Einheit auflösen
Explore = Erkunden
Stop exploration = Erkundung stoppen
Pillage = Plündern
Are you sure you want to pillage this [improvement]? = Bist du sicher, dass du die Feldverbesserung [improvement] plündern willst?
Do you really want to disband this unit? = Wollen Sie diese Einheit wirklich auflösen?
Disband this unit for [goldAmount] gold? = Diese Einheit für [goldAmount] Gold auflösen?
Create [improvement] = Erzeuge [improvement]
Start Golden Age = Goldenes Zeitalter starten
Yes = Ja
No = Nein
Acquire = Übernehmen
Under construction = Im Bau

Gold = Gold
Science = Wissenschaft
Happiness = Zufriedenheit
Production = Produktion
Culture = Kultur
Food = Nahrung

Crop Yield = Ernteertrag
Territory = Territorium
Force = Kampfkraft
GOLDEN AGE = GOLDENES ZEITALTER
Golden Age = Goldenes Zeitalter
[year] BC = [year] v. Chr.
[year] AD = [year] n. Chr.
Civilopedia = Civilopedia

Start new game = Neues Spiel
Save game = Spiel speichern
Load game = Spiel laden
Main menu = Hauptmenü
Resume = Fortsetzen
Cannot resume game! = Fortsetzen nicht möglich!
Not enough memory on phone to load game! = Nicht genug Speicher auf dem Gerät zum Laden des Spiels!
Quickstart = Schnellstart
Victory status = Siegesstatus
Social policies = Sozialpolitiken
Community = Gemeinschaft
Close = Schließen
Do you want to exit the game? = Willst du das Spiel beenden?
Start bias: = Start-Präferenz:
Avoid [terrain] = Meide [terrain]

# City screen

Exit city = Stadt verlassen
Raze city = Stadt niederreißen
Stop razing city = Niederreißen der Stadt stoppen
Buy for [amount] gold = Für [amount] Gold kaufen
Buy = Kaufen
Currently you have [amount] gold. = Zur Zeit besitzt du [amount] Gold.
Would you like to purchase [constructionName] for [buildingGoldCost] gold? = [constructionName] für [buildingGoldCost] Gold kaufen?
No space available to place [unit] near [city] = Kein Platz verfügbar um [unit] nahe [city] zu platzieren
Maintenance cost = Wartungskosten
Pick construction = Produktion auswählen
Pick improvement = Verbesserung auswählen
Provides [resource] = Stellt [resource] zur Verfügung
Provides [amount] [resource] = Stellt [amount] × [resource] zur Verfügung
Replaces [improvement] = Ersetzt [improvement]
Pick now! = Wähle jetzt!
Build [building] = [building] bauen
Train [unit] = [unit] ausbilden
Produce [thingToProduce] = [thingToProduce] herstellen
Nothing = Nichts
Annex city = Stadt annektieren
Specialist Buildings = Gebäude der Spezialisten
Specialist Allocation = Zuordnung von Spezialisten
Specialists = Spezialisten
[specialist] slots = [specialist]-Plätze
Food eaten = Nahrung verbraucht
Growth bonus = Wachstumsbonus
Unassigned population = Unbeschäftigte Bevölkerung
[turnsToExpansion] turns to expansion = Expansion in [turnsToExpansion] Runden
Stopped expansion = Expansion gestoppt
[turnsToPopulation] turns to new population = Bevölkerungswachstum in [turnsToPopulation] Runden
Food converts to production = Nahrung wird in Produktion verwandelt
[turnsToStarvation] turns to lose population = Bevölkerungsverlust in [turnsToStarvation] Runden
Stopped population growth = Bevölkerungswachstum gestoppt
In resistance for another [numberOfTurns] turns = Im Widerstand für weitere [numberOfTurns] Runden
Sell for [sellAmount] gold = Verkaufen für [sellAmount] Gold
Are you sure you want to sell this [building]? = Bist du dir wirklich sicher, dass du [building] verkaufen möchtest?
[greatPerson] points = Punkte für [greatPerson]
Great person points = Punkte für Große Persönlichkeit
Current points = Aktuelle Punkte
Points per turn = Punkte pro Runde
Convert production to gold at a rate of 4 to 1 = Konvertiert Produktion zu Gold (4:1)
Convert production to science at a rate of [rate] to 1 = Konvertiert Produktion zu Wissenschaft ([rate]:1)
The city will not produce anything. = Die Stadt produziert nichts.
Worked by [cityName] = Bewirtschaftet von [cityName]
Lock = Sperren
Unlock = Entsperren
Move to city = Zur Stadt bewegen

# Technology UI

Pick a tech = Technologie auswählen
Pick a free tech = Kostenlose Technologie auswählen
Research [technology] = [technology] erforschen
Pick [technology] as free tech = [technology] als kostenlose Technologie auswählen
Units enabled = Freigeschaltete Einheiten
Buildings enabled = Freigeschaltete Bauwerke
Wonder = Wunder
Wonder of the World = Weltwunder
National Wonder = Nationales Wunder
National Wonders = Nationale Wunder
Wonders enabled = Freigeschaltete Wunder
Tile improvements enabled = Freigeschaltete Feldverbesserungen
Reveals [resource] on the map = Entdeckt [resource] auf der Karte
XP for new units = EP für neue Einheiten
provide = generieren
provides = generiert
City strength = Stärke der Stadt
City health = Gesundheit der Stadt
Occupied! = Besetzt!
Attack = Angreifen
Bombard = Bombardieren
NUKE = Atomisieren
Captured! = Gefangen!
defence vs ranged = Verteidigung gegen Fernkampf
[percentage] to unit defence = [percentage] erhöhte Verteidigungsstärke
Attacker Bonus = Angriffsbonus
Defender Bonus = Verteidigungsbonus
Landing = Anlanden
Flanking = Flankenangriff
vs [unitType] = gegen [unitType]
Terrain = Gelände
Tile = Feld
Missing resource = Fehlende Ressource
The following improvements [stats]: = Die folgenden Verbesserungen [stats]:
The following improvements on [tileType] tiles [stats]: = Die folgenden Verbesserungen auf [tileType] Feldern [stats]:


Hurry Research = Forschung beschleunigen
Conduct Trade Mission = Handelsmission durchführen
Your trade mission to [civName] has earned you [goldAmount] gold and [influenceAmount] influence! = Deine Handelsmission zu [civName] hat dir [goldAmount] Gold und [influenceAmount] Einfluss eingebracht!
Hurry Wonder = Wunder beschleunigen
 # Requires translation!
Spread Religion = 
 # Requires translation!
Spread [religionName] = 
Your citizens have been happy with your rule for so long that the empire enters a Golden Age! = Deine Bürger sind so zufrieden mit deiner Herrschaft, dass dein Reich in ein Goldenes Zeitalter eintritt!
You have entered the [newEra]! = Zeitalter [newEra] ist eingeläutet!
[civName] has entered the [eraName]! = [civName] hat das Zeitalter [eraName] erreicht!
[policyBranch] policy branch unlocked! = Politik-Zweig [policyBranch] wurde freigeschaltet!
Overview = Überblick
Total = Gesamt
Stats = Statistiken
Policies = Politiken
Base happiness = Grundzufriedenheit
Occupied City = Besetzte Städte
Buildings = Gebäude

# terrainFilters (so for uniques like: "[stats] from [terrainFilter] tiles")

All = Alle
Water = Wasser
Land = Land
Coastal = Küsten
River = Fluss
Open terrain = Offenes Gelände
Rough terrain = Unwegsames Gelände
Foreign Land = Fremdes Land
Foreign = Fremdes
Friendly Land = Befreundetes Land
Water resource = Wasser-Ressource
Bonus resource = Bonus-ressource
Luxury resource = Luxus-ressource
Strategic resource = Strategische Ressource
Fresh water = Frischwasser
non-fresh water = nicht frisches Wasser

# improvementFilters

All Road = Alle Straßen
Great Improvement = Große Verbesserung
Great = Große


Wonders = Wunder
Base values = Grundwerte
Bonuses = Boni
Final = Endwert
Other = Andere
Population = Bevölkerung
City-States = Stadtstaaten
Tile yields = Felderträge
Trade routes = Handelsrouten
Maintenance = Wartung
Transportation upkeep = Unterhalt für Transport
Unit upkeep = Unterhalt für Einheiten
Trades = Handel
Units = Einheiten
Name = Name
Closest city = Nächstgelegene Stadt
Action = Aktion
Defeated = Besiegt
[numberOfCivs] Civilizations in the game = [numberOfCivs] Zivilisationen sind im Spiel
Our Civilization: = Unsere Zivilisation:
Known and alive ([numberOfCivs]) = Bekannt und am Leben ([numberOfCivs])
Known and defeated ([numberOfCivs]) =  Bekannt und besiegt ([numberOfCivs])
Tiles = Felder
Natural Wonders = Natürliche Wunder
Treasury deficit = Schatzkammerdefizit

# Victory

Science victory = Wissenschaftssieg
Cultural victory = Kultursieg
Conquest victory = Dominanzsieg
Complete all the spaceship parts\n to win! = Um zu gewinnen, baut\n alle Raumschiffteile!
Complete 5 policy branches\n to win! = Um zu gewinnen vervollständige\n 5 Politik-Zweige!
Destroy all enemies\n to win! = Um zu gewinnen besiegt alle Gegner!
You have won a scientific victory! = Ihr habt den Wissenschaftssieg errungen!
You have won a cultural victory! = Ihr habt den Kultursieg errungen!
You have won a domination victory! = Ihr habt den Dominanzsieg errungen!
You have won! = Ihr habt gewonnen!
You have achieved victory through the awesome power of your Culture. Your civilization's greatness - the magnificence of its monuments and the power of its artists - have astounded the world! Poets will honor you as long as beauty brings gladness to a weary heart. = Du hast den Sieg durch die unglaubliche Kraft deiner Kultur errungen. Die Größe deiner Zivilisation - die Pracht ihrer Denkmäler und die Macht ihrer Künstler - haben die Welt verblüfft! Dichter werden dich ehren, solange Schönheit einem müden Herzen Freude bereitet.
The world has been convulsed by war. Many great and powerful civilizations have fallen, but you have survived - and emerged victorious! The world will long remember your glorious triumph! = Die Welt wurde vom Krieg erschüttert. Mögen große und mächtige Zivilisationen gefallen sein, aber du hast überlebt - und bist siegreich geworden! Die Welt wird sich lange an deinen glorreichen Triumph erinnern!
You have achieved victory through mastery of Science! You have conquered the mysteries of nature and led your people on a voyage to a brave new world! Your triumph will be remembered as long as the stars burn in the night sky! = Du hast den Sieg durch die Beherrschung der Wissenschaft errungen! Du hast die Geheimnisse der Natur erobert und dein Volk auf eine Reise in eine schöne neue Welt geführt! Dein Triumph wird in Erinnerung bleiben, solange die Sterne am Nachthimmel brennen!
Your civilization stands above all others! The exploits of your people shall be remembered until the end of civilizaton itself! = Eure Zivilisation erhebt sich über alle anderen. Die Heldentaten eures Volkes sollen bis zum Ende aller Tage nicht vergessen werden!
You have been defeated. Your civilization has been overwhelmed by its many foes. But your people do not despair, for they know that one day you shall return - and lead them forward to victory! = Du wurdest besiegt. Deine Zivilisation wurde von ihren vielen Feinden überwältigt. Aber dein Volk verzweifelt nicht, denn es weiß, dass du eines Tages zurückkehren wirst - und es zum Sieg führen werdet!
One more turn...! = Nur noch eine Runde...
Built Apollo Program = Apollo-Programm vollendet
Destroy [civName] = Zerstört [civName]
Our status = Unser Status
Global status = Globaler Status
Rankings = Ranglisten
Spaceship parts remaining = Fehlende Raumschiffteile
Branches completed = Vollständige Zweige
Undefeated civs = Unbesiegte Zivilisationen

# Capturing a city

What would you like to do with the city? = Was möchtet Ihr mit dieser Stadt machen?
Annex = Annektieren
Annexed cities become part of your regular empire. = Annektierte Städte werden Teil Eures Reichs
Their citizens generate 2x the unhappiness, unless you build a courthouse. = Deren Bürger generieren 2x soviel Unzufriedenheit, solange bis Ihr ein Gerichtsgebäude gebaut habt.
Puppet = Marionette
Puppeted cities do not increase your tech or policy cost, but their citizens generate 1.5x the regular unhappiness. = Marionettenstädte haben keine erhöhten Kosten für Technologie oder Politiken. Ihre Bürger generieren 1,5x der normalen Unzufriedenheit.
You have no control over the the production of puppeted cities. = Ihr habt keine Kontrolle über die Produktion von Marionettenstädten.
Puppeted cities also generate 25% less Gold and Science. = Marionettenstädte generieren 25% weniger Gold und Wissenschaft.
A puppeted city can be annexed at any time. = Eine Marionettenstadt kann jederzeit annektiert werden.
Liberate (city returns to [originalOwner]) = Befreien (Stadt geht wieder in den Besitz von [originalOwner] über)
Liberating a city returns it to its original owner, giving you a massive relationship boost with them! = Befreite Städte gehen wieder in den Besitz des vorherigen Besitzers über. Eure Beziehung wird sich dadurch massiv verbessern!
Raze = Niederreißen
Razing the city annexes it, and starts razing the city to the ground. = Niederreißen annektiert die Stadt zunächst und macht sie dem Erdboden gleich.
The population will gradually dwindle until the city is destroyed. = Die Bevölkerung wird allmählich schrumpfen, bis die Stadt zerstört ist.
Destroy = Zerstören
Destroying the city instantly razes the city to the ground. = Zerstören macht die Stadt sofort dem Erdboden gleich.
Remove your troops in our border immediately! = Entferne sofort deine Truppen aus unserem Gebiet!
Sorry. = Entschuldigung.
Never! = Niemals!

Offer Declaration of Friendship ([30] turns) = Freundschaftserklärung anbieten ([30] Runden)
My friend, shall we declare our friendship to the world? = Mein Freund, sollen wir unsere Freundschaft der Welt kundtun?
Sign Declaration of Friendship ([30] turns) = Freundschaftserklärung unterzeichnen ([30] Runden)
We are not interested. = Wir sind nicht interessiert.
We have signed a Declaration of Friendship with [otherCiv]! = Wir haben eine Freundschaftserklärung mit [otherCiv] unterzeichnet!
[otherCiv] has denied our Declaration of Friendship! = [otherCiv] hat unsere Freundschaftserklärung abgelehnt!

Basics = Spielkonzepte
Resources = Ressourcen
Terrains = Gelände
Tile Improvements = Feldverbesserungen
Unique to [civName], replaces [unitName] = Einzigartig für Zivilisation [civName], ersetzt [unitName]
Unique to [civName] = Einzigartig für Zivilisation [civName]
Tutorials = Tutorials
Cost = Kosten
May contain [listOfResources] = kann [listOfResources] enthalten
Upgrades to [upgradedUnit] = Kann zu [upgradedUnit] aufrüsten
Obsolete with [obsoleteTech] = Überflüssig mit [obsoleteTech]
Occurs on [listOfTerrains] = Kommt vor in [listOfTerrains]
Placed on [terrainType] = Platziert auf [terrainType]
Can be found on  = Kann gefunden werden in 
Improved by [improvement] = Wird verbessert durch [improvement]
Bonus stats for improvement = Boni für Verbesserung
Buildings that consume this resource = Gebäude welche diese Ressource brauchen
Units that consume this resource = Einheiten welche diese Ressource brauchen
Can be built on  = Kann gebaut werden auf 
Defence bonus = Verteidigungsbonus
Movement cost = Bewegungskosten
Rough Terrain = Unwegsames Gelände
 for  =  für 
Missing translations: = Fehlende Übersetzungen:
Version = Version
Resolution = Auflösung
Tileset = Feldgrafik-Satz
Map editor = Karteneditor
Create = Erstellen
New map = Neue Karte
Empty = Leer
Language = Sprache
Terrains & Resources = Gelände & Ressourcen
Improvements = Verbesserungen
Clear current map = Lösche aktuelle Karte
Save map = Karte speichern
Download map = Karte herunterladen
Loading... = Lade...
Filter: = Filter:
OK = OK
Exit map editor = Karteneditor verlassen
[nation] starting location = Startposition von [nation]
Clear terrain features = Lösche Geländemerkmale
Clear improvements = Lösche Verbesserungen
Clear resource = Lösche Ressource
Remove units = Entferne Einheiten
Player [index] = Spieler [index]
Player [playerIndex] starting location = Spieler [playerIndex] Startgebiet
Bottom left river = Fluss unten links
Bottom right river = Fluss unten rechts
Bottom river = Fluss unten
Requires = Benötigt
Menu = Menü
Brush Size = Pinselgröße
Map saved = Karte gespeichert
Change ruleset = Regelsatz ändern
Base terrain [terrain] does not exist in ruleset! = Gelände [terrain] fehlt im Regelsatz!
Terrain feature [feature] does not exist in ruleset! = Geländemerkmal [feature] fehlt im Regelsatz!
Resource [resource] does not exist in ruleset! = Ressource [resource] fehlt im Regelsatz!
Improvement [improvement] does not exist in ruleset! = Verbesserung [improvement] fehlt im Regelsatz!
Change map to fit selected ruleset? = Karte ändern, um sie dem neuen Regelsatz anzupassen?

# Civilopedia difficulty levels
Player settings = Spieler Einstellungen
Base Happiness = Basiszufriedenheit
Happiness per luxury = Zufriedenheit pro Luxusgut
Research cost modifier = Forschungskosten-Modifikator
Unit cost modifier = Einheitenkosten-Modifikator
Building cost modifier = Baukosten-Modifikator
Policy cost modifier = Politikenkosten-Modifikator
Unhappiness modifier = Unzufriedenheits-Modifikator
Bonus vs. Barbarians = Bonus vs. Barbaren

AI settings = KI Einstellungen
AI city growth modifier = KI Stadtwachstums-Modifikator
AI unit cost modifier = KI Einheitenkosten-Modifikator
AI building cost modifier = KI Baukosten-Modifikator
AI wonder cost modifier = KI Wunderkosten-Modifikator
AI building maintenance modifier = KI Bauunterhaltungs-Modifikator
AI unit maintenance modifier = KI Einheitenunterhaltungs-Modifikator
AI unhappiness modifier = KI Unzufriedenheits-Modifikator

Turns until barbarians enter player tiles = Züge bis Barbaren Spielerfelder betreten
Gold reward for clearing barbarian camps = Gold-Belohnung für das Räumen von Barbarenlagern

# Other civilopedia things
Nations = Nationen
Available for [unitTypes] = Verfügbar für [unitTypes]
Free promotion: = Freie Beförderung:
Free promotions: = Freie Beförderungen:
Free for [units] = Frei für [units]
[bonus] with [tech] = [bonus] mit [tech]
Difficulty levels = Schwierigkeitsgrade

# Policies

Adopt policy = Politik verabschieden
Adopt free policy = Freie Politik verabschieden
Unlocked at = Freigeschaltet bei
Gain 2 free technologies = 2 kostenlose Technologien
All policies adopted = Alle Politiken sind bereits verabschiedet

# Terrains

Impassable = Unpassierbar
Rare feature = Seltene Eigenschaft

# Resources

Bison = Bisons
Copper = Kupfer
Cocoa = Kakao
Crab = Krabben
Citrus = Zitrusfrüchte
Truffles = Trüffel
Strategic = Strategisch
Bonus = Bonus
Luxury = Luxus

# Unit types

City = Stadt
Civilian = Zivilist
Melee = Nahkampf
Ranged = Fernkampf
Scout = Späher
Mounted = Beritten
Armor = Kampffahrzeuge
Siege = Belagerung

WaterCivilian = Wasser-Zivilist
WaterMelee = Wassernahkampf
WaterRanged = Wasserfernkampf
WaterSubmarine = Wasser-U-Boot
WaterAircraftCarrier = Flugzeugträger

Fighter = Jagdflugzeug
Bomber = Bomber
AtomicBomber = Atombomber
Missile = Rakete

  
# Unit filters and other unit related things 

Air = Luft
air units = Lufteinheiten
Barbarian = Barbar
Barbarians = Barbaren
Embarked = Eingeschifft
land units = Landeinheiten
Military = militärisch
# Deprecated since 3.15.2, but should still be translated until it is officially removed 
military water = militärisches Wasser
non-air = nicht-fliegend
Nuclear Weapon = Atomwaffe
Submarine = U-Boot
submarine units = U-Boot Einheiten
Unbuildable = nicht baubar
water units = Wassereinheiten
wounded units = verwundete Einheiten
Wounded = Verwundet

# For the All "newly-trained [relevant] units in this city receive the [] promotion" translation. Relevant as in 'units that can receive'
relevant = relevante


# Promotions

Pick promotion = Wähle eine Beförderung
 OR  =  ODER 
units in open terrain = Einheiten im offenen Gelände
units in rough terrain = Einheiten in unwegsamem Gelände
Targeting II (air) = Luftzielerfassung II
Targeting III (air) = Luftzielerfassung III
Bonus when performing air sweep [bonusAmount]% = [bonusAmount]% Bonus bei Luftraumsäuberungen
Dogfighting I = Kurvenkampf I
Dogfighting II = Kurvenkampf II
Dogfighting III = Kurvenkampf III
Choose name for [unitName] = Wähle Namen für [unitName]
[unitFilter] units gain the [promotion] promotion = [unitFilter] Einheiten erhalten die [promotion] Beförderung

# Multiplayer Turn Checker Service

Multiplayer options = Mehrspieler Einstellungen
Enable out-of-game turn notifications = Aktiviere Zug Benachrichtigungen außerhalb des Spiels
Time between turn checks out-of-game (in minutes) = Intervall zwischen Zug Prüfungen (in Minuten)
Show persistent notification for turn notifier service = Zeige dauerhafte Benachrichtigung für den Zug-Benachrichtungsdienst
Take user ID from clipboard = Spieler-ID aus der Zwischenablage übernehmen
Doing this will reset your current user ID to the clipboard contents - are you sure? = Dies wird deine Spieler-ID auf den Inhalt der Zwischenablage zurücksetzen - bist du sicher?
ID successfully set! = Spieler-ID erfolgreich gesetzt!
Invalid ID! = Ungültige Spieler-ID!


# Mods

Mods = Modifikationen
Download [modName] = [modName] herunterladen
Update [modName] = [modName] aktualisieren
Could not download mod list = Modliste konnte nicht heruntergeladen werden
Download mod from URL = Modifikation von einer URL herunterladen
Please enter the mod repository -or- archive zip url: = Geben Sie die URL des Mod Repository oder des zip-Archivs ein:
Download = Herunterladen
Done! = Abgeschlossen!
Delete [modName] = Lösche [modName]
Are you SURE you want to delete this mod? = SICHER, dass diese Modifikation gelöscht werden soll?
[mod] was deleted. = [mod] gelöscht.
Updated = Aktualisiert
Current mods = Installierte Modifikationen
Downloadable mods = Verfügbare Modifikationen
Next page = Nächste Seite
Open Github page = Auf Github öffnen
Permanent audiovisual mod = Permanente audiovisuelle Mod
Installed = Installiert
Downloaded! = Heruntergeladen!
Could not download mod = Konnte Modifikation nicht herunterladen
Online query result is incomplete = Online-Abfrage war unvollständig
No description provided = Keine Beschreibung mitgeliefert
[stargazers]✯ = [stargazers]✯
Author: [author] = Autor: [author]
Size: [size] kB = Größe: [size] kB
The mod you selected is incompatible with the defined ruleset! = Die gewählte Modifikation ist inkompatibel!

# Uniques that are relevant to more than one type of game object

[stats] from every [param] = [stats] von jedem Gebäude "[param]"
[stats] from [param] tiles in this city = [stats] von [param] Feld in dieser Stadt
[stats] from every [param] on [tileFilter] tiles = [stats] von jedem [param] auf [tileFilter] Feldern
[stats] for each adjacent [param] = [stats] für jedes anliegende [param]
Must be next to [terrain] = Muss benachbart zu [terrain] liegen
Must be on [terrain] = Muss sich auf [terrain] befinden
+[amount]% vs [unitType] = +[amount]% vs [unitType]
+[amount] Movement for all [unitType] units = +[amount] Bewegung für alle "[unitType]"-Einheiten
+[amount]% Production when constructing [param] = +[amount]% Produktion, für alle Bauten vom Typ: [param]
Can only be built on [tileFilter] tiles = Kann nur auf [tileFilter]-Feldern gebaut werden
Cannot be built on [tileFilter] tiles = Kann nicht auf [tileFilter]-Feldern gebaut werden
Does not need removal of [feature] = Hierfür muß [feature] nicht entfernt werden
Gain a free [building] [cityFilter] = Erhalte [building] umsonst [cityFilter]

# City filters
in this city = in dieser Stadt
in all cities = in allen Städten
in all coastal cities = in allen Küstenstädten
in capital = in der Hauptstadt
in all non-occupied cities = in allen nicht besetzten Städten
in all cities with a world wonder = in allen Städten mit einem Weltwunder
in all cities connected to capital = in allen Städten die mit der Hauptstadt verbunden sind
in all cities with a garrison = in allen Städten mit einer Garnison


#################### Lines from Buildings from Civ V - Vanilla ####################

Indicates the capital city = Gibt die Hauptstadt an
Palace = Palast

Monument = Monument

[stats] from [resource] tiles [cityFilter] = [stats] von [resource] Feldern [cityFilter]
Granary = Kornspeicher

Hidden when religion is disabled = Verborgen, wenn Religion deaktiviert wurde
Shrine = Schrein

'It is not so much for its beauty that the forest makes a claim upon men's hearts, as for that subtle something, that quality of air, that emanation from old trees, that so wonderfully changes and renews a weary spirit.'  - Robert Louis Stevenson = Nicht so sehr wegen seiner Schönheit erhebt der Wald Anspruch auf die Herzen der Menschen, sondern wegen des subtilen Etwas, der Luftqualität, der Ausstrahlung der alten Bäume, die sich so wunderbar verändert und einen müden Geist erneuert.  - Robert Louis Stevenson
+[amount]% [stat] [cityFilter] = +[amount]% [stat] [cityFilter]
+[amount]% Production when constructing [unitType] units [cityFilter] = +[amount]% Produktion beim Bau von [unitType] Einheiten [cityFilter]
Temple of Artemis = Tempel der Artemis

Must not be on [tileFilter] = Darf sich nicht auf [tileFilter] befinden
Stone Works = Steinmetz

'Time crumbles things; everything grows old and is forgotten under the power of time' - Aristotle = 'Die Zeit zerbröckelt die Dinge; alles wird alt und wird aufgrund der Kraft der Zeit vergessen.' - Aristoteles
Stonehenge = Stonehenge

[stats] per [amount] population [cityFilter] = [stats] je [amount] Bevölkerung [cityFilter]
Library = Bibliothek

Paper Maker = Papiermacher

'Libraries are as the shrine where all the relics of the ancient saints, full of true virtue, and all that without delusion or imposture are preserved and reposed.' - Sir Francis Bacon = 'Bibliotheken sind wie der Schrein, wo alle Reliquien der Heiligen vergangener Tage, voll der wahren Tugend, ruhen und bewahrt werden, und zwar ganz ohne Irreführung und Betrug.' - Sir Francis Bacon
Free Technology = Kostenlose Technologie
The Great Library = Die Große Bibliothek

Circus = Zirkus

Water Mill = Wassermühle

Floating Gardens = Schwimmende Gärten

Walls = Mauern

Walls of Babylon = Babylons Mauern

'O, let not the pains of death which come upon thee enter into my body. I am the god Tem, and I am the foremost part of the sky, and the power which protecteth me is that which is with all the gods forever.'  - The Book of the Dead, translated by Sir Ernest Alfred Wallis Budge = 'Oh, lass nicht die Schmerzen des Todes, die über dich kommen, in meinen Leib kommen. Ich bin der Gott Tem, und ich bin der wichtigste Teil des Himmels, und die Macht, die mich schützt, ist die, die mit allen Göttern für immer besteht.'  - Das Buch der Toten, übersetzt von Sir Ernest Alfred Wallis Budge
 # Requires translation!
[amount]% tile improvement construction time = 
[amount] free [unit] units appear = [amount] kostenlose Einheiten vom Typ [unit] erscheinen
The Pyramids = Die Pyramiden

'The whole earth is the tomb of heroic men and their story is not given only on stone over their clay but abides everywhere without visible symbol woven into the stuff of other men's lives.' - Pericles = 'Das Grab der Helden ist überall. Nicht nur die Aufschrift auf Tafeln legt in der Heimat Zeugnis von ihnen ab, auch in der Fremde lebt das Andenken mehr an ihre Gesinnung als an ihre Tat fort.' - Perikles
Provides a sum of gold each time you spend a Great Person = Gibt Dir jedes mal beim Einsatz einer großen Persönlichkeit etwas Gold
Mausoleum of Halicarnassus = Mausoleum von Halikarnassos

Barracks = Kaserne

-[amount]% Culture cost of acquiring tiles [cityFilter] = -[amount]% Kulturkosten beim Erwerb von Feldern [cityFilter]
-[amount]% Gold cost of acquiring tiles [cityFilter] = -[amount]% Goldkosten beim Erwerb von Feldern [cityFilter]
Krepost = Krepost

'He spoke, the son of Kronos, and nodded his head with the dark brows, and the immortally anointed hair of the great god swept from his divine head, and all Olympos was shaken' - The Iliad = 'Er sprach, der Sohn des Kronos, und neigte sein Haupt mit den dunklen Brauen, sodass sein unsterblich gesalbtes Haar von seinem göttlichen Schädel herunterschweifte, und der ganze Olymp ward erschüttert' - Ilias
+15% Combat Strength for all units when attacking Cities = +15% Angiffsstärke für Einheiten beim Angreifen einer Stadt
Statue of Zeus = Statue des Zeus

Lighthouse = Leuchtturm

'They that go down to the sea in ships, that do business in great waters; these see the works of the Lord, and his wonders in the deep.' - The Bible, Psalms 107:23-24 = 'Die mit Schiffen auf dem Meere fuhren und trieben ihren Handel auf großen Wassern, die des HERRN Werke erfahren haben und seine Wunder im Meer.' - Die Bibel, Psalm 107,23-25
+[amount] Sight for all [param] units = +[amount] Sichtweite für alle [param] Einheiten
The Great Lighthouse = Der Große Leuchtturm

Stable = Stall

Cost increases by [amount] per owned city = Kosten erhöhen sich um [amount] pro Stadt in Eurem Besitz
Circus Maximus = Circus Maximus

Remove extra unhappiness from annexed cities = Entferne zusätzliche Unzufriedenheit von annektierten Städten
Can only be built in annexed cities = Kann nur in annektierten Städten gebaut werden.
Courthouse = Gerichtsgebäude

'I think that if ever a mortal heard the word of God it would be in a garden at the cool of the day.'  - F. Frankfort Moore = 'Wenn ein sterbliches Wesen je die Stimme Gottes hören würde, dann in einem Garten beim Wehen des Abendwindes.' - F. Frankfort Moore
Hanging Gardens = Hängende Gärten

Colosseum = Kolosseum

'Regard your soldiers as your children, and they will follow you into the deepest valleys; look on them as your own beloved sons, and they will stand by you even unto death.'  - Sun Tzu = 'Behandle Deine Soldaten als seien sie Deine Kinder und sie werden Dir in die tiefsten Täler folgen; betrachte sie als Deine geliebten Söhne und sie werden an Deiner Seite stehen, sogar bis zum Tode.' - Sun Tzu
Terracotta Army = Terrakotta-Armee

National College = Nationale Hochschule

'The ancient Oracle said that I was the wisest of all the Greeks. It is because I alone, of all the Greeks, know that I know nothing'  - Socrates = 'Das alte Orakel sagte, dass ich der weiseste aller Griechen sei. Weil ich allein, von allen Griechen, weiß, dass ich nichts weiß.'  - Sokrates
Free Social Policy = Kostenlose Sozialpolitik
The Oracle = Das Orakel

Amphitheater = Amphitheater

Doubles Gold given to enemy if city is captured = Verdoppelt das Gold, das bei der Eroberung der Stadt erbeutet wird
Burial Tomb = Grabstätte

Mud Pyramid Mosque = Lehmmoschee

<<<<<<< HEAD
+[amount]% great person generation in this city = Große Persönlichkeiten generieren +[amount]% schneller in dieser Stadt
=======
[amount]% great person generation [cityFilter] = [amount]% für die Generierung Großer Persönlichkeiten [cityFilter]
>>>>>>> 30082c82
National Epic = Nationalepos

Market = Markt

Provides 1 extra copy of each improved luxury resource near this City = Gibt 1 extra Einheit jeder verbesserten Luxusressource in der Nähe dieser Stadt
Bazaar = Basar

Mint = Prägeanstalt

'...who drinks the water I shall give him, says the Lord, will have a spring inside him welling up for eternal life. Let them bring me to your holy mountain in the place where you dwell. Across the desert and through the mountain to the Canyon of the Crescent Moon...'  - Indiana Jones = '.. wer das Wasser trinkt, dass ich ihm geben werde, sprach der Herr, wird eine Quelle in sich habe, die das ewige Leben hervorquillt. Lass sie mich zu deinem heiligen Berg bringen, an den Ort, wo du weilst. Durch die Wüste und durch den Berg zum Canyon der Mondsichel...'  - Indiana Jones
[stats] once [tech] is discovered = [stats] sobald [tech] entdeckt wird
Petra = Petra

[amount]% of food is carried over after population increases = [amount]% der Nahrung wird übertragen, wenn ein neuer Einwohner geboren wird
Aqueduct = Aquädukt

'The art of war teaches us to rely not on the likelihood of the enemy's not attacking, but rather on the fact that we have made our position unassailable.'  - Sun Tzu = 'Die Kunst des Krieges lehrt uns, uns nicht auf die Wahrscheinlichkeit zu verlassen, dass der Feind nicht angreift, sondern auf die Tatsache, dass wir unsere Position unangreifbar gemacht haben.' - Sun Tzu
Enemy land units must spend 1 extra movement point when inside your territory (obsolete upon Dynamite) = Feindliche Landeinheiten müssen 1 extra Bewegungspunkt innerhalb deines Territoriums ausgeben (veraltet durch Dynamit)
Great Wall = Die Große Mauer

All newly-trained [unitType] units [cityFilter] receive the [promotion] promotion = Alle neu ausgebildeten [unitType] Einheiten [cityFilter] erhalten die [promotion] Beförderung
Heroic Epic = Heldenepos

'Why man, he doth bestride the narrow world like a colossus, and we petty men walk under his huge legs, and peep about to find ourselves dishonorable graves.' - William Shakespeare, Julius Caesar = 'Warum der Mann, der die schmale Welt wie ein Koloss durchquert, und wir unbedeutenden Männer gehen unter seinen riesigen Beinen hindurch und schauen herum, um uns in unehrenhafte Gräber zu stürzen.'  - William Shakespeare, Julius Caesar
Colossus = Koloss

Garden = Garten

Monastery = Kloster

'For it soars to a height to match the sky, and as if surging up from among the other buildings it stands on high and looks down upon the remainder of the city, adorning it, because it is a part of it, but glorying in its own beauty'  - Procopius, De Aedificis = 'Weil sie sich in eine Höhe erhebt, um es dem Himmel gleichzutun, und als ob sie zwischen den anderen Gebäuden aufsteigt, steht sie in der Höhe und schaut auf den Rest der Stadt hinab und schmückt sie, weil sie ein Teil davon ist, doch sie erblüht in ihrer eigenen Schönheit.' - Prokop, De Aedificiis
<<<<<<< HEAD
+[amount]% great person generation in all cities = Große Persönlichkeiten generieren +[amount]% schneller in allen Städten
=======
>>>>>>> 30082c82
Hagia Sophia = Hagia Sophia

'The katun is established at Chichen Itza. The settlement of the Itza shall take place there. The quetzal shall come, the green bird shall come. Ah Kantenal shall come. It is the word of God. The Itza shall come.'  - The Books of Chilam Balam = 'Der Katun wird in Chichen Itza eingerichtet. Dort soll die Besiedlung der Itza stattfinden. Der Quetzal wird kommen, der grüne Vogel wird kommen. Ah Kantenal wird kommen. Es ist das Wort Gottes. Die Itza wird kommen.'  - Die Bücher von Chilam Balam
Golden Age length increased by [amount]% = Länge des Goldenen Zeitalters um [amount]% verlängert
Chichen Itza = Chichen Itza

National Treasury = Nationale Schatzkammer

'Few romances can ever surpass that of the granite citadel on top of the beetling precipices of Machu Picchu, the crown of Inca Land.'  - Hiram Bingham = 'Nur wenige Romanzen können jemals die der Granitzitadelle über den bedrohlichen Steilhängen von Machu Picchu, der Krönung des Landes der Inka, übersteigen.' - Hiram Bingham
Gold from all trade routes +25% = Gold von allen Handelsrouten um 25% erhöht
<<<<<<< HEAD
Must have an owned [terrain] within [amount] tiles = Benötigt [terrain] im Besitz innerhalb von [amount] Feldern
=======
Must have an owned [tileFilter] within [amount] tiles = Benötigt ein [tileFilter] im Besitz innerhalb von [amount] Feldern
>>>>>>> 30082c82
Machu Picchu = Machu Picchu

Workshop = Werkstatt

Longhouse = Langhaus

+[amount]% Production when constructing [param] [cityFilter] = +[amount]% Produktion beim Bau von [param] [cityFilter]
Forge = Schmiede

Connects trade routes over water = Verbindet Handelsrouten über Wasser
Harbor = Hafen

University = Universität

Wat = Wat

Oxford University = Oxford Universität

'The temple is like no other building in the world. It has towers and decoration and all the refinements which the human genius can conceive of.'  - Antonio da Magdalena = 'Der Tempel ist wie kein anderes Gebäude der Welt. Er hat Türme und Dekoration und all die Feinheiten, die sich das menschliche Genie vorstellen kann.'  - Antonio da Magdalena
Angkor Wat = Angkor Wat

Castle = Burg

Mughal Fort = Mogul Festung

'Justice is an unassailable fortress, built on the brow of a mountain which cannot be overthrown by the violence of torrents, nor demolished by the force of armies.'  - Joseph Addison = 'Die Gerechtigkeit ist eine unangreifbare Festung, die auf der Stirn eines Berges errichtet wurde, der nicht durch die Gewalt von Wildbächen gestürzt oder durch die Gewalt von Armeen zerstört werden kann.'  - Joseph Addison
Alhambra = Alhambra

Ironworks = Eisenhüttenwerk

'Architecture has recorded the great ideas of the human race. Not only every religious symbol, but every human thought has its page in that vast book.'  - Victor Hugo = 'Die Architektur hat viele großartige Ideen der Menschheit festgehalten. Nicht nur jedes religiöse Symbol, sondern auch jeder menschliche Gedanke hat seine eigene Seite in diesem gewaltigen Buch.' - Victor Hugo
Notre Dame = Notre-Dame

Armory = Waffenkammer

Observatory = Observatorium

Opera House = Opernhaus

'I live and love in God's peculiar light.' - Michelangelo Buonarroti = 'Ich lebe und liebe in Gottes merkwürdigem Licht.' - Michelangelo Buonarroti
Sistine Chapel = Sixtinische Kapelle

Bank = Bank

Satrap's Court = Satraps Gerichtshaus

+5% Production for every Trade Route with a City-State in the empire = +5% Produktion für jeden Handelsweg mit einem Stadtstaat innerhalb des Reichs
Hanse = Hanse

'Most of us can, as we choose, make of this world either a palace or a prison' - John Lubbock = 'Die meisten von uns können, wie sie wollen, aus dieser Welt entweder einen Palast oder ein Gefängnis machen.' - John Lubbock
Unhappiness from population decreased by [amount]% = Unzufriedenheit durch Überbevölkerung verringert um [amount]%
Forbidden Palace = Verbotener Palast

Theatre = Theater

'Don't clap too hard - it's a very old building.' - John Osbourne = 'Nicht zu hart klatschen - es ist ein sehr altes Gebäude.' - John Osbourne
Free Great Person = Kostenlose große Persönlichkeit
Leaning Tower of Pisa = Schiefer Turm von Pisa

'Bushido is realized in the presence of death. This means choosing death whenever there is a choice between life and death. There is no other reasoning.'  - Yamamoto Tsunetomo = 'Bushido wird in der Gegenwart des Todes umgesetzt. Das bedeutet, den Tod zu wählen, wann immer es eine Wahl zwischen Leben und Tod gibt. Es gibt keine andere Art des Denkens.' - Yamamoto Tsunetomo
+[amount]% Strength for units fighting in [tileFilter] = +[amount]% Stärke für Einheiten die in [tileFilter] kämpfen
Himeji Castle = Schloss Himeji

Seaport = Seehafen

Hermitage = Einsiedelei

'The Taj Mahal rises above the banks of the river like a solitary tear suspended on the cheek of time.'  - Rabindranath Tagore = 'Das Taj Mahal erhebt sich über die Ufer des Flusses wie eine einsame Träne, die auf der Wange der Zeit hängt.'  - Rabindranath Tagore
Empire enters golden age = Es beginnt ein Goldenes Zeitalter
Taj Mahal = Taj Mahal

'Things always seem fairer when we look back at them, and it is out of that inaccessible tower of the past that Longing leans and beckons.'  - James Russell Lowell = 'Die Dinge erscheinen immer schöner, wenn wir auf sie zurückblicken, und aus diesem unzugänglichen Turm die Vergangenheit Sehnsüchtig lehnt und winkt.'  - James Russell Lowell
Free [unit] appears = Eine kostenlose Einheit "[unit]" erscheint
 # Requires translation!
Science gained from research agreements [amount]% = 
Porcelain Tower = Porzellanturm

Windmill = Windmühle

Arsenal = Arsenal

'The Law is a fortress on a hill that armies cannot take or floods wash away.'  - The Prophet Muhammed = 'Das Gesetz ist eine Festung auf einem Hügel, die Armeen nicht einnehmen können oder Überschwemmungen spülen.'  - Der Prophet Mohammed
Defensive buildings in all cities are 25% more effective = Defensive Gebäude in allen Städten sind 25% effektiver
Kremlin = Kreml

Museum = Museum

'Every genuine work of art has as much reason for being as the earth and the sun'  - Ralph Waldo Emerson = 'Jedes echte Kunstwerk hat so viel Grund zum Sein wie die Erde und die Sonne.'  - Ralph Waldo Emerson
The Louvre = Der Louvre

Public School = Öffentliche Schule

Factory = Fabrik

'To achieve great things, two things are needed: a plan, and not quite enough time.'  - Leonard Bernstein = 'Um Großes zu erreichen, braucht es zwei Dinge: einen Plan und nicht genug Zeit.'  - Leonard Bernstein
Cost of purchasing items in cities reduced by [amount]% = Kosten für das Kaufen in Städten verringert um [amount]%
Big Ben = Big Ben

Military Academy = Militärakademie

'Pale Death beats equally at the poor man's gate and at the palaces of kings.'  - Horace = 'Der blasse Tod schlägt gleichermaßen am Tor des Armen und an den Palästen der Könige.'  - Horace
Brandenburg Gate = Brandenburger Tor

Hospital = Krankenhaus

Stock Exchange = Börse

Stadium = Stadion

Broadcast Tower = Fernmeldeturm

'We live only to discover beauty, all else is a form of waiting'  - Kahlil Gibran = 'Wir leben nur, um die Schönheit zu entdecken, alles andere ist eine Form des Wartens.'  - Kahlil Gibran
Provides 1 happiness per 2 additional social policies adopted = Gewährt 1 Zufriedenheit pro 2 zusätzlich übernommener Sozialpolitiken
Eiffel Tower = Eiffelturm

Military Base = Militärbasis

'Give me your tired, your poor, your huddled masses yearning to breathe free, the wretched refuse of your teeming shore. Send these, the homeless, tempest-tossed to me, I lift my lamp beside the golden door!'  - Emma Lazarus = 'Gebt mir eure Müden, eure Armen, eure unterdrückten Massen, die frei atmen wollen, den elenden Unrat eurer gedrängten Küsten. Die Heimatlosen, vom Sturm Getriebenen, schickt sie zu mir: Ich erhebe mein Licht am goldenen Tor!' - Emma Lazarus
[stats] from every specialist = [stats] von jedem Spezialisten
Statue of Liberty = Freiheitsstatue

'...the location is one of the most beautiful to be found, holy and unapproachable, a worthy temple for the divine friend who has brought salvation and true blessing to the world.'  - King Ludwig II of Bavaria = '...der Ort ist einer der schönsten, heiligen und unzugänglichen, ein würdiger Tempel für den göttlichen Freund, der der Welt Erlösung und wahren Segen gebracht hat.'  - König Ludwig II von Bayern
Neuschwanstein = Neuschwanstein

Research Lab = Forschungslabor

'Come to me, all who labor and are heavy burdened, and I will give you rest.'  - New Testament, Matthew 11:28 = 'Kommet her zu mir, alle, die ihr mühselig und beladen seid, ich will euch erquicken!'  - Neues Testament, Matthäus 11:28
Culture cost of adopting new Policies reduced by [amount]% = Kulturkosten für die Annahme neuer Richtlinien reduziert um [amount]%
Cristo Redentor = Christus der Erlöser

Medical Lab = Medizinisches Labor

Enables nuclear weapon = Erlaubt Atomwaffen
Triggers a global alert upon completion = Löst bei Fertigstellung einen globalen Alarm aus
Manhattan Project = Manhattan-Projekt

'In preparing for battle I have always found that plans are useless, but planning is indispensable.'  - Dwight D. Eisenhower = 'Bei der Vorbereitung auf den Kampf habe ich immer festgestellt, dass Pläne nutzlos sind, aber Planung ist unerlässlich.'  - Dwight D. Eisenhower
Gold cost of upgrading military units reduced by 33% = Goldkosten für die Verbesserung von Militäreinheiten ist um 33% reduziert
Pentagon = Pentagon

Solar Plant = Solarkraftwerk

'Those who lose dreaming are lost.'  - Australian Aboriginal saying = 'Jene, die ihre Träume verlieren, sind verloren.'  - Sprichwort der australischen Ureinwohner
Sydney Opera House = Opernhaus Sydney

Nuclear Plant = Atomkraftwerk

Enables construction of Spaceship parts = Erlaubt die Produktion von Raumschiffteilen
Apollo Program = Apollo Programm

'Nothing travels faster than light with the possible exception of bad news, which obeys its own special rules.' - Douglas Adams = 'Nichts reist schneller als das Licht, mit der möglichen Ausnahme von schlechten Nachrichten, die ihren eigenen speziellen Regeln gehorchen.' – Douglas Adams
[amount] population [cityFilter] = [amount] Bevölkerung [cityFilter]
[stats] [cityFilter] = [stats] [cityFilter]
CN Tower = CN Tower

Population loss from nuclear attacks -[amount]% = Bevölkerungsverlust durch Atomangriff -[amount]%
Bomb Shelter = Luftschutzbunker

Spaceship part = Raumschiffteil
SS Cockpit = Raumschiff Cockpit

'The wonder is, not that the field of stars is so vast, but that man has measured it.'  - Anatole France = 'Das Wunder ist, dass nicht das Sternenfeld so groß ist, sondern dass der Mensch es gemessen hat.'  - Anatole France
Hubble Space Telescope = Hubble Weltraumteleskop

SS Booster = Raumschiff Booster

Spaceship Factory = Raumschiff-Fabrik

SS Engine = Raumschiff Triebwerke

SS Stasis Chamber = Raumschiff Stasis-Kammer

Hidden until [amount] social policy branches have been completed = Verborgen, bis [amount] Sozialpolitik-Zweige fertiggestellt worden sind
Triggers a global alert upon build start = Löst einen globalen Alarm bei Baubeginn aus
Triggers a Cultural Victory upon completion = Bei Fertigstellung wird der Kultursieg erreicht
Hidden when cultural victory is disabled = Verborgen, wenn Kultursieg deaktiviert wurde
Utopia Project = Utopia Project


#################### Lines from Difficulties from Civ V - Vanilla ####################

Settler = Siedler

Chieftain = Häuptling

Warlord = Kriegsherr

Prince = Prinz

King = König
Era Starting Unit = Start-Einheit des Zeitalters

Emperor = Kaiser

Immortal = Unsterbliche(r)
Worker = Arbeiter

Deity = Gottheit


#################### Lines from Nations from Civ V - Vanilla ####################

Spectator = Zuschauer

Babylon = Babylon
Nebuchadnezzar II = Nebukadnezar II
The demon wants the blood of soldiers! = Der Dämon will das Blut der Soldaten!
Oh well, I presume you know what you're doing. = Nun gut, ich nehme an Ihr wisst was Ihr tut.
It is over. Perhaps now I shall have peace, at last. = Es ist vorbei. Vielleicht soll ich jetzt meinen Frieden finden.
Are you real or a phantom? = Bist du real oder ein Phantom?
It appears that you do have a reason for existing – to make this deal with me. = Es scheint, dass Ihr eine Existenzberechtigung habt – um diesen Handel mit mir zu machen.
Greetings. = Seid gegrüßt.
What do YOU want?! = Was wollt IHR?!
Ingenuity = Einfallsreichtum
Receive free [unit] when you discover [tech] = Erhalte eine kostenlose Einheit "[unit]" bei der Entdeckung von [tech]
[unit] is earned [amount]% faster = [unit] wird [amount]% schneller verdient
May the blessings of heaven be upon you, O great Nebuchadnezzar, father of mighty and ancient Babylon! Young was the world when Sargon built Babylon some five thousand years ago, long did it grow and prosper, gaining its first empire the eighteenth century BC, under godlike Hammurabi, the giver of law. Although conquered by the Kassites and then by the Assyrians, Babylon endured, emerging phoenix-like from its ashes of destruction and regaining its independence despite its many enemies. Truly was Babylon the center of arts and learning in the ancient world. O Nebuchadnezzar, your empire endured but a short time after your death, falling to the mighty Persians, and then to the Greeks, until the great city was destroyed by 141 BC. = Möge der Segen des Himmels über Euch sein, oh großer Nebukadnezar, Vater des mächtigen und alten Babylon! Jung war die Welt, als Sargon vor etwa fünftausend Jahren Babylon erbaute, lange wuchs und gedieh es und erlangte im achtzehnten Jahrhundert v. Chr. unter dem gottgleichen Hammurabi, dem Herrscher des Gesetzes, das erste Reich wurde. Obwohl es von den Kassiten und dann von den Assyrern erobert wurde, überdauerte Babylon, stieg wie Phönix aus der Asche der Zerstörung auf und gewann trotz seiner vielen Feinde seine Unabhängigkeit zurück. Wahrlich, Babylon war das Zentrum der Künste und des Lernens in der alten Welt. O Nebukadnezar, euer Reich überdauerte nur kurze Zeit nach eurem Tod und fiel an die mächtigen Perser und dann an die Griechen, bis die große Stadt um 141 v. Chr. zerstört wurde.
But is Babylon indeed gone forever, great Nebuchadnezzar? Your people look to you to bring the empire back to life once more. Will you accept the challenge? Will you build a civilization that will stand the test of time? = Aber ist Babylon wirklich für immer verschwunden, großer Nebukadnezar? Euer Volk blickt auf Euch, um das Reich noch einmal zum Leben zu erwecken. Werdet Ihr die Herausforderung annehmen? Könnt Ihr eine Zivilisation aufbauen, die dem Test der Zeit standhält?
Akkad = Akkad
Dur-Kurigalzu = Dur-Kurigalzu
Nippur = Nippur
Borsippa = Borsippa
Sippar = Sippar
Opis = Opis
Mari = Mari
Shushan = Susa
Eshnunna = Eschnunna
Ellasar = Larsa
Erech = Uruk
Kutha = Kutha
Sirpurla = Lagasch
Neribtum = Neribtum
Ashur = Aschschur
Ninveh = Niniveh
Nimrud = Nimrud
Arbela = Arbela
Nuzi = Nuzi
Arrapkha = Arrapcha
Tutub = Tutub
Shaduppum = Schaduppum
Rapiqum = Rapiqum
Mashkan Shapir = Mashkan-Shapir
Tuttul = Tuttul
Ramad = Ramad
Ana = Anah
Haradum = Haradum
Agrab = Agrab
Uqair = Uqair
Gubba = Gubba
Hafriyat = Hafriyat
Nagar = Nagar
Shubat Enlil = Schubat-Enlil
Urhai = Urhai
Urkesh = Urkesch
Awan = Awan
Riblah = Riblah
Tayma = Tayma

Greece = Griechenland
Alexander = Alexandros
You are in my way, you must be destroyed. = Ihr seid mir im Weg, Ihr müsst vernichtet werden.
As a matter of fact I too grow weary of peace. = Tatsächlich bin auch ich des Friedens müde geworden.
You have somehow become my undoing! What kind of beast are you? = Irgendwie seid Ihr zu meinem Verhängnis geworden! Welche Art Bestie seid Ihr?
Hello stranger! I am Alexandros, son of kings and grandson of the gods! = Hallo Fremder! Ich bin Alexandros, Sohn von Königen und Nachfahre der Götter!
My friend, does this seem reasonable to you? = Mein Freund, ist das annehmbar für Euch?
Greetings! = Seid gegrüßt!
What? = Was?
Hellenic League = Hellenische Liga
City-State Influence recovers at twice the normal rate = Stadtstaaten-Einfluss erholt sich doppelt so schnell wie normalerweise
City-State Influence degrades [amount]% slower = Stadtstaaten-Einfluss nimmt [amount]% langsamer ab
May the blessings of the gods be upon you, oh great King Alexander! You are the ruler of the mighty Greek nation. Your people lived for so many years in isolated city-states - legendary cities such as Athens, Sparta, Thebes - where they gave the world many great things, such as democracy, philosophy, tragedy, art and architecture, the very foundation of Western Civilization. Although few in number and often hostile to each other, in the 5th century BC they were able to defeat their much larger neighbor, Persia, on land and sea. = Möge der Segen der Götter über Euch sein, oh großer König Alexander! Ihr seid der Herrscher über die mächtige griechische Nation. Euer Volk lebte so viele Jahre in isolierten Stadtstaaten - legendären Städten wie Athen, Sparta, Theben - wo sie der Welt viele großartige Dinge gaben, wie Demokratie, Philosophie, Tragödie, Kunst und Architektur, die Grundlage der westlichen Zivilisation. Obwohl sie nur wenige waren und sich oft feindlich gegenüberstanden, waren sie im 5. Jahrhundert v. Chr. in der Lage, ihren viel größeren Nachbarn, Persien, zu Land und zur See zu besiegen.
Alexander, your people stand ready to march to war, to spread the great Greek culture to millions and to bring you everlasting glory. Are you ready to accept your destiny, King Alexander? Will you lead your people to triumph and greatness? Can you build a civilization that will stand the test of time? = Alexander, euer Volk ist bereit, in den Krieg zu ziehen, um die große griechische Kultur unter Millionen zu verbreiten und euch ewigen Ruhm zu bringen. Seid Ihr bereit, euer Schicksal anzunehmen, König Alexander? Werdet Ihr euer Volk zu Triumph und Größe führen? Könnt Ihr eine Zivilisation aufbauen, die dem Test der Zeit standhält?
Athens = Athen
Sparta = Sparta
Corinth = Korinth
Argos = Argos
Knossos = Knossos
Mycenae = Mycene
Pharsalos = Pharsalos
Ephesus = Ephesus
Halicarnassus = Halikarnassos
Rhodes = Rhodos
Eretria = Eretria
Pergamon = Pergamon
Miletos = Miletos
Megara = Megara
Phocaea = Phokaia
Sicyon = Sikyon
Tiryns = Tiryns
Samos = Samos
Mytilene = Mytilini
Chios = Chios
Paros = Paros
Elis = Elis
Syracuse = Syrakus
Herakleia = Herakleia
Gortyn = Gortyn
Chalkis = Chalkis
Pylos = Pylos
Pella = Pella
Naxos = Naxos
Larissa = Larissa
Apollonia = Apollonia
Messene = Messene
Orchomenos = Orchomenos
Ambracia = Ambrakia
Kos = Kos
Knidos = Knidos
Amphipolis = Amphipolis
Patras = Patras
Lamia = Lamia
Nafplion = Nauplion
Apolyton = Apolyton

China = China
Wu Zetian = Wu Zetian
You won't ever be able to bother me again. Go meet Yama. = Ihr werdet nie mehr in der Lage sein mich zu belästigen. Fahrt zur Hölle.
Fool! I will disembowel you all! = Narr! Ich werde Euch alle ausweiden!
You have proven to be a cunning and competent adversary. I congratulate you on your victory. = Ihr habe bewiesen, dass Ihr ein gerissener und fähiger Gegner seid. Ich gratuliere Euch zu Eurem Sieg.
Greetings, I am Empress Wu Zetian. China desires peace and development. You leave us alone, we'll leave you alone. = Seid gegrüßt, ich bin Kaiserin Wu Zetian. China strebt nach Frieden und Fortschritt. Lasst uns in Ruhe und wir werden euch in Frieden lassen.
My friend, do you think you can accept this request? = Mein Freund, denkt Ihr, Ihr könnt diesen Vorschlag annehmen?
How are you today? = Wie geht es Euch heute?
Oh. It's you? = Oh. Ihr seid es?
Art of War = Die Kunst des Krieges
Great General provides double combat bonus = Großer General gibt doppelten Kampfbonus
The Blessings of Heaven be upon you. Empress Wu Zetian, most beautiful and haughty ruler of China! Oh great Empress, whose shadow causes the flowers to blossom and the rivers to flow! You are the leader of the Chinese, the oldest and the greatest civilization that humanity has ever produced. China's history stretches back into the mists of time, its people achieving many great things long before the other upstart civilizations were even conceived. China's contributions to the arts and sciences are too many and too wondrous to do justice to - the printing press, gunpowder, the works of Confucius - these are but a few of the gifts China has given to an undeserving world! = Der Segen des Himmels sei mit dir. Kaiserin Wu Zetian, schönste und hochmütigste Herrscherin von China! Oh große Kaiserin, deren Schatten die Blumen zum Blühen und die Flüsse zum Fließen bringt! Du bist die Herrscherin der Chinesen, der ältesten und größten Zivilisation, die die Menschheit je hervorgebracht hat. Chinas Geschichte reicht weit in die Vergangenheit zurück, und sein Volk hat viele große Dinge erreicht, lange bevor andere aufstrebende Zivilisationen überhaupt erdacht wurden. Chinas Beiträge zu den Künsten und Wissenschaften sind zu zahlreich und zu wundersam, um ihnen gerecht zu werden - die Druckerpresse, das Schießpulver, die Werke des Konfuzius - dies sind nur einige der Geschenke, die China einer unbedarften Welt gemacht hat!
You, great Queen, who, with cunning and beauty, rose from the position of lowly concubine to that of Divine Empress - your people call out to you to lead them! Great China is once again beset on all sides by barbarians. Can you defeat all your many foes and return your country to greatness? Can you build a civilization to stand the test of time? = Ihr, große Königin, die Ihr Euch mit List und Schönheit von der Position der niederen Konkubine zur göttlichen Kaiserin erhoben habt - Euer Volk ruft nach Euch, um es zu führen! Das große China wird wieder einmal von allen Seiten von Barbaren bedrängt. Könnt Ihr alle Eure vielen Feinde besiegen und Euer Land wieder zu Größe führen? Könnt Ihr eine Zivilisation aufbauen, die dem Test der Zeit standhält?
Beijing = Peking
Shanghai = Shanghai
Guangzhou = Guangzhou
Nanjing = Nanjing
Xian = Xi’an
Chengdu = Chengdu
Hangzhou = Hangzhou
Tianjin = Tianjin
Macau = Macau
Shandong = Shandong
Kaifeng = Kaifeng
Ningbo = Ningpo
Baoding = Baoding
Yangzhou = Yangzhou
Harbin = Harbin
Chongqing = Chongqing
Luoyang = Luoyang
Kunming = Kunming
Taipei = Taipeh
Shenyang = Shenyang
Taiyuan = Taiyuan
Tainan = Tainan
Dalian = Dalian
Lijiang = Lijiang
Wuxi = Wuxi
Suzhou = Suzhou
Maoming = Maoming
Shaoguan = Shaoguan
Yangjiang = Yangjiang
Heyuan = Heyuan
Huangshi = Huangshi
Yichang = Yichang
Yingtian = Yingtian
Xinyu = Xinyu
Xinzheng = Xinzheng
Handan = Handan
Dunhuang = Dunhuang
Gaoyu = Gaoyu
Nantong = Nantong
Weifang = Weifang
Xikang = Xikang

Egypt = Ägypten
Ramesses II = Ramses II
You are but a pest on this Earth, prepare to be eliminated! = Ihr seid eine Plage auf dieser Erde, bereitet Euch vor ausgelöscht zu werden!
You are a fool who evokes pity. You have brought my hostility upon yourself and your repulsive civilization! = Ihr seid ein Narr, der Mitleid verdient. Ihr habt meine Feindseeligkeit über euch und eure unbeherrschte Kultur gebracht!
Strike me down and my soul will torment yours forever, you have won nothing. = Erschlagt mich und meine Seele wird Euch auf ewig quälen, Ihr habt nichts gewonnen.
Greetings, I am Ramesses the god. I am the living embodiment of Egypt, mother and father of all civilizations. = Grüße, ich bin der Gott Ramses. Ich bin die lebende Verkörperung von Ägypten, Mutter und Vater aller Zivilisationen.
Generous Egypt makes you this offer. = Das großzügige Ägypten unterbreitet Euch diesen Vorschlag.
Good day. = Guten Tag.
Oh, it's you. = Oh, Ihr seid es.
Monument Builders = Monumental-Bauherren
We greet thee, oh great Ramesses, Pharaoh of Egypt, who causes the sun to rise and the Nile to flow, and who blesses his fortunate people with all the good things of life! Oh great lord, from time immemorial your people lived on the banks of the Nile river, where they brought writing to the world, and advanced mathematics, sculpture, and architecture. Thousands of years ago they created the great monuments which still stand tall and proud. = Wir grüßen dich, oh großer Ramses, Pharao von Ägypten, der die Sonne aufgehen und den Nil fließen lässt, und der sein glückliches Volk mit allen guten Dingen des Lebens segnet! Oh großer Herr, von jeher lebte euer Volk an den Ufern des Nils, wo sie der Welt die Schrift brachten und Mathematik, Bildhauerei und Architektur weiterentwickelten. Vor Tausenden von Jahren schufen sie die großen Monumente, die immer noch hoch und stolz stehen.
Oh, Ramesses, for uncounted years your people endured, as other petty nations around them have risen and then fallen into dust. They look to you to lead them once more into greatness. Can you honor the gods and bring Egypt back to her rightful place at the very center of the world? Can you build a civilization that will stand the test of time? = Oh, Ramses, unzählige Jahre lang hat Euer Volk ausgehalten, während andere unbedeutende Nationen um es herum aufgestiegen und dann zu Staub zerfallen sind. Sie blicken auf Euch, um sie noch einmal zu Größe zu führen. Könnt Ihr die Götter ehren und Ägypten wieder an seinen rechtmäßigen Platz im Zentrum der Welt bringen? Könnt Ihr eine Zivilisation aufbauen, die dem Test der Zeit standhält?
Thebes = Theben
Memphis = Memphis
Heliopolis = Heliopolis
Elephantine = Elephantine
Alexandria = Alexandria
Pi-Ramesses = Pi-Ramesse
Giza = Gizeh
Byblos = Byblos
Akhetaten = Akhetaten
Hieraconpolis = Hieraconpolis
Abydos = Abydos
Asyut = Asyut
Avaris = Auaris
Lisht = Lisht
Buto = Buto
Edfu = Edfu
Pithom = Pithom
Busiris = Busiris
Kahun = Kahun
Athribis = Athribis
Mendes = Mendes
Elashmunein = Ashmunin
Tanis = Tanis
Bubastis = Bubastis
Oryx = Oryx
Sebennytus = Sebennytos
Akhmin = Akhmim
Karnak = Karnak
Luxor = Luxor
El Kab = el-Kab
Armant = Armant
Balat = Balat
Ellahun = el-Lahun
Hawara = Hawara
Dashur = Dashur
Damanhur = Damanhur
Abusir = Abusir
Herakleopolis = Herakleopolis
Akoris = Akoris
Benihasan = Benihasan
Badari = el-Badari
Hermopolis = Hermopolis
Amrah = el-Amrah
Koptos = Koptos
Ombos = Ombos
Naqada = Naqada
Semna = Semna
Soleb = Soleb

England = England
Elizabeth = Elisabeth
By the grace of God, your days are numbered. = Bei der Gnade Gottes, Eure Tage sind gezählt.
We shall never surrender. = Wir werden niemals aufgeben.
You have triumphed over us. The day is yours. = Ihr habt über uns triumphiert. Der Tag gehört Euch.
We are pleased to meet you. = Wir sind erfreut Euch kennen zu lernen.
Would you be interested in a trade agreement with England? = Wärt Ihr an einer Handelsvereinbarung mit England interessiert?
Hello, again. = Hallo, nochmals.
Oh, it's you! = Oh, Ihr seid es!
Sun Never Sets = Die Sonne geht nie unter
Praises upon her serene highness, Queen Elizabeth Gloriana. You lead and protect the celebrated maritime nation of England. England is an ancient land, settled as early as 35,000 years ago. The island has seen countless waves of invaders, each in turn becoming a part of the fabric of the people. Although England is a small island, for many years your people dominated the world stage. Their matchless navy, brilliant artists and shrewd merchants, giving them power and influence far in excess of their mere numbers. = Gepriesen sei Ihre durchlauchte Hoheit, Königin Elizabeth Gloriana. Ihr führt und beschützt die gefeierte Seefahrernation England. England ist ein uraltes Land, das bereits vor 35.000 Jahren besiedelt wurde. Die Insel hat zahllose Wellen von Invasoren erlebt, von denen jede wiederum ein Teil der Struktur des Volkes wurde. Obwohl England eine kleine Insel ist, dominierte ihr Volk viele Jahre lang die Weltbühne. Ihre unvergleichliche Marine, ihre brillanten Künstler und ihre gewitzten Kaufleute gaben ihnen Macht und Einfluss weit über ihre bloße Anzahl hinaus.
Queen Elizabeth, will you bring about a new golden age for the English people? They look to you once more to return peace and prosperity to the nation. Will you take up the mantle of greatness? Can you build a civilization that will stand the test of time? = Königin Elisabeth, werdet Ihr ein neues goldenes Zeitalter für das englische Volk herbeiführen? Man erwartet von Euch, dass Ihr der Nation wieder Frieden und Wohlstand bringt. Werdet Ihr den Mantel der Größe übernehmen? Könnt Ihr eine Zivilisation aufbauen, die dem Test der Zeit standhält?
London = London
York = York
Nottingham = Nottingham
Hastings = Hastings
Canterbury = Canterbury
Coventry = Coventry
Warwick = Warwick
Newcastle = Newcastle
Oxford = Oxford
Liverpool = Liverpool
Dover = Dover
Brighton = Brighton
Norwich = Norwich
Leeds = Leeds
Reading = Reading
Birmingham = Birmingham
Richmond = Richmond
Exeter = Exeter
Cambridge = Cambridge
Gloucester = Gloucester
Manchester = Manchester
Bristol = Bristol
Leicester = Leicester
Carlisle = Carlisle
Ipswich = Ipswich
Portsmouth = Portsmouth
Berwick = Berwick
Bath = Bath
Mumbles = Mumbles
Southampton = Southampton
Sheffield = Sheffield
Salisbury = Salisbury
Colchester = Colchester
Plymouth = Plymouth
Lancaster = Lancaster
Blackpool = Blackpool
Winchester = Winchester
Hull = Hull

France = Frankreich
Napoleon = Napoleon
You're disturbing us, prepare for war. = Ihr stört uns, bereitet euch für den Krieg vor.
You've fallen into my trap. I'll bury you. = Ihr seid in meine Falle getappt. Ich werde Euch unter die Erde bringen.
I congratulate you for your victory. = Ich gratuliere Euch zu Eurem Sieg.
Welcome. I'm Napoleon, of France; the smartest military man in world history. = Willkommen. Ich bin Napoleon, von Frankreich; Der größte Feldherr der Weltgeschichte.
France offers you this exceptional proposition. = Frankreich unterbreitet Euch diesen hervorragenden Vorschlag.
Hello. = Hallo.
It's you. = Ihr seid es.
Ancien Régime = Ancien Régime
[stats] per turn from cities before [tech] = [stats] pro Runde von Städten bevor [tech]
Long life and triumph to you, First Consul and Emperor of France, Napoleon I, ruler of the French people. France lies at the heart of Europe. Long has Paris been the world center of culture, arts and letters. Although surrounded by competitors - and often enemies - France has endured as a great nation. Its armies have marched triumphantly into battle from one end of the world to the other, its soldiers and generals among the best in history. = Langes Leben und Triumph für Euch, erster Konsul und Kaiser von Frankreich, Napoleon I., Herrscher des französischen Volkes. Frankreich liegt im Herzen Europas. Seit langem ist Paris das Weltzentrum von Kultur, Kunst und Literatur. Obwohl von Konkurrenten - und oft Feinden - umgeben, hat Frankreich als große Nation überdauert. Seine Armeen sind triumphierend von einem Ende der Welt zum anderen in die Schlacht gezogen, seine Soldaten und Generäle gehören zu den besten der Geschichte.
Napoleon Bonaparte, France yearns for you to rebuild your empire, to lead her once more to glory and greatness, to make France once more the epicenter of culture and refinement. Emperor, will you ride once more against your foes? Can you build a civilization that will stand the test of time? = Napoleon Bonaparte, Frankreich sehnt sich nach Euch, um Euer Reich wieder aufzubauen, um es wieder zu Ruhm und Größe zu führen, um Frankreich wieder zum Epizentrum von Kultur und Raffinesse zu machen. Kaiser, werdet Ihr noch einmal gegen Eure Feinde reiten? Könnt Ihr eine Zivilisation aufbauen, die dem Test der Zeit standhält?
Paris = Paris
Orleans = Orleans
Lyon = Lyon
Troyes = Troyes
Tours = Tours
Marseille = Marseille
Chartres = Chartres
Avignon = Avignon
Rouen = Rouen
Grenoble = Grenoble
Dijon = Dijon
Amiens = Amiens
Cherbourg = Cherbourg
Poitiers = Poitiers
Toulouse = Toulouse
Bayonne = Bayonne
Strasbourg = Straßburg
Brest = Brest
Bordeaux = Bordeaux
Rennes = Rennes
Nice = Nizza
Saint Etienne = Saint Etienne
Nantes = Nantes
Reims = Reims
Le Mans = Le Mans
Montpellier = Montpellier
Limoges = Limoges
Nancy = Nancy
Lille = Lille
Caen = Caen
Toulon = Toulon
Le Havre = Le Havre
Lourdes = Lourdes
Cannes = Cannes
Aix-En-Provence = Aix-en-Provence
La Rochelle = La Rochelle
Bourges = Bourges
Calais = Calais

Russia = Russland
Catherine = Katharina
You've behaved yourself very badly, you know it. Now it's payback time. = Ihr habt Euch sehr schlecht benommen, Ihr wisst es. Nun zahle ich es Euch zurück.
You've mistaken my passion for a weakness, you'll regret about this. = Ihr habt meine Leidenschaft fälschlicherweise für eine Schwäche gehalten, Ihr werdet dies bereuen.
We were defeated, so this makes me your prisoner. I suppose there are worse fates. = Wir wurden besiegt, das macht mich also zu Eurer Gefangenen. Ich nehme an, es gibt schlimmere Schicksale.
I greet you, stranger! If you are as intelligent and tactful as you are attractive, we'll get along just fine. = Ich grüße Euch, Fremder! Wenn Ihr genauso intelligent und taktvoll wie attraktiv seid werden wir sehr gut miteinander auskommen.
How would you like it if I propose this kind of exchange? = Wie würde es Euch gefallen wenn ich diesen Austausch vorschlage?
Hello! = Hallo!
What do you need?! = Was braucht Ihr?!
Siberian Riches = Sibirische Reichtümer
Double quantity of [resource] produced = Doppelte Menge von [resource] produziert
Greetings upon thee, Your Imperial Majesty Catherine, wondrous Empress of all the Russias. At your command lies the largest country in the world. Mighty Russia stretches from the Pacific Ocean in the east to the Baltic Sea in the west. Despite wars, droughts, and every manner of disaster the heroic Russian people survive and prosper, their artists and scientists among the best in the world. The Empire today remains one of the strongest ever seen in human history - a true superpower, with the greatest destructive force ever devised at her command. = Seid gegrüßt, Eure Kaiserliche Majestät Katharina, wunderbare Kaiserin von ganz Russland. Unter Eurem Kommando liegt das größte Land der Welt. Das mächtige Russland erstreckt sich vom Pazifischen Ozean im Osten bis zur Ostsee im Westen. Trotz Kriegen, Dürren und allen möglichen Katastrophen überlebt das heldenhafte russische Volk und gedeiht, seine Künstler und Wissenschaftler gehören zu den Besten der Welt. Das Reich ist auch heute noch eines der stärksten in der Geschichte der Menschheit - eine wahre Supermacht, die über die größte Zerstörungskraft verfügt, die je entwickelt wurde.
Catherine, your people look to you to bring forth glorious days for Russia and her people, to revitalize the land and recapture the wonder of the Enlightenment. Will you lead your people once more into greatness? Can you build a civilization that will stand the test of time? = Katharina, euer Volk blickt auf Euch, um glorreiche Tage für Russland und sein Volk herbeizuführen, das Land neu zu beleben und das Wunder der Aufklärung wiederzuerlangen. Werdet Ihr euer Volk noch einmal zu Größe führen? Könnt Ihr eine Zivilisation aufbauen, die dem Test der Zeit standhält?
Moscow = Moskau
St. Petersburg = St. Petersburg
Novgorod = Nowgorod
Rostov = Rostow
Yaroslavl = Yaroslawl
Yekaterinburg = Jekaterinburg
Yakutsk = Jakutsk
Vladivostok = Wladiwostok
Smolensk = Smolensk
Orenburg = Orenburg
Krasnoyarsk = Krasnojarsk
Khabarovsk = Chabarowsk
Bryansk = Brjansk
Tver = Twer
Novosibirsk = Nowosibirsk
Magadan = Magadan
Murmansk = Murmansk
Irkutsk = Irkutsk
Chita = Tschita
Samara = Samara
Arkhangelsk = Arkhangelsk
Chelyabinsk = Tscheljabinsk
Tobolsk = Tobolsk
Vologda = Wologda
Omsk = Omsk
Astrakhan = Astrachan
Kursk = Kursk
Saratov = Saratow
Tula = Tula
Vladimir = Wladimir
Perm = Perm
Voronezh = Woronesch
Pskov = Pskow
Starayarussa = Staraja Russa
Kostoma = Kostroma
Nizhniy Novgorod = Nischni Nowgorod
Suzdal = Susdal
Magnitogorsk = Magnitogorsk

Rome = Rom
Augustus Caesar = Julius Cäsar
My treasury contains little and my soldiers are getting impatient... <sigh> ...therefore you must die. = Meine Schatzkammer ist fast leer, meine Soldaten werden ungeduldig ...  ... und deshalb musst du sterben.
So brave, yet so stupid! If only you had a brain similar to your courage. = So mutig, so dumm! Wenn Ihr nur einen Verstand wie Eure Tapferkeit hättest.
The gods have deprived Rome of their favour. We have been defeated. = Die Götter haben Rom verlassen. Wir haben verloren.
I greet you. I am Augustus, Imperator and Pontifex Maximus of Rome. If you are a friend of Rome, you are welcome. = Ich grüße dich. Ich bin Julius, Imperator und Pontifex Maximus von Rom. Bist Du ein Freund Roms, so sei willkommen.
I offer this, for your consideration. = Ich biete Ihnen dies, überlegen Sie es sich.
Hail. = Heil.
What do you want? = Was wollt Ihr?
The Glory of Rome = Der Glanz Roms
+25% Production towards any buildings that already exist in the Capital = +25% Produktion für alle Gebäude, die bereits in der Hauptstadt existieren
The blessings of the gods be upon you, Caesar Augustus, emperor of Rome and all her holdings. Your empire was the greatest and longest lived of all in Western civilization. And your people single-handedly shaped its culture, law, art, and warfare like none other, before or since. Through years of glorious conquest, Rome came to dominate all the lands of the Mediterranean from Spain in the west to Syria in the east. And her dominion would eventually expand to cover much of England and northern Germany. Roman art and architecture still awe and inspire the world. And she remains the envy of all lesser civilizations who have followed. = Der Segen der Götter sei mit Euch, Caesar Augustus, Kaiser von Rom und all ihren Besitztümern. Euer Reich war das größte und am längsten existierende der westlichen Zivilisation. Und euer Volk formte im Alleingang seine Kultur, sein Recht, seine Kunst und seine Kriegsführung wie kein anderes, weder vorher noch nachher. Durch Jahre glorreicher Eroberungen beherrschte Rom alle Länder des Mittelmeerraums von Spanien im Westen bis Syrien im Osten. Und ihre Herrschaft sollte sich schließlich auf einen Großteil Englands und Norddeutschlands ausdehnen. Römische Kunst und Architektur beeindrucken und inspirieren noch heute die Welt. Und sie bleibt der Neid aller weniger bedeutenden Zivilisationen, die ihr gefolgt sind.
O mighty emperor, your people turn to you to once more reclaim the glory of Rome! Will you see to it that your empire rises again, bringing peace and order to all? Will you make Rome once again center of the world? Can you build a civilization that will stand the test of time? = O mächtiger Kaiser, euer Volk wendet sich an Euch, um noch einmal den Ruhm Roms zu erlangen! Werdet Ihr dafür sorgen, dass Euer Imperium wieder aufersteht und allen Frieden und Ordnung bringt? Werdet Ihr Rom wieder zum Zentrum der Welt machen? Könnt Ihr eine Zivilisation aufbauen, die dem Test der Zeit standhält?
Antium = Antium
Cumae = Cumae
Neapolis = Neapel
Ravenna = Ravenna
Arretium = Arretium
Mediolanum = Mediolanum
Arpinum = Arpinum
Circei = Circei
Setia = Setia
Satricum = Satricum
Ardea = Ardea
Ostia = Ostia
Velitrae = Velitrae
Viroconium = Viroconium
Tarentum = Tarentum
Brundisium = Brundisium
Caesaraugusta = Caesaraugusta
Caesarea = Caesarea
Palmyra = Palmyra
Signia = Signia
Aquileia = Aquileia
Clusium = Clusium
Sutrium = Sutrium
Cremona = Cremona
Placentia = Placentia
Hispalis = Hispalis
Artaxata = Artaxata
Aurelianorum = Aurelianorum
Nicopolis = Nikopolis
Agrippina = Agrippina
Verona = Verona
Corfinium = Corfinium
Treverii = Treveri
Sirmium = Sirmium
Augustadorum = Augustadorum
Curia = Curia
Interrama = Laudanum
Adria = Hadria

Arabia = Arabien
Harun al-Rashid = Harun al-Rashid
The world will be more beautiful without you. Prepare for war. = Die Welt wird ohne Euch schöner sein. Bereitet Euch auf einen Krieg vor.
Fool! You will soon regret dearly! I swear it! = Narr! Ihr werdet es bald schrecklich bereuen. Das verspreche ich Ihnen.
You have won, congratulations. My palace is now in your possession, and I beg that you care well for the peacock. = Gratulation, Sie haben gewonnen. Mein Palast gehört jetzt Ihnen, und kümmern Sie sich bitte um den Pfau.
Welcome foreigner, I am Harun Al-Rashid, Caliph of the Arabs. Come and tell me about your empire. = Willkommen Fremder, ich bin Harun al-Rashid, Kalif von Arabien. Kommt und erzählt mir von Eurem Reich.
Come forth, let's do business. = Kommt, lass uns Handel treiben.
Peace be upon you. = Friede sei mit dir.
Trade Caravans = Handelskarawanen
[stats] from each Trade Route = [stats] von jeder Handelsroute
Blessings of God be upon you oh great caliph Harun al-Rashid, leader of the pious Arabian people! The Muslim empire, the Caliphate was born in the turbulent years after the death of the prophet Muhammad in 632 AD, as his followers sought to extend the rule of God to all of the people of the earth. The caliphate grew mighty indeed at the height of its power, ruling Spain, North Africa, the Middle East, Anatolia, the Balkans and Persia. An empire as great as or even greater than that of Rome. The arts and sciences flourished in Arabia during the Middle Ages, even as the countries of Europe descended into ignorance and chaos. The Caliphate survived for six hundred years, until finally succumbing to attack from the Mongols, those destroyers of Empires. = Gottes Segen sei mit Euch, oh großer Kalif Harun al-Raschid, Führer des gottesfürchtigen arabischen Volkes! Das muslimische Reich, das Kalifat, entstand in den turbulenten Jahren nach dem Tod des Propheten Muhammad im Jahr 632 n. Chr., als seine Anhänger versuchten, die Herrschaft Gottes auf alle Menschen der Erde auszuweiten. Das Kalifat war auf dem Höhepunkt seiner Macht sehr stark und beherrschte Spanien, Nordafrika, den Nahen Osten, Anatolien, den Balkan und Persien. Ein Reich, so groß wie das Roms oder sogar größer als dieses. Die Künste und Wissenschaften blühten in Arabien während des Mittelalters, selbst als die Länder Europas in Unwissenheit und Chaos versanken. Das Kalifat überlebte sechshundert Jahre lang, bis es schließlich dem Angriff der Mongolen, den Zerstörern der Reiche, erlag.
Great Caliph Harun al Rashid, your people look to you to return them to greatness! To make Arabia once again an enlightened land of arts and knowledge, a powerful nation who needs fear no enemy! Oh Caliph, will you take up the challenge? Can you build a civilization that will stand the test of time? = Großer Kalif Harun al-Rashid, euer Volk blickt auf Euch, damit Ihr es zur Größe zurückführt! Um Arabien wieder zu einem erleuchteten Land der Künste und des Wissens zu machen, zu einer mächtigen Nation, die keinen Feind zu fürchten braucht! Oh Kalif, werdet Ihr die Herausforderung annehmen? Könnt Ihr eine Zivilisation aufbauen, die dem Test der Zeit standhält?
Mecca = Mekka
Medina = Medina
Damascus = Damaskus
Baghdad = Baghdad
Najran = Najran
Kufah = Kufa
Basra = Basra
Khurasan = Chorasan
Anjar = Anjar
Fustat = Fustat
Aden = Aden
Yamama = Yamamah
Muscat = Maskat
Mansura = Mansourah
Bukhara = Buchara
Fez = Fez
Shiraz = Schiraz
Merw = Merw
Balkh = Balch
Mosul = Mossul
Aydab = Aydın
Bayt = Bayt
Suhar = Suhar
Taif = Ta'if
Hama = Hama
Tabuk = Tabuk
Sana'a = Sana'a
Shihr = Asch-Schihr
Tripoli = Tripoli
Tunis = Tunis
Kairouan = Kairouan
Algiers = Algiers
Oran = Oran

America = Amerika
George Washington = George Washington
Your wanton aggression leaves us no choice. Prepare for war! = Eure mutwillige Aggression lässt mir keine Wahl. Rechnet mit Krieg!
You have mistaken our love of peace for weakness. You shall regret this! = Ihr habt unsere Liebe von Frieden als Schwäche gesehen. Das werdet Ihr bereuen.
The day...is yours. I hope you will be merciful in your triumph. = Dies ist Ihr Tag. Ich hoffe Ihr werdet in Eurem Triumph barmherzig sein.
The people of the United States of America welcome you. = Die Einwohner der Vereinigten Staaten von Amerika heißen Euch herzlich Willkommen.
Is the following trade of interest to you? = Interessiert sie folgender Tausch?
Well? = Nun?
Manifest Destiny = Offenkundiges Schicksal
Welcome President Washington! You lead the industrious American civilization! Formed in the conflagration of revolution in the 18th century, within a hundred years, the young nation became embroiled in a terrible civil war that nearly tore the country apart, but it was just a few short years later in the 20th century that the United States reached the height of its power, emerging triumphant and mighty from the two terrible wars that destroyed so many other great nations. The United States is a nation of immigrants, filled with optimism and determination. They lack only a leader to help them fulfill their promise. = Willkommen Präsident Washington! Sie führen die tüchtige amerikanische Zivilisation an! Gegründet in der Feuersbrunst der Revolution im 18. Jahrhundert, wurde die junge Nation innerhalb von hundert Jahren in einen schrecklichen Bürgerkrieg verwickelt, der das Land fast auseinander riss, aber es war nur wenige Jahre später im 20. Jahrhundert, dass die Vereinigten Staaten den Höhepunkt ihrer Macht erreichten und triumphierend und mächtig aus den beiden schrecklichen Kriegen hervorgingen, die so viele andere große Nationen zerstörten. Die Vereinigten Staaten sind eine Nation von Einwanderern, erfüllt von Optimismus und Entschlossenheit. Es fehlt ihnen nur ein Anführer, der ihnen hilft, ihr Versprechen zu erfüllen.
President Washington, can you lead the American people to greatness? Can you build a civilization that will stand the test of time? = Präsident Washington, können Sie das amerikanische Volk zu Größe führen? Könnt Ihr eine Zivilisation aufbauen, die dem Test der Zeit standhält?
Washington = Washington
New York = New York
Boston = Boston
Philadelphia = Philadelphia
Atlanta = Atlanta
Chicago = Chicago
Seattle = Seattle
San Francisco = San Francisco
Los Angeles = Los Angeles
Houston = Houston
Portland = Portland
St. Louis = St. Louis
Miami = Miami
Buffalo = Buffalo
Detroit = Detroit
New Orleans = New Orleans
Baltimore = Baltimore
Denver = Denver
Cincinnati = Cincinnati
Dallas = Dallas
Cleveland = Cleveland
Kansas City = Kansas City
San Diego = San Diego
Las Vegas = Las Vegas
Phoenix = Phoenix
Albuquerque = Albuquerque
Minneapolis = Minneapolis
Pittsburgh = Pittsburgh
Oakland = Oakland
Tampa Bay = Tampa Bay
Orlando = Orlando
Tacoma = Tacoma
Santa Fe = Santa Fe
Olympia = Olympia
Hunt Valley = Hunt Valley
Springfield = Springfield
Palo Alto = Palo Alto
Centralia = Centralia
Spokane = Spokane
Jacksonville = Jacksonville
Svannah = Savannah
Charleston = Charleston
San Antonio = San Antonio
Anchorage = Anchorage
Sacramento = Sakramento
Reno = Reno
Salt Lake City = Salt Lake City
Boise = Boise
Milwaukee = Milwaukee
Santa Cruz = Santa Cruz
Little Rock = Little Rock

Japan = Japan
Oda Nobunaga = Oda Nobunaga
I hereby inform you of our intention to wipe out your civilization from this world. = Hiermit informiere ich Euch, dass ich plane Ihre Zivilisation auszulöschen.
Pitiful fool! Now we shall destroy you! = Erbärmlicher Dummkopf! Jetzt werden wir Euch zerstören!
You were much wiser than I thought. = Ihr sind viel weiser als ich dachte.
We hope for a fair and just relationship with you, who are renowned for military bravery. = Wir hoffen auf eine faire und gerechte Beziehung zu Ihnen, da Ihr für Eure militärische Tapferkeit bekannt seid.
I would be grateful if you agreed on the following proposal. = Ich wäre dankbar, wenn sie folgendem Vorschlag zustimmen.
Oh, it's you... = Oh, Sie sind es...
Bushido = Bushido
Units fight as though they were at full strength even when damaged = Einheiten kämpfen mit voller Stärke, selbst bei Beschädigung
Blessings upon you, noble Oda Nobunaga, ruler of Japan, the land of the Rising Sun! May you long walk among its flowering blossoms. The Japanese are an island people, proud and pious with a rich culture of arts and letters. Your civilization stretches back thousands of years, years of bloody warfare, expansion and isolation, great wealth and great poverty. In addition to their prowess on the field of battle, your people are also immensely industrious, and their technological innovation and mighty factories are the envy of lesser people everywhere. = Seien Sie gesegnet, edler Oda Nobunaga, Herrscher über Japan, das Land der aufgehenden Sonne! Möget Ihr lange inmitten seiner blühenden Blüten wandeln. Die Japaner sind ein Inselvolk, stolz und fromm mit einer reichen Kultur der Künste und Schriften. Ihre Zivilisation reicht Tausende von Jahren zurück, Jahre der blutigen Kriege, der Expansion und der Isolation, des großen Reichtums und der großen Armut. Zusätzlich zu ihren Fähigkeiten auf dem Schlachtfeld, sind ihre Leute auch immens fleißig, und ihre technologische Innovation und mächtigen Fabriken sind der Neid der geringeren Menschen überall.
Legendary daimyo, will you grab the reins of destiny? Will you bring your family and people the honor and glory they deserve? Will you once again pick up the sword and march to triumph? Will you build a civilization that stands the test of time? = Legendärer Daimyo, werdet Ihr die Zügel des Schicksals ergreifen? Werdet Ihr eurer Familie und eurem Volk die Ehre und den Ruhm bringen, den sie verdienen? Werdet Ihr noch einmal das Schwert in die Hand nehmen und zum Triumph marschieren? Könnt Ihr eine Zivilisation aufbauen, die dem Test der Zeit standhält?
Kyoto = Kyōto
Osaka = Osaka
Tokyo = Tokyo
Satsuma = Satsuma
Kagoshima = Kagoshima
Nara = Nara
Nagoya = Nagoya
Izumo = Izumo
Nagasaki = Nagasaki
Yokohama = Yokohama
Shimonoseki = Shimonoseki
Matsuyama = Matsuyama
Sapporo = Sapporo
Hakodate = Hakodate
Ise = Ise
Toyama = Toyama
Fukushima = Fukushima
Suo = Suō
Bizen = Bizen
Echizen = Echizen
Izumi = Izumi
Omi = Omi
Echigo = Echigo
Kozuke = Kozuke
Sado = Sado
Kobe = Kobe
Nagano = Nagano
Hiroshima = Hiroshima
Takayama = Takayama
Akita = Akita
Fukuoka = Fukuoka
Aomori = Aomori
Kamakura = Kamakura
Kochi = Kochi
Naha = Naha
Sendai = Sendai
Gifu = Gifu
Yamaguchi = Yamaguchi
Ota = Ota
Tottori = Tottori

India = Indien
Gandhi = Mahatma Gandhi
I have just received a report that large numbers of my troops have crossed your borders. = Ich habe gerade gehört, dass viele Truppen von mir Ihre Grenzen übertreten haben.
My attempts to avoid violence have failed. An eye for an eye only makes the world blind. = Meine Versuche Gewalt zu vermeiden haben versagt. Auge um Auge führt nur dazu, dass am Ende niemand mehr sehen kann.
You can chain me, you can torture me, you can even destroy this body, but you will never imprison my mind.  = Und sperrt man mich ein \nIm finsteren Kerker, \nDas alles sind rein \nVergebliche Werke; \nDenn meine Gedanken \nZerreißen die Schranken \nUnd Mauern entzwei: \nDie Gedanken sind frei. 
Hello, I am Mohandas Gandhi. My people call me Bapu, but please, call me friend. = Hallo, ich bin Mahatma Gandhi. Meine Leute nennen mich Bapu, aber nennt mich bitte Freund.
My friend, are you interested in this arrangement? = Mein Freund, seit Ihr an diesem Tausch interessiert?
I wish you peace. = Ich wünsche Euch Frieden.
Population Growth = Bevölkerungswachstum
Unhappiness from number of Cities doubled = Unzufriedenheit aufgrund der Anzahl der Städte verdoppelt
Greetings, President Mahatma Gandhi, great souled leader of India! You are the ruler of one of the oldest countries in the world with history stretching back almost 10,000 years. A spiritual country, India is the birthplace of three of the world's great religions - Hinduism, Buddhism and Jainism. This is a passionate land of music and color, a land of great wealth and grinding poverty. For centuries, India was divided into kingdoms who fought constantly with each other and against outside invaders. That was, however, after empires such as Maratha, Maurya and Gupta. In the 12th century AD, India was conquered by Muslim Turks who fled from the Mongols. In the early 17th century, the English arrived, and through a combination of shrewd diplomacy and technological superiority, they conquered your fragmented nation. England remained in power for some two centuries until driven out by a rising wave of Indian nationalism, a peaceful rebellion unlike any before seen in history, one led by you! = Grüße, Präsident Mahatma Gandhi, großer spiritueller Führer von Indien! Ihr seit der Herrscher eines der ältesten Länder der Welt mit einer Geschichte, die fast 10.000 Jahre zurückreicht. Ein spirituelles Land, Indien ist die Geburtsstätte von drei der großen Weltreligionen - Hinduismus, Buddhismus und Jainismus. Es ist ein leidenschaftliches Land der Musik und der Farben, ein Land des großen Reichtums und der drückenden Armut. Jahrhunderte lang war Indien in Königreiche aufgeteilt, die ständig miteinander und gegen Eindringlinge von außen kämpften. Das war allerdings erst nach Reichen wie den Maratha, Maurya und Gupta. Im 12. Jahrhundert nach Christus wurde Indien von muslimischen Türken erobert, die vor den Mongolen geflohen waren. Im frühen 17. Jahrhundert kamen die Engländer und eroberten durch eine Kombination aus kluger Diplomatie und technologischer Überlegenheit Ihre zersplitterte Nation. England blieb für etwa zwei Jahrhunderte an der Macht, bis es von einer aufkommenden Welle des indischen Nationalismus vertrieben wurde, einer friedlichen Rebellion, wie es sie in der Geschichte noch nie gegeben hat, angeführt von Ihnen!
Gandhi, your people look to you to lead them to even greater heights of glory! Can you help your people realize their great potential, to once again become the world's center of arts, culture and religion? Can you build a civilization that will stand the test of time? = Gandhi, euer Volk blickt auf Euch, um es zu noch größeren Höhen des Ruhmes zu führen! Könnt Ihr eurem Volk helfen, sein großes Potential zu verwirklichen, um wieder das Zentrum der Welt für Kunst, Kultur und Religion zu werden? Könnt Ihr eine Zivilisation aufbauen, die dem Test der Zeit standhält?
Delhi = Delhi
Mumbai = Mumbai
Vijayanagara = Vijayanagar
Pataliputra = Pataliputra
Varanasi = Varanasi
Agra = Agra
Calcutta = Kalkutta
Lahore = Lahore
Bangalore = Bangalore
Hyderabad = Hyderabad
Madurai = Madurai
Ahmedabad = Ahmedabad
Kolhapur = Kolhapur
Prayaga = Prayagaj
Ayodhya = Ayodhya
Indraprastha = Indraprastha
Mathura = Mathura
Ujjain = Ujjain
Gulbarga = Gulbarga
Jaunpur = Jaunpur
Rajagriha = Rajagriha
Sravasti = Shravasti
Tiruchirapalli = Tiruchirappalli
Thanjavur = Thanjavur
Bodhgaya = Bodhgaya
Kushinagar = Kushinagar
Amaravati = Amaravati
Gaur = Gaur
Gwalior = Gwalior
Jaipur = Jaipur
Karachi = Karatschi

Germany = Deutschland
Otto von Bismarck = Otto von Bismarck
I cannot wait until ye grow even mightier. Therefore, prepare for war! = Ich kann nicht warten, bis ihr noch mächtiger werdet. Deshalb: Bereitet euch auf den Krieg vor!
Corrupted villain! We will bring you into the ground! = Verdammter Bösewicht! Wir werden Euch niederringen!
Germany has been destroyed. I weep for the future generations. = Deutschland wurde zerstört. Ich trauere um die zukünftigen Generationen.
Guten tag. In the name of the great German people, I bid you welcome. = Guten Tag. Im Namen des großartigen deutschen Volkes heiße ich Euch willkommen.
It would be in your best interest, to carefully consider this proposal. = Es wäre in Eurem Intresse, diesen Vorschlag genau zu erwägen und ihn anzunehmen.
What now? = Was nun?
So, out with it! = Also, raus mit der Sprache!
Furor Teutonicus = Teutonischer Zorn
67% chance to earn 25 Gold and recruit a Barbarian unit from a conquered encampment = 67%-Chance 25 Gold einzunehmen und eine barbarische Einheit aus dem eroberten Lager zu rekrutieren
-[amount]% [param] unit maintenance costs = -[amount]% Unterhaltskosten für [param] Einheiten
Hail mighty Bismarck, first chancellor of Germany and her empire! Germany is an upstart nation, fashioned from the ruins of the Holy Roman Empire and finally unified in 1871, a little more than a century ago. The German people have proven themselves to be creative, industrious and ferocious warriors. Despite enduring great catastrophes in the first half of the 20th century, Germany remains a worldwide economic, artistic and technological leader. = Es lebe der mächtige Bismarck, der erste Kanzler Deutschlands und seines Reiches! Deutschland ist eine aufstrebende Nation, entstanden aus den Trümmern des Heiligen Römischen Reiches und schließlich 1871, vor etwas mehr als einem Jahrhundert, vereinigt. Das deutsche Volk hat sich als kreativ, fleißig und kämpferisch erwiesen. Trotz großer Katastrophen in der ersten Hälfte des 20. Jahrhunderts ist Deutschland nach wie vor weltweit führend in Wirtschaft, Kunst und Technologie.
Great Prince Bismarck, the German people look up to you to lead them to greater days of glory. Their determination is strong, and now they turn to you, their beloved iron chancellor, to guide them once more. Will you rule and conquer through blood and iron, or foster the Germanic arts and industry? Can you build a civilization that will stand the test of time? = Großer Fürst Bismarck, das deutsche Volk blickt zu Euch auf, um es zu größeren Tagen des Ruhmes zu führen. Ihre Entschlossenheit ist stark, und jetzt wenden sie sich an Euch, ihren geliebten eisernen Kanzler, um sie noch einmal zu führen. Werdet Ihr mit Blut und Eisen herrschen und erobern oder die germanische Kunst und Industrie fördern? Könnt Ihr eine Zivilisation aufbauen, die dem Test der Zeit standhält?
Berlin = Berlin
Hamburg = Hamburg
Munich = München
Cologne = Köln
Frankfurt = Frankfurt
Essen = Essen
Dortmund = Dortmund
Stuttgart = Stuttgart
Dusseldorf = Düsseldorf
Bremen = Bremen
Hannover = Hannover
Duisburg = Duisburg
Leipzig = Leipzig
Dresden = Dresden
Bonn = Bonn
Bochum = Bochum
Bielefeld = Bielefeld
Karlsruhe = Karlsruhe
Gelsenkirchen = Gelsenkirchen
Wiesbaden = Wiesbaden
Münster = Münster
Rostock = Rostock
Chemnitz = Chemnitz
Braunschweig = Braunschweig
Halle = Halle
Mönchengladbach = Mönchengladbach
Kiel = Kiel
Wuppertal = Wuppertal
Freiburg = Freiburg
Hagen = Hagen
Erfurt = Erfurt
Kaiserslautern = Kaiserslautern
Kassel = Kassel
Oberhausen = Oberhausen
Hamm = Hamm
Saarbrucken = Saarbrücken
Krefeld = Krefeld
Pirmasens = Pirmasens
Potsdam = Potsdam
Solingen = Solingen
Osnabrück = Osnabrück
Ludwigshafen = Ludwigshafen
Leverkusen = Leverkusen
Oldenburg = Oldenburg
Neuss = Neuss
Mülheim = Mülheim
Darmstadt = Darmstadt
Herne = Herne
Würzburg = Würzburg
Recklinghausen = Recklinghausen
Göttingen = Göttingen
Wolfsburg = Wolfsburg
Koblenz = Koblenz
Hildesheim = Hildesheim
Erlangen = Erlangen

The Ottomans = Die Osmanen
Suleiman I = Suleiman der Prächtige
Your continued insolence and failure to recognize and preeminence leads us to war. = Eure anhaltende Anmaßung und das Verkennen unserer Vormachtstellung führt uns in den Krieg.
Good. The world shall witness the incontestable might of my armies and the glory of the Empire. = Gut, die Welt wird Zeuge der unbestreitbaren Macht meiner Armeen und der Herrlichkeit des Reiches.
Ruin! Ruin! Istanbul becomes Iram of the Pillars, remembered only by the melancholy poets. = Verderben! Verderben! Istanbul wird von Fremden ausgelöscht, nur noch ein paar melancholische Poeten erinnern daran.
From the magnificence of Topkapi, the Ottoman nation greets you, stranger! I'm Suleiman, Kayser-I Rum, and I bestow upon you my welcome! = Von der Pracht des Topkapi-Palastes grüßt Euch die Nation der Ottomanen, Fremder! Ich bin Suleiman, der Kayser-i Rum, und ich gewähre Euch mein Willkommen!
Let us do business! Would you be interested? = Lasst uns handeln! Seid Ihr interressiert?
Barbary Corsairs = Barbarische Korsaren
50% chance of capturing defeated Barbarian naval units and earning 25 Gold = 50% Chance, besiegte barbarische Marineeinheiten zu erobern und 25 Gold zu verdienen
Blessings of God be upon you, oh Great Emperor Suleiman! Your power, wealth and generosity awe the world! Truly, are you called 'Magnificent!' Your empire began in Bithynia, a small country in Eastern Anatolia in 12th century. Taking advantage in the decline of the great Seljuk Sultanate of Rum, King Osman I of Bithynia expanded west into Anatolia. Over the next century, your subjects brought down the empire of Byzantium, taking its holdings in Turkey and then the Balkans. In the mid 15th century, the Ottomans captured ancient Constantinople, gaining control of the strategic link between Europe and the Middle East. Your people's empire would continue to expand for centuries governing much of North Africa, the Middle East and Eastern Europe at its height. = Der Segen Gottes sei mit dir, oh großer Kaiser Suleiman! Eure Macht, Euer Reichtum und Eure Großzügigkeit versetzen die Welt in Ehrfurcht! Wahrlich, werdet Ihr 'Prächtig' genannt! Euer Reich begann in Bithynien, einem kleinen Land in Ostanatolien im 12. Jahrhundert. König Osman I. von Bithynien nutzte den Niedergang des großen Sultanats der Seldschuken von Rum und expandierte nach Westen in Anatolien. Im Laufe des nächsten Jahrhunderts brachten Ihre Untertanen das Reich von Byzanz zu Fall und eroberten dessen Besitztümer in der Türkei und dann den Balkan. In der Mitte des 15. Jahrhunderts eroberten die Osmanen das alte Konstantinopel und gewannen die Kontrolle über die strategische Verbindung zwischen Europa und dem Nahen Osten. Das Reich eures Volkes expandierte über Jahrhunderte weiter und beherrschte auf seinem Höhepunkt einen Großteil Nordafrikas, des Nahen Ostens und Osteuropas.
Mighty Sultan, heed the call of your people! Bring your empire back to the height of its power and glory and once again the world will look upon your greatness with awe and admiration! Will you accept the challenge, great emperor? Will you build an empire that will stand the test of time? = Mächtiger Sultan, erhört den Ruf eures Volkes! Bringt Euer Reich zurück auf den Höhepunkt seiner Macht und seines Ruhmes und die Welt wird wieder mit Ehrfurcht und Bewunderung auf Eure Größe blicken! Werdet Ihr die Herausforderung annehmen, großer Kaiser? Könnt Ihr eine Zivilisation aufbauen, die dem Test der Zeit standhält?
Istanbul = Istanbul
Edirne = Edirne
Ankara = Ankara
Bursa = Bursa
Konya = Konya
Samsun = Samsun
Gaziantep = Gaziantep
Diyabakir = Diyarbakır
Izmir = Izmir
Kayseri = Kayseri
Malatya = Malatya
Marsin = Mersin
Antalya = Antalya
Zonguldak = Zonguldak
Denizli = Denizli
Ordu = Ordu
Mugia = Muğla
Eskishehir = Eskişehir
Inebolu = İnebolu
Sinop = Sinop
Adana = Adana
Artuin = Artvin
Bodrum = Bodrum
Eregli = Ereğli
Silifke = Silifke
Sivas = Sivas
Amasya = Amasya
Marmaris = Marmaris
Trabzon = Trabzon
Erzurum = Erzurum
Urfa = Urfa
Izmit = İzmit
Afyonkarhisar = Afyonkarahisar
Bitlis = Bitlis
Yalova = Yalova

Korea = Korea
Sejong = Sejong
Jip-hyun-jun (Hall of Worthies) will no longer tolerate your irksome behavior. We will liberate the citizens under your oppression even with force, and enlighten them! = Jip-hyun-jun, die Halle der Würdigen, wird Euer empörendes Verhalten nicht länger dulden. Wir werden Eure unterdrückten Untertanen befreien, und sei es mit Macht, und sie erleuchten!
Foolish, miserable wretch! You will be crushed by this country's magnificent scientific power! = Törichter, erbärmlicher Wicht! Ihr werdet von der großartigen wissenschaftlichen Macht dieses Landes zerdrückt werden!
Now the question is who will protect my people. A dark age has come. = Jetzt ist die Frage wer meine Leute beschützt. Ein dunkles Zeitalter ist gekommen.
Welcome to the palace of Choson, stranger. I am the learned King Sejong, who looks after his great people. = Willkommen im Palast von Joseon. Ich bin der gelehrte König Sejong, welcher auf sein großartiges Volk achtet.
We have many things to discuss and have much to benefit from each other. = Wir haben viele Dinge zu besprechen und können viel voneinander profitieren.
Oh, it's you = Sie sinds.
Scholars of the Jade Hall = Die Gelehrten der Jadehalle
Receive a tech boost when scientific buildings/wonders are built in capital = Erhalte einen Technologieschub beim Bauen von Wundern und Wissenschaftlichen Gebäuden in der Hauptstadt
Greetings to you, exalted King Sejong the Great, servant to the people and protector of the Choson Dynasty! Your glorious vision of prosperity and overwhelming benevolence towards the common man made you the most beloved of all Korean kings. From the earliest days of your reign, the effort you took to provide a fair and just society for all was surpassed only by the technological advances spurred onwards by your unquenched thirst for knowledge. Guided by your wisdom, the scholars of the Jade Hall developed Korea's first written language, Hangul, bringing the light of literature and science to the masses after centuries of literary darkness. = Ich grüße Euch, hochverehrter König Sejong der Große, Diener des Volkes und Beschützer der Choson-Dynastie! Eure glorreiche Vision des Wohlstandes und Eure überwältigende Güte gegenüber dem einfachen Volk machten Euch zum beliebtesten aller koreanischen Könige. Von den ersten Tagen Eurer Herrschaft an wurde Euer Bemühen um eine gerechte Gesellschaft nur von den technischen Fortschritten übertroffen, die durch Euren unstillbaren Wissensdurst vorangetrieben wurden. Geleitet von Eurer Weisheit entwickelten die Gelehrten der Jadehalle die erste Schriftsprache Koreas, Hangul, und brachten nach Jahrhunderten literarischer Finsternis das Licht der Literatur und Wissenschaft zu den Massen.
Honorable Sejong, once more the people look to your for guidance. Will you rise to the occasion, bringing harmony and understanding to the people? Can you once again advance your kingdom's standing to such wondrous heights? Can you build a civilization that stands the test of time? = Ehrwürdiger Sejong, wieder einmal blickt das Volk auf Euch als Führer. Werdet Ihr Euch der Situation stellen und dem Volk Harmonie und Verständnis bringen? Könnt Ihr das Ansehen Eures Reiches noch einmal zu solch wundersamen Höhen führen? Könnt Ihr eine Zivilisation aufbauen, die dem Test der Zeit standhält?
Seoul = Seoul
Busan = Busan
Jeonju = Jeonju
Daegu = Daegu
Pyongyang = Pjöngjang
Kaesong = Kaesong
Suwon = Suwon
Gwangju = Gwangju
Gangneung = Gangneung
Hamhung = Hamhung
Wonju = Wonju
Ulsan = Ulsan
Changwon = Changwon
Andong = Andong
Gongju = Gongju
Haeju = Haeju
Cheongju = Cheongju
Mokpo = Mokpo
Dongducheon = Dongducheon
Geoje = Geoje
Suncheon = Suncheon
Jinju = Jinju
Sangju = Sangju
Rason = Rason
Gyeongju = Gyeongju
Chungju = Chungju
Sacheon = Sacheon
Gimje = Gimje
Anju = Anju

Iroquois = Irokesen
Hiawatha = Hiawatha
You are a plague upon Mother Earth! Prepare for battle! = Ihr seid eine Seuche für Mutter Natur! Bereitet Euch auf die Schlacht vor.
You evil creature! My braves will slaughter you! = Bösartige Kreatur! Meine Tapferen werden Euch abschlachten!
You have defeated us... but our spirits will never be vanquished! We shall return! = Du hast uns besiegt... aber unser Glaube wird niemals verschwinden. Wir werden wiederkommen.
Greetings, stranger. I am Hiawatha, speaker for the Iroquois. We seek peace with all, but we do not shrink from war. = Seid gegrüßt, Fremder. Ich bin Hiawatha, Sprecher der Irokesen. Wir streben nach Frieden, doch wenn es sein muss, scheuen wir nicht den Krieg.
Does this trade work for you, my friend? = Ist dieser Tausch für dich ok, mein Freund?
The Great Warpath = Auf dem Großen Kriegspfad
All units move through Forest and Jungle Tiles in friendly territory as if they have roads. These tiles can be used to establish City Connections upon researching the Wheel. = Alle Einheiten bewegen sich durch verbündete Wald- und Dschungelfelder als hätten sie Straßen. Diese Felder können genutzt werden, um bei der Erforschung des Rades Stadtverbindungen herzustellen.
Greetings, noble Hiawatha, leader of the mighty Iroquois nations! Long have your people lived near the great and holy lake Ontario in the land that has come to be known as the New York state in North America. In the mists of antiquity, the five peoples of Seneca, Onondaga, Mohawks, Cayugas and Oneida united into one nation, the Haudenosaunee, the Iroquois. With no written language, the wise men of your nation created the great law of peace, the model for many constitutions including that of the United States. For many years, your people battled great enemies, such as the Huron, and the French and English invaders. Tough outnumbered and facing weapons far more advanced than the ones your warriors wielded, the Iroquois survived and prospered, until they were finally overwhelmed by the mighty armies of the new United States. = Seid gegrüßt, edler Hiawatha, Häuptling der mächtigen Irokesenvölker! Seit langem lebt euer Volk in der Nähe des großen und heiligen Sees Ontario in dem Land, das als der Staat New York in Nordamerika bekannt geworden ist. In den Nebeln des Altertums vereinigten sich die fünf Völker der Seneca, Onondaga, Mohawks, Cayugas und Oneida zu einer Nation, den Haudenosaunee, den Irokesen. Ohne Schriftsprache schufen die Weisen eures Volkes das große Friedensgesetz, das Vorbild für viele Verfassungen, darunter auch die der Vereinigten Staaten. Viele Jahre lang kämpfte euer Volk gegen große Feinde, wie die Huronen und die französischen und englischen Invasoren. Obwohl sie zahlenmäßig unterlegen und mit Waffen konfrontiert waren, die weitaus fortschrittlicher waren als die, die eure Krieger trugen, überlebten die Irokesen und gediehen, bis sie schließlich von den mächtigen Armeen der neuen Vereinigten Staaten überwältigt wurden.
Oh noble Hiawatha, listen to the cries of your people! They call out to you to lead them in peace and war, to rebuild the great longhouse and unite the tribes once again. Will you accept this challenge, great leader? Will you build a civilization that will stand the test of time? = Oh edler Hiawatha, höre auf die Schreie deines Volkes! Sie rufen nach Euch, um sie in Frieden und Krieg zu führen, um das große Langhaus wieder aufzubauen und die Stämme wieder zu vereinen. Werdet Ihr diese Herausforderung annehmen, großer Anführer? Könnt Ihr eine Zivilisation aufbauen, die dem Test der Zeit standhält?
Onoondaga = Onondaga
Osininka = Osininka
Grand River = Grand River
Akwesasme = Akwesasne
Buffalo Creek = Buffalo Creek
Brantford = Brantford
Montreal = Montreal
Genesse River = Genesee River
Canandaigua Lake = Canandaigua Lake
Lake Simcoe = Simcoe
Salamanca = Salamanca
Gowanda = Gowanda
Cuba = Cuba
Akron = Akron
Kanesatake = Kanesatake
Ganienkeh = Ganienkeh
Cayuga Castle = Cayuga Castle
Chondote = Chondote
Canajoharie = Canajoharie
Nedrow = Nedrow
Oneida Lake = Oneida Lake
Kanonwalohale = Kanonwalohale
Green Bay = Green Bay
Southwold = Southwold
Mohawk Valley = Mohawk Valley
Schoharie = Schoharie
Bay of Quinte = Bay of Quinte
Kanawale = Kanawale
Kanatsiokareke = Kanatsiokareke
Tyendinaga = Tyendinaga
Hahta = Hahta

Persia = Persien
Darius I = Dareios I
Your continue existence is an embarrassment to all leaders everywhere! You must be destroyed! = Eure andauernde Existent ist eine Peinlichkeit für Herrscher überall. Ihr müsst zerstört werden!
Curse you! You are beneath me, son of a donkey driver! I will crush you! = Verfluchter! Ihr seid unter meiner Würde, Sohn eines Eselstreibers! Ich werde Euch zermalmen!
You mongrel! Cursed be you! The world will long lament your heinous crime! = Bastard! Verflucht seid Ihr! Die Welt wird Eure ruchlosen Verbrechen noch lange bejammern!
Peace be on you! I am Darius, the great and outstanding king of kings of great Persia... but I suppose you knew that. = Friede sei mit Euch! Ich bin Dareius, der herausragende König der Könige des großartigen Persischen Reiches... Allerdings nehme ich an, Ihr wisst das bereits.
In my endless magnanimity, I am making you this offer. You agree, of course? = In meiner endlosen Großzügigkeit unterbreite ich Euch dieses Angebot. Ihr nehmt es selbstverständlich an?
Good day to you! = Einen Guten Tag!
Ahh... you... = Oh... Sie...
Achaemenid Legacy = Das Vermächtnis der Achaemeniden
+10% Strength for all units during Golden Age = +10% Stärke für alle Einheiten im Goldenen Zeitalter
+1 Movement for all units during Golden Age = +1 Bewegung für alle Einheiten im Goldenen Zeitalter
The blessings of heaven be upon you, beloved king Darius of Persia! You lead a strong and wise people. In the morning of the world, the great Persian leader Cyrus revolted against the mighty Median empire and by 550 BC, the Medes were no more. Through cunning diplomacy and military prowess, great Cyrus conquered wealthy Lydia and powerful Babylon, his son conquering proud Egypt some years later. Over time, Persian might expanded into far away Macedonia, at the very door of the upstart Greek city-states. Long would Persia prosper until the upstart villain Alexander of Macedon, destroyed the great empire in one shocking campaign. = Der Segen des Himmels sei mit Euch, geliebter König Darius von Persien! Ihr führt ein starkes und weises Volk an. Am Morgen der Welt rebellierte der große persische Führer Cyrus gegen das mächtige medische Reich und um 550 v. Chr. gab es die Meder nicht mehr. Durch schlaue Diplomatie und militärisches Geschick eroberte der große Cyrus das reiche Lydien und das mächtige Babylon, sein Sohn eroberte einige Jahre später das stolze Ägypten. Mit der Zeit dehnte sich die persische Macht bis ins ferne Makedonien aus, direkt vor die Haustür der aufstrebenden griechischen Stadtstaaten. Lange sollte Persien gedeihen, bis der Emporkömmling Alexander von Makedonien das große Reich in einem schockierenden Feldzug zerstörte.
Darius, your people look to you to once again bring back the days of power and glory for Persia! The empire of your ancestors must emerge again, to triumph over its foes and to bring peace and order to the world! O king, will you answer the call? Can you build a civilization that will stand the test of time? = Darius, euer Volk blickt auf Euch, um noch einmal die Tage der Macht und des Ruhmes für Persien zurückzubringen! Das Reich Eurer Vorfahren muss wieder auferstehen, um über seine Feinde zu triumphieren und der Welt Frieden und Ordnung zu bringen! O König, werdet Ihr dem Aufruf folgen? Könnt Ihr eine Zivilisation aufbauen, die dem Test der Zeit standhält?
Persepolis = Persepolis
Parsagadae = Pasargadae
Susa = Susa
Ecbatana = Ekbatana
Tarsus = Tarsus
Gordium = Gordium
Bactra = Bactra
Sardis = Sardes
Ergili = Ergili
Dariushkabir = Dariushkabir
Ghulaman = Ghulaman
Zohak = Zohak
Istakhr = Istachr
Jinjan = Jinjan
Borazjan = Borazdschan
Herat = Herat
Dakyanus = Dakyanus
Bampur = Bampur
Turengtepe = Tureng Tepe
Rey = Rey
Thuspa = Tushpa
Hasanlu = Hasanlu
Gabae = Gabae
Merv = Merw
Behistun = Behistun
Kandahar = Kandahar
Altintepe = Altin Tepe
Bunyan = Bunyan
Charsadda = Charsadda
Uratyube = Ura-Tjube
Dura Europos = Dura Europos
Aleppo = Aleppo
Qatna = Qatna
Kabul = Kabul
Capisa = Capisa
Kyreskhata = Kyreskhata
Marakanda = Afrasiab
Peshawar = Peschawar
Van = Van
Pteira = Pteira
Arshada = Arshada
Artakaona = Artakaona
Aspabota = Aspabota
Autiyara = Autiyara
Bagastana = Bagastana
Baxtri = Baxtri
Darmasa = Darmasa
Daphnai = Daphnai
Drapsaka = Drapsaka
Eion = Eion
Gandutava = Gandutava
Gaugamela = Gaugamela
Harmozeia = Harmozeia
Ekatompylos = Ekatompylos
Izata = Izata
Kampada = Kampada
Kapisa = Kapisa
Karmana = Karmana
Kounaxa = Kounaxa
Kuganaka = Kuganaka
Nautaka = Nautaka
Paishiyauvada = Paishiyauvada
Patigrbana = Patigrbana
Phrada = Phrada

Polynesia = Polynesien
Kamehameha I = Kamehameha I
The ancient fire flashing across the sky is what proclaimed that this day would come, though I had foolishly hoped for a different outcome. = Von alters her hat ein über den Himmel blitzendes Feuer verkündet, dieser Tag werde kommen. Leichtsinnig hatte ich einen anderen Ausgang erhofft.
It is obvious now that I misjudged you and your true intentions. = Inzwischen ist es offensichtlich, dass ich Eure wahren Absichten falsch eingeschätzt hatte.
The hard-shelled crab yields, and the lion lies down to sleep. Kanaloa comes for me now. = Der Panzer der Krabbe gibt nach, und der Löwe bettet sich zum Schlaf. Kanaloa wird mich nun holen.
Aloha! Greetings and blessings upon you, friend. I am Kamehameha, Great King of this strand of islands. = Aloha! Grüße und Segen auf Euer Haupt, Freund. Ich bin Kamehameha, Großkönig dieser Inselkette.
Come, let our people feast together! = Kommt, lasst unsere Völker zusammen ein großes Bankett feiern!
Welcome, friend! = Willkommen, Freund!
Wayfinding = Pfadfinder
Can embark and move over Coasts and Oceans immediately = Kann sich sofort einschiffen und über Küsten und Ozeane bewegen
+[amount]% Strength if within [amount2] tiles of a [tileImprovement] = +[amount]% Stärke wenn innerhalb von [amount2] Feldern von [tileImprovement]
Greetings and blessings be upon you, Kamehameha the Great, chosen by the heavens to unite your scattered peoples. Oh mighty King, you were the first to bring the Big Island of Hawai'i under one solitary rule in 1791 AD. This was followed by the merging of all the remaining islands under your standard in 1810. As the first King of Hawai'i, you standardized the legal and taxation systems and instituted the Mamalahoe Kawanai, an edict protecting civilians in times of war. You ensured the continued unification and sovereignty of the islands by your strong laws and deeds, even after your death in 1819. = Seid gegrüßt und gesegnet, Kamehameha der Große, vom Himmel auserwählt, eure verstreuten Völker zu vereinen. Oh mächtiger König, Ihr wart der erste, der 1791 n. Chr. die Große Insel von Hawaii unter seine Alleinherrschaft brachte. Dem folgte die Vereinigung aller übrigen Inseln unter Eurer Flagge im Jahre 1810. Als erster König von Hawaii habt Ihr das Rechts- und Steuersystem vereinheitlicht und das Mamalahoe Kawanai eingeführt, ein Erlass zum Schutz der Zivilbevölkerung in Kriegszeiten. Durch Eure starken Gesetze und Taten habt Ihr die fortgesetzte Einigung und Souveränität der Inseln sichergestellt, auch nach eurem Tod 1819.
Oh wise and exalted King, your people wish for a kingdom of their own once more and require a leader of unparalleled greatness! Will you answer their call and don the mantle of the Lion of the Pacific? Will you build a kingdom that stands the test of time? = Oh weiser und erhabener König, euer Volk wünscht sich wieder ein eigenes Königreich und benötigt einen Führer von unvergleichlicher Größe! Werdet Ihr auf ihren Ruf antworten und den Mantel des Löwen des Pazifiks anlegen? Könnt Ihr eine Zivilisation aufbauen, die dem Test der Zeit standhält?
Honolulu = Honolulu
Samoa = Samoa
Tonga = Tonga
Nuku Hiva = Nuku Hiva
Raiatea = Raiatea
Aotearoa = Aotearoa
Tahiti = Tahiti
Hilo = Hilo
Te Wai Pounamu = Te Wai-Pounamu
Rapa Nui = Rapa Nui
Tuamotu = Tuamotu
Rarotonga = Rarotonga
Tuvalu = Tuvalu
Tubuai = Tubuai
Mangareva = Mangareva
Oahu = Oahu
Kiritimati = Kiritimati
Ontong Java = Ontong Java
Niue = Niue
Rekohu = Rekohu
Rakahanga = Rakahanga
Bora Bora = Bora Bora
Kailua = Kailua
Uvea = Uvea
Futuna = Futuna
Rotuma = Rotuma
Tokelau = Tokelau
Lahaina = Lahaina
Bellona = Bellona
Mungava = Mu Nggava
Tikopia = Tikopia
Emae = Émaé
Kapingamarangi = Kapingamarangi
Takuu = Takuu
Nukuoro = Nukuoro
Sikaiana = Sikaiana
Anuta = Anuta
Nuguria = Nuguria
Pileni = Pileni
Nukumanu = Nukumanu

Siam = Siam
Ramkhamhaeng = Ramkhamhaeng
You lowly, arrogant fool! I will make you regret of your insolence! = Ihr niederer, arroganter Narr! Ich werde Euch Eure Unverschämtheit bedauern lassen!
You scoundrel! I shall prepare to fend you off! = Ihr Schurke! Ich werde unverzüglich Vorbereitungen treffen, um Euch zurückzuwerfen!
Although I lost, my honor shall endure. I wish you good luck. = Obwohl ich verlor, wird meine Ehre überdauern. Ich wünsche Euch viel Glück.
I, Pho Kun Ramkhamhaeng, King of Siam, consider it a great honor that you have walked to visit my country of Siam. = Ich, Pho Kun Ramkhamhaeng, König von Siam, betrachte es als große Ehre, dass Ihr die weite Reise auf Euch genommen habt, um mein Land Siam zu besuchen.
Greetings. I believe this is a fair proposal for both parties. What do you think? = Ich grüße Euch. Ich glaube, dies ist ein fairer Vorschlag für beide Seiten. Was meint Ihr dazu?
Welcome. = Willkommen.
Father Governs Children = Vater und Kinder
Food and Culture from Friendly City-States are increased by 50% = Nahrung und Kultur aus freundlichen Stadtstaaten werden um 50% erhöht.
Greetings to you, Great King Ramkhamhaeng, leader of the glorious Siamese people! O mighty King, your people bow down before you in awe and fear! You are the ruler of Siam, an ancient country in the heart of Southeast Asia, a beautiful and mysterious land. Surrounded by foes, beset by bloody war and grinding poverty, the clever and loyal Siamese people have endured and triumphed. King Ramkhamhaeng, your empire was once part of the Khmer Empire, until the 13th century AD, when your ancestors revolted, forming the small Sukhothai kingdom. Through successful battle and cunning diplomacy, the tiny kingdom grew into a mighty empire, an empire which would dominate South East Asia for more than a century! = Sei gegrüßt, Großkönig Ramkhamhaeng, Führer des glorreichen siamesischen Volkes! O mächtiger König, euer Volk verneigt sich in Ehrfurcht und Furcht vor Euch! Ihr seid der Herrscher von Siam, einem alten Land im Herzen Südostasiens, einem schönen und geheimnisvollen Land. Umgeben von Feinden, bedrängt von blutigen Kriegen und drückender Armut, hat das kluge und treue siamesische Volk ausgehalten und triumphiert. König Ramkhamhaeng, euer Reich war einst Teil des Khmer-Reiches, bis zum 13. Jahrhundert n. Chr., als sich eure Vorfahren auflehnten und das kleine Königreich Sukhothai gründeten. Durch erfolgreiche Kämpfe und schlaue Diplomatie wuchs das winzige Königreich zu einem mächtigen Reich heran, ein Reich, das Südostasien für mehr als ein Jahrhundert beherrschen sollte!
Oh, wise and puissant King Ramkhamhaeng, your people need you to once again lead them to greatness! Can you use your wits and strength of arms to protect your people and defeat your foes? Can you build a civilization that will stand the test of time? = Oh, weiser und mächtiger König Ramkhamhaeng, euer Volk braucht Euch, um es noch einmal zu Größe zu führen! Könnt Ihr Euren Verstand und Eure Waffenstärke nutzen, um euer Volk zu schützen und Eure Feinde zu besiegen? Könnt Ihr eine Zivilisation aufbauen, die dem Test der Zeit standhält?
Sukhothai = Sukhothai
Si Satchanalai = Si Satchanalai
Muang Saluang = Muang Saluang
Lampang = Lampang
Phitsanulok = Phitsanulok
Kamphaeng Pet = Kamphaeng Pet
Nakhom Chum = Nakhon Chum
Vientiane = Vientiane
Nakhon Si Thammarat = Nakhon Si Thammarat
Martaban = Martaban
Nakhon Sawan = Nakhon Sawan
Chainat = Chai Nat
Luang Prabang = Luang Prabang
Uttaradit = Uttaradit
Chiang Thong = Chiang Thong
Phrae = Phrae
Nan = Nan
Tak = Tak
Suphanburi = Suphan Buri
Hongsawadee = Hongsawadee
Thawaii = Tavoy
Ayutthuya = Ayutthuya
Taphan Hin = Taphan Hin
Uthai Thani = Uthai Thani
Lap Buri = Lop Buri
Ratchasima = Ratchasima
Ban Phai = Ban Phai
Loci = Loei
Khon Kaen = Khon Kaen
Surin = Surin

Spain = Spanien
Isabella = Isabelle
God will probably forgive you... but I shall not. Prepare for war. = Gott mag Euch vergeben, aber ich nicht. Bereitet Euch auf Krieg vor.
Repugnant spawn of the devil! You will pay! = Widerwärtige Ausgeburt des Teufels! Das werdet Ihr büßen!
If my defeat is, without any doubt, the will of God, then I will accept it. = Wenn denn meine Niederlage, ohne jeden Zweifel, der Wille Gottes sei, so werde ich sie akzeptieren.
God blesses those who deserve it. I am Isabel of Spain. = Gott segnet diejenigen, die dessen würdig sind. Ich bin Isabella von Spanien.
I hope this deal will receive your blessing. = Ich hoffe dieser Handel wird Euren Segen erhalten.
Seven Cities of Gold = Die Sieben Goldenen Städte
Double Happiness from Natural Wonders = Verdoppelt Zufriedenheit von Natürlichen Wundern
Tile yields from Natural Wonders doubled = Verdoppelt Felderträge von Natürlichen Wundern
100 Gold for discovering a Natural Wonder (bonus enhanced to 500 Gold if first to discover it) = 100 Gold beim Entdecken eines Natürlichen Wunders (Bonus erhöht sich auf 500 Gold, wenn zuerst entdeckt)
Blessed Isabella, servant of God, holy queen of Castille and León! Your people greet and welcome you. You are the ruler of Spain, a beautiful and ancient country at the crossroads of the world between Europe and Africa, one shore on the Mediterranean and the other on the mighty Atlantic Ocean. The Spanish are a multicultural people with roots in the Muslim and Christian worlds. A seafaring race, Spanish explorers found and conquered much of the New World, and, for many centuries, its gold and silver brought Spain unrivalled wealth and power, making the Spanish court the envy of the world. = Gesegnete Isabella, Dienerin Gottes, heilige Königin von Kastilien und León! Euer Volk grüßt und heißt euch willkommen. Ihr seid die Herrscherin Spaniens, eines schönen und alten Landes an der Kreuzung der Welt zwischen Europa und Afrika, das eine Ufer am Mittelmeer, das andere am mächtigen Atlantik. Die Spanier sind ein multikulturelles Volk mit Wurzeln in der muslimischen und christlichen Welt. Als Seefahrervolk entdeckten und eroberten spanische Entdecker einen Großteil der Neuen Welt, und über viele Jahrhunderte hinweg bescherten sie Spanien mit ihrem Gold und Silber unvergleichlichen Reichtum und Macht, so dass der spanische Hof von der ganzen Welt beneidet wurde.
O fair and virtuous Isabella! Will you rebuild the Spanish empire and show the world again the greatness of your people? Will you take up the mantle of the holy monarchy, and vanquish your foes under heaven's watchful eyes? Your adoring subjects await your command! Will you build a civilization that stands the test of time? = O schöne und tugendhafte Isabella! Werdet Ihr das spanische Reich wieder aufbauen und der Welt erneut die Größe eures Volkes zeigen? Werdet Ihr den Mantel der heiligen Monarchie übernehmen und eure Feinde unter den wachsamen Augen des Himmels bezwingen? Eure anbetenden Untertanen erwarten Euer Kommando! Könnt Ihr eine Zivilisation aufbauen, die dem Test der Zeit standhält?
Madrid = Madrid
Barcelona = Barcelona
Seville = Sevilla
Cordoba = Cordoba
Toledo = Toledo
Santiago = Santiago
Murcia = Murcia
Valencia = Valencia
Zaragoza = Zaragoza
Pamplona = Pamplona
Vitoria = Vitoria
Santander = Santander
Oviedo = Oviedo
Jaen = Jaén
Logroño = Logroño
Valladolid = Valladolid
Palma = Palma
Teruel = Teruel
Almeria = Almería
Leon = León
Zamora = Zamora
Mida = Mida
Lugo = Lugo
Alicante = Alicante
Càdiz = Cádiz
Eiche = Elche
Alcorcon = Alcorcón
Burgos = Burgos
Vigo = Vigo
Badajoz = Badajoz
La Coruña = La Coruña
Guadalquivir = Guadalquivir
Bilbao = Bilbao
San Sebastian = San Sebastián
Granada = Granada
Mérida = Mérida
Huelva = Huelva
Ibiza = Ibiza
Las Palmas = Las Palmas
Tenerife = Teneriffa

Songhai = Songhai
Askia = Askia
You are an abomination to heaven and earth, the chief of ignorant savages! You must be destroyed! = Ihr seid eine Abscheulichkeit vor Himmel und Erde, ein Anführer ignoranter Wilder! Ihr müsst zerstört werden!
Fool! You have doomed your people to fire and destruction! = Narr! Ihr habt soeben Euer Volk zu Feuer und Zerstörung verdammt!
We have been consumed by the fires of hatred and rage. Enjoy your victory in this world - you shall pay a heavy price in the next! = Wir wurden aufgezehrt durch die Feuer des Hasses und der Raserei. Genießt Euren Sieg in dieser Welt - in der nächsten werdet Ihre einen heftigen Preis dafür bezahlen!
I am Askia of the Songhai. We are a fair people - but those who cross us will find only destruction. You would do well to avoid repeating the mistakes others have made in the past. =  Ich bin Askia von den Songhai. Wir sind ein gerechtes Volk - aber diejenigen, die uns unehrenhaft behandeln, werden nur Zerstörung ernten. Ihr würdet gut daran tun, aus den Fehlern, die andere in der Vergangenheit begangen haben, eine Lehre zu ziehen.
Can I interest you in this deal? = Kann ich Euch an diesem Handel interessieren?
River Warlord = Fluss-Bandenchef
Receive triple Gold from Barbarian encampments and pillaging Cities = Erhalte dreimal soviel Gold von Barbarenlagern und beim Plündern von Städten
Embarked units can defend themselves = Eingeschiffte Einheiten können sich selbst verteidigen.
May the blessings of God, who is greatest of all, be upon you Askia, leader of the Songhai people! For many years your kingdom was a vassal of the mighty West African state of Mali, until the middle of the 14th century, when King Sunni Ali Ber wrested independence from the Mali, conquering much territory and fighting off numerous foes who sought to destroy him. Ultimately, his conquest of the wealthy cities of Timbuktu and Jenne gave the growing Songhai empire the economic power to survive for some 100 years, until the empire was destroyed by foes with advanced technology - muskets against spearmen. = Möge der Segen Gottes, der der Größte von allen ist, mit Euch Askia, Führer des Songhai-Volkes, sein! Viele Jahre lang war euer Königreich ein Vasall des mächtigen westafrikanischen Staates Mali, bis zur Mitte des 14. Jahrhunderts, als König Sunni Ali Ber den Mali die Unabhängigkeit entriss, großes Gebiet eroberte und zahlreiche Feinde abwehrte, die ihn vernichten wollten. Letztendlich gab seine Eroberung der reichen Städte Timbuktu und Jenne dem wachsenden Songhai-Reich die wirtschaftliche Kraft, um etwa 100 Jahre lang zu überleben, bis das Reich von Feinden mit fortschrittlicher Technologie - Musketen gegen Speerträger - zerstört wurde.
King Askia, your people look to you to lead them to glory. To make them powerful and wealthy, to keep them supplied with the weapons they need to defeat any foe. Can you save them from destruction, oh King? Can you build a civilization that will stand the test of time? = König Askia, euer Volk erwartet von Euch, dass Ihr es zu Ruhm und Ehre führt. Ihr sollt es mächtig und wohlhabend machen und es mit den Waffen versorgen, die es braucht, um jeden Feind zu besiegen. Könnt Ihr es vor dem Untergang bewahren, oh König? Könnt Ihr eine Zivilisation aufbauen, die dem Test der Zeit standhält?
Gao = Gao
Tombouctu = Timbuktu
Jenne =  Djenné
Taghaza = Taghaza
Tondibi = Tondibi
Kumbi Saleh = Koumbi Saleh
Kukia = Kukia
Walata = Walata
Tegdaoust = Tegdaoust
Argungu = Argungu
Gwandu = Gwandu
Kebbi = Birnin Kebbi
Boussa = Bussa
Motpi = Mopti
Bamako = Bamako
Wa = Wa
Kayes = Kayes
Awdaghost = Aoudaghost
Ouadane = Ouadane
Dakar = Dakar
Tadmekket = Tadmekket
Tekedda = Tekedda
Kano = Kano
Agadez = Agadez
Niamey = Niamey
Torodi = Torodi
Ouatagouna = Ouattagouna
Dori = Dori
Bamba = Bamba
Segou = Ségou

Mongolia = Mongolei
Genghis Khan = Dschingis Kahn
You stand in the way of my armies. Let us solve this like warriors! = Ihr steht meinen Armeen im Weg. Lasst uns das wie Krieger regeln!
No more words. Today, Mongolia charges toward your defeat. = Genug der Worte. Heute gallopiert das mongolische Volk für Eure Niederlage!
You have hobbled the Mongolian clans. My respect for you nearly matches the loathing. I am waiting for my execution. = Ihr habt die Mongolischen Klans gefesselt. Mein Respekt erreicht beinahe meine Verachtung. Ich erwarte meine Hinrichtung.
I am Temuujin, conqueror of cities and countries. Before me lie future Mongolian lands. Behind me is the only cavalry that matters. = Ich bin Temuujin, der Eroberer von Städten und Ländern. Vor mir liegen zukünfige mongolische Ländereien, hinter mir reitet die einzige Kavallerie, die zählt.
I am not always this generous, but we hope you take this rare opportunity we give you. = Ich bin nicht immer so großzügig, aber wir hoffen, dass Ihr diese seltene Gelegenheit nutzt, die wir dir bieten.
So what now? = Was nun?
Mongol Terror = Mongolischer Terror
+30% Strength when fighting City-State units and cities = 30% Stärke im Kampf gegen Stadtstaaten-Einheiten und -Städte.
Greetings, o great Temuujin, immortal emperor of the mighty Mongol Empire! Your fists shatter walls of cities and your voice brings despair to your enemies. O Khan! You united the warring tribes of Northern Asia into a mighty people, creating the greatest cavalry force the world has ever witnessed. Your people's cunning diplomacy divided their enemies, making them weak and helpless before Mongolia's conquering armies. In a few short years, your people's soldiers conquered most of China and Eastern Asia, and the empire continued to grow until it reached west into Europe and south to Korea. Indeed, it was the greatest empire ever seen, dwarfing those pathetic conquests of the Romans or the Greeks. = Seid gegrüßt, o großer Temuujin, unsterblicher Kaiser des mächtigen Mongolenreiches! Eure Fäuste zerschmettern Mauern von Städten und eure Stimme bringt eure Feinde zur Verzweiflung. O Khan! Ihr habt die kriegerischen Stämme Nordasiens zu einem mächtigen Volk vereinigt und die größte Reitertruppe geschaffen, die die Welt je gesehen hat. Die schlaue Diplomatie eures Volkes spaltete die Feinde und machte sie schwach und hilflos gegenüber den erobernden Armeen der Mongolei. In wenigen Jahren eroberten die Soldaten eures Volkes den größten Teil Chinas und Ostasiens, und das Reich wuchs weiter, bis es im Westen nach Europa und im Süden nach Korea reichte. In der Tat war es das größte Reich, das je gesehen wurde, und stellte die erbärmlichen Eroberungen der Römer oder Griechen in den Schatten.
Temuujin, your people call upon you once more to lead them to battle and conquest. Will the world once again tremble at the thunderous sound of your cavalry, sweeping down from the steppes? Will you build a civilization that stands the test of time? = Temuujin, euer Volk ruft Euch noch einmal, um es in die Schlacht und Eroberung zu führen. Wird die Welt noch einmal vor dem donnernden Klang eurer Kavallerie erbeben, die von den Steppen herabfegt? Könnt Ihr es vor dem Untergang bewahren, oh König? Könnt Ihr eine Zivilisation aufbauen, die dem Test der Zeit standhält?
Karakorum = Karakorum
Beshbalik = Beshbaliq
Turfan = Turpan
Hsia = Hsia
Old Sarai = Alt-Sarai
New Sarai = Neu-Sarai
Tabriz = Tabriz
Tiflis = Tiflis
Otrar = Otrar
Sanchu = Sanchu
Kazan = Kazan
Almarikh = Almarikh
Ulaanbaatar = Ulaanbaatar
Hovd = Chowd
Darhan = Darhan
Dalandzadgad = Dalandzadgad
Mandalgovi = Mandalgobi
Choybalsan = Tschoibalsan
Erdenet = Erdenet
Tsetserieg = Tsetserleg
Baruun-Urt = Baruun-Urt
Ereen = Eren Hot
Batshireet = Batshireet
Choyr = Tschoir
Ulaangom = Ulaangom
Tosontsengel = Tosontsengel
Altay = Altai
Uliastay = Uliastai
Bayanhongor = Bajanchongor
Har-Ayrag = Har-Airag
Nalayh = Nalaich
Tes = Tes

Aztecs = Azteken
Montezuma I = Montezuma I
Xi-miqa-can! Xi-miqa-can! Xi-miqa-can! (Die, die, die!) = Xi-miqa-can! Xi-miqa-can! Xi-miqa-can! (Sterbt, sterbt, sterbt!)
Excellent! Let the blood flow in raging torrents! = Ausgezeichnet! Lasst das Blut in reißenden Strömen fließen!
Monster! Who are you to destroy my greatness? = Ungeheuer! Wer seid Ihr, dass Ihr meine Größe zerstört?
What do I see before me? Another beating heart for my sacrificial fire. = Was sehe ich vor mir? Ein weiteres schlagendes Herz für mein Opferfeuer.
Accept this agreement or suffer the consequences. = Akzeptiert diese Vereinbarung oder erleidet die Konsequenzen.
Welcome, friend. = Willkommen, Freund.
Sacrificial Captives = Geopferte Gefangene
Earn [amount]% of killed [unitType] unit's [param] as [stat] = Erhalte [amount]% von getöteten [unitType] Einheiten [param] als [stat]
Welcome, O divine Montezuma! We grovel in awe at your magnificence! May the heaven shower all manner of good things upon you all the days of your life! You are the leader of the mighty Aztec people, wandering nomads from a lost home in the north who in the 12th century came to live in the mesa central in the heart of what would come to be called Mexico. Surrounded by many tribes fighting to control the rich land surrounding the sacred lakes of Texcoco, Xaltocan and Zampango, through cunning alliances and martial prowess, within a mere two hundred years, the Aztecs came to dominate the Central American basin, ruling a mighty empire stretching from sea to sea. But the empire fell at last under the assault of foreign devils - the accursed Spaniards! - wielding fiendish weapons the likes of which your faithful warriors had never seen. = Willkommen, oh göttlicher Montezuma! Wir kriechen in Ehrfurcht vor eurer Pracht! Möge der Himmel alle möglichen guten Dinge über Euch regnen lassen, alle Tage Eures Lebens! Ihr seid der Anführer des mächtigen Aztekenvolkes, wandernde Nomaden aus einer verlorenen Heimat im Norden, die im 12. Jahrhundert in die Mesa Central im Herzen dessen, was später Mexiko genannt werden sollte, kamen. Umgeben von vielen Stämmen, die um die Kontrolle über das reiche Land rund um die heiligen Seen von Texcoco, Xaltocan und Zampango kämpften, gelang es den Azteken durch schlaue Allianzen und kriegerische Fähigkeiten innerhalb von nur zweihundert Jahren, das mittelamerikanische Becken zu dominieren und ein mächtiges Reich zu beherrschen, das sich von Meer zu Meer erstreckte. Aber das Reich fiel schließlich unter dem Angriff fremder Teufel - der verfluchten Spanier! - mit teuflischen Waffen, wie sie eure treuen Krieger noch nie gesehen hatten.
O great king Montezuma, your people call upon you once more, to rise up and lead them to glory, bring them wealth and power, and give them dominion over their foes and rivals. Will you answer their call, glorious leader? Will you build a civilization that stands the test of time? = O großer König Montezuma, euer Volk ruft noch einmal nach Euch, um sich zu erheben und es zu Ruhm zu führen, ihm Reichtum und Macht zu bringen und ihm die Herrschaft über seine Feinde und Rivalen zu geben. Werdet Ihr ihrem Ruf folgen, glorreicher Anführer? Könnt Ihr eine Zivilisation aufbauen, die dem Test der Zeit standhält?
Tenochtitlan = Tenochtitlan
Teotihuacan = Teotihuacan
Tlatelolco = Tlatelolco
Texcoco = Texcoco
Tlaxcala = Tlaxcala
Calixtlahuaca = Calixtlahuaca
Xochicalco = Xochicalco
Tlacopan = Tlacopan
Atzcapotzalco = Atzcapotzalco
Tzintzuntzan = Tzintzuntzan
Malinalco = Malinalco
Tamuin = Tamuin
Teayo = Teayo
Cempoala = Cempoala
Chalco = Chalco
Tlalmanalco = Tlalmanalco
Ixtapaluca = Ixtapaluca
Huexotla = Huexotla
Tepexpan = Tepexpan
Tepetlaoxtoc = Tepetlaoxtoc
Chiconautla = Chiconautla
Zitlaltepec = Zitlaltepec
Coyotepec = Coyotepec
Tequixquiac = Tequixquiac
Jilotzingo = Jilotzingo
Tlapanaloya = Tlapanaloya
Tultitan = Tultitan
Ecatepec = Ecatepec
Coatepec = Coatepec
Chalchiuites = Chalchiuites
Chiauhita = Chiauhita
Chapultepec = Chapultepec
Itzapalapa = Itzapalapa
Ayotzinco = Ayotzinco
Iztapam = Iztapam

Inca = Inka
Pachacuti = Pachacútec
Resistance is futile! You cannot hope to stand against the mighty Incan empire. If you will not surrender immediately, then prepare for war! = Widerstand ist zwecklos! Ihr könnt nicht darauf hoffen, sich gegen das mächtige Reich der Inka zu stellen. Wenn Ihr nicht sofort kapituliert, dann bereitet Euch auf einen Krieg vor!
Declare war on me?!? You can't, because I declare war on you first! = Mir Krieg erklären? Unmöglich, ich erkläre den Krieg zuerst!
How did you darken the sun? I ruled with diligence and mercy—see that you do so as well. = Wie konntet Ihr die Sonne verdunkeln? Ich führte mit Sorgfalt und Gnade - seht zu, dass Ihr dies ebenso haltet.
How are you? You stand before Pachacuti Inca Yupanqui. = Wie geht es Euch? Ihr steht vor Pachacútec Inka Yupanqui.
The Incan people offer this fair trade. = Das Volk der Inka bietet diesen fairen Handel.
How are you doing? = Wie geht es Euch?
What do you want now? = Was wollt Ihr denn nun schon wieder?
Great Andean Road = Die Große Andenstraße
Maintenance on roads & railroads reduced by [amount]% = Wartungsaufwand für Straßen & Schienen reduziert um [amount]%
No Maintenance costs for improvements in [tileFilter] tiles = Keine Wartungskosten für Verbesserungen auf [tileFilter]
Units ignore terrain costs when moving into any tile with Hills = Einheiten ignorieren Geländekosten beim Betreten von Hügeln
Oh ye who remakes the world, your loyal subjects greet you, King Pachacuti Sapa Inca, ruler of Tawantinsuyu and the Inca people! From the beginnings in the small state of Cusco, the Incans displayed their potential for greatness, marching to war against their many enemies, crushing their armies into dust and carving for themselves a mighty empire stretching from Ecuador to Chile. Indeed, they built the greatest empire ever seen in pre-Columbian America. More than mere soldiers, your people were great builders and artists as well, and the remnants of their works still awe and inspire the world today. = Oh Ihr, der ihr die Welt umgestaltet, eure treuen Untertanen grüßen Euch, König Pachacútec Sapa Inka, Herrscher von Tawantinsuyu und dem Volk der Inka! Von den Anfängen im kleinen Staat Cusco aus zeigten die Inka ihr Potenzial für Größe, zogen in den Krieg gegen ihre vielen Feinde, zerschlugen deren Armeen zu Staub und schufen sich ein mächtiges Reich, das sich von Ecuador bis nach Chile erstreckte. In der Tat errichteten sie das größte Reich, das es im präkolumbianischen Amerika je gab. Sie waren mehr als nur Soldaten, die Menschen eures Volkes waren auch große Baumeister und Künstler, und die Überreste ihrer Werke beeindrucken und inspirieren die Welt noch heute.
Oh King Pachacuti, truly are you called 'Earth Shaker'! Will you once again call upon the ground itself to a fight at your side? Your armies await your signal. Will you restore the glory of your empire? Can you build a civilization that will stand the test of time? = Oh König Pachacútec, wahrlich, man nennt Euch 'Welterschütterer'! Werdet Ihr noch einmal den Erdboden selbst zu einem Kampf an Eurer Seite aufrufen? Eure Armeen warten auf euer Signal. Werdet Ihr den Ruhm Eures Reiches wiederherstellen? Könnt Ihr eine Zivilisation aufbauen, die dem Test der Zeit standhält?
Cuzco = Cusco
Tiwanaku = Tiwanaku
Machu = Macchu
Ollantaytambo = Ollantaytambo
Corihuayrachina = orihuayrachina
Huamanga = Huamanga
Rumicucho = Rumicucho
Vilcabamba = Vilcabamba
Vitcos = Vitcos
Andahuaylas = Andahuaylas
Ica = Ica
Arequipa = Arequipa
Nasca = Nazca
Atico = Atico
Juli = Julí
Chuito = Chuito
Chuquiapo = Chuquiapo
Huanuco Pampa = Huanuco Pampa
Tamboccocha = Tamboccocha
Huaras = Huaras
Riobamba = Riobamba
Caxamalca = Caxamalca
Sausa = Sausa
Tambo Colorado = Tambo Colorado
Huaca = Huaca
Tumbes = Tumbes
Chan Chan = Chan Chan
Sipan = Sipan
Pachacamac = Pachacamac
Llactapata = Llactapata
Pisac = Pisac
Kuelap = Kuelap
Pajaten = Pajatén
Chucuito = Chucuito
Choquequirao = Choquequirao

Denmark = Dänemark
Harald Bluetooth = Harald 'Blauzahn' Gormsson
If I am to be honest, I tire of those pointless charades. Why don't we settle our disputes on the field of battle, like true men? Perhaps the skalds will sing of your valor... or mine! = Wenn ich ehrlich sein soll, habe ich genug von diesen sinnlosen Scharaden. Warum legen wir unsere Streitigkeiten nicht auf dem Schlachtfeld bei, wie wahre Männer? Vielleicht werden die Skalden von Eurem Mut singen... oder meinem!
Ahahah! You seem to show some skills of a true Viking! Too bad that I'll probably kill you! = Ahahah! Sie scheinen einige Fähigkeiten eines wahren Wikingers zu zeigen! Zu schade, dass ich dich wahrscheinlich töten werde!
Loki must have stood by you, for a common man alone could not have defeated me... Oh well! I will join the einherjar in Valhalla and feast, while you toil away here. = Loki muss Euch beigestanden haben, denn ein gewöhnlicher Mann allein hätte mich nicht besiegen können... Nun gut! Ich werde mich den Einherjer in Walhalla anschließen und schlemmen, während Sie sich hier abmühen.
Harald Bluetooth bids you welcome to his lands, a Viking unlike any the seas and lands have ever known! Hah, are you afraid? = Harald Blauzahn heißt Euch in seinem Land willkommen - ein Wikinger, wie ihn die Meere und Länder noch nie gesehen haben! Hah, habt Ihr Angst?
This is a fine deal! Even a drunk beggar would agree! = Ein feiner Tausch. Selbst ein trunkener Bettler würde zustimmen!
Hail to you. = Heil sei Dir.
Viking Fury = Wikinger-Raserei
+1 Movement for all embarked units = +1 Bewegung für alle eingeschifften Einheiten
Units pay only 1 movement point to disembark = Einheit benötigt nur einen Bewegungspunkt zum ausschiffen
Melee units pay no movement cost to pillage = Nahkampfeinheiten zahlen keine Bewegungskosten beim Plündern
Honor and glory be yours, Harald Bluetooth Gormsson, mighty heir of King Gorm of the Old and Thyra Dannebod. Not only were you victorious on the battlefield against the armies of Norway, you also completed massive construction project across the land - numerous Ring Fortresses to protect the populace from invasion and internal strife. You successfully drove off waves of German settlers in 983 AD and sheltered your kingdom from unwanted foreign influence. = Ehre und Ruhm seien Euch gewiss, Harald I. „Blauzahn“ Gormsson, mächtiger Erbe von König Gorm der Alte und Thyra Danebod. Ihr wart nicht nur auf dem Schlachtfeld gegen die Armeen Norwegens siegreich, sondern habt auch ein gewaltiges Bauprojekt im ganzen Land vollendet - zahlreiche Ringfestungen zum Schutz der Bevölkerung vor Invasionen und inneren Unruhen. Im Jahr 983 n. Chr. habt Ihr erfolgreich Wellen von deutschen Siedlern vertrieben und euer Königreich vor unerwünschtem fremden Einfluss geschützt.
Stalwart Viking, the time for greatness is upon you once more. You are called to rise up and lead your people to renewed power and triumph! Will you make the world shudder once more at the very thought of your great armies of Northsmen? Will you let the Viking battle cry ring out across the crashing waves? Will you build a civilization to stand the test of time? = Standhafter Wikinger, die Zeit für Größe ist wieder einmal über euch gekommen. Ihr seid aufgerufen, Euch zu erheben und euer Volk zu neuer Macht und zum Triumph zu führen! Werdet Ihr die Welt beim bloßen Gedanken an eure großen Armeen von Nordmännern noch einmal erzittern lassen? Werdet Ihr den Schlachtruf der Wikinger über die krachenden Wellen erschallen lassen? Könnt Ihr eine Zivilisation aufbauen, die dem Test der Zeit standhält?
Copenhagen = Kopenhagen
Aarhus = Aarhus
Kaupang = Kaupang
Ribe = Ripen
Viborg = Viborg
Tunsbers = Tunsberg
Roskilde = Roskilde
Hedeby = Hedeby
Oslo = Oslo
Jelling = Jelling
Truso = Trusø
Bergen = Bergen
Faeroerne = Færøerne
Reykjavik = Reykjavik
Trondheim = Trondheim
Godthab = Godthåb
Helluland = Helluland
Lillehammer = Lillehammer
Markland = Markland
Elsinore = Elsinore
Sarpsborg = Sarpsborg
Odense = Odense
Aalborg = Aalborg
Stavanger = Stavanger
Vorbasse = Vorbasse
Schleswig = Schleswig
Kristiansand = Kristiansand
Halogaland = Helgeland
Randers = Randers
Fredrikstad = Fredrikstad
Kolding = Kolding
Horsens = Horsens
Tromsoe = Tromsø
Vejle = Vejle
Koge = Koge
Sandnes = Sandnes
Holstebro = Holstebro
Slagelse = Slagelse
Drammen = Drammen
Hillerod = Hillerød
Sonderborg = Sønderborg
Skien = Skien
Svendborg = Svendborg
Holbaek = Holbæk
Hjorring = Hjørring
Fladstrand = Fladstrand
Haderslev = Haderslev
Ringsted = Ringsted
Skrive = Skrive

The Huns = Die Hunnen
Attila the Hun = Attila der Hunne
I grow tired of this throne. I think I should like to have yours instead. = Ich bin diesem Thron überdrüssig geworden. Ich denke, ich würde stattdessen gerne deinen haben.
Now what is this?! You ask me to add your riches to my great avails. The invitation is accepted. = Was soll das jetzt? Du bittest mich, deine Reichtümer zu meinen großen Erfolgen hinzuzufügen. Die Einladung ist angenommen.
You are in the presence of Attila, scourge of Rome. Do not let hubris be your downfall as well. = Ihr befindet Euch in der Gegenwart von Attila, der Geißel Roms. Lasst nicht zu, dass Hybris auch Euer Verhängnis wird.
This is better than you deserve, but let it not be said that I am an unfair man. = Das ist besser, als Ihr es verdient, aber man soll nicht sagen, dass ich ein ungerechter Mann bin.
Good day to you. = Schönen Tag noch.
Scourge of God = Geißel Gottes
"Borrows" city names from other civilizations in the game = "Leiht" sich Städtenamen von anderen Zivilisationen im Spiel
Starts with [tech] = Startet mit [tech]
Cities are razed [amount] times as fast = Städte werden [amount] mal schneller ausgelöscht
Your men stand proudly to greet you, Great Attila, grand warrior and ruler of the Hunnic empire. Together with your brother Bleda you expanded the boundaries of your empire, becoming the most powerful and frightening force of the 5th century. You bowed the Eastern Roman Emperors to your will and took kingdom after kingdom along the Danube and Nisava Rivers. As the sovereign ruler of the Huns, you marched your army across Europe into Gaul, planning to extend your already impressive lands all the way to the Atlantic Ocean. Your untimely death led to the quick disintegration and downfall of your empire, but your name and deeds have created an everlasting legacy for your people.  = Stolz stehen eure Männer, um euch zu begrüßen, Großer Attila, großartiger Krieger und Herrscher des hunnischen Reiches. Zusammen mit eurem Bruder Bleda habt ihr die Grenzen eures Reiches erweitert und wurdet zur mächtigsten und furchterregendsten Kraft des 5. Jahrhunderts. Ihr habt die oströmischen Kaiser eurem Willen unterworfen und ein Königreich nach dem anderen entlang der Flüsse Donau und Nisava erobert. Als überlegener Herrscher der Hunnen habt Ihr eure Armee quer durch Europa nach Gallien geführt mit der Absicht eure bereits beeindruckenden Ländereien bis zum Atlantischen Ozean auszudehnen. Euer vorzeitiger Tod führte zum schnellen Zerfall und Untergang Eures Reiches, aber Euer Name und Eure Taten haben ein ewiges Vermächtnis für euer Volk geschaffen.
Fearsome General, your people call for the recreation of a new Hunnic Empire, one which will make the exploits and histories of the former seem like the faded dreaming of a dying sun. Will you answer their call to regain your rightful prominence and glory? Will you mount your steadfast steed and lead your armies to victory? Will you build a civilization that stands the test of time?  = Furchterregender General, Euer Volk ruft nach der Wiedererschaffung eines neuen hunnischen Reiches, in welchem die Heldentaten und Geschichten des alten Reiches wie die verblichenen Träume einer sterbenden Sonne erscheinen werden. Werdet Ihr dem Ruf folgen und Euren rechtmäßigen Rang und Ruhm wiedererlangen? Werdet Ihr Euer standhaftes Ross besteigen und Eure Armeen zum Sieg führen? Könnt Ihr eine Zivilisation aufbauen, die dem Test der Zeit standhält?
Atilla's Court = Atilla's Hof

The Netherlands = Die Niederlande
William of Orange = Wilhelm von Oranien
As much as I despise war, I consider it a, hahaha, contribution to the common cause to erase your existence. = So sehr ich den Krieg verachte, betrachte ich ihn als einen, hahaha, Beitrag zur gemeinsamen Sache, um Eure Existenz auszulöschen.
You call yourself an exalted ruler, but I see nothing more than a smartly dressed barbarian! = Ihr nennt Euch einen erhabenen Herrscher, aber ich sehe nichts weiter als einen elegant gekleideten Barbaren!
I am William of Orange, stadtholder of The Netherlands. Did you need anything? I still have a lot to do. = Ich bin Wilhelm von Oranien, Statthalter der Niederlande. Braucht Ihr etwas? Ich habe noch eine Menge zu tun.
I believe I have something that may be of some importance to you. = Ich glaube, ich habe etwas, das für Euch von Bedeutung sein könnte.
Once again, greetings. = Nochmals, viele Grüße.
Dutch East India Company = Niederländische Ostindien-Kompanie
Retain [amount]% of the happiness from a luxury after the last copy has been traded away = Behalte [amount]% der Zufriedenheit eines Luxusguts, nachdem das letzte Exemplar weggehandelt worden ist
Hail stalwart Prince William of Orange, liberator of the Netherlands and hero to the Dutch people. It was your courageous effort in the 1568 rebellion against Spanish dominion that led the Dutch to freedom, and ultimately resulted in the Eighty Years' War. Your undertaking allowed for the creation of one of Europe's first modern republics, the Seven United Provinces. You gave your life to the rebellion, falling at the hands of an assassin in 1584, but your death would only serve to embolden the people's charge, and your legacy as "Father of the Fatherland" will stand as a symbol of Dutch independence for all time. = Gegrüßt sei der tapfere Prinz Wilhelm von Oranien, Befreier der Niederlande und Held des niederländischen Volkes. Es war Euer mutiger Einsatz in der Rebellion gegen die spanische Herrschaft im Jahr 1568, der die Niederländer in die Freiheit führte und schließlich in den Achtzigjährigen Krieg mündete. Euer Einsatz ermöglichte die Gründung einer der ersten modernen Republiken in Europa, der Sieben Vereinigten Provinzen. Ihr gabt euer Leben für die Rebellion und seid 1584 einem Attentäter zum Opfer gefallen, aber euer Tod sollte nur dazu dienen, die Anklage des Volkes zu bestärken, und euer Vermächtnis als "Vater des Vaterlandes" wird für alle Zeiten als Symbol der niederländischen Unabhängigkeit stehen.
Brave prince, the people again yearn for the wise stewardship your wisdom afforded them. Can you once again secure the sovereignty of your kingdom and lead your people to greatness? Can you build a civilization that stands the test of time? = Mutiger Fürst, das Volk sehnt sich wieder nach der weisen Führung, die Ihr ihm gewährt habt. Könnt Ihr noch einmal die Souveränität eures Königreichs sichern und euer Volk zu Größe führen? Könnt Ihr eine Zivilisation aufbauen, die dem Test der Zeit standhält?
Amsterdam = Amsterdam
Rotterdam = Rotterdam
Utrecht = Utrecht
Groningen = Groningen
Breda = Breda
Nijmegen = Nijmegen
Den Haag = Den Haag
Haarlem = Haarlem
Arnhem = Arnhem
Zutphen = Zutphen
Maastricht = Maastricht
Tilburg = Tilburg
Eindhoven = Eindhoven
Dordrecht = Dordrecht
Leiden = Leiden
Hertogenbosch = Hertogenbosch
Almere = Almere
Alkmaar = Alkmaar
Brielle = Brielle
Vlissingen = Vlissingen
Apeldoorn = Apeldoorn
Enschede = Enschede
Amersfoort = Amersfoort
Zwolle = Zwolle
Venlo = Venlo
Uden = Uden
Grave = Grave
Delft = Delft
Gouda = Gouda
Nieuwstadt = Nieuwstadt
Weesp = Weesp
Coevorden = Coevorden
Kerkrade = Kerkrade

Milan = Mailand
You leave us no choice. War it must be. = Ihr lasst uns keine Wahl. Krieg muss es sein.
Very well, this shall not be forgotten. = Na gut, aber dies wird nicht vergessen.
You fiend! History shall remember this! = Du Unmensch! Die Geschichte soll sich daran erinnern!

Florence = Florenz
And so the flower of Florence falls to barbaric hands... = Und so fällt die Blüte Florenz' in die Hände von Barbaren...

Rio de Janeiro = Rio de Janeiro
I have to do this, for the sake of progress if nothing else. You must be opposed! = Ich muss dies tun, allein schon für den Fortschritt. Jemand muss sich Euch entgegenstellen!
You can see how fruitless this will be for you... right? = Ihr seht wie unergiebig dies für Euch sein wird, oder?
May God grant me these last wishes - peace and prosperity for Brazil. = Möge Gott mir meinen letzten Wunsch erfüllen: Friede und Wohlstand für Brasilien.

Antwerp = Antwerpen
They will write songs of this.... pray that they shall be in your favor. = Über dies werden Lieder geschrieben werden - bete, dass diese zu Euren Gunsten ausfallen mögen.

Dublin = Dublin
War lingers in our hearts. Why carry on with a false peace? = Krieg verweilt in unseren Herzen. Wozu einen falschen Frieden fortführen?
You gormless radger! You'll dine on your own teeth before you set foot in Ireland! = Ihr dämlicher Gauner! Ihr werdet Eure eigenen Zähnen essen, bevor Ihr einen Fuß nach Irland setzt!
A lonely wind blows through the highlands today. A dirge for Ireland. Can you hear it? = Eine einsame Brise weht heute über die Hochebenen. Ein Klagelied für Irland. Könnt Ihr es hören?

Tyre = Tyros
We never fully trusted you from the start. = Wir haben Euch von Anfang an nicht ganz vertraut.

Ur = Ur
I will enjoy hearing your last breath as you witness the destruction of your realm! = Ich werde es genieße, Euren letzten Atemzug zu hören, während Ihr der Zersstörung Eures Reiches zusiehst!
Why do we fight? Because Inanna demands it. Now, witness the power of the Sumerians! = Warum kämpfen wir? Weil Inanna es so will. Nun erlebe die Macht der Sumerer!
What treachery has struck us? No, what evil? = Welcher Verrat hat uns niedergestreckt? Nein, welch Übel?

Genoa = Genua
How barbaric. Those who live by the sword shall perish by the sword. = Wie Barbarisch. Wer nach dem Schwert lebt, wird mit dem Schwert untergehen.

Venice = Venedig
You have revealed your purposes a bit too early, my friend... = Ihr habt Eure Absichten ein wenig zu früh offenbart, mein Freund...
A wrong calculation, on my part. = Da habe ich mich wohl verrechnet.

Brussels = Brüssel
I guess you weren't here for the sprouts after all... = Dann wart Ihr also nicht nur für den Rosenkohl hier...

Unacceptable! = Unerhört!

Sidon = Sidon
What a fine battle! Sidon is willing to serve you! = Welch feine Schlacht! Sidon wird Euch willig dienen!

Almaty = Almaty
How could we fall to the likes of you?! = Wie konnten wir nur gegen so einen Abschaum unterliegen?

Edinburgh = Edinburgh
You shall stain this land no longer with your vileness! To arms, my countrymen - we ride to war! = Ihr werdet dieses Land nicht länger mit Eurer Widerwärtigkeit beschmutzen! Zu den Waffen, meine Landsmänner, wir reiten in den Krieg!
Traitorous man! The Celtic peoples will not stand for such wanton abuse and slander - I shall have your head! = Verräterischer Kerl! Das Keltische Volk wird solch böswilligen Missbrauch und Verleumdung nicht hinnehmen - Euer Kopf ist fällig!
Vile ruler, know that you 'won' this war in name only! = Abscheulicher Herrscher, wisse, dass Ihr diesen Krieg nur auf dem Papier gewonnen habt!

Singapore = Singapur
Perhaps, in another world, we could have been friends... = In einer anderen Welt hätten wir vielleicht Freunde sein können...

Zanzibar = Sansibar
May the Heavens forgive you for inflicting this humiliation to our people. = Mögen die Himmel Euch verzeihen für die Demütigung, die Ihr unserem Volke angetan habt.

Sydney = Sydney
After thorough deliberation, Australia finds itself at a crossroads. Prepare yourself, for war is upon us. = Nach reiflicher Überlegung befindet sich Australien an einer Weggabelung. Bereitet Euch vor, denn Krieg kommt über uns.
We will mobilize every means of resistance to stop this transgression against our nation! = Wir werden jedes Mittel des Widerstands mobilisieren, um diese Transgression gegen unsere Nation zurückzuwerfen!
The principles for which we have fought will survive longer than any nation you could ever build. = Die Prinzipien, für die wir kämpften, werden länger leben als jede Nation, die Ihr zu bauen imstande sein werdet.

Cape Town = Kapstadt
I have failed. May you, at least, know compassion towards our people. = Ich habe versagt. Mögt Ihr wenigstens Mitgefühl für unser Volk kennen.

Kathmandu = Kathmandu
We... defeated? No... we had so much work to do! = Wir,... besiegt? Nein!... Es gab noch so viel zu tun!

Hanoi = Hanoi
So this is how it feels to die... = So also fühlt sich das Sterben an...

Quebec City = Québec-Stadt
We were too weak to protect ourselves... = Wir waren zu schwach, uns zu verteidigen...

Helsinki = Helsinki
The day of judgement has come to us. But rest assured, the same will go for you! = Das Jüngste Gericht ist über uns gekommen. Keine Sorge, Euch ereilt es bald auch!

Kuala Lumpur = Kuala Lumpur
Today, the Malay people obey you, but do not think this is over... = Heute gehorcht das Malaiische Volk Euch, aber glaubt nicht, dass dies vorbei ist...

Manila = Manila
Ah, Gods! Why have you forsaken us? = Oh, Götter! Warum habt Ihr uns verlassen?

Lhasa = Lhasa
Perhaps now we will find peace in death... = Vielleicht können wir jetzt im Tode Frieden finden...

Vancouver = Vancouver
In responding to the unstinting malignancy that has heretofore defined your relationship with Canada, we can have no recourse but war! = Als Antwort auf die ungebremste Bösartigkeit, die bisher Eure Beziehung zu Kanada bestimmt hat, gibt es keine andere Wahl als Krieg!
As we can reach no peaceful resolution with you, Canada must turn, with reluctance, to war. = Da wir nicht imstande sind, eine friedliche Lösung mit Euch zu erreichen, muss sich Kanada - widerwillig - dem Krieg zuwenden.
I regret not defending my country to the last, although it was not of use. = Ich bereue es nicht, mein Land bis zum Letzten verteidigt zu haben, auch wenn es nichts genutzt hat.

M'Banza-Kongo = M'Banza-Kongo
Do you really think you can walk over us so easily? I will not let it happen. Not to Kongo - not to my people! = Glaubt Ihr wirklich, so über uns hinweg trampeln zu können? Ich werde das nicht zulassen. Nicht Kongo, nicht mit meinem Volke!
We are no strangers to war. You have strayed from the right path, and now we will correct it. = Krieg ist uns nicht fremd. Ihr seid vom rechten Pfad abgewichen, und wir werden dies nun korrigieren.
You are nothing but a glorified barbarian. Cruel, and ruthless. = Ihr seid nichts als ein glorifizierter Barbar. Grausam und Skrupellos.

Mogadishu = Mogadischu
Congratulations, conqueror. This tribe serves you now. = Glückwunsch, Eroberer. Dieses Volk dient nun dir.

Can only heal by pillaging = Kann sich nur durch Plündern heilen


#################### Lines from Policies from Civ V - Vanilla ####################

Aristocracy = Aristokratie
Legalism = Legalismus
Immediately creates the cheapest available cultural building in each of your first [amount] cities for free = Erzeugt umgehend das günstigste verfügbare Kulturgebäude in deinen ersten [amount] Städten kostenlos
Oligarchy = Oligarchie
Units in cities cost no Maintenance = Einheiten in Städten kosten keinen Unterhalt
+[amount]% attacking strength for cities with garrisoned units = +[amount]% Angriffsstärke für Städte mit einer Garnison
Landed Elite = Landjunkerschaft
+[amount]% growth [cityFilter] = +[amount]% Wachstum [cityFilter]
Monarchy = Monarchie
Tradition Complete = Tradition vollständig
Immediately creates a [building] in each of your first [amount] cities for free = Erzeugt umgehend ein [building] in deinen ersten [amount] Städten kostenlos
Ancient era = Altertum
Tradition = Tradition

Republic = Republik
Citizenship = Staatsbürgerschaft
Collective Rule = Kollektivherrschaft
Representation = Repräsentation
Each city founded increases culture cost of policies [amount]% less than normal = Jede gegründete Stadt erhöht die Kulturkosten der Richtlinien um [amount]% weniger als normal
Meritocracy = Meritokratie
Unhappiness from population decreased by [amount]% [cityFilter] = Unzufriedenheit der Bevölkerung um [amount]% [cityFilter] gesunken
Liberty Complete = Unabhängigkeit vollständig
Liberty = Unabhängigkeit

Warrior Code = Kriegerkodex
Discipline = Disziplin
+[amount]% Strength for [unitType] units which have another [unitType2] unit in an adjacent tile = +[amount]% Stärke für [unitType] Einheit, die eine andere [unitType2] Einheit in einem benachbarten Feld hat.
Military Tradition = Militärtradition
[unitType] units gain [amount]% more Experience from combat = [unitType] Einheiten erhalten [amount]% mehr Erfahrung aus dem Gefecht
Military Caste = Militarisierte Burg
Professional Army = Berufsarmee
Gold cost of upgrading [unitType] units reduced by [amount]% = Goldkosten für die Aufwertung von [unitType] Einheiten um [amount]% reduziert
Honor Complete = Ehre vollständig
Honor = Ehre
+[amount]% Strength vs [param] = +[amount]% Stärke gegen [param]
Notified of new Barbarian encampments = Benachrichtigungen über neue Barbarenlager

Organized Religion = Organisierte Religion
Mandate Of Heaven = Mandat des Himmels
50% of excess happiness added to culture towards policies = 50% der überschüssigen Zufriedenheit wird zu Kultur für Politiken umgewandelt
Theocracy = Theokratie
+[amount]% [stat] from every [building] = +[amount]% [stat] von jedem Gebäude: [building]
Reformation = Reformation
Free Religion = Religionsfreiheit
Piety Complete = Frömmigkeit vollständig
Classical era = Klassik
Piety = Frömmigkeit
+[amount]% Production when constructing [stat] buildings = +[amount]% Produktion, beim Bauen von [stat]-Gebäuden
Incompatible with [param] = Inkompatibel mit [param]

Philantropy = Philantropie
Gifts of Gold to City-States generate [amount]% more Influence = Goldgeschenke an Stadtstaaten erzeugen [amount]% mehr Einfluss
Aesthetics = Ästhetik
Resting point for Influence with City-States is increased by [amount] = Basispunkt für Einfluss mit Stadtstaaten wird um [amount] erhöht
Scholasticism = Schulwissenschaft
Allied City-States provide [stat] equal to [amount]% of what they produce for themselves = Verbündete Stadtstaaten stellen [amount]% ihrer selbst produzierten [stat] zur Verfügung
Cultural Diplomacy = Kulturelle Diplomatie
Quantity of Resources gifted by City-States increased by [amount]% = Von Stadtstaaten geschenkte Ressourcenmenge um [amount]% erhöht
Happiness from Luxury Resources gifted by City-States increased by [amount]% = Zufriedenheit von Luxusressourcen, die von Stadtstaaten geschenkt wurden, um [amount]% erhöht
Educated Elite = Gebildete Elite
Allied City-States will occasionally gift Great People = Verbündete Stadtstaaten werden gelegentlich große Persönlichkeiten verschenken
Patronage  Complete = Gunst vollständig
Influence of all other civilizations with all city-states degrades [amount]% faster = Der Einfluss aller anderen Zivilisationen bei allen Stadtstaaten sinkt um [amount]% schneller
Triggers the following global alert: [param] = Löst den folgenden globalen Alarm aus: [param]
Patronage  = Gunst 

Naval Tradition = Marine Tradition
Trade Unions = Handelsunion
Merchant Navy = Handelsmarine
Mercantilism = Merkantilismus
Protectionism = Protektionismus
+[amount] happiness from each type of luxury resource = +[amount] Zufriedenheit von jeder Luxusressourcen-Art
Commerce Complete = Kommerz vollständig
Double gold from Great Merchant trade missions = Doppeltes Gold von Handelsmissionen des Großen Händlers
Medieval era = Mittelalter
Commerce = Kommerz

Secularism = Säkularismus
Humanism = Humanismus
Free Thought = Freies Denken
Sovereignty = Souveränität
[stats] from all [stat] buildings = [stats] von allen "[stat]"-Gebäuden
Scientific Revolution = Wissenschaftsrevolution
Rationalism Complete = Rationalismus vollständig
[amount] Free Technologies = [amount] freie Technologien
Renaissance era = Renaissance
Rationalism = Rationalismus
 # Requires translation!
[amount]% [stat] while the empire is happy = 

Constitution = Verfassung
[stats] from every Wonder = [stats] von jedem Wunder
Universal Suffrage = Allgemeines Wahlrecht
+[amount]% Defensive Strength for cities = +[amount]% Verteidigungsstärke für Städte
Civil Society = Zivilgesellschaft
-[amount]% food consumption by specialists = -[amount]% Nahrungsverbrauch der Spezialisten
Free Speech = Meinungsfreiheit
[amount] units cost no maintenance = [amount] Einheiten kosten keinen Unterhalt
Democracy = Demokratie
Specialists only produce [amount]% of normal unhappiness = Spezialisten erzeugen nur [amount]% der normalen Unzufriedenheit
Freedom Complete = Freiheit vollständig
+[amount]% yield from every [tileImprovement] = +[amount]% Ertrag von jedem [tileImprovement]
Freedom = Freiheit

Populism = Populismus
[param] units deal +[amount]% damage = [param] Einheiten verursachen +[amount]% Schaden
Militarism = Militarismus
Gold cost of purchasing [param] units -[amount]% = Goldkosten für den Kauf von [param] Einheiten -[amount]%
Fascism = Faschismus
Quantity of strategic resources produced by the empire +[amount]% = Menge der vom Reich produzierten strategischen Ressourcen +[amount]%
Police State = Polizeistaat
Total War = Totaler Krieg
New [unitType] units start with [amount] Experience = Neue Einheiten [unitType] erhalten zu Beginn [amount] Erfahrung
Autocracy Complete = Autokratie vollständig
+[amount]% attack strength to all [unitType] units for [amount2] turns = +[amount]% Angriffsstärke für alle [unitType] Einheiten [amount2] Runden lang
Industrial era = Industrielle Revolution
Autocracy = Autokratie
-[amount]% unit upkeep costs = -[amount]% Unterhaltskosten der Einheit
Upon capturing a city, receive [amount] times its [stat] production as [stat2] immediately = Bei der Eroberung einer Stadt erhältst du sofort das [amount]-fache deiner [stat]-Produktion als [stat2]

United Front = Vereinte Front
Militaristic City-States grant units [amount] times as fast when you are at war with a common nation = Militaristische Stadtstaaten gewähren Einheiten [amount] mal so schnell, wenn du dich im Krieg mit einem gemeinsamen Feind befindest
Planned Economy = Planwirtschaft
+[amount]% Production when constructing a [building] = +[amount]% Produktion während des Baus von [building]
Nationalism = Nationalismus
Socialism = Sozialismus
-[amount]% maintenance cost for buildings [cityFilter] = -[amount]% Wartungskosten für Gebäude [cityFilter]
Communism = Kommunismus
Order Complete = Ordnung abgeschlossen
Order = Ordnung


#################### Lines from Quests from Civ V - Vanilla ####################

Route = Strecke
Build a road to connect your capital to our city. = Baut eine Straße, um Eure Hauptstadt mit unserer Stadt zu verbinden.

Clear Barbarian Camp = Säubert das Barbarenlager
We feel threatened by a Barbarian Camp near our city. Please take care of it. = Wir fühlen uns von einem Barbarenlager in der Nähe unserer Stadt bedroht. Bitte kümmert Euch um sie.

Connect Resource = Ressource anschließen
In order to make our civilizations stronger, connect [param] to your trade network. = Um unsere Zivilisationen zu stärken, verbindet [param] mit Eurem Handelsnetzwerk.

Construct Wonder = Weltwunder bauen
We recommend you to start building [param] to show the whole world your civilization strength. = Wir empfehlen Euch, mit dem Bau von [param] zu beginnen, um der ganzen Welt Eure Zivilisationsstärke zu zeigen.

Acquire Great Person = Erschafft eine Große Persönlichkeit
Great People can change the course of a Civilization! You will be rewarded for acquiring a new [param]. = Große Persönlichkeiten können den Kurs einer Zivilisation verändern! Sie werden für den Erwerb eines neuen [param] belohnt.

Find Player = Findet Spieler
You have yet to discover where [param] set up their cities. You will be rewarded for finding their territories. = Sie müssen noch herausfinden, wo [param] die Städte eingerichtet hat. Ihr werdet belohnt, wenn Ihr sie findet.

Find Natural Wonder = Findet Natürliche Wunder
Send your best explorers on a quest to discover Natural Wonders. Nobody knows the location of [param] yet. = Sendet Eure besten Entdecker auf die Suche nach Natürlichen Wundern. Noch kennt niemand den Standort von [param].


#################### Lines from Specialists from Civ V - Vanilla ####################

Scientist = Wissenschaftler

Merchant = Händler

Artist = Künstler

Engineer = Ingenieur


#################### Lines from Techs from Civ V - Vanilla ####################

Agriculture = Landwirtschaft
Starting tech = Start-Technologie
'Where tillage begins, other arts follow. The farmers therefore are the founders of human civilization.' - Daniel Webster = 'Wo die Bodenbearbeitung beginnt, folgen andere Künste. Die Bauern sind somit die Begründer der menschlichen Zivilisation.' - Daniel Webster

Pottery = Töpferkunst
'Shall the clay say to him that fashioneth it, what makest thou?' - Bible Isaiah 45:9 = 'Sagt denn der Ton zu dem Töpfer: Was machst du mit mir?' - Bibel, Jesaja 45,9
Animal Husbandry = Tierhaltung
'Thou shalt not muzzle the ox when he treadeth out the corn.' - Bible Deuteronomy 25:4 = 'Du sollst dem Ochsen, der da drischt, nicht das Maul verbinden.' -  Bibel, Deuteronomium 25,4
Archery = Bogenschießen
'The haft of the arrow has been feathered with one of the eagle's own plumes, we often give our enemies the means of our own destruction' - Aesop = 'Der Griff des Pfeils ist mit einer der eigenen Federn des Adlers gefedert, wir geben unseren Feinden oft die Mittel zur eigenen Zerstörung.' - Aesop
Mining = Bergbau
'The meek shall inherit the Earth, but not its mineral rights.' - J. Paul Getty = 'Die Sanftmütigen werden die Erde erben, aber nicht ihre Mineralrechte.' - J. Paul Getty

Sailing = Segeln
'He who commands the sea has command of everything.' - Themistocles = 'Wer das Meer beherrscht, beherrscht alles.' - Themistokles
Calendar = Kalender
'So teach us to number our days, so that we may apply our hearts unto wisdom.' - Bible Psalms 90:12 = 'Lehre uns bedenken, dass wir sterben müssen, auf dass wir klug werden.' - Bibel, Psalmen 90,12
Writing = Schrift
'He who destroys a good book kills reason itself.' - John Milton = 'Wer ein gutes Buch zerstört, tötet die Vernunft selbst.' - John Milton
Trapping = Fallenstellen
'Even brute beasts and wandering birds do not fall into the same traps or nets twice.' - Saint Jerome = 'Selbst rohe Tiere und wandernde Vögel fallen nicht zweimal in die gleichen Fallen oder Netze.' - Saint Jerome
The Wheel = Das Rad
'Wisdom and virtue are like the two wheels of a cart.' - Japanese proverb = 'Weisheit und Tugend sind wie die beiden Räder eines Karren.' - Japanisches Sprichwort
Masonry = Mauerarbeiten
'How happy are those whose walls already rise!' - Virgil = 'Glücklich seid ihr, da eure Mauern schon wachsen!' - Vergil
Bronze Working = Bronzebearbeitung
'Here Hector entered, with a spear eleven cubits long in his hand; the bronze point gleamed in front of him, and was fastened to the shaft of the spear by a ring of gold.' - Homer = 'Hier trat Hector mit einem elf Ellen langen Speer in der Hand ein; die bronzene Spitze schimmerte vor ihm und war mit einem goldenen Ring am Schaft des Speeres befestigt.' - Homer

Optics = Optik
Enables embarkation for land units = Ermöglicht das Einschiffen von Landeinheiten
'He made an instrument to know if the moon shine at full or no.' - Samuel Butler = 'Er baute ein Instrument, um zu wissen, ob der Mond bei Volllicht leuchtet oder nicht.' - Samuel Butler
Horseback Riding = Reiten
'A Horse! A Horse! My kingdom for a horse!' - Shakespeare (Richard III) = 'Ein Pferd! Ein Pferd! Mein Königreich für ein Pferd!' - Shakespeare (Richard III)
Mathematics = Mathematik
'Mathematics is the gate and key to the sciences.' - Roger Bacon = 'Mathematik ist das Tor und der Schlüssel zu den Naturwissenschaften.' - Roger Bacon
Construction = Baukunst
'Three things are to be looked to in a building: that it stands on the right spot; that it be securely founded; that it be successfully executed.' - Johann Wolfgang von Goethe = 'In einem Gebäude sind drei Dinge zu beachten: dass es an der richtigen Stelle steht, dass es sicher gegründet wird und dass es erfolgreich ausgeführt wird.' - Johann Wolfgang von Goethe

Philosophy = Philosophie
'There is only one good, knowledge, and one evil, ignorance.' - Socrates = 'Es gibt nur ein einziges Gut für den Menschen: Die Wissenschaft. Und nur ein einziges Übel: Die Unwissenheit.' - Sokrates
Drama and Poetry = Drama und Lyrik
'What is drama but life with the dull bits cut out.' - Alfred Hitchcock = 'Was ist schon ein Drama anderes als das Leben, wenn man die langweiligen Teile herausgeschnitten hat.' - Alfred Hitchcock
Currency = Währung
'Better is bread with a happy heart than wealth with vexation.' - Amenemope = 'Besser ist Brot mit einem glücklichen Herzen als Reichtum mit Verdruss.' - Amenemope
Engineering = Ingenieurwesen
Roads connect tiles across rivers = Straßen verbinden Felder über Flüsse - Brückenbau
'Instrumental or mechanical science is the noblest and, above all others, the most useful.' - Leonardo da Vinci = 'Die instrumentelle oder mechanische Wissenschaft ist die edelste und vor allem die nützlichste.' - Leonardo da Vinci
Iron Working = Eisenbearbeitung
'Do not wait to strike til the iron is hot, but make it hot by striking.' - William Butler Yeats = 'Warten nicht, bis das Bügeleisen heiß ist, sondern mach es durch Schläge heiß.' - William Butler Yeats

Theology = Theologie
'Three things are necessary for the salvation of man: to know what he ought to believe; to know what he ought to desire; and to know what he ought to do' - St. Thomas Aquinas = 'Für die Erlösung des Menschen sind drei Dinge notwendig: zu wissen, was er glauben soll; zu wissen, was er sich wünschen soll; und zu wissen, was er tun soll.' - Thomas von Aquin
Civil Service = Öffentlicher Dienst
Enables Open Borders agreements = Ermöglicht Vereinbarung 'offene Grenzen'
'The only thing that saves us from the bureaucracy is its inefficiency' - Eugene McCarthy = 'Das Einzige, was uns vor der Bürokratie schützt, ist die Ineffizienz.' - Eugene McCarthy
Guilds = Gilden
Enables conversion of city production to gold = Erlaubt das Umwandeln von städtischer Produktion in Gold
'The merchants and the traders have come; their profits are pre-ordained...' - Sri Guru Granth Sahib = 'Die Kaufleute und die Händler sind gekommen; ihre Gewinne sind vorbestimmt...' - Sri Guru Granth Sahib
Metal Casting = Metallguss
'When pieces of bronze or gold or iron break, the metal-smith welds them together again in the fire, and the bond is established.' - Sri Guru Granth Sahib = 'Wenn Stücke aus Bronze, Gold oder Eisen brechen, schweißt der Schmied sie im Feuer wieder zusammen, und die Verbindung ist hergestellt.' - Sri Guru Granth Sahib

Compass = Kompass
'I find the great thing in this world is not so much where we stand, as in what direction we are moving.' - Oliver Wendell Holmes = 'Ich finde, das Große in dieser Welt ist nicht so sehr, wo wir stehen, sondern in welche Richtung wir uns bewegen.' - Oliver Wendell Holmes
Education = Bildung
Enables conversion of city production to science = Erlaubt das Umwandeln von städtischer Produktion in Wissenschaft
Enables Research agreements = Ermöglicht Forschungsvereinbarungen
'Education is the best provision for old age.' - Aristotle = 'Bildung ist die beste Versorgung für das Alter.' - Aristotle
Chivalry = Ritterlichkeit
'Whoso pulleth out this sword of this stone and anvil, is rightwise king born of all England.' - Malory = 'Wer dieses Schwert aus diesem Stein und Amboss herauszieht, ist zu Recht König von ganz England.' - Malory
Machinery = Maschinenbau
Improves movement speed on roads = Erhöht die Bewegungsgeschwindigkeit auf Straßen
'The press is the best instrument for enlightening the mind of man, and improving him as a rational, moral and social being.' - Thomas Jefferson = 'Die Presse ist das beste Instrument, um den Geist des Menschen zu erleuchten und ihn als rationales, moralisches und soziales Wesen zu verbessern.' - Thomas Jefferson
Physics = Physik
'Measure what is measurable, and make measurable what is not so.' - Galileo Galilei = 'Messe, was messbar ist, und mache messbar, was nicht messbar ist.' - Galileo Galilei
Steel = Stahl
'John Henry said to his Captain, / 'A man ain't nothin' but a man, / And before I'll let your steam drill beat me down, / I'll die with the hammer in my hand.'' - Anonymous: The Ballad of John Henry, the Steel-Drivin' Man = 'John Henry sprach zum Vorarbeiter: "Ein Mensch ist nur ein Mensch; Bevor mich dieser Dampfhammer besiegt; sterb ich mit meinem Hammer in der Hand."' - Anonym: Das Lied von John Henry, dem Gleisarbeiter

Astronomy = Astronomie
Increases embarked movement +1 = Bewegung eingeschiffter Einheiten +1
Enables embarked units to enter ocean tiles = Erlaubt es, eingeschifften Einheiten Ozeanfelder zu überqueren
'Joyfully to the breeze royal Odysseus spread his sail, and with his rudder skillfully he steered.' - Homer = 'Freudig zur Brise spreizte der königliche Odysseus sein Segel, und mit seinem Ruder steuerte er geschickt.' - Homer
Acoustics = Akustik
'Their rising all at once was as the sound of thunder heard remote' - Milton = 'Ihr Aufstieg auf einmal war, als der Klang des Donners entfernt hörte.' - Milton
Banking = Bankwesen
'Happiness: a good bank account, a good cook and a good digestion' - Jean Jacques Rousseau = 'Fröhlichkeit: ein gutes Bankkonto, ein guter Koch und eine gute Verdauung.' - Jean Jacques Rousseau
Printing Press = Druckpresse
'It is a newspaper's duty to print the news and raise hell.' - The Chicago Times = 'Es ist die Pflicht einer Zeitung, Nachrichten zu drucken und Lärm zu schlagen.' - Chicago Times
Gunpowder = Schießpulver
'The day when two army corps can annihilate each other in one second, all civilized nations, it is to be hoped, will recoil from war and discharge their troops.' - Alfred Nobel = 'An dem Tag, an dem sich zwei Armeekorps in einer Sekunde gegenseitig vernichten können, werden alle zivilisierten Nationen, wie zu hoffen ist, aus dem Krieg zurückschrecken und ihre Truppen entlassen.' - Alfred Nobel

Navigation = Navigation
'The winds and the waves are always on the side of the ablest navigators.' - Edward Gibbon = 'Wind und Wellen sind immer auf der Seite des besseren Seefahrers.' - Edward Gibbon
Architecture = Architektur
'Architecture begins where engineering ends.' - Walter Gropius = 'Architektur beginnt dort, wo das Ingenieurwesen aufhört.' - Walter Gropius
Economics = Ökonomie
'Compound interest is the most powerful force in the universe.' - Albert Einstein = 'Das zusammengesetzte Interesse ist die mächtigste Kraft im Universum.' - Albert Einstein
Metallurgy = Metallhüttenkunde
'There never was a good knife made of bad steel.' - Benjamin Franklin = 'Es gab nie ein gutes Messer aus schlechtem Stahl.' - Benjamin Franklin
Chemistry = Chemie
'Wherever we look, the work of the chemist has raised the level of our civilization and has increased the productive capacity of the nation.' - Calvin Coolidge = 'Wohin wir auch schauen, die Arbeit des Chemikers hat das Niveau unserer Zivilisation angehoben und die Produktionskapazität der Nation erhöht.' - Calvin Coolidge

Archaeology = Archäologie
'Those who cannot remember the past are condemned to repeat it.' - George Santayana = 'Diejenigen, die sich nicht an die Vergangenheit erinnern können, sind dazu verurteilt, sie zu wiederholen.' - George Santayana
Scientific Theory = Wissenschaftliche Theorie
'Every great advance in science has issued from a new audacity of imagination.' - John Dewey = 'Jedem großen wissenschaftlichen Fortschritt geht eine neue, tollkühne Idee voraus.' - John Dewey
Industrialization = Industrialisierung
'Industrialization based on machinery, already referred to as a characteristic of our age, is but one aspect of the revolution that is being wrought by technology.' - Emily Greene Balch = 'Die Industrialisierung auf der Grundlage von Maschinen, die bereits als charakteristisch für unsere Zeit bezeichnet wird, ist nur ein Aspekt der Revolution, die von der Technologie ausgeht.' - Emily Greene Balch
Rifling = Gewehrkugeldrall
'It is well that war is so terrible, or we should grow too fond of it.' - Robert E. Lee = 'Es ist gut, dass der Krieg so schrecklich ist, sonst würden wir ihn zu sehr mögen.' - Robert E. Lee
Military Science = Militärwissenschaft
'Wars may be fought with weapons, but they are won by men. It is the spirit of the men who follow and of the man who leads that gains the victory.' - George S. Patton = 'Kriege können mit Waffen geführt werden, aber sie werden von Menschen gewonnen. Es ist der Geist der Menschen, die folgen, und des Menschen, der führt, der den Sieg erringt.' - George S. Patton
Fertilizer = Dünger
'The nation that destroys its soil destroys itself.' - Franklin Delano Roosevelt = 'Die Nation, die ihren Boden zerstört, zerstört sich selbst.' - Franklin Delano Roosevelt

Biology = Biologie
'If the brain were so simple we could understand it, we would be so simple we couldn't.' - Lyall Watson = 'Wenn das Gehirn so einfach wäre, dass wir es verstehen könnten, wären wir so einfach, dass wir es nicht könnten.' - Lyall Watson
Electricity = Elektrizität
'Is it a fact - or have I dreamt it - that, by means of electricity, the world of matter has become a great nerve, vibrating thousands of miles in a breathless point of time?' - Nathaniel Hawthorne = 'Ist es eine Tatsache - oder habe ich es geträumt -, dass die Welt der Materie durch Elektrizität zu einem großen Nerv geworden ist, der Tausende von Meilen in einem atemlosen Moment vibriert?' - Nathaniel Hawthorne
Steam Power = Dampfkraft
'The nations of the West hope that by means of steam communication all the world will become as one family.' - Townsend Harris = 'Die Nationen des Westens hoffen, dass durch die Dampfkommunikation die ganze Welt zu einer einzigen Familie wird.' - Townsend Harris
Dynamite = Dynamit
'As soon as men decide that all means are permitted to fight an evil, then their good becomes indistinguishable from the evil that they set out to destroy.' - Christopher Dawson = 'Sobald die Menschen entscheiden, dass alle Mittel erlaubt sind, ein Übel zu bekämpfen, wird ihr Gut ununterscheidbar von dem Übel, das sie zu zerstören versuchen.' - Christopher Dawson

Modern era = Moderne
Refrigeration = Kühlung
'And homeless near a thousand homes I stood, and near a thousand tables pined and wanted food.' - William Wordsworth = 'Und ohne Obdach stand ich zwischen tausend Häusern und neben tausend Tischen verzehrt' ich mich nach Nahrung.' - William Wordsworth
Radio = Radio
'The whole country was tied together by radio. We all experienced the same heroes and comedians and singers. They were giants.' - Woody Allen = 'Das ganze Land war per Funk miteinander verbunden. Wir alle erlebten die gleichen Helden und Komiker und Sänger. Sie waren Riesen.' - Woody Allen
Replaceable Parts = Ersetzbare Teile
'Nothing is particularly hard if you divide it into small jobs.' - Henry Ford = 'Keine Aufgabe ist wirklich schwierig, solange man sie in einzelne Schritte aufteilt.' - Henry Ford
Flight = Flug
'Aeronautics was neither an industry nor a science. It was a miracle.' - Igor Sikorsky = 'Die Luftfahrt war weder eine Industrie noch eine Wissenschaft. Es war ein Wunder.' - Igor Sikorsky
Railroad = Eisenbahn
'The introduction of so powerful an agent as steam to a carriage on wheels will make a great change in the situation of man.' - Thomas Jefferson = 'Die Einführung eines so mächtigen Mittels wie Dampf in einen Wagen auf Rädern wird die Situation des Menschen stark verändern.' - Thomas Jefferson

Plastics = Plastik
'Ben, I want to say one word to you, just one word: plastics.' - Buck Henry and Calder Willingham, The Graduate =  'Ben, ich möchte dir ein Wort sagen, nur ein Wort: Plastik.' - Buck Henry und Calder Willingham, Der Absolvent
Electronics = Elektronik
'There's a basic principle about consumer electronics: it gets more powerful all the time and it gets cheaper all the time.' - Trip Hawkins = 'Es gibt ein Grundprinzip der Verbraucherelektronik: Sie wird immer leistungsfähiger und immer billiger.' - Trip Hawkins
Ballistics = Ballistik
'Men, like bullets, go farthest when they are smoothest.' - Jean Paul = 'Männer, wie Kugeln, gehen am weitesten, wenn sie am glattesten sind.' - Jean Paul
Combustion = Verbrennung
'Any man who can drive safely while kissing a pretty girl is simply not giving the kiss the attention it deserves.' - Albert Einstein = 'Jeder Mann, der sicher fahren kann, während er ein hübsches Mädchen küsst, schenkt dem Kuss einfach nicht die Aufmerksamkeit, die er verdient.' - Albert Einstein

Atomic era = Atomzeitalter
Pharmaceuticals = Arzneimittel
'In nothing do men more nearly approach the gods than in giving health to men.' - Cicero = 'In nichts nähern sich die Menschen den Göttern mehr als in der Gesundheit der Menschen.' - Cicero
Atomic Theory = Atomtheorie
'The unleashed power of the atom has changed everything save our modes of thinking, and we thus drift toward unparalleled catastrophes.' - Albert Einstein = 'Die entfesselte Kraft des Atoms hat alles verändert, außer unseren Denkweisen, und wir treiben damit zu beispiellosen Katastrophen.' - Albert Einstein
Radar = Radar
'Vision is the art of seeing things invisible.' - Jonathan Swift = 'Sehen ist die Kunst, Dinge unsichtbar zu sehen.' - Jonathan Swift
Combined Arms = Verbundene Waffen
'The root of the evil is not the construction of new, more dreadful weapons. It is the spirit of conquest.' - Ludwig von Mises = 'Die Wurzel des Bösen ist nicht der Bau neuer, schrecklicherer Waffen. Es ist der Geist der Eroberung.' - Ludwig von Mises

Ecology = Ökologie
'Only within the moment of time represented by the present century has one species, man, acquired significant power to alter the nature of his world.' - Rachel Carson = 'Nur in dem Moment, der durch das gegenwärtige Jahrhundert repräsentiert wird, hat eine Spezies, der Mensch, eine bedeutende Macht erlangt, um die Natur seiner Welt zu verändern.' - Rachel Carson
Nuclear Fission = Kernspaltung
'I am become Death, the destroyer of worlds.' - J. Robert Oppenheimer = 'Ich bin zum Tod geworden, zum Zerstörer der Welten.' - J. Robert Oppenheimer
Rocketry = Raketentechnik
'A good rule for rocket experimenters to follow is this: always assume that it will explode.' - Astronautics Magazine, 1937 = 'Eine gute Regel für Raketenexperimente ist: Gehe immer davon aus, dass sie explodieren wird.' - Astronautics Magazine, 1937
Computers = Computer
'Computers are like Old Testament gods: lots of rules and no mercy.' - Joseph Campbell = 'Computer sind wie Götter des Alten Testaments: viele Regeln und keine Gnade.' - Joseph Campbell

Information era = Informationszeitalter
Telecommunications = Telekommunikation
'The more we elaborate our means of communication, the less we communicate.' - J.B. Priestly = 'Je mehr wir unsere Kommunikationsmittel ausbauen, desto weniger kommunizieren wir.' – J.B. Priestly
Mobile Tactics = Mobile Taktiken
'All men can see these tactics whereby I conquer, but what none can see is the strategy out of which victory is evolved.' - Sun Tzu = 'Alle Menschen können diese Taten sehen, mit denen ich siege, aber was niemand sehen kann, ist die Strategie, aus der sich der Sieg entwickelt.' - Sun Tzu
Advanced Ballistics = Erweiterte Ballistik
'Our scientific power has outrun our spiritual power, we have guided missiles and misguided men.' – Martin Luther King Jr. = 'Unsere wissenschaftliche Macht hat unsere geistige Macht überholt, wir haben Raketen gelenkt und Menschen fehlgeleitet.' – Martin Luther King Jr.
Satellites = Satelliten
Reveals the entire map = Enthüllt die gesamte Weltkarte
'Now, somehow, in some new way, the sky seemed almost alien.' - Lyndon B. Johnson = 'Nun, irgendwie, auf eine neue Art und Weise, schien der Himmel fast fremd zu sein.' - Lyndon B. Johnson
Robotics = Robotik
'1. A robot may not injure a human being or, through inaction, allow a human being to come to harm. 2. A robot must obey any orders given to it by human beings, except when such orders would conflict with the First Law. 3. A robot must protect its own existence as long as such protection does not conflict with the First or Second Law.' - Isaac Asimov = '1. Ein Roboter darf kein menschliches Wesen wissentlich verletzen oder wissentlich durch Untätigkeit zulassen, dass einem menschlichen Wesen Schaden zugefügt wird. 2. Ein Roboter muss den ihm von einem Menschen gegebenen Befehlen gehorchen – es sei denn, ein solcher Befehl würde mit Regel eins kollidieren. 3. Ein Roboter muss seine Existenz beschützen, solange dieser Schutz nicht mit Regel eins oder zwei kollidiert.' - Isaac Asimov
Lasers = Laser
'The night is far spent, the day is at hand: let us therefore cast off the works of darkness, and let us put on the armor of light.' - The Holy Bible: Romans, 13:12 = 'Bald ist die Nacht vorüber, und der Tag bricht an. Deshalb wollen wir uns von den Taten trennen, die zur Dunkelheit gehören, und uns stattdessen mit den Waffen des Lichts rüsten.' Die Biebel: Roemer 13:12

Particle Physics = Teilchenphysik
'Every particle of matter is attracted by or gravitates to every other particle of matter with a force inversely proportional to the squares of their distances.' - Isaac Newton = 'Jedes Teilchen der Materie wird von jedem anderen Teilchen der Materie mit einer Kraft angezogen oder gravitiert, die umgekehrt proportional zu den Quadraten ihrer Abstände ist.' - Isaac Newton
Nuclear Fusion = Kernfusion
'The release of atomic energy has not created a new problem. It has readily made more urgent the necessity of solving an existing one.' - Albert Einstein = 'Die Freisetzung von Atomenergie hat kein neues Problem geschaffen. Es hat einfach die Notwendigkeit, ein bestehendes zu lösen, dringlicher gemacht.' - Albert Einstein
Nanotechnology = Nanotechnologie
'The impact of nanotechnology is expected to exceed the impact that the electronics revolution has had on our lives.' - Richard Schwartz = 'Es wird erwartet, dass die Auswirkungen der Nanotechnologie die Auswirkungen der elektronischen Revolution auf unser Leben übersteigen werden.' - Richard Schwartz
Stealth = Tarnkappe
'Be extremely subtle, even to the point of formlessness, be extremely mysterious, even to the point of soundlessness. Thereby you can be the director of the opponent's fate.' - Sun Tzu = 'Sei extrem subtil, bis hin zur Formlosigkeit. Sei extrem geheimnisvoll, bis hin zur Lautlosigkeit. Dadurch kannst du der Dirigent des Schicksals deines Gegners werden.' – Sun Tzu

Future era = Ära der Zukunft
Future Tech = Zukunftstechnologien
Who knows what the future holds? = Niemand weiß, was die Zukunft bringt!
Can be continually researched = Können kontinuierlich erforscht werden
'I think we agree, the past is over.' - George W. Bush = 'Ich denke, wir sind uns einig, dass die Vergangenheit vorbei ist.' - George W. Bush


#################### Lines from Terrains from Civ V - Vanilla ####################

Ocean = Ozean

Coast = Küste

Occurs at temperature between [param] and [param2] and humidity between [param3] and [amount] = Tritt auf bei temperaturen zwischen [param] und [param2] und einer Feuchtigkeit zwischen [param3] und [amount]
Grassland = Wiese

Plains = Ebene

Tundra = Tundra

Desert = Wüste

Lakes = Seen

Has an elevation of [amount] for visibility calculations = Hat eine Erhebung von [amount] für die Berechnung der Sichtweite
Mountain = Berge

Snow = Schnee

[amount] Strength for cities built on this terrain = [amount] Stärke für Städte, die auf diesem Terrain gebaut werden
[amount] Sight for [param] units = [amount] Sichtweite für [param] Einheit
Hill = Hügel

Provides a one-time Production bonus to the closest city when cut down = Bietet der nächstgelegenen Stadt einen einmaligen Produktionsbonus, wenn niedergeschnitten
Blocks line-of-sight from tiles at same elevation = Felder mit identischer Erhebung blockieren die Sichtlinie 
Resistant to nukes = Resistent gegen Atombomben
Can be destroyed by nukes = Kann durch Atombomben zerstört werden
Forest = Wald

Jungle = Dschungel

Marsh = Sumpf

Fallout = Verseucht

Oasis = Oase

Flood plains = Flussaue

Ice = Eis

Atoll = Atoll

Great Barrier Reef = Great Barrier Reef

Old Faithful = Old Faithful

Grants 500 Gold to the first civilization to discover it = Gewährt 500 Gold für die erste Zivilisation, die es entdeckt
El Dorado = El Dorado

Grants Rejuvenation (all healing effects doubled) to adjacent military land units for the rest of the game = Gewährt Verjüngung (alle Heilungseffekte verdoppelt) an benachbarte militärische Landeinheiten für den Rest des Spiels
Fountain of Youth = Jungbrunnen

Grand Mesa = Grand Mesa

Mount Fuji = Fuji

Krakatoa = Krakatau

Rock of Gibraltar = Felsen von Gibraltar

Cerro de Potosi = Cerro de Potosí

Barringer Crater = Barringer-Krater


#################### Lines from TileImprovements from Civ V - Vanilla ####################

Can also be built on tiles adjacent to fresh water = Kann auch auf Feldern neben Frischwasser gebaut werden
[stats] on [tileFilter] tiles once [tech] is discovered = [stats] auf [tileFilter] Feldern, sobald [tech] entdeckt wird
Farm = Farm

Lumber mill = Sägewerk

Mine = Mine

Trading post = Handelsposten

Camp = Lager

Oil well = Ölbohrloch

Pasture = Weide

Plantation = Plantage

Quarry = Steinbruch

Fishing Boats = Fischerboote

Gives a defensive bonus of [amount]% = Gibt einen Verteidigungsbonus von [amount]%
Can be built outside your borders = Kann außerhalb der eigenen Grenzen gebaut werden
Fort = Festung

Costs [amount] gold per turn when in your territory = Kostet [amount] Gold pro Runde innerhalb des eigenen Territoriums
Road = Straße


Remove Forest = Wald abholzen

Remove Jungle = Dschungel abholzen

Remove Fallout = Verseuchung entfernen

Remove Marsh = Moor trockenlegen

Remove Road = Straße entfernen

Remove Railroad = Schienen entfernen

Cancel improvement order = Stoppt Verbesserungsanweisung

Academy = Akademie

Landmark = Sehenswürdigkeit

Manufactory = Fabrik

Customs house = Zollamt

 # Requires translation!
Holy site = 

Deal 30 damage to adjacent enemy units = Fügt angrgenzenden gegnerischen Einheiten 30 Schadenspunkte pro Runde zu
Can be built just outside your borders = Kann, auch ein Feld weit, außerhalb Deiner eigenen Grenzen gebaut werden
Citadel = Zitadelle

Can only be built on Coastal tiles = Kann nur entlang der Küstenlinie gebaut werden
Moai = Moai

Cannot be built on bonus resource = Darf nicht auf Bonus-Ressourcen gebaut werden
Terrace farm = Terrassenfelder

Polder = Polder

Unpillagable = Darf nicht geplündert werden
Ancient ruins = Altertümliche Ruinen

City ruins = Stadtruinen

 # Requires translation!
Indestructible = 
City center = Stadtzentrum

Barbarian encampment = Barbarenlager


#################### Lines from TileResources from Civ V - Vanilla ####################

Cattle = Rinder

Sheep = Schafe

Deer = Rotwild

Bananas = Bananen

Wheat = Weizen

Stone = Stein

Fish = Fisch

Horses = Pferde

Iron = Eisen

Coal = Kohle

Oil = Erdöl

Aluminum = Aluminium

Uranium = Uran

Furs = Felle

Cotton = Baumwolle

Dyes = Farbstoffe

Gems = Edelsteine

Gold Ore = Golderz

Silver = Silber

Incense = Weihrauch

Ivory = Elfenbein

Silk = Seide

Spices = Gewürze

Wine = Wein

Sugar = Zucker

+15% production towards Wonder construction = +15% Produktion beim Errichten von Wundern
Marble = Marmor

Whales = Wale

Pearls = Perlen


#################### Lines from UnitPromotions from Civ V - Vanilla ####################

Heal Instantly = Sofortige Heilung

Accuracy I = Genauigkeit I
+[amount]% Strength in [param] = +[amount]% Stärke in [param]

Accuracy II = Genauigkeit II

Accuracy III = Genauigkeit III

Barrage I = Sperrfeuer I

Barrage II = Sperrfeuer II

Barrage III = Sperrfeuer III

Volley = Salve

Extended Range = erweiterte Reichweite
[amount] Range = [amount] Reichweite

Indirect Fire = Indirektes Feuer
Ranged attacks may be performed over obstacles = Fernangriffe können über Hindernisse hinweg ausgeführt werden

Shock I = Schock I

Shock II = Schock II

Shock III = Schock III

Drill I = Drill I

Drill II = Drill II

Drill III = Drill III

Charge = Angriff

Besiege = Belagern

Formation I = Formation I

Formation II = Formation II

Blitz = Blitzkrieg
[amount] additional attacks per turn = [amount] zusätzliche Angriffe pro Runde

Woodsman = Förster
Double movement rate through Forest and Jungle = Doppelte Bewegungsrate durch Wald und Dschungel

Amphibious = Amphibisch

Medic = Sanitäter I

Medic II = Sanitäter II

Scouting I = Spähen I
[amount] Visibility Range = [amount] Sichtweite

Scouting II = Spähen II

Scouting III = Spähen III
[amount] Movement = [amount] Bewegungsrate

Survivalism I = Überlebenskunst I

Survivalism II = Überlebenskunst II

Survivalism III = Überlebenskunst III

Boarding Party I = Enterkommando I

Boarding Party II = Enterkommando II

Boarding Party III = Enterkommando III

Coastal Raider I = KüstenräuberIn I

Coastal Raider II = KüstenräuberIn II

Coastal Raider III = KüstenräuberIn III

Targeting I = Gezielter Schlag I

Targeting II = Gezielter Schlag II

Targeting III = Gezielter Schlag III

Wolfpack I = Rudeltaktik I
+[amount]% Strength when attacking = +[amount]% Stärke beim Angriff

Wolfpack II = Rudeltaktik II

Wolfpack III = Rudeltaktik III

Armor Plating I = Panzerung I
+[amount]% Strength when defending = +[amount]% Stärke bei Verteidigung

Armor Plating II = Panzerung II

Armor Plating III = Panzerung III

Flight Deck I = Flugdeck I
Can carry [amount] extra [unitType] units = Kann [amount] extra [unitType] Einheiten transportieren

Flight Deck II = Flugdeck II

Flight Deck III = Flugdeck III

Supply = Versorgung

Siege I = Belagerung I

Siege II = Belagerung II

Siege III = Belagerung III

Evasion = Ausweichen
Damage taken from interception reduced by [amount]% = Durch Abfangen verursachter Schaden um [amount]% reduziert

Interception I = Abfangen I
[amount]% Damage when intercepting = [amount]% Schaden beim Abfangen

Interception II = Abfangen II

Interception III = Abfangen III

Air Targeting I = Luftangriff I

Air Targeting II = Luftangriff II

Sortie = Lufteinsatz
[amount] extra interceptions may be made per turn = [amount] zusätzliche Abfangungen können pro Runde durchgeführt werden

Operational Range = Einsatzreichweite

Air Repair = Luftreparatur
Unit will heal every turn, even if it performs an action = Einheit heilt jede Runde, selbst wenn sie eine Aktion durchführt

Cover I = Deckung I
[amount]% Strength when defending vs [unitType] = [amount]% Stärke beim Verteidigen gegen [unitType]

Cover II = Deckung II

March = Marschieren

Mobility = Mobilität

Sentry = Wache

Logistics = Logistik

Ambush I = Hinterhalt I

Ambush II = Hinterhalt II

Bombardment I = Bombardierung I

Bombardment II = Bombardierung II

Bombardment III = Bombardierung III

Morale = Moral
+[amount]% Combat Strength = +[amount]% Kampfstärke

Great Generals I = Große Generäle I

Great Generals II = Große Generäle II

Quick Study = Schnelles Lernen
[amount]% Bonus XP gain = [amount]% Bonus EP-Gewinn

Haka War Dance = Haka-Kriegstanz
[amount]% Strength for enemy [unitType] units in adjacent [param] tiles = [amount]% Stärke für gegnerische [unitType] Einheit in benachbarten [param] Feldern

Rejuvenation = Verjüngung
All healing effects doubled = Alle Heilungseffekte verdoppelt

Slinger Withdraw = Schleuderer-Rückzug
May withdraw before melee ([amount]%) = Kann sich vor dem Nahkampf zurückziehen ([amount]%)


#################### Lines from Units from Civ V - Vanilla ####################

Can build [param] improvements on tiles = Kann [param] Verbesserungen auf Feldern bauen

Excess Food converted to Production when under construction = Überschüssige Nahrung wird während der Konstruktion in Produktion umgewandelt
Requires at least [amount] population = Benötigt mindestens [amount] Bevölkerung
Founds a new city = Gründet eine neue Stadt

Ignores terrain cost = Ignoriert Geländekosten

Warrior = Krieger

Maori Warrior = Maori Krieger

Jaguar = Jaguar
Heals [amount] damage if it kills a unit = Heilt [amount] Schaden beim Töten einer Einheit

Brute = Barbar

Archer = Bogenschütze

Bowman = Kampfbogenschütze

Slinger = Schleuderer

Work Boats = Arbeitsboote
May create improvements on water resources = Kann Verbesserungen auf Ressourcen im Wasser bauen
Cannot enter ocean tiles until Astronomy = Ozeanfelder können nicht befahren werden bis Astronomie erforscht ist

Trireme = Trireme
Cannot enter ocean tiles = Ozeanfelder können nicht befahren werden

Chariot Archer = Streitwagen-Bogenschütze
Rough terrain penalty = Im Nachteil auf rauem Gelände
No defensive terrain bonus = Kein geländeabhängiger Verteidigungsbonus

War Chariot = Streitwagen

Horse Archer = Berittener Bogenschütze

War Elephant = Kriegselefant

Spearman = Speerkrieger

Hoplite = Hoplit

Persian Immortal = Persischer Unsterblicher
+[amount] HP when healing = +[amount] LP bei Heilung

Battering Ram = Rammbock
Can only attack [unitType] units = Kann nur [unitType] Einheiten angreifen
-[amount] Visibility Range = -[amount] Sichtweite

Horseman = Reiter
Can move after attacking = Kann sich nach dem Angriff bewegen
-[amount]% Strength vs [unitType] = -[amount]% Stärke gegen [unitType]

Companion Cavalry = Begleitkavallerie

Catapult = Katapult
Must set up to ranged attack = Muss aufgestellt werden, um Fernattacken auszuführen
Limited Visibility = Begrenzte Sichtweite

Ballista = Ballista

Composite Bowman = Kompositbogenschütze

Swordsman = Schwertkämpfer

Legion = Legionär

Mohawk Warrior = Mohawk Krieger

Pikeman = Pikenier

Landsknecht = Landsknecht
Can move immediately once bought = Kann sich nach dem Kauf sofort bewegen

Galleass = Galeere

Knight = Ritter

Camel Archer = Kamel-Bogenschütze

Conquistador = Eroberer
Defense bonus when embarked = Verteidigungsbonus wenn Eingeschifft

Naresuan's Elephant = Naresuans Elefant

Mandekalu Cavalry = Mandekalu-Kavallerie

Keshik = Kheshig

Crossbowman = Armbrustschütze

Chu-Ko-Nu = Chu-Ko-Nu

Longbowman = Langbogenschütze

Trebuchet = Trebuchet

Hwach'a = Hwach'a

Longswordsman = Langschwertkämpfer

Samurai = Samurai

Berserker = Berserker

Caravel = Karavelle

Turtle Ship = Schildkrötenboot

Musketman = Musketenschütze

Musketeer = Musketier

Janissary = Janitschar

Minuteman = Minuteman

Tercio = Tercio

Privateer = Kaperschiff
May capture killed [param] units = Kann getötete [param] Einheiten gefangen nehmen

Sea Beggar = Seeräuber

Frigate = Fregatte

Ship of the Line = Linienschiff

Lancer = Lanzer

Sipahi = Sipahi
No movement cost to pillage = Keine Bewegungskosten beim Plündern

Cannon = Kanone

Gatling Gun = Gatling Gun

Rifleman = Gewehrschütze

Norwegian Ski Infantry = Norwegische Ski-Infanterie
Double movement in Snow, Tundra and Hills = Doppelte Bewegung in Schnee, Tundra und Hügeln

Cavalry = Kavallerie

Cossack = Kosak

Ironclad = Panzerschiff
Double movement in coast = Doppelte Bewegungsgeschwindigkeit an der Küste

Artillery = Artillerie

Can enter ice tiles = Kann Eis befahren
Invisible to others = Unsichtbar für andere
Can attack submarines = Kann U-Boote angreifen

Great War Infantry = Weltkriegs-Infanterie

Foreign Legion = Fremdenlegion

Triplane = Dreidecker
[amount]% chance to intercept air attacks = [amount]% Chance, Luftangriffe abzufangen
6 tiles in every direction always visible = 6 Felder in jede Richtung sichtbar

Great War Bomber = Weltkriegsbomber

Infantry = Infanterie

Carrier = Flugzeugträger
Cannot attack = Kann nicht angreifen
Can carry [amount] [unitType] units = Can [amount] [unitType] Einheiten transportieren

Battleship = Schlachtschiff

Machine Gun = Maschinengewehr

Anti-Aircraft Gun = Flugabwehr-Kanone

Landship = Landkreuzer

Destroyer = Zerstörer

Marine = Marine
[amount] Sight for all [param] units = [amount] Sichtweite für alle [param] Einheiten


Zero = Zero


B17 = B-17

Paratrooper = Fallschirmjäger
May Paradrop up to [amount] tiles from inside friendly territory = Kann einen Fallschirmabsprung bis zu [amount] Felder von innerhalb des befreundeten Territoriums aus durchführen

Tank = Panzer

Panzer = Panzer

Anti-Tank Gun = Panzerabwehr-Kanone

Atomic Bomb = Atombombe
Self-destructs when attacking = Selbstzerstörung beim Angriff
Nuclear weapon of Strength [amount] = Atomwaffe der Stärke [amount]
Blast radius [amount] = Explosionsradius [amount]

Rocket Artillery = Raketenartillerie

Mobile SAM = Mobile Flugabwehrrakete

Guided Missile = Lenkrakete

Nuclear Missile = Atomrakete

Helicopter Gunship = Angriffshelikopter
Unable to capture cities = Kann keine Städte erobern
All tiles cost 1 movement = Alle Felder kosten 1 Bewegung
Can pass through impassable tiles = Kann sich über unpassierbare Felder bewegen

Nuclear Submarine = Atom-U-Boot

Mechanized Infantry = Mechanisierte Infanterie

Missile Cruiser = Raketenkreuzer

Modern Armor = Moderner Panzer

Jet Fighter = Kampfjet

Giant Death Robot = Riesiger Todesroboter

Stealth Bomber = Tarnkappenbomber
Cannot be carried by [unit] units = Kann nicht von [unit] Einheiten transportiert werden

Great Artist = Großer Künstler
Great Person - [stat] = Große Persönlichkeit - [stat]
Can construct [tileImprovement] = Kann [tileImprovement] erbauen
Can start an [amount]-turn golden age = Kann [amount]-Runden goldenes Zeitalter starten

Great Scientist = Großer Wissenschaftler
Can hurry technology research = Kann Erforschung von Technologien beschleunigen

Great Merchant = Großer Händler
Can undertake a trade mission with City-State, giving a large sum of gold and [amount] Influence = Kann eine Handelsmission mit dem Stadtstaat durchführen, die eine große Summe Gold und [amount] Einfluss gibt.

Great Engineer = Großer Ingenieur
Can speed up construction of a wonder = Kann die Produktion eines Wunders beschleunigen

 # Requires translation!
Great Prophet = 
 # Requires translation!
Can spread religion [amount] times = 
 # Requires translation!
Can construct [tileImprovement] if it hasn't spread religion yet = 

Great General = Großer General
Bonus for units in 2 tile radius 15% = 15% Bonus für Einheiten im Umfeld von 2 Feldern

Khan = Khan
Heal adjacent units for an additional 15 HP per turn = Heile angrenzende Einheiten für 15 zusätzliche LP pro Runde


#################### Lines from Tutorials ####################

Introduction = Einführung
Welcome to Unciv!\nBecause this is a complex game, there are basic tasks to help familiarize you with the game.\nThese are completely optional, and you're welcome to explore the game on your own! = Willkommen zu UnCiv!\n Weil es ein komplexes Spiel ist, gibt es Einführungsaufgaben, welche dich mit dem Spiel vertraut machen.\nDiese sind optional und du bist eingeladen das Spiel selbst zu erkunden!

New Game = Neues Spiel
Your first mission is to found your capital city.\nThis is actually an important task because your capital city will probably be your most prosperous.\nMany game bonuses apply only to your capital city and it will probably be the center of your empire. = Deine erste Aufgabe ist die Hauptstadt zu gründen.\nDies ist eine wichtige Aufgabe, da deine Hauptstadt wahrscheinlich deine beste Stadt ist.\nViele Spielvorteile gelten nur in deiner Hauptstadt und es and ist wahrscheinlich das Zentrum deines Reichs.
How do you know a spot is appropriate?\nThat’s not an easy question to answer, but looking for and building next to luxury resources is a good rule of thumb.\nLuxury resources are tiles that have things like gems, cotton, or silk (indicated by a smiley next to the resource icon)\nThese resources make your civilization happy. You should also keep an eye out for resources needed to build units, such as iron. Cities cannot be built within 3 tiles of existing cities, which is another thing to watch out for! = Woher weißt du das ein Ort gut ist?\nEs ist nicht einfach zu beantworten, aber in der Nähe von Luxusressourcen ist gut.\nLuxusressourcen sind Felder, welche Dinge wie Diamanten, Baumwolle, oder Seide (gezeigt durch ein Smiley direktzum Ressourcenicon)\nDiese Ressourcen machen deine Civilisation fröhlich. Du solltest auch ein Auge auf Ressources werfen, die für Einheiten gebraucht werden, wie die Ressource Eisen.
However, cities don’t have a set area that they can work - more on that later!\nThis means you don’t have to settle cities right next to resources.\nLet’s say, for example, that you want access to some iron – but the resource is right next to a desert.\nYou don’t have to settle your city next to the desert. You can settle a few tiles away in more prosperous lands.\nYour city will grow and eventually gain access to the resource.\nYou only need to settle right next to resources if you need them immediately – \n   which might be the case now and then, but you’ll usually have the luxury of time. = Wieauchimmer, Städte aben keine feste Fläche wo gearbeitet werden kann - mehr dazu später!\nDas meint du musst deine Städte nicht direkt neben die Ressourcen setzen.\nSagen wir als Beispiel, das du etwas Eisen möchtest, aber die Ressource ist direkt neben einer Wüste .\nDu musst die Stadt nicht in die Nähe der Wüste setzen. du kannst ein paar Felder weiter in besserer Umgebung siedeln.\nDeine Stadt wird größer werden und irgendwann Zugriff auf die Ressource erhalten.\ndu musst nur direkt daneben siedeln, wenn du sie sofort brauchst – \n Was hin unt wieder vorkommt, aber meisents hast du die Zeit.
The first thing coming out of your city should be either a Scout or Warrior.\nI generally prefer the Warrior because it can be used for defense and because it can be upgraded\n  to the Swordsman unit later in the game for a relatively modest sum of gold.\nScouts can be effective, however, if you seem to be located in an area of dense forest and hills.\nScouts don’t suffer a movement penalty in this terrain.\nIf you’re a veteran of the 4x strategy genre your first Warrior or Scout will be followed by a Settler.\nFast expanding is absolutely critical in most games of this type. = Die erste produzierte einheit der Stadt sollte ein Späher oder Krieger sein.\nIch (der Programmierer, nicht der Übersetzer) bevorzuge allgemein den Krieger, weil er für die Verteidigung gut ist,\n und da er später zu einem Schwertkämpfer verbessert werden kann, und das für eine moderate Summe Gold.\nSpäher können auch effektiv sein, wenn du in einem Gebiet mit Wald und Hügeln bist.\nSpäher erhalten durch sowas keine Nachteile in der Bewegung.\nWenn du schon lange 4x strategy genre spielst, wird deinem Krieger oder Späher ein Siedler folgen.\nSchnelle Expansion ist in den meisten Spielen dieser Art notwendig.

In your first couple of turns, you will have very little options, but as your civilization grows, so do the number of things requiring your attention = In deinen ersten Runden gibt es wenig zu tun, aber sobald deine Zivilation wächst, wächst auch die Zahl der Dinge auf die du achten musst.

Culture and Policies = Kultur und Richtlinien
Each turn, the culture you gain from all your cities is added to your Civilization's culture.\nWhen you have enough culture, you may pick a Social Policy, each one giving you a certain bonus. = Jede Runde wird die Produktion von Kultur der Städte zu der Kultur deiner Zivilisation dazugerechnet.\nWenn du ausreichend Kultur hast, kannst du eine neue Sozialpolitik wählen. Jede Sozialpolitik gibt dir einen bestimmten Bonus.
The policies are organized into branches, with each branch providing a bonus ability when all policies in the branch have been adopted. = Die Politiken sind in Äste sortiert.\n Jeder Ast gibt besondere Vorteile, wenn er vollständig erforscht wurde.
With each policy adopted, and with each city built,\n  the cost of adopting another policy rises - so choose wisely! = Mit jeder gewählten Politik und mit jeder gebauten Stadt, steigen die Kosten für die nächsten Politiken - wähle deshalb weise!

City Expansion = Ausdehnung einer Stadt
Once a city has gathered enough Culture, it will expand into a neighboring tile.\nYou have no control over the tile it will expand into, but tiles with resources and higher yields are prioritized. = Sobald eine Stadt genügend Kultur gesammelt hat, wird sie auf ein weiteres Feld expandieren.\nDu kannst das Feld nicht bestimmen, es werden aber wertvolle Felder (Ressourcen) bevorzugt.
Each additional tile will require more culture, but generally your first cities will eventually expand to a wide tile range. = Jedes weitere Feld kostet mehr Kultur, aber meistens wird deine erste Stadt ein großes Gebiet einnehmen.
Although your city will keep expanding forever, your citizens can only work 3 tiles away from city center.\nThis should be taken into account when placing new cities. = Auch wenn deine Stadt sich immer weiter ausbreitet, können deine Bürger nur bis zu 3 Felder vom Stadtzentrum entfernt arbeiten.\n Dies sollte beim Siedeln beachtet werden.

As cities grow in size and influence, you have to deal with a happiness mechanic that is no longer tied to each individual city.\nInstead, your entire empire shares the same level of satisfaction.\nAs your cities grow in population you’ll find that it is more and more difficult to keep your empire happy. = Sobald Städte und deren Einfluss größer werden, musst du mit der Zufriedenheitsmechanik umgehen, welche nicht mehr alle Städte einzeln betrachtet.\nStattdessen ist das Level der Zufriedenheit überall in deiner Zivilation gleich.\nWenn die Städte wachsen, wird es immer schwieriger alle glücklich zu machen.
In addition, you can’t even build any city improvements that increase happiness until you’ve done the appropriate research.\nIf your empire’s happiness ever goes below zero the growth rate of your cities will be hurt.\nIf your empire becomes severely unhappy (as indicated by the smiley-face icon at the top of the interface)\n  your armies will have a big penalty slapped on to their overall combat effectiveness. = Erschwerend kommt hinzu, dass die Technologien erst erforscht werden müssen, die den den Bau von Gebäuden erlauben, welche die Zufriedenheit erhöhen. Sollte das Niveau der Zufriedenheit unter Null sinken, gibt es immer mehr Nachteile.\nSo sinkt die Wachstumsrate der Bevölkerung und Deine Armeen bekommen ein ordentlichen Abzug auf ihre Kampfstärke aufgebrummt. Also achte auf den gelben oder roten Smiley ganz oben auf dem Bildschirm!
This means that it is very difficult to expand quickly in Unciv.\nIt isn’t impossible, but as a new player you probably shouldn’t do it.\nSo what should you do? Chill out, scout, and improve the land that you do have by building Workers.\nOnly build new cities once you have found a spot that you believe is appropriate. = Das bedeutet, dass es in UnCiv ziemlich schwierig ist, schnell zu expandieren.\nEs ist nicht unmöglich, aber als Neuling solltest du dich wahrscheinlich ein wenig zurückhalten.\nBleib entspannt, erkunde die Landschaft und verbessere Dein Gebiet, indem du Arbeiter baust.\nBaue die nächste Stadt erst, wenn Du einen wirklich guten Platz gefunden hast.

Unhappiness = Unzufriedenheit
It seems that your citizens are unhappy!\nWhile unhappy, cities  will grow at 1/4 the speed, and your units will suffer a 2% penalty for each unhappiness = Es scheint, als ob deine Bürger unzufrieden sind!\nUnglückliche Städte wachsen nur ein Viertel so schnell und Einheiten kämpfen je Unzufriedenheit 2% schwächer.
Unhappiness has two main causes: Population and cities\n  Each city causes 3 unhappiness, and each population, 1 = Unzufriedenhait hat zwei Hauptursachen: Bevölkerung und viele Städte.\nPro Stadt sind 3 Minuspunkte auszugleichen, pro Einwohner einer.
There are 2 main ways to combat unhappiness:\n  by building happiness buildings for your population\n  or by having improved luxury resources within your borders = Um die Unzufriedenheit zu bekämpfen, gibt es hauptsächlich zwei Wege:\n  Glücklich machende Gebäude oder mit einer Verbesserung zugänglich gemachte Luxus-Ressourcen innerhalb des Territoriums.

You have entered a Golden Age!\nGolden age points are accumulated each turn by the total happiness \n  of your civilization\nWhen in a golden age, culture and production generation increases +20%,\n  and every tile already providing at least one gold will provide an extra gold. = Ein goldenes Zeitalter hat für dich begonnen!\nPunkte für das Goldene Zeitalter werden jede Runde durch die Gesamtzufriedenheit deiner Zivilisation gesammelt.\nIn einem Goldenen Zeitalter steigt die Produktions- und Zufriedenheitsproduktion um +20% und jedes Feld, welches mindestens ein Gold bereit stellt, stellt ein extra Gold zur Verfügung.

Roads and Railroads = Straßen und Schienen
Connecting your cities to the capital by roads\n  will generate gold via the trade route.\nNote that each road costs 1 gold Maintenance per turn, and each Railroad costs 2 gold,\n  so it may be more economical to wait until the cities grow! = Verbindungen deiner Städten zu deiner Hauptstadt produzieren Gold über einen Handelsweg.\nBeachte, dass jedes Feld Straße 1 Gold und jede Schiene 2 Gold Wartungskosten pro Runde verursacht, so kann es ökonomischer sein, zu warten bis die Städte gewachsen sind!

Victory Types = Siegestypen
Once you’ve settled your first two or three cities you’re probably 100 to 150 turns into the game.\nNow is a good time to start thinking about how, exactly, you want to win – if you haven’t already. = Nach 100 bis 150 Runden besitzt Du vielleicht 2 oder drei Städte.\nNun ist es an der Zeit, darüber nachzudenken, wie genau Du gewinnen willst.
There are three ways to win in Unciv. They are:\n - Cultural Victory: Complete 5 Social Policy Trees\n - Domination Victory: Survive as the last civilization\n - Science Victory: Be the first to construct a spaceship to Alpha Centauri = Es gibt drei Wege UnCiv zu gewinnen - dies sind:\n - Kultursieg: Fünf Zweige der Sozialpolitiken vervollständigen\n - Dominanzsieg: Als letzte Nationüberleben\n - Wissenschaftssieg: Zuerst ein Raumschiff nach Alpha Centauri erbauen
So to sum it up, these are the basics of Unciv – Found a prosperous first city, expand slowly to manage happiness,\n   and set yourself up for the victory condition you wish to pursue.\nObviously, there is much more to it than that, but it is important not to jump into the deep end before you know how to swim. = Kurz und bündig geht es also darum, eine wohlhabende Hauptstadt zu gründen, langsam zu expandieren, damit die Bevölkerung zufrieden bleibt, und den Grundstein zu legen für den geplanten Sieg. Natürlich gibt es noch viel mehr, aber es es ist auch wichtig, erst schwimmen zu lernen, bevor man in das tiefe Wasser springt.

Enemy City = Gegnerische Stadt
Cities can be conquered by reducing their health to 1, and entering the city with a melee unit.\nSince cities heal each turn, it is best to attack with ranged units and use your melee units to defend them until the city has been defeated! = Städte können erobert werden, indem man ihre Gesundheit auf einen Punkt reduziert und dann mit einer Nahkampfeinheit einmarschiert.\nDa Städte jede Runde heilen, ist es am besten, ausreichend Fernkampfeinheiten mitzubringen und diese mit den Nahkampfeinheiten zu beschützen, bis sie die Verteidigung der Stadt genügend zermürbt haben.

Luxury Resource = Luxus-Ressource
Luxury resources within your domain and with their specific improvement are connected to your trade network.\nEach unique Luxury resource you have adds 5 happiness to your civilization, but extra resources of the same type don't add anything, so use them for trading with other civilizations! = Luxus-Ressourcen im eigenen Territorium können mit der passenden Gelände-Verbesserung\n erschlossen werden und stehen dann über das Handelsnetzwerk dem gesamten Reich zur Verfügung.\nJede neue Luxus-Ressource bringt 5 Punkte Zufriedenheit, aber zusätzliche Ressourcen desselben Typs\n bringen keinen solchen Bonus. Man sollte sie also für den Handel mit anderen Zivilisationen einsetzen.\nVia Handel erlangte Luxus-Ressourcen machen genauso glücklich wie selbst erschlossene!

Strategic Resource = Strategische Ressource
Strategic resources within your domain and with their specific improvement are connected to your trade network.\nStrategic resources allow you to train units and construct buildings that require those specific resources, for example the Horseman requires Horses. = Strategische Ressourcen im eigenen Territorium können mit ihrer spezifischen Gelände-Verbesserung mit deinem Handelsnetzwerk verbunden werden und stehen dann im gesamten Reich zur Verfügung.\nStrategische Ressourcen erlauben es dir neue Einheiten auszubilden und Gebäude zu konstruieren, die diese spezifische Ressource brauchen.\nEin Stall braucht zum Beispiel Pferde als Ressource um gebaut werden zu können.
Unlike Luxury Resources, each Strategic Resource on the map provides more than one of that resource.\nThe top bar keeps count of how many unused strategic resources you own.\nA full drilldown of resources is available in the Resources tab in the Overview screen. = Im Gegensatz zu Luxusgütern liefern strategische Ressourcen mehr als eine Ressource.\nIn der oberen Leiste siehst du, wieviele ungenutzte strategische Ressourcen sich in deinem Besitz befinden.\nEinen kompletten Drilldown der Ressourcen gibt es im Ressourcen-Tab des Übersichtsbildschirms.

The city can no longer put up any resistance!\nHowever, to conquer it, you must enter the city with a melee unit = Der Widerstand dieser Stadt ist gebrochen!\nAllerdings musst Du mit einer Nahkampfeinheit einmarschieren, um sie zu erobern.

After Conquering = Nach der Eroberung
When conquering a city, you can now choose to either  or raze, puppet, or annex the city.\nRazing the city will lower its population by 1 each turn until the city is destroyed. = Nach der Einnahme einer Stadt besteht die Wahl, diese zu annektieren, zur Marionette zu machen, oder sie niederzubrennen.\nAbreißen wird die Bevölkerung pro Runde um eins reduzieren, bis nur noch Trümmer übrig sind.
Puppeting the city will mean that you have no control on the city's production.\nThe city will not increase your tech or policy cost, but its citizens will generate 1.5x the regular unhappiness.\nAnnexing the city will give you control over the production, but will increase the citizen's unhappiness to 2x!\nThis can be mitigated by building a courthouse in the city, returning the citizen's unhappiness to normal.\nA puppeted city can be annexed at any time, but annexed cities cannot be returned to a puppeted state! = Marionetten-Städte erlauben keine Kontrolle ihrer Produktion, sie tragen nicht zu den Technologie- oder Sozialpolitik-Kosten bei, ihre Bürger generieren allerdings 50% mehr Unzufriedenheit als üblich.\nEine annektierte Stadt erlaubt sofort über ihre Produktion zu bestimmen, dafür ist die Unzufriedenheit der Bürger verdoppelt gegenüber dem normalen Niveau - bis ein Gerichtsgebäude errichtet wird.\nMarionetten-Städte können jederzeit irreversibel annektiert werden.

You have encountered a barbarian unit!\nBarbarians attack everyone indiscriminately, so don't let your \n  civilian units go near them, and be careful of your scout! = Du hast eine Einheit der Barbaren gefunden!\nBarbaren greifen jeden an, also lass deine zivilen Einheiten nicht in die Nähe von ihnen. Und sei vorsichtig mit den Spähern!

You have encountered another civilization!\nOther civilizations start out peaceful, and you can trade with them,\n  but they may choose to declare war on you later on = Du hast eine andere Zivilisation gefunden!\nAndere Zivilisationen starten friedlich, und du kannst mit ihnen handeln,\n  aber möglicherweise erklären sie dir später den Krieg.

Once you have completed the Apollo Program, you can start constructing spaceship parts in your cities\n (with the relevant technologies) to win a scientific victory! = Sobald Du das Apollo-Progamm vervollständigt hast, kannst du in deinen Städten\n mit dem Bau der Raumschiffteile beginnen - sofern die nötigen Technologien bereitstehen -\n... um den Wissenschaftssieg anzustreben!

Injured Units = Verletzte Einheiten
Injured units deal less damage, but recover after turns that they have been inactive\nUnits heal 5 health per turn in enemy territory, 10 in neutral land,\n  15 inside your territory and 20 in your cities = Verletzte Einheiten fügen anderen beim Kampf weniger Schaden zu, aber sie erholen sich, wenn sie einige Runden nichts tun (es gibt aber Ausnahmen für Schiffe und Flugzeuge). Einheiten heilen 5 Punkte pro Runde in feindlichem Territorium, 10 in neutralem, 15 im eigenen Territorium, und 20 in eigenen Städten.

Workers = Arbeiter
Workers are vital to your cities' growth, since only they can construct improvements on tiles\nImprovements raise the yield of your tiles, allowing your city to produce more and grow faster while working the same amount of tiles! = Arbeiter sind essentiell für das Wachstum deiner Städte, indem sie Verbesserungen auf Feldern bauen. Verbesserungen erhöhen die Ausbeute der Felder, sodass Städte mit der gleichen Anzahl bewirtschafteter Felder produktiver werden und schneller wachsen.

Siege Units = Belagerungseinheiten
Siege units are extremely powerful against cities, but need to be Set Up before they can attack.\nOnce your siege unit is set up, it can attack from the current tile,\n  but once moved to another tile, it will need to be set up again. = Belagerungseinheiten sind sehr wirkungsvoll gegen Städte, benötigen aber eine Runde zum aufstellen, bevor sie angreifen können.\nSobald dies erledigt ist, können sie vom selben Feld weiter feuern und erst wenn sie sich weiterbewegt haben, müssen sie auch erneut aufgestellt werden.

Embarking = Einschiffen
Once a certain tech is researched, your land units can embark, allowing them to traverse water tiles.\nEntering or leaving water takes the entire turn.\nUnits are defenseless while embarked, so be careful! = Sobald eine bestimmte Technologie erforscht ist, können sich Landeinheiten einschiffen und so Wasserfelder überqueren.\nSowohl Einschiffen als auch wieder an Land gehen benötigen eine ganze Runde.\nDie meisten Einheiten sind wehrlos während sie eingeschifft sind, also pass auf!

Idle Units = Inaktive Einheiten
If you don't want to move a unit this turn, you can skip it by clicking 'Next unit' again.\nIf you won't be moving it for a while, you can have the unit enter Fortify or Sleep mode - \n  units in Fortify or Sleep are not considered idle units.\nIf you want to disable the 'Next unit' feature entirely, you can toggle it in Menu -> Check for idle units = Solltest Du eine Einheit diese Runde nicht mit neuen Befehlen versorgen wollen, kannst Du einfach die Schaltfläche 'Nächste Einheit' noch einmal anklicken.\nWenn die Einheit eine Weile stehen bleiben soll, befiehl ihr zu schlafen oder sich zu befestigen. Solche Einheiten zählen nicht als unbeschäftigt.\nDu kannst das Anbieten von unbeschäftigten Einheiten in den Einstellungen auch ganz deaktivieren.

Contact Me = Kontaktier mich
Hi there! If you've played this far, you've probably seen that the game is currently incomplete.\n UnCiv is meant to be open-source and free, forever.\n That means no ads or any other nonsense. = Hallo! Wenn du soweit gespielt hast, hast du wahrscheinlich gemerkt, dass das Spiel nicht fertig ist.\nUnCiv ist Open Source und kostenfrei, für immer.\nDas bedeutet, es enthält auch keine Werbung oder andere sinnlose Dinge.
What motivates me to keep working on it, \n  besides the fact I think it's amazingly cool that I can,\n  is the support from the players - you guys are the best! = Was mich (den Entwickler, nicht den Übersetzer) motiviert daran weiterzuarbeiten, abgesehen von dem Fakt, dass es wirklich cool ist, ist die Unterstützung von den Spielern - Ihr seid die Besten!
Every rating and review that I get puts a smile on my face =)\n  So contact me! Send me an email, review, Github issue\n  or mail pigeon, and let's figure out how to make the game \n  even more awesome!\n(Contact info is in the Play Store) = Jede Bewertung oder Rezension, die das Spiel erhält, bringt mich zum Lächeln =)\n Also sprecht mich an! Schickt mir eine E-Mail, Rezension, ein GitHub-Issue oder eine Brieftaube und lasst uns herausfinden, wie wir dieses Spiel noch besser machen können!\n(Kontaktinformationen finden sich z. B. im Play Store)

Pillaging = Plündern
Military units can pillage improvements, which heals them 25 health and ruins the improvement.\nThe tile can still be worked, but advantages from the improvement - stat bonuses and resources - will be lost.\nWorkers can repair these improvements, which takes less time than building the improvement from scratch. = Militäreinheiten können Verbesserungen plündern, was diese unbrauchbar macht und die Einheit\n für 25 Punkte heilt. Das Feld bringt nur noch den Grundertrag, bis ein Arbeiter die\n Verbesserung repariert - was deutlich weniger Zeit kostet als sie neu zu errichten.

Experience = Erfahrung
Units that enter combat gain experience, which can then be used on promotions for that unit.\nUnits gain more experience when in Melee combat than Ranged, and more when attacking than when defending. = Einheiten, die in Kämpfe verwickelt werden, erhalten Erfahrungspunkte, die sie für Beförderungen verwenden können.\nNahkampf bringt mehr Erfahrung als Fernkampf und Angriff mehr als Verteidigung.
Units can only gain up to 30 XP from Barbarian units - meaning up to 2 promotions. After that, Barbarian units will provide no experience. = Kämpfe gegen Barbaren bringen nur bis zur zweiten Beförderung Erfahrungspunkte.\nNach 30 EP pro Einheit ist schluss und Barbaren ins Jenseits zu befördern bringt nur Sicherheit, aber keine Erfahrungspunkte mehr.

Combat = Gefechte
Unit and cities are worn down by combat, which is affected by a number of different values.\nEach unit has a certain 'base' combat value, which can be improved by certain conditions, promotions and locations. = Schlachten zwischen Einheiten und/oder Städten werden von bestimmten Zahlen kontrolliert.\nJede Einheit hat eine 'Basis'-Gefechtsstärke, die von Umgebung, Beförderungen oder anderen Bedingungen modifiziert werden kann.
Units use the 'Strength' value as the base combat value when melee attacking and when defending.\nWhen using a ranged attack, they will the use the 'Ranged Strength' value instead. = Einheiten benutzen den Wert 'Stärke' als Basis-Gefechtsstärke für den Angriff im Nahkampf oder die Verteidigung, und den Wert 'Fernkampfstärke' für den Angriff im Fernkampf.
Ranged attacks can be done from a distance, dependent on the 'Range' value of the unit.\nWhile melee attacks allow the defender to damage the attacker in retaliation, ranged attacks do not. = Fernkampfangriffe können über mehrere Felder erfolgen, abhängig vom Wert 'Reichweite'. Während Nahkampfangriffe dem Verteidiger das Zurückschlagen erlauben, ist das beim Fernkampf nicht möglich.

Research Agreements = Forschungsabkommen
In research agreements, you and another civilization decide to jointly research technology.\nAt the end of the agreement, you will both receive a 'lump sum' of Science, which will go towards one of your unresearched technologies. = In Forschungsabkommen vereinbarst Du mit einer anderen Zivilisation, gemeinsam\nTechnologie zu erforschen. Zum Abschluss des Abkommens erhalten beide Seiten eine\nPauschale an Wissenschafts-Punkten für eine der unerforschten Technologien.
The amount of Science you receive at the end is dependent on the science generated by your cities and the other civilization's cities during the agreement - the more, the better! = Die Anzahl an Punkten, die ein Forschungsabkommen bringt, hängt von der Wissenschaft ab, die deine Städte und die deines Partners während der Laufzeit generieren - je mehr destso besser!

Not all nations are contending with you for victory.\nCity-states are nations that can't win, don't conquer other cities and can't be traded with. = Nicht alle Nationen nehmen am Wettrennen um den Sieg teil.\nStadtstaaten können nicht gewinnen, sie gründen oder erobern keine Städte und man kann nicht auf dieselbe Weise mit ihnen Handel treiben wie mit anderen Nationen.
Instead, diplomatic relations with city-states are determined by Influence - a meter of 'how much the City-state likes you'.\nInfluence can be increased by attacking their enemies, liberating their city, and giving them sums of gold. = Stattdessen beruhen diplomatische Beziehungen zu Stadtstaaten auf 'Einfluss' - ein Maß, wie sehr sie Euch 'mögen'.\nEinfluss kann gewonnen werden durch kriegerische Handlungen gegen ihre Feinde, befreien ihrer besetzten Stadt, oder durch Bestechung mit Gold.
Certain bonuses are given when you are at above 30 influence.\nWhen you have above 60 Influence, and you have the highest influence with them of all civilizations, you are considered their 'Ally', and gain further bonuses and access to the Luxury and Strategic resources in their lands. = Stadtstaaten belohnen hohen Einfluss ab 30 Punkten.\nWenn Dein Einfluss 60 Punkte oder mehr beträgt und größer ist als der aller Konkurrenten, dann wirst Du als Allierter eingestuft und erhälst neben höheren Belohnungen auch Zugang zu ihren Luxus- und Strategischen Ressourcen.

Great People = Große Persönlichkeiten
Certain buildings, and specialists in cities, generate Great Person points per turn.\nThere are several types of Great People, and their points accumulate separately.\nThe number of points per turn and accumulated points can be viewed in the Overview screen. = Bestimmte Gebäude, sowie die Spezialisten in den Städten, generieren pro Zug Große-Persönlichkeits-Punkte.\nEs gibt verschiedene Typen von großen Persönlichkeiten. Für jeden Typ werden die Punkte gesondert erfasst.\nDie Anzahl der Punkte pro Zug und die bereits gesammelten Punkte sind im Übersichtsbildschirm (Tab: Statistiken) zu sehen.
Once enough points have been accumulated, a Great Person of that type will be created!\nEach Great Person can construct a certain Great Improvement which gives large yields over time, or immediately consumed to provide a certain bonus now. = Sobald genügend Punkte gesammelt wurden, wird eine Große Persönlichkeit dieses Typs erschaffen!\nJede Große Persönlichkeit kann eine bestimmte Große Verbesserung erschaffen, die im Laufe der Zeit große Erträge bringt, oder sofort verbraucht werden, um sofort einen bestimmten Bonus zu erhalten.
Great Improvements also provide any strategic resources that are under them, so you don't need to worry if resources are revealed underneath your improvements! = Große Verbesserungen liefern zudem die strategische Ressource unter ihnen. Es gibt also keinen Grund zur Sorge, wenn Ressourcen von ihnen 'verdeckt' sind.

Removing Terrain Features = Geländemerkmale entfernen
Certain tiles have terrain features - like Flood plains or Forests -  on top of them. Some of these layers, like Jungle, Marsh and Forest, can be removed by workers.\nRemoving the terrain feature does not remove any resources in the tile, and is usually required in order to work those resources. = Bestimmte Felder haben zusätzliche Geländemerkmale, sozusagen auf ihnen drauf. - überflutete Ebenen oder Wälder -\nDie Geländemerkmale Dschungel, Sumpf und Wald können von Arbeitern entfernt werden.\nDas Entfernen von Geländemerkmalen entfernt nicht die eventuell vorhandene Ressource des Feldes und ist in der Regel nötig, um die Ressource zu bewirtschaften.

Natural Wonders, such as the Mt. Fuji, the Rock of Gibraltar and the Great Barrier Reef, are unique, impassable terrain features, masterpieces of mother Nature, which possess exceptional qualities that make them very different from the average terrain.\nThey benefit by giving you large sums of Culture, Science, Gold or Production if worked by your Cities, which is why you might need to bring them under your empire as soon as possible. = Natürliche Wunder wie der Mount Fuji, der Felsen von Gibraltar oder das Great Barrier Reef sind einzigartige Geländeformen, Meisterwerke der Mutter Natur, die außergewöhnliche Qualitäten besitzen, die sich komplett von gewöhnlichem Gelände unterscheiden.\n\nEinheiten können sie nicht betreten, aber Städte können sie bewirtschaften und besondere Erträge erlangen - was vielleicht Grund genug ist, sie bald unter Kontrolle Deines Reichs zu bringen.\n\nAllein ihre Entdeckung erhöht bereits die Zufriedenheit der Bevölkerung.

Keyboard = Tastatur
If you have a keyboard, some shortcut keys become available. Unit command or improvement picker keys, for example, are shown directly in their corresponding buttons. = Wenn du eine Tastatur verwendest, werden einige Tastenkombinationen verfügbar. Die Tasten, z.B. für den Einheitenbefehl oder zur Auswahl einer Verbesserung, werden direkt in den entsprechenden Schaltflächen angezeigt.
On the world screen the hotkeys are as follows: = In der Weltansicht sind die Tastenkombinationen wie folgt:
Space or 'N' - Next unit or turn\n'E' - Empire overview (last viewed page)\n'+', '-' - Zoom in / out\nHome - center on capital or open its city screen if already centered = Leertaste oder 'N' - Nächste Einheit oder nächste Runde\n'E' - Reichsübersicht (zuletzt angesehene Seite)\n'+', '-' - Vergrößern / Verkleinern\nHome - Zentrieren auf Hauptstadt bzw. Stadt öffnen wenn dies bereits erfogt ist
F1 - Open Civilopedia\nF2 - Empire overview Trades\nF3 - Empire overview Units\nF4 - Empire overview Diplomacy\nF5 - Social policies\nF6 - Technologies\nF7 - Empire overview Cities\nF8 - Victory Progress\nF9 - Empire overview Stats\nF10 - Empire overview Resources\nF11 - Quicksave\nF12 - Quickload = F1 - Civilopedia öffnen\nF2 - Reichsübersicht Handel\nF3 - Reichsübersicht Einheiten\nF4 - Reichsübersicht Diplomatie\nF5 - Sozialpolitik\nF6 - Technologien\nF7 - Reichsübersicht Städte\nF8 - Siegesfortschritt\nF9 - Reichsübersicht Statistiken\nF10 - Reichsübersicht Ressourcen\nF11 - Schnellspeichern\nF12 - Schnellladen
Ctrl-R - Toggle tile resource display\nCtrl-Y - Toggle tile yield display\nCtrl-O - Game options\nCtrl-S - Save game\nCtrl-L - Load game = Strg-R - Ressourcenanzeige umschalten\nStrg-Y - Felderträge umschalten\nStrg-O - Spieloptionen\nStrg-S - Spiel speichern\nStrg-L - Spiel laden

World Screen = Weltansicht
This is where you spend most of your time playing Unciv. See the world, control your units, access other screens from here. = Hier verbringst du die meiste Zeit beim Spielen von Unciv. Von hier aus siehst du die Welt, steuerst deine Einheiten und rufst andere Ansichten auf.
①: The menu button - civilopedia, save, load, options... = ①: Die Schaltfläche Menü - Civilopedia, Speichern, Laden, Optionen...
②: The player/nation whose turn it is - click for diplomacy overview. = ②: Der Spieler/die Nation, der/die am Zug ist - Klick für Diplomatieübersicht.
③: The Technology Button - shows the tech tree which allows viewing or researching technologies. = ③: Die Schaltfläche "Technologie" - zeigt den Tech-Baum an, mit dem man Technologien betrachten oder erforschen kann.
④: The Social Policies Button - shows enacted and selectable policies, and with enough culture points you can enact new ones. = ④: Die Schaltfläche "Sozialpolitik" - zeigt erlassene und auswählbare Politiken an, und mit genügend Kulturpunkten kannst du neue erlassen.
⑤: The Diplomacy Button - shows the diplomacy manager where you can talk to other civilizations. = ⑤: Die Schaltfläche "Diplomatie" - zeigt den Diplomatiemanager an, in dem du mit anderen Zivilisationen verhandeln kannst.
⑥: Unit Action Buttons - while a unit is selected its possible actions appear here. = ⑥: Die Aktionsschaltflächen der Einheit - während eine Einheit ausgewählt ist, erscheinen hier ihre möglichen Aktionen.
⑦: The unit/city info pane - shows information about a selected unit or city. = ⑦: Der Einheit-/Stadt-Info-Bereich - zeigt Informationen zu einer ausgewählten Einheit oder Stadt an.
⑧: The name (and unit icon) of the selected unit or city, with current health if wounded. Clicking a unit name or icon will open its civilopedia entry. = ⑧: Der Name (und das Einheitensymbol) der ausgewählten Einheit oder Stadt, mit aktueller Gesundheit, falls verwundet. Durch Anklicken eines Einheitennamens oder -symbols wird der entsprechende Eintrag in der Civilopedia geöffnet.
⑨: The arrow buttons allow jumping to the next/previous unit. = ⑨: Die Pfeiltasten ermöglichen das Springen zur nächsten/vorherigen Einheit.
⑩: For a selected unit, its promotions appear here, and clicking leads to the promotions screen for that unit. = ⑩: Für eine ausgewählte Einheit erscheinen hier ihre Beförderungen, und ein Klick führt zum Beförderungsbildschirm für diese Einheit.
⑪: Remaining/per turn movement points, strength and experience / XP needed for promotion. For cities, you get its combat strength. = ⑪: Verbleibende/pro Runde Bewegungspunkte, Stärke und Erfahrung / EP, die für die Beförderung benötigt werden. Für Städte erhältst du ihre Kampfstärke.
⑫: This button closes the selected unit/city info pane. = ⑫: Diese Schaltfläche schließt den ausgewählten Einheit/Stadt-Info-Bereich
⑬: This pane appears when you order a unit to attack an enemy. On top are attacker and defender with their respective base strengths. = ⑬: Dieses Fenster erscheint, wenn du einer Einheit befiehlst, einen Feind anzugreifen. Oben stehen Angreifer und Verteidiger mit ihren jeweiligen Basisstärken.
⑭: Below that are strength boni or mali and health bars projecting before / after the attack. = ⑭: Darunter sind Stärkeboni oder -mali und Gesundheitsbalken mit einer Vorhersage der Wirkung des Angriffs.
⑮: The Attack Button - let blood flow! = ⑮: Die Schaltfläche "Angriff" - Lass das Blut fließen!
⑯: The minimap shows an overview over the world, with known cities, terrain and fog of war. Clicking will position the main map. = ⑯: Die Minimap zeigt eine Übersicht die Welt, mit bekannten Städten, Gelände und Kriegsnebel. Durch Anklicken wird die Hauptkarte verschoben.
⑰: To the side of the minimap are display feature toggling buttons - tile yield, worked indicator, show/hide resources. These mirror setting on the options screen and are hidden if you deactivate the minimap. = ⑰: An der Seite der Minimap befinden sich Schaltflächen zum Umschalten der Anzeigefunktionen - Felderträge, Arbeitersymbole, Ressourcen anzeigen/ausblenden. Diese spiegeln die Einstellung auf dem Optionsbildschirm wieder und werden ausgeblendet, wenn du die Minimap deaktivierst.
⑱: Tile information for the selected hex - current or potential yield, terrain, effects, present units, city located there and such. Where appropriate, clicking a line opens the corresponding civilopedia entry. = ⑱: Feldinformationen für das ausgewählte Sechseck - aktueller oder potenzieller Ertrag, Gelände, Effekte, vorhandene Einheiten, dort befindliche Stadt und so weiter. Wo angebracht, sind diese mit entsprenchenden Einträgen der Civilopedia verlinkt.
⑲: Notifications - what happened during the last 'next turn' phase. Some are clickable to show a relevant place on the map, some even show several when you click repeatedly. = ⑲: Benachrichtigungen - was während der letzten 'Nächste Runde'-Phase passiert ist. Einige sind anklickbar, um einen betreffenden Ort auf der Karte zu zeigen, einige zeigen sogar mehrere, wenn du wiederholt darauf klickst.
⑳: The Next Turn Button - unless there are things to do, in which case the label changes to 'next unit', 'pick policy' and so on. = ⑳: Die Schaltfläche "Nächste Runde" - es sei denn, es gibt noch etwas zu tun, in diesem Fall ändert sich die Beschriftung in "nächste Einheit", "Wähle eine Politik" und so weiter.
ⓐ: The overview button leads to the empire overview screen with various tabs (the last one viewed is remembered) holding vital information about the state of your civilization in the world. = Ⓐ: Die Schaltfläche "Übersicht" führt zum Übersichtsbildschirm des Reiches mit verschiedenen Registerkarten (die zuletzt betrachtete wird gespeichert), die wichtige Informationen über den Zustand deiner Zivilisation in der Welt enthalten.
ⓑ: The culture icon shows accumulated culture and culture needed for the next policy - in this case, the exclamation mark tells us a next policy can be enacted. Clicking is another way to the policies manager. = Ⓑ: Das Kultursymbol zeigt die angesammelte Kultur und die Kultur, die für die nächste Politik benötigt wird - in diesem Fall sagt uns das Ausrufezeichen, dass eine nächste Politik erlassen werden kann. Ein Klick ist ein weiterer Weg zum Politikmanager.
ⓒ: Your known strategic resources are displayed here with the available (usage already deducted) number - click to go to the resources overview screen. = Ⓒ: Hier werden deine bekannten strategischen Ressourcen mit der verfügbaren (Nutzung bereits abgezogen) Anzahl angezeigt - klicke, um zur Ressourcenübersicht zu gelangen.
ⓓ: Happiness/unhappiness balance and either golden age with turns left or accumulated happiness with amount needed for a golden age is shown next to the smiley. Clicking also leads to the resources overview screen as luxury resources are a way to improve happiness. = Ⓓ: Zufriedenheit/Unzufriedenheitsbilanz und entweder goldenes Zeitalter mit verbleibenden Runden oder akkumulierte Zufriedenheit mit der für ein goldenes Zeitalter benötigten Menge wird neben dem Smiley angezeigt. Ein Klick führt auch zur Ressourcenübersicht, da Luxusressourcen eine Möglichkeit sind, die Zufriedenheit zu verbessern (leider nur im Spiel).
ⓔ: The science icon shows the number of science points produced per turn. Clicking leads to the technology tree. = Ⓔ: Das Wissenschaftssymbol zeigt die Anzahl der pro Zug produzierten Wissenschaftspunkte an. Ein Klick darauf führt zum Technologiebaum.
ⓕ: Number of turns played with translation into calendar years. Click to see the victory overview. = Ⓕ: Anzahl der gespielten Runden mit Umrechnung in Kalenderjahre. Anklicken, um die Siegesübersicht zu sehen.
ⓖ: The number of gold coins in your treasury and income. Clicks lead to the Stats overview screen. = Ⓖ: Die Anzahl der Goldmünzen in Ihrer Schatzkammer und das Einkommen. Klicken führt zum Übersichtsbildschirm der Statistiken.
ⓧ: In the center of all this - the world map! Here, the "X" marks a spot outside the map. Yes, unless the wrap option was used, Unciv worlds are flat. Don't worry, your ships won't fall off the edge. = Ⓧ: In der Mitte von allem - die Weltkarte! Hier markiert das "X" eine Stelle außerhalb der Karte. Ja, sofern nicht die 'Wrap'-Option verwendet wurde, sind Unciv-Welten flach. Keine Sorge, deine Schiffe werden nicht von der Kante fallen.
ⓨ: By the way, here's how an empire border looks like - it's in the national colours of the nation owning the territory. = Ⓨ: Übrigens, so sieht eine Reichsgrenze aus - sie ist in den Nationalfarben der Nation, der das Gebiet gehört.
ⓩ: And this is the red targeting circle that led to the attack pane back under ⑬. = Ⓩ: Und dies ist der rote Zielkreis, der zum Angriffsfenster zurück unter ⑬ führte.
What you don't see: The phone/tablet's back button will pop the question whether you wish to leave Unciv and go back to Real Life. On desktop versions, you can use the ESC key. = Was du nicht siehst: Über die Zurück-Taste des Telefons/Tablets erscheint die Frage, ob du Unciv verlassen und ins Real Life zurückkehren möchtest. Bei Desktop-Versionen kannst du die ESC-Taste verwenden.
<|MERGE_RESOLUTION|>--- conflicted
+++ resolved
@@ -21,10 +21,6 @@
 
 # Buildings
 
-Unsellable = Unverkäuflich
-Not displayed as an available construction unless [building] is built = Wird nicht zum Bau angeboten bevor [building] gebaut ist
-Not displayed as an available construction without [resource] = Wird ohne [resource] nicht zum Bau angeboten
-
 Choose a free great person = Wähle eine kostenlose große Persönlichkeit
 Get [unitName] = Erhalte [unitName]
 
@@ -37,10 +33,6 @@
 Requires [buildingName] to be built in all cities = Benötigt den Bau von [buildingName] in allen Städten
 Provides a free [buildingName] in the city = Stellt das Gebäude [buildingName] in der Stadt kostenlos bereit
 Requires worked [resource] near city = Benötigt eine Bewirtschaftung von [resource] in der Nähe der Stadt
-Requires worked [resource] = Benötigt eine Bewirtschaftung von [resource]
-or [resource] = oder [resource]
-or [resource] near city = oder [resource] in der Nähe der Stadt
-
 Wonder is being built elsewhere = Das Wunder wird woanders gebaut
 National Wonder is being built elsewhere = Das Nationale Wunder wird woanders gebaut
 Requires a [buildingName] in all cities = Benötigt das Gebäude [buildingName] in allen Städten
@@ -50,7 +42,6 @@
 Required tech: [requiredTech] = Benötigt Technologie: [requiredTech]
 Requires [PolicyOrNationalWonder] = Benötigt [PolicyOrNationalWonder]
 Cannot be purchased = Kann nicht gekauft werden
-See also = Siehe auch
 
 Current construction = Aktuelle Produktion
 Construction queue = Produktionswarteschlange
@@ -612,7 +603,6 @@
 Pick construction = Produktion auswählen
 Pick improvement = Verbesserung auswählen
 Provides [resource] = Stellt [resource] zur Verfügung
-Provides [amount] [resource] = Stellt [amount] × [resource] zur Verfügung
 Replaces [improvement] = Ersetzt [improvement]
 Pick now! = Wähle jetzt!
 Build [building] = [building] bauen
@@ -657,7 +647,6 @@
 Units enabled = Freigeschaltete Einheiten
 Buildings enabled = Freigeschaltete Bauwerke
 Wonder = Wunder
-Wonder of the World = Weltwunder
 National Wonder = Nationales Wunder
 National Wonders = Nationale Wunder
 Wonders enabled = Freigeschaltete Wunder
@@ -994,7 +983,6 @@
 Dogfighting II = Kurvenkampf II
 Dogfighting III = Kurvenkampf III
 Choose name for [unitName] = Wähle Namen für [unitName]
-[unitFilter] units gain the [promotion] promotion = [unitFilter] Einheiten erhalten die [promotion] Beförderung
 
 # Multiplayer Turn Checker Service
 
@@ -1051,7 +1039,6 @@
 Can only be built on [tileFilter] tiles = Kann nur auf [tileFilter]-Feldern gebaut werden
 Cannot be built on [tileFilter] tiles = Kann nicht auf [tileFilter]-Feldern gebaut werden
 Does not need removal of [feature] = Hierfür muß [feature] nicht entfernt werden
-Gain a free [building] [cityFilter] = Erhalte [building] umsonst [cityFilter]
 
 # City filters
 in this city = in dieser Stadt
@@ -1135,7 +1122,7 @@
 
 Stable = Stall
 
-Cost increases by [amount] per owned city = Kosten erhöhen sich um [amount] pro Stadt in Eurem Besitz
+Cost increases by [amount] per owned city = Kosten erhöhen sich um [amount] per Stadt in Eurem Besitz
 Circus Maximus = Circus Maximus
 
 Remove extra unhappiness from annexed cities = Entferne zusätzliche Unzufriedenheit von annektierten Städten
@@ -1153,7 +1140,7 @@
 National College = Nationale Hochschule
 
 'The ancient Oracle said that I was the wisest of all the Greeks. It is because I alone, of all the Greeks, know that I know nothing'  - Socrates = 'Das alte Orakel sagte, dass ich der weiseste aller Griechen sei. Weil ich allein, von allen Griechen, weiß, dass ich nichts weiß.'  - Sokrates
-Free Social Policy = Kostenlose Sozialpolitik
+Free Social Policy = Kostenloser Sozialpolitik
 The Oracle = Das Orakel
 
 Amphitheater = Amphitheater
@@ -1163,11 +1150,7 @@
 
 Mud Pyramid Mosque = Lehmmoschee
 
-<<<<<<< HEAD
-+[amount]% great person generation in this city = Große Persönlichkeiten generieren +[amount]% schneller in dieser Stadt
-=======
 [amount]% great person generation [cityFilter] = [amount]% für die Generierung Großer Persönlichkeiten [cityFilter]
->>>>>>> 30082c82
 National Epic = Nationalepos
 
 Market = Markt
@@ -1186,7 +1169,7 @@
 
 'The art of war teaches us to rely not on the likelihood of the enemy's not attacking, but rather on the fact that we have made our position unassailable.'  - Sun Tzu = 'Die Kunst des Krieges lehrt uns, uns nicht auf die Wahrscheinlichkeit zu verlassen, dass der Feind nicht angreift, sondern auf die Tatsache, dass wir unsere Position unangreifbar gemacht haben.' - Sun Tzu
 Enemy land units must spend 1 extra movement point when inside your territory (obsolete upon Dynamite) = Feindliche Landeinheiten müssen 1 extra Bewegungspunkt innerhalb deines Territoriums ausgeben (veraltet durch Dynamit)
-Great Wall = Die Große Mauer
+Great Wall = die Große Mauer
 
 All newly-trained [unitType] units [cityFilter] receive the [promotion] promotion = Alle neu ausgebildeten [unitType] Einheiten [cityFilter] erhalten die [promotion] Beförderung
 Heroic Epic = Heldenepos
@@ -1199,10 +1182,6 @@
 Monastery = Kloster
 
 'For it soars to a height to match the sky, and as if surging up from among the other buildings it stands on high and looks down upon the remainder of the city, adorning it, because it is a part of it, but glorying in its own beauty'  - Procopius, De Aedificis = 'Weil sie sich in eine Höhe erhebt, um es dem Himmel gleichzutun, und als ob sie zwischen den anderen Gebäuden aufsteigt, steht sie in der Höhe und schaut auf den Rest der Stadt hinab und schmückt sie, weil sie ein Teil davon ist, doch sie erblüht in ihrer eigenen Schönheit.' - Prokop, De Aedificiis
-<<<<<<< HEAD
-+[amount]% great person generation in all cities = Große Persönlichkeiten generieren +[amount]% schneller in allen Städten
-=======
->>>>>>> 30082c82
 Hagia Sophia = Hagia Sophia
 
 'The katun is established at Chichen Itza. The settlement of the Itza shall take place there. The quetzal shall come, the green bird shall come. Ah Kantenal shall come. It is the word of God. The Itza shall come.'  - The Books of Chilam Balam = 'Der Katun wird in Chichen Itza eingerichtet. Dort soll die Besiedlung der Itza stattfinden. Der Quetzal wird kommen, der grüne Vogel wird kommen. Ah Kantenal wird kommen. Es ist das Wort Gottes. Die Itza wird kommen.'  - Die Bücher von Chilam Balam
@@ -1213,11 +1192,7 @@
 
 'Few romances can ever surpass that of the granite citadel on top of the beetling precipices of Machu Picchu, the crown of Inca Land.'  - Hiram Bingham = 'Nur wenige Romanzen können jemals die der Granitzitadelle über den bedrohlichen Steilhängen von Machu Picchu, der Krönung des Landes der Inka, übersteigen.' - Hiram Bingham
 Gold from all trade routes +25% = Gold von allen Handelsrouten um 25% erhöht
-<<<<<<< HEAD
-Must have an owned [terrain] within [amount] tiles = Benötigt [terrain] im Besitz innerhalb von [amount] Feldern
-=======
 Must have an owned [tileFilter] within [amount] tiles = Benötigt ein [tileFilter] im Besitz innerhalb von [amount] Feldern
->>>>>>> 30082c82
 Machu Picchu = Machu Picchu
 
 Workshop = Werkstatt
@@ -1268,7 +1243,7 @@
 Hanse = Hanse
 
 'Most of us can, as we choose, make of this world either a palace or a prison' - John Lubbock = 'Die meisten von uns können, wie sie wollen, aus dieser Welt entweder einen Palast oder ein Gefängnis machen.' - John Lubbock
-Unhappiness from population decreased by [amount]% = Unzufriedenheit durch Überbevölkerung verringert um [amount]%
+Unhappiness from population decreased by [amount]% = Unzufriedenheit der Bevölkerung verringert um [amount]%
 Forbidden Palace = Verbotener Palast
 
 Theatre = Theater
