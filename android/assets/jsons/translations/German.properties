--- conflicted
+++ resolved
@@ -3484,11 +3484,7 @@
  # Requires translation!
 Strategic resources within your domain and with their specific improvement are connected to your trade network.\nStrategic resources allow you to train units and construct buildings that require those specific resources, for example the Horseman requires Horses. = Strategische Ressourcen im eigenen Territorium können mit ihrer spezifischen Gelände-Verbesserung mit deinem Handelsnetzwerk verbunden werden und stehen dann im gesamten Imperium zur Verfügung.\nStrategische Ressourcen erlauben es dir neue Einheiten auszubilden und Gebäude zu konstruieren, die diese spezifische Ressource brauchen.\nEin Stall braucht zum Beispiel Pferde als Ressource um gebaut werden zu können.
  # Requires translation!
-<<<<<<< HEAD
-Unlike Luxury Resources, each Strategic Resource on the map provides more than one of that resource.\nThe top bar keeps count of how many unused strategic resources you own.\nA full drilldown of resources is available in the Resources tab in the Overview screen. = 
-=======
-Unlike Luxury Resources, each Strategic Resource on the map provides more than oneof that resource.\nThe top bar keeps count of how many unused strategic resources you own.\nA full drilldown of resources is available in the Resources tab in the Overview screen. = Im Gegensatz zu Luxusgütern liefern strategische Ressourcen mehr als eine Ressource.\n In der oberen Leiste siehst du, wieviele ungenutzte strategische Ressourcen sich in deinem Besitz befinden.\nEinen kompletten Drilldown der Ressourcen gibt es im Ressourcen-Tab des Übersichtsbildschirms.
->>>>>>> cfbe051f
+Unlike Luxury Resources, each Strategic Resource on the map provides more than one of that resource.\nThe top bar keeps count of how many unused strategic resources you own.\nA full drilldown of resources is available in the Resources tab in the Overview screen. = Im Gegensatz zu Luxusgütern liefern strategische Ressourcen mehr als eine Ressource.\n In der oberen Leiste siehst du, wieviele ungenutzte strategische Ressourcen sich in deinem Besitz befinden.\nEinen kompletten Drilldown der Ressourcen gibt es im Ressourcen-Tab des Übersichtsbildschirms.
 
 The city can no longer put up any resistance!\nHowever, to conquer it, you must enter the city with a melee unit = Der Widerstand dieser Stadt ist gebrochen!\nAllerdings mußt Du mit einer Nahkampfeinheit einmarschieren, um sie zu erobern.
 
