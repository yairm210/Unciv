--- conflicted
+++ resolved
@@ -1605,7 +1605,6 @@
  # Translator note: I went with how the german wikipedia chose to display these
 Moscow = Moskau
 St. Petersburg = St. Petersburg
-<<<<<<< HEAD
 Novgorod = Nowgorod
 Rostov = Rostow
 Yaroslavl = Yaroslawl
@@ -1642,80 +1641,6 @@
 Nizhniy Novgorod = Nischni Nowgorod
 Sudzal = Susdal
 Magnitogorsk = Magnitogorsk
-=======
- # Requires translation!
-Novgorod = 
- # Requires translation!
-Rostov = 
- # Requires translation!
-Yaroslavl = 
- # Requires translation!
-Yekaterinburg = 
- # Requires translation!
-Yakutsk = 
- # Requires translation!
-Vladivostok = 
- # Requires translation!
-Smolensk = 
- # Requires translation!
-Orenburg = 
- # Requires translation!
-Krasnoyarsk = 
- # Requires translation!
-Khabarovsk = 
- # Requires translation!
-Bryansk = 
- # Requires translation!
-Tver = 
- # Requires translation!
-Novosibirsk = 
- # Requires translation!
-Magadan = 
- # Requires translation!
-Murmansk = 
- # Requires translation!
-Irkutsk = 
- # Requires translation!
-Chita = 
- # Requires translation!
-Samara = 
- # Requires translation!
-Arkhangelsk = 
- # Requires translation!
-Chelyabinsk = 
- # Requires translation!
-Tobolsk = 
- # Requires translation!
-Vologda = 
- # Requires translation!
-Omsk = 
- # Requires translation!
-Astrakhan = 
- # Requires translation!
-Kursk = 
- # Requires translation!
-Saratov = 
- # Requires translation!
-Tula = 
- # Requires translation!
-Vladimir = 
- # Requires translation!
-Perm = 
- # Requires translation!
-Voronezh = 
- # Requires translation!
-Pskov = 
- # Requires translation!
-Starayarussa = 
- # Requires translation!
-Kostoma = 
- # Requires translation!
-Nizhniy Novgorod = 
- # Requires translation!
-Suzdal = 
- # Requires translation!
-Magnitogorsk = 
->>>>>>> 6fed455d
 
 Rome = Rom
 Augustus Caesar = Julius Cäsar
@@ -3023,12 +2948,8 @@
 Edinburgh = Edinburgh
 You shall stain this land no longer with your vileness! To arms, my countrymen - we ride to war! = Ihr werdet dieses Land nicht länger mit Eurer Widerwärtigkeit beschmutzen! Zu den Waffen, meine Landsmänner, wir reiten in den Krieg!
 Traitorous man! The Celtic peoples will not stand for such wanton abuse and slander - I shall have your head! = 
-<<<<<<< HEAD
 Vile ruler, know that you 'won' this war in name only! = Abscheulicher Herrscher, wisse, dass er diesen Krieg nur auf dem Papier gewonnen habt!
-=======
- # Requires translation!
-Vile ruler, know that you 'won' this war in name only! = 
->>>>>>> 6fed455d
+
 
 Singapore = Singapur
 Perhaps, in another world, we could have been friends... = In einer anderen Welt hätten wir vielleicht Freunde sein können...
