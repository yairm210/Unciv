--- conflicted
+++ resolved
@@ -725,11 +725,7 @@
 Movement cost = Bewegungskosten
 Rough Terrain = Unwegsames Gelände
  for  =  für 
-<<<<<<< HEAD
-Missing translations: = Fehlende Übersetzung:
-=======
 Missing translations: = Fehlende Übersetzungen:
->>>>>>> 88368009
 Version = Version
 Resolution = Auflösung
 Tileset = Felderset
@@ -817,300 +813,6 @@
 Citrus = Zitrusfrüchte
 Truffles = Trüffel
 
-<<<<<<< HEAD
-# Technologies
-
-Agriculture = Landwirtschaft
-'Where tillage begins, other arts follow. The farmers therefore are the founders of human civilization.' - Daniel Webster = 'Wo die Bodenbearbeitung beginnt, folgen andere Künste. Die Bauern sind somit die Begründer der menschlichen Zivilisation.' - Daniel Webster
-Pottery = Töpferkunst
-'Shall the clay say to him that fashioneth it, what makest thou?' - Bible Isaiah 45:9 = 'Sagt denn der Ton zu dem Töpfer: Was machst du mit mir?' - Bibel, Jesaja 45,9
-Animal Husbandry = Tierhaltung
-'Thou shalt not muzzle the ox when he treadeth out the corn.' - Bible Deuteronomy 25:4 = 'Du sollst dem Ochsen, der da drischt, nicht das Maul verbinden.' -  Bibel, Deuteronomium 25,4
-Archery = Bogenschießen
-'The haft of the arrow has been feathered with one of the eagle's own plumes, we often give our enemies the means of our own destruction' - Aesop = 'Der Griff des Pfeils ist mit einer der eigenen Federn des Adlers gefedert, wir geben unseren Feinden oft die Mittel zur eigenen Zerstörung.' - Aesop
-Mining = Bergbau
-'The meek shall inherit the Earth, but not its mineral rights.' - J. Paul Getty = 'Die Sanftmütigen werden die Erde erben, aber nicht ihre Mineralrechte.' - J. Paul Getty
-Sailing = Segeln
-'He who commands the sea has command of everything.' - Themistocles = 'Wer das Meer beherrscht, beherrscht alles.' - Themistokles
-Calendar = Kalender
-'So teach us to number our days, so that we may apply our hearts unto wisdom.' - Bible Psalms 90:12 = 'Lehre uns bedenken, dass wir sterben müssen, auf dass wir klug werden.' - Bibel, Psalmen 90,12
-Writing = Schrift
-'He who destroys a good book kills reason itself.' - John Milton = 'Wer ein gutes Buch zerstört, tötet die Vernunft selbst.' - John Milton
-Trapping = Fallenstellen
-'Even brute beasts and wandering birds do not fall into the same traps or nets twice.' - Saint Jerome = 'Selbst rohe Tiere und wandernde Vögel fallen nicht zweimal in die gleichen Fallen oder Netze.' - Saint Jerome
-The Wheel = Das Rad
-'Wisdom and virtue are like the two wheels of a cart.' - Japanese proverb = 'Weisheit und Tugend sind wie die beiden Räder eines Karren.' - Japanisches Sprichwort
-Masonry = Mauerarbeiten
-'How happy are those whose walls already rise!' - Virgil = 'Glücklich seid ihr, da eure Mauern schon wachsen!' - Vergil
-Bronze Working = Bronzebearbeitung
-'Here Hector entered, with a spear eleven cubits long in his hand; the bronze point gleamed in front of him, and was fastened to the shaft of the spear by a ring of gold.' - Homer = 'Hier trat Hector mit einem elf Ellen langen Speer in der Hand ein; die bronzene Spitze schimmerte vor ihm und war mit einem goldenen Ring am Schaft des Speeres befestigt.' - Homer
-Optics = Optik
-'He made an instrument to know if the moon shine at full or no.' - Samuel Butler = 'Er baute ein Instrument, um zu wissen, ob der Mond bei Volllicht leuchtet oder nicht.' - Samuel Butler
-Horseback Riding = Reiten
-'A Horse! A Horse! My kingdom for a horse!' - Shakespeare (Richard III) = 'Ein Pferd! Ein Pferd! Mein Königreich für ein Pferd!' - Shakespeare (Richard III)
-Mathematics = Mathematik
-'Mathematics is the gate and key to the sciences.' - Roger Bacon = 'Mathematik ist das Tor und der Schlüssel zu den Naturwissenschaften.' - Roger Bacon
-Construction = Baukunst
-'Three things are to be looked to in a building: that it stands on the right spot; that it be securely founded; that it be successfully executed.' - Johann Wolfgang von Goethe = 'In einem Gebäude sind drei Dinge zu beachten: dass es an der richtigen Stelle steht, dass es sicher gegründet wird und dass es erfolgreich ausgeführt wird.' - Johann Wolfgang von Goethe
-Philosophy = Philosophie
-'There is only one good, knowledge, and one evil, ignorance.' - Socrates = 'Es gibt nur ein einziges Gut für den Menschen: Die Wissenschaft. Und nur ein einziges Übel: Die Unwissenheit.' - Sokrates
-Currency = Währung
-'Better is bread with a happy heart than wealth with vexation.' - Amenemope = 'Besser ist Brot mit einem glücklichen Herzen als Reichtum mit Verdruss.' - Amenemope
-Engineering = Ingenieurwesen
-'Instrumental or mechanical science is the noblest and, above all others, the most useful.' - Leonardo da Vinci = 'Die instrumentelle oder mechanische Wissenschaft ist die edelste und vor allem die nützlichste.' - Leonardo da Vinci
-Iron Working = Eisenbearbeitung
-'Do not wait to strike til the iron is hot, but make it hot by striking.' - William Butler Yeats = 'Warten nicht, bis das Bügeleisen heiß ist, sondern mach es durch Schläge heiß.' - William Butler Yeats
-Theology = Theologie
-'Three things are necessary for the salvation of man: to know what he ought to believe; to know what he ought to desire; and to know what he ought to do' - St. Thomas Aquinas = 'Für die Erlösung des Menschen sind drei Dinge notwendig: zu wissen, was er glauben soll; zu wissen, was er sich wünschen soll; und zu wissen, was er tun soll.' - Thomas von Aquin
-Civil Service = Öffentlicher Dienst
-'The only thing that saves us from the bureaucracy is it inefficiency' - Eugene McCarthy = 'Das Einzige, was uns vor der Bürokratie schützt, ist die Ineffizienz.' - Eugene McCarthy
-Enables Open Borders agreements = Ermöglicht Vereinbarung 'offene Grenzen'
-Guilds = Gilden
-'The merchants and the traders have come; their profits are pre-ordained...' - Sri Guru Granth Sahib = 'Die Kaufleute und die Händler sind gekommen; ihre Gewinne sind vorbestimmt...' - Sri Guru Granth Sahib
-Physics = Physik
-'Measure what is measurable, and make measurable what is not so.' - Galileo Galilei = 'Messe, was messbar ist, und mache messbar, was nicht messbar ist.' - Galileo Galilei
-Metal Casting = Metallguss
-'When pieces of bronze or gold or iron break, the metal-smith welds them together again in the fire, and the bond is established.' - Sri Guru Granth Sahib = 'Wenn Stücke aus Bronze, Gold oder Eisen brechen, schweißt der Schmied sie im Feuer wieder zusammen, und die Verbindung ist hergestellt.' - Sri Guru Granth Sahib
-Steel = Stahl
-'John Henry said to his Captain, / 'A man ain't nothin' but a man, / And before I'll let your steam drill beat me down, / I'll die with the hammer in my hand.'' - Anonymous: The Ballad of John Henry, the Steel-Drivin' Man = 'John Henry sprach zum Vorarbeiter: "Ein Mensch ist nur ein Mensch; Bevor mich dieser Dampfhammer besiegt; sterb ich mit meinem Hammer in der Hand."' - Anonym: Das Lied von John Henry, dem Gleisarbeiter 
-Compass = Kompass
-'I find the great thing in this world is not so much where we stand, as in what direction we are moving.' - Oliver Wendell Holmes = 'Ich finde, das Große in dieser Welt ist nicht so sehr, wo wir stehen, sondern in welche Richtung wir uns bewegen.' - Oliver Wendell Holmes
-Education = Bildung
-'Education is the best provision for old age.' - Aristotle = 'Bildung ist die beste Versorgung für das Alter.' - Aristotle
-Chivalry = Ritterlichkeit
-'Whoso pulleth out this sword of this stone and anvil, is rightwise king born of all England.' - Malory = 'Wer dieses Schwert aus diesem Stein und Amboss herauszieht, ist zu Recht König von ganz England.' - Malory
-Machinery = Maschinenbau
-'The press is the best instrument for enlightening the mind of man, and improving him as a rational, moral and social being.' - Thomas Jefferson = 'Die Presse ist das beste Instrument, um den Geist des Menschen zu erleuchten und ihn als rationales, moralisches und soziales Wesen zu verbessern.' - Thomas Jefferson
-Astronomy = Astronomie
-'Joyfully to the breeze royal Odysseus spread his sail, and with his rudder skillfully he steered.' - Homer = 'Freudig zur Brise spreizte der königliche Odysseus sein Segel, und mit seinem Ruder steuerte er geschickt.' - Homer
-Acoustics = Akustik
-'Their rising all at once was as the sound of thunder heard remote' - Milton = 'Ihr Aufstieg auf einmal war, als der Klang des Donners entfernt hörte.' - Milton
-Banking = Bankwesen
-'Happiness: a good bank account, a good cook and a good digestion' - Jean Jacques Rousseau = 'Fröhlichkeit: ein gutes Bankkonto, ein guter Koch und eine gute Verdauung.' - Jean Jacques Rousseau
-Printing Press = Druckpresse
-'It is a newspaper's duty to print the news and raise hell.' - The Chicago Times = 'Es ist die Pflicht einer Zeitung, Nachrichten zu drucken und Lärm zu schlagen.' - Chicago Times
-Gunpowder = Schießpulver
-'The day when two army corps can annihilate each other in one second, all civilized nations, it is to be hoped, will recoil from war and discharge their troops.' - Alfred Nobel = 'An dem Tag, an dem sich zwei Armeekorps in einer Sekunde gegenseitig vernichten können, werden alle zivilisierten Nationen, wie zu hoffen ist, aus dem Krieg zurückschrecken und ihre Truppen entlassen.' - Alfred Nobel
-Navigation = Navigation
-'The winds and the waves are always on the side of the ablest navigators.' - Edward Gibbon = 'Wind und Wellen sind immer auf der Seite des besseren Seefahrers.' - Edward Gibbon
-Architecture = Architektur
-'Architecture begins where engineering ends.' - Walter Gropius = 'Architektur beginnt dort, wo das Ingenieurwesen aufhört.' - Walter Gropius
-Economics = Ökonomie
-'Compound interest is the most powerful force in the universe.' - Albert Einstein = 'Das zusammengesetzte Interesse ist die mächtigste Kraft im Universum.' - Albert Einstein
-Metallurgy = Metallhüttenkunde
-'There never was a good knife made of bad steel.' - Benjamin Franklin = 'Es gab nie ein gutes Messer aus schlechtem Stahl.' - Benjamin Franklin
-Chemistry = Chemie
-'Wherever we look, the work of the chemist has raised the level of our civilization and has increased the productive capacity of the nation.' - Calvin Coolidge = 'Wohin wir auch schauen, die Arbeit des Chemikers hat das Niveau unserer Zivilisation angehoben und die Produktionskapazität der Nation erhöht.' - Calvin Coolidge
-Scientific Theory = Wissenschaftliche Theorie
-'Every great advance in science has issued from a new audacity of imagination.' - John Dewey = 'Jedem großen wissenschaftlichen Fortschritt geht eine neue, tollkühne Idee voraus.' - John Dewey 
-Archaeology = Archäologie
-'Those who cannot remember the past are condemned to repeat it.' - George Santayana = 'Diejenigen, die sich nicht an die Vergangenheit erinnern können, sind dazu verurteilt, sie zu wiederholen.' - George Santayana
-Industrialization = Industrialisierung
-'Industrialization based on machinery, already referred to as a characteristic of our age, is but one aspect of the revolution that is being wrought by technology.' - Emily Greene Balch = 'Die Industrialisierung auf der Grundlage von Maschinen, die bereits als charakteristisch für unsere Zeit bezeichnet wird, ist nur ein Aspekt der Revolution, die von der Technologie ausgeht.' - Emily Greene Balch
-Rifling = Gewehrkugeldrall
-'It is well that war is so terrible, or we should grow too fond of it.' - Robert E. Lee = 'Es ist gut, dass der Krieg so schrecklich ist, sonst würden wir ihn zu sehr mögen.' - Robert E. Lee
-Military Science = Militärwissenschaft
-'Wars may be fought with weapons, but they are won by men. It is the spirit of the men who follow and of the man who leads that gains the victory.' - George S. Patton = 'Kriege können mit Waffen geführt werden, aber sie werden von Menschen gewonnen. Es ist der Geist der Menschen, die folgen, und des Menschen, der führt, der den Sieg erringt.' - George S. Patton
-Fertilizer = Dünger
-'The nation that destroys its soil destroys itself.' - Franklin Delano Roosevelt = 'Die Nation, die ihren Boden zerstört, zerstört sich selbst.' - Franklin Delano Roosevelt
-Biology = Biologie
-'If the brain were so simple we could understand it, we would be so simple we couldn't.' - Lyall Watson = 'Wenn das Gehirn so einfach wäre, das wir es verstehen könnten, wären wir so einfach, dass wir es nicht könnten.' - Lyall Watson
-Electricity = Elektrizität
-'Is it a fact - or have I dreamt it - that, by means of electricity, the world of matter has become a great nerve, vibrating thousands of miles in a breathless point of time?' - Nathaniel Hawthorne = 'Ist es eine Tatsache - oder habe ich es geträumt -, dass die Welt der Materie durch Elektrizität zu einem großen Nerv geworden ist, der Tausende von Meilen in einem atemlosen Moment vibriert?' - Nathaniel Hawthorne
-Steam Power = Dampfkraft
-'The nations of the West hope that by means of steam communication all the world will become as one family.' - Townsend Harris = 'Die Nationen des Westens hoffen, dass durch die Dampfkommunikation die ganze Welt zu einer einzigen Familie wird.' - Townsend Harris
-Dynamite = Dynamit
-'As soon as men decide that all means are permitted to fight an evil, then their good becomes indistinguishable from the evil that they set out to destroy.' - Christopher Dawson = 'Sobald die Menschen entscheiden, dass alle Mittel erlaubt sind, ein Übel zu bekämpfen, wird ihr Gut ununterscheidbar von dem Übel, das sie zu zerstören versuchen.' - Christopher Dawson
-Refrigeration = Kühlung
-'And homeless near a thousand homes I stood, and near a thousand tables pined and wanted food.' - William Wordsworth = 'Und ohne Obdach stand ich zwischen tausend Häusern und neben tausend Tischen verzehrt' ich mich nach Nahrung.' - William Wordsworth 
-Replaceable Parts = Ersetzbare Teile
-'Nothing is particularly hard if you divide it into small jobs.' - Henry Ford = 'Keine Aufgabe ist wirklich schwierig, solange man sie in einzelne Schritte aufteilt.' - Henry Ford
-Radio = Radio
-'The whole country was tied together by radio. We all experienced the same heroes and comedians and singers. They were giants.' - Woody Allen = 'Das ganze Land war per Funk miteinander verbunden. Wir alle erlebten die gleichen Helden und Komiker und Sänger. Sie waren Riesen.' - Woody Allen
-Combustion = Verbrennung
-'Any man who can drive safely while kissing a pretty girl is simply not giving the kiss the attention it deserves.' - Albert Einstein = 'Jeder Mann, der sicher fahren kann, während er ein hübsches Mädchen küsst, schenkt dem Kuss einfach nicht die Aufmerksamkeit, die er verdient.' - Albert Einstein
-Plastics = Plastik
-'Ben, I want to say one word to you, just one word: plastics.' - Buck Henry and Calder Willingham, The Graduate =  'Ben, ich möchte dir ein Wort sagen, nur ein Wort: Plastik.' - Buck Henry und Calder Willingham, Der Absolvent
-Electronics = Elektronik
-'There's a basic principle about consumer electronics: it gets more powerful all the time and it gets cheaper all the time.' - Trip Hawkins = 'Es gibt ein Grundprinzip der Verbraucherelektronik: Sie wird immer leistungsfähiger und immer billiger.' - Trip Hawkins
-Ballistics = Ballistik
-'Men, like bullets, go farthest when they are smoothest.' - Jean Paul = 'Männer, wie Kugeln, gehen am weitesten, wenn sie am glattesten sind.' - Jean Paul
-Mass Media = Massenmedien
-Flight = Flug
-'Aeronautics was neither an industry nor a science. It was a miracle.' - Igor Sikorsky = 'Die Luftfahrt war weder eine Industrie noch eine Wissenschaft. Es war ein Wunder.' - Igor Sikorsky
-'The introduction of so powerful an agent as steam to a carriage on wheels will make a great change in the situation of man.' - Thomas Jefferson = 'Die Einführung eines so mächtigen Mittels wie Dampf in einen Wagen auf Rädern wird die Situation des Menschen stark verändern.' - Thomas Jefferson
-Pharmaceuticals = Arzneimittel
-'In nothing do men more nearly approach the gods than in giving health to men.' - Cicero = 'In nichts nähern sich die Menschen den Göttern mehr als in der Gesundheit der Menschen.' - Cicero
-Radar = Radar
-'Vision is the art of seeing things invisible.' - Jonathan Swift = 'Sehen ist die Kunst, Dinge unsichtbar zu sehen.' - Jonathan Swift
-Atomic Theory = Atomtheorie
-'The unleashed power of the atom has changed everything save our modes of thinking, and we thus drift toward unparalleled catastrophes.' - Albert Einstein = 'Die entfesselte Kraft des Atoms hat alles verändert, außer unseren Denkweisen, und wir treiben damit zu beispiellosen Katastrophen.' - Albert Einstein
-Computers = Computer
-'Computers are like Old Testament gods: lots of rules and no mercy.' - Joseph Campbell = 'Computer sind wie Götter des Alten Testaments: viele Regeln und keine Gnade.' - Joseph Campbell
-Mobile Tactics = Mobile Taktiken
-'All men can see these tactics whereby I conquer, but what none can see is the strategy out of which victory is evolved.' - Sun Tzu = 'Alle Menschen können diese Taten sehen, mit denen ich siege, aber was niemand sehen kann, ist die Strategie, aus der sich der Sieg entwickelt.' - Sun Tzu
-Combined Arms = Verbundene Waffen
-'The root of the evil is not the construction of new, more dreadful weapons. It is the spirit of conquest.' - Ludwig von Mises = 'Die Wurzel des Bösen ist nicht der Bau neuer, schrecklicherer Waffen. Es ist der Geist der Eroberung.' - Ludwig von Mises
-Nuclear Fission = Kernspaltung
-'I am become Death, the destroyer of worlds.' - J. Robert Oppenheimer = 'Ich bin zum Tod geworden, zum Zerstörer der Welten.' - J. Robert Oppenheimer
-Ecology = Ökologie
-'Only within the moment of time represented by the present century has one species, man, acquired significant power to alter the nature of his world.' - Rachel Carson = 'Nur in dem Moment, der durch das gegenwärtige Jahrhundert repräsentiert wird, hat eine Spezies, der Mensch, eine bedeutende Macht erlangt, um die Natur seiner Welt zu verändern.' - Rachel Carson
-Rocketry = Raketentechnik
-'A good rule for rocket experimenters to follow is this: always assume that it will explode.' - Astronautics Magazine, 1937 = 'Eine gute Regel für Raketenexperimente ist: Gehe immer davon aus, dass sie explodieren wird.' - Astronautics Magazine, 1937
-Robotics = Robotik
-'1. A robot may not injure a human being or, through inaction, allow a human being to come to harm. 2. A robot must obey any orders given to it by human beings, except when such orders would conflict with the First Law. 3. A robot must protect its own existence as long as such protection does not conflict with the First or Second Law.' - Isaac Asimov = '1. Ein Roboter darf kein menschliches Wesen wissentlich verletzen oder wissentlich durch Untätigkeit zulassen, dass einem menschlichen Wesen Schaden zugefügt wird. 2. Ein Roboter muss den ihm von einem Menschen gegebenen Befehlen gehorchen – es sei denn, ein solcher Befehl würde mit Regel eins kollidieren. 3. Ein Roboter muss seine Existenz beschützen, solange dieser Schutz nicht mit Regel eins oder zwei kollidiert.' - Isaac Asimov
-Lasers = Laser
-'The night is far spent, the day is at hand: let us therefore cast off the works of darkness, and let us put on the armor of light.' - The Holy Bible: Romans, 13:12 = 'Bald ist die Nacht vorüber, und der Tag bricht an. Deshalb wollen wir uns von den Taten trennen, die zur Dunkelheit gehören, und uns stattdessen mit den Waffen des Lichts rüsten.' Die Biebel: Roemer 13:12
-Nanotechnology = Nanotechnologie
-'The impact of nanotechnology is expected to exceed the impact that the electronics revolution has had on our lives.' - Richard Schwartz = 'Es wird erwartet, dass die Auswirkungen der Nanotechnologie die Auswirkungen der elektronischen Revolution auf unser Leben übersteigen werden.' - Richard Schwartz
-Satellites = Satelliten
-'Now, somehow, in some new way, the sky seemed almost alien.' - Lyndon B. Johnson = 'Nun, irgendwie, auf eine neue Art und Weise, schien der Himmel fast fremd zu sein.' - Lyndon B. Johnson
-Particle Physics = Teilchenphysik
-'Every particle of matter is attracted by or gravitates to every other particle of matter with a force inversely proportional to the squares of their distances.' - Isaac Newton = 'Jedes Teilchen der Materie wird von jedem anderen Teilchen der Materie mit einer Kraft angezogen oder gravitiert, die umgekehrt proportional zu den Quadraten ihrer Abstände ist.' - Isaac Newton
-Future Tech = Zukunftstechnologien
-'I think we agree, the past is over.' - George W. Bush = 'Ich denke, wir sind uns einig, dass die Vergangenheit vorbei ist.' - George W. Bush
-
-# Technology uniques 
-
-Who knows what the future holds? = Wer weiß was die Zukunft für uns bereithält?
-+10% science and production in all cities = +10% Wissenschaft und Produktion in allen Städten
-Improves movement speed on roads = Erhöht die Bewegungsgeschwindigkeit auf Straßen
-Enables conversion of city production to science = Erlaubt das Umwandeln von städtischer Produktion in Wissenschaft
-Enables Research agreements = Ermöglicht Forschungsvereinbarungen
-Enables conversion of city production to gold = Erlaubt das Umwandeln von städtischer Produktion in Gold
-Enables embarkation for land units = Ermöglicht das Einbooten von Landeinheiten
-Enables embarked units to enter ocean tiles = Erlaubt es, eingebooteten Einheiten Ozeanfelder zu überqueren
-Increases embarked movement +1 = +1 für Bewegungen eingebooteter Einheiten
-
-# Tech eras
-
-Ancient era = Altertum
-Classical era = Klassik
-Medieval era = Mittelalter
-Renaissance era = Renaissance
-Industrial era = Industrielle Revolution
-Modern era = Moderne
-Information era = Informationszeitalter
-Future era = Ära der Zukunft
-
-# Terrains
-
-Grassland = Wiese
-Plains = Ebene
-Tundra = Tundra
-Desert = Wüste
-Lakes = Seen
-Hill = Hügel
-Mountain = Berge
-Forest = Wald
-Jungle = Dschungel
-Marsh = Sumpf
-Fallout = Verseucht
-Oasis = Oase
-Snow = Schnee
-Coast = Küste
-Ocean = Ozean
-Flood plains = Flussaue
-Impassible = Unpassierbar
-Atoll = Atoll
-Ice = Eis
-Avoid Tundra = Tundra vermeiden
-Avoid Jungle = Dschungel vermeiden
-Avoid Forest = Wald vermeiden
-
- # Requires translation!
-Atoll = 
- # Requires translation!
-Ice = 
-
-# Natural Wonders
-
-Barringer Crater = Barringer-Krater
-Grand Mesa = Grand Mesa
-Great Barrier Reef = Great Barrier Reef
-Krakatoa = Krakatau
-Mount Fuji = Fuji
-Old Faithful = Old Faithful
-Rock of Gibraltar = Felsen von Gibraltar
-Cerro de Potosi = Cerro de Potosí
-El Dorado = El Dorado
-Fountain of Youth = Jungbrunnen
-
-# Natural Wonders Uniques
-
-Grants 500 Gold to the first civilization to discover it = Gewährt 500 Gold für die erste Zivilisation, die es entdeckt
-Grants Rejuvenation (all healing effects doubled) to adjacent military land units for the rest of the game = Gewährt Verjüngung (alle Heilungseffekte verdoppelt) an benachbarte militärische Landeinheiten für den Rest des Spiels
-
-# Resources
-
-Cattle = Rinder
-Sheep = Schafe
-Deer = Rotwild
-Bananas = Bananen
-Wheat = Weizen
-Stone = Stein
-Fish = Fisch
-Bison = Bisons
-Horses = Pferde
-Iron = Eisen
-Coal = Kohle
-Oil = Erdöl
-Aluminum = Aluminium
-Uranium = Uran
-Furs = Felle
-Cotton = Baumwolle
-Dyes = Farbstoffe
-Gems = Edelsteine
-Silver = Silber
-Incense = Weihrauch
-Ivory = Elfenbein
-Silk = Seide
-Spices = Gewürze
-Wine = Wein
-Sugar = Zucker
-Marble = Marmor
-+15% production towards Wonder construction = +15% Produktion beim Errichten von Wundern
-Pearls = Perlen
-Whales = Wale
-Copper = Kupfer
-Cocoa = Kakao
-Crab = Krabben
-Citrus = Zitrusfrüchte
-Truffles = Trüffel
-
-# Improvements
-
-Farm = Farm
-Lumber mill = Sägewerk
-Mine = Mine
-Trading post = Handelsposten
-Camp = Lager
-Oil well = Ölbohrloch
-Pasture = Weide
-Plantation = Plantage
-Quarry = Steinbruch
-Fishing Boats = Fischerboote
-Road = Straße
-Remove Road = Entferne Straße
-Railroad = Schienen
-Remove Railroad = Entferne Schienen
-Remove Forest = Wald abholzen
-Remove Jungle = Dschungel abholzen
-Remove Marsh = Moor trockenlegen
-Remove Fallout = Entferne Verseuchung
-Ancient ruins = Altertümliche Ruinen
-City ruins = Stadtruinen
-Academy = Akademie
-Landmark = Sehenswürdigkeit
-Manufactory = Fabrik
-Customs house = Zollamt
-Moai = Moai
-+1 additional Culture for each adjacent Moai = +1 zusätzliche Kultur für jedes anliegende Moai
-Can only be built on Coastal tiles = Kann nur auf Küstenfeldern gebaut werden
-Barbarian encampment = Barbarenlager
-
-=======
->>>>>>> 88368009
 # Unit types 
 
 Civilian = ZivilistIn
