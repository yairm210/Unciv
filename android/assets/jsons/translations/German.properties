
# Tutorial tasks

Move a unit!\nClick on a unit > Click on a destination > Click the arrow popup = Eine Einheit bewegen!\nKlicke auf eine Einheit > Klicke auf ein Ziel > Klicke auf das Pfeil-Popup.
Found a city!\nSelect the Settler (flag unit) > Click on 'Found city' (bottom-left corner) = Eine Stadt gründen!\nWähle den Siedler (Flaggensymbol) > Klicke auf 'Stadt gründen' (unten links). 
Enter the city screen!\nClick the city button twice = Öffne den Stadtbildschirm!\n Klicke zweimal den Stadtknopf.
Pick a technology to research!\nClick on the tech button (greenish, top left) > \n select technology > click 'Research' (bottom right) = Wähle eine Technologie zum Erforschen!\nKlicke auf den Tech-Button (grünlich, oben links) > \n wähle Technologie > klicke auf 'Forschung' (unten rechts). 
Pick a construction!\nEnter city screen > Click on a unit or building (bottom left side) > \n click 'add to queue' = Wähle Produktion!\nÖffne Stadtbildschirm > Klicke auf eine Einheit oder ein Gebäude (linke Seite unten) > \n Klicke auf 'Produktion hinzufügen'
Pass a turn!\nCycle through units with 'Next unit' > Click 'Next turn' = Beende eine Runde!\nGehe durch die Einheiten mit 'Nächste Einheit' > Klicke auf 'Nächste Runde'.
Reassign worked tiles!\nEnter city screen > click the assigned (green) tile to unassign > \n click an unassigned tile to assign population = Weise bearbeitete Felder neu zu!\nÖffne den Stadtbildschirm > klicke auf das zugewiesene (grüne) Feld, um es zu entfernen > \n klicke auf ein nicht zugewiesenes Feld, um die Bevölkerungszahl zuzuweisen.
Meet another civilization!\nExplore the map until you encounter another civilization! = Triff eine andere Zivilisation!\n Erkunde die Karte, bis du einer anderen Zivilisation begegnest! 
Open the options table!\nClick the menu button (top left) > click 'Options' = Öffne die Optionen!\nKlicke auf die Menütaste (oben links) > klicke auf 'Optionen'. 
Construct an improvement!\nConstruct a Worker unit > Move to a Plains or Grassland tile > \n Click 'Create improvement' (above the unit table, bottom left)\n > Choose the farm > \n Leave the worker there until it's finished = Baue eine Verbesserung!\nBaue einen Arbeiter > Bewege ihn auf eine Ebene oder ein Grünland feld > \n Wähle 'Verbesserung bauen' > Wähle 'Farm' > \n Lasse den Arbeiter dort, bis er fertig ist.
Create a trade route!\nConstruct roads between your capital and another city\nOr, automate your worker and let him get to that eventually = Erstelle eine Handelsroute!\n Baue Straßen zwischen deiner Hauptstadt und einer anderen Stadt.\nOder automatisiere deinen Arbeiter und lasse sie schließlich dazu kommen.
Conquer a city!\nBring an enemy city down to low health > \nEnter the city with a melee unit = Erobere eine Stadt!\nBringe eine feindliche Stadt auf wenig Leben > \nBetrete die Stadt mit einer Nahkampfeinheit.
Move an air unit!\nSelect an air unit > select another city within range > \nMove the unit to the other city = Bewege eine Lufteinheit!\nWähle eine Lufteinheit > Wähle eine andere Stadt in Reichweite > \nVerschiebe die Einheit zu der anderen Stadt.
See your stats breakdown!\nEnter the Overview screen (top right corner) >\nClick on 'Stats' = Schaue deine Statistiken an!\nGehe in den Übersichtsbildschirm (obere rechte Ecke) >\nKlicke auf 'Statistiken'. 

Oh no! It looks like something went DISASTROUSLY wrong! This is ABSOLUTELY not supposed to happen! Please send me (yairm210@hotmail.com) an email with the game information (menu -> save game -> copy game info -> paste into email) and I'll try to fix it as fast as I can! = Oh nein! Sieht aus, als wäre etwas katastrophal schief gelaufen! Das darf auf keinen Fall passieren! Bitte sende mir (yairm210@hotmail.com) eine Email mit den Spielinformationen (Menü -> Spiel speichern -> Spielinfo kopieren -> in Email einfügen) und ich werde versuchen, es so schnell wie möglich zu beheben!
Oh no! It looks like something went DISASTROUSLY wrong! This is ABSOLUTELY not supposed to happen! Please send us an report and we'll try to fix it as fast as we can! = Oh nein! Sieht aus, als wäre etwas katastrophal schief gelaufen! Das darf auf keinen Fall passieren! Bitte sende uns einen Bericht und wir werden versuchen, es so schnell wie möglich zu beheben! 

# Buildings

Choose a free great person = Wähle eine kostenlose große Persönlichkeit
Get  = Erhalten 

Hydro Plant = Wasserkraftwerk
+1 population in each city = +1 Einwohner in jeder Stadt
+1 happiness in each city = +1 Zufriedenheit in jeder Stadt

# Diplomacy,Trade,Nations

Requires [buildingName] to be built in the city = Benötigt den Bau von [buildingName]
Requires [buildingName] to be built in all cities = Benötigt den Bau von [buildingName] in allen Städten
Provides a free [buildingName] in the city = Stellt das Gebäude [buildingName] kostenlos bereit
Requires worked [resource] near city = Benötigt eine Bewirtschaftung von [resource] in der Nähe der Stadt
Wonder is being built elsewhere = Das Wunder wird woanders gebaut
Requires a [buildingName] in all cities = Benötigt das Gebäude [buildingName] in allen Städten
Requires a [buildingName] in this city = Benötigt das Gebäude [buildingName] in dieser Stadt
Consumes 1 [resource] = Benötigt [resource]
Required tech: [requiredTech] = Benötigt Technologie: [requiredTech]

Current construction = Aktuelle Konstruktion
Construction queue = Warteschlange für Konstruktionen
Pick a construction = Wähle eine Konstruktion
Queue empty = Warteschlange leer
Add to queue = Produktion hinzufügen
Remove from queue = Entferne aus Warteschlange
Show stats drilldown = Zeige Statistik-Drilldown
Show construction queue = Zeige Warteschlange für Konstruktionen

Diplomacy = Diplomatie
War = Krieg
Peace = Frieden
Research Agreement = Forschungsvereinbarung
Declare war = Krieg erklären
Declare war on [civName]? = [civName] den Krieg erklären?
[civName] has declared war on us! = [civName] hat uns den Krieg erklärt!
[leaderName] of [nation] = [leaderName] von [nation]
You'll pay for this! = Dafür werden Sie bezahlen!
Negotiate Peace = Frieden verhandeln
Peace with [civName]? = Frieden mit [civName]?
Very well. = Nun gut
Farewell. = Auf Wiedersehen
Sounds good! = Sehr gut
Not this time. = Vielleicht ein anderes Mal
Excellent! = Hervorragend!
How about something else... = Wie wäre es mit etwas anderem...
A pleasure to meet you. = Eine Freude, Sie getroffen zu haben.
Our relationship:  = Unsere Beziehung: 
We have encountered the City-State of [name]! = Wir haben den Stadtstaat [name] entdeckt!
Declare Friendship ([numberOfTurns] turns) = Freundschaft erklären ([numberOfTurns] Runden)
May our nations forever remain united! = Mögen unsere Nationen auf immer in Freundschaft vereint sein!
Indeed! = Auf jeden Fall!
Denounce [civName]? = [civName] denunzieren?
Denounce ([numberOfTurns] turns) = Denunziere ([numberOfTurns] Runden)
We will remember this. = Das werden wir nie vergessen!

[civName] has declared war on [targetCivName]! = [civName] hat Krieg gegen [targetCivName] erklärt!
[civName] and [targetCivName] have signed the Peace Treaty! = [civName] und [targetCivName] haben den Friedensvertrag unterschrieben!
[civName] and [targetCivName] have signed the Declaration of Friendship! = [civName] und [targetCivName] haben die Freundschaftserklärung unterzeichnet!
[civName] has denounced [targetCivName]! = [civName] hat [targetCivName] denunziert!

Unforgivable = Todfeind
Enemy = Feind
Competitor = Konkurrent
Neutral = Neutral
Favorable = Beliebt
Friend = Freund
Ally = Alliiert

## Diplomatic modifiers

You declared war on us! = Sie haben uns den Krieg erklärt!
Your warmongering ways are unacceptable to us. = Ihr kriegerisches Verhalten ist für uns inakzeptabel.
You have captured our cities! = Sie haben unsere Städte erobert!
We applaud your liberation of our conquered cities! = Wir begrüßen Ihre Befreiung unserer eroberten Städte!
We applaud your liberation of conquered cities! = Wir begrüßen Ihre Befreiung eroberter Städte!
Years of peace have strengthened our relations. = Die Jahre des Friedens haben unsere Beziehung gestärkt.
Our mutual military struggle brings us closer together. = Unser gemeinsamer militärischer Kampf bringt uns näher zusammen.
We have signed a public declaration of friendship = Wir haben eine öffentliche Freundschaftserklärung unterzeichnet.
You have declared friendship with our enemies! = Du hast Freundschaft mit unseren Feinden erklärt!
You have declared friendship with our allies = Du hast die Freundschaft mit unseren Alliierten erklärt!
Our open borders have brought us closer together. = Unsere offenen Grenzen haben uns einander näher gebracht.
Your so-called 'friendship' is worth nothing. = Ihre so genannte 'Freundschaft' ist nichts wert.
You have publicly denounced us! = Ihr habt uns öffentlich angeprangert!
You have denounced our allies = Ihr habt unsere Alliierten öffentlich angeprangert!
You have denounced our enemies = Ihr habt unsere Feinde öffentlich angeprangert!
You betrayed your promise to not settle cities near us = Ihr habt euer Versprechen gebrochen, nicht in unserer Nähe neue Städte zu gründen
You fulfilled your promise to stop settling cities near us! = Ihr habt euer Versprechen gehalten, nicht in unserer Nähe neue Städte zu gründen!
You refused to stop settling cities near us = Ihr habt euch geweigert, auf das Gründen von Städten in unserer Nähe zu verzichten!
Your arrogant demands are in bad taste = Ihre arroganten Forderungen sind geschmacklos.
Your use of nuclear weapons is disgusting! = Dein Einsatz von Atomwaffen ist ekelhaft!
You have stolen our lands! = Ihr habt uns Land weggenommen!

Demands = Forderungen
Please don't settle new cities near us. = Bitte keine neuen Städte in unserer Nähe bauen.
Very well, we shall look for new lands to settle. = Einverstanden, wir werden nach anderem Bauland Ausschau halten.
We shall do as we please. = Wir machen was wir wollen.
We noticed your new city near our borders, despite your promise. This will have....implications. = Wir haben eure neue Stadt an unserer Grenze bemerkt - entgegen eures Versprechens. Das wird Folgen haben.

# City-States

Provides [amountOfCulture] culture at 30 Influence = Liefert [amountOfCulture] Kultur für 30 Einflusspunkte
Provides 3 food in capital and 1 food in other cities at 30 Influence = Liefert 3 Nahrung in der Hauptstadt und 1 Nahrung in anderen Städten für 30 Einflusspunkte
Provides 3 happiness at 30 Influence = Liefert 3 Zufriedenheit für 30 Einflusspunkte
Provides land units every 20 turns at 30 Influence = Liefert eine Landeinheit alle 20 Runden für 30 Einflusspunkte
Gift [giftAmount] gold (+[influenceAmount] influence) = Schenke [giftAmount] Gold (+[influenceAmount] Einfluss) 
Relationship changes in another [turnsToRelationshipChange] turns = Die Beziehung verändert sich in [turnsToRelationshipChange] Runden

Cultured = Kultiviert
Maritime = Maritim
Mercantile = Kaufmännisch
Militaristic = Militärisch
Type:  = Typ: 
Influence:  = Einfluss: 
Reach 30 for friendship. = Erreiche 30 für Freundschaft.
Reach highest influence above 60 for alliance. = Erreiche den höchsten Einfluss über 60 für eine Allianz
Ally:  = Alliierte: 

# Trades 

Trade = Handel
Offer trade = Handel anbieten
Retract offer = Angebot zurückziehen
What do you have in mind? = Was schwebt Ihnen vor?
Our items = Unsere Gegenstände
Our trade offer = Unser Handelsangebot
[otherCiv]'s trade offer = [otherCiv]s Handelsangebot
[otherCiv]'s items = [otherCiv]s Gegenstände
Pleasure doing business with you! = Angenehm, mit Ihnen Geschäfte zu machen!
I think not. = Lieber nicht.
That is acceptable. = Das ist akzeptabel.
Accept = Annehmen
Keep going = Weitermachen
There's nothing on the table = Der Verhandlungstisch ist leer
Peace Treaty = Friedensabkommen
Agreements = Vereinbarungen
Open Borders = Offene Grenzen
Gold per turn = Gold pro Runde
Cities = Städte
Technologies = Technologien
Declarations of war = Kriegserklärungen
Introduction to [nation] = Vorstellung der Nation [nation]
Declare war on [nation] = [nation] den Krieg erklären
Luxury resources = Luxusartikel
Strategic resources = Strategische Ressourcen
Owned: [amountOwned] = im Besitz: [amountOwned]

# Nation picker 

[resourceName] not required = [resourceName] wird nicht benötigt
Lost ability = Verlorene Eigenschaft
National ability = Nationalfähigkeit
[firstValue] vs [secondValue] = [firstValue] statt [secondValue]

# Nations

Receive free Great Scientist when you discover Writing, Earn Great Scientists 50% faster = Erhalte einen kostenlosen wissenschaftler bei Entdeckung der Schrift, Verdiene Große Wissenschaftler 50% schneller.
Ingenuity = Einfallsreichtum

City-State Influence degrades at half and recovers at twice the normal rate = Der Einfluss des Stadtstaats reduziert sich nur halb so schnell und erholt sich doppelt so schnell
Hellenic League = Hellenische Liga

Great general provides double combat bonus, and spawns 50% faster = Ein Großer General gibt den doppelten Kampfbonus und erscheint 50% häufiger
Art of War = Die Kunst des Krieges

+20% production towards Wonder construction = 20% erhöhte Produktion beim Errichten von Wundern
Monument Builders = Monumental-Bauherren

+2 movement for all naval units = +2 Bewegung für alle Marineeinheiten
Sun Never Sets = Die Sonne geht nie unter

+2 Culture per turn from cities before discovering Steam Power = +2 Kultur pro Runde von Städten (bevor Dampfkraft erforscht wurde)
Ancien Régime = Ancien Régime

Strategic Resources provide +1 Production, and Horses, Iron and Uranium Resources provide double quantity = Strategische Ressourcen geben +1 Produktion und Pferde-, Eisen- und Uran-Ressourcen geben die doppelte Menge
Siberian Riches = Sibirische Reichtümer

+25% Production towards any buildings that already exist in the Capital = +25% Produktion für alle Gebäude, die bereits in der Hauptstadt existieren
The Glory of Rome = Der Glanz Roms

+1 Gold from each Trade Route, Oil resources provide double quantity = +1 Gold von jedem Handelsweg, Ölvorkommen bieten doppelte Menge
Trade Caravans = Handelskarawanen

All land military units have +1 sight, 50% discount when purchasing tiles = Alle militärischen Landeinheiten haben +1 Sicht; 50% niedrigerer Preis beim Kauf von Feldern
Manifest Destiny = Offenkundiges Schicksal

Units fight as though they were at full strength even when damaged = Einheiten kämpfen mit voller Stärke, selbst bei Beschädigung
Bushido = Bushido

67% chance to earn 25 Gold and recruit a Barbarian unit from a conquered encampment, -25% land units maintenance. = 67% Chance, 25 Gold zu verdienen und eine barbarische Einheit aus dem eroberten Lager zu rekrutieren, -25% Instandhaltung von Landeinheiten.
Furor Teutonicus = Teutonischer Zorn

Unhappiness from number of Cities doubled, Unhappiness from number of Citizens halved. = Unzufriedenheit von Städten verdoppelt, Unzufriedenheit der Bevölkerung halbiert.
Population Growth = Bevölkerungswachstum

Pay only one third the usual cost for naval unit maintenance. Melee naval units have a 1/3 chance to capture defeated naval units. = Bezahle nur 1/3 der üblichen Kosten für Instandhaltung der marinen Einheiten. Marine Nahkampfeinheiten haben eine 1/3 Chance, eine besiegte Marineeinheit zu fangen.
Barbary Corsairs = Barbarische Korsaren

+2 Science for all specialists and Great Person tile improvements = +2 Wissenschaft für alle SpezialistInnen und Feldverbesserungen Großer Persönlichkeiten
Scholars of the Jade Hall = Die Gelehrten der Jadehalle

All units move through Forest and Jungle Tiles in friendly territory as if they have roads. These tiles can be used to establish City Connections upon researching the Wheel. = Alle Einheiten bewegen sich durch alliierte Wald- und Dschungelfelder als hätten sie Straßen. Diese Felder können genutzt werden, um bei der Erforschung des Rades Stadtverbindungen herzustellen.
The Great Warpath = Auf dem Großen Kriegspfad

Golden Ages last 50% longer. During a Golden Age, units receive +1 Movement and +10% Strength = Das Goldene Zeitalter hält 50% länger an. Währenddessen erhalten Einheiten +1 Bewegung und +10% Stärke
Achaemenid Legacy = Das Vermächtnis der Achaemeniden

Can embark and move over Coasts and Oceans immediately. +1 Sight when embarked. +10% Combat Strength bonus if within 2 tiles of a Moai. = Kann sich sofort einschiffen und über Küsten und Ozeane bewegen. +1 Sicht beim Einschiffen. +10% Kampfstärkebonus, wenn innerhalb von 2 Feldern eines Moai.
Wayfinding = Pfadfinder

Food and Culture from Friendly City-States are increased by 50% = Nahrung und Kultur aus freundlichen Stadtstaaten werden um 50% erhöht.
Father Governs Children = Vater Regiert Kinder

Receive triple Gold from Barbarian encampments and pillaging Cities. Embarked units can defend themselves. = Erhalte dreimal soviel Gold von Barbaren-Camps und Plündern von Städten. Eingeschiffte Einheiten können sich selbst verteidigen.
River Warlord = Fluß-Bandenchef

100 Gold for discovering a Natural Wonder (bonus enhanced to 500 Gold if first to discover it). Culture, Happiness and tile yields from Natural Wonders doubled. = 100 Gold für die Entdeckung eines Naturwunders (Bonus erhöht auf 500 Gold, wenn als erste Nation entdeckt). Kultur, Zufriedenheit und Felderträge von Natürlichen Wundern verdoppelt.
Seven Cities of Gold = Die Sieben Goldenen Städte

Combat Strength +30% when fighting City-State units or attacking a City-State itself. All mounted units have +1 Movement. = +30% Kampfstärke im Kampf gegen Stadtstaaten und deren Einheiten. Alle berittenen Einheiten haben +1 Bewegung.
Mongol Terror = Mongolischer Terror

Units ignore terrain costs when moving into any tile with Hills. No maintenance costs for improvements in Hills; half cost elsewhere. = Einheiten ignorieren Geländekosten beim betreten von Hügeln. Keine Wartungskosten für Straßen und Eisenbahnen in Hügeln, halbe Kosten anderswo.
Great Andean Road = Die Große Andenstraße

+1 Movement to all embarked units, units pay only 1 movement point to embark and disembark. Melee units pay no movement cost to pillage. = +1 Bewegungspunkt für alle eingeschifften Einheiten, einschiffen und an Land gehen kosten nur 1 Bewegungspunkt. Nahkampfeinheiten benötigen keinen Bewegungspunkt zum Plündern.
Viking Fury = Wikinger-Raserei

Gain Culture for the empire from each enemy unit killed = Erhalte Kutur - für das Imperium - für jede getötete feindliche Einheit
Sacrificial Captives = Gefangenen-Opfer

# New game screen

Uniques = Unikate
Promotions = Beförderungen
Load copied data = Aus Zwischenablage laden
Could not load game from clipboard! = Das Spiel konnte nicht aus der Zwischenablage geladen werden!
Start game! = Spiel starten!
Map Options = Kartenoptionen
Game Options = Spieloptionen
Civilizations = Zivilisationen
Map Type = Kartentyp
Generated = Generiert
Existing = Bestehende
Custom = Benutzerdefiniert
Map Generation Type = Art der Kartenerstellung
Default = Standard
Pangaea = Pangaea
Perlin = Perlin
Continents = Kontinente
Archipelago = Archipele
Number of City-States = Anzahl Stadtstaaten
One City Challenge = Herausforderung eine Stadt
No Barbarians = Keine Barbaren
No Ancient Ruins = Keine alten Ruinen
No Natural Wonders = Keine Naturwunder
Victory Conditions = Siegbedingungen
Scientific = Wissenschaftlich
Domination = Vorherrschaft
Cultural = Kulturell

Map Shape = Kartenform
Hexagonal = Sechseckig
Rectangular = Rechteckig

Show advanced settings = Zeige fortgeschrittene Einstellungen
Hide advanced settings = Verstecke fortgeschrittene Einstellungen
Map Height = Erhebungen (Berge,Hügel)
Temperature extremeness = Temperaturextreme
Resource richness = Ressourcenreichtum
Vegetation richness = Üppigkeit der Vegetation
Rare features richness = Dichte außergewöhnlicher Geländeformen
Max Coast extension = Maximale Küstenausdehnung
Biome areas extension = Biombereichausdehnung
Water level = Wasser-Niveau
Reset to default = Auf Standard zurücksetzen

HIGHLY EXPERIMENTAL - YOU HAVE BEEN WARNED! = WARNUNG: HOCHGRADIG EXPERIMENTELL!
Online Multiplayer = Online Mehrspieler

World Size = Kartengröße
Tiny = Winzig
Small = Klein
Medium = Mittel
Large = Groß
Huge = Enorm

Difficulty = Schwierigkeitsgrad

AI = KI
Remove = Entfernen
Random = Zufall
Human = Mensch
Hotseat = Hotseat
User ID = Spieler-ID
Click to copy = Anklicken zum kopieren


Game Speed = Spielgeschwindigkeit
Quick = Schnell
Standard = Standard
Epic = Episch
Marathon = Marathon

Starting Era = Startzeitalter
It looks like we can't make a map with the parameters you requested! = Mit den von dir angegebenen Parametern kann keine Karte erzeugt werden!
Maybe you put too many players into too small a map? = Vielleicht hast du zu viele Spieler in eine zu kleine Karte gepackt?
No human players selected! = Keine menschlichen Spieler ausgewählt!
Mods: = Modifikationen

# Multiplayer

Username = Spielername
Multiplayer = Mehrspieler
Could not download game! = Konnte das Spiel nicht runterladen!
Could not upload game! = Konnte das Spiel nicht hochladen!
Join Game = Spiel betreten
Invalid game ID! = Ungültige Spiel-ID!
Copy User ID = Spieler-ID kopieren
Copy Game ID = Spiel-ID kopieren
UserID copied to clipboard = Spieler-ID zur Zwischenablage kopiert
GameID copied to clipboard = Spiel-ID zur Zwischenablage kopiert
Set current user = Aktuellen Spieler setzen
Player ID from clipboard = Spieler-ID aus Zwischenablage
To create a multiplayer game, check the 'multiplayer' toggle in the New Game screen, and for each human player insert that player's user ID. = Um ein Multiplayer Spiel zu erstellen, wähle den Schalter 'Multiplayer' beim Erstellen eines neuen Spiels. Für jeden menschlichen Mitspieler fügen dessen Spieler-ID hinzu.
You can assign your own user ID there easily, and other players can copy their user IDs here and send them to you for you to include them in the game. = Du kannst dort deine Spieler-ID zuweisen und andere Spieler können die eigene ID kopieren und dir schicken, damit du sie zum Spiel hinzuholen kannst.
Once you've created your game, the Game ID gets automatically copied to your clipboard so you can send it to the other players. = Sobald du das Spiel erstellt hast, wird die Spiel-ID automatisch in die Zwischenablage kopiert, sodass du sie an andere Spieler verschicken kannst.
Players can enter your game by copying the game ID to the clipboard, and clicking on the 'Add Multiplayer Game' button = Spieler können deinem Spiel beitreten, indem sie die Spiel-ID kopieren und auf 'Mehrspielerspiel hinzufügen' klicken.
The symbol of your nation will appear next to the game when it's your turn = Das Symbol deiner Nation wird neben dem Spiel erscheinen, wenn du am Zug bist.
Back = Zurück
Rename = Umbenennen
Edit Game Info = Spielinfo bearbeiten
Add Multiplayer Game = Mehrspielerspiel hinzufügen
Refresh List = Liste aktualisieren
Could not save game! = Konnte das Spiel nicht speichern!
Could not delete game! = Konnte das Spiel nicht löschen!
Could not refresh! = Konnte nicht aktualisieren!
Last refresh: [time] minutes ago = Letzte Aktualisierung: Vor [time] Minuten
Current Turn: = Aktuelle Runde:
Add Currently Running Game = Laufendes Spiel hinzufügen
Game name = Spiel-Name
Loading latest game state... = Stelle aktuellen Spielzustand wieder her...
Couldn't download the latest game state! = Herunterladen des aktuellen Spielzustands ist fehlgeschlagen!

# Save game menu

Current saves = Gespeicherte Spiele
Show autosaves = Zeige automatisch gespeicherte Spiele an
Saved game name = Name des gespeicherten Spiels
Copy to clipboard = In die Zwischenablage kopieren
Copy saved game to clipboard = Gespeichertes Spiel in die Zwischenablage kopieren
Could not load game = Spiel konnte nicht geladen werden
Load [saveFileName] = [saveFileName] laden
Delete save = Spiel löschen
Saved at = Gespeichert um
Load map = Karte laden
Delete map = Karte löschen
Are you sure you want to delete this map? = Karte wirklich löschen?
Upload map = Karte hochladen
Could not upload map! = Kann Karte nicht hochladen!
Map uploaded successfully! = Karte hochladen war erfolgreich!
Saving... = Speichern...
It looks like your saved game can't be loaded! = Dieser Spielstand kann nicht geladen werden!
If you could copy your game data ("Copy saved game to clipboard" -  = Wenn Sie die Spieldaten kopieren ("Gespeichertes Spiel in die Zwischenablage kopieren"),
  paste into an email to yairm210@hotmail.com) =   und in eine mail an mich (yairm210@hotmail.com) einfügen,
I could maybe help you figure out what went wrong, since this isn't supposed to happen! = dann kann ich eventuell helfen den Grund zu finden - das sollte nicht passieren!
Missing mods: [mods] = Der Spielstand benötigt das/die mod(s) [mods], diese sind aber nicht verfügbar.

# Options

Options = Optionen
Display options = Anzeigeeinstellungen
Gameplay options = Spielmechanikeinstellungen
Other options = Andere Einstellungen
Turns between autosaves = Runden bis zum nächsten automatischen Speichern
Sound effects volume = Lautstärke Soundeffekte
Music volume = Lautstärke Musik
Download music = Musik herunterladen
Downloading... = Lade herunter...
Could not download music! = Kann Musik nicht herunterladen!
Show = Anzeigen
Hide = Verstecken
Show worked tiles = Zeige bewirtschaftete Felder an
Show resources and improvements = Zeige Ressourcen und Verbesserungen an
Check for idle units = Untätige Einheiten anzeigen bei Rundenende
Move units with a single tap = Einheiten mit einem Klick bewegen
Show tutorials = Zeige Tutorials
Auto-assign city production = Automatische Zuordnung der Stadtproduktion
Auto-build roads = Automatischer Straßenbau
Show minimap = Zeige die Mini-Map
Show pixel units = Zeige Pixel Einheiten
Show pixel improvements = Zeige Pixel-Verbesserungen
Enable nuclear weapons = Atomwaffen aktivieren
Fontset = Schriftart
Continuous rendering = Kontinuierliches Rendern
When disabled, saves battery life but certain animations will be suspended = When deaktivert spart es akku, aber bestimmte Animationen werden nicht angezeigt.
Order trade offers by amount = Handelsangebote nach Menge sortieren
Generate translation files = Erstelle Übersetzungsdateien
Translation files are generated successfully. = Die Übersetzungsdateien wurden erfolgreich erstellt.

# Notifications

Research of [technologyName] has completed! = [technologyName] wurde erforscht!
[construction] has been obsolete and will be removed from construction queue in [cityName]! = [construction] ist veraltet und wird aus der Konstruktions-Warteschlange in [cityName] gelöscht!
You have entered a Golden Age! = Ein Goldenes Zeitalter hat begonnen!
[resourceName] revealed near [cityName] = [resourceName] gefunden in der Nähe von [cityName]
A [greatPerson] has been born in [cityName]! = [cityName] - Ein [greatPerson] wurde geboren!
We have encountered [civName]! = Wir sind auf [civName] getroffen!
Cannot provide unit upkeep for [unitName] - unit has been disbanded! = Der Unterhalt für [unitName] konnte nicht bezahlt werden - Einheit wurde aufgelöst!
[cityName] has grown! = [cityName] ist gewachsen!
[cityName] has been founded! = [cityName] wurde gegründet!
[cityName] is starving! = [cityName] verhungert!
[construction] has been built in [cityName] = [construction] wurde in [cityName] fertiggestellt
[wonder] has been built in a faraway land = [wonder] wurde in einem fernen Land gebaut
Work has started on [construction] = Arbeit an [construction] hat begonnen
[cityName] cannot continue work on [construction] = [cityName] kann nicht weiter an [construction] arbeiten
[cityName] has expanded its borders! = [cityName] hat seine Grenzen erweitert!
Your Golden Age has ended. = Dein Goldenes Zeitalter ist vorbei.
[cityName] has been razed to the ground! = [cityName] wurde dem Erdboden gleich gemacht!
We have conquered the city of [cityName]! = Wir haben die Stadt [cityName] eingenommen!
An enemy [unit] has attacked [cityName] = Ein feindlicher [unit] hat [cityName] angegriffen
An enemy [unit] has attacked our [ourUnit] = Ein feindliche [unit] hat unseren [ourUnit] angegriffen
Enemy city [cityName] has attacked our [ourUnit] = Feindliche Stadt [cityName] hat unsere Einheit [ourUnit] angegriffen
An enemy [unit] has captured [cityName] = Ein feindlicher [unit] hat [cityName] eingenommen
An enemy [unit] has captured our [ourUnit] = Ein feindlicher [unit] hat unseren [ourUnit] gefangen genommen
An enemy [unit] has destroyed our [ourUnit] = Ein feindlicher [unit] hat unseren [ourUnit] zerstört
An enemy [RangedUnit] has destroyed the defence of [cityName] = Die feindliche Einheit [RangedUnit] hat die Verteidigung der Stadt [cityName] zerstört
Enemy city [cityName] has destroyed our [ourUnit] = Die feindliche Stadt [cityName] hat unsere Einheit [ourUnit] zerstört
An enemy [unit] was destroyed while attacking [cityName] = Ein feindlicher [unit] wurde beim Angriff auf [cityName] zerstört
An enemy [unit] was destroyed while attacking our [ourUnit] = Ein feindlicher [unit] wurde beim Angriff auf unseren [ourUnit] zerstört
Our [attackerName] was destroyed by an intercepting [interceptorName] = Unser [attackerName] wurde durch einen abfangenden [interceptorName] zerstört.
Our [interceptorName] intercepted and destroyed an enemy [attackerName] = Unser [interceptorName] hat einen feindlichen [attackerName] abgefangen und zerstört.
Our [attackerName] was attacked by an intercepting [interceptorName] = Unser [attackerName] wurde von einem abfangenden [interceptorName] angegriffen.
Our [interceptorName] intercepted and attacked an enemy [attackerName] = Unser [interceptorName] hat einen feindlichen [attackerName] abgefangen und angegriffen.
An enemy [unit] was spotted near our territory = Ein feindlicher [unit] wurde nahe unserer Grenzen entdeckt
An enemy [unit] was spotted in our territory = Ein feindlicher [unit] wurde in unseren Grenzen entdeckt
[amount] enemy units were spotted near our territory = [amount] feindliche Einheiten wurden nahe unserer Grenzen entdeckt
[amount] enemy units were spotted in our territory = [amount] feindliche Einheiten wurden in unserem Gebiet entdeckt
The civilization of [civName] has been destroyed! = Die Zivilisation [civName] wurde besiegt!
The City-State of [name] has been destroyed! = Der Stadtstaat von [name] wurde zerstört!
We have captured a barbarian encampment and recovered [goldAmount] gold! = Wir haben ein barbarisches Lager erobert und [goldAmount] Gold gefunden!
A barbarian [unitType] has joined us! = Eine barbarische Einheit [unitType] hat sich uns angeschlossen!
We have found survivors in the ruins - population added to [cityName] = Wir haben Überlebende in den Ruinen gefunden - Einwohner zu [cityName] hinzugefügt
We have discovered cultural artifacts in the ruins! (+20 Culture) = Wir haben kulturelle Artefakte in den Ruinen entdeckt! (+20 Kultur)
We have discovered the lost technology of [techName] in the ruins! = Wir haben die vergessene Technologie [techName] in den Ruinen entdeckt!
A [unitName] has joined us! = Ein(e) [unitName] hat sich uns angeschlossen!
An ancient tribe trains our [unitName] in their ways of combat! = Ein antiker Stamm bringt unsererem [unitName] dessen Kampftechniken bei!
We have found a stash of [amount] gold in the ruins! = Wir haben [amount] Gold in den Ruinen gefunden!
We have found a crudely-drawn map in the ruins! =  Wir haben eine grob gezeichnete Karte in den Ruinen gefunden!
[unit] finished exploring. = [unit] hat die Erkundung abgeschlossen.
[unit] has no work to do. = [unit] hat keine Arbeit mehr.
You're losing control of [name]. = Die Freundschaft mit [name] wird brüchig.
You and [name] are no longer friends! = Du und [name] seid nicht mehr befreundet!
Your alliance with [name] is faltering. = Die Allianz mit [name] wird brüchig.
You and [name] are no longer allies! = Du und [name] seid nicht mehr alliiert!
[civName] gave us a [unitName] as gift near [cityName]! = [civName] hat uns in der Nähe von [cityName] eine Einheit [unitName] als Geschenk überreicht!
[civName] has denounced us! = [civName] hat uns angeprangert.
[cityName] has been connected to your capital! = [cityName] ist nun an die Hauptstadt angebunden!
[cityName] has been disconnected from your capital! = Die Verbindung von [cityName] zur Hauptstadt ist unterbrochen!
[civName] has accepted your trade request = [civName] hat deine Handelsanfrage akzeptiert
[civName] has denied your trade request = [civName] hat deine Handelsanfrage abgelehnt
[tradeOffer] from [otherCivName] has ended = [tradeOffer] von [otherCivName] ist beendet
[tradeOffer] to [otherCivName] has ended = [tradeOffer] für [otherCivName] ist beendet
One of our trades with [nation] has ended = Einer unserer Handel mit [nation] ist beendet
One of our trades with [nation] has been cut short = Einer unserer Handel mit [nation] wurde verkürzt
[nation] agreed to stop settling cities near us! = [nation] ist damit einverstanden, keine Städte mehr in unserer Nähe zu gründen!
[nation] refused to stop settling cities near us! = [nation] hat sich geweigert, keine Städte mehr in unserer Nähe zu gründen!
We have allied with [nation]. = Wir sind mit [nation] alliiert.
We have lost alliance with [nation]. = Wir haben die Allianz mit [nation] verloren.
We have discovered [naturalWonder]! = Wir haben [naturalWonder] entdeckt!
We have received [goldAmount] Gold for discovering [naturalWonder] = Wir haben [goldAmount] Gold für die Entdeckung von [naturalWonder] erhalten
Your relationship with [cityStateName] is about to degrade = Deine Beziehung zu [cityStateName] wird sich kommende Runde verschlechtern
Your relationship with [cityStateName] degraded = Deine Beziehung zu [cityStateName] hat sich verschlechtert
A new barbarian encampment has spawned! = Ein neues Barbarenlager ist erschienen!
Received [goldAmount] Gold for capturing [cityName] = [goldAmount] Gold für die Eroberung von [cityName] erhalten
Our proposed trade request is no longer relevant! = Unsere vorgeschlagene Handelsanfrage ist nicht mehr relevant!
[defender] could not withdraw from a [attacker] - blocked. = Rückzug von [defender] vor [attacker] wurde blockiert.
[defender] withdrew from a [attacker] = [defender] hat sich vor einem [attacker] zurückgezogen
[building] has provided [amount] Gold! = [building] hat [amount] Gold bereitgestellt.
[civName] has stolen your territory! = [civName] hat uns Territorium abgeknöpft!


# World Screen UI

Working... = Bitte warten...
Waiting for other players... = Warte auf andere SpielerInnen...
in = in
Next turn = Nächste Runde
1 turn = Eine Runde
[numberOfTurns] turns = [numberOfTurns] Runden
Turn = Runde
turns = Runden
turn = Runde
Next unit = Nächste Einheit
Fog of War = Nebel des Krieges
Pick a policy = Wähle einen Grundsatz
Movement = Bewegungen
Strength = Stärke
Ranged strength = Fernkampf-Stärke
Bombard strength = Stärke Bombardierung
Range = Reichweite
Move unit = Einheit bewegen
Stop movement = Bewegen abbrechen
Construct improvement = Verbesserung bauen
Automate = Automatisieren
Stop automation = Automatisieren anhalten
Construct road = Baue Straße
Fortify = Befestigen
Fortify until healed = bis zur vollständigen Heilung befestigen
Fortification = Befestigung
Sleep = Schlafen
Sleep until healed = bis zur vollständigen Heilung schlafen
Moving = in Bewegung
Set up = Aufstellen
Upgrade to [unitType] ([goldCost] gold) = Zu [unitType] aufrüsten ([goldCost] Gold)
Found city = Stadt gründen
Promote = Befördern
Health = Gesundheit
Disband unit = Einheit auflösen
Explore = Erkunden
Stop exploration = Erkundung stoppen
Pillage = Plündern
Do you really want to disband this unit? = Wollen Sie diese Einheit wirklich auflösen?
Disband this unit for [goldAmount] gold? = Diese Einheit für [goldAmount] Gold auflösen?
Create [improvement] = Erzeuge [improvement]
Start Golden Age = Goldenes Zeitalter starten
Yes = Ja
No = Nein
Acquire = Übernehmen
Science = Wissenschaft
Happiness = Zufriedenheit
Production = Produktion
Culture = Kultur
Food = Nahrung
Crop Yield = Ernteertrag 
Land = Land
Force = Kraft
GOLDEN AGE = GOLDENES ZEITALTER
Golden Age = Goldenes Zeitalter
[year] BC = [year] v. Chr.
[year] AD = [year] n. Chr.
Civilopedia = Civilopedia
Start new game = Neues Spiel
Save game = Spiel speichern
Load game = Spiel laden
Main menu = Hauptmenü
Resume = Fortsetzen
Cannot resume game! = Fortsetzen nicht möglich!
Not enough memory on phone to load game! = Nicht genug Speicher auf dem Gerät zum Laden des Spiels!
Quickstart = Schnellstart
Victory status = Siegesstatus
Social policies = Sozialpolitiken
Community = Gemeinschaft
Close = Schließen
Do you want to exit the game? = Willst du das Spiel schließen?
Start bias: = Start-Präferenz:
Avoid [terrain] = Meide [terrain]

# City screen

Exit city = Stadt verlassen
Raze city = Stadt niederreißen
Stop razing city = Niederreißen anhalten
Buy for [amount] gold = Für [amount] Gold kaufen
Buy = Kaufen
You have [amount] gold = Sie haben [amount] Gold
Currently you have [amount] gold. = Zur Zeit besitzen Sie [amount] Gold.
Would you like to purchase [constructionName] for [buildingGoldCost] gold? = Möchten Sie [constructionName] für [buildingGoldCost] Gold kaufen?
No space available to place [unit] near [city] = Kein Platz verfügbar um [unit] nahe [city] zu platzieren
Maintenance cost = Wartungskosten
Pick construction = Bauwerk auswählen
Pick improvement = Verbesserung auswählen
Provides [resource] = Stellt [resource] zur Verfügung
Replaces [improvement] = Ersetzt [improvement]
Pick now! = Wähle jetzt!
Build [building] = [building] bauen
Train [unit] = [unit] ausbilden
Produce [thingToProduce] = [thingToProduce] herstellen
Nothing = Nichts
Annex city = Stadt annektieren
Specialist Buildings = Gebäude der Spezialisten
Specialist Allocation = Zuordnung von Spezialisten
Specialists = Spezialisten
[specialist] slots = [specialist]-Plätze
Engineer specialist = Ingenieur-Spezialist
Merchant specialist = Handels-Spezialist
Scientist specialist = Wissenschafts-Spezialist
Artist specialist = Künstler-Spezialist
Food eaten = Nahrung verbraucht
Growth bonus = Wachstumsbonus
Unassigned population = Unbeschäftigte Bevölkerung
[turnsToExpansion] turns to expansion = Landgewinn in [turnsToExpansion] Runden
Stopped expansion = Expansion gestoppt
[turnsToPopulation] turns to new population = Bevölkerungswachstum in [turnsToPopulation] Runden
Food converts to production = Nahrung wird in Produktion verwandelt
[turnsToStarvation] turns to lose population = Bevölkerungsverlust in [turnsToStarvation] Runden
Stopped population growth = Bevölkerungswachstum gestoppt
In resistance for another [numberOfTurns] turns = Im Widerstand für weitere [numberOfTurns] Runden
Sell for [sellAmount] gold = Verkaufen für [sellAmount] Gold
Are you sure you want to sell this [building]? = [building] wirklich verkaufen?
[greatPerson] points = Punkte für [greatPerson]
Great person points = Punkte für Große Persönlichkeit
Current points = Aktuelle Punkte
Points per turn = Punkte pro Runde
Convert production to gold at a rate of 4 to 1 = Konvertiert Produktion zu Gold (4:1)
Convert production to science at a rate of [rate] to 1 = Konvertiert Produktion zu Wissenschaft ([rate]:1)
The city will not produce anything. = Die Stadt produziert nichts.
Worked by [cityName] = Bewirtschaftet von [cityName]
Lock = Sperren
Unlock = Entsperren

# Technology UI

Pick a tech = Technologie auswählen
Pick a free tech = Kostenlose Technologie auswählen
Research [technology] = [technology] erforschen
Pick [technology] as free tech = [technology] als kostenlose Technologie auswählen
Units enabled = Freigeschaltete Einheiten
Buildings enabled = Freigeschaltete Bauwerke
Wonder = Wunder
National Wonder = Nationales Wunder
National Wonders = Nationale Wunder
Wonders enabled = Freigeschaltete Wunder
Tile improvements enabled = Freigeschaltete Feldverbesserungen
Reveals [resource] on the map = Entdeckt [resource] auf der Karte
XP for new units = EP für neue Einheiten
provide = generieren
provides = generiert
City strength = Stärke der Stadt
City health = Gesundheit der Stadt
Occupied! = Besetzt!
Attack = Angreifen
Bombard = Bombardieren
NUKE = Atombombe
Captured! = Gefangen!
defence vs ranged = Verteidigung gegen Fernkampf
[percentage] to unit defence = [percentage] erhöhte Verteidigungsstärke
Attacker Bonus = Angriffsbonus
Landing = Anlanden
Flanking = Flankenangriff
vs [unitType] = gegen [unitType]
Terrain = Gelände
Tile = Feld
Missing resource = Fehlende Ressource


Hurry Research = Forschung beschleunigen
Conduct Trade Mission = Handelsmission durchführen
Your trade mission to [civName] has earned you [goldAmount] gold and [influenceAmount] influence! = Deine Handelsmission zu [civName] hat dir [goldAmount] Gold und [influenceAmount] Einfluss eingebracht!
Hurry Wonder = Wunder beschleunigen
Your citizens have been happy with your rule for so long that the empire enters a Golden Age! = Deine Bevölkerung ist so zufrieden mit deiner Herrschaft, dass dein Imperium in ein Goldenes Zeitalter eintritt!
You have entered the [newEra]! = Zeitalter [newEra] ist eingeläutet!
[civName] has entered the [eraName]! = [civName] hat das Zeitalter [eraName] erreicht!
[policyBranch] policy branch unlocked! = Grundsatzzweig [policyBranch] wurde freigeschaltet!
Overview = Überblick
Total = Gesamt
Stats = Statistiken
Policies = Grundsätze
Base happiness = Grundzufriedenheit
Occupied City = Besetzte Städte
Buildings = Gebäude

# For the "when constructing [military units]" translation
military units = militärische Einheiten
melee units = Nahkampf-Einheiten
 # Requires translation!
mounted units = Berittene Einheiten
 # Requires translation!
naval units = Marineeinheiten
# For the All "newly-trained [relevant] units in this city receive the [] promotion" translation. Relevant as in 'units that can receive'
 # Requires translation!
<<<<<<< HEAD
relevant = relevante
=======
relevant = 
# For '[stats] from [Water] tiles in this city'
 # Requires translation!
Water = 
# For [stats] from [Water resource] tiles in this city
 # Requires translation!
Water resource = 

>>>>>>> 002d0cc7
Wonders = Wunder
Base values = Grundwerte
Bonuses = Boni
Final = Endwert
Other = Andere
Population = Bevölkerung
City-States = Stadtstaat
Tile yields = Felderträge
Trade routes = Handelsrouten
Maintenance = Wartung
Transportation upkeep = Unterhalt für Transport
Unit upkeep = Unterhalt für Einheiten
Trades = Handel
Units = Einheiten
Name = Name
Closest city = Nächstgelegene Stadt
Action = Aktion
Defeated = Besiegt
[numberOfCivs] Civilizations in the game = [numberOfCivs] Zivilisationen sind im Spiel
Our Civilization: = Unsere Zivilisation: 
Known and alive ([numberOfCivs]) = Bekannt und am Leben ([numberOfCivs])
Known and defeated ([numberOfCivs]) =  Bekannt und besiegt ([numberOfCivs])
Tiles = Felder
Natural Wonders = Naturwunder
Treasury deficit = Schatzkammerdefizit

# Victory

Science victory = Wissenschaftssieg
Cultural victory = Kultursieg
Conquest victory = Dominanzsieg
Complete all the spaceship parts\n to win! = Um zu gewinnen baue\n alle Raumschiffteile!
Complete 5 policy branches\n to win! = Um zu gewinnen vervollständige\n 5 Grundsatzzweige!
Destroy all enemies\n to win! = Um zu gewinnen besiege alle Gegner!
You have won a scientific victory! = Du hast den Wissenschaftssieg errungen!
You have won a cultural victory! = Du hast den Kultursieg errungen!
You have won a domination victory! = Du hast den Dominanzsieg errungen!
You have achieved victory through the awesome power of your Culture. Your civilization's greatness - the magnificence of its monuments and the power of its artists - have astounded the world! Poets will honor you as long as beauty brings gladness to a weary heart. = Du hast den Sieg durch die unglaubliche Kraft deiner Kultur errungen. Die Größe deiner Zivilisation - die Pracht ihrer Denkmäler und die Macht ihrer Künstler - haben die Welt verblüfft! Dichter werden dich ehren, solange Schönheit einem müden Herzen Freude bereitet.
The world has been convulsed by war. Many great and powerful civilizations have fallen, but you have survived - and emerged victorious! The world will long remember your glorious triumph! = Die Welt wurde vom Krieg erschüttert. Mögen große und mächtige Zivilisationen gefallen sein, aber du hast überlebt - und bist siegreich geworden! Die Welt wird sich lange an deinen glorreichen Triumph erinnern!
You have achieved victory through mastery of Science! You have conquered the mysteries of nature and led your people on a voyage to a brave new world! Your triumph will be remembered as long as the stars burn in the night sky! = Du hast den Sieg durch die Beherrschung der Wissenschaft errungen! Du hast die Geheimnisse der Natur erobert und dein Volk auf eine Reise in eine schöne neue Welt geführt! Dein Triumph wird in Erinnerung bleiben, solange die Sterne am Nachthimmel brennen!
You have been defeated. Your civilization has been overwhelmed by its many foes. But your people do not despair, for they know that one day you shall return - and lead them forward to victory! = Du wurdest besiegt. Deine Zivilisation wurde von ihren vielen Feinden überwältigt. Aber dein Volk verzweifelt nicht, denn es weiß, dass du eines Tages zurückkehren wirst - und es zum Sieg führen werdet!
One more turn...! = Nur noch eine Runde...
Built Apollo Program = Apollo-Programm vollendet
Destroy [civName] = Zerstöre [civName]
Our status = Unser Status
Global status = Globaler Status
Rankings = Ranglisten
Spaceship parts remaining = Fehlende Raumschiffteile
Branches completed = Vollständige Zweige
Undefeated civs = Unbesiegte Zivilisationen

# Capturing a city

What would you like to do with the city? = Was möchtest du mit dieser Stadt machen?
Annex = Annektieren
Annexed cities become part of your regular empire. = Annektierte Städte werden Teil deines Imperiums
Their citizens generate 2x the unhappiness, unless you build a courthouse. = Deren Bevölkerung generieren 2x Unzufriedenheit solange bis du ein Gerichtsgebäude gebaut hast.
Puppet = Marionette
Puppeted cities do not increase your tech or policy cost, but their citizens generate 1.5x the regular unhappiness. = Marionettenstädte erhöhen nicht die Kosten für Technologie oder Grundsätze. Ihre EinwohnerInnen generieren 1,5 mal so viel Unzufriedenheit wie normal.
You have no control over the the production of puppeted cities. = Du hast keine Kontrolle über die Produktion von Marionettenstädten.
Puppeted cities also generate 25% less Gold and Science. = Marionettenstädte generieren 25% weniger Gold und Wissenschaft.
A puppeted city can be annexed at any time. = Eine Marionettenstadt kann jederzeit annektiert werden.
Liberate = Befreien
Liberating a city returns it to its original owner, giving you a massive relationship boost with them! = Befreite Städte gehen wieder in den Besitz der vorherigen besitzenden Person über. Eure Beziehung wird sich dadurch massiv verbessern!
Raze = Niederreißen
Razing the city annexes it, and starts razing the city to the ground. = Niederreißen annektiert die Stadt zunächst und macht sie dem Erdboden gleich.
The population will gradually dwindle until the city is destroyed. = Die Bevölkerung wird allmählich schrumpfen, bis die Stadt zerstört ist.
Remove your troops in our border immediately! = Entferne sofort deine Truppen aus unserem Gebiet!
Sorry. = Entschuldigung.
Never! = Vergiss es!

Offer Declaration of Friendship ([30] turns) = Freundschaftserklärung anbieten ([30] Runden)
My friend, shall we declare our friendship to the world? = Mein Freund, sollen wir unsere Freundschaft der Welt kundtun?
Sign Declaration of Friendship ([30] turns) = Freundschaftserklärung unterzeichnen ([30] Runden)
We are not interested. = Wir sind nicht interessiert.
We have signed a Declaration of Friendship with [otherCiv]! = Wir haben eine Freundschaftserklärung mit [otherCiv] unterzeichnet!
[otherCiv] has denied our Declaration of Friendship! = [otherCiv] hat unsere Freundschaftserklärung abgelehnt!

Basics = Spielkonzepte
Resources = Ressourcen
Terrains = Gelände
Tile Improvements = Modernisierungen
Unique to [civName], replaces [unitName] = Einzigartig für Zivilisation [civName], ersetzt [unitName]
Unique to [civName] = Einzigartig für Zivilisation [civName]
Tutorials = Tutorials
Cost = Kosten
May contain [listOfResources] = kann [listOfResources] enthalten
Upgrades to [upgradedUnit] = Kann zu [upgradedUnit] aufrüsten
Obsolete with [obsoleteTech] = Überflüssig mit [obsoleteTech]
Occurs on [listOfTerrains] = Kommt vor in [listOfTerrains]
Placed on [terrainType] = Platziert auf [terrainType]
Can be found on  = Kann gefunden werden in 
Improved by [improvement] = Wird verbessert durch [improvement]
Bonus stats for improvement:  = Boni für Verbesserung: 
Buildings that consume this resource:  = Gebäude welche diese Ressource brauchen:
Units that consume this resource:  = Einheiten welche diese Ressource brauchen:
Can be built on  = Kann gebaut werden auf 
Defence bonus = Verteidigungsbonus
Movement cost = Bewegungskosten
Rough Terrain = Unwegsames Gelände
 for  =  für 
Missing translations: = Fehlende Übersetzungen:
Version = Version
Resolution = Auflösung
Tileset = Felderset
Map editor = Karteneditor
Create = Erstellen
New map = Neue Karte
Empty = Leer
Language = Sprache
Terrains & Resources = Gelände & Ressourcen
Improvements = Verbesserungen
Clear current map = Lösche aktuelle Karte
Save map = Karte speichern
Download map = Karte herunterladen
Loading... = Lade...
Filter: = Filter:
Exit map editor = Karteneditor verlassen
[nation] starting location = Startposition von [nation] 
Clear terrain features = Lösche Geländemerkmale
Clear improvements = Lösche Verbesserungen
Clear resource = Lösche Ressource
Requires = Benötigt
Menu = Menü
Brush Size = Pinselgröße
Map saved = Karte gespeichert

# Civilopedia difficulty levels
Player settings = Spieler Einstellungen
Base Happiness = Basiszufriedenheit
Happiness per luxury = Zufriedenheit pro Luxusgut
Research cost modifier = Forschungskosten-Modifikator
Unit cost modifier = Einheitenkosten-Modifikator
Building cost modifier = Baukosten-Modifikator
Policy cost modifier = Grundsatzkosten-Modifikator
Unhappiness modifier = Unzufriedenheits-Modifikator
Bonus vs. Barbarians = Bonus vs. Barbaren

AI settings = KI Einstellungen
AI city growth modifier = KI Stadtwachstums-Modifikator
AI unit cost modifier = KI Einheitenkosten-Modifikator
AI building cost modifier = KI Baukosten-Modifikator
AI wonder cost modifier = KI Wunderkosten-Modifikator
AI building maintenance modifier = KI Bauunterhaltungs-Modifikator
AI unit maintenance modifier = KI Einheitenunterhaltungs-Modifikator
AI unhappiness modifier = KI Unzufriedenheits-Modifikator

Turns until barbarians enter player tiles = Züge bis Barbaren Spielerfelder betreten
Gold reward for clearing barbarian camps = Gold-Belohnung für das Räumen von Barbarenlagern

# Other civilopedia things
Nations = Nationen
Available for [unitTypes] = Verfügbar für [unitTypes]
Free promotion: = Freie Beförderung:
Free promotions: = Freie Beförderungen:
Free for [units] = Frei für [units]
[bonus] with [tech] = [bonus] mit [tech]
Difficulty levels = Schwierigkeitsgrade

# Policies

Adopt policy = Grundsatz verabschieden
Adopt free policy = Freien Grundsatz verabschieden
Unlocked at = Freigeschaltet bei
Gain 2 free technologies = 2 kostenlose Technologien

# Technologies

Mass Media = Massenmedien

# Terrains

Impassable = Unpassierbar

# Resources

Bison = Bisons
Copper = Kupfer
Cocoa = Kakao
Crab = Krabben
Citrus = Zitrusfrüchte
Truffles = Trüffel

# Unit types 

Civilian = Zivilist
land units = Landeinheiten
water units = Wassereinheiten
air units = Lufteinheiten
WaterCivilian = Wasser-Zivilist
Melee = Nahkampf
WaterMelee = Wassernahkampf
Ranged = Fernkampf
WaterRanged = Wasserfernkampf
WaterSubmarine = Wasser-U-Boot
Mounted = Beritten
Armor = Kampffahrzeuge
City = Stadt
Missile = Rakete
WaterAircraftCarrier = Flugzeugträger

# Units

Composite Bowman = Kompositbogenschütze
Foreign Land = Fremdes Land
Marine = Marine
Mobile SAM = Mobile Flugabwehrrakete
Paratrooper = Fallschirmjäger
Helicopter Gunship = Angriffshelikopter
Atomic Bomb = Atombombe
Unbuildable = nicht baubar

# Promotions

Pick promotion = Wähle eine Beförderung
 OR  =  ODER 
units in open terrain = Einheiten im offenen Gelände
units in rough terrain = Einheiten in unwegsamem Gelände
wounded units = verwundete Einheiten
Targeting II (air) = Luftzielerfassung II
Targeting III (air) = Luftzielerfassung III
Bonus when performing air sweep [bonusAmount]% = [bonusAmount]% Bonus bei Luftraumsäuberungen
Dogfighting I = Kurvenkampf I
Dogfighting II = Kurvenkampf II
Dogfighting III = Kurvenkampf III

# Multiplayer Turn Checker Service

Multiplayer options = Multiplayer Einstellungen
Enable out-of-game turn notifications = Aktiviere Zug Benachrichtigungen außerhalb des Spiels
Time between turn checks out-of-game (in minutes) = Intervall zwischen Zug Prüfungen (in Minuten)
Show persistent notification for turn notifier service = Zeige persistente Benachrichtung für den Zug-Benachrichtungsdienst
Take user ID from clipboard = Spieler-ID aus der Zwischenablage übernehmen
Doing this will reset your current user ID to the clipboard contents - are you sure? = Dies wird Ihre Spieler-ID auf den Inhalt der Zwischenablage zurücksetzen - sind Sie sicher?
ID successfully set! = Spieler-ID erfolgreich gesetzt!
Invalid ID! = Ungültige Spieler-ID!


# Uniques that are relevant to more than one type of game object

[stats] from every [param] = [stats] von jedem Gebäude "[param]"
[stats] from [param] tiles in this city = [stats] von [param]-Feldern in dieser Stadt

#################### Lines from Buildings from Civ V - Vanilla ####################

Indicates the capital city = Gibt die Hauptstadt an
Palace = Palast

Monument = Monument

Granary = Kornspeicher

Must not be on plains = Darf nicht auf dem Flachland sein.
Stone Works = Steinmetz

'Time crumbles things; everything grows old and is forgotten under the power of time' - Aristotle = 'Die Zeit zerbröckelt die Dinge; alles wird alt und wird aufgrund der Kraft der Zeit vergessen.' - Aristoteles
Stonehenge = Stonehenge

+1 Science Per 2 Population = +1 Wissenschaft pro 2 Einwohner
Library = Bibliothek

'Libraries are as the shrine where all the relics of the ancient saints, full of true virtue, and all that without delusion or imposture are preserved and reposed.' - Sir Francis Bacon = 'Bibliotheken sind wie der Schrein, wo alle Reliquien der Heiligen vergangener Tage, voll der wahren Tugend, ruhen und bewahrt werden, und zwar ganz ohne Irreführung und Betrug.' - Sir Francis Bacon
Free Technology = Kostenlose Technologie
The Great Library = Die Große Bibliothek

Paper Maker = Papiermacher

Circus = Zirkus

Must be next to river = Muss an einem Fluss liegen
Water Mill = Wassermühle

Walls = Mauern

Walls of Babylon = Babylons Mauern

'O, let not the pains of death which come upon thee enter into my body. I am the god Tem, and I am the foremost part of the sky, and the power which protecteth me is that which is with all the gods forever.'  - The Book of the Dead, translated by Sir Ernest Alfred Wallis Budge = 'Oh, laß nicht die Schmerzen des Todes, die über dich kommen, in meinen Leib kommen. Ich bin der Gott Tem, und ich bin der wichtigste Teil des Himmels, und die Macht, die mich schützt, ist die, die mit allen Göttern für immer besteht.'  - Das Buch der Toten, übersetzt von Sir Ernest Alfred Wallis Budge
Worker construction increased 25% = Arbeiterproduktion um 25% erhöht
Provides 2 free workers = Gibt 2 kostenlose Arbeiter
The Pyramids = Die Pyramiden

Barracks = Baracken

'Why man, he doth bestride the narrow world like a colossus, and we petty men walk under his huge legs, and peep about to find ourselves dishonorable graves.' - William Shakespeare, Julius Caesar = 'Warum der Mann, der die schmale Welt wie ein Koloss durchquert, und wir unbedeutenden Männer gehen unter seinen riesigen Beinen hindurch und schauen herum, um uns in unehrenhafte Gräber zu stürzen.'  - William Shakespeare, Julius Caesar
Can only be built in coastal cities = Kann nur in Küstenstädten gebaut werden
Colossus = Koloss

Culture and Gold costs of acquiring new tiles reduced by 25% in this city = Kultur- und Goldkosten für den Erwerb neuer Felder in dieser Stadt sind um 25% reduziert
Krepost = Krepost

'He spoke, the son of Kronos, and nodded his head with the dark brows, and the immortally anointed hair of the great god swept from his divine head, and all Olympos was shaken' - The Iliad = 'Er sprach, der Sohn des Kronos, und neigte sein Haupt mit den dunklen Brauen, so daß sein unsterblich gesalbtes Haar von seinem göttlichen Schädel herunterschweifte, und der ganze Olymp ward erschüttert' - Ilias
+15% Combat Strength for all units when attacking Cities = +15% Angiffsstärke für Einheiten beim Angreifen einer Stadt
Statue of Zeus = Statue des Zeus

'The whole earth is the tomb of heroic men and their story is not given only on stone over their clay but abides everywhere without visible symbol woven into the stuff of other men's lives.' - Pericles = 'Das Grab der Helden ist überall. Nicht nur die Aufschrift auf Tafeln legt in der Heimat Zeugnis von ihnen ab, auch in der Fremde lebt das Andenken mehr an ihre Gesinnung als an ihre Tat fort.' - Perikles
Provides a sum of gold each time you spend a Great Person = Gibt Dir jedes mal beim Einsatz einer großen Persönlichkeit etwas Gold
Mausoleum of Halicarnassus = Mausoleum von Halikarnassos

Lighthouse = Leuchtturm

'They that go down to the sea in ships, that do business in great waters; these see the works of the Lord, and his wonders in the deep.' - The Bible, Psalms 107:23-24 = 'Die mit Schiffen auf dem Meere fuhren und trieben ihren Handel auf großen Wassern, die des HERRN Werke erfahren haben und seine Wunder im Meer.' - Die Bibel, Psalm 107,23-25
All military naval units receive +1 movement and +1 sight = Alle militärischen Marineeinheiten erhalten +1 Bewegung und +1 Sicht
The Great Lighthouse = Der Große Leuchtturm

 # Requires translation!
+[amount]% production when building [param] in this city = +[amount]% Produktion, wenn "[param]" in dieser Stadt gebaut wird
Stable = Stall

Circus Maximus = Circus Maximus

'I think that if ever a mortal heard the word of God it would be in a garden at the cool of the day.'  - F. Frankfort Moore = 'Wenn ein sterbliches Wesen je die Stimme Gottes hören würde, dann in einem Garten beim Wehen des Abendwindes.' - F. Frankfort Moore
Hanging Gardens = Hängende Gärten

Remove extra unhappiness from annexed cities = Entferne zusätzliche Unzufriedenheit von annektierten Städten
Can only be built in annexed cities = Kann nur in annektierten Städten gebaut werden.
Courthouse = Gerichtsgebäude

Colosseum = Kolosseum

'Regard your soldiers as your children, and they will follow you into the deepest valleys; look on them as your own beloved sons, and they will stand by you even unto death.'  - Sun Tzu = 'Behandle Deine Soldaten als seien sie Deine Kinder und sie werden Dir in die tiefsten Täler folgen; betrachte sie als Deine geliebten Söhne und sie werden an Deiner Seite stehen, sogar bis zum Tode.' - Sun Tzu
Terracotta Army = Terrakotta-Armee

Temple = Tempel

Doubles Gold given to enemy if city is captured = Verdoppelt die Menge an Gold für den Feind, falls die Stadt erorbert wird
Burial Tomb = Grabstätte

Mud Pyramid Mosque = Lehmmoschee

'The ancient Oracle said that I was the wisest of all the Greeks. It is because I alone, of all the Greeks, know that I know nothing'  - Socrates = 'Das alte Orakel sagte, dass ich der weiseste aller Griechen sei. Weil ich allein, von allen Griechen, weiß, dass ich nichts weiß.'  - Sokrates
Free Social Policy = Kostenloser Sozialgrundsatz
The Oracle = Das Orakel

Market = Markt

Provides 1 extra copy of each improved luxury resource near this City = Gibt 1 extra Einheit jeder verbesserten Luxusresource in der Nähe dieser Stadt
Bazaar = Basar

Mint = Prägeanstalt

 # Requires translation!
[amount]% of food is carried over after population increases = 
Aqueduct = Aquädukt

'The art of war teaches us to rely not on the likelihood of the enemy's not attacking, but rather on the fact that we have made our position unassailable.'  - Sun Tzu = 'Die Kunst des Krieges lehrt uns, uns nicht auf die Wahrscheinlichkeit zu verlassen, dass der Feind nicht angreift, sondern auf die Tatsache, dass wir unsere Position unangreifbar gemacht haben.' - Sun Tzu
Enemy land units must spend 1 extra movement point when inside your territory (obsolete upon Dynamite) = Feindliche Landeinheiten müssen 1 extra Bewegungspunkt innerhalb deines Territoriums ausgeben (veraltet durch Dynamit)
Great Wall = die Große Mauer

Monastery = Kloster

'For it soars to a height to match the sky, and as if surging up from among the other buildings it stands on high and looks down upon the remainder of the city, adorning it, because it is a part of it, but glorying in its own beauty'  - Procopius, De Aedificis = 'Weil sie sich in eine Höhe erhebt, um es dem Himmel gleichzutun, und als ob sie zwischen den anderen Gebäuden aufsteigt, steht sie in der Höhe und schaut auf den Rest der Stadt hinab und schmückt sie, weil sie ein Teil davon ist, doch sie erblüht in ihrer eigenen Schönheit.' - Prokop, De Aedificiis
+[amount]% great person generation in all cities = +[amount]% Große-Persönlichkeiten-Generierung in allen Städten
Hagia Sophia = Hagia Sophia

National College = Nationale Hochschule

Enables nuclear weapon = Erlaubt Kernwaffen
Manhattan Project = Manhattan-Projekt

'The katun is established at Chichen Itza. The settlement of the Itza shall take place there. The quetzal shall come, the green bird shall come. Ah Kantenal shall come. It is the word of God. The Itza shall come.'  - The Books of Chilam Balam = 'Der Katun wird in Chichen Itza eingerichtet. Dort soll die Besiedlung der Itza stattfinden. Der Quetzal wird kommen, der grüne Vogel wird kommen. Ah Kantenal wird kommen. Es ist das Wort Gottes. Die Itza wird kommen.'  - Die Bücher von Chilam Balam
Golden Age length increases +50% = Länge Goldener Zeitalter um 50% erhöht
Chichen Itza = Chichen Itza

'Few romances can ever surpass that of the granite citadel on top of the beetling precipices of Machu Picchu, the crown of Inca Land.'  - Hiram Bingham = 'Nur wenige Romanzen können jemals die der Granitzitadelle über den bedrohlichen Steilhängen von Machu Picchu, der Krönung des Landes der Inka, übersteigen.' - Hiram Bingham 
Gold from all trade routes +25% = Gold von allen Handelsrouten um 25% erhöht
Must have an owned mountain within 2 tiles = Muss einen eigenen Berg innerhalb von 2 Feldern haben
Machu Picchu = Machu Picchu

Workshop = Werkstatt

Longhouse = Langhaus

Forge = Schmiede

Connects trade routes over water = Verbindet Handelsrouten über Wasser
Harbor = Hafen

University = Universität

Wat = Wat

Oxford University = Oxford Universität

Castle = Burg

Mughal Fort = Fort Mughal

'The temple is like no other building in the world. It has towers and decoration and all the refinements which the human genius can conceive of.'  - Antonio da Magdalena = 'Der Tempel ist wie kein anderes Gebäude der Welt. Er hat Türme und Dekoration und all die Feinheiten, die sich das menschliche Genie vorstellen kann.'  - Antonio da Magdalena
Cost of acquiring new tiles reduced by 25% = Kosten um neue Felder zu kaufen ist um 25% verringert
Angkor Wat = Angkor Wat

'Justice is an unassailable fortress, built on the brow of a mountain which cannot be overthrown by the violence of torrents, nor demolished by the force of armies.'  - Joseph Addison = 'Die Gerechtigkeit ist eine unangreifbare Festung, die auf der Stirn eines Berges errichtet wurde, der nicht durch die Gewalt von Wildbächen gestürzt oder durch die Gewalt von Armeen zerstört werden kann.'  - Joseph Addison
 # Requires translation!
All newly-trained [param] units in this city receive the [param] promotion = Alle neu trainierten [param] Einheiten dieser Stadt erhalten die [param] Beförderung
Alhambra = Alhambra

Ironworks = Eisenhüttenwerk

'Architecture has recorded the great ideas of the human race. Not only every religious symbol, but every human thought has its page in that vast book.'  - Victor Hugo = 'Die Architektur hat viele großartige Ideen der Menschheit festgehalten. Nicht nur jedes religiöse Symbol, sondern auch jeder menschliche Gedanke hat seine eigene Seite in diesem gewaltigen Buch.' - Victor Hugo
Notre Dame = Notre-Dame

Armory = Waffenkammer

Must be next to [terrain] = Muss an einem [terrain] liegen
Observatory = Observatorium

Opera House = Opernhaus

'I live and love in God's peculiar light.' - Michelangelo Buonarroti = 'Ich lebe und liebe in Gottes merkwürdigem Licht.' - Michelangelo Buonarroti
Culture in all cities increased by 25% = Kultur wird in allen Städten um 25% erhöht
Sistine Chapel = Sixtinische Kapelle

Bank = Bank

Satrap's Court = Satraps Gerichtshaus

+5% Production for every Trade Route with a City-State in the empire = +5% Produktion für jeden Handelsweg mit einem Stadtstaat innerhalb des Imperiums
Hanse = Hanse

'Most of us can, as we choose, make of this world either a palace or a prison' - John Lubbock = 'Die meisten von uns können, wie sie wollen, aus dieser Welt entweder einen Palast oder ein Gefängnis machen.' - John Lubbock
Unhappiness from population decreased by [amount]% = Unzufriedenheit der Bevölkerung verringert um [amount]%
Forbidden Palace = Verbotener Palast

Theatre = Theater

'Don't clap too hard - it's a very old building.' - John Osbourne = 'Nicht zu hart klatschen - es ist ein sehr altes Gebäude.' - John Osbourne
Free Great Person = Kostenlose große Persönlichkeit
Leaning Tower of Pisa = Schiefer Turm von Pisa

'Bushido is realized in the presence of death. This means choosing death whenever there is a choice between life and death. There is no other reasoning.'  - Yamamoto Tsunetomo = 'Bushido wird in der Gegenwart des Todes umgesetzt. Das bedeutet, den Tod zu wählen, wann immer es eine Wahl zwischen Leben und Tod gibt. Es gibt keine andere Art des Denkens.' - Yamamoto Tsunetomo 
+15% combat strength for units fighting in friendly territory = +15% Kampfstärke für Einheiten, die in einem alliierten Gebiet kämpfen
Himeji Castle = Schloss Himeji

Museum = Museum

Hermitage = Einsiedelei

'Every genuine work of art has as much reason for being as the earth and the sun'  - Ralph Waldo Emerson = 'Jedes echte Kunstwerk hat so viel Grund zum Sein wie die Erde und die Sonne.'  - Ralph Waldo Emerson
2 free Great Artists appear = 2 freie Große Künstler erscheinen
The Louvre = Der Louvre

Seaport = Seehafen

'The Taj Mahal rises above the banks of the river like a solitary tear suspended on the cheek of time.'  - Rabindranath Tagore = 'Das Taj Mahal erhebt sich über die Ufer des Flusses wie eine einsame Träne, die auf der Wange der Zeit hängt.'  - Rabindranath Tagore
Empire enters golden age = Es beginnt ein Goldenes Zeitalter
Taj Mahal = Taj Mahal

'Things always seem fairer when we look back at them, and it is out of that inaccessible tower of the past that Longing leans and beckons.'  - James Russell Lowell = 'Die Dinge erscheinen immer schöner, wenn wir auf sie zurückblicken, und aus diesem unzugänglichen Turm die Vergangenheit Sehnsüchtig lehnt und winkt.'  - James Russell Lowell
Free [unit] appears = Eine kostenlose Einheit "[unit]" erscheint
Science gained from research agreements +50% = Erhaltene Wissenschaft aus Forschungsabkommen +50%
Porcelain Tower = Porzellanturm

Must not be on hill = Darf sich nicht auf einem Hügel befinden
Windmill = Windmühle

Public School = Öffentliche Schule

Factory = Fabrik

Military Academy = Militärakademie

'Pale Death beats equally at the poor man's gate and at the palaces of kings.'  - Horace = 'Der blasse Tod schlägt gleichermaßen am Tor des Armen und an den Palästen der Könige.'  - Horace
Brandenburg Gate = Brandenburger Tor

Hospital = Krankenhaus

Stock Exchange = Börse

'To achieve great things, two things are needed: a plan, and not quite enough time.'  - Leonard Bernstein = 'Um Großes zu erreichen, braucht es zwei Dinge: einen Plan und nicht genug Zeit.'  - Leonard Bernstein
Cost of purchasing items in cities reduced by [amount]% = Kosten für das Kaufen in Städten verringert um [amount]%
Big Ben = Big Ben

Broadcast Tower = Fernmeldeturm

'We live only to discover beauty, all else is a form of waiting'  - Kahlil Gibran = 'Wir leben nur, um die Schönheit zu entdecken, alles andere ist eine Form des Wartens.'  - Kahlil Gibran
Provides 1 happiness per 2 additional social policies adopted = Gewährt 1 Zufriedenheit pro 2 zusätzlich übernommener Sozialpolitiken
Eiffel Tower = Eiffel-Turm

'Give me your tired, your poor, your huddled masses yearning to breathe free, the wretched refuse of your teeming shore. Send these, the homeless, tempest-tossed to me, I lift my lamp beside the golden door!'  - Emma Lazarus = 'Gebt mir eure Müden, eure Armen, eure unterdrückten Massen, die frei atmen wollen, den elenden Unrat eurerer gedrängten Küsten. Die Heimatlosen, vom Sturm Getriebenen, schickt sie zu mir: Ich erhebe mein Licht am goldenen Tor!' - Emma Lazarus 
+1 Production from specialists = +1 Produktion von SpezialistInnen
Statue of Liberty = Freiheitsstatue

Research Lab = Forschungslabor

Stadium = Stadion

'Come to me, all who labor and are heavy burdened, and I will give you rest.'  - New Testament, Matthew 11:28 = ''
Culture cost of adopting new Policies reduced by 10% = Neue Sozialpolitiken erfordern 10% weniger Kultur
Cristo Redentor = Christus der Erlöser

'The Law is a fortress on a hill that armies cannot take or floods wash away.'   –- The Prophet Muhammed = 'Das Gesetz ist eine Festung auf einem Hügel, die Armeen nicht einnehmen können oder Überschwemmungen spülen.'  - The Prophet Muhammed
Defensive buildings in all cities are 25% more effective = Defensive Gebäude in allen Städten sind 25% effektiver
Kremlin = Kreml

'...the location is one of the most beautiful to be found, holy and unapproachable, a worthy temple for the divine friend who has brought salvation and true blessing to the world.'  - King Ludwig II of Bavaria = '...der Ort ist einer der schönsten, heiligen und unzugänglichen, ein würdiger Tempel für den göttlichen Freund, der der Welt Erlösung und wahren Segen gebracht hat.'  - König Ludwig II von Bayern
Neuschwanstein = Neuschwanstein

Medical Lab = Medizinisches Labor

Nuclear Plant = Atomkraftwerk

Solar Plant = Solarkraftwerk

'Those who lose dreaming are lost.'  - Australian Aboriginal saying = 'Jene, die ihre Träume verlieren, sind verloren.'  - Sprichwort der australischen Ureinwohner
Sydney Opera House = Opernhaus Sydney

'In preparing for battle I have always found that plans are useless, but planning is indispensable.'  - Dwight D. Eisenhower = 'Bei der Vorbereitung auf den Kampf habe ich immer festgestellt, dass Pläne nutzlos sind, aber Planung ist unerlässlich.'  - Dwight D. Eisenhower
Gold cost of upgrading military units reduced by 33% = Goldkosten für die Verbesserung von Militäreinheiten ist um 33% reduziert
Pentagon = Pentagon

Spaceship Factory = Raumschiff-Fabrik

Spaceship part = Raumschiffteil
SS Booster = Raumschiff Booster

Enables construction of Spaceship parts = Erlaubt die Produktion von Raumschiffteilen
Apollo Program = Apollo Programm

'The wonder is, not that the field of stars is so vast, but that man has measured it.'  - Anatole France = 'Das Wunder ist, dass nicht das Sternenfeld so groß ist, sondern dass der Mensch es gemessen hat.'  - Anatole France
2 free great scientists appear = 2 kostenlose Große WissenschaftlerInnen erscheinen
Hubble Space Telescope = Hubble Weltraumteleskop

SS Cockpit = Raumschiff Cockpit

SS Engine = Raumschiff Triebwerke

SS Stasis Chamber = Raumschiff Stasis-Kammer


#################### Lines from Difficulties from Civ V - Vanilla ####################

Settler = Siedler

Chieftain = Häuptling

Warlord = Kriegsherr

Prince = Prinz

King = König

Emperor = Kaiser

Immortal = Unsterbliche(r)

Deity = Gottheit


#################### Lines from Nations from Civ V - Vanilla ####################

Spectator = Zuschauer

Babylon = Babylon
Nebuchadnezzar II = Nebukadnezar II
The demon wants the blood of soldiers! = Der Dämon will das Blut der Soldaten!
Oh well, I presume you know what you're doing. = Nun gut, ich nehme an Ihr wisst was Ihr tut.
It is over. Perhaps now I shall have peace, at last. = Es ist vorbei. Vielleicht soll ich jetzt meinen Frieden finden.
Are you real or a phantom? = Bist du real oder ein Phantom?
It appears that you do have a reason for existing – to make this deal with me. = Es scheint, dass Ihr eine Existenzberechtigung habt – um diesen Handel mit mir zu machen.
Greetings. = Seid gegrüßt.
What do YOU want?! = Was wollt IHR?!
Receive free [unit] when you discover [tech] = Erhalte eine kostenlose Einheit "[unit]" bei der Entdeckung von [tech]
[unit] is earned [amount]% faster = [unit] wird [amount]% schneller verdient
Akkad = Akkad
Dur-Kurigalzu = Dur-Kurigalzu
Nippur = Nippur
Borsippa = Borsippa
Sippar = Sippar
Opis = Opis
Mari = Mari
Shushan = Susa
Eshnunna = Eschnunna
Ellasar = Larsa
Erech = Uruk
Kutha = Kutha
Sirpurla = Lagasch
Neribtum = Neribtum
Ashur = Aschschur
Ninveh = Niniveh
Nimrud = Nimrud
Arbela = Arbela
Nuzi = Nuzi
Arrapkha = Arrapcha
Tutub = Tutub
Shaduppum = Schaduppum
Rapiqum = Rapiqum
Mashkan Shapir = Mashkan-Shapir
Tuttul = Tuttul
Ramad = Ramad
Ana = Anah
Haradum = Haradum
Agrab = Agrab
Uqair = Uqair
Gubba = Gubba
Hafriyat = Hafriyat
Nagar = Nagar
Shubat Enlil = Schubat-Enlil
Urhai = Urhai
Urkesh = Urkesch
Awan = Awan
Riblah = Riblah
Tayma = Tayma

Greece = Griechenland
Alexander = Alexandros
You are in my way, you must be destroyed. = Ihr seid mir im Weg, Ihr müsst vernichtet werden.
As a matter of fact I too grow weary of peace. = Tatsächlich bin auch ich des Friedens müde geworden.
You have somehow become my undoing! What kind of beast are you? = Irgendwie seid Ihr zu meinem Verhängnis geworden! Welche Art Bestie seid Ihr?
Hello stranger! I am Alexandros, son of kings and grandson of the gods! = Hallo Fremder! Ich bin Alexandros, Sohn von Königen und Nachfahre der Götter!
My friend, does this seem reasonable to you? = Mein Freund, ist das annehmbar für Euch?
Greetings! = Seid gegrüßt!
What? = Was?
City-State Influence degrades at half rate = Stadtstaaten-Einfluss verringert sich halb so schnell wie normalerweise
City-State Influence recovers at twice the normal rate = Stadtstaaten-Einfluss erholt sich doppelt so schnell wie normalerweise
Athens = Athen
Sparta = Sparta
Corinth = Korinth
Argos = Argos
Knossos = Knossos
Mycenae = Mycene
Pharsalos = Pharsalos
Ephesus = Ephesus
Halicarnassus = Halikarnassos
Rhodes = Rhodos
Eretria = Eretria
Pergamon = Pergamon
Miletos = Miletos
Megara = Megara
Phocaea = Phokaia
Sicyon = Sikyon
Tiryns = Tiryns
Samos = Samos
Mytilene = Mytilini
Chios = Chios
Paros = Paros
Elis = Elis
Syracuse = Syrakus
Herakleia = Herakleia
Gortyn = Gortyn
Chalkis = Chalkis
Pylos = Pylos
Pella = Pella
Naxos = Naxos
Larissa = Larissa
Apollonia = Apollonia
Messene = Messene
Orchomenos = Orchomenos
Ambracia = Ambrakia
Kos = Kos
Knidos = Knidos
Amphipolis = Amphipolis
Patras = Patras
Lamia = Lamia
Nafplion = Nauplion
Apolyton = Apolyton

China = China
Wu Zetian = Wu Zetian
You won't ever be able to bother me again. Go meet Yama. = Du wirst nie mehr in der Lage sein mich zu belästigen. Geh in die Hölle.
Fool! I will disembowel you all! = Narr! Ich werde Euch alle ausweiden!
You have proven to be a cunning and competent adversary. I congratulate you on your victory. = Ihr habe bewiesen, dass Ihr ein gerissener und fähiger Gegner seid. Ich gratuliere Euch zu Eurem Sieg.
Greetings, I am Empress Wu Zetian. China desires peace and development. You leave us alone, we'll leave you alone. = Seid gegrüßt, ich bin Kaiserin Wu Zetian. China strebt nach Frieden und Fortschritt. Lasst uns in Ruhe, und wir werden euch in Frieden lassen.
My friend, do you think you can accept this request? = Mein Freund, denkt Ihr, Ihr könnt diesen Vorschlag annehmen?
How are you today? = Wie geht es Euch heute?
Oh. It's you? = Oh. Ihr seid es?
Great General provides double combat bonus = Großer General gibt doppelten Kampfbonus
Beijing = Peking
Shanghai = Shanghai
Guangzhou = Guangzhou
Nanjing = Nanjing
Xian = Xi’an
Chengdu = Chengdu
Hangzhou = Hangzhou
Tianjin = Tianjin
Macau = Macau
Shandong = Shandong
Kaifeng = Kaifeng
Ningbo = Ningpo
Baoding = Baoding
Yangzhou = Yangzhou
Harbin = Harbin
Chongqing = Chongqing
Luoyang = Luoyang
Kunming = Kunming
Taipei = Taipeh
Shenyang = Shenyang
Taiyuan = Taiyuan
Tainan = Tainan
Dalian = Dalian
Lijiang = Lijiang
Wuxi = Wuxi
Suzhou = Suzhou
Maoming = Maoming
Shaoguan = Shaoguan
Yangjiang = Yangjiang
Heyuan = Heyuan
Huangshi = Huangshi
Yichang = Yichang
Yingtian = Yingtian
Xinyu = Xinyu
Xinzheng = Xinzheng
Handan = Handan
Dunhuang = Dunhuang
Gaoyu = Gaoyu
Nantong = Nantong
Weifang = Weifang
Xikang = Xikang

Egypt = Ägypten
Ramesses II = Ramses II
You are but a pest on this Earth, prepare to be eliminated! = Ihr seid eine Plage auf dieser Erde, bereitet Euch vor ausgelöscht zu werden!
You are a fool who evokes pity. You have brought my hostility upon yourself and your repulsive civilization! = Ihr seid ein Narr der Mitleid verdient. Ihr habt meine Feindseeligkeit über euch und eure unbeherrschte Kultur gebracht!
Strike me down and my soul will torment yours forever, you have won nothing. = Erschlagt mich und meine Seele wird Euch auf ewig quälen, Ihr habt nichts gewonnen.
Greetings, I am Ramesses the god. I am the living embodiment of Egypt, mother and father of all civilizations. = Grüße, ich bin der Gott Ramses. Ich bin die lebende Verkörperung von Ägypten, Mutter und Vater aller Zivilisationen.
Generous Egypt makes you this offer. = Das großzügige Ägypten unterbreitet Euch diesen Vorschlag.
Good day. = Guten Tag.
Oh, it's you. = Oh, Ihr seid es.
+[amount]% Production when constructing [building] = +[amount]% Produktion, für alle Bauten vom Typ: [building]
Thebes = Theben
Memphis = Memphis
Heliopolis = Heliopolis
Elephantine = Elephantine
Alexandria = Alexandria
Pi-Ramesses = Pi-Ramesse
Giza = Gizeh
Byblos = Byblos
Akhetaten = Akhetaten
Hieraconpolis = Hieraconpolis
Abydos = Abydos
Asyut = Asyut
Avaris = Auaris
Lisht = Lisht
Buto = Buto
Edfu = Edfu
Pithom = Pithom
Busiris = Busiris
Kahun = Kahun
Athribis = Athribis
Mendes = Mendes
Elashmunein = Ashmunin
Tanis = Tanis
Bubastis = Bubastis
Oryx = Oryx
Sebennytus = Sebennytos
Akhmin = Akhmim
Karnak = Karnak
Luxor = Luxor
El Kab = el-Kab
Armant = Armant
Balat = Balat
Ellahun = el-Lahun
Hawara = Hawara
Dashur = Dashur
Damanhur = Damanhur
Abusir = Abusir
Herakleopolis = Herakleopolis
Akoris = Akoris
Benihasan = Benihasan
Badari = el-Badari
Hermopolis = Hermopolis
Amrah = el-Amrah
Koptos = Koptos
Ombos = Ombos
Naqada = Naqada
Semna = Semna
Soleb = Soleb

England = England
Elizabeth = Elisabeth
By the grace of God, your days are numbered. = Bei der Gnade Gottes, Eure Tage sind gezählt.
We shall never surrender. = Wir werden niemals aufgeben.
You have triumphed over us. The day is yours. = Ihr habt über uns triumphiert. Der Tag gehört Euch.
We are pleased to meet you. = Wir sind erfreut Euch kennen zu lernen.
Would you be interested in a trade agreement with England? = Wärt Ihr an einer Handelsvereinbarung mit England interessiert?
Hello, again. = Hallo, nochmals.
Oh, it's you! = Oh, Ihr seid es!
London = London
York = York
Nottingham = Nottingham
Hastings = Hastings
Canterbury = Canterbury
Coventry = Coventry
Warwick = Warwick
Newcastle = Newcastle
Oxford = Oxford
Liverpool = Liverpool
Dover = Dover
Brighton = Brighton
Norwich = Norwich
Leeds = Leeds
Reading = Reading
Birmingham = Birmingham
Richmond = Richmond
Exeter = Exeter
Cambridge = Cambridge
Gloucester = Gloucester
Manchester = Manchester
Bristol = Bristol
Leicester = Leicester
Carlisle = Carlisle
Ipswich = Ipswich
Portsmouth = Portsmouth
Berwick = Berwick
Bath = Bath
Mumbles = Mumbles
Southampton = Southampton
Sheffield = Sheffield
Salisbury = Salisbury
Colchester = Colchester
Plymouth = Plymouth
Lancaster = Lancaster
Blackpool = Blackpool
Winchester = Winchester
Hull = Hull

France = Frankreich
Napoleon = Napoleon
You're disturbing us, prepare for war. = Ihr stört uns, bereitet euch für den Krieg vor.
You've fallen into my trap. I'll bury you. = Ihr seid in meine Falle getappt. Ich werde Euch unter die Erde bringen.
I congratulate you for your victory. = Ich gratuliere Euch zu Eurem Sieg.
Welcome. I'm Napoleon, of France; the smartest military man in world history. = Willkommen. Ich bin Napoleon, von Frankreich; Der größte Feldherr der Weltgeschichte.
France offers you this exceptional proposition. = Frankreich unterbreitet Euch diesen hervorragenden Vorschlag.
Hello. = Hallo.
It's you. = Ihr seid es.
Paris = Paris
Orleans = Orleans
Lyon = Lyon
Troyes = Troyes
Tours = Tours
Marseille = Marseille
Chartres = Chartres
Avignon = Avignon
Rouen = Rouen
Grenoble = Grenoble
Dijon = Dijon
Amiens = Amiens
Cherbourg = Cherbourg
Poitiers = Poitiers
Toulouse = Toulouse
Bayonne = Bayonne
Strasbourg = Straßburg
Brest = Brest
Bordeaux = Bordeaux
Rennes = Rennes
Nice = Nizza
Saint Etienne = Saint Etienne
Nantes = Nantes
Reims = Reims
Le Mans = Le Mans
Montpellier = Montpellier
Limoges = Limoges
Nancy = Nancy
Lille = Lille
Caen = Caen
Toulon = Toulon
Le Havre = Le Havre
Lourdes = Lourdes
Cannes = Cannes
Aix-En-Provence = Aix-en-Provence
La Rochelle = La Rochelle
Bourges = Bourges
Calais = Calais

Russia = Russland
Catherine = Katharina
You've behaved yourself very badly, you know it. Now it's payback time. = Ihr habt Euch sehr schlecht benommen, Ihr wisst es. Nun zahle ich es Euch zurück.
You've mistaken my passion for a weakness, you'll regret about this. = Ihr habt meine Leidenschaft fälschlicherweise für eine Schwäche gehalten, Ihr werdet dies bereuen.
We were defeated, so this makes me your prisoner. I suppose there are worse fates. = Wir wurden besiegt, das macht mich also zu Eurer Gefangenen. Ich nehme an, es gibt schlimmere Schicksale.
I greet you, stranger! If you are as intelligent and tactful as you are attractive, we'll get along just fine. = Ich grüße Euch, Fremder! Wenn Ihr genauso intelligent und taktvoll wie attraktiv seid werden wir sehr gut miteinander auskommen.
How would you like it if I propose this kind of exchange? = Wie würde es Euch gefallen wenn ich diesen Austausch vorschlage?
Hello! = Hallo!
What do you need?! = Was braucht Ihr?!
Double quantity of [resource] produced = Doppelte Menge von [resource] produziert
Moscow = Moskau
St. Petersburg = St. Petersburg
Novgorod = Nowgorod
Rostov = Rostow
Yaroslavl = Yaroslawl
Yekaterinburg = Jekaterinburg
Yakutsk = Jakutsk
Vladivostok = Wladiwostok
Smolensk = Smolensk
Orenburg = Orenburg
Krasnoyarsk = Krasnojarsk
Khabarovsk = Chabarowsk
Bryansk = Brjansk
Tver = Twer
Novosibirsk = Nowosibirsk
Magadan = Magadan
Murmansk = Murmansk
Irkutsk = Irkutsk
Chita = Tschita
Samara = Samara
Arkhangelsk = Arkhangelsk
Chelyabinsk = Tscheljabinsk
Tobolsk = Tobolsk
Vologda = Wologda
Omsk = Omsk
Astrakhan = Astrachan
Kursk = Kursk
Saratov = Saratow
Tula = Tula
Vladimir = Wladimir
Perm = Perm
Voronezh = Woronesch
Pskov = Pskow
Starayarussa = Staraja Russa
Kostoma = Kostroma
Nizhniy Novgorod = Nischni Nowgorod
Suzdal = Susdal
Magnitogorsk = Magnitogorsk

Rome = Rom
Augustus Caesar = Julius Cäsar
My treasury contains little and my soldiers are getting impatient... <sigh> ...therefore you must die. = Meine Schatzkammer ist fast leer, meine Soldaten werden ungeduldig ...  ... und deshalb musst du sterben.
So brave, yet so stupid! If only you had a brain similar to your courage. = So mutig, so dumm! Wenn du nur einen Verstand wie deine Tapferkeit hättest.
The gods have deprived Rome of their favour. We have been defeated. = Die Götter haben Rom verlassen. Wir haben verloren.
I greet you. I am Augustus, Imperator and Pontifex Maximus of Rome. If you are a friend of Rome, you are welcome. = I grüße dich. Ich bin Julius, Imperator und Pontifex Maximus von Rom. Bist Du ein Freund Roms, so sei willkommen.
I offer this, for your consideration. = Ich biete Ihnen dies, überlegen Sie es sich.
Hail. = Heil.
What do you want? = Was wollt Ihr?
Antium = Antium
Cumae = Cumae
Neapolis = Neapel
Ravenna = Ravenna
Arretium = Arretium
Mediolanum = Mediolanum
Arpinum = Arpinum
Circei = Circei
Setia = Setia
Satricum = Satricum
Ardea = Ardea
Ostia = Ostia
Velitrae = Velitrae
Viroconium = Viroconium
Tarentum = Tarentum
Brundisium = Brundisium
Caesaraugusta = Caesaraugusta
Caesarea = Caesarea
Palmyra = Palmyra
Signia = Signia
Aquileia = Aquileia
Clusium = Clusium
Sutrium = Sutrium
Cremona = Cremona
Placentia = Placentia
Hispalis = Hispalis
Artaxata = Artaxata
Aurelianorum = Aurelianorum
Nicopolis = Nikopolis
Agrippina = Agrippina
Verona = Verona
Corfinium = Corfinium
Treverii = Treveri
Sirmium = Sirmium
Augustadorum = Augustadorum
Curia = Curia
Interrama = Laudanum
Adria = Hadria

Arabia = Arabien
Harun al-Rashid = Harun Al-Rashid
The world will be more beautiful without you. Prepare for war. = Die Welt wird ohne Sie schöner sein. Bereiten Sie sich auf einen Krieg vor.
Fool! You will soon regret dearly! I swear it! = Narr! Sie werden es bald schrecklich bereuen. Das verspreche ich Ihnen.
You have won, congratulations. My palace is now in your possession, and I beg that you care well for the peacock. = Gratulation, Sie haben gewonnen. Mein Palast gehört jetzt Ihnen, und kümmern Sie sich bitte um den Pfau.
Welcome foreigner, I am Harun Al-Rashid, Caliph of the Arabs. Come and tell me about your empire. = Willkommen Fremder, ich bin Harun Al-Rashid, Kalif von Arabien. Komm und erzählen Sie mir von Ihrem Reich.
Come forth, let's do business. = Komm, lass uns Handel treiben.
Peace be upon you. = Friede sei mit dir.
[stats] from each Trade Route = [stats] von jeder Handelsroute
Mecca = Mekka
Medina = Medina
Damascus = Damaskus
Baghdad = Baghdad
Najran = Najran
Kufah = Kufa
Basra = Basra
Khurasan = Chorasan
Anjar = Anjar
Fustat = Fustat
Aden = Aden
Yamama = Yamamah
Muscat = Maskat
Mansura = Mansourah
Bukhara = Buchara
Fez = Fez
Shiraz = Schiraz
Merw = Merw
Balkh = Balch
Mosul = Mossul
Aydab = Aydın
Bayt = Bayt
Suhar = Suhar
Taif = Ta'if
Hama = Hama
Tabuk = Tabuk
Sana'a = Sana'a
Shihr = Asch-Schihr
Tripoli = Tripoli
Tunis = Tunis
Kairouan = Kairouan
Algiers = Algiers
Oran = Oran

America = Amerika
George Washington = George Washington
Your wanton aggression leaves us no choice. Prepare for war! = Ihre mutwillige Aggression lässt mir keine Wahl. Rechnen Sie mit einem Krieg.
You have mistaken our love of peace for weakness. You shall regret this! = Sie haben unsere Sehnsucht nach Frieden falsch als Schwäche gesehen. Das werden Sie bereuen.
The day...is yours. I hope you will be merciful in your triumph. = Dies ist Ihr Tag. Ich hoffe sie werden in Ihrem Triumph barmherzig sein.
The people of the United States of America welcome you. = Die Einwohner der Vereinigten Staaten von Amerika heißen Sie herzlich Willkommen.
Is the following trade of interest to you? = Interessiert sie folgender Tausch?
Well? = Nun?
+1 Sight for all land military units = +1 Sicht für alle militärischen Landeinheiten
-50% cost when purchasing tiles = -50% Kosten beim Kauf von Feldern
Washington = Washington
New York = New York
Boston = Boston
Philadelphia = Philadelphia
Atlanta = Atlanta
Chicago = Chicago
Seattle = Seattle
San Francisco = San Francisco
Los Angeles = Los Angeles
Houston = Houston
Portland = Portland
St. Louis = St. Louis
Miami = Miami
Buffalo = Buffalo
Detroit = Detroit
New Orleans = New Orleans 
Baltimore = Baltimore
Denver = Denver
Cincinnati = Cincinnati
Dallas = Dallas
Cleveland = Cleveland
Kansas City = Kansas City
San Diego = San Diego
Las Vegas = Las Vegas
Phoenix = Phoenix
Albuquerque = Albuquerque
Minneapolis = Minneapolis
Pittsburgh = Pittsburgh
Oakland = Oakland
Tampa Bay = Tampa Bay
Orlando = Orlando
Tacoma = Tacoma
Santa Fe = Santa Fe
Olympia = Olympia
Hunt Valley = Hunt Valley
Springfield = Springfield
Palo Alto = Palo Alto
Centralia = Centralia
Spokane = Spokane
Jacksonville = Jacksonville
Svannah = Savannah
Charleston = Charleston
San Antonio = San Antonio
Anchorage = Anchorage
Sacramento = Sakramento
Reno = Reno
Salt Lake City = Salt Lake City
Boise = Boise
Milwaukee = Milwaukee
Santa Cruz = Santa Cruz
Little Rock = Little Rock

Japan = Japan
Oda Nobunaga = Oda Nobunaga
I hereby inform you of our intention to wipe out your civilization from this world. = Hiermit informiere ich Sie, dass ich plane Ihre Zivilisation auszulöschen.
Pitiful fool! Now we shall destroy you! = Erbärmlicher Dummkopf! Jetzt werden wir Sie zerstören!
You were much wiser than I thought. = Sie sind viel weiser als ich dachte.
We hope for a fair and just relationship with you, who are renowned for military bravery. = Wir hoffen auf eine faire und gerechte Beziehung zu Ihnen, wo Sie für Ihre militärische Tapferkeit bekannt sind.
I would be grateful if you agreed on the following proposal. = Ich wäre dankbar, wenn sie folgendem Vorschlag zustimmen.
Oh, it's you... = Oh, Sie sind es...
Kyoto = Kyōto
Osaka = Osaka
Tokyo = Tokyo
Satsuma = Satsuma
Kagoshima = Kagoshima
Nara = Nara
Nagoya = Nagoya
Izumo = Izumo
Nagasaki = Nagasaki
Yokohama = Yokohama
Shimonoseki = Shimonoseki
Matsuyama = Matsuyama
Sapporo = Sapporo
Hakodate = Hakodate
Ise = Ise
Toyama = Toyama
Fukushima = Fukushima
Suo = Suō
Bizen = Bizen
Echizen = Echizen
Izumi = Izumi
Omi = Omi
Echigo = Echigo
Kozuke = Kozuke
Sado = Sado
Kobe = Kobe
Nagano = Nagano
Hiroshima = Hiroshima
Takayama = Takayama
Akita = Akita
Fukuoka = Fukuoka
Aomori = Aomori
Kamakura = Kamakura
Kochi = Kochi
Naha = Naha
Sendai = Sendai
Gifu = Gifu
Yamaguchi = Yamaguchi
Ota = Ota
Tottori = Tottori

India = Indien
Gandhi = Mahatma Gandhi
I have just received a report that large numbers of my troops have crossed your borders. = Ich habe gerade gehört, daß viele Truppen von mir Ihre Grenzen übertreten haben.
My attempts to avoid violence have failed. An eye for an eye only makes the world blind. = Meine Versuche Gewalt zu vermeiden haben versagt. Auge um Auge führt nur dazu, daß am Ende niemand mehr sehen kann.
You can chain me, you can torture me, you can even destroy this body, but you will never imprison my mind.  = Und sperrt man mich ein \nIm finsteren Kerker, \nDas alles sind rein \nVergebliche Werke; \nDenn meine Gedanken \nZerreißen die Schranken \nUnd Mauern entzwei: \nDie Gedanken sind frei.
Hello, I am Mohandas Gandhi. My people call me Bapu, but please, call me friend. = Hallo, ich bin Mahatma Gandhi. Meine Leute nennen mich Bapu, aber nennen sich mich bitte Freund.
My friend, are you interested in this arrangement? = Mein Freund, sind sie an diesem Tausch interessiert?
I wish you peace. = Ich wünsche dir Frieden.
Unhappiness from number of Cities doubled = Unzufriedenheit aufgrund der Anzahl der Städte verdoppelt
Delhi = Delhi
Mumbai = Mumbai
Vijayanagara = Vijayanagar
Pataliputra = Pataliputra
Varanasi = Varanasi
Agra = Agra
Calcutta = Kalkutta
Lahore = Lahore
Bangalore = Bangalore
Hyderabad = Hyderabad
Madurai = Madurai
Ahmedabad = Ahmedabad
Kolhapur = Kolhapur
Prayaga = Prayagaj
Ayodhya = Ayodhya
Indraprastha = Indraprastha
Mathura = Mathura
Ujjain = Ujjain
Gulbarga = Gulbarga
Jaunpur = Jaunpur
Rajagriha = Rajagriha
Sravasti = Shravasti
Tiruchirapalli = Tiruchirappalli
Thanjavur = Thanjavur
Bodhgaya = Bodhgaya
Kushinagar = Kushinagar
Amaravati = Amaravati
Gaur = Gaur
Gwalior = Gwalior
Jaipur = Jaipur
Karachi = Karatschi

Germany = Deutschland
Otto von Bismarck = Otto von Bismarck
I cannot wait until ye grow even mightier. Therefore, prepare for war! = Ich kann nicht warten bis Ihr noch mächtiger werdet, deshalb bereitet euch auf Krieg vor.
Corrupted villain! We will bring you into the ground! = Verdammter Bösewicht! Wir werden Sie zu Boden werfen..
Germany has been destroyed. I weep for the future generations. = Deutschland wurde zerstört. Ich trauere um die zukünftigen Generationen.
Guten tag. In the name of the great German people, I bid you welcome. = Guten Tag, im Namen des großartigen deutschem Volke heiße ich sie willkommen.
It would be in your best interest, to carefully consider this proposal. = Es wäre in Ihrem besten Intresse diesen Vorschlag genau zu erwägen, und ihn anzunehmen.
What now? = Was nun?
So, out with it! = Raus damit!
67% chance to earn 25 Gold and recruit a Barbarian unit from a conquered encampment = 67%-Chance 25 Gold einzunehmen und eine barbarische Einheit aus dem eroberten Lager zu rekrutieren
-25% land units maintenance = -25% Landeinheiten-Unterhalt
Berlin = Berlin
Hamburg = Hamburg
Munich = München
Cologne = Köln
Frankfurt = Frankfurt
Essen = Essen
Dortmund = Dortmund
Stuttgart = Stuttgart
Dusseldorf = Düsseldorf
Bremen = Bremen
Hannover = Hannover
Duisburg = Duisburg
Leipzig = Leipzig
Dresden = Dresden
Bonn = Bonn
Bochum = Bochum
Bielefeld = Bielefeld
Karlsruhe = Karlsruhe
Gelsenkirchen = Gelsenkirchen
Wiesbaden = Wiesbaden
Munster = Munster
Rostok = Rostok
Chemnitz = Chemnitz
Braunschweig = Braunschweig
Halle = Halle
Mצnchengladbach = Mönchengladbach
Kiel = Kiel
Wuppertal = Wuppertal 
Freiburg = Freiburg
Hagen = Hagen
Erfurt = Erfurt
Kaiserslautern = Kaiserslautern
Kassel = Kassel
Oberhausen = Oberhausen
Hamm = Hamm
Saarbrucken = Saarbrücken
Krefeld = Krefeld
Pirmasens = Pirmasens
Potsdam = Potsdam
Solingen = Solingen
Osnabruck = Osnabrück
Ludwingshafen = Ludwingshafen
Leverkusen = Leverkusen
Oldenburg = Oldenburg
Neuss = Neuss
Mulheim = Mühlheim
Darmstadt = Darmstadt
Herne = Herne
Wurzburg = Würzburg
Recklinghausen = Recklinghausen
Gצttingen = Göttingen
Wolfsburg = Wolfsburg
Koblenz = Koblenz
Hildesheim = Hildesheim
Erlangen = Erlangen

The Ottomans = Die Osmanen
Suleiman I = Suleiman der Prächtige
Your continued insolence and failure to recognize and preeminence leads us to war. = Ihre nicht enden wollende Insolenz und ihr Unvermögen unsere Vormacht anzuerkennen, führen uns in den Krieg.
Good. The world shall witness the incontestable might of my armies and the glory of the Empire. = Gut, die Welt wird Zeuge der unbestreitbaren Macht meiner Armeen und der Herrlichkeit des Reiches.
Ruin! Ruin! Istanbul becomes Iram of the Pillars, remembered only by the melancholy poets. = Ruin! Ruin! Istanbul wird von Fremden ausgelöscht, nur noch ein paar melancholische Poeten erinnern daran.
From the magnificence of Topkapi, the Ottoman nation greets you, stranger! I'm Suleiman, Kayser-I Rum, and I bestow upon you my welcome! = Von der Pracht des Topkapi-Palastes grüßt Dich die Nation der Ottomanen, Fremder! Ich bin Suleiman, der Kayser-i Rum, und ich gewähre Dir mein Willkommen!
Let us do business! Would you be interested? = Lass uns handeln! Sind sie interressiert?
Pay only one third the usual cost for naval unit maintenance = Zahle nur ein Drittel der üblichen Unterhaltskosten für Marine-Einheiten
Melee naval units have a 1/3 chance to capture defeated naval units = Nahkampf-Marine-Einheiten haben eine Ein-Drittel-Chance besiegte Marine-Einheiten zu erbeuten
Istanbul = Istanbul
Edirne = Edirne
Ankara = Ankara
Bursa = Bursa
Konya = Konya
Samsun = Samsun
Gaziantep = Gaziantep
Diyabakir = Diyarbakır
Izmir = Izmir
Kayseri = Kayseri
Malatya = Malatya
Marsin = Mersin
Antalya = Antalya
Zonguldak = Zonguldak
Denizli = Denizli
Ordu = Ordu
Mugia = Muğla
Eskishehir = Eskişehir
Inebolu = İnebolu
Sinop = Sinop
Adana = Adana
Artuin = Artvin
Bodrum = Bodrum
Eregli = Ereğli
Silifke = Silifke
Sivas = Sivas
Amasya = Amasya
Marmaris = Marmaris
Trabzon = Trabzon
Erzurum = Erzurum
Urfa = Urfa
Izmit = İzmit
Afyonkarhisar = Afyonkarahisar
Bitlis = Bitlis
Yalova = Yalova

Korea = Korea
Sejong = Sejong
Jip-hyun-jun (Hall of Worthies) will no longer tolerate your irksome behavior. We will liberate the citizens under your oppression even with force, and enlighten them! = Jip-hyun-jun, die Halle der Würdigen, wird Euer empörendes Verhalten nicht länger dulden. Wir werden Eure unterdrückten Untertanen befreien, und sei es mit Macht, und sie erleuchten!
Foolish, miserable wretch! You will be crushed by this country's magnificent scientific power! = Schrecklicher Schurke! Sie werden von unserer riesigen Wissenschaft zerstört werden.
Now the question is who will protect my people. A dark age has come. = Jetzt ist die Frage wer meine Leute beschützt. Ein dunkles Zeitalter ist gekommen.
Welcome to the palace of Choson, stranger. I am the learned King Sejong, who looks after his great people. = Willkommen im Palast von Joseon. Ich bin der gelehrte König Sejong, welcher auf sein größartiges Volk achtet.
We have many things to discuss and have much to benefit from each other. = Wir haben viele Dinge zu besprechen, und können viel voneinander profitieren.
Oh, it's you = Sie sinds.
[stats] from every specialist = [stats] von jedem Spezialisten
Seoul = Seoul
Busan = Busan
Jeonju = Jeonju
Daegu = Daegu
Pyongyang = Pjöngjang
Kaesong = Kaesong
Suwon = Suwon
Gwangju = Gwangju
Gangneung = Gangneung
Hamhung = Hamhung
Wonju = Wonju
Ulsan = Ulsan
Changwon = Changwon
Andong = Andong
Gongju = Gongju
Haeju = Haeju
Cheongju = Cheongju
Mokpo = Mokpo
Dongducheon = Dongducheon
Geoje = Geoje
Suncheon = Suncheon
Jinju = Jinju
Sangju = Sangju
Rason = Rason
Gyeongju = Gyeongju
Chungju = Chungju
Sacheon = Sacheon
Gimje = Gimje
Anju = Anju

Iroquois = Irokesen
Hiawatha = Hiawatha
You are a plague upon Mother Earth! Prepare for battle! = Sie sind eine Seuche für Mutter Natur! Bereiten Sie sich auf die Schlacht vor. 
You evil creature! My braves will slaughter you! = Bösartige Kreatur! Meine Braven werden Euch abschlachten!
You have defeated us... but our spirits will never be vanquished! We shall return! = Du hast uns besiegt... aber unser Glaube wird niemals verschwinden. Wir werden wiederkommen. 
Greetings, stranger. I am Hiawatha, speaker for the Iroquois. We seek peace with all, but we do not shrink from war. = Seid gegrüßt, Fremder. Ich bin Hiawatha, Sprecher der Irokesen. Wir streben nach Frieden, doch wenn es sein muß, scheuen wir auch nicht den Krieg.
Does this trade work for you, my friend? = Ist dieser Tausch für dich ok, mein Freund?
Onoondaga = Onondaga
Osininka = Osininka
Grand River = Grand River
Akwesasme = Akwesasne
Buffalo Creek = Buffalo Creek
Brantford = Brantford
Montreal = Montreal
Genesse River = Genesee River
Canandaigua Lake = Canandaigua Lake
Lake Simcoe = Simcoe
Salamanca = Salamanca
Gowanda = Gowanda
Cuba = Cuba
Akron = Akron
Kanesatake = Kanesatake
Ganienkeh = Ganienkeh
Cayuga Castle = Cayuga Castle
Chondote = Chondote
Canajoharie = Canajoharie
Nedrow = Nedrow
Oneida Lake = Oneida Lake
Kanonwalohale = Kanonwalohale
Green Bay = Green Bay
Southwold = Southwold
Mohawk Valley = Mohawk Valley
Schoharie = Schoharie
Bay of Quinte = Bay of Quinte
Kanawale = Kanawale
Kanatsiokareke = Kanatsiokareke
Tyendinaga = Tyendinaga
Hahta = Hahta

Persia = Persien
Darius I = Dareios I
Your continue existence is an embarrassment to all leaders everywhere! You must be destroyed! = Eure andauernde Existent ist eine Peinlichkeit für Herrscher überall. Ihr müßt zerstört werden!
Curse you! You are beneath me, son of a donkey driver! I will crush you! = Verfluchter! Ihr seid unter meiner Würde, Sohn eines Eselstreibers! Ich werde Euch zermalmen!
You mongrel! Cursed be you! The world will long lament your heinous crime! = Bastard! Verflucht seid Ihr! Die Welt wird Eure ruchlosen Verbrechen noch lange bejammern!
Peace be on you! I am Darius, the great and outstanding king of kings of great Persia... but I suppose you knew that. = Friede sei mit Euch! Ich bin Dareius, der herausragende König der Könige des großartigen Persischen Reiches... Allerdings nehme ich an, Ihr wißt das bereits.
In my endless magnanimity, I am making you this offer. You agree, of course? = In meiner endlosen Großzügigkeit unterbreite ich Euch dieses Angebot. Ihr nehmt es selbstverständlich an?
Good day to you! = Einen Guten Tag!
Ahh... you... = Oh... Sie...
+10% Strength for all units during Golden Age = +10% Stärke für alle Einheiten im Goldenen Zeitalter
+1 Movement for all units during Golden Age = +1 Bewegung für alle Einheiten im Goldenen Zeitalter
Persepolis = Persepolis
Parsagadae = Pasargadae
Susa = Susa
Ecbatana = Ekbatana
Tarsus = Tarsus
Gordium = Gordium
Bactra = Bactra
Sardis = Sardes
Ergili = Ergili
Dariushkabir = Dariushkabir
Ghulaman = Ghulaman
Zohak = Zohak
Istakhr = Istachr
Jinjan = Jinjan
Borazjan = Borazdschan
Herat = Herat
Dakyanus = Dakyanus
Bampur = Bampur
Turengtepe = Tureng Tepe
Rey = Rey
Thuspa = Tushpa
Hasanlu = Hasanlu
Gabae = Gabae
Merv = Merw
Behistun = Behistun
Kandahar = Kandahar
Altintepe = Altin Tepe
Bunyan = Bunyan
Charsadda = Charsadda
Uratyube = Ura-Tjube
Dura Europos = Dura Europos
Aleppo = Aleppo
Qatna = Qatna
Kabul = Kabul
Capisa = Capisa
Kyreskhata = Kyreskhata
Marakanda = Afrasiab
Peshawar = Peschawar
Van = Van
Pteira = Pteira
Arshada = Arshada
Artakaona = Artakaona
Aspabota = Aspabota
Autiyara = Autiyara
Bagastana = Bagastana
Baxtri = Baxtri
Darmasa = Darmasa
Daphnai = Daphnai
Drapsaka = Drapsaka
Eion = Eion
Gandutava = Gandutava
Gaugamela = Gaugamela
Harmozeia = Harmozeia
Ekatompylos = Ekatompylos
Izata = Izata
Kampada = Kampada
Kapisa = Kapisa
Karmana = Karmana
Kounaxa = Kounaxa
Kuganaka = Kuganaka
Nautaka = Nautaka
Paishiyauvada = Paishiyauvada
Patigrbana = Patigrbana
Phrada = Phrada

Polynesia = Polynesien
Kamehameha I = Kamehameha I
The ancient fire flashing across the sky is what proclaimed that this day would come, though I had foolishly hoped for a different outcome. = Von alters her hat ein über den Himmel blitzendes Feuer verkündet, dieser Tag werde kommen. Leichtsinnig hatte ich einen anderen Ausgang erhofft.
It is obvious now that I misjudged you and your true intentions. = Inzwischen ist es offensichtlich, daß ich Eure wahren Absichten falsch eingeschätzt hatte.
The hard-shelled crab yields, and the lion lies down to sleep. Kanaloa comes for me now. = Der Panzer der Krabbe gibt nach, und der Löwe bettet sich zum Schlaf. Kanaloa wird mich nun holen.
Aloha! Greetings and blessings upon you, friend. I am Kamehameha, Great King of this strand of islands. = Aloha! Grüße und Segen auf Euer Haupt, Freund. Ich bin Kamehameha, Großkönig dieser Inselkette.
Come, let our people feast together! = Kommt, laßt unsere Völker zusammen ein großes Bankett feiern!
Welcome, friend! = Willkommen, Freund!
+1 Sight when embarked = +1 Sicht, wenn eingeschifft
Can embark and move over Coasts and Oceans immediately = Kann sich sofort einschiffen und über Küsten und Ozean bewegen
+[amount]% Strength if within 2 tiles of a [tileImprovement] = +[amount]% Stärke, wenn innerhalb von 2 Feldern eines [tileImprovement]
Honolulu = Honolulu
Samoa = Samoa
Tonga = Tonga
Nuku Hiva = Nuku Hiva
Raiatea = Raiatea
Aotearoa = Aotearoa
Tahiti = Tahiti
Hilo = Hilo
Te Wai Pounamu = Te Wai-Pounamu
Rapa Nui = Rapa Nui
Tuamotu = Tuamotu
Rarotonga = Rarotonga
Tuvalu = Tuvalu
Tubuai = Tubuai
Mangareva = Mangareva
Oahu = Oahu
Kiritimati = Kiritimati
Ontong Java = Ontong Java
Niue = Niue
Rekohu = Rekohu
Rakahanga = Rakahanga
Bora Bora = Bora Bora
Kailua = Kailua
Uvea = Uvea
Futuna = Futuna
Rotuma = Rotuma
Tokelau = Tokelau
Lahaina = Lahaina
Bellona = Bellona
Mungava = Mu Nggava
Tikopia = Tikopia
Emae = Émaé
Kapingamarangi = Kapingamarangi
Takuu = Takuu
Nukuoro = Nukuoro
Sikaiana = Sikaiana
Anuta = Anuta
Nuguria = Nuguria
Pileni = Pileni
Nukumanu = Nukumanu

Siam = Siam
Ramkhamhaeng = Ramkhamhaeng
You lowly, arrogant fool! I will make you regret of your insolence! = Du niederer, arroganter Narr! Ich werde Dich lehren, Deine Anmaßung zu bereuen!
You scoundrel! I shall prepare to fend you off! = Ihr Schurke! Ich werde unverzüglich Vorbereitungen treffen, um Euch zurückzuwerfen!
Althought I lost, my honor shall endure. I wish you good luck. = Obwohl ich verlor, wird meine Ehre überdauern. Ich wünsche Euch viel Gllück.
I, Pho Kun Ramkhamhaeng, King of Siam, consider it a great honor that you have walked to visit my country of Siam. = I, Pho Kun Ramkhamhaeng, König von Siam, betrachte es als große Ehre, daß Ihr die weite Reise auf Euch genommen habt, um mein Land Siam zu besuchen.
Greetings. I believe this is a fair proposal for both parties. What do you think? = Grüße. Ich bin überzeugt, dies ist ein fairer Vorschlag für beide Parteien. Wahs denken Sie?
Welcome. = Willkommen.
Sukhothai = Sukhothai
Si Satchanalai = Si Satchanalai
Muang Saluang = Muang Saluang
Lampang = Lampang
Phitsanulok = Phitsanulok
Kamphaeng Pet = Kamphaeng Pet
Nakhom Chum = Nakhon Chum
Vientiane = Vientiane
Nakhon Si Thammarat = Nakhon Si Thammarat
Martaban = Martaban
Nakhon Sawan = Nakhon Sawan
Chainat = Chai Nat
Luang Prabang = Luang Prabang
Uttaradit = Uttaradit
Chiang Thong = Chiang Thong
Phrae = Phrae
Nan = Nan
Tak = Tak
Suphanburi = Suphan Buri
Hongsawadee = Hongsawadee
Thawaii = Tavoy
Ayutthuya = Ayutthuya
Taphan Hin = Taphan Hin
Uthai Thani = Uthai Thani
Lap Buri = Lop Buri
Ratchasima = Ratchasima
Ban Phai = Ban Phai
Loci = Loei
Khon Kaen = Khon Kaen
Surin = Surin

Spain = Spanien
Isabella = Isabelle
God will probably forgive you... but I shall not. Prepare for war. = Gott mag Dir vergeben, aber ich nicht. Bereite Dich auf den Krieg vor.
Repugnant spawn of the devil! You will pay! = Du widerliche Ausgeburt der Hölle! Das wirst Du büßen!
If my defeat is, without any doubt, the will of God, then I will accept it. = Wenn denn meine Niederlage, ohne jeden Zweifel, der Wille Gottes sei, so werde ich sie akzeptieren.
God blesses those who deserve it. I am Isabel of Spain. = Gott segnet diejenigen, die dessen würdig sind. Ich bin Isabella von Spanien.
I hope this deal will receive your blessing. = Ich hoffe dieser Handel wird Ihren Segen erhalten.
Double Happiness from Natural Wonders = Zufriedenheit von Natürlichen Wundern verdoppelt
Tile yields from Natural Wonders doubled = Felderträge von Natürlichen Wundern verdoppelt
100 Gold for discovering a Natural Wonder (bonus enhanced to 500 Gold if first to discover it) = 100 Gold beim Entdecken eines Natürlichen Wunders (Bonus erhöht sich auf 500 Gold, wenn zuerst entdeckt)
Madrid = Madrid
Barcelona = Barcelona
Seville = Sevilla
Cordoba = Cordoba
Toledo = Toledo
Santiago = Santiago
Murcia = Murcia
Valencia = Valencia
Zaragoza = Zaragoza
Pamplona = Pamplona
Vitoria = Vitoria
Santander = Santander
Oviedo = Oviedo
Jaen = Jaén
Logroño = Logroño
Valladolid = Valladolid
Palma = Palma
Teruel = Teruel
Almeria = Almería
Leon = León
Zamora = Zamora
Mida = Mida
Lugo = Lugo
Alicante = Alicante
Càdiz = Cádiz
Eiche = Elche
Alcorcon = Alcorcón
Burgos = Burgos
Vigo = Vigo
Badajoz = Badajoz
La Coruña = La Coruña
Guadalquivir = Guadalquivir
Bilbao = Bilbao
San Sebastian = San Sebastián
Granada = Granada
Mérida = Mérida
Huelva = Huelva
Ibiza = Ibiza
Las Palmas = Las Palmas
Tenerife = Teneriffa

Songhai = Songhai
Askia = Askia
You are an abomination to heaven and earth, the chief of ignorant savages! You must be destroyed! = Ihr seid eine Abscheulichkeit vor Himmel und Erde, ein Anführer ignoranter Wilder! Ihr müsst zerstört werden!
Fool! You have doomed your people to fire and destruction! = Narr! Ihr habt soeben Euer Volk zu Feuer und Zerstörung verdammt!
We have been consumed by the fires of hatred and rage. Enjoy your victory in this world - you shall pay a heavy price in the next! = Wir wurden aufgezehrt durch die Feuer des Hasses und der Raserei. Genießt Euren Sieg in dieser Welt - in der nächsten werdet Ihre einen heftigen Preis dafür bezahlen!
I am Askia of the Songhai. We are a fair people - but those who cross us will find only destruction. You would do well to avoid repeating the mistakes others have made in the past. =  Ich bin Askia von den Songhai. Wir sind ein gerechtes Volk - aber diejenigen, die uns unehrenhaft behandeln, werden nur Zerstörung ernten. Ihr würdet gut daran tun, aus den Fehlern, die andere in der Vergangenheit begangen haben, eine Lehre zu ziehen.
Can I interest you in this deal? = Kann ich Euch an diesem Handel interessieren?
Receive triple Gold from Barbarian encampments and pillaging Cities = Erhalte dreimal soviel Gold von Barbarenlagern und beim Plündern von Städten
Embarked units can defend themselves = Eingeschiffte Einheiten können sich selbst verteidigen.
Gao = Gao
Tombouctu = Timbuktu
Jenne =  Djenné
Taghaza = Taghaza
Tondibi = Tondibi
Kumbi Saleh = Koumbi Saleh
Kukia = Kukia
Walata = Walata
Tegdaoust = Tegdaoust
Argungu = Argungu
Gwandu = Gwandu
Kebbi = Birnin Kebbi
Boussa = Bussa
Motpi = Mopti
Bamako = Bamako
Wa = Wa
Kayes = Kayes
Awdaghost = Aoudaghost
Ouadane = Ouadane
Dakar = Dakar
Tadmekket = Tadmekket
Tekedda = Tekedda
Kano = Kano
Agadez = Agadez
Niamey = Niamey
Torodi = Torodi
Ouatagouna = Ouattagouna
Dori = Dori
Bamba = Bamba
Segou = Ségou

Mongolia = Mongolei
Genghis Khan = Dschingis Kahn
You stand in the way of my armies. Let us solve this like warriors! = Du stehst meinen Armeen im Weg. Laß uns das wie Krieger regeln!
No more words. Today, Mongolia charges toward your defeat. = Genug Worte. Heute gallopiert das mongolische Volk für deine Niederlage!
You have hobbled the Mongolian clans. My respect for you nearly matches the loathing. I am waiting for my execution. = Du hast die Mongolischen Klans gefesselt. Mein Respekt erreicht beinahe meine Verachtung. Ich erwarte meine Hinrichtung.
I am Temuujin, conqueror of cities and countries. Before me lie future Mongolian lands. Behind me is the only cavalry that matters. = Ich bin Temuujin, der Eroberer von Städten und Ländern. Vor mir liegen zukünfige mongolische Ländereien, hinter mir reitet die einzige Kavallerie, die zählt.
I am not always this generous, but we hope you take this rare opportunity we give you. = Ich bin nicht immer so großzügig, aber wir hoffen, daß du diese seltene Gelegenheit nutzt, die wir dir bieten.
So what now? = Was nun?
+30% Strength when fighting City-State units and cities = 30% Stärke im Kampf gegen Stadtstaaten-Einheiten und -Städte. 
+[amount] Movement for all [unitType] units = +[amount] Bewegung für alle "[unitType]"-Einheiten
Karakorum = Karakorum
Beshbalik = Beshbaliq
Turfan = Turpan
Hsia = Hsia
Old Sarai = Alt-Sarai
New Sarai = Neu-Sarai
Tabriz = Tabriz
Tiflis = Tiflis
Otrar = Otrar
Sanchu = Sanchu
Kazan = Kazan
Almarikh = Almarikh
Ulaanbaatar = Ulaanbaatar
Hovd = Chowd
Darhan = Darhan
Dalandzadgad = Dalandzadgad
Mandalgovi = Mandalgobi
Choybalsan = Tschoibalsan
Erdenet = Erdenet
Tsetserieg = Tsetserleg
Baruun-Urt = Baruun-Urt
Ereen = Eren Hot
Batshireet = Batshireet
Choyr = Tschoir
Ulaangom = Ulaangom
Tosontsengel = Tosontsengel
Altay = Altai
Uliastay = Uliastai
Bayanhongor = Bajanchongor
Har-Ayrag = Har-Airag
Nalayh = Nalaich
Tes = Tes

Inca = Inka
Pachacuti = Pachacuti
Resistance is futile! You cannot hope to stand against the mighty Incan empire. If you will not surrender immediately, then prepare for war! = Widerstand ist zwecklos! 
Declare war on me?!? You can't, because I declare war on you first! = Mir den Krieg erklären? Unmöglich, ich erkläre den Krieg zuerst!
How did you darken the sun? I ruled with diligence and mercy—see that you do so as well. = Wie konntet Ihr die Sonne verdunkeln? Ich führt mit Sorgfalt und Gnade - seht zu daß Ihr dies ebenso haltet.
How are you? You stand before Pachacuti Inca Yupanqui. = Wie geht es Euch? Ihr steht vor dem erlauchten Pachacútec Inca Yupanqui.
The Incan people offer this fair trade. = Das Volk der Inka bietet diesen fairen Handel.
How are you doing? = Wie geht es Euch?
What do you want now? = Was wollt Ihr denn nun schon wieder?
50% Maintenance costs reduction = 50% Wartungskosten-Ermäßigung
Units ignore terrain costs when moving into any tile with Hills = Einheiten ignorieren Geländekosten beim Betreten von Hügeln
No Maintenance costs for improvements in Hills = Keine Wartungskosten für Feldverbesserungen in Hügeln
Cuzco = Cusco
Tiwanaku = Tiwanaku
Machu = Macchu
Ollantaytambo = Ollantaytambo
Corihuayrachina = orihuayrachina
Huamanga = Huamanga
Rumicucho = Rumicucho
Vilcabamba = Vilcabamba
Vitcos = Vitcos
Andahuaylas = Andahuaylas
Ica = Ica
Arequipa = Arequipa
Nasca = Nazca
Atico = Atico
Juli = Julí
Chuito = Chuito
Chuquiapo = Chuquiapo
Huanuco Pampa = Huanuco Pampa
Tamboccocha = Tamboccocha
Huaras = Huaras
Riobamba = Riobamba
Caxamalca = Caxamalca
Sausa = Sausa
Tambo Colorado = Tambo Colorado
Huaca = Huaca
Tumbes = Tumbes
Chan Chan = Chan Chan
Sipan = Sipan
Pachacamac = Pachacamac
Llactapata = Llactapata
Pisac = Pisac
Kuelap = Kuelap
Pajaten = Pajatén
Chucuito = Chucuito
Choquequirao = Choquequirao

Denmark = Dänemark
Harald Bluetooth = Harald 'Blauzahn' Gormsson
If I am to be honest, I tire of those pointless charades. Why don't we settle our disputes on the field of battle, like true men? Perhaps the skalds will sing of your valor... or mine! = Na gut, wenn ich ehrlich bin, langweilt mich dieses witzlose Affentheater. Warum klären wir das nicht auf dem Schlachtfeld wie echte Männer? Vielleicht werden die Skalden mal Balladen über Deinen Mut singen - oder Meinen!
Ahahah! You seem to show some skills of a true Viking! Too bad that I'll probably kill you! = Ahaha! Du scheinst mir ein wenig von den Fähigkeiten eines echten Wikingers zu zeigen! Pech bloß, daß ich Dich bestimmt abmurksen werde!
Loki must have stood by you, for a common man alone could not have defeated me... Oh well! I will join the einherjar in Valhalla and feast, while you toil away here. = Ein Gemeiner allein hätte mich nie besiegen können - Dir muß Loki beigestanden haben... Na prima, dann will ich mich mal zu den anderen Einherjer in Vallhalla gesellen und feiern, während Du Dich hier weiter abrackern mußt.
Harad Bluetooth bids you welcome to his lands, a Viking unlike any the seas and lands have ever known! Hah, are you afraid? = Harald Blåtand heißt Dich in seinen Ländern willkommen, ein Wikinger wie ihn die Meere und Länder noch nie gesehen haben! Hah, schon verängstigt?
This is a fine deal! Even a drunk beggar would agree! = Ein feiner Tausch. Selbst ein trunkener Bettler würde zustimmen!
Hail to you. = Heil sei Dir.
+1 Movement for all embarked units = +1 Bewegung für alle eingeschifften Einheiten
Melee units pay no movement cost to pillage = Nahkampfeinheiten zahlen keine Bewegungskosten beim Plündern
Units pay only 1 movement point to embark and disembark = Einheiten zahlen nur einen Bewegungspunkt beim Ein- und Ausschiffen
Copenhagen = Kopenhagen
Aarhus = Aarhus
Kaupang = Kaupang
Ribe = Ripen
Viborg = Viborg
Tunsbers = Tunsberg
Roskilde = Roskilde
Hedeby = Hedeby
Oslo = Oslo
Jelling = Jelling
Truso = Trusø
Bergen = Bergen
Faeroerne = Færøerne
Reykjavik = Reykjavik
Trondheim = Trondheim
Godthab = Godthåb
Helluland = Helluland
Lillehammer = Lillehammer
Markland = Markland
Elsinore = Elsinore
Sarpsborg = Sarpsborg
Odense = Odense
Aalborg = Aalborg
Stavanger = Stavanger
Vorbasse = Vorbasse
Schleswig = Schleswig
Kristiansand = Kristiansand
Halogaland = Helgeland
Randers = Randers
Fredrikstad = Fredrikstad
Kolding = Kolding
Horsens = Horsens
Tromsoe = Tromsø
Vejle = Vejle
Koge = Koge
Sandnes = Sandnes
Holstebro = Holstebro
Slagelse = Slagelse
Drammen = Drammen
Hillerod = Hillerød
Sonderborg = Sønderborg
Skien = Skien
Svendborg = Svendborg
Holbaek = Holbæk
Hjorring = Hjørring
Fladstrand = Fladstrand
Haderslev = Haderslev
Ringsted = Ringsted
Skrive = Skrive

Milan = Mailand
You leave us no choice. War it must be. = Ihr laßt uns keine Wahl. Krieg muß es sein.
Very well, this shall not be forgotten. = Na gut, aber die wird nicht vergessen.
You fiend! History shall remember this! = Du Unmensch! Die Geschichte wird sich erinnern!

Florence = Florenz
And so the flower of Florence falls to barbaric hands... = Und so fällt die Blüte Florenz' in die Hände von Barbaren...

Rio de Janeiro = Rio de Janeiro
I have to do this, for the sake of progress if nothing else. You must be opposed! = Ich muß dies tun, allein schon für den Fortschritt. Jemand muß sich Ihnen entgegenstellen!
You can see how fruitless this will be for you... right? = Sie sehen wie unergiebig dies für Sie sein wird, oder?
May God grant me these last wishes - peace and prosperity for Brazil. = Möge Gott mir meinen letzten Wunsch erfüllen: Friede und Wohlstand für Brasilien.

Antwerp = Antwerpen
They will write songs of this.... pray that they shall be in your favor. = Über dies werden Lieder geschrieben werden - bete, daß diese zu Deinen Gunsten ausfallen mögen.

Dublin = Dublin
War lingers in our hearts. Why carry on with a false peace? = Krieg verweilt in unseren Herzen. Wozu einen falschen Frieden fortführen?
You gormless radger! You'll dine on your own teeth before you set foot in Ireland! = Dämlicher Wüterich! Du wirst eher an Deinen eigenen Zähnen knabbern bevor Du nur einen Fuß auf Irischen Boden setzen kannst!
A lonely wind blows through the highlands today. A dirge for Ireland. Can you hear it? = Eine einsame Brise weht heute über die Hochebenen. Ein Klagelied für Irland. Kannst Du es hören?

Tyre = Tyros
We never fully trusted you from the start. = Wir haben Dir von Anfang an nicht ganz vertraut.

Ur = Ur
I will enjoy hearing your last breath as you witness the destruction of your realm! = Ich werde es genieße, Deinen letzten Atemzug zu hören, während Du der Zersstörung Deines Reiches zusiehst!
Why do we fight? Because Inanna demands it. Now, witness the power of the Sumerians! = Warum kämpfen wir? Weil Inanna es so will. Nun erlebe die Macht der Sumerer!
What treachery has struck us? No, what evil? = Welcher Verrat hat uns niedergestreckt? Nein, welch Übel?

Genoa = Genua
How barbaric. Those who live by the sword shall perish by the sword. = Wie Barbarisch. Wer nach dem Schwert lebt, wird mit dem Schwert untergehen.

Venice = Venedig
You have revealed your purposes a bit too early, my friend... = Ihr habt Eure Absichten ein wenig zu früh offenbart, mein Freund...
A wrong calculation, on my part. = Da habe ich mich wohl verrechnet.

Brussels = Brüssel
I guess you weren't here for the sprouts after all... = Dann wart Ihr also nicht nur für den Rosenkohl hier...

Unacceptable! = Unerhört!

Sidon = Sidon
What a fine battle! Sidon is willing to serve you! = Welch feine Schlacht! Sidon wird Euch willig dienen!

Almaty = Almaty
How could we fall to the likes of you?! = Wie konnten wir nur gegen so einen Abschaum unterliegen?

Edinburgh = Edinburgh
You shall stain this land no longer with your vileness! To arms, my countrymen - we ride to war! = Ihr werdet dieses Land nicht länger mit Eurer Widerwärtigkeit beschmutzen! Zu den Waffen, meine Landsmänner, wir reiten in den Krieg!
Traitorous man! The Celtic peoples will not stand for such wanton abuse and slander - I shall have your head! = Verräterischer Kerl! Das Keltische Volk wird solch böswilligen Mißbrauch und Verlemdung nicht hinnehmen - Dein Kopf ist fällig!
Vile ruler, know that you 'won' this war in name only! = Abscheulicher Herrscher, wisse, dass er diesen Krieg nur auf dem Papier gewonnen habt!

Singapore = Singapur
Perhaps, in another world, we could have been friends... = In einer anderen Welt hätten wir vielleicht Freunde sein können...

Zanzibar = Sansibar
May the Heavens forgive you for inflicting this humiliation to our people. = Mögen die Himmel Dir verzeihen für die Demütigung, die Du unserem Volke angetan hast.

Sydney = Sydney
After thorough deliberation, Australia finds itself at a crossroads. Prepare yourself, for war is upon us. = Nach reiflicher Überlegung befindet sich Australien an einer Weggabelung. Bereiten Sie sich vor, denn Krieg kommt über uns.
We will mobilize every means of resistance to stop this transgression against our nation! = Wir werden jedes Mittel des Widerstands mobilisieren, um diese Transgression gegen unsere Nation zurückzuwerfen!
The principles for which we have fought will survive longer than any nation you could ever build. = Die Prinzipien, für die wir kämpften, werden länger leben als jede Nation, die Du zu bauen imstande sein wirst.

Cape Town = Kapstadt
I have failed. May you, at least, know compassion towards our people. = Ich habe versagt. Mögest Du wenigstens Mitgefühl mit unserem Volk lernen.

Kathmandu = Kathmandu
We... defeated? No... we had so much work to do! = Wir,... besiegt? Nein!... Es gab noch so viel zu tun!

Hanoi = Hanoi
So this is how it feels to die... = So also fühlt sich das Sterben an...

Quebec City = Québec-Stadt
We were too weak to protect ourselves... = Wir waren zu schwach, uns zu verteidigen...

Helsinki = Helsinki
The day of judgement has come to us. But rest assured, the same will go for you! = Das Jüngste Gericht ist über uns gekommen. Keine Sorge, Dich ereilt es bald auch!

Kuala Lumpur = Kuala Lumpur
Today, the Malay people obey you, but do not think this is over... = Heute gehorcht das Malaiische Volk Dir, aber glaub ja nicht, daß dies vorbei ist...

Manila = Manila
Ah, Gods! Why have you forsaken us? = Oh, Götter! Warum habt Ihr uns verlassen?

Lhasa = Lhasa
Perhaps now we will find peace in death... = Vielleicht können wir jetzt im Tode Frieden finden...

Vancouver = Vancouver
In responding to the unstinting malignancy that has heretofore defined your relationship with Canada, we can have no recourse but war! = In Antwort auf die unermeßliche Bösartigkeit, die vordem Ihre Beziehungen zu Kanada definierten, bleibt uns keine Zuflucht als der Krieg!
As we can reach no peaceful resolution with you, Canada must turn, with reluctance, to war. = Da wir nicht imstande sind, eine friedliche Lösung mit Ihnen zu erreichen, muß sich Kanada - widerwillig - dem Krieg zuwenden.
I regret not defending my country to the last, although it was not of use. = Ich bereue es nicht, mein Land bis zum Letzten verteidigt zu haben, auch wenn es nichts genutzt hat.

M'Banza-Kongo = M'Banza-Kongo
Do you really think you can walk over us so easily? I will not let it happen. Not to Kongo - not to my people! = Glaubt Ihr wirklich, so über uns hinweg trampeln zu können? Ich werde das nicht zulassen. Nicht dem Kongo, nicht meinem Volke!
We are no strangers to war. You have strayed from the right path, and now we will correct it. = Krieg ist uns nicht fremd. Ihr seid vom rechten Pfad abgewichen, und wir werden dies nun korrigieren.
You are nothing but a glorified barbarian. Cruel, and ruthless. = Ihr seid nichts als ein glorifizierter Barbar. Grausam und Skrupellos.

Mogadishu = Mogadischu
Congratulations, conquerer. This tribe serves you now. = Glückwunsch, Eroberer. Dieser Stamm dient nun Dir.

Barbarians = Barbaren


#################### Lines from Policies from Civ V - Vanilla ####################

Aristocracy = Aristokratie
+1 happiness for every 10 citizens in a city = +1 Zufriedenheit für jeden 10. Einwohner in einer Stadt
Legalism = Legalismus
Immediately creates a cheapest available cultural building in each of your first 4 cities for free = Kostenloses Kulturgebäude in den ersten 4 Städten
Oligarchy = Oligarchie
Units in cities cost no Maintenance = Einheiten in Städten Kosten keinen Unterhalt
+50% attacking strength for cities with garrisoned units = +50% Angriffs-Stärke für Städte mit stationierten Einheiten
Landed Elite = Landjunkerschaft
+10% food growth in capital = +10% Nahrungswachstum in der Hauptstadt
[stats] in capital = [stats] in der Hauptstadt
Monarchy = Monarchie
+1 gold and -1 unhappiness for every 2 citizens in capital = +1 Gold und -1 Unzufriedenheit für jeden 2. Einwohner in der Hauptstadt
Tradition Complete = Tradition vollständig
+15% growth in all cities = +15% Wachstum in allen Städten
[stats] in all cities = [stats] in allen Städten
Ancient era = Altertum
Tradition = Tradition
 # Requires translation!
Increased rate of border expansion = 

Collective Rule = Kollektivherrschaft
Training of settlers increased +50% in capital = Ausbildung von Siedlern in der Hauptstadt ist um 50% erhöht
Citizenship = Staatsbürgerschaft
Tile improvement speed +25% = +25% Baugeschwindigkeit der Arbeiter bei Feldverbesserungen
Republic = Republik
Representation = Repräsentation
Each city founded increases culture cost of policies 33% less than normal = Jede gegründete Stadt erhöht die Kulturkosten von Grundsätzen um 33% weniger als üblich
Meritocracy = Meritokratie
+1 happiness for every city connected to capital = +1 Zufriedenheit für jede mit der Hauptstadt verbundenen Stadt
Liberty Complete = Unabhängigkeit vollständig
Liberty = Unabhängigkeit

Warrior Code = Kriegerkodex
Discipline = Disziplin
+15% combat strength for melee units which have another military unit in an adjacent tile = +15% Kampfstärke für Nahkampfeinheiten, die eine andere Militäreinheit in einem anliegenden Feld haben
Military Tradition = Militärtradition
Military units gain 50% more Experience from combat = Militäreinheiten erhalten 50% mehr Erfahrung (EP) durch Kämpfe
Military Caste = Militarisierte Burg
[stats] in all cities with a garrison = [stats] in allen Städten mit einer Garnison
Professional Army = Berufsarmee
Honor Complete = Ehre vollständig
Gain gold for each unit killed = Jede zerstörte Einheit gibt Gold
Honor = Ehre
 # Requires translation!
+25% bonus vs Barbarians = 
 # Requires translation!
Gain Culture when you kill a barbarian unit = 
 # Requires translation!
Notified of new Barbarian encampments = 

Organized Religion = Organisierte Religion
Mandate Of Heaven = Mandat des Himmels
50% of excess happiness added to culture towards policies = 50% der überschüssigen Zufriedenheit wird zu Kultur für Grundsätze umgewandelt
Theocracy = Theokratie
+[amount]% [stat] from every [building] = +[amount]% [stat] von jedem Gebäude: [building]
Reformation = Reformation
+33% culture in all cities with a world wonder = +33% Kultur in allen Städten mit einem Weltwunder
Free Religion = Religionsfreiheit
Piety Complete = Frömmigkeit vollständig
Classical era = Klassik
Piety = Frömmigkeit
 # Requires translation!
+[amount]% Production when constructing [stat] buildings = 

Trade Unions = Handelsunion
Maintenance on roads & railroads reduced by 33% = Wartungskosten für Straßen & Schienen um 33% reduziert
Mercantilism = Merkantilismus
Entrepreneurship = Unternehmertum
Patronage = Mäzenatentum
Cost of purchasing [stat] buildings reduced by [amount]% = Kaufpreis von "[stat]"-Gebäuden um [amount]% reduziert
Protectionism = Protektionismus
+1 happiness from each luxury resource = +1 Zufriedenheit für jede Luxusresource
Commerce Complete = Kommerz vollständig
Double gold from Great Merchant trade missions = Doppeltes Gold von Handelsmissionen Großer Händler
Medieval era = Mittelalter
Commerce = Kommerz
 # Requires translation!
+25% gold in capital = 

Secularism = Säkularismus
Humanism = Humanismus
Free Thought = Freies Denken
Sovereignty = Souveränität
+15% science while empire is happy = +15% Wissenschaft solange das Reich zufrieden ist
Scientific Revolution = Wissenschaftsrevolution
Rationalism Complete = Rationalismus vollständig
[stats] from all [stat] buildings = [stats] von allen "[stat]"-Gebäuden
Renaissance era = Renaissance
Rationalism = Rationalismus
 # Requires translation!
Production to science conversion in cities increased by 33% = 

Constitution = Verfassung
[stats] from every Wonder = [stats] von jedem Wunder
Universal Suffrage = Allgemeines Wahlrecht
[stats] per [amount] population in all cities = [stats] je [amount] Bevölkerung in allen Städten
Civil Society = Zivilgesellschaft
-50% food consumption by specialists = -50% Nahrungsverbrauch durch Spezialisten
Free Speech = Meinungsfreiheit
Democracy = Demokratie
Specialists produce half normal unhappiness = Spezialisten produzieren 50% weniger Unzufriedenheit
Freedom Complete = Freiheit vollständig
Tile yield from Great Improvements +100% = Feldertäge von Großen Modernisierungen +100%
Freedom = Freiheit

Populism = Populismus
Wounded military units deal +25% damage = Verwundete Militäreinheiten haben +25% Schaden
Militarism = Militarismus
Gold cost of purchasing units -33% = -33% Goldkosten für das Kaufen von Einheiten
Fascism = Faschismus
Quantity of strategic resources produced by the empire increased by 100% = Menge an strategische Ressourcen ist um 100% erhöht.
Police State = Polizeistaat
Total War = Totaler Krieg
New military units start with [amount] Experience = Neue militärische Einheiten starten mit [amount] Erfahrung
Autocracy Complete = Autokratie vollständig
+20% attack bonus to all Military Units for 30 turns = +20% Angriffsbonus für alle Militäreinheiten über 30 Runden
Industrial era = Industrielle Revolution
Autocracy = Autokratie
 # Requires translation!
-33% unit upkeep costs = 


#################### Lines from Techs from Civ V - Vanilla ####################

Agriculture = Landwirtschaft
Starting tech = Start-Technologie
'Where tillage begins, other arts follow. The farmers therefore are the founders of human civilization.' - Daniel Webster = 'Wo die Bodenbearbeitung beginnt, folgen andere Künste. Die Bauern sind somit die Begründer der menschlichen Zivilisation.' - Daniel Webster

Pottery = Töpferkunst
'Shall the clay say to him that fashioneth it, what makest thou?' - Bible Isaiah 45:9 = 'Sagt denn der Ton zu dem Töpfer: Was machst du mit mir?' - Bibel, Jesaja 45,9
Animal Husbandry = Tierhaltung
'Thou shalt not muzzle the ox when he treadeth out the corn.' - Bible Deuteronomy 25:4 = 'Du sollst dem Ochsen, der da drischt, nicht das Maul verbinden.' -  Bibel, Deuteronomium 25,4
Archery = Bogenschießen
'The haft of the arrow has been feathered with one of the eagle's own plumes, we often give our enemies the means of our own destruction' - Aesop = 'Der Griff des Pfeils ist mit einer der eigenen Federn des Adlers gefedert, wir geben unseren Feinden oft die Mittel zur eigenen Zerstörung.' - Aesop
Mining = Bergbau
'The meek shall inherit the Earth, but not its mineral rights.' - J. Paul Getty = 'Die Sanftmütigen werden die Erde erben, aber nicht ihre Mineralrechte.' - J. Paul Getty

Sailing = Segeln
'He who commands the sea has command of everything.' - Themistocles = 'Wer das Meer beherrscht, beherrscht alles.' - Themistokles
Calendar = Kalender
'So teach us to number our days, so that we may apply our hearts unto wisdom.' - Bible Psalms 90:12 = 'Lehre uns bedenken, dass wir sterben müssen, auf dass wir klug werden.' - Bibel, Psalmen 90,12
Writing = Schrift
'He who destroys a good book kills reason itself.' - John Milton = 'Wer ein gutes Buch zerstört, tötet die Vernunft selbst.' - John Milton
Trapping = Fallenstellen
'Even brute beasts and wandering birds do not fall into the same traps or nets twice.' - Saint Jerome = 'Selbst rohe Tiere und wandernde Vögel fallen nicht zweimal in die gleichen Fallen oder Netze.' - Saint Jerome
The Wheel = Das Rad
'Wisdom and virtue are like the two wheels of a cart.' - Japanese proverb = 'Weisheit und Tugend sind wie die beiden Räder eines Karren.' - Japanisches Sprichwort
Masonry = Mauerarbeiten
'How happy are those whose walls already rise!' - Virgil = 'Glücklich seid ihr, da eure Mauern schon wachsen!' - Vergil
Bronze Working = Bronzebearbeitung
'Here Hector entered, with a spear eleven cubits long in his hand; the bronze point gleamed in front of him, and was fastened to the shaft of the spear by a ring of gold.' - Homer = 'Hier trat Hector mit einem elf Ellen langen Speer in der Hand ein; die bronzene Spitze schimmerte vor ihm und war mit einem goldenen Ring am Schaft des Speeres befestigt.' - Homer

Optics = Optik
Enables embarkation for land units = Ermöglicht das Einbooten von Landeinheiten
'He made an instrument to know if the moon shine at full or no.' - Samuel Butler = 'Er baute ein Instrument, um zu wissen, ob der Mond bei Volllicht leuchtet oder nicht.' - Samuel Butler
Horseback Riding = Reiten
'A Horse! A Horse! My kingdom for a horse!' - Shakespeare (Richard III) = 'Ein Pferd! Ein Pferd! Mein Königreich für ein Pferd!' - Shakespeare (Richard III)
Mathematics = Mathematik
'Mathematics is the gate and key to the sciences.' - Roger Bacon = 'Mathematik ist das Tor und der Schlüssel zu den Naturwissenschaften.' - Roger Bacon
Construction = Baukunst
'Three things are to be looked to in a building: that it stands on the right spot; that it be securely founded; that it be successfully executed.' - Johann Wolfgang von Goethe = 'In einem Gebäude sind drei Dinge zu beachten: dass es an der richtigen Stelle steht, dass es sicher gegründet wird und dass es erfolgreich ausgeführt wird.' - Johann Wolfgang von Goethe

Philosophy = Philosophie
'There is only one good, knowledge, and one evil, ignorance.' - Socrates = 'Es gibt nur ein einziges Gut für den Menschen: Die Wissenschaft. Und nur ein einziges Übel: Die Unwissenheit.' - Sokrates
Currency = Währung
'Better is bread with a happy heart than wealth with vexation.' - Amenemope = 'Besser ist Brot mit einem glücklichen Herzen als Reichtum mit Verdruss.' - Amenemope
Engineering = Ingenieurwesen
Roads connect tiles across rivers = Straßen verbinden Felder über Flüsse - Brückenbau
'Instrumental or mechanical science is the noblest and, above all others, the most useful.' - Leonardo da Vinci = 'Die instrumentelle oder mechanische Wissenschaft ist die edelste und vor allem die nützlichste.' - Leonardo da Vinci
Iron Working = Eisenbearbeitung
'Do not wait to strike til the iron is hot, but make it hot by striking.' - William Butler Yeats = 'Warten nicht, bis das Bügeleisen heiß ist, sondern mach es durch Schläge heiß.' - William Butler Yeats

Theology = Theologie
'Three things are necessary for the salvation of man: to know what he ought to believe; to know what he ought to desire; and to know what he ought to do' - St. Thomas Aquinas = 'Für die Erlösung des Menschen sind drei Dinge notwendig: zu wissen, was er glauben soll; zu wissen, was er sich wünschen soll; und zu wissen, was er tun soll.' - Thomas von Aquin
Civil Service = Öffentlicher Dienst
Enables Open Borders agreements = Ermöglicht Vereinbarung 'offene Grenzen'
'The only thing that saves us from the bureaucracy is its inefficiency' - Eugene McCarthy = 'Das Einzige, was uns vor der Bürokratie schützt, ist die Ineffizienz.' - Eugene McCarthy
Guilds = Gilden
Enables conversion of city production to gold = Erlaubt das Umwandeln von städtischer Produktion in Gold
'The merchants and the traders have come; their profits are pre-ordained...' - Sri Guru Granth Sahib = 'Die Kaufleute und die Händler sind gekommen; ihre Gewinne sind vorbestimmt...' - Sri Guru Granth Sahib
Metal Casting = Metallguss
'When pieces of bronze or gold or iron break, the metal-smith welds them together again in the fire, and the bond is established.' - Sri Guru Granth Sahib = 'Wenn Stücke aus Bronze, Gold oder Eisen brechen, schweißt der Schmied sie im Feuer wieder zusammen, und die Verbindung ist hergestellt.' - Sri Guru Granth Sahib

Compass = Kompass
'I find the great thing in this world is not so much where we stand, as in what direction we are moving.' - Oliver Wendell Holmes = 'Ich finde, das Große in dieser Welt ist nicht so sehr, wo wir stehen, sondern in welche Richtung wir uns bewegen.' - Oliver Wendell Holmes
Education = Bildung
Enables conversion of city production to science = Erlaubt das Umwandeln von städtischer Produktion in Wissenschaft
Enables Research agreements = Ermöglicht Forschungsvereinbarungen
'Education is the best provision for old age.' - Aristotle = 'Bildung ist die beste Versorgung für das Alter.' - Aristotle
Chivalry = Ritterlichkeit
'Whoso pulleth out this sword of this stone and anvil, is rightwise king born of all England.' - Malory = 'Wer dieses Schwert aus diesem Stein und Amboss herauszieht, ist zu Recht König von ganz England.' - Malory
Machinery = Maschinenbau
Improves movement speed on roads = Erhöht die Bewegungsgeschwindigkeit auf Straßen
'The press is the best instrument for enlightening the mind of man, and improving him as a rational, moral and social being.' - Thomas Jefferson = 'Die Presse ist das beste Instrument, um den Geist des Menschen zu erleuchten und ihn als rationales, moralisches und soziales Wesen zu verbessern.' - Thomas Jefferson
Physics = Physik
'Measure what is measurable, and make measurable what is not so.' - Galileo Galilei = 'Messe, was messbar ist, und mache messbar, was nicht messbar ist.' - Galileo Galilei
Steel = Stahl
'John Henry said to his Captain, / 'A man ain't nothin' but a man, / And before I'll let your steam drill beat me down, / I'll die with the hammer in my hand.'' - Anonymous: The Ballad of John Henry, the Steel-Drivin' Man = 'John Henry sprach zum Vorarbeiter: "Ein Mensch ist nur ein Mensch; Bevor mich dieser Dampfhammer besiegt; sterb ich mit meinem Hammer in der Hand."' - Anonym: Das Lied von John Henry, dem Gleisarbeiter 

Astronomy = Astronomie
Increases embarked movement +1 = +1 für Bewegungen eingebooteter Einheiten
Enables embarked units to enter ocean tiles = Erlaubt es, eingebooteten Einheiten Ozeanfelder zu überqueren
'Joyfully to the breeze royal Odysseus spread his sail, and with his rudder skillfully he steered.' - Homer = 'Freudig zur Brise spreizte der königliche Odysseus sein Segel, und mit seinem Ruder steuerte er geschickt.' - Homer
Acoustics = Akustik
'Their rising all at once was as the sound of thunder heard remote' - Milton = 'Ihr Aufstieg auf einmal war, als der Klang des Donners entfernt hörte.' - Milton
Banking = Bankwesen
'Happiness: a good bank account, a good cook and a good digestion' - Jean Jacques Rousseau = 'Fröhlichkeit: ein gutes Bankkonto, ein guter Koch und eine gute Verdauung.' - Jean Jacques Rousseau
Printing Press = Druckpresse
'It is a newspaper's duty to print the news and raise hell.' - The Chicago Times = 'Es ist die Pflicht einer Zeitung, Nachrichten zu drucken und Lärm zu schlagen.' - Chicago Times
Gunpowder = Schießpulver
'The day when two army corps can annihilate each other in one second, all civilized nations, it is to be hoped, will recoil from war and discharge their troops.' - Alfred Nobel = 'An dem Tag, an dem sich zwei Armeekorps in einer Sekunde gegenseitig vernichten können, werden alle zivilisierten Nationen, wie zu hoffen ist, aus dem Krieg zurückschrecken und ihre Truppen entlassen.' - Alfred Nobel

Navigation = Navigation
'The winds and the waves are always on the side of the ablest navigators.' - Edward Gibbon = 'Wind und Wellen sind immer auf der Seite des besseren Seefahrers.' - Edward Gibbon
Architecture = Architektur
'Architecture begins where engineering ends.' - Walter Gropius = 'Architektur beginnt dort, wo das Ingenieurwesen aufhört.' - Walter Gropius
Economics = Ökonomie
'Compound interest is the most powerful force in the universe.' - Albert Einstein = 'Das zusammengesetzte Interesse ist die mächtigste Kraft im Universum.' - Albert Einstein
Metallurgy = Metallhüttenkunde
'There never was a good knife made of bad steel.' - Benjamin Franklin = 'Es gab nie ein gutes Messer aus schlechtem Stahl.' - Benjamin Franklin
Chemistry = Chemie
'Wherever we look, the work of the chemist has raised the level of our civilization and has increased the productive capacity of the nation.' - Calvin Coolidge = 'Wohin wir auch schauen, die Arbeit des Chemikers hat das Niveau unserer Zivilisation angehoben und die Produktionskapazität der Nation erhöht.' - Calvin Coolidge

Archaeology = Archäologie
'Those who cannot remember the past are condemned to repeat it.' - George Santayana = 'Diejenigen, die sich nicht an die Vergangenheit erinnern können, sind dazu verurteilt, sie zu wiederholen.' - George Santayana
Scientific Theory = Wissenschaftliche Theorie
'Every great advance in science has issued from a new audacity of imagination.' - John Dewey = 'Jedem großen wissenschaftlichen Fortschritt geht eine neue, tollkühne Idee voraus.' - John Dewey 
Industrialization = Industrialisierung
'Industrialization based on machinery, already referred to as a characteristic of our age, is but one aspect of the revolution that is being wrought by technology.' - Emily Greene Balch = 'Die Industrialisierung auf der Grundlage von Maschinen, die bereits als charakteristisch für unsere Zeit bezeichnet wird, ist nur ein Aspekt der Revolution, die von der Technologie ausgeht.' - Emily Greene Balch
Rifling = Gewehrkugeldrall
'It is well that war is so terrible, or we should grow too fond of it.' - Robert E. Lee = 'Es ist gut, dass der Krieg so schrecklich ist, sonst würden wir ihn zu sehr mögen.' - Robert E. Lee
Military Science = Militärwissenschaft
'Wars may be fought with weapons, but they are won by men. It is the spirit of the men who follow and of the man who leads that gains the victory.' - George S. Patton = 'Kriege können mit Waffen geführt werden, aber sie werden von Menschen gewonnen. Es ist der Geist der Menschen, die folgen, und des Menschen, der führt, der den Sieg erringt.' - George S. Patton
Fertilizer = Dünger
'The nation that destroys its soil destroys itself.' - Franklin Delano Roosevelt = 'Die Nation, die ihren Boden zerstört, zerstört sich selbst.' - Franklin Delano Roosevelt

Biology = Biologie
'If the brain were so simple we could understand it, we would be so simple we couldn't.' - Lyall Watson = 'Wenn das Gehirn so einfach wäre, das wir es verstehen könnten, wären wir so einfach, dass wir es nicht könnten.' - Lyall Watson
Electricity = Elektrizität
'Is it a fact - or have I dreamt it - that, by means of electricity, the world of matter has become a great nerve, vibrating thousands of miles in a breathless point of time?' - Nathaniel Hawthorne = 'Ist es eine Tatsache - oder habe ich es geträumt -, dass die Welt der Materie durch Elektrizität zu einem großen Nerv geworden ist, der Tausende von Meilen in einem atemlosen Moment vibriert?' - Nathaniel Hawthorne
Steam Power = Dampfkraft
'The nations of the West hope that by means of steam communication all the world will become as one family.' - Townsend Harris = 'Die Nationen des Westens hoffen, dass durch die Dampfkommunikation die ganze Welt zu einer einzigen Familie wird.' - Townsend Harris
Dynamite = Dynamit
'As soon as men decide that all means are permitted to fight an evil, then their good becomes indistinguishable from the evil that they set out to destroy.' - Christopher Dawson = 'Sobald die Menschen entscheiden, dass alle Mittel erlaubt sind, ein Übel zu bekämpfen, wird ihr Gut ununterscheidbar von dem Übel, das sie zu zerstören versuchen.' - Christopher Dawson

Modern era = Moderne
Refrigeration = Kühlung
'And homeless near a thousand homes I stood, and near a thousand tables pined and wanted food.' - William Wordsworth = 'Und ohne Obdach stand ich zwischen tausend Häusern und neben tausend Tischen verzehrt' ich mich nach Nahrung.' - William Wordsworth 
Radio = Radio
'The whole country was tied together by radio. We all experienced the same heroes and comedians and singers. They were giants.' - Woody Allen = 'Das ganze Land war per Funk miteinander verbunden. Wir alle erlebten die gleichen Helden und Komiker und Sänger. Sie waren Riesen.' - Woody Allen
Replaceable Parts = Ersetzbare Teile
'Nothing is particularly hard if you divide it into small jobs.' - Henry Ford = 'Keine Aufgabe ist wirklich schwierig, solange man sie in einzelne Schritte aufteilt.' - Henry Ford
Flight = Flug
'Aeronautics was neither an industry nor a science. It was a miracle.' - Igor Sikorsky = 'Die Luftfahrt war weder eine Industrie noch eine Wissenschaft. Es war ein Wunder.' - Igor Sikorsky
Railroad = Schienen
'The introduction of so powerful an agent as steam to a carriage on wheels will make a great change in the situation of man.' - Thomas Jefferson = 'Die Einführung eines so mächtigen Mittels wie Dampf in einen Wagen auf Rädern wird die Situation des Menschen stark verändern.' - Thomas Jefferson

Plastics = Plastik
'Ben, I want to say one word to you, just one word: plastics.' - Buck Henry and Calder Willingham, The Graduate =  'Ben, ich möchte dir ein Wort sagen, nur ein Wort: Plastik.' - Buck Henry und Calder Willingham, Der Absolvent
Electronics = Elektronik
'There's a basic principle about consumer electronics: it gets more powerful all the time and it gets cheaper all the time.' - Trip Hawkins = 'Es gibt ein Grundprinzip der Verbraucherelektronik: Sie wird immer leistungsfähiger und immer billiger.' - Trip Hawkins
Ballistics = Ballistik
'Men, like bullets, go farthest when they are smoothest.' - Jean Paul = 'Männer, wie Kugeln, gehen am weitesten, wenn sie am glattesten sind.' - Jean Paul
Combustion = Verbrennung
'Any man who can drive safely while kissing a pretty girl is simply not giving the kiss the attention it deserves.' - Albert Einstein = 'Jeder Mann, der sicher fahren kann, während er ein hübsches Mädchen küsst, schenkt dem Kuss einfach nicht die Aufmerksamkeit, die er verdient.' - Albert Einstein

Information era = Informationszeitalter
Pharmaceuticals = Arzneimittel
'In nothing do men more nearly approach the gods than in giving health to men.' - Cicero = 'In nichts nähern sich die Menschen den Göttern mehr als in der Gesundheit der Menschen.' - Cicero
Atomic Theory = Atomtheorie
'The unleashed power of the atom has changed everything save our modes of thinking, and we thus drift toward unparalleled catastrophes.' - Albert Einstein = 'Die entfesselte Kraft des Atoms hat alles verändert, außer unseren Denkweisen, und wir treiben damit zu beispiellosen Katastrophen.' - Albert Einstein
Radar = Radar
'Vision is the art of seeing things invisible.' - Jonathan Swift = 'Sehen ist die Kunst, Dinge unsichtbar zu sehen.' - Jonathan Swift
Combined Arms = Verbundene Waffen
'The root of the evil is not the construction of new, more dreadful weapons. It is the spirit of conquest.' - Ludwig von Mises = 'Die Wurzel des Bösen ist nicht der Bau neuer, schrecklicherer Waffen. Es ist der Geist der Eroberung.' - Ludwig von Mises

Ecology = Ökologie
'Only within the moment of time represented by the present century has one species, man, acquired significant power to alter the nature of his world.' - Rachel Carson = 'Nur in dem Moment, der durch das gegenwärtige Jahrhundert repräsentiert wird, hat eine Spezies, der Mensch, eine bedeutende Macht erlangt, um die Natur seiner Welt zu verändern.' - Rachel Carson
Nuclear Fission = Kernspaltung
'I am become Death, the destroyer of worlds.' - J. Robert Oppenheimer = 'Ich bin zum Tod geworden, zum Zerstörer der Welten.' - J. Robert Oppenheimer
Rocketry = Raketentechnik
'A good rule for rocket experimenters to follow is this: always assume that it will explode.' - Astronautics Magazine, 1937 = 'Eine gute Regel für Raketenexperimente ist: Gehe immer davon aus, dass sie explodieren wird.' - Astronautics Magazine, 1937
Computers = Computer
+10% science and production in all cities = +10% Wissenschaft und Produktion in allen Städten
'Computers are like Old Testament gods: lots of rules and no mercy.' - Joseph Campbell = 'Computer sind wie Götter des Alten Testaments: viele Regeln und keine Gnade.' - Joseph Campbell

Future era = Ära der Zukunft
Mobile Tactics = Mobile Taktiken
'All men can see these tactics whereby I conquer, but what none can see is the strategy out of which victory is evolved.' - Sun Tzu = 'Alle Menschen können diese Taten sehen, mit denen ich siege, aber was niemand sehen kann, ist die Strategie, aus der sich der Sieg entwickelt.' - Sun Tzu
Satellites = Satelliten
'Now, somehow, in some new way, the sky seemed almost alien.' - Lyndon B. Johnson = 'Nun, irgendwie, auf eine neue Art und Weise, schien der Himmel fast fremd zu sein.' - Lyndon B. Johnson
Robotics = Robotik
'1. A robot may not injure a human being or, through inaction, allow a human being to come to harm. 2. A robot must obey any orders given to it by human beings, except when such orders would conflict with the First Law. 3. A robot must protect its own existence as long as such protection does not conflict with the First or Second Law.' - Isaac Asimov = '1. Ein Roboter darf kein menschliches Wesen wissentlich verletzen oder wissentlich durch Untätigkeit zulassen, dass einem menschlichen Wesen Schaden zugefügt wird. 2. Ein Roboter muss den ihm von einem Menschen gegebenen Befehlen gehorchen – es sei denn, ein solcher Befehl würde mit Regel eins kollidieren. 3. Ein Roboter muss seine Existenz beschützen, solange dieser Schutz nicht mit Regel eins oder zwei kollidiert.' - Isaac Asimov
Lasers = Laser
'The night is far spent, the day is at hand: let us therefore cast off the works of darkness, and let us put on the armor of light.' - The Holy Bible: Romans, 13:12 = 'Bald ist die Nacht vorüber, und der Tag bricht an. Deshalb wollen wir uns von den Taten trennen, die zur Dunkelheit gehören, und uns stattdessen mit den Waffen des Lichts rüsten.' Die Biebel: Roemer 13:12

Particle Physics = Teilchenphysik
'Every particle of matter is attracted by or gravitates to every other particle of matter with a force inversely proportional to the squares of their distances.' - Isaac Newton = 'Jedes Teilchen der Materie wird von jedem anderen Teilchen der Materie mit einer Kraft angezogen oder gravitiert, die umgekehrt proportional zu den Quadraten ihrer Abstände ist.' - Isaac Newton
Nanotechnology = Nanotechnologie
'The impact of nanotechnology is expected to exceed the impact that the electronics revolution has had on our lives.' - Richard Schwartz = 'Es wird erwartet, dass die Auswirkungen der Nanotechnologie die Auswirkungen der elektronischen Revolution auf unser Leben übersteigen werden.' - Richard Schwartz

Future Tech = Zukunftstechnologien
Who knows what the future holds? = Wer weiß was die Zukunft für uns bereithält?
 # Requires translation!
Can be continually researched = Können kontinuierlich erforscht werden
'I think we agree, the past is over.' - George W. Bush = 'Ich denke, wir sind uns einig, dass die Vergangenheit vorbei ist.' - George W. Bush


#################### Lines from Terrains from Civ V - Vanilla ####################

Ocean = Ozean

Coast = Küste

Grassland = Wiese

Plains = Ebene

Tundra = Tundra

Desert = Wüste

Lakes = Seen

Hill = Hügel

Mountain = Berge

Snow = Schnee

Forest = Wald

Jungle = Dschungel

Marsh = Sumpf

Fallout = Verseucht

Oasis = Oase

Flood plains = Flussaue

Ice = Eis

Atoll = Atoll

Great Barrier Reef = Great Barrier Reef

Old Faithful = Old Faithful

Grants 500 Gold to the first civilization to discover it = Gewährt 500 Gold für die erste Zivilisation, die es entdeckt
El Dorado = El Dorado

Grants Rejuvenation (all healing effects doubled) to adjacent military land units for the rest of the game = Gewährt Verjüngung (alle Heilungseffekte verdoppelt) an benachbarte militärische Landeinheiten für den Rest des Spiels
Fountain of Youth = Jungbrunnen

Grand Mesa = Grand Mesa

Mount Fuji = Fuji

Krakatoa = Krakatau

Rock of Gibraltar = Felsen von Gibraltar

Cerro de Potosi = Cerro de Potosí

Barringer Crater = Barringer-Krater


#################### Lines from TileImprovements from Civ V - Vanilla ####################

Farm = Farm

Lumber mill = Sägewerk

Mine = Mine

Trading post = Handelsposten

Camp = Lager

Oil well = Ölbohrloch

Pasture = Weide

Plantation = Plantage

Quarry = Steinbruch

Fishing Boats = Fischerboote

Gives a defensive bonus of [amount]% = Gibt einen Verteidigungs-Bonus von [amount]%
Can be built outside your borders = Kann ausserhalb der eigenen Grenzen gebaut werden
Fort = Festung

Road = Straße

Remove Forest = Wald abholzen

Remove Jungle = Dschungel abholzen

Remove Fallout = Entferne Verseuchung

Remove Marsh = Moor trockenlegen

Remove Road = Entferne Straße

Remove Railroad = Entferne Schienen

Cancel improvement order = Stoppt Verbesserungsanweisung

Great Improvement = Große Modernisierung
Academy = Akademie

Landmark = Sehenswürdigkeit

Manufactory = Fabrik

Customs house = Zollamt

Deal 30 damage to adjacent enemy units = Fügt angrgenzenden gegnerischen Einheiten 30 Schadenspunkte pro Runde zu
Citadel = Zitadelle

[stats] for each adjacent [tileImprovement] = [stats] für jedes anliegende [tileImprovement]
Can only be built on Coastal tiles = Kann nur auf Küstenfeldern gebaut werden
Moai = Moai

Cannot be built on bonus resource = Darf nicht auf Bonus-Ressourcen gebaut werden
Terrace farm = Terrassenfelder

Ancient ruins = Altertümliche Ruinen

City ruins = Stadtruinen

Barbarian encampment = Barbarenlager


#################### Lines from TileResources from Civ V - Vanilla ####################

Cattle = Rinder

Sheep = Schafe

Deer = Rotwild

Bananas = Bananen

Wheat = Weizen

Stone = Stein

Fish = Fisch

Horses = Pferde

Iron = Eisen

Coal = Kohle

Oil = Erdöl

Aluminum = Aluminium

Uranium = Uran

Furs = Felle

Cotton = Baumwolle

Dyes = Farbstoffe

Gems = Edelsteine

Gold = Gold

Silver = Silber

Incense = Weihrauch

Ivory = Elfenbein

Silk = Seide

Spices = Gewürze

Wine = Wein

Sugar = Zucker

+15% production towards Wonder construction = +15% Produktion beim Errichten von Wundern
Marble = Marmor

Whales = Wale

Pearls = Perlen


#################### Lines from UnitPromotions from Civ V - Vanilla ####################

Heal Instantly = Sofortige Heilung
Heal this Unit by 50 HP; Doing so will consume this opportunity to choose a Promotion = Heile diese Einheit um 50 LP; Dies verbraucht die Gelegenheit eine Beförderung zu wählen.

Accuracy I = Genauigkeit I
Bonus vs [unitType] = Im Vorteil gegen [unitType]

Accuracy II = Genauigkeit II

Accuracy III = Genauigkeit III

Barrage I = Sperrfeuer I

Barrage II = Sperrfeuer II

Barrage III = Sperrfeuer III

Volley = Salve

Extended Range = erweiterte Reichweite
+1 Range = +1 Reichweite

Indirect Fire = Indirektes Feuer
Ranged attacks may be performed over obstacles = Fernangriffe können über Hindernisse hinweg ausgeführt werden

Shock I = Schock I

Shock II = Schock II

Shock III = Schock III

Drill I = Drill I

Drill II = Drill II

Drill III = Drill III

Charge = Angriff

Siege = Belagerung

Formation I = Formation I

Formation II = Formation II

Blitz = Blitzkrieg
1 additional attack per turn = 1 zusätzlicher Angriff pro Runde

Woodsman = Waldkampf
Double movement rate through Forest and Jungle = Doppelte Bewegungsrate durch Wald und Dschungel

Medic = Rettungskräfte I
This unit and all others in adjacent tiles heal 5 additional HP per turn = Diese Einheit und alle anderen in anliegenden Feldern werden zusätzlich 5 LP pro Runde geheilt

Medic II = Rettungskräfte II
This unit and all others in adjacent tiles heal 5 additional HP. This unit heals 5 additional HP outside of friendly territory. = Diese Einheit und alle anderen in anliegenden Feldern werden zusätzlich 5 LP geheilt. Diese Einheit heilt zusätzlich 5 LP außerhalb von befreundetem Gelände.

Scouting I = Spähen I
+1 Visibility Range = +1 Sichtweite

Scouting II = Spähen II
+1 Movement = +1 Bewegung

Scouting III = Spähen III

Boarding Party I = Entermannschaft I

Boarding Party II = Entergruppe II

Boarding Party III = Enterteam III

Coastal Raider I = KüstenräuberIn I

Coastal Raider II = KüstenräuberIn II

Coastal Raider III = KüstenräuberIn III

Wolfpack I = Rudeltaktik I
Bonus as Attacker [amount]% = Bonus für Angriff [amount]%

Wolfpack II = Rudeltaktik II

Wolfpack III = Rudeltaktik III

Armor Plating I = Panzerung I
+25% Combat Bonus when defending = +25% Kampfbonus bei Verteidigung

Armor Plating II = Panzerung II

Armor Plating III = Panzerung III

Flight Deck I = Flugdeck I
Can carry 1 extra air unit = Kann 1 zusätzliche Lufteinheit tragen

Flight Deck II = Flugdeck II

Flight Deck III = Flugdeck III

Siege I = Belagerung I

Siege II = Belagerung II

Siege III = Belagerung III

Evasion = Ausweichen
Reduces damage taken from interception by 50% = Reduziert den empfangenden Schaden durch Abfangen um 50%

Interception I = Abfangen I
Bonus when intercepting [amount]% = [amount]% Bonus beim Abfangen

Interception II = Abfangen II

Interception III = Abfangen III

Sortie = Ausfall
1 extra Interception may be made per turn = 1 mal extra Abfangen pro Runde möglich

Operational Range = Einsatzreichweite
+2 Range = +2 Reichweite

Air Repair = Luftreparatur
Unit will heal every turn, even if it performs an action = Einheit heilt jede Runde, selbst wenn sie eine Aktion durchführt

Cover I = Deckung I
+25% Defence against ranged attacks = +25% Verteidigung gegen Fernangriffe

Cover II = Deckung II

March = Marschieren

Mobility = Mobilität

Sentry = Wache

Logistics = Logistik

Ambush I = Hinterhalt I

Ambush II = Hinterhalt II

Bombardment I = Bombardierung I

Bombardment II = Bombardierung II

Bombardment III = Bombardierung III

Targeting I = Gezielter Schlag I

Targeting I (air) = Luftzielerfassung I

Targeting II = Gezielter Schlag II

Targeting III = Gezielter Schlag III

Haka War Dance = Haka-Kriegstanz
-10% combat strength for adjacent enemy units = -10% Kampfstärke für angrenzende feindliche Einheiten

Rejuvenation = Verjüngung
All healing effects doubled = Alle Heilungseffekte verdoppelt

Slinger Withdraw = Schleuderer-Rückzug
May withdraw before melee (133%) = Kann sich vor dem Nahkampf zurückziehen (133%)


#################### Lines from Units from Civ V - Vanilla ####################

Worker = Arbeiter
Can build improvements on tiles = Kann Verbesserungen auf Feldern bauen

Founds a new city = Gründet eine neue Stadt

Scout = Kundschafter/Späher
Ignores terrain cost = Ignoriert Geländekosten

Warrior = Krieger

Maori Warrior = Maori Krieger

Brute = Barbar

Archer = Bogenschütze

Bowman = Kampfbogenschütze

Slinger = Schleuderer

Work Boats = Arbeitsboote
May create improvements on water resources = Kann Verbesserungen auf Ressourcen im Wasser bauen
Cannot enter ocean tiles until Astronomy = Ozeanfelder können nicht befahren werden bis Astronomie erforscht ist

Trireme = Trireme
Cannot enter ocean tiles = Ozeanfelder können nicht befahren werden

Chariot Archer = Streitwagen-Bogenschütze
Rough terrain penalty = Im Nachteil auf rauem Gelände
No defensive terrain bonus = Kein geländeabhängiger Verteidigungsbonus

War Chariot = Streitwagen

War Elephant = Kriegselefant

Spearman = Speerkrieger

Hoplite = Hoplit

Persian Immortal = Persischer Unsterblicher
+10 HP when healing = +10 Lebenspunkte beim Heilen

Catapult = Katapult
Must set up to ranged attack = Muss aufgestellt werden, um Fernattacken auszuführen

Ballista = Ballista

Swordsman = Schwertkämpfer

Legion = Legionär
Can construct roads = Kann Straßen bauen

Mohawk Warrior = Mohawk Krieger
+33% combat bonus in Forest/Jungle = +33% Kampfbonus im Wald/Dschungel

Horseman = Reiter
Penalty vs [unitType] = Im Nachteil gegen [unitType]
Can move after attacking = Kann sich nach dem Angriff bewegen

Companion Cavalry = Begleitkavallerie

Crossbowman = Armbrustschütze

Chu-Ko-Nu = Chu-Ko-Nu

Longbowman = Langbogenschütze

Trebuchet = Trebuchet
Limited Visibility = Begrenzte Sichtweite

Hwach'a = Hwach'a

Longswordsman = Langschwertkämpfer

Samurai = Samurai
Combat very likely to create Great Generals = Der Kampf wird sehr wahrscheinlich große Generäle schaffen.

Berserker = Berserker
Amphibious = Amphibisch

Pikeman = Pikenier

Landsknecht = Landsknecht
Can move immediately once bought = Kann sich nach dem Kauf sofort bewegen

Galleass = Galeere

Knight = Ritter

Camel Archer = Kamel-Bogenschütze

Conquistador = Eroberer
Defense bonus when embarked = Verteidigungsbonus wenn Eingeschifft
+2 Visibility Range = +2 Sichtbarkeitsbereich

Naresuan's Elephant = Naresuans Elefant

Mandekalu Cavalry = Mandekalu-Kavallerie

Keshik = Kheshig
50% Bonus XP gain = 50% Erfahrungsbonus

Caravel = Karavelle
May withdraw before melee = Kann sich vor Nahkampf zurückziehen

Turtle Ship = Schildkrötenboot

Cannon = Kanone

Musketman = Musketschütze

Musketeer = Musketier

Janissary = Janitschar
Heals [amount] damage if it kills a unit = Heilt [amount] Schaden beim Töten einer Einheit

Minuteman = Minuteman

Tercio = Tercio

Frigate = Fregatte

Ship of the Line = Linienschiff

Lancer = Lanzer

Sipahi = Sipahi
No movement cost to pillage = Keine Bewegungskosten beim Plündern

Gatling Gun = Gatling Kanone

Rifleman = Gewehrschütze

Carrier = Flugzeugträger
Can carry 2 aircraft = Kann 2 Flugzeuge tragen

Triplane = Dreidecker
[amount]% chance to intercept air attacks = [amount]% Chance, Luftangriffe abzufangen
6 tiles in every direction always visible = 6 Felder in jede Richtung sichtbar

Great War Bomber = Weltkriegsbomber

Norwegian Ski Infantry = Norwegische Ski-Infanterie
Double movement in Snow, Tundra and Hills = Doppelte Bewegung in Schnee, Tundra und Hügeln
+25% bonus in Snow, Tundra and Hills = +25% Bonus in Schnee, Tundra und Hügeln

Cavalry = Kavallerie

Cossack = Kosak

Artillery = Artillerie

Ironclad = Panzerschiff
Double movement in coast = Doppelte Bewegungsgeschwindigkeit an der Küste

Fighter = Jagdflugzeug

Zero = Zero

Bomber = Bomber

B17 = B-17

Nuclear Missile = Nuklearrakete
Requires Manhattan Project = Benötigt Manhattan Projekt

Landship = Landschiff

Destroyer = Zerstörer
Can attack submarines = Kann U-Boote angreifen

Battleship = Schlachtschiff

Submarine = U-Boot
Can only attack water = Kann nur auf Wasser angreifen
Can enter ice tiles = Kann Eis befahren
Invisible to others = Unsichtbar für andere

Great War Infantry = Weltkriegs-Infanterie

Foreign Legion = Fremdenlegion
+20% bonus outside friendly territory = +20% Bonus außerhalb befreundeten Gebiets

Infantry = Infanterie

Machine Gun = Maschinengewehr

Anti-Aircraft Gun = FLAK

Tank = Panzer

Panzer = Panzer

Anti-Tank Gun = Panzerabwehr-Kanone

Rocket Artillery = Raketenartillerie

Mechanized Infantry = Mechanisierte Infanterie

Modern Armor = Moderner Panzer

Great Artist = Großer Künstler
Great Person - [stat] = Große Persönlichkeit - [stat]
Can construct [tileImprovement] = Kann [tileImprovement] erbauen
Can start an 8-turn golden age = Kann ein Goldenes Zeitalter über 8 Runden starten

Great Scientist = Großer Wissenschaftler
Can hurry technology research = Kann Erforschung von Technologien beschleunigen

Great Merchant = Großer Händler
Can undertake a trade mission with City-State, giving a large sum of gold and [amount] Influence = Kann eine Handelsmission mit dem Stadtstaat durchführen, die eine große Summe Gold und [amount] Einfluss gibt.

Great Engineer = Großer Ingenieur
Can speed up construction of a wonder = Kann die Produktion eines Wunders beschleunigen

Great General = Großer General
Bonus for units in 2 tile radius 15% = 15% Bonus für Einheiten im Umfeld von 2 Feldern

Khan = Khan
Heal adjacent units for an additional 15 HP per turn = Heile angrenzende Einheiten für 15 zusätzliche HP pro Runde


#################### Lines from Tutorials ####################

Introduction = Einführung
Welcome to Unciv!\nBecause this is a complex game, there are basic tasks to help familiarize you with the game.\nThese are completely optional, and you're welcome to explore the game on your own! = Willkommen zu Unciv!\n Weil es ein komplexes Spiel ist, gibt es Einführungsaufgaben, welche dich mit dem Spiel vertraut machen.\nDiese sind optional, und du bist eingeladen das Spiel selbst zu erkunden!

New Game = Neues Spiel
Your first mission is to found your capital city.\nThis is actually an important task because your capital city will probably be your most prosperous.\nMany game bonuses apply only to your capital city and it will probably be the center of your empire. = Deine erste Aufgabe ist die Hauptstadt zu gründen.\nDies ist eine wichtige Aufgabe, da deine Hauptstadt wahrscheinlich deine beste Stadt ist.\nViele Spielvorteile gelten nur in deiner Hauptstadt und es and ist wahrscheinlich das Zentrum deines Imperiums.
How do you know a spot is appropriate?\nThat’s not an easy question to answer, but looking for and building next to luxury resources is a good rule of thumb.\nLuxury resources are tiles that have things like gems, cotton, or silk (indicated by a smiley next to the resource icon)\nThese resources make your civilization happy. You should also keep an eye out for resources needed to build units, such as iron. Cities cannot be built within 3 tiles of existing cities, which is another thing to watch out for! = Woher weißt du das ein Ort gut ist?\nEs ist nicht einfach zu beantworten, aber in der Nähe von Luxusressourcen ist gut.\nLuxusressourcen sind Felder, welche Dinge wie Diamanten, Baumwolle, oder Seide (gezeigt durch ein Smiley direktzum Ressourcenicon)\nDiese Ressourcen machen deine Civilisation fröhlich. Du solltest auch ein Auge auf Ressources werfen, die für Einheiten gebraucht werden, wie die Ressource Eisen.
However, cities don’t have a set area that they can work - more on that later!\nThis means you don’t have to settle cities right next to resources.\nLet’s say, for example, that you want access to some iron – but the resource is right next to a desert.\nYou don’t have to settle your city next to the desert. You can settle a few tiles away in more prosperous lands.\nYour city will grow and eventually gain access to the resource.\nYou only need to settle right next to resources if you need them immediately – \n   which might be the case now and then, but you’ll usually have the luxury of time. = Wieauchimmer, Städte aben keine feste Fläche wo gearbeitet werden kann - mehr dazu später!\nDas meint du musst deine Städte nicht direkt neben die Ressourcen setzen.\nSagen wir als Beispiel, das du etwas Eisen möchtest, aber die Ressource ist direkt neben einer Wüste .\nDu musst die Stadt nicht in die Nähe der wüste setzen. du kannst ein paar Felder weiter in besserer Umgebung siedeln.\nDeine Stadt wird größer werden und irgendwann Zugriff auf die Ressource erhalten.\ndu musst nur direkt daneben siedeln, wenn du sie sofort brauchst – \n Was hin unt wieder vorkommt, aber meisents hast du die Zeit.
The first thing coming out of your city should be either a Scout or Warrior.\nI generally prefer the Warrior because it can be used for defense and because it can be upgraded\n  to the Swordsman unit later in the game for a relatively modest sum of gold.\nScouts can be effective, however, if you seem to be located in an area of dense forest and hills.\nScouts don’t suffer a movement penalty in this terrain.\nIf you’re a veteran of the 4x strategy genre your first Warrior or Scout will be followed by a Settler.\nFast expanding is absolutely critical in most games of this type. = Die erste produzierte einheit der Stadt sollte ein Späher oder Krieger sein.\nIch (der Programmierer, nicht der Übersetzer) bevorzuge allgemein den Krieger, weil er für die Verteidigung gut ist,\n und da er später zu einem Schwertkämpfer verbessert werden kann, und das für eine moderate Summe Gold.\nSpäher können auch effektiv sein, wenn du in einem Gebiet mit Wald und Hügeln bist.\nSpäher erhalten durch sowas keine Nachteile in der Bewegung.\nWenn du schon lange 4x strategy genre spielst, wird deinem Krieger oder Späher ein Siedler folgen.\nSchnelle Expansion ist in den meisten Spielen dieser Art notwendig.

In your first couple of turns, you will have very little options, but as your civilization grows, so do the number of things requiring your attention = In deinen ersten Runden\n  gibt es wenig zu tun,\n  aber sobald deine Zivilation wächst, \n  wächst auch die Zahl der Dinge auf die du achten musst

Culture and Policies = Kultur und Richtlinien
Each turn, the culture you gain from all your cities is added to your Civilization's culture.\nWhen you have enough culture, you may pick a Social Policy, each one giving you a certain bonus. = Jede Runde wird die Produktion von Kultur der Städte \n  zu der Kultur deiner Zivilisation dazugerechnet.\nWenn du ausreichend Kultur hast, kannst du eine neue \n  Sozialpolitik wählen. Jede Sozialpolitik gibt dir einen bestimmten Bonus.
The policies are organized into branches, with each branch providing a bonus ability when all policies in the branch have been adopted. = Die Politiken sind in Äste sortiert.\n Jeder Ast gibt besondere Vorteile, wenn er vollständig erforscht wurde.
With each policy adopted, and with each city built,\n  the cost of adopting another policy rises - so choose wisely! = Mit jeder gewählten Politik, und mit jeder gebauten Stadt,\n steigen die Kosten für die nächsten Politiken - wähle deshalb weise!

City Expansion = Ausdehnung einer Stadt
Once a city has gathered enough Culture, it will expand into a neighboring tile.\nYou have no control over the tile it will expand into, but tiles with resources and higher yields are prioritized. = Sobald eine Stadt genügend Kultur gesammelt hat, wird sie auf ein weiteres Feld expandieren.\nDu kannst das Feld nicht bestimmen, aber wertvolle Felder werden bevorzugt (Ressourcen). 
Each additional tile will require more culture, but generally your first cities will eventually expand to a wide tile range. = Jedes Weitere Feld kostet mehr Kultur,\n aber meistens wird deine 1. Stadt ein großes Gebiet einnehmen.
Although your city will keep expanding forever, your citizens can only work 3 tiles away from city center.\nThis should be taken into account when placing new cities. = Auch wenn deine Stadt sich immer weiter ausbreitet, können deine Einwohner nur bis zu 3 Felder vom Stadtzentrum entfernt arbeiten.\n Dies sollte beim siedeln beachtet werden.

As cities grow in size and influence, you have to deal with a happiness mechanic that is no longer tied to each individual city.\nInstead, your entire empire shares the same level of satisfaction.\nAs your cities grow in population you’ll find that it is more and more difficult to keep your empire happy. = Sobald die Städte und ihr Einfluss größer wird, musst du mit der Glücklichkeitsmechanik umgehen, welche nicht mehr alle Städte einzelnd betrachtet.\nStattdessen ist das Level der Glücklichkeit überall in deiner Zivilation gleich.\nWenn die Städte wachsen wird es immer schwieriger alle glücklich zu machen. 
In addition, you can’t even build any city improvements that increase happiness until you’ve done the appropriate research.\nIf your empire’s happiness ever goes below zero the growth rate of your cities will be hurt.\nIf your empire becomes severely unhappy (as indicated by the smiley-face icon at the top of the interface)\n  your armies will have a big penalty slapped on to their overall combat effectiveness. = Erschwerend kommt hinzu, daß Du erst die nötigen Technologien erforschen mußt, die den Bau von Gebäuden erlauben, welche\n die Zufriedenheit erhöhen. Sollte das Niveau der Zufriedenheit unter Null sinken, gibt es immer\n mehr Nachteile, so sinkt die Wachstumsrate der Bevölkerung und Deine Armeen bekommen ein ordentlichen\n Abzug auf ihre Kampfstärke aufgebrummt. Also achte auf den gelben oder roten Smiley ganz oben auf dem Bildschirm!
This means that it is very difficult to expand quickly in Unciv.\nIt isn’t impossible, but as a new player you probably shouldn’t do it.\nSo what should you do? Chill out, scout, and improve the land that you do have by building Workers.\nOnly build new cities once you have found a spot that you believe is appropriate. = Das bedeutet, daß es in Unciv ziemlich schwierig ist, schnell zu expandieren.\nEs ist nicht unmöglich, aber als Frischling solltest du dich wahrscheinlich ein wenig zurückhalten.\nBleib entspannt, erkunde die Landschaft und verbessere Dein Gebiet indem du Arbeiter baust.\nBaue die nächste Stadt erst, wenn Du einen wirklich guten Platz gefunden hast.

Unhappiness = Unzufriedenheit
It seems that your citizens are unhappy!\nWhile unhappy, cities  will grow at 1/4 the speed, and your units will suffer a 2% penalty for each unhappiness = Sieht so aus, daß Deine Untertanen unzufrieden sind!\nUnglückliche Städte wachsen nur ein Viertel so schnell,\nund Einheiten kämpfen 2% schwächer pro Minuspunkt auf der Glücksskala.
Unhappiness has two main causes: Population and cities\n  Each city causes 3 unhappiness, and each population, 1 = Unzufriedenhait hat zwei Hauptursachen: Bevölkerung und viele Städte.\nPro Stadt sind 3 Minuspunkte auszugleichen, pro Einwohner einer.
There are 2 main ways to combat unhappiness:\n  by building happiness buildings for your population\n  or by having improved luxury resources within your borders = Um die Unzufriedenheit zu bekämpfen, gibt es hauptsächlich zwei Wege:\n  Glücklich machende Gebäude oder\n  mit einer Verbesserung zugänglich gemachte Luxus-Ressourcen innerhalb des Territoriums.

You have entered a Golden Age!\nGolden age points are accumulated each turn by the total happiness \n  of your civilization\nWhen in a golden age, culture and production generation increases +20%,\n  and every tile already providing at least one gold will provide an extra gold. = Ein goldenes Zeitalter hat für dich begonnen!\nPunkte für goldene Zeitalter ist die Summe jede Runde der totalen Zufriedenheit.\ndeiner Zivilisation\nWenn du in einem goldenen Zeitalter bist, steigert sich die Produktion von Kultur und Produktion um 20%,\n und jedes Feld welches mindestens ein Gold produziert, produziert ein weiteres Gold.

Roads and Railroads = Straßen und Bahnstrecken
Connecting your cities to the capital by roads\n  will generate gold via the trade route.\nNote that each road costs 1 gold Maintenance per turn, and each Railroad costs 2 gold,\n  so it may be more economical to wait until the cities grow! = Verbindungen von deinen Städten zu deiner Hauptstadt\n produziert Gold über einen Handelsweg.\nBeachte das jedes Feld Straße Kosten von einem Gold pro Runde verursacht, und jede Schine 2 Gold,\n  so  ist kann es ökonomischer sein zu warten bis die Städte gewachsen sind! 

Victory Types = Siegestypen
Once you’ve settled your first two or three cities you’re probably 100 to 150 turns into the game.\nNow is a good time to start thinking about how, exactly, you want to win – if you haven’t already. = Nach 100 bis 150 Runden besitzt Du vielleicht 2 oder drei gesunde Städte.\nNun ist es an der Zeit, darüber nachzudenken, wie genau Du gewinnen willst (oder Du weißt das längst).
There are three ways to win in Unciv. They are:\n - Cultural Victory: Complete 5 Social Policy Trees\n - Domination Victory: Survive as the last civilization\n - Science Victory: Be the first to construct a spaceship to Alpha Centauri = Es gibt drei Wege Unciv zu gewinnen - dies sind:\n - Kultursieg: Fünf Zweige der Sozialpolitiken vervollständigen\n - Dominanzsieg: Als letzte Nationüberleben\n - Wissenschaftssieg: Zuerst ein Raumschiff nach Alpha Centauri erbauen
So to sum it up, these are the basics of Unciv – Found a prosperous first city, expand slowly to manage happiness,\n   and set yourself up for the victory condition you wish to pursue.\nObviously, there is much more to it than that, but it is important not to jump into the deep end before you know how to swim. = Kurz und bündig geht es also darum, eine wohlhaben de Hauptstadt zu gründen, langsam zu expandieren,\n damit die Bevölkerung glücklich bleibt, und den Grundstein zu legen für\n den geplanten Sieg. Natürlich gibt es noch viel mehr, aber es es ist auch wichtig, erst schwimmen zu lernen,\n bevor man in das tiefe Wasser springt.

Enemy City = Gegnerische Stadt
Cities can be conquered by reducing their health to 1, and entering the city with a melee unit.\nSince cities heal each turn, it is best to attack with ranged units and use your melee units to defend them until the city has been defeated! = Städte können erobert werden, indem man ihre Gesundheit auf einen Punkt reduziert\n und dann mit einer Nahkampfeinheit einmarschiert. Da Städte jede Runde heilen, ist es am besten,\n ausreichend Fernkampfeinheiten mitzubringen und diese mit den Nahkampfeinheiten zu beschützen,\n bis sie die Verteidigung der Stadt genügend zermürbt haben.

Luxury Resource = Luxus-Ressource
Luxury resources within your domain and with their specific improvement are connected to your trade network.\nEach unique Luxury resource you have adds 5 happiness to your civilization, but extra resources of the same type don't add anything, so use them for trading with other civilizations! = Luxus-Ressourcen im eigenen Territorium können mit der passenden Gelände-Verbesserung\n erschlossen werden und stehen dann über das Handelsnetzwerk dem gesamten Imperium zur Verfügung.\nJede neue Luxus-Ressource bringt 5 Punkte Zufriedenheit, aber zusätzliche Ressourcen desselben Typs\n bringen keinen solchen Bonus. Man sollte sie also für den Handel mit anderen Zivilisationen einsetzen.\nVia Handel erlangte Luxus-Ressourcen machen genauso glücklich wie selbst erschlossene!

Strategic Resource = Strategische Ressource
Strategic resources within your domain and with their specific improvement are connected to your trade network.\nStrategic resources allow you to train units and construct buildings that require those specific resources, for example the Horseman requires Horses. = Strategische Ressourcen im eigenen Territorium können mit ihrer spezifischen Gelände-Verbesserung mit deinem Handelsnetzwerk verbunden werden und stehen dann im gesamten Imperium zur Verfügung.\nStrategische Ressourcen erlauben es dir neue Einheiten auszubilden und Gebäude zu konstruieren, die diese spezifische Ressource brauchen.\nEin Stall braucht zum Beispiel Pferde als Ressource um gebaut werden zu können.
Unlike Luxury Resources, each Strategic Resource on the map provides more than one of that resource.\nThe top bar keeps count of how many unused strategic resources you own.\nA full drilldown of resources is available in the Resources tab in the Overview screen. = Im Gegensatz zu Luxusgütern liefern strategische Ressourcen mehr als eine Ressource.\nIn der oberen Leiste siehst du, wieviele ungenutzte strategische Ressourcen sich in deinem Besitz befinden.\nEinen kompletten Drilldown der Ressourcen gibt es im Ressourcen-Tab des Übersichtsbildschirms.

The city can no longer put up any resistance!\nHowever, to conquer it, you must enter the city with a melee unit = Der Widerstand dieser Stadt ist gebrochen!\nAllerdings mußt Du mit einer Nahkampfeinheit einmarschieren, um sie zu erobern.

After Conquering = Nach der Eroberung
When conquering a city, you can now choose to either  or raze, puppet, or annex the city.\nRazing the city will lower its population by 1 each turn until the city is destroyed. = Nach der Einnahme einer Stadt besteht die Wahl, diese zu annektieren, zur Marionette zu machen, oder sie niederzubrennen.\nAbreißen wird die Bevölkerung pro Runde um eins reduzieren, bis nur noch Trümmer übrig sind.
Puppeting the city will mean that you have no control on the city's production.\nThe city will not increase your tech or policy cost, but its citizens will generate 1.5x the regular unhappiness.\nAnnexing the city will give you control over the production, but will increase the citizen's unhappiness to 2x!\nThis can be mitigated by building a courthouse in the city, returning the citizen's unhappiness to normal.\nA puppeted city can be annexed at any time, but annexed cities cannot be returned to a puppeted state! = Marionetten-Städte erlauben keine Kontrolle ihrer Produktion, sie tragen nicht zu den Technologie-\n oder Sozialpolitik-Kosten bei, sie generieren allerdings 50% mehr Unzufriedenheit als üblich.\nEine annektierte Stadt erlaubt sofort über ihre Produktion zu bestimmen, dafür ist die Unzufriedenheit\n der Bevölkerung verdoppelt gegenüber dem normalen Niveau - bis ein Gerichtsgebäude errichtet wird.\nMarionetten-Städte können jederzeit irreversibel annektiert werden.

You have encountered a barbarian unit!\nBarbarians attack everyone indiscriminately, so don't let your \n  civilian units go near them, and be careful of your scout! = Du hast eine Einheit der Barbaren gefunden!\nBarbaren greifen jeden an, also lasse \n ,deine zivilen Einheiten nicht in die Nähe von ihnen. und sei vorsictig mit den Spähern!

You have encountered another civilization!\nOther civilizations start out peaceful, and you can trade with them,\n  but they may choose to declare war on you later on = Du hast eine andere Zivilisation gefunden!\nAndere Zivilisationen starten friedlich, und du kannst mit ihnen handeln,\n  aber möglicherweise erklären sie dir später den Krieg.

Once you have completed the Apollo Program, you can start constructing spaceship parts in your cities\n (with the relevant technologies) to win a scientific victory! = Sobald Du das Apollo-Progamm vervollständigt hast, kannst du in deinen Städten\n mit dem Bau der Raumschiffteile beginnen - sofern die nötigen Technologien bereitstehen -\n... um den Wissenschaftssieg anzustreben!

Injured Units = Verletzte Einheiten
Injured units deal less damage, but recover after turns that they have been inactive\nUnits heal 5 health per turn in enemy territory, 10 in neutral land,\n  15 inside your territory and 20 in your cities = Verletzte Einheiten fügen anderen beim Kampf weniger Schaden zu, aber sie erholen sich, wenn sie einige Runden nichts tun (es aber gibt Ausnahmen für Schiffe und Flugzeuge). Einheiten heilen 5 Punkte pro Runde in feindlichem Territorium, 10 in neutralem, 15 im eigenen Land, und 20 in eigenen Städten.

Workers = Arbeiter
Workers are vital to your cities' growth, since only they can construct improvements on tiles\nImprovements raise the yield of your tiles, allowing your city to produce more and grow faster while working the same amount of tiles! = Arbeiter sind essentiell für das Wachstum deiner Städte, indem sie Verbesserungen\nauf Feldern bauen. Verbesserungen erhöhen die Ausbeute der Felder, so daß die Städte mit der gleichen Anzahl bewirtschafteter Felder produktiver werden und schneller wachsen.

Siege Units = Belagerungseinheiten
Siege units are extremely powerful against cities, but need to be Set Up before they can attack.\nOnce your siege unit is set up, it can attack from the current tile,\n  but once moved to another tile, it will need to be set up again. = Belagerungseinheiten sind sehr wirkungsvoll gegen Städte, aber benötigen eine\n Runde zum aufstellen, bevor sie angreifen können. Sobald dies erledigt ist,\n können sie vom selben Feld weiter feuern, und erst wenn sie sich weiterbewegt haben,\n müssen sie auch erneut aufgestellt werden.

Embarking = Einschiffen
Once a certain tech is researched, your land units can embark, allowing them to traverse water tiles.\nEntering or leaving water takes the entire turn.\nUnits are defenseless while embarked, so be careful! = Sobald eine bestimmte Technologie erforscht ist, können sich Landeinheiten einschiffen und so Wasserfelder überqueren.\nSowohl Einschiffen als auch wieder an Land gehen benötigen eine ganze Runde.\nDie meisten Einheiten sind wehrlos während sie eingeschifft sind, also paß auf!

Idle Units = Inaktive Einheiten
If you don't want to move a unit this turn, you can skip it by clicking 'Next unit' again.\nIf you won't be moving it for a while, you can have the unit enter Fortify or Sleep mode - \n  units in Fortify or Sleep are not considered idle units.\nIf you want to disable the 'Next unit' feature entirely, you can toggle it in Menu -> Check for idle units = Solltest Du eine Einheit diese Runde nicht mit neuen Befehlen versorgen wollen,\n kannst Du einfach die Schaltfläche 'Nächste Einheit' noch einmal anklicken.\nWenn die Einheit eine Weile stehen bleiben soll, befiehl ihr zu schlafen\n oder sich zu befestigen. Solche Einheiten zählen nicht als unbeschäftigt.\nDu kannst das Anbieten von unbeschäftigten Einheiten\n im Options-Menü auch ganz deaktivieren.

Contact Me = Kontaktier mich
Hi there! If you've played this far, you've probably seen that the game is currently incomplete.\n UnCiv is meant to be open-source and free, forever.\n That means no ads or any other nonsense. = Hallo! When du soweit gespielt hast, hast du wahrscheinlich gemerkt,\n dass das Spiel nicht fertig ist.\nUnCiv ist open-source und kostenlos/frei, für immer.\n  Das meint auch keine Werbung und andere sinnlose Dinge. 
What motivates me to keep working on it, \n  besides the fact I think it's amazingly cool that I can,\n  is the support from the players - you guys are the best! = Was mich (den Entwickler, nicht den Übersetzer) motiviert daran weiterzuarbeiten, \n  abgesehen von dem Fact, dass es wirklich cool ist\n , ist die Unterstützung von den Spielern - Ihr seid die Besten!
Every rating and review that I get puts a smile on my face =)\n  So contact me! Send me an email, review, Github issue\n  or mail pigeon, and let's figure out how to make the game \n  even more awesome!\n(Contact info is in the Play Store) = Jede Bewertung oder Rezension, die das Spiel erhält, bringt mich zum Lächeln =)\n Also sprecht mich an! Schickt mir eine mail, Kritik, Github-issue oder Brieftaube, und laßt uns herausfinden, wie wir dieses Spiel noch besser machen können!\n(Kontaktinformation findet sich z.B. im Play Store)

Pillaging = Plündern
Military units can pillage improvements, which heals them 25 health and ruins the improvement.\nThe tile can still be worked, but advantages from the improvement - stat bonuses and resources - will be lost.\nWorkers can repair these improvements, which takes less time than building the improvement from scratch. = Militäreinheiten können Verbesserungen plündern, was diese unbrauchbar macht und die Einheit\n für 25 Punkte heilt. Das Feld bringt nur noch den Grundertrag, bis ein Arbeiter die\n Verbesserung repariert - was deutlich weniger Zeit kostet als sie neu zu errichten.

Experience = Erfahrung
Units that enter combat gain experience, which can then be used on promotions for that unit.\nUnits gain more experience when in Melee combat than Ranged, and more when attacking than when defending. = Einheiten die in Kämpfe verwickelt werden, erhalten Erfahrungspunkte, die sie für Beförderungen verwenden können.\nNahkampf bringt mehr Erfahrung als Fernkampf, und Angriff mehr als Verteidigung.
Units can only gain up to 30 XP from Barbarian units - meaning up to 2 promotions. After that, Barbarian units will provide no experience. = Kämpfe gegen Barbaren bringen nur bis zur zweiten Beförderung Erfahrungspunkte -\nNach 30 EP pro Einheit ist Schluß, und Barbaren ins Jenseits zu befördern bringt nur\nSicherheit, aber keine Erfahrungspunkte mehr.

Combat = Gefechte
Unit and cities are worn down by combat, which is affected by a number of different values.\nEach unit has a certain 'base' combat value, which can be improved by certain conditions, promotions and locations. = Schlachten zwischen Einheiten und/oder Städten werden von bestimmten Zahlen kontrolliert.\nJede Einheit hat eine 'Basis'-Gefechtsstärke, die von Umgebung,\nBeförderungen oder anderen Bedingungen modifiziert werden kann.
Units use the 'Strength' value as the base combat value when melee attacking and when defending.\nWhen using a ranged attack, they will the use the 'Ranged Strength' value instead. = Einheiten benutzen den Wert 'Stärke' als Basis-Gefechtsstärke für den Angriff im Nahkampf\n oder die Verteidigung, und den Wert 'Fernkampf-Stärke' für den Angriff im Fernkampf.
Ranged attacks can be done from a distance, dependent on the 'Range' value of the unit.\nWhile melee attacks allow the defender to damage the attacker in retaliation, ranged attacks do not. = Fernkampf-Angriffe können über mehrere Felder Entfernung erfolgen,\nabhängig vom Wert 'Reichweite'. Während Nahkampfangriffe dem Verteidiger das\nZurückschlagen erlauben, gilt dies nicht für den Fernkampf.

Research Agreements = Forschungsabkommen
In research agreements, you and another civilization decide to jointly research technology.\nAt the end of the agreement, you will both receive a 'lump sum' of Science, which will go towards one of your unresearched technologies. = In Forschungsabkommen vereinbarst Du mit einer anderen Zivilisation, gemeinsam\nTechnologie zu erforschen. Zum Abschluß des Abkommens erhalten beide Seiten eine\nPauschale an Wissenschafts-Punkten für eine der unerforschten Technologien.
The amount of Science you receive at the end is dependent on the science generated by your cities and the other civilization's cities during the agreement - the more, the better! = Die Anzahl an Punkten, die ein Forschungsabkommen bringt, hängt von der Wissenschaft ab, die deine Städte und die deines Partners während der Laufzeit generieren - je mehr destso besser!

Not all nations are contending with you for victory.\nCity-states are nations that can't win, don't conquer other cities and can't be traded with. = Nicht alle Nationen nehmen am Wettrennen um den Sieg teil.\nStadt-Staaten können nicht gewinnen, sie gründen oder erobern keine Städte und man kann nicht auf dieselbe Weise mit ihnen Handel treiben wie mit anderen Nationen.
Instead, diplomatic relations with city-states are determined by Influence - a meter of 'how much the City-state likes you'.\nInfluence can be increased by attacking their enemies, liberating their city, and giving them sums of gold. = Stattdessen beruhen diplomatische Beziehungen zu Stadt-Staten auf 'Einfluß' - ein Maß, wie sehr sie Euch 'mögen'.\nEinfluß kann gewonnen werden durch kriegerische Handlungen gegen ihre Feinde, befreien ihrer besetzten Stadt, oder durch Bestechung mit Gold.
Certain bonuses are given when you are at above 30 influence.\nWhen you have above 60 Influence, and you have the highest influence with them of all civilizations, you are considered their 'Ally', and gain further bonuses and access to the Luxury and Strategic resources in their lands. = Stadt-Staaten belohnen hohen Einfluß ab 30 Punkten.\nWenn Dein Einfluß 60 Punkte oder mehr beträgt und größer ist als der aller Konkurrenten, dann wirst Du als Allierter eingestuft und erhälst neben höheren Belohnungen auch Zugang zu ihren Luxus- und Strategischen Ressourcen.

Great People = Große Persönlichkeiten
Certain buildings, and specialists in cities, generate Great Person points per turn.\nThere are several types of Great People, and their points accumulate separately.\nThe number of points per turn and accumulated points can be viewed in the Overview screen. = Bestimmte Gebäude, sowie die Spezialisten in den Städten, generieren pro Zug Große-Persönlichkeits-Punkte.\nEs gibt verschiedene Typen von großen Persönlichkeiten. Für jeden Typ werden die Punkte gesondert erfasst.\nDie Anzahl der Punkte pro Zug und die bereits gesammelten Punkte sind im Übersichtsbildschirm (Tab: Statistiken) zu sehen.
Once enough points have been accumulaated, a Great Person of that type will be created!\nEach Great Person can construct a certain Great Improvement which gives large yields over time, or immediately consumed to provide a certain bonus now. = Sobald genug Punkte eines Typs gesammelt wurden, erscheint eine Große Persönlichkeit. Eine Große Persönlichkeit kann eine 'Große Verbesserung' errichten, welche mit der Zeit stattliche Erträge abwirft. Sie kann aber auch direkt eingesetzt werden um einen sofortigen Bonus zu erhalten. Beispielsweise kann ein Großer Künstler zum Errichten einer Sehenswürdigkeit eingesetzt werden oder ein Goldenes Zeitalter beginnen.\n
Great Improvements also provide any strategic resources that are under them, so you don't need to worry if resources are revealed underneath your improvements! = Große Verbesserungen liefern zudem die strategische Ressource unter ihnen. Es gibt also keinen Grund zur Sorge, wenn Ressourcen von ihnen 'verdeckt' sind.

Removing Terrain Features = Geländemerkmale entfernen
Certain tiles have terrain features - like Flood plains or Forests -  on top of them. Some of these layers, like Jungle, Marsh and Forest, can be removed by workers.\nRemoving the terrain feature does not remove any resources in the tile, and is usually required in order to work those resources. = Bestimmte Felder haben zusätzliche Geländemerkmale, sozusagen auf ihnen drauf. - überflutete Ebenen oder Wälder -\nDie Geländemerkmale Dschungel, Sumpf und Wald, können von Arbeitern entfernt werden.\nDas Entfernen von Geländemerkmalen entfernt nicht die eventuell vorhandene Ressource des Feldes und ist in der Regel nötig, um die Ressource zu bewirtschaften.

Natural Wonders, such as the Mt. Fuji, the Rock of Gibraltar and the Great Barrier Reef, are unique, impassable terrain features, masterpieces of mother Nature, which possess exceptional qualities that make them very different from the average terrain.\nThey benefit by giving you large sums of Culture, Science, Gold or Production if worked by your Cities, which is why you might need to bring them under your empire as soon as possible. = Naturwunder wie der Mount Fuji, der Felsen von Gibraltar oder das Große Barriere-Riff sind einzigartige Geländeformen, Meisterwerke der Mutter Natur, die außergewöhnliche Qualitäten besitzen, die sich komplett von gewöhnlichem Gelände unterscheiden.\n\nEinheiten können sie nicht betreten, aber Städte können sie bewirtschaften und besondere Erträge erlangen - was vielleicht Grund genug ist, sie bald unter Kontrolle Deines  Imperiums zu bringen.\n\nAllein ihre Entdeckung erhöht bereits die Zufriedenheit der Bevölkerung.
<|MERGE_RESOLUTION|>--- conflicted
+++ resolved
@@ -691,10 +691,7 @@
 naval units = Marineeinheiten
 # For the All "newly-trained [relevant] units in this city receive the [] promotion" translation. Relevant as in 'units that can receive'
  # Requires translation!
-<<<<<<< HEAD
 relevant = relevante
-=======
-relevant = 
 # For '[stats] from [Water] tiles in this city'
  # Requires translation!
 Water = 
@@ -702,7 +699,6 @@
  # Requires translation!
 Water resource = 
 
->>>>>>> 002d0cc7
 Wonders = Wunder
 Base values = Grundwerte
 Bonuses = Boni
