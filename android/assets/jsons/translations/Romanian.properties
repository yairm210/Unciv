--- conflicted
+++ resolved
@@ -8436,11 +8436,8 @@
  # Requires translation!
 Irremovable = 
  # Requires translation!
-<<<<<<< HEAD
-=======
 by consuming this unit = 
  # Requires translation!
->>>>>>> 69603bc5
 when at war = 
  # Requires translation!
 with [resource] = 
@@ -8457,11 +8454,6 @@
  # Requires translation!
 after adopting [policy] = 
  # Requires translation!
-<<<<<<< HEAD
-by consuming this unit = 
- # Requires translation!
-=======
->>>>>>> 69603bc5
 in cities with a [buildingFilter] = 
  # Requires translation!
 for units with [promotion] = 
