--- conflicted
+++ resolved
@@ -793,8 +793,6 @@
 Create [improvement] = Creează [improvement]
 Start Golden Age = Începe Epoca de Aur
  # Requires translation!
-Trigger unique = 
- # Requires translation!
 Show more = 
 Yes = Da
 No = Nu
@@ -8312,13 +8310,9 @@
  # Requires translation!
 for [amount] turns = 
  # Requires translation!
-<<<<<<< HEAD
-by consuming this unit = 
-=======
 in cities with a [buildingFilter] = 
  # Requires translation!
 in cities without a [buildingFilter] = 
->>>>>>> 22466a9d
  # Requires translation!
 if this city has at least [amount] specialists = 
  # Requires translation!
@@ -8400,8 +8394,6 @@
  # Requires translation!
 Hidden after generating a Great Prophet = 
  # Requires translation!
-Triggerable = 
- # Requires translation!
 Global = 
  # Requires translation!
 Nation = 
