# Language settings

# Equivalent of a space in your language
# If your language doesn't use spaces, just add "" as a translation, otherwise " "
" " = " "

# If the first word in a sentence starts with a capital in your language, 
# put the english word 'true' behind the '=', otherwise 'false'.
# Don't translate these words to your language, only put 'true' or 'false'.
StartWithCapitalLetter = true


# Fastlane
# These will be automatically copied to the fastlane descriptions used by F-Droid. Their keys are not as usual the english original, please read those directly as linked.

# Documentation: https://f-droid.org/en/docs/Build_Metadata_Reference/#Summary
# English to translate: https://github.com/yairm210/Unciv/blob/master/fastlane/metadata/android/en-US/short_description.txt
Fastlane_short_description = Joc de construire a civilizației 4X

# Documentation: https://f-droid.org/en/docs/Build_Metadata_Reference/#Description
# English to translate: https://github.com/yairm210/Unciv/blob/master/fastlane/metadata/android/en-US/full_description.txt
Fastlane_full_description = O reimplementare a celui mai faimos joc de construire a civilizației din toate timpurile - rapid, mic, fără reclame, gratuit pentru totdeauna!\n\nConstruiește-ți civilizația, cercetează tehnologii, extinde-ți orașele și învinge-ți dușmanii!\n\nCereri? Bug-uri? Lista de toate pentru aplicație este https://github.com/yairm210/UnCiv/issues, fiecare mic ajutor este binevenit!\n\nÎntrebări? Comentarii? Doar plictisit? Alăturați-vă nouă pe https://discord.gg/bjrB4Xw.\n\nVrei să ajuți la traducerea jocului în limba ta? Trimite-mi un e-mail la yairm210@hotmail.com.\n\nGrok Java sau Kotlin? Alăturați-vă nouă la https://github.com/yairm210/UnCiv.\n\nLumea așteaptă! Îți vei construi civilizația într-un imperiu care va rezista testului timpului?\n\nPermisiunea „a avea acces complet la rețea” este necesară pentru descărcări inițiate de utilizator și pentru caracteristica multiplayer. Toate celelalte permisiuni enumerate sunt incluse automat de API-ul utilizat pentru implementarea notificărilor de turnare pentru multiplayer. Permisiunile de rețea sunt folosite pentru a lista mod-uri, a descărca mod-uri, a descărca muzică și pentru a încărca/descărca jocuri multiplayer. Nicio altă comunicare pe internet nu este inițiată de Unciv.


# Starting from here normal translations start, as described in
# https://yairm210.github.io/Unciv/Other/Translating/

# General
Delete = Șterge

# Base ruleset names
Civ V - Vanilla = Civ V - Nemodifiat
Civ V - Gods & Kings = Civ V - Zei & Regi

# Tutorial tasks

Move a unit!\nClick on a unit > Click on a destination > Click the arrow popup = Mută o unitate!\nApasă pe o unitate > Apasă pe o destinație > Apasă pe săgeata apărută
Found a city!\nSelect the Settler (flag unit) > Click on 'Found city' (bottom-left corner) = Fondează un oraș!\nSelectează Colonistul (unitatea cu steag) > Apasă pe 'Fondează oraș' (colțul din stânga jos)
Enter the city screen!\nClick the city button twice = Accesează ecranul orașului!\nApasă butonul orașului de două ori
Pick a technology to research!\nClick on the tech button (greenish, top left) > \n select technology > click 'Research' (bottom right) = Alege o tehnologie de cercetat!\nApasă pe butonul de tehnologii (verzui, stânga sus) > \n selectează tehnologia > apasă 'Cercetare' (dreapta jos)
Pick a construction!\nEnter city screen > Click on a unit or building (bottom left side) > \n click 'add to queue' = Alege o construcție!\nAccesează ecranul orașului > Apasă pe o unitate sau construcție (în partea din stânga jos) > \n apasă 'adaugă la coadă'
Pass a turn!\nCycle through units with 'Next unit' > Click 'Next turn' = Treci o tură!\nTreci prin unități cu 'Urmatoarea unitate' > Apasă 'Următoarea tură'
Reassign worked tiles!\nEnter city screen > click the assigned (green) tile to unassign > \n click an unassigned tile to assign population = Realocă celulele lucrate!\nAccesează ecranul orașului > apasă pe placa atribuită (verde) pentru a disocia > \n apasă pe o placă neatribuită pentru a atribui populație
Meet another civilization!\nExplore the map until you encounter another civilization! = Întâlnește o altă civilizație!\nExplorează harta până găsești o altă civilizație!
Open the options table!\nClick the menu button (top left) > click 'Options' = Deschide meniul de opțiuni!\nApasă pe butonul meniului (stânga sus) > apasă 'Opțiuni'
Construct an improvement!\nConstruct a Worker unit > Move to a Plains or Grassland tile > \n Click 'Create improvement' (above the unit table, bottom left)\n > Choose the farm > \n Leave the worker there until it's finished = Construiește o îmbunătățire!\nConstruiește o unitate Muncitor > Du-te la o placă de Câmpie sau Pășune > \n Apasă 'Creează îmbunătățire' (deasupra meniului de unități, stânga jos)\n > Alege ferma > \n Lasă muncitorul acolo până când a terminat
Create a trade route!\nConstruct roads between your capital and another city\nOr, automate your worker and let him get to that eventually = Creează o rută de troc!\nConstruiește drumuri între capitala ta si alt oraș\nSau, seteazăți muncitorul pe modul automat și lasă-l să ajungă acolo în cele din urmă
Conquer a city!\nBring an enemy city down to low health > \nEnter the city with a melee unit = Cucerește un oraș!\nAtacă un oraș inamic pentru a-i scădea viața > \nIntră în oraș cu o unitate de corp
Move an air unit!\nSelect an air unit > select another city within range > \nMove the unit to the other city = Mută o unitate de aer!\nSelectează o unitate de aer > selectează un alt oraș din apropiere > \nMută unitatea la celălalt oraș
See your stats breakdown!\nEnter the Overview screen (top right corner) >\nClick on 'Stats' = Vezi statisticile tale!\nIntră în ecranul de Prezentare Generală (colțul din dreapta sus) >\nApasă pe 'Statistici'

# Crash screen

An unrecoverable error has occurred in Unciv: = A aparut o eroare nerecuperabilă in Unciv
If this keeps happening, you can try disabling mods. = Dacă continuă să se întâmple, poți încerca să dezactivezi modurile.
You can also report this on the issue tracker. = Poți să raportezi asta și pe detectorul de probleme.
Copy = Copiaza
Error report copied. = Raport de eroare copiat.
Open Issue Tracker = Deschide detectorul de probleme
Please copy the error report first. = Te rugam să copiezi mai întâi raportul de erori.
Close Unciv = Închide Unciv

# Buildings

Unsellable = Nu se poate vinde 
Not displayed as an available construction unless [building] is built = Nu se afișează ca și construcție disponibilă decât dacă [building] este construită
Not displayed as an available construction without [resource] = Nu se afișează ca și construcție disponibilă fără [resource]
Cannot be hurried = Nu poate fi grăbit

Choose a free great person = Alege o Persoană Extraordinară gratis
Get [unitName] = Obține [unitName]

Hydro Plant = Hidrocentrală
[buildingName] obsoleted = [buildingName] este demodată

# Diplomacy,Trade,Nations

Requires [buildingName] to be built in the city = Necesită ca [buildingName] să fie construit(ă) în oraș
Requires [buildingName] to be built in all cities = Necesită ca [buildingName] să fie construit(ă) în toate orașele
Provides a free [buildingName] in the city = Oferă gratuit un/o [buildingName] în oraș
Requires worked [resource] near city = Necesită [resource] prelucrat(ă) în apropierea orașului
Requires at least one of the following resources worked near the city: = Necesită cel puțin una dintre următoarele resurse prelucrate în apropierea orașului:
Wonder is being built elsewhere = Această Minune este în proces de construire în altă parte
National Wonder is being built elsewhere = Minunea Națională se construiește în altă parte
Requires a [buildingName] in all cities = Necesită ca [buildingName] să fie în toate orașele
[buildingName] required: = este necesar [buildingName]:
Requires a [buildingName] in this city = Necesită ca [buildingName] să fie în acest oraș
Cannot be built with [buildingName] = Nu poate fi construit cu [buildingName]
Consumes [amount] [resource] = Consumă [amount] [resource]
 # Requires translation!
Need [amount] more [resource] = 
[amount] available = [amount] valabil
Required tech: [requiredTech] = Tehnologie necesară: [requiredTech]
Requires [PolicyOrNationalWonder] = Necesită [PolicyOrNationalWonder]
Cannot be purchased = Nu poate fi cumpărat
Can only be purchased = Poate fi doar cumpărat
See also = Vezi și

Requires at least one of the following: = Necesită cel puțin una dintre următoarele:
Requires all of the following: = Necesită toate cele ce urmează:
Leads to [techName] = Duce la [techName]
Leads to: = Duce la:

Current construction = Construcția curentă
Construction queue = Coada de construcții
Pick a construction = Alege o construcție
Queue empty = Coadă goală
Add to queue = Adaugă la coadă
Remove from queue = Scoate din coadă
Show stats drilldown = Arată statistici detaliate
Show construction queue = Arată coada de construcție
Cancel = Anulează

Diplomacy = Diplomație
War = Război
Peace = Pace
Research Agreement = Acord de Cercetare
Declare war = Declară război
Declare war on [civName]? = Declari război contra [civName]?
Go to on map = Mergi pe hartă
Let's begin! = Să începem!
[civName] has declared war on us! = [civName] ne-au declarat război!
[leaderName] of [nation] = [leaderName] de [nation]
You'll pay for this! = Veți plăti pentru asta!
Negotiate Peace = Negociază Pacea
Peace with [civName]? = Pace cu [civName]?
Very well. = Foarte bine.
Farewell. = Rămas bun.
Sounds good! = Sună bine!
Not this time. = Nu de această dată.
Excellent! = Excelent!
How about something else... = Ce ai zice despre altceva...
A pleasure to meet you. = Încântat de cunoștință.
Our relationship = Relația noastră
We have encountered the City-State of [name]! = Am întalnit Orașul-Stat al [name]!
Declare Friendship ([numberOfTurns] turns) = Declară prietenia ([numberOfTurns] ture)
May our nations forever remain united! = Fie ca națiunile noastre să rămână pentru totdeauna unite!
Indeed! = Într-adevăr!
Denounce [civName]? = Denunți [civName]?
Denounce ([numberOfTurns] turns) = Denunță ([numberOfTurns] ture)
We will remember this. = O să ținem minte asta.

[civName] has declared war on [targetCivName]! = [civName] a declarat război împotriva [targetCivName]!
[civName] and [targetCivName] have signed a Peace Treaty! = [civName] împreună cu [targetCivName] au semnat tratatul de pace!
[civName] and [targetCivName] have signed the Declaration of Friendship! = [civName] împreună cu [targetCivName] au semnat declarația de prietenie!
[civName] has denounced [targetCivName]! = [civName] a denunțat [targetCivName]!
Do you want to break your promise to [leaderName]? = Vrei să îți încalci promisiunea făcută lui [leaderName]?
Break promise = Încalcă promisiunea
We promised not to settle near them ([count] turns remaining) = Le-am promis că nu vom crea așezări în apropierea lor ([count] ture rămase)
They promised not to settle near us ([count] turns remaining) = Au promis că nu vor crea așezări în apropierea noastră ([count] ture rămase)

[civName] is upset that you demanded tribute from [cityState], whom they have pledged to protect! = [civName] este supărată deoarece ai cerut tribut de la [cityState], pe care ei au jurat că o vor proteja!
[civName] is upset that you attacked [cityState], whom they have pledged to protect! = [civName] este supărată deoarece ai atacat [cityState], pe care ei au jurat că o vor proteja!
[civName] is outraged that you destroyed [cityState], whom they had pledged to protect! = [civName] este supărată deoarece ai distrus [cityState], pe care ei au jurat că o vor proteja!
[civName] has destroyed [cityState], whom you had pledged to protect! = [civName] a distrus [cityState], pe care ai jurat că o vei proteja!

Unforgivable = De neiertat
Afraid = Înfricoșat
Enemy = Inamic
Competitor = Competitor
Neutral = Neutru
Favorable = Favorabil
Friend = Prieten
Ally = Aliat

[questName] (+[influenceAmount] influence) = [questName] +[influenceAmount] influență) 
[remainingTurns] turns remaining = [remainingTurns] ture rămase 
Current leader is [civInfo] with [amount] [stat] generated. = Liderul curent este [civInfo] cu [amount] [stat] generate.
Current leader is [civInfo] with [amount] Technologies discovered. = Liderul curent este [civInfo] cu [amount] Tehnologii descoperite.

## Diplomatic modifiers

You declared war on us! = Ne-ai declarat război!
Your warmongering ways are unacceptable to us. = Căile tale ațâțătoare la război sunt inacceptabile pentru noi.
You have captured our cities! = Ne-ai capturat orașele!
We applaud your liberation of our conquered cities! = Te felicităm pentru liberarea orașelor noastre cucerite!
We applaud your liberation of conquered cities! = Te felicităm pentru liberarea orașelor cucerite!
Years of peace have strengthened our relations. = Anii de pace ne-au întărit relațiile.
Our mutual military struggle brings us closer together. = Efortul nostru militar comun ne apropie.
We have signed a public declaration of friendship = Am semnat o declarație publică de prietenie!
You have declared friendship with our enemies! = Ai declarat prietenie inamicilor noștri!
You have declared friendship with our allies = Ai declarat prietenie aliaților noștri
Our open borders have brought us closer together. = Granițele deschise ne-au adus mai aproape.
Your so-called 'friendship' is worth nothing. = Așa zisa ta 'prietenie' nu înseamnă nimic.
You have publicly denounced us! = Ne-ai denunțat!
You have denounced our allies = Ne-ai denunțat aliații
You have denounced our enemies = Ne-ai denunțat inamicii
You betrayed your promise to not settle cities near us = Ți-ai încălcat promisiunea de a nu mai întemeia orașe lângă noi
You fulfilled your promise to stop settling cities near us! = Ți-ai îndeplinit promisiunea de a nu mai întemeia orașe lângă noi
You refused to stop settling cities near us = Ai refuzat să te oprești din a întemeia orașe lângă noi
Your arrogant demands are in bad taste = Cererile tale arogante sunt de prost gust
Your use of nuclear weapons is disgusting! = Folosirea armelor nucleare e dezgustătoare!
You have stolen our lands! = Ne-ai furat pământurile!
You gave us units! = Ne-ai oferit unități!
You destroyed City-States that were under our protection! = Ai distrus Orașe Stat care erau sub protecția noastră!
You attacked City-States that were under our protection! = Ai atacat Orașe Stat care erau sub protecția noastră!
You demanded tribute from City-States that were under our protection! = Ai cerut tribut de la Orașe Stat care erau sub protecția noastră!
You sided with a City-State over us = Te-ai dat de partea unui Oraș Stat în loc de a noastră
You returned captured units to us = Ne-ai returnat unități capturate

Demands = Cereri
Please don't settle new cities near us. = Te rog să nu mai întemeiezi orașe lângă mine.
Very well, we shall look for new lands to settle. = Foarte bine, ar trebui să căutăm noi pământuri pentru a ne așeza.
We shall do as we please. = O să facem cum vrem.
We noticed your new city near our borders, despite your promise. This will have....implications. = Am văzut noul tău oraș de lângă granița noastră, în ciuda promisiunii. Asta va creea... complicații.
I've been informed that my armies have taken tribute from [civName], a city-state under your protection.\nI assure you, this was quite unintentional, and I hope that this does not serve to drive us apart. = Am fost informat că armatele mele au luat tribut de la [civName], un oraș-stat aflat sub protecția ta. \nTe asigur, acest lucru nu a fost intenționat, și sper că nu va contribui la dezbinarea noastră. 
We asked [civName] for a tribute recently and they gave in.\nYou promised to protect them from such things, but we both know you cannot back that up. = Am cerut tribut de la [civName] recent iar ei au cedat.\nAi promis că îi vei proteja de astfel de lucruri, însă știm amăndoi că nu îi poți ajuta.
It's come to my attention that I may have attacked [civName], a city-state under your protection.\nWhile it was not my goal to be at odds with your empire, this was deemed a necessary course of action. = A ajuns în atenția mea faptul că aș fi atacat [civName], un oraș-stat sub protecția ta.\nDeși scopul nu era să ne punem rău cu imperiul tău, această acțiune a fost considerată necesară.
I thought you might like to know that I've launched an invasion of one of your little pet states.\nThe lands of [civName] will make a fine addition to my own. = M-am gândit că ai vrea să știi de invazia pe care am lansat-o asupra uneia dintre statele tale marionetă.\nPământurile din [civName] vor fi o adiție bună alor mele.

Return [unitName] to [civName]? = Returnezi [unitName] to [civName]
The [unitName] we liberated originally belonged to [civName]. They will be grateful if we return it to them. = [unitName]ul pe care l-am eliberat aparținea original de [civName]

Enter the amount of gold = Introdu cantitatea de aur

# City-States

Provides [amountOfCulture] culture at 30 Influence = Oferă [amountOfCulture] cultură la 30 Influență 
Provides 3 food in capital and 1 food in other cities at 30 Influence = Oferă 3 mâncare în capitală și 1 mâncare în celelalte orașe la 30 Influență
Provides 3 happiness at 30 Influence = Oferă 3 bucurie la 30 Influență
Provides land units every 20 turns at 30 Influence = Oferă unități terestre la fiecare 20 de ture la 30 Influență
Give a Gift = Oferă un Cadou
Gift [giftAmount] gold (+[influenceAmount] influence) = Dăruiește [giftAmount] aur (+[influenceAmount] Influență)
Relationship changes in another [turnsToRelationshipChange] turns = Relațiile se vor schimba în [turnsToRelationshipChange] ture
Protected by = Protejat de
Revoke Protection = Retrage Protecția
Revoke protection for [cityStateName]? = Retrage protecția pentru [cityStateName]?
Pledge to protect = Jură protecție
Declare Protection of [cityStateName]? = Declari Protecție pentru [cityStateName]?
Build [improvementName] on [resourceName] (200 Gold) = Construiește [improvementName] pe [resourceName] (200 Aur)
Gift Improvement = Cadou Îmbunătățire
[civName] is able to provide [unitName] once [techName] is researched. = [civName] va putea oferi [unitName] odată ce [techName] este cercetată.

Diplomatic Marriage ([amount] Gold) = Mariaj Diplomatic ([amount] Aur)
We have married into the ruling family of [civName], bringing them under our control. = Avem o căsătorie în interiorul familiei conducătoare din [civName], aducându-i sub controlul nostru.
[civName] has married into the ruling family of [civName2], bringing them under their control. = [civName] are un mariaj în familia conducătoare din [civName2], aducându-i sub controlul lor.
You have broken your Pledge to Protect [civName]! = Ți-ai încălcat Jurământul de Protecție pentru [civName]!
City-States grow wary of your aggression. The resting point for Influence has decreased by [amount] for [civName]. = Orașele-Stat devin conștiente de agresivitatea ta. Punctul de bază pentru Influență a scăzut cu [amount] pentru [civName]

[cityState] is being attacked by [civName] and asks all major civilizations to help them out by gifting them military units. = [cityState] este atacată de [civName] și solicită ajutor de la toate civilizațiile mari prin oferirea de unități militare.
[cityState] is being invaded by Barbarians! Destroy Barbarians near their territory to earn Influence. = [cityState] este invadată de Barbari! Distruge Barbarii din teritoriul apropiat pentru a obține Influență.
[cityState] is grateful that you killed a Barbarian that was threatening them! = [cityState] este recunoscătoare că ai eliminat un Barbar care îi amenința!
[cityState] is being attacked by [civName]! Kill [amount] of the attacker's military units and they will be immensely grateful. = [cityState] este atacată de [civName]! Elimină [amount] de unitățî militare ale atacatorului iar ei vor fi foarte recunoscători.
[cityState] is deeply grateful for your assistance in the war against [civName]! = [cityState] este profund recunoscătoare pentru asistarea ta la războiul împotriva [civName]!
[cityState] no longer needs your assistance against [civName]. = [cityState] nu mai are nevoie de asistența ta împotriva [civName].
War against [civName] = Război împotriva [civName]
We need you to help us defend against [civName]. Killing [amount] of their military units would slow their offensive. = Avem nevoie de ajutorul tău pentru a ne apăra împotriva [civName]. Eliminarea a [amount] dintre unitățile lor militare le-ar încetini ofensiva.
Currently you have killed [amount] of their military units. = Pănă acum ai eliminat [amount] dintre unitățile lor militare.
You need to find them first! = Trebuie mai întâi să îi găsești!

Cultured = Cult
Maritime = Maritim
Mercantile = Mercantil
Religious = Religios
Militaristic = Militaristic
Type = Tip
Friendly = Prietenos
Hostile = Ostil
Irrational = Irațional 
Personality = Personalitate
Influence = Influență

Ally: [civilization] with [amount] Influence = Aliaza: [civilization] cu [amount] influență
Reach 30 for friendship. = Atinge 30 pentru prietenie.
Reach highest influence above 60 for alliance. = Atinge cea mai mare influență peste 60 pentru alianță.
When Friends: = Atunci când sunt Prieteni:
When Allies: = Atunci când sunt Aliați:
The unique luxury is one of: = Unicul lux este unul de:
Demand Tribute = Cere Tribut
Tribute Willingness = Voința de a da Tribut
At least 0 to take gold, at least 30 and size 4 city for worker = Cel puțin 0 pentru a lua aur, cel puțin 30 și oraș de mărime 4 pentru muncitor
Take [amount] gold (-15 Influence) = Ia [amount] aur (-15 Influență)
Take worker (-50 Influence) = Ia Muncitor (-50 Influență)
[civName] is afraid of your military power! = [civName] este înfricoșată de puterea ta militară!

Major Civ = Civilizație Majoră
No Cities = Nu sunt Orașe
Base value = Cea mai bună valoare
Has Ally = Are Aliați
Has Protector = Are Protector
Demanding a Worker = Necesită un Muncitor
Demanding a Worker from small City-State = Necesită un Muncitor de la un Oraș-Stat mic
Very recently paid tribute = Tribut plătit foarte recent
Recently paid tribute = Tribut plătit recent
Influence below -30 = Influență sub -30
Military Rank = Rang Militar
Military near City-State = Militărie lângă Orașul-Stat
Sum: = Sumă


# Trades

Trade = Comerț
Offer trade = Ofertă comercială
Retract offer = Retrage oferta
What do you have in mind? = La ce te gândești?
Our items = Articolele noastre
Our trade offer = Oferta noastră
[otherCiv]'s trade offer = Ofertă de schimb a [otherCiv]
[otherCiv]'s items = Articolele de la [otherCiv]
+[amount] untradable copy = +[amount] copie necomercializabilă
+[amount] untradable copies = +[amount] copii necomercializabile
Pleasure doing business with you! = Este o plăcere să facem afaceri împreună!
I think not. = Nu cred.
That is acceptable. = E acceptabil.
Accept = Acceptă
Keep going = Continuă
There's nothing on the table = Nu e nimic pe masă
Peace Treaty = Tratat de pace
Agreements = Înțelegeri
Open Borders = Granițe deschise
Gold per turn = Aur per tură
Cities = Orașe
Technologies = Tehnologii
Declarations of war = Declarație de război
Introduction to [nation] = Introducere cu [nation]
Declare war on [nation] = Declară război contra [nation]
Luxury resources = Resurse de lux
Strategic resources = Resurse strategice
Owned by you: [amountOwned] = Deținut de tine: [amountOwned]
 # Requires translation!
Non-existent city = 

# Nation picker

[resourceName] not required = Nu este nevoie de [resourceName]
Lost ability = Abilitate pierdută
National ability = Abilitate națională
[firstValue] vs [secondValue] = [firstValue] vs. [secondValue]


# New game screen

Uniques = Unice
Promotions = Promoții
Load copied data = Încarcă date copiate
Reset to defaults = Resetează la valorile implicite
Are you sure you want to reset all game options to defaults? = Ești sigur că vrei să resetezi toate opțiunile jocului la cele implicite?
Start game! = Începe jocul!
Map Options = Opțiuni ale hărții
Game Options = Opțiuni ale jocului
Civilizations = Civilizații
Map Type = Tipul hărții
Map file = Fișier hartă
Max Turns = Ture maxime
Could not load map! = Nu s-a putut încărca harta!
Generated = Generat
Existing = Existent
Custom = Personalizat
Map Generation Type = Tip de generare a hărții
Default = Implicit
Pangaea = Pangaea
Perlin = Perlin
Continents = Continente
Four Corners = Patru Colțuri
Archipelago = Arhipeleag
Inner Sea = Mare interioară
Number of City-States = Numărul de orașe-stat
One City Challenge = Provocare cu un oraș
No Barbarians = Fără barbari
 # Requires translation!
Disable starting bias = 
Raging Barbarians = Barbari furioși
No Ancient Ruins = Fără ruine antice
No Natural Wonders = Fără minuni naturale
 # Requires translation!
Allow anyone to spectate = 
Victory Conditions = Condiții de victorie
Scientific = Știință
Domination = Dominație
Cultural = Cultură
Diplomatic = Diplomatic
Time = Timp

# Used for random nation indicator in empire selector and unknown nation icons in various overview screens.
# Should be a single character, or at least visually square.
? = ?

Map Shape = Forma hărții
Hexagonal = Hexagonală
Rectangular = Dreptunghiulară
Height = Înălțime
Width = Lățime
Radius = Rază
 # Requires translation!
Enable Espionage = 

Resource Setting = Setare Resurse
Sparse = Rar
Abundant = Abundent
Strategic Balance = Balanță Strategică
Legendary Start = Start Legendar

Advanced Settings = Setări Avansate
RNG Seed = RNG Seed
Map Elevation = Înălțimea hărții
Temperature extremeness = Extremitatea temperaturii
Resource richness = Abundența resurselor
Vegetation richness = Abundența vegetației 
Rare features richness = Abundența caracteristicilor rare
Max Coast extension = Prelungirea maximă a țărmului
Biome areas extension = Extinderea biomului
Water level = Nivelul mării

Online Multiplayer = Multiplayer online
You're currently using the default multiplayer server, which is based on a free Dropbox account. Because a lot of people use this, it is uncertain if you'll actually be able to access it consistently. Consider using a custom server instead. = În prezent, utilizați serverul multiplayer implicit, care se bazează pe un cont Dropbox gratuit. Deoarece mulți oameni folosesc acest lucru, nu este sigur dacă veți putea să îl accesați în mod constant. Luați în considerare utilizarea unui server personalizat.
Open Documentation = Deschideți documentația
Don't show again = Nu mai arăta

World Size = Mărimea lumii
Tiny = Micuț
Small = Mic
Medium = Mediu
Large = Mare
Huge = Imens
World wrap requires a minimum width of 32 tiles = Împachetarea lumii necesită cel puțin 32 de dale
The provided map dimensions were too small = Dimensiunile date pentru hartă sunt prea mici
The provided map dimensions were too big = Dimensiunile date pentru hartă sunt prea mari
The provided map dimensions had an unacceptable aspect ratio = Dimensiunile date pentru hartă au un raport de aspect neacceptat

Difficulty = Dificultate

AI = Bot
Remove = Scoate
Random = Aleator
Human = Om
Hotseat = Pe rând
User ID = ID Utilizator
Click to copy = Click pentru a copia


Game Speed = Viteza jocului
Quick = Rapid
Standard = Standard
Epic = Epic
Marathon = Maraton

Starting Era = Era de început
It looks like we can't make a map with the parameters you requested! = Se pare că nu am putut face o hartă cu parametrii ceriuți!
Maybe you put too many players into too small a map? = Poate ai pus prea multi jucători pe o hartă mică?
No human players selected! = Nu au fost selectați jucători umani!
Invalid Player ID! = ID pentru jucător invalid
No victory conditions were selected! = Nu s-a selectat nici-o condiție de victorie!
Mods: = Mod-uri:
Extension mods: = Mod-uri de extindere
Base ruleset: = Set de reguli de bază
The mod you selected is incorrectly defined! = Mod-ul selectat nu este definit corect!
The mod combination you selected is incorrectly defined! = Combinația selectată de Mod-uri nu este definită corect!
The mod combination you selected has problems. = Combinația selectată de Mod-uri are probleme.
You can play it, but don't expect everything to work! = Poți să joci, dar nu te aștepta ca totul să funcționeze!
This base ruleset is not compatible with the previously selected\nextension mods. They have been disabled. = Acest Set de Reguli de bază nu este compatibil cu Mod-urile selectate\de extindere anterioare.
Base Ruleset = Set de Reguli de bază
[amount] Techs = [amount] Tehnologii
[amount] Nations = [amount] Națiuni
[amount] Units = [amount] Unități
[amount] Buildings = [amount] Clădiri
[amount] Resources = [amount] Resurse
[amount] Improvements = [amount] Îmbunătățiri
[amount] Religions = [amount] Religii
[amount] Beliefs = [amount] Credințe

World Wrap = Împachetare Lume
World wrap maps are very memory intensive - creating large world wrap maps on Android can lead to crashes! = Hărțile de tip Împachetare Lume sunt intensive pe parte de memorie - crearea unei Împachetări de Lume prea mari pe Android poate cauza blocări.
Anything above 80 by 50 may work very slowly on Android! = Orice valoare între 80 și 50 poate funcțîona foarte încet pe Android!
Anything above 40 may work very slowly on Android! = Orice valoare peste 40 poate funcțîona foarte încet pe Android!

# Map editor

## Tabs/Buttons
Map editor = Editor de hartă
View = Vedere
Generate = Genereaza
Partial = Partial
Generator steps = Pași ai generatorului
Edit = Modifică
Rivers = Râuri
Load = Incarcă
Save = Salvează
New map = Hartă nouă
Empty = Gol
Save map = Salvează harta
Load map = Încarcă hartă
Delete map = Șterge harta
Are you sure you want to delete this map? = Ești sigur/ă că vrei să ștergi harta asta?
It looks like your map can't be saved! = Se pare ca harta ta nu poate fi salvată!
Exit map editor = Ieși din editor
Change map ruleset = Schimbă setul de reguli al harții
Change the map to use the ruleset selected on this page = Schimbați harta pentru a utiliza setul de reguli selectat pe această pagină
Revert to map ruleset = Revino la regulile harții
Reset the controls to reflect the current map ruleset = Reseteaza controalele pentru a reflecta setul de reguli actual al hărții
Features = Caracteristici
Starting locations = Locații de început
Tile Matching Criteria = Criterii de potrivire a plăcilor
Complete match = Meci complet
Except improvements = Cu excepția îmbunătățirilor
Base and terrain features = Caracteristici de bază și de teren
Base terrain only = Doar teren de bază
Land or water only = Doar pământ sau apă

## Labels/messages
Brush ([size]): = Pensulă ([size]):
# The single letter shown in the [size] parameter above for setting "Floodfill".
# Please do not make this longer, the associated slider will not handle well.
Floodfill_Abbreviation = U
Error loading map! = Eroare la încarcarea harții!
Map saved successfully! = Harta salvata cu succes!
Current map RNG seed: [amount] = Harta curentă RNG seed:[amount]
Map copy and paste = Copiați și lipiți harta
Position: [param] = Poziție: [param]
Starting location(s): [param] = Locație/Locații de început: [param]
Continent: [param] ([amount] tiles) = Continent: [param] ([amount] tiles)
Change map to fit selected ruleset? = Schimbați harta pentru a se potrivi cu setul de reguli selectat?
Area: [amount] tiles, [amount2] continents/islands = Suprafață: [amount] plăci, [amount2] continente/insule
Area: [amount] tiles, [amount2]% water, [amount3] continents/islands = Suprafață: [amount] plăci, [amount2]% apă, [amount3] continente/insule
Do you want to leave without saving the recent changes? = Doriți să plecați fără a salva modificările recente?
Leave = Părăseşte
Do you want to load another map without saving the recent changes? = Doriți să încărcați o altă hartă fără a salva modificările recente?
Invalid map: Area ([area]) does not match saved dimensions ([dimensions]). = Hartă invalidă: Suprafața ([area]) nu corespunde cu dimensiunile ([dimensions]) salvate.
The dimensions have now been fixed for you. = Dimensiunile au fost setate pentru tine.
River generation failed! = Generarea râului a eșuat!
Please don't use step 'Landmass' with map type 'Empty', create a new empty map instead. = Vă rugăm să nu folosiți pasul „Masa de pământ” cu tipul de hartă „Gol”, ci creați o nouă hartă goală.
This map has errors: = Aceasta harta are erori:
The incompatible elements have been removed. = Elementele incompatibile au fost eliminate.

## Map/Tool names
My new map = Noua mea hartă
Generate landmass = Generați masă de pământ
Raise mountains and hills = Ridicați munți și dealuri
Humidity and temperature = Umiditate și temperatură
Lakes and coastline = Lacuri și litoral
Sprout vegetation = Încolțiți vegetație
Spawn rare features = Generați caracteristici rare
Distribute ice = Distribuiți gheață
Assign continent IDs = Atribuiți ID-uri de continent
Place Natural Wonders = Așezați minuni naturale
Let the rivers flow = Lasă râurile să curgă
Spread Resources = Răspândiți resurse
Create ancient ruins = Creați ruine antice
Floodfill = Umplere
[nation] starting location = Locația de început a [nation]
Remove features = Eliminați caracteristici
Remove improvement = Eliminați îmbunătățirea
Remove resource = Eliminați resursa
Remove starting locations = Eliminați locațiile de pornire
Remove rivers = Îndepărtați râurile
Spawn river from/to = Crează râuri de la/spre
Bottom left river = Râul din stânga jos
Bottom right river = Râul din dreapta jos
Bottom river = Râul de jos

# Multiplayer

Help = Ajută
Username = Utilizator
Multiplayer = Multiplayer
Could not download game! = Nu s-a putut descărca jocul!
Could not upload game! = Nu s-a putut publica jocul!
Retry = Reîncercați
Join game = Intră în joc
Invalid game ID! = ID-ul jocului invalid!
Copy user ID = Copiază ID-ul utilizatorului
Copy game ID = Copiază ID-ul jocului
UserID copied to clipboard = ID-ul utilizatorului copiat în clipboard
Game ID copied to clipboard! = ID-ul jocului copiat în clipboard
Friend name = Numele prietenului
Player ID = ID-ul jucătorului
Please input a name for your friend! = Vă rugăm să introduceți un nume pentru prietenul dvs.!
Please input a player ID for your friend! = Vă rugăm să introduceți un ID de jucător pentru prietenul dvs.!
Are you sure you want to delete this friend? = Sigur vrei să ștergi acest prieten?
Paste player ID from clipboard = Lipiți ID-ul jucătorului din clipboard
Player name already used! = Numele jucătorului este deja folosit!
Player ID already used! = ID-ul jucătorului este deja folosit!
Player ID is incorrect = ID-ul jucătorului este incorect
Select friend = Selectează prietenul
Select [thingToSelect] = Selectați [thingToSelect]
Friends list = Lista de prieteni
Add friend = Adauga prieten
Edit friend = Editează prieten
Friend name is already in your friends list! = Numele prietenului este deja în lista ta de prieteni!
Player ID is already in your friends list! = ID-ul jucătorului este deja în lista ta de prieteni!
You have to write a name for your friend! = Trebuie să scrii un nume pentru prietenul tău!
You have to write an ID for your friend! = Trebuie să-i scrii un act de identitate pentru prietenul tău!
You cannot add your own player ID in your friend list! = Nu vă puteți adăuga propriul ID de jucător în lista de prieteni!
To add a friend, ask him to send you his player ID.\nClick the 'Add friend' button.\nInsert his player ID and a name for him.\nThen click the 'Add friend' button again.\n\nAfter that you will see him in your friends list.\n\nA new button will appear when creating a new\nmultiplayer game, which allows you to select your friend. = Pentru a adăuga un prieten, cereți-i să vă trimită ID-ul său de jucător.\nDați clic pe butonul „Adăugați prieten”.\nIntroduceți ID-ul său de jucător și un nume pentru el.\nApoi faceți clic din nou pe butonul „Adăugați prieten”.\n\nDupă aceea îl vei vedea în lista ta de prieteni.\n\nUn buton nou va apărea la crearea unui joc\nmultiplayer nou, care îți permite să-ți selectezi prietenul.
Please input Player ID! = Vă rugăm să introduceți ID-ul jucătorului!
Set current user = Pune utilizaorul curent
Player ID from clipboard = ID-ul utilizatorului din clipboard
Player ID from friends list = ID-ul jucătorului din lista de prieteni
To create a multiplayer game, check the 'multiplayer' toggle in the New Game screen, and for each human player insert that player's user ID. = Pentru a crea un joc multiplayer, activează butonul 'multiplayer' în ecranul 'Joc nou', și pentru fiecare jucător uman inserează ID jucătorului respectiv.
You can assign your own user ID there easily, and other players can copy their user IDs here and send them to you for you to include them in the game. = Îți poți pune ID-ul tău cu ușurință, și alți jucătoari își pot copia ID-ul și să ți le trimită ție pentru a le include în joc.
Once you've created your game, the Game ID gets automatically copied to your clipboard so you can send it to the other players. = Odată ce ți-ai creat jocul, ID-ul jocului este copiat automat în clipboard pentru a-l trimite altora.
Players can enter your game by copying the game ID to the clipboard, and clicking on the 'Add multiplayer game' button = Jucătorii pot să intre în jocul tău copiind ID-ul jocului și apăsând pe butonul 'Adaugă joc multiplayer'.
The symbol of your nation will appear next to the game when it's your turn = Simbolul națiunii tale va apărea lângă joc când este tura ta.
Back = Înapoi
Rename = Redenumește
Game settings = Setările jocului
Add multiplayer game = Adaugă joc multiplayer
Refresh list = Reîmpropspătează lista
Could not save game! = Nu s-a putut salva jocul!
Could not delete game! = Nu s-a putut șterge jocul!
Error while refreshing: = Eroare la reîmprospătare:
Current Turn: = Tura actuală:
Add Currently Running Game = Adaugă joc în curs
Paste gameID from clipboard = Lipiți ID-ul jocului din clipboard
GameID = ID-ul jocului
Game name = Nunele jocului
Loading latest game state... = Se încarcă ultima stare a jocului...
 # Requires translation!
You are not allowed to spectate! = 
Couldn't download the latest game state! = Nu s-a putut încarca ultima stare a jocului!
Resign = Renunță
Are you sure you want to resign? = Ești sigur că vrei să renunți?
You can only resign if it's your turn = Poți renunța doar dacă este rândul tău
[civName] resigned and is now controlled by AI = [civName] a renunțat iar acum este controlată de AI
Last refresh: [duration] ago = Ultima reîmprospătare: [duration] în urmă
Current Turn: [civName] since [duration] ago = Turnul curent: [civName] de la [duration] în urmă
Seconds = Secunde
Minutes = Minute
Hours = Ore
Days = Zile
[amount] Seconds = [amount] Secunde
[amount] Minutes = [amount] Minute
[amount] Hours = [amount] Ore
[amount] Days = [amount] Zile
Server limit reached! Please wait for [time] seconds = Limita serverului a fost atinsă! Vă rugăm să așteptați [time] secunde
File could not be found on the multiplayer server = Fișierul nu a putut fi găsit pe serverul multiplayer
Unhandled problem, [errorMessage] = Problemă nerezolvată, [errorMessage]

# Save game menu

Current saves = Salvări curente
Show autosaves = Arată salvări automate
Saved game name = Numele jocului salvat
# This is the save game name the dialog will suggest
[player] - [turns] turns = [player] - [turns] ture
Copy to clipboard = Copiază în clipboard
Copy saved game to clipboard = Copiază jocul salvat în clipboard
 # Requires translation!
Could not load game! = 
Could not load game from clipboard! = Jocul nu a putut fi încărcat din clipboard!
Could not load game from custom location! = Nu s-a putut încărca jocul din locația personalizată!
 # Requires translation!
The save was created with an incompatible version of Unciv: [version]. Please update Unciv to this version or later and try again. = 
Load [saveFileName] = Încarcă [saveFileName]
Are you sure you want to delete this save? = Sigur doriți să ștergeți această salvare?
Delete save = Șterge jocul salvat
[saveFileName] deleted successfully. = [saveFileName] a fost șters cu succes.
Insufficient permissions to delete [saveFileName]. = Permisiuni insuficiente pentru a șterge [saveFileName].
Failed to delete [saveFileName]. = [saveFileName] nu a putut fi șters.
Saved at = Salvat la
Saving... = Se salvează...
Overwrite existing file? = Suprascrie fișîerul existent?
Overwrite = Suprascrie
It looks like your saved game can't be loaded! = Se pare că jocul salvat nu s-a putut incărca!
If you could copy your game data ("Copy saved game to clipboard" -  = Dacă ai putea copia data jocului ("Copiază jocul salvat în clipboard" - 
  paste into an email to yairm210@hotmail.com) = inserează-l printr-un email la yairm210@hotmail.com)
I could maybe help you figure out what went wrong, since this isn't supposed to happen! = Poate aș putea să-mi dau seama ce a mers greșit, deoarece asta nu ar trebui să se întâmple!
Missing mods: [mods] = Mod-uri lipsă: [mods]
Load from custom location = Încarcă dintr-o locație personalizată
Save to custom location = Salvează într-o locațîe personalizată
Could not save game to custom location! = Nu s-a putut salva jocul în locația personalizată
Download missing mods = Descărcați modurile lipsă
Missing mods are downloaded successfully. = Modurile lipsă sunt descărcate cu succes.
Could not load the missing mods! = Nu s-au putut încărca modurile lipsă!
Could not download mod list. = Nu s-a putut descărca lista de mod.
Could not find a mod named "[modName]". = Nu s-a putut găsi un mod numit „[modName]”.

# Options

Options = Opțiuni
About = Despre
Display = Afișează
Gameplay = Gameplay
Sound = Sunet
Advanced = Avansat
Locate mod errors = Localizează erorile Mod
Debug = Depanare

Version = Versiune
See online Readme = Vezi Readme-ul online
Visit repository = Vizitați depozitul
Turns between autosaves = Ture între salvările automate
Sound effects volume = Volumul efectelor
Music volume = Volumul muzicii
City ambient sound volume = Volumul sunetului ambiental al orașului
Pause between tracks = Întrerupe între melodii
Currently playing: [title] = Acum se redă: [title]
Download music = Descarcă muzică
Downloading... = Se descarcă...
Could not download music! = Nu s-a putut descărca muzica!
Show = Arată
Hide = Ascunde
Show worked tiles = Arată celulele muncite
Show resources and improvements = Arată resursele și îmbunătățirile
Check for idle units = Verifică pentru unități inactive
Move units with a single tap = Mută unitățile cu o singură apăsare
Show tutorials = Arată tutorialele
Auto-assign city production = Alocă automat producția orașelor
Auto-build roads = Construiește drumuri automat
Automated workers replace improvements = Muncitorii automatizați înlocuiesc îmbunătățîrile
 # Requires translation!
Minimap size = 
off = oprit
Show pixel units = Arată unitățile
Show pixel improvements = Arată îmbunătățirile
Enable Nuclear Weapons = Activează arme nucleare
Experimental Demographics scoreboard = Tabloul de bord pentru datele demografice experimentale
 # Requires translation!
Unit icon opacity = 
Show zoom buttons in world screen = Afișați butoanele de zoom pe ecranul mondial
Enable display cutout (requires restart) = Activați decuparea afișajului (necesită repornire)
Show tile yields = Arată randamentul parcelelor
Show unit movement arrows = Afișați săgețile de mișcare a unității
Continuous rendering = Randare continuă
When disabled, saves battery life but certain animations will be suspended = Când este dezactivată, economisește bateria dar anumite animații vor fi suspendate
Order trade offers by amount = Comandați oferte comercial după cantitate
Ask for confirmation when pressing next turn = Cereți confirmare când apăsați următorul urmatoarea tura
 # Requires translation!
Notifications log max turns = 
Check extension mods based on: = Verificați modurile de extensie pe baza:
-none- = -niciuna-
Reload mods = Reîncarcă modurile
Checking mods for errors... = Se verifică prezența erorilor în mod-uri...
No problems found. = Nu s-au găsit probleme.
Autoupdate mod uniques = Actualizări automate pentru unicele modului
Uniques updated! = Unic actualizat!

Max zoom out = Majorare maxima
Show experimental world wrap for maps = Afișează Împachetarea de Lumi experimentală pentru hărți
HIGHLY EXPERIMENTAL - YOU HAVE BEEN WARNED! = ATENȚIUNE - E CÂT SE POATE DE EXPERIMENTAL!
Enable portrait orientation = Activează orientarea portret
Generate translation files = Generați fișiere de traducere
Translation files are generated successfully. = Fișierele de traducere sunt generate cu succes.
Fastlane files are generated successfully. = Fișierele Fastlane sunt generate cu succes.
Please note that translations are a community-based work in progress and are INCOMPLETE! The percentage shown is how much of the language is translated in-game. If you want to help translating the game into your language, click here. = Rețîne că traducerile sunt bazate pe comunitatese șî sunt INCOMPLETE! Procentul afișat reprezintă măsura în care a fost tradus jocul într-o anumită limbă. Dacă dorești să ajuți la traducerea jocului în limba ta, dă click aici
Font family = Familie de fonturi
 # Requires translation!
Font size multiplier = 
Default Font = Font implicit
You need to restart the game for this change to take effect. = Trebuie să reporniți jocul pentru ca această modificare să intre în vigoare.

# Notifications

Research of [technologyName] has completed! = Cercetarea pentru [technologyName] s-a încheiat!
[construction] has become obsolete and was removed from the queue in [cityName]! = [construction] a devenit demodat și a fost scos din coadă în [cityName]!
[construction] has become obsolete and was removed from the queue in [amount] cities! = [construction] a devenit demodat șî a fost scos din coadă în [amount] orașe!
[cityName] changed production from [oldUnit] to [newUnit] = [cityName] a schimbat producția din [oldUnit] în [newUnit]
[amount] cities changed production from [oldUnit] to [newUnit] = [amount] orașe au schimbat producția din [oldUnit] în [newUnit]
Excess production for [wonder] converted to [goldAmount] gold = Producția excesivă pentru [wonder] a fost convertită în [goldAmount] aur
You have entered a Golden Age! = Ai intrat într-o epocă de aur!
[resourceName] revealed near [cityName] = [resourceName] a fost dezvăluit lângă [cityName]
[n] sources of [resourceName] revealed, e.g. near [cityName] = [n] surse de [resourceName] dezvăluite, cum ar fi aproape de [cityName]
A [greatPerson] has been born in [cityName]! = [cityName] - S-a născut un [greatPerson]!
We have encountered [civName]! = Am descoperit [civName]!
[cityStateName] has given us [stats] as a token of goodwill for meeting us = [cityStateName] ne-a oferit [stats] ca o dovadă de bunăvoință pentru că ne-am întâlnit
[cityStateName] has given us [stats] as we are the first major civ to meet them = [cityStateName] ne-a oferit [stats] doarece suntem prima civilizație majoră pe care i-au întâlnit
[cityStateName] has also given us [stats] = [cityStateName] ne-a oferit de asemenea [stats]
[cityStateName] gave us a [unitName] as a gift! = [cityStateName] ne-a oferit un [unitName] cadou!
Cannot provide unit upkeep for [unitName] - unit has been disbanded! = Nu se poate oferi susținere pentru [unitName] - unitatea a fost desființată!
[cityName] has grown! = [cityName] a crescut!
[cityName] is starving! = [cityName] suferă de foame!
[construction] has been built in [cityName] = [construction] a fost construit(ă) în [cityName]
[wonder] has been built in a faraway land = [wonder] a fost construit într-un tărâm îndepărtat!
[civName] has completed [construction]! = [civName] a terminat [construction]!
An unknown civilization has completed [construction]! = O civilizație necunoscută a terminat [construction]!
The city of [cityname] has started constructing [construction]! = Orașul [cityname] a început construcția pentru [construction]!
[civilization] has started constructing [construction]! = [civilization] a început construcția pentru [construction]!
An unknown civilization has started constructing [construction]! = O civilizație necunoscută a început construcția pentru [construction]!
Work has started on [construction] = Munca a început pentru [construction]
[cityName] cannot continue work on [construction] = [cityName] nu poate continua munca la [construction]
[cityName] has expanded its borders! = [cityName] și-a extins frontierele!
Your Golden Age has ended. = Epoca de aur a luat sfârșit.
[cityName] has been razed to the ground! = [cityName] a fost ras de pe fața pământului!
We have conquered the city of [cityName]! = Am cucerit orașul [cityName]!
 # Requires translation!
Your citizens are revolting due to very high unhappiness! = 
An enemy [unit] has attacked [cityName] = Un [unit] inamic a atacat [cityName]
 # Requires translation!
An enemy [unit] ([amount] HP) has attacked [cityName] ([amount2] HP) = 
An enemy [unit] has attacked our [ourUnit] = Un [unit] inamic ne-a atacat un [ourUnit]
 # Requires translation!
An enemy [unit] ([amount] HP) has attacked our [ourUnit] ([amount2] HP) = 
Enemy city [cityName] has attacked our [ourUnit] = Orașul inamic [cityName] ne-a atacat un [ourUnit]
 # Requires translation!
Enemy city [cityName] ([amount] HP) has attacked our [ourUnit] ([amount2] HP) = 
An enemy [unit] has captured [cityName] = Un [unit] inamic a capturat [cityName]
 # Requires translation!
An enemy [unit] ([amount] HP) has captured [cityName] ([amount2] HP) = 
An enemy [unit] has raided [cityName] = Un [unit] inamic a dat un raid în [cityName]
 # Requires translation!
An enemy [unit] ([amount] HP) has raided [cityName] ([amount2] HP) = 
An enemy [unit] has captured our [ourUnit] = Un [unit] inamic ne-a capturat un [ourUnit]
 # Requires translation!
An enemy [unit] ([amount] HP) has captured our [ourUnit] ([amount2] HP) = 
An enemy [unit] has destroyed our [ourUnit] = Un [unit] inamic ne-a distrus un [ourUnit]
 # Requires translation!
An enemy [unit] ([amount] HP) has destroyed our [ourUnit] ([amount2] HP) = 
Your [ourUnit] has destroyed an enemy [unit] = [ourUnit]ul tău a distrus un [unit] inamic
 # Requires translation!
Your [ourUnit] ([amount] HP) has destroyed an enemy [unit] ([amount2] HP) = 
An enemy [RangedUnit] has destroyed the defence of [cityName] = Un [RangedUnit] inamic a distrus defensiva orașului [cityName]
 # Requires translation!
An enemy [RangedUnit] ([amount] HP) has destroyed the defence of [cityName] ([amount2] HP) = 
Enemy city [cityName] has destroyed our [ourUnit] = Orașul inamic [cityName] ne-a distrus o unitate [ourUnit]
 # Requires translation!
Enemy city [cityName] ([amount] HP) has destroyed our [ourUnit] ([amount2] HP) = 
An enemy [unit] was destroyed while attacking [cityName] = Un [unit] inamic a fost distrus în timp ce ataca [cityName]
 # Requires translation!
An enemy [unit] ([amount] HP) was destroyed while attacking [cityName] ([amount2] HP) = 
An enemy [unit] was destroyed while attacking our [ourUnit] = Un [unit] inamic a fost distrus în timp ce ne ataca un [ourUnit]
 # Requires translation!
An enemy [unit] ([amount] HP) was destroyed while attacking our [ourUnit] ([amount2] HP) = 
 # Requires translation!
Our [attackerName] ([amount] HP) was destroyed by an intercepting [interceptorName] ([amount2] HP) = 
 # Requires translation!
Our [attackerName] ([amount] HP) was destroyed by an unknown interceptor = 
 # Requires translation!
Our [interceptorName] ([amount] HP) intercepted and destroyed an enemy [attackerName] ([amount2] HP) = 
 # Requires translation!
Our [attackerName] ([amount] HP) destroyed an intercepting [interceptorName] ([amount2] HP) = 
 # Requires translation!
Our [interceptorName] ([amount] HP) intercepted and was destroyed by an enemy [attackerName] ([amount2] HP) = 
 # Requires translation!
Our [interceptorName] ([amount] HP) intercepted and was destroyed by an unknown enemy = 
 # Requires translation!
Our [attackerName] ([amount] HP) was attacked by an intercepting [interceptorName] ([amount2] HP) = 
 # Requires translation!
Our [attackerName] ([amount] HP) was attacked by an unknown interceptor = 
 # Requires translation!
Our [interceptorName] ([amount] HP) intercepted and attacked an enemy [attackerName] ([amount2] HP) = 
 # Requires translation!
Nothing tried to intercept our [attackerName] = 
An enemy [unit] was spotted near our territory = Un [unit] inamic a fost reperat în apropierea teritoriului nostru
An enemy [unit] was spotted in our territory = Un [unit] inamic a fost reperat pe teritoriul nostru
Your city [cityName] can bombard the enemy! = Orașul tău [cityName] poate bombarda inamicul!
[amount] of your cities can bombard the enemy! = [amount] dintre orașele tale pot bombarda inamicul!
[amount] enemy units were spotted near our territory = [amount] unități inamice au fost detectate în aproprierea teritoriului nostru
[amount] enemy units were spotted in our territory = [amount] unități inamice au fost detectate pe teritoriul nostru
A(n) [nukeType] exploded in our territory! = O(un) [nukeType] a explodat pe teritoriul nostru!
After being hit by our [nukeType], [civName] has declared war on us! = După ce a fost lovită de [nukeType], [civName] ne-a declarat război!
The civilization of [civName] has been destroyed! = Civilizația [civName] a fost distrusă!
The City-State of [name] has been destroyed! = Orașul-stat [name] a fost distrus!
Your [ourUnit] captured an enemy [theirUnit]! = [ourUnit]ul tău a capturat un inamic [theirUnit]!
Your [ourUnit] plundered [amount] [Stat] from [theirUnit] = [ourUnit]ul tău a jefuit [amount] [Stat] de la [theirUnit]
We have captured a barbarian encampment and recovered [goldAmount] gold! = Am capturat tabăra barbară și am luat [goldAmount] aur!
 # Requires translation!
An enemy [unitType] has joined us! = 
 # Requires translation!
After an unknown civilization entered the [eraName], we have recruited [spyName] as a spy! = 
 # Requires translation!
We have recruited [spyName] as a spy! = 

# This might be needed for a rewrite of Germany's unique - see #7376
A barbarian [unitType] has joined us! = Ni s-a alăturat un [unitType] barbar!

We have found survivors in the ruins - population added to [cityName] = Am descoperit supraviețuitori printre ruine - populația a fost adăugată la [cityName]
We have discovered cultural artifacts in the ruins! (+20 Culture) = Am descoperit artefacte culturale în ruine! (+20 Cultură)
We have discovered the lost technology of [techName] in the ruins! = Am descoperit tehnologia pierdută [techName] printre ruine!
A [unitName] has joined us! = Un [unitName] ni s-a alăturat!
An ancient tribe trains our [unitName] in their ways of combat! = Un trib străvechi ne invață un [unitName] metodele lor de luptă!
We have found a stash of [amount] gold in the ruins! = Am descoperit un depozit de [amount] aur printre ruine!
We have found a crudely-drawn map in the ruins! = Am găsit o hartă desenată grosolan în ruine.
[unit] finished exploring. = [unit] a terminat explorarea.
[unit] has no work to do. = [unit] nu mai are de lucru.
You're losing control of [name]. = Pierzi controlul asupra [name].
You and [name] are no longer friends! = Tu și [name] nu mai sunteți prieteni!
Your alliance with [name] is faltering. = Alianța cu [name] eșuează.
You and [name] are no longer allies! = Tu și [name] nu mai sunteți aliați!
[civName] gave us a [unitName] as gift near [cityName]! = [civName] ne-a dăruit un [unitName] lângă [cityName]!
[civName] has denounced us! = [civName] ne-a denunțat!
[cityName] has been connected to your capital! = [cityName] a fost conectat la capitlă!
[cityName] has been disconnected from your capital! = [cityName] a fost deconectat de capitală!
[civName] has accepted your trade request = [civName] a acceptat cererea ta de negoț
[civName] has made a counteroffer to your trade request = [civName] a făcut o contraofertă la cererea dvs. de tranzacționare
[civName] has denied your trade request = [civName] nu a acceptat cererea ta de negoț
[tradeOffer] from [otherCivName] has ended = [tradeOffer] de la [otherCivName] s-a terminat
[tradeOffer] to [otherCivName] has ended = [tradeOffer] către [otherCivName] s-a terminat
One of our trades with [nation] has ended = Unul dintre negoțurile noastre cu [nation] s-a încheiat
One of our trades with [nation] has been cut short = Unul dintre negoțurile noastre cu [nation] a fost încheiat prematur
[nation] agreed to stop settling cities near us! = [nation] a acceptat să se oprească din a înființa noi orașe lângă noi!
[nation] refused to stop settling cities near us! = [nation] a refuzat să se oprească din a înființa noi orașe lângă noi!
We have allied with [nation]. = Ne-am aliat cu [nation].
We have lost alliance with [nation]. = Am pierdut alianța cu [nation].
We have discovered [naturalWonder]! = Ai descoperit [naturalWonder]!
We have received [goldAmount] Gold for discovering [naturalWonder] = Ai primit [goldAmount] aur pentru că ai descoperit [naturalWonder]
Your relationship with [cityStateName] is about to degrade = Relația cu [cityStateName] este pe cale să se degradeze
Your relationship with [cityStateName] degraded = Relația cu [cityStateName] s-a degradat
A new barbarian encampment has spawned! = A apărut o nouă tabără de barbari!
Barbarians raided [cityName] and stole [amount] Gold from your treasury! = Barbarii au atacat [cityName] și au furat [amount] aur din vistieria ta!
Received [goldAmount] Gold for capturing [cityName] = Ai primit [goldAmount] aur pentru că ai capturat [cityName]
Our proposed trade is no longer relevant! = Comerțul propus de noi nu mai este relevant.
[defender] could not withdraw from a [attacker] - blocked. = [defender]-ul nu s-a putut retrage din fața unui [attacker] - blocat.
[defender] withdrew from a [attacker] = [defender]-ul s-a retras din fața unui [attacker]
By expending your [unit] you gained [Stats]! = Cheltuind [unit] dvs., ați câștigat [Stats]!
Your territory has been stolen by [civName]! = [civName] v-a furat teritoriul!
Clearing a [forest] has created [amount] Production for [cityName] = Defrișarea unei [forest] a creat [amount] producție pentru [cityName]
[civName] assigned you a new quest: [questName]. = [civName] ți-a atribuit o nouă misiune: [questName].
[civName] rewarded you with [influence] influence for completing the [questName] quest. = [civName] v-a răsplătit cu influență [influence] pentru finalizarea misiunii [questName].
[civName] no longer needs your help with the [questName] quest. = [civName] nu mai are nevoie de ajutorul tău cu misiunea [questName].
The [questName] quest for [civName] has ended. It was won by [civNames]. = Căutarea [questName] pentru [civName] s-a încheiat. A fost câștigat de [civNames].
The resistance in [cityName] has ended! = Rezistența în [cityName] s-a încheiat!
[cityName] demands [resource]! = [cityName] solicită [resource]!
Because they have [resource], the citizens of [cityName] are celebrating We Love The King Day! = Pentru că au [resource], cetățenii din [cityName] sărbătoresc Ziua Iubim Regele!
We Love The King Day in [cityName] has ended. = Iubim Ziua Regelui în [cityName] s-a încheiat.
Our [name] took [tileDamage] tile damage and was destroyed = [name] nostru a suferit daune plăcilor [tileDamage] și a fost distrus
Our [name] took [tileDamage] tile damage = [name] nostru a suferit daune plăcilor [tileDamage].
[civName] has adopted the [policyName] policy = [civName] a adoptat politica [policyName].
An unknown civilization has adopted the [policyName] policy = O civilizație necunoscută a adoptat politica [policyName].
You gained [Stats] as your religion was spread to [cityName] = Ați obținut [Stats] pe măsură ce religia dvs. a fost răspândită în [cityName]
You gained [Stats] as your religion was spread to an unknown city = Ai câștigat [Stats] pe măsură ce religia ta a fost răspândită într-un oraș necunoscut
Your city [cityName] was converted to [religionName]! = Orașul tău [cityName] a fost convertit în [religionName]!
Your [unitName] lost its faith after spending too long inside enemy territory! = [unitName] dvs. și-a pierdut credința după ce a petrecut prea mult timp pe teritoriul inamic!
 # Requires translation!
An [unitName] has removed your religion [religionName] from its Holy City [cityName]! = 
 # Requires translation!
An [unitName] has restored [cityName] as the Holy City of your religion [religionName]! = 
You have unlocked [ability] = Ai deblocat [ability]
A new b'ak'tun has just begun! = Un nou b'ak'tun tocmai a început!
A Great Person joins you! = O persoană grozavă ți se alătură!
 # Requires translation!
[civ1] has liberated [civ2] = 
 # Requires translation!
[civ] has liberated an unknown civilization = 
 # Requires translation!
An unknown civilization has liberated [civ] = 


# World Screen UI

Working... = Lucru...
Waiting for other players... = Se așteaptă ceilalți jucători...
Waiting for [civName]... = Se așteaptă [civName]...
in = în
Next turn = Runda următoare
Confirm next turn = Confirmați următoarea tură
Move automated units = Mutați unitățile automate
[currentPlayerCiv] ready? = [currentPlayerCiv] e gata?
1 turn = 1 tură
[numberOfTurns] turns = [numberOfTurns] ture
Turn = Tură
turns = ture
turn = tură
Next unit = Următoarea unitate
Fog of War = Ceata de razboi
Pick a policy = Alege o politică
Movement = Mișcare
Strength = Putere
Ranged strength = Putere la distanță
Bombard strength = Puterea bombardamentului
Range = Distanță
 # Requires translation!
XP = 
Move unit = Mută unitatea
Stop movement = Oprește mișcarea
Swap units = Schimbați unitățile
Construct improvement = Construiește îmbunătățire
Automate = Automatizează
Stop automation = Opriți automatizarea
Construct road = Construiește un drum
Fortify = Fortifică
Fortify until healed = Fortifică până la vindecare
Fortification = Fortificație
Sleep = Dormi
Sleep until healed = Dormi până la vindecare
Moving = În mișcare
Set up = Montează
Paradrop = Paradrop
 # Requires translation!
Air Sweep = 
Add in capital = Adăugați in capital
Add to [comment] = Adaugă la [comment]
Upgrade to [unitType] ([goldCost] gold) = Avansare [unitType] ([goldCost] aur)
Upgrade to [unitType]\n([goldCost] gold, [resources]) = Faceți upgrade la [unitType]\n([goldCost] aur, [resources])
Found city = Fondează oraș
Promote = Promovează
Health = Sănătate
Disband unit = Desființează unitatea
Do you really want to disband this unit? = Sigur vrei să desființezi unitatea?
Disband this unit for [goldAmount] gold? = Dezactivați această unitate pentru [goldAmount] aur?
Gift unit = Unitate cadou
Explore = Explorează
Stop exploration = Oprește explorarea
Pillage = Jefuiește
Wait = Aștepta
Are you sure you want to pillage this [improvement]? = Ești sigur că vrei să jefuiești aceasta [improvement]?
We have looted [amount] from a [improvement] = Am jefuit [amount] dintr-o [improvement]
We have looted [amount] from a [improvement] which has been sent to [cityName] = Am jefuit [amount] dintr-o [improvement] care a fost trimisă către [cityName]
An enemy [unitName] has pillaged our [improvement] = Un inamic [unitName] ne-a jefuit [improvement]
Create [improvement] = Creează [improvement]
Start Golden Age = Începe Epoca de Aur
Trigger unique = Trigger unic
Show more = Arată mai mult
Yes = Da
No = Nu
Acquire = Achiziționează
Under construction = În construcție

Food = Hrană
Production = Producție
Gold = Aur
Happiness = Fericire
Culture = Cultură
Science = știință
Faith = Credinţă

Crop Yield = Randament al culturilor
Growth = Creştere
Territory = Teritoriu
Force = Forță
GOLDEN AGE = EPOCĂ DE AUR
Golden Age = Epocă de Aur
Global Effect = Efect global
[year] BC = [year] î.Hr.
[year] AD = [year] d.Hr.
Civilopedia = Civilopedie
# Display name of unknown nations.
??? = ???

Start new game = Joc nou
Save game = Salvează jocul
Load game = Incarcă joc
Main menu = Meniu principal
Resume = Continuă
Cannot resume game! = Nu s-a putut continua jocul!
Not enough memory on phone to load game! = Nu este suficientă memorie pe telefon pentru a încărca jocul!
Quickstart = Pornire rapidă
Cannot start game with the default new game parameters! = Nu se poate porni jocul cu noii parametri impliciti de joc!
Victory status = Statut victorie
Social policies = Politici sociale
Community = Comunitate
Close = Închide
Do you want to exit the game? = Vrei să ieși din joc?
Exit = Ieșire
Start bias: = Preferințe câmp:
Avoid [terrain] = Evită [terrain]

# Maya calendar popup

The Mayan Long Count = Numărătoarea lungă mayașă
Your scientists and theologians have devised a systematic approach to measuring long time spans - the Long Count. During the festivities whenever the current b'ak'tun ends, a Great Person will join you. = Oamenii de știință și teologii tăi au conceput o abordare sistematică pentru măsurarea perioadelor lungi de timp - Numărul lung. În timpul festivităților, ori de câte ori actualul b'ak'tun se termină, ți se va alătura o mare persoană.
While the rest of the world calls the current year [year], in the Maya Calendar that is: = În timp ce restul lumii numește anul curent [year], în Calendarul Maya, acesta este:
[amount] b'ak'tun, [amount2] k'atun, [amount3] tun = [amount] b'ak'tun, [amount2] k'atun, [amount3] tun

# City screen

Exit city = Ieși din oraș
Raze city = Demolează orașul
Stop razing city = Anulează demolarea orașului
Buy for [amount] gold = Cumpără cu [amount] aur
Buy = A cumpara
Currently you have [amount] [stat]. = În prezent aveți [amount] [stat].
Would you like to purchase [constructionName] for [buildingGoldCost] [stat]? = Doriți să cumpărați [constructionName] pentru [buildingGoldCost] [stat]?
Purchase = Cumpărare
No space available to place [unit] near [city] = Nu există spațiu disponibil pentru a plasa [unit] lângă [city]
Maintenance cost = Cost întreținere
Pick construction = Alege construcția
Pick improvement =  Alege amenajarea
Provides [resource] = Asigură [resource]
Provides [amount] [resource] = Oferă [amount] [resource]
Replaces [improvement] = Înlocuiește [improvement]
Pick now! = Alege acum!
Remove [feature] first = Mai întâi, eliminați [feature].
Research [tech] first = Cercetează [tech] mai întâi
Have this tile close to your borders = Puneți această țiglă aproape de granițele dvs
Have this tile inside your empire = Pune această piesă în interiorul imperiului tău
Acquire more [resource] = Obțineți mai multe [resource]
Build [building] = Construiește [building]
Train [unit] = Antrenează [unit]
Produce [thingToProduce] = Produce [thingToProduce]
Nothing = Nimic
Annex city = Anexează orașul
Specialist Buildings = Clădiri specializate
Specialist Allocation = Alocarea specialiștilor
Manual Specialists = Specialisti manuali
Auto Specialists = Specialisti auto
Specialists = Specialiști
[specialist] slots = Sloturi de [specialist]
Food eaten = Mâncare consumată
Unassigned population = Populație liberă
[turnsToExpansion] turns to expansion = [turnsToExpansion] rundă până la expansiunea
Stopped expansion = Expansiunea sa oprit
[turnsToPopulation] turns to new population = [turnsToPopulation] rundă până un nou rezident
Food converts to production = Mâncarea este transformată în producție
[turnsToStarvation] turns to lose population = Pierderea populației în [turnsToStarvation] rundă
Stopped population growth = Creșterea populației arestate
In resistance for another [numberOfTurns] turns = În rezistență pentru [numberOfTurns] runde
We Love The King Day for another [numberOfTurns] turns = Iubim Ziua Regelui pentru încă [numberOfTurns] ture
Demanding [resource] = Solicită [resource]
Sell for [sellAmount] gold = Vindem [sellAmount] de aur
Are you sure you want to sell this [building]? = Ești sigur că vrei să vinzi [building]?
Free = Gratis
[greatPerson] points = puncte de [greatPerson]
Great person points = Puncte pentru Persoane Extraordinare
Current points = Puncte actuale
Points per turn = Puncte pe tură
Convert production to gold at a rate of 4 to 1 = Convertește producție în aur cu o rată de 4 la 1
Convert production to science at a rate of [rate] to 1 = Convertește producție în știință cu o rată de [rate] la 1
 # Requires translation!
Convert production to [stat] at a rate of [rate] to 1 = 
 # Requires translation!
Production to [stat] conversion in cities changed by [relativeAmount]% = 
The city will not produce anything. = Acest oraș nu va produce nimic
 # Requires translation!
Owned by [cityName] = 
Worked by [cityName] = Lucrat de [cityName]
Lock = Blocați
Unlock = Deblocați
Move to city = Mută-te în oraș
Reset Citizens = Resetați cetățenii
Citizen Management = Managementul cetățenilor
Avoid Growth = Evitați creșterea
Default Focus = Focalizare implicită
[stat] Focus = Focalizare [stat]
Please enter a new name for your city = Vă rugăm să introduceți un nume nou pentru orașul dvs
Please select a tile for this building's [improvement] = Vă rugăm să selectați o placă pentru [improvement] acestei clădiri

# Ask for text or numbers popup UI

Invalid input! Please enter a different string. = Intrare nevalidă! Vă rugăm să introduceți un șir diferit.
 # Requires translation!
Invalid input! Please enter a valid number. = 
Please enter some text = Vă rugăm să introduceți ceva text

# Technology UI

Pick a tech = Alege o tehnologie
Pick a free tech = Alege o tehnologie gratuită
Research [technology] = Cercetează [technology]
Pick [technology] as free tech = Alege [technology] ca tehnologie gratuită
Units enabled = Unități active
Buildings enabled = Clădiri active
Wonder = Minune
National Wonder = Minune națională
National Wonders = Minuni naționale
Wonders enabled = Minuni activate
Tile improvements enabled = Îmbunătățirea celulelor activată
Reveals [resource] on the map = Dezvăluie [resource] pe hartă
XP for new units = XP pentru unități noi
provide = furnizează
provides = furnizează
City strength = Puterea orașului
City health = Sănătatea orașului
Occupied! = Sub ocupație!
Attack = Atac
Bombard = Bombardare
NUKE = BOMBĂ NUCLEARĂ
Captured! = Capturat!
Cannot gain more XP from Barbarians = Nu se poate câștiga mai mult XP de la barbari

# Battle modifier categories

defence vs ranged = Defensivă împotriva luptătorilor la distanță
[percentage] to unit defence = [percentage] la defensiva unității
Attacker Bonus = Bonus de atacator
Defender Bonus = Bonus de apărător
Landing = Debarcare
Boarding = Îmbarcare
Flanking = Flancare
vs [unitType] = vs [unitType]
Terrain = Teren
Tile = Placă
Missing resource = Resursa lipsă
Adjacent units = Unități adiacente
Adjacent enemy units = Unități inamice adiacente
Combat Strength = Forța de luptă
Across river = Dincolo de râu
Temporary Bonus = Bonus temporar
Garrisoned unit = Unitate de garnizoare
Attacking Bonus = Bonus de atac
defence vs [unitType] = apărare vs [unitType]
[tileFilter] defence = [tileFilter] apărare
Defensive Bonus = Bonus defensiv
Stacked with [unitType] = Stivuit cu [unitType]

Unit ability = Abilitatea unității

The following improvements [stats]: = Următoarele îmbunătățiri [stats]:
The following improvements on [tileType] tiles [stats]: = Următoarele îmbunătățiri ale plăcilor [tileType] [stats]:

# Unit actions

Hurry Research = Grăbește cercetarea
Conduct Trade Mission = Dirijează misiunea comercială
Your trade mission to [civName] has earned you [goldAmount] gold and [influenceAmount] influence! = Misiunea de comerț cu [civName] v-a generat [goldAmount] aur și [influenceAmount] influență!
Hurry Wonder = Grăbește minune
Hurry Construction = Grăbește construcția
Hurry Construction (+[productionAmount]⚙) = Grăbește construcția (+[productionAmount]⚙)
Spread Religion = Răspândiți religia
Spread [religionName] = Răspândește [religionName]
Remove Heresy = Elimina erezia
Found a Religion = Formează o religie
Enhance a Religion = Îmbunătățiți o religie
Your citizens have been happy with your rule for so long that the empire enters a Golden Age! = Cetățenii au fost fericiți cu conducerea dumneavoastră pentru o perioadă atât de lungă încât imperiul a intrat într-o Epocă de Aur!
You have entered the [newEra]! = Ai intrat în epoca [newEra]!
[civName] has entered the [eraName]! = [civName] a intrat în [eraName]!
[policyBranch] policy branch unlocked! = Ramura [policyBranch] deblocată!

# Overview screens

Overview = Prezentare generală
Total = Total
Stats = Statistici
Policies = Politici
Base happiness = Fericire de bază
Traded Luxuries = Luxuri comercializate
City-State Luxuries = Luxuri oraș-stat
Occupied City = Oraș sub ocupație
Buildings = Clădiri
Wonders = Minuni
 # Requires translation!
Notifications = 
Base values = Valori de bază
Bonuses = Bonusuri
Final = Final
Other = Alte
Population = Populație
City-States = Orașe-stat
Tile yields = Randamentele celulelor
Trade routes = Rute commerciale
Maintenance = Întreținere
Transportation upkeep = Întreținere trasporturi
Unit upkeep = Întreținere unități
Trades = Tranzacții
Score = Scor
Units = Unități
Unit Supply = Aprovizionare unitară
Base Supply = Aprovizionare de bază
Total Supply = Aprovizionare totală
In Use = In folosinta
Supply Deficit = Deficitul de aprovizionare
Production Penalty = Penalizare de producție
Increase your supply or reduce the amount of units to remove the production penalty = Măriți-vă oferta sau reduceți cantitatea de unități pentru a elimina penalizarea producției
Name = Nume
Closest city = Cel mai apropiat oraș
Action = Acțiune
Upgrade = Modernizează
Defeated = Învins
[numberOfCivs] Civilizations in the game = [numberOfCivs] Civilizații în joc
Our Civilization: = Civilizația noastră:
Known and alive ([numberOfCivs]) = Cunoscute și vii ([numberOfCivs])
Known and defeated ([numberOfCivs]) = Cunoscute și învinse ([numberOfCivs])
Tiles = Titluri
Natural Wonders = Minuni naturale
Treasury deficit = Deficitul din trezorerie
Unknown = Necunoscut
Not built = Neconstruit
Not found = Nu a fost găsit
Known = Cunoscut
Owned = Deținut
Near [city] = Aproape de [city]
Somewhere around [city] = Undeva prin [city]
Far away = Departe
Status = Stare
 # Requires translation!
Current turn = 
 # Requires translation!
Turn [turnNumber] = 
Location = Locație
Unimproved = Neîmbunătățit
Number of tiles with this resource\nin your territory, without an\nappropriate improvement to use it = Numărul de plăci cu această resursă\npe teritoriul dvs., fără \no îmbunătățire nepotrivită pentru a o folosi
We Love The King Day = Ziua Iubim Regele
WLTK+ = ZIR+
Number of your cities celebrating\n'We Love The King Day' thanks\nto access to this resource = Numărul de orașe tale care sărbătoresc\n„Îmi place Ziua Regelui” mulțumesc\npentru accesul la această resursă 
WLTK demand = Cererea ZIR
WLTK- = ZIR-
Number of your cities\ndemanding this resource for\n'We Love The King Day' = Numărul orașelor tale\n care solicită această resursă pentru\n"Iubim Ziua Regelui"
 # Requires translation!
Trade request = 

# Victory

[victoryType] Victory = [victoryType] Victorie
Built [building] = Construit [building]
 # Requires translation!
Add all [comment] in capital = 
Destroy all players = Distrugeți toți jucătorii
Capture all capitals = Capturați toate capitalele
Complete [amount] Policy branches = Completați [amount] Filiale de poliță
You have won a [victoryType] Victory! = Ați câștigat o victorie [victoryType]!
[civilization] has won a [victoryType] Victory! = [civilization] a câștigat o victorie [victoryType]!
Your civilization stands above all others! The exploits of your people shall be remembered until the end of civilization itself! = Civilizația ta este deasupra tuturor celorlalte! Isprăvile poporului tău vor fi amintite până la sfârșitul civilizației!
You have been defeated. Your civilization has been overwhelmed by its many foes. But your people do not despair, for they know that one day you shall return - and lead them forward to victory! = Ai fost învins. Civilizația ta a fost copleșită de numeroșii ei dușmani. Dar poporul tău nu disperă, căci ei știu că într-o zi te vei întoarce - și îi vei conduce înainte spre victorie!
One more turn...! = Încă o tură...!
Destroy [civName] = Distruge [civName]
Capture [cityName] = Capturează [cityName]
Our status = Statutul nostru
Global status = Statutul global
Rankings = Clasamente
 # The \n here means: put a newline (enter) here. If this is omitted, the sidebox in the diplomacy overview will become _really_ wide.
 # Feel free to replace it with a space and put it between other words in your translation
Demographics = Demografică
Demographic = Demographic
Rank = Rang
Value = Valoare
Best = Cel mai bun
Average = In medie
Worst = Cel mai rău
Turns until the next\ndiplomacy victory vote: [amount] = Turnuri până la următorul\nvot de victorie în diplomație: [amount]
Choose a civ to vote for = Alegeți o civilizație pentru care să votați
Choose who should become the world leader and win a Diplomatic Victory! = Alege cine ar trebui să devină liderul mondial și să câștige o victorie diplomatică!
Voted for = Votat pentru
Vote for [civilizationName] = Votat pentru [civilizationName]
Continue = Continuă
Abstained = S-a abținut
Vote for World Leader = Votează pentru liderul mondial

# Capturing a city

What would you like to do with the city of [cityName]? = Ce ți-ar plăcea să faci cu orașul [cityName]?
Annex = Anexează
Annexed cities become part of your regular empire. = Orașele anexate devin parte din imperiul tău obișnuit.
Their citizens generate 2x the unhappiness, unless you build a courthouse. = Cetăţenii lor generează de două ori nefericirea, cu excepţia cazului în care construieşti un tribunal.
Puppet = Marionetă
 # Requires translation!
Puppeted cities do not increase your tech or policy cost. = 
You have no control over the the production of puppeted cities. = Nu aveți control asupra producției de orașe păpuși.
Puppeted cities also generate 25% less Gold and Science. = Orașele păpuși generează, de asemenea, cu 25% mai puțin aur și știință.
A puppeted city can be annexed at any time. = Un oraș păpuși poate fi anexat oricând.
Liberate (city returns to [originalOwner]) = Eliberați (orașul revine la [originalOwner])
Liberating a city returns it to its original owner, giving you a massive relationship boost with them! = Eliberarea unui oraș îl returnează proprietarului său inițial, oferindu-vă o relație masivă cu ei!
Raze = Distruge
Razing the city annexes it, and starts burning the city to the ground. = Distrugerea orașului îl anexează și începe să ardă orașul din temelii.
The population will gradually dwindle until the city is destroyed. = Populația va scădea treptat până când orașul va fi distrus.
Original capitals and holy cities cannot be razed. = Capitalele originale și orașele sfinte nu pot fi distruse.
Destroy = Distruge
Destroying the city instantly razes the city to the ground. = Distrugerea orașului distruge orașul la pământ.
Keep it = Păstrează-l
Remove your troops in our border immediately! = Îndepărtați-vă trupele de la granița noastră imediat!
Sorry. = Scuze.
Never! = Niciodată!

Offer Declaration of Friendship ([30] turns) = Oferă Declarație de prietenie ([30] ture)
My friend, shall we declare our friendship to the world? = Prietene, să ne declarăm prietenia lumii?
Sign Declaration of Friendship ([30] turns) = Semnează Declarația de prietenie ([30] ture)
We are not interested. = Nu ne interesează.
We have signed a Declaration of Friendship with [otherCiv]! = Am semnat o Declarație de prietenie cu [otherCiv]!
[otherCiv] has denied our Declaration of Friendship! = [otherCiv] a negat Declarația noastră de prietenie!

Basics = Baze
Resources = Resurse
Terrains = Terenuri
Tile Improvements = Îmbunătățiri ale plăcilor
Unique to [civName], replaces [unitName] = Unic pentru civilizația [civName], înlocuiește [unitName]
Unique to [civName] = Unic pentru civilizația [civName]
Tutorials = Tutoriale
Cost = Cost
May contain [listOfResources] = S-ar putea să conțină [listOfResources]
May contain: = Poate conține:
Can upgrade from [unit] = Se poate face upgrade de la [unit]
Can upgrade from: = Se poate face upgrade de la:
Upgrades to [upgradedUnit] = Îmbunătățiri la [upgradedUnit]
Obsolete with [obsoleteTech] = Învechit cu [obsoleteTech]
Occurs on [listOfTerrains] = Apare pe [listOfTerrains]
Occurs on: = Apare la:
Placed on [terrainType] = Plasat pe [terrainType]
Can be found on = Se poate găsi pe
Improved by [improvement] = Îmbunătățit de [improvement]
Bonus stats for improvement = Statistici bonus pentru îmbunătățire
Buildings that consume this resource = Clădiri care consumă această resursă
Buildings that provide this resource = Clădiri care asigură această resursă
Improvements that provide this resource = Îmbunătățiri care oferă această resursă
Buildings that require this resource worked near the city = Clădirile care necesită această resursă au funcționat în apropierea orașului
Units that consume this resource = Unitățile care consumă această resursă
Can be built on = Se poate construi pe
or [terrainType] = sau [terrainType]
Can be constructed by = Poate fi construit de
Can be created instantly by = Poate fi creat instantaneu de
Defence bonus = Bonus de apărare
Movement cost = Cost de deplasare
for = pentru
Missing translations: = Traduceri lipsă:
Resolution = Rezoluție
Tileset = Tileset
Create = Creează
Language = Limbă
Improvements = Îmbunătățiri
Loading... = Se încarcă...
Filter: = Filtru:
OK = Bine
 # Requires translation!
Map is incompatible with the chosen ruleset! = 
Base terrain [terrain] does not exist in ruleset! = Terenul de bază [terrain] nu există în setul de reguli!
Terrain feature [feature] does not exist in ruleset! = Caracteristica de teren [feature] nu există în setul de reguli!
Resource [resource] does not exist in ruleset! = Resursa [resource] nu există în setul de reguli!
Improvement [improvement] does not exist in ruleset! = Îmbunătățirea [improvement] nu există în setul de reguli!
Nation [nation] does not exist in ruleset! = Națiunea [nation] nu există în setul de reguli!
Natural Wonder [naturalWonder] does not exist in ruleset! = Natural Wonder [naturalWonder] nu există în setul de reguli!

# Civilopedia difficulty levels
Player settings = Setările jucătorului
Extra happiness per luxury = Fericire suplimentară pentru fiecare lux
Research cost modifier = Modificatorul costurilor de cercetare
Unit cost modifier = Modificatorul costului unitar
Building cost modifier = Modificator de costuri de construcție
Policy cost modifier = Modificatorul costului politicii
Unhappiness modifier = Modificator de nefericire
Bonus vs. Barbarians = Bonus vs. Barbari
Barbarian spawning delay = Întârzierea nașterii de barbari
Bonus starting units = Unități de pornire bonus

AI settings = Setări AI
AI city growth modifier = Modificator de creștere a orașului pentru AI
AI unit cost modifier = Modificator de cost unitar pentru AI
AI building cost modifier = Modificatorul de cost al clădirii pentru AI
AI wonder cost modifier = Modificatorul de costuri minune pentru AI
AI building maintenance modifier = Modificator de întreținere a clădirii pentru AI
AI unit maintenance modifier = Modificator de întreținere a unității pentru AI
AI unhappiness modifier = Modificator de nefericire pentru AI
AI free techs = Tehnologii gratuite pentru AI
Major AI civilization bonus starting units = Unități de pornire bonus pentru AI din civilizațiile mari
City state bonus starting units = Unități de pornire bonus de oraș stat
Turns until barbarians enter player tiles = Ture până când barbarii intră în terenul jucătorului
Gold reward for clearing barbarian camps = Recompensă de aur pentru curățarea taberelor barbare

# Other civilopedia things
Nations = Națiuni
Available for [unitTypes] = Valabil pentru [unitTypes]
Available for: = Disponibil pentru:
Free promotion: = Promoție gratis:
Free promotions: = Promoții gratis:
Free for [units] = Gratis pentru [units]
Free for: = Gratuit pentru:
Granted by [param] = Acordat de [param]
Granted by: = Acordat de
[bonus] with [tech] = [bonus] cu [tech]
Difficulty levels = Niveluri de dificultate
The possible rewards are: = Posibilele recompense sunt:
Eras = Epoci
Embarked strength: [amount]† = Puterea la imbarcare: [amount]†
Base unit buy cost: [amount]¤ = Costul de cumpărare unitar de bază: [amount]¤
Research agreement cost: [amount]¤ = Costul acordului de cercetare: [amount]¤
 # Requires translation!
Speeds = 
General speed modifier: [amount]%⏳ = Modificator general de viteză: [amount]%⏳
Production cost modifier: [amount]%⚙ = Modificatorul costului de producție: [amount]%⚙
Gold cost modifier: [amount]%¤ = Modificatorul costului aurului: [amount]%¤
Science cost modifier: [amount]%⍾ = Modificatorul costului științei: [amount]%⍾
Culture cost modifier: [amount]%♪ = Modificatorul costului culturii: [amount]%♪
Faith cost modifier: [amount]%☮ = Modificatorul costului credinței: [amount]%☮
Improvement build length modifier: [amount]%⏳ = Modificator de lungime a construcției îmbunătățit: [amount]%⏳
Diplomatic deal duration: [amount] turns⏳ = Durata acordului diplomatic: [amount] ture⏳
Gold gift influence gain modifier: [amount]%¤ = Modificator de câștig al influenței cadou de aur: [amount]%¤
City-state tribute scaling interval: [amount] turns⏳ = Interval de scalare a tributului oraș-stat: [amount] ture⏳
Barbarian spawn modifier: [amount]%† = Modificator de generare barbară: [amount]%†
Golden age length modifier: [amount]%⌣ = Modificator de lungime a epocii de aur: [amount]%⌣
Adjacent city religious pressure: [amount]☮ = Presiunea religioasă a orașului adiacent: [amount]☮
Peace deal duration: [amount] turns⏳ = Durata acordului de pace: [amount] ture⏳
Start year: [comment] = Anul de început: [comment]
Pillaging this improvement yields [stats] = Jefuirea acestei îmbunătățiri produce [stats]
Pillaging this improvement yields approximately [stats] = Jefuirea acestei îmbunătățiri produce aproximativ [stats]
Needs removal of terrain features to be built = Necesita îndepărtarea caracteristicilor terenului pentru a fi construit
 # Requires translation!
Unit type = 

# Policies

Adopt policy = Adoptă politică
Adopt free policy = Adoptă politică
Unlocked at = Deblocat la
Gain 2 free technologies = Obține 2 tehnologii gratuite
All policies adopted = Toate politicile adoptate
Policy branch: [branchName] = Filiala de politică: [branchName]

# Religions

Religions = Religiile
Choose an Icon and name for your Religion = Alegeți o pictogramă și un nume pentru religia dvs
Choose a name for your religion = Alegeți un nume pentru religia dvs
Choose a [beliefType] belief! = Alegeți o credință [beliefType]!
Choose any belief! = Alege orice credință!
Found [religionName] = S-a găsit [religionName]
Enhance [religionName] = Îmbunătățiți [religionName]
Choose a pantheon = Alege un panteon
Choose a Religion = Alege o religie
Found Religion = Religie fondată
Found Pantheon = Panteon fondat
 # Requires translation!
Reform Religion = 
 # Requires translation!
Expand Pantheon = 
Follow [belief] = Urmăriți [belief]
Religions and Beliefs = Religii și credințe
Majority Religion: [name] = Religia majoritară: [name]
+ [amount] pressure = + [amount] presiune
 # Requires translation!
Holy City of: [religionName] = 
 # Requires translation!
Former Holy City of: [religionName] = 
Followers = Urmăritori
Pressure = Presiune

# Religion overview screen
Religion Name: = Nume de religie:
Pantheon Name: = Numele Panteonului:
Founding Civ: = Civ fondatorare:
Holy City: = Orașul Sfânt:
Cities following this religion: = Orașe care urmează această religie:
Followers of this religion: = Adepții acestei religii:
Click an icon to see the stats of this religion = Faceți clic pe o pictogramă pentru a vedea statisticile acestei religii
Religion: Off = Religie: Dezactivată
Minimal Faith required for\nthe next [Great Prophet]: = Credință minimă necesară pentru\nurmătorul [Great Prophet]:
Religions to be founded: = Religiile care urmează să fie fondate:
Religious status: = Statut religios:

None = Niciunul
Pantheon = Panteon
Founding religion = Întemeierea religiei
Religion = Religie
Enhancing religion = Îmbunătățirea religiei
Enhanced religion = Religie îmbunătățită

# Espionage
# As espionage is WIP and these strings are currently not shown in-game, 
# feel free to not translate these strings for now

 # Requires translation!
Spy = 
 # Requires translation!
Spy Hideout = 
 # Requires translation!
Spy present = 
 # Requires translation!
Move = 

# Promotions

Pick promotion = Alege o promovare
 OR  =  SAU 
units in open terrain = unități pe terent deschis
units in rough terrain = unități pe teren accidentat
wounded units = unități rănite
Targeting II (air) = Direcționare II (aer)
Targeting III (air) = Direcționare III (aer)
Bonus when performing air sweep [bonusAmount]% = Bonus la efectuarea măturii cu aer [bonusAmount]%
Dogfighting I = Lupte cu câini I
Dogfighting II = Lupte cu câini II
Dogfighting III = Lupte cu câini III
Choose name for [unitName] = Alegeți numele pentru [unitName]
[unitFilter] units gain the [promotion] promotion = Unitățile [unitFilter] câștigă promovarea [promotion].
 # Requires translation!
Requires = 

# Multiplayer Turn Checker Service

Enable out-of-game turn notifications = Activați notificările de mutare în afara jocului
Out-of-game, update status of all games every: = În afara jocului, actualizați starea tuturor jocurilor la fiecare:
Show persistent notification for turn notifier service = Afișați o notificare persistentă pentru serviciul de notificare de rând
Take user ID from clipboard = Luați ID-ul utilizatorului din clipboard
Doing this will reset your current user ID to the clipboard contents - are you sure? = Dacă procedați astfel, vă veți reseta ID-ul de utilizator actual în conținutul clipboardului - sunteți sigur?
ID successfully set! = ID-ul setat cu succes!
Invalid ID! = ID invalid!

# Multiplayer options tab

Enable multiplayer status button in singleplayer games = Activați butonul de stare multiplayer în jocurile singleplayer
Update status of currently played game every: = Actualizați starea jocului jucat în prezent la fiecare:
In-game, update status of all games every: = În joc, actualizați starea tuturor jocurilor la fiecare:
Server address = Adresa serverului
Reset to Dropbox = Resetați la Dropbox
Check connection to server = Verificați conexiunea la server
Awaiting response... = Se așteaptă un răspuns...
Success! = Succes!
Failed! = Eșuat!
Sound notification for when it's your turn in your currently open game: = Notificare sonoră pentru când este rândul tău în jocul deschis:
Sound notification for when it's your turn in any other game: = Notificare sonoră pentru când este rândul tău în orice alt joc:
Notification [number] = Notificare [number]
Chimes = Clopoţeii
Choir = Cor
[unit] Attack Sound = [unit] Sunet de atac

# Mods

Mods = Mod-uri
Download [modName] = Descărcați [modName]
Update [modName] = Actualizați [modName]
Could not download mod list = Nu s-a putut descărca lista de mod
Download mod from URL = Descărcați modul de la URL
Please enter the mod repository -or- archive zip url: = Vă rugăm să introduceți repositoryul de mod -sau- arhiva URL zip:
Download = Descarca
Done! = Terminat!
Delete [modName] = Ștergeți [modName]
Are you SURE you want to delete this mod? = Ești SIGUR că vrei să ștergi acest mod?
[mod] was deleted. = [mod] a fost șters.
Updated = Actualizat
Current mods = Moduri curente
Downloadable mods = Moduri descărcabile
 # Requires translation!
Category: = 
 # Requires translation!
All mods = 
 # Requires translation!
Rulesets = 
 # Requires translation!
Expansions = 
 # Requires translation!
Graphics = 
 # Requires translation!
Audio = 
 # Requires translation!
Maps = 
 # Requires translation!
Fun = 
 # Requires translation!
Mods of mods = 
Mod info and options = Informații despre mod și opțiuni
Next page = Pagina următoare
Open Github page = Deschideți pagina Github
Permanent audiovisual mod = Mod audiovisual permanent
Installed = Instalat
Downloaded! = Descărcat!
[modName] Downloaded! = [modName] Descărcat!
Could not download [modName] = Nu s-a putut descărca [modName]
Online query result is incomplete = Rezultatul interogării online este incomplet
No description provided = Nu este furnizată nicio descriere
[stargazers]✯ = [stargazers]✯
Author: [author] = Autor: [author]
Size: [size] kB = Dimensiune: [size] kB
The mod you selected is incompatible with the defined ruleset! = Modul pe care l-ați selectat este incompatibil cu setul de reguli definit!
Sort and Filter = Sortați și filtrați
Enter search text = Introduceți textul de căutare
Sort Current: = Sortare curent:
Sort Downloadable: = Sortare descărcabil:
Name ￪ = Nume ￪
Name ￬ = Nume ￬
Date ￪ = Dată ￪
Date ￬ = Dată ￬
Stars ￬ = Stele ￬
Status ￬ = Status ￬


# Uniques that are relevant to more than one type of game object

[stats] from every [param] = [stats] de la fiecare [param]
[stats] from [param] tiles in this city = [stats] de la tile-urile [param] din acest oraș
[stats] from every [param] on [tileFilter] tiles = [stats] de la fiecare [param] de pe tile-urile [tileFilter].
[stats] for each adjacent [param] = [stats] pentru fiecare [param] adiacent
Must be next to [terrain] = Trebuie să fie lângă [terrain]
Must be on [terrain] = Trebuie să fie pe [terrain]
+[amount]% vs [unitType] = +[amount]% față de [unitType]
+[amount] Movement for all [unitType] units = +[amount] Mișcare pentru toate unitățile [unitType].
+[amount]% Production when constructing [param] = +[amount]% producție la construirea [param]
Can only be built on [tileFilter] tiles = Poate fi construit numai pe tile-urile [tileFilter].
Cannot be built on [tileFilter] tiles = Nu poate fi construit pe tile-urile [tileFilter].
Does not need removal of [feature] = Nu necesită eliminarea [feature]
Gain a free [building] [cityFilter] = Obțineți o [building] [cityFilter] gratuită

# Uniques not found in JSON files

Only available after [] turns = Disponibil numai după [] ture
This Unit upgrades for free = Această unitate se face upgrade gratuit
[stats] when a city adopts this religion for the first time = [stats] când un oraș adoptă această religie pentru prima dată
Never destroyed when the city is captured = Nu a fost niciodată distrus când orașul este capturat
Invisible to others = Invizibil pentru alții

# Unused Resources

Bison = Bizon
Cocoa = Cacao

# Exceptions that _may_ be shown to the user

Building '[buildingName]' is buildable and therefore must either have an explicit cost or reference an existing tech. = Clădirea „[buildingName]” poate fi construită și, prin urmare, trebuie fie să aibă un cost explicit, fie să facă referire la o tehnologie existentă.
Nation [nationName] is not found! = Națiunea [nationName] nu a fost găsită!
Unit [unitName] doesn't seem to exist! = Unitatea [unitName] pare să nu existe!


# In English we just paste all these conditionals at the end of each unique, but in your language that
# may not turn into valid sentences. Therefore we have the following two translations to determine
# where they should go. 
# The first determines whether the conditionals should be placed before or after the base unique.
# It should be translated with only the untranslated english word 'before' or 'after', without the quotes.
# Example: In the unique "+20% Strength <for [unitFilter] units>", should the <for [unitFilter] units>
# be translated before or after the "+20% Strength"?

ConditionalsPlacement = after

# The second determines the exact ordering of all conditionals that are to be translated.
# ALL conditionals that exist will be part of this line, and they may be moved around and rearranged as you please.
# However, you should not translate the parts between the brackets, only move them around so that when
# translated in your language the sentence sounds natural.
#
# Example: "+20% Strength <for [unitFilter] units> <when attacking> <vs [unitFilter] units> <in [tileFilter] tiles> <during the [eraName]>"
# In what order should these conditionals between <> be translated?
# Note that this example currently doesn't make sense yet, as those conditionals do not exist, but they will in the future.
#
# As this is still under development, conditionals will be added al the time. As a result,
# any translations added for this string will be removed immediately in the next version when more
# conditionals are added. As we don't want to make you retranslate this same line over and over,
# it's removed for now, but it will return once all planned conditionals have been added.


########################### AUTOMATICALLY GENERATED TRANSLATABLE STRINGS ########################### 

######### Map Unit Filters ###########

Wounded = Rănit
Barbarians = Barbari
City-State = Oras stat
Embarked = Îmbarcat
Non-City = Non-Oraș

######### Unit Type Filters ###########

All = Toate
Melee = Luptător de contact
Ranged = Luptător la distanță
Civilian = Civil
Military = Militar
Land = Teren
Water = Apă
Air = Aer
non-air = non-aer
Nuclear Weapon = Arme nucleare
Great Person = Persoana buna
Barbarian = Barbar
relevant = relevant
City = Oraș

######### City filters ###########

in this city = in acest oras
in all cities = in toate orasele
in all coastal cities = în toate orașele de coastă
in capital = în capitală
in all non-occupied cities = în toate orașele neocupate
in all cities with a world wonder = în toate orașele cu o minune mondială
in all cities connected to capital = în toate orașele legate de capitală
in all cities with a garrison = în toate cetăţile cu garnizoană
in all cities in which the majority religion is a major religion = în toate orașele în care religia majoritară este o religie majoră
in all cities in which the majority religion is an enhanced religion = în toate orașele în care religia majoritară este o religie sporită
in non-enemy foreign cities = în cetăţi străine neinamice
in foreign cities = în orase straine
in annexed cities = în orașele anexate
in puppeted cities = în orașe păpuși
in holy cities = în cetăţile sfinte
in City-State cities = în orașele oraș-stat
in cities following this religion = în orașele care urmează această religie

######### Population Filters ###########

Unemployed = Şomerii
Followers of the Majority Religion = Adepții religiei majoritare
Followers of this Religion = Adepții acestei religii

######### Terrain Filters ###########

Coastal = De coastă
River = Râu
Open terrain = Teren deschis
Rough terrain = Teren accidentat
Water resource = Resursă de apă
Foreign Land = Pământ străin
Foreign = Străin
Friendly Land = Pământ prietenos
Enemy Land = Pământul Inamicului
Featureless = Fără caracteristici
Fresh Water = Apa dulce
non-fresh water = apă neproaspătă
Natural Wonder = Minune a naturii
Impassable = Inaccesibil
Luxury resource = Resursa de lux
Strategic resource = Resursa strategica
Bonus resource = Resursa bonus

######### Tile Filters ###########

unimproved = neîmbunătățit
All Road = All-Road
Great Improvement = Îmbunătățire mare

######### Region Types ###########

Hybrid = Hibrid

######### Terrain Quality ###########

Undesirable = Indezirabil
Desirable = De dorit

######### Improvement Filters ###########

Great = Grozav

######### Prophet Action Filters ###########

founding = fondator
enhancing = sporind

######### Religious Action Filters ###########

Remove Foreign religions from your own cities = Îndepărtați religiile străine din propriile orașe

######### Unique Specials ###########

Our influence with City-States has started dropping faster! = Influența noastră asupra orașelor-state a început să scadă mai repede!
all healing effects doubled = toate efectele vindecătoare s-au dublat
The Spaceship = Nava spatiala
Maya Long Count calendar cycle = Ciclul calendaristic Maya Long Count

#################### Lines from Buildings from Civ V - Vanilla ####################

Palace = Palat
Indicates the capital city = Stabilește orașul capitală

Monument = Monument
Destroyed when the city is captured = Distrus când orașul este capturat

Granary = Grânar
[stats] from [tileFilter] tiles [cityFilter] = [stats] din [tileFilter] tile-uri [cityFilter]

Temple of Artemis = Templul lui Artemis
'It is not so much for its beauty that the forest makes a claim upon men's hearts, as for that subtle something, that quality of air, that emanation from old trees, that so wonderfully changes and renews a weary spirit.' - Robert Louis Stevenson = „Nu atât pentru frumusețea ei, pădurea revendică inimile oamenilor, cât pentru acel ceva subtil, acea calitate a aerului, acea emanație din copacii bătrâni, care schimbă și reînnoiește atât de minunat un spirit obosit”. - Robert Louis Stevenson
[relativeAmount]% [stat] [cityFilter] = [relativeAmount]% [stat] [cityFilter]
[relativeAmount]% Production when constructing [baseUnitFilter] units [cityFilter] = [relativeAmount]% producție la construirea unităților [baseUnitFilter] [cityFilter]

The Great Lighthouse = Marele Far
'They that go down to the sea in ships, that do business in great waters; these see the works of the Lord, and his wonders in the deep.' - The Bible, Psalms 107:23-24 = 'Cei ce se coborâseră pe mare în corăbii și făceau negoț pe apele cele mari, aceia au văzut lucrările Domnului și minunile Lui în mijlocul adâncului.' - Biblia, Psalmul 107:23-24
for [mapUnitFilter] units = pentru unitățile [mapUnitFilter].
[amount] Movement = [amount] Mișcare
[amount] Sight = [amount] Vedere

Stone Works = Carieră de piatră
Must not be on [terrainFilter] = Nu trebuie să fie pe [terrainFilter]

Stonehenge = Stonehenge
'Time crumbles things; everything grows old and is forgotten under the power of time' - Aristotle = 'Timpul sfărâmă lucrurile; totul îmbătrânește și este uitat sub puterea timpului' - Aristotel

Library = Bibliotecă
[stats] per [amount] population [cityFilter] = [stats] pe [amount] populație [cityFilter]

Paper Maker = Fabricant de hârtie

The Great Library = Marea Bibliotecă
'Libraries are as the shrine where all the relics of the ancient saints, full of true virtue, and all that without delusion or imposture are preserved and reposed.' - Sir Francis Bacon = 'Bibliotecile sunt ca un altar unde toate moaștele sfinților antici, pline de virtute adevărată, și tot ceea ce fără amăgire sau înșelătorie sunt așezate și păstrate.' - Sir Francis Bacon
Free Technology = Tehnologie gratuită

Circus = Circ

Water Mill = Moara de apă

Floating Gardens = Grădini plutitoare

Walls = Ziduri

Walls of Babylon = Zidurile Babilonului

The Pyramids = Piramidele
'O, let not the pains of death which come upon thee enter into my body. I am the god Tem, and I am the foremost part of the sky, and the power which protecteth me is that which is with all the gods forever.' - The Book of the Dead, translated by Sir Ernest Alfred Wallis Budge = „O, durerile morții care vin peste tine să nu intre în trupul meu. Eu sunt zeul Tem și sunt cea mai înaltă parte a cerului, iar puterea care mă protejează este cea care este cu toți zeii pentru totdeauna. - Cartea morților, tradusă de Sir Ernest Alfred Wallis Budge
[relativeAmount]% tile improvement construction time = [relativeAmount]% timpul de construcție pentru îmbunătățirea plăcilor
[amount] free [baseUnitFilter] units appear = Apar [amount] unități [baseUnitFilter] gratuite

Mausoleum of Halicarnassus = Mausoleul lui Halicarnas
'The whole earth is the tomb of heroic men and their story is not given only on stone over their clay but abides everywhere without visible symbol woven into the stuff of other men's lives.' - Pericles = „Întregul pământ este mormântul oamenilor eroici, iar povestea lor nu este dată doar pe piatră deasupra lutului lor, ci rămâne pretutindeni fără simbol vizibil țesut în lucrurile vieților altor oameni.” - Pericle
Provides a sum of gold each time you spend a Great Person = Oferă o sumă de aur de fiecare dată când folosești o Persoană Extraordinară.

Barracks = Cazarmă
New [baseUnitFilter] units start with [amount] Experience [cityFilter] = Noile unități [baseUnitFilter] încep cu [amount] Experiență [cityFilter]

Krepost = Fortăreață
[relativeAmount]% Culture cost of natural border growth [cityFilter] = [relativeAmount]% Costul cultural al creșterii granițelor naturale [cityFilter]
[relativeAmount]% Gold cost of acquiring tiles [cityFilter] = [relativeAmount]% Costul aurului pentru achiziționarea plăcilor [cityFilter]

Statue of Zeus = Statuia lui Zeus
'He spoke, the son of Kronos, and nodded his head with the dark brows, and the immortally anointed hair of the great god swept from his divine head, and all Olympos was shaken' - The Iliad = „El a vorbit, fiul lui Kronos, și a dat din cap cu sprâncenele întunecate, iar părul uns nemuritor al marelui zeu i-a măturat capul divin și tot Olympos a fost zdruncinat” - Iliada
vs cities = vs orașe
when attacking = când atacă
[relativeAmount]% Strength = [relativeAmount]% Putere

Lighthouse = Far

Stable = Grajd

Courthouse = Tribunal
Remove extra unhappiness from annexed cities = Elimină nefericirea extra din orașele anexate
Can only be built [cityFilter] = Poate fi construit numai [cityFilter]

Hanging Gardens = Grădini suspendate
'I think that if ever a mortal heard the word of God it would be in a garden at the cool of the day.' - F. Frankfort Moore = „Cred că, dacă vreodată un muritor ar auzi cuvântul lui Dumnezeu, ar fi într-o grădină, la răcoarea zilei”. - F. Frankfort Moore

Colosseum = Coloseum

Circus Maximus = Circus Maximus
Cost increases by [amount] per owned city = Costul crește cu [amount] pe oraș deținut

Great Wall = Marele Zid
'The art of war teaches us to rely not on the likelihood of the enemy's not attacking, but rather on the fact that we have made our position unassailable.' - Sun Tzu = „Arta războiului ne învață să ne bazăm nu pe probabilitatea ca inamicul să nu atace, ci mai degrabă pe faptul că ne-am făcut poziția inatacabilă”. - Sun Tzu
Enemy land units must spend 1 extra movement point when inside your territory (obsolete upon Dynamite) = Unitățile terestre inamice trebuie să cheltuiască 1 punct de mișcare suplimentar când se află în teritoriul tău (învechit la Dynamite)

Temple = Templu

Burial Tomb = Loc de veci
Doubles Gold given to enemy if city is captured = Dublează aurul dat inamicului dacă orașul este capturat

Mud Pyramid Mosque = Moscheea Piramidă de Nămol

National College = Colegiu Național

The Oracle = Oracolul
'The ancient Oracle said that I was the wisest of all the Greeks. It is because I alone, of all the Greeks, know that I know nothing' - Socrates = „Oracolul antic a spus că eu sunt cel mai înțelept dintre toți grecii. Pentru că numai eu, dintre toți grecii, știu că nu știu nimic” – Socrate
Free Social Policy = Politică socială gratuită

National Epic = Epopeea Națională
[relativeAmount]% Great Person generation [cityFilter] = [relativeAmount]% generație de persoane grozave [cityFilter]

Market = Piață

Bazaar = Bazar
Provides 1 extra copy of each improved luxury resource near this City = Oferă o copie în plus pentru fiecare resursă de lux din apropierea acestui oraș

Mint = Fabrică de bani

Aqueduct = Apeduct
[relativeAmount]% Food is carried over after population increases [cityFilter] = [relativeAmount]% Mâncarea este transportată după ce populația crește [cityFilter]

Heroic Epic = Epopee eroică
All newly-trained [baseUnitFilter] units [cityFilter] receive the [promotion] promotion = Toate unitățile [baseUnitFilter] [cityFilter] nou-instruite primesc promoția [promotion]

Colossus = Colosul
'Why man, he doth bestride the narrow world like a colossus, and we petty men walk under his huge legs, and peep about to find ourselves dishonorable graves.' - William Shakespeare, Julius Caesar = 'De ce oare el străbate lumea ca un colos, și noi, oameni mici, mergem pe sub picioarele lui gigantice și vedem să ne găsim morminte dizonorabile.' - William Shakespeare, Iulius Caesar

Garden = Grădină

Monastery = Mănăstire

Hagia Sophia = Sfânta Sofia
'For it soars to a height to match the sky, and as if surging up from among the other buildings it stands on high and looks down upon the remainder of the city, adorning it, because it is a part of it, but glorying in its own beauty' - Procopius, De Aedificis = „Căci se ridică la o înălțime ca să se potrivească cu cerul și, ca și cum ar fi răsărit din rândul celorlalte clădiri, stă în sus și privește în sus la restul orașului, împodobindu-l, pentru că face parte din el, dar lăudându-se în propria frumuseţe' - Procopius, De Aedificis

Angkor Wat = Angkor Wat
'The temple is like no other building in the world. It has towers and decoration and all the refinements which the human genius can conceive of.' - Antonio da Magdalena = „Templul este ca nicio altă clădire din lume. Are turnuri și decorațiuni și toate rafinamentele pe care le poate concepe geniul uman. - Antonio da Magdalena

Chichen Itza = Chichen Itza
'The katun is established at Chichen Itza. The settlement of the Itza shall take place there. The quetzal shall come, the green bird shall come. Ah Kantenal shall come. It is the word of God. The Itza shall come.' - The Books of Chilam Balam = — Katunul este stabilit la Chichen Itza. Așezarea Itza va avea loc acolo. Va veni quetzalul, va veni pasărea verde. Ah Kantenal va veni. Este cuvântul lui Dumnezeu. Itza va veni. - Cărțile lui Chilam Balam
[relativeAmount]% Golden Age length = [relativeAmount]% lungimea Epocii de Aur

National Treasury = Trezoreria Naţională

Machu Picchu = Machu Picchu
'Few romances can ever surpass that of the granite citadel on top of the beetling precipices of Machu Picchu, the crown of Inca Land.' - Hiram Bingham = „Puține romane o pot depăși vreodată pe cea a cetății de granit de pe vârful prăpăstiilor din Machu Picchu, coroana Țării Incașului.” - Hiram Bingham
[relativeAmount]% [stat] from Trade Routes = [relativeAmount]% [stat] din rutele comerciale
Must have an owned [tileFilter] within [amount] tiles = Trebuie să aibă un [tileFilter] deținut în [amount] dale

Workshop = Atelier

Longhouse = Casă mare

Forge = Forjă

Harbor = Port
Connects trade routes over water = Leagă rute comerciale pe apă

University = Universitate

Wat = Wat

Oxford University = Universitatea Oxford

Notre Dame = Notre Dame
'Architecture has recorded the great ideas of the human race. Not only every religious symbol, but every human thought has its page in that vast book.' - Victor Hugo = „Arhitectura a consemnat marile idei ale rasei umane. Nu numai fiecare simbol religios, ci și fiecare gând uman își are pagina în acea carte vastă. - Victor Hugo

Castle = Castel

Mughal Fort = Fort mogul
after discovering [tech] = după ce am descoperit [tech]
[stats] [cityFilter] = [stats] [cityFilter]

Himeji Castle = Castelul Himeji
'Bushido is realized in the presence of death. This means choosing death whenever there is a choice between life and death. There is no other reasoning.' - Yamamoto Tsunetomo = „Bushido se realizează în prezența morții. Aceasta înseamnă să alegi moartea ori de câte ori există o alegere între viață și moarte. Nu există alt raționament. - Yamamoto Tsunetomo
when fighting in [tileFilter] tiles = când te lupți în plăci [tileFilter].

Ironworks = Fierărie

Armory = Depozit de arme

Observatory = Observator

Opera House = Operă

Sistine Chapel = Capela Sixtină
'I live and love in God's peculiar light.' - Michelangelo Buonarroti = 'Trăiesc și iubesc în lumina lui Dumnezeu.' - Michelangelo Buonarroti

Bank = Bancă

Satrap's Court = Curtea Satrapului

Forbidden Palace = Palatul interzis
'Most of us can, as we choose, make of this world either a palace or a prison' - John Lubbock = 'Cei mai mulți dintre noi, după cum alegem, putem face din această lume fie un palat, fie o închisoare' - John Lubbock
[relativeAmount]% Unhappiness from [populationFilter] [cityFilter] = [relativeAmount]% nefericire de la [populationFilter] [cityFilter]

Theatre = Teatru

Seaport = Port maritim

Hermitage = Schit

Taj Mahal = Taj Mahal
'The Taj Mahal rises above the banks of the river like a solitary tear suspended on the cheek of time.' - Rabindranath Tagore = „Taj Mahal se ridică deasupra malurilor râului ca o lacrimă solitară suspendată pe obrazul timpului”. - Rabindranath Tagore
Empire enters golden age = Imperiul intră în epoca de aur

Porcelain Tower = Turnul de Porțelan
'Things always seem fairer when we look back at them, and it is out of that inaccessible tower of the past that Longing leans and beckons.' - James Russell Lowell = „Lucrurile par întotdeauna mai corecte când ne uităm înapoi la ele și tocmai din acel turn inaccesibil al trecutului se înclină Dorul și îi face semn.” - James Russell Lowell
Free [baseUnitFilter] appears = Apare [baseUnitFilter] gratuit
Science gained from research agreements [relativeAmount]% = Știință obținută din acorduri de cercetare [relativeAmount]%

Windmill = Moară de vant
[relativeAmount]% Production when constructing [buildingFilter] buildings [cityFilter] = [relativeAmount]% producție la construirea clădirilor [buildingFilter] [cityFilter]

Kremlin = Kremlin
'The Law is a fortress on a hill that armies cannot take or floods wash away.' - The Prophet Muhammed = „Legea este o fortăreață pe un deal pe care armatele nu o pot lua sau inundațiile o pot spăla”. - Profetul Muhammed
[relativeAmount]% City Strength from defensive buildings = [relativeAmount]% Puterea orașului din clădirile defensive

Museum = Muzeu

The Louvre = Luvru
'Every genuine work of art has as much reason for being as the earth and the sun' - Ralph Waldo Emerson = „Orice operă de artă autentică are la fel de multe motive de a fi precum pământul și soarele” – Ralph Waldo Emerson

Public School = Școală publică

Factory = Uzină

Big Ben = Big Ben
'To achieve great things, two things are needed: a plan, and not quite enough time.' - Leonard Bernstein = „Pentru a realiza lucruri grozave, sunt necesare două lucruri: un plan și nu suficient timp”. - Leonard Bernstein
[stat] cost of purchasing items in cities [relativeAmount]% = [stat] costul achiziționării de articole în orașe [relativeAmount]%

Military Academy = Academie militară

Brandenburg Gate = Poarta Brandenburg
'Pale Death beats equally at the poor man's gate and at the palaces of kings.' - Horace = 'Moartea palidă bate în egală măsură la poarta săracului și la palatele regilor.' - Horace

Arsenal = Arsenal

Hospital = Spital

Stock Exchange = Bursa de Valori

Broadcast Tower = Turn radio

Eiffel Tower = Turnul Eiffel
'We live only to discover beauty, all else is a form of waiting' - Kahlil Gibran = „Trăim doar pentru a descoperi frumusețea, totul este o formă de așteptare” – Kahlil Gibran
Provides 1 happiness per 2 additional social policies adopted = Oferă 1 fericire la 2 politici sociale suplimentare adoptate

Statue of Liberty = Statuia libertății
'Give me your tired, your poor, your huddled masses yearning to breathe free, the wretched refuse of your teeming shore. Send these, the homeless, tempest-tossed to me, I lift my lamp beside the golden door!' - Emma Lazarus = „Dă-mi să-mi dăruiască oboseala, săracul tău, masele tale îngrămădite care tânjesc să respire libere, deșeurile nenorocite de pe malul tău plin. Trimite-i pe aceștia, pe cei fără adăpost, aruncați de furtună la mine, îmi ridic lampa lângă ușa de aur! - Emma Lazarus
[stats] from every specialist [cityFilter] = [stats] de la fiecare specialist [cityFilter]

Military Base = Baza militară

Cristo Redentor = Cristo Redentor
'Come to me, all who labor and are heavy burdened, and I will give you rest.' - New Testament, Matthew 11:28 = „Veniți la Mine, toți cei trudiți și împovărați, și Eu vă voi odihni.” - Noul Testament, Matei 11:28
[relativeAmount]% Culture cost of adopting new Policies = [relativeAmount]% Costul cultural al adoptării de noi politici

Research Lab = Laborator de cercetare

Medical Lab = Laborator medical


Stadium = Stadion

Sydney Opera House = Opera din Sydney
'Those who lose dreaming are lost.' - Australian Aboriginal saying = „Cei care pierd din visat sunt pierduți”. - Proverbă aborigenă australiană

Manhattan Project = Proiectul Manhattan
Enables nuclear weapon = Activează arma nucleară
Triggers a global alert upon completion = Declanșează o alertă globală la finalizare

Pentagon = Pentagon
'In preparing for battle I have always found that plans are useless, but planning is indispensable.' - Dwight D. Eisenhower = „În pregătirea pentru luptă am constatat întotdeauna că planurile sunt inutile, dar planificarea este indispensabilă”. - Dwight D. Eisenhower
[relativeAmount]% Gold cost of upgrading = [relativeAmount]% Costul de aur al upgrade-ului

Solar Plant = Centrală solară
in cities without a [buildingFilter] = în orașe fără [buildingFilter]
Only available = Disponibil numai

Nuclear Plant = Centrală nucleară

Apollo Program = Programul Apollo
Enables construction of Spaceship parts = Permite construcția de piese pentru nave spațiale

Spaceship Factory = Fabrică de nave spațiale

United Nations = Națiunile Unite
'More than ever before in human history, we share a common destiny. We can master it only if we face it together. And that is why we have the United Nations.' - Kofi Annan = „Mai mult ca niciodată în istoria omenirii, împărtășim un destin comun. O putem stăpâni doar dacă o înfruntăm împreună. Și de aceea avem Națiunile Unite. - Kofi Annan
Triggers voting for the Diplomatic Victory = Declanșează votul pentru Victoria Diplomatică

Utopia Project = Proiectul Utopia
Hidden until [amount] social policy branches have been completed = Ascuns până la [amount] ramurilor de politică socială au fost finalizate
Triggers a global alert upon build start = Declanșează o alertă globală la începerea construcției
Triggers a Cultural Victory upon completion = Declanșează o victorie culturală la finalizare


#################### Lines from Difficulties from Civ V - Vanilla ####################

Settler = Colonist

Chieftain = Căpetenie

Warlord = Comandant

Prince = Prinț

King = Rege
Era Starting Unit = Unitatea de pornire a erei

Emperor = Împărat
Scout = Explorator

Immortal = Nemuritor
Worker = Muncitor

Deity = Zeitate


#################### Lines from Eras from Civ V - Vanilla ####################

Warrior = Războinic
cityAncient = orasAntic
Ancient era = Antichitate

Spearman = Lăncier
cityClassical = orasClasic
Classical era = Era clasică

cityMedieval = oraș Medieval
Medieval era = Evul mediu

Pikeman = Sulițaș
cityRenaissance = cityRenaissance
Renaissance era = Era renascentista

Musketman = Mușchetar
cityIndustrial = cityIndustrial
Industrial era = Epoca industrială

Rifleman = Carabinier
cityModern = cityModern
Modern era = Epoca modernă

Infantry = Infanterie
cityAtomic = cityAtomic
Atomic era = Era atomică

cityInformation = cityInformation
Information era = Era informațională

cityFuture = cityFuture
Future era = Era viitorului


#################### Lines from Nations from Civ V - Vanilla ####################

Spectator = Spectator

Nebuchadnezzar II = Nabucodonosor al II-lea
The demon wants the blood of soldiers! = Demonul vrea sângele soldaților!
Oh well, I presume you know what you're doing. = Ei bine, presupun că știi ce faci.
It is over. Perhaps now I shall have peace, at last. = S-a terminat. Poate că acum voi avea pace, în sfârșit.
Are you real or a phantom? = Ești real sau o fantomă?
It appears that you do have a reason for existing – to make this deal with me. = Se pare că aveți un motiv pentru a exista – să încheiați această înțelegere cu mine.
Greetings. = Salutari.
What do YOU want?! = Ce vrei?!
Ingenuity = Ingeniozitate
May the blessings of heaven be upon you, O great Nebuchadnezzar, father of mighty and ancient Babylon! Young was the world when Sargon built Babylon some five thousand years ago, long did it grow and prosper, gaining its first empire the eighteenth century BC, under godlike Hammurabi, the giver of law. Although conquered by the Kassites and then by the Assyrians, Babylon endured, emerging phoenix-like from its ashes of destruction and regaining its independence despite its many enemies. Truly was Babylon the center of arts and learning in the ancient world. O Nebuchadnezzar, your empire endured but a short time after your death, falling to the mighty Persians, and then to the Greeks, until the great city was destroyed by 141 BC. = Fie ca binecuvântările cerului să fie asupra ta, mare Nebucadnețar, părintele puternicului și străvechiului Babilon! Tânără era lumea când Sargon a construit Babilonul în urmă cu aproximativ cinci mii de ani, de mult a crescut și a prosperat, câștigând primul său imperiu în secolul al XVIII-lea î.Hr., sub zeul Hammurabi, dătătorul legii. Deși a fost cucerit de kașiți și apoi de asirieni, Babilonul a rezistat, ieșind ca un Phoenix din cenușa distrugerii și recâștigându-și independența în ciuda numeroșilor săi dușmani. Babilonul a fost cu adevărat centrul artelor și al învățării în lumea antică. O, Nebucadnețar, imperiul tău a rezistat doar la scurt timp după moartea ta, căzând în mâinile puternicilor perși, apoi în mâinile grecilor, până când marea cetate a fost distrusă în anul 141 î.Hr.
But is Babylon indeed gone forever, great Nebuchadnezzar? Your people look to you to bring the empire back to life once more. Will you accept the challenge? Will you build a civilization that will stand the test of time? = Dar oare Babilonul a dispărut pentru totdeauna, mare Nebucadnețar? Oamenii tăi se uită la tine pentru a readuce la viață imperiul. Vei accepta provocarea? Veți construi o civilizație care va rezista testului timpului?
Babylon = Babilonia
Akkad = Akkad
Dur-Kurigalzu = Dur-Kurigalzu
Nippur = Nippur
Borsippa = Borsippa
Sippar = Sippar
Opis = Opis
Mari = Mari
Shushan = Shushan
Eshnunna = Eshnunna
Ellasar = Ellasar
Erech = Erech
Kutha = Kutha
Sirpurla = Sirpurla
Neribtum = Neribtum
Ashur = Ashur
Ninveh = Ninveh
Nimrud = Nimrud
Arbela = Arbela
Nuzi = Nuzi
Arrapkha = Arrapkha
Tutub = Tutub
Shaduppum = Shaduppum
Rapiqum = Rapiqum
Mashkan Shapir = Mashkan Shapir
Tuttul = Tuttul
Ramad = Ramad
Ana = Ana
Haradum = Haradum
Agrab = Agrab
Uqair = Uqair
Gubba = Gubba
Hafriyat = Hafriyat
Nagar = Nagar
Shubat Enlil = Shubat Enlil
Urhai = Urhai
Urkesh = Urkesh
Awan = Awan
Riblah = Riblah
Tayma = Tayma
Receive free [unit] when you discover [tech] = Primiți gratuit [unit] când descoperiți [tech]
[greatPerson] is earned [relativeAmount]% faster = [greatPerson] este câștigat [relativeAmount]% mai repede

Alexander = Alexandru
You are in my way, you must be destroyed. = Ești în calea mea, trebuie să fii distrus.
As a matter of fact I too grow weary of peace. = De fapt, și eu mă plictisesc de pace.
You have somehow become my undoing! What kind of beast are you? = Ai devenit cumva distrugerea mea! Ce fel de fiară ești?
Hello stranger! I am Alexandros, son of kings and grandson of the gods! = Bună străine! Sunt Alexandros, fiul regilor și nepotul zeilor!
My friend, does this seem reasonable to you? = Prietene, ți se pare rezonabil?
Greetings! = Salutari!
What? = Poftim?
Hellenic League = Liga Elenă
May the blessings of the gods be upon you, oh great King Alexander! You are the ruler of the mighty Greek nation. Your people lived for so many years in isolated city-states - legendary cities such as Athens, Sparta, Thebes - where they gave the world many great things, such as democracy, philosophy, tragedy, art and architecture, the very foundation of Western Civilization. Although few in number and often hostile to each other, in the 5th century BC they were able to defeat their much larger neighbor, Persia, on land and sea. = Fie ca binecuvântările zeilor să fie asupra ta, o, mare rege Alexandru! Tu ești conducătorul puternicei națiuni grecești. Oamenii tăi au trăit atâția ani în orașe-stat izolate - orașe legendare precum Atena, Sparta, Teba - unde au oferit lumii multe lucruri mărețe, cum ar fi democrația, filozofia, tragedia, arta și arhitectura, însăși fundația civilizației occidentale. . Deși puțini la număr și adesea ostili unul față de celălalt, în secolul al V-lea î.Hr. au reușit să-și învingă vecinul mult mai mare, Persia, pe uscat și pe mare.
Alexander, your people stand ready to march to war, to spread the great Greek culture to millions and to bring you everlasting glory. Are you ready to accept your destiny, King Alexander? Will you lead your people to triumph and greatness? Can you build a civilization that will stand the test of time? = Alexandru, poporul tău este gata să mărșăluiască spre război, să răspândească marea cultură greacă la milioane și să-ți aducă glorie veșnică. Ești gata să-ți accepti destinul, rege Alexandru? Îți vei conduce poporul spre triumf și măreție? Poți construi o civilizație care va rezista testului timpului?
Athens = Atena
Sparta = Sparta
Corinth = Corinth
Argos = Argos
Knossos = Knossos
Mycenae = Mycenae
Pharsalos = Pharsalos
Ephesus = Ephesus
Halicarnassus = Halicarnassus
Rhodes = Rhodes
Eretria = Eretria
Pergamon = Pergamon
Miletos = Miletos
Megara = Megara
Phocaea = Phocaea
Sicyon = Sicyon
Tiryns = Tiryns
Samos = Samos
Mytilene = Mytilene
Chios = Chios
Paros = Paros
Elis = Elis
Syracuse = Syracuse
Herakleia = Herakleia
Gortyn = Gortyn
Chalkis = Chalkis
Pylos = Pylos
Pella = Pella
Naxos = Naxos
Larissa = Larissa
Apollonia = Apollonia
Messene = Messene
Orchomenos = Orchomenos
Ambracia = Ambracia
Kos = Kos
Knidos = Knidos
Amphipolis = Amphipolis
Patras = Patras
Lamia = Lamia
Nafplion = Nafplion
Apolyton = Apolyton
Greece = Grecia
[relativeAmount]% City-State Influence degradation = [relativeAmount]% Degradarea influenței orașului-stat
City-State Influence recovers at twice the normal rate = Influența orașului-stat își revine cu o rată de două ori mai mare decât cea normală
City-State territory always counts as friendly territory = Teritoriul oraș-stat contează întotdeauna ca teritoriu prieten

Wu Zetian = Wu Zetian
You won't ever be able to bother me again. Go meet Yama. = Nu vei mai putea să mă deranjezi niciodată. Du-te să o cunoști pe Yama.
Fool! I will disembowel you all! = Prost! O să vă descurc pe toți!
You have proven to be a cunning and competent adversary. I congratulate you on your victory. = Te-ai dovedit a fi un adversar viclean și competent. Te felicit pentru victoria ta.
Greetings, I am Empress Wu Zetian. China desires peace and development. You leave us alone, we'll leave you alone. = Salutări, sunt împărăteasa Wu Zetian. China dorește pace și dezvoltare. Ne lași în pace, noi te lăsăm în pace.
My friend, do you think you can accept this request? = Prietene, crezi că poți accepta această cerere?
How are you today? = Cum te simți azi?
Oh. It's you? = Oh. Tu ești?
Art of War = Arta Războiului
The Blessings of Heaven be upon you. Empress Wu Zetian, most beautiful and haughty ruler of China! Oh great Empress, whose shadow causes the flowers to blossom and the rivers to flow! You are the leader of the Chinese, the oldest and the greatest civilization that humanity has ever produced. China's history stretches back into the mists of time, its people achieving many great things long before the other upstart civilizations were even conceived. China's contributions to the arts and sciences are too many and too wondrous to do justice to - the printing press, gunpowder, the works of Confucius - these are but a few of the gifts China has given to an undeserving world! = Binecuvântările cerului să fie asupra voastră. Împărăteasa Wu Zetian, cel mai frumos și cel mai trufaș conducător al Chinei! O, mare împărăteasă, a cărei umbră face să înflorească florile și să curgă râurile! Ești liderul chinezilor, cea mai veche și cea mai mare civilizație pe care umanitatea a produs-o vreodată. Istoria Chinei se întinde înapoi în negura timpului, oamenii săi realizând multe lucruri mărețe cu mult înainte ca celelalte civilizații parvenite să fie concepute. Contribuțiile Chinei la arte și științe sunt prea multe și prea minunate pentru a-i face dreptate - tiparniței, praful de pușcă, lucrările lui Confucius - acestea sunt doar câteva dintre cadourile pe care China le-a oferit unei lumi nemeritatoare!
You, great Queen, who, with cunning and beauty, rose from the position of lowly concubine to that of Divine Empress - your people call out to you to lead them! Great China is once again beset on all sides by barbarians. Can you defeat all your many foes and return your country to greatness? Can you build a civilization to stand the test of time? = Tu, mare Regină, care, cu viclenie și frumusețe, te-ai ridicat din postura de umilă concubină la cea de împărăteasă divină - poporul tău cheamă la tine să-i conduci! Marea China este din nou năpădită din toate părțile de barbari. Poți să-ți învingi mulți dușmani și să-ți întorci țara la măreție? Poți construi o civilizație care să reziste testului timpului?
Beijing = Beijing
Shanghai = Shanghai
Guangzhou = Guangzhou
Nanjing = Nanjing
Xian = Xian
Chengdu = Chengdu
Hangzhou = Hangzhou
Tianjin = Tianjin
Macau = Macau
Shandong = Shandong
Kaifeng = Kaifeng
Ningbo = Ningbo
Baoding = Baoding
Yangzhou = Yangzhou
Harbin = Harbin
Chongqing = Chongqing
Luoyang = Luoyang
Kunming = Kunming
Taipei = Taipei
Shenyang = Shenyang
Taiyuan = Taiyuan
Tainan = Tainan
Dalian = Dalian
Lijiang = Lijiang
Wuxi = Wuxi
Suzhou = Suzhou
Maoming = Maoming
Shaoguan = Shaoguan
Yangjiang = Yangjiang
Heyuan = Heyuan
Huangshi = Huangshi
Yichang = Yichang
Yingtian = Yingtian
Xinyu = Xinyu
Xinzheng = Xinzheng
Handan = Handan
Dunhuang = Dunhuang
Gaoyu = Gaoyu
Nantong = Nantong
Weifang = Weifang
Xikang = Xikang
China = China
Great General provides double combat bonus = Marele General oferă bonus dublu de luptă

Ramesses II = Ramses II
You are but a pest on this Earth, prepare to be eliminated! = Nu ești decât un dăunător pe acest Pământ, pregătește-te să fii eliminat!
You are a fool who evokes pity. You have brought my hostility upon yourself and your repulsive civilization! = Ești un prost care trezește milă. Mi-ai adus ostilitatea asupra ta și asupra civilizației tale respingătoare!
Strike me down and my soul will torment yours forever, you have won nothing. = Lovește-mă și sufletul meu îl va chinui pe al tău pentru totdeauna, n-ai câștigat nimic.
Greetings, I am Ramesses the god. I am the living embodiment of Egypt, mother and father of all civilizations. = Salutări, sunt Ramses zeul. Sunt întruchiparea vie a Egiptului, mama și tatăl tuturor civilizațiilor.
Generous Egypt makes you this offer. = Egiptul generos vă face această ofertă.
Good day. = O zi buna.
Oh, it's you. = Oh tu esti.
Monument Builders = Constructori de Monumente
We greet thee, oh great Ramesses, Pharaoh of Egypt, who causes the sun to rise and the Nile to flow, and who blesses his fortunate people with all the good things of life! Oh great lord, from time immemorial your people lived on the banks of the Nile river, where they brought writing to the world, and advanced mathematics, sculpture, and architecture. Thousands of years ago they created the great monuments which still stand tall and proud. = Te salutăm, o, mare Ramses, faraon al Egiptului, care faci să răsară soarele și să curgă Nilul și care binecuvântează poporul său norocos cu toate lucrurile bune ale vieții! O, mare domn, din vremuri imemoriale poporul tău a trăit pe malul râului Nil, unde a adus lumii scrisul și matematica avansată, sculptura și arhitectura. Cu mii de ani în urmă au creat marile monumente care încă stau înalte și mândri.
Oh, Ramesses, for uncounted years your people endured, as other petty nations around them have risen and then fallen into dust. They look to you to lead them once more into greatness. Can you honor the gods and bring Egypt back to her rightful place at the very center of the world? Can you build a civilization that will stand the test of time? = O, Ramses, nenumărați ani a îndurat poporul tău, așa cum alte națiuni mărunte din jurul lor s-au ridicat și apoi au căzut în praf. Ei așteaptă la tine să-i conduci încă o dată către măreție. Poți să onorezi zeii și să aduci Egiptul înapoi la locul ei de drept, chiar în centrul lumii? Poți construi o civilizație care va rezista testului timpului?
Thebes = Thebes
Memphis = Memphis
Heliopolis = Heliopolis
Elephantine = Elephantine
Alexandria = Alexandria
Pi-Ramesses = Pi-Ramesses
Giza = Giza
Byblos = Byblos
Akhetaten = Akhetaten
Hieraconpolis = Hieraconpolis
Abydos = Abydos
Asyut = Asyut
Avaris = Avaris
Lisht = Lisht
Buto = Buto
Edfu = Edfu
Pithom = Pithom
Busiris = Busiris
Kahun = Kahun
Athribis = Athribis
Mendes = Mendes
Elashmunein = Elashmunein
Tanis = Tanis
Bubastis = Bubastis
Oryx = Oryx
Sebennytus = Sebennytus
Akhmin = Akhmin
Karnak = Karnak
Luxor = Luxor
El Kab = El Kab
Armant = Armant
Balat = Balat
Ellahun = Ellahun
Hawara = Hawara
Dashur = Dashur
Damanhur = Damanhur
Abusir = Abusir
Herakleopolis = Herakleopolis
Akoris = Akoris
Benihasan = Benihasan
Badari = Badari
Hermopolis = Hermopolis
Amrah = Amrah
Koptos = Koptos
Ombos = Ombos
Naqada = Naqada
Semna = Semna
Soleb = Soleb
Egypt = Egipt
[relativeAmount]% Production when constructing [buildingFilter] wonders [cityFilter] = [relativeAmount]% producție la construirea minunilor [buildingFilter] [cityFilter]

Elizabeth = Elisabeta
By the grace of God, your days are numbered. = Prin harul lui Dumnezeu, zilele voastre sunt numărate.
We shall never surrender. = Nu ne vom preda niciodată.
You have triumphed over us. The day is yours. = Ai triumfat asupra noastră. Ziua este a ta.
We are pleased to meet you. = Ne face plăcere să vă cunoaștem.
Would you be interested in a trade agreement with England? = Ați fi interesat de un acord comercial cu Anglia?
Hello, again. = Buna din nou.
Oh, it's you! = Oh tu esti!
Sun Never Sets = Soarele Nu Apune Niciodată
Praises upon her serene highness, Queen Elizabeth Gloriana. You lead and protect the celebrated maritime nation of England. England is an ancient land, settled as early as 35,000 years ago. The island has seen countless waves of invaders, each in turn becoming a part of the fabric of the people. Although England is a small island, for many years your people dominated the world stage. Their matchless navy, brilliant artists and shrewd merchants, giving them power and influence far in excess of their mere numbers. = Laudă înălțimea Sa senină, Regina Elisabeta Gloriana. Conduceți și protejați celebra națiune maritimă a Angliei. Anglia este un pământ străvechi, așezat încă de acum 35.000 de ani. Insula a văzut nenumărate valuri de invadatori, fiecare devenind la rândul său o parte a țesăturii oamenilor. Deși Anglia este o insulă mică, mulți ani oamenii tăi au dominat scena mondială. Marina lor inegalabilă, artiști geniali și negustori pricepuți, dându-le putere și influență mult peste numărul lor.
Queen Elizabeth, will you bring about a new golden age for the English people? They look to you once more to return peace and prosperity to the nation. Will you take up the mantle of greatness? Can you build a civilization that will stand the test of time? = Regina Elisabeta, vei aduce o nouă epocă de aur pentru poporul englez? Ei se uită la tine încă o dată pentru a returna pacea și prosperitatea națiunii. Vei prelua mantaua măreției? Poți construi o civilizație care va rezista testului timpului?
London = Londra
York = York
Nottingham = Nottingham
Hastings = Hastings
Canterbury = Canterbury
Coventry = Coventry
Warwick = Warwick
Newcastle = Newcastle
Oxford = Oxford
Liverpool = Liverpool
Dover = Dover
Brighton = Brighton
Norwich = Norwich
Leeds = Leeds
Reading = Reading
Birmingham = Birmingham
Richmond = Richmond
Exeter = Exeter
Cambridge = Cambridge
Gloucester = Gloucester
Manchester = Manchester
Bristol = Bristol
Leicester = Leicester
Carlisle = Carlisle
Ipswich = Ipswich
Portsmouth = Portsmouth
Berwick = Berwick
Bath = Bath
Mumbles = Mumbles
Southampton = Southampton
Sheffield = Sheffield
Salisbury = Salisbury
Colchester = Colchester
Plymouth = Plymouth
Lancaster = Lancaster
Blackpool = Blackpool
Winchester = Winchester
Hull = Hull
England = Anglia

Napoleon = Napoleon
You're disturbing us, prepare for war. = Ne deranjezi, pregătește-te de război.
You've fallen into my trap. I'll bury you. = Ai căzut în capcana mea. te voi îngropa.
I congratulate you for your victory. = Te felicit pentru victoria ta.
Welcome. I'm Napoleon, of France; the smartest military man in world history. = Bine ati venit. Eu sunt Napoleon, al Franței; cel mai inteligent militar din istoria lumii.
France offers you this exceptional proposition. = Franța vă oferă această propunere excepțională.
Hello. = Salut.
It's you. = Esti tu.
Ancien Régime = Regim Vechi
Long life and triumph to you, First Consul and Emperor of France, Napoleon I, ruler of the French people. France lies at the heart of Europe. Long has Paris been the world center of culture, arts and letters. Although surrounded by competitors - and often enemies - France has endured as a great nation. Its armies have marched triumphantly into battle from one end of the world to the other, its soldiers and generals among the best in history. = Viață lungă și triumf pentru tine, prim consul și împărat al Franței, Napoleon I, conducătorul poporului francez. Franța se află în inima Europei. De mult Parisul este centrul mondial al culturii, artelor și literelor. Deși înconjurată de concurenți – și adesea inamici – Franța a rezistat ca o mare națiune. Armatele sale au mers triumfător în luptă de la un capăt la altul al lumii, soldații și generalii săi printre cei mai buni din istorie.
Napoleon Bonaparte, France yearns for you to rebuild your empire, to lead her once more to glory and greatness, to make France once more the epicenter of culture and refinement. Emperor, will you ride once more against your foes? Can you build a civilization that will stand the test of time? = Napoleon Bonaparte, Franța tânjește după tine să-ți reconstruiești imperiul, să o conduci încă o dată către glorie și măreție, pentru a face din Franța din nou epicentrul culturii și rafinamentului. Împărate, vei încălca încă o dată împotriva dușmanilor tăi? Poți construi o civilizație care va rezista testului timpului?
Paris = Paris
Orleans = Orleans
Lyon = Lyon
Troyes = Troyes
Tours = Tours
Marseille = Marseille
Chartres = Chartres
Avignon = Avignon
Rouen = Rouen
Grenoble = Grenoble
Dijon = Dijon
Amiens = Amiens
Cherbourg = Cherbourg
Poitiers = Poitiers
Toulouse = Toulouse
Bayonne = Bayonne
Strasbourg = Strasbourg
Brest = Brest
Bordeaux = Bordeaux
Rennes = Rennes
Nice = Nice
Saint Etienne = Saint Etienne
Nantes = Nantes
Reims = Reims
Le Mans = Le Mans
Montpellier = Montpellier
Limoges = Limoges
Nancy = Nancy
Lille = Lille
Caen = Caen
Toulon = Toulon
Le Havre = Le Havre
Lourdes = Lourdes
Cannes = Cannes
Aix-En-Provence = Aix-En-Provence
La Rochelle = La Rochelle
Bourges = Bourges
Calais = Calais
France = Franța
before discovering [tech] = înainte de a descoperi [tech]

Catherine = Ecaterina
You've behaved yourself very badly, you know it. Now it's payback time. = Te-ai purtat foarte rău, știi asta. Acum este timpul rambursării.
You've mistaken my passion for a weakness, you'll regret about this. = Mi-ai confundat pasiunea cu o slăbiciune, vei regreta asta.
We were defeated, so this makes me your prisoner. I suppose there are worse fates. = Am fost învinși, așa că asta mă face prizonierul tău. Presupun că există soarte mai rele.
I greet you, stranger! If you are as intelligent and tactful as you are attractive, we'll get along just fine. = Te salut, străine! Dacă ești la fel de inteligent și de tact pe cât ești atrăgător, ne vom înțelege bine.
How would you like it if I propose this kind of exchange? = Cum ți-ar plăcea dacă propun acest gen de schimb?
Hello! = Sakut!
What do you need?! = De ce ai nevoie?!
Siberian Riches = Bogății Siberiene
Greetings upon thee, Your Imperial Majesty Catherine, wondrous Empress of all the Russias. At your command lies the largest country in the world. Mighty Russia stretches from the Pacific Ocean in the east to the Baltic Sea in the west. Despite wars, droughts, and every manner of disaster the heroic Russian people survive and prosper, their artists and scientists among the best in the world. The Empire today remains one of the strongest ever seen in human history - a true superpower, with the greatest destructive force ever devised at her command. = Salutări pe tine, Majestatea Ta Imperială Ecaterina, minunată împărăteasă a tuturor Rusiei. La comanda ta se află cea mai mare țară din lume. Rusia puternică se întinde de la Oceanul Pacific în est până la Marea Baltică în vest. În ciuda războaielor, secetelor și oricărui fel de dezastru, eroicul popor rus supraviețuiește și prosperă, artiștii și oamenii de știință dintre cei mai buni din lume. Imperiul rămâne astăzi unul dintre cele mai puternice văzute vreodată în istoria omenirii - o adevărată superputere, cu cea mai mare forță distructivă concepută vreodată la comanda ei.
Catherine, your people look to you to bring forth glorious days for Russia and her people, to revitalize the land and recapture the wonder of the Enlightenment. Will you lead your people once more into greatness? Can you build a civilization that will stand the test of time? = Ecaterina, poporul tău așteaptă la tine să aduci zile glorioase pentru Rusia și poporul ei, pentru a revitaliza pământul și a recăpăta minunea Iluminismului. Îți vei conduce poporul încă o dată către măreție? Poți construi o civilizație care va rezista testului timpului?
Moscow = Moscova
St. Petersburg = St. Petersburg
Novgorod = Novgorod
Rostov = Rostov
Yaroslavl = Yaroslavl
Yekaterinburg = Yekaterinburg
Yakutsk = Yakutsk
Vladivostok = Vladivostok
Smolensk = Smolensk
Orenburg = Orenburg
Krasnoyarsk = Krasnoyarsk
Khabarovsk = Khabarovsk
Bryansk = Bryansk
Tver = Tver
Novosibirsk = Novosibirsk
Magadan = Magadan
Murmansk = Murmansk
Irkutsk = Irkutsk
Chita = Chita
Samara = Samara
Arkhangelsk = Arkhangelsk
Chelyabinsk = Chelyabinsk
Tobolsk = Tobolsk
Vologda = Vologda
Omsk = Omsk
Astrakhan = Astrakhan
Kursk = Kursk
Saratov = Saratov
Tula = Tula
Vladimir = Vladimir
Perm = Perm
Voronezh = Voronezh
Pskov = Pskov
Starayarussa = Starayarussa
Kostoma = Kostoma
Nizhniy Novgorod = Nizhniy Novgorod
Suzdal = Suzdal
Magnitogorsk = Magnitogorsk
Russia = Rusia
Double quantity of [resource] produced = Cantitate dublă de [resource] produsă

Augustus Caesar = Cezar August
My treasury contains little and my soldiers are getting impatient... (sigh) ...therefore you must die. = Tezaurul meu conține puțin și soldații mei devin nerăbdători... (oftat) ...deci trebuie să mori.
So brave, yet so stupid! If only you had a brain similar to your courage. = Atât de curajos, dar atât de prost! Dacă ai avea un creier asemănător cu curajul tău.
The gods have deprived Rome of their favour. We have been defeated. = Zeii au lipsit Roma de favoarea lor. Am fost învinși.
I greet you. I am Augustus, Imperator and Pontifex Maximus of Rome. If you are a friend of Rome, you are welcome. = Te salut. Sunt Augustus, Imperator și Pontifex Maximus al Romei. Dacă ești prieten cu Roma, ești binevenit.
I offer this, for your consideration. = Ofer asta, spre considerație.
Hail. = Grindină.
What do you want? = Ce vrei?
The Glory of Rome = Gloria Romei
The blessings of the gods be upon you, Caesar Augustus, emperor of Rome and all her holdings. Your empire was the greatest and longest lived of all in Western civilization. And your people single-handedly shaped its culture, law, art, and warfare like none other, before or since. Through years of glorious conquest, Rome came to dominate all the lands of the Mediterranean from Spain in the west to Syria in the east. And her dominion would eventually expand to cover much of England and northern Germany. Roman art and architecture still awe and inspire the world. And she remains the envy of all lesser civilizations who have followed. = Binecuvântările zeilor să fie asupra ta, Cezar Augustus, împărat al Romei și al tuturor proprietăților ei. Imperiul tău a fost cel mai mare și cel mai longeviv dintre toate din civilizația occidentală. Iar oamenii tăi și-au modelat singur cultura, legea, arta și războiul ca nimeni altul, înainte sau de după. Prin ani de cucerire glorioasă, Roma a ajuns să domine toate ținuturile Mediteranei, de la Spania în vest până la Siria în est. Și stăpânirea ei s-ar extinde în cele din urmă pentru a acoperi o mare parte din Anglia și nordul Germaniei. Arta și arhitectura romană încă uimește și inspiră lumea. Și ea rămâne invidia tuturor civilizațiilor mai mici care au urmat.
O mighty emperor, your people turn to you to once more reclaim the glory of Rome! Will you see to it that your empire rises again, bringing peace and order to all? Will you make Rome once again center of the world? Can you build a civilization that will stand the test of time? = O, împărat puternic, poporul tău se întoarce la tine pentru a recâștiga slava Romei! Vei avea grijă ca imperiul tău să se ridice din nou, aducând pace și ordine tuturor? Vei face din Roma din nou centrul lumii? Poți construi o civilizație care va rezista testului timpului?
Rome = Roma
Antium = Antium
Cumae = Cumae
Neapolis = Neapolis
Ravenna = Ravenna
Arretium = Arretium
Mediolanum = Mediolanum
Arpinum = Arpinum
Circei = Circei
Setia = Setia
Satricum = Satricum
Ardea = Ardea
Ostia = Ostia
Velitrae = Velitrae
Viroconium = Viroconium
Tarentum = Tarentum
Brundisium = Brundisium
Caesaraugusta = Caesaraugusta
Caesarea = Caesarea
Palmyra = Palmyra
Signia = Signia
Aquileia = Aquileia
Clusium = Clusium
Sutrium = Sutrium
Cremona = Cremona
Placentia = Placentia
Hispalis = Hispalis
Artaxata = Artaxata
Aurelianorum = Aurelianorum
Nicopolis = Nicopolis
Agrippina = Agrippina
Verona = Verona
Corfinium = Corfinium
Treverii = Treverii
Sirmium = Sirmium
Augustadorum = Augustadorum
Curia = Curia
Interrama = Interrama
Adria = Adria
[relativeAmount]% Production towards any buildings that already exist in the Capital = [relativeAmount]% Producție către orice clădiri care există deja în Capitală

Harun al-Rashid = Harun al-Rashid
The world will be more beautiful without you. Prepare for war. = Lumea va fi mai frumoasă fără tine. Pregătește-te de război.
Fool! You will soon regret dearly! I swear it! = Prostule! În curând vei regreta foarte mult! Jur!
You have won, congratulations. My palace is now in your possession, and I beg that you care well for the peacock. = Ai câștigat, felicitări. Palatul meu este acum în posesia ta și te rog să-ți pasă bine de păun.
Welcome foreigner, I am Harun Al-Rashid, Caliph of the Arabs. Come and tell me about your empire. = Bun venit străin, eu sunt Harun Al-Rashid, Califul Arabilor. Vino și povestește-mi despre imperiul tău.
Come forth, let's do business. = Haide, hai să facem afaceri.
Peace be upon you. = Pacea sa fie cu tine.
Trade Caravans = Caravane de Negoț
Blessings of God be upon you oh great caliph Harun al-Rashid, leader of the pious Arabian people! The Muslim empire, the Caliphate was born in the turbulent years after the death of the prophet Muhammad in 632 AD, as his followers sought to extend the rule of God to all of the people of the earth. The caliphate grew mighty indeed at the height of its power, ruling Spain, North Africa, the Middle East, Anatolia, the Balkans and Persia. An empire as great as or even greater than that of Rome. The arts and sciences flourished in Arabia during the Middle Ages, even as the countries of Europe descended into ignorance and chaos. The Caliphate survived for six hundred years, until finally succumbing to attack from the Mongols, those destroyers of Empires. = Binecuvântările lui Dumnezeu să fie asupra ta, mare calif Harun al-Rashid, conducătorul evlaviosului popor arab! Imperiul musulman, Califatul s-a născut în anii tulburi de după moartea profetului Mahomed în 632 d.Hr., în timp ce discipolii săi căutau să extindă domnia lui Dumnezeu la toți oamenii pământului. Califatul a crescut într-adevăr puternic la apogeul puterii sale, conducând Spania, Africa de Nord, Orientul Mijlociu, Anatolia, Balcanii și Persia. Un imperiu la fel de mare sau chiar mai mare decât cel al Romei. Artele și științele au înflorit în Arabia în timpul Evului Mediu, chiar dacă țările Europei au coborât în ​​ignoranță și haos. Califatul a supraviețuit timp de șase sute de ani, până când în cele din urmă a cedat atacului mongolilor, acei distrugători de imperii.
Great Caliph Harun al Rashid, your people look to you to return them to greatness! To make Arabia once again an enlightened land of arts and knowledge, a powerful nation who needs fear no enemy! Oh Caliph, will you take up the challenge? Can you build a civilization that will stand the test of time? = Mare calif Harun al Rashid, poporul tău se uită la tine pentru a-i întoarce la măreție! Pentru a face din Arabia din nou un tărâm iluminat de arte și cunoaștere, o națiune puternică care nu trebuie să se teamă de dușman! Oh, Calif, vei accepta provocarea? Poți construi o civilizație care va rezista testului timpului?
Mecca = Mecca
Medina = Medina
Damascus = Damascus
Baghdad = Baghdad
Najran = Najran
Kufah = Kufah
Basra = Basra
Khurasan = Khurasan
Anjar = Anjar
Fustat = Fustat
Aden = Aden
Yamama = Yamama
Muscat = Muscat
Mansura = Mansura
Bukhara = Bukhara
Fez = Fez
Shiraz = Shiraz
Merw = Merw
Balkh = Balkh
Mosul = Mosul
Aydab = Aydab
Bayt = Bayt
Suhar = Suhar
Taif = Taif
Hama = Hama
Tabuk = Tabuk
Sana'a = Sana'a
Shihr = Shihr
Tripoli = Tripoli
Tunis = Tunis
Kairouan = Kairouan
Algiers = Algiers
Oran = Oran
Arabia = Arabia
[stats] from each Trade Route = [stats] din fiecare Rută Comercială

George Washington = George Washington
Your wanton aggression leaves us no choice. Prepare for war! = Agresivitatea voastră neplăcută nu ne lasă de ales. Pregătiți-vă de război!
You have mistaken our love of peace for weakness. You shall regret this! = Ai confundat dragostea noastră de pace cu slăbiciune. Vei regreta asta!
The day...is yours. I hope you will be merciful in your triumph. = Ziua... este a ta. Sper că vei fi milos în triumful tău.
The people of the United States of America welcome you. = Poporul Statelor Unite ale Americii vă urează bun venit.
Is the following trade of interest to you? = Următorul comerț vă interesează?
Well? = Ei bine?
Manifest Destiny = Destin evident
Welcome President Washington! You lead the industrious American civilization! Formed in the conflagration of revolution in the 18th century, within a hundred years, the young nation became embroiled in a terrible civil war that nearly tore the country apart, but it was just a few short years later in the 20th century that the United States reached the height of its power, emerging triumphant and mighty from the two terrible wars that destroyed so many other great nations. The United States is a nation of immigrants, filled with optimism and determination. They lack only a leader to help them fulfill their promise. = Bun venit președinte Washington! Tu conduci civilizația americană harnică! Formată în conflagrația revoluției din secolul al XVIII-lea, în decurs de o sută de ani, tânăra națiune a fost implicată într-un război civil teribil care aproape că a sfâșiat țara, dar doar câțiva ani mai târziu, în secolul al XX-lea, Statele Unite ale Americii a atins apogeul puterii sale, ieșind triumfător și puternic din cele două războaie teribile care au distrus atâtea alte națiuni mari. Statele Unite ale Americii sunt o națiune de imigranți, plină de optimism și determinare. Le lipsește doar un lider care să-i ajute să-și îndeplinească promisiunea.
President Washington, can you lead the American people to greatness? Can you build a civilization that will stand the test of time? = Președinte Washington, poți să conduci poporul american spre măreție? Poți construi o civilizație care va rezista testului timpului?
Washington = Washington
New York = New York
Boston = Boston
Philadelphia = Philadelphia
Atlanta = Atlanta
Chicago = Chicago
Seattle = Seattle
San Francisco = San Francisco
Los Angeles = Los Angeles
Houston = Houston
Portland = Portland
St. Louis = St. Louis
Miami = Miami
Buffalo = Buffalo
Detroit = Detroit
New Orleans = New Orleans
Baltimore = Baltimore
Denver = Denver
Cincinnati = Cincinnati
Dallas = Dallas
Cleveland = Cleveland
Kansas City = Kansas City
San Diego = San Diego
Las Vegas = Las Vegas
Phoenix = Phoenix
Albuquerque = Albuquerque
Minneapolis = Minneapolis
Pittsburgh = Pittsburgh
Oakland = Oakland
Tampa Bay = Tampa Bay
Orlando = Orlando
Tacoma = Tacoma
Santa Fe = Santa Fe
Olympia = Olympia
Hunt Valley = Hunt Valley
Springfield = Springfield
Palo Alto = Palo Alto
Centralia = Centralia
Spokane = Spokane
Jacksonville = Jacksonville
Svannah = Svannah
Charleston = Charleston
San Antonio = San Antonio
Anchorage = Anchorage
Sacramento = Sacramento
Reno = Reno
Salt Lake City = Salt Lake City
Boise = Boise
Milwaukee = Milwaukee
Santa Cruz = Santa Cruz
Little Rock = Little Rock
America = America

Oda Nobunaga = Oda Nobunaga
I hereby inform you of our intention to wipe out your civilization from this world. = Vă informez prin prezenta intenția noastră de a vă șterge civilizația din această lume.
Pitiful fool! Now we shall destroy you! = Păcat de prost! Acum te vom distruge!
You were much wiser than I thought. = Ai fost mult mai înțelept decât credeam.
We hope for a fair and just relationship with you, who are renowned for military bravery. = Sperăm într-o relație corectă și justă cu dumneavoastră, care sunteți renumit pentru curajul militar.
I would be grateful if you agreed on the following proposal. = V-aș fi recunoscător dacă ați fi de acord cu următoarea propunere.
Oh, it's you... = Oh tu esti...
Bushido = Bushido
Blessings upon you, noble Oda Nobunaga, ruler of Japan, the land of the Rising Sun! May you long walk among its flowering blossoms. The Japanese are an island people, proud and pious with a rich culture of arts and letters. Your civilization stretches back thousands of years, years of bloody warfare, expansion and isolation, great wealth and great poverty. In addition to their prowess on the field of battle, your people are also immensely industrious, and their technological innovation and mighty factories are the envy of lesser people everywhere. = Binecuvântări asupra ta, nobil Oda Nobunaga, conducătorul Japoniei, țara Soarelui Răsare! Să te plimbi lung printre florile lui înflorite. Japonezii sunt un popor insular, mândru și evlavios, cu o bogată cultură a artelor și a literelor. Civilizația voastră se întinde în urmă cu mii de ani, ani de lupte sângeroase, expansiune și izolare, bogăție mare și sărăcie mare. Pe lângă priceperea lor pe câmpul de luptă, oamenii tăi sunt, de asemenea, extrem de harnici, iar inovațiile lor tehnologice și fabricile puternice sunt invidia oamenilor mai mici de pretutindeni.
Legendary daimyo, will you grab the reins of destiny? Will you bring your family and people the honor and glory they deserve? Will you once again pick up the sword and march to triumph? Will you build a civilization that stands the test of time? = Daimyo legendar, vei apuca frâiele destinului? Îți vei aduce familiei și oamenilor onoarea și gloria pe care le merită? Vei ridica din nou sabia și vei mărșălui spre triumf? Veți construi o civilizație care să reziste testului timpului?
Kyoto = Kyoto
Osaka = Osaka
Tokyo = Tokyo
Satsuma = Satsuma
Kagoshima = Kagoshima
Nara = Nara
Nagoya = Nagoya
Izumo = Izumo
Nagasaki = Nagasaki
Yokohama = Yokohama
Shimonoseki = Shimonoseki
Matsuyama = Matsuyama
Sapporo = Sapporo
Hakodate = Hakodate
Ise = Ise
Toyama = Toyama
Fukushima = Fukushima
Suo = Suo
Bizen = Bizen
Echizen = Echizen
Izumi = Izumi
Omi = Omi
Echigo = Echigo
Kozuke = Kozuke
Sado = Sado
Kobe = Kobe
Nagano = Nagano
Hiroshima = Hiroshima
Takayama = Takayama
Akita = Akita
Fukuoka = Fukuoka
Aomori = Aomori
Kamakura = Kamakura
Kochi = Kochi
Naha = Naha
Sendai = Sendai
Gifu = Gifu
Yamaguchi = Yamaguchi
Ota = Ota
Tottori = Tottori
Japan = Japonia
Damage is ignored when determining unit Strength = Daunele sunt ignorate atunci când se determină puterea unității

Gandhi = Gandhi
I have just received a report that large numbers of my troops have crossed your borders. = Tocmai am primit un raport că un număr mare dintre trupele mele au trecut granițele tale.
My attempts to avoid violence have failed. An eye for an eye only makes the world blind. = Încercările mele de a evita violența au eșuat. Ochi pentru ochi nu face decât să oarbă lumea.
You can chain me, you can torture me, you can even destroy this body, but you will never imprison my mind. = Mă poți înlănțui, mă poți tortura, poți chiar să distrugi acest trup, dar nu-mi vei întemnița niciodată mintea.
Hello, I am Mohandas Gandhi. My people call me Bapu, but please, call me friend. = Bună, sunt Mohandas Gandhi. Oamenii mei îmi spun Bapu, dar te rog, spune-mi prieten.
My friend, are you interested in this arrangement? = Prietene, ești interesat de acest aranjament?
I wish you peace. = Iti doresc pace.
Population Growth = Creșterea Populației
Delhi = Delhi
Mumbai = Mumbai
Vijayanagara = Vijayanagara
Pataliputra = Pataliputra
Varanasi = Varanasi
Agra = Agra
Calcutta = Calcutta
Lahore = Lahore
Bangalore = Bangalore
Hyderabad = Hyderabad
Madurai = Madurai
Ahmedabad = Ahmedabad
Kolhapur = Kolhapur
Prayaga = Prayaga
Ayodhya = Ayodhya
Indraprastha = Indraprastha
Mathura = Mathura
Ujjain = Ujjain
Gulbarga = Gulbarga
Jaunpur = Jaunpur
Rajagriha = Rajagriha
Sravasti = Sravasti
Tiruchirapalli = Tiruchirapalli
Thanjavur = Thanjavur
Bodhgaya = Bodhgaya
Kushinagar = Kushinagar
Amaravati = Amaravati
Gaur = Gaur
Gwalior = Gwalior
Jaipur = Jaipur
Karachi = Karachi
India = India
Unhappiness from number of Cities doubled = Nefericirea din numărul de orașe sa dublat

Otto von Bismarck = Otto von Bismarck
I cannot wait until ye grow even mightier. Therefore, prepare for war! = Abia aștept până când vei deveni și mai puternic. Prin urmare, pregătiți-vă de război!
Corrupted villain! We will bring you into the ground! = Nelegiuit corupt! Te vom aduce în pământ!
Germany has been destroyed. I weep for the future generations. = Germania a fost distrusă. Plâng pentru generațiile viitoare.
Guten tag. In the name of the great German people, I bid you welcome. = Eticheta Guten. În numele marelui popor german, vă urez bun venit.
It would be in your best interest, to carefully consider this proposal. = Ar fi în interesul dumneavoastră să luați în considerare cu atenție această propunere.
What now? = Ce mai vrei?
So, out with it! = Deci, afară cu el!
Furor Teutonicus = Furor Teutonicus
Hail mighty Bismarck, first chancellor of Germany and her empire! Germany is an upstart nation, fashioned from the ruins of the Holy Roman Empire and finally unified in 1871, a little more than a century ago. The German people have proven themselves to be creative, industrious and ferocious warriors. Despite enduring great catastrophes in the first half of the 20th century, Germany remains a worldwide economic, artistic and technological leader. = Salută-l pe puternicul Bismarck, primul cancelar al Germaniei și al imperiului ei! Germania este o națiune parvenită, formată din ruinele Sfântului Imperiu Roman și în cele din urmă unificată în 1871, cu puțin mai mult de un secol în urmă. Poporul german s-a dovedit a fi războinici creativi, harnici și feroce. În ciuda faptului că a suferit mari catastrofe în prima jumătate a secolului al XX-lea, Germania rămâne un lider economic, artistic și tehnologic la nivel mondial.
Great Prince Bismarck, the German people look up to you to lead them to greater days of glory. Their determination is strong, and now they turn to you, their beloved iron chancellor, to guide them once more. Will you rule and conquer through blood and iron, or foster the Germanic arts and industry? Can you build a civilization that will stand the test of time? = Mare Prinț Bismarck, poporul german se bucură de tine pentru a-i conduce către zile mai mari de glorie. Hotărârea lor este puternică, iar acum apelează la tine, iubitul lor cancelar de fier, pentru a-i ghida încă o dată. Vei conduce și cuceri prin sânge și fier sau vei promova artele și industria germanică? Poți construi o civilizație care va rezista testului timpului?
Berlin = Berlin
Hamburg = Hamburg
Munich = Munich
Cologne = Cologne
Frankfurt = Frankfurt
Essen = Essen
Dortmund = Dortmund
Stuttgart = Stuttgart
Düsseldorf = Düsseldorf
Bremen = Bremen
Hannover = Hannover
Duisburg = Duisburg
Leipzig = Leipzig
Dresden = Dresden
Bonn = Bonn
Bochum = Bochum
Bielefeld = Bielefeld
Karlsruhe = Karlsruhe
Gelsenkirchen = Gelsenkirchen
Wiesbaden = Wiesbaden
Münster = Münster
Rostock = Rostock
Chemnitz = Chemnitz
Braunschweig = Braunschweig
Halle = Halle
Mönchengladbach = Mönchengladbach
Kiel = Kiel
Wuppertal = Wuppertal
Freiburg = Freiburg
Hagen = Hagen
Erfurt = Erfurt
Kaiserslautern = Kaiserslautern
Kassel = Kassel
Oberhausen = Oberhausen
Hamm = Hamm
Saarbrücken = Saarbrücken
Krefeld = Krefeld
Pirmasens = Pirmasens
Potsdam = Potsdam
Solingen = Solingen
Osnabrück = Osnabrück
Ludwigshafen = Ludwigshafen
Leverkusen = Leverkusen
Oldenburg = Oldenburg
Neuss = Neuss
Mülheim = Mülheim
Darmstadt = Darmstadt
Herne = Herne
Würzburg = Würzburg
Recklinghausen = Recklinghausen
Göttingen = Göttingen
Wolfsburg = Wolfsburg
Koblenz = Koblenz
Hildesheim = Hildesheim
Erlangen = Erlangen
Germany = Germania
with [amount]% chance = cu [amount]% șansă
When conquering an encampment, earn [amount] Gold and recruit a Barbarian unit = Când cuceriți o tabără, câștigați [amount] aur și recrutați o unitate barbară
[relativeAmount]% maintenance costs = [relativeAmount]% costuri de întreținere

Suleiman I = Suleiman I
Your continued insolence and failure to recognize and preeminence leads us to war. = Insolența voastră continuă și eșecul de a recunoaște și preeminență ne conduc la război.
Good. The world shall witness the incontestable might of my armies and the glory of the Empire. = Bun. Lumea va fi martoră la puterea incontestabilă a armatelor mele și la gloria Imperiului.
Ruin! Ruin! Istanbul becomes Iram of the Pillars, remembered only by the melancholy poets. = Ruina! Ruina! Istanbulul devine Iram al Stâlpilor, amintit doar de poeții melancolici.
From the magnificence of Topkapi, the Ottoman nation greets you, stranger! I'm Suleiman, Kayser-I Rum, and I bestow upon you my welcome! = Din măreția lui Topkapi, te salută neamul otoman, străine! Sunt Suleiman, Kayser-I Rum și vă fac bun venit!
Let us do business! Would you be interested? = Să facem afaceri! Ai fi interesat?
Barbary Corsairs = Corsari Barbari
Blessings of God be upon you, oh Great Emperor Suleiman! Your power, wealth and generosity awe the world! Truly, are you called 'Magnificent!' Your empire began in Bithynia, a small country in Eastern Anatolia in 12th century. Taking advantage in the decline of the great Seljuk Sultanate of Rum, King Osman I of Bithynia expanded west into Anatolia. Over the next century, your subjects brought down the empire of Byzantium, taking its holdings in Turkey and then the Balkans. In the mid 15th century, the Ottomans captured ancient Constantinople, gaining control of the strategic link between Europe and the Middle East. Your people's empire would continue to expand for centuries governing much of North Africa, the Middle East and Eastern Europe at its height. = Binecuvântările lui Dumnezeu să fie asupra ta, o, Mare Împărat Suleiman! Puterea, bogăția și generozitatea voastră uimesc lumea! Într-adevăr, ești numit „Magnific!” Imperiul tău a început în Bitinia, o țară mică din Anatolia de Est, în secolul al XII-lea. Profitând de declinul marelui sultanat selgiucide de la Rum, regele Osman I al Bitiniei s-a extins spre vest în Anatolia. În secolul următor, supușii tăi au doborât imperiul Bizanțului, luându-i posedările în Turcia și apoi în Balcani. La mijlocul secolului al XV-lea, otomanii au capturat vechiul Constantinopol, câștigând controlul asupra legăturii strategice dintre Europa și Orientul Mijlociu. Imperiul poporului tău va continua să se extindă timp de secole, guvernând o mare parte din Africa de Nord, Orientul Mijlociu și Europa de Est la apogeu.
Mighty Sultan, heed the call of your people! Bring your empire back to the height of its power and glory and once again the world will look upon your greatness with awe and admiration! Will you accept the challenge, great emperor? Will you build an empire that will stand the test of time? = Puternic Sultan, ascultă chemarea poporului tău! Aduceți-vă imperiul înapoi la înălțimea puterii și gloriei sale și, din nou, lumea vă va privi măreția cu admirație și admirație! Vei accepta provocarea, mare împărat? Veți construi un imperiu care va rezista testului timpului?
Istanbul = Istanbul
Edirne = Edirne
Ankara = Ankara
Bursa = Bursa
Konya = Konya
Samsun = Samsun
Gaziantep = Gaziantep
Diyarbakır = Diyarbakır
Izmir = Izmir
Kayseri = Kayseri
Malatya = Malatya
Mersin = Mersin
Antalya = Antalya
Zonguldak = Zonguldak
Denizli = Denizli
Ordu = Ordu
Muğla = Muğla
Eskişehir = Eskişehir
Inebolu = Inebolu
Sinop = Sinop
Adana = Adana
Artvin = Artvin
Bodrum = Bodrum
Eregli = Eregli
Silifke = Silifke
Sivas = Sivas
Amasya = Amasya
Marmaris = Marmaris
Trabzon = Trabzon
Erzurum = Erzurum
Urfa = Urfa
Izmit = Izmit
Afyonkarahisar = Afyonkarahisar
Bitlis = Bitlis
Yalova = Yalova
The Ottomans = Otomanii
When defeating a [mapUnitFilter] unit, earn [amount] Gold and recruit it = Când înfrângeți o unitate [mapUnitFilter], câștigați [amount] Gold și recrutați-o

Sejong = Sejong
Jip-hyun-jun (Hall of Worthies) will no longer tolerate your irksome behavior. We will liberate the citizens under your oppression even with force, and enlighten them! = Jip-hyun-jun (Hall of Worthies) nu va mai tolera comportamentul tău supărător. Vom elibera cetățenii sub opresiunea voastră chiar și cu forța și îi vom lumina!
Foolish, miserable wretch! You will be crushed by this country's magnificent scientific power! = Prost, nenorocit nenorocit! Vei fi zdrobit de puterea științifică magnifică a acestei țări!
Now the question is who will protect my people. A dark age has come. = Acum întrebarea este cine îmi va proteja poporul. A venit o epocă întunecată.
Welcome to the palace of Choson, stranger. I am the learned King Sejong, who looks after his great people. = Bun venit în palatul lui Choson, străine. Sunt regele învățat Sejong, care are grijă de oamenii lui măreți.
We have many things to discuss and have much to benefit from each other. = Avem multe lucruri de discutat și avem multe de beneficiat unul de celălalt.
Oh, it's you = Oh, tu erai
Scholars of the Jade Hall = Savanții Sălii de Jad
Greetings to you, exalted King Sejong the Great, servant to the people and protector of the Choson Dynasty! Your glorious vision of prosperity and overwhelming benevolence towards the common man made you the most beloved of all Korean kings. From the earliest days of your reign, the effort you took to provide a fair and just society for all was surpassed only by the technological advances spurred onwards by your unquenched thirst for knowledge. Guided by your wisdom, the scholars of the Jade Hall developed Korea's first written language, Hangul, bringing the light of literature and science to the masses after centuries of literary darkness. = Salutări ție, înălțat Rege Sejong cel Mare, slujitor al poporului și protector al Dinastiei Choson! Viziunea ta glorioasă despre prosperitate și bunăvoința copleșitoare față de omul obișnuit te-a făcut cel mai iubit dintre toți regii coreeni. Încă din primele zile ale domniei tale, efortul pe care l-ai depus pentru a oferi o societate echitabilă și justă pentru toți a fost depășit doar de progresele tehnologice stimulate de setea ta nestinsă de cunoaștere. Ghidați de înțelepciunea dumneavoastră, savanții Sălii de Jad au dezvoltat prima limbă scrisă din Coreea, Hangul, aducând lumina literaturii și științei în masă după secole de întuneric literar.
Honorable Sejong, once more the people look to your for guidance. Will you rise to the occasion, bringing harmony and understanding to the people? Can you once again advance your kingdom's standing to such wondrous heights? Can you build a civilization that stands the test of time? = Onorabile Sejong, oamenii se uită din nou la dumneavoastră pentru îndrumare. Te vei ridica la înălțime, aducând armonie și înțelegere oamenilor? Poți încă o dată să avansezi regatul tău la astfel de înălțimi minunate? Poți construi o civilizație care să reziste testului timpului?
Seoul = Seoul
Busan = Busan
Jeonju = Jeonju
Daegu = Daegu
Pyongyang = Pyongyang
Kaesong = Kaesong
Suwon = Suwon
Gwangju = Gwangju
Gangneung = Gangneung
Hamhung = Hamhung
Wonju = Wonju
Ulsan = Ulsan
Changwon = Changwon
Andong = Andong
Gongju = Gongju
Haeju = Haeju
Cheongju = Cheongju
Mokpo = Mokpo
Dongducheon = Dongducheon
Geoje = Geoje
Suncheon = Suncheon
Jinju = Jinju
Sangju = Sangju
Rason = Rason
Gyeongju = Gyeongju
Chungju = Chungju
Sacheon = Sacheon
Gimje = Gimje
Anju = Anju
Korea = Coreea
Receive a tech boost when scientific buildings/wonders are built in capital = Primiți un impuls tehnologic atunci când clădirile/minunile științifice sunt construite în capitală

Hiawatha = Hiawatha
You are a plague upon Mother Earth! Prepare for battle! = Ești o ciumă pe Mama Pământ! Pregateste-te de lupta!
You evil creature! My braves will slaughter you! = Creatură rea! Curajii mei te vor măcelări!
You have defeated us... but our spirits will never be vanquished! We shall return! = Ne-ai învins... dar spiritele noastre nu vor fi niciodată învinse! Ne vom întoarce!
Greetings, stranger. I am Hiawatha, speaker for the Iroquois. We seek peace with all, but we do not shrink from war. = Salutări, străine. Sunt Hiawatha, vorbitor pentru irochezi. Căutăm pacea cu toți, dar nu ne scăpăm de război.
Does this trade work for you, my friend? = Mergetul acesta funcționează pentru tine, prietene?
The Great Warpath = Marea cale a războiului
Greetings, noble Hiawatha, leader of the mighty Iroquois nations! Long have your people lived near the great and holy lake Ontario in the land that has come to be known as the New York state in North America. In the mists of antiquity, the five peoples of Seneca, Onondaga, Mohawks, Cayugas and Oneida united into one nation, the Haudenosaunee, the Iroquois. With no written language, the wise men of your nation created the great law of peace, the model for many constitutions including that of the United States. For many years, your people battled great enemies, such as the Huron, and the French and English invaders. Tough outnumbered and facing weapons far more advanced than the ones your warriors wielded, the Iroquois survived and prospered, until they were finally overwhelmed by the mighty armies of the new United States. = Salutări, nobil Hiawatha, conducătorul puternicelor națiuni irocheze! Poporul tău a trăit de mult lângă marele și sfântul lac Ontario, în țara care a ajuns să fie cunoscută drept statul New York din America de Nord. În negura antichității, cele cinci popoare din Seneca, Onondaga, Mohawks, Cayugas și Oneida s-au unit într-o singură națiune, Haudenosaunee, Iroquois. Fără limbaj scris, înțelepții națiunii tale au creat marea lege a păcii, model pentru multe constituții, inclusiv pentru cea a Statelor Unite. Timp de mulți ani, poporul tău s-a luptat cu mari dușmani, cum ar fi huronii și invadatorii francezi și englezi. Cu greu depășiți numeric și cu arme mult mai avansate decât cele pe care le mânuiau războinicii tăi, irochezii au supraviețuit și au prosperat, până când au fost în cele din urmă copleșiți de armatele puternice ale noii State Unite.
Oh noble Hiawatha, listen to the cries of your people! They call out to you to lead them in peace and war, to rebuild the great longhouse and unite the tribes once again. Will you accept this challenge, great leader? Will you build a civilization that will stand the test of time? = O, nobil Hiawatha, ascultă strigătele poporului tău! Îți cheamă să-i conduci în pace și război, să reconstruiești marea casă lungă și să unești din nou triburile. Vei accepta această provocare, mare lider? Veți construi o civilizație care va rezista testului timpului?
Onondaga = Onondaga
Osininka = Osininka
Grand River = Grand River
Akwesasme = Akwesasme
Buffalo Creek = Buffalo Creek
Brantford = Brantford
Montreal = Montreal
Genesse River = Genesse River 
Canandaigua Lake = Canandaigua Lake
Lake Simcoe = Lake Simcoe
Salamanca = Salamanca
Gowanda = Gowanda
Cuba = Cuba
Akron = Akron
Kanesatake = Kanesatake
Ganienkeh = Ganienkeh
Cayuga Castle = Cayuga Castle
Chondote = Chondote
Canajoharie = Canajoharie
Nedrow = Nedrow
Oneida Lake = Oneida Lake
Kanonwalohale = Kanonwalohale
Green Bay = Green Bay
Southwold = Southwold
Mohawk Valley = Mohawk Valley
Schoharie = Schoharie
Bay of Quinte = Bay of Quinte
Kanawale = Kanawale
Kanatsiokareke = Kanatsiokareke
Tyendinaga = Tyendinaga
Hahta = Hahta
Iroquois = Iroquois
All units move through Forest and Jungle Tiles in friendly territory as if they have roads. These tiles can be used to establish City Connections upon researching the Wheel. = Toate unitățile se deplasează prin celulele de pădure și junglă pe teritoriile prietenoase ca și cum ar avea drumuri. Aceste celule pot fi utilizate pentru a stabili conexiuni între orașe după cercetarea roții.

Darius I = Darius I
Your continue existence is an embarrassment to all leaders everywhere! You must be destroyed! = Existența ta continuă este o jenă pentru toți liderii de pretutindeni! Trebuie să fii distrus!
Curse you! You are beneath me, son of a donkey driver! I will crush you! = Te blestem! Ești sub mine, fiu de șofer de măgar! te voi zdrobi!
You mongrel! Cursed be you! The world will long lament your heinous crime! = nebun! Blestemat să fii! Lumea va deplânge crima ta odioasă!
Peace be on you! I am Darius, the great and outstanding king of kings of great Persia... but I suppose you knew that. = Pacea fie cu tine! Sunt Darius, marele și remarcabil rege al regilor marii Persie... dar presupun că știai asta.
In my endless magnanimity, I am making you this offer. You agree, of course? = În nesfârșita mea mărinimitate, vă fac această ofertă. Ești de acord, desigur?
Good day to you! = O zi buna!
Ahh... you... = Ahh... tu...
Achaemenid Legacy = Moștenirea Ahemenidă
The blessings of heaven be upon you, beloved king Darius of Persia! You lead a strong and wise people. In the morning of the world, the great Persian leader Cyrus revolted against the mighty Median empire and by 550 BC, the Medes were no more. Through cunning diplomacy and military prowess, great Cyrus conquered wealthy Lydia and powerful Babylon, his son conquering proud Egypt some years later. Over time, Persian might expanded into far away Macedonia, at the very door of the upstart Greek city-states. Long would Persia prosper until the upstart villain Alexander of Macedon, destroyed the great empire in one shocking campaign. = Binecuvântările cerului să fie asupra ta, iubit rege Darius al Persiei! Conduci un popor puternic și înțelept. În dimineața lumii, marele conducător persan Cyrus s-a revoltat împotriva puternicului imperiu median și până în 550 î.Hr., medii nu mai erau. Prin diplomație vicleană și pricepere militară, marele Cyrus a cucerit Lidia bogată și Babilonul puternic, fiul său cucerind Egiptul mândru câțiva ani mai târziu. De-a lungul timpului, persanul s-ar putea extinde în îndepărtata Macedonia, chiar la ușa orașelor-stat grecești parvenite. Mult timp Persia avea să prospere până când răufăcătorul parvenit Alexandru al Macedoniei, a distrus marele imperiu într-o campanie șocantă.
Darius, your people look to you to once again bring back the days of power and glory for Persia! The empire of your ancestors must emerge again, to triumph over its foes and to bring peace and order to the world! O king, will you answer the call? Can you build a civilization that will stand the test of time? = Darius, poporul tău așteaptă la tine pentru a aduce din nou zilele de putere și glorie pentru Persia! Imperiul strămoșilor tăi trebuie să apară din nou, să triumfe asupra dușmanilor săi și să aducă pace și ordine în lume! O, rege, vei răspunde la apel? Poți construi o civilizație care va rezista testului timpului?
Persepolis = Persepolis
Parsagadae = Parsagadae
Susa = Susa
Ecbatana = Ecbatana
Tarsus = Tarsus
Gordium = Gordium
Bactra = Bactra
Sardis = Sardis
Ergili = Ergili
Dariushkabir = Dariushkabir
Ghulaman = Ghulaman
Zohak = Zohak
Istakhr = Istakhr
Jinjan = Jinjan
Borazjan = Borazjan
Herat = Herat
Dakyanus = Dakyanus
Bampur = Bampur
Turengtepe = Turengtepe
Rey = Rey
Thuspa = Thuspa
Hasanlu = Hasanlu
Gabae = Gabae
Merv = Merv
Behistun = Behistun
Kandahar = Kandahar
Altintepe = Altintepe
Bunyan = Bunyan
Charsadda = Charsadda
Uratyube = Uratyube
Dura Europos = Dura Europos
Aleppo = Aleppo
Qatna = Qatna
Kabul = Kabul
Capisa = Capisa
Kyreskhata = Kyreskhata
Marakanda = Marakanda
Peshawar = Peshawar
Van = Van
Pteira = Pteira
Arshada = Arshada
Artakaona = Artakaona
Aspabota = Aspabota
Autiyara = Autiyara
Bagastana = Bagastana
Baxtri = Baxtri
Darmasa = Darmasa
Daphnai = Daphnai
Drapsaka = Drapsaka
Eion = Eion
Gandutava = Gandutava
Gaugamela = Gaugamela
Harmozeia = Harmozeia
Ekatompylos = Ekatompylos
Izata = Izata
Kampada = Kampada
Kapisa = Kapisa
Karmana = Karmana
Kounaxa = Kounaxa
Kuganaka = Kuganaka
Nautaka = Nautaka
Paishiyauvada = Paishiyauvada
Patigrbana = Patigrbana
Phrada = Phrada
Persia = Persia
during a Golden Age = în timpul unei Epoci de Aur

Kamehameha I = Kamehameha I
The ancient fire flashing across the sky is what proclaimed that this day would come, though I had foolishly hoped for a different outcome. = Focul străvechi care strălucește pe cer este cel care a proclamat că această zi va veni, deși sperasem nebunește la un rezultat diferit.
It is obvious now that I misjudged you and your true intentions. = Acum este evident că te-am judecat greșit pe tine și pe adevăratele tale intenții.
The hard-shelled crab yields, and the lion lies down to sleep. Kanaloa comes for me now. = Crabul cu coajă tare cedează, iar leul se culcă să doarmă. Kanaloa vine acum după mine.
Aloha! Greetings and blessings upon you, friend. I am Kamehameha, Great King of this strand of islands. = Aloha! Salutări și binecuvântări asupra ta, prietene. Eu sunt Kamehameha, Marele Rege al acestui șir de insule.
Come, let our people feast together! = Vino, lasă oamenii noștri să ospăteze împreună!
Welcome, friend! = Bine ai venit, prietene!
Wayfinding = Orientare
Greetings and blessings be upon you, Kamehameha the Great, chosen by the heavens to unite your scattered peoples. Oh mighty King, you were the first to bring the Big Island of Hawai'i under one solitary rule in 1791 AD. This was followed by the merging of all the remaining islands under your standard in 1810. As the first King of Hawai'i, you standardized the legal and taxation systems and instituted the Mamalahoe Kawanai, an edict protecting civilians in times of war. You ensured the continued unification and sovereignty of the islands by your strong laws and deeds, even after your death in 1819. = Salutări și binecuvântări să fie asupra ta, Kamehameha cel Mare, ales de ceruri pentru a uni popoarele tale împrăștiate. O, mare rege, ai fost primul care a adus Insula Mare Hawai'i sub o singură guvernare în 1791 d.Hr. Aceasta a fost urmată de fuzionarea tuturor insulelor rămase sub standardul tău în 1810. În calitate de primul rege al Hawai'i, ai standardizat sistemele legale și fiscale și ai instituit Mamalahoe Kawanai, un edict care protejează civilii în timp de război. Ai asigurat unificarea și suveranitatea continuă a insulelor prin legile și faptele tale puternice, chiar și după moartea ta în 1819.
Oh wise and exalted King, your people wish for a kingdom of their own once more and require a leader of unparalleled greatness! Will you answer their call and don the mantle of the Lion of the Pacific? Will you build a kingdom that stands the test of time? = O, Împărate înțelept și înălțat, poporul tău își dorește din nou un regat al lor și are nevoie de un conducător de măreție fără egal! Veți răspunde la chemarea lor și veți îmbrăca mantaua Leului din Pacific? Vei construi un regat care să reziste testului timpului?
Honolulu = Honolulu
Samoa = Samoa
Tonga = Tonga
Nuku Hiva = Nuku Hiva
Raiatea = Raiatea
Aotearoa = Aotearoa
Tahiti = Tahiti
Hilo = Hilo
Te Wai Pounamu = Te Wai Pounamu
Rapa Nui = Rapa Nui
Tuamotu = Tuamotu
Rarotonga = Rarotonga
Tuvalu = Tuvalu
Tubuai = Tubuai
Mangareva = Mangareva
Oahu = Oahu
Kiritimati = Kiritimati
Ontong Java = Ontong Java
Niue = Niue
Rekohu = Rekohu
Rakahanga = Rakahanga
Bora Bora = Bora Bora
Kailua = Kailua
Uvea = Uvea
Futuna = Futuna
Rotuma = Rotuma
Tokelau = Tokelau
Lahaina = Lahaina
Bellona = Bellona
Mungava = Mungava
Tikopia = Tikopia
Emae = Emae
Kapingamarangi = Kapingamarangi
Takuu = Takuu
Nukuoro = Nukuoro
Sikaiana = Sikaiana
Anuta = Anuta
Nuguria = Nuguria
Pileni = Pileni
Nukumanu = Nukumanu
Polynesia = Polinezia
starting from the [era] = începând din [era]
Enables embarkation for land units = Permite îmbarcarea unităților terestre
Enables [mapUnitFilter] units to enter ocean tiles = Permite unităților [mapUnitFilter] să intre în plăci oceanice
Normal vision when embarked = Vedere normală la îmbarcare
within [amount] tiles of a [tileFilter] = în [amount] plăci dintr-un [tileFilter]

Ramkhamhaeng = Ramkhamhaeng
You lowly, arrogant fool! I will make you regret of your insolence! = Nebun smerit, arogant! Te voi face să regreti insolența ta!
You scoundrel! I shall prepare to fend you off! = ticălosule! Mă voi pregăti să te apăr!
Although I lost, my honor shall endure. I wish you good luck. = Deși am pierdut, onoarea mea va dăinui. Iti urez noroc.
I, Pho Kun Ramkhamhaeng, King of Siam, consider it a great honor that you have walked to visit my country of Siam. = Eu, Pho Kun Ramkhamhaeng, Regele Siamului, consider că este o mare onoare că ați mers pe jos pentru a vizita țara mea Siam.
Greetings. I believe this is a fair proposal for both parties. What do you think? = Salutari. Cred că aceasta este o propunere corectă pentru ambele părți. Tu ce crezi?
Welcome. = Bine ati venit.
Father Governs Children = Tatăl Guvernează Copilul
Greetings to you, Great King Ramkhamhaeng, leader of the glorious Siamese people! O mighty King, your people bow down before you in awe and fear! You are the ruler of Siam, an ancient country in the heart of Southeast Asia, a beautiful and mysterious land. Surrounded by foes, beset by bloody war and grinding poverty, the clever and loyal Siamese people have endured and triumphed. King Ramkhamhaeng, your empire was once part of the Khmer Empire, until the 13th century AD, when your ancestors revolted, forming the small Sukhothai kingdom. Through successful battle and cunning diplomacy, the tiny kingdom grew into a mighty empire, an empire which would dominate South East Asia for more than a century! = Salutări pentru tine, Mare Rege Ramkhamhaeng, conducătorul gloriosului popor siamez! O, Împărat puternic, poporul tău se închină înaintea ta cu frică și frică! Sunteți conducătorul Siamului, o țară străveche din inima Asiei de Sud-Est, un pământ frumos și misterios. Înconjurat de dușmani, năpădit de război sângeros și sărăcie măcinată, poporul Siamez inteligent și loial a rezistat și a triumfat. Regele Ramkhamhaeng, imperiul tău a făcut odată parte din Imperiul Khmer, până în secolul al XIII-lea d.Hr., când strămoșii tăi s-au revoltat, formând micul regat Sukhothai. Prin bătălie de succes și diplomație vicleană, micul regat a crescut într-un imperiu puternic, un imperiu care va domina Asia de Sud-Est pentru mai bine de un secol!
Oh, wise and puissant King Ramkhamhaeng, your people need you to once again lead them to greatness! Can you use your wits and strength of arms to protect your people and defeat your foes? Can you build a civilization that will stand the test of time? = O, înțelept și puternic rege Ramkhamhaeng, poporul tău are nevoie de tine pentru a-i conduce din nou către măreție! Îți poți folosi inteligența și puterea armelor pentru a-ți proteja oamenii și a-ți învinge inamicii? Poți construi o civilizație care va rezista testului timpului?
Sukhothai = Sukhothai
Si Satchanalai = Si Satchanalai
Muang Saluang = Muang Saluang
Lampang = Lampang
Phitsanulok = Phitsanulok
Kamphaeng Pet = Kamphaeng Pet
Nakhom Chum = Nakhom Chum
Vientiane = Vientiane
Nakhon Si Thammarat = Nakhon Si Thammarat
Martaban = Martaban
Nakhon Sawan = Nakhon Sawan
Chainat = Chainat
Luang Prabang = Luang Prabang
Uttaradit = Uttaradit
Chiang Thong = Chiang Thong
Phrae = Phrae
Nan = Nan
Tak = Tak
Suphanburi = Suphanburi
Hongsawadee = Hongsawadee
Thawaii = Thawaii
Ayutthaya = Ayutthaya
Taphan Hin = Taphan Hin
Uthai Thani = Uthai Thani
Lap Buri = Lap Buri
Ratchasima = Ratchasima
Ban Phai = Ban Phai
Loci = Loci
Khon Kaen = Khon Kaen
Surin = Surin
Siam = Siam
[relativeAmount]% [stat] from City-States = [relativeAmount]% [stat] din orașe-state
Military Units gifted from City-States start with [amount] XP = Unitățile militare dăruite de la orașe-state încep cu [amount] XP

Isabella = Izabela
God will probably forgive you... but I shall not. Prepare for war. = Probabil că Dumnezeu te va ierta... însă eu nu. Pregăteștete de război.
Repugnant spawn of the devil! You will pay! = Progenitură dezgustătoare a diavolului! Vei plăti.
If my defeat is, without any doubt, the will of God, then I will accept it. = Dacă înfrângerea mea este, fără nici o îndoială, voia Domnului, o voi accepta.
God blesses those who deserve it. I am Isabel of Spain. = Dumnezeu îi binecuvântează pe cei care merită. Eu sunt Izabela a Spaniei.
I hope this deal will receive your blessing. = Sper ca acest tratat să primească binecuvântarea ta.
Seven Cities of Gold = Șapte Orașe de Aur
Blessed Isabella, servant of God, holy queen of Castille and León! Your people greet and welcome you. You are the ruler of Spain, a beautiful and ancient country at the crossroads of the world between Europe and Africa, one shore on the Mediterranean and the other on the mighty Atlantic Ocean. The Spanish are a multicultural people with roots in the Muslim and Christian worlds. A seafaring race, Spanish explorers found and conquered much of the New World, and, for many centuries, its gold and silver brought Spain unrivalled wealth and power, making the Spanish court the envy of the world. = Fericită Isabella, slujitoare a lui Dumnezeu, sfântă regină a Castiliei și Leónului! Oamenii tăi vă salută și vă urează bun venit. Ești stăpânitorul Spaniei, o țară frumoasă și străveche aflată la răscrucea lumii între Europa și Africa, un țărm la Marea Mediterană și celălalt pe marele Ocean Atlantic. Spaniolii sunt un popor multicultural cu rădăcini în lumea musulmană și creștină. O rasă de navigatori, exploratorii spanioli au găsit și au cucerit o mare parte din Lumea Nouă și, timp de multe secole, aurul și argintul acesteia au adus Spaniei bogăție și putere de neegalat, făcând din curtea spaniolă invidia lumii.
O fair and virtuous Isabella! Will you rebuild the Spanish empire and show the world again the greatness of your people? Will you take up the mantle of the holy monarchy, and vanquish your foes under heaven's watchful eyes? Your adoring subjects await your command! Will you build a civilization that stands the test of time? = O, dreaptă și virtuoasă Isabella! Vei reconstrui imperiul spaniol și vei arăta lumii din nou măreția poporului tău? Îți vei lua mantaua sfintei monarhii și vei învinge dușmanii tăi sub ochii vigilenți ai cerului? Subiecții tăi adoratori vă așteaptă comanda! Veți construi o civilizație care să reziste testului timpului?
Madrid = Madrid
Barcelona = Barcelona
Seville = Sevilla
Cordoba = Cordoba
Toledo = Toledo
Santiago = Santiago
Murcia = Murcia
Valencia = Valencia
Zaragoza = Zaragoza
Pamplona = Pamplona
Vitoria = Vitoria
Santander = Santander
Oviedo = Oviedo
Jaen = Jaen
Logroño = Logroño
Valladolid = Valladolid
Palma = Palma
Teruel = Teruel
Almeria = Almeria
Leon = Leon
Zamora = Zamora
Mida = Mida
Lugo = Lugo
Alicante = Alicante
Càdiz = Càdiz
Eiche = Eiche
Alcorcon = Alcorcon
Burgos = Burgos
Vigo = Vigo
Badajoz = Badajoz
La Coruña = La Coruña
Guadalquivir = Guadalquivir
Bilbao = Bilbao
San Sebastian = San Sebastian
Granada = Granada
Mérida = Mérida
Huelva = Huelva
Ibiza = Ibiza
Las Palmas = Las Palmas
Tenerife = Tenerife
Spain = Spania
100 Gold for discovering a Natural Wonder (bonus enhanced to 500 Gold if first to discover it) = 100 de aur pentru descoperirea unei minuni naturale (bonus sporit la 500 de aur dacă o descoperi primul)
Double Happiness from Natural Wonders = Fericire dublă din minunile naturale
[relativeAmount]% Yield from every [tileFilter/buildingFilter] = [relativeAmount]% randament de la fiecare [tileFilter/buildingFilter]

Askia = Askia
You are an abomination to heaven and earth, the chief of ignorant savages! You must be destroyed! = Ești o urâciune pentru cer și pământ, șeful sălbaticilor ignoranți! Trebuie să fii distrus!
Fool! You have doomed your people to fire and destruction! = Prost! Ți-ai condamnat poporul la foc și distrugere!
We have been consumed by the fires of hatred and rage. Enjoy your victory in this world - you shall pay a heavy price in the next! = Am fost mistuiți de focurile urii și ale furiei. Bucură-te de victoria ta în această lume - vei plăti un preț mare în următoarea!
I am Askia of the Songhai. We are a fair people - but those who cross us will find only destruction. You would do well to avoid repeating the mistakes others have made in the past. = Eu sunt Askia din Songhai. Suntem un popor corect - dar cei care ne vor trece vor găsi doar distrugere. Ai face bine să eviți să repeți greșelile pe care le-au făcut alții în trecut.
Can I interest you in this deal? = Te pot interesa de această afacere?
River Warlord = Stăpânul Războiului
May the blessings of God, who is greatest of all, be upon you Askia, leader of the Songhai people! For many years your kingdom was a vassal of the mighty West African state of Mali, until the middle of the 14th century, when King Sunni Ali Ber wrested independence from the Mali, conquering much territory and fighting off numerous foes who sought to destroy him. Ultimately, his conquest of the wealthy cities of Timbuktu and Jenne gave the growing Songhai empire the economic power to survive for some 100 years, until the empire was destroyed by foes with advanced technology - muskets against spearmen. = Fie ca binecuvântările lui Dumnezeu, care este cea mai mare dintre toate, să fie asupra ta Askia, conducătorul poporului Songhai! Timp de mulți ani, regatul tău a fost un vasal al puternicului stat african de vest Mali, până la mijlocul secolului al XIV-lea, când regele sunnit Ali Ber și-a strâns independența față de Mali, cucerind multe teritorii și luptând cu numeroși dușmani care căutau să-l distrugă. În cele din urmă, cucerirea sa a orașelor bogate Timbuktu și Jenne a dat imperiului Songhai în creștere puterea economică de a supraviețui timp de aproximativ 100 de ani, până când imperiul a fost distrus de inamici cu tehnologie avansată - muschete împotriva lăncierilor.
King Askia, your people look to you to lead them to glory. To make them powerful and wealthy, to keep them supplied with the weapons they need to defeat any foe. Can you save them from destruction, oh King? Can you build a civilization that will stand the test of time? = Rege Askia, poporul tău se uită la tine pentru a-i conduce spre glorie. Pentru a-i face puternici și bogați, pentru a-i asigura cu armele de care au nevoie pentru a învinge orice inamic. Îi poți salva de la distrugere, oh, rege? Poți construi o civilizație care va rezista testului timpului?
Gao = Gao
Tombouctu = Tombouctu
Jenne = Jenne
Taghaza = Taghaza
Tondibi = Tondibi
Kumbi Saleh = Kumbi Saleh
Kukia = Kukia
Walata = Walata
Tegdaoust = Tegdaoust
Argungu = Argungu
Gwandu = Gwandu
Kebbi = Kebbi
Boussa = Boussa
Motpi = Motpi
Bamako = Bamako
Wa = Wa
Kayes = Kayes
Awdaghost = Awdaghost
Ouadane = Ouadane
Dakar = Dakar
Tadmekket = Tadmekket
Tekedda = Tekedda
Kano = Kano
Agadez = Agadez
Niamey = Niamey
Torodi = Torodi
Ouatagouna = Ouatagouna
Dori = Dori
Bamba = Bamba
Segou = Segou
Songhai = Songhai
Receive triple Gold from Barbarian encampments and pillaging Cities = Primiți aur triplu de la taberele barbarilor și de la jefuirea orașelor
Defense bonus when embarked = Bonus de apărare la îmbarcare

Genghis Khan = Genghis Khan
You stand in the way of my armies. Let us solve this like warriors! = Stai în calea armatelor mele. Să rezolvăm asta ca niște războinici!
No more words. Today, Mongolia charges toward your defeat. = Fara cuvinte. Astăzi, Mongolia se îndreaptă spre înfrângerea ta.
You have hobbled the Mongolian clans. My respect for you nearly matches the loathing. I am waiting for my execution. = Ați șocat clanurile mongole. Respectul meu pentru tine aproape se potrivește cu detesta. Aștept execuția mea.
I am Temuujin, conqueror of cities and countries. Before me lie future Mongolian lands. Behind me is the only cavalry that matters. = Sunt Temuujin, cuceritor al orașelor și țărilor. În fața mea se află viitoarele meleaguri mongole. În spatele meu este singura cavalerie care contează.
I am not always this generous, but we hope you take this rare opportunity we give you. = Nu sunt întotdeauna atât de generos, dar sperăm că profitați de această ocazie rară pe care ți-o oferim.
So what now? = Deci ce acum?
Mongol Terror = Teroarea Mongolă
Greetings, o great Temuujin, immortal emperor of the mighty Mongol Empire! Your fists shatter walls of cities and your voice brings despair to your enemies. O Khan! You united the warring tribes of Northern Asia into a mighty people, creating the greatest cavalry force the world has ever witnessed. Your people's cunning diplomacy divided their enemies, making them weak and helpless before Mongolia's conquering armies. In a few short years, your people's soldiers conquered most of China and Eastern Asia, and the empire continued to grow until it reached west into Europe and south to Korea. Indeed, it was the greatest empire ever seen, dwarfing those pathetic conquests of the Romans or the Greeks. = Salutări, mare Temuujin, împărat nemuritor al puternicului Imperiu Mongol! Pumnii tăi sparge zidurile orașelor, iar vocea ta aduce deznădejde inamicilor tăi. O, Khan! Ați unit triburile în război din Asia de Nord într-un popor puternic, creând cea mai mare forță de cavalerie la care lumea a fost martoră vreodată. Diplomația vicleană a poporului tău și-a împărțit dușmanii, făcându-i slabi și neputincioși în fața armatelor cuceritoare ale Mongoliei. În câțiva ani, soldații poporului tău au cucerit cea mai mare parte a Chinei și a Asiei de Est, iar imperiul a continuat să crească până a ajuns la vest în Europa și la sud până în Coreea. Într-adevăr, a fost cel mai mare imperiu văzut vreodată, micșorând acele cuceriri patetice ale romanilor sau grecilor.
Temuujin, your people call upon you once more to lead them to battle and conquest. Will the world once again tremble at the thunderous sound of your cavalry, sweeping down from the steppes? Will you build a civilization that stands the test of time? = Temuujin, oamenii tăi te cheamă încă o dată să-i conduci la luptă și cucerire. Va tremura lumea din nou la sunetul tunet al cavaleriei tale, coborând din stepe? Veți construi o civilizație care să reziste testului timpului?
Karakorum = Karakorum
Beshbalik = Beshbalik
Turfan = Turfan
Hsia = Hsia
Old Sarai = Old Sarai
New Sarai = New Sarai
Tabriz = Tabriz
Tiflis = Tiflis
Otrar = Otrar
Sanchu = Sanchu
Kazan = Kazan
Almarikh = Almarikh
Ulaanbaatar = Ulaanbaatar
Hovd = Hovd
Darhan = Darhan
Dalandzadgad = Dalandzadgad
Mandalgovi = Mandalgovi
Choybalsan = Choybalsan
Erdenet = Erdenet
Tsetserieg = Tsetserieg
Baruun-Urt = Baruun-Urt
Ereen = Ereen
Batshireet = Batshireet
Choyr = Choyr
Ulaangom = Ulaangom
Tosontsengel = Tosontsengel
Altay = Altay
Uliastay = Uliastay
Bayanhongor = Bayanhongor
Har-Ayrag = Har-Ayrag
Nalayh = Nalayh
Tes = Tes
Mongolia = Mongolia
+30% Strength when fighting City-State units and cities = +30% Forță atunci când luptați cu unitățile și orașele oraș-stat

Montezuma I = Montezuma I
Xi-miqa-can! Xi-miqa-can! Xi-miqa-can! (Die, die, die!) = Xi-miqa-can! Xi-miqa-can! Xi-miqa-can! (Mori mori mori!)
Excellent! Let the blood flow in raging torrents! = Excelent! Lasă sângele să curgă în torenți furioase!
Monster! Who are you to destroy my greatness? = Monstru! Cine ești tu ca să-mi distrugi măreția?
What do I see before me? Another beating heart for my sacrificial fire. = Ce văd înaintea mea? O altă inimă care bate pentru focul meu de sacrificiu.
Accept this agreement or suffer the consequences. = Acceptați acest acord sau suferiți consecințele.
Welcome, friend. = Bine ai venit, prieten.
Sacrificial Captives = Captivi sacrificiali
Welcome, O divine Montezuma! We grovel in awe at your magnificence! May the heaven shower all manner of good things upon you all the days of your life! You are the leader of the mighty Aztec people, wandering nomads from a lost home in the north who in the 12th century came to live in the mesa central in the heart of what would come to be called Mexico. Surrounded by many tribes fighting to control the rich land surrounding the sacred lakes of Texcoco, Xaltocan and Zampango, through cunning alliances and martial prowess, within a mere two hundred years, the Aztecs came to dominate the Central American basin, ruling a mighty empire stretching from sea to sea. But the empire fell at last under the assault of foreign devils - the accursed Spaniards! - wielding fiendish weapons the likes of which your faithful warriors had never seen. = Bine ai venit, Dumnezeule Montezuma! Suntem uimiți de măreția ta! Fie ca cerul să verse peste tine tot felul de lucruri bune în toate zilele vieții tale! Sunteți liderul puternicului popor aztec, nomazi rătăcitori dintr-o casă pierdută din nord, care în secolul al XII-lea au venit să locuiască în mesa centrală, în inima a ceea ce va fi numit Mexic. Înconjurați de multe triburi care luptau pentru a controla pământul bogat din jurul lacurilor sacre Texcoco, Xaltocan și Zampango, prin alianțe viclene și pricepere marțială, în doar două sute de ani, aztecii au ajuns să domine bazinul Americii Centrale, conducând un imperiu puternic care se întindea. de la mare la mare. Dar imperiul a căzut în cele din urmă sub asaltul diavolilor străini - blestemații spanioli! - mânuind arme diabolice pe care războinicii tăi credincioși nu le văzuseră niciodată.
O great king Montezuma, your people call upon you once more, to rise up and lead them to glory, bring them wealth and power, and give them dominion over their foes and rivals. Will you answer their call, glorious leader? Will you build a civilization that stands the test of time? = O, mare rege Montezuma, poporul tău te cheamă încă o dată, să te ridici și să-i conduci spre glorie, să le aduci bogăție și putere și să le dai stăpânire asupra dușmanilor și rivalilor lor. Vei răspunde la chemarea lor, glorios lider? Veți construi o civilizație care să reziste testului timpului?
Tenochtitlan = Tenochtitlan
Teotihuacan = Teotihuacan
Tlatelolco = Tlatelolco
Texcoco = Texcoco
Tlaxcala = Tlaxcala
Calixtlahuaca = Calixtlahuaca
Xochicalco = Xochicalco
Tlacopan = Tlacopan
Atzcapotzalco = Atzcapotzalco
Tzintzuntzan = Tzintzuntzan
Malinalco = Malinalco
Tamuin = Tamuin
Teayo = Teayo
Cempoala = Cempoala
Chalco = Chalco
Tlalmanalco = Tlalmanalco
Ixtapaluca = Ixtapaluca
Huexotla = Huexotla
Tepexpan = Tepexpan
Tepetlaoxtoc = Tepetlaoxtoc
Chiconautla = Chiconautla
Zitlaltepec = Zitlaltepec
Coyotepec = Coyotepec
Tequixquiac = Tequixquiac
Jilotzingo = Jilotzingo
Tlapanaloya = Tlapanaloya
Tultitan = Tultitan
Ecatepec = Ecatepec
Coatepec = Coatepec
Chalchiuites = Chalchiuites
Chiauhita = Chiauhita
Chapultepec = Chapultepec
Itzapalapa = Itzapalapa
Ayotzinco = Ayotzinco
Iztapam = Iztapam
Aztecs = Aztecs
Earn [amount]% of killed [mapUnitFilter] unit's [costOrStrength] as [civWideStat] = Câștigă [amount]% din [mapUnitFilter] unității ucise [costOrStrength] ca [civWideStat]

Pachacuti = Pachacuti
Resistance is futile! You cannot hope to stand against the mighty Incan empire. If you will not surrender immediately, then prepare for war! = Rezistență este inutilă! Nu poți spera să stai împotriva puternicului imperiu Inca. Dacă nu vă veți preda imediat, atunci pregătiți-vă pentru război!
Declare war on me?!? You can't, because I declare war on you first! = Îmi declară război?!? Nu poți, pentru că eu îți declar război mai întâi!
How did you darken the sun? I ruled with diligence and mercy—see that you do so as well. = Cum ai întunecat soarele? Am condus cu sârguință și milă — vezi să faci și tu.
How are you? You stand before Pachacuti Inca Yupanqui. = Ce mai faci? Stai în fața lui Pachacuti Inca Yupanqui.
The Incan people offer this fair trade. = Incașii oferă acest comerț echitabil.
How are you doing? = Ce mai faci?
What do you want now? = Ce mai vrei?
Great Andean Road = Marele Drum Andin
Oh ye who remakes the world, your loyal subjects greet you, King Pachacuti Sapa Inca, ruler of Tawantinsuyu and the Inca people! From the beginnings in the small state of Cusco, the Incans displayed their potential for greatness, marching to war against their many enemies, crushing their armies into dust and carving for themselves a mighty empire stretching from Ecuador to Chile. Indeed, they built the greatest empire ever seen in pre-Columbian America. More than mere soldiers, your people were great builders and artists as well, and the remnants of their works still awe and inspire the world today. = O, voi care refaceți lumea, supușii voștri loiali vă salută, Regele Pachacuti Sapa Inca, conducătorul lui Tawantinsuyu și al poporului Inca! Încă de la începuturile în micul stat Cusco, incașii și-au arătat potențialul de măreție, mărșăluind spre război împotriva numeroșilor lor dușmani, zdrobindu-și armatele în praf și sculptându-și un imperiu puternic care se întindea din Ecuador până în Chile. Într-adevăr, au construit cel mai mare imperiu văzut vreodată în America precolumbiană. Mai mult decât simpli soldați, oamenii tăi au fost mari constructori și artiști, iar rămășițele lucrărilor lor încă uimește și inspiră lumea de astăzi.
Oh King Pachacuti, truly are you called 'Earth Shaker'! Will you once again call upon the ground itself to a fight at your side? Your armies await your signal. Will you restore the glory of your empire? Can you build a civilization that will stand the test of time? = O, Rege Pachacuti, cu adevărat ești numit „Scuturatorul Pământului”! Vei chema din nou pământul însuși la o luptă alături de tine? Armatele tale așteaptă semnalul tău. Vei restabili gloria imperiului tău? Poți construi o civilizație care va rezista testului timpului?
Cuzco = Cuzco
Tiwanaku = Tiwanaku
Machu = Machu
Ollantaytambo = Ollantaytambo
Corihuayrachina = Corihuayrachina
Huamanga = Huamanga
Rumicucho = Rumicucho
Vilcabamba = Vilcabamba
Vitcos = Vitcos
Andahuaylas = Andahuaylas
Ica = Ica
Arequipa = Arequipa
Nasca = Nasca
Atico = Atico
Juli = Juli
Chuito = Chuito
Chuquiapo = Chuquiapo
Huanuco Pampa = Huanuco Pampa
Tamboccocha = Tamboccocha
Huaras = Huaras
Riobamba = Riobamba
Caxamalca = Caxamalca
Sausa = Sausa
Tambo Colorado = Tambo Colorado
Huaca = Huaca
Tumbes = Tumbes
Chan Chan = Chan Chan
Sipan = Sipan
Pachacamac = Pachacamac
Llactapata = Llactapata
Pisac = Pisac
Kuelap = Kuelap
Pajaten = Pajaten
Chucuito = Chucuito
Choquequirao = Choquequirao
Inca = Inca
Units ignore terrain costs when moving into any tile with Hills = Unitățile ignoră costurile de teren atunci când se mută în orice țiglă cu Hills
[relativeAmount]% maintenance on road & railroads = [relativeAmount]% întreținere pe drumuri și căi ferate
No Maintenance costs for improvements in [tileFilter] tiles = Fără costuri de întreținere pentru îmbunătățirea plăcilor [tileFilter].

Harald Bluetooth = Harald Bluetooth
If I am to be honest, I tire of those pointless charades. Why don't we settle our disputes on the field of battle, like true men? Perhaps the skalds will sing of your valor... or mine! = Dacă vreau să fiu sincer, mă plictisesc de acele șarade fără rost. De ce nu ne rezolvăm disputele pe câmpul de luptă, ca oamenii adevărați? Poate că scalzii vor cânta vitejia ta... sau a mea!
Ahahah! You seem to show some skills of a true Viking! Too bad that I'll probably kill you! = Ah ah ah! Se pare că arăți niște abilități ale unui adevărat viking! Păcat că probabil te voi omorî!
Loki must have stood by you, for a common man alone could not have defeated me... Oh well! I will join the einherjar in Valhalla and feast, while you toil away here. = Loki trebuie să fi fost alături de tine, căci un om de rând singur nu m-ar fi putut învinge... Ei bine! Mă voi alătura einherjarului din Valhalla și mă voi ospăta, în timp ce tu te chinuiești aici.
Harald Bluetooth bids you welcome to his lands, a Viking unlike any the seas and lands have ever known! Hah, are you afraid? = Harald Bluetooth vă urează bun venit pe meleagurile sale, un viking diferit de oricare dintre mările și ținuturile pe care le-au cunoscut vreodată! Hah, ți-e frică?
This is a fine deal! Even a drunk beggar would agree! = Aceasta este o afacere bună! Chiar și un cerșetor beat ar fi de acord!
Hail to you. = Salutare la tine.
Viking Fury = Furia Vikingă
Honor and glory be yours, Harald Bluetooth Gormsson, mighty heir of King Gorm of the Old and Thyra Dannebod. Not only were you victorious on the battlefield against the armies of Norway, you also completed massive construction project across the land - numerous Ring Fortresses to protect the populace from invasion and internal strife. You successfully drove off waves of German settlers in 983 AD and sheltered your kingdom from unwanted foreign influence. = Onoarea și gloria să fie ale tale, Harald Bluetooth Gormsson, puternicul moștenitor al Regelui Gorm al Vechiului și al Thyra Dannebod. Nu numai că ai fost victorios pe câmpul de luptă împotriva armatelor Norvegiei, dar ai finalizat și un proiect masiv de construcție pe întreg teritoriul țării - numeroase Fortărețe Inel pentru a proteja populația de invazie și lupte interne. Ai alungat cu succes valuri de coloniști germani în 983 d.Hr. și ți-ai adăpostit regatul de influența străină nedorită.
Stalwart Viking, the time for greatness is upon you once more. You are called to rise up and lead your people to renewed power and triumph! Will you make the world shudder once more at the very thought of your great armies of Northsmen? Will you let the Viking battle cry ring out across the crashing waves? Will you build a civilization to stand the test of time? = Stalwart Viking, timpul pentru măreție este din nou peste tine. Ești chemat să te ridici și să-ți conduci poporul către putere reînnoită și triumf! Vei face lumea să se cutremure încă o dată la gândul la marile tale armate de nordici? Vei lăsa strigătul de luptă viking să răsună peste valurile care se prăbușesc? Veți construi o civilizație care să reziste testului timpului?
Copenhagen = Copenhaga
Aarhus = Aarhus
Kaupang = Kaupang
Ribe = Ribe
Viborg = Viborg
Tunsberg = Tunsberg
Roskilde = Roskilde
Hedeby = Hedeby
Oslo = Oslo
Jelling = Jelling
Truso = Truso
Bergen = Bergen
Faeroerne = Faeroerne
Reykjavik = Reykjavik
Trondheim = Trondheim
Godthab = Godthab
Helluland = Helluland
Lillehammer = Lillehammer
Markland = Markland
Elsinore = Elsinore
Sarpsborg = Sarpsborg
Odense = Odense
Aalborg = Aalborg
Stavanger = Stavanger
Vorbasse = Vorbasse
Schleswig = Schleswig
Kristiansand = Kristiansand
Halogaland = Halogaland
Randers = Randers
Fredrikstad = Fredrikstad
Kolding = Kolding
Horsens = Horsens
Tromsoe = Tromsoe
Vejle = Vejle
Koge = Koge
Sandnes = Sandnes
Holstebro = Holstebro
Slagelse = Slagelse
Drammen = Drammen
Hillerod = Hillerod
Sonderborg = Sonderborg
Skien = Skien
Svendborg = Svendborg
Holbaek = Holbaek
Hjorring = Hjorring
Fladstrand = Fladstrand
Haderslev = Haderslev
Ringsted = Ringsted
Skrive = Skrive
Denmark = Danemarca
[amount] Movement point cost to disembark = [amount] Costul punctului de mișcare pentru debarcare
No movement cost to pillage = Niciun cost de mișcare pentru jefuire

You leave us no choice. War it must be. = Nu ne lăsați de ales. Război trebuie să fie.
Very well, this shall not be forgotten. = Foarte bine, asta nu trebuie uitat.
I guess you weren't here for the sprouts after all... = Bănuiesc că nu ai fost aici pentru germeni până la urmă...
Brussels = Bruxelles

And so the flower of Florence falls to barbaric hands... = Și așa floarea Florenței cade în mâinile barbare...
Florence = Florența

So this is how it feels to die... = Asa se simte cand mori...
Hanoi = Hanoi

Unacceptable! = Inacceptabil!

Today, the Malay people obey you, but do not think this is over... = Astăzi, poporul malays te ascultă, dar să nu crezi că s-a terminat...
Kuala Lumpur = Kuala Lumpur

Perhaps now we will find peace in death... = Poate că acum vom găsi pacea în moarte...
Lhasa = Lhasa

You fiend! History shall remember this! = Nenorocitule! Istoria își va aminti asta!
Milan = Milan

We were too weak to protect ourselves... = Eram prea slabi pentru a ne proteja...
Quebec City = Quebec City

I have failed. May you, at least, know compassion towards our people. = Am eșuat. Fie ca tu, cel puțin, să cunoști compasiunea față de poporul nostru.
Cape Town = Cape Town

The day of judgement has come to us. But rest assured, the same will go for you! = Ziua judecății a venit la noi. Dar fii sigur, la fel va fi și pentru tine!
Helsinki = Helsinki

Ah, Gods! Why have you forsaken us? = Ah, Doamne! De ce ne-ai părăsit?
Manila = Manila

Congratulations, conqueror. This tribe serves you now. = Felicitări, cuceritor. Acest trib vă servește acum.
Mogadishu = Mogadishu

I have to do this, for the sake of progress if nothing else. You must be opposed! = Trebuie să fac asta, de dragul progresului, dacă nimic altceva. Trebuie să fii opus!
You can see how fruitless this will be for you... right? = Poți vedea cât de inutil va fi asta pentru tine... nu?
May God grant me these last wishes - peace and prosperity for Brazil. = Dumnezeu să-mi îndeplinească aceste ultime urări - pace și prosperitate pentru Brazilia.
Rio de Janeiro = Rio de Janeiro

After thorough deliberation, Australia finds itself at a crossroads. Prepare yourself, for war is upon us. = După o deliberare amănunțită, Australia se află la o răscruce de drumuri. Pregătește-te, căci războiul este asupra noastră.
We will mobilize every means of resistance to stop this transgression against our nation! = Vom mobiliza toate mijloacele de rezistență pentru a opri această încălcare împotriva națiunii noastre!
The principles for which we have fought will survive longer than any nation you could ever build. = Principiile pentru care am luptat vor supraviețui mai mult decât orice națiune pe care ai putea-o construi vreodată.
Sydney = Sydney

I will enjoy hearing your last breath as you witness the destruction of your realm! = Îmi va face plăcere să aud ultima ta suflare în timp ce vei fi martor la distrugerea tărâmului tău!
Why do we fight? Because Inanna demands it. Now, witness the power of the Sumerians! = De ce ne batem? Pentru că Inanna o cere. Acum, fii martor la puterea sumerienilor!
What treachery has struck us? No, what evil? = Ce trădare ne-a lovit? Nu, ce rău?
Ur = Ur

In responding to the unstinting malignancy that has heretofore defined your relationship with Canada, we can have no recourse but war! = Răspunzând la malignitatea neîntreruptă care a definit până acum relația voastră cu Canada, nu putem avea nicio altă cale decât războiul!
As we can reach no peaceful resolution with you, Canada must turn, with reluctance, to war. = Întrucât nu putem ajunge la o rezoluție pașnică cu voi, Canada trebuie să se îndrepte, cu reticență, către război.
I regret not defending my country to the last, although it was not of use. = Regret că nu mi-am apărat până la urmă țara, deși nu a fost de folos.
Vancouver = Vancouver

You have revealed your purposes a bit too early, my friend... = Ți-ai dezvăluit scopurile puțin prea devreme, prietene...
A wrong calculation, on my part. = Un calcul greșit, din partea mea.
Venice = Veneția

They will write songs of this.... pray that they shall be in your favor. = Ei vor scrie cântece despre aceasta... roagă-te să fie în favoarea ta.
Antwerp = Antwerp

How barbaric. Those who live by the sword shall perish by the sword. = Cât de barbar. Cei care trăiesc prin sabie vor pieri prin sabie.
Genoa = Genoa

We... defeated? No... we had so much work to do! = Noi... învins? Nu... aveam atât de mult de lucru!
Kathmandu = Kathmandu

Perhaps, in another world, we could have been friends... = Poate, într-o altă lume, am fi putut fi prieteni...
Singapore = Singapore

We never fully trusted you from the start. = Nu am avut niciodată încredere deplină în tine de la început.
Tyre = Tyre

May the Heavens forgive you for inflicting this humiliation to our people. = Fie ca Cerurile să vă ierte că ați provocat această umilință poporului nostru.
Zanzibar = Zanzibar

How could we fall to the likes of you?! = Cum am putea cădem în fața unor persoane ca tine?!
Almaty = Almaty

Let's have a nice little War, shall we? = Hai să avem un mic război frumos, bine?
If you need your nose bloodied, we'll happily serve. = Dacă aveți nevoie să vă însângerați nasul, vă vom servi cu plăcere.
The serbian guerilla will never stop haunting you! = Gherila sârbă nu se va opri niciodată să te bântuie!
Belgrade = Belgrad

War lingers in our hearts. Why carry on with a false peace? = Războiul rămâne în inimile noastre. De ce să continui cu o pace falsă?
You gormless radger! You'll dine on your own teeth before you set foot in Ireland! = Nenorocitor fără corp! Vei lua masa pe dinții tăi înainte de a pune piciorul în Irlanda!
A lonely wind blows through the highlands today. A dirge for Ireland. Can you hear it? = Un vânt singuratic suflă astăzi prin munții. Un dezgust pentru Irlanda. Poți să-l auzi?
Dublin = Dublin
Will not be chosen for new games = Nu va fi ales pentru jocuri noi

You shall stain this land no longer with your vileness! To arms, my countrymen - we ride to war! = Nu vei mai păta această țară cu ticăloșia ta! La arme, compatrioții mei - călărim la război!
Traitorous man! The Celtic peoples will not stand for such wanton abuse and slander - I shall have your head! = Om trădător! Popoarele celtice nu vor suporta astfel de abuzuri și defăimări nebunești - voi avea capul tău!
Vile ruler, know that you 'won' this war in name only! = Conducător ticălos, să știi că „vei” acest război doar cu numele!
Edinburgh = Edinburgh

Do you really think you can walk over us so easily? I will not let it happen. Not to Kongo - not to my people! = Chiar crezi că poți trece peste noi atât de ușor? Nu voi lăsa să se întâmple. Nu către Kongo - nu către oamenii mei!
We are no strangers to war. You have strayed from the right path, and now we will correct it. = Nu suntem străini de război. Te-ai abătut de la calea cea bună și acum o vom corecta.
You are nothing but a glorified barbarian. Cruel, and ruthless. = Nu ești decât un barbar glorificat. Crud și nemilos.
M'Banza-Kongo = M'Banza-Kongo

What a fine battle! Sidon is willing to serve you! = Ce bătălie frumoasă! Sidon este dispus să vă servească!
Sidon = Sidon

We don't like your face. To arms! = Nu ne place fața ta. La arme!
You will see you have just bitten off more than you can chew. = Vei vedea că tocmai ai mușcat mai mult decât poți mesteca.
This ship may sink, but our spirits will linger. = Această navă se poate scufunda, dar spiritele noastre vor zăbovi.
Valletta = Valletta

Can only heal by pillaging = Se poate vindeca doar prin jefuire


#################### Lines from Policies from Civ V - Vanilla ####################

Aristocracy = Aristocrație
Legalism = Legalitate
Provides the cheapest [stat] building in your first [amount] cities for free = Oferă gratuit cea mai ieftină clădire [stat] din primele [amount] orașe
Oligarchy = Oligarhie
Units in cities cost no Maintenance = Unitățile din orașe nu costă întreținere
with a garrison = cu o garnizoană
[relativeAmount]% Strength for cities = [relativeAmount]% Forță pentru orașe
Landed Elite = Elita terestră
[relativeAmount]% growth [cityFilter] = [relativeAmount]% creștere [cityFilter]
Monarchy = Monarhie
Tradition Complete = Tradiție realizată
Tradition = Tradiție

Collective Rule = Regulă colectivă
Citizenship = Cetățenie
Republic = Republică
Representation = Reprezentanță
Each city founded increases culture cost of policies [relativeAmount]% less than normal = Fiecare oraș fondat crește costul politicilor [relativeAmount]% mai puțin decât în mod normal
Meritocracy = Meritocrație
Liberty Complete = Libertate realizată
Free Great Person = Persoană Extraordinară gratuit
Liberty = Libertate

Warrior Code = Cod războinici
Discipline = Disciplină
when adjacent to a [mapUnitFilter] unit = când este adiacent unei unități [mapUnitFilter].
Military Tradition = Tradiție militară
[relativeAmount]% XP gained from combat = [relativeAmount]% XP câștigat din luptă
Military Caste = Castă militară
Professional Army = Armată profesionistă
Honor Complete = Onoare realizată
Honor = Onoare
vs [mapUnitFilter] units = față de unitățile [mapUnitFilter].
Notified of new Barbarian encampments = Anunțat despre noi tabere barbare

Organized Religion = Religie organizată
Mandate Of Heaven = Mandat ceresc
[relativeAmount]% of excess happiness converted to [stat] = [relativeAmount]% din excesul de fericire convertit în [stat]
Theocracy = Teocrație
[relativeAmount]% [stat] from every [tileFilter/buildingFilter] = [relativeAmount]% [stat] din fiecare [tileFilter/buildingFilter]
Reformation = Protestantism
Free Religion = Religie liberă
Piety Complete = Credință realizată
Piety = Pietate
before adopting [policy] = înainte de a adopta [policy]

Philantropy = Filantropie
Gifts of Gold to City-States generate [relativeAmount]% more Influence = Cadourile de aur către orașe-state generează [relativeAmount]% mai multă influență
Aesthetics = Estetică
Resting point for Influence with City-States is increased by [amount] = Punctul de odihnă pentru Influența cu orașele-stat este mărit cu [amount]
Scholasticism = Scolastică
Allied City-States provide [stat] equal to [relativeAmount]% of what they produce for themselves = Orașele-state aliate oferă [stat] egal cu [relativeAmount]% din ceea ce produc pentru ele însele
Cultural Diplomacy = Diplomație culturală
[relativeAmount]% resources gifted by City-States = [relativeAmount]% resurse oferite de orașe-state
[relativeAmount]% Happiness from luxury resources gifted by City-States = [relativeAmount]% Fericire din resursele de lux oferite de orașe-state
Educated Elite = Elita educata
Allied City-States will occasionally gift Great People = Orașele-State Aliate vor da ocazional Oameni Mari
Patronage Complete = Patronaj completat
Influence of all other civilizations with all city-states degrades [relativeAmount]% faster = Influența tuturor celorlalte civilizații cu toate orașele-stat se degradează [relativeAmount]% mai rapid
Triggers the following global alert: [comment] = Declanșează următoarea alertă globală: [comment]
Patronage = Patronaj

Naval Tradition = Tradiția navală
Trade Unions = Uniuni comerciale
Merchant Navy = Marina Comercială
Mercantilism = Mercantilism
Protectionism = Protecționism
[amount] Happiness from each type of luxury resource = [amount] Fericire din fiecare tip de resursă de lux
Commerce Complete = Comerț realizat
Commerce = Comerț

Secularism = Secularism
Humanism = Umanism
Free Thought = Gândire liberă
Sovereignty = Suveranitate
while the empire is happy = în timp ce imperiul este fericit
[relativeAmount]% [stat] = [relativeAmount]% [stat]
Scientific Revolution = Revoluție științifică
[amount] Free Technologies = [amount] Tehnologii gratuite
Rationalism Complete = Raționalism realizat
[stats] from all [buildingFilter] buildings = [stats] din toate clădirile [buildingFilter].
Rationalism = Rationalism

Constitution = Constituție
Universal Suffrage = Vot universal
when defending = la aparare
Civil Society = Societate civilă
[relativeAmount]% Food consumption by specialists [cityFilter] = [relativeAmount]% Consumul de alimente de către specialiști [cityFilter]
Free Speech = Exprimare liberă
[amount] units cost no maintenance = [amount] unitățile nu costă întreținere
Democracy = Democrație
Freedom Complete = Libertate realizată
Freedom = Libertate

Populism = Populism
Militarism = Militarism
[stat] cost of purchasing [baseUnitFilter] units [relativeAmount]% = [stat] costul achiziționării [baseUnitFilter] unități [relativeAmount]%
Fascism = Fascism
Quantity of strategic resources produced by the empire +[relativeAmount]% = Cantitatea de resurse strategice produse de imperiu +[relativeAmount]%
Police State = Stat polițienesc
Total War = Război total
Autocracy Complete = Autocrație completă
for [amount] turns = pentru [amount] ture
Autocracy = Autocrație

United Front = Front unit
Militaristic City-States grant units [amount] times as fast when you are at war with a common nation = Orașele-State militariste acordă unități [amount] de ori mai repede atunci când ești în război cu o națiune comună
Planned Economy = Economie planificată
Nationalism = Nationalism
Socialism = Socialism
[relativeAmount]% maintenance cost for buildings [cityFilter] = [relativeAmount]% cost de întreținere pentru clădiri [cityFilter]
Communism = Communism
Order Complete = Comandă efectuată
Order = Comandă


#################### Lines from Quests from Civ V - Vanilla ####################

Route = Rută
Build a road to connect your capital to our city. = Construiți un drum pentru a vă conecta capitala de orașul nostru.

Clear Barbarian Camp = Curățați Tabăra Barbarilor
We feel threatened by a Barbarian Camp near our city. Please take care of it. = Ne simțim amenințați de o tabără barbară din apropierea orașului nostru. Vă rog să aveți grijă de el.

Connect Resource = Resursa de conectare
In order to make our civilizations stronger, connect [tileResource] to your trade network. = Pentru a ne consolida civilizațiile, conectați [tileResource] la rețeaua dvs. comercială.

Construct Wonder = Construiește Wonder
We recommend you to start building [wonder] to show the whole world your civilization strength. = Vă recomandăm să începeți să construiți [wonder] pentru a arăta lumii întregi puterea civilizației voastre.

Acquire Great Person = Dobândiți o persoană grozavă
Great People can change the course of a Civilization! You will be rewarded for acquiring a new [greatPerson]. = Oamenii mari pot schimba cursul unei civilizații! Veți fi recompensat pentru achiziționarea unui nou [greatPerson].

Conquer City State = Cucerește orașul stat
It's time to erase the City-State of [cityState] from the map. You will be greatly rewarded for conquering them! = Este timpul să ștergeți orașul-stat al [cityState] de pe hartă. Vei fi foarte răsplătit pentru că le-ai cucerit!

Find Player = Găsiți Player
You have yet to discover where [civName] set up their cities. You will be rewarded for finding their territories. = Încă nu ați descoperit unde [civName] și-a înființat orașele. Veți fi recompensat pentru că le găsiți teritoriile.

Find Natural Wonder = Găsiți Minunea Naturală
Send your best explorers on a quest to discover Natural Wonders. Nobody knows the location of [naturalWonder] yet. = Trimite-i pe cei mai buni exploratori ai tăi într-o căutare pentru a descoperi minunile naturale. Nimeni nu știe încă locația [naturalWonder].

Give Gold = Dă aur
We are suffering great poverty after being robbed by [civName], and unless we receive a sum of Gold, it's only a matter of time before we collapse. = Suferim o mare sărăcie după ce am fost jefuiți de [civName] și, dacă nu primim o sumă de aur, este doar o chestiune de timp până să ne prăbușim.

Pledge to Protect = Angajamentul de a proteja
We need your protection to stop the aggressions of [civName]. By signing a Pledge of Protection, you'll confirm the bond that ties us. = Avem nevoie de protecția dumneavoastră pentru a opri agresiunile lui [civName]. Prin semnarea unui angajament de protecție, veți confirma legătura care ne leagă.

Contest Culture = Concursul Cultura
The civilization with the largest Culture growth will gain a reward. = Civilizația cu cea mai mare creștere culturală va câștiga o recompensă.

Contest Faith = Concurs Credința
The civilization with the largest Faith growth will gain a reward. = Civilizația cu cea mai mare creștere a Credinței va câștiga o recompensă.

Contest Technologies = Tehnologii de concurs
The civilization with the largest number of new Technologies researched will gain a reward. = Civilizația cu cel mai mare număr de noi tehnologii cercetate va câștiga o recompensă.

Invest = Investi
Our people are rejoicing thanks to a tourism boom. For a certain amount of time, any Gold donation will yield [50]% extra Influence. = Oamenii noștri se bucură datorită unui boom turistic. Pentru o anumită perioadă de timp, orice donație de aur va genera [50]% Influență suplimentară.

Bully City State = Hărțuiește orașul stat
We are tired of the pretensions of [cityState]. If someone were to put them in their place by Demanding Tribute from them, they would be rewarded. = Ne-am săturat de pretențiile [cityState]. Dacă cineva le-ar pune în locul lor cerând tribut de la ei, ar fi răsplătit.

Denounce Civilization = Denunțați civilizația
We have been forced to pay tribute to [civName]! We need you to tell the world of their ill deeds. = Am fost forțați să-i aducem un omagiu [civName]! Avem nevoie să spui lumii faptele lor rele.

We have heard the tenets of [religionName] and are most curious. Will you send missionaries to teach us about your religion? = Am auzit principiile [religionName] și suntem cei mai curioși. Veți trimite misionari să ne învețe despre religia voastră?


#################### Lines from Ruins from Civ V - Vanilla ####################

We have discovered cultural artifacts in the ruins! (+20 culture) = Am descoperit artefacte culturale în ruine! (+20 de cultură)
discover cultural artifacts = descoperi artefacte culturale

squatters willing to work for you = squatters dornici să lucreze pentru tine

squatters wishing to settle under your rule = squatters care doresc să se stabilească sub domnia ta

An ancient tribe trained us in their ways of combat! = Un trib străvechi ne-a antrenat în modurile lor de luptă!
your exploring unit receives training = unitatea ta de explorare primește instruire

We have found survivors in the ruins! Population added to [cityName]. = Am găsit supraviețuitori în ruine! Populație adăugată la [cityName].
survivors (adds population to a city) = supraviețuitori (adaugă populație la un oraș)

We have found a stash of [goldAmount] Gold in the ruins! = Am găsit o rezervă de [goldAmount] aur în ruine!
a stash of gold = un depozit de aur

discover a lost technology = descoperă o tehnologie pierdută

 # Requires translation!
Our unit finds advanced weaponry hidden in the ruins! = 
advanced weaponry for your explorer = Unitatea noastră găsește arme avansate ascunse în ruine!

You find evidence of Barbarian activity. Nearby Barbarian camps are revealed! = Găsiți dovezi ale activității barbare. Sunt dezvăluite taberele barbare din apropiere!
reveal nearby Barbarian camps = dezvăluie taberele barbare din apropiere

find a crudely-drawn map = găsiți o hartă desenată grosolan


#################### Lines from Specialists from Civ V - Vanilla ####################

Scientist = Om de știința

Merchant = Comerciant

Artist = Artist

Engineer = Inginer


#################### Lines from Speeds from Civ V - Vanilla ####################


#################### Lines from Techs from Civ V - Vanilla ####################

'Where tillage begins, other arts follow. The farmers therefore are the founders of human civilization.' - Daniel Webster = „Acolo unde începe prelucrarea solului, urmează alte arte. Prin urmare, fermierii sunt fondatorii civilizației umane. - Daniel Webster
Agriculture = Agricultură
Starting tech = Technologie de început

'Shall the clay say to him that fashioneth it, what makest thou?' - Bible Isaiah 45:9 = „Să-i spună lutul celui care îl modelează, ce faci tu?” - Biblia Isaia 45:9
Pottery = Ceramică
'Thou shalt not muzzle the ox when he treadeth out the corn.' - Bible Deuteronomy 25:4 = „Să nu dai botniță boul când călcă porumbul”. - Biblia Deuteronom 25:4
Animal Husbandry = Creșterea animalelor
'The haft of the arrow has been feathered with one of the eagle's own plumes, we often give our enemies the means of our own destruction' - Aesop = „Turnul săgeții a fost împânzit cu unul dintre penele vulturului, adesea le dăm inamicilor noștri mijloacele de distrugere” - Esop
Archery = Tir cu arcul
'The meek shall inherit the Earth, but not its mineral rights.' - J. Paul Getty = „Cei blânzi vor moșteni Pământul, dar nu drepturile sale minerale”. - J. Paul Getty
Mining = Exploatare minieră

'He who commands the sea has command of everything.' - Themistocles = 'Cel ce comandă marea, comandă totul.' - Temistocle
Sailing = Navigație
'So teach us to number our days, so that we may apply our hearts unto wisdom.' - Bible Psalms 90:12 = „Așa că învață-ne să ne numărăm zilele, ca să ne punem inima în înțelepciune”. - Psalmii Bibliei 90:12
Calendar = Calendar
'He who destroys a good book kills reason itself.' - John Milton = 'Cel ce distruge o carte bună, distruge rațiunea însăși.' - John Milton
Writing = Scriere
Enables Open Borders agreements = Activează acordurile de graniță deschisă
'Even brute beasts and wandering birds do not fall into the same traps or nets twice.' - Saint Jerome = „Nici animalele brute și păsările rătăcitoare nu cad de două ori în aceleași capcane sau plase”. - Sfântul Ieronim
Trapping = Vânătoare
'Wisdom and virtue are like the two wheels of a cart.' - Japanese proverb = 'Înțelepciunea și virtutea sunt ca și roțile unei căruțe.' - Proverb japonez
The Wheel = Roata
'How happy are those whose walls already rise!' - Virgil = 'Ce fericiți sunt cei ale căror ziduri se ridică deja!' - Virgil
Masonry = Zidărie
'Here Hector entered, with a spear eleven cubits long in his hand; the bronze point gleamed in front of him, and was fastened to the shaft of the spear by a ring of gold.' - Homer = — Aici a intrat Hector, cu o suliţă lungă de unsprezece coţi în mână; vârful de bronz strălucea în fața lui și era prins de axul suliței printr-un inel de aur. - Homer
Bronze Working = Prelucrarea bronzului

'He made an instrument to know if the moon shine at full or no.' - Samuel Butler = „A făcut un instrument pentru a ști dacă luna strălucește în plină sau nu”. - Samuel Butler
Optics = Optică
'There is only one good, knowledge, and one evil, ignorance.' - Socrates = 'Există un singur bun, cunoașterea, și un rău, ignoranța' - Socrate
Philosophy = Filozofie
Enables Research agreements = Permite acorduri de cercetare
'A Horse! A Horse! My kingdom for a horse!' - Shakespeare (Richard III) = 'Un cal! Un cal! Regatul meu pentru un cal! - Shakespeare (Richard III)
Horseback Riding = Călărie
'Mathematics is the gate and key to the sciences.' - Roger Bacon = 'Matematica este poarta și cheia științelor' - Roger Bacon
Mathematics = Matematică
'Three things are to be looked to in a building: that it stands on the right spot; that it be securely founded; that it be successfully executed.' - Johann Wolfgang von Goethe = „Într-o clădire trebuie să se uite la trei lucruri: că se află la locul potrivit; să fie întemeiat în siguranță; ca să fie executat cu succes.' - Johann Wolfgang von Goethe
Construction = Arhitectură
'Do not wait to strike til the iron is hot, but make it hot by striking.' - William Butler Yeats = „Nu așteptați să loviți până când fierul este fierbinte, ci faceți-l fierbinte lovind”. - William Butler Yeats
Iron Working = Prelucrarea fierului

'Three things are necessary for the salvation of man: to know what he ought to believe; to know what he ought to desire; and to know what he ought to do' - St. Thomas Aquinas = „Trei lucruri sunt necesare pentru mântuirea omului: să știe ce trebuie să creadă; să știe ce ar trebui să-și dorească; și să știe ce trebuie să facă” – Sfântul Toma d'Aquino
Theology = Teologie
'The only thing that saves us from the bureaucracy is its inefficiency' - Eugene McCarthy = „Singurul lucru care ne salvează de birocrație este ineficiența acesteia” – Eugene McCarthy
Civil Service = Servicii civile
'Better is bread with a happy heart than wealth with vexation.' - Amenemope = 'Mai bine să ai pâine cu inimă fericită decât bogăție cu vexare' - Amenemope
Currency = Monedă
 # Requires translation!
Enables conversion of city production to [civWideStat] = 
'Instrumental or mechanical science is the noblest and, above all others, the most useful.' - Leonardo da Vinci = „Știința instrumentală sau mecanică este cea mai nobilă și, mai presus de toate, cea mai utilă”. - Leonardo da Vinci
Engineering = Inginerie
Roads connect tiles across rivers = Drumurile leagă plăci peste râuri
'When pieces of bronze or gold or iron break, the metal-smith welds them together again in the fire, and the bond is established.' - Sri Guru Granth Sahib = „Când bucăți de bronz, aur sau fier se sparg, fierarul le sudează din nou în foc și legătura se stabilește”. - Sri Guru Granth Sahib
Metal Casting = Turnarea metalului

'I find the great thing in this world is not so much where we stand, as in what direction we are moving.' - Oliver Wendell Holmes = „Găsesc că cel mai mare lucru în această lume nu este atât locul în care stăm, cât în ce direcție ne îndreptăm.” - Oliver Wendell Holmes
Compass = Busolă
'Education is the best provision for old age.' - Aristotle = 'Educația este cea mai bună prevedere pentru bătrânețe' - Aristotel
Education = Educație
'Whoso pulleth out this sword of this stone and anvil, is rightwise king born of all England.' - Malory = „Cine scoate această sabie din această piatră și nicovală, este pe bună dreptate rege născut din toată Anglia”. - Malory
Chivalry = Cavalerie
'The press is the best instrument for enlightening the mind of man, and improving him as a rational, moral and social being.' - Thomas Jefferson = „Presa este cel mai bun instrument pentru a ilumina mintea omului și pentru a-l îmbunătăți ca ființă rațională, morală și socială”. - Thomas Jefferson
Machinery = Instalații mecanice
Improves movement speed on roads = Îmbunătățește viteza de deplasare pe drumuri
'Measure what is measurable, and make measurable what is not so.' - Galileo Galilei = 'Măsurați ceea ce este măsurabil și faceți măsurabil ceea ce nu e' - Gelileo Galilei
Physics = Fizică
'John Henry said to his Captain, / 'A man ain't nothin' but a man, / And before I'll let your steam drill beat me down, / I'll die with the hammer in my hand.'' - Anonymous: The Ballad of John Henry, the Steel-Drivin' Man = „John Henry i-a spus căpitanului său: / „Un bărbat nu este altceva decât un bărbat, / și înainte să las burghiul tău cu abur să mă doboare, / voi muri cu ciocanul în mână.” - Anonim: Balada lui John Henry, omul care conduce oțelul
Steel = Oțel

'Joyfully to the breeze royal Odysseus spread his sail, and with his rudder skillfully he steered.' - Homer = „În bucurie spre briza, regele Ulise a întins pânza, iar cu cârma sa cârma cu pricepere”. - Homer
Astronomy = Astronomie
'Their rising all at once was as the sound of thunder heard remote' - Milton = „Răsărirea lor dintr-o dată a fost ca sunetul tunetului auzit de la distanță” - Milton
Acoustics = Acustică
'Happiness: a good bank account, a good cook and a good digestion' - Jean Jacques Rousseau = „Fericire: un cont bancar bun, un bucătar bun și o digestie bună” - Jean Jacques Rousseau
Banking = Bănci
'It is a newspaper's duty to print the news and raise hell.' - The Chicago Times = „Este datoria unui ziar să imprime știrile și să ridice iadul”. - The Chicago Times
Printing Press = Presă de tipar
'The day when two army corps can annihilate each other in one second, all civilized nations, it is to be hoped, will recoil from war and discharge their troops.' - Alfred Nobel = „În ziua în care două corpuri de armată se vor putea anihila reciproc într-o secundă, toate națiunile civilizate, se speră, se vor retrage din război și își vor elibera trupele.” - Alfred Nobel
Gunpowder = Praf de pușcă

'The winds and the waves are always on the side of the ablest navigators.' - Edward Gibbon = „Vânturile și valurile sunt întotdeauna de partea celor mai abili navigatori”. - Edward Gibbon
Navigation = Navigație
'Compound interest is the most powerful force in the universe.' - Albert Einstein = „Interesul compus este cea mai puternică forță din univers”. - Albert Einstein
Economics = Economie
'Wherever we look, the work of the chemist has raised the level of our civilization and has increased the productive capacity of the nation.' - Calvin Coolidge = „Oriunde ne uităm, munca chimistului a ridicat nivelul civilizației noastre și a crescut capacitatea de producție a națiunii”. - Calvin Coolidge
Chemistry = Chimie
'There never was a good knife made of bad steel.' - Benjamin Franklin = 'Nu a fost niciodată un cuțit bun din oțel rău.' - Benjamin Franklin
Metallurgy = Metalurgie

'Those who cannot remember the past are condemned to repeat it.' - George Santayana = „Cei care nu-și pot aminti trecutul sunt condamnați să-l repete”. - George Santayana
Archaeology = Arheologie
'Every great advance in science has issued from a new audacity of imagination.' - John Dewey = „Fiecare mare progres în știință a rezultat dintr-o nouă îndrăzneală a imaginației”. - John Dewey
Scientific Theory = Teorie științifică
'Wars may be fought with weapons, but they are won by men. It is the spirit of the men who follow and of the man who leads that gains the victory.' - George S. Patton = „Războaiele pot fi purtate cu arme, dar sunt câștigate de oameni. Spiritul oamenilor care urmează și al omului care conduce este cel care câștigă victoria. - George S. Patton
Military Science = Știință militară
'The nation that destroys its soil destroys itself.' - Franklin Delano Roosevelt = „Națiunea care își distruge solul se autodistruge”. - Franklin Delano Roosevelt
Fertilizer = Fertilizatori
'It is well that war is so terrible, or we should grow too fond of it.' - Robert E. Lee = — Este bine că războiul este atât de îngrozitor, altfel ar trebui să ne îndrăgostim prea mult de el. - Robert E. Lee
Rifling = Ghintuire

'If the brain were so simple we could understand it, we would be so simple we couldn't.' - Lyall Watson = „Dacă creierul ar fi atât de simplu încât l-am putea înțelege, am fi atât de simpli încât nu am putea”. - Lyall Watson
Biology = Biologie
'The nations of the West hope that by means of steam communication all the world will become as one family.' - Townsend Harris = „Națiunile din Occident speră că, prin intermediul comunicațiilor cu abur, întreaga lume va deveni o singură familie”. - Townsend Harris
Steam Power = Puterea aburului
'As soon as men decide that all means are permitted to fight an evil, then their good becomes indistinguishable from the evil that they set out to destroy.' - Christopher Dawson = „De îndată ce oamenii decid că toate mijloacele sunt permise pentru a lupta împotriva unui rău, atunci binele lor devine imposibil de distins de răul pe care și-au propus să-l distrugă”. - Christopher Dawson
Dynamite = Dinamită

'Is it a fact - or have I dreamt it - that, by means of electricity, the world of matter has become a great nerve, vibrating thousands of miles in a breathless point of time?' - Nathaniel Hawthorne = „Este un fapt – sau l-am visat eu – că, prin intermediul electricității, lumea materiei a devenit un mare nerv, vibrând mii de mile într-un moment de timp fără suflare? - Nathaniel Hawthorne
Electricity = Electricitate
'Nothing is particularly hard if you divide it into small jobs.' - Henry Ford = „Nimic nu este deosebit de greu dacă îl împărțiți în locuri de muncă mici.” - Henry Ford
Replaceable Parts = Piese de schimb
'The introduction of so powerful an agent as steam to a carriage on wheels will make a great change in the situation of man.' - Thomas Jefferson = „Introducerea unui agent atât de puternic precum aburul într-o trăsură pe roți va aduce o mare schimbare în situația omului”. - Thomas Jefferson
Railroads = Cai ferate

'And homeless near a thousand homes I stood, and near a thousand tables pined and wanted food.' - William Wordsworth = „Și fără adăpost, lângă o mie de case, am stat în picioare, și lângă o mie de mese m-am simțit dornic și am vrut de mâncare”. - William Wordsworth
Refrigeration = Refrigerare
'I once sent a dozen of my friends a telegram saying 'flee at once-all is discovered!' They all left town immediately.' - Mark Twain = „Odată le-am trimis unei duzini de prieteni o telegramă în care spunea „fugi imediat, totul este descoperit!”. Toți au părăsit imediat orașul. - Mark Twain
Telegraph = Telegraf
'The whole country was tied together by radio. We all experienced the same heroes and comedians and singers. They were giants.' - Woody Allen = „Toată țara a fost legată prin radio. Cu toții am experimentat aceiași eroi, comedianți și cântăreți. Erau giganți. - Woody Allen
Radio = Radio
'Aeronautics was neither an industry nor a science. It was a miracle.' - Igor Sikorsky = „Aeronautica nu a fost nici o industrie, nici o știință. A fost un miracol. - Igor Sikorsky
Flight = Aviație
'Any man who can drive safely while kissing a pretty girl is simply not giving the kiss the attention it deserves.' - Albert Einstein = „Orice bărbat care poate conduce în siguranță în timp ce sărută o fată drăguță pur și simplu nu acordă sărutului atenția pe care o merită”. - Albert Einstein
Combustion = Combustie

'In nothing do men more nearly approach the gods than in giving health to men.' - Cicero = „În nimic, oamenii se apropie mai mult de zei decât în a oferi sănătate oamenilor.” - Cicero
Pharmaceuticals = Produse farmaceutice
'Ben, I want to say one word to you, just one word: plastics.' - Buck Henry and Calder Willingham, The Graduate = 'Ben, vreau să-ți spun un cuvânt, doar un cuvânt: plastic.' - Buck Henry și Calder Willingham, absolventul
Plastics = Materiale plastice
'There's a basic principle about consumer electronics: it gets more powerful all the time and it gets cheaper all the time.' - Trip Hawkins = „Există un principiu de bază despre electronicele de larg consum: devine mai puternică tot timpul și devine mai ieftină tot timpul”. - Trip Hawkins
Electronics = Electronică
'The speed of communications is wondrous to behold, it is also true that speed does multiply the distribution of information that we know to be untrue.' – Edward R. Murrow = „Viteza comunicațiilor este minunată de văzut, este, de asemenea, adevărat că viteza înmulțește distribuția de informații despre care știm că sunt neadevărate.” – Edward R. Murrow
Mass Media = Mass media
'Vision is the art of seeing things invisible.' - Jonathan Swift = „Viziunea este arta de a vedea lucrurile invizibile”. - Jonathan Swift
Radar = Radar
'The unleashed power of the atom has changed everything save our modes of thinking, and we thus drift toward unparalleled catastrophes.' - Albert Einstein = „Puterea dezlănțuită a atomului a schimbat totul, cu excepția modurilor noastre de gândire, și astfel ne îndreptăm către catastrofe fără egal.” - Albert Einstein
Atomic Theory = Teoria atomică

'Only within the moment of time represented by the present century has one species, man, acquired significant power to alter the nature of his world.' - Rachel Carson = „Numai în momentul de timp reprezentat de secolul actual o specie, omul, a dobândit o putere semnificativă de a modifica natura lumii sale.” - Rachel Carson
Ecology = Ecologie
'Computers are like Old Testament gods: lots of rules and no mercy.' - Joseph Campbell = „Computerele sunt ca zeii Vechiului Testament: multe reguli și fără milă”. - Joseph Campbell
Computers = Calculatoare
'A good rule for rocket experimenters to follow is this: always assume that it will explode.' - Astronautics Magazine, 1937 = „O regulă bună de urmat pentru experimentatorii de rachete este următoarea: presupuneți întotdeauna că va exploda”. - Revista de astronautică, 1937
Rocketry = Rachete
'The night is far spent, the day is at hand: let us therefore cast off the works of darkness, and let us put on the armor of light.' - The Holy Bible: Romans, 13:12 = „Noaptea este mult petrecută, ziua este aproape: să lepădăm deci lucrările întunericului și să ne îmbrăcăm cu armura luminii”. - Sfânta Biblie: Romani, 13:12
Lasers = Lasere
'I am become Death, the destroyer of worlds.' - J. Robert Oppenheimer = „Am devenit Moartea, distrugătorul lumilor”. - J. Robert Oppenheimer
Nuclear Fission = Fisiune nucleară

'The new electronic interdependence recreates the world in the image of a global village.' - Marshall McLuhan = „Noua interdependență electronică recreează lumea în imaginea unui sat global.” - Marshall McLuhan
Globalization = Globalizarea
'1. A robot may not injure a human being or, through inaction, allow a human being to come to harm. 2. A robot must obey any orders given to it by human beings, except when such orders would conflict with the First Law. 3. A robot must protect its own existence as long as such protection does not conflict with the First or Second Law.' - Isaac Asimov = „1. Un robot nu poate răni o ființă umană sau, prin inacțiune, să nu permită unei ființe umane să facă rău. 2. Un robot trebuie să se supună oricăror ordine date de ființele umane, cu excepția cazului în care astfel de ordine ar intra în conflict cu Prima Lege. 3. Un robot trebuie să-și protejeze propria existență atâta timp cât o astfel de protecție nu intră în conflict cu Prima sau a Doua Lege”. - Isaac Asimov
Robotics = Robotică
'Now, somehow, in some new way, the sky seemed almost alien.' - Lyndon B. Johnson = „Acum, într-un fel, într-un fel nou, cerul părea aproape străin.” - Lyndon B. Johnson
Satellites = Sateliți
Reveals the entire map = Dezvăluie întreaga hartă
'Be extremely subtle, even to the point of formlessness, be extremely mysterious, even to the point of soundlessness. Thereby you can be the director of the opponent's fate.' - Sun Tzu = „Fii extrem de subtil, chiar până la lipsă de formă, fii extrem de misterios, până la lipsă de sunet. Astfel, poți fi directorul destinului adversarului. - Sun Tzu
Stealth = Invizibil
'Our scientific power has outrun our spiritual power, we have guided missiles and misguided men.' – Martin Luther King Jr. = „Puterea noastră științifică a depășit puterea noastră spirituală, am îndrumat rachete și oameni greșit”. – Martin Luther King Jr.
Advanced Ballistics = Balistică avansată

'Every particle of matter is attracted by or gravitates to every other particle of matter with a force inversely proportional to the squares of their distances.' - Isaac Newton = „Fiecare particulă de materie este atrasă sau gravitează către orice altă particulă de materie cu o forță invers proporțională cu pătratele distanțelor lor.” - Isaac Newton
Particle Physics = Fizica particulelor
'The release of atomic energy has not created a new problem. It has readily made more urgent the necessity of solving an existing one.' - Albert Einstein = „Eliberarea de energie atomică nu a creat o nouă problemă. A făcut cu ușurință mai urgentă necesitatea rezolvării unuia existent. - Albert Einstein
Nuclear Fusion = Fuziune nucleară

'The impact of nanotechnology is expected to exceed the impact that the electronics revolution has had on our lives.' - Richard Schwartz = „Se așteaptă ca impactul nanotehnologiei să depășească impactul pe care l-a avut revoluția electronică asupra vieților noastre.” - Richard Schwartz
Nanotechnology = Nanotehnologie

'I think we agree, the past is over.' - George W. Bush = 'Cred că suntem de acord, trecutul s-a terminat.' - George W. Bush
Future Tech = Tehnologia viitorului
Who knows what the future holds? = Cine poate ști ce ne rezervă viitorul?
Can be continually researched = Poate fi cercetat continuu


#################### Lines from Terrains from Civ V - Vanilla ####################

Ocean = Ocean

Coast = Coastă

Grassland = Fâneață

Plains = Câmpie

Tundra = Tundră

Desert = Deșert

Lakes = Lacuri
Fresh water = Apa dulce

Mountain = Munte
Has an elevation of [amount] for visibility calculations = Are o altitudine de [amount] pentru calculele de vizibilitate
Units ending their turn on this terrain take [amount] damage = Unitățile care își încheie rândul pe acest teren primesc [amount] daune

Snow = Zăpadă

Hill = Deal
 # Requires translation!
[amount] Strength for cities built on this terrain = [amount] putere pentru orașele construite pe acest teren

Forest = Pădure
 # Requires translation!
Provides a one-time Production bonus to the closest city when cut down = 
 # Requires translation!
Blocks line-of-sight from tiles at same elevation = 
 # Requires translation!
[amount]% Chance to be destroyed by nukes = Șansă de [amount]% să fie distrus de 
 # Requires translation!
A Camp can be built here without cutting it down = 

Jungle = Junglă

Marsh = Mlaștină
 # Requires translation!
Rare feature = Însușire rară
 # Requires translation!
Only Polders can be built here = Doar poldere pot fi construite aici

Fallout = Radioactiv
 # Requires translation!
Nullifies all other stats this tile provides = 

Oasis = Oază
 # Requires translation!
Only [improvementFilter] improvements may be built on this tile = 

Flood plains = Câmpii inundate

 # Requires translation!
<<<<<<< HEAD
Ice = Gheață 
=======
Ice = Gheață
>>>>>>> 25eefc0d

 # Requires translation!
Atoll = Atol

Great Barrier Reef = Marea Barieră de Corali

Old Faithful = Old Faithful

El Dorado = El Dorado
 # Requires translation!
Grants 500 Gold to the first civilization to discover it = Dă 500 de aur către prima civilizație sa o descopere

Fountain of Youth = Fântâna Tinereții
 # Requires translation!
Grants [promotion] ([comment]) to adjacent [mapUnitFilter] units for the rest of the game = 
 # Requires translation!
Tile provides yield without assigned population = 

 # Requires translation!
Grand Mesa = Grand Mesa

Mount Fuji = Muntele Fuji

Krakatoa = Krakatoa

 # Requires translation!
Rock of Gibraltar = Piatra Gibraltarului 

Cerro de Potosi = Cerro de Potosi

Barringer Crater = Craterul Barringer


#################### Lines from TileImprovements from Civ V - Vanilla ####################

Farm = Fermă
 # Requires translation!
Can also be built on tiles adjacent to fresh water = 
 # Requires translation!
[stats] from [tileFilter] tiles = 

Lumber mill = Fabrică de cherestea
 # Requires translation!
[stats] = 

Mine = Mină

Trading post = Punct comercial

Camp = Tabără
 # Requires translation!
Can only be built to improve a resource = 

Oil well = Sondă de petrol

 # Requires translation!
Offshore Platform = 

Pasture = Pășune

Plantation = Plantație

Quarry = Carieră

Fishing Boats = Bărci de pescuit

 # Requires translation!
Fort = Fort
 # Requires translation!
Can be built outside your borders = Poate fi construit înafara granițelor tale
 # Requires translation!
Gives a defensive bonus of [relativeAmount]% = Dă un bonus defensiv de [relativeAmount]%

Road = Drum
 # Requires translation!
Costs [amount] gold per turn when in your territory = Costa [amount] aur per tura când e în teritoriul tău
 # Requires translation!
Reduces movement cost to ½ if the other tile also has a Road or Railroad = 
 # Requires translation!
Reduces movement cost to ⅓ with Machinery = 
 # Requires translation!
Requires Engineering to bridge rivers = 

Railroad = Cale ferată
 # Requires translation!
Reduces movement cost to ⅒ if the other tile also has a Railroad = 

Remove Forest = Defrișează pădurea
 # Requires translation!
Provides a one-time Production bonus depending on distance to the closest city once finished = 

Remove Jungle = Defrișează jungla

 # Requires translation!
Remove Fallout = 

Remove Marsh = Asanează mlaștina

 # Requires translation!
Remove Road = Elimină drum

 # Requires translation!
Remove Railroad = Elimină cale ferată

 # Requires translation!
Cancel improvement order = Anulează comanda de îmbunătățire 

Academy = Academie
 # Requires translation!
Removes removable features when built = Elimină caracteristici detașabile când este construit 

Landmark = Reper

Manufactory = Fabrică

Customs house = Punct vamal

 # Requires translation!
Holy site = 

 # Requires translation!
Citadel = 
 # Requires translation!
Adjacent enemy units ending their turn take [amount] damage = 
 # Requires translation!
Can be built just outside your borders = 
 # Requires translation!
Constructing it will take over the tiles around it and assign them to your closest city = 

 # Requires translation!
Moai = 

 # Requires translation!
Terrace farm = 

Ancient ruins = Ruine străvechi
 # Requires translation!
Unpillagable = 
 # Requires translation!
Provides a random bonus when entered = 
 # Requires translation!
Unbuildable = De neconstruit

City ruins = Oraș în ruină
 # Requires translation!
Will be replaced by automated workers = 
 # Requires translation!
A bleak reminder of the destruction wreaked by War = 

 # Requires translation!
City center = 
 # Requires translation!
Irremovable = 
 # Requires translation!
Marks the center of a city = 
 # Requires translation!
Appearance changes with the technological era of the owning civilization = 

 # Requires translation!
Barbarian encampment = 
 # Requires translation!
Home to uncivilized barbarians, will spawn a hostile unit from time to time = 


#################### Lines from TileResources from Civ V - Vanilla ####################

Cattle = Vite

Sheep = Oi

Deer = Căprioare

Bananas = Banane

Wheat = Grâu

Stone = Piatră

Fish = Pește

Horses = Cai
 # Requires translation!
Guaranteed with Strategic Balance resource option = 

Iron = Fier

Coal = Cărbune

Oil = Petrol
 # Requires translation!
Deposits in [tileFilter] tiles always provide [amount] resources = 

Aluminum = Aluminiu

Uranium = Uraniu

Furs = Blănuri

Cotton = Bumbac

Dyes = Coloranți

Gems = Pietre prețioase

 # Requires translation!
Gold Ore = 

Silver = Argint

Incense = Parfumuri

Ivory = Fildeș

Silk = Mătase

Spices = Condimente

Wine = Vin

Sugar = Zahăr

Marble = Marmură

Whales = Balene

Pearls = Perle

 # Requires translation!
Jewelry = 
 # Requires translation!
Can only be created by Mercantile City-States = 

 # Requires translation!
Porcelain = 


#################### Lines from UnitPromotions from Civ V - Vanilla ####################

 # Requires translation!
Sword = 
Mounted = Luptător călare
 # Requires translation!
Siege = 
 # Requires translation!
Ranged Gunpowder = 
 # Requires translation!
Armored = 
 # Requires translation!
Melee Water = 
 # Requires translation!
Ranged Water = 
Submarine = Submarin
Heal Instantly = Vindecare instantanee
 # Requires translation!
Heal this unit by [amount] HP = 
 # Requires translation!
Doing so will consume this opportunity to choose a Promotion = 

Accuracy I = Acuratețe I

Accuracy II = Acuratețe II

Accuracy III = Acuratețe III

Barrage I = Baraj I

Barrage II = Baraj II

Barrage III = Baraj III

 # Requires translation!
Volley = 

Extended Range = Rază extinsă
 # Requires translation!
[amount] Range = 

Indirect Fire = Foc indirect
 # Requires translation!
Ranged attacks may be performed over obstacles = 

Shock I = Șoc I

Shock II = Șoc II

Shock III = Șoc III

 # Requires translation!
Drill I = 

 # Requires translation!
Drill II = 

 # Requires translation!
Drill III = 

 # Requires translation!
Charge = 

 # Requires translation!
Besiege = 

Formation I = Formație I

Formation II = Formație II

 # Requires translation!
Blitz = 
 # Requires translation!
[amount] additional attacks per turn = 

 # Requires translation!
Woodsman = 
 # Requires translation!
Double movement in [terrainFilter] = 

 # Requires translation!
Amphibious = 
 # Requires translation!
Eliminates combat penalty for attacking over a river = 
 # Requires translation!
Eliminates combat penalty for attacking across a coast = 

Medic = Medic I
 # Requires translation!
All adjacent units heal [amount] HP when healing = 

Medic II = Medic II
 # Requires translation!
in [tileFilter] tiles = 
 # Requires translation!
[amount] HP when healing = 

Scouting I = Recunoaștere I

Scouting II = Recunoaștere II

Scouting III = Recunoaștere III

 # Requires translation!
Survivalism I = 

 # Requires translation!
Survivalism II = 

 # Requires translation!
Survivalism III = 
 # Requires translation!
Unit will heal every turn, even if it performs an action = 
 # Requires translation!
May withdraw before melee ([amount]%) = 

 # Requires translation!
Boarding Party I = 

 # Requires translation!
Boarding Party II = 

 # Requires translation!
Boarding Party III = 

 # Requires translation!
Coastal Raider I = 
 # Requires translation!
Earn [amount]% of the damage done to [combatantFilter] units as [civWideStat] = 

 # Requires translation!
Coastal Raider II = 

 # Requires translation!
Coastal Raider III = 

 # Requires translation!
Landing Party = 

 # Requires translation!
Targeting I = 

 # Requires translation!
Targeting II = 

 # Requires translation!
Targeting III = 

 # Requires translation!
Wolfpack I = 

 # Requires translation!
Wolfpack II = 

 # Requires translation!
Wolfpack III = 

 # Requires translation!
Aircraft Carrier = 
 # Requires translation!
Armor Plating I = 

 # Requires translation!
Armor Plating II = 

 # Requires translation!
Armor Plating III = 

 # Requires translation!
Flight Deck I = 
 # Requires translation!
Can carry [amount] extra [mapUnitFilter] units = 

 # Requires translation!
Flight Deck II = 

 # Requires translation!
Flight Deck III = 

 # Requires translation!
Supply = 
 # Requires translation!
May heal outside of friendly territory = 

Bomber = Bombardier
Siege I = Asediu I

Siege II = Asediu II

Siege III = Asediu III

Evasion = Evaziune
 # Requires translation!
Damage taken from interception reduced by [relativeAmount]% = 

Fighter = Avion de vânătoare
Interception I = Interceptare I
 # Requires translation!
[relativeAmount]% Damage when intercepting = 

Interception II = Interceptare II

Interception III = Interceptare III

 # Requires translation!
[relativeAmount]% Strength when performing Air Sweep = 


 # Requires translation!
Air Targeting I = 

 # Requires translation!
Air Targeting II = 

 # Requires translation!
Sortie = 
 # Requires translation!
[amount] extra interceptions may be made per turn = 

 # Requires translation!
Operational Range = 

 # Requires translation!
Helicopter = 
 # Requires translation!
Air Repair = 

 # Requires translation!
Mobility I = 

 # Requires translation!
Mobility II = 

 # Requires translation!
Anti-Armor I = 

 # Requires translation!
Anti-Armor II = 

 # Requires translation!
Cover I = 

 # Requires translation!
Cover II = 

March = Marș

Mobility = Mobilitate

 # Requires translation!
Sentry = 

 # Requires translation!
Logistics = 

Ambush I = Ambuscadă I

Ambush II = Ambuscadă II

Bombardment I = Bombardament I

Bombardment II = Bombardament II

Bombardment III = Bombardament III

 # Requires translation!
Morale = 

 # Requires translation!
Great Generals I = 

 # Requires translation!
Great Generals II = 

 # Requires translation!
Quick Study = 

 # Requires translation!
Haka War Dance = 
 # Requires translation!
[relativeAmount]% Strength for enemy [combatantFilter] units in adjacent [tileFilter] tiles = 

 # Requires translation!
Rejuvenation = 
 # Requires translation!
All healing effects doubled = 

 # Requires translation!
Slinger Withdraw = 

 # Requires translation!
Ignore terrain cost = 
Ignores terrain cost = Ignoră costul terenului

 # Requires translation!
Pictish Courage = 

 # Requires translation!
Home Sweet Home = 
 # Requires translation!
[relativeAmount]% Strength decreasing with distance from the capital = 

 # Requires translation!
[unit] ability = 

Heals [amount] damage if it kills a unit = Vindecă [amount] din daune dacă omoară o unitate


#################### Lines from UnitTypes from Civ V - Vanilla ####################


 # Requires translation!
Civilian Water = 


Can enter ice tiles = Poate intra în celulele de gheață
 # Requires translation!
Invisible to non-adjacent units = 
 # Requires translation!
Can see invisible [mapUnitFilter] units = 


 # Requires translation!
Aircraft = 
 # Requires translation!
Can see over obstacles = 
 # Requires translation!
Can perform Air Sweep = 


 # Requires translation!
Atomic Bomber = 

 # Requires translation!
Missile = 
 # Requires translation!
Self-destructs when attacking = 
 # Requires translation!
Cannot be intercepted = 

 # Requires translation!
Can pass through impassable tiles = 


Armor = Armură

 # Requires translation!
WaterCivilian = 

 # Requires translation!
WaterMelee = 

 # Requires translation!
WaterRanged = 

WaterSubmarine = Submarin

 # Requires translation!
WaterAircraftCarrier = 

 # Requires translation!
AtomicBomber = 


#################### Lines from Units from Civ V - Vanilla ####################

 # Requires translation!
Can build [improvementFilter/terrainFilter] improvements on tiles = 

Founds a new city = Fondează un oraș nou
 # Requires translation!
Excess Food converted to Production when under construction = 
 # Requires translation!
Requires at least [amount] population = 

 # Requires translation!
May upgrade to [baseUnitFilter] through ruins-like effects = 

 # Requires translation!
This is your basic, club-swinging fighter. = 

Maori Warrior = Războinic Maori

 # Requires translation!
Jaguar = 

Brute = Brut(ă)

Archer = Arcaș

Bowman = Arcaș

Slinger = Om cu praștia

 # Requires translation!
Skirmisher = 

Work Boats = Barcă de Lucru
Cannot enter ocean tiles = Nu poate accesa celule ocean
May create improvements on water resources = Poate crea îmbunătățiri pe resurse acvatice
 # Requires translation!
Uncapturable = 

Trireme = Triremă

 # Requires translation!
Galley = 

Chariot Archer = Arcaș în car
No defensive terrain bonus = Niciun bonus defensiv de teren
Rough terrain penalty = Penalizare pentru teren accidentat

War Chariot = Războinic în car

War Elephant = Elefant de război


Hoplite = Hoplit

Persian Immortal = Nemuritor Persan

 # Requires translation!
Marauder = 

Horseman = Călăreț
Can move after attacking = Poate să se deplaseze după ce a atacat

Companion Cavalry = Cavalerie de Companie

Catapult = Catapultă
Must set up to ranged attack = Trebuie să fie montat pentru a putea ataca

Ballista = Balistă

Swordsman = Spadasin

Legion = Legionar

Mohawk Warrior = Războinic Mohawk


Landsknecht = Landsknecht
Can move immediately once bought = Poate fi mutat imediat ce a fost cumpărat

Knight = Cavaler

Camel Archer = Arcaș pe cămilă

 # Requires translation!
Conquistador = 
 # Requires translation!
on foreign continents = 

 # Requires translation!
Naresuan's Elephant = 

Mandekalu Cavalry = Cavalerie Mandekalu

 # Requires translation!
Keshik = 

Crossbowman = Trăgător cu arbaleta

Chu-Ko-Nu = Chu-Ko-Nu

Longbowman = Arcaș cu arc lung

Trebuchet = Aruncător de pietre

Hwach'a = Hwach'a

Longswordsman = Spadasin cu sabie lungă

Samurai = Samurai

 # Requires translation!
Berserker = 

Caravel = Caravelă

 # Requires translation!
Turtle Ship = 


Musketeer = Mușchetar

Janissary = Ienicer

Minuteman = Rezervist

 # Requires translation!
Tercio = 

Frigate = Fregată

Ship of the Line = Navă de atac

Lancer = Lăncier montat

Sipahi = Sipahiu

Cannon = Tun


 # Requires translation!
Norwegian Ski Infantry = 

Cavalry = Cavalerie

Cossack = Cazac

Ironclad = Blindat

Artillery = Artilerie

 # Requires translation!
Can only attack [tileFilter] tiles = 

Foreign Legion = Legiunea Străină


[relativeAmount]% chance to intercept air attacks = [relativeAmount]% șansă de interceptare a atacurilor aeriene

Carrier = Portavion
 # Requires translation!
Cannot attack = 
 # Requires translation!
Can carry [amount] [mapUnitFilter] units = 

Battleship = Crucișător

Anti-Aircraft Gun = Tun Anti-aerian

Destroyer = Distrugător

Zero = Zero


B17 = B17

Paratrooper = Parașutist
 # Requires translation!
May Paradrop up to [amount] tiles from inside friendly territory = 

Tank = Tanc

Panzer = Panzer

Anti-Tank Gun = Tun antitanc

Atomic Bomb = Bombă Atomică
 # Requires translation!
Nuclear weapon of Strength [amount] = 
 # Requires translation!
if [buildingName] is constructed = Dacă 
 # Requires translation!
Blast radius [amount] = 

Rocket Artillery = Artilerie de Rachete

Mobile SAM = Tanc antiaerian

 # Requires translation!
Guided Missile = Rachetă ghidată

Nuclear Missile = Rachetă nucleară

Helicopter Gunship = Elicopter de atac
 # Requires translation!
All tiles cost 1 movement = 
 # Requires translation!
Ignores Zone of Control = 
 # Requires translation!
Unable to capture cities = 

 # Requires translation!
Nuclear Submarine = 

 # Requires translation!
Mechanized Infantry = 

 # Requires translation!
Missile Cruiser = 

Modern Armor = Armură Modernă

 # Requires translation!
Jet Fighter = 

 # Requires translation!
Giant Death Robot = 

 # Requires translation!
Stealth Bomber = 
 # Requires translation!
Cannot be carried by [mapUnitFilter] units = 

Great Artist = Mare Artist
 # Requires translation!
Can start an [amount]-turn golden age = 
 # Requires translation!
Can construct [improvementName] = 
 # Requires translation!
Great Person - [comment] = 

Great Scientist = Mare Om de Știință
Can hurry technology research = Poate grăbi cercetarea tehnologică

Great Merchant = Mare Comerciant
 # Requires translation!
Can undertake a trade mission with City-State, giving a large sum of gold and [amount] Influence = 

Great Engineer = Mare Inginer
 # Requires translation!
Can speed up construction of a building = 

 # Requires translation!
Great Prophet = 
 # Requires translation!
if it hasn't used other actions yet = 
 # Requires translation!
Can [action] [amount] times = 
 # Requires translation!
Removes other religions when spreading religion = 
 # Requires translation!
May found a religion = 
 # Requires translation!
May enhance a religion = 
 # Requires translation!
May enter foreign tiles without open borders = 
 # Requires translation!
Religious Unit = 
 # Requires translation!
Takes your religion over the one in their birth city = 

Great General = Mare General
 # Requires translation!
[relativeAmount]% Strength bonus for [mapUnitFilter] units within [amount] tiles = 

Khan = Han

 # Requires translation!
Missionary = 
 # Requires translation!
May enter foreign tiles without open borders, but loses [amount] religious strength each turn it ends there = 
 # Requires translation!
Can be purchased with [stat] [cityFilter] = 

 # Requires translation!
Inquisitor = 
 # Requires translation!
Prevents spreading of religion to the city it is next to = 

SS Booster = Propulsor pentru nave spațiale
Spaceship part = piesă de nave spațiale
 # Requires translation!
Can be added to [comment] in the Capital = 
 # Requires translation!
Limited to [amount] per Civilization = 

SS Cockpit = Cabină pentru nave spațiale

SS Engine = Motor pentru nave spațiale

SS Stasis Chamber = Cameră de biostază pentru nave spațiale


#################### Lines from VictoryTypes from Civ V - Vanilla ####################

 # Requires translation!
Complete all the spaceship parts\nto win! = 
 # Requires translation!
spaceship parts = 
 # Requires translation!
You have achieved victory through mastery of Science! You have conquered the mysteries of nature and led your people on a voyage to a brave new world! Your triumph will be remembered as long as the stars burn in the night sky! = 

 # Requires translation!
Complete 5 policy branches and\nbuild the Utopia Project to win! = 
You have achieved victory through the awesome power of your Culture. Your civilization's greatness - the magnificence of its monuments and the power of its artists - have astounded the world! Poets will honor you as long as beauty brings gladness to a weary heart. = Ați obținut victoria prin puterea minunată a Culturii voastre. Măreția civilizației tale - splendoarea monumentelor și puterea artiștilor săi - a uimit lumea! Poeții vă vor onora atâta timp cât frumusețea aduce bucurie unei inimi ostenite.

 # Requires translation!
Destroy all enemies\nto win! = 
 # Requires translation!
The world has been convulsed by war. Many great and powerful civilizations have fallen, but you have survived - and emerged victorious! The world will long remember your glorious triumph! = 

 # Requires translation!
Build the UN and be voted\nworld leader to win! = 
 # Requires translation!
Anyone should build [buildingFilter] = 
 # Requires translation!
Win diplomatic vote = 
 # Requires translation!
You have triumphed over your foes through the art of diplomacy! Your cunning and wisdom have earned you great friends - and divided and sown confusion among your enemies! Forever will you be remembered as the leader who brought peace to this weary world! = 

 # Requires translation!
Do things to win! = 
 # Requires translation!
Have highest score after max turns = 


#################### Lines from Beliefs from Civ V - Gods & Kings ####################

 # Requires translation!
Ancestor Worship = 

 # Requires translation!
Dance of the Aurora = 
 # Requires translation!
[stats] from [tileFilter] tiles without [tileFilter2] [cityFilter] = 

 # Requires translation!
Desert Folklore = 

 # Requires translation!
Faith Healers = 
 # Requires translation!
[mapUnitFilter] Units adjacent to this city heal [amount] HP per turn when healing = 

 # Requires translation!
Fertility Rites = 

 # Requires translation!
God of Craftsman = 
 # Requires translation!
in cities with at least [amount] [populationFilter] = 

 # Requires translation!
God of the Open Sky = 

 # Requires translation!
God of the Sea = 

 # Requires translation!
God of War = 
 # Requires translation!
Earn [amount]% of [mapUnitFilter] unit's [costOrStrength] as [civWideStat] when killed within 4 tiles of a city following this religion = 

 # Requires translation!
Goddess of Festivals = 

 # Requires translation!
Goddess of Love = 

 # Requires translation!
Goddess of Protection = 

 # Requires translation!
Goddess of the Hunt = 

 # Requires translation!
Messenger of the Gods = 

 # Requires translation!
Monument to the Gods = 

 # Requires translation!
One with Nature = 

 # Requires translation!
Oral Tradition = 

 # Requires translation!
Religious Idols = 

 # Requires translation!
Religious Settlements = 

 # Requires translation!
Sacred Path = 

 # Requires translation!
Sacred Waters = 
 # Requires translation!
[stats] in cities on [terrainFilter] tiles = 

 # Requires translation!
Stone Circles = 

 # Requires translation!
Follower = 
 # Requires translation!
Asceticism = 

 # Requires translation!
Cathedrals = 
 # Requires translation!
May buy [buildingFilter] buildings with [stat] [cityFilter] = 

 # Requires translation!
Choral Music = 

 # Requires translation!
Divine inspiration = 

 # Requires translation!
Feed the World = 

 # Requires translation!
Guruship = 

 # Requires translation!
Holy Warriors = 
 # Requires translation!
before the [era] = 
 # Requires translation!
May buy [baseUnitFilter] units with [stat] for [amount] times their normal Production cost = 

 # Requires translation!
Liturgical Drama = 

 # Requires translation!
Monasteries = 
 # Requires translation!
May buy [buildingFilter] buildings for [amount] [stat] [cityFilter] = 

 # Requires translation!
Mosques = 

 # Requires translation!
Pagodas = 

 # Requires translation!
Peace Gardens = 

 # Requires translation!
Religious Art = 

 # Requires translation!
Religious Center = 

 # Requires translation!
Religious Community = 
 # Requires translation!
[relativeAmount]% [stat] from every follower, up to [relativeAmount2]% = 

 # Requires translation!
Swords into Ploughshares = 
 # Requires translation!
when not at war = 

 # Requires translation!
Founder = 
 # Requires translation!
Ceremonial Burial = 
 # Requires translation!
[stats] for each global city following this religion = 

 # Requires translation!
Church Property = 

 # Requires translation!
Initiation Rites = 
 # Requires translation!
[stats] when a city adopts this religion for the first time (modified by game speed) = 

 # Requires translation!
Interfaith Dialogue = 
 # Requires translation!
When spreading religion to a city, gain [amount] times the amount of followers of other religions as [stat] = 

 # Requires translation!
Papal Primacy = 
 # Requires translation!
Resting point for Influence with City-States following this religion [amount] = 

 # Requires translation!
Peace Loving = 
 # Requires translation!
[stats] from every [amount] global followers [cityFilter] = 

 # Requires translation!
Pilgrimage = 

 # Requires translation!
Tithe = 

 # Requires translation!
World Church = 

 # Requires translation!
Enhancer = 
 # Requires translation!
Defender of the Faith = 

 # Requires translation!
Holy Order = 

 # Requires translation!
Itinerant Preachers = 
 # Requires translation!
Religion naturally spreads to cities [amount] tiles away = 

 # Requires translation!
Just War = 

 # Requires translation!
Messiah = 
 # Requires translation!
[relativeAmount]% Spread Religion Strength = 
 # Requires translation!
[relativeAmount]% Faith cost of generating Great Prophet equivalents = 

 # Requires translation!
Missionary Zeal = 

 # Requires translation!
Religious Texts = 
 # Requires translation!
[relativeAmount]% Natural religion spread [cityFilter] = 

 # Requires translation!
Religious Unity = 

 # Requires translation!
Reliquary = 
 # Requires translation!
[stats] whenever a Great Person is expended = 


#################### Lines from Buildings from Civ V - Gods & Kings ####################


 # Requires translation!
Stele = 


 # Requires translation!
Shrine = 

 # Requires translation!
Pyramid = 


Terracotta Army = Armată de teracotă
 # Requires translation!
'Regard your soldiers as your children, and they will follow you into the deepest valleys; look on them as your own beloved sons, and they will stand by you even unto death.' - Sun Tzu = 


 # Requires translation!
Amphitheater = 


 # Requires translation!
Petra = 
 # Requires translation!
'...who drinks the water I shall give him, says the Lord, will have a spring inside him welling up for eternal life. Let them bring me to your holy mountain in the place where you dwell. Across the desert and through the mountain to the Canyon of the Crescent Moon...' - Indiana Jones = 


 # Requires translation!
Great Mosque of Djenne = 
 # Requires translation!
'With the magnificence of eternity before us, let time, with all its fluctuations, dwindle into its own littleness.' - Thomas Chalmers = 
 # Requires translation!
[baseUnitFilter] units built [cityFilter] can [action] [amount] extra times = 

 # Requires translation!
Grand Temple = 


Alhambra = Alhambra
 # Requires translation!
'Justice is an unassailable fortress, built on the brow of a mountain which cannot be overthrown by the violence of torrents, nor demolished by the force of armies.' - Joseph Addison = 


 # Requires translation!
Ceilidh Hall = 


Leaning Tower of Pisa = Turnul din Pisa
'Don't clap too hard - it's a very old building.' - John Osbourne = 'Nu aplauda prea tare - este o clădire foarte veche.' - John Osbourne


 # Requires translation!
Coffee House = 


Neuschwanstein = Neuschwanstein
 # Requires translation!
'...the location is one of the most beautiful to be found, holy and unapproachable, a worthy temple for the divine friend who has brought salvation and true blessing to the world.' - King Ludwig II of Bavaria = 


 # Requires translation!
Recycling Center = 


 # Requires translation!
CN Tower = 
 # Requires translation!
'Nothing travels faster than light with the possible exception of bad news, which obeys its own special rules.' - Douglas Adams = 
 # Requires translation!
[amount] population [cityFilter] = 

 # Requires translation!
Bomb Shelter = 
 # Requires translation!
Population loss from nuclear attacks [relativeAmount]% [cityFilter] = 

Hubble Space Telescope = Telescopul spațial Hubble
 # Requires translation!
'The wonder is, not that the field of stars is so vast, but that man has measured it.' - Anatole France = 


 # Requires translation!
Cathedral = 


 # Requires translation!
Mosque = 

 # Requires translation!
Pagoda = 


#################### Lines from Difficulties from Civ V - Gods & Kings ####################


#################### Lines from Eras from Civ V - Gods & Kings ####################


 # Requires translation!
Every major Civilization gains a spy once a civilization enters this era = 

 # Requires translation!
May not generate great prophet equivalents naturally = 
 # Requires translation!
May buy [baseUnitFilter] units for [amount] [stat] [cityFilter] at an increasing price ([amount2]) = 
 # Requires translation!
Starting in this era disables religion = 


Marine = Pușcaș marin


#################### Lines from Nations from Civ V - Gods & Kings ####################


 # Requires translation!
Rim-Sin II = 
 # Requires translation!
Smerdis = 
 # Requires translation!
Ilum-ma-ili = 
 # Requires translation!
Peshgaldaramesh = 
 # Requires translation!
Ur-zigurumaš = 
 # Requires translation!
Semiramis = 
 # Requires translation!
Em = 
 # Requires translation!
Ishtar = 
 # Requires translation!
Bilit Taauth = 
 # Requires translation!
Aruru = 
 # Requires translation!
Islam = 

 # Requires translation!
Jason = 
 # Requires translation!
Helena = 
 # Requires translation!
Alexa = 
 # Requires translation!
Cletus = 
 # Requires translation!
Kassandra = 
 # Requires translation!
Andres = 
 # Requires translation!
Desdemona = 
 # Requires translation!
Anthea = 
 # Requires translation!
Aeneas = 
 # Requires translation!
Leander = 
 # Requires translation!
Christianity = 

 # Requires translation!
Li = 
 # Requires translation!
Chen = 
 # Requires translation!
Zhang = 
 # Requires translation!
Liu = 
 # Requires translation!
Yang = 
 # Requires translation!
Huang = 
 # Requires translation!
Zhao = 
 # Requires translation!
Wu = 
 # Requires translation!
Zhou = 
 # Requires translation!
Sun = 

 # Requires translation!
Refaat = 
 # Requires translation!
Heba = 
 # Requires translation!
Salah = 
 # Requires translation!
Ahmed = 
 # Requires translation!
Zakaria = 
 # Requires translation!
Bastet = 
 # Requires translation!
Ma'at = 
 # Requires translation!
Nebhet = 
 # Requires translation!
Tefenet = 
 # Requires translation!
Neuth = 

 # Requires translation!
James = 
 # Requires translation!
Scarlett = 
 # Requires translation!
Mycroft = 
 # Requires translation!
Charlotte = 
 # Requires translation!
Gwendolyn = 
 # Requires translation!
Mr. Eks = 
 # Requires translation!
Dr. Grey = 
 # Requires translation!
Andrew = 
 # Requires translation!
Scott = 
 # Requires translation!
Anne = 

 # Requires translation!
Jean-Paul = 
 # Requires translation!
Martine = 
 # Requires translation!
Lucien = 
 # Requires translation!
François = 
 # Requires translation!
Augustine = 
 # Requires translation!
Monsieur X = 
 # Requires translation!
Dr. Dupont = 
 # Requires translation!
Vipère = 
 # Requires translation!
Yvette = 
 # Requires translation!
Renard = 

 # Requires translation!
Alexei = 
 # Requires translation!
Lena = 
 # Requires translation!
Dmitry = 
 # Requires translation!
Anastasia = 
 # Requires translation!
Tatiana = 
 # Requires translation!
Boris = 
 # Requires translation!
Doktor Seriy = 
 # Requires translation!
Mikhail = 
 # Requires translation!
Natacha = 
 # Requires translation!
Zmeya = 

 # Requires translation!
Flavius = 
 # Requires translation!
Regula = 
 # Requires translation!
Servius = 
 # Requires translation!
Lucia = 
 # Requires translation!
Cornelius = 
 # Requires translation!
Licina = 
 # Requires translation!
Canus = 
 # Requires translation!
Serpens = 
 # Requires translation!
Agrippa = 
 # Requires translation!
Brutus = 

 # Requires translation!
Solhofaat = 
 # Requires translation!
Khenzeer = 
 # Requires translation!
Zarafah = 
 # Requires translation!
Temsaah = 
 # Requires translation!
Abyadh = 
 # Requires translation!
Mostafa = 
 # Requires translation!
Yusuf = 
 # Requires translation!
Waddah = 
 # Requires translation!
Sameera = 
 # Requires translation!
Gamal = 

 # Requires translation!
Cousin = 
 # Requires translation!
Felix = 
 # Requires translation!
Dennis = 
 # Requires translation!
Edward = 
 # Requires translation!
Prof. Rex = 
 # Requires translation!
Eliza = 
 # Requires translation!
Mary = 
 # Requires translation!
Virginia = 
 # Requires translation!
Barbara = 

 # Requires translation!
Akaishi = 
 # Requires translation!
Oki = 
 # Requires translation!
Hattori = 
 # Requires translation!
Morozumi = 
 # Requires translation!
Momochi = 
 # Requires translation!
Kawashima = 
 # Requires translation!
Orin = 
 # Requires translation!
Sakanishi = 
 # Requires translation!
Kaede = 
 # Requires translation!
Mochizuki = 
 # Requires translation!
Shinto = 

 # Requires translation!
Greetings, President Mahatma Gandhi, great souled leader of India! You are the ruler of one of the oldest countries in the world with history stretching back almost 10,000 years. A spiritual country, India is the birthplace of three of the world's great religions - Hinduism, Buddhism and Jainism. This is a passionate land of music and color, a land of great wealth and grinding poverty. For centuries, India was divided into kingdoms who fought constantly with each other and against outside invaders. That was, however, after empires such as Maratha, Maurya and Gupta. In the 12th century AD, India was conquered by Muslim Turks who fled from the Mongols. In the early 17th century, the English arrived, and through a combination of shrewd diplomacy and technological superiority, they conquered your fragmented nation. England remained in power for some two centuries until driven out by a rising wave of Indian nationalism, a peaceful rebellion unlike any before seen in history, one led by you! = 
 # Requires translation!
Gandhi, your people look to you to lead them to even greater heights of glory! Can you help your people realize their great potential, to once again become the world's center of arts, culture and religion? Can you build a civilization that will stand the test of time? = 
 # Requires translation!
Ashok = 
 # Requires translation!
Shanx = 
 # Requires translation!
Hormis = 
 # Requires translation!
Sanjeev = 
 # Requires translation!
Ananda = 
 # Requires translation!
Rani = 
 # Requires translation!
Parvati = 
 # Requires translation!
Mukta = 
 # Requires translation!
Karishma = 
 # Requires translation!
Jyotsna = 
 # Requires translation!
Hinduism = 

 # Requires translation!
Johann = 
 # Requires translation!
Marlene = 
 # Requires translation!
Wilhelm = 
 # Requires translation!
Eva = 
 # Requires translation!
Heinz = 
 # Requires translation!
Horst = 
 # Requires translation!
Carl = 
 # Requires translation!
Viper = 
 # Requires translation!
Albrecht = 
 # Requires translation!
Anton = 

 # Requires translation!
Ibrahim = 
 # Requires translation!
Bayezid = 
 # Requires translation!
Sokollu = 
 # Requires translation!
Mahmut = 
 # Requires translation!
Uveys = 
 # Requires translation!
Roxelana = 
 # Requires translation!
Safiye = 
 # Requires translation!
Hafsa = 
 # Requires translation!
Kosem = 
 # Requires translation!
Nurbanu = 

 # Requires translation!
Kim = 
 # Requires translation!
Park = 
 # Requires translation!
Han = 
 # Requires translation!
Na = 
 # Requires translation!
Kong = 
 # Requires translation!
Yu = 
 # Requires translation!
Ahn = 
 # Requires translation!
Da = 
 # Requires translation!
Eun = 
 # Requires translation!
Confucianism = 

 # Requires translation!
Onatah = 
 # Requires translation!
Oneida = 
 # Requires translation!
Oshadagea = 
 # Requires translation!
Otetiani = 
 # Requires translation!
Genesee = 
 # Requires translation!
Dadgayadoh = 
 # Requires translation!
Otwtiani = 
 # Requires translation!
Kateri = 
 # Requires translation!
Onondakai = 
 # Requires translation!
Honanyawus = 

 # Requires translation!
Azi = 
 # Requires translation!
Dabir = 
 # Requires translation!
Firuz = 
 # Requires translation!
Gaspar = 
 # Requires translation!
Shahzad = 
 # Requires translation!
Aga = 
 # Requires translation!
Marjane = 
 # Requires translation!
Peri = 
 # Requires translation!
Sartaj  = 
 # Requires translation!
Yasmin = 
 # Requires translation!
Zoroastrianism = 

 # Requires translation!
Tiki = 
 # Requires translation!
Hotu Matua = 
 # Requires translation!
Rongo-ma-tane = 
 # Requires translation!
Kupe = 
 # Requires translation!
Haloti = 
 # Requires translation!
Degei = 
 # Requires translation!
Babamik = 
 # Requires translation!
Kulu Lau = 
 # Requires translation!
Nangananga = 
 # Requires translation!
Turua = 

 # Requires translation!
Aran = 
 # Requires translation!
Chanarong = 
 # Requires translation!
Kiet = 
 # Requires translation!
Niran = 
 # Requires translation!
Virote = 
 # Requires translation!
Kulap = 
 # Requires translation!
Mayuree = 
 # Requires translation!
Phueng = 
 # Requires translation!
Ratana = 
 # Requires translation!
Tola = 
 # Requires translation!
Buddhism = 

 # Requires translation!
Rodrigo = 
 # Requires translation!
Esmeralda = 
 # Requires translation!
Mathilda = 
 # Requires translation!
Ramona = 
 # Requires translation!
Señor X = 
 # Requires translation!
Topolino = 
 # Requires translation!
Serpiente = 
 # Requires translation!
Garcia = 
 # Requires translation!
El Lobo = 

 # Requires translation!
Ahmadou = 
 # Requires translation!
Ayub = 
 # Requires translation!
Badru = 
 # Requires translation!
Bokhari = 
 # Requires translation!
Guedado = 
 # Requires translation!
Adhiambo = 
 # Requires translation!
Chinaka = 
 # Requires translation!
Laila = 
 # Requires translation!
Mariama = 
 # Requires translation!
Oni = 

 # Requires translation!
Asashōryū = 
 # Requires translation!
Tömöriin = 
 # Requires translation!
Zevegiin = 
 # Requires translation!
Jigjidiin = 
 # Requires translation!
Enkhbat = 
 # Requires translation!
Mönkhbayar = 
 # Requires translation!
Gündegmaa = 
 # Requires translation!
Ssima = 
 # Requires translation!
Batachikhan = 
 # Requires translation!
Chulunny = 
 # Requires translation!
Tengriism = 

 # Requires translation!
Metztli = 
 # Requires translation!
Xitllali = 
 # Requires translation!
Chimalli = 
 # Requires translation!
Quauhtli = 
 # Requires translation!
Teyacapan = 
 # Requires translation!
Yaotl = 
 # Requires translation!
Coatl = 
 # Requires translation!
Huitzilin = 
 # Requires translation!
Itzli = 
 # Requires translation!
Tepin = 

 # Requires translation!
Amaru = 
 # Requires translation!
Apichu = 
 # Requires translation!
Pariapichiu = 
 # Requires translation!
Puma = 
 # Requires translation!
Quenti = 
 # Requires translation!
Suyuntu = 
 # Requires translation!
Uturuncu = 
 # Requires translation!
Purutu = 
 # Requires translation!
Ozcollo = 

 # Requires translation!
Jørgen = 
 # Requires translation!
Mette = 
 # Requires translation!
Henrik = 
 # Requires translation!
Niels = 
 # Requires translation!
Helle = 
 # Requires translation!
Frederik = 
 # Requires translation!
Ida = 
 # Requires translation!
Thea = 
 # Requires translation!
Freja = 
 # Requires translation!
Morten = 

 # Requires translation!
Attila the Hun = 
 # Requires translation!
I grow tired of this throne. I think I should like to have yours instead. = 
 # Requires translation!
Now what is this?! You ask me to add your riches to my great avails. The invitation is accepted. = 
 # Requires translation!
My people will mourn me not with tears, but with human blood. = 
 # Requires translation!
You are in the presence of Attila, scourge of Rome. Do not let hubris be your downfall as well. = 
 # Requires translation!
This is better than you deserve, but let it not be said that I am an unfair man. = 
 # Requires translation!
Good day to you. = 
 # Requires translation!
Scourge of God = 
 # Requires translation!
Your men stand proudly to greet you, Great Attila, grand warrior and ruler of the Hunnic empire. Together with your brother Bleda you expanded the boundaries of your empire, becoming the most powerful and frightening force of the 5th century. You bowed the Eastern Roman Emperors to your will and took kingdom after kingdom along the Danube and Nisava Rivers. As the sovereign ruler of the Huns, you marched your army across Europe into Gaul, planning to extend your already impressive lands all the way to the Atlantic Ocean. Your untimely death led to the quick disintegration and downfall of your empire, but your name and deeds have created an everlasting legacy for your people. = 
 # Requires translation!
Fearsome General, your people call for the recreation of a new Hunnic Empire, one which will make the exploits and histories of the former seem like the faded dreaming of a dying sun. Will you answer their call to regain your rightful prominence and glory? Will you mount your steadfast steed and lead your armies to victory? Will you build a civilization that stands the test of time? = 
 # Requires translation!
Balamber = 
 # Requires translation!
Uldin = 
 # Requires translation!
Donatus = 
 # Requires translation!
Charato = 
 # Requires translation!
Octar = 
 # Requires translation!
Bleda = 
 # Requires translation!
Ellac = 
 # Requires translation!
Dengizik = 
 # Requires translation!
Hildico = 
 # Requires translation!
Gudrun = 
 # Requires translation!
Atilla's Court = 
 # Requires translation!
The Huns = 
 # Requires translation!
Cities are razed [amount] times as fast = 
 # Requires translation!
Starts with [tech] = 
 # Requires translation!
"Borrows" city names from other civilizations in the game = 

 # Requires translation!
William of Orange = 
 # Requires translation!
As much as I despise war, I consider it a, hahaha, contribution to the common cause to erase your existence. = 
 # Requires translation!
You call yourself an exalted ruler, but I see nothing more than a smartly dressed barbarian! = 
 # Requires translation!
My God, be merciful to my soul. My God, feel pity for this... my poor people! = 
 # Requires translation!
I am William of Orange, stadtholder of The Netherlands. Did you need anything? I still have a lot to do. = 
 # Requires translation!
I believe I have something that may be of some importance to you. = 
 # Requires translation!
Once again, greetings. = 
 # Requires translation!
Dutch East India Company = 
 # Requires translation!
Hail stalwart Prince William of Orange, liberator of the Netherlands and hero to the Dutch people. It was your courageous effort in the 1568 rebellion against Spanish dominion that led the Dutch to freedom, and ultimately resulted in the Eighty Years' War. Your undertaking allowed for the creation of one of Europe's first modern republics, the Seven United Provinces. You gave your life to the rebellion, falling at the hands of an assassin in 1584, but your death would only serve to embolden the people's charge, and your legacy as "Father of the Fatherland" will stand as a symbol of Dutch independence for all time. = 
 # Requires translation!
Brave prince, the people again yearn for the wise stewardship your wisdom afforded them. Can you once again secure the sovereignty of your kingdom and lead your people to greatness? Can you build a civilization that stands the test of time? = 
 # Requires translation!
Joost = 
 # Requires translation!
Hendrika = 
 # Requires translation!
Marten = 
 # Requires translation!
Anke = 
 # Requires translation!
Guus = 
 # Requires translation!
Mr. X = 
 # Requires translation!
Dr. Grijs = 
 # Requires translation!
Willem = 
 # Requires translation!
Thijs = 
 # Requires translation!
Neef = 
Amsterdam = Amsterdam
Rotterdam = Rotterdam
Utrecht = Utrecht
Groningen = Groningen
Breda = Breda
Nijmegen = Nijmegen
Den Haag = Den Haag
Haarlem = Haarlem
Arnhem = Arnhem
Zutphen = Zutphen
Maastricht = Maastricht
Tilburg = Tilburg
Eindhoven = Eindhoven
Dordrecht = Dordrecht
Leiden = Leiden
's Hertogenbosch = 's Hertogenbosch
Almere = Almere
Alkmaar = Alkmaar
Brielle = Brielle
Vlissingen = Vlissingen
Apeldoorn = Apeldoorn
Enschede = Enschede
Amersfoort = Amersfoort
Zwolle = Zwolle
Venlo = Venlo
Uden = Uden
Grave = Grave
Delft = Delft
Gouda = Gouda
Nieuwstadt = Nieuwstadt
Weesp = Weesp
Coevorden = Coevorden
Kerkrade = Kerkrade
The Netherlands = Olanda
 # Requires translation!
Retain [relativeAmount]% of the happiness from a luxury after the last copy has been traded away = 

Gustavus Adolphus = Gustav Adolf
 # Requires translation!
The Hakkapeliittas will ride again and your men will fall just at the sight of my cavalry! God with us! = 
 # Requires translation!
Ha ha ha, captain Gars will be very glad to head out to war again. = 
 # Requires translation!
I am Sweden's king. You can take my lands, my people, my kingdom, but you will never reach the House of Vasa. = 
 # Requires translation!
Stranger, welcome to the Snow King's kingdom! I am Gustavus Adolphus, member of the esteemed House of Vasa = 
 # Requires translation!
My friend, it is my belief that this settlement can benefit both our peoples. = 
 # Requires translation!
Oh, welcome! = 
 # Requires translation!
Oh, it is you. = 
 # Requires translation!
Nobel Prize = 
 # Requires translation!
All hail the transcendent King Gustavus Adolphus, founder of the Swedish Empire and her most distinguished military tactician. It was during your reign that Sweden emerged as one of the greatest powers in Europe, due in no small part to your wisdom, both on and off the battlefield. As king, you initiated a number of domestic reforms that ensured the economic stability and prosperity of your people. As the general who came to be known as the "Lion of the North," your visionary designs in warfare gained the admiration of military commanders the world over. Thanks to your triumphs in the Thirty Years' War, you were assured a legacy as one of history's greatest generals. = 
 # Requires translation!
Oh noble King, the people long for your prudent leadership, hopeful that once again they will see your kingdom rise to glory. Will you devise daring new strategies, leading your armies to victory on the theater of war? Will you build a civilization that stands the test of time? = 
 # Requires translation!
Leif = 
 # Requires translation!
Ingegard = 
 # Requires translation!
Sören = 
 # Requires translation!
Ragnhild = 
 # Requires translation!
Lars = 
 # Requires translation!
Lina = 
 # Requires translation!
Herr Grå = 
 # Requires translation!
Magnus = 
 # Requires translation!
Vilma = 
 # Requires translation!
Kusin = 
Stockholm = Stockholm
Uppsala = Uppsala
Gothenburg = Gothenburg
Malmö = Malmö
Linköping = Linköping
Kalmar = Kalmar
Skara = Skara
Västerås = Västerås
Jönköping = Jönköping
Visby = Visby
Falun = Falun
Norrköping = Norrköping
Gävle = Gävle
Halmstad = Halmstad
Karlskrona = Karlskrona
Hudiksvall = Hudiksvall
Örebro = Örebro
Umeå = Umeå
Karlstad = Karlstad
Helsingborg = Helsingborg
Härnösand = Härnösand
Vadstena = Vadstena
Lund = Lund
Västervik = Västervik
Enköping = Enköping
Skövde = Skövde
Eskilstuna = Eskilstuna
Luleå = Luleå
Lidköping = Lidköping
Södertälje = Södertälje
Mariestad = Mariestad
Östersund = Östersund
Borås = Borås
Sundsvall = Sundsvall
Vimmerby = Vimmerby
Köping = Köping
Mora = Mora
Arboga = Arboga
Växjö = Växjö
Gränna = Gränna
Kiruna = Kiruna
Borgholm = Borgholm
Strängnäs = Strängnäs
Sveg = Sveg
Sweden = Suedia
 # Requires translation!
Gain [amount] Influence with a [baseUnitFilter] gift to a City-State = 
 # Requires translation!
When declaring friendship, both parties gain a [relativeAmount]% boost to great person generation = 

Maria Theresa = Maria Terezia
 # Requires translation!
Shame that it has come this far. But ye wished it so. Next time, be so good, choose your words more wisely. = 
 # Requires translation!
What a fool ye are! Ye will end swiftly and miserably. = 
 # Requires translation!
The world is pitiful! There's no beauty in it, no wisdom. I am almost glad to go. = 
 # Requires translation!
The archduchess of Austria welcomes your Eminence to... Oh let's get this over with! I have a luncheon at four o'clock. = 
 # Requires translation!
I see you admire my new damask. Nobody should say that I am an unjust woman. Let's reach an agreement! = 
 # Requires translation!
Oh, it's ye! = 
 # Requires translation!
Diplomatic Marriage = 
 # Requires translation!
Noble and virtuous Queen Maria Theresa, Holy Roman Empress and sovereign of Austria, the people bow to your gracious will. Following the death of your father King Charles VI, you ascended the thone of Austria during a time of great instability, but the empty coffers and diminished military did litle to dissuade your ambitions. Faced with war almost immediately upon your succession to the thron, you managed to fend off your foes, and in naming your husband Francis Stephen co-ruler, assured your place as Empress of the Holy Roman Empire. During your reigh, you guided Austria on a new path of reform - strengthening the military, replenishing the treasury, and improving the educational system of the kingdom. = 
 # Requires translation!
Oh great queen, bold and dignified, the time has come for you to rise and guide the kingdom once again. Can you return your people to the height of prosperity and splendor? Will you build a civilization that stands the test of time? = 
 # Requires translation!
Ferdinand = 
 # Requires translation!
Johanna = 
 # Requires translation!
Franz-Josef = 
 # Requires translation!
Astrid = 
 # Requires translation!
Anna = 
 # Requires translation!
Hubert = 
 # Requires translation!
Alois = 
 # Requires translation!
Natter = 
 # Requires translation!
Georg = 
 # Requires translation!
Arnold = 
Vienna = Viena
Salzburg = Salzburg
Graz = Graz
Linz = Linz
Klagenfurt = Klagenfurt
Bregenz = Bregenz
Innsbruck = Innsbruck
Kitzbühel = Kitzbühel
St. Pölten = St. Pölten
Eisenstadt = Eisenstadt
Villach = Villach
Zwettl = Zwettl
Traun = Traun
Wels = Wels
Dornbirn = Dornbirn
Feldkirch = Feldkirch
Amstetten = Amstetten
Bad Ischl = Bad Ischl
Wolfsberg = Wolfsberg
Kufstein = Kufstein
Leoben = Leoben
Klosterneuburg = Klosterneuburg
Leonding = Leonding
Kapfenberg = Kapfenberg
Hallein = Hallein
Bischofshofen = Bischofshofen
Waidhofen = Waidhofen
Saalbach = Saalbach
Lienz = Lienz
Steyr = Steyr
Austria = Austria
 # Requires translation!
Can spend Gold to annex or puppet a City-State that has been your ally for [amount] turns. = 

 # Requires translation!
Dido = 
 # Requires translation!
Tell me, do you all know how numerous my armies, elephants and the gdadons are? No? Today, you shall find out! = 
 # Requires translation!
Fate is against you. You earned the animosity of Carthage in your exploration. Your days are numbered. = 
 # Requires translation!
The fates became to hate me. This is it? You wouldn't destroy us so without their help. = 
 # Requires translation!
The Phoenicians welcome you to this most pleasant kingdom. I am Dido, the queen of Carthage and all that belongs to it. = 
 # Requires translation!
I just had the marvelous idea, and I think you'll appreciate it too. = 
 # Requires translation!
What is it now? = 
 # Requires translation!
Phoenician Heritage = 
 # Requires translation!
Blessings and salutations to you, revered Queen Dido, founder of the legendary kingdom of Carthage. Chronicled by the words of the great poet Virgil, your husband Acerbas was murdered at the hands of your own brother, King Pygmalion of Tyre, who subsequently claimed the treasures of Acerbas that were now rightfully yours. Fearing the lengths from which your brother would pursue this vast wealth, you and your compatriots sailed for new lands. Arriving on the shores of North Africa, you tricked the local king with the simple manipulation of an ox hide, laying out a vast expanse of territory for your new home, the future kingdom of Carthage. = 
 # Requires translation!
Clever and inquisitive Dido, the world longs for a leader who can provide a shelter from the coming storm, guided by brilliant intuition and cunning. Can you lead the people in the creation of a new kingdom to rival that of once mighty Carthage? Can you build a civilization that will stand the test of time? = 
 # Requires translation!
Hamilcar = 
 # Requires translation!
Mago = 
 # Requires translation!
Baalhaan = 
 # Requires translation!
Sophoniba = 
 # Requires translation!
Yzebel = 
 # Requires translation!
Similce = 
 # Requires translation!
Kandaulo = 
 # Requires translation!
Zinnridi = 
 # Requires translation!
Gisgo = 
 # Requires translation!
Fierelus = 
Carthage = Carthage
Utique = Utique
Hippo Regius = Hippo Regius
Gades = Gades
Saguntum = Saguntum
Carthago Nova = Carthago Nova
Panormus = Panormus
Lilybaeum = Lilybaeum
Hadrumetum = Hadrumetum
Zama Regia = Zama Regia
Karalis = Karalis
Malaca = Malaca
Leptis Magna = Leptis Magna
Hippo Diarrhytus = Hippo Diarrhytus
Motya = Motya
Sulci = Sulci
Leptis Parva = Leptis Parva
Tharros = Tharros
Soluntum = Soluntum
Lixus = Lixus
Oea = Oea
Theveste = Theveste
Ibossim = Ibossim
Thapsus = Thapsus
Aleria = Aleria
Tingis = Tingis
Abyla = Abyla
Sabratha = Sabratha
Rusadir = Rusadir
Baecula = Baecula
Saldae = Saldae
 # Requires translation!
Land units may cross [terrainName] tiles after the first [baseUnitFilter] is earned = 
 # Requires translation!
Units ending their turn on [tileFilter] tiles take [amount] damage = 

 # Requires translation!
Theodora = 
 # Requires translation!
It is always a shame to destroy a thing of beauty. Happily, you are not one. = 
 # Requires translation!
Now darling, tantrums are most unbecoming. I shall have to teach you a lesson. = 
 # Requires translation!
Like a child playing with toys you are. My people will never love you, nor suffer this indignation gracefully. = 
 # Requires translation!
My, isn't this a pleasant surprise - what may I call you, oh mysterious stranger? I am Theodora, beloved of Byzantium. = 
 # Requires translation!
I have heard that you adept at certain kinds of ... interactions. Show me. = 
 # Requires translation!
Hello again. = 
 # Requires translation!
Patriarchate of Constantinople = 
 # Requires translation!
All hail the most magnificent and magnanimous Empress Theodora, beloved of Byzantium and of Rome! From the lowly ranks of actress and courtesan you became the most powerful woman in the Roman Empire, consort to Justinian I. Starting in the late 520's AD, you joined your husband in a series of important spiritual and legal reforms, creating many laws which elevated the status of and promoted equal treatment of women in the empire. You also aided in the restoration and construction of many aqueducts, bridges, and churches across Constantinople, culminating in the creation of the Hagia Sophia, one of the most splendid architectural wonders of the world. = 
 # Requires translation!
Beautiful Empress, Byzantium is in need of your wisdom and strength - her people are lost without your light to lead them. The Byzantine Empire may have fallen once, but its spirit is still intact waiting to be reborn anew. Can you return Byzantium to the heights of glory it once enjoyed? Can you create a civilization to stand the test of time? = 
 # Requires translation!
Basil = 
 # Requires translation!
Nikophoros = 
 # Requires translation!
Demetrios = 
 # Requires translation!
Philippos = 
 # Requires translation!
Theophylaktos = 
 # Requires translation!
Simonis = 
 # Requires translation!
Zoe = 
 # Requires translation!
Ioanno = 
 # Requires translation!
Xene = 
 # Requires translation!
Euphrosyne = 
Constantinople = Constantinopol
Adrianople = Adrianopol
Nicaea = Nicaea
Antioch = Antioch
Varna = Varna
Ohrid = Ohrid
Nicomedia = Nicomedia
Trebizond = Trebizond
Cherson = Cherson
Sardica = Sardica
Ani = Ani
Dyrrachium = Dyrrachium
Edessa = Edessa
Chalcedon = Chalcedon
Naissus = Naissus
Bari = Bari
Iconium = Iconium
Prilep = Prilep
Samosata = Samosata
Kars = Kars
Theodosiopolis = Theodosiopolis
Tyana = Tyana
Gaza = Gaza
Kerkyra = Kerkyra
Phoenice = Phoenice
Selymbria = Selymbria
Sillyon = Sillyon
Chrysopolis = Chrysopolis
Vodena = Vodena
Traianoupoli = Traianoupoli
Constantia = Constantia
Patra = Patra
Korinthos = Korinthos
Byzantium = Byzantium
 # Requires translation!
May choose [amount] additional belief(s) of any type when [foundingOrEnhancing] a religion = 

Boudicca = Boudicca
 # Requires translation!
You shall stain this land no longer with your vileness! To arms, my countrymen. We ride to war! = 
 # Requires translation!
Traitorous man! The Celtic peoples will not stand for such wanton abuse and slander - I shall have your balls! = 
 # Requires translation!
Vile ruler, know you have won this war in name alone. Your cities lie buried and your troops defeated. I have my own victory. = 
 # Requires translation!
I am Boudicca, Queen of the Celts. Let no-one underestimate me! = 
 # Requires translation!
Let us join our forces together and reap the rewards. = 
 # Requires translation!
God has given good to you. = 
 # Requires translation!
Druidic Lore = 
 # Requires translation!
Eternal glory and praise for you, fierce and vengeful Warrior Queen! In a time dominated by men, you not only secured your throne and sovereign rule, but also successfully defied the power of the Roman Empire. After suffering terrible punishment and humiliation at the hand of the Roman invaders, you rallied your people in a bloody and terrifying revolt. Legions fell under your chariot wheels and the city of London burned. While in the end the Romans retained ownership of the isles, you alone made Nero consider withdrawing all troops and leaving Britain forever. = 
 # Requires translation!
Oh sleeping lioness, your people desire that you rise and lead them again in the calling that is your namesake. Will you meet their challenge on the open field and lead the Celts to everlasting victory? Will you restore your lands and build an empire to stand the test of time? = 
 # Requires translation!
Crìsdean = 
 # Requires translation!
Siobhán = 
 # Requires translation!
Seamus = 
 # Requires translation!
Ffion = 
 # Requires translation!
Pádraig = 
 # Requires translation!
Deirdre = 
 # Requires translation!
Mr. Quinn = 
 # Requires translation!
Éadaoin = 
 # Requires translation!
Alwyn = 
 # Requires translation!
Col Ceathar = 
Cardiff = Cardiff
Truro = Truro
Douglas = Douglas
Glasgow = Glasgow
Cork = Cork
Aberystwyth = Aberystwyth
Penzance = Penzance
Ramsey = Ramsey
Inverness = Inverness
Limerick = Limerick
Swansea = Swansea
St. Ives = St. Ives
Peel = Peel
Aberdeen = Aberdeen
Belfast = Belfast
Caernarfon = Caernarfon
Newquay = Newquay
Saint-Nazaire = Saint-Nazaire
Castletown = Castletown
Stirling = Stirling
Galway = Galway
Conwy = Conwy
St. Austell = St. Austell
Saint-Malo = Saint-Malo
Onchan = Onchan
Dundee = Dundee
Londonderry = Londonderry
Llanfairpwllgwyngyll = Llanfairpwllgwyngyll
Falmouth = Falmouth
Lorient = Lorient
Celts = Celts
 # Requires translation!
with [amount] to [amount2] neighboring [tileFilter] [tileFilter2] tiles = 

Haile Selassie = Haile Selassie
 # Requires translation!
I have tried all other avenues, but yet you persist in this madness. I hope, for your sake, your end is swift. = 
 # Requires translation!
It is silence that allows evil to triumph. We will not stand mute and allow you to continue on this mad quest unchecked. = 
 # Requires translation!
God and history will remember your actions this day. I hope you are ready for your impending judgment. = 
 # Requires translation!
A thousand welcomes to our fair nation. I am Selassie, the Ras Tafari Makonnen and Emperor of Ethiopia, your humble servant. = 
 # Requires translation!
I request that you consider this offer between our two peoples. I believe it will do us both good. = 
 # Requires translation!
Spirit of Adwa = 
 # Requires translation!
Blessings be upon you, honorable and righteous Emperor of Ethiopia, Haile Selassie. Your legacy as one of Ethiopia's greatest rulers, and as the spiritual leader to the Rastafarian movement, is outshone only by the influence you had on diplomacy and political cooperation throughout the world. In introducing Ethiopia's first written constitution, you planted the seeds of democracy that would take root over the coming years, and your infinitely wise grasp of global affairs secured Ethiopia's place as a charter member of the United Nations. Spearheading efforts to reform and modernize the nation during your reign, you changed the course of Ethiopian history forever = 
 # Requires translation!
Revered king, your composed demeanor once protected the people from the many conflicts that plague the nations of men, and the kingdom looks to you to assure peace once again. Will you lead the people with courage and authority, moving forward into a new age? Will you build a civilization that stands the test of time? = 
 # Requires translation!
Mulu Ken = 
 # Requires translation!
Wendimu = 
 # Requires translation!
Li'ol = 
 # Requires translation!
Demeke = 
 # Requires translation!
Mulu Alem = 
 # Requires translation!
Abebech = 
 # Requires translation!
Zema = 
 # Requires translation!
Mihret = 
 # Requires translation!
Kebedech = 
 # Requires translation!
Alemnesh = 
Addis Ababa = Addis Abeba
Harar = Harar
Adwa = Adwa
Lalibela = Lalibela
Gondar = Gondar
Axum = Axum
Dire Dawa = Dire Dawa
Bahir Dar = Bahir Dar
Adama = Adama
Mek'ele = Mek'ele
Awasa = Awasa
Jimma = Jimma
Jijiga = Jijiga
Dessie = Dessie
Debre Berhan = Debre Berhan
Shashamane = Shashamane
Debre Zeyit = Debre Zeyit
Sodo = Sodo
Hosaena = Hosaena
Nekemte = Nekemte
Asella = Asella
Dila = Dila
Adigrat = Adigrat
Debre Markos = Debre Markos
Kombolcha = Kombolcha
Debre Tabor = Debre Tabor
Sebeta = Sebeta
Shire = Shire
Ambo = Ambo
Negele Arsi = Negele Arsi
Gambela = Gambela
Ziway = Ziway
Weldiya = Weldiya
Ethiopia = Ethiopia
 # Requires translation!
when fighting units from a Civilization with more Cities than you = 

Pacal = Pacal
 # Requires translation!
A sacrifice unlike all others must be made! = 
 # Requires translation!
Muahahahahahaha! = 
 # Requires translation!
Today comes a great searing pain. With you comes the path to the black storm. = 
 # Requires translation!
Greetings, wayward one. I am known as Pacal. = 
 # Requires translation!
Friend, I believe I may have found a way to save us all! Look, look and accept my offering! = 
 # Requires translation!
A fine day, it helps you. = 
 # Requires translation!
The Long Count = 
 # Requires translation!
Your people kneel before you, exalted King Pacal the Great, favored son of the gods and shield to the citizens of the Palenque domain. After years of strife at the hands of your neighboring rivals, you struck back at the enemies of your people, sacrificing their leaders in retribution for the insults dealt to your predecessors. The glory of Palenque was restored only by the guidance afforded by your wisdom, as you orchestrated vast reconstruction efforts within the city, creating some of the greatest monuments and architecture your people - and the world - have ever known. = 
 # Requires translation!
Illustrious King, your people once again look to you for leadership and counsel in the coming days. Will you channel the will of the gods and restore your once proud kingdom to its greatest heights? Will you build new monuments to forever enshrine the memories of your people? Can you build a civilization that will stand the test of time? = 
 # Requires translation!
Camazotz = 
 # Requires translation!
Coyopa = 
 # Requires translation!
Gukumatz = 
 # Requires translation!
Hunahpu = 
 # Requires translation!
Huracan = 
 # Requires translation!
Ixchel = 
 # Requires translation!
Ixtab = 
 # Requires translation!
Kukulkán = 
 # Requires translation!
Xbalanque = 
 # Requires translation!
Zipacna = 
Palenque = Palenque
Tikal = Tikal
Uxmal = Uxmal
Tulum = Tulum
Copan = Copan
Coba = Coba
El Mirador = El Mirador
Calakmul = Calakmul
Edzna = Edzna
Lamanai = Lamanai
Izapa = Izapa
Uaxactun = Uaxactun
Comalcalco = Comalcalco
Piedras Negras = Piedras Negras
Cancuen = Cancuen
Yaxha = Yaxha
Quirigua = Quirigua
Q'umarkaj = Q'umarkaj
Nakbe = Nakbe
Cerros = Cerros
Xunantunich = Xunantunich
Takalik Abaj = Takalik Abaj
Cival = Cival
San Bartolo = San Bartolo
Altar de Sacrificios = Altar de Sacrificios
Seibal = Seibal
Caracol = Caracol
Naranjo = Naranjo
Dos Pilas = Dos Pilas
Mayapan = Mayapan
Ixinche = Ixinche
Zaculeu = Zaculeu
Kabah = Kabah
The Maya = Mayașii
 # Requires translation!
Receive a free Great Person at the end of every [comment] (every 394 years), after researching [tech]. Each bonus person can only be chosen once. = 
 # Requires translation!
Once The Long Count activates, the year on the world screen displays as the traditional Mayan Long Count. = 


 # Requires translation!
I didn't want to do this. We declare war. = 
 # Requires translation!
I will fear no evil. For god is with me! = 
 # Requires translation!
Why have you forsaken us my lord? = 
Bratislava = Bratislava

 # Requires translation!
We have wanted this for a LONG time. War it shall be. = 
 # Requires translation!
Very well, we will kick you back to the ancient era! = 
 # Requires translation!
This isn't how it is supposed to be! = 
Cahokia = Cahokia

 # Requires translation!
By god's grace we will not allow these atrocities to occur any longer. We declare war! = 
 # Requires translation!
May god have mercy on your evil soul. = 
 # Requires translation!
I for one welcome our new conquer overlord! = 
Jerusalem = Jerusalem


#################### Lines from Policies from Civ V - Gods & Kings ####################

 # Requires translation!
Provides a [buildingName] in your first [amount] cities for free = 


 # Requires translation!
[relativeAmount]% Gold from Great Merchant trade missions = 


 # Requires translation!
Upon capturing a city, receive [amount] times its [stat] production as [civWideStat] immediately = 


#################### Lines from Quests from Civ V - Gods & Kings ####################


#################### Lines from Religions from Civ V - Gods & Kings ####################


Judaism = Judaism


Sikhism = Sikhism

Taoism = Taoism


#################### Lines from Ruins from Civ V - Gods & Kings ####################


 # Requires translation!
We have found holy symbols in the ruins, giving us a deeper understanding of religion! (+[faithAmount] Faith) = 
 # Requires translation!
discover holy symbols = 

 # Requires translation!
We have found an ancient prophecy in the ruins, greatly increasing our spiritual connection! (+[faithAmount] Faith) = 
 # Requires translation!
an ancient prophecy = 


#################### Lines from Specialists from Civ V - Gods & Kings ####################


#################### Lines from Speeds from Civ V - Gods & Kings ####################


#################### Lines from Techs from Civ V - Gods & Kings ####################


 # Requires translation!
'What is drama but life with the dull bits cut out.' - Alfred Hitchcock = 
 # Requires translation!
Drama and Poetry = 

 # Requires translation!
'The merchants and the traders have come; their profits are pre-ordained...' - Sri Guru Granth Sahib = 
Guilds = Bresle


'Architecture begins where engineering ends.' - Walter Gropius = 'Arhitectura începe acolo unde ingineria se termină.' - Walter Gropius
Architecture = Arhitectură

 # Requires translation!
'Industrialization based on machinery, already referred to as a characteristic of our age, is but one aspect of the revolution that is being wrought by technology.' - Emily Greene Balch = 
Industrialization = Industrializare


 # Requires translation!
'Men, like bullets, go farthest when they are smoothest.' - Jean Paul = 
Ballistics = Balistică

 # Requires translation!
'The root of the evil is not the construction of new, more dreadful weapons. It is the spirit of conquest.' - Ludwig von Mises = 
 # Requires translation!
Combined Arms = 


 # Requires translation!
'The more we elaborate our means of communication, the less we communicate.' - J.B. Priestly = 
 # Requires translation!
Telecommunications = 
 # Requires translation!
'All men can see these tactics whereby I conquer, but what none can see is the strategy out of which victory is evolved.' - Sun Tzu = 
 # Requires translation!
Mobile Tactics = 


#################### Lines from Terrains from Civ V - Gods & Kings ####################


Mount Kailash = Muntele Kailash

Mount Sinai = Muntele Sinai

Sri Pada = Sri Pada

Uluru = Uluru


#################### Lines from TileImprovements from Civ V - Gods & Kings ####################


Polder = Polder


#################### Lines from TileResources from Civ V - Gods & Kings ####################


Citrus = Citrus

Copper = Cupru

Crab = Crab

Salt = Sare

Truffles = Trufe


#################### Lines from UnitPromotions from Civ V - Gods & Kings ####################


Hussar = Hussar
 # Requires translation!
[relativeAmount]% to Flank Attack bonuses = 


Hakkapeliitta = Hakkapeliitta
 # Requires translation!
Transfer Movement to [unit] = 
 # Requires translation!
[relativeAmount]% Strength when stacked with [mapUnitFilter] = 


#################### Lines from UnitTypes from Civ V - Gods & Kings ####################


#################### Lines from Units from Civ V - Gods & Kings ####################


Atlatlist = Atlatlist


Quinquereme = Quinquereme

Dromon = Dromon


Horse Archer = Arcaș călăreț


 # Requires translation!
Battering Ram = 
 # Requires translation!
Can only attack [combatantFilter] units = 

 # Requires translation!
Pictish Warrior = 


 # Requires translation!
African Forest Elephant = 

 # Requires translation!
Cataphract = 


Composite Bowman = Arcaș cu arc compozit


Galleass = Galeră


 # Requires translation!
Privateer = 
 # Requires translation!
May capture killed [mapUnitFilter] units = 

 # Requires translation!
Sea Beggar = 


Gatling Gun = Mitralieră Gatling


 # Requires translation!
Carolean = 

 # Requires translation!
Mehal Sefari = 


Great War Infantry = Infanteria Marelui Război


Triplane = Triplan

Great War Bomber = Bombardier din Marele Război


Machine Gun = Mitralieră


Landship = Vehicul Terestru


#################### Lines from VictoryTypes from Civ V - Gods & Kings ####################


#################### Lines from Tutorials ####################

Introduction = Introducere
 # Requires translation!
Welcome to Unciv!\nBecause this is a complex game, there are basic tasks to help familiarize you with the game.\nThese are completely optional, and you're welcome to explore the game on your own! = 

New Game = Joc nou
 # Requires translation!
Your first mission is to found your capital city.\nThis is actually an important task because your capital city will probably be your most prosperous.\nMany game bonuses apply only to your capital city and it will probably be the center of your empire. = 
 # Requires translation!
How do you know a spot is appropriate?\nThat’s not an easy question to answer, but looking for and building next to luxury resources is a good rule of thumb.\nLuxury resources are tiles that have things like gems, cotton, or silk (indicated by a smiley next to the resource icon)\nThese resources make your civilization happy. You should also keep an eye out for resources needed to build units, such as iron. Cities cannot be built within 3 tiles of existing cities, which is another thing to watch out for! = 
 # Requires translation!
However, cities don’t have a set area that they can work - more on that later!\nThis means you don’t have to settle cities right next to resources.\nLet’s say, for example, that you want access to some iron – but the resource is right next to a desert.\nYou don’t have to settle your city next to the desert. You can settle a few tiles away in more prosperous lands.\nYour city will grow and eventually gain access to the resource.\nYou only need to settle right next to resources if you need them immediately – \n   which might be the case now and then, but you’ll usually have the luxury of time. = 
 # Requires translation!
The first thing coming out of your city should be either a Scout or Warrior.\nI generally prefer the Warrior because it can be used for defense and because it can be upgraded\n  to the Swordsman unit later in the game for a relatively modest sum of gold.\nScouts can be effective, however, if you seem to be located in an area of dense forest and hills.\nScouts don’t suffer a movement penalty in this terrain.\nIf you’re a veteran of the 4x strategy genre your first Warrior or Scout will be followed by a Settler.\nFast expanding is absolutely critical in most games of this type. = 

 # Requires translation!
In your first couple of turns, you will have very little options, but as your civilization grows, so do the number of things requiring your attention. = 

Culture and Policies = Cultură și Politici
 # Requires translation!
Each turn, the culture you gain from all your cities is added to your Civilization's culture.\nWhen you have enough culture, you may pick a Social Policy, each one giving you a certain bonus. = 
 # Requires translation!
The policies are organized into branches, with each branch providing a bonus ability when all policies in the branch have been adopted. = 
 # Requires translation!
With each policy adopted, and with each city built,\n  the cost of adopting another policy rises - so choose wisely! = 

 # Requires translation!
City Expansion = 
 # Requires translation!
Once a city has gathered enough Culture, it will expand into a neighboring tile.\nYou have no control over the tile it will expand into, but tiles with resources and higher yields are prioritized. = 
 # Requires translation!
Each additional tile will require more culture, but generally your first cities will eventually expand to a wide tile range. = 
 # Requires translation!
Although your city will keep expanding forever, your citizens can only work 3 tiles away from city center.\nThis should be taken into account when placing new cities. = 

 # Requires translation!
As cities grow in size and influence, you have to deal with a happiness mechanic that is no longer tied to each individual city.\nInstead, your entire empire shares the same level of satisfaction.\nAs your cities grow in population you’ll find that it is more and more difficult to keep your empire happy. = 
 # Requires translation!
In addition, you can’t even build any city improvements that increase happiness until you’ve done the appropriate research.\nIf your empire’s happiness ever goes below zero the growth rate of your cities will be hurt.\nIf your empire becomes severely unhappy (as indicated by the smiley-face icon at the top of the interface)\n  your armies will have a big penalty slapped on to their overall combat effectiveness. = 
 # Requires translation!
This means that it is very difficult to expand quickly in Unciv.\nIt isn’t impossible, but as a new player you probably shouldn't do it.\nSo what should you do? Chill out, scout, and improve the land that you do have by building Workers.\nOnly build new cities once you have found a spot that you believe is appropriate. = 

Unhappiness = Nefericire
 # Requires translation!
It seems that your citizens are unhappy!\nWhile unhappy, your civilization will suffer many detrimental effects, increasing in severity as unhappiness gets higher. = 
 # Requires translation!
Unhappiness has two main causes: Population and cities.\n  Each city causes 3 unhappiness, and each population, 1 = 
 # Requires translation!
There are 2 main ways to combat unhappiness:\n  by building happiness buildings for your population\n  or by having improved luxury resources within your borders. = 

 # Requires translation!
You have entered a Golden Age!\nGolden age points are accumulated each turn by the total happiness \n  of your civilization\nWhen in a golden age, culture and production generation increases +20%,\n  and every tile already providing at least one gold will provide an extra gold. = 

Roads and Railroads = Drumuri și Căi Ferate
 # Requires translation!
Connecting your cities to the capital by roads\n  will generate gold via the trade route.\nNote that each road costs 1 gold Maintenance per turn, and each Railroad costs 2 gold,\n  so it may be more economical to wait until the cities grow! = 

Victory Types = Tipuri de Victorie
 # Requires translation!
Once you’ve settled your first two or three cities you’re probably 100 to 150 turns into the game.\nNow is a good time to start thinking about how, exactly, you want to win – if you haven’t already. = 
 # Requires translation!
There are four ways to win in Unciv. They are:\n - Cultural Victory: Complete 5 Social Policy Trees and build the Utopia Project\n - Domination Victory: Survive as the last civilization\n - Science Victory: Be the first to construct a spaceship to Alpha Centauri\n - Diplomatic Victory: Build the United Nations and win the vote = 
 # Requires translation!
So to sum it up, these are the basics of Unciv – Found a prosperous first city, expand slowly to manage happiness, and set yourself up for the victory condition you wish to pursue.\nObviously, there is much more to it than that, but it is important not to jump into the deep end before you know how to swim. = 

Enemy City = Oraș Inamic
 # Requires translation!
Cities can be conquered by reducing their health to 1, and entering the city with a melee unit.\nSince cities heal each turn, it is best to attack with ranged units and use your melee units to defend them until the city has been defeated! = 

Luxury Resource = Resursă de Lux
 # Requires translation!
Luxury resources within your domain and with their specific improvement are connected to your trade network.\nEach unique Luxury resource you have adds 5 happiness to your civilization, but extra resources of the same type don't add anything, so use them for trading with other civilizations! = 

Strategic Resource = Resursă Strategică
 # Requires translation!
Strategic resources within your domain and with their specific improvement are connected to your trade network.\nStrategic resources allow you to train units and construct buildings that require those specific resources, for example the Horseman requires Horses. = 
 # Requires translation!
Unlike Luxury Resources, each Strategic Resource on the map provides more than one of that resource.\nThe top bar keeps count of how many unused strategic resources you own.\nA full drilldown of resources is available in the Resources tab in the Overview screen. = 

 # Requires translation!
The city can no longer put up any resistance!\nHowever, to conquer it, you must enter the city with a melee unit = 

 # Requires translation!
After Conquering = 
 # Requires translation!
When conquering a city, you can choose to liberate, annex, puppet, or raze the city. = 
 # Requires translation!
\nLiberating the city will return it to its original owner, giving you a massive diplomatic boost with them!\n\nAnnexing the city will give you full control over it, but also increase the citizens' unhappiness to 2x!\nThis can be mitigated by building a courthouse in the city, returning the citizen's unhappiness to normal.\n\nPuppeting the city will mean that you have no control on the city's production.\nThe city will not increase your tech or policy cost.\nA puppeted city can be annexed at any time, but annexed cities cannot be returned to a puppeted state!\n\nRazing the city will lower its population by 1 each turn until the city is destroyed!\nYou cannot raze a city that is either the starting capital of a civilization or the holy city of a religion. = 

 # Requires translation!
You have encountered a barbarian unit!\nBarbarians attack everyone indiscriminately, so don't let your \n  civilian units go near them, and be careful of your scout! = 

 # Requires translation!
You have encountered another civilization!\nOther civilizations start out peaceful, and you can trade with them,\n  but they may choose to declare war on you later on = 

 # Requires translation!
Once you have completed the Apollo Program, you can start constructing spaceship parts in your cities\n (with the relevant technologies) to win a Scientific Victory! = 

Injured Units = Unități Rănite
 # Requires translation!
Injured units deal less damage, but recover after turns that they have been inactive.\nUnits heal 10 health per turn in enemy territory or neutral land,\n  20 inside your territory and 25 in your cities. = 

Workers = Muncitori
 # Requires translation!
Workers are vital to your cities' growth, since only they can construct improvements on tiles.\nImprovements raise the yield of your tiles, allowing your city to produce more and grow faster while working the same amount of tiles! = 

 # Requires translation!
Siege Units = 
 # Requires translation!
Siege units are extremely powerful against cities, but need to be Set Up before they can attack.\nOnce your siege unit is set up, it can attack from the current tile,\n  but once moved to another tile, it will need to be set up again. = 

Embarking = Îmbarcare
 # Requires translation!
Once a certain tech is researched, your land units can embark, allowing them to traverse water tiles.\nEntering or leaving water takes the entire turn. = 
 # Requires translation!
Units are defenseless while embarked (cannot use modifiers), and have a fixed Defending Strength based on your tech Era, so be careful!\nRanged Units can't attack, Melee Units have a Strength penalty, and all have limited vision. = 

 # Requires translation!
Idle Units = 
 # Requires translation!
If you don't want to move a unit this turn, you can skip it by clicking 'Next unit' again.\nIf you won't be moving it for a while, you can have the unit enter Fortify or Sleep mode - \n  units in Fortify or Sleep are not considered idle units.\nIf you have not decided yet what an unit should do for the current turn, choose the 'Wait' command. A 'waiting' unit will be selected again at the end of the 'Next Unit' cycle, once all other units have received their orders.\nIf you want to disable the 'Next unit' feature entirely, you can toggle it in Menu -> Check for idle units. = 

Contact Me = Contactează-mă
 # Requires translation!
Hi there! If you've played this far, you've probably seen that the game is currently incomplete.\n UnCiv is meant to be open-source and free, forever.\n That means no ads or any other nonsense. = 
 # Requires translation!
What motivates me to keep working on it, \n  besides the fact I think it's amazingly cool that I can,\n  is the support from the players - you guys are the best! = 
 # Requires translation!
Every rating and review that I get puts a smile on my face =)\n  So contact me! Send me an email, review, Github issue\n  or mail pigeon, and let's figure out how to make the game \n  even more awesome!\n(Contact info is in the Play Store) = 

 # Requires translation!
Pillaging = 
 # Requires translation!
Military units can pillage improvements, which heals them 25 health and ruins the improvement.\nThe tile can still be worked, but advantages from the improvement - stat bonuses and resources - will be lost.\nWorkers can repair these improvements, which takes less time than building the improvement from scratch.\nPillaging certain improvements will result in your units looting gold from the improvement. = 

 # Requires translation!
Experience = 
 # Requires translation!
Units that enter combat gain experience, which can then be used on promotions for that unit.\nUnits gain more experience when in Melee combat than Ranged, and more when attacking than when defending. = 
 # Requires translation!
Units can only gain up to 30 XP from Barbarian units - meaning up to 2 promotions. After that, Barbarian units will provide no experience. = 

 # Requires translation!
Combat = 
 # Requires translation!
Unit and cities are worn down by combat, which is affected by a number of different values.\nEach unit has a certain 'base' combat value, which can be improved by certain conditions, promotions and locations. = 
 # Requires translation!
Units use the 'Strength' value as the base combat value when melee attacking and when defending.\nWhen using a ranged attack, they will the use the 'Ranged Strength' value instead. = 
 # Requires translation!
Ranged attacks can be done from a distance, dependent on the 'Range' value of the unit.\nWhile melee attacks allow the defender to damage the attacker in retaliation, ranged attacks do not. = 

 # Requires translation!
Research Agreements = 
 # Requires translation!
In research agreements, you and another civilization decide to jointly research technology.\nAt the end of the agreement, you will both receive a 'lump sum' of Science, which will go towards one of your unresearched technologies. = 
 # Requires translation!
The amount of ⍾Science you receive at the end is dependent on the ⍾Science generated by your cities and the other civilization's cities during the agreement - the more, the better! = 

 # Requires translation!
Not all nations are contending with you for victory.\nCity-States are nations that can't win, don't conquer other cities and can't be traded with. = 
 # Requires translation!
Instead, diplomatic relations with City-States are determined by Influence - a meter of 'how much the City-State likes you'.\nInfluence can be increased by attacking their enemies, liberating their city, and giving them sums of gold. = 
 # Requires translation!
Certain bonuses are given when you are at above 30 influence.\nWhen you have above 60 Influence, and you have the highest influence with them of all civilizations, you are considered their 'Ally', and gain further bonuses and access to the Luxury and Strategic resources in their lands. = 

 # Requires translation!
Great People = 
 # Requires translation!
Certain buildings, and specialists in cities, generate Great Person points per turn.\nThere are several types of Great People, and their points accumulate separately.\nThe number of points per turn and accumulated points can be viewed in the Overview screen. = 
 # Requires translation!
Once enough points have been accumulated, a Great Person of that type will be created!\nEach Great Person can construct a certain Great Improvement which gives large yields over time, or immediately consumed to provide a certain bonus now. = 
 # Requires translation!
Great Improvements also provide any strategic resources that are under them, so you don't need to worry if resources are revealed underneath your improvements! = 

 # Requires translation!
Removing Terrain Features = 
 # Requires translation!
Certain tiles have terrain features - like Flood plains or Forests -  on top of them. Some of these layers, like Jungle, Marsh and Forest, can be removed by workers.\nRemoving the terrain feature does not remove any resources in the tile, and is usually required in order to add improvements exploiting those resources. = 

 # Requires translation!
Natural Wonders, such as the Mt. Fuji, the Rock of Gibraltar and the Great Barrier Reef, are unique, impassable terrain features, masterpieces of mother Nature, which possess exceptional qualities that make them very different from the average terrain.\nThey benefit by giving you large sums of Culture, Science, Gold or Production if worked by your Cities, which is why you might need to bring them under your empire as soon as possible. = 

 # Requires translation!
Keyboard = 
 # Requires translation!
If you have a keyboard, some shortcut keys become available. Unit command or improvement picker keys, for example, are shown directly in their corresponding buttons. = 
 # Requires translation!
On the world screen the hotkeys are as follows: = 
 # Requires translation!
Space or 'N' - Next unit or turn\n'E' - Empire overview (last viewed page)\n'+', '-' - Zoom in / out\nHome - center on capital or open its city screen if already centered = 
 # Requires translation!
F1 - Open Civilopedia\nF2 - Empire overview Trades\nF3 - Empire overview Units\nF4 - Empire overview Diplomacy\nF5 - Social policies\nF6 - Technologies\nF7 - Empire overview Cities\nF8 - Victory Progress\nF9 - Empire overview Stats\nF10 - Empire overview Resources\nF11 - Quicksave\nF12 - Quickload = 
 # Requires translation!
Ctrl-R - Toggle tile resource display\nCtrl-Y - Toggle tile yield display\nCtrl-O - Game options\nCtrl-S - Save game\nCtrl-L - Load game = 

 # Requires translation!
World Screen = 
 # Requires translation!
This is where you spend most of your time playing Unciv. See the world, control your units, access other screens from here. = 
 # Requires translation!
①: The menu button - civilopedia, save, load, options... = 
 # Requires translation!
②: The player/nation whose turn it is - click for diplomacy overview. = 
 # Requires translation!
③: The Technology Button - shows the tech tree which allows viewing or researching technologies. = 
 # Requires translation!
④: The Social Policies Button - shows enacted and selectable policies, and with enough culture points you can enact new ones. = 
 # Requires translation!
⑤: The Diplomacy Button - shows the diplomacy manager where you can talk to other civilizations. = 
 # Requires translation!
⑥: Unit Action Buttons - while a unit is selected its possible actions appear here. = 
 # Requires translation!
⑦: The unit/city info pane - shows information about a selected unit or city. = 
 # Requires translation!
⑧: The name (and unit icon) of the selected unit or city, with current health if wounded. Clicking a unit name or icon will open its civilopedia entry. = 
 # Requires translation!
⑨: The arrow buttons allow jumping to the next/previous unit. = 
 # Requires translation!
⑩: For a selected unit, its promotions appear here, and clicking leads to the promotions screen for that unit. = 
 # Requires translation!
⑪: Remaining/per turn movement points, strength and experience / XP needed for promotion. For cities, you get its combat strength. = 
 # Requires translation!
⑫: This button closes the selected unit/city info pane. = 
 # Requires translation!
⑬: This pane appears when you order a unit to attack an enemy. On top are attacker and defender with their respective base strengths. = 
 # Requires translation!
⑭: Below that are strength bonuses or penalties and health bars projecting before / after the attack. = 
 # Requires translation!
⑮: The Attack Button - let blood flow! = 
 # Requires translation!
⑯: The minimap shows an overview over the world, with known cities, terrain and fog of war. Clicking will position the main map. = 
 # Requires translation!
⑰: To the side of the minimap are display feature toggling buttons - tile yield, worked indicator, show/hide resources. These mirror setting on the options screen and are hidden if you deactivate the minimap. = 
 # Requires translation!
⑱: Tile information for the selected hex - current or potential yield, terrain, effects, present units, city located there and such. Where appropriate, clicking a line opens the corresponding civilopedia entry. = 
 # Requires translation!
⑲: Notifications - what happened during the last 'next turn' phase. Some are clickable to show a relevant place on the map, some even show several when you click repeatedly. = 
 # Requires translation!
⑳: The Next Turn Button - unless there are things to do, in which case the label changes to 'next unit', 'pick policy' and so on. = 
 # Requires translation!
㉑: The Multiplayer Button - Here you can easily check your active multiplayer games. = 
 # Requires translation!
ⓐ: The overview button leads to the empire overview screen with various tabs (the last one viewed is remembered) holding vital information about the state of your civilization in the world. = 
 # Requires translation!
ⓑ: The ♪Culture icon shows accumulated ♪Culture and ♪Culture needed for the next policy - in this case, the exclamation mark tells us a next policy can be enacted. Clicking is another way to the policies manager. = 
 # Requires translation!
ⓒ: Your known strategic resources are displayed here with the available (usage already deducted) number - click to go to the resources overview screen. = 
 # Requires translation!
ⓓ: Happiness/unhappiness balance and either golden age with turns left or accumulated happiness with amount needed for a golden age is shown next to the smiley. Clicking also leads to the resources overview screen as luxury resources are a way to improve happiness. = 
 # Requires translation!
ⓔ: The ⍾Science icon shows the number of ⍾Science points produced per turn. Clicking leads to the technology tree. = 
 # Requires translation!
ⓕ: Number of turns played with translation into calendar years. Click to see the victory overview. = 
 # Requires translation!
ⓖ: The number of gold coins in your treasury and income. Clicks lead to the Stats overview screen. = 
 # Requires translation!
ⓗ: The quantity of ☮Faith your citizens have generated, or 'off' if religion is disabled. Clicking it makes you go to the religion overview screen. = 
 # Requires translation!
ⓧ: In the center of all this - the world map! Here, the "X" marks a spot outside the map. Yes, unless the wrap option was used, Unciv worlds are flat. Don't worry, your ships won't fall off the edge. = 
 # Requires translation!
ⓨ: By the way, here's how an empire border looks like - it's in the national colours of the nation owning the territory. = 
 # Requires translation!
ⓩ: And this is the red targeting circle that led to the attack pane back under ⑬. = 
 # Requires translation!
What you don't see: The phone/tablet's back button will pop the question whether you wish to leave Unciv and go back to Real Life. On desktop versions, you can use the ESC key. = 

 # Requires translation!
After building a shrine, your civilization will start generating ☮Faith. = 
 # Requires translation!
When enough ☮Faith has been generated, you will be able to found a pantheon. = 
 # Requires translation!
A pantheon will provide a small bonus for your civilization that will apply to all your cities. = 
 # Requires translation!
Each civilization can only choose a single pantheon belief, and each pantheon can only be chosen once. = 
 # Requires translation!
Generating more ☮Faith will allow you to found a religion. = 

 # Requires translation!
Keep generating ☮Faith, and eventually a great prophet will be born in one of your cities. = 
 # Requires translation!
This great prophet can be used for multiple things: Constructing a holy site, founding a religion and spreading your religion. = 
 # Requires translation!
When founding your religion, you may choose another two beliefs. The founder belief will only apply to you, while the follower belief will apply to all cities following your religion. = 
 # Requires translation!
Additionally, the city where you used your great prophet will become the holy city of that religion. = 
 # Requires translation!
Once you have founded a religion, great prophets will keep being born every so often, though the amount of Faith☮ you have to save up will be higher. = 
 # Requires translation!
One of these great prophets can then be used to enhance your religion. = 
 # Requires translation!
This will allow you to choose another follower belief, as well as an enhancer belief, that only applies to you. = 
 # Requires translation!
Do take care founding a religion soon, only about half the players in the game are able to found a religion! = 

 # Requires translation!
Beliefs = 
 # Requires translation!
There are four types of beliefs: Pantheon, Founder, Follower and Enhancer beliefs. = 
 # Requires translation!
Pantheon and Follower beliefs apply to each city following your religion, while Founder and Enhancer beliefs only apply to the founder of a religion. = 

 # Requires translation!
Religion inside cities = 
 # Requires translation!
When founding a city, it won't follow a religion immediately. = 
 # Requires translation!
The religion a city follows depends on the total pressure each religion has within the city. = 
 # Requires translation!
Followers are allocated in the same proportions as these pressures, and these followers can be viewed in the city screen. = 
 # Requires translation!
You are allowed to check religious followers and pressures in cities you do not own by selecting them. = 
 # Requires translation!
In both places, a tap/click on the icon of a religion will show detailed information with its effects. = 
 # Requires translation!
Based on this, you can get a feel for which religions have a lot of pressure built up in the city, and which have almost none. = 
 # Requires translation!
The city follows a religion if a majority of its population follows that religion, and will only then receive the effects of Follower and Pantheon beliefs of that religion. = 

 # Requires translation!
Spreading Religion = 
 # Requires translation!
Spreading religion happens naturally, but can be sped up using missionaries or great prophets. = 
 # Requires translation!
Missionaries can be bought in cities following a major religion, and will take the religion of that city. = 
 # Requires translation!
So do take care where you are buying them! If another civilization has converted one of your cities to their religion, missionaries bought there will follow their religion. = 
 # Requires translation!
Great prophets always have your religion when they appear, even if they are bought in cities following other religions, but captured great prophets do retain their original religion. = 
 # Requires translation!
Both great prophets and missionaries are able to spread religion to cities when they are inside its borders, even cities of other civilizations. = 
 # Requires translation!
These two units can even enter tiles of civilizations with whom you don't have an open borders agreement! = 
 # Requires translation!
But do take care, missionaries will lose 250 religious strength each turn they end while in foreign lands. = 
 # Requires translation!
This diminishes their effectiveness when spreading religion, and if their religious strength ever reaches 0, they have lost their faith and disappear. = 
 # Requires translation!
When you do spread your religion, the religious strength of the unit is added as pressure for that religion. = 
 # Requires translation!
Cities also passively add pressure of their majority religion to nearby cities. = 
 # Requires translation!
Each city provides +6 pressure per turn to all cities within 10 tiles, though the exact amount of pressure depends on the game speed. = 
 # Requires translation!
This pressure can also be seen in the city screen, and gives you an idea of how religions in your cities will evolve if you don't do anything. = 
 # Requires translation!
Holy cities also provide +30 pressure of the religion founded there to themselves, making it very difficult to effectively convert a holy city. = 
 # Requires translation!
Lastly, before founding a religion, new cities you settle will start with 200 pressure for your pantheon. = 
 # Requires translation!
This way, all your cities will starting following your pantheon as long as you haven't founded a religion yet. = 

 # Requires translation!
Inquisitors = 
 # Requires translation!
Inquisitors are the last religious unit, and their strength is removing other religions. = 
 # Requires translation!
They can remove all other religions from one of your own cities, removing any pressures built up. = 
 # Requires translation!
Great prophets also have this ability, and remove all other religions in the city when spreading their religion. = 
 # Requires translation!
Often this results in the city immediately converting to their religion = 
 # Requires translation!
Additionally, when an inquisitor is stationed in or directly next to a city center, units of other religions cannot spread their faith there, though natural spread is uneffected. = 

 # Requires translation!
The Mayan unique ability, 'The Long Count', comes with a side effect: = 
 # Requires translation!
Once active, the game's year display will use mayan notation. = 
 # Requires translation!
The Maya measured time in days from what we would call 11th of August, 3114 BCE. A day is called K'in, 20 days are a Winal, 18 Winals are a Tun, 20 Tuns are a K'atun, 20 K'atuns are a B'ak'tun, 20 B'ak'tuns a Piktun, and so on. = 
 # Requires translation!
Unciv only displays ය B'ak'tuns, ඹ K'atuns and ම Tuns (from left to right) since that is enough to approximate gregorian calendar years. The Maya numerals are pretty obvious to understand. Have fun deciphering them! = 

 # Requires translation!
Your cities will periodically demand different luxury goods to satisfy their desire for new things in life. = 
 # Requires translation!
If you manage to acquire the demanded luxury by trade, expansion, or conquest, the city will celebrate We Love The King Day for 20 turns. = 
 # Requires translation!
During the We Love The King Day, the city will grow 25% faster. = 
 # Requires translation!
This means exploration and trade is important to grow your cities! = 

 # Requires translation!
Air Sweeps = 
 # Requires translation!
Fighter units are able to perform Air Sweeps over a tile helping clear out potential enemy Air, Sea, or Land Interceptions that can reach that tile. = 
 # Requires translation!
While this Action will take an Attack, the benefit is drawing out Interceptions to help protect your other Air Units. Especially your Bombers. = 
 # Requires translation!
Your unit will always draw an Interception, if one can reach the target tile, even if the Intercepting unit has a chance to miss. = 
 # Requires translation!
If the Interceptor is not an Air Unit (eg Land or Sea), the Air Sweeping unit and Interceptor take no damage! = 
 # Requires translation!
If the Interceptor is an Air Unit, the two units will damage each other in a straight fight with no Interception bonuses. And only the Attacking Air Sweep Unit gets any Air Sweep strength bonuses. = 


#################### Lines from Unique Types #######################

 # Requires translation!
Nullifies [stat] [cityFilter] = 
 # Requires translation!
Nullifies Growth [cityFilter] = 
 # Requires translation!
Provides [stats] per turn = 
 # Requires translation!
Provides [stats] [cityFilter] per turn = 
 # Requires translation!
Provides [amount] Happiness = 
 # Requires translation!
Provides military units every ≈[amount] turns = 
 # Requires translation!
Provides a unique luxury = 
 # Requires translation!
Cannot build [baseUnitFilter] units = 
 # Requires translation!
May choose [amount] additional [beliefType] beliefs when [foundingOrEnhancing] a religion = 
 # Requires translation!
May buy [buildingFilter] buildings for [amount] [stat] [cityFilter] at an increasing price ([amount2]) = 
 # Requires translation!
May buy [baseUnitFilter] units for [amount] [stat] [cityFilter] = 
 # Requires translation!
May buy [baseUnitFilter] units with [stat] [cityFilter] = 
 # Requires translation!
May buy [buildingFilter] buildings with [stat] for [amount] times their normal Production cost = 
 # Requires translation!
[stat] cost of purchasing [buildingFilter] buildings [relativeAmount]% = 
 # Requires translation!
Triggers victory = 
 # Requires translation!
Starts with [policy] adopted = 
 # Requires translation!
[amount] Unit Supply = 
 # Requires translation!
[amount] Unit Supply per [amount2] population [cityFilter] = 
 # Requires translation!
[amount] Unit Supply per city = 
 # Requires translation!
Rebel units may spawn = 
 # Requires translation!
Can be purchased for [amount] [stat] [cityFilter] = 
 # Requires translation!
Requires a [buildingName] in at least [amount] cities = 
 # Requires translation!
Must not be next to [terrainFilter] = 
 # Requires translation!
Creates a [improvementName] improvement on a specific tile = 
 # Requires translation!
No defensive terrain penalty = 
 # Requires translation!
May attack when embarked = 
 # Requires translation!
No Sight = 
 # Requires translation!
Cannot intercept [mapUnitFilter] units = 
 # Requires translation!
[amount] XP gained from combat = 
 # Requires translation!
Destroys tile improvements when attacking = 
 # Requires translation!
[amount] Movement point cost to embark = 
 # Requires translation!
Can speed up the construction of a wonder = 
 # Requires translation!
by consuming this unit = 
 # Requires translation!
when at war = 
 # Requires translation!
when between [amount] and [amount2] Happiness = 
 # Requires translation!
when below [amount] Happiness = 
 # Requires translation!
during the [era] = 
 # Requires translation!
if no other Civilization has researched this = 
 # Requires translation!
upon discovering [tech] = 
 # Requires translation!
after adopting [policy] = 
 # Requires translation!
with [resource] = 
 # Requires translation!
without [resource] = 
 # Requires translation!
in cities with a [buildingFilter] = 
 # Requires translation!
for units with [promotion] = 
 # Requires translation!
for units without [promotion] = 
 # Requires translation!
when above [amount] HP = 
 # Requires translation!
when below [amount] HP = 
 # Requires translation!
with [amount] to [amount2] neighboring [tileFilter] tiles = 
 # Requires translation!
in [tileFilter] [tileFilter2] tiles = 
 # Requires translation!
in tiles without [tileFilter] = 
 # Requires translation!
on water maps = 
 # Requires translation!
in [regionType] Regions = 
 # Requires translation!
in all except [regionType] Regions = 
 # Requires translation!
Free [baseUnitFilter] found in the ruins = 
 # Requires translation!
[amount] Free Social Policies = 
 # Requires translation!
[amount] population in a random city = 
 # Requires translation!
[amount] free random researchable Tech(s) from the [era] = 
 # Requires translation!
Gain [amount] [stat] = 
 # Requires translation!
Gain [amount]-[amount2] [stat] = 
 # Requires translation!
Gain enough Faith for a Pantheon = 
 # Requires translation!
Gain a free [beliefType] belief = 
 # Requires translation!
Gain enough Faith for [amount]% of a Great Prophet = 
 # Requires translation!
Reveal up to [amount/'all'] [tileFilter] within a [amount] tile radius = 
 # Requires translation!
From a randomly chosen tile [amount] tiles away from the ruins, reveal tiles up to [amount2] tiles away with [amount3]% chance = 
 # Requires translation!
This Unit gains [amount] XP = 
 # Requires translation!
This Unit upgrades for free including special upgrades = 
 # Requires translation!
This Unit gains the [promotion] promotion = 
 # Requires translation!
Hidden before founding a Pantheon = 
 # Requires translation!
Hidden after founding a Pantheon = 
 # Requires translation!
Hidden after generating a Great Prophet = 
 # Requires translation!
Triggerable = 
 # Requires translation!
Global = 
 # Requires translation!
Nation = 
 # Requires translation!
Era = 
 # Requires translation!
Tech = 
 # Requires translation!
Policy = 
 # Requires translation!
FounderBelief = 
 # Requires translation!
FollowerBelief = 
 # Requires translation!
Building = 
 # Requires translation!
Unit = 
 # Requires translation!
UnitType = 
 # Requires translation!
Promotion = 
 # Requires translation!
Improvement = 
 # Requires translation!
Resource = 
 # Requires translation!
Ruins = 
 # Requires translation!
Speed = 
 # Requires translation!
Tutorial = 
 # Requires translation!
CityState = 
 # Requires translation!
ModOptions = 
 # Requires translation!
Conditional = <|MERGE_RESOLUTION|>--- conflicted
+++ resolved
@@ -4038,11 +4038,7 @@
 Flood plains = Câmpii inundate
 
  # Requires translation!
-<<<<<<< HEAD
-Ice = Gheață 
-=======
 Ice = Gheață
->>>>>>> 25eefc0d
 
  # Requires translation!
 Atoll = Atol
