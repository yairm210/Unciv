--- conflicted
+++ resolved
@@ -2852,11 +2852,10 @@
 Mandate Of Heaven = Небесный мандат
 50% of excess happiness added to culture towards policies = 50% избытка счастья прибавляется к культуре для принятия общественных институтов
 Theocracy = Теократия
-<<<<<<< HEAD
+
 +[amount]% [stat] from every [param] = +[amount]% [stat] от каждого [param]
-=======
-+[amount]% [stat] from every [param] = Каждый [param] дает +[amount]% [stat]
->>>>>>> 8b7804b1
+
+
 Reformation = Реформация
 Free Religion = Веротерпимость
 Piety Complete = Набожность завершена
