--- conflicted
+++ resolved
@@ -3128,11 +3128,7 @@
  # Requires translation!
 Advanced Ballistics = Продвинутая Баллистика
  # Requires translation!
-<<<<<<< HEAD
-Our scientific power has outrun our spiritual power, we have guided missiles and misguided men. – Martin Luther King Jr.  = 'Наша научная мощь обогнала наше духовное развитие. У нас есть управляемые ракеты и неуправляемые люди.' – Мартин Лютер Кинг
-=======
-'Our scientific power has outrun our spiritual power, we have guided missiles and misguided men.' – Martin Luther King Jr. = 
->>>>>>> 1d29ed5f
+'Our scientific power has outrun our spiritual power, we have guided missiles and misguided men.' – Martin Luther King Jr.  = 'Наша научная мощь обогнала наше духовное развитие. У нас есть управляемые ракеты и неуправляемые люди.' – Мартин Лютер Кинг
 Satellites = Спутники
 Reveals the entire map = Открывает всю карту
 'Now, somehow, in some new way, the sky seemed almost alien.' - Lyndon B. Johnson = 'Теперь вдруг небо выглядело почти чужим.' - Линдон Джонсон
