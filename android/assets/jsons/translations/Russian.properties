--- conflicted
+++ resolved
@@ -3304,12 +3304,8 @@
 Professional Army = Профессиональная Армия
 Honor Complete = Честь Завершена
  # Requires translation!
-<<<<<<< HEAD
 Honor = Честь
-=======
-Honor = 
 vs [mapUnitFilter] units = против юнитов: [mapUnitFilter]
->>>>>>> a67b32ff
 Notified of new Barbarian encampments = Оповещает о новых лагерях варваров
 
 Organized Religion = Организованная Религия
@@ -3321,12 +3317,8 @@
 Free Religion = Веротерпимость
 Piety Complete = Набожность Завершена
  # Requires translation!
-<<<<<<< HEAD
 Piety = Набожность
-=======
-Piety = 
 before adopting [policy] = до принятия: [policy]
->>>>>>> a67b32ff
 
 Philantropy = Филантропия
 Gifts of Gold to City-States generate [amount]% more Influence = Подарки золотом городам-государствам приносят на [amount]% больше влияния
@@ -3366,12 +3358,8 @@
 Rationalism Complete = Рационализм Завершен
 [amount] Free Technologies = [amount] бесплатных технологий
  # Requires translation!
-<<<<<<< HEAD
 Rationalism = Рационализм
-=======
-Rationalism = 
 while the empire is happy = когда цивилизация счастлива
->>>>>>> a67b32ff
 [amount]% [stat] = [amount]% [stat]
 
 Constitution = Конституция
@@ -5535,24 +5523,18 @@
  # Requires translation!
 upon discovering [tech] = при исследовании: [tech]
 after adopting [policy] = после принятия: [policy]
-<<<<<<< HEAD
 before adopting [policy] = до принятия: [policy]
  # Requires translation!
 if [buildingName] is constructed = если построена [buildingName]
 for [amount] turns = на [amount] ходов
-=======
->>>>>>> a67b32ff
  # Requires translation!
 by consuming this unit = при растрате этого юнита
 in cities with a [buildingFilter] = в городах, имеющих [buildingFilter]
-<<<<<<< HEAD
 in cities without a [buildingFilter] = в городах, не имеющих [buildingFilter]
  # Requires translation!
 in cities with at least [amount] [populationFilter] = в городах, имеющих как минимум [amount] [populationFilter]
 with a garrison = с гарнизоном
 for [mapUnitFilter] units = для юнитов: [mapUnitFilter]
-=======
->>>>>>> a67b32ff
 for units with [promotion] = для юнитов с повышением [promotion]
 for units without [promotion] = для юнитов без повышения [promotion]
 when above [amount] HP = когда больше [amount] ОЗ
