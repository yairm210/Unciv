# Language settings

# Equivalent of a space in your language
# If your language doesn't use spaces, just add "" as a translation, otherwise " "
" " = " "

# If the first word in a sentence starts with a capital in your language, 
# put the english word 'true' behind the '=', otherwise 'false'.
# Don't translate these words to your language, only put 'true' or 'false'.
StartWithCapitalLetter = true


# Fastlane
# These will be automatically copied to the fastlane descriptions used by F-Droid. Their keys are not as usual the english original, please read those directly as linked.

# Documentation: https://f-droid.org/en/docs/Build_Metadata_Reference/#Summary
# English to translate: https://github.com/yairm210/Unciv/blob/master/fastlane/metadata/android/en-US/short_description.txt
Fastlane_short_description = 4X-стратегия, посвящённая строительству цивилизации

# Documentation: https://f-droid.org/en/docs/Build_Metadata_Reference/#Description
# English to translate: https://github.com/yairm210/Unciv/blob/master/fastlane/metadata/android/en-US/full_description.txt
Fastlane_full_description = Аналог самой знаменитой игры про создание цивилизации. Работает быстро, весит мало, без рекламы, абсолютно бесплатная!\n\nПостройте свою цивилизацию, исследуйте технологии, расширяйте города и побеждайте врагов!\n\nПожелания? Баги? Список задач для разработки здесь: https://github.com/yairm210/Unciv/issues. Приветствуем любую, даже небольшую помощь!\n\nВопросы? Комментарии? Просто скучно? Присоединяйтесь к нам: https://discord.gg/bjrB4Xw.\n\nХотите помочь с переводом игры на ваш язык? Принимаю письма по этому адресу: yairm210@hotmail.com.\n\nЯвляетесь знатоком Java или Kotlin? Присоединяйтесь к нам: https://github.com/yairm210/Unciv.\n\nМир ждёт вас! Сможете ли вы создать цивилизацию, что превратится в империю и выдержит натиск времени?\n\nРазрешения на доступ к Интернету необходим для загрузок, иницируемые пользователем, и для возможности многопользовательской игры. Все остальные разрешения, включаемые автоматически API, используются для уведомления о ходе в многопользовательской игре. Сетевые разрешения используются для получения списка модов, скачивания модов и музыки, отправки и получения многопользовательских игр. Никакие другие обмены по сети не иницируются в Unciv.


# Starting from here normal translations start, as described in
# https://yairm210.github.io/Unciv/Other/Translating/

# General
Delete = Удалить

# Base ruleset names
Civ V - Vanilla = Civ V - Основная версия
Civ V - Gods & Kings =  Civ V - Боги и короли

# Tutorial tasks

Move a unit!\nClick on a unit > Click on a destination > Click the arrow popup = Передвиньте юнит!\nВыберите юнит > Выберите клетку на карте > Нажмите на стрелку
Found a city!\nSelect the Settler (flag unit) > Click on 'Found city' (bottom-left corner) = Постройте город!\nВыберите поселенца (юнит с флажком) > Нажмите 'Основать город' (нижний левый угол)
Enter the city screen!\nClick the city button twice = Откройте экран города!\nНажмите на кнопку города дважды
Pick a technology to research!\nClick on the tech button (greenish, top left) > \n select technology > click 'Research' (bottom right) = Выберите технологию для исследования!\nНажмите на кнопку 'Выбрать технологию' (зеленая, сверху слева) > \n Выберите технологию > Нажмите 'Исследовать' (снизу справа)
Pick a construction!\nEnter city screen > Click on a unit or building (bottom left side) > \n click 'add to queue' = Выберите, что создавать!\nОткройте экран города > Выберите юнит или здание (снизу слева) > \n нажмите 'Добавить в очередь'
Pass a turn!\nCycle through units with 'Next unit' > Click 'Next turn' = Завершите ход!\nПросмотрите юнитов с помощью кнопки 'Следующий юнит' > Нажмите 'Следующий ход'
Reassign worked tiles!\nEnter city screen > click the assigned (green) tile to unassign > \n click an unassigned tile to assign population = Переназначьте обрабатываемые клетки!\nОткройте экран города > Нажмите на назначенную (зеленую) клетку, чтобы освободить ее > \n Нажмите на свободную клетку, чтобы житель собирал с нее ресурсы
Meet another civilization!\nExplore the map until you encounter another civilization! = Повстречайте другую цивилизацию!\nИсследуйте мир, пока не встретите другую нацию!
Open the options table!\nClick the menu button (top left) > click 'Options' = Откройте окно настроек!\nНажмите на кнопку меню (сверху слева) > Нажмите 'Настройки'
Construct an improvement!\nConstruct a Worker unit > Move to a Plains or Grassland tile > \n Click 'Create improvement' (above the unit table, bottom left)\n > Choose the farm > \n Leave the worker there until it's finished = Постройте улучшение!\nПостройте рабочего > Отправьте его на клетку с равнинами или лугами > \n Выберите 'Создать улучшение' > Выберите ферму > \n Оставьте рабочего на клетке, пока он не закончит работу
Create a trade route!\nConstruct roads between your capital and another city\nOr, automate your worker and let him get to that eventually = Создайте торговый маршрут!\nПостройте дорогу между столицей и другим городом\nили автоматизируйте рабочего и ждите, когда он сделает это сам
Conquer a city!\nBring an enemy city down to low health > \nEnter the city with a melee unit = Захватите город!\nОпустите шкалу здоровья вражеского города до низкого уровня > \nВойдите в город юнитом ближнего боя
Move an air unit!\nSelect an air unit > select another city within range > \nMove the unit to the other city = Переместите воздушый юнит!\nВыберите воздушный юнит > Выберите другой город в доступном радиусе > \nПереместите юнит в другой город
See your stats breakdown!\nEnter the Overview screen (top right corner) >\nClick on 'Stats' = Посмотрите вашу статистику!\nОткройте экран обзора (верхний правый угол) >\nНажмите на 'Статистика'

# Crash screen

An unrecoverable error has occurred in Unciv: = Произошла непоправимая ошибка в Unciv:
If this keeps happening, you can try disabling mods. = Если это продолжает происходить, вы можете попробовать отключить моды.
You can also report this on the issue tracker. = Вы также можете сообщить об этом разработчикам в системе отслеживания ошибок. 
Copy = Скопировать
Error report copied. = Отчет об ошибке скопирован.
Open Issue Tracker = Сообщить разработчикам
Please copy the error report first. = Пожалуйста, скопируйте сначала отчет об ошибке.
Close Unciv = Закрыть Unciv

# Buildings

Unsellable = Нельзя продать
Not displayed as an available construction unless [building] is built = Не отображается как доступная постройка, если [building] не построен
Not displayed as an available construction without [resource] = Не отображается как доступная постройка, если нет [resource]
Cannot be hurried = Нельзя ускорить

Choose a free great person = Выберите бесплатного Великого человека
Get [unitName] = Получить [unitName]

Hydro Plant = ГЭС
[buildingName] obsoleted = [buildingName] является устаревшей постройкой

# Diplomacy,Trade,Nations

Requires [buildingName] to be built in the city = Требуется [buildingName] в городе
Requires [buildingName] to be built in all cities = Требуется [buildingName] во всех городах
Provides a free [buildingName] in the city = В городе бесплатно появляется [buildingName]
Requires worked [resource] near city = Требуется добыча [resource] в городе
Requires at least one of the following resources worked near the city: = Требуется хотя бы один из следующих ресурсов, обрабатываемых возле города:
Wonder is being built elsewhere = Чудо света уже строится в другом месте
National Wonder is being built elsewhere = Национальное чудо уже строится в другом месте
Requires a [buildingName] in all cities = Требуется [buildingName] во всех городах
[buildingName] required: = Требуется [buildingName]:
Requires a [buildingName] in this city = Требуется [buildingName] в городе
Cannot be built with [buildingName] = Нельзя построить вместе с [buildingName]
Consumes [amount] [resource] = Потребляет [amount] [resource] 
 # Requires translation!
Need [amount] more [resource] = Нужно ещё [amount] [resource]
[amount] available = [amount] доступно
Required tech: [requiredTech] = Требуемая технология: [requiredTech]
Requires [PolicyOrNationalWonder] = Требуется [PolicyOrNationalWonder]
Cannot be purchased = Нельзя купить
Can only be purchased = Можно только купить
See also = См. также

Requires at least one of the following: = Требуется хотя бы одно из следующего:
Requires all of the following: = Требуется всё из следующего:
Leads to [techName] = Ведёт к: [techName]
Leads to: = Ведёт к:

Current construction = Текущее строительство
Construction queue = Очередь cтроительства
Pick a construction = Выберите проект
Queue empty = Очередь пуста
Add to queue = Добавить в очередь
Remove from queue = Убрать из очереди
Show stats drilldown = Показать развернутую статистику
Show construction queue = Показать очередь строительства
 # Requires translation!
No space to place this unit = Нет места для размещения данного юнита
Cancel = Отмена

Diplomacy = Дипломатия
War = Война
Peace = Мир
Research Agreement = Договор об исследовании
Declare war = Объявить войну
Declare war on [civName]? = Объявить войну державе [civName]?
Go to on map = Перейти на карте
Let's begin! = Начнём!
[civName] has declared war on us! = [civName] объявляет нам войну!
[leaderName] of [nation] = [leaderName] - [nation]
You'll pay for this! = Вы заплатите за это!
Negotiate Peace = Предложить мир
Peace with [civName]? = Заключить мир с державой [civName]?
Very well. = Прекрасно.
Farewell. = До встречи.
Sounds good! = Звучит неплохо!
Not this time. = Не в этот раз.
Excellent! = Превосходно!
How about something else... = Как насчет другого...
A pleasure to meet you. = Рады видеть вас.
Our relationship = Наши отношения
We have encountered the City-State of [name]! = Мы обнаружили город-государство [name]!
Declare Friendship ([numberOfTurns] turns) = Объявить о дружбе ([numberOfTurns] ходов)
May our nations forever remain united! = Да будут наши державы навеки едины!
Indeed! = Разумеется!
Denounce [civName]? = Осудить державу [civName]?
Denounce ([numberOfTurns] turns) = Осуждение ([numberOfTurns] ходов)
We will remember this. = Мы это запомним.

[civName] has declared war on [targetCivName]! = [civName] объявляет войну державе [targetCivName]!
[civName] and [targetCivName] have signed a Peace Treaty! = [civName] и [targetCivName] подписали мирное соглашение!
[civName] and [targetCivName] have signed the Declaration of Friendship! = [civName] и [targetCivName] подписали декларацию дружбы!
[civName] has denounced [targetCivName]! = [civName] осуждает державу [targetCivName]!
Do you want to break your promise to [leaderName]? = Вы хотите нарушить свое обещание, данное лидеру: [leaderName]?
Break promise = Нарушить обещание
We promised not to settle near them ([count] turns remaining) = Мы обещали не закладывать новых городов рядом с ними ([count] ходов осталось)
They promised not to settle near us ([count] turns remaining) = Они обещали не закладывать новых городов рядом с нами ([count] ходов осталось)

[civName] is upset that you demanded tribute from [cityState], whom they have pledged to protect! = Держава [civName] расстроена тем, что вы потребовали дань от города-государство [cityState], который они обязались защищать!
[civName] is upset that you attacked [cityState], whom they have pledged to protect! = Держава [civName] расстроена тем, что вы атаковали город-государство [cityState], который они обязались защищать!
[civName] is outraged that you destroyed [cityState], whom they had pledged to protect! = Держава [civName] возмущена тем, что вы уничтожили город-государство [cityState], который они обязались защищать!
[civName] has destroyed [cityState], whom you had pledged to protect! = Держава [civName] уничтожила город-государство [cityState], который вы обязались защищать!

Unforgivable = Непростительные
Afraid = Вас боятся
Enemy = Враждебные
Competitor = Соперничающие
Neutral = Нейтральные
Favorable = Приемлемые
Friend = Дружеские
Ally = Союзник

[questName] (+[influenceAmount] influence) = [questName] (+[influenceAmount] влияния)
[remainingTurns] turns remaining = [remainingTurns] ходов осталось
Current leader is [civInfo] with [amount] [stat] generated. = Текущий лидер - [civInfo], набравший [amount] [stat].
Current leader is [civInfo] with [amount] Technologies discovered. = Текущий лидер - [civInfo], открывший [amount] технологий.

## Diplomatic modifiers

You declared war on us! = Вы объявляли нам войну!
Your warmongering ways are unacceptable to us. = Ваша воинственность для нас неприемлема
You have captured our cities! = Вы захватили наши города!
We applaud your liberation of our conquered cities! = Мы благодарны вам за освобождение наших захваченных городов!
We applaud your liberation of conquered cities! = Мы аплодируем стоя освободителям захваченных городов!
Years of peace have strengthened our relations. = Годы мира укрепили наши отношения
Our mutual military struggle brings us closer together. = Наши совместные боевые действия сблизили нас
We have signed a public declaration of friendship = Мы публично объявили о нашей дружбе
You have declared friendship with our enemies! = Вы дружите с нашими врагами!
You have declared friendship with our allies = Вы дружите с нашими союзниками
Our open borders have brought us closer together. = Наши открытые границы сблизили нас
Your so-called 'friendship' is worth nothing. = Ваше так называемое дружелюбие ничего не значит
You have publicly denounced us! = Вы публично осудили нас!
You have denounced our allies = Вы осудили наших союзников!
You have denounced our enemies = Вы осудили наших врагов
You betrayed your promise to not settle cities near us = Вы нарушили обещание не закладывать города рядом с нами
You fulfilled your promise to stop settling cities near us! = Вы выполнили обещание не закладывать города рядом с нами
You refused to stop settling cities near us = Вы отказались не закладывать города рядом с нами
Your arrogant demands are in bad taste = Ваши высокомерные требования раздражают
Your use of nuclear weapons is disgusting! = Ваше использование ядерного оружия - отвратительный поступок!
You have stolen our lands! = Вы украли наши земли!
You gave us units! = Вы подарили нам юнитов!
You destroyed City-States that were under our protection! = Вы уничтожили город-государство, который был под нашей защитой!
You attacked City-States that were under our protection! = Вы атаковали город-государство, который был под нашей защитой!
You demanded tribute from City-States that were under our protection! = Вы потребовали дань с города-государства, который был под нашей защитой!
You sided with a City-State over us = Вы встали на сторону города-государства за нашей спиной
You returned captured units to us = Вы вернули нам захваченных юнитов

Demands = Требования
Please don't settle new cities near us. = Пожалуйста, не закладывайте новых городов рядом с нами.
Very well, we shall look for new lands to settle. = Хорошо, мы найдем другие земли для поселений.
We shall do as we please. = Мы поступим, как сочтем нужным.
We noticed your new city near our borders, despite your promise. This will have....implications. = Мы заметили ваш новый город около наших границ. Это может повлечь... последствия.
I've been informed that my armies have taken tribute from [civName], a city-state under your protection.\nI assure you, this was quite unintentional, and I hope that this does not serve to drive us apart. = Мне сообщили, что мои войска взяли дань с [civName], города-государства, находящегося под вашей защитой.\nУверяю вас, это было совершенно непреднамеренно, и я надеюсь, что это не будет причиной портить наши отношения.
We asked [civName] for a tribute recently and they gave in.\nYou promised to protect them from such things, but we both know you cannot back that up. = Мы не так давно попросили [civName] выплатить нам дань, и они согласились.\nВы обещали защищать их от подобных выходок, но мы оба прекрасно знаем, что ваши слова ничем не подкреплены.
It's come to my attention that I may have attacked [civName], a city-state under your protection.\nWhile it was not my goal to be at odds with your empire, this was deemed a necessary course of action. = Мне стало известно, что я мог атаковать [civName], город-государство, находящийся под вашей защитой.\nСсориться с вашей империи не было моей целью: нападение было продиктовано крайней необходимостью.
I thought you might like to know that I've launched an invasion of one of your little pet states.\nThe lands of [civName] will make a fine addition to my own. = Я подумал вам будет интересно узнать, что я начал вторжение в одно из ваших маленьких ручных государств.\nЗемли [civName] станут прекрасным дополнением к моим.

Return [unitName] to [civName]? = Вернуть [unitName] цивилизации [civName]?
The [unitName] we liberated originally belonged to [civName]. They will be grateful if we return it to them. = Освобождённый нами [unitName] принадлежал цивилизации [civName]. Если мы вернём его им, они будут нам благодарны.

Enter the amount of gold = Введите количество золота

# City-States

Provides [amountOfCulture] culture at 30 Influence = Даёт [amountOfCulture] культуры при 30 влияния
Provides 3 food in capital and 1 food in other cities at 30 Influence = Даёт 3 еды в столице и 1 еду в остальных городах при 30 влияния
Provides 3 happiness at 30 Influence = Даёт 3 счастья при 30 влияния
Provides land units every 20 turns at 30 Influence = Даёт сухопутных юнитов каждые 20 ходов при 30 влияния
Give a Gift = Сделать подарок
Gift [giftAmount] gold (+[influenceAmount] influence) = Подарить [giftAmount] золота (+[influenceAmount] влияния)
Relationship changes in another [turnsToRelationshipChange] turns = Ходов до изменения отношений: [turnsToRelationshipChange]
Protected by = Под защитой
Revoke Protection = Снять защиту
Revoke protection for [cityStateName]? = Снять защиту с [cityStateName]?
Pledge to protect = Пообещать защиту
Declare Protection of [cityStateName]? = Объявить о защите [cityStateName]?
Build [improvementName] on [resourceName] (200 Gold) = Построить [improvementName] на месте [resourceName] (200 золота)
Gift Improvement = Подарить улучшение
[civName] is able to provide [unitName] once [techName] is researched. = [civName] может предоставить [unitName] после исследования [techName].

Diplomatic Marriage ([amount] Gold) = Дипломатический брак ([amount] золота)
We have married into the ruling family of [civName], bringing them under our control. = Мы вступили в брак с правящей семьей [civName], взяв их под свой контроль.
[civName] has married into the ruling family of [civName2], bringing them under their control. = Держава [civName] вступила в брак с правящей семьей [civName2], взяв их под свой контроль.
You have broken your Pledge to Protect [civName]! = Вы нарушили свое обещание защищать [civName]!
City-States grow wary of your aggression. The resting point for Influence has decreased by [amount] for [civName]. = Города-государства опасаются вашей агрессии. Влияние уменьшилось на [amount] для [civName].

[cityState] is being attacked by [civName] and asks all major civilizations to help them out by gifting them military units. = Город [cityState] атакован державой [civName] и просит всех великих цивилизаций помочь им, подарив им военных юнитов.
[cityState] is being invaded by Barbarians! Destroy Barbarians near their territory to earn Influence. = [cityState] под нашествием варваров! Уничтожьте варваров рядом с их территорией, чтобы заработать влияние.
[cityState] is grateful that you killed a Barbarian that was threatening them! = [cityState] благодарны вам за избавление от угрожавшим им варваров!
[cityState] is being attacked by [civName]! Kill [amount] of the attacker's military units and they will be immensely grateful. = Город [cityState] атакован державой [civName]! Уничтожьте [amount] военных юнитов агрессора и вам будут безмерно благодарны.
[cityState] is deeply grateful for your assistance in the war against [civName]! = [cityState] безмерно благодарны вам за помощь в войне против державы [civName]!
[cityState] no longer needs your assistance against [civName]. = [cityState] больше не нуждается в вашей помощи против державы [civName].
War against [civName] = Воюет против [civName]
We need you to help us defend against [civName]. Killing [amount] of their military units would slow their offensive. = Нам нужно, чтобы вы помогли на защититься от [civName]. Уничтожение [amount] военных юнитов замедлит их наступление.
Currently you have killed [amount] of their military units. = На данный момент уничтожено [amount] военных юнитов.
You need to find them first! = Сначала их надо найти!

Cultured = Культурный
Maritime = Приморский
Mercantile = Торговый
Religious = Религиозный
Militaristic = Воинственный
Type = Тип
Friendly = Дружелюбный
Hostile = Враждебный
Irrational = Непредсказуемый
Personality = Характер
Influence = Влияние

Ally: [civilization] with [amount] Influence = Союзник: [civilization] с [amount] влияния
Reach 30 for friendship. = Достигните 30 для дружбы.
Reach highest influence above 60 for alliance. = Достигните влияния больше 60, чтобы стать союзником.
When Friends: = Когда Друзья:
When Allies: = Когда Союзники:
The unique luxury is one of: = Уникальный ресурс один из:
Demand Tribute = Потребовать дань
Tribute Willingness = Готовность платить дань
At least 0 to take gold, at least 30 and size 4 city for worker = Минимум 0 - чтобы потребовать золото,\nминимум 30 и город с 4-мя жителями - чтобы потребовать рабочего
Take [amount] gold (-15 Influence) = Взять [amount] золота (-15 влияния)
Take worker (-50 Influence) = Взять рабочего (-50 влияния)
[civName] is afraid of your military power! = [civName] боится вашей военной мощи!

Major Civ = Крупная цивилизация
No Cities = Нет городов
Base value = Базовое значение
Has Ally = Есть союзник
Has Protector = Есть защитник
Demanding a Worker = Требование рабочего
Demanding a Worker from small City-State = Требование рабочего из небольшого города-государства
Very recently paid tribute = Совсем недавно платили дань
Recently paid tribute = Недавно платили дань
Influence below -30 = Влияние ниже -30
Military Rank = Военная мощь
Military near City-State = Войска рядом с городом
Sum: = Итог:


# Trades

Trade = Торговля
Offer trade = Предложить обмен
Retract offer = Отозвать предложение
What do you have in mind? = Что вы об этом думаете?
Our items = Наши товары
Our trade offer = Наше предложение
[otherCiv]'s trade offer = Предложение державы [otherCiv]
[otherCiv]'s items = Товары державы [otherCiv]
+[amount] untradable copy = +[amount] непродав. единица
+[amount] untradable copies = +[amount] непродав. единиц(ы)
Pleasure doing business with you! = С вами приятно иметь дело!
I think not. = Думаю, нет.
That is acceptable. = Это приемлемо.
Accept = Принять
Keep going = Продолжить
There's nothing on the table = Вы ничего не предложили
Peace Treaty = Мирный договор
Agreements = Соглашения
Open Borders = Открытые границы
Gold per turn = Золото за ход
Cities = Города
Technologies = Технологии
Declarations of war = Объявления войны
Introduction to [nation] = Представиться державе [nation]
Declare war on [nation] = Объявить войну: [nation]
Luxury resources = Редкие ресурсы
Strategic resources = Стратегические ресуры
Owned by you: [amountOwned] = В наличии: [amountOwned]
 # Requires translation!
Non-existent city = Несуществующий город

# Nation picker

[resourceName] not required = Не требуется: [resourceName]
Lost ability = Нет способности
National ability = Национальная особенность
[firstValue] vs [secondValue] = [firstValue] вместо [secondValue]


# New game screen

Uniques = Особенности
Promotions = Повышения
Load copied data = Загрузить скопированные данные
Reset to defaults = Восстановить значения по умолчанию
Are you sure you want to reset all game options to defaults? = Вы уверены, что хотите установить все настройки на значения по умолчанию?
Start game! = Начать игру!
Map Options = Настройки Карты
Game Options = Настройки Игры
Civilizations = Цивилизации
Map Type = Тип карты
Map file = Файл карты
Max Turns = Макс. ходов
Could not load map! = Не удалось загрузить карту!
Generated = Сгенерированный
Existing = Существующий
Custom = Свой
Map Generation Type = Тип генерации карты
Default = По умолчанию
Pangaea = Пангея
Perlin = Перлин
Continents = Континенты
Four Corners = Четыре Угла
Archipelago = Архипелаги
Inner Sea = Внутреннее Море
Number of City-States = Число городов-государств
One City Challenge = Испытание одного города
No Barbarians = Без варваров
Disable starting bias = Без начальных привязок
Raging Barbarians = Агрессивные варвары
No Ancient Ruins = Без древних руин
No Natural Wonders = Без чудес природы
 # Requires translation!
Allow anyone to spectate = Позволить другим наблюдать
Victory Conditions = Условия победы
Scientific = Научная
Domination = Военная
Cultural = Культурная
Diplomatic = Дипломатическая
Time = Общая

# Used for random nation indicator in empire selector and unknown nation icons in various overview screens.
# Should be a single character, or at least visually square.
? = ?

Map Shape = Форма карты
Hexagonal = Шестиугольная
Rectangular = Прямоугольная
Height = Высота
Width = Ширина
Radius = Радиус
 # Requires translation!
Enable Espionage = Разрешить шпионаж

Resource Setting = Ресурсы
Sparse = Редкие
Abundant = Множество
Strategic Balance = Стратегический баланс
Legendary Start = Легендарное начало

Advanced Settings = Дополнительные настройки
RNG Seed = Сид
Map Elevation = Гористоcть
Temperature extremeness = Перепады температур
Resource richness = Богатство ресурсами
Vegetation richness = Богатство растительностью
Rare features richness = Особенности местности
Max Coast extension = Максимальная ширина побережья
Biome areas extension = Размер биомных зон
Water level = Уровень воды

Online Multiplayer = Сетевая игра
You're currently using the default multiplayer server, which is based on a free Dropbox account. Because a lot of people use this, it is uncertain if you'll actually be able to access it consistently. Consider using a custom server instead. = В данный момент вы используете стандартный сервер для сетевой игры, который базируется на бесплатном аккаунте Dropbox. Поскольку множество людей обращаются к нему, неясно, сможете ли вы в действительности получить к нему постоянный доступ. Вместо этого рассмотрите возможность использования собственного сервера.
Open Documentation = Открыть документацию
Don't show again = Не показывать снова

World Size = Размер мира
Tiny = Крошечный
Small = Маленький
Medium = Средний
Large = Большой
Huge = Огромный
World wrap requires a minimum width of 32 tiles = Для "круглого мира" нужна ширина как минимум в 32 клетки
The provided map dimensions were too small = У карты слишком маленький размер
The provided map dimensions were too big = У карты слишком большой размер
The provided map dimensions had an unacceptable aspect ratio = У размера карты неверное соотношение сторон

Difficulty = Сложность

AI = ИИ
Remove = Удалить
Random = Случайно
Human = Человек
Hotseat = Хотсит
User ID = ID игрока
Click to copy = Нажмите, чтобы скопировать


Game Speed = Скорость игры
Quick = Быстрая
Standard = Обычная
Epic = Эпическая
Marathon = Марафон

Starting Era = Начальная эпоха
It looks like we can't make a map with the parameters you requested! = Похоже, мы не можем создать карту с требуемыми параметрами!
Maybe you put too many players into too small a map? = Может, у вас слишком много игроков для такой небольшой карты?
No human players selected! = Не выбраны игроки (люди)!
Invalid Player ID! = Неверный ID игрока!
No victory conditions were selected! = Не выбраны условия победы!
Mods: = Моды:
Extension mods: = Моды - расширения:
Base ruleset: = Базовый набор правил:
The mod you selected is incorrectly defined! = Выбранный вами мод имеет неправильное описание!
The mod combination you selected is incorrectly defined! = Выбранная вами комбинация модов имеет неправильное описание!
The mod combination you selected has problems. = У выбранной вами комбинация модов имеются неполадки.
You can play it, but don't expect everything to work! = Вы можете играть, но не ожидайте, что всё будет работать!
This base ruleset is not compatible with the previously selected\nextension mods. They have been disabled. = Данный базовый набор правил несовместим\nс ранее выбранными модами-расширениями. Они были отключены.
Base Ruleset = Базовый набор правил
[amount] Techs = [amount] технологий
[amount] Nations = [amount] наций
[amount] Units = [amount] юнитов
[amount] Buildings = [amount] зданий
[amount] Resources = [amount] ресурсов
[amount] Improvements = [amount] улучшений
[amount] Religions = [amount] религий
[amount] Beliefs = [amount] верований

World Wrap = Круглый мир
World wrap maps are very memory intensive - creating large world wrap maps on Android can lead to crashes! = "Круглый мир" очень требователен к памяти - создание большой карты на Android может привести к вылетам!
Anything above 80 by 50 may work very slowly on Android! = Всё, что больше 80 на 50, может работать очень медленно на Android!
Anything above 40 may work very slowly on Android! = Всё, что больше 40, может работать очень медленно на Android!

# Map editor

## Tabs/Buttons
Map editor = Редактор карт
View = Вид
Generate = Генерировать
Partial = Частично
Generator steps = Шаги генератора
Edit = Править
Rivers = Реки
Load = Загрузить
Save = Сохранить
New map = Новая карта
Empty = Пусто
Save map = Сохранить карту
Load map = Загрузить карту
Delete map = Удалить карту
Are you sure you want to delete this map? = Вы уверены, что хотите удалить эту карту?
It looks like your map can't be saved! = Похоже, ваша карта не может быть сохранена!
Exit map editor = Выйти из редактора карт
Change map ruleset = Сменить набор правил
Change the map to use the ruleset selected on this page = Измените карту, чтобы применить набор правил, выбранный на этой странице
Revert to map ruleset = Восстановить набор правил
Reset the controls to reflect the current map ruleset = Сбросьте опцию, чтобы отобразить текущий набор правил карты
Features = Особенности
Starting locations = Начальные положения
Tile Matching Criteria = Критерий сопоставления клетки
Complete match = Полное сопоставление
Except improvements = Исключая улучшения
Base and terrain features = Базовая местность и её особенности
Base terrain only = Только базовая местность
Land or water only = Только суша или вода

## Labels/messages
Brush ([size]): = Кисть ([size]):
# The single letter shown in the [size] parameter above for setting "Floodfill".
# Please do not make this longer, the associated slider will not handle well.
Floodfill_Abbreviation = F
Error loading map! = Ошибка при загрузке карты!
Map saved successfully! = Карта успешно сохранена!
Current map RNG seed: [amount] = Текущий сид карты: [amount]
Map copy and paste = Копирование и вставка карты
Position: [param] = Позиция: [param]
Starting location(s): [param] = Начальное положение: [param]
Continent: [param] ([amount] tiles) = Континент: [param] ([amount] клеток)
Change map to fit selected ruleset? = Изменить карту, чтобы она соответствовала выбранному набору правил?
Area: [amount] tiles, [amount2] continents/islands = Территория: [amount] клеток, [amount2] континентов/островов
Area: [amount] tiles, [amount2]% water, [amount3] continents/islands = Территория: [amount] клеток, [amount2]% воды, [amount3] континентов/островов
Do you want to leave without saving the recent changes? = Вы хотите уйти без сохранения последних изменений?
Leave = Уйти
Do you want to load another map without saving the recent changes? = Вы хотите загрузить другую карту без сохранения последних изменений?
Invalid map: Area ([area]) does not match saved dimensions ([dimensions]). = Недопустимая карта: Площадь ([area]) не соответствует сохраненным размерам ([dimensions]).
The dimensions have now been fixed for you. = Размеры были исправлены.
River generation failed! = Генерация реки не выполнена!
Please don't use step 'Landmass' with map type 'Empty', create a new empty map instead. = Пожалуйста, не используйте шаг 'Сформировать сушу' с типом карты 'Пусто', вместо этого создайте новую пустую карту. 
This map has errors: = У этой карты имеются ошибки:
The incompatible elements have been removed. = Несовместимые элементы были удалены.

## Map/Tool names
My new map = Моя новая карта
Generate landmass = Сформировать сушу
Raise mountains and hills = Горы и холмы
Humidity and temperature = Влажность и температура
Lakes and coastline = Озёра и побережья
Sprout vegetation = Растительность
Spawn rare features = Редкие особенности
Distribute ice = Распределить лёд
Assign continent IDs = Назначить ID континентам
Place Natural Wonders = Разместить чудеса природы
Let the rivers flow = Провести реки
Spread Resources = Ресурсы
Create ancient ruins = Создать древние руины
Floodfill = Заливка
[nation] starting location = Начальное положение [nation]
Remove features = Убрать особенности
Remove improvement = Убрать улучшение
Remove resource = Убрать ресурс
Remove starting locations = Убрать начальное положение
Remove rivers = Убрать реки
Spawn river from/to = Провести реку от/до
Bottom left river = Река слева снизу
Bottom right river = Река справа снизу
Bottom river = Река снизу

# Multiplayer

Help = Помощь
Username = Имя пользователя
Multiplayer = Сетевая игра
Could not download game! = Невозможно загрузить игру!
Could not upload game! = Невозможно отправить игру!
 # Requires translation!
Couldn't connect to Multiplayer Server! = Невозможно подключиться к серверу сетевой игры!
Retry = Попробовать снова
Join game = Подключиться
Invalid game ID! = Неверный ID игры!
Copy user ID = Скопировать ID игрока
Copy game ID = Скопировать ID игры
UserID copied to clipboard = ID игрока скопирован в буфер обмена
Game ID copied to clipboard! = ID игры скопирован в буфер обмена!
Friend name = Имя друга
Player ID = ID игрока
Please input a name for your friend! = Пожалуйста, введите имя вашего друга!
Please input a player ID for your friend! = Пожалуйста, введите ID игрока вашего друга!
Are you sure you want to delete this friend? = Вы уверены, что хотите удалить данного друга?
Paste player ID from clipboard = Вставить ID игрока из буфера обмена
Player name already used! = Имя игрока уже используется!
Player ID already used! = ID игрока уже используется!
Player ID is incorrect = Неверный ID игрока
Select friend = Выбрать друга
Select [thingToSelect] = Выбрать: [thingToSelect]
Friends list = Список друзей
Add friend = Добавить друга
Edit friend = Править друга
Friend name is already in your friends list! = Имя друга уже имеется в вашем списке друзей!
Player ID is already in your friends list! = ID игрока уже имеется в вашем списке друзей!
You have to write a name for your friend! = Вы должны заполнить имя вашего друга!
You have to write an ID for your friend! = Вы должны заполнить ID вашего друга!
You cannot add your own player ID in your friend list! = Вы не можете добавить собственный ID игрока в список друзей!
To add a friend, ask him to send you his player ID.\nClick the 'Add friend' button.\nInsert his player ID and a name for him.\nThen click the 'Add friend' button again.\n\nAfter that you will see him in your friends list.\n\nA new button will appear when creating a new\nmultiplayer game, which allows you to select your friend. = Чтобы добавить друга, попросите его прислать вам индентификатор игрока.\nНажмите на кнопку 'Добавить друга'.\nЗаполните его ID игрока и имя.\nЗатем нажмите на кнопку 'Добавить друга' снова.\n\nПосле этого вы увидете его в списке друзей.\n\nПри создании новой многопользовательской игры\nпоявится кнопка, которая позволит вам выбрать вашего друга.
Please input Player ID! = Пожалуйста, введите ID игрока!
Set current user = Выбрать текущего игрока
Player ID from clipboard = ID игрока из буфера обмена
Player ID from friends list = ID игрока из списка друзей
To create a multiplayer game, check the 'multiplayer' toggle in the New Game screen, and for each human player insert that player's user ID. = Чтобы создать многопользовательскую игру, поставьте флажок 'Сетевая игра' на экране создания новой игры и для каждого игрока (человека) введите ID игрока.
You can assign your own user ID there easily, and other players can copy their user IDs here and send them to you for you to include them in the game. = Вы можете указать собственный идентификатор игрока, а другие игроки могут скопировать их ID и отправить вам для добавления их к игре.
Once you've created your game, the Game ID gets automatically copied to your clipboard so you can send it to the other players. = После создания игры её ID автоматически сохраняется в буфер, так что вы можете послать его другим игрокам.
Players can enter your game by copying the game ID to the clipboard, and clicking on the 'Add multiplayer game' button = Игроки могут присоединиться к вашей игре, скопировав игровой ID и нажав на кнопку 'Добавить многопользовательскую игру'
The symbol of your nation will appear next to the game when it's your turn = Символ вашей нации появится рядом с игрой, когда наступит ваш ход
Back = Назад
Rename = Переименовать
Game settings = Настройки игры
Add multiplayer game = Добавить многопользовательскую игру
Refresh list = Обновить список
Could not save game! = Не удалось сохранить игру!
Could not delete game! = Не удалось удалить игру!
Error while refreshing: = Ошибка во время обновления:
Current Turn: = Текущий ход:
Add Currently Running Game = Добавить активную игру
Paste gameID from clipboard = Вставить ID игры из буфера обмена
GameID = ID игры
Game name = Имя игры
Loading latest game state... = Загрузка последней игры...
 # Requires translation!
You are not allowed to spectate! = Вам не позволено наблюдать!
Couldn't download the latest game state! = Не удалось загрузить последнюю игру!
Resign = Уйти в отставку
Are you sure you want to resign? = Вы уверены, что хотите уйти в отставку?
You can only resign if it's your turn = Вы можете уйти в отставку только, если настал ваш ход
[civName] resigned and is now controlled by AI = [civName] ушёл в отставку и теперь контролируется ИИ
Last refresh: [duration] ago = Обновлено: [duration] назад
Current Turn: [civName] since [duration] ago = Текущий ход: [civName], [duration] назад
Seconds = сек.
Minutes = мин.
Hours = ч.
Days = дн.
[amount] Seconds = [amount] сек.
[amount] Minutes = [amount] мин.
[amount] Hours = [amount] ч.
[amount] Days = [amount] дн.
Server limit reached! Please wait for [time] seconds = Достигнут лимит сервера! Пожалуйста, подождите [time] сек.
File could not be found on the multiplayer server = Невозможно найти файл на сервере сетевой игры
Unhandled problem, [errorMessage] = Необработанная ошибка, [errorMessage]

# Save game menu

Current saves = Текущие сохранения
Show autosaves = Показать автосохранения
Saved game name = Имя сохраненной игры
# This is the save game name the dialog will suggest
[player] - [turns] turns = [player] - [turns] х.
Copy to clipboard = Скопировать в буфер обмена
Copy saved game to clipboard = Скопировать сохраненную игру в буфер обмена
Could not load game! = Не удалось загрузить игру!
Could not load game from clipboard! = Не удалось загрузить игру из буфера обмена!
Could not load game from custom location! = Не удалось загрузить игру из своей папки!
The save was created with an incompatible version of Unciv: [version]. Please update Unciv to this version or later and try again. = Сохранение было создано в несовместимой версии Unciv: [version]. Пожалуйста, обновите игру до этой или более новой версии и повторите попытку.
Load [saveFileName] = Загрузить [saveFileName]
Are you sure you want to delete this save? = Вы уверены, что хотите удалить данное сохранение?
Delete save = Удалить сохранение
[saveFileName] deleted successfully. = [saveFileName] удалено успешно.
Insufficient permissions to delete [saveFileName]. = Недостаточно прав для удаления [saveFileName].
Failed to delete [saveFileName]. = Ошибка при удалении [saveFileName].
Saved at = Сохранено в
Saving... = Сохранение...
Overwrite existing file? = Перезаписать существующий файл?
Overwrite = Перезаписать
It looks like your saved game can't be loaded! = Похоже, сохраненную игру невозможно загрузить!
If you could copy your game data ("Copy saved game to clipboard" -  = Если вы отправите данные ("Скопировать сохраненную игру в буфер обмена" - 
  paste into an email to yairm210@hotmail.com) = отправить на yairm210@hotmail.com),
I could maybe help you figure out what went wrong, since this isn't supposed to happen! = то возможно, мне удастся выяснить, что пошло не так!
Missing mods: [mods] = Недостающие моды: [mods]
Load from custom location = Загрузить из своей папки
Save to custom location = Сохранить в свою папку
Could not save game to custom location! = Не удалось сохранить игру в свою папку!
Download missing mods = Скачать недостающие моды
Missing mods are downloaded successfully. = Недостающие моды успешно скачаны.
Could not load the missing mods! = Не удалось скачать недостающие моды!
Could not download mod list. = Не удалось получить список модов.
Could not find a mod named "[modName]". = Не удалось найти мод с именем "[modName]".

# Options

Options = Настройки
About = Об игре
Display = Графика
Gameplay = Геймплей
Sound = Звук
Advanced = Дополнительно
Locate mod errors = Найти ошибки модов
Debug = Отладка

Version = Версия
See online Readme = Открыть Readme
Visit repository = Открыть репозиторий
Turns between autosaves = Ходов между автосохранениями
Sound effects volume = Громкость звуковых эффектов
Music volume = Громкость музыки
City ambient sound volume = Громкость городских звуков окружения
Pause between tracks = Пауза между треками
Currently playing: [title] = Сейчас проигрывается: [title]
Download music = Скачать музыку
Downloading... = Скачивание...
Could not download music! = Не удалось скачать музыку!
Show = Показать
Hide = Скрыть
Show worked tiles = Показывать обрабатываемые клетки
Show resources and improvements = Показывать ресурсы и улучшения
Check for idle units = Переключать на незанятые юниты
Move units with a single tap = Перемещать юниты одним касанием
Show tutorials = Показывать обучение
Auto-assign city production = Автопроизводство в городах
Auto-build roads = Автоматическое строительство дорог
Automated workers replace improvements = Автоматизированные рабочие заменяют улучшения
 # Requires translation!
Minimap size = Размер миникарты
off = откл.
Show pixel units = Показывать текстуру юнитов
Show pixel improvements = Показывать текстуру улучшений
Enable Nuclear Weapons = Разрешить использование ядерного оружия
Experimental Demographics scoreboard = Экспериментальная доска демографии
Unit icon opacity = Непрозрачность значка юнитов
Show zoom buttons in world screen = Показывать кнопки масштабирования на экране мира
Enable display cutout (requires restart) = Включить поддержку выреза на экране (требуется перезапуск)
Show tile yields = Показывать доход с клетки
Show unit movement arrows = Показывать стрелками движение юнитов
Continuous rendering = Непрерывная отрисовка
When disabled, saves battery life but certain animations will be suspended = Когда выключено, расходует меньше заряда, но некоторые анимации будут отключены
Order trade offers by amount = Сортировать торговые предложения по количеству
Ask for confirmation when pressing next turn = Спрашивать подтверждение при нажатии следующего хода
Notifications log max turns = Макс. ходов в журнале оповещений
Check extension mods based on: = Проверить моды-расширения на основе:
-none- = -ничего-
Reload mods = Перезагрузить моды
Checking mods for errors... = Проверка модов на ошибки...
No problems found. = Проблем не обнаружено.
Autoupdate mod uniques = Обновить особенности в моде
Uniques updated! = Особенности обновлены!

Max zoom out = Максимальное отдаление камеры
Show experimental world wrap for maps = Показывать экспериментальную опцию "круглый мир"
HIGHLY EXPERIMENTAL - YOU HAVE BEEN WARNED! = В РАЗРАБОТКЕ - ВЫ ПРЕДУПРЕЖДЕНЫ!
Enable portrait orientation = Включить портретную ориентацию
Generate translation files = Создать файлы перевода
Translation files are generated successfully. = Файлы перевода успешно созданы.
Fastlane files are generated successfully. = Файлы Fastlane успешно созданы.
Please note that translations are a community-based work in progress and are INCOMPLETE! The percentage shown is how much of the language is translated in-game. If you want to help translating the game into your language, click here. = Обратите внимание, что переводы - это работа сообщества, которая НЕ ЗАВЕРШЕНА! Показанный процент отображает, какая часть текста переведена в игре. Если вы хотите помочь с переводом игры на ваш язык, нажмите здесь.
Font family = Семейство шрифтов
Font size multiplier = Множитель размера шрифта
Default Font = Стандартный шрифт
You need to restart the game for this change to take effect. = Вам нужно перезапустить игру, чтобы это изменение вступило в силу.

# Notifications

Research of [technologyName] has completed! = Исследование завершено: [technologyName]
[construction] has become obsolete and was removed from the queue in [cityName]! = [construction] устарел и был убран из очереди в городе [cityName]!
[construction] has become obsolete and was removed from the queue in [amount] cities! = [construction] устарел и был убран из очереди в [amount] городах!
[cityName] changed production from [oldUnit] to [newUnit] = [cityName] сменил производство с [oldUnit] на [newUnit]
[amount] cities changed production from [oldUnit] to [newUnit] = [amount] городов сменили производство с [oldUnit] на [newUnit]
Excess production for [wonder] converted to [goldAmount] gold = Лишнее производство для [wonder] преобразовано в [goldAmount] золота
You have entered a Golden Age! = Вы вошли в золотой век!
[resourceName] revealed near [cityName] = Источник [resourceName] обнаружен вблизи [cityName]
[n] sources of [resourceName] revealed, e.g. near [cityName] = Обнаружено [n] источников [resourceName], в частности возле [cityName]
A [greatPerson] has been born in [cityName]! = В городе [cityName] появляется [greatPerson]!
We have encountered [civName]! = Мы встретили: [civName]!
[cityStateName] has given us [stats] as a token of goodwill for meeting us = [cityStateName] дарит нам [stats] в знак доброй воли за встречу с нами
[cityStateName] has given us [stats] as we are the first major civ to meet them = [cityStateName] дарит нам [stats], поскольку мы первая великая цивилизация с которой они встретились
[cityStateName] has also given us [stats] = [cityStateName] также предоставляет нам [stats]
[cityStateName] gave us a [unitName] as a gift! = [cityStateName] передаёт нам [unitName] в качестве дара!
Cannot provide unit upkeep for [unitName] - unit has been disbanded! = Невозможно содержать юнит [unitName] - отряд распущен!
[cityName] has grown! = Город [cityName] вырос!
[cityName] is starving! = Город [cityName] голодает!
[construction] has been built in [cityName] = [construction] завершается в [cityName]
[wonder] has been built in a faraway land = [wonder] появляется в далеких землях
[civName] has completed [construction]! = [civName] завершает [construction]!
An unknown civilization has completed [construction]! = Неизвестная цивилизация завершает [construction]!
The city of [cityname] has started constructing [construction]! = Город [cityname] начинает создание [construction]!
[civilization] has started constructing [construction]! = [civilization] начинает создание [construction]!
An unknown civilization has started constructing [construction]! = Неизвестная цивилизация начинает создание [construction]!
Work has started on [construction] = Началось строительство: [construction]
[cityName] cannot continue work on [construction] = Город [cityName] не может продолжать работу над проектом [construction]
[cityName] has expanded its borders! = Город [cityName] расширяет свои границы!
Your Golden Age has ended. = Ваш золотой век завершился.
[cityName] has been razed to the ground! = Город [cityName] был разрушен до основания!
We have conquered the city of [cityName]! = Мы завоевываем город [cityName]!
 # Requires translation!
Your citizens are revolting due to very high unhappiness! = Ваши граждане восстают из-за высокого уровня недовольства!
An enemy [unit] has attacked [cityName] = [unit] врага атакует город [cityName]
 # Requires translation!
An enemy [unit] ([amount] HP) has attacked [cityName] ([amount2] HP) = [unit] ([amount] ОЗ) врага атакует город [cityName] ([amount2] ОЗ)
An enemy [unit] has attacked our [ourUnit] = [unit] врага атакует наш юнит [ourUnit]
 # Requires translation!
An enemy [unit] ([amount] HP) has attacked our [ourUnit] ([amount2] HP) = [unit] ([amount] ОЗ) врага атакует наш юнит [ourUnit] ([amount2] ОЗ)
Enemy city [cityName] has attacked our [ourUnit] = Вражеский город [cityName] атакует наш юнит [ourUnit]
 # Requires translation!
Enemy city [cityName] ([amount] HP) has attacked our [ourUnit] ([amount2] HP) = Вражеский город [cityName] ([amount] ОЗ) атакует наш юнит [ourUnit] ([amount2] ОЗ)
An enemy [unit] has captured [cityName] = [unit] врага захватывает город [cityName]
 # Requires translation!
An enemy [unit] ([amount] HP) has captured [cityName] ([amount2] HP) = [unit] ([amount] ОЗ) врага захватывает город [cityName] ([amount2] ОЗ)
An enemy [unit] has raided [cityName] = [unit] врага грабит город [cityName]
 # Requires translation!
An enemy [unit] ([amount] HP) has raided [cityName] ([amount2] HP) = [unit] ([amount] ОЗ) врага грабит город [cityName] ([amount2] ОЗ)
An enemy [unit] has captured our [ourUnit] = [unit] врага захватывает наш юнит [ourUnit]
 # Requires translation!
An enemy [unit] ([amount] HP) has captured our [ourUnit] ([amount2] HP) = [unit] ([amount] ОЗ) врага захватывает наш юнит [ourUnit] ([amount2] ОЗ)
An enemy [unit] has destroyed our [ourUnit] = [unit] врага уничтожает наш юнит [ourUnit]
 # Requires translation!
An enemy [unit] ([amount] HP) has destroyed our [ourUnit] ([amount2] HP) = [unit] ([amount] ОЗ) врага уничтожает наш юнит [ourUnit] ([amount2] ОЗ)
Your [ourUnit] has destroyed an enemy [unit] = Наш [ourUnit] уничтожает вражеский юнит [unit]
 # Requires translation!
Your [ourUnit] ([amount] HP) has destroyed an enemy [unit] ([amount2] HP) = Наш [ourUnit] ([amount] ОЗ) уничтожает вражеский юнит [unit] ([amount2] ОЗ)
An enemy [RangedUnit] has destroyed the defence of [cityName] = [RangedUnit] врага прорывает оборону города [cityName]
 # Requires translation!
An enemy [RangedUnit] ([amount] HP) has destroyed the defence of [cityName] ([amount2] HP) = [RangedUnit] ([amount] ОЗ) врага прорывает оборону города [cityName] ([amount2] ОЗ)
Enemy city [cityName] has destroyed our [ourUnit] = Вражеский город [cityName] уничтожает наш юнит [ourUnit]
 # Requires translation!
Enemy city [cityName] ([amount] HP) has destroyed our [ourUnit] ([amount2] HP) = Вражеский город [cityName] ([amount] ОЗ) уничтожает наш юнит [ourUnit] ([amount2] ОЗ)
An enemy [unit] was destroyed while attacking [cityName] = [unit] врага был уничтожен при попытке атаковать город [cityName]
 # Requires translation!
An enemy [unit] ([amount] HP) was destroyed while attacking [cityName] ([amount2] HP) = [unit] ([amount] ОЗ) врага был уничтожен при попытке атаковать город [cityName] ([amount2] ОЗ)
An enemy [unit] was destroyed while attacking our [ourUnit] = [unit] врага был уничтожен при попытке атаковать наш юнит [ourUnit]
 # Requires translation!
An enemy [unit] ([amount] HP) was destroyed while attacking our [ourUnit] ([amount2] HP) = [unit] ([amount] ОЗ) врага был уничтожен при попытке атаковать наш юнит [ourUnit] ([amount2] ОЗ)
 # Requires translation!
Our [attackerName] ([amount] HP) was destroyed by an intercepting [interceptorName] ([amount2] HP) = Наш [attackerName] ([amount] ОЗ) был уничтожен юнитом-перехватчиком [interceptorName] ([amount2] ОЗ)
 # Requires translation!
Our [attackerName] ([amount] HP) was destroyed by an unknown interceptor = Наш [attackerName] ([amount] ОЗ) был уничтожен неизвестным перехватчиком
 # Requires translation!
Our [interceptorName] ([amount] HP) intercepted and destroyed an enemy [attackerName] ([amount2] HP) = Наш [interceptorName] ([amount] HP) перехватывает и уничтожает вражеского юнита [attackerName] ([amount2] ОЗ)
 # Requires translation!
Our [attackerName] ([amount] HP) destroyed an intercepting [interceptorName] ([amount2] HP) = Наш [attackerName] ([amount] ОЗ) уничтожает юнита-перехватчика [interceptorName] ([amount2] ОЗ)
 # Requires translation! 
Our [interceptorName] ([amount] HP) intercepted and was destroyed by an enemy [attackerName] ([amount2] HP) = Наш [interceptorName] ([amount] ОЗ) был уничтожен вражеским юниом [attackerName] ([amount2] ОЗ), когда перехватил его
 # Requires translation!
Our [interceptorName] ([amount] HP) intercepted and was destroyed by an unknown enemy = Наш [interceptorName] ([amount] ОЗ) был уничтожен неизвестным врагом, когда перехватил его
 # Requires translation!
Our [attackerName] ([amount] HP) was attacked by an intercepting [interceptorName] ([amount2] HP) = Наш [attackerName] ([amount] ОЗ) был обстрелян юинтом-перехватчиком [interceptorName] ([amount2] ОЗ)
 # Requires translation!
Our [attackerName] ([amount] HP) was attacked by an unknown interceptor = Наш [attackerName] ([amount] ОЗ) был обстрелян неизвестным перехватчиком
 # Requires translation!
Our [interceptorName] ([amount] HP) intercepted and attacked an enemy [attackerName] ([amount2] HP) = Наш [interceptorName] ([amount] ОЗ) перехватывает и атакует вражеский юнит [attackerName] ([amount2] ОЗ)
 # Requires translation!
Nothing tried to intercept our [attackerName] = Ничто не предпринималось для перехвата нашего юнита [attackerName]
An enemy [unit] was spotted near our territory = [unit] врага был замечен рядом с нашей территорией
An enemy [unit] was spotted in our territory = [unit] врага был замечен на нашей территории
Your city [cityName] can bombard the enemy! = Ваш город [cityName] может обстрелять врага!
[amount] of your cities can bombard the enemy! = Враг может быть обстрелян [amount] вашими городами!
[amount] enemy units were spotted near our territory = [amount] вражеских юнитов замечено рядом с нашей территорией!
[amount] enemy units were spotted in our territory = [amount] вражеских юнитов замечено на нашей территории!
A(n) [nukeType] exploded in our territory! = [nukeType] взорвалась на нашей территории!
After being hit by our [nukeType], [civName] has declared war on us! = После взрыва нашей [nukeType], [civName] объявляет нам войну!
The civilization of [civName] has been destroyed! = Цивилизация [civName] была уничтожена!
The City-State of [name] has been destroyed! = Город-государство [name] был уничтожен!
Your [ourUnit] captured an enemy [theirUnit]! = Наш [ourUnit] захватил вражеского юнита [theirUnit]!
Your [ourUnit] plundered [amount] [Stat] from [theirUnit] = Наш [ourUnit] украл [amount] [Stat] у юнита [theirUnit]
We have captured a barbarian encampment and recovered [goldAmount] gold! = Мы разгромили лагерь варваров и нашли в нем золото: [goldAmount]!
An enemy [unitType] has joined us! = Вражеский юнит [unitType] прсоединяется к нам!
 # Requires translation!
After an unknown civilization entered the [eraName], we have recruited [spyName] as a spy! = После того, как неизвестная цивилизация вошла в эпоху [eraName], мы наняли [spyName] в качестве шпиона!
 # Requires translation!
We have recruited [spyName] as a spy! = Мы наняли [spyName] в качестве шпиона!

# This might be needed for a rewrite of Germany's unique - see #7376
A barbarian [unitType] has joined us! = [unitType] варваров присоединяется к нам!

We have found survivors in the ruins - population added to [cityName] = Мы нашли в руинах выживших — в город [cityName] добавлено население
We have discovered cultural artifacts in the ruins! (+20 Culture) = Мы обнаружили культурные артефакты в руинах! (+20 культуры)
We have discovered the lost technology of [techName] in the ruins! = Мы обнаружили в руинах забытую технологию [techName]!
A [unitName] has joined us! = [unitName] присоединяется к нам!
An ancient tribe trains our [unitName] in their ways of combat! = [unitName] учится у древнего племени новым способам ведения боя!
We have found a stash of [amount] gold in the ruins! = Мы нашли в руинах сундук и получили золото: [amount]!
We have found a crudely-drawn map in the ruins! = Мы нашли в руинах грубо нарисованную карту!
[unit] finished exploring. = [unit] завершает исследование местности.
[unit] has no work to do. = [unit] завершает все доступные работы.
You're losing control of [name]. = Вы теряете влияние на город-государство [name].
You and [name] are no longer friends! = Вы и [name] больше не друзья!
Your alliance with [name] is faltering. = Ваш союз с городом-государством [name] подходит к концу.
You and [name] are no longer allies! = Вы и [name] больше не союзники!
[civName] gave us a [unitName] as gift near [cityName]! = [civName] передает нам в дар юнит [unitName] вблизи [cityName]!
[civName] has denounced us! = [civName] публично осуждает нас!
[cityName] has been connected to your capital! = От города [cityName] был проложен путь к вашей столице!
[cityName] has been disconnected from your capital! = Город [cityName] был отрезан от вашей столицы!
[civName] has accepted your trade request = [civName] принимает ваше торговое предложение
[civName] has made a counteroffer to your trade request = [civName] отвечает вам встречным торговым предложением
[civName] has denied your trade request = [civName] отклоняет ваше торговое предложение
[tradeOffer] from [otherCivName] has ended = Вы больше не получаете товар [tradeOffer] от державы [otherCivName]
[tradeOffer] to [otherCivName] has ended = [otherCivName] больше не получает от нас товар: [tradeOffer]
One of our trades with [nation] has ended = Торговая сделка с державой [nation] завершилась
One of our trades with [nation] has been cut short = Торговая сделка с державой [nation] была завершена досрочно
[nation] agreed to stop settling cities near us! = [nation] соглашается больше не основывать города рядом с нами!
[nation] refused to stop settling cities near us! = [nation] продолжит основывать города рядом с нами!
We have allied with [nation]. = Мы вступили в союз с державой [nation].
We have lost alliance with [nation]. = Наш союз с державой [nation] был расторгнут.
We have discovered [naturalWonder]! = Мы открыли [naturalWonder]!
We have received [goldAmount] Gold for discovering [naturalWonder] = Мы получили [goldAmount] золота за открытие [naturalWonder]
Your relationship with [cityStateName] is about to degrade = Ваши отношения с городом-государством [cityStateName] скоро ухудшатся
Your relationship with [cityStateName] degraded = Ваши отношения с городом-государством [cityStateName] ухудшились
A new barbarian encampment has spawned! = Появился новый лагерь варваров!
Barbarians raided [cityName] and stole [amount] Gold from your treasury! = Варвары разграбили город [cityName], похитив [amount] золота из вашей казны!
Received [goldAmount] Gold for capturing [cityName] = Получено [goldAmount] золота за захват города [cityName]
Our proposed trade is no longer relevant! = Наше торговое предложение больше не актуально!
[defender] could not withdraw from a [attacker] - blocked. = [defender] не может уклониться от атаки юнита [attacker] - заблокирован.
[defender] withdrew from a [attacker] = [defender] уклоняется от атаки юнита [attacker]
By expending your [unit] you gained [Stats]! = Вы получили [Stats], израсходовав юнит [unit]!
Your territory has been stolen by [civName]! = [civName] крадет ваши земли!
Clearing a [forest] has created [amount] Production for [cityName] = Вырубка [forest] принесла [amount] продукции городу [cityName]
[civName] assigned you a new quest: [questName]. = [civName] выдала вам новое задание: [questName]
[civName] rewarded you with [influence] influence for completing the [questName] quest. = [civName] наградила вас [influence] влияния за выполнение [questName].
[civName] no longer needs your help with the [questName] quest. = [civName] больше не нуждается в вашей помощи с заданием [questName]
The [questName] quest for [civName] has ended. It was won by [civNames]. = Задание [questName] для [civName] подошло к концу. Победителями признаны: [civNames]
The resistance in [cityName] has ended! = Сопротивление в [cityName] закончилось!
[cityName] demands [resource]! = Городу [cityName] требуется [resource]!
Because they have [resource], the citizens of [cityName] are celebrating We Love The King Day! = Появление [resource] вызвало в городе [cityName] День любви к отчизне!
We Love The King Day in [cityName] has ended. = День любви к отчизне завершился в городе [cityName].
Our [name] took [tileDamage] tile damage and was destroyed = Наш [name] получил [tileDamage] урона от клетки и был уничтожен
Our [name] took [tileDamage] tile damage = Наш [name] получил [tileDamage] урона от клетки
[civName] has adopted the [policyName] policy = [civName] принимает общественный институт [policyName]
An unknown civilization has adopted the [policyName] policy = Неизвестная цивилизация принимает общественный институт [policyName]
You gained [Stats] as your religion was spread to [cityName] = Вы получили [Stats], поскольку ваша религия распространилась на [cityName]
You gained [Stats] as your religion was spread to an unknown city = Вы получили [Stats], поскольку ваша религия распространилась на неизвестный город
Your city [cityName] was converted to [religionName]! = Ваш город [cityName] был обращен в [religionName]!
Your [unitName] lost its faith after spending too long inside enemy territory! = Ваш [unitName] потерял веру, поскольку слишком долго находился на вражеской территории!
 # Requires translation!
An [unitName] has removed your religion [religionName] from its Holy City [cityName]! = [unitName] искореняет вашу религию [religionName] из её священной столицы [cityName]!
 # Requires translation!
An [unitName] has restored [cityName] as the Holy City of your religion [religionName]! = [unitName] возрождает [cityName] в качестве священного города вашей религии [religionName]!
You have unlocked [ability] = Вы разблокировали способность [ability]
A new b'ak'tun has just begun! = Новый бактун только что начался!
A Great Person joins you! = К вам присоединяется Великий человек!
[civ1] has liberated [civ2] = Держава [civ1] освобождает: [civ2]
[civ] has liberated an unknown civilization = Держава [civ] освобождает неизвестную цивилизацию
An unknown civilization has liberated [civ] = Неизвестная цивилизация освобождает: [civ]


# World Screen UI

Working... = Обработка...
Waiting for other players... = Ожидание других игроков...
Waiting for [civName]... = Ожидание хода [civName]...
in = через
Next turn = Следующий ход
Confirm next turn = Подтвердить следующий ход
Move automated units = Ход автомат. юнитов
[currentPlayerCiv] ready? = [currentPlayerCiv] готов?
1 turn = 1 ход
[numberOfTurns] turns = Ходов: [numberOfTurns]
Turn = Ход
turns = х.
turn = ход
Next unit = Следующий юнит
Fog of War = Туман войны
Pick a policy = Выбрать институт
Movement = Передвижение
Strength = Мощь
Ranged strength = Дальнобойная мощь
Bombard strength = Сила обстрела
Range = Радиус
 # Requires translation!
XP = ОО
Move unit = Переместить юнит
Stop movement = Отменить действие
Swap units = Поменять местами
Construct improvement = Построить улучшение
Automate = Автоматизировать
Stop automation = Остановить автоматизацию
Construct road = Проложить дорогу
Fortify = Укрепиться
Fortify until healed = Укрепиться до выздоровления
Fortification = Укрепление
Sleep = Спать
Sleep until healed = Спать до выздоровления
Moving = В движении
Set up = Подготовиться
Paradrop = Десантироваться
 # Requires translation!
Air Sweep = Зачистить небо
Add in capital = Доставить в столицу
Add to [comment] = Вставить в [comment]
Upgrade to [unitType] ([goldCost] gold) = Модернизировать до [unitType] ([goldCost] золота)
Upgrade to [unitType]\n([goldCost] gold, [resources]) = Модернизировать до [unitType]\n([goldCost] золота, [resources])
Found city = Основать город
Promote = Повысить
Health = Здоровье
Disband unit = Распустить юнит
Do you really want to disband this unit? = Вы действительно хотите распустить этот юнит?
Disband this unit for [goldAmount] gold? = Распустить юнит за [goldAmount] золота?
Gift unit = Подарить юнита
Explore = Исследовать
Stop exploration = Остановить исследование
Pillage = Разграбить
Wait = Ждать
Are you sure you want to pillage this [improvement]? = Вы уверены, что хотите разграбить: [improvement]?
We have looted [amount] from a [improvement] = Мы добыли [amount] с улучшения [improvement]
We have looted [amount] from a [improvement] which has been sent to [cityName] = Мы добыли [amount] с улучшения [improvement], переслав всё городу [cityName]
An enemy [unitName] has pillaged our [improvement] = Вражеский юнит [unitName] грабит наше улучшение [improvement]
Create [improvement] = Создать [improvement]
Start Golden Age = Начать золотой век
Trigger unique = Привести в действие
Show more = Показать больше
Yes = Да
No = Нет
Acquire = Получить
Under construction = Сооружается

Food = Еда
Production = Производство
Gold = Золото
Happiness = Счастье
Culture = Культура
Science = Наука
Faith = Вера

Crop Yield = Урожай
Growth = Рост
Territory = Территория
Force = Сила
GOLDEN AGE = ЗОЛОТОЙ ВЕК
Golden Age = Золотой век
Global Effect = Глобальный эффект
[year] BC = [year] до н.э.
[year] AD = [year] н.э.
Civilopedia = Цивилопедия
# Display name of unknown nations.
??? = ???

Start new game = Начать новую игру
Save game = Сохранить игру
Load game = Загрузить игру
Main menu = Главное меню
Resume = Продолжить
Cannot resume game! = Невозможно продолжить игру!
Not enough memory on phone to load game! = Недостаточно памяти на устройстве, чтобы загрузить игру!
Quickstart = Быстрый старт 
Cannot start game with the default new game parameters! = Невозможно запустить игру с параметрами по умолчанию!
Victory status = Статус победы
Social policies = Общественные институты
Community = Сообщество
Close = Закрыть
Do you want to exit the game? = Вы хотите выйти из игры?
Exit = Выйти
Start bias: = Стартовый биом:
Avoid [terrain] = Не [terrain]

# Maya calendar popup

The Mayan Long Count = Длинный счет майя
Your scientists and theologians have devised a systematic approach to measuring long time spans - the Long Count. During the festivities whenever the current b'ak'tun ends, a Great Person will join you. = Ваши ученые и теологи изобрели систематический подход к измерению длительных промежутков времени - длинный счет. Во время празднеств в честь окончания текущего бактуна к вам присоединяется Великий человек.
While the rest of the world calls the current year [year], in the Maya Calendar that is: = В то время как весь мир считает текущим годом - [year], в календаре майя это:
[amount] b'ak'tun, [amount2] k'atun, [amount3] tun = [amount] бактун, [amount2] катун, [amount3] тун

# City screen

Exit city = Выйти из города
Raze city = Разрушить город
Stop razing city = Остановить разрушение города
Buy for [amount] gold = Купить за [amount] золота
Buy = Купить
Currently you have [amount] [stat]. = В данный момент у вас имеется [amount] [stat].
Would you like to purchase [constructionName] for [buildingGoldCost] [stat]? = Вы хотите купить [constructionName] за [buildingGoldCost] [stat]?
Purchase = Купить
No space available to place [unit] near [city] = Возле города [city] нет места, чтобы разместить юнит [unit]
Maintenance cost = Стоимость обслуживания
Pick construction = Выбрать проект
Pick improvement = Выбрать улучшение
Provides [resource] = Предоставляет [resource]
Provides [amount] [resource] = Предоставляет [amount] [resource]
Replaces [improvement] = Заменяет [improvement]
Pick now! = Выбрать сейчас!
Remove [feature] first = Сначала уберите [feature]
Research [tech] first = Сначала изучите [tech]
Have this tile close to your borders = Нужно, чтобы данная клетка была у ваших границ
Have this tile inside your empire = Нужно, чтобы данная клетка входила в вашу империю
Acquire more [resource] = Нужно больше: [resource]
Build [building] = Построить [building]
Train [unit] = Обучить юнит [unit]
Produce [thingToProduce] = Производить: [thingToProduce]
Nothing = Ничего
Annex city = Аннексировать город
Specialist Buildings = Здания со специалистами
Specialist Allocation = Расстановка специалистов
Manual Specialists = Ручные специалисты
Auto Specialists = Автоспециалисты
Specialists = Специалисты
[specialist] slots = Ячейки: [specialist]
Food eaten = Потребление еды
Unassigned population = Свободное население
[turnsToExpansion] turns to expansion = Ходов до расширения границ: [turnsToExpansion]
Stopped expansion = Расширение остановлено
[turnsToPopulation] turns to new population = Ходов до роста населения: [turnsToPopulation]
Food converts to production = Обмен еды на производство
[turnsToStarvation] turns to lose population = Ходов до потери населения: [turnsToStarvation]
Stopped population growth = Pост населения oстановлен
In resistance for another [numberOfTurns] turns = Сопротивление окончится через [numberOfTurns] х.
We Love The King Day for another [numberOfTurns] turns = День любви к отчизне окончится через [numberOfTurns] х.
Demanding [resource] = Требуется [resource]
Sell for [sellAmount] gold = Продать за [sellAmount] золота
Are you sure you want to sell this [building]? = Вы действительно хотите продать [building]?
Free = Бесплатно
[greatPerson] points = Очки: [greatPerson]
Great person points = Очки Великих людей
Current points = Очков сейчас
Points per turn = Очков за ход
Convert production to gold at a rate of 4 to 1 = Обмен производства на золото 4 к 1
Convert production to science at a rate of [rate] to 1 = Обмен производства на науку [rate] к 1
Convert production to [stat] at a rate of [rate] to 1 = Обмен производства на [stat] в соотношении [rate] к 1
Production to [stat] conversion in cities changed by [relativeAmount]% = Обмен производства на [stat] в городах изменилась на [relativeAmount]%
The city will not produce anything. = Город ничего не будет производить.
 # Requires translation!
Owned by [cityName] = Принадлежит городу [cityName]
Worked by [cityName] = Обрабатывается в городе [cityName]
Lock = Блокировать
Unlock = Разблокировать
Move to city = Перейти в город
Reset Citizens = Сбросить расстановку
Citizen Management = Управление жителями
Avoid Growth = Нулевая рождаемость
Default Focus = По умолчанию
[stat] Focus = Приоритет: [stat]
Please enter a new name for your city = Пожалуйста, введите новое название для вашего города
Please select a tile for this building's [improvement] = Пожалуйста, выберите клетку для этого улучшения [improvement] от здания

# Ask for text or numbers popup UI

Invalid input! Please enter a different string. = Ошибка ввода! Введите другую строку.
 # Requires translation!
Invalid input! Please enter a valid number. = Ошибка ввода! Введите корректное число.
Please enter some text = Введите текст

# Technology UI

Pick a tech = Выбрать технологию
Pick a free tech = Выбрать бесплатную технологию
Research [technology] = Исследовать: [technology]
Pick [technology] as free tech = Выбрать бесплатную технологию: [technology]
Units enabled = Новые юниты
Buildings enabled = Новые здания
Wonder = Чудо света
National Wonder = Национальное чудо
National Wonders = Национальные чудеса
Wonders enabled = Новые чудеса
Tile improvements enabled = Новые улучшения клеток
Reveals [resource] on the map = Открывает на карте ресурс: [resource]
XP for new units = ОО для новых юнитов
provide = обеспечивают
provides = обеспечивает
City strength = Мощь города
City health = Здоровье города
Occupied! = Оккупирован!
Attack = Атаковать
Bombard = Бомбардировать
NUKE = Сбросить ядерную боеголовку
Captured! = Захвачен!
Cannot gain more XP from Barbarians = Не может получить больше ОО от варваров

# Battle modifier categories

defence vs ranged = защита против юнитов дальнего боя
[percentage] to unit defence = [percentage] к защите юнита
Attacker Bonus = Бонус атакующего
Defender Bonus = Бонус защитника
Landing = Высадка
Boarding = Абордаж
Flanking = Атака с фланга
vs [unitType] = в сравнении с [unitType]
Terrain = Местность
Tile = Клетка
Missing resource = Недостаточно ресурса
Adjacent units = Соседние юниты
Adjacent enemy units = Соседние вражеские юниты
Combat Strength = Боевая мощь
Across river = Через реку
Temporary Bonus = Временный бонус
Garrisoned unit = Юнит в гарнизоне
Attacking Bonus = Бонус атаки
defence vs [unitType] = защита против [unitType]
[tileFilter] defence = Защита клетки [tileFilter]
Defensive Bonus = Бонус защиты
Stacked with [unitType] = Объединено с [unitType]

Unit ability = Способность юнита

The following improvements [stats]: = Улучшения [stats]:
The following improvements on [tileType] tiles [stats]: = Улучшения на клетках [tileType] [stats]:

# Unit actions

Hurry Research = Ускорить исследование
Conduct Trade Mission = Провести торговую сделку
Your trade mission to [civName] has earned you [goldAmount] gold and [influenceAmount] influence! = Торговая сделка с городом-государством [civName] принесла вам [goldAmount] золота и [influenceAmount] влияния!
Hurry Wonder = Ускорить постройку чуда
Hurry Construction = Ускорить строительство
Hurry Construction (+[productionAmount]⚙) = Ускорить строительство (+[productionAmount]⚙)
Spread Religion = Распостранить религию
Spread [religionName] = Распостранить [religionName]
Remove Heresy = Устранить ересь
Found a Religion = Основать религию
Enhance a Religion = Укрепить религию
Your citizens have been happy with your rule for so long that the empire enters a Golden Age! = Граждане настолько счастливы, что ваша империя вступает в золотой век!
You have entered the [newEra]! = Вы вошли в эпоху [newEra]!
[civName] has entered the [eraName]! = Держава [civName] входит в эпоху [eraName]!
[policyBranch] policy branch unlocked! = Ветвь общественных институтов [policyBranch] разблокирована!

# Overview screens

Overview = Обзор
Total = Всего
Stats = Статистика
Policies = Общественные институты
Base happiness = Базовое счастье
Traded Luxuries = Редкие ресурсы от торговли
City-State Luxuries = Редкие ресурсы от городов-государств
Occupied City = Оккупированный город
Buildings = Здания
Wonders = Чудеса
Notifications = Оповещения
Base values = Базовые значения
Bonuses = Бонусы
Final = Итоговые
Other = Другое
Population = Население
City-States = Города-государства
Tile yields = Клетка даёт
Trade routes = Торговые маршруты
Maintenance = Обслуживание
Transportation upkeep = Содержание дорог
Unit upkeep = Содержание юнитов
Trades = Соглашения
Score = Счёт
Units = Юниты
Unit Supply = Снабжение юнитов
Base Supply = Базовое снабжение
Total Supply = Всего снабжения
In Use = Используется
Supply Deficit = Дефицит снабжения
Production Penalty = Штраф к производству
Increase your supply or reduce the amount of units to remove the production penalty = Увеличьте ваше снабжение или уменьшите количество юнитов, чтобы убрать штраф к производству
Name = Имя
Closest city = Ближайший город
Action = Действие
Upgrade = Модернизация
Defeated = Повержен
[numberOfCivs] Civilizations in the game = Цивилизаций в игре: [numberOfCivs]
Our Civilization: = Наша цивилизация:
Known and alive ([numberOfCivs]) = Известных и живых: [numberOfCivs]
Known and defeated ([numberOfCivs]) = Известных и уничтоженных: [numberOfCivs]
Tiles = Клетки
Natural Wonders = Чудеса природы
Treasury deficit = Дефицит казны
Unknown = Неизвестно
Not built = Не построено
Not found = Не найдено
Known = Известно
Owned = Принадлежит нам
Near [city] = Около [city]
Somewhere around [city] = Где-то неподалёку от [city]
Far away = Очень далеко
Status = Статус
Current turn = Текущий ход
Turn [turnNumber] = Ход [turnNumber]
Location = Расположение
Unimproved = Без улучшения
Number of tiles with this resource\nin your territory, without an\nappropriate improvement to use it = Число клеток с этим ресурсом\nна территории империи без\nсоответствующего улучшения
We Love The King Day = День любви к отчизне
WLTK+ = ДЛкО+
Number of your cities celebrating\n'We Love The King Day' thanks\nto access to this resource = Число городов, празднующих\n'День любви к отчизне' благодаря\nпоявлению этого ресурса
WLTK demand = Требуется для ДЛкО
WLTK- = ДЛкО-
Number of your cities\ndemanding this resource for\n'We Love The King Day' = Число городов,\nтребующих этот ресурс для\n'Дня любви к отчизне'
 # Requires translation!
Show global politics = Показывать глобальную политику
 # Requires translation!
Show diagram = Показывать диаграмму
 # Requires translation!
At war with [enemy] = Воюет с [enemy]
 # Requires translation!
Friends with [civName] = Друзья с [civName]
 # Requires translation!
[numberOfTurns] Turns Left = [numberOfTurns] ход. осталось
 # Requires translation!
Denounced [otherCiv] = Осудил [otherCiv]
 # Requires translation!
Allied with [civName] = Союзники с [civName]
 # Requires translation!
Civilization Info = Информация о цивилизации
 # Requires translation!
Relations = Отношения
Trade request = Торговое предложение

# Victory

[victoryType] Victory = [victoryType] победа
Built [building] = Построить [building]
Add all [comment] in capital = Собрать все [comment] в столице
Destroy all players = Уничтожить всех игроков
Capture all capitals = Захватить все столицы
Complete [amount] Policy branches = Завершить [amount] ветвей общест. институтов
You have won a [victoryType] Victory! = Вами одержана [victoryType] победа!
[civilization] has won a [victoryType] Victory! = Цивилизацией [civilization] одержана [victoryType] победа!
Your civilization stands above all others! The exploits of your people shall be remembered until the end of civilization itself! = Ваша цивилизация развита лучше всех остальных! Подвиги вашего народа будут помнить до самого конца цивилизации!
You have been defeated. Your civilization has been overwhelmed by its many foes. But your people do not despair, for they know that one day you shall return - and lead them forward to victory! = Вы были побеждены. Ваша цивилизация не устояла под напором врагов. Но ваши подданные не отчаиваются, ведь они знают, что однажды вы вернетесь - и приведете их к победе!
One more turn...! = Еще один ход...!
Destroy [civName] = Уничтожить державу [civName]
Capture [cityName] = Захватить город [cityName]
Our status = Наш статус
Global status = Глобальный статус
Rankings = Рейтинги
Demographics = Демография
Demographic = Показатель
Rank = Место
Value = Значение
Best = Лучший
Average = Средний
Worst = Худший
# The \n here means: put a newline (enter) here. If this is omitted, the sidebox in the diplomacy overview will become _really_ wide.
# Feel free to replace it with a space and put it between other words in your translation
Turns until the next\ndiplomacy victory vote: [amount] = Ходов до следующего голосования\nдипломатической победы: [amount]
Choose a civ to vote for = Выберите цивилизацию, за которую хотите проголосовать
Choose who should become the world leader and win a Diplomatic Victory! = Выберите, кто должен стать мировым лидером и одержать дипломатическую победу!
Voted for = Проголосовал за
Vote for [civilizationName] = Проголосовать за [civilizationName]
Continue = Продолжить
Abstained = Воздержался
Vote for World Leader = Голосовать за мирового лидера

# Capturing a city

What would you like to do with the city of [cityName]? = Что вы хотите сделать с городом [cityName]?
Annex = Аннексировать
Annexed cities become part of your regular empire. = Аннексированые города станут частью вашей империи.
Their citizens generate 2x the unhappiness, unless you build a courthouse. = До постройки здания суда их жители будут генерировать в 2 раза больше несчастья.
Puppet = Создать сателлита
Puppeted cities do not increase your tech or policy cost. = Города-сателлиты не увеличивают стоимость технологий или общественных институтов.
You have no control over the the production of puppeted cities. = Вы не имеете контроля над их производством.
Puppeted cities also generate 25% less Gold and Science. = Также города-сателлиты производят на 25% меньше золота и науки.
A puppeted city can be annexed at any time. = Город-сателлит можно аннексировать в любое время.
Liberate (city returns to [originalOwner]) = Освободить (город возвращается к [originalOwner])
Liberating a city returns it to its original owner, giving you a massive relationship boost with them! = Освобождение города возвращает его исходному владельцу и значительно улучшает отношения с ним!
Raze = Разрушить
Razing the city annexes it, and starts burning the city to the ground. = Присоединяет город к вашей империи и начинает разрушать его до состояния выжженой земли.
The population will gradually dwindle until the city is destroyed. = Население будет постепенно сокращаться до полного уничтожения города.
Original capitals and holy cities cannot be razed. = Первоначальные столицы и священные города не могут быть разрушены.
Destroy = Уничтожить
Destroying the city instantly razes the city to the ground. = Уничтожение города мгновенно сравняет его с землей.
Keep it = Оставить
Remove your troops in our border immediately! = Уберите свои войска из наших границ немедленно!
Sorry. = Простите.
Never! = Никогда!

Offer Declaration of Friendship ([30] turns) = Предложить Декларацию дружбы ([30] ходов)
My friend, shall we declare our friendship to the world? = Предлагаю объявить о нашей дружбе всему миру. Что скажете?
Sign Declaration of Friendship ([30] turns) = Подписать Декларацию дружбы ([30] ходов)
We are not interested. = Нам это не интересно.
We have signed a Declaration of Friendship with [otherCiv]! = Мы подписали декларацию дружбы с державой [otherCiv]!
[otherCiv] has denied our Declaration of Friendship! = [otherCiv] отклоняет нашу декларацию дружбы!

Basics = Основы
Resources = Ресурсы
Terrains = Местности
Tile Improvements = Улучшения клеток
Unique to [civName], replaces [unitName] = Уникален для державы [civName], заменяет [unitName]
Unique to [civName] = Уникален для державы [civName]
Tutorials = Советы
Cost = Стоимость
May contain [listOfResources] = Может содержать: [listOfResources]
May contain: = Может содержать:
Can upgrade from [unit] = Можно модернизировать из: [unit]
Can upgrade from: = Можно модернизировать из:
Upgrades to [upgradedUnit] = Модернизируется до: [upgradedUnit]
Obsolete with [obsoleteTech] = Устаревает при открытии технологии [obsoleteTech]
Occurs on [listOfTerrains] = Возникает на: [listOfTerrains]
Occurs on: = Возникает на:
Placed on [terrainType] = Появляется вместо: [terrainType]
Can be found on = Можно найти на клетках
Improved by [improvement] = Улучшение: [improvement]
Bonus stats for improvement = Бонусы за улучшение
Buildings that consume this resource = Постройки, которые потребляют этот ресурс
Buildings that provide this resource = Постройки, которые предоставляют этот ресурс
Improvements that provide this resource = Улучшения, которые предоставляют этот ресурс
Buildings that require this resource worked near the city = Постройки, которым требуется добыча этого ресурса в городе
Units that consume this resource = Юниты, которые потребляют этот ресурс
Can be built on = Можно строить на клетках
or [terrainType] = или [terrainType]
Can be constructed by = Можно построить при помощи
Can be created instantly by = Можно создать сразу при помощи
Defence bonus = Бонус к защите
Movement cost = Стоимость передвижения
for = за
Missing translations: = Отсутствующие переводы:
Resolution = Разрешение
Tileset = Палитра клеток
 # Requires translation!
UI Skin = Вид UI
Create = Создать
Language = Язык
Improvements = Улучшения
Loading... = Загрузка...
Filter: = Фильтр:
OK = Сохранить
 # Requires translation!
Map is incompatible with the chosen ruleset! = Карта не совместима с выбранным набором правил!
Base terrain [terrain] does not exist in ruleset! = Базовая местность [terrain] не существует в наборе правил!
Terrain feature [feature] does not exist in ruleset! = Особенность местности [feature] не существует в наборе правил!
Resource [resource] does not exist in ruleset! = Ресурс [resource] не существует в наборе правил!
Improvement [improvement] does not exist in ruleset! = Улучшение [improvement] не существует в наборе правил!
Nation [nation] does not exist in ruleset! = Нация [nation] не существует в наборе правил!
Natural Wonder [naturalWonder] does not exist in ruleset! = Чудо природы [naturalWonder] не существует в наборе правил!

# Civilopedia difficulty levels
Player settings = Настройки игрока
Extra happiness per luxury = Дополнительное счастье за редкий ресурс
Research cost modifier = Модификатор стоимости исследования
Unit cost modifier = Модификатор стоимости юнитов
Building cost modifier = Модификатор стоимости зданий
Policy cost modifier = Модификатор стоимости институтов
Unhappiness modifier = Модификатор несчастья
Bonus vs. Barbarians = Бонус против варваров
Barbarian spawning delay = Задержка в зарождении варваров
Bonus starting units = Бонусные стартовые юниты

AI settings = Настройки ИИ
AI city growth modifier = Модификатор роста городов ИИ
AI unit cost modifier = Модификатор стоимости юнитов ИИ
AI building cost modifier = Модификатор стоимости зданий ИИ
AI wonder cost modifier = Модификатор стоимости чудес ИИ
AI building maintenance modifier = Модификатор содержания зданий ИИ
AI unit maintenance modifier = Модификатор содержания юнитов ИИ
AI unhappiness modifier = Модификатор несчастья ИИ
AI free techs = Бесплатные технологии ИИ
Major AI civilization bonus starting units = Бонусные стартовые юниты для цивилизаций ИИ
City state bonus starting units = Бонусные стартовые юниты для городов-государств
Turns until barbarians enter player tiles = Ходов до вступления варваров на территорию игрока
Gold reward for clearing barbarian camps = Золото за уничтожение лагеря варваров

# Other civilopedia things
Nations = Нации
Available for [unitTypes] = Могут получить: [unitTypes]
Available for: = Могут получить:
Free promotion: = Бесплатное повышение:
Free promotions: = Бесплатные повышения:
Free for [units] = Бесплатно для: [units]
Free for: = Бесплатно для:
Granted by [param] = Предоставляется: [param]
Granted by: = Предоставляется:
[bonus] with [tech] = [bonus] после открытия технологии [tech]
Difficulty levels = Уровни сложности
The possible rewards are: = Возможная награда:
Eras = Эпохи
Embarked strength: [amount]† = Боевая мощь на борту: [amount]†
Base unit buy cost: [amount]¤ = Базовая стоимость покупки юнита: [amount]¤
Research agreement cost: [amount]¤ = Стоимость договора об исследовании: [amount]¤
Speeds = Скорости игры
General speed modifier: [amount]%⏳ = Модификатор к общему темпу игры: [amount]%⏳
Production cost modifier: [amount]%⚙ = Модификатор к плате производством: [amount]%⚙
Gold cost modifier: [amount]%¤ = Модификатор к плате золотом: [amount]%¤
Science cost modifier: [amount]%⍾ = Модификатор к плате наукой: [amount]%⍾
Culture cost modifier: [amount]%♪ = Модификатор к плате культурой: [amount]%♪
Faith cost modifier: [amount]%☮ = Модификатор к плате верой: [amount]%☮
Improvement build length modifier: [amount]%⏳ = Модификатор к продолжительности создания улучшения: [amount]%⏳
Diplomatic deal duration: [amount] turns⏳ = Длительность дипломатических соглашений: [amount] ход.⏳
Gold gift influence gain modifier: [amount]%¤ = Модификатор к получению влияния за подарки золотом: [amount]%¤
City-state tribute scaling interval: [amount] turns⏳ = Интервал сбора дани с города-государства: [amount] ход.⏳
Barbarian spawn modifier: [amount]%† = Модификатор к появлению варваров: [amount]%†
Golden age length modifier: [amount]%⌣ = Модификатор к продолжительности золотого века: [amount]%⌣
Adjacent city religious pressure: [amount]☮ = Религиозное давление соседнего города: [amount]☮
Peace deal duration: [amount] turns⏳ = Длительность мирных соглашений: [amount] ход.⏳
Start year: [comment] = Стартовый год: [comment]
Pillaging this improvement yields [stats] = Разграбление этого улучшения принесет [stats]
Pillaging this improvement yields approximately [stats] = Разграбление этого улучшения принесет примерно [stats]
Needs removal of terrain features to be built = Чтобы построить, нужно очистить местность от особенностей
 # Requires translation!
Unit type = Тип юнита

# Policies

Adopt policy = Принять институт
Adopt free policy = Принять бесплатный институт
Unlocked at = Становится доступным в эпоху
Gain 2 free technologies = Даёт 2 бесплатные технологии
All policies adopted = Все общественные институты приняты
Policy branch: [branchName] = Ветвь общественных институтов: [branchName]

# Religions

Religions = Религии
Choose an Icon and name for your Religion = Выберите значок и название для вашей религии
Choose a name for your religion = Выберите название для вашей религии
Choose a [beliefType] belief! = Выбрать верование: [beliefType]!
Choose any belief! = Выберите верование!
Found [religionName] = Основать [religionName]
Enhance [religionName] = Укрепить [religionName]
Choose a pantheon = Выберите пантеон
Choose a Religion = Выберите религию
Found Religion = Основать религию
Found Pantheon = Основать пантеон
 # Requires translation!
Reform Religion = 
 # Requires translation!
Expand Pantheon = 
Follow [belief] = Следовать: [belief]
Religions and Beliefs = Религии и Верования
Majority Religion: [name] = Религия большинства: [name]
+ [amount] pressure = + [amount] давления
 # Requires translation!
Holy City of: [religionName] = Священный город для: [religionName]
 # Requires translation!
Former Holy City of: [religionName] = Прежний священный город для: [religionName]
Followers = Приверженцы
Pressure = Давление

# Religion overview screen
Religion Name: = Название религии:
Pantheon Name: = Название пантеона:
Founding Civ: = Основано цивилизацией:
Holy City: = Священный город:
Cities following this religion: = Городов, исповедующих эту религию:
Followers of this religion: = Приверженцев этой религии:
Click an icon to see the stats of this religion = Нажмите на значок, чтобы просмотреть статистику этой религии
Religion: Off = Религия: откл.
Minimal Faith required for\nthe next [Great Prophet]: = Необходимое количество веры для того\nчтобы появился следующий [Great Prophet]:
Religions to be founded: = Религий для основания:
Religious status: = Религиозный статус:

None = Нет
Pantheon = Пантеон
Founding religion = Религия основывается
Religion = Религия
Enhancing religion = Религия укрепляется
Enhanced religion = Религия укреплена

# Espionage
# As espionage is WIP and these strings are currently not shown in-game, 
# feel free to not translate these strings for now

 # Requires translation!
Spy = Шпион
 # Requires translation!
Spy Hideout = Укрытие шпиона
 # Requires translation!
Spy present = Присутствие шпиона
 # Requires translation!
Move = Переместить

# Promotions

Pick promotion = Выбрать повышение
 OR  =  ИЛИ 
units in open terrain = юнитов на открытой местности
units in rough terrain = юнитов на пересечённой местности
wounded units = раненые юниты
Targeting II (air) = Воздушная наводка II
Targeting III (air) = Воздушная наводка III
Bonus when performing air sweep [bonusAmount]% = Бонус +[bonusAmount]% при зачистке неба
Dogfighting I = Воздушный бой I
Dogfighting II = Воздушный бой II
Dogfighting III = Воздушный бой III
Choose name for [unitName] = Выберите имя для [unitName]
[unitFilter] units gain the [promotion] promotion = [unitFilter] юниты получают повышение [promotion]
Requires = Требуется

# Multiplayer Turn Checker Service

Enable out-of-game turn notifications = Включить уведомление о ходе вне игры
Out-of-game, update status of all games every: = Вне игры, обновлять статус всех игр каждые:
Show persistent notification for turn notifier service = Показывать незакрываемые уведомления о вашем ходе
Take user ID from clipboard = Установить ID игрока из буфера обмена
Doing this will reset your current user ID to the clipboard contents - are you sure? = Это заменит текущий ID на содержимое буфера обмена. Вы уверены?
ID successfully set! = ID успешно установлен!
Invalid ID! = Неверный ID!

# Multiplayer options tab

Enable multiplayer status button in singleplayer games = Включить кнопку статуса сетевых игр в одиночном режиме
Update status of currently played game every: = Обновлять статус текущей активной игры каждые:
In-game, update status of all games every: = В игре, обновлять статус всех игр каждые:
Server address = Адрес сервера
Reset to Dropbox = Сменить на Dropbox
Check connection to server = Проверить подключение к серверу
Awaiting response... = Ожидание ответа...
Success! = Успех!
Failed! = Ошибка!
Sound notification for when it's your turn in your currently open game: = Звуковое уведомление о вашем ходе в текущей активной игре
Sound notification for when it's your turn in any other game: = Звуковое уведомление о вашем ходе в любой другой игре
Notification [number] = Уведомление [number]
Chimes = Колокол
Choir = Хор
[unit] Attack Sound = Звук атаки: [unit]

# Mods

Mods = Моды
Download [modName] = Скачать [modName]
Update [modName] = Обновить [modName]
Could not download mod list = Не удалось получить список модов
Download mod from URL = Скачать мод по URL
Please enter the mod repository -or- archive zip url: = Пожалуйста введите ссылку на репозиторий мода -или- на zip архив:
Download = Скачать
Done! = Готово!
Delete [modName] = Удалить [modName]
Are you SURE you want to delete this mod? = Вы УВЕРЕНЫ, что хотите удалить данный мод?
[mod] was deleted. = [mod] был удалён.
Updated = Обновлено
Current mods = Установленные моды
Downloadable mods = Скачиваемые моды
Category: = Категория:
All mods = Все моды
Rulesets = Наборы правил
Expansions = Расширения
Graphics = Графика
Audio = Аудио
Maps = Карты
Fun = Весёлые
Mods of mods = Моды модов
Mod info and options = Информация и параметры мода
Next page = Следующая страница
Open Github page = Открыть страницу на GitHub
Permanent audiovisual mod = Перманентный аудиовизуальный мод
Installed = Установлено
Downloaded! = Скачано!
[modName] Downloaded! = [modName] скачан!
Could not download [modName] = Не удалось скачать [modName]
Online query result is incomplete = Результат онлайн запроса неполный
No description provided = Описания нет
[stargazers]✯ = [stargazers]✯
Author: [author] = Автор: [author]
Size: [size] kB = Размер: [size] Кб
The mod you selected is incompatible with the defined ruleset! = Выбранный мод несовместим с заданным набором правил!
Sort and Filter = Сортировка и Фильтр
Enter search text = Введите текст для поиска
Sort Current: = Сортировка установленных:
Sort Downloadable: = Сортировка скачиваемых:
Name ￪ = Имя ￪
Name ￬ = Имя ￬
Date ￪ = Дата ￪
Date ￬ = Дата ￬
Stars ￬ = Кол-во звёзд ￬
Status ￬ = Статус ￬


# Uniques that are relevant to more than one type of game object

[stats] from every [param] = [stats] от каждого: [param]
[stats] from [param] tiles in this city = [stats] от клеток [param] в городе
[stats] from every [param] on [tileFilter] tiles = [stats] от каждого: [param] на клетках [tileFilter]
[stats] for each adjacent [param] = [stats] за каждую соседнюю клетку [param]
Must be next to [terrain] = Должен быть рядом с клеткой [terrain]
Must be on [terrain] = Должен находиться на клетке [terrain]
+[amount]% vs [unitType] = +[amount]% против: [unitType]
+[amount] Movement for all [unitType] units = +[amount] очков передвижения для всех юнитов: [unitType]
+[amount]% Production when constructing [param] = +[amount]% к производству при создании: [param]
Can only be built on [tileFilter] tiles = Можно построить только на клетках [tileFilter]
Cannot be built on [tileFilter] tiles = Нельзя построить на клетках [tileFilter]
Does not need removal of [feature] = Не требует уборки: [feature]
Gain a free [building] [cityFilter] = Появляется бесплатная постройка [building] [cityFilter]

# Uniques not found in JSON files

Only available after [] turns = Доступно только после [] хода
This Unit upgrades for free = Модернизация этого юнита - бесплатно
[stats] when a city adopts this religion for the first time = [stats] когда город впервые принимает эту религию
Never destroyed when the city is captured = Никогда не разрушается, если город захвачен
Invisible to others = Невидим для остальных

# Unused Resources

Bison = Бизоны
Cocoa = Какао

# Exceptions that _may_ be shown to the user

Building '[buildingName]' is buildable and therefore must either have an explicit cost or reference an existing tech. = Здание '[buildingName]' можно построить и поэтому должно либо иметь явную стоимость, либо ссылаться на существующую технологию.
Nation [nationName] is not found! = Нация [nationName] не найдена!
Unit [unitName] doesn't seem to exist! = Юнит [unitName] не существует!


# In English we just paste all these conditionals at the end of each unique, but in your language that
# may not turn into valid sentences. Therefore we have the following two translations to determine
# where they should go. 
# The first determines whether the conditionals should be placed before or after the base unique.
# It should be translated with only the untranslated english word 'before' or 'after', without the quotes.
# Example: In the unique "+20% Strength <for [unitFilter] units>", should the <for [unitFilter] units>
# be translated before or after the "+20% Strength"?

ConditionalsPlacement = after

# The second determines the exact ordering of all conditionals that are to be translated.
# ALL conditionals that exist will be part of this line, and they may be moved around and rearranged as you please.
# However, you should not translate the parts between the brackets, only move them around so that when
# translated in your language the sentence sounds natural.
#
# Example: "+20% Strength <for [unitFilter] units> <when attacking> <vs [unitFilter] units> <in [tileFilter] tiles> <during the [eraName]>"
# In what order should these conditionals between <> be translated?
# Note that this example currently doesn't make sense yet, as those conditionals do not exist, but they will in the future.
#
# As this is still under development, conditionals will be added al the time. As a result,
# any translations added for this string will be removed immediately in the next version when more
# conditionals are added. As we don't want to make you retranslate this same line over and over,
# it's removed for now, but it will return once all planned conditionals have been added.


########################### AUTOMATICALLY GENERATED TRANSLATABLE STRINGS ########################### 

######### Map Unit Filters ###########

Wounded = Раненые
Barbarians = Варвары
City-State = Город-государство
Embarked = Погруженные
Non-City = Не город

######### Unit Type Filters ###########

All = Все
Melee = Юнит ближнего боя
Ranged = Юнит дальнего боя
Civilian = Мирные
Military = Военные
Land = Наземные
Water = Морские
Air = Воздушные
non-air = Не воздушные
Nuclear Weapon = Ядерное оружие
Great Person = Великий человек
Barbarian = Варварские
relevant = имеющие возможность
City = Город

######### City filters ###########

in this city = в этом городе
in all cities = во всех городах
in all coastal cities = во всех прибрежных городах
in capital = в столице
in all non-occupied cities = во всех неоккупированных городах
in all cities with a world wonder = во всех городах с чудом света
in all cities connected to capital = во всех городах, связанных со столицей
in all cities with a garrison = во всех городах с гарнизоном
in all cities in which the majority religion is a major religion = во всех городах, в которых большинство исповедует доминирующую религию
in all cities in which the majority religion is an enhanced religion = во всех городах, в которых большинство исповедует укрепленную религию
in non-enemy foreign cities = в чужих невражеских городах
in foreign cities = в чужих городах
in annexed cities = в аннексированных городах
in puppeted cities = в городах-сателлитах
in holy cities = в священных городах
in City-State cities = в городах-государствах
in cities following this religion = в городах, следующих этой религии

######### Population Filters ###########

Unemployed = Незанятые
Followers of the Majority Religion = Последователи доминирующей религии
Followers of this Religion = Последователи этой религии

######### Terrain Filters ###########

Coastal = Прибрежные
River = Река
Open terrain = Открытая местность
Rough terrain = Пересечённая местность
Water resource = Морской ресурс
Foreign Land = Чужая территория
Foreign = Чужие
Friendly Land = Дружественная территория
Enemy Land = Вражеская территория
Featureless = Без особенностей
Fresh Water = Пресная вода
non-fresh water = Солёная вода
Natural Wonder = Чудо природы
Impassable = Непроходимо
Luxury resource = Редкий ресурс
Strategic resource = Стратегический ресурс
Bonus resource = Бонусный ресурс

######### Tile Filters ###########

unimproved = неулучшенные
All Road = Дороги
Great Improvement = Великое улучшение

######### Region Types ###########

Hybrid = Гибридные

######### Terrain Quality ###########

Undesirable = Нежелательный
Desirable = Желательный

######### Improvement Filters ###########

Great = Великое

######### Prophet Action Filters ###########

founding = основывается
enhancing = укрепляется

######### Religious Action Filters ###########

Remove Foreign religions from your own cities = Устраняет чужие религии в ваших городах

######### Unique Specials ###########

Our influence with City-States has started dropping faster! = Наше влияние на города-государства стало уменьшаться быстрее!
all healing effects doubled = все эффекты от лечения удвоены
The Spaceship = Космический корабль
Maya Long Count calendar cycle = Календарный цикл Длинного счета майя

#################### Lines from Buildings from Civ V - Vanilla ####################

Palace = Дворец
Indicates the capital city = Показывает, что этот город — столица империи

Monument = Монумент
Destroyed when the city is captured = Уничтожается при захвате города

Granary = Амбар
[stats] from [tileFilter] tiles [cityFilter] = [stats] от клеток [tileFilter] [cityFilter]

Temple of Artemis = Храм Артемиды
'It is not so much for its beauty that the forest makes a claim upon men's hearts, as for that subtle something, that quality of air, that emanation from old trees, that so wonderfully changes and renews a weary spirit.' - Robert Louis Stevenson = 'Лес пленяет сердца людей не столько своей красотой, сколько прекрасным воздухом, эманацией старых деревьев, чем-то неуловимым, что так замечательно изменяет и восстанавливает усталый дух.' - Роберт Льюис Стивенсон
[relativeAmount]% [stat] [cityFilter] = [relativeAmount]% [stat] [cityFilter]
[relativeAmount]% Production when constructing [baseUnitFilter] units [cityFilter] = [relativeAmount]% к производству при создании юнитов: [baseUnitFilter] [cityFilter]

The Great Lighthouse = Фаросский маяк
'They that go down to the sea in ships, that do business in great waters; these see the works of the Lord, and his wonders in the deep.' - The Bible, Psalms 107:23-24 = 'Отправляющиеся на кораблях в море, производящие дела на больших водах, видят дела Господа и чудеса Его в пучине...' - Псалтирь, Псалом 106: 23-24
for [mapUnitFilter] units = для юнитов: [mapUnitFilter]
[amount] Movement = [amount] к передвижению
[amount] Sight = [amount] к радиусу обзора

Stone Works = Каменная мастерская
Must not be on [terrainFilter] = Не должен находиться на клетке [terrainFilter]

Stonehenge = Стоунхендж
'Time crumbles things; everything grows old and is forgotten under the power of time' - Aristotle = 'Все вещи подвергаются воздействию со стороны времени... ибо время само по себе скорее причина уничтожения.' - Аристотель

Library = Библиотека
[stats] per [amount] population [cityFilter] = [stats] за каждые [amount] населения [cityFilter]

Paper Maker = Бумажная мастерская

The Great Library = Великая библиотека
'Libraries are as the shrine where all the relics of the ancient saints, full of true virtue, and all that without delusion or imposture are preserved and reposed.' - Sir Francis Bacon = 'Библиотеки — это раки, где покойно хранятся останки великих святых, полных добродетели и лишенных притворства.' - Сэр Френсис Бэкон
Free Technology = Бесплатная технология

Circus = Цирк

Water Mill = Водяная мельница

Floating Gardens = Плавучие сады

Walls = Стены

Walls of Babylon = Ворота Иштар

The Pyramids = Пирамиды
'O, let not the pains of death which come upon thee enter into my body. I am the god Tem, and I am the foremost part of the sky, and the power which protecteth me is that which is with all the gods forever.' - The Book of the Dead, translated by Sir Ernest Alfred Wallis Budge = 'А вы даруйте мне, когда я есмь там, погребальные тризны, и воскурение ладана, и мази для умащения, и все чистые и прекрасные вещи, в которых обитает бог...' - из египетской "Книги мертвых"
[relativeAmount]% tile improvement construction time = [relativeAmount]% к скорости создания улучшений
[amount] free [baseUnitFilter] units appear = Появляются [amount] бесплатных юнитов: [baseUnitFilter]

Mausoleum of Halicarnassus = Галикарнасский мавзолей
'The whole earth is the tomb of heroic men and their story is not given only on stone over their clay but abides everywhere without visible symbol woven into the stuff of other men's lives.' - Pericles = 'Могилою знаменитых людей служит вся земля, и о них свидетельствуют не только надписи на надгробных плитах в родной стране. Не столько о самих подвигах, сколько о мужестве незаписанное воспоминание вечно живет в каждом человеке.' - Перикл
Provides a sum of gold each time you spend a Great Person = Даёт золото за каждое использование Великого человека

Barracks = Казармы
New [baseUnitFilter] units start with [amount] Experience [cityFilter] = Новые [baseUnitFilter] юниты получают [amount] очков опыта [cityFilter]

Krepost = Острог
[relativeAmount]% Culture cost of natural border growth [cityFilter] = [relativeAmount]% к затратам культуры на естественное расширение границ [cityFilter]
[relativeAmount]% Gold cost of acquiring tiles [cityFilter] = [relativeAmount]% к затратам золота на приобретение клеток [cityFilter]

Statue of Zeus = Статуя Зевса
'He spoke, the son of Kronos, and nodded his head with the dark brows, and the immortally anointed hair of the great god swept from his divine head, and all Olympos was shaken' - The Iliad = 'Молвил Кронион и иссиня-черными двинул бровями; волны нетленных волос с головы Громовержца бессмертной на плечи пали его. И Олимп всколебался великий.' - Илиада
vs cities = против городов
when attacking = когда атакует
[relativeAmount]% Strength = [relativeAmount]% к боевой мощи

Lighthouse = Маяк

Stable = Конюшня

Courthouse = Здание суда
Remove extra unhappiness from annexed cities = Убирает дополнительное недовольство в аннексированных городах
Can only be built [cityFilter] = Можно построить только [cityFilter]

Hanging Gardens = Висячие сады
'I think that if ever a mortal heard the word of God it would be in a garden at the cool of the day.' - F. Frankfort Moore = 'Если бы смертному когда-либо прозвучал голос Бога, это случилось бы в саду на закате дня.' - Ф. Франкфорт Мур

Colosseum = Колизей

Circus Maximus = Большой цирк
Cost increases by [amount] per owned city = Стоимость строительства увеличивается на [amount] за каждый город под вашим контролем

Great Wall = Великая стена
'The art of war teaches us to rely not on the likelihood of the enemy's not attacking, but rather on the fact that we have made our position unassailable.' - Sun Tzu = 'Правило ведения войны заключается в том, чтобы... не полагаться на то, что враг не нападет, а... на то, что я сделаю нападение на себя невозможным.' - Сунь Цзы
before discovering [tech] = до исследования: [tech]
 # Requires translation!
Enemy [mapUnitFilter] units must spend [amount] extra movement points when inside your territory = Вражеские юниты: [mapUnitFilter] тратят дополнительные [amount] очков передвижения в пределах ваших земель

Temple = Храм

Burial Tomb = Гробница
Doubles Gold given to enemy if city is captured = Удваивает золото, отдаваемое врагу, если город захвачен

Mud Pyramid Mosque = Глиняная мечеть

National College = Национальный колледж

The Oracle = Оракул
'The ancient Oracle said that I was the wisest of all the Greeks. It is because I alone, of all the Greeks, know that I know nothing' - Socrates = 'Он спросил, есть ли кто-нибудь на свете мудрее меня, и Пифия ему ответила, что никого нет мудрее... потому что я коли уж не знаю, то и не думаю, что знаю.' - Сократ
Free Social Policy = Бесплатный общественный институт

National Epic = Национальный эпос
[relativeAmount]% Great Person generation [cityFilter] = [relativeAmount]% к скорости появления Великих людей [cityFilter]

Market = Рынок

Bazaar = Восточный базар
Provides 1 extra copy of each improved luxury resource near this City = Даёт 1 дополнительную единицу каждого редкого ресурса, обрабатываемого в этом городе

Mint = Монетный двор

Aqueduct = Акведук
[relativeAmount]% Food is carried over after population increases [cityFilter] = Сберегает [relativeAmount]% еды при появлении нового жителя [cityFilter]

Heroic Epic = Героический эпос
All newly-trained [baseUnitFilter] units [cityFilter] receive the [promotion] promotion = Все [baseUnitFilter] юниты после прохождения обучения [cityFilter] получают повышение [promotion]

Colossus = Колосс
'Why man, he doth bestride the narrow world like a colossus, and we petty men walk under his huge legs, and peep about to find ourselves dishonorable graves.' - William Shakespeare, Julius Caesar = 'По миру тесному шагает колосс, а мы, ничтожные людишки, у исполинских ног его снуем и для себя могил бесславных ищем.' - Уильям Шекспир, 'Юлий Цезарь'

Garden = Сад

Monastery = Монастырь

Hagia Sophia = Собор Святой Софии
'For it soars to a height to match the sky, and as if surging up from among the other buildings it stands on high and looks down upon the remainder of the city, adorning it, because it is a part of it, but glorying in its own beauty' - Procopius, De Aedificis = 'В высоту он поднимается как будто до неба и, как корабль на высоких волнах моря, он выделяется среди других строений, как бы склоняясь над остальным городом, украшая его как составная его часть, и сам украшается им.' - Прокопий, "О постройках"

Angkor Wat = Ангкор-Ват
'The temple is like no other building in the world. It has towers and decoration and all the refinements which the human genius can conceive of.' - Antonio da Magdalena = 'Храм... выдающееся сооружение. Оно имеет башни, рельефы и украшения, какие только может вообразить человеческий гений.' - Антонио де Магдалена

Chichen Itza = Чичен-Ица
'The katun is established at Chichen Itza. The settlement of the Itza shall take place there. The quetzal shall come, the green bird shall come. Ah Kantenal shall come. It is the word of God. The Itza shall come.' - The Books of Chilam Balam = 'Катун установлен в Чичен-Итце. Здесь будет поселение Итца. Кетцаль придет, зеленая птица придет. Ах Кантеналь придет. Вот слово Бога. Народ Итца придет.' - из книг Чилам Балам
[relativeAmount]% Golden Age length = [relativeAmount]% к продолжительности золотого века

National Treasury = Национальная казна

Machu Picchu = Мачу-Пикчу
'Few romances can ever surpass that of the granite citadel on top of the beetling precipices of Machu Picchu, the crown of Inca Land.' - Hiram Bingham = 'Даже самый захватывающий вид не вызовет такого движения сердца, как гранитная крепость на крутых уступах Мачу Пикчу - короны земли инков.' - Хирам Бингам
[relativeAmount]% [stat] from Trade Routes = [relativeAmount]% [stat] от торговых путей
Must have an owned [tileFilter] within [amount] tiles = Городу должна принадлежать клетка [tileFilter] в радиусе [amount] клеток

Workshop = Мастерская

Longhouse = Длинный дом

Forge = Кузница

Harbor = Порт
Connects trade routes over water = Создает морские торговые пути

University = Университет

Wat = Ват

Oxford University = Оксфордский университет

Notre Dame = Нотр-Дам
'Architecture has recorded the great ideas of the human race. Not only every religious symbol, but every human thought has its page in that vast book.' - Victor Hugo = 'Зодчество было главной летописью человечества... каждая общедоступная идея, как и каждый религиозный закон, имела свой памятник' - Виктор Гюго

Castle = Замок

Mughal Fort = Красный форт
after discovering [tech] = после исследования: [tech]
[stats] [cityFilter] = [stats] [cityFilter]

Himeji Castle = Замок Химэдзи
'Bushido is realized in the presence of death. This means choosing death whenever there is a choice between life and death. There is no other reasoning.' - Yamamoto Tsunetomo = 'Бусидо - путь воина - означает смерть. Когда для выбора имеются два пути, выбирай тот, который ведет к смерти. Не рассуждай! Направь мысль на путь, который ты предпочел, и иди.' - Ямамото Цунетомо
when fighting in [tileFilter] tiles = когда сражается на клетках [tileFilter]

Ironworks = Металлургический завод

Armory = Оружейная

Observatory = Обсерватория

Opera House = Оперный театр

Sistine Chapel = Сикстинская капелла
'I live and love in God's peculiar light.' - Michelangelo Buonarroti = 'Я живу и люблю в особом свете Господа.' - Микеланджело Буонаротти

Bank = Банк

Satrap's Court = Двор сатрапа

Forbidden Palace = Запретный город
'Most of us can, as we choose, make of this world either a palace or a prison' - John Lubbock = 'Фактически любой из нас может по собственному желанию превратить мир во дворец или в темницу' - Джон Лаббок
[relativeAmount]% Unhappiness from [populationFilter] [cityFilter] = [relativeAmount]% к недовольству от [populationFilter] [cityFilter]

Theatre = Театр

Seaport = Морской порт

Hermitage = Эрмитаж

Taj Mahal = Тадж-Махал
'The Taj Mahal rises above the banks of the river like a solitary tear suspended on the cheek of time.' - Rabindranath Tagore = 'Пусть великолепие алмаза, рубина исчезнет, как магическое мерцание от радуги, только пусть одна слеза - Тадж-Махал - ярко сияет на щеке времени.' - Рабиндарат Тагор
Empire enters golden age = Империя вступает в золотой век

Porcelain Tower = Фарфоровая пагода
'Things always seem fairer when we look back at them, and it is out of that inaccessible tower of the past that Longing leans and beckons.' - James Russell Lowell = 'Многое начинает казаться лучше, когда остается в прошлом - и из этой неприступной башни Прошлого нас зовет и манит рукою Тоска.' - Джеймс Расселл Лоуэлл
Free [baseUnitFilter] appears = Появляется бесплатный юнит: [baseUnitFilter]
Science gained from research agreements [relativeAmount]% = [relativeAmount]% к науки от договора об исследовании

Windmill = Ветряная мельница
[relativeAmount]% Production when constructing [buildingFilter] buildings [cityFilter] = [relativeAmount]% к производству при создании построек: [buildingFilter] [cityFilter]

Kremlin = Кремль
'The Law is a fortress on a hill that armies cannot take or floods wash away.' - The Prophet Muhammed = 'Закон - это крепость на холме, которую не подточат воды, не возьмут осаждающие.' - пророк Мухаммед
[relativeAmount]% City Strength from defensive buildings = [relativeAmount]% к мощи города от защитных сооружений

Museum = Музей

The Louvre = Лувр
'Every genuine work of art has as much reason for being as the earth and the sun' - Ralph Waldo Emerson = 'У подлинного произведения искусства столько же прав на существование, сколько у солнца и земли.' - Ральф Уолдо Эмерсон

Public School = Школа

Factory = Завод

Big Ben = Биг-Бен
'To achieve great things, two things are needed: a plan, and not quite enough time.' - Leonard Bernstein = 'Для великих свершений потребны две вещи: план действий и недостаток времени.' - Леонард Бернстайн
[stat] cost of purchasing items in cities [relativeAmount]% = [relativeAmount]% к стоимости покупок в городах за [stat]

Military Academy = Военная академия

Brandenburg Gate = Бранденбургские ворота
'Pale Death beats equally at the poor man's gate and at the palaces of kings.' - Horace = 'Что в лачуги нищих, что во дворцы царей бледная Смерть ломится одной и той же ногой.' - Гораций

Arsenal = Арсенал

Hospital = Больница

Stock Exchange = Фондовая биржа

Broadcast Tower = Радиовышка

Eiffel Tower = Эйфелева башня
'We live only to discover beauty, all else is a form of waiting' - Kahlil Gibran = 'Мы живем лишь для того, чтобы познавать красоту. Все прочее – ожидание.' - Халиль Джебран
Provides 1 happiness per 2 additional social policies adopted = Даёт 1 счастье за каждые 2 принятых общественных института 

Statue of Liberty = Статуя Свободы
'Give me your tired, your poor, your huddled masses yearning to breathe free, the wretched refuse of your teeming shore. Send these, the homeless, tempest-tossed to me, I lift my lamp beside the golden door!' - Emma Lazarus = 'А мне отдайте ваших усталых, ваших бедных... а мне отдайте из глубин бездонных своих изгоев, люд забитый свой, пошлите мне отверженных, бездомных, я им свечу у двери золотой...' - Эмма Лазарус
[stats] from every specialist [cityFilter] = [stats] от каждого специалиста [cityFilter]

Military Base = Военная база

Cristo Redentor = Христос-Искупитель
'Come to me, all who labor and are heavy burdened, and I will give you rest.' - New Testament, Matthew 11:28 = 'Придите ко Мне все трудящиеся и обремененные, и Я успокою вас.' - Евангелие от Матфея, 11:28
[relativeAmount]% Culture cost of adopting new Policies = [relativeAmount]% к затратам культуры на принятие новых общественных институтов

Research Lab = Лаборатория

Medical Lab = Медицинская лаборатория


Stadium = Стадион

Sydney Opera House = Сиднейский оперный театр
'Those who lose dreaming are lost.' - Australian Aboriginal saying = 'У кого погибли мечты, тот и сам погиб.' - пословица австралийских аборигенов

Manhattan Project = Манхэттенский проект
Enables nuclear weapon = Позволяет производить ядерное оружие
Triggers a global alert upon completion = Вызывает глобальное оповещение при завершении

Pentagon = Пентагон
'In preparing for battle I have always found that plans are useless, but planning is indispensable.' - Dwight D. Eisenhower = 'При подготовке к битве планы незаменимы, но, как только битва началась, план становится совершенно бесполезным.' - Дуайт Эйзенхауэр
[relativeAmount]% Gold cost of upgrading = [relativeAmount]% к затратам золота на модернизацию

Solar Plant = Солнечная ЭС
in cities without a [buildingFilter] = в городах, не имеющих [buildingFilter]
Only available = Доступно только

Nuclear Plant = АЭС

Apollo Program = Программа "Аполлон"
Enables construction of Spaceship parts = Позволяет строить части космического корабля

Spaceship Factory = Завод космических кораблей

United Nations = ООН
'More than ever before in human history, we share a common destiny. We can master it only if we face it together. And that is why we have the United Nations.' - Kofi Annan = 'Сейчас мы больше, чем когда-либо раньше, связаны общей судьбой. Мы выстоим перед ней, только если встретим её вместе. Именно для этого и нужна ООН.' - Кофи Аннан
Triggers voting for the Diplomatic Victory = Начинает голосование за дипломатическую победу

Utopia Project = Проект "Утопия"
Hidden until [amount] social policy branches have been completed = Скрыто до завершения [amount] ветвей общественных институтов
Triggers a global alert upon build start = Вызывает глобальное оповещение при начале строительства
Triggers a Cultural Victory upon completion = Приводит к культурной победе при завершении


#################### Lines from Difficulties from Civ V - Vanilla ####################

Settler = Поселенец

Chieftain = Вождь

Warlord = Полководец

Prince = Князь

King = Король
Era Starting Unit = Стартовый юнит эпохи

Emperor = Император
Scout = Разведчик

Immortal = Бессмертный
Worker = Рабочий

Deity = Божество


#################### Lines from Eras from Civ V - Vanilla ####################

Warrior = Воин
cityAncient = Древний город
Ancient era = Древнейший мир

Spearman = Копейщик
cityClassical = Античный город
Classical era = Античность

cityMedieval = Средневековый город
Medieval era = Средневековье

Pikeman = Пикинер
cityRenaissance = Город нового времени
Renaissance era = Новое время

Musketman = Аркебузир
cityIndustrial = Город новейшего времени
Industrial era = Новейшее время

Rifleman = Стрелок
cityModern = Современный город
Modern era = Современность

Infantry = Пехота
cityAtomic = Город атомной эры
Atomic era = Атомная эра

cityInformation = Город информационной эры
Information era = Информационная эра

cityFuture = Город будущего
Future era = Будущее


#################### Lines from Nations from Civ V - Vanilla ####################

Spectator = Зритель

Nebuchadnezzar II = Навуходоносор II
The demon wants the blood of soldiers! = Демон хочет крови солдат!
Oh well, I presume you know what you're doing. = Отлично, надеюсь ты знаешь что делаешь.
It is over. Perhaps now I shall have peace, at last. = Это конец. Ну теперь я хотя бы отдохну.
Are you real or a phantom? = Ты реален, или фантом?
It appears that you do have a reason for existing – to make this deal with me. = Единственное, для чего ты все еще существуешь - чтобы совершить со мной эту сделку.
Greetings. = Приветствую.
What do YOU want?! = Что ТЕБЕ нужно?!
Ingenuity = Изобретательность
May the blessings of heaven be upon you, O great Nebuchadnezzar, father of mighty and ancient Babylon! Young was the world when Sargon built Babylon some five thousand years ago, long did it grow and prosper, gaining its first empire the eighteenth century BC, under godlike Hammurabi, the giver of law. Although conquered by the Kassites and then by the Assyrians, Babylon endured, emerging phoenix-like from its ashes of destruction and regaining its independence despite its many enemies. Truly was Babylon the center of arts and learning in the ancient world. O Nebuchadnezzar, your empire endured but a short time after your death, falling to the mighty Persians, and then to the Greeks, until the great city was destroyed by 141 BC. = Да сохранят вас небеса, божественный Навуходоносор, отец прекрасного и древнего Вавилона! Саргон заложил Вавилон пять тысяч лет назад, когда мир был еще юн. Долгое время город рос и процветал. В XVIII веке до нашей эры он стал столицей империи богоподобного Хаммурапи, великого законодателя. Вавилон завоевывали касситы и ассирийцы, но всякий раз он восставал из пепла разрухи как феникс. Наперекор врагам он вновь обрел независимость и стал подлинным центром искусства и науки древнего мира. О Навуходоносор, ваша империя ненамного пережила вас. Сперва ее покорили персы, затем - греки. Великий город был наконец разрушен в 141 году до нашей эры.
But is Babylon indeed gone forever, great Nebuchadnezzar? Your people look to you to bring the empire back to life once more. Will you accept the challenge? Will you build a civilization that will stand the test of time? = Но неужто Вавилон не возродится еще раз? Великий Навуходоносор, ваш народ ждет, что вы воскресите былую империю! По силам ли вам такая задача? Сможете ли вы создать цивилизацию, что устоит под натиском времени?
Babylon = Вавилон
Akkad = Аккад
Dur-Kurigalzu = Дур-Куригалзу
Nippur = Ниппур
Borsippa = Борсиппа
Sippar = Сиппар
Opis = Опис
Mari = Мари
Shushan = Шусхан
Eshnunna = Эсхунна
Ellasar = Элласар
Erech = Эрэч
Kutha = Кутха
Sirpurla = Сирпурла
Neribtum = Нерибтум
Ashur = Ашур
Ninveh = Нинвех
Nimrud = Нимруд
Arbela = Арбела
Nuzi = Нузи
Arrapkha = Аррапха
Tutub = Тутуб
Shaduppum = Шадуппум
Rapiqum = Рапидум
Mashkan Shapir = Машхан Шапир
Tuttul = Туттул
Ramad = Рамад
Ana = Ана
Haradum = Харадум
Agrab = Аграб
Uqair = Укаир
Gubba = Губбио
Hafriyat = Хавриат
Nagar = Нагар
Shubat Enlil = Шубат-Эллиль
Urhai = Зурхай
Urkesh = Уркеш
Awan = Аван
Riblah = Рибла
Tayma = Тайма
Receive free [unit] when you discover [tech] = Бесплатный [unit] при открытии [tech]
[greatPerson] is earned [relativeAmount]% faster = [greatPerson] появляется на [relativeAmount]% быстрее

Alexander = Александр
You are in my way, you must be destroyed. = Ты встал на моем пути, ты должен быть уничтожен!
As a matter of fact I too grow weary of peace. = На самом деле, я устал от мира.
You have somehow become my undoing! What kind of beast are you? = Ты уничтожил меня! Зачем ты так зверски поступил?
Hello stranger! I am Alexandros, son of kings and grandson of the gods! = Приветствую, незнакомец! Я — Александрос, сын королей и внук богов!
My friend, does this seem reasonable to you? = Это приемлемо, мой друг?
Greetings! = Приветствую!
What? = Что?
Hellenic League = Эллинский союз
May the blessings of the gods be upon you, oh great King Alexander! You are the ruler of the mighty Greek nation. Your people lived for so many years in isolated city-states - legendary cities such as Athens, Sparta, Thebes - where they gave the world many great things, such as democracy, philosophy, tragedy, art and architecture, the very foundation of Western Civilization. Although few in number and often hostile to each other, in the 5th century BC they were able to defeat their much larger neighbor, Persia, on land and sea. = Да пребудет над тобою благословение Зевса, о великий царь Александр! Ты повелеваешь народом греков. Долгое время жили они в обособленных полисах: в легендарных Афинах, Фивах и Спарте. Полисы нередко враждовали друг с другом, но в пятом веке до нашей эры смогли объединиться и разбить гораздо более могущественного соседа - Персию. Мир обязан Греции изобретением демократии, философии и театра. Вся западная культура построена на фундаменте греческой.
Alexander, your people stand ready to march to war, to spread the great Greek culture to millions and to bring you everlasting glory. Are you ready to accept your destiny, King Alexander? Will you lead your people to triumph and greatness? Can you build a civilization that will stand the test of time? = Александр, твой народ готов выступить в поход, стяжать тебе немеркнущую славу и принести варварам свет греческой культуры. Готов ли ты ко встрече с судьбой? Приведешь ли ты свой народ к победе и процветанию? Создашь ли цивилизацию, которая устоит под натиском веков?
Athens = Афины
Sparta = Спарта
Corinth = Коринф
Argos = Аргос
Knossos = Кносс
Mycenae = Микены
Pharsalos = Фарсала
Ephesus = Эфес
Halicarnassus = Галикарнас
Rhodes = Родос
Eretria = Эретрия
Pergamon = Пергам
Miletos = Милет
Megara = Мегара
Phocaea = Фокея
Sicyon = Сикион
Tiryns = Тиринф
Samos = Самос
Mytilene = Митилины
Chios = Хиос
Paros = Парос
Elis = Эллис
Syracuse = Сиракузы
Herakleia = Гераклея
Gortyn = Гортина
Chalkis = Халкида
Pylos = Пилос
Pella = Пелла
Naxos = Наксос
Larissa = Ла́риса
Apollonia = Аполлония
Messene = Мессения
Orchomenos = Орхомен
Ambracia = Амбракия
Kos = Кос
Knidos = Книд
Amphipolis = Амфиполис
Patras = Патры
Lamia = Ламия
Nafplion = Нафплион
Apolyton = Аполит
Greece = Греция
[relativeAmount]% City-State Influence degradation = [relativeAmount]% к снижению влияния на город-государство
City-State Influence recovers at twice the normal rate = Влияние на город-государство увеличивается вдвое быстрее
City-State territory always counts as friendly territory = Территория города-государства всегда считается дружественной

Wu Zetian = У Цзэтянь
You won't ever be able to bother me again. Go meet Yama. = Вы нас больше не побеспокоите. Отправляйтесь к праотцам.
Fool! I will disembowel you all! = Глупец! Я сотру тебя в порошок!
You have proven to be a cunning and competent adversary. I congratulate you on your victory. = Теперь я вижу, что вы хитрый и искусный противник. Поздравляю с победой.
Greetings, I am Empress Wu Zetian. China desires peace and development. You leave us alone, we'll leave you alone. = Приветствую вас! Я императрица У Цзэтянь. Китай желает мира и развития. Оставите в покое нас — мы не будем трогать вас.
My friend, do you think you can accept this request? = Мой друг, как считаете, вы можете принять это предложение?
How are you today? = Как поживаете?
Oh. It's you? = А, это вы?
Art of War = Искусство войны
The Blessings of Heaven be upon you. Empress Wu Zetian, most beautiful and haughty ruler of China! Oh great Empress, whose shadow causes the flowers to blossom and the rivers to flow! You are the leader of the Chinese, the oldest and the greatest civilization that humanity has ever produced. China's history stretches back into the mists of time, its people achieving many great things long before the other upstart civilizations were even conceived. China's contributions to the arts and sciences are too many and too wondrous to do justice to - the printing press, gunpowder, the works of Confucius - these are but a few of the gifts China has given to an undeserving world! = Да пребудет с вами благословение небес, высокородная императрица У Цзэтянь! В вашей тени распускаются цветы и бьют родники! Вы - прекрасная правительница Китая, цивилизации, чьи корни теряются во мгле истории. Жители Китая уже гордились великими достижениями тогда, когда прочие цивилизации еще зарождались. Вклад Китая в науку и искусство слишком велик, чтоб описать его в двух словах. Книгопечатанье, порох, мудрость Конфуция... это лишь малая часть того, что Китай подарил недостойному миру!
You, great Queen, who, with cunning and beauty, rose from the position of lowly concubine to that of Divine Empress - your people call out to you to lead them! Great China is once again beset on all sides by barbarians. Can you defeat all your many foes and return your country to greatness? Can you build a civilization to stand the test of time? = Народ Китая взывает к вам - к той, что из наложниц попала в императрицы благодаря незаурядному уму и красоте. Могущественный Китай вновь оказался в кольце врагов. Сможете ли вы победить их и вернуть империи былое величие? Сможете ли вы создать цивилизацию, которая выдержит натиск времени?
Beijing = Пекин
Shanghai = Шанхай
Guangzhou = Гуанчжоу
Nanjing = Нанкин
Xian = Сиань
Chengdu = Чэнду
Hangzhou = Ханчжоу
Tianjin = Тяньцзинь
Macau = Макао
Shandong = Шаньдун
Kaifeng = Кайфын
Ningbo = Нинбо
Baoding = Баодин
Yangzhou = Янчжоу
Harbin = Харбин
Chongqing = Чунцин
Luoyang = Лоян
Kunming = Куньмин
Taipei = Тайбэй
Shenyang = Шэньян
Taiyuan = Тайюань
Tainan = Тайнань
Dalian = Далянь
Lijiang = Лицзян
Wuxi = Уси
Suzhou = Сучжоу
Maoming = Маомин
Shaoguan = Шаогуань
Yangjiang = Янцзян
Heyuan = Хэйюань
Huangshi = Хуанши
Yichang = Ичан
Yingtian = Ингшань
Xinyu = Синью
Xinzheng = Синьчжэн
Handan = Ханьдань
Dunhuang = Дуньхуан
Gaoyu = Гаою
Nantong = Наньтун
Weifang = Вэйфан
Xikang = Сикан
China = Китай
Great General provides double combat bonus = Великий полководец даёт двойной бонус в бою

Ramesses II = Рамсес II
You are but a pest on this Earth, prepare to be eliminated! = Ты, язва этой планеты, готовься к уничтожению!
You are a fool who evokes pity. You have brought my hostility upon yourself and your repulsive civilization! = Ты глупец, вызывающий сочувствие. Ты и твоя мерзкая цивилизация заслуживаете только неприязни!
Strike me down and my soul will torment yours forever, you have won nothing. = Свержение меня и моей души будет мучить ваш народ веками. Вы ничего не выиграли.
Greetings, I am Ramesses the god. I am the living embodiment of Egypt, mother and father of all civilizations. = Приветствую! Я Рамсес, божество и воплощение Египта, отец и мать всех народов.
Generous Egypt makes you this offer. = Великодушный Египет делает вам это предложение.
Good day. = Хорошего дня.
Oh, it's you. = А, это вы.
Monument Builders = Строители монументов
We greet thee, oh great Ramesses, Pharaoh of Egypt, who causes the sun to rise and the Nile to flow, and who blesses his fortunate people with all the good things of life! Oh great lord, from time immemorial your people lived on the banks of the Nile river, where they brought writing to the world, and advanced mathematics, sculpture, and architecture. Thousands of years ago they created the great monuments which still stand tall and proud. = Мир тебе, солнцеликий Рамсес, фараон Египта! О великий властитель, по твоему велению восходит солнце и разливается Нил. Твой народ живет на берегах великой реки с незапамятных времен. Египет подарил миру письменность и счисление, скульптуру и зодчество. Тысячи лет назад он возвел монументы, которые и по сей день противятся наступлению песков.
Oh, Ramesses, for uncounted years your people endured, as other petty nations around them have risen and then fallen into dust. They look to you to lead them once more into greatness. Can you honor the gods and bring Egypt back to her rightful place at the very center of the world? Can you build a civilization that will stand the test of time? = О Рамсес, бесчисленные годы твой народ сносил невзгоды, в то время как другие империи рождались и умирали. Пришло время вернуть былое величие! Сумеешь ли ты угодить древним богам и поставить Египет в центр мировой политики? Сможешь ли ты создать цивилизацию, что переживет века?
Thebes = Фивы
Memphis = Мемфис
Heliopolis = Гелиополь
Elephantine = Элефантина
Alexandria = Александрия
Pi-Ramesses = Пер-Рамсес
Giza = Гиза
Byblos = Джебейль
Akhetaten = Амарна
Hieraconpolis = Нехен
Abydos = Абидос
Asyut = Асьют
Avaris = Аварис
Lisht = Лишт
Buto = Буто
Edfu = Идфу
Pithom = Питом
Busiris = Бусирис
Kahun = Эль-Кахун
Athribis = Атрибис
Mendes = Мендес
Elashmunein = Гермополь
Tanis = Танис
Bubastis = Бубастис
Oryx = Ориксы
Sebennytus = Себеннит
Akhmin = Ахмим
Karnak = Карнак
Luxor = Луксор
El Kab = Эль-Каб
Armant = Гермонтис
Balat = Балат
Ellahun = Эллахун
Hawara = Хавара
Dashur = Дахшур
Damanhur = Даманхур
Abusir = Абусир
Herakleopolis = Гераклеополь
Akoris = Акори
Benihasan = Бени-Хасан
Badari = Бадария
Hermopolis = Гермополь
Amrah = Амрах
Koptos = Коптос
Ombos = Омбос
Naqada = Накада
Semna = Семнан
Soleb = Солеб
Egypt = Египет
[relativeAmount]% Production when constructing [buildingFilter] wonders [cityFilter] = [relativeAmount]% к производству при создании чудес: [buildingFilter] [cityFilter]

Elizabeth = Елизавета
By the grace of God, your days are numbered. = По милости бога дни твои сочтены.
We shall never surrender. = Мы никогда не сдадимся.
You have triumphed over us. The day is yours. = Вы победили нас. Ваша взяла.
We are pleased to meet you. = Мы рады с вами познакомиться.
Would you be interested in a trade agreement with England? = Вы заинтересованы в торговом соглашении с Англией?
Hello, again. = Снова здравствуйте.
Oh, it's you! = А, это вы.
Sun Never Sets = Над империей не заходит солнце
Praises upon her serene highness, Queen Elizabeth Gloriana. You lead and protect the celebrated maritime nation of England. England is an ancient land, settled as early as 35,000 years ago. The island has seen countless waves of invaders, each in turn becoming a part of the fabric of the people. Although England is a small island, for many years your people dominated the world stage. Their matchless navy, brilliant artists and shrewd merchants, giving them power and influence far in excess of their mere numbers. = Многая лета вам, ваше величество королева Елизавета! Вы - глава и хранитель английской морской державы. Англия - часть Великобритании, чья земля встретила первых поселенцев более 35 тысяч лет назад. Британские острова постоянно подвергались набегам, и новые завоеватели быстро становились частью английского народа. Англия невелика по размерам, что не помешало британцам долгое время господствовать на мировой арене. Непревзойденный флот, гениальные художники и вездесущие купцы закрепили этот успех.
Queen Elizabeth, will you bring about a new golden age for the English people? They look to you once more to return peace and prosperity to the nation. Will you take up the mantle of greatness? Can you build a civilization that will stand the test of time? = Королева Елизавета, принесет ли ваше царствие второй золотой век? Англичане с надеждой взирают на вас, уповая на благоденствие и процветание. Не слишком ли тяжела мантия величия? Сможете ли вы создать цивилизацию, что выстоит под натиском времени?
London = Лондон
York = Йорк
Nottingham = Ноттингем
Hastings = Гастингс
Canterbury = Кентербери
Coventry = Ковентри
Warwick = Варвик
Newcastle = Ньюкасл
Oxford = Оксфорд
Liverpool = Ливерпуль
Dover = Дувр
Brighton = Брайтон
Norwich = Норидж
Leeds = Лидс
Reading = Рединг
Birmingham = Бермингем
Richmond = Ричмонд
Exeter = Эксетер
Cambridge = Кембридж
Gloucester = Глостер
Manchester = Манчестер
Bristol = Бристоль
Leicester = Лестер
Carlisle = Карлайл
Ipswich = Ипсуич
Portsmouth = Портсмут
Berwick = Бервик
Bath = Бат
Mumbles = Мамблс
Southampton = Саутгемптон
Sheffield = Шеффилд
Salisbury = Солсбери
Colchester = Колчестер
Plymouth = Плимут
Lancaster = Ланкастер
Blackpool = Блэкпул
Winchester = Уинчестер
Hull = Халл
England = Англия

Napoleon = Наполеон
You're disturbing us, prepare for war. = Ты побеспокоил нас, готовься к войне.
You've fallen into my trap. I'll bury you. = Ты угодил в мою ловушку. Я сожгу тебя.
I congratulate you for your victory. = Поздравляю вас с победой.
Welcome. I'm Napoleon, of France; the smartest military man in world history. = Добро пожаловать. Я Наполеон Бонапарт, величайший политик в истории человечества.
France offers you this exceptional proposition. = Франция делает вам исключительное предложение.
Hello. = Здравствуйте.
It's you. = Снова вы.
Ancien Régime = Старый порядок
Long life and triumph to you, First Consul and Emperor of France, Napoleon I, ruler of the French people. France lies at the heart of Europe. Long has Paris been the world center of culture, arts and letters. Although surrounded by competitors - and often enemies - France has endured as a great nation. Its armies have marched triumphantly into battle from one end of the world to the other, its soldiers and generals among the best in history. = Долгих лет вам и доброго здравия, Наполеон Бонапарт, Первый консул и император французов! Франция лежит в середине Европы, а Париж - ее сердце - многие века оставался центром искусств и литературы. В окружении соперников и жестоких врагов Франция сохранила величие нации. Мир до сих пор помнит победоносное шествие французских воинов, которые, казалось, способны покорить весь свет.
Napoleon Bonaparte, France yearns for you to rebuild your empire, to lead her once more to glory and greatness, to make France once more the epicenter of culture and refinement. Emperor, will you ride once more against your foes? Can you build a civilization that will stand the test of time? = Наполеон Бонапарт, Франция жаждет стать империей под вашим руководством и снова диктовать всему миру свои утонченные вкусы. Император, вы готовы еще раз вызвать врага на бой? Сможете ли вы создать цивилизацию, которая устоит под натиском времени?
Paris = Париж
Orleans = Орлеан
Lyon = Лион
Troyes = Труа
Tours = Тур
Marseille = Марсель
Chartres = Шартр
Avignon = Авиньон
Rouen = Руан
Grenoble = Гренобль
Dijon = Дижон
Amiens = Амьен
Cherbourg = Шербур-Октевиль
Poitiers = Пуатье
Toulouse = Тулуза
Bayonne = Байонна
Strasbourg = Страсбург
Brest = Брест
Bordeaux = Бордо
Rennes = Ренн
Nice = Ницца
Saint Etienne = Сент-Этьен
Nantes = Нант
Reims = Реймс
Le Mans = Ле-Ман
Montpellier = Монпелье
Limoges = Лимож
Nancy = Нанси
Lille = Лиль
Caen = Кан
Toulon = Тулон
Le Havre = Гавр
Lourdes = Лурд
Cannes = Канны
Aix-En-Provence = Экс-ан-Прованс
La Rochelle = Ла-Рошель
Bourges = Бурж
Calais = Кале
France = Франция

Catherine = Екатерина
You've behaved yourself very badly, you know it. Now it's payback time. = Знаете, вы поступили очень плохо. Пришло время расплаты.
You've mistaken my passion for a weakness, you'll regret about this. = Вы приняли мой пыл за слабость, вы пожалеете об этом.
We were defeated, so this makes me your prisoner. I suppose there are worse fates. = Вы победили нас. Что ж, бывало и хуже.
I greet you, stranger! If you are as intelligent and tactful as you are attractive, we'll get along just fine. = От лица великой страны я вас приветствую, чужеземец! Если вы столь же интеллигентны и тактичны, сколь привлекательны, мы хорошо поладим.
How would you like it if I propose this kind of exchange? = Как вы посмотрите, если я предложу эту сделку?
Hello! = Здравствуйте!
What do you need?! = Что вам нужно?!
Siberian Riches = Богатства Сибири
Greetings upon thee, Your Imperial Majesty Catherine, wondrous Empress of all the Russias. At your command lies the largest country in the world. Mighty Russia stretches from the Pacific Ocean in the east to the Baltic Sea in the west. Despite wars, droughts, and every manner of disaster the heroic Russian people survive and prosper, their artists and scientists among the best in the world. The Empire today remains one of the strongest ever seen in human history - a true superpower, with the greatest destructive force ever devised at her command. = Бью челом, Ваше Величество Екатерина, просвещенная императрица всероссийская! Вы держите бразды правления самого крупного государства в мире. Россия простирается от Тихого океана на востоке до Балтийского моря на западе. Наперекор войнам, засухам и сотне других напастей богатырский русский народ живет припеваючи. Достижения российской науки и произведения искусства высоко ценятся во всем мире. Российская империя - одна из самых прочных и могущественных держав в истории.
Catherine, your people look to you to bring forth glorious days for Russia and her people, to revitalize the land and recapture the wonder of the Enlightenment. Will you lead your people once more into greatness? Can you build a civilization that will stand the test of time? = Государыня, ваш народ ждет, что вы приведете его в новый золотой век просвещенного абсолютизма. Сможете ли вы создать цивилизацию, которая простоит до скончания времен?
Moscow = Москва
St. Petersburg = Санкт-Петербург
Novgorod = Новгород
Rostov = Ростов
Yaroslavl = Ярославль
Yekaterinburg = Екатеринбург
Yakutsk = Якутск
Vladivostok = Владивосток
Smolensk = Смоленск
Orenburg = Оренбург
Krasnoyarsk = Красноярск
Khabarovsk = Хабаровск
Bryansk = Брянск
Tver = Тверь
Novosibirsk = Новосибирск
Magadan = Магадан
Murmansk = Мурманск
Irkutsk = Иркутск
Chita = Чита
Samara = Самара
Arkhangelsk = Архангельск
Chelyabinsk = Челябинск
Tobolsk = Тобольск
Vologda = Вологда
Omsk = Омск
Astrakhan = Астрахань
Kursk = Курск
Saratov = Саратов
Tula = Тула
Vladimir = Владимир
Perm = Пермь
Voronezh = Воронеж
Pskov = Псков
Starayarussa = Старая Русса
Kostoma = Кострома
Nizhniy Novgorod = Нижний Новгород
Suzdal = Суздаль
Magnitogorsk = Магнитогорск
Russia = Россия
Double quantity of [resource] produced = Удваивается количество [resource]

Augustus Caesar = Август Цезарь
My treasury contains little and my soldiers are getting impatient... (sigh) ...therefore you must die. = Моя казна почти пуста, а мои солдаты теряют терпение... (вздох) ...поэтому вы должны умереть.
So brave, yet so stupid! If only you had a brain similar to your courage. = Такая отвага, да при такой-то тупости! Если б только твой ум был соразмерен храбрости.
The gods have deprived Rome of their favour. We have been defeated. = Боги отвернулись от Рима. Мы повержены.
I greet you. I am Augustus, Imperator and Pontifex Maximus of Rome. If you are a friend of Rome, you are welcome. = Я приветствую вас. Я Август, император и великий понтифик Рима. Если вы друг Рима, то добро пожаловать.
I offer this, for your consideration. = Я предлагаю это на ваше рассмотрение.
Hail. = Здравствуйте!
What do you want? = Чего вы хотите?
The Glory of Rome = Величие Рима
The blessings of the gods be upon you, Caesar Augustus, emperor of Rome and all her holdings. Your empire was the greatest and longest lived of all in Western civilization. And your people single-handedly shaped its culture, law, art, and warfare like none other, before or since. Through years of glorious conquest, Rome came to dominate all the lands of the Mediterranean from Spain in the west to Syria in the east. And her dominion would eventually expand to cover much of England and northern Germany. Roman art and architecture still awe and inspire the world. And she remains the envy of all lesser civilizations who have followed. = Да благословят тебя Олимпийцы, божественный Август, диктатор Рима. Твоя империя стала величайшей в истории Запада и существовала дольше других. Рим определил культуру, право, искусство и военное дело западной цивилизации. За долгие годы бесконечных войн римляне подчинили себе все земли на Средиземном море от Испании на западе до Сирии на востоке. Они проникли на Британские острова и в северную Германию. Римское искусство и ныне вдохновляет творцов, а молодые народы с тоской и завистью смотрят на великое прошлое Рима.
O mighty emperor, your people turn to you to once more reclaim the glory of Rome! Will you see to it that your empire rises again, bringing peace and order to all? Will you make Rome once again center of the world? Can you build a civilization that will stand the test of time? = О великий император, народ молит тебя вернуть былую славу Вечного города. Воспрянут ли вновь римские орлы, восстанет ли из пепла великая империя порядка? Сможешь ли ты создать цивилизацию, которую не занесут пески времени?
Rome = Рим
Antium = Анцио
Cumae = Кумы
Neapolis = Неаполь
Ravenna = Равенна
Arretium = Ареццо
Mediolanum = Медиоланум
Arpinum = Арпино
Circei = Чирчео
Setia = Сетья
Satricum = Сатрикум
Ardea = Ардеа
Ostia = Остия
Velitrae = Виллетри
Viroconium = Вирокони
Tarentum = Таранто
Brundisium = Брандизи
Caesaraugusta = Сарагоса
Caesarea = Кесарея
Palmyra = Пальмира
Signia = Сеньи
Aquileia = Аквилея
Clusium = Кьюзи
Sutrium = Сутри
Cremona = Кремона
Placentia = Пьяченца
Hispalis = Севилья
Artaxata = Арташат
Aurelianorum = Орлеанор
Nicopolis = Никополь
Agrippina = Агриппина
Verona = Верона
Corfinium = Корфинио
Treverii = Тревер
Sirmium = Сирмий
Augustadorum = Августадор
Curia = Курия
Interrama = Интерама
Adria = Адриа
[relativeAmount]% Production towards any buildings that already exist in the Capital = [relativeAmount]% к производству при строительстве любых зданий, которые существуют в столице

Harun al-Rashid = Гарун аль-Рашид
The world will be more beautiful without you. Prepare for war. = Мир будет лучше без тебя. Готовься к войне!
Fool! You will soon regret dearly! I swear it! = Глупец! Клянусь, ты об этом очень пожалеешь!
You have won, congratulations. My palace is now in your possession, and I beg that you care well for the peacock. = Ты победил, поздравляю. Мой дворец отныне в твоих владениях, и я надеюсь, ты позаботишься о моем павлине.
Welcome foreigner, I am Harun Al-Rashid, Caliph of the Arabs. Come and tell me about your empire. = Добро пожаловать, странник, я Гарун аль-Рашид, халиф арабов. Проходи и расскажи мне про свою империю.
Come forth, let's do business. = Заходи, есть предложение.
Peace be upon you. = Мир тебе.
Trade Caravans = Торговые караваны
Blessings of God be upon you oh great caliph Harun al-Rashid, leader of the pious Arabian people! The Muslim empire, the Caliphate was born in the turbulent years after the death of the prophet Muhammad in 632 AD, as his followers sought to extend the rule of God to all of the people of the earth. The caliphate grew mighty indeed at the height of its power, ruling Spain, North Africa, the Middle East, Anatolia, the Balkans and Persia. An empire as great as or even greater than that of Rome. The arts and sciences flourished in Arabia during the Middle Ages, even as the countries of Europe descended into ignorance and chaos. The Caliphate survived for six hundred years, until finally succumbing to attack from the Mongols, those destroyers of Empires. = Да хранит вас Аллах, о великий халиф Гарун аль-Рашид, властитель благочестивых арабов! Когда Халифат - исламская империя - вышел из хаоса, начавшегося после смерти Магомета, последователи пророка постарались привести под длань Господа все народы мира. Халифат подчинил Испанию, Северную Африку, Средний Восток, Анатолию, Балканский полуостров и Персию. В дни своей славы империя превосходила могуществом даже Рим. Когда в Европе царили Темные Века невежества и смуты, в Аравии по-прежнему процветали науки и искусства. Халифат просуществовал около шести веков и пал от нашествия монголов - разрушителей империй.
Great Caliph Harun al Rashid, your people look to you to return them to greatness! To make Arabia once again an enlightened land of arts and knowledge, a powerful nation who needs fear no enemy! Oh Caliph, will you take up the challenge? Can you build a civilization that will stand the test of time? = Великий халиф Гарун аль-Рашид, ваш народ молится, чтобы вы вернули Аравии былое величие. Пусть она вновь станет просвещенным краем мудрости, которому не страшны никакие враги. О халиф, по плечу ли вам эта задача? Сможете ли вы создать цивилизацию, что устоит под натиском времени?
Mecca = Мекка
Medina = Медина
Damascus = Дамаск
Baghdad = Багдад
Najran = Наджран
Kufah = Эль-Куфа
Basra = Басра
Khurasan = Хорасан
Anjar = Анджар
Fustat = Фустат
Aden = Аден
Yamama = Ямама
Muscat = Маскат
Mansura = Мансура
Bukhara = Бухара
Fez = Фес
Shiraz = Шираз
Merw = Мерв
Balkh = Балх
Mosul = Мосул
Aydab = Айдаб
Bayt = Баит
Suhar = Сухар
Taif = Таиф
Hama = Хама
Tabuk = Табук
Sana'a = Сана
Shihr = Шир
Tripoli = Триполи
Tunis = Тунис
Kairouan = Кайруан
Algiers = Алжир
Oran = Оран
Arabia = Аравия
[stats] from each Trade Route = [stats] от каждого торгового маршрута

George Washington = Джордж Вашингтон
Your wanton aggression leaves us no choice. Prepare for war! = Ваша бессмысленная агрессия не оставляет нам выбора. Готовьтесь к войне!
You have mistaken our love of peace for weakness. You shall regret this! = Вы ошиблись, приняв наше миролюбие за слабость, и пожалете об этом!
The day...is yours. I hope you will be merciful in your triumph. = Победа...за вами. Надеюсь, вы будете милосердны в дни своего триумфа.
The people of the United States of America welcome you. = Соединенные Штаты Америки приветствуют вас!
Is the following trade of interest to you? = Это предложение в ваших интересах?
Well? = Итак?
Manifest Destiny = Явное предначертание
Welcome President Washington! You lead the industrious American civilization! Formed in the conflagration of revolution in the 18th century, within a hundred years, the young nation became embroiled in a terrible civil war that nearly tore the country apart, but it was just a few short years later in the 20th century that the United States reached the height of its power, emerging triumphant and mighty from the two terrible wars that destroyed so many other great nations. The United States is a nation of immigrants, filled with optimism and determination. They lack only a leader to help them fulfill their promise. = Приветствую вас, президент Вашингтон! Вы - глава трудолюбивого американского народа. Ваша молодая нация родилась и закалилась в пламени революции восемнадцатого века. Через сто лет разразилась гражданская война, расколовшая страну надвое. Но совсем скоро, в двадцатом веке, Соединенные Штаты оказались на пике могущества. Две жестокие войны, сокрушившие другие государства, принесли Штатам победу и невероятное влияние. Американцы - это нация переселенцев, целеустремленных и энергичных. Не хватает лишь лидера, который приведет их к мечте.
President Washington, can you lead the American people to greatness? Can you build a civilization that will stand the test of time? = Президент Вашингтон, сможете ли вы сделать Америку великой? Создадите ли вы цивилизацию, которая выстоит под натиском времени?
Washington = Вашингтон
New York = Нью-Йорк
Boston = Бостон
Philadelphia = Филадельфия
Atlanta = Атланта
Chicago = Чикаго
Seattle = Сиэтл
San Francisco = Сан-Франциско
Los Angeles = Лос-Анджелес
Houston = Хьюстон
Portland = Портленд
St. Louis = Сент-Луис
Miami = Майами
Buffalo = Баффало
Detroit = Детройт
New Orleans = Новый Орлеан
Baltimore = Балтимор
Denver = Денвер
Cincinnati = Цинциннати
Dallas = Даллас
Cleveland = Кливленд
Kansas City = Канзас
San Diego = Сан-Диего
Las Vegas = Лас-Вегас
Phoenix = Финикс
Albuquerque = Альбукерке
Minneapolis = Миннеаполис
Pittsburgh = Питтсбург
Oakland = Оакленд
Tampa Bay = Тампа-Бэй
Orlando = Орландо
Tacoma = Такома
Santa Fe = Санта-Фе
Olympia = Олимпия
Hunt Valley = Хант Вэлли
Springfield = Спрингфилд
Palo Alto = Пало-Альто
Centralia = Сентрейлия
Spokane = Спокан
Jacksonville = Джексонвилл
Svannah = Саванна
Charleston = Чарлстон
San Antonio = Сан-Антонио
Anchorage = Анкоридж
Sacramento = Сакраменто
Reno = Рино
Salt Lake City = Солт-Лейк-Сити
Boise = Бойсе
Milwaukee = Милуоки
Santa Cruz = Санта-Круз
Little Rock = Литл-Рок
America = Америка

Oda Nobunaga = Ода Нобунага
I hereby inform you of our intention to wipe out your civilization from this world. = Сим я информирую вас о нашем намерении стереть вашу цивилизацию с лица земли.
Pitiful fool! Now we shall destroy you! = Жалкий глупец! Сейчас мы уничтожим тебя!
You were much wiser than I thought. = Вы оказались куда мудрее, чем я считал.
We hope for a fair and just relationship with you, who are renowned for military bravery. = Мы надеемся на справедливые отношения с вами, великий воин.
I would be grateful if you agreed on the following proposal. = Я буду признателен, если вы согласитесь на это предложение.
Oh, it's you... = А, это вы...
Bushido = Бусидо
Blessings upon you, noble Oda Nobunaga, ruler of Japan, the land of the Rising Sun! May you long walk among its flowering blossoms. The Japanese are an island people, proud and pious with a rich culture of arts and letters. Your civilization stretches back thousands of years, years of bloody warfare, expansion and isolation, great wealth and great poverty. In addition to their prowess on the field of battle, your people are also immensely industrious, and their technological innovation and mighty factories are the envy of lesser people everywhere. = Будьте благословенны, высокородный Ода Нобунага, правитель Страны восходящего солнца! Да пребудете вы еще долго в ее цветущих садах! Перед вами склонилась вся Япония. Японцы - островной народ со своей особенной гордостью и благочестием. Японской цивилизации несколько тысячелетий. Несколько тысяч лет кровавых войн, завоеваний и изоляции, богатства и бедности. А также - сотни величайших образцов изобразительного и словесного искусства. Японцы доблестны в бою и усердны в работе. Менее развитые народы глядят с удивлением на наши технические новшества.
Legendary daimyo, will you grab the reins of destiny? Will you bring your family and people the honor and glory they deserve? Will you once again pick up the sword and march to triumph? Will you build a civilization that stands the test of time? = Прославленный дайме, возьмете ли вы бразды правления в свои руки? Покроете ли славой свой род и свою страну? Почует ли новую кровь клинок предков? Сможете ли вы создать цивилизацию, которая простоит тысячелетия?
Kyoto = Киото
Osaka = Осака
Tokyo = Токио
Satsuma = Сатсума
Kagoshima = Кагосима
Nara = Нара
Nagoya = Нагоя
Izumo = Идзумо
Nagasaki = Нагасаки
Yokohama = Иокогама
Shimonoseki = Симоносеки
Matsuyama = Мацуяма
Sapporo = Саппоро
Hakodate = Хакодате
Ise = Исэ
Toyama = Тояма
Fukushima = Фукусима
Suo = Суо
Bizen = Бидзен
Echizen = Этидзен
Izumi = Идзуми
Omi = Оми
Echigo = Эчиго
Kozuke = Козука
Sado = Садо
Kobe = Кобе
Nagano = Нагано
Hiroshima = Хиросима
Takayama = Такаяма
Akita = Акита
Fukuoka = Фукуока
Aomori = Аомори
Kamakura = Камакура
Kochi = Кочи
Naha = Наха
Sendai = Сендай
Gifu = Гифу
Yamaguchi = Ямагути
Ota = Ота
Tottori = Тоттори
Japan = Япония
Damage is ignored when determining unit Strength = Урон не учитывается при определении мощи юнита 

Gandhi = Ганди
I have just received a report that large numbers of my troops have crossed your borders. = Мне только что доложили, что моя огромная армия пересекла ваши границы.
My attempts to avoid violence have failed. An eye for an eye only makes the world blind. = Мои попытки избегать жестокость провалились. Глаз за глаз — вот что делает мир слепым.
You can chain me, you can torture me, you can even destroy this body, but you will never imprison my mind. = Вы можете заковать меня в цепи, вы можете меня пытать, вы можете даже уничтожить это тело, но вам никогда не заточить мой ум.
Hello, I am Mohandas Gandhi. My people call me Bapu, but please, call me friend. = Здравствуйте, я Махатма Ганди. Мой народ зовет меня 'отец', но вы, пожалуйста, зовите меня другом.
My friend, are you interested in this arrangement? = Мой друг, вы заинтересованы в этом соглашении?
I wish you peace. = Я желаю вам мира.
Population Growth = Рост населения
Delhi = Дели
Mumbai = Мумбаи
Vijayanagara = Виджаянгар
Pataliputra = Паталипутра
Varanasi = Варанаси
Agra = Агра
Calcutta = Калькутта
Lahore = Лахор
Bangalore = Бангалор
Hyderabad = Хайдарабад
Madurai = Мадурай
Ahmedabad = Ахмедабад
Kolhapur = Колхапур
Prayaga = Аллахабад
Ayodhya = Айодхья
Indraprastha = Индрапрастха
Mathura = Матхура
Ujjain = Удджайн
Gulbarga = Гулбарга
Jaunpur = Джаунпур
Rajagriha = Раджгир
Sravasti = Шравасти
Tiruchirapalli = Тируччираппалли
Thanjavur = Танджавур
Bodhgaya = Бодх-Гая
Kushinagar = Кушинагар
Amaravati = Амаравати
Gaur = Гаур
Gwalior = Гвалиор
Jaipur = Джайпур
Karachi = Карачи
India = Индия
Unhappiness from number of Cities doubled = Недовольство от числа городов удвоено

Otto von Bismarck = Отто фон Бисмарк
I cannot wait until ye grow even mightier. Therefore, prepare for war! = Я не могу ждать, покуда вы станете еще могущественнее. Готовьтесь к войне!
Corrupted villain! We will bring you into the ground! = Злодей! Мы сравняем вас с землей.
Germany has been destroyed. I weep for the future generations. = Германия разрушена. Я оплакиваю будущие поколения.
Guten tag. In the name of the great German people, I bid you welcome. = Guten tag. От имени всей Германии я приветствую вас.
It would be in your best interest, to carefully consider this proposal. = В ваших же интересах рассмотреть это предложение.
What now? = Что теперь?
So, out with it! = Итак, говорите!
Furor Teutonicus = Тевтонская ярость
Hail mighty Bismarck, first chancellor of Germany and her empire! Germany is an upstart nation, fashioned from the ruins of the Holy Roman Empire and finally unified in 1871, a little more than a century ago. The German people have proven themselves to be creative, industrious and ferocious warriors. Despite enduring great catastrophes in the first half of the 20th century, Germany remains a worldwide economic, artistic and technological leader. = Хайль, великий Бисмарк, Первый канцлер Германской империи! Сколоченные из обломков Священной Римской империи германские государства объединились только в 1871 году, около полутора веков назад. Немцы не раз демонстрировали трудолюбие, творческое мышление и доблесть на поле боя. Несмотря на тяжелейшее положение в первой половине двадцатого века, Германия остается лидером в области экономики, искусства и высоких технологий.
Great Prince Bismarck, the German people look up to you to lead them to greater days of glory. Their determination is strong, and now they turn to you, their beloved iron chancellor, to guide them once more. Will you rule and conquer through blood and iron, or foster the Germanic arts and industry? Can you build a civilization that will stand the test of time? = Князь Бисмарк, на вас возложены все надежды германского народа! Немцы вверяют вам свою судьбу. Станете ли вы железом и кровью добиваться военного и политического господства, или бросите силы на развитие искусства и промышленности? Сможете ли вы создать цивилизацию, которая выдержит натиск времени?
Berlin = Берлин
Hamburg = Гамбург
Munich = Мюнхен
Cologne = Кёльн
Frankfurt = Франкфурт
Essen = Эссен
Dortmund = Дортмунд
Stuttgart = Штутгард
Düsseldorf = Дюссельдорф
Bremen = Бремен
Hannover = Ганновер
Duisburg = Дуйсбург
Leipzig = Лейпциг
Dresden = Дрезден
Bonn = Бонн
Bochum = Бохум
Bielefeld = Билефельд
Karlsruhe = Карлсруэ
Gelsenkirchen = Гельзенкирхен
Wiesbaden = Висбаден
Münster = Мюнстер
Rostock = Росток
Chemnitz = Хемниц
Braunschweig = Брауншвейг
Halle = Галле
Mönchengladbach = Мёнхенгладбах
Kiel = Киль
Wuppertal = Вупперталь
Freiburg = Фрайбург
Hagen = Хаген
Erfurt = Эрфурт
Kaiserslautern = Кайзерслаустерн
Kassel = Кассель
Oberhausen = Оберхаузен
Hamm = Хамм
Saarbrücken = Саарбрюккен
Krefeld = Крефельд
Pirmasens = Пирмазенс
Potsdam = Потсдам
Solingen = Золинген
Osnabrück = Оснабрюк
Ludwigshafen = Людвигсхафен
Leverkusen = Леверкузен
Oldenburg = Ольденбург
Neuss = Нейсс
Mülheim = Мюльхейм
Darmstadt = Дармштадт
Herne = Херне
Würzburg = Вюрцбург
Recklinghausen = Реклингхаузен
Göttingen = Гёттинген
Wolfsburg = Вольфсбург
Koblenz = Кобленц
Hildesheim = Хильдесхайм
Erlangen = Эрланген
Germany = Германия
with [amount]% chance = с [amount]% шансом
When conquering an encampment, earn [amount] Gold and recruit a Barbarian unit = При захвате лагеря получает [amount] золота и переманивает варварского юнита к себе
[relativeAmount]% maintenance costs = [relativeAmount]% к стоимости обслуживания

Suleiman I = Сулейман I
Your continued insolence and failure to recognize and preeminence leads us to war. = Твои наглость и попытки сыскать признание и превосходство ведут нас к войне.
Good. The world shall witness the incontestable might of my armies and the glory of the Empire. = Отлично. Миру угодно быть свидетелем неоспоримой мощи моих армий и величия Империи.
Ruin! Ruin! Istanbul becomes Iram of the Pillars, remembered only by the melancholy poets. = Руины! Руины!.. Стамбул становится новым Ирамом, память о котором сохранили лишь поэты.
From the magnificence of Topkapi, the Ottoman nation greets you, stranger! I'm Suleiman, Kayser-I Rum, and I bestow upon you my welcome! = От имени великого Топкапи оттоманская нация приветствует тебя, странник. Я Султан Сулейман, дарую тебе свое гостеприимство!
Let us do business! Would you be interested? = Тебе интересна сделка?
Barbary Corsairs = Берберские пираты
Blessings of God be upon you, oh Great Emperor Suleiman! Your power, wealth and generosity awe the world! Truly, are you called 'Magnificent!' Your empire began in Bithynia, a small country in Eastern Anatolia in 12th century. Taking advantage in the decline of the great Seljuk Sultanate of Rum, King Osman I of Bithynia expanded west into Anatolia. Over the next century, your subjects brought down the empire of Byzantium, taking its holdings in Turkey and then the Balkans. In the mid 15th century, the Ottomans captured ancient Constantinople, gaining control of the strategic link between Europe and the Middle East. Your people's empire would continue to expand for centuries governing much of North Africa, the Middle East and Eastern Europe at its height. = Да продлит небо ваши дни, великий султан Сулейман! Ваше могущество, богатство и щедрость стали притчей во языцех! Не случайно вас называют Великолепным! Истоки вашей империи лежат в Вифинии, малом княжестве в восточной Анатолии. В XII веке Конийский султанат начал сдавать позиции, и, пользуясь этим, султан Осман Первый Вифинский расширил западные границы своего княжества. За последующие сто лет ваши подданные разрушили Византийскую империю и захватили ее владения в Турции и на Балканах. В середине XV века оттоманы захватили Константинополь - связующее звено между Европой и Ближним Востоком. На пике могущества Османской империи принадлежала большая часть северной Африки, Ближнего Востока и восточной Европы.
Mighty Sultan, heed the call of your people! Bring your empire back to the height of its power and glory and once again the world will look upon your greatness with awe and admiration! Will you accept the challenge, great emperor? Will you build an empire that will stand the test of time? = Султан Сулейман, услышьте глас народа! Верните Оттоманской империи былое могущество и славу! Пусть мир снова склонится перед вашим великолепием! Под силу ли вам эта задача? Сможете ли вы создать цивилизацию, что простоит ещё тысячи лет?
Istanbul = Стамбул
Edirne = Эдирне
Ankara = Анкара
Bursa = Бурса
Konya = Конья
Samsun = Самсун
Gaziantep = Газиантеп
Diyarbakır = Диярбакыр
Izmir = Измир
Kayseri = Кайсери
Malatya = Малатья
Mersin = Мерсин
Antalya = Анталья
Zonguldak = Зонгулдак
Denizli = Деницли
Ordu = Орду
Muğla = Мугла
Eskişehir = Эскишехир
Inebolu = Инеболу
Sinop = Синоп
Adana = Адана
Artvin = Артвин
Bodrum = Бодрум
Eregli = Эрегли
Silifke = Силифке
Sivas = Сивас
Amasya = Амасья
Marmaris = Мармарис
Trabzon = Трабзон
Erzurum = Эрзурум
Urfa = Шандылурфа
Izmit = Измит
Afyonkarahisar = Афьон-Карахисар
Bitlis = Битлис
Yalova = Ялова
The Ottomans = Турция
When defeating a [mapUnitFilter] unit, earn [amount] Gold and recruit it = При разгроме юнита: [mapUnitFilter] получает [amount] золота и переманивает его к себе

Sejong = Седжон
Jip-hyun-jun (Hall of Worthies) will no longer tolerate your irksome behavior. We will liberate the citizens under your oppression even with force, and enlighten them! = Зал Достойных больше не потерпит вашего поведения. Мы освободим народ от вашей тирании и просветим их!
Foolish, miserable wretch! You will be crushed by this country's magnificent scientific power! = Глупый, жалкий негодяй! Ты будешь сокрушен величием нашей науки!
Now the question is who will protect my people. A dark age has come. = Кто же теперь защитит моих людей? Наступили темные века.
Welcome to the palace of Choson, stranger. I am the learned King Sejong, who looks after his great people. = Добро пожаловать в Чосон, странник. Я ученый король Седжон, правитель великого народа.
We have many things to discuss and have much to benefit from each other. = Нам есть, что обсудить и чем помочь друг другу.
Oh, it's you = А, это вы.
Scholars of the Jade Hall = Учёные Нефритового зала
Greetings to you, exalted King Sejong the Great, servant to the people and protector of the Choson Dynasty! Your glorious vision of prosperity and overwhelming benevolence towards the common man made you the most beloved of all Korean kings. From the earliest days of your reign, the effort you took to provide a fair and just society for all was surpassed only by the technological advances spurred onwards by your unquenched thirst for knowledge. Guided by your wisdom, the scholars of the Jade Hall developed Korea's first written language, Hangul, bringing the light of literature and science to the masses after centuries of literary darkness. = Приветствуем вас, благородный ван Седжон Великий, слуга народа, защитник династии Чосон. Вы всегда помнили о процветании народа и были неизбывно добры к простым людям. Вы стали самым любимым правителем Кореи. С первых дней царствования вы стремились создать честное и справедливое общество для всех своих подданных. Ваша неутомимая жажда знаний привела Корею к невероятному техническому взлету. Под вашим покровительством ученые из Зала Достойных создали первую корейскую письменность, хангыль. Так ваши подданные смогли припасть к истокам знаний после столетий безграмотности.
Honorable Sejong, once more the people look to your for guidance. Will you rise to the occasion, bringing harmony and understanding to the people? Can you once again advance your kingdom's standing to such wondrous heights? Can you build a civilization that stands the test of time? = Благородный Седжон, вашему народу снова требуется ваша мудрость! Сможете ли вы вернуть в Корею гармонию и согласие? Достигнет ли ваше королевство невиданных высот? Построите ли вы цивилизацию, что устоит под натиском времени?
Seoul = Сеул 
Busan = Пусан 
Jeonju = Чонджу
Daegu = Тэгу
Pyongyang = Пхеньян
Kaesong = Кэсон
Suwon = Сувон
Gwangju = Кванджу
Gangneung = Каннын
Hamhung = Хамхын
Wonju = Вонджу
Ulsan = Ульсан
Changwon = Чханвон
Andong = Андо́н 
Gongju = Конджу
Haeju = Хэджу
Cheongju = Чхонджу
Mokpo = Мокпхо
Dongducheon = Тондучхон
Geoje = Кодже
Suncheon = Сунчхон
Jinju = Чинджу
Sangju = Санджу
Rason = Расон
Gyeongju = Кёнджу
Chungju = Чхунджу
Sacheon = Сачхон
Gimje = Кимдже
Anju = Анджу
Korea = Корея
Receive a tech boost when scientific buildings/wonders are built in capital = Ускорение изучения технологий при построенных научных зданиях/чудесах в столице

Hiawatha = Гайавата
You are a plague upon Mother Earth! Prepare for battle! = Ты обуза для Матушки Земли! Готовься к битве!
You evil creature! My braves will slaughter you! = ТЫ! Мои воины убьют тебя!
You have defeated us... but our spirits will never be vanquished! We shall return! = Ты победил нас... но наши души не будут покорены! Мы вернемся
Greetings, stranger. I am Hiawatha, speaker for the Iroquois. We seek peace with all, but we do not shrink from war. = Здравствуй, странник. Я Гайавата, и я представляю Ирокезы. Мы ищем мира, но от войны не откажемся.
Does this trade work for you, my friend? = Эта сделка выгодна для вас, мой друг?
The Great Warpath = Тропа войны
Greetings, noble Hiawatha, leader of the mighty Iroquois nations! Long have your people lived near the great and holy lake Ontario in the land that has come to be known as the New York state in North America. In the mists of antiquity, the five peoples of Seneca, Onondaga, Mohawks, Cayugas and Oneida united into one nation, the Haudenosaunee, the Iroquois. With no written language, the wise men of your nation created the great law of peace, the model for many constitutions including that of the United States. For many years, your people battled great enemies, such as the Huron, and the French and English invaders. Tough outnumbered and facing weapons far more advanced than the ones your warriors wielded, the Iroquois survived and prospered, until they were finally overwhelmed by the mighty armies of the new United States. = Здравствуй, славный Гайавата, вождь могучих ирокезов! С незапамятных времен твой народ селился вокруг великого священного озера Онтарио в современном штате Нью-Йорк. В седой древности пять племен - сенека, онондага, могавки, кайюга и онейда - заключили союз и стали одним народом: хауденосауни, ирокезами. Не имея письменности, мудрецы твоего племени разработали "Великий закон мира", который лег в основу законов других народов и Конституции США. Злейшим врагом твоего народа было племя гуронов. Доблестно сражались вы с чужаками из-за океана. На их стороне было численное превосходство и совершенное оружие, но твой народ выстоял и жил вольготно, пока войска молодых Соединенных Штатов не сломили его сопротивление.
Oh noble Hiawatha, listen to the cries of your people! They call out to you to lead them in peace and war, to rebuild the great longhouse and unite the tribes once again. Will you accept this challenge, great leader? Will you build a civilization that will stand the test of time? = Благородный Гайавата! Крики племени услышь ты! Ирокезы призывают тебя направлять их во времена войны и мира. Объедини племена и заново отстрой великий длинный дом! Примешь ли вызов, великий вождь? Сможешь ли ты создать цивилизацию, что переживет удары времени?
Onondaga = Онондага
Osininka = Осининка
Grand River = Гранд Ривер
Akwesasme = Аквесасне
Buffalo Creek = Буффало Крик
Brantford = Брентфорд
Montreal = Монреаль
Genesse River = Джинеси-Ривер
Canandaigua Lake = Канандайгуа-Лейк
Lake Simcoe = Симко-Лейк
Salamanca = Саламанка
Gowanda = Гоуанда
Cuba = Куба
Akron = Акрон
Kanesatake = Канесатаке
Ganienkeh = Ганиенке
Cayuga Castle = Кайюга-Касл
Chondote = Чондоте
Canajoharie = Канаджохари
Nedrow = Недроу
Oneida Lake = Онейда-Лейк
Kanonwalohale = Канонуалохале
Green Bay = Грин-Бей
Southwold = Саузволд
Mohawk Valley = Мохок-Вэлли
Schoharie = Шохарие
Bay of Quinte = Бэй-оф-Квинт
Kanawale = Канауале
Kanatsiokareke = Канатсиокареке
Tyendinaga = Тьендинага
Hahta = Хахта
Iroquois = Ирокезы
All units move through Forest and Jungle Tiles in friendly territory as if they have roads. These tiles can be used to establish City Connections upon researching the Wheel. = Все юниты двигаются по джунглям и лесам дружественной территории так, будто на них есть дороги. После исследования Колеса такие клетки соединяют города.

Darius I = Дарий I
Your continue existence is an embarrassment to all leaders everywhere! You must be destroyed! = Твое существование беспокоит правителей по всему миру! Тебя следует уничтожить!
Curse you! You are beneath me, son of a donkey driver! I will crush you! = Будь проклят! Ты недостоин даже моего взгляда, пастуший сын! Я тебя уничтожу!
You mongrel! Cursed be you! The world will long lament your heinous crime! = Мерзавец! Будь ты проклят! Мир погрузился в вечную скорбь из-за твоей жестокости!
Peace be on you! I am Darius, the great and outstanding king of kings of great Persia... but I suppose you knew that. = Мир тебе! Я Дарий, выдающийся правитель народа великой Персии... но полагаю, тебе это уже известно.
In my endless magnanimity, I am making you this offer. You agree, of course? = С бесконечным великодушием предлагаю вам эту сделку. Разумеется, вы согласны?
Good day to you! = Доброго вам дня!
Ahh... you... = А... вы...
Achaemenid Legacy = Наследие Ахеменидов
The blessings of heaven be upon you, beloved king Darius of Persia! You lead a strong and wise people. In the morning of the world, the great Persian leader Cyrus revolted against the mighty Median empire and by 550 BC, the Medes were no more. Through cunning diplomacy and military prowess, great Cyrus conquered wealthy Lydia and powerful Babylon, his son conquering proud Egypt some years later. Over time, Persian might expanded into far away Macedonia, at the very door of the upstart Greek city-states. Long would Persia prosper until the upstart villain Alexander of Macedon, destroyed the great empire in one shocking campaign. = Да благословят вас небеса, о Дарий Великий, властитель Персии! Вы правите сильным и мудрым народом. На заре мира персидский царь Кир Великий пошел походом на мидийцев и к 550 году до нашей эры присоединил их. Острый ум и исключительная доблесть позволили Киру завоевать богатую Лидию и великий Вавилон. А вскоре ему подчинился и гордый Египет. Империя росла, и длань персидского царя дотянулась до самой Македонии - государства на пороге разрозненной Греции. Еще долго цвела бы Персия, если бы выскочка Александр не развалил ее в ходе одной молниеносной кампании.
Darius, your people look to you to once again bring back the days of power and glory for Persia! The empire of your ancestors must emerge again, to triumph over its foes and to bring peace and order to the world! O king, will you answer the call? Can you build a civilization that will stand the test of time? = Дарий, ваш народ мечтает вернуть золотые дни персидского могущества! Ваши предки смотрят на то, как вы разобьете врагов и установите мир среди подданных. Великий царь, придете ли вы на зов народа? По силам ли вам создать цивилизацию, которая презрит течение времени?
Persepolis = Персеполис
Parsagadae = Пасаргады
Susa = Сузы
Ecbatana = Эктабана
Tarsus = Тарс
Gordium = Гордий
Bactra = Бактра
Sardis = Сарды
Ergili = Эргили
Dariushkabir = Дариуш Кабир
Ghulaman = Гхуламан
Zohak = Заххак
Istakhr = Истахр
Jinjan = Джинджан
Borazjan = Боразджан
Herat = Герат
Dakyanus = Дакьянус
Bampur = Бампур
Turengtepe = Туренгтепе
Rey = Реи
Thuspa = Тушпа
Hasanlu = Хасанлу
Gabae = Габы
Merv = Мерв
Behistun = Бехистун
Kandahar = Кандагар
Altintepe = Алтынтепе
Bunyan = Бюньян
Charsadda = Чарсадда
Uratyube = Уратюбе
Dura Europos = Дура-Эвропос
Aleppo = Алеппо
Qatna = Катна
Kabul = Кабул
Capisa = Каписа
Kyreskhata = Кирэсхата
Marakanda = Мараканда
Peshawar = Пешавар
Van = Ван
Pteira = Птейра
Arshada = Аршада
Artakaona = Артакоана
Aspabota = Аспабота
Autiyara = Аутияра
Bagastana = Багастана
Baxtri = Бахтри
Darmasa = Дармаса
Daphnai = Дафнаи
Drapsaka = Драпсака
Eion = Эйон
Gandutava = Гандутава
Gaugamela = Гавгамелы
Harmozeia = Хармосиа
Ekatompylos = Экатомпилос
Izata = Исата
Kampada = Кампада
Kapisa = Каписа
Karmana = Кармана
Kounaxa = Кунакса
Kuganaka = Куганака
Nautaka = Наутака
Paishiyauvada = Пайшьяувада
Patigrbana = Патигрбана
Phrada = Фрада
Persia = Персия
during a Golden Age = во время золотого века

Kamehameha I = Камеамеа I
The ancient fire flashing across the sky is what proclaimed that this day would come, though I had foolishly hoped for a different outcome. = Вспышка пламени в небесах предсказала нам наступление этого дня, но я безрассудно надеялся на другой исход.
It is obvious now that I misjudged you and your true intentions. = Теперь ясно, что я неверно оценил вас и ваши истинные намерения.
The hard-shelled crab yields, and the lion lies down to sleep. Kanaloa comes for me now. = Краб выловлен, а лев отправляется ко сну. Каналоа идет за мной.
Aloha! Greetings and blessings upon you, friend. I am Kamehameha, Great King of this strand of islands. = Алоха! Благославляю вас, друг мой. Я Камеамеа, великий правитель этих островов.
Come, let our people feast together! = Пойдем, пусть наш народ пирует вместе!
Welcome, friend! = Добро пожаловать, друг!
Wayfinding = Поиск пути
Greetings and blessings be upon you, Kamehameha the Great, chosen by the heavens to unite your scattered peoples. Oh mighty King, you were the first to bring the Big Island of Hawai'i under one solitary rule in 1791 AD. This was followed by the merging of all the remaining islands under your standard in 1810. As the first King of Hawai'i, you standardized the legal and taxation systems and instituted the Mamalahoe Kawanai, an edict protecting civilians in times of war. You ensured the continued unification and sovereignty of the islands by your strong laws and deeds, even after your death in 1819. = Приветствуем и благословляем вас, Камеамеа Великий, избранный небесами, дабы объединить наш разобщенный народ. О могучий король, вы впервые в истории в 1791 году добились власти над всем Большим островом. А к 1810 году под вашей властью были собраны все Гавайские острова. Как первый единый король вы стандартизировали законы и налоговую систему, а также приняли "Закон расщепленного весла", защищавший мирных жителей во время войны. Ваши законы и ваши дела продолжали жить и после вашей смерти, последовавшей в 1819 году.
Oh wise and exalted King, your people wish for a kingdom of their own once more and require a leader of unparalleled greatness! Will you answer their call and don the mantle of the Lion of the Pacific? Will you build a kingdom that stands the test of time? = О, мудрый и благородный король, ваш народ желает, чтобы вы снова встали у руля королевского корабля. Нам нужен лидер, чье величие не имеет себе равных! Ответите ли вы на этот призыв? Наденете ли вновь мантию тихоокеанского льва? Создадите ли королевство, которое устоит под натиском времени?
Honolulu = Гонолулу
Samoa = Самоа
Tonga = Тонга
Nuku Hiva = Нуку-Хива
Raiatea = Раиатеа
Aotearoa = Аотеароа
Tahiti = Таити
Hilo = Хило
Te Wai Pounamu = Те-Вайпунаму
Rapa Nui = Рапа-Нуи
Tuamotu = Туамоту
Rarotonga = Раротонга
Tuvalu = Тувалу
Tubuai = Тубуаи
Mangareva = Мангарева
Oahu = Оаху
Kiritimati = Киритимати
Ontong Java = Онтонг-Джава
Niue = Ниуэ
Rekohu = Рекоху
Rakahanga = Ракаханга
Bora Bora = Бора-Бора
Kailua = Кайлуа
Uvea = Увеа
Futuna = Футуна
Rotuma = Ротума
Tokelau = Токелау
Lahaina = Лахайна
Bellona = Беллона
Mungava = Мунгава
Tikopia = Тикопия
Emae = Эмэй
Kapingamarangi = Капингамаранги
Takuu = Такуу
Nukuoro = Нукуоро
Sikaiana = Сикайана
Anuta = Анута
Nuguria = Нугурия
Pileni = Пилени
Nukumanu = Нукуману
Polynesia = Полинезия
starting from the [era] = начиная с эпохи: [era]
Enables embarkation for land units = Позволяет сухопутным юнитам передвигаться по воде
Enables [mapUnitFilter] units to enter ocean tiles = Позволяет юнитам: [mapUnitFilter] выходить в океан
Normal vision when embarked = Стандартная дальность видимости на борту
within [amount] tiles of a [tileFilter] = в радиусе [amount] клеток от: [tileFilter]

Ramkhamhaeng = Рамакхамхаенг
You lowly, arrogant fool! I will make you regret of your insolence! = Ты ничтожный высокомерный дурак! Я заставлю тебя сожалеть о своей наглости!
You scoundrel! I shall prepare to fend you off! = Ты негодяй! Я подготовлюсь, чтобы оказать тебе сопротивление!
Although I lost, my honor shall endure. I wish you good luck. = Хоть я и проиграл, моя честь выдержит. Я желаю вам удачи.
I, Pho Kun Ramkhamhaeng, King of Siam, consider it a great honor that you have walked to visit my country of Siam. = Я, Фо Кун Рамкхамхенг, король Сиама, считаю большой честью, что вы отправились посетить мою страну Сиам.
Greetings. I believe this is a fair proposal for both parties. What do you think? = Приветствую. Я считаю, что это справедливое предложение для обеих сторон. Что вы думаете?
Welcome. = Добро пожаловать.
Father Governs Children = Сын как отец
Greetings to you, Great King Ramkhamhaeng, leader of the glorious Siamese people! O mighty King, your people bow down before you in awe and fear! You are the ruler of Siam, an ancient country in the heart of Southeast Asia, a beautiful and mysterious land. Surrounded by foes, beset by bloody war and grinding poverty, the clever and loyal Siamese people have endured and triumphed. King Ramkhamhaeng, your empire was once part of the Khmer Empire, until the 13th century AD, when your ancestors revolted, forming the small Sukhothai kingdom. Through successful battle and cunning diplomacy, the tiny kingdom grew into a mighty empire, an empire which would dominate South East Asia for more than a century! = Приветствую вас, великий царь Рамкамхенг, предводитель легендарного народа Сиама! О всеславный царь, подданные склоняются пред вами в благоговейном ужасе! Вы правитель Сиама, древнего государства в центре Юго-Восточной Азии. Сиам - живописный и загадочный край. Жестокие войны, беспощадный голод и нищета не сломили, но закалили его жителей. Царь, ваша земля была частью кхмерской империи, но в XIII веке ваши предки отложились от кхмеров и создали королевство Сукотай. Военная сила и дипломатия позволили маленькой державе управлять всей Юго-Восточной Азией более сотни лет!
Oh, wise and puissant King Ramkhamhaeng, your people need you to once again lead them to greatness! Can you use your wits and strength of arms to protect your people and defeat your foes? Can you build a civilization that will stand the test of time? = О великий царь, люди уповают на вашу мудрость и могущество! Встанете ли вы у кормила, чтобы защитить свой народ и победить врагов? Сможете ли вы основать цивилизацию, которая не исчезнет под напором джунглей?
Sukhothai = Сукхотхай
Si Satchanalai = Си Сатчаналай
Muang Saluang = Муанг Салуанг
Lampang = Лампанг
Phitsanulok = Пхитсанулок
Kamphaeng Pet = Кампхэнг Пхет
Nakhom Chum = Накхон Чум
Vientiane = Вьентьян
Nakhon Si Thammarat = Накхон Си Тхаммарат
Martaban = Мартабан
Nakhon Sawan = Накхон Саван
Chainat = Чай Нат
Luang Prabang = Луанг Прабанг
Uttaradit = Уттарадит
Chiang Thong = Чианг Тонг
Phrae = Пхрэ
Nan = Нан
Tak = Так
Suphanburi = Супханбури
Hongsawadee = Хонгсавади
Thawaii = Тхаваи
Ayutthaya = Аюттхая
Taphan Hin = Тапхан Хин
Uthai Thani = Утхай Тхани
Lap Buri = Лоп Бури
Ratchasima = Ратчасима
Ban Phai = Бан Пай
Loci = Локай
Khon Kaen = Кхонкэн
Surin = Сурин
Siam = Сиам
[relativeAmount]% [stat] from City-States = [relativeAmount]% [stat] от городов-государств
Military Units gifted from City-States start with [amount] XP = Военные юниты, подаренные городами-государствами, начинают с [amount] ОО

Isabella = Изабелла
God will probably forgive you... but I shall not. Prepare for war. = Возможно, Бог вас и простит... но я не стану. Готовьтесь к войне.
Repugnant spawn of the devil! You will pay! = Мерзкое дьявольское отродье! Ты заплатишь за это!
If my defeat is, without any doubt, the will of God, then I will accept it. = Раз мое поражение, вне всяких сомнений, по воле Господа, я приму его.
God blesses those who deserve it. I am Isabel of Spain. = Бог благославляет достойных. Я Изабелла Испанская.
I hope this deal will receive your blessing. = Надеюсь на ваше благословление этой сделки!
Seven Cities of Gold = Семь золотых городов
Blessed Isabella, servant of God, holy queen of Castille and León! Your people greet and welcome you. You are the ruler of Spain, a beautiful and ancient country at the crossroads of the world between Europe and Africa, one shore on the Mediterranean and the other on the mighty Atlantic Ocean. The Spanish are a multicultural people with roots in the Muslim and Christian worlds. A seafaring race, Spanish explorers found and conquered much of the New World, and, for many centuries, its gold and silver brought Spain unrivalled wealth and power, making the Spanish court the envy of the world. = Раба божия Изабелла, хранимая Господом королева Кастилии и Леона, ваш народ приветствует вас! Вы правите Испанией, живописной древней страной, берега которой омывает Средиземное море и Атлантический океан. Испания расположена на перекрестке путей меж Европой и Африкой, а в её культуре христианская традиция объединена с мусульманской. Испанцы - великие мореходы; именно они разведали и завоевали большую часть Нового Света. Веками заокеанское золото и серебро текли в испанскую казну на зависть соседям и к вящей славе короны.
O fair and virtuous Isabella! Will you rebuild the Spanish empire and show the world again the greatness of your people? Will you take up the mantle of the holy monarchy, and vanquish your foes under heaven's watchful eyes? Your adoring subjects await your command! Will you build a civilization that stands the test of time? = О праведная Изабелла, сумеете ли вы отстроить испанскую империю и вновь показать миру, кто в нем хозяин? Примете ли вы скипетр священной монархии, чтобы разбить супостатов? Ваши подданные смиренно ждут ваших приказов. Сможете ли вы создать цивилизацию, что устоит под натиском времени?
Madrid = Мадрид
Barcelona = Барселона
Seville = Севилья
Cordoba = Кордова
Toledo = Толедо
Santiago = Сантьяго
Murcia = Мурсия
Valencia = Валенсия
Zaragoza = Сарагоса
Pamplona = Памплона
Vitoria = Витория
Santander = Сантандер
Oviedo = Овьедо
Jaen = Хаэн
Logroño = Логроньо
Valladolid = Вальядолид
Palma = Пальма
Teruel = Теруэль
Almeria = Альмерия
Leon = Леон
Zamora = Самора
Mida = Мида
Lugo = Луго
Alicante = Аликанте
Càdiz = Кадис
Eiche = Эйхе
Alcorcon = Алькоркон
Burgos = Бургос
Vigo = Виго
Badajoz = Бадахос
La Coruña = Ла-Корунья
Guadalquivir = Гвадалквиви́р
Bilbao = Бильбао
San Sebastian = Сан-Себастьян
Granada = Гранада
Mérida = Мерида
Huelva = Уэльва 
Ibiza = Ибица
Las Palmas = Лас-Пальмас
Tenerife = Тенерифе
Spain = Испания
100 Gold for discovering a Natural Wonder (bonus enhanced to 500 Gold if first to discover it) = 100 золота за открытие чуда природы (или 500 золота если чудо никем не было открыто прежде)
Double Happiness from Natural Wonders = Вдвое больше счастья от чудес природы
[relativeAmount]% Yield from every [tileFilter/buildingFilter] = [relativeAmount]% к доходу от каждого: [tileFilter/buildingFilter]

Askia = Аския
You are an abomination to heaven and earth, the chief of ignorant savages! You must be destroyed! = Твое существование оскорбляет небо и землю, вождь невежественных дикарей! Ты должен быть уничтожен!
Fool! You have doomed your people to fire and destruction! = Глупец! Ты обрек свой народ на огонь и разрушения!
We have been consumed by the fires of hatred and rage. Enjoy your victory in this world - you shall pay a heavy price in the next! = Мы были охвачены пламенем ненависти и ярости. Наслаждайся победой в этом мире.
I am Askia of the Songhai. We are a fair people - but those who cross us will find only destruction. You would do well to avoid repeating the mistakes others have made in the past. = Я Аския, правитель Сонгая. Мы народ справедливый, но предатели находят у нас лишь гибель. Постарайтесь избежать их ошибок.
Can I interest you in this deal? = Я могу заинтересовать вас этой сделкой?
River Warlord = Река Варлорд
May the blessings of God, who is greatest of all, be upon you Askia, leader of the Songhai people! For many years your kingdom was a vassal of the mighty West African state of Mali, until the middle of the 14th century, when King Sunni Ali Ber wrested independence from the Mali, conquering much territory and fighting off numerous foes who sought to destroy him. Ultimately, his conquest of the wealthy cities of Timbuktu and Jenne gave the growing Songhai empire the economic power to survive for some 100 years, until the empire was destroyed by foes with advanced technology - muskets against spearmen. = О Аския, властитель народа Сонгай, да пребудет с вами милость бога, величайшего из великих! Долгие годы Сонгай был вассалом Мали, более могущественной западноафриканской страны. В четырнадцатом веке император ши Али Бер положил конец малийскому гнету, вернул независимость земле Сонгай и присоединил новые территории. Богатейшая добыча из разоренных городов Тимбукту и Дженне позволила экономике растущей империи Сонгай продержаться еще сто лет. Но появился враг с более мощным оружием. Копья оказались бессильны против мушкетов, и империя Сонгай пала.
King Askia, your people look to you to lead them to glory. To make them powerful and wealthy, to keep them supplied with the weapons they need to defeat any foe. Can you save them from destruction, oh King? Can you build a civilization that will stand the test of time? = Король Аския, ваш народ мечтает стяжать славу под вашим знаменем; жаждет богатства и власти. Сможете ли вы спасти свой народ от уничтожения? Создадите ли вы цивилизацию, которая устоит под натиском песков времени?
Gao = Гао
Tombouctu = Томбукту
Jenne = Дженне
Taghaza = Тагхаза
Tondibi = Тондиби
Kumbi Saleh = Кумби-Салех
Kukia = Кукия
Walata = Валата
Tegdaoust = Тегдауст
Argungu = Аргунгу
Gwandu = Гванду
Kebbi = Кебби
Boussa = Боусса
Motpi = Мопти
Bamako = Бамако
Wa = Ва
Kayes = Кайе
Awdaghost = Адвагхост
Ouadane = Уадан
Dakar = Дакар
Tadmekket = Тадмеккет
Tekedda = Текедда
Kano = Кано
Agadez = Агадез
Niamey = Ниамей
Torodi = Тороди
Ouatagouna = Куатагуна
Dori = Дори
Bamba = Бамба
Segou = Сегоу
Songhai = Сонгай
Receive triple Gold from Barbarian encampments and pillaging Cities = Лагеря варваров и грабеж городов приносят в 3 раза больше золота
Defense bonus when embarked = Бонус к защите при погрузке на борт

Genghis Khan = Чингисхан
You stand in the way of my armies. Let us solve this like warriors! = Ты стоишь на пути моих войск. Решим же это по-мужски!
No more words. Today, Mongolia charges toward your defeat. = Хватит разговоров. Сегодня Монголия на шаг ближе к вашему поражению.
You have hobbled the Mongolian clans. My respect for you nearly matches the loathing. I am waiting for my execution. = Вы стреножили кланы Монголии. Мое уважение к вам почти столь же сильно, сколь и ненависть. Я жду казни.
I am Temuujin, conqueror of cities and countries. Before me lie future Mongolian lands. Behind me is the only cavalry that matters. = Я Тэмуджин, завоеватель городов и стран. Передо мной простираются земли Монголии. За моей спиной кавалерия, способная изменить мир.
I am not always this generous, but we hope you take this rare opportunity we give you. = Я редко бываю великодушным, но мы надеемся, что вы воспользуетесь этой возможностью.
So what now? = Что теперь?
Mongol Terror = Страх перед монголами
Greetings, o great Temuujin, immortal emperor of the mighty Mongol Empire! Your fists shatter walls of cities and your voice brings despair to your enemies. O Khan! You united the warring tribes of Northern Asia into a mighty people, creating the greatest cavalry force the world has ever witnessed. Your people's cunning diplomacy divided their enemies, making them weak and helpless before Mongolia's conquering armies. In a few short years, your people's soldiers conquered most of China and Eastern Asia, and the empire continued to grow until it reached west into Europe and south to Korea. Indeed, it was the greatest empire ever seen, dwarfing those pathetic conquests of the Romans or the Greeks. = Приветствую, о великий Темуджин, бессмертный правитель могущественной Монгольской империи! Твои кулаки сокрушают стены городов, а твой голос внушает ужас врагам. О великий хан, ты объединил враждующие племена северной Азии в единый народ, создав самую могущественную конную армию, которую видел мир. Искусная дипломатия сеяла вражду между твоими врагами, ослабляя их перед монгольскими армиями. Всего за несколько лет твои воины завоевали большую часть Китая и Восточной Азии. Твоя держава продолжала расти, достигнув Европы на западе и Кореи на востоке. Без сомнения, это была величайшая империя в истории мира, затмившая жалкие завоевания греков и римлян.
Temuujin, your people call upon you once more to lead them to battle and conquest. Will the world once again tremble at the thunderous sound of your cavalry, sweeping down from the steppes? Will you build a civilization that stands the test of time? = Темуджин, твой народ вновь взывает к тебе. Приведи нас к победе и славе! Задрожит ли вновь земля под копытами тысяч боевых коней? Создашь ли ты империю, которая выдержит натиск времени?
Karakorum = Каракорум
Beshbalik = Бишбалык
Turfan = Турфан
Hsia = Хсиа
Old Sarai = Старый Сарай
New Sarai = Новый Сарай
Tabriz = Тебриз
Tiflis = Тифлис
Otrar = Отрар
Sanchu = Санчу
Kazan = Казань
Almarikh = Альмарих
Ulaanbaatar = Улан-Батор
Hovd = Ховд
Darhan = Дархан
Dalandzadgad = Даланзадгад
Mandalgovi = Мандалгови
Choybalsan = Чойбалсан
Erdenet = Эрдэнэт
Tsetserieg = Цэцэрлег
Baruun-Urt = Баруун-Урт
Ereen = Эрэн
Batshireet = Батширээт
Choyr = Чойр
Ulaangom = Улаангом
Tosontsengel = Тосонцэнгэл
Altay = Алтай
Uliastay = Улиастай
Bayanhongor = Баянхонгор
Har-Ayrag = Хар-Айраг
Nalayh = Налайх
Tes = Тэс
Mongolia = Монголия
+30% Strength when fighting City-State units and cities = +30% к мощи при атаке города-государства или сражении с его юнитами

Montezuma I = Монтесума I
Xi-miqa-can! Xi-miqa-can! Xi-miqa-can! (Die, die, die!) = Xi-miqa-can! Xi-miqa-can! Xi-miqa-can! (Умри, умри, умри!)
Excellent! Let the blood flow in raging torrents! = Превосходно! Пусть кровь льется рекой!
Monster! Who are you to destroy my greatness? = Монстр! Кто ты такой, чтобы разрушить мое величие?
What do I see before me? Another beating heart for my sacrificial fire. = Что я вижу перед собой? Еще одно бьющееся сердце для моего жертвенного огня.
Accept this agreement or suffer the consequences. = Прими это соглашение или пожалеешь о последствиях.
Welcome, friend. = Добро пожаловать, мой друг.
Sacrificial Captives = Жертвоприношения пленных
Welcome, O divine Montezuma! We grovel in awe at your magnificence! May the heaven shower all manner of good things upon you all the days of your life! You are the leader of the mighty Aztec people, wandering nomads from a lost home in the north who in the 12th century came to live in the mesa central in the heart of what would come to be called Mexico. Surrounded by many tribes fighting to control the rich land surrounding the sacred lakes of Texcoco, Xaltocan and Zampango, through cunning alliances and martial prowess, within a mere two hundred years, the Aztecs came to dominate the Central American basin, ruling a mighty empire stretching from sea to sea. But the empire fell at last under the assault of foreign devils - the accursed Spaniards! - wielding fiendish weapons the likes of which your faithful warriors had never seen. = Добро пожаловать, божественный Монтесума! Мы пали ниц пред твоим величием! Да ниспошлют тебе небеса великие блага во все дни твоей жизни! Ты вождь могущественного племени ацтеков. В XII веке они перекочевали из утраченного дома на севере на Центральную Месу, в самое сердце будущей Мексики. Ацтеки были одним из многих племен, боровшихся за земли вокруг священных озер Тескоко, Ксальтокан и Зумпанго. Но всего за два столетия благодаря умелой дипломатии и воинской доблести ацтеки добились господства в Центральной Америке. Империя ацтеков простиралась от моря до моря и пала лишь под натиском заморских демонов - проклятых испанцев, ибо те принесли с собой невиданное прежде оружие.
O great king Montezuma, your people call upon you once more, to rise up and lead them to glory, bring them wealth and power, and give them dominion over their foes and rivals. Will you answer their call, glorious leader? Will you build a civilization that stands the test of time? = О великий вождь Монтесума! Твое племя призывает тебя вновь выйти на тропу войны! Подчини врагов и соперников и даруй благоденствие твоему народу! Сможешь ли ты создать цивилизацию, что выдержит натиск времени?
Tenochtitlan = Теночтитлана
Teotihuacan = Теотихуакан
Tlatelolco = Тлателолко
Texcoco = Техкоко
Tlaxcala = Тлахкала
Calixtlahuaca = Калихтлахуака
Xochicalco = Ксочикалко
Tlacopan = Тлакопан
Atzcapotzalco = Атцапотцалко
Tzintzuntzan = Тчинтчюнтзан
Malinalco = Малиналко
Tamuin = Тамуин
Teayo = Теайо
Cempoala = Кемпоала
Chalco = Тчалко
Tlalmanalco = Тлалманалко
Ixtapaluca = Ихтапалуку
Huexotla = Нуэхотла
Tepexpan = Тепехпан
Tepetlaoxtoc = Тепетлаохток
Chiconautla = Чиконаутла
Zitlaltepec = Зитлалтепек
Coyotepec = Койотепек
Tequixquiac = Текуихкуйак
Jilotzingo = Джилотчинго
Tlapanaloya = Тлапаналойа
Tultitan = Тултитан
Ecatepec = Экатепек
Coatepec = Коатепек
Chalchiuites = Чалчуитес
Chiauhita = Чиаухита
Chapultepec = Чапултепек
Itzapalapa = Итцапалапа
Ayotzinco = Ауотцинко
Iztapam = Ицтапам
Aztecs = Ацтеки
Earn [amount]% of killed [mapUnitFilter] unit's [costOrStrength] as [civWideStat] = Получает [amount]% [costOrStrength] уничтоженного [mapUnitFilter] юнита в виде [civWideStat]

Pachacuti = Пачакутек
Resistance is futile! You cannot hope to stand against the mighty Incan empire. If you will not surrender immediately, then prepare for war! = Сопротивление бесполезно! Не надейтесь выстоять против могущественной империи Инков! Если не сдадитесь немедленно, вам придется готовиться к войне!
Declare war on me?!? You can't, because I declare war on you first! = Объявляете мне войну?!? Это невозможно, потому что я объявляю вам войну первым!
How did you darken the sun? I ruled with diligence and mercy—see that you do so as well. = Как вам удалось затмить солнце? Я был внимательным и милосердным правителем - вижу, что и вы в этом преуспели.
How are you? You stand before Pachacuti Inca Yupanqui. = Как поживаете, друг? Перед вами Пачакутек Юпанки, правитель Инков.
The Incan people offer this fair trade. = Народ Инков предлагает вам эту честную сделку.
How are you doing? = Как поживаете?
What do you want now? = Что вы хотите узнать?
Great Andean Road = Великая андская дорога
Oh ye who remakes the world, your loyal subjects greet you, King Pachacuti Sapa Inca, ruler of Tawantinsuyu and the Inca people! From the beginnings in the small state of Cusco, the Incans displayed their potential for greatness, marching to war against their many enemies, crushing their armies into dust and carving for themselves a mighty empire stretching from Ecuador to Chile. Indeed, they built the greatest empire ever seen in pre-Columbian America. More than mere soldiers, your people were great builders and artists as well, and the remnants of their works still awe and inspire the world today. = О тот, кто изменяет мир, правитель Пачакутек Юпанки! Ты властвуешь над инками. Инки были созданы для величия: исконных земель в Куско для них было мало. В яростных битвах они захватили земли соседей и повергли врагов во прах. Империя инков простиралась от современного Эквадора до Чили и была величайшей цивилизацией в доколумбовой Америке. Мастерство инков не ограничивалось полем битвы: то немногое, что осталось от их произведений искусства и архитектуры, по сей день поражает воображение.
Oh King Pachacuti, truly are you called 'Earth Shaker'! Will you once again call upon the ground itself to a fight at your side? Your armies await your signal. Will you restore the glory of your empire? Can you build a civilization that will stand the test of time? = О правитель Пачакутек! Тебя не напрасно зовут "Колебателем земли"! Помогут ли тебе родные камни, как бывало когда-то? Вернешь ли ты былое величие? Сможешь ли ты создать цивилизацию, которая выдержит натиск времени? Твои войска ждут твоего приказа.
Cuzco = Куско
Tiwanaku = Тиуанако
Machu = Мачу
Ollantaytambo = Ольянтайтамбо
Corihuayrachina = Кориуайрачина
Huamanga = Уаманга
Rumicucho = Румикучо
Vilcabamba = Вилькабамба
Vitcos = Виткос
Andahuaylas = Андауайлас
Ica = Ика
Arequipa = Арекипа
Nasca = Наска
Atico = Атико
Juli = Джули
Chuito = Чуито
Chuquiapo = Чукиапо
Huanuco Pampa = Уануко-Пампа
Tamboccocha = Тамбокоча
Huaras = Уарас
Riobamba = Риобамба
Caxamalca = Кахамарка
Sausa = Сауса
Tambo Colorado = Тамбо-Колорадо
Huaca = Уака
Tumbes = Тумбес
Chan Chan = Чан-Чан
Sipan = Сипан
Pachacamac = Пачакамак
Llactapata = Льяктапата
Pisac = Писак
Kuelap = Куэлап
Pajaten = Пахатен
Chucuito = Чукуито
Choquequirao = Чокуекуирао
Inca = Инки
Units ignore terrain costs when moving into any tile with Hills = Юниты игнорируют штрафы ОП за местность с холмами
[relativeAmount]% maintenance on road & railroads = [relativeAmount]% к стоимости обслуживания дорог и железных дорог
No Maintenance costs for improvements in [tileFilter] tiles = Улучшения на клетках [tileFilter] содержатся бесплатно

Harald Bluetooth = Харальд Синезубый
If I am to be honest, I tire of those pointless charades. Why don't we settle our disputes on the field of battle, like true men? Perhaps the skalds will sing of your valor... or mine! = Сказать по-правде, я устаю от этих бессмысленных шарад. Мы что, не можем разрешить спор на поле боя, как настоящие мужчины? Возможно скальды воспоют твою доблесть... или же мою!
Ahahah! You seem to show some skills of a true Viking! Too bad that I'll probably kill you! = Ха-ха-ха! В тебе даже есть задатки настоящего Викинга! Жаль, что ты умрешь от моей руки!
Loki must have stood by you, for a common man alone could not have defeated me... Oh well! I will join the einherjar in Valhalla and feast, while you toil away here. = Должно быть, сам Локи тебя поддерживает, ведь обычный человек не может одержать надо мной победу... Ну что ж! Меня ждет Эйнхерии Вальхаллы, а ты продолжай гнуть хребет здесь.
Harald Bluetooth bids you welcome to his lands, a Viking unlike any the seas and lands have ever known! Hah, are you afraid? = Харальд Синезубый приветствует тебя в своих землях Викингов, не похожих на моря и земли, что ты видел! Хах, напуганы?
This is a fine deal! Even a drunk beggar would agree! = Отличная сделка! Даже пьяный попрошайка не откажется!
Hail to you. = Слава тебе.
Viking Fury = Ярость викинга
Honor and glory be yours, Harald Bluetooth Gormsson, mighty heir of King Gorm of the Old and Thyra Dannebod. Not only were you victorious on the battlefield against the armies of Norway, you also completed massive construction project across the land - numerous Ring Fortresses to protect the populace from invasion and internal strife. You successfully drove off waves of German settlers in 983 AD and sheltered your kingdom from unwanted foreign influence. = Честь и слава тебе, Харальд Синезубый, могучий наследник короля Горма Старого и Тиры Даннебод. Ты победил на поле боя все армии норвежцев, ты возвел в Дании множество круговых замков, дабы защитить народ от захватчиков и внутренних споров. К 983 году ты изгнал всех немецких колонистов, обезопасив королевство от влияния чужеземцев.
Stalwart Viking, the time for greatness is upon you once more. You are called to rise up and lead your people to renewed power and triumph! Will you make the world shudder once more at the very thought of your great armies of Northsmen? Will you let the Viking battle cry ring out across the crashing waves? Will you build a civilization to stand the test of time? = Доблестный конунг, настало время вновь доказать свое величие! Народ взывает к тебе: веди нас в новый поход за властью и славой! Будет ли мир вновь трепетать от одной только мысли о твоих великих викингах? Разнесется ли победный клич датчан над полем брани? Создашь ли ты державу, которая выстоит под натиском времени?
Copenhagen = Копенгаген
Aarhus = Орхус
Kaupang = Каупанг
Ribe = Рибе
Viborg = Виборг
Tunsberg = Тенсберг
Roskilde = Роскильде
Hedeby = Гедебю
Oslo = Осло
Jelling = Еллинг
Truso = Трусо
Bergen = Берген
Faeroerne = Фарер
Reykjavik = Рейкьявик
Trondheim = Трондхейм
Godthab = Готхоб
Helluland = Хеллуланд
Lillehammer = Лиллехаммер
Markland = Маркланд
Elsinore = Хельсингёр
Sarpsborg = Сарпсборг
Odense = Оденсе
Aalborg = Ольборг
Stavanger = Ставангер
Vorbasse = Ворбасс
Schleswig = Шлезвиг
Kristiansand = Кристиансанн
Halogaland = Галогаланд
Randers = Раннерс
Fredrikstad = Фредрикстад
Kolding = Кольдинг
Horsens = Хорсенс
Tromsoe = Тромсё
Vejle = Вайле
Koge = Коге
Sandnes = Саннес
Holstebro = Хольстебро
Slagelse = Слагельсе
Drammen = Драммен
Hillerod = Хиллерод
Sonderborg = Сондерборг
Skien = Шиен
Svendborg = Свендборг
Holbaek = Хольбек
Hjorring = Хьерринг
Fladstrand = Фладстранд
Haderslev = Хадерслев
Ringsted = Рингстед
Skrive = Скиве
Denmark = Дания
[amount] Movement point cost to disembark = [amount] очков передвижения, чтобы высадиться на берег
No movement cost to pillage = Не тратит ОП на грабеж

You leave us no choice. War it must be. = Ты не оставил нам выбора. Да будет война.
Very well, this shall not be forgotten. = Очень хорошо, мы никогда не забудем это.
I guess you weren't here for the sprouts after all... = Думаю, ты здесь все-таки неспроста...
Brussels = Брюссель

And so the flower of Florence falls to barbaric hands... = И да упала геральдическая лилия в руки варварские...
Florence = Флоренция

So this is how it feels to die... = Так вот как приходит смерть...
Hanoi = Ханой

Unacceptable! = Неприемлемо!

Today, the Malay people obey you, but do not think this is over... = Сегодня малайцы вам повинуются, но не думайте, что все кончено...
Kuala Lumpur = Куала Лумпур

Perhaps now we will find peace in death... = Возможно, мы найдем покой в смерти...
Lhasa = Лхаса

You fiend! History shall remember this! = Ты чудовище! Это останется в истории!
Milan = Милан

We were too weak to protect ourselves... = Мы были слишком слабы, чтобы защитить самих себя...
Quebec City = Квебек

I have failed. May you, at least, know compassion towards our people. = Я проиграл. Можете хотя бы проявить сострадание к нашим людям?
Cape Town = Кейптаун

The day of judgement has come to us. But rest assured, the same will go for you! = Судный день настал. Но можешь быть уверен, то же ждет и тебя!
Helsinki = Хельсинки

Ah, Gods! Why have you forsaken us? = О боги! Почему вы покинули нас?
Manila = Манила

Congratulations, conqueror. This tribe serves you now. = Поздравляю, завоеватель. Это племя теперь служит вам.
Mogadishu = Могадишо

I have to do this, for the sake of progress if nothing else. You must be opposed! = Мне придется это сделать ради подданных, раз иного выхода нет. Вас нужно остановить!
You can see how fruitless this will be for you... right? = Теперь вы видите, что это было бессмысленно?
May God grant me these last wishes - peace and prosperity for Brazil. = Молю Бога исполнить последнее желание - мира и процветания для Бразилии.
Rio de Janeiro = Рио-де-Жанейро

After thorough deliberation, Australia finds itself at a crossroads. Prepare yourself, for war is upon us. = После тщательного обсуждения Австралия оказалась перед выбором. Готовьтесь, впереди война.
We will mobilize every means of resistance to stop this transgression against our nation! = Мы сделаем все, чтобы остановить это преступление против нашей нации!
The principles for which we have fought will survive longer than any nation you could ever build. = То, за что мы боролись, просуществует дольше, чем ты и твоя нация.
Sydney = Сидней

I will enjoy hearing your last breath as you witness the destruction of your realm! = Ваш последний вдох при виде разрушенного царства доставит мне удовольствие.
Why do we fight? Because Inanna demands it. Now, witness the power of the Sumerians! = Почему мы сражаемся? Потому что того требует Инанна. Что же, узрите силу шумеров!
What treachery has struck us? No, what evil? = Что за беда нас поразила? Нет, что за зло?
Ur = Ур

In responding to the unstinting malignancy that has heretofore defined your relationship with Canada, we can have no recourse but war! = В ответ на злобу по отношению к Канаде мы не можем предложить ничего, кроме войны!
As we can reach no peaceful resolution with you, Canada must turn, with reluctance, to war. = Не имея возможности решить вопрос мирно, Канада вынуждена прибегнуть к войне.
I regret not defending my country to the last, although it was not of use. = Я сожалею, что не защищал свою страну до последнего, даже если бы это не принесло пользы.
Vancouver = Ванкувер

You have revealed your purposes a bit too early, my friend... = Вы открыли свои истинные цели слишком рано, мой друг...
A wrong calculation, on my part. = Похоже, я просчитался.
Venice = Венеция

They will write songs of this.... pray that they shall be in your favor. = Они будут слагать песни об этом.... молитесь, чтобы они воспевали вас.
Antwerp = Антверпен

How barbaric. Those who live by the sword shall perish by the sword. = Как грубо. Кто к нам с мечом придет, от меча и погибнет!
Genoa = Генуя

We... defeated? No... we had so much work to do! = Мы... проиграли? Нет... у нас было так много работы!
Kathmandu = Катманду

Perhaps, in another world, we could have been friends... = Возможно, в другой жизни мы могли бы быть друзьями...
Singapore = Сингапур

We never fully trusted you from the start. = Мы с самого начала не доверяли тебе.
Tyre = Тир

May the Heavens forgive you for inflicting this humiliation to our people. = Да простят вас небеса за то, что принесли страдания нашему народу.
Zanzibar = Занзибар

How could we fall to the likes of you?! = Как мы могли пасть до вашего уровня?!
Almaty = Алматы

Let's have a nice little War, shall we? = А не устроить ли нам маленькую, но славную войну?
If you need your nose bloodied, we'll happily serve. = Если вам нужно окровавить свой нос - мы с радостью к вашим услугам.
The serbian guerilla will never stop haunting you! = Сербский партизан никогда не перестанет преследовать вас!
Belgrade = Белград

War lingers in our hearts. Why carry on with a false peace? = Война в наших сердцах. Зачем прикрываться миролюбием?
You gormless radger! You'll dine on your own teeth before you set foot in Ireland! = Вы глупец! Вас ждет смерть, прежде чем ступите на земли Ирландии!
A lonely wind blows through the highlands today. A dirge for Ireland. Can you hear it? = Одиноко ветер гуляет сегодня по холмам. Скорбный плач по Ирландии. Вы слышите?
Dublin = Дублин
Will not be chosen for new games = Не будет выбрано для новых игр

You shall stain this land no longer with your vileness! To arms, my countrymen - we ride to war! = Ты больше не испачкаешь эту землю своей мерзостью! К оружию, братья - мы отправляемся на войну!
Traitorous man! The Celtic peoples will not stand for such wanton abuse and slander - I shall have your head! = Гнусный предатель! Кельтский народ не потерпит такого гнусного оскорбления - я заполучу твою голову!
Vile ruler, know that you 'won' this war in name only! = Тиран, знай, что ты 'выиграл' эту войну только на словах!
Edinburgh = Эдинбург

Do you really think you can walk over us so easily? I will not let it happen. Not to Kongo - not to my people! = Думаете, так легко одержать обвести нас вокруг пальца? Я этого не допущу. Только не Конго - только не моих людей!
We are no strangers to war. You have strayed from the right path, and now we will correct it. = Искусство войны нам знакомо. Вы сбились с пути, теперь мы это исправим.
You are nothing but a glorified barbarian. Cruel, and ruthless. = Вы всего лишь дикарь с раздутым самомнением. Жестокий и безжалостный.
M'Banza-Kongo = Мбанза-Конго

What a fine battle! Sidon is willing to serve you! = Какая славная битва! Сидон к вашим услугам!
Sidon = Сидон

We don't like your face. To arms! = Нам не нравится твое лицо. К оружию!
You will see you have just bitten off more than you can chew. = Вот увидете, что сейчас вы откусили больше чем сможете пережевать.
This ship may sink, but our spirits will linger. = Этот корабль может и потонет, но наш дух будет жить.
Valletta = Валлетта

Can only heal by pillaging = Можно излечить только грабежом


#################### Lines from Policies from Civ V - Vanilla ####################

Aristocracy = Аристократия
Legalism = Легализм
Provides the cheapest [stat] building in your first [amount] cities for free = Самое дешёвое здание типа [stat] появляется в ваших первых [amount] городах
Oligarchy = Олигархия
Units in cities cost no Maintenance = Гарнизоны в городах содержатся бесплатно
with a garrison = с гарнизоном
[relativeAmount]% Strength for cities = [relativeAmount]% к мощи городов
Landed Elite = Землевладельческая Элита
[relativeAmount]% growth [cityFilter] = [relativeAmount]% к росту [cityFilter]
Monarchy = Монархия
Tradition Complete = Традиция Завершена
Tradition = Традиция

Collective Rule = Совместное Управление
Citizenship = Гражданство
Republic = Республика
Representation = Представительство
Each city founded increases culture cost of policies [relativeAmount]% less than normal = Каждый основанный город увеличивает затраты на принятие общественных институтов на [relativeAmount]% меньше чем обычно
Meritocracy = Меритократия
Liberty Complete = Воля Завершена
Free Great Person = Бесплатный Великий человек
Liberty = Воля

Warrior Code = Военная Присяга
Discipline = Дисциплина
when adjacent to a [mapUnitFilter] unit = когда рядом находится юнит: [mapUnitFilter]
Military Tradition = Военные Традиции
[relativeAmount]% XP gained from combat = Бой приносит [relativeAmount]% опыта
Military Caste = Военная Каста
Professional Army = Профессиональная Армия
Honor Complete = Честь Завершена
Honor = Честь
vs [mapUnitFilter] units = против юнитов: [mapUnitFilter]
Notified of new Barbarian encampments = Оповещает о новых лагерях варваров

Organized Religion = Организованная Религия
Mandate Of Heaven = Небесный Мандат
[relativeAmount]% of excess happiness converted to [stat] = [relativeAmount]% от излишек счастья превращается в [stat]
Theocracy = Теократия
[relativeAmount]% [stat] from every [tileFilter/buildingFilter] = [relativeAmount]% [stat] от каждого: [tileFilter/buildingFilter]
Reformation = Реформация
Free Religion = Веротерпимость
Piety Complete = Набожность Завершена
Piety = Набожность
before adopting [policy] = до принятия: [policy]

Philantropy = Филантропия
Gifts of Gold to City-States generate [relativeAmount]% more Influence = Подарки золотом городам-государствам приносят на [relativeAmount]% больше влияния
Aesthetics = Эстетика
Resting point for Influence with City-States is increased by [amount] = Стандартное значение влияния на города-государства увеличено на [amount]
Scholasticism = Схоластика
Allied City-States provide [stat] equal to [relativeAmount]% of what they produce for themselves = Союзные города-государства дают [relativeAmount]% от производимого ими [stat]
Cultural Diplomacy = Культурная Дипломатия
[relativeAmount]% resources gifted by City-States = [relativeAmount]% к количеству ресурсов, поступающих из городов-государств
[relativeAmount]% Happiness from luxury resources gifted by City-States = [relativeAmount]% к счастью от редких ресурсов, поступающих из городов-государств
Educated Elite = Образованная Элита
Allied City-States will occasionally gift Great People = Союзные города-государства иногда будут дарить Великих людей
Patronage Complete = Меценатство Завершено
Influence of all other civilizations with all city-states degrades [relativeAmount]% faster = Влияние других цивилизаций на города-государства уменьшается на [relativeAmount]% быстрее
Triggers the following global alert: [comment] = Вызывает глобальное оповещение: [comment]
Patronage = Меценатство

Naval Tradition = Морские Традиции
Trade Unions = Торговые Союзы
Merchant Navy = Торговый Флот
Mercantilism = Меркантилизм
Protectionism = Протекционизм
[amount] Happiness from each type of luxury resource = [amount] счастья за каждый вид редкого ресурса
Commerce Complete = Коммерция Завершена
Commerce = Коммерция

Secularism = Секуляризм
Humanism = Гуманизм
Free Thought = Свободомыслие
Sovereignty = Суверенитет
while the empire is happy = когда цивилизация счастлива
[relativeAmount]% [stat] = [relativeAmount]% [stat]
Scientific Revolution = Научная Революция
[amount] Free Technologies = [amount] бесплатных технологий
Rationalism Complete = Рационализм Завершен
[stats] from all [buildingFilter] buildings = [stats] со всех построек [buildingFilter]
Rationalism = Рационализм

Constitution = Конституция
Universal Suffrage = Всеобщее Избирательное Право
when defending = когда защищается
Civil Society = Гражданское Общество
[relativeAmount]% Food consumption by specialists [cityFilter] = [relativeAmount]% к потреблению еды специалистами [cityFilter]
Free Speech = Свобода Слова
[amount] units cost no maintenance = [amount] юнитов содержатся бесплатно
Democracy = Демократия
Freedom Complete = Свобода Завершена
Freedom = Свобода

Populism = Популизм
Militarism = Милитаризм
[stat] cost of purchasing [baseUnitFilter] units [relativeAmount]% = [relativeAmount]% к стоимости покупки юнитов: [baseUnitFilter] за [stat]
Fascism = Фашизм
Quantity of strategic resources produced by the empire +[relativeAmount]% = Количество стратегических ресурсов в империи увеличивается на [relativeAmount]%
Police State = Полицейское Государство
Total War = Тотальная Война
Autocracy Complete = Автократия Завершена
for [amount] turns = на [amount] ходов
Autocracy = Автократия

United Front = Объединённый Фронт
Militaristic City-States grant units [amount] times as fast when you are at war with a common nation = Воинственные города-государства дарят юниты в [amount] раз(а) чаще, когда вы воюте против общего врага
Planned Economy = Плановая Экономика
Nationalism = Национализм
Socialism = Социализм
[relativeAmount]% maintenance cost for buildings [cityFilter] = [relativeAmount]% к стоимости содержания зданий [cityFilter]
Communism = Коммунизм
Order Complete = Порядок Завершен
Order = Порядок


#################### Lines from Quests from Civ V - Vanilla ####################

Route = Проложите дорогу
Build a road to connect your capital to our city. = Соедините дорогой наш город с вашей столицей.

Clear Barbarian Camp = Уничтожьте лагерь варваров
We feel threatened by a Barbarian Camp near our city. Please take care of it. = Мы напуганы варварским лагерем неподалёку от нашего города. Уничтожьте его.

Connect Resource = Включите ресурс в торговую сеть
In order to make our civilizations stronger, connect [tileResource] to your trade network. = Чтобы сделать наши цивилизации сильнее, включите [tileResource] в вашу торговую сеть.

Construct Wonder = Постройте чудо
We recommend you to start building [wonder] to show the whole world your civilization strength. = Рекомендуем построить [wonder], чтобы показать всему миру силу своей цивилизации.

Acquire Great Person = Создайте Великого человека
Great People can change the course of a Civilization! You will be rewarded for acquiring a new [greatPerson]. = Великие люди могут изменить ход истории! Вы будете вознаграждены за создание нового [greatPerson].

Conquer City State = Захватите город-государство
It's time to erase the City-State of [cityState] from the map. You will be greatly rewarded for conquering them! = Пришло время стереть город-государство [cityState] с лица земли. Вы будете щедро вознаграждены за их захват.

Find Player = Найдите игрока
You have yet to discover where [civName] set up their cities. You will be rewarded for finding their territories. = Вам нужно узнать, где [civName] создали свои города. Вы будете вознаграждены за обнаружение их территорий.

Find Natural Wonder = Найдите чудо природы
Send your best explorers on a quest to discover Natural Wonders. Nobody knows the location of [naturalWonder] yet. = Отправьте своих лучших исследователей на поиски чудес природы. Пока никто не знает, где находится [naturalWonder].

Give Gold = Подарите золото
We are suffering great poverty after being robbed by [civName], and unless we receive a sum of Gold, it's only a matter of time before we collapse. = Мы страдаем от страшной бедности после того, как [civName] ограбили нас, и до тех пор, пока мы не получим золото, наше существование - лишь вопрос времени.

Pledge to Protect = Пообещайте защиту
We need your protection to stop the aggressions of [civName]. By signing a Pledge of Protection, you'll confirm the bond that ties us. = Нам нужна ваша защита, чтобы остановить агрессию державы [civName]. Гарантируя нам защиту, вы сильнее скрепите узы, связвающие нас.

Contest Culture = Состязание культуры
The civilization with the largest Culture growth will gain a reward. = Цивилизация с наибольшим приростом культуры получит вознаграждение.

Contest Faith = Состязание веры
The civilization with the largest Faith growth will gain a reward. = Цивилизация с наибольшим приростом веры получит вознаграждение.

Contest Technologies = Состязание технологий
The civilization with the largest number of new Technologies researched will gain a reward. = Цивилизация, которая откроет наибольшее число технологий, получит вознаграждение.

Invest = Инвестируйте
Our people are rejoicing thanks to a tourism boom. For a certain amount of time, any Gold donation will yield [50]% extra Influence. = Наш народ радуется в связи с наплывом туристов. В течение некоторого времени любое пожертвование золота будет дополнительно приносить [50]% влияния. 

Bully City State = Запугните город-государство
We are tired of the pretensions of [cityState]. If someone were to put them in their place by Demanding Tribute from them, they would be rewarded. = Мы устали от претензий [cityState]. Если кто-нибудь сможет поставить их на свое место, потребовав от них дань, он получит вознаграждение.

Denounce Civilization = Осудите державу
We have been forced to pay tribute to [civName]! We need you to tell the world of their ill deeds. = Мы были вынуждены выплатить дань державе [civName]! Нам нужно, чтобы вы рассказали об их злодеяниях всему миру.

We have heard the tenets of [religionName] and are most curious. Will you send missionaries to teach us about your religion? = Мы были наслышаны о догматах [religionName] и нам очень любопытно. Пошлете ли вы нам своих миссионеров, чтобы они рассказали нам о вашей вере?


#################### Lines from Ruins from Civ V - Vanilla ####################

We have discovered cultural artifacts in the ruins! (+20 culture) = Мы обнаружили культурные артефакты в руинах! (+20 культуры)
discover cultural artifacts = обнаружить культурные артефакты

squatters willing to work for you = местные жители, готовые стать вашими рабочими

squatters wishing to settle under your rule = местные жители, желающие стать вашими поселенцами

An ancient tribe trained us in their ways of combat! = Древнее племя научило нас новым способам ведения боя!
your exploring unit receives training = ваш исследовательский юнит проходит обучение

We have found survivors in the ruins! Population added to [cityName]. = Мы нашли в руинах выживших! В город [cityName] добавлено население.
survivors (adds population to a city) = выжившие (добавляет население в город)

We have found a stash of [goldAmount] Gold in the ruins! = Мы нашли в руинах сундук и получили золото: [goldAmount]!
a stash of gold = сундук с золотом

discover a lost technology = обнаружить утерянную технологию

Our unit finds advanced weaponry hidden in the ruins! = Наш юнит находит передовое вооружение, спрятанное в руинах!
advanced weaponry for your explorer = передовое вооружение для вашего исследователя

You find evidence of Barbarian activity. Nearby Barbarian camps are revealed! = Вы находите признаки варварской деятельности. Выявлены ближайшие лагеря варваров!
reveal nearby Barbarian camps = разузнать о ближайших лагерях варваров

find a crudely-drawn map = найти грубо нарисованную карту


#################### Lines from Specialists from Civ V - Vanilla ####################

Scientist = Учёный

Merchant = Торговец

Artist = Художник

Engineer = Инженер


#################### Lines from Speeds from Civ V - Vanilla ####################


#################### Lines from Techs from Civ V - Vanilla ####################

'Where tillage begins, other arts follow. The farmers therefore are the founders of human civilization.' - Daniel Webster = 'Лишь на возделанной почве расцветают другие искусства. Поэтому фермеры — основатели цивилизации.' - Даниэль Уэбстер
Agriculture = Земледелие
Starting tech = Начальная технология

'Shall the clay say to him that fashioneth it, what makest thou?' - Bible Isaiah 45:9 = 'Разве скажет глиняный сосуд гончару: Что ты делаешь?' - книга Исайи, 45:9
Pottery = Гончарное дело
'Thou shalt not muzzle the ox when he treadeth out the corn.' - Bible Deuteronomy 25:4 = 'Не заграждай рта волу, когда он молотит.' - Второзаконие 25:4
Animal Husbandry = Животноводство
'The haft of the arrow has been feathered with one of the eagle's own plumes, we often give our enemies the means of our own destruction' - Aesop = 'Оперение на древке стрелы было сделано из орлиного пера. Мы сами вкладываем в руки врагов средства к своему уничтожению.' - Эзоп
Archery = Стрельба из лука
'The meek shall inherit the Earth, but not its mineral rights.' - J. Paul Getty = 'Кроткие унаследуют землю, но не ее минеральные ресурсы.' - Пол Гетти
Mining = Добыча руды

'He who commands the sea has command of everything.' - Themistocles = 'Тот, кто господствует на море, хозяин положения.' - Фемистокл
Sailing = Мореходство
'So teach us to number our days, so that we may apply our hearts unto wisdom.' - Bible Psalms 90:12 = 'Научи нас так счислять дни наши, чтобы нам приобрести сердце мудрое.' - Псалом 89:12
Calendar = Календарь
'He who destroys a good book kills reason itself.' - John Milton = 'Тот, кто уничтожает книгу, убивает самый разум.' - Джон Мильтон
Writing = Письменность
Enables Open Borders agreements = Позволяет заключать договор об открытых границах
'Even brute beasts and wandering birds do not fall into the same traps or nets twice.' - Saint Jerome = 'Даже примитивные звери и перелетные птицы не попадают в одни и те же ловушки.' - Джон Мильтон
Trapping = Охота
'Wisdom and virtue are like the two wheels of a cart.' - Japanese proverb = 'Мудрость и добродетель — как два колеса телеги.' - японская пословица
The Wheel = Колесо
'How happy are those whose walls already rise!' - Virgil = 'Счастливы те, для кого возводятся крепкие стены!' - Вергилий, «Энеида»
Masonry = Каменная кладка
'Here Hector entered, with a spear eleven cubits long in his hand; the bronze point gleamed in front of him, and was fastened to the shaft of the spear by a ring of gold.' - Homer = 'В двери вступил божественный Гектор; в деснице держал он пику в одиннадцать локтей; далеко на древке сияло медное жало копья и кольцо вкруг него золотое.' - Гомер
Bronze Working = Обработка бронзы

'He made an instrument to know if the moon shine at full or no.' - Samuel Butler = 'Он создал новый инструмент. Проверить, месяц есть иль нет.' - Сэмюэль Батлер
Optics = Оптика
'There is only one good, knowledge, and one evil, ignorance.' - Socrates = 'Есть лишь один бог - знание, и лишь один порок - невежество.' - Сократ
Philosophy = Философия
Enables Research agreements = Позволяет заключать договор об исследовании
'A Horse! A Horse! My kingdom for a horse!' - Shakespeare (Richard III) = 'Коня! Коня! Престол мой за коня!' - Уильям Шекспир, «Ричард III»
Horseback Riding = Верховая езда
'Mathematics is the gate and key to the sciences.' - Roger Bacon = 'Математика — врата и ключ всех наук.' - Роджер Бэкон
Mathematics = Математика
'Three things are to be looked to in a building: that it stands on the right spot; that it be securely founded; that it be successfully executed.' - Johann Wolfgang von Goethe = 'Три правила следует помнить при всякой постройке: здание должно стоять на подобающем месте, иметь прочное основание и быть полностью завершено.' - Иоганн Гете
Construction = Металлоконструкции
'Do not wait to strike til the iron is hot, but make it hot by striking.' - William Butler Yeats = 'Не жди, пока железо станет горячим для ковки - но куй, и оно станет горячим.' - Уильям Батлер Йейтс
Iron Working = Обработка железа

'Three things are necessary for the salvation of man: to know what he ought to believe; to know what he ought to desire; and to know what he ought to do' - St. Thomas Aquinas = 'Человеку для спасения нужно знать три вещи: чему он должен верить, чего желать и что делать.' - Фома Аквинский
Theology = Богословие
'The only thing that saves us from the bureaucracy is its inefficiency' - Eugene McCarthy = 'Единственное, что нас спасает от бюрократии, это ее неэффективность.' - Юджин Маккарти
Civil Service = Госслужба
'Better is bread with a happy heart than wealth with vexation.' - Amenemope = 'Лучше хлеб, который съедается с радостным сердцем, чем богатство с заботами.' - Аменемоп
Currency = Деньги
Enables conversion of city production to [civWideStat] = Позволяет преобразовывать производство города в: [civWideStat]
'Instrumental or mechanical science is the noblest and, above all others, the most useful.' - Leonardo da Vinci = 'Механика — самая благородная и, главное, самая полезная из наук.' - Леонардо да Винчи
Engineering = Инженерное дело
Roads connect tiles across rivers = Мосты позволяют прокладывать дороги через реку
'When pieces of bronze or gold or iron break, the metal-smith welds them together again in the fire, and the bond is established.' - Sri Guru Granth Sahib = 'Случись изделию из бронзы, золота или железа сломаться - кузнец сплавит обломки в огне, восстанавливая узы.' - Из книги 'Гратнх Сахиб'
Metal Casting = Литье

'I find the great thing in this world is not so much where we stand, as in what direction we are moving.' - Oliver Wendell Holmes = 'Главное в этом мире не то, где мы стоим, а то, в каком направлении движемся.' - Оливер Уэнделл Холмс
Compass = Компас
'Education is the best provision for old age.' - Aristotle = 'Воспитание - лучший припас к старости.' - Аристотель
Education = Образование
'Whoso pulleth out this sword of this stone and anvil, is rightwise king born of all England.' - Malory = 'Кто вытащит сей меч из-под наковальни, тот и есть по праву рождения король над всей землей английской.' - Сэр Томас Мэлори
Chivalry = Рыцарство
'The press is the best instrument for enlightening the mind of man, and improving him as a rational, moral and social being.' - Thomas Jefferson = 'Пресса - лучший способ просвещения и улучшения человека как существа мыслящего, нравственного и общительного.' - Томас Джефферсон
Machinery = Машиностроение
Improves movement speed on roads = Улучшает скорость передвижения по дорогам
'Measure what is measurable, and make measurable what is not so.' - Galileo Galilei = 'Измеряй измеримое и делай неизмеримое измеримым.' - Галилео Галилей
Physics = Физика
'John Henry said to his Captain, / 'A man ain't nothin' but a man, / And before I'll let your steam drill beat me down, / I'll die with the hammer in my hand.'' - Anonymous: The Ballad of John Henry, the Steel-Drivin' Man = 'Закали свои порывы, / Преврати порывы в сталь / И лети мечтой игривой / Ты в заоблачную даль.' - Сергей Есенин
Steel = Сталеварение

'Joyfully to the breeze royal Odysseus spread his sail, and with his rudder skillfully he steered.' - Homer = 'Сидя на крепком плоту, искусной рукою все время правил рулем Одиссей.' - Гомер
Astronomy = Астрономия
'Their rising all at once was as the sound of thunder heard remote' - Milton = 'Под громовый рык рогов и труб воинственных он повелел поднять свою могучую хоругвь.' - Джон Мильтон
Acoustics = Акустика
'Happiness: a good bank account, a good cook and a good digestion' - Jean Jacques Rousseau = 'Счастье - хороший счет в банке, хороший повар и хорошее пищеварение.' - Жан-Жак Руссо
Banking = Банковское дело
'It is a newspaper's duty to print the news and raise hell.' - The Chicago Times = 'Долг газеты - печатать новости и поднимать скандалы.' - 'Чикаго Таймс'
Printing Press = Печатный пресс
'The day when two army corps can annihilate each other in one second, all civilized nations, it is to be hoped, will recoil from war and discharge their troops.' - Alfred Nobel = 'В тот день, когда у двух армий окажется возможность уничтожить друг друга за считанные секунды, все цивилизованные страны, надо надеяться, отвернутся от войны.' - Альфред Нобель
Gunpowder = Порох

'The winds and the waves are always on the side of the ablest navigators.' - Edward Gibbon = 'Ветер и волны всегда на стороне самых искусных мореходов.' - 'Эдвард Гиббон'
Navigation = Навигация
'Compound interest is the most powerful force in the universe.' - Albert Einstein = 'Во всей Вселенной нет ничего более могущественного, чем сложный процент.' - Альберт Эйнштейн
Economics = Экономика
'Wherever we look, the work of the chemist has raised the level of our civilization and has increased the productive capacity of the nation.' - Calvin Coolidge = 'Куда ни посмотри, химия повсеместно повысила уровень цивилизации и продуктивную способность нации.' - Джон Калвин Кулидж
Chemistry = Химия
'There never was a good knife made of bad steel.' - Benjamin Franklin = 'Из плохой стали не выковать хорошего клинка.' - Бенджамин Франклин
Metallurgy = Металлургия

'Those who cannot remember the past are condemned to repeat it.' - George Santayana = 'Те, кто не помнит своей истории, обречены повторять ее.'- Джордж Сантаяна
Archaeology = Aрхеология
'Every great advance in science has issued from a new audacity of imagination.' - John Dewey = 'Каждый великий успех науки имеет своим истоком великую дерзость воображения.' - Джон Дьюи
Scientific Theory = Научная теория
'Wars may be fought with weapons, but they are won by men. It is the spirit of the men who follow and of the man who leads that gains the victory.' - George S. Patton = 'Пусть войны ведутся оружием, выигрывают их люди. К победе приводит боевой дух того, кто ведет за собой, и тех, кто следует.' - Джордж Паттон
Military Science = Военная наука
'The nation that destroys its soil destroys itself.' - Franklin Delano Roosevelt = 'Народ, который разрушает свою почву, уничтожает сам себя.' - Франклин Делано Рузвельт
Fertilizer = Удобрения
'It is well that war is so terrible, or we should grow too fond of it.' - Robert E. Lee = 'Хорошо, что война так ужасна, иначе мы любили бы ее слишком сильно.'- генерал Роберт Ли
Rifling = Нарезные стволы

'If the brain were so simple we could understand it, we would be so simple we couldn't.' - Lyall Watson = 'Если бы работа мозга была доступна для нашего понимания, мы были бы слишком глупы, чтобы понять.' - Лиалл Уотсон
Biology = Биология
'The nations of the West hope that by means of steam communication all the world will become as one family.' - Townsend Harris = 'Западные народы надеются, что паровая тяга сделает весь мир большой семьей' - Таунсенд Харрис
Steam Power = Паровой двигатель
'As soon as men decide that all means are permitted to fight an evil, then their good becomes indistinguishable from the evil that they set out to destroy.' - Christopher Dawson = 'Стоит человечеству решить, что для борьбы с пороком все средства хороши, как добро становится неотличимым от порока, который было призвано победить' - Кристофер Доусон
Dynamite = Динамит

'Is it a fact - or have I dreamt it - that, by means of electricity, the world of matter has become a great nerve, vibrating thousands of miles in a breathless point of time?' - Nathaniel Hawthorne = 'Верно ль - или мне почудилось? - что электричество преобразило мир вещей в гигантский трепещущий нерв, раскинувшийся на сотни километров в одно мгновение?' - Натаниель Готорн
Electricity = Электричество
'Nothing is particularly hard if you divide it into small jobs.' - Henry Ford = 'Никакое дело не покажется невыполнимым, если разбить его на мелкие части' - Генри Форд
Replaceable Parts = Стандартизация
'The introduction of so powerful an agent as steam to a carriage on wheels will make a great change in the situation of man.' - Thomas Jefferson = 'Применение к колесному транспорту столь мощной движущей силы, как пар, радикально изменит положение человечества.' - Томас Джефферсон
Railroads = Железная дорога

'And homeless near a thousand homes I stood, and near a thousand tables pined and wanted food.' - William Wordsworth = 'Метели, снега и туманы / Покорны морозу всегда, / Пойду на моря-окияны / -Построю дворцы изо льда' - Николай Некрасов
Refrigeration = Криогеника
'I once sent a dozen of my friends a telegram saying 'flee at once-all is discovered!' They all left town immediately.' - Mark Twain = 'Как-то я разослал десятку друзей телеграмму со словами "Спасайся, все раскрылось!". Все они немедля бежали из города.' - Марк Твен
Telegraph = Телеграф
'The whole country was tied together by radio. We all experienced the same heroes and comedians and singers. They were giants.' - Woody Allen = 'Радио объединяло всю страну. Мы все росли на одних исполнителях, героях и юмористах' - Вуди Аллен, 'Радиодни'
Radio = Радио
'Aeronautics was neither an industry nor a science. It was a miracle.' - Igor Sikorsky = 'Воздухоплавание не было ни наукой, ни отраслью промышленности. Оно было чудом.' - Игорь Сикорский
Flight = Авиация
'Any man who can drive safely while kissing a pretty girl is simply not giving the kiss the attention it deserves.' - Albert Einstein = 'Мужчина, который может спокойно вести машину, одновременно целуя красотку, просто не уделяет поцелую должного внимания.' - Альберт Эйнштейн
Combustion = Двигатель ВС

'In nothing do men more nearly approach the gods than in giving health to men.' - Cicero = 'Люди более всего приближаются к богам именно тогда, когда даруют людям спасение.' - Марк Туллий Цицерон
Pharmaceuticals = Пенициллин
'Ben, I want to say one word to you, just one word: plastics.' - Buck Henry and Calder Willingham, The Graduate = 'Все на свете из пластмассы, и вокруг пластмассовая жизнь.' - группа 'Сплин'
Plastics = Пластмассы
'There's a basic principle about consumer electronics: it gets more powerful all the time and it gets cheaper all the time.' - Trip Hawkins = 'Потребительские электротовары подчиняются простому принципу: они становятся все мощнее и все дешевле.' - Трип Хокинс
Electronics = Электроника
'The speed of communications is wondrous to behold, it is also true that speed does multiply the distribution of information that we know to be untrue.' – Edward R. Murrow = 'Скорость коммуникации поражает разум, но верно и то, что она способствует распространению заведомо ложной информации.' - Эдвард Мэроу
Mass Media = СМИ
'Vision is the art of seeing things invisible.' - Jonathan Swift = 'Дальновидность - искусство узреть незримое' - Джонатан Свифт
Radar = Радар
'The unleashed power of the atom has changed everything save our modes of thinking, and we thus drift toward unparalleled catastrophes.' - Albert Einstein = 'Высвобожденная ядерная энергия изменила все, кроме нашего мышления. Поэтому мы медленно близимся к катастрофе невиданных масштабов.' - Альберт Эйнштейн
Atomic Theory = Атомная теория

'Only within the moment of time represented by the present century has one species, man, acquired significant power to alter the nature of his world.' - Rachel Carson = 'В нашем столетии один вид - человек - стал достаточно могущественным для того, чтобы изменять окружающую среду.' - Рейчел Карсон
Ecology = Экология
'Computers are like Old Testament gods: lots of rules and no mercy.' - Joseph Campbell = 'Компьютеры похожи на ветхозаветных богов: сплошные правила и ни капли жалости.' - Дж. Кэмпбелл
Computers = Компьютеры
'A good rule for rocket experimenters to follow is this: always assume that it will explode.' - Astronautics Magazine, 1937 = 'Вот верное правило ракетостроения: всегда рассчитывайте на то, что в ходе эксперимента ракета взорвется.' - Журнал 'Астронавтика', 1937
Rocketry = Ракетостроение
'The night is far spent, the day is at hand: let us therefore cast off the works of darkness, and let us put on the armor of light.' - The Holy Bible: Romans, 13:12 = 'Ночь прошла, а день приблизился: итак отвергнем дела тьмы и облечемся в оружия света.' - Послание к Римлянам, 13:12
Lasers = Лазеры
'I am become Death, the destroyer of worlds.' - J. Robert Oppenheimer = 'И я стану Смертью, разрушителем миров.' - Роберт Оппенгеймер
Nuclear Fission = Расщепление ядра

'The new electronic interdependence recreates the world in the image of a global village.' - Marshall McLuhan = 'Новая электронная взаимозависимость воссоздает мир в образе глобальной деревни.' - Маршалл Маклюэн
Globalization = Глобализация
'1. A robot may not injure a human being or, through inaction, allow a human being to come to harm. 2. A robot must obey any orders given to it by human beings, except when such orders would conflict with the First Law. 3. A robot must protect its own existence as long as such protection does not conflict with the First or Second Law.' - Isaac Asimov = '1. Робот не может причинить вреда человеку или своим бездействием допустить, чтобы человеку был причинен вред. 2. Робот должен повиноваться всем приказам, которые даёт человек, кроме тех случаев, когда эти приказы противоречат Первому Закону. 3. Робот должен заботиться о своей безопасности в той мере, в которой это не противоречит Первому и Второму Законам.' - Айзек Азимов
Robotics = Робототехника
'Now, somehow, in some new way, the sky seemed almost alien.' - Lyndon B. Johnson = 'Теперь вдруг небо выглядело почти чужим.' - Линдон Джонсон
Satellites = Спутники
Reveals the entire map = Открывает всю карту
'Be extremely subtle, even to the point of formlessness, be extremely mysterious, even to the point of soundlessness. Thereby you can be the director of the opponent's fate.' - Sun Tzu = 'Будь неуловимым, почти бесформенным. Будь скрытным, почти беззвучным. Тогда ты сможешь направлять судьбу врага как тебе угодно.' – Сунь-Цзы
Stealth = Маскировка
'Our scientific power has outrun our spiritual power, we have guided missiles and misguided men.' – Martin Luther King Jr. = 'Наша научная мощь обогнала наше духовное развитие. У нас есть управляемые ракеты и неуправляемые люди.' – Мартин Лютер Кинг
Advanced Ballistics = Продвинутая баллистика

'Every particle of matter is attracted by or gravitates to every other particle of matter with a force inversely proportional to the squares of their distances.' - Isaac Newton = 'Две частицы притягиваются друг к другу с силой, прямо пропорциональной произведению масс и обратно пропорциональной квадрату расстояния между ними.' - Исаак Ньютон
Particle Physics = Физика элементарных частиц
'The release of atomic energy has not created a new problem. It has readily made more urgent the necessity of solving an existing one.' - Albert Einstein = 'Открытие атомной энергии не создало новой проблемы: оно лишь подчеркнуло необходимость решения уже существующей.' - Альберт Эйнштейн
Nuclear Fusion = Ядерный синтез

'The impact of nanotechnology is expected to exceed the impact that the electronics revolution has had on our lives.' - Richard Schwartz = 'Нанотехнологии, вероятно, наложат на нашу жизнь даже больший отпечаток, чем появление электронных приборов.' - Ричард Шварц
Nanotechnology = Нанотехнологии

'I think we agree, the past is over.' - George W. Bush = 'Думаю, мы все согласны, что прошлое закончилось.' - Линдон Джонсон
Future Tech = Технологии будущего
Who knows what the future holds? = Кто знает, что нас ждёт в будущем?
Can be continually researched = Эту технологию можно исследовать многократно


#################### Lines from Terrains from Civ V - Vanilla ####################

Ocean = Океан

Coast = Побережье

Grassland = Луга

Plains = Равнины

Tundra = Тундра

Desert = Пустыня

Lakes = Озёра
Fresh water = Пресная вода

Mountain = Гора
Has an elevation of [amount] for visibility calculations = Имеет высоту [amount] для расчёта видимости
Units ending their turn on this terrain take [amount] damage = Юниты, закончившие ход на этой местности, получают [amount] урона

Snow = Снег

Hill = Холм
[amount] Strength for cities built on this terrain = [amount] к мощи городов, построенных на этой местности

Forest = Лес
Provides a one-time Production bonus to the closest city when cut down = При вырубке даёт одноразовый бонус производства в ближайшем городе
Blocks line-of-sight from tiles at same elevation = Блокирует прямую видимость с местности на той же высоте
[amount]% Chance to be destroyed by nukes = [amount]% шанс быть уничтоженным ядерным оружием
A Camp can be built here without cutting it down = Здесь можно построить лагерь без вырубки леса

Jungle = Джунгли

Marsh = Болото
Rare feature = Редкая особенность
Only Polders can be built here = Здесь можно строить только польдеры

Fallout = Пустошь
Nullifies all other stats this tile provides = Обнуляет все показатели этой клетки

Oasis = Оазис
Only [improvementFilter] improvements may be built on this tile = Только улучшения: [improvementFilter] можно строить на этой клетке

Flood plains = Пойма

Ice = Лед

Atoll = Атолл

Great Barrier Reef = Большой Барьерный риф

Old Faithful = Старый служака

El Dorado = Эльдорадо
Grants 500 Gold to the first civilization to discover it = Дарит 500 золота первой цивилизации открывшей его

Fountain of Youth = Фонтан вечной молодости
Grants [promotion] ([comment]) to adjacent [mapUnitFilter] units for the rest of the game = Дарит [promotion] ([comment]) соседним юнитам: [mapUnitFilter] до конца игры
Tile provides yield without assigned population = Приносит доход без назначения жителя

Grand Mesa = Гранд-Меса

Mount Fuji = Гора Фудзияма

Krakatoa = Кракатау

Rock of Gibraltar = Гибралтарская скала

Cerro de Potosi = Серро-де-Потоси

Barringer Crater = Аризонский кратер


#################### Lines from TileImprovements from Civ V - Vanilla ####################

Farm = Ферма
Can also be built on tiles adjacent to fresh water = Также можно построить на клетках, прилегающих к пресной воде
[stats] from [tileFilter] tiles = [stats] от клеток [tileFilter]

Lumber mill = Лесопилка
[stats] = [stats]

Mine = Рудник

Trading post = Торговый пост

Camp = Лагерь
Can only be built to improve a resource = Можно построить только для улучшения ресурса

Oil well = Нефтяная скважина

Offshore Platform = Нефтяная платформа

Pasture = Выгон

Plantation = Плантация

Quarry = Каменоломня

Fishing Boats = Рыбацкие лодки

Fort = Форт
Can be built outside your borders = Можно построить за пределами ваших границ
Gives a defensive bonus of [relativeAmount]% = Увеличивает защиту юнита на [relativeAmount]%

Road = Дорога
Costs [amount] gold per turn when in your territory = Стоит [amount] золота за ход когда находится на вашей территории
Reduces movement cost to ½ if the other tile also has a Road or Railroad = Снижает стоимость передвижения в 2 раза, если на другой клетке также есть Дорога или Железная дорога
Reduces movement cost to ⅓ with Machinery = Снижает стоимость передвижения в 3 раза после открытия Машиностроения
Requires Engineering to bridge rivers = Требуется Инженерное дело для постройки моста через реку

Railroad = Железная дорога
Reduces movement cost to ⅒ if the other tile also has a Railroad = Снижает стоимость передвижения в 10 раз, если на другой клетке также есть Железная дорога

Remove Forest = Вырубить лес
Provides a one-time Production bonus depending on distance to the closest city once finished = По завершении даёт одноразовый бонус производства в зависимости от расстояния до ближайшего города

Remove Jungle = Вырубить джунгли

Remove Fallout = Убрать пустошь

Remove Marsh = Осушить болото

Remove Road = Убрать дорогу

Remove Railroad = Убрать железную дорогу

Cancel improvement order = Отменить задание

Academy = Академия
Removes removable features when built = Убирает очищаемые особенности при постройке

Landmark = Памятник

Manufactory = Мануфактура

Customs house = Таможня

Holy site = Святыня

Citadel = Крепость
Adjacent enemy units ending their turn take [amount] damage = Соседние вражеские юниты получают [amount] урона
Can be built just outside your borders = Можно построить за пределами ваших границ
Constructing it will take over the tiles around it and assign them to your closest city = Постройка присвоит клетки вокруг и назначит их ближайшему городу

Moai = Статуя моаи

Terrace farm = Террасная ферма

Ancient ruins = Древние руины
Unpillagable = Нельзя разграбить
Provides a random bonus when entered = Предоставляет случайный бонус при заходе
Unbuildable = Нельзя построить

City ruins = Руины города
 # Requires translation!
Will be replaced by automated workers = Заменяется автоматизированными рабочими
A bleak reminder of the destruction wreaked by War = Мрачное напоминание о разрушениях, нанесенных войной

City center = Центр города
Irremovable = Неудаляемо
Marks the center of a city = Отмечает центр города
Appearance changes with the technological era of the owning civilization = Внешний вид меняется вместе с технологической эпохой владеющей цивилизации

Barbarian encampment = Лагерь варваров
Home to uncivilized barbarians, will spawn a hostile unit from time to time = Дом нецивилизованных варваров, время от времени порождает враждебных юнитов


#################### Lines from TileResources from Civ V - Vanilla ####################

Cattle = Скот

Sheep = Овцы

Deer = Олени

Bananas = Бананы

Wheat = Пшеница

Stone = Камень

Fish = Рыба

Horses = Лошади
Guaranteed with Strategic Balance resource option = Гарантируется при стратегическом балансе ресурсов

Iron = Железо

Coal = Уголь

Oil = Нефть
Deposits in [tileFilter] tiles always provide [amount] resources = Месторождения на клетках [tileFilter] всегда предоставляют [amount] ресурса

Aluminum = Алюминий

Uranium = Уран

Furs = Меха

Cotton = Хлопок

Dyes = Красители

Gems = Алмазы

Gold Ore = Золотая руда

Silver = Серебро

Incense = Благовония

Ivory = Слоновая кость

Silk = Шелк

Spices = Специи

Wine = Вино

Sugar = Сахар

Marble = Мрамор

Whales = Киты

Pearls = Жемчуг

Jewelry = Драгоценности
Can only be created by Mercantile City-States = Может быть создано только торговыми городами-государствами

Porcelain = Фарфор


#################### Lines from UnitPromotions from Civ V - Vanilla ####################

Sword = Меч
Mounted = Конница
Siege = Осадное орудие
Ranged Gunpowder = Порох (дальний бой)
Armored = Бронированный юнит
Melee Water = Судно ближнего боя
Ranged Water = Судно дальнего боя
Submarine = Подлодка
Heal Instantly = Мгновенное исцеление
Heal this unit by [amount] HP = Восстанавливает этот юнит на [amount] ОЗ
Doing so will consume this opportunity to choose a Promotion = Забирает возможность выбрать повышение

Accuracy I = Точность I

Accuracy II = Точность II

Accuracy III = Точность III

Barrage I = Преграда I

Barrage II = Преграда II

Barrage III = Преграда III

Volley = Залп

Extended Range = Увеличенная дальность атаки
[amount] Range = [amount] дальности

Indirect Fire = Непрямой огонь
Ranged attacks may be performed over obstacles = Дальнобойные атаки могут выполняться над препятствиями

Shock I = Натиск I

Shock II = Натиск II

Shock III = Натиск III

Drill I = Муштра I

Drill II = Муштра II

Drill III = Муштра III

Charge = Атака

Besiege = Осада

Formation I = Построение I

Formation II = Построение II

Blitz = Блиц
[amount] additional attacks per turn = [amount] дополнительных атак за ход

Woodsman = Следопыт
Double movement in [terrainFilter] = Двукратная скорость перемещения через [terrainFilter]

Amphibious = Морской десант
Eliminates combat penalty for attacking over a river = Убирает штраф за атаку через реку
Eliminates combat penalty for attacking across a coast = Убирает штраф за атаку с суши/моря

Medic = Медик
All adjacent units heal [amount] HP when healing = Все соседние юниты восстанавливают [amount] ОЗ при лечении

Medic II = Медик II
in [tileFilter] tiles = на клетках [tileFilter]
[amount] HP when healing = [amount] ОЗ когда лечится

Scouting I = Разведка I

Scouting II = Разведка II

Scouting III = Разведка III

Survivalism I = Выживание I

Survivalism II = Выживание II

Survivalism III = Выживание III
Unit will heal every turn, even if it performs an action = Юнит излечивается на каждом ходу, даже при выполнении действия
May withdraw before melee ([amount]%) = Может избежать схватки ([amount]%)

Boarding Party I = Абордаж I

Boarding Party II = Абордаж II

Boarding Party III = Абордаж III

Coastal Raider I = Береговой налётчик I
Earn [amount]% of the damage done to [combatantFilter] units as [civWideStat] = Получает [amount]% от урона, нанесенному юнитам: [combatantFilter] в виде [civWideStat]

Coastal Raider II = Береговой налётчик II

Coastal Raider III = Береговой налётчик III

Landing Party = Высадка десанта

Targeting I = Прицеливание I

Targeting II = Прицеливание II

Targeting III = Прицеливание III

Wolfpack I = Волчья стая I

Wolfpack II = Волчья стая II

Wolfpack III = Волчья стая III

Aircraft Carrier = Авианосец
Armor Plating I = Броня I

Armor Plating II = Броня II

Armor Plating III = Броня III

Flight Deck I = Лётная палуба I
Can carry [amount] extra [mapUnitFilter] units = Может переносить на [amount] больше юнитов: [mapUnitFilter]

Flight Deck II = Лётная палуба II

Flight Deck III = Лётная палуба III

Supply = Снабжение
May heal outside of friendly territory = Может лечится вне дружественной территории

Bomber = Бомбардировщик
Siege I = Осада I

Siege II = Осада II

Siege III = Осада III

Evasion = Уклонение
Damage taken from interception reduced by [relativeAmount]% = Урон от перехвата уменьшен на [relativeAmount]%

Fighter = Истребитель
Interception I = Перехват I
[relativeAmount]% Damage when intercepting = [relativeAmount]% к урону при перехвате

Interception II = Перехват II

Interception III = Перехват III

 # Requires translation!
[relativeAmount]% Strength when performing Air Sweep = [relativeAmount]% к боевой мощи во время проведения воздушной зачистки


Air Targeting I = Воздушное прицеливание I

Air Targeting II = Воздушное прицеливание II

Sortie = Вылазка
[amount] extra interceptions may be made per turn = Может сделать на [amount] больше перехватов за ход

Operational Range = Дальность

Helicopter = Вертолет
Air Repair = Воздушная починка

Mobility I = Мобильность I

Mobility II = Мобильность II

Anti-Armor I = Бронепробитие I

Anti-Armor II = Бронепробитие II

Cover I = Укрытие I

Cover II = Укрытие II

March = Марш

Mobility = Мобильность

Sentry = Караул

Logistics = Логистика

Ambush I = Засада I

Ambush II = Засада II

Bombardment I = Бомбардировка I

Bombardment II = Бомбардировка II

Bombardment III = Бомбардировка III

Morale = Мораль

Great Generals I = Великие генералы I

Great Generals II = Великие генералы II

Quick Study = Быстрое обучение

Haka War Dance = Боевой танец хака
[relativeAmount]% Strength for enemy [combatantFilter] units in adjacent [tileFilter] tiles = [relativeAmount]% к боевой мощи вражеских юнитов: [combatantFilter] на соседних клетках [tileFilter]

Rejuvenation = Восстановление
All healing effects doubled = Все эффекты лечения удвоены

Slinger Withdraw = Отступление

Ignore terrain cost = Без штрафов местности
Ignores terrain cost = Игнорирует штрафы ОП за местность

Pictish Courage = Мужество пиктов

Home Sweet Home = Дом, милый дом
[relativeAmount]% Strength decreasing with distance from the capital = Боевая мощь уменьшается на [relativeAmount]% с отдалением от столицы

[unit] ability = Способность юнита [unit]

Heals [amount] damage if it kills a unit = Восстаналивает [amount] здоровья, когда уничтожает юнит


#################### Lines from UnitTypes from Civ V - Vanilla ####################


Civilian Water = Гражданские воды


Can enter ice tiles = Может проходить через лёд
Invisible to non-adjacent units = Невидим для юнитов, которые не находятся рядом
Can see invisible [mapUnitFilter] units = Может обнаруживать невидимые юниты: [mapUnitFilter]


Aircraft = Самолёт
Can see over obstacles = Может видеть сквозь препятствия
 # Requires translation!
Can perform Air Sweep = Может проводить воздушную зачистку


Atomic Bomber = Атомный бомбардировщик

Missile = Ракета
Self-destructs when attacking = Самоуничтожается при атаке
Cannot be intercepted = Нельзя перехватить

Can pass through impassable tiles = Может проходить через непроходимые клетки


Armor = Бронированный юнит

WaterCivilian = Гражданское судно

WaterMelee = Судно ближнего боя

WaterRanged = Судно дальнего боя

WaterSubmarine = Подлодка

WaterAircraftCarrier = Авианосец

AtomicBomber = Атомный бомбардировщик


#################### Lines from Units from Civ V - Vanilla ####################

Can build [improvementFilter/terrainFilter] improvements on tiles = Может создавать на клетках улучшения: [improvementFilter/terrainFilter]

Founds a new city = Может основать город
Excess Food converted to Production when under construction = Избыток еды конвертируется в производство во время сооружения
Requires at least [amount] population = Требуется как минимум [amount] населения

May upgrade to [baseUnitFilter] through ruins-like effects = Может быть промодернизирован до [baseUnitFilter] через действия руин

This is your basic, club-swinging fighter. = Это ваш базовый боец, размахивающий дубинкой.

Maori Warrior = Воин-маори

Jaguar = Воин-ягуар

Brute = Громила

Archer = Лучник

Bowman = Меткий лучник

Slinger = Пращник

Skirmisher = Застрельщик

Work Boats = Рабочие лодки
Cannot enter ocean tiles = Не может выйти в открытый океан
May create improvements on water resources = Может создавать улучшения на морских ресурсах
Uncapturable = Нельзя захватить

Trireme = Трирема

Galley = Галера

Chariot Archer = Лучник на колеснице
No defensive terrain bonus = Нет бонуса защиты от местности
Rough terrain penalty = Штраф пересечённой местности

War Chariot = Боевая колесница

War Elephant = Боевой слон


Hoplite = Гоплит

Persian Immortal = Бессмертные

Marauder = Мародер

Horseman = Всадник
Can move after attacking = Может двигаться после атаки

Companion Cavalry = Гетайр

Catapult = Катапульта
Must set up to ranged attack = Должен подготовиться перед дальнобойной атакой

Ballista = Баллиста

Swordsman = Мечник

Legion = Легионер

Mohawk Warrior = Воин-мохавк


Landsknecht = Ландскнехт
Can move immediately once bought = Может двигаться сразу после покупки

Knight = Рыцарь

Camel Archer = Лучник на верблюде

Conquistador = Конкистадор
on foreign continents = на внешних континентах

Naresuan's Elephant = Слон Наресуана

Mandekalu Cavalry = Всадник мандекалу

Keshik = Кешиктен

Crossbowman = Арбалетчик

Chu-Ko-Nu = Чу-ко-ну

Longbowman = Лучник (длинный лук)

Trebuchet = Требушет

Hwach'a = Хвачха

Longswordsman = Мечник (длинный меч)

Samurai = Самурай

Berserker = Берсерк

Caravel = Каравелла

Turtle Ship = Кобуксон


Musketeer = Мушкетёр

Janissary = Янычар

Minuteman = Минитмен

Tercio = Терция

Frigate = Фрегат

Ship of the Line = Линейный корабль

Lancer = Улан

Sipahi = Сипаи

Cannon = Пушка


Norwegian Ski Infantry = Норвежский лыжник

Cavalry = Кавалерия

Cossack = Казак

Ironclad = Броненосец

Artillery = Артиллерия

Can only attack [tileFilter] tiles = Может атаковать только [tileFilter] клетки

Foreign Legion = Иностранный легион


[relativeAmount]% chance to intercept air attacks = [relativeAmount]% шанс перехватить воздушные атаки

Carrier = Авианосец
Cannot attack = Не может атаковать
Can carry [amount] [mapUnitFilter] units = Может переносить [amount] юнитов: [mapUnitFilter]

Battleship = Линкор

Anti-Aircraft Gun = Зенитное орудие

Destroyer = Эсминец

Zero = Истребитель "Зеро"


B17 = Бомбардировщик B-17

Paratrooper = Парашютист
May Paradrop up to [amount] tiles from inside friendly territory = Может десантироваться с парашютом максимум на [amount] клеток от дружественной территории

Tank = Танк

Panzer = Танк "Тигр"

Anti-Tank Gun = Противотанковое орудие

Atomic Bomb = Атомная бомба
Nuclear weapon of Strength [amount] = Ядерное оружие с силой [amount]
if [buildingName] is constructed = если построена [buildingName]
Blast radius [amount] = Радиус взрыва [amount]

Rocket Artillery = Ракетная артиллерия

Mobile SAM = Мобильный ЗРК

Guided Missile = Управляемая ракета

Nuclear Missile = Ядерная ракета

Helicopter Gunship = Боевой вертолет
All tiles cost 1 movement = Все клетки обходятся в 1 передвижение
Ignores Zone of Control = Игнорирует зоны контроля
Unable to capture cities = Не может захватывать города

Nuclear Submarine = Атомная подлодка

Mechanized Infantry = Мотопехота

Missile Cruiser = Ракетный крейсер

Modern Armor = Современный танк

Jet Fighter = Реактивный истребитель

Giant Death Robot = Гигантский робот смерти

Stealth Bomber = Бомбардировщик "Стелс"
Cannot be carried by [mapUnitFilter] units = Не может переноситься юнитами: [mapUnitFilter]

Great Artist = Великий художник
Can start an [amount]-turn golden age = Может начать золотой век длительностью [amount] ходов
Can construct [improvementName] = Может построить [improvementName]
Great Person - [comment] = Великий человек - [comment]

Great Scientist = Великий учёный
Can hurry technology research = Может ускорить изучение технологии

Great Merchant = Великий торговец
Can undertake a trade mission with City-State, giving a large sum of gold and [amount] Influence = Может заключить торговый договор с городом-государством, что принесет большое количество золота и [amount] влияния

Great Engineer = Великий инженер
Can speed up construction of a building = Может ускорить строительство здания

Great Prophet = Великий пророк
if it hasn't used other actions yet = если ещё не использовался для других действий
Can [action] [amount] times = Может [amount] раз(а): [action]
Removes other religions when spreading religion = Очищает от остальных религий при распространении своей
May found a religion = Может основать религию
May enhance a religion = Может укрепить религию
May enter foreign tiles without open borders = Может заходить на чужие клетки без открытых границ
Religious Unit = Религиозный юнит
Takes your religion over the one in their birth city = Принимает вашу религию вместо той, что исповедуется в городе возникновения

Great General = Великий полководец
[relativeAmount]% Strength bonus for [mapUnitFilter] units within [amount] tiles = [relativeAmount]% бонус к боевой мощи юнитов: [mapUnitFilter] вблизи [amount] клеток

Khan = Хан

Missionary = Миссионер
May enter foreign tiles without open borders, but loses [amount] religious strength each turn it ends there = Может входить на чужие клетки без открытых границ, но теряет [amount] религиозной мощи каждый ход
Can be purchased with [stat] [cityFilter] = Можно купить за [stat] [cityFilter]

Inquisitor = Инквизитор
Prevents spreading of religion to the city it is next to = Предотвращает распространение религии в рядом стоящем городе

SS Booster = Ракета-носитель КК
Spaceship part = Часть космического корабля
Can be added to [comment] in the Capital = Может быть вставлен в [comment] в столице
Limited to [amount] per Civilization = До [amount] штук на цивилизацию

SS Cockpit = Мостик КК

SS Engine = Двигатель КК

SS Stasis Chamber = Система анабиоза КК


#################### Lines from VictoryTypes from Civ V - Vanilla ####################

Complete all the spaceship parts\nto win! = Завершите все части косм.\nкорабля, чтобы выиграть!
spaceship parts = части косм. корабля
You have achieved victory through mastery of Science! You have conquered the mysteries of nature and led your people on a voyage to a brave new world! Your triumph will be remembered as long as the stars burn in the night sky! = Вы достигли победы при помощи научного прорыва! Вы разгадали загадки природы и вывели людей на путь к новому, прекрасному миру! И о ваших заслугах будут помнить, пока последняя звезда на ночном небе не погаснет! 

Complete 5 policy branches and\nbuild the Utopia Project to win! = Завершите 5 ветвей общест. институтов и\nпостройте проект "Утопия", чтобы выиграть!
You have achieved victory through the awesome power of your Culture. Your civilization's greatness - the magnificence of its monuments and the power of its artists - have astounded the world! Poets will honor you as long as beauty brings gladness to a weary heart. = Вы достигли победы с помощью несравненной культуры. Величие вашей цивилизации - великолепие сооружений и гениальность творцов - поразило весь мир! И покуда красота приносит радость уставшему сердцу, поэты будут славить вас. 

Destroy all enemies\nto win! = Уничтожьте всех противников,\nчтобы выиграть!
The world has been convulsed by war. Many great and powerful civilizations have fallen, but you have survived - and emerged victorious! The world will long remember your glorious triumph! = Война содрогнула мир. Многие мощные и сильные цивилизации пали, но ваша выжила - и стала победительницей! Мир надолго запомнит ваши славные сражения и победы!

Build the UN and be voted\nworld leader to win! = Создайте ООН и изберитесь\nмировым лидером, чтобы выиграть!
Anyone should build [buildingFilter] = Кто-то должен создать [buildingFilter]
Win diplomatic vote = Выиграть дипломатическое голосование
You have triumphed over your foes through the art of diplomacy! Your cunning and wisdom have earned you great friends - and divided and sown confusion among your enemies! Forever will you be remembered as the leader who brought peace to this weary world! = Вы одолели всех своих врагов благодаря искусной дипломатии! Ваша мудрость и прозорливость привлекала верных союзников и стравливала между собой врагов! Вас навеки запомнят как правителя, подарившего миру - мир.

Do things to win! = Продолжайте дела, чтобы выиграть!
Have highest score after max turns = Иметь наивысший счёт после макс. ходов


#################### Lines from Beliefs from Civ V - Gods & Kings ####################

Ancestor Worship = Культ предков

Dance of the Aurora = Танец Авроры
[stats] from [tileFilter] tiles without [tileFilter2] [cityFilter] = [stats] от клеток [tileFilter], не имеющих [tileFilter2] [cityFilter]

Desert Folklore = Легенда пустыни

Faith Healers = Целители
[mapUnitFilter] Units adjacent to this city heal [amount] HP per turn when healing = [mapUnitFilter] юниты рядом с городом восстанавливают [amount] ОЗ за ход во время лечения

Fertility Rites = Обряды плодородия

God of Craftsman = Бог ремесленников
in cities with at least [amount] [populationFilter] = в городах, имеющих как минимум [amount] [populationFilter]

God of the Open Sky = Бог открытого неба

God of the Sea = Бог моря

God of War = Бог войны
Earn [amount]% of [mapUnitFilter] unit's [costOrStrength] as [civWideStat] when killed within 4 tiles of a city following this religion = Получает [amount]% [costOrStrength] [mapUnitFilter] юнита в виде [civWideStat] при его уничтожении в радиусе 4 клеток от города, следующего этой религии

Goddess of Festivals = Богиня празднеств

Goddess of Love = Богиня любви

Goddess of Protection = Богиня защиты

Goddess of the Hunt = Богиня охоты

Messenger of the Gods = Посланник богов

Monument to the Gods = Памятник богам

One with Nature = Единение с природой

Oral Tradition = Устное предание

Religious Idols = Религиозные идолы

Religious Settlements = Религиозные поселения

Sacred Path = Священный путь

Sacred Waters = Священные воды
[stats] in cities on [terrainFilter] tiles = [stats] в городах на клетках [terrainFilter]

Stone Circles = Каменные круги

Follower = Последователь
Asceticism = Аскетизм

Cathedrals = Соборы
May buy [buildingFilter] buildings with [stat] [cityFilter] = Можно покупать здания: [buildingFilter] за [stat] [cityFilter]

Choral Music = Хоралы

Divine inspiration = Божественное вдохновение

Feed the World = Накорми мир

Guruship = Наставничество

Holy Warriors = Священные воины
before the [era] = до эпохи: [era]
May buy [baseUnitFilter] units with [stat] for [amount] times their normal Production cost = Можно покупать юниты: [baseUnitFilter] за [stat] по стоимости в [amount] раз(а) большей стоимости их производства

Liturgical Drama = Литургическая драма

Monasteries = Монастыри
May buy [buildingFilter] buildings for [amount] [stat] [cityFilter] = Можно покупать здания: [buildingFilter] за [amount] [stat] [cityFilter]

Mosques = Мечети

Pagodas = Пагоды

Peace Gardens = Сады мира

Religious Art = Религиозное искусство

Religious Center = Религиозный центр

Religious Community = Религиозное сообщество
[relativeAmount]% [stat] from every follower, up to [relativeAmount2]% = [relativeAmount2]% [stat] от каждого последователя вплоть до [relativeAmount]%

Swords into Ploughshares = Мечи на орала
when not at war = в мирное время 

Founder = Основатель
Ceremonial Burial = Ритуальное погребение
[stats] for each global city following this religion = [stats] за каждый глобальный город, следующий этой религии

Church Property = Церковная собственность

Initiation Rites = Обряды посвящения
[stats] when a city adopts this religion for the first time (modified by game speed) = [stats] при принятии городом этой религии в первый раз (зависит от скорости игры)

Interfaith Dialogue = Межконфессиональный диалог
When spreading religion to a city, gain [amount] times the amount of followers of other religions as [stat] = При распространении религии в городе, даёт количество последователей других религий в виде [stat] в [amount]-кратном размере

Papal Primacy = Папское верховенство
Resting point for Influence with City-States following this religion [amount] = Стандартное значение влияния на города-государства, следующих этой религии [amount]

Peace Loving = Миролюбие
[stats] from every [amount] global followers [cityFilter] = [stats] за каждые [amount] глобальных последователей [cityFilter]

Pilgrimage = Паломничество

Tithe = Десятина

World Church = Всемирная церковь

Enhancer = Укрепление
Defender of the Faith = Защитник веры

Holy Order = Святой орден

Itinerant Preachers = Странствующие проповедники
Religion naturally spreads to cities [amount] tiles away = Религия распроcтраняется на города естественным образом на [amount] клеток дальше

Just War = Справедливая война

Messiah = Мессия
[relativeAmount]% Spread Religion Strength = [relativeAmount]% к религиозной мощи
[relativeAmount]% Faith cost of generating Great Prophet equivalents = [relativeAmount]% к затратам веры на появление Великого пророка

Missionary Zeal = Миссионерское усердие

Religious Texts = Религиозные тексты
[relativeAmount]% Natural religion spread [cityFilter] = [relativeAmount]% к естественному распространению религии [cityFilter]

Religious Unity = Религиозное единство

Reliquary = Реликварий
[stats] whenever a Great Person is expended = [stats] всякий раз, когда расходуется Великий человек


#################### Lines from Buildings from Civ V - Gods & Kings ####################


Stele = Стела


Shrine = Святилище

Pyramid = Пирамида


Terracotta Army = Терракотовая армия
'Regard your soldiers as your children, and they will follow you into the deepest valleys; look on them as your own beloved sons, and they will stand by you even unto death.' - Sun Tzu = 'Если будешь смотреть на солдат, как на детей, сможешь отправиться с ними в самое глубокое ущелье; если будешь смотреть на солдат, как на любимых сыновей, сможешь идти с ними хоть на смерть.' - Сунь Цзы


Amphitheater = Амфитеатр


Petra = Петра
'...who drinks the water I shall give him, says the Lord, will have a spring inside him welling up for eternal life. Let them bring me to your holy mountain in the place where you dwell. Across the desert and through the mountain to the Canyon of the Crescent Moon...' - Indiana Jones = '...а кто будет пить воду, которую Я дам ему, говорит Господь, будет иметь внутри себя источник воды, текущей в жизнь вечную. Да ведут они меня и приведут на святую гору Твою и в обители Твои. Через пустыню и через горы к каньону Полумесяца...' - Индиана Джонс


Great Mosque of Djenne = Великая мечеть Дженне
'With the magnificence of eternity before us, let time, with all its fluctuations, dwindle into its own littleness.' - Thomas Chalmers = 'Перед нами величие вечности, так пусть же время со всеми его колебаниями пребудет в собственной ничтожности.' - Томас Чалмерс
[baseUnitFilter] units built [cityFilter] can [action] [amount] extra times = [baseUnitFilter], созданные [cityFilter], могут на [amount] раз(а) больше: [action]

Grand Temple = Великий храм


Alhambra = Альгамбра
'Justice is an unassailable fortress, built on the brow of a mountain which cannot be overthrown by the violence of torrents, nor demolished by the force of armies.' - Joseph Addison = 'Справедливость - это неприступная крепость, построенная на гребне горы, которую не может разрушить ярость стихий или уничтожить армия солдат.' - Джозеф Эддисон


Ceilidh Hall = Зал танцев кейли


Leaning Tower of Pisa = Пизанская башня
'Don't clap too hard - it's a very old building.' - John Osbourne = 'Не хлопайте так громко - здание старое, может развалиться.' - Джон Осборн


Coffee House = Кофейня


Neuschwanstein = Замок Нойшванштайн
'...the location is one of the most beautiful to be found, holy and unapproachable, a worthy temple for the divine friend who has brought salvation and true blessing to the world.' - King Ludwig II of Bavaria = '...это одно из самых красивых мест, святое и безупречное, достойный монастырь для божественного друга, который принес спасение и благословение миру.' - Король Баварии Людвиг II


Recycling Center = Центр переработки отходов


CN Tower = Си-Эн Тауэр
'Nothing travels faster than light with the possible exception of bad news, which obeys its own special rules.' - Douglas Adams = 'Ничто не движется быстрее скорости света, кроме плохих новостей - они подчиняются собственным законам.' – Дуглас Адамс
[amount] population [cityFilter] = [amount] к населению [cityFilter]

Bomb Shelter = Бомбоубежище
Population loss from nuclear attacks [relativeAmount]% [cityFilter] = [relativeAmount]% к потере населения от ядерных атак [cityFilter]

Hubble Space Telescope = Телескоп Хаббл
'The wonder is, not that the field of stars is so vast, but that man has measured it.' - Anatole France = 'Чудо не в том, что звездный небосклон столь обширен, но в том, что человек сумел измерить его.' - Анатоль Франс


Cathedral = Собор


Mosque = Мечеть

Pagoda = Пагода


#################### Lines from Difficulties from Civ V - Gods & Kings ####################


#################### Lines from Eras from Civ V - Gods & Kings ####################


 # Requires translation!
Every major Civilization gains a spy once a civilization enters this era = Каждая крупная цивилизация получает шпиона как только цивилизация войдет в эту эпоху

May not generate great prophet equivalents naturally = Великий пророк не появляется самостоятельно
May buy [baseUnitFilter] units for [amount] [stat] [cityFilter] at an increasing price ([amount2]) = Можно покупать юниты: [baseUnitFilter] за [amount] [stat] [cityFilter] по возрастающей стоимости ([amount2])
Starting in this era disables religion = Начало в этой эпохе отключит религию


Marine = Морской пехотинец


#################### Lines from Nations from Civ V - Gods & Kings ####################


 # Requires translation!
Rim-Sin II = Рим-Син II
 # Requires translation!
Smerdis = Смердис
 # Requires translation!
Ilum-ma-ili = Илиман
 # Requires translation!
Peshgaldaramesh = Пешгаль-дарамаш
 # Requires translation!
Ur-zigurumaš = Урзикурумаш
 # Requires translation!
Semiramis = Семирамида
 # Requires translation!
Em = Эм
 # Requires translation!
Ishtar = Иштар
 # Requires translation!
Bilit Taauth = Билит-Таут
 # Requires translation!
Aruru = Аруру
Islam = Ислам

 # Requires translation!
Jason = Ясон
 # Requires translation!
Helena = Елена
 # Requires translation!
Alexa = Алекса
 # Requires translation!
Cletus = Клетус
 # Requires translation!
Kassandra = Кассандра
 # Requires translation!
Andres = Андрес
 # Requires translation!
Desdemona = Дездемона
 # Requires translation!
Anthea = Антея
 # Requires translation!
Aeneas = Эней
 # Requires translation!
Leander = Леандр
Christianity = Христианство

 # Requires translation!
Li = Ли
 # Requires translation!
Chen = Чэнь
 # Requires translation!
Zhang = Чжан
 # Requires translation!
Liu = Лю
 # Requires translation!
Yang = Ян
 # Requires translation!
Huang = Хуань
 # Requires translation!
Zhao = Чжао
 # Requires translation!
Wu = У
 # Requires translation!
Zhou = Чу
 # Requires translation!
Sun = Сунь

 # Requires translation!
Refaat = Рефат
 # Requires translation!
Heba = Хеба
 # Requires translation!
Salah = Салах
 # Requires translation!
Ahmed = Ахмед
 # Requires translation!
Zakaria = Закария
 # Requires translation!
Bastet = Бастет
 # Requires translation!
Ma'at = Маат
 # Requires translation!
Nebhet = Небхет
 # Requires translation!
Tefenet = Тефенет
 # Requires translation!
Neuth = Нут

 # Requires translation!
James = Джеймс
 # Requires translation!
Scarlett = Скарлетт
 # Requires translation!
Mycroft = Майкрофт
 # Requires translation!
Charlotte = Шарлотта
 # Requires translation!
Gwendolyn = Гвендолин
 # Requires translation!
Mr. Eks = Мистер Икс
 # Requires translation!
Dr. Grey = Доктор Грей
 # Requires translation!
Andrew = Эндрю
 # Requires translation!
Scott = Скотт
 # Requires translation!
Anne = Анна

 # Requires translation!
Jean-Paul = Жан-Поль
 # Requires translation!
Martine = Мартина
 # Requires translation!
Lucien = Люсьен
 # Requires translation!
François = Франсуа
 # Requires translation!
Augustine = Огюстина
 # Requires translation!
Monsieur X = Монсеньор Экс
 # Requires translation!
Dr. Dupont = Доктор Дюпон
 # Requires translation!
Vipère = Випьер
 # Requires translation!
Yvette = Иветта
 # Requires translation!
Renard = Ренар

 # Requires translation!
Alexei = Алексей
 # Requires translation!
Lena = Елена
 # Requires translation!
Dmitry = Дмитрий
 # Requires translation!
Anastasia = Анастасия
 # Requires translation!
Tatiana = Татьяна
 # Requires translation!
Boris = Борис
 # Requires translation!
Doktor Seriy = Доктор Серый
 # Requires translation!
Mikhail = Михаил
 # Requires translation!
Natacha = Наташа
 # Requires translation!
Zmeya = Змея

 # Requires translation!
Flavius = Флавий
 # Requires translation!
Regula = Регула
 # Requires translation!
Servius = Сервий
 # Requires translation!
Lucia = Луция
 # Requires translation!
Cornelius = Корнелий
 # Requires translation!
Licina = Лицина
 # Requires translation!
Canus = Канис
 # Requires translation!
Serpens = Серпенций
 # Requires translation!
Agrippa = Агриппина
 # Requires translation!
Brutus = Брут

 # Requires translation!
Solhofaat = Сольхофат
 # Requires translation!
Khenzeer = Хензир
 # Requires translation!
Zarafah = Зарафа
 # Requires translation!
Temsaah = Темса
 # Requires translation!
Abyadh = Абяз
 # Requires translation!
Mostafa = Мостафа
 # Requires translation!
Yusuf = Юсуф
 # Requires translation!
Waddah = Вадда
 # Requires translation!
Sameera = Самира
 # Requires translation!
Gamal = Гамаль

 # Requires translation!
Cousin = Казин
 # Requires translation!
Felix = Феликс
 # Requires translation!
Dennis = Деннис
 # Requires translation!
Edward = Эдвард
 # Requires translation!
Prof. Rex = Проф. Рекс
 # Requires translation!
Eliza = Элиза
 # Requires translation!
Mary = Мэри
 # Requires translation!
Virginia = Вирджиния
 # Requires translation!
Barbara = Барбара

 # Requires translation!
Akaishi = Акаиси
 # Requires translation!
Oki = Оки
 # Requires translation!
Hattori = Хаттори
 # Requires translation!
Morozumi = Мородзуми
 # Requires translation!
Momochi = Момочи
 # Requires translation!
Kawashima = Кавасима
 # Requires translation!
Orin = Орен
 # Requires translation!
Sakanishi = Саканиси
 # Requires translation!
Kaede = Каэдэ
 # Requires translation!
Mochizuki = Мосидзуки
Shinto = Синтоизм

Greetings, President Mahatma Gandhi, great souled leader of India! You are the ruler of one of the oldest countries in the world with history stretching back almost 10,000 years. A spiritual country, India is the birthplace of three of the world's great religions - Hinduism, Buddhism and Jainism. This is a passionate land of music and color, a land of great wealth and grinding poverty. For centuries, India was divided into kingdoms who fought constantly with each other and against outside invaders. That was, however, after empires such as Maratha, Maurya and Gupta. In the 12th century AD, India was conquered by Muslim Turks who fled from the Mongols. In the early 17th century, the English arrived, and through a combination of shrewd diplomacy and technological superiority, they conquered your fragmented nation. England remained in power for some two centuries until driven out by a rising wave of Indian nationalism, a peaceful rebellion unlike any before seen in history, one led by you! = Приветствую вас, Махатма Ганди, великодушный лидер Индии! Вы властвуете над одним из древнейших народов, чья история насчитывает почти десять тысячелетий. Именно в Индии с ее богатейшими духовными традициями зародились три мировые религии: индуизм, буддизм и джайнизм. Это страстная земля, но буйство звуков и красок не скрывает бездонной пропасти между сказочным богатством и тяжкой нуждой. Индия долго была раздроблена на мелкие государства, которые вели постоянные войны друг с другом и с иноземцами. В XII веке Индию завоевали тюрки. В XVII веке сюда добрались англичане и, опираясь на хитрую дипломатию и технологическое преимущество, покорили вашу раздробленную страну. Спустя две сотни лет их выдворили индийские националисты, чьё мирное восстание более не имеет прецедентов в истории.
Gandhi, your people look to you to lead them to even greater heights of glory! Can you help your people realize their great potential, to once again become the world's center of arts, culture and religion? Can you build a civilization that will stand the test of time? = Махатма Ганди, ваш народ почитает вас и мечтает о будущей славе Индии! Сумеете ли вы направить безмерный потенциал в нужное русло и сделать Индию мировым центром культуры и религии? Сможете ли вы создать цивилизацию, которая будет существовать тысячелетия?
 # Requires translation!
Ashok = Ашок
 # Requires translation!
Shanx = Шанх
 # Requires translation!
Hormis = Гормис
 # Requires translation!
Sanjeev = Санджев
 # Requires translation!
Ananda = Ананда
 # Requires translation!
Rani = Рани
 # Requires translation!
Parvati = Парвати
 # Requires translation!
Mukta = Мукта
 # Requires translation!
Karishma = Каришма
 # Requires translation!
Jyotsna = Жётна
Hinduism = Индуизм

 # Requires translation!
Johann = Иоганн
 # Requires translation!
Marlene = Марлен
 # Requires translation!
Wilhelm = Вильгельм
 # Requires translation!
Eva = Эва
 # Requires translation!
Heinz = Хайнц
 # Requires translation!
Horst = Хорст
 # Requires translation!
Carl = Карл
 # Requires translation!
Viper = Вайпер
 # Requires translation!
Albrecht = Альбрехт
 # Requires translation!
Anton = Антон

 # Requires translation!
Ibrahim = Ибрагим
 # Requires translation!
Bayezid = Баязид
 # Requires translation!
Sokollu = Соколлу
 # Requires translation!
Mahmut = Махмуд
 # Requires translation!
Uveys = Увайс
 # Requires translation!
Roxelana = Роксалана
 # Requires translation!
Safiye = Сафийе
 # Requires translation!
Hafsa = Хафса
 # Requires translation!
Kosem = Кесем
 # Requires translation!
Nurbanu = Нурбану

 # Requires translation!
Kim = Ким
 # Requires translation!
Park = Парк
 # Requires translation!
Han = Хан
 # Requires translation!
Na = Так
 # Requires translation!
Kong = Конг
 # Requires translation!
Yu = Ю
 # Requires translation!
Ahn = Ан
 # Requires translation!
Da = Да
 # Requires translation!
Eun = Эун
Confucianism = Конфуцианство

 # Requires translation!
Onatah = Оната
 # Requires translation!
Oneida = Онейда
 # Requires translation!
Oshadagea = Ошадагеа
 # Requires translation!
Otetiani = Ошадагеа
 # Requires translation!
Genesee = Дженеси
 # Requires translation!
Dadgayadoh = Дадгаядо
 # Requires translation!
Otwtiani = Отутиани
 # Requires translation!
Kateri = Катери
 # Requires translation!
Onondakai = Онондакаи
 # Requires translation!
Honanyawus = Хонанявус

 # Requires translation!
Azi = Ази
 # Requires translation!
Dabir = Дабир
 # Requires translation!
Firuz = Фируз
 # Requires translation!
Gaspar = Гаспар
 # Requires translation!
Shahzad = Шахзад
 # Requires translation!
Aga = Ага
 # Requires translation!
Marjane = Марьян
 # Requires translation!
Peri = Пери
 # Requires translation!
Sartaj  = Сартай
 # Requires translation!
Yasmin = Ясмин
Zoroastrianism = Зороастризм

 # Requires translation!
Tiki = Тики
 # Requires translation!
Hotu Matua = Хоту Матуа
 # Requires translation!
Rongo-ma-tane = Ронго
 # Requires translation!
Kupe = Купе
 # Requires translation!
Haloti = Халоти
 # Requires translation!
Degei = Нденгей
 # Requires translation!
Babamik = Бабамик
 # Requires translation!
Kulu Lau = Кулу Лау
 # Requires translation!
Nangananga = Нангананга
 # Requires translation!
Turua = Туруа

 # Requires translation!
Aran = Аран
 # Requires translation!
Chanarong = Чанаронг
 # Requires translation!
Kiet = Киет
 # Requires translation!
Niran = Ниран
 # Requires translation!
Virote = Вироте
 # Requires translation!
Kulap = Кулап
 # Requires translation!
Mayuree = Маюри
 # Requires translation!
Phueng = Фуенг
 # Requires translation!
Ratana = Ратана
 # Requires translation!
Tola = Тола
Buddhism = Буддизм

 # Requires translation!
Rodrigo = Родриго
 # Requires translation!
Esmeralda = Эсмеральда
 # Requires translation!
Mathilda = Матильда
 # Requires translation!
Ramona = Рамона
 # Requires translation!
Señor X = Сеньор Икс
 # Requires translation!
Topolino = Тополино
 # Requires translation!
Serpiente = Серпьенте
 # Requires translation!
Garcia = Гарсия
 # Requires translation!
El Lobo = Эль Лобо

 # Requires translation!
Ahmadou = Ахмаду
 # Requires translation!
Ayub = Аюб
 # Requires translation!
Badru = Бадру
 # Requires translation!
Bokhari = Бокхари
 # Requires translation!
Guedado = Гуэдадо
 # Requires translation!
Adhiambo = Адьямбо
 # Requires translation!
Chinaka = Чинака
 # Requires translation!
Laila = Лайла
 # Requires translation!
Mariama = Марьям
 # Requires translation!
Oni = Они

 # Requires translation!
Asashōryū = Асасерю
 # Requires translation!
Tömöriin = Тумурийн
 # Requires translation!
Zevegiin = Зэвэгийн
 # Requires translation!
Jigjidiin = Жигжидийн
 # Requires translation!
Enkhbat = Энхбатын
 # Requires translation!
Mönkhbayar = Мунхбаяр
 # Requires translation!
Gündegmaa = Гундэгмаа
 # Requires translation!
Ssima = Ссима
 # Requires translation!
Batachikhan = Батачикхан
 # Requires translation!
Chulunny = Чулунны
Tengriism = Тенгрианство

 # Requires translation!
Metztli = Мецтли
 # Requires translation!
Xitllali = Китлали
 # Requires translation!
Chimalli = Чимолли
 # Requires translation!
Quauhtli = Куохтли
 # Requires translation!
Teyacapan = Теякапан
 # Requires translation!
Yaotl = Яотль
 # Requires translation!
Coatl = Коатль
 # Requires translation!
Huitzilin = Уицилин
 # Requires translation!
Itzli = Ицли
 # Requires translation!
Tepin = Тепин

 # Requires translation!
Amaru = Амару
 # Requires translation!
Apichu = Апичу
 # Requires translation!
Pariapichiu = Париапичиу
 # Requires translation!
Puma = Пума
 # Requires translation!
Quenti = Куэнти
 # Requires translation!
Suyuntu = Суйунту
 # Requires translation!
Uturuncu = Утурунчу
 # Requires translation!
Purutu = Пуруту
 # Requires translation!
Ozcollo = Оскольо

 # Requires translation!
Jørgen = Йорген
 # Requires translation!
Mette = Метте
 # Requires translation!
Henrik = Хенрик
 # Requires translation!
Niels = Нильс
 # Requires translation!
Helle = Хелле
 # Requires translation!
Frederik = Фредерик
 # Requires translation!
Ida = Ида
 # Requires translation!
Thea = Теа
 # Requires translation!
Freja = Фрея
 # Requires translation!
Morten = Мортен

Attila the Hun = Аттила
I grow tired of this throne. I think I should like to have yours instead. = Мне надоел этот трон. Думаю, ваш мне понравится больше.
Now what is this?! You ask me to add your riches to my great avails. The invitation is accepted. = Что это?! Вы просите меня присоединить свои богатства. Предложение принято.
My people will mourn me not with tears, but with human blood. = Мой народ будет оплакивать меня не слёзами, а человеческой кровью.
You are in the presence of Attila, scourge of Rome. Do not let hubris be your downfall as well. = Вы находитесь в присутствии Аттилы, бича Римской империи. Не позволяйте высокомерию стать причиной и вашей погибели.
This is better than you deserve, but let it not be said that I am an unfair man. = Это больше чем вы заслуживаете, но пусть не говорят, что я несправедлив.
Good day to you. = Добрый день.
Scourge of God = Бич Божий
Your men stand proudly to greet you, Great Attila, grand warrior and ruler of the Hunnic empire. Together with your brother Bleda you expanded the boundaries of your empire, becoming the most powerful and frightening force of the 5th century. You bowed the Eastern Roman Emperors to your will and took kingdom after kingdom along the Danube and Nisava Rivers. As the sovereign ruler of the Huns, you marched your army across Europe into Gaul, planning to extend your already impressive lands all the way to the Atlantic Ocean. Your untimely death led to the quick disintegration and downfall of your empire, but your name and deeds have created an everlasting legacy for your people. = Твои люди с гордостью приветствуют тебя, о великий Аттила, могучий воин и правитель империи гуннов. Ты и твой брат Бледа расширили границы вашей державы, и ты стал самым могущественным правителем пятого века. Перед тобой склонились императоры Восточной Римской империи, ты захватил одно за другим все королевства вдоль Дуная и Нишавы. Верховный правитель гуннов, ты лично вел свои войска через всю Европу в Галлию, надеясь расширить свои огромные владения до берегов Атлантического океана. Твоя безвременная кончина привела твою империю к быстрому распаду и полному крушению, однако имя твое до сих пор не забыто.
Fearsome General, your people call for the recreation of a new Hunnic Empire, one which will make the exploits and histories of the former seem like the faded dreaming of a dying sun. Will you answer their call to regain your rightful prominence and glory? Will you mount your steadfast steed and lead your armies to victory? Will you build a civilization that stands the test of time? = Грозный полководец, твой народ взывает к тебе. Восстанови империю гуннов! Пусть подвиги и сказания прежних времен померкнут пред твоими свершениями! Ответишь ли ты на призыв, вернешь ли то, что принадлежит тебе по праву? Сядешь ли ты вновь на верного коня, чтобы вести свои войска к победе? Сможешь ли ты создать державу, которая выдержит натиск времени?
 # Requires translation!
Balamber = Баламбер
 # Requires translation!
Uldin = Юлдуз
 # Requires translation!
Donatus = Донат
 # Requires translation!
Charato = Харатон
 # Requires translation!
Octar = Охтар
 # Requires translation!
Bleda = Бледа
 # Requires translation!
Ellac = Эллак
 # Requires translation!
Dengizik = Денгизик
 # Requires translation!
Hildico = Ильдико
 # Requires translation!
Gudrun = Гудрун
Atilla's Court = Ставка Атиллы
The Huns = Гунны
Cities are razed [amount] times as fast = Города разрушаются в [amount] раз(а) быстрее
Starts with [tech] = Начинает с технологией [tech]
"Borrows" city names from other civilizations in the game = "Одалживает" названия городов у других цивилизаций в игре

William of Orange = Вильгельм Оранский
As much as I despise war, I consider it a, hahaha, contribution to the common cause to erase your existence. = Вы знаете, я ненавижу войну. Но ваше уничтожение стоит рассматривать как своего рода дело на благо общества.
You call yourself an exalted ruler, but I see nothing more than a smartly dressed barbarian! = Вы называете себя правителем людей, но я вижу только варваров, одетых в роскошные наряды.
My God, be merciful to my soul. My God, feel pity for this... my poor people! = Бог мой, сжалься над моей душой и над моим бедным народом.
I am William of Orange, stadtholder of The Netherlands. Did you need anything? I still have a lot to do. = Я Вильгельм Оранский, правитель Нидерландов. Вам что-то нужно? У меня ещё много дел.
I believe I have something that may be of some importance to you. = Я думаю у меня есть кое-что, что может вас заинтересовать.
Once again, greetings. = Ещё раз, здравствуйте.
Dutch East India Company = Голландская Ост-Индская компания
Hail stalwart Prince William of Orange, liberator of the Netherlands and hero to the Dutch people. It was your courageous effort in the 1568 rebellion against Spanish dominion that led the Dutch to freedom, and ultimately resulted in the Eighty Years' War. Your undertaking allowed for the creation of one of Europe's first modern republics, the Seven United Provinces. You gave your life to the rebellion, falling at the hands of an assassin in 1584, but your death would only serve to embolden the people's charge, and your legacy as "Father of the Fatherland" will stand as a symbol of Dutch independence for all time. = Мир вам, доблестный принц Вильгельм Оранский, освободитель и национальный герой Нидерландов! Вы проявили редкое мужество, выступив против испанского престола в 1568 году. Народное восстание, которое вы возглавили, переросло в Нидерландскую революцию и завершилось освобождением Нидерландов от испанского владычества. Вы отдали жизнь за свободу: в 1584 году вы погибли от рук наемного убийцы. Ваша смерть лишь разожгла стремление к борьбе в душах ваших соратников: вы стали символом борьбы за независимость Нидерландов.
Brave prince, the people again yearn for the wise stewardship your wisdom afforded them. Can you once again secure the sovereignty of your kingdom and lead your people to greatness? Can you build a civilization that stands the test of time? = Храбрый принц! Народ снова нуждается в опытном кормчем, который проведёт корабль государства через бури столетия. Сможете ли вы защитить свою державу и сделать её великой? Дадите ли достойный отпор времени и невзгодам?
 # Requires translation!
Joost = Йост
 # Requires translation!
Hendrika = Хендрика
 # Requires translation!
Marten = Мартен
 # Requires translation!
Anke = Анке
 # Requires translation!
Guus = Гус
 # Requires translation!
Mr. X = Ван дер Икс
 # Requires translation!
Dr. Grijs = Доктор Грийс
 # Requires translation!
Willem = Виллем
 # Requires translation!
Thijs = Тейс
 # Requires translation!
Neef = Неф
Amsterdam = Амстердам
Rotterdam = Роттердам
Utrecht = Утрехт
Groningen = Гронинген
Breda = Бреда
Nijmegen = Неймеген
Den Haag = Гаага
Haarlem = Харлем
Arnhem = Арнем
Zutphen = Зютфен
Maastricht = Маастрихт
Tilburg = Тилбург
Eindhoven = Эйндховен
Dordrecht = Дордрехт
Leiden = Лейден
's Hertogenbosch = Хертогенбос
Almere = Алмере
Alkmaar = Алкмар
Brielle = Бриель
Vlissingen = Флиссинген
Apeldoorn = Апелдорн
Enschede = Энсхеде
Amersfoort = Амерсфорт
Zwolle = Зволле
Venlo = Венло
Uden = Уден
Grave = Граве
Delft = Делфт
Gouda = Гауда
Nieuwstadt = Ньивстад
Weesp = Веесп
Coevorden = Куворден
Kerkrade = Керкраде
The Netherlands = Нидерланды
Retain [relativeAmount]% of the happiness from a luxury after the last copy has been traded away = [relativeAmount]% счастья от редкого ресурса сохраняется при продаже последней его единицы

Gustavus Adolphus = Густав Адольф
The Hakkapeliittas will ride again and your men will fall just at the sight of my cavalry! God with us! = Хаккапелиты вновь пойдут в атаку, и ваши люди бросятся бежать, едва увидев мою кавалерию. С нами бог!
Ha ha ha, captain Gars will be very glad to head out to war again. = Ха-ха! Капитан Гарс будет очень рад снова отправиться на войну.
I am Sweden's king. You can take my lands, my people, my kingdom, but you will never reach the House of Vasa. = Я король Швеции. Вы можете захватить мою землю, мой народ, мою страну, но вам никогда не завладеть домом Васы.
Stranger, welcome to the Snow King's kingdom! I am Gustavus Adolphus, member of the esteemed House of Vasa = Приветствую вас, чужестранец, в землях снежного короля. Я Густав Адольф, наследник и потомок прославленного дома Васа.
My friend, it is my belief that this settlement can benefit both our peoples. = Друг мой, я уверен, что оба наших народа смогут извлечь выгоду из этого соглашения.
Oh, welcome! = А, добро пожаловать!
Oh, it is you. = А, это вы.
Nobel Prize = Нобелевская премия
All hail the transcendent King Gustavus Adolphus, founder of the Swedish Empire and her most distinguished military tactician. It was during your reign that Sweden emerged as one of the greatest powers in Europe, due in no small part to your wisdom, both on and off the battlefield. As king, you initiated a number of domestic reforms that ensured the economic stability and prosperity of your people. As the general who came to be known as the "Lion of the North," your visionary designs in warfare gained the admiration of military commanders the world over. Thanks to your triumphs in the Thirty Years' War, you were assured a legacy as one of history's greatest generals. = Мир вам, о несравненный Густав Адольф, король Швеции, гений тактической мысли. Взойдя на шведский престол, вы провели внутренние реформы, которые принесли стабильность и достаток в ваши земли. Ваша мудрость и дальновидность - как на поле боя, так и вне его - заставила всю Европу считаться со Швецией. В ходе Тридцатилетней войны вы одержали ряд блистательных побед и снискали славу одного из величайших полководцев в истории.
Oh noble King, the people long for your prudent leadership, hopeful that once again they will see your kingdom rise to glory. Will you devise daring new strategies, leading your armies to victory on the theater of war? Will you build a civilization that stands the test of time? = Ваше величество, народ мечтает вернуться к былому величию под вашим мудрым правлением. Найдёте ли вы новые неожиданные стратегические решения? Приведёте ли войска к великой победе? Сможете ли основать государство, которое будет процветать сотни лет?
 # Requires translation!
Leif = Лейф
 # Requires translation!
Ingegard = Ингигерда
 # Requires translation!
Sören = Серен
 # Requires translation!
Ragnhild = Рагнхильда
 # Requires translation!
Lars = Ларс
 # Requires translation!
Lina = Лина
 # Requires translation!
Herr Grå = Герр Гро
 # Requires translation!
Magnus = Магнус
 # Requires translation!
Vilma = Вильма
 # Requires translation!
Kusin = Кусин
Stockholm = Стокгольм
Uppsala = Уппсала
Gothenburg = Гётеборг
Malmö = Мальмё
Linköping = Линчёпинг
Kalmar = Кальмар
Skara = Скара
Västerås = Вестерос
Jönköping = Йёнчёпинг
Visby = Висбю
Falun = Фалун
Norrköping = Норрчёпинг
Gävle = Евле
Halmstad = Хальмстад
Karlskrona = Карлскруна
Hudiksvall = Худиксвалль
Örebro = Эребру
Umeå = Умео
Karlstad = Карлстад
Helsingborg = Хельсингборг
Härnösand = Хернёсанд
Vadstena = Вадстена
Lund = Лунд
Västervik = Вестервик
Enköping = Энчёпинг
Skövde = Шёвде
Eskilstuna = Эскильстуна
Luleå = Лулео
Lidköping = Лидчёпинг
Södertälje = Сёдертелье
Mariestad = Мариестад
Östersund = Эстерсунд
Borås = Бурос
Sundsvall = Сундсвалль
Vimmerby = Виммербю
Köping = Кёпинг
Mora = Мора
Arboga = Арбога
Växjö = Векшё
Gränna = Гренна
Kiruna = Кируна
Borgholm = Боргхольм
Strängnäs = Стренгнес
Sveg = Свег
Sweden = Швеция
Gain [amount] Influence with a [baseUnitFilter] gift to a City-State = При подарке [baseUnitFilter] городу-государству влияние на него увеличивается на [amount]
When declaring friendship, both parties gain a [relativeAmount]% boost to great person generation = При объявлении дружбы обе стороны получают [relativeAmount]% бонус к появлению Великих людей

Maria Theresa = Мария Терезия
Shame that it has come this far. But ye wished it so. Next time, be so good, choose your words more wisely. = Жалко, что всё зашло настолько далеко. Но вы этого желали. В следующий раз, будьте хорошими, и мудрее подбирайте свои слова.
What a fool ye are! Ye will end swiftly and miserably. = Какой же вы глупец! Ваш конец будет быстрым и печальным.
The world is pitiful! There's no beauty in it, no wisdom. I am almost glad to go. = Насколько жалок этот мир! В нём нет ни красоты, ни мудрости. Я почти рада уйти.
The archduchess of Austria welcomes your Eminence to... Oh let's get this over with! I have a luncheon at four o'clock. = Герцогиня Австрийская приветствует ваше Высокопреосвященство... О, давайте закончим на этом. У меня обед в четыре часа.
I see you admire my new damask. Nobody should say that I am an unjust woman. Let's reach an agreement! = Я вижу, вы восхищаетесь моим новым штофом. Никто не должен говорить, что я несправедливая женщина. Так давайте же придем к соглашению.
Oh, it's ye! = О, это ты!
Diplomatic Marriage = Дипломатический брак
Noble and virtuous Queen Maria Theresa, Holy Roman Empress and sovereign of Austria, the people bow to your gracious will. Following the death of your father King Charles VI, you ascended the thone of Austria during a time of great instability, but the empty coffers and diminished military did litle to dissuade your ambitions. Faced with war almost immediately upon your succession to the throne, you managed to fend off your foes, and in naming your husband Francis Stephen co-ruler, assured your place as Empress of the Holy Roman Empire. During your reigh, you guided Austria on a new path of reform - strengthening the military, replenishing the treasury, and improving the educational system of the kingdom. = Милостивая и добродетельная эрцгерцогиня Австрии Мария Терезия, императрица Священной Римской империи, народ склоняется пред вашей благой волей. После смерти отца, короля Карла VI, взошли вы на австрийский престол. Это было трудное для страны время, однако ни опустевшая казна, ни слабая армия не помешали вам осуществить самые честолюбивые мечты. Вскоре после коронации вы отстояли свои монаршие права в войне за австрийское наследство, а затем добились титула императрицы Священной Римской империи. Вы укрепили австрийскую армию, улучшили систему образования и обеспечили приток денег в казну.
Oh great queen, bold and dignified, the time has come for you to rise and guide the kingdom once again. Can you return your people to the height of prosperity and splendor? Will you build a civilization that stands the test of time? = О великая императрица, смелая и достойная, пробил час решительных действий. Сможете ли вы защитить свое королевство и вернуть австрийский народ к процветанию и благоденствию? Построите ли державу, что будет цвести не годы, но века?
 # Requires translation!
Ferdinand = Фердинанд
 # Requires translation!
Johanna = Иоганна
 # Requires translation!
Franz-Josef = Франц-Иосиф
 # Requires translation!
Astrid = Астрид
 # Requires translation!
Anna = Анна
 # Requires translation!
Hubert = Губерт
 # Requires translation!
Alois = Алоиз
 # Requires translation!
Natter = Наттер
 # Requires translation!
Georg = Георг
 # Requires translation!
Arnold = Арнольд
Vienna = Вена
Salzburg = Зальцбург
Graz = Грац
Linz = Линц
Klagenfurt = Клагенфурт
Bregenz = Брегенц
Innsbruck = Инсбрук
Kitzbühel = Кицбюэль
St. Pölten = Санкт-Пёльтен
Eisenstadt = Айзенштадт
Villach = Филлах
Zwettl = Цветль
Traun = Траун
Wels = Вельс
Dornbirn = Дорнбирн
Feldkirch = Фельдкирх
Amstetten = Амштеттен
Bad Ischl = Бад-Ишль
Wolfsberg = Вольфсберг
Kufstein = Куфштайн
Leoben = Леобен
Klosterneuburg = Клостернойбург
Leonding = Леондинг
Kapfenberg = Капфенберг
Hallein = Халлайн
Bischofshofen = Бишофсхофен
Waidhofen = Вайдхофен
Saalbach = Зальбах
Lienz = Лиенц
Steyr = Штайр
Austria = Австрия
Can spend Gold to annex or puppet a City-State that has been your ally for [amount] turns. = Можно тратить золото на то, чтобы аннексировать или сделать сателлитом город-государство, который был союзником на протяжении [amount] и более ходов

Dido = Дидона
Tell me, do you all know how numerous my armies, elephants and the gdadons are? No? Today, you shall find out! = Скажите мне, а вы все знаете, насколько многочисленны мои войска, слоны и гдадоны? Нет? Сегодня вы узнаете!
Fate is against you. You earned the animosity of Carthage in your exploration. Your days are numbered. = Судьба против тебя. Своими исследованиями вы заслужили враждебность Карфагена. Ваши дни сочтены.
The fates became to hate me. This is it? You wouldn't destroy us so without their help. = Судьба стала ненавидеть меня. Это она? Вы бы не смогли уничтожить нас без её помощи.
The Phoenicians welcome you to this most pleasant kingdom. I am Dido, the queen of Carthage and all that belongs to it. = Финикийцы приветствуют вас в этом прекраснейшом королевстве. Я Дидона, королева Карфагена и всего, что ему принадлежит.
I just had the marvelous idea, and I think you'll appreciate it too. = Ко мне в голову пришла чудесная идея, и я думаю, вы тоже её оцените.
What is it now? = Что на этот раз?
Phoenician Heritage = Финикийское наследие
Blessings and salutations to you, revered Queen Dido, founder of the legendary kingdom of Carthage. Chronicled by the words of the great poet Virgil, your husband Acerbas was murdered at the hands of your own brother, King Pygmalion of Tyre, who subsequently claimed the treasures of Acerbas that were now rightfully yours. Fearing the lengths from which your brother would pursue this vast wealth, you and your compatriots sailed for new lands. Arriving on the shores of North Africa, you tricked the local king with the simple manipulation of an ox hide, laying out a vast expanse of territory for your new home, the future kingdom of Carthage. = Да будут долгими дни твои на земле, о царица Дидона, основательница великого Карфагена. Твою историю воспевает римский поэт Вергилий в "Энеиде". Твой брат, тирский царь Пигмалион, убил твоего мужа Сихея ради несметных богатств. Спасаясь от алчного Пигмалиона, решилась ты бежать из твердокаменного Тира. С несколькими спутниками ты отплыла к северным берегам Африки, где с помощью одной лишь воловьей шкуры сумела получить обширные земли для строительства нового города - Карфагена.
Clever and inquisitive Dido, the world longs for a leader who can provide a shelter from the coming storm, guided by brilliant intuition and cunning. Can you lead the people in the creation of a new kingdom to rival that of once mighty Carthage? Can you build a civilization that will stand the test of time? = О царица Дидона, сейчас как никогда миру требуются твой ум и проницательность. Нам нужен хитрый и дальновидный правитель, способный защитить державу от всех невзгод. Сумеешь ли ты привести свой народ к вершинам славы, к которым некогда привела Карфаген? Сможешь ли основать державу, которую не пошатнут никакие невзгоды?
 # Requires translation!
Hamilcar = Гамилькар
 # Requires translation!
Mago = Магон
 # Requires translation!
Baalhaan = Баалгаан
 # Requires translation!
Sophoniba = Софонисба
 # Requires translation!
Yzebel = Изебель
 # Requires translation!
Similce = Гимилька
 # Requires translation!
Kandaulo = Кандаулон
 # Requires translation!
Zinnridi = Зиннриди
 # Requires translation!
Gisgo = Гисгон
 # Requires translation!
Fierelus = Фиерелус
Carthage = Карфаген
Utique = Утика
Hippo Regius = Гиппон Царский
Gades = Гадес
Saguntum = Сагунт
Carthago Nova = Новый Карфаген
Panormus = Панорм
Lilybaeum = Лилибей
Hadrumetum = Хадрумет
Zama Regia = Зама Регия
Karalis = Каралис
Malaca = Малака
Leptis Magna = Лептис-Магна
Hippo Diarrhytus = Гиппон-Диаррит
Motya = Мотия
Sulci = Сульци
Leptis Parva = Лептис-Парва
Tharros = Таррос
Soluntum = Солунт
Lixus = Ликс
Oea = Эа
Theveste = Тевесте
Ibossim = Ибоссим
Thapsus = Тапс
Aleria = Алерия
Tingis = Тингис
Abyla = Абила
Sabratha = Сабрата
Rusadir = Русадир
Baecula = Бекула
Saldae = Сальды
Land units may cross [terrainName] tiles after the first [baseUnitFilter] is earned = Сухопутные юниты могут пересекать клетки [terrainName] после того, как появился первый [baseUnitFilter]
Units ending their turn on [tileFilter] tiles take [amount] damage = Юниты, закончившие свой ход на клетках [tileFilter], получают [amount] урона

Theodora = Феодора
It is always a shame to destroy a thing of beauty. Happily, you are not one. = Всегда стыдно разрушать прекрасное. К счастью, к таковым вы не относитесь.
Now darling, tantrums are most unbecoming. I shall have to teach you a lesson. = Сейчас милый, истерики совершенно неуместны. Я должна преподать тебе урок.
Like a child playing with toys you are. My people will never love you, nor suffer this indignation gracefully. = Вы как ребенок, играющий в игрушки. Мой народ никогда не полюбит тебя и не потерпит изящно это негодование.
My, isn't this a pleasant surprise - what may I call you, oh mysterious stranger? I am Theodora, beloved of Byzantium. = Боже, разве это не приятный сюрприз - как я могу называть вас, таинственный незнакомец? Я Феодора, возлюбленная Византии.
I have heard that you adept at certain kinds of ... interactions. Show me. = Я слышала, что вы разбираетесь в определенных видах... взаимодействий. Покажите мне.
Hello again. = Приветствую вас снова.
Patriarchate of Constantinople = Константинопольский патриархат
All hail the most magnificent and magnanimous Empress Theodora, beloved of Byzantium and of Rome! From the lowly ranks of actress and courtesan you became the most powerful woman in the Roman Empire, consort to Justinian I. Starting in the late 520's AD, you joined your husband in a series of important spiritual and legal reforms, creating many laws which elevated the status of and promoted equal treatment of women in the empire. You also aided in the restoration and construction of many aqueducts, bridges, and churches across Constantinople, culminating in the creation of the Hagia Sophia, one of the most splendid architectural wonders of the world. = Слава вам, о прекрасная и благородная императрица Феодора, возлюбленная Византии и Рима! Из циркачки и гетеры вы стали самой могущественной женщиной в Римской империи, супругой императора Юстиниана I. Начиная с 527 года, вы помогли своему мужу провести ряд важных церковных и правовых реформ, ввести множество законов, поднявших в империи статус женщины на один уровень с мужчинами. Вы участвовали в восстановлении и постройке множества акведуков, мостов и церквей в Константинополе, среди которых и собор Святой Софии - один из величайших архитектурных памятников мира.
Beautiful Empress, Byzantium is in need of your wisdom and strength - her people are lost without your light to lead them. The Byzantine Empire may have fallen once, but its spirit is still intact waiting to be reborn anew. Can you return Byzantium to the heights of glory it once enjoyed? Can you create a civilization to stand the test of time? = Прекрасная императрица, Византия вновь нуждается в вашей мудрости. Без вас ее народ ждут прозябание и смерть. Византийская империя однажды исчезла с карты мира, но дух ее жив и ждет своего часа. Сможете ли вы возродить Византию и вернуть ей былое величие? Создадите ли державу, которая простоит тысячелетия?
 # Requires translation!
Basil = Василий
 # Requires translation!
Nikophoros = Никофор
 # Requires translation!
Demetrios = Деметрий
 # Requires translation!
Philippos = Филипп
 # Requires translation!
Theophylaktos = Феофилакт
 # Requires translation!
Simonis = Симонида
 # Requires translation!
Zoe = Зоя
 # Requires translation!
Ioanno = Иоанна
 # Requires translation!
Xene = Ксения
 # Requires translation!
Euphrosyne = Ефросинья
Constantinople = Константинополь
Adrianople = Адрианополь
Nicaea = Никея
Antioch = Антиохия
Varna = Варна
Ohrid = Охрид
Nicomedia = Никомедия
Trebizond = Трапезунд
Cherson = Херсон
Sardica = Сердика
Ani = Ани
Dyrrachium = Диррахий
Edessa = Эдесса
Chalcedon = Халкедон
Naissus = Наисс
Bari = Бари
Iconium = Иконий
Prilep = Прилеп
Samosata = Самосата
Kars = Карс
Theodosiopolis = Феодосиополь
Tyana = Тиана
Gaza = Газа
Kerkyra = Керкира
Phoenice = Финика
Selymbria = Селимбрия
Sillyon = Силлион
Chrysopolis = Хрисополь
Vodena = Водена
Traianoupoli = Траянополь
Constantia = Констанция
Patra = Патры
Korinthos = Коринф
Byzantium = Византия
May choose [amount] additional belief(s) of any type when [foundingOrEnhancing] a religion = Можно дополнительно выбрать [amount] верований когда [foundingOrEnhancing] религия

Boudicca = Боудикка
You shall stain this land no longer with your vileness! To arms, my countrymen. We ride to war! = Вы больше запятнайте эту землю своей мерзостью! К оружию, соплеменники. Мы отправляемся на войну!
Traitorous man! The Celtic peoples will not stand for such wanton abuse and slander - I shall have your balls! = Предатель! Кельтский народ не потерпит таких бесмысленных оскорблений и клеветы - я заполучу ваше мужское достоинство!
Vile ruler, know you have won this war in name alone. Your cities lie buried and your troops defeated. I have my own victory. = Подлый правитель, знай, что ты выиграл эту войну только на словах. Ваши города похоронены, а ваши войска разбиты. У меня своя победа.
I am Boudicca, Queen of the Celts. Let no-one underestimate me! = Я Боудикка, королева кельтов. Не нужно меня недооценивать!
Let us join our forces together and reap the rewards. = Давайте объединим наши силы и пожнем плоды.
God has given good to you. = Бог дал тебе добро.
Druidic Lore = Друидские предания
Eternal glory and praise for you, fierce and vengeful Warrior Queen! In a time dominated by men, you not only secured your throne and sovereign rule, but also successfully defied the power of the Roman Empire. After suffering terrible punishment and humiliation at the hand of the Roman invaders, you rallied your people in a bloody and terrifying revolt. Legions fell under your chariot wheels and the city of London burned. While in the end the Romans retained ownership of the isles, you alone made Nero consider withdrawing all troops and leaving Britain forever. = Да пребудет с тобой вечная слава, о свирепая и мстительная королева воинов! В эпоху, когда в мире доминировали мужчины, ты не только смогла удержать за собой трон, но и успешно противостояла мощи Римской империи. Ты сплотила свой народ после страшного унижения, нанесенного римлянами, и подняла кровавое восстание. Легионы падали в пыль под колесами твоих боевых колесниц, Лондон был предан огню. И хотя однажды римляне вновь вернулись на острова, только благодаря тебе император Нерон отозвал войска и оставил Британию в покое.
Oh sleeping lioness, your people desire that you rise and lead them again in the calling that is your namesake. Will you meet their challenge on the open field and lead the Celts to everlasting victory? Will you restore your lands and build an empire to stand the test of time? = О спящая львица, твой народ желает, чтобы ты вновь взяла власть в свои руки и привела его к победе. Примешь ли ты этот вызов? Вернешь ли ты исконные земли кельтов, создашь ли империю, что устоит под напором времени?
 # Requires translation!
Crìsdean = Крисдин
 # Requires translation!
Siobhán = Шивон
 # Requires translation!
Seamus = Шеймас
 # Requires translation!
Ffion = Фион
 # Requires translation!
Pádraig = Падрайг
 # Requires translation!
Deirdre = Дейдра
 # Requires translation!
Mr. Quinn = Мистер Куинн
 # Requires translation!
Éadaoin = Эйдин
 # Requires translation!
Alwyn = Альвин
 # Requires translation!
Col Ceathar = Кол Кетар
Cardiff = Кардифф
Truro = Труро
Douglas = Дуглас
Glasgow = Глазго
Cork = Корк
Aberystwyth = Аберистуит
Penzance = Пензанс
Ramsey = Рамси
Inverness = Инвернесс
Limerick = Лимерик
Swansea = Суонси
St. Ives = Сент-Айвс
Peel = Пил
Aberdeen = Абердин
Belfast = Белфаст
Caernarfon = Карнарвон
Newquay = Ньюквай
Saint-Nazaire = Сен-Назер
Castletown = Каслтаун
Stirling = Стерлинг
Galway = Голуэй
Conwy = Конуи
St. Austell = Сент-Остелл
Saint-Malo = Сен-Мало
Onchan = Онкан
Dundee = Данди
Londonderry = Лондондерри
Llanfairpwllgwyngyll = Лланвайр Пуллгвингилл
Falmouth = Фалмут
Lorient = Лорьян
Celts = Кельты
with [amount] to [amount2] neighboring [tileFilter] [tileFilter2] tiles = когда от [amount] до [amount2] соседних клеток [tileFilter] [tileFilter2]

Haile Selassie = Хайле Селассие
I have tried all other avenues, but yet you persist in this madness. I hope, for your sake, your end is swift. = Я испробовал всевозможные пути, но вы же упорствуете в этом безумии. Надеюсь, для вашего же блага, ваш конец скоро наступит.
It is silence that allows evil to triumph. We will not stand mute and allow you to continue on this mad quest unchecked. = Именно тишина позволяет злу торжествовать. Мы не будем молчать и не позволим вам продолжать этот безумный квест без всяких ограничений.
God and history will remember your actions this day. I hope you are ready for your impending judgment. = Бог и история запомнят ваши действия в этот день. Надеюсь, вы готовы к предстоящему приговору.
A thousand welcomes to our fair nation. I am Selassie, the Ras Tafari Makonnen and Emperor of Ethiopia, your humble servant. = Тысяча приветствий нашей прекрасной нации. Я Селассие, рас Тэфэри Мэконнын и император Эфиопии, ваш покорный слуга.
I request that you consider this offer between our two peoples. I believe it will do us both good. = Прошу рассмотреть вас это предложение между двумя нашими народами. Я верю, что это пойдет нам обоим на пользу.
Spirit of Adwa = Дух Адуа
Blessings be upon you, honorable and righteous Emperor of Ethiopia, Haile Selassie. Your legacy as one of Ethiopia's greatest rulers, and as the spiritual leader to the Rastafarian movement, is outshone only by the influence you had on diplomacy and political cooperation throughout the world. In introducing Ethiopia's first written constitution, you planted the seeds of democracy that would take root over the coming years, and your infinitely wise grasp of global affairs secured Ethiopia's place as a charter member of the United Nations. Spearheading efforts to reform and modernize the nation during your reign, you changed the course of Ethiopian history forever = Будьте благословенны, о почтенный и праведный Хайле Селласие, император Эфиопии. Вы славитесь как один из величайших правителей Эфиопии и духовный лидер растафарианства. Со славой этой сравнится лишь ваша репутация искусного дипломата. Вы задали новый курс развития Эфиопии на многие годы вперед, пытаясь привести страну к процветанию и демократии. Благодаря вам Эфиопия получила первую письменную конституцию и вступила в Организацию Объединенных Наций.
Revered king, your composed demeanor once protected the people from the many conflicts that plague the nations of men, and the kingdom looks to you to assure peace once again. Will you lead the people with courage and authority, moving forward into a new age? Will you build a civilization that stands the test of time? = Почтенный император, ваш сдержанный нрав многие годы защищал народ Эфиопии от конфликтов, разрывающих многие другие нации. Ваше царство снова нуждается в мудром правителе, который смог бы сохранять мир и порядок. Станет ли ваше правление началом новой, лучшей эпохи? Сможете ли вы основать цивилизацию, которая устоит под напором безжалостного времени?
 # Requires translation!
Mulu Ken = Мулу Кен
 # Requires translation!
Wendimu = Вендиму
 # Requires translation!
Li'ol = Лиоль
 # Requires translation!
Demeke = Демеке
 # Requires translation!
Mulu Alem = Мулу Алем
 # Requires translation!
Abebech = Абебеч
 # Requires translation!
Zema = Зема
 # Requires translation!
Mihret = Михрет
 # Requires translation!
Kebedech = Кебедеч
 # Requires translation!
Alemnesh = Алемнеш
Addis Ababa = Аддис-Абеба
Harar = Харэр
Adwa = Адва
Lalibela = Лалибэла
Gondar = Гондэр
Axum = Аксум
Dire Dawa = Дыре-Дауа
Bahir Dar = Бахр-Дар
Adama = Адама
Mek'ele = Мэкэле
Awasa = Аваса
Jimma = Джимма
Jijiga = Джиджига
Dessie = Дэссе
Debre Berhan = Дэбрэ-Бырхан
Shashamane = Шашэмэнне
Debre Zeyit = Дэбрэ-Зэйт
Sodo = Соду
Hosaena = Хосаэна
Nekemte = Нэкэмте
Asella = Аселла
Dila = Дилла
Adigrat = Адиграт
Debre Markos = Дэбрэ-Маркос
Kombolcha = Комболча
Debre Tabor = Дэбрэ-Табор
Sebeta = Себета
Shire = Шире
Ambo = Амбо
Negele Arsi = Нэгэле-Арси
Gambela = Гамбела
Ziway = Звай
Weldiya = Уольдыя
Ethiopia = Эфиопия
when fighting units from a Civilization with more Cities than you = когда сражается с юнитами из цивилизации с большим числом городов чем у вас

Pacal = Пакаль
A sacrifice unlike all others must be made! = Жертва в отличие от всего остального, должна быть принесена!
Muahahahahahaha! = Муахахахахахаха!
Today comes a great searing pain. With you comes the path to the black storm. = Сегодня идет сильная жгучая боль. С вами идет путь к черной буре.
Greetings, wayward one. I am known as Pacal. = Привет, своенравный. Меня зовут Пакаль.
Friend, I believe I may have found a way to save us all! Look, look and accept my offering! = Друг, я верю, что нашел путь спасти всех нас! Смотри, сморти и прими мое подношение!
A fine day, it helps you. = Хороший день, он помогает тебе.
The Long Count = Длинный счет
Your people kneel before you, exalted King Pacal the Great, favored son of the gods and shield to the citizens of the Palenque domain. After years of strife at the hands of your neighboring rivals, you struck back at the enemies of your people, sacrificing their leaders in retribution for the insults dealt to your predecessors. The glory of Palenque was restored only by the guidance afforded by your wisdom, as you orchestrated vast reconstruction efforts within the city, creating some of the greatest monuments and architecture your people - and the world - have ever known. = Народ склоняется пред тобой, о Пакаль Великий, любимый сын богов, достойный правитель и защитник народа Паленке! Ты вышел победителем из многолетней борьбы с соседними племенами и отомстил врагам Паленке, принеся в жертву их вождей в наказание за прошлые унижения и оскорбления. Благодаря твоему мудрому правлению к Паленке вернулась былая слава. Именно ты велел перестроить город. Возведенные в твое правление монументы превосходят все, что когда-либо видел твой народ... и целый мир.
Illustrious King, your people once again look to you for leadership and counsel in the coming days. Will you channel the will of the gods and restore your once proud kingdom to its greatest heights? Will you build new monuments to forever enshrine the memories of your people? Can you build a civilization that will stand the test of time? = О блистательный вождь, народу снова нужен разумный правитель. Сможешь ли ты снискать расположение богов и вернуть царству былую славу, сумеешь ли увековечить величие народа в новых монументах? Выстоит ли твоя цивилизация под ударами времени?
 # Requires translation!
Camazotz = Камасоц
 # Requires translation!
Coyopa = Койопа
 # Requires translation!
Gukumatz = Кукумац
 # Requires translation!
Hunahpu = Хунахпу
 # Requires translation!
Huracan = Хуракан
 # Requires translation!
Ixchel = Ишчель
 # Requires translation!
Ixtab = Иштаб
 # Requires translation!
Kukulkán = Кукулькан
 # Requires translation!
Xbalanque = Шбаланке
 # Requires translation!
Zipacna = Сипакна
Palenque = Паленке
Tikal = Тикаль
Uxmal = Ушмаль
Tulum = Тулум
Copan = Копан
Coba = Коба
El Mirador = Эль-Мирадор
Calakmul = Калакмуль
Edzna = Эцна
Lamanai = Ламанай
Izapa = Исапа
Uaxactun = Уашактун
Comalcalco = Комалькалько
Piedras Negras = Пьедрас-Неграс
Cancuen = Канкуэн
Yaxha = Йашха
Quirigua = Киригуа
Q'umarkaj = Гумарках
Nakbe = Накбе
Cerros = Серрос
Xunantunich = Шунантунич
Takalik Abaj = Такалик-Абах
Cival = Сиваль
San Bartolo = Сан-Бартоло
Altar de Sacrificios = Алтар-де-Сакрифисиос
Seibal = Сейбаль
Caracol = Караколь
Naranjo = Наранхо
Dos Pilas = Дос-Пилас
Mayapan = Майяпан
Ixinche = Ишимче
Zaculeu = Сакулеу
Kabah = Кабах
The Maya = Майя
Receive a free Great Person at the end of every [comment] (every 394 years), after researching [tech]. Each bonus person can only be chosen once. = Получает бесплатного Великого человека в конце каждого [comment] (раз в 394 года) после исследования [tech]. Каждого Великого человека можно выбрать только один раз.
Once The Long Count activates, the year on the world screen displays as the traditional Mayan Long Count. = С момента действия длинного счета год на экране отображается традиционным длинным счетом майя


I didn't want to do this. We declare war. = Мне не хотелось этого делать, но мы объявляем войну.
I will fear no evil. For god is with me! = Я не буду бояться зла. Бог вместе со мной!
Why have you forsaken us my lord? = Почему вы нас оставили, милорд?
Bratislava = Братислава

We have wanted this for a LONG time. War it shall be. = Мы очень ДАВНО этого ждали. Так будет же война.
Very well, we will kick you back to the ancient era! = Отлично, мы вернем обратно вас в древние времена!
This isn't how it is supposed to be! = Этого не должно было произойти!
Cahokia = Кахокия

By god's grace we will not allow these atrocities to occur any longer. We declare war! = По милости божьей, мы больше не позволим происходить этим злодеяниям. Мы объявляем войну!
May god have mercy on your evil soul. = Да помилует бог твою злую душу.
I for one welcome our new conquer overlord! = Я лично приветствую нашего нового повелителя-завоевателя!
Jerusalem = Иерусалим


#################### Lines from Policies from Civ V - Gods & Kings ####################

Provides a [buildingName] in your first [amount] cities for free = [buildingName] появляется в ваших первых [amount] городах


[relativeAmount]% Gold from Great Merchant trade missions = На [relativeAmount]% больше золота от сделок Великого торговца


Upon capturing a city, receive [amount] times its [stat] production as [civWideStat] immediately = По взятию города, мгновенно получает его производство [stat] в виде [civWideStat] в [amount]-кратном размере


#################### Lines from Quests from Civ V - Gods & Kings ####################


#################### Lines from Religions from Civ V - Gods & Kings ####################


Judaism = Иудаизм


Sikhism = Сикхизм

Taoism = Даосизм


#################### Lines from Ruins from Civ V - Gods & Kings ####################


We have found holy symbols in the ruins, giving us a deeper understanding of religion! (+[faithAmount] Faith) = Мы нашли священные символы в руинах, что дало нам более глубокое понимание религии! (+[faithAmount] веры)
discover holy symbols = обнаружить священные символы

We have found an ancient prophecy in the ruins, greatly increasing our spiritual connection! (+[faithAmount] Faith) = Мы нашли древнее пророчество в руинах, что значительно укрепило нашу духовную связь! (+[faithAmount] веры)
an ancient prophecy = древнее пророчество


#################### Lines from Specialists from Civ V - Gods & Kings ####################


#################### Lines from Speeds from Civ V - Gods & Kings ####################


#################### Lines from Techs from Civ V - Gods & Kings ####################


'What is drama but life with the dull bits cut out.' - Alfred Hitchcock = 'Что такое драма, если не сама жизнь, из которой вырезаны скучные кадры.' - Альфред Хичкок
Drama and Poetry = Драма и поэзия

'The merchants and the traders have come; their profits are pre-ordained...' - Sri Guru Granth Sahib = 'Пришли купцы и торговцы; их прибыли предопределены...' - Шри Гуру Грант Сахиб
Guilds = Гильдии


'Architecture begins where engineering ends.' - Walter Gropius = 'Архитектура начинается там, где кончается машина.' - Ле Корбюзье
Architecture = Архитектура

'Industrialization based on machinery, already referred to as a characteristic of our age, is but one aspect of the revolution that is being wrought by technology.' - Emily Greene Balch = 'Индустриализация, уже ставшая неотъемлемой чертой нашего века, - всего лишь *одно* из проявлений революции, которую произвели технические науки.'- Эмили Грин Болч
Industrialization = Индустриализация


'Men, like bullets, go farthest when they are smoothest.' - Jean Paul = 'Люди, подобно пулям, чем лучше обработаны, тем дальше летят.' - Жан Поль
Ballistics = Баллистика

'The root of the evil is not the construction of new, more dreadful weapons. It is the spirit of conquest.' - Ludwig von Mises = 'Корень зла лежит не в создании нового, более смертоносного оружия, а в духе завоевания.' - Людвиг фон Мизес
Combined Arms = Общевойсковая бригада


'The more we elaborate our means of communication, the less we communicate.' - J.B. Priestly = 'Чем более развиты наши средства связи, тем меньше мы общаемся.' – Джон Бойтон Пристли
Telecommunications = Телекоммуникации
'All men can see these tactics whereby I conquer, but what none can see is the strategy out of which victory is evolved.' - Sun Tzu = 'Все воины знают форму, благодаря которой мы добиваемся победы, но никто не знает той формы, с помощью которой мы управляем победой.' - Сунь Цзы
Mobile Tactics = Тактика мобильной войны


#################### Lines from Terrains from Civ V - Gods & Kings ####################


Mount Kailash = Гора Кайлас

Mount Sinai = Гора Синай

Sri Pada = Шри Пада

Uluru = Улуру


#################### Lines from TileImprovements from Civ V - Gods & Kings ####################


Polder = Польдер


#################### Lines from TileResources from Civ V - Gods & Kings ####################


Citrus = Цитрусы

Copper = Медь

Crab = Крабы

Salt = Соль

Truffles = Трюфели


#################### Lines from UnitPromotions from Civ V - Gods & Kings ####################


Hussar = Гуссар
[relativeAmount]% to Flank Attack bonuses = [relativeAmount]% к бонусу атаки с фланга


Hakkapeliitta = Хаккапелит
Transfer Movement to [unit] = Передаёт ОП юниту [unit]
[relativeAmount]% Strength when stacked with [mapUnitFilter] = [relativeAmount]% к боевой мощи когда находится на одной клетке с [mapUnitFilter]


#################### Lines from UnitTypes from Civ V - Gods & Kings ####################


#################### Lines from Units from Civ V - Gods & Kings ####################


Atlatlist = Копьеметатель


Quinquereme = Квинкверема

Dromon = Дромон


Horse Archer = Конный лучник


Battering Ram = Таран
Can only attack [combatantFilter] units = Может атаковать только юниты: [combatantFilter]

Pictish Warrior = Пиктский воин


African Forest Elephant = Африканский лесной слон

Cataphract = Катафракт


Composite Bowman = Лучник (композитный лук)


Galleass = Галера


Privateer = Капер
May capture killed [mapUnitFilter] units = Может захватывать разгромленных юнитов: [mapUnitFilter]

Sea Beggar = Морские гёзы


Gatling Gun = Пулемет Гатлинга


Carolean = Каролинская пехота

Mehal Sefari = Мехал Сефари


Great War Infantry = Пехота ПМВ


Triplane = Триплан

Great War Bomber = Биплан


Machine Gun = Пулемёт


Landship = Танкетка


#################### Lines from VictoryTypes from Civ V - Gods & Kings ####################


#################### Lines from Tutorials ####################

Introduction = Введение
Welcome to Unciv!\nBecause this is a complex game, there are basic tasks to help familiarize you with the game.\nThese are completely optional, and you're welcome to explore the game on your own! = Добро пожаловать в Unciv!\nПредлагаем вам пройти обучение, чтобы познакомиться с основными механиками игры.\nВы всегда можете отключить его в настройках и исследовать игру самостоятельно!

New Game = Новая игра
Your first mission is to found your capital city.\nThis is actually an important task because your capital city will probably be your most prosperous.\nMany game bonuses apply only to your capital city and it will probably be the center of your empire. = Для начала необходимо основать столицу.\nЭто очень важный этап, ведь столица, скорее всего, станет наиболее процветающим городом.\nМногие бонусы доступны только в столице, именно она будет центром вашей империи.
How do you know a spot is appropriate?\nThat’s not an easy question to answer, but looking for and building next to luxury resources is a good rule of thumb.\nLuxury resources are tiles that have things like gems, cotton, or silk (indicated by a smiley next to the resource icon)\nThese resources make your civilization happy. You should also keep an eye out for resources needed to build units, such as iron. Cities cannot be built within 3 tiles of existing cities, which is another thing to watch out for! = Как понять, что место подходящее?\nНа этот вопрос не так просто ответить, но оптимальнее всего строиться там, где есть редкие ресурсы.\nРедкие ресуры - это клетки, на которых размещены что-то вроде драгоценных камней, хлопка или шелка (помечены смайликом рядом со значком ресурса).\nОни делают население счастливым. Также важно искать ресурсы, которые нужны для строительства юнитов, такие как железо. Ещё одна вещь, которую стоит не забывать - города не могут быть заложены ближе чем на 3 клетки от существующих городов!
However, cities don’t have a set area that they can work - more on that later!\nThis means you don’t have to settle cities right next to resources.\nLet’s say, for example, that you want access to some iron – but the resource is right next to a desert.\nYou don’t have to settle your city next to the desert. You can settle a few tiles away in more prosperous lands.\nYour city will grow and eventually gain access to the resource.\nYou only need to settle right next to resources if you need them immediately – \n   which might be the case now and then, but you’ll usually have the luxury of time. = Однако границы города постоянно расширяются – подробнее о них позже!\nПоэтому город не обязательно ставить рядом с ресурсом.\nПредставим, например, что вам нужно железо, но этот ресурс расположен рядом с пустыней\nНе нужно селиться в безжизненном месте. Город можно заложить неподалеку, в плодородных землях.\nЕго границы в конце концов доберутся до ресурса.\nОсновывать город на соседней клетке имеет смысл, когда ресурс нужен немедленно –\nчто иногда случается, но обычно времени будет предостаточно.
The first thing coming out of your city should be either a Scout or Warrior.\nI generally prefer the Warrior because it can be used for defense and because it can be upgraded\n  to the Swordsman unit later in the game for a relatively modest sum of gold.\nScouts can be effective, however, if you seem to be located in an area of dense forest and hills.\nScouts don’t suffer a movement penalty in this terrain.\nIf you’re a veteran of the 4x strategy genre your first Warrior or Scout will be followed by a Settler.\nFast expanding is absolutely critical in most games of this type. = В первую очередь в городе нужно создать Разведчика или Воина.\nОбычно я выбираю Воина - он полезен для защиты и модернизируется до Мечника\nна более поздних этапах игры за относительно небольшую сумму золота.\nНо Разведчики тоже бывают эффективны, если вы оказались в лесах или среди холмов.\nВ этой местности они не получают штраф на передвижение.\nЕсли вы не новичок в 4Х-стратегиях, то после первого Воина или Разведчика создавайте Поселенца.\nБыстрая экспансия крайне важна в большинстве игр такого жанра.

In your first couple of turns, you will have very little options, but as your civilization grows, so do the number of things requiring your attention. = В первые несколько ходов возможностей будет немного, но с ростом цивилизации увеличится и количество задач, требующих внимания.

Culture and Policies = Культура и общественные институты
Each turn, the culture you gain from all your cities is added to your Civilization's culture.\nWhen you have enough culture, you may pick a Social Policy, each one giving you a certain bonus. = Каждый ход культура, которую вы получаете от всех ваших городов, складывается в культуру вашей цивилизации.\nНакопив достаточно культуры, можно выбрать Общественный институт, который даст вам определенный бонус.
The policies are organized into branches, with each branch providing a bonus ability when all policies in the branch have been adopted. = Институты объединены в ветви, каждая из которых предоставляет бонусную способность при принятии всех институтов ветви.
With each policy adopted, and with each city built,\n  the cost of adopting another policy rises - so choose wisely! = С каждым новым городом и принятым институтом стоимость\nследующего института растет - так что подходите к выбору с умом!

City Expansion = Расширение города
Once a city has gathered enough Culture, it will expand into a neighboring tile.\nYou have no control over the tile it will expand into, but tiles with resources and higher yields are prioritized. = После того, как город накопил достаточно культуры, его границы расширяются до близлежащей клетки.\nОт вас не зависит до какой именно, однако клетки с ресурсами и с высоким доходом имеют больший приоритет над остальными.
Each additional tile will require more culture, but generally your first cities will eventually expand to a wide tile range. = Каждая новая клетка требует больше культуры, но со временем ваши первые города захватывают клетки из широкого диапазона.
Although your city will keep expanding forever, your citizens can only work 3 tiles away from city center.\nThis should be taken into account when placing new cities. = Но хоть город и растет бесконечно, ваши жители могут обрабатывать клетки только в 3 радиусах от центра.\nЭто стоит учитывать при основании нового города.

As cities grow in size and influence, you have to deal with a happiness mechanic that is no longer tied to each individual city.\nInstead, your entire empire shares the same level of satisfaction.\nAs your cities grow in population you’ll find that it is more and more difficult to keep your empire happy. = С ростом городов наступает пора позаботиться о счастье.\nЭта механика не связана с отдельными городами, а распространяется на всю нацию.\nВы заметите, что чем больше население, тем труднее поддерживать империю счастливой.
In addition, you can’t even build any city improvements that increase happiness until you’ve done the appropriate research.\nIf your empire’s happiness ever goes below zero the growth rate of your cities will be hurt.\nIf your empire becomes severely unhappy (as indicated by the smiley-face icon at the top of the interface)\n  your armies will have a big penalty slapped on to their overall combat effectiveness. = При этом построить здания и улучшения, увеличивающие счастье империи, можно только после исследования соответствующих технологий.\nЕсли счастье населения падает ниже нуля, то скорость роста городов снижается.\nЕсли империя становится крайне несчастной (видно по смайлику вверху экрана),\nто ваша армия получает большой штраф к боевой мощи.
This means that it is very difficult to expand quickly in Unciv.\nIt isn’t impossible, but as a new player you probably shouldn't do it.\nSo what should you do? Chill out, scout, and improve the land that you do have by building Workers.\nOnly build new cities once you have found a spot that you believe is appropriate. = Это значит, что быстро расширяться в Unciv очень затруднительно.\nНе то чтобы это невозможно, но новичкам вероятно не следует этого делать.\nЧто же тогда делать? Расслабляться, исследовать и улучшать имеющуюся у вас территорию путем создания Рабочих.\nСтройте новые города только после того, как найдете место, которое покажется вам подходящим.

Unhappiness = Недовольство
It seems that your citizens are unhappy!\nWhile unhappy, your civilization will suffer many detrimental effects, increasing in severity as unhappiness gets higher. = Кажется ваши жители недовольны!\nБудучи несчастной, ваша цивилизация будет страдать от многих пагубных последствий, тяжесть которых увеличивается по мере усиления недовольства.
Unhappiness has two main causes: Population and cities.\n  Each city causes 3 unhappiness, and each population, 1 = У недовольства две главные причины: население и города.\nКаждый город увеличивает недовольство на 3, а каждый житель на 1.
There are 2 main ways to combat unhappiness:\n  by building happiness buildings for your population\n  or by having improved luxury resources within your borders. = Есть два способа борьбы с несчастьем:\nстроить здания, которые приносят вашему населению счастье\nили создавать улучшения на редких ресурсах внутри ваших границ.

You have entered a Golden Age!\nGolden age points are accumulated each turn by the total happiness \n  of your civilization\nWhen in a golden age, culture and production generation increases +20%,\n  and every tile already providing at least one gold will provide an extra gold. = Вы вошли в золотой век!\nОчки золотого века накапливаются каждый ход за счет общего количества счастья\nвашей цивилизации.\nВо время Золотого века выработка культуры и производства увеличивается на 20%,\nа каждая клетка, производящая хотя бы одно золото, даёт дополнительное золото.

Roads and Railroads = Дороги и железные дороги
Connecting your cities to the capital by roads\n  will generate gold via the trade route.\nNote that each road costs 1 gold Maintenance per turn, and each Railroad costs 2 gold,\n  so it may be more economical to wait until the cities grow! = Связывание ваших городов со столицей с помощью дорог\nприносит золото за торговые пути.\nИмейте в виду, что содержание каждой дороги стоит 1 золото за ход, а железной дороги - 2 золота за ход,\nтак что возможно будет экономней подождать роста ваших городов!

Victory Types = Варианты побед
Once you’ve settled your first two or three cities you’re probably 100 to 150 turns into the game.\nNow is a good time to start thinking about how, exactly, you want to win – if you haven’t already. = Разместив два или три города, вы, наверное, сделали в игре уже 100-150 ходов.\nНастало время подумать о том, как вы хотите победить, если еще не определились.
There are four ways to win in Unciv. They are:\n - Cultural Victory: Complete 5 Social Policy Trees and build the Utopia Project\n - Domination Victory: Survive as the last civilization\n - Science Victory: Be the first to construct a spaceship to Alpha Centauri\n - Diplomatic Victory: Build the United Nations and win the vote = Есть четыре способа победить в Unciv. Это:\n - Культурная победа: завершить 5 веток общественных институтов и построить проект "Утопия"\n - Военная победа: стать последней выжившей цивилизацией\n - Научная победа: первым построить космический корабль до Альфы Центавры\n - Дипломатическая победа: создать ООН и выиграть голосование
So to sum it up, these are the basics of Unciv – Found a prosperous first city, expand slowly to manage happiness, and set yourself up for the victory condition you wish to pursue.\nObviously, there is much more to it than that, but it is important not to jump into the deep end before you know how to swim. = Итак, подводя итоги, основы Unciv следующие: – заложить первый процветающий город, медленно расшириться, чтобы добиться счастья и подготовить себя к условиям той победы, которой вы хотите достичь.\nОчевидно, что для победы нужно гораздо больше усилий, но важно не прыгать в глубокий конец, пока не научишься плавать.

Enemy City = Вражеский город
Cities can be conquered by reducing their health to 1, and entering the city with a melee unit.\nSince cities heal each turn, it is best to attack with ranged units and use your melee units to defend them until the city has been defeated! = Город можно захватить, если уменьшить его здоровье до 1 и войти в него юнитом ближнего боя.\nТак как город лечится каждый ход, лучше всего атаковать дальнобойными юнитами под защитой юнитов ближнего боя до тех пор, пока город не будет повержен!

Luxury Resource = Редкий ресурс
Luxury resources within your domain and with their specific improvement are connected to your trade network.\nEach unique Luxury resource you have adds 5 happiness to your civilization, but extra resources of the same type don't add anything, so use them for trading with other civilizations! = Редкие ресурсы, находящиеся под вашим владением, а также их определенные улучшения включаются в вашу торговую сеть.\nКаждый вид редкого ресурса добавляет 5 счастья вашей цивилизации, но остальные единицы этого ресурса ничего не дают, поэтому используйте их для торговли с другими цивилизациями!

Strategic Resource = Стратегический ресурс
Strategic resources within your domain and with their specific improvement are connected to your trade network.\nStrategic resources allow you to train units and construct buildings that require those specific resources, for example the Horseman requires Horses. = Стратегические ресурсы, находящиеся под вашим владением, а также их определенные улучшения включаются в вашу торговую сеть.\nС их помощью можно обучать юнитов и строить здания, которым требуется этот ресурс. Например, для обучения Всадника требуются Лошади.
Unlike Luxury Resources, each Strategic Resource on the map provides more than one of that resource.\nThe top bar keeps count of how many unused strategic resources you own.\nA full drilldown of resources is available in the Resources tab in the Overview screen. = Каждый источник стратегических ресурсов, в отличие от редких, предоставляет более одной единицы ресурса.\nВ верхней строке можно увидеть, сколько единиц ресурса не использовано.\nПолная статистика их использования доступна во вкладке Ресурсы на экране Обзора.

The city can no longer put up any resistance!\nHowever, to conquer it, you must enter the city with a melee unit = Город больше не может сопротивляться!\nОднако, чтобы захватить его вы должны войти в город юнитом ближнего боя.

After Conquering = После захвата города
When conquering a city, you can choose to liberate, annex, puppet, or raze the city. = Завоевав город, вы можете его освободить, аннексировать, сделать своим сателлитом или разрушить город.
\nLiberating the city will return it to its original owner, giving you a massive diplomatic boost with them!\n\nAnnexing the city will give you full control over it, but also increase the citizens' unhappiness to 2x!\nThis can be mitigated by building a courthouse in the city, returning the citizen's unhappiness to normal.\n\nPuppeting the city will mean that you have no control on the city's production.\nThe city will not increase your tech or policy cost.\nA puppeted city can be annexed at any time, but annexed cities cannot be returned to a puppeted state!\n\nRazing the city will lower its population by 1 each turn until the city is destroyed!\nYou cannot raze a city that is either the starting capital of a civilization or the holy city of a religion. = \nОсвобождение города возвращает его исходному владельцу и значительно улучшает отношения с ним!\n\nАннексия города дает полный контроль над его производством, но увеличивает количество несчастья от жителей в 2 раза!\nВернуть счастье жителей к обычному уровню поможет постройка суда.\n\nВ городе-сателлите нельзя напрямую контролировать производство.\nОн не увеличит стоимость технологий и общественных институтов.\nГород-сателлит может быть аннексирован в любое время, но аннексированный город не может снова стать сателлитом!\n\nРазрушение города уменьшает его население на 1 жителя каждый ход до тех пор, пока от города ничего не останется.\nВы не можете разрушить города, которые являются начальной столицей цивилизации или священным городом религии.

You have encountered a barbarian unit!\nBarbarians attack everyone indiscriminately, so don't let your \n  civilian units go near them, and be careful of your scout! = Вы встретили варварский юнит!\nВарвары атакуют всех подряд, поэтому не давайте мирным\nюнитам проходить рядом с ними и берегите разведчика!

You have encountered another civilization!\nOther civilizations start out peaceful, and you can trade with them,\n  but they may choose to declare war on you later on = Вы встретили другую цивилизацию!\nДругие цивилизации начинают мирно, и с ними можно торговать,\nно позднее они могут объявить вам войну.

Once you have completed the Apollo Program, you can start constructing spaceship parts in your cities\n (with the relevant technologies) to win a Scientific Victory! = Завершив программу Аполлон, вы можете начать строить части космического корабля в городах\n(имея соответствующие технологии), чтобы одержать научную победу.

Injured Units = Поврежденные юниты
Injured units deal less damage, but recover after turns that they have been inactive.\nUnits heal 10 health per turn in enemy territory or neutral land,\n  20 inside your territory and 25 in your cities. = Раненые юниты получает меньше урона, но восстанавливаются после ходов, в которых они бездействовали.\nЮниты излечиваются на 10 очков здоровья за ход на вражеской или нейтральной территории\nна 20 - в пределах ваших территории и на 25 внутри ваших городов.

Workers = Рабочие
Workers are vital to your cities' growth, since only they can construct improvements on tiles.\nImprovements raise the yield of your tiles, allowing your city to produce more and grow faster while working the same amount of tiles! = Рабочие жизненно необходимы для роста ваших городов, потому что только они могут улучшать клетки.\nУлучшения дают дополнительную продукцию, увеличивая рост и производство города!

Siege Units = Осадные юниты
Siege units are extremely powerful against cities, but need to be Set Up before they can attack.\nOnce your siege unit is set up, it can attack from the current tile,\n  but once moved to another tile, it will need to be set up again. = Осадные юниты чрезвычайно мощны против городов, но требуют Подготовки перед тем, как смогут атаковать.\nЕсли юнит подготовлен, он может атаковать из текущей\nклетки, но при перемещении он вновь будет нуждаться в подготовке.

Embarking = Погрузка на борт
Once a certain tech is researched, your land units can embark, allowing them to traverse water tiles.\nEntering or leaving water takes the entire turn. = После исследования соответствующей технологии ваши сухопутные юниты могут погружаться на борт и перемещаться по воде.\nПогрузка и высадка занимают целый ход.
Units are defenseless while embarked (cannot use modifiers), and have a fixed Defending Strength based on your tech Era, so be careful!\nRanged Units can't attack, Melee Units have a Strength penalty, and all have limited vision. = Юниты теряют обороноспособность когда погружены (не могут использовать модификаторы), и имеют фиксированную силу защиты в зависимости от вашей технологической эпохи, так что будьте осторожны!\nДальнобойные юниты не могут атаковать, юниты ближнего боя получают боевой штраф, и вместе имеют ограниченную дальность видимости.

Idle Units = Незанятые юниты
 # Requires translation!
If you don't want to move a unit this turn, you can skip it by clicking 'Next unit' again.\nIf you won't be moving it for a while, you can have the unit enter Fortify or Sleep mode - \n  units in Fortify or Sleep are not considered idle units.\nIf you have not decided yet what an unit should do for the current turn, choose the 'Wait' command. A 'waiting' unit will be selected again at the end of the 'Next Unit' cycle, once all other units have received their orders.\nIf you want to disable the 'Next unit' feature entirely, you can toggle it in Menu -> Check for idle units. = Если вы не хотите перемещать юнит в данный ход, его можно пропустить, нажав на кнопку 'Следующий юнит'.\nЕсли вы не хотите перемещать его в течение некоторого времени, то можно перевести юнит в режим Укрепления или Сна –\nв этом случае он считается занятым.\nЕсли вы ещё не приняли решение, что делать с юнитом в текущем ходу, выберите команду 'Ждать'. 'Ожидающий' юнит будет снова выбран в конце цикла 'Следующий юнит' после того, как все остальные юниты получат свои приказы.\nЕсли вы хотите убрать функцию 'Следующий юнит', то можете выключить её в Меню -> Переключать на незанятые юниты.

Contact Me = Связь с разработчиком
Hi there! If you've played this far, you've probably seen that the game is currently incomplete.\n Unciv is meant to be open-source and free, forever.\n That means no ads or any other nonsense. = Привет! Если вы доиграли до этого момента, то наверно\nзаметили, что игра еще не закончена.\nUnciv задумана как бесплатная игра с открытым исходным\nкодом, поэтому в ней нет рекламы и прочей ерунды.
What motivates me to keep working on it, \n  besides the fact I think it's amazingly cool that I can,\n  is the support from the players - you guys are the best! = Я продолжаю работать\nне только потому что это невероятно круто,\nно и благодаря поддержке игроков - вы лучшие!
Every rating and review that I get puts a smile on my face =)\n  So contact me! Send me an email, review, Github issue\n  or mail pigeon, and let's figure out how to make the game \n  even more awesome!\n(Contact info is in the Play Store) = Все оценки и отзывы, которые я получаю,\nвызывают улыбку на моем лице =)\nПоэтому свяжитесь со мной! Отправьте мне email, отзыв,\nвопрос на Github, да хоть почтового голубя, и мы вместе\nразберемся, как сделать игру еще более потрясающей!\n(Контактная информация указана в Play Store)

Pillaging = Грабеж
Military units can pillage improvements, which heals them 25 health and ruins the improvement.\nThe tile can still be worked, but advantages from the improvement - stat bonuses and resources - will be lost.\nWorkers can repair these improvements, which takes less time than building the improvement from scratch.\nPillaging certain improvements will result in your units looting gold from the improvement. = Военные юниты могут грабить улучшения, что восстанавливает им 25 здоровья и разрушает улучшение.\nКлетку по-прежнему можно обрабатывать, но приемущества от её улучшения - бонусные показатели и ресурсы - будут потеряны.\nРабочие могут починить эти улучшения, что займет меньше времени, чем их строительство с нуля.\nРазграбление определенных улучшений приведет к тому, что ваши юниты добудут золото с этого улучшения.

Experience = Опыт
Units that enter combat gain experience, which can then be used on promotions for that unit.\nUnits gain more experience when in Melee combat than Ranged, and more when attacking than when defending. = Участвуя в бою, юниты получают опыт, который можно использовать для их повышения.\nПри этом ближний бой приносит больше опыта, чем дальний, а атака - больше, чем защита.
Units can only gain up to 30 XP from Barbarian units - meaning up to 2 promotions. After that, Barbarian units will provide no experience. = В сражении с варварами юнит может получить не более 30 ОО - два повышения. После этого бой с ними перестает приносить опыт.

Combat = Бой
Unit and cities are worn down by combat, which is affected by a number of different values.\nEach unit has a certain 'base' combat value, which can be improved by certain conditions, promotions and locations. = Юниты и города получают увечья от боя, на который влияет ряд различных факторов.\nКаждый юнит имеет свой 'базовый' боевой показатель, который меняется от некоторых условий, наличия повышений, местоположения.
Units use the 'Strength' value as the base combat value when melee attacking and when defending.\nWhen using a ranged attack, they will the use the 'Ranged Strength' value instead. = При атаке в ближнем бою и при защите юниты используют значение 'Мощь' в качестве базового боевого показателя.\nПри атаке издалека используется 'Дальнобойная мощь'.
Ranged attacks can be done from a distance, dependent on the 'Range' value of the unit.\nWhile melee attacks allow the defender to damage the attacker in retaliation, ranged attacks do not. = Дальнобойные атаки выполняются с расстояния, которое зависит от значения 'Радиус'.\nВ отличие от ближнего боя, во время дальнобойных атак защищающийся юнит не наносит ответный урон.

Research Agreements = Договор об исследованиях
In research agreements, you and another civilization decide to jointly research technology.\nAt the end of the agreement, you will both receive a 'lump sum' of Science, which will go towards one of your unresearched technologies. = Заключая договор об исследованиях, вы предлагаете другой нации совместно изучать технологии.\nПри успешном выполнении договора обе стороны получают разовую 'выплату' в виде очков науки, которые идут в копилку неисследованных технологий.
The amount of ⍾Science you receive at the end is dependent on the ⍾Science generated by your cities and the other civilization's cities during the agreement - the more, the better! = Количество ⍾Науки, которое вы получите, зависит от общего научного вклада городов обеих сторон во время действия договора - чем больше, тем лучше!

Not all nations are contending with you for victory.\nCity-States are nations that can't win, don't conquer other cities and can't be traded with. = Не все нации борются за победу.\nГорода-государства - это нации, которые не стремятся к победе, не захватывают городов и не ведут торговлю.
Instead, diplomatic relations with City-States are determined by Influence - a meter of 'how much the City-State likes you'.\nInfluence can be increased by attacking their enemies, liberating their city, and giving them sums of gold. = Дипломатические отношения с городами-государствами меняются за счет Влияния - показателя того, насколько игрок им нравится.\nВлияние можно увеличить, атакуя их врагов, освобождая их города и предоставляя им золото.
Certain bonuses are given when you are at above 30 influence.\nWhen you have above 60 Influence, and you have the highest influence with them of all civilizations, you are considered their 'Ally', and gain further bonuses and access to the Luxury and Strategic resources in their lands. = При влиянии более 30 можно получить некоторые бонусы.\nЕсли влияние больше 60 и превосходит влияние остальных цивилизаций, вы становитесь 'Союзником' города-государства и получаете ещё больше бонусов, а также доступ к редким и стратегическим ресурсам на их земле.

Great People = Великие люди
Certain buildings, and specialists in cities, generate Great Person points per turn.\nThere are several types of Great People, and their points accumulate separately.\nThe number of points per turn and accumulated points can be viewed in the Overview screen. = Некоторые здания и специалисты каждый ход генерируют в городах очки Великих людей.\nСуществует несколько типов Великих людей, и для каждого из них очки накапливаются отдельно.\nНа экране Обзора можно посмотреть количество накопленных очков и очков за ход. 
Once enough points have been accumulated, a Great Person of that type will be created!\nEach Great Person can construct a certain Great Improvement which gives large yields over time, or immediately consumed to provide a certain bonus now. = Как только будет набрано достаточно очков, будет создан Великий человек этого типа!\nКаждый Великий человек может построить определенное Великое улучшение, которое с течением времени даст большой доход, или сразу же используется, чтобы обеспечить определенный бонус сейчас.
Great Improvements also provide any strategic resources that are under them, so you don't need to worry if resources are revealed underneath your improvements! = Улучшения Великих людей также предоставляют стратегические ресурсы, на которых построены. Если вновь открытый ресурс оказался под улучшением, он автоматически добавляется в торговую сеть.

Removing Terrain Features = Удаление особенностей местности
Certain tiles have terrain features - like Flood plains or Forests -  on top of them. Some of these layers, like Jungle, Marsh and Forest, can be removed by workers.\nRemoving the terrain feature does not remove any resources in the tile, and is usually required in order to add improvements exploiting those resources. = Некоторые клетки имеют особенности местности - такие как Пойма или Лес - поверх клетки. Некоторые наложения, как Джунгли, Болото или Лес, могут быть убраны рабочими.\nУдаление особенностей местности не удаляет ресурсы на клетке, и обычно это необходимо, чтобы создать улучшение, использующее этот ресурс.

Natural Wonders, such as the Mt. Fuji, the Rock of Gibraltar and the Great Barrier Reef, are unique, impassable terrain features, masterpieces of mother Nature, which possess exceptional qualities that make them very different from the average terrain.\nThey benefit by giving you large sums of Culture, Science, Gold or Production if worked by your Cities, which is why you might need to bring them under your empire as soon as possible. = Чудеса природы, такие как Гора Фудзияма, Гибралтарская Скала и Большой Барьерный Риф, - это непроходимые особенности местности, шедевры Матери-природы, которые обладают особыми свойствами и отличаются от обычного ландшафта.\nОни дают городам преимущество за счет большого количества Культуры, Науки, Золота или Производства, поэтому следует как можно быстрее включить их в свою империю.

Keyboard = Клавиатура
If you have a keyboard, some shortcut keys become available. Unit command or improvement picker keys, for example, are shown directly in their corresponding buttons. = Если у вас есть клавиатура, станут доступны некоторые сочетания клавиш. Например, клавиши выбора команд или улучшений, которые отображаются на соответствующих кнопках.
On the world screen the hotkeys are as follows: = На экране игры горячие клавиши выглядят следующим образом: 
Space or 'N' - Next unit or turn\n'E' - Empire overview (last viewed page)\n'+', '-' - Zoom in / out\nHome - center on capital or open its city screen if already centered = Пробел или 'N' - Следующий юнит или ход\n'E' - Обзор империи (последняя открытая страница)\n'+', '-' - приблизить / отдалить\nHome - переместить фокус на столицу или открыть её экран города если уже сфокусировано
F1 - Open Civilopedia\nF2 - Empire overview Trades\nF3 - Empire overview Units\nF4 - Empire overview Diplomacy\nF5 - Social policies\nF6 - Technologies\nF7 - Empire overview Cities\nF8 - Victory Progress\nF9 - Empire overview Stats\nF10 - Empire overview Resources\nF11 - Quicksave\nF12 - Quickload = F1 - Открыть Цивилопедию\nF2 - Просмотр торговли Империи\nF3 - Просмотр юнитов Империи\nF4 - Просмотр дипломатии Империи\nF5 - Общественные институты\nF6 - Технологии\nF7 - Просмотр городов Империи\nF8 - Прогресс Победы\nF9 - Обзор статистики Империи\nF10 - Просмотр ресурсов Империи\nF11 - Быстрое сохранение\nF12 - Быстрая загрузка
Ctrl-R - Toggle tile resource display\nCtrl-Y - Toggle tile yield display\nCtrl-O - Game options\nCtrl-S - Save game\nCtrl-L - Load game = Ctrl-R - Переключить отображение ресурсов\nCtrl-Y - Переключить отображение дохода с клетки\nCtrl-O - Настройки игры\nCtrl-S - Сохранить игру\nCtrl-L - Загрузить игру

World Screen = Экран мира
This is where you spend most of your time playing Unciv. See the world, control your units, access other screens from here. = Здесь вы будете проводить большую часть времени во время игры в Unciv. Тут можно осматривать карту, передвигать юнитов и т.д.
①: The menu button - civilopedia, save, load, options... = ①: Кнопка "Меню" - цивилопедия, сохранение, загрузка, настройки...
②: The player/nation whose turn it is - click for diplomacy overview. = ②: Игрок/нация которая сейчас ходит - нажатие откроет экран дипломатии.
③: The Technology Button - shows the tech tree which allows viewing or researching technologies. = ③: Кнопка "Технологий" - показывает дерево технологий, которые можно выбирать для изучения.
④: The Social Policies Button - shows enacted and selectable policies, and with enough culture points you can enact new ones. = ④: Кнопка "Общественных институтов" - показывает принятые и доступные институты, которые вы можете принять набрав достаточно очков культуры.
⑤: The Diplomacy Button - shows the diplomacy manager where you can talk to other civilizations. = ⑤: Кнопка "Дипломатии" - открывает экран дипломатии, где вы можете вести переговоры с другими цивилизациями.
⑥: Unit Action Buttons - while a unit is selected its possible actions appear here. = ⑥: Кнопки "Действий юнита" - если вы выбрали юнита тут появятся его доступные действия.
⑦: The unit/city info pane - shows information about a selected unit or city. = ⑦: Инфо-панель юнита/города - показывает информацию о выбранном юните или городе.
⑧: The name (and unit icon) of the selected unit or city, with current health if wounded. Clicking a unit name or icon will open its civilopedia entry. = ⑧: Имя (и значок юнита) выбранного юнита или города, с текущим здоровьем, если повреждён. Нажатие на имя или значок юнита откроет его описание в цивилопедии.
⑨: The arrow buttons allow jumping to the next/previous unit. = ⑨: Стрелки позволяют переходить к следующему/предыдущему юниту.
⑩: For a selected unit, its promotions appear here, and clicking leads to the promotions screen for that unit. = ⑩: Здесь показаны повышения выбранного юнита, нажатие откроет экран повышений этого юнита.
⑪: Remaining/per turn movement points, strength and experience / XP needed for promotion. For cities, you get its combat strength. = ⑪: Доступно/максимум очков передвижения, боевая мощь и опыт/опыт нужный для повышения. В случае города отображается его мощь.
⑫: This button closes the selected unit/city info pane. = ⑫: Эта кнопка закрывает инфо-панель выбранного юнита/города.
⑬: This pane appears when you order a unit to attack an enemy. On top are attacker and defender with their respective base strengths. = ⑬: Эта панель появляется когда вы приказываете юниту атаковать врага. Сверху показаны атакующий и защищающийся, со своими значениями мощи. 
⑭: Below that are strength bonuses or penalties and health bars projecting before / after the attack. = ⑭: Ниже отображены бонусы и штрафы к мощи, а так же шкала здоровья с предполагаемым уроном.
⑮: The Attack Button - let blood flow! = ⑮: Кнопка "Атаки" - да прольется кровь!
⑯: The minimap shows an overview over the world, with known cities, terrain and fog of war. Clicking will position the main map. = ⑯: Миникарта показывает общее представление о мире, с известными городами, ландшафтом и туманом войны. Нажатие переместит камеру к соответствующей точке на основной карте.
⑰: To the side of the minimap are display feature toggling buttons - tile yield, worked indicator, show/hide resources. These mirror setting on the options screen and are hidden if you deactivate the minimap. = ⑰: Сбоку от миникарты есть переключатели отображения - доход с клетки, индикаторы обрабатываемых клеток, ресурсы. Они скрыты если миникарта отключена, а также их можно переключать в настройках.
⑱: Tile information for the selected hex - current or potential yield, terrain, effects, present units, city located there and such. Where appropriate, clicking a line opens the corresponding civilopedia entry. = ⑱: Информация о выбранной клетке - текущий или потенциальный доход, ландшафт, эффекты, присутствующие юниты, город расположенный тут и т.п. В некоторых случаях нажатие на строку открывает соответствующую запись в цивилопедии.
⑲: Notifications - what happened during the last 'next turn' phase. Some are clickable to show a relevant place on the map, some even show several when you click repeatedly. = ⑲: Оповещения о том что произошло в течении 'следующего хода'. На некоторые можно нажимать, чтобы показать соответствующее место на карте, некоторые даже показывают несколько, если нажать несколько раз.
⑳: The Next Turn Button - unless there are things to do, in which case the label changes to 'next unit', 'pick policy' and so on. = ⑳: Кнопка "Следующего хода" - кроме тех случаев когда у вас остались незавершённые дела, в таком случае надпись меняется на 'следующий юнит', 'выбрать институт' и т.п.
 # Requires translation!
㉑: The Multiplayer Button - Here you can easily check your active multiplayer games. = ㉑: Кнопка "Сетевых игр" - здесь вы можете проверить свои активные многопользовательские игры.
ⓐ: The overview button leads to the empire overview screen with various tabs (the last one viewed is remembered) holding vital information about the state of your civilization in the world. = ⓐ: Кнопка "Обзора" открывает экран обзора империи с различными вкладками (открывается последняя просмотренная), хранит важную информацию о состоянии вашей цивилизации.
ⓑ: The ♪Culture icon shows accumulated ♪Culture and ♪Culture needed for the next policy - in this case, the exclamation mark tells us a next policy can be enacted. Clicking is another way to the policies manager. = ⓑ: Значок ♪Культуры показывет количество накопленной ♪Культуры и ♪Культуры необходимой для следующего института - в данном случае, восклицательный знак означает что следующий институт может быть принят. Нажатие - альтернативный способ открыть экран общественных институтов.
ⓒ: Your known strategic resources are displayed here with the available (usage already deducted) number - click to go to the resources overview screen. = ⓒ: Число доступных стратегических ресурсов (используемые вычитаются), известных вам, показано тут - нажатие откроет экран ресурсов.
ⓓ: Happiness/unhappiness balance and either golden age with turns left or accumulated happiness with amount needed for a golden age is shown next to the smiley. Clicking also leads to the resources overview screen as luxury resources are a way to improve happiness. = ⓓ: Значение счастья/недовольства и либо золотой век с количеством оставшихся ходов, либо накопленное счастье с количеством нужным для начала золотого века, показано напротив смайлика. Нажатие также открывает экран ресурсов т.к. редкие ресурсы повышают счастье.
ⓔ: The ⍾Science icon shows the number of ⍾Science points produced per turn. Clicking leads to the technology tree. = ⓔ: Значок ⍾Науки показывает количество очков ⍾Науки производимых за ход. Нажатие открывает дерево технологий.
ⓕ: Number of turns played with translation into calendar years. Click to see the victory overview. = ⓕ: Количество сделанных ходов с переводом в календарные года. Нажатие открывает статус победы.
ⓖ: The number of gold coins in your treasury and income. Clicks lead to the Stats overview screen. = ⓖ: Количество золота в вашей казне и доход. Нажатие открывает экран статистики.
 # Requires translation!
ⓗ: The quantity of ☮Faith your citizens have generated, or 'off' if religion is disabled. Clicking it makes you go to the religion overview screen. = ⓗ: Количество ☮Веры произведенное вашими жителями, или же 'откл.' если играете без религии. Нажатие переключит на экран обзора религии.
ⓧ: In the center of all this - the world map! Here, the "X" marks a spot outside the map. Yes, unless the wrap option was used, Unciv worlds are flat. Don't worry, your ships won't fall off the edge. = ⓧ: В центре всего этого - карта мира! В данном случае "X" находится за пределами карты. Да, кроме тех случаев когда опция "круглый мир" включена, мир в Unciv плоский. Не волнуйтесь, ваши корабли не упадут с края.
ⓨ: By the way, here's how an empire border looks like - it's in the national colours of the nation owning the territory. = ⓨ: Кстати, так выглядит граница империи - она окрашена в национальные цвета нации которая владеет данной территорией.
ⓩ: And this is the red targeting circle that led to the attack pane back under ⑬. = ⓩ: А этот красный круг показывает возможные цели для атаки, нажатие на него открывает панель атаки из ⑬.
What you don't see: The phone/tablet's back button will pop the question whether you wish to leave Unciv and go back to Real Life. On desktop versions, you can use the ESC key. = Из того, что вы не видите на скриншоте: при нажатии кнопки "назад" смарфона/планшета появится окно с вопросом хотите ли вы выйти из Unciv и вернуться в Реальную Жизнь. На ПК вы можете использовать ESC.

After building a shrine, your civilization will start generating ☮Faith. = После постройки святилища, ваша цивилизация начнет генерировать очки ☮Веры.
When enough ☮Faith has been generated, you will be able to found a pantheon. = Когда накопленной ☮Веры будет достаточно, у вас появится возможность основать пантеон.
A pantheon will provide a small bonus for your civilization that will apply to all your cities. = Пантеон дает небольшой бонус вашей цивилизации, применяемый ко всем вашим городам.
Each civilization can only choose a single pantheon belief, and each pantheon can only be chosen once. = Каждая цивилизация может выбрать только одно верование пантеона, и каждый пантеон можно выбрать только один раз.
Generating more ☮Faith will allow you to found a religion. = Накопление большего количества ☮Веры позволит основать религию.

Keep generating ☮Faith, and eventually a great prophet will be born in one of your cities. = Продолжайте генерировать ☮Веру, и в конце концов Великий пророк возникнет в одном из ваших городов.
This great prophet can be used for multiple things: Constructing a holy site, founding a religion and spreading your religion. = Великий пророк может быть использован в различных целях: для сооружение святынь, основания религии или её распространения.
When founding your religion, you may choose another two beliefs. The founder belief will only apply to you, while the follower belief will apply to all cities following your religion. = После основания религии вы можете выбрать ещё два верования. Верование основателя будет применяться исключительно к вам, в то время как верование последователя будет применяться ко всем вашим городам, исповедующих вашу религию.
Additionally, the city where you used your great prophet will become the holy city of that religion. = Кроме того, город в котором был использован Великий пророк станет священным городом для данной религии.
Once you have founded a religion, great prophets will keep being born every so often, though the amount of Faith☮ you have to save up will be higher. = После того, как вы основали религию, Великие пророки будут появляться время от времени, хотя количество ☮Веры, которое вам нужно накопить, будет больше.
One of these great prophets can then be used to enhance your religion. = Один из этих Великих пророков может быть использован для укрепления религии.
This will allow you to choose another follower belief, as well as an enhancer belief, that only applies to you. = Это позволит вам выбрать верование последователя, а также верование укрепления, которое применяется исключительно к вам.
Do take care founding a religion soon, only about half the players in the game are able to found a religion! = Позаботьтесь об основании религии как можно скорее, поскольку только половина игроков в игре могут основать её.

Beliefs = Верования
There are four types of beliefs: Pantheon, Founder, Follower and Enhancer beliefs. = Есть четыре типа верований: Пантеон, Основатель, Последователь и Укрепление.
Pantheon and Follower beliefs apply to each city following your religion, while Founder and Enhancer beliefs only apply to the founder of a religion. = Верования пантеона и последователя применяются к каждому городу, исповедующему вашу религию, в то время как верования основателя и укрепления применяются только к основателю религии.

Religion inside cities = Религия внутри городов
When founding a city, it won't follow a religion immediately. = Когда город основывается, он не сразу исповедует религию.
The religion a city follows depends on the total pressure each religion has within the city. = Религия, которая исповедуется городом, зависит от общего давления каждой религии внутри города.
Followers are allocated in the same proportions as these pressures, and these followers can be viewed in the city screen. = Приверженцы религий распределяются в тех же пропорциях, что и данные давления, и этих приверженцев можно увидеть на экране города.
You are allowed to check religious followers and pressures in cities you do not own by selecting them. = У вас есть возможность проверить приверженцев религии и давление, выбирая города которые вы не контролируете.
In both places, a tap/click on the icon of a religion will show detailed information with its effects. = В обоих случаях, нажатие/клик на значке религии отобразит подробную информацию со всеми их эффектами.
Based on this, you can get a feel for which religions have a lot of pressure built up in the city, and which have almost none. = Основываясь на этом, вы можете понять, какие религии оказывают сильное давление в городе, а какие - слабое.
The city follows a religion if a majority of its population follows that religion, and will only then receive the effects of Follower and Pantheon beliefs of that religion. = Город исповедует ту религию, которая придерживается большинство его жителей, и только тогда он сможет получать эффекты от верований последователя и пантеона данной религии.

Spreading Religion = Распространение религии
Spreading religion happens naturally, but can be sped up using missionaries or great prophets. = Распространение религии происходит естественным образом, однако оно может быть ускорено за счет Миссонеров или Великих пророков.
Missionaries can be bought in cities following a major religion, and will take the religion of that city. = Миссионеры могут быть куплены в городах, исповедующих доминирующую религию, и они примут религию этого города.
So do take care where you are buying them! If another civilization has converted one of your cities to their religion, missionaries bought there will follow their religion. = Так что будьте осторожны с местом их покупки! Если одна из цивилизаций обратила один из ваших городов в свою религию, то Миссионеры, купленные там, будут исповедовать их религию.
Great prophets always have your religion when they appear, even if they are bought in cities following other religions, but captured great prophets do retain their original religion. = Появляясь, Великие пророки всегда относятся к вашей религии, даже если они были куплены в городах, исповедующих иную религию, однако захваченные Великие пророки сохраняют свою изначальную религию.
Both great prophets and missionaries are able to spread religion to cities when they are inside its borders, even cities of other civilizations. = И Великий пророк, и Миссионер способны распространять свою религию на города, когда они находятся в пределах их границ или даже в городах других цивилизаций.
These two units can even enter tiles of civilizations with whom you don't have an open borders agreement! = Эти два юнита даже могут заходить на те клетки цивилизаций, с которыми у вас нет договора об открытых границах!
But do take care, missionaries will lose 250 religious strength each turn they end while in foreign lands. = Но будьте осторожны, миссионеры теряют 250 религиозной мощи в конце каждого хода, находясь на чужой земле.
This diminishes their effectiveness when spreading religion, and if their religious strength ever reaches 0, they have lost their faith and disappear. = Это снижает их эффективность при распротранении религии, и если их религиозная мощь достигает 0, они теряют свою веру и исчезают.
When you do spread your religion, the religious strength of the unit is added as pressure for that religion. = Когда вы распространяете религию, религиозная мощь юнита складывается в давление для этой религии.
Cities also passively add pressure of their majority religion to nearby cities. = Города также пассивно усиливают давление их доминирующей религии на ближайшие города.
Each city provides +6 pressure per turn to all cities within 10 tiles, though the exact amount of pressure depends on the game speed. = Каждый город дает +6 давления за ход всем городам в радиусе 10 клеток, хотя точный показатель давления зависит от скорости игры.
This pressure can also be seen in the city screen, and gives you an idea of how religions in your cities will evolve if you don't do anything. = Это давление можно увидеть на экране города, и оно дает вам представление о том, как религии в вашем городе будут развиваться, если вы ничего не делаете.
Holy cities also provide +30 pressure of the religion founded there to themselves, making it very difficult to effectively convert a holy city. = Священные города также дают самим себе +30 давления религии, которая основана здесь, что затрудняет эффективное обращение священного города.
Lastly, before founding a religion, new cities you settle will start with 200 pressure for your pantheon. = Наконец, до основания религии, новые города, заложенные вами, получают 200 давления от вашего пантеона.
This way, all your cities will starting following your pantheon as long as you haven't founded a religion yet. = Таким образом, все ваши города начнут следовать вашему пантеону, если вы ещё не основали религию.

Inquisitors = Инквизиторы
Inquisitors are the last religious unit, and their strength is removing other religions. = Инквизиторы последний религиозный юнит, их сила заключается в очщении от остальных религий.
They can remove all other religions from one of your own cities, removing any pressures built up. = Они могут очистить от всех остальных религий один из городов под ваши контролем, устраняя любое оказываемое давление. 
Great prophets also have this ability, and remove all other religions in the city when spreading their religion. = Великие пророки также имеют такую способность, и очищают город от остальных религий при распространении своей.
Often this results in the city immediately converting to their religion = Часто это приводит к тому, что город сразу обращается в их религию.
Additionally, when an inquisitor is stationed in or directly next to a city center, units of other religions cannot spread their faith there, though natural spread is uneffected. = Кроме того, когда Инквизитор находится в центре города или рядом с ним, юниты других религий не могут распространить свою веру здесь, в то же время это не касается естественного распространения. 

The Mayan unique ability, 'The Long Count', comes with a side effect: = Уникальная особенность майя 'Длинный счет' имеет побочный эффект:
Once active, the game's year display will use mayan notation. = С момента действия, годы в игре отображаются в записи чисел майя.
The Maya measured time in days from what we would call 11th of August, 3114 BCE. A day is called K'in, 20 days are a Winal, 18 Winals are a Tun, 20 Tuns are a K'atun, 20 K'atuns are a B'ak'tun, 20 B'ak'tuns a Piktun, and so on. = Майя измеряли время в днях от того, что мы бы назвали 11 августа 3114 год до н.э. День называется кин, 20 дней - уиналь, 18 уиналей - тун, 20 тунов - катун, 20 катунов - бактун, 20 бактунов - пиктун и т.д.
Unciv only displays ය B'ak'tuns, ඹ K'atuns and ම Tuns (from left to right) since that is enough to approximate gregorian calendar years. The Maya numerals are pretty obvious to understand. Have fun deciphering them! = В Unciv отображается только ය бактуны, ඹ катуны, ම туны (слева направо), поскольку этого достаточно, чтобы перевести в них годы григорианского календаря. Цифры майя довольно очевидны для понимания. Удачи в их разборе!

Your cities will periodically demand different luxury goods to satisfy their desire for new things in life. = Ваши города будут периодически нуждаться в различных редких товарах, чтобы удовлетворить свое желание к новому в жизни.
If you manage to acquire the demanded luxury by trade, expansion, or conquest, the city will celebrate We Love The King Day for 20 turns. = Если вам удастся овладеть нужным редким ресурсом с помощью торговли, расширения или завоевания, то тогда город будет любить отчизну на протяжении 20 ходов.
During the We Love The King Day, the city will grow 25% faster. = Во время Дня любви к отчизне ваши города растут на 25% быстрее.
This means exploration and trade is important to grow your cities! = Это значит, что исследование и торговля важны для роста ваших городов!

 # Requires translation!
Air Sweeps = Воздушная зачистка
 # Requires translation!
Fighter units are able to perform Air Sweeps over a tile helping clear out potential enemy Air, Sea, or Land Interceptions that can reach that tile. = Истребители способны провести воздушную зачистку на клетке, устраняя потенциальные воздушные, морские, или наземные перехватчики врага, которые могут достичь данную клетку.
 # Requires translation!
While this Action will take an Attack, the benefit is drawing out Interceptions to help protect your other Air Units. Especially your Bombers. = Несмотря на то, что это действие окончится атакой, приемущество состоит в выискивании перехватчиков, чтобы помочь защитить ваши остальные воздушные юниты, в особенности бомбардировщики.
 # Requires translation!
Your unit will always draw an Interception, if one can reach the target tile, even if the Intercepting unit has a chance to miss. = Ваш юнит всегда выискивает перехватчика, когда тот может достичь целевой клетки, даже если юнит-перехватчик имеет шанс промахнуться.
 # Requires translation!
If the Interceptor is not an Air Unit (eg Land or Sea), the Air Sweeping unit and Interceptor take no damage! = Если перехватчик не является воздушным юнитом (то есть наземный или морской), то юнит, выполняющий воздушную зачистку, и перехватчик не получают никакого урона!
 # Requires translation!
If the Interceptor is an Air Unit, the two units will damage each other in a straight fight with no Interception bonuses. And only the Attacking Air Sweep Unit gets any Air Sweep strength bonuses. = Если перехватчик является воздушным юнитов, то два юнита наносят друг другу урон в прямом бою без бонусов перехватчика. И только проводящий зачистку юнит получает имеющиеся боевые бонусы воздушной зачистки.


#################### Lines from Unique Types #######################

Nullifies [stat] [cityFilter] = Обнуляет показатель [stat] [cityFilter]
Nullifies Growth [cityFilter] = Обнуляет рост [cityFilter]
Provides [stats] per turn = Даёт [stats] за ход
Provides [stats] [cityFilter] per turn = Даёт [stats] [cityFilter] за ход
Provides [amount] Happiness = Даёт [amount] счастья
Provides military units every ≈[amount] turns = Даёт военных юнитов каждые ≈[amount] ходов
Provides a unique luxury = Даёт уникальный ресурс
Cannot build [baseUnitFilter] units = Не может строить юниты: [baseUnitFilter]
May choose [amount] additional [beliefType] beliefs when [foundingOrEnhancing] a religion = Можно дополнительно выбрать [amount] верований [beliefType] когда [foundingOrEnhancing] религия
May buy [buildingFilter] buildings for [amount] [stat] [cityFilter] at an increasing price ([amount2]) = Можно покупать здания: [buildingFilter] за [amount] [stat] [cityFilter] по возрастающей стоимости ([amount2])
May buy [baseUnitFilter] units for [amount] [stat] [cityFilter] = Можно покупать юниты: [baseUnitFilter] за [amount] [stat] [cityFilter]
May buy [baseUnitFilter] units with [stat] [cityFilter] = Можно покупать юниты: [baseUnitFilter] за [stat] [cityFilter]
May buy [buildingFilter] buildings with [stat] for [amount] times their normal Production cost = Можно покупать здания: [buildingFilter] за [stat] по стоимости в [amount] раз(а) большей стоимости их производства
[stat] cost of purchasing [buildingFilter] buildings [relativeAmount]% = [relativeAmount]% к стоимости покупки зданий [buildingFilter] за [stat]
Triggers victory = Приводит к победе
Starts with [policy] adopted = Начинает с принятым институтом [policy]
[amount] Unit Supply = [amount] к снабжению юнита
[amount] Unit Supply per [amount2] population [cityFilter] = [amount] к снабжению юнита за каждые [amount2] населения [cityFilter]
[amount] Unit Supply per city = [amount] к снабжению юнита за каждый город
Rebel units may spawn = Могут появляться отряды повстанцев
Can be purchased for [amount] [stat] [cityFilter] = Можно купить за [amount] [stat] [cityFilter]
Requires a [buildingName] in at least [amount] cities = Требуется [buildingName] как минимум в [amount] городах
Must not be next to [terrainFilter] = Не должен быть рядом с клеткой [terrainFilter]
Creates a [improvementName] improvement on a specific tile = Создает улучшение [improvementName] на определенной клетке
No defensive terrain penalty = Нет штрафа защиты от местности
May attack when embarked = Может атаковать, погрузившись на борт
No Sight = Нет радиуса обзора
Cannot intercept [mapUnitFilter] units = Не может перехватывать юниты: [mapUnitFilter]
[amount] XP gained from combat = [amount] ОО от боя
 # Requires translation!
<<<<<<< HEAD
Destroys tile improvements when attacking = Разрушает улучшения клеток при атаке
 # Requires translation!
Cannot move = Не может передвигаться
=======
Destroys tile improvements when attacking = 
 # Requires translation!
Cannot move = 
>>>>>>> a45c5cfa
[amount] Movement point cost to embark = [amount] очков передвижения, чтобы погрузиться на борт
Can speed up the construction of a wonder = Может ускорить строительство чуда
by consuming this unit = при растрате этого юнита
when at war = во время войны
 # Requires translation!
during We Love The King Day = во время Дня любви к отчизне
when between [amount] and [amount2] Happiness = когда счастье между [amount] и [amount2]
when below [amount] Happiness = когда меньше [amount] счастья
during the [era] = во время эпохи: [era]
if no other Civilization has researched this = если никакая другая цивилизация не исследовала
upon discovering [tech] = при исследовании: [tech]
after adopting [policy] = после принятия: [policy]
with [resource] = с: [resource]
 # Requires translation!
without [resource] = без: [resource]
in cities with a [buildingFilter] = в городах, имеющих [buildingFilter]
for units with [promotion] = для юнитов с повышением [promotion]
for units without [promotion] = для юнитов без повышения [promotion]
when above [amount] HP = когда больше [amount] ОЗ
when below [amount] HP = когда меньше [amount] ОЗ
with [amount] to [amount2] neighboring [tileFilter] tiles = когда от [amount] до [amount2] соседних клеток [tileFilter]
in [tileFilter] [tileFilter2] tiles = на клетках [tileFilter] [tileFilter2]
in tiles without [tileFilter] = на клетках, не имеющих [tileFilter]
on water maps = на морских участках
in [regionType] Regions = в областях: [regionType]
in all except [regionType] Regions = во всех областях за исключением: [regionType]
Free [baseUnitFilter] found in the ruins = Бесплатный юнит: [baseUnitFilter] найден в руинах
[amount] Free Social Policies = [amount] бесплатных общественных институтов
[amount] population in a random city = [amount] населения в случайном городе
[amount] free random researchable Tech(s) from the [era] = [amount] бесплатных случайных технологий из эпохи [era]
Gain [amount] [stat] = Даёт [amount] [stat]
Gain [amount]-[amount2] [stat] = Даёт [amount]-[amount2] [stat]
Gain enough Faith for a Pantheon = Даёт очки веры, достаточных для пантеона
 # Requires translation!
Gain a free [beliefType] belief = Даёт бесплатное верование: [beliefType]
Gain enough Faith for [amount]% of a Great Prophet = Даёт очки веры, достаточных для [amount]% Великого пророка
Reveal up to [amount/'all'] [tileFilter] within a [amount] tile radius = Открывает [amount/'all'] [tileFilter] в радиусе [amount] клеток
From a randomly chosen tile [amount] tiles away from the ruins, reveal tiles up to [amount2] tiles away with [amount3]% chance = В случайно выбранной клетке, удаленной на [amount] клеток от руин, открывает до [amount2] клеток с шансом в [amount3]%
This Unit gains [amount] XP = Этот юнит получает [amount] ОО
This Unit upgrades for free including special upgrades = Этот юнит модернизируется бесплатно включая специальные улучшения
This Unit gains the [promotion] promotion = Этот юнит получает повышение [promotion]
Hidden before founding a Pantheon = Скрыто до основания пантеона
Hidden after founding a Pantheon = Скрыто после основания пантеона
Hidden after generating a Great Prophet = Скрыто после появления Великого пророка
Triggerable = Приводится в действие
Global = Глобальный
Nation = Нация
Era = Эпоха
Tech = Технология
Policy = Общественный институт
FounderBelief = Верование основателя
FollowerBelief = Верование последователя
Building = Здание
Unit = Юнит
UnitType = Тип юнита
Promotion = Повышение
Improvement = Улучшение
Resource = Ресурс
Ruins = Руины
Speed = Скорость
Tutorial = Обучение
CityState = Город-государство
ModOptions = Параметры мода
Conditional = Условие
 # Requires translation!
EstablishNetwork = Установка сети
 # Requires translation!
StealingTech = Кража технологий
 # Requires translation!
RiggingElections = Подтасовка выборов
 # Requires translation!
CounterIntelligence = Контрразведка<|MERGE_RESOLUTION|>--- conflicted
+++ resolved
@@ -6530,15 +6530,9 @@
 Cannot intercept [mapUnitFilter] units = Не может перехватывать юниты: [mapUnitFilter]
 [amount] XP gained from combat = [amount] ОО от боя
  # Requires translation!
-<<<<<<< HEAD
 Destroys tile improvements when attacking = Разрушает улучшения клеток при атаке
  # Requires translation!
 Cannot move = Не может передвигаться
-=======
-Destroys tile improvements when attacking = 
- # Requires translation!
-Cannot move = 
->>>>>>> a45c5cfa
 [amount] Movement point cost to embark = [amount] очков передвижения, чтобы погрузиться на борт
 Can speed up the construction of a wonder = Может ускорить строительство чуда
 by consuming this unit = при растрате этого юнита
