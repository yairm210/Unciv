--- conflicted
+++ resolved
@@ -637,12 +637,7 @@
 Buildings = Здания
 
 # For the "when constructing [military units]" translation
-<<<<<<< HEAD
 Military = Военный
-=======
- # Requires translation!
-Military = 
->>>>>>> 496b27d6
 military units = Боевые юниты
 melee units = Отряды ближнего боя
 mounted units = Кавалерия
@@ -2399,12 +2394,8 @@
 Accept this agreement or suffer the consequences. = Прими это соглашение или пожалеешь о последствиях.
 Welcome, friend. = Добро пожаловать, мой друг.
 Sacrificial Captives = Жертвоприношения
-<<<<<<< HEAD
 Earn [amount]% of killed [param] unit's [param2] as [stat] = Заработайте [amount]% за убитого [param] юнита [param2] как [stat]
-=======
- # Requires translation!
-Earn [amount]% of killed [param] unit's [param2] as [stat] = 
->>>>>>> 496b27d6
+
 Tenochtitlan = Теночтитлана
 Teotihuacan = Теотихуакан
 Tlatelolco = Тлателолко
