# Language settings

# Equivalent of a space in your language
# If your language doesn't use spaces, just add "" as a translation, otherwise " "
 # Requires translation!
" " = 

# If the first word in a sentence starts with a capital in your language, 
# put the english word 'true' behind the '=', otherwise 'false'.
# Don't translate these words to your language, only put 'true' or 'false'.
 # Requires translation!
StartWithCapitalLetter = 


# Starting from here normal translations start, as written on
# https://github.com/yairm210/Unciv/wiki/Translating

# Tutorial tasks

Move a unit!\nClick on a unit > Click on a destination > Click the arrow popup = Mova uma unidade!\nClique em uma unidade > Clique no destino > Clique no popup da seta
Found a city!\nSelect the Settler (flag unit) > Click on 'Found city' (bottom-left corner) = Funde uma cidade!\nSelecione o Colonizador (unidade da bandeira) > Clique em "Fundar cidade" (canto inferior esquerdo)
Enter the city screen!\nClick the city button twice = Entre no painel da cidade!\nClique no botão da cidade duas vezes
Pick a technology to research!\nClick on the tech button (greenish, top left) > \n select technology > click 'Research' (bottom right) = Escolha uma tecnologia para pesquisar!\nClique no botão de tecnologia (esverdeado, canto superior esquerdo) > \n selecione a tecnologia > clique "Pesquisar" (canto inferior direito)
Pick a construction!\nEnter city screen > Click on a unit or building (bottom left side) > \n click 'add to queue' = Selecione uma construção!\nEntre no painel da cidade > Clique em uma unidade ou construção (canto inferior esquerdo) > \n clique em \n "adicionar à fila"
Pass a turn!\nCycle through units with 'Next unit' > Click 'Next turn' = Passe um turno!\nPercorra as unidades com "Próxima unidade" > Clique em "Próximo turno"
Reassign worked tiles!\nEnter city screen > click the assigned (green) tile to unassign > \n click an unassigned tile to assign population = Realoque os locais trabalhados!\nEntre no painel da cidade > clique no local atribuído (verde) para desatribuí-lo >  \n clique em um local não atribuído para atribuí-lo a um habitante
Meet another civilization!\nExplore the map until you encounter another civilization! = Conheça outra civilização!\nExplore o mapa até encontrar outra civilização!
Open the options table!\nClick the menu button (top left) > click 'Options' = Abra a tabela de opções!\nClique no botão do menu (canto superior esquerdo) > Clique em "Opções"
Construct an improvement!\nConstruct a Worker unit > Move to a Plains or Grassland tile > \n Click 'Create improvement' (above the unit table, bottom left)\n > Choose the farm > \n Leave the worker there until it's finished = Construa uma melhoria!\n Construa uma unidade de Trabalhador > Mova-o para um local de Planícies ou Pastagens >\n Clique em "Criar melhoria" (acima do menu da unidade, canto inferior esquerdo)\n > Escolha a fazenda > Deixe o trabalhador lá até que o trabalho esteja terminado
Create a trade route!\nConstruct roads between your capital and another city\nOr, automate your worker and let him get to that eventually = Cria uma rota de comércio!\nConstrua estradas entre sua capital e outra cidade\n Ou automatize seu trabalhador e deixe que ele faça isso eventualmente
Conquer a city!\nBring an enemy city down to low health > \nEnter the city with a melee unit = Conquiste uma cidade!\nAbaixe a saúde de uma cidade inimiga >\nEntre na cidade com uma unidade corpo a corpo
Move an air unit!\nSelect an air unit > select another city within range > \nMove the unit to the other city = Mova uma unidade aérea!\nSelecione uma unidade aérea> Selecione outra cidade dentro do alcance > \nMova a unidade para outra cidade
See your stats breakdown!\nEnter the Overview screen (top right corner) >\nClick on 'Stats' = Veja suas estatísticas!\nEntre na tela de visão geral (canto superior direito) >\nClique em "Estatísticas"

# Crash screen

An unrecoverable error has occurred in Unciv: = Um erro irrecupererável ocorreu em Unciv.
If this keeps happening, you can try disabling mods. = Se isso continuar acontecendo, você pode tentar desativar os mods.
You can also report this on the issue tracker. = Você pode também relatar isso no rastreador de problemas.
Copy = Copiar.
Error report copied. = Relatório de erro copiado.
Open Issue Tracker = Abrir rastreador de problemas
Please copy the error report first. = Por favor copie relatório de erro primeiro.
Close Unciv = Fechar Unciv

# Buildings

Unsellable = Invendível
Not displayed as an available construction unless [building] is built = Não disponivel para construção até [building] ser construido.
Not displayed as an available construction without [resource] = Não disponível para construção até obter [resource]

Choose a free great person = Escolha uma grande personalidade gratuitamente
Get [unitName] = Adquira [unitName]

Hydro Plant = Hidroelétrica
[buildingName] obsoleted = [buildingName] obsoleta

# Diplomacy,Trade,Nations

Requires [buildingName] to be built in the city = Requer que [buildingName] tenha sido construído na cidade
Requires [buildingName] to be built in all cities = Requer que [buildingName] tenha sido construído em todas as cidades
Provides a free [buildingName] in the city = Fornece [buildingName] grátis na cidade
Requires worked [resource] near city = Requer [resource] trabalhado próximo a cidade
Requires at least one of the following resources worked near the city: = Requer pelo menos um dos seguintes recursos trabalhados próximo a cidade:
Wonder is being built elsewhere = Uma maravilha está sendo construída em outra cidade
National Wonder is being built elsewhere = Maravilha nacional está sendo construida em algum lugar.
Requires a [buildingName] in all cities = Requer [buildingName] em todas as cidades
[buildingName] required: = [buildingName] requerido:
Requires a [buildingName] in this city = Requer [buildingName] nesta cidade
Cannot be built with [buildingName] = Não pode ser construido tendo [buildingName]
Consumes 1 [resource] = Consome 1 unid. de [resource]
Consumes [amount] [resource] = Consome [amount] [resource]
Required tech: [requiredTech] = Requer tecnologia: [requiredTech]
Requires [PolicyOrNationalWonder] = Requer [PolicyOrNationalWonder]
Cannot be purchased = Não pode ser comprado
Can only be purchased = Só pode ser comprado
See also = ver também

Requires at least one of the following: = Precisa pelo menos de um dos seguintes:
Requires all of the following: = Precisa de todos os seguintes
Leads to [techName] = Leva a [techName]
Leads to: = Leva a

Current construction = Construção atual
Construction queue = Fila de construção
Pick a construction = Selecione uma construção
Queue empty = Fila vazia
Add to queue = Adicionar à fila
Remove from queue = Remover da fila
Show stats drilldown = Mostrar estatísticas detalhadas
Show construction queue = Mostrar fila de construção
Save = Salvar
Cancel = Cancelar

Diplomacy = Diplomacia
War = Guerra
Peace = Paz
Research Agreement = Acordo de Pesquisa
Declare war = Declarar guerra
Declare war on [civName]? = Declarar guerra contra [civName]?
Let's begin! = Vamos Começar!
[civName] has declared war on us! = [civName] declarou guerra contra nós!
[leaderName] of [nation] = [leaderName] de [nation]
You'll pay for this! = Você vai pagar por isso!
Negotiate Peace = Negociar Paz
Peace with [civName]? = Pazes com [civName]?
Very well. = Muito bem.
Farewell. = Adeus.
Sounds good! = Soa bem!
Not this time. = Dessa vez não.
Excellent! = Excelente!
How about something else... = Que tal outra coisa...
A pleasure to meet you. = É um prazer conhecê-lo.
Our relationship = Nossa relação
We have encountered the City-State of [name]! = Nós encontramos a Cidade-Estado de [name]!
Declare Friendship ([numberOfTurns] turns) = Declarar Amizade ([numberOfTurns] turnos)
May our nations forever remain united! = Que nossas nações se mantenham unidas para sempre!
Indeed! = Perfeito!
Denounce [civName]? = Condenar [civName]?
Denounce ([numberOfTurns] turns) = Condenar ([numberOfTurns] turnos)
We will remember this. = Nós iremos lembrar disto.

[civName] has declared war on [targetCivName]! = [civName] declarou guerra contra [targetCivName]!
[civName] and [targetCivName] have signed a Peace Treaty! = [civName] e [targetCivName] assinaram um Tratado de Paz!
[civName] and [targetCivName] have signed the Declaration of Friendship! = [civName] e [targetCivName] assinaram a Declaração de Amizade!
[civName] has denounced [targetCivName]! = [civName] condenou [targetCivName]!
Do you want to break your promise to [leaderName]? = Deseja quebrar sua promessa com [leaderName]?
We promised not to settle near them ([count] turns remaining) = Nós prometemos não nos estabelecer perto deles ([count] turnos restantes)
They promised not to settle near us ([count] turns remaining) = Eles prometeram não se estabelecer perto de nós ([count] turnos restantes)

[civName] is upset that you demanded tribute from [cityState], whom they have pledged to protect! = [civName] estão chateados que você exigiu tributos de [cityState], na qual eles se comprometeram a proteger!
[civName] is upset that you attacked [cityState], whom they have pledged to protect! = [civName] estão chateados que você atacou [cityState], na qual eles se comprometeram a proteger!
[civName] is outraged that you destroyed [cityState], whom they had pledged to protect! = [civName] estão com raiva que você destruiu [cityState], na qual eles se comprometeram a proteger!
[civName] has destroyed [cityState], whom you had pledged to protect! = [civName] destruiu [cityState], a quem você jurou proteger!

Unforgivable = Imperdoável
Afraid = Com medo
Enemy = Inimigos
Competitor = Adversários
Neutral = Neutra
Favorable = Favorável
Friend = Amigos
Ally = Aliado

[questName] (+[influenceAmount] influence) = [questName] (+[influenceAmount] influência)
[remainingTurns] turns remaining = [remainingTurns] turnos restantes
 # Requires translation!
Current leader is [civInfo] with [amount] [stat] generated. = 
 # Requires translation!
Current leader is [civInfo] with [amount] Technologies discovered. = 

## Diplomatic modifiers

You declared war on us! = Você declarou guerra contra nós!
Your warmongering ways are unacceptable to us. = Seu belicismo é inaceitável para nós.
You have captured our cities! = Você capturou nossas cidades!
We applaud your liberation of our conquered cities! = Nós aplaudimos a libertação de nossas cidades conquistadas!
We applaud your liberation of conquered cities! = Nós aplaudimos a libertação das cidades conquistadas!
Years of peace have strengthened our relations. = Anos de paz fortaleceram nossas relações.
Our mutual military struggle brings us closer together. = Nossas lutas mutuas nos fazem mais próximos.
We have signed a public declaration of friendship = Assinamos uma declaração pública de amizade
You have declared friendship with our enemies! = Você declarou amizade a um de nossos inimigos!
You have declared friendship with our allies = Você declarou amizade a um de nossos aliados
Our open borders have brought us closer together. = Nossa fronteiras abertas nos fizeram mais próximos.
Your so-called 'friendship' is worth nothing. = Sua assim chamada "amizade", não vale nada.
You have publicly denounced us! = Você nos condenou publicamente!
You have denounced our allies = Você condenou nossos aliados
You have denounced our enemies = Você condenou nossos inimigos
You betrayed your promise to not settle cities near us = Você quebrou sua promessa de não povoar cidades perto de nós
You fulfilled your promise to stop settling cities near us! = Você cumpriu sua promessa de não povoar cidades perto de nós!
You refused to stop settling cities near us = Você se recusou a parar de povoar cidades perto de nós
Your arrogant demands are in bad taste = Suas exigências arrogantes são desagradáveis
Your use of nuclear weapons is disgusting! = Seu uso de armas nucleares é nojento!
You have stolen our lands! = Você roubou nossas terras!
You gave us units! = Você nos deu unidades!
You destroyed City-States that were under our protection! = Você destruiu cidades estado que estavam sob a nossa proteção!
You attacked City-States that were under our protection! = Você atacou cidades estado que estavam sob a nossa proteção!
You demanded tribute from City-States that were under our protection! = Você Você exigiu homenagem das cidades-estados que estavam sob a nossa proteção!
 # Requires translation!
You sided with a City-State over us = 
 # Requires translation!
You returned captured units to us = 

Demands = Exigências
Please don't settle new cities near us. = Por favor não povoe cidades perto de nós.
Very well, we shall look for new lands to settle. = Muito bem, procuraremos novas terras para povoar.
We shall do as we please. = Faremos o que quisermos.
We noticed your new city near our borders, despite your promise. This will have....implications. = Nós notamos sua nova cidade perto de nossas fronteiras, apesar de sua promessa. Isso terá... consequências.
 # Requires translation!
I've been informed that my armies have taken tribute from [civName], a city-state under your protection.\nI assure you, this was quite unintentional, and I hope that this does not serve to drive us apart. = 
 # Requires translation!
We asked [civName] for a tribute recently and they gave in.\nYou promised to protect them from such things, but we both know you cannot back that up. = 
 # Requires translation!
It's come to my attention that I may have attacked [civName], a city-state under your protection.\nWhile it was not my goal to be at odds with your empire, this was deemed a necessary course of action. = 
 # Requires translation!
I thought you might like to know that I've launched an invasion of one of your little pet states.\nThe lands of [civName] will make a fine addition to my own. = 

Return [unitName] to [civName]? = Devolver [unitName] para [civName]?
 # Requires translation!
The [unitName] we liberated originally belonged to [civName]. They will be grateful if we return it to them. = 

Enter the amount of gold = Insira a quantidade de ouro

# City-States

Provides [amountOfCulture] culture at 30 Influence = Fornece [amountOfCulture] de cultura com 30 de Influência
Provides 3 food in capital and 1 food in other cities at 30 Influence = Fornece 3 de comida na capital e 1 de comida em outras cidades com 30 de Influência
Provides 3 happiness at 30 Influence = Fornece 3 de felicidade com 30 de Influência
Provides land units every 20 turns at 30 Influence = Fornece unidades terrestres a cada 20 rodadas com 30 de Influência
Give a Gift = Envie um presente
Gift [giftAmount] gold (+[influenceAmount] influence) = Presentear [giftAmount] de ouro (+[influenceAmount] influência)
Relationship changes in another [turnsToRelationshipChange] turns = Alterações de relacionamentos em outro(s) [turnsToRelationshipChange] turnos
Protected by = Protegido por
Revoke Protection = Remover proteção
Pledge to protect = Comprometa-se para proteger
Declare Protection of [cityStateName]? = Declarar proteção de [cityStateName]?
 # Requires translation!
Build [improvementName] on [resourceName] (200 Gold) = 
 # Requires translation!
Gift Improvement = 
 # Requires translation!
[civName] is able to provide [unitName] once [techName] is researched. = 

 # Requires translation!
Diplomatic Marriage ([amount] Gold) = 
 # Requires translation!
We have married into the ruling family of [civName], bringing them under our control. = 
 # Requires translation!
[civName] has married into the ruling family of [civName2], bringing them under their control. = 
 # Requires translation!
You have broken your Pledge to Protect [civName]! = 
 # Requires translation!
City-States grow wary of your aggression. The resting point for Influence has decreased by [amount] for [civName]. = 

 # Requires translation!
[cityState] is being attacked by [civName] and asks all major civilizations to help them out by gifting them military units. = 
 # Requires translation!
[cityState] is being invaded by Barbarians! Destroy Barbarians near their territory to earn Influence. = 
 # Requires translation!
[cityState] is grateful that you killed a Barbarian that was threatening them! = 
 # Requires translation!
[cityState] is being attacked by [civName]! Kill [amount] of the attacker's military units and they will be immensely grateful. = 
 # Requires translation!
[cityState] is deeply grateful for your assistance in the war against [civName]! = 
 # Requires translation!
[cityState] no longer needs your assistance against [civName]. = 
 # Requires translation!
War against [civName] = 
 # Requires translation!
We need you to help us defend against [civName]. Killing [amount] of their military units would slow their offensive. = 
 # Requires translation!
Currently you have killed [amount] of their military units. = 
 # Requires translation!
You need to find them first! = 

Cultured = Cultural
Maritime = Marítimo
Mercantile = Mercantil
 # Requires translation!
Religious = 
Militaristic = Militar
Type = Tipo
Friendly = Amigável
Hostile = Hostil
Irrational = Irracional
Personality = Personalidade
Influence = Influência
Reach 30 for friendship. = Alcançar 30 para amizade.
Reach highest influence above 60 for alliance. = Alcançar influência máxima acima de 60 para aliança.
When Friends: = Quando amigos
When Allies: = Quando aliados
 # Requires translation!
The unique luxury is one of: = 

Demand Tribute = Exija tributos
 # Requires translation!
Tribute Willingness = 
At least 0 to take gold, at least 30 and size 4 city for worker = Pelo menos 0 para pegar ouro, pelo menos 30 e cidade com o tamanho de 4 para um trabalhador.
 # Requires translation!
Major Civ = 
No Cities = Sem cidades
 # Requires translation!
Base value = 
Has Ally = Possui aliados
Has Protector = Possui protetor
 # Requires translation!
Demanding a Worker = 
 # Requires translation!
Demanding a Worker from small City-State = 
 # Requires translation!
Very recently paid tribute = 
 # Requires translation!
Recently paid tribute = 
 # Requires translation!
Influence below -30 = 
 # Requires translation!
Military Rank = 
 # Requires translation!
Military near City-State = 
 # Requires translation!
Sum: = 
 # Requires translation!
Take [amount] gold (-15 Influence) = 
 # Requires translation!
Take worker (-50 Influence) = 
 # Requires translation!
[civName] is afraid of your military power! = 


# Trades

Trade = Comércio
Offer trade = Oferecer troca comercial
Retract offer = Retrair oferta
What do you have in mind? = O que tens em mente?
Our items = Nossos itens/recursos
Our trade offer = Nossa oferta de troca
[otherCiv]'s trade offer = Oferta do(a) [otherCiv]
[otherCiv]'s items = Itens do(a) [otherCiv]
 # Requires translation!
+[amount] untradable copy = 
 # Requires translation!
+[amount] untradable copies = 
Pleasure doing business with you! = É um prazer fazer negócios com você!
I think not. = Acho que não.
That is acceptable. = Isto é aceitável.
Accept = Aceitar
Keep going = Prossiga
There's nothing on the table = Não há nada na mesa
Peace Treaty = Tratado de Paz
Agreements = Acordos
Open Borders = Abrir Fronteiras
Gold per turn = Ouro por turno
Cities = Cidades
Technologies = Tecnologias
Declarations of war = Declarações de guerra
Introduction to [nation] = Introdução para [nation]
Declare war on [nation] = Declarar guerra contra [nation]
Luxury resources = Recursos de luxo
Strategic resources = Recursos estratégicos
Owned: [amountOwned] = Tem: [amountOwned]

# Nation picker

[resourceName] not required = [resourceName] não requirido
Lost ability = Habilidade perdida
National ability = Habilidade nacional
[firstValue] vs [secondValue] = [firstValue] vs [secondValue]


# New game screen

Uniques = Únicos(a)
Promotions = Promoções
Load copied data = Carregar dados copiados
Could not load game from clipboard! = Não foi possível carregar o jogo!
 # Requires translation!
Reset to defaults = 
 # Requires translation!
Are you sure you want to reset all game options to defaults? = 
Start game! = Começar o jogo!
Map Options = Opções do mapa
Game Options = Opções de jogo
Civilizations = Civilizações
Map Type = Tipo de mapa
Map file = Arquivo do mapa
 # Requires translation!
Max Turns = 
Could not load map! = Não foi possivel carregar o mapa
 # Requires translation!
Invalid map: Area ([area]) does not match saved dimensions ([dimensions]). = 
 # Requires translation!
The dimensions have now been fixed for you. = 
Generated = Gerado
Existing = Existente
Custom = Customizado
Map Generation Type = Tipo de geração de mapa
Default = Padrão
Pangaea = Pangeia
Perlin = Perlin
Continents = Continentes
 # Requires translation!
Four Corners = 
Archipelago = Arquipélago
 # Requires translation!
Inner Sea = 
Number of City-States = Número de cidades-estado
One City Challenge = Desafio - Apenas Uma Cidade
No Barbarians = Sem bárbaros
 # Requires translation!
Raging Barbarians = 
No Ancient Ruins = Sem ruínas antigas
No Natural Wonders = Sem Maravilhas Naturais
Victory Conditions = Condições de Vitória
Scientific = Científica
Domination = Dominação
Cultural = Cultural
 # Requires translation!
Diplomatic = 
 # Requires translation!
Time = 

# Used for random nation indicator in empire selector and unknown nation icons in various overview screens.
# Should be a single character, or at least visually square.
 # Requires translation!
? = 

Map Shape = Formato do mapa
Hexagonal = Hexagonal
Rectangular = Retangular
Height = Altura
Width = Largura
Radius = Raio
Enable Religion = Habilitar religião

 # Requires translation!
Resource Setting = 
 # Requires translation!
Sparse = 
 # Requires translation!
Abundant = 
 # Requires translation!
Strategic Balance = 
 # Requires translation!
Legendary Start = 

 # Requires translation!
Advanced Settings = 
 # Requires translation!
RNG Seed = 
Map Elevation = Altura do Mapa
Temperature extremeness = Severidade da temperatura
Resource richness = Abundância de recursos
Vegetation richness = Abundância de vegetação
Rare features richness = Abundância de recursos raros
Max Coast extension = Extensão máxima da Costa
Biome areas extension = Extensão das áreas de bioma
Water level = Nível d'água

Online Multiplayer = Multijogador Online

World Size = Tamanho do mundo
Tiny = Minúsculo
Small = Pequeno
Medium = Médio
Large = Grande
Huge = Imenso
 # Requires translation!
World wrap requires a minimum width of 32 tiles = 
The provided map dimensions were too small = As dimensões de mapa inseridas são pequenas demais
The provided map dimensions were too big = As dimensões de mapa inseridas são grandes demais
 # Requires translation!
The provided map dimensions had an unacceptable aspect ratio = 

Difficulty = Dificuldade

AI = Computador
Remove = Remover
Random = Aleatório
Human = Humano
Hotseat = Compartilhado
User ID = ID do Usuário
Click to copy = Clique para copiar


Game Speed = Velocidade da Partida
Quick = Rápida
Standard = Normal
Epic = Épica
Marathon = Maratona

Starting Era = Era inicial
It looks like we can't make a map with the parameters you requested! = Parece que não podemos criar um mapa com as configurações que você pediu!
Maybe you put too many players into too small a map? = Talvez você colocou muitos jogadores num mapa muito pequeno?
No human players selected! = Sem jogadores humanos selecionados!
Mods: = Customizações
Extension mods: = Customizações de extensões:
 # Requires translation!
Base ruleset: = 
 # Requires translation!
The mod you selected is incorrectly defined! = 
 # Requires translation!
The mod combination you selected is incorrectly defined! = 
 # Requires translation!
The mod combination you selected has problems. = 
 # Requires translation!
You can play it, but don't expect everything to work! = 
 # Requires translation!
This base ruleset is not compatible with the previously selected\nextension mods. They have been disabled. = 
 # Requires translation!
Base Ruleset = 
 # Requires translation!
[amount] Techs = 
 # Requires translation!
[amount] Nations = 
 # Requires translation!
[amount] Units = 
 # Requires translation!
[amount] Buildings = 
 # Requires translation!
[amount] Resources = 
 # Requires translation!
[amount] Improvements = 
 # Requires translation!
[amount] Religions = 
 # Requires translation!
[amount] Beliefs = 

 # Requires translation!
World Wrap = 
 # Requires translation!
World wrap maps are very memory intensive - creating large world wrap maps on Android can lead to crashes! = 
 # Requires translation!
Anything above 80 by 50 may work very slowly on Android! = 
 # Requires translation!
Anything above 40 may work very slowly on Android! = 

# Multiplayer

 # Requires translation!
Help = 
Username = Nome de usuário
Multiplayer = Multijogador
Could not download game! = Não foi possível baixar a partida!
Could not upload game! = Não foi possível carregar a partida!
Join game = Entrar na partida
Invalid game ID! = ID de partida inválida!
Copy user ID = Copiar ID de usuário
Copy game ID = Copiar ID da partida
UserID copied to clipboard = ID de usuário copiada
Game ID copied to clipboard! = ID da partida copiada
Set current user = Definir usuário atual
Player ID from clipboard = ID de jogador da área de transferência
To create a multiplayer game, check the 'multiplayer' toggle in the New Game screen, and for each human player insert that player's user ID. = Para criar uma partida multijogador, verifique a opção "multijogador" na tela de Nova Partida, e para cada jogador humano coloque o ID de usuário.
You can assign your own user ID there easily, and other players can copy their user IDs here and send them to you for you to include them in the game. = Você pode por seu próprio ID de usuário lá fácilmente, e outros jogadores podem copiar os IDs de usuário aqui e mandar para você, assim você pode colocá-los na partida.
Once you've created your game, the Game ID gets automatically copied to your clipboard so you can send it to the other players. = Uma vez que você tenha criado sua partida, o ID da partida é automaticamente copiada para sua área de transferência para que você possa enviar para outros jogadores.
Players can enter your game by copying the game ID to the clipboard, and clicking on the 'Add multiplayer game' button = Jogadores podem entrar no seu jogo ao copiar o ID da partida para a área de transferência, e tocando no botão "Adicionar Partida Multijogador"
The symbol of your nation will appear next to the game when it's your turn = O símbolo de sua nação aparecerá próximo ao jogo quando for a sua vez
Back = Voltar
Rename = Renomear
 # Requires translation!
Game settings = 
Add multiplayer game = Adicionar Partida Multijogador
Refresh list = Atualizar a Lista
Could not save game! = Não foi possível salvar a partida!
Could not delete game! = Não foi possível apagar a partida!
Could not refresh! = Não foi possível atualizar!
Last refresh: [time] minutes ago = Última atualização: [time] minuto(s) atrás
Current Turn: = Turno Atual:
Add Currently Running Game = Adicionar Partida Atual
 # Requires translation!
Paste gameID from clipboard = 
 # Requires translation!
GameID = 
Game name = Nome da partida
Loading latest game state... = Carregando o último estado da partida...
Couldn't download the latest game state! = Não foi possível baixar o último estado da partida!
 # Requires translation!
Resign = 
 # Requires translation!
Are you sure you want to resign? = 
 # Requires translation!
You can only resign if it's your turn = 
 # Requires translation!
[civName] resigned and is now controlled by AI = 
 # Requires translation!
Last refresh: [time] [timeUnit] ago = 
 # Requires translation!
Current Turn: [civName] since [time] [timeUnit] ago = 
 # Requires translation!
Minutes = 
 # Requires translation!
Hours = 
 # Requires translation!
Days = 

# Save game menu

Current saves = Partidas salvas
Show autosaves = Mostrar autosaves
Saved game name = Nome da partida salva
Copy to clipboard = Copiar para a área de transferência
Copy saved game to clipboard = Copiar partida salva para a área de transferência
Could not load game = Não foi possível carregar a partida
Load [saveFileName] = Carregar [saveFileName]
Delete save = Apagar partida salva
Saved at = Salvo em
Load map = Carregar mapa
Delete map = Deletar mapa
Are you sure you want to delete this map? = Tem certeza que deseja deletar esse mapa?
Upload map = Carregar mapa
Could not upload map! = Não foi possível carregar o mapa!
Map uploaded successfully! = Mapa carregado com sucesso!
Saving... = Salvando...
 # Requires translation!
Overwrite existing file? = 
It looks like your saved game can't be loaded! = Parece que sua partida salva não pode ser carregada!
If you could copy your game data ("Copy saved game to clipboard" -  = Se você puder copiar os dados da sua partida ("Copiar partida salva para a área de transferência" - 
  paste into an email to yairm210@hotmail.com) = cole em um email para yairm210@hotmail.com)
I could maybe help you figure out what went wrong, since this isn't supposed to happen! = Talvez eu possa te ajudar a descobrir o que deu errado, uma vez que isso não deveria ter acontecido!
Missing mods: [mods] = Customizações faltando: [mods]
 # Requires translation!
Load from custom location = 
 # Requires translation!
Could not load game from custom location! = 
 # Requires translation!
Save to custom location = 
 # Requires translation!
Could not save game to custom location! = 

# Options

Options = Opções
 # Requires translation!
About = 
 # Requires translation!
Display = 
 # Requires translation!
Gameplay = 
 # Requires translation!
Sound = 
 # Requires translation!
Advanced = 
 # Requires translation!
Locate mod errors = 
 # Requires translation!
Debug = 

Version = Versão
 # Requires translation!
See online Readme = 
 # Requires translation!
Visit repository = 
Turns between autosaves = Turnos entre autosaves
Sound effects volume = Volume dos efeitos sonoros
Music volume = Volume da música
 # Requires translation!
Pause between tracks = 
 # Requires translation!
Currently playing: [title] = 
Download music = Baixar música
Downloading... = Baixando...
Could not download music! = Não foi possível baixar a música!
Show = Mostrar
Hide = Ocultar
Show worked tiles = Mostrar locais trabalhados
Show resources and improvements = Mostrar recursos e melhorias
Check for idle units = Checar unidades inativas
Move units with a single tap = Mover unidades com apenas um toque
Show tutorials = Mostrar tutoriais
Auto-assign city production = Auto-atribuir produção na cidade
Auto-build roads = Construir automaticamente estradas
Automated workers replace improvements = Trabalhadores atribuídos substituem melhorias
Show minimap = Mostrar minimapa
 # Requires translation!
off = 
Show pixel units = Mostrar unidades de pixel
Show pixel improvements = Mostrar melhorias de pixels
Enable nuclear weapons = Permitir armas nucleares
Show tile yields = Mostrar rendimento dos hexágonos
 # Requires translation!
Show unit movement arrows = 
Continuous rendering = Renderização contínua
When disabled, saves battery life but certain animations will be suspended = Ao desabilitar, economiza bateria mas algumas animações serão suspensas
Order trade offers by amount = Ordenar ofertas de comércio por quantidade
 # Requires translation!
Check extension mods based on vanilla = 
 # Requires translation!
Reload mods = 
 # Requires translation!
Checking mods for errors... = 
 # Requires translation!
No problems found. = 
 # Requires translation!
Autoupdate mod uniques = 
 # Requires translation!
Uniques updated! = 

 # Requires translation!
Show experimental world wrap for maps = 
HIGHLY EXPERIMENTAL - YOU HAVE BEEN WARNED! = ESTÁ EM DESENVOLVIMENTO - VOCÊ FOI AVISADO!
 # Requires translation!
Enable portrait orientation = 
Generate translation files = Gerar arquivos de tradução
Translation files are generated successfully. = Arquivos de tradução foram gerados com sucesso.
 # Requires translation!
Please note that translations are a community-based work in progress and are INCOMPLETE! The percentage shown is how much of the language is translated in-game. If you want to help translating the game into your language, click here. = 

# Notifications

Research of [technologyName] has completed! = A pesquisa de [technologyName] foi terminada!
[construction] has become obsolete and was removed from the queue in [cityName]! = A [construction] está obsoleta e será removida da fila de construção em [cityName]!
 # Requires translation!
[construction] has become obsolete and was removed from the queue in [amount] cities! = 
 # Requires translation!
[cityName] changed production from [oldUnit] to [newUnit] = 
 # Requires translation!
[amount] cities changed production from [oldUnit] to [newUnit] = 
 # Requires translation!
Excess production for [wonder] converted to [goldAmount] gold = 
You have entered a Golden Age! = Você entrou em uma idade de ouro!
[resourceName] revealed near [cityName] = [resourceName] revelado perto de [cityName]
 # Requires translation!
[n] sources of [resourceName] revealed, e.g. near [cityName] = 
A [greatPerson] has been born in [cityName]! = [cityName] - Um [greatPerson] nasceu!
We have encountered [civName]! = Nós encontramos [civName]!
 # Requires translation!
[cityStateName] has given us [stats] as a token of goodwill for meeting us = 
 # Requires translation!
[cityStateName] has given us [stats] as we are the first major civ to meet them = 
 # Requires translation!
[cityStateName] has also given us [stats] = 
Cannot provide unit upkeep for [unitName] - unit has been disbanded! = Não é possível fornecer manutenção para [unitName] - a unidade foi desfeita!
[cityName] has grown! = [cityName] cresceu!
[cityName] is starving! = [cityName] está passando fome!
[construction] has been built in [cityName] = O(A) [construction] foi construído em [cityName]
[wonder] has been built in a faraway land = [wonder] foi construído(a) em uma terra distante
 # Requires translation!
[civName] has completed [construction]! = 
 # Requires translation!
An unknown civilization has completed [construction]! = 
 # Requires translation!
The city of [cityname] has started constructing [construction]! = 
 # Requires translation!
[civilization] has started constructing [construction]! = 
 # Requires translation!
An unknown civilization has started constructing [construction]! = 
Work has started on [construction] = Os trabalhos começaram no(a) [construction]
[cityName] cannot continue work on [construction] = [cityName] não pode continuar a construção de [construction]
[cityName] has expanded its borders! = [cityName] expandiu suas fronteiras!
Your Golden Age has ended. = Sua Idade de Ouro terminou.
[cityName] has been razed to the ground! = [cityName] foi queimada ás cinzas!
We have conquered the city of [cityName]! = Nós consquistamos a cidade de [cityName]!
An enemy [unit] has attacked [cityName] = Um(a) [unit] inimigo(a) atacou [cityName]
An enemy [unit] has attacked our [ourUnit] = Um(a) [unit] inimigo(a) atacou nossa [ourUnit]
Enemy city [cityName] has attacked our [ourUnit] = A cidade inimiga [cityName] atacou nosso(a) [ourUnit]
An enemy [unit] has captured [cityName] = Um(a) [unit] inimigo(a) capturou [cityName]
 # Requires translation!
An enemy [unit] has raided [cityName] = 
An enemy [unit] has captured our [ourUnit] = Um(a) [unit] inimigo(a) capturou nosso(a) [ourUnit]
An enemy [unit] has destroyed our [ourUnit] = Um(a) [unit] inimigo(a) destruiu nosso(a) [ourUnit]
 # Requires translation!
Your [ourUnit] has destroyed an enemy [unit] = 
An enemy [RangedUnit] has destroyed the defence of [cityName] = Um(a) [RangedUnit] inimigo(a) destruiu a defesa de [cityName]
Enemy city [cityName] has destroyed our [ourUnit] = Cidade inimiga [cityName] destruiu nosso(a) [ourUnit]
An enemy [unit] was destroyed while attacking [cityName] = Um(a) [unit] inimigo(a) foi destruido enquanto atacava [cityName]
An enemy [unit] was destroyed while attacking our [ourUnit] = Um(a) [unit] inimigo(a) foi destruido(a) enquanto atacando nosso(a) [ourUnit]
Our [attackerName] was destroyed by an intercepting [interceptorName] = Nosso(a) [attackerName] foi destruido(a) por um(a) [interceptorName] interceptor(a)
Our [interceptorName] intercepted and destroyed an enemy [attackerName] = Nosso(a) [interceptorName] interceptou e destruiu um(a) [attackerName] inimigo(a)
Our [attackerName] was attacked by an intercepting [interceptorName] = Nosso(a) [attackerName] foi atacado(a) por um(a) [interceptorName] interceptor(a)
Our [interceptorName] intercepted and attacked an enemy [attackerName] = Nosso(a) [interceptorName] interceptou e atacou um(a) [attackerName] inimigo(a)
An enemy [unit] was spotted near our territory = Um(a) [unit] foi visto perto de nosso território
An enemy [unit] was spotted in our territory = Um(a) [unit] inimigo(a) foi vista dentro de nosso território
 # Requires translation!
Your city [cityName] can bombard the enemy! = 
 # Requires translation!
[amount] of your cities can bombard the enemy! = 
[amount] enemy units were spotted near our territory = [amount] unidades inimigas foram observadas perto de nosso território
[amount] enemy units were spotted in our territory = [amount] unidades inimigas foram observadas em nosso território
 # Requires translation!
A(n) [nukeType] exploded in our territory! = 
 # Requires translation!
After being hit by our [nukeType], [civName] has declared war on us! = 
The civilization of [civName] has been destroyed! = A civilização de [civName] foi destruida!
The City-State of [name] has been destroyed! = A Cidade-estado do(a) [name] foi destruída!
 # Requires translation!
Your [ourUnit] captured an enemy [theirUnit]! = 
 # Requires translation!
Your [ourUnit] plundered [amount] [Stat] from [theirUnit] = 
We have captured a barbarian encampment and recovered [goldAmount] gold! = Nós capturamos um acampamento bárbaro e recuperamos [goldAmount] de ouro!
A barbarian [unitType] has joined us! = Um(a) [unitType] bárbaro(a) se uniu à nós!
We have found survivors in the ruins - population added to [cityName] = Encontramos sobreviventes nas ruínas - população adicionada a [cityName]
We have discovered cultural artifacts in the ruins! (+20 Culture) = Nós descobrimos artefatos culturais nas ruínas! (+20 cultura)
We have discovered the lost technology of [techName] in the ruins! = Nós descobrimos a tecnologia perdida de [techName] nas ruínas!
A [unitName] has joined us! = Um [unitName] se juntou a nós!
An ancient tribe trains our [unitName] in their ways of combat! = Uma antiga tribo treina nosso [unitName] em suas formas de combate!
We have found a stash of [amount] gold in the ruins! = Encontramos um estoque com [amount] de ouro nas ruínas!
We have found a crudely-drawn map in the ruins! = Nós encontramos um mapa grosseiramente traçado nas ruinas!
[unit] finished exploring. = [unit] terminou de explorar.
[unit] has no work to do. = [unit] não tem trabalho a fazer.
You're losing control of [name]. = Você está perdendo o controle de [name].
You and [name] are no longer friends! = Você e [name] não são mais amigos!
Your alliance with [name] is faltering. = Sua aliança com [name] está fraquejando.
You and [name] are no longer allies! = Você e [name] não são mais aliados!
[civName] gave us a [unitName] as gift near [cityName]! = [civName] nos deu um(a) [unitName] como presente, perto de [cityName]!
[civName] has denounced us! = [civName] nos denunciou!
[cityName] has been connected to your capital! = [cityName] foi conectada para sua capital!
[cityName] has been disconnected from your capital! = [cityName] foi desconectada da sua capital!
[civName] has accepted your trade request = [civName] aceitou o seu pedido de troca
 # Requires translation!
[civName] has made a counteroffer to your trade request = 
[civName] has denied your trade request = [civName] recusou o seu pedido de troca
[tradeOffer] from [otherCivName] has ended = [tradeOffer] de [otherCivName] terminou
[tradeOffer] to [otherCivName] has ended = [tradeOffer] para [otherCivName] terminou
One of our trades with [nation] has ended = Uma das nossas trocas com [nation] terminou
One of our trades with [nation] has been cut short = Uma das nossas trocas com [nation] foi encurtada
[nation] agreed to stop settling cities near us! = [nation] concordou em parar de estabelecer cidades próximas a nós!
[nation] refused to stop settling cities near us! = [nation] recusou em parar de estabelecer cidades próximas a nós!
We have allied with [nation]. = Nós aliamos com [nation].
We have lost alliance with [nation]. = Nós perdemos a aliança com [nation].
We have discovered [naturalWonder]! = Nós descobrimos [naturalWonder]!
We have received [goldAmount] Gold for discovering [naturalWonder] = Nós recebemos [goldAmount] de Ouro por descobrir [naturalWonder]
Your relationship with [cityStateName] is about to degrade = Seu relacionamento com [cityStateName] está perto de se degradar
Your relationship with [cityStateName] degraded = Seu relacionamento com [cityStateName] se degradou
A new barbarian encampment has spawned! = Um novo acampamento bárbaro apareceu!
 # Requires translation!
Barbarians raided [cityName] and stole [amount] Gold from your treasury! = 
Received [goldAmount] Gold for capturing [cityName] = Recebeu [goldAmount] de Ouro por capturar [cityName]
Our proposed trade is no longer relevant! = Nosso pedido de troca proposto não é mais relevante!
[defender] could not withdraw from a [attacker] - blocked. = O [defender] não pôde se retirar de um(a) [attacker] - bloqueado.
[defender] withdrew from a [attacker] = O [defender] se retirou de um(a) [attacker]
 # Requires translation!
By expending your [unit] you gained [Stats]! = 
[civName] has stolen your territory! = [civName] roubou seu território!
Clearing a [forest] has created [amount] Production for [cityName] = A limpeza da [forest] gerou [amount] de Produção para [cityName]
[civName] assigned you a new quest: [questName]. = [civName] lhe deu uma nova missão: [questName].
[civName] rewarded you with [influence] influence for completing the [questName] quest. = [civName] lhe recompensou com [influence] de influência por completar a missão [questName].
 # Requires translation!
[civName] no longer needs your help with the [questName] quest. = 
 # Requires translation!
The [questName] quest for [civName] has ended. It was won by [civNames]. = 
The resistance in [cityName] has ended! = A resistência na cidade de [cityName] acabou!
 # Requires translation!
[cityName] demands [resource]! = 
 # Requires translation!
Because they have [resource], the citizens of [cityName] are celebrating We Love The King Day! = 
 # Requires translation!
We Love The King Day in [cityName] has ended. = 
Our [name] took [tileDamage] tile damage and was destroyed = Nosso(a) [name] levou [tileDamage] de dano do hexágono e foi destruido
Our [name] took [tileDamage] tile damage = Nossa(a) [name] levou [tileDamage] de dano do hexágono
 # Requires translation!
[civName] has adopted the [policyName] policy = 
 # Requires translation!
An unknown civilization has adopted the [policyName] policy = 
 # Requires translation!
Our influence with City-States has started dropping faster! = 
 # Requires translation!
You gained [Stats] as your religion was spread to [cityName] = 
 # Requires translation!
You gained [Stats] as your religion was spread to an unknown city = 
 # Requires translation!
Your city [cityName] was converted to [religionName]! = 
 # Requires translation!
Your [unitName] lost its faith after spending too long inside enemy territory! = 
 # Requires translation!
You have unlocked [ability] = 
 # Requires translation!
A new b'ak'tun has just begun! = 
 # Requires translation!
A Great Person joins you! = 


# World Screen UI

Working... = Trabalhando...
Waiting for other players... = Esperando por outros jogadores...
 # Requires translation!
Waiting for [civName]... = 
in = em
Next turn = Próximo turno
 # Requires translation!
Move automated units = 
[currentPlayerCiv] ready? = [currentPlayerCiv] pronto?
1 turn = 1 turno
[numberOfTurns] turns = [numberOfTurns] turnos
Turn = Turno
turns = turnos
turn = turno
Next unit = Próxima unidade
Fog of War = Névoa de guerra
Pick a policy = Escolha uma política
Movement = Movimento
Strength = Força
Ranged strength = Força à distância
Bombard strength = Força de bombardeio
Range = Alcance
Move unit = Mover a unidade
Stop movement = Parar o movimento
 # Requires translation!
Swap units = 
Construct improvement = Construir melhoria
Automate = Automatizar
Stop automation = Pare a automação
Construct road = Construir estrada
Fortify = Fortificar
Fortify until healed = Fortificar até curado
Fortification = Fortificação
Sleep = Dormir
Sleep until healed = Dormir até curado
Moving = Em movimento
Set up = Montar
 # Requires translation!
Paradrop = 
Upgrade to [unitType] ([goldCost] gold) = Melhora [unitType] ([goldCost] de Ouro)
Found city = Fundar Cidade
Promote = Promover
Health = Saúde
Disband unit = Desfazer unidade
Do you really want to disband this unit? = Você realmente quer desbandar essa unidade?
Disband this unit for [goldAmount] gold? = Desbandar esta unidade por [goldAmount] de Ouro?
 # Requires translation!
Gift unit = 
Explore = Explorar
Stop exploration = Parar a exploração
Pillage = Pilhar
 # Requires translation!
Are you sure you want to pillage this [improvement]? = 
Create [improvement] = Criar [improvement]
Start Golden Age = Começar Era de Ouro
 # Requires translation!
Trigger unique = 
 # Requires translation!
Show more = 
Yes = Sim
No = Não
Acquire = Adquirir
 # Requires translation!
Under construction = 

Food = Comida
Production = Produção
Gold = Ouro
Happiness = Felicidade
Culture = Cultura
Science = Ciência
 # Requires translation!
Faith = 

Crop Yield = Produção da Colheita
 # Requires translation!
Growth = 
 # Requires translation!
Territory = 
Force = Força
GOLDEN AGE = ERA DE OURO
Golden Age = Era de Ouro
 # Requires translation!
We Love The King Day = 
 # Requires translation!
Global Effect = 
[year] BC = [year] A.C.
[year] AD = [year] D.C.
Civilopedia = Civilopédia
# Display name of unknown nations.
 # Requires translation!
??? = 

Start new game = Novo jogo
Save game = Salvar jogo
Load game = Carregar partida
Main menu = Menu principal
Resume = Retomar
Cannot resume game! = Não pode retomar o jogo!
Not enough memory on phone to load game! = Não há memória suficiente no celular para carregar o jogo!
 # Requires translation!
Quickstart = 
 # Requires translation!
Cannot start game with the default new game parameters! = 
Victory status = Status da vitória
Social policies = Políticas sociais
Community = Comunidade
Close = Sair
Do you want to exit the game? = Você quer sair do jogo?
Start bias: = Natureza inicial
Avoid [terrain] = Evitar [terrain]

# Maya calendar popup

 # Requires translation!
The Mayan Long Count = 
 # Requires translation!
Your scientists and theologians have devised a systematic approach to measuring long time spans - the Long Count. During the festivities whenever the current b'ak'tun ends, a Great Person will join you. = 
 # Requires translation!
While the rest of the world calls the current year [year], in the Maya Calendar that is: = 
 # Requires translation!
[amount] b'ak'tun, [amount2] k'atun, [amount3] tun = 

# City screen

Exit city = Sair da cidade
Raze city = Queimar cidade
Stop razing city = Parar de queimar cidade
Buy for [amount] gold = Comprar por [amount] de Ouro
Buy = Comprar
 # Requires translation!
Currently you have [amount] [stat]. = 
 # Requires translation!
Would you like to purchase [constructionName] for [buildingGoldCost] [stat]? = 
No space available to place [unit] near [city] = Não há espaço disponível para colocar [unit] perto de [city]
Maintenance cost = Custo de manutenção
Pick construction = Escolher construção
Pick improvement = Escolher melhoria
Provides [resource] = Provê [resource]
 # Requires translation!
Provides [amount] [resource] = 
Replaces [improvement] = Substitui [improvement]
Pick now! = Escolha agora!
Build [building] = Construir [building]
Train [unit] = Treinar [unit]
Produce [thingToProduce] = Produzir [thingToProduce]
Nothing = Nada
Annex city = Anexar cidade
Specialist Buildings = Construções de Especialistas
Specialist Allocation = Alocação de Especialistas
Specialists = Especialistas
[specialist] slots = Espaço de [specialist]
Food eaten = Comida consumida
Unassigned population = População livre
[turnsToExpansion] turns to expansion = [turnsToExpansion] turnos até a expansão
Stopped expansion = Expansão parada
[turnsToPopulation] turns to new population = [turnsToPopulation] turnos até um novo residente
Food converts to production = Comida é convertida em produção
[turnsToStarvation] turns to lose population = [turnsToStarvation] turnos até perder um residente
Stopped population growth = Crescimento populacional interrompido
In resistance for another [numberOfTurns] turns = Em resistência por mais [numberOfTurns] turnos.
 # Requires translation!
We Love The King Day for another [numberOfTurns] turns = 
 # Requires translation!
Demanding [resource] = 
Sell for [sellAmount] gold = Vender por [sellAmount] de Ouro
Are you sure you want to sell this [building]? = Você realmente quer vender o(a) [building]?
 # Requires translation!
Free = 
[greatPerson] points = Pontos de [greatPerson]
Great person points = Pontos de grandes personalidades
Current points = Pontos atuais
Points per turn = Pontos por turno
Convert production to gold at a rate of 4 to 1 = Converter produção em ouro a uma taxa de 4 para 1
Convert production to science at a rate of [rate] to 1 = Coverter produção em ciência a uma taxa de [rate] para 1
The city will not produce anything. = A cidade não vai produzir nada.
Worked by [cityName] = Trabalhado por [cityName]
Lock = Trancar
Unlock = Destrancar
Move to city = Mover para a cidade
 # Requires translation!
Please enter a new name for your city = 

# Ask for text or numbers popup UI

 # Requires translation!
Invalid input! Please enter a different string. = 
 # Requires translation!
Please enter some text = 

# Technology UI

Pick a tech = Escolher uma tecnologia
Pick a free tech = Escolher uma tecnologia gratuitamente
Research [technology] = Pesquisar o(a) [technology]
Pick [technology] as free tech = Escolher [technology] como tecnologia grátis
Units enabled = Unidades habilitadas
Buildings enabled = Construções habilitadas
Wonder = Maravilha
National Wonder = Maravilha Nacional
National Wonders = Maravilhas Nacionais
Wonders enabled = Maravilhas habilitadas
Tile improvements enabled = Melhorias de solo habilitadas
Reveals [resource] on the map = Revela [resource] no mapa
XP for new units = Experiência para novas unidades
provide = Proporciona
provides = Proporciona
City strength = Força da cidade
City health = Resistência da cidade
Occupied! = Ocupado!
Attack = Ataque
Bombard = Bombardear
NUKE = Usar bomba nuclear
Captured! = Capturado(a)!
 # Requires translation!
Cannot gain more XP from Barbarians = 

# Battle modifier categories

defence vs ranged = defesa vs ataque à distancia
[percentage] to unit defence = [percentage] a defesa da unidade
Attacker Bonus = Bônus de Atacante
Defender Bonus = Bônus de defesa
Landing = Aterrissagem
 # Requires translation!
Boarding = 
Flanking = Flanquear
vs [unitType] = vs [unitType]
Terrain = Terreno
Tile = Hexágono
Missing resource = Falta recurso 
 # Requires translation!
Adjacent units = 
 # Requires translation!
Adjacent enemy units = 
 # Requires translation!
Combat Strength = 
 # Requires translation!
Across river = 
 # Requires translation!
Temporary Bonus = 
 # Requires translation!
Garrisoned unit = 
 # Requires translation!
Attacking Bonus = 
 # Requires translation!
defence vs [unitType] = 
 # Requires translation!
[tileFilter] defence = 
 # Requires translation!
Defensive Bonus = 
 # Requires translation!
Stacked with [unitType] = 

 # Requires translation!
Unit ability = 

The following improvements [stats]: = As seguintes melhorias [stats]:
The following improvements on [tileType] tiles [stats]: = As seguintes melhorias nos [tileType] hexágonos [stats]:

# Unit actions

Hurry Research = Adiantar Pesquisa
Conduct Trade Mission = Realizar uma missão comercial
Your trade mission to [civName] has earned you [goldAmount] gold and [influenceAmount] influence! = Sua missão comercial para [civName] lhe valeu [goldAmount] de ouro e [influenceAmount] de influência!
Hurry Wonder = Adiantar a contrução da Maravilha
 # Requires translation!
Hurry Construction = 
 # Requires translation!
Hurry Construction (+[productionAmount]) = 
 # Requires translation!
Spread Religion = 
 # Requires translation!
Spread [religionName] = 
 # Requires translation!
Remove Heresy = 
 # Requires translation!
Found a Religion = 
 # Requires translation!
Enhance a Religion = 
Your citizens have been happy with your rule for so long that the empire enters a Golden Age! = Seus cidadãos estão felizes com seu governo há tanto tempo que o império entra na Era de Ouro!
You have entered the [newEra]! = Você entrou na [newEra]!
[civName] has entered the [eraName]! = [civName] entrou na [eraName]!
[policyBranch] policy branch unlocked! = Ramo político [policyBranch] foi desbloqueado(a)!

# Overview screens

Overview = Visão Geral
Total = Total
Stats = Estatísticas
Policies = Políticas
Base happiness = Felicidade base
Occupied City = Cidade ocupada
Buildings = Edifícios
Wonders = Maravilhas
Base values = Valores Base
Bonuses = Bônus
Final = Final
Other = Outros
Population = População
City-States = Cidades-Estado
Tile yields = Rendimento das terras
Trade routes = Rotas comerciais
Maintenance = Manutenção
Transportation upkeep = Manutenção de transporte
Unit upkeep = Manutenção de unidades
Trades = Comércio
Units = Unidades
 # Requires translation!
Unit Supply = 
 # Requires translation!
Base Supply = 
 # Requires translation!
Total Supply = 
 # Requires translation!
In Use = 
 # Requires translation!
Supply Deficit = 
 # Requires translation!
Production Penalty = 
 # Requires translation!
Increase your supply or reduce the amount of units to remove the production penalty = 
Name = Nome
Closest city = Cidade mais próxima
Action = Ação
Defeated = Derrotado
[numberOfCivs] Civilizations in the game = [numberOfCivs] civilizações na partida
Our Civilization: = Nossa civilização
Known and alive ([numberOfCivs]) = Conhecido e vivo ([numberOfCivs])
Known and defeated ([numberOfCivs]) = Conhecido e derrotado ([numberOfCivs])
Tiles = Painéis
Natural Wonders = Maravilhas da Natureza
Treasury deficit = Déficit do Tesouro
 # Requires translation!
Unknown = 
 # Requires translation!
Not built = 
 # Requires translation!
Not found = 
 # Requires translation!
Known = 
 # Requires translation!
Owned = 
 # Requires translation!
Near [city] = 
 # Requires translation!
Somewhere around [city] = 
 # Requires translation!
Far away = 
 # Requires translation!
Status = 
 # Requires translation!
Location = 

# Victory

Science victory = Vitória científica
Cultural victory = Vitória cultural
Conquest victory = Vitória por conquista
 # Requires translation!
Diplomatic victory = 
Complete all the spaceship parts\n to win! = Complete todas as partes da nave espacial\n para ganhar!
Complete 5 policy branches\n to win! = Complete 5 árvores políticas\n para ganhar!
 # Requires translation!
Complete 5 policy branches and build\n the Utopia Project to win! = 
Destroy all enemies\n to win! = Destrua todos os inimigos\n para ganhar!
You have won a Scientific Victory! = Você ganhou uma vitória científica!
You have won a Cultural Victory! = Você ganhou uma vitória cultural!
You have won a Domination Victory! = Você ganhou uma vitória de dominação!
 # Requires translation!
You have won a Diplomatic Victory! = 
 # Requires translation!
You have won! = 
You have achieved victory through the awesome power of your Culture. Your civilization's greatness - the magnificence of its monuments and the power of its artists - have astounded the world! Poets will honor you as long as beauty brings gladness to a weary heart. = Você alcançou a vitória através do incrível poder da sua Cultura. A grandeza de sua civilização - a magnificência de seus monumentos e o poder de seus artistas - surpreenderam o mundo! Os poetas o honrarão desde que a beleza leve alegria a um coração cansado.
The world has been convulsed by war. Many great and powerful civilizations have fallen, but you have survived - and emerged victorious! The world will long remember your glorious triumph! = O mundo foi convulsionado pela guerra. Muitas civilizações grandes e poderosas caíram, mas você sobreviveu - e saiu vitorioso! O mundo lembrará por muito tempo seu glorioso triunfo!
You have achieved victory through mastery of Science! You have conquered the mysteries of nature and led your people on a voyage to a brave new world! Your triumph will be remembered as long as the stars burn in the night sky! = Você alcançou a vitória através do domínio da Ciência! Você conquistou os mistérios da natureza e levou seu povo a uma viagem a um admirável mundo novo! Seu triunfo será lembrado enquanto as estrelas queimarem no céu noturno!
 # Requires translation!
Your civilization stands above all others! The exploits of your people shall be remembered until the end of civilization itself! = 
You have been defeated. Your civilization has been overwhelmed by its many foes. But your people do not despair, for they know that one day you shall return - and lead them forward to victory! = Você foi derrotado. Sua civilização foi dominada por muitos inimigos. Mas seu povo não se desespera, pois eles sabem que um dia você voltará - e os levará à vitória!
 # Requires translation!
You have triumphed over your foes through the art of diplomacy! Your cunning and wisdom have earned you great friends - and divided and sown confusion among your enemies! Forever will you be remembered as the leader who brought peace to this weary world! = 
One more turn...! = Um turno a mais...!
Built Apollo Program = Completou o programa Apollo
Destroy [civName] = Destruir [civName]
Our status = Nossa estatística
Global status = Estatística global
Rankings = Classificação
Spaceship parts remaining = Partes restantes da Nave Espacial
Branches completed = Árvores completas
Undefeated civs = Civilizações não derrotadas
 # The \n here means: put a newline (enter) here. If this is omitted, the sidebox in the diplomacy overview will become _really_ wide.
 # Feel free to replace it with a space and put it between other words in your translation
 # Requires translation!
Turns until the next\ndiplomacy victory vote: [amount] = 
 # Requires translation!
Choose a civ to vote for = 
 # Requires translation!
Choose who should become the world leader and win a Diplomatic Victory! = 
 # Requires translation!
Voted for = 
 # Requires translation!
Vote for [civilizationName] = 
 # Requires translation!
Continue = 
 # Requires translation!
Abstained = 
 # Requires translation!
Vote for World Leader = 

# Capturing a city

What would you like to do with the city? = O que você gostaria de fazer com a cidade?
Annex = Anexar
Annexed cities become part of your regular empire. = Cidades anexadas se tornam parte de seu império regular.
Their citizens generate 2x the unhappiness, unless you build a courthouse. = Seus cidadãos geram 2x infelicidade, a menos que você construa um tribunal.
Puppet = Fantoche
Puppeted cities do not increase your tech or policy cost, but their citizens generate 1.5x the regular unhappiness. = Cidades Fantoche não aumentam sua tecnologia ou política, porém seus cidadãos geram 1.5x a infelicidade normal.
You have no control over the the production of puppeted cities. = Você não tem controle sobre a produção de Cidades Fantoche.
Puppeted cities also generate 25% less Gold and Science. = Cidades Fantoche também geram 25% menos de ouro e ciência.
A puppeted city can be annexed at any time. = Uma Cidade Fantoche pode ser anexada a qualquer momento. 
 # Requires translation!
Liberate (city returns to [originalOwner]) = 
Liberating a city returns it to its original owner, giving you a massive relationship boost with them! = Libertar uma cidade retorna-a para seu proprietário original, dando a você um enorme impulso de relacionamento com ele!
Raze = Queimar
Razing the city annexes it, and starts burning the city to the ground. = Queimar a cidade a anexa, e ela começa a ser queimada á cinzas.
The population will gradually dwindle until the city is destroyed. = A população diminuirá gradualmente até a cidade ser destruída.
 # Requires translation!
Original capitals and holy cities cannot be razed. = 
 # Requires translation!
Destroy = 
 # Requires translation!
Destroying the city instantly razes the city to the ground. = 
Remove your troops in our border immediately! = Remova suas tropas de nosso território imediatamente!
Sorry. = Desculpe.
Never! = Nunca!

Offer Declaration of Friendship ([30] turns) = Oferecer a Declaração de Amizade ([30] turnos)
My friend, shall we declare our friendship to the world? = Meu amigo, devemos declarar nossa amizade ao mundo?
Sign Declaration of Friendship ([30] turns) = Assinar Declaração de Amizade ([30] turnos)
We are not interested. = Nós não estamos interessados.
We have signed a Declaration of Friendship with [otherCiv]! = Nós assinamos uma Declaração de Amizade com [otherCiv]!
[otherCiv] has denied our Declaration of Friendship! = [otherCiv] negou nossa Declaração de Amizade!

Basics = Básicos
Resources = Recursos
Terrains = Terrenos
Tile Improvements = Construir melhoria 
Unique to [civName], replaces [unitName] = Únicos para civilização [civName], substitui [unitName]
Unique to [civName] = Únicos para [civName]
Tutorials = Tutoriais
Cost = Custo
May contain [listOfResources] = Pode conter [listOfResources]
 # Requires translation!
May contain: = 
 # Requires translation!
Can upgrade from [unit] = 
 # Requires translation!
Can upgrade from: = 
Upgrades to [upgradedUnit] = Melhorar para [upgradedUnit]
Obsolete with [obsoleteTech] = Obsoleto com [obsoleteTech]
Occurs on [listOfTerrains] = Ocorre em [listOfTerrains]
 # Requires translation!
Occurs on: = 
Placed on [terrainType] = Colocado em [terrainType]
Can be found on = Pode ser encontrado em
Improved by [improvement] = Melhorado por [improvement]
Bonus stats for improvement = Bônus de estatísticas por melhoria
Buildings that consume this resource = Construções que consomem esse recurso
 # Requires translation!
Buildings that require this resource worked near the city = 
Units that consume this resource = Unidades que consomem esse recurso
Can be built on = Pode ser construído em
 # Requires translation!
or [terrainType] = 
 # Requires translation!
Can be constructed by = 
Defence bonus = Bônus de defesa
Movement cost = Custo de movimento
 # Requires translation!
Open terrain = 
Rough Terrain = Terreno Bruto
for = Por
Missing translations: = Traduções faltando:
Resolution = Resolução
Tileset = Estilo mapa
Map editor = Editor de mapa
Create = Criar
New map = Novo mapa
Empty = Vazio
Language = Língua
Terrains & Resources = Terrenos & Recursos
Improvements = Melhorias
Clear current map = Limpar mapa atual
Save map = Salvar mapa
Download map = Baixar mapa
Loading... = Carregando...
 # Requires translation!
Error loading map! = 
Filter: = Filtrar:
OK = Okay
Exit map editor = Sair do editor de mapa
[nation] starting location = [nation] localização incial
Clear terrain features = Limpar características do terreno
Clear improvements = Limpar melhorias
Clear resource = Limpar recursos
Remove units = Remover unidades
Player [index] = Jogador [index]
Player [playerIndex] starting location = Localização inicial do jogador [playerIndex]
Bottom left river = Rio canto esquerdo
Bottom right river = Rio canto direito
Bottom river = Rio inferior
Requires = Requer
Menu = Menu
Brush Size = Tamanhos do Pincel
Map saved = Mapa salvo
 # Requires translation!
Change ruleset = 
 # Requires translation!
Base terrain [terrain] does not exist in ruleset! = 
 # Requires translation!
Terrain feature [feature] does not exist in ruleset! = 
 # Requires translation!
Resource [resource] does not exist in ruleset! = 
 # Requires translation!
Improvement [improvement] does not exist in ruleset! = 
 # Requires translation!
Change map to fit selected ruleset? = 

# Civilopedia difficulty levels
Player settings = Configurações do jogador
Base Happiness = Felicidade Base
 # Requires translation!
Extra happiness per luxury = 
Research cost modifier = Modificador de custo de pesquisa
Unit cost modifier = Modificador de custo de unidade
Building cost modifier = Modificador de custo de construção
Policy cost modifier = Modificador de custo da política
Unhappiness modifier = Modificador de infelicidade
Bonus vs. Barbarians = Bonus vs. Bárbaros
 # Requires translation!
Barbarian spawning delay = 
 # Requires translation!
Bonus starting units = 

AI settings = Configurações da IA (Computador)
AI city growth modifier = Modificador de crescimento de cidade da IA(Computador)
AI unit cost modifier =  Modificador de custo de unidade da IA(Computador)
AI building cost modifier = Modificador de custo de construção da IA(Computador)
AI wonder cost modifier = Modificador de custo de maravilha da IA(Computador)
AI building maintenance modifier = Modificador de manutenção de construção da IA(Computador)
AI unit maintenance modifier = Modificador de manutençao de unidade da IA(Computador)
AI unhappiness modifier = Modificador de infelicidade da IA(Computador)
 # Requires translation!
AI free techs = 
 # Requires translation!
Major AI civilization bonus starting units = 
 # Requires translation!
City state bonus starting units = 
Turns until barbarians enter player tiles = Turnos até os bárbaros entrarem em painéis do jogador
Gold reward for clearing barbarian camps = Recompensa em ouro por limpar os acampamentos bárbaros

# Other civilopedia things
Nations = Nações
Available for [unitTypes] = Disponível para [unitTypes]
 # Requires translation!
Available for: = 
Free promotion: = Promoção grátis
Free promotions: = Promoções grátis
Free for [units] = Grátis para [units]
 # Requires translation!
Free for: = 
 # Requires translation!
Granted by [param] = 
 # Requires translation!
Granted by: = 
[bonus] with [tech] = [bonus] com [tech]
Difficulty levels = Niveis de dificuldade

# Policies

Adopt policy = Adotar política
Adopt free policy = Adotar política gratuita
Unlocked at = Desbloqueado em
Gain 2 free technologies = Ganhe 2 tecnologias gratuitamente
All policies adopted = Todas as políticas adotadas
 # Requires translation!
Policy branch: [branchName] = 

# Religions

 # Requires translation!
Choose an Icon and name for your Religion = 
 # Requires translation!
Choose a name for your religion = 
 # Requires translation!
Choose a [beliefType] belief! = 
 # Requires translation!
Choose any belief! = 
 # Requires translation!
Found [religionName] = 
 # Requires translation!
Enhance [religionName] = 
 # Requires translation!
Choose a pantheon = 
 # Requires translation!
Choose a Religion = 
 # Requires translation!
Found Religion = 
 # Requires translation!
Found Pantheon = 
 # Requires translation!
Follow [belief] = 
 # Requires translation!
Religions and Beliefs = 
 # Requires translation!
Majority Religion: [name] = 
 # Requires translation!
+ [amount] pressure = 
 # Requires translation!
Holy city of: [religionName] = 
 # Requires translation!
Pressure = 

# Religion overview screen
 # Requires translation!
Religion Name: = 
 # Requires translation!
Founding Civ: = 
 # Requires translation!
Holy City: = 
 # Requires translation!
Cities following this religion: = 
 # Requires translation!
Click an icon to see the stats of this religion = 
 # Requires translation!
Religion: Off = 
 # Requires translation!
Minimal Faith required for\nthe next [Great Prophet]: = 
 # Requires translation!
Religions to be founded: = 
 # Requires translation!
Religious status: = 

 # Requires translation!
None = 
 # Requires translation!
Pantheon = 
 # Requires translation!
Founding religion = 
 # Requires translation!
Religion = 
 # Requires translation!
Enhancing religion = 
 # Requires translation!
Enhanced religion = 

# Terrains

Impassable = Inacessível
Rare feature = Característica rara

# terrainFilters (so for uniques like: "[stats] from [terrainFilter] tiles")

 # Requires translation!
All = 
Water = Água
Land = Terreno
 # Requires translation!
Coastal = 
River = Rio
 # Requires translation!
Rough terrain = 
Foreign Land = Terra Estrangeira
 # Requires translation!
Foreign = 
Friendly Land = Território Amigável
Water resource = Recurso marinho
 # Requires translation!
Bonus resource = 
 # Requires translation!
Luxury resource = 
 # Requires translation!
Strategic resource = 
Fresh water = Água doce
non-fresh water = água salgada
 # Requires translation!
Natural Wonder = 
 # Requires translation!
Hybrid = 
 # Requires translation!
Undesirable = 
 # Requires translation!
Desirable = 
 # Requires translation!
Featureless = 
 # Requires translation!
Fresh Water = 

# improvementFilters

 # Requires translation!
All Road = 
Great Improvement = Grande Melhoria
 # Requires translation!
Great = 

# Resources

Bison = Bisões
Copper = Cobre
Cocoa = Cacau
Crab = Caranguejos
Citrus = Cítricos
Truffles = Trufas
Strategic = Estratégicos
Bonus = Bônus
Luxury = Luxúria

# Unit types

City = Cidade
Civilian = Cidadão
Melee = Corpo a corpo
Ranged = Ataque à distância
Scout = Batedor
Mounted = Montado(a)
Armor = Blindado
 # Requires translation!
Siege = 

WaterCivilian = Cidadão marítimo
WaterMelee = Corpo a corpo marítimo
WaterRanged = Ataque à distância marítimo
WaterSubmarine = Submarino
WaterAircraftCarrier = Porta-Aviões Marítimo

Fighter = Avião de combate
Bomber = Bombardeiro
 # Requires translation!
AtomicBomber = 
Missile = Míssil


# Unit filters and other unit related things

Air = Aéreo
air units = Unidades aéreas
Barbarian = Bárbaro
Barbarians = Bárbaros
 # Requires translation!
Embarked = 
land units = Unidades terrestres
Military = Militar
# Deprecated since 3.15.2, but should still be translated until it is officially removed
 # Requires translation!
military water = 
non-air = não-aérea
 # Requires translation!
Nuclear Weapon = 
Submarine = Submarino
 # Requires translation!
submarine units = 
Unbuildable = Não construível
water units = Unidades marítimas
wounded units = unidades feridas
Wounded = Ferida

# For the "All newly-trained [relevant] units in this city receive the [] promotion" translation. Relevant as in 'units that can receive'
relevant = aplicável

# For "May choose [amount] additional [beliefType] beliefs when [founding/enhancing] a religion"
 # Requires translation!
founding = 
 # Requires translation!
enhancing = 

# Promotions

Pick promotion = Escolher promoção
 OR  = Ou 
units in open terrain = unidades em terreno aberto
units in rough terrain = unidades em terreno acidentado
Targeting II (air) = Alvejamento Aéreo II
Targeting III (air) = Alvejamento Aéreo III
Bonus when performing air sweep [bonusAmount]% = [bonusAmount]% de bônus enquanto executa varredura áerea
Dogfighting I = Combate Áereo I
Dogfighting II = Combate Áereo II
Dogfighting III = Combate Áereo III
 # Requires translation!
Choose name for [unitName] = 
 # Requires translation!
[unitFilter] units gain the [promotion] promotion = 

# Multiplayer Turn Checker Service

Enable out-of-game turn notifications = Habilitar notificações de turno fora de jogo
Time between turn checks out-of-game (in minutes) = Tempo entre verificação de turno fora de jogo (em minutos)
Show persistent notification for turn notifier service = Mostrar notificação permanente para o serviço de notificação de turno
Take user ID from clipboard = Obter ID de usuário da área de transferência
Doing this will reset your current user ID to the clipboard contents - are you sure? = Fazer isso redefinirá seu ID de usuário atual no conteúdo da área de transferência - você tem certeza?
ID successfully set! = ID definido com sucesso!
Invalid ID! = ID inválido!


# Mods

Mods = Mods
Download [modName] = Download [modName]
 # Requires translation!
Update [modName] = 
Could not download mod list = Não foi possível baixar a lista de mod
Download mod from URL = Download mod da URL
 # Requires translation!
Please enter the mod repository -or- archive zip url: = 
Download = Download
Done! = Concluído!
Delete [modName] = Deletar [modName]
Are you SURE you want to delete this mod? = Tem CERTEZA que deseja deletar este mod?
 # Requires translation!
[mod] was deleted. = 
 # Requires translation!
Updated = 
 # Requires translation!
Current mods = 
 # Requires translation!
Downloadable mods = 
 # Requires translation!
Mod info and options = 
 # Requires translation!
Next page = 
 # Requires translation!
Open Github page = 
 # Requires translation!
Permanent audiovisual mod = 
 # Requires translation!
Installed = 
 # Requires translation!
Downloaded! = 
 # Requires translation!
[modName] Downloaded! = 
 # Requires translation!
Could not download [modName] = 
 # Requires translation!
Online query result is incomplete = 
 # Requires translation!
No description provided = 
 # Requires translation!
[stargazers]✯ = 
 # Requires translation!
Author: [author] = 
 # Requires translation!
Size: [size] kB = 
 # Requires translation!
The mod you selected is incompatible with the defined ruleset! = 
 # Requires translation!
Sort and Filter = 
 # Requires translation!
Enter search text = 
 # Requires translation!
Sort Current: = 
 # Requires translation!
Sort Downloadable: = 
 # Requires translation!
Name ￪ = 
 # Requires translation!
Name ￬ = 
 # Requires translation!
Date ￪ = 
 # Requires translation!
Date ￬ = 
 # Requires translation!
Stars ￬ = 
 # Requires translation!
Status ￬ = 


# Uniques that are relevant to more than one type of game object

[stats] from every [param] = [stats] de cada [param]
[stats] from [param] tiles in this city = [stats] de terrenos [param] nesta cidade
 # Requires translation!
[stats] from every [param] on [tileFilter] tiles = 
[stats] for each adjacent [param] = [stats] para todo [param] adjacente 
Must be next to [terrain] = Deve estar próximo ao [terrain]
Must be on [terrain] = Deve estar no [terrain]
+[amount]% vs [unitType] = +[amount]% vs [unitType] 
+[amount] Movement for all [unitType] units = +[amount] Movimento para todas as unidades [unitType]
+[amount]% Production when constructing [param] = +[amount]% De produção quando estiver construindo [param]
 # Requires translation!
Can only be built on [tileFilter] tiles = 
 # Requires translation!
Cannot be built on [tileFilter] tiles = 
 # Requires translation!
Does not need removal of [feature] = 
 # Requires translation!
Gain a free [building] [cityFilter] = 

# Uniques not found in JSON files

 # Requires translation!
Only available after [] turns = 
 # Requires translation!
This Unit upgrades for free = 
 # Requires translation!
[stats] when a city adopts this religion for the first time = 
 # Requires translation!
Never destroyed when the city is captured = 
Invisible to others = Invisível para outros


# In English we just paste all these conditionals at the end of each unique, but in your language that
# may not turn into valid sentences. Therefore we have the following two translations to determine
# where they should go. 
# The first determines whether the conditionals should be placed before or after the base unique.
# It should be translated with only the untranslated english word 'before' or 'after', without the quotes.
# Example: In the unique "+20% Strength <for [unitFilter] units>", should the <for [unitFilter] units>
# be translated before or after the "+20% Strength"?

 # Requires translation!
ConditionalsPlacement = 

# The second determines the exact ordering of all conditionals that are to be translated.
# ALL conditionals that exist will be part of this line, and they may be moved around and rearranged as you please.
# However, you should not translate the parts between the brackets, only move them around so that when
# translated in your language the sentence sounds natural.
#
# Example: "+20% Strength <for [unitFilter] units> <when attacking> <vs [unitFilter] units> <in [tileFilter] tiles> <during the [eraName]>"
# In what order should these conditionals between <> be translated?
# Note that this example currently doesn't make sense yet, as those conditionals do not exist, but they will in the future.
#
# As this is still under development, conditionals will be added al the time. As a result,
# any translations added for this string will be removed immediately in the next version when more
# conditionals are added. As we don't want to make you retranslate this same line over and over,
# it's removed for now, but it will return once all planned conditionals have been added.


########################### AUTOMATICALLY GENERATED TRANSLATABLE STRINGS ########################### 


######### City filters ###########

in this city = nesta cidade
in all cities = em todas as cidades
in all coastal cities = Em toda cidade na costa
in capital = na capital
 # Requires translation!
in all non-occupied cities = 
 # Requires translation!
in all cities with a world wonder = 
 # Requires translation!
in all cities connected to capital = 
 # Requires translation!
in all cities with a garrison = 
 # Requires translation!
in all cities in which the majority religion is a major religion = 
 # Requires translation!
in all cities in which the majority religion is an enhanced religion = 
 # Requires translation!
in non-enemy foreign cities = 
 # Requires translation!
in foreign cities = 
 # Requires translation!
in annexed cities = 
 # Requires translation!
in holy cities = 
 # Requires translation!
in City-State cities = 
 # Requires translation!
in cities following this religion = 

#################### Lines from Buildings from Civ V - Vanilla ####################

Palace = Palácio
Indicates the capital city = Indica a Capital

Monument = Monumento
 # Requires translation!
Destroyed when the city is captured = 

Granary = Celeiro
 # Requires translation!
[stats] from [tileFilter] tiles [cityFilter] = 

 # Requires translation!
'It is not so much for its beauty that the forest makes a claim upon men's hearts, as for that subtle something, that quality of air, that emanation from old trees, that so wonderfully changes and renews a weary spirit.' - Robert Louis Stevenson = 
Temple of Artemis = Templo de Artemis
 # Requires translation!
[amount]% [stat] [cityFilter] = 
 # Requires translation!
[amount]% Production when constructing [baseUnitFilter] units [cityFilter] = 

'They that go down to the sea in ships, that do business in great waters; these see the works of the Lord, and his wonders in the deep.' - The Bible, Psalms 107:23-24 = 'Os navios que descem no mar, negociam em grandes águas; estes vêem as obras do Senhor, e suas maravilhas nas profundezas.' - A Bíblia, Salmos 107:23-24
The Great Lighthouse = O Grande Farol
 # Requires translation!
[amount] Movement = 
 # Requires translation!
[amount] Sight = 

Stone Works = Obras de pedras
Must not be on [terrainFilter] = Não deve estar em [terrainFilter]

'Time crumbles things; everything grows old and is forgotten under the power of time' - Aristotle = 'Coisas sucumbem ao tempo; tudo cresce e envelhece e é esquecido sob o poder do tempo.' - Aristóteles
Stonehenge = Stonehenge

Library = Biblioteca
 # Requires translation!
[stats] per [amount] population [cityFilter] = 

Paper Maker = Fabricador de papel

'Libraries are as the shrine where all the relics of the ancient saints, full of true virtue, and all that without delusion or imposture are preserved and reposed.' - Sir Francis Bacon = 'Bibliotecas são como um santuário onde todas as relíquias dos santos anciãos, cheios da verdadeira virtudade, e onde tudo aquilo sem ilusão ou desenvoltura estão preservados e descansando.' - Sir Francis Bacon
The Great Library = A Grande Biblioteca
Free Technology = Tecnologia Gratuita

Circus = Circo

Water Mill = Moinho de água

Floating Gardens = Jardins Flutuantes

Walls = Muralhas

Walls of Babylon = Muralhas da Babilônia

 # Requires translation!
'O, let not the pains of death which come upon thee enter into my body. I am the god Tem, and I am the foremost part of the sky, and the power which protecteth me is that which is with all the gods forever.' - The Book of the Dead, translated by Sir Ernest Alfred Wallis Budge = 
The Pyramids = As Pirâmides
 # Requires translation!
[amount]% tile improvement construction time = 
[amount] free [baseUnitFilter] units appear = [amount] [baseUnitFilter] livres surgem

'The whole earth is the tomb of heroic men and their story is not given only on stone over their clay but abides everywhere without visible symbol woven into the stuff of other men's lives.' - Pericles = 'Toda a terra é o túmulo de homens heróicos e sua história não é contada apenas em pedra sobre seu barro, mas permanece em toda parte sem símbolo visível entrelaçado nas coisas da vida de outros homens.' - Péricles
Mausoleum of Halicarnassus = Mausoléu de Halicarnasso
Provides a sum of gold each time you spend a Great Person = Proporciona um montante de Ouro a cada vez que você admitir uma Grande Personalidade

Barracks = Quartéis
 # Requires translation!
New [baseUnitFilter] units start with [amount] Experience [cityFilter] = 

Krepost = Fortaleza
 # Requires translation!
[amount]% Culture cost of natural border growth [cityFilter] = 
 # Requires translation!
[amount]% Gold cost of acquiring tiles [cityFilter] = 

'He spoke, the son of Kronos, and nodded his head with the dark brows, and the immortally anointed hair of the great god swept from his divine head, and all Olympos was shaken' - The Iliad = 'Ele falou, filho de Cronos, e acenou com a cabeça com as sobrancelhas escuras, e os cabelos imortalmente ungidos do grande deus varreram de sua cabeça divina, e todo o Olimpo foi abalado' - A Ilíada
Statue of Zeus = Estátua de Zeus
 # Requires translation!
[amount]% Strength = 

Lighthouse = Farol

Stable = Estábulos

Courthouse = Tribunal
Remove extra unhappiness from annexed cities = Remove infelicidade extra das cidades anexadas
 # Requires translation!
Can only be built [cityFilter] = 

 # Requires translation!
'I think that if ever a mortal heard the word of God it would be in a garden at the cool of the day.' - F. Frankfort Moore = 
Hanging Gardens = Jardins Suspensos

Colosseum = Coliseu

Circus Maximus = Circo Máximo
Cost increases by [amount] per owned city = Custo aumentado em [amount] por cidade governada 

 # Requires translation!
'The art of war teaches us to rely not on the likelihood of the enemy's not attacking, but rather on the fact that we have made our position unassailable.' - Sun Tzu = 
Great Wall = Grande Muralha
Enemy land units must spend 1 extra movement point when inside your territory (obsolete upon Dynamite) = Unidades terrestres inimigas terão que gastar 1 ponto extra de movimento quando dentro do seu território (obsoleto com Dinamite)

 # Requires translation!
Temple = 

Burial Tomb = Tumba
Doubles Gold given to enemy if city is captured = Dobra o Ouro dado ao inimigo se a cidade for capturada

Mud Pyramid Mosque = Mesquita da Piramide de Barro

National College = Universidade Nacional

 # Requires translation!
'The ancient Oracle said that I was the wisest of all the Greeks. It is because I alone, of all the Greeks, know that I know nothing' - Socrates = 
The Oracle = O Oráculo
Free Social Policy = Politica Social Livre

National Epic = Épica Nacional
 # Requires translation!
[amount]% great person generation [cityFilter] = 

Market = Mercado

Bazaar = Bazar
Provides 1 extra copy of each improved luxury resource near this City = Fornece 1 cópia extra de cada recurso luxuoso melhorado próximo a cidade.

Mint = Casa da moeda

Aqueduct = Aqueduto
 # Requires translation!
[amount]% Food is carried over after population increases [cityFilter] = 

Heroic Epic = Épica Heróica
 # Requires translation!
All newly-trained [baseUnitFilter] units [cityFilter] receive the [promotion] promotion = 

'Why man, he doth bestride the narrow world like a colossus, and we petty men walk under his huge legs, and peep about to find ourselves dishonorable graves.' - William Shakespeare, Julius Caesar = 'Ora, homem, ele supera o mundo estreito como um colosso, e nós, homens mesquinhos andamos embaixo das suas grandes pernas, e espiamos para encontrar-nos túmulos desonrosos.' - William Shakespeare, Júlio César
Colossus = Colossos

Garden = Jardim

Monastery = Monastério

 # Requires translation!
'For it soars to a height to match the sky, and as if surging up from among the other buildings it stands on high and looks down upon the remainder of the city, adorning it, because it is a part of it, but glorying in its own beauty' - Procopius, De Aedificis = 
Hagia Sophia = Santa Sofia

 # Requires translation!
'The temple is like no other building in the world. It has towers and decoration and all the refinements which the human genius can conceive of.' - Antonio da Magdalena = 
Angkor Wat = Angkor Wat

 # Requires translation!
'The katun is established at Chichen Itza. The settlement of the Itza shall take place there. The quetzal shall come, the green bird shall come. Ah Kantenal shall come. It is the word of God. The Itza shall come.' - The Books of Chilam Balam = 
Chichen Itza = Chichen Itza
 # Requires translation!
[amount]% Golden Age length = 

National Treasury = Tesouro Nacional

 # Requires translation!
'Few romances can ever surpass that of the granite citadel on top of the beetling precipices of Machu Picchu, the crown of Inca Land.' - Hiram Bingham = 
Machu Picchu = Machu Picchu
Gold from all trade routes +25% = +25% de Ouro de todas as rotas comerciais
Must have an owned [tileFilter] within [amount] tiles = Precisa governar [tileFilter] dentro de [amount] painéis

Workshop = Oficina

Longhouse = Casa longa

Forge = Forja
 # Requires translation!
[amount]% Production when constructing [buildingFilter] buildings [cityFilter] = 

Harbor = Porto
Connects trade routes over water = Conecta rotas comerciais marítimas

University = Universidade

Wat = Templo budista

Oxford University = Universidade de Oxford

 # Requires translation!
'Architecture has recorded the great ideas of the human race. Not only every religious symbol, but every human thought has its page in that vast book.' - Victor Hugo = 
Notre Dame = Notre Dame

Castle = Castelo

Mughal Fort = Forte de Mughal
 # Requires translation!
[stats] = 

 # Requires translation!
'Bushido is realized in the presence of death. This means choosing death whenever there is a choice between life and death. There is no other reasoning.' - Yamamoto Tsunetomo = 
Himeji Castle = Castelo Himeji

Ironworks = Siderurgia

Armory = Arsenal

Observatory = Observatório

Opera House = Casa de Ópera

'I live and love in God's peculiar light.' - Michelangelo Buonarroti = 'Eu vivo e amo à luz peculiar de Deus.' - Michelangelo Buonarroti
Sistine Chapel =  Capela Sistina

Bank = Banco

Satrap's Court = Tribunal de Satrap

'Most of us can, as we choose, make of this world either a palace or a prison' - John Lubbock = 'Muitos de nós podem, com as nossas escolhas, fazer desse mundo inteiro um palácio ou uma prisão' - John Lubbock
Forbidden Palace = Palácio Proibido
 # Requires translation!
[amount]% unhappiness from population [cityFilter] = 

Theatre = Teatro

Seaport = Porto Marítimo

Hermitage = Eremitério

 # Requires translation!
'The Taj Mahal rises above the banks of the river like a solitary tear suspended on the cheek of time.' - Rabindranath Tagore = 
Taj Mahal = Taj Mahal
Empire enters golden age = Império entra em uma idade dourada

 # Requires translation!
'Things always seem fairer when we look back at them, and it is out of that inaccessible tower of the past that Longing leans and beckons.' - James Russell Lowell = 
Porcelain Tower = Torre de Porcelana
Free [baseUnitFilter] appears = [baseUnitFilter] apareceu grátis
 # Requires translation!
Science gained from research agreements [amount]% = 

Windmill = Moinho de vento

 # Requires translation!
'The Law is a fortress on a hill that armies cannot take or floods wash away.' - The Prophet Muhammed = 
Kremlin = Kremlin
 # Requires translation!
[amount]% City Strength from defensive buildings = 

Museum = Museu

 # Requires translation!
'Every genuine work of art has as much reason for being as the earth and the sun' - Ralph Waldo Emerson = 
The Louvre = O Louvre

Public School = Escola Pública

Factory = Fábrica

 # Requires translation!
'To achieve great things, two things are needed: a plan, and not quite enough time.' - Leonard Bernstein = 
Big Ben = Big Ben
 # Requires translation!
[stat] cost of purchasing items in cities [amount]% = 

Military Academy = Academia militar

 # Requires translation!
'Pale Death beats equally at the poor man's gate and at the palaces of kings.' - Horace = 
Brandenburg Gate = Portão de Branbenburgo

 # Requires translation!
Arsenal = 

Hospital = Hospital

Stock Exchange = Bolsa de valores

Broadcast Tower = Torre de Transmissão

 # Requires translation!
'We live only to discover beauty, all else is a form of waiting' - Kahlil Gibran = 
Eiffel Tower = Torre Eiffel
Provides 1 happiness per 2 additional social policies adopted = Fornece 1 de felicidade a cada 2 políticas sociais adotadas 

 # Requires translation!
'Give me your tired, your poor, your huddled masses yearning to breathe free, the wretched refuse of your teeming shore. Send these, the homeless, tempest-tossed to me, I lift my lamp beside the golden door!' - Emma Lazarus = 
Statue of Liberty = Estátua da Liberdade
 # Requires translation!
[stats] from every specialist [cityFilter] = 

 # Requires translation!
Military Base = 

 # Requires translation!
'Come to me, all who labor and are heavy burdened, and I will give you rest.' - New Testament, Matthew 11:28 = 
Cristo Redentor = Cristo Redentor
 # Requires translation!
[amount]% Culture cost of adopting new Policies = 

Research Lab = Laboratório de pesquisa

Medical Lab = Laboratório médico


Stadium = Estádio

 # Requires translation!
'Those who lose dreaming are lost.' - Australian Aboriginal saying = 
Sydney Opera House = Ópera de Sydney

Manhattan Project = Projeto Manhattan
Enables nuclear weapon = Habilita armas nucleares
 # Requires translation!
Triggers a global alert upon completion = 

 # Requires translation!
'In preparing for battle I have always found that plans are useless, but planning is indispensable.' - Dwight D. Eisenhower = 
Pentagon = Pentágono
 # Requires translation!
[amount]% Gold cost of upgrading = 

Solar Plant = Planta Solar
 # Requires translation!
Only available = 

Nuclear Plant = Planta Nuclear

Apollo Program = Programa Apollo
Enables construction of Spaceship parts = Habilita a construção de partes da nave espacial

SS Cockpit = Cabine de Nave Espacial
Spaceship part = Parte de Nave Espacial

SS Booster = Propulsor de Nave Espacial

Spaceship Factory = Fábrica de Naves Espaciais

 # Requires translation!
'More than ever before in human history, we share a common destiny. We can master it only if we face it together. And that is why we have the United Nations.' - Kofi Annan = 
 # Requires translation!
United Nations = 
 # Requires translation!
Triggers voting for the Diplomatic Victory = 

SS Engine = Motor principal da nave espacial

SS Stasis Chamber = Câmara  de biostase de Nave Espacial

 # Requires translation!
Utopia Project = 
 # Requires translation!
Hidden until [amount] social policy branches have been completed = 
 # Requires translation!
Triggers a global alert upon build start = 
 # Requires translation!
Triggers a Cultural Victory upon completion = 


#################### Lines from Difficulties from Civ V - Vanilla ####################

Settler = Colonizador

Chieftain = Cacique

Warlord = General

Prince = Príncipe

King = Rei
 # Requires translation!
Era Starting Unit = 

Emperor = Imperador

Immortal = Imortal
Worker = Trabalhador

Deity = Divindade


#################### Lines from Eras from Civ V - Vanilla ####################

Warrior = Guerreiro
Ancient era = Antiguidade

Spearman = Lanceiro
Classical era = Antiguidade Clássica

Medieval era = Idade Média

Pikeman = Piqueiro
Renaissance era = Renascimento

Musketman = Soldado com mosquete
Industrial era = Revolução Industrial

Rifleman = Fuzileiro
Modern era = Idade Moderna

Infantry = Infantaria
 # Requires translation!
Atomic era = 

Information era = Era da Informação

Future era = Era futurista


#################### Lines from GlobalUniques from Civ V - Vanilla ####################


#################### Lines from Nations from Civ V - Vanilla ####################

Spectator = Espectador

Nebuchadnezzar II = Nabucodonosor II
The demon wants the blood of soldiers! = O demônio quer o sangue dos soldados!
Oh well, I presume you know what you're doing. = Ah bom, eu espero que saiba oque esta fazendo.
It is over. Perhaps now I shall have peace, at last. = Acabou. Talvez deveriamos ter paz, finalmente. 
Are you real or a phantom? = Você é real ou é um fantasma?
It appears that you do have a reason for existing – to make this deal with me. = Aparentemente você tem uma razão de existir - para fazer essa troca comigo.
Greetings. = Saudações.
What do YOU want?! = Oque VOCÊ quer?!
Ingenuity = Ingenuidade
 # Requires translation!
May the blessings of heaven be upon you, O great Nebuchadnezzar, father of mighty and ancient Babylon! Young was the world when Sargon built Babylon some five thousand years ago, long did it grow and prosper, gaining its first empire the eighteenth century BC, under godlike Hammurabi, the giver of law. Although conquered by the Kassites and then by the Assyrians, Babylon endured, emerging phoenix-like from its ashes of destruction and regaining its independence despite its many enemies. Truly was Babylon the center of arts and learning in the ancient world. O Nebuchadnezzar, your empire endured but a short time after your death, falling to the mighty Persians, and then to the Greeks, until the great city was destroyed by 141 BC. = 
 # Requires translation!
But is Babylon indeed gone forever, great Nebuchadnezzar? Your people look to you to bring the empire back to life once more. Will you accept the challenge? Will you build a civilization that will stand the test of time? = 
Babylon = Babilônia
Akkad = Acádia
Dur-Kurigalzu = Dur-Curigalzu
Nippur = Nipur
Borsippa = Borsipa
Sippar = Sipar
Opis = Opis
Mari = Mari
Shushan = Susã
Eshnunna = Esnuna
Ellasar = Elasar
Erech = Ereque
Kutha = Cutah
Sirpurla = Lagaxe
Neribtum = Nerebetum
Ashur = Assur
Ninveh = Nínive
Nimrud = Ninrude
Arbela = Arbil
Nuzi = Nuzi
Arrapkha = Arrapha
Tutub = Tutube
Shaduppum = Shaduppum
Rapiqum = Rapiqum
Mashkan Shapir = Mashkan-shapir
Tuttul = Tuttul
Ramad = Ramad
Ana = Ana
Haradum = Haradum
Agrab = Agrab
Uqair = Uqair
Gubba = Gubba
Hafriyat = Hafriyat
Nagar = Nagar
Shubat Enlil = Shubat Enlil
Urhai = Urfa
Urkesh = Urqués
Awan = Awan
Riblah = Riblah
Tayma = Taima
Receive free [unit] when you discover [tech] = Receba um [unit] gratuito quando é descoberto um [tech]
[greatPerson] is earned [amount]% faster = [greatPerson] é desenvolvida [amount]% mais rápido

Alexander = Alexandre
You are in my way, you must be destroyed. = Você está no meu caminho, seja destruído.
As a matter of fact I too grow weary of peace. = De fato, eu também me canso da paz.
You have somehow become my undoing! What kind of beast are you? = De alguma forma você se tornou minha ruína! Que tipo de monstro é você?
Hello stranger! I am Alexandros, son of kings and grandson of the gods! = Ola estranho! Eu sou Alexandros, filho de reis e neto dos deuses!
My friend, does this seem reasonable to you? = Meu amigo, isso parece razoável pra você?
Greetings! = Saudações! 
What? = O que?
Hellenic League = Liga Helênica
 # Requires translation!
May the blessings of the gods be upon you, oh great King Alexander! You are the ruler of the mighty Greek nation. Your people lived for so many years in isolated city-states - legendary cities such as Athens, Sparta, Thebes - where they gave the world many great things, such as democracy, philosophy, tragedy, art and architecture, the very foundation of Western Civilization. Although few in number and often hostile to each other, in the 5th century BC they were able to defeat their much larger neighbor, Persia, on land and sea. = 
 # Requires translation!
Alexander, your people stand ready to march to war, to spread the great Greek culture to millions and to bring you everlasting glory. Are you ready to accept your destiny, King Alexander? Will you lead your people to triumph and greatness? Can you build a civilization that will stand the test of time? = 
Athens = Atenas
Sparta = Esparta
Corinth = Corinto
Argos = Argos
Knossos = Cnossos
Mycenae = Micenas
Pharsalos = Farsala
Ephesus = Éfeso
Halicarnassus = Halicarnasso
Rhodes = Rodes
Eretria = Erétria
Pergamon = Pérgamo 
Miletos = Mileto
Megara = Mégara
Phocaea = Foceia
Sicyon = Sicião
Tiryns = Tirinto
Samos = Samos
Mytilene = Mitilene
Chios = Chios
Paros = Paros
Elis = Élida
Syracuse = Siracusa
Herakleia = Heracleia
Gortyn = Gortina
Chalkis = Cálcis
Pylos = Pilos
Pella = Pela
Naxos = Naxos
Larissa = Larissa
Apollonia = Apolônia
Messene = Messene
Orchomenos = Orcômeno
Ambracia = Ambrácia
Kos = Cós
Knidos = Cnido
Amphipolis = Anfípolis
Patras = Pátras
Lamia = Lâmia
Nafplion = Náuplia
Apolyton = Apolyton
Greece = Grécia
 # Requires translation!
[amount]% City-State Influence degradation = 
City-State Influence recovers at twice the normal rate = Influência nas Cidades-Estado é recuperada duas vezes mais rápido que a taxa normal
 # Requires translation!
City-State territory always counts as friendly territory = 

Wu Zetian = Wu Zetian
You won't ever be able to bother me again. Go meet Yama. = Você nunca mais irá me perturbar. Vá conhecer Yama. 
Fool! I will disembowel you all! = Tolo! Eu irei estripar todos vocês!
You have proven to be a cunning and competent adversary. I congratulate you on your victory. = Você se provou um adversário habilidoso e competente. Eu quero te parabenizar na sua vitória.
Greetings, I am Empress Wu Zetian. China desires peace and development. You leave us alone, we'll leave you alone. = Saudações, eu sou a Imperatriz Wu Zetian. China deseja paz e desenvolvimento. Você não encomoda, nó não te encomodamos.
My friend, do you think you can accept this request? = Meu amigo, você acha que pode aceitar esse pedido? 
How are you today? = Como você está hoje? 
Oh. It's you? = Ah. É você? 
Art of War = A Arte da Guerra
 # Requires translation!
The Blessings of Heaven be upon you. Empress Wu Zetian, most beautiful and haughty ruler of China! Oh great Empress, whose shadow causes the flowers to blossom and the rivers to flow! You are the leader of the Chinese, the oldest and the greatest civilization that humanity has ever produced. China's history stretches back into the mists of time, its people achieving many great things long before the other upstart civilizations were even conceived. China's contributions to the arts and sciences are too many and too wondrous to do justice to - the printing press, gunpowder, the works of Confucius - these are but a few of the gifts China has given to an undeserving world! = 
 # Requires translation!
You, great Queen, who, with cunning and beauty, rose from the position of lowly concubine to that of Divine Empress - your people call out to you to lead them! Great China is once again beset on all sides by barbarians. Can you defeat all your many foes and return your country to greatness? Can you build a civilization to stand the test of time? = 
Beijing = Pequim
Shanghai = Xangai
Guangzhou = Guangzhou
Nanjing = Nanquim
Xian = Xiam
Chengdu = Chengdu
Hangzhou = Hancheu
Tianjin = Tianjin
Macau = Macau
Shandong = Shandong
Kaifeng = Kaifeng
Ningbo = Ningbo
Baoding = Baoding
Yangzhou = Yangzhou
Harbin = Harbin
Chongqing = Chongqing
Luoyang = Luoyang
Kunming = Kunming
Taipei = Taipei
Shenyang = Shenyang
Taiyuan = Taiwan
Tainan = Tainan
Dalian = Dalian
Lijiang = Lijiang
Wuxi = Wuxi
Suzhou = Suzhou
Maoming = Maoming
Shaoguan = Shaoguan
Yangjiang = Yangjiang
Heyuan = Heyuan
Huangshi = Huangshi
Yichang = Yichang
Yingtian = Yingtian
Xinyu = Xinyu
Xinzheng = Xinzheng
Handan = Handan
Dunhuang = Dunhuang
Gaoyu = Gaoyu
Nantong = Nantong
Weifang = Weifang
Xikang = Xikang
China = China
Great General provides double combat bonus = Um Grande General oferece o dobro de bônus de combate

Ramesses II = Ramessés II
You are but a pest on this Earth, prepare to be eliminated! = Você é nada além de uma peste na Terra, prepare-se para ser eliminado!
You are a fool who evokes pity. You have brought my hostility upon yourself and your repulsive civilization! = Você é um tolo que emana pena. Você trouxe minha ira sobre você e sua civilização repulsiva!
Strike me down and my soul will torment yours forever, you have won nothing. = Me derrube e a minha alma irá tormentar a sua para sempre, você não ganhou nada.
Greetings, I am Ramesses the god. I am the living embodiment of Egypt, mother and father of all civilizations. = Prazer, eu sou Ramesés o deus. Eu sou a encarnação do Egito, mãe e pai de todas as civilizações.
Generous Egypt makes you this offer. = O generoso Egito lhe fez essa oferta.
Good day. = Bom dia.
Oh, it's you. = Ah, é você.
Monument Builders = Construtores de Monumento
 # Requires translation!
We greet thee, oh great Ramesses, Pharaoh of Egypt, who causes the sun to rise and the Nile to flow, and who blesses his fortunate people with all the good things of life! Oh great lord, from time immemorial your people lived on the banks of the Nile river, where they brought writing to the world, and advanced mathematics, sculpture, and architecture. Thousands of years ago they created the great monuments which still stand tall and proud. = 
 # Requires translation!
Oh, Ramesses, for uncounted years your people endured, as other petty nations around them have risen and then fallen into dust. They look to you to lead them once more into greatness. Can you honor the gods and bring Egypt back to her rightful place at the very center of the world? Can you build a civilization that will stand the test of time? = 
Thebes = Tebas
Memphis = Memphis
Heliopolis = Heliopólis
Elephantine = Elefantina
Alexandria = Alexandria
Pi-Ramesses = Pi-Ramsés
Giza = Gizé
Byblos = Biblos 
Akhetaten = Aquetaton 
Hieraconpolis = Hieracômpolis 
Abydos = Abidos 
Asyut = Assiute
Avaris = Aváris
Lisht = Lixte
Buto = Buto
Edfu = Edfu
Pithom = Pitom
Busiris = Busíris
Kahun = Kahun
Athribis = Athribis
Mendes = Mendés 
Elashmunein = Hermópolis Magna
Tanis = Tânis
Bubastis = Bubástis
Oryx = Oryx 
Sebennytus = Sebenito
Akhmin = Acmim
Karnak = Carnaque
Luxor = Luxor
El Kab = Elcabe
Armant = Hermontis
Balat = Balat
Ellahun = El Lahun
Hawara = Hawara
Dashur = Dachur
Damanhur = Damanhur
Abusir = Abusir
Herakleopolis = Heracleópolis Magna
Akoris = Akoris
Benihasan = Beni Haçane
Badari = Badari
Hermopolis = Hermópolis Magna
Amrah = Haurã
Koptos = Copto
Ombos = Com Ombo
Naqada = Naqada
Semna = Semna 
Soleb = Solebe
Egypt = Egito
 # Requires translation!
[amount]% Production when constructing [buildingFilter] wonders [cityFilter] = 

Elizabeth = (Rainha) Elizabete
By the grace of God, your days are numbered. = Pela graça de Deus, seus dias estão contados.
We shall never surrender. = Nós nunca nos renderemos.
You have triumphed over us. The day is yours. = Você triunfou sobre nós. O dia é seu.
We are pleased to meet you. = É um prazer conhece-lo.
Would you be interested in a trade agreement with England? = Estaria interessado em um acordo de troca com Inglaterra?
Hello, again. = Ola, novamente.
Oh, it's you! = A, é você!
Sun Never Sets = O Sol Nunca se Põe
 # Requires translation!
Praises upon her serene highness, Queen Elizabeth Gloriana. You lead and protect the celebrated maritime nation of England. England is an ancient land, settled as early as 35,000 years ago. The island has seen countless waves of invaders, each in turn becoming a part of the fabric of the people. Although England is a small island, for many years your people dominated the world stage. Their matchless navy, brilliant artists and shrewd merchants, giving them power and influence far in excess of their mere numbers. = 
 # Requires translation!
Queen Elizabeth, will you bring about a new golden age for the English people? They look to you once more to return peace and prosperity to the nation. Will you take up the mantle of greatness? Can you build a civilization that will stand the test of time? = 
London = Londres
York = Iorque
Nottingham = Nottingham
Hastings = Hastings
 # Requires translation!
Canterbury = 
 # Requires translation!
Coventry = 
 # Requires translation!
Warwick = 
 # Requires translation!
Newcastle = 
 # Requires translation!
Oxford = 
 # Requires translation!
Liverpool = 
 # Requires translation!
Dover = 
 # Requires translation!
Brighton = 
 # Requires translation!
Norwich = 
 # Requires translation!
Leeds = 
 # Requires translation!
Reading = 
 # Requires translation!
Birmingham = 
 # Requires translation!
Richmond = 
 # Requires translation!
Exeter = 
 # Requires translation!
Cambridge = 
 # Requires translation!
Gloucester = 
 # Requires translation!
Manchester = 
 # Requires translation!
Bristol = 
 # Requires translation!
Leicester = 
 # Requires translation!
Carlisle = 
 # Requires translation!
Ipswich = 
 # Requires translation!
Portsmouth = 
 # Requires translation!
Berwick = 
 # Requires translation!
Bath = 
 # Requires translation!
Mumbles = 
 # Requires translation!
Southampton = 
 # Requires translation!
Sheffield = 
 # Requires translation!
Salisbury = 
 # Requires translation!
Colchester = 
 # Requires translation!
Plymouth = 
 # Requires translation!
Lancaster = 
 # Requires translation!
Blackpool = 
 # Requires translation!
Winchester = 
 # Requires translation!
Hull = 
England = Inglaterra

Napoleon = Napoleão
You're disturbing us, prepare for war. = Você está nos perturbando, prepare-se para a guerra. 
You've fallen into my trap. I'll bury you. = Você caiu em minha armadilha. Eu enterrarei você.
I congratulate you for your victory. = Eu te parabenizo por sua vitória.
Welcome. I'm Napoleon, of France; the smartest military man in world history. = Bem vindo. Sou Napoleão, da França; o militar mais esperto da história mundial.
France offers you this exceptional proposition. = França lhe oferece essa proposta exepcional.
Hello. = Olá.
It's you. = É você. 
Ancien Régime = Regime Ancião
 # Requires translation!
Long life and triumph to you, First Consul and Emperor of France, Napoleon I, ruler of the French people. France lies at the heart of Europe. Long has Paris been the world center of culture, arts and letters. Although surrounded by competitors - and often enemies - France has endured as a great nation. Its armies have marched triumphantly into battle from one end of the world to the other, its soldiers and generals among the best in history. = 
 # Requires translation!
Napoleon Bonaparte, France yearns for you to rebuild your empire, to lead her once more to glory and greatness, to make France once more the epicenter of culture and refinement. Emperor, will you ride once more against your foes? Can you build a civilization that will stand the test of time? = 
Paris = Paris
 # Requires translation!
Orleans = 
 # Requires translation!
Lyon = 
 # Requires translation!
Troyes = 
 # Requires translation!
Tours = 
 # Requires translation!
Marseille = 
 # Requires translation!
Chartres = 
 # Requires translation!
Avignon = 
 # Requires translation!
Rouen = 
 # Requires translation!
Grenoble = 
 # Requires translation!
Dijon = 
 # Requires translation!
Amiens = 
 # Requires translation!
Cherbourg = 
 # Requires translation!
Poitiers = 
 # Requires translation!
Toulouse = 
 # Requires translation!
Bayonne = 
 # Requires translation!
Strasbourg = 
 # Requires translation!
Brest = 
 # Requires translation!
Bordeaux = 
 # Requires translation!
Rennes = 
 # Requires translation!
Nice = 
 # Requires translation!
Saint Etienne = 
 # Requires translation!
Nantes = 
 # Requires translation!
Reims = 
 # Requires translation!
Le Mans = 
 # Requires translation!
Montpellier = 
 # Requires translation!
Limoges = 
 # Requires translation!
Nancy = 
 # Requires translation!
Lille = 
 # Requires translation!
Caen = 
 # Requires translation!
Toulon = 
 # Requires translation!
Le Havre = 
 # Requires translation!
Lourdes = 
 # Requires translation!
Cannes = 
 # Requires translation!
Aix-En-Provence = 
 # Requires translation!
La Rochelle = 
 # Requires translation!
Bourges = 
 # Requires translation!
Calais = 
France = França
 # Requires translation!
[stats] [cityFilter] = 

Catherine = Catarina
You've behaved yourself very badly, you know it. Now it's payback time. = Você se comportou muito mal, e você sabe disso. É hora da vingança.
You've mistaken my passion for a weakness, you'll regret about this. = Você confundiu minha paixão com fraquesa, você irá se arrepender disso.
We were defeated, so this makes me your prisoner. I suppose there are worse fates. = Fomos derrotados, então isso me faz sua prisioneira. Eu imagino que há destinos piores.
I greet you, stranger! If you are as intelligent and tactful as you are attractive, we'll get along just fine. = Eu lhe cumprimento estranho! Se você é tão inteligente e táctico quanto você é atraente, vamos nos dar bem.
How would you like it if I propose this kind of exchange? = Como você gostaria se eu propusesse esse tipo de troca?
Hello! = Oi!
What do you need?! = O que você quer?!
Siberian Riches = Riquezas Siberianas
 # Requires translation!
Greetings upon thee, Your Imperial Majesty Catherine, wondrous Empress of all the Russias. At your command lies the largest country in the world. Mighty Russia stretches from the Pacific Ocean in the east to the Baltic Sea in the west. Despite wars, droughts, and every manner of disaster the heroic Russian people survive and prosper, their artists and scientists among the best in the world. The Empire today remains one of the strongest ever seen in human history - a true superpower, with the greatest destructive force ever devised at her command. = 
 # Requires translation!
Catherine, your people look to you to bring forth glorious days for Russia and her people, to revitalize the land and recapture the wonder of the Enlightenment. Will you lead your people once more into greatness? Can you build a civilization that will stand the test of time? = 
Moscow = Moscou
 # Requires translation!
St. Petersburg = 
 # Requires translation!
Novgorod = 
 # Requires translation!
Rostov = 
 # Requires translation!
Yaroslavl = 
 # Requires translation!
Yekaterinburg = 
 # Requires translation!
Yakutsk = 
 # Requires translation!
Vladivostok = 
 # Requires translation!
Smolensk = 
 # Requires translation!
Orenburg = 
 # Requires translation!
Krasnoyarsk = 
 # Requires translation!
Khabarovsk = 
 # Requires translation!
Bryansk = 
 # Requires translation!
Tver = 
 # Requires translation!
Novosibirsk = 
 # Requires translation!
Magadan = 
 # Requires translation!
Murmansk = 
 # Requires translation!
Irkutsk = 
 # Requires translation!
Chita = 
 # Requires translation!
Samara = 
 # Requires translation!
Arkhangelsk = 
 # Requires translation!
Chelyabinsk = 
 # Requires translation!
Tobolsk = 
 # Requires translation!
Vologda = 
 # Requires translation!
Omsk = 
 # Requires translation!
Astrakhan = 
 # Requires translation!
Kursk = 
 # Requires translation!
Saratov = 
 # Requires translation!
Tula = 
 # Requires translation!
Vladimir = 
 # Requires translation!
Perm = 
 # Requires translation!
Voronezh = 
 # Requires translation!
Pskov = 
 # Requires translation!
Starayarussa = 
 # Requires translation!
Kostoma = 
 # Requires translation!
Nizhniy Novgorod = 
 # Requires translation!
Suzdal = 
 # Requires translation!
Magnitogorsk = 
Russia = Rússia
 # Requires translation!
Double quantity of [resource] produced = 

Augustus Caesar = Augusto César
 # Requires translation!
My treasury contains little and my soldiers are getting impatient... ...therefore you must die. = 
So brave, yet so stupid! If only you had a brain similar to your courage. = Tão bravo, porém tão estupido! Ao menos se você tivesse um cérebro similar a sua coragen.
The gods have deprived Rome of their favour. We have been defeated. = Os deuses privaram Roma de seu favor. Nós fomos derrotados.
I greet you. I am Augustus, Imperator and Pontifex Maximus of Rome. If you are a friend of Rome, you are welcome. = Prazer. Sou César Augusto, imperador e Papa de Roma. Se você é amigo de Roma, você é bem vindo.
I offer this, for your consideration. = Eu te ofereco isso, para sua consideração.
Hail. = Saudações.
What do you want? = O que deseja?
The Glory of Rome = A Glória de Roma
 # Requires translation!
The blessings of the gods be upon you, Caesar Augustus, emperor of Rome and all her holdings. Your empire was the greatest and longest lived of all in Western civilization. And your people single-handedly shaped its culture, law, art, and warfare like none other, before or since. Through years of glorious conquest, Rome came to dominate all the lands of the Mediterranean from Spain in the west to Syria in the east. And her dominion would eventually expand to cover much of England and northern Germany. Roman art and architecture still awe and inspire the world. And she remains the envy of all lesser civilizations who have followed. = 
 # Requires translation!
O mighty emperor, your people turn to you to once more reclaim the glory of Rome! Will you see to it that your empire rises again, bringing peace and order to all? Will you make Rome once again center of the world? Can you build a civilization that will stand the test of time? = 
Rome = Roma
 # Requires translation!
Antium = 
 # Requires translation!
Cumae = 
 # Requires translation!
Neapolis = 
 # Requires translation!
Ravenna = 
 # Requires translation!
Arretium = 
 # Requires translation!
Mediolanum = 
 # Requires translation!
Arpinum = 
 # Requires translation!
Circei = 
 # Requires translation!
Setia = 
 # Requires translation!
Satricum = 
 # Requires translation!
Ardea = 
 # Requires translation!
Ostia = 
 # Requires translation!
Velitrae = 
 # Requires translation!
Viroconium = 
 # Requires translation!
Tarentum = 
 # Requires translation!
Brundisium = 
 # Requires translation!
Caesaraugusta = 
 # Requires translation!
Caesarea = 
 # Requires translation!
Palmyra = 
 # Requires translation!
Signia = 
 # Requires translation!
Aquileia = 
 # Requires translation!
Clusium = 
 # Requires translation!
Sutrium = 
 # Requires translation!
Cremona = 
 # Requires translation!
Placentia = 
 # Requires translation!
Hispalis = 
 # Requires translation!
Artaxata = 
 # Requires translation!
Aurelianorum = 
 # Requires translation!
Nicopolis = 
 # Requires translation!
Agrippina = 
 # Requires translation!
Verona = 
 # Requires translation!
Corfinium = 
 # Requires translation!
Treverii = 
 # Requires translation!
Sirmium = 
 # Requires translation!
Augustadorum = 
 # Requires translation!
Curia = 
 # Requires translation!
Interrama = 
 # Requires translation!
Adria = 
 # Requires translation!
[amount]% Production towards any buildings that already exist in the Capital = 

Harun al-Rashid = Harune Arraxide
The world will be more beautiful without you. Prepare for war. = O mundo será mais bonito sem você. Prepare-se para a guerra.
Fool! You will soon regret dearly! I swear it! = Tolo! Você irá se arrepender logo! É uma promessa!
You have won, congratulations. My palace is now in your possession, and I beg that you care well for the peacock. = Parabéns, você ganhou. Meu palácio está a sua disposição, e eu lhe imploro para cuidar bem do pavão.
Welcome foreigner, I am Harun Al-Rashid, Caliph of the Arabs. Come and tell me about your empire. = Seja bem vindo forasteiro, eu sou Harune Arraxide, califa dos Arabes. Venha, e me fale sobre seu império.
Come forth, let's do business. = Venha cá, vamos fazer negócio.
Peace be upon you. = Que a paz esteja com você.
Trade Caravans = Caravanas de Troca
 # Requires translation!
Blessings of God be upon you oh great caliph Harun al-Rashid, leader of the pious Arabian people! The Muslim empire, the Caliphate was born in the turbulent years after the death of the prophet Muhammad in 632 AD, as his followers sought to extend the rule of God to all of the people of the earth. The caliphate grew mighty indeed at the height of its power, ruling Spain, North Africa, the Middle East, Anatolia, the Balkans and Persia. An empire as great as or even greater than that of Rome. The arts and sciences flourished in Arabia during the Middle Ages, even as the countries of Europe descended into ignorance and chaos. The Caliphate survived for six hundred years, until finally succumbing to attack from the Mongols, those destroyers of Empires. = 
 # Requires translation!
Great Caliph Harun al Rashid, your people look to you to return them to greatness! To make Arabia once again an enlightened land of arts and knowledge, a powerful nation who needs fear no enemy! Oh Caliph, will you take up the challenge? Can you build a civilization that will stand the test of time? = 
 # Requires translation!
Mecca = 
 # Requires translation!
Medina = 
 # Requires translation!
Damascus = 
 # Requires translation!
Baghdad = 
 # Requires translation!
Najran = 
 # Requires translation!
Kufah = 
 # Requires translation!
Basra = 
 # Requires translation!
Khurasan = 
 # Requires translation!
Anjar = 
 # Requires translation!
Fustat = 
 # Requires translation!
Aden = 
 # Requires translation!
Yamama = 
 # Requires translation!
Muscat = 
 # Requires translation!
Mansura = 
 # Requires translation!
Bukhara = 
 # Requires translation!
Fez = 
 # Requires translation!
Shiraz = 
 # Requires translation!
Merw = 
 # Requires translation!
Balkh = 
 # Requires translation!
Mosul = 
 # Requires translation!
Aydab = 
 # Requires translation!
Bayt = 
 # Requires translation!
Suhar = 
 # Requires translation!
Taif = 
 # Requires translation!
Hama = 
 # Requires translation!
Tabuk = 
 # Requires translation!
Sana'a = 
 # Requires translation!
Shihr = 
 # Requires translation!
Tripoli = 
 # Requires translation!
Tunis = 
 # Requires translation!
Kairouan = 
 # Requires translation!
Algiers = 
 # Requires translation!
Oran = 
Arabia = Arábia
[stats] from each Trade Route = [stats] de cada Rota de Comércio

George Washington = George Washington
Your wanton aggression leaves us no choice. Prepare for war! = Sua agressão arbitrária nos deixa sem escolha. Prepare-se para guerra!
You have mistaken our love of peace for weakness. You shall regret this! = Você confundiu nossa benevolência com fraqueza. Você se arrependerá disso!
The day...is yours. I hope you will be merciful in your triumph. = O dia... é seu. Eu espero que você seja misericordioso com seu triunfo.
The people of the United States of America welcome you. = O povo do Estados Unidos da America te recebe com prazer.
Is the following trade of interest to you? = Essa troca é de seu interesse?
Well? = Então?
Manifest Destiny = Destino Manifesto
 # Requires translation!
Welcome President Washington! You lead the industrious American civilization! Formed in the conflagration of revolution in the 18th century, within a hundred years, the young nation became embroiled in a terrible civil war that nearly tore the country apart, but it was just a few short years later in the 20th century that the United States reached the height of its power, emerging triumphant and mighty from the two terrible wars that destroyed so many other great nations. The United States is a nation of immigrants, filled with optimism and determination. They lack only a leader to help them fulfill their promise. = 
 # Requires translation!
President Washington, can you lead the American people to greatness? Can you build a civilization that will stand the test of time? = 
Washington = Washington
New York = Nova Iorque
 # Requires translation!
Boston = 
 # Requires translation!
Philadelphia = 
 # Requires translation!
Atlanta = 
 # Requires translation!
Chicago = 
 # Requires translation!
Seattle = 
 # Requires translation!
San Francisco = 
 # Requires translation!
Los Angeles = 
 # Requires translation!
Houston = 
 # Requires translation!
Portland = 
 # Requires translation!
St. Louis = 
 # Requires translation!
Miami = 
 # Requires translation!
Buffalo = 
 # Requires translation!
Detroit = 
 # Requires translation!
New Orleans = 
 # Requires translation!
Baltimore = 
 # Requires translation!
Denver = 
 # Requires translation!
Cincinnati = 
 # Requires translation!
Dallas = 
 # Requires translation!
Cleveland = 
 # Requires translation!
Kansas City = 
 # Requires translation!
San Diego = 
 # Requires translation!
Las Vegas = 
 # Requires translation!
Phoenix = 
 # Requires translation!
Albuquerque = 
 # Requires translation!
Minneapolis = 
 # Requires translation!
Pittsburgh = 
 # Requires translation!
Oakland = 
 # Requires translation!
Tampa Bay = 
 # Requires translation!
Orlando = 
 # Requires translation!
Tacoma = 
 # Requires translation!
Santa Fe = 
 # Requires translation!
Olympia = 
 # Requires translation!
Hunt Valley = 
 # Requires translation!
Springfield = 
 # Requires translation!
Palo Alto = 
 # Requires translation!
Centralia = 
 # Requires translation!
Spokane = 
 # Requires translation!
Jacksonville = 
 # Requires translation!
Svannah = 
 # Requires translation!
Charleston = 
 # Requires translation!
San Antonio = 
 # Requires translation!
Anchorage = 
 # Requires translation!
Sacramento = 
 # Requires translation!
Reno = 
 # Requires translation!
Salt Lake City = 
 # Requires translation!
Boise = 
 # Requires translation!
Milwaukee = 
 # Requires translation!
Santa Cruz = 
 # Requires translation!
Little Rock = 
America = América

Oda Nobunaga = Oda Nobunaga
I hereby inform you of our intention to wipe out your civilization from this world. = Por mei deste, informamos nossa intenção de eliminar sua civilização deste mundo.
Pitiful fool! Now we shall destroy you! = Tolo lamentável! Agora deveremos destruí-lo!
You were much wiser than I thought. = Você é muito mais sábio do que eu pensava.
We hope for a fair and just relationship with you, who are renowned for military bravery. = Nós oramos por uma relação justa com vocês, que são renomados por sua coragen militar.
I would be grateful if you agreed on the following proposal. = Eu agradeceria se você concordasse com essa proposta.
Oh, it's you... = Ah, é você...
Bushido = Bushido
 # Requires translation!
Blessings upon you, noble Oda Nobunaga, ruler of Japan, the land of the Rising Sun! May you long walk among its flowering blossoms. The Japanese are an island people, proud and pious with a rich culture of arts and letters. Your civilization stretches back thousands of years, years of bloody warfare, expansion and isolation, great wealth and great poverty. In addition to their prowess on the field of battle, your people are also immensely industrious, and their technological innovation and mighty factories are the envy of lesser people everywhere. = 
 # Requires translation!
Legendary daimyo, will you grab the reins of destiny? Will you bring your family and people the honor and glory they deserve? Will you once again pick up the sword and march to triumph? Will you build a civilization that stands the test of time? = 
 # Requires translation!
Kyoto = 
 # Requires translation!
Osaka = 
Tokyo = Tóquio
 # Requires translation!
Satsuma = 
 # Requires translation!
Kagoshima = 
 # Requires translation!
Nara = 
 # Requires translation!
Nagoya = 
 # Requires translation!
Izumo = 
 # Requires translation!
Nagasaki = 
 # Requires translation!
Yokohama = 
 # Requires translation!
Shimonoseki = 
 # Requires translation!
Matsuyama = 
 # Requires translation!
Sapporo = 
 # Requires translation!
Hakodate = 
 # Requires translation!
Ise = 
 # Requires translation!
Toyama = 
 # Requires translation!
Fukushima = 
 # Requires translation!
Suo = 
 # Requires translation!
Bizen = 
 # Requires translation!
Echizen = 
 # Requires translation!
Izumi = 
 # Requires translation!
Omi = 
 # Requires translation!
Echigo = 
 # Requires translation!
Kozuke = 
 # Requires translation!
Sado = 
 # Requires translation!
Kobe = 
 # Requires translation!
Nagano = 
 # Requires translation!
Hiroshima = 
 # Requires translation!
Takayama = 
 # Requires translation!
Akita = 
 # Requires translation!
Fukuoka = 
 # Requires translation!
Aomori = 
 # Requires translation!
Kamakura = 
 # Requires translation!
Kochi = 
 # Requires translation!
Naha = 
 # Requires translation!
Sendai = 
 # Requires translation!
Gifu = 
 # Requires translation!
Yamaguchi = 
 # Requires translation!
Ota = 
 # Requires translation!
Tottori = 
Japan = Japão
Units fight as though they were at full strength even when damaged = Unidades lutam como se estivessem com força total mesmo quando feridas

Gandhi = Gandhi
I have just received a report that large numbers of my troops have crossed your borders. = Eu acabei de recerber um informe de que um grande número de minhas tropas cruzaram suas fronteiras.
My attempts to avoid violence have failed. An eye for an eye only makes the world blind. = Minhas tentativas de evitar violência falharam. Olho por olho e o mundo acabará cego.
 # Requires translation!
You can chain me, you can torture me, you can even destroy this body, but you will never imprison my mind. = 
Hello, I am Mohandas Gandhi. My people call me Bapu, but please, call me friend. = Saudações, Eu sou Mahatma Gandhi . Meu povo me chama de Bapu, mas por favor, me chame de amigo.
My friend, are you interested in this arrangement? = Meu amigo, você está interessado neste acordo?
I wish you peace. = Lhe desejo paz.
Population Growth = Crescimento Populacional
Delhi = Délhi
Mumbai = Mumbai
Vijayanagara = Bisnaga
Pataliputra = Pataliputra
Varanasi = Varanássi
Agra = Agra
Calcutta = Calcutá
Lahore = Lahore
Bangalore = Bengaluru
Hyderabad = Hiderabade
Madurai = Madurai
Ahmedabad = Ahmedabad
Kolhapur = Kolapur
Prayaga = Prayagraj
Ayodhya = Ayodhya
Indraprastha = Indraprastha
Mathura = Matura
Ujjain = Ujaim
Gulbarga = Gulbarga
Jaunpur = Jaunpur
Rajagriha = Rajgir
Sravasti = Sravasti
Tiruchirapalli = Tiruchirapalli
Thanjavur = Thanjavur
Bodhgaya = Bodh Gaya
Kushinagar = Kushinagar
Amaravati = Amaravati
Gaur = Gaur
Gwalior = Gwalior
Jaipur = Jaipur
Karachi = Carachi
India = Índia
Unhappiness from number of Cities doubled = Infelicidade obtida pelo número de cidades é dobrada

Otto von Bismarck = Otto von Bismarck
I cannot wait until ye grow even mightier. Therefore, prepare for war! = Eu não esperarei por seu avanço. Portanto, prepare-se para guerra!
Corrupted villain! We will bring you into the ground! = Vilão corrupto! Nós o levaremos ao chão!
Germany has been destroyed. I weep for the future generations. = Alemanha foi destruída. Eu choro pelas futuras gerações.
Guten tag. In the name of the great German people, I bid you welcome. = Olá. Em nome do grande povo alemão, seja bem vindo.
It would be in your best interest, to carefully consider this proposal. = Seria de seu interesse cuidadosamente considerar esta proposta.
What now? = O que é dessa vez?
So, out with it! = Então, vamos lá!
Furor Teutonicus = Fúria Teutônica
 # Requires translation!
Hail mighty Bismarck, first chancellor of Germany and her empire! Germany is an upstart nation, fashioned from the ruins of the Holy Roman Empire and finally unified in 1871, a little more than a century ago. The German people have proven themselves to be creative, industrious and ferocious warriors. Despite enduring great catastrophes in the first half of the 20th century, Germany remains a worldwide economic, artistic and technological leader. = 
 # Requires translation!
Great Prince Bismarck, the German people look up to you to lead them to greater days of glory. Their determination is strong, and now they turn to you, their beloved iron chancellor, to guide them once more. Will you rule and conquer through blood and iron, or foster the Germanic arts and industry? Can you build a civilization that will stand the test of time? = 
Berlin = Berlim
Hamburg = Hambúrgo
Munich = Munique
Cologne = Cologne
Frankfurt = Frankfurt
Essen = Essen
Dortmund = Dortmund
Stuttgart = Stuttgart
Düsseldorf = Düsseldorf
Bremen = Bremen
Hannover = Hannover
Duisburg = Duisburg
Leipzig = Leipzig
Dresden = Dresden
Bonn = Bonn
Bochum = Bochum
Bielefeld = Bielefield
Karlsruhe = Karlsruhe
Gelsenkirchen = Gelsenkirchen
Wiesbaden = Wiesbaden
Münster = Munster
Rostock = Rostock
Chemnitz = Chemnitz
Braunschweig = Braunschweig
Halle = Halle
Mönchengladbach = Monchengladbach
Kiel = Kiel
Wuppertal = Wuppertal
Freiburg = Freiburg
Hagen = Hagen
Erfurt = Erfurt
Kaiserslautern = Kaiserslautern
Kassel = Kassel
Oberhausen = Oberhausen
Hamm = Hamm
 # Requires translation!
Saarbrücken = 
Krefeld = Krefeld
Pirmasens = Pirmasens
Potsdam = Potsdam
Solingen = Solingen
Osnabrück = Osnabruck
Ludwigshafen = Ludwigshafen
Leverkusen = Leverkussen
Oldenburg = Oldenburg
Neuss = Neuss
Mülheim = Mulheim
Darmstadt = Darmstadt
Herne = Herne
Würzburg = Wurzuburg
Recklinghausen = Recklinghausen
Göttingen = Gottingen
Wolfsburg = Wolfsburg
Koblenz = Koblenz
Hildesheim = Hildensheim
Erlangen = Erlangen
Germany = Alemanha
67% chance to earn 25 Gold and recruit a Barbarian unit from a conquered encampment = 67% de chance de ganhar 25 Ouro e recrutar um Bárbaro quando um acampamento é conquistado
 # Requires translation!
[amount]% maintenance costs = 

Suleiman I = Solimão I
Your continued insolence and failure to recognize and preeminence leads us to war. = Sua contínua insolencia e fracasso em reconhecer nossa preeminência nos levou a guerra.
Good. The world shall witness the incontestable might of my armies and the glory of the Empire. = Bom. O mundo obeservará a inconstestável força das tropas e da gloria do Império.
Ruin! Ruin! Istanbul becomes Iram of the Pillars, remembered only by the melancholy poets. = Ruínas! Ruínas! Istanbul virou o Iram dos Pilares, lembrada apenas pelos poetas melancólicos.
From the magnificence of Topkapi, the Ottoman nation greets you, stranger! I'm Suleiman, Kayser-I Rum, and I bestow upon you my welcome! = Da magnificiência de Topkapi, a nação Otomana lhe recebe, estranho! Eu sou Solimão, Imperador-I, e eu lhe concedo o meu bem vindo!
Let us do business! Would you be interested? = Vamos fazer negócios! Está interessado?
Barbary Corsairs = Corsários Bárbaros
 # Requires translation!
Blessings of God be upon you, oh Great Emperor Suleiman! Your power, wealth and generosity awe the world! Truly, are you called 'Magnificent!' Your empire began in Bithynia, a small country in Eastern Anatolia in 12th century. Taking advantage in the decline of the great Seljuk Sultanate of Rum, King Osman I of Bithynia expanded west into Anatolia. Over the next century, your subjects brought down the empire of Byzantium, taking its holdings in Turkey and then the Balkans. In the mid 15th century, the Ottomans captured ancient Constantinople, gaining control of the strategic link between Europe and the Middle East. Your people's empire would continue to expand for centuries governing much of North Africa, the Middle East and Eastern Europe at its height. = 
 # Requires translation!
Mighty Sultan, heed the call of your people! Bring your empire back to the height of its power and glory and once again the world will look upon your greatness with awe and admiration! Will you accept the challenge, great emperor? Will you build an empire that will stand the test of time? = 
Istanbul = Instambul
 # Requires translation!
Edirne = 
 # Requires translation!
Ankara = 
 # Requires translation!
Bursa = 
 # Requires translation!
Konya = 
 # Requires translation!
Samsun = 
 # Requires translation!
Gaziantep = 
 # Requires translation!
Diyarbakır = 
 # Requires translation!
Izmir = 
 # Requires translation!
Kayseri = 
 # Requires translation!
Malatya = 
 # Requires translation!
Mersin = 
 # Requires translation!
Antalya = 
 # Requires translation!
Zonguldak = 
 # Requires translation!
Denizli = 
 # Requires translation!
Ordu = 
 # Requires translation!
Muğla = 
 # Requires translation!
Eskişehir = 
 # Requires translation!
Inebolu = 
 # Requires translation!
Sinop = 
 # Requires translation!
Adana = 
 # Requires translation!
Artvin = 
 # Requires translation!
Bodrum = 
 # Requires translation!
Eregli = 
 # Requires translation!
Silifke = 
 # Requires translation!
Sivas = 
 # Requires translation!
Amasya = 
 # Requires translation!
Marmaris = 
 # Requires translation!
Trabzon = 
 # Requires translation!
Erzurum = 
 # Requires translation!
Urfa = 
 # Requires translation!
Izmit = 
 # Requires translation!
Afyonkarahisar = 
 # Requires translation!
Bitlis = 
 # Requires translation!
Yalova = 
The Ottomans = Império Otomano
50% chance of capturing defeated Barbarian naval units and earning 25 Gold = 50% de chance de capturar unidades navais de Bárbaros e ganhar 25 Ouros

Sejong = Rei Sejong
Jip-hyun-jun (Hall of Worthies) will no longer tolerate your irksome behavior. We will liberate the citizens under your oppression even with force, and enlighten them! = Jip-hyun-jun não tolerará seu comportamento irritante. Nós iremos livrar os cidadãos sobre sua opressão, mesmo que a força, e os iluminaremos!
Foolish, miserable wretch! You will be crushed by this country's magnificent scientific power! = Tolo, miserável desgraçado(a)! Você sera esmagado pela magnífica força cientifica deste país!
Now the question is who will protect my people. A dark age has come. = Agora a questão é quem irá proteger meu povo. Uma era escura começou.
Welcome to the palace of Choson, stranger. I am the learned King Sejong, who looks after his great people. = Bem vindo ao palacio de Cho Song, estranho. Eu sou o erudito Rei Sejong,que zéla sobre seu grande povo.
We have many things to discuss and have much to benefit from each other. = Nós temos muito a discutir e temos muito doque beneficiar de um ao outro.
Oh, it's you = Ah, é você
Scholars of the Jade Hall = Estudiosos do Hall de Jade
 # Requires translation!
Greetings to you, exalted King Sejong the Great, servant to the people and protector of the Choson Dynasty! Your glorious vision of prosperity and overwhelming benevolence towards the common man made you the most beloved of all Korean kings. From the earliest days of your reign, the effort you took to provide a fair and just society for all was surpassed only by the technological advances spurred onwards by your unquenched thirst for knowledge. Guided by your wisdom, the scholars of the Jade Hall developed Korea's first written language, Hangul, bringing the light of literature and science to the masses after centuries of literary darkness. = 
 # Requires translation!
Honorable Sejong, once more the people look to your for guidance. Will you rise to the occasion, bringing harmony and understanding to the people? Can you once again advance your kingdom's standing to such wondrous heights? Can you build a civilization that stands the test of time? = 
 # Requires translation!
Seoul = 
 # Requires translation!
Busan = 
 # Requires translation!
Jeonju = 
 # Requires translation!
Daegu = 
 # Requires translation!
Pyongyang = 
 # Requires translation!
Kaesong = 
 # Requires translation!
Suwon = 
 # Requires translation!
Gwangju = 
 # Requires translation!
Gangneung = 
 # Requires translation!
Hamhung = 
 # Requires translation!
Wonju = 
 # Requires translation!
Ulsan = 
 # Requires translation!
Changwon = 
 # Requires translation!
Andong = 
 # Requires translation!
Gongju = 
 # Requires translation!
Haeju = 
 # Requires translation!
Cheongju = 
 # Requires translation!
Mokpo = 
 # Requires translation!
Dongducheon = 
 # Requires translation!
Geoje = 
 # Requires translation!
Suncheon = 
 # Requires translation!
Jinju = 
 # Requires translation!
Sangju = 
 # Requires translation!
Rason = 
 # Requires translation!
Gyeongju = 
 # Requires translation!
Chungju = 
 # Requires translation!
Sacheon = 
 # Requires translation!
Gimje = 
 # Requires translation!
Anju = 
Korea = Coréia
Receive a tech boost when scientific buildings/wonders are built in capital = Recebe um impulso tecnológico quando construções/maravilhas científicas são construídas na capital

Hiawatha = Hiawatha
You are a plague upon Mother Earth! Prepare for battle! = Você é uma praga para a Mãe Terra! Prepare-se para a batalha!
You evil creature! My braves will slaughter you! = Sua criatura maligna! Os meus guerreiros irão te massacrar!
You have defeated us... but our spirits will never be vanquished! We shall return! = Você nos derrotou... mas nossos espíritos nunca serão aniquilados! Nós iremos retornar!
Greetings, stranger. I am Hiawatha, speaker for the Iroquois. We seek peace with all, but we do not shrink from war. = Saudações, estranho. Eu sou Hiawatha, representante dos Iroqueses. Nós procuramos paz com todos, mas não fugimos da guerra.
Does this trade work for you, my friend? = Você aceita essa troca, meu amigo?
The Great Warpath = A grande Ira
 # Requires translation!
Greetings, noble Hiawatha, leader of the mighty Iroquois nations! Long have your people lived near the great and holy lake Ontario in the land that has come to be known as the New York state in North America. In the mists of antiquity, the five peoples of Seneca, Onondaga, Mohawks, Cayugas and Oneida united into one nation, the Haudenosaunee, the Iroquois. With no written language, the wise men of your nation created the great law of peace, the model for many constitutions including that of the United States. For many years, your people battled great enemies, such as the Huron, and the French and English invaders. Tough outnumbered and facing weapons far more advanced than the ones your warriors wielded, the Iroquois survived and prospered, until they were finally overwhelmed by the mighty armies of the new United States. = 
 # Requires translation!
Oh noble Hiawatha, listen to the cries of your people! They call out to you to lead them in peace and war, to rebuild the great longhouse and unite the tribes once again. Will you accept this challenge, great leader? Will you build a civilization that will stand the test of time? = 
 # Requires translation!
Onondaga = 
 # Requires translation!
Osininka = 
Grand River = Grande Rio
 # Requires translation!
Akwesasme = 
Buffalo Creek = Riacho do Búfalo
 # Requires translation!
Brantford = 
 # Requires translation!
Montreal = 
Genesse River = Rio Genesse
Canandaigua Lake = Lago Canandaigua
Lake Simcoe = Lago Simcoe
 # Requires translation!
Salamanca = 
 # Requires translation!
Gowanda = 
 # Requires translation!
Cuba = 
 # Requires translation!
Akron = 
 # Requires translation!
Kanesatake = 
 # Requires translation!
Ganienkeh = 
Cayuga Castle = Castelo de Cayuga
 # Requires translation!
Chondote = 
 # Requires translation!
Canajoharie = 
 # Requires translation!
Nedrow = 
Oneida Lake = Lago de Oneida
 # Requires translation!
Kanonwalohale = 
Green Bay = Baía Verde
 # Requires translation!
Southwold = 
Mohawk Valley = Vale de Mohawk
 # Requires translation!
Schoharie = 
Bay of Quinte = Baía de Quinte
 # Requires translation!
Kanawale = 
 # Requires translation!
Kanatsiokareke = 
 # Requires translation!
Tyendinaga = 
 # Requires translation!
Hahta = 
Iroquois = Iroqueses
All units move through Forest and Jungle Tiles in friendly territory as if they have roads. These tiles can be used to establish City Connections upon researching the Wheel. = Todas as unidades se movem pelas Florestas e Selvas no território amistosos que tiverem estradas. Esses locais podem ser usados para estabelecer Conexões da Cidade após pesquisar a Roda.

Darius I = Dario I
Your continue existence is an embarrassment to all leaders everywhere! You must be destroyed! = A sua existência é uma vergonha para os líderes em todo o mundo! Você deve ser destruído!
Curse you! You are beneath me, son of a donkey driver! I will crush you! = Maldito seja! Você está abaixo de mim, filho de um carregador de burros! Eu irei te aniquilar!
You mongrel! Cursed be you! The world will long lament your heinous crime! = Seu vira-lata! Maldito seja! O mundo irá lamentar por séculos o seu crime hediondo!
Peace be on you! I am Darius, the great and outstanding king of kings of great Persia... but I suppose you knew that. = Que a paz esteja com você! Eu sou Dario, o incrível e sensacional rei dos reis da grande Persia... mas acredito que você já saiba disso.
In my endless magnanimity, I am making you this offer. You agree, of course? = Pela minha magnanimidade sem fim, eu lhe proponho esta troca. Você claramente concorda, não?
Good day to you! = Um bom dia para você!
Ahh... you... = Ah... você...
Achaemenid Legacy = Legado Aquemenianiano
 # Requires translation!
The blessings of heaven be upon you, beloved king Darius of Persia! You lead a strong and wise people. In the morning of the world, the great Persian leader Cyrus revolted against the mighty Median empire and by 550 BC, the Medes were no more. Through cunning diplomacy and military prowess, great Cyrus conquered wealthy Lydia and powerful Babylon, his son conquering proud Egypt some years later. Over time, Persian might expanded into far away Macedonia, at the very door of the upstart Greek city-states. Long would Persia prosper until the upstart villain Alexander of Macedon, destroyed the great empire in one shocking campaign. = 
 # Requires translation!
Darius, your people look to you to once again bring back the days of power and glory for Persia! The empire of your ancestors must emerge again, to triumph over its foes and to bring peace and order to the world! O king, will you answer the call? Can you build a civilization that will stand the test of time? = 
Persepolis = Persépolis
 # Requires translation!
Parsagadae = 
 # Requires translation!
Susa = 
 # Requires translation!
Ecbatana = 
 # Requires translation!
Tarsus = 
 # Requires translation!
Gordium = 
 # Requires translation!
Bactra = 
 # Requires translation!
Sardis = 
 # Requires translation!
Ergili = 
 # Requires translation!
Dariushkabir = 
 # Requires translation!
Ghulaman = 
 # Requires translation!
Zohak = 
 # Requires translation!
Istakhr = 
 # Requires translation!
Jinjan = 
 # Requires translation!
Borazjan = 
 # Requires translation!
Herat = 
 # Requires translation!
Dakyanus = 
 # Requires translation!
Bampur = 
 # Requires translation!
Turengtepe = 
 # Requires translation!
Rey = 
 # Requires translation!
Thuspa = 
 # Requires translation!
Hasanlu = 
 # Requires translation!
Gabae = 
 # Requires translation!
Merv = 
 # Requires translation!
Behistun = 
 # Requires translation!
Kandahar = 
 # Requires translation!
Altintepe = 
 # Requires translation!
Bunyan = 
 # Requires translation!
Charsadda = 
 # Requires translation!
Uratyube = 
 # Requires translation!
Dura Europos = 
 # Requires translation!
Aleppo = 
 # Requires translation!
Qatna = 
 # Requires translation!
Kabul = 
 # Requires translation!
Capisa = 
 # Requires translation!
Kyreskhata = 
 # Requires translation!
Marakanda = 
 # Requires translation!
Peshawar = 
 # Requires translation!
Van = 
 # Requires translation!
Pteira = 
 # Requires translation!
Arshada = 
 # Requires translation!
Artakaona = 
 # Requires translation!
Aspabota = 
 # Requires translation!
Autiyara = 
 # Requires translation!
Bagastana = 
 # Requires translation!
Baxtri = 
 # Requires translation!
Darmasa = 
 # Requires translation!
Daphnai = 
 # Requires translation!
Drapsaka = 
 # Requires translation!
Eion = 
 # Requires translation!
Gandutava = 
 # Requires translation!
Gaugamela = 
 # Requires translation!
Harmozeia = 
 # Requires translation!
Ekatompylos = 
 # Requires translation!
Izata = 
 # Requires translation!
Kampada = 
 # Requires translation!
Kapisa = 
 # Requires translation!
Karmana = 
 # Requires translation!
Kounaxa = 
 # Requires translation!
Kuganaka = 
 # Requires translation!
Nautaka = 
 # Requires translation!
Paishiyauvada = 
 # Requires translation!
Patigrbana = 
 # Requires translation!
Phrada = 
Persia = Pérsia

Kamehameha I = Kamehameha I
The ancient fire flashing across the sky is what proclaimed that this day would come, though I had foolishly hoped for a different outcome. = O fogo antigo brilhando no céu é o que proclamava que esse dia chegaria, apesar de eu tolamente ter esperado um resultado diferente.
It is obvious now that I misjudged you and your true intentions. = É óbvio que eu subestimei você e suas verdadeiras intenções.
The hard-shelled crab yields, and the lion lies down to sleep. Kanaloa comes for me now. = O caranguejo de casca-dura produz, e o leão se deita para dormir. Kanaloa vem por mim agora.
Aloha! Greetings and blessings upon you, friend. I am Kamehameha, Great King of this strand of islands. = Aloha! Saudações e bençãos para você, amigo. Eu sou Kamehameha, Grande Rei destas ilhas.
Come, let our people feast together! = Venha, deixe nosso povo festejar juntos!
Welcome, friend! = Bem vindo, amigo!
Wayfinding = Orientação
 # Requires translation!
Greetings and blessings be upon you, Kamehameha the Great, chosen by the heavens to unite your scattered peoples. Oh mighty King, you were the first to bring the Big Island of Hawai'i under one solitary rule in 1791 AD. This was followed by the merging of all the remaining islands under your standard in 1810. As the first King of Hawai'i, you standardized the legal and taxation systems and instituted the Mamalahoe Kawanai, an edict protecting civilians in times of war. You ensured the continued unification and sovereignty of the islands by your strong laws and deeds, even after your death in 1819. = 
 # Requires translation!
Oh wise and exalted King, your people wish for a kingdom of their own once more and require a leader of unparalleled greatness! Will you answer their call and don the mantle of the Lion of the Pacific? Will you build a kingdom that stands the test of time? = 
Honolulu = Honolulu
Samoa = Samoa
 # Requires translation!
Tonga = 
 # Requires translation!
Nuku Hiva = 
 # Requires translation!
Raiatea = 
 # Requires translation!
Aotearoa = 
 # Requires translation!
Tahiti = 
 # Requires translation!
Hilo = 
 # Requires translation!
Te Wai Pounamu = 
 # Requires translation!
Rapa Nui = 
 # Requires translation!
Tuamotu = 
 # Requires translation!
Rarotonga = 
 # Requires translation!
Tuvalu = 
 # Requires translation!
Tubuai = 
 # Requires translation!
Mangareva = 
 # Requires translation!
Oahu = 
 # Requires translation!
Kiritimati = 
 # Requires translation!
Ontong Java = 
 # Requires translation!
Niue = 
 # Requires translation!
Rekohu = 
 # Requires translation!
Rakahanga = 
 # Requires translation!
Bora Bora = 
 # Requires translation!
Kailua = 
 # Requires translation!
Uvea = 
 # Requires translation!
Futuna = 
 # Requires translation!
Rotuma = 
 # Requires translation!
Tokelau = 
 # Requires translation!
Lahaina = 
 # Requires translation!
Bellona = 
 # Requires translation!
Mungava = 
 # Requires translation!
Tikopia = 
 # Requires translation!
Emae = 
 # Requires translation!
Kapingamarangi = 
 # Requires translation!
Takuu = 
 # Requires translation!
Nukuoro = 
 # Requires translation!
Sikaiana = 
 # Requires translation!
Anuta = 
 # Requires translation!
Nuguria = 
 # Requires translation!
Pileni = 
 # Requires translation!
Nukumanu = 
Polynesia = Polinésia
Enables embarkation for land units = Permite o embarque de unidades terrestres
Enables embarked units to enter ocean tiles = Permite que unidades embarcadas entrem em hexágonos oceânicos
 # Requires translation!
Normal vision when embarked = 
+[amount]% Strength if within [amount2] tiles of a [tileImprovement] = +[amount]% Força quando encontra-se dentro de [amount2] hexágonos de [tileImprovement]

Ramkhamhaeng = Ramkhamrhaeng
You lowly, arrogant fool! I will make you regret of your insolence! = Seu bastardo arrogante! Eu vou fazer você se arrepender de sua insolência.
You scoundrel! I shall prepare to fend you off! = Canalha! Vou me preparar para destruí-lo!
Although I lost, my honor shall endure. I wish you good luck. = Mesmo após ser derrotado, minha honra permanece intacta. Eu lhe desejo boa sorte.
I, Pho Kun Ramkhamhaeng, King of Siam, consider it a great honor that you have walked to visit my country of Siam. = Eu, Pho Kun Ramkhamhaeng, Rei de Siam, considero uma grande honra receber sua visita ao meu país.
Greetings. I believe this is a fair proposal for both parties. What do you think? = Saudações. Eu acredito que esta é uma justa proposta para ambas as partes.
Welcome. = Bem vindo.
Father Governs Children = Paternalismo
 # Requires translation!
Greetings to you, Great King Ramkhamhaeng, leader of the glorious Siamese people! O mighty King, your people bow down before you in awe and fear! You are the ruler of Siam, an ancient country in the heart of Southeast Asia, a beautiful and mysterious land. Surrounded by foes, beset by bloody war and grinding poverty, the clever and loyal Siamese people have endured and triumphed. King Ramkhamhaeng, your empire was once part of the Khmer Empire, until the 13th century AD, when your ancestors revolted, forming the small Sukhothai kingdom. Through successful battle and cunning diplomacy, the tiny kingdom grew into a mighty empire, an empire which would dominate South East Asia for more than a century! = 
 # Requires translation!
Oh, wise and puissant King Ramkhamhaeng, your people need you to once again lead them to greatness! Can you use your wits and strength of arms to protect your people and defeat your foes? Can you build a civilization that will stand the test of time? = 
 # Requires translation!
Sukhothai = 
 # Requires translation!
Si Satchanalai = 
 # Requires translation!
Muang Saluang = 
 # Requires translation!
Lampang = 
 # Requires translation!
Phitsanulok = 
 # Requires translation!
Kamphaeng Pet = 
 # Requires translation!
Nakhom Chum = 
 # Requires translation!
Vientiane = 
 # Requires translation!
Nakhon Si Thammarat = 
 # Requires translation!
Martaban = 
 # Requires translation!
Nakhon Sawan = 
 # Requires translation!
Chainat = 
 # Requires translation!
Luang Prabang = 
 # Requires translation!
Uttaradit = 
 # Requires translation!
Chiang Thong = 
 # Requires translation!
Phrae = 
 # Requires translation!
Nan = 
 # Requires translation!
Tak = 
 # Requires translation!
Suphanburi = 
 # Requires translation!
Hongsawadee = 
 # Requires translation!
Thawaii = 
 # Requires translation!
Ayutthaya = 
 # Requires translation!
Taphan Hin = 
 # Requires translation!
Uthai Thani = 
 # Requires translation!
Lap Buri = 
 # Requires translation!
Ratchasima = 
 # Requires translation!
Ban Phai = 
 # Requires translation!
Loci = 
 # Requires translation!
Khon Kaen = 
 # Requires translation!
Surin = 
Siam = Reino de Siam
 # Requires translation!
[amount]% [stat] from City-States = 
 # Requires translation!
Military Units gifted from City-States start with [amount] XP = 

Isabella = Isabel
God will probably forgive you... but I shall not. Prepare for war. = Deus provavelmente vai perdoar você... mas eu não. Se prepare para a guerra.
Repugnant spawn of the devil! You will pay! = Ser repugnante, filho do Diabo!! Você vai pagar!
If my defeat is, without any doubt, the will of God, then I will accept it. = Se minha derrota é, sem dúvidas, a vontade de Deus, então eu a aceito.
God blesses those who deserve it. I am Isabel of Spain. = Deus abençoe aqueles que o merecem. Eu sou Isabel de Espanha.
I hope this deal will receive your blessing. = Eu espero que este acordo receba suas bençãos.
Seven Cities of Gold = Sete Cidades do Ouro
 # Requires translation!
Blessed Isabella, servant of God, holy queen of Castille and León! Your people greet and welcome you. You are the ruler of Spain, a beautiful and ancient country at the crossroads of the world between Europe and Africa, one shore on the Mediterranean and the other on the mighty Atlantic Ocean. The Spanish are a multicultural people with roots in the Muslim and Christian worlds. A seafaring race, Spanish explorers found and conquered much of the New World, and, for many centuries, its gold and silver brought Spain unrivalled wealth and power, making the Spanish court the envy of the world. = 
 # Requires translation!
O fair and virtuous Isabella! Will you rebuild the Spanish empire and show the world again the greatness of your people? Will you take up the mantle of the holy monarchy, and vanquish your foes under heaven's watchful eyes? Your adoring subjects await your command! Will you build a civilization that stands the test of time? = 
Madrid = Madrid
Barcelona = Barcelona
Seville = Sevilha
Cordoba = Córdoba
Toledo = Toledo
Santiago = Santiago
Murcia = Múrcia
Valencia = Valência
Zaragoza = Saragoça
Pamplona = Pamplona
Vitoria = Vitória
Santander = Santander
Oviedo = Oviedo
Jaen = Jaén
Logroño = Logronho
Valladolid = Valladolid
Palma = Palma
Teruel = Teruel
Almeria = Almería
Leon = León
Zamora = Zamora
Mida = Mida
Lugo = Lugo
Alicante = Alicante
Càdiz = Cádis
Eiche = Elche
Alcorcon = Alcorcón
Burgos = Burgos
Vigo = Vigo
Badajoz = Badajoz
La Coruña = Corunha
Guadalquivir = Guadalquivir
Bilbao = Bilbao
San Sebastian = San Sebastián
Granada = Granada
Mérida = Mérida
Huelva = Huelva
Ibiza = Ibiza
Las Palmas = Las Palmas
Tenerife = Tenerife
Spain = Espanha
100 Gold for discovering a Natural Wonder (bonus enhanced to 500 Gold if first to discover it) = 100 Ouro pela descoberta de uma Maravilha Natural (Valor aumentado para 500 Ouro se for o primeiro a descobrir a Maravilha Natural)
Double Happiness from Natural Wonders = Duas vezes mais Felicidade de Maravilhas Naturais
Tile yields from Natural Wonders doubled = Recursos obtidos de Maravilhas Naturais dobrados

Askia = Ásquia Maomé I
You are an abomination to heaven and earth, the chief of ignorant savages! You must be destroyed! = Você é uma abominação para o paraíso e a terra, o líder dos ignorantes selvagens! Você deve ser destruído!
Fool! You have doomed your people to fire and destruction! = Tolo! Você condenou seu povo a fogo e destruição!
We have been consumed by the fires of hatred and rage. Enjoy your victory in this world - you shall pay a heavy price in the next! = Nós fomos consumidos pelo fogo e pelo ódio. Desfrute sua vitória neste mundo, pois irá pagar um grande preço no próximo!
I am Askia of the Songhai. We are a fair people - but those who cross us will find only destruction. You would do well to avoid repeating the mistakes others have made in the past. = Eu sou Ásquia Maomé I do Império Songai. Nós somos um povo justo, mas aqueles que cruzarem noss caminho só encontrarão destruição. Você faria bem em evitar os erros que outros fizeram no passado.
Can I interest you in this deal? = Posso lhe interessar neste acordo?
River Warlord = Chefão de Rio
 # Requires translation!
May the blessings of God, who is greatest of all, be upon you Askia, leader of the Songhai people! For many years your kingdom was a vassal of the mighty West African state of Mali, until the middle of the 14th century, when King Sunni Ali Ber wrested independence from the Mali, conquering much territory and fighting off numerous foes who sought to destroy him. Ultimately, his conquest of the wealthy cities of Timbuktu and Jenne gave the growing Songhai empire the economic power to survive for some 100 years, until the empire was destroyed by foes with advanced technology - muskets against spearmen. = 
 # Requires translation!
King Askia, your people look to you to lead them to glory. To make them powerful and wealthy, to keep them supplied with the weapons they need to defeat any foe. Can you save them from destruction, oh King? Can you build a civilization that will stand the test of time? = 
 # Requires translation!
Gao = 
 # Requires translation!
Tombouctu = 
 # Requires translation!
Jenne = 
 # Requires translation!
Taghaza = 
 # Requires translation!
Tondibi = 
 # Requires translation!
Kumbi Saleh = 
 # Requires translation!
Kukia = 
 # Requires translation!
Walata = 
 # Requires translation!
Tegdaoust = 
 # Requires translation!
Argungu = 
 # Requires translation!
Gwandu = 
 # Requires translation!
Kebbi = 
 # Requires translation!
Boussa = 
 # Requires translation!
Motpi = 
 # Requires translation!
Bamako = 
 # Requires translation!
Wa = 
 # Requires translation!
Kayes = 
 # Requires translation!
Awdaghost = 
 # Requires translation!
Ouadane = 
 # Requires translation!
Dakar = 
 # Requires translation!
Tadmekket = 
 # Requires translation!
Tekedda = 
 # Requires translation!
Kano = 
 # Requires translation!
Agadez = 
 # Requires translation!
Niamey = 
 # Requires translation!
Torodi = 
 # Requires translation!
Ouatagouna = 
 # Requires translation!
Dori = 
 # Requires translation!
Bamba = 
 # Requires translation!
Segou = 
Songhai = Império Songai
Receive triple Gold from Barbarian encampments and pillaging Cities = Receba três vezes mais Ouro de acampamentos Bárbaros e saque de Cidades
Embarked units can defend themselves = Unidades embarcadas podem se defender

Genghis Khan = Genghis Khan
You stand in the way of my armies. Let us solve this like warriors! = Você permanece no caminho de meus exércitos. Vamos resolver esta situação como guerreiros!
No more words. Today, Mongolia charges toward your defeat. = Sem mais palavras. Hoje, o Império Mongol marcha em direção a sua derrota.
You have hobbled the Mongolian clans. My respect for you nearly matches the loathing. I am waiting for my execution. = Você destruiu os clãs Mongois. Meu respeito por você quase coincide com o ódio. Estou esperando minha execução.
I am Temuujin, conqueror of cities and countries. Before me lie future Mongolian lands. Behind me is the only cavalry that matters. = Eu sou Temuujin, conquistador de cidades e países. Atrás de mim está meu exército e atrás de meu exército está o futuro do Império Mongol.
I am not always this generous, but we hope you take this rare opportunity we give you. = Eu nem sempre sou tão generoso, mas nós esperamos que você aproveite esta rara oportunidade que damos a você.
So what now? = E agora?
Mongol Terror = Terror Mongol
 # Requires translation!
Greetings, o great Temuujin, immortal emperor of the mighty Mongol Empire! Your fists shatter walls of cities and your voice brings despair to your enemies. O Khan! You united the warring tribes of Northern Asia into a mighty people, creating the greatest cavalry force the world has ever witnessed. Your people's cunning diplomacy divided their enemies, making them weak and helpless before Mongolia's conquering armies. In a few short years, your people's soldiers conquered most of China and Eastern Asia, and the empire continued to grow until it reached west into Europe and south to Korea. Indeed, it was the greatest empire ever seen, dwarfing those pathetic conquests of the Romans or the Greeks. = 
 # Requires translation!
Temuujin, your people call upon you once more to lead them to battle and conquest. Will the world once again tremble at the thunderous sound of your cavalry, sweeping down from the steppes? Will you build a civilization that stands the test of time? = 
 # Requires translation!
Karakorum = 
 # Requires translation!
Beshbalik = 
 # Requires translation!
Turfan = 
 # Requires translation!
Hsia = 
Old Sarai = Velha Sarai
New Sarai = Nova Sarai
 # Requires translation!
Tabriz = 
 # Requires translation!
Tiflis = 
 # Requires translation!
Otrar = 
 # Requires translation!
Sanchu = 
 # Requires translation!
Kazan = 
 # Requires translation!
Almarikh = 
 # Requires translation!
Ulaanbaatar = 
 # Requires translation!
Hovd = 
 # Requires translation!
Darhan = 
 # Requires translation!
Dalandzadgad = 
 # Requires translation!
Mandalgovi = 
 # Requires translation!
Choybalsan = 
 # Requires translation!
Erdenet = 
 # Requires translation!
Tsetserieg = 
 # Requires translation!
Baruun-Urt = 
 # Requires translation!
Ereen = 
 # Requires translation!
Batshireet = 
 # Requires translation!
Choyr = 
 # Requires translation!
Ulaangom = 
 # Requires translation!
Tosontsengel = 
 # Requires translation!
Altay = 
 # Requires translation!
Uliastay = 
 # Requires translation!
Bayanhongor = 
 # Requires translation!
Har-Ayrag = 
 # Requires translation!
Nalayh = 
 # Requires translation!
Tes = 
Mongolia = Império Mongol
+30% Strength when fighting City-State units and cities = +30% Força quando estiver lutando contra unidades e cidades de Cidades-Estado

Montezuma I = Moctezuma I
Xi-miqa-can! Xi-miqa-can! Xi-miqa-can! (Die, die, die!) = Xi-miqa-can! Xi-miqa-can! Xi-miqa-can! (Morra, morra, morra!)
Excellent! Let the blood flow in raging torrents! = Excelente! Deixe o sangue fluir em torrentes furiosas!
Monster! Who are you to destroy my greatness? = Monstro! Quem é você para destruir minha grandeza?
What do I see before me? Another beating heart for my sacrificial fire. = Quem vejo diante de mim? Outro coração pulsante para meu fogo sacrificial.
Accept this agreement or suffer the consequences. = Aceite este acordo ou sofra as consequências.
Welcome, friend. = Bem vindo, amigo.
Sacrificial Captives = Prisioneiros sacrificiais
 # Requires translation!
Welcome, O divine Montezuma! We grovel in awe at your magnificence! May the heaven shower all manner of good things upon you all the days of your life! You are the leader of the mighty Aztec people, wandering nomads from a lost home in the north who in the 12th century came to live in the mesa central in the heart of what would come to be called Mexico. Surrounded by many tribes fighting to control the rich land surrounding the sacred lakes of Texcoco, Xaltocan and Zampango, through cunning alliances and martial prowess, within a mere two hundred years, the Aztecs came to dominate the Central American basin, ruling a mighty empire stretching from sea to sea. But the empire fell at last under the assault of foreign devils - the accursed Spaniards! - wielding fiendish weapons the likes of which your faithful warriors had never seen. = 
 # Requires translation!
O great king Montezuma, your people call upon you once more, to rise up and lead them to glory, bring them wealth and power, and give them dominion over their foes and rivals. Will you answer their call, glorious leader? Will you build a civilization that stands the test of time? = 
Tenochtitlan = Tenochtitlán
Teotihuacan = Teotihuacan
Tlatelolco = Tlatelolco
Texcoco = Texcoco
Tlaxcala = Tlaxcala
Calixtlahuaca = Kalistlavaka
 # Requires translation!
Xochicalco = 
 # Requires translation!
Tlacopan = 
 # Requires translation!
Atzcapotzalco = 
 # Requires translation!
Tzintzuntzan = 
 # Requires translation!
Malinalco = 
 # Requires translation!
Tamuin = 
 # Requires translation!
Teayo = 
 # Requires translation!
Cempoala = 
 # Requires translation!
Chalco = 
 # Requires translation!
Tlalmanalco = 
 # Requires translation!
Ixtapaluca = 
 # Requires translation!
Huexotla = 
 # Requires translation!
Tepexpan = 
 # Requires translation!
Tepetlaoxtoc = 
 # Requires translation!
Chiconautla = 
 # Requires translation!
Zitlaltepec = 
 # Requires translation!
Coyotepec = 
 # Requires translation!
Tequixquiac = 
 # Requires translation!
Jilotzingo = 
 # Requires translation!
Tlapanaloya = 
 # Requires translation!
Tultitan = 
 # Requires translation!
Ecatepec = 
 # Requires translation!
Coatepec = 
 # Requires translation!
Chalchiuites = 
 # Requires translation!
Chiauhita = 
 # Requires translation!
Chapultepec = 
 # Requires translation!
Itzapalapa = 
 # Requires translation!
Ayotzinco = 
 # Requires translation!
Iztapam = 
Aztecs = Astecas
 # Requires translation!
Earn [amount]% of killed [mapUnitFilter] unit's [costOrStrength] as [plunderableStat] = 

Pachacuti = Pachacuti
Resistance is futile! You cannot hope to stand against the mighty Incan empire. If you will not surrender immediately, then prepare for war! = Sua resistência é fútil! Você não pode medir forças com o poderoso Império Inca. Se você não se render imediatamente, se prepare para a guerra!
Declare war on me?!? You can't, because I declare war on you first! = Declarar guerra a mim?!? Você NÂO pode fazer isso, porque eu declarei guerra a você primeiro!
How did you darken the sun? I ruled with diligence and mercy—see that you do so as well. = Como você escureceu o sol? Eu governei com diligência e misericórida, vejo que você também.
How are you? You stand before Pachacuti Inca Yupanqui. = Como está você? Você está de frente a Pachacuti Inca Yupanqui.
The Incan people offer this fair trade. = O povo Inca oferece esse acordo justo.
How are you doing? = Como vai você?
What do you want now? = O que quer agora?
Great Andean Road = Grande Estrada Andina
 # Requires translation!
Oh ye who remakes the world, your loyal subjects greet you, King Pachacuti Sapa Inca, ruler of Tawantinsuyu and the Inca people! From the beginnings in the small state of Cusco, the Incans displayed their potential for greatness, marching to war against their many enemies, crushing their armies into dust and carving for themselves a mighty empire stretching from Ecuador to Chile. Indeed, they built the greatest empire ever seen in pre-Columbian America. More than mere soldiers, your people were great builders and artists as well, and the remnants of their works still awe and inspire the world today. = 
 # Requires translation!
Oh King Pachacuti, truly are you called 'Earth Shaker'! Will you once again call upon the ground itself to a fight at your side? Your armies await your signal. Will you restore the glory of your empire? Can you build a civilization that will stand the test of time? = 
Cuzco = Cusco
 # Requires translation!
Tiwanaku = 
 # Requires translation!
Machu = 
 # Requires translation!
Ollantaytambo = 
 # Requires translation!
Corihuayrachina = 
 # Requires translation!
Huamanga = 
 # Requires translation!
Rumicucho = 
 # Requires translation!
Vilcabamba = 
 # Requires translation!
Vitcos = 
 # Requires translation!
Andahuaylas = 
 # Requires translation!
Ica = 
 # Requires translation!
Arequipa = 
 # Requires translation!
Nasca = 
 # Requires translation!
Atico = 
 # Requires translation!
Juli = 
 # Requires translation!
Chuito = 
 # Requires translation!
Chuquiapo = 
 # Requires translation!
Huanuco Pampa = 
 # Requires translation!
Tamboccocha = 
 # Requires translation!
Huaras = 
 # Requires translation!
Riobamba = 
 # Requires translation!
Caxamalca = 
 # Requires translation!
Sausa = 
 # Requires translation!
Tambo Colorado = 
 # Requires translation!
Huaca = 
 # Requires translation!
Tumbes = 
 # Requires translation!
Chan Chan = 
 # Requires translation!
Sipan = 
 # Requires translation!
Pachacamac = 
 # Requires translation!
Llactapata = 
 # Requires translation!
Pisac = 
 # Requires translation!
Kuelap = 
 # Requires translation!
Pajaten = 
 # Requires translation!
Chucuito = 
 # Requires translation!
Choquequirao = 
Inca = Império Inca
Units ignore terrain costs when moving into any tile with Hills = Unidades ignoram os custos de terreno quando estiverem em qualquer território com Montes
 # Requires translation!
[amount]% maintenance on road & railroads = 
 # Requires translation!
No Maintenance costs for improvements in [tileFilter] tiles = 

Harald Bluetooth =  Haroldo Dente-Azul
If I am to be honest, I tire of those pointless charades. Why don't we settle our disputes on the field of battle, like true men? Perhaps the skalds will sing of your valor... or mine! = Se é para eu ser sincero, fico cansado dessas charadas sem sentido. Por quê não arrumamos nossas disputas no campo de batalha, como homens de verdade? Talvez os bardos irão cantar sobre sua glória... ou a minha!
Ahahah! You seem to show some skills of a true Viking! Too bad that I'll probably kill you! = Ahahah! Você mostra habilidades de um Viking verdadeiro! Que pena que eu vou provavelmente te matar!
Loki must have stood by you, for a common man alone could not have defeated me... Oh well! I will join the einherjar in Valhalla and feast, while you toil away here. = Loki deve ter te ajudado, pois um homem comum sozinho não poderia ter me derrotado... Irei agora  me juntar ao einherjar em Valhalla e festejar, enquanto você se cansa aqui.
Harald Bluetooth bids you welcome to his lands, a Viking unlike any the seas and lands have ever known! Hah, are you afraid? = Haroldo Dente-Azul te apresenta à suas terras, um Viking sem igual nos mares e na terra! Hah, está com medo?
This is a fine deal! Even a drunk beggar would agree! = Esta é uma boa troca! Até um pedinte bêbado iria concordar!
Hail to you. = Saudações.
Viking Fury = Fúria Viking
 # Requires translation!
Honor and glory be yours, Harald Bluetooth Gormsson, mighty heir of King Gorm of the Old and Thyra Dannebod. Not only were you victorious on the battlefield against the armies of Norway, you also completed massive construction project across the land - numerous Ring Fortresses to protect the populace from invasion and internal strife. You successfully drove off waves of German settlers in 983 AD and sheltered your kingdom from unwanted foreign influence. = 
 # Requires translation!
Stalwart Viking, the time for greatness is upon you once more. You are called to rise up and lead your people to renewed power and triumph! Will you make the world shudder once more at the very thought of your great armies of Northsmen? Will you let the Viking battle cry ring out across the crashing waves? Will you build a civilization to stand the test of time? = 
Copenhagen = Copenhague
Aarhus = Aarhus
Kaupang = Kaupang
Ribe = Ribe
Viborg = Viborg
Tunsberg = Tunsberg
Roskilde = Roskilde
Hedeby = Hedeby
Oslo = Oslo
Jelling = Jelling
Truso = Truso
Bergen = Bergen
Faeroerne = Faeroerne
Reykjavik = Reykjavik
Trondheim = Trondheim
Godthab = Godthab
Helluland = Helluland
Lillehammer = Lillehammer
Markland = Markland
Elsinore = Elsinore
Sarpsborg = Sarpsborg
Odense = Odense
Aalborg = Aalborg
Stavanger = Stavanger
Vorbasse = Vorbasse
Schleswig = Schleswig
Kristiansand = Kristiansand
Halogaland = Halogaland
Randers = Randers
Fredrikstad = Fredrikstad
Kolding = Kolding
Horsens = Horsens
Tromsoe = Tromsoe
Vejle = Vejle
Koge = Koge
Sandnes = Sandnes
Holstebro = Holstebro
Slagelse = Slagelse
Drammen = Drammen
Hillerod = Hillerod
Sonderborg = Sonderborg
Skien = Skien
Svendborg = Svendborg
Holbaek = Holbaek
Hjorring = Hjorring
Fladstrand = Fladstrand
Haderslev = Haderslev
Ringsted = Ringsted
Skrive = Skrive
Denmark = Dinamarca 
 # Requires translation!
Units pay only 1 movement point to disembark = 
No movement cost to pillage = Sem custo de movimento para saquear

You leave us no choice. War it must be. = Você não nos deixa escolha. Será guerra.
Very well, this shall not be forgotten. = Muito bem, isto não deverá ser esquecido.
I guess you weren't here for the sprouts after all... = Eu acho que você não estava aqui pelos brotos, afinal ...
Brussels = Bruxelas

And so the flower of Florence falls to barbaric hands... = E assim a flor de Florença cai em mãos bárbaras...
Florence = Florença

So this is how it feels to die... = Então é assim que é morrer...
Hanoi = Hanói

Unacceptable! = Inaceitável!

Today, the Malay people obey you, but do not think this is over... = Hoje, o povo malaio obedece a você, mas não pense que isso acabou...
Kuala Lumpur = Kuala Lumpur

Perhaps now we will find peace in death... = Talvez agora encontremos paz na morte...
Lhasa = Lhasa

You fiend! History shall remember this! = Seu malévolo! A história se lembrará disso!
Milan = Milão

We were too weak to protect ourselves... = Eramos muito fracos para nos proteger...
Quebec City = Cidade de Quebec 

I have failed. May you, at least, know compassion towards our people. = Eu falhei. Que você, pelo menos, tenha compaixão pelo nosso povo.
Cape Town = Cidade do Cabo 

The day of judgement has come to us. But rest assured, the same will go for you! = O dia do julgamento chegou até nós. Mas tenha certeza, o mesmo chegará para você!
Helsinki = Helsinque

Ah, Gods! Why have you forsaken us? = Ah, deuses! Por que vocês nos abandonaram?
Manila = Manila

 # Requires translation!
Congratulations, conqueror. This tribe serves you now. = 
Mogadishu = Mogadíscio

I have to do this, for the sake of progress if nothing else. You must be opposed! = Eu preciso fazer isso, por uma questão de progresso e nada mais. Você precisa se opor!
You can see how fruitless this will be for you... right? = Você pode ver o quão infrutífero isso será para você... Certo?
May God grant me these last wishes - peace and prosperity for Brazil. = Que Deus me garanta esses últimos desejos, paz e prosperidade para o Brasil.
Rio de Janeiro = Rio de Janeiro

After thorough deliberation, Australia finds itself at a crossroads. Prepare yourself, for war is upon us. = Após uma profunda análise, a Austrália se encontra em uma encruzilhada. Prepare-se, pois a guerra está sobre nós. 
We will mobilize every means of resistance to stop this transgression against our nation! = Mobilizaremos todos os meios de resistência para parar esta transgressão contra a nossa nação!
The principles for which we have fought will survive longer than any nation you could ever build. = Os princípios pelos quais lutamos sobreviverão por mais tempo do que qualquer nação que você possa construir.
Sydney = Sydney

I will enjoy hearing your last breath as you witness the destruction of your realm! = Disfrutarei escutando seu último suspiro enquanto voce contempla a destruição do seu reino!
Why do we fight? Because Inanna demands it. Now, witness the power of the Sumerians! = Por que lutamos? Porque Inanna nos ordena. Agora, testemunhe o poder dos Sumérios!
What treachery has struck us? No, what evil? = Que traição nos atingiu? Não, que demônio?
Ur = Ur

In responding to the unstinting malignancy that has heretofore defined your relationship with Canada, we can have no recourse but war! = Em resposta à malevolência incomensurável até agora vista em suas relações com o Canadá, não temos alternativa a não ser a guerra.
As we can reach no peaceful resolution with you, Canada must turn, with reluctance, to war. = Como não podemos chegar a uma solução pacífica com você, o Canadá deve recorrer, com relutância, à guerra.
I regret not defending my country to the last, although it was not of use. = Não me arrependo de ter defendido meu país até o fim, mesmo que fosse em vão.
Vancouver = Vancouver

You have revealed your purposes a bit too early, my friend... = Você revelou seus objetivos cedo demais, meu amigo ...
A wrong calculation, on my part. = Um cálculo errado, da minha parte.
Venice = Veneza

They will write songs of this.... pray that they shall be in your favor. = Eles escreverão canções sobre isso ... reze para que sejam a seu favor.
Antwerp = Antuérpia

How barbaric. Those who live by the sword shall perish by the sword. = Que bárbaro. Aqueles que vivem pela espada perecerão pela espada.
Genoa = Gênova

We... defeated? No... we had so much work to do! = Nós... derrotados? Não... tínhamos muito trabalho a fazer!
Kathmandu = Catmandu

Perhaps, in another world, we could have been friends... = Talvez, em outro mundo, poderíamos ter sido amigos ...
Singapore = Singapura

We never fully trusted you from the start. = Nunca confiamos em você desde o início.
Tyre = Tiro

May the Heavens forgive you for inflicting this humiliation to our people. = Que os céus o perdoem por infligir essa humilhação ao nosso povo.
Zanzibar = Zanzibar

How could we fall to the likes of you?! = Como podemos cair para gente como você?
Almaty = Almaty

 # Requires translation!
Let's have a nice little War, shall we? = 
 # Requires translation!
If you need your nose bloodied, we'll happily serve. = 
 # Requires translation!
The serbian guerilla will never stop haunting you! = 
 # Requires translation!
Belgrade = 

War lingers in our hearts. Why carry on with a false peace? = A guerra permanece em nossos corações. Por que continuar com uma falsa paz?
You gormless radger! You'll dine on your own teeth before you set foot in Ireland! = Maldito idiota! Voce vai comer seus dentes antes de por o pé na Irlanda!
A lonely wind blows through the highlands today. A dirge for Ireland. Can you hear it? = Um vento solitário sopra nas montanhas. Um canto fúnebre para a Irlanda. Pode escutá-lo?
Dublin = Dublin
 # Requires translation!
Will not be chosen for new games = 

You shall stain this land no longer with your vileness! To arms, my countrymen - we ride to war! = Não mancharás mais esta terra com a tua vilania! Às armas, meus compatriotas - cavalgamos para a guerra!
Traitorous man! The Celtic peoples will not stand for such wanton abuse and slander - I shall have your head! = Homem traidor! Os Celtas não tolerarão tais abusos e calúnias - terei sua cabeça!
Vile ruler, know that you 'won' this war in name only! = Tirano, saiba que você 'venceu' esta guerra apenas no nome!
Edinburgh = Edimburgo

Do you really think you can walk over us so easily? I will not let it happen. Not to Kongo - not to my people! = Você acha mesmo que pode passar por cima de nós com tanta facilidade? Eu não vou deixar isso acontecer. Não pelo Kongo - não pelo meu povo!
We are no strangers to war. You have strayed from the right path, and now we will correct it. = A guerra não é estranha para nós. Você se desviou do caminho certo e nós o corrigiremos.
You are nothing but a glorified barbarian. Cruel, and ruthless. = Você é nada mais que um bárbaro glorificado. Cruel e sem piedade.
M'Banza-Kongo = M'Banza-Kongo 

What a fine battle! Sidon is willing to serve you! = Que bela batalha! Sidon está disposto a atendê-lo! 
Sidon = Sidon

 # Requires translation!
We don't like your face. To arms! = 
 # Requires translation!
You will see you have just bitten off more than you can chew. = 
 # Requires translation!
This ship may sink, but our spirits will linger. = 
 # Requires translation!
Valletta = 

 # Requires translation!
Can only heal by pillaging = 


#################### Lines from Policies from Civ V - Vanilla ####################

Aristocracy = Aristocracia
Legalism = Legalismo
 # Requires translation!
Provides the cheapest [stat] building in your first [amount] cities for free = 
Oligarchy = Oligarquia
Units in cities cost no Maintenance = Unidades em cidades não cobram custo de Manutenção
 # Requires translation!
[amount]% Strength for cities = 
Landed Elite = Elite aterrisada
 # Requires translation!
[amount]% growth [cityFilter] = 
Monarchy = Monarquia
Tradition Complete = Tradição Completa

Collective Rule = Governo Coletivo
Citizenship = Cidadania
Republic = Republica
Representation = Representação
Each city founded increases culture cost of policies [amount]% less than normal = A cada cidade a mais fundada aumenta [amount]% do que o normal
Meritocracy = Meritocracia
Liberty Complete = Liberade Completa
Free Great Person = Grande Personlidade Gratuita

Warrior Code = Código de Honra
Discipline = Disciplina
Military Tradition = Tradição militar
 # Requires translation!
[amount]% XP gained from combat = 
Military Caste = Casta Militar
Professional Army = Exército Profissional
Honor Complete = Honra Completa

Organized Religion = Religião Organizada
Mandate Of Heaven = Mandato do Céu
 # Requires translation!
[amount]% of excess happiness converted to [stat] = 
Theocracy = Teocracia
 # Requires translation!
[amount]% [stat] from every [tileFilter/specialist/buildingName] = 
Reformation = Reformação
Free Religion = Liberdade de Religião
Piety Complete = Piedade Completa

 # Requires translation!
Philantropy = 
 # Requires translation!
Gifts of Gold to City-States generate [amount]% more Influence = 
 # Requires translation!
Aesthetics = 
 # Requires translation!
Resting point for Influence with City-States is increased by [amount] = 
 # Requires translation!
Scholasticism = 
 # Requires translation!
Allied City-States provide [stat] equal to [amount]% of what they produce for themselves = 
 # Requires translation!
Cultural Diplomacy = 
 # Requires translation!
[amount]% resources gifted by City-States = 
 # Requires translation!
[amount]% Happiness from luxury resources gifted by City-States = 
 # Requires translation!
Educated Elite = 
 # Requires translation!
Allied City-States will occasionally gift Great People = 
 # Requires translation!
Patronage Complete = 
 # Requires translation!
Influence of all other civilizations with all city-states degrades [amount]% faster = 
 # Requires translation!
Triggers the following global alert: [param] = 

 # Requires translation!
Naval Tradition = 
Trade Unions = Sindicatos
 # Requires translation!
Merchant Navy = 
Mercantilism = Mercantilismo
Protectionism = Protecionismo
 # Requires translation!
[amount] Happiness from each type of luxury resource = 
Commerce Complete = Comércio Completo

Secularism = Secularismo
Humanism = Humanismo
Free Thought = Pensamento Livre
Sovereignty = Soberania
 # Requires translation!
[amount]% [stat] = 
Scientific Revolution = Revolução Ciêntifica
 # Requires translation!
[amount] Free Technologies = 
Rationalism Complete = Racionalismo Completo
[stats] from all [buildingFilter] buildings = [stats] de cada construção de [buildingFilter]

Constitution = Constituição
Universal Suffrage = Sufrágio Universal
Civil Society = Sociedade Civil
 # Requires translation!
[amount]% Food consumption by specialists [cityFilter] = 
Free Speech = Liberdade de Expressão
 # Requires translation!
[amount] units cost no maintenance = 
Democracy = Democracia
 # Requires translation!
[amount]% unhappiness from specialists [cityFilter] = 
Freedom Complete = Liberdade Completa
 # Requires translation!
[amount]% Yield from every [tileFilter] = 

Populism = Populismo
Militarism = Militarismo
 # Requires translation!
[stat] cost of purchasing [baseUnitFilter] units [amount]% = 
Fascism = Fascismo
 # Requires translation!
Quantity of strategic resources produced by the empire +[amount]% = 
Police State = Estado de Polícia
Total War = Guerra Total
Autocracy Complete = Autocracia Completa

 # Requires translation!
United Front = 
 # Requires translation!
Militaristic City-States grant units [amount] times as fast when you are at war with a common nation = 
 # Requires translation!
Planned Economy = 
 # Requires translation!
Nationalism = 
 # Requires translation!
Socialism = 
 # Requires translation!
[amount]% maintenance cost for buildings [cityFilter] = 
 # Requires translation!
Communism = 
 # Requires translation!
Order Complete = 


#################### Lines from Quests from Civ V - Vanilla ####################

Route = Rota
Build a road to connect your capital to our city. = Construir uma estrada para conectar a capital ás outras cidades

Clear Barbarian Camp = Limpar o acampamento bárbaro
We feel threatened by a Barbarian Camp near our city. Please take care of it. = Estamos nos sentindo ameaçados com este acampamento bárbaro perto de nossa cidade.Cuide dele por favor

Connect Resource = Conectar recurso
In order to make our civilizations stronger, connect [param] to your trade network. = Para fazer nossas civilizações mais fortes,conecte [param] para suas estradas

Construct Wonder = Construir uma Maravilha
We recommend you to start building [param] to show the whole world your civilization strength. = Eu recomendo que você começe á construir [param] para mostrar ao mundo como sua civilização é forte

Acquire Great Person = Adquirir uma Grande Personalidade
Great People can change the course of a Civilization! You will be rewarded for acquiring a new [param]. = Grandes Personalidades podem mudar o rumo de sua civilização.Você vai ser tecompensado por adquirir [param]

 # Requires translation!
Conquer City State = 
 # Requires translation!
It's time to erase the City-State of [param] from the map. You will be greatly rewarded for conquering them! = 

Find Player = Procurar Jogador
You have yet to discover where [param] set up their cities. You will be rewarded for finding their territories. = Você ainda nâo descobriu onde ainda [param] onde eles podem ter fundado suas cidades,você vai ser recompensado por achar os territórios

Find Natural Wonder = Achar uma Maravilha Natural
Send your best explorers on a quest to discover Natural Wonders. Nobody knows the location of [param] yet. = Mande seus melhores exploradores em uma missão para achar as Maravilhas Naturais.Ninguém sabe a localização das [param] ainda

 # Requires translation!
Give Gold = 
 # Requires translation!
We are suffering great poverty after being robbed by [param], and unless we receive a sum of Gold, it's only a matter of time before we collapse. = 

 # Requires translation!
Pledge to Protect = 
 # Requires translation!
We need your protection to stop the aggressions of [param]. By signing a Pledge of Protection, you'll confirm the bond that ties us. = 

 # Requires translation!
Contest Culture = 
 # Requires translation!
The civilization with the largest Culture growth will gain a reward. = 

 # Requires translation!
Contest Faith = 
 # Requires translation!
The civilization with the largest Faith growth will gain a reward. = 

 # Requires translation!
Contest Technologies = 
 # Requires translation!
The civilization with the largest number of new Technologies researched will gain a reward. = 

 # Requires translation!
Invest = 
 # Requires translation!
Our people are rejoicing thanks to a tourism boom. For a certain amount of time, any Gold donation will yield [amount]% extra Influence. = 

 # Requires translation!
Bully City State = 
 # Requires translation!
We are tired of the pretensions of [param]. If someone were to put them in their place by Demanding Tribute from them, they would be rewarded. = 

 # Requires translation!
Denounce Civilization = 
 # Requires translation!
We have been forced to pay tribute to [param]! We need you to tell the world of their ill deeds. = 

 # Requires translation!
We have heard the tenets of [param] and are most curious. Will you send missionaries to teach us about your religion? = 


#################### Lines from Ruins from Civ V - Vanilla ####################

 # Requires translation!
We have discovered cultural artifacts in the ruins! (+20 culture) = 
 # Requires translation!
discover cultural artifacts = 

 # Requires translation!
squatters willing to work for you = 

 # Requires translation!
squatters wishing to settle under your rule = 

 # Requires translation!
An ancient tribe trained us in their ways of combat! = 
 # Requires translation!
your exploring unit receives training = 

 # Requires translation!
We have found survivors in the ruins! Population added to [param]. = 
 # Requires translation!
survivors (adds population to a city) = 

 # Requires translation!
We have found a stash of [param] Gold in the ruins! = 
 # Requires translation!
a stash of gold = 

 # Requires translation!
discover a lost technology = 

 # Requires translation!
Our unit finds advanced weaponry hidden in the ruins! = 
 # Requires translation!
advanced weaponry for your explorer = 

 # Requires translation!
You find evidence of Barbarian activity. Nearby Barbarian camps are revealed! = 
 # Requires translation!
reveal nearby Barbarian camps = 

 # Requires translation!
find a crudely-drawn map = 


#################### Lines from Specialists from Civ V - Vanilla ####################

Scientist = Cientista

Merchant = Mercador

Artist = Artista

Engineer = Engenheiro


#################### Lines from Techs from Civ V - Vanilla ####################

'Where tillage begins, other arts follow. The farmers therefore are the founders of human civilization.' - Daniel Webster = 'Onde o cultivo começa, outras artes seguem. Os fazendeiros portanto são os fundadores da civilização humana.' Daniel Webster
Agriculture = Agricultura
Starting tech = Tecnologia inicial

'Shall the clay say to him that fashioneth it, what makest thou?' - Bible Isaiah 45:9 = 'Porventura dirá o barro ao que o formou: Que fazes?' - Bíblia Isaías 45:9
Pottery = Cerâmica
'Thou shalt not muzzle the ox when he treadeth out the corn.' - Bible Deuteronomy 25:4 = 'Não amarre a boca do boi quando ele estiver pisando o trigo.' - Bíblia Deuteronômio 25:4
Animal Husbandry = Pecuária
'The haft of the arrow has been feathered with one of the eagle's own plumes, we often give our enemies the means of our own destruction' - Aesop = 'O cabo da flecha foi emplumado com uma das plumas da própria águia, nós frequentemente fornecemos aos nossos inimigos os meios para nossa própria destruição' - Esopo
Archery = Arquearia
'The meek shall inherit the Earth, but not its mineral rights.' - J. Paul Getty = 'O manso deverá herdar a Terra, mas não os direitos aos minerais.' -J. Paul Getty
Mining = Mineração

'He who commands the sea has command of everything.' - Themistocles = 'Aquele que comanda o mar tem comando de tudo.' - Temístocles
Sailing = Navegação
'So teach us to number our days, so that we may apply our hearts unto wisdom.' - Bible Psalms 90:12 = 'Ensina-nos a contar os nossos dias para que o nosso coração alcance sabedoria.' - Bíblia Salmos  90:12
Calendar = Calendário
'He who destroys a good book kills reason itself.' - John Milton = 'Aquele que destroi um bom livro mata a prórpria razão.' - John Milton
Writing = Literatura
Enables Open Borders agreements = Permite acordos de Fronteiras Abertas
'Even brute beasts and wandering birds do not fall into the same traps or nets twice.' - Saint Jerome = 'Até bestas selvagens e pássaros vagantes não caem na mesma armadilha ou rede duas vezes.' - Saint Jerome
Trapping = Caça
'Wisdom and virtue are like the two wheels of a cart.' - Japanese proverb = 'Conhecimento e virtude são como as duas rodas de uma carroça.' - Provérbio japonês
The Wheel = A roda
'How happy are those whose walls already rise!' - Virgil = 'Quão feliz são aqueles cuja as paredes já levantam!' - Virgílio
Masonry = Alvenaria
'Here Hector entered, with a spear eleven cubits long in his hand; the bronze point gleamed in front of him, and was fastened to the shaft of the spear by a ring of gold.' - Homer = 'Aqui Heitor entrou, com uma lança de onze côvados de comprimento em sua mão; o bronze aponta brilhante em sua frente, e foi preso ao cabo da lança por um anel de ouro.' - Homero
Bronze Working = Trabalho com bronze

'He made an instrument to know if the moon shine at full or no.' - Samuel Butler = 'Ele fez um instrumento para saber se a lua brilha cheia ou não.' - Samuel Butler
Optics = Óptica
'There is only one good, knowledge, and one evil, ignorance.' - Socrates = 'Só existe um bem, conhecimento, e um mal, ignrância.' - Sócrates
Philosophy = Filosofia
Enables Research agreements = Habilita acordos de pesquisa
'A Horse! A Horse! My kingdom for a horse!' - Shakespeare (Richard III) = 'Um Cavalo! Um Cavalo! Meu reino por um cavalo!' - Shakespeare (Ricardo III)
Horseback Riding = Montaria
'Mathematics is the gate and key to the sciences.' - Roger Bacon = 'Matemática é o portão e a chave para as ciências.' Roger Bacon
Mathematics = Matemática
'Three things are to be looked to in a building: that it stands on the right spot; that it be securely founded; that it be successfully executed.' - Johann Wolfgang von Goethe = 'Três coisas não devem ser observadas em uma construção: que ela está no local correto; que suas fundações são seguras; que ela seja executada com sucesso.' - Johann Wolfgang von Goethe
Construction = Construção
'Do not wait to strike til the iron is hot, but make it hot by striking.' - William Butler Yeats = 'Não espere o aço ficar quente para bater, mas faça-o quente batendo.' - William Butler Yeats
Iron Working = Trabalho com ferro

'Three things are necessary for the salvation of man: to know what he ought to believe; to know what he ought to desire; and to know what he ought to do' - St. Thomas Aquinas = 'Tres coisas são necessárias para a salvação do homem: saber em que ele deve acreditar; saber o que ele deve desejar; e saber o que ele deve fazer' -  S. Tomás de Aquino
Theology = Teologia
'The only thing that saves us from the bureaucracy is its inefficiency' - Eugene McCarthy = 'A única coisa que nos salva da burocracia é sua ineficiência' - Eugene McCarthy
Civil Service = Serviço civil
'Better is bread with a happy heart than wealth with vexation.' - Amenemope = 'Melhor é pão com coração feliz do que riqueza com tormento.' - Amenemope
Currency = Moeda
Enables conversion of city production to gold = Habilita a conversão da produção das cidades para ouro
'Instrumental or mechanical science is the noblest and, above all others, the most useful.' - Leonardo da Vinci = 'Ciência mecânica ou instrumental é a mais nobre e, acima de todas, a mais útil.' - Leonardo da Vinci
Engineering = Engenharia
Roads connect tiles across rivers = Estradas conectam painéis através dos rios
'When pieces of bronze or gold or iron break, the metal-smith welds them together again in the fire, and the bond is established.' - Sri Guru Granth Sahib = 'Quando pedaços de bronze, ouro, ou aço quebram, o ferreiro os solda novamento no fogo, e a liga é estabelecida.' - Sri Guru Granth Sahib
Metal Casting = Fundição

'I find the great thing in this world is not so much where we stand, as in what direction we are moving.' - Oliver Wendell Holmes = 'Eu descobri que a grande coisa deste mundo não se trata de onde nos encontramos, mas na direção que nos movemos.' - Oliver Wendell Holmes
Compass = Bússola
'Education is the best provision for old age.' - Aristotle = 'Educação é o melhor seguro para velhice.' - Aristóteles
Education = Educação
Enables conversion of city production to science = Habilita a conversão de produção das cidades para ciência
'Whoso pulleth out this sword of this stone and anvil, is rightwise king born of all England.' - Malory = Quem sacar fora essa espada desta rocha e bigorna, será rei nascido por direito de toda Inglaterra.' - Malory
Chivalry = Cavalaria
'The press is the best instrument for enlightening the mind of man, and improving him as a rational, moral and social being.' - Thomas Jefferson = 'A imprensa é o melhor instrumento para iluminar a mente do homem, e o aprimorar como um ser racional, moral e social.' - Thomas Jefferson
Machinery = Maquinária
Improves movement speed on roads = Melhora velocidade de movimento em estradas
'Measure what is measurable, and make measurable what is not so.' - Galileo Galilei = 'Meça o que for mensurável, e faça mensurável o que não for.' - Galileo Galilei
Physics = Física
'John Henry said to his Captain, / 'A man ain't nothin' but a man, / And before I'll let your steam drill beat me down, / I'll die with the hammer in my hand.'' - Anonymous: The Ballad of John Henry, the Steel-Drivin' Man = 'John Henry disse ao seu capitão, / 'Um homem não é nada mas um homem, / E antes que eu permita que sua broca a vapor me vença, / Eu morrerei com o martelo em minha mão.'' - Anônimo: A balada de John Henry, o Homem Movido a Aço
Steel = Aço

'Joyfully to the breeze royal Odysseus spread his sail, and with his rudder skillfully he steered.' - Homer = 'Alegremente o rei Ulisses estende a sua vela sobre a brisa, e com seu leme habilidosamente ele veleja' - Homero
Astronomy = Astronomia
'Their rising all at once was as the sound of thunder heard remote' - Milton = 'Sua ascensão repentina foi como som do trovão ouvido distante' - Milton
Acoustics = Acústica
'Happiness: a good bank account, a good cook and a good digestion' - Jean Jacques Rousseau = 'Felicidade: Uma boa conta bancária, Um bom cozinheiro e uma boa digestão.' - Jean Jacques Rousseau
Banking = Sistema bancário
'It is a newspaper's duty to print the news and raise hell.' - The Chicago Times = 'É a função de um jornal, imprimir as noticias e promover o inferno.' - The Chicago Times
Printing Press = Impressora
'The day when two army corps can annihilate each other in one second, all civilized nations, it is to be hoped, will recoil from war and discharge their troops.' - Alfred Nobel = 'O dia em que dois exércitos puderem se aniquilar em um segundo, espera-se que todas as nações civilizadas se retirem da guerra e recolham suas tropas.' - Alfred Nobel
Gunpowder = Pólvora

'The winds and the waves are always on the side of the ablest navigators.' - Edward Gibbon = 'Os ventos e as ondas sempre estão do lado dos navegadores mais hábeis.' - Edward Gibbon
Navigation = Navegação
'Compound interest is the most powerful force in the universe.' - Albert Einstein = 'Os juros compostos é a força mais poderosa do universo.' - Albert Einstein
Economics = Economia
'Wherever we look, the work of the chemist has raised the level of our civilization and has increased the productive capacity of the nation.' - Calvin Coolidge = 'Para onde quer que olhemos, o trabalho do químico elevou o nível de nossa civilização e aumentou a capacidade produtiva da nação.' - Calvin Coolidge
Chemistry = Química
'There never was a good knife made of bad steel.' - Benjamin Franklin = 'Nunca houve uma boa faca feita de aço ruim.' - Benjamin Franklin
Metallurgy = Metalurgia

'Those who cannot remember the past are condemned to repeat it.' - George Santayana = 'Quem não se lembra do passado é condenado a repeti-lo.' - George Santayana
Archaeology = Arqueologia
'Every great advance in science has issued from a new audacity of imagination.' - John Dewey = 'Todo grande avanço da ciência surgiu de uma nova audácia da imaginação.' - John Dewey
Scientific Theory = Teoria científica
'Wars may be fought with weapons, but they are won by men. It is the spirit of the men who follow and of the man who leads that gains the victory.' - George S. Patton = 'Guerras podem ser travadas com armas, mas são vencidas por homens. É o espírito dos homens que seguem e do homem que lidera que obtém a vitória.' - George S. Patton
Military Science = Ciência militar
'The nation that destroys its soil destroys itself.' - Franklin Delano Roosevelt = 'A nação que destrói seu solo destrói a si mesma.' - Franklin Delano Roosevelt
Fertilizer = Fertilizante
'It is well that war is so terrible, or we should grow too fond of it.' - Robert E. Lee = 'É bom que a guerra seja tão terrível, ou gostariamos demais dela.' - Robert E. Lee
Rifling = Armamento

'If the brain were so simple we could understand it, we would be so simple we couldn't.' - Lyall Watson = 'Se o cérebro fosse tão simples que pudéssemos entendê-lo, seríamos tão simples que não poderíamos.' - Lyall Watson
Biology = Biologia
'The nations of the West hope that by means of steam communication all the world will become as one family.' - Townsend Harris = 'As nações do Ocidente esperam que, por meio da comunicação a vapor, todo o mundo se torne uma família.' - Townsend Harris
Steam Power = Energia a Vapor
'As soon as men decide that all means are permitted to fight an evil, then their good becomes indistinguishable from the evil that they set out to destroy.' - Christopher Dawson = 'Assim que os homens decidem que todos os meios são permitidos para combater um mal, então o bem deles se torna indistinguível do mal que eles pretendem destruir.' - Christopher Dawson
Dynamite = Dinamite

'Is it a fact - or have I dreamt it - that, by means of electricity, the world of matter has become a great nerve, vibrating thousands of miles in a breathless point of time?' - Nathaniel Hawthorne = 'É um fato - ou eu sonhei - que, por meio da eletricidade, o mundo da matéria se tornou um grande nervo, vibrando milhares de quilômetros em um ponto de tempo sem fôlego?' - Nathaniel Hawthorne
Electricity = Eletricidade
'Nothing is particularly hard if you divide it into small jobs.' - Henry Ford = 'Nada é particularmente difícil se você o dividir em pequenos trabalhos.' - Henry Ford
Replaceable Parts = Partes substituiveís
'The introduction of so powerful an agent as steam to a carriage on wheels will make a great change in the situation of man.' - Thomas Jefferson = 'A introdução de um agente tão poderoso como o vapor em uma carruagem sobre rodas fará uma grande mudança na situação do homem.' - Thomas Jefferson
 # Requires translation!
Railroads = 

'And homeless near a thousand homes I stood, and near a thousand tables pined and wanted food.' - William Wordsworth = 'E sem-teto, perto de mil casas em que eu estava, e perto de mil mesas, com vontade de comer.' - William Wordsworth
Refrigeration = Refrigeração
 # Requires translation!
'I once sent a dozen of my friends a telegram saying 'flee at once-all is discovered!' They all left town immediately.' - Mark Twain = 
 # Requires translation!
Telegraph = 
'The whole country was tied together by radio. We all experienced the same heroes and comedians and singers. They were giants.' - Woody Allen = 'O país inteiro estava ligado pelo rádio. Todos experimentamos os mesmos heróis, comediantes e cantores. Eles eram gigantes.' - Woody Allen
Radio = Rádio
'Aeronautics was neither an industry nor a science. It was a miracle.' - Igor Sikorsky = 'A aeronáutica não era uma indústria nem uma ciência. Foi um milagre.' - Igor Sikorsky
Flight = Vôo
'Any man who can drive safely while kissing a pretty girl is simply not giving the kiss the attention it deserves.' - Albert Einstein = 'Qualquer homem que pode dirigir com segurança enquanto beija uma garota bonita simplesmente não está dando ao beijo a atenção que ele merece.' - Albert Einstein
Combustion = Combustão

'In nothing do men more nearly approach the gods than in giving health to men.' - Cicero = 'Em nada os homens se aproximam mais dos deuses do que em dar saúde aos homens.' - Cícero
Pharmaceuticals = Farmacêuticas
'Ben, I want to say one word to you, just one word: plastics.' - Buck Henry and Calder Willingham, The Graduate = '- Ben, quero lhe dizer uma palavra, apenas uma palavra: plástico.' - Buck Henry e Calder Willingham, O Graduado
Plastics = Plásticos
'There's a basic principle about consumer electronics: it gets more powerful all the time and it gets cheaper all the time.' - Trip Hawkins = 'Há um princípio básico sobre eletrônicos de consumo: fica mais poderoso o tempo todo e fica mais barato o tempo todo.' - Trip Hawkins
Electronics = Eletrônica
 # Requires translation!
'The speed of communications is wondrous to behold, it is also true that speed does multiply the distribution of information that we know to be untrue.' – Edward R. Murrow = 
 # Requires translation!
Mass Media = 
'Vision is the art of seeing things invisible.' - Jonathan Swift = 'Visão é a arte de ver as coisas invisíveis.' - Jonathan swift
Radar = Radar
'The unleashed power of the atom has changed everything save our modes of thinking, and we thus drift toward unparalleled catastrophes.' - Albert Einstein = 'O poder desencadeado do átomo mudou tudo, exceto nossos modos de pensar, e assim nos dirigimos para catástrofes sem paralelo.' - Albert Einstein
Atomic Theory = Teoria atômica

'Only within the moment of time represented by the present century has one species, man, acquired significant power to alter the nature of his world.' - Rachel Carson = 'Somente dentro do momento representado pelo século atual, uma espécie, o homem, adquiriu um poder significativo para alterar a natureza de seu mundo.' - Rachel Carson
Ecology = Ecologia
'Computers are like Old Testament gods: lots of rules and no mercy.' - Joseph Campbell = 'Os computadores são como deuses do Antigo Testamento: muitas regras e sem piedade.' - Joseph Campbell
Computers = Computadores
'A good rule for rocket experimenters to follow is this: always assume that it will explode.' - Astronautics Magazine, 1937 = 'Uma boa regra para os pesquisadores de foguetes seguirem é esta: sempre assuma que ela explodirá' - Astronautics Magazine, 1937
Rocketry = Ciência do foguete
'The night is far spent, the day is at hand: let us therefore cast off the works of darkness, and let us put on the armor of light.' - The Holy Bible: Romans, 13:12 = 'A noite está longe, o dia está próximo; portanto, rejeitemos as obras das trevas e vestimos a armadura da luz.' - A Bíblia Sagrada: Romanos, 13:12
Lasers = Lasers
'I am become Death, the destroyer of worlds.' - J. Robert Oppenheimer = 'Tornei-me a morte, a destruidora de mundos.' - J. Robert Oppenheimer
Nuclear Fission = Fissão núclear

 # Requires translation!
'The new electronic interdependence recreates the world in the image of a global village.' - Marshall McLuhan = 
 # Requires translation!
Globalization = 
'1. A robot may not injure a human being or, through inaction, allow a human being to come to harm. 2. A robot must obey any orders given to it by human beings, except when such orders would conflict with the First Law. 3. A robot must protect its own existence as long as such protection does not conflict with the First or Second Law.' - Isaac Asimov = '1. Um robô não pode ferir um ser humano ou, por inação, permitir que um ser humano sofra algum mal 2. Um robô deve obedecer a quaisquer ordens dadas a ele por seres humanos, exceto quando tais ordens entrarem em conflito com a Primeira Lei. 3. Um robô deve proteger sua própria existência, desde que essa proteção não entre em conflito com a Primeira ou a Segunda Lei.' - Isaac Asimov
Robotics = Robótica
'Now, somehow, in some new way, the sky seemed almost alien.' - Lyndon B. Johnson = 'Agora, de alguma forma, de alguma nova maneira, o céu parecia quase alienígena.' - Lyndon B. Johnson
Satellites = Satélites
Reveals the entire map = Revela o mapa inteiro
 # Requires translation!
'Be extremely subtle, even to the point of formlessness, be extremely mysterious, even to the point of soundlessness. Thereby you can be the director of the opponent's fate.' - Sun Tzu = 
 # Requires translation!
Stealth = 
 # Requires translation!
'Our scientific power has outrun our spiritual power, we have guided missiles and misguided men.' – Martin Luther King Jr. = 
 # Requires translation!
Advanced Ballistics = 

'Every particle of matter is attracted by or gravitates to every other particle of matter with a force inversely proportional to the squares of their distances.' - Isaac Newton = 'Toda partícula de matéria é atraída ou gravita para qualquer outra partícula de matéria com uma força inversamente proporcional aos quadrados de suas distâncias.' - Isaac Newton
Particle Physics = Física de particulas
 # Requires translation!
'The release of atomic energy has not created a new problem. It has readily made more urgent the necessity of solving an existing one.' - Albert Einstein = 
 # Requires translation!
Nuclear Fusion = 

'The impact of nanotechnology is expected to exceed the impact that the electronics revolution has had on our lives.' - Richard Schwartz = 'O impacto da nanotecnologia deve exceder o impacto que a revolução eletrônica teve em nossas vidas.' - Richard Schwartz
Nanotechnology = Nanotecnologia

'I think we agree, the past is over.' - George W. Bush = 'Acho que concordamos, o passado acabou.' - George W. Bush
Future Tech = Tecnologia avançada
Who knows what the future holds? = Quem sabe o que o futuro reserva?
Can be continually researched = Pode ser pesquisado continuamente


#################### Lines from Terrains from Civ V - Vanilla ####################

Ocean = Oceano

Coast = Litoral

Grassland = Pastagem

Plains = Planícies

Tundra = Tundra

Desert = Deserto

Lakes = Lagos

Mountain = Montanhas
 # Requires translation!
Has an elevation of [amount] for visibility calculations = 
 # Requires translation!
Units ending their turn on this terrain take [amount] damage = 

Snow = Neve

Hill = Colinas
 # Requires translation!
[amount] Strength for cities built on this terrain = 

Forest = Floresta
Provides a one-time Production bonus to the closest city when cut down = Fornece um único bônus de produção para a cidade mais próxima quando derrubado
 # Requires translation!
Blocks line-of-sight from tiles at same elevation = 
 # Requires translation!
Resistant to nukes = 
 # Requires translation!
Can be destroyed by nukes = 
 # Requires translation!
A Camp can be built here without cutting it down = 

Jungle = Selva

Marsh = Pântano
 # Requires translation!
Only Polders can be built here = 

Fallout = Abrigo
 # Requires translation!
Nullifies all other stats this tile provides = 

Oasis = Oásis
 # Requires translation!
Only [improvementFilter] improvements may be built on this tile = 

Flood plains = Planícies alagadas

Ice = Gelo

Atoll = Atol

Great Barrier Reef = Grande Barreira de Coral

Old Faithful = Old Faithful

El Dorado = El Dorado
Grants 500 Gold to the first civilization to discover it = Concede 500 de Ouro para a primeira civilização que a descubra

Fountain of Youth = Fonte da Juventude
 # Requires translation!
Grants [promotion] ([comment]) to adjacent [mapUnitFilter] units for the rest of the game = 
 # Requires translation!
Tile provides yield without assigned population = 

Grand Mesa = Grand Mesa

Mount Fuji = Monte Fuji

Krakatoa = Krakatoa

Rock of Gibraltar = Rochedo de Gibraltar

Cerro de Potosi = Cerro de Potosi

Barringer Crater = Cratera de Barringer


#################### Lines from TileImprovements from Civ V - Vanilla ####################

Farm = Fazenda
Can also be built on tiles adjacent to fresh water = Também podem ser construído(a) adjancente a painéis de água
 # Requires translation!
[stats] from [tileFilter] tiles = 

Lumber mill = Serralheria

Mine = Mina

Trading post = Posto de comércio

Camp = Campo

Oil well = Poço de petróleo

Pasture = Pasto

Plantation = Plantação

Quarry = Pedreira

Fishing Boats = Barcos de pesca

Fort = Forte
Can be built outside your borders = Pode ser construído fora de suas fronteiras
Gives a defensive bonus of [amount]% = Dá um bônus defensivo de [amount]%

Road = Estrada
Costs [amount] gold per turn when in your territory = Custa [amount] ouros por turno quando se encontra dentro de seu território
 # Requires translation!
Reduces movement cost to ½ if the other tile also has a Road or Railroad = 
 # Requires translation!
Reduces movement cost to ⅓ with Machinery = 
 # Requires translation!
Requires Engineering to bridge rivers = 

Railroad = Ferrovia
 # Requires translation!
Reduces movement cost to ⅒ if the other tile also has a Railroad = 

Remove Forest = Cortar floresta
 # Requires translation!
Provides a one-time Production bonus depending on distance to the closest city once finished = 

Remove Jungle = Cortar selva

Remove Fallout = Derrubar abrigo

Remove Marsh = Drenar pântano

Remove Road = Remover estrada

Remove Railroad = Remover ferrovia

Cancel improvement order = Cancelar ordem de melhoria

Academy = Academia

Landmark = Monumento

Manufactory = Fábrica

Customs house = Alfândega

 # Requires translation!
Holy site = 

Citadel = Cidadela
 # Requires translation!
Adjacent enemy units ending their turn take [amount] damage = 
 # Requires translation!
Can be built just outside your borders = 
 # Requires translation!
Constructing it will take over the tiles around it and assign them to your closest city = 

Moai = Moai

Terrace farm = Cultivo em terraços

Ancient ruins = Ruínas antigas
 # Requires translation!
Unpillagable = 
 # Requires translation!
Provides a random bonus when entered = 

City ruins = Ruínas da cidade
 # Requires translation!
A bleak reminder of the destruction wreaked by War = 

 # Requires translation!
City center = 
 # Requires translation!
Indestructible = 
 # Requires translation!
Marks the center of a city = 
 # Requires translation!
Appearance changes with the technological era of the owning civilization = 

Barbarian encampment = Acampamento bárbaro
 # Requires translation!
Home to uncivilized barbarians, will spawn a hostile unit from time to time = 


#################### Lines from TileResources from Civ V - Vanilla ####################

Cattle = Gado

Sheep = Ovelhas

Deer = Cervos

Bananas = Bananas

Wheat = Trigo

Stone = Pedra

Fish = Peixes

Horses = Cavalos
 # Requires translation!
Guaranteed with Strategic Balance resource option = 

Iron = Ferro

Coal = Carvão

Oil = Petróleo
 # Requires translation!
Deposits in [tileFilter] tiles always provide [amount] resources = 

Aluminum = Alumínio

Uranium = Urânio

Furs = Peles

Cotton = Algodão

Dyes = Tintas

Gems = Jóias

 # Requires translation!
Gold Ore = 

Silver = Prata

Incense = Incenso

Ivory = Marfim

Silk = Seda

Spices = Temperos

Wine = Vinho

Sugar = Açúcar

Marble = Mármore

Whales = Baleias

Pearls = Pérolas

 # Requires translation!
Jewelry = 
 # Requires translation!
Can only be created by Mercantile City-States = 

 # Requires translation!
Porcelain = 


#################### Lines from UnitPromotions from Civ V - Vanilla ####################

 # Requires translation!
Sword = 
 # Requires translation!
Ranged Gunpowder = 
 # Requires translation!
Armored = 
 # Requires translation!
Melee Water = 
 # Requires translation!
Ranged Water = 
Heal Instantly = Cura Instantânea
 # Requires translation!
Heal this unit by [amount] HP = 
 # Requires translation!
Doing so will consume this opportunity to choose a Promotion = 

Accuracy I = Precisão I

Accuracy II = Precisão II

Accuracy III = Precisão III

Barrage I = Barragem I

Barrage II = Barragem II

Barrage III = Barragem III

Volley = Salva

Extended Range = Alcance estendido
 # Requires translation!
[amount] Range = 

Indirect Fire = Fogo indireto
Ranged attacks may be performed over obstacles = Ataques à distância podem ser executados sobre obstáculos

Shock I = Choque I

Shock II = Choque II

Shock III = Choque III

Drill I = Perfuração I

Drill II = Perfuração II

Drill III = Perfuração III

Charge = Carga

 # Requires translation!
Besiege = 

Formation I = Formação I

Formation II = Formação I

Blitz = Blitz
 # Requires translation!
[amount] additional attacks per turn = 

Woodsman = Lenhador
 # Requires translation!
Double movement in [terrainFilter] = 

Amphibious = Anfíbio
 # Requires translation!
Eliminates combat penalty for attacking over a river = 
 # Requires translation!
Eliminates combat penalty for attacking across a coast = 

Medic = Médico I
 # Requires translation!
All adjacent units heal [amount] HP when healing = 

Medic II = Médico II
 # Requires translation!
[amount] HP when healing = 

Scouting I = Exploração I

Scouting II = Exploração II

Scouting III = Exploração III

 # Requires translation!
Survivalism I = 

 # Requires translation!
Survivalism II = 

 # Requires translation!
Survivalism III = 
Unit will heal every turn, even if it performs an action = Esta unidade irá curar a cada turno, mesmo se executar uma ação
May withdraw before melee ([amount]%) = Recuar antes de confronto ([amount]%)

Boarding Party I = Festa de Enquadro I

Boarding Party II = Festa de Enquadro II

Boarding Party III = Festa de Enquadro III

Coastal Raider I = Assalto Litorâneo I
 # Requires translation!
Earn [amount]% of the damage done to [mapUnitFilter] units as [plunderableStat] = 

Coastal Raider II = Assalto Litorâneo II

Coastal Raider III = Assalto Litorâneo III

 # Requires translation!
Landing Party = 

Targeting I = Alvejamento I

Targeting II = Alvejamento II

Targeting III = Alvejamento III

Wolfpack I = Alcateia I

Wolfpack II = Alcateia II

Wolfpack III = Alcateia III

 # Requires translation!
Aircraft Carrier = 
Armor Plating I = Revestimento de Armadura I

Armor Plating II = Revestimento de Armadura II

Armor Plating III = Revestimento de Armadura III

Flight Deck I = Convés de Vôo I
 # Requires translation!
Can carry [amount] extra [mapUnitFilter] units = 

Flight Deck II = Convés de Vôo II

Flight Deck III = Convés de Vôo III

 # Requires translation!
Supply = 
 # Requires translation!
May heal outside of friendly territory = 

Siege I = Cerco Aéreo I

Siege II = Cerco Aéreo II

Siege III = Cerco Aéreo III

Evasion = Evasão
 # Requires translation!
Damage taken from interception reduced by [amount]% = 

Interception I = Interceptação I
 # Requires translation!
[amount]% Damage when intercepting = 

Interception II = Interceptação II

Interception III = Interceptação III

 # Requires translation!
Air Targeting I = 

 # Requires translation!
Air Targeting II = 

Sortie = Excursão
 # Requires translation!
[amount] extra interceptions may be made per turn = 

Operational Range = Alcance Operacional

 # Requires translation!
Helicopter = 
Air Repair = Reparação Aérea

 # Requires translation!
Mobility I = 

 # Requires translation!
Mobility II = 

 # Requires translation!
Anti-Armor I = 

 # Requires translation!
Anti-Armor II = 

Cover I = Cobertura I

Cover II = Cobertura II

March = Marcha

Mobility = Mobilidade

Sentry = Sentinela

Logistics = Logística

Ambush I = Emboscada Aérea I

Ambush II = Emboscada Aérea II

Bombardment I = Bombardeamento I

Bombardment II = Bombardeamento II

Bombardment III = Bombardeamento III

Morale = Moral

Great Generals I = Grandes Generais I

Great Generals II = Grandes Generais II

Quick Study = Estudo Rápido

Haka War Dance = Dança de Guerra Haka
 # Requires translation!
[amount]% Strength for enemy [unitType] units in adjacent [param] tiles = 

Rejuvenation = Rejuvenescimento
All healing effects doubled = Todos os efeitos de cura dobrados

Slinger Withdraw = Retirada de Lançador

 # Requires translation!
Ignore terrain cost = 
Ignores terrain cost = Ignora custo de movimento em terrenos

 # Requires translation!
Pictish Courage = 

 # Requires translation!
Home Sweet Home = 
 # Requires translation!
[amount]% Strength decreasing with distance from the capital = 


#################### Lines from UnitTypes from Civ V - Vanilla ####################


 # Requires translation!
Civilian Water = 


Can enter ice tiles = Pode entrar em painéis de gelo
 # Requires translation!
Invisible to non-adjacent units = 
 # Requires translation!
Can see invisible [mapUnitFilter] units = 


 # Requires translation!
Aircraft = 
6 tiles in every direction always visible = 6 hexágonos em toda direção sempre visível


 # Requires translation!
Atomic Bomber = 

 # Requires translation!
Self-destructs when attacking = 
 # Requires translation!
Cannot be intercepted = 

Can pass through impassable tiles = Pode passar por hexágonos impossíveis de passar


#################### Lines from Units from Civ V - Vanilla ####################

 # Requires translation!
Can build [improvementFilter/terrainFilter] improvements on tiles = 

Founds a new city = Estabelecer uma nova cidade
Excess Food converted to Production when under construction = Comida Excessiva convertida em Produção quando este se encontra em construção
Requires at least [amount] population = Requer uma população de ao menos [amount]

 # Requires translation!
May upgrade to [baseUnitFilter] through ruins-like effects = 

 # Requires translation!
This is your basic, club-swinging fighter. = 

Maori Warrior = Guerreiro Maori

Jaguar = Jaguar
Heals [amount] damage if it kills a unit = Cura [amount] de dano se destruir uma unidade

Brute = Bruto

Archer = Arqueiro

Bowman = Arqueiro Experiente

Slinger = Lançador

 # Requires translation!
Skirmisher = 

Work Boats = Barcos de trabalho
Cannot enter ocean tiles = Não pode entrar o terreno 'oceano' 
May create improvements on water resources = Pode criar melhorias em recursos aquáticos
 # Requires translation!
Uncapturable = 

Trireme = Trireme

 # Requires translation!
Galley = 

Chariot Archer = Arqueiro de Biga
No defensive terrain bonus = Nenhum bonus de defesa do terreno
Rough terrain penalty = Penalidade de terreno acidentado

War Chariot = Carruagem de guerra

War Elephant = Elefante de guerra


Hoplite = Hoplita

Persian Immortal = Imortal Persa

 # Requires translation!
Marauder = 

Horseman = Cavaleiro
Can move after attacking = Pode se mover após atacar

Companion Cavalry = Cavalaria companheira

Catapult = Catapulta
Must set up to ranged attack = Precisa de preparação para atacar a distância

Ballista = Balista

Swordsman = Espadachim

Legion = Legião

Mohawk Warrior = Guerreiro Mohawk


Landsknecht = Landsknecht
Can move immediately once bought = Pode se mover imediatamente uma vez comprado

Knight = Cavaleiro

Camel Archer = Arqueiro de camelo

Conquistador = Conquistador
Defense bonus when embarked = Bonus de defesa quando embarcado

Naresuan's Elephant = Elefante de Naresuan

Mandekalu Cavalry = Cavalaria Mandekalu

Keshik = Keshik

Crossbowman = Besteiro

Chu-Ko-Nu = Chu-Ko-Nu

Longbowman = Arqueiro de arco longo

Trebuchet = Trabuco

Hwach'a = Hwach'a

Longswordsman = Espadachim de espada longa

Samurai = Samurai

Berserker = Berserker

Caravel = Caravela

Turtle Ship = Navio Tartaruga


Musketeer = Mosqueteiro

Janissary = Janisário

Minuteman = Mílicia

Tercio = Terço

Frigate = Fragata

Ship of the Line = Navio de linha

Lancer = Lanceiro montado

Sipahi = Sipahi

Cannon = Canhão


Norwegian Ski Infantry = Infantaria de Esqui Norueguesa

Cavalry = Cavalaria

Cossack = Cossaco

Ironclad = Navio revestido de ferro

Artillery = Artilharia

 # Requires translation!
Can only attack [tileFilter] tiles = 

Foreign Legion = Legião Estrangeira


[amount]% chance to intercept air attacks = [amount]% de chance de interceptar ataques aéreos

Carrier = Porta-aviões
 # Requires translation!
Cannot attack = 
 # Requires translation!
Can carry [amount] [mapUnitFilter] units = 

Battleship = Navio de batalha

Anti-Aircraft Gun = Arma anti-aérea

Destroyer = Contratorpedeiro

Zero = Zero


B17 = B17

Paratrooper = Forças Especiais
 # Requires translation!
May Paradrop up to [amount] tiles from inside friendly territory = 

Tank = Tanque

Panzer = Panzer

Anti-Tank Gun = Arma anti-tanque

Atomic Bomb = Bomba Atômica
 # Requires translation!
Nuclear weapon of Strength [amount] = 
 # Requires translation!
Blast radius [amount] = 

Rocket Artillery = Artilharia de foguetes

Mobile SAM = Veículo Lançador de Mísseis

 # Requires translation!
Guided Missile = 

Nuclear Missile = Míssil nuclear

Helicopter Gunship = Helicóptero de Guerra
All tiles cost 1 movement = Todos os hexágonos custam 1 de movimento
 # Requires translation!
Ignores Zone of Control = 
Unable to capture cities = Incapaz de capturar cidades

 # Requires translation!
Nuclear Submarine = 

Mechanized Infantry = Infantaria mecanizada

 # Requires translation!
Missile Cruiser = 

Modern Armor = Blindado moderno

 # Requires translation!
Jet Fighter = 

 # Requires translation!
Giant Death Robot = 

 # Requires translation!
Stealth Bomber = 
 # Requires translation!
Cannot be carried by [mapUnitFilter] units = 

Great Artist = Grande Artista 
Can start an [amount]-turn golden age = Pode começar uma Era Dourada de [amount]-turnos
Can construct [improvementName] = Pode construir [improvementName]
Great Person - [stat] = Grande Pessoa - [stat] 

Great Scientist = Grande Cientista
Can hurry technology research = Pode apressar pesquisa tecnológica

Great Merchant = Grande Mercador
Can undertake a trade mission with City-State, giving a large sum of gold and [amount] Influence = Pode assumir uma missão de troca com Cidade-Estado, obtendo uma grande quantia de ouro e [amount] de Influência

Great Engineer = Grande Engenheiro
 # Requires translation!
Can speed up construction of a building = 

 # Requires translation!
Great Prophet = 
 # Requires translation!
Can construct [tileImprovement] if it hasn't used other actions yet = 
 # Requires translation!
Can [param] [amount] times = 
 # Requires translation!
Removes other religions when spreading religion = 
 # Requires translation!
May found a religion = 
 # Requires translation!
May enhance a religion = 
 # Requires translation!
May enter foreign tiles without open borders = 
 # Requires translation!
Religious Unit = 
 # Requires translation!
Takes your religion over the one in their birth city = 

Great General = Grande General
Bonus for units in 2 tile radius 15% = 15% de bônus para unidades com raio de 2 hexágonos

Khan = Cã

 # Requires translation!
Missionary = 
 # Requires translation!
May enter foreign tiles without open borders, but loses [amount] religious strength each turn it ends there = 
 # Requires translation!
Can be purchased with [stat] [cityFilter] = 

 # Requires translation!
Inquisitor = 
 # Requires translation!
Prevents spreading of religion to the city it is next to = 


#################### Lines from Beliefs from Civ V - Gods & Kings ####################

 # Requires translation!
Ancestor Worship = 

 # Requires translation!
Dance of the Aurora = 
 # Requires translation!
[stats] from [tileFilter] tiles without [tileFilter2] [cityFilter] = 

 # Requires translation!
Desert Folklore = 

 # Requires translation!
Faith Healers = 
 # Requires translation!
[mapUnitFilter] Units adjacent to this city heal [amount] HP per turn when healing = 

 # Requires translation!
Fertility Rites = 

 # Requires translation!
God of Craftsman = 
 # Requires translation!
[stats] in cities with [amount] or more population = 

 # Requires translation!
God of the Open Sky = 

 # Requires translation!
God of the Sea = 

 # Requires translation!
God of War = 
 # Requires translation!
Earn [amount]% of [mapUnitFilter] unit's [costOrStrength] as [plunderableStat] when killed within 4 tiles of a city following this religion = 

 # Requires translation!
Goddess of Festivals = 

 # Requires translation!
Goddess of Love = 

 # Requires translation!
Goddess of Protection = 
 # Requires translation!
[amount]% attacking Strength for cities = 

 # Requires translation!
Goddess of the Hunt = 

 # Requires translation!
Messenger of the Gods = 

 # Requires translation!
Monument to the Gods = 

 # Requires translation!
One with Nature = 

 # Requires translation!
Oral Tradition = 

 # Requires translation!
Religious Idols = 

 # Requires translation!
Religious Settlements = 

 # Requires translation!
Sacred Path = 

 # Requires translation!
Sacred Waters = 
 # Requires translation!
[stats] in cities on [terrainFilter] tiles = 

 # Requires translation!
Stone Circles = 

 # Requires translation!
Follower = 
 # Requires translation!
Asceticism = 

 # Requires translation!
Cathedrals = 
 # Requires translation!
May buy [buildingFilter] buildings with [stat] [cityFilter] = 

 # Requires translation!
Choral Music = 

 # Requires translation!
Divine inspiration = 

 # Requires translation!
Feed the World = 

 # Requires translation!
Guruship = 

 # Requires translation!
Holy Warriors = 
 # Requires translation!
May buy [baseUnitFilter] units with [stat] for [amount] times their normal Production cost = 

 # Requires translation!
Liturgical Drama = 

 # Requires translation!
Monasteries = 

 # Requires translation!
Mosques = 

 # Requires translation!
Pagodas = 

 # Requires translation!
Peace Gardens = 

 # Requires translation!
Religious Art = 

 # Requires translation!
Religious Center = 

 # Requires translation!
Religious Community = 
 # Requires translation!
[amount]% [stat] from every follower, up to [amount2]% = 

 # Requires translation!
Swords into Ploughshares = 

 # Requires translation!
Founder = 
 # Requires translation!
Ceremonial Burial = 
 # Requires translation!
[stats] for each global city following this religion = 

 # Requires translation!
Church Property = 

 # Requires translation!
Initiation Rites = 
 # Requires translation!
[stats] when a city adopts this religion for the first time (modified by game speed) = 

 # Requires translation!
Interfaith Dialogue = 
 # Requires translation!
When spreading religion to a city, gain [amount] times the amount of followers of other religions as [stat] = 

 # Requires translation!
Papal Primacy = 
 # Requires translation!
Resting point for Influence with City-States following this religion [amount] = 

 # Requires translation!
Peace Loving = 
 # Requires translation!
[stats] for every [amount] global followers [cityFilter] = 

 # Requires translation!
Pilgrimage = 

 # Requires translation!
Tithe = 

 # Requires translation!
World Church = 

 # Requires translation!
Enhancer = 
 # Requires translation!
Defender of the Faith = 

 # Requires translation!
Holy Order = 

 # Requires translation!
Itinerant Preachers = 
 # Requires translation!
Religion naturally spreads to cities [amount] tiles away = 

 # Requires translation!
Just War = 

 # Requires translation!
Messiah = 
 # Requires translation!
[amount]% Spread Religion Strength = 
 # Requires translation!
[amount]% Faith cost of generating Great Prophet equivalents = 
 # Requires translation!
[stat] cost for [unit] units [amount]% = 

 # Requires translation!
Missionary Zeal = 

 # Requires translation!
Religious Texts = 
 # Requires translation!
[amount]% Natural religion spread [cityFilter] = 

 # Requires translation!
Religious Unity = 

 # Requires translation!
Reliquary = 
 # Requires translation!
[stats] whenever a Great Person is expended = 


#################### Lines from Buildings from Civ V - Gods & Kings ####################


 # Requires translation!
Stele = 


 # Requires translation!
Shrine = 

 # Requires translation!
Pyramid = 


 # Requires translation!
'Regard your soldiers as your children, and they will follow you into the deepest valleys; look on them as your own beloved sons, and they will stand by you even unto death.' - Sun Tzu = 
Terracotta Army = Exército de Terracota


 # Requires translation!
Amphitheater = 


 # Requires translation!
'...who drinks the water I shall give him, says the Lord, will have a spring inside him welling up for eternal life. Let them bring me to your holy mountain in the place where you dwell. Across the desert and through the mountain to the Canyon of the Crescent Moon...' - Indiana Jones = 
 # Requires translation!
Petra = 


 # Requires translation!
'With the magnificence of eternity before us, let time, with all its fluctuations, dwindle into its own littleness.' - Thomas Chalmers = 
 # Requires translation!
Great Mosque of Djenne = 
 # Requires translation!
[baseUnitFilter] units built [cityFilter] can [action] [amount] extra times = 

 # Requires translation!
Grand Temple = 


 # Requires translation!
'Justice is an unassailable fortress, built on the brow of a mountain which cannot be overthrown by the violence of torrents, nor demolished by the force of armies.' - Joseph Addison = 
Alhambra = Alhambra


 # Requires translation!
Ceilidh Hall = 


'Don't clap too hard - it's a very old building.' - John Osbourne = 'Não dê aplausos tão fortes - é uma construção muito antiga.' - John Osbourne
Leaning Tower of Pisa = Torre Inclinada de Pisa


 # Requires translation!
Coffee House = 


 # Requires translation!
'...the location is one of the most beautiful to be found, holy and unapproachable, a worthy temple for the divine friend who has brought salvation and true blessing to the world.' - King Ludwig II of Bavaria = 
Neuschwanstein = Castelo de Neuschwanstein


 # Requires translation!
Recycling Center = 
 # Requires translation!
Limited to [amount] per Civilization = 


 # Requires translation!
'Nothing travels faster than light with the possible exception of bad news, which obeys its own special rules.' - Douglas Adams = 
 # Requires translation!
CN Tower = 
 # Requires translation!
[amount] population [cityFilter] = 

 # Requires translation!
Bomb Shelter = 
 # Requires translation!
Population loss from nuclear attacks [amount]% [cityFilter] = 


 # Requires translation!
'The wonder is, not that the field of stars is so vast, but that man has measured it.' - Anatole France = 
Hubble Space Telescope = Teléscopio espacial Hubble


 # Requires translation!
Cathedral = 


 # Requires translation!
Mosque = 

 # Requires translation!
Pagoda = 


#################### Lines from Difficulties from Civ V - Gods & Kings ####################


#################### Lines from Eras from Civ V - Gods & Kings ####################


 # Requires translation!
May not generate great prophet equivalents naturally = 
 # Requires translation!
May buy [baseUnitFilter] units for [amount] [stat] [cityFilter] at an increasing price ([amount2]) = 
 # Requires translation!
Starting in this era disables religion = 


Marine = Náutico


#################### Lines from GlobalUniques from Civ V - Gods & Kings ####################


#################### Lines from Nations from Civ V - Gods & Kings ####################


 # Requires translation!
Islam = 

 # Requires translation!
Christianity = 


 # Requires translation!
Shinto = 

 # Requires translation!
Greetings, President Mahatma Gandhi, great souled leader of India! You are the ruler of one of the oldest countries in the world with history stretching back almost 10,000 years. A spiritual country, India is the birthplace of three of the world's great religions - Hinduism, Buddhism and Jainism. This is a passionate land of music and color, a land of great wealth and grinding poverty. For centuries, India was divided into kingdoms who fought constantly with each other and against outside invaders. That was, however, after empires such as Maratha, Maurya and Gupta. In the 12th century AD, India was conquered by Muslim Turks who fled from the Mongols. In the early 17th century, the English arrived, and through a combination of shrewd diplomacy and technological superiority, they conquered your fragmented nation. England remained in power for some two centuries until driven out by a rising wave of Indian nationalism, a peaceful rebellion unlike any before seen in history, one led by you! = 
 # Requires translation!
Gandhi, your people look to you to lead them to even greater heights of glory! Can you help your people realize their great potential, to once again become the world's center of arts, culture and religion? Can you build a civilization that will stand the test of time? = 
 # Requires translation!
Hinduism = 


 # Requires translation!
Confucianism = 


 # Requires translation!
Zoroastrianism = 


 # Requires translation!
Buddhism = 


 # Requires translation!
Tengriism = 


 # Requires translation!
Attila the Hun = 
 # Requires translation!
I grow tired of this throne. I think I should like to have yours instead. = 
 # Requires translation!
Now what is this?! You ask me to add your riches to my great avails. The invitation is accepted. = 
 # Requires translation!
My people will mourn me not with tears, but with human blood. = 
 # Requires translation!
You are in the presence of Attila, scourge of Rome. Do not let hubris be your downfall as well. = 
 # Requires translation!
This is better than you deserve, but let it not be said that I am an unfair man. = 
 # Requires translation!
Good day to you. = 
 # Requires translation!
Scourge of God = 
 # Requires translation!
Your men stand proudly to greet you, Great Attila, grand warrior and ruler of the Hunnic empire. Together with your brother Bleda you expanded the boundaries of your empire, becoming the most powerful and frightening force of the 5th century. You bowed the Eastern Roman Emperors to your will and took kingdom after kingdom along the Danube and Nisava Rivers. As the sovereign ruler of the Huns, you marched your army across Europe into Gaul, planning to extend your already impressive lands all the way to the Atlantic Ocean. Your untimely death led to the quick disintegration and downfall of your empire, but your name and deeds have created an everlasting legacy for your people. = 
 # Requires translation!
Fearsome General, your people call for the recreation of a new Hunnic Empire, one which will make the exploits and histories of the former seem like the faded dreaming of a dying sun. Will you answer their call to regain your rightful prominence and glory? Will you mount your steadfast steed and lead your armies to victory? Will you build a civilization that stands the test of time? = 
 # Requires translation!
Atilla's Court = 
 # Requires translation!
The Huns = 
 # Requires translation!
Cities are razed [amount] times as fast = 
 # Requires translation!
Starts with [tech] = 
 # Requires translation!
"Borrows" city names from other civilizations in the game = 

 # Requires translation!
William of Orange = 
 # Requires translation!
As much as I despise war, I consider it a, hahaha, contribution to the common cause to erase your existence. = 
 # Requires translation!
You call yourself an exalted ruler, but I see nothing more than a smartly dressed barbarian! = 
 # Requires translation!
My God, be merciful to my soul. My God, feel pity for this... my poor people! = 
 # Requires translation!
I am William of Orange, stadtholder of The Netherlands. Did you need anything? I still have a lot to do. = 
 # Requires translation!
I believe I have something that may be of some importance to you. = 
 # Requires translation!
Once again, greetings. = 
 # Requires translation!
Dutch East India Company = 
 # Requires translation!
Hail stalwart Prince William of Orange, liberator of the Netherlands and hero to the Dutch people. It was your courageous effort in the 1568 rebellion against Spanish dominion that led the Dutch to freedom, and ultimately resulted in the Eighty Years' War. Your undertaking allowed for the creation of one of Europe's first modern republics, the Seven United Provinces. You gave your life to the rebellion, falling at the hands of an assassin in 1584, but your death would only serve to embolden the people's charge, and your legacy as "Father of the Fatherland" will stand as a symbol of Dutch independence for all time. = 
 # Requires translation!
Brave prince, the people again yearn for the wise stewardship your wisdom afforded them. Can you once again secure the sovereignty of your kingdom and lead your people to greatness? Can you build a civilization that stands the test of time? = 
 # Requires translation!
Amsterdam = 
 # Requires translation!
Rotterdam = 
 # Requires translation!
Utrecht = 
 # Requires translation!
Groningen = 
 # Requires translation!
Breda = 
 # Requires translation!
Nijmegen = 
 # Requires translation!
Den Haag = 
 # Requires translation!
Haarlem = 
 # Requires translation!
Arnhem = 
 # Requires translation!
Zutphen = 
 # Requires translation!
Maastricht = 
 # Requires translation!
Tilburg = 
 # Requires translation!
Eindhoven = 
 # Requires translation!
Dordrecht = 
 # Requires translation!
Leiden = 
 # Requires translation!
's Hertogenbosch = 
 # Requires translation!
Almere = 
 # Requires translation!
Alkmaar = 
 # Requires translation!
Brielle = 
 # Requires translation!
Vlissingen = 
 # Requires translation!
Apeldoorn = 
 # Requires translation!
Enschede = 
 # Requires translation!
Amersfoort = 
 # Requires translation!
Zwolle = 
 # Requires translation!
Venlo = 
 # Requires translation!
Uden = 
 # Requires translation!
Grave = 
 # Requires translation!
Delft = 
 # Requires translation!
Gouda = 
 # Requires translation!
Nieuwstadt = 
 # Requires translation!
Weesp = 
 # Requires translation!
Coevorden = 
 # Requires translation!
Kerkrade = 
 # Requires translation!
The Netherlands = 
 # Requires translation!
Retain [amount]% of the happiness from a luxury after the last copy has been traded away = 

 # Requires translation!
Gustavus Adolphus = 
 # Requires translation!
The Hakkapeliittas will ride again and your men will fall just at the sight of my cavalry! God with us! = 
 # Requires translation!
Ha ha ha, captain Gars will be very glad to head out to war again. = 
 # Requires translation!
I am Sweden's king. You can take my lands, my people, my kingdom, but you will never reach the House of Vasa. = 
 # Requires translation!
Stranger, welcome to the Snow King's kingdom! I am Gustavus Adolphus, member of the esteemed House of Vasa = 
 # Requires translation!
My friend, it is my belief that this settlement can benefit both our peoples. = 
 # Requires translation!
Oh, welcome! = 
 # Requires translation!
Oh, it is you. = 
 # Requires translation!
Nobel Prize = 
 # Requires translation!
All hail the transcendent King Gustavus Adolphus, founder of the Swedish Empire and her most distinguished military tactician. It was during your reign that Sweden emerged as one of the greatest powers in Europe, due in no small part to your wisdom, both on and off the battlefield. As king, you initiated a number of domestic reforms that ensured the economic stability and prosperity of your people. As the general who came to be known as the "Lion of the North," your visionary designs in warfare gained the admiration of military commanders the world over. Thanks to your triumphs in the Thirty Years' War, you were assured a legacy as one of history's greatest generals. = 
 # Requires translation!
Oh noble King, the people long for your prudent leadership, hopeful that once again they will see your kingdom rise to glory. Will you devise daring new strategies, leading your armies to victory on the theater of war? Will you build a civilization that stands the test of time? = 
 # Requires translation!
Stockholm = 
 # Requires translation!
Uppsala = 
 # Requires translation!
Gothenburg = 
 # Requires translation!
Malmö = 
 # Requires translation!
Linköping = 
 # Requires translation!
Kalmar = 
 # Requires translation!
Skara = 
 # Requires translation!
Västerås = 
 # Requires translation!
Jönköping = 
 # Requires translation!
Visby = 
 # Requires translation!
Falun = 
 # Requires translation!
Norrköping = 
 # Requires translation!
Gävle = 
 # Requires translation!
Halmstad = 
 # Requires translation!
Karlskrona = 
 # Requires translation!
Hudiksvall = 
 # Requires translation!
Örebro = 
 # Requires translation!
Umeå = 
 # Requires translation!
Karlstad = 
 # Requires translation!
Helsingborg = 
 # Requires translation!
Härnösand = 
 # Requires translation!
Vadstena = 
 # Requires translation!
Lund = 
 # Requires translation!
Västervik = 
 # Requires translation!
Enköping = 
 # Requires translation!
Skövde = 
 # Requires translation!
Eskilstuna = 
 # Requires translation!
Luleå = 
 # Requires translation!
Lidköping = 
 # Requires translation!
Södertälje = 
 # Requires translation!
Mariestad = 
 # Requires translation!
Östersund = 
 # Requires translation!
Borås = 
 # Requires translation!
Sundsvall = 
 # Requires translation!
Vimmerby = 
 # Requires translation!
Köping = 
 # Requires translation!
Mora = 
 # Requires translation!
Arboga = 
 # Requires translation!
Växjö = 
 # Requires translation!
Gränna = 
 # Requires translation!
Kiruna = 
 # Requires translation!
Borgholm = 
 # Requires translation!
Strängnäs = 
 # Requires translation!
Sveg = 
 # Requires translation!
Sweden = 
 # Requires translation!
Gain [amount] Influence with a [param] gift to a City-State = 
 # Requires translation!
When declaring friendship, both parties gain a [amount]% boost to great person generation = 

 # Requires translation!
Maria Theresa = 
 # Requires translation!
Shame that it has come this far. But ye wished it so. Next time, be so good, choose your words more wisely. = 
 # Requires translation!
What a fool ye are! Ye will end swiftly and miserably. = 
 # Requires translation!
The world is pitiful! There's no beauty in it, no wisdom. I am almost glad to go. = 
 # Requires translation!
The archduchess of Austria welcomes your Eminence to... Oh let's get this over with! I have a luncheon at four o'clock. = 
 # Requires translation!
I see you admire my new damask. Nobody should say that I am an unjust woman. Let's reach an agreement! = 
 # Requires translation!
Oh, it's ye! = 
 # Requires translation!
Diplomatic Marriage = 
 # Requires translation!
Noble and virtuous Queen Maria Theresa, Holy Roman Empress and sovereign of Austria, the people bow to your gracious will. Following the death of your father King Charles VI, you ascended the thone of Austria during a time of great instability, but the empty coffers and diminished military did litle to dissuade your ambitions. Faced with war almost immediately upon your succession to the thron, you managed to fend off your foes, and in naming your husband Francis Stephen co-ruler, assured your place as Empress of the Holy Roman Empire. During your reigh, you guided Austria on a new path of reform - strengthening the military, replenishing the treasury, and improving the educational system of the kingdom. = 
 # Requires translation!
Oh great queen, bold and dignified, the time has come for you to rise and guide the kingdom once again. Can you return your people to the height of prosperity and splendor? Will you build a civilization that stands the test of time? = 
 # Requires translation!
Vienna = 
 # Requires translation!
Salzburg = 
 # Requires translation!
Graz = 
 # Requires translation!
Linz = 
 # Requires translation!
Klagenfurt = 
 # Requires translation!
Bregenz = 
 # Requires translation!
Innsbruck = 
 # Requires translation!
Kitzbühel = 
 # Requires translation!
St. Pölten = 
 # Requires translation!
Eisenstadt = 
 # Requires translation!
Villach = 
 # Requires translation!
Zwettl = 
 # Requires translation!
Traun = 
 # Requires translation!
Wels = 
 # Requires translation!
Dornbirn = 
 # Requires translation!
Feldkirch = 
 # Requires translation!
Amstetten = 
 # Requires translation!
Bad Ischl = 
 # Requires translation!
Wolfsberg = 
 # Requires translation!
Kufstein = 
 # Requires translation!
Leoben = 
 # Requires translation!
Klosterneuburg = 
 # Requires translation!
Leonding = 
 # Requires translation!
Kapfenberg = 
 # Requires translation!
Hallein = 
 # Requires translation!
Bischofshofen = 
 # Requires translation!
Waidhofen = 
 # Requires translation!
Saalbach = 
 # Requires translation!
Lienz = 
 # Requires translation!
Steyr = 
 # Requires translation!
Austria = 
 # Requires translation!
Can spend Gold to annex or puppet a City-State that has been your ally for [amount] turns. = 

 # Requires translation!
Dido = 
 # Requires translation!
Tell me, do you all know how numerous my armies, elephants and the gdadons are? No? Today, you shall find out! = 
 # Requires translation!
Fate is against you. You earned the animosity of Carthage in your exploration. Your days are numbered. = 
 # Requires translation!
The fates became to hate me. This is it? You wouldn't destroy us so without their help. = 
 # Requires translation!
The Phoenicians welcome you to this most pleasant kingdom. I am Dido, the queen of Carthage and all that belongs to it. = 
 # Requires translation!
I just had the marvelous idea, and I think you'll appreciate it too. = 
 # Requires translation!
What is it now? = 
 # Requires translation!
Phoenician Heritage = 
 # Requires translation!
Blessings and salutations to you, revered Queen Dido, founder of the legendary kingdom of Carthage. Chronicled by the words of the great poet Virgil, your husband Acerbas was murdered at the hands of your own brother, King Pygmalion of Tyre, who subsequently claimed the treasures of Acerbas that were now rightfully yours. Fearing the lengths from which your brother would pursue this vast wealth, you and your compatriots sailed for new lands. Arriving on the shores of North Africa, you tricked the local king with the simple manipulation of an ox hide, laying out a vast expanse of territory for your new home, the future kingdom of Carthage. = 
 # Requires translation!
Clever and inquisitive Dido, the world longs for a leader who can provide a shelter from the coming storm, guided by brilliant intuition and cunning. Can you lead the people in the creation of a new kingdom to rival that of once mighty Carthage? Can you build a civilization that will stand the test of time? = 
 # Requires translation!
Carthage = 
 # Requires translation!
Utique = 
 # Requires translation!
Hippo Regius = 
 # Requires translation!
Gades = 
 # Requires translation!
Saguntum = 
 # Requires translation!
Carthago Nova = 
 # Requires translation!
Panormus = 
 # Requires translation!
Lilybaeum = 
 # Requires translation!
Hadrumetum = 
 # Requires translation!
Zama Regia = 
 # Requires translation!
Karalis = 
 # Requires translation!
Malaca = 
 # Requires translation!
Leptis Magna = 
 # Requires translation!
Hippo Diarrhytus = 
 # Requires translation!
Motya = 
 # Requires translation!
Sulci = 
 # Requires translation!
Leptis Parva = 
 # Requires translation!
Tharros = 
 # Requires translation!
Soluntum = 
 # Requires translation!
Lixus = 
 # Requires translation!
Oea = 
 # Requires translation!
Theveste = 
 # Requires translation!
Ibossim = 
 # Requires translation!
Thapsus = 
 # Requires translation!
Aleria = 
 # Requires translation!
Tingis = 
 # Requires translation!
Abyla = 
 # Requires translation!
Sabratha = 
 # Requires translation!
Rusadir = 
 # Requires translation!
Baecula = 
 # Requires translation!
Saldae = 
 # Requires translation!
Land units may cross [tileFilter] tiles after the first [unit] is earned = 
 # Requires translation!
Units ending their turn on [tileFilter] tiles take [amount] damage = 

 # Requires translation!
Theodora = 
 # Requires translation!
It is always a shame to destroy a thing of beauty. Happily, you are not one. = 
 # Requires translation!
Now darling, tantrums are most unbecoming. I shall have to teach you a lesson. = 
 # Requires translation!
Like a child playing with toys you are. My people will never love you, nor suffer this indignation gracefully. = 
 # Requires translation!
My, isn't this a pleasant surprise - what may I call you, oh mysterious stranger? I am Theodora, beloved of Byzantium. = 
 # Requires translation!
I have heard that you adept at certain kinds of ... interactions. Show me. = 
 # Requires translation!
Hello again. = 
 # Requires translation!
Patriarchate of Constantinople = 
 # Requires translation!
All hail the most magnificent and magnanimous Empress Theodora, beloved of Byzantium and of Rome! From the lowly ranks of actress and courtesan you became the most powerful woman in the Roman Empire, consort to Justinian I. Starting in the late 520's AD, you joined your husband in a series of important spiritual and legal reforms, creating many laws which elevated the status of and promoted equal treatment of women in the empire. You also aided in the restoration and construction of many aqueducts, bridges, and churches across Constantinople, culminating in the creation of the Hagia Sophia, one of the most splendid architectural wonders of the world. = 
 # Requires translation!
Beautiful Empress, Byzantium is in need of your wisdom and strength - her people are lost without your light to lead them. The Byzantine Empire may have fallen once, but its spirit is still intact waiting to be reborn anew. Can you return Byzantium to the heights of glory it once enjoyed? Can you create a civilization to stand the test of time? = 
 # Requires translation!
Constantinople = 
 # Requires translation!
Adrianople = 
 # Requires translation!
Nicaea = 
 # Requires translation!
Antioch = 
 # Requires translation!
Varna = 
 # Requires translation!
Ohrid = 
 # Requires translation!
Nicomedia = 
 # Requires translation!
Trebizond = 
 # Requires translation!
Cherson = 
 # Requires translation!
Sardica = 
 # Requires translation!
Ani = 
 # Requires translation!
Dyrrachium = 
 # Requires translation!
Edessa = 
 # Requires translation!
Chalcedon = 
 # Requires translation!
Naissus = 
 # Requires translation!
Bari = 
 # Requires translation!
Iconium = 
 # Requires translation!
Prilep = 
 # Requires translation!
Samosata = 
 # Requires translation!
Kars = 
 # Requires translation!
Theodosiopolis = 
 # Requires translation!
Tyana = 
 # Requires translation!
Gaza = 
 # Requires translation!
Kerkyra = 
 # Requires translation!
Phoenice = 
 # Requires translation!
Selymbria = 
 # Requires translation!
Sillyon = 
 # Requires translation!
Chrysopolis = 
 # Requires translation!
Vodena = 
 # Requires translation!
Traianoupoli = 
 # Requires translation!
Constantia = 
 # Requires translation!
Patra = 
 # Requires translation!
Korinthos = 
 # Requires translation!
Byzantium = 
 # Requires translation!
May choose [amount] additional belief(s) of any type when [foundingOrEnhancing] a religion = 

 # Requires translation!
Boudicca = 
 # Requires translation!
You shall stain this land no longer with your vileness! To arms, my countrymen. We ride to war! = 
 # Requires translation!
Traitorous man! The Celtic peoples will not stand for such wanton abuse and slander - I shall have your balls! = 
 # Requires translation!
Vile ruler, know you have won this war in name alone. Your cities lie buried and your troops defeated. I have my own victory. = 
 # Requires translation!
I am Boudicca, Queen of the Celts. Let no-one underestimate me! = 
 # Requires translation!
Let us join our forces together and reap the rewards. = 
 # Requires translation!
God has given good to you. = 
 # Requires translation!
Druidic Lore = 
 # Requires translation!
Eternal glory and praise for you, fierce and vengeful Warrior Queen! In a time dominated by men, you not only secured your throne and sovereign rule, but also successfully defied the power of the Roman Empire. After suffering terrible punishment and humiliation at the hand of the Roman invaders, you rallied your people in a bloody and terrifying revolt. Legions fell under your chariot wheels and the city of London burned. While in the end the Romans retained ownership of the isles, you alone made Nero consider withdrawing all troops and leaving Britain forever. = 
 # Requires translation!
Oh sleeping lioness, your people desire that you rise and lead them again in the calling that is your namesake. Will you meet their challenge on the open field and lead the Celts to everlasting victory? Will you restore your lands and build an empire to stand the test of time? = 
 # Requires translation!
Cardiff = 
 # Requires translation!
Truro = 
 # Requires translation!
Douglas = 
 # Requires translation!
Glasgow = 
 # Requires translation!
Cork = 
 # Requires translation!
Aberystwyth = 
 # Requires translation!
Penzance = 
 # Requires translation!
Ramsey = 
 # Requires translation!
Inverness = 
 # Requires translation!
Limerick = 
 # Requires translation!
Swansea = 
 # Requires translation!
St. Ives = 
 # Requires translation!
Peel = 
 # Requires translation!
Aberdeen = 
 # Requires translation!
Belfast = 
 # Requires translation!
Caernarfon = 
 # Requires translation!
Newquay = 
 # Requires translation!
Saint-Nazaire = 
 # Requires translation!
Castletown = 
 # Requires translation!
Stirling = 
 # Requires translation!
Galway = 
 # Requires translation!
Conwy = 
 # Requires translation!
St. Austell = 
 # Requires translation!
Saint-Malo = 
 # Requires translation!
Onchan = 
 # Requires translation!
Dundee = 
 # Requires translation!
Londonderry = 
 # Requires translation!
Llanfairpwllgwyngyll = 
 # Requires translation!
Falmouth = 
 # Requires translation!
Lorient = 
 # Requires translation!
Celts = 

 # Requires translation!
Haile Selassie = 
 # Requires translation!
I have tried all other avenues, but yet you persist in this madness. I hope, for your sake, your end is swift. = 
 # Requires translation!
It is silence that allows evil to triumph. We will not stand mute and allow you to continue on this mad quest unchecked. = 
 # Requires translation!
God and history will remember your actions this day. I hope you are ready for your impending judgment. = 
 # Requires translation!
A thousand welcomes to our fair nation. I am Selassie, the Ras Tafari Makonnen and Emperor of Ethiopia, your humble servant. = 
 # Requires translation!
I request that you consider this offer between our two peoples. I believe it will do us both good. = 
 # Requires translation!
Spirit of Adwa = 
 # Requires translation!
Blessings be upon you, honorable and righteous Emperor of Ethiopia, Haile Selassie. Your legacy as one of Ethiopia's greatest rulers, and as the spiritual leader to the Rastafarian movement, is outshone only by the influence you had on diplomacy and political cooperation throughout the world. In introducing Ethiopia's first written constitution, you planted the seeds of democracy that would take root over the coming years, and your infinitely wise grasp of global affairs secured Ethiopia's place as a charter member of the United Nations. Spearheading efforts to reform and modernize the nation during your reign, you changed the course of Ethiopian history forever = 
 # Requires translation!
Revered king, your composed demeanor once protected the people from the many conflicts that plague the nations of men, and the kingdom looks to you to assure peace once again. Will you lead the people with courage and authority, moving forward into a new age? Will you build a civilization that stands the test of time? = 
 # Requires translation!
Addis Ababa = 
 # Requires translation!
Harar = 
 # Requires translation!
Adwa = 
 # Requires translation!
Lalibela = 
 # Requires translation!
Gondar = 
 # Requires translation!
Axum = 
 # Requires translation!
Dire Dawa = 
 # Requires translation!
Bahir Dar = 
 # Requires translation!
Adama = 
 # Requires translation!
Mek'ele = 
 # Requires translation!
Awasa = 
 # Requires translation!
Jimma = 
 # Requires translation!
Jijiga = 
 # Requires translation!
Dessie = 
 # Requires translation!
Debre Berhan = 
 # Requires translation!
Shashamane = 
 # Requires translation!
Debre Zeyit = 
 # Requires translation!
Sodo = 
 # Requires translation!
Hosaena = 
 # Requires translation!
Nekemte = 
 # Requires translation!
Asella = 
 # Requires translation!
Dila = 
 # Requires translation!
Adigrat = 
 # Requires translation!
Debre Markos = 
 # Requires translation!
Kombolcha = 
 # Requires translation!
Debre Tabor = 
 # Requires translation!
Sebeta = 
 # Requires translation!
Shire = 
 # Requires translation!
Ambo = 
 # Requires translation!
Negele Arsi = 
 # Requires translation!
Gambela = 
 # Requires translation!
Ziway = 
 # Requires translation!
Weldiya = 
 # Requires translation!
Ethiopia = 

 # Requires translation!
Pacal = 
 # Requires translation!
A sacrifice unlike all others must be made! = 
 # Requires translation!
Muahahahahahaha! = 
 # Requires translation!
Today comes a great searing pain. With you comes the path to the black storm. = 
 # Requires translation!
Greetings, wayward one. I am known as Pacal. = 
 # Requires translation!
Friend, I believe I may have found a way to save us all! Look, look and accept my offering! = 
 # Requires translation!
A fine day, it helps you. = 
 # Requires translation!
The Long Count = 
 # Requires translation!
Your people kneel before you, exalted King Pacal the Great, favored son of the gods and shield to the citizens of the Palenque domain. After years of strife at the hands of your neighboring rivals, you struck back at the enemies of your people, sacrificing their leaders in retribution for the insults dealt to your predecessors. The glory of Palenque was restored only by the guidance afforded by your wisdom, as you orchestrated vast reconstruction efforts within the city, creating some of the greatest monuments and architecture your people - and the world - have ever known. = 
 # Requires translation!
Illustrious King, your people once again look to you for leadership and counsel in the coming days. Will you channel the will of the gods and restore your once proud kingdom to its greatest heights? Will you build new monuments to forever enshrine the memories of your people? Can you build a civilization that will stand the test of time? = 
 # Requires translation!
Palenque = 
 # Requires translation!
Tikal = 
 # Requires translation!
Uxmal = 
 # Requires translation!
Tulum = 
 # Requires translation!
Copan = 
 # Requires translation!
Coba = 
 # Requires translation!
El Mirador = 
 # Requires translation!
Calakmul = 
 # Requires translation!
Edzna = 
 # Requires translation!
Lamanai = 
 # Requires translation!
Izapa = 
 # Requires translation!
Uaxactun = 
 # Requires translation!
Comalcalco = 
 # Requires translation!
Piedras Negras = 
 # Requires translation!
Cancuen = 
 # Requires translation!
Yaxha = 
 # Requires translation!
Quirigua = 
 # Requires translation!
Q'umarkaj = 
 # Requires translation!
Nakbe = 
 # Requires translation!
Cerros = 
 # Requires translation!
Xunantunich = 
 # Requires translation!
Takalik Abaj = 
 # Requires translation!
Cival = 
 # Requires translation!
San Bartolo = 
 # Requires translation!
Altar de Sacrificios = 
 # Requires translation!
Seibal = 
 # Requires translation!
Caracol = 
 # Requires translation!
Naranjo = 
 # Requires translation!
Dos Pilas = 
 # Requires translation!
Mayapan = 
 # Requires translation!
Ixinche = 
 # Requires translation!
Zaculeu = 
 # Requires translation!
Kabah = 
 # Requires translation!
The Maya = 
 # Requires translation!
Receive a free Great Person at the end of every [comment] (every 394 years), after researching [tech]. Each bonus person can only be chosen once. = 
 # Requires translation!
Once The Long Count activates, the year on the world screen displays as the traditional Mayan Long Count. = 


 # Requires translation!
I didn't want to do this. We declare war. = 
 # Requires translation!
I will fear no evil. For god is with me! = 
 # Requires translation!
Why have you forsaken us my lord? = 
 # Requires translation!
Bratislava = 

 # Requires translation!
We have wanted this for a LONG time. War it shall be. = 
 # Requires translation!
Very well, we will kick you back to the ancient era! = 
 # Requires translation!
This isn't how it is supposed to be! = 
 # Requires translation!
Cahokia = 

 # Requires translation!
By god's grace we will not allow these atrocities to occur any longer. We declare war! = 
 # Requires translation!
May god have mercy on your evil soul. = 
 # Requires translation!
I for one welcome our new conquer overlord! = 
 # Requires translation!
Jerusalem = 


#################### Lines from Policies from Civ V - Gods & Kings ####################

 # Requires translation!
Provides a [buildingName] in your first [amount] cities for free = 


 # Requires translation!
[amount]% Gold from Great Merchant trade missions = 


#################### Lines from Quests from Civ V - Gods & Kings ####################


#################### Lines from Religions from Civ V - Gods & Kings ####################


 # Requires translation!
Judaism = 


 # Requires translation!
Sikhism = 

 # Requires translation!
Taoism = 


#################### Lines from Ruins from Civ V - Gods & Kings ####################


 # Requires translation!
We have found holy symbols in the ruins, giving us a deeper understanding of religion! (+[param] Faith) = 
 # Requires translation!
discover holy symbols = 

 # Requires translation!
We have found an ancient prophecy in the ruins, greatly increasing our spiritual connection! (+[param] Faith) = 
 # Requires translation!
an ancient prophecy = 


#################### Lines from Specialists from Civ V - Gods & Kings ####################


#################### Lines from Techs from Civ V - Gods & Kings ####################


 # Requires translation!
'What is drama but life with the dull bits cut out.' - Alfred Hitchcock = 
 # Requires translation!
Drama and Poetry = 

'The merchants and the traders have come; their profits are pre-ordained...' - Sri Guru Granth Sahib = 'Os mercadores e comerciantes chegaram; seus lúcros são pré-ordenados...' - Sri Guru Granth Sahib
Guilds = Corporações


'Architecture begins where engineering ends.' - Walter Gropius = 'A Arquitetura começa onde a engenharia termina.' - Walter Gropius
Architecture = Arquitetura

'Industrialization based on machinery, already referred to as a characteristic of our age, is but one aspect of the revolution that is being wrought by technology.' - Emily Greene Balch = 'A industrialização é baseada em máquinas, já referida como uma característica de nossa época, é apenas um aspecto da revolução que está sendo operada pela tecnologia.' - Emily Greene Balch
Industrialization = Industrialização


'Men, like bullets, go farthest when they are smoothest.' - Jean Paul = 'Os homens, como balas, vão mais longe quando são mais suaves.' - Jean Paul
Ballistics = Balística

'The root of the evil is not the construction of new, more dreadful weapons. It is the spirit of conquest.' - Ludwig von Mises = 'A raiz do mal não é a construção de novas e mais terríveis armas. É o espírito de conquista.' - Ludwig von Mises
Combined Arms = Conjunto armamentista


 # Requires translation!
'The more we elaborate our means of communication, the less we communicate.' - J.B. Priestly = 
 # Requires translation!
Telecommunications = 
'All men can see these tactics whereby I conquer, but what none can see is the strategy out of which victory is evolved.' - Sun Tzu = 'Todos os homens podem ver essas táticas pelas quais eu venci, mas o que ninguém pode ver é a estratégia da qual a vitória é desenvolvida.' - Sun Tzu
Mobile Tactics = Tática móvel


#################### Lines from Terrains from Civ V - Gods & Kings ####################


 # Requires translation!
Mount Kailash = 

 # Requires translation!
Mount Sinai = 

 # Requires translation!
Sri Pada = 

 # Requires translation!
Uluru = 


#################### Lines from TileImprovements from Civ V - Gods & Kings ####################


 # Requires translation!
Polder = 


#################### Lines from TileResources from Civ V - Gods & Kings ####################


 # Requires translation!
Salt = 


#################### Lines from UnitPromotions from Civ V - Gods & Kings ####################


#################### Lines from UnitTypes from Civ V - Gods & Kings ####################


#################### Lines from Units from Civ V - Gods & Kings ####################


 # Requires translation!
Atlatlist = 


 # Requires translation!
Quinquereme = 

 # Requires translation!
Dromon = 


 # Requires translation!
Horse Archer = 


 # Requires translation!
Battering Ram = 
 # Requires translation!
Can only attack [combatantFilter] units = 

 # Requires translation!
Pictish Warrior = 


 # Requires translation!
African Forest Elephant = 

 # Requires translation!
Cataphract = 


Composite Bowman = Arqueiro Composto


Galleass = Galeaças


 # Requires translation!
Privateer = 
 # Requires translation!
May capture killed [mapUnitFilter] units = 

 # Requires translation!
Sea Beggar = 


 # Requires translation!
Hakkapeliitta = 
 # Requires translation!
Transfer Movement to [unit] = 
 # Requires translation!
[amount]% Strength when stacked with [unit] = 


Gatling Gun = Metralhadora


 # Requires translation!
Carolean = 

 # Requires translation!
Mehal Sefari = 


 # Requires translation!
Hussar = 
 # Requires translation!
[amount]% to Flank Attack bonuses = 


Great War Infantry = Infantaria da Grande Guerra


Triplane = Aeronave triplano

Great War Bomber = Bombardeiro da Grande Guerra


Machine Gun = Metralhadora robusta


Landship = Tanque da 1a Guerra Mundial


#################### Lines from Tutorials ####################

Introduction = Introdução
Welcome to Unciv!\nBecause this is a complex game, there are basic tasks to help familiarize you with the game.\nThese are completely optional, and you're welcome to explore the game on your own! = Bem-vindo ao Unciv!\nPela razão de ser um jogo complexo, existem tarefas básicas para ajudar você a se familiarizar com o jogo.\nIsto é completamente opcional, e você pode explorar o jogo do seu jeito!

New Game = Novo Jogo
Your first mission is to found your capital city.\nThis is actually an important task because your capital city will probably be your most prosperous.\nMany game bonuses apply only to your capital city and it will probably be the center of your empire. = Sua primeira missão é fundar sua cidade capital.\nIsso é uma importante tarefa atualmente porque provavelmente sua cidade capital será a mais próspera.\nMuitos dos bônus do jogo se aplicam apenas para sua cidade capital e esta provalvelmente será o centro do seu império.
How do you know a spot is appropriate?\nThat’s not an easy question to answer, but looking for and building next to luxury resources is a good rule of thumb.\nLuxury resources are tiles that have things like gems, cotton, or silk (indicated by a smiley next to the resource icon)\nThese resources make your civilization happy. You should also keep an eye out for resources needed to build units, such as iron. Cities cannot be built within 3 tiles of existing cities, which is another thing to watch out for! = Como você sabe que um local é apropriado? \nNão é uma pergunta fácil de responder, mas procurar e construir ao lado de recursos de luxo é uma boa regra. \nRecursos de luxo estão em paineis que contêm joias, algodão ou seda ( indicado por uma carinha feliz ao lado do ícone do recurso) \ nEstes recursos tornam sua civilização feliz. Você também deve ficar de olho nos recursos necessários para construir unidades, como ferro. As cidades não podem ser construídas dentro de 3 painéis das cidades existentes, é algo para ficar atento!
However, cities don’t have a set area that they can work - more on that later!\nThis means you don’t have to settle cities right next to resources.\nLet’s say, for example, that you want access to some iron – but the resource is right next to a desert.\nYou don’t have to settle your city next to the desert. You can settle a few tiles away in more prosperous lands.\nYour city will grow and eventually gain access to the resource.\nYou only need to settle right next to resources if you need them immediately – \n   which might be the case now and then, but you’ll usually have the luxury of time. = No entanto, as cidades não têm uma área estabelecida em que possam trabalhar - falaremos sobre isso mais tarde! \nIsto significa que você não precisa estabelecer cidades próximas aos recursos. \n Digamos, por exemplo, que você deseja acessar algum ferro - mas o recurso fica ao lado de um deserto. Você pode colocar algumas painéis de distância em terras mais prósperas. \nVocê não precisa estabelecer sua cidade no lado do deserto. \nSua cidade crescerá e, eventualmente, obterá acesso ao recurso. \nVocê só precisará se estabelecer ao lado dos recursos se precisar deles imediatamente. - \nque pode acontecer de tempos em tempos, mas geralmente você obterá o recurso luxo com o tempo.
The first thing coming out of your city should be either a Scout or Warrior.\nI generally prefer the Warrior because it can be used for defense and because it can be upgraded\n  to the Swordsman unit later in the game for a relatively modest sum of gold.\nScouts can be effective, however, if you seem to be located in an area of dense forest and hills.\nScouts don’t suffer a movement penalty in this terrain.\nIf you’re a veteran of the 4x strategy genre your first Warrior or Scout will be followed by a Settler.\nFast expanding is absolutely critical in most games of this type. = A primeira coisa que sai da sua cidade deve ser um Batedor ou Guerreiro. \nEu geralmente prefiro o Guerreiro porque ele pode ser usado para defesa e porque pode ser atualizado \n para a unidade Espadachim mais tarde no jogo por uma quantia relativamente modesta de ouro. \nOs Batedores podem ser eficazes, no entanto, se você parecer estar localizado em uma área de florestas e colinas densas. \nOs Batedores não sofrem penalidade de movimento neste terreno. \nSe você é um veterano da estratégia 4x No gênero, seu primeiro guerreiro ou batedor será seguido por um colono. \nA expansão rápida é absolutamente crítica na maioria dos jogos desse tipo.

In your first couple of turns, you will have very little options, but as your civilization grows, so do the number of things requiring your attention. = Nos seus primeiros turnos, você terá muito poucas opções, mas à medida que sua civilização cresce, o mesmo acontece com o número de coisas que exigem sua atenção.

Culture and Policies = Cultura e Políticas
Each turn, the culture you gain from all your cities is added to your Civilization's culture.\nWhen you have enough culture, you may pick a Social Policy, each one giving you a certain bonus. = A cada turno, a cultura que você ganha em todas as suas cidades é adicionada à cultura da sua Civilização. \nQuando você tem cultura suficiente, pode escolher uma Política Social, cada uma dando a você um certo bônus. 
The policies are organized into branches, with each branch providing a bonus ability when all policies in the branch have been adopted. = As políticas estão organizados em ramos, com cada ramo fornecendo uma capacidade bônus quando todas as políticas do ramo forem adotadas.
With each policy adopted, and with each city built,\n  the cost of adopting another policy rises - so choose wisely! = Com cada política adotada e com cada cidade construída, \n o custo de adoção de outra política aumenta - então escolha sabiamente!

City Expansion = Expansão da Cidade
Once a city has gathered enough Culture, it will expand into a neighboring tile.\nYou have no control over the tile it will expand into, but tiles with resources and higher yields are prioritized. = Depois que uma cidade acumula Cultura suficiente, ela se expandirá para um painel vizinho. \nVocê não tem controle sobre o painel para o qual expandir, mas painéis com recursos e rendimentos mais altos são priorizados.
Each additional tile will require more culture, but generally your first cities will eventually expand to a wide tile range. = Cada painel adicional exigirá mais cultura, mas geralmente suas primeiras cidades se expandirão para uma ampla variedade de painéis.
Although your city will keep expanding forever, your citizens can only work 3 tiles away from city center.\nThis should be taken into account when placing new cities. = Embora sua cidade continue sempre se expandindo, seus cidadãos só podem trabalhar a 3 painéis do centro da cidade. \nIsso deve ser levado em consideração ao se colocar novas cidades.

As cities grow in size and influence, you have to deal with a happiness mechanic that is no longer tied to each individual city.\nInstead, your entire empire shares the same level of satisfaction.\nAs your cities grow in population you’ll find that it is more and more difficult to keep your empire happy. = À medida que as cidades crescem em tamanho e influência, você precisa lidar com um mecanismo de felicidade que não está mais vinculado a cada cidade. \nEm vez disso, todo o seu império compartilha o mesmo nível de satisfação. \nComo as cidades crescem em população, você encontrará que é cada vez mais difícil manter seu império feliz.
In addition, you can’t even build any city improvements that increase happiness until you’ve done the appropriate research.\nIf your empire’s happiness ever goes below zero the growth rate of your cities will be hurt.\nIf your empire becomes severely unhappy (as indicated by the smiley-face icon at the top of the interface)\n  your armies will have a big penalty slapped on to their overall combat effectiveness. = Além disso, você não pode nem construir melhorias na cidade que aumentem a felicidade até fazer a pesquisa apropriada. \nSe a felicidade de seu império ficar abaixo de zero, a taxa de crescimento de suas cidades será prejudicada. \nSe seu império se tornar severamente infeliz (como indicado pelo ícone de rosto sorridente na parte superior da interface) \n seus exércitos terão uma grande penalidade aplicada à eficácia geral do combate.
 # Requires translation!
This means that it is very difficult to expand quickly in Unciv.\nIt isn’t impossible, but as a new player you probably shouldn't do it.\nSo what should you do? Chill out, scout, and improve the land that you do have by building Workers.\nOnly build new cities once you have found a spot that you believe is appropriate. = 

Unhappiness = Infelicidade
 # Requires translation!
It seems that your citizens are unhappy!\nWhile unhappy, your civilization will suffer many detrimental effects, increasing in severity as unhappiness gets higher. = 
Unhappiness has two main causes: Population and cities.\n  Each city causes 3 unhappiness, and each population, 1 = A infelicidade tem duas causas principais: População e cidades.\n Cada cidade causa 3 infelicidade e cada população, 1
 # Requires translation!
There are 2 main ways to combat unhappiness:\n  by building happiness buildings for your population\n  or by having improved luxury resources within your borders. = 

You have entered a Golden Age!\nGolden age points are accumulated each turn by the total happiness \n  of your civilization\nWhen in a golden age, culture and production generation increases +20%,\n  and every tile already providing at least one gold will provide an extra gold. = Você entrou na era de ouro! \nOs pontos da era de ouro são acumulados a cada turno pela felicidade total\n de sua civilização \nQuando na era de ouro, a geração de cultura e produção aumenta +20%,\n e cada painel já fornecendo pelo menos um de ouro fornecerá um de ouro extra.

Roads and Railroads = Estradas e Ferrovias
Connecting your cities to the capital by roads\n  will generate gold via the trade route.\nNote that each road costs 1 gold Maintenance per turn, and each Railroad costs 2 gold,\n  so it may be more economical to wait until the cities grow! = Conectar suas cidades à capital por estradas\n gerará ouro pela rota comercial.\n Observe que cada estrada custa 1 de ouro de manutenção por turno e cada estrada de ferro custa 2 de ouro,\n portanto, pode ser mais econômico esperar até as cidades crescerem!

Victory Types = Tipos de Vitória
Once you’ve settled your first two or three cities you’re probably 100 to 150 turns into the game.\nNow is a good time to start thinking about how, exactly, you want to win – if you haven’t already. = Depois de definir suas duas ou três primeiras cidades, você provavelmente terá de 100 a 150 turnos. \nAgora é um bom momento para começar a pensar em como exatamente você deseja vencer - se ainda não o fez.
 # Requires translation!
There are four ways to win in Unciv. They are:\n - Cultural Victory: Complete 5 Social Policy Trees and build the Utopia Project\n - Domination Victory: Survive as the last civilization\n - Science Victory: Be the first to construct a spaceship to Alpha Centauri\n - Diplomatic Victory: Build the United Nations and win the vote = 
 # Requires translation!
So to sum it up, these are the basics of Unciv – Found a prosperous first city, expand slowly to manage happiness, and set yourself up for the victory condition you wish to pursue.\nObviously, there is much more to it than that, but it is important not to jump into the deep end before you know how to swim. = 

Enemy City = Cidade Inimiga
Cities can be conquered by reducing their health to 1, and entering the city with a melee unit.\nSince cities heal each turn, it is best to attack with ranged units and use your melee units to defend them until the city has been defeated! = As cidades podem ser conquistadas reduzindo sua vida a 1 e entrando na cidade com uma unidade de combate corpo a corpo. \nComo as cidades curam a cada turno, é melhor atacar com unidades de longo alcance e usar suas unidades de combate corpo a corpo para defendê-las até que a cidade seja derrotada!

Luxury Resource = Recursos de Luxo
Luxury resources within your domain and with their specific improvement are connected to your trade network.\nEach unique Luxury resource you have adds 5 happiness to your civilization, but extra resources of the same type don't add anything, so use them for trading with other civilizations! = Recursos de luxo em seu domínio e seu aprimoramento específico, estão conectados à sua rede comercial. \nCada recurso de luxo exclusivo oferece 5 de felicidade à sua civilização, mas recursos extras do mesmo tipo não adicionam nada, então use-os para negociar com outras civilizações!

Strategic Resource = Recurso Estratégico
Strategic resources within your domain and with their specific improvement are connected to your trade network.\nStrategic resources allow you to train units and construct buildings that require those specific resources, for example the Horseman requires Horses. = Recursos estratégicos dentro do seu domínio e seu aprimoramento específico, estão conectados à sua rede comercial. \nOs recursos estratégicos permitem que você treine unidades e construa edifícios que requerem esses recursos específicos, por exemplo, o Cavaleiro exige Cavalos.
Unlike Luxury Resources, each Strategic Resource on the map provides more than one of that resource.\nThe top bar keeps count of how many unused strategic resources you own.\nA full drilldown of resources is available in the Resources tab in the Overview screen. = Diferentemente dos Recursos de luxo, cada recurso estratégico no mapa fornece mais de um desses recursos. \nA barra superior conta quantos recursos estratégicos não utilizados você possui. \nUm detalhamento completo dos recursos está disponível na guia Recursos na tela Visão geral.

The city can no longer put up any resistance!\nHowever, to conquer it, you must enter the city with a melee unit = A cidade não pode mais resistir! \nNo entanto, para conquistá-la, você deve entrar na cidade com uma unidade de combate corpo a corpo

After Conquering = Depois de Conquistar
When conquering a city, you can choose to liberate, annex, puppet, or raze the city. = Ao conquistar uma cidade, agora você pode optar por queimar, tornar un fantoche ou anexar a cidade. \nA prática queimar a cidade reduzirá sua população em 1 a cada turno até que a cidade seja destruída. (Translation update needed!)
\nLiberating the city will return it to its original owner, giving you a massive diplomatic boost with them!\n\nAnnexing the city will give you full control over it, but also increase the citizens' unhappiness to 2x!\nThis can be mitigated by building a courthouse in the city, returning the citizen's unhappiness to normal.\n\nPuppeting the city will mean that you have no control on the city's production.\nThe city will not increase your tech or policy cost, but its citizens will generate 1.5x the regular unhappiness.\nA puppeted city can be annexed at any time, but annexed cities cannot be returned to a puppeted state!\n\nRazing the city will lower its population by 1 each turn until the city is destroyed!\nYou cannot raze a city that is either the starting capital of a civilization or the holy city of a religion. = Tornar a cidade em um fantoche significa que você não tem controle sobre a produção da cidade. \nA cidade não aumentará sua tecnologia ou custo político, mas seus cidadãos gerarão 1,5x de infelicidade normal. \nAnexar a cidade lhe dará controle sobre a produção, mas aumentará a infelicidade do cidadão para 2x! \nIsso pode ser mitigado com a construção de um tribunal na cidade, retornando a infelicidade do cidadão ao normal. \nUma cidade fantoche pode ser anexada a qualquer momento, mas as cidades anexadas não podem voltar a ser um fantoche! (Translation update needed!)

You have encountered a barbarian unit!\nBarbarians attack everyone indiscriminately, so don't let your \n  civilian units go near them, and be careful of your scout! = Você encontrou uma unidade bárbara!\nBárbaros atacam todos indiscriminadamente, então não deixe que suas \n unidades civis se aproximem deles e tenha cuidado com seu batedor!

You have encountered another civilization!\nOther civilizations start out peaceful, and you can trade with them,\n  but they may choose to declare war on you later on = Você encontrou outra civilização!\nOutras civilizações começam pacificamente e você pode negociar com elas,\n mas elas podem optar por declarar guerra a você mais tarde

Once you have completed the Apollo Program, you can start constructing spaceship parts in your cities\n (with the relevant technologies) to win a Scientific Victory! = Depois de concluir o Programa Apollo, você poderá começar a construir partes da nave espacial em suas cidades\n (com as tecnologias relevantes) para obter uma vitória científica!

Injured Units = Unidades Feridas
Injured units deal less damage, but recover after turns that they have been inactive.\nUnits heal 5 health per turn in enemy territory, 10 in neutral land,\n  15 inside your territory and 20 in your cities. = As unidades feridas causam menos dano, mas recuperam após turnos inativas. \nUnidades recuperam 5 pontos de vida por turno em território inimigo, 10 em terra neutra,\n 15 em seu território e 20 em suas cidades.

Workers = Trabalhadores
Workers are vital to your cities' growth, since only they can construct improvements on tiles.\nImprovements raise the yield of your tiles, allowing your city to produce more and grow faster while working the same amount of tiles! = Os trabalhadores são vitais para o crescimento de suas cidades, pois somente eles podem construir melhorias nos painéis. \nAs melhorias melhoram o rendimento de seus painéis, permitindo que sua cidade produza mais e cresça mais rápido enquanto trabalha com a mesma quantidade de painéis!

Siege Units = Unidades de Cerco
Siege units are extremely powerful against cities, but need to be Set Up before they can attack.\nOnce your siege unit is set up, it can attack from the current tile,\n  but once moved to another tile, it will need to be set up again. = As unidades de cerco são extremamente poderosas contra as cidades, mas precisam ser preparadas antes que possam atacar. \nUma vez que sua unidade de cerco estiver montada, ela poderá atacar a partir do painel atual,\n mas, uma vez movida para outro painel, será necessário remontá-la.

Embarking = Embarcando
Once a certain tech is researched, your land units can embark, allowing them to traverse water tiles.\nEntering or leaving water takes the entire turn.\nUnits are defenseless while embarked, so be careful! = Depois que uma determinada tecnologia é pesquisada, suas unidades terrestres podem embarcar, permitindo que elas atravessem painéis de água. \nEntrar ou sair da água leva um turno. \nAs unidades ficam indefesas durante o embarque, portanto, tenha cuidado! 

Idle Units = Unidades Inativas
If you don't want to move a unit this turn, you can skip it by clicking 'Next unit' again.\nIf you won't be moving it for a while, you can have the unit enter Fortify or Sleep mode - \n  units in Fortify or Sleep are not considered idle units.\nIf you want to disable the 'Next unit' feature entirely, you can toggle it in Menu -> Check for idle units. = Se não quiser mover uma unidade neste turno, pule-a clicando em 'Próxima unidade' novamente.\nSe não for movê-la por um tempo, poderá fazer com que a unidade entre no modo Fortificar ou Dormir - \n unidades no Fortificar ou no Dormir não são consideradas unidades ociosas. \nSe desejar desativar o recurso 'Próxima unidade' completamente, você pode alterá-lo em Menu -> Verificar unidades ociosas.

Contact Me = Contate-me
Hi there! If you've played this far, you've probably seen that the game is currently incomplete.\n UnCiv is meant to be open-source and free, forever.\n That means no ads or any other nonsense. = Olá! Se você jogou até agora, provavelmente já viu que o jogo está incompleto.\n O UnCiv é destinado a ser de código aberto e gratuito para sempre.\n Isso significa que não há anúncios ou outras bobagens.
What motivates me to keep working on it, \n  besides the fact I think it's amazingly cool that I can,\n  is the support from the players - you guys are the best! = O que me motiva a continuar trabalhando nisso, \n além do fato de que eu acho fantastico que eu posso, é o apoio dos jogadores - vocês são demais!
Every rating and review that I get puts a smile on my face =)\n  So contact me! Send me an email, review, Github issue\n  or mail pigeon, and let's figure out how to make the game \n  even more awesome!\n(Contact info is in the Play Store) = Todas as classificações e avaliações que recebo me fazem sorrir =)\n Então me contate! Me mande um email, avaliação, problema do Github\n ou pombo correio, e vamos descobrir como fazer o jogo \n ainda mais incrível!\n(Informação de contato está na Play Store)

Pillaging = Pilhagem
Military units can pillage improvements, which heals them 25 health and ruins the improvement.\nThe tile can still be worked, but advantages from the improvement - stat bonuses and resources - will be lost.\nWorkers can repair these improvements, which takes less time than building the improvement from scratch. = Unidades militares podem pilhar melhorias, o que cura elas em 25 de vida e destroi a melhoria.\nAinda se pode trabalhar no ladrilho, mas vantagens da melhoria - bonus de status e recursos - se perderão.\nTrabalhadores podem consertar essas melhorias, o que demora menos tempo que fazer a melhoria do zero.

Experience = Experiência
Units that enter combat gain experience, which can then be used on promotions for that unit.\nUnits gain more experience when in Melee combat than Ranged, and more when attacking than when defending. = Unidade que engajam em combate ganham experiência, a qual pode então ser aplicada em promoçoes para esta unidade.\nUnidades ganham mais experiência em combates corpo a corpo do que à distância, e mais atacando do que defendendo.
Units can only gain up to 30 XP from Barbarian units - meaning up to 2 promotions. After that, Barbarian units will provide no experience. = Unidades só podem ganhar até 30 XP de unidades de Bárbaros - ou seja, até 2 promoçoes. Depois disso, unidades de Bárbaros não providenciarão mais experiência.

Combat = Combate
Unit and cities are worn down by combat, which is affected by a number of different values.\nEach unit has a certain 'base' combat value, which can be improved by certain conditions, promotions and locations. = Unidades e cidades são abatidas por combate, o que é afetado por vários valores diferentes.\nCada unidade tem um certo valor de combate 'base', o qual pode ser aprimorado por certas condições, promoçoes e localizações.
Units use the 'Strength' value as the base combat value when melee attacking and when defending.\nWhen using a ranged attack, they will the use the 'Ranged Strength' value instead. = Unidades usam o valor 'Força' como o valor de base em ataques corpo a corpo e defendendo.\nQuando atacando a distância, elas usam o valor 'Força a Distância' em vez.
Ranged attacks can be done from a distance, dependent on the 'Range' value of the unit.\nWhile melee attacks allow the defender to damage the attacker in retaliation, ranged attacks do not. = Ataques à distância dependem do valor de 'Alcance' da unidade.\nEnquanto ataques corpo a corpo permitem o defensor gerar dano ao atacante em retaliação, ataques a distância não permitem. 

Research Agreements = Acordos de Pesquisa
In research agreements, you and another civilization decide to jointly research technology.\nAt the end of the agreement, you will both receive a 'lump sum' of Science, which will go towards one of your unresearched technologies. = Em acordos de pesquisa, você e outra civilização decidem pesquisar em conjunto tecnologia.\nAo fim do acordo, ambos vocês irão receber um 'montante único' de ciência, o qual será direcionado a uma de suas tecnologia ainda não pesquisada.
The amount of ⍾Science you receive at the end is dependent on the ⍾Science generated by your cities and the other civilization's cities during the agreement - the more, the better! = A quantidade de Ciência que você recebe no fim depende na ciência gerada por suas cidades e das cidades das outras civilizações durante o acordo - quanto mais. melhor! 

Not all nations are contending with you for victory.\nCity-States are nations that can't win, don't conquer other cities and can't be traded with. = Nem todas as nações estão disputando com você pela vitória.\nCidades-estado são nações que não podem ganhar, não conquistam outras cidades e não podem negociar comércio.
Instead, diplomatic relations with City-States are determined by Influence - a meter of 'how much the City-State likes you'.\nInfluence can be increased by attacking their enemies, liberating their city, and giving them sums of gold. = Ao contrário, relações diplomáticas com cidades-estado são determinadas por Influência - a medida de 'quanto que a Cidade-estado gosta de você'.\nInfluência pode ser aumentada por atacar seus inimigos, liberar sua cidade, e dando a elas quantias de ouro.
Certain bonuses are given when you are at above 30 influence.\nWhen you have above 60 Influence, and you have the highest influence with them of all civilizations, you are considered their 'Ally', and gain further bonuses and access to the Luxury and Strategic resources in their lands. = Certos bonus são fornecidos quando você se encontra acima de 30 de influência.\nQuando você tem mais que 60 de Influência, e você tem a aior influência de todas as civilizações, você é considerado seus 'Aliado', e ganha ainda mais bonus e acesso aos recursos de Luxo e Estratégia em suas terras.

Great People = Grande Personalidade
Certain buildings, and specialists in cities, generate Great Person points per turn.\nThere are several types of Great People, and their points accumulate separately.\nThe number of points per turn and accumulated points can be viewed in the Overview screen. = Certos edifícios e especialistas nas cidades geram pontos de Grande Personalidade por turno. \nExistem vários tipos de Grandes Personalidades, e seus pontos se acumulam separadamente.\nO número de pontos por turno e pontos acumulados podem ser vistos na tela Visão geral.
 # Requires translation!
Once enough points have been accumulated, a Great Person of that type will be created!\nEach Great Person can construct a certain Great Improvement which gives large yields over time, or immediately consumed to provide a certain bonus now. = 
Great Improvements also provide any strategic resources that are under them, so you don't need to worry if resources are revealed underneath your improvements! = As Grandes Melhorias também fornecem alguns recursos estratégicos que estão sob eles, para que você não precise se preocupar se os recursos forem revelados abaixo das suas melhorias!

Removing Terrain Features = Removendo as características do terreno
 # Requires translation!
Certain tiles have terrain features - like Flood plains or Forests -  on top of them. Some of these layers, like Jungle, Marsh and Forest, can be removed by workers.\nRemoving the terrain feature does not remove any resources in the tile, and is usually required in order to add improvements exploiting those resources. = 

Natural Wonders, such as the Mt. Fuji, the Rock of Gibraltar and the Great Barrier Reef, are unique, impassable terrain features, masterpieces of mother Nature, which possess exceptional qualities that make them very different from the average terrain.\nThey benefit by giving you large sums of Culture, Science, Gold or Production if worked by your Cities, which is why you might need to bring them under your empire as soon as possible. = Maravilhas Naturais, como o Monte Fuji, a Rochedo de Gibraltar e a Grande Barreira de Coral, são únicas, características intransponíveis de terreno, obras primas da Mãe Natureza, as quais possuem qualidades excepcionais que as fazem muito diferentes dos terrenos comuns.\nEles beneficiam lhe fornecendo grandes quantias de Cultura, Ciência, Ouro ou Produção se trabalhadas por suas Cidades, sendo o motivo pelo qual você tenha que trazê-las ao seu empério assim que possível. 

 # Requires translation!
Keyboard = 
 # Requires translation!
If you have a keyboard, some shortcut keys become available. Unit command or improvement picker keys, for example, are shown directly in their corresponding buttons. = 
 # Requires translation!
On the world screen the hotkeys are as follows: = 
 # Requires translation!
Space or 'N' - Next unit or turn\n'E' - Empire overview (last viewed page)\n'+', '-' - Zoom in / out\nHome - center on capital or open its city screen if already centered = 
 # Requires translation!
F1 - Open Civilopedia\nF2 - Empire overview Trades\nF3 - Empire overview Units\nF4 - Empire overview Diplomacy\nF5 - Social policies\nF6 - Technologies\nF7 - Empire overview Cities\nF8 - Victory Progress\nF9 - Empire overview Stats\nF10 - Empire overview Resources\nF11 - Quicksave\nF12 - Quickload = 
 # Requires translation!
Ctrl-R - Toggle tile resource display\nCtrl-Y - Toggle tile yield display\nCtrl-O - Game options\nCtrl-S - Save game\nCtrl-L - Load game = 

 # Requires translation!
World Screen = 
 # Requires translation!
This is where you spend most of your time playing Unciv. See the world, control your units, access other screens from here. = 
 # Requires translation!
①: The menu button - civilopedia, save, load, options... = 
 # Requires translation!
②: The player/nation whose turn it is - click for diplomacy overview. = 
 # Requires translation!
③: The Technology Button - shows the tech tree which allows viewing or researching technologies. = 
 # Requires translation!
④: The Social Policies Button - shows enacted and selectable policies, and with enough culture points you can enact new ones. = 
 # Requires translation!
⑤: The Diplomacy Button - shows the diplomacy manager where you can talk to other civilizations. = 
 # Requires translation!
⑥: Unit Action Buttons - while a unit is selected its possible actions appear here. = 
 # Requires translation!
⑦: The unit/city info pane - shows information about a selected unit or city. = 
 # Requires translation!
⑧: The name (and unit icon) of the selected unit or city, with current health if wounded. Clicking a unit name or icon will open its civilopedia entry. = 
 # Requires translation!
⑨: The arrow buttons allow jumping to the next/previous unit. = 
 # Requires translation!
⑩: For a selected unit, its promotions appear here, and clicking leads to the promotions screen for that unit. = 
 # Requires translation!
⑪: Remaining/per turn movement points, strength and experience / XP needed for promotion. For cities, you get its combat strength. = 
 # Requires translation!
⑫: This button closes the selected unit/city info pane. = 
 # Requires translation!
⑬: This pane appears when you order a unit to attack an enemy. On top are attacker and defender with their respective base strengths. = 
 # Requires translation!
⑭: Below that are strength bonuses or penalties and health bars projecting before / after the attack. = 
 # Requires translation!
⑮: The Attack Button - let blood flow! = 
 # Requires translation!
⑯: The minimap shows an overview over the world, with known cities, terrain and fog of war. Clicking will position the main map. = 
 # Requires translation!
⑰: To the side of the minimap are display feature toggling buttons - tile yield, worked indicator, show/hide resources. These mirror setting on the options screen and are hidden if you deactivate the minimap. = 
 # Requires translation!
⑱: Tile information for the selected hex - current or potential yield, terrain, effects, present units, city located there and such. Where appropriate, clicking a line opens the corresponding civilopedia entry. = 
 # Requires translation!
⑲: Notifications - what happened during the last 'next turn' phase. Some are clickable to show a relevant place on the map, some even show several when you click repeatedly. = 
 # Requires translation!
⑳: The Next Turn Button - unless there are things to do, in which case the label changes to 'next unit', 'pick policy' and so on. = 
 # Requires translation!
ⓐ: The overview button leads to the empire overview screen with various tabs (the last one viewed is remembered) holding vital information about the state of your civilization in the world. = 
 # Requires translation!
ⓑ: The ♪Culture icon shows accumulated ♪Culture and ♪Culture needed for the next policy - in this case, the exclamation mark tells us a next policy can be enacted. Clicking is another way to the policies manager. = 
 # Requires translation!
ⓒ: Your known strategic resources are displayed here with the available (usage already deducted) number - click to go to the resources overview screen. = 
 # Requires translation!
ⓓ: Happiness/unhappiness balance and either golden age with turns left or accumulated happiness with amount needed for a golden age is shown next to the smiley. Clicking also leads to the resources overview screen as luxury resources are a way to improve happiness. = 
 # Requires translation!
ⓔ: The ⍾Science icon shows the number of ⍾Science points produced per turn. Clicking leads to the technology tree. = 
 # Requires translation!
ⓕ: Number of turns played with translation into calendar years. Click to see the victory overview. = 
 # Requires translation!
ⓖ: The number of gold coins in your treasury and income. Clicks lead to the Stats overview screen. = 
 # Requires translation!
ⓧ: In the center of all this - the world map! Here, the "X" marks a spot outside the map. Yes, unless the wrap option was used, Unciv worlds are flat. Don't worry, your ships won't fall off the edge. = 
 # Requires translation!
ⓨ: By the way, here's how an empire border looks like - it's in the national colours of the nation owning the territory. = 
 # Requires translation!
ⓩ: And this is the red targeting circle that led to the attack pane back under ⑬. = 
 # Requires translation!
What you don't see: The phone/tablet's back button will pop the question whether you wish to leave Unciv and go back to Real Life. On desktop versions, you can use the ESC key. = 

 # Requires translation!
After building a shrine, your civilization will start generating ☮Faith. = 
 # Requires translation!
When enough ☮Faith has been generated, you will be able to found a pantheon. = 
 # Requires translation!
A pantheon will provide a small bonus for your civilization that will apply to all your cities. = 
 # Requires translation!
Each civilization can only choose a single pantheon belief, and each pantheon can only be chosen once. = 
 # Requires translation!
Generating more ☮Faith will allow you to found a religion. = 

 # Requires translation!
Keep generating ☮Faith, and eventually a great prophet will be born in one of your cities. = 
 # Requires translation!
This great prophet can be used for multiple things: Constructing a holy site, founding a religion and spreading your religion. = 
 # Requires translation!
When founding your religion, you may choose another two beliefs. The founder belief will only apply to you, while the follower belief will apply to all cities following your religion. = 
 # Requires translation!
Additionally, the city where you used your great prophet will become the holy city of that religion. = 
 # Requires translation!
Once you have founded a religion, great prophets will keep being born every so often, though the amount of Faith☮ you have to save up will be higher. = 
 # Requires translation!
One of these great prophets can then be used to enhance your religion. = 
 # Requires translation!
This will allow you to choose another follower belief, as well as an enhancer belief, that only applies to you. = 
 # Requires translation!
Do take care founding a religion soon, only about half the players in the game are able to found a religion! = 

 # Requires translation!
Beliefs = 
 # Requires translation!
There are four types of beliefs: Pantheon, Founder, Follower and Enhancer beliefs. = 
 # Requires translation!
Pantheon and Follower beliefs apply to each city following your religion, while Founder and Enhancer beliefs only apply to the founder of a religion. = 

 # Requires translation!
Religion inside cities = 
 # Requires translation!
When founding a city, it won't follow a religion immediately. = 
 # Requires translation!
The religion a city follows depends on the total pressure each religion has within the city. = 
 # Requires translation!
Followers are allocated in the same proportions as these pressures, and these followers can be viewed in the city screen. = 
 # Requires translation!
Based on this, you can get a feel for which religions have a lot of pressure built up in the city, and which have almost none. = 
 # Requires translation!
The city follows a religion if a majority of its population follows that religion, and will only then receive the effects of Follower and Pantheon beliefs of that religion. = 

 # Requires translation!
Spreading Religion = 
 # Requires translation!
Spreading religion happens naturally, but can be sped up using missionaries or great prophets. = 
 # Requires translation!
Missionaries can be bought in cities following a major religion, and will take the religion of that city. = 
 # Requires translation!
So do take care where you are buying them! If another civilization has converted one of your cities to their religion, missionaries bought there will follow their religion. = 
 # Requires translation!
Great prophets always have your religion when they appear, even if they are bought in cities following other religions, but captured great prophets do retain their original religion. = 
 # Requires translation!
Both great prophets and missionaries are able to spread religion to cities when they are inside its borders, even cities of other civilizations. = 
 # Requires translation!
These two units can even enter tiles of civilizations with whom you don't have an open borders agreement! = 
 # Requires translation!
But do take care, missionaries will lose 250 religious strength each turn they end while in foreign lands. = 
 # Requires translation!
This diminishes their effectiveness when spreading religion, and if their religious strength ever reaches 0, they have lost their faith and disappear. = 
 # Requires translation!
When you do spread your religion, the religious strength of the unit is added as pressure for that religion. = 
 # Requires translation!
Cities also passively add pressure of their majority religion to nearby cities. = 
 # Requires translation!
Each city provides +6 pressure per turn to all cities within 10 tiles, though the exact amount of pressure depends on the game speed. = 
 # Requires translation!
This pressure can also be seen in the city screen, and gives you an idea of how religions in your cities will evolve if you don't do anything. = 
 # Requires translation!
Holy cities also provide +30 pressure of the religion founded there to themselves, making it very difficult to effectively convert a holy city. = 
 # Requires translation!
Lastly, before founding a religion, new cities you settle will start with 200 pressure for your pantheon. = 
 # Requires translation!
This way, all your cities will starting following your pantheon as long as you haven't founded a religion yet. = 

 # Requires translation!
Inquisitors = 
 # Requires translation!
Inquisitors are the last religious unit, and their strength is removing other religions. = 
 # Requires translation!
They can remove all other religions from one of your own cities, removing any pressures built up. = 
 # Requires translation!
Great prophets also have this ability, and remove all other religions in the city when spreading their religion. = 
 # Requires translation!
Often this results in the city immediately converting to their religion = 
 # Requires translation!
Additionally, when an inquisitor is stationed in or directly next to a city center, units of other religions cannot spread their faith there, though natural spread is uneffected. = 

 # Requires translation!
Maya Long Count calendar cycle = 
 # Requires translation!
The Mayan unique ability, 'The Long Count', comes with a side effect: = 
 # Requires translation!
Once active, the game's year display will use mayan notation. = 
 # Requires translation!
The Maya measured time in days from what we would call 11th of August, 3114 BCE. A day is called K'in, 20 days are a Winal, 18 Winals are a Tun, 20 Tuns are a K'atun, 20 K'atuns are a B'ak'tun, 20 B'ak'tuns a Piktun, and so on. = 
 # Requires translation!
Unciv only displays ය B'ak'tuns, ඹ K'atuns and ම Tuns (from left to right) since that is enough to approximate gregorian calendar years. The Maya numerals are pretty obvious to understand. Have fun deciphering them! = 

 # Requires translation!
Your cities will periodically demand different luxury goods to satisfy their desire for new things in life. = 
 # Requires translation!
If you manage to acquire the demanded luxury by trade, expansion, or conquest, the city will celebrate We Love The King Day for 20 turns. = 
 # Requires translation!
During the We Love The King Day, the city will grow 25% faster. = 
 # Requires translation!
This means exploration and trade is important to grow your cities! = 


#################### Lines from Unique Types #######################

 # Requires translation!
Nullifies [stat] [cityFilter] = 
 # Requires translation!
Nullifies Growth [cityFilter] = 
 # Requires translation!
Provides [stats] per turn = 
 # Requires translation!
Provides [stats] [cityFilter] per turn = 
 # Requires translation!
Provides [amount] Happiness = 
 # Requires translation!
Provides military units every ≈[amount] turns = 
 # Requires translation!
Provides a unique luxury = 
 # Requires translation!
Cannot build [baseUnitFilter] units = 
 # Requires translation!
[amount]% Great Person generation [cityFilter] = 
 # Requires translation!
May choose [amount] additional [beliefType] beliefs when [foundingOrEnhancing] a religion = 
 # Requires translation!
May buy [buildingFilter] buildings for [amount] [stat] [cityFilter] at an increasing price ([amount2]) = 
 # Requires translation!
May buy [baseUnitFilter] units for [amount] [stat] [cityFilter] = 
 # Requires translation!
May buy [buildingFilter] buildings for [amount] [stat] [cityFilter] = 
 # Requires translation!
May buy [baseUnitFilter] units with [stat] [cityFilter] = 
 # Requires translation!
May buy [buildingFilter] buildings with [stat] for [amount] times their normal Production cost = 
 # Requires translation!
[stat] cost of purchasing [buildingFilter] buildings [amount]% = 
 # Requires translation!
Notified of new Barbarian encampments = 
 # Requires translation!
Triggers victory = 
 # Requires translation!
[amount] Unit Supply = 
 # Requires translation!
[amount] Unit Supply per [amount2] population [cityFilter] = 
 # Requires translation!
[amount] Unit Supply per city = 
 # Requires translation!
Rebel units may spawn = 
 # Requires translation!
Can be purchased for [amount] [stat] [cityFilter] = 
 # Requires translation!
Requires a [buildingName] in at least [amount] cities = 
 # Requires translation!
Must not be next to [terrainFilter] = 
 # Requires translation!
No defensive terrain penalty = 
 # Requires translation!
Upon capturing a city, receive [amount] times its [stat] production as [plunderableStat] immediately = 
 # Requires translation!
[amount] XP gained from combat = 
 # Requires translation!
when at war = 
 # Requires translation!
when not at war = 
 # Requires translation!
during a Golden Age = 
 # Requires translation!
with [resource] = 
 # Requires translation!
while the empire is happy = 
 # Requires translation!
when between [amount] and [amount2] Happiness = 
 # Requires translation!
when below [amount] Happiness = 
 # Requires translation!
during the [era] = 
 # Requires translation!
before the [era] = 
 # Requires translation!
starting from the [era] = 
 # Requires translation!
if no other Civilization has researched this = 
 # Requires translation!
after discovering [tech] = 
 # Requires translation!
before discovering [tech] = 
 # Requires translation!
after adopting [policy] = 
 # Requires translation!
before adopting [policy] = 
 # Requires translation!
for [amount] turns = 
 # Requires translation!
<<<<<<< HEAD
by consuming this unit = 
=======
in cities with a [buildingFilter] = 
 # Requires translation!
in cities without a [buildingFilter] = 
>>>>>>> 22466a9d
 # Requires translation!
if this city has at least [amount] specialists = 
 # Requires translation!
in cities where this religion has at least [amount] followers = 
 # Requires translation!
with a garrison = 
 # Requires translation!
for [mapUnitFilter] units = 
 # Requires translation!
for units with [promotion] = 
 # Requires translation!
for units without [promotion] = 
 # Requires translation!
vs cities = 
 # Requires translation!
vs [mapUnitFilter] units = 
 # Requires translation!
when fighting units from a Civilization with more Cities than you = 
 # Requires translation!
when attacking = 
 # Requires translation!
when defending = 
 # Requires translation!
when fighting in [tileFilter] tiles = 
 # Requires translation!
on foreign continents = 
 # Requires translation!
when adjacent to a [mapUnitFilter] unit = 
 # Requires translation!
when above [amount] HP = 
 # Requires translation!
when below [amount] HP = 
 # Requires translation!
with [amount] to [amount2] neighboring [tileFilter] tiles = 
 # Requires translation!
with [amount] to [amount2] neighboring [tileFilter] [tileFilter2] tiles = 
 # Requires translation!
in [tileFilter] tiles = 
 # Requires translation!
in [tileFilter] [tileFilter2] tiles = 
 # Requires translation!
in tiles without [tileFilter] = 
 # Requires translation!
on water maps = 
 # Requires translation!
in [regionType] Regions = 
 # Requires translation!
in all except [regionType] Regions = 
 # Requires translation!
Free [baseUnitFilter] found in the ruins = 
 # Requires translation!
[amount] Free Social Policies = 
 # Requires translation!
[amount] population in a random city = 
 # Requires translation!
[amount] free random researchable Tech(s) from the [era] = 
 # Requires translation!
Gain [amount] [stat] = 
 # Requires translation!
Gain [amount]-[amount2] [stat] = 
 # Requires translation!
Gain enough Faith for a Pantheon = 
 # Requires translation!
Gain enough Faith for [amount]% of a Great Prophet = 
 # Requires translation!
Reveal up to [amount/'all'] [tileFilter] within a [amount] tile radius = 
 # Requires translation!
From a randomly chosen tile [amount] tiles away from the ruins, reveal tiles up to [amount2] tiles away with [amount3]% chance = 
 # Requires translation!
This Unit gains [amount] XP = 
 # Requires translation!
This Unit upgrades for free including special upgrades = 
 # Requires translation!
This Unit gains the [promotion] promotion = 
 # Requires translation!
Hidden before founding a Pantheon = 
 # Requires translation!
Hidden after founding a Pantheon = 
 # Requires translation!
Hidden after generating a Great Prophet = 
 # Requires translation!
Triggerable = 
 # Requires translation!
Global = 
 # Requires translation!
Nation = 
 # Requires translation!
Era = 
 # Requires translation!
Tech = 
 # Requires translation!
Policy = 
 # Requires translation!
FounderBelief = 
 # Requires translation!
FollowerBelief = 
 # Requires translation!
Building = 
 # Requires translation!
Unit = 
 # Requires translation!
UnitType = 
 # Requires translation!
Promotion = 
 # Requires translation!
Improvement = 
 # Requires translation!
Resource = 
 # Requires translation!
Ruins = 
 # Requires translation!
CityState = 
 # Requires translation!
ModOptions = 
 # Requires translation!
Conditional = <|MERGE_RESOLUTION|>--- conflicted
+++ resolved
@@ -907,8 +907,6 @@
 Are you sure you want to pillage this [improvement]? = 
 Create [improvement] = Criar [improvement]
 Start Golden Age = Começar Era de Ouro
- # Requires translation!
-Trigger unique = 
  # Requires translation!
 Show more = 
 Yes = Sim
@@ -7392,13 +7390,9 @@
  # Requires translation!
 for [amount] turns = 
  # Requires translation!
-<<<<<<< HEAD
-by consuming this unit = 
-=======
 in cities with a [buildingFilter] = 
  # Requires translation!
 in cities without a [buildingFilter] = 
->>>>>>> 22466a9d
  # Requires translation!
 if this city has at least [amount] specialists = 
  # Requires translation!
@@ -7480,8 +7474,6 @@
  # Requires translation!
 Hidden after generating a Great Prophet = 
  # Requires translation!
-Triggerable = 
- # Requires translation!
 Global = 
  # Requires translation!
 Nation = 
