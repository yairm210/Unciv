--- conflicted
+++ resolved
@@ -1203,11 +1203,8 @@
 Kremlin = Kremlin
 
 '...the location is one of the most beautiful to be found, holy and unapproachable, a worthy temple for the divine friend who has brought salvation and true blessing to the world.'  - King Ludwig II of Bavaria = '...A localização é uma das mais belas de se encontrar, santa e inacessível, um templo digno para o amigo divino que trouxe a salvação e verdadeira benção ao mundo.' - Rei Ludwing II da Bavaria
-<<<<<<< HEAD
  # Requires translation!
 [stats] from every [building] = [stats] de cada [building]
-=======
->>>>>>> 1937e3f3
 Neuschwanstein = Castelo de Neuschwanstein
 
 25% of food is carried over after a new citizen is born = 25% da comida é mantida depois de um novo cidadão nascer
@@ -1278,11 +1275,7 @@
 Greetings. = Saudações.
 What do YOU want?! = Oque VOCÊ quer?!
  # Requires translation!
-<<<<<<< HEAD
-Receive free [unit] when you discover [param] = Receba um [unit] gratuito quando é descoberto um [param]
-=======
-Receive free [unit] when you discover [tech] = 
->>>>>>> 1937e3f3
+Receive free [unit] when you discover [tech] = Receba um [unit] gratuito quando é descoberto um [tech]
  # Requires translation!
 [unit] is earned [amount]% faster = [unit] é desenvolvida [amount]% mais rápido
  # Requires translation!
@@ -1489,11 +1482,7 @@
 Good day. = Bom dia.
 Oh, it's you. = Ah, é você.
  # Requires translation!
-<<<<<<< HEAD
-+[amount]% Production when constructing [param] = +[amount]% De produção quando estiver construindo [param]
-=======
-+[amount]% Production when constructing [building] = 
->>>>>>> 1937e3f3
++[amount]% Production when constructing [building] = +[amount]% De produção quando estiver construindo [building]
  # Requires translation!
 Thebes = 
  # Requires translation!
