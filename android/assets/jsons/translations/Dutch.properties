# Language settings

# Equivalent of a space in your language
# If your language doesn't use spaces, just add "" as a translation, otherwise " "
" " = " "

# If the first word in a sentence starts with a capital in your language, 
# put the english word 'true' behind the '=', otherwise 'false'.
# Don't translate these words to your language, only put 'true' or 'false'.
StartWithCapitalLetter = true


# Starting from here normal translations start, as written on
# https://github.com/yairm210/Unciv/wiki/Translating

# Tutorial tasks

Move a unit!\nClick on a unit > Click on a destination > Click the arrow popup = Een eenheid verplaatsen!\nKlik op een eenheid > Klik op een bestemming > Klik op de pijl popup
Found a city!\nSelect the Settler (flag unit) > Click on 'Found city' (bottom-left corner) = Sticht een stad!\nSelecteer de kolonist (vlaggeneenheid) > Klik op 'Stad Stichten' (linksonder)
Enter the city screen!\nClick the city button twice = Open het Stadscherm!\nKlik tweemaal op de stadsknop
Pick a technology to research!\nClick on the tech button (greenish, top left) > \n select technology > click 'Research' (bottom right) = Kies een technologie om te onderzoeken!\nKlik op de technologie knop (groenachtig, linksboven) > \n selecteer technologie > klik op 'Onderzoek' (rechtsonder)
Pick a construction!\nEnter city screen > Click on a unit or building (bottom left side) > \n click 'add to queue' = Kies een bouwwerk!\nOpen het stadscherm > Klik op een eenheid of gebouw (linksonder) > \n klik 'voeg toe aan wachtrij'
Pass a turn!\nCycle through units with 'Next unit' > Click 'Next turn' = Beëindig je beurt!\nGa door de eenheden heen met 'Volgende eenheid' > Klik op 'Volgende beurt'
Reassign worked tiles!\nEnter city screen > click the assigned (green) tile to unassign > \n click an unassigned tile to assign population = Wijs bewerkte tegels opnieuw toe!\nOpen het stadsscherm > klik op de toegewezen (groene) tegel om de toewijzing ongedaan te maken > \n klik op een niet-toegewezen tegel om populatie toe te wijzen
Meet another civilization!\nExplore the map until you encounter another civilization! = Ontmoet een andere beschaving!\nOntdek de kaart totdat je een andere beschaving tegenkomt!
Open the options table!\nClick the menu button (top left) > click 'Options' = Open de optiemenu!\nKlik op de menuknop (linksboven) > klik op 'Opties'
Construct an improvement!\nConstruct a Worker unit > Move to a Plains or Grassland tile > \n Click 'Create improvement' (above the unit table, bottom left)\n > Choose the farm > \n Leave the worker there until it's finished = Bouw een verbetering!\nProduceer een werker eenheid > Verplaats naar een vlakte- of graslandtegel > \n Klik op 'Creër verbetering' (boven de eenheidstabel, linksonder)\n > Kies de boerderij > \n Laat de werker daar totdat deze klaar is
Create a trade route!\nConstruct roads between your capital and another city\nOr, automate your worker and let him get to that eventually = Maak een handelsroute!\nConstrueer wegen tussen je hoofdstad en een andere stad\nOf, automatiseer je werker en laat hem daar uiteindelijk aan toe komen
Conquer a city!\nBring an enemy city down to low health > \nEnter the city with a melee unit = Verover een stad!\nBreng een vijandelijke stad tot lage gezondheid > \nGa de stad binnen met een melee-eenheid
Move an air unit!\nSelect an air unit > select another city within range > \nMove the unit to the other city = Verplaats een luchteenheid!\nSelecteer een luchteenheid > selecteer een andere stad binnen bereik > \nVerplaats de eenheid naar de andere stad
See your stats breakdown!\nEnter the Overview screen (top right corner) >\nClick on 'Stats' = Bekijk je statistiekenoverzicht! \nOpen het overzichtsscherm (rechterbovenhoek) > \nKlik op 'Statistieken'

# Crash screen

An unrecoverable error has occurred in Unciv: = Een onherstelbare fout heeft plaatsgevonden in Unciv: 
If this keeps happening, you can try disabling mods. = Als dit blijft gebeuren, probeer je mods uit te schakelen.
You can also report this on the issue tracker. = Je kan dit ook melden op de probleem tracker.
Copy = Kopieer
Error report copied. = Fout rapport gekopieerd
Open Issue Tracker = Open probleem tracker
Please copy the error report first. = Kopieer graag eerst het foutrapport:
Close Unciv = Sluit Unciv af

# Buildings

Unsellable = Niet verkoopbaar
Not displayed as an available construction unless [building] is built = Niet weergegeven als een beschikbaar gebouw tenzij [building] is gebouwd
Not displayed as an available construction without [resource] = Niet weergegeven als een beschikbaar gebouw zonder [resource]

Choose a free great person = Kies een gratis groot persoon
Get [unitName] = Verkrijg [unitName]

Hydro Plant = Waterkrachtcentrale
[buildingName] obsoleted = [buildingName] verouderd

# Diplomacy,Trade,Nations

Requires [buildingName] to be built in the city = Vereist dat [buildingName] in de stad gebouwd is
Requires [buildingName] to be built in all cities = Vereist dat [buildingName] in iedere stad gebouwd is
Provides a free [buildingName] in the city = Verschaft een gratis [buildingName] in de stad
Requires worked [resource] near city = Vereist bewerkte [resource] aanwezig in de buurt van de stad
Requires at least one of the following resources worked near the city: = Vereist dat minstens één van de volgende hulpbronnen bewerkt wordt bij de stad:
Wonder is being built elsewhere = Wonder wordt ergens anders gebouwd
National Wonder is being built elsewhere = Nationaal Wonder wordt ergens anders gebouwd
Requires a [buildingName] in all cities = Vereist een [buildingName] in alle steden
[buildingName] required: = [buildingName] vereist:
Requires a [buildingName] in this city = Vereist een [buildingName] in deze stad
Cannot be built with [buildingName] = Kan niet gebouwd worden tegelijk met [buildingName] 
Consumes 1 [resource] = Gebruikt 1 [resource]
Consumes [amount] [resource] = Gebruikt [amount] [resource]
Required tech: [requiredTech] = Benodigde technologie: [requiredTech]
Requires [PolicyOrNationalWonder] = Vereist [PolicyOrNationalWonder]
Cannot be purchased = Kan niet worden gekocht
Can only be purchased = Kan alleen gekocht worden
See also = Zie ook

Requires at least one of the following: = Vereist minstens één van de volgende:
Requires all of the following: = Vereist alle van de volgende:
Leads to [techName] = Leidt tot [techName]
Leads to: = Leidt tot:

Current construction = Huidige bouwwerk
Construction queue = Bouwwachtrij
Pick a construction = Kies een bouwwerk
Queue empty = Wachtrij leeg
Add to queue = Voeg toe aan wachtrij
Remove from queue = Verwijder uit wachtrij
Show stats drilldown = Toon gedetailleerde statistieken
Show construction queue = Toon bouwwerkwachtrij
Save = Opslaan
Cancel = Annuleer

Diplomacy = Diplomatie
War = Oorlog
Peace = Vrede
Research Agreement = Onderzoeksovereenkomst
Declare war = Verklaar de oorlog
Declare war on [civName]? = Verklaar de oorlog aan [civName]?
Let's begin! = Laten we beginnen!
[civName] has declared war on us! = [civName] heeft ons de oorlog verklaard!
[leaderName] of [nation] = [leaderName] van [nation]
You'll pay for this! = Je zult hier voor boeten!
Negotiate Peace = Vrede onderhandelen
Peace with [civName]? = Vrede met [civName]?
Very well. = Oké dan.
Farewell. = Vaarwel.
Sounds good! = Klinkt goed!
Not this time. = Niet deze keer.
Excellent! = Uitstekend!
How about something else... = Misschien iets anders ...
A pleasure to meet you. = Aangenaam kennismaken.
Our relationship = Onze relatie
We have encountered the City-State of [name]! = We hebben de stadstaat [name] ontmoet!
Declare Friendship ([numberOfTurns] turns) = Verklaar Vriendschap ([numberOfTurns] beurten)
May our nations forever remain united! = Mogen onze landen voor eeuwig verbonden zijn!
Indeed! = Inderdaad!
Denounce [civName]? = Beschuldig [civName]?
Denounce ([numberOfTurns] turns) = Beschuldig ([numberOfTurns] rondes)
We will remember this. = We zullen dit onthouden.

[civName] has declared war on [targetCivName]! = [civName] heeft de oorlog verklaard aan [targetCivName]!
[civName] and [targetCivName] have signed a Peace Treaty! = [civName] en [targetCivName] hebben een vredesverdrag getekend!
[civName] and [targetCivName] have signed the Declaration of Friendship! = [civName] en [targetCivName] hebben een vriendschapsovereenkomst getekend.
[civName] has denounced [targetCivName]! = [civName] heeft [targetCivName] beschuldigd!
Do you want to break your promise to [leaderName]? = Wil je je belofte aan [leaderName] breken?
We promised not to settle near them ([count] turns remaining) = We hebben beloofd ons niet bij hun in de buurt te vestigen ([count] beurten over)
They promised not to settle near us ([count] turns remaining) = Zij hebben beloofd zich niet bij ons in de buurt te vestigen ([count] beurten over)

[civName] is upset that you demanded tribute from [cityState], whom they have pledged to protect! = [civName] is boos dat je een erebetaling hebt geëist van [cityState], die ze bescherming beloofd hebben!
[civName] is upset that you attacked [cityState], whom they have pledged to protect! = [civName] is boos dat je een aanval hebt gepleegd op [cityState], die ze bescherming beloofd hebben!
[civName] is outraged that you destroyed [cityState], whom they had pledged to protect! =  [civName] is woedend over de vernietiging van [cityState], die ze beloofd hadden te beschermen!
[civName] has destroyed [cityState], whom you had pledged to protect! = [civName] heeft [cityState], die je beloofd had te beschermen, vernietigd!

Unforgivable = Onvergeeflijk
Afraid = Bang
Enemy = Vijand
Competitor = Concurrent
Neutral = Neutraal
Favorable = Gunstig
Friend = Vriend
Ally = Bondgenoot

[questName] (+[influenceAmount] influence) = [questName] (+[influenceAmount] invloed)
[remainingTurns] turns remaining = [remainingTurns] beurten over
Current leader is [civInfo] with [amount] [stat] generated. = Huidige koploper is [civInfo] met [amount] [stat] gegenereerd.
Current leader is [civInfo] with [amount] Technologies discovered. = Huidige koploper is [civInfo] met [amount] technologieën ontdekt.

## Diplomatic modifiers

You declared war on us! = Je hebt ons de oorlog verklaard!
Your warmongering ways are unacceptable to us. = Je oorlogslustige wegen zijn onacceptabel voor ons.
You have captured our cities! = Je hebt onze steden ingenomen!
We applaud your liberation of our conquered cities! = We juichen je bevrijding van onze bezette steden toe!
We applaud your liberation of conquered cities! =  We juichen je bevrijding van bezette steden toe!
Years of peace have strengthened our relations. = Jaren van vrede heeft onze relatie versterkt.
Our mutual military struggle brings us closer together. = Onze gezamenlijke militaire strijd brengt ons dichter bij elkaar.
We have signed a public declaration of friendship = We hebben een openbare vriendschapsverklaring getekend
You have declared friendship with our enemies! = Je hebt een vriendschapsverklaring getekend met onze vijanden!
You have declared friendship with our allies = Je hebt een vriendschapsverklaring getekend met onze bondgenoten
Our open borders have brought us closer together. = Onze open grenzen hebben ons dichter bij elkaar gebracht.
Your so-called 'friendship' is worth nothing. = Je zogenaamde "Vriendschap" is niets waard.
You have publicly denounced us! = Je hebt ons publiekelijk beschuldigd!
You have denounced our allies = Je hebt onze bondgenoten beschuldigd
You have denounced our enemies = Je hebt onze vijanden beschuldigd
You betrayed your promise to not settle cities near us = Je hebt je belofte gebroken om geen steden dicht bij ons te bouwen
You fulfilled your promise to stop settling cities near us! = Je hebt je belofte gehouden om geen steden dicht bij ons te bouwen
You refused to stop settling cities near us = Je hebt geweigerd om te stoppen steden dicht bij ons te bouwen
Your arrogant demands are in bad taste = Je arrogante eisen vallen niet in de smaak
Your use of nuclear weapons is disgusting! = Je gebruik van nucleaire wapens is walgelijk!
You have stolen our lands! = Je hebt ons land van ons gestolen!
You gave us units! = Je hebt ons eenheden gegeven!
You destroyed City-States that were under our protection! = Je hebt stadstaten die onder onze bescherming stonden vernietigd!
You attacked City-States that were under our protection! = Je hebt stadstaten die onder onze bescherming stonden aangevallen!
You demanded tribute from City-States that were under our protection! = Je hebt betalingen geëist van stadstaten die onder onze bescherming stonden!
You sided with a City-State over us = Je hebt de kant gekozen van een stadstaat boven ons. 
You returned captured units to us = Je hebt ons gevangen eenheden teruggegeven.

Demands = Eisen
Please don't settle new cities near us. = Bouw alsjeblieft geen nieuwe steden bij ons in de buurt.
Very well, we shall look for new lands to settle. = Uitstekend, we gaan wel op zoek naar nieuwe landen om ons te vestigen.
We shall do as we please. = We doen wat we zelf willen.
We noticed your new city near our borders, despite your promise. This will have....implications. = Het viel ons op dat u een nieuwe stad nabij onze grens heeft, ondanks uw belofte. Dit zal "gevolgen" hebben.
I've been informed that my armies have taken tribute from [civName], a city-state under your protection.\nI assure you, this was quite unintentional, and I hope that this does not serve to drive us apart. = Ik ben geinformeerd over het eisen door mijn eenheden van erebetalingen van [civName], een stadstaat onder jullie bescherming.\nIk verzeker je dat dit geheel per ongeluk was, en hoop dat dit geen reden is voor onmin tussen ons.
We asked [civName] for a tribute recently and they gave in.\nYou promised to protect them from such things, but we both know you cannot back that up. = Wij hebben betalingen geëist van [civName] en zij hebben toegestemd.\nJe hebt hen beloofd hen hier tegen te beschermen, maar we weten beide dat dit een loze belofte is.
It's come to my attention that I may have attacked [civName], a city-state under your protection.\nWhile it was not my goal to be at odds with your empire, this was deemed a necessary course of action. = Ik heb gehoord dat ik een aanval zou hebben gedaan op [civName], die onder je bescherming staat.\nHet was niet de bedoeling om op gespannen voet te staan met je rijk, maar deze actie was noodzaak.
I thought you might like to know that I've launched an invasion of one of your little pet states.\nThe lands of [civName] will make a fine addition to my own. = Ik vermoed dat je wel zou willen weten dat we één van je troetelstaten zijn binnengevallen.\nHet grondgebied van [civName] zal een mooie toevoeging zijn aan mijn rijk.

Return [unitName] to [civName]? = [unitName] aan [civName] teruggeven? 
The [unitName] we liberated originally belonged to [civName]. They will be grateful if we return it to them. = De [unitName] die we bevrijd hebben, behoorde toe aan [civName]. Ze zullen dankbaar zijn als we deze aan hen teruggeven.

Enter the amount of gold = Voer de hoeveelheid goud in

# City-States

Provides [amountOfCulture] culture at 30 Influence = Biedt [amountOfCulture] cultuur voor 30 Invloed
Provides 3 food in capital and 1 food in other cities at 30 Influence = Biedt 3 voedsel in de hoofdstad en 1 voedsel in andere steden voor 30 Invloed
Provides 3 happiness at 30 Influence = Biedt 3 geluk voor 30 Invloed
Provides land units every 20 turns at 30 Influence = Biedt landeenheden elke 20 beurten voor 30 Invloed
Give a Gift = Geef een geschenk
Gift [giftAmount] gold (+[influenceAmount] influence) = Geef [giftAmount] goud (+[influenceAmount] Invloed)
Relationship changes in another [turnsToRelationshipChange] turns = Relatie verandert over [turnsToRelationshipChange] beurten
Protected by = Beschermd door
Revoke Protection = Trek bescherming in
Pledge to protect = Zeg bescherming toe aan
Declare Protection of [cityStateName]? = Verklaar bescherming over [cityStateName]? 
Build [improvementName] on [resourceName] (200 Gold) = Bouw [improvementName] op [resourceName] (200 Goud)
Gift Improvement = Schenk een Verbetering 
[civName] is able to provide [unitName] once [techName] is researched. = [civName] zal [unitName] kunnen leveren wanneer [techName] is onderzocht.

Diplomatic Marriage ([amount] Gold) = Diplomatiek huwelijk ([amount] goud)
We have married into the ruling family of [civName], bringing them under our control. = We zijn huwelijkse banden aangegaan met de heersende familie van [civName], waardoor ze onder onze controle zijn gekomen.
[civName] has married into the ruling family of [civName2], bringing them under their control. = [civName] zijn huwelijkse banden aangegaan met de heersende familie van [civName2], waardoor ze onder hun controle zijn gekomen.
You have broken your Pledge to Protect [civName]! = Je hebt je belofte [civName] te beschermen gebroken!
City-States grow wary of your aggression. The resting point for Influence has decreased by [amount] for [civName]. = Stadstaten zijn op hun hoede voor je agressiviteit. Het rustpunt voor invloed is met [amount] verminderd voor [civName]. 

[cityState] is being attacked by [civName] and asks all major civilizations to help them out by gifting them military units. = [cityState] wordt aangevallen door [civName] en vraagt alle vooraanstaande beschavingen om hulp in de vorm van militaire eenheden.
[cityState] is being invaded by Barbarians! Destroy Barbarians near their territory to earn Influence. = [cityState] wordt binnengevallen door barbaren! Vernietig barbaren in de buurt van hun grondgebied om invloed te verdienen.
[cityState] is grateful that you killed a Barbarian that was threatening them! = [cityState] is dankbaar voor het doden van een barbaarse eenheid die hen bedreigde! 
[cityState] is being attacked by [civName]! Kill [amount] of the attacker's military units and they will be immensely grateful. = [cityState] wordt aangevallen door [civName]! Dood [amount] van de militaire eenheden van de aanvaller en ze zullen ontzettend dankbaar zijn.
[cityState] is deeply grateful for your assistance in the war against [civName]! = [cityState] is diep dankbaar voor je hulp in de oorlog met [civName]!
[cityState] no longer needs your assistance against [civName]. = [cityState] heeft je hulp tegen [civName] niet meer nodig.
War against [civName] = Oorlog tegen [civName]
We need you to help us defend against [civName]. Killing [amount] of their military units would slow their offensive. = We hebben je hulp nodig om ons tegen [civName] te beschermen. Het doden van [amount] van hun militaire eenheden zou hun offensief afremmen.
Currently you have killed [amount] of their military units. = Momenteel heb je [amount] van hun militaire eenheden gedood.
You need to find them first! = Je zal ze eerst moeten vinden!

Cultured = Ontwikkeld
Maritime = Maritiem
Mercantile = Zakelijk
 # Requires translation!
Religious = 
Militaristic = Militaristisch
Type = Type
Friendly = Vriendelijk
Hostile = Vijandelijk
Irrational = Irrationeel
Personality = Persoonlijkheid
Influence = Invloed
Reach 30 for friendship. = Bereik 30 voor vriendschap
Reach highest influence above 60 for alliance. = Bereik hoogste invloed boven 60 voor een alliantie
When Friends: = Als bevriend:
When Allies: = Als geallieerd:
The unique luxury is one of: = Het unieke luxegoed is een van: 

Demand Tribute = Eis een erebetaling op
Tribute Willingness = Bereidheid tot een erebetaling
At least 0 to take gold, at least 30 and size 4 city for worker = Op zijn minst 0 voor goud, op zijn minst 30 en een stad van grootte 4 voor een werker 
Major Civ = Belangrijke civ
No Cities = Geen steden
Base value = Basis waarde
Has Ally = Heeft bondgenoot
Has Protector = Heeft beschermer
Demanding a Worker = Eisen van een werker
Demanding a Worker from small City-State = Eisen van een werker van een kleine stadstaat
Very recently paid tribute = Heeft heel kort geleden een erebetaling gedaan
Recently paid tribute = Heeft kort geleden een erebetaling gedaan
Influence below -30 = Invloed beneden -30
Military Rank = Militaire rang
Military near City-State = Leger dichtbij stadstaat
Sum: = Som:
Take [amount] gold (-15 Influence) = Neem [amount] goud (-15 invloed)  
Take worker (-50 Influence) = Neem werker (-50 invloed)
[civName] is afraid of your military power! = [civName] is bang voor je militaire kracht!


# Trades

Trade = Handel
Offer trade = Aanbod aanbieden
Retract offer = Aanbod intrekken
What do you have in mind? = Wat heb je in gedachten?
Our items = Onze goederen
Our trade offer = Ons handelsaanbod
[otherCiv]'s trade offer = [otherCiv]s handelsaanbod
[otherCiv]'s items = [otherCiv]s waren
+[amount] untradable copy = +[amount] niet verhandelbare kopie
+[amount] untradable copies = +[amount] niet verhandelbare kopieën 
Pleasure doing business with you! = Fijn zaken met je te doen!
I think not. = Ik denk het niet.
That is acceptable. = Dat is acceptabel.
Accept = Accepteren
Keep going = Doorgaan
There's nothing on the table = Er is niets om over te onderhandelen
Peace Treaty = Vredesverdrag
Agreements = Overeenkomst
Open Borders = Open grenzen
Gold per turn = Goud per beurt
Cities = Steden
Technologies = Technologie
Declarations of war = Oorlogsverklaringen
Introduction to [nation] = Introductie aan [nation]
Declare war on [nation] = Verklaar [nation] de oorlog
Luxury resources = Luxegoederen
Strategic resources = Strategische grondstoffen
Owned: [amountOwned] = Bezit: [amountOwned]

# Nation picker

[resourceName] not required = [resourceName] niet vereist
Lost ability = Verloren vaardigheid
National ability = Nationale verdigheid
[firstValue] vs [secondValue] = [firstValue] vs [secondValue]


# New game screen

Uniques = Uniek
Promotions = Promoties
Load copied data = Gekopieerde data laden
Could not load game from clipboard! = Kon spel niet van klembord laden!
Reset to defaults = Herstel standaardwaardes
Are you sure you want to reset all game options to defaults? = Weet je zeker dat je alle spelopties terug wilt zetten op hun standaardwaardes?
Start game! = Start Spel!
Map Options = Kaartopties
Game Options = Spelopties
Civilizations = Civilisaties
Map Type = Kaarttype
Map file = Kaartbestand
Max Turns = Maximale beurten
Could not load map! = Kon kaart niet laden!
Invalid map: Area ([area]) does not match saved dimensions ([dimensions]). = Ongeldige kaart: Oppervlakte ([area]) komt niet overeen met de opgeslagen afmetingen ([dimensions]).
The dimensions have now been fixed for you. = De afmetingen zijn voor je gefixt.
Generated = Gegenereerd
Existing = Bestaand
Custom = Custom
Map Generation Type = Kaartgeneratietype
Default = Standaard
Pangaea = Pangea
Perlin = Perlin
Continents = Continenten
Four Corners = Vier hoeken
Archipelago = Archipel
Inner Sea = Binnenzee
Number of City-States = Hoeveelheid Stadstaten
One City Challenge = Eén-staduitdaging
No Barbarians = Geen barbaren
Raging Barbarians = Woeste barbaren
No Ancient Ruins = Geen antieke ruïnes
No Natural Wonders = Geen natuurlijke wonderen
Victory Conditions = Overwinningscondities
Scientific = Wetenschappelijk
Domination = Overheersing
Cultural = Cultureel
Diplomatic = Diplomatiek
Time = Tijd

# Used for random nation indicator in empire selector and unknown nation icons in various overview screens.
# Should be a single character, or at least visually square.
? = ?

Map Shape = Kaartvorm
Hexagonal = Hexagonaal
Rectangular = Vierkant
Height = Hoogte
Width = Breedte
Radius = Straal
Enable Religion = Schakel Religie in

Resource Setting = Grondstofinstelling
Sparse = Schaars
Abundant = Overvloedig
Strategic Balance = Strategische balans
Legendary Start = Legendarische start

Advanced Settings = Geavanceerde instellingen
RNG Seed = RNG kiemgetal
Map Elevation = Maphoogte
Temperature extremeness = Temparatuurextreemheid
Resource richness = Grondstofrijkheid
Vegetation richness = Vegetatierijkheid
Rare features richness = Bijzondere-eigenschappenrijkheid
Max Coast extension = Max. kustuitbreiding
Biome areas extension = Biotoopgebiedenuitbreiding
Water level = Waterniveau

Online Multiplayer = Online Multiplayer

World Size = Wereldgrootte
Tiny = Minuscuul
Small = Klein
Medium = Gemiddeld
Large = Groot
Huge = Enorm
World wrap requires a minimum width of 32 tiles = Circulaire wereld vereist een minimum breedte van 32 tegels
The provided map dimensions were too small = De ingevoerde afmetingen van de kaart waren te klein
The provided map dimensions were too big = De ingevoerde afmetingen van de kaart waren te groot
The provided map dimensions had an unacceptable aspect ratio = De ingevoerde afmetingen hadden onacceptabele verhoudingen

Difficulty = Moeilijkheidsgraad

AI = AI
Remove = Verwijderen
Random = Willekeurig
Human = Menselijk
Hotseat = Hotseat
User ID = Gebruikers ID
Click to copy = Klik om te kopiëren


Game Speed = Spelsnelheid
Quick = Snel
Standard = Standaard
Epic = Episch
Marathon = Marathon

Starting Era = Starttijdperk
It looks like we can't make a map with the parameters you requested! = Het lijkt er op dat we de kaart met de door jou gevraagde parameters niet kunnen genereren
Maybe you put too many players into too small a map? = Misschien heb je te veel spelers op een te kleine kaart gezet?
No human players selected! = Geen menselijke spelers geselecteerd!
Mods: = Mods:
Extension mods: = Uitbreidingmods:
Base ruleset: = Basis-regelset:
The mod you selected is incorrectly defined! = De mod die je hebt geselecteerd is niet correct gedefinieerd!
The mod combination you selected is incorrectly defined! = De combinatie van mods die je hebt geselecteerd is niet correct gedefinieerd!
The mod combination you selected has problems. = De combinatie van mods die je hebt geselecteerd levert problemen op.
You can play it, but don't expect everything to work! = Je kan er mee spelen, maar verwacht niet dat alles werkt!
This base ruleset is not compatible with the previously selected\nextension mods. They have been disabled. =  Deze basis regelset is niet compatibel met de eerder geselecteerde\nextensie mods. Ze zijn uitgeschakeld
Base Ruleset = Basis regelset
[amount] Techs = [amount] Techs
[amount] Nations = [amount] Naties
[amount] Units = [amount] Eenheden
[amount] Buildings = [amount] Gebouwen
[amount] Resources = [amount] Hulpbronnen
[amount] Improvements = [amount] Verbeteringen
[amount] Religions = [amount] Religies
[amount] Beliefs = [amount] Geloofsovertuigingen

World Wrap = Circulaire wereld
World wrap maps are very memory intensive - creating large world wrap maps on Android can lead to crashes! = Circulaire wereld is erg geheugenintensief - het genereren van grote kaarten ermee kan op Android tot crashen leiden!
Anything above 80 by 50 may work very slowly on Android! = Alles boven 80 bij 50 kan langzaam zijn op Android! 
Anything above 40 may work very slowly on Android! = Alles boven de 40 kan erg langzaam zijn op Android!

# Multiplayer

Help = Hulp 
Username = Gebruikersnaam
Multiplayer = Multiplayer
Could not download game! = Kan het spel niet downloaden!
Could not upload game! = Kan het spel niet uploaden!
Join game = Deelnemen aan spel
Invalid game ID! = Onjuist spel-ID!
Copy user ID = Kopieer Gebruikers-ID
Copy game ID = Kopieer Spel-ID
UserID copied to clipboard = Gebruikers-ID gekopieerd naar het plakbord
Game ID copied to clipboard! = Spel-ID gekopieerd naar het plakbord
Set current user = Selecteer de huidige gebruiker
Player ID from clipboard = Gebruikers-ID van plakbord
To create a multiplayer game, check the 'multiplayer' toggle in the New Game screen, and for each human player insert that player's user ID. = Om een multiplayer spel te maken, klik de 'multiplayer' schakelaar in het Nieuwe Spel scherm en voer voor elke menselijke speler een speler's gebruikers-ID in.
You can assign your own user ID there easily, and other players can copy their user IDs here and send them to you for you to include them in the game. = Daar kan je makkelijk je eigen gebruiker's ID invoeren en andere spelers kunnen hier hun gebruikers-ID kopieëren en deze naar jouw doorzenden zodat je hen kan toevoegen aan het spel.
Once you've created your game, the Game ID gets automatically copied to your clipboard so you can send it to the other players. = Eens je jouw spel gemaakt hebt wordt de Spel-ID automatisch naar je klembord gekopieërd zodat je die naar de andere spelers kan sturen.
Players can enter your game by copying the game ID to the clipboard, and clicking on the 'Add multiplayer game' button = Spelers kunnen toetreden tot jouw spel door de Spel-ID te kopieëren naar het klembord en te klikken op "Voeg multiplayer spel toe" knop
The symbol of your nation will appear next to the game when it's your turn = Het symbool van je natie zal naast het spel verschijnen als het jouw beurt is
Back = Terug
Rename = Hernoemen
Game settings = Spelinstellingen
Add multiplayer game = Voeg multiplayer spel toe
Refresh list = Herlaad lijst
Could not save game! = Kon spel niet opslaan!
Could not delete game! = Kon spel niet verwijderen!
Could not refresh! = Kon niet herladen!
Last refresh: [time] minutes ago = Laatst herladen: [time] minuten geleden
Current Turn: = Huidige beurt:
Add Currently Running Game = Voeg spel dat al begonnen is toe
Paste gameID from clipboard = Plak SpelID van klembord
GameID = SpelID
Game name = Spelnaam
Loading latest game state... = Laatste spelstaat aan het laden...
Couldn't download the latest game state! = Kon de laatste spelstaat niet laden!
Resign = Geef op
Are you sure you want to resign? = Ben je zeker dat je wil opgeven?
You can only resign if it's your turn = Je kan enkel opgeven als het jouw beurt is.
[civName] resigned and is now controlled by AI = [civName] gaf op en wordt nu gecontroleerd door de computer
Last refresh: [time] [timeUnit] ago = Laatste vernieuwing: [time] [timeUnit] geleden
Current Turn: [civName] since [time] [timeUnit] ago = Huidige beurt: [civName] sinds [time] [timeUnit] geleden
Minutes = Minuten
Hours = Uren
Days = Dagen

# Save game menu

Current saves = Huidig opgeslagen spellen
Show autosaves = Toon automatisch opgeslagen spellen
Saved game name = Naam van opgeslagen spellen
Copy to clipboard = Kopieer naar klembord
Copy saved game to clipboard = Kopieer opgeslagen spel naar klembord
Could not load game = Spel kon niet geladen worden
Load [saveFileName] = [saveFileName] laden
Delete save = Spel verwijderen
Saved at = Opgeslagen in
Load map = Laad kaart
Delete map = Verwijder kaart
Are you sure you want to delete this map? = Ben je zeker dat je deze kaart wil verwijderen?
Upload map = kaart uploaden
Could not upload map! = Kon de map niet upladen!
Map uploaded successfully! = Map succesvol geüploaded!
Saving... = Opslaan...
Overwrite existing file? = Huidig bestand overschrijven?
It looks like your saved game can't be loaded! = Het lijkt erop dat je opgeslagen spel niet geladen kan worden.
If you could copy your game data ("Copy saved game to clipboard" -  = Als je je speldata kan kopiëren ("Kopieer opgeslagen spel naar klembord" -
  paste into an email to yairm210@hotmail.com) = plak in een e-mail naar yair210@hotmail.com)
I could maybe help you figure out what went wrong, since this isn't supposed to happen! = Kan ik je misschien helpen uit te vinden wat er verkeerd ging, het is niet de bedoeling dat dit gebeurde!
Missing mods: [mods] = Ontbrekende mods: [mods]
Load from custom location = Laden vanaf een aangepaste locatie
Could not load game from custom location! = Het spel kon niet geladen worden vanaf de aangegeven locatie
Save to custom location = Opslaan op aangepaste locatie
Could not save game to custom location! = Het spel kon niet opgeslagen worden op de aangegeven locatie

# Options

Options = Opties
About = Over
Display = Scherm
Gameplay = Spel
Sound = Geluid
Advanced = Geavanceerd
Locate mod errors = Zoek fouten in mods
Debug = Debug

Version = Versie
See online Readme = Zie de online readme
 # Requires translation!
Visit repository = 
Turns between autosaves = Beurten tussen automatisch opslaan
Sound effects volume = Geluidseffectenvolume
Music volume = Muziekvolume
Pause between tracks = Pauze tussen nummers
Currently playing: [title] = Momenteel speelt: [title]
Download music = Download muziek
Downloading... = Downloading ...
Could not download music! = Kon de muziek niet downloaden!
Show = Toon
Hide = Verberg
Show worked tiles = Toon tegels waarop gewerkt wordt
Show resources and improvements = Toon grondstoffen en verbeteringen
Check for idle units = Check voor inactieve eenheden
Move units with a single tap = Beweeg eenheden met één tik
Show tutorials = Toon handleidingen
Auto-assign city production = Bepaal stadsproductie automatisch
Auto-build roads = Bouw wegen automatisch
Automated workers replace improvements = Laat werkers automatisch verbeteringen vervangen
Show minimap = Toon kaart
off = uit
Show pixel units = Toon gepixeleerde eenheden
Show pixel improvements = Toon gepixeleerde verbeteringen
Enable nuclear weapons = Activeer nucleaire wapens
Show tile yields = Toon tegelopbrengsten
Show unit movement arrows = Toon eenheid bewegingspijlen
Continuous rendering = Onafgebroken weergave opbouwen
When disabled, saves battery life but certain animations will be suspended = Dit uizetten zal batterij besparen, maar sommige animaties zullen niet meer worden getoond
Order trade offers by amount = Sorteer handelsaanbiedingen naar hoeveelheid
Check extension mods based on vanilla = Check uitbreidings mods gebaseerd op de gewone regelset 
 # Requires translation!
Reload mods = 
Checking mods for errors... = Checkt de mods op fouten....
No problems found. = Geen problemen gevonden.
 # Requires translation!
Autoupdate mod uniques = 
 # Requires translation!
Uniques updated! = 

Show experimental world wrap for maps = Laat experimentele circulaire wereld zien voor kaarten 
HIGHLY EXPERIMENTAL - YOU HAVE BEEN WARNED! = UITERST EXPERIMENTEEL - JE BENT GEWAARSCHUWD!
Enable portrait orientation = Zet portrait orientatie aan
Generate translation files = Genereer vertaalbestanden
Translation files are generated successfully. = Vertaalbestanden werden succesvol gegenereerd.
Please note that translations are a community-based work in progress and are INCOMPLETE! The percentage shown is how much of the language is translated in-game. If you want to help translating the game into your language, click here. = Merk op dat de vertalingen gemaakt worden door de community en dat ze incompleet zijn! Het percentage laat zien hoeveel vertaald is voor elke taal. Als je bij wilt dragen aan de vertaling in je taal, klik hier. 

# Notifications

Research of [technologyName] has completed! = [technologyName] is onderzocht!
[construction] has become obsolete and was removed from the queue in [cityName]! = [construction] is overbodig geworden en in [cityName] van de wachtrij verwijderd!
[construction] has become obsolete and was removed from the queue in [amount] cities! = [construction] is overbodig geworden en in [amount] steden van de wachtrij verwijderd!
[cityName] changed production from [oldUnit] to [newUnit] = [cityName] heeft [oldUnit] productie omgezet in [newUnit] productie
[amount] cities changed production from [oldUnit] to [newUnit] = [amount] steden hebben productie van [oldUnit] in [newUnit] veranderdt
Excess production for [wonder] converted to [goldAmount] gold = Productie voor [wonder] omgezet naar [goldAmount] goud
You have entered a Golden Age! = Een gouden eeuw is geariveerd!
[resourceName] revealed near [cityName] = [resourceName] Ontdekt: in de buurt van [cityName]
[n] sources of [resourceName] revealed, e.g. near [cityName] = [n] bronnen van [resourceName] onthuld, b.v. bij [cityName]
A [greatPerson] has been born in [cityName]! = [cityName] - Een [greatPerson] is geboren!
We have encountered [civName]! = We zijn [civName] tegengekomen!
[cityStateName] has given us [stats] as a token of goodwill for meeting us = [cityStateName] heeft ons [stats] gegeven als teken van welwillendheid om ons te ontmoeten
[cityStateName] has given us [stats] as we are the first major civ to meet them = [cityStateName] heeft ons [stats] gegeven omdat we de eerste grote beschaving zijn die hen ontmoeten
[cityStateName] has also given us [stats] = [cityStateName] heeft ons ook [stats] gegeven
Cannot provide unit upkeep for [unitName] - unit has been disbanded! = Kan unit niet onderhouden voor [unitName] - unit is opgeheven!
[cityName] has grown! = [cityName] is gegroeid!
[cityName] is starving! = [cityName] verhongerd!
[construction] has been built in [cityName] = [construction] is gebouwd in [cityName]
[wonder] has been built in a faraway land = [wonder] is gebouwd in een land ver weg
[civName] has completed [construction]! = [civName] heeft [construction] voltooid!
An unknown civilization has completed [construction]! = Een onbekende beschaving heeft [construction] voltooid!
The city of [cityname] has started constructing [construction]! = De stad [cityname] is begonnen met de bouw van [construction]!
[civilization] has started constructing [construction]! = [civilization] is begonnen met de bouw van [construction]!
An unknown civilization has started constructing [construction]! = Een onbekende beschaving is begonnen met de bouw van [construction]!
Work has started on [construction] = Werk is begonnen aan [construction]
[cityName] cannot continue work on [construction] = [cityName] kan niet verder werken aan [construction]
[cityName] has expanded its borders! = [cityName] heeft zijn grenzen uitgebreid!
Your Golden Age has ended. = Jouw gouden eeuw is ten einde.
[cityName] has been razed to the ground! = [cityName] Is totaal verwoest!
We have conquered the city of [cityName]! = We hebben de stad [cityName] ingenomen!
An enemy [unit] has attacked [cityName] = Een vijandelijke [unit] heeft [cityName] aangevallen
An enemy [unit] has attacked our [ourUnit] = Een vijandige [unit] heeft onze [ourUnit] aangevallen
Enemy city [cityName] has attacked our [ourUnit] = Vijandelijke stad [cityName] heeft onze [ourUnit] aangevallen
An enemy [unit] has captured [cityName] = Een vijandige [unit] heeft [cityName] ingenomen
An enemy [unit] has raided [cityName] = Een vijandige [unit] heeft [cityName] geplunderd
An enemy [unit] has captured our [ourUnit] = Een vijandige [unit] heeft [ourUnit] gevangen genomen
An enemy [unit] has destroyed our [ourUnit] = Een vijandige [unit] heeft onze [ourUnit] gedood
Your [ourUnit] has destroyed an enemy [unit] = Je [ourUnit] heeft een vijandelijke [unit] vernietigd
An enemy [RangedUnit] has destroyed the defence of [cityName] = Een vijand [RangedUnit] heeft de verdediging van [cityName] vernietigd
Enemy city [cityName] has destroyed our [ourUnit] = Vijandelijke stad [cityName] heeft onze [ourUnit] vernietigd
An enemy [unit] was destroyed while attacking [cityName] = Een vijandige [unit] werd gedood tijdens zijn aanval op [cityName]
An enemy [unit] was destroyed while attacking our [ourUnit] = Een vijandige [unit] werd gedood tijdens zijn aanval op onze [ourUnit]
Our [attackerName] was destroyed by an intercepting [interceptorName] = Onze [attackerName] is vernietigd door een onderscheppende [interceptorName]
Our [interceptorName] intercepted and destroyed an enemy [attackerName] = Onze [interceptorName] onderschepte en vernietigde een vijand [attackerName]
Our [attackerName] was attacked by an intercepting [interceptorName] = Onze [attackerName] werd aangevallen door een onderscheppende [interceptorName]
Our [interceptorName] intercepted and attacked an enemy [attackerName] = Onze [interceptorName] onderschepte en viel een vijandelijke [attackerName] aan
An enemy [unit] was spotted near our territory = Een vijandige [unit] is gezien buiten onze grenzen
An enemy [unit] was spotted in our territory = Een vijandige [unit] is binnen onze grenzen gezien
Your city [cityName] can bombard the enemy! = Jouw stad [cityName] kan de vijand bombarderen 
[amount] of your cities can bombard the enemy! = [amount] van jouw steden kunnen de vijand bombarderen
[amount] enemy units were spotted near our territory = [amount] vijandelijke eenheden werden gezien in de buurt van ons territorium
[amount] enemy units were spotted in our territory = [amount] vijandelijke eenheden werden gespot op ons grondgebied
A(n) [nukeType] exploded in our territory! = Een [nukeType] is in ons gebied ontploft!
After being hit by our [nukeType], [civName] has declared war on us! = Na getroffen te zijn door onze [nukeType], heeft [civName] ons de oorlog verklaard!
The civilization of [civName] has been destroyed! = De [civName] beschaving is vernietigt!
The City-State of [name] has been destroyed! = De stadstaat van [name] is vernietigd!
Your [ourUnit] captured an enemy [theirUnit]! = Je [ourUnit] heeft zojuist een [theirUnit] gevangen genomen!
Your [ourUnit] plundered [amount] [Stat] from [theirUnit] = Je [ourUnit] heeft [amount] [Stat] van [theirUnit] geplunderd
We have captured a barbarian encampment and recovered [goldAmount] gold! = We hebben een barabarenkamp veroverd en bekwamen [goldAmount] goud!
A barbarian [unitType] has joined us! = Een barbaar [unitType] heeft zich bij ons aangesloten!
We have found survivors in the ruins - population added to [cityName] = We hebben overlevenden gevonden in de ruïnes - populatie toegevoegd aan [cityName]
We have discovered cultural artifacts in the ruins! (+20 Culture) = We hebben een cultureel artefact in de ruines ontdekt (+20 Cultuur)
We have discovered the lost technology of [techName] in the ruins! = We hebben de verloren technologie van [techName] in de ruïnes ontdekt!
A [unitName] has joined us! = Een [unitName] heeft zich bij ons aangesloten!
An ancient tribe trains our [unitName] in their ways of combat! = Een oude stam traint onze [unitName] in hun manier van vechten!
We have found a stash of [amount] gold in the ruins! = We hebben een voorraad [amount] Goud gevonden in de ruïnes!
We have found a crudely-drawn map in the ruins! = We hebben een ruw-geschetste kaart in de ruines gevonden!
[unit] finished exploring. = [unit] is gestopt met ontdekken.
[unit] has no work to do. = [unit] heeft geen werk te doen.
You're losing control of [name]. = Je bent controle van [name] aan het verliezen.
You and [name] are no longer friends! = Jij en [name] zijn niet langer vrienden.
Your alliance with [name] is faltering. = Jouw alliantie met [name] gaat achteruit.
You and [name] are no longer allies! = Jij en [name] zijn niet langer geallieerden.
[civName] gave us a [unitName] as gift near [cityName]! = [civName] gaf ons een [unitName] als geschenk nabij [cityName]!
[civName] has denounced us! = [civName] heeft ons aangeklaagd!
[cityName] has been connected to your capital! = [cityName] werd geconnecteerd tot je hoofdstad!
[cityName] has been disconnected from your capital! = [cityName] werd gedeconnecteerd van je hoofdstad! 
[civName] has accepted your trade request = [civName] heeft je handelsverzoek aanvaard
[civName] has made a counteroffer to your trade request = [civName] heeft een tegenbod gedaan tegen jouw handelsverzoek 
[civName] has denied your trade request = [civName] heeft je handelsverzoek afgewezen
[tradeOffer] from [otherCivName] has ended = [tradeOffer] van [otherCivName] is afgelopen
[tradeOffer] to [otherCivName] has ended = [tradeOffer] aan [otherCivName] is afgelopen
One of our trades with [nation] has ended = Een van onze handelsverdragen met [nation] is afgelopen
One of our trades with [nation] has been cut short = Een van onze handelsverdragen met [nation] werd vervroegd beëindigd
[nation] agreed to stop settling cities near us! = [nation] ging akkoord om niet langer steden te stichten nabij ons!
[nation] refused to stop settling cities near us! = [nation] weigert om te stoppen met het stichten van steden nabij ons!
We have allied with [nation]. = We zijn geallieerd met [nation].
We have lost alliance with [nation]. = We hebben alliantie met [nation] verloren.
We have discovered [naturalWonder]! = We hebben [naturalWonder] ontdekt!
We have received [goldAmount] Gold for discovering [naturalWonder] = We hebben [goldAmount] goud gekregen voor het ontdekken van [naturalWonder]
Your relationship with [cityStateName] is about to degrade = Je relatie met [cityStateName] gaat bijan verslechteren
Your relationship with [cityStateName] degraded = Je relatie met [cityStateName] is verslechterd
A new barbarian encampment has spawned! = Er is een nieuw barbarenkamp verschenen!
Barbarians raided [cityName] and stole [amount] Gold from your treasury! = Barbaren hebben [cityName] geplunderd en hebben [amount] Goud gestolen uit je schatkist!
Received [goldAmount] Gold for capturing [cityName] = [goldAmount] goud gekregen voor het veroveren van [cityName]
Our proposed trade is no longer relevant! = Ons handelsvoorstel is niet langer relevant!
[defender] could not withdraw from a [attacker] - blocked. = [defender] kan niet terugtrekken van een [attacker] - geblokkeerd.
[defender] withdrew from a [attacker] = [defender] trok zich terug van een [attacker]
By expending your [unit] you gained [Stats]! = Door je [unit] op te gebruiken verkreeg je [Stats]!
[civName] has stolen your territory! = [civName] heeft ons territorium gestolen!
Clearing a [forest] has created [amount] Production for [cityName] = Het omhakken van een [forest] heeft [amount] productie gecreerd voor [cityName]
[civName] assigned you a new quest: [questName]. = [civName] heeft je een nieuwe taak toegewezen: [questName].
[civName] rewarded you with [influence] influence for completing the [questName] quest. = [civName] heeft je beloond met [influence] invloed voor het voltooien van de [questName] taak.
[civName] no longer needs your help with the [questName] quest. = [civName] heeft niet langer je hulp meer nodig met de [questName] taak.
The [questName] quest for [civName] has ended. It was won by [civNames]. = De [questName] taak voor [civName] is beëindigd. Het is gewonnen door [civNames].
The resistance in [cityName] has ended! = De opstand in [cityName] is beëindigd!
[cityName] demands [resource]! = [cityName] eist [resource]!
Because they have [resource], the citizens of [cityName] are celebrating We Love The King Day! = Omdat ze [resource] hebben, vieren de inwoners van [cityName] Wij Houden Van De Koning Dag!
We Love The King Day in [cityName] has ended. = Wij Houden Van De Koning Dag in [cityName] is beëindigd.
Our [name] took [tileDamage] tile damage and was destroyed = Onze [name] ontving [tileDamage] tegelschade en werd vernietigd
Our [name] took [tileDamage] tile damage = Onze [name] ontving [tileDamage] tegelschade
[civName] has adopted the [policyName] policy = [civName] heeft het [policyName] beleid aangenomen 
An unknown civilization has adopted the [policyName] policy = Een onbekende beschaving heeft het [policyName] beleid aangenomen
Our influence with City-States has started dropping faster! = Onze invloed over de Stadstaten wordt sneller minder!
You gained [Stats] as your religion was spread to [cityName] = Je verkreeg [Stats] omdat je religie zich verspreidde naar [cityName]
You gained [Stats] as your religion was spread to an unknown city = Je verkreeg [Stats] omdat je religie zich verspreidde naar een onbekende stad
Your city [cityName] was converted to [religionName]! = Je stad [cityName] bekeerde zich tot [religionName]!
Your [unitName] lost its faith after spending too long inside enemy territory! = Je [unitName] verloor zijn geloof na te lang in vijandelijk gebied te hebben verbleven!
You have unlocked [ability] = Je hebt [ability] ontgrendeld
A new b'ak'tun has just begun! = Een nieuwe b'ak'tun is zojuist begonnen!
A Great Person joins you! = Een Groot Persoon heeft zich bij jou aangesloten!


# World Screen UI

Working... = Verwerken...
Waiting for other players... = Wachten op andere spelers...
Waiting for [civName]... = Wachten op [civName]...
in = in
Next turn = Volgende beurt
Move automated units = Verplaats geautomatiseerde eenheden
[currentPlayerCiv] ready? = [currentPlayerCiv] klaar?
1 turn = 1 beurt
[numberOfTurns] turns = [numberOfTurns] beurten
Turn = Beurt
turns = beurten
turn = beurt
Next unit = Volgende eenheid
Fog of War = Oorlogsmist
Pick a policy = Kies een beleid
Movement = Mobiliteit
Strength = Kracht
Ranged strength = Kracht op afstand
Bombard strength = Bombard sterkte
Range = Bereik
Move unit = Eenheid verplaatsen
Stop movement = Verplaatsen stoppen
Swap units = Verwissel eenheden
Construct improvement = Verbetering bouwen
Automate = Automatiseren
Stop automation = Stop automatiseren
Construct road = Weg bouwen
Fortify = Versterken
Fortify until healed = Versterken tot geheeld
Fortification = Versterking
Sleep = Slaap
Sleep until healed = Slaap tot geheeld
Moving = Bewegen
Set up = Opstellen
Paradrop = Parachutelanding
Upgrade to [unitType] ([goldCost] gold) = Waardeer [unitType] op ([goldCost] goud)
Found city = Stad stichten
Promote = Promoveren
Health = Gezondheid
Disband unit = Eenheid opheffen
Do you really want to disband this unit? = Wil je echt deze eenheid opheffen
Disband this unit for [goldAmount] gold? = Deze eenheid ontbinden voor [goldAmount] goud?
Gift unit = Schenk eenheid
Explore = Ontdekken
Stop exploration = Stop ontdekken
Pillage = Plunderen
Are you sure you want to pillage this [improvement]? = Weet je zeker dat je deze [improvement] wilt plunderen?
Create [improvement] = Maak [improvement]
Start Golden Age = Start Gouden Eeuw
 # Requires translation!
Trigger unique = 
Show more = Toon meer
Yes = Ja
No = Nee
Acquire = Verkrijg
Under construction = In opbouw

Food = Voedsel
Production = Productie
Gold = Goud
Happiness = Geluk
Culture = Cultuur
Science = Wetenschap
Faith = Geloof

Crop Yield = Gewas opbrengst
Growth = Groei
Territory = Gebied
Force = Forceer
GOLDEN AGE = GOUDEN EEUW
Golden Age = Gouden Eeuw
We Love The King Day = Wij Houden Van De Koning Dag
Global Effect = Globaal Effect
[year] BC = [year] v.Chr.
[year] AD = [year] n.Chr.
Civilopedia = Civilopedia
# Display name of unknown nations.
??? = ???

Start new game = Nieuw spel
Save game = Spel opslaan
Load game = Spel laden
Main menu = Hoofdmenu
Resume = Hervat
Cannot resume game! = Kan het spel niet hervatten!
Not enough memory on phone to load game! = Niet voldoende geheugen op je telefoon om het spel te laden!
Quickstart = Snelstart
Cannot start game with the default new game parameters! = Kan het spel niet starten met de standaard nieuw spel parameters!
Victory status = Overwinning Status
Social policies = Sociaal beleid
Community = Community
Close = Sluiten
Do you want to exit the game? = Wil je het spel afsluiten?
Start bias: = Startvoordeel:
Avoid [terrain] = Vermijd [terrain]

# Maya calendar popup

The Mayan Long Count = De Maya Long Count
Your scientists and theologians have devised a systematic approach to measuring long time spans - the Long Count. During the festivities whenever the current b'ak'tun ends, a Great Person will join you. = Je wetenschappers en theologen hebben een systematische benadering bedacht om lange tijdspannes te meten - de Long Count. Tijdens de festiviteiten wanneer de huidige b'ak'tun eindigt, zal een groot persoon bij je aansluiten.
While the rest of the world calls the current year [year], in the Maya Calendar that is: = Terwijl de rest van de wereld het huidige jaar [year] noemt, is het in de Maya kalender:
[amount] b'ak'tun, [amount2] k'atun, [amount3] tun = [amount] b'ak'tun, [amount2], k'atun, [amount3] tun

# City screen

Exit city = Stadscherm sluiten
Raze city = Stad vernietigen
Stop razing city = Stad vernieteging stoppen
Buy for [amount] gold = Voor [amount] gold kopen
Buy = Kopen
Currently you have [amount] [stat]. = Momenteel heb je [amount] [stat].
Would you like to purchase [constructionName] for [buildingGoldCost] [stat]? = Will je [constructionName] kopen voor [buildingGoldCost] [stat]? 
No space available to place [unit] near [city] = Geen plaats beschikbaar om [unit] nabij [city] te plaatsen.
Maintenance cost = Onderhouskosten
Pick construction = Bouwwerk kiezen
Pick improvement = Kies een verbetering
Provides [resource] = Voorziet [resource]
Provides [amount] [resource] = Levert [amount] [resource]
Replaces [improvement] = Vervangt [improvement]
Pick now! = Kies nu!
Build [building] = [building] bouwen
Train [unit] = [unit] rekruteren
Produce [thingToProduce] = [thingToProduce] produceren
Nothing = Niks
Annex city = Annexeer stad
Specialist Buildings = Gespecialiseerde Gebouwen
Specialist Allocation = Specialistische toewijzing
Specialists = Specialisten
[specialist] slots = [specialist] plaatsen
Food eaten = Voedsel gegeten
Unassigned population = Vrije bevolking
[turnsToExpansion] turns to expansion = Uitbreiding in [turnsToExpansion] rondes
Stopped expansion = Uitbreiding gestopt
[turnsToPopulation] turns to new population = Een nieuwe inwoner in [turnsToPopulation] rondes
Food converts to production = Voedsel wordt omgezet in productie
[turnsToStarvation] turns to lose population = Bevolkingsverlies in [turnsToStarvation] rondes
Stopped population growth = De bevolkingsgroei gestopt
In resistance for another [numberOfTurns] turns = In opstand voor [numberOfTurns] meer beurten
We Love The King Day for another [numberOfTurns] turns = Wij Houden Van De Koning Dag voor nog [numberOfTurns] beurten.
Demanding [resource] = Eist [resource]
Sell for [sellAmount] gold = Verkopen voor [sellAmount] goud
Are you sure you want to sell this [building]? = Wil je echt [building] verkopen?
Free = Gratis
[greatPerson] points = [greatPerson] punten
Great person points = Grote persoonspunten
Current points = Huidige punten
Points per turn = Punten per beurt
Convert production to gold at a rate of 4 to 1 = Zet productie om in goud voor een ratio van tegen 4 tegen 1
Convert production to science at a rate of [rate] to 1 = Zet productie om in wetenschap voor een ratio van [rate] tegen 1
The city will not produce anything. = Deze stad zal niets produceren.
Worked by [cityName] = Bewerkt door [cityName]
Lock = Zet vast
Unlock = Maak los
Move to city = Verplaatst naar stad
Please enter a new name for your city = Vul een nieuwe naam voor je stad in 

# Ask for text or numbers popup UI

Invalid input! Please enter a different string. = Niet geldige invoer. Voer alsjeblief een andere string in.
Please enter some text = Voer tekst in

# Technology UI

Pick a tech = Technologie kiezen
Pick a free tech = Gratis technologie kiezen
Research [technology] = [technology] onderzoeken
Pick [technology] as free tech = [technology] kiezen als gratis technologie
Units enabled = Eenheden vrijgespeeld
Buildings enabled = Gebouwen vrijgespeeld
Wonder = Wonder
National Wonder = Nationaal Wonder
National Wonders = Nationale Wonderen
Wonders enabled = Wonders vrijgespeeld
Tile improvements enabled = Verbeteringen vrijgespeeld
Reveals [resource] on the map = Onthuld [resource] op de kaart
XP for new units = XP voor nieuwe eenheden
provide = genereren
provides = genereert
City strength = Kracht van de stad
City health = Gezondheid van de stad
Occupied! = Bezet!
Attack = Aanvallen
Bombard = Bombardeer
NUKE = GOOI ATOOMBOM
Captured! = Gevangen!
 # Requires translation!
Cannot gain more XP from Barbarians = 

# Battle modifier categories

defence vs ranged = Verdediging tegen afstandsaanval
[percentage] to unit defence = [percentage] tegen eenheidverdediging
Attacker Bonus = Aanvalsbonus
Defender Bonus = Verdedigingsbonus
Landing = Landing
 # Requires translation!
Boarding = 
Flanking = Flankeering
vs [unitType] = tegen [unitType]
Terrain = Terrein
Tile = Tegel
Missing resource = Ontbreekende grondstof
Adjacent units = Naastgelegen eenheden
Adjacent enemy units = Naastgelegen vijanden
Combat Strength = Gevechtskracht
Across river = Over de rivier
Temporary Bonus = Tijdelijke bonus
Garrisoned unit = Gestationeerde eenheid
Attacking Bonus = Aanvalsbonus
defence vs [unitType] = verdediging vs [unitType]
[tileFilter] defence = [tileFilter] verdediging
Defensive Bonus = Verdedigingsbonus
Stacked with [unitType] = Gestapeld met [unitType]

Unit ability = Eenheid eigenschap

The following improvements [stats]: = De volgende verbeteringen [stats]:
The following improvements on [tileType] tiles [stats]: = De volgende verbeteringen op [tileType] tegels [stats]:

# Unit actions

Hurry Research = Versnel Onderzoek
Conduct Trade Mission = Voer handelsmissie uit
Your trade mission to [civName] has earned you [goldAmount] gold and [influenceAmount] influence! = Jouw handelsmissie naar [civName] heeft je [goldAmount] goud en [influenceAmount] invloed opgeleverd!
Hurry Wonder = Versnel Wonder
Hurry Construction = Versnel bouw
Hurry Construction (+[productionAmount]) = Versnel bouw (+[productionAmount])
Spread Religion = Verkondig Religie
Spread [religionName] = Verkondig [religionName]
Remove Heresy = Verwijder ketterij
Found a Religion = Richt een religie op
Enhance a Religion = Hervorm je religie
Your citizens have been happy with your rule for so long that the empire enters a Golden Age! = Je inwoners zijn al zo lang blij met jouw leiderschap, dat jouw rijk een Gouden Eeuw binnengaat!
You have entered the [newEra]! = Jij bent in het/de [newEra] aangekomen!
[civName] has entered the [eraName]! = [civName] is aangekomen in de [eraName]!
[policyBranch] policy branch unlocked! =  Het/De [policyBranch] beleid is ontgrendeld!

# Overview screens

Overview = Overzicht
Total = Totaal
Stats = Statistieken
Policies = Beleidsmaatregelen
Base happiness = Geluksbasis
Occupied City = Bezette Stad
Buildings = Gebouwen
Wonders = Wonderen
Base values = Basiswaardes
Bonuses = Bonussen
Final = Eind
Other = Overig
Population = Populatie
City-States = Stadstaten
Tile yields = Tegelopbrengsten
Trade routes = Handelsroutes
Maintenance = Onderhoud
Transportation upkeep = Transport onderhoud
Unit upkeep = Eenheden onderhoud
Trades = Handelsverdragen
Units = Eenheden
Unit Supply = Eenheid bevoorrading
Base Supply = Basis bevoorrading
Total Supply = Totale bevoorrading
In Use = In gebruik
Supply Deficit = Tekort in bevoorrading
Production Penalty = Productiestraf
Increase your supply or reduce the amount of units to remove the production penalty = Verhoog je productie of verlaag het aantal eenheden om de productiestaf te verwijderen.
Name = Naam
Closest city = Meest nabije stad
Action = Actie
Defeated = Verslagen
[numberOfCivs] Civilizations in the game = [numberOfCivs] Beschavingen in het spel
Our Civilization: = Onze beschaving:
Known and alive ([numberOfCivs]) = Gekend en levend ([numberOfCivs])
Known and defeated ([numberOfCivs]) = Gekend en verslagen ([numberOfCivs])
Tiles = Tegels
Natural Wonders = Natuurlijke Wonderen
Treasury deficit = Schatkisttekort
Unknown = Onbekend
Not built = Niet gebouwd
Not found = Niet gevonden
Known = Bekend
Owned = Bezit
Near [city] = Vlakbij [city]
Somewhere around [city] = Rondom [city]
Far away = Ver weg
Status = Status
Location = Locatie

# Victory

Science victory = Wetenschapsoverwinning
Cultural victory = Culturele overwinning
Conquest victory = Veroveringsoverwinning
Diplomatic victory = Diplomatieke overwinning
Complete all the spaceship parts\n to win! = Vervolledig alle ruimteschipdelen\n om te winnen!
Complete 5 policy branches\n to win! = Vervolledig 5 beleidstakken\n om te winnen!
Complete 5 policy branches and build\n the Utopia Project to win! = Voltooi 5 beleidsrichtingen en bouw\n het Utopia Project om te winnen! 
Destroy all enemies\n to win! = Vernietig alle vijanden\n om te winnen!
You have won a Scientific Victory! = Je hebt een wetenschapsoverwinning gewonnen!
You have won a Cultural Victory! = Je hebt een culturele overwinning gewonnen!
You have won a Domination Victory! = Je hebt een veroveringsoverwinning gewonnen!
You have won a Diplomatic Victory! = Je hebt een diplomatieke overwinning gewonnen! 
You have won! = Je hebt gewonnen!
You have achieved victory through the awesome power of your Culture. Your civilization's greatness - the magnificence of its monuments and the power of its artists - have astounded the world! Poets will honor you as long as beauty brings gladness to a weary heart. = Je hebt een overwinning bekomen dankzij de fantastische kracht van je cultuur. Jouw beschaving's grootheid - de grootsheid van zijn monumenten en de kracht van zijn artiesten - heeft de wereld met verstomming geslagen. Poëten zullen je eren, zolang schoonheid blijdschap geeft aan een vermoeid hart.
The world has been convulsed by war. Many great and powerful civilizations have fallen, but you have survived - and emerged victorious! The world will long remember your glorious triumph! = De wereld is verscheurd door oorlog. Vele grote en krachtige beschavingen zijn gevallen, maar jij hebt overleefd - en kwam als overwinnaar tevoorschijn! De wereld zal lang je glorieuze triomf herinneren.
You have achieved victory through mastery of Science! You have conquered the mysteries of nature and led your people on a voyage to a brave new world! Your triumph will be remembered as long as the stars burn in the night sky! = Je hebt een overwinning bekomen doormiddel van meesterschap over de wetenschap! Je hebt de mysteries van de natuur doorgrond en je volk geleid op een reis naar een dappere nieuwe wereld! Jouw triomf zal worden herinnerd zolang er sterren schijnen aan de nachtelijke hemel.
Your civilization stands above all others! The exploits of your people shall be remembered until the end of civilization itself! = Jouw beschaving staat boven alle andere! De verwezenlijkingen van jouw volk zall herinnered worden tot het einde van de beschaving zelf.
You have been defeated. Your civilization has been overwhelmed by its many foes. But your people do not despair, for they know that one day you shall return - and lead them forward to victory! = Je werd verslagen. Jouw beschaving werd overweldigd door haar vele vijanden. Maar jouw volk is niet hopeloos, want ze weten dat je op een dag zal terugkeren - en dat je hen zal leiden naar de overwinning!
You have triumphed over your foes through the art of diplomacy! Your cunning and wisdom have earned you great friends - and divided and sown confusion among your enemies! Forever will you be remembered as the leader who brought peace to this weary world! = Je hebt je tegenstanders verslagen door de kunst van de diplomatie! Je geslepenheid en wijsheid heeft je grote vrienden opgelevert - en je vijanden verdeeld en verward! Je zult eeuwig bekend staan als de leider die vrede bracht naar deze vermoeide wereld!
One more turn...! = Nog een beurt ...!
Built Apollo Program = Bouw het Apollo programma
Destroy [civName] = Vernietig [civName]
Our status = Onze status
Global status = Globale status
Rankings = Rangschikking
Spaceship parts remaining = Overblijvende ruimteschip onderdelen
Branches completed = Takken vervolledigd
Undefeated civs = Onverslagen beschavingen
 # The \n here means: put a newline (enter) here. If this is omitted, the sidebox in the diplomacy overview will become _really_ wide.
 # Feel free to replace it with a space and put it between other words in your translation
Turns until the next\ndiplomacy victory vote: [amount] = Beurten tot stemming \nover diplomatieke overwinning: [amount]
Choose a civ to vote for = Kies een beschaving voor je stem
Choose who should become the world leader and win a Diplomatic Victory! = Kies wie Leider van de Wereld zou moeten worden en een diplomatieke overwinning behaald! 
Voted for = Gestemd op
Vote for [civilizationName] = Stem op [civilizationName]
Continue = Vervolg
Abstained = onthouden
Vote for World Leader = Stem op Leider van de Wereld 

# Capturing a city

What would you like to do with the city? = Wat wil je graag doen met de stad?
Annex = Annexeren
Annexed cities become part of your regular empire. = Geannexeerde steden worden onderdeel van je gewone rijk.
Their citizens generate 2x the unhappiness, unless you build a courthouse. = Hun inwoners genereren 2x zoveel onvrede, tenzij je een gerechtsgebouw bouwt.
Puppet = Vazal
Puppeted cities do not increase your tech or policy cost, but their citizens generate 1.5x the regular unhappiness. = Vazalsteden verhogen je technologie- en beleidskost niet, maar hun inwoners genereren 1,5x de gewone onvrede.
You have no control over the the production of puppeted cities. = Je hebt geen controle over de productie van vazalsteden.
Puppeted cities also generate 25% less Gold and Science. = Vazalsteden genereren 25% minder goud en wetenschap.
A puppeted city can be annexed at any time. = Een vazalstad kan ten allen tijde geannexeerd worden.
Liberate (city returns to [originalOwner]) = Bevrijd (Stad terug naar [originalOwner]) 
Liberating a city returns it to its original owner, giving you a massive relationship boost with them! = Een stad bevrijden geeft het terug aan de originele eigenaar, wat zorgt voor een grote relatieboost met hen.
Raze = Uitwissen
Razing the city annexes it, and starts burning the city to the ground. = De uitwissing van de stad annexeerd het en begint de uitwissing tot de grond.
The population will gradually dwindle until the city is destroyed. = De populatie zal gradueel verminderen totdat de stad vernietigd is.
Original capitals and holy cities cannot be razed. = Originele hoofdsteden en heilige steden kunnen niet verwoest worden.
Destroy = Vernietig
Destroying the city instantly razes the city to the ground. = Het vernietigen van de stand maakt hem instantaan met de grond gelijk.
Remove your troops in our border immediately! = Verwijder je troepen binnen onze grens meteen!
Sorry. = Sorry.
Never! = Nooit!

Offer Declaration of Friendship ([30] turns) = Bied een vriendschapsverkalring aan ([30] beurten)
My friend, shall we declare our friendship to the world? = Mijn vriend, zullen we onze vriendschap verklaren aan de wereld?
Sign Declaration of Friendship ([30] turns) = Teken vriendschapsverklaring ([30] beurten)
We are not interested. = We zijn niet geinteresseerd.
We have signed a Declaration of Friendship with [otherCiv]! = We hebben een vriendschapsverklaring ondertekend met [otherCiv]!
[otherCiv] has denied our Declaration of Friendship! = [otherCiv] heeft onze vriendschapsverklaring afgewezen!

Basics = Basis
Resources = Grondstoffen
Terrains = Terreinen
Tile Improvements = Tegelverbeteringen
Unique to [civName], replaces [unitName] = Uniek voor [civName], vervangt [unitName]
Unique to [civName] = Uniek voor [civName]
Tutorials = Handleidingen
Cost = Kost
May contain [listOfResources] = Kan [listOfResources] bevatten
May contain: = Kan bevatten:
Can upgrade from [unit] = Kan opgewaardeerd worden van [unit] 
Can upgrade from: = Kan opgewaardeerd worden van: 
Upgrades to [upgradedUnit] = Wordt opgewaardeerd tot [upgradedUnit]
Obsolete with [obsoleteTech] = Overbodig met [obsoleteTech]
Occurs on [listOfTerrains] = Doet zich voor op [listOfTerrains]
Occurs on: = Komt voor op:
Placed on [terrainType] = Geplaatst op [terrainType]
Can be found on = Kan gevonden worden op
Improved by [improvement] = Verbeterd door [improvement]
Bonus stats for improvement = Bonus statistieken door verbetering
Buildings that consume this resource = Gebouwen die deze grondstof gebruiken
Buildings that require this resource worked near the city = Gebouwen die deze grondstof nodig hebben welke bewerkt wordt bij de stad 
Units that consume this resource = Eenheden die deze grondstof gebruiken
Can be built on = Kan gebouwd worden op
or [terrainType] = of  [terrainType]
Can be constructed by = Kan gebouwd worden door
Defence bonus = Verdedigingsbonus
Movement cost = Bewegingskosten
Open terrain = Open terrein
Rough Terrain = Ruw terrein
for = voor
Missing translations: = Ontbrekende vertalingen: 
Resolution = Resolutie
Tileset = Tegelset
Map editor = Kaartbewerker
Create = Maak
New map = Nieuwe kaart
Empty = Leeg
Language = Taal
Terrains & Resources = Terreinen en grondstoffen
Improvements = Verbeteringen
Clear current map = Ontruim huidige kaart
Save map = Sla kaart op
Download map = Download kaart
Loading... = Laden...
Error loading map! = Fout tijdens laden van kaart
Filter: = Filter:
OK = OK
Exit map editor = Verlaat kaartbewerker
[nation] starting location = [nation] startlocatie
Clear terrain features = Verwijder terreineigenschappen
Clear improvements = Verwijder verbeteringen
Clear resource = Verwijder grondstoffen
Remove units = Verwijder eenheden
Player [index] = Speler [index]
Player [playerIndex] starting location = Speler [playerIndex] startlocatie
Bottom left river = Linksonder rivier
Bottom right river = Rechtsonder rivier
Bottom river = Beneden rivier
Requires = Verreist
Menu = Menu
Brush Size = Penseelgrootte
Map saved = Kaart opgeslagen
Change ruleset = Wijzig regelset
Base terrain [terrain] does not exist in ruleset! = Basis terrein [terrain] bestaat niet in regelset!
Terrain feature [feature] does not exist in ruleset! = Terrein kenmerk [feature] bestaat niet in regelset!
Resource [resource] does not exist in ruleset! = Grondstof [resource] bestaat niet in regelset!
Improvement [improvement] does not exist in ruleset! = Verbetering [improvement] bestaat niet in regelset!
Change map to fit selected ruleset? = Verander van kaart om bij de geselecteerde regelset te passen?

# Civilopedia difficulty levels
Player settings = Spelersinstellingen
Base Happiness = Basis geluk
Extra happiness per luxury = Extra geluk per luxegoed
Research cost modifier = Onderzoekskostenmodificator
Unit cost modifier = Eenhedenkostenmodificator
Building cost modifier = Gebouwenkostenmodificator
Policy cost modifier = Beleidskostenmodificator
Unhappiness modifier = Onvredemodificator
Bonus vs. Barbarians = Bonus tegen Barbaren
Barbarian spawning delay = Barbaarse spawnvertraging
Bonus starting units = Bonus starteenheden

AI settings = AI instellingen
AI city growth modifier = AI stadsgroeimodificator
AI unit cost modifier = AI eenhedenkostmodificator
AI building cost modifier = AI gebouwenkostmodificator
AI wonder cost modifier = AI wonderkostmodificator
AI building maintenance modifier = AI gebouwonderhoudsmodificator
AI unit maintenance modifier = AI eenhedenonderhoudsmodificator
AI unhappiness modifier = AI onvredemodificator
AI free techs = AI gratis techs
Major AI civilization bonus starting units = Bonus starteenheden voor voorname AI beschavingen
City state bonus starting units = Bonus start eenheden voor Stadstaten
Turns until barbarians enter player tiles = Beurten totdat baraberen spelertegels binnenkomen
Gold reward for clearing barbarian camps = Goudbeloning voor het ontruimen van barbarenkampen

# Other civilopedia things
Nations = Naties
Available for [unitTypes] = Beschikbaar voor [unitTypes]
Available for: = Beschikbaar voor:
Free promotion: = Graties promotie:
Free promotions: = Gratis promoties:
Free for [units] = Gratis voor [units]
Free for: = Gratis voor:
Granted by [param] = Verleend door [param]:
Granted by: = Verleend door:
[bonus] with [tech] = [bonus] met [tech]
Difficulty levels = Moeilijkheidsgraden

# Policies

Adopt policy = Neem beleidsvoorstel aan
Adopt free policy = Neem gratis beleidsvoorstel aan
Unlocked at = Ontgrendeld bij
Gain 2 free technologies = Krijg 2 gratis technologiën
All policies adopted = Alle aanvaarde beleidsvoorstellen
Policy branch: [branchName] = Beleidsterrein: [branchName]

# Religions

Choose an Icon and name for your Religion = Kies een icoon en naam voor je religie:
Choose a name for your religion = Kies een naam voor je religie
Choose a [beliefType] belief! = Kies een [beliefType] geloof! 
Choose any belief! = Kies een geloof!
Found [religionName] = Sticht [religionName]
Enhance [religionName] = Hervorm [religionName]
Choose a pantheon = Kies een pantheon
 # Requires translation!
Choose a Religion = 
Found Religion = Sticht religie
Found Pantheon = Sticht pantheon
Follow [belief] = Volg [belief]
Religions and Beliefs = Religies en geloofsovertuigingen
Majority Religion: [name] = Meerderheids religie: [name]
+ [amount] pressure = + [amount] druk 
Holy city of: [religionName] = Heilige stad van: [religionName]
Pressure = druk

# Religion overview screen
Religion Name: = Religie naam: 
Founding Civ: = Gesticht door:
Holy City: = Heilige stad:
Cities following this religion: = Steden met deze religie: 
Click an icon to see the stats of this religion = Klik een icoon om de stats te zien van deze religie
Religion: Off = Religie: uit
Minimal Faith required for\nthe next [Great Prophet]: = Minimale geloof vereist voor\nde volgende [Great Prophet]:
Religions to be founded: = Religies die gesticht\nkunnen worden:
Religious status: = Religieuze status

None = Geen
Pantheon = Pantheon
Founding religion = Stichten van een religie
Religion = Religie
Enhancing religion = Verbeteren van de religie 
Enhanced religion = Verbeterde religie

# Terrains

Impassable = Onbegaanbaar
Rare feature = Uitzonderlijke eigenschap

# terrainFilters (so for uniques like: "[stats] from [terrainFilter] tiles")

All = Alle
Water = Water
Land = Land
Coastal = Kust
River = Rivier
Rough terrain = Ruig terrein
Foreign Land = Vreemd land
Foreign = Vreemd
Friendly Land = Bevriend land
Water resource = Water grondstof
Bonus resource = Bonus grondstof 
Luxury resource = Luxe grondstof
Strategic resource = Strategische grondstof
Fresh water = Zoet water
non-fresh water = Niet-zoet water
Natural Wonder = Natuurlijk wonder
Hybrid = Hybride
Undesirable = Onwenselijk
Desirable = Wenselijk
Featureless = Zonder kenmerken
Fresh Water = Zoet water

# improvementFilters

All Road = Alle weg
Great Improvement =  Grote verbetering
Great = Groot

# Resources

Bison = Bisons
Copper = Koperen
Cocoa = Cacao
Crab = Krabben
Citrus = Citrus
Truffles = Truffles
Strategic = Strategisch
Bonus = Bonus
Luxury = Luxegoed

# Unit types

City = Stad
Civilian = Burger
Melee = Melee
Ranged = Afstands
Scout = Verkenner
Mounted = Bereden
Armor = Pantser
Siege = Belegering

WaterCivilian = WaterBurger
WaterMelee = WaterSlag
WaterRanged = WaterAfstand
WaterSubmarine = WaterDuikboot
WaterAircraftCarrier = WaterVliegdekschip

Fighter = Jachtvliegtuig
Bomber = Bommenwerper
AtomicBomber = Atoombommenwerper
Missile = Raket


# Unit filters and other unit related things

Air = Lucht
air units = Luchteenheden
Barbarian = Barbaren
Barbarians = Barbaren
Embarked = ingescheept
land units = Landeenheden
Military = militair
# Deprecated since 3.15.2, but should still be translated until it is officially removed
military water = militair water
non-air = niet-lucht
Nuclear Weapon = Kernwapen
Submarine = Onderzeeër
submarine units = onderzee eenheid
Unbuildable = Onbouwbaar
water units = Watereenheden
wounded units = gewonde eenheden
Wounded = Gewond

# For the "All newly-trained [relevant] units in this city receive the [] promotion" translation. Relevant as in 'units that can receive'
relevant = relevante

# For "May choose [amount] additional [beliefType] beliefs when [founding/enhancing] a religion"
founding = stichten
enhancing = verbeteren

# Promotions

Pick promotion = Kies een promotie
 OR  = OF 
units in open terrain = eenheden in open terrein
units in rough terrain = eenheden in ruw terrein
Targeting II (air) = Gerichtheid II (lucht)
Targeting III (air) = Gerichtheid III (lucht)
Bonus when performing air sweep [bonusAmount]% = Bonus bij het uitvoeren van een luchtsleep [bonusAmount]%
Dogfighting I = Luchtvechten I
Dogfighting II = Luchtvechten II
Dogfighting III = Luchtvechten III
Choose name for [unitName] = Kies naam voor [unitName]
[unitFilter] units gain the [promotion] promotion =  [unitFilter] eenheden verkrijgen [promotion] promotie

# Multiplayer Turn Checker Service

Enable out-of-game turn notifications = Schakel buiten-spel beurt meldingen in
Time between turn checks out-of-game (in minutes) = Tijd tussen buiten-spel beurtchecks (in minuten)
Show persistent notification for turn notifier service = Toon persistente melding voor beurtmelddienst
Take user ID from clipboard = Neem gebruiker's ID van klembord
Doing this will reset your current user ID to the clipboard contents - are you sure? = Als je dit doet zal de huidige gebruiker's ID gereset worden tot de klembord inhoud - ben je zeker?
ID successfully set! = ID succesvol gezet!
Invalid ID! = Ongeldige ID!


# Mods

Mods = Mods
Download [modName] = Download [modName]
Update [modName] = Update [modName]
Could not download mod list = Kon lijst met mods niet downloaden
Download mod from URL = Download mod van URL
Please enter the mod repository -or- archive zip url: = Voer de url in van de mod repository of de zip in:
Download = Download
Done! = Klaar!
Delete [modName] = Verwijder [modName]
Are you SURE you want to delete this mod? = Weet je zeker dat je deze mod wil verwijderen?
[mod] was deleted. = [mod] is verwijderd.
Updated = Geupdate
Current mods = Huidige mods 
Downloadable mods = Downloadbare mods
Mod info and options = Mod info en opties
Next page = Volgende pagina
Open Github page = Open github pagina
Permanent audiovisual mod = Permanente audiovisuele mod
Installed = Geinstalleerd
Downloaded! = Gedownload!
[modName] Downloaded! = [modName] gedownload!
Could not download [modName] = Kon [modName]niet downloaden
Online query result is incomplete = Online zoekresultaat niet compleet
No description provided = Zonder beschrijving
[stargazers]✯ = [stargazers]✯
Author: [author] = Auteur: [author]
Size: [size] kB = Grootte: [size] kB 
The mod you selected is incompatible with the defined ruleset! = De mod die je geselecteerd hebt is niet compatibel met de regelset!
Sort and Filter = Sorteer en filter
Enter search text = Voer zoektekst in
Sort Current: = Sorteer huidige
Sort Downloadable: = Sorteer downloadbare
Name ￪ = Naam ￪
Name ￬ = Naam ￬
Date ￪ = Datum ￪
Date ￬ = Datum ￬
Stars ￬ = Sterren ￬
Status ￬ = Status ￬


# Uniques that are relevant to more than one type of game object

[stats] from every [param] = [stats] van elke [param]
[stats] from [param] tiles in this city = [stats] van [param] tegels in deze stad
[stats] from every [param] on [tileFilter] tiles = [stats] van elke [param] op [tileFilter] tegels
[stats] for each adjacent [param] = [stats] voor iedere aangrenzende [param]
Must be next to [terrain] = Moet naast [terrain] zijn
Must be on [terrain] = Moet op [terrain] zijn
+[amount]% vs [unitType] = +[amount]% vs [unitType]
+[amount] Movement for all [unitType] units = +[amount] Mobiliteit voor alle [unitType] eenheden 
+[amount]% Production when constructing [param] = +[amount]% Productie bij bouw [param]  
Can only be built on [tileFilter] tiles = Kan alleen op [tileFilter] tegels gebouwd worden
Cannot be built on [tileFilter] tiles = Kan niet op [tileFilter] tegels gebouwd worden
Does not need removal of [feature] = Heeft verwijdering van [feature] niet nodig 
Gain a free [building] [cityFilter] = Verkrijg een gratis [building] [cityFilter]

# Uniques not found in JSON files

Only available after [] turns = Slechts beschikbaar na [] beurten
This Unit upgrades for free = Deze eenheid kan gratis opwaarderen
[stats] when a city adopts this religion for the first time = [stats] als een stad voor het eerst deze religie aanneemt 
Never destroyed when the city is captured = Nooit vernield bij verovering van de stad
Invisible to others = Onzichtbaar voor anderen


# In English we just paste all these conditionals at the end of each unique, but in your language that
# may not turn into valid sentences. Therefore we have the following two translations to determine
# where they should go. 
# The first determines whether the conditionals should be placed before or after the base unique.
# It should be translated with only the untranslated english word 'before' or 'after', without the quotes.
# Example: In the unique "+20% Strength <for [unitFilter] units>", should the <for [unitFilter] units>
# be translated before or after the "+20% Strength"?

ConditionalsPlacement = after

# The second determines the exact ordering of all conditionals that are to be translated.
# ALL conditionals that exist will be part of this line, and they may be moved around and rearranged as you please.
# However, you should not translate the parts between the brackets, only move them around so that when
# translated in your language the sentence sounds natural.
#
# Example: "+20% Strength <for [unitFilter] units> <when attacking> <vs [unitFilter] units> <in [tileFilter] tiles> <during the [eraName]>"
# In what order should these conditionals between <> be translated?
# Note that this example currently doesn't make sense yet, as those conditionals do not exist, but they will in the future.
#
# As this is still under development, conditionals will be added al the time. As a result,
# any translations added for this string will be removed immediately in the next version when more
# conditionals are added. As we don't want to make you retranslate this same line over and over,
# it's removed for now, but it will return once all planned conditionals have been added.


########################### AUTOMATICALLY GENERATED TRANSLATABLE STRINGS ########################### 


######### City filters ###########

in this city = in deze stad
in all cities = in alle steden
in all coastal cities = in alle kuststeden
in capital = in de hoofdstad
in all non-occupied cities = in alle niet-bezette steden
in all cities with a world wonder = in alle steden met een wereldwonder
in all cities connected to capital = in alle steden verbonden met de hoofdstad
in all cities with a garrison = in alle steden met een garnizoen
in all cities in which the majority religion is a major religion = in alle steden waarin de meest-voorkomende religie is een voorname religie
in all cities in which the majority religion is an enhanced religion = in alle steden waarin de meest voorkomende religie is een verbeterde religie
in non-enemy foreign cities = in niet-vijandige buitenlandse steden
in foreign cities = in buitenlandse steden
in annexed cities = in ge-annexeerde steden
in holy cities = in heilige steden
in City-State cities = in stadstaat steden
in cities following this religion = in steden die deze religie volgen

#################### Lines from Buildings from Civ V - Vanilla ####################

Palace = Paleis
Indicates the capital city = Geeft de hoofdstad aan

Monument = Monument
Destroyed when the city is captured = Vernietigd als de stad ingenomen wordt

Granary = Graanschuur
[stats] from [tileFilter] tiles [cityFilter] = [stats] van [tileFilter] tegels [cityFilter] 

 # Requires translation!
'It is not so much for its beauty that the forest makes a claim upon men's hearts, as for that subtle something, that quality of air, that emanation from old trees, that so wonderfully changes and renews a weary spirit.' - Robert Louis Stevenson = 
Temple of Artemis = Tempel van Artemis
[amount]% [stat] [cityFilter] = [amount]% [stat] [cityFilter]
[amount]% Production when constructing [baseUnitFilter] units [cityFilter] = [amount]% productie wanneer je een [baseUnitFilter] aan het bouwen bent [cityFilter]

 # Requires translation!
'They that go down to the sea in ships, that do business in great waters; these see the works of the Lord, and his wonders in the deep.' - The Bible, Psalms 107:23-24 = 
The Great Lighthouse = De Grote Vuurtoren
[amount] Movement = [amount] Actie
[amount] Sight = [amount] zicht

Stone Works = Steenhouwerij
Must not be on [terrainFilter] = Mag niet op [terrainFilter] zijn

'Time crumbles things; everything grows old and is forgotten under the power of time' - Aristotle = '
Stonehenge = Stonehenge

Library = Bibliotheek
[stats] per [amount] population [cityFilter] = [stats] per [amount] populatie [cityFilter] 

Paper Maker = Papier Maker

'Libraries are as the shrine where all the relics of the ancient saints, full of true virtue, and all that without delusion or imposture are preserved and reposed.' - Sir Francis Bacon = 'Bibliotheken zijn als het heiligdom waar alle relikwieën van de oude heiligen, vol van ware deugd, en dat alles zonder misleiding of bedrog worden bewaard.' - Sir Francis Bacon
The Great Library = De Grote Bibliotheek
Free Technology = Gratis Technologie

Circus = Circus

Water Mill = Watermolen

Floating Gardens = Drijvende Tuinen

Walls = Muren

Walls of Babylon = Muren van Babylon

 # Requires translation!
'O, let not the pains of death which come upon thee enter into my body. I am the god Tem, and I am the foremost part of the sky, and the power which protecteth me is that which is with all the gods forever.' - The Book of the Dead, translated by Sir Ernest Alfred Wallis Budge = 
The Pyramids = De Piramides
[amount]% tile improvement construction time = [amount]% tegelverbetering bouwtijd  
[amount] free [baseUnitFilter] units appear = [amount] gratis [baseUnitFilter] eenheden verschijnen

 # Requires translation!
'The whole earth is the tomb of heroic men and their story is not given only on stone over their clay but abides everywhere without visible symbol woven into the stuff of other men's lives.' - Pericles = 
Mausoleum of Halicarnassus = Mausoleum van Halicarnassus
Provides a sum of gold each time you spend a Great Person = Levert een hoeveelheid goud elke keer dat je een Groot Persoon verbruikt

Barracks = Kazerne
New [baseUnitFilter] units start with [amount] Experience [cityFilter] = Nieuwe [baseUnitFilter] eenheden starten met [amount] ervaring [cityFilter]

Krepost = Krepost 
[amount]% Culture cost of natural border growth [cityFilter] = [amount]% cultuurkosten voor natuurlijke grensuitbreiding [cityFilter]
[amount]% Gold cost of acquiring tiles [cityFilter] = [amount]% goudkosten voor verkrijgen van tegels [cityFilter]

 # Requires translation!
'He spoke, the son of Kronos, and nodded his head with the dark brows, and the immortally anointed hair of the great god swept from his divine head, and all Olympos was shaken' - The Iliad = 
Statue of Zeus = Standbeeld van Zeus
[amount]% Strength = [amount]% Kract

Lighthouse = Vuurtoren

Stable = Stal

Courthouse = Gerechtsgebouw
Remove extra unhappiness from annexed cities = Verwijdert extra onvrede van geannexeerde steden 
Can only be built [cityFilter] = Kan alleen gebouwd worden [cityFilter]

 # Requires translation!
'I think that if ever a mortal heard the word of God it would be in a garden at the cool of the day.' - F. Frankfort Moore = 
Hanging Gardens = Hangende tuinen

Colosseum = Colloseum

Circus Maximus = Circus Maximus
Cost increases by [amount] per owned city = Kosten nemen toe met [amount] per stad in bezit

 # Requires translation!
'The art of war teaches us to rely not on the likelihood of the enemy's not attacking, but rather on the fact that we have made our position unassailable.' - Sun Tzu = 
Great Wall = Grote Muur
Enemy land units must spend 1 extra movement point when inside your territory (obsolete upon Dynamite) = Vijandelijke landeenheden verbruiken 1 extra bewegingspunt binnen je gebied (tot de ontdekking van dynamiet)

Temple = Tempel

Burial Tomb = Graftombe
Doubles Gold given to enemy if city is captured = Verdubbeld goud voor de vijand als de stad is veroverd 

Mud Pyramid Mosque = Modder piramide moskee 

National College = Nationaal college

 # Requires translation!
'The ancient Oracle said that I was the wisest of all the Greeks. It is because I alone, of all the Greeks, know that I know nothing' - Socrates = 
The Oracle = Het Orakel
Free Social Policy = Gratis sociaal beleid

National Epic = Nationaal Epos
[amount]% great person generation [cityFilter] = [amount]% groot persoon generatie [cityFilter] 

Market = Markt

Bazaar = Bazaar
Provides 1 extra copy of each improved luxury resource near this City = Levert 1 extra exemplaar van elke verbeterd luxegoed bij deze stad   

Mint = Munt

Aqueduct = Aquaduct
[amount]% Food is carried over after population increases [cityFilter] = [amount]% voedsel is overgebracht na bevolkingsgroei [cityFilter]

Heroic Epic = Heldenepos
All newly-trained [baseUnitFilter] units [cityFilter] receive the [promotion] promotion = Alle nieuwe [baseUnitFilter] eenheden [cityFilter] ontvangen de [promotion] promotie 

 # Requires translation!
'Why man, he doth bestride the narrow world like a colossus, and we petty men walk under his huge legs, and peep about to find ourselves dishonorable graves.' - William Shakespeare, Julius Caesar = 
Colossus = Kolossus

Garden = Tuin

Monastery = Klooster

 # Requires translation!
'For it soars to a height to match the sky, and as if surging up from among the other buildings it stands on high and looks down upon the remainder of the city, adorning it, because it is a part of it, but glorying in its own beauty' - Procopius, De Aedificis = 
Hagia Sophia = Hagia Sophia

 # Requires translation!
'The temple is like no other building in the world. It has towers and decoration and all the refinements which the human genius can conceive of.' - Antonio da Magdalena = 
Angkor Wat = Angkor Wat

 # Requires translation!
'The katun is established at Chichen Itza. The settlement of the Itza shall take place there. The quetzal shall come, the green bird shall come. Ah Kantenal shall come. It is the word of God. The Itza shall come.' - The Books of Chilam Balam = 
Chichen Itza = Chichen Itza
 # Requires translation!
[amount]% Golden Age length = 

National Treasury = Nationale schatkist

 # Requires translation!
'Few romances can ever surpass that of the granite citadel on top of the beetling precipices of Machu Picchu, the crown of Inca Land.' - Hiram Bingham = 
Machu Picchu = Machu Picchu
Gold from all trade routes +25% = Van alle handelroutes +25% goud
Must have an owned [tileFilter] within [amount] tiles = Moet [tileFilter] bezitten binnen [amount] tegels 

Workshop = Werkplaats

Longhouse = Langhuis

Forge = Smederij
[amount]% Production when constructing [buildingFilter] buildings [cityFilter] = [amount]% productie wanneer je [buildingFilter] gebouwen bouwt [cityFilter]

Harbor = Haven
Connects trade routes over water = Verbindt handelsroutes over water

University = Universiteit

Wat = Wat

Oxford University = Universiteit van Oxford

 # Requires translation!
'Architecture has recorded the great ideas of the human race. Not only every religious symbol, but every human thought has its page in that vast book.' - Victor Hugo = 
Notre Dame = Notre Dame

Castle = Kasteel

Mughal Fort = Mogol fort
[stats] = [stats]

 # Requires translation!
'Bushido is realized in the presence of death. This means choosing death whenever there is a choice between life and death. There is no other reasoning.' - Yamamoto Tsunetomo = 
Himeji Castle = Kasteel Himeji

Ironworks = IJzergieterij

Armory = Wapenkamer

Observatory = Sterrenwacht

Opera House = Opera

'I live and love in God's peculiar light.' - Michelangelo Buonarroti = 'Ik leef en heb lief in Gods eigenaardige licht.' - Michelangelo Buonarroti
Sistine Chapel = Sixtijnse Kapel

Bank = Bank

Satrap's Court = Satraapshof

'Most of us can, as we choose, make of this world either a palace or a prison' - John Lubbock = 'De meeste van ons kunnen, terwijl we spreken, van deze wereld een paleis of een gevangenis maken' - John Lubbock
Forbidden Palace = Verboden Paleis
[amount]% unhappiness from population [cityFilter] = [amount]% onvrede van bevolking [cityFilter] 

Theatre = Theater

Seaport = Zeehaven

Hermitage = Hermitage

'The Taj Mahal rises above the banks of the river like a solitary tear suspended on the cheek of time.' - Rabindranath Tagore = 'De Taj Mahal rijst boven de oevers van de rivier uit als een eenzame traan die op de wang van de tijd hangt.' - Rabindranath Tagore
Taj Mahal = Taj Mahal
Empire enters golden age = Het rijk betreed een gouden eeuw

'Things always seem fairer when we look back at them, and it is out of that inaccessible tower of the past that Longing leans and beckons.' - James Russell Lowell = 'Dingen lijken altijd eerlijker als we erop terugkijken, en het is uit die ontoegankelijke toren van het verleden dat verlangen leunt en wenkt.' - James Russell Lowell 
Porcelain Tower = Porceleinen Toren
Free [baseUnitFilter] appears = Gratis [baseUnitFilter] verschijnt
Science gained from research agreements [amount]% = Wetenschap verkregen van onderzoeksovereenkomsten [amount]%

Windmill = Windmolen

'The Law is a fortress on a hill that armies cannot take or floods wash away.' - The Prophet Muhammed = 'De Wet is een vesting op een heuvel die legers niet kunnen innemen of overstromingen kunnen wegspoelen' - De Profeet Mohammed
Kremlin = Kremlin
[amount]% City Strength from defensive buildings = [amount]% Stadsterkte van defensieve gebouwen

Museum = Museum

'Every genuine work of art has as much reason for being as the earth and the sun' - Ralph Waldo Emerson = 'Elk echt kunstwerk heeft evenveel reden om er te zijn als de aarde en de zon' - Ralph Waldo Emerson
The Louvre = Het Louvre

Public School = Openbare school

Factory = Fabriek

'To achieve great things, two things are needed: a plan, and not quite enough time.' - Leonard Bernstein = 'Om grootse dingen te bereiken zijn twee dingen nodig: een plan, en niet echt genoeg tijd.' - Leonard Bernstein
Big Ben = Big Ben
[stat] cost of purchasing items in cities [amount]% = [stat] kosten om items aan te schaffen in steden [amount]% 

Military Academy = Militaire academie

 # Requires translation!
'Pale Death beats equally at the poor man's gate and at the palaces of kings.' - Horace = 
Brandenburg Gate = Brandenburger Tor

Arsenal = Arsenaal

Hospital = Ziekenhuis

Stock Exchange = Beurs

Broadcast Tower = Uitzendingstoren

'We live only to discover beauty, all else is a form of waiting' - Kahlil Gibran = 'We leven alleen om schoonheid te ontdekken, al het andere is een vorm van wachten' - Kahlil Gibran
Eiffel Tower = Eiffeltoren
Provides 1 happiness per 2 additional social policies adopted = Levert 1 geluk per 2 extra aangenomen sociale beleidsvoorstellen  

 # Requires translation!
'Give me your tired, your poor, your huddled masses yearning to breathe free, the wretched refuse of your teeming shore. Send these, the homeless, tempest-tossed to me, I lift my lamp beside the golden door!' - Emma Lazarus = 
Statue of Liberty = Vrijheidsbeeld
[stats] from every specialist [cityFilter] = [stats] van elke specialist [cityFilter]

Military Base = Militaire basis

'Come to me, all who labor and are heavy burdened, and I will give you rest.' - New Testament, Matthew 11:28 = Kom allen tot Mij die vermoeid en belast zijn, en Ik zal u rust geven - Nieuwe Testament, Mattheus 11:28
Cristo Redentor = Cristo Redentor
[amount]% Culture cost of adopting new Policies = [amount]% Cultuurkosten om nieuw beleid te adopteren

Research Lab = Onderzoekslab

Medical Lab = Medisch Lab


Stadium = Stadion

'Those who lose dreaming are lost.' - Australian Aboriginal saying = 'Wie zijn dromen kwijtraakt, is verloren.' - Australische Aboriginal gezegde
Sydney Opera House = Sydney Operahuis

Manhattan Project = Manhattan Project
Enables nuclear weapon = Maakt nucleair wapen mogelijk
Triggers a global alert upon completion = Triggert een globaal alarmsignaal bij voltooiing

 # Requires translation!
'In preparing for battle I have always found that plans are useless, but planning is indispensable.' - Dwight D. Eisenhower = 
Pentagon = Pentagon
[amount]% Gold cost of upgrading = [amount]% Goud kosten voor upgraden

Solar Plant = Zonne-energiecentrale
 # Requires translation!
Only available = 

Nuclear Plant = Kerncentrale

Apollo Program = Apollo programma
Enables construction of Spaceship parts = Ontgrendelt productie van ruimteschip onderdelen

SS Cockpit = SS Cockpit
Spaceship part = Ruimteschip onderdeel

SS Booster = SS Booster

Spaceship Factory = Ruimtescheepswerf

 # Requires translation!
'More than ever before in human history, we share a common destiny. We can master it only if we face it together. And that is why we have the United Nations.' - Kofi Annan = 
United Nations = Verenigde Naties
Triggers voting for the Diplomatic Victory = Triggert stemming voor diplomatieke overwinning

SS Engine = SS Motor

SS Stasis Chamber = SS stase kamer

Utopia Project = Utopia Project
Hidden until [amount] social policy branches have been completed = Verborgen totdat [amount] sociale beleidsdoelen voltooid zijn 
Triggers a global alert upon build start = Veroorzaakt een globaal alarmsignaal bij hhet starten
Triggers a Cultural Victory upon completion = Veroorzaakt een Culturele overwinning bij voltooiing


#################### Lines from Difficulties from Civ V - Vanilla ####################

Settler = Kolonist

Chieftain = Hoofdman

Warlord = Krijgsheer

Prince = Prins

King = Koning
Era Starting Unit = starteenheid Era

Emperor = Keizer

Immortal = Onsterfelijk
Worker = Werker

Deity = Godheid


#################### Lines from Eras from Civ V - Vanilla ####################

Warrior = Strijder
Ancient era = Oude tijdperk

Spearman = Speerman
Classical era = Klassieke tijdperk

Medieval era = Middeleeuwen

Pikeman = Piekenier
Renaissance era = Renaissance

Musketman = Musketsoldaat
Industrial era = Industrieele

Rifleman = Geweersoldaat
Modern era = Moderne

Infantry = Infanterie
Atomic era = Atoomtijdperk

Information era = Informaticatijdperk

Future era = Toekomst


#################### Lines from GlobalUniques from Civ V - Vanilla ####################


#################### Lines from Nations from Civ V - Vanilla ####################

Spectator = Toeschouwer

Nebuchadnezzar II = Nebuchadnezzar II 
The demon wants the blood of soldiers! = De demoon wil het bloed van soldaten!
Oh well, I presume you know what you're doing. = Nou ja, ik neem aan dat je weet wat je doet.
It is over. Perhaps now I shall have peace, at last. = Het is voorbij. Misschien heb ik nu eindelijk vrede.
Are you real or a phantom? = Ben je echt of een spook?
It appears that you do have a reason for existing – to make this deal with me. = Het lijkt erop dat je een reden hebt om te bestaan – om deze deal met mij te sluiten.
Greetings. = Gegroet.
What do YOU want?! = Wat wil JIJ?!
Ingenuity = Vindingrijkheid
May the blessings of heaven be upon you, O great Nebuchadnezzar, father of mighty and ancient Babylon! Young was the world when Sargon built Babylon some five thousand years ago, long did it grow and prosper, gaining its first empire the eighteenth century BC, under godlike Hammurabi, the giver of law. Although conquered by the Kassites and then by the Assyrians, Babylon endured, emerging phoenix-like from its ashes of destruction and regaining its independence despite its many enemies. Truly was Babylon the center of arts and learning in the ancient world. O Nebuchadnezzar, your empire endured but a short time after your death, falling to the mighty Persians, and then to the Greeks, until the great city was destroyed by 141 BC. = Moge je de zegeningen van de hemel ontvangen, O grote Nebuchadnezzar, vader van het machtige en aloude Babylon! De wereld was jong toen Sargon Babylon bouwde, vijf duizend jaar geleden. Lang groeide ze in voorspoed en verkreeg zijn eerste rijk in de achtiende eeuw v.Chr., onder de goddelijke Hammurabi, de wetgever. Hoewel Babylon veroverd werd door de Kassieten en daarna door de Assyriërs, hield ze stand en herrees ze als een Feniks uit de as van verwoesting en herkreeg haar onafhankelijkheid in weerwil van haar vele vijanden. Babylon was waarlijk het centrum van de kunsten en de wetenschap. O Nebuchadnezzar, je rijk hield slechts kort stand na je dood, viel voor de machtige Perzen, toen voor de Grieken, tot de grootse stad vernietigd werd in 141 v.Chr. 
But is Babylon indeed gone forever, great Nebuchadnezzar? Your people look to you to bring the empire back to life once more. Will you accept the challenge? Will you build a civilization that will stand the test of time? = Maar is Babylon echt voor altijd verdwenen, grote Nebuchadnezzar? Je volk verwachten dat het rijk opnieuw laat herleven. Accepteer je deze uitdaging? Zal je een beschaving bouwen die de tand des tijds kan weerstaan?
Babylon = Babylon
Akkad = Akkad
Dur-Kurigalzu = Dur-Kurigalzu
Nippur = Nippoer
Borsippa = Borsippa
Sippar = Sippara
Opis = Opis 
Mari = Mari
Shushan = Susa
Eshnunna = Eshnunna
Ellasar = Ellasar
Erech = Uruk
Kutha = Kutha
Sirpurla = Sirpur
Neribtum = Nerebtum
Ashur = Assur
Ninveh = Nineve
Nimrud = Nimrod
Arbela = Erbil
Nuzi = Nuzi
Arrapkha = Arrapha
Tutub = Tutub
Shaduppum = Shaduppum
Rapiqum = Rapiqum
Mashkan Shapir = Mashkan Shapir
Tuttul = Tuttul
Ramad = Ramad
Ana = Ana
Haradum = Haradum
Agrab = Agrab
Uqair = Uqair
Gubba = Gubba
Hafriyat = Hafriyat
Nagar = Naga
Shubat Enlil = Shubat Enlil
Urhai = Urhai
Urkesh = Urkesh
Awan = Awan
Riblah = Riblah
Tayma = Tayma
Receive free [unit] when you discover [tech] = Ontvang een gratis [unit] wanneer je [tech] ontdekt
[greatPerson] is earned [amount]% faster = [greatPerson] wordt [amount]% sneller verkregen

Alexander = Alexander
You are in my way, you must be destroyed. = Je staat me in de weg, je zult vernietigd moeten worden.
As a matter of fact I too grow weary of peace. = Trouwens, ook ik word de vrede moe.
You have somehow become my undoing! What kind of beast are you? = Op een of andere manier ben je mijn ondergang geworden. Wat voor beest ben jij?
Hello stranger! I am Alexandros, son of kings and grandson of the gods! = Hallo vreemdeling! Ik ben Alexandros, zoon van koningen en kleinzoon van goden!
My friend, does this seem reasonable to you? = Mijn vriend, lijkt dit jouw redelijk?
Greetings! = Gegroet!
What? = Wat?
Hellenic League = Helleense bond
May the blessings of the gods be upon you, oh great King Alexander! You are the ruler of the mighty Greek nation. Your people lived for so many years in isolated city-states - legendary cities such as Athens, Sparta, Thebes - where they gave the world many great things, such as democracy, philosophy, tragedy, art and architecture, the very foundation of Western Civilization. Although few in number and often hostile to each other, in the 5th century BC they were able to defeat their much larger neighbor, Persia, on land and sea. = Moge de goden je zegenen, o grote koning Alexander! Je heerst over de machtige Griekse natie. Je volk leefde vele jaren in geisoleerde stadstaten - legendarische steden als Athene, Sparte, Thebe - en schonk de wereld grootse zaken, zoals de democratie, filosofie, tragedie, kunst en architectuur, de basis van de westerse beschaving. Hoewel niet talrijk en elkaar vaak vijandig gezind, versloeg je mensen in de 5de eeuw v.Chr. het naburige en veel grotere Perzische rijk op land in op zee.
Alexander, your people stand ready to march to war, to spread the great Greek culture to millions and to bring you everlasting glory. Are you ready to accept your destiny, King Alexander? Will you lead your people to triumph and greatness? Can you build a civilization that will stand the test of time? = Alexander, je volk staat klaar om ten oorlog te trekken, om de grootse Griekse cultuur te verspreiden en je eeuwigdurende roem te schenken. Ben je klaar om je lotsbestemming te vervullen, koning Alexander? Zal je je volk tot triomf en grootheid leiden? Kun je een beschaving bouwen die de tand des tijds kan weerstaan?
Athens = Athene
Sparta = Sparta
Corinth = Korinthe
Argos = Argos
Knossos = Knossos
Mycenae = Mycene
Pharsalos = Farsala
Ephesus = Efeze
Halicarnassus = Halicarnassus 
Rhodes = Rhodos
Eretria = Eretria
Pergamon = Pergamon
Miletos = Milete
Megara = Megara
Phocaea = Phocaea
Sicyon = Sicyon
Tiryns = Tiryns
Samos = Samos
Mytilene = Mytilene
Chios = Chios
Paros = Paros
Elis = Ellis
Syracuse = Syracuse
Herakleia = Heracleum
Gortyn = Gortyn
Chalkis = Chalkis
Pylos = Pylos
Pella = Pella
Naxos = Naxos
Larissa = Larissa
Apollonia = Appolonië
Messene = Messenna
Orchomenos = Orchomenos
Ambracia = Ambracia
Kos = Kos
Knidos = Knidos
Amphipolis = Amphipolis
Patras = Patras
Lamia = Lamia
Nafplion = Nafplion
Apolyton = Apolyton
Greece = Griekenland
[amount]% City-State Influence degradation = [amount]% Stadstaat invloed degredatie 
City-State Influence recovers at twice the normal rate = Stadstaat invloed hersteld zich met twee keer de normale waarde
City-State territory always counts as friendly territory = Stadstaat-territorium geldt altijd as bevriend territorium

Wu Zetian = Wu Zetian
You won't ever be able to bother me again. Go meet Yama. = Je zal me niet meer lastig vallen. Ga en groet Yama. 
Fool! I will disembowel you all! = Dwaas! Ik zal jullie allemaal jullie ingewanden laten zien!
You have proven to be a cunning and competent adversary. I congratulate you on your victory. = Je heb je een sluw en vaardig tegenstander betoond. Ik feliciteer je met je overwinning.
Greetings, I am Empress Wu Zetian. China desires peace and development. You leave us alone, we'll leave you alone. = Gegroet, ik ben keizerin Wu Zetian. China wenst vrede en ontwikkeling. Jullie laten ons met rust, wij laten jullie met rust. 
My friend, do you think you can accept this request? = Mijn vriend, denk je dat je dit verzoek kunt inwilligen?
How are you today? = Hoe gaat het vandaag met u?
Oh. It's you? = Oh. Ben jij het?
Art of War = De kunst van het oorlogvoeren
The Blessings of Heaven be upon you. Empress Wu Zetian, most beautiful and haughty ruler of China! Oh great Empress, whose shadow causes the flowers to blossom and the rivers to flow! You are the leader of the Chinese, the oldest and the greatest civilization that humanity has ever produced. China's history stretches back into the mists of time, its people achieving many great things long before the other upstart civilizations were even conceived. China's contributions to the arts and sciences are too many and too wondrous to do justice to - the printing press, gunpowder, the works of Confucius - these are but a few of the gifts China has given to an undeserving world! = Zij de zegen van de hemel met je. Keizerin Wu Zetian, schone en trotse heerser van China! O grote keizerin, in wiens schaduw bloemen gaan bloeien en rivieren gaan stromen! Je bent leider van de Chinezen, de oudste en grootste beschaving die de mensheid ooit voortgebracht heeft. De geschiedenis van China gaat terug tot onheugelijke tijden, haar volk heeft grootse prestaties behaald lang voordat veel andere beschavingen zelfs maar geboren waren. De bijdrages van China tot de kunsten en wetenschappen zijn ontelbaar en te buitengewoon om recht te doen - de drukpers, het buskruit, de werken van Confucius - dit zijn slechts enkele van de zaken die China geschonken aan een wereld die dat niet verdient!   
You, great Queen, who, with cunning and beauty, rose from the position of lowly concubine to that of Divine Empress - your people call out to you to lead them! Great China is once again beset on all sides by barbarians. Can you defeat all your many foes and return your country to greatness? Can you build a civilization to stand the test of time? = Jij, grote koningin, die met list en schoonheid rees van nederige concubine tot goddelijke keizerin - je volk roept je op het te leiden! Groot China wordt weer omringd door barbaren. Kan jij al je tegenstanders verslaan en je land weer naar grootheid leiden? Kun je een beschaving bouwen die de tand des tijds kan weerstaan?
Beijing = Beijing
Shanghai = Shanghai
Guangzhou = Kanton
Nanjing = Nanjing
Xian = Xi'an
Chengdu = Chengdu
Hangzhou = Hangzhou
Tianjin = Tianjin
Macau = Macau
Shandong = Shandong
Kaifeng = Kaifeng
Ningbo = Ningbo
Baoding = Baoding
Yangzhou = Yangzhou
Harbin = Harbin
Chongqing = Chongqing
Luoyang = Luoyang
Kunming = Kunming
Taipei = Taipei
Shenyang = Shenyang
Taiyuan = Taiyuan
Tainan = Tainan
Dalian = Dalian
Lijiang = Lijiang
Wuxi = Wuxi
Suzhou = Suzhou
Maoming = Maoming
Shaoguan = Shaoguan
Yangjiang = Yangjiang
Heyuan = Heyuan
Huangshi = Huangshi
Yichang = Yichang
Yingtian = Yingtian
Xinyu = Xingyu
Xinzheng = Xinzheng
Handan = Handan
Dunhuang = Dunhuang
Gaoyu = Goayu
Nantong = Nantong
Weifang = Weifang
Xikang = Xikang
China = China
Great General provides double combat bonus = Groot generaal levert dubbele gevechtsbonus op 

Ramesses II = Ramses II
You are but a pest on this Earth, prepare to be eliminated! = Je bent slecht ongedierte op deze Aarde, maak je op om geëlimineerd te worden!
You are a fool who evokes pity. You have brought my hostility upon yourself and your repulsive civilization! = Je bent een idioot die slechts medelijden opwekt. Je hebt mijn vijandschap opgewekt, jegens jezelf en je  weerzinwekkende beschaving!
Strike me down and my soul will torment yours forever, you have won nothing. = Versla me en mijn ziel zal je voor eeuwig kwellen, niks zal je gewonnen hebben.
Greetings, I am Ramesses the god. I am the living embodiment of Egypt, mother and father of all civilizations. = Gegroet, ik ben Ramses de god. De belichaming van Egypte, moeder en vader van alle beschaving.
Generous Egypt makes you this offer. = Genereus Egypte doet je dit aanbod.
Good day. = Goede dag.
Oh, it's you. = O, jij bent 't.
Monument Builders = Bouwers van monumenten
We greet thee, oh great Ramesses, Pharaoh of Egypt, who causes the sun to rise and the Nile to flow, and who blesses his fortunate people with all the good things of life! Oh great lord, from time immemorial your people lived on the banks of the Nile river, where they brought writing to the world, and advanced mathematics, sculpture, and architecture. Thousands of years ago they created the great monuments which still stand tall and proud. = We groeten U, grote Ramses, farao van Egypte, degene die de zon doet opkomen en de Nijl laat stromen, and degene die zijn fortuinlijk volk zegend met alle goeden dingen! O grote heer, since onheugelijke tijden woonde je volk op de oevers van de Nijl, waar ze het schrift uitvonden, evenals geavanceerde wiskunde, beeldhouwkunst, en architectuur. Duizenden jaren geleden creëerde het monumenten die nog altijd trots overeind staan.
Oh, Ramesses, for uncounted years your people endured, as other petty nations around them have risen and then fallen into dust. They look to you to lead them once more into greatness. Can you honor the gods and bring Egypt back to her rightful place at the very center of the world? Can you build a civilization that will stand the test of time? = O, Ramses, je volk heeft ontelbare jaren volgehouden, waar andere naties om hen heen opkwamen en tot stof vergingen. Ze rekenen er op dat je hen weer tot grootheid zult leiden. Kun je de goden eren en Egypte weer haar rechtmatige plaats als middelpunt van de wereld doen innemen? Kan je een beschaving bouwen die de tand des tijds kan weerstaan?
Thebes = Thebe
Memphis = Memphis
Heliopolis = Heliopolis
Elephantine = Elefantine
Alexandria = Alexandrië
Pi-Ramesses = Pi-Ramesse
Giza = Giza
Byblos = Byblos
Akhetaten = Akhetate
Hieraconpolis = Hieraconpolis
Abydos = Abedjoe
Asyut = Assioet
Avaris = Avaris
Lisht = El-lish
Buto = Butosus
Edfu = Edfu
Pithom = Pithom
Busiris = Busiris
Kahun = El-lahun
Athribis = Athribis
Mendes = Mende
Elashmunein = Elashmunein
Tanis = Tanis
Bubastis = Boebastis
Oryx = Oryx
Sebennytus = Sebennytus
Akhmin = Achmim
Karnak = Karnak
Luxor = Luxor
El Kab = Necheb
Armant = Armant
Balat = Balat
Ellahun = El-Lahun
Hawara = Hawara
Dashur = Dashur
Damanhur = Damanhur
Abusir = Abusir
Herakleopolis = Heracleopolis 
Akoris = Akoris
Benihasan = Beni-Hassan
Badari = Badari
Hermopolis = Hermopolis
Amrah = Amra
Koptos = Koptos
Ombos = Ombos
Naqada = Naqada
Semna = Semna
Soleb = Soleb
Egypt = Egypte
[amount]% Production when constructing [buildingFilter] wonders [cityFilter] = [amount]% Productie wanneer je [buildingFilter] wonderen bouwt [cityFilter]

Elizabeth = Elizabeth
By the grace of God, your days are numbered. = Bij gods genade, je dagen zijn geteld.
We shall never surrender. = Wij zullen ons nooit overgeven.
You have triumphed over us. The day is yours. = Je hebt ons overwonnen. Deze dag is van jouw.
We are pleased to meet you. = We zijn blij je te ontmoeten.
Would you be interested in a trade agreement with England? = Ben je geïnteresseerd in een handelsovereenkomst met Engeland?
Hello, again. = Hallo, alweer.
Oh, it's you! = O, jij bent 't.
Sun Never Sets = De zon gaat nooit onder.
Praises upon her serene highness, Queen Elizabeth Gloriana. You lead and protect the celebrated maritime nation of England. England is an ancient land, settled as early as 35,000 years ago. The island has seen countless waves of invaders, each in turn becoming a part of the fabric of the people. Although England is a small island, for many years your people dominated the world stage. Their matchless navy, brilliant artists and shrewd merchants, giving them power and influence far in excess of their mere numbers. = Lof komt toe aan hare serene hoogheid, koningin Elizabeth Gloriana. Je leidt en beschermd de gevierde zeevarende Engelse natie. Engeland is een oud land, al 35000 jaar gekoloniseerd. Het eiland heeft ontelbare golfen van indringers gezien, die elk op hun beurt een deel werden van het volk. Hoewel Engeland een klein eiland is, heeft je volk de wereld vele jaren gedomineerd. Zijn ongeëvenaarde marine, brilliante kunstenaars en uitgekookte handelslui oefenden een macht en invloed uit die ver uitstegen boven wat getalsmatig verwacht mog worden.    
Queen Elizabeth, will you bring about a new golden age for the English people? They look to you once more to return peace and prosperity to the nation. Will you take up the mantle of greatness? Can you build a civilization that will stand the test of time? = Koningin Elizabeth, zal je zorgen voor een nieuwe gouden eeuw voor het Engelse volk? Ze rekenen er op dat je de natie weer vrede en welvaart brengt. Neem je deze mantel van grootheid aan? Kan je een beschaving bouwen die de tand des tijds kan weerstaan?
London = London
York = York
Nottingham = Nottingham
Hastings = Hastings 
Canterbury = Canterbury
Coventry = Coventry
Warwick = Warwick
Newcastle = Newcastle
Oxford = Oxford
Liverpool = Liverpool
Dover = Dover
Brighton = Brighton
Norwich = Norwich
Leeds = Leeds
Reading = Reading
Birmingham = Birmingham
Richmond = Richmond
Exeter = Exeter
Cambridge = Cambridge
Gloucester = Gloucester
Manchester = Manchester
Bristol = Bristol
Leicester = Leicester
Carlisle = Carlisle
Ipswich = Ipswich
Portsmouth = Portsmouth
Berwick = Berwick
Bath = Bath
Mumbles = Mumbles
Southampton = Southampton
Sheffield = Sheffield
Salisbury = Salisbury
Colchester = Colchester
Plymouth = Plymouth
Lancaster = Lancaster
Blackpool = Blackpool
Winchester = Winchester
Hull = Hull
England = Engeland

Napoleon = Napoleon
You're disturbing us, prepare for war. = Je verstoort ons, maak je klaar voor oorlog
You've fallen into my trap. I'll bury you. = Je bent in mijn val gelopen. Ik zal je begraven.
I congratulate you for your victory. = I feliciteer je met je overwinning
Welcome. I'm Napoleon, of France; the smartest military man in world history. = Welkom. Ik ben Napoleon, uit Frankrijk; Het grootste militaire genie in de wereldgeschiedenis.
France offers you this exceptional proposition. = Frankrijk bied jou dit exceptionele aanbod aan.
Hello. = Hallo.
It's you. = Jij bent het.
Ancien Régime = Ancien Régime
 # Requires translation!
Long life and triumph to you, First Consul and Emperor of France, Napoleon I, ruler of the French people. France lies at the heart of Europe. Long has Paris been the world center of culture, arts and letters. Although surrounded by competitors - and often enemies - France has endured as a great nation. Its armies have marched triumphantly into battle from one end of the world to the other, its soldiers and generals among the best in history. = 
 # Requires translation!
Napoleon Bonaparte, France yearns for you to rebuild your empire, to lead her once more to glory and greatness, to make France once more the epicenter of culture and refinement. Emperor, will you ride once more against your foes? Can you build a civilization that will stand the test of time? = 
Paris = Paris
Orleans = Orleans
Lyon = Lyon
Troyes = Troyes
Tours = Tours
Marseille = Marseille 
Chartres = Chartres 
Avignon = Avignon 
Rouen = Rouen 
Grenoble = Grenoble 
Dijon = Dijon 
Amiens = Amiens 
Cherbourg = Cherbourg 
Poitiers = Poitiers 
Toulouse = Toulouse 
Bayonne = Bayonne 
Strasbourg = Strasbourg 
Brest = Brest 
Bordeaux = Bordeaux 
Rennes = Rennes 
Nice = Nice 
Saint Etienne = Saint Etienne
Nantes = Nantes 
Reims = Reims 
Le Mans = Le Mans
Montpellier = Montpellier
Limoges = Limoges
Nancy = Nancy
Lille = Lille
Caen = Caen
Toulon = Toulon
Le Havre = Le Havre
Lourdes = Lourdes
Cannes = Cannes
Aix-En-Provence = Aix-En-Provence
La Rochelle = La Rochelle
Bourges = Bourges
Calais = Calais
France = Frankrijk
[stats] [cityFilter] = [stats] [cityFilter]

Catherine = Catharina
You've behaved yourself very badly, you know it. Now it's payback time. = Je hebt jezelf slecht gedragen, en dat weet je. Het is tijd voor wraak.
You've mistaken my passion for a weakness, you'll regret about this. = Je hebt mijn passie verward voor een zwakte, dit zal je bezuren.
We were defeated, so this makes me your prisoner. I suppose there are worse fates. = We zijn verslagen, zo ik ben jouw gevangene. Ik veronderstel dat het lot slechter kan zijn.
I greet you, stranger! If you are as intelligent and tactful as you are attractive, we'll get along just fine. = Welkom vreemdeling. Je bent zo intelligent en tactvol als je knap bent, wij zullen goed met elkaar op kunnen schieten.
How would you like it if I propose this kind of exchange? = Wat vind je ervan als ik je deze ruil aanbied.
Hello! = Hallo!
What do you need?! = Wat heb je nodig?!
Siberian Riches = Siberische rijkdommen
 # Requires translation!
Greetings upon thee, Your Imperial Majesty Catherine, wondrous Empress of all the Russias. At your command lies the largest country in the world. Mighty Russia stretches from the Pacific Ocean in the east to the Baltic Sea in the west. Despite wars, droughts, and every manner of disaster the heroic Russian people survive and prosper, their artists and scientists among the best in the world. The Empire today remains one of the strongest ever seen in human history - a true superpower, with the greatest destructive force ever devised at her command. = 
 # Requires translation!
Catherine, your people look to you to bring forth glorious days for Russia and her people, to revitalize the land and recapture the wonder of the Enlightenment. Will you lead your people once more into greatness? Can you build a civilization that will stand the test of time? = 
Moscow = Moskou
St. Petersburg = St. Petersburg 
Novgorod = Novgorod
Rostov = Rostov
Yaroslavl = Jaroslavl
Yekaterinburg = Jekaterinenburg
Yakutsk = Jakoetsk
Vladivostok = Vladivostok
Smolensk = Smolensk
Orenburg = Orenburg
Krasnoyarsk = Krasnojarsk
Khabarovsk = Chabarovsk
Bryansk = Brjansk
Tver = Tver
Novosibirsk = Novosibirsk
Magadan = Magadan
Murmansk = Moermans
Irkutsk = Irkoetsk
Chita = Chita
Samara = Samara
Arkhangelsk = Archangelsk
Chelyabinsk = Cheljabinsk
Tobolsk = Tobolsk
Vologda = Vologda
Omsk = Omsk
Astrakhan = Astrachan
Kursk = Koersk
Saratov = Saratov
Tula = Tula
Vladimir = Vladimir
Perm = Perm
Voronezh = Voronezh
Pskov = Pskov
Starayarussa = Starayarussa
Kostoma = Kostoma
Nizhniy Novgorod = Nizhny Novgorod
Suzdal = Suzdal
Magnitogorsk = Magnitogorsk
Russia = Rusland
Double quantity of [resource] produced = Dubbele hoeveelheid van [resource] geproduceerd

Augustus Caesar = Augustus Caesar
My treasury contains little and my soldiers are getting impatient... ...therefore you must die. = De bodem van mijn schatkist is in zicht en mijn soldaten worden ongeduldig... ...daarom moet je vernietigd worden.
So brave, yet so stupid! If only you had a brain similar to your courage. = Zo dapper, maar zo dom! Had je maar zoveel hersenen als je dapperheid had. 
The gods have deprived Rome of their favour. We have been defeated. = De goden hebben Rome verlaten. We zijn verslagen.
I greet you. I am Augustus, Imperator and Pontifex Maximus of Rome. If you are a friend of Rome, you are welcome. = Ik groet je, ik ben Augustus, Imperator en Pontifex Maximus van Rome. Als je een vriend van Rome bent, heet ik je welkom.
I offer this, for your consideration. = Ik bied je dit aan, ter overweging.
Hail. = Hail
What do you want? = Wat wilt u?
The Glory of Rome = The Glorie van Rome
The blessings of the gods be upon you, Caesar Augustus, emperor of Rome and all her holdings. Your empire was the greatest and longest lived of all in Western civilization. And your people single-handedly shaped its culture, law, art, and warfare like none other, before or since. Through years of glorious conquest, Rome came to dominate all the lands of the Mediterranean from Spain in the west to Syria in the east. And her dominion would eventually expand to cover much of England and northern Germany. Roman art and architecture still awe and inspire the world. And she remains the envy of all lesser civilizations who have followed. = De zegeningen van de goden zijn op jou, Caesar Augustus, keizer van Rome en al haar bezittingen. Je rijk was de grootste en langst geleefde van alles in de westerse beschaving. En je mensen gaven vorm aan zijn cultuur, wet, kunst en oorlogsvoering als geen ander, vóór of sindsdien. Tijdens jarenlang glorieuze veroveringen kwam Rome bij alle landen van de Middellandse Zee uit, van Spanje in het westen tot Syrië in het oosten. En haar heerschappij zou uiteindelijk uitbreiden om veel van Engeland en Noord-Duitsland te bedekken. Romeinse kunst en architectuur staan nog steeds en inspireren de wereld. En ze blijft de afgunst van alle mindere beschavingen die hebben gevolgd.
O mighty emperor, your people turn to you to once more reclaim the glory of Rome! Will you see to it that your empire rises again, bringing peace and order to all? Will you make Rome once again center of the world? Can you build a civilization that will stand the test of time? = O Machtige keizer, je mensen wenden tot je om opnieuw de glorie van Rome terug te verdienen! Zul je zien dat je rijk weer oprijst, vrede en orde voor iedereen weet te brengen? Wil je Rome opnieuw een centrum van de wereld maken? Kun je een beschaving bouwen die de test van tijd zal doorstaan?
Rome = Rome
Antium = Antium
Cumae = Cumae
Neapolis = Neapolis
Ravenna = Ravenna
Arretium = Arretium
Mediolanum = Mediolanum
Arpinum = Arpinum
Circei = Circei
Setia = Setia
Satricum = Satricum
Ardea = Ardea
Ostia = Ostia
Velitrae = Velitrae
Viroconium = Viroconium
Tarentum = Tarentum
Brundisium = Brundisium
Caesaraugusta = Caesaraugusta
Caesarea = Caesarea
Palmyra = Palmyra
Signia = Signia
Aquileia = Aquileia
Clusium = Clusium
Sutrium = Sutrium
Cremona = Cremona
Placentia = Placentia
Hispalis = Hispalis
Artaxata = Artaxata
Aurelianorum = Auerlianorum
Nicopolis = Nicopolis
Agrippina = Agrippina
Verona = Verona
Corfinium = Corfinium
Treverii = Treverii
Sirmium = Sirmium
Augustadorum = Augustadorum
Curia = Curia
Interrama = Interrama
Adria = Adria
[amount]% Production towards any buildings that already exist in the Capital = [amount]% Productie voor alle gebouwen die al in de hoofdstad bestaan

Harun al-Rashid = Harun al-Rashid
The world will be more beautiful without you. Prepare for war. = De wereld is beter af zonder jou. Maak je klaar voor oorlog.
Fool! You will soon regret dearly! I swear it! = Dwaas, ik zweer, dit zal je berouwen! 
You have won, congratulations. My palace is now in your possession, and I beg that you care well for the peacock. = Jij hebt gewonnen, gefeliciteerd. Je bent nu eigenaar van mijn paleis, ik smeek je om goed voor mijn pauw te zorgen.
Welcome foreigner, I am Harun Al-Rashid, Caliph of the Arabs. Come and tell me about your empire. = Welkom vreemdeling, ik ben Harun Al-Rashid, kalief van de Arabieren. Kom en vertel me over je rijk.
Come forth, let's do business. = Kom, en laat ons zaken doen.
Peace be upon you. = Vrede zij met je.
Trade Caravans = Handels karavanen
Blessings of God be upon you oh great caliph Harun al-Rashid, leader of the pious Arabian people! The Muslim empire, the Caliphate was born in the turbulent years after the death of the prophet Muhammad in 632 AD, as his followers sought to extend the rule of God to all of the people of the earth. The caliphate grew mighty indeed at the height of its power, ruling Spain, North Africa, the Middle East, Anatolia, the Balkans and Persia. An empire as great as or even greater than that of Rome. The arts and sciences flourished in Arabia during the Middle Ages, even as the countries of Europe descended into ignorance and chaos. The Caliphate survived for six hundred years, until finally succumbing to attack from the Mongols, those destroyers of Empires. = Zegeningen van God zij met u o grote kalief Harun al-Rashid, leider van het vrome Arabische volk! Het moslimrijk, het kalifaat, werd geboren in de turbulente jaren na de dood van de profeet Mohammed in 632 na Christus, toen zijn volgelingen probeerden de heerschappij van God uit te breiden tot alle mensen op aarde. Het kalifaat werd inderdaad machtig op het hoogtepunt van zijn macht en regeerde over Spanje, Noord-Afrika, het Midden-Oosten, Anatolië, de Balkan en Perzië. Een rijk zo groot als of zelfs groter dan dat van Rome. De kunsten en wetenschappen floreerden in Arabië tijdens de middeleeuwen, zelfs toen de landen van Europa in onwetendheid en chaos afdaalden. Het kalifaat overleefde zeshonderd jaar, totdat het uiteindelijk bezweek voor aanvallen van de Mongolen, de vernietigers van rijken.
Great Caliph Harun al Rashid, your people look to you to return them to greatness! To make Arabia once again an enlightened land of arts and knowledge, a powerful nation who needs fear no enemy! Oh Caliph, will you take up the challenge? Can you build a civilization that will stand the test of time? = Grote kalief Harun al Rashid, uw mensen kijken naar u om ze weer groot te maken! Om van Arabië weer een verlicht land van kunst en kennis te maken, een machtige natie die geen vijand hoeft te vrezen! Oh Kalief, ga je de uitdaging aan? Kun jij een beschaving bouwen die de test van tijd zal doorstaan? 
Mecca = Mekka
Medina = Medina
Damascus = Damaskus
Baghdad = Baghdad
Najran = Najran
Kufah = Kufa
Basra = Basra
Khurasan = Khorasan
Anjar = Anjar
Fustat = Fustat
Aden = Aden
Yamama = Al-Yamama
Muscat = Muscat
Mansura = Mansura
Bukhara = Buchara
Fez = Fez
Shiraz = Shiraz
Merw = Merv
Balkh = Balch
Mosul = Mosul
Aydab = Al 'Aydab
Bayt = Bayt
Suhar = Suhar
Taif = Taif
Hama = Hama
Tabuk = Tabuk
Sana'a = Sana'a
Shihr = Shihr
Tripoli = Tripoli
Tunis = Tunis
Kairouan = Kairouan
Algiers = Algiers
Oran = Oran
Arabia = Arabië
[stats] from each Trade Route = [stats] van elke handelsroute

George Washington = George Washington
Your wanton aggression leaves us no choice. Prepare for war! = Jouw baldadige agressie laat ons geen keuze. Maak je klaar voor oorlog!
You have mistaken our love of peace for weakness. You shall regret this! = Je hebt onze liefde voor vrede verward als een zwakte. Dit zal je bezuren!
The day...is yours. I hope you will be merciful in your triumph. = Jij hebt gewonnen. Ik hoop dat je genadig wil zijn in je overwinning.
The people of the United States of America welcome you. = De bevolking van de Verenigde Staten van Amerika heet je welkom.
Is the following trade of interest to you? = Interesseert jou de volgende handelsovereenkomst?
Well? = Nou?
Manifest Destiny = Manifest Destiny
Welcome President Washington! You lead the industrious American civilization! Formed in the conflagration of revolution in the 18th century, within a hundred years, the young nation became embroiled in a terrible civil war that nearly tore the country apart, but it was just a few short years later in the 20th century that the United States reached the height of its power, emerging triumphant and mighty from the two terrible wars that destroyed so many other great nations. The United States is a nation of immigrants, filled with optimism and determination. They lack only a leader to help them fulfill their promise. = Welkom president Washington! Jij leidt de ijverige Amerikaanse beschaving! De jonge natie, die tijdens de revolutie van de 18e eeuw werd gevormd, raakte binnen 100 jaar verwikkeld in een verschrikklijke burgeroorlog die het land bijna verscheurde, maar het was slechts een paar jaar later in de 20e eeuw dat de Verenigde Staten zijn hoogtepunt bereikte van macht, triomfantelijk en glorie uit de twee verschrikkelijke oorlogen die zoveel andere grote naties vernietigden. De Verenigde Staten is een natie van immigranten, vol optimisme en vastberadenheid. Ze missen alleen een leider om hen te helpen hun belofte na te komen.
 # Requires translation!
President Washington, can you lead the American people to greatness? Can you build a civilization that will stand the test of time? = 
Washington = Washington
New York = New York
Boston = Boston
Philadelphia = Philadelphia
Atlanta = Atlanta
Chicago = Chicago
Seattle = Seattle
San Francisco = San Francisco
Los Angeles = Los Angeles
Houston = Houston
Portland = Portland
St. Louis = St. Louis
Miami = Miami
Buffalo = Buffalo
Detroit = Detroit
New Orleans = New Orleans
Baltimore = Baltimore
Denver = Denver
Cincinnati = Cincinnati
Dallas = Dallas
Cleveland = Cleveland
Kansas City = Kansas City
San Diego = San Diego
Las Vegas = Las Vegas
Phoenix = Phoenix
Albuquerque = Albuquerque
Minneapolis = Minneapolis
Pittsburgh = Pittsburgh
Oakland = Oakland
Tampa Bay = Tampa Bay
Orlando = Orlando
Tacoma = Tacoma
Santa Fe = Santa Fe
Olympia = Olympia
Hunt Valley = Hunt Valley
Springfield = Springfield
Palo Alto = Palo Alto
Centralia = Centralia
Spokane = Spokane
Jacksonville = Jacksonville
Svannah = Svannah
Charleston = Charleston
San Antonio = San Antonio
Anchorage = Anchorage
Sacramento = Sacramento
Reno = Reno
Salt Lake City = Salt Lake City
Boise = Boise
Milwaukee = Milwaukee
Santa Cruz = Santa Cruz
Little Rock = Little Rock
America = Amerika

Oda Nobunaga = Oda Nobunaga
I hereby inform you of our intention to wipe out your civilization from this world. = Hierbij informeer ik jou over onze intentie om jouw beschaving uit te roeien van deze planeet.
Pitiful fool! Now we shall destroy you! = Stommeling! Nu zullen we je vernietigen!
You were much wiser than I thought. = Je bent wijzer dan dat ik dacht.
We hope for a fair and just relationship with you, who are renowned for military bravery. = Wij hopen voor een rechtvaardige en gelijkwaardige relatie met jou. We zijn bekend om onze militaire moed.
I would be grateful if you agreed on the following proposal. = Ik zal dankbaar zijn als je de volgende overeenkomst wil tekenen.
Oh, it's you... = Oh, ben jij het...
Bushido = Bushido
Blessings upon you, noble Oda Nobunaga, ruler of Japan, the land of the Rising Sun! May you long walk among its flowering blossoms. The Japanese are an island people, proud and pious with a rich culture of arts and letters. Your civilization stretches back thousands of years, years of bloody warfare, expansion and isolation, great wealth and great poverty. In addition to their prowess on the field of battle, your people are also immensely industrious, and their technological innovation and mighty factories are the envy of lesser people everywhere. = Zegeningen voor jou, nobele Oda Nobunaga, heerser van Japan, het land van de Opkomende Zon! Moge je lang wandelen tussen de bloeiende bloesems. De Japanners zijn een eilandvolk, trots en vroom met een rijke cultuur van kunst en letteren. Uw beschaving gaat duizenden jaren terug, jaren van bloedige oorlogvoering, expansie en isolement, grote rijkdom en grote armoede. Naast hun bekwaamheid op het slagveld, zijn jullie mensen ook enorm ijverig, en hun technologische innovatie en machtige fabrieken zijn de afgunst van mindere mensen overal.
Legendary daimyo, will you grab the reins of destiny? Will you bring your family and people the honor and glory they deserve? Will you once again pick up the sword and march to triumph? Will you build a civilization that stands the test of time? = Legendarische Daimyo, grijp jij de teugels van het lot? Breng jij je familie en mensen de eer en glorie die ze verdienen? Zul je opnieuw het zwaard oppakken en marcheren om te zegevieren? Bouw jij een beschaving op die de test van tijd doorstaat?
Kyoto = Kyoto
Osaka = Osaka
Tokyo = Tokyo
Satsuma = Satsuma
Kagoshima = Kagoshima
Nara = Nara
Nagoya = Nagoya
Izumo = Izumo
Nagasaki = Nagasaki
Yokohama = Yokohama
Shimonoseki = Shimonoseki
Matsuyama = Matsuyama
Sapporo = Sapporo
Hakodate = Hakodate
Ise = Ise
Toyama = Toyama
Fukushima = Fukushima
Suo = Suo
Bizen = Bizen
Echizen = Echizen
Izumi = Izumi
Omi = Omi
Echigo = Echigo
Kozuke = Kozuke
Sado = Sado
Kobe = Kobe
Nagano = Nagano
Hiroshima = Hiroshima
Takayama = Takayama
Akita = Akita
Fukuoka = Fukuoka
Aomori = Aomori
Kamakura = Kamakura
Kochi = Kochi
Naha = Naha
Sendai = Sendai
Gifu = Gifu
Yamaguchi = Yamaguchi 
Ota = Ota
Tottori = Tottori 
Japan = Japan
Units fight as though they were at full strength even when damaged = Eenheden vechten alsof ze op volle kracht zijn, ook als ze gewond zijn.

Gandhi = Gandhi
I have just received a report that large numbers of my troops have crossed your borders. = Ik heb zojuist gehoord dat grote hoeveelheden troepen jouw grenzen zijn overgegaan.
My attempts to avoid violence have failed. An eye for an eye only makes the world blind. = Mijn pogingen om geweld te vermijden hebben gefaald. Een oog voor een oog maakt de hele wereld blind.
You can chain me, you can torture me, you can even destroy this body, but you will never imprison my mind. = Je kan me ketenen, je kan me martelen, je kan dit lichaam vernietigen, maar nooit kan je mijn geest gevangen nemen.
Hello, I am Mohandas Gandhi. My people call me Bapu, but please, call me friend. = Hallo, ik ben Mohandas Gandhi. Mijn mensen noemen mij Bapu, maar alsjeblieft, noem me vriend.
My friend, are you interested in this arrangement? = Mijn vriend, ben je geïnteresseerd in deze overeenkomst?
I wish you peace. = Ik wens vrede voor jou
Population Growth = Bevolkingsgroei
Delhi = Delhi
Mumbai = Mumbai
Vijayanagara = Vijayanagara
Pataliputra = Pataliputra
Varanasi = Varanasi
Agra = Agra
Calcutta = Calcutta
Lahore = Lahore
Bangalore = Bangalore
Hyderabad = Hyderabad
Madurai = Madurai
Ahmedabad = Ahmedabad
Kolhapur = Kolhapur
Prayaga = Prayaga
Ayodhya = Ayodhya
Indraprastha = Indraprastha
Mathura = Mathura
Ujjain = Ujjain
Gulbarga = Gulbarga
Jaunpur = Jaunpur
Rajagriha = Rajagriha
Sravasti = Sravasti
Tiruchirapalli = Tiruchirapalli
Thanjavur = Thanjavur
Bodhgaya = Bodhgaya
Kushinagar = Kushinagar
Amaravati = Amaravati
Gaur = Gaur
Gwalior = Gwalior
Jaipur = Jaipur
Karachi = Karachi
India = Indië
Unhappiness from number of Cities doubled = Ontevredenheid van aantal steden verdubbeld

Otto von Bismarck = Otto von Bismarck
I cannot wait until ye grow even mightier. Therefore, prepare for war! = Ik kan niet wachten tot je nog machtiger wordt. Bereid je daarom voor op oorlog!
Corrupted villain! We will bring you into the ground! = Beschadigde schurk! We zullen je de grond in brengen!
Germany has been destroyed. I weep for the future generations. = Duitsland is vernietigd. Ik pink een traan weg voor de toekomstige generaties.
Guten tag. In the name of the great German people, I bid you welcome. = Gutentag. In de naam van het grootse Duitse volk, heet ik u welkom.
It would be in your best interest, to carefully consider this proposal. = Het zou in uw eigen belang zijn om dit voorstel zorgvuldig te overwegen.
What now? = Wat nu?
So, out with it! = Dus, weg ermee!
Furor Teutonicus = Furor Teutonicus
Hail mighty Bismarck, first chancellor of Germany and her empire! Germany is an upstart nation, fashioned from the ruins of the Holy Roman Empire and finally unified in 1871, a little more than a century ago. The German people have proven themselves to be creative, industrious and ferocious warriors. Despite enduring great catastrophes in the first half of the 20th century, Germany remains a worldwide economic, artistic and technological leader. = Gegroet machtige Bismarck, eerste kanselier van Duitsland en haar rijk! Duitsland is een opkomende natie, gevormd uit de ruïnes van het Heilige Roomse Rijk en uiteindelijk verenigd in 1871, iets meer dan een eeuw geleden. Het Duitse volk heeft bewezen creatieve, ijverige en woeste krijgers te zijn. Ondanks het doorstaan van grote rampen in de eerste helft van de 20e eeuw, blijft Duitsland een wereldwijde economische, artistieke en technologische leider.
Great Prince Bismarck, the German people look up to you to lead them to greater days of glory. Their determination is strong, and now they turn to you, their beloved iron chancellor, to guide them once more. Will you rule and conquer through blood and iron, or foster the Germanic arts and industry? Can you build a civilization that will stand the test of time? = Grootse prins Bismarck, het Duitse volk kijkt naar u op om hen naar grotere gloriedagen te leiden. Hun vastberadenheid is sterk en nu wenden ze zich tot jou, hun geliefde ijzeren kanselier, om hen opnieuw te leiden. Zul je heersen en overwinnen door bloed en ijzer, of de Germaanse kunst en industrie bevorderen? Kun jij een beschaving bouwen die de test van tijd zal doorstaan?
Berlin = Berlin
Hamburg = Hamburg
Munich = München
Cologne = Köln
Frankfurt = Frankfurt
Essen = Essen
Dortmund = Dortmund
Stuttgart = Stuttgart
Düsseldorf = Düsseldorf
Bremen = Bremen
Hannover = Hannover
Duisburg = Duisburg
Leipzig = Leipzig
Dresden = Dresden
Bonn = Bonn
Bochum = Bochum
Bielefeld = Bielefeld
Karlsruhe = Karlsruhe
Gelsenkirchen = Gelsenkirchen
Wiesbaden = Wiesbaden
Münster = Münster
Rostock = Rostock
Chemnitz = Chemnitz
Braunschweig = Braunschweig
Halle = Halle
Mönchengladbach = Mönchengladbach
Kiel = Kiel
Wuppertal = Wuppertal
Freiburg = Freiburg
Hagen = Hagen
Erfurt = Erfurt
Kaiserslautern = Kaiserslautern
Kassel = Kassel
Oberhausen = Oberhausen
Hamm = Hamm
Saarbrücken = Saarbrücken
Krefeld = Krefeld
Pirmasens = Pirmasens
Potsdam = Potsdam
Solingen = Solingen
Osnabrück = Osnabrück
Ludwigshafen = Ludwigshafen
Leverkusen = Leverkusen
Oldenburg = Oldenburg
Neuss = Neuss
Mülheim = Mülheim
Darmstadt = Darmstadt
Herne = Herne
Würzburg = Würzburg
Recklinghausen = Recklinghausen
Göttingen = Göttingen
Wolfsburg = Wolfsburg
Koblenz = Koblenz
Hildesheim = Hildesheim
Erlangen = Erlangen
Germany = Duitsland
67% chance to earn 25 Gold and recruit a Barbarian unit from a conquered encampment = 67% kans om 25 goud te verdienen en een barbaarse eenheid te rekruteren uit een veroverd kampement
[amount]% maintenance costs = [amount]% onderhoudskosten

Suleiman I = Suleiman I
Your continued insolence and failure to recognize and preeminence leads us to war. = Uw voortdurende brutaliteit en onvermogen om te erkennen en voorrang te geven, leidt ons naar oorlog.
Good. The world shall witness the incontestable might of my armies and the glory of the Empire. = Goed. De wereld zal getuige zijn van de onevenaarbare macht van mijn legers en de glorie van het rijk.
Ruin! Ruin! Istanbul becomes Iram of the Pillars, remembered only by the melancholy poets. = Vernietig! Vernietig! Istanbul wordt Iram van de Zuilen, alleen herinnerd door de melancholische dichters.
 # Requires translation!
From the magnificence of Topkapi, the Ottoman nation greets you, stranger! I'm Suleiman, Kayser-I Rum, and I bestow upon you my welcome! = 
Let us do business! Would you be interested? = Laten we zaken doen! Zou u geïnteresseerd zijn?
Barbary Corsairs = Barbaarse zeerovers
Blessings of God be upon you, oh Great Emperor Suleiman! Your power, wealth and generosity awe the world! Truly, are you called 'Magnificent!' Your empire began in Bithynia, a small country in Eastern Anatolia in 12th century. Taking advantage in the decline of the great Seljuk Sultanate of Rum, King Osman I of Bithynia expanded west into Anatolia. Over the next century, your subjects brought down the empire of Byzantium, taking its holdings in Turkey and then the Balkans. In the mid 15th century, the Ottomans captured ancient Constantinople, gaining control of the strategic link between Europe and the Middle East. Your people's empire would continue to expand for centuries governing much of North Africa, the Middle East and Eastern Europe at its height. = Zegeningen van God zij met u, o Grote Keizer Suleiman! Uw macht, rijkdom en vrijgevigheid ontziet de wereld! Echt, je wordt 'geweldig' genoemd! Uw rijk begon in Bithynia, een klein land in Oost-Anatolië in de 12e eeuw. Koning Osman I van Bithynië profiteerde van het verval van de grote Seltsjoekse sultanaat Rum en breidde zich uit naar het westen, naar Anatolië. In de volgende eeuw brachten uw onderdanen het rijk van Byzantium ten val en namen bezit in Turkije en vervolgens op de Balkan. Halverwege de 15e eeuw veroverden de Ottomanen het oude Constantinopel en kregen ze de controle over de strategische verbinding tussen Europa en het Midden-Oosten. Het rijk van uw volk zou zich eeuwenlang blijven uitbreiden en op zijn hoogtepunt een groot deel van Noord-Afrika, het Midden-Oosten en Oost-Europa regeren.
Mighty Sultan, heed the call of your people! Bring your empire back to the height of its power and glory and once again the world will look upon your greatness with awe and admiration! Will you accept the challenge, great emperor? Will you build an empire that will stand the test of time? = Machtige sultan, luister naar de oproep van uw volk! Breng je rijk terug naar het toppunt van zijn macht en glorie en opnieuw zal de wereld je grootsheid met ontzag en bewondering aanschouwen! Ga je de uitdaging aan, grote keizer? Bouw jij een rijk dat de test van tijd zal doorstaan?
Istanbul = Istanbul
Edirne = Edirne
Ankara = Ankara
Bursa = Bursa
Konya = Konya
Samsun = Samsun
Gaziantep = Gaziantep
Diyarbakır = Diyarbakır
Izmir = Izmir
Kayseri = Kayseri
Malatya = Malatya
Mersin = Mersin
Antalya = Antalya
Zonguldak = Zonguldak
 # Requires translation!
Denizli = 
Ordu = Ordu
Muğla = Muğla
 # Requires translation!
Eskişehir = 
Inebolu = Inebolu
Sinop = Sinop
Adana = Adana
Artvin = Artvin 
Bodrum = Bodrum 
Eregli = Eregli
Silifke = Silifke
Sivas = Sivas
Amasya = Amasya
Marmaris = Marmaris
Trabzon = Trabzon
Erzurum = Erzurum
Urfa = Urfa
Izmit = Izmit
Afyonkarahisar = Afyonkarahisar
Bitlis = Bitlis
Yalova = Yalova
The Ottomans = De Ottomanen
50% chance of capturing defeated Barbarian naval units and earning 25 Gold = 50% kans om verslagen Barbaarse marine-eenheden te veroveren en 25 goud te verdienen

Sejong = Sejong
Jip-hyun-jun (Hall of Worthies) will no longer tolerate your irksome behavior. We will liberate the citizens under your oppression even with force, and enlighten them! = Jip-hyun-jun (Hall of Worthies) tolereert je vervelende gedrag niet langer. We zullen de burgers onder uw onderdrukking zelfs met geweld bevrijden en verlichten!
Foolish, miserable wretch! You will be crushed by this country's magnificent scientific power! = Dwaze, ellendige ellendeling! Je zult verpletterd worden door de magnifieke wetenschappelijke kracht van dit land!
Now the question is who will protect my people. A dark age has come. = Nu is de vraag wie mijn volk zal beschermen. Een donkere eeuw is aangebroken.
Welcome to the palace of Choson, stranger. I am the learned King Sejong, who looks after his great people. = Welkom in het paleis van Choson, vreemdeling. Ik ben de geleerde koning Sejong, die voor zijn grootse mensen zorgt.
We have many things to discuss and have much to benefit from each other. = We hebben veel te bespreken en kunnen veel van elkaar profiteren.
Oh, it's you = Oh, jij bent het
Scholars of the Jade Hall = Geleerden van de Jade Hall
Greetings to you, exalted King Sejong the Great, servant to the people and protector of the Choson Dynasty! Your glorious vision of prosperity and overwhelming benevolence towards the common man made you the most beloved of all Korean kings. From the earliest days of your reign, the effort you took to provide a fair and just society for all was surpassed only by the technological advances spurred onwards by your unquenched thirst for knowledge. Guided by your wisdom, the scholars of the Jade Hall developed Korea's first written language, Hangul, bringing the light of literature and science to the masses after centuries of literary darkness. = Gegroet, verheven koning Sejong de Grote, dienaar van het volk en beschermer van de Choson-dynastie! Uw glorieuze visie van welvaart en overweldigende welwillendheid naar de gewone man maakte u de meest geliefde van alle Koreaanse koningen. Vanaf de vroegste dagen van uw regering werd de inspanning die u deed om een eerlijke en rechtvaardige samenleving voor iedereen te bieden alleen overtroffen door de technologische vooruitgang die werd aangewakkerd door uw onlesbare honger naar kennis. Geleid door uw wijsheid, ontwikkelden de geleerden van de Jade Hall Korea's eerste geschreven taal, Hangul, en brachten het licht van literatuur en wetenschap naar de massa na eeuwen van literaire duisternis.
Honorable Sejong, once more the people look to your for guidance. Will you rise to the occasion, bringing harmony and understanding to the people? Can you once again advance your kingdom's standing to such wondrous heights? Can you build a civilization that stands the test of time? = Edelachtbare Sejong, nogmaals, de mensen zoeken voor je begeleiding. Zul je de gelegenheid aangrijpen om harmonie en begrip te brengen aan de mensen? Kun je de status van je koninkrijk opnieuw naar zulke wonderbaarlijke hoogten brengen? Kun jij een beschaving bouwen die de test van tijd zal doorstaan?
Seoul = Seoul
Busan = Busan
Jeonju = Jeonju
Daegu = Daegu
Pyongyang = Pyongyang
Kaesong = Kaesong
Suwon = Suwon
Gwangju = Gwangju
Gangneung = Gangneung
Hamhung = Hamhung
Wonju = Wonju
Ulsan = Ulsan
Changwon = Changwon
Andong = Andong
Gongju = Gongju
Haeju = Haeju
Cheongju = Cheongju
Mokpo = Mokpo
Dongducheon = Dongducheon
Geoje = Geoje
Suncheon = Suncheon
Jinju = Jinju
Sangju = Sangju
Rason = Rason
Gyeongju = Gyeongju
Chungju = Chungju
Sacheon = Sacheon
Gimje = Gimje
Anju = Anju
Korea = Korea
Receive a tech boost when scientific buildings/wonders are built in capital =  Ontvang een technische boost wanneer wetenschappelijke gebouwen/wonderen in de hoofdstad worden gebouwd

Hiawatha = Hiawatha
 # Requires translation!
You are a plague upon Mother Earth! Prepare for battle! = 
 # Requires translation!
You evil creature! My braves will slaughter you! = 
 # Requires translation!
You have defeated us... but our spirits will never be vanquished! We shall return! = 
 # Requires translation!
Greetings, stranger. I am Hiawatha, speaker for the Iroquois. We seek peace with all, but we do not shrink from war. = 
 # Requires translation!
Does this trade work for you, my friend? = 
 # Requires translation!
The Great Warpath = 
 # Requires translation!
Greetings, noble Hiawatha, leader of the mighty Iroquois nations! Long have your people lived near the great and holy lake Ontario in the land that has come to be known as the New York state in North America. In the mists of antiquity, the five peoples of Seneca, Onondaga, Mohawks, Cayugas and Oneida united into one nation, the Haudenosaunee, the Iroquois. With no written language, the wise men of your nation created the great law of peace, the model for many constitutions including that of the United States. For many years, your people battled great enemies, such as the Huron, and the French and English invaders. Tough outnumbered and facing weapons far more advanced than the ones your warriors wielded, the Iroquois survived and prospered, until they were finally overwhelmed by the mighty armies of the new United States. = 
 # Requires translation!
Oh noble Hiawatha, listen to the cries of your people! They call out to you to lead them in peace and war, to rebuild the great longhouse and unite the tribes once again. Will you accept this challenge, great leader? Will you build a civilization that will stand the test of time? = 
 # Requires translation!
Onondaga = 
 # Requires translation!
Osininka = 
 # Requires translation!
Grand River = 
 # Requires translation!
Akwesasme = 
 # Requires translation!
Buffalo Creek = 
 # Requires translation!
Brantford = 
 # Requires translation!
Montreal = 
 # Requires translation!
Genesse River = 
 # Requires translation!
Canandaigua Lake = 
 # Requires translation!
Lake Simcoe = 
 # Requires translation!
Salamanca = 
 # Requires translation!
Gowanda = 
 # Requires translation!
Cuba = 
 # Requires translation!
Akron = 
 # Requires translation!
Kanesatake = 
 # Requires translation!
Ganienkeh = 
 # Requires translation!
Cayuga Castle = 
 # Requires translation!
Chondote = 
 # Requires translation!
Canajoharie = 
 # Requires translation!
Nedrow = 
 # Requires translation!
Oneida Lake = 
 # Requires translation!
Kanonwalohale = 
 # Requires translation!
Green Bay = 
 # Requires translation!
Southwold = 
 # Requires translation!
Mohawk Valley = 
 # Requires translation!
Schoharie = 
 # Requires translation!
Bay of Quinte = 
 # Requires translation!
Kanawale = 
 # Requires translation!
Kanatsiokareke = 
 # Requires translation!
Tyendinaga = 
 # Requires translation!
Hahta = 
 # Requires translation!
Iroquois = 
 # Requires translation!
All units move through Forest and Jungle Tiles in friendly territory as if they have roads. These tiles can be used to establish City Connections upon researching the Wheel. = 

Darius I = Darius I
 # Requires translation!
Your continue existence is an embarrassment to all leaders everywhere! You must be destroyed! = 
 # Requires translation!
Curse you! You are beneath me, son of a donkey driver! I will crush you! = 
 # Requires translation!
You mongrel! Cursed be you! The world will long lament your heinous crime! = 
 # Requires translation!
Peace be on you! I am Darius, the great and outstanding king of kings of great Persia... but I suppose you knew that. = 
 # Requires translation!
In my endless magnanimity, I am making you this offer. You agree, of course? = 
 # Requires translation!
Good day to you! = 
 # Requires translation!
Ahh... you... = 
 # Requires translation!
Achaemenid Legacy = 
 # Requires translation!
The blessings of heaven be upon you, beloved king Darius of Persia! You lead a strong and wise people. In the morning of the world, the great Persian leader Cyrus revolted against the mighty Median empire and by 550 BC, the Medes were no more. Through cunning diplomacy and military prowess, great Cyrus conquered wealthy Lydia and powerful Babylon, his son conquering proud Egypt some years later. Over time, Persian might expanded into far away Macedonia, at the very door of the upstart Greek city-states. Long would Persia prosper until the upstart villain Alexander of Macedon, destroyed the great empire in one shocking campaign. = 
 # Requires translation!
Darius, your people look to you to once again bring back the days of power and glory for Persia! The empire of your ancestors must emerge again, to triumph over its foes and to bring peace and order to the world! O king, will you answer the call? Can you build a civilization that will stand the test of time? = 
 # Requires translation!
Persepolis = 
 # Requires translation!
Parsagadae = 
 # Requires translation!
Susa = 
 # Requires translation!
Ecbatana = 
 # Requires translation!
Tarsus = 
 # Requires translation!
Gordium = 
 # Requires translation!
Bactra = 
 # Requires translation!
Sardis = 
 # Requires translation!
Ergili = 
 # Requires translation!
Dariushkabir = 
 # Requires translation!
Ghulaman = 
 # Requires translation!
Zohak = 
 # Requires translation!
Istakhr = 
 # Requires translation!
Jinjan = 
 # Requires translation!
Borazjan = 
 # Requires translation!
Herat = 
 # Requires translation!
Dakyanus = 
 # Requires translation!
Bampur = 
 # Requires translation!
Turengtepe = 
 # Requires translation!
Rey = 
 # Requires translation!
Thuspa = 
 # Requires translation!
Hasanlu = 
 # Requires translation!
Gabae = 
 # Requires translation!
Merv = 
 # Requires translation!
Behistun = 
 # Requires translation!
Kandahar = 
 # Requires translation!
Altintepe = 
 # Requires translation!
Bunyan = 
 # Requires translation!
Charsadda = 
 # Requires translation!
Uratyube = 
 # Requires translation!
Dura Europos = 
 # Requires translation!
Aleppo = 
 # Requires translation!
Qatna = 
 # Requires translation!
Kabul = 
 # Requires translation!
Capisa = 
 # Requires translation!
Kyreskhata = 
 # Requires translation!
Marakanda = 
 # Requires translation!
Peshawar = 
 # Requires translation!
Van = 
 # Requires translation!
Pteira = 
 # Requires translation!
Arshada = 
 # Requires translation!
Artakaona = 
 # Requires translation!
Aspabota = 
 # Requires translation!
Autiyara = 
 # Requires translation!
Bagastana = 
 # Requires translation!
Baxtri = 
 # Requires translation!
Darmasa = 
 # Requires translation!
Daphnai = 
 # Requires translation!
Drapsaka = 
 # Requires translation!
Eion = 
 # Requires translation!
Gandutava = 
 # Requires translation!
Gaugamela = 
 # Requires translation!
Harmozeia = 
 # Requires translation!
Ekatompylos = 
 # Requires translation!
Izata = 
 # Requires translation!
Kampada = 
 # Requires translation!
Kapisa = 
 # Requires translation!
Karmana = 
 # Requires translation!
Kounaxa = 
 # Requires translation!
Kuganaka = 
 # Requires translation!
Nautaka = 
 # Requires translation!
Paishiyauvada = 
 # Requires translation!
Patigrbana = 
 # Requires translation!
Phrada = 
Persia = Perzië

 # Requires translation!
Kamehameha I = 
 # Requires translation!
The ancient fire flashing across the sky is what proclaimed that this day would come, though I had foolishly hoped for a different outcome. = 
 # Requires translation!
It is obvious now that I misjudged you and your true intentions. = 
 # Requires translation!
The hard-shelled crab yields, and the lion lies down to sleep. Kanaloa comes for me now. = 
 # Requires translation!
Aloha! Greetings and blessings upon you, friend. I am Kamehameha, Great King of this strand of islands. = 
 # Requires translation!
Come, let our people feast together! = 
 # Requires translation!
Welcome, friend! = 
 # Requires translation!
Wayfinding = 
 # Requires translation!
Greetings and blessings be upon you, Kamehameha the Great, chosen by the heavens to unite your scattered peoples. Oh mighty King, you were the first to bring the Big Island of Hawai'i under one solitary rule in 1791 AD. This was followed by the merging of all the remaining islands under your standard in 1810. As the first King of Hawai'i, you standardized the legal and taxation systems and instituted the Mamalahoe Kawanai, an edict protecting civilians in times of war. You ensured the continued unification and sovereignty of the islands by your strong laws and deeds, even after your death in 1819. = 
 # Requires translation!
Oh wise and exalted King, your people wish for a kingdom of their own once more and require a leader of unparalleled greatness! Will you answer their call and don the mantle of the Lion of the Pacific? Will you build a kingdom that stands the test of time? = 
Honolulu = Honolulu
Samoa = Samoa
Tonga = Tonga
 # Requires translation!
Nuku Hiva = 
 # Requires translation!
Raiatea = 
 # Requires translation!
Aotearoa = 
 # Requires translation!
Tahiti = 
 # Requires translation!
Hilo = 
 # Requires translation!
Te Wai Pounamu = 
 # Requires translation!
Rapa Nui = 
 # Requires translation!
Tuamotu = 
 # Requires translation!
Rarotonga = 
 # Requires translation!
Tuvalu = 
 # Requires translation!
Tubuai = 
 # Requires translation!
Mangareva = 
 # Requires translation!
Oahu = 
 # Requires translation!
Kiritimati = 
 # Requires translation!
Ontong Java = 
 # Requires translation!
Niue = 
 # Requires translation!
Rekohu = 
 # Requires translation!
Rakahanga = 
 # Requires translation!
Bora Bora = 
 # Requires translation!
Kailua = 
 # Requires translation!
Uvea = 
 # Requires translation!
Futuna = 
 # Requires translation!
Rotuma = 
 # Requires translation!
Tokelau = 
 # Requires translation!
Lahaina = 
 # Requires translation!
Bellona = 
 # Requires translation!
Mungava = 
 # Requires translation!
Tikopia = 
 # Requires translation!
Emae = 
 # Requires translation!
Kapingamarangi = 
 # Requires translation!
Takuu = 
 # Requires translation!
Nukuoro = 
 # Requires translation!
Sikaiana = 
 # Requires translation!
Anuta = 
 # Requires translation!
Nuguria = 
 # Requires translation!
Pileni = 
 # Requires translation!
Nukumanu = 
Polynesia = Polynesië
 # Requires translation!
Enables embarkation for land units = 
 # Requires translation!
Enables embarked units to enter ocean tiles = 
 # Requires translation!
Normal vision when embarked = 
 # Requires translation!
+[amount]% Strength if within [amount2] tiles of a [tileImprovement] = 

 # Requires translation!
Ramkhamhaeng = 
 # Requires translation!
You lowly, arrogant fool! I will make you regret of your insolence! = 
 # Requires translation!
You scoundrel! I shall prepare to fend you off! = 
 # Requires translation!
Although I lost, my honor shall endure. I wish you good luck. = 
 # Requires translation!
I, Pho Kun Ramkhamhaeng, King of Siam, consider it a great honor that you have walked to visit my country of Siam. = 
 # Requires translation!
Greetings. I believe this is a fair proposal for both parties. What do you think? = 
 # Requires translation!
Welcome. = 
 # Requires translation!
Father Governs Children = 
 # Requires translation!
Greetings to you, Great King Ramkhamhaeng, leader of the glorious Siamese people! O mighty King, your people bow down before you in awe and fear! You are the ruler of Siam, an ancient country in the heart of Southeast Asia, a beautiful and mysterious land. Surrounded by foes, beset by bloody war and grinding poverty, the clever and loyal Siamese people have endured and triumphed. King Ramkhamhaeng, your empire was once part of the Khmer Empire, until the 13th century AD, when your ancestors revolted, forming the small Sukhothai kingdom. Through successful battle and cunning diplomacy, the tiny kingdom grew into a mighty empire, an empire which would dominate South East Asia for more than a century! = 
 # Requires translation!
Oh, wise and puissant King Ramkhamhaeng, your people need you to once again lead them to greatness! Can you use your wits and strength of arms to protect your people and defeat your foes? Can you build a civilization that will stand the test of time? = 
 # Requires translation!
Sukhothai = 
 # Requires translation!
Si Satchanalai = 
 # Requires translation!
Muang Saluang = 
 # Requires translation!
Lampang = 
 # Requires translation!
Phitsanulok = 
 # Requires translation!
Kamphaeng Pet = 
 # Requires translation!
Nakhom Chum = 
 # Requires translation!
Vientiane = 
 # Requires translation!
Nakhon Si Thammarat = 
 # Requires translation!
Martaban = 
 # Requires translation!
Nakhon Sawan = 
 # Requires translation!
Chainat = 
 # Requires translation!
Luang Prabang = 
 # Requires translation!
Uttaradit = 
 # Requires translation!
Chiang Thong = 
 # Requires translation!
Phrae = 
 # Requires translation!
Nan = 
 # Requires translation!
Tak = 
 # Requires translation!
Suphanburi = 
 # Requires translation!
Hongsawadee = 
 # Requires translation!
Thawaii = 
 # Requires translation!
Ayutthaya = 
 # Requires translation!
Taphan Hin = 
 # Requires translation!
Uthai Thani = 
 # Requires translation!
Lap Buri = 
 # Requires translation!
Ratchasima = 
 # Requires translation!
Ban Phai = 
 # Requires translation!
Loci = 
 # Requires translation!
Khon Kaen = 
 # Requires translation!
Surin = 
 # Requires translation!
Siam = 
 # Requires translation!
[amount]% [stat] from City-States = 
 # Requires translation!
Military Units gifted from City-States start with [amount] XP = 

Isabella = Isabella
 # Requires translation!
God will probably forgive you... but I shall not. Prepare for war. = 
 # Requires translation!
Repugnant spawn of the devil! You will pay! = 
 # Requires translation!
If my defeat is, without any doubt, the will of God, then I will accept it. = 
 # Requires translation!
God blesses those who deserve it. I am Isabel of Spain. = 
 # Requires translation!
I hope this deal will receive your blessing. = 
 # Requires translation!
Seven Cities of Gold = 
 # Requires translation!
Blessed Isabella, servant of God, holy queen of Castille and León! Your people greet and welcome you. You are the ruler of Spain, a beautiful and ancient country at the crossroads of the world between Europe and Africa, one shore on the Mediterranean and the other on the mighty Atlantic Ocean. The Spanish are a multicultural people with roots in the Muslim and Christian worlds. A seafaring race, Spanish explorers found and conquered much of the New World, and, for many centuries, its gold and silver brought Spain unrivalled wealth and power, making the Spanish court the envy of the world. = 
 # Requires translation!
O fair and virtuous Isabella! Will you rebuild the Spanish empire and show the world again the greatness of your people? Will you take up the mantle of the holy monarchy, and vanquish your foes under heaven's watchful eyes? Your adoring subjects await your command! Will you build a civilization that stands the test of time? = 
Madrid = Madrid
Barcelona = Barcelona
 # Requires translation!
Seville = 
 # Requires translation!
Cordoba = 
 # Requires translation!
Toledo = 
 # Requires translation!
Santiago = 
 # Requires translation!
Murcia = 
 # Requires translation!
Valencia = 
 # Requires translation!
Zaragoza = 
 # Requires translation!
Pamplona = 
 # Requires translation!
Vitoria = 
 # Requires translation!
Santander = 
 # Requires translation!
Oviedo = 
 # Requires translation!
Jaen = 
 # Requires translation!
Logroño = 
 # Requires translation!
Valladolid = 
 # Requires translation!
Palma = 
 # Requires translation!
Teruel = 
 # Requires translation!
Almeria = 
 # Requires translation!
Leon = 
 # Requires translation!
Zamora = 
 # Requires translation!
Mida = 
 # Requires translation!
Lugo = 
 # Requires translation!
Alicante = 
 # Requires translation!
Càdiz = 
 # Requires translation!
Eiche = 
 # Requires translation!
Alcorcon = 
 # Requires translation!
Burgos = 
 # Requires translation!
Vigo = 
 # Requires translation!
Badajoz = 
 # Requires translation!
La Coruña = 
 # Requires translation!
Guadalquivir = 
 # Requires translation!
Bilbao = 
 # Requires translation!
San Sebastian = 
 # Requires translation!
Granada = 
 # Requires translation!
Mérida = 
 # Requires translation!
Huelva = 
 # Requires translation!
Ibiza = 
 # Requires translation!
Las Palmas = 
 # Requires translation!
Tenerife = 
Spain = Spanje
 # Requires translation!
100 Gold for discovering a Natural Wonder (bonus enhanced to 500 Gold if first to discover it) = 
 # Requires translation!
Double Happiness from Natural Wonders = 
 # Requires translation!
Tile yields from Natural Wonders doubled = 

 # Requires translation!
Askia = 
 # Requires translation!
You are an abomination to heaven and earth, the chief of ignorant savages! You must be destroyed! = 
 # Requires translation!
Fool! You have doomed your people to fire and destruction! = 
 # Requires translation!
We have been consumed by the fires of hatred and rage. Enjoy your victory in this world - you shall pay a heavy price in the next! = 
 # Requires translation!
I am Askia of the Songhai. We are a fair people - but those who cross us will find only destruction. You would do well to avoid repeating the mistakes others have made in the past. = 
 # Requires translation!
Can I interest you in this deal? = 
 # Requires translation!
River Warlord = 
 # Requires translation!
May the blessings of God, who is greatest of all, be upon you Askia, leader of the Songhai people! For many years your kingdom was a vassal of the mighty West African state of Mali, until the middle of the 14th century, when King Sunni Ali Ber wrested independence from the Mali, conquering much territory and fighting off numerous foes who sought to destroy him. Ultimately, his conquest of the wealthy cities of Timbuktu and Jenne gave the growing Songhai empire the economic power to survive for some 100 years, until the empire was destroyed by foes with advanced technology - muskets against spearmen. = 
 # Requires translation!
King Askia, your people look to you to lead them to glory. To make them powerful and wealthy, to keep them supplied with the weapons they need to defeat any foe. Can you save them from destruction, oh King? Can you build a civilization that will stand the test of time? = 
 # Requires translation!
Gao = 
 # Requires translation!
Tombouctu = 
 # Requires translation!
Jenne = 
 # Requires translation!
Taghaza = 
 # Requires translation!
Tondibi = 
 # Requires translation!
Kumbi Saleh = 
 # Requires translation!
Kukia = 
 # Requires translation!
Walata = 
 # Requires translation!
Tegdaoust = 
 # Requires translation!
Argungu = 
 # Requires translation!
Gwandu = 
 # Requires translation!
Kebbi = 
 # Requires translation!
Boussa = 
 # Requires translation!
Motpi = 
 # Requires translation!
Bamako = 
 # Requires translation!
Wa = 
 # Requires translation!
Kayes = 
 # Requires translation!
Awdaghost = 
 # Requires translation!
Ouadane = 
 # Requires translation!
Dakar = 
 # Requires translation!
Tadmekket = 
 # Requires translation!
Tekedda = 
 # Requires translation!
Kano = 
 # Requires translation!
Agadez = 
 # Requires translation!
Niamey = 
 # Requires translation!
Torodi = 
 # Requires translation!
Ouatagouna = 
 # Requires translation!
Dori = 
 # Requires translation!
Bamba = 
 # Requires translation!
Segou = 
 # Requires translation!
Songhai = 
 # Requires translation!
Receive triple Gold from Barbarian encampments and pillaging Cities = 
 # Requires translation!
Embarked units can defend themselves = 

Genghis Khan = Genghis Khan
 # Requires translation!
You stand in the way of my armies. Let us solve this like warriors! = 
 # Requires translation!
No more words. Today, Mongolia charges toward your defeat. = 
 # Requires translation!
You have hobbled the Mongolian clans. My respect for you nearly matches the loathing. I am waiting for my execution. = 
 # Requires translation!
I am Temuujin, conqueror of cities and countries. Before me lie future Mongolian lands. Behind me is the only cavalry that matters. = 
 # Requires translation!
I am not always this generous, but we hope you take this rare opportunity we give you. = 
 # Requires translation!
So what now? = 
 # Requires translation!
Mongol Terror = 
 # Requires translation!
Greetings, o great Temuujin, immortal emperor of the mighty Mongol Empire! Your fists shatter walls of cities and your voice brings despair to your enemies. O Khan! You united the warring tribes of Northern Asia into a mighty people, creating the greatest cavalry force the world has ever witnessed. Your people's cunning diplomacy divided their enemies, making them weak and helpless before Mongolia's conquering armies. In a few short years, your people's soldiers conquered most of China and Eastern Asia, and the empire continued to grow until it reached west into Europe and south to Korea. Indeed, it was the greatest empire ever seen, dwarfing those pathetic conquests of the Romans or the Greeks. = 
 # Requires translation!
Temuujin, your people call upon you once more to lead them to battle and conquest. Will the world once again tremble at the thunderous sound of your cavalry, sweeping down from the steppes? Will you build a civilization that stands the test of time? = 
 # Requires translation!
Karakorum = 
 # Requires translation!
Beshbalik = 
 # Requires translation!
Turfan = 
 # Requires translation!
Hsia = 
 # Requires translation!
Old Sarai = 
 # Requires translation!
New Sarai = 
 # Requires translation!
Tabriz = 
 # Requires translation!
Tiflis = 
 # Requires translation!
Otrar = 
 # Requires translation!
Sanchu = 
 # Requires translation!
Kazan = 
 # Requires translation!
Almarikh = 
 # Requires translation!
Ulaanbaatar = 
 # Requires translation!
Hovd = 
 # Requires translation!
Darhan = 
 # Requires translation!
Dalandzadgad = 
 # Requires translation!
Mandalgovi = 
 # Requires translation!
Choybalsan = 
 # Requires translation!
Erdenet = 
 # Requires translation!
Tsetserieg = 
 # Requires translation!
Baruun-Urt = 
 # Requires translation!
Ereen = 
 # Requires translation!
Batshireet = 
 # Requires translation!
Choyr = 
 # Requires translation!
Ulaangom = 
 # Requires translation!
Tosontsengel = 
 # Requires translation!
Altay = 
 # Requires translation!
Uliastay = 
 # Requires translation!
Bayanhongor = 
 # Requires translation!
Har-Ayrag = 
 # Requires translation!
Nalayh = 
 # Requires translation!
Tes = 
Mongolia = Mongolië
 # Requires translation!
+30% Strength when fighting City-State units and cities = 

Montezuma I = Montezuma I
 # Requires translation!
Xi-miqa-can! Xi-miqa-can! Xi-miqa-can! (Die, die, die!) = 
 # Requires translation!
Excellent! Let the blood flow in raging torrents! = 
 # Requires translation!
Monster! Who are you to destroy my greatness? = 
 # Requires translation!
What do I see before me? Another beating heart for my sacrificial fire. = 
Accept this agreement or suffer the consequences. = Accepteer deze overeenkomst of onderga de gevolgen.
Welcome, friend. = Welkom, vriend.
 # Requires translation!
Sacrificial Captives = 
 # Requires translation!
Welcome, O divine Montezuma! We grovel in awe at your magnificence! May the heaven shower all manner of good things upon you all the days of your life! You are the leader of the mighty Aztec people, wandering nomads from a lost home in the north who in the 12th century came to live in the mesa central in the heart of what would come to be called Mexico. Surrounded by many tribes fighting to control the rich land surrounding the sacred lakes of Texcoco, Xaltocan and Zampango, through cunning alliances and martial prowess, within a mere two hundred years, the Aztecs came to dominate the Central American basin, ruling a mighty empire stretching from sea to sea. But the empire fell at last under the assault of foreign devils - the accursed Spaniards! - wielding fiendish weapons the likes of which your faithful warriors had never seen. = 
 # Requires translation!
O great king Montezuma, your people call upon you once more, to rise up and lead them to glory, bring them wealth and power, and give them dominion over their foes and rivals. Will you answer their call, glorious leader? Will you build a civilization that stands the test of time? = 
 # Requires translation!
Tenochtitlan = 
 # Requires translation!
Teotihuacan = 
 # Requires translation!
Tlatelolco = 
 # Requires translation!
Texcoco = 
 # Requires translation!
Tlaxcala = 
 # Requires translation!
Calixtlahuaca = 
 # Requires translation!
Xochicalco = 
 # Requires translation!
Tlacopan = 
 # Requires translation!
Atzcapotzalco = 
 # Requires translation!
Tzintzuntzan = 
 # Requires translation!
Malinalco = 
 # Requires translation!
Tamuin = 
 # Requires translation!
Teayo = 
 # Requires translation!
Cempoala = 
 # Requires translation!
Chalco = 
 # Requires translation!
Tlalmanalco = 
 # Requires translation!
Ixtapaluca = 
 # Requires translation!
Huexotla = 
 # Requires translation!
Tepexpan = 
 # Requires translation!
Tepetlaoxtoc = 
 # Requires translation!
Chiconautla = 
 # Requires translation!
Zitlaltepec = 
 # Requires translation!
Coyotepec = 
 # Requires translation!
Tequixquiac = 
 # Requires translation!
Jilotzingo = 
 # Requires translation!
Tlapanaloya = 
 # Requires translation!
Tultitan = 
 # Requires translation!
Ecatepec = 
 # Requires translation!
Coatepec = 
 # Requires translation!
Chalchiuites = 
 # Requires translation!
Chiauhita = 
 # Requires translation!
Chapultepec = 
 # Requires translation!
Itzapalapa = 
 # Requires translation!
Ayotzinco = 
 # Requires translation!
Iztapam = 
 # Requires translation!
Aztecs = 
 # Requires translation!
Earn [amount]% of killed [mapUnitFilter] unit's [costOrStrength] as [plunderableStat] = 

 # Requires translation!
Pachacuti = 
 # Requires translation!
Resistance is futile! You cannot hope to stand against the mighty Incan empire. If you will not surrender immediately, then prepare for war! = 
 # Requires translation!
Declare war on me?!? You can't, because I declare war on you first! = 
 # Requires translation!
How did you darken the sun? I ruled with diligence and mercy—see that you do so as well. = 
 # Requires translation!
How are you? You stand before Pachacuti Inca Yupanqui. = 
 # Requires translation!
The Incan people offer this fair trade. = 
 # Requires translation!
How are you doing? = 
 # Requires translation!
What do you want now? = 
 # Requires translation!
Great Andean Road = 
 # Requires translation!
Oh ye who remakes the world, your loyal subjects greet you, King Pachacuti Sapa Inca, ruler of Tawantinsuyu and the Inca people! From the beginnings in the small state of Cusco, the Incans displayed their potential for greatness, marching to war against their many enemies, crushing their armies into dust and carving for themselves a mighty empire stretching from Ecuador to Chile. Indeed, they built the greatest empire ever seen in pre-Columbian America. More than mere soldiers, your people were great builders and artists as well, and the remnants of their works still awe and inspire the world today. = 
 # Requires translation!
Oh King Pachacuti, truly are you called 'Earth Shaker'! Will you once again call upon the ground itself to a fight at your side? Your armies await your signal. Will you restore the glory of your empire? Can you build a civilization that will stand the test of time? = 
 # Requires translation!
Cuzco = 
 # Requires translation!
Tiwanaku = 
 # Requires translation!
Machu = 
 # Requires translation!
Ollantaytambo = 
 # Requires translation!
Corihuayrachina = 
 # Requires translation!
Huamanga = 
 # Requires translation!
Rumicucho = 
 # Requires translation!
Vilcabamba = 
 # Requires translation!
Vitcos = 
 # Requires translation!
Andahuaylas = 
 # Requires translation!
Ica = 
 # Requires translation!
Arequipa = 
 # Requires translation!
Nasca = 
 # Requires translation!
Atico = 
 # Requires translation!
Juli = 
 # Requires translation!
Chuito = 
 # Requires translation!
Chuquiapo = 
 # Requires translation!
Huanuco Pampa = 
 # Requires translation!
Tamboccocha = 
 # Requires translation!
Huaras = 
 # Requires translation!
Riobamba = 
 # Requires translation!
Caxamalca = 
 # Requires translation!
Sausa = 
 # Requires translation!
Tambo Colorado = 
 # Requires translation!
Huaca = 
 # Requires translation!
Tumbes = 
 # Requires translation!
Chan Chan = 
 # Requires translation!
Sipan = 
 # Requires translation!
Pachacamac = 
 # Requires translation!
Llactapata = 
 # Requires translation!
Pisac = 
 # Requires translation!
Kuelap = 
 # Requires translation!
Pajaten = 
 # Requires translation!
Chucuito = 
 # Requires translation!
Choquequirao = 
Inca = Inca
 # Requires translation!
Units ignore terrain costs when moving into any tile with Hills = 
 # Requires translation!
[amount]% maintenance on road & railroads = 
 # Requires translation!
No Maintenance costs for improvements in [tileFilter] tiles = 

Harald Bluetooth = Harald Bluetooth
 # Requires translation!
If I am to be honest, I tire of those pointless charades. Why don't we settle our disputes on the field of battle, like true men? Perhaps the skalds will sing of your valor... or mine! = 
 # Requires translation!
Ahahah! You seem to show some skills of a true Viking! Too bad that I'll probably kill you! = 
 # Requires translation!
Loki must have stood by you, for a common man alone could not have defeated me... Oh well! I will join the einherjar in Valhalla and feast, while you toil away here. = 
 # Requires translation!
Harald Bluetooth bids you welcome to his lands, a Viking unlike any the seas and lands have ever known! Hah, are you afraid? = 
 # Requires translation!
This is a fine deal! Even a drunk beggar would agree! = 
 # Requires translation!
Hail to you. = 
 # Requires translation!
Viking Fury = 
 # Requires translation!
Honor and glory be yours, Harald Bluetooth Gormsson, mighty heir of King Gorm of the Old and Thyra Dannebod. Not only were you victorious on the battlefield against the armies of Norway, you also completed massive construction project across the land - numerous Ring Fortresses to protect the populace from invasion and internal strife. You successfully drove off waves of German settlers in 983 AD and sheltered your kingdom from unwanted foreign influence. = 
 # Requires translation!
Stalwart Viking, the time for greatness is upon you once more. You are called to rise up and lead your people to renewed power and triumph! Will you make the world shudder once more at the very thought of your great armies of Northsmen? Will you let the Viking battle cry ring out across the crashing waves? Will you build a civilization to stand the test of time? = 
Copenhagen = Kopenhagen
 # Requires translation!
Aarhus = 
 # Requires translation!
Kaupang = 
 # Requires translation!
Ribe = 
 # Requires translation!
Viborg = 
 # Requires translation!
Tunsberg = 
 # Requires translation!
Roskilde = 
 # Requires translation!
Hedeby = 
Oslo = Oslo
 # Requires translation!
Jelling = 
 # Requires translation!
Truso = 
 # Requires translation!
Bergen = 
 # Requires translation!
Faeroerne = 
Reykjavik = Reykjavik
Trondheim = Trondheim
 # Requires translation!
Godthab = 
 # Requires translation!
Helluland = 
 # Requires translation!
Lillehammer = 
 # Requires translation!
Markland = 
 # Requires translation!
Elsinore = 
 # Requires translation!
Sarpsborg = 
 # Requires translation!
Odense = 
 # Requires translation!
Aalborg = 
 # Requires translation!
Stavanger = 
 # Requires translation!
Vorbasse = 
 # Requires translation!
Schleswig = 
 # Requires translation!
Kristiansand = 
 # Requires translation!
Halogaland = 
 # Requires translation!
Randers = 
 # Requires translation!
Fredrikstad = 
 # Requires translation!
Kolding = 
 # Requires translation!
Horsens = 
 # Requires translation!
Tromsoe = 
 # Requires translation!
Vejle = 
 # Requires translation!
Koge = 
 # Requires translation!
Sandnes = 
 # Requires translation!
Holstebro = 
 # Requires translation!
Slagelse = 
 # Requires translation!
Drammen = 
 # Requires translation!
Hillerod = 
 # Requires translation!
Sonderborg = 
 # Requires translation!
Skien = 
 # Requires translation!
Svendborg = 
 # Requires translation!
Holbaek = 
 # Requires translation!
Hjorring = 
 # Requires translation!
Fladstrand = 
 # Requires translation!
Haderslev = 
 # Requires translation!
Ringsted = 
 # Requires translation!
Skrive = 
Denmark = Denemarken
 # Requires translation!
Units pay only 1 movement point to disembark = 
 # Requires translation!
No movement cost to pillage = 

 # Requires translation!
You leave us no choice. War it must be. = 
 # Requires translation!
Very well, this shall not be forgotten. = 
 # Requires translation!
I guess you weren't here for the sprouts after all... = 
 # Requires translation!
Brussels = 

 # Requires translation!
And so the flower of Florence falls to barbaric hands... = 
Florence = Florence

 # Requires translation!
So this is how it feels to die... = 
Hanoi = Hanoi

 # Requires translation!
Unacceptable! = 

 # Requires translation!
Today, the Malay people obey you, but do not think this is over... = 
 # Requires translation!
Kuala Lumpur = 

 # Requires translation!
Perhaps now we will find peace in death... = 
 # Requires translation!
Lhasa = 

 # Requires translation!
You fiend! History shall remember this! = 
Milan = Milan

 # Requires translation!
We were too weak to protect ourselves... = 
 # Requires translation!
Quebec City = 

 # Requires translation!
I have failed. May you, at least, know compassion towards our people. = 
Cape Town = Kaapstad

 # Requires translation!
The day of judgement has come to us. But rest assured, the same will go for you! = 
Helsinki = Helsinki

 # Requires translation!
Ah, Gods! Why have you forsaken us? = 
Manila = Manilla

 # Requires translation!
Congratulations, conqueror. This tribe serves you now. = 
 # Requires translation!
Mogadishu = 

 # Requires translation!
I have to do this, for the sake of progress if nothing else. You must be opposed! = 
 # Requires translation!
You can see how fruitless this will be for you... right? = 
 # Requires translation!
May God grant me these last wishes - peace and prosperity for Brazil. = 
Rio de Janeiro = Rio de Janeiro

 # Requires translation!
After thorough deliberation, Australia finds itself at a crossroads. Prepare yourself, for war is upon us. = 
 # Requires translation!
We will mobilize every means of resistance to stop this transgression against our nation! = 
 # Requires translation!
The principles for which we have fought will survive longer than any nation you could ever build. = 
Sydney = Sydney

 # Requires translation!
I will enjoy hearing your last breath as you witness the destruction of your realm! = 
 # Requires translation!
Why do we fight? Because Inanna demands it. Now, witness the power of the Sumerians! = 
 # Requires translation!
What treachery has struck us? No, what evil? = 
Ur = Ur

 # Requires translation!
In responding to the unstinting malignancy that has heretofore defined your relationship with Canada, we can have no recourse but war! = 
 # Requires translation!
As we can reach no peaceful resolution with you, Canada must turn, with reluctance, to war. = 
 # Requires translation!
I regret not defending my country to the last, although it was not of use. = 
Vancouver = Vancouver

 # Requires translation!
You have revealed your purposes a bit too early, my friend... = 
 # Requires translation!
A wrong calculation, on my part. = 
Venice = Venetië

 # Requires translation!
They will write songs of this.... pray that they shall be in your favor. = 
Antwerp = Antwerpen

 # Requires translation!
How barbaric. Those who live by the sword shall perish by the sword. = 
 # Requires translation!
Genoa = 

 # Requires translation!
We... defeated? No... we had so much work to do! = 
 # Requires translation!
Kathmandu = 

 # Requires translation!
Perhaps, in another world, we could have been friends... = 
Singapore = Singapore

 # Requires translation!
We never fully trusted you from the start. = 
 # Requires translation!
Tyre = 

 # Requires translation!
May the Heavens forgive you for inflicting this humiliation to our people. = 
 # Requires translation!
Zanzibar = 

 # Requires translation!
How could we fall to the likes of you?! = 
 # Requires translation!
Almaty = 

 # Requires translation!
Let's have a nice little War, shall we? = 
 # Requires translation!
If you need your nose bloodied, we'll happily serve. = 
 # Requires translation!
The serbian guerilla will never stop haunting you! = 
 # Requires translation!
Belgrade = 

 # Requires translation!
War lingers in our hearts. Why carry on with a false peace? = 
 # Requires translation!
You gormless radger! You'll dine on your own teeth before you set foot in Ireland! = 
 # Requires translation!
A lonely wind blows through the highlands today. A dirge for Ireland. Can you hear it? = 
Dublin = Dublin
 # Requires translation!
Will not be chosen for new games = 

 # Requires translation!
You shall stain this land no longer with your vileness! To arms, my countrymen - we ride to war! = 
 # Requires translation!
Traitorous man! The Celtic peoples will not stand for such wanton abuse and slander - I shall have your head! = 
 # Requires translation!
Vile ruler, know that you 'won' this war in name only! = 
Edinburgh = Edinburgh

 # Requires translation!
Do you really think you can walk over us so easily? I will not let it happen. Not to Kongo - not to my people! = 
 # Requires translation!
We are no strangers to war. You have strayed from the right path, and now we will correct it. = 
 # Requires translation!
You are nothing but a glorified barbarian. Cruel, and ruthless. = 
 # Requires translation!
M'Banza-Kongo = 

 # Requires translation!
What a fine battle! Sidon is willing to serve you! = 
 # Requires translation!
Sidon = 

 # Requires translation!
We don't like your face. To arms! = 
 # Requires translation!
You will see you have just bitten off more than you can chew. = 
 # Requires translation!
This ship may sink, but our spirits will linger. = 
 # Requires translation!
Valletta = 

 # Requires translation!
Can only heal by pillaging = 


#################### Lines from Policies from Civ V - Vanilla ####################

Aristocracy = Aristocratie
Legalism = Legaliteit
 # Requires translation!
Provides the cheapest [stat] building in your first [amount] cities for free = 
Oligarchy = Oligarchie
 # Requires translation!
Units in cities cost no Maintenance = 
 # Requires translation!
[amount]% Strength for cities = 
 # Requires translation!
Landed Elite = 
 # Requires translation!
[amount]% growth [cityFilter] = 
Monarchy = Monarchie
 # Requires translation!
Tradition Complete = 

 # Requires translation!
Collective Rule = 
Citizenship = Burgerschap
Republic = Republiek
Representation = Representatie
 # Requires translation!
Each city founded increases culture cost of policies [amount]% less than normal = 
 # Requires translation!
Meritocracy = 
 # Requires translation!
Liberty Complete = 
Free Great Person = Gratis groot persoon 

 # Requires translation!
Warrior Code = 
Discipline = Discipline
Military Tradition = Militaire Traditie
 # Requires translation!
[amount]% XP gained from combat = 
 # Requires translation!
Military Caste = 
Professional Army = Professioneel Leger
 # Requires translation!
Honor Complete = 

Organized Religion = Georganiseerde Religie
Mandate Of Heaven = Mandaat van de Hemel
 # Requires translation!
[amount]% of excess happiness converted to [stat] = 
Theocracy = Theocratie
 # Requires translation!
[amount]% [stat] from every [tileFilter/specialist/buildingName] = 
Reformation = Reformatie
Free Religion = Vrije Religie
 # Requires translation!
Piety Complete = 

 # Requires translation!
Philantropy = 
 # Requires translation!
Gifts of Gold to City-States generate [amount]% more Influence = 
 # Requires translation!
Aesthetics = 
 # Requires translation!
Resting point for Influence with City-States is increased by [amount] = 
 # Requires translation!
Scholasticism = 
 # Requires translation!
Allied City-States provide [stat] equal to [amount]% of what they produce for themselves = 
 # Requires translation!
Cultural Diplomacy = 
 # Requires translation!
[amount]% resources gifted by City-States = 
 # Requires translation!
[amount]% Happiness from luxury resources gifted by City-States = 
 # Requires translation!
Educated Elite = 
 # Requires translation!
Allied City-States will occasionally gift Great People = 
 # Requires translation!
Patronage Complete = 
 # Requires translation!
Influence of all other civilizations with all city-states degrades [amount]% faster = 
 # Requires translation!
Triggers the following global alert: [param] = 

 # Requires translation!
Naval Tradition = 
 # Requires translation!
Trade Unions = 
 # Requires translation!
Merchant Navy = 
 # Requires translation!
Mercantilism = 
 # Requires translation!
Protectionism = 
 # Requires translation!
[amount] Happiness from each type of luxury resource = 
 # Requires translation!
Commerce Complete = 

Secularism = Secularisme
Humanism = Humanisme
 # Requires translation!
Free Thought = 
 # Requires translation!
Sovereignty = 
 # Requires translation!
[amount]% [stat] = 
 # Requires translation!
Scientific Revolution = 
 # Requires translation!
[amount] Free Technologies = 
 # Requires translation!
Rationalism Complete = 
 # Requires translation!
[stats] from all [buildingFilter] buildings = 

Constitution = Grondwet
 # Requires translation!
Universal Suffrage = 
 # Requires translation!
Civil Society = 
 # Requires translation!
[amount]% Food consumption by specialists [cityFilter] = 
 # Requires translation!
Free Speech = 
 # Requires translation!
[amount] units cost no maintenance = 
Democracy = Democratie
 # Requires translation!
[amount]% unhappiness from specialists [cityFilter] = 
 # Requires translation!
Freedom Complete = 
 # Requires translation!
[amount]% Yield from every [tileFilter] = 

Populism = Populisme
Militarism = Militarisme
 # Requires translation!
[stat] cost of purchasing [baseUnitFilter] units [amount]% = 
Fascism = Fascisme
 # Requires translation!
Quantity of strategic resources produced by the empire +[amount]% = 
 # Requires translation!
Police State = 
 # Requires translation!
Total War = 
 # Requires translation!
Autocracy Complete = 

 # Requires translation!
United Front = 
 # Requires translation!
Militaristic City-States grant units [amount] times as fast when you are at war with a common nation = 
 # Requires translation!
Planned Economy = 
 # Requires translation!
Nationalism = 
 # Requires translation!
Socialism = 
 # Requires translation!
[amount]% maintenance cost for buildings [cityFilter] = 
 # Requires translation!
Communism = 
 # Requires translation!
Order Complete = 


#################### Lines from Quests from Civ V - Vanilla ####################

Route = Route
 # Requires translation!
Build a road to connect your capital to our city. = 

 # Requires translation!
Clear Barbarian Camp = 
 # Requires translation!
We feel threatened by a Barbarian Camp near our city. Please take care of it. = 

Connect Resource = Verbind Grondstof
 # Requires translation!
In order to make our civilizations stronger, connect [param] to your trade network. = 

Construct Wonder = Bouw Wonder
 # Requires translation!
We recommend you to start building [param] to show the whole world your civilization strength. = 

 # Requires translation!
Acquire Great Person = 
 # Requires translation!
Great People can change the course of a Civilization! You will be rewarded for acquiring a new [param]. = 

 # Requires translation!
Conquer City State = 
 # Requires translation!
It's time to erase the City-State of [param] from the map. You will be greatly rewarded for conquering them! = 

Find Player = Vind Speler
 # Requires translation!
You have yet to discover where [param] set up their cities. You will be rewarded for finding their territories. = 

Find Natural Wonder = Vind Natuurlijk Wonder
 # Requires translation!
Send your best explorers on a quest to discover Natural Wonders. Nobody knows the location of [param] yet. = 

 # Requires translation!
Give Gold = 
 # Requires translation!
We are suffering great poverty after being robbed by [param], and unless we receive a sum of Gold, it's only a matter of time before we collapse. = 

 # Requires translation!
Pledge to Protect = 
 # Requires translation!
We need your protection to stop the aggressions of [param]. By signing a Pledge of Protection, you'll confirm the bond that ties us. = 

 # Requires translation!
Contest Culture = 
 # Requires translation!
The civilization with the largest Culture growth will gain a reward. = 

 # Requires translation!
Contest Faith = 
 # Requires translation!
The civilization with the largest Faith growth will gain a reward. = 

 # Requires translation!
Contest Technologies = 
 # Requires translation!
The civilization with the largest number of new Technologies researched will gain a reward. = 

 # Requires translation!
Invest = 
 # Requires translation!
Our people are rejoicing thanks to a tourism boom. For a certain amount of time, any Gold donation will yield [amount]% extra Influence. = 

 # Requires translation!
Bully City State = 
 # Requires translation!
We are tired of the pretensions of [param]. If someone were to put them in their place by Demanding Tribute from them, they would be rewarded. = 

 # Requires translation!
Denounce Civilization = 
 # Requires translation!
We have been forced to pay tribute to [param]! We need you to tell the world of their ill deeds. = 

 # Requires translation!
We have heard the tenets of [param] and are most curious. Will you send missionaries to teach us about your religion? = 


#################### Lines from Ruins from Civ V - Vanilla ####################

 # Requires translation!
We have discovered cultural artifacts in the ruins! (+20 culture) = 
 # Requires translation!
discover cultural artifacts = 

 # Requires translation!
squatters willing to work for you = 

 # Requires translation!
squatters wishing to settle under your rule = 

 # Requires translation!
An ancient tribe trained us in their ways of combat! = 
 # Requires translation!
your exploring unit receives training = 

 # Requires translation!
We have found survivors in the ruins! Population added to [param]. = 
 # Requires translation!
survivors (adds population to a city) = 

 # Requires translation!
We have found a stash of [param] Gold in the ruins! = 
 # Requires translation!
a stash of gold = 

 # Requires translation!
discover a lost technology = 

 # Requires translation!
Our unit finds advanced weaponry hidden in the ruins! = 
 # Requires translation!
advanced weaponry for your explorer = 

 # Requires translation!
You find evidence of Barbarian activity. Nearby Barbarian camps are revealed! = 
 # Requires translation!
reveal nearby Barbarian camps = 

 # Requires translation!
find a crudely-drawn map = 


#################### Lines from Specialists from Civ V - Vanilla ####################

Scientist = Wetenschapper

Merchant = Handelaar

Artist = Artiest

Engineer = Ingenieur


#################### Lines from Techs from Civ V - Vanilla ####################

 # Requires translation!
'Where tillage begins, other arts follow. The farmers therefore are the founders of human civilization.' - Daniel Webster = 
Agriculture = Agricultuur
 # Requires translation!
Starting tech = 

 # Requires translation!
'Shall the clay say to him that fashioneth it, what makest thou?' - Bible Isaiah 45:9 = 
Pottery = Aardwerk
 # Requires translation!
'Thou shalt not muzzle the ox when he treadeth out the corn.' - Bible Deuteronomy 25:4 = 
Animal Husbandry = Veeteelt
 # Requires translation!
'The haft of the arrow has been feathered with one of the eagle's own plumes, we often give our enemies the means of our own destruction' - Aesop = 
Archery = Boogschieten
 # Requires translation!
'The meek shall inherit the Earth, but not its mineral rights.' - J. Paul Getty = 
Mining = Mijnbouw

 # Requires translation!
'He who commands the sea has command of everything.' - Themistocles = 
Sailing = Zeilen
 # Requires translation!
'So teach us to number our days, so that we may apply our hearts unto wisdom.' - Bible Psalms 90:12 = 
Calendar = Kalender
 # Requires translation!
'He who destroys a good book kills reason itself.' - John Milton = 
Writing = Schrift
 # Requires translation!
Enables Open Borders agreements = 
 # Requires translation!
'Even brute beasts and wandering birds do not fall into the same traps or nets twice.' - Saint Jerome = 
Trapping = Valstrikken
 # Requires translation!
'Wisdom and virtue are like the two wheels of a cart.' - Japanese proverb = 
The Wheel = Het Wiel
 # Requires translation!
'How happy are those whose walls already rise!' - Virgil = 
Masonry = Metselkunst
 # Requires translation!
'Here Hector entered, with a spear eleven cubits long in his hand; the bronze point gleamed in front of him, and was fastened to the shaft of the spear by a ring of gold.' - Homer = 
Bronze Working = Brons Bewerking

 # Requires translation!
'He made an instrument to know if the moon shine at full or no.' - Samuel Butler = 
Optics = Optica
 # Requires translation!
'There is only one good, knowledge, and one evil, ignorance.' - Socrates = 
Philosophy = Filosofie
 # Requires translation!
Enables Research agreements = 
 # Requires translation!
'A Horse! A Horse! My kingdom for a horse!' - Shakespeare (Richard III) = 
Horseback Riding = Paardrijden
 # Requires translation!
'Mathematics is the gate and key to the sciences.' - Roger Bacon = 
Mathematics = Wiskunde
 # Requires translation!
'Three things are to be looked to in a building: that it stands on the right spot; that it be securely founded; that it be successfully executed.' - Johann Wolfgang von Goethe = 
Construction = Bouwkunde
 # Requires translation!
'Do not wait to strike til the iron is hot, but make it hot by striking.' - William Butler Yeats = 
Iron Working = Ijzer Bewerking

 # Requires translation!
'Three things are necessary for the salvation of man: to know what he ought to believe; to know what he ought to desire; and to know what he ought to do' - St. Thomas Aquinas = 
Theology = Theologie
 # Requires translation!
'The only thing that saves us from the bureaucracy is its inefficiency' - Eugene McCarthy = 
Civil Service = Overheidsdienst
 # Requires translation!
'Better is bread with a happy heart than wealth with vexation.' - Amenemope = 
Currency = Geld
 # Requires translation!
Enables conversion of city production to gold = 
 # Requires translation!
'Instrumental or mechanical science is the noblest and, above all others, the most useful.' - Leonardo da Vinci = 
Engineering = Ingenieurswezen
 # Requires translation!
Roads connect tiles across rivers = 
 # Requires translation!
'When pieces of bronze or gold or iron break, the metal-smith welds them together again in the fire, and the bond is established.' - Sri Guru Granth Sahib = 
Metal Casting = Metaal gieten

 # Requires translation!
'I find the great thing in this world is not so much where we stand, as in what direction we are moving.' - Oliver Wendell Holmes = 
Compass = Kompas
 # Requires translation!
'Education is the best provision for old age.' - Aristotle = 
Education = Educatie
 # Requires translation!
Enables conversion of city production to science = 
 # Requires translation!
'Whoso pulleth out this sword of this stone and anvil, is rightwise king born of all England.' - Malory = 
Chivalry = Ridderlijkheid
 # Requires translation!
'The press is the best instrument for enlightening the mind of man, and improving him as a rational, moral and social being.' - Thomas Jefferson = 
Machinery = Machinebouw
 # Requires translation!
Improves movement speed on roads = 
 # Requires translation!
'Measure what is measurable, and make measurable what is not so.' - Galileo Galilei = 
Physics = Fysica
 # Requires translation!
'John Henry said to his Captain, / 'A man ain't nothin' but a man, / And before I'll let your steam drill beat me down, / I'll die with the hammer in my hand.'' - Anonymous: The Ballad of John Henry, the Steel-Drivin' Man = 
Steel = Staal

 # Requires translation!
'Joyfully to the breeze royal Odysseus spread his sail, and with his rudder skillfully he steered.' - Homer = 
Astronomy = Astronomie
 # Requires translation!
'Their rising all at once was as the sound of thunder heard remote' - Milton = 
Acoustics = Akoestiek
 # Requires translation!
'Happiness: a good bank account, a good cook and a good digestion' - Jean Jacques Rousseau = 
Banking = Bank
 # Requires translation!
'It is a newspaper's duty to print the news and raise hell.' - The Chicago Times = 
Printing Press = Drukpers
 # Requires translation!
'The day when two army corps can annihilate each other in one second, all civilized nations, it is to be hoped, will recoil from war and discharge their troops.' - Alfred Nobel = 
Gunpowder = Buskruid

 # Requires translation!
'The winds and the waves are always on the side of the ablest navigators.' - Edward Gibbon = 
Navigation = Navigatie
 # Requires translation!
'Compound interest is the most powerful force in the universe.' - Albert Einstein = 
Economics = Economie
 # Requires translation!
'Wherever we look, the work of the chemist has raised the level of our civilization and has increased the productive capacity of the nation.' - Calvin Coolidge = 
Chemistry = Chemie
 # Requires translation!
'There never was a good knife made of bad steel.' - Benjamin Franklin = 
Metallurgy = Metaalkunde

 # Requires translation!
'Those who cannot remember the past are condemned to repeat it.' - George Santayana = 
Archaeology = Archeologie
 # Requires translation!
'Every great advance in science has issued from a new audacity of imagination.' - John Dewey = 
Scientific Theory = Wetenschappelijke Theorie
 # Requires translation!
'Wars may be fought with weapons, but they are won by men. It is the spirit of the men who follow and of the man who leads that gains the victory.' - George S. Patton = 
Military Science = Militaire Wetenschap
 # Requires translation!
'The nation that destroys its soil destroys itself.' - Franklin Delano Roosevelt = 
Fertilizer = Mest
 # Requires translation!
'It is well that war is so terrible, or we should grow too fond of it.' - Robert E. Lee = 
Rifling = Gedraaide loop

 # Requires translation!
'If the brain were so simple we could understand it, we would be so simple we couldn't.' - Lyall Watson = 
Biology = Biologie
 # Requires translation!
'The nations of the West hope that by means of steam communication all the world will become as one family.' - Townsend Harris = 
Steam Power = Stoomkracht
 # Requires translation!
'As soon as men decide that all means are permitted to fight an evil, then their good becomes indistinguishable from the evil that they set out to destroy.' - Christopher Dawson = 
Dynamite = Dynamiet

 # Requires translation!
'Is it a fact - or have I dreamt it - that, by means of electricity, the world of matter has become a great nerve, vibrating thousands of miles in a breathless point of time?' - Nathaniel Hawthorne = 
Electricity = Elektriciteit
 # Requires translation!
'Nothing is particularly hard if you divide it into small jobs.' - Henry Ford = 
Replaceable Parts = Vervangbare Onderdelen
 # Requires translation!
'The introduction of so powerful an agent as steam to a carriage on wheels will make a great change in the situation of man.' - Thomas Jefferson = 
 # Requires translation!
Railroads = 

 # Requires translation!
'And homeless near a thousand homes I stood, and near a thousand tables pined and wanted food.' - William Wordsworth = 
Refrigeration = Koeling
 # Requires translation!
'I once sent a dozen of my friends a telegram saying 'flee at once-all is discovered!' They all left town immediately.' - Mark Twain = 
 # Requires translation!
Telegraph = 
 # Requires translation!
'The whole country was tied together by radio. We all experienced the same heroes and comedians and singers. They were giants.' - Woody Allen = 
Radio = Radio
 # Requires translation!
'Aeronautics was neither an industry nor a science. It was a miracle.' - Igor Sikorsky = 
Flight = Vlucht
 # Requires translation!
'Any man who can drive safely while kissing a pretty girl is simply not giving the kiss the attention it deserves.' - Albert Einstein = 
Combustion = Verbranding

 # Requires translation!
'In nothing do men more nearly approach the gods than in giving health to men.' - Cicero = 
Pharmaceuticals = Farmaceutica
 # Requires translation!
'Ben, I want to say one word to you, just one word: plastics.' - Buck Henry and Calder Willingham, The Graduate = 
Plastics = Plastic
 # Requires translation!
'There's a basic principle about consumer electronics: it gets more powerful all the time and it gets cheaper all the time.' - Trip Hawkins = 
Electronics = Elektronica
 # Requires translation!
'The speed of communications is wondrous to behold, it is also true that speed does multiply the distribution of information that we know to be untrue.' – Edward R. Murrow = 
 # Requires translation!
Mass Media = 
 # Requires translation!
'Vision is the art of seeing things invisible.' - Jonathan Swift = 
Radar = Radar
 # Requires translation!
'The unleashed power of the atom has changed everything save our modes of thinking, and we thus drift toward unparalleled catastrophes.' - Albert Einstein = 
Atomic Theory = Atoom theorie

 # Requires translation!
'Only within the moment of time represented by the present century has one species, man, acquired significant power to alter the nature of his world.' - Rachel Carson = 
Ecology = Ecologie
 # Requires translation!
'Computers are like Old Testament gods: lots of rules and no mercy.' - Joseph Campbell = 
Computers = Computers
 # Requires translation!
'A good rule for rocket experimenters to follow is this: always assume that it will explode.' - Astronautics Magazine, 1937 = 
Rocketry = Rakettechniek
 # Requires translation!
'The night is far spent, the day is at hand: let us therefore cast off the works of darkness, and let us put on the armor of light.' - The Holy Bible: Romans, 13:12 = 
Lasers = Lasers
 # Requires translation!
'I am become Death, the destroyer of worlds.' - J. Robert Oppenheimer = 
Nuclear Fission = Kernsplijting

 # Requires translation!
'The new electronic interdependence recreates the world in the image of a global village.' - Marshall McLuhan = 
 # Requires translation!
Globalization = 
 # Requires translation!
'1. A robot may not injure a human being or, through inaction, allow a human being to come to harm. 2. A robot must obey any orders given to it by human beings, except when such orders would conflict with the First Law. 3. A robot must protect its own existence as long as such protection does not conflict with the First or Second Law.' - Isaac Asimov = 
Robotics = Robotica
 # Requires translation!
'Now, somehow, in some new way, the sky seemed almost alien.' - Lyndon B. Johnson = 
Satellites = Satellieten
 # Requires translation!
Reveals the entire map = 
 # Requires translation!
'Be extremely subtle, even to the point of formlessness, be extremely mysterious, even to the point of soundlessness. Thereby you can be the director of the opponent's fate.' - Sun Tzu = 
 # Requires translation!
Stealth = 
 # Requires translation!
'Our scientific power has outrun our spiritual power, we have guided missiles and misguided men.' – Martin Luther King Jr. = 
 # Requires translation!
Advanced Ballistics = 

 # Requires translation!
'Every particle of matter is attracted by or gravitates to every other particle of matter with a force inversely proportional to the squares of their distances.' - Isaac Newton = 
Particle Physics = Deeltjesfysica
 # Requires translation!
'The release of atomic energy has not created a new problem. It has readily made more urgent the necessity of solving an existing one.' - Albert Einstein = 
Nuclear Fusion = Kernfusie

 # Requires translation!
'The impact of nanotechnology is expected to exceed the impact that the electronics revolution has had on our lives.' - Richard Schwartz = 
Nanotechnology = Nanotechnologie

 # Requires translation!
'I think we agree, the past is over.' - George W. Bush = 
Future Tech = Toekomst Technologie
Who knows what the future holds? = Wie weet wat de toekomst inhoud?
 # Requires translation!
Can be continually researched = 


#################### Lines from Terrains from Civ V - Vanilla ####################

Ocean = Oceaan

Coast = Costa

Grassland = Grasland

Plains = Vlakte

Tundra = Toendra

Desert = Woestijn

Lakes = Meren

Mountain = Berg
 # Requires translation!
Has an elevation of [amount] for visibility calculations = 
 # Requires translation!
Units ending their turn on this terrain take [amount] damage = 

Snow = Sneeuw

Hill = Heuvel
 # Requires translation!
[amount] Strength for cities built on this terrain = 

Forest = Woud
Provides a one-time Production bonus to the closest city when cut down = Geeft bij omhakken een eenmalige Productie bonus aan de dichtstbijzijnde stad
 # Requires translation!
Blocks line-of-sight from tiles at same elevation = 
 # Requires translation!
Resistant to nukes = 
 # Requires translation!
Can be destroyed by nukes = 
 # Requires translation!
A Camp can be built here without cutting it down = 

Jungle = Oerwoud

Marsh = Moeras
 # Requires translation!
Only Polders can be built here = 

Fallout = Fall-out
 # Requires translation!
Nullifies all other stats this tile provides = 

Oasis = Oase
 # Requires translation!
Only [improvementFilter] improvements may be built on this tile = 

Flood plains = Riviervlakte

Ice = Ijs

Atoll = Atol

 # Requires translation!
Great Barrier Reef = 

 # Requires translation!
Old Faithful = 

El Dorado = El Dorado
 # Requires translation!
Grants 500 Gold to the first civilization to discover it = 

 # Requires translation!
Fountain of Youth = 
 # Requires translation!
Grants [promotion] ([comment]) to adjacent [mapUnitFilter] units for the rest of the game = 
 # Requires translation!
Tile provides yield without assigned population = 

 # Requires translation!
Grand Mesa = 

Mount Fuji = Fuji

Krakatoa = Krakatoa

 # Requires translation!
Rock of Gibraltar = 

 # Requires translation!
Cerro de Potosi = 

 # Requires translation!
Barringer Crater = 


#################### Lines from TileImprovements from Civ V - Vanilla ####################

Farm = Boerderij
Can also be built on tiles adjacent to fresh water = Kan ook gebouwd worden op tegels grenzend aan vers water
 # Requires translation!
[stats] from [tileFilter] tiles = 

Lumber mill = Houtzagerij

Mine = Mijn

Trading post = Handelspost

Camp = Kamp

Oil well = Oliebron

Pasture = Weide

Plantation = Plantage

Quarry = Steengroeve

Fishing Boats = Vissersboten

Fort = Fort
Can be built outside your borders = Kan buiten uw grenzen gebouwd worden
Gives a defensive bonus of [amount]% = Geeft een verdedigingsbonus van [amount]%

Road = Weg
Costs [amount] gold per turn when in your territory = Kost [amount] goud per beurt als het in je terretorium zit
 # Requires translation!
Reduces movement cost to ½ if the other tile also has a Road or Railroad = 
 # Requires translation!
Reduces movement cost to ⅓ with Machinery = 
 # Requires translation!
Requires Engineering to bridge rivers = 

Railroad = Spoorweg
 # Requires translation!
Reduces movement cost to ⅒ if the other tile also has a Railroad = 

Remove Forest = Haal Bos weg
 # Requires translation!
Provides a one-time Production bonus depending on distance to the closest city once finished = 

Remove Jungle = Haal Jungle weg

Remove Fallout = Haal Fall-out weg

Remove Marsh = Haal Moeras weg

Remove Road = Haal Weg weg

Remove Railroad = Haal Spoorweg weg

Cancel improvement order = Annuleer verbeteringsopdracht

Academy = Academie

Landmark = Mijlpaal

Manufactory = Fabriek

Customs house = Douanekantoor

 # Requires translation!
Holy site = 

Citadel = Citadel
 # Requires translation!
Adjacent enemy units ending their turn take [amount] damage = 
 # Requires translation!
Can be built just outside your borders = 
 # Requires translation!
Constructing it will take over the tiles around it and assign them to your closest city = 

 # Requires translation!
Moai = 

 # Requires translation!
Terrace farm = 

Ancient ruins = Oude ruïnes
Unpillagable = Kan niet worden geplunderd
 # Requires translation!
Provides a random bonus when entered = 

City ruins = Ruïnes van de stad
 # Requires translation!
A bleak reminder of the destruction wreaked by War = 

City center = Stadscentrum
 # Requires translation!
Indestructible = 
 # Requires translation!
Marks the center of a city = 
 # Requires translation!
Appearance changes with the technological era of the owning civilization = 

Barbarian encampment = Barbaars kamp
 # Requires translation!
Home to uncivilized barbarians, will spawn a hostile unit from time to time = 


#################### Lines from TileResources from Civ V - Vanilla ####################

Cattle = Rundvee

Sheep = Schaap

Deer = Hert

Bananas = Bananen

Wheat = Tarwe

Stone = Steen

Fish = Vis

Horses = Paarden
 # Requires translation!
Guaranteed with Strategic Balance resource option = 

Iron = Ijzer

Coal = Kool

Oil = Olie
 # Requires translation!
Deposits in [tileFilter] tiles always provide [amount] resources = 

Aluminum = Aluminium

Uranium = Uranium

Furs = Bonten

Cotton = Katoen

Dyes = Verfstoffen

Gems = Edelstenen

Gold Ore = Gouderts

Silver = Zilver

Incense = Wierook

Ivory = Ivoor

Silk = Zijde

Spices = Kruiden

Wine = Wijn

Sugar = Suiker

Marble = Marmer

Whales = Walvissen

Pearls = Parels

 # Requires translation!
Jewelry = 
 # Requires translation!
Can only be created by Mercantile City-States = 

 # Requires translation!
Porcelain = 


#################### Lines from UnitPromotions from Civ V - Vanilla ####################

 # Requires translation!
Sword = 
 # Requires translation!
Ranged Gunpowder = 
 # Requires translation!
Armored = 
 # Requires translation!
Melee Water = 
 # Requires translation!
Ranged Water = 
Heal Instantly = Genees instantaan
 # Requires translation!
Heal this unit by [amount] HP = 
 # Requires translation!
Doing so will consume this opportunity to choose a Promotion = 

Accuracy I = Accuraatheid I

Accuracy II = Accuraatheid II

Accuracy III = Accuraatheid III

Barrage I = Spervuur I

Barrage II = Spervuur II

Barrage III = Spervuur III

Volley = Volley

Extended Range = Vergroot bereik
 # Requires translation!
[amount] Range = 

Indirect Fire = Indirect Vuur
Ranged attacks may be performed over obstacles = Afstandsaanvallen mogen over obstacles worden uitgevoerd

Shock I = Stoottroep I

Shock II = Stoottroep II

Shock III = Stoottroep III

Drill I = Exercitie I

Drill II = Exercitie II

Drill III = Exercitie III

Charge = Charge

Besiege = Belgeren

Formation I = Formatie I

Formation II = Formatie II

Blitz = Blitz
 # Requires translation!
[amount] additional attacks per turn = 

Woodsman = Woudloper
 # Requires translation!
Double movement in [terrainFilter] = 

 # Requires translation!
Amphibious = 
 # Requires translation!
Eliminates combat penalty for attacking over a river = 
 # Requires translation!
Eliminates combat penalty for attacking across a coast = 

Medic = Dokter
 # Requires translation!
All adjacent units heal [amount] HP when healing = 

Medic II = Dokter II
 # Requires translation!
[amount] HP when healing = 

Scouting I = Scouting I

Scouting II = Scouting II

Scouting III = Scouting III

 # Requires translation!
Survivalism I = 

 # Requires translation!
Survivalism II = 

 # Requires translation!
Survivalism III = 
 # Requires translation!
Unit will heal every turn, even if it performs an action = 
 # Requires translation!
May withdraw before melee ([amount]%) = 

 # Requires translation!
Boarding Party I = 

 # Requires translation!
Boarding Party II = 

 # Requires translation!
Boarding Party III = 

 # Requires translation!
Coastal Raider I = 
 # Requires translation!
Earn [amount]% of the damage done to [mapUnitFilter] units as [plunderableStat] = 

 # Requires translation!
Coastal Raider II = 

 # Requires translation!
Coastal Raider III = 

 # Requires translation!
Landing Party = 

 # Requires translation!
Targeting I = 

 # Requires translation!
Targeting II = 

 # Requires translation!
Targeting III = 

 # Requires translation!
Wolfpack I = 

 # Requires translation!
Wolfpack II = 

 # Requires translation!
Wolfpack III = 

 # Requires translation!
Aircraft Carrier = 
 # Requires translation!
Armor Plating I = 

 # Requires translation!
Armor Plating II = 

 # Requires translation!
Armor Plating III = 

 # Requires translation!
Flight Deck I = 
 # Requires translation!
Can carry [amount] extra [mapUnitFilter] units = 

 # Requires translation!
Flight Deck II = 

 # Requires translation!
Flight Deck III = 

 # Requires translation!
Supply = 
 # Requires translation!
May heal outside of friendly territory = 

Siege I = Belegering I

Siege II = Belegering II

Siege III = Belegering III

Evasion = Ontwijking
 # Requires translation!
Damage taken from interception reduced by [amount]% = 

Interception I = Interceptie I
 # Requires translation!
[amount]% Damage when intercepting = 

Interception II = Interceptie II

Interception III = Intercepte III

 # Requires translation!
Air Targeting I = 

 # Requires translation!
Air Targeting II = 

Sortie = Sortie
 # Requires translation!
[amount] extra interceptions may be made per turn = 

 # Requires translation!
Operational Range = 

 # Requires translation!
Helicopter = 
 # Requires translation!
Air Repair = 

 # Requires translation!
Mobility I = 

 # Requires translation!
Mobility II = 

 # Requires translation!
Anti-Armor I = 

 # Requires translation!
Anti-Armor II = 

 # Requires translation!
Cover I = 

 # Requires translation!
Cover II = 

 # Requires translation!
March = 

 # Requires translation!
Mobility = 

 # Requires translation!
Sentry = 

 # Requires translation!
Logistics = 

Ambush I = Hinderlaag I

Ambush II = Hinderlaag II

 # Requires translation!
Bombardment I = 

 # Requires translation!
Bombardment II = 

 # Requires translation!
Bombardment III = 

Morale = Moraal

 # Requires translation!
Great Generals I = 

 # Requires translation!
Great Generals II = 

 # Requires translation!
Quick Study = 

 # Requires translation!
Haka War Dance = 
 # Requires translation!
[amount]% Strength for enemy [unitType] units in adjacent [param] tiles = 

 # Requires translation!
Rejuvenation = 
 # Requires translation!
All healing effects doubled = 

 # Requires translation!
Slinger Withdraw = 

 # Requires translation!
Ignore terrain cost = 
Ignores terrain cost = Negeert terreinskosten

 # Requires translation!
Pictish Courage = 

 # Requires translation!
Home Sweet Home = 
 # Requires translation!
[amount]% Strength decreasing with distance from the capital = 


#################### Lines from UnitTypes from Civ V - Vanilla ####################


 # Requires translation!
Civilian Water = 


 # Requires translation!
Can enter ice tiles = 
 # Requires translation!
Invisible to non-adjacent units = 
 # Requires translation!
Can see invisible [mapUnitFilter] units = 


 # Requires translation!
Aircraft = 
 # Requires translation!
6 tiles in every direction always visible = 


 # Requires translation!
Atomic Bomber = 

 # Requires translation!
Self-destructs when attacking = 
 # Requires translation!
Cannot be intercepted = 

 # Requires translation!
Can pass through impassable tiles = 


#################### Lines from Units from Civ V - Vanilla ####################

 # Requires translation!
Can build [improvementFilter/terrainFilter] improvements on tiles = 

Founds a new city = Sticht een nieuwe stad
 # Requires translation!
Excess Food converted to Production when under construction = 
 # Requires translation!
Requires at least [amount] population = 

 # Requires translation!
May upgrade to [baseUnitFilter] through ruins-like effects = 

 # Requires translation!
This is your basic, club-swinging fighter. = 

Maori Warrior = Maori Strijder

Jaguar = Jaguar
 # Requires translation!
Heals [amount] damage if it kills a unit = 

Brute = Bruut

Archer = Boogschutter

Bowman = Boogschutter

 # Requires translation!
Slinger = 

 # Requires translation!
Skirmisher = 

 # Requires translation!
Work Boats = 
 # Requires translation!
Cannot enter ocean tiles = 
 # Requires translation!
May create improvements on water resources = 
 # Requires translation!
Uncapturable = 

 # Requires translation!
Trireme = 

 # Requires translation!
Galley = 

 # Requires translation!
Chariot Archer = 
No defensive terrain bonus = Geen defensiefe terreinsbonussen
Rough terrain penalty = Nadeel in ruig terrein

 # Requires translation!
War Chariot = 

 # Requires translation!
War Elephant = 


 # Requires translation!
Hoplite = 

 # Requires translation!
Persian Immortal = 

 # Requires translation!
Marauder = 

Horseman = Ruiter
Can move after attacking = Kan zich verplaatsen na het aanvallen

 # Requires translation!
Companion Cavalry = 

Catapult = Katapult
Must set up to ranged attack = Moet opstellen voordat er een aanval op afstand kan worden gemaakt

Ballista = Ballista

 # Requires translation!
Swordsman = 

Legion = Legioen

Mohawk Warrior = Mohawk Strijder


 # Requires translation!
Landsknecht = 
 # Requires translation!
Can move immediately once bought = 

Knight = Ridder

 # Requires translation!
Camel Archer = 

 # Requires translation!
Conquistador = 
 # Requires translation!
Defense bonus when embarked = 

 # Requires translation!
Naresuan's Elephant = 

 # Requires translation!
Mandekalu Cavalry = 

 # Requires translation!
Keshik = 

 # Requires translation!
Crossbowman = 

 # Requires translation!
Chu-Ko-Nu = 

 # Requires translation!
Longbowman = 

Trebuchet = Trebuchet

Hwach'a = Hwach'a

 # Requires translation!
Longswordsman = 

Samurai = Samurai

 # Requires translation!
Berserker = 

 # Requires translation!
Caravel = 

 # Requires translation!
Turtle Ship = 


Musketeer = Musketier

 # Requires translation!
Janissary = 

 # Requires translation!
Minuteman = 

 # Requires translation!
Tercio = 

 # Requires translation!
Frigate = 

 # Requires translation!
Ship of the Line = 

 # Requires translation!
Lancer = 

 # Requires translation!
Sipahi = 

Cannon = Kannon


 # Requires translation!
Norwegian Ski Infantry = 

 # Requires translation!
Cavalry = 

 # Requires translation!
Cossack = 

 # Requires translation!
Ironclad = 

Artillery = Artillerie

 # Requires translation!
Can only attack [tileFilter] tiles = 

 # Requires translation!
Foreign Legion = 


 # Requires translation!
[amount]% chance to intercept air attacks = 

 # Requires translation!
Carrier = 
Cannot attack = Kan niet aanvallen
 # Requires translation!
Can carry [amount] [mapUnitFilter] units = 

 # Requires translation!
Battleship = 

 # Requires translation!
Anti-Aircraft Gun = 

 # Requires translation!
Destroyer = 

 # Requires translation!
Zero = 


 # Requires translation!
B17 = 

Paratrooper = Parachutist
 # Requires translation!
May Paradrop up to [amount] tiles from inside friendly territory = 

Tank = Tank

 # Requires translation!
Panzer = 

Anti-Tank Gun = Anti-Tank Geweer

Atomic Bomb = Atoombom
 # Requires translation!
Nuclear weapon of Strength [amount] = 
 # Requires translation!
Blast radius [amount] = 

 # Requires translation!
Rocket Artillery = 

Mobile SAM = Mobiele grond-lucht raket

 # Requires translation!
Guided Missile = 

 # Requires translation!
Nuclear Missile = 

Helicopter Gunship = Helicopter Wapenschip
 # Requires translation!
All tiles cost 1 movement = 
 # Requires translation!
Ignores Zone of Control = 
 # Requires translation!
Unable to capture cities = 

 # Requires translation!
Nuclear Submarine = 

 # Requires translation!
Mechanized Infantry = 

 # Requires translation!
Missile Cruiser = 

 # Requires translation!
Modern Armor = 

 # Requires translation!
Jet Fighter = 

 # Requires translation!
Giant Death Robot = 

 # Requires translation!
Stealth Bomber = 
 # Requires translation!
Cannot be carried by [mapUnitFilter] units = 

 # Requires translation!
Great Artist = 
 # Requires translation!
Can start an [amount]-turn golden age = 
 # Requires translation!
Can construct [improvementName] = 
 # Requires translation!
Great Person - [stat] = 

 # Requires translation!
Great Scientist = 
 # Requires translation!
Can hurry technology research = 

 # Requires translation!
Great Merchant = 
 # Requires translation!
Can undertake a trade mission with City-State, giving a large sum of gold and [amount] Influence = 

 # Requires translation!
Great Engineer = 
 # Requires translation!
Can speed up construction of a building = 

 # Requires translation!
Great Prophet = 
 # Requires translation!
Can construct [tileImprovement] if it hasn't used other actions yet = 
 # Requires translation!
Can [param] [amount] times = 
 # Requires translation!
Removes other religions when spreading religion = 
 # Requires translation!
May found a religion = 
 # Requires translation!
May enhance a religion = 
 # Requires translation!
May enter foreign tiles without open borders = 
 # Requires translation!
Religious Unit = 
 # Requires translation!
Takes your religion over the one in their birth city = 

 # Requires translation!
Great General = 
 # Requires translation!
Bonus for units in 2 tile radius 15% = 

Khan = Khan

 # Requires translation!
Missionary = 
 # Requires translation!
May enter foreign tiles without open borders, but loses [amount] religious strength each turn it ends there = 
 # Requires translation!
Can be purchased with [stat] [cityFilter] = 

 # Requires translation!
Inquisitor = 
 # Requires translation!
Prevents spreading of religion to the city it is next to = 


#################### Lines from Beliefs from Civ V - Gods & Kings ####################

Ancestor Worship = Verering van voorouders

Dance of the Aurora = Dans van de dageraad
[stats] from [tileFilter] tiles without [tileFilter2] [cityFilter] = [stats] van [tileFilter] tegels zonder [tileFilter2] [cityFilter] 

Desert Folklore = Woestijn folklore

Faith Healers = Gebedsgenezers
[mapUnitFilter] Units adjacent to this city heal [amount] HP per turn when healing = [mapUnitFilter] Eenheden naast deze stad helen [amount] HP per beurt als ze aan het helen zijn.

Fertility Rites = Vruchtbaarheidsritueel

God of Craftsman = God van de Ambachtslieden
[stats] in cities with [amount] or more population = [stats] in steden met [amount] populatie of meer 

God of the Open Sky = God van de Open Lucht

God of the Sea = God van de Zee

God of War = God van de Oorlog
Earn [amount]% of [mapUnitFilter] unit's [costOrStrength] as [plunderableStat] when killed within 4 tiles of a city following this religion = Verdien [amount]% van eenheidstype [mapUnitFilter] zijn [costOrStrength] als [plunderableStat] wanneer gedood binnen 4 tegels van een stad met deze religie

Goddess of Festivals = Godin van de Festivals

Goddess of Love = Godin van de Liefde

Goddess of Protection = Godin van Bescherming
[amount]% attacking Strength for cities = [amount]% aanvalssterkte voor steden 

Goddess of the Hunt = Godin van de Jacht

Messenger of the Gods = Boodschapper van de Goden

Monument to the Gods = Monument voor de goden

One with Nature = Een met de natuur

Oral Tradition = Mondelinge Traditie

Religious Idols = Religieus afgodsbeeld

Religious Settlements = Religieuze nederzetting

Sacred Path = Heilig Pad

Sacred Waters = Heilige Wateren
[stats] in cities on [terrainFilter] tiles = [stats] in steden op [terrainFilter] tegels 

Stone Circles = Stenen cirkels

Follower = Volger
Asceticism = Ascetisme

Cathedrals = Kathedralen
 # Requires translation!
May buy [buildingFilter] buildings with [stat] [cityFilter] = 

Choral Music = Koormuziek

Divine inspiration = Goddelijke inspiratie

Feed the World = Voedt de wereld

Guruship = Guruschap

 # Requires translation!
Holy Warriors = 
 # Requires translation!
May buy [baseUnitFilter] units with [stat] for [amount] times their normal Production cost = 

Liturgical Drama = Liturgies drama

Monasteries = Kloosters

Mosques = Moskeëen

Pagodas = Pagodes

Peace Gardens = Vredestuin

Religious Art = Religieuze kunst

Religious Center = Religieus centrum

Religious Community = Religieuze gemeenschap
[amount]% [stat] from every follower, up to [amount2]% = [amount]% [stat] voor elke volger, tot [amount2]%

Swords into Ploughshares = Zwaarden naar ploegscharen

Founder = Stichter
Ceremonial Burial = Ceremoniele begravenis
[stats] for each global city following this religion = [stats] voor elke globale stad met deze religie

Church Property = Kerkelijk eigendom

Initiation Rites = Initiatieriten
[stats] when a city adopts this religion for the first time (modified by game speed) = [stats] als een stad deze religie voor de eerste keer aanneemt (afhankelijk van spel snelheid)

Interfaith Dialogue = Interkerkelijke dialoog
When spreading religion to a city, gain [amount] times the amount of followers of other religions as [stat] = Bij verspreiden van religie in een stad verkrijg je [amount] keer het aantal van de andere religies als [stat]

Papal Primacy = Pauselijk Primaat
Resting point for Influence with City-States following this religion [amount] = Rustpunt voor invloed bij stadstaten met deze religie [amount]

Peace Loving = Vredelievend
[stats] for every [amount] global followers [cityFilter] = [stats] voor elke [amount] globale volgers [cityFilter] 

Pilgrimage = Pelgrimage

Tithe = Tiende

World Church = Wereld Kerk

Enhancer = Hervormer
Defender of the Faith = Verdediger van het geloof

Holy Order = Heilige orde

Itinerant Preachers = Rondtrekkende predikers
Religion naturally spreads to cities [amount] tiles away = Religie verspreidt zich vanzelf naar steden op [amount] tegels afstand

Just War = Rechtvaardige oorlog

Messiah = Messias
 # Requires translation!
[amount]% Spread Religion Strength = 
[amount]% Faith cost of generating Great Prophet equivalents = [amount]% Geloofskosten voor het genereren van Groot Profeet equivalenten
 # Requires translation!
[stat] cost for [unit] units [amount]% = 

Missionary Zeal = Zendingsdrift

Religious Texts = Religieuze teksten
[amount]% Natural religion spread [cityFilter] = [amount]% natuurlijke verspreiding van religie [cityFilter]

Religious Unity = Religieuze eenheid 

Reliquary = Reliekschrijn 
[stats] whenever a Great Person is expended = [stats] wanneer een Groot Persoon opgebruikt wordt 


#################### Lines from Buildings from Civ V - Gods & Kings ####################


 # Requires translation!
Stele = 


Shrine = Altaar

 # Requires translation!
Pyramid = 


 # Requires translation!
'Regard your soldiers as your children, and they will follow you into the deepest valleys; look on them as your own beloved sons, and they will stand by you even unto death.' - Sun Tzu = 
Terracotta Army = Terracotta leger


Amphitheater = Amfitheater


 # Requires translation!
'...who drinks the water I shall give him, says the Lord, will have a spring inside him welling up for eternal life. Let them bring me to your holy mountain in the place where you dwell. Across the desert and through the mountain to the Canyon of the Crescent Moon...' - Indiana Jones = 
Petra = Petra


 # Requires translation!
'With the magnificence of eternity before us, let time, with all its fluctuations, dwindle into its own littleness.' - Thomas Chalmers = 
 # Requires translation!
Great Mosque of Djenne = 
 # Requires translation!
[baseUnitFilter] units built [cityFilter] can [action] [amount] extra times = 

 # Requires translation!
Grand Temple = 


 # Requires translation!
'Justice is an unassailable fortress, built on the brow of a mountain which cannot be overthrown by the violence of torrents, nor demolished by the force of armies.' - Joseph Addison = 
Alhambra = Alhambra


 # Requires translation!
Ceilidh Hall = 


 # Requires translation!
'Don't clap too hard - it's a very old building.' - John Osbourne = 
Leaning Tower of Pisa = Scheve toren van Pisa


Coffee House = Koffiehuis


 # Requires translation!
'...the location is one of the most beautiful to be found, holy and unapproachable, a worthy temple for the divine friend who has brought salvation and true blessing to the world.' - King Ludwig II of Bavaria = 
Neuschwanstein = Neuschwanstein 


 # Requires translation!
Recycling Center = 
 # Requires translation!
Limited to [amount] per Civilization = 


 # Requires translation!
'Nothing travels faster than light with the possible exception of bad news, which obeys its own special rules.' - Douglas Adams = 
CN Tower = CN Tower
[amount] population [cityFilter] = [amount] bevolking [cityFilter] 

Bomb Shelter = Schuilkelder
 # Requires translation!
Population loss from nuclear attacks [amount]% [cityFilter] = 


 # Requires translation!
'The wonder is, not that the field of stars is so vast, but that man has measured it.' - Anatole France = 
Hubble Space Telescope = Hubble Ruimtetelescoop


Cathedral = Kathedraal


Mosque = Moskee

Pagoda = Pagode


#################### Lines from Difficulties from Civ V - Gods & Kings ####################


#################### Lines from Eras from Civ V - Gods & Kings ####################


 # Requires translation!
May not generate great prophet equivalents naturally = 
 # Requires translation!
May buy [baseUnitFilter] units for [amount] [stat] [cityFilter] at an increasing price ([amount2]) = 
 # Requires translation!
Starting in this era disables religion = 


Marine = Marinier


#################### Lines from GlobalUniques from Civ V - Gods & Kings ####################


#################### Lines from Nations from Civ V - Gods & Kings ####################


 # Requires translation!
Islam = 

 # Requires translation!
Christianity = 


 # Requires translation!
Shinto = 

 # Requires translation!
Greetings, President Mahatma Gandhi, great souled leader of India! You are the ruler of one of the oldest countries in the world with history stretching back almost 10,000 years. A spiritual country, India is the birthplace of three of the world's great religions - Hinduism, Buddhism and Jainism. This is a passionate land of music and color, a land of great wealth and grinding poverty. For centuries, India was divided into kingdoms who fought constantly with each other and against outside invaders. That was, however, after empires such as Maratha, Maurya and Gupta. In the 12th century AD, India was conquered by Muslim Turks who fled from the Mongols. In the early 17th century, the English arrived, and through a combination of shrewd diplomacy and technological superiority, they conquered your fragmented nation. England remained in power for some two centuries until driven out by a rising wave of Indian nationalism, a peaceful rebellion unlike any before seen in history, one led by you! = 
 # Requires translation!
Gandhi, your people look to you to lead them to even greater heights of glory! Can you help your people realize their great potential, to once again become the world's center of arts, culture and religion? Can you build a civilization that will stand the test of time? = 
 # Requires translation!
Hinduism = 


 # Requires translation!
Confucianism = 


 # Requires translation!
Zoroastrianism = 


 # Requires translation!
Buddhism = 


 # Requires translation!
Tengriism = 


 # Requires translation!
Attila the Hun = 
 # Requires translation!
I grow tired of this throne. I think I should like to have yours instead. = 
 # Requires translation!
Now what is this?! You ask me to add your riches to my great avails. The invitation is accepted. = 
 # Requires translation!
My people will mourn me not with tears, but with human blood. = 
 # Requires translation!
You are in the presence of Attila, scourge of Rome. Do not let hubris be your downfall as well. = 
 # Requires translation!
This is better than you deserve, but let it not be said that I am an unfair man. = 
 # Requires translation!
Good day to you. = 
 # Requires translation!
Scourge of God = 
 # Requires translation!
Your men stand proudly to greet you, Great Attila, grand warrior and ruler of the Hunnic empire. Together with your brother Bleda you expanded the boundaries of your empire, becoming the most powerful and frightening force of the 5th century. You bowed the Eastern Roman Emperors to your will and took kingdom after kingdom along the Danube and Nisava Rivers. As the sovereign ruler of the Huns, you marched your army across Europe into Gaul, planning to extend your already impressive lands all the way to the Atlantic Ocean. Your untimely death led to the quick disintegration and downfall of your empire, but your name and deeds have created an everlasting legacy for your people. = 
 # Requires translation!
Fearsome General, your people call for the recreation of a new Hunnic Empire, one which will make the exploits and histories of the former seem like the faded dreaming of a dying sun. Will you answer their call to regain your rightful prominence and glory? Will you mount your steadfast steed and lead your armies to victory? Will you build a civilization that stands the test of time? = 
 # Requires translation!
Atilla's Court = 
 # Requires translation!
The Huns = 
 # Requires translation!
Cities are razed [amount] times as fast = 
 # Requires translation!
Starts with [tech] = 
 # Requires translation!
"Borrows" city names from other civilizations in the game = 

 # Requires translation!
William of Orange = 
 # Requires translation!
As much as I despise war, I consider it a, hahaha, contribution to the common cause to erase your existence. = 
 # Requires translation!
You call yourself an exalted ruler, but I see nothing more than a smartly dressed barbarian! = 
 # Requires translation!
My God, be merciful to my soul. My God, feel pity for this... my poor people! = 
 # Requires translation!
I am William of Orange, stadtholder of The Netherlands. Did you need anything? I still have a lot to do. = 
 # Requires translation!
I believe I have something that may be of some importance to you. = 
 # Requires translation!
Once again, greetings. = 
 # Requires translation!
Dutch East India Company = 
 # Requires translation!
Hail stalwart Prince William of Orange, liberator of the Netherlands and hero to the Dutch people. It was your courageous effort in the 1568 rebellion against Spanish dominion that led the Dutch to freedom, and ultimately resulted in the Eighty Years' War. Your undertaking allowed for the creation of one of Europe's first modern republics, the Seven United Provinces. You gave your life to the rebellion, falling at the hands of an assassin in 1584, but your death would only serve to embolden the people's charge, and your legacy as "Father of the Fatherland" will stand as a symbol of Dutch independence for all time. = 
 # Requires translation!
Brave prince, the people again yearn for the wise stewardship your wisdom afforded them. Can you once again secure the sovereignty of your kingdom and lead your people to greatness? Can you build a civilization that stands the test of time? = 
 # Requires translation!
Amsterdam = 
 # Requires translation!
Rotterdam = 
 # Requires translation!
Utrecht = 
 # Requires translation!
Groningen = 
 # Requires translation!
Breda = 
 # Requires translation!
Nijmegen = 
 # Requires translation!
Den Haag = 
 # Requires translation!
Haarlem = 
 # Requires translation!
Arnhem = 
 # Requires translation!
Zutphen = 
 # Requires translation!
Maastricht = 
 # Requires translation!
Tilburg = 
 # Requires translation!
Eindhoven = 
 # Requires translation!
Dordrecht = 
 # Requires translation!
Leiden = 
 # Requires translation!
's Hertogenbosch = 
 # Requires translation!
Almere = 
 # Requires translation!
Alkmaar = 
 # Requires translation!
Brielle = 
 # Requires translation!
Vlissingen = 
 # Requires translation!
Apeldoorn = 
 # Requires translation!
Enschede = 
 # Requires translation!
Amersfoort = 
 # Requires translation!
Zwolle = 
 # Requires translation!
Venlo = 
 # Requires translation!
Uden = 
 # Requires translation!
Grave = 
 # Requires translation!
Delft = 
 # Requires translation!
Gouda = 
 # Requires translation!
Nieuwstadt = 
 # Requires translation!
Weesp = 
 # Requires translation!
Coevorden = 
 # Requires translation!
Kerkrade = 
 # Requires translation!
The Netherlands = 
 # Requires translation!
Retain [amount]% of the happiness from a luxury after the last copy has been traded away = 

 # Requires translation!
Gustavus Adolphus = 
 # Requires translation!
The Hakkapeliittas will ride again and your men will fall just at the sight of my cavalry! God with us! = 
 # Requires translation!
Ha ha ha, captain Gars will be very glad to head out to war again. = 
 # Requires translation!
I am Sweden's king. You can take my lands, my people, my kingdom, but you will never reach the House of Vasa. = 
 # Requires translation!
Stranger, welcome to the Snow King's kingdom! I am Gustavus Adolphus, member of the esteemed House of Vasa = 
 # Requires translation!
My friend, it is my belief that this settlement can benefit both our peoples. = 
 # Requires translation!
Oh, welcome! = 
 # Requires translation!
Oh, it is you. = 
 # Requires translation!
Nobel Prize = 
 # Requires translation!
All hail the transcendent King Gustavus Adolphus, founder of the Swedish Empire and her most distinguished military tactician. It was during your reign that Sweden emerged as one of the greatest powers in Europe, due in no small part to your wisdom, both on and off the battlefield. As king, you initiated a number of domestic reforms that ensured the economic stability and prosperity of your people. As the general who came to be known as the "Lion of the North," your visionary designs in warfare gained the admiration of military commanders the world over. Thanks to your triumphs in the Thirty Years' War, you were assured a legacy as one of history's greatest generals. = 
 # Requires translation!
Oh noble King, the people long for your prudent leadership, hopeful that once again they will see your kingdom rise to glory. Will you devise daring new strategies, leading your armies to victory on the theater of war? Will you build a civilization that stands the test of time? = 
 # Requires translation!
Stockholm = 
 # Requires translation!
Uppsala = 
 # Requires translation!
Gothenburg = 
 # Requires translation!
Malmö = 
 # Requires translation!
Linköping = 
 # Requires translation!
Kalmar = 
 # Requires translation!
Skara = 
 # Requires translation!
Västerås = 
 # Requires translation!
Jönköping = 
 # Requires translation!
Visby = 
 # Requires translation!
Falun = 
 # Requires translation!
Norrköping = 
 # Requires translation!
Gävle = 
 # Requires translation!
Halmstad = 
 # Requires translation!
Karlskrona = 
 # Requires translation!
Hudiksvall = 
 # Requires translation!
Örebro = 
 # Requires translation!
Umeå = 
 # Requires translation!
Karlstad = 
 # Requires translation!
Helsingborg = 
 # Requires translation!
Härnösand = 
 # Requires translation!
Vadstena = 
 # Requires translation!
Lund = 
 # Requires translation!
Västervik = 
 # Requires translation!
Enköping = 
 # Requires translation!
Skövde = 
 # Requires translation!
Eskilstuna = 
 # Requires translation!
Luleå = 
 # Requires translation!
Lidköping = 
 # Requires translation!
Södertälje = 
 # Requires translation!
Mariestad = 
 # Requires translation!
Östersund = 
 # Requires translation!
Borås = 
 # Requires translation!
Sundsvall = 
 # Requires translation!
Vimmerby = 
 # Requires translation!
Köping = 
 # Requires translation!
Mora = 
 # Requires translation!
Arboga = 
 # Requires translation!
Växjö = 
 # Requires translation!
Gränna = 
 # Requires translation!
Kiruna = 
 # Requires translation!
Borgholm = 
 # Requires translation!
Strängnäs = 
 # Requires translation!
Sveg = 
 # Requires translation!
Sweden = 
 # Requires translation!
Gain [amount] Influence with a [param] gift to a City-State = 
 # Requires translation!
When declaring friendship, both parties gain a [amount]% boost to great person generation = 

 # Requires translation!
Maria Theresa = 
 # Requires translation!
Shame that it has come this far. But ye wished it so. Next time, be so good, choose your words more wisely. = 
 # Requires translation!
What a fool ye are! Ye will end swiftly and miserably. = 
 # Requires translation!
The world is pitiful! There's no beauty in it, no wisdom. I am almost glad to go. = 
 # Requires translation!
The archduchess of Austria welcomes your Eminence to... Oh let's get this over with! I have a luncheon at four o'clock. = 
 # Requires translation!
I see you admire my new damask. Nobody should say that I am an unjust woman. Let's reach an agreement! = 
 # Requires translation!
Oh, it's ye! = 
 # Requires translation!
Diplomatic Marriage = 
 # Requires translation!
Noble and virtuous Queen Maria Theresa, Holy Roman Empress and sovereign of Austria, the people bow to your gracious will. Following the death of your father King Charles VI, you ascended the thone of Austria during a time of great instability, but the empty coffers and diminished military did litle to dissuade your ambitions. Faced with war almost immediately upon your succession to the thron, you managed to fend off your foes, and in naming your husband Francis Stephen co-ruler, assured your place as Empress of the Holy Roman Empire. During your reigh, you guided Austria on a new path of reform - strengthening the military, replenishing the treasury, and improving the educational system of the kingdom. = 
 # Requires translation!
Oh great queen, bold and dignified, the time has come for you to rise and guide the kingdom once again. Can you return your people to the height of prosperity and splendor? Will you build a civilization that stands the test of time? = 
 # Requires translation!
Vienna = 
 # Requires translation!
Salzburg = 
 # Requires translation!
Graz = 
 # Requires translation!
Linz = 
 # Requires translation!
Klagenfurt = 
 # Requires translation!
Bregenz = 
 # Requires translation!
Innsbruck = 
 # Requires translation!
Kitzbühel = 
 # Requires translation!
St. Pölten = 
 # Requires translation!
Eisenstadt = 
 # Requires translation!
Villach = 
 # Requires translation!
Zwettl = 
 # Requires translation!
Traun = 
 # Requires translation!
Wels = 
 # Requires translation!
Dornbirn = 
 # Requires translation!
Feldkirch = 
 # Requires translation!
Amstetten = 
 # Requires translation!
Bad Ischl = 
 # Requires translation!
Wolfsberg = 
 # Requires translation!
Kufstein = 
 # Requires translation!
Leoben = 
 # Requires translation!
Klosterneuburg = 
 # Requires translation!
Leonding = 
 # Requires translation!
Kapfenberg = 
 # Requires translation!
Hallein = 
 # Requires translation!
Bischofshofen = 
 # Requires translation!
Waidhofen = 
 # Requires translation!
Saalbach = 
 # Requires translation!
Lienz = 
 # Requires translation!
Steyr = 
 # Requires translation!
Austria = 
 # Requires translation!
Can spend Gold to annex or puppet a City-State that has been your ally for [amount] turns. = 

 # Requires translation!
Dido = 
 # Requires translation!
Tell me, do you all know how numerous my armies, elephants and the gdadons are? No? Today, you shall find out! = 
 # Requires translation!
Fate is against you. You earned the animosity of Carthage in your exploration. Your days are numbered. = 
 # Requires translation!
The fates became to hate me. This is it? You wouldn't destroy us so without their help. = 
 # Requires translation!
The Phoenicians welcome you to this most pleasant kingdom. I am Dido, the queen of Carthage and all that belongs to it. = 
 # Requires translation!
I just had the marvelous idea, and I think you'll appreciate it too. = 
 # Requires translation!
What is it now? = 
 # Requires translation!
Phoenician Heritage = 
 # Requires translation!
Blessings and salutations to you, revered Queen Dido, founder of the legendary kingdom of Carthage. Chronicled by the words of the great poet Virgil, your husband Acerbas was murdered at the hands of your own brother, King Pygmalion of Tyre, who subsequently claimed the treasures of Acerbas that were now rightfully yours. Fearing the lengths from which your brother would pursue this vast wealth, you and your compatriots sailed for new lands. Arriving on the shores of North Africa, you tricked the local king with the simple manipulation of an ox hide, laying out a vast expanse of territory for your new home, the future kingdom of Carthage. = 
 # Requires translation!
Clever and inquisitive Dido, the world longs for a leader who can provide a shelter from the coming storm, guided by brilliant intuition and cunning. Can you lead the people in the creation of a new kingdom to rival that of once mighty Carthage? Can you build a civilization that will stand the test of time? = 
 # Requires translation!
Carthage = 
 # Requires translation!
Utique = 
 # Requires translation!
Hippo Regius = 
 # Requires translation!
Gades = 
 # Requires translation!
Saguntum = 
 # Requires translation!
Carthago Nova = 
 # Requires translation!
Panormus = 
 # Requires translation!
Lilybaeum = 
 # Requires translation!
Hadrumetum = 
 # Requires translation!
Zama Regia = 
 # Requires translation!
Karalis = 
 # Requires translation!
Malaca = 
 # Requires translation!
Leptis Magna = 
 # Requires translation!
Hippo Diarrhytus = 
 # Requires translation!
Motya = 
 # Requires translation!
Sulci = 
 # Requires translation!
Leptis Parva = 
 # Requires translation!
Tharros = 
 # Requires translation!
Soluntum = 
 # Requires translation!
Lixus = 
 # Requires translation!
Oea = 
 # Requires translation!
Theveste = 
 # Requires translation!
Ibossim = 
 # Requires translation!
Thapsus = 
 # Requires translation!
Aleria = 
 # Requires translation!
Tingis = 
 # Requires translation!
Abyla = 
 # Requires translation!
Sabratha = 
 # Requires translation!
Rusadir = 
 # Requires translation!
Baecula = 
 # Requires translation!
Saldae = 
 # Requires translation!
Land units may cross [tileFilter] tiles after the first [unit] is earned = 
 # Requires translation!
Units ending their turn on [tileFilter] tiles take [amount] damage = 

 # Requires translation!
Theodora = 
 # Requires translation!
It is always a shame to destroy a thing of beauty. Happily, you are not one. = 
 # Requires translation!
Now darling, tantrums are most unbecoming. I shall have to teach you a lesson. = 
 # Requires translation!
Like a child playing with toys you are. My people will never love you, nor suffer this indignation gracefully. = 
 # Requires translation!
My, isn't this a pleasant surprise - what may I call you, oh mysterious stranger? I am Theodora, beloved of Byzantium. = 
 # Requires translation!
I have heard that you adept at certain kinds of ... interactions. Show me. = 
 # Requires translation!
Hello again. = 
 # Requires translation!
Patriarchate of Constantinople = 
 # Requires translation!
All hail the most magnificent and magnanimous Empress Theodora, beloved of Byzantium and of Rome! From the lowly ranks of actress and courtesan you became the most powerful woman in the Roman Empire, consort to Justinian I. Starting in the late 520's AD, you joined your husband in a series of important spiritual and legal reforms, creating many laws which elevated the status of and promoted equal treatment of women in the empire. You also aided in the restoration and construction of many aqueducts, bridges, and churches across Constantinople, culminating in the creation of the Hagia Sophia, one of the most splendid architectural wonders of the world. = 
 # Requires translation!
Beautiful Empress, Byzantium is in need of your wisdom and strength - her people are lost without your light to lead them. The Byzantine Empire may have fallen once, but its spirit is still intact waiting to be reborn anew. Can you return Byzantium to the heights of glory it once enjoyed? Can you create a civilization to stand the test of time? = 
 # Requires translation!
Constantinople = 
 # Requires translation!
Adrianople = 
 # Requires translation!
Nicaea = 
 # Requires translation!
Antioch = 
 # Requires translation!
Varna = 
 # Requires translation!
Ohrid = 
 # Requires translation!
Nicomedia = 
 # Requires translation!
Trebizond = 
 # Requires translation!
Cherson = 
 # Requires translation!
Sardica = 
 # Requires translation!
Ani = 
 # Requires translation!
Dyrrachium = 
 # Requires translation!
Edessa = 
 # Requires translation!
Chalcedon = 
 # Requires translation!
Naissus = 
 # Requires translation!
Bari = 
 # Requires translation!
Iconium = 
 # Requires translation!
Prilep = 
 # Requires translation!
Samosata = 
 # Requires translation!
Kars = 
 # Requires translation!
Theodosiopolis = 
 # Requires translation!
Tyana = 
 # Requires translation!
Gaza = 
 # Requires translation!
Kerkyra = 
 # Requires translation!
Phoenice = 
 # Requires translation!
Selymbria = 
 # Requires translation!
Sillyon = 
 # Requires translation!
Chrysopolis = 
 # Requires translation!
Vodena = 
 # Requires translation!
Traianoupoli = 
 # Requires translation!
Constantia = 
 # Requires translation!
Patra = 
 # Requires translation!
Korinthos = 
 # Requires translation!
Byzantium = 
May choose [amount] additional belief(s) of any type when [foundingOrEnhancing] a religion = Mag [amount] extra geloofsartikelen kiezen bij het [foundingOrEnhancing] van een religie

 # Requires translation!
Boudicca = 
 # Requires translation!
You shall stain this land no longer with your vileness! To arms, my countrymen. We ride to war! = 
 # Requires translation!
Traitorous man! The Celtic peoples will not stand for such wanton abuse and slander - I shall have your balls! = 
 # Requires translation!
Vile ruler, know you have won this war in name alone. Your cities lie buried and your troops defeated. I have my own victory. = 
 # Requires translation!
I am Boudicca, Queen of the Celts. Let no-one underestimate me! = 
 # Requires translation!
Let us join our forces together and reap the rewards. = 
 # Requires translation!
God has given good to you. = 
 # Requires translation!
Druidic Lore = 
 # Requires translation!
Eternal glory and praise for you, fierce and vengeful Warrior Queen! In a time dominated by men, you not only secured your throne and sovereign rule, but also successfully defied the power of the Roman Empire. After suffering terrible punishment and humiliation at the hand of the Roman invaders, you rallied your people in a bloody and terrifying revolt. Legions fell under your chariot wheels and the city of London burned. While in the end the Romans retained ownership of the isles, you alone made Nero consider withdrawing all troops and leaving Britain forever. = 
 # Requires translation!
Oh sleeping lioness, your people desire that you rise and lead them again in the calling that is your namesake. Will you meet their challenge on the open field and lead the Celts to everlasting victory? Will you restore your lands and build an empire to stand the test of time? = 
 # Requires translation!
Cardiff = 
 # Requires translation!
Truro = 
 # Requires translation!
Douglas = 
 # Requires translation!
Glasgow = 
 # Requires translation!
Cork = 
 # Requires translation!
Aberystwyth = 
 # Requires translation!
Penzance = 
 # Requires translation!
Ramsey = 
 # Requires translation!
Inverness = 
 # Requires translation!
Limerick = 
 # Requires translation!
Swansea = 
 # Requires translation!
St. Ives = 
 # Requires translation!
Peel = 
 # Requires translation!
Aberdeen = 
 # Requires translation!
Belfast = 
 # Requires translation!
Caernarfon = 
 # Requires translation!
Newquay = 
 # Requires translation!
Saint-Nazaire = 
 # Requires translation!
Castletown = 
 # Requires translation!
Stirling = 
 # Requires translation!
Galway = 
 # Requires translation!
Conwy = 
 # Requires translation!
St. Austell = 
 # Requires translation!
Saint-Malo = 
 # Requires translation!
Onchan = 
 # Requires translation!
Dundee = 
 # Requires translation!
Londonderry = 
 # Requires translation!
Llanfairpwllgwyngyll = 
 # Requires translation!
Falmouth = 
 # Requires translation!
Lorient = 
 # Requires translation!
Celts = 

 # Requires translation!
Haile Selassie = 
 # Requires translation!
I have tried all other avenues, but yet you persist in this madness. I hope, for your sake, your end is swift. = 
 # Requires translation!
It is silence that allows evil to triumph. We will not stand mute and allow you to continue on this mad quest unchecked. = 
 # Requires translation!
God and history will remember your actions this day. I hope you are ready for your impending judgment. = 
 # Requires translation!
A thousand welcomes to our fair nation. I am Selassie, the Ras Tafari Makonnen and Emperor of Ethiopia, your humble servant. = 
 # Requires translation!
I request that you consider this offer between our two peoples. I believe it will do us both good. = 
 # Requires translation!
Spirit of Adwa = 
 # Requires translation!
Blessings be upon you, honorable and righteous Emperor of Ethiopia, Haile Selassie. Your legacy as one of Ethiopia's greatest rulers, and as the spiritual leader to the Rastafarian movement, is outshone only by the influence you had on diplomacy and political cooperation throughout the world. In introducing Ethiopia's first written constitution, you planted the seeds of democracy that would take root over the coming years, and your infinitely wise grasp of global affairs secured Ethiopia's place as a charter member of the United Nations. Spearheading efforts to reform and modernize the nation during your reign, you changed the course of Ethiopian history forever = 
 # Requires translation!
Revered king, your composed demeanor once protected the people from the many conflicts that plague the nations of men, and the kingdom looks to you to assure peace once again. Will you lead the people with courage and authority, moving forward into a new age? Will you build a civilization that stands the test of time? = 
 # Requires translation!
Addis Ababa = 
 # Requires translation!
Harar = 
 # Requires translation!
Adwa = 
 # Requires translation!
Lalibela = 
 # Requires translation!
Gondar = 
 # Requires translation!
Axum = 
 # Requires translation!
Dire Dawa = 
 # Requires translation!
Bahir Dar = 
 # Requires translation!
Adama = 
 # Requires translation!
Mek'ele = 
 # Requires translation!
Awasa = 
 # Requires translation!
Jimma = 
 # Requires translation!
Jijiga = 
 # Requires translation!
Dessie = 
 # Requires translation!
Debre Berhan = 
 # Requires translation!
Shashamane = 
 # Requires translation!
Debre Zeyit = 
 # Requires translation!
Sodo = 
 # Requires translation!
Hosaena = 
 # Requires translation!
Nekemte = 
 # Requires translation!
Asella = 
 # Requires translation!
Dila = 
 # Requires translation!
Adigrat = 
 # Requires translation!
Debre Markos = 
 # Requires translation!
Kombolcha = 
 # Requires translation!
Debre Tabor = 
 # Requires translation!
Sebeta = 
 # Requires translation!
Shire = 
 # Requires translation!
Ambo = 
 # Requires translation!
Negele Arsi = 
 # Requires translation!
Gambela = 
 # Requires translation!
Ziway = 
 # Requires translation!
Weldiya = 
 # Requires translation!
Ethiopia = 

 # Requires translation!
Pacal = 
 # Requires translation!
A sacrifice unlike all others must be made! = 
 # Requires translation!
Muahahahahahaha! = 
 # Requires translation!
Today comes a great searing pain. With you comes the path to the black storm. = 
 # Requires translation!
Greetings, wayward one. I am known as Pacal. = 
 # Requires translation!
Friend, I believe I may have found a way to save us all! Look, look and accept my offering! = 
 # Requires translation!
A fine day, it helps you. = 
 # Requires translation!
The Long Count = 
 # Requires translation!
Your people kneel before you, exalted King Pacal the Great, favored son of the gods and shield to the citizens of the Palenque domain. After years of strife at the hands of your neighboring rivals, you struck back at the enemies of your people, sacrificing their leaders in retribution for the insults dealt to your predecessors. The glory of Palenque was restored only by the guidance afforded by your wisdom, as you orchestrated vast reconstruction efforts within the city, creating some of the greatest monuments and architecture your people - and the world - have ever known. = 
 # Requires translation!
Illustrious King, your people once again look to you for leadership and counsel in the coming days. Will you channel the will of the gods and restore your once proud kingdom to its greatest heights? Will you build new monuments to forever enshrine the memories of your people? Can you build a civilization that will stand the test of time? = 
 # Requires translation!
Palenque = 
 # Requires translation!
Tikal = 
 # Requires translation!
Uxmal = 
 # Requires translation!
Tulum = 
 # Requires translation!
Copan = 
 # Requires translation!
Coba = 
 # Requires translation!
El Mirador = 
 # Requires translation!
Calakmul = 
 # Requires translation!
Edzna = 
 # Requires translation!
Lamanai = 
 # Requires translation!
Izapa = 
 # Requires translation!
Uaxactun = 
 # Requires translation!
Comalcalco = 
 # Requires translation!
Piedras Negras = 
 # Requires translation!
Cancuen = 
 # Requires translation!
Yaxha = 
 # Requires translation!
Quirigua = 
 # Requires translation!
Q'umarkaj = 
 # Requires translation!
Nakbe = 
 # Requires translation!
Cerros = 
 # Requires translation!
Xunantunich = 
 # Requires translation!
Takalik Abaj = 
 # Requires translation!
Cival = 
 # Requires translation!
San Bartolo = 
 # Requires translation!
Altar de Sacrificios = 
 # Requires translation!
Seibal = 
 # Requires translation!
Caracol = 
 # Requires translation!
Naranjo = 
 # Requires translation!
Dos Pilas = 
 # Requires translation!
Mayapan = 
 # Requires translation!
Ixinche = 
 # Requires translation!
Zaculeu = 
 # Requires translation!
Kabah = 
 # Requires translation!
The Maya = 
 # Requires translation!
Receive a free Great Person at the end of every [comment] (every 394 years), after researching [tech]. Each bonus person can only be chosen once. = 
 # Requires translation!
Once The Long Count activates, the year on the world screen displays as the traditional Mayan Long Count. = 


 # Requires translation!
I didn't want to do this. We declare war. = 
 # Requires translation!
I will fear no evil. For god is with me! = 
 # Requires translation!
Why have you forsaken us my lord? = 
 # Requires translation!
Bratislava = 

 # Requires translation!
We have wanted this for a LONG time. War it shall be. = 
 # Requires translation!
Very well, we will kick you back to the ancient era! = 
 # Requires translation!
This isn't how it is supposed to be! = 
 # Requires translation!
Cahokia = 

 # Requires translation!
By god's grace we will not allow these atrocities to occur any longer. We declare war! = 
 # Requires translation!
May god have mercy on your evil soul. = 
 # Requires translation!
I for one welcome our new conquer overlord! = 
 # Requires translation!
Jerusalem = 


#################### Lines from Policies from Civ V - Gods & Kings ####################

 # Requires translation!
Provides a [buildingName] in your first [amount] cities for free = 


 # Requires translation!
[amount]% Gold from Great Merchant trade missions = 


#################### Lines from Quests from Civ V - Gods & Kings ####################


#################### Lines from Religions from Civ V - Gods & Kings ####################


 # Requires translation!
Judaism = 


 # Requires translation!
Sikhism = 

 # Requires translation!
Taoism = 


#################### Lines from Ruins from Civ V - Gods & Kings ####################


 # Requires translation!
We have found holy symbols in the ruins, giving us a deeper understanding of religion! (+[param] Faith) = 
 # Requires translation!
discover holy symbols = 

 # Requires translation!
We have found an ancient prophecy in the ruins, greatly increasing our spiritual connection! (+[param] Faith) = 
 # Requires translation!
an ancient prophecy = 


#################### Lines from Specialists from Civ V - Gods & Kings ####################


#################### Lines from Techs from Civ V - Gods & Kings ####################


 # Requires translation!
'What is drama but life with the dull bits cut out.' - Alfred Hitchcock = 
 # Requires translation!
Drama and Poetry = 

 # Requires translation!
'The merchants and the traders have come; their profits are pre-ordained...' - Sri Guru Granth Sahib = 
Guilds = Gildes


 # Requires translation!
'Architecture begins where engineering ends.' - Walter Gropius = 
Architecture = Architectuur

 # Requires translation!
'Industrialization based on machinery, already referred to as a characteristic of our age, is but one aspect of the revolution that is being wrought by technology.' - Emily Greene Balch = 
Industrialization = Industrialisatie


 # Requires translation!
'Men, like bullets, go farthest when they are smoothest.' - Jean Paul = 
 # Requires translation!
Ballistics = 

 # Requires translation!
'The root of the evil is not the construction of new, more dreadful weapons. It is the spirit of conquest.' - Ludwig von Mises = 
 # Requires translation!
Combined Arms = 


 # Requires translation!
'The more we elaborate our means of communication, the less we communicate.' - J.B. Priestly = 
 # Requires translation!
Telecommunications = 
 # Requires translation!
'All men can see these tactics whereby I conquer, but what none can see is the strategy out of which victory is evolved.' - Sun Tzu = 
Mobile Tactics = Mobiele Tactieken


#################### Lines from Terrains from Civ V - Gods & Kings ####################


 # Requires translation!
Mount Kailash = 

 # Requires translation!
Mount Sinai = 

 # Requires translation!
Sri Pada = 

 # Requires translation!
Uluru = 


#################### Lines from TileImprovements from Civ V - Gods & Kings ####################


 # Requires translation!
Polder = 


#################### Lines from TileResources from Civ V - Gods & Kings ####################


 # Requires translation!
Salt = 


#################### Lines from UnitPromotions from Civ V - Gods & Kings ####################


#################### Lines from UnitTypes from Civ V - Gods & Kings ####################


#################### Lines from Units from Civ V - Gods & Kings ####################


 # Requires translation!
Atlatlist = 


 # Requires translation!
Quinquereme = 

 # Requires translation!
Dromon = 


 # Requires translation!
Horse Archer = 


 # Requires translation!
Battering Ram = 
 # Requires translation!
Can only attack [combatantFilter] units = 

 # Requires translation!
Pictish Warrior = 


 # Requires translation!
African Forest Elephant = 

 # Requires translation!
Cataphract = 


Composite Bowman = Composietboogschutter


 # Requires translation!
Galleass = 


 # Requires translation!
Privateer = 
 # Requires translation!
May capture killed [mapUnitFilter] units = 

 # Requires translation!
Sea Beggar = 


 # Requires translation!
Hakkapeliitta = 
 # Requires translation!
Transfer Movement to [unit] = 
 # Requires translation!
[amount]% Strength when stacked with [unit] = 


 # Requires translation!
Gatling Gun = 


 # Requires translation!
Carolean = 

 # Requires translation!
Mehal Sefari = 


 # Requires translation!
Hussar = 
 # Requires translation!
[amount]% to Flank Attack bonuses = 


 # Requires translation!
Great War Infantry = 


 # Requires translation!
Triplane = 

 # Requires translation!
Great War Bomber = 


Machine Gun = Machinegeweer


 # Requires translation!
Landship = 


#################### Lines from Tutorials ####################

Introduction = Introductie
Welcome to Unciv!\nBecause this is a complex game, there are basic tasks to help familiarize you with the game.\nThese are completely optional, and you're welcome to explore the game on your own! = Welkom bij Unciv!\nOmdat dit een complex spel is zijn er wat basistaken om je bekend te maken met het spel.\nDeze zijn optioneel, voel je vrij het spel zelf te verkennen!

New Game = Nieuw Spel
 # Requires translation!
Your first mission is to found your capital city.\nThis is actually an important task because your capital city will probably be your most prosperous.\nMany game bonuses apply only to your capital city and it will probably be the center of your empire. = 
 # Requires translation!
How do you know a spot is appropriate?\nThat’s not an easy question to answer, but looking for and building next to luxury resources is a good rule of thumb.\nLuxury resources are tiles that have things like gems, cotton, or silk (indicated by a smiley next to the resource icon)\nThese resources make your civilization happy. You should also keep an eye out for resources needed to build units, such as iron. Cities cannot be built within 3 tiles of existing cities, which is another thing to watch out for! = 
 # Requires translation!
However, cities don’t have a set area that they can work - more on that later!\nThis means you don’t have to settle cities right next to resources.\nLet’s say, for example, that you want access to some iron – but the resource is right next to a desert.\nYou don’t have to settle your city next to the desert. You can settle a few tiles away in more prosperous lands.\nYour city will grow and eventually gain access to the resource.\nYou only need to settle right next to resources if you need them immediately – \n   which might be the case now and then, but you’ll usually have the luxury of time. = 
 # Requires translation!
The first thing coming out of your city should be either a Scout or Warrior.\nI generally prefer the Warrior because it can be used for defense and because it can be upgraded\n  to the Swordsman unit later in the game for a relatively modest sum of gold.\nScouts can be effective, however, if you seem to be located in an area of dense forest and hills.\nScouts don’t suffer a movement penalty in this terrain.\nIf you’re a veteran of the 4x strategy genre your first Warrior or Scout will be followed by a Settler.\nFast expanding is absolutely critical in most games of this type. = 

In your first couple of turns, you will have very little options, but as your civilization grows, so do the number of things requiring your attention. = In je eerste paar beurten is er nog niet veel om te doen, maar naarmate je beschaving groeit zal steeds meer je aandacht vragen. 

 # Requires translation!
Culture and Policies = 
 # Requires translation!
Each turn, the culture you gain from all your cities is added to your Civilization's culture.\nWhen you have enough culture, you may pick a Social Policy, each one giving you a certain bonus. = 
 # Requires translation!
The policies are organized into branches, with each branch providing a bonus ability when all policies in the branch have been adopted. = 
 # Requires translation!
With each policy adopted, and with each city built,\n  the cost of adopting another policy rises - so choose wisely! = 

 # Requires translation!
City Expansion = 
 # Requires translation!
Once a city has gathered enough Culture, it will expand into a neighboring tile.\nYou have no control over the tile it will expand into, but tiles with resources and higher yields are prioritized. = 
 # Requires translation!
Each additional tile will require more culture, but generally your first cities will eventually expand to a wide tile range. = 
 # Requires translation!
Although your city will keep expanding forever, your citizens can only work 3 tiles away from city center.\nThis should be taken into account when placing new cities. = 

 # Requires translation!
As cities grow in size and influence, you have to deal with a happiness mechanic that is no longer tied to each individual city.\nInstead, your entire empire shares the same level of satisfaction.\nAs your cities grow in population you’ll find that it is more and more difficult to keep your empire happy. = 
 # Requires translation!
In addition, you can’t even build any city improvements that increase happiness until you’ve done the appropriate research.\nIf your empire’s happiness ever goes below zero the growth rate of your cities will be hurt.\nIf your empire becomes severely unhappy (as indicated by the smiley-face icon at the top of the interface)\n  your armies will have a big penalty slapped on to their overall combat effectiveness. = 
 # Requires translation!
This means that it is very difficult to expand quickly in Unciv.\nIt isn’t impossible, but as a new player you probably shouldn't do it.\nSo what should you do? Chill out, scout, and improve the land that you do have by building Workers.\nOnly build new cities once you have found a spot that you believe is appropriate. = 

 # Requires translation!
Unhappiness = 
 # Requires translation!
It seems that your citizens are unhappy!\nWhile unhappy, your civilization will suffer many detrimental effects, increasing in severity as unhappiness gets higher. = 
Unhappiness has two main causes: Population and cities.\n  Each city causes 3 unhappiness, and each population, 1 = Onvrede heeft twee belangrijke oorzaken: Populatie en steden.\n Elke stad produceert 3 onvrede, elke inwoner 1. 
 # Requires translation!
There are 2 main ways to combat unhappiness:\n  by building happiness buildings for your population\n  or by having improved luxury resources within your borders. = 

 # Requires translation!
You have entered a Golden Age!\nGolden age points are accumulated each turn by the total happiness \n  of your civilization\nWhen in a golden age, culture and production generation increases +20%,\n  and every tile already providing at least one gold will provide an extra gold. = 

 # Requires translation!
Roads and Railroads = 
 # Requires translation!
Connecting your cities to the capital by roads\n  will generate gold via the trade route.\nNote that each road costs 1 gold Maintenance per turn, and each Railroad costs 2 gold,\n  so it may be more economical to wait until the cities grow! = 

 # Requires translation!
Victory Types = 
 # Requires translation!
Once you’ve settled your first two or three cities you’re probably 100 to 150 turns into the game.\nNow is a good time to start thinking about how, exactly, you want to win – if you haven’t already. = 
 # Requires translation!
There are four ways to win in Unciv. They are:\n - Cultural Victory: Complete 5 Social Policy Trees and build the Utopia Project\n - Domination Victory: Survive as the last civilization\n - Science Victory: Be the first to construct a spaceship to Alpha Centauri\n - Diplomatic Victory: Build the United Nations and win the vote = 
 # Requires translation!
So to sum it up, these are the basics of Unciv – Found a prosperous first city, expand slowly to manage happiness, and set yourself up for the victory condition you wish to pursue.\nObviously, there is much more to it than that, but it is important not to jump into the deep end before you know how to swim. = 

 # Requires translation!
Enemy City = 
 # Requires translation!
Cities can be conquered by reducing their health to 1, and entering the city with a melee unit.\nSince cities heal each turn, it is best to attack with ranged units and use your melee units to defend them until the city has been defeated! = 

 # Requires translation!
Luxury Resource = 
 # Requires translation!
Luxury resources within your domain and with their specific improvement are connected to your trade network.\nEach unique Luxury resource you have adds 5 happiness to your civilization, but extra resources of the same type don't add anything, so use them for trading with other civilizations! = 

 # Requires translation!
Strategic Resource = 
 # Requires translation!
Strategic resources within your domain and with their specific improvement are connected to your trade network.\nStrategic resources allow you to train units and construct buildings that require those specific resources, for example the Horseman requires Horses. = 
 # Requires translation!
Unlike Luxury Resources, each Strategic Resource on the map provides more than one of that resource.\nThe top bar keeps count of how many unused strategic resources you own.\nA full drilldown of resources is available in the Resources tab in the Overview screen. = 

 # Requires translation!
The city can no longer put up any resistance!\nHowever, to conquer it, you must enter the city with a melee unit = 

 # Requires translation!
After Conquering = 
 # Requires translation!
When conquering a city, you can choose to liberate, annex, puppet, or raze the city. = 
 # Requires translation!
\nLiberating the city will return it to its original owner, giving you a massive diplomatic boost with them!\n\nAnnexing the city will give you full control over it, but also increase the citizens' unhappiness to 2x!\nThis can be mitigated by building a courthouse in the city, returning the citizen's unhappiness to normal.\n\nPuppeting the city will mean that you have no control on the city's production.\nThe city will not increase your tech or policy cost, but its citizens will generate 1.5x the regular unhappiness.\nA puppeted city can be annexed at any time, but annexed cities cannot be returned to a puppeted state!\n\nRazing the city will lower its population by 1 each turn until the city is destroyed!\nYou cannot raze a city that is either the starting capital of a civilization or the holy city of a religion. = 

 # Requires translation!
You have encountered a barbarian unit!\nBarbarians attack everyone indiscriminately, so don't let your \n  civilian units go near them, and be careful of your scout! = 

 # Requires translation!
You have encountered another civilization!\nOther civilizations start out peaceful, and you can trade with them,\n  but they may choose to declare war on you later on = 

 # Requires translation!
Once you have completed the Apollo Program, you can start constructing spaceship parts in your cities\n (with the relevant technologies) to win a Scientific Victory! = 

 # Requires translation!
Injured Units = 
 # Requires translation!
Injured units deal less damage, but recover after turns that they have been inactive.\nUnits heal 5 health per turn in enemy territory, 10 in neutral land,\n  15 inside your territory and 20 in your cities. = 

 # Requires translation!
Workers = 
 # Requires translation!
Workers are vital to your cities' growth, since only they can construct improvements on tiles.\nImprovements raise the yield of your tiles, allowing your city to produce more and grow faster while working the same amount of tiles! = 

 # Requires translation!
Siege Units = 
 # Requires translation!
Siege units are extremely powerful against cities, but need to be Set Up before they can attack.\nOnce your siege unit is set up, it can attack from the current tile,\n  but once moved to another tile, it will need to be set up again. = 

 # Requires translation!
Embarking = 
 # Requires translation!
Once a certain tech is researched, your land units can embark, allowing them to traverse water tiles.\nEntering or leaving water takes the entire turn.\nUnits are defenseless while embarked, so be careful! = 

 # Requires translation!
Idle Units = 
 # Requires translation!
If you don't want to move a unit this turn, you can skip it by clicking 'Next unit' again.\nIf you won't be moving it for a while, you can have the unit enter Fortify or Sleep mode - \n  units in Fortify or Sleep are not considered idle units.\nIf you want to disable the 'Next unit' feature entirely, you can toggle it in Menu -> Check for idle units. = 

 # Requires translation!
Contact Me = 
 # Requires translation!
Hi there! If you've played this far, you've probably seen that the game is currently incomplete.\n UnCiv is meant to be open-source and free, forever.\n That means no ads or any other nonsense. = 
 # Requires translation!
What motivates me to keep working on it, \n  besides the fact I think it's amazingly cool that I can,\n  is the support from the players - you guys are the best! = 
 # Requires translation!
Every rating and review that I get puts a smile on my face =)\n  So contact me! Send me an email, review, Github issue\n  or mail pigeon, and let's figure out how to make the game \n  even more awesome!\n(Contact info is in the Play Store) = 

 # Requires translation!
Pillaging = 
 # Requires translation!
Military units can pillage improvements, which heals them 25 health and ruins the improvement.\nThe tile can still be worked, but advantages from the improvement - stat bonuses and resources - will be lost.\nWorkers can repair these improvements, which takes less time than building the improvement from scratch. = 

 # Requires translation!
Experience = 
 # Requires translation!
Units that enter combat gain experience, which can then be used on promotions for that unit.\nUnits gain more experience when in Melee combat than Ranged, and more when attacking than when defending. = 
 # Requires translation!
Units can only gain up to 30 XP from Barbarian units - meaning up to 2 promotions. After that, Barbarian units will provide no experience. = 

 # Requires translation!
Combat = 
 # Requires translation!
Unit and cities are worn down by combat, which is affected by a number of different values.\nEach unit has a certain 'base' combat value, which can be improved by certain conditions, promotions and locations. = 
 # Requires translation!
Units use the 'Strength' value as the base combat value when melee attacking and when defending.\nWhen using a ranged attack, they will the use the 'Ranged Strength' value instead. = 
 # Requires translation!
Ranged attacks can be done from a distance, dependent on the 'Range' value of the unit.\nWhile melee attacks allow the defender to damage the attacker in retaliation, ranged attacks do not. = 

 # Requires translation!
Research Agreements = 
 # Requires translation!
In research agreements, you and another civilization decide to jointly research technology.\nAt the end of the agreement, you will both receive a 'lump sum' of Science, which will go towards one of your unresearched technologies. = 
 # Requires translation!
The amount of ⍾Science you receive at the end is dependent on the ⍾Science generated by your cities and the other civilization's cities during the agreement - the more, the better! = 

 # Requires translation!
Not all nations are contending with you for victory.\nCity-States are nations that can't win, don't conquer other cities and can't be traded with. = 
 # Requires translation!
Instead, diplomatic relations with City-States are determined by Influence - a meter of 'how much the City-State likes you'.\nInfluence can be increased by attacking their enemies, liberating their city, and giving them sums of gold. = 
 # Requires translation!
Certain bonuses are given when you are at above 30 influence.\nWhen you have above 60 Influence, and you have the highest influence with them of all civilizations, you are considered their 'Ally', and gain further bonuses and access to the Luxury and Strategic resources in their lands. = 

 # Requires translation!
Great People = 
 # Requires translation!
Certain buildings, and specialists in cities, generate Great Person points per turn.\nThere are several types of Great People, and their points accumulate separately.\nThe number of points per turn and accumulated points can be viewed in the Overview screen. = 
 # Requires translation!
Once enough points have been accumulated, a Great Person of that type will be created!\nEach Great Person can construct a certain Great Improvement which gives large yields over time, or immediately consumed to provide a certain bonus now. = 
 # Requires translation!
Great Improvements also provide any strategic resources that are under them, so you don't need to worry if resources are revealed underneath your improvements! = 

 # Requires translation!
Removing Terrain Features = 
 # Requires translation!
Certain tiles have terrain features - like Flood plains or Forests -  on top of them. Some of these layers, like Jungle, Marsh and Forest, can be removed by workers.\nRemoving the terrain feature does not remove any resources in the tile, and is usually required in order to add improvements exploiting those resources. = 

 # Requires translation!
Natural Wonders, such as the Mt. Fuji, the Rock of Gibraltar and the Great Barrier Reef, are unique, impassable terrain features, masterpieces of mother Nature, which possess exceptional qualities that make them very different from the average terrain.\nThey benefit by giving you large sums of Culture, Science, Gold or Production if worked by your Cities, which is why you might need to bring them under your empire as soon as possible. = 

 # Requires translation!
Keyboard = 
 # Requires translation!
If you have a keyboard, some shortcut keys become available. Unit command or improvement picker keys, for example, are shown directly in their corresponding buttons. = 
 # Requires translation!
On the world screen the hotkeys are as follows: = 
 # Requires translation!
Space or 'N' - Next unit or turn\n'E' - Empire overview (last viewed page)\n'+', '-' - Zoom in / out\nHome - center on capital or open its city screen if already centered = 
 # Requires translation!
F1 - Open Civilopedia\nF2 - Empire overview Trades\nF3 - Empire overview Units\nF4 - Empire overview Diplomacy\nF5 - Social policies\nF6 - Technologies\nF7 - Empire overview Cities\nF8 - Victory Progress\nF9 - Empire overview Stats\nF10 - Empire overview Resources\nF11 - Quicksave\nF12 - Quickload = 
 # Requires translation!
Ctrl-R - Toggle tile resource display\nCtrl-Y - Toggle tile yield display\nCtrl-O - Game options\nCtrl-S - Save game\nCtrl-L - Load game = 

 # Requires translation!
World Screen = 
 # Requires translation!
This is where you spend most of your time playing Unciv. See the world, control your units, access other screens from here. = 
 # Requires translation!
①: The menu button - civilopedia, save, load, options... = 
 # Requires translation!
②: The player/nation whose turn it is - click for diplomacy overview. = 
 # Requires translation!
③: The Technology Button - shows the tech tree which allows viewing or researching technologies. = 
 # Requires translation!
④: The Social Policies Button - shows enacted and selectable policies, and with enough culture points you can enact new ones. = 
 # Requires translation!
⑤: The Diplomacy Button - shows the diplomacy manager where you can talk to other civilizations. = 
 # Requires translation!
⑥: Unit Action Buttons - while a unit is selected its possible actions appear here. = 
 # Requires translation!
⑦: The unit/city info pane - shows information about a selected unit or city. = 
 # Requires translation!
⑧: The name (and unit icon) of the selected unit or city, with current health if wounded. Clicking a unit name or icon will open its civilopedia entry. = 
 # Requires translation!
⑨: The arrow buttons allow jumping to the next/previous unit. = 
 # Requires translation!
⑩: For a selected unit, its promotions appear here, and clicking leads to the promotions screen for that unit. = 
 # Requires translation!
⑪: Remaining/per turn movement points, strength and experience / XP needed for promotion. For cities, you get its combat strength. = 
 # Requires translation!
⑫: This button closes the selected unit/city info pane. = 
 # Requires translation!
⑬: This pane appears when you order a unit to attack an enemy. On top are attacker and defender with their respective base strengths. = 
 # Requires translation!
⑭: Below that are strength bonuses or penalties and health bars projecting before / after the attack. = 
 # Requires translation!
⑮: The Attack Button - let blood flow! = 
 # Requires translation!
⑯: The minimap shows an overview over the world, with known cities, terrain and fog of war. Clicking will position the main map. = 
 # Requires translation!
⑰: To the side of the minimap are display feature toggling buttons - tile yield, worked indicator, show/hide resources. These mirror setting on the options screen and are hidden if you deactivate the minimap. = 
 # Requires translation!
⑱: Tile information for the selected hex - current or potential yield, terrain, effects, present units, city located there and such. Where appropriate, clicking a line opens the corresponding civilopedia entry. = 
 # Requires translation!
⑲: Notifications - what happened during the last 'next turn' phase. Some are clickable to show a relevant place on the map, some even show several when you click repeatedly. = 
 # Requires translation!
⑳: The Next Turn Button - unless there are things to do, in which case the label changes to 'next unit', 'pick policy' and so on. = 
 # Requires translation!
ⓐ: The overview button leads to the empire overview screen with various tabs (the last one viewed is remembered) holding vital information about the state of your civilization in the world. = 
 # Requires translation!
ⓑ: The ♪Culture icon shows accumulated ♪Culture and ♪Culture needed for the next policy - in this case, the exclamation mark tells us a next policy can be enacted. Clicking is another way to the policies manager. = 
 # Requires translation!
ⓒ: Your known strategic resources are displayed here with the available (usage already deducted) number - click to go to the resources overview screen. = 
 # Requires translation!
ⓓ: Happiness/unhappiness balance and either golden age with turns left or accumulated happiness with amount needed for a golden age is shown next to the smiley. Clicking also leads to the resources overview screen as luxury resources are a way to improve happiness. = 
 # Requires translation!
ⓔ: The ⍾Science icon shows the number of ⍾Science points produced per turn. Clicking leads to the technology tree. = 
 # Requires translation!
ⓕ: Number of turns played with translation into calendar years. Click to see the victory overview. = 
 # Requires translation!
ⓖ: The number of gold coins in your treasury and income. Clicks lead to the Stats overview screen. = 
 # Requires translation!
ⓧ: In the center of all this - the world map! Here, the "X" marks a spot outside the map. Yes, unless the wrap option was used, Unciv worlds are flat. Don't worry, your ships won't fall off the edge. = 
 # Requires translation!
ⓨ: By the way, here's how an empire border looks like - it's in the national colours of the nation owning the territory. = 
 # Requires translation!
ⓩ: And this is the red targeting circle that led to the attack pane back under ⑬. = 
 # Requires translation!
What you don't see: The phone/tablet's back button will pop the question whether you wish to leave Unciv and go back to Real Life. On desktop versions, you can use the ESC key. = 

 # Requires translation!
After building a shrine, your civilization will start generating ☮Faith. = 
 # Requires translation!
When enough ☮Faith has been generated, you will be able to found a pantheon. = 
 # Requires translation!
A pantheon will provide a small bonus for your civilization that will apply to all your cities. = 
 # Requires translation!
Each civilization can only choose a single pantheon belief, and each pantheon can only be chosen once. = 
 # Requires translation!
Generating more ☮Faith will allow you to found a religion. = 

 # Requires translation!
Keep generating ☮Faith, and eventually a great prophet will be born in one of your cities. = 
 # Requires translation!
This great prophet can be used for multiple things: Constructing a holy site, founding a religion and spreading your religion. = 
 # Requires translation!
When founding your religion, you may choose another two beliefs. The founder belief will only apply to you, while the follower belief will apply to all cities following your religion. = 
 # Requires translation!
Additionally, the city where you used your great prophet will become the holy city of that religion. = 
 # Requires translation!
Once you have founded a religion, great prophets will keep being born every so often, though the amount of Faith☮ you have to save up will be higher. = 
 # Requires translation!
One of these great prophets can then be used to enhance your religion. = 
 # Requires translation!
This will allow you to choose another follower belief, as well as an enhancer belief, that only applies to you. = 
 # Requires translation!
Do take care founding a religion soon, only about half the players in the game are able to found a religion! = 

 # Requires translation!
Beliefs = 
 # Requires translation!
There are four types of beliefs: Pantheon, Founder, Follower and Enhancer beliefs. = 
 # Requires translation!
Pantheon and Follower beliefs apply to each city following your religion, while Founder and Enhancer beliefs only apply to the founder of a religion. = 

 # Requires translation!
Religion inside cities = 
 # Requires translation!
When founding a city, it won't follow a religion immediately. = 
 # Requires translation!
The religion a city follows depends on the total pressure each religion has within the city. = 
 # Requires translation!
Followers are allocated in the same proportions as these pressures, and these followers can be viewed in the city screen. = 
 # Requires translation!
Based on this, you can get a feel for which religions have a lot of pressure built up in the city, and which have almost none. = 
 # Requires translation!
The city follows a religion if a majority of its population follows that religion, and will only then receive the effects of Follower and Pantheon beliefs of that religion. = 

 # Requires translation!
Spreading Religion = 
 # Requires translation!
Spreading religion happens naturally, but can be sped up using missionaries or great prophets. = 
 # Requires translation!
Missionaries can be bought in cities following a major religion, and will take the religion of that city. = 
 # Requires translation!
So do take care where you are buying them! If another civilization has converted one of your cities to their religion, missionaries bought there will follow their religion. = 
 # Requires translation!
Great prophets always have your religion when they appear, even if they are bought in cities following other religions, but captured great prophets do retain their original religion. = 
 # Requires translation!
Both great prophets and missionaries are able to spread religion to cities when they are inside its borders, even cities of other civilizations. = 
 # Requires translation!
These two units can even enter tiles of civilizations with whom you don't have an open borders agreement! = 
 # Requires translation!
But do take care, missionaries will lose 250 religious strength each turn they end while in foreign lands. = 
 # Requires translation!
This diminishes their effectiveness when spreading religion, and if their religious strength ever reaches 0, they have lost their faith and disappear. = 
 # Requires translation!
When you do spread your religion, the religious strength of the unit is added as pressure for that religion. = 
 # Requires translation!
Cities also passively add pressure of their majority religion to nearby cities. = 
 # Requires translation!
Each city provides +6 pressure per turn to all cities within 10 tiles, though the exact amount of pressure depends on the game speed. = 
 # Requires translation!
This pressure can also be seen in the city screen, and gives you an idea of how religions in your cities will evolve if you don't do anything. = 
 # Requires translation!
Holy cities also provide +30 pressure of the religion founded there to themselves, making it very difficult to effectively convert a holy city. = 
 # Requires translation!
Lastly, before founding a religion, new cities you settle will start with 200 pressure for your pantheon. = 
 # Requires translation!
This way, all your cities will starting following your pantheon as long as you haven't founded a religion yet. = 

 # Requires translation!
Inquisitors = 
 # Requires translation!
Inquisitors are the last religious unit, and their strength is removing other religions. = 
 # Requires translation!
They can remove all other religions from one of your own cities, removing any pressures built up. = 
 # Requires translation!
Great prophets also have this ability, and remove all other religions in the city when spreading their religion. = 
 # Requires translation!
Often this results in the city immediately converting to their religion = 
 # Requires translation!
Additionally, when an inquisitor is stationed in or directly next to a city center, units of other religions cannot spread their faith there, though natural spread is uneffected. = 

 # Requires translation!
Maya Long Count calendar cycle = 
 # Requires translation!
The Mayan unique ability, 'The Long Count', comes with a side effect: = 
 # Requires translation!
Once active, the game's year display will use mayan notation. = 
 # Requires translation!
The Maya measured time in days from what we would call 11th of August, 3114 BCE. A day is called K'in, 20 days are a Winal, 18 Winals are a Tun, 20 Tuns are a K'atun, 20 K'atuns are a B'ak'tun, 20 B'ak'tuns a Piktun, and so on. = 
 # Requires translation!
Unciv only displays ය B'ak'tuns, ඹ K'atuns and ම Tuns (from left to right) since that is enough to approximate gregorian calendar years. The Maya numerals are pretty obvious to understand. Have fun deciphering them! = 

 # Requires translation!
Your cities will periodically demand different luxury goods to satisfy their desire for new things in life. = 
 # Requires translation!
If you manage to acquire the demanded luxury by trade, expansion, or conquest, the city will celebrate We Love The King Day for 20 turns. = 
 # Requires translation!
During the We Love The King Day, the city will grow 25% faster. = 
 # Requires translation!
This means exploration and trade is important to grow your cities! = 


#################### Lines from Unique Types #######################

 # Requires translation!
Nullifies [stat] [cityFilter] = 
 # Requires translation!
Nullifies Growth [cityFilter] = 
 # Requires translation!
Provides [stats] per turn = 
 # Requires translation!
Provides [stats] [cityFilter] per turn = 
 # Requires translation!
Provides [amount] Happiness = 
 # Requires translation!
Provides military units every ≈[amount] turns = 
 # Requires translation!
Provides a unique luxury = 
 # Requires translation!
Cannot build [baseUnitFilter] units = 
 # Requires translation!
[amount]% Great Person generation [cityFilter] = 
 # Requires translation!
May choose [amount] additional [beliefType] beliefs when [foundingOrEnhancing] a religion = 
 # Requires translation!
May buy [buildingFilter] buildings for [amount] [stat] [cityFilter] at an increasing price ([amount2]) = 
 # Requires translation!
May buy [baseUnitFilter] units for [amount] [stat] [cityFilter] = 
 # Requires translation!
May buy [buildingFilter] buildings for [amount] [stat] [cityFilter] = 
 # Requires translation!
May buy [baseUnitFilter] units with [stat] [cityFilter] = 
 # Requires translation!
May buy [buildingFilter] buildings with [stat] for [amount] times their normal Production cost = 
 # Requires translation!
[stat] cost of purchasing [buildingFilter] buildings [amount]% = 
 # Requires translation!
Notified of new Barbarian encampments = 
 # Requires translation!
Triggers victory = 
 # Requires translation!
[amount] Unit Supply = 
 # Requires translation!
[amount] Unit Supply per [amount2] population [cityFilter] = 
 # Requires translation!
[amount] Unit Supply per city = 
 # Requires translation!
Rebel units may spawn = 
 # Requires translation!
Can be purchased for [amount] [stat] [cityFilter] = 
 # Requires translation!
Requires a [buildingName] in at least [amount] cities = 
 # Requires translation!
Must not be next to [terrainFilter] = 
 # Requires translation!
No defensive terrain penalty = 
 # Requires translation!
Upon capturing a city, receive [amount] times its [stat] production as [plunderableStat] immediately = 
 # Requires translation!
[amount] XP gained from combat = 
 # Requires translation!
when at war = 
 # Requires translation!
when not at war = 
 # Requires translation!
during a Golden Age = 
 # Requires translation!
with [resource] = 
 # Requires translation!
while the empire is happy = 
 # Requires translation!
when between [amount] and [amount2] Happiness = 
 # Requires translation!
when below [amount] Happiness = 
 # Requires translation!
during the [era] = 
 # Requires translation!
before the [era] = 
 # Requires translation!
starting from the [era] = 
 # Requires translation!
if no other Civilization has researched this = 
 # Requires translation!
after discovering [tech] = 
 # Requires translation!
before discovering [tech] = 
 # Requires translation!
after adopting [policy] = 
 # Requires translation!
before adopting [policy] = 
 # Requires translation!
for [amount] turns = 
 # Requires translation!
<<<<<<< HEAD
by consuming this unit = 
=======
in cities with a [buildingFilter] = 
 # Requires translation!
in cities without a [buildingFilter] = 
>>>>>>> 22466a9d
 # Requires translation!
if this city has at least [amount] specialists = 
 # Requires translation!
in cities where this religion has at least [amount] followers = 
 # Requires translation!
with a garrison = 
 # Requires translation!
for [mapUnitFilter] units = 
 # Requires translation!
for units with [promotion] = 
 # Requires translation!
for units without [promotion] = 
 # Requires translation!
vs cities = 
 # Requires translation!
vs [mapUnitFilter] units = 
 # Requires translation!
when fighting units from a Civilization with more Cities than you = 
 # Requires translation!
when attacking = 
 # Requires translation!
when defending = 
 # Requires translation!
when fighting in [tileFilter] tiles = 
 # Requires translation!
on foreign continents = 
 # Requires translation!
when adjacent to a [mapUnitFilter] unit = 
 # Requires translation!
when above [amount] HP = 
 # Requires translation!
when below [amount] HP = 
 # Requires translation!
with [amount] to [amount2] neighboring [tileFilter] tiles = 
 # Requires translation!
with [amount] to [amount2] neighboring [tileFilter] [tileFilter2] tiles = 
 # Requires translation!
in [tileFilter] tiles = 
 # Requires translation!
in [tileFilter] [tileFilter2] tiles = 
 # Requires translation!
in tiles without [tileFilter] = 
 # Requires translation!
on water maps = 
 # Requires translation!
in [regionType] Regions = 
 # Requires translation!
in all except [regionType] Regions = 
 # Requires translation!
Free [baseUnitFilter] found in the ruins = 
 # Requires translation!
[amount] Free Social Policies = 
 # Requires translation!
[amount] population in a random city = 
 # Requires translation!
[amount] free random researchable Tech(s) from the [era] = 
 # Requires translation!
Gain [amount] [stat] = 
 # Requires translation!
Gain [amount]-[amount2] [stat] = 
 # Requires translation!
Gain enough Faith for a Pantheon = 
 # Requires translation!
Gain enough Faith for [amount]% of a Great Prophet = 
 # Requires translation!
Reveal up to [amount/'all'] [tileFilter] within a [amount] tile radius = 
 # Requires translation!
From a randomly chosen tile [amount] tiles away from the ruins, reveal tiles up to [amount2] tiles away with [amount3]% chance = 
 # Requires translation!
This Unit gains [amount] XP = 
 # Requires translation!
This Unit upgrades for free including special upgrades = 
 # Requires translation!
This Unit gains the [promotion] promotion = 
 # Requires translation!
Hidden before founding a Pantheon = 
 # Requires translation!
Hidden after founding a Pantheon = 
 # Requires translation!
Hidden after generating a Great Prophet = 
 # Requires translation!
Triggerable = 
 # Requires translation!
Global = 
 # Requires translation!
Nation = 
 # Requires translation!
Era = 
 # Requires translation!
Tech = 
 # Requires translation!
Policy = 
 # Requires translation!
FounderBelief = 
 # Requires translation!
FollowerBelief = 
 # Requires translation!
Building = 
 # Requires translation!
Unit = 
 # Requires translation!
UnitType = 
 # Requires translation!
Promotion = 
 # Requires translation!
Improvement = 
 # Requires translation!
Resource = 
 # Requires translation!
Ruins = 
 # Requires translation!
CityState = 
 # Requires translation!
ModOptions = 
 # Requires translation!
Conditional = <|MERGE_RESOLUTION|>--- conflicted
+++ resolved
@@ -741,8 +741,6 @@
 Are you sure you want to pillage this [improvement]? = Weet je zeker dat je deze [improvement] wilt plunderen?
 Create [improvement] = Maak [improvement]
 Start Golden Age = Start Gouden Eeuw
- # Requires translation!
-Trigger unique = 
 Show more = Toon meer
 Yes = Ja
 No = Nee
@@ -7084,13 +7082,9 @@
  # Requires translation!
 for [amount] turns = 
  # Requires translation!
-<<<<<<< HEAD
-by consuming this unit = 
-=======
 in cities with a [buildingFilter] = 
  # Requires translation!
 in cities without a [buildingFilter] = 
->>>>>>> 22466a9d
  # Requires translation!
 if this city has at least [amount] specialists = 
  # Requires translation!
@@ -7172,8 +7166,6 @@
  # Requires translation!
 Hidden after generating a Great Prophet = 
  # Requires translation!
-Triggerable = 
- # Requires translation!
 Global = 
  # Requires translation!
 Nation = 
