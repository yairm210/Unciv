--- conflicted
+++ resolved
@@ -7218,11 +7218,8 @@
  # Requires translation!
 Irremovable = 
  # Requires translation!
-<<<<<<< HEAD
-=======
 by consuming this unit = 
  # Requires translation!
->>>>>>> 69603bc5
 when at war = 
  # Requires translation!
 with [resource] = 
@@ -7239,11 +7236,6 @@
  # Requires translation!
 after adopting [policy] = 
  # Requires translation!
-<<<<<<< HEAD
-by consuming this unit = 
- # Requires translation!
-=======
->>>>>>> 69603bc5
 in cities with a [buildingFilter] = 
  # Requires translation!
 for units with [promotion] = 
@@ -7336,12 +7328,9 @@
 
 #################### Removed Lines ####################
 
-<<<<<<< HEAD
-=======
 #~~Units fight as though they were at full strength even when damaged = Eenheden vechten alsof ze op volle kracht zijn, ook als ze gewond zijn.
 #~~67% chance to earn 25 Gold and recruit a Barbarian unit from a conquered encampment = 67% kans om 25 goud te verdienen en een barbaarse eenheid te rekruteren uit een veroverd kampement
 #~~50% chance of capturing defeated Barbarian naval units and earning 25 Gold = 50% kans om verslagen Barbaarse marine-eenheden te veroveren en 25 goud te verdienen
->>>>>>> 69603bc5
 #~~Rough Terrain = Ruw terrein
 #~~Strategic = Strategisch
 #~~Bonus = Bonus
