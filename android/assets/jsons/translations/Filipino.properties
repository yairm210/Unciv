# Language settings

# Equivalent of a space in your language
# If your language doesn't use spaces, just add "" as a translation, otherwise " "
 # Requires translation!
" " = 

# If the first word in a sentence starts with a capital in your language, 
# put the english word 'true' behind the '=', otherwise 'false'.
# Don't translate these words to your language, only put 'true' or 'false'.
 # Requires translation!
StartWithCapitalLetter = 


# Starting from here normal translations start, as written on
# https://github.com/yairm210/Unciv/wiki/Translating

# Tutorial tasks

Move a unit!\nClick on a unit > Click on a destination > Click the arrow popup = Igalaw ang isang yunit!\nPindutin ang isang yunit > Pindutin ang destinasyon > Pindutin ang "arrow icon"
Found a city!\nSelect the Settler (flag unit) > Click on 'Found city' (bottom-left corner) = Nakakita ng siyudad!\nPindutin ang dayuhan (flag unit) > Pindutin ang 'Gumawa ng bagong lungsod' (babang kaliwang sulok)
Enter the city screen!\nClick the city button twice = Pumunta sa siyudad!\nPindutin ang boton ng lungsod
Pick a technology to research!\nClick on the tech button (greenish, top left) > \n select technology > click 'Research' (bottom right) = Pumili ng teknolohiyang gustong pag-aralan!\nPindutin ang boton ng teknolohiya (maberde, kaliwang taas) > \n pumili ng teknolohiya > pindutin ang 'Pag-aralan' (babang kanan)
Pick a construction!\nEnter city screen > Click on a unit or building (bottom left side) > \n click 'add to queue' = Pumili ng konstruksyon!\nPumunta sa siyudad > Pindutin ang tauhan o imprastraktura (babang kaliwang panig) > \n pindutin ang 'ilagay sa listahan'
Pass a turn!\nCycle through units with 'Next unit' > Click 'Next turn' = Tapusin ang oras mo!\nPumunta sa iba pang tauhan gamit ang 'Sunod na Tauhan' > Pindutin ang 'Tapusin ang Oras'
Reassign worked tiles!\nEnter city screen > click the assigned (green) tile to unassign > \n click an unassigned tile to assign population = Magtalaga ng mga tiles!\nPumunta sa lungsod > pindutin ang naitalagang (berde) tile upang mabago ang naitakda > \n i-click ang hindi pa naitatalagang tile upang maitalaga ang populasyon
Meet another civilization!\nExplore the map until you encounter another civilization! = Kilalanin ang ibang sibilisasyon!\nLibutin ang mapa hanggang sa makakita ka ng bagong sibilisasyon!
Open the options table!\nClick the menu button (top left) > click 'Options' = Buksan ang talaan ng mga opsyon!\nPindutin ang bton ng menu (kaliwang taas) > pindutin ang 'Opsyon'
 # Requires translation!
Construct an improvement!\nConstruct a Worker unit > Move to a Plains or Grassland tile > \n Click 'Create improvement' (above the unit table, bottom left)\n > Choose the farm > \n Leave the worker there until it's finished = 
Create a trade route!\nConstruct roads between your capital and another city\nOr, automate your worker and let him get to that eventually = Gumawa ng isang rutang pangkalakalan!\nGumawa ng mga daanan sa gitna ng iyong kapital na lungsod at isa pang lungsod\n
Conquer a city!\nBring an enemy city down to low health > \nEnter the city with a melee unit = Sumakop ng ibang siyudad!\nPabagsakin ang kalabang siyudad hanggang sa mababa na ang kaniyang buhay > \nPasukin ang siyudad gamit ang isang sundalong may pangmalapitang 
Move an air unit!\nSelect an air unit > select another city within range > \nMove the unit to the other city = Gumalaw ng yunit na panghimpapawid!\nPumili ng isang yunit na panghimpapawid > pumili ng ibang siyudad na about ng yunit > \nIgalaw ang yunit papunta sa iba pang siyudad.
See your stats breakdown!\nEnter the Overview screen (top right corner) >\nClick on 'Stats' = Tingnan ang iyong mga estadistika!\nPumunta sa screen kung saan makikita ang lahat (Sa kanang taas) > \nPindutin ang 'Estadistika'

# Crash screen

 # Requires translation!
An unrecoverable error has occurred in Unciv: = 
 # Requires translation!
If this keeps happening, you can try disabling mods. = 
 # Requires translation!
You can also report this on the issue tracker. = 
 # Requires translation!
Copy = 
 # Requires translation!
Error report copied. = 
 # Requires translation!
Open Issue Tracker = 
 # Requires translation!
Please copy the error report first. = 
 # Requires translation!
Close Unciv = 

# Buildings

Unsellable = Di naibebenta
Not displayed as an available construction unless [building] is built = Hindi ipinapakita bilang magagawang imprastraktura maliban kung ang [building] ay nagawa na.
Not displayed as an available construction without [resource] = Hindi ipinapakita bilang magagawang imprastraktura nang walang [resource]

Choose a free great person = Pumili ng isang dakilang tao
Get [unitName] = Kumuha ng [unitName]

Hydro Plant = Hydro Plant
[buildingName] obsoleted = [buildingName] ay lipas na

# Diplomacy,Trade,Nations

Requires [buildingName] to be built in the city = Kailangan na ang [buildingName] ay magawa muna sa siyudad
Requires [buildingName] to be built in all cities = Kailangan na ang [buildingName] ay magawa muna sa lahat ng siyudad
Provides a free [buildingName] in the city = Nakapagbibigay ng [buildingName] sa siyudad
Requires worked [resource] near city = Nangangailangan ng [resource] na malapit sa siyudad
Requires at least one of the following resources worked near the city: = Nangangailangan ng kahit isang yaman na nakasaad na malapit sa siyudad
Wonder is being built elsewhere = Isang nakamamanghang imprastraktura ay ginagawa sa ibang lugar
National Wonder is being built elsewhere = Isang nasyonal na nakamamanghang imprastraktura ay ginagawa sa ibang lugar.
Requires a [buildingName] in all cities =  Kailangan ng [buildingName] sa lahat ng siyudad
 # Requires translation!
[buildingName] required: = 
Requires a [buildingName] in this city = Kailangan ng [buildingName] sa siyudad na ito.
 # Requires translation!
Cannot be built with [buildingName] = 
Consumes 1 [resource] = Gumagamit ng 1 [resource]
Consumes [amount] [resource] = Gumagamit ng [amount] [resource]
Required tech: [requiredTech] = Kailangang teknolohiya: [requiredTech]
Requires [PolicyOrNationalWonder] = 	Kailangan ng [PolicyOrNationalWonder]
Cannot be purchased = Hindi nabibii
 # Requires translation!
Can only be purchased = 
See also = Tingnan rin

Requires at least one of the following: = Kailangan ng kahit isa ng sumusunod
 # Requires translation!
Requires all of the following: = 
 # Requires translation!
Leads to [techName] = 
 # Requires translation!
Leads to: = 

Current construction = Kasalukuyang ginagawa
Construction queue = Pila ng mga gagawin
Pick a construction = Pumili ng gagawin
Queue empty = Walang pila
Add to queue = Ilagay sa pila
Remove from queue = Tanggalin sa pila
Show stats drilldown = Ipakita ang mga estadistika ng mga siyudad
Show construction queue = Ipakita ang pila ng mga gagawin
Save = I-save
Cancel = Kanselahin

Diplomacy = Diplomasya
War = Giyera
Peace = Kapayapaan
Research Agreement = Magsaliksik ng Kasunduan
Declare war = Magpahayag ng Digmaan
Declare war on [civName]? = Magpahayag ba ng digmaan sa [civName]?
Let's begin! = Simulan na natin!
[civName] has declared war on us! = Ang [civName] ay nagpahayag ng digmaan laban sa atin!
[leaderName] of [nation] = [leaderName] ng [nation]
You'll pay for this! = Magbabayad ka para dito!
Negotiate Peace = Makipag-ayos
Peace with [civName]? = Makipag-ayos sa [civName]
Very well. = Magaling.
Farewell. = Paalam.
Sounds good! = Ayos!
Not this time. = Hindi ngayon.
Excellent! = Ang galing!
How about something else... = Maaari bang iba pa...
A pleasure to meet you. = Ikinalulugod kong makilala ka.
Our relationship = Ating ugnayan
We have encountered the City-State of [name]! = Nakaengkwentro natin ang Estadong-Siyudad ng [name]!
Declare Friendship ([numberOfTurns] turns) = Magpahayag ng pagkakaibigan ([numberOfTurns] mga turns)
May our nations forever remain united! = Nawa ang ating mga bansa ay habang buhay na nagkakaisa!
Indeed! = Tama ka!
Denounce [civName]? = Tuligsain ang [civName]?
Denounce ([numberOfTurns] turns) = Tuligsain ([numberOfTurns] mga turns)
We will remember this. = Hindi namin ito makakalimutan.

[civName] has declared war on [targetCivName]! = [civName] ay nagdeklara ng giyera sa [targetCivName]!
[civName] and [targetCivName] have signed a Peace Treaty! = Ang [civName] at [targetCivName] ay pumirma ng Kasunduan sa Kapayapaan!
[civName] and [targetCivName] have signed the Declaration of Friendship! = Ang [civName] at [targetCivName] ay pumirma ng Kasunduan sa Pakikipagkaibigan!
[civName] has denounced [targetCivName]! = Ang [civName] ay tinuligsa ang [targetCivName]!
Do you want to break your promise to [leaderName]? = Gusto mo bang sirain ang iyong pangako kay [leaderName]?
We promised not to settle near them ([count] turns remaining) = Nangako tayo na hindi tayo magtatayo ng tirahan malapit sa kanila ([count] mga turns ang natitira)
They promised not to settle near us ([count] turns remaining) = Nangako sila na hindi sila magtatayo ng tirahan malapit sa atin ([count] mga turns ang natitira)

 # Requires translation!
[civName] is upset that you demanded tribute from [cityState], whom they have pledged to protect! = 
 # Requires translation!
[civName] is upset that you attacked [cityState], whom they have pledged to protect! = 
 # Requires translation!
[civName] is outraged that you destroyed [cityState], whom they had pledged to protect! = 
 # Requires translation!
[civName] has destroyed [cityState], whom you had pledged to protect! = 

Unforgivable = Hindi kita mapapatawad
 # Requires translation!
Afraid = 
Enemy = Kalaban
Competitor = Kakumpitensiya
Neutral = Hindi kaano-ano       
Favorable = Maaaring paboran
Friend = Kaibigan
Ally = Kakampi

[questName] (+[influenceAmount] influence) = [questName] (+[influenceAmount] influwensiya)
[remainingTurns] turns remaining = [remainingTurns] ang natitira
 # Requires translation!
Current leader is [civInfo] with [amount] [stat] generated. = 
 # Requires translation!
Current leader is [civInfo] with [amount] Technologies discovered. = 

## Diplomatic modifiers

You declared war on us! = Nagdeklara ka ng digmaan sa amin!     
Your warmongering ways are unacceptable to us. = Ang iyong barumbadong mga gawain ay hindi maaari para sa amin  
You have captured our cities! = Sinakop mo ang aming mga siyudad!
We applaud your liberation of our conquered cities! = Pinupuri namin ang iyong pagpapalaya sa aming mga nasakop na lungsod!
We applaud your liberation of conquered cities! = Pinupuri namin ang iyong pagpapalaya sa mga nasakop na lungsod!
Years of peace have strengthened our relations. = Maraming taon ng kapayapaan ay nagpalakas ng ating relasyon.
Our mutual military struggle brings us closer together. = Ang ating kapwa problemang militar na pakikibaka ay naglalapit sa atin.
We have signed a public declaration of friendship = Pumirma tayo ng publikong pagdeklara ng pakikipagkaibigan
You have declared friendship with our enemies! = Nagdeklara ka ng pakikipagkaibigan sa aming mga kalaban!
You have declared friendship with our allies = Nagdeklara ka ng pakikipagkaibigan sa ating mga kakampi
Our open borders have brought us closer together. = Ang bukas nating mga hangganan ay naglapit pa sa atin.
Your so-called 'friendship' is worth nothing. = Ang tinatawag mong 'pakikipagkaibigan' ay walang halaga.
You have publicly denounced us! = Kami ay binatikos mo sa publiko!
You have denounced our allies = Binatikos mo ang aming mga kakampi
You have denounced our enemies = Binatikos mo ang aming mga kalaban
You betrayed your promise to not settle cities near us = Pinako mo ang iyong pangako na hindi ka magtatayo ng siyudad malapit sa amin
You fulfilled your promise to stop settling cities near us! = Tinupad mo ang pangako mong itigil ang pagtira sa lungsod na malapit sa amin!
You refused to stop settling cities near us = Tumanggi kang itigil ang pagtira sa mga lungsod malapit sa amin
Your arrogant demands are in bad taste = Ang iyong mayabang na kagustuhan ay hindi kaaya-aya para sa amin
Your use of nuclear weapons is disgusting! = Ang paggamit mo ng nuklear na sandata ay nakakasuklam!
You have stolen our lands! = Ninakaw mo ang aming mga kalupaan!
You gave us units! = Binigyan mo kami ng mga tauhan!
 # Requires translation!
You destroyed City-States that were under our protection! = 
 # Requires translation!
You attacked City-States that were under our protection! = 
 # Requires translation!
You demanded tribute from City-States that were under our protection! = 
 # Requires translation!
You sided with a City-State over us = 
 # Requires translation!
You returned captured units to us = 

Demands = Mga Kagustuhan
Please don't settle new cities near us. = Mangyaring huwag manirahan sa mga lungsod na malapit sa amin.
Very well, we shall look for new lands to settle. = Magaling, maghahanap na lamang kami ng mga bagong lupaing titirhan.
We shall do as we please. = Gagawin namin ang aming kagustuhan.
We noticed your new city near our borders, despite your promise. This will have....implications. = Nakita namin ang iyong bagong lungsod malapit sa aming hangganan, sa kabila ng iyong pangako. Magkakaroon ito ng....implikasyon.
 # Requires translation!
I've been informed that my armies have taken tribute from [civName], a city-state under your protection.\nI assure you, this was quite unintentional, and I hope that this does not serve to drive us apart. = 
 # Requires translation!
We asked [civName] for a tribute recently and they gave in.\nYou promised to protect them from such things, but we both know you cannot back that up. = 
 # Requires translation!
It's come to my attention that I may have attacked [civName], a city-state under your protection.\nWhile it was not my goal to be at odds with your empire, this was deemed a necessary course of action. = 
 # Requires translation!
I thought you might like to know that I've launched an invasion of one of your little pet states.\nThe lands of [civName] will make a fine addition to my own. = 

 # Requires translation!
Return [unitName] to [civName]? = 
 # Requires translation!
The [unitName] we liberated originally belonged to [civName]. They will be grateful if we return it to them. = 

 # Requires translation!
Enter the amount of gold = 

# City-States

Provides [amountOfCulture] culture at 30 Influence = Nagbibigay ng [amountOfCulture] kultura at 30 impluwensya
Provides 3 food in capital and 1 food in other cities at 30 Influence = Nagbibigay ng 3 pagkain sa kapital at isang pagkain sa iba pang mga lungsod sa 30 impluwensiya
Provides 3 happiness at 30 Influence = Nagbibigay ng 3 kaligayahan sa 30 impluwensiya
Provides land units every 20 turns at 30 Influence = Nagbibigay ng mga yunit panlupa kada 20 galaw sa 30 impluwensiya
Give a Gift = Magbigay ng Regalo
Gift [giftAmount] gold (+[influenceAmount] influence) = Regalo [giftAmount] ginto (+[influenceAmount] impluwensiya)
Relationship changes in another [turnsToRelationshipChange] turns = Ang pagkakaugnay ay magbabago sa [turnsToRelationshipChange] mga galaw
Protected by = Pinoprotektahan ng
Revoke Protection = Bawiin ang proteksyon
Pledge to protect = Mangako ng proteksyon
Declare Protection of [cityStateName]? = Magdeklara ng proteksyon ng [cityStateName]
 # Requires translation!
Build [improvementName] on [resourceName] (200 Gold) = 
 # Requires translation!
Gift Improvement = 
 # Requires translation!
[civName] is able to provide [unitName] once [techName] is researched. = 

 # Requires translation!
Diplomatic Marriage ([amount] Gold) = 
 # Requires translation!
We have married into the ruling family of [civName], bringing them under our control. = 
 # Requires translation!
[civName] has married into the ruling family of [civName2], bringing them under their control. = 
 # Requires translation!
You have broken your Pledge to Protect [civName]! = 
 # Requires translation!
City-States grow wary of your aggression. The resting point for Influence has decreased by [amount] for [civName]. = 

 # Requires translation!
[cityState] is being attacked by [civName] and asks all major civilizations to help them out by gifting them military units. = 
 # Requires translation!
[cityState] is being invaded by Barbarians! Destroy Barbarians near their territory to earn Influence. = 
 # Requires translation!
[cityState] is grateful that you killed a Barbarian that was threatening them! = 
 # Requires translation!
[cityState] is being attacked by [civName]! Kill [amount] of the attacker's military units and they will be immensely grateful. = 
 # Requires translation!
[cityState] is deeply grateful for your assistance in the war against [civName]! = 
 # Requires translation!
[cityState] no longer needs your assistance against [civName]. = 
 # Requires translation!
War against [civName] = 
 # Requires translation!
We need you to help us defend against [civName]. Killing [amount] of their military units would slow their offensive. = 
 # Requires translation!
Currently you have killed [amount] of their military units. = 
 # Requires translation!
You need to find them first! = 

 # Requires translation!
Cultured = 
 # Requires translation!
Maritime = 
 # Requires translation!
Mercantile = 
 # Requires translation!
Religious = 
 # Requires translation!
Militaristic = 
 # Requires translation!
Type = 
 # Requires translation!
Friendly = 
 # Requires translation!
Hostile = 
 # Requires translation!
Irrational = 
 # Requires translation!
Personality = 
 # Requires translation!
Influence = 
 # Requires translation!
Reach 30 for friendship. = 
 # Requires translation!
Reach highest influence above 60 for alliance. = 
 # Requires translation!
When Friends: = 
 # Requires translation!
When Allies: = 
 # Requires translation!
The unique luxury is one of: = 

 # Requires translation!
Demand Tribute = 
 # Requires translation!
Tribute Willingness = 
 # Requires translation!
At least 0 to take gold, at least 30 and size 4 city for worker = 
 # Requires translation!
Major Civ = 
 # Requires translation!
No Cities = 
 # Requires translation!
Base value = 
 # Requires translation!
Has Ally = 
 # Requires translation!
Has Protector = 
 # Requires translation!
Demanding a Worker = 
 # Requires translation!
Demanding a Worker from small City-State = 
 # Requires translation!
Very recently paid tribute = 
 # Requires translation!
Recently paid tribute = 
 # Requires translation!
Influence below -30 = 
 # Requires translation!
Military Rank = 
 # Requires translation!
Military near City-State = 
 # Requires translation!
Sum: = 
 # Requires translation!
Take [amount] gold (-15 Influence) = 
 # Requires translation!
Take worker (-50 Influence) = 
 # Requires translation!
[civName] is afraid of your military power! = 


# Trades

 # Requires translation!
Trade = 
 # Requires translation!
Offer trade = 
 # Requires translation!
Retract offer = 
 # Requires translation!
What do you have in mind? = 
 # Requires translation!
Our items = 
 # Requires translation!
Our trade offer = 
 # Requires translation!
[otherCiv]'s trade offer = 
 # Requires translation!
[otherCiv]'s items = 
 # Requires translation!
+[amount] untradable copy = 
 # Requires translation!
+[amount] untradable copies = 
 # Requires translation!
Pleasure doing business with you! = 
 # Requires translation!
I think not. = 
 # Requires translation!
That is acceptable. = 
 # Requires translation!
Accept = 
 # Requires translation!
Keep going = 
 # Requires translation!
There's nothing on the table = 
 # Requires translation!
Peace Treaty = 
 # Requires translation!
Agreements = 
 # Requires translation!
Open Borders = 
 # Requires translation!
Gold per turn = 
 # Requires translation!
Cities = 
 # Requires translation!
Technologies = 
 # Requires translation!
Declarations of war = 
 # Requires translation!
Introduction to [nation] = 
 # Requires translation!
Declare war on [nation] = 
 # Requires translation!
Luxury resources = 
 # Requires translation!
Strategic resources = 
 # Requires translation!
Owned: [amountOwned] = 

# Nation picker

 # Requires translation!
[resourceName] not required = 
 # Requires translation!
Lost ability = 
 # Requires translation!
National ability = 
 # Requires translation!
[firstValue] vs [secondValue] = 


# New game screen

 # Requires translation!
Uniques = 
 # Requires translation!
Promotions = 
 # Requires translation!
Load copied data = 
 # Requires translation!
Could not load game from clipboard! = 
 # Requires translation!
Reset to defaults = 
 # Requires translation!
Are you sure you want to reset all game options to defaults? = 
 # Requires translation!
Start game! = 
 # Requires translation!
Map Options = 
 # Requires translation!
Game Options = 
 # Requires translation!
Civilizations = 
 # Requires translation!
Map Type = 
 # Requires translation!
Map file = 
 # Requires translation!
Max Turns = 
 # Requires translation!
Could not load map! = 
 # Requires translation!
Invalid map: Area ([area]) does not match saved dimensions ([dimensions]). = 
 # Requires translation!
The dimensions have now been fixed for you. = 
 # Requires translation!
Generated = 
 # Requires translation!
Existing = 
 # Requires translation!
Custom = 
 # Requires translation!
Map Generation Type = 
 # Requires translation!
Default = 
 # Requires translation!
Pangaea = 
 # Requires translation!
Perlin = 
 # Requires translation!
Continents = 
 # Requires translation!
Four Corners = 
 # Requires translation!
Archipelago = 
 # Requires translation!
Inner Sea = 
 # Requires translation!
Number of City-States = 
 # Requires translation!
One City Challenge = 
 # Requires translation!
No Barbarians = 
 # Requires translation!
Raging Barbarians = 
 # Requires translation!
No Ancient Ruins = 
 # Requires translation!
No Natural Wonders = 
 # Requires translation!
Victory Conditions = 
 # Requires translation!
Scientific = 
 # Requires translation!
Domination = 
 # Requires translation!
Cultural = 
 # Requires translation!
Diplomatic = 
 # Requires translation!
Time = 

# Used for random nation indicator in empire selector and unknown nation icons in various overview screens.
# Should be a single character, or at least visually square.
 # Requires translation!
? = 

 # Requires translation!
Map Shape = 
 # Requires translation!
Hexagonal = 
 # Requires translation!
Rectangular = 
 # Requires translation!
Height = 
 # Requires translation!
Width = 
 # Requires translation!
Radius = 
 # Requires translation!
Enable Religion = 

 # Requires translation!
Resource Setting = 
 # Requires translation!
Sparse = 
 # Requires translation!
Abundant = 
 # Requires translation!
Strategic Balance = 
 # Requires translation!
Legendary Start = 

 # Requires translation!
Advanced Settings = 
 # Requires translation!
RNG Seed = 
 # Requires translation!
Map Elevation = 
 # Requires translation!
Temperature extremeness = 
 # Requires translation!
Resource richness = 
 # Requires translation!
Vegetation richness = 
 # Requires translation!
Rare features richness = 
 # Requires translation!
Max Coast extension = 
 # Requires translation!
Biome areas extension = 
 # Requires translation!
Water level = 

 # Requires translation!
Online Multiplayer = 

 # Requires translation!
World Size = 
 # Requires translation!
Tiny = 
 # Requires translation!
Small = 
 # Requires translation!
Medium = 
 # Requires translation!
Large = 
 # Requires translation!
Huge = 
 # Requires translation!
World wrap requires a minimum width of 32 tiles = 
 # Requires translation!
The provided map dimensions were too small = 
 # Requires translation!
The provided map dimensions were too big = 
 # Requires translation!
The provided map dimensions had an unacceptable aspect ratio = 

 # Requires translation!
Difficulty = 

 # Requires translation!
AI = 
 # Requires translation!
Remove = 
 # Requires translation!
Random = 
 # Requires translation!
Human = 
 # Requires translation!
Hotseat = 
 # Requires translation!
User ID = 
 # Requires translation!
Click to copy = 


 # Requires translation!
Game Speed = 
 # Requires translation!
Quick = 
 # Requires translation!
Standard = 
 # Requires translation!
Epic = 
 # Requires translation!
Marathon = 

 # Requires translation!
Starting Era = 
 # Requires translation!
It looks like we can't make a map with the parameters you requested! = 
 # Requires translation!
Maybe you put too many players into too small a map? = 
 # Requires translation!
No human players selected! = 
 # Requires translation!
Mods: = 
 # Requires translation!
Extension mods: = 
 # Requires translation!
Base ruleset: = 
 # Requires translation!
The mod you selected is incorrectly defined! = 
 # Requires translation!
The mod combination you selected is incorrectly defined! = 
 # Requires translation!
The mod combination you selected has problems. = 
 # Requires translation!
You can play it, but don't expect everything to work! = 
 # Requires translation!
This base ruleset is not compatible with the previously selected\nextension mods. They have been disabled. = 
 # Requires translation!
Base Ruleset = 
 # Requires translation!
[amount] Techs = 
 # Requires translation!
[amount] Nations = 
 # Requires translation!
[amount] Units = 
 # Requires translation!
[amount] Buildings = 
 # Requires translation!
[amount] Resources = 
 # Requires translation!
[amount] Improvements = 
 # Requires translation!
[amount] Religions = 
 # Requires translation!
[amount] Beliefs = 

 # Requires translation!
World Wrap = 
 # Requires translation!
World wrap maps are very memory intensive - creating large world wrap maps on Android can lead to crashes! = 
 # Requires translation!
Anything above 80 by 50 may work very slowly on Android! = 
 # Requires translation!
Anything above 40 may work very slowly on Android! = 

# Multiplayer

 # Requires translation!
Help = 
 # Requires translation!
Username = 
 # Requires translation!
Multiplayer = 
 # Requires translation!
Could not download game! = 
 # Requires translation!
Could not upload game! = 
 # Requires translation!
Join game = 
 # Requires translation!
Invalid game ID! = 
 # Requires translation!
Copy user ID = 
 # Requires translation!
Copy game ID = 
 # Requires translation!
UserID copied to clipboard = 
 # Requires translation!
Game ID copied to clipboard! = 
 # Requires translation!
Set current user = 
 # Requires translation!
Player ID from clipboard = 
 # Requires translation!
To create a multiplayer game, check the 'multiplayer' toggle in the New Game screen, and for each human player insert that player's user ID. = 
 # Requires translation!
You can assign your own user ID there easily, and other players can copy their user IDs here and send them to you for you to include them in the game. = 
 # Requires translation!
Once you've created your game, the Game ID gets automatically copied to your clipboard so you can send it to the other players. = 
 # Requires translation!
Players can enter your game by copying the game ID to the clipboard, and clicking on the 'Add multiplayer game' button = 
 # Requires translation!
The symbol of your nation will appear next to the game when it's your turn = 
 # Requires translation!
Back = 
 # Requires translation!
Rename = 
 # Requires translation!
Game settings = 
 # Requires translation!
Add multiplayer game = 
 # Requires translation!
Refresh list = 
 # Requires translation!
Could not save game! = 
 # Requires translation!
Could not delete game! = 
 # Requires translation!
Could not refresh! = 
 # Requires translation!
Last refresh: [time] minutes ago = 
 # Requires translation!
Current Turn: = 
 # Requires translation!
Add Currently Running Game = 
 # Requires translation!
Paste gameID from clipboard = 
 # Requires translation!
GameID = 
 # Requires translation!
Game name = 
 # Requires translation!
Loading latest game state... = 
 # Requires translation!
Couldn't download the latest game state! = 
 # Requires translation!
Resign = 
 # Requires translation!
Are you sure you want to resign? = 
 # Requires translation!
You can only resign if it's your turn = 
 # Requires translation!
[civName] resigned and is now controlled by AI = 
 # Requires translation!
Last refresh: [time] [timeUnit] ago = 
 # Requires translation!
Current Turn: [civName] since [time] [timeUnit] ago = 
 # Requires translation!
Minutes = 
 # Requires translation!
Hours = 
 # Requires translation!
Days = 

# Save game menu

 # Requires translation!
Current saves = 
 # Requires translation!
Show autosaves = 
 # Requires translation!
Saved game name = 
 # Requires translation!
Copy to clipboard = 
 # Requires translation!
Copy saved game to clipboard = 
 # Requires translation!
Could not load game = 
 # Requires translation!
Load [saveFileName] = 
 # Requires translation!
Delete save = 
 # Requires translation!
Saved at = 
 # Requires translation!
Load map = 
 # Requires translation!
Delete map = 
 # Requires translation!
Are you sure you want to delete this map? = 
 # Requires translation!
Upload map = 
 # Requires translation!
Could not upload map! = 
 # Requires translation!
Map uploaded successfully! = 
 # Requires translation!
Saving... = 
 # Requires translation!
Overwrite existing file? = 
 # Requires translation!
It looks like your saved game can't be loaded! = 
 # Requires translation!
If you could copy your game data ("Copy saved game to clipboard" -  = 
 # Requires translation!
  paste into an email to yairm210@hotmail.com) = 
 # Requires translation!
I could maybe help you figure out what went wrong, since this isn't supposed to happen! = 
 # Requires translation!
Missing mods: [mods] = 
 # Requires translation!
Load from custom location = 
 # Requires translation!
Could not load game from custom location! = 
 # Requires translation!
Save to custom location = 
 # Requires translation!
Could not save game to custom location! = 

# Options

 # Requires translation!
Options = 
 # Requires translation!
About = 
 # Requires translation!
Display = 
 # Requires translation!
Gameplay = 
 # Requires translation!
Sound = 
 # Requires translation!
Advanced = 
 # Requires translation!
Locate mod errors = 
 # Requires translation!
Debug = 

 # Requires translation!
Version = 
 # Requires translation!
See online Readme = 
 # Requires translation!
Visit repository = 
 # Requires translation!
Turns between autosaves = 
 # Requires translation!
Sound effects volume = 
 # Requires translation!
Music volume = 
 # Requires translation!
Pause between tracks = 
 # Requires translation!
Currently playing: [title] = 
 # Requires translation!
Download music = 
 # Requires translation!
Downloading... = 
 # Requires translation!
Could not download music! = 
 # Requires translation!
Show = 
 # Requires translation!
Hide = 
 # Requires translation!
Show worked tiles = 
 # Requires translation!
Show resources and improvements = 
 # Requires translation!
Check for idle units = 
 # Requires translation!
Move units with a single tap = 
 # Requires translation!
Show tutorials = 
 # Requires translation!
Auto-assign city production = 
 # Requires translation!
Auto-build roads = 
 # Requires translation!
Automated workers replace improvements = 
 # Requires translation!
Show minimap = 
 # Requires translation!
off = 
 # Requires translation!
Show pixel units = 
 # Requires translation!
Show pixel improvements = 
 # Requires translation!
Enable nuclear weapons = 
 # Requires translation!
Show tile yields = 
 # Requires translation!
Show unit movement arrows = 
 # Requires translation!
Continuous rendering = 
 # Requires translation!
When disabled, saves battery life but certain animations will be suspended = 
 # Requires translation!
Order trade offers by amount = 
 # Requires translation!
Check extension mods based on vanilla = 
 # Requires translation!
Reload mods = 
 # Requires translation!
Checking mods for errors... = 
 # Requires translation!
No problems found. = 
 # Requires translation!
Autoupdate mod uniques = 
 # Requires translation!
Uniques updated! = 

 # Requires translation!
Show experimental world wrap for maps = 
 # Requires translation!
HIGHLY EXPERIMENTAL - YOU HAVE BEEN WARNED! = 
 # Requires translation!
Enable portrait orientation = 
 # Requires translation!
Generate translation files = 
 # Requires translation!
Translation files are generated successfully. = 
 # Requires translation!
Please note that translations are a community-based work in progress and are INCOMPLETE! The percentage shown is how much of the language is translated in-game. If you want to help translating the game into your language, click here. = 

# Notifications

 # Requires translation!
Research of [technologyName] has completed! = 
 # Requires translation!
[construction] has become obsolete and was removed from the queue in [cityName]! = 
 # Requires translation!
[construction] has become obsolete and was removed from the queue in [amount] cities! = 
 # Requires translation!
[cityName] changed production from [oldUnit] to [newUnit] = 
 # Requires translation!
[amount] cities changed production from [oldUnit] to [newUnit] = 
 # Requires translation!
Excess production for [wonder] converted to [goldAmount] gold = 
 # Requires translation!
You have entered a Golden Age! = 
 # Requires translation!
[resourceName] revealed near [cityName] = 
 # Requires translation!
[n] sources of [resourceName] revealed, e.g. near [cityName] = 
 # Requires translation!
A [greatPerson] has been born in [cityName]! = 
 # Requires translation!
We have encountered [civName]! = 
 # Requires translation!
[cityStateName] has given us [stats] as a token of goodwill for meeting us = 
 # Requires translation!
[cityStateName] has given us [stats] as we are the first major civ to meet them = 
 # Requires translation!
[cityStateName] has also given us [stats] = 
 # Requires translation!
Cannot provide unit upkeep for [unitName] - unit has been disbanded! = 
 # Requires translation!
[cityName] has grown! = 
 # Requires translation!
[cityName] is starving! = 
 # Requires translation!
[construction] has been built in [cityName] = 
 # Requires translation!
[wonder] has been built in a faraway land = 
 # Requires translation!
[civName] has completed [construction]! = 
 # Requires translation!
An unknown civilization has completed [construction]! = 
 # Requires translation!
The city of [cityname] has started constructing [construction]! = 
 # Requires translation!
[civilization] has started constructing [construction]! = 
 # Requires translation!
An unknown civilization has started constructing [construction]! = 
 # Requires translation!
Work has started on [construction] = 
 # Requires translation!
[cityName] cannot continue work on [construction] = 
 # Requires translation!
[cityName] has expanded its borders! = 
 # Requires translation!
Your Golden Age has ended. = 
 # Requires translation!
[cityName] has been razed to the ground! = 
 # Requires translation!
We have conquered the city of [cityName]! = 
 # Requires translation!
An enemy [unit] has attacked [cityName] = 
 # Requires translation!
An enemy [unit] has attacked our [ourUnit] = 
 # Requires translation!
Enemy city [cityName] has attacked our [ourUnit] = 
 # Requires translation!
An enemy [unit] has captured [cityName] = 
 # Requires translation!
An enemy [unit] has raided [cityName] = 
 # Requires translation!
An enemy [unit] has captured our [ourUnit] = 
 # Requires translation!
An enemy [unit] has destroyed our [ourUnit] = 
 # Requires translation!
Your [ourUnit] has destroyed an enemy [unit] = 
 # Requires translation!
An enemy [RangedUnit] has destroyed the defence of [cityName] = 
 # Requires translation!
Enemy city [cityName] has destroyed our [ourUnit] = 
 # Requires translation!
An enemy [unit] was destroyed while attacking [cityName] = 
 # Requires translation!
An enemy [unit] was destroyed while attacking our [ourUnit] = 
 # Requires translation!
Our [attackerName] was destroyed by an intercepting [interceptorName] = 
 # Requires translation!
Our [interceptorName] intercepted and destroyed an enemy [attackerName] = 
 # Requires translation!
Our [attackerName] was attacked by an intercepting [interceptorName] = 
 # Requires translation!
Our [interceptorName] intercepted and attacked an enemy [attackerName] = 
 # Requires translation!
An enemy [unit] was spotted near our territory = 
 # Requires translation!
An enemy [unit] was spotted in our territory = 
 # Requires translation!
Your city [cityName] can bombard the enemy! = 
 # Requires translation!
[amount] of your cities can bombard the enemy! = 
 # Requires translation!
[amount] enemy units were spotted near our territory = 
 # Requires translation!
[amount] enemy units were spotted in our territory = 
 # Requires translation!
A(n) [nukeType] exploded in our territory! = 
 # Requires translation!
After being hit by our [nukeType], [civName] has declared war on us! = 
 # Requires translation!
The civilization of [civName] has been destroyed! = 
 # Requires translation!
The City-State of [name] has been destroyed! = 
 # Requires translation!
Your [ourUnit] captured an enemy [theirUnit]! = 
 # Requires translation!
Your [ourUnit] plundered [amount] [Stat] from [theirUnit] = 
 # Requires translation!
We have captured a barbarian encampment and recovered [goldAmount] gold! = 
 # Requires translation!
A barbarian [unitType] has joined us! = 
 # Requires translation!
We have found survivors in the ruins - population added to [cityName] = 
 # Requires translation!
We have discovered cultural artifacts in the ruins! (+20 Culture) = 
 # Requires translation!
We have discovered the lost technology of [techName] in the ruins! = 
 # Requires translation!
A [unitName] has joined us! = 
 # Requires translation!
An ancient tribe trains our [unitName] in their ways of combat! = 
 # Requires translation!
We have found a stash of [amount] gold in the ruins! = 
 # Requires translation!
We have found a crudely-drawn map in the ruins! = 
 # Requires translation!
[unit] finished exploring. = 
 # Requires translation!
[unit] has no work to do. = 
 # Requires translation!
You're losing control of [name]. = 
 # Requires translation!
You and [name] are no longer friends! = 
 # Requires translation!
Your alliance with [name] is faltering. = 
 # Requires translation!
You and [name] are no longer allies! = 
 # Requires translation!
[civName] gave us a [unitName] as gift near [cityName]! = 
 # Requires translation!
[civName] has denounced us! = 
 # Requires translation!
[cityName] has been connected to your capital! = 
 # Requires translation!
[cityName] has been disconnected from your capital! = 
 # Requires translation!
[civName] has accepted your trade request = 
 # Requires translation!
[civName] has made a counteroffer to your trade request = 
 # Requires translation!
[civName] has denied your trade request = 
 # Requires translation!
[tradeOffer] from [otherCivName] has ended = 
 # Requires translation!
[tradeOffer] to [otherCivName] has ended = 
 # Requires translation!
One of our trades with [nation] has ended = 
 # Requires translation!
One of our trades with [nation] has been cut short = 
 # Requires translation!
[nation] agreed to stop settling cities near us! = 
 # Requires translation!
[nation] refused to stop settling cities near us! = 
 # Requires translation!
We have allied with [nation]. = 
 # Requires translation!
We have lost alliance with [nation]. = 
 # Requires translation!
We have discovered [naturalWonder]! = 
 # Requires translation!
We have received [goldAmount] Gold for discovering [naturalWonder] = 
 # Requires translation!
Your relationship with [cityStateName] is about to degrade = 
 # Requires translation!
Your relationship with [cityStateName] degraded = 
 # Requires translation!
A new barbarian encampment has spawned! = 
 # Requires translation!
Barbarians raided [cityName] and stole [amount] Gold from your treasury! = 
 # Requires translation!
Received [goldAmount] Gold for capturing [cityName] = 
 # Requires translation!
Our proposed trade is no longer relevant! = 
 # Requires translation!
[defender] could not withdraw from a [attacker] - blocked. = 
 # Requires translation!
[defender] withdrew from a [attacker] = 
 # Requires translation!
By expending your [unit] you gained [Stats]! = 
 # Requires translation!
[civName] has stolen your territory! = 
 # Requires translation!
Clearing a [forest] has created [amount] Production for [cityName] = 
 # Requires translation!
[civName] assigned you a new quest: [questName]. = 
 # Requires translation!
[civName] rewarded you with [influence] influence for completing the [questName] quest. = 
 # Requires translation!
[civName] no longer needs your help with the [questName] quest. = 
 # Requires translation!
The [questName] quest for [civName] has ended. It was won by [civNames]. = 
 # Requires translation!
The resistance in [cityName] has ended! = 
 # Requires translation!
[cityName] demands [resource]! = 
 # Requires translation!
Because they have [resource], the citizens of [cityName] are celebrating We Love The King Day! = 
 # Requires translation!
We Love The King Day in [cityName] has ended. = 
 # Requires translation!
Our [name] took [tileDamage] tile damage and was destroyed = 
 # Requires translation!
Our [name] took [tileDamage] tile damage = 
 # Requires translation!
[civName] has adopted the [policyName] policy = 
 # Requires translation!
An unknown civilization has adopted the [policyName] policy = 
 # Requires translation!
Our influence with City-States has started dropping faster! = 
 # Requires translation!
You gained [Stats] as your religion was spread to [cityName] = 
 # Requires translation!
You gained [Stats] as your religion was spread to an unknown city = 
 # Requires translation!
Your city [cityName] was converted to [religionName]! = 
 # Requires translation!
Your [unitName] lost its faith after spending too long inside enemy territory! = 
 # Requires translation!
You have unlocked [ability] = 
 # Requires translation!
A new b'ak'tun has just begun! = 
 # Requires translation!
A Great Person joins you! = 


# World Screen UI

 # Requires translation!
Working... = 
 # Requires translation!
Waiting for other players... = 
 # Requires translation!
Waiting for [civName]... = 
 # Requires translation!
in = 
 # Requires translation!
Next turn = 
 # Requires translation!
Move automated units = 
 # Requires translation!
[currentPlayerCiv] ready? = 
 # Requires translation!
1 turn = 
 # Requires translation!
[numberOfTurns] turns = 
 # Requires translation!
Turn = 
 # Requires translation!
turns = 
 # Requires translation!
turn = 
 # Requires translation!
Next unit = 
 # Requires translation!
Fog of War = 
 # Requires translation!
Pick a policy = 
 # Requires translation!
Movement = 
 # Requires translation!
Strength = 
 # Requires translation!
Ranged strength = 
 # Requires translation!
Bombard strength = 
 # Requires translation!
Range = 
 # Requires translation!
Move unit = 
 # Requires translation!
Stop movement = 
 # Requires translation!
Swap units = 
 # Requires translation!
Construct improvement = 
 # Requires translation!
Automate = 
 # Requires translation!
Stop automation = 
 # Requires translation!
Construct road = 
 # Requires translation!
Fortify = 
 # Requires translation!
Fortify until healed = 
 # Requires translation!
Fortification = 
 # Requires translation!
Sleep = 
 # Requires translation!
Sleep until healed = 
 # Requires translation!
Moving = 
 # Requires translation!
Set up = 
 # Requires translation!
Paradrop = 
 # Requires translation!
Upgrade to [unitType] ([goldCost] gold) = 
 # Requires translation!
Found city = 
 # Requires translation!
Promote = 
 # Requires translation!
Health = 
 # Requires translation!
Disband unit = 
 # Requires translation!
Do you really want to disband this unit? = 
 # Requires translation!
Disband this unit for [goldAmount] gold? = 
 # Requires translation!
Gift unit = 
 # Requires translation!
Explore = 
 # Requires translation!
Stop exploration = 
 # Requires translation!
Pillage = 
 # Requires translation!
Are you sure you want to pillage this [improvement]? = 
 # Requires translation!
Create [improvement] = 
 # Requires translation!
Start Golden Age = 
 # Requires translation!
Trigger unique = 
 # Requires translation!
Show more = 
 # Requires translation!
Yes = 
 # Requires translation!
No = 
 # Requires translation!
Acquire = 
 # Requires translation!
Under construction = 

 # Requires translation!
Food = 
 # Requires translation!
Production = 
 # Requires translation!
Gold = 
 # Requires translation!
Happiness = 
 # Requires translation!
Culture = 
 # Requires translation!
Science = 
 # Requires translation!
Faith = 

 # Requires translation!
Crop Yield = 
 # Requires translation!
Growth = 
 # Requires translation!
Territory = 
 # Requires translation!
Force = 
 # Requires translation!
GOLDEN AGE = 
 # Requires translation!
Golden Age = 
 # Requires translation!
We Love The King Day = 
 # Requires translation!
Global Effect = 
 # Requires translation!
[year] BC = 
 # Requires translation!
[year] AD = 
 # Requires translation!
Civilopedia = 
# Display name of unknown nations.
 # Requires translation!
??? = 

 # Requires translation!
Start new game = 
 # Requires translation!
Save game = 
 # Requires translation!
Load game = 
 # Requires translation!
Main menu = 
 # Requires translation!
Resume = 
 # Requires translation!
Cannot resume game! = 
 # Requires translation!
Not enough memory on phone to load game! = 
 # Requires translation!
Quickstart = 
 # Requires translation!
Cannot start game with the default new game parameters! = 
 # Requires translation!
Victory status = 
 # Requires translation!
Social policies = 
 # Requires translation!
Community = 
 # Requires translation!
Close = 
 # Requires translation!
Do you want to exit the game? = 
 # Requires translation!
Start bias: = 
 # Requires translation!
Avoid [terrain] = 

# Maya calendar popup

 # Requires translation!
The Mayan Long Count = 
 # Requires translation!
Your scientists and theologians have devised a systematic approach to measuring long time spans - the Long Count. During the festivities whenever the current b'ak'tun ends, a Great Person will join you. = 
 # Requires translation!
While the rest of the world calls the current year [year], in the Maya Calendar that is: = 
 # Requires translation!
[amount] b'ak'tun, [amount2] k'atun, [amount3] tun = 

# City screen

 # Requires translation!
Exit city = 
 # Requires translation!
Raze city = 
 # Requires translation!
Stop razing city = 
 # Requires translation!
Buy for [amount] gold = 
 # Requires translation!
Buy = 
 # Requires translation!
Currently you have [amount] [stat]. = 
 # Requires translation!
Would you like to purchase [constructionName] for [buildingGoldCost] [stat]? = 
 # Requires translation!
No space available to place [unit] near [city] = 
 # Requires translation!
Maintenance cost = 
 # Requires translation!
Pick construction = 
 # Requires translation!
Pick improvement = 
 # Requires translation!
Provides [resource] = 
 # Requires translation!
Provides [amount] [resource] = 
 # Requires translation!
Replaces [improvement] = 
 # Requires translation!
Pick now! = 
 # Requires translation!
Build [building] = 
 # Requires translation!
Train [unit] = 
 # Requires translation!
Produce [thingToProduce] = 
 # Requires translation!
Nothing = 
 # Requires translation!
Annex city = 
 # Requires translation!
Specialist Buildings = 
 # Requires translation!
Specialist Allocation = 
 # Requires translation!
Specialists = 
 # Requires translation!
[specialist] slots = 
 # Requires translation!
Food eaten = 
 # Requires translation!
Unassigned population = 
 # Requires translation!
[turnsToExpansion] turns to expansion = 
 # Requires translation!
Stopped expansion = 
 # Requires translation!
[turnsToPopulation] turns to new population = 
 # Requires translation!
Food converts to production = 
 # Requires translation!
[turnsToStarvation] turns to lose population = 
 # Requires translation!
Stopped population growth = 
 # Requires translation!
In resistance for another [numberOfTurns] turns = 
 # Requires translation!
We Love The King Day for another [numberOfTurns] turns = 
 # Requires translation!
Demanding [resource] = 
 # Requires translation!
Sell for [sellAmount] gold = 
 # Requires translation!
Are you sure you want to sell this [building]? = 
 # Requires translation!
Free = 
 # Requires translation!
[greatPerson] points = 
 # Requires translation!
Great person points = 
 # Requires translation!
Current points = 
 # Requires translation!
Points per turn = 
 # Requires translation!
Convert production to gold at a rate of 4 to 1 = 
 # Requires translation!
Convert production to science at a rate of [rate] to 1 = 
 # Requires translation!
The city will not produce anything. = 
 # Requires translation!
Worked by [cityName] = 
 # Requires translation!
Lock = 
 # Requires translation!
Unlock = 
 # Requires translation!
Move to city = 
 # Requires translation!
Please enter a new name for your city = 

# Ask for text or numbers popup UI

 # Requires translation!
Invalid input! Please enter a different string. = 
 # Requires translation!
Please enter some text = 

# Technology UI

 # Requires translation!
Pick a tech = 
 # Requires translation!
Pick a free tech = 
 # Requires translation!
Research [technology] = 
 # Requires translation!
Pick [technology] as free tech = 
 # Requires translation!
Units enabled = 
 # Requires translation!
Buildings enabled = 
 # Requires translation!
Wonder = 
 # Requires translation!
National Wonder = 
 # Requires translation!
National Wonders = 
 # Requires translation!
Wonders enabled = 
 # Requires translation!
Tile improvements enabled = 
 # Requires translation!
Reveals [resource] on the map = 
 # Requires translation!
XP for new units = 
 # Requires translation!
provide = 
 # Requires translation!
provides = 
 # Requires translation!
City strength = 
 # Requires translation!
City health = 
 # Requires translation!
Occupied! = 
 # Requires translation!
Attack = 
 # Requires translation!
Bombard = 
 # Requires translation!
NUKE = 
 # Requires translation!
Captured! = 
 # Requires translation!
Cannot gain more XP from Barbarians = 

# Battle modifier categories

 # Requires translation!
defence vs ranged = 
 # Requires translation!
[percentage] to unit defence = 
 # Requires translation!
Attacker Bonus = 
 # Requires translation!
Defender Bonus = 
 # Requires translation!
Landing = 
 # Requires translation!
Boarding = 
 # Requires translation!
Flanking = 
 # Requires translation!
vs [unitType] = 
 # Requires translation!
Terrain = 
 # Requires translation!
Tile = 
 # Requires translation!
Missing resource = 
 # Requires translation!
Adjacent units = 
 # Requires translation!
Adjacent enemy units = 
 # Requires translation!
Combat Strength = 
 # Requires translation!
Across river = 
 # Requires translation!
Temporary Bonus = 
 # Requires translation!
Garrisoned unit = 
 # Requires translation!
Attacking Bonus = 
 # Requires translation!
defence vs [unitType] = 
 # Requires translation!
[tileFilter] defence = 
 # Requires translation!
Defensive Bonus = 
 # Requires translation!
Stacked with [unitType] = 

 # Requires translation!
Unit ability = 

 # Requires translation!
The following improvements [stats]: = 
 # Requires translation!
The following improvements on [tileType] tiles [stats]: = 

# Unit actions

 # Requires translation!
Hurry Research = 
 # Requires translation!
Conduct Trade Mission = 
 # Requires translation!
Your trade mission to [civName] has earned you [goldAmount] gold and [influenceAmount] influence! = 
 # Requires translation!
Hurry Wonder = 
 # Requires translation!
Hurry Construction = 
 # Requires translation!
Hurry Construction (+[productionAmount]) = 
 # Requires translation!
Spread Religion = 
 # Requires translation!
Spread [religionName] = 
 # Requires translation!
Remove Heresy = 
 # Requires translation!
Found a Religion = 
 # Requires translation!
Enhance a Religion = 
 # Requires translation!
Your citizens have been happy with your rule for so long that the empire enters a Golden Age! = 
 # Requires translation!
You have entered the [newEra]! = 
 # Requires translation!
[civName] has entered the [eraName]! = 
 # Requires translation!
[policyBranch] policy branch unlocked! = 

# Overview screens

 # Requires translation!
Overview = 
 # Requires translation!
Total = 
 # Requires translation!
Stats = 
 # Requires translation!
Policies = 
 # Requires translation!
Base happiness = 
 # Requires translation!
Occupied City = 
 # Requires translation!
Buildings = 
 # Requires translation!
Wonders = 
 # Requires translation!
Base values = 
 # Requires translation!
Bonuses = 
 # Requires translation!
Final = 
 # Requires translation!
Other = 
 # Requires translation!
Population = 
 # Requires translation!
City-States = 
 # Requires translation!
Tile yields = 
 # Requires translation!
Trade routes = 
 # Requires translation!
Maintenance = 
 # Requires translation!
Transportation upkeep = 
 # Requires translation!
Unit upkeep = 
 # Requires translation!
Trades = 
 # Requires translation!
Units = 
 # Requires translation!
Unit Supply = 
 # Requires translation!
Base Supply = 
 # Requires translation!
Total Supply = 
 # Requires translation!
In Use = 
 # Requires translation!
Supply Deficit = 
 # Requires translation!
Production Penalty = 
 # Requires translation!
Increase your supply or reduce the amount of units to remove the production penalty = 
 # Requires translation!
Name = 
 # Requires translation!
Closest city = 
 # Requires translation!
Action = 
 # Requires translation!
Defeated = 
 # Requires translation!
[numberOfCivs] Civilizations in the game = 
 # Requires translation!
Our Civilization: = 
 # Requires translation!
Known and alive ([numberOfCivs]) = 
 # Requires translation!
Known and defeated ([numberOfCivs]) = 
 # Requires translation!
Tiles = 
 # Requires translation!
Natural Wonders = 
 # Requires translation!
Treasury deficit = 
 # Requires translation!
Unknown = 
 # Requires translation!
Not built = 
 # Requires translation!
Not found = 
 # Requires translation!
Known = 
 # Requires translation!
Owned = 
 # Requires translation!
Near [city] = 
 # Requires translation!
Somewhere around [city] = 
 # Requires translation!
Far away = 
 # Requires translation!
Status = 
 # Requires translation!
Location = 

# Victory

 # Requires translation!
Science victory = 
 # Requires translation!
Cultural victory = 
 # Requires translation!
Conquest victory = 
 # Requires translation!
Diplomatic victory = 
 # Requires translation!
Complete all the spaceship parts\n to win! = 
 # Requires translation!
Complete 5 policy branches\n to win! = 
 # Requires translation!
Complete 5 policy branches and build\n the Utopia Project to win! = 
 # Requires translation!
Destroy all enemies\n to win! = 
 # Requires translation!
You have won a Scientific Victory! = 
 # Requires translation!
You have won a Cultural Victory! = 
 # Requires translation!
You have won a Domination Victory! = 
 # Requires translation!
You have won a Diplomatic Victory! = 
 # Requires translation!
You have won! = 
 # Requires translation!
You have achieved victory through the awesome power of your Culture. Your civilization's greatness - the magnificence of its monuments and the power of its artists - have astounded the world! Poets will honor you as long as beauty brings gladness to a weary heart. = 
 # Requires translation!
The world has been convulsed by war. Many great and powerful civilizations have fallen, but you have survived - and emerged victorious! The world will long remember your glorious triumph! = 
 # Requires translation!
You have achieved victory through mastery of Science! You have conquered the mysteries of nature and led your people on a voyage to a brave new world! Your triumph will be remembered as long as the stars burn in the night sky! = 
 # Requires translation!
Your civilization stands above all others! The exploits of your people shall be remembered until the end of civilization itself! = 
 # Requires translation!
You have been defeated. Your civilization has been overwhelmed by its many foes. But your people do not despair, for they know that one day you shall return - and lead them forward to victory! = 
 # Requires translation!
You have triumphed over your foes through the art of diplomacy! Your cunning and wisdom have earned you great friends - and divided and sown confusion among your enemies! Forever will you be remembered as the leader who brought peace to this weary world! = 
 # Requires translation!
One more turn...! = 
 # Requires translation!
Built Apollo Program = 
 # Requires translation!
Destroy [civName] = 
 # Requires translation!
Our status = 
 # Requires translation!
Global status = 
 # Requires translation!
Rankings = 
 # Requires translation!
Spaceship parts remaining = 
 # Requires translation!
Branches completed = 
 # Requires translation!
Undefeated civs = 
 # The \n here means: put a newline (enter) here. If this is omitted, the sidebox in the diplomacy overview will become _really_ wide.
 # Feel free to replace it with a space and put it between other words in your translation
 # Requires translation!
Turns until the next\ndiplomacy victory vote: [amount] = 
 # Requires translation!
Choose a civ to vote for = 
 # Requires translation!
Choose who should become the world leader and win a Diplomatic Victory! = 
 # Requires translation!
Voted for = 
 # Requires translation!
Vote for [civilizationName] = 
 # Requires translation!
Continue = 
 # Requires translation!
Abstained = 
 # Requires translation!
Vote for World Leader = 

# Capturing a city

 # Requires translation!
What would you like to do with the city? = 
 # Requires translation!
Annex = 
 # Requires translation!
Annexed cities become part of your regular empire. = 
 # Requires translation!
Their citizens generate 2x the unhappiness, unless you build a courthouse. = 
 # Requires translation!
Puppet = 
 # Requires translation!
Puppeted cities do not increase your tech or policy cost, but their citizens generate 1.5x the regular unhappiness. = 
 # Requires translation!
You have no control over the the production of puppeted cities. = 
 # Requires translation!
Puppeted cities also generate 25% less Gold and Science. = 
 # Requires translation!
A puppeted city can be annexed at any time. = 
 # Requires translation!
Liberate (city returns to [originalOwner]) = 
 # Requires translation!
Liberating a city returns it to its original owner, giving you a massive relationship boost with them! = 
 # Requires translation!
Raze = 
 # Requires translation!
Razing the city annexes it, and starts burning the city to the ground. = 
 # Requires translation!
The population will gradually dwindle until the city is destroyed. = 
 # Requires translation!
Original capitals and holy cities cannot be razed. = 
 # Requires translation!
Destroy = 
 # Requires translation!
Destroying the city instantly razes the city to the ground. = 
 # Requires translation!
Remove your troops in our border immediately! = 
 # Requires translation!
Sorry. = 
 # Requires translation!
Never! = 

 # Requires translation!
Offer Declaration of Friendship ([30] turns) = 
 # Requires translation!
My friend, shall we declare our friendship to the world? = 
 # Requires translation!
Sign Declaration of Friendship ([30] turns) = 
 # Requires translation!
We are not interested. = 
 # Requires translation!
We have signed a Declaration of Friendship with [otherCiv]! = 
 # Requires translation!
[otherCiv] has denied our Declaration of Friendship! = 

 # Requires translation!
Basics = 
 # Requires translation!
Resources = 
 # Requires translation!
Terrains = 
 # Requires translation!
Tile Improvements = 
 # Requires translation!
Unique to [civName], replaces [unitName] = 
 # Requires translation!
Unique to [civName] = 
 # Requires translation!
Tutorials = 
 # Requires translation!
Cost = 
 # Requires translation!
May contain [listOfResources] = 
 # Requires translation!
May contain: = 
 # Requires translation!
Can upgrade from [unit] = 
 # Requires translation!
Can upgrade from: = 
 # Requires translation!
Upgrades to [upgradedUnit] = 
 # Requires translation!
Obsolete with [obsoleteTech] = 
 # Requires translation!
Occurs on [listOfTerrains] = 
 # Requires translation!
Occurs on: = 
 # Requires translation!
Placed on [terrainType] = 
 # Requires translation!
Can be found on = 
 # Requires translation!
Improved by [improvement] = 
 # Requires translation!
Bonus stats for improvement = 
 # Requires translation!
Buildings that consume this resource = 
 # Requires translation!
Buildings that require this resource worked near the city = 
 # Requires translation!
Units that consume this resource = 
 # Requires translation!
Can be built on = 
 # Requires translation!
or [terrainType] = 
 # Requires translation!
Can be constructed by = 
 # Requires translation!
Defence bonus = 
 # Requires translation!
Movement cost = 
 # Requires translation!
Open terrain = 
 # Requires translation!
Rough Terrain = 
 # Requires translation!
for = 
 # Requires translation!
Missing translations: = 
 # Requires translation!
Resolution = 
 # Requires translation!
Tileset = 
 # Requires translation!
Map editor = 
 # Requires translation!
Create = 
 # Requires translation!
New map = 
 # Requires translation!
Empty = 
 # Requires translation!
Language = 
 # Requires translation!
Terrains & Resources = 
 # Requires translation!
Improvements = 
 # Requires translation!
Clear current map = 
 # Requires translation!
Save map = 
 # Requires translation!
Download map = 
 # Requires translation!
Loading... = 
 # Requires translation!
Error loading map! = 
 # Requires translation!
Filter: = 
 # Requires translation!
OK = 
 # Requires translation!
Exit map editor = 
 # Requires translation!
[nation] starting location = 
 # Requires translation!
Clear terrain features = 
 # Requires translation!
Clear improvements = 
 # Requires translation!
Clear resource = 
 # Requires translation!
Remove units = 
 # Requires translation!
Player [index] = 
 # Requires translation!
Player [playerIndex] starting location = 
 # Requires translation!
Bottom left river = 
 # Requires translation!
Bottom right river = 
 # Requires translation!
Bottom river = 
 # Requires translation!
Requires = 
 # Requires translation!
Menu = 
 # Requires translation!
Brush Size = 
 # Requires translation!
Map saved = 
 # Requires translation!
Change ruleset = 
 # Requires translation!
Base terrain [terrain] does not exist in ruleset! = 
 # Requires translation!
Terrain feature [feature] does not exist in ruleset! = 
 # Requires translation!
Resource [resource] does not exist in ruleset! = 
 # Requires translation!
Improvement [improvement] does not exist in ruleset! = 
 # Requires translation!
Change map to fit selected ruleset? = 

# Civilopedia difficulty levels
 # Requires translation!
Player settings = 
 # Requires translation!
Base Happiness = 
 # Requires translation!
Extra happiness per luxury = 
 # Requires translation!
Research cost modifier = 
 # Requires translation!
Unit cost modifier = 
 # Requires translation!
Building cost modifier = 
 # Requires translation!
Policy cost modifier = 
 # Requires translation!
Unhappiness modifier = 
 # Requires translation!
Bonus vs. Barbarians = 
 # Requires translation!
Barbarian spawning delay = 
 # Requires translation!
Bonus starting units = 

 # Requires translation!
AI settings = 
 # Requires translation!
AI city growth modifier = 
 # Requires translation!
AI unit cost modifier = 
 # Requires translation!
AI building cost modifier = 
 # Requires translation!
AI wonder cost modifier = 
 # Requires translation!
AI building maintenance modifier = 
 # Requires translation!
AI unit maintenance modifier = 
 # Requires translation!
AI unhappiness modifier = 
 # Requires translation!
AI free techs = 
 # Requires translation!
Major AI civilization bonus starting units = 
 # Requires translation!
City state bonus starting units = 
 # Requires translation!
Turns until barbarians enter player tiles = 
 # Requires translation!
Gold reward for clearing barbarian camps = 

# Other civilopedia things
 # Requires translation!
Nations = 
 # Requires translation!
Available for [unitTypes] = 
Available for: =  
 # Requires translation!
Free promotion: = 
 # Requires translation!
Free promotions: = 
 # Requires translation!
Free for [units] = 
 # Requires translation!
Free for: = 
 # Requires translation!
Granted by [param] = 
 # Requires translation!
Granted by: = 
 # Requires translation!
[bonus] with [tech] = 
 # Requires translation!
Difficulty levels = 

# Policies

 # Requires translation!
Adopt policy = 
 # Requires translation!
Adopt free policy = 
 # Requires translation!
Unlocked at = 
 # Requires translation!
Gain 2 free technologies = 
 # Requires translation!
All policies adopted = 
 # Requires translation!
Policy branch: [branchName] = 

# Religions

 # Requires translation!
Choose an Icon and name for your Religion = 
 # Requires translation!
Choose a name for your religion = 
 # Requires translation!
Choose a [beliefType] belief! = 
 # Requires translation!
Choose any belief! = 
 # Requires translation!
Found [religionName] = 
 # Requires translation!
Enhance [religionName] = 
 # Requires translation!
Choose a pantheon = 
 # Requires translation!
Choose a Religion = 
 # Requires translation!
Found Religion = 
 # Requires translation!
Found Pantheon = 
 # Requires translation!
Follow [belief] = 
 # Requires translation!
Religions and Beliefs = 
 # Requires translation!
Majority Religion: [name] = 
 # Requires translation!
+ [amount] pressure = 
 # Requires translation!
Holy city of: [religionName] = 
 # Requires translation!
Pressure = 

# Religion overview screen
 # Requires translation!
Religion Name: = 
 # Requires translation!
Founding Civ: = 
 # Requires translation!
Holy City: = 
 # Requires translation!
Cities following this religion: = 
 # Requires translation!
Click an icon to see the stats of this religion = 
 # Requires translation!
Religion: Off = 
 # Requires translation!
Minimal Faith required for\nthe next [Great Prophet]: = 
 # Requires translation!
Religions to be founded: = 
 # Requires translation!
Religious status: = 

 # Requires translation!
None = 
 # Requires translation!
Pantheon = 
 # Requires translation!
Founding religion = 
 # Requires translation!
Religion = 
 # Requires translation!
Enhancing religion = 
 # Requires translation!
Enhanced religion = 

# Terrains

 # Requires translation!
Impassable = 
 # Requires translation!
Rare feature = 

# terrainFilters (so for uniques like: "[stats] from [terrainFilter] tiles")

 # Requires translation!
All = 
 # Requires translation!
Water = 
 # Requires translation!
Land = 
 # Requires translation!
Coastal = 
 # Requires translation!
River = 
 # Requires translation!
Rough terrain = 
 # Requires translation!
Foreign Land = 
 # Requires translation!
Foreign = 
 # Requires translation!
Friendly Land = 
 # Requires translation!
Water resource = 
 # Requires translation!
Bonus resource = 
 # Requires translation!
Luxury resource = 
 # Requires translation!
Strategic resource = 
 # Requires translation!
Fresh water = 
 # Requires translation!
non-fresh water = 
 # Requires translation!
Natural Wonder = 
 # Requires translation!
Hybrid = 
 # Requires translation!
Undesirable = 
 # Requires translation!
Desirable = 
 # Requires translation!
Featureless = 
 # Requires translation!
Fresh Water = 

# improvementFilters

 # Requires translation!
All Road = 
 # Requires translation!
Great Improvement = 
 # Requires translation!
Great = 

# Resources

 # Requires translation!
Bison = 
 # Requires translation!
Copper = 
 # Requires translation!
Cocoa = 
 # Requires translation!
Crab = 
 # Requires translation!
Citrus = 
 # Requires translation!
Truffles = 
 # Requires translation!
Strategic = 
 # Requires translation!
Bonus = 
 # Requires translation!
Luxury = 

# Unit types

 # Requires translation!
City = 
 # Requires translation!
Civilian = 
 # Requires translation!
Melee = 
 # Requires translation!
Ranged = 
 # Requires translation!
Scout = 
 # Requires translation!
Mounted = 
 # Requires translation!
Armor = 
 # Requires translation!
Siege = 

 # Requires translation!
WaterCivilian = 
 # Requires translation!
WaterMelee = 
 # Requires translation!
WaterRanged = 
 # Requires translation!
WaterSubmarine = 
 # Requires translation!
WaterAircraftCarrier = 

 # Requires translation!
Fighter = 
 # Requires translation!
Bomber = 
 # Requires translation!
AtomicBomber = 
 # Requires translation!
Missile = 


# Unit filters and other unit related things

 # Requires translation!
Air = 
 # Requires translation!
air units = 
 # Requires translation!
Barbarian = 
 # Requires translation!
Barbarians = 
 # Requires translation!
Embarked = 
 # Requires translation!
land units = 
 # Requires translation!
Military = 
# Deprecated since 3.15.2, but should still be translated until it is officially removed
 # Requires translation!
military water = 
 # Requires translation!
non-air = 
 # Requires translation!
Nuclear Weapon = 
 # Requires translation!
Submarine = 
 # Requires translation!
submarine units = 
 # Requires translation!
Unbuildable = 
 # Requires translation!
water units = 
 # Requires translation!
wounded units = 
 # Requires translation!
Wounded = 

# For the "All newly-trained [relevant] units in this city receive the [] promotion" translation. Relevant as in 'units that can receive'
 # Requires translation!
relevant = 

# For "May choose [amount] additional [beliefType] beliefs when [founding/enhancing] a religion"
 # Requires translation!
founding = 
 # Requires translation!
enhancing = 

# Promotions

 # Requires translation!
Pick promotion = 
 # Requires translation!
 OR  = 
 # Requires translation!
units in open terrain = 
 # Requires translation!
units in rough terrain = 
 # Requires translation!
Targeting II (air) = 
 # Requires translation!
Targeting III (air) = 
 # Requires translation!
Bonus when performing air sweep [bonusAmount]% = 
 # Requires translation!
Dogfighting I = 
 # Requires translation!
Dogfighting II = 
 # Requires translation!
Dogfighting III = 
 # Requires translation!
Choose name for [unitName] = 
 # Requires translation!
[unitFilter] units gain the [promotion] promotion = 

# Multiplayer Turn Checker Service

 # Requires translation!
Enable out-of-game turn notifications = 
 # Requires translation!
Time between turn checks out-of-game (in minutes) = 
 # Requires translation!
Show persistent notification for turn notifier service = 
 # Requires translation!
Take user ID from clipboard = 
 # Requires translation!
Doing this will reset your current user ID to the clipboard contents - are you sure? = 
 # Requires translation!
ID successfully set! = 
 # Requires translation!
Invalid ID! = 


# Mods

 # Requires translation!
Mods = 
 # Requires translation!
Download [modName] = 
 # Requires translation!
Update [modName] = 
 # Requires translation!
Could not download mod list = 
 # Requires translation!
Download mod from URL = 
 # Requires translation!
Please enter the mod repository -or- archive zip url: = 
 # Requires translation!
Download = 
 # Requires translation!
Done! = 
 # Requires translation!
Delete [modName] = 
 # Requires translation!
Are you SURE you want to delete this mod? = 
 # Requires translation!
[mod] was deleted. = 
 # Requires translation!
Updated = 
 # Requires translation!
Current mods = 
 # Requires translation!
Downloadable mods = 
 # Requires translation!
Mod info and options = 
 # Requires translation!
Next page = 
 # Requires translation!
Open Github page = 
 # Requires translation!
Permanent audiovisual mod = 
 # Requires translation!
Installed = 
 # Requires translation!
Downloaded! = 
 # Requires translation!
[modName] Downloaded! = 
 # Requires translation!
Could not download [modName] = 
 # Requires translation!
Online query result is incomplete = 
 # Requires translation!
No description provided = 
 # Requires translation!
[stargazers]✯ = 
 # Requires translation!
Author: [author] = 
 # Requires translation!
Size: [size] kB = 
 # Requires translation!
The mod you selected is incompatible with the defined ruleset! = 
 # Requires translation!
Sort and Filter = 
 # Requires translation!
Enter search text = 
 # Requires translation!
Sort Current: = 
 # Requires translation!
Sort Downloadable: = 
 # Requires translation!
Name ￪ = 
 # Requires translation!
Name ￬ = 
 # Requires translation!
Date ￪ = 
 # Requires translation!
Date ￬ = 
 # Requires translation!
Stars ￬ = 
 # Requires translation!
Status ￬ = 


# Uniques that are relevant to more than one type of game object

 # Requires translation!
[stats] from every [param] = 
 # Requires translation!
[stats] from [param] tiles in this city = 
 # Requires translation!
[stats] from every [param] on [tileFilter] tiles = 
 # Requires translation!
[stats] for each adjacent [param] = 
 # Requires translation!
Must be next to [terrain] = 
 # Requires translation!
Must be on [terrain] = 
 # Requires translation!
+[amount]% vs [unitType] = 
 # Requires translation!
+[amount] Movement for all [unitType] units = 
 # Requires translation!
+[amount]% Production when constructing [param] = 
 # Requires translation!
Can only be built on [tileFilter] tiles = 
 # Requires translation!
Cannot be built on [tileFilter] tiles = 
 # Requires translation!
Does not need removal of [feature] = 
 # Requires translation!
Gain a free [building] [cityFilter] = 

# Uniques not found in JSON files

 # Requires translation!
Only available after [] turns = 
 # Requires translation!
This Unit upgrades for free = 
 # Requires translation!
[stats] when a city adopts this religion for the first time = 
 # Requires translation!
Never destroyed when the city is captured = 
 # Requires translation!
Invisible to others = 


# In English we just paste all these conditionals at the end of each unique, but in your language that
# may not turn into valid sentences. Therefore we have the following two translations to determine
# where they should go. 
# The first determines whether the conditionals should be placed before or after the base unique.
# It should be translated with only the untranslated english word 'before' or 'after', without the quotes.
# Example: In the unique "+20% Strength <for [unitFilter] units>", should the <for [unitFilter] units>
# be translated before or after the "+20% Strength"?

 # Requires translation!
ConditionalsPlacement = 

# The second determines the exact ordering of all conditionals that are to be translated.
# ALL conditionals that exist will be part of this line, and they may be moved around and rearranged as you please.
# However, you should not translate the parts between the brackets, only move them around so that when
# translated in your language the sentence sounds natural.
#
# Example: "+20% Strength <for [unitFilter] units> <when attacking> <vs [unitFilter] units> <in [tileFilter] tiles> <during the [eraName]>"
# In what order should these conditionals between <> be translated?
# Note that this example currently doesn't make sense yet, as those conditionals do not exist, but they will in the future.
#
# As this is still under development, conditionals will be added al the time. As a result,
# any translations added for this string will be removed immediately in the next version when more
# conditionals are added. As we don't want to make you retranslate this same line over and over,
# it's removed for now, but it will return once all planned conditionals have been added.


########################### AUTOMATICALLY GENERATED TRANSLATABLE STRINGS ########################### 


######### City filters ###########

 # Requires translation!
in this city = 
 # Requires translation!
in all cities = 
 # Requires translation!
in all coastal cities = 
 # Requires translation!
in capital = 
 # Requires translation!
in all non-occupied cities = 
 # Requires translation!
in all cities with a world wonder = 
 # Requires translation!
in all cities connected to capital = 
 # Requires translation!
in all cities with a garrison = 
 # Requires translation!
in all cities in which the majority religion is a major religion = 
 # Requires translation!
in all cities in which the majority religion is an enhanced religion = 
 # Requires translation!
in non-enemy foreign cities = 
 # Requires translation!
in foreign cities = 
 # Requires translation!
in annexed cities = 
 # Requires translation!
in holy cities = 
 # Requires translation!
in City-State cities = 
 # Requires translation!
in cities following this religion = 

#################### Lines from Buildings from Civ V - Vanilla ####################

 # Requires translation!
Palace = 
 # Requires translation!
Indicates the capital city = 

 # Requires translation!
Monument = 
 # Requires translation!
Destroyed when the city is captured = 

 # Requires translation!
Granary = 
 # Requires translation!
[stats] from [tileFilter] tiles [cityFilter] = 

 # Requires translation!
'It is not so much for its beauty that the forest makes a claim upon men's hearts, as for that subtle something, that quality of air, that emanation from old trees, that so wonderfully changes and renews a weary spirit.' - Robert Louis Stevenson = 
 # Requires translation!
Temple of Artemis = 
 # Requires translation!
[amount]% [stat] [cityFilter] = 
 # Requires translation!
[amount]% Production when constructing [baseUnitFilter] units [cityFilter] = 

 # Requires translation!
'They that go down to the sea in ships, that do business in great waters; these see the works of the Lord, and his wonders in the deep.' - The Bible, Psalms 107:23-24 = 
 # Requires translation!
The Great Lighthouse = 
 # Requires translation!
[amount] Movement = 
 # Requires translation!
[amount] Sight = 

 # Requires translation!
Stone Works = 
 # Requires translation!
Must not be on [terrainFilter] = 

 # Requires translation!
'Time crumbles things; everything grows old and is forgotten under the power of time' - Aristotle = 
 # Requires translation!
Stonehenge = 

 # Requires translation!
Library = 
 # Requires translation!
[stats] per [amount] population [cityFilter] = 

 # Requires translation!
Paper Maker = 

 # Requires translation!
'Libraries are as the shrine where all the relics of the ancient saints, full of true virtue, and all that without delusion or imposture are preserved and reposed.' - Sir Francis Bacon = 
 # Requires translation!
The Great Library = 
 # Requires translation!
Free Technology = 

 # Requires translation!
Circus = 

 # Requires translation!
Water Mill = 

 # Requires translation!
Floating Gardens = 

 # Requires translation!
Walls = 

 # Requires translation!
Walls of Babylon = 

 # Requires translation!
'O, let not the pains of death which come upon thee enter into my body. I am the god Tem, and I am the foremost part of the sky, and the power which protecteth me is that which is with all the gods forever.' - The Book of the Dead, translated by Sir Ernest Alfred Wallis Budge = 
 # Requires translation!
The Pyramids = 
 # Requires translation!
[amount]% tile improvement construction time = 
 # Requires translation!
[amount] free [baseUnitFilter] units appear = 

 # Requires translation!
'The whole earth is the tomb of heroic men and their story is not given only on stone over their clay but abides everywhere without visible symbol woven into the stuff of other men's lives.' - Pericles = 
 # Requires translation!
Mausoleum of Halicarnassus = 
 # Requires translation!
Provides a sum of gold each time you spend a Great Person = 

 # Requires translation!
Barracks = 
 # Requires translation!
New [baseUnitFilter] units start with [amount] Experience [cityFilter] = 

 # Requires translation!
Krepost = 
 # Requires translation!
[amount]% Culture cost of natural border growth [cityFilter] = 
 # Requires translation!
[amount]% Gold cost of acquiring tiles [cityFilter] = 

 # Requires translation!
'He spoke, the son of Kronos, and nodded his head with the dark brows, and the immortally anointed hair of the great god swept from his divine head, and all Olympos was shaken' - The Iliad = 
 # Requires translation!
Statue of Zeus = 
 # Requires translation!
[amount]% Strength = 

 # Requires translation!
Lighthouse = 

 # Requires translation!
Stable = 

 # Requires translation!
Courthouse = 
 # Requires translation!
Remove extra unhappiness from annexed cities = 
 # Requires translation!
Can only be built [cityFilter] = 

 # Requires translation!
'I think that if ever a mortal heard the word of God it would be in a garden at the cool of the day.' - F. Frankfort Moore = 
 # Requires translation!
Hanging Gardens = 

 # Requires translation!
Colosseum = 

 # Requires translation!
Circus Maximus = 
 # Requires translation!
Cost increases by [amount] per owned city = 

 # Requires translation!
'The art of war teaches us to rely not on the likelihood of the enemy's not attacking, but rather on the fact that we have made our position unassailable.' - Sun Tzu = 
 # Requires translation!
Great Wall = 
 # Requires translation!
Enemy land units must spend 1 extra movement point when inside your territory (obsolete upon Dynamite) = 

 # Requires translation!
Temple = 

 # Requires translation!
Burial Tomb = 
 # Requires translation!
Doubles Gold given to enemy if city is captured = 

 # Requires translation!
Mud Pyramid Mosque = 

 # Requires translation!
National College = 

 # Requires translation!
'The ancient Oracle said that I was the wisest of all the Greeks. It is because I alone, of all the Greeks, know that I know nothing' - Socrates = 
 # Requires translation!
The Oracle = 
 # Requires translation!
Free Social Policy = 

 # Requires translation!
National Epic = 
 # Requires translation!
[amount]% great person generation [cityFilter] = 

 # Requires translation!
Market = 

 # Requires translation!
Bazaar = 
 # Requires translation!
Provides 1 extra copy of each improved luxury resource near this City = 

 # Requires translation!
Mint = 

 # Requires translation!
Aqueduct = 
 # Requires translation!
[amount]% Food is carried over after population increases [cityFilter] = 

 # Requires translation!
Heroic Epic = 
 # Requires translation!
All newly-trained [baseUnitFilter] units [cityFilter] receive the [promotion] promotion = 

 # Requires translation!
'Why man, he doth bestride the narrow world like a colossus, and we petty men walk under his huge legs, and peep about to find ourselves dishonorable graves.' - William Shakespeare, Julius Caesar = 
 # Requires translation!
Colossus = 

 # Requires translation!
Garden = 

 # Requires translation!
Monastery = 

 # Requires translation!
'For it soars to a height to match the sky, and as if surging up from among the other buildings it stands on high and looks down upon the remainder of the city, adorning it, because it is a part of it, but glorying in its own beauty' - Procopius, De Aedificis = 
 # Requires translation!
Hagia Sophia = 

 # Requires translation!
'The temple is like no other building in the world. It has towers and decoration and all the refinements which the human genius can conceive of.' - Antonio da Magdalena = 
 # Requires translation!
Angkor Wat = 

 # Requires translation!
'The katun is established at Chichen Itza. The settlement of the Itza shall take place there. The quetzal shall come, the green bird shall come. Ah Kantenal shall come. It is the word of God. The Itza shall come.' - The Books of Chilam Balam = 
 # Requires translation!
Chichen Itza = 
 # Requires translation!
[amount]% Golden Age length = 

 # Requires translation!
National Treasury = 

 # Requires translation!
'Few romances can ever surpass that of the granite citadel on top of the beetling precipices of Machu Picchu, the crown of Inca Land.' - Hiram Bingham = 
 # Requires translation!
Machu Picchu = 
 # Requires translation!
Gold from all trade routes +25% = 
 # Requires translation!
Must have an owned [tileFilter] within [amount] tiles = 

 # Requires translation!
Workshop = 

 # Requires translation!
Longhouse = 

 # Requires translation!
Forge = 
 # Requires translation!
[amount]% Production when constructing [buildingFilter] buildings [cityFilter] = 

 # Requires translation!
Harbor = 
 # Requires translation!
Connects trade routes over water = 

 # Requires translation!
University = 

 # Requires translation!
Wat = 

 # Requires translation!
Oxford University = 

 # Requires translation!
'Architecture has recorded the great ideas of the human race. Not only every religious symbol, but every human thought has its page in that vast book.' - Victor Hugo = 
 # Requires translation!
Notre Dame = 

 # Requires translation!
Castle = 

 # Requires translation!
Mughal Fort = 
 # Requires translation!
[stats] = 

 # Requires translation!
'Bushido is realized in the presence of death. This means choosing death whenever there is a choice between life and death. There is no other reasoning.' - Yamamoto Tsunetomo = 
 # Requires translation!
Himeji Castle = 

 # Requires translation!
Ironworks = 

 # Requires translation!
Armory = 

 # Requires translation!
Observatory = 

 # Requires translation!
Opera House = 

 # Requires translation!
'I live and love in God's peculiar light.' - Michelangelo Buonarroti = 
 # Requires translation!
Sistine Chapel = 

 # Requires translation!
Bank = 

 # Requires translation!
Satrap's Court = 

 # Requires translation!
'Most of us can, as we choose, make of this world either a palace or a prison' - John Lubbock = 
 # Requires translation!
Forbidden Palace = 
 # Requires translation!
[amount]% unhappiness from population [cityFilter] = 

 # Requires translation!
Theatre = 

 # Requires translation!
Seaport = 

 # Requires translation!
Hermitage = 

 # Requires translation!
'The Taj Mahal rises above the banks of the river like a solitary tear suspended on the cheek of time.' - Rabindranath Tagore = 
 # Requires translation!
Taj Mahal = 
 # Requires translation!
Empire enters golden age = 

 # Requires translation!
'Things always seem fairer when we look back at them, and it is out of that inaccessible tower of the past that Longing leans and beckons.' - James Russell Lowell = 
 # Requires translation!
Porcelain Tower = 
 # Requires translation!
Free [baseUnitFilter] appears = 
 # Requires translation!
Science gained from research agreements [amount]% = 

 # Requires translation!
Windmill = 

 # Requires translation!
'The Law is a fortress on a hill that armies cannot take or floods wash away.' - The Prophet Muhammed = 
 # Requires translation!
Kremlin = 
 # Requires translation!
[amount]% City Strength from defensive buildings = 

 # Requires translation!
Museum = 

 # Requires translation!
'Every genuine work of art has as much reason for being as the earth and the sun' - Ralph Waldo Emerson = 
 # Requires translation!
The Louvre = 

 # Requires translation!
Public School = 

 # Requires translation!
Factory = 

 # Requires translation!
'To achieve great things, two things are needed: a plan, and not quite enough time.' - Leonard Bernstein = 
 # Requires translation!
Big Ben = 
 # Requires translation!
[stat] cost of purchasing items in cities [amount]% = 

 # Requires translation!
Military Academy = 

 # Requires translation!
'Pale Death beats equally at the poor man's gate and at the palaces of kings.' - Horace = 
 # Requires translation!
Brandenburg Gate = 

 # Requires translation!
Arsenal = 

 # Requires translation!
Hospital = 

 # Requires translation!
Stock Exchange = 

 # Requires translation!
Broadcast Tower = 

 # Requires translation!
'We live only to discover beauty, all else is a form of waiting' - Kahlil Gibran = 
 # Requires translation!
Eiffel Tower = 
 # Requires translation!
Provides 1 happiness per 2 additional social policies adopted = 

 # Requires translation!
'Give me your tired, your poor, your huddled masses yearning to breathe free, the wretched refuse of your teeming shore. Send these, the homeless, tempest-tossed to me, I lift my lamp beside the golden door!' - Emma Lazarus = 
 # Requires translation!
Statue of Liberty = 
 # Requires translation!
[stats] from every specialist [cityFilter] = 

 # Requires translation!
Military Base = 

 # Requires translation!
'Come to me, all who labor and are heavy burdened, and I will give you rest.' - New Testament, Matthew 11:28 = 
 # Requires translation!
Cristo Redentor = 
 # Requires translation!
[amount]% Culture cost of adopting new Policies = 

 # Requires translation!
Research Lab = 

 # Requires translation!
Medical Lab = 


 # Requires translation!
Stadium = 

 # Requires translation!
'Those who lose dreaming are lost.' - Australian Aboriginal saying = 
 # Requires translation!
Sydney Opera House = 

 # Requires translation!
Manhattan Project = 
 # Requires translation!
Enables nuclear weapon = 
 # Requires translation!
Triggers a global alert upon completion = 

 # Requires translation!
'In preparing for battle I have always found that plans are useless, but planning is indispensable.' - Dwight D. Eisenhower = 
 # Requires translation!
Pentagon = 
 # Requires translation!
[amount]% Gold cost of upgrading = 

 # Requires translation!
Solar Plant = 
 # Requires translation!
Only available = 

 # Requires translation!
Nuclear Plant = 

 # Requires translation!
Apollo Program = 
 # Requires translation!
Enables construction of Spaceship parts = 

 # Requires translation!
SS Cockpit = 
 # Requires translation!
Spaceship part = 

 # Requires translation!
SS Booster = 

 # Requires translation!
Spaceship Factory = 

 # Requires translation!
'More than ever before in human history, we share a common destiny. We can master it only if we face it together. And that is why we have the United Nations.' - Kofi Annan = 
 # Requires translation!
United Nations = 
 # Requires translation!
Triggers voting for the Diplomatic Victory = 

 # Requires translation!
SS Engine = 

 # Requires translation!
SS Stasis Chamber = 

 # Requires translation!
Utopia Project = 
 # Requires translation!
Hidden until [amount] social policy branches have been completed = 
 # Requires translation!
Triggers a global alert upon build start = 
 # Requires translation!
Triggers a Cultural Victory upon completion = 


#################### Lines from Difficulties from Civ V - Vanilla ####################

 # Requires translation!
Settler = 

 # Requires translation!
Chieftain = 

 # Requires translation!
Warlord = 

 # Requires translation!
Prince = 

 # Requires translation!
King = 
 # Requires translation!
Era Starting Unit = 

 # Requires translation!
Emperor = 

 # Requires translation!
Immortal = 
 # Requires translation!
Worker = 

 # Requires translation!
Deity = 


#################### Lines from Eras from Civ V - Vanilla ####################

 # Requires translation!
Warrior = 
 # Requires translation!
Ancient era = 

 # Requires translation!
Spearman = 
 # Requires translation!
Classical era = 

 # Requires translation!
Medieval era = 

 # Requires translation!
Pikeman = 
 # Requires translation!
Renaissance era = 

 # Requires translation!
Musketman = 
 # Requires translation!
Industrial era = 

 # Requires translation!
Rifleman = 
 # Requires translation!
Modern era = 

 # Requires translation!
Infantry = 
 # Requires translation!
Atomic era = 

 # Requires translation!
Information era = 

 # Requires translation!
Future era = 


#################### Lines from GlobalUniques from Civ V - Vanilla ####################


#################### Lines from Nations from Civ V - Vanilla ####################

 # Requires translation!
Spectator = 

 # Requires translation!
Nebuchadnezzar II = 
 # Requires translation!
The demon wants the blood of soldiers! = 
 # Requires translation!
Oh well, I presume you know what you're doing. = 
 # Requires translation!
It is over. Perhaps now I shall have peace, at last. = 
 # Requires translation!
Are you real or a phantom? = 
 # Requires translation!
It appears that you do have a reason for existing – to make this deal with me. = 
 # Requires translation!
Greetings. = 
 # Requires translation!
What do YOU want?! = 
 # Requires translation!
Ingenuity = 
 # Requires translation!
May the blessings of heaven be upon you, O great Nebuchadnezzar, father of mighty and ancient Babylon! Young was the world when Sargon built Babylon some five thousand years ago, long did it grow and prosper, gaining its first empire the eighteenth century BC, under godlike Hammurabi, the giver of law. Although conquered by the Kassites and then by the Assyrians, Babylon endured, emerging phoenix-like from its ashes of destruction and regaining its independence despite its many enemies. Truly was Babylon the center of arts and learning in the ancient world. O Nebuchadnezzar, your empire endured but a short time after your death, falling to the mighty Persians, and then to the Greeks, until the great city was destroyed by 141 BC. = 
 # Requires translation!
But is Babylon indeed gone forever, great Nebuchadnezzar? Your people look to you to bring the empire back to life once more. Will you accept the challenge? Will you build a civilization that will stand the test of time? = 
 # Requires translation!
Babylon = 
 # Requires translation!
Akkad = 
 # Requires translation!
Dur-Kurigalzu = 
 # Requires translation!
Nippur = 
 # Requires translation!
Borsippa = 
 # Requires translation!
Sippar = 
 # Requires translation!
Opis = 
 # Requires translation!
Mari = 
 # Requires translation!
Shushan = 
 # Requires translation!
Eshnunna = 
 # Requires translation!
Ellasar = 
 # Requires translation!
Erech = 
 # Requires translation!
Kutha = 
 # Requires translation!
Sirpurla = 
 # Requires translation!
Neribtum = 
 # Requires translation!
Ashur = 
 # Requires translation!
Ninveh = 
 # Requires translation!
Nimrud = 
 # Requires translation!
Arbela = 
 # Requires translation!
Nuzi = 
 # Requires translation!
Arrapkha = 
 # Requires translation!
Tutub = 
 # Requires translation!
Shaduppum = 
 # Requires translation!
Rapiqum = 
 # Requires translation!
Mashkan Shapir = 
 # Requires translation!
Tuttul = 
 # Requires translation!
Ramad = 
 # Requires translation!
Ana = 
 # Requires translation!
Haradum = 
 # Requires translation!
Agrab = 
 # Requires translation!
Uqair = 
 # Requires translation!
Gubba = 
 # Requires translation!
Hafriyat = 
 # Requires translation!
Nagar = 
 # Requires translation!
Shubat Enlil = 
 # Requires translation!
Urhai = 
 # Requires translation!
Urkesh = 
 # Requires translation!
Awan = 
 # Requires translation!
Riblah = 
 # Requires translation!
Tayma = 
 # Requires translation!
Receive free [unit] when you discover [tech] = 
 # Requires translation!
[greatPerson] is earned [amount]% faster = 

 # Requires translation!
Alexander = 
 # Requires translation!
You are in my way, you must be destroyed. = 
 # Requires translation!
As a matter of fact I too grow weary of peace. = 
 # Requires translation!
You have somehow become my undoing! What kind of beast are you? = 
 # Requires translation!
Hello stranger! I am Alexandros, son of kings and grandson of the gods! = 
 # Requires translation!
My friend, does this seem reasonable to you? = 
 # Requires translation!
Greetings! = 
 # Requires translation!
What? = 
 # Requires translation!
Hellenic League = 
 # Requires translation!
May the blessings of the gods be upon you, oh great King Alexander! You are the ruler of the mighty Greek nation. Your people lived for so many years in isolated city-states - legendary cities such as Athens, Sparta, Thebes - where they gave the world many great things, such as democracy, philosophy, tragedy, art and architecture, the very foundation of Western Civilization. Although few in number and often hostile to each other, in the 5th century BC they were able to defeat their much larger neighbor, Persia, on land and sea. = 
 # Requires translation!
Alexander, your people stand ready to march to war, to spread the great Greek culture to millions and to bring you everlasting glory. Are you ready to accept your destiny, King Alexander? Will you lead your people to triumph and greatness? Can you build a civilization that will stand the test of time? = 
 # Requires translation!
Athens = 
 # Requires translation!
Sparta = 
 # Requires translation!
Corinth = 
 # Requires translation!
Argos = 
 # Requires translation!
Knossos = 
 # Requires translation!
Mycenae = 
 # Requires translation!
Pharsalos = 
 # Requires translation!
Ephesus = 
 # Requires translation!
Halicarnassus = 
 # Requires translation!
Rhodes = 
 # Requires translation!
Eretria = 
 # Requires translation!
Pergamon = 
 # Requires translation!
Miletos = 
 # Requires translation!
Megara = 
 # Requires translation!
Phocaea = 
 # Requires translation!
Sicyon = 
 # Requires translation!
Tiryns = 
 # Requires translation!
Samos = 
 # Requires translation!
Mytilene = 
 # Requires translation!
Chios = 
 # Requires translation!
Paros = 
 # Requires translation!
Elis = 
 # Requires translation!
Syracuse = 
 # Requires translation!
Herakleia = 
 # Requires translation!
Gortyn = 
 # Requires translation!
Chalkis = 
 # Requires translation!
Pylos = 
 # Requires translation!
Pella = 
 # Requires translation!
Naxos = 
 # Requires translation!
Larissa = 
 # Requires translation!
Apollonia = 
 # Requires translation!
Messene = 
 # Requires translation!
Orchomenos = 
 # Requires translation!
Ambracia = 
 # Requires translation!
Kos = 
 # Requires translation!
Knidos = 
 # Requires translation!
Amphipolis = 
 # Requires translation!
Patras = 
 # Requires translation!
Lamia = 
 # Requires translation!
Nafplion = 
 # Requires translation!
Apolyton = 
 # Requires translation!
Greece = 
 # Requires translation!
[amount]% City-State Influence degradation = 
 # Requires translation!
City-State Influence recovers at twice the normal rate = 
 # Requires translation!
City-State territory always counts as friendly territory = 

 # Requires translation!
Wu Zetian = 
 # Requires translation!
You won't ever be able to bother me again. Go meet Yama. = 
 # Requires translation!
Fool! I will disembowel you all! = 
 # Requires translation!
You have proven to be a cunning and competent adversary. I congratulate you on your victory. = 
 # Requires translation!
Greetings, I am Empress Wu Zetian. China desires peace and development. You leave us alone, we'll leave you alone. = 
 # Requires translation!
My friend, do you think you can accept this request? = 
 # Requires translation!
How are you today? = 
 # Requires translation!
Oh. It's you? = 
 # Requires translation!
Art of War = 
 # Requires translation!
The Blessings of Heaven be upon you. Empress Wu Zetian, most beautiful and haughty ruler of China! Oh great Empress, whose shadow causes the flowers to blossom and the rivers to flow! You are the leader of the Chinese, the oldest and the greatest civilization that humanity has ever produced. China's history stretches back into the mists of time, its people achieving many great things long before the other upstart civilizations were even conceived. China's contributions to the arts and sciences are too many and too wondrous to do justice to - the printing press, gunpowder, the works of Confucius - these are but a few of the gifts China has given to an undeserving world! = 
 # Requires translation!
You, great Queen, who, with cunning and beauty, rose from the position of lowly concubine to that of Divine Empress - your people call out to you to lead them! Great China is once again beset on all sides by barbarians. Can you defeat all your many foes and return your country to greatness? Can you build a civilization to stand the test of time? = 
 # Requires translation!
Beijing = 
 # Requires translation!
Shanghai = 
 # Requires translation!
Guangzhou = 
 # Requires translation!
Nanjing = 
 # Requires translation!
Xian = 
 # Requires translation!
Chengdu = 
 # Requires translation!
Hangzhou = 
 # Requires translation!
Tianjin = 
 # Requires translation!
Macau = 
 # Requires translation!
Shandong = 
 # Requires translation!
Kaifeng = 
 # Requires translation!
Ningbo = 
 # Requires translation!
Baoding = 
 # Requires translation!
Yangzhou = 
 # Requires translation!
Harbin = 
 # Requires translation!
Chongqing = 
 # Requires translation!
Luoyang = 
 # Requires translation!
Kunming = 
 # Requires translation!
Taipei = 
 # Requires translation!
Shenyang = 
 # Requires translation!
Taiyuan = 
 # Requires translation!
Tainan = 
 # Requires translation!
Dalian = 
 # Requires translation!
Lijiang = 
 # Requires translation!
Wuxi = 
 # Requires translation!
Suzhou = 
 # Requires translation!
Maoming = 
 # Requires translation!
Shaoguan = 
 # Requires translation!
Yangjiang = 
 # Requires translation!
Heyuan = 
 # Requires translation!
Huangshi = 
 # Requires translation!
Yichang = 
 # Requires translation!
Yingtian = 
 # Requires translation!
Xinyu = 
 # Requires translation!
Xinzheng = 
 # Requires translation!
Handan = 
 # Requires translation!
Dunhuang = 
 # Requires translation!
Gaoyu = 
 # Requires translation!
Nantong = 
 # Requires translation!
Weifang = 
 # Requires translation!
Xikang = 
 # Requires translation!
China = 
 # Requires translation!
Great General provides double combat bonus = 

 # Requires translation!
Ramesses II = 
 # Requires translation!
You are but a pest on this Earth, prepare to be eliminated! = 
 # Requires translation!
You are a fool who evokes pity. You have brought my hostility upon yourself and your repulsive civilization! = 
 # Requires translation!
Strike me down and my soul will torment yours forever, you have won nothing. = 
 # Requires translation!
Greetings, I am Ramesses the god. I am the living embodiment of Egypt, mother and father of all civilizations. = 
 # Requires translation!
Generous Egypt makes you this offer. = 
 # Requires translation!
Good day. = 
 # Requires translation!
Oh, it's you. = 
 # Requires translation!
Monument Builders = 
 # Requires translation!
We greet thee, oh great Ramesses, Pharaoh of Egypt, who causes the sun to rise and the Nile to flow, and who blesses his fortunate people with all the good things of life! Oh great lord, from time immemorial your people lived on the banks of the Nile river, where they brought writing to the world, and advanced mathematics, sculpture, and architecture. Thousands of years ago they created the great monuments which still stand tall and proud. = 
 # Requires translation!
Oh, Ramesses, for uncounted years your people endured, as other petty nations around them have risen and then fallen into dust. They look to you to lead them once more into greatness. Can you honor the gods and bring Egypt back to her rightful place at the very center of the world? Can you build a civilization that will stand the test of time? = 
 # Requires translation!
Thebes = 
 # Requires translation!
Memphis = 
 # Requires translation!
Heliopolis = 
 # Requires translation!
Elephantine = 
 # Requires translation!
Alexandria = 
 # Requires translation!
Pi-Ramesses = 
 # Requires translation!
Giza = 
 # Requires translation!
Byblos = 
 # Requires translation!
Akhetaten = 
 # Requires translation!
Hieraconpolis = 
 # Requires translation!
Abydos = 
 # Requires translation!
Asyut = 
 # Requires translation!
Avaris = 
 # Requires translation!
Lisht = 
 # Requires translation!
Buto = 
 # Requires translation!
Edfu = 
 # Requires translation!
Pithom = 
 # Requires translation!
Busiris = 
 # Requires translation!
Kahun = 
 # Requires translation!
Athribis = 
 # Requires translation!
Mendes = 
 # Requires translation!
Elashmunein = 
 # Requires translation!
Tanis = 
 # Requires translation!
Bubastis = 
 # Requires translation!
Oryx = 
 # Requires translation!
Sebennytus = 
 # Requires translation!
Akhmin = 
 # Requires translation!
Karnak = 
 # Requires translation!
Luxor = 
 # Requires translation!
El Kab = 
 # Requires translation!
Armant = 
 # Requires translation!
Balat = 
 # Requires translation!
Ellahun = 
 # Requires translation!
Hawara = 
 # Requires translation!
Dashur = 
 # Requires translation!
Damanhur = 
 # Requires translation!
Abusir = 
 # Requires translation!
Herakleopolis = 
 # Requires translation!
Akoris = 
 # Requires translation!
Benihasan = 
 # Requires translation!
Badari = 
 # Requires translation!
Hermopolis = 
 # Requires translation!
Amrah = 
 # Requires translation!
Koptos = 
 # Requires translation!
Ombos = 
 # Requires translation!
Naqada = 
 # Requires translation!
Semna = 
 # Requires translation!
Soleb = 
 # Requires translation!
Egypt = 
 # Requires translation!
[amount]% Production when constructing [buildingFilter] wonders [cityFilter] = 

 # Requires translation!
Elizabeth = 
 # Requires translation!
By the grace of God, your days are numbered. = 
 # Requires translation!
We shall never surrender. = 
 # Requires translation!
You have triumphed over us. The day is yours. = 
 # Requires translation!
We are pleased to meet you. = 
 # Requires translation!
Would you be interested in a trade agreement with England? = 
 # Requires translation!
Hello, again. = 
 # Requires translation!
Oh, it's you! = 
 # Requires translation!
Sun Never Sets = 
 # Requires translation!
Praises upon her serene highness, Queen Elizabeth Gloriana. You lead and protect the celebrated maritime nation of England. England is an ancient land, settled as early as 35,000 years ago. The island has seen countless waves of invaders, each in turn becoming a part of the fabric of the people. Although England is a small island, for many years your people dominated the world stage. Their matchless navy, brilliant artists and shrewd merchants, giving them power and influence far in excess of their mere numbers. = 
 # Requires translation!
Queen Elizabeth, will you bring about a new golden age for the English people? They look to you once more to return peace and prosperity to the nation. Will you take up the mantle of greatness? Can you build a civilization that will stand the test of time? = 
 # Requires translation!
London = 
 # Requires translation!
York = 
 # Requires translation!
Nottingham = 
 # Requires translation!
Hastings = 
 # Requires translation!
Canterbury = 
 # Requires translation!
Coventry = 
 # Requires translation!
Warwick = 
 # Requires translation!
Newcastle = 
 # Requires translation!
Oxford = 
 # Requires translation!
Liverpool = 
 # Requires translation!
Dover = 
 # Requires translation!
Brighton = 
 # Requires translation!
Norwich = 
 # Requires translation!
Leeds = 
 # Requires translation!
Reading = 
 # Requires translation!
Birmingham = 
 # Requires translation!
Richmond = 
 # Requires translation!
Exeter = 
 # Requires translation!
Cambridge = 
 # Requires translation!
Gloucester = 
 # Requires translation!
Manchester = 
 # Requires translation!
Bristol = 
 # Requires translation!
Leicester = 
 # Requires translation!
Carlisle = 
 # Requires translation!
Ipswich = 
 # Requires translation!
Portsmouth = 
 # Requires translation!
Berwick = 
 # Requires translation!
Bath = 
 # Requires translation!
Mumbles = 
 # Requires translation!
Southampton = 
 # Requires translation!
Sheffield = 
 # Requires translation!
Salisbury = 
 # Requires translation!
Colchester = 
 # Requires translation!
Plymouth = 
 # Requires translation!
Lancaster = 
 # Requires translation!
Blackpool = 
 # Requires translation!
Winchester = 
 # Requires translation!
Hull = 
 # Requires translation!
England = 

 # Requires translation!
Napoleon = 
 # Requires translation!
You're disturbing us, prepare for war. = 
 # Requires translation!
You've fallen into my trap. I'll bury you. = 
 # Requires translation!
I congratulate you for your victory. = 
 # Requires translation!
Welcome. I'm Napoleon, of France; the smartest military man in world history. = 
 # Requires translation!
France offers you this exceptional proposition. = 
 # Requires translation!
Hello. = 
 # Requires translation!
It's you. = 
 # Requires translation!
Ancien Régime = 
 # Requires translation!
Long life and triumph to you, First Consul and Emperor of France, Napoleon I, ruler of the French people. France lies at the heart of Europe. Long has Paris been the world center of culture, arts and letters. Although surrounded by competitors - and often enemies - France has endured as a great nation. Its armies have marched triumphantly into battle from one end of the world to the other, its soldiers and generals among the best in history. = 
 # Requires translation!
Napoleon Bonaparte, France yearns for you to rebuild your empire, to lead her once more to glory and greatness, to make France once more the epicenter of culture and refinement. Emperor, will you ride once more against your foes? Can you build a civilization that will stand the test of time? = 
 # Requires translation!
Paris = 
 # Requires translation!
Orleans = 
 # Requires translation!
Lyon = 
 # Requires translation!
Troyes = 
 # Requires translation!
Tours = 
 # Requires translation!
Marseille = 
 # Requires translation!
Chartres = 
 # Requires translation!
Avignon = 
 # Requires translation!
Rouen = 
 # Requires translation!
Grenoble = 
 # Requires translation!
Dijon = 
 # Requires translation!
Amiens = 
 # Requires translation!
Cherbourg = 
 # Requires translation!
Poitiers = 
 # Requires translation!
Toulouse = 
 # Requires translation!
Bayonne = 
 # Requires translation!
Strasbourg = 
 # Requires translation!
Brest = 
 # Requires translation!
Bordeaux = 
 # Requires translation!
Rennes = 
 # Requires translation!
Nice = 
 # Requires translation!
Saint Etienne = 
 # Requires translation!
Nantes = 
 # Requires translation!
Reims = 
 # Requires translation!
Le Mans = 
 # Requires translation!
Montpellier = 
 # Requires translation!
Limoges = 
 # Requires translation!
Nancy = 
 # Requires translation!
Lille = 
 # Requires translation!
Caen = 
 # Requires translation!
Toulon = 
 # Requires translation!
Le Havre = 
 # Requires translation!
Lourdes = 
 # Requires translation!
Cannes = 
 # Requires translation!
Aix-En-Provence = 
 # Requires translation!
La Rochelle = 
 # Requires translation!
Bourges = 
 # Requires translation!
Calais = 
 # Requires translation!
France = 
 # Requires translation!
[stats] [cityFilter] = 

 # Requires translation!
Catherine = 
 # Requires translation!
You've behaved yourself very badly, you know it. Now it's payback time. = 
 # Requires translation!
You've mistaken my passion for a weakness, you'll regret about this. = 
 # Requires translation!
We were defeated, so this makes me your prisoner. I suppose there are worse fates. = 
 # Requires translation!
I greet you, stranger! If you are as intelligent and tactful as you are attractive, we'll get along just fine. = 
 # Requires translation!
How would you like it if I propose this kind of exchange? = 
 # Requires translation!
Hello! = 
 # Requires translation!
What do you need?! = 
 # Requires translation!
Siberian Riches = 
 # Requires translation!
Greetings upon thee, Your Imperial Majesty Catherine, wondrous Empress of all the Russias. At your command lies the largest country in the world. Mighty Russia stretches from the Pacific Ocean in the east to the Baltic Sea in the west. Despite wars, droughts, and every manner of disaster the heroic Russian people survive and prosper, their artists and scientists among the best in the world. The Empire today remains one of the strongest ever seen in human history - a true superpower, with the greatest destructive force ever devised at her command. = 
 # Requires translation!
Catherine, your people look to you to bring forth glorious days for Russia and her people, to revitalize the land and recapture the wonder of the Enlightenment. Will you lead your people once more into greatness? Can you build a civilization that will stand the test of time? = 
 # Requires translation!
Moscow = 
 # Requires translation!
St. Petersburg = 
 # Requires translation!
Novgorod = 
 # Requires translation!
Rostov = 
 # Requires translation!
Yaroslavl = 
 # Requires translation!
Yekaterinburg = 
 # Requires translation!
Yakutsk = 
 # Requires translation!
Vladivostok = 
 # Requires translation!
Smolensk = 
 # Requires translation!
Orenburg = 
 # Requires translation!
Krasnoyarsk = 
 # Requires translation!
Khabarovsk = 
 # Requires translation!
Bryansk = 
 # Requires translation!
Tver = 
 # Requires translation!
Novosibirsk = 
 # Requires translation!
Magadan = 
 # Requires translation!
Murmansk = 
 # Requires translation!
Irkutsk = 
 # Requires translation!
Chita = 
 # Requires translation!
Samara = 
 # Requires translation!
Arkhangelsk = 
 # Requires translation!
Chelyabinsk = 
 # Requires translation!
Tobolsk = 
 # Requires translation!
Vologda = 
 # Requires translation!
Omsk = 
 # Requires translation!
Astrakhan = 
 # Requires translation!
Kursk = 
 # Requires translation!
Saratov = 
 # Requires translation!
Tula = 
 # Requires translation!
Vladimir = 
 # Requires translation!
Perm = 
 # Requires translation!
Voronezh = 
 # Requires translation!
Pskov = 
 # Requires translation!
Starayarussa = 
 # Requires translation!
Kostoma = 
 # Requires translation!
Nizhniy Novgorod = 
 # Requires translation!
Suzdal = 
 # Requires translation!
Magnitogorsk = 
 # Requires translation!
Russia = 
 # Requires translation!
Double quantity of [resource] produced = 

 # Requires translation!
Augustus Caesar = 
 # Requires translation!
My treasury contains little and my soldiers are getting impatient... ...therefore you must die. = 
 # Requires translation!
So brave, yet so stupid! If only you had a brain similar to your courage. = 
 # Requires translation!
The gods have deprived Rome of their favour. We have been defeated. = 
 # Requires translation!
I greet you. I am Augustus, Imperator and Pontifex Maximus of Rome. If you are a friend of Rome, you are welcome. = 
 # Requires translation!
I offer this, for your consideration. = 
 # Requires translation!
Hail. = 
 # Requires translation!
What do you want? = 
 # Requires translation!
The Glory of Rome = 
 # Requires translation!
The blessings of the gods be upon you, Caesar Augustus, emperor of Rome and all her holdings. Your empire was the greatest and longest lived of all in Western civilization. And your people single-handedly shaped its culture, law, art, and warfare like none other, before or since. Through years of glorious conquest, Rome came to dominate all the lands of the Mediterranean from Spain in the west to Syria in the east. And her dominion would eventually expand to cover much of England and northern Germany. Roman art and architecture still awe and inspire the world. And she remains the envy of all lesser civilizations who have followed. = 
 # Requires translation!
O mighty emperor, your people turn to you to once more reclaim the glory of Rome! Will you see to it that your empire rises again, bringing peace and order to all? Will you make Rome once again center of the world? Can you build a civilization that will stand the test of time? = 
 # Requires translation!
Rome = 
 # Requires translation!
Antium = 
 # Requires translation!
Cumae = 
 # Requires translation!
Neapolis = 
 # Requires translation!
Ravenna = 
 # Requires translation!
Arretium = 
 # Requires translation!
Mediolanum = 
 # Requires translation!
Arpinum = 
 # Requires translation!
Circei = 
 # Requires translation!
Setia = 
 # Requires translation!
Satricum = 
 # Requires translation!
Ardea = 
 # Requires translation!
Ostia = 
 # Requires translation!
Velitrae = 
 # Requires translation!
Viroconium = 
 # Requires translation!
Tarentum = 
 # Requires translation!
Brundisium = 
 # Requires translation!
Caesaraugusta = 
 # Requires translation!
Caesarea = 
 # Requires translation!
Palmyra = 
 # Requires translation!
Signia = 
 # Requires translation!
Aquileia = 
 # Requires translation!
Clusium = 
 # Requires translation!
Sutrium = 
 # Requires translation!
Cremona = 
 # Requires translation!
Placentia = 
 # Requires translation!
Hispalis = 
 # Requires translation!
Artaxata = 
 # Requires translation!
Aurelianorum = 
 # Requires translation!
Nicopolis = 
 # Requires translation!
Agrippina = 
 # Requires translation!
Verona = 
 # Requires translation!
Corfinium = 
 # Requires translation!
Treverii = 
 # Requires translation!
Sirmium = 
 # Requires translation!
Augustadorum = 
 # Requires translation!
Curia = 
 # Requires translation!
Interrama = 
 # Requires translation!
Adria = 
 # Requires translation!
[amount]% Production towards any buildings that already exist in the Capital = 

 # Requires translation!
Harun al-Rashid = 
 # Requires translation!
The world will be more beautiful without you. Prepare for war. = 
 # Requires translation!
Fool! You will soon regret dearly! I swear it! = 
 # Requires translation!
You have won, congratulations. My palace is now in your possession, and I beg that you care well for the peacock. = 
 # Requires translation!
Welcome foreigner, I am Harun Al-Rashid, Caliph of the Arabs. Come and tell me about your empire. = 
 # Requires translation!
Come forth, let's do business. = 
 # Requires translation!
Peace be upon you. = 
 # Requires translation!
Trade Caravans = 
 # Requires translation!
Blessings of God be upon you oh great caliph Harun al-Rashid, leader of the pious Arabian people! The Muslim empire, the Caliphate was born in the turbulent years after the death of the prophet Muhammad in 632 AD, as his followers sought to extend the rule of God to all of the people of the earth. The caliphate grew mighty indeed at the height of its power, ruling Spain, North Africa, the Middle East, Anatolia, the Balkans and Persia. An empire as great as or even greater than that of Rome. The arts and sciences flourished in Arabia during the Middle Ages, even as the countries of Europe descended into ignorance and chaos. The Caliphate survived for six hundred years, until finally succumbing to attack from the Mongols, those destroyers of Empires. = 
 # Requires translation!
Great Caliph Harun al Rashid, your people look to you to return them to greatness! To make Arabia once again an enlightened land of arts and knowledge, a powerful nation who needs fear no enemy! Oh Caliph, will you take up the challenge? Can you build a civilization that will stand the test of time? = 
 # Requires translation!
Mecca = 
 # Requires translation!
Medina = 
 # Requires translation!
Damascus = 
 # Requires translation!
Baghdad = 
 # Requires translation!
Najran = 
 # Requires translation!
Kufah = 
 # Requires translation!
Basra = 
 # Requires translation!
Khurasan = 
 # Requires translation!
Anjar = 
 # Requires translation!
Fustat = 
 # Requires translation!
Aden = 
 # Requires translation!
Yamama = 
 # Requires translation!
Muscat = 
 # Requires translation!
Mansura = 
 # Requires translation!
Bukhara = 
 # Requires translation!
Fez = 
 # Requires translation!
Shiraz = 
 # Requires translation!
Merw = 
 # Requires translation!
Balkh = 
 # Requires translation!
Mosul = 
 # Requires translation!
Aydab = 
 # Requires translation!
Bayt = 
 # Requires translation!
Suhar = 
 # Requires translation!
Taif = 
 # Requires translation!
Hama = 
 # Requires translation!
Tabuk = 
 # Requires translation!
Sana'a = 
 # Requires translation!
Shihr = 
 # Requires translation!
Tripoli = 
 # Requires translation!
Tunis = 
 # Requires translation!
Kairouan = 
 # Requires translation!
Algiers = 
 # Requires translation!
Oran = 
 # Requires translation!
Arabia = 
 # Requires translation!
[stats] from each Trade Route = 

 # Requires translation!
George Washington = 
 # Requires translation!
Your wanton aggression leaves us no choice. Prepare for war! = 
 # Requires translation!
You have mistaken our love of peace for weakness. You shall regret this! = 
 # Requires translation!
The day...is yours. I hope you will be merciful in your triumph. = 
 # Requires translation!
The people of the United States of America welcome you. = 
 # Requires translation!
Is the following trade of interest to you? = 
 # Requires translation!
Well? = 
 # Requires translation!
Manifest Destiny = 
 # Requires translation!
Welcome President Washington! You lead the industrious American civilization! Formed in the conflagration of revolution in the 18th century, within a hundred years, the young nation became embroiled in a terrible civil war that nearly tore the country apart, but it was just a few short years later in the 20th century that the United States reached the height of its power, emerging triumphant and mighty from the two terrible wars that destroyed so many other great nations. The United States is a nation of immigrants, filled with optimism and determination. They lack only a leader to help them fulfill their promise. = 
 # Requires translation!
President Washington, can you lead the American people to greatness? Can you build a civilization that will stand the test of time? = 
 # Requires translation!
Washington = 
 # Requires translation!
New York = 
 # Requires translation!
Boston = 
 # Requires translation!
Philadelphia = 
 # Requires translation!
Atlanta = 
 # Requires translation!
Chicago = 
 # Requires translation!
Seattle = 
 # Requires translation!
San Francisco = 
 # Requires translation!
Los Angeles = 
 # Requires translation!
Houston = 
 # Requires translation!
Portland = 
 # Requires translation!
St. Louis = 
 # Requires translation!
Miami = 
 # Requires translation!
Buffalo = 
 # Requires translation!
Detroit = 
 # Requires translation!
New Orleans = 
 # Requires translation!
Baltimore = 
 # Requires translation!
Denver = 
 # Requires translation!
Cincinnati = 
 # Requires translation!
Dallas = 
 # Requires translation!
Cleveland = 
 # Requires translation!
Kansas City = 
 # Requires translation!
San Diego = 
 # Requires translation!
Las Vegas = 
 # Requires translation!
Phoenix = 
 # Requires translation!
Albuquerque = 
 # Requires translation!
Minneapolis = 
 # Requires translation!
Pittsburgh = 
 # Requires translation!
Oakland = 
 # Requires translation!
Tampa Bay = 
 # Requires translation!
Orlando = 
 # Requires translation!
Tacoma = 
 # Requires translation!
Santa Fe = 
 # Requires translation!
Olympia = 
 # Requires translation!
Hunt Valley = 
 # Requires translation!
Springfield = 
 # Requires translation!
Palo Alto = 
 # Requires translation!
Centralia = 
 # Requires translation!
Spokane = 
 # Requires translation!
Jacksonville = 
 # Requires translation!
Svannah = 
 # Requires translation!
Charleston = 
 # Requires translation!
San Antonio = 
 # Requires translation!
Anchorage = 
 # Requires translation!
Sacramento = 
 # Requires translation!
Reno = 
 # Requires translation!
Salt Lake City = 
 # Requires translation!
Boise = 
 # Requires translation!
Milwaukee = 
 # Requires translation!
Santa Cruz = 
 # Requires translation!
Little Rock = 
 # Requires translation!
America = 

 # Requires translation!
Oda Nobunaga = 
 # Requires translation!
I hereby inform you of our intention to wipe out your civilization from this world. = 
 # Requires translation!
Pitiful fool! Now we shall destroy you! = 
 # Requires translation!
You were much wiser than I thought. = 
 # Requires translation!
We hope for a fair and just relationship with you, who are renowned for military bravery. = 
 # Requires translation!
I would be grateful if you agreed on the following proposal. = 
 # Requires translation!
Oh, it's you... = 
 # Requires translation!
Bushido = 
 # Requires translation!
Blessings upon you, noble Oda Nobunaga, ruler of Japan, the land of the Rising Sun! May you long walk among its flowering blossoms. The Japanese are an island people, proud and pious with a rich culture of arts and letters. Your civilization stretches back thousands of years, years of bloody warfare, expansion and isolation, great wealth and great poverty. In addition to their prowess on the field of battle, your people are also immensely industrious, and their technological innovation and mighty factories are the envy of lesser people everywhere. = 
 # Requires translation!
Legendary daimyo, will you grab the reins of destiny? Will you bring your family and people the honor and glory they deserve? Will you once again pick up the sword and march to triumph? Will you build a civilization that stands the test of time? = 
 # Requires translation!
Kyoto = 
 # Requires translation!
Osaka = 
 # Requires translation!
Tokyo = 
 # Requires translation!
Satsuma = 
 # Requires translation!
Kagoshima = 
 # Requires translation!
Nara = 
 # Requires translation!
Nagoya = 
 # Requires translation!
Izumo = 
 # Requires translation!
Nagasaki = 
 # Requires translation!
Yokohama = 
 # Requires translation!
Shimonoseki = 
 # Requires translation!
Matsuyama = 
 # Requires translation!
Sapporo = 
 # Requires translation!
Hakodate = 
 # Requires translation!
Ise = 
 # Requires translation!
Toyama = 
 # Requires translation!
Fukushima = 
 # Requires translation!
Suo = 
 # Requires translation!
Bizen = 
 # Requires translation!
Echizen = 
 # Requires translation!
Izumi = 
 # Requires translation!
Omi = 
 # Requires translation!
Echigo = 
 # Requires translation!
Kozuke = 
 # Requires translation!
Sado = 
 # Requires translation!
Kobe = 
 # Requires translation!
Nagano = 
 # Requires translation!
Hiroshima = 
 # Requires translation!
Takayama = 
 # Requires translation!
Akita = 
 # Requires translation!
Fukuoka = 
 # Requires translation!
Aomori = 
 # Requires translation!
Kamakura = 
 # Requires translation!
Kochi = 
 # Requires translation!
Naha = 
 # Requires translation!
Sendai = 
 # Requires translation!
Gifu = 
 # Requires translation!
Yamaguchi = 
 # Requires translation!
Ota = 
 # Requires translation!
Tottori = 
 # Requires translation!
Japan = 
 # Requires translation!
Units fight as though they were at full strength even when damaged = 

 # Requires translation!
Gandhi = 
 # Requires translation!
I have just received a report that large numbers of my troops have crossed your borders. = 
 # Requires translation!
My attempts to avoid violence have failed. An eye for an eye only makes the world blind. = 
 # Requires translation!
You can chain me, you can torture me, you can even destroy this body, but you will never imprison my mind. = 
 # Requires translation!
Hello, I am Mohandas Gandhi. My people call me Bapu, but please, call me friend. = 
 # Requires translation!
My friend, are you interested in this arrangement? = 
 # Requires translation!
I wish you peace. = 
 # Requires translation!
Population Growth = 
 # Requires translation!
Delhi = 
 # Requires translation!
Mumbai = 
 # Requires translation!
Vijayanagara = 
 # Requires translation!
Pataliputra = 
 # Requires translation!
Varanasi = 
 # Requires translation!
Agra = 
 # Requires translation!
Calcutta = 
 # Requires translation!
Lahore = 
 # Requires translation!
Bangalore = 
 # Requires translation!
Hyderabad = 
 # Requires translation!
Madurai = 
 # Requires translation!
Ahmedabad = 
 # Requires translation!
Kolhapur = 
 # Requires translation!
Prayaga = 
 # Requires translation!
Ayodhya = 
 # Requires translation!
Indraprastha = 
 # Requires translation!
Mathura = 
 # Requires translation!
Ujjain = 
 # Requires translation!
Gulbarga = 
 # Requires translation!
Jaunpur = 
 # Requires translation!
Rajagriha = 
 # Requires translation!
Sravasti = 
 # Requires translation!
Tiruchirapalli = 
 # Requires translation!
Thanjavur = 
 # Requires translation!
Bodhgaya = 
 # Requires translation!
Kushinagar = 
 # Requires translation!
Amaravati = 
 # Requires translation!
Gaur = 
 # Requires translation!
Gwalior = 
 # Requires translation!
Jaipur = 
 # Requires translation!
Karachi = 
 # Requires translation!
India = 
 # Requires translation!
Unhappiness from number of Cities doubled = 

 # Requires translation!
Otto von Bismarck = 
 # Requires translation!
I cannot wait until ye grow even mightier. Therefore, prepare for war! = 
 # Requires translation!
Corrupted villain! We will bring you into the ground! = 
 # Requires translation!
Germany has been destroyed. I weep for the future generations. = 
 # Requires translation!
Guten tag. In the name of the great German people, I bid you welcome. = 
 # Requires translation!
It would be in your best interest, to carefully consider this proposal. = 
 # Requires translation!
What now? = 
 # Requires translation!
So, out with it! = 
 # Requires translation!
Furor Teutonicus = 
 # Requires translation!
Hail mighty Bismarck, first chancellor of Germany and her empire! Germany is an upstart nation, fashioned from the ruins of the Holy Roman Empire and finally unified in 1871, a little more than a century ago. The German people have proven themselves to be creative, industrious and ferocious warriors. Despite enduring great catastrophes in the first half of the 20th century, Germany remains a worldwide economic, artistic and technological leader. = 
 # Requires translation!
Great Prince Bismarck, the German people look up to you to lead them to greater days of glory. Their determination is strong, and now they turn to you, their beloved iron chancellor, to guide them once more. Will you rule and conquer through blood and iron, or foster the Germanic arts and industry? Can you build a civilization that will stand the test of time? = 
 # Requires translation!
Berlin = 
 # Requires translation!
Hamburg = 
 # Requires translation!
Munich = 
 # Requires translation!
Cologne = 
 # Requires translation!
Frankfurt = 
 # Requires translation!
Essen = 
 # Requires translation!
Dortmund = 
 # Requires translation!
Stuttgart = 
 # Requires translation!
Düsseldorf = 
 # Requires translation!
Bremen = 
 # Requires translation!
Hannover = 
 # Requires translation!
Duisburg = 
 # Requires translation!
Leipzig = 
 # Requires translation!
Dresden = 
 # Requires translation!
Bonn = 
 # Requires translation!
Bochum = 
 # Requires translation!
Bielefeld = 
 # Requires translation!
Karlsruhe = 
 # Requires translation!
Gelsenkirchen = 
 # Requires translation!
Wiesbaden = 
 # Requires translation!
Münster = 
 # Requires translation!
Rostock = 
 # Requires translation!
Chemnitz = 
 # Requires translation!
Braunschweig = 
 # Requires translation!
Halle = 
 # Requires translation!
Mönchengladbach = 
 # Requires translation!
Kiel = 
 # Requires translation!
Wuppertal = 
 # Requires translation!
Freiburg = 
 # Requires translation!
Hagen = 
 # Requires translation!
Erfurt = 
 # Requires translation!
Kaiserslautern = 
 # Requires translation!
Kassel = 
 # Requires translation!
Oberhausen = 
 # Requires translation!
Hamm = 
 # Requires translation!
Saarbrücken = 
 # Requires translation!
Krefeld = 
 # Requires translation!
Pirmasens = 
 # Requires translation!
Potsdam = 
 # Requires translation!
Solingen = 
 # Requires translation!
Osnabrück = 
 # Requires translation!
Ludwigshafen = 
 # Requires translation!
Leverkusen = 
 # Requires translation!
Oldenburg = 
 # Requires translation!
Neuss = 
 # Requires translation!
Mülheim = 
 # Requires translation!
Darmstadt = 
 # Requires translation!
Herne = 
 # Requires translation!
Würzburg = 
 # Requires translation!
Recklinghausen = 
 # Requires translation!
Göttingen = 
 # Requires translation!
Wolfsburg = 
 # Requires translation!
Koblenz = 
 # Requires translation!
Hildesheim = 
 # Requires translation!
Erlangen = 
 # Requires translation!
Germany = 
 # Requires translation!
67% chance to earn 25 Gold and recruit a Barbarian unit from a conquered encampment = 
 # Requires translation!
[amount]% maintenance costs = 

 # Requires translation!
Suleiman I = 
 # Requires translation!
Your continued insolence and failure to recognize and preeminence leads us to war. = 
 # Requires translation!
Good. The world shall witness the incontestable might of my armies and the glory of the Empire. = 
 # Requires translation!
Ruin! Ruin! Istanbul becomes Iram of the Pillars, remembered only by the melancholy poets. = 
 # Requires translation!
From the magnificence of Topkapi, the Ottoman nation greets you, stranger! I'm Suleiman, Kayser-I Rum, and I bestow upon you my welcome! = 
 # Requires translation!
Let us do business! Would you be interested? = 
 # Requires translation!
Barbary Corsairs = 
 # Requires translation!
Blessings of God be upon you, oh Great Emperor Suleiman! Your power, wealth and generosity awe the world! Truly, are you called 'Magnificent!' Your empire began in Bithynia, a small country in Eastern Anatolia in 12th century. Taking advantage in the decline of the great Seljuk Sultanate of Rum, King Osman I of Bithynia expanded west into Anatolia. Over the next century, your subjects brought down the empire of Byzantium, taking its holdings in Turkey and then the Balkans. In the mid 15th century, the Ottomans captured ancient Constantinople, gaining control of the strategic link between Europe and the Middle East. Your people's empire would continue to expand for centuries governing much of North Africa, the Middle East and Eastern Europe at its height. = 
 # Requires translation!
Mighty Sultan, heed the call of your people! Bring your empire back to the height of its power and glory and once again the world will look upon your greatness with awe and admiration! Will you accept the challenge, great emperor? Will you build an empire that will stand the test of time? = 
 # Requires translation!
Istanbul = 
 # Requires translation!
Edirne = 
 # Requires translation!
Ankara = 
 # Requires translation!
Bursa = 
 # Requires translation!
Konya = 
 # Requires translation!
Samsun = 
 # Requires translation!
Gaziantep = 
 # Requires translation!
Diyarbakır = 
 # Requires translation!
Izmir = 
 # Requires translation!
Kayseri = 
 # Requires translation!
Malatya = 
 # Requires translation!
Mersin = 
 # Requires translation!
Antalya = 
 # Requires translation!
Zonguldak = 
 # Requires translation!
Denizli = 
 # Requires translation!
Ordu = 
 # Requires translation!
Muğla = 
 # Requires translation!
Eskişehir = 
 # Requires translation!
Inebolu = 
 # Requires translation!
Sinop = 
 # Requires translation!
Adana = 
 # Requires translation!
Artvin = 
 # Requires translation!
Bodrum = 
 # Requires translation!
Eregli = 
 # Requires translation!
Silifke = 
 # Requires translation!
Sivas = 
 # Requires translation!
Amasya = 
 # Requires translation!
Marmaris = 
 # Requires translation!
Trabzon = 
 # Requires translation!
Erzurum = 
 # Requires translation!
Urfa = 
 # Requires translation!
Izmit = 
 # Requires translation!
Afyonkarahisar = 
 # Requires translation!
Bitlis = 
 # Requires translation!
Yalova = 
 # Requires translation!
The Ottomans = 
 # Requires translation!
50% chance of capturing defeated Barbarian naval units and earning 25 Gold = 

 # Requires translation!
Sejong = 
 # Requires translation!
Jip-hyun-jun (Hall of Worthies) will no longer tolerate your irksome behavior. We will liberate the citizens under your oppression even with force, and enlighten them! = 
 # Requires translation!
Foolish, miserable wretch! You will be crushed by this country's magnificent scientific power! = 
 # Requires translation!
Now the question is who will protect my people. A dark age has come. = 
 # Requires translation!
Welcome to the palace of Choson, stranger. I am the learned King Sejong, who looks after his great people. = 
 # Requires translation!
We have many things to discuss and have much to benefit from each other. = 
 # Requires translation!
Oh, it's you = 
 # Requires translation!
Scholars of the Jade Hall = 
 # Requires translation!
Greetings to you, exalted King Sejong the Great, servant to the people and protector of the Choson Dynasty! Your glorious vision of prosperity and overwhelming benevolence towards the common man made you the most beloved of all Korean kings. From the earliest days of your reign, the effort you took to provide a fair and just society for all was surpassed only by the technological advances spurred onwards by your unquenched thirst for knowledge. Guided by your wisdom, the scholars of the Jade Hall developed Korea's first written language, Hangul, bringing the light of literature and science to the masses after centuries of literary darkness. = 
 # Requires translation!
Honorable Sejong, once more the people look to your for guidance. Will you rise to the occasion, bringing harmony and understanding to the people? Can you once again advance your kingdom's standing to such wondrous heights? Can you build a civilization that stands the test of time? = 
 # Requires translation!
Seoul = 
 # Requires translation!
Busan = 
 # Requires translation!
Jeonju = 
 # Requires translation!
Daegu = 
 # Requires translation!
Pyongyang = 
 # Requires translation!
Kaesong = 
 # Requires translation!
Suwon = 
 # Requires translation!
Gwangju = 
 # Requires translation!
Gangneung = 
 # Requires translation!
Hamhung = 
 # Requires translation!
Wonju = 
 # Requires translation!
Ulsan = 
 # Requires translation!
Changwon = 
 # Requires translation!
Andong = 
 # Requires translation!
Gongju = 
 # Requires translation!
Haeju = 
 # Requires translation!
Cheongju = 
 # Requires translation!
Mokpo = 
 # Requires translation!
Dongducheon = 
 # Requires translation!
Geoje = 
 # Requires translation!
Suncheon = 
 # Requires translation!
Jinju = 
 # Requires translation!
Sangju = 
 # Requires translation!
Rason = 
 # Requires translation!
Gyeongju = 
 # Requires translation!
Chungju = 
 # Requires translation!
Sacheon = 
 # Requires translation!
Gimje = 
 # Requires translation!
Anju = 
 # Requires translation!
Korea = 
 # Requires translation!
Receive a tech boost when scientific buildings/wonders are built in capital = 

 # Requires translation!
Hiawatha = 
 # Requires translation!
You are a plague upon Mother Earth! Prepare for battle! = 
 # Requires translation!
You evil creature! My braves will slaughter you! = 
 # Requires translation!
You have defeated us... but our spirits will never be vanquished! We shall return! = 
 # Requires translation!
Greetings, stranger. I am Hiawatha, speaker for the Iroquois. We seek peace with all, but we do not shrink from war. = 
 # Requires translation!
Does this trade work for you, my friend? = 
 # Requires translation!
The Great Warpath = 
 # Requires translation!
Greetings, noble Hiawatha, leader of the mighty Iroquois nations! Long have your people lived near the great and holy lake Ontario in the land that has come to be known as the New York state in North America. In the mists of antiquity, the five peoples of Seneca, Onondaga, Mohawks, Cayugas and Oneida united into one nation, the Haudenosaunee, the Iroquois. With no written language, the wise men of your nation created the great law of peace, the model for many constitutions including that of the United States. For many years, your people battled great enemies, such as the Huron, and the French and English invaders. Tough outnumbered and facing weapons far more advanced than the ones your warriors wielded, the Iroquois survived and prospered, until they were finally overwhelmed by the mighty armies of the new United States. = 
 # Requires translation!
Oh noble Hiawatha, listen to the cries of your people! They call out to you to lead them in peace and war, to rebuild the great longhouse and unite the tribes once again. Will you accept this challenge, great leader? Will you build a civilization that will stand the test of time? = 
 # Requires translation!
Onondaga = 
 # Requires translation!
Osininka = 
 # Requires translation!
Grand River = 
 # Requires translation!
Akwesasme = 
 # Requires translation!
Buffalo Creek = 
 # Requires translation!
Brantford = 
 # Requires translation!
Montreal = 
 # Requires translation!
Genesse River = 
 # Requires translation!
Canandaigua Lake = 
 # Requires translation!
Lake Simcoe = 
 # Requires translation!
Salamanca = 
 # Requires translation!
Gowanda = 
 # Requires translation!
Cuba = 
 # Requires translation!
Akron = 
 # Requires translation!
Kanesatake = 
 # Requires translation!
Ganienkeh = 
 # Requires translation!
Cayuga Castle = 
 # Requires translation!
Chondote = 
 # Requires translation!
Canajoharie = 
 # Requires translation!
Nedrow = 
 # Requires translation!
Oneida Lake = 
 # Requires translation!
Kanonwalohale = 
 # Requires translation!
Green Bay = 
 # Requires translation!
Southwold = 
 # Requires translation!
Mohawk Valley = 
 # Requires translation!
Schoharie = 
 # Requires translation!
Bay of Quinte = 
 # Requires translation!
Kanawale = 
 # Requires translation!
Kanatsiokareke = 
 # Requires translation!
Tyendinaga = 
 # Requires translation!
Hahta = 
 # Requires translation!
Iroquois = 
 # Requires translation!
All units move through Forest and Jungle Tiles in friendly territory as if they have roads. These tiles can be used to establish City Connections upon researching the Wheel. = 

 # Requires translation!
Darius I = 
 # Requires translation!
Your continue existence is an embarrassment to all leaders everywhere! You must be destroyed! = 
 # Requires translation!
Curse you! You are beneath me, son of a donkey driver! I will crush you! = 
 # Requires translation!
You mongrel! Cursed be you! The world will long lament your heinous crime! = 
 # Requires translation!
Peace be on you! I am Darius, the great and outstanding king of kings of great Persia... but I suppose you knew that. = 
 # Requires translation!
In my endless magnanimity, I am making you this offer. You agree, of course? = 
 # Requires translation!
Good day to you! = 
 # Requires translation!
Ahh... you... = 
 # Requires translation!
Achaemenid Legacy = 
 # Requires translation!
The blessings of heaven be upon you, beloved king Darius of Persia! You lead a strong and wise people. In the morning of the world, the great Persian leader Cyrus revolted against the mighty Median empire and by 550 BC, the Medes were no more. Through cunning diplomacy and military prowess, great Cyrus conquered wealthy Lydia and powerful Babylon, his son conquering proud Egypt some years later. Over time, Persian might expanded into far away Macedonia, at the very door of the upstart Greek city-states. Long would Persia prosper until the upstart villain Alexander of Macedon, destroyed the great empire in one shocking campaign. = 
 # Requires translation!
Darius, your people look to you to once again bring back the days of power and glory for Persia! The empire of your ancestors must emerge again, to triumph over its foes and to bring peace and order to the world! O king, will you answer the call? Can you build a civilization that will stand the test of time? = 
 # Requires translation!
Persepolis = 
 # Requires translation!
Parsagadae = 
 # Requires translation!
Susa = 
 # Requires translation!
Ecbatana = 
 # Requires translation!
Tarsus = 
 # Requires translation!
Gordium = 
 # Requires translation!
Bactra = 
 # Requires translation!
Sardis = 
 # Requires translation!
Ergili = 
 # Requires translation!
Dariushkabir = 
 # Requires translation!
Ghulaman = 
 # Requires translation!
Zohak = 
 # Requires translation!
Istakhr = 
 # Requires translation!
Jinjan = 
 # Requires translation!
Borazjan = 
 # Requires translation!
Herat = 
 # Requires translation!
Dakyanus = 
 # Requires translation!
Bampur = 
 # Requires translation!
Turengtepe = 
 # Requires translation!
Rey = 
 # Requires translation!
Thuspa = 
 # Requires translation!
Hasanlu = 
 # Requires translation!
Gabae = 
 # Requires translation!
Merv = 
 # Requires translation!
Behistun = 
 # Requires translation!
Kandahar = 
 # Requires translation!
Altintepe = 
 # Requires translation!
Bunyan = 
 # Requires translation!
Charsadda = 
 # Requires translation!
Uratyube = 
 # Requires translation!
Dura Europos = 
 # Requires translation!
Aleppo = 
 # Requires translation!
Qatna = 
 # Requires translation!
Kabul = 
 # Requires translation!
Capisa = 
 # Requires translation!
Kyreskhata = 
 # Requires translation!
Marakanda = 
 # Requires translation!
Peshawar = 
 # Requires translation!
Van = 
 # Requires translation!
Pteira = 
 # Requires translation!
Arshada = 
 # Requires translation!
Artakaona = 
 # Requires translation!
Aspabota = 
 # Requires translation!
Autiyara = 
 # Requires translation!
Bagastana = 
 # Requires translation!
Baxtri = 
 # Requires translation!
Darmasa = 
 # Requires translation!
Daphnai = 
 # Requires translation!
Drapsaka = 
 # Requires translation!
Eion = 
 # Requires translation!
Gandutava = 
 # Requires translation!
Gaugamela = 
 # Requires translation!
Harmozeia = 
 # Requires translation!
Ekatompylos = 
 # Requires translation!
Izata = 
 # Requires translation!
Kampada = 
 # Requires translation!
Kapisa = 
 # Requires translation!
Karmana = 
 # Requires translation!
Kounaxa = 
 # Requires translation!
Kuganaka = 
 # Requires translation!
Nautaka = 
 # Requires translation!
Paishiyauvada = 
 # Requires translation!
Patigrbana = 
 # Requires translation!
Phrada = 
 # Requires translation!
Persia = 

 # Requires translation!
Kamehameha I = 
 # Requires translation!
The ancient fire flashing across the sky is what proclaimed that this day would come, though I had foolishly hoped for a different outcome. = 
 # Requires translation!
It is obvious now that I misjudged you and your true intentions. = 
 # Requires translation!
The hard-shelled crab yields, and the lion lies down to sleep. Kanaloa comes for me now. = 
 # Requires translation!
Aloha! Greetings and blessings upon you, friend. I am Kamehameha, Great King of this strand of islands. = 
 # Requires translation!
Come, let our people feast together! = 
 # Requires translation!
Welcome, friend! = 
 # Requires translation!
Wayfinding = 
 # Requires translation!
Greetings and blessings be upon you, Kamehameha the Great, chosen by the heavens to unite your scattered peoples. Oh mighty King, you were the first to bring the Big Island of Hawai'i under one solitary rule in 1791 AD. This was followed by the merging of all the remaining islands under your standard in 1810. As the first King of Hawai'i, you standardized the legal and taxation systems and instituted the Mamalahoe Kawanai, an edict protecting civilians in times of war. You ensured the continued unification and sovereignty of the islands by your strong laws and deeds, even after your death in 1819. = 
 # Requires translation!
Oh wise and exalted King, your people wish for a kingdom of their own once more and require a leader of unparalleled greatness! Will you answer their call and don the mantle of the Lion of the Pacific? Will you build a kingdom that stands the test of time? = 
 # Requires translation!
Honolulu = 
 # Requires translation!
Samoa = 
 # Requires translation!
Tonga = 
 # Requires translation!
Nuku Hiva = 
 # Requires translation!
Raiatea = 
 # Requires translation!
Aotearoa = 
 # Requires translation!
Tahiti = 
 # Requires translation!
Hilo = 
 # Requires translation!
Te Wai Pounamu = 
 # Requires translation!
Rapa Nui = 
 # Requires translation!
Tuamotu = 
 # Requires translation!
Rarotonga = 
 # Requires translation!
Tuvalu = 
 # Requires translation!
Tubuai = 
 # Requires translation!
Mangareva = 
 # Requires translation!
Oahu = 
 # Requires translation!
Kiritimati = 
 # Requires translation!
Ontong Java = 
 # Requires translation!
Niue = 
 # Requires translation!
Rekohu = 
 # Requires translation!
Rakahanga = 
 # Requires translation!
Bora Bora = 
 # Requires translation!
Kailua = 
 # Requires translation!
Uvea = 
 # Requires translation!
Futuna = 
 # Requires translation!
Rotuma = 
 # Requires translation!
Tokelau = 
 # Requires translation!
Lahaina = 
 # Requires translation!
Bellona = 
 # Requires translation!
Mungava = 
 # Requires translation!
Tikopia = 
 # Requires translation!
Emae = 
 # Requires translation!
Kapingamarangi = 
 # Requires translation!
Takuu = 
 # Requires translation!
Nukuoro = 
 # Requires translation!
Sikaiana = 
 # Requires translation!
Anuta = 
 # Requires translation!
Nuguria = 
 # Requires translation!
Pileni = 
 # Requires translation!
Nukumanu = 
 # Requires translation!
Polynesia = 
 # Requires translation!
Enables embarkation for land units = 
 # Requires translation!
Enables embarked units to enter ocean tiles = 
 # Requires translation!
Normal vision when embarked = 
 # Requires translation!
+[amount]% Strength if within [amount2] tiles of a [tileImprovement] = 

 # Requires translation!
Ramkhamhaeng = 
 # Requires translation!
You lowly, arrogant fool! I will make you regret of your insolence! = 
 # Requires translation!
You scoundrel! I shall prepare to fend you off! = 
 # Requires translation!
Although I lost, my honor shall endure. I wish you good luck. = 
 # Requires translation!
I, Pho Kun Ramkhamhaeng, King of Siam, consider it a great honor that you have walked to visit my country of Siam. = 
 # Requires translation!
Greetings. I believe this is a fair proposal for both parties. What do you think? = 
 # Requires translation!
Welcome. = 
 # Requires translation!
Father Governs Children = 
 # Requires translation!
Greetings to you, Great King Ramkhamhaeng, leader of the glorious Siamese people! O mighty King, your people bow down before you in awe and fear! You are the ruler of Siam, an ancient country in the heart of Southeast Asia, a beautiful and mysterious land. Surrounded by foes, beset by bloody war and grinding poverty, the clever and loyal Siamese people have endured and triumphed. King Ramkhamhaeng, your empire was once part of the Khmer Empire, until the 13th century AD, when your ancestors revolted, forming the small Sukhothai kingdom. Through successful battle and cunning diplomacy, the tiny kingdom grew into a mighty empire, an empire which would dominate South East Asia for more than a century! = 
 # Requires translation!
Oh, wise and puissant King Ramkhamhaeng, your people need you to once again lead them to greatness! Can you use your wits and strength of arms to protect your people and defeat your foes? Can you build a civilization that will stand the test of time? = 
 # Requires translation!
Sukhothai = 
 # Requires translation!
Si Satchanalai = 
 # Requires translation!
Muang Saluang = 
 # Requires translation!
Lampang = 
 # Requires translation!
Phitsanulok = 
 # Requires translation!
Kamphaeng Pet = 
 # Requires translation!
Nakhom Chum = 
 # Requires translation!
Vientiane = 
 # Requires translation!
Nakhon Si Thammarat = 
 # Requires translation!
Martaban = 
 # Requires translation!
Nakhon Sawan = 
 # Requires translation!
Chainat = 
 # Requires translation!
Luang Prabang = 
 # Requires translation!
Uttaradit = 
 # Requires translation!
Chiang Thong = 
 # Requires translation!
Phrae = 
 # Requires translation!
Nan = 
 # Requires translation!
Tak = 
 # Requires translation!
Suphanburi = 
 # Requires translation!
Hongsawadee = 
 # Requires translation!
Thawaii = 
 # Requires translation!
Ayutthaya = 
 # Requires translation!
Taphan Hin = 
 # Requires translation!
Uthai Thani = 
 # Requires translation!
Lap Buri = 
 # Requires translation!
Ratchasima = 
 # Requires translation!
Ban Phai = 
 # Requires translation!
Loci = 
 # Requires translation!
Khon Kaen = 
 # Requires translation!
Surin = 
 # Requires translation!
Siam = 
 # Requires translation!
[amount]% [stat] from City-States = 
 # Requires translation!
Military Units gifted from City-States start with [amount] XP = 

 # Requires translation!
Isabella = 
 # Requires translation!
God will probably forgive you... but I shall not. Prepare for war. = 
 # Requires translation!
Repugnant spawn of the devil! You will pay! = 
 # Requires translation!
If my defeat is, without any doubt, the will of God, then I will accept it. = 
 # Requires translation!
God blesses those who deserve it. I am Isabel of Spain. = 
 # Requires translation!
I hope this deal will receive your blessing. = 
 # Requires translation!
Seven Cities of Gold = 
 # Requires translation!
Blessed Isabella, servant of God, holy queen of Castille and León! Your people greet and welcome you. You are the ruler of Spain, a beautiful and ancient country at the crossroads of the world between Europe and Africa, one shore on the Mediterranean and the other on the mighty Atlantic Ocean. The Spanish are a multicultural people with roots in the Muslim and Christian worlds. A seafaring race, Spanish explorers found and conquered much of the New World, and, for many centuries, its gold and silver brought Spain unrivalled wealth and power, making the Spanish court the envy of the world. = 
 # Requires translation!
O fair and virtuous Isabella! Will you rebuild the Spanish empire and show the world again the greatness of your people? Will you take up the mantle of the holy monarchy, and vanquish your foes under heaven's watchful eyes? Your adoring subjects await your command! Will you build a civilization that stands the test of time? = 
 # Requires translation!
Madrid = 
 # Requires translation!
Barcelona = 
 # Requires translation!
Seville = 
 # Requires translation!
Cordoba = 
 # Requires translation!
Toledo = 
 # Requires translation!
Santiago = 
 # Requires translation!
Murcia = 
 # Requires translation!
Valencia = 
 # Requires translation!
Zaragoza = 
 # Requires translation!
Pamplona = 
 # Requires translation!
Vitoria = 
 # Requires translation!
Santander = 
 # Requires translation!
Oviedo = 
 # Requires translation!
Jaen = 
 # Requires translation!
Logroño = 
 # Requires translation!
Valladolid = 
 # Requires translation!
Palma = 
 # Requires translation!
Teruel = 
 # Requires translation!
Almeria = 
 # Requires translation!
Leon = 
 # Requires translation!
Zamora = 
 # Requires translation!
Mida = 
 # Requires translation!
Lugo = 
 # Requires translation!
Alicante = 
 # Requires translation!
Càdiz = 
 # Requires translation!
Eiche = 
 # Requires translation!
Alcorcon = 
 # Requires translation!
Burgos = 
 # Requires translation!
Vigo = 
 # Requires translation!
Badajoz = 
 # Requires translation!
La Coruña = 
 # Requires translation!
Guadalquivir = 
 # Requires translation!
Bilbao = 
 # Requires translation!
San Sebastian = 
 # Requires translation!
Granada = 
 # Requires translation!
Mérida = 
 # Requires translation!
Huelva = 
 # Requires translation!
Ibiza = 
 # Requires translation!
Las Palmas = 
 # Requires translation!
Tenerife = 
 # Requires translation!
Spain = 
 # Requires translation!
100 Gold for discovering a Natural Wonder (bonus enhanced to 500 Gold if first to discover it) = 
 # Requires translation!
Double Happiness from Natural Wonders = 
 # Requires translation!
Tile yields from Natural Wonders doubled = 

 # Requires translation!
Askia = 
 # Requires translation!
You are an abomination to heaven and earth, the chief of ignorant savages! You must be destroyed! = 
 # Requires translation!
Fool! You have doomed your people to fire and destruction! = 
 # Requires translation!
We have been consumed by the fires of hatred and rage. Enjoy your victory in this world - you shall pay a heavy price in the next! = 
 # Requires translation!
I am Askia of the Songhai. We are a fair people - but those who cross us will find only destruction. You would do well to avoid repeating the mistakes others have made in the past. = 
 # Requires translation!
Can I interest you in this deal? = 
 # Requires translation!
River Warlord = 
 # Requires translation!
May the blessings of God, who is greatest of all, be upon you Askia, leader of the Songhai people! For many years your kingdom was a vassal of the mighty West African state of Mali, until the middle of the 14th century, when King Sunni Ali Ber wrested independence from the Mali, conquering much territory and fighting off numerous foes who sought to destroy him. Ultimately, his conquest of the wealthy cities of Timbuktu and Jenne gave the growing Songhai empire the economic power to survive for some 100 years, until the empire was destroyed by foes with advanced technology - muskets against spearmen. = 
 # Requires translation!
King Askia, your people look to you to lead them to glory. To make them powerful and wealthy, to keep them supplied with the weapons they need to defeat any foe. Can you save them from destruction, oh King? Can you build a civilization that will stand the test of time? = 
 # Requires translation!
Gao = 
 # Requires translation!
Tombouctu = 
 # Requires translation!
Jenne = 
 # Requires translation!
Taghaza = 
 # Requires translation!
Tondibi = 
 # Requires translation!
Kumbi Saleh = 
 # Requires translation!
Kukia = 
 # Requires translation!
Walata = 
 # Requires translation!
Tegdaoust = 
 # Requires translation!
Argungu = 
 # Requires translation!
Gwandu = 
 # Requires translation!
Kebbi = 
 # Requires translation!
Boussa = 
 # Requires translation!
Motpi = 
 # Requires translation!
Bamako = 
 # Requires translation!
Wa = 
 # Requires translation!
Kayes = 
 # Requires translation!
Awdaghost = 
 # Requires translation!
Ouadane = 
 # Requires translation!
Dakar = 
 # Requires translation!
Tadmekket = 
 # Requires translation!
Tekedda = 
 # Requires translation!
Kano = 
 # Requires translation!
Agadez = 
 # Requires translation!
Niamey = 
 # Requires translation!
Torodi = 
 # Requires translation!
Ouatagouna = 
 # Requires translation!
Dori = 
 # Requires translation!
Bamba = 
 # Requires translation!
Segou = 
 # Requires translation!
Songhai = 
 # Requires translation!
Receive triple Gold from Barbarian encampments and pillaging Cities = 
 # Requires translation!
Embarked units can defend themselves = 

 # Requires translation!
Genghis Khan = 
 # Requires translation!
You stand in the way of my armies. Let us solve this like warriors! = 
 # Requires translation!
No more words. Today, Mongolia charges toward your defeat. = 
 # Requires translation!
You have hobbled the Mongolian clans. My respect for you nearly matches the loathing. I am waiting for my execution. = 
 # Requires translation!
I am Temuujin, conqueror of cities and countries. Before me lie future Mongolian lands. Behind me is the only cavalry that matters. = 
 # Requires translation!
I am not always this generous, but we hope you take this rare opportunity we give you. = 
 # Requires translation!
So what now? = 
 # Requires translation!
Mongol Terror = 
 # Requires translation!
Greetings, o great Temuujin, immortal emperor of the mighty Mongol Empire! Your fists shatter walls of cities and your voice brings despair to your enemies. O Khan! You united the warring tribes of Northern Asia into a mighty people, creating the greatest cavalry force the world has ever witnessed. Your people's cunning diplomacy divided their enemies, making them weak and helpless before Mongolia's conquering armies. In a few short years, your people's soldiers conquered most of China and Eastern Asia, and the empire continued to grow until it reached west into Europe and south to Korea. Indeed, it was the greatest empire ever seen, dwarfing those pathetic conquests of the Romans or the Greeks. = 
 # Requires translation!
Temuujin, your people call upon you once more to lead them to battle and conquest. Will the world once again tremble at the thunderous sound of your cavalry, sweeping down from the steppes? Will you build a civilization that stands the test of time? = 
 # Requires translation!
Karakorum = 
 # Requires translation!
Beshbalik = 
 # Requires translation!
Turfan = 
 # Requires translation!
Hsia = 
 # Requires translation!
Old Sarai = 
 # Requires translation!
New Sarai = 
 # Requires translation!
Tabriz = 
 # Requires translation!
Tiflis = 
 # Requires translation!
Otrar = 
 # Requires translation!
Sanchu = 
 # Requires translation!
Kazan = 
 # Requires translation!
Almarikh = 
 # Requires translation!
Ulaanbaatar = 
 # Requires translation!
Hovd = 
 # Requires translation!
Darhan = 
 # Requires translation!
Dalandzadgad = 
 # Requires translation!
Mandalgovi = 
 # Requires translation!
Choybalsan = 
 # Requires translation!
Erdenet = 
 # Requires translation!
Tsetserieg = 
 # Requires translation!
Baruun-Urt = 
 # Requires translation!
Ereen = 
 # Requires translation!
Batshireet = 
 # Requires translation!
Choyr = 
 # Requires translation!
Ulaangom = 
 # Requires translation!
Tosontsengel = 
 # Requires translation!
Altay = 
 # Requires translation!
Uliastay = 
 # Requires translation!
Bayanhongor = 
 # Requires translation!
Har-Ayrag = 
 # Requires translation!
Nalayh = 
 # Requires translation!
Tes = 
 # Requires translation!
Mongolia = 
 # Requires translation!
+30% Strength when fighting City-State units and cities = 

 # Requires translation!
Montezuma I = 
 # Requires translation!
Xi-miqa-can! Xi-miqa-can! Xi-miqa-can! (Die, die, die!) = 
 # Requires translation!
Excellent! Let the blood flow in raging torrents! = 
 # Requires translation!
Monster! Who are you to destroy my greatness? = 
 # Requires translation!
What do I see before me? Another beating heart for my sacrificial fire. = 
 # Requires translation!
Accept this agreement or suffer the consequences. = 
 # Requires translation!
Welcome, friend. = 
 # Requires translation!
Sacrificial Captives = 
 # Requires translation!
Welcome, O divine Montezuma! We grovel in awe at your magnificence! May the heaven shower all manner of good things upon you all the days of your life! You are the leader of the mighty Aztec people, wandering nomads from a lost home in the north who in the 12th century came to live in the mesa central in the heart of what would come to be called Mexico. Surrounded by many tribes fighting to control the rich land surrounding the sacred lakes of Texcoco, Xaltocan and Zampango, through cunning alliances and martial prowess, within a mere two hundred years, the Aztecs came to dominate the Central American basin, ruling a mighty empire stretching from sea to sea. But the empire fell at last under the assault of foreign devils - the accursed Spaniards! - wielding fiendish weapons the likes of which your faithful warriors had never seen. = 
 # Requires translation!
O great king Montezuma, your people call upon you once more, to rise up and lead them to glory, bring them wealth and power, and give them dominion over their foes and rivals. Will you answer their call, glorious leader? Will you build a civilization that stands the test of time? = 
 # Requires translation!
Tenochtitlan = 
 # Requires translation!
Teotihuacan = 
 # Requires translation!
Tlatelolco = 
 # Requires translation!
Texcoco = 
 # Requires translation!
Tlaxcala = 
 # Requires translation!
Calixtlahuaca = 
 # Requires translation!
Xochicalco = 
 # Requires translation!
Tlacopan = 
 # Requires translation!
Atzcapotzalco = 
 # Requires translation!
Tzintzuntzan = 
 # Requires translation!
Malinalco = 
 # Requires translation!
Tamuin = 
 # Requires translation!
Teayo = 
 # Requires translation!
Cempoala = 
 # Requires translation!
Chalco = 
 # Requires translation!
Tlalmanalco = 
 # Requires translation!
Ixtapaluca = 
 # Requires translation!
Huexotla = 
 # Requires translation!
Tepexpan = 
 # Requires translation!
Tepetlaoxtoc = 
 # Requires translation!
Chiconautla = 
 # Requires translation!
Zitlaltepec = 
 # Requires translation!
Coyotepec = 
 # Requires translation!
Tequixquiac = 
 # Requires translation!
Jilotzingo = 
 # Requires translation!
Tlapanaloya = 
 # Requires translation!
Tultitan = 
 # Requires translation!
Ecatepec = 
 # Requires translation!
Coatepec = 
 # Requires translation!
Chalchiuites = 
 # Requires translation!
Chiauhita = 
 # Requires translation!
Chapultepec = 
 # Requires translation!
Itzapalapa = 
 # Requires translation!
Ayotzinco = 
 # Requires translation!
Iztapam = 
 # Requires translation!
Aztecs = 
 # Requires translation!
Earn [amount]% of killed [mapUnitFilter] unit's [costOrStrength] as [plunderableStat] = 

 # Requires translation!
Pachacuti = 
 # Requires translation!
Resistance is futile! You cannot hope to stand against the mighty Incan empire. If you will not surrender immediately, then prepare for war! = 
 # Requires translation!
Declare war on me?!? You can't, because I declare war on you first! = 
 # Requires translation!
How did you darken the sun? I ruled with diligence and mercy—see that you do so as well. = 
 # Requires translation!
How are you? You stand before Pachacuti Inca Yupanqui. = 
 # Requires translation!
The Incan people offer this fair trade. = 
 # Requires translation!
How are you doing? = 
 # Requires translation!
What do you want now? = 
 # Requires translation!
Great Andean Road = 
 # Requires translation!
Oh ye who remakes the world, your loyal subjects greet you, King Pachacuti Sapa Inca, ruler of Tawantinsuyu and the Inca people! From the beginnings in the small state of Cusco, the Incans displayed their potential for greatness, marching to war against their many enemies, crushing their armies into dust and carving for themselves a mighty empire stretching from Ecuador to Chile. Indeed, they built the greatest empire ever seen in pre-Columbian America. More than mere soldiers, your people were great builders and artists as well, and the remnants of their works still awe and inspire the world today. = 
 # Requires translation!
Oh King Pachacuti, truly are you called 'Earth Shaker'! Will you once again call upon the ground itself to a fight at your side? Your armies await your signal. Will you restore the glory of your empire? Can you build a civilization that will stand the test of time? = 
 # Requires translation!
Cuzco = 
 # Requires translation!
Tiwanaku = 
 # Requires translation!
Machu = 
 # Requires translation!
Ollantaytambo = 
 # Requires translation!
Corihuayrachina = 
 # Requires translation!
Huamanga = 
 # Requires translation!
Rumicucho = 
 # Requires translation!
Vilcabamba = 
 # Requires translation!
Vitcos = 
 # Requires translation!
Andahuaylas = 
 # Requires translation!
Ica = 
 # Requires translation!
Arequipa = 
 # Requires translation!
Nasca = 
 # Requires translation!
Atico = 
 # Requires translation!
Juli = 
 # Requires translation!
Chuito = 
 # Requires translation!
Chuquiapo = 
 # Requires translation!
Huanuco Pampa = 
 # Requires translation!
Tamboccocha = 
 # Requires translation!
Huaras = 
 # Requires translation!
Riobamba = 
 # Requires translation!
Caxamalca = 
 # Requires translation!
Sausa = 
 # Requires translation!
Tambo Colorado = 
 # Requires translation!
Huaca = 
 # Requires translation!
Tumbes = 
 # Requires translation!
Chan Chan = 
 # Requires translation!
Sipan = 
 # Requires translation!
Pachacamac = 
 # Requires translation!
Llactapata = 
 # Requires translation!
Pisac = 
 # Requires translation!
Kuelap = 
 # Requires translation!
Pajaten = 
 # Requires translation!
Chucuito = 
 # Requires translation!
Choquequirao = 
 # Requires translation!
Inca = 
 # Requires translation!
Units ignore terrain costs when moving into any tile with Hills = 
 # Requires translation!
[amount]% maintenance on road & railroads = 
 # Requires translation!
No Maintenance costs for improvements in [tileFilter] tiles = 

 # Requires translation!
Harald Bluetooth = 
 # Requires translation!
If I am to be honest, I tire of those pointless charades. Why don't we settle our disputes on the field of battle, like true men? Perhaps the skalds will sing of your valor... or mine! = 
 # Requires translation!
Ahahah! You seem to show some skills of a true Viking! Too bad that I'll probably kill you! = 
 # Requires translation!
Loki must have stood by you, for a common man alone could not have defeated me... Oh well! I will join the einherjar in Valhalla and feast, while you toil away here. = 
 # Requires translation!
Harald Bluetooth bids you welcome to his lands, a Viking unlike any the seas and lands have ever known! Hah, are you afraid? = 
 # Requires translation!
This is a fine deal! Even a drunk beggar would agree! = 
 # Requires translation!
Hail to you. = 
 # Requires translation!
Viking Fury = 
 # Requires translation!
Honor and glory be yours, Harald Bluetooth Gormsson, mighty heir of King Gorm of the Old and Thyra Dannebod. Not only were you victorious on the battlefield against the armies of Norway, you also completed massive construction project across the land - numerous Ring Fortresses to protect the populace from invasion and internal strife. You successfully drove off waves of German settlers in 983 AD and sheltered your kingdom from unwanted foreign influence. = 
 # Requires translation!
Stalwart Viking, the time for greatness is upon you once more. You are called to rise up and lead your people to renewed power and triumph! Will you make the world shudder once more at the very thought of your great armies of Northsmen? Will you let the Viking battle cry ring out across the crashing waves? Will you build a civilization to stand the test of time? = 
 # Requires translation!
Copenhagen = 
 # Requires translation!
Aarhus = 
 # Requires translation!
Kaupang = 
 # Requires translation!
Ribe = 
 # Requires translation!
Viborg = 
 # Requires translation!
Tunsberg = 
 # Requires translation!
Roskilde = 
 # Requires translation!
Hedeby = 
 # Requires translation!
Oslo = 
 # Requires translation!
Jelling = 
 # Requires translation!
Truso = 
 # Requires translation!
Bergen = 
 # Requires translation!
Faeroerne = 
 # Requires translation!
Reykjavik = 
 # Requires translation!
Trondheim = 
 # Requires translation!
Godthab = 
 # Requires translation!
Helluland = 
 # Requires translation!
Lillehammer = 
 # Requires translation!
Markland = 
 # Requires translation!
Elsinore = 
 # Requires translation!
Sarpsborg = 
 # Requires translation!
Odense = 
 # Requires translation!
Aalborg = 
 # Requires translation!
Stavanger = 
 # Requires translation!
Vorbasse = 
 # Requires translation!
Schleswig = 
 # Requires translation!
Kristiansand = 
 # Requires translation!
Halogaland = 
 # Requires translation!
Randers = 
 # Requires translation!
Fredrikstad = 
 # Requires translation!
Kolding = 
 # Requires translation!
Horsens = 
 # Requires translation!
Tromsoe = 
 # Requires translation!
Vejle = 
 # Requires translation!
Koge = 
 # Requires translation!
Sandnes = 
 # Requires translation!
Holstebro = 
 # Requires translation!
Slagelse = 
 # Requires translation!
Drammen = 
 # Requires translation!
Hillerod = 
 # Requires translation!
Sonderborg = 
 # Requires translation!
Skien = 
 # Requires translation!
Svendborg = 
 # Requires translation!
Holbaek = 
 # Requires translation!
Hjorring = 
 # Requires translation!
Fladstrand = 
 # Requires translation!
Haderslev = 
 # Requires translation!
Ringsted = 
 # Requires translation!
Skrive = 
 # Requires translation!
Denmark = 
 # Requires translation!
Units pay only 1 movement point to disembark = 
 # Requires translation!
No movement cost to pillage = 

 # Requires translation!
You leave us no choice. War it must be. = 
 # Requires translation!
Very well, this shall not be forgotten. = 
 # Requires translation!
I guess you weren't here for the sprouts after all... = 
 # Requires translation!
Brussels = 

 # Requires translation!
And so the flower of Florence falls to barbaric hands... = 
 # Requires translation!
Florence = 

 # Requires translation!
So this is how it feels to die... = 
 # Requires translation!
Hanoi = 

 # Requires translation!
Unacceptable! = 

 # Requires translation!
Today, the Malay people obey you, but do not think this is over... = 
 # Requires translation!
Kuala Lumpur = 

 # Requires translation!
Perhaps now we will find peace in death... = 
 # Requires translation!
Lhasa = 

 # Requires translation!
You fiend! History shall remember this! = 
 # Requires translation!
Milan = 

 # Requires translation!
We were too weak to protect ourselves... = 
 # Requires translation!
Quebec City = 

 # Requires translation!
I have failed. May you, at least, know compassion towards our people. = 
 # Requires translation!
Cape Town = 

 # Requires translation!
The day of judgement has come to us. But rest assured, the same will go for you! = 
 # Requires translation!
Helsinki = 

 # Requires translation!
Ah, Gods! Why have you forsaken us? = 
 # Requires translation!
Manila = 

 # Requires translation!
Congratulations, conqueror. This tribe serves you now. = 
 # Requires translation!
Mogadishu = 

 # Requires translation!
I have to do this, for the sake of progress if nothing else. You must be opposed! = 
 # Requires translation!
You can see how fruitless this will be for you... right? = 
 # Requires translation!
May God grant me these last wishes - peace and prosperity for Brazil. = 
 # Requires translation!
Rio de Janeiro = 

 # Requires translation!
After thorough deliberation, Australia finds itself at a crossroads. Prepare yourself, for war is upon us. = 
 # Requires translation!
We will mobilize every means of resistance to stop this transgression against our nation! = 
 # Requires translation!
The principles for which we have fought will survive longer than any nation you could ever build. = 
 # Requires translation!
Sydney = 

 # Requires translation!
I will enjoy hearing your last breath as you witness the destruction of your realm! = 
 # Requires translation!
Why do we fight? Because Inanna demands it. Now, witness the power of the Sumerians! = 
 # Requires translation!
What treachery has struck us? No, what evil? = 
 # Requires translation!
Ur = 

 # Requires translation!
In responding to the unstinting malignancy that has heretofore defined your relationship with Canada, we can have no recourse but war! = 
 # Requires translation!
As we can reach no peaceful resolution with you, Canada must turn, with reluctance, to war. = 
 # Requires translation!
I regret not defending my country to the last, although it was not of use. = 
 # Requires translation!
Vancouver = 

 # Requires translation!
You have revealed your purposes a bit too early, my friend... = 
 # Requires translation!
A wrong calculation, on my part. = 
 # Requires translation!
Venice = 

 # Requires translation!
They will write songs of this.... pray that they shall be in your favor. = 
 # Requires translation!
Antwerp = 

 # Requires translation!
How barbaric. Those who live by the sword shall perish by the sword. = 
 # Requires translation!
Genoa = 

 # Requires translation!
We... defeated? No... we had so much work to do! = 
 # Requires translation!
Kathmandu = 

 # Requires translation!
Perhaps, in another world, we could have been friends... = 
 # Requires translation!
Singapore = 

 # Requires translation!
We never fully trusted you from the start. = 
 # Requires translation!
Tyre = 

 # Requires translation!
May the Heavens forgive you for inflicting this humiliation to our people. = 
 # Requires translation!
Zanzibar = 

 # Requires translation!
How could we fall to the likes of you?! = 
 # Requires translation!
Almaty = 

 # Requires translation!
Let's have a nice little War, shall we? = 
 # Requires translation!
If you need your nose bloodied, we'll happily serve. = 
 # Requires translation!
The serbian guerilla will never stop haunting you! = 
 # Requires translation!
Belgrade = 

 # Requires translation!
War lingers in our hearts. Why carry on with a false peace? = 
 # Requires translation!
You gormless radger! You'll dine on your own teeth before you set foot in Ireland! = 
 # Requires translation!
A lonely wind blows through the highlands today. A dirge for Ireland. Can you hear it? = 
 # Requires translation!
Dublin = 
 # Requires translation!
Will not be chosen for new games = 

 # Requires translation!
You shall stain this land no longer with your vileness! To arms, my countrymen - we ride to war! = 
 # Requires translation!
Traitorous man! The Celtic peoples will not stand for such wanton abuse and slander - I shall have your head! = 
 # Requires translation!
Vile ruler, know that you 'won' this war in name only! = 
 # Requires translation!
Edinburgh = 

 # Requires translation!
Do you really think you can walk over us so easily? I will not let it happen. Not to Kongo - not to my people! = 
 # Requires translation!
We are no strangers to war. You have strayed from the right path, and now we will correct it. = 
 # Requires translation!
You are nothing but a glorified barbarian. Cruel, and ruthless. = 
 # Requires translation!
M'Banza-Kongo = 

 # Requires translation!
What a fine battle! Sidon is willing to serve you! = 
 # Requires translation!
Sidon = 

 # Requires translation!
We don't like your face. To arms! = 
 # Requires translation!
You will see you have just bitten off more than you can chew. = 
 # Requires translation!
This ship may sink, but our spirits will linger. = 
 # Requires translation!
Valletta = 

 # Requires translation!
Can only heal by pillaging = 


#################### Lines from Policies from Civ V - Vanilla ####################

 # Requires translation!
Aristocracy = 
 # Requires translation!
Legalism = 
 # Requires translation!
Provides the cheapest [stat] building in your first [amount] cities for free = 
 # Requires translation!
Oligarchy = 
 # Requires translation!
Units in cities cost no Maintenance = 
 # Requires translation!
[amount]% Strength for cities = 
 # Requires translation!
Landed Elite = 
 # Requires translation!
[amount]% growth [cityFilter] = 
 # Requires translation!
Monarchy = 
 # Requires translation!
Tradition Complete = 

 # Requires translation!
Collective Rule = 
 # Requires translation!
Citizenship = 
 # Requires translation!
Republic = 
 # Requires translation!
Representation = 
 # Requires translation!
Each city founded increases culture cost of policies [amount]% less than normal = 
 # Requires translation!
Meritocracy = 
 # Requires translation!
Liberty Complete = 
 # Requires translation!
Free Great Person = 

 # Requires translation!
Warrior Code = 
 # Requires translation!
Discipline = 
 # Requires translation!
Military Tradition = 
 # Requires translation!
[amount]% XP gained from combat = 
 # Requires translation!
Military Caste = 
 # Requires translation!
Professional Army = 
 # Requires translation!
Honor Complete = 

 # Requires translation!
Organized Religion = 
 # Requires translation!
Mandate Of Heaven = 
 # Requires translation!
[amount]% of excess happiness converted to [stat] = 
 # Requires translation!
Theocracy = 
 # Requires translation!
[amount]% [stat] from every [tileFilter/specialist/buildingName] = 
 # Requires translation!
Reformation = 
 # Requires translation!
Free Religion = 
 # Requires translation!
Piety Complete = 

 # Requires translation!
Philantropy = 
 # Requires translation!
Gifts of Gold to City-States generate [amount]% more Influence = 
 # Requires translation!
Aesthetics = 
 # Requires translation!
Resting point for Influence with City-States is increased by [amount] = 
 # Requires translation!
Scholasticism = 
 # Requires translation!
Allied City-States provide [stat] equal to [amount]% of what they produce for themselves = 
 # Requires translation!
Cultural Diplomacy = 
 # Requires translation!
[amount]% resources gifted by City-States = 
 # Requires translation!
[amount]% Happiness from luxury resources gifted by City-States = 
 # Requires translation!
Educated Elite = 
 # Requires translation!
Allied City-States will occasionally gift Great People = 
 # Requires translation!
Patronage Complete = 
 # Requires translation!
Influence of all other civilizations with all city-states degrades [amount]% faster = 
 # Requires translation!
Triggers the following global alert: [param] = 

 # Requires translation!
Naval Tradition = 
 # Requires translation!
Trade Unions = 
 # Requires translation!
Merchant Navy = 
 # Requires translation!
Mercantilism = 
 # Requires translation!
Protectionism = 
 # Requires translation!
[amount] Happiness from each type of luxury resource = 
 # Requires translation!
Commerce Complete = 

 # Requires translation!
Secularism = 
 # Requires translation!
Humanism = 
 # Requires translation!
Free Thought = 
 # Requires translation!
Sovereignty = 
 # Requires translation!
[amount]% [stat] = 
 # Requires translation!
Scientific Revolution = 
 # Requires translation!
[amount] Free Technologies = 
 # Requires translation!
Rationalism Complete = 
 # Requires translation!
[stats] from all [buildingFilter] buildings = 

 # Requires translation!
Constitution = 
 # Requires translation!
Universal Suffrage = 
 # Requires translation!
Civil Society = 
 # Requires translation!
[amount]% Food consumption by specialists [cityFilter] = 
 # Requires translation!
Free Speech = 
 # Requires translation!
[amount] units cost no maintenance = 
 # Requires translation!
Democracy = 
 # Requires translation!
[amount]% unhappiness from specialists [cityFilter] = 
 # Requires translation!
Freedom Complete = 
 # Requires translation!
[amount]% Yield from every [tileFilter] = 

 # Requires translation!
Populism = 
 # Requires translation!
Militarism = 
 # Requires translation!
[stat] cost of purchasing [baseUnitFilter] units [amount]% = 
 # Requires translation!
Fascism = 
 # Requires translation!
Quantity of strategic resources produced by the empire +[amount]% = 
 # Requires translation!
Police State = 
 # Requires translation!
Total War = 
 # Requires translation!
Autocracy Complete = 

 # Requires translation!
United Front = 
 # Requires translation!
Militaristic City-States grant units [amount] times as fast when you are at war with a common nation = 
 # Requires translation!
Planned Economy = 
 # Requires translation!
Nationalism = 
 # Requires translation!
Socialism = 
 # Requires translation!
[amount]% maintenance cost for buildings [cityFilter] = 
 # Requires translation!
Communism = 
 # Requires translation!
Order Complete = 


#################### Lines from Quests from Civ V - Vanilla ####################

 # Requires translation!
Route = 
 # Requires translation!
Build a road to connect your capital to our city. = 

 # Requires translation!
Clear Barbarian Camp = 
 # Requires translation!
We feel threatened by a Barbarian Camp near our city. Please take care of it. = 

 # Requires translation!
Connect Resource = 
 # Requires translation!
In order to make our civilizations stronger, connect [param] to your trade network. = 

 # Requires translation!
Construct Wonder = 
 # Requires translation!
We recommend you to start building [param] to show the whole world your civilization strength. = 

 # Requires translation!
Acquire Great Person = 
 # Requires translation!
Great People can change the course of a Civilization! You will be rewarded for acquiring a new [param]. = 

 # Requires translation!
Conquer City State = 
 # Requires translation!
It's time to erase the City-State of [param] from the map. You will be greatly rewarded for conquering them! = 

 # Requires translation!
Find Player = 
 # Requires translation!
You have yet to discover where [param] set up their cities. You will be rewarded for finding their territories. = 

 # Requires translation!
Find Natural Wonder = 
 # Requires translation!
Send your best explorers on a quest to discover Natural Wonders. Nobody knows the location of [param] yet. = 

 # Requires translation!
Give Gold = 
 # Requires translation!
We are suffering great poverty after being robbed by [param], and unless we receive a sum of Gold, it's only a matter of time before we collapse. = 

 # Requires translation!
Pledge to Protect = 
 # Requires translation!
We need your protection to stop the aggressions of [param]. By signing a Pledge of Protection, you'll confirm the bond that ties us. = 

 # Requires translation!
Contest Culture = 
 # Requires translation!
The civilization with the largest Culture growth will gain a reward. = 

 # Requires translation!
Contest Faith = 
 # Requires translation!
The civilization with the largest Faith growth will gain a reward. = 

 # Requires translation!
Contest Technologies = 
 # Requires translation!
The civilization with the largest number of new Technologies researched will gain a reward. = 

 # Requires translation!
Invest = 
 # Requires translation!
Our people are rejoicing thanks to a tourism boom. For a certain amount of time, any Gold donation will yield [amount]% extra Influence. = 

 # Requires translation!
Bully City State = 
 # Requires translation!
We are tired of the pretensions of [param]. If someone were to put them in their place by Demanding Tribute from them, they would be rewarded. = 

 # Requires translation!
Denounce Civilization = 
 # Requires translation!
We have been forced to pay tribute to [param]! We need you to tell the world of their ill deeds. = 

 # Requires translation!
We have heard the tenets of [param] and are most curious. Will you send missionaries to teach us about your religion? = 


#################### Lines from Ruins from Civ V - Vanilla ####################

 # Requires translation!
We have discovered cultural artifacts in the ruins! (+20 culture) = 
 # Requires translation!
discover cultural artifacts = 

 # Requires translation!
squatters willing to work for you = 

 # Requires translation!
squatters wishing to settle under your rule = 

 # Requires translation!
An ancient tribe trained us in their ways of combat! = 
 # Requires translation!
your exploring unit receives training = 

 # Requires translation!
We have found survivors in the ruins! Population added to [param]. = 
 # Requires translation!
survivors (adds population to a city) = 

 # Requires translation!
We have found a stash of [param] Gold in the ruins! = 
 # Requires translation!
a stash of gold = 

 # Requires translation!
discover a lost technology = 

 # Requires translation!
Our unit finds advanced weaponry hidden in the ruins! = 
 # Requires translation!
advanced weaponry for your explorer = 

 # Requires translation!
You find evidence of Barbarian activity. Nearby Barbarian camps are revealed! = 
 # Requires translation!
reveal nearby Barbarian camps = 

 # Requires translation!
find a crudely-drawn map = 


#################### Lines from Specialists from Civ V - Vanilla ####################

 # Requires translation!
Scientist = 

 # Requires translation!
Merchant = 

 # Requires translation!
Artist = 

 # Requires translation!
Engineer = 


#################### Lines from Techs from Civ V - Vanilla ####################

 # Requires translation!
'Where tillage begins, other arts follow. The farmers therefore are the founders of human civilization.' - Daniel Webster = 
 # Requires translation!
Agriculture = 
 # Requires translation!
Starting tech = 

 # Requires translation!
'Shall the clay say to him that fashioneth it, what makest thou?' - Bible Isaiah 45:9 = 
 # Requires translation!
Pottery = 
 # Requires translation!
'Thou shalt not muzzle the ox when he treadeth out the corn.' - Bible Deuteronomy 25:4 = 
 # Requires translation!
Animal Husbandry = 
 # Requires translation!
'The haft of the arrow has been feathered with one of the eagle's own plumes, we often give our enemies the means of our own destruction' - Aesop = 
 # Requires translation!
Archery = 
 # Requires translation!
'The meek shall inherit the Earth, but not its mineral rights.' - J. Paul Getty = 
 # Requires translation!
Mining = 

 # Requires translation!
'He who commands the sea has command of everything.' - Themistocles = 
 # Requires translation!
Sailing = 
 # Requires translation!
'So teach us to number our days, so that we may apply our hearts unto wisdom.' - Bible Psalms 90:12 = 
 # Requires translation!
Calendar = 
 # Requires translation!
'He who destroys a good book kills reason itself.' - John Milton = 
 # Requires translation!
Writing = 
 # Requires translation!
Enables Open Borders agreements = 
 # Requires translation!
'Even brute beasts and wandering birds do not fall into the same traps or nets twice.' - Saint Jerome = 
 # Requires translation!
Trapping = 
 # Requires translation!
'Wisdom and virtue are like the two wheels of a cart.' - Japanese proverb = 
 # Requires translation!
The Wheel = 
 # Requires translation!
'How happy are those whose walls already rise!' - Virgil = 
 # Requires translation!
Masonry = 
 # Requires translation!
'Here Hector entered, with a spear eleven cubits long in his hand; the bronze point gleamed in front of him, and was fastened to the shaft of the spear by a ring of gold.' - Homer = 
 # Requires translation!
Bronze Working = 

 # Requires translation!
'He made an instrument to know if the moon shine at full or no.' - Samuel Butler = 
 # Requires translation!
Optics = 
 # Requires translation!
'There is only one good, knowledge, and one evil, ignorance.' - Socrates = 
 # Requires translation!
Philosophy = 
 # Requires translation!
Enables Research agreements = 
 # Requires translation!
'A Horse! A Horse! My kingdom for a horse!' - Shakespeare (Richard III) = 
 # Requires translation!
Horseback Riding = 
 # Requires translation!
'Mathematics is the gate and key to the sciences.' - Roger Bacon = 
 # Requires translation!
Mathematics = 
 # Requires translation!
'Three things are to be looked to in a building: that it stands on the right spot; that it be securely founded; that it be successfully executed.' - Johann Wolfgang von Goethe = 
 # Requires translation!
Construction = 
 # Requires translation!
'Do not wait to strike til the iron is hot, but make it hot by striking.' - William Butler Yeats = 
 # Requires translation!
Iron Working = 

 # Requires translation!
'Three things are necessary for the salvation of man: to know what he ought to believe; to know what he ought to desire; and to know what he ought to do' - St. Thomas Aquinas = 
 # Requires translation!
Theology = 
 # Requires translation!
'The only thing that saves us from the bureaucracy is its inefficiency' - Eugene McCarthy = 
 # Requires translation!
Civil Service = 
 # Requires translation!
'Better is bread with a happy heart than wealth with vexation.' - Amenemope = 
 # Requires translation!
Currency = 
 # Requires translation!
Enables conversion of city production to gold = 
 # Requires translation!
'Instrumental or mechanical science is the noblest and, above all others, the most useful.' - Leonardo da Vinci = 
 # Requires translation!
Engineering = 
 # Requires translation!
Roads connect tiles across rivers = 
 # Requires translation!
'When pieces of bronze or gold or iron break, the metal-smith welds them together again in the fire, and the bond is established.' - Sri Guru Granth Sahib = 
 # Requires translation!
Metal Casting = 

 # Requires translation!
'I find the great thing in this world is not so much where we stand, as in what direction we are moving.' - Oliver Wendell Holmes = 
 # Requires translation!
Compass = 
 # Requires translation!
'Education is the best provision for old age.' - Aristotle = 
 # Requires translation!
Education = 
 # Requires translation!
Enables conversion of city production to science = 
 # Requires translation!
'Whoso pulleth out this sword of this stone and anvil, is rightwise king born of all England.' - Malory = 
 # Requires translation!
Chivalry = 
 # Requires translation!
'The press is the best instrument for enlightening the mind of man, and improving him as a rational, moral and social being.' - Thomas Jefferson = 
 # Requires translation!
Machinery = 
 # Requires translation!
Improves movement speed on roads = 
 # Requires translation!
'Measure what is measurable, and make measurable what is not so.' - Galileo Galilei = 
 # Requires translation!
Physics = 
 # Requires translation!
'John Henry said to his Captain, / 'A man ain't nothin' but a man, / And before I'll let your steam drill beat me down, / I'll die with the hammer in my hand.'' - Anonymous: The Ballad of John Henry, the Steel-Drivin' Man = 
 # Requires translation!
Steel = 

 # Requires translation!
'Joyfully to the breeze royal Odysseus spread his sail, and with his rudder skillfully he steered.' - Homer = 
 # Requires translation!
Astronomy = 
 # Requires translation!
'Their rising all at once was as the sound of thunder heard remote' - Milton = 
 # Requires translation!
Acoustics = 
 # Requires translation!
'Happiness: a good bank account, a good cook and a good digestion' - Jean Jacques Rousseau = 
 # Requires translation!
Banking = 
 # Requires translation!
'It is a newspaper's duty to print the news and raise hell.' - The Chicago Times = 
 # Requires translation!
Printing Press = 
 # Requires translation!
'The day when two army corps can annihilate each other in one second, all civilized nations, it is to be hoped, will recoil from war and discharge their troops.' - Alfred Nobel = 
 # Requires translation!
Gunpowder = 

 # Requires translation!
'The winds and the waves are always on the side of the ablest navigators.' - Edward Gibbon = 
 # Requires translation!
Navigation = 
 # Requires translation!
'Compound interest is the most powerful force in the universe.' - Albert Einstein = 
 # Requires translation!
Economics = 
 # Requires translation!
'Wherever we look, the work of the chemist has raised the level of our civilization and has increased the productive capacity of the nation.' - Calvin Coolidge = 
 # Requires translation!
Chemistry = 
 # Requires translation!
'There never was a good knife made of bad steel.' - Benjamin Franklin = 
 # Requires translation!
Metallurgy = 

 # Requires translation!
'Those who cannot remember the past are condemned to repeat it.' - George Santayana = 
 # Requires translation!
Archaeology = 
 # Requires translation!
'Every great advance in science has issued from a new audacity of imagination.' - John Dewey = 
 # Requires translation!
Scientific Theory = 
 # Requires translation!
'Wars may be fought with weapons, but they are won by men. It is the spirit of the men who follow and of the man who leads that gains the victory.' - George S. Patton = 
 # Requires translation!
Military Science = 
 # Requires translation!
'The nation that destroys its soil destroys itself.' - Franklin Delano Roosevelt = 
 # Requires translation!
Fertilizer = 
 # Requires translation!
'It is well that war is so terrible, or we should grow too fond of it.' - Robert E. Lee = 
 # Requires translation!
Rifling = 

 # Requires translation!
'If the brain were so simple we could understand it, we would be so simple we couldn't.' - Lyall Watson = 
 # Requires translation!
Biology = 
 # Requires translation!
'The nations of the West hope that by means of steam communication all the world will become as one family.' - Townsend Harris = 
 # Requires translation!
Steam Power = 
 # Requires translation!
'As soon as men decide that all means are permitted to fight an evil, then their good becomes indistinguishable from the evil that they set out to destroy.' - Christopher Dawson = 
 # Requires translation!
Dynamite = 

 # Requires translation!
'Is it a fact - or have I dreamt it - that, by means of electricity, the world of matter has become a great nerve, vibrating thousands of miles in a breathless point of time?' - Nathaniel Hawthorne = 
 # Requires translation!
Electricity = 
 # Requires translation!
'Nothing is particularly hard if you divide it into small jobs.' - Henry Ford = 
 # Requires translation!
Replaceable Parts = 
 # Requires translation!
'The introduction of so powerful an agent as steam to a carriage on wheels will make a great change in the situation of man.' - Thomas Jefferson = 
 # Requires translation!
Railroads = 

 # Requires translation!
'And homeless near a thousand homes I stood, and near a thousand tables pined and wanted food.' - William Wordsworth = 
 # Requires translation!
Refrigeration = 
 # Requires translation!
'I once sent a dozen of my friends a telegram saying 'flee at once-all is discovered!' They all left town immediately.' - Mark Twain = 
 # Requires translation!
Telegraph = 
 # Requires translation!
'The whole country was tied together by radio. We all experienced the same heroes and comedians and singers. They were giants.' - Woody Allen = 
 # Requires translation!
Radio = 
 # Requires translation!
'Aeronautics was neither an industry nor a science. It was a miracle.' - Igor Sikorsky = 
 # Requires translation!
Flight = 
 # Requires translation!
'Any man who can drive safely while kissing a pretty girl is simply not giving the kiss the attention it deserves.' - Albert Einstein = 
 # Requires translation!
Combustion = 

 # Requires translation!
'In nothing do men more nearly approach the gods than in giving health to men.' - Cicero = 
 # Requires translation!
Pharmaceuticals = 
 # Requires translation!
'Ben, I want to say one word to you, just one word: plastics.' - Buck Henry and Calder Willingham, The Graduate = 
 # Requires translation!
Plastics = 
 # Requires translation!
'There's a basic principle about consumer electronics: it gets more powerful all the time and it gets cheaper all the time.' - Trip Hawkins = 
 # Requires translation!
Electronics = 
 # Requires translation!
'The speed of communications is wondrous to behold, it is also true that speed does multiply the distribution of information that we know to be untrue.' – Edward R. Murrow = 
 # Requires translation!
Mass Media = 
 # Requires translation!
'Vision is the art of seeing things invisible.' - Jonathan Swift = 
 # Requires translation!
Radar = 
 # Requires translation!
'The unleashed power of the atom has changed everything save our modes of thinking, and we thus drift toward unparalleled catastrophes.' - Albert Einstein = 
 # Requires translation!
Atomic Theory = 

 # Requires translation!
'Only within the moment of time represented by the present century has one species, man, acquired significant power to alter the nature of his world.' - Rachel Carson = 
 # Requires translation!
Ecology = 
 # Requires translation!
'Computers are like Old Testament gods: lots of rules and no mercy.' - Joseph Campbell = 
 # Requires translation!
Computers = 
 # Requires translation!
'A good rule for rocket experimenters to follow is this: always assume that it will explode.' - Astronautics Magazine, 1937 = 
 # Requires translation!
Rocketry = 
 # Requires translation!
'The night is far spent, the day is at hand: let us therefore cast off the works of darkness, and let us put on the armor of light.' - The Holy Bible: Romans, 13:12 = 
 # Requires translation!
Lasers = 
 # Requires translation!
'I am become Death, the destroyer of worlds.' - J. Robert Oppenheimer = 
 # Requires translation!
Nuclear Fission = 

 # Requires translation!
'The new electronic interdependence recreates the world in the image of a global village.' - Marshall McLuhan = 
 # Requires translation!
Globalization = 
 # Requires translation!
'1. A robot may not injure a human being or, through inaction, allow a human being to come to harm. 2. A robot must obey any orders given to it by human beings, except when such orders would conflict with the First Law. 3. A robot must protect its own existence as long as such protection does not conflict with the First or Second Law.' - Isaac Asimov = 
 # Requires translation!
Robotics = 
 # Requires translation!
'Now, somehow, in some new way, the sky seemed almost alien.' - Lyndon B. Johnson = 
 # Requires translation!
Satellites = 
 # Requires translation!
Reveals the entire map = 
 # Requires translation!
'Be extremely subtle, even to the point of formlessness, be extremely mysterious, even to the point of soundlessness. Thereby you can be the director of the opponent's fate.' - Sun Tzu = 
 # Requires translation!
Stealth = 
 # Requires translation!
'Our scientific power has outrun our spiritual power, we have guided missiles and misguided men.' – Martin Luther King Jr. = 
 # Requires translation!
Advanced Ballistics = 

 # Requires translation!
'Every particle of matter is attracted by or gravitates to every other particle of matter with a force inversely proportional to the squares of their distances.' - Isaac Newton = 
 # Requires translation!
Particle Physics = 
 # Requires translation!
'The release of atomic energy has not created a new problem. It has readily made more urgent the necessity of solving an existing one.' - Albert Einstein = 
 # Requires translation!
Nuclear Fusion = 

 # Requires translation!
'The impact of nanotechnology is expected to exceed the impact that the electronics revolution has had on our lives.' - Richard Schwartz = 
 # Requires translation!
Nanotechnology = 

 # Requires translation!
'I think we agree, the past is over.' - George W. Bush = 
 # Requires translation!
Future Tech = 
 # Requires translation!
Who knows what the future holds? = 
 # Requires translation!
Can be continually researched = 


#################### Lines from Terrains from Civ V - Vanilla ####################

 # Requires translation!
Ocean = 

 # Requires translation!
Coast = 

 # Requires translation!
Grassland = 

 # Requires translation!
Plains = 

 # Requires translation!
Tundra = 

 # Requires translation!
Desert = 

 # Requires translation!
Lakes = 

 # Requires translation!
Mountain = 
 # Requires translation!
Has an elevation of [amount] for visibility calculations = 
 # Requires translation!
Units ending their turn on this terrain take [amount] damage = 

 # Requires translation!
Snow = 

 # Requires translation!
Hill = 
 # Requires translation!
[amount] Strength for cities built on this terrain = 

 # Requires translation!
Forest = 
 # Requires translation!
Provides a one-time Production bonus to the closest city when cut down = 
 # Requires translation!
Blocks line-of-sight from tiles at same elevation = 
 # Requires translation!
Resistant to nukes = 
 # Requires translation!
Can be destroyed by nukes = 
 # Requires translation!
A Camp can be built here without cutting it down = 

 # Requires translation!
Jungle = 

 # Requires translation!
Marsh = 
 # Requires translation!
Only Polders can be built here = 

 # Requires translation!
Fallout = 
 # Requires translation!
Nullifies all other stats this tile provides = 

 # Requires translation!
Oasis = 
 # Requires translation!
Only [improvementFilter] improvements may be built on this tile = 

 # Requires translation!
Flood plains = 

 # Requires translation!
Ice = 

 # Requires translation!
Atoll = 

 # Requires translation!
Great Barrier Reef = 

 # Requires translation!
Old Faithful = 

 # Requires translation!
El Dorado = 
 # Requires translation!
Grants 500 Gold to the first civilization to discover it = 

 # Requires translation!
Fountain of Youth = 
 # Requires translation!
Grants [promotion] ([comment]) to adjacent [mapUnitFilter] units for the rest of the game = 
 # Requires translation!
Tile provides yield without assigned population = 

 # Requires translation!
Grand Mesa = 

 # Requires translation!
Mount Fuji = 

 # Requires translation!
Krakatoa = 

 # Requires translation!
Rock of Gibraltar = 

 # Requires translation!
Cerro de Potosi = 

 # Requires translation!
Barringer Crater = 


#################### Lines from TileImprovements from Civ V - Vanilla ####################

 # Requires translation!
Farm = 
 # Requires translation!
Can also be built on tiles adjacent to fresh water = 
 # Requires translation!
[stats] from [tileFilter] tiles = 

 # Requires translation!
Lumber mill = 

 # Requires translation!
Mine = 

 # Requires translation!
Trading post = 

 # Requires translation!
Camp = 

 # Requires translation!
Oil well = 

 # Requires translation!
Pasture = 

 # Requires translation!
Plantation = 

 # Requires translation!
Quarry = 

 # Requires translation!
Fishing Boats = 

 # Requires translation!
Fort = 
 # Requires translation!
Can be built outside your borders = 
 # Requires translation!
Gives a defensive bonus of [amount]% = 

 # Requires translation!
Road = 
 # Requires translation!
Costs [amount] gold per turn when in your territory = 
 # Requires translation!
Reduces movement cost to ½ if the other tile also has a Road or Railroad = 
 # Requires translation!
Reduces movement cost to ⅓ with Machinery = 
 # Requires translation!
Requires Engineering to bridge rivers = 

 # Requires translation!
Railroad = 
 # Requires translation!
Reduces movement cost to ⅒ if the other tile also has a Railroad = 

 # Requires translation!
Remove Forest = 
 # Requires translation!
Provides a one-time Production bonus depending on distance to the closest city once finished = 

 # Requires translation!
Remove Jungle = 

 # Requires translation!
Remove Fallout = 

 # Requires translation!
Remove Marsh = 

 # Requires translation!
Remove Road = 

 # Requires translation!
Remove Railroad = 

 # Requires translation!
Cancel improvement order = 

 # Requires translation!
Academy = 

 # Requires translation!
Landmark = 

 # Requires translation!
Manufactory = 

 # Requires translation!
Customs house = 

 # Requires translation!
Holy site = 

 # Requires translation!
Citadel = 
 # Requires translation!
Adjacent enemy units ending their turn take [amount] damage = 
 # Requires translation!
Can be built just outside your borders = 
 # Requires translation!
Constructing it will take over the tiles around it and assign them to your closest city = 

 # Requires translation!
Moai = 

 # Requires translation!
Terrace farm = 

 # Requires translation!
Ancient ruins = 
 # Requires translation!
Unpillagable = 
 # Requires translation!
Provides a random bonus when entered = 

 # Requires translation!
City ruins = 
 # Requires translation!
A bleak reminder of the destruction wreaked by War = 

 # Requires translation!
City center = 
 # Requires translation!
Indestructible = 
 # Requires translation!
Marks the center of a city = 
 # Requires translation!
Appearance changes with the technological era of the owning civilization = 

 # Requires translation!
Barbarian encampment = 
 # Requires translation!
Home to uncivilized barbarians, will spawn a hostile unit from time to time = 


#################### Lines from TileResources from Civ V - Vanilla ####################

 # Requires translation!
Cattle = 

 # Requires translation!
Sheep = 

 # Requires translation!
Deer = 

 # Requires translation!
Bananas = 

 # Requires translation!
Wheat = 

 # Requires translation!
Stone = 

 # Requires translation!
Fish = 

 # Requires translation!
Horses = 
 # Requires translation!
Guaranteed with Strategic Balance resource option = 

 # Requires translation!
Iron = 

 # Requires translation!
Coal = 

 # Requires translation!
Oil = 
 # Requires translation!
Deposits in [tileFilter] tiles always provide [amount] resources = 

 # Requires translation!
Aluminum = 

 # Requires translation!
Uranium = 

 # Requires translation!
Furs = 

 # Requires translation!
Cotton = 

 # Requires translation!
Dyes = 

 # Requires translation!
Gems = 

 # Requires translation!
Gold Ore = 

 # Requires translation!
Silver = 

 # Requires translation!
Incense = 

 # Requires translation!
Ivory = 

 # Requires translation!
Silk = 

 # Requires translation!
Spices = 

 # Requires translation!
Wine = 

 # Requires translation!
Sugar = 

 # Requires translation!
Marble = 

 # Requires translation!
Whales = 

 # Requires translation!
Pearls = 

 # Requires translation!
Jewelry = 
 # Requires translation!
Can only be created by Mercantile City-States = 

 # Requires translation!
Porcelain = 


#################### Lines from UnitPromotions from Civ V - Vanilla ####################

 # Requires translation!
Sword = 
 # Requires translation!
Ranged Gunpowder = 
 # Requires translation!
Armored = 
 # Requires translation!
Melee Water = 
 # Requires translation!
Ranged Water = 
 # Requires translation!
Heal Instantly = 
 # Requires translation!
Heal this unit by [amount] HP = 
 # Requires translation!
Doing so will consume this opportunity to choose a Promotion = 

 # Requires translation!
Accuracy I = 

 # Requires translation!
Accuracy II = 

 # Requires translation!
Accuracy III = 

 # Requires translation!
Barrage I = 

 # Requires translation!
Barrage II = 

 # Requires translation!
Barrage III = 

 # Requires translation!
Volley = 

 # Requires translation!
Extended Range = 
 # Requires translation!
[amount] Range = 

 # Requires translation!
Indirect Fire = 
 # Requires translation!
Ranged attacks may be performed over obstacles = 

 # Requires translation!
Shock I = 

 # Requires translation!
Shock II = 

 # Requires translation!
Shock III = 

 # Requires translation!
Drill I = 

 # Requires translation!
Drill II = 

 # Requires translation!
Drill III = 

 # Requires translation!
Charge = 

 # Requires translation!
Besiege = 

 # Requires translation!
Formation I = 

 # Requires translation!
Formation II = 

 # Requires translation!
Blitz = 
 # Requires translation!
[amount] additional attacks per turn = 

 # Requires translation!
Woodsman = 
 # Requires translation!
Double movement in [terrainFilter] = 

 # Requires translation!
Amphibious = 
 # Requires translation!
Eliminates combat penalty for attacking over a river = 
 # Requires translation!
Eliminates combat penalty for attacking across a coast = 

 # Requires translation!
Medic = 
 # Requires translation!
All adjacent units heal [amount] HP when healing = 

 # Requires translation!
Medic II = 
 # Requires translation!
[amount] HP when healing = 

 # Requires translation!
Scouting I = 

 # Requires translation!
Scouting II = 

 # Requires translation!
Scouting III = 

 # Requires translation!
Survivalism I = 

 # Requires translation!
Survivalism II = 

 # Requires translation!
Survivalism III = 
 # Requires translation!
Unit will heal every turn, even if it performs an action = 
 # Requires translation!
May withdraw before melee ([amount]%) = 

 # Requires translation!
Boarding Party I = 

 # Requires translation!
Boarding Party II = 

 # Requires translation!
Boarding Party III = 

 # Requires translation!
Coastal Raider I = 
 # Requires translation!
Earn [amount]% of the damage done to [mapUnitFilter] units as [plunderableStat] = 

 # Requires translation!
Coastal Raider II = 

 # Requires translation!
Coastal Raider III = 

 # Requires translation!
Landing Party = 

 # Requires translation!
Targeting I = 

 # Requires translation!
Targeting II = 

 # Requires translation!
Targeting III = 

 # Requires translation!
Wolfpack I = 

 # Requires translation!
Wolfpack II = 

 # Requires translation!
Wolfpack III = 

 # Requires translation!
Aircraft Carrier = 
 # Requires translation!
Armor Plating I = 

 # Requires translation!
Armor Plating II = 

 # Requires translation!
Armor Plating III = 

 # Requires translation!
Flight Deck I = 
 # Requires translation!
Can carry [amount] extra [mapUnitFilter] units = 

 # Requires translation!
Flight Deck II = 

 # Requires translation!
Flight Deck III = 

 # Requires translation!
Supply = 
 # Requires translation!
May heal outside of friendly territory = 

 # Requires translation!
Siege I = 

 # Requires translation!
Siege II = 

 # Requires translation!
Siege III = 

 # Requires translation!
Evasion = 
 # Requires translation!
Damage taken from interception reduced by [amount]% = 

 # Requires translation!
Interception I = 
 # Requires translation!
[amount]% Damage when intercepting = 

 # Requires translation!
Interception II = 

 # Requires translation!
Interception III = 

 # Requires translation!
Air Targeting I = 

 # Requires translation!
Air Targeting II = 

 # Requires translation!
Sortie = 
 # Requires translation!
[amount] extra interceptions may be made per turn = 

 # Requires translation!
Operational Range = 

 # Requires translation!
Helicopter = 
 # Requires translation!
Air Repair = 

 # Requires translation!
Mobility I = 

 # Requires translation!
Mobility II = 

 # Requires translation!
Anti-Armor I = 

 # Requires translation!
Anti-Armor II = 

 # Requires translation!
Cover I = 

 # Requires translation!
Cover II = 

 # Requires translation!
March = 

 # Requires translation!
Mobility = 

 # Requires translation!
Sentry = 

 # Requires translation!
Logistics = 

 # Requires translation!
Ambush I = 

 # Requires translation!
Ambush II = 

 # Requires translation!
Bombardment I = 

 # Requires translation!
Bombardment II = 

 # Requires translation!
Bombardment III = 

 # Requires translation!
Morale = 

 # Requires translation!
Great Generals I = 

 # Requires translation!
Great Generals II = 

 # Requires translation!
Quick Study = 

 # Requires translation!
Haka War Dance = 
 # Requires translation!
[amount]% Strength for enemy [unitType] units in adjacent [param] tiles = 

 # Requires translation!
Rejuvenation = 
 # Requires translation!
All healing effects doubled = 

 # Requires translation!
Slinger Withdraw = 

 # Requires translation!
Ignore terrain cost = 
 # Requires translation!
Ignores terrain cost = 

 # Requires translation!
Pictish Courage = 

 # Requires translation!
Home Sweet Home = 
 # Requires translation!
[amount]% Strength decreasing with distance from the capital = 


#################### Lines from UnitTypes from Civ V - Vanilla ####################


 # Requires translation!
Civilian Water = 


 # Requires translation!
Can enter ice tiles = 
 # Requires translation!
Invisible to non-adjacent units = 
 # Requires translation!
Can see invisible [mapUnitFilter] units = 


 # Requires translation!
Aircraft = 
 # Requires translation!
6 tiles in every direction always visible = 


 # Requires translation!
Atomic Bomber = 

 # Requires translation!
Self-destructs when attacking = 
 # Requires translation!
Cannot be intercepted = 

 # Requires translation!
Can pass through impassable tiles = 


#################### Lines from Units from Civ V - Vanilla ####################

 # Requires translation!
Can build [improvementFilter/terrainFilter] improvements on tiles = 

 # Requires translation!
Founds a new city = 
 # Requires translation!
Excess Food converted to Production when under construction = 
 # Requires translation!
Requires at least [amount] population = 

 # Requires translation!
May upgrade to [baseUnitFilter] through ruins-like effects = 

 # Requires translation!
This is your basic, club-swinging fighter. = 

 # Requires translation!
Maori Warrior = 

 # Requires translation!
Jaguar = 
 # Requires translation!
Heals [amount] damage if it kills a unit = 

 # Requires translation!
Brute = 

 # Requires translation!
Archer = 

 # Requires translation!
Bowman = 

 # Requires translation!
Slinger = 

 # Requires translation!
Skirmisher = 

 # Requires translation!
Work Boats = 
 # Requires translation!
Cannot enter ocean tiles = 
 # Requires translation!
May create improvements on water resources = 
 # Requires translation!
Uncapturable = 

 # Requires translation!
Trireme = 

 # Requires translation!
Galley = 

 # Requires translation!
Chariot Archer = 
 # Requires translation!
No defensive terrain bonus = 
 # Requires translation!
Rough terrain penalty = 

 # Requires translation!
War Chariot = 

 # Requires translation!
War Elephant = 


 # Requires translation!
Hoplite = 

 # Requires translation!
Persian Immortal = 

 # Requires translation!
Marauder = 

 # Requires translation!
Horseman = 
 # Requires translation!
Can move after attacking = 

 # Requires translation!
Companion Cavalry = 

 # Requires translation!
Catapult = 
 # Requires translation!
Must set up to ranged attack = 

 # Requires translation!
Ballista = 

 # Requires translation!
Swordsman = 

 # Requires translation!
Legion = 

 # Requires translation!
Mohawk Warrior = 


 # Requires translation!
Landsknecht = 
 # Requires translation!
Can move immediately once bought = 

 # Requires translation!
Knight = 

 # Requires translation!
Camel Archer = 

 # Requires translation!
Conquistador = 
 # Requires translation!
Defense bonus when embarked = 

 # Requires translation!
Naresuan's Elephant = 

 # Requires translation!
Mandekalu Cavalry = 

 # Requires translation!
Keshik = 

 # Requires translation!
Crossbowman = 

 # Requires translation!
Chu-Ko-Nu = 

 # Requires translation!
Longbowman = 

 # Requires translation!
Trebuchet = 

 # Requires translation!
Hwach'a = 

 # Requires translation!
Longswordsman = 

 # Requires translation!
Samurai = 

 # Requires translation!
Berserker = 

 # Requires translation!
Caravel = 

 # Requires translation!
Turtle Ship = 


 # Requires translation!
Musketeer = 

 # Requires translation!
Janissary = 

 # Requires translation!
Minuteman = 

 # Requires translation!
Tercio = 

 # Requires translation!
Frigate = 

 # Requires translation!
Ship of the Line = 

 # Requires translation!
Lancer = 

 # Requires translation!
Sipahi = 

 # Requires translation!
Cannon = 


 # Requires translation!
Norwegian Ski Infantry = 

 # Requires translation!
Cavalry = 

 # Requires translation!
Cossack = 

 # Requires translation!
Ironclad = 

 # Requires translation!
Artillery = 

 # Requires translation!
Can only attack [tileFilter] tiles = 

 # Requires translation!
Foreign Legion = 


 # Requires translation!
[amount]% chance to intercept air attacks = 

 # Requires translation!
Carrier = 
 # Requires translation!
Cannot attack = 
 # Requires translation!
Can carry [amount] [mapUnitFilter] units = 

 # Requires translation!
Battleship = 

 # Requires translation!
Anti-Aircraft Gun = 

 # Requires translation!
Destroyer = 

 # Requires translation!
Zero = 


 # Requires translation!
B17 = 

 # Requires translation!
Paratrooper = 
 # Requires translation!
May Paradrop up to [amount] tiles from inside friendly territory = 

 # Requires translation!
Tank = 

 # Requires translation!
Panzer = 

 # Requires translation!
Anti-Tank Gun = 

 # Requires translation!
Atomic Bomb = 
 # Requires translation!
Nuclear weapon of Strength [amount] = 
 # Requires translation!
Blast radius [amount] = 

 # Requires translation!
Rocket Artillery = 

 # Requires translation!
Mobile SAM = 

 # Requires translation!
Guided Missile = 

 # Requires translation!
Nuclear Missile = 

 # Requires translation!
Helicopter Gunship = 
 # Requires translation!
All tiles cost 1 movement = 
 # Requires translation!
Ignores Zone of Control = 
 # Requires translation!
Unable to capture cities = 

 # Requires translation!
Nuclear Submarine = 

 # Requires translation!
Mechanized Infantry = 

 # Requires translation!
Missile Cruiser = 

 # Requires translation!
Modern Armor = 

 # Requires translation!
Jet Fighter = 

 # Requires translation!
Giant Death Robot = 

 # Requires translation!
Stealth Bomber = 
 # Requires translation!
Cannot be carried by [mapUnitFilter] units = 

 # Requires translation!
Great Artist = 
 # Requires translation!
Can start an [amount]-turn golden age = 
 # Requires translation!
Can construct [improvementName] = 
 # Requires translation!
Great Person - [stat] = 

 # Requires translation!
Great Scientist = 
 # Requires translation!
Can hurry technology research = 

 # Requires translation!
Great Merchant = 
 # Requires translation!
Can undertake a trade mission with City-State, giving a large sum of gold and [amount] Influence = 

 # Requires translation!
Great Engineer = 
 # Requires translation!
Can speed up construction of a building = 

 # Requires translation!
Great Prophet = 
 # Requires translation!
Can construct [tileImprovement] if it hasn't used other actions yet = 
 # Requires translation!
Can [param] [amount] times = 
 # Requires translation!
Removes other religions when spreading religion = 
 # Requires translation!
May found a religion = 
 # Requires translation!
May enhance a religion = 
 # Requires translation!
May enter foreign tiles without open borders = 
 # Requires translation!
Religious Unit = 
 # Requires translation!
Takes your religion over the one in their birth city = 

 # Requires translation!
Great General = 
 # Requires translation!
Bonus for units in 2 tile radius 15% = 

 # Requires translation!
Khan = 

 # Requires translation!
Missionary = 
 # Requires translation!
May enter foreign tiles without open borders, but loses [amount] religious strength each turn it ends there = 
 # Requires translation!
Can be purchased with [stat] [cityFilter] = 

 # Requires translation!
Inquisitor = 
 # Requires translation!
Prevents spreading of religion to the city it is next to = 


#################### Lines from Beliefs from Civ V - Gods & Kings ####################

 # Requires translation!
Ancestor Worship = 

 # Requires translation!
Dance of the Aurora = 
 # Requires translation!
[stats] from [tileFilter] tiles without [tileFilter2] [cityFilter] = 

 # Requires translation!
Desert Folklore = 

 # Requires translation!
Faith Healers = 
 # Requires translation!
[mapUnitFilter] Units adjacent to this city heal [amount] HP per turn when healing = 

 # Requires translation!
Fertility Rites = 

 # Requires translation!
God of Craftsman = 
 # Requires translation!
[stats] in cities with [amount] or more population = 

 # Requires translation!
God of the Open Sky = 

 # Requires translation!
God of the Sea = 

 # Requires translation!
God of War = 
 # Requires translation!
Earn [amount]% of [mapUnitFilter] unit's [costOrStrength] as [plunderableStat] when killed within 4 tiles of a city following this religion = 

 # Requires translation!
Goddess of Festivals = 

 # Requires translation!
Goddess of Love = 

 # Requires translation!
Goddess of Protection = 
 # Requires translation!
[amount]% attacking Strength for cities = 

 # Requires translation!
Goddess of the Hunt = 

 # Requires translation!
Messenger of the Gods = 

 # Requires translation!
Monument to the Gods = 

 # Requires translation!
One with Nature = 

 # Requires translation!
Oral Tradition = 

 # Requires translation!
Religious Idols = 

 # Requires translation!
Religious Settlements = 

 # Requires translation!
Sacred Path = 

 # Requires translation!
Sacred Waters = 
 # Requires translation!
[stats] in cities on [terrainFilter] tiles = 

 # Requires translation!
Stone Circles = 

 # Requires translation!
Follower = 
 # Requires translation!
Asceticism = 

 # Requires translation!
Cathedrals = 
 # Requires translation!
May buy [buildingFilter] buildings with [stat] [cityFilter] = 

 # Requires translation!
Choral Music = 

 # Requires translation!
Divine inspiration = 

 # Requires translation!
Feed the World = 

 # Requires translation!
Guruship = 

 # Requires translation!
Holy Warriors = 
 # Requires translation!
May buy [baseUnitFilter] units with [stat] for [amount] times their normal Production cost = 

 # Requires translation!
Liturgical Drama = 

 # Requires translation!
Monasteries = 

 # Requires translation!
Mosques = 

 # Requires translation!
Pagodas = 

 # Requires translation!
Peace Gardens = 

 # Requires translation!
Religious Art = 

 # Requires translation!
Religious Center = 

 # Requires translation!
Religious Community = 
 # Requires translation!
[amount]% [stat] from every follower, up to [amount2]% = 

 # Requires translation!
Swords into Ploughshares = 

 # Requires translation!
Founder = 
 # Requires translation!
Ceremonial Burial = 
 # Requires translation!
[stats] for each global city following this religion = 

 # Requires translation!
Church Property = 

 # Requires translation!
Initiation Rites = 
 # Requires translation!
[stats] when a city adopts this religion for the first time (modified by game speed) = 

 # Requires translation!
Interfaith Dialogue = 
 # Requires translation!
When spreading religion to a city, gain [amount] times the amount of followers of other religions as [stat] = 

 # Requires translation!
Papal Primacy = 
 # Requires translation!
Resting point for Influence with City-States following this religion [amount] = 

 # Requires translation!
Peace Loving = 
 # Requires translation!
[stats] for every [amount] global followers [cityFilter] = 

 # Requires translation!
Pilgrimage = 

 # Requires translation!
Tithe = 

 # Requires translation!
World Church = 

 # Requires translation!
Enhancer = 
 # Requires translation!
Defender of the Faith = 

 # Requires translation!
Holy Order = 

 # Requires translation!
Itinerant Preachers = 
 # Requires translation!
Religion naturally spreads to cities [amount] tiles away = 

 # Requires translation!
Just War = 

 # Requires translation!
Messiah = 
 # Requires translation!
[amount]% Spread Religion Strength = 
 # Requires translation!
[amount]% Faith cost of generating Great Prophet equivalents = 
 # Requires translation!
[stat] cost for [unit] units [amount]% = 

 # Requires translation!
Missionary Zeal = 

 # Requires translation!
Religious Texts = 
 # Requires translation!
[amount]% Natural religion spread [cityFilter] = 

 # Requires translation!
Religious Unity = 

 # Requires translation!
Reliquary = 
 # Requires translation!
[stats] whenever a Great Person is expended = 


#################### Lines from Buildings from Civ V - Gods & Kings ####################


 # Requires translation!
Stele = 


 # Requires translation!
Shrine = 

 # Requires translation!
Pyramid = 


 # Requires translation!
'Regard your soldiers as your children, and they will follow you into the deepest valleys; look on them as your own beloved sons, and they will stand by you even unto death.' - Sun Tzu = 
 # Requires translation!
Terracotta Army = 


 # Requires translation!
Amphitheater = 


 # Requires translation!
'...who drinks the water I shall give him, says the Lord, will have a spring inside him welling up for eternal life. Let them bring me to your holy mountain in the place where you dwell. Across the desert and through the mountain to the Canyon of the Crescent Moon...' - Indiana Jones = 
 # Requires translation!
Petra = 


 # Requires translation!
'With the magnificence of eternity before us, let time, with all its fluctuations, dwindle into its own littleness.' - Thomas Chalmers = 
 # Requires translation!
Great Mosque of Djenne = 
 # Requires translation!
[baseUnitFilter] units built [cityFilter] can [action] [amount] extra times = 

 # Requires translation!
Grand Temple = 


 # Requires translation!
'Justice is an unassailable fortress, built on the brow of a mountain which cannot be overthrown by the violence of torrents, nor demolished by the force of armies.' - Joseph Addison = 
 # Requires translation!
Alhambra = 


 # Requires translation!
Ceilidh Hall = 


 # Requires translation!
'Don't clap too hard - it's a very old building.' - John Osbourne = 
 # Requires translation!
Leaning Tower of Pisa = 


 # Requires translation!
Coffee House = 


 # Requires translation!
'...the location is one of the most beautiful to be found, holy and unapproachable, a worthy temple for the divine friend who has brought salvation and true blessing to the world.' - King Ludwig II of Bavaria = 
 # Requires translation!
Neuschwanstein = 


 # Requires translation!
Recycling Center = 
 # Requires translation!
Limited to [amount] per Civilization = 


 # Requires translation!
'Nothing travels faster than light with the possible exception of bad news, which obeys its own special rules.' - Douglas Adams = 
 # Requires translation!
CN Tower = 
 # Requires translation!
[amount] population [cityFilter] = 

 # Requires translation!
Bomb Shelter = 
 # Requires translation!
Population loss from nuclear attacks [amount]% [cityFilter] = 


 # Requires translation!
'The wonder is, not that the field of stars is so vast, but that man has measured it.' - Anatole France = 
 # Requires translation!
Hubble Space Telescope = 


 # Requires translation!
Cathedral = 


 # Requires translation!
Mosque = 

 # Requires translation!
Pagoda = 


#################### Lines from Difficulties from Civ V - Gods & Kings ####################


#################### Lines from Eras from Civ V - Gods & Kings ####################


 # Requires translation!
May not generate great prophet equivalents naturally = 
 # Requires translation!
May buy [baseUnitFilter] units for [amount] [stat] [cityFilter] at an increasing price ([amount2]) = 
 # Requires translation!
Starting in this era disables religion = 


 # Requires translation!
Marine = 


#################### Lines from GlobalUniques from Civ V - Gods & Kings ####################


#################### Lines from Nations from Civ V - Gods & Kings ####################


 # Requires translation!
Islam = 

 # Requires translation!
Christianity = 


 # Requires translation!
Shinto = 

 # Requires translation!
Greetings, President Mahatma Gandhi, great souled leader of India! You are the ruler of one of the oldest countries in the world with history stretching back almost 10,000 years. A spiritual country, India is the birthplace of three of the world's great religions - Hinduism, Buddhism and Jainism. This is a passionate land of music and color, a land of great wealth and grinding poverty. For centuries, India was divided into kingdoms who fought constantly with each other and against outside invaders. That was, however, after empires such as Maratha, Maurya and Gupta. In the 12th century AD, India was conquered by Muslim Turks who fled from the Mongols. In the early 17th century, the English arrived, and through a combination of shrewd diplomacy and technological superiority, they conquered your fragmented nation. England remained in power for some two centuries until driven out by a rising wave of Indian nationalism, a peaceful rebellion unlike any before seen in history, one led by you! = 
 # Requires translation!
Gandhi, your people look to you to lead them to even greater heights of glory! Can you help your people realize their great potential, to once again become the world's center of arts, culture and religion? Can you build a civilization that will stand the test of time? = 
 # Requires translation!
Hinduism = 


 # Requires translation!
Confucianism = 


 # Requires translation!
Zoroastrianism = 


 # Requires translation!
Buddhism = 


 # Requires translation!
Tengriism = 


 # Requires translation!
Attila the Hun = 
 # Requires translation!
I grow tired of this throne. I think I should like to have yours instead. = 
 # Requires translation!
Now what is this?! You ask me to add your riches to my great avails. The invitation is accepted. = 
 # Requires translation!
My people will mourn me not with tears, but with human blood. = 
 # Requires translation!
You are in the presence of Attila, scourge of Rome. Do not let hubris be your downfall as well. = 
 # Requires translation!
This is better than you deserve, but let it not be said that I am an unfair man. = 
 # Requires translation!
Good day to you. = 
 # Requires translation!
Scourge of God = 
 # Requires translation!
Your men stand proudly to greet you, Great Attila, grand warrior and ruler of the Hunnic empire. Together with your brother Bleda you expanded the boundaries of your empire, becoming the most powerful and frightening force of the 5th century. You bowed the Eastern Roman Emperors to your will and took kingdom after kingdom along the Danube and Nisava Rivers. As the sovereign ruler of the Huns, you marched your army across Europe into Gaul, planning to extend your already impressive lands all the way to the Atlantic Ocean. Your untimely death led to the quick disintegration and downfall of your empire, but your name and deeds have created an everlasting legacy for your people. = 
 # Requires translation!
Fearsome General, your people call for the recreation of a new Hunnic Empire, one which will make the exploits and histories of the former seem like the faded dreaming of a dying sun. Will you answer their call to regain your rightful prominence and glory? Will you mount your steadfast steed and lead your armies to victory? Will you build a civilization that stands the test of time? = 
 # Requires translation!
Atilla's Court = 
 # Requires translation!
The Huns = 
 # Requires translation!
Cities are razed [amount] times as fast = 
 # Requires translation!
Starts with [tech] = 
 # Requires translation!
"Borrows" city names from other civilizations in the game = 

 # Requires translation!
William of Orange = 
 # Requires translation!
As much as I despise war, I consider it a, hahaha, contribution to the common cause to erase your existence. = 
 # Requires translation!
You call yourself an exalted ruler, but I see nothing more than a smartly dressed barbarian! = 
 # Requires translation!
My God, be merciful to my soul. My God, feel pity for this... my poor people! = 
 # Requires translation!
I am William of Orange, stadtholder of The Netherlands. Did you need anything? I still have a lot to do. = 
 # Requires translation!
I believe I have something that may be of some importance to you. = 
 # Requires translation!
Once again, greetings. = 
 # Requires translation!
Dutch East India Company = 
 # Requires translation!
Hail stalwart Prince William of Orange, liberator of the Netherlands and hero to the Dutch people. It was your courageous effort in the 1568 rebellion against Spanish dominion that led the Dutch to freedom, and ultimately resulted in the Eighty Years' War. Your undertaking allowed for the creation of one of Europe's first modern republics, the Seven United Provinces. You gave your life to the rebellion, falling at the hands of an assassin in 1584, but your death would only serve to embolden the people's charge, and your legacy as "Father of the Fatherland" will stand as a symbol of Dutch independence for all time. = 
 # Requires translation!
Brave prince, the people again yearn for the wise stewardship your wisdom afforded them. Can you once again secure the sovereignty of your kingdom and lead your people to greatness? Can you build a civilization that stands the test of time? = 
 # Requires translation!
Amsterdam = 
 # Requires translation!
Rotterdam = 
 # Requires translation!
Utrecht = 
 # Requires translation!
Groningen = 
 # Requires translation!
Breda = 
 # Requires translation!
Nijmegen = 
 # Requires translation!
Den Haag = 
 # Requires translation!
Haarlem = 
 # Requires translation!
Arnhem = 
 # Requires translation!
Zutphen = 
 # Requires translation!
Maastricht = 
 # Requires translation!
Tilburg = 
 # Requires translation!
Eindhoven = 
 # Requires translation!
Dordrecht = 
 # Requires translation!
Leiden = 
 # Requires translation!
's Hertogenbosch = 
 # Requires translation!
Almere = 
 # Requires translation!
Alkmaar = 
 # Requires translation!
Brielle = 
 # Requires translation!
Vlissingen = 
 # Requires translation!
Apeldoorn = 
 # Requires translation!
Enschede = 
 # Requires translation!
Amersfoort = 
 # Requires translation!
Zwolle = 
 # Requires translation!
Venlo = 
 # Requires translation!
Uden = 
 # Requires translation!
Grave = 
 # Requires translation!
Delft = 
 # Requires translation!
Gouda = 
 # Requires translation!
Nieuwstadt = 
 # Requires translation!
Weesp = 
 # Requires translation!
Coevorden = 
 # Requires translation!
Kerkrade = 
 # Requires translation!
The Netherlands = 
 # Requires translation!
Retain [amount]% of the happiness from a luxury after the last copy has been traded away = 

 # Requires translation!
Gustavus Adolphus = 
 # Requires translation!
The Hakkapeliittas will ride again and your men will fall just at the sight of my cavalry! God with us! = 
 # Requires translation!
Ha ha ha, captain Gars will be very glad to head out to war again. = 
 # Requires translation!
I am Sweden's king. You can take my lands, my people, my kingdom, but you will never reach the House of Vasa. = 
 # Requires translation!
Stranger, welcome to the Snow King's kingdom! I am Gustavus Adolphus, member of the esteemed House of Vasa = 
 # Requires translation!
My friend, it is my belief that this settlement can benefit both our peoples. = 
 # Requires translation!
Oh, welcome! = 
 # Requires translation!
Oh, it is you. = 
 # Requires translation!
Nobel Prize = 
 # Requires translation!
All hail the transcendent King Gustavus Adolphus, founder of the Swedish Empire and her most distinguished military tactician. It was during your reign that Sweden emerged as one of the greatest powers in Europe, due in no small part to your wisdom, both on and off the battlefield. As king, you initiated a number of domestic reforms that ensured the economic stability and prosperity of your people. As the general who came to be known as the "Lion of the North," your visionary designs in warfare gained the admiration of military commanders the world over. Thanks to your triumphs in the Thirty Years' War, you were assured a legacy as one of history's greatest generals. = 
 # Requires translation!
Oh noble King, the people long for your prudent leadership, hopeful that once again they will see your kingdom rise to glory. Will you devise daring new strategies, leading your armies to victory on the theater of war? Will you build a civilization that stands the test of time? = 
 # Requires translation!
Stockholm = 
 # Requires translation!
Uppsala = 
 # Requires translation!
Gothenburg = 
 # Requires translation!
Malmö = 
 # Requires translation!
Linköping = 
 # Requires translation!
Kalmar = 
 # Requires translation!
Skara = 
 # Requires translation!
Västerås = 
 # Requires translation!
Jönköping = 
 # Requires translation!
Visby = 
 # Requires translation!
Falun = 
 # Requires translation!
Norrköping = 
 # Requires translation!
Gävle = 
 # Requires translation!
Halmstad = 
 # Requires translation!
Karlskrona = 
 # Requires translation!
Hudiksvall = 
 # Requires translation!
Örebro = 
 # Requires translation!
Umeå = 
 # Requires translation!
Karlstad = 
 # Requires translation!
Helsingborg = 
 # Requires translation!
Härnösand = 
 # Requires translation!
Vadstena = 
 # Requires translation!
Lund = 
 # Requires translation!
Västervik = 
 # Requires translation!
Enköping = 
 # Requires translation!
Skövde = 
 # Requires translation!
Eskilstuna = 
 # Requires translation!
Luleå = 
 # Requires translation!
Lidköping = 
 # Requires translation!
Södertälje = 
 # Requires translation!
Mariestad = 
 # Requires translation!
Östersund = 
 # Requires translation!
Borås = 
 # Requires translation!
Sundsvall = 
 # Requires translation!
Vimmerby = 
 # Requires translation!
Köping = 
 # Requires translation!
Mora = 
 # Requires translation!
Arboga = 
 # Requires translation!
Växjö = 
 # Requires translation!
Gränna = 
 # Requires translation!
Kiruna = 
 # Requires translation!
Borgholm = 
 # Requires translation!
Strängnäs = 
 # Requires translation!
Sveg = 
 # Requires translation!
Sweden = 
 # Requires translation!
Gain [amount] Influence with a [param] gift to a City-State = 
 # Requires translation!
When declaring friendship, both parties gain a [amount]% boost to great person generation = 

 # Requires translation!
Maria Theresa = 
 # Requires translation!
Shame that it has come this far. But ye wished it so. Next time, be so good, choose your words more wisely. = 
 # Requires translation!
What a fool ye are! Ye will end swiftly and miserably. = 
 # Requires translation!
The world is pitiful! There's no beauty in it, no wisdom. I am almost glad to go. = 
 # Requires translation!
The archduchess of Austria welcomes your Eminence to... Oh let's get this over with! I have a luncheon at four o'clock. = 
 # Requires translation!
I see you admire my new damask. Nobody should say that I am an unjust woman. Let's reach an agreement! = 
 # Requires translation!
Oh, it's ye! = 
 # Requires translation!
Diplomatic Marriage = 
 # Requires translation!
Noble and virtuous Queen Maria Theresa, Holy Roman Empress and sovereign of Austria, the people bow to your gracious will. Following the death of your father King Charles VI, you ascended the thone of Austria during a time of great instability, but the empty coffers and diminished military did litle to dissuade your ambitions. Faced with war almost immediately upon your succession to the thron, you managed to fend off your foes, and in naming your husband Francis Stephen co-ruler, assured your place as Empress of the Holy Roman Empire. During your reigh, you guided Austria on a new path of reform - strengthening the military, replenishing the treasury, and improving the educational system of the kingdom. = 
 # Requires translation!
Oh great queen, bold and dignified, the time has come for you to rise and guide the kingdom once again. Can you return your people to the height of prosperity and splendor? Will you build a civilization that stands the test of time? = 
 # Requires translation!
Vienna = 
 # Requires translation!
Salzburg = 
 # Requires translation!
Graz = 
 # Requires translation!
Linz = 
 # Requires translation!
Klagenfurt = 
 # Requires translation!
Bregenz = 
 # Requires translation!
Innsbruck = 
 # Requires translation!
Kitzbühel = 
 # Requires translation!
St. Pölten = 
 # Requires translation!
Eisenstadt = 
 # Requires translation!
Villach = 
 # Requires translation!
Zwettl = 
 # Requires translation!
Traun = 
 # Requires translation!
Wels = 
 # Requires translation!
Dornbirn = 
 # Requires translation!
Feldkirch = 
 # Requires translation!
Amstetten = 
 # Requires translation!
Bad Ischl = 
 # Requires translation!
Wolfsberg = 
 # Requires translation!
Kufstein = 
 # Requires translation!
Leoben = 
 # Requires translation!
Klosterneuburg = 
 # Requires translation!
Leonding = 
 # Requires translation!
Kapfenberg = 
 # Requires translation!
Hallein = 
 # Requires translation!
Bischofshofen = 
 # Requires translation!
Waidhofen = 
 # Requires translation!
Saalbach = 
 # Requires translation!
Lienz = 
 # Requires translation!
Steyr = 
 # Requires translation!
Austria = 
 # Requires translation!
Can spend Gold to annex or puppet a City-State that has been your ally for [amount] turns. = 

 # Requires translation!
Dido = 
 # Requires translation!
Tell me, do you all know how numerous my armies, elephants and the gdadons are? No? Today, you shall find out! = 
 # Requires translation!
Fate is against you. You earned the animosity of Carthage in your exploration. Your days are numbered. = 
 # Requires translation!
The fates became to hate me. This is it? You wouldn't destroy us so without their help. = 
 # Requires translation!
The Phoenicians welcome you to this most pleasant kingdom. I am Dido, the queen of Carthage and all that belongs to it. = 
 # Requires translation!
I just had the marvelous idea, and I think you'll appreciate it too. = 
 # Requires translation!
What is it now? = 
 # Requires translation!
Phoenician Heritage = 
 # Requires translation!
Blessings and salutations to you, revered Queen Dido, founder of the legendary kingdom of Carthage. Chronicled by the words of the great poet Virgil, your husband Acerbas was murdered at the hands of your own brother, King Pygmalion of Tyre, who subsequently claimed the treasures of Acerbas that were now rightfully yours. Fearing the lengths from which your brother would pursue this vast wealth, you and your compatriots sailed for new lands. Arriving on the shores of North Africa, you tricked the local king with the simple manipulation of an ox hide, laying out a vast expanse of territory for your new home, the future kingdom of Carthage. = 
 # Requires translation!
Clever and inquisitive Dido, the world longs for a leader who can provide a shelter from the coming storm, guided by brilliant intuition and cunning. Can you lead the people in the creation of a new kingdom to rival that of once mighty Carthage? Can you build a civilization that will stand the test of time? = 
 # Requires translation!
Carthage = 
 # Requires translation!
Utique = 
 # Requires translation!
Hippo Regius = 
 # Requires translation!
Gades = 
 # Requires translation!
Saguntum = 
 # Requires translation!
Carthago Nova = 
 # Requires translation!
Panormus = 
 # Requires translation!
Lilybaeum = 
 # Requires translation!
Hadrumetum = 
 # Requires translation!
Zama Regia = 
 # Requires translation!
Karalis = 
 # Requires translation!
Malaca = 
 # Requires translation!
Leptis Magna = 
 # Requires translation!
Hippo Diarrhytus = 
 # Requires translation!
Motya = 
 # Requires translation!
Sulci = 
 # Requires translation!
Leptis Parva = 
 # Requires translation!
Tharros = 
 # Requires translation!
Soluntum = 
 # Requires translation!
Lixus = 
 # Requires translation!
Oea = 
 # Requires translation!
Theveste = 
 # Requires translation!
Ibossim = 
 # Requires translation!
Thapsus = 
 # Requires translation!
Aleria = 
 # Requires translation!
Tingis = 
 # Requires translation!
Abyla = 
 # Requires translation!
Sabratha = 
 # Requires translation!
Rusadir = 
 # Requires translation!
Baecula = 
 # Requires translation!
Saldae = 
 # Requires translation!
Land units may cross [tileFilter] tiles after the first [unit] is earned = 
 # Requires translation!
Units ending their turn on [tileFilter] tiles take [amount] damage = 

 # Requires translation!
Theodora = 
 # Requires translation!
It is always a shame to destroy a thing of beauty. Happily, you are not one. = 
 # Requires translation!
Now darling, tantrums are most unbecoming. I shall have to teach you a lesson. = 
 # Requires translation!
Like a child playing with toys you are. My people will never love you, nor suffer this indignation gracefully. = 
 # Requires translation!
My, isn't this a pleasant surprise - what may I call you, oh mysterious stranger? I am Theodora, beloved of Byzantium. = 
 # Requires translation!
I have heard that you adept at certain kinds of ... interactions. Show me. = 
 # Requires translation!
Hello again. = 
 # Requires translation!
Patriarchate of Constantinople = 
 # Requires translation!
All hail the most magnificent and magnanimous Empress Theodora, beloved of Byzantium and of Rome! From the lowly ranks of actress and courtesan you became the most powerful woman in the Roman Empire, consort to Justinian I. Starting in the late 520's AD, you joined your husband in a series of important spiritual and legal reforms, creating many laws which elevated the status of and promoted equal treatment of women in the empire. You also aided in the restoration and construction of many aqueducts, bridges, and churches across Constantinople, culminating in the creation of the Hagia Sophia, one of the most splendid architectural wonders of the world. = 
 # Requires translation!
Beautiful Empress, Byzantium is in need of your wisdom and strength - her people are lost without your light to lead them. The Byzantine Empire may have fallen once, but its spirit is still intact waiting to be reborn anew. Can you return Byzantium to the heights of glory it once enjoyed? Can you create a civilization to stand the test of time? = 
 # Requires translation!
Constantinople = 
 # Requires translation!
Adrianople = 
 # Requires translation!
Nicaea = 
 # Requires translation!
Antioch = 
 # Requires translation!
Varna = 
 # Requires translation!
Ohrid = 
 # Requires translation!
Nicomedia = 
 # Requires translation!
Trebizond = 
 # Requires translation!
Cherson = 
 # Requires translation!
Sardica = 
 # Requires translation!
Ani = 
 # Requires translation!
Dyrrachium = 
 # Requires translation!
Edessa = 
 # Requires translation!
Chalcedon = 
 # Requires translation!
Naissus = 
 # Requires translation!
Bari = 
 # Requires translation!
Iconium = 
 # Requires translation!
Prilep = 
 # Requires translation!
Samosata = 
 # Requires translation!
Kars = 
 # Requires translation!
Theodosiopolis = 
 # Requires translation!
Tyana = 
 # Requires translation!
Gaza = 
 # Requires translation!
Kerkyra = 
 # Requires translation!
Phoenice = 
 # Requires translation!
Selymbria = 
 # Requires translation!
Sillyon = 
 # Requires translation!
Chrysopolis = 
 # Requires translation!
Vodena = 
 # Requires translation!
Traianoupoli = 
 # Requires translation!
Constantia = 
 # Requires translation!
Patra = 
 # Requires translation!
Korinthos = 
 # Requires translation!
Byzantium = 
 # Requires translation!
May choose [amount] additional belief(s) of any type when [foundingOrEnhancing] a religion = 

 # Requires translation!
Boudicca = 
 # Requires translation!
You shall stain this land no longer with your vileness! To arms, my countrymen. We ride to war! = 
 # Requires translation!
Traitorous man! The Celtic peoples will not stand for such wanton abuse and slander - I shall have your balls! = 
 # Requires translation!
Vile ruler, know you have won this war in name alone. Your cities lie buried and your troops defeated. I have my own victory. = 
 # Requires translation!
I am Boudicca, Queen of the Celts. Let no-one underestimate me! = 
 # Requires translation!
Let us join our forces together and reap the rewards. = 
 # Requires translation!
God has given good to you. = 
 # Requires translation!
Druidic Lore = 
 # Requires translation!
Eternal glory and praise for you, fierce and vengeful Warrior Queen! In a time dominated by men, you not only secured your throne and sovereign rule, but also successfully defied the power of the Roman Empire. After suffering terrible punishment and humiliation at the hand of the Roman invaders, you rallied your people in a bloody and terrifying revolt. Legions fell under your chariot wheels and the city of London burned. While in the end the Romans retained ownership of the isles, you alone made Nero consider withdrawing all troops and leaving Britain forever. = 
 # Requires translation!
Oh sleeping lioness, your people desire that you rise and lead them again in the calling that is your namesake. Will you meet their challenge on the open field and lead the Celts to everlasting victory? Will you restore your lands and build an empire to stand the test of time? = 
 # Requires translation!
Cardiff = 
 # Requires translation!
Truro = 
 # Requires translation!
Douglas = 
 # Requires translation!
Glasgow = 
 # Requires translation!
Cork = 
 # Requires translation!
Aberystwyth = 
 # Requires translation!
Penzance = 
 # Requires translation!
Ramsey = 
 # Requires translation!
Inverness = 
 # Requires translation!
Limerick = 
 # Requires translation!
Swansea = 
 # Requires translation!
St. Ives = 
 # Requires translation!
Peel = 
 # Requires translation!
Aberdeen = 
 # Requires translation!
Belfast = 
 # Requires translation!
Caernarfon = 
 # Requires translation!
Newquay = 
 # Requires translation!
Saint-Nazaire = 
 # Requires translation!
Castletown = 
 # Requires translation!
Stirling = 
 # Requires translation!
Galway = 
 # Requires translation!
Conwy = 
 # Requires translation!
St. Austell = 
 # Requires translation!
Saint-Malo = 
 # Requires translation!
Onchan = 
 # Requires translation!
Dundee = 
 # Requires translation!
Londonderry = 
 # Requires translation!
Llanfairpwllgwyngyll = 
 # Requires translation!
Falmouth = 
 # Requires translation!
Lorient = 
 # Requires translation!
Celts = 

 # Requires translation!
Haile Selassie = 
 # Requires translation!
I have tried all other avenues, but yet you persist in this madness. I hope, for your sake, your end is swift. = 
 # Requires translation!
It is silence that allows evil to triumph. We will not stand mute and allow you to continue on this mad quest unchecked. = 
 # Requires translation!
God and history will remember your actions this day. I hope you are ready for your impending judgment. = 
 # Requires translation!
A thousand welcomes to our fair nation. I am Selassie, the Ras Tafari Makonnen and Emperor of Ethiopia, your humble servant. = 
 # Requires translation!
I request that you consider this offer between our two peoples. I believe it will do us both good. = 
 # Requires translation!
Spirit of Adwa = 
 # Requires translation!
Blessings be upon you, honorable and righteous Emperor of Ethiopia, Haile Selassie. Your legacy as one of Ethiopia's greatest rulers, and as the spiritual leader to the Rastafarian movement, is outshone only by the influence you had on diplomacy and political cooperation throughout the world. In introducing Ethiopia's first written constitution, you planted the seeds of democracy that would take root over the coming years, and your infinitely wise grasp of global affairs secured Ethiopia's place as a charter member of the United Nations. Spearheading efforts to reform and modernize the nation during your reign, you changed the course of Ethiopian history forever = 
 # Requires translation!
Revered king, your composed demeanor once protected the people from the many conflicts that plague the nations of men, and the kingdom looks to you to assure peace once again. Will you lead the people with courage and authority, moving forward into a new age? Will you build a civilization that stands the test of time? = 
 # Requires translation!
Addis Ababa = 
 # Requires translation!
Harar = 
 # Requires translation!
Adwa = 
 # Requires translation!
Lalibela = 
 # Requires translation!
Gondar = 
 # Requires translation!
Axum = 
 # Requires translation!
Dire Dawa = 
 # Requires translation!
Bahir Dar = 
 # Requires translation!
Adama = 
 # Requires translation!
Mek'ele = 
 # Requires translation!
Awasa = 
 # Requires translation!
Jimma = 
 # Requires translation!
Jijiga = 
 # Requires translation!
Dessie = 
 # Requires translation!
Debre Berhan = 
 # Requires translation!
Shashamane = 
 # Requires translation!
Debre Zeyit = 
 # Requires translation!
Sodo = 
 # Requires translation!
Hosaena = 
 # Requires translation!
Nekemte = 
 # Requires translation!
Asella = 
 # Requires translation!
Dila = 
 # Requires translation!
Adigrat = 
 # Requires translation!
Debre Markos = 
 # Requires translation!
Kombolcha = 
 # Requires translation!
Debre Tabor = 
 # Requires translation!
Sebeta = 
 # Requires translation!
Shire = 
 # Requires translation!
Ambo = 
 # Requires translation!
Negele Arsi = 
 # Requires translation!
Gambela = 
 # Requires translation!
Ziway = 
 # Requires translation!
Weldiya = 
 # Requires translation!
Ethiopia = 

 # Requires translation!
Pacal = 
 # Requires translation!
A sacrifice unlike all others must be made! = 
 # Requires translation!
Muahahahahahaha! = 
 # Requires translation!
Today comes a great searing pain. With you comes the path to the black storm. = 
 # Requires translation!
Greetings, wayward one. I am known as Pacal. = 
 # Requires translation!
Friend, I believe I may have found a way to save us all! Look, look and accept my offering! = 
 # Requires translation!
A fine day, it helps you. = 
 # Requires translation!
The Long Count = 
 # Requires translation!
Your people kneel before you, exalted King Pacal the Great, favored son of the gods and shield to the citizens of the Palenque domain. After years of strife at the hands of your neighboring rivals, you struck back at the enemies of your people, sacrificing their leaders in retribution for the insults dealt to your predecessors. The glory of Palenque was restored only by the guidance afforded by your wisdom, as you orchestrated vast reconstruction efforts within the city, creating some of the greatest monuments and architecture your people - and the world - have ever known. = 
 # Requires translation!
Illustrious King, your people once again look to you for leadership and counsel in the coming days. Will you channel the will of the gods and restore your once proud kingdom to its greatest heights? Will you build new monuments to forever enshrine the memories of your people? Can you build a civilization that will stand the test of time? = 
 # Requires translation!
Palenque = 
 # Requires translation!
Tikal = 
 # Requires translation!
Uxmal = 
 # Requires translation!
Tulum = 
 # Requires translation!
Copan = 
 # Requires translation!
Coba = 
 # Requires translation!
El Mirador = 
 # Requires translation!
Calakmul = 
 # Requires translation!
Edzna = 
 # Requires translation!
Lamanai = 
 # Requires translation!
Izapa = 
 # Requires translation!
Uaxactun = 
 # Requires translation!
Comalcalco = 
 # Requires translation!
Piedras Negras = 
 # Requires translation!
Cancuen = 
 # Requires translation!
Yaxha = 
 # Requires translation!
Quirigua = 
 # Requires translation!
Q'umarkaj = 
 # Requires translation!
Nakbe = 
 # Requires translation!
Cerros = 
 # Requires translation!
Xunantunich = 
 # Requires translation!
Takalik Abaj = 
 # Requires translation!
Cival = 
 # Requires translation!
San Bartolo = 
 # Requires translation!
Altar de Sacrificios = 
 # Requires translation!
Seibal = 
 # Requires translation!
Caracol = 
 # Requires translation!
Naranjo = 
 # Requires translation!
Dos Pilas = 
 # Requires translation!
Mayapan = 
 # Requires translation!
Ixinche = 
 # Requires translation!
Zaculeu = 
 # Requires translation!
Kabah = 
 # Requires translation!
The Maya = 
 # Requires translation!
Receive a free Great Person at the end of every [comment] (every 394 years), after researching [tech]. Each bonus person can only be chosen once. = 
 # Requires translation!
Once The Long Count activates, the year on the world screen displays as the traditional Mayan Long Count. = 


 # Requires translation!
I didn't want to do this. We declare war. = 
 # Requires translation!
I will fear no evil. For god is with me! = 
 # Requires translation!
Why have you forsaken us my lord? = 
 # Requires translation!
Bratislava = 

 # Requires translation!
We have wanted this for a LONG time. War it shall be. = 
 # Requires translation!
Very well, we will kick you back to the ancient era! = 
 # Requires translation!
This isn't how it is supposed to be! = 
 # Requires translation!
Cahokia = 

 # Requires translation!
By god's grace we will not allow these atrocities to occur any longer. We declare war! = 
 # Requires translation!
May god have mercy on your evil soul. = 
 # Requires translation!
I for one welcome our new conquer overlord! = 
 # Requires translation!
Jerusalem = 


#################### Lines from Policies from Civ V - Gods & Kings ####################

 # Requires translation!
Provides a [buildingName] in your first [amount] cities for free = 


 # Requires translation!
[amount]% Gold from Great Merchant trade missions = 


#################### Lines from Quests from Civ V - Gods & Kings ####################


#################### Lines from Religions from Civ V - Gods & Kings ####################


 # Requires translation!
Judaism = 


 # Requires translation!
Sikhism = 

 # Requires translation!
Taoism = 


#################### Lines from Ruins from Civ V - Gods & Kings ####################


 # Requires translation!
We have found holy symbols in the ruins, giving us a deeper understanding of religion! (+[param] Faith) = 
 # Requires translation!
discover holy symbols = 

 # Requires translation!
We have found an ancient prophecy in the ruins, greatly increasing our spiritual connection! (+[param] Faith) = 
 # Requires translation!
an ancient prophecy = 


#################### Lines from Specialists from Civ V - Gods & Kings ####################


#################### Lines from Techs from Civ V - Gods & Kings ####################


 # Requires translation!
'What is drama but life with the dull bits cut out.' - Alfred Hitchcock = 
 # Requires translation!
Drama and Poetry = 

 # Requires translation!
'The merchants and the traders have come; their profits are pre-ordained...' - Sri Guru Granth Sahib = 
 # Requires translation!
Guilds = 


 # Requires translation!
'Architecture begins where engineering ends.' - Walter Gropius = 
 # Requires translation!
Architecture = 

 # Requires translation!
'Industrialization based on machinery, already referred to as a characteristic of our age, is but one aspect of the revolution that is being wrought by technology.' - Emily Greene Balch = 
 # Requires translation!
Industrialization = 


 # Requires translation!
'Men, like bullets, go farthest when they are smoothest.' - Jean Paul = 
 # Requires translation!
Ballistics = 

 # Requires translation!
'The root of the evil is not the construction of new, more dreadful weapons. It is the spirit of conquest.' - Ludwig von Mises = 
 # Requires translation!
Combined Arms = 


 # Requires translation!
'The more we elaborate our means of communication, the less we communicate.' - J.B. Priestly = 
 # Requires translation!
Telecommunications = 
 # Requires translation!
'All men can see these tactics whereby I conquer, but what none can see is the strategy out of which victory is evolved.' - Sun Tzu = 
 # Requires translation!
Mobile Tactics = 


#################### Lines from Terrains from Civ V - Gods & Kings ####################


 # Requires translation!
Mount Kailash = 

 # Requires translation!
Mount Sinai = 

 # Requires translation!
Sri Pada = 

 # Requires translation!
Uluru = 


#################### Lines from TileImprovements from Civ V - Gods & Kings ####################


 # Requires translation!
Polder = 


#################### Lines from TileResources from Civ V - Gods & Kings ####################


 # Requires translation!
Salt = 


#################### Lines from UnitPromotions from Civ V - Gods & Kings ####################


#################### Lines from UnitTypes from Civ V - Gods & Kings ####################


#################### Lines from Units from Civ V - Gods & Kings ####################


 # Requires translation!
Atlatlist = 


 # Requires translation!
Quinquereme = 

 # Requires translation!
Dromon = 


 # Requires translation!
Horse Archer = 


 # Requires translation!
Battering Ram = 
 # Requires translation!
Can only attack [combatantFilter] units = 

 # Requires translation!
Pictish Warrior = 


 # Requires translation!
African Forest Elephant = 

 # Requires translation!
Cataphract = 


 # Requires translation!
Composite Bowman = 


 # Requires translation!
Galleass = 


 # Requires translation!
Privateer = 
 # Requires translation!
May capture killed [mapUnitFilter] units = 

 # Requires translation!
Sea Beggar = 


 # Requires translation!
Hakkapeliitta = 
 # Requires translation!
Transfer Movement to [unit] = 
 # Requires translation!
[amount]% Strength when stacked with [unit] = 


 # Requires translation!
Gatling Gun = 


 # Requires translation!
Carolean = 

 # Requires translation!
Mehal Sefari = 


 # Requires translation!
Hussar = 
 # Requires translation!
[amount]% to Flank Attack bonuses = 


 # Requires translation!
Great War Infantry = 


 # Requires translation!
Triplane = 

 # Requires translation!
Great War Bomber = 


 # Requires translation!
Machine Gun = 


 # Requires translation!
Landship = 


#################### Lines from Tutorials ####################

 # Requires translation!
Introduction = 
 # Requires translation!
Welcome to Unciv!\nBecause this is a complex game, there are basic tasks to help familiarize you with the game.\nThese are completely optional, and you're welcome to explore the game on your own! = 

 # Requires translation!
New Game = 
 # Requires translation!
Your first mission is to found your capital city.\nThis is actually an important task because your capital city will probably be your most prosperous.\nMany game bonuses apply only to your capital city and it will probably be the center of your empire. = 
 # Requires translation!
How do you know a spot is appropriate?\nThat’s not an easy question to answer, but looking for and building next to luxury resources is a good rule of thumb.\nLuxury resources are tiles that have things like gems, cotton, or silk (indicated by a smiley next to the resource icon)\nThese resources make your civilization happy. You should also keep an eye out for resources needed to build units, such as iron. Cities cannot be built within 3 tiles of existing cities, which is another thing to watch out for! = 
 # Requires translation!
However, cities don’t have a set area that they can work - more on that later!\nThis means you don’t have to settle cities right next to resources.\nLet’s say, for example, that you want access to some iron – but the resource is right next to a desert.\nYou don’t have to settle your city next to the desert. You can settle a few tiles away in more prosperous lands.\nYour city will grow and eventually gain access to the resource.\nYou only need to settle right next to resources if you need them immediately – \n   which might be the case now and then, but you’ll usually have the luxury of time. = 
 # Requires translation!
The first thing coming out of your city should be either a Scout or Warrior.\nI generally prefer the Warrior because it can be used for defense and because it can be upgraded\n  to the Swordsman unit later in the game for a relatively modest sum of gold.\nScouts can be effective, however, if you seem to be located in an area of dense forest and hills.\nScouts don’t suffer a movement penalty in this terrain.\nIf you’re a veteran of the 4x strategy genre your first Warrior or Scout will be followed by a Settler.\nFast expanding is absolutely critical in most games of this type. = 

 # Requires translation!
In your first couple of turns, you will have very little options, but as your civilization grows, so do the number of things requiring your attention. = 

 # Requires translation!
Culture and Policies = 
 # Requires translation!
Each turn, the culture you gain from all your cities is added to your Civilization's culture.\nWhen you have enough culture, you may pick a Social Policy, each one giving you a certain bonus. = 
 # Requires translation!
The policies are organized into branches, with each branch providing a bonus ability when all policies in the branch have been adopted. = 
 # Requires translation!
With each policy adopted, and with each city built,\n  the cost of adopting another policy rises - so choose wisely! = 

 # Requires translation!
City Expansion = 
 # Requires translation!
Once a city has gathered enough Culture, it will expand into a neighboring tile.\nYou have no control over the tile it will expand into, but tiles with resources and higher yields are prioritized. = 
 # Requires translation!
Each additional tile will require more culture, but generally your first cities will eventually expand to a wide tile range. = 
 # Requires translation!
Although your city will keep expanding forever, your citizens can only work 3 tiles away from city center.\nThis should be taken into account when placing new cities. = 

 # Requires translation!
As cities grow in size and influence, you have to deal with a happiness mechanic that is no longer tied to each individual city.\nInstead, your entire empire shares the same level of satisfaction.\nAs your cities grow in population you’ll find that it is more and more difficult to keep your empire happy. = 
 # Requires translation!
In addition, you can’t even build any city improvements that increase happiness until you’ve done the appropriate research.\nIf your empire’s happiness ever goes below zero the growth rate of your cities will be hurt.\nIf your empire becomes severely unhappy (as indicated by the smiley-face icon at the top of the interface)\n  your armies will have a big penalty slapped on to their overall combat effectiveness. = 
 # Requires translation!
This means that it is very difficult to expand quickly in Unciv.\nIt isn’t impossible, but as a new player you probably shouldn't do it.\nSo what should you do? Chill out, scout, and improve the land that you do have by building Workers.\nOnly build new cities once you have found a spot that you believe is appropriate. = 

 # Requires translation!
Unhappiness = 
 # Requires translation!
It seems that your citizens are unhappy!\nWhile unhappy, your civilization will suffer many detrimental effects, increasing in severity as unhappiness gets higher. = 
 # Requires translation!
Unhappiness has two main causes: Population and cities.\n  Each city causes 3 unhappiness, and each population, 1 = 
 # Requires translation!
There are 2 main ways to combat unhappiness:\n  by building happiness buildings for your population\n  or by having improved luxury resources within your borders. = 

 # Requires translation!
You have entered a Golden Age!\nGolden age points are accumulated each turn by the total happiness \n  of your civilization\nWhen in a golden age, culture and production generation increases +20%,\n  and every tile already providing at least one gold will provide an extra gold. = 

 # Requires translation!
Roads and Railroads = 
 # Requires translation!
Connecting your cities to the capital by roads\n  will generate gold via the trade route.\nNote that each road costs 1 gold Maintenance per turn, and each Railroad costs 2 gold,\n  so it may be more economical to wait until the cities grow! = 

 # Requires translation!
Victory Types = 
 # Requires translation!
Once you’ve settled your first two or three cities you’re probably 100 to 150 turns into the game.\nNow is a good time to start thinking about how, exactly, you want to win – if you haven’t already. = 
 # Requires translation!
There are four ways to win in Unciv. They are:\n - Cultural Victory: Complete 5 Social Policy Trees and build the Utopia Project\n - Domination Victory: Survive as the last civilization\n - Science Victory: Be the first to construct a spaceship to Alpha Centauri\n - Diplomatic Victory: Build the United Nations and win the vote = 
 # Requires translation!
So to sum it up, these are the basics of Unciv – Found a prosperous first city, expand slowly to manage happiness, and set yourself up for the victory condition you wish to pursue.\nObviously, there is much more to it than that, but it is important not to jump into the deep end before you know how to swim. = 

 # Requires translation!
Enemy City = 
 # Requires translation!
Cities can be conquered by reducing their health to 1, and entering the city with a melee unit.\nSince cities heal each turn, it is best to attack with ranged units and use your melee units to defend them until the city has been defeated! = 

 # Requires translation!
Luxury Resource = 
 # Requires translation!
Luxury resources within your domain and with their specific improvement are connected to your trade network.\nEach unique Luxury resource you have adds 5 happiness to your civilization, but extra resources of the same type don't add anything, so use them for trading with other civilizations! = 

 # Requires translation!
Strategic Resource = 
 # Requires translation!
Strategic resources within your domain and with their specific improvement are connected to your trade network.\nStrategic resources allow you to train units and construct buildings that require those specific resources, for example the Horseman requires Horses. = 
 # Requires translation!
Unlike Luxury Resources, each Strategic Resource on the map provides more than one of that resource.\nThe top bar keeps count of how many unused strategic resources you own.\nA full drilldown of resources is available in the Resources tab in the Overview screen. = 

 # Requires translation!
The city can no longer put up any resistance!\nHowever, to conquer it, you must enter the city with a melee unit = 

 # Requires translation!
After Conquering = 
 # Requires translation!
When conquering a city, you can choose to liberate, annex, puppet, or raze the city. = 
 # Requires translation!
\nLiberating the city will return it to its original owner, giving you a massive diplomatic boost with them!\n\nAnnexing the city will give you full control over it, but also increase the citizens' unhappiness to 2x!\nThis can be mitigated by building a courthouse in the city, returning the citizen's unhappiness to normal.\n\nPuppeting the city will mean that you have no control on the city's production.\nThe city will not increase your tech or policy cost, but its citizens will generate 1.5x the regular unhappiness.\nA puppeted city can be annexed at any time, but annexed cities cannot be returned to a puppeted state!\n\nRazing the city will lower its population by 1 each turn until the city is destroyed!\nYou cannot raze a city that is either the starting capital of a civilization or the holy city of a religion. = 

 # Requires translation!
You have encountered a barbarian unit!\nBarbarians attack everyone indiscriminately, so don't let your \n  civilian units go near them, and be careful of your scout! = 

 # Requires translation!
You have encountered another civilization!\nOther civilizations start out peaceful, and you can trade with them,\n  but they may choose to declare war on you later on = 

 # Requires translation!
Once you have completed the Apollo Program, you can start constructing spaceship parts in your cities\n (with the relevant technologies) to win a Scientific Victory! = 

 # Requires translation!
Injured Units = 
 # Requires translation!
Injured units deal less damage, but recover after turns that they have been inactive.\nUnits heal 5 health per turn in enemy territory, 10 in neutral land,\n  15 inside your territory and 20 in your cities. = 

 # Requires translation!
Workers = 
 # Requires translation!
Workers are vital to your cities' growth, since only they can construct improvements on tiles.\nImprovements raise the yield of your tiles, allowing your city to produce more and grow faster while working the same amount of tiles! = 

 # Requires translation!
Siege Units = 
 # Requires translation!
Siege units are extremely powerful against cities, but need to be Set Up before they can attack.\nOnce your siege unit is set up, it can attack from the current tile,\n  but once moved to another tile, it will need to be set up again. = 

 # Requires translation!
Embarking = 
 # Requires translation!
Once a certain tech is researched, your land units can embark, allowing them to traverse water tiles.\nEntering or leaving water takes the entire turn.\nUnits are defenseless while embarked, so be careful! = 

 # Requires translation!
Idle Units = 
 # Requires translation!
If you don't want to move a unit this turn, you can skip it by clicking 'Next unit' again.\nIf you won't be moving it for a while, you can have the unit enter Fortify or Sleep mode - \n  units in Fortify or Sleep are not considered idle units.\nIf you want to disable the 'Next unit' feature entirely, you can toggle it in Menu -> Check for idle units. = 

 # Requires translation!
Contact Me = 
 # Requires translation!
Hi there! If you've played this far, you've probably seen that the game is currently incomplete.\n UnCiv is meant to be open-source and free, forever.\n That means no ads or any other nonsense. = 
 # Requires translation!
What motivates me to keep working on it, \n  besides the fact I think it's amazingly cool that I can,\n  is the support from the players - you guys are the best! = 
 # Requires translation!
Every rating and review that I get puts a smile on my face =)\n  So contact me! Send me an email, review, Github issue\n  or mail pigeon, and let's figure out how to make the game \n  even more awesome!\n(Contact info is in the Play Store) = 

 # Requires translation!
Pillaging = 
 # Requires translation!
Military units can pillage improvements, which heals them 25 health and ruins the improvement.\nThe tile can still be worked, but advantages from the improvement - stat bonuses and resources - will be lost.\nWorkers can repair these improvements, which takes less time than building the improvement from scratch. = 

 # Requires translation!
Experience = 
 # Requires translation!
Units that enter combat gain experience, which can then be used on promotions for that unit.\nUnits gain more experience when in Melee combat than Ranged, and more when attacking than when defending. = 
 # Requires translation!
Units can only gain up to 30 XP from Barbarian units - meaning up to 2 promotions. After that, Barbarian units will provide no experience. = 

 # Requires translation!
Combat = 
 # Requires translation!
Unit and cities are worn down by combat, which is affected by a number of different values.\nEach unit has a certain 'base' combat value, which can be improved by certain conditions, promotions and locations. = 
 # Requires translation!
Units use the 'Strength' value as the base combat value when melee attacking and when defending.\nWhen using a ranged attack, they will the use the 'Ranged Strength' value instead. = 
 # Requires translation!
Ranged attacks can be done from a distance, dependent on the 'Range' value of the unit.\nWhile melee attacks allow the defender to damage the attacker in retaliation, ranged attacks do not. = 

 # Requires translation!
Research Agreements = 
 # Requires translation!
In research agreements, you and another civilization decide to jointly research technology.\nAt the end of the agreement, you will both receive a 'lump sum' of Science, which will go towards one of your unresearched technologies. = 
 # Requires translation!
The amount of ⍾Science you receive at the end is dependent on the ⍾Science generated by your cities and the other civilization's cities during the agreement - the more, the better! = 

 # Requires translation!
Not all nations are contending with you for victory.\nCity-States are nations that can't win, don't conquer other cities and can't be traded with. = 
 # Requires translation!
Instead, diplomatic relations with City-States are determined by Influence - a meter of 'how much the City-State likes you'.\nInfluence can be increased by attacking their enemies, liberating their city, and giving them sums of gold. = 
 # Requires translation!
Certain bonuses are given when you are at above 30 influence.\nWhen you have above 60 Influence, and you have the highest influence with them of all civilizations, you are considered their 'Ally', and gain further bonuses and access to the Luxury and Strategic resources in their lands. = 

 # Requires translation!
Great People = 
 # Requires translation!
Certain buildings, and specialists in cities, generate Great Person points per turn.\nThere are several types of Great People, and their points accumulate separately.\nThe number of points per turn and accumulated points can be viewed in the Overview screen. = 
 # Requires translation!
Once enough points have been accumulated, a Great Person of that type will be created!\nEach Great Person can construct a certain Great Improvement which gives large yields over time, or immediately consumed to provide a certain bonus now. = 
 # Requires translation!
Great Improvements also provide any strategic resources that are under them, so you don't need to worry if resources are revealed underneath your improvements! = 

 # Requires translation!
Removing Terrain Features = 
 # Requires translation!
Certain tiles have terrain features - like Flood plains or Forests -  on top of them. Some of these layers, like Jungle, Marsh and Forest, can be removed by workers.\nRemoving the terrain feature does not remove any resources in the tile, and is usually required in order to add improvements exploiting those resources. = 

 # Requires translation!
Natural Wonders, such as the Mt. Fuji, the Rock of Gibraltar and the Great Barrier Reef, are unique, impassable terrain features, masterpieces of mother Nature, which possess exceptional qualities that make them very different from the average terrain.\nThey benefit by giving you large sums of Culture, Science, Gold or Production if worked by your Cities, which is why you might need to bring them under your empire as soon as possible. = 

 # Requires translation!
Keyboard = 
 # Requires translation!
If you have a keyboard, some shortcut keys become available. Unit command or improvement picker keys, for example, are shown directly in their corresponding buttons. = 
 # Requires translation!
On the world screen the hotkeys are as follows: = 
 # Requires translation!
Space or 'N' - Next unit or turn\n'E' - Empire overview (last viewed page)\n'+', '-' - Zoom in / out\nHome - center on capital or open its city screen if already centered = 
 # Requires translation!
F1 - Open Civilopedia\nF2 - Empire overview Trades\nF3 - Empire overview Units\nF4 - Empire overview Diplomacy\nF5 - Social policies\nF6 - Technologies\nF7 - Empire overview Cities\nF8 - Victory Progress\nF9 - Empire overview Stats\nF10 - Empire overview Resources\nF11 - Quicksave\nF12 - Quickload = 
 # Requires translation!
Ctrl-R - Toggle tile resource display\nCtrl-Y - Toggle tile yield display\nCtrl-O - Game options\nCtrl-S - Save game\nCtrl-L - Load game = 

 # Requires translation!
World Screen = 
 # Requires translation!
This is where you spend most of your time playing Unciv. See the world, control your units, access other screens from here. = 
 # Requires translation!
①: The menu button - civilopedia, save, load, options... = 
 # Requires translation!
②: The player/nation whose turn it is - click for diplomacy overview. = 
 # Requires translation!
③: The Technology Button - shows the tech tree which allows viewing or researching technologies. = 
 # Requires translation!
④: The Social Policies Button - shows enacted and selectable policies, and with enough culture points you can enact new ones. = 
 # Requires translation!
⑤: The Diplomacy Button - shows the diplomacy manager where you can talk to other civilizations. = 
 # Requires translation!
⑥: Unit Action Buttons - while a unit is selected its possible actions appear here. = 
 # Requires translation!
⑦: The unit/city info pane - shows information about a selected unit or city. = 
 # Requires translation!
⑧: The name (and unit icon) of the selected unit or city, with current health if wounded. Clicking a unit name or icon will open its civilopedia entry. = 
 # Requires translation!
⑨: The arrow buttons allow jumping to the next/previous unit. = 
 # Requires translation!
⑩: For a selected unit, its promotions appear here, and clicking leads to the promotions screen for that unit. = 
 # Requires translation!
⑪: Remaining/per turn movement points, strength and experience / XP needed for promotion. For cities, you get its combat strength. = 
 # Requires translation!
⑫: This button closes the selected unit/city info pane. = 
 # Requires translation!
⑬: This pane appears when you order a unit to attack an enemy. On top are attacker and defender with their respective base strengths. = 
 # Requires translation!
⑭: Below that are strength bonuses or penalties and health bars projecting before / after the attack. = 
 # Requires translation!
⑮: The Attack Button - let blood flow! = 
 # Requires translation!
⑯: The minimap shows an overview over the world, with known cities, terrain and fog of war. Clicking will position the main map. = 
 # Requires translation!
⑰: To the side of the minimap are display feature toggling buttons - tile yield, worked indicator, show/hide resources. These mirror setting on the options screen and are hidden if you deactivate the minimap. = 
 # Requires translation!
⑱: Tile information for the selected hex - current or potential yield, terrain, effects, present units, city located there and such. Where appropriate, clicking a line opens the corresponding civilopedia entry. = 
 # Requires translation!
⑲: Notifications - what happened during the last 'next turn' phase. Some are clickable to show a relevant place on the map, some even show several when you click repeatedly. = 
 # Requires translation!
⑳: The Next Turn Button - unless there are things to do, in which case the label changes to 'next unit', 'pick policy' and so on. = 
 # Requires translation!
ⓐ: The overview button leads to the empire overview screen with various tabs (the last one viewed is remembered) holding vital information about the state of your civilization in the world. = 
 # Requires translation!
ⓑ: The ♪Culture icon shows accumulated ♪Culture and ♪Culture needed for the next policy - in this case, the exclamation mark tells us a next policy can be enacted. Clicking is another way to the policies manager. = 
 # Requires translation!
ⓒ: Your known strategic resources are displayed here with the available (usage already deducted) number - click to go to the resources overview screen. = 
 # Requires translation!
ⓓ: Happiness/unhappiness balance and either golden age with turns left or accumulated happiness with amount needed for a golden age is shown next to the smiley. Clicking also leads to the resources overview screen as luxury resources are a way to improve happiness. = 
 # Requires translation!
ⓔ: The ⍾Science icon shows the number of ⍾Science points produced per turn. Clicking leads to the technology tree. = 
 # Requires translation!
ⓕ: Number of turns played with translation into calendar years. Click to see the victory overview. = 
 # Requires translation!
ⓖ: The number of gold coins in your treasury and income. Clicks lead to the Stats overview screen. = 
 # Requires translation!
ⓧ: In the center of all this - the world map! Here, the "X" marks a spot outside the map. Yes, unless the wrap option was used, Unciv worlds are flat. Don't worry, your ships won't fall off the edge. = 
 # Requires translation!
ⓨ: By the way, here's how an empire border looks like - it's in the national colours of the nation owning the territory. = 
 # Requires translation!
ⓩ: And this is the red targeting circle that led to the attack pane back under ⑬. = 
 # Requires translation!
What you don't see: The phone/tablet's back button will pop the question whether you wish to leave Unciv and go back to Real Life. On desktop versions, you can use the ESC key. = 

 # Requires translation!
After building a shrine, your civilization will start generating ☮Faith. = 
 # Requires translation!
When enough ☮Faith has been generated, you will be able to found a pantheon. = 
 # Requires translation!
A pantheon will provide a small bonus for your civilization that will apply to all your cities. = 
 # Requires translation!
Each civilization can only choose a single pantheon belief, and each pantheon can only be chosen once. = 
 # Requires translation!
Generating more ☮Faith will allow you to found a religion. = 

 # Requires translation!
Keep generating ☮Faith, and eventually a great prophet will be born in one of your cities. = 
 # Requires translation!
This great prophet can be used for multiple things: Constructing a holy site, founding a religion and spreading your religion. = 
 # Requires translation!
When founding your religion, you may choose another two beliefs. The founder belief will only apply to you, while the follower belief will apply to all cities following your religion. = 
 # Requires translation!
Additionally, the city where you used your great prophet will become the holy city of that religion. = 
 # Requires translation!
Once you have founded a religion, great prophets will keep being born every so often, though the amount of Faith☮ you have to save up will be higher. = 
 # Requires translation!
One of these great prophets can then be used to enhance your religion. = 
 # Requires translation!
This will allow you to choose another follower belief, as well as an enhancer belief, that only applies to you. = 
 # Requires translation!
Do take care founding a religion soon, only about half the players in the game are able to found a religion! = 

 # Requires translation!
Beliefs = 
 # Requires translation!
There are four types of beliefs: Pantheon, Founder, Follower and Enhancer beliefs. = 
 # Requires translation!
Pantheon and Follower beliefs apply to each city following your religion, while Founder and Enhancer beliefs only apply to the founder of a religion. = 

 # Requires translation!
Religion inside cities = 
 # Requires translation!
When founding a city, it won't follow a religion immediately. = 
 # Requires translation!
The religion a city follows depends on the total pressure each religion has within the city. = 
 # Requires translation!
Followers are allocated in the same proportions as these pressures, and these followers can be viewed in the city screen. = 
 # Requires translation!
Based on this, you can get a feel for which religions have a lot of pressure built up in the city, and which have almost none. = 
 # Requires translation!
The city follows a religion if a majority of its population follows that religion, and will only then receive the effects of Follower and Pantheon beliefs of that religion. = 

 # Requires translation!
Spreading Religion = 
 # Requires translation!
Spreading religion happens naturally, but can be sped up using missionaries or great prophets. = 
 # Requires translation!
Missionaries can be bought in cities following a major religion, and will take the religion of that city. = 
 # Requires translation!
So do take care where you are buying them! If another civilization has converted one of your cities to their religion, missionaries bought there will follow their religion. = 
 # Requires translation!
Great prophets always have your religion when they appear, even if they are bought in cities following other religions, but captured great prophets do retain their original religion. = 
 # Requires translation!
Both great prophets and missionaries are able to spread religion to cities when they are inside its borders, even cities of other civilizations. = 
 # Requires translation!
These two units can even enter tiles of civilizations with whom you don't have an open borders agreement! = 
 # Requires translation!
But do take care, missionaries will lose 250 religious strength each turn they end while in foreign lands. = 
 # Requires translation!
This diminishes their effectiveness when spreading religion, and if their religious strength ever reaches 0, they have lost their faith and disappear. = 
 # Requires translation!
When you do spread your religion, the religious strength of the unit is added as pressure for that religion. = 
 # Requires translation!
Cities also passively add pressure of their majority religion to nearby cities. = 
 # Requires translation!
Each city provides +6 pressure per turn to all cities within 10 tiles, though the exact amount of pressure depends on the game speed. = 
 # Requires translation!
This pressure can also be seen in the city screen, and gives you an idea of how religions in your cities will evolve if you don't do anything. = 
 # Requires translation!
Holy cities also provide +30 pressure of the religion founded there to themselves, making it very difficult to effectively convert a holy city. = 
 # Requires translation!
Lastly, before founding a religion, new cities you settle will start with 200 pressure for your pantheon. = 
 # Requires translation!
This way, all your cities will starting following your pantheon as long as you haven't founded a religion yet. = 

 # Requires translation!
Inquisitors = 
 # Requires translation!
Inquisitors are the last religious unit, and their strength is removing other religions. = 
 # Requires translation!
They can remove all other religions from one of your own cities, removing any pressures built up. = 
 # Requires translation!
Great prophets also have this ability, and remove all other religions in the city when spreading their religion. = 
 # Requires translation!
Often this results in the city immediately converting to their religion = 
 # Requires translation!
Additionally, when an inquisitor is stationed in or directly next to a city center, units of other religions cannot spread their faith there, though natural spread is uneffected. = 

 # Requires translation!
Maya Long Count calendar cycle = 
 # Requires translation!
The Mayan unique ability, 'The Long Count', comes with a side effect: = 
 # Requires translation!
Once active, the game's year display will use mayan notation. = 
 # Requires translation!
The Maya measured time in days from what we would call 11th of August, 3114 BCE. A day is called K'in, 20 days are a Winal, 18 Winals are a Tun, 20 Tuns are a K'atun, 20 K'atuns are a B'ak'tun, 20 B'ak'tuns a Piktun, and so on. = 
 # Requires translation!
Unciv only displays ය B'ak'tuns, ඹ K'atuns and ම Tuns (from left to right) since that is enough to approximate gregorian calendar years. The Maya numerals are pretty obvious to understand. Have fun deciphering them! = 

 # Requires translation!
Your cities will periodically demand different luxury goods to satisfy their desire for new things in life. = 
 # Requires translation!
If you manage to acquire the demanded luxury by trade, expansion, or conquest, the city will celebrate We Love The King Day for 20 turns. = 
 # Requires translation!
During the We Love The King Day, the city will grow 25% faster. = 
 # Requires translation!
This means exploration and trade is important to grow your cities! = 


#################### Lines from Unique Types #######################

 # Requires translation!
Nullifies [stat] [cityFilter] = 
 # Requires translation!
Nullifies Growth [cityFilter] = 
 # Requires translation!
Provides [stats] per turn = 
 # Requires translation!
Provides [stats] [cityFilter] per turn = 
 # Requires translation!
Provides [amount] Happiness = 
 # Requires translation!
Provides military units every ≈[amount] turns = 
 # Requires translation!
Provides a unique luxury = 
 # Requires translation!
Cannot build [baseUnitFilter] units = 
 # Requires translation!
[amount]% Great Person generation [cityFilter] = 
 # Requires translation!
May choose [amount] additional [beliefType] beliefs when [foundingOrEnhancing] a religion = 
 # Requires translation!
May buy [buildingFilter] buildings for [amount] [stat] [cityFilter] at an increasing price ([amount2]) = 
 # Requires translation!
May buy [baseUnitFilter] units for [amount] [stat] [cityFilter] = 
 # Requires translation!
May buy [buildingFilter] buildings for [amount] [stat] [cityFilter] = 
 # Requires translation!
May buy [baseUnitFilter] units with [stat] [cityFilter] = 
 # Requires translation!
May buy [buildingFilter] buildings with [stat] for [amount] times their normal Production cost = 
 # Requires translation!
[stat] cost of purchasing [buildingFilter] buildings [amount]% = 
 # Requires translation!
Notified of new Barbarian encampments = 
 # Requires translation!
Triggers victory = 
 # Requires translation!
[amount] Unit Supply = 
 # Requires translation!
[amount] Unit Supply per [amount2] population [cityFilter] = 
 # Requires translation!
[amount] Unit Supply per city = 
 # Requires translation!
Rebel units may spawn = 
 # Requires translation!
Can be purchased for [amount] [stat] [cityFilter] = 
 # Requires translation!
Requires a [buildingName] in at least [amount] cities = 
 # Requires translation!
Must not be next to [terrainFilter] = 
 # Requires translation!
No defensive terrain penalty = 
 # Requires translation!
Upon capturing a city, receive [amount] times its [stat] production as [plunderableStat] immediately = 
 # Requires translation!
[amount] XP gained from combat = 
 # Requires translation!
when at war = 
 # Requires translation!
when not at war = 
 # Requires translation!
during a Golden Age = 
 # Requires translation!
with [resource] = 
 # Requires translation!
while the empire is happy = 
 # Requires translation!
when between [amount] and [amount2] Happiness = 
 # Requires translation!
when below [amount] Happiness = 
 # Requires translation!
during the [era] = 
 # Requires translation!
before the [era] = 
 # Requires translation!
starting from the [era] = 
 # Requires translation!
if no other Civilization has researched this = 
 # Requires translation!
after discovering [tech] = 
 # Requires translation!
before discovering [tech] = 
 # Requires translation!
after adopting [policy] = 
 # Requires translation!
before adopting [policy] = 
 # Requires translation!
for [amount] turns = 
 # Requires translation!
<<<<<<< HEAD
by consuming this unit = 
=======
in cities with a [buildingFilter] = 
 # Requires translation!
in cities without a [buildingFilter] = 
>>>>>>> 22466a9d
 # Requires translation!
if this city has at least [amount] specialists = 
 # Requires translation!
in cities where this religion has at least [amount] followers = 
 # Requires translation!
with a garrison = 
 # Requires translation!
for [mapUnitFilter] units = 
 # Requires translation!
for units with [promotion] = 
 # Requires translation!
for units without [promotion] = 
 # Requires translation!
vs cities = 
 # Requires translation!
vs [mapUnitFilter] units = 
 # Requires translation!
when fighting units from a Civilization with more Cities than you = 
 # Requires translation!
when attacking = 
 # Requires translation!
when defending = 
 # Requires translation!
when fighting in [tileFilter] tiles = 
 # Requires translation!
on foreign continents = 
 # Requires translation!
when adjacent to a [mapUnitFilter] unit = 
 # Requires translation!
when above [amount] HP = 
 # Requires translation!
when below [amount] HP = 
 # Requires translation!
with [amount] to [amount2] neighboring [tileFilter] tiles = 
 # Requires translation!
with [amount] to [amount2] neighboring [tileFilter] [tileFilter2] tiles = 
 # Requires translation!
in [tileFilter] tiles = 
 # Requires translation!
in [tileFilter] [tileFilter2] tiles = 
 # Requires translation!
in tiles without [tileFilter] = 
 # Requires translation!
on water maps = 
 # Requires translation!
in [regionType] Regions = 
 # Requires translation!
in all except [regionType] Regions = 
 # Requires translation!
Free [baseUnitFilter] found in the ruins = 
 # Requires translation!
[amount] Free Social Policies = 
 # Requires translation!
[amount] population in a random city = 
 # Requires translation!
[amount] free random researchable Tech(s) from the [era] = 
 # Requires translation!
Gain [amount] [stat] = 
 # Requires translation!
Gain [amount]-[amount2] [stat] = 
 # Requires translation!
Gain enough Faith for a Pantheon = 
 # Requires translation!
Gain enough Faith for [amount]% of a Great Prophet = 
 # Requires translation!
Reveal up to [amount/'all'] [tileFilter] within a [amount] tile radius = 
 # Requires translation!
From a randomly chosen tile [amount] tiles away from the ruins, reveal tiles up to [amount2] tiles away with [amount3]% chance = 
 # Requires translation!
This Unit gains [amount] XP = 
 # Requires translation!
This Unit upgrades for free including special upgrades = 
 # Requires translation!
This Unit gains the [promotion] promotion = 
 # Requires translation!
Hidden before founding a Pantheon = 
 # Requires translation!
Hidden after founding a Pantheon = 
 # Requires translation!
Hidden after generating a Great Prophet = 
 # Requires translation!
Triggerable = 
 # Requires translation!
Global = 
 # Requires translation!
Nation = 
 # Requires translation!
Era = 
 # Requires translation!
Tech = 
 # Requires translation!
Policy = 
 # Requires translation!
FounderBelief = 
 # Requires translation!
FollowerBelief = 
 # Requires translation!
Building = 
 # Requires translation!
Unit = 
 # Requires translation!
UnitType = 
 # Requires translation!
Promotion = 
 # Requires translation!
Improvement = 
 # Requires translation!
Resource = 
 # Requires translation!
Ruins = 
 # Requires translation!
CityState = 
 # Requires translation!
ModOptions = 
 # Requires translation!
Conditional = <|MERGE_RESOLUTION|>--- conflicted
+++ resolved
@@ -1259,8 +1259,6 @@
  # Requires translation!
 Start Golden Age = 
  # Requires translation!
-Trigger unique = 
- # Requires translation!
 Show more = 
  # Requires translation!
 Yes = 
@@ -9532,13 +9530,9 @@
  # Requires translation!
 for [amount] turns = 
  # Requires translation!
-<<<<<<< HEAD
-by consuming this unit = 
-=======
 in cities with a [buildingFilter] = 
  # Requires translation!
 in cities without a [buildingFilter] = 
->>>>>>> 22466a9d
  # Requires translation!
 if this city has at least [amount] specialists = 
  # Requires translation!
@@ -9620,8 +9614,6 @@
  # Requires translation!
 Hidden after generating a Great Prophet = 
  # Requires translation!
-Triggerable = 
- # Requires translation!
 Global = 
  # Requires translation!
 Nation = 
