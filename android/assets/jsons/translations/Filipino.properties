--- conflicted
+++ resolved
@@ -692,13 +692,8 @@
 To create a multiplayer game, check the 'multiplayer' toggle in the New Game screen, and for each human player insert that player's user ID. = Upang gumawa ng multiplayer na laro, tingnan ang toggle na 'multiplayer' sa screen ng Bagong Laro, at para sa bawat manlalarong tao ipasok ang user ID ng player na iyon.
 You can assign your own user ID there easily, and other players can copy their user IDs here and send them to you for you to include them in the game. = Madali mong maitalaga ang iyong sariling user ID doon, at maaaring kopyahin ng ibang mga manlalaro ang kanilang mga user ID dito at ipadala ang mga ito sa iyo para maisama mo sila sa laro.
 Once you've created your game, the Game ID gets automatically copied to your clipboard so you can send it to the other players. = Kapag nagawa mo na ang iyong laro, awtomatikong makokopya ang Game ID sa iyong clipboard upang maipadala mo ito sa iba pang mga manlalaro.
-<<<<<<< HEAD
-Players can enter your game by copying the game ID to the clipboard, and Clicking on the 'Add multiplayer game' button = Maaaring ipasok ng mga manlalaro ang iyong laro sa pamamagitan ng pagkopya ng ID ng laro sa clipboard, at pagpindot sa button na 'Magdagdag ng multiplayer na laro'
-The symbol of your nation will appear next to the game when it's your turn = Lalabas ang simbolo ng iyong bansa sa tabi ng laro kapag tira mo na.
-=======
 Players can enter your game by copying the game ID to the clipboard, and clicking on the 'Add multiplayer game' button = Maaaring ipasok ng mga manlalaro ang iyong laro sa pamamagitan ng pagkopya ng ID ng laro sa clipboard, at pagpindot sa button na 'Magdagdag ng multiplayer na laro'
 The symbol of your nation will appear next to the game when it's your turn = Lalabas ang simbolo ng iyong bansa sa tabi ng laro kapag turno mo na.
->>>>>>> c011a254
 Back = Balik
 Rename = Palitan ang Pangalan
 Add multiplayer game = Magdagdag ng multiplayer na laro
