# Language settings

# Equivalent of a space in your language
# If your language doesn't use spaces, just add "" as a translation, otherwise " "
" " = " "

# If the first word in a sentence starts with a capital in your language, 
# put the english word 'true' behind the '=', otherwise 'false'.
# Don't translate these words to your language, only put 'true' or 'false'.
StartWithCapitalLetter = true


# Fastlane
# These will be automatically copied to the fastlane descriptions used by F-Droid. Their keys are not as usual the english original, please read those directly as linked.

# Documentation: https://f-droid.org/en/docs/Build_Metadata_Reference/#Summary
# English to translate: https://github.com/yairm210/Unciv/blob/master/fastlane/metadata/android/en-US/short_description.txt
Fastlane_short_description = 4X-стратегія про будування цивілізацій

# Documentation: https://f-droid.org/en/docs/Build_Metadata_Reference/#Description
# English to translate: https://github.com/yairm210/Unciv/blob/master/fastlane/metadata/android/en-US/full_description.txt
Fastlane_full_description = Відтворення найбільш відомої гри про будування цивілізацій - швидке, маленьке, без реклами, назавжди безкоштовне!\n\nБудуйте свою цивілізацію, досліджуйте технології, розширюйте свої території, та завдавайте поразки вашим ворогам!\n\nПропозиції? Баги? Список задач для гри можна знайти тут https://github.com/yairm210/Unciv/issues, будь-яка маленька поміч вітається!\n\nПитання? Коментарі? Просто нудно? Приєднуйтесь до нас тут https://discord.gg/bjrB4Xw.\n\nХочете допомогти перекладати гру вашою мовою? Надішліть мені листа на yairm210@hotmail.com.\n\nЗнаєте про Grok Java або Kotlin? Доєднуйтеся до нас тут https://github.com/yairm210/Unciv.\n\nСвіт чекає на вас! Чи зробите ви зі своєї цивілізації імперію, яка витримає іспит часом?\n\nДозвіл на доступ до мережі є необхідним для ініційованих користувачем завантажень та для багатокористувацької гри. Всі інші дозволи автоматично додаються API, який ми використали для реалізації сповіщень про ходи в багатокористувацькій грі. Дозвіл на доступ до мережі необхідний для отримання списку модифікацій, завантаження модифікацій та музики, а також для відвантаження та завантаження багатокористувацьких ігор. Жодні інші обміни через мережу не ініціюються грою Unciv.


# Starting from here normal translations start, as described in
# https://yairm210.github.io/Unciv/Other/Translating/

# General
Delete = Видалити

# Base ruleset names
Civ V - Vanilla = Civ V - Оригінальна
Civ V - Gods & Kings = Civ V - Боги та Королі

# Tutorial tasks

Move a unit!\nClick on a unit > Click on a destination > Click the arrow popup = Перемістіть підрозділ!\nНатисніть на підрозділ > Натисніть на пункт призначення > Натисніть на стрілку
Found a city!\nSelect the Settler (flag unit) > Click on 'Found city' (bottom-left corner) = Заснуйте місто!\nВиберіть Поселенця (зі значком прапора) >\nНатисніть "Заснувати місто" (нижній лівий кут)
Enter the city screen!\nClick the city button twice = Відкрийте екран міста!\nНатисніть на кнопку міста двічі
Pick a technology to research!\nClick on the tech button (greenish, top left) > \n select technology > click 'Research' (bottom right) = Виберіть технологію для дослідження!\nНатисніть кнопку технологій (зеленувата, вгорі ліворуч) >\nВиберіть технологію > Натисніть "Дослідити" (праворуч внизу)
Pick a construction!\nEnter city screen > Click on a unit or building (bottom left side) > \n click 'add to queue' = Виберіть, що створювати!\nВідкрийте екран міста > Натисніть на підрозділ чи споруду (ліва сторона знизу) >\nНатисніть "Додати до черги"
Pass a turn!\nCycle through units with 'Next unit' > Click 'Next turn' = Завершіть хід!\nПередивіться свої підрозділи кнопкою "Наступний підрозділ" >\nНатисніть "Наступний хід"
Reassign worked tiles!\nEnter city screen > click the assigned (green) tile to unassign > \n click an unassigned tile to assign population = Перепризначте клітинки, на яких працюють!\nВідкрийте екран міста > Натисніть на призначену (зелену) клітинку, щоб скасувати призначення >\nНатисніть на вільну клітинку, щоб житель почав на ній працювати
Meet another civilization!\nExplore the map until you encounter another civilization! = Знайдіть іншу цивілізацію!\nДосліджуйте мапу, поки не зустрінете іншу цивілізацію!
Open the options table!\nClick the menu button (top left) > click 'Options' = Відкрийте вкладку з налаштуваннями!\nНатисніть кнопку меню (вгорі ліворуч) >\nНатисніть "Налаштування"
Construct an improvement!\nConstruct a Worker unit > Move to a Plains or Grassland tile > \n Click 'Construct improvement' (above the unit table, bottom left)\n > Choose the farm > \n Leave the worker there until it's finished = Збудуйте покращення!\nСтворіть Робітника > Перемістіть його на клітинку рівнини чи лугу >\Натисніть "Удосконалити" > Виберіть ферму > Залиште робітника на клітинці,\nдоки він не завершить свою роботу
Create a trade route!\nConstruct roads between your capital and another city\nOr, automate your worker and let him get to that eventually = Створіть торговий шлях!\nПобудуйте дороги між вашою столицею та іншим містом\nАбо автоматизуйте свого робітника і з часом він сам це зробить
Conquer a city!\nBring an enemy city down to low health > \nEnter the city with a melee unit = Захопіть місто!\nЗнизьте здоров'я ворожого міста >\nУвійдіть у місто з підрозділом ближнього бою
Move an air unit!\nSelect an air unit > select another city within range > \nMove the unit to the other city = Перемістіть повітряний підрозділ!\nВиберіть повітряний підрозділ >\nВиберіть інше місто в радіусі >\nПеремість підрозділ в інше місто
See your stats breakdown!\nEnter the Overview screen (top right corner) >\nClick on 'Stats' = Подивіться вашу статистику!\nВідкрийте екран огляду (верхній правий кут) >\nНатисніть "Статистика"

# Crash screen

An unrecoverable error has occurred in Unciv: = В Unciv сталася невиправна помилка:
If this keeps happening, you can try disabling mods. = Якщо це повторюється, спробуйте вимкнути модифікації.
You can also report this on the issue tracker. = Також ви можете залишити звіт у системі відстеження помилок.
Copy = Скопіювати
Error report copied. = Звіт про помилку скопійовано.
Open Issue Tracker = Відкрити систему відстеження помилок
Please copy the error report first. = Будь ласка, спершу скопіюйте звіт про помилку.
Close Unciv = Закрити Unciv

# Buildings

Unsellable = Не можна продати
Not displayed as an available construction unless [building] is built = Не показується як доступна споруда, якщо не побудовано [building]
Not displayed as an available construction without [resource] = Не показується як доступна споруда без [resource]
Cannot be hurried = Не можна прискорити

Choose a free great person = Виберіть безкоштовну видатну особу
Get [unitName] = Отримати [unitName]

Hydro Plant = Гідроелектростанція
[buildingName] obsoleted = Застаріла споруда: [buildingName]

# Diplomacy,Trade,Nations

Requires [buildingName] to be built in the city = У місті мусить бути споруда: [buildingName]
Requires [buildingName] to be built in all cities = У всіх містах мусить бути споруда: [buildingName]
Provides a free [buildingName] in the city = Безкоштовно надає місту споруду: [buildingName]
Requires worked [resource] near city = Біля міста мусить видобуватися ресурс: [resource]
Requires at least one of the following resources worked near the city: = Біля міста має видобуватись один з ресурсів:
Wonder is being built elsewhere = Диво будується в іншому місці
National Wonder is being built elsewhere = Національне диво будується в іншому місці
Requires a [buildingName] in all cities = У всіх містах мусить бути споруда: [buildingName]
[buildingName] required: = [buildingName] потребують:
Requires a [buildingName] in this city = У місті мусить бути споруда: [buildingName]
Cannot be built with [buildingName] = Не можна побудувати разом з [buildingName]
Consumes [amount] [resource] = Споживає [amount] [resource]
Need [amount] more [resource] = Необхідно ще [amount] [resource]
[amount] available = Доступно: [amount]
Required tech: [requiredTech] = Необхідна технологія: [requiredTech]
Requires [PolicyOrNationalWonder] = Вимагає: [PolicyOrNationalWonder]
Cannot be purchased = Не можна придбати
Can only be purchased = Можна лише придбати
See also = Див. також

Requires at least one of the following: = Вимагає хоча б одне з наступного:
Requires all of the following: = Вимагає все з наступного:
Leads to [techName] = Дозволяє дослідити технологію [techName]
Leads to: = Дозволяє дослідити:
Enables: = Дозволяє створювати:
Disables: = Забороняє створювати:

Current construction = Зараз створюється
Construction queue = Черга на створення
Pick a construction = Виберіть проект
Queue empty = Черга порожня
Add to queue = Додати до черги
Remove from queue = Видалити з черги
Show stats drilldown = Показати детальну статистику
Show construction queue = Показати чергу створення
No space to place this unit = Немає місця для розміщення цього підрозділу
Cancel = Скасувати

Diplomacy = Дипломатія
War = Війна
Peace = Мир
Research Agreement = Спільне дослідження
Declare war = Оголосити війну
Declare war on [civName]? = Ви дійсно хочете оголосити війну нації [civName]?
Go to on map = Знайти на мапі
Let's begin! = Розпочнемо!
[civName] has declared war on us! = [civName] оголошує нам війну!
[leaderName] of [nation] = [leaderName] - [nation]
You'll pay for this! = Ви заплатите за це!
Negotiate Peace = Домовитися про мир
Peace with [civName]? = Запропонувати мир нації [civName]?
Very well. = Дуже добре.
Farewell. = Прощавай.
Sounds good! = Звучить добре!
Not this time. = Не цього разу.
Excellent! = Чудово!
How about something else... = Як щодо іншого…
A pleasure to meet you. = Приємно познайомитися.
Our relationship = Наші відносини
We have encountered the City-State of [name]! = Ми зустрілися з містом-державою [name]!
Declare Friendship ([numberOfTurns] turns) = Заявити про дружбу ([numberOfTurns]⏳)
May our nations forever remain united! = Нехай наші народи назавжди залишаються об’єднаними!
Indeed! = Дійсно!
Denounce [civName]? = Засудити націю [civName]?
Denounce ([numberOfTurns] turns) = Засудити ([numberOfTurns]⏳)
We will remember this. = Ми це запам'ятаємо.

[civName] has declared war on [targetCivName]! = [civName] оголошує війну нації [targetCivName]!
[civName] and [targetCivName] have signed a Peace Treaty! = [civName] і [targetCivName] підписали Мирний договір!
[civName] and [targetCivName] have signed the Declaration of Friendship! = [civName] і [targetCivName] підписали Декларацію дружби!
[civName] has denounced [targetCivName]! = Нація [civName] засудила дії [targetCivName]!
Do you want to break your promise to [leaderName]? = Ви точно хочете порушити свою обіцянку [leaderName]?
Break promise = Порушити обіцянку
We promised not to settle near them ([count] turns remaining) = Ми пообіцяли не селитися біля них (залишилось: [count]⏳)
They promised not to settle near us ([count] turns remaining) = Вони пообіцяли не селитися біля нас (залишилось: [count]⏳)

[civName] is upset that you demanded tribute from [cityState], whom they have pledged to protect! = Нація [civName] засмутилась тим, що ви вимагали данину від міста-держави [cityState], яке вона пообіцяли захищати!
[civName] is upset that you attacked [cityState], whom they have pledged to protect! = Нація [civName] засмутилась тим, що ви напали на місто-державу [cityState], яке вона пообіцяли захищати!
[civName] is outraged that you destroyed [cityState], whom they had pledged to protect! = Нація [civName] обурилась тим, що ви знищили місто-державу [cityState], яке вона пообіцяли захищати!
[civName] has destroyed [cityState], whom you had pledged to protect! = Нація [civName] знищила місто-державу [cityState], яке ви пообіцяли захищати!

Unforgivable = Непробачні
Afraid = Бояться нас
Enemy =  Ворожі
Competitor =  Конкурентні
Neutral = Нейтральні
Favorable =  Вигідні
Friend =  Дружні
Ally = Союзні

[questName] (+[influenceAmount] influence) = [questName] (+[influenceAmount] Впливу)
[remainingTurns] turns remaining = Залишилось: [remainingTurns]⏳
Current leader is [civInfo] with [amount] [stat] generated. = Поточний лідер — [civInfo] ([stat]: [amount])
Current leader is [civInfo] with [amount] Technologies discovered. = Поточний лідер — [civInfo] (досліджено [amount] Технологій)

Demands = Вимоги
Please don't settle new cities near us. = Будь ласка, не засновуйте нові міста поблизу нас.
Very well, we shall look for new lands to settle. = Дуже добре, ми будемо шукати нові землі для заселення.
We shall do as we please. = Ми будемо робити так, як забажаємо.
We noticed your new city near our borders, despite your promise. This will have....implications. = Ми помітили ваше нове місто біля наших кордонів, незважаючи на вашу обіцянку. Це матиме...  наслідки.
I've been informed that my armies have taken tribute from [civName], a city-state under your protection.\nI assure you, this was quite unintentional, and I hope that this does not serve to drive us apart. = Я дізнався, що мої війська отримали данину від міста-держави [civName], яке під вашим захистом.\nЗапевняю, це було ненавмисне, і сподіваюся, що це не завадить нашим взаєминам.
We asked [civName] for a tribute recently and they gave in.\nYou promised to protect them from such things, but we both know you cannot back that up. = Нещодавно ми попросили і отримали данину від міста-держави [civName].\nВаша обіцянка захищати їх від подібного, як ми обоє знаємо, нічого не варта.
It's come to my attention that I may have attacked [civName], a city-state under your protection.\nWhile it was not my goal to be at odds with your empire, this was deemed a necessary course of action. = Мені стало відомо, що я, можливо, напав на місто-державу [civName], яке під вашим захистом.\nХоча моєю метою не було протистояти вашій імперії, напад вважався необхідним.
I thought you might like to know that I've launched an invasion of one of your little pet states.\nThe lands of [civName] will make a fine addition to my own. = Гадаю, вам цікаво дізнатися про початок вторгнення в одну з ваших маленьких держав - [civName]\nЇї територія стане прекрасним доповненням до моєї власної.

Return [unitName] to [civName]? = Повернути [unitName] до [civName]?
The [unitName] we liberated originally belonged to [civName]. They will be grateful if we return it to them. = Ми звільнили [unitName], який спочатку належав нації [civName]. Вони будуть вдячні, якщо ми їм його повернемо.

Enter the amount of gold = Вкажіть кількість золота

# City-States

Provides [amountOfCulture] culture at 30 Influence = Надає [amountOfCulture] ♪Культури при 30 Впливу
Provides 3 food in capital and 1 food in other cities at 30 Influence = Надає 3 ⁂Їжі у столиці і 1 ⁂Їжу в інших містах при 30 Впливу
Provides 3 happiness at 30 Influence = Надає 3 ⌣Щастя при 30 Впливу
Provides land units every 20 turns at 30 Influence = Надає наземних одиниць кожні 20⏳ ходів при 30 Впливу
Give a Gift = Зробити подарунок
Gift [giftAmount] gold (+[influenceAmount] influence) = Подарувати [giftAmount] зол. (+[influenceAmount] Впливу)
Relationship changes in another [turnsToRelationshipChange] turns = Відносини зміняться через [turnsToRelationshipChange]⏳
Protected by = Під захистом
Revoke Protection = Відкликати захист
Revoke protection for [cityStateName]? = Відкликати обіцянку захисту для міста-держави [cityStateName]?
Pledge to protect = Пообіцяти захист
Declare Protection of [cityStateName]? = Оголосити про захист міста-держави [cityStateName]?
Build [improvementName] on [resourceName] (200 Gold) = Побудувати [improvementName] щоб добувати [resourceName] (200 ¤Золота)
Gift Improvement = Подарувати покращення
[civName] is able to provide [unitName] once [techName] is researched. = [civName] може надати [unitName] після дослідження технології [techName].

Diplomatic Marriage ([amount] Gold) = Дипломатичний шлюб ([amount] ¤Золота)
We have married into the ruling family of [civName], bringing them under our control. = Укладений нами шлюб з правлячою родиною міста-держави [civName] забезпечив нам контроль над ним.
[civName] has married into the ruling family of [civName2], bringing them under their control. = [civName] укладає шлюб з правлячою родиною міста-держави [civName2] та забезпечує контроль над ним.
You have broken your Pledge to Protect [civName]! = Ви порушили обіцянку захищати місто-державу [civName]!
City-States grow wary of your aggression. The resting point for Influence has decreased by [amount] for [civName]. = Міста-держави занепокоєні вашою агресією. Початкове значення Впливу знизилося на [amount] для міста-держави [civName].

[cityState] is being attacked by [civName] and asks all major civilizations to help them out by gifting them military units. = Місто-держава [cityState] атаковане нацією [civName] і просить всі великі цивілізації допомогти, подарувавши військові підрозділи.
[cityState] is being invaded by Barbarians! Destroy Barbarians near their territory to earn Influence. = Варварський набіг на місто-державу [cityState]! Знищить Варварів біля них, щоб отримати Вплив.
[cityState] is grateful that you killed a Barbarian that was threatening them! = Місто-держава [cityState] вдячне за знищення Варварів, які загрожували йому!
[cityState] is being attacked by [civName]! Kill [amount] of the attacker's military units and they will be immensely grateful. = Місто-держава [cityState] атаковане нацією [civName]! Знищіть [amount] бойових підрозділів нападника та отримаєте безмежну вдячність.
[cityState] is deeply grateful for your assistance in the war against [civName]! = Місто-держава [cityState] неймовірно вдячне за допомогу у війні проти нації [civName]!
[cityState] no longer needs your assistance against [civName]. = Місто-держава [cityState] більше не потребує допомоги у війні проти нації [civName].
War against [civName] = Війна проти нації [civName]
We need you to help us defend against [civName]. Killing [amount] of their military units would slow their offensive. = Ми потребуємо вашої допомоги, щоб захиститися від нації [civName]. Знищення [amount] їхніх військових підрозділів уповільнило б їхній наступ.
Currently you have killed [amount] of their military units. = Наразі ви знищили [amount] їхніх військових підрозділів.
You need to find them first! = Спершу їх треба знайти!

Cultured = Культурний
Maritime = Морський
Mercantile = Торговельний
Religious = Релігійний
Militaristic = Войовничий
Type = Тип
Friendly = Дружній
Hostile = Ворожий
Irrational = Нераціональний
Personality = Характер
Influence = Вплив

Ally: [civilization] with [amount] Influence = Союзник: [civilization] з [amount] Впливу
Unknown civilization = Невідома цивілізація
Reach 30 for friendship. = Досягніть 30 для дружби.
Reach highest influence above 60 for alliance. = Досягніть найвищого Впливу (понад 60) для союзу.
When Friends: = Друзям:
When Allies: = Союзникам:
The unique luxury is one of: = Ресурс розкоші може бути наступним:
Demand Tribute = Вимагати данину
Tribute Willingness = Готовність платити данину
At least 0 to take gold, at least 30 and size 4 city for worker = Хоча б 0 - щоб вимагати ¤Золото,\nхоча б 30 та місто з населенням 4 - щоб вимагати робітника.
Take [amount] gold (-15 Influence) = Забрати [amount] ¤Золота (-15 Впливу)
Take worker (-50 Influence) = Забрати робітника (-50 Впливу)
[civName] is afraid of your military power! = [civName] боїться вашої військової сили!

Major Civ = Велика цивілізація
No Cities = Немає міст
Base value = Початкове значення
Has Ally = Має союзників
Has Protector = Має захисника
Demanding a Worker = Вимагає робітника
Demanding a Worker from small City-State = Вимагає робітника у маленького Міста-держави
Very recently paid tribute = Зовсім недавно сплатили данину
Recently paid tribute = Нещодавно сплатили данину
Influence below -30 = Вплив менший за -30
Military Rank = Військова міць
Military near City-State = Армія біля Міста-держави
Sum: = Всього:


# Trades

Trade = Торгівля
Offer trade = Запропонувати угоду
Retract offer = Відкликати пропозицію
What do you have in mind? = Що ви маєте на увазі?
Our items = Наші речі
Our trade offer = Наша пропозиція
[otherCiv]'s trade offer = Пропозиція від нації [otherCiv]
[otherCiv]'s items = Речі нації [otherCiv]
+[amount] untradable copy = +[amount] непридатна для торгівлі
+[amount] untradable copies = +[amount] непридатних для торгівлі
Pleasure doing business with you! = З вами приємно вести справу!
I think not. = Я думаю, що ні.
That is acceptable. = Це прийнятно.
Accept = Прийняти
Keep going = Продовжуйте
There's nothing on the table = На столі нічого немає
Peace Treaty = Мирний договір
Agreements = Угоди
Open Borders = Відкриті кордони
Gold per turn = ¤Золото за хід
Cities = Міста
Technologies = Технології
Declarations of war = Оголошення війни
Introduction to [nation] = Познайомити з нацією [nation]
Declare war on [nation] = Оголосити війну нації [nation]
Luxury resources = Ресурси розкоші
Strategic resources = Стратегічні ресурси
Owned by you: [amountOwned] = Належить вам: [amountOwned]
Non-existent city = Неіснуюче місто

# Nation picker

[resourceName] not required = Ресурс [resourceName] не потрібен
Lost ability = Втрачена здібність
National ability = Національна здібність
[firstValue] vs [secondValue] = [firstValue] замість [secondValue]


# New game screen

Uniques = Унікальні
Promotions = Підвищення
Load copied data = Завантажити гру з буфера обміну
Reset to defaults = Скинути до початкових
Select nations = Вибрати нації
Set available nations for random pool = Обмежити список випадкових націй
Available nations = Дозволені нації
Banned nations = Заборонені нації
Are you sure you want to reset all game options to defaults? = Бажаєте скинути усі налаштування цієї гри до початкових?
Start game! = Почати!
Map Options = Налаштування мапи
Game Options = Налаштування гри
Civilizations = Цивілізації
Map Type = Тип мапи
Map file = Файл мапи
Max Turns = Обмеження ходів
Could not load map! = Не вдалося завантажити мапу!
Generated = Згенерована
Random Generated = Випадково згенерована
Which options should be available to the random selection? = Які опції мають бути доступними для випадкового вибору?
Existing = Наявна
Custom = Користувацький
Map Generation Type = Тип генерації мапи
Enabled Map Generation Types = Дозволені типи генерації мапи
Default = За замовчуванням
Pangaea = Пангея
Continent and Islands = Континент та острови
Two Continents = Два континенти
Three Continents = Три континенти
Four Corners = Чотири кути
Archipelago = Архіпелаг
Inner Sea = Внутрішнє море
Random number of Civilizations = Випадкова кількість Цивілізацій
Min number of Civilizations = Мін. Цивілізацій
Max number of Civilizations = Макс. Цивілізацій
Random number of City-States = Випадкова кількість Міст-держав
Min number of City-States = Мін. Міст-держав
Max number of City-States = Макс. Міст-держав
One City Challenge = Випробовування "Одне місто"
No City Razing = Заборонити руйнування міст
No Barbarians = Без варварів
Disable starting bias = Вимкнути початкові схильності
Raging Barbarians = Агресивні варвари
No Ancient Ruins = Без стародавніх руїн
No Natural Wonders = Без природних див
Allow anyone to spectate = Дозволити будь-кому спостерігати
Victory Conditions = Умови перемоги
Scientific = Наукова
Domination = Військова
Cultural = Культурна
Diplomatic = Дипломатична
Time = Рейтингова

# Used for random nation indicator in empire selector and unknown nation icons in various overview screens.
# Should be a single character, or at least visually square.
? = ?

Map Shape = Форма мапи
Enabled Map Shapes = Дозволені форми мапи
Hexagonal = Шестикутна
Flat Earth Hexagonal = Пласка Земля шестикутна
Rectangular = Прямокутна
Height = Висота
Width = Ширина
Radius = Радіус
Enable Espionage = Увімкнути шпигунство

Resource Setting = Налаштування ресурсів
Enabled Resource Settings = Увімкнені налаштування ресурсів
Other Settings = Інші налаштування
Sparse = Мало
Abundant = Багато
Strategic Balance = Стратегічний баланс
Legendary Start = Легендарний початок

Advanced Settings = Розширені налаштування
RNG Seed = Ключ генерації
Map Elevation = Висота мапи
Temperature extremeness = Екстремальні температури
Temperature shift = Перепади температур
Resource richness = Багатство ресурсів
Vegetation richness = Багатство рослинності
Rare features richness = Багатство рідкісних елементів
Max Coast extension = Ширина берегової смуги
Biome areas extension = Розмір зон біому
Water level = Рівень води

Online Multiplayer = Багатокористувацька гра
You're currently using the default multiplayer server, which is based on a free Dropbox account. Because a lot of people use this, it is uncertain if you'll actually be able to access it consistently. Consider using a custom server instead. = Зараз ви використовуєте стандартний сервер, що працює завдяки безкоштовному обліковому запису на Dropbox. Оскільки ним користуються багато гравців, неможливо гарантувати його стабільність. Натомість, розгляньте можливість використовувати окремий сервер.
Open Documentation = Відкрити документацію
Don't show again = Більше не показувати

World Size = Розмір мапи
Enabled World Sizes = Дозволені розміри мапи
Tiny = Крихітний
Small = Малий
Medium = Середній
Large = Великий
Huge = Величезний
World wrap requires a minimum width of 32 tiles = Потрібно щонайменше 32 клітинки ушир для "круглого світу"
The provided map dimensions were too small = Дані розміри мапи занадто малі
The provided map dimensions were too big = Дані розміри мапи занадто великі
The provided map dimensions had an unacceptable aspect ratio = Дані співвідношення сторін мапи неприйнятні

Difficulty = Складність

AI = ШІ
Remove = Видалити
Random = Випадково
Human = Людина
Hotseat = Почергово
User ID = ID гравця
Click to copy = Натисніть щоб скопіювати


Game Speed = Швидкість гри
Quick = Швидка
Standard = Нормальна
Epic = Епічна
Marathon = Марафон

Starting Era = Початкова епоха
It looks like we can't make a map with the parameters you requested! = Схоже, що неможливо створити мапу з вибраними параметрами!
Maybe you put too many players into too small a map? = Можливо, ви розмістили забагато гравців на занадто малу мапу?
No human players selected! = Не вибрано людей-гравців!
Invalid Player ID! = Недійсний ID гравця!
No victory conditions were selected! = Не вказано умови перемоги!
Mods: = Модифікації:
Extension mods = Модифікації
Base ruleset: = Базовий набір правил:
The mod you selected is incorrectly defined! = Вибрана модифікація невірно налаштована!
The mod combination you selected is incorrectly defined! = Вибрана комбінація модифікацій невірно налаштована!
The mod combination you selected has problems. = Вибрана комбінація модифікацій має проблеми.
You can play it, but don't expect everything to work! = Ви можете зіграти, але не очікуйте що все працюватиме як треба!
This base ruleset is not compatible with the previously selected\nextension mods. They have been disabled. = Цей базовий набір правил несумісний з попередньо обраними\nмодифікаціями. Вони були вимкнені.
Base Ruleset = Базовий набір правил
[amount] Techs = [amount] Технологій
[amount] Nations = [amount] Націй
[amount] Units = [amount] Підрозділів
[amount] Buildings = [amount] Споруд
[amount] Resources = [amount] Ресурсів
[amount] Improvements = [amount] Покращень
[amount] Religions = [amount] Релігій
[amount] Beliefs = [amount] Догм

World Wrap = "Круглий світ"
World wrap maps are very memory intensive - creating large world wrap maps on Android can lead to crashes! = Будьте обережні! Мапи з "круглим світом" дуже сильно навантажують пристрої - створюючи великі мапи з "круглим світом" на Android, ви ризикуєте повноцінним ігровим процесом.
Anything above 80 by 50 may work very slowly on Android! = Усі мапи розміром більше ніж 80х50 можуть працювати повільно на Android!
Anything above 40 may work very slowly on Android! = Мапи радіусом більше ніж 40 можуть працювати повільно на Android!

# Map editor

## Tabs/Buttons
Map editor = Редактор мап
View = Вид
Generate = Створити
Partial = Поетапно
Generator steps = Етапи генерації
Edit = Редагувати
Rivers = Річки
Load = Завантажити
Save = Зберегти
New map = Нова мапа
Empty = Порожня
Save map = Зберегти мапу
Load map = Завантажити мапу
Delete map = Видалити мапу
Are you sure you want to delete this map? = Ви впевнені, що бажаєте видалити цю мапу?
It looks like your map can't be saved! = Схоже, цю мапу неможливо зберегти!
Exit map editor = Вийти з редактора мап
Change map ruleset = Змінити набір правил мапи
Change the map to use the ruleset selected on this page = Змінити мапу, щоб використати набір правил обраний на цій сторінці
Revert to map ruleset = Повернутись до набору правил мапи
Reset the controls to reflect the current map ruleset = Скинути налаштування на набір правил поточної мапи
Features = Особливості
Starting locations = Початкове розташування
Tile Matching Criteria = Критерій підбору клітинок
Complete match = Повне співпадіння
Except improvements = Окрім покращень
Base and terrain features = Основна місцевість та її особливості
Base terrain only = Лише основна місцевість
Land or water only = Лише вода та суша

## Labels/messages
Brush ([size]): = Пензель ([size]):
# The single letter shown in the [size] parameter above for setting "Floodfill".
# Please do not make this longer, the associated slider will not handle well.
Floodfill_Abbreviation = Заливка
Error loading map! = Помилка завантаження мапи!
Map saved successfully! = Мапа успішно збережена!
Current map RNG seed: [amount] = Поточний ключ генерації: [amount]
Map copy and paste = Копіювання та вставка мапи
Position: [param] = Позиція: [param]
Starting location(s): [param] = Початкове(і) розташування: [param]
Continent: [param] ([amount] tiles) = Континент: [param] ([amount] клітинок)
Change map to fit selected ruleset? = Змінити мапу, відповідно до вибраного набору правил?
Area: [amount] tiles, [amount2] continents/islands = Площа: [amount] клітинок, [amount2] континентів/островів
Area: [amount] tiles, [amount2]% water, [amount3] continents/islands = Площа: [amount] клітинок, [amount2]% води, [amount3] континентів/островів
Do you want to leave without saving the recent changes? = Ви хочете вийти без збереження змін?
Leave = Вийти
Do you want to load another map without saving the recent changes? = Ви справді хочете завантажити іншу мапу без збереження поточних змін?
River generation failed! = Не вдалося створити річку!
Please don't use step 'Landmass' with map type 'Empty', create a new empty map instead. = Будь ласка, не використовуйте крок "Суша" на "Пустій" мапі, натомість створіть нову пусту мапу.
This map has errors: = Ця мапа має помилки:
The incompatible elements have been removed. = Несумісні елементи було прибрано.

## Map/Tool names
My new map = Моя нова мапа
Generate landmass = Створити основну землю
Raise mountains and hills = Підняти гори та пагорби
Humidity and temperature = Вологість та температура
Lakes and coastline = Озера та узбережжя
Sprout vegetation = Додати рослинність
Spawn rare features = Додати рідкісні особливості
Distribute ice = Додати кригу
Assign continent IDs = Призначити континентам ID
Place Natural Wonders = Додати природні дива
Let the rivers flow = Додати річки
Spread Resources = Додати ресурси
Create ancient ruins = Створити стародавні руїни
Floodfill = Розтікання
[nation] starting location = [nation]
Remove features = Прибрати особливості
Remove improvement = Прибрати покращення
Remove resource = Прибрати ресурс
Remove starting locations = Прибрати
Remove rivers = Прибрати річки
Spawn river from/to = Створити річку від/до
Bottom left river = Річка зліва внизу
Bottom right river = Річка справа внизу
Bottom river = Річка внизу

# Multiplayer

Help = Допомога
Username = Імʼя гравця
Multiplayer = Онлайн мультиплеєр
Could not download game! = Неможливо завантажити гру!
Could not upload game! = Неможливо надіслати гру!
Couldn't connect to Multiplayer Server! = Не вдалося приєднатись до багатокористувацького сервера!
Retry = Спробувати ще
Join game = Приєднатися до гри
Invalid game ID! = ID гри недійсний!
Copy user ID = Копіювати ID гравця
Copy game ID = Копіювати ID гри
UserID copied to clipboard = ID користувача скопійовано в буфер обміну
Game ID copied to clipboard! = ID гри скопійовано в буфера обміну
Friend name = Ім'я друга
Player ID = ID гравця
Please input a name for your friend! = Будь ласка, введіть ім'я свого друга!
Please input a player ID for your friend! = Будь ласка, введіть ID свого друга!
Are you sure you want to delete this friend? = Ви упевнені, що хочете видалити цього друга?
Paste player ID from clipboard = Вставити ID гравця з буфера обміну
Player name already used! = Таке ім'я гравця вже використовується!
Player ID already used! = Такий ID гравця вже використовується!
Player ID is incorrect = Невірний ID гравця
Select friend = Вибрати друга
Select [thingToSelect] = Вибрати [thingToSelect]
Friends list = Список друзів
Add friend = Додати друга
Edit friend = Редагувати друга
Friend name is already in your friends list! = Таке ім'я вже присутнє у вашому списку друзів!
Player ID is already in your friends list! = Такий ID гравця вже присутній у вашому списку друзів!
You have to write a name for your friend! = Ви мусите вказати ім'я свого друга!
You have to write an ID for your friend! = Ви мусите вказати ID свого друга!
You cannot add your own player ID in your friend list! = Ви не можете додавати свій власний ID у список друзів!
To add a friend, ask him to send you his player ID.\nClick the 'Add friend' button.\nInsert his player ID and a name for him.\nThen click the 'Add friend' button again.\n\nAfter that you will see him in your friends list.\n\nA new button will appear when creating a new\nmultiplayer game, which allows you to select your friend. = Щоб додати друга, попросіть його (або її) надіслати вам свій ID гравця.\nНатисніть кнопку "Додати друга".\nВкажіть ID гравця, та його ім'я.\nПотім натисніть кнопку "Додати друга" знову.\n\nПісля цього ви побачите його (або її) у своєму списку друзів.\n\nПри створенні нової багатокористувацької гри, з'явиться кнопка, яка дозволить додати своїх друзів.
Please input Player ID! = Введіть ID гравця
Set current user = Вставити свій ID
Player ID from clipboard = ID гравця з буфера обміну
Player ID from friends list = ID гравця зі списку друзів
To create a multiplayer game, check the 'multiplayer' toggle in the New Game screen, and for each human player insert that player's user ID. = Для створення багатокористувацької гри поставте прапорець "Багатокористувацька гра" на екрані "Нова гра" і для кожної людини-гравця введіть їхні ID.
You can assign your own user ID there easily, and other players can copy their user IDs here and send them to you for you to include them in the game. = На тому екрані ви зможете легко вказати власний ID гравця, а інші гравці можуть скопіювати свої ID на даному екрані та надіслати вам для додавання до гри.
Once you've created your game, the Game ID gets automatically copied to your clipboard so you can send it to the other players. = Щойно ви створите вашу гру, ID гри буде автоматично скопійовано в буфер обміну, щоб ви мали змогу відправити його іншим гравцям.
Players can enter your game by copying the game ID to the clipboard, and clicking on the 'Add multiplayer game' button = Гравці можуть приєднатись до вашої гри, скопіювавши ID гри в буфер обміну і натиснувши кнопку 'Додати багатокористувацьку гру'
The symbol of your nation will appear next to the game when it's your turn = Символ вашої нації з’явиться поряд з грою, коли настане ваш хід
Back = Назад
Rename = Перейменувати
Game settings = Налаштування гри
Add multiplayer game = Додати багатокористувацьку гру
Refresh list = Оновити список
Could not save game! = Неможливо зберегти гру!
Could not delete game! = Неможливо видалити гру!
Error while refreshing: = Помилка оновлення:
Current Turn: = Поточний хід:
Add Currently Running Game = Додати вже запущену гру
Paste gameID from clipboard = Вставити ID гри з буфера обміну
GameID = ID гри
Game name = Назва гри
Loading latest game state... = Завантаження останнього стану гри...
You are not allowed to spectate! = Вам не дозволено спостерігати!
Couldn't download the latest game state! = Не вдалося завантажити останній стан гри!
Resign = Покинути гру
Are you sure you want to resign? = Ви впевнені, що хочете покинути гру?
You can only resign if it's your turn = Ви можете покинути гру лише під час свого ходу
[civName] resigned and is now controlled by AI = [civName] покидає гру та буде керуватись ШІ
Last refresh: [duration] ago = Останнє оновлення: [duration] тому
Current Turn: [civName] since [duration] ago = Поточний хід: [civName] вже [duration]
Seconds = секунд
Minutes = хвилин
Hours = годин
Days = днів
[amount] Seconds = [amount] секунд(и)
[amount] Minutes = [amount] хвилин(и)
[amount] Hours = [amount] годин(и)
[amount] Days = [amount] дні(в)
Server limit reached! Please wait for [time] seconds = Ліміт серверу вичерпано! Будь-ласка, зачекайте [time] секунд
File could not be found on the multiplayer server = Неможливо знайти файл на сервері
Unhandled problem, [errorMessage] = Необроблена помилка, [errorMessage]
Please enter your server password = Будь ласка, введіть свій пароль для сервера
Set password = Встановити пароль
Password must be at least 6 characters long = Пароль повинен містити щонайменше 6 символів
Failed to set password! = Не вдалося встановити пароль!
Password set successfully for server [serverURL] = Пароль успішно встановлено для сервера [serverURL]
Password = Пароль
Your userId is password secured = Ваш ID користувача захищено паролем
Set a password to secure your userId = Встановіть пароль для захисту вашого ID користувача
Authenticate = Автентифікація
This server does not support authentication = Цей сервер не підтримує автентифікацію
Authentication failed = Помилка автентифікації

# Save game menu

Current saves = Наявні збереження
Show autosaves = Показати автозбереження
Saved game name = Назва збереженої гри
# This is the save game name the dialog will suggest
[player] - [turns] turns = [player] - [turns] ходів
Copy to clipboard = Зберегти в буфер обміну
Copy saved game to clipboard = Копіювати збережену гру в буфер обміну
Could not load game! = Неможливо завантажити гру!
Could not load game from clipboard! = Неможливо завантажити гру з буфера обміну!
Could not load game from custom location! = Не вдалося завантажити гру з пристрою!
The file data seems to be corrupted. = Здається, дані файлу пошкоджено.
The save was created with an incompatible version of Unciv: [version]. Please update Unciv to this version or later and try again. = Цей запис було створено несумісною версією Unciv: [version]. Будь ласка оновіть Unciv до вказаної версії або новішої, та спробуйте знову.
Load [saveFileName] = Завантажити [saveFileName]
Are you sure you want to delete this save? = Ви впевнені, що бажаєте видалити цю збережену гру?
Delete save = Видалити збережену гру
[saveFileName] deleted successfully. = [saveFileName] успішно видалено.
Insufficient permissions to delete [saveFileName]. = Недостатньо прав, щоб видалити [saveFileName].
Failed to delete [saveFileName]. = Помилка видалення [saveFileName].
Saved at = Збережено
Saving... = Збереження...
Overwrite existing file? = Перезаписати існуючий файл?
Overwrite = Перезаписати
It looks like your saved game can't be loaded! = Здається, ваша збережена гра не може бути завантажена!
If you could copy your game data ("Copy saved game to clipboard" -  = Якщо ви можете надіслати дані вашої гри ("Копіювати збережену гру в буфер обміну" 
  paste into an email to yairm210@hotmail.com) =    та вставити у лист до yairm210@hotmail.com)
I could maybe help you figure out what went wrong, since this isn't supposed to happen! = Можливо, я зможу допомогти вам з’ясувати, що пішло не так, оскільки цього не повинно було трапитись!
Missing mods: [mods] = Відсутні модифікації: [mods]
Load from custom location = Завантажити з пристрою
Save to custom location = Зберегти на пристрої
Could not save game to custom location! = Не вдалося зберегти на пристрої!
Download missing mods = Завантажити відсутні модифікації
Missing mods are downloaded successfully. = Відсутні модифікації завантажені успішно.
Could not load the missing mods! = Неможливо завантажити відсутні модифікації!
Could not download mod list. = Неможливо завантажити список модифікацій.
Could not find a mod named "[modName]". = Неможливо знайти модифікацію "[modName]".

# Options

Options = Налаштування
About = Про гру
Display = Відображення
Gameplay = Ігролад
Sound = Звук
Advanced = Розширені
 # Requires translation!
Keys = Клавіші
Locate mod errors = Знайти помилки модифікацій
Debug = Налагодження

Version = Версія
See online Readme = Переглянути онлайн довідку
Visit repository = Відвідати репозиторій
Turns between autosaves = Ходів між автозбереженням
Sound effects volume = Гучність звуків
Music volume = Гучність музики
City ambient sound volume = Гучність фонових звуків міста
Pause between tracks = Пауза між треками
Pause = Пауза
Music = Музика
Skip = Пропустити
Currently playing: [title] = Зараз грає: [title]
Download music = Завантажити музику
Downloading... = Завантаження…
Could not download music! = Не вдалося завантажити музику!
Show = Показати
Hide = Сховати
Show worked tiles = Показувати оброблювані клітинки
Show resources and improvements = Показувати ресурси і покращення
Check for idle units = Перевіряти неробочі підрозділи
Auto Unit Cycle = Автоматичний цикл перебору підрозділів
Move units with a single tap = Переміщення підрозділів одним натиском
Show tutorials = Показувати підказки
Reset tutorials = Скинути підказки
Do you want to reset completed tutorials? = Ви хочете знову бачити навчальні підказки?
Reset = Скинути
Auto-assign city production = Автоматичне виробництво у містах
Auto-build roads = Автоматичне будівництво доріг
Automated workers replace improvements = Автоматизовані працівники замінюють покращення
Automated units move on turn start = Автоматичний рух підрозділів на початку ходу
Minimap size = Розмір мінімапи
off = вимкнено
Map mouse auto-scroll = Авто прокручування карти мишкою
Show pixel units = Показувати підрозділи
Show pixel improvements = Показувати покращення
Enable Nuclear Weapons = Увімкнути ядерну зброю
Experimental Demographics scoreboard = Експериментальний Демографічний рейтинг
Unit icon opacity = Прозорість іконок підрозділів
Show zoom buttons in world screen = Показувати кнопки наближення на екрані світу
Enable display cutout (requires restart) = Увімкнути обрізання екрану (потребує перезапуску)
Show tile yields = Показувати прибуток від клітинок
Show unit movement arrows = Показувати стрілки переміщень підрозділів
Continuous rendering = Безперервна візуалізація
Experimental rendering improvements = Експериментальні покращення візуалізації
When disabled, saves battery life but certain animations will be suspended = Коли вимкнено, зменшує витрати заряду батареї, проте деякі анімації стануть статичними.
Order trade offers by amount = Сортувати торгові пропозиції за кількістю
Ask for confirmation when pressing next turn = Питати підтвердження наступного ходу
Notifications log max turns = Макс. кількість ходів у журналі сповіщень
Check extension mods based on: = Перевірка модифікацій заснованих на:
-none- = -жодна-
Reload mods = Перезавантажити модифікації
Checking mods for errors... = Перевірка модифікацій на наявність помилок...
No problems found. = Проблем не знайдено.
Autoupdate mod uniques = Автооновлення унікальностей модифікації
Uniques updated! = Унікальності оновлено!

Max zoom out = Макс. віддалення
HIGHLY EXPERIMENTAL - YOU HAVE BEEN WARNED! = ПЕРЕБУВАЄ В РОЗРОБЦІ — ВАС ПОПЕРЕДЖЕНО!
Enable portrait orientation = Увімкнути книжкову орієнтацію
Generate translation files = Створити файли для перекладу
Translation files are generated successfully. = Файли для перекладу успішно створені.
Fastlane files are generated successfully. = Файли коротких описів успішно створені.
Please note that translations are a community-based work in progress and are INCOMPLETE! The percentage shown is how much of the language is translated in-game. If you want to help translating the game into your language, click here. = Будь-ласка, зауважте, що переклади - це робота спільноти, яка ще триває та є НЕЗАВЕРШЕНОЮ! Вказаний відсоток показує наскільки гра вже перекладена цією мовою. Якщо ви хочете допомогти перекладати гру своєю мовою, натисніть тут.
Font family = Тип шрифту
Font size multiplier = Коефіцієнт розміру шрифту
Default Font = Шрифт за замовчуванням
You need to restart the game for this change to take effect. = Для застосування цих змін потрібно перезапустити гру.
Enable Easter Eggs = Увімкнути пасхалки

# Notifications

Research of [technologyName] has completed! = Дослідження технології [technologyName] завершено!
[construction] has become obsolete and was removed from the queue in [cityName]! = Підрозділ [construction] застарів та був видалений з черги у місті [cityName]!
[construction] has become obsolete and was removed from the queue in [amount] cities! = Підрозділ [construction] застарів та видалений з черги у [amount] містах!
[cityName] changed production from [oldUnit] to [newUnit] = Місто [cityName] замінило виробництво [oldUnit] на [newUnit]
[amount] cities changed production from [oldUnit] to [newUnit] = [amount] міст замінило виробництво [oldUnit] на [newUnit]
Excess production for [wonder] converted to [goldAmount] gold = Залишок від спорудження [wonder] переведено у [goldAmount] ¤Золота.
You have entered a Golden Age! = Розпочалась Золота доба!
[resourceName] revealed near [cityName] = [resourceName] виявлено біля міста [cityName]
[n] sources of [resourceName] revealed, e.g. near [cityName] = [n] джерел [resourceName] знайдено, наприклад, біля міста [cityName]
A [greatPerson] has been born in [cityName]! = [greatPerson] народився у місті [cityName]!
We have encountered [civName]! = Ми зустрілись з нацією [civName]!
[cityStateName] has given us [stats] as a token of goodwill for meeting us = Місто-держава [cityStateName] подарувало нам [stats] у якості жесту доброї волі за зустріч з нами
[cityStateName] has given us [stats] as we are the first major civ to meet them = Місто-держава [cityStateName] подарувало нам [stats], оскільки ми стали першою великою цивілізацією, що зустрілась з ними
[cityStateName] has also given us [stats] = Місто-держава [cityStateName] також дало нам [stats]
[cityStateName] gave us a [unitName] as a gift! = Місто-держава [cityStateName] подарувало нам [unitName]!
Cannot provide unit upkeep for [unitName] - unit has been disbanded! = Неможливо утримувати [unitName] — підрозділ ліквідовано!
[cityName] has grown! = Місто [cityName] зросло!
[cityName] is starving! = Місто [cityName] голодує!
[construction] has been built in [cityName] = [construction] створено в місті [cityName]
[wonder] has been built in a faraway land = [wonder] було побудовано в далекій країні
[civName] has completed [construction]! = Нація [civName] завершила [construction]!
An unknown civilization has completed [construction]! = Невідома цивілізація завершила [construction]!
The city of [cityname] has started constructing [construction]! = Місто [cityname] почало будувати [construction]!
[civilization] has started constructing [construction]! = Нація [civilization] почала будувати [construction]!
An unknown civilization has started constructing [construction]! = Невідома цивілізація почала будувати [construction]!
Work has started on [construction] = Розпочато будівництво: [construction]
[cityName] cannot continue work on [construction] = Місто [cityName] не може продовжувати будувати [construction]
[cityName] has expanded its borders! = Місто [cityName] розширило межі!
Your Golden Age has ended. = Ваша Золота доба завершилася.
[cityName] has been razed to the ground! = Місто [cityName] зруйновано вщент!
We have conquered the city of [cityName]! = Ми захопили місто [cityName]!
Your citizens are revolting due to very high unhappiness! = Через надвисокий рівень нещастя ваші громадяни вчинили заколот!
An enemy [unit] has attacked [cityName] = Ворожий підрозділ [unit] атакував місто [cityName]
An enemy [unit] ([amount] HP) has attacked [cityName] ([amount2] HP) = Ворожий підрозділ [unit] ([amount] ОЗ) атакував місто [cityName] ([amount2] ОЗ)
An enemy [unit] has attacked our [ourUnit] = Ворожий підрозділ [unit] атакував наш підрозділ [ourUnit]
An enemy [unit] ([amount] HP) has attacked our [ourUnit] ([amount2] HP) = Ворожий підрозділ [unit] ([amount] ОЗ) атакував наш підрозділ [ourUnit] ([amount2] ОЗ)
Enemy city [cityName] has attacked our [ourUnit] = Вороже місто [cityName] атакувало наш підрозділ [ourUnit]
Enemy city [cityName] ([amount] HP) has attacked our [ourUnit] ([amount2] HP) = Вороже місто [cityName] ([amount] ОЗ) атакувало наш підрозділ [ourUnit] ([amount2] ОЗ)
An enemy [unit] has captured [cityName] = Ворожий підрозділ [unit] захопив місто [cityName]
An enemy [unit] ([amount] HP) has captured [cityName] ([amount2] HP) = Ворожий підрозділ [unit] ([amount] ОЗ) захопив місто [cityName] ([amount2] ОЗ)
An enemy [unit] has raided [cityName] = Ворожий підрозділ [unit] здійснив напад на місто [cityName]
An enemy [unit] ([amount] HP) has raided [cityName] ([amount2] HP) = Ворожий підрозділ [unit] ([amount] ОЗ) здійснив напад на місто [cityName] ([amount2] ОЗ)
An enemy [unit] has captured our [ourUnit] = Ворожий підрозділ [unit] захопив наш підрозділ [ourUnit]
An enemy [unit] ([amount] HP) has captured our [ourUnit] ([amount2] HP) = Ворожий підрозділ [unit] ([amount] ОЗ) захопив наш підрозділ [ourUnit] ([amount2] ОЗ)
An enemy [unit] has destroyed our [ourUnit] = Ворожий підрозділ [unit] знищив наш підрозділ [ourUnit]
An enemy [unit] ([amount] HP) has destroyed our [ourUnit] ([amount2] HP) = Ворожий підрозділ [unit] ([amount] ОЗ) знищив наш підрозділ [ourUnit] ([amount2] ОЗ)
Your [ourUnit] has destroyed an enemy [unit] = Ваш підрозділ [ourUnit] знищив ворожий підрозділ [unit]
Your [ourUnit] ([amount] HP) has destroyed an enemy [unit] ([amount2] HP) = Ваш підрозділ [ourUnit] ([amount] ОЗ) знищив ворожий підрозділ [unit] ([amount2] ОЗ)
An enemy [RangedUnit] has destroyed the defence of [cityName] = Ворожий підрозділ [RangedUnit] знищив оборону міста [cityName]
An enemy [RangedUnit] ([amount] HP) has destroyed the defence of [cityName] ([amount2] HP) = Ворожий підрозділ [RangedUnit] ([amount] ОЗ) знищив оборону міста [cityName] ([amount2] ОЗ)
Enemy city [cityName] has destroyed our [ourUnit] = Вороже місто [cityName] знищило наш підрозділ [ourUnit]
Enemy city [cityName] ([amount] HP) has destroyed our [ourUnit] ([amount2] HP) = Вороже місто [cityName] ([amount] ОЗ) знищило наш підрозділ [ourUnit] ([amount2] ОЗ)
An enemy [unit] was destroyed while attacking [cityName] = Ворожий підрозділ [unit] знищено під час атаки на місто [cityName]
An enemy [unit] ([amount] HP) was destroyed while attacking [cityName] ([amount2] HP) = Ворожий підрозділ [unit] ([amount] ОЗ) було знищено під час атаки на місто [cityName] ([amount2] ОЗ)
An enemy [unit] was destroyed while attacking our [ourUnit] = Ворожий підрозділ [unit] знищено під час атаки на наш підрозділ [ourUnit]
An enemy [unit] ([amount] HP) was destroyed while attacking our [ourUnit] ([amount2] HP) = Ворожий підрозділ [unit] ([amount] ОЗ) було знищено під час атаки на наш підрозділ [ourUnit] ([amount2] ОЗ)
Our [attackerName] ([amount] HP) was destroyed by an intercepting [interceptorName] ([amount2] HP) = Наш підрозділ [attackerName] ([amount] ОЗ) знищено при перехопленні ворожим підрозділом [interceptorName] ([amount2] ОЗ)
Our [attackerName] ([amount] HP) was destroyed by an unknown interceptor = Наш підрозділ [attackerName] ([amount] ОЗ) знищено невідомим перехоплювачем
Our [interceptorName] ([amount] HP) intercepted and destroyed an enemy [attackerName] ([amount2] HP) = Наш підрозділ [interceptorName] ([amount] ОЗ) перехопив та знищив ворожий підрозділ [attackerName] ([amount2] ОЗ)
Our [attackerName] ([amount] HP) destroyed an intercepting [interceptorName] ([amount2] HP) = Наш підрозділ [attackerName] ([amount] ОЗ) знищив перехоплюючий підрозділ [interceptorName] ([amount2] ОЗ)
Our [interceptorName] ([amount] HP) intercepted and was destroyed by an enemy [attackerName] ([amount2] HP) = Наш підрозділ [interceptorName] ([amount] ОЗ) було перехоплено та знищено ворожим підрозділом [attackerName] ([amount2] ОЗ)
Our [interceptorName] ([amount] HP) intercepted and was destroyed by an unknown enemy = Наш підрозділ [interceptorName] ([amount] ОЗ) було перехоплено та знищено невідомим ворогом
Our [attackerName] ([amount] HP) was attacked by an intercepting [interceptorName] ([amount2] HP) = Наш підрозділ [attackerName] ([amount] ОЗ) було атаковано перехоплюючим  підрозділом [interceptorName] ([amount2] ОЗ)
Our [attackerName] ([amount] HP) was attacked by an unknown interceptor = Наш підрозділ [attackerName] ([amount] ОЗ) було атаковано невідомим перехоплювачем
Our [interceptorName] ([amount] HP) intercepted and attacked an enemy [attackerName] ([amount2] HP) = Наш підрозділ [interceptorName] ([amount] ОЗ) перехопив та атакував ворожий підрозділ [attackerName] ([amount2] ОЗ)
Nothing tried to intercept our [attackerName] = Ніхто не намагався перехопити наш підрозділ [attackerName]
An enemy [unit] was spotted near our territory = Ворожий підрозділ [unit] помічено біля нашої території
An enemy [unit] was spotted in our territory = Ворожий підрозділ [unit] помічено на нашій території
Your city [cityName] can bombard the enemy! = Ваше місто [cityName] може обстріляти ворога!
[amount] of your cities can bombard the enemy! = [amount] ваших міст(а) можуть обстріляти ворога!
[amount] enemy units were spotted near our territory = Біля нашої території помічено ворожих підрозділів: [amount]
[amount] enemy units were spotted in our territory = На нашій території помічено ворожих підрозділів: [amount]
A(n) [nukeType] exploded in our territory! = [nukeType] вибухнула на нашій території!
After being hit by our [nukeType], [civName] has declared war on us! = Потрапивши під удар нашої [nukeType], нація [civName] оголосила нам війну!
The civilization of [civName] has been destroyed! = Цивілізацію [civName] було знищено!
The City-State of [name] has been destroyed! = Місто-держава [name] було зруйновано!
Your [ourUnit] captured an enemy [theirUnit]! = Ваш підрозділ [ourUnit] захопив ворожий підрозділ [theirUnit]!
Your [ourUnit] plundered [amount] [Stat] from [theirUnit] = Ваш підрозділ [ourUnit] награбував [amount] [Stat] з [theirUnit]
We have captured a barbarian encampment and recovered [goldAmount] gold! = Ми захопили Варварський табір і отримали [goldAmount] ¤Золота!
An enemy [unitType] has joined us! = Ворожий підрозділ [unitType] приєднався до нас!
After an unknown civilization entered the [eraName], we have recruited [spyName] as a spy! = Після того як невідома цивілізація увійшла в [eraName], ми завербували [spyName] як шпигуна!
We have recruited [spyName] as a spy! = Ми завербували [spyName] як шпигуна!
[unitName] can be promoted! = Підрозділу [unitName] доступне підвищення!

# This might be needed for a rewrite of Germany's unique - see #7376
A barbarian [unitType] has joined us! = Варварський підрозділ [unitType] приєднався до нас!

We have found survivors in the ruins - population added to [cityName] = Ми знайшли в руїнах вцілілих — вони приєдналися до населення міста [cityName]
We have discovered the lost technology of [techName] in the ruins! = Ми знайшли в руїнах загублену технологію [techName]!
A [unitName] has joined us! = До нас приєднався підрозділ [unitName]!
An ancient tribe trains our [unitName] in their ways of combat! = Древнє плем'я навчило їхнього способу битви наш підрозділ [unitName]!
We have found a stash of [amount] gold in the ruins! = Ми знайшли в руїнах сховок з [amount] ¤Золота!
We have found a crudely-drawn map in the ruins! = Ми знайшли в руїнах грубо намальовану мапу!
[unit] finished exploring. = Підрозділ [unit] завершив розвідку.
[unit] has no work to do. = [unit] без роботи.
You're losing control of [name]. = Ви втрачаєте контроль над містом-державою [name].
You and [name] are no longer friends! = Припинилася ваша дружба з містом-державою [name]!
Your alliance with [name] is faltering. = Захитався ваш союз з містом-державою [name].
You and [name] are no longer allies! = Розірвано ваш союз з містом-державою [name]!
[civName] gave us a [unitName] as gift near [cityName]! = Нація [civName] подарувала нам підрозділ [unitName] біля міста [cityName]
[civName] has denounced us! = Нація [civName] засудила нас!
[cityName] has been connected to your capital! = Місто [cityName] було приєднано до вашої столиці!
[cityName] has been disconnected from your capital! = Місто [cityName] було від’єднано від вашої столиці!
[civName] has accepted your trade request = Нація [civName] приймає вашу торгову пропозицію
[civName] has made a counteroffer to your trade request = Нація [civName] робить зустрічну пропозицію
[civName] has denied your trade request = Нація [civName] відхиляє вашу торгову пропозицію
[tradeOffer] from [otherCivName] has ended = Угода [tradeOffer] від нації [otherCivName] закінчилася
[tradeOffer] to [otherCivName] has ended = Угода [tradeOffer] для нації [otherCivName] закінчилася
One of our trades with [nation] has ended = Одна з наших угод із нацією [nation] закінчилася
One of our trades with [nation] has been cut short = Достроково закінчилася одна з наших угод із нацією [nation]
[nation] agreed to stop settling cities near us! = Нація [nation] погодилась не будувати міста поруч з нами!
[nation] refused to stop settling cities near us! = Нація [nation] відмовилась не будувати міста поруч з нами!
We have allied with [nation]. = Тепер ми союзники з нацією [nation].
We have lost alliance with [nation]. = Ми втратили союз з нацією [nation].
We have discovered [naturalWonder]! = Ми відкрили природне диво [naturalWonder]!
We have received [goldAmount] Gold for discovering [naturalWonder] = Ми отримали [goldAmount] ¤Золота за відкриття [naturalWonder]
Your relationship with [cityStateName] is about to degrade = Ваші стосунки з містом-державою [cityStateName] близькі до погіршення
Your relationship with [cityStateName] degraded = Ваші стосунки з містом-державою [cityStateName] погіршилися
A new barbarian encampment has spawned! = З’явився новий Варварський табір!
Barbarians raided [cityName] and stole [amount] Gold from your treasury! = Варвари напали на місто [cityName] та викрали [amount] ¤Золота з вашої скарбниці!
Received [goldAmount] Gold for capturing [cityName] = Отримано [goldAmount] ¤Золота за захоплення міста [cityName]
Our proposed trade is no longer relevant! = Наша торгова пропозиція більше не дійсна!
[defender] could not withdraw from a [attacker] - blocked. = [defender] не зміг втекти від [attacker], бо був заблокований.
[defender] withdrew from a [attacker] = [defender] втік від [attacker]
By expending your [unit] you gained [Stats]! = Ваш [unit] витрачається та приносить вам [Stats]!
Your territory has been stolen by [civName]! = Нація [civName] краде ваші території!
Clearing a [forest] has created [amount] Production for [cityName] = Вирубаний [forest] забезпечив бонус [amount] Виробництва у місті [cityName]
[civName] assigned you a new quest: [questName]. = [civName] призначає вам нове завдання: [questName].
[civName] rewarded you with [influence] influence for completing the [questName] quest. = [civName] надає вам [influence] Впливу за виконання завдання: [questName].
[civName] no longer needs your help with the [questName] quest. = [civName] більше не потребує вашої допомоги для виконання завдання [questName].
The [questName] quest for [civName] has ended. It was won by [civNames]. = Завдання [questName] від [civName] завершилось. Переможці: [civNames].
The resistance in [cityName] has ended! = Спротив у місті [cityName] скінчився!
[cityName] demands [resource]! = Місто [cityName] потребує [resource]!
Because they have [resource], the citizens of [cityName] are celebrating We Love The King Day! = Міщани отримали [resource], тому місто [cityName] святкує День Любові до Короля!
We Love The King Day in [cityName] has ended. = День Любові до Короля у місті [cityName] скінчився.
Our [name] took [tileDamage] tile damage and was destroyed = Наш [name] отримав [tileDamage] пошкодження та був знищенний
Our [name] took [tileDamage] tile damage = Наш [name] отримав [tileDamage] пошкодження
[civName] has adopted the [policyName] policy = Нація [civName] прийняла політику [policyName]
An unknown civilization has adopted the [policyName] policy = Невідома цивілізація прийняла політику [policyName]
You gained [Stats] as your religion was spread to [cityName] = Ви отримуєте [Stats], оскільки ваша релігія поширилась в місті [cityName]
You gained [Stats] as your religion was spread to an unknown city = Ви отримуєте [Stats], оскільки ваша релігія поширилась в невідомому місті
Your city [cityName] was converted to [religionName]! = Ваше місто [cityName] приймає [religionName]!
Your [unitName] lost its faith after spending too long inside enemy territory! = Ваш підрозділ [unitName] втратив свою ☮Віру після надто довгого перебування на ворожій території!
An [unitName] has removed your religion [religionName] from its Holy City [cityName]! = Підрозділ [unitName] прибрав вашу релігію [religionName] зі Святого міста [cityName]!
An [unitName] has restored [cityName] as the Holy City of your religion [religionName]! = Підрозділ [unitName] відновив місто [cityName] як Святе місто вашої релігії [religionName]!
You have unlocked [ability] = Ви відкрили [ability]
A new b'ak'tun has just begun! = Тільки що розпочався новий бактун!
A Great Person joins you! = Видатна особа приєднується до вас!
[civ1] has liberated [civ2] = Нація [civ1] звільнила націю [civ2]
[civ] has liberated an unknown civilization = Нація [civ] звільнила невідому цивілізацію
An unknown civilization has liberated [civ] = Невідома цивілізація звільнила націю [civ]

# Trigger notifications


# Since each cause can be paired with each effect we need to create the final string by adding them together.
# If your language puts the effect before the cause - like {Gained [2] [Worker] unit(s)} {due to constructing [The Pyramids]} -
# put the english word 'true' behind the '=', otherwise 'false'.
# Don't translate these words to your language, only put 'true' or 'false'. Defaults to 'true'.
EffectBeforeCause = true

## Trigger effects

Gained [amount] [unitName] unit(s) = Отримано [amount] підрозділ(ів) [unitName]
Gained [stats] = Отримано [stats]
You may choose a free Policy = Ви можете вибрати безкоштовну політику
You may choose [amount] free Policies = Ви можете вибрати безкоштовно [amount] політик(и)
You gain the [policy] Policy = Ви отримуєте Політику [policy]
You enter a Golden Age = Розпочалась Золота доба

## Trigger causes

due to researching [tech] = завдяки дослідженню технології [tech]
due to adopting [policy] = завдяки прийняттю політики [policy]
due to discovering [naturalWonder] = завдяки відкриттю природного дива [naturalWonder]
due to entering the [eraName] = завдяки входженню в [eraName]
due to constructing [buildingName] = завдяки будівництву споруди [buildingName]
due to founding a city = завдяки заснуванню міста
due to discovering a Natural Wonder = завдяки відкриттю природного дива
from the ruins = з руїн

# World Screen UI

Working... = Обробка…
Waiting for other players... = Очікування інших гравців…
Waiting for [civName]... = Очікуємо на [civName]…
in = через
Next turn = Наступний хід
Confirm next turn = Підтвердження наступного ходу
Move automated units = Хід автоматизованих підрозділів
[currentPlayerCiv] ready? = Гравець [currentPlayerCiv] готовий?
1 turn = 1 хід
[numberOfTurns] turns = Ще [numberOfTurns]⏳
Turn = Хід
turns = ходів
turn = хід
Next unit = Наступний підрозділ
Fog of War = Туман війни
Pick a policy = Вибрати політику
Movement = Переміщення
Strength = Сила
Ranged strength = Сила у дальньому бою
Bombard strength = Сила обстрілу
Range = Дальність
XP = Досвід
Move unit = Перемістити підрозділ
Stop movement = Скасувати переміщення
Swap units = Поміняти місцями
Construct improvement = Покращити
Automate = Автоматизувати
Stop automation = Зупинити автоматизацію
Construct road = Будувати дорогу
Fortify = Укріпити
Fortify until healed = Укріпити до одужання
Fortification = Укріплення
Sleep = Спати
Sleep until healed = Спати до одужання
Moving = Рухається
Set up = Підготуватися
Paradrop = Десантувати
Air Sweep = Повітряна зачистка
Add in capital = Додати в столицю
Add to [comment] = Додати до [comment]
Upgrade to [unitType] ([goldCost] gold) = Удосконалити до [unitType] ([goldCost] ¤Золота)
Upgrade to [unitType]\n([goldCost] gold, [resources]) = Удосконалити до [unitType]\n([goldCost] ¤Золота, [resources])
Transform to [unitType] = Перетворити на [unitType]
Transform to [unitType]\n([resources]) = Перетворити на [unitType]\n([resources])
Found city = Заснувати місто
Promote = Підвищити
Health = Здоров’я
Disband unit = Розформувати
Do you really want to disband this unit? = Ви дійсно хочете розформувати цей підрозділ?
Disband this unit for [goldAmount] gold? = Розформувати цей підрозділ за [goldAmount] ¤Золота?
Gift unit = Подарувати підрозділ
Explore = Розвідувати
Stop exploration = Зупинити розвідку
Pillage = Пограбувати
Pillage [improvement] = Пограбувати [improvement]
[improvement] (Pillaged!) = [improvement] (Пограбовано!)
Repair [improvement] - [turns] = Полагодити [improvement] - [turns]
Wait = Зачекати
Are you sure you want to pillage this [improvement]? = Ви впевнені, що хочете пограбувати: [improvement]?
We have looted [amount] from a [improvement] = Ми награбували [amount] з [improvement]
We have looted [amount] from a [improvement] which has been sent to [cityName] = Ми награбували [amount] з [improvement], яке було надіслано до міста [cityName]
An enemy [unitName] has pillaged our [improvement] = Ворожий підрозділ [unitName] пограбував наш(у) [improvement]
Create [improvement] = Створити [improvement]
Start Golden Age = Розпочати Золоту добу
Trigger unique = Задіяти унікальну рису
Show more = Більше...
Yes = Так
No = Ні
Acquire = Отримати
Under construction = Будується

Food = Їжа
Production = Виробництво
Gold = Золото
Happiness = Щастя
Culture = Культура
Science = Наука
Faith = Віра

Crop Yield = Врожай
Growth = Приріст
Territory = Територія
Force = Сила
GOLDEN AGE = ЗОЛОТА ДОБА
Golden Age = Золота доба
Global Effect = Глобальний ефект
[year] BC = [year] до н.е.
[year] AD = [year] н.е.
Civilopedia = Цивілопедія
# Display name of unknown nations.
??? = ???

Start new game = Розпочати нову гру
Save game = Зберегти гру
Load game = Завантажити гру
Main menu = Головне меню
Resume = Продовжити
Cannot resume game! = Неможливо продовжити гру!
Not enough memory on phone to load game! = Не вистачає пам’яті на телефоні, щоб завантажити гру!
Quickstart = Швидкий старт
Cannot start game with the default new game parameters! = Неможливо почати гру з параметрами за замовчуванням!
Victory status = Статус перемоги
Social policies = Соціальні політики
Community = Спільнота
Close = Закрити
Do you want to exit the game? = Бажаєте вийти з гри?
Exit = Вийти
Start bias: = Початковий біом:
Avoid [terrain] = Не [terrain]

# Maya calendar popup

The Mayan Long Count = Календар Майя
Your scientists and theologians have devised a systematic approach to measuring long time spans - the Long Count. During the festivities whenever the current b'ak'tun ends, a Great Person will join you. = Ваші вчені та теологи розробили систематичний підхід до вимірювання довгих проміжків часу - Довгий Рахунок. Під час святкувань кінця бактуна, Видатна особа буде приєднуватись до вас.
While the rest of the world calls the current year [year], in the Maya Calendar that is: = Поки інша частина світу вважає, що зараз [year] рік, у календарі Мая це:
[amount] b'ak'tun, [amount2] k'atun, [amount3] tun = [amount] бактун, [amount2] катун, [amount3] тун

# City screen

Exit city = Вийти з міста
Raze city = Зруйнувати місто
Stop razing city = Зупинити руйнування міста
Buy for [amount] gold = Придбати за [amount] ¤Золота
Buy = Придбати
Currently you have [amount] [stat]. = Наразі у вас є [amount] [stat].
Would you like to purchase [constructionName] for [buildingGoldCost] [stat]? = Бажаєте придбати [constructionName] за [buildingGoldCost] [stat]?
Purchase = Придбати
No space available to place [unit] near [city] = Біля міста [city] немає місця, щоб розмістити [unit]
Maintenance cost = Вартість обслуговування
Pick construction = Вибрати споруду
Pick improvement = Вибрати покращення
Provides [resource] = Забезпечує: [resource]
Provides [amount] [resource] = Забезпечує: [resource] ([amount] од.)
Replaces [improvement] = Заміщує: [improvement]
Pick now! = Вибрати!
Remove [feature] first = Спочатку приберіть [feature]
Research [tech] first = Спочатку дослідіть [tech]
Have this tile close to your borders = Розташуйте цю клітинку біля вашого кордону
Have this tile inside your empire = Розташуйте цю клітинку на вашій території
Acquire more [resource] = Отримайте більше [resource]
Build [building] = Побудувати [building]
Train [unit] = Навчити [unit]
Produce [thingToProduce] = Виробляти [thingToProduce]
Nothing = Нічого
Annex city = Анексувати місто
Specialist Buildings = Спеціалізовані будівлі
Specialist Allocation = Розподіл спеціалістів
Manual Specialists = Ручне керування спеціалістами
Auto Specialists = Автоматичне керування спеціалістами
Specialists = Спеціалісти
[specialist] slots = Слотів: [specialist]
Food eaten = Їжі з’їдено
Unassigned population = Незайняте населення
[turnsToExpansion] turns to expansion = До розширення: [turnsToExpansion]⏳
Stopped expansion = Розширення призупинено
[turnsToPopulation] turns to new population = До зростання населення: [turnsToPopulation]⏳
Food converts to production = ⁂Їжа перетворюється на ⚙Виробництво
[turnsToStarvation] turns to lose population = До зменшення населення: [turnsToStarvation]⏳
Stopped population growth = Зростання населення призупинено
In resistance for another [numberOfTurns] turns = Спротив ще на [numberOfTurns]⏳
We Love The King Day for another [numberOfTurns] turns = День Любові до Короля ще на [numberOfTurns]⏳
Demanding [resource] = Потребує [resource]
Sell for [sellAmount] gold = Продати за [sellAmount] ¤Золота
Sell = Продати
Are you sure you want to sell this [building]? = Ви дійсно хочете продати [building]?
Free = Безкоштовно
[greatPerson] points = До [greatPerson]
Great person points = Видатні особи
Current points = Поточні
Points per turn = За хід
Convert production to gold at a rate of 4 to 1 = Перетворює ⚙Виробництво на ¤Золото з курсом 4 до 1
Convert production to science at a rate of [rate] to 1 = Перетворює ⚙Виробництво на ⍾Науку з курсом [rate] до 1
Convert production to [stat] at a rate of [rate] to 1 = Перетворює ⚙Виробництво на [stat] з курсом [rate] до 1
Production to [stat] conversion in cities changed by [relativeAmount]% = Перетворення ⚙Виробництва на [stat] у містах змінюється на [relativeAmount]%
The city will not produce anything. = Місто не буде нічого виробляти.
Owned by [cityName] = Належить місту [cityName]
Worked by [cityName] = Працівник міста [cityName]
Lock = Заблокувати
Unlock = Розблокувати
Move to city = Перейти до міста
Reset Citizens = Скинути громадян
Citizen Management = Управління громадянами
Avoid Growth = Уникати зростання
Default Focus = Пріоритет за замовчуванням
[stat] Focus = [stat] у пріоритеті
Please enter a new name for your city = Вкажіть нову назву міста
Please select a tile for this building's [improvement] = Оберіть клітинку для [improvement] цієї споруди

# Ask for text or numbers popup UI

Invalid input! Please enter a different string. = Неправильні дані! Введіть інший текст.
Invalid input! Please enter a valid number. =  Неправильні дані! Введіть дійсне число.
Please enter some text = Будь ласка, напишіть текст

# Technology UI

Pick a tech = Вибрати технологію
Pick a free tech = Вибрати безкоштовну технологію
Research [technology] = Дослідити [technology]
Pick [technology] as free tech = Вибрати [technology] як безкоштовну технологію
Units enabled = Нові підрозділи
Buildings enabled = Нові споруди
Wonder = Диво
National Wonder = Національне диво
National Wonders = Національні дива
Wonders enabled = Нові дива
Tile improvements enabled = Нові покращення клітинок
Reveals [resource] on the map = Показує [resource] на мапі
XP for new units = Досвіду для нових підрозділів
provide = забезпечує
provides = забезпечує
City strength = Сила міста:
City health = Здоров’я міста:
Occupied! = Окупувати!
Attack = Атакувати
Bombard = Обстріляти
NUKE = Ядерний удар
Captured! = Захопити!
Cannot gain more XP from Barbarians = Не може отримати більше Досвіду від Варварів

# Battle modifier categories

defence vs ranged = захист проти підрозділів дальнього бою
[percentage] to unit defence = [percentage] до захисту підрозділу
Attacker Bonus = Бонус нападника
Defender Bonus = Бонус захисника
Landing = Висадка
Boarding = Абордаж
Flanking = Атака з флангу
vs [unitType] = у порівнянні з підрозділом [unitType]
Terrain = Місцевість
Tile = Клітинка
Missing resource = Відсутній ресурс
Adjacent units = Сусідні підрозділи
Adjacent enemy units = Сусідні ворожі підрозділи
Combat Strength = Бойова сила
Across river = Через ріку
Temporary Bonus = Тимчасовий бонус
Garrisoned unit = Гарнізон
Attacking Bonus = Бонус до атаки
defence vs [unitType] = захищається від [unitType]
[tileFilter] defence = захищається у клітинках типу [tileFilter]
Defensive Bonus = Бонус до оборони
Stacked with [unitType] = Поєднується з [unitType]

Unit ability = Здібність підрозділу

The following improvements [stats]: = Наступні покращення надають [stats]:
The following improvements on [tileType] tiles [stats]: = Наступні покращення на клітинах [tileType] надають [stats]:

# Unit actions

Hurry Research = Прискорити дослідження
Conduct Trade Mission = Проведення Торговельної місії
Your trade mission to [civName] has earned you [goldAmount] gold and [influenceAmount] influence! = Ваша торговельна місія в місті-державі [civName] принесла вам [goldAmount] ¤Золота та [influenceAmount] Впливу!
Hurry Wonder = Прискорити будування дива
Hurry Construction = Прискорити будування
Hurry Construction (+[productionAmount]⚙) = Прискорити будування (+[productionAmount]⚙)
Spread Religion = Поширити релігію
Spread [religionName] = Поширити [religionName]
Remove Heresy = Прибрати єресь
Found a Religion = Заснувати релігію
Enhance a Religion = Покращити релігію
Your citizens have been happy with your rule for so long that the empire enters a Golden Age! = Ваші громадяни були задоволені вашим правлінням так довго, що в імперії розпочалась Золота доба!
You have entered the [newEra]! = Ви увійшли в [newEra]!
[civName] has entered the [eraName]! = Нація [civName] увійшла в [eraName]!
[policyBranch] policy branch unlocked! = Гілку політик [policyBranch] розблоковано!

# Overview screens

Overview = Огляд
Total = Разом
Stats = Статистика
Policies = Політики
Base happiness = Початкове щастя
Traded Luxuries = Продана розкіш
City-State Luxuries = Розкоші міст-держав
Occupied City = Окуповані міста
Buildings = Споруди
Wonders = Дива
Notifications = Сповіщення
Base values = Початкове значення
Bonuses = Бонуси
Final = Фактично
Other = Інше
Population = Населення
City-States = Міста-держави
Tile yields = Клітинки
Trade routes = Торгові шляхи
Maintenance = Обслуговування
Transportation upkeep = Транспортування
Unit upkeep = Утримання
Trades = Угоди
Current trades = Актуальні угоди
Pending trades = Очікують підтвердження
Score = Рахунок
Units = Підрозділи
Unit Supply = Забезпечення підрозділів
Base Supply = Початкове забезпечення
Total Supply = Загальне забезпечення
In Use = Використовується
Supply Deficit = Дефіцит забезпечення
Production Penalty = Штраф до ⚙Виробництва
Increase your supply or reduce the amount of units to remove the production penalty = Збільшіть постачання або зменшіть кількість підрозділів, щоб позбутись штрафу до ⚙Виробництва
Name = Назва
Closest city = Найближче місто
Action = Дія
Upgrade = Удосконалення
Defeated = Переможено
[numberOfCivs] Civilizations in the game = Цивілізацій у грі: [numberOfCivs]
Our Civilization: = Наша цивілізація:
Known and alive ([numberOfCivs]) = Відомих і живих: [numberOfCivs]
Known and defeated ([numberOfCivs]) = Відомих і знищених: [numberOfCivs]
Tiles = Клітинки
Natural Wonders = Природні дива
Treasury deficit = Дефіцит коштів
Unknown = Невідомо
Not built = Не побудовано
Not found = Не знайдено
Known = Відомо
Owned = Ваше
Near [city] = Поблизу міста [city]
Somewhere around [city] = Десь біля міста [city]
Far away = Далеко-далеко
Status = Статус
Current turn = Поточний хід
Turn [turnNumber] = Хід [turnNumber]
Location = Розташування
Unimproved = Без покращень
Number of tiles with this resource\nin your territory, without an\nappropriate improvement to use it = Кількість клітинок з даним ресурсом\nна вашій території без \nвідповідного покращення
We Love The King Day = День Любові до Короля
WLTK+ = ДЛдК+
Number of your cities celebrating\n'We Love The King Day' thanks\nto access to this resource = Кількість ваших міст,\nщо святкують "День Любові до Короля",\nзавдяки наявності даного ресурсу
WLTK demand = Потребують для ДЛдК
WLTK- = ДЛдК-
Trade offer = Торгова пропозиція
Resources we're offering in trades = Ресурси, які ми пропонуємо у торгівлі
Number of your cities\ndemanding this resource for\n'We Love The King Day' = Кількість ваших міст,\nщо потребують даний ресурс для\n"Дня Любові до Короля"
Politics = Політика
Show global politics = Міжнародна політика
Show diagram = Показати діаграму
At war with [enemy] = Воює з [enemy]
Friends with [civName] = Дружить з [civName]
an unknown civilization = невідомою цивілізацією
[numberOfTurns] Turns Left = Залишилось: [numberOfTurns]⏳
Denounced [otherCiv] = Засуджує [otherCiv]
Allied with [civName] = Союзники з [civName]
Civilization Info = Інф. про цивілізацію
Relations = Відносини
Trade request = Торгова пропозиція

# Victory

[victoryType] Victory = [victoryType] перемога
Built [building] = Побудовано [building]
Add all [comment] in capital = Зібрати усі [comment] у столиці
Destroy all players = Знищити усіх гравців
Capture all capitals = Захопіть усі столиці
Complete [amount] Policy branches = Завершити [amount] гілок соціальних політик
You have won a [victoryType] Victory! = Ви перемогли! [victoryType] перемога!
[civilization] has won a [victoryType] Victory! = [victoryType] перемога здобута цивілізацією [civilization]!
Your civilization stands above all others! The exploits of your people shall be remembered until the end of civilization itself! = Ваша цивілізація постає понад іншими! Подвиги твого народу будуть пам'ятати до кінця існування самої цивілізації!
You have been defeated. Your civilization has been overwhelmed by its many foes. But your people do not despair, for they know that one day you shall return - and lead them forward to victory! = Ви зазнали поразки. Вашу цивілізацію переповнили численні вороги. Але ваш народ не впадає у відчай, бо вони знають, що одного дня ви повернетеся — і поведете їх до перемоги!
One more turn...! = Ще один хід…!
Destroy [civName] = Знищити націю [civName]
Capture [cityName] = Захопити місто [cityName]
Our status = Наш статус
Global status = Глобальний статус
Rankings = Рейтинг
Demographics = Демографічний рейтинг
Demographic = Демографічний
Rank = Місце
Value = Значення
Best = Найкраще
Average = Середнє
Worst = Найгірше
# The \n here means: put a newline (enter) here. If this is omitted, the sidebox in the diplomacy overview will become _really_ wide.
# Feel free to replace it with a space and put it between other words in your translation
Turns until the next\ndiplomacy victory vote: [amount] = До голосування\nпро визначення переможця: [amount]⏳
Choose a civ to vote for = Оберіть цивілізацію, котру ви підтримуєте
Choose who should become the world leader and win a Diplomatic Victory! = Оберіть, хто повинен стати світовим лідером та здобути Дипломатичну перемогу!
Voted for = Проголосував за
Vote for [civilizationName] = Проголосував за [civilizationName]
Continue = Продовжити
Abstained = Утримався
Vote for World Leader = Голосування за Світового лідера
Replay = Повтор

# Capturing a city

What would you like to do with the city of [cityName]? = Що ви хочете зробити з містом [cityName]?
Annex = Анексувати
Annexed cities become part of your regular empire. = Анексовані міста стануть частиною вашої імперії.
Their citizens generate 2x the unhappiness, unless you build a courthouse. = Їх громадяни породжують вдвічі більше нещастя, якщо ви не побудуєте будинок суду.
Puppet = Маріонетка
Puppeted cities do not increase your tech or policy cost. = Міста-маріонетки не збільшують ваші витрати на технології чи політики.
You have no control over the the production of puppeted cities. = Ви не маєте контролю над виробництвом міст-маріонеток.
Puppeted cities also generate 25% less Gold and Science. = Міста-маріонетки також генерують на 25% менше ¤Золота та ⍾Науки.
A puppeted city can be annexed at any time. = Міста-маріонетки можуть бути анексованими будь-коли.
Liberate (city returns to [originalOwner]) = Звільнити (місто повертається до нації [originalOwner])
Liberating a city returns it to its original owner, giving you a massive relationship boost with them! = Визволення міста повертає його своєму первісному власнику, надаючи вам значний приріст відносин з ними!
Raze = Зруйнувати
Razing the city annexes it, and starts burning the city to the ground. = Захоплюючи місто, ви можете його зруйнувати.
The population will gradually dwindle until the city is destroyed. = Населення поступово зменшуватиметься, поки місто не буде зруйновано.
Original capitals and holy cities cannot be razed. = Початкові столиці та святі міста не можуть бути зруйновані.
Destroy = Знищити
Destroying the city instantly razes the city to the ground. = Знищення міста миттєво зрівняє його з землею.
Keep it = Залишити собі
Remove your troops in our border immediately! = Негайно приберіть свої війська від нашого кордону!
Sorry. = Вибачте.
Never! = Ніколи!

Offer Declaration of Friendship ([30] turns) = Запропонувати Декларацію дружби ([30]⏳)
My friend, shall we declare our friendship to the world? = Мій друже, чи проголосимо ми нашу дружбу всьому Світові?
Sign Declaration of Friendship ([30] turns) = Підписати Декларацію дружби ([30]⏳)
We are not interested. = Нам це не цікаво.
We have signed a Declaration of Friendship with [otherCiv]! = Ми підписали Декларацію дружби з нацією [otherCiv]!
[otherCiv] has denied our Declaration of Friendship! = Нація [otherCiv] відхилила нашу Декларацію дружби!

Basics = Основи
Resources = Ресурси
Terrains = Місцевість
Tile Improvements = Покращення клітинок
Unique to [civName], replaces [unitName] = Унікально для нації: [civName], заміщує [unitName]
Unique to [civName] = Унікально для нації: [civName]
Tutorials = Навчальні посібники
Cost = Вартість
May contain [listOfResources] = Може містити ресурс: [listOfResources]
May contain: = Може містити ресурси:
Can upgrade from [unit] = Можна отримати вдосконаливши підрозділ: [unit]
Can upgrade from: = Можна отримати вдосконаливши:
Upgrades to [upgradedUnit] = Удосконалюється до: [upgradedUnit]
Obsolete with [obsoleteTech] = Застаріває після дослідження технології: [obsoleteTech]
Can Transform to [upgradedUnit] = Можна перетворити на підрозділ: [upgradedUnit]
Occurs on [listOfTerrains] = Зустрічається на клітинках: [listOfTerrains]
Occurs on: = Зустрічається на клітинках:
Placed on [terrainType] = Є клітинкою типу [terrainType]
Can be found on = Можна знайти у таких місцевостях
Improved by [improvement] = Забезпечується покращенням: [improvement]
Bonus stats for improvement = Бонусні характеристики за покращення
Buildings that consume this resource = Споруди, які потребують даний ресурс
Buildings that provide this resource = Споруди, які постачають даний ресурс
Improvements that provide this resource = Покращення, які забезпечують даний ресурс
Buildings that require this resource worked near the city = Споруди, які потребують добування даного ресурсу біля міста
Units that consume this resource = Підрозділи, які потребують даний ресурс
Can be built on = Можна побудувати на клітинках:
or [terrainType] = або [terrainType]
Can be constructed by = Може побудувати:
Can be created instantly by = Може миттєво створити:
Defence bonus = Бонус до захисту
Movement cost = Вартість ➡Переміщення
for = за
Landscape (fixed) = Ландшафтний
Portrait (fixed) = Портретний
Auto (sensor adjusted) = Автоматичний
Missing translations: = Відсутні переклади:
Screen Size = Розмір екрану
Screen Mode = Режим екрану
Windowed = Віконний
Fullscreen = Повний екран
Borderless = Без рамки
Tileset = Набір клітинок
Unitset = Набір підрозділів
UI Skin = Стиль інтерфейсу
Create = Створити
Language = Мова
Improvements = Покращення
Loading... = Завантаження...
Filter: = Фільтр:
OK = Зберегти
Map is incompatible with the chosen ruleset! = Мапа несумісна з вибраним набором правил!
Base terrain [terrain] does not exist in ruleset! = Основної місцевості [terrain] не існує у наборі правил!
Terrain feature [feature] does not exist in ruleset! = Особливість місцевості [feature] не існує у наборі правил!
Resource [resource] does not exist in ruleset! = Ресурс [resource] не існує у наборі правил!
Improvement [improvement] does not exist in ruleset! = Покращення [improvement] не існує у наборі правил!
Nation [nation] does not exist in ruleset! = Нація [nation] не існує у наборі правил!
Natural Wonder [naturalWonder] does not exist in ruleset! = Природне диво [naturalWonder] не існує у наборі правил!

# Civilopedia difficulty levels
Player settings = Налаштування гравця
Extra happiness per luxury = Додаткове щастя за кожен ресурс розкоші
Research cost modifier = Множник вартості досліджень
Unit cost modifier = Множник вартості підрозділів
Building cost modifier = Множник вартості споруд
Policy cost modifier = Множник вартості політики
Unhappiness modifier = Множник нещастя
Bonus vs. Barbarians = Бонус проти варварів
Barbarian spawning delay = Затримка появи варварів
Bonus starting units = Бонусні початкові підрозділи

AI settings = Налаштування ШІ
AI city growth modifier = Множник зростання міст ШІ
AI unit cost modifier = Множник вартості підрозділів ШІ
AI building cost modifier = Множник вартості споруд ШІ
AI wonder cost modifier = Множник вартості дива ШІ
AI building maintenance modifier = Множник обслуговування споруд ШІ
AI unit maintenance modifier = Множник обслуговування підрозділів ШІ
AI unhappiness modifier = Множник нещастя ШІ
AI free techs = Безкоштовні технології ШІ
Major AI civilization bonus starting units = Бонусні початкові підрозділи великих цивілізацій ШІ
City state bonus starting units = Бонусні початкові підрозділи міст-держав
Turns until barbarians enter player tiles = Ходів, поки варвари зможуть ступати на клітинки гравця
Gold reward for clearing barbarian camps = Золото за знищення варварських таборів

# Other civilopedia things

Nations = Нації
Available for [unitTypes] = Доступно для підрозділів типу [unitTypes]
Available for: = Доступно для:
Free promotion: = Безкоштовне підвищення:
Free promotions: = Безкоштовні підвищення:
Free for [units] = Безкоштовно для [units]
Free for: = Безкоштовно для:
Granted by [param] = Надається від [param]
Granted by: = Надається від:
[bonus] with [tech] = [bonus] з [tech]
Difficulty levels = Рівні складності
The possible rewards are: = Можливі нагороди:
Eras = Епохи
Embarked strength: [amount]† = Сила спущених на воду підрозділів: [amount]†
Base unit buy cost: [amount]¤ = Вартість купівлі базового підрозділу: [amount]¤
Research agreement cost: [amount]¤ = Вартість спільного дослідження: [amount]¤
Speeds = Швидкості
General speed modifier: [amount]%⏳ = Загальний множник швидкості: [amount]%⏳
Production cost modifier: [amount]%⚙ = Множник вартості виробництва: [amount]%⚙
Gold cost modifier: [amount]%¤ = Множник вартості у золоті: [amount]%¤
Science cost modifier: [amount]%⍾ = Множник вартості у науці: [amount]%⍾
Culture cost modifier: [amount]%♪ = Множник вартості у культурі: [amount]%♪
Faith cost modifier: [amount]%☮ = Множник вартості у вірі: [amount]%☮
Improvement build length modifier: [amount]%⏳ = Множник тривалості будівництва покращень на клітинках: [amount]%⏳
Diplomatic deal duration: [amount] turns⏳ = Тривалість дипломатичної угоди: [amount] ходів⏳
Gold gift influence gain modifier: [amount]%¤ = Множник впливу від подарунків золотом: [amount]%¤
City-state tribute scaling interval: [amount] turns⏳ = Інтервал масштабування данини міст-держав: [amount] ходів⏳
Barbarian spawn modifier: [amount]%† = Множник появи варварів: [amount]%†
Golden age length modifier: [amount]%⌣ = Множник тривалості Золотої доби: [amount]%⌣
Adjacent city religious pressure: [amount]☮ = Релігійний тиск від сусідніх міст: [amount]☮
Peace deal duration: [amount] turns⏳ = Тривалість мирного договору: [amount] ходів⏳
Start year: [comment] = Початковий рік: [comment]
Pillaging this improvement yields [stats] = Розграбування цього покращення принесе [stats]
Pillaging this improvement yields approximately [stats] = Розграбування цього покращення принесе приблизно [stats]
Needs removal of terrain features to be built = Вимагає видалення особливостей місцевості для будівництва
Unit type = Тип підрозділу
Units: = Підрозділи:
Unit types = Типи підрозділів
Domain: [param] = Домен: [param]
Toggle UI (World Screen only) = Перемкнути видимість інтерфейсу (тільки на екрані світу)
Overrides yields from underlying terrain = Перекриває прибуток від основної місцевості
No yields = Без прибутку

# Policies

Adopt = Прийняти
Completed = Завершено
On adoption = Після прийняття
On completion = Після завершення
Cannot be adopted together with = Не може бути прийнято разом із
Cannot be adopted before = Не може бути прийнято перед
Adopt policy = Прийняти політику
Adopt free policy = Прийняти безкоштовну політику
Unlocked at = Розблокується у
Gain 2 free technologies = Отримати 2 безкоштовні технології
All policies adopted = Усі політики прийнято
Policy branch: [branchName] = Гілка політик: [branchName]
Are you sure you want to adopt [branchName]? = Ви впевнені, що хочете прийняти [branchName]?

# Religions

Religions = Релігії
Choose an Icon and name for your Religion = Виберіть емблему та назву для вашої релігії
Choose a name for your religion = Вкажіть назву вашої релігії
Choose a [beliefType] belief! = Виберіть догму [beliefType]!
Choose any belief! = Виберіть будь-які догми!
Found [religionName] = Заснувати [religionName]
Enhance [religionName] = Покращити [religionName]
Choose a pantheon = Виберіть пантеон
Choose a Religion = Оберіть релігію
Found Religion = Заснувати релігію
Found Pantheon = Заснувати пантеон
Reform Religion = Реформувати релігію
Expand Pantheon = Розширити пантеон
Follow [belief] = Слідувати [belief]
Religions and Beliefs = Релігії та догми
Majority Religion: [name] = Релігія більшості: [name]
+ [amount] pressure = + [amount] тиску
Holy City of: [religionName] = Святе місто релігії [religionName]
Former Holy City of: [religionName] = Попереднє Святе місто релігії [religionName]
Followers = Послідовники
Pressure = Тиск

# Religion overview screen
Religion Name: = Назва релігії:
Pantheon Name: = Назва пантеону:
Founding Civ: = Заснована цивілізацією:
Holy City: = Святе місто:
Cities following this religion: = Міста, що сповідують цю релігію:
Followers of this religion: = Послідовники цієї релігії:
Click an icon to see the stats of this religion = Натисніть на іконку, щоб побачити статистику
Religion: Off = Релігії: вимк.
Minimal Faith required for\nthe next [Great Prophet]: = Мінімальне значення ☮Віри потрібне для\nнаступного [Great Prophet]
Religions to be founded: [amount] = Релігій може бути засновано: [amount]
Available religion symbols = Доступні символи релігії
Number of civilizations * [amount] + [amount2] = Кількість цивілізацій * [amount] + [amount2]
Religions already founded = Вже засновано релігій
Available founder beliefs = Доступно догм засновника
Available follower beliefs = Доступно догм послідовника
Religious status: = Статус вашої релігії:

None = Немає
Pantheon = Пантеон
Founding religion = Релігія засновується
Religion = Релігія
Enhancing religion = Релігія покращується
Enhanced religion = Покращена релігія

# Espionage
# As espionage is WIP and these strings are currently not shown in-game, 
# feel free to not translate these strings for now

Spy = Шпигун
Spy Hideout = Шпигунське укриття
Spy present = Наявність шпигуна
Move = Перемістити

# Promotions

Pick promotion = Вибрати підвищення
 OR  =  Або 
units in open terrain = підрозділи на відкритій місцевості
units in rough terrain = підрозділи на пересіченій місцевості
wounded units = пошкоджені підрозділи
Targeting II (air) = Повітряна ціль II
Targeting III (air) = Повітряна ціль III
Bonus when performing air sweep [bonusAmount]% = [bonusAmount]% до сили при повітряних зачистках
Dogfighting I = Повітряний бій I
Dogfighting II = Повітряний бій II
Dogfighting III = Повітряний бій III
Choose name for [unitName] = Змінити ім'я підрозділу [unitName]
[unitFilter] units gain the [promotion] promotion = Підрозділи [unitFilter] отримують підвищення: [promotion]
Requires = Вимагає

# Multiplayer Turn Checker Service

Enable out-of-game turn notifications = Увімкнути сповіщення поза грою
Out-of-game, update status of all games every: = Поза грою оновлювати статус всіх ігор кожні:
Show persistent notification for turn notifier service = Показувати постійні сповіщення від служби контролю ходів
Take user ID from clipboard = Скопіювати ID гравця з буфера обміну
Doing this will reset your current user ID to the clipboard contents - are you sure? = Продовжуючи, ви заміните ваш поточний ідентифікатор гравця на вміст буфера обміну - ви впевнені?
ID successfully set! = Ідентифікатор успішно встановлено!
Invalid ID! = Ідентифікатор недійсний!

# Multiplayer options tab

Enable multiplayer status button in singleplayer games = Показувати кнопку багатокористувацького статусу в одиночних іграх
Update status of currently played game every: = Оновлювати статус поточної гри кожні:
In-game, update status of all games every: = У грі, оновлювати статуси всіх ігор кожні:
Server address = Адреса серверу
Reset to Dropbox = Повернути на Dropbox
Check connection to server = Перевірити з'єднання з сервером
Awaiting response... = Очікування відповіді...
Success! = Успіх!
Failed! = Невдача!
Sound notification for when it's your turn in your currently open game: = Звукове сповіщення коли наступає ваш хід у поточній грі:
Sound notification for when it's your turn in any other game: = Звукове сповіщення коли наступає ваш хід у будь-якій іншій грі:
Notification [number] = Сповіщення [number]
Chimes = Дзвони
Choir = Хор
[unit] Attack Sound = Звук нападу [unit]

# Mods

Mods = Модифікації
Download [modName] = Завантажити [modName]
Update [modName] = Оновити [modName]
Could not download mod list = Не вдалося завантажити список модифікацій
Download mod from URL = Завантажити модифікацію за URL-адресою
Please enter the mod repository -or- archive zip url: = Будь ласка, введіть назву репозиторії модифікації -або- посилання на його архів
Paste from clipboard = Вставити з буфера обміну
Download = Завантажити
Done! = Готово!
Delete [modName] = Видалити [modName]
Are you SURE you want to delete this mod? = Ви ДІЙСНО хочете видалити цю модифікацію?
[mod] was deleted. = [mod] було видалено.
Updated = Оновлено
Current mods = Наявні модифікації
Downloadable mods = GitHub модифікації
Category: = Категорія:
All mods = Всі модифікації
Rulesets = Набори правил
Expansions = Розширення
Graphics = Графіка
Audio = Звук
Maps = Мапи
Fun = Веселощі
Mods of mods = Модифікації модифікацій
Mod info and options = Довідка та налаштування модифікації
Next page = Наступна сторінка
Open Github page = Відкрити сторінку на Github
Permanent audiovisual mod = Аудіовізуальні модифікації
Installed = Встановлено
Downloaded! = Завантажено!
[modName] Downloaded! = [modName] завантажено!
Could not download [modName] = Не вдалося завантажити [modName]
Online query result is incomplete = Результат онлайн-запиту незавершений
No description provided = Немає опису
[stargazers]✯ = [stargazers]✯
Author: [author] = Автор: [author]
Size: [size] kB = Розмір: [size] КБ
Size: [size] MB = Розмір: [size] МБ
The mod you selected is incompatible with the defined ruleset! = Обрана модифікація несумісна із заданим набором правил!
Sort and Filter = Фільтри та сортування
Enter search text = Вкажіть текст для пошуку
Sort Current: = Сортування наявних:
Sort Downloadable: = Сортування GitHub:
Name ￪ = Назва ￪
Name ￬ = Назва ￬
Date ￪ = Дата ￪
Date ￬ = Дата ￬
Stars ￬ = Зірки ￬
Status ￬ = Статус ￬


# Uniques that are relevant to more than one type of game object

[stats] from every [param] = [param]: [stats]
[stats] from [param] tiles in this city = Кожна клітинка типу [param] у цьому місті надає [stats]
[stats] from every [param] on [tileFilter] tiles = [stats] від кожного [param] на клітинках типу [tileFilter]
[stats] for each adjacent [param] = [stats] за кожну прилеглу клітинку типу [param]
Must be next to [terrain] = Повинне розташовуватись біля такої місцевості: [terrain]
Must be on [terrain] = Повинне розташовуватись на такій місцевості: [terrain]
+[amount]% vs [unitType] = +[amount]% проти [unitType]
+[amount] Movement for all [unitType] units = +[amount] ➡Переміщення для всіх підрозділів типу [unitType]
+[amount]% Production when constructing [param] = +[amount]% ⚙Виробництва при створенні [param]
Can only be built on [tileFilter] tiles = Може будуватись тільки на клітинках типу [tileFilter]
Cannot be built on [tileFilter] tiles = Не може будуватись на клітинках типу [tileFilter]
Does not need removal of [feature] = Не потребує усунення [feature]
Gain a free [building] [cityFilter] = Безкоштовно отримуєте [building] [cityFilter]

# Uniques not found in JSON files

Only available after [] turns = Доступно лише після []⏳ ходів
This Unit upgrades for free = Цей підрозділ удосконалюється безкоштовно
[stats] when a city adopts this religion for the first time = [stats] коли місто вперше приймає цю релігію
Never destroyed when the city is captured = Ніколи не знищується під час захоплення міста
Invisible to others = Невидимий для інших

# Unused Resources

Bison = Бізони
Cocoa = Какао

# Exceptions that _may_ be shown to the user

Building '[buildingName]' is buildable and therefore must either have an explicit cost or reference an existing tech. = Споруду '[buildingName]' можна побудувати, тому вона мусить мати визначену ціну та посилатись на існуючу технологію.
Nation [nationName] is not found! = Нація [nationName] не знайдена!
Unit [unitName] doesn't seem to exist! = Підрозділ [unitName], здається, не існує!


# In English we just paste all these conditionals at the end of each unique, but in your language that
# may not turn into valid sentences. Therefore we have the following two translations to determine
# where they should go. 
# The first determines whether the conditionals should be placed before or after the base unique.
# It should be translated with only the untranslated english word 'before' or 'after', without the quotes.
# Example: In the unique "+20% Strength <for [unitFilter] units>", should the <for [unitFilter] units>
# be translated before or after the "+20% Strength"?

ConditionalsPlacement = after

# The second determines the exact ordering of all conditionals that are to be translated.
# ALL conditionals that exist will be part of this line, and they may be moved around and rearranged as you please.
# However, you should not translate the parts between the brackets, only move them around so that when
# translated in your language the sentence sounds natural.
#
# Example: "+20% Strength <for [unitFilter] units> <when attacking> <vs [unitFilter] units> <in [tileFilter] tiles> <during the [eraName]>"
# In what order should these conditionals between <> be translated?
# Note that this example currently doesn't make sense yet, as those conditionals do not exist, but they will in the future.
#
# As this is still under development, conditionals will be added al the time. As a result,
# any translations added for this string will be removed immediately in the next version when more
# conditionals are added. As we don't want to make you retranslate this same line over and over,
# it's removed for now, but it will return once all planned conditionals have been added.


########################### AUTOMATICALLY GENERATED TRANSLATABLE STRINGS ########################### 


#################### Lines from Unique Types #######################

[stats] = [stats]
[stats] [cityFilter] = [stats] [cityFilter]
[stats] from every specialist [cityFilter] = [stats] за кожного спеціаліста [cityFilter]
[stats] per [amount] population [cityFilter] = Кожен [amount]ий мешканець [cityFilter] надає [stats]
[stats] per [amount] social policies adopted = [stats] за [amount] прийняті соціальні політики
[stats] in cities on [terrainFilter] tiles = [stats] у містах на клітинках типу [terrainFilter]
[stats] from all [buildingFilter] buildings = [stats] за всі споруди у категорії [buildingFilter]
[stats] from [tileFilter] tiles [cityFilter] = [stats] у клітинках типу [tileFilter] [cityFilter]
[stats] from [tileFilter] tiles without [tileFilter2] [cityFilter] = [stats] за кожну клітинку типу [tileFilter] без [tileFilter2] [cityFilter]
[stats] from each Trade Route = [stats] за кожен Торговий шлях
[stats] for each global city following this religion = [stats] за кожне місто, що сповідує цю релігію
[stats] from every [amount] global followers [cityFilter] = [stats] за кожні [amount] загальних послідовників [cityFilter]
[relativeAmount]% [stat] = [relativeAmount]% [stat]
[relativeAmount]% [stat] [cityFilter] = [relativeAmount]% [stat] [cityFilter]
[relativeAmount]% [stat] from every [tileFilter/buildingFilter] = [tileFilter/buildingFilter]: [relativeAmount]% [stat]
[relativeAmount]% Yield from every [tileFilter/buildingFilter] = [relativeAmount]% Прибутку з кожного [tileFilter/buildingFilter]
[relativeAmount]% [stat] from every follower, up to [relativeAmount2]% = [relativeAmount]% [stat] за кожного послідовника, поки не досягне [relativeAmount2]%
[relativeAmount]% [stat] from City-States = [relativeAmount]% [stat] від міст-держав
[relativeAmount]% [stat] from Trade Routes = [relativeAmount]% [stat] від Торгових шляхів
Nullifies [stat] [cityFilter] = Скасовує [stat] [cityFilter]
Nullifies Growth [cityFilter] = Скасовує зростання [cityFilter]
[relativeAmount]% Production when constructing [buildingFilter] buildings [cityFilter] = [relativeAmount]% ⚙Виробництва під час будівництва споруд типу [buildingFilter] [cityFilter]
[relativeAmount]% Production when constructing [baseUnitFilter] units [cityFilter] = [relativeAmount]% ⚙Виробництва під час створення підрозділів [baseUnitFilter] [cityFilter]
[relativeAmount]% Production when constructing [buildingFilter] wonders [cityFilter] = [relativeAmount]% ⚙Виробництва під час спорудження див типу [buildingFilter] [cityFilter]
[relativeAmount]% Production towards any buildings that already exist in the Capital = [relativeAmount]% до ⚙Виробництва будь-яких споруд, що вже побудовані у столиці
Provides military units every ≈[amount] turns = Забезпечує військовими підрозділами кожні ≈[amount]⏳
Provides a unique luxury = Забезпечує унікальний ресурс розкоші
Military Units gifted from City-States start with [amount] XP = Військові підрозділи надані містами-державами починають з [amount] Досвіду
Militaristic City-States grant units [amount] times as fast when you are at war with a common nation = Військові міста-держави надають підрозділи у [amount] рази швидше, якщо ви воюєте зі спільним ворогом
Gifts of Gold to City-States generate [relativeAmount]% more Influence = Подарунки містам-державам дають на [relativeAmount]% більше Впливу
Can spend Gold to annex or puppet a City-State that has been your ally for [amount] turns. = Можна за ¤Золото анексувати або перетворити на місто-маріонетку місто-державу, яке було вашим союзником протягом [amount]⏳ ходів.
City-State territory always counts as friendly territory = Територія міст-держав завжди вважається дружньою
Allied City-States will occasionally gift Great People = Союзні міста-держави будуть час від часу дарувати видатних людей
Will not be chosen for new games = Не буде вибиратися для нових ігор
[relativeAmount]% City-State Influence degradation = [relativeAmount]% згасання Впливу на міста-держави
Resting point for Influence with City-States is increased by [amount] = Початкове значення Впливу на міста-держави збільшено на [amount]
Allied City-States provide [stat] equal to [relativeAmount]% of what they produce for themselves = Союзні міста-держави надають [relativeAmount]% від [stat], що вони виробляють
[relativeAmount]% resources gifted by City-States = [relativeAmount]% ресурсів, подарованих містами-державами
[relativeAmount]% Happiness from luxury resources gifted by City-States = [relativeAmount]% ⌣Щастя від ресурсів розкоші, подарованих містами-державами
City-State Influence recovers at twice the normal rate = Вплив на місто-державу відновлюється удвічі швидше
[amount] units cost no maintenance = [amount] підрозділів утримуються безкоштовно
Cannot build [baseUnitFilter] units = Не може будувати підрозділи типу [baseUnitFilter]
[relativeAmount]% growth [cityFilter] = [relativeAmount]% до росту [cityFilter]
[relativeAmount]% Food is carried over after population increases [cityFilter] = [relativeAmount]% витраченої ⁂Їжі переноситься після зростання населення [cityFilter]
[relativeAmount]% Great Person generation [cityFilter] = [relativeAmount]% до створення Видатних осіб [cityFilter]
Starting in this era disables religion = Початок гри з даної епохи відключає релігії
May choose [amount] additional [beliefType] beliefs when [foundingOrEnhancing] a religion = Можна вибрати [amount] додаткові [beliefType] догми під час [foundingOrEnhancing] релігії
May choose [amount] additional belief(s) of any type when [foundingOrEnhancing] a religion = Можна обрати [amount] додаткових догм під час [foundingOrEnhancing] релігії.
[stats] when a city adopts this religion for the first time (modified by game speed) = [stats] коли місто вперше приймає цю релігію (залежить від швидкості гри)
[relativeAmount]% Unhappiness from [populationFilter] [cityFilter] = [relativeAmount]% Нещастя від [populationFilter] [cityFilter]
[relativeAmount]% Food consumption by specialists [cityFilter] = [relativeAmount]% споживання ⁂Їжі спеціалістами [cityFilter]
[relativeAmount]% of excess happiness converted to [stat] = [relativeAmount]% надлишкового ⌣Щастя перетворюється у [stat]
[relativeAmount]% Culture cost of natural border growth [cityFilter] = [relativeAmount]% ♪Культури за розширення кордонів [cityFilter]
[relativeAmount]% Gold cost of acquiring tiles [cityFilter] = [relativeAmount]% ¤Золота за придбання клітинок [cityFilter]
May buy [baseUnitFilter] units for [amount] [stat] [cityFilter] at an increasing price ([amount2]) = Дозволяє купляти підрозділи [baseUnitFilter] за [amount] [stat] [cityFilter] за зростаючою ціною ([amount2])
May buy [buildingFilter] buildings for [amount] [stat] [cityFilter] at an increasing price ([amount2]) =  Можна придбати споруди у категорії [buildingFilter] за [amount] [stat] [cityFilter] зі зростаючою вартістю ([amount2])
May buy [baseUnitFilter] units for [amount] [stat] [cityFilter] = Можна придбати підрозділи типу [baseUnitFilter] за [amount] [stat] [cityFilter]
May buy [buildingFilter] buildings for [amount] [stat] [cityFilter] = Можна придбати споруду [buildingFilter] за [amount] [stat] [cityFilter]
May buy [baseUnitFilter] units with [stat] [cityFilter] = Можна придбати підрозділи типу [baseUnitFilter] за [stat] [cityFilter]
May buy [buildingFilter] buildings with [stat] [cityFilter] = Можна придбати споруду [buildingFilter] за [stat] [cityFilter]
May buy [baseUnitFilter] units with [stat] for [amount] times their normal Production cost = Дозволяє купувати підрозділи [baseUnitFilter] за [stat] у [amount] рази вище звичайної вартості ⚙Виробництва
May buy [buildingFilter] buildings with [stat] for [amount] times their normal Production cost = Можна придбати споруди у категорії [buildingFilter] за [stat] у [amount] разів більше за їхню нормальну вартість ⚙Виробництва
Enables conversion of city production to [civWideStat] = Дозволяє перетворювати ⚙Виробництво у місті на [civWideStat]
[stat] cost of purchasing items in cities [relativeAmount]% = [relativeAmount]% [stat] для придбання предметів у містах
[stat] cost of purchasing [buildingFilter] buildings [relativeAmount]% = [relativeAmount]% до вартості придбання споруд у категорії [buildingFilter] за [stat]
[stat] cost of purchasing [baseUnitFilter] units [relativeAmount]% = [relativeAmount]% [stat] для придбання підрозділів типу [baseUnitFilter]
Improves movement speed on roads = Підвищує швидкість руху дорогами
Roads connect tiles across rivers = Дороги з’єднують клітинки через ріки
[relativeAmount]% maintenance on road & railroads = [relativeAmount]% за утримання доріг і залізниць
[relativeAmount]% maintenance cost for buildings [cityFilter] = [relativeAmount]% до вартості утримання споруд [cityFilter]
Receive a free Great Person at the end of every [comment] (every 394 years), after researching [tech]. Each bonus person can only be chosen once. = Отримує безкоштовну Видатну особу у кінці кожного [comment] (кожні 394 роки), після дослідження технології [tech]. Кожну Видатну особу можна обрати лише один раз.
Once The Long Count activates, the year on the world screen displays as the traditional Mayan Long Count. = З моменту активації Довгого рахунку, рік відображатиметься у традиційному форматі Майя.
Retain [relativeAmount]% of the happiness from a luxury after the last copy has been traded away = Зберігає [relativeAmount]% ⌣Щастя, отриманого від ресурсу розкоші, після того як його останню одиницю було продано
[amount] Happiness from each type of luxury resource = [amount] ⌣Щастя від кожного виду ресурсів розкоші
Each city founded increases culture cost of policies [relativeAmount]% less than normal = Кожне засноване місто збільшує ♪Культурну вартість політик на [relativeAmount]% менше ніж зазвичай
[relativeAmount]% Culture cost of adopting new Policies = [relativeAmount]% ♪Культури для прийняття нових політик
Quantity of strategic resources produced by the empire +[relativeAmount]% = Імперія виробляє на +[relativeAmount]% більше стратегічних ресурсів
Double quantity of [resource] produced = Удвічі збільшується виробництво [resource]
[stats] for every known Natural Wonder = [stats] за кожне відоме Природне диво
Enables construction of Spaceship parts = Дозволяє будувати частини космічного корабля
Enemy [mapUnitFilter] units must spend [amount] extra movement points when inside your territory = Ворожі [mapUnitFilter] підрозділи витрачають додатково [amount] одиниць ➡Переміщення на вашій території
Notified of new Barbarian encampments = Сповіщення про нові Варварські табори
"Borrows" city names from other civilizations in the game = "Запозичує" імена для міст з інших цивілізацій у грі
100 Gold for discovering a Natural Wonder (bonus enhanced to 500 Gold if first to discover it) = 100 ¤Золота за виявлення Природного дива (бонус зростає до 500 ¤Золота, якщо ви першим його виявили).
Unhappiness from number of Cities doubled = Нещастя від кількості міст подвоюється
Great General provides double combat bonus = Видатні генерали забезпечують подвійний бонус у бою
Receive a tech boost when scientific buildings/wonders are built in capital = Отримує технологічний бонус, коли наукові споруди/дива створюються у столиці
May not generate great prophet equivalents naturally = Видатні пророки та їх аналоги не з'являються самі собою
When conquering an encampment, earn [amount] Gold and recruit a Barbarian unit = Під час захоплення Варварського табору, отримує [amount] ¤Золота та вербує Варварський підрозділ
When defeating a [mapUnitFilter] unit, earn [amount] Gold and recruit it = При перемозі над підрозділами типу [mapUnitFilter], отримує [amount] ¤Золота та захоплює їх
Receive triple Gold from Barbarian encampments and pillaging Cities = Отримує потрійну кількість ¤Золота з Варварських таборів та грабування міст
Cities are razed [amount] times as fast = Міста знищуються у [amount] рази швидше
When declaring friendship, both parties gain a [relativeAmount]% boost to great person generation = Після оголошення дружби, обидві сторони отримують [relativeAmount]% прискорення створення Видатної особи
No Maintenance costs for improvements in [tileFilter] tiles = Покращення на клітинках типу [tileFilter] утримуються безкоштовно
Influence of all other civilizations with all city-states degrades [relativeAmount]% faster = Вплив усіх інших цивілізацій на усі міста-держави зменшується на [relativeAmount]% швидше
Land units may cross [terrainName] tiles after the first [baseUnitFilter] is earned = Наземні підрозділи зможуть перетинати клітини типу [terrainName] після першого здобутого [baseUnitFilter]
Gain [amount] Influence with a [baseUnitFilter] gift to a City-State = Отримує [amount] Впливу після дарування підрозділу типу [baseUnitFilter] місту-державі
[relativeAmount]% Faith cost of generating Great Prophet equivalents = [relativeAmount]% ☮Віри за створення аналогів Видатного пророка
Resting point for Influence with City-States following this religion [amount] = Збільшує початкове значення Впливу з Містами-державами, що сповідують цю релігію, на [amount]
Provides a sum of gold each time you spend a Great Person = Забезпечує певну суму ¤Золота за кожне витрачання видатної особи
[stats] whenever a Great Person is expended = [stats] після використання усіх здібностей видатної особи
Receive free [unit] when you discover [tech] = Отримайте безкоштовно [unit], після дослідження [tech]
Enables Open Borders agreements = Дозволяє угоду про відкриті кордони
Enables Research agreements = Дозволяє Спільні дослідження
Science gained from research agreements [relativeAmount]% = [relativeAmount]% ⍾Науки від Спільного дослідження
Triggers victory = Визначає перемогу
Triggers a Cultural Victory upon completion = Культурна перемога по закінченню будівництва
[relativeAmount]% City Strength from defensive buildings = [relativeAmount]% до †Сили міста від захисних споруд
[relativeAmount]% tile improvement construction time = [relativeAmount]% часу на покращення клітинок
[relativeAmount]% Gold from Great Merchant trade missions = [relativeAmount]% ¤Золота від торговельних місій Видатного торговця
[mapUnitFilter] Units adjacent to this city heal [amount] HP per turn when healing = [mapUnitFilter] підрозділи поруч із цим містом лікуються на [amount] здоров'я за хід під час лікування
[relativeAmount]% Golden Age length = [relativeAmount]% до тривалості Золотої доби
[relativeAmount]% Strength for cities = [relativeAmount]% †Сили для міст
New [baseUnitFilter] units start with [amount] Experience [cityFilter] = Нові підрозділи типу [baseUnitFilter] отримують [amount] Досвіду [cityFilter]
All newly-trained [baseUnitFilter] units [cityFilter] receive the [promotion] promotion = Усі нові [baseUnitFilter] підрозділи [cityFilter] отримують підвищення "[promotion]"
[baseUnitFilter] units built [cityFilter] can [action] [amount] extra times = Підрозділи [baseUnitFilter] збудовані [cityFilter] можуть [action] [amount] додаткових разів
Enables embarkation for land units = Дозволяє наземним підрозділам спускатися на воду
Enables [mapUnitFilter] units to enter ocean tiles = Дозволяє підрозділам типу [mapUnitFilter] виходити в океан
Population loss from nuclear attacks [relativeAmount]% [cityFilter] = Втрати населення від ядерних атак [relativeAmount]% [cityFilter]
[relativeAmount]% Natural religion spread [cityFilter] = [relativeAmount]% до природного поширення релігії [cityFilter]
Religion naturally spreads to cities [amount] tiles away = Релігія природно поширюється у міста на відстані [amount] клітинок
Starting tech = Початкова технологія
Starts with [tech] = Розпочинає гру з  технологією [tech]
Starts with [policy] adopted = Починається, коли прийнято [policy]
Can be continually researched = Можна досліджувати повторно
[amount] Unit Supply = [amount] одиниць постачання
[amount] Unit Supply per [amount2] population [cityFilter] = [amount] одиниць постачання за кожні [amount2] населення [cityFilter]
[amount] Unit Supply per city = [amount] одиниць постачання за кожне місто
Units in cities cost no Maintenance = Підрозділи у містах не потребують обслуговування
Rebel units may spawn = Можуть з'являтись підрозділи повстанців
Unbuildable = Неможливо створити
Can be purchased with [stat] [cityFilter] = Можна придбати за ресурс [stat] [cityFilter]
Can be purchased for [amount] [stat] [cityFilter] = Можна придбати за [amount] [stat] [cityFilter]
Limited to [amount] per Civilization = Обмежено до [amount] на Цивілізацію
Hidden until [amount] social policy branches have been completed = Приховано доки [amount] гілок соціальних політик не буде завершено
Only available = Доступно лише
Excess Food converted to Production when under construction = Під час створення надлишок ⁂Їжі перетворюється на ⚙Виробництво
Requires at least [amount] population = Вимагає щонайменше [amount] населення
Triggers a global alert upon build start = З'являється глобальне повідомлення після початку будівництва
Triggers a global alert upon completion = З'являється глобальне повідомлення по закінченню будівництва
Cost increases by [amount] per owned city = Вартість збільшується на [amount] за кожне ваше місто
Requires a [buildingFilter] in at least [amount] cities = Вимагає [buildingFilter] принаймні в [amount] містах
Can only be built [cityFilter] = Може бути побудовано лише [cityFilter]
Must have an owned [tileFilter] within [amount] tiles = На відстані [amount] клітинок мусить бути ваша клітинка типу [tileFilter]
Enables nuclear weapon = Дозволяє створювати ядерну зброю
Must not be on [tileFilter] = Не може бути на місцевості: [tileFilter]
Must not be next to [tileFilter] = Не може бути біля місцевості типу [tileFilter]
Indicates the capital city = Позначає столицю
Provides 1 extra copy of each improved luxury resource near this City = Надає додаткову копію кожного ресурсу розкоші, який видобувається біля даного міста
Destroyed when the city is captured = Знищується у випадку захоплення міста
Doubles Gold given to enemy if city is captured = Подвоює ¤Золото, що здобувається ворогом при захопленні міста
Remove extra unhappiness from annexed cities = Прибирає надмірне нещастя з анексованих міст
Connects trade routes over water = З’єднує водні торгові шляхи
Creates a [improvementName] improvement on a specific tile = Створює покращення [improvementName] на певній клітинці
Founds a new city = Може заснувати нове місто
Can instantly construct a [improvementFilter] improvement = Може миттєво створити покращення: [improvementFilter]
Can build [improvementFilter/terrainFilter] improvements on tiles = Може будувати на клітинках покращення: [improvementFilter/terrainFilter]
May create improvements on water resources = Може створювати покращення на водних ресурсах
May found a religion = Може заснувати релігію
May enhance a religion = Може покращити релігію
Can be added to [comment] in the Capital = Може бути додано до [comment] у столиці
Prevents spreading of religion to the city it is next to = Запобігає поширенню інших релігій у місті, поряд із яким знаходиться.
Removes other religions when spreading religion = Прибирає інші релігії під час поширення власної
May Paradrop up to [amount] tiles from inside friendly territory = Може десантуватись на [amount] клітинок із дружньої території
Can perform Air Sweep = Може виконувати повітряну зачистку
Can [action] [amount] times = Може [action] [amount] рази.
Can speed up construction of a building = Може прискорити будівництво споруди.
Can speed up the construction of a wonder = Може прискорити будівництво дива
Can hurry technology research = Може пришвидшити дослідження технології
Can undertake a trade mission with City-State, giving a large sum of gold and [amount] Influence = Може очолити торговельну місію в Місто-державу, яка заробить вам велику суму ¤Золота та [amount] Впливу
Can transform to [unit] = Може перетворити на підрозділ типу [unit]
[relativeAmount]% Strength = [relativeAmount]% †Сили
[relativeAmount]% Strength decreasing with distance from the capital = [relativeAmount]% †Сили, зменшується при віддаленні від столиці
[relativeAmount]% to Flank Attack bonuses = [relativeAmount]% бонус при атаці з флангу
+30% Strength when fighting City-State units and cities = +30% †Сили у битвах з підрозділами та містами міст-держав
[relativeAmount]% Strength for enemy [combatantFilter] units in adjacent [tileFilter] tiles = [relativeAmount]% †Сили ворожих підрозділів типу [combatantFilter] на прилеглих клітинках типу [tileFilter]
[relativeAmount]% Strength when stacked with [mapUnitFilter] = [relativeAmount]% до †Сили, коли поряд з підрозділом [mapUnitFilter]
[relativeAmount]% Strength bonus for [mapUnitFilter] units within [amount] tiles = Додаткові [relativeAmount]% †Сили для підрозділів типу [mapUnitFilter] у радіусі [amount] клітинок
[amount] additional attacks per turn = [amount] додаткових атак за хід
[amount] Movement = [amount] ➡Переміщення
[amount] Sight = [amount] Бачення
[amount] Range = [amount] Дальності
[amount] HP when healing = [amount] Здоров'я під час лікування
[relativeAmount]% Spread Religion Strength = [relativeAmount]% Сили поширення релігії
When spreading religion to a city, gain [amount] times the amount of followers of other religions as [stat] = Під час поширення релігії в місті, отримайте [stat] у кількості x[amount] від кількості послідовників інших релігій
Can only attack [combatantFilter] units = Може завдати шкоди лише [combatantFilter]
Can only attack [tileFilter] tiles = Може атакувати лише [tileFilter] клітинки
Cannot attack = Не може атакувати
Must set up to ranged attack = Для дальніх атак потрібно підготуватися
Self-destructs when attacking = Самознищується під час нападу
Eliminates combat penalty for attacking across a coast = Усуває бойовий штраф при атаці через узбережжя
May attack when embarked = Може атакувати, коли на воді
Eliminates combat penalty for attacking over a river = Усуває бойовий штраф при атаці через ріку
Blast radius [amount] = Радіус ураження [amount]
Ranged attacks may be performed over obstacles = Можна здійснювати атаки дальнього бою через перешкоди
Nuclear weapon of Strength [amount] = Ядерна зброя потужністю [amount]
No defensive terrain bonus = Не отримує бонус до захисту на місцевості
No defensive terrain penalty = Без штрафів за місцевість
Damage is ignored when determining unit Strength = Пошкодження ігноруються при визначенні †Сили підрозділу
Uncapturable = Неможливо захопити
May withdraw before melee ([amount]%) = Шанс ухилитись від атаки ближнього бою: [amount]%
Unable to capture cities = Не може захоплювати міста
No movement cost to pillage = Грабування не витрачає одиниці ➡Переміщення
Can move after attacking = Може рухатись після атаки
Transfer Movement to [mapUnitFilter] = Передати ➡Переміщення підрозділу [mapUnitFilter]
Can move immediately once bought = Може рухатись одразу після купівлі
May heal outside of friendly territory = Може лікуватись за межами дружньої території
All healing effects doubled = Усі ефекти лікування подвоюються
Heals [amount] damage if it kills a unit = Відновлює [amount] пошкоджень при знищенні підрозділу
Can only heal by pillaging = Може лікуватись тільки грабуванням
Unit will heal every turn, even if it performs an action = Підрозділ лікується кожен хід, навіть якщо виконує дію
All adjacent units heal [amount] HP when healing = Усі підрозділи поряд відновлюють [amount] Здоров'я під час лікування
Normal vision when embarked = Нормальне бачення на водних клітинках
Defense bonus when embarked = Бонус до захисту коли спущений на воду
No Sight = Не у полі зору
Can see over obstacles = Може бачити через перешкоди
Can carry [amount] [mapUnitFilter] units = Вміщає [amount] підрозділи типу [mapUnitFilter]
Can carry [amount] extra [mapUnitFilter] units = Може вмістити [amount] додаткових підрозділів типу [mapUnitFilter]
Cannot be carried by [mapUnitFilter] units = Не може перевозитись підрозділом [mapUnitFilter]
[relativeAmount]% chance to intercept air attacks = [relativeAmount]% шанс перехопити повітряну атаку
Damage taken from interception reduced by [relativeAmount]% = На [relativeAmount]% менше пошкоджень від перехоплення
[relativeAmount]% Damage when intercepting = [relativeAmount]% Пошкоджень під час перехоплення
[amount] extra interceptions may be made per turn = [amount] додаткових перехоплень за хід
Cannot be intercepted = Не може бути перехоплена
Cannot intercept [mapUnitFilter] units = Не спроможний перехоплювати підрозділи типу [mapUnitFilter]
[relativeAmount]% Strength when performing Air Sweep = [relativeAmount]% до †Сили при повітряних зачистках
[relativeAmount]% maintenance costs = [relativeAmount]% до вартості утримання
[relativeAmount]% Gold cost of upgrading = [relativeAmount]% ¤Золота до вартості покращення
Earn [amount]% of the damage done to [combatantFilter] units as [civWideStat] = Заробляє [amount]% від пошкоджень, завданих [combatantFilter], як [civWideStat]
Upon capturing a city, receive [amount] times its [stat] production as [civWideStat] immediately = Після захоплення міста отримаєте в [amount] разів більше його виробництва [stat] як [civWideStat]
Earn [amount]% of killed [mapUnitFilter] unit's [costOrStrength] as [civWideStat] = Отримує [amount]% від [costOrStrength] знищених ворожих підрозділів типу [mapUnitFilter] як [civWideStat]
Earn [amount]% of [mapUnitFilter] unit's [costOrStrength] as [civWideStat] when killed within 4 tiles of a city following this religion = Отримуєте [amount]% від [costOrStrength] підрозділів типу [mapUnitFilter] як [civWideStat], які знищуються у радіусі 4 клітинок від міста, яке сповідує цю релігію
May capture killed [mapUnitFilter] units = Може захопити знищені підрозділи типу [mapUnitFilter]
[amount] XP gained from combat = [amount] Досвіду отримано у бою
[relativeAmount]% XP gained from combat = [relativeAmount]% Досвіду у бою
[greatPerson] is earned [relativeAmount]% faster = [greatPerson] зʼявляється на [relativeAmount]% швидше
Invisible to non-adjacent units = Невидима для не-прилеглих підрозділів
Can see invisible [mapUnitFilter] units = Може бачити невидимі підрозділи типу [mapUnitFilter]
May upgrade to [baseUnitFilter] through ruins-like effects = Можна удосконалити до [baseUnitFilter] завдяки руїнам, чи подібному ефекту
Destroys tile improvements when attacking = Знищує покращення на клітинках під час атаці
Cannot move = Не може рухатися
Double movement in [terrainFilter] = Подвоює ➡Переміщення на клітинках типу [terrainFilter]
All tiles cost 1 movement = Усі пересування коштують 1 ➡Переміщення
Can pass through impassable tiles = Можна проходити через непрохідні клітинки
Ignores terrain cost = Ігнорує додаткові витрати одиниць ➡Переміщення
Ignores Zone of Control = Ігнорує зони контролю
Rough terrain penalty = Пересічена місцевість важкопрохідна
Can enter ice tiles = Може проходити крізь лід
Cannot enter ocean tiles = Не може заходити на клітинки океану
May enter foreign tiles without open borders = Може заходити у чужоземні клітинки без угоди про відкриті кордони
May enter foreign tiles without open borders, but loses [amount] religious strength each turn it ends there = Може заходити у чужоземні клітинки навіть без угоди про відкриті кордони, але втрачає [amount] релігійної сили за кожен хід, який там закінчується
[amount] Movement point cost to disembark = Вартість висадки на берег [amount] одиниць ➡Переміщення
[amount] Movement point cost to embark = [amount] одиниць ➡Переміщення для спуску на воду
Religious Unit = Релігійний підрозділ
Spaceship part = Частина космічного корабля
Takes your religion over the one in their birth city = Переймає вашу релігію, а не релігію міста, у якому народився
Great Person - [comment] = Видатна особа — [comment]
by consuming this unit = використавши цей підрозділ
for [amount] movement = за [amount] ➡Переміщення
once = один раз
[amount] times = [amount] рази
[amount] additional time(s) = ще [amount] раз(и)
after which this unit is consumed = після чого цей підрозділ знищується
Grants 500 Gold to the first civilization to discover it = Дарує 500 ¤Золота першій цивілізації яка відкрила його
Units ending their turn on this terrain take [amount] damage = Підрозділи, що закінчують свій хід на цій місцевості, отримують [amount] пошкоджень
Grants [promotion] ([comment]) to adjacent [mapUnitFilter] units for the rest of the game = Надає [promotion] ([comment]) сусіднім підрозділам типу [mapUnitFilter] до кінця гри
[amount] Strength for cities built on this terrain = [amount] до †Сили міст, побудованих на цій місцевості
Provides a one-time Production bonus to the closest city when cut down = Після вирубки надає одноразовий бонус ⚙Виробництва до найближчого міста
Tile provides yield without assigned population = Клітинка надає прибуток без призначення населення
Nullifies all other stats this tile provides = Анулює всі інші характеристики, які надає ця клітинка
Only [improvementFilter] improvements may be built on this tile = Лише покращення типу [improvementFilter] можуть бути побудовані на цій клітинці
Blocks line-of-sight from tiles at same elevation = Блокує лінію огляду з клітинок на цій же висоті
Has an elevation of [amount] for visibility calculations = Має висоту [amount] для розрахунків видимості
Rare feature = Рідкісна особливість
[amount]% Chance to be destroyed by nukes = [amount]% Шансу бути знищеним ядерною зброєю
Fresh water = Прісна вода
Rough terrain = Пересічна місцевість
Deposits in [tileFilter] tiles always provide [amount] resources = Родовища у клітинках типу [tileFilter] завжди генерують [amount] одиниць ресурсу
Can only be created by Mercantile City-States = Можуть бути створені лише торговельними містами-державами
Guaranteed with Strategic Balance resource option = Гарантовані при опції Стратегічного Балансу ресурсів
Can also be built on tiles adjacent to fresh water = Також можна побудувати на клітинах, що прилеглі до прісної води
[stats] from [tileFilter] tiles = [stats] від клітинок типу [tileFilter] 
Can be built outside your borders = Можна будувати за межами ваших кордонів
Can be built just outside your borders = Може бути спорудженим безпосередньо поза власними кордонами
Can only be built to improve a resource = Може бути побудоване лише для покращення ресурсу
Removes removable features when built = Коли будується, прибирає особливості, які можна прибрати
Gives a defensive bonus of [relativeAmount]% = Надає [relativeAmount]% бонусу до захисту
Costs [amount] [stat] per turn when in your territory = Коштує [amount] [stat] за хід, коли розміщена на вашій території
Costs [amount] [stat] per turn = Коштує [amount] [stat] за хід
Adjacent enemy units ending their turn take [amount] damage = Ворожі війська, які закінчили хід поряд, отримують [amount] пошкоджень
Great Improvement = Велике покращення
Provides a random bonus when entered = Забезпечують випадковий бонус на вході
Constructing it will take over the tiles around it and assign them to your closest city = Захоплює територію навколо себе та призначає її до найближчого вашого міста
Unpillagable = Не піддається грабунку
Irremovable = Не прибирається
Will be replaced by automated workers = Буде замінено автоматизованими робочими
for [amount] turns = на [amount]⏳
with [amount]% chance = з імовірністю [amount]%
before [amount] turns = перед здійсненням [amount]⏳ ходів
after [amount] turns = після здійснення [amount]⏳ ходів
when at war = коли воює
when not at war = у мирний час
during a Golden Age = під час Золотої доби
during We Love The King Day = під час Дня Любові до Короля
while the empire is happy = поки імперія щаслива
when between [amount] and [amount2] Happiness = коли більше [amount] та менше [amount2] ⌣Щастя
when below [amount] Happiness = коли менше [amount] ⌣Щастя
during the [era] = протягом [era]
before the [era] = до [era]
starting from the [era] = починаючи з [era]
if starting in the [era] = якщо розпочати гру в [era]
if no other Civilization has researched this = якщо жодна інша Цивілізація не дослідила це
after discovering [tech] = після дослідження технології [tech]
before discovering [tech] = перед дослідженням технології [tech]
after adopting [policy] = після прийняття [policy]
before adopting [policy] = до прийняття [policy]
before founding a Pantheon = перед заснуванням Пантеону
after founding a Pantheon = після заснування Пантеону
before founding a religion = перед заснуванням Релігії
after founding a religion = після заснування Релігії
before enhancing a religion = перед покращенням Релігії
after enhancing a religion = після покращення Релігії
if [buildingFilter] is constructed = якщо створено [buildingFilter]
with [resource] = з [resource]
without [resource] = без [resource]
when above [amount] [resource] = коли більше [amount] [resource]
when below [amount] [resource] = коли менше [amount] [resource]
in cities with a [buildingFilter] = у містах з [buildingFilter]
in cities without a [buildingFilter] = у містах без [buildingFilter]
in cities with at least [amount] [populationFilter] = у містах із принаймні [amount] [populationFilter]
with a garrison = з гарнізоном
for [mapUnitFilter] units = для підрозділів типу [mapUnitFilter]
for units with [promotion] = для підрозділів з [promotion]
for units without [promotion] = для підрозділів без [promotion]
vs cities = у битвах з містом
vs [mapUnitFilter] units = проти підрозділів типу [mapUnitFilter]
when fighting units from a Civilization with more Cities than you = під час бою з підрозділами Цивілізації, у якої більше міст, ніж у вас
when attacking = при нападі
when defending = при обороні
when fighting in [tileFilter] tiles = під час бою на клітинках типу [tileFilter]
on foreign continents = на іноземних континентах
when adjacent to a [mapUnitFilter] unit = коли біля підрозділів типу [mapUnitFilter]
when above [amount] HP = коли більше [amount] ОЗ
when below [amount] HP = коли менше [amount] ОЗ
if it hasn't used other actions yet = якщо не використовувались інші дії
with [amount] to [amount2] neighboring [tileFilter] tiles = із [amount]-[amount2] сусідніми клітинками типу [tileFilter]
with [amount] to [amount2] neighboring [tileFilter] [tileFilter2] tiles = із [amount]-[amount2] сусідніми клітинками типу [tileFilter2] [tileFilter]
in [tileFilter] tiles = у клітинках типу [tileFilter]
in [tileFilter] [tileFilter2] tiles = у клітинках типу [tileFilter] [tileFilter2]
in tiles without [tileFilter] = у клітинках без [tileFilter]
within [amount] tiles of a [tileFilter] = в межах [amount] клітинок від [tileFilter]
on water maps = на водних картах
in [regionType] Regions = у [regionType] регіонах
in all except [regionType] Regions = в усіх регіонах окрім [regionType]
Free [baseUnitFilter] appears = Безкоштовно з’являється [baseUnitFilter]
[amount] free [baseUnitFilter] units appear = Зʼявляються [amount] безкоштовні підрозділи [baseUnitFilter]
Free [baseUnitFilter] found in the ruins = Безкоштовний підрозділ [baseUnitFilter] знайдений у руїнах
Free Social Policy = Надає безкоштовну соціальну політику
[amount] Free Social Policies = [amount] безкоштовних соціальних політик
Empire enters golden age = Розпочинається Золота доба
Empire enters a [amount]-turn Golden Age = Розпочинається золота доба на [amount]⏳ ходів
Free Great Person = Безкоштовно з’являється Видатна особа
[amount] population [cityFilter] = [amount] населення [cityFilter]
[amount] population in a random city = [amount] населення у випадковому місті
Discover [tech] = Дослідити Технологію [tech]
Adopt [policy] = Прийняти Політику [policy]
Free Technology = Надає безкоштовну технологію
[amount] Free Technologies = [amount] безкоштовних Технологій
[amount] free random researchable Tech(s) from the [era] = [amount] безкоштовних випадкових технологій з [era]
Reveals the entire map = Показує всю мапу
Gain a free [beliefType] belief = Отримати безкоштовну догму [beliefType]
Triggers voting for the Diplomatic Victory = Розпочинає голосування за Дипломатичну перемогу
Gain [amount] [stat] = Отримати [amount] [stat]
Gain [amount]-[amount2] [stat] = Отримати [amount]-[amount2] [stat]
Gain enough Faith for a Pantheon = Отримати достатньо ☮Віри для Пантеону
Gain enough Faith for [amount]% of a Great Prophet = Отримати достатньо ☮Віри для [amount]% Видатного Пророка
Reveal up to [amount/'all'] [tileFilter] within a [amount] tile radius = Виявляє до [amount/'all'] [tileFilter] у радіусі [amount] клітинок
From a randomly chosen tile [amount] tiles away from the ruins, reveal tiles up to [amount2] tiles away with [amount3]% chance = Від випадкової клітинки у [amount] клітинках від руїн, виявляє клітинки з радіусом до [amount2] клітинок з вірогідністю [amount3]%
Triggers the following global alert: [comment] = З'явиться наступне глобальне повідомлення: [comment]
Every major Civilization gains a spy once a civilization enters this era = Кожна велика Цивілізація отримує шпигуна, коли одна з цивілізацій вступає в цю епоху
Heal this unit by [amount] HP = Лікує цей підрозділ на [amount] Здоров'я
This Unit gains [amount] XP = Цей підрозділ отримує [amount] Досвіду
This Unit upgrades for free including special upgrades = Цей підрозділ удосконалюється безкоштовно включно з особливими вдосконаленнями
This Unit gains the [promotion] promotion = Цей підрозділ отримує підвищення: [promotion]
Doing so will consume this opportunity to choose a Promotion = Це витрачає можливість обрати Підвищення
Provides the cheapest [stat] building in your first [amount] cities for free = Надає найдешевшу споруду категорії [stat] у ваших перших [amount]-ох містах безкоштовно
Provides a [buildingName] in your first [amount] cities for free = Надає [buildingName] у ваших перших [amount]-ох містах безкоштовно
upon discovering [tech] = виявивши [tech]
upon entering the [era] = увійшовши в [era]
upon adopting [policy] = прийнявши [policy]
upon declaring war with a major Civilization = після оголошення війни з великою Цивілізацією
upon declaring friendship = оголосивши дружбу
upon entering a Golden Age = після початку Золотої доби
upon conquering a city = завоювавши місто
upon founding a city = заснувавши місто
upon discovering a Natural Wonder = після відкриття Природного дива
upon constructing [buildingFilter] = побудувавши [buildingFilter]
upon constructing [buildingFilter] [cityFilter] = побудувавши [buildingFilter] [cityFilter]
upon gaining a [baseUnitFilter] unit = після отримання підрозділу типу [baseUnitFilter]
upon founding a Pantheon = заснувавши Пантеон
upon founding a Religion = заснувавши Релігію
upon enhancing a Religion = покращивши Релігію
upon defeating a [mapUnitFilter] unit = при перемозі над підрозділом типу [mapUnitFilter]
upon being defeated = при поразці
upon being promoted = при підвищенні
upon losing at least [amount] HP in a single attack = при втраті принаймні [amount] ОЗ за одну атаку
upon ending a turn in a [tileFilter] tile = при закінченні ходу в клітинках типу [tileFilter]
Hidden after generating a Great Prophet = Приховано після появи Видатного пророка

######### Map Unit Filters ###########

Wounded = Поранені
Barbarians = Варвари
City-State = Місто-Держава
Embarked = Спущений на воду
Non-City = Не місто

######### Unit Type Filters ###########

All = Усі
Melee = Ближньобійні
Ranged = Далекобійні
Civilian = Мирні
Military = Військові
Land = Наземні
Water = Морські
Air = Повітряні
non-air = Не повітряні
Nuclear Weapon = Ядерна зброя
Great Person = Видатна особа
Barbarian = Варварські
relevant = Придатні
City = Місту

######### City filters ###########

in this city = у цьому місті
in all cities = у кожному місті
in all coastal cities = у кожному прибережному місті
in capital = у столиці
in all non-occupied cities = у кожному вільному від окупації місті
in all cities with a world wonder = у кожному місті з світовим дивом
in all cities connected to capital = у кожному місті, сполученому зі столицею
in all cities with a garrison = у кожному місті з гарнізоном
in all cities in which the majority religion is a major religion = в усіх містах, де релігія більшості є основною релігією
in all cities in which the majority religion is an enhanced religion = в усіх містах, де релігія більшості є посиленою релігією
in non-enemy foreign cities = у не ворожих іноземних містах
in foreign cities = у іноземних містах
in annexed cities = у анексованих містах
in puppeted cities = у містах-маріонетках
in holy cities = у св'ятих містах
in City-State cities = у містах-державах
in cities following this religion = у містах, що сповідують цю релігію

######### Population Filters ###########

Unemployed = Незайняте
Followers of the Majority Religion = послідовниками Релігії більшості
Followers of this Religion = послідовниками цієї релігії

######### Terrain Filters ###########

Coastal = Прибережні
River = Річкові
Open terrain = Відкрита місцевість
Water resource = Морський ресурс
Foreign Land = Чужі землі
Foreign = Іноземні
Friendly Land = Дружні землі
Enemy Land = Ворожі землі
Featureless = Без особливостей
Fresh Water = Біля прісної води
non-fresh water = Без прісної води
Natural Wonder = Природне диво
Impassable = Непрохідна місцевість
Luxury resource = Ресурс розкоші
Strategic resource = Стратегічний ресурс
Bonus resource = Бонусний ресурс

######### Tile Filters ###########

unimproved = без покращень
All Road = Усі дороги

######### Region Types ###########

Hybrid = Гібрид

######### Terrain Quality ###########

Undesirable = Недосяжне
Desirable = Досяжне

######### Improvement Filters ###########

Great = Велике

######### Prophet Action Filters ###########

founding = заснування
enhancing = покращення

######### Religious Action Filters ###########

Remove Foreign religions from your own cities = прибрати іноземні релігії з ваших міст

######### Unique Specials ###########

Our influence with City-States has started dropping faster! = Наш Вплив на міста-держави почав слабшати швидше!
all healing effects doubled = усі ефекти лікування подвоюються
The Spaceship = Космічний корабель
Maya Long Count calendar cycle = Цикл Довгого Рахунку календаря Майя
Triggerable = Активується
UnitTriggerable = Активується підрозділом
Global = Глобальний
Nation = Нація
Era = Епоха
Tech = Технологія
Policy = Політика
FounderBelief = Засновник вірування
FollowerBelief = Послідовник вірування
Building = Споруда
Unit = Підрозділ
UnitType = Тип підрозділу
Promotion = Підвищення
Improvement = Покращення
Resource = Ресурс
Ruins = Руїни
Speed = Швидкість
Tutorial = Навчання
CityState = Місто-Держава
ModOptions = Опції модифікації
Conditional = Умовний
TriggerCondition = Умова тригера
UnitTriggerCondition = Умова активації підрозділом
UnitActionModifier = Модифікатор дії підрозділу


#################### Lines from spy actions #######################

EstablishNetwork = Створює мережу
StealingTech = Викрадає технологію
RiggingElections = Фальсифікує вибори
CounterIntelligence = Контррозвідка


#################### Lines from diplomatic modifiers #######################

You declared war on us! = Ви оголосили нам війну!
Your warmongering ways are unacceptable to us. = Ваші войовничі способи неприйнятні для нас.
You have captured our cities! = Ви захопили наші міста!
You have declared friendship with our enemies! = Ви оголосили дружбу з нашими ворогами!
Your so-called 'friendship' is worth nothing. = Ваша так звана "дружба" нічого не варта.
You have publicly denounced us! = Ви публічно засудили нас!
You have denounced our allies = Ви засудили наших союзників
You refused to stop settling cities near us = Ви відмовилися припинити засновувати міст біля нас
You betrayed your promise to not settle cities near us = Ви порушили свою обіцянку не засновувати міста поблизу нас
Your arrogant demands are in bad taste = Ваші пихаті вимоги – поганий смак
Your use of nuclear weapons is disgusting! = Ваше використання ядерної зброї огидне!
You have stolen our lands! = Ви вкрали наші землі!
You destroyed City-States that were under our protection! = Ви зруйнували Міста-держави, які були під нашим захистом!
You attacked City-States that were under our protection! = Ви атакували Міста-держави, які були під нашим захистом!
You demanded tribute from City-States that were under our protection! = Ви вимагали данину у Міст-держав, які були під нашим захистом!
You sided with a City-State over us = Ви прийняли бік Міста-держави у війні проти нас
Years of peace have strengthened our relations. = Роки миру зміцнили наші відносини.
Our mutual military struggle brings us closer together. = Наша взаємна військова боротьба зближує нас.
We applaud your liberation of conquered cities! = Ми вдячні вам за визволення завойованих міст!
We have signed a public declaration of friendship = Ми підписали публічну Декларацію дружби
You have declared friendship with our allies = Ви оголосили дружбу з нашими союзниками
You have denounced our enemies = Ви засудили наших ворогів
Our open borders have brought us closer together. = Наші відкриті кордони зблизили нас.
You fulfilled your promise to stop settling cities near us! = Ви виконали свою обіцянку припинити засновувати міста біля нас!
You gave us units! = Ви надіслали нам підрозділи!
We appreciate your gifts = Ми вдячні за ваші подарунки
You returned captured units to us = Ви повернули нам захоплені підрозділи


#################### Lines from key bindings #######################

 # Requires translation!
Next Turn = Наступний хід
 # Requires translation!
<<<<<<< HEAD
Next Turn Alternate = Наступний хід(альтернативна)
 # Requires translation!
Empire Overview = Огляд імперії
 # Requires translation!
Confirm Dialog = Підтвердити дію
 # Requires translation!
Cancel Dialog = Скасувати дію
=======
Next Turn Alternate = Наступний хід, альтернатива
 # Requires translation!
Empire Overview = Огляд імперії
 # Requires translation!
Confirm Dialog = Підтверження діалогового вікна
 # Requires translation!
Cancel Dialog = Скасування діалогового вікна
>>>>>>> 47ae166e

#################### Lines from Buildings from Civ V - Vanilla ####################

Palace = Палац

Monument = Пам'ятник

Granary = Житниця

Temple of Artemis = Храм Артеміди
'It is not so much for its beauty that the forest makes a claim upon men's hearts, as for that subtle something, that quality of air, that emanation from old trees, that so wonderfully changes and renews a weary spirit.' - Robert Louis Stevenson = "Не стільки своєю красою захоплює ліс серця людей, а швидше чимось більш витонченим, як якість повітря, що йде від старих дерев, яке так чудово змінює та відновлює стомлену душу." — Роберт Льюіс Стівенсон

The Great Lighthouse = Александрійський маяк
'They that go down to the sea in ships, that do business in great waters; these see the works of the Lord, and his wonders in the deep.' - The Bible, Psalms 107:23-24 = "Ті, хто по морю пливе кораблями, хто чинить зайняття своє на великій воді; вони бачили чини Господні та чуда Його в глибині!" — Біблія, Псалом 107:23-34.

Stone Works = Каменярня

Stonehenge = Стоунхендж
'Time crumbles things; everything grows old and is forgotten under the power of time' - Aristotle = "Час знищує речі; усе старіє і забувається під тиском часу" — Арістотель

Library = Бібліотека

Paper Maker = Папірня

The Great Library = Олександрійська бібліотека
'Libraries are as the shrine where all the relics of the ancient saints, full of true virtue, and all that without delusion or imposture are preserved and reposed.' - Sir Francis Bacon = "Бібліотеки — це святилища, де лежать і зберігаються мощі давніх святих, повні справжніх чеснот, і все, що не має обману і вигадок" — Сер Френсіс Бекон.

Circus = Цирк

Water Mill = Водяний млин

Floating Gardens = Плавучі сади

Walls = Мури

Walls of Babylon = Мури Вавилону

The Pyramids = Піраміди
'O, let not the pains of death which come upon thee enter into my body. I am the god Tem, and I am the foremost part of the sky, and the power which protecteth me is that which is with all the gods forever.' - The Book of the Dead, translated by Sir Ernest Alfred Wallis Budge = "Да не зійде у моє тіло той смертельний біль, що спіткає вас, смертних. Я є бог Тем, я є більша частина неба, і сила, що захищає мене, це та сама сила, якою володіють всі боги довічно." — Книга Мертвих

Mausoleum of Halicarnassus = Галікарнаський мавзолей
'The whole earth is the tomb of heroic men and their story is not given only on stone over their clay but abides everywhere without visible symbol woven into the stuff of other men's lives.' - Pericles = "Вся Земля — це могила героїчних людей, та їх історія записана не тільки на камені над їх могилою, але й простягається скрізь повсюди невидимою символічною ниткою, вплітаючись у буденне життя інших людей" — Перікл.

Barracks = Казарми

Krepost = Фортеця

Statue of Zeus = Статуя Зевса
'He spoke, the son of Kronos, and nodded his head with the dark brows, and the immortally anointed hair of the great god swept from his divine head, and all Olympos was shaken' - The Iliad = "Він, син Кроноса, мовив та похитав головою з-під темних брів, та волосся помазане безсмертям величного бога впало з його святої голови, та весь Олімп здригнувся" — Ілліада.

Lighthouse = Маяк

Stable = Стайня

Courthouse = Суд

Hanging Gardens = Висячі Сади Семіраміди
'I think that if ever a mortal heard the word of God it would be in a garden at the cool of the day.' - F. Frankfort Moore = "Я гадаю, навіть, якщо колись смертний і почує слово Господнє, то це буде у саду у прохолоді денній." — Ф. Франкфорт Мур

Colosseum = Колізей

Circus Maximus = Великий цирк

Great Wall = Велика Стіна
'The art of war teaches us to rely not on the likelihood of the enemy's not attacking, but rather on the fact that we have made our position unassailable.' - Sun Tzu = "Мистецтво війни вчить нас спиратись не на вірогідність того, що ворог не нападе, а на факт того, що ми зробили наші позиції неприступними." — Сунь-Цзи

Temple = Храм

Burial Tomb = Гробниця

Mud Pyramid Mosque = Глиняна пірамідальна мечеть

National College = Національна академія

The Oracle = Оракул
'The ancient Oracle said that I was the wisest of all the Greeks. It is because I alone, of all the Greeks, know that I know nothing' - Socrates = "Давній оракул сказав що я наймудріший серед усіх греків. Це тому що я єдиний серед усіх греків знаю, що я нічого не знаю" — Сократ

National Epic = Національний епос

Market = Ринок

Bazaar = Базар

Mint = Монетний двір

Aqueduct = Акведук

Heroic Epic = Героїчний епос

Colossus = Колос Родоський
'Why man, he doth bestride the narrow world like a colossus, and we petty men walk under his huge legs, and peep about to find ourselves dishonorable graves.' - William Shakespeare, Julius Caesar = "Так, мій друже. Він мов Колос, піднявсь над бідним світом. А ми, маленькі, ходимо під тяжкими його ногами й виглядаєм місця, де б у ганебній опочіть могилі" — Вільям Шекспір, Юлій Цезар.

Garden = Сад

Monastery = Монастир

Hagia Sophia = Собор Святої Софії
'For it soars to a height to match the sky, and as if surging up from among the other buildings it stands on high and looks down upon the remainder of the city, adorning it, because it is a part of it, but glorying in its own beauty' - Procopius, De Aedificis = "У висоту він піднімається ніби до неба і, як корабель на високих хвилях моря, виділяється серед інших будівель, як би схиляючись над містом, прикрашаючи його, і як складова його частина сам прикрашається ними" — Прокопій, Про будови

Angkor Wat = Ангкор-Ват
'The temple is like no other building in the world. It has towers and decoration and all the refinements which the human genius can conceive of.' - Antonio da Magdalena = "Храм не схожий на жодну іншу будівлю у світі. Храм містить башти і декорації і всі можливі дрібні покращення на які тільки спроможний людський геній." — Антоніо да Магдалена

Chichen Itza = Чічен-Іца
'The katun is established at Chichen Itza. The settlement of the Itza shall take place there. The quetzal shall come, the green bird shall come. Ah Kantenal shall come. It is the word of God. The Itza shall come.' - The Books of Chilam Balam = "Катун розташований у Чичен-Іца. Тут буде поселення Іца. Кетцаль прийде, зелений птах прийде. Ах Кантеналь прийде. Ось слова Бога. Народ Іца прийде." — Книги Чилам Балам

National Treasury = Національна скарбниця

Machu Picchu = Мачу-Пікчу
'Few romances can ever surpass that of the granite citadel on top of the beetling precipices of Machu Picchu, the crown of Inca Land.' - Hiram Bingham = "Не кожна вигадка зможе перевершити нависаючу над обривом гранітну цитадель Мачу-Пікчу, корону земель Інків." — Хірам Бінгам

Workshop = Майстерня

Longhouse = Довгий будинок

Forge = Кузня

Harbor = Гавань

University = Університет

Wat = Ват

Oxford University = Оксфордський університет

Notre Dame = Собор Паризької Богоматері
'Architecture has recorded the great ideas of the human race. Not only every religious symbol, but every human thought has its page in that vast book.' - Victor Hugo = "Архітектура записала великі ідеї людської раси. Не лише кожен релігійний символ, а й кожна людська думка має свою сторінку у цій безмежній книзі." — Віктор Гюго

Castle = Замок

Mughal Fort = Червоний форт

Himeji Castle = Замок Хімедзі
'Bushido is realized in the presence of death. This means choosing death whenever there is a choice between life and death. There is no other reasoning.' - Yamamoto Tsunetomo = "Бушідо можна зрозуміти лише перед обличчям смерті. Це означає, обирати смерть щоразу як ти стоїш перед вибором між життям і смертю. Ось і все." — Ямамото Цунетомо

Ironworks = Чавуноливарня

Armory = Зброярня

Observatory = Обсерваторія

Opera House = Оперний театр

Sistine Chapel = Сікстинська капела
'I live and love in God's peculiar light.' - Michelangelo Buonarroti = "Живу і кохаю під особливим божим осяянням" — Мікеланджело Буонарроті.

Bank = Банк

Satrap's Court = Двір Сатрапа

Forbidden Palace = Заборонений палац
'Most of us can, as we choose, make of this world either a palace or a prison' - John Lubbock = "Більшість з нас може, за власним вибором, зробити цей світ палацом або в’язницею" — Джон Лаббок.

Theatre = Театр

Seaport = Морський порт

Hermitage = Ермітаж

Taj Mahal = Тадж-Махал
'The Taj Mahal rises above the banks of the river like a solitary tear suspended on the cheek of time.' - Rabindranath Tagore = "Тадж-Махал здіймається над берегами ріки, як одинока сльоза застигла на щоці часу." — Рабіндранат Тагор

Porcelain Tower = Порцелянова пагода
'Things always seem fairer when we look back at them, and it is out of that inaccessible tower of the past that Longing leans and beckons.' - James Russell Lowell = "Речі завжди здаються нам кращими, коли ми озираємось на них у минуле, і саме з цієї недоступної вежі минулого вихиляється та манить Туга." — Джеймс Рассел Лоуелл

Windmill = Вітряк

Kremlin = Кремль
'The Law is a fortress on a hill that armies cannot take or floods wash away.' - The Prophet Muhammed = "Закон - це фортеця на пагорбі, яку не може захопити жодна армія, не змиє жодна повінь." — Пророк Мухамед

Museum = Музей

The Louvre = Лувр
'Every genuine work of art has as much reason for being as the earth and the sun' - Ralph Waldo Emerson = "Кожен унікальний витвір мистецтва має стільки ж причин для існування, як то Земля чи Сонце." — Ральф Вальдо Емерсон

Public School = Публічна школа

Factory = Фабрика

Big Ben = Біг-Бен
'To achieve great things, two things are needed: a plan, and not quite enough time.' - Leonard Bernstein = "Щоб досягти великих речей, потрібно дві речі: план, та час, якого трохи недостатньо." — Леонард Бернштейн

Military Academy = Військова академія

Brandenburg Gate = Бранденбурзькі ворота
'Pale Death beats equally at the poor man's gate and at the palaces of kings.' - Horace = "Бліда смерть стукає у двері бідняка та палацу королів однаково." — Горацій

Arsenal = Арсенал

Hospital = Шпиталь

Stock Exchange = Біржа

Broadcast Tower = Радіовежа

Eiffel Tower = Ейфелева вежа
'We live only to discover beauty, all else is a form of waiting' - Kahlil Gibran = "Ми живемо лише, відкриваючи красу, усе інше - лише форма очікування." — Халіль Джебран

Statue of Liberty = Статуя Свободи
'Give me your tired, your poor, your huddled masses yearning to breathe free, the wretched refuse of your teeming shore. Send these, the homeless, tempest-tossed to me, I lift my lamp beside the golden door!' - Emma Lazarus = "Дайте мені втомлений ваш народ, всіх прагнучих зітхнути вільно, кинутих у злиднях, з тісних берегів гнаних, бідних і сиріт, та шліть їх, бездомних і виснажених, до мене. Я підіймаю факел мій біля Золотих воріт!" — Емма Лазарус

Military Base = Військова база

Cristo Redentor = Христос-Спаситель
'Come to me, all who labor and are heavy burdened, and I will give you rest.' - New Testament, Matthew 11:28 = "Приходь до мене, кожен у труді та важко обтяжений, і я дам тобі відпочити." — Новий Заповіт від Матфея, 11:28

Research Lab = Дослідницька лабораторія

Medical Lab = Медична лабораторія


Stadium = Стадіон

Sydney Opera House = Сіднейський оперний театр
'Those who lose dreaming are lost.' - Australian Aboriginal saying = "Ті, хто втрачають мрії - загублені." — Приказка аборигенів Австралії

Manhattan Project = Мангеттенський проєкт

Pentagon = Пентагон
'In preparing for battle I have always found that plans are useless, but planning is indispensable.' - Dwight D. Eisenhower = "Готуючись до бою, я завжди виявляю плани марними, проте планування - необхідне." — Дуайт Д. Ейзенхауер

Solar Plant = Сонячна електростанція

Nuclear Plant = Ядерна електростанція

Apollo Program = Програма Аполлон

Spaceship Factory = Завод космічних кораблів

United Nations = ООН
'More than ever before in human history, we share a common destiny. We can master it only if we face it together. And that is why we have the United Nations.' - Kofi Annan = "Більш ніж ніколи до цього у людській історії, ми розділяємо спільну долю. Ми можемо підкорити її лише постаючи разом. Саме тому ми маємо Організацію Об'єднаних Націй." — Кофі Аннан

Utopia Project = Проект "Утопія"


#################### Lines from CityStateTypes from Civ V - Vanilla ####################


#################### Lines from Difficulties from Civ V - Vanilla ####################

Settler = Поселенець

Chieftain = Вождь

Warlord = Генерал

Prince = Принц

King = Король
Era Starting Unit = Початкові підрозділи епохи

Emperor = Імператор
Scout = Розвідник

Immortal = Безсмертний
Worker = Робітник

Deity = Бог


#################### Lines from Eras from Civ V - Vanilla ####################

Warrior = Воїн
cityAncient = Доісторичне місто
Ancient era = Доісторична епоха

Spearman = Списник
cityClassical = Античне місто
Classical era = Античність

cityMedieval = Середньовічне місто
Medieval era = Середньовіччя

Pikeman = Пікінер
cityRenaissance = Місто епохи відродження
Renaissance era = Відродження

Musketman = Мушкетник
cityIndustrial = Місто промислової епохи
Industrial era = Промислова епоха

Rifleman = Карабінер
cityModern = Сучасне місто
Modern era = Сучасність

Infantry = Піхота
cityAtomic = Місто атомної епохи
Atomic era = Атомна епоха

cityInformation = Місто інформаційної епохи
Information era = Інформаційна епоха

cityFuture = Місто майбутнього
Future era = Майбутнє


#################### Lines from Nations from Civ V - Vanilla ####################

Spectator = Спостерігач

Nebuchadnezzar II = Навуходоносор II
The demon wants the blood of soldiers! = Демони хочуть крові воїнів!
Oh well, I presume you know what you're doing. = Що ж, сподіваюсь, ти знаєш, що робиш.
It is over. Perhaps now I shall have peace, at last. = Це кінець. Сподіваюсь, я нарешті знайду спокій.
Are you real or a phantom? = Ти справжній чи фантом?
It appears that you do have a reason for existing – to make this deal with me. = Здається, сенс вашого існування – укласти цю угоду зі мною.
Greetings. = Мої привітання.
What do YOU want?! = Що ТИ хочеш?!
Ingenuity = Винахідливість
Babylon = Вавилон
Akkad = Аккад
Dur-Kurigalzu = Дур-Курігальзу
Nippur = Ніппур
Borsippa = Борсіппа
Sippar = Сіппар
Opis = Опис
Mari = Марі
Shushan = Сузи
Eshnunna = Ешнунна
Ellasar = Елласар
Erech = Урук
Kutha = Кута
Sirpurla = Сірпурла
Neribtum = Нерібтум
Ashur = Ашшур
Ninveh = Ніневія
Nimrud = Німруд
Arbela = Ербіль
Nuzi = Нуці
Arrapkha = Аррапха
Tutub = Тутуб
Shaduppum = Шадуппум
Rapiqum = Рапікум
Mashkan Shapir = Машкан-Шапір
Tuttul = Туттуль
Ramad = Рамад
Ana = Ана
Haradum = Гарадум
Agrab = Аграб
Uqair = Укейр
Gubba = Губба
Hafriyat = Хафріят
Nagar = Нагар
Shubat Enlil = Шубат Енліль
Urhai = Урхай
Urkesh = Уркеш
Awan = Аван
Riblah = Ріблан
Tayma = Тайма

Alexander = Олександр
You are in my way, you must be destroyed. = Ти - завада на моєму шляху. Тому я мушу знищити тебе.
As a matter of fact I too grow weary of peace. = Власне, я занадто втомився від миру.
You have somehow become my undoing! What kind of beast are you? = Ти якимось чином став моєю загибеллю! Що ти за звір такий?
Hello stranger! I am Alexandros, son of kings and grandson of the gods! = Привіт, незнайомець! Я Олександр, син королів та внук богів!
My friend, does this seem reasonable to you? = Друже, тобі це здається розумним?
Greetings! = Мої вітання!
What? = Що?
Hellenic League = Грецька ліга
Athens = Афіни
Sparta = Спарта
Corinth = Коринф
Argos = Аргос
Knossos = Кносс
Mycenae = Мікени
Pharsalos = Фарсалос
Ephesus = Ефес
Halicarnassus = Галікарнас
Rhodes = Родос
Eretria = Еретрія
Pergamon = Пергам
Miletos = Мілетос
Megara = Мегара
Phocaea = Фокей
Sicyon = Сицион
Tiryns = Тирін
Samos = Самос
Mytilene = Мітилін
Chios = Хіос
Paros = Парос
Elis = Елліс
Syracuse = Сіракузи
Herakleia = Іраклея
Gortyn = Гортин
Chalkis = Халкі
Pylos = Пілос
Pella = Пелла
Naxos = Наксос
Larissa = Ларісса
Apollonia = Аполлонія
Messene = Мессіні
Orchomenos = Орхоменос
Ambracia = Амбрасія
Kos = Кос
Knidos = Нідос
Amphipolis = Амфіполіс
Patras = Патрас
Lamia = Ламія
Nafplion = Нафпліон
Apolyton = Аполитон
Greece = Греція

Wu Zetian = Ву Цзетянь
You won't ever be able to bother me again. Go meet Yama. = Ти більше ніколи не зможеш мене потурбувати. Іди назустріч Ямі.
Fool! I will disembowel you all! = Дурень! Я вас всіх випотрошу!
You have proven to be a cunning and competent adversary. I congratulate you on your victory. = Ти зарекомендував себе як хитрий та грамотний суперник. Вітаю тебе з перемогою.
Greetings, I am Empress Wu Zetian. China desires peace and development. You leave us alone, we'll leave you alone. = Вітаю, я імператриця Ву Цзетянь. Китай бажає миру та розвитку. Не турбуйте нас, і ми не турбуватимемо вас.
My friend, do you think you can accept this request? = Друже, чи не міг би ти прийняти це?
How are you today? = Як справи?
Oh. It's you? = Ой, знову ти?
Art of War = Мистецтво війни
Beijing = Пекін
Shanghai = Шанхай
Guangzhou = Гуанчжоу
Nanjing = Нанкін
Xian = Сіань
Chengdu = Ченду
Hangzhou = Ханчжоу
Tianjin = Тяньцзінь
Macau = Макао
Shandong = Шаньдун
Kaifeng = Кайфенг
Ningbo = Нінбо
Baoding = Баодінг
Yangzhou = Янчжоу
Harbin = Харбін
Chongqing = Чунцін
Luoyang = Лоян
Kunming = Куньмін
Taipei = Тайбей
Shenyang = Шеньян
Taiyuan = Тайюань
Tainan = Тайнань
Dalian = Далянь
Lijiang = Ліцзян
Wuxi = Усі
Suzhou = Сучжоу
Maoming = Маомін
Shaoguan = Шаогуань
Yangjiang = Янцзян
Heyuan = Хеюань
Huangshi = Хуанші
Yichang = Ічань
Yingtian = Єншень
Xinyu = Ксян’ю
Xinzheng = Ксінчень
Handan = Хандан
Dunhuang = Дунхуань
Gaoyu = Гао Ю
Nantong = Нантон
Weifang = Вейфань
Xikang = Ксікан
China = Китай

Ramesses II = Рамзес II
You are but a pest on this Earth, prepare to be eliminated! = Ти — шкідник на цій планеті! Приготуйся до знищення!
You are a fool who evokes pity. You have brought my hostility upon yourself and your repulsive civilization! = Ти дурень, який викликає лише жалість. Тобі, та твоїй гидкій цивілізації скоро прийде кінець!
Strike me down and my soul will torment yours forever, you have won nothing. = Знищи мене і мій дух буде переслідувати тебе довічно – ти нічого не виграв.
Greetings, I am Ramesses the god. I am the living embodiment of Egypt, mother and father of all civilizations. = Вітаю, Я - бог Рамзес. Я живе втілення Єгипту, мати і батько всіх цивілізацій.
Generous Egypt makes you this offer. = Щедрий Єгипет робить вам цю пропозицію.
Good day. = Добрий день.
Oh, it's you. = Ах, це ти.
Monument Builders = Будівельники пам'ятників
Thebes = Фіви
Memphis = Мемфіс
Heliopolis = Геліополь
Elephantine = Елефантина
Alexandria = Александрія
Pi-Ramesses = Пер-Рамсес
Giza = Гіза
Byblos = Бібл
Akhetaten = Амарна
Hieraconpolis = Ієраконполіс
Abydos = Абідос
Asyut = Асьют
Avaris = Аваріс
Lisht = Лішт
Buto = Буто
Edfu = Едфу
Pithom = Піфом
Busiris = Бусиріс
Kahun = Кахун
Athribis = Атрибіс
Mendes = Мендес
Elashmunein = Аль-Ашмунін
Tanis = Таніст
Bubastis = Бубастіс
Oryx = Орикс
Sebennytus = Себенніт
Akhmin = Ахмім
Karnak = Карнак
Luxor = Луксор
El Kab = Ель Каб
Armant = Армант
Balat = Баллат
Ellahun = Ель-Лахун
Hawara = Хавара
Dashur = Дашур
Damanhur = Дамангур
Abusir = Абусир
Herakleopolis = Гераклеополь
Akoris = Акор
Benihasan = Беніхасан
Badari = Бадарі
Hermopolis = Гермополь
Amrah = Амрах
Koptos = Копт
Ombos = Омбос
Naqada = Накада
Semna = Семна
Soleb = Солеб
Egypt = Єгипет

Elizabeth = Єлизавета I
By the grace of God, your days are numbered. = Боги благословили нас, твої дні злічені.
We shall never surrender. = Ми ніколи не здамося.
You have triumphed over us. The day is yours. = Ти здобув перемогу над нами. Це твій день.
We are pleased to meet you. = Ми раді зустрічі з вами.
Would you be interested in a trade agreement with England? = Ви зацікавлені в підписанні торговельної угоди з Англією?
Hello, again. = Привіт, знову.
Oh, it's you! = О, ти!
Sun Never Sets = Сонце ніколи не заходить
London = Лондон
York = Йорк
Nottingham = Ноттінгем
Hastings = Гастінгс
Canterbury = Кентербері
Coventry = Ковентрі
Warwick = Ворвік
Newcastle = Ньюкасл-апон-Тайн
Oxford = Оксфорд
Liverpool = Ліверпуль
Dover = Дувр
Brighton = Брайтон
Norwich = Норвіч
Leeds = Лідс
Reading = Редінґ
Birmingham = Бірмінґем
Richmond = Річмонд
Exeter = Ексетер
Cambridge = Кембрідж
Gloucester = Глостер
Manchester = Манчестер
Bristol = Бристоль
Leicester = Лестер
Carlisle = Карлайл
Ipswich = Іпсвіч
Portsmouth = Портсмут
Berwick = Бервік
Bath = Бат
Mumbles = Мамблз
Southampton = Саутгемптон
Sheffield = Шефілд
Salisbury = Солсбері
Colchester = Колчестер
Plymouth = Плімут
Lancaster = Ланкастер
Blackpool = Блекпул
Winchester = Вінчестер
Hull = Гуль
England = Англія

Napoleon = Наполеон
You're disturbing us, prepare for war. = Ти нам заважаєш, готуйся до війни.
You've fallen into my trap. I'll bury you. = Ти потрапив в мою пастку. Я поховаю тебе.
I congratulate you for your victory. = Вітаю з перемогою.
Welcome. I'm Napoleon, of France; the smartest military man in world history. = Вітаю. Я Наполеон, імператор Франції; найрозумніший воїн в історії.
France offers you this exceptional proposition. = Франція пропонує вам прийняти цю пропозицію.
Hello. = Привіт.
It's you. = Це ти.
Ancien Régime = Старий порядок
Paris = Париж
Orleans = Орлеан
Lyon = Ліон
Troyes = Труа
Tours = Турс
Marseille = Марсель
Chartres = Шартр
Avignon = Авіньйон
Rouen = Руан
Grenoble = Ґренобль
Dijon = Діжон
Amiens = Ам’єн
Cherbourg = Шербур
Poitiers = Пуатьє
Toulouse = Тулуза
Bayonne = Байонна
Strasbourg = Страсбург
Brest = Брест
Bordeaux = Бордо
Rennes = Ренн
Nice = Ніцца
Saint Etienne = Сент-Етьен
Nantes = Нант
Reims = Реймс
Le Mans = Ле-Ман
Montpellier = Монпельє
Limoges = Лімож
Nancy = Нансі
Lille = Лілль
Caen = Кан
Toulon = Тулон
Le Havre = Ле Гавр
Lourdes = Лурд
Cannes = Канн
Aix-En-Provence = Екс-Ен-Прованс
La Rochelle = Ля Рошель
Bourges = Бурже
Calais = Кале
France = Франція

Catherine = Катерина
You've behaved yourself very badly, you know it. Now it's payback time. = Ти поводив себе дуже погано, тобі це відомо. Тепер настав час відплати.
You've mistaken my passion for a weakness, you'll regret about this. = Ти помилково сприйняв мою пристрасть за слабкість, ти пошкодуєш про це.
We were defeated, so this makes me your prisoner. I suppose there are worse fates. = Ми зазнали поразки, тому це робить мене твоїм в’язнем. Я думаю, є гірші долі.
I greet you, stranger! If you are as intelligent and tactful as you are attractive, we'll get along just fine. = Вітаю тебе, незнайомець! Якщо ти настільки розумний і тактовний, наскільки привабливий, ми будемо чудово ладити.
How would you like it if I propose this kind of exchange? = Ти б міг прийняти наш запит на обмін?
Hello! = Привіт!
What do you need?! = Що тобі потрібно?!
Siberian Riches = Сибірське багатство
Moscow = Москва
St. Petersburg = Санкт-Петербург
Novgorod = Новгород
Rostov = Ростов
Yaroslavl = Ярославль
Yekaterinburg = Єкатеринбург
Yakutsk = Якутськ
Vladivostok = Владивосток
Smolensk = Смоленськ
Orenburg = Оренбург
Krasnoyarsk = Красноярськ
Khabarovsk = Хабаровськ
Bryansk = Брянськ
Tver = Твер
Novosibirsk = Новосибірськ
Magadan = Магадан
Murmansk = Мурманськ
Irkutsk = Іркутськ
Chita = Чита
Samara = Самара
Arkhangelsk = Архангельск
Chelyabinsk = Челябінськ
Tobolsk = Тобольск
Vologda = Вологда
Omsk = Омськ
Astrakhan = Астрахань
Kursk = Курськ
Saratov = Саратов
Tula = Тула
Vladimir = Володимир
Perm = Перм
Voronezh = Воронеж
Pskov = Псков
Starayarussa = Старарусса
Kostoma = Кострома
Nizhniy Novgorod = Нижній Новгород
Suzdal = Суздаль
Magnitogorsk = Магнітогорськ
Russia = Росія

Augustus Caesar = Август Цезар
My treasury contains little and my soldiers are getting impatient... (sigh) ...therefore you must die. = Моя скарбниця вичерпується та терпець моїх солдат уривається... (зітхає) ...а це означає - ти маєш померти.
So brave, yet so stupid! If only you had a brain similar to your courage. = Такий сміливий, але такий дурний! Якби ж твій мозок був таким же великим як і твоя мужність.
The gods have deprived Rome of their favour. We have been defeated. = Боги покинули нас. Ми програли.
I greet you. I am Augustus, Imperator and Pontifex Maximus of Rome. If you are a friend of Rome, you are welcome. = Вітаю тебе. Я Август, імператор та великий понтифік Риму. Якщо ти друг Риму, ласкаво просимо.
I offer this, for your consideration. = Пропоную це на твій розгляд.
Hail. = Привіт.
What do you want? = Що ти хочеш?
The Glory of Rome = Слава Риму
Rome = Рим
Antium = Антиум
Cumae = Куми
Neapolis = Неаполіс
Ravenna = Равенна
Arretium = Ареццо
Mediolanum = Мілан
Arpinum = Арпіно
Circei = Сирсея
Setia = Сетія
Satricum = Сатріцум
Ardea = Ардея
Ostia = Остія
Velitrae = Велітрая
Viroconium = Віроконій
Tarentum = Тарентум
Brundisium = Брундізіум
Caesaraugusta = Кесараугуста
Caesarea = Кесарія
Palmyra = Пальміра
Signia = Синья
Aquileia = Аквілея
Clusium = Клузіум
Sutrium = Сутрій
Cremona = Кремона
Placentia = Плацентія
Hispalis = Хіспаліс
Artaxata = Артаксата
Aurelianorum = Ауреліанорум
Nicopolis = Нікополіс
Agrippina = Агріппіна
Verona = Верона
Corfinium = Корфініум
Treverii = Тревери
Sirmium = Сірмій
Augustadorum = Августадорум
Curia = Курія
Interrama = Інтеррама
Adria = Адрія

Harun al-Rashid = Гарун ар-Рашид
The world will be more beautiful without you. Prepare for war. = Світ буде красивішим без тебе. Готуйтесь до війни.
Fool! You will soon regret dearly! I swear it! = Дурень! Ти пошкодуєш! Я обіцяю тобі!
You have won, congratulations. My palace is now in your possession, and I beg that you care well for the peacock. = Ти переміг, мої вітання. Зараз мій палац у твоїх володіннях, і я благаю, щоб ти добре піклувався про павича.
Welcome foreigner, I am Harun Al-Rashid, Caliph of the Arabs. Come and tell me about your empire. = Привіт, іноземцю, я Гарун ар-Рашид, Халіф арабів. Підійди і розкажи мені про свою імперію.
Come forth, let's do business. = Підійди, давай поторгуємось.
Peace be upon you. = Мир вам.
Trade Caravans = Торговельні каравани
Mecca = Мекка
Medina = Медіна
Damascus = Дамаск
Baghdad = Багдад
Najran = Найран
Kufah = Куфа
Basra = Басра
Khurasan = Хорасан
Anjar = Анджар
Fustat = Фустат
Aden = Аден
Yamama = Ямама
Muscat = Маска́т
Mansura = Мансура
Bukhara = Бухара
Fez = Фес
Shiraz = Шираз
Merw = Мерв
Balkh = Балх
Mosul = Мосул
Aydab = Айджаб
Bayt = Байт
Suhar = Сухар
Taif = Таїф
Hama = Хама
Tabuk = Табук
Sana'a = Сана
Shihr = Шихр
Tripoli = Тріполі
Tunis = Туніс
Kairouan = Кайруан
Algiers = Алжир
Oran = Оран
Arabia = Аравія

George Washington = Джордж Вашингтон
Your wanton aggression leaves us no choice. Prepare for war! = Твоя безглузда агресія не залишає нам іншого вибору. Готуйся до війни!
You have mistaken our love of peace for weakness. You shall regret this! = Ти сплутав нашу любов до миру та слабкість. Ти пошкодуєш!
The day...is yours. I hope you will be merciful in your triumph. = День... твій. Сподіваюсь, ти будеш милосердними у своєму торжестві.
The people of the United States of America welcome you. = Народ Сполучених Штатів Америки вітає вас.
Is the following trade of interest to you? = Чи зацікавить тебе дана пропозиція?
Well? = Ну?
Manifest Destiny = Явне призначення
Washington = Вашингтон
New York = Нью-Йорк
Boston = Бостон
Philadelphia = Філадельфія
Atlanta = Атланта
Chicago = Чикаго
Seattle = Сіетл
San Francisco = Сан-Франциско
Los Angeles = Лос-Анджелес
Houston = Х’юстон
Portland = Портленд
St. Louis = Сент-Луїс
Miami = Маямі
Buffalo = Баффало
Detroit = Детройт
New Orleans = Новий Орлеан
Baltimore = Ба́лтимор
Denver = Денвер
Cincinnati = Цінціннаті
Dallas = Даллас
Cleveland = Клівленд
Kansas City = Канзас-Сіті
San Diego = Сан-Діеґо
Las Vegas = Лас-Веґас
Phoenix = Фінікс
Albuquerque = Альбукерке
Minneapolis = Міннеаполіс
Pittsburgh = Піттсбурґ
Oakland = Окленд
Tampa Bay = Тампа Бей
Orlando = Орландо
Tacoma = Такома
Santa Fe = Санта-Фе
Olympia = Олімпія
Hunt Valley = Хант-Воллей
Springfield = Спрінгфілд
Palo Alto = Пало-Альто
Centralia = Централія
Spokane = Спокен
Jacksonville = Джексонвіль
Svannah = Сванна
Charleston = Чарльзтон
San Antonio = Сан-Антоніо
Anchorage = Анкорідж
Sacramento = Сакраменто
Reno = Рено
Salt Lake City = Солт-Лейк-Сіті
Boise = Бойз
Milwaukee = Мілвокі
Santa Cruz = Санта-Круз
Little Rock = Літтл Рок
America = Америка

Oda Nobunaga = Ода Нобунаґа
I hereby inform you of our intention to wipe out your civilization from this world. = Я тут для того, щоб поінформувати тебе про наші наміри винищити вашу цивілізацію з цього світу.
Pitiful fool! Now we shall destroy you! = Жалюгідний дурень! Тепер ми тебе знищимо!
You were much wiser than I thought. = Ти був мудрішим, аніж я гадав.
We hope for a fair and just relationship with you, who are renowned for military bravery. = Ми сподіваємось на чесні та справедливі стосунки з тобою, відомим за свою військову сміливість.
I would be grateful if you agreed on the following proposal. = Я буду вдячний, якщо ти погодишся на наступну пропозицію.
Oh, it's you... = Ой, це ти...
Bushido = Бусідо
Kyoto = Кіото
Osaka = Осака
Tokyo = Токіо
Satsuma = Сацума
Kagoshima = Каґосіма
Nara = Нара
Nagoya = Нагоя
Izumo = Ідзумо
Nagasaki = Нагасакі
Yokohama = Йокогама
Shimonoseki = Сімоносекі
Matsuyama = Мацуяма
Sapporo = Саппоро
Hakodate = Хакодате
Ise = Ісе
Toyama = Тояма
Fukushima = Фукусіма
Suo = Суо
Bizen = Бідзен
Echizen = Етідзен
Izumi = Ідзумі
Omi = Омі
Echigo = Ехіго
Kozuke = Козуке
Sado = Садл
Kobe = Кобе
Nagano = Наґано
Hiroshima = Хіросіма
Takayama = Такаяма
Akita = Акіта
Fukuoka = Фукуока
Aomori = Аоморі
Kamakura = Камакура
Kochi = Коті
Naha = Наха
Sendai = Сендай
Gifu = Ґіфу
Yamaguchi = Ямаґучі
Ota = Ота
Tottori = Тотторі
Japan = Японія

Gandhi = Ганді
I have just received a report that large numbers of my troops have crossed your borders. = Я тільки-но дізнався, що велика кількість моїх воїнів перейшла через ваші кордони.
My attempts to avoid violence have failed. An eye for an eye only makes the world blind. = Мої спроби уникати насильства зазнали невдачі. Око за око лиш робить світ сліпим.
You can chain me, you can torture me, you can even destroy this body, but you will never imprison my mind. = Ви можете мене прикувати, катувати мене, можете навіть знищити моє тіло. Але вам ніколи не здолати мій дух.
Hello, I am Mohandas Gandhi. My people call me Bapu, but please, call me friend. = Привіт, я Магатма Ґанді. Мої люди звуть мене Бапу, але будь-ласка, називай мене другом.
My friend, are you interested in this arrangement? = Мій друже, ти зацікавлений у цій пропозиції?
I wish you peace. = Я бажаю вам миру.
Population Growth = Приріст населення
Delhi = Делі
Mumbai = Мумбаї
Vijayanagara = Віджаянагара
Pataliputra = Патна
Varanasi = Варанасі
Agra = Агра
Calcutta = Колката
Lahore = Лахо́р
Bangalore = Бенґалуру
Hyderabad = Гайдарабад
Madurai = Мадурай
Ahmedabad = Ахмедабад
Kolhapur = Колхапур
Prayaga = Аллахабад
Ayodhya = Айодх’я
Indraprastha = Індрапрастха
Mathura = Матхура
Ujjain = Удджайн
Gulbarga = Гульбарга
Jaunpur = Джаунпур
Rajagriha = Раджгір
Sravasti = Шравасті
Tiruchirapalli = Тіручірапаллі
Thanjavur = Тханджавур
Bodhgaya = Бодхгая
Kushinagar = Кушінагар
Amaravati = Амараваті
Gaur = Гаур
Gwalior = Гваліор
Jaipur = Джайпур
Karachi = Карачі
India = Індія

Otto von Bismarck = Отто фон Бісмарк
I cannot wait until ye grow even mightier. Therefore, prepare for war! = Ми не можемо допустити вашого посилення. Тож готуйтесь до війни!
Corrupted villain! We will bring you into the ground! = Лиходію! Ми зрівняємо вас з землею!
Germany has been destroyed. I weep for the future generations. = Німеччина була знищена. Мені шкода наступні покоління.
Guten tag. In the name of the great German people, I bid you welcome. = Гутен таг. Від імені великого німецького народу, я вітаю вас.
It would be in your best interest, to carefully consider this proposal. = У твоїх інтересах уважно розглянути цю пропозицію.
What now? = Що тепер?
So, out with it! = Йди звідси!
Furor Teutonicus = Тевтонський фурор
Berlin = Берлін
Hamburg = Гамбург
Munich = Мюнхен
Cologne = Кельн
Frankfurt = Франкфурт
Essen = Ессен
Dortmund = Дортмунд
Stuttgart = Штутґарт
Düsseldorf = Дюссельдорф
Bremen = Бремен
Hannover = Ґановер
Duisburg = Дуйсбурґ
Leipzig = Лейпціг
Dresden = Дрезден
Bonn = Бонн
Bochum = Бохум
Bielefeld = Білефельд
Karlsruhe = Карлсруе
Gelsenkirchen = Ґельзенкірхен
Wiesbaden = Вісбаден
Münster = Мюнстер
Rostock = Росток
Chemnitz = Хемніц
Braunschweig = Брауншвайґ
Halle = Галле
Mönchengladbach = Менхенгладбах
Kiel = Кіль
Wuppertal = Вупперталь
Freiburg = Фрайбурґ
Hagen = Гаген
Erfurt = Ерфурт
Kaiserslautern = Кайзерслаутерн
Kassel = Кассель
Oberhausen = Обергаузен
Hamm = Хамм
Saarbrücken = Саарбрюкен
Krefeld = Крефельд
Pirmasens = Пірмазенс
Potsdam = Потсдам
Solingen = Золінґен
Osnabrück = Оснабрюк
Ludwigshafen = Людвіґсгафен
Leverkusen = Леверкузен
Oldenburg = Ольденбурґ
Neuss = Нойс
Mülheim = Мюльгайм
Darmstadt = Дармштадт
Herne = Херне
Würzburg = Вюрцбург
Recklinghausen = Реклінггаузен
Göttingen = Ґетінґен
Wolfsburg = Вольфсбурґ
Koblenz = Кобленц
Hildesheim = Хільдесхайм
Erlangen = Ерланґен
Germany = Німеччина

Suleiman I = Сулейман I
Your continued insolence and failure to recognize and preeminence leads us to war. = Твоє нахабство, зухвалість та неусвідомлення веде нас до війни.
Good. The world shall witness the incontestable might of my armies and the glory of the Empire. = Добре. Світ стане свідком безперечної сили моїх армій та слави Імперії.
Ruin! Ruin! Istanbul becomes Iram of the Pillars, remembered only by the melancholy poets. = Руїни! Руїни! Стамбул тепер схожий на Ірам, про який згадують лише меланхолійні поети.
From the magnificence of Topkapi, the Ottoman nation greets you, stranger! I'm Suleiman, Kayser-I Rum, and I bestow upon you my welcome! = З пишності Топкапі османський народ вітає вас, незнайомець! Я Сулейман, Кайсер-Ром, і я вітаю тебе!
Let us do business! Would you be interested? = Давайте торгувати! Ти зацікавлений?
Barbary Corsairs = Корсари-варвари
Istanbul = Стамбул
Edirne = Едірне
Ankara = Анкара
Bursa = Бурса
Konya = Конья
Samsun = Самсун
Gaziantep = Ґазіантеп
Diyarbakır = Діярбакир
Izmir = Ізмир
Kayseri = Кайсері
Malatya = Малатья
Mersin = Мерсін
Antalya = Анталья
Zonguldak = Зонгулдак
Denizli = Денізлі
Ordu = Орду
Muğla = Мугія
Eskişehir = Ескішехір
Inebolu = Інеболу
Sinop = Сіноп
Adana = Адана
Artvin = Артуін
Bodrum = Бодрум
Eregli = Ереглі
Silifke = Сіліфке
Sivas = Сівас
Amasya = Амасья
Marmaris = Мармарис
Trabzon = Трабзон
Erzurum = Ерзурум
Urfa = Урфа
Izmit = Ізміт
Afyonkarahisar = Афьон-Карахісар
Bitlis = Бітліс
Yalova = Ялова
The Ottomans = Османи

Sejong = Седжон
Jip-hyun-jun (Hall of Worthies) will no longer tolerate your irksome behavior. We will liberate the citizens under your oppression even with force, and enlighten them! = Джип-хюн-жуна (Зал вартих) більше не потерпить твоєї дратівливої поведінки. Ми звільнимо громадян з під твого гніту, навіть якщо ти будеш чинити опір, та просвітимо їх!
Foolish, miserable wretch! You will be crushed by this country's magnificent scientific power! = Дурень, жалюгідний! Ви будете розчавлені науковою силою нашої країни!
Now the question is who will protect my people. A dark age has come. = Залишається лише одне питання, хто захистить мій народ. Настають темні часи
Welcome to the palace of Choson, stranger. I am the learned King Sejong, who looks after his great people. = Вітаємо в палаці Чосон, незнайомець. Я навчений Цар Седжон, який слідкує за своїм великим народом.
We have many things to discuss and have much to benefit from each other. = У нас є багато речей для обговорення, ми можемо отримати вигоду один від одного.
Oh, it's you = Ой, це ти...
Scholars of the Jade Hall = Науковці нефритового залу
Seoul = Сеул
Busan = Бусан
Jeonju = Чонджу
Daegu = Теґу
Pyongyang = Пхеньян
Kaesong = Кесон
Suwon = Сувон
Gwangju = Кванджу
Gangneung = Каннин
Hamhung = Хамхин
Wonju = Вонджу
Ulsan = Ульсан
Changwon = Чханвон
Andong = Андон
Gongju = Конджу
Haeju = Хеджу
Cheongju = Чхонджу
Mokpo = Мокпо
Dongducheon = Тондучхон
Geoje = Кодже
Suncheon = Сунчхон
Jinju = Джиньу
Sangju = Санчжу
Rason = Расон
Gyeongju = Кьонджу
Chungju = Чунгджу
Sacheon = Сашеон
Gimje = Гімже
Anju = Анжу
Korea = Корея

Hiawatha = Гайавата
You are a plague upon Mother Earth! Prepare for battle! = Ти чума на цій планеті! Приготуйся до битви!
You evil creature! My braves will slaughter you! = Ти диявол! Мої воїни заріжуть тебе!
You have defeated us... but our spirits will never be vanquished! We shall return! = Ти знищив нас... але наші духи ніколи не будуть поборені! Ми повернемося!
Greetings, stranger. I am Hiawatha, speaker for the Iroquois. We seek peace with all, but we do not shrink from war. = Мої вітання, незнайомець. Я Гайавата, представник Ірокезів. Ми бажаємо бути в мирі зі всіма, але у разі чого готові до війни.
Does this trade work for you, my friend? = Чи ти згідний з цією угодою, мій друже?
The Great Warpath = Великий воєнний шлях
Onondaga = Онондага
Osininka = Осінінка
Grand River = Ґранд
Akwesasme = Аквесасне
Buffalo Creek = Буффало-Крик
Brantford = Брантфорд
Montreal = Монреаль
Genesse River = Дженесі Рівер
Canandaigua Lake = Канандейгуа Лейк
Lake Simcoe = Лейк Сімкой
Salamanca = Саламанка
Gowanda = Гованда
Cuba = Куба
Akron = Акрон
Kanesatake = Канесатейк
Ganienkeh = Ганенкег
Cayuga Castle = Каюга Кастл
Chondote = Кондот
Canajoharie = Канаджоері
Nedrow = Недроу
Oneida Lake = Озеро Онейда
Kanonwalohale = Канонвілехалей
Green Bay = Грін-Бей
Southwold = Саутволд
Mohawk Valley = Долина Мохак
Schoharie = Скогейрі
Bay of Quinte = Бухта Квінте
Kanawale = Карнавале
Kanatsiokareke = Канатсіорікей
Tyendinaga = Тиендінага
Hahta = Хаса
Iroquois = Ірокези
All units move through Forest and Jungle Tiles in friendly territory as if they have roads. These tiles can be used to establish City Connections upon researching the Wheel. = Усі підрозділи рухаються через клітинки Лісу та Джунглів на дружній території, наче там побудовані дороги. Ці клітинки можуть бути використані для створення зв’язку між містами після дослідження технології Колесо.

Darius I = Дарій I
Your continue existence is an embarrassment to all leaders everywhere! You must be destroyed! = Продовження твого існування — ганьба для всіх лідерів! ти повинен бути знищений!
Curse you! You are beneath me, son of a donkey driver! I will crush you! = Проклинаю тебе! Ти ніхто, син віслюка! Я знищу тебе!
You mongrel! Cursed be you! The world will long lament your heinous crime! = Ти не чистокровний! Будь проклятим! Світ буде довго пам’ятати твій злочин!
Peace be on you! I am Darius, the great and outstanding king of kings of great Persia... but I suppose you knew that. = Мир вам! Я Дарій, великий та видатний, цар усіх царів Персії... але я думаю, ти й так це знав.
In my endless magnanimity, I am making you this offer. You agree, of course? = У своїй нескінченній великодушності я роблю тобі цю пропозицію. Ти згодний, так?
Good day to you! = Добридень!
Ahh... you... = Агххх... ви...
Achaemenid Legacy = Спадщина Ахаменіда
Persepolis = Персеполіс
Parsagadae = Пасаргади
Susa = Сузи
Ecbatana = Екбатана
Tarsus = Тарсус
Gordium = Гордій
Bactra = Бактра
Sardis = Сарді
Ergili = Ергілі
Dariushkabir = Даріушкабір
Ghulaman = Гуламан
Zohak = Зохак
Istakhr = Істахр
Jinjan = Джинджан
Borazjan = Бораджан
Herat = Герат
Dakyanus = Дакіянус
Bampur = Бампур
Turengtepe = Тарентапе
Rey = Рей
Thuspa = Топспа
Hasanlu = Гасанлу
Gabae = Ісфаган
Merv = Мерв
Behistun = Бегістун
Kandahar = Кандагар
Altintepe = Альтінтепе
Bunyan = Буньян
Charsadda = Чарсадда
Uratyube = Істаравшан
Dura Europos = Дура-Европос
Aleppo = Алеппо
Qatna = Катна
Kabul = Кабул
Capisa = Капіса
Kyreskhata = Кіресхата
Marakanda = Самарканд
Peshawar = Пешавар
Van = Ван
Pteira = Птерія
Arshada = Оршад
Artakaona = Артакаона
Aspabota = Аспабота
Autiyara = Автіара
Bagastana = Бегістуна
Baxtri = Балх
Darmasa = Дармаса
Daphnai = Дафнай
Drapsaka = Кундуз
Eion = Ейон
Gandutava = Ґандутава
Gaugamela = Гавгамела
Harmozeia = Гармозея
Ekatompylos = Екатомпілос
Izata = Ізата
Kampada = Кампада
Kapisa = Капіса
Karmana = Кармана
Kounaxa = Конакса
Kuganaka = Куґанака
Nautaka = Наутака
Paishiyauvada = Пєйшіяувада
Patigrbana = Патіґорбана
Phrada = Фарах
Persia = Персія

Kamehameha I = Камегамега I
The ancient fire flashing across the sky is what proclaimed that this day would come, though I had foolishly hoped for a different outcome. = Древній вогонь запалав через все небо - це було знамення, що цей день прийде, хоча я нерозумно сподівався на іншу розв’язку.
It is obvious now that I misjudged you and your true intentions. = Очевидно, що я недооцінив тебе та твої наміри.
The hard-shelled crab yields, and the lion lies down to sleep. Kanaloa comes for me now. = Твердокрилий краб приносить урожай, а лев лягає спати. Зараз за мною приходить Каналоа.
Aloha! Greetings and blessings upon you, friend. I am Kamehameha, Great King of this strand of islands. = Алоха! Мої вітання та боже благословення тобі, друже. Я Камегамега, Великий цар цього архіпелагу.
Come, let our people feast together! = Вперед, нехай наші люди живуть в злагоді!
Welcome, friend! = Вітаю, друже!!
Wayfinding = Пошук шляху
Honolulu = Гонолулу
Samoa = Самоа
Tonga = Тонґа
Nuku Hiva = Нуку-Хіва
Raiatea = Раїатеа
Aotearoa = Аотеароа
Tahiti = Таїті
Hilo = Гіло
Te Wai Pounamu = Те Ваї Поунаму
Rapa Nui = Рапа Нуї
Tuamotu = Туамоту
Rarotonga = Раротонга
Tuvalu = Тувалу
Tubuai = Тубуаї
Mangareva = Мангарева
Oahu = Оаху
Kiritimati = Кіритіматі
Ontong Java = Онтонг-Ява
Niue = Ніуе
Rekohu = Чатем
Rakahanga = Ракаханга
Bora Bora = Бора-Бора
Kailua = Каїлуа
Uvea = Увеа
Futuna = Футуна
Rotuma = Ротума
Tokelau = Токелау
Lahaina = Лагаїна
Bellona = Беллона
Mungava = Мунгава
Tikopia = Тікопіа
Emae = Ема
Kapingamarangi = Капінгамарангі
Takuu = Тауу
Nukuoro = Нукуоро
Sikaiana = Сікаїана
Anuta = Анута
Nuguria = Нукурія
Pileni = Пілені
Nukumanu = Нукуману
Polynesia = Полінезія

Ramkhamhaeng = Рамакхамхаенг
You lowly, arrogant fool! I will make you regret of your insolence! = Ти - низький зарозумілий дурень! Я змушу тебе пошкодувати про своє нахабство!
You scoundrel! I shall prepare to fend you off! = Ти - падлюка! Я маю готуватись, щоб відбити тебе геть!
Although I lost, my honor shall endure. I wish you good luck. = Хоча я програв, моя честь витримає. Бажаю тобі успіхів.
I, Pho Kun Ramkhamhaeng, King of Siam, consider it a great honor that you have walked to visit my country of Siam. = Я - Пхо Кун Рамакхамхаенг, Король Сіаму, вважай за велику честь, прийти та побачити мою країну Сіам.
Greetings. I believe this is a fair proposal for both parties. What do you think? = Вітання. Я вірю, що ця пропозиція справедлива для обох сторін. Що ти думаєш?
Welcome. = Ласкаво просимо.
Father Governs Children = Батько править дітьми
Sukhothai = Сукхотхай
Si Satchanalai = Сі Сатчаналай
Muang Saluang = Муанг Салуанг
Lampang = Лампанг
Phitsanulok = Пхітсанулок
Kamphaeng Pet = Кампхэнг Пхет
Nakhom Chum = Нахон Чам
Vientiane = В’єнтьян
Nakhon Si Thammarat = Накхонсітхаммарат
Martaban = Моттама
Nakhon Sawan = Накхонсаван
Chainat = Чай Нат
Luang Prabang = Луанґпхабанґ
Uttaradit = Уттарадіт
Chiang Thong = Чіан-тон
Phrae = Пхре
Nan = Нан
Tak = Так
Suphanburi = Суфан Бурі
Hongsawadee = Гонксаваді
Thawaii = Таваї
Ayutthaya = Аюттхая
Taphan Hin = Тафан Хін
Uthai Thani = Утхаї-Тхані
Lap Buri = Лепбурі
Ratchasima = Накхон-Ратчасіма
Ban Phai = Бен-фай
Loci = Локус
Khon Kaen = Кхонкен
Surin = Сюрен
Siam = Сіам

Isabella = Ізабелла
God will probably forgive you... but I shall not. Prepare for war. = Можливо Бог пробачить тобі... але я ні. Готуйся до війни.
Repugnant spawn of the devil! You will pay! = Нестерпне породження диявола! Ти заплатиш!
If my defeat is, without any doubt, the will of God, then I will accept it. = Якщо моя поразка, без сумніву, є волею Бога, то я прийму її.
God blesses those who deserve it. I am Isabel of Spain. = Бог благословляє тих, хто цього заслуговує. Я Ізабель, правителька Іспанії.
I hope this deal will receive your blessing. = Я сподіваюся, що ця угода отримає твоє благословення.
Seven Cities of Gold = Сім Золотих Міст
Madrid = Мадрид
Barcelona = Барселона
Seville = Севілья
Cordoba = Кордова
Toledo = Толедо
Santiago = Сантьяго
Murcia = Мурсія
Valencia = Валенсія
Zaragoza = Сарагоса
Pamplona = Памплона
Vitoria = Віторія
Santander = Сантандер
Oviedo = Ов’єдо
Jaen = Хаен
Logroño = Логроньйо
Valladolid = Вальядолід
Palma = Пальма
Teruel = Теруель
Almeria = Альмерія
Leon = Леон
Zamora = Самора
Mida = Міда
Lugo = Луго
Alicante = Аліканте
Càdiz = Кадіс
Eiche = Ейче
Alcorcon = Алькоркон
Burgos = Бургос
Vigo = Віґо
Badajoz = Бадахоз
La Coruña = Ла-Корунья
Guadalquivir = Гвадалківір
Bilbao = Більбао
San Sebastian = Сан-Себастьян
Granada = Ґранада
Mérida = Меріда
Huelva = Уельва
Ibiza = Ібіса
Las Palmas = Лас-Пальмас
Tenerife = Тенеріфе
Spain = Іспанія

Askia = Аскія
You are an abomination to heaven and earth, the chief of ignorant savages! You must be destroyed! = Ти - мерзота для небес та землі, вождь неосвічених дикунів! Тебе потрібно знищити!
Fool! You have doomed your people to fire and destruction! = Дурень! Ти прирік своїх людей на вогонь та руйнування!
We have been consumed by the fires of hatred and rage. Enjoy your victory in this world - you shall pay a heavy price in the next! = Ми були поглинуті вогнем ненависті та люті. Насолоджуйся своєю перемогою в цьому світі, бо заплатиш тяжку ціну у наступному.
I am Askia of the Songhai. We are a fair people - but those who cross us will find only destruction. You would do well to avoid repeating the mistakes others have made in the past. = Я - Аскія з народу Сонгаї. Ми чесні люди - проте ті, хто перейдуть нам дорогу, знайдуть лише руйнування. Тобі краще не повторювати помилок, тих, що канули в літа.
Can I interest you in this deal? = Чи я можу зацікавити тебе цією угодою?
River Warlord = Воєначальник річок
Gao = Гао
Tombouctu = Томбукту
Jenne = Дженне
Taghaza = Тегаза
Tondibi = Тондібі
Kumbi Saleh = Кумбі Салем
Kukia = Кукія
Walata = Валата
Tegdaoust = Теґдоуст
Argungu = Аргунгу
Gwandu = Гванду
Kebbi = Кеббі
Boussa = Боусса
Motpi = Мотпі
Bamako = Бамако
Wa = Ва
Kayes = Каєс
Awdaghost = Авдаґост
Ouadane = Уадан
Dakar = Дакар
Tadmekket = Тадмекет
Tekedda = Текеда
Kano = Кано
Agadez = Агадес
Niamey = Ніамей
Torodi = Тороді
Ouatagouna = Уатагуна
Dori = Дорі
Bamba = Бамба
Segou = Сегу
Songhai = Сонгаї

Genghis Khan = Чингісхан
You stand in the way of my armies. Let us solve this like warriors! = Ти став на шляху моїх армій. Давай вирішувати це як воїни!
No more words. Today, Mongolia charges toward your defeat. = Більше жодних слів. Сьогодні Монголія бере курс на твою поразку.
You have hobbled the Mongolian clans. My respect for you nearly matches the loathing. I am waiting for my execution. = Ти знищив Монгольські клани. Моя повага до тебе майже зрівнялась з ненавистю. Я чекатиму на свою страту.
I am Temuujin, conqueror of cities and countries. Before me lie future Mongolian lands. Behind me is the only cavalry that matters. = Я - Темуджин, завойовник міст та країн. Переді мною простягаються майбутні землі Монголії. Позаду мене - лише кіннота має значення.
I am not always this generous, but we hope you take this rare opportunity we give you. = Я не завжди такий щедрий, проте ми сподіваємось, що ти скористаєшся цією рідкою нагодою.
So what now? = І що тепер?
Mongol Terror = Монгольський терор
Karakorum = Каракорум
Beshbalik = Бешбалік
Turfan = Тюрфан
Hsia = Хсія
Old Sarai = Старий сарай
New Sarai = Новий сарай
Tabriz = Табріз
Tiflis = Тіфліс
Otrar = Отрар
Sanchu = Санчу
Kazan = Казань
Almarikh = Альмеріх
Ulaanbaatar = Улан-Батор
Hovd = Говд
Darhan = Тархан
Dalandzadgad = Даланзадгад
Mandalgovi = Мандалговь
Choybalsan = Чойбалсан
Erdenet = Ерденет
Tsetserieg = Цецеріг
Baruun-Urt = Баруун-Урт
Ereen = Ерен
Batshireet = Батширеет
Choyr = Чойр
Ulaangom = Улаангом
Tosontsengel = Тосонценгель
Altay = Алтай
Uliastay = Уліастай
Bayanhongor = Баянхонгор
Har-Ayrag = Хал-Урег
Nalayh = Налайх
Tes = Тес
Mongolia = Монголія

Montezuma I = Монтесума I
Xi-miqa-can! Xi-miqa-can! Xi-miqa-can! (Die, die, die!) = Сі-міка-кан! Сі-міка-кан! Сі-міка-кан! (Помри, помри, помри)
Excellent! Let the blood flow in raging torrents! = Відмінно! Нехай кров тече бурхливими потоками!
Monster! Who are you to destroy my greatness? = Монстр! Хто ти такий, щоб нищити мою велич?!
What do I see before me? Another beating heart for my sacrificial fire. = Що я бачу переді мною? Ще одне серце, що б’ється за мій жертовний вогонь.
Accept this agreement or suffer the consequences. = Прийміть цю угоду або зазнайте наслідків.
Welcome, friend. = Ласково прошу, друже.
Sacrificial Captives = Жертвоприношення полонених
Tenochtitlan = Теночтітлан
Teotihuacan = Теотіуакан
Tlatelolco = Тлалелолько
Texcoco = Текскоко
Tlaxcala = Тласкала
Calixtlahuaca = Калікстлауака
Xochicalco = Шочикалко
Tlacopan = Тлакопан
Atzcapotzalco = Ацкапотцалько
Tzintzuntzan = Tzintzuntzan
Malinalco = Маліналько
Tamuin = Тамуїн
Teayo = Теайо
Cempoala = Земпоала
Chalco = Чалко
Tlalmanalco = Тлалманалько
Ixtapaluca = Ікстапалука
Huexotla = Хаєксотла
Tepexpan = Тепекспан
Tepetlaoxtoc = Тепетляоксток
Chiconautla = Чиконаутля
Zitlaltepec = Зітлалтепек
Coyotepec = Койотепек
Tequixquiac = Текіскіак
Jilotzingo = Джілодзінґо
Tlapanaloya = Тлапаналоя
Tultitan = Тультитан
Ecatepec = Есатерес
Coatepec = Коатепек
Chalchiuites = Халхіхуїти
Chiauhita = Чиаухіт
Chapultepec = Чапультепек
Itzapalapa = Ізатапалапа
Ayotzinco = Айотзінго
Iztapam = Ізтапа
Aztecs = Ацтеки

Pachacuti = Пачакутек
Resistance is futile! You cannot hope to stand against the mighty Incan empire. If you will not surrender immediately, then prepare for war! = Спротив марний! Ти не можеш навіть сподіватись, що зможеш вистояти проти могутньої імперії Інків. Якщо ти зараз негайно не здаєшся, то готуйся до війни!
Declare war on me?!? You can't, because I declare war on you first! = Оголосити війну мені?! Ні, ти не можеш. Я оголошую тобі війну першим!
How did you darken the sun? I ruled with diligence and mercy—see that you do so as well. = Як це ти затьмарив Сонце? Я правив старанно та милосердно - бачу, що ти робиш так само.
How are you? You stand before Pachacuti Inca Yupanqui. = Як справи? Ти стоїш перед Пачакутек Інка Юпанкі.
The Incan people offer this fair trade. = Люди інків пропонують тобі цю справедливу угоду.
How are you doing? = Як поживаєш?
What do you want now? = Що тобі потрібно цього разу?
Great Andean Road = Великий Шлях Андів
Cuzco = Куско
Tiwanaku = Тіаванако
Machu = Мачу
Ollantaytambo = Ольянтайтамбо
Corihuayrachina = Коривайрачина
Huamanga = Уаманґа
Rumicucho = Румікучо
Vilcabamba = Вілкабамба
Vitcos = Віткос
Andahuaylas = Андагуайлас
Ica = Іка
Arequipa = Арекіпа
Nasca = Наска
Atico = Атіко
Juli = Джулі
Chuito = Чуйто
Chuquiapo = Чукіапо
Huanuco Pampa = Уануко-Пампа
Tamboccocha = Тамбокоча
Huaras = Уарас
Riobamba = Ріобамба
Caxamalca = Каксамалка
Sausa = Совса
Tambo Colorado = Тамбо-Колорадо
Huaca = Уака
Tumbes = Тумбес
Chan Chan = Чан Чан
Sipan = Сіпан
Pachacamac = Пачакамак
Llactapata = Лактапата
Pisac = Пісак
Kuelap = Куелап
Pajaten = Паджатен
Chucuito = Чукуїто
Choquequirao = Чокекірао
Inca = Інки
Units ignore terrain costs when moving into any tile with Hills = Підрозділи ігнорують штрафи ➡Переміщення місцевості при переміщенні в будь-яку плитку з Пагорбами

Harald Bluetooth = Гаральд Синьозубий
If I am to be honest, I tire of those pointless charades. Why don't we settle our disputes on the field of battle, like true men? Perhaps the skalds will sing of your valor... or mine! = Якщо чесно, я вже стомився від цих безглуздих шарад. Чому нам не вирішити наші диспути на полі бою, як справжні чоловіки? Можливо, скальди заспівають на твою честь... чи на мою!
Ahahah! You seem to show some skills of a true Viking! Too bad that I'll probably kill you! = Ахаха! Здається, ти намагаєшся показати деякі навички справжнього Вікінга! Шкода, що я, мабуть, уб'ю тебе!
Loki must have stood by you, for a common man alone could not have defeated me... Oh well! I will join the einherjar in Valhalla and feast, while you toil away here. = Мабуть, Локі був на твоєму боці, бо звичайна людина не могла б здолати мене... Що ж, добре! Я приєднаюсь до ейнгеріїв у Вальгаллі та святкуватиму, доки ти тут тужишся.
Harald Bluetooth bids you welcome to his lands, a Viking unlike any the seas and lands have ever known! Hah, are you afraid? = Гаральд Синьозубий запрошує тебе до своїх земель, Вікінги знають ці моря та землі, як ніхто інший! Ха! Чи ти злякався?
This is a fine deal! Even a drunk beggar would agree! = Це чудова угода! Навіть жебрак-п’янчужка на це погодиться!
Hail to you. = Вітання вам.
Viking Fury = Лють вікінгів
Copenhagen = Копенгаген
Aarhus = Орхус
Kaupang = Каупан
Ribe = Рібе
Viborg = Віборг
Tunsberg = Тенсберґ
Roskilde = Роскілле
Hedeby = Хедебю
Oslo = Осло
Jelling = Джелінґ
Truso = Трусо
Bergen = Берген
Faeroerne = Фарери
Reykjavik = Рейк’явік
Trondheim = Тронгейм
Godthab = Годтаб
Helluland = Хеллуланд
Lillehammer = Ліллегаммер
Markland = Маркланд
Elsinore = Гельсінгер
Sarpsborg = Сарпсборг
Odense = Оденсе
Aalborg = Ольборг
Stavanger = Ставангер
Vorbasse = Ворбас
Schleswig = Шлезвіг
Kristiansand = Крістіансанн
Halogaland = Холугаленд
Randers = Раннерс
Fredrikstad = Фредрікстад
Kolding = Коллінг
Horsens = Горсенс
Tromsoe = Тромсе
Vejle = Вайле
Koge = Кьоге
Sandnes = Саннес
Holstebro = Гольстебро
Slagelse = Слагельсе
Drammen = Драммен
Hillerod = Гіллерод
Sonderborg = Сеннерборг
Skien = Шієн
Svendborg = Свендборг
Holbaek = Гольбек
Hjorring = Йорінг
Fladstrand = Фредеріксгавн
Haderslev = Гадерслев
Ringsted = Рігстед
Skrive = Скрайв
Denmark = Данія

You leave us no choice. War it must be. = Ти не залишив нам вибору. Війні бути.
Very well, this shall not be forgotten. = Дуже добре, це не забудеться.
I guess you weren't here for the sprouts after all... = Я гадаю, що ти прийшов сюди не за розсадою, врешті решт...
Brussels = Брюссель

And so the flower of Florence falls to barbaric hands... = Що ж, квітучі землі Флоренції потрапили до рук варварів...
Florence = Флоренція

So this is how it feels to die... = Що ж, ось як це, померти...
Hanoi = Ханой

Unacceptable! = Неприпустимо!

Today, the Malay people obey you, but do not think this is over... = Сьогодні, народ Малайзії підкоряється тобі, але не думай, що це кінець...
Kuala Lumpur = Куала-Лумпур

Perhaps now we will find peace in death... = Можливо, тепер ми знайдемо спокій у смерті...
Lhasa = Лхаса

You fiend! History shall remember this! = Ти диявол! Історія пам’ятатиме це!
Milan = Мілан

We were too weak to protect ourselves... = Ми були занадто слабкі щоб захищатись...
Quebec City = Квебек

I have failed. May you, at least, know compassion towards our people. = Я програв. Сподіваємось, ти співчуватимеш нашому народові.
Cape Town = Кейптаун

The day of judgement has come to us. But rest assured, the same will go for you! = Настав до нас судний день. Але будь певний, те саме чекає і на вас!
Helsinki = Гельсінкі

Ah, Gods! Why have you forsaken us? = Ах, Боги! Чому ви забули про нас?
Manila = Маніла

Congratulations, conqueror. This tribe serves you now. = Поздоровляю, завойовнику. Тепер це плем'я служить тобі.
Mogadishu = Могадішу

I have to do this, for the sake of progress if nothing else. You must be opposed! = Я повинен зробити це, хоча б заради прогресу. Тебе потрібно зупинити!
You can see how fruitless this will be for you... right? = Ти ж бачиш, як безплідно це буде для тебе... так?
May God grant me these last wishes - peace and prosperity for Brazil. = Нехай Бог виконає моє останнє побажання - мир і процвітання для Бразилії.
Rio de Janeiro = Ріо-де-Жанейро

After thorough deliberation, Australia finds itself at a crossroads. Prepare yourself, for war is upon us. = Після ретельних роздумів Австралія опиняється на роздоріжжі. Готуйся, між нами війна.
We will mobilize every means of resistance to stop this transgression against our nation! = Ми мобілізуємо всі засоби опору, щоб зупинити цей злочин проти нашої нації!
The principles for which we have fought will survive longer than any nation you could ever build. = Принципи, за які ми боролися, будуть жити довше, ніж будь-яка нація, яку ти зможеш створити.
Sydney = Сідней

I will enjoy hearing your last breath as you witness the destruction of your realm! = Мені буде приємно почути твій останній подих, коли ти станеш свідком руйнування свого царства!
Why do we fight? Because Inanna demands it. Now, witness the power of the Sumerians! = Чому ми боремося? Тому що цього вимагає Інанна. Тепер переконайтеся в силі шумерів!
What treachery has struck us? No, what evil? = Яка зрада вразила нас? Ні, яке зло?
Ur = Ур

In responding to the unstinting malignancy that has heretofore defined your relationship with Canada, we can have no recourse but war! = Відповідаючи на невиразну злобність, яка весь цей час визначала твої відносини з Канадою, ми не маємо вибору окрім війни!
As we can reach no peaceful resolution with you, Canada must turn, with reluctance, to war. = Оскільки ми не можемо досягти з тобою мирного рішення, Канада повинна неохоче перейти до війни.
I regret not defending my country to the last, although it was not of use. = Я шкодую, що не захищав свою країну до останнього, хоча це все одно було б марним.
Vancouver = Ванкувер

You have revealed your purposes a bit too early, my friend... = Ти трохи зарано розкрив свої цілі, друже...
A wrong calculation, on my part. = Неправильний розрахунок з мого боку.
Venice = Венеція

They will write songs of this.... pray that they shall be in your favor. = Цю подію оспівуватимуть в піснях.... молись щоб на твою користь.
Antwerp = Антверпен

How barbaric. Those who live by the sword shall perish by the sword. = Як низько. Той, хто живе мечем, від меча й загине.
Genoa = Генуя

We... defeated? No... we had so much work to do! = Ми.... програли? Ні... у нас ще стільки роботи!
Kathmandu = Катманду

Perhaps, in another world, we could have been friends... = Можливо, в іншому світі ми могли б бути друзями...
Singapore = Сінгапур

We never fully trusted you from the start. = Ми ніколи не довіряли тобі повністю з самого початку.
Tyre = Сур

May the Heavens forgive you for inflicting this humiliation to our people. = Нехай небеса пробачать тебе за таке приниження нашого народу.
Zanzibar = Занзібар

How could we fall to the likes of you?! = Як ми могли пасти перед такими як ти?!
Almaty = Алмати

Let's have a nice little War, shall we? = Чому б нам трохи не повоювати?
If you need your nose bloodied, we'll happily serve. = Якщо треба, щоб тобі розбили носа, то ми з радістю допоможемо.
The serbian guerilla will never stop haunting you! = Сербські партизани ніколи не залишать тебе у спокої!
Belgrade = Белґрад

War lingers in our hearts. Why carry on with a false peace? = Війна живе в наших серцях. Навіщо продовжувати фальшивий мир?
You gormless radger! You'll dine on your own teeth before you set foot in Ireland! = Ти безглуздий нахаба! Ти пообідаєш власними зубами, перш ніж ступити в Ірландію!
A lonely wind blows through the highlands today. A dirge for Ireland. Can you hear it? = Самотній вітер віє сьогодні високогір'ям. Похоронний спів для Ірландії. Ти його чуєш?
Dublin = Дублін

You shall stain this land no longer with your vileness! To arms, my countrymen - we ride to war! = Ти більше не заплямуєш цю землю своєю підлістю! До зброї, мої земляки - ми йдемо на війну!
Traitorous man! The Celtic peoples will not stand for such wanton abuse and slander - I shall have your head! = Зрадник! Кельтські народи не потерплять такої безглуздої образи й наклепу — я отримаю твою голову!
Vile ruler, know that you 'won' this war in name only! = Підлий правитель, знай, що ти "переміг" у цій війні лише на словах!
Edinburgh = Единбург

Do you really think you can walk over us so easily? I will not let it happen. Not to Kongo - not to my people! = Чи ти справді думаєш, що зможеш здолати нас так легко? Я не дозволю цьому трапитись. Ні з Конго - ні з моїми людьми!
We are no strangers to war. You have strayed from the right path, and now we will correct it. = Війна для нас - не новина. Ти звернув на хибний шлях, і ми зараз це виправимо.
You are nothing but a glorified barbarian. Cruel, and ruthless. = Ти не більше ніж прославлений варвар. Жорстокий, та безжальний.
M'Banza-Kongo = М'Банза-Конго

What a fine battle! Sidon is willing to serve you! = Що за прекрасна битва! Сидон готовий тобі служити!
Sidon = Сидон

We don't like your face. To arms! = Нам не подобається твоє обличчя. До зброї!
You will see you have just bitten off more than you can chew. = Ти скоро побачиш, що відкусив більше ніж можете проковтнути.
This ship may sink, but our spirits will linger. = Цей корабель може й тоне, але наші душі ще затримаються.
Valletta = Валлетта


#################### Lines from Policies from Civ V - Vanilla ####################

Aristocracy = Аристократія
Legalism = Легалізм
Oligarchy = Олігархія
Landed Elite = Землевласники
Monarchy = Монархія
Tradition Complete = Традиція завершено
Tradition = Традиція

Collective Rule = Колективне правління
Citizenship = Громадянство
Republic = Республіка
Representation = Представництво
Meritocracy = Меритократія
Liberty Complete = Лібералізм завершено
Liberty = Лібералізм

Warrior Code = Кодекс воїна
Discipline = Дисципліна
Military Tradition = Військові традиції
Military Caste = Військова каста
Professional Army = Професійна армія
Honor Complete = Честь завершено
Honor = Честь

Organized Religion = Організована релігія
Mandate Of Heaven = Мандат небес
Theocracy = Теократія
Reformation = Реформація
Free Religion = Свобода віросповідання
Piety Complete = Побожність завершено
Piety = Побожність

Philantropy = Філантропія
Aesthetics = Естетика
Scholasticism = Схоластика
Cultural Diplomacy = Культурна дипломатія
Educated Elite = Інтелігенція
Patronage Complete = Патронаж завершено
Patronage = Патронаж

Naval Tradition = Морська традиція
Trade Unions = Профспілки
Merchant Navy = Найманий флот
Mercantilism = Меркантилізм
Protectionism = Протекціонізм
Commerce Complete = Торгівля завершено
Commerce = Торгівля

Secularism = Секуляризм
Humanism = Людяність
Free Thought = Вільнодумство
Sovereignty = Державний суверенітет
Scientific Revolution = Наукова революція
Rationalism Complete = Раціоналізм завершено
Rationalism = Раціоналізм

Constitution = Конституція
Universal Suffrage = Загальне виборче право
Civil Society = Громадянське суспільство
Free Speech = Свобода слова
Democracy = Демократія
Freedom Complete = Свобода завершено
Freedom = Свобода

Populism = Популізм
Militarism = Мілітаризм
Fascism = Фашизм
Police State = Поліцейська держава
Total War = Тотальна війна
Autocracy Complete = Автократія завершено
Autocracy = Автократія

United Front = Об'єднаний фронт
Planned Economy = Планова економіка
Nationalism = Націоналізм
Socialism = Соціалізм
Communism = Комунізм
Order Complete = Порядок завершено
Order = Порядок


#################### Lines from Quests from Civ V - Vanilla ####################

Route = Маршрут
Build a road to connect your capital to our city. = Побудуйте дорогу, що з'єднає вашу столицю з нашим містом.

Clear Barbarian Camp = Знищення Варварського табору
We feel threatened by a Barbarian Camp near our city. Please take care of it. = Ми відчуваємо загрозу від Варварського табору біля нашого міста. Будь ласка, подбайте про це.

Connect Resource = Приєднання ресурсів
In order to make our civilizations stronger, connect [tileResource] to your trade network. = Щоб зробити наші цивілізації сильнішими, приєднайте [tileResource] до вашої торговельної мережі.

Construct Wonder = Побудувати Диво
We recommend you to start building [wonder] to show the whole world your civilization strength. = Ми рекомендуємо вам розпочати будівництво [wonder], щоб засвідчити всьому світові міць вашої цивілізації.

Acquire Great Person = Отримати Видатну особу
Great People can change the course of a Civilization! You will be rewarded for acquiring a new [greatPerson]. = Видатна особа може змінити шлях Цивілізації! Вас буде винагороджено за здобуття нової особи: [greatPerson].

Conquer City State = Завоювати місто-державу
It's time to erase the City-State of [cityState] from the map. You will be greatly rewarded for conquering them! = Настав час стерти місто-державу [cityState] з мапи. Ви будете щедро винагородженні!

Find Player = Знайти гравця
You have yet to discover where [civName] set up their cities. You will be rewarded for finding their territories. = Ви ще не знайшли, де нація [civName] розташувала свої міста. Вас буде винагороджено за знаходження її територій.

Find Natural Wonder = Знайти Природне диво
Send your best explorers on a quest to discover Natural Wonders. Nobody knows the location of [naturalWonder] yet. = Відправляйте ваших найкращих дослідників на пошуки природних Див. Ніхто досі не знає, де знаходиться [naturalWonder].

Give Gold = Подаруйте ¤Золото
We are suffering great poverty after being robbed by [civName], and unless we receive a sum of Gold, it's only a matter of time before we collapse. = Ми страждаємо від великої бідності після того, як нас пограбувала нація [civName], і якщо ми не отримаємо суму ¤Золота, це лише питання часу, коли ми повністю занепадемо.

Pledge to Protect = Обіцянка захищати
We need your protection to stop the aggressions of [civName]. By signing a Pledge of Protection, you'll confirm the bond that ties us. = Ми потребуємо вашого захисту від агресії нації [civName]. Даючи Обіцянку захисту, ви посилите зв'язок між нами.

Contest Culture = Культурне змагання
The civilization with the largest Culture growth will gain a reward. = Цивілізація з найбільшим приростом ♪Культури отримає нагороду.

Contest Faith = Релігійне змагання
The civilization with the largest Faith growth will gain a reward. = Цивілізація з найбільшим приростом ☮Віри отримає нагороду.

Contest Technologies = Технологічне змагання
The civilization with the largest number of new Technologies researched will gain a reward. = Цивілізація з найбільшою кількістю нових завершених досліджень отримає нагороду.

Invest = Інвестуйте
Our people are rejoicing thanks to a tourism boom. For a certain amount of time, any Gold donation will yield [50]% extra Influence. = Наш народ радіє туристичному буму. Протягом певного проміжку часу, подарунки даватимуть на [50]% більше Впливу.

Bully City State = Принизьте місто-державу
We are tired of the pretensions of [cityState]. If someone were to put them in their place by Demanding Tribute from them, they would be rewarded. = Нам набридли витівки міста [cityState]. Якби хтось поставив їх на місце, вимагаючи від них данини, вони були б винагородженні.

Denounce Civilization = Засудіть Цивілізацію
We have been forced to pay tribute to [civName]! We need you to tell the world of their ill deeds. = Ми були вимушені заплатити данину нації [civName]! Нам потрібно, щоб ви розповіли світу про їхні погані вчинки.

We have heard the tenets of [religionName] and are most curious. Will you send missionaries to teach us about your religion? = Ми чули догмати релігії [religionName], і тепер бажаємо дізнатись більше. Чи не могли б ви направити місіонера, щоб поширити цю релігію у нашому місті?


#################### Lines from Ruins from Civ V - Vanilla ####################

We have discovered cultural artifacts in the ruins! (+20 culture) = Ми знайшли в руїнах культурні цінності! (+20 ♪Культури)
discover cultural artifacts = виявити культурні артефакти

squatters willing to work for you = бездомні хочуть працювати на вас

squatters wishing to settle under your rule = бездомні бажають жити під вашим правлінням

An ancient tribe trained us in their ways of combat! = Древнє плем'я навчило нас їхнього способу битви!
your exploring unit receives training = ваш дослідницький підрозділ пройшов тренування

We have found survivors in the ruins! Population added to [cityName]. = Ми знайшли людей, які вижили в руїнах! Населення додано до [cityName].
survivors (adds population to a city) = люди, які вижили (додають населення у місто)

a stash of gold = сховок із ¤Золотом

discover a lost technology = дослідити загублену технологію

Our unit finds advanced weaponry hidden in the ruins! = Наш підрозділ знаходить просунуту зброю приховану в руїнах!
advanced weaponry for your explorer = просунута зброя для вашого дослідника

You find evidence of Barbarian activity. Nearby Barbarian camps are revealed! = Ви знаходите свідчення активності Варварів. Табори варварів поблизу викриті!
reveal nearby Barbarian camps = викрити табори Варварів поблизу

find a crudely-drawn map = знайти грубо намальовану мапу


#################### Lines from Specialists from Civ V - Vanilla ####################

Scientist = ⚛Вчений

Merchant = ⚖Торговець

Artist = ♬Митець

Engineer = ⚒Інженер


#################### Lines from Speeds from Civ V - Vanilla ####################


#################### Lines from Techs from Civ V - Vanilla ####################

'Where tillage begins, other arts follow. The farmers therefore are the founders of human civilization.' - Daniel Webster = "Де починається обробка ґрунту, там зʼявляються інші ремесла. Тому землероби є основоположниками людської цивілізації" — Деніел Вебстер.
Agriculture = Рільництво

'Shall the clay say to him that fashioneth it, what makest thou?' - Bible Isaiah 45:9 = "Чи глина повість гончареві своєму: Що робиш?" — Біблія. Ісая 45:9.
Pottery = Гончарство
'Thou shalt not muzzle the ox when he treadeth out the corn.' - Bible Deuteronomy 25:4 = "Не зав’яжеш рота волові, коли він молотить" — Біблія. Повторення Закону 25:4.
Animal Husbandry = Тваринництво
'The haft of the arrow has been feathered with one of the eagle's own plumes, we often give our enemies the means of our own destruction' - Aesop = "Стріла, оперена орлиними перами — ми часто даємо ворогам засоби нашого знищення" — Езоп.
Archery = Лучництво
'The meek shall inherit the Earth, but not its mineral rights.' - J. Paul Getty = "Лагідний успадкує Землю, але не її корисні копалини" — Джон Пол Гетті.
Mining = Гірництво

'He who commands the sea has command of everything.' - Themistocles = "Хто панує в морі, той панує усюди"— Фемістокл.
Sailing = Мореплавство
'So teach us to number our days, so that we may apply our hearts unto wisdom.' - Bible Psalms 90:12 = "Навчи нас лічити отак наші дні, щоб ми набули серце мудре!" — Біблія. Псалми 90:12.
Calendar = Календар
'He who destroys a good book kills reason itself.' - John Milton = "Хто знищує гарну книгу, сам себе вбиває" — Джон Мілтон.
Writing = Письмо
'Even brute beasts and wandering birds do not fall into the same traps or nets twice.' - Saint Jerome = "Навіть жорстокі звірі та мандрівні птахи не потрапляють в ті самі пастки чи сітки двічі" — Святий Єронім.
Trapping = Пастки
'Wisdom and virtue are like the two wheels of a cart.' - Japanese proverb = "Мудрість і чеснота — це як два колеса візка" — японське прислів’я.
The Wheel = Колесо
'How happy are those whose walls already rise!' - Virgil = "Як щасливі ті, чиї мури вже здійнялись вгору!" — Вергілій. Енеїда.
Masonry = Мурування
'Here Hector entered, with a spear eleven cubits long in his hand; the bronze point gleamed in front of him, and was fastened to the shaft of the spear by a ring of gold.' - Homer = "Ввійшов туди Гектор, тримав у руці він Спис в одинадцять ліктів завдовжки, й блищало на ньому Мідяне вістря, й навкруг золоте обіймало окільце" — Гомер. Іліада.
Bronze Working = Обробка бронзи

'He made an instrument to know if the moon shine at full or no.' - Samuel Butler = "Зробив він інструмент, аби дізнатися, чи світить місяць вповні, а чи ні" — Семюель Батлер.
Optics = Оптика
'There is only one good, knowledge, and one evil, ignorance.' - Socrates = "Є тільки одне добро — знання, і одне зло — незнання" — Сократ.
Philosophy = Філософія
'A Horse! A Horse! My kingdom for a horse!' - Shakespeare (Richard III) = "Коня, коня! Все царство за коня!" — Вільям Шекспір. Річард ІІІ
Horseback Riding = Їзда верхи
'Mathematics is the gate and key to the sciences.' - Roger Bacon = "Математика — це ворота і ключ до усіх наук" — Роджер Бекон.
Mathematics = Математика
'Three things are to be looked to in a building: that it stands on the right spot; that it be securely founded; that it be successfully executed.' - Johann Wolfgang von Goethe = "Будівля повинна мати три речі: стояти на належному місці; мати надійний фундамент; бути успішно збудована" — Йоганн Вольфганг фон Ґете
Construction = Будівництво
'Do not wait to strike til the iron is hot, but make it hot by striking.' - William Butler Yeats = "Не чекайте з ударами, до розігріву криці, тому зробіть її гарячою ударами" — Вільям Батлер Єтс.
Iron Working = Обробка заліза

'Three things are necessary for the salvation of man: to know what he ought to believe; to know what he ought to desire; and to know what he ought to do' - St. Thomas Aquinas = "Для порятунку людини необхідні три речі: знати, у що вірити; знати, чого бажати; і знати, що робити" — Святий Тома Аквінський.
Theology = Теологія
'The only thing that saves us from the bureaucracy is its inefficiency' - Eugene McCarthy = "Єдине, що рятує нас від бюрократії — це її неефективність" — Юджин МакКарті.
Civil Service = Державна служба
'Better is bread with a happy heart than wealth with vexation.' - Amenemope = "Краще шмат хліба зі щастям, ніж багатство з клопотами" — Аменемопет "Настанови".
Currency = Валюта
'Instrumental or mechanical science is the noblest and, above all others, the most useful.' - Leonardo da Vinci = "Інструментальна чи механічна наука — це найблагородніша і, найкорисніша за всі інші" — Леонардо да Вінчі.
Engineering = Інженерія
'When pieces of bronze or gold or iron break, the metal-smith welds them together again in the fire, and the bond is established.' - Sri Guru Granth Sahib = "Коли шматки бронзи, золота чи заліза розриваються, коваль знову зварює їх у вогні, і зʼєднання відновлюється" — Шрі Ґуру Ґрант Сахіб.
Metal Casting = Лиття металу

'I find the great thing in this world is not so much where we stand, as in what direction we are moving.' - Oliver Wendell Holmes = "Я вважаю, що видатних речей в цьому світі небагато там, де ми стоїмо, а більше в напрямку, до якого ми рухаємося" — Олівер Венделл Голмс.
Compass = Компас
'Education is the best provision for old age.' - Aristotle = "Освіта — найкраще забезпечення в старості" — Арістотель.
Education = Освіта
'Whoso pulleth out this sword of this stone and anvil, is rightwise king born of all England.' - Malory = "Хто витягне меча з цього каменю і ковадла, той законний король, народжений в Англії" — Мелорі.
Chivalry = Лицарство
'The press is the best instrument for enlightening the mind of man, and improving him as a rational, moral and social being.' - Thomas Jefferson = "Преса — найкращий інструмент для просвітництва розуму людини та вдосконалення її як раціональної, моральної та соціальної істоти" — Томас Джефферсон.
Machinery = Машинобудування
'Measure what is measurable, and make measurable what is not so.' - Galileo Galilei = "Виміряйте те, що вимірюється, і зробіть вимірювальним решту" — Галілей Галілей.
Physics = Фізика
'John Henry said to his Captain, / 'A man ain't nothin' but a man, / And before I'll let your steam drill beat me down, / I'll die with the hammer in my hand.'' - Anonymous: The Ballad of John Henry, the Steel-Drivin' Man = "Джон Генрі сказав своєму капітану: "Людина усього лиш людина, і перш ніж я дозволю вашому паровому свердлу подолати мене, я помру з молотком у руці" — Анонім "Балада про Джона Генрі, чоловіка зі сталі".
Steel = Сталь

'Joyfully to the breeze royal Odysseus spread his sail, and with his rudder skillfully he steered.' - Homer = "Й радісно вітру віддав паруси Одіссей богосвітлий. Сів за стерно він і зразу ж плотом заходивсь керувати вправно" — Гомер "Одіссея".
Astronomy = Астрономія
'Their rising all at once was as the sound of thunder heard remote' - Milton = "Вони скочили враз, як вчули грім здаля" — Джон Мілтон "Утрачений рай".
Acoustics = Акустика
'Happiness: a good bank account, a good cook and a good digestion' - Jean Jacques Rousseau = "Щастя: гарний банківський рахунок, гарний кухар і гарне травлення" — Жан Жак Руссо.
Banking = Банківська справа
'It is a newspaper's duty to print the news and raise hell.' - The Chicago Times = "Завдання газет друкувати новини і розбурхувати пекло" — Чікаґо Таймс.
Printing Press = Друкарський верстат
'The day when two army corps can annihilate each other in one second, all civilized nations, it is to be hoped, will recoil from war and discharge their troops.' - Alfred Nobel = "Коли два війська зможуть знищити один одного за секунду, всі цивілізовані нації, слід сподіватися, відмовляться від війн та розпустять власні війська" — Альфред Нобель.
Gunpowder = Порох

'The winds and the waves are always on the side of the ablest navigators.' - Edward Gibbon = "Вітри і хвилі завжди допомагають вправним навігаторам" — Едвард Гіббон
Navigation = Навігація
'Compound interest is the most powerful force in the universe.' - Albert Einstein = "Складні відсотки — це найпотужніша сила у Всесвіті" — Альберт Айнштайн.
Economics = Економіка
'Wherever we look, the work of the chemist has raised the level of our civilization and has increased the productive capacity of the nation.' - Calvin Coolidge = "Куди б ми не подивилися, робота хіміка підняла рівень нашої цивілізації та збільшила виробничу потужність нації" — Келвін Кулідж.
Chemistry = Хімія
'There never was a good knife made of bad steel.' - Benjamin Franklin = "Неможливо зробити гарний ніж з поганої сталі" — Бенджамін Франклін.
Metallurgy = Металургія

'Those who cannot remember the past are condemned to repeat it.' - George Santayana = "Хто не пам’ятає минулого, приречений повторити його" — Джордж Сантаяна.
Archaeology = Археологія
'Every great advance in science has issued from a new audacity of imagination.' - John Dewey = "Кожен значний прогрес у науці зʼявився через нову зухвалість уяви" — Джон Дьюї.
Scientific Theory = Наукова теорія
'Wars may be fought with weapons, but they are won by men. It is the spirit of the men who follow and of the man who leads that gains the victory.' - George S. Patton = "Війни можуть вестись зброєю, але їх виграють люди. Дух підлеглих і лідера здобуває перемогу" — Джордж Паттон.
Military Science = Військова наука
'The nation that destroys its soil destroys itself.' - Franklin Delano Roosevelt = "Держава, яка знищила ґрунт, знищила себе" — Франклін Рузвельт.
Fertilizer = Добриво
'It is well that war is so terrible, or we should grow too fond of it.' - Robert E. Lee = "Добре, що війна така жахлива, інакше ми повинні її занадто любити" — Роберт Е. Лі.
Rifling = Гвинтівки

'If the brain were so simple we could understand it, we would be so simple we couldn't.' - Lyall Watson = "Якби мозок був таким простим, що ми могли б його зрозуміти, ми були б такими простими, що не змогли б" — Ліал Вотсон.
Biology = Біологія
'The nations of the West hope that by means of steam communication all the world will become as one family.' - Townsend Harris = "Держави Заходу сподіваються, що за допомогою парового транспорту весь світ стане єдиною сім’єю" — Таунсенд Гарріс.
Steam Power = Парова енергія
'As soon as men decide that all means are permitted to fight an evil, then their good becomes indistinguishable from the evil that they set out to destroy.' - Christopher Dawson = "Щойно люди вирішать, що всі засоби дозволяють боротися зі злом, їхнє добро стає подібним до зла, яке вони мали намір знищити" — Крістофер Доусон.
Dynamite = Динаміт

'Is it a fact - or have I dreamt it - that, by means of electricity, the world of matter has become a great nerve, vibrating thousands of miles in a breathless point of time?' - Nathaniel Hawthorne = "Чи це факт - чи це мені наснилося, - що за допомогою електроенергії світ матерії перетворився на великий нерв, який вібрує на тисячі миль у задушливий момент часу?" — Натаніель Готорн.
Electricity = Електрика
'Nothing is particularly hard if you divide it into small jobs.' - Henry Ford = "Не існує нічого дуже складного, якщо розділити його на малі завдання" — Генрі Форд.
Replaceable Parts = Змінні частини
'The introduction of so powerful an agent as steam to a carriage on wheels will make a great change in the situation of man.' - Thomas Jefferson = "Введення настільки потужної дієвої сили, як пара у вагон на колесах, змінить ситуацію для людства" — Томас Джефферсон.
Railroads = Залізниці

'And homeless near a thousand homes I stood, and near a thousand tables pined and wanted food.' - William Wordsworth = "І біля тисячі будинків я стояв бездомним, і тисячі столів ломилися від їжі, а я стояв голодним" — Вільям Вордсворт.
Refrigeration = Охолодження
'I once sent a dozen of my friends a telegram saying 'flee at once-all is discovered!' They all left town immediately.' - Mark Twain = "Одного разу я надіслав десятку моїх друзів телеграму в якій написав "вали терміново-все стало відомо!". Вони всі миттєво поїхали з міста." — Марк Твен
Telegraph = Телеграф
'The whole country was tied together by radio. We all experienced the same heroes and comedians and singers. They were giants.' - Woody Allen = "Радіо поєднало всю країну. Всі ми захоплювалися одними героями і коміками, і співаками. Вони були гігантами" — Вуді Аллен.
Radio = Радіо
'Aeronautics was neither an industry nor a science. It was a miracle.' - Igor Sikorsky = "Аеронавтика - ні галузь, ні наука. Це диво" — Ігор Сікорський.
Flight = Політ
'Any man who can drive safely while kissing a pretty girl is simply not giving the kiss the attention it deserves.' - Albert Einstein = "Будь-який чоловік, який може безпечно їхати, цілуючи вродливу дівчину, просто не надає поцілунку тієї уваги, яку він заслуговує" — Альберт Айнштайн.
Combustion = Внутрішнє згорання

'In nothing do men more nearly approach the gods than in giving health to men.' - Cicero = "Люди найбільше схожі на богів, коли оздоровлюють людину" — Цицерон.
Pharmaceuticals = Фармацевтика
'Ben, I want to say one word to you, just one word: plastics.' - Buck Henry and Calder Willingham, The Graduate = "Бене, я хочу сказати тобі одне слово, лише одне слово: пластик" — Бак Генрі та Калдер Віллінгем, Випускник.
Plastics = Пластик
'There's a basic principle about consumer electronics: it gets more powerful all the time and it gets cheaper all the time.' - Trip Hawkins = "Основний принцип побутової електроніки: вона постійно стає потужнішою і постійно дешевшає" — Тріп Гокінс.
Electronics = Електроніка
'The speed of communications is wondrous to behold, it is also true that speed does multiply the distribution of information that we know to be untrue.' – Edward R. Murrow = "Швидкість комунікацій дивовижна. Правда також, що швидкість може збільшити поширення інформації, яка, як ми знаємо, не відповідає дійсності." — Едвард Р. Марроу
Mass Media = Засоби масової інформації
'Vision is the art of seeing things invisible.' - Jonathan Swift = "Зір — це мистецтво бачити невидиме" — Джонатан Свіфт.
Radar = Радар
'The unleashed power of the atom has changed everything save our modes of thinking, and we thus drift toward unparalleled catastrophes.' - Albert Einstein = "Вивільнена сила атома змінила все, зберігши наші способи мислення, і таким чином ми рухаємося до неперевершених катастроф" — Альберт Айнштайн.
Atomic Theory = Атомна теорія

'Only within the moment of time represented by the present century has one species, man, acquired significant power to alter the nature of his world.' - Rachel Carson = "Тільки протягом одного моменту часу — нинішнього століття — один вид, людина, набув значної сили для зміни природи свого світу" — Рейчел Карсон.
Ecology = Екологія
'Computers are like Old Testament gods: lots of rules and no mercy.' - Joseph Campbell = "Компʼютери як боги Старого Завіту — багато правил і жодного милосердя" — Джозеф Кемпбелл.
Computers = Компʼютери
'A good rule for rocket experimenters to follow is this: always assume that it will explode.' - Astronautics Magazine, 1937 = "Важливе правило, якого повинні дотримуватися дослідники з ракетами: завжди вважайте, вибух можливим" — Журнал з космонавтики, 1937.
Rocketry = Ракетобудування
'The night is far spent, the day is at hand: let us therefore cast off the works of darkness, and let us put on the armor of light.' - The Holy Bible: Romans, 13:12 = "Ніч минула, а день наблизився, тож відкиньмо вчинки темряви й зодягнімось у зброю світла" — Біблія. До римлян 13:12.
Lasers = Лазери
'I am become Death, the destroyer of worlds.' - J. Robert Oppenheimer = "Я став смертю, руйнівником світів" — Роберт Оппенгеймер.
Nuclear Fission = Ядерний поділ

'The new electronic interdependence recreates the world in the image of a global village.' - Marshall McLuhan = "Нова електронна взаємозалежність відновлює світ у вигляді одного велетенського села." — Маршал МакЛуган
Globalization = Глобалізація
'1. A robot may not injure a human being or, through inaction, allow a human being to come to harm. 2. A robot must obey any orders given to it by human beings, except when such orders would conflict with the First Law. 3. A robot must protect its own existence as long as such protection does not conflict with the First or Second Law.' - Isaac Asimov = "1. Робот не може заподіяти шкоду людині, або своєю бездіяльністю дозволити, щоб людині була заподіяна шкода; 2. Робот повинен підкорятися наказам людини, за винятком тих, котрі суперечать першому пункту; 3. Робот повинен захищати самого себе, якщо тільки його дії не суперечать першому і другому пунктам" — Айзек Азімов "Три закони робототехніки".
Robotics = Робототехніка
'Now, somehow, in some new way, the sky seemed almost alien.' - Lyndon B. Johnson = "Тепер якось по-новому небо здавалося майже чужим" — Ліндон Джонсон.
Satellites = Супутники
'Be extremely subtle, even to the point of formlessness, be extremely mysterious, even to the point of soundlessness. Thereby you can be the director of the opponent's fate.' - Sun Tzu = "Будь надзвичайно непомітним, аж до відсутності форми. Будь надзвичайно таємничим, аж до абсолютної тиші. Саме таким чином ти визначатимеш долю ворога свого" — Сунь-Цзи
Stealth = Непомітність
'Our scientific power has outrun our spiritual power, we have guided missiles and misguided men.' – Martin Luther King Jr. = "Наша наукова міць випередила духовну, ми маємо керовані ракети і некерованих людей." — Мартін Лютер Кінг молодший
Advanced Ballistics = Просунута балістика

'Every particle of matter is attracted by or gravitates to every other particle of matter with a force inversely proportional to the squares of their distances.' - Isaac Newton = "Кожна частинка речовини притягується, або тяжіє до кожної іншої частинки речовини з силою, обернено пропорційною квадрату відстані між ними." — Ісаак Ньютон.
Particle Physics = Фізика елементарних частинок
'The release of atomic energy has not created a new problem. It has readily made more urgent the necessity of solving an existing one.' - Albert Einstein = "Вивільнення атомної енергії не створило нової проблеми. Вона просто зробила більш гострою необхідність вирішити існуючу." — Альберт Ейнштейн
Nuclear Fusion = Ядерний синтез

'The impact of nanotechnology is expected to exceed the impact that the electronics revolution has had on our lives.' - Richard Schwartz = "Очікується, що вплив нанотехнологій перевищить вплив, який зробила революція електроніки на наше життя" — Річард Шварц.
Nanotechnology = Нанотехнологія

'I think we agree, the past is over.' - George W. Bush = "Гадаю, ми згодні, що минуле минуло" — Джордж Буш.
Future Tech = Технологія майбутнього
Who knows what the future holds? = Хто знає, що ховає майбутнє?


#################### Lines from Terrains from Civ V - Vanilla ####################

Ocean = Океан

Coast = Узбережжя

Grassland = Луг

Plains = Рівнина

Tundra = Тундра

Desert = Пустеля

Lakes = Озера

Mountain = Гори

Snow = Сніг

Hill = Пагорб

Forest = Ліс
A Camp can be built here without cutting it down = Табір може бути побудований тут без вирубки

Jungle = Джунглі

Marsh = Болото
Only Polders can be built here = Лише Польдер може бути побудований тут

Fallout = Радіоактивні опади

Oasis = Оазис

Flood plains = Заплави

Ice = Лід

Atoll = Атол

Great Barrier Reef = Великий бар’єрний риф

Old Faithful = Старий Служака

El Dorado = Ельдорадо

Fountain of Youth = Джерело вічної молодості

Grand Mesa = Велика Меса

Mount Fuji = Гора Фудзі

Krakatoa = Кракатау

Rock of Gibraltar = Гібралтарська скеля

Cerro de Potosi = Серро-Ріко

Barringer Crater = Аризонський кратер


#################### Lines from TileImprovements from Civ V - Vanilla ####################

Farm = Ферма

Lumber mill = Лісопилка

Mine = Шахта

Trading post = Торговий пост

Camp = Табір

Oil well = Нафтова свердловина

Offshore Platform = Нафтова платформа

Pasture = Пасовище

Plantation = Плантація

Quarry = Кар’єр

Fishing Boats = Рибальські човни

Fort = Форт

Road = Дорога
Reduces movement cost to ½ if the other tile also has a Road or Railroad = Зменшує вартість ➡Переміщення до ½ якщо інша клітинка також містить Дорогу або Залізницю
Reduces movement cost to ⅓ with Machinery = Зменшує вартість ➡Переміщення за допомогою машин до ⅓
Requires Engineering to bridge rivers = Вимагає технологію Інженерія для створення мостів через річки

Railroad = Залізниця
Reduces movement cost to ⅒ if the other tile also has a Railroad = Зменшує вартість ➡Переміщення до ⅒ якщо інша клітинка також має Залізницю

Remove Forest = Вирубати ліс
Provides a one-time Production bonus depending on distance to the closest city once finished = Надає одноразовий бонус до ⚙Виробництва в залежності від відстані до найближчого міста після завершення

Remove Jungle = Вирубати джунглі

Remove Fallout = Прибрати радіоактивні опади

Remove Marsh = Висушити болото

Remove Road = Зруйнувати дорогу

Remove Railroad = Прибрати колію

Cancel improvement order = Скасувати будівництво

Repair = Полагодити
Repairs a pillaged Improvement or Route = Лагодить пограбоване покращення або шлях

Academy = Академія

Landmark = Визначна пам’ятка

Manufactory = Фабрика

Customs house = Митниця

Holy site = Святе місце

Citadel = Цитадель

Moai = Моаї

Terrace farm = Терасна ферма

Ancient ruins = Стародавні руїни

City ruins = Руїни міста
A bleak reminder of the destruction wreaked by War = Похмуре нагадування про руйнівні наслідки війни

City center = Центр міста
Marks the center of a city = Позначає центр міста
Appearance changes with the technological era of the owning civilization = Вигляд змінюється у залежності від епохи цивілізації, до якої належить

Barbarian encampment = Варварський табір
Home to uncivilized barbarians, will spawn a hostile unit from time to time = Дім для варварів, періодично створюватиме ворожі підрозділи


#################### Lines from TileResources from Civ V - Vanilla ####################

Cattle = Худоба

Sheep = Вівці

Deer = Олені

Bananas = Банани

Wheat = Пшениця

Stone = Камінь

Fish = Риба

Horses = Коні

Iron = Залізо

Coal = Вугілля

Oil = Нафта

Aluminum = Алюміній

Uranium = Уран

Furs = Хутра

Cotton = Бавовна

Dyes = Барвники

Gems = Коштовні камені

Gold Ore = Золото

Silver = Срібло

Incense = Пахощі

Ivory = Слонова кістка

Silk = Шовк

Spices = Спеції

Wine = Вино

Sugar = Цукор

Marble = Мармур

Whales = Кити

Pearls = Перли

Jewelry = Коштовності

Porcelain = Фарфор


#################### Lines from UnitPromotions from Civ V - Vanilla ####################

Sword = Мечники
Mounted = Кіннота
Siege = Осадні
Ranged Gunpowder = Вогнепальні дальнього бою
Armored = Броньовані
Melee Water = Морські ближнього бою
Ranged Water = Морські дальнього бою
Submarine = Підводний човен
Heal Instantly = Миттєве лікування

Accuracy I = Точність I

Accuracy II = Точність II

Accuracy III = Точність III

Barrage I = Обстріл I

Barrage II = Обстріл II

Barrage III = Обстріл III

Volley = Залп

Extended Range = Збільшена дальність

Indirect Fire = Стрільба з закритих позицій

Shock I = Натиск I

Shock II = Натиск II

Shock III = Натиск III

Drill I = Вишкіл I

Drill II = Вишкіл II

Drill III = Вишкіл III

Charge = Наступ

Besiege = Облога

Formation I = Стрій I

Formation II = Стрій II

Blitz = Набіг

Woodsman = Лісник

Amphibious = Амфібія

Medic = Медик

Medic II = Медик II

Scouting I = Розвідка I

Scouting II = Розвідка II

Scouting III = Розвідка III

Survivalism I = Виживання I

Survivalism II = Виживання II

Survivalism III = Виживання III

Boarding Party I = Абордаж I

Boarding Party II = Абордаж II

Boarding Party III = Абордаж III

Coastal Raider I = Береговий рейдер I

Coastal Raider II = Береговий рейдер II

Coastal Raider III = Береговий рейдер III

Landing Party = Десант

Targeting I = Прицілювання I

Targeting II = Прицілювання II

Targeting III = Прицілювання III

Wolfpack I = Вовча зграя I

Wolfpack II = Вовча зграя II

Wolfpack III = Вовча зграя III

Aircraft Carrier = Авіаносець
Armor Plating I = Бронеобшивка I

Armor Plating II = Бронеобшивка II

Armor Plating III = Бронеобшивка III

Flight Deck I = Польотна палуба I

Flight Deck II = Польотна палуба II

Flight Deck III = Польотна палуба III

Supply = Постачання

Bomber = Бомбардувальник
Siege I = Наліт I

Siege II = Наліт II

Siege III = Наліт III

Evasion = Ухилення

Fighter = Винищувач
Interception I = Перехоплення I

Interception II = Перехоплення II

Interception III = Перехоплення III


Air Targeting I = Повітряне наведення I

Air Targeting II = Повітряне наведення II

Sortie = Вилазка

Operational Range = Дальність дії

Helicopter = Вертоліт
Air Repair = Повітряний ремонт

Mobility I = Мобільність I

Mobility II = Мобільність II

Anti-Armor I = Бронебійність I

Anti-Armor II = Бронебійність II

Cover I = Прикриття I

Cover II = Прикриття II

March = Марш

Mobility = Мобільність

Sentry = Варта

Logistics = Логістика

Ambush I = Засідка I

Ambush II = Засідка II

Bombardment I = Бомбардування I

Bombardment II = Бомбардування II

Bombardment III = Бомбардування III

Morale = Мораль

Great Generals I = Видатні генерали I

Great Generals II = Видатні генерали II

Quick Study = Швидке навчання

Haka War Dance = Бойовий танець Гака

Rejuvenation = Омолодження

Slinger Withdraw = Відступ

Ignore terrain cost = Ігнорування штрафів місцевості

Pictish Courage = Піктська мужність

Home Sweet Home = Дім, милий дім

[unit] ability = Здатність [unit]


#################### Lines from UnitTypes from Civ V - Vanilla ####################


Civilian Water = Морські цивільні


Aircraft = Літак


Atomic Bomber = Атомний бомбардувальник

Missile = Ракети


Armor = Бронетехніка

WaterCivilian = Морський цивільний

WaterMelee = Морський ближнього бою

WaterRanged = Морський дальнього бою

WaterSubmarine = Підводний

WaterAircraftCarrier = Морський авіаносець

AtomicBomber = Атомний бомбардувальник


#################### Lines from Units from Civ V - Vanilla ####################


This is your basic, club-swinging fighter. = Це ваш базовий боєць, який розмахує палицею.

Maori Warrior = Воїн Маорі

Jaguar = Ягуар

Brute = Кремез

Archer = Лучник

Bowman = Стрілець

Slinger = Пращник

Skirmisher = Стрілець-розвідник

Work Boats = Робочий човен

Trireme = Трієра

Galley = Галера

Chariot Archer = Лучник на колісниці

War Chariot = Бойова колісниця

War Elephant = Бойовий слон


Hoplite = Гопліт

Persian Immortal = Перський безсмертний

Marauder = Мародер

Horseman = Вершник

Companion Cavalry = Гетайри

Catapult = Катапульта

Ballista = Баліста

Swordsman = Мечник

Legion = Легіон

Mohawk Warrior = Воїн-ірокез


Landsknecht = Ландскнехт

Knight = Лицар

Camel Archer = Лучник на верблюді

Conquistador = Конкістадор

Naresuan's Elephant = Слон Наресуана

Mandekalu Cavalry = Вершник Мандекалу

Keshik = Кешик

Crossbowman = Арбалетник

Chu-Ko-Nu = Чо-ко-ну

Longbowman = Довгий лук

Trebuchet = Требушет

Hwach'a = Хвача

Longswordsman = Довгий меч

Samurai = Самурай

Berserker = Берсерк

Caravel = Каравела

Turtle Ship = Кобуксон


Musketeer = Мушкетер

Janissary = Яничари

Minuteman = Ополченець

Tercio = Терція

Frigate = Фрегат

Ship of the Line = Лінійний корабель

Lancer = Улан

Sipahi = Сипахи

Cannon = Гармата


Norwegian Ski Infantry = Норвезька лижна піхота

Cavalry = Кіннота

Cossack = Козак

Ironclad = Панцерник

Artillery = Артилерія


Foreign Legion = Іноземний легіон


Carrier = Авіаносець

Battleship = Лінкор

Anti-Aircraft Gun = Зенітна гармата

Destroyer = Есмінець

Zero = Зеро


B17 = Бі-17

Paratrooper = Десантник

Tank = Танк

Panzer = Танк "Тигр"

Anti-Tank Gun = Протитанкова гармата

Atomic Bomb = Атомна бомба

Rocket Artillery = Ракетна артилерія

Mobile SAM = Мобільна зенітна ракета

Guided Missile = Керована ракета

Nuclear Missile = Ядерна ракета

Helicopter Gunship = Бойовий вертоліт

Nuclear Submarine = Атомний підводний човен

Mechanized Infantry = Механізована піхота

Missile Cruiser = Ракетний крейсер

Modern Armor = Сучасний танк

Jet Fighter = Реактивний винищувач

Giant Death Robot = Гігантський смертельний робот

Stealth Bomber = Стелс-бомбардувальник

Great Artist = Видатний митець

Great Scientist = Видатний науковець

Great Merchant = Видатний торговець

Great Engineer = Видатний інженер

Great Prophet = Видатний пророк

Great General = Видатний генерал

Khan = Хан

Missionary = Місіонер

Inquisitor = Інквізитор

SS Booster = Ракетний прискорювач

SS Cockpit = Кабіна екіпажу

SS Engine = Ракетний двигун

SS Stasis Chamber = Камера стазису


#################### Lines from VictoryTypes from Civ V - Vanilla ####################

Complete all the spaceship parts\nto win! = Побудуйте усі частини космічного\nкорабля для перемоги!
spaceship parts = частини космічного корабля
You have achieved victory through mastery of Science! You have conquered the mysteries of nature and led your people on a voyage to a brave new world! Your triumph will be remembered as long as the stars burn in the night sky! = Ви здобули перемогу завдяки вивченню Науки! Ви розкрили таємниці природи і повели своїх людей у плавання до чудового нового світу! Ваш тріумф будуть пам'ятати, доки у нічному небі сяють зірки!

Complete 5 policy branches and\nbuild the Utopia Project to win! = Завершіть 5 гілок соціальних політик та\nпобудуйте проект "Утопія" для перемоги!
You have achieved victory through the awesome power of your Culture. Your civilization's greatness - the magnificence of its monuments and the power of its artists - have astounded the world! Poets will honor you as long as beauty brings gladness to a weary heart. = Ви домоглися перемоги завдяки приголомшливій силі вашої культури. Велич вашої цивілізації — пишність пам’ятників та сила її митців вразили світ! Поети будуть шанувати вас до тих пір, поки краса приносить радість стомленому серцю.

Destroy all enemies\nto win! = Знищіть усіх ворогів\nдля перемоги!
The world has been convulsed by war. Many great and powerful civilizations have fallen, but you have survived - and emerged victorious! The world will long remember your glorious triumph! = Світ сколихнула війна. Занепало багато великих і могутніх цивілізацій, але ви вижили — і вийшли переможцями! Світ надовго запам’ятає ваш славний тріумф!

Build the UN and be voted\nworld leader to win! = Побудуйте ООН та станьте\nсвітовим лідером, щоб перемогти!
Anyone should build [buildingFilter] = Будь-хто має побудувати [buildingFilter]
Win diplomatic vote = Виграти дипломатичні вибори
You have triumphed over your foes through the art of diplomacy! Your cunning and wisdom have earned you great friends - and divided and sown confusion among your enemies! Forever will you be remembered as the leader who brought peace to this weary world! = Ви здобули перемогу над своїми ворогами завдяки мистецтву дипломатії! Ваша хитрість і мудрість здобули вам чудових друзів - і посіяли розбрат серед ваших ворогів! Вас навіки запам'ятають, як лідера, що приніс мир до цього втомленого світу!

Do things to win! = Робіть різні речі, щоб виграти!
Have highest score after max turns = Отримайте найвищий рахунок після максимальної кількості ходів


#################### Lines from Beliefs from Civ V - Gods & Kings ####################

Ancestor Worship = Культ предків

Dance of the Aurora = Танець Аврори

Desert Folklore = Пустельний фольклор

Faith Healers = Релігійні цілителі

Fertility Rites = Обряди родючості

God of Craftsman = Бог ремісників

God of the Open Sky = Бог відкритого неба

God of the Sea = Бог моря

God of War = Бог війни

Goddess of Festivals = Богиня святкувань

Goddess of Love = Богиня кохання

Goddess of Protection = Богиня захисту

Goddess of the Hunt = Богиня полювання

Messenger of the Gods = Посланець богів

Monument to the Gods = Пам'ятник богам

One with Nature = Єдинство з природою

Oral Tradition = Усні традиції

Religious Idols = Релігійні ідоли

Religious Settlements = Релігійні поселення

Sacred Path = Священний шлях

Sacred Waters = Священні води

Stone Circles = Кам'яні кола

Follower = Послідовник
Asceticism = Аскетизм

Cathedrals = Собори

Choral Music = Хорова музика

Divine inspiration = Божественне натхнення

Feed the World = Нагодуємо світ

Guruship = Гуру

Holy Warriors = Релігійні воїни

Liturgical Drama = Літургійна драма

Monasteries = Монастирі

Mosques = Мечеті

Pagodas = Пагоди

Peace Gardens = Мирні сади

Religious Art = Релігійне мистецтво

Religious Center = Релігійний центр

Religious Community = Релігійна спільнота

Swords into Ploughshares = Мечі у плуги

Founder = Засновник
Ceremonial Burial = Урочисте поховання

Church Property = Церковне майно

Initiation Rites = Обряд ініціації

Interfaith Dialogue = Міжрелігійний діалог

Papal Primacy = Верховенство Папи

Peace Loving = Миролюбність

Pilgrimage = Паломництво

Tithe = Десятина

World Church = Світова церква

Enhancer = Посилювач
Defender of the Faith = Захисник Віри

Holy Order = Святий порядок

Itinerant Preachers = Мандрівні проповідники

Just War = Війна

Messiah = Месія

Missionary Zeal = Місіонерська ревність

Religious Texts = Релігійні тексти

Religious Unity = Релігійна єдність

Reliquary = Реліквії


#################### Lines from Buildings from Civ V - Gods & Kings ####################


Stele = Стела


Shrine = Святиня

Pyramid = Піраміда


Terracotta Army = Теракотова армія
'Regard your soldiers as your children, and they will follow you into the deepest valleys; look on them as your own beloved sons, and they will stand by you even unto death.' - Sun Tzu = "Стався до своїх воїнів як до своїх дітей, і вони підуть за тобою у найглибші долини; дивись на них, як на своїх улюблених синів, і вони будуть стояти за тебе на смерть." — Сунь-Цзи


Amphitheater = Амфітеатр


Petra = Петра
'...who drinks the water I shall give him, says the Lord, will have a spring inside him welling up for eternal life. Let them bring me to your holy mountain in the place where you dwell. Across the desert and through the mountain to the Canyon of the Crescent Moon...' - Indiana Jones = "...хто вип'є воду, котру я дав йому, - мовив Господь, - матиме у собі джерело, що битиме зсередини нього для життя вічного. Нехай ведуть мене до Твоєї святої гори, туди, де Ти мешкаєш. Через пустелю і гори, аж до каньйону Півмісяця..." — Індіана Джонс


Great Mosque of Djenne = Велика мечеть Дженне
'With the magnificence of eternity before us, let time, with all its fluctuations, dwindle into its own littleness.' - Thomas Chalmers = "Перед нами велич вічності, то ж нехай час, з усіма своїми коливаннями, розтане у своїй незначущості." — Томас Чалмерс

Grand Temple = Великий Храм


Alhambra = Альгамбра
'Justice is an unassailable fortress, built on the brow of a mountain which cannot be overthrown by the violence of torrents, nor demolished by the force of armies.' - Joseph Addison = "Правосуддя - то неприступна фортеця, побудована на вершині гори, яку не можна повалити зливою, чи зруйнувати силою армій." — Джозеф Аддісон


Ceilidh Hall = Селід Хол


Leaning Tower of Pisa = Пізанська вежа
'Don't clap too hard - it's a very old building.' - John Osbourne = "Не плескайте занадто гучно — це дуже стара будівля" — Джон Джеймс Осборн.


Coffee House = Кав'ярня


Neuschwanstein = Замок Нойшванштайн
'...the location is one of the most beautiful to be found, holy and unapproachable, a worthy temple for the divine friend who has brought salvation and true blessing to the world.' - King Ludwig II of Bavaria = "...це місце є одним із найбільш прекрасних, воно святе і недоторкане, достойний храм для нашого богом даного друга, який приніс спасіння й істинне благословення цьому світу" — Людвіг II, король Баварії.


Recycling Center = Центр переробки


CN Tower = Сі-Ен Тауер
'Nothing travels faster than light with the possible exception of bad news, which obeys its own special rules.' - Douglas Adams = "Ніщо не поширюється швидше за світло, можливо, єдине виключення - погані новини, які слідують своїм особливим правилам." - Дуглас Адамс

Bomb Shelter = Бомбосховище

Hubble Space Telescope = Космічний телескоп "Габбл"
'The wonder is, not that the field of stars is so vast, but that man has measured it.' - Anatole France = "Диво не в тому, що на небі така величезна кількість зірок, а в тому, що людство подужало їх порахувати" — Анатоль Франс


Cathedral = Собор


Mosque = Мечеть

Pagoda = Пагода


#################### Lines from CityStateTypes from Civ V - Gods & Kings ####################


#################### Lines from Difficulties from Civ V - Gods & Kings ####################


#################### Lines from Eras from Civ V - Gods & Kings ####################


Marine = Морська піхота


#################### Lines from Nations from Civ V - Gods & Kings ####################


Rim-Sin II = Рім-Шин II
Smerdis = Смердіс
Ilum-ma-ili = Ілум-ма-ілі
Peshgaldaramesh = Пешгалдарамеш
Ur-zigurumaš = Ур-зігурумас
Semiramis = Семіраміс
Em = Ем
Ishtar = Іштар
Bilit Taauth = Біліт Тааус
Aruru = Аруру
Islam = Іслам

Jason = Джейсон
Helena = Гелена
Alexa = Алекса
Cletus = Клетус
Kassandra = Кассандра
Andres = Андрес
Desdemona = Дездемона
Anthea = Антеа
Aeneas = Аенеас
Leander = Леандер
Christianity = Християнство

Li = Лі
Chen = Чен
Zhang = Джанг
Liu = Лью
Yang = Янг
Huang = Хуанг
Zhao = Жао
Wu = Ву
Zhou = Жоу
Sun = Сан

Refaat = Рефаат
Heba = Геба
Salah = Сала
Ahmed = Ахмед
Zakaria = Закарія
Bastet = Бастет
Ma'at = Ма'ат
Nebhet = Небхет
Tefenet = Тефенет
Neuth = Неуз

James = Джеймс
Scarlett = Скарлет
Mycroft = Майкрофт
Charlotte = Шарлотта
Gwendolyn = Гвендолін
Mr. Eks = Мр. Екс
Dr. Grey = Др. Грей
Andrew = Ендрю
Scott = Скотт
Anne = Анне

Jean-Paul = Жан-Поль
Martine = Мартін
Lucien = Люсьєн
François = Франсуа
Augustine = Августін
Monsieur X = Монсер Х
Dr. Dupont = Др. Дюпон
Vipère = Вайпере
Yvette = Іветті
Renard = Ренард

Alexei = Олексій
Lena = Олена
Dmitry = Дмитро
Anastasia = Анастасія
Tatiana = Тетяна
Boris = Борис
Doktor Seriy = Доктор Сірий
Mikhail = Михайло
Natacha = Наташа
Zmeya = Змія

Flavius = Флавіус
Regula = Регула
Servius = Сервіус
Lucia = Люсія
Cornelius = Корнеліус
Licina = Лічіна
Canus = Канус
Serpens = Серпенс
Agrippa = Агріппа
Brutus = Брутус

Solhofaat = Солхофаат
Khenzeer = Хензеєр
Zarafah = Зарафа
Temsaah = Темсаа
Abyadh = Абядх
Mostafa = Мустафа
Yusuf = Юсуф
Waddah = Вадда
Sameera = Самеєра
Gamal = Гамал

Cousin = Кузін
Felix = Фелікс
Dennis = Денніс
Edward = Едвард
Prof. Rex = Проф. Рекс
Eliza = Еліза
Mary = Мері
Virginia = Вірджинія
Barbara = Барбара

Akaishi = Акасі
Oki = Окі
Hattori = Гатторі
Morozumi = Морозумі
Momochi = Момочі
Kawashima = Кавасіма
Orin = Орін
Sakanishi = Саканісі
Kaede = Каеде
Mochizuki = Мочізукі
Shinto = Синто

Ashok = Ашок
Shanx = Шанкс
Hormis = Горміс
Sanjeev = Санджеєв
Ananda = Ананда
Rani = Рані
Parvati = Парваті
Mukta = Мукта
Karishma = Карішма
Jyotsna = Йотна
Hinduism = Індуїзм

Johann = Йоган
Marlene = Марлен
Wilhelm = Вільгельм
Eva = Єва
Heinz = Хейнс
Horst = Хорст
Carl = Карл
Viper = Вайпер
Albrecht = Альбрехт
Anton = Антон

Ibrahim = Ібрагім
Bayezid = Баєзід
Sokollu = Соколлу
Mahmut = Махмут
Uveys = Ювейс
Roxelana = Роксолана
Safiye = Сафі
Hafsa = Гафса
Kosem = Косем
Nurbanu = Нюрбану

Kim = Кім
Park = Парк
Han = Хан
Na = На
Kong = Конг
Yu = Ю
Ahn = Ан
Da = Да
Eun = Юн
Confucianism = Конфуціанство

Onatah = Оната
Oneida = Онеіда
Oshadagea = Ошадагеа
Otetiani = Отетяні
Genesee = Генезі
Dadgayadoh = Дадгаядо
Otwtiani = Отвтяні
Kateri = Катері
Onondakai = Онондакаі
Honanyawus = Гонанявус

Azi = Азі
Dabir = Дабір
Firuz = Фіруз
Gaspar = Гаспар
Shahzad = Шахзад
Aga = Ага
Marjane = Маряне
Peri = Пері
Sartaj  = Сартай 
Yasmin = Ясмін
Zoroastrianism = Зороастризм

Tiki = Тікі
Hotu Matua = Хоту Матуа
Rongo-ma-tane = Ронго-ма-тане
Kupe = Купе
Haloti = Галоті
Degei = Дегеі
Babamik = Бабамік
Kulu Lau = Кулу Лау
Nangananga = Нангананга
Turua = Туруа

Aran = Аран
Chanarong = Чанаронг
Kiet = Кієт
Niran = Ніран
Virote = Вірот
Kulap = Кулап
Mayuree = Маюрі
Phueng = Фуенг
Ratana = Ратана
Tola = Тола
Buddhism = Буддизм

Rodrigo = Родріго
Esmeralda = Есмеральда
Mathilda = Матільда
Ramona = Рамона
Señor X = Сеньор Х
Topolino = Тополіно
Serpiente = Серпьенте
Garcia = Гарсіа
El Lobo = Ель Лобо

Ahmadou = Ахмаду
Ayub = Аюб
Badru = Бадру
Bokhari = Бохарі
Guedado = Гуедадо
Adhiambo = Адхіамбо
Chinaka = Чінака
Laila = Лайла
Mariama = Мар'яма
Oni = Оні

Asashōryū = Асасор'ю
Tömöriin = Томоріін
Zevegiin = Зевегіін
Jigjidiin = Джігджідіін
Enkhbat = Енкхбат
Mönkhbayar = Мьонкхбаяр
Gündegmaa = Гюндегмаа
Ssima = Ссіма
Batachikhan = Батачіхан
Chulunny = Чулунні
Tengriism = Тенгріанство

Metztli = Мецтлі
Xitllali = Ксітллалі
Chimalli = Чімаллі
Quauhtli = Квахтлі
Teyacapan = Теякапан
Yaotl = Яотль
Coatl = Коатль
Huitzilin = Гуіцілін
Itzli = Іцлі
Tepin = Тепін

Amaru = Амару
Apichu = Апічу
Pariapichiu = Паряпічю
Puma = Пума
Quenti = Куенті
Suyuntu = Суюнту
Uturuncu = Утурунку
Purutu = Пуруту
Ozcollo = Озколло

Jørgen = Йорген
Mette = Метте
Henrik = Хенрік
Niels = Нільс
Helle = Хелле
Frederik = Фредерік
Ida = Іда
Thea = Тея
Freja = Фрея
Morten = Мортен

Attila the Hun = Атило Гун
I grow tired of this throne. I think I should like to have yours instead. = Мені стає нудно на моєму престолі. Я думаю, твій пасуватиме мені краще.
Now what is this?! You ask me to add your riches to my great avails. The invitation is accepted. =  І як же це називається?! Ти пропонуєш мені свої багатства у якості моїх нових трофеїв. Я згоден.
My people will mourn me not with tears, but with human blood. = Мої люди проллють по моїй смерті не сльози, а ворожу кров.
You are in the presence of Attila, scourge of Rome. Do not let hubris be your downfall as well. = Ти знаходишся у присутності Атила, бича Риму. Не дозволяй власній зарозумілості взяти гору над собою.
This is better than you deserve, but let it not be said that I am an unfair man. = Я пропоную набагато більше, ніж ти заслуговуєш, але я не хочу, щоб ти думав, що я якийсь шахрай.
Good day to you. = Добридень.
Scourge of God = Бич Божий
Balamber = Баламбер
Uldin = Улдін
Donatus = Донатус
Charato = Чарато
Octar = Октар
Bleda = Бледа
Ellac = Еллак
Dengizik = Денгізік
Hildico = Гілдіко
Gudrun = Гудрун
Atilla's Court = Ставка Аттіли
The Huns = Гуни

William of Orange = Вільгельм Оранський
As much as I despise war, I consider it a, hahaha, contribution to the common cause to erase your existence. = Як би я не зневажав війну, я вважаю, ха-ха-ха, за необхідне докласти свою руку до того, щоб знищити тебе.
You call yourself an exalted ruler, but I see nothing more than a smartly dressed barbarian! = Ти називаєш себе просвітленим правителем, але я вбачаю у тобі не більше ніж пишно вдягнутого дикуна!
My God, be merciful to my soul. My God, feel pity for this... my poor people! = Боже, будь милостивий до моєї душі! Боже, пожалій цей... мій нещасний народ!
I am William of Orange, stadtholder of The Netherlands. Did you need anything? I still have a lot to do. = Я - Вільгельм Оранський, штатгаудер Нідерландів. Тобі чогось треба? У мене ще багато справ.
I believe I have something that may be of some importance to you. = Я вважаю, що в мене є дещо, що може бути для тебе важливим.
Once again, greetings. = Ще раз вітаю.
Dutch East India Company = Голландська Ост-Індійська компанія
Joost = Жуст
Hendrika = Хендріка
Marten = Мартен
Anke = Анке
Guus = Гуз
Mr. X = Мр. Х
Dr. Grijs = Др. Грійз
Willem = Віллем
Thijs = Зійз
Neef = Ніф
Amsterdam = Амстердам
Rotterdam = Роттердам
Utrecht = Утрехт
Groningen = Гронінген
Breda = Бреда
Nijmegen = Неймеген
Den Haag = Гаага
Haarlem = Гарлем
Arnhem = Арнем
Zutphen = Зютфен
Maastricht = Маастрихт
Tilburg = Тілбург
Eindhoven = Ейндговен
Dordrecht = Дордрехт
Leiden = Лейден
's Hertogenbosch = Гертоґенбос
Almere = Алмере
Alkmaar = Алкмар
Brielle = Брілле
Vlissingen = Вліссінген
Apeldoorn = Апелдорн
Enschede = Енсхеде
Amersfoort = Амерсфорт
Zwolle = Зволле
Venlo = Венло
Uden = Уден
Grave = Граве
Delft = Делфт
Gouda = Гауда
Nieuwstadt = Ніювштадт
Weesp = Весп
Coevorden = Куворден
Kerkrade = Керкраде
The Netherlands = Нідерланди

Gustavus Adolphus = Густав Адольф
The Hakkapeliittas will ride again and your men will fall just at the sight of my cavalry! God with us! = Гаккапеліти знову поскачуть, і твій народ паде одразу як побачить мою кінноту! З нами бог!
Ha ha ha, captain Gars will be very glad to head out to war again. = Ха-ха-ха, капітан Гарз буде дуже радий знову рушити на війну.
I am Sweden's king. You can take my lands, my people, my kingdom, but you will never reach the House of Vasa. = Я - король Швеції. Ти можеш забрати мої землі, моїх людей, моє королівство, але ти ніколи не досягнеш династії Вази.
Stranger, welcome to the Snow King's kingdom! I am Gustavus Adolphus, member of the esteemed House of Vasa = Незнайомцю, ласкаво прошу до королівства сніжного короля. Мене звуть Густав Адольф, і я член поважної династії Ваза
My friend, it is my belief that this settlement can benefit both our peoples. = Мій друже, я вірю, що ця угода принесе користь обом нашим народам.
Oh, welcome! = О, вітаю!
Oh, it is you. = Мхм, це ти.
Nobel Prize = Нобелівська премія
Leif = Лейф
Ingegard = Інгегард
Sören = Сорен
Ragnhild = Рагнхільд
Lars = Ларс
Lina = Ліна
Herr Grå = Херр Гра
Magnus = Магнус
Vilma = Вільма
Kusin = Кусін
Stockholm = Стокгольм
Uppsala = Уппсала
Gothenburg = Гетеборг
Malmö = Мальме
Linköping = Лінчепінг
Kalmar = Кальмар
Skara = Скара
Västerås = Вестерсос
Jönköping = Єнчепінг
Visby = Вісбю
Falun = Фалун
Norrköping = Норрчепінг
Gävle = Євле
Halmstad = Гальмстад
Karlskrona = Карлскруна
Hudiksvall = Гудіксвалль
Örebro = Еребру
Umeå = Умео
Karlstad = Карлстад
Helsingborg = Гельсінгборг
Härnösand = Гернесанд
Vadstena = Вадстена
Lund = Лунд
Västervik = Вастервік
Enköping = Енчепінг
Skövde = Шевде
Eskilstuna = Ескільстуна
Luleå = Лулео
Lidköping = Лідчепінг
Södertälje = Седертельє
Mariestad = Марієстад
Östersund = Естерсунд
Borås = Бурос
Sundsvall = Сундсвалль
Vimmerby = Віммербю
Köping = Копінг
Mora = Мура
Arboga = Арбуга
Växjö = Векше
Gränna = Гренна
Kiruna = Кіруна
Borgholm = Борґгольм
Strängnäs = Стренгнес
Sveg = Свег
Sweden = Швеція

Maria Theresa = Марія-Терезія
Shame that it has come this far. But ye wished it so. Next time, be so good, choose your words more wisely. = Прикро, що дійшло до такого. Але ти сам так хотів. Наступного разу, будь ласкавий, обирай свої слова обережніше.
What a fool ye are! Ye will end swiftly and miserably. = Ну ти і дурень! Ти закінчиш своє життя скоро і жалюгідно.
The world is pitiful! There's no beauty in it, no wisdom. I am almost glad to go. = Цей світ нікчемний! В ньому немає краси, немає мудрості. Я майже рада, що залишаю його.
The archduchess of Austria welcomes your Eminence to... Oh let's get this over with! I have a luncheon at four o'clock. = Ерцгерцогиня Австрійська вітає Вашу Величність... Ой! Давайте покінчимо з цим! У мене обід о четвертій годині.
I see you admire my new damask. Nobody should say that I am an unjust woman. Let's reach an agreement! = Бачу, ти захоплюєшся моїм новим дамаском. Ніхто не повинен казати, що я несправедлива жінка. Давай домовимось!
Oh, it's ye! = Ой, це ти!
Diplomatic Marriage = Дипломатичне одруження
Ferdinand = Фердінанд
Johanna = Джоанна
Franz-Josef = Франс-Йозеф
Astrid = Астрід
Anna = Анна
Hubert = Губерт
Alois = Алоіз
Natter = Наттер
Georg = Георг
Arnold = Арнольд
Vienna = Відень
Salzburg = Зальцбург
Graz = Ґрац
Linz = Лінц
Klagenfurt = Клаґенфурт
Bregenz = Брегенц
Innsbruck = Інсбрук
Kitzbühel = Кіцбюель
St. Pölten = Санкт-Пельтен
Eisenstadt = Айзенштадт
Villach = Філлах
Zwettl = Цветль
Traun = Траун
Wels = Вельс
Dornbirn = Дорнбірн
Feldkirch = Фельдкірх
Amstetten = Амштетен
Bad Ischl = Бад-Ішль
Wolfsberg = Вольфсберг
Kufstein = Куфштайн
Leoben = Леобен
Klosterneuburg = Клостернойбург
Leonding = Леондінг
Kapfenberg = Капфенберг
Hallein = Галлайн
Bischofshofen = Бішофсгофен
Waidhofen = Вайдхофен
Saalbach = Зальбах
Lienz = Лієнц
Steyr = Штайр
Austria = Австрія

Dido = Дідона
Tell me, do you all know how numerous my armies, elephants and the gdadons are? No? Today, you shall find out! = Скажи мені, чи знаєш ти, які чисельні мої армії, мої слони та мої бойові кораблі? Ні? Що ж, сьогодні ти дізнаєшся!
Fate is against you. You earned the animosity of Carthage in your exploration. Your days are numbered. = Доля проти тебе. Своїми діями ти здобув собі ворожість Карфагена. Твої дні пораховані.
The fates became to hate me. This is it? You wouldn't destroy us so without their help. = Парки долі мене зненавиділи. Так все і закінчиться? Ти би не зміг знищити нас так просто без їхньої допомоги.
The Phoenicians welcome you to this most pleasant kingdom. I am Dido, the queen of Carthage and all that belongs to it. = Фінікійці ласкаво запрошують тебе в наше найприємніше королівство. Я Дідона, королева Карфагена і всього, що йому належить.
I just had the marvelous idea, and I think you'll appreciate it too. = До мене щойно завітала дивовижна думка, і я впевнена, що ти її також оціниш.
What is it now? = Що тепер?
Phoenician Heritage = Фінікійська спадщина
Hamilcar = Гамількар
Mago = Маго
Baalhaan = Баалхаан
Sophoniba = Софоніба
Yzebel = Юзебель
Similce = Сімільс
Kandaulo = Кандауло
Zinnridi = Зіннріді
Gisgo = Гісго
Fierelus = Фьєрелус
Carthage = Карфаген
Utique = Утіка
Hippo Regius = Гіппон Царський
Gades = Кадіс
Saguntum = Сагунт
Carthago Nova = Картахена
Panormus = Панорм
Lilybaeum = Лілібея
Hadrumetum = Адруметум
Zama Regia = Зама
Karalis = Караліс
Malaca = Малака
Leptis Magna = Лепцис-Магна
Hippo Diarrhytus = Гіппон Діаррітус
Motya = Мотія
Sulci = Сульчі
Leptis Parva = Лепцис-Парва
Tharros = Таррос
Soluntum = Солунт
Lixus = Ліксус
Oea = Айа
Theveste = Тевест
Ibossim = Ібоса
Thapsus = Тапсус
Aleria = Алерія
Tingis = Тінгіс
Abyla = Абіла
Sabratha = Сабрата
Rusadir = Русадір
Baecula = Бекула
Saldae = Салде
Units ending their turn on [tileFilter] tiles take [amount] damage = Підрозділи, які закінчують свій хід на клітинах типу [tileFilter] отримують [amount] ушкоджень

Theodora = Теодора
It is always a shame to destroy a thing of beauty. Happily, you are not one. = Так прикро нищити красиві речі. На щастя, ти не з таких.
Now darling, tantrums are most unbecoming. I shall have to teach you a lesson. = Зараз, дорогенький, спалахи гніву найменш доречні. Я провчу тебе.
Like a child playing with toys you are. My people will never love you, nor suffer this indignation gracefully. = Ти як дитина, що грає у свої іграшки. Мій народ ніколи тебе не полюбить, і не терпітиме чемно.
My, isn't this a pleasant surprise - what may I call you, oh mysterious stranger? I am Theodora, beloved of Byzantium. = Воу, чи не є це приємним сюрпризом - як я можу називати тебе, о, загадковий незнайомцю? Я - Теодора, кохана Візантії.
I have heard that you adept at certain kinds of ... interactions. Show me. = Я чула, що ти навчився певних... взаємодій. Покажи мені.
Hello again. = Привіт, знову.
Patriarchate of Constantinople = Патріархат Константинополя
Basil = Василь
Nikophoros = Нікофорос
Demetrios = Деметріос
Philippos = Філіппос
Theophylaktos = Феофілактос
Simonis = Сімоніс
Zoe = Зої
Ioanno = Іоанно
Xene = Ксеня
Euphrosyne = Єфросиня
Constantinople = Константинополь
Adrianople = Едірне
Nicaea = Нікея
Antioch = Антіохія
Varna = Варна
Ohrid = Охрид
Nicomedia = Нікомедія
Trebizond = Трапезунд
Cherson = Херсон
Sardica = Сардика
Ani = Ані
Dyrrachium = Диррахія
Edessa = Едеса
Chalcedon = Хакедон
Naissus = Ніс
Bari = Барі
Iconium = Іконья
Prilep = Прілеп
Samosata = Самомата
Kars = Карс
Theodosiopolis = Феодосіополіс
Tyana = Тіана
Gaza = Газа
Kerkyra = Керкіра
Phoenice = Фініке
Selymbria = Селімбрія
Sillyon = Сілліон
Chrysopolis = Хризополь
Vodena = Водена
Traianoupoli = Траянополі
Constantia = Констенша
Patra = Патри
Korinthos = Корінф
Byzantium = Візантія

Boudicca = Боудіка
You shall stain this land no longer with your vileness! To arms, my countrymen. We ride to war! = Ти більше не будеш заплямовувати цю землю своєю підступністю! До зброї, мої співвітчизники. Ми прямуємо на війну!
Traitorous man! The Celtic peoples will not stand for such wanton abuse and slander - I shall have your balls! = Зрадник! Народ кельтів не терпітиме таких розпусливих образ та наклепу - я триматиму тебе за яйця!
Vile ruler, know you have won this war in name alone. Your cities lie buried and your troops defeated. I have my own victory. = Підступний правителю, знай, що ти виграв цю війну тільки на словах. Твої міста лежать в руїнах, твої воїни зазнали поразки. Я маю свою власну перемогу.
I am Boudicca, Queen of the Celts. Let no-one underestimate me! = Я Боудіка, Королева кельтів. Я нікому не дозволю недооцінювати мене!
Let us join our forces together and reap the rewards. = Об'єднаймо сили разом і разом будемо пожинати плоди.
God has given good to you. = Бог тебе обдарував.
Druidic Lore = Традиції друїдів
Crìsdean = Крісдеан
Siobhán = Сіобхан
Seamus = Сіамус
Ffion = Ффіон
Pádraig = Падрайг
Deirdre = Дейрдре
Mr. Quinn = Мр. Куінн
Éadaoin = Еадаоін
Alwyn = Алвін
Col Ceathar = Кол Цефар
Cardiff = Кардіфф
Truro = Труро
Douglas = Дуглас
Glasgow = Глазго
Cork = Корк
Aberystwyth = Абериствіт
Penzance = Пензанс
Ramsey = Рамзі
Inverness = Інвернес
Limerick = Лаймрік
Swansea = Суонсі
St. Ives = Сент-Айвз
Peel = Піл
Aberdeen = Абердін
Belfast = Белфаст
Caernarfon = Карнарвон
Newquay = Н'юквай
Saint-Nazaire = Сен-Назер
Castletown = Каслтаун
Stirling = Стірлінг
Galway = Голвей
Conwy = Конві
St. Austell = Сен-Остел
Saint-Malo = Сен-мало
Onchan = Ончан
Dundee = Данді
Londonderry = Лондондері
Llanfairpwllgwyngyll = Лланвайр-Пуллґвінґілл
Falmouth = Фалмут
Lorient = Лорінт
Celts = Кельти

Haile Selassie = Хайле Селассіє
I have tried all other avenues, but yet you persist in this madness. I hope, for your sake, your end is swift. = Що я тільки не пробував, але ти продовжуєш наполягати на своїй маячні. Сподіваюся, заради тебе самого, твоя смерть буде раптовою.
It is silence that allows evil to triumph. We will not stand mute and allow you to continue on this mad quest unchecked. = Саме тиша дозволяє злу святкувати перемогу. Ми не будемо безмовними, і не дозволимо тобі безперешкодно продовжувати свою безглузду авантюру.
God and history will remember your actions this day. I hope you are ready for your impending judgment. = Бог та історія пам'ятатимуть твої дії цього дня. Я сподіваюся, ти готовий до свого неминучого суду.
A thousand welcomes to our fair nation. I am Selassie, the Ras Tafari Makonnen and Emperor of Ethiopia, your humble servant. = Тисячі вітань тобі і твоїй справедливій нації. Мене звуть Селассіє, принц Тефері Меконнін, імператор Ефіопії, твій покірний слуга.
I request that you consider this offer between our two peoples. I believe it will do us both good. = Я прошу тебе розглянути цю угоду між двома нашими народами. Я вважаю, вона вигідна нам обом.
Spirit of Adwa = Дух Адви
Mulu Ken = Мулу Кен
Wendimu = Вендіму
Li'ol = Лі'ол
Demeke = Демеке
Mulu Alem = Мулу Алем
Abebech = Абебех
Zema = Зема
Mihret = Міхрет
Kebedech = Кебедех
Alemnesh = Алемнеш
Addis Ababa = Аддіс-Абеба
Harar = Харер
Adwa = Адуа
Lalibela = Лалібела
Gondar = Ґондер
Axum = Аксум
Dire Dawa = Дире-Дауа
Bahir Dar = Бахр-Дар
Adama = Адама
Mek'ele = Мекеле
Awasa = Аваcа
Jimma = Джимма
Jijiga = Джиджига
Dessie = Дессі
Debre Berhan = Дебре-Бирхан
Shashamane = Шашамане
Debre Zeyit = Дебре-Зейт
Sodo = Содо
Hosaena = Госаена
Nekemte = Некемте
Asella = Аселла
Dila = Діла
Adigrat = Адіграт
Debre Markos = Дебре-Маркос
Kombolcha = Комболча
Debre Tabor = Дебре-Табор
Sebeta = Себета
Shire = Шир
Ambo = Амбо
Negele Arsi = Негеле-Арсі
Gambela = Гамбела
Ziway = Зівей
Weldiya = Уольдія
Ethiopia = Ефіопія

Pacal = Пакаль
A sacrifice unlike all others must be made! = Буде принесена жертва, якої світ ще не бачив!
Muahahahahahaha! = Муахахахахахаха!
Today comes a great searing pain. With you comes the path to the black storm. = Сьогодні день великого болю. З тобою йде шлях до чорної бурі.
Greetings, wayward one. I am known as Pacal. = Привіт, заблудлий мандрівник. Мене звуть Пакаль.
Friend, I believe I may have found a way to save us all! Look, look and accept my offering! = Друже, схоже, я знайшов спосіб врятувати нас усіх! Дивись, дивись та прийми мою пропозицію!
A fine day, it helps you. = Гарний день... тобі це стає у нагоді.
The Long Count = Довгий Рахунок
Camazotz = Камазоц
Coyopa = Койопа
Gukumatz = Гукумац
Hunahpu = Гунахпу
Huracan = Гуракан
Ixchel = Іш-Чел
Ixtab = Іш-Таб
Kukulkán = Кукулкан
Xbalanque = Ксбаланкью
Zipacna = Зіпакна
Palenque = Паленке
Tikal = Тікаль
Uxmal = Ушмаль
Tulum = Тулум
Copan = Копан
Coba = Коба
El Mirador = Ель-Мірадор
Calakmul = Калакмул
Edzna = Ецна
Lamanai = Ламанай
Izapa = Ісапа
Uaxactun = Уашактун
Comalcalco = Комалькалько
Piedras Negras = П'єдрас-Неграс
Cancuen = Канкуен
Yaxha = Яшха
Quirigua = Кіригуа
Q'umarkaj = Гумарках
Nakbe = Накбе
Cerros = Керрос
Xunantunich = Шунантуніч
Takalik Abaj = Такалік-Абахо
Cival = Сіваль
San Bartolo = Сан-Бартоло
Altar de Sacrificios = Алтар-де-Сакріфісіос
Seibal = Сейбаль
Caracol = Караколь
Naranjo = Наранхо
Dos Pilas = Дос-Пілас
Mayapan = Маяпан
Ixinche = Ішімче
Zaculeu = Сакулеу
Kabah = Каба
The Maya = Мая


I didn't want to do this. We declare war. = Я не хочу цього робити. Ми оголошуємо війну.
I will fear no evil. For god is with me! = Я не боюсь зла! Зі мною Бог!
Why have you forsaken us my lord? = Чому ти покинув нас, мій пане??
Bratislava = Братислава

We have wanted this for a LONG time. War it shall be. = Ми ДУЖЕ довго чекали на це. Війні бути.
Very well, we will kick you back to the ancient era! = Чудово, ми повернемо вас у доісторичну епоху!
This isn't how it is supposed to be! = Все сталось не так, як повинно було!
Cahokia = Кахокія

By god's grace we will not allow these atrocities to occur any longer. We declare war! = З Божою милістю ми більше не дозволимо цим звірствам відбуватися. Ми оголошуємо війну!
May god have mercy on your evil soul. = Нехай Бог помилує твою злу душу.
I for one welcome our new conquer overlord! = Вітаємо нашого нового володаря-завойовника!
Jerusalem = Єрусалим


#################### Lines from Policies from Civ V - Gods & Kings ####################


#################### Lines from Quests from Civ V - Gods & Kings ####################


#################### Lines from Religions from Civ V - Gods & Kings ####################


Judaism = Іудаїзм


Sikhism = Сикхізм

Taoism = Таоізм


#################### Lines from Ruins from Civ V - Gods & Kings ####################


We have found holy symbols in the ruins, giving us a deeper understanding of religion! (+[faithAmount] Faith) = Ми знайшли священні символи в руїнах, які надали нам глибше розуміння релігії! (+[faithAmount] ☮Віри)
discover holy symbols = знайти священні символи

We have found an ancient prophecy in the ruins, greatly increasing our spiritual connection! (+[faithAmount] Faith) = Ми знайшли стародавнє пророцтво в руїнах, яке значно покращує наш духовний зв'язок! (+[faithAmount] ☮Віри)
an ancient prophecy = стародавнє пророцтво


#################### Lines from Specialists from Civ V - Gods & Kings ####################


#################### Lines from Speeds from Civ V - Gods & Kings ####################


#################### Lines from Techs from Civ V - Gods & Kings ####################


'What is drama but life with the dull bits cut out.' - Alfred Hitchcock = "Що таке драма як не життя позбавлене нудних фрагментів." — Альфред Хічкок
Drama and Poetry = Драма і поезія

'The merchants and the traders have come; their profits are pre-ordained...' - Sri Guru Granth Sahib = "Прийшли купці та торговці; їхній прибуток заздалегідь визначений…" — Шрі Ґуру Ґрант Сахіб.
Guilds = Гільдії


'Architecture begins where engineering ends.' - Walter Gropius = "Архітектура починається там, де закінчується інженерія" — Вальтер Гропіус.
Architecture = Архітектура

'Industrialization based on machinery, already referred to as a characteristic of our age, is but one aspect of the revolution that is being wrought by technology.' - Emily Greene Balch = "Індустріалізація, заснована на машинобудуванні, є характеристикою нашої ери, але це лише один із аспектів революції, яку здійснюють технології" — Емілі Грін Бальх.
Industrialization = Індустріалізація


'Men, like bullets, go farthest when they are smoothest.' - Jean Paul = "Чоловіки, як кулі, потрапляють далі, коли вони гладкі" — Жан Поль.
Ballistics = Балістика

'The root of the evil is not the construction of new, more dreadful weapons. It is the spirit of conquest.' - Ludwig von Mises = "Корінь зла не в будівництві нової, більш жахливої зброї. Це дух завоювання" — Людвіг фон Мізес.
Combined Arms = Комбінована зброя


'The more we elaborate our means of communication, the less we communicate.' - J.B. Priestly = "Чим більше ми розвиваємо наші засоби спілкування, тим менше ми спілкуємось." — Джон Бойнтон Прістлі
Telecommunications = Телекомунікації
'All men can see these tactics whereby I conquer, but what none can see is the strategy out of which victory is evolved.' - Sun Tzu = "Всі люди можуть бачити тактику, завдяки якій я перемагаю, але ніхто не бачить стратегію, з якої вибудовується перемога." — Сунь-Цзи
Mobile Tactics = Мобільна тактика


#################### Lines from Terrains from Civ V - Gods & Kings ####################


Mount Kailash = Гора Кайлас

Mount Sinai = Гора Синай

Sri Pada = Пік Адама

Uluru = Улуру


#################### Lines from TileImprovements from Civ V - Gods & Kings ####################


Polder = Польдер


#################### Lines from TileResources from Civ V - Gods & Kings ####################


Citrus = Цитрус

Copper = Мідь

Crab = Краб

Salt = Сіль

Truffles = Трюфелі


#################### Lines from UnitPromotions from Civ V - Gods & Kings ####################


Hussar = Гусари


Hakkapeliitta = Хаккапелітта


#################### Lines from UnitTypes from Civ V - Gods & Kings ####################


#################### Lines from Units from Civ V - Gods & Kings ####################


Atlatlist = Списометальник


Quinquereme = Квінквірема

Dromon = Дромон


Horse Archer = Лучник-вершник


Battering Ram = Таран

Pictish Warrior = Піктський воїн


African Forest Elephant = Африканський лісовий слон

Cataphract = Катафрактарії


Composite Bowman = Композитний лук


Galleass = Галеас


Privateer = Капер

Sea Beggar = Морський Геза


Gatling Gun = Кулемет Гатлінга


Carolean = Каролінська піхота

Mehal Sefari = Мехал Сефарі


Great War Infantry = Піхота першої світової


Triplane = Триплан

Great War Bomber = Бомбардувальник Першої світової


Machine Gun = Кулемет


Landship = Танкетка


#################### Lines from VictoryTypes from Civ V - Gods & Kings ####################


#################### Lines from Tutorials ####################

Introduction = Введення
Welcome to Unciv!\nBecause this is a complex game, there are basic tasks to help familiarize you with the game.\nThese are completely optional, and you're welcome to explore the game on your own! = Ласкаво просимо до Unciv!\nОскільки це доволі складна гра, пропонуємо прості завдання, які допоможуть ознайомитися з грою.\nВони абсолютно необов’язкові, і ви можете самостійно вивчити гру!

New Game = Нова гра
Your first mission is to found your capital city.\nThis is actually an important task because your capital city will probably be your most prosperous.\nMany game bonuses apply only to your capital city and it will probably be the center of your empire. = Ваша перша місія — це заснувати свою столицю.\nЦе насправді важливе завдання, адже саме ваша столиця буде, мабуть, найбільш процвітаючою.\nБагато ігрових бонусів стосуються лише вашої столиці, і, ймовірно, вона буде центром вашої імперії.
How do you know a spot is appropriate?\nThat’s not an easy question to answer, but looking for and building next to luxury resources is a good rule of thumb.\nLuxury resources are tiles that have things like gems, cotton, or silk (indicated by a smiley next to the resource icon)\nThese resources make your civilization happy. You should also keep an eye out for resources needed to build units, such as iron. Cities cannot be built within 3 tiles of existing cities, which is another thing to watch out for! = Як дізнатися, що це місце підходить для заснування міста?\nНа це питання складно відповісти, але шукайте ресурси розкоші та засновуйте місто біля них.\nРесурси розкоші — це клітинки, на яких є речі, такі як коштовне каміння, бавовна або шовк (позначені посмішкою поруч із значком ресурсу)\nЦі ресурси роблять вашу цивілізацію щасливішою. Ви також повинні шукати ресурси, необхідні для створення підрозділів, наприклад, залізо.\nТакож слід звернути увагу на те, що міста не можна будувати в межах 3 клітинок від існуючих міст!
However, cities don’t have a set area that they can work - more on that later!\nThis means you don’t have to settle cities right next to resources.\nLet’s say, for example, that you want access to some iron – but the resource is right next to a desert.\nYou don’t have to settle your city next to the desert. You can settle a few tiles away in more prosperous lands.\nYour city will grow and eventually gain access to the resource.\nYou only need to settle right next to resources if you need them immediately – \n   which might be the case now and then, but you’ll usually have the luxury of time. = Однак міста не мають визначеної площі, на якій вони можуть працювати — про це пізніше!\nТобто ви не повинні засновувати міста безпосередньо поруч з ресурсами.\nНаприклад, ви хочете отримати доступ до заліза — проте ресурс поруч із пустелею.\nВи не повинні селитися поруч з пустелею. Ви можете оселитися кілька клітинок подалі в більш процвітаючих місцях.\nВаше місто буде розширюватись, і врешті-решт отримає доступ до ресурсу.\nЯкщо ресурси вам потрібні негайно, ви можете селитись безпосередньо біля них – таке може траплятися час від часу, але зазвичай у вас буде достатньо часу.
The first thing coming out of your city should be either a Scout or Warrior.\nI generally prefer the Warrior because it can be used for defense and because it can be upgraded\n  to the Swordsman unit later in the game for a relatively modest sum of gold.\nScouts can be effective, however, if you seem to be located in an area of dense forest and hills.\nScouts don’t suffer a movement penalty in this terrain.\nIf you’re a veteran of the 4x strategy genre your first Warrior or Scout will be followed by a Settler.\nFast expanding is absolutely critical in most games of this type. = Перший, хто вийде з вашого міста, повинен бути або Розвідник, або Воїн.\nЯ, як правило, віддаю перевагу Воїну, оскільки його можна використовувати для оборони і його можна покращити до Мечника пізніше в грі за відносно невелику суму ¤Золота.\nОднак, Розвідники можуть бути ефективнішими, якщо вам здається, що ви знаходитесь в районі густого лісу та пагорбів.\nРозвідники не отримують штрафів до ➡Переміщення на цій місцевості.\nЯкщо ви знавець жанру 4Х стратегій, то наступним після вашого першого Воїна чи Розвідника буде Поселенець.\nШвидке розширення є абсолютно необхідним у більшості ігор цього типу.

In your first couple of turns, you will have very little options, but as your civilization grows, so do the number of things requiring your attention. = У вас буде не багато можливостей перші декілька ходів, але з ростом вашої цивілізації, також зростатиме кількість речей, які потребують уваги.

Culture and Policies = Культура та Політики
Each turn, the culture you gain from all your cities is added to your Civilization's culture.\nWhen you have enough culture, you may pick a Social Policy, each one giving you a certain bonus. = Кожний хід, ♪Культура, яку ви отримуєте від усіх своїх міст, додається до ♪Культури вашої Цивілізації.\nКоли у вас буде достатньо ♪Культури, ви зможете вибрати Соціальну політику, кожна з яких надає певний бонус.
The policies are organized into branches, with each branch providing a bonus ability when all policies in the branch have been adopted. = Політики розподілено по гілкам, кожна з яких надає свій окремий бонус, коли всі політики в гілці прийнято.
With each policy adopted, and with each city built,\n  the cost of adopting another policy rises - so choose wisely! = Із кожною прийнятою політикою, з кожним побудованим містом,\n  вартість прийняття нових політик зростає, тому обирайте з розумом!

City Expansion = Розширення міста
Once a city has gathered enough Culture, it will expand into a neighboring tile.\nYou have no control over the tile it will expand into, but tiles with resources and higher yields are prioritized. = Щойно місто накопичує достатньо ♪Культури, воно розширюється на сусідню клітинку.\nВи не можете контролювати на яку саме клітинку буде розширення, хоча в пріоритеті клітинки з ресурсами та вищим прибутком.
Each additional tile will require more culture, but generally your first cities will eventually expand to a wide tile range. = Кожна додаткова клітинка вимагає більше ♪Культури, попри це ваші перші міста згодом розширяться на досить далекі відстані.
Although your city will keep expanding forever, your citizens can only work 3 tiles away from city center.\nThis should be taken into account when placing new cities. = Навіть якщо ваше місто буде рости вічно, ваші жителі можуть працювати лише на відстані 3-х клітинок від міського центру.\nЦе слід враховувати при розміщенні нових міст.

As cities grow in size and influence, you have to deal with a happiness mechanic that is no longer tied to each individual city.\nInstead, your entire empire shares the same level of satisfaction.\nAs your cities grow in population you’ll find that it is more and more difficult to keep your empire happy. = Разом з тим, як міста зростають у розмірі та чисельності, вам доведеться мати справу із механікою ⌣Щастя, яка не прив’язана до кожного окремого міста.\nВся ваша імперія має спільний рівень задоволення.\nПо мірі зростання населення ваших міст ви побачите, що підтримувати свою імперію щасливою стає дедалі складніше.
In addition, you can’t even build any city improvements that increase happiness until you’ve done the appropriate research.\nIf your empire’s happiness ever goes below zero the growth rate of your cities will be hurt.\nIf your empire becomes severely unhappy (as indicated by the smiley-face icon at the top of the interface)\n  your armies will have a big penalty slapped on to their overall combat effectiveness. = Окрім того, ви навіть не можете побудувати будь-які покращення міста, які збільшують щастя, поки ви не зробите відповідне дослідження.\nЯкщо ⌣Щастя вашої імперії коли-небудь опуститься нижче нуля, темп зростання ваших міст буде знижено.\nЯкщо ваша імперія стає сильно нещасною (на що вказує значок сумного обличчя у верхній частині інтерфейсу) ваші армії матимуть великий штраф до загальної ефективності бою
This means that it is very difficult to expand quickly in Unciv.\nIt isn’t impossible, but as a new player you probably shouldn't do it.\nSo what should you do? Chill out, scout, and improve the land that you do have by building Workers.\nOnly build new cities once you have found a spot that you believe is appropriate. = Це означає, що в Unciv дуже важко швидко розширюватися.\nЦе можливо, але нові гравці не повинні цим займатись.\nОтже, що вам робити? Розслабтеся, розвідуйте територію та покращуйте ваші землі Робітниками.\nБудуйте нові міста лише після того, як знайдете місце, яке, на вашу думку, добре підходить.

Unhappiness = Нещастя
It seems that your citizens are unhappy!\nWhile unhappy, your civilization will suffer many detrimental effects, increasing in severity as unhappiness gets higher. = Виглядає так, наче ваші громадяни нещасні!\nКоли вони нещасні, ваша цивілізація страждає від багатьох згубних наслідків, які стають все більш серйозними із зростанням рівня нещастя.
Unhappiness has two main causes: Population and cities.\n  Each city causes 3 unhappiness, and each population, 1 = Нещастя має дві основні причини: населення та міста.\n  Кожне місто викликає 3 одиниці нещастя, а кожне населення — 1
There are 2 main ways to combat unhappiness:\n  by building happiness buildings for your population\n  or by having improved luxury resources within your borders. = Існує два основних шляхи як боротись із нещастям:\n  будувати споруди "щастя" для населення\n  або створенням покращень на клітинках з ресурсами розкоші у межах ваших кордонів.

You have entered a Golden Age!\nGolden age points are accumulated each turn by the total happiness \n  of your civilization\nWhen in a golden age, culture and production generation increases +20%,\n  and every tile already providing at least one gold will provide an extra gold. = Розпочалась Золота доба!\nБали Золотої доби накопичуються кожен хід за загальне ⌣Щастя \n  вашої цивілізації\nПід час Золотої доби приріст ♪Культури і ⚙Виробництва збільшується на 20%,\n  і кожна клітина, яка вже виробляє хоча б 1 ¤Золото, буде приносити додаткове ¤Золото.

Roads and Railroads = Дороги та Залізниці
Connecting your cities to the capital by roads\n  will generate gold via the trade route.\nNote that each road costs 1 gold Maintenance per turn, and each Railroad costs 2 gold,\n  so it may be more economical to wait until the cities grow! = Підключення ваших міст до столиці дорогами\n  призведе до отримання ¤Золота через торговий шлях.\nЗауважте, що обслуговування кожної дороги коштує 1 ¤Золото за хід,\n  а кожної залізниці - 2 ¤Золота,\n  тому варто почекати доки міста зростуть!

Victory Types = Види перемоги
Once you’ve settled your first two or three cities you’re probably 100 to 150 turns into the game.\nNow is a good time to start thinking about how, exactly, you want to win – if you haven’t already. = Якщо ви побудували свої перші два-три міста, то мабуть, вже минуло 100-150 ходів.\nЗараз настав час почати думати про те, як саме ви хочете виграти, якщо ви ще цього не зробили.
There are four ways to win in Unciv. They are:\n - Cultural Victory: Complete 5 Social Policy Trees and build the Utopia Project\n - Domination Victory: Survive as the last civilization\n - Science Victory: Be the first to construct a spaceship to Alpha Centauri\n - Diplomatic Victory: Build the United Nations and win the vote = У Unciv є чотири способи виграти:\n - Культурна перемога: завершіть 5 гілок Соціальних політик та побудуйте проект "Утопія"\n - Військова перемога: знищіть усі інші цивілізації\n - Наукова перемога: будьте першими, хто створить космічний корабель для польоту до Альфа Центаври.\n - Дипломатична перемога: Побудуйте ООН і виграйте голосування за Світового лідера.
So to sum it up, these are the basics of Unciv – Found a prosperous first city, expand slowly to manage happiness, and set yourself up for the victory condition you wish to pursue.\nObviously, there is much more to it than that, but it is important not to jump into the deep end before you know how to swim. = Отже, підсумуємо. Для вдалої гри в Unciv ви повинні - заснувати успішне перше місто, повільно розширюватись, щоб підтримувати достатньо ⌣Щастя, та спланувати шлях до бажаної перемоги.\nОчевидно, що є ще багато нюансів, але не варто заглиблюватись у них, поки ви не навчитесь основам.

Enemy City = Вороже місто
Cities can be conquered by reducing their health to 1, and entering the city with a melee unit.\nSince cities heal each turn, it is best to attack with ranged units and use your melee units to defend them until the city has been defeated! = Міста можна завоювати, зменшивши їх здоров’я до 1 і увійшовши в місто з підрозділом ближнього бою.\nОскільки міста відновлюються кожного ходу, найкраще атакувати підрозділами дальнього бою та захищати їх своїми підрозділами ближнього бою, поки місто не буде розгромлено!

Luxury Resource = Ресурси розкоші
Luxury resources within your domain and with their specific improvement are connected to your trade network.\nEach unique Luxury resource you have adds 5 happiness to your civilization, but extra resources of the same type don't add anything, so use them for trading with other civilizations! = Ресурси розкоші на вашій землі після створення відповідного покращення під’єднується до вашої торговельної мережі.\nКожен унікальний ресурс розкоші додає вашій цивілізації 5 ⌣Щастя, але додаткові ресурси того самого типу нічого не додають, тому використовуйте їх для торгівлі з іншими цивілізаціями!

Strategic Resource = Стратегічні ресурси
Strategic resources within your domain and with their specific improvement are connected to your trade network.\nStrategic resources allow you to train units and construct buildings that require those specific resources, for example the Horseman requires Horses. = Стратегічні ресурси на вашій землі після створення відповідного покращення під’єднується до вашої торговельної мережі.\nСтратегічні ресурси дозволяють створювати підрозділи та споруджувати будівлі, для яких потрібні ці конкретні ресурси, як-от, Вершник, що потребує коней.
Unlike Luxury Resources, each Strategic Resource on the map provides more than one of that resource.\nThe top bar keeps count of how many unused strategic resources you own.\nA full drilldown of resources is available in the Resources tab in the Overview screen. = На відміну від ресурсів розкоші, кожна клітинка стратегічного ресурсу на мапі надає більше одного ресурсу.\nНа верхній панелі відображається кількість невикористаних стратегічних ресурсів, якими ви володієте.\nПовна деталізація ресурсів доступна на вкладці "Ресурси" на екрані "Огляд".

The city can no longer put up any resistance!\nHowever, to conquer it, you must enter the city with a melee unit = Місто вже не може чинити будь-який опір!\nОднак, щоб його завоювати, ви повинні увійти до міста з підрозділом ближнього бою.

After Conquering = Після захоплення
When conquering a city, you can choose to liberate, annex, puppet, or raze the city. = Після захоплення міста ви можете його звільнити, анексувати, зробити містом-маріонеткою або знищити.
\nLiberating the city will return it to its original owner, giving you a massive diplomatic boost with them!\n\nAnnexing the city will give you full control over it, but also increase the citizens' unhappiness to 2x!\nThis can be mitigated by building a courthouse in the city, returning the citizen's unhappiness to normal.\n\nPuppeting the city will mean that you have no control on the city's production.\nThe city will not increase your tech or policy cost.\nA puppeted city can be annexed at any time, but annexed cities cannot be returned to a puppeted state!\n\nRazing the city will lower its population by 1 each turn until the city is destroyed!\nYou cannot raze a city that is either the starting capital of a civilization or the holy city of a religion. = \nВизволення міста поверне його справжньому власнику, та сильно покращить ваші дипломатичні відносини!\n\nАнексувавши місто, ви отримаєте повний контроль над ним, але його жителі створюватимуть у 2 рази більше нещастя!\nЦе можна компенсувати, побудувавши в місті суд.\n\nВи можете зробити це місто містом-маріонеткою, але тоді не зможете керувати його виробництвом.\nТаке місто не збільшуватиме вартість політик та нових технологій.\nМісто-маріонетка можна анексувати у будь-який час, але повернути йому статус маріонетки не вийде!\n\nЗнищення міста зменшуватиме його населення на 1 кожен хід, доки місто не буде знищено!\nВи не можете зруйнувати місто, яке є початковою столицею цивілізації або Святим містом релігії.

You have encountered a barbarian unit!\nBarbarians attack everyone indiscriminately, so don't let your \n  civilian units go near them, and be careful of your scout! = Ви зіткнулися з підрозділом Варварів!\nВарвари нападають на всіх без розбору, тому не дозволяйте \n  цивільним підрозділам підходити до них і стежте уважно за своїм розвідником!

You have encountered another civilization!\nOther civilizations start out peaceful, and you can trade with them,\n  but they may choose to declare war on you later on = Ви зустріли іншу цивілізацію!\nНа початку гри всі цивілізації у дружніх відносинах, і ви можете торгувати з ними,\n  але згодом вони можуть оголосити вам війну

Once you have completed the Apollo Program, you can start constructing spaceship parts in your cities\n (with the relevant technologies) to win a Scientific Victory! = Як тільки ви завершите програму "Аполлон", ви можете розпочати проектування частин космічного корабля у ваших містах(після досліджень відповідних технологій), щоб здобути Наукову перемогу!

Injured Units = Поранені підрозділи
Injured units deal less damage, but recover after turns that they have been inactive.\nUnits heal 10 health per turn in enemy territory or neutral land,\n  20 inside your territory and 25 in your cities. = Поранені підрозділи завдають менше пошкоджень, проте відновлюються після кожного ходу, якщо вони були бездіяльними.\nПідрозділи відновлюють по 10 здоров’я за хід на ворожій або нейтральній території, 20 здоров'я - усередині ваших кордонів та 25 здоров'я - у ваших містах.

Workers = Робітники
Workers are vital to your cities' growth, since only they can construct improvements on tiles.\nImprovements raise the yield of your tiles, allowing your city to produce more and grow faster while working the same amount of tiles! = Робітники життєво важливі для зростання ваших міст, оскільки тільки вони можуть будувати покращення на клітинках.\nПокращення підвищують прибуток від клітинки, дозволяючи вашому місту виробляти більше і рости швидше, працюючи на тій самій кількості клітинок!

Siege Units = Облогові підрозділи
Siege units are extremely powerful against cities, but need to be Set Up before they can attack.\nOnce your siege unit is set up, it can attack from the current tile,\n  but once moved to another tile, it will need to be set up again. = Облогові підрозділи надзвичайно потужні проти міст, але їх потрібно Підготувати, перед тим як вони зможуть атакувати.\nКоли ви підготуєте облоговий підрозділ, він зможе атакувати з поточної клітинки,\n  але після переміщення на іншу плитку його потрібно буде підготувати знову.

Embarking = На борту
Once a certain tech is researched, your land units can embark, allowing them to traverse water tiles.\nEntering or leaving water takes the entire turn. = Щойно певна технологія буде досліджена, ваші наземні підрозділи зможуть спускатися на воду та пересуватись по ній.\nВхід або вихід з води займає цілий хід.
Units are defenseless while embarked (cannot use modifiers), and have a fixed Defending Strength based on your tech Era, so be careful!\nRanged Units can't attack, Melee Units have a Strength penalty, and all have limited vision. = Знаходячись на воді, ваші підрозділи беззахисні (не можуть використовувати модифікатори), мають сталу кількість †Сили Захисту, котра визначається вашою поточною епохою, тому будьте обережні!\nПідрозділи дальнього бою не можуть атакувати, сила підрозділів ближнього бою зменшена, і усі вони мають обмежене бачення.

Idle Units = Незайняті підрозділи
If you don't want to move a unit this turn, you can skip it by clicking 'Next unit' again.\nIf you won't be moving it for a while, you can have the unit enter Fortify or Sleep mode - \n  units in Fortify or Sleep are not considered idle units.\nIf you have not decided yet what an unit should do for the current turn, choose the 'Wait' command. A 'waiting' unit will be selected again at the end of the 'Next Unit' cycle, once all other units have received their orders.\nIf you want to disable the 'Next unit' feature entirely, you can toggle it in Menu -> Check for idle units. = Якщо ви не бажаєте переміщувати підрозділ під час поточного ходу, то можете повторно натиснути кнопку "Наступний підрозділ".\nЯкщо ви не плануєте пересувати його найближчі декілька ходів, віддайте наказ Укріпитись або Спати - підрозділи у цих режимах вважаються зайнятими.\nЯкщо ви не впевнені, чим підрозділ повинен займатись протягом поточного ходу, виберіть команду "Чекати". Очікуючі підрозділи будуть повторно вибрані після того, як ви віддасте накази усім "Наступним підрозділам".\nЯкщо ви хочете вимкнути систему "Наступного підрозділу", перейдіть у Меню -> Налаштування -> у вкладці Ігролад вимкніть пункт "Перевіряти неробочі підрозділи."

Contact Me = Зв’яжіться зі мною
Hi there! If you've played this far, you've probably seen that the game is currently incomplete.\n Unciv is meant to be open-source and free, forever.\n That means no ads or any other nonsense. = Привіт! Якщо ви зайшли так далеко,\n то, напевно, бачили, що гра наразі незавершена.\n Unciv задумувалась бути з відкритим вихідним кодом та безкоштовною, назавжди.\n Тобто це означає, що не буде реклами чи іншої нісенітниці.
What motivates me to keep working on it, \n  besides the fact I think it's amazingly cool that I can,\n  is the support from the players - you guys are the best! = Що мотивує мене продовжувати працювати над нею, \n  окрім думки "Неймовірно круто, що я можу це робити",\n  це підтримка від гравців — ви, хлопці та дівчата, найкращі!
Every rating and review that I get puts a smile on my face =)\n  So contact me! Send me an email, review, Github issue\n  or mail pigeon, and let's figure out how to make the game \n  even more awesome!\n(Contact info is in the Play Store) = Кожна оцінка та відгуки, які я отримую, викликають радість на моєму обличчі =)\n  Тож зв’яжіться зі мною! Надішліть мені електронний лист, відгук, чи опис проблеми на Github\n  або поштового голуба, і давайте розбиратися, як зробити гру ще більш чудовою!\n(Контактна інформація знаходиться в Google Play)

Pillaging = Мародерство
Military units can pillage improvements, which heals them 25 health and ruins the improvement.\nThe tile can still be worked, but advantages from the improvement - stat bonuses and resources - will be lost.\nWorkers can repair these improvements, which takes less time than building the improvement from scratch.\nPillaging certain improvements will result in your units looting gold from the improvement. = Військові підрозділи можуть грабувати покращення, така дія знищить його та збільшить здоров'я підрозділу на 25 одиниць.\nКлітинку все ще можна обробляти, проте бонуси від покращень, стратегічні ресурси та ресурси розкоші - все це буде втрачено.\nРобітники можуть відремонтувати пограбовані покращення, це займає менше часу, ніж будівництво з нуля.\nЦивілізація, яка вчинила грабунок, отримає деяку суму ¤Золота.

Experience = Досвід
Units that enter combat gain experience, which can then be used on promotions for that unit.\nUnits gain more experience when in Melee combat than Ranged, and more when attacking than when defending. = Підрозділи під час бою отримують досвід, який може бути використаний для підвищення даного підрозділу.\nПідрозділи отримують більше досвіду у Ближньому бою ніж у Дальньому, та більше під час Нападу, ніж у Захисті.
Units can only gain up to 30 XP from Barbarian units - meaning up to 2 promotions. After that, Barbarian units will provide no experience. = Підрозділи можуть отримувати від перемоги над Варварами лише до 30 одиниць досвіду — тобто до 2 підвищень. Після цього, перемоги над варварами більше не будуть приносити досвід.

Combat = Битва
Unit and cities are worn down by combat, which is affected by a number of different values.\nEach unit has a certain 'base' combat value, which can be improved by certain conditions, promotions and locations. = Підрозділи та міста виснажуються в результаті бою, на який впливає ряд різних значень.\nКожний підрозділ має певне "початкове" бойове значення, яке може бути покращено за певних умов, в певних місцях та підвищеннями.
Units use the 'Strength' value as the base combat value when melee attacking and when defending.\nWhen using a ranged attack, they will the use the 'Ranged Strength' value instead. = Підрозділи використовують "†Силу" як початкове бойове значення при атаці у ближньому бою та при обороні.\nПід час дальнього бою використовується значення "‡Сила дальнього бою".
Ranged attacks can be done from a distance, dependent on the 'Range' value of the unit.\nWhile melee attacks allow the defender to damage the attacker in retaliation, ranged attacks do not. = Атаки дальнього бою можна здійснювати на відстані, залежно від значення "…Дальність" підрозділу.\nЯкщо атакувати ворога атакою ближнього бою, то він може дати відсіч, проте у випадку з атакою дальнього бою такого не буде.

Research Agreements = Спільні дослідження
In research agreements, you and another civilization decide to jointly research technology.\nAt the end of the agreement, you will both receive a 'lump sum' of Science, which will go towards one of your unresearched technologies. = Укладаючи Угоду про дослідження, ви та інша цивілізація погоджуєтесь спільно дослідити технологію.\nПісля завершення угоди ви отримаєте "одноразову суму" ⍾Науки, яка піде на користь однієї з ваших недосліджених технологій.
The amount of ⍾Science you receive at the end is dependent on the ⍾Science generated by your cities and the other civilization's cities during the agreement - the more, the better! = Кількість ⍾Науки, яку ви отримаєте в кінці кінців, залежить від ⍾Науки, створеної вашими містами та містами іншої цивілізації під час угоди — чим більше, тим краще!

Not all nations are contending with you for victory.\nCity-States are nations that can't win, can't be traded with, and instead confer certain bonuses to friendly civilizations. = Не всі нації змагаються з вами за перемогу.\nМіста-держави - це нації які не мають змоги перемогти, також з ними не можна вести торгівлю, натомість вони надають певні бонуси дружнім до себе цивілізаціям.
Instead, diplomatic relations with City-States are determined by Influence - a meter of 'how much the City-State likes you'.\nInfluence can be increased by attacking their enemies, liberating their city, and giving them sums of gold. = Дипломатичні відносини з державами-містами визначаються Впливом — показником того, "наскільки містам-державам ви подобаєтеся".\nВплив можна збільшити шляхом атаки їхніх ворогів, визволенням їхнього міста чи просто пожертвуванням купи ¤Золота.
Certain bonuses are given when you are at above 30 influence.\nWhen you have above 60 Influence, and you have the highest influence with them of all civilizations, you are considered their 'Ally', and gain further bonuses and access to the Luxury and Strategic resources in their lands. = Певні бонуси надаються коли у вас є понад 30 од. Впливу.\nКоли ви маєте більше 60 од. Впливу і найбільший Вплив у цьому місті-державі серед інших цивілізацій, місто-держава буде вважати вас своїм "союзником" і ви будете отримувати додаткові бонуси та доступ до стратегічних ресурсів разом з ресурсами розкоші на їхніх землях.

Great People = Видатні особи
Certain buildings, and specialists in cities, generate Great Person points per turn.\nThere are several types of Great People, and their points accumulate separately.\nThe number of points per turn and accumulated points can be viewed in the Overview screen. = Певні споруди та спеціалісти у містах виробляють бали Видатних осіб кожного ходу.\nЄ декілька видів Видатних осіб, їхні бали накопичуються окремо.\nКількість балів за хід та накопичені бали можна подивитися на екрані "Огляд".
Once enough points have been accumulated, a Great Person of that type will be created!\nEach Great Person can construct a certain Great Improvement which gives large yields over time, or immediately consumed to provide a certain bonus now. = Як тільки у Вас набереться необхідна кількість балів, ви отримаєте Видатну особу відповідного напрямку!\nКожна видатна особа здатна або спорудити певне велике покращення, яке довгостроково підвищить прибуток з клітинки, на якій воно буде побудоване, або використати відповідну здібність, щоб забезпечити певний значний бонус одразу. Після використання однієї із здібностей, Видатна особа зникає.
Great Improvements also provide any strategic resources that are under them, so you don't need to worry if resources are revealed underneath your improvements! = Великі покращення також надають будь-які стратегічні ресурси, які під ними знаходяться, тож вам не потрібно хвилюватися, якщо під вашими великим покращенням виявляться ресурси!

Removing Terrain Features = Видалення особливостей місцевості
Certain tiles have terrain features - like Flood plains or Forests -  on top of them. Some of these layers, like Jungle, Marsh and Forest, can be removed by workers.\nRemoving the terrain feature does not remove any resources in the tile, and is usually required in order to add improvements exploiting those resources. = Деякі клітинки містять особливості місцевості - наприклад, заплави або ліси. Джунглі, болота та ліси можуть бути прибрані робітниками.\nВидалення особливостей не знищує ресурси на цих клітинках, і зазвичай потрібне для створення покращень для добування цих ресурсів.

Natural Wonders, such as the Mt. Fuji, the Rock of Gibraltar and the Great Barrier Reef, are unique, impassable terrain features, masterpieces of mother Nature, which possess exceptional qualities that make them very different from the average terrain.\nThey benefit by giving you large sums of Culture, Science, Gold or Production if worked by your Cities, which is why you might need to bring them under your empire as soon as possible. = Природні дива, як от г. Фудзі, Гібралтарська скеля чи Великий бар’єрний риф, є унікальними, непрохідними особливостями місцевості, шедеврами матінки природи, які володіють надзвичайними особливостями, що відрізняють їх від звичайної місцевості.\nПриродні дива можуть давати величезну кількість ♪Культури, ⍾Науки, ¤Золота чи ⚙Виробництва, якщо вони обробляються біля ваших міст, тому вам краще якнайшвидше захопити їх для своєї імперії.

Keyboard = Клавіатура
If you have a keyboard, some shortcut keys become available. Unit command or improvement picker keys, for example, are shown directly in their corresponding buttons. = Якщо у Вас є клавіатура, ви отримаєте доступ до певних гарячих клавіш. До речі, біля кнопок управління підрозділами та удосконалень у списках будівництва відображено відповідні їм гарячі клавіші.
On the world screen the hotkeys are as follows: = Гарячі клавіші на екрані світу:
Space or 'N' - Next unit or turn\n'E' - Empire overview (last viewed page)\n'+', '-' - Zoom in / out\nHome - center on capital or open its city screen if already centered = "Пробіл" або "N" — Завершити хід або Наступний підрозділ\n"E" — Огляд імперії (остання переглянута сторінка)\n"+", "-" — Збільшення / зменшення\nHome — Перейти до столиці або відкрити екран міста, якщо вже у столиці
F1 - Open Civilopedia\nF2 - Empire overview Trades\nF3 - Empire overview Units\nF4 - Empire overview Diplomacy\nF5 - Social policies\nF6 - Technologies\nF7 - Empire overview Cities\nF8 - Victory Progress\nF9 - Empire overview Stats\nF10 - Empire overview Resources\nF11 - Quicksave\nF12 - Quickload = F1 - Відкрити цивілопедію\nF2 - Огляд угод імперії\nF3 - Огляд підрозділів імперії\nF4 - Огляд дипломатії імперії\nF5 - Соціальні політики\nF6 - Дерево технологій\nF7 - Огляд міст імперії\nF8 - Статус перемоги\nF9 - Огляд статистики імперії\nF10 - Огляд ресурсів імперії\nF11 - Швидке збереження гри\nF12 - Швидке завантаження гри
Ctrl-R - Toggle tile resource display\nCtrl-Y - Toggle tile yield display\nCtrl-O - Game options\nCtrl-S - Save game\nCtrl-L - Load game\nCtrl-U - Toggle UI (World Screen only) = Ctrl-R - Перемкнути відображення ресурсів на клітинках\nCtrl-Y - Перемкнути відображення прибутку на клітинках\nCtrl-O - Налаштування гри\nCtrl-S - Зберегти гру\nCtrl-L - Завантажити гру\nCtrl-U - Показати/Сховати інтерфейс (тільки на екрані світу)

World Screen = Екран світу
This is where you spend most of your time playing Unciv. See the world, control your units, access other screens from here. = Саме тут ви проводите більшу частину свого часу, граючи в Unciv. Досліджуйте світ, керуйте своїми підрозділами, отримуйте доступ до інших екранів.
①: The menu button - civilopedia, save, load, options... = ①: Кнопка меню - цивілопедія, збереження, завантаження, параметри...
②: The player/nation whose turn it is - click for diplomacy overview. = ②: Гравець/нація, чий хід зараз триває - натисніть для огляду дипломатії.
③: The Technology Button - shows the tech tree which allows viewing or researching technologies. = ③: Кнопка технологій - показує дерево технологій, яке дозволяє переглядати або досліджувати технології.
④: The Social Policies Button - shows enacted and selectable policies, and with enough culture points you can enact new ones. = ④: Кнопка соціальних політик - показує вже прийняті та доступні для прийняття політики. Прийняти нові можна після накопичення певної кількості ♪Культури.
⑤: The Diplomacy Button - shows the diplomacy manager where you can talk to other civilizations. = ⑤: Кнопка дипломатії - відкриває екран дипломатії, у якому можна взаємодіяти з іншими цивілізаціями.
⑥: Unit Action Buttons - while a unit is selected its possible actions appear here. = ⑥: Кнопки управління підрозділом - тут показані можливі накази для вибраного підрозділу.
⑦: The unit/city info pane - shows information about a selected unit or city. = ⑦: Панель інформації підрозділу/міста - показує інформацію про вибраний підрозділ або місто.
⑧: The name (and unit icon) of the selected unit or city, with current health if wounded. Clicking a unit name or icon will open its civilopedia entry. = ⑧: Ім'я (та іконка) обраного підрозділу або міста, з панеллю здоров'я, якщо поранено. Після натискання іконки або імені підрозділу, має відкритись сторінка цивілопедії про цей підрозділ.
⑨: The arrow buttons allow jumping to the next/previous unit. = ⑨: За допомогою стрілок можна переключатись між підрозділами.
⑩: For a selected unit, its promotions appear here, and clicking leads to the promotions screen for that unit. = ⑩: Тут знаходяться підвищення вибраного підрозділу. При натисканні відкривається вікно підвищень цього підрозділу.
⑪: Remaining/per turn movement points, strength and experience / XP needed for promotion. For cities, you get its combat strength. = ⑪: Залишкові/на хід одиниці ➡Переміщення, †Сила, поточний досвід/досвід, необхідний для підвищення. В містах показано їхню силу.
⑫: This button closes the selected unit/city info pane. = ⑫: Ця кнопка закриває панель інформації вибраного підрозділу/міста.
⑬: This pane appears when you order a unit to attack an enemy. On top are attacker and defender with their respective base strengths. = ⑬: Ця панель з'являється, коли ви наказуєте підрозділу атакувати ворога. Угорі панелі відображено нападника та захисника, разом з їхнім початковим розкладом сил.
⑭: Below that are strength bonuses or penalties and health bars projecting before / after the attack. = ⑭: Бонуси чи штрафи до сили та смуги здоров'я, що показують до / після нападу.
⑮: The Attack Button - let blood flow! = ⑮: Кнопка атаки - нехай проллється кров!
⑯: The minimap shows an overview over the world, with known cities, terrain and fog of war. Clicking will position the main map. = ⑯: Мінімапа подає світ у спрощеному вигляді, разом із відомими містами, місцевістю та туманом війни. Натисніть у певній точці мінімапи, щоб перемістити камеру на ту точку.
⑰: To the side of the minimap are display feature toggling buttons - tile yield, worked indicator, show/hide resources. These mirror setting on the options screen and are hidden if you deactivate the minimap. = ⑰: З боку від мінімапи знаходиться 3 перемикачі відображення - прибутку, клітинок, що обробляться та ресурсів. Вони дублюють параметри з налаштувань і приховуються, якщо вимкнути мінімапу.
⑱: Tile information for the selected hex - current or potential yield, terrain, effects, present units, city located there and such. Where appropriate, clicking a line opens the corresponding civilopedia entry. = ⑱: Інформація про вибрану клітинку - поточний або потенційний прибуток, місцевість, ефекти, підрозділи та міста, що тут знаходяться, і т.д. При натисканні на певні складові цієї панелі відкривається відповідна сторінка цивілопедії.
⑲: Notifications - what happened during the last 'next turn' phase. Some are clickable to show a relevant place on the map, some even show several when you click repeatedly. = ⑲: Сповіщення - що сталося з того моменту, як ви натиснули "наступний хід". На деякі можна натиснути, щоб дізнатися, де відбулася певна подія на мапі, а деякі навіть показують декілька розташувань, коли ви натискаєте кілька разів.
⑳: The Next Turn Button - unless there are things to do, in which case the label changes to 'next unit', 'pick policy' and so on. = ⑳: Кнопка наступного ходу - якщо немає чого робити, в іншому випадку кнопка змінюється на "Наступний підрозділ", "Вибір політики" тощо.
㉑: The Multiplayer Button - Here you can easily check your active multiplayer games. = ㉑: Кнопка багатокористувацької гри — тут ви можете переглянути свої активні багатокористувацькі ігри.
ⓐ: The overview button leads to the empire overview screen with various tabs (the last one viewed is remembered) holding vital information about the state of your civilization in the world. = ⓐ: Кнопка "Огляд" відображає екран огляду імперії з різними вкладками (запям'ятовується остання відкрита), що містять життєво важливу інформацію про стан вашої цивілізації у світі.
ⓑ: The ♪Culture icon shows accumulated ♪Culture and ♪Culture needed for the next policy - in this case, the exclamation mark tells us a next policy can be enacted. Clicking is another way to the policies manager. = ⓑ: Іконка ♪Культури відображає кількість накопиченої ♪Культури та її кількість, необхідну для прийняття наступної політики.  У даному випадку, знак оклику повідомляє нам, що нова політика може бути прийнята. Натисніть, щоб перейти до екрану політик.
ⓒ: Your known strategic resources are displayed here with the available (usage already deducted) number - click to go to the resources overview screen. = ⓒ: Відомі вам стратегічні ресурси відображаються тут разом із числом доступних на даний момент (використані не рахуються) - натисніть, щоб перейти до екрану огляду ресурсів.
ⓓ: Happiness/unhappiness balance and either golden age with turns left or accumulated happiness with amount needed for a golden age is shown next to the smiley. Clicking also leads to the resources overview screen as luxury resources are a way to improve happiness. = ⓓ: Баланс ⌣щастя/нещастя та Золота доба, з кількістю ходів до її завершення, або накопичене ⌣Щастя, з кількістю необхідною для Золотої доби, показано поряд із смайликом⌣. Натисніть на нього, щоб відкрити екран огляду ресурсів, адже ресурси розкоші безпосередньо впливають на рівень ⌣Щастя.
ⓔ: The ⍾Science icon shows the number of ⍾Science points produced per turn. Clicking leads to the technology tree. = ⓔ: Іконка ⍾Науки відображає кількість одиниць ⍾Науки, які виробляться за хід. Натисніть, щоб перейти до дерева технологій.
ⓕ: Number of turns played with translation into calendar years. Click to see the victory overview. = ⓕ: Кількість зіграних ходів та світова дата у прив'язці до них. Натисніть, щоб побачити статус перемоги.
ⓖ: The number of gold coins in your treasury and income. Clicks lead to the Stats overview screen. = ⓖ: Кількість ¤Золотих монет у вашій скарбниці та прибуток. Натисніть, щоб перейти до екрану огляду статистики.
ⓗ: The quantity of ☮Faith your citizens have generated, or 'off' if religion is disabled. Clicking it makes you go to the religion overview screen. = ⓗ: Кількість ☮Віри, яку вироблять ваші жителі, або "вимкнено", якщо релігії вимкнені. Натиснувши на це число, ви можете перейти до екрану релігій.
ⓧ: In the center of all this - the world map! Here, the "X" marks a spot outside the map. Yes, unless the wrap option was used, Unciv worlds are flat. Don't worry, your ships won't fall off the edge. = ⓧ: По середині усього цього - мапа світу! "Х" позначено точку поза мапою. Так, якщо налаштування "круглий світ" не увімкнене, світи у Unciv будуть пласкими. Не хвилюйтеся, ваші кораблі не впадуть з краю.
ⓨ: By the way, here's how an empire border looks like - it's in the national colours of the nation owning the territory. = ⓨ: До речі, ось так виглядають кордони імперії - їхній колір відповідає національним кольорам нації, що володіє територією.
ⓩ: And this is the red targeting circle that led to the attack pane back under ⑬. = ⓩ: А це - червоне коло прицілу, що дозволяє відкрити панель атаки з пункту ⑬.
What you don't see: The phone/tablet's back button will pop the question whether you wish to leave Unciv and go back to Real Life. On desktop versions, you can use the ESC key. = Те, чого ви не бачите: Після натискання кнопки "Назад" на планшеті/телефоні з'явиться вікно з запитанням, чи бажаєте ви залишити Unciv і повернутися до реального життя. На ПК для цього можна використовувати клавішу Esc.

After building a shrine, your civilization will start generating ☮Faith. = Після будівництва святині ваша цивілізація почне накопичувати ☮Віру.
When enough ☮Faith has been generated, you will be able to found a pantheon. = Як тільки ви накопичите  достатньо ☮Віри, ви зможете заснувати пантеон.
A pantheon will provide a small bonus for your civilization that will apply to all cities that have it as a majority religion. = Пантеон забезпечить невеличкий бонус вашій цивілізації, а точніше тим вашим містам, у яких цей пантеон сповідує більшість мешканців.
Each civilization can only choose a single pantheon belief, and each pantheon can only be chosen once. = Кожна цивілізація може обрати лише одну догму, при цьому кожна з догм може бути обрана лише один раз.
Generating more ☮Faith will allow you to found a religion. = Продовжуючи накопичувати ☮Віру ви згодом зможете заснувати релігію.

Keep generating ☮Faith, and eventually a great prophet will be born in one of your cities. = Продовжуйте накопичувати ☮Віру, і з часом в одному з ваших міст народиться Видатний пророк.
This great prophet can be used for multiple things: Constructing a holy site, founding a religion and spreading your religion. = Видатного пророка можна використати декількома способами: збудувати святе місце, заснувати релігію, поширювати релігію.
When founding your religion, you may choose another two beliefs. The founder belief will only apply to you, while the follower belief will apply to all cities following your religion. = Засновуючи релігію, ви можете обрати дві догми. Ефект догми засновника діятиме лише на вас, тоді як ефект догми послідовника на усі міста, що сповідують цю релігію.
Additionally, the city where you used your great prophet will become the holy city of that religion. = Додатково, те місто, в якому ви використали Видатного пророка, стане святим містом цієї релігії.
Once you have founded a religion, great prophets will keep being born every so often, though the amount of Faith☮ you have to save up will be higher. = Після заснування релігії Видатні пророки продовжуватимуть народжуватись час від часу, але потребуватимуть все більшої кількості накопиченої ☮Віри.
One of these great prophets can then be used to enhance your religion. = Одного з цих видатних пророків можна застосувати, щоб покращити вашу релігію.
This will allow you to choose another follower belief, as well as an enhancer belief, that only applies to you. = Це дозволить вам обрати додаткові догму послідовника та догму-посилювач, котра діятиме лише на вас.
Do take care founding a religion soon, only about half the players in the game are able to found a religion! = Докладіть зусиль, щоб заснувати свою релігію якнайскоріше, оскільки лише близько половини гравців у грі матимуть таку можливість!

Beliefs = Догми
There are four types of beliefs: Pantheon, Founder, Follower and Enhancer beliefs. = Існує чотири види догм: догми Пантеону, Засновника, Послідовника та Догми-посилювачі.
Pantheon and Follower beliefs apply to each city following your religion, while Founder and Enhancer beliefs only apply to the founder of a religion. = Догми Пантеону та Послідовника впливають на кожне місто, що сповідує вашу релігії, у той час як догми Засновника та Догми-посилювачі впливають лише на засновника релігії.

Religion inside cities = Релігія у містах
When founding a city, it won't follow a religion immediately. = Місто не починає сповідувати якусь релігію одразу ж після заснування.
The religion a city follows depends on the total pressure each religion has within the city. = Те, яку релігію сповідує місто, залежить від тиску кожної релігії всередині міста.
Followers are allocated in the same proportions as these pressures, and these followers can be viewed in the city screen. = Кількість послідовників кожної релігії залежить від тиску, котрий ця релігія створює. Ви можете переглянути ці дані на екрані міста.
You are allowed to check religious followers and pressures in cities you do not own by selecting them. = Ви можете перевірити кількість послідовників та тиск вашої релігії у містах, котрими ви не володієте, натиснувши на них.
In both places, a tap/click on the icon of a religion will show detailed information with its effects. = І там, і там, ви можете натиснути на іконку релігії, щоб переглянути детальну інформацію та її ефекти.
Based on this, you can get a feel for which religions have a lot of pressure built up in the city, and which have almost none. = Таким чином, ви можете дізнатись, яка релігія має найбільший, а яка найменший вплив на жителів.
The city follows a religion if a majority of its population follows that religion, and will only then receive the effects of Follower and Pantheon beliefs of that religion. = Місто сповідуватиме релігію більшості населення, і лише тоді отримає ефекти від догм Послідовника та Пантеону цієї релігії.

Spreading Religion = Поширення релігії
Spreading religion happens naturally, but can be sped up using missionaries or great prophets. = Поширення відбувається природно, але може бути прискорене місіонерами або Видатними пророками.
Missionaries can be bought in cities following a major religion, and will take the religion of that city. = Місіонерів можна придбати в містах, які сповідують основну релігію, і вони приймуть релігію цього міста.
So do take care where you are buying them! If another civilization has converted one of your cities to their religion, missionaries bought there will follow their religion. = Тому звертайте увагу на те, де ви купуєте їх! Якщо інша цивілізація навернула одне з ваших міст до своєї релігії, куплені там місіонери будуть слідувати їхній релігії.
Great prophets always have your religion when they appear, even if they are bought in cities following other religions, but captured great prophets do retain their original religion. = Видатні пророки завжди сповідують саме вашу релігію, навіть якщо їх купують у містах з іншою релігією, але захоплені видатні пророки зберігають свою початкову релігію.
Both great prophets and missionaries are able to spread religion to cities when they are inside its borders, even cities of other civilizations. = І Видатний пророк, і місіонер, здатні поширювати релігію в міста, коли вони знаходяться в їхніх межах, навіть у містах інших цивілізацій.
These two units can even enter tiles of civilizations with whom you don't have an open borders agreement! = Ці підрозділи можуть переміщуватись на території цивілізацій, з котрими у вас не підписано договір про відкриті кордони!
But do take care, missionaries will lose 250 religious strength each turn they end while in foreign lands. = Але будьте уважними, місіонери втрачатимуть 250 релігійної сили за кожен хід, завершений на чужій території.
This diminishes their effectiveness when spreading religion, and if their religious strength ever reaches 0, they have lost their faith and disappear. = Це зменшує їхню ефективність у поширенні релігії, і якщо їхня релігійна сила сягає 0, вони втрачають ☮Віру та зникають.
When you do spread your religion, the religious strength of the unit is added as pressure for that religion. = Коли ви поширюєте релігію, релігійна потужність додається до тиску цієї релігії.
Cities also passively add pressure of their majority religion to nearby cities. = Міста також пасивно посилюють тиск своєї основної релігії на сусідні міста.
Each city provides +6 pressure per turn to all cities within 10 tiles, though the exact amount of pressure depends on the game speed. = Кожне місто збільшує тиск своєї релігії на +6 в усіх містах в радіусі 10 клітинок, проте точна кількість залежить від швидкості гри.
This pressure can also be seen in the city screen, and gives you an idea of how religions in your cities will evolve if you don't do anything. = Цей тиск можна побачити на екрані міста. Значення дозволяє зрозуміти, як змінюватиметься релігійний склад населення у ваших містах, якщо ви нічого не робитимете.
Holy cities also provide +30 pressure of the religion founded there to themselves, making it very difficult to effectively convert a holy city. = Святі міста забезпечують +30 тиску заснованої там релігії на себе, що ускладнює ефективне навернення святого міста.
Lastly, before founding a religion, new cities you settle will start with 200 pressure for your pantheon. = Наостанок, перш ніж заснувати релігію, нові міста, які ви оселите, починатимуть із тиском 200 для вашого пантеону.
This way, all your cities will starting following your pantheon as long as you haven't founded a religion yet. = Таким чином, усі ваші міста почнуть слідувати вашому пантеону, якщо ви ще не заснували релігію.

Inquisitors = Інквізитори
Inquisitors are the last religious unit, and their strength is removing other religions. = Інквізитори є останньою релігійною одиницею, і їхня сила - усунення інших релігій.
They can remove all other religions from one of your own cities, removing any pressures built up. = Вони можуть усунути всі інші релігії з одного з ваших власних міст, прибравши будь-який накопичений тиск.
Great prophets also have this ability, and remove all other religions in the city when spreading their religion. = Видатні пророки також мають цю здібність і усувають всі інші релігії в місті, коли поширюють свою релігію.
Often this results in the city immediately converting to their religion = Часто це призводить до того, що місто негайно приймає їхню релігію
Additionally, when an inquisitor is stationed in or directly next to a city center, units of other religions cannot spread their faith there, though natural spread is uneffected. = Крім того, коли інквізитор розміщений у центрі міста або безпосередньо біля нього, підрозділи інших релігій не можуть поширювати там свою ☮Віру, хоча це не впливає на природне поширення.

The Mayan unique ability, 'The Long Count', comes with a side effect: = Унікальна здібність Майя, 'Довгий Рахунок', має додатковий ефект:
Once active, the game's year display will use mayan notation. = Щойно активована, відображення року у грі буде у форматі календаря Майя.
The Maya measured time in days from what we would call 11th of August, 3114 BCE. A day is called K'in, 20 days are a Winal, 18 Winals are a Tun, 20 Tuns are a K'atun, 20 K'atuns are a B'ak'tun, 20 B'ak'tuns a Piktun, and so on. = Майя вимірювали час днями від того, що ми б назвали 11 серпня 3114 року до нашої ери. Один день називається Кін, 20 днів це Вінал, 18 Віналів це Тун, 20 Тунів складають Катун, а 20 Катунів - Бактун, 20 Бактунів - це Піктун, і так далі.
Unciv only displays ය B'ak'tuns, ඹ K'atuns and ම Tuns (from left to right) since that is enough to approximate gregorian calendar years. The Maya numerals are pretty obvious to understand. Have fun deciphering them! = Unciv відображає лише ය Бактуни, ඹ Катуни та ම Туни (зліва направо) оскільки цього достатньо, щоб приблизно вимірювати кількість років по григоріанському календарю. Числа майя досить очевидні для розуміння. Розважайтеся розшифровуючи їх!

Your cities will periodically demand different luxury goods to satisfy their desire for new things in life. = Ваші міста періодично будуть потребувати різні товари розкоші, щоб задовольнити своє прагнення до нового.
If you manage to acquire the demanded luxury by trade, expansion, or conquest, the city will celebrate We Love The King Day for 20 turns. = Якщо ви зможете отримати необхідну розкіш торгівлею, розширенням чи завоюванням, місто буде святкувати День Любові до Короля протягом 20⏳ ходів.
During the We Love The King Day, the city will grow 25% faster. = Протягом святкування Дня Любові до Короля, місто зростає на 25% швидше.
This means exploration and trade is important to grow your cities! = Це означає, що розвідка та торгівля - важливі для росту ваших міст!

Air Sweeps = Повітряні зачистки
Fighter units are able to perform Air Sweeps over a tile helping clear out potential enemy Air, Sea, or Land Interceptions that can reach that tile. = Винищувачі можуть виконувати повітряні зачистки над обраною клітинкою у спробі виявити та знищити повітряні, морські, або сухопутні ворожі засоби перехоплення, спроможні захищати ту клітинку.
While this Action will take an Attack, the benefit is drawing out Interceptions to help protect your other Air Units. Especially your Bombers. = Хоч ця дія і забирає одну можливість напасти, натомість вона дозволяє убезпечити інші ваші повітряні підрозділи, зокрема бомбардувальники.
Your unit will always draw an Interception, if one can reach the target tile, even if the Intercepting unit has a chance to miss. = Ваш підрозділ завжди буде робити перехоплення, якщо може досягти цільової клітинки, навіть якщо перехоплюючий підрозділ може промахнутись.
If the Interceptor is not an Air Unit (eg Land or Sea), the Air Sweeping unit and Interceptor take no damage! = Якщо перехоплювачем є не повітряний підрозділ (тобто сухопутний або морський), то підрозділ, який виконує повітряну зачистку, та підрозділ-перехоплювач не зазнають жодних пошкоджень!
If the Interceptor is an Air Unit, the two units will damage each other in a straight fight with no Interception bonuses. And only the Attacking Air Sweep Unit gets any Air Sweep strength bonuses. = Якщо перехоплювач є повітряним підрозділом, два підрозділи завдадуть шкоди один одному в бою, без бонусів за перехоплення. І лише атакуючий підрозділ, який виконує повітряну зачистку, отримує бонуси сили для повітряної зачистки.

City Tile Blockade = Блокада клітинки міста
One of your tiles is blocked by an enemy: when an enemy unit stands on a tile you own, the tile will not produce yields and cannot be worked by a city this turn. City will reallocate population from a blocked tile automatically. = Одна з ваших клітинок заблокована ворогом: коли ворожий підрозділ знаходиться на вашій клітинці, клітинка нічого не буде виробляти та не може бути оброблена містом цього ходу. Місто перенесе населення з заблокованої клітинки автоматично.
Enemy military land units block tiles they are standing on. Enemy military naval units additionally block adjacent water tiles. To protect your tiles from blockade, place a friendly military unit on it or fight off invaders. = Ворожі військові підрозділи блокують клітинки на яких, вони знаходяться. Ворожі морські підрозділи додатково блокують і прилеглі морські клітинки. Щоб захистити вашу клітинку від блокади, розташуйте дружній військовий підрозділ на ній, або вибийте окупантів.

City Blockade = Блокада міста
One of your cities is under a naval blockade! When all adjacent water tiles of a coastal city are blocked - city loses harbor connection to all other cities, including capital. Make sure to de-blockade cities by deploying friendly military naval units to fight off invaders. = Одне з ваших міст під морською блокадою! Коли усі прилеглі морські клітинки прибережного міста заблоковані - місто втрачає з'єднання через гавань до усіх інших міст, включно зі столицею. Забезпечте деблокаду міст, випускаючи воєнні морські підрозділи, щоб відбити окупантів.
<|MERGE_RESOLUTION|>--- conflicted
+++ resolved
@@ -2298,7 +2298,6 @@
  # Requires translation!
 Next Turn = Наступний хід
  # Requires translation!
-<<<<<<< HEAD
 Next Turn Alternate = Наступний хід(альтернативна)
  # Requires translation!
 Empire Overview = Огляд імперії
@@ -2306,15 +2305,6 @@
 Confirm Dialog = Підтвердити дію
  # Requires translation!
 Cancel Dialog = Скасувати дію
-=======
-Next Turn Alternate = Наступний хід, альтернатива
- # Requires translation!
-Empire Overview = Огляд імперії
- # Requires translation!
-Confirm Dialog = Підтверження діалогового вікна
- # Requires translation!
-Cancel Dialog = Скасування діалогового вікна
->>>>>>> 47ae166e
 
 #################### Lines from Buildings from Civ V - Vanilla ####################
 
