--- conflicted
+++ resolved
@@ -766,8 +766,6 @@
 Are you sure you want to pillage this [improvement]? = Ви впевнені, що хочете пограбувати цю(цей) [improvement]?
 Create [improvement] = Створити [improvement]
 Start Golden Age = Розпочати Золоту добу
- # Requires translation!
-Trigger unique = 
 Show more = Більше...
 Yes = Так
 No = Ні
@@ -5827,13 +5825,9 @@
  # Requires translation!
 for [amount] turns = 
  # Requires translation!
-<<<<<<< HEAD
-by consuming this unit = 
-=======
 in cities with a [buildingFilter] = 
  # Requires translation!
 in cities without a [buildingFilter] = 
->>>>>>> 22466a9d
 if this city has at least [amount] specialists = якщо це місто має хоча б [amount] спеціалістів
  # Requires translation!
 in cities where this religion has at least [amount] followers = 
@@ -5910,8 +5904,6 @@
  # Requires translation!
 Hidden after generating a Great Prophet = 
  # Requires translation!
-Triggerable = 
- # Requires translation!
 Global = 
  # Requires translation!
 Nation = 
