# Language settings

# Equivalent of a space in your language
# If your language doesn't use spaces, just add "" as a translation, otherwise " "
" " = ""

# If the first word in a sentence starts with a capital in your language, 
# put the english word 'true' behind the '=', otherwise 'false'.
# Don't translate these words to your language, only put 'true' or 'false'.
StartWithCapitalLetter = false


# Fastlane
# These will be automatically copied to the fastlane descriptions used by F-Droid. Their keys are not as usual the english original, please read those directly as linked.

# Documentation: https://f-droid.org/en/docs/Build_Metadata_Reference/#Summary
# English to translate: https://github.com/yairm210/Unciv/blob/master/fastlane/metadata/android/en-US/short_description.txt
Fastlane_short_description = 4Xの文明をモチーフとしたターン制のシミュレーションゲーム

# Documentation: https://f-droid.org/en/docs/Build_Metadata_Reference/#Description
# English to translate: https://github.com/yairm210/Unciv/blob/master/fastlane/metadata/android/en-US/full_description.txt
Fastlane_full_description = 世界一の文明創造ゲームの再実装！オープンソースなので、永遠に無料！\n\n 文明を造り、テクノロジーを研究し、都市を広げ、ライバル文明を倒す！\n\n リクエスト・バッグなどはこちらにお問い合わせ https://github.com/yairm210/UnCiv/issues\n\n こちらのDiscordでもご参加してください https://discord.gg/bjrB4Xw.\n\n このゲームを自分の母国語に翻訳したいですか？　yairm210@hotmail.comまでお問い合わせお願します。\n\n Javaまたは、Kotlinできる方はぜひ参加してください! https://github.com/yairm210/UnCiv.\n\n 時代を超える帝国の文明を造られるのでしょうか？！世界がまっているぞ！\n\n マルチプレイとユーザ開始したダウンロードは、ネットワークアクセス許可が必要です。他のリストされた許可はAPIで自動的にマルチプレイのターン通知を送信するためです。ネットワーク許可は、モッド、ダウンロードしたモッド、音楽ダウンロード、マルチプレイゲームのアップロードとダウンロードをリストするためです。他のネット通信はUncivから開始していません。
<<<<<<< HEAD
=======

>>>>>>> 23f55a95

# Starting from here normal translations start, as described in
# https://yairm210.github.io/Unciv/Other/Translating/

# Base ruleset names
Civ V - Vanilla = シビリゼーション5 - バニラ
Civ V - Gods & Kings = シビリゼーション5 - 神と王

# Tutorial tasks

Move a unit!\nClick on a unit > Click on a destination > Click the arrow popup = ユニットを移動！\nユニットをクリック→\n移動先をクリック→\n矢印ポップアップをクリック
Found a city!\nSelect the Settler (flag unit) > Click on 'Found city' (bottom-left corner) = 都市を開設！\n開拓者(旗マークのユニット)を選択→\n左下の「都市を開設」をクリック
Enter the city screen!\nClick the city button twice = 都市画面を開く！\n都市を2回クリック
Pick a technology to research!\nClick on the tech button (greenish, top left) > \n select technology > click 'Research' (bottom right) = 研究するテクノロジーを選択！\n「テクノロジーを選択」（左上の緑色）をクリック→\nテクノロジーを選択→\n「研究」（右下）をクリック
Pick a construction!\nEnter city screen > Click on a unit or building (bottom left side) > \n click 'add to queue' = 生産するものを選択！\n都市画面に入る→\n左下にある生産キューから生産したいユニットや建造物をクリック→\n「予約キューに追加する」をクリック
Pass a turn!\nCycle through units with 'Next unit' > Click 'Next turn' = 次のターンへ！\n「次のユニット」をクリックしてそれぞれのユニットの指示を出す→\n指示出しを終えたら「次のターン」をクリック
Reassign worked tiles!\nEnter city screen > click the assigned (green) tile to unassign > \n click an unassigned tile to assign population = 市民を再割り当て！\n都市画面に入る→\n市民が入り割り当てられた（緑色の）タイルをクリックして無職市民にする→\n未割り当てのタイルをクリックして市民を割り当てる
Meet another civilization!\nExplore the map until you encounter another civilization! = 別の文明に会う！\n別の文明に出会うまでマップを探索する
Open the options table!\nClick the menu button (top left) > click 'Options' = 設定を開く！\nメニューボタン（左上）をクリック→\n「設定」をクリック
Construct an improvement!\nConstruct a Worker unit > Move to a Plains or Grassland tile > \n Click 'Create improvement' (above the unit table, bottom left)\n > Choose the farm > \n Leave the worker there until it's finished = タイルを改良！\n労働者を生産→\n平野または草原に移動→\n「タイルの整備」をクリック→\n農場を選択→\n作業が終了するまでとどめておく
Create a trade route!\nConstruct roads between your capital and another city\nOr, automate your worker and let him get to that eventually = 道を建設！\n首都と別の都市との間に道路を建設させる\nまたは、労働者を自動化する
Conquer a city!\nBring an enemy city down to low health > \nEnter the city with a melee unit = 都市を占領！\n敵都市を低HPにする→\n白兵ユニットで都市に入る
Move an air unit!\nSelect an air unit > select another city within range > \nMove the unit to the other city = 航空ユニットを移動！\n航空ユニットを選択→\n範囲内の別の都市を選択→\n他の都市へ移動
See your stats breakdown!\nEnter the Overview screen (top right corner) >\nClick on 'Stats' = 統計を見る！\n概要画面に入る→\n「統計」をクリック

# Crash screen

An unrecoverable error has occurred in Unciv: = Uncivで回復不能なエラーが発生しました:
If this keeps happening, you can try disabling mods. = これが発生し続けるのなら、MODを無効化することを試すことができます。
You can also report this on the issue tracker. = また、このエラーをIssue Trackerに報告することができます。
Copy = コピー
Error report copied. = エラーリポートがコピーされました。
Open Issue Tracker = Issue Trackerを開く
Please copy the error report first. = 最初に、エラーリポートをコピーしてください。
Close Unciv = Uncivを終了する

# Buildings

Unsellable = 売却不可
Not displayed as an available construction unless [building] is built = [building]が建設されるまで、利用可能な建造物として表示されない
Not displayed as an available construction without [resource] = [resource]がなければ、利用可能な建造物として表示されない

Choose a free great person = 無償でもらう偉人を選択
Get [unitName] = [unitName]を取得

Hydro Plant = 水力発電所
[buildingName] obsoleted = [buildingName]は廃止された

# Diplomacy,Trade,Nations

Requires [buildingName] to be built in the city = 都市で[buildingName]を建設する必要がある
Requires [buildingName] to be built in all cities = すべての都市で[buildingName]を建設する必要がある
Provides a free [buildingName] in the city = 都市に無償の[buildingName]を提供
Requires worked [resource] near city = 都市の近郊で稼働する[resource]が必要
Requires at least one of the following resources worked near the city: = 都市の近くに次の資源のどれか一つが必要:
Wonder is being built elsewhere = 他の都市で建設中
National Wonder is being built elsewhere = 国家遺産は別の地で生成されている
Requires a [buildingName] in all cities = すべての都市に[buildingName]が必要
[buildingName] required: = [buildingName]が必要:
Requires a [buildingName] in this city = 都市に[buildingName]が必要
Cannot be built with [buildingName] = [buildingName]と両立して建設できない
Consumes 1 [resource] = [resource]が必要
Consumes [amount] [resource] = [resource]が[amount]必要
<<<<<<< HEAD
 # Requires translation!
=======
>>>>>>> 23f55a95
[amount] available = [amount]があります
Required tech: [requiredTech] = 必要なテクノロジー: [requiredTech]
Requires [PolicyOrNationalWonder] = [PolicyOrNationalWonder]が必要
Cannot be purchased = 購入不可
Can only be purchased = 購入のみ
See also = 参照

Requires at least one of the following: = 次のどれか一つが必要:
Requires all of the following: = 次のすべてが必要:
Leads to [techName] = [techName]に必要
Leads to: = 次のすべてに必要:

Current construction = 生産中
Construction queue = 生産予約キュー
Pick a construction = 生産するものを選択
Queue empty = 予約キューが空
Add to queue = 予約キューに追加
Remove from queue = 予約キューから消去
Show stats drilldown = 都市の統計を表示
Show construction queue = 生産キューを表示
Cancel = キャンセル

Diplomacy = 外交
War = 戦争
Peace = 平和
Research Agreement = 研究協定
Declare war = 宣戦布告
Declare war on [civName]? = [civName]に宣戦布告しますか？
<<<<<<< HEAD
 # Requires translation!
=======
>>>>>>> 23f55a95
Go to on map = マップに移動
Let's begin! = 始めよう！
[civName] has declared war on us! = [civName]に宣戦布告されました！
[leaderName] of [nation] = [nation]  /  [leaderName]
You'll pay for this! = いつかこの報いを受けることになるぞ
Negotiate Peace = 平和交渉
Peace with [civName]? = [civName]との平和条約
Very well. = 結構
Farewell. = さらばだ
Sounds good! = 承認する
Not this time. = 拒否する
Excellent! = 素晴らしい！
How about something else... = 取引内容の修正をしたい
A pleasure to meet you. = お会いできて光栄だ
Our relationship = 自文明との関係
We have encountered the City-State of [name]! = 都市国家[name]に遭遇しました！
Declare Friendship ([numberOfTurns] turns) = 友好宣言（[numberOfTurns]ターン）
May our nations forever remain united! = 我々の国が永遠に団結し続けますように
Indeed! = そうだな
Denounce [civName]? = [civName]を非難しますか？
Denounce ([numberOfTurns] turns) = 非難声明（[numberOfTurns]ターン）
We will remember this. = このことは忘れないからな

[civName] has declared war on [targetCivName]! = [civName]は[targetCivName]に宣戦布告しました
[civName] and [targetCivName] have signed a Peace Treaty! = [civName]と[targetCivName]は平和条約に署名しました
[civName] and [targetCivName] have signed the Declaration of Friendship! = [civName]と[targetCivName]は友好宣言に署名しました
[civName] has denounced [targetCivName]! = [civName]は[targetCivName]を非難しました
Do you want to break your promise to [leaderName]? = [leaderName]との合意を破棄しますか？
We promised not to settle near them ([count] turns remaining) = 近くに定住しないことに合意した（残り[count]ターン）
They promised not to settle near us ([count] turns remaining) = 自文明の近くに定住しないことに合意している（残り[count]ターン）

[civName] is upset that you demanded tribute from [cityState], whom they have pledged to protect! = あなたが[cityState]に貢ぎ物を要求したことに、その保護を宣言していた[civName]は腹を立てています。
[civName] is upset that you attacked [cityState], whom they have pledged to protect! = あなたが[cityState]を攻撃したことに対し、その保護を宣言していた[civName]は腹を立てています。
[civName] is outraged that you destroyed [cityState], whom they had pledged to protect! = あなたが[cityState]を滅ぼしたことに対し、その保護を宣言していた[civName]は腹を立てています。
[civName] has destroyed [cityState], whom you had pledged to protect! = あなたが保護を宣言していた[cityState]が[civName]に滅ぼされました！

Unforgivable = 宿敵
Afraid = 恐れている
Enemy = 敵対
Competitor = 競争相手
Neutral = 中立
Favorable = 好ましい
Friend = 友好
Ally = 同盟

[questName] (+[influenceAmount] influence) = [questName]（影響力+[influenceAmount]）
[remainingTurns] turns remaining = 残り[remainingTurns]ターン
Current leader is [civInfo] with [amount] [stat] generated. = 現在のトップは[amount][stat]を得た[civInfo]です。
Current leader is [civInfo] with [amount] Technologies discovered. = 現在のトップは[amount]個のテクノロジーを研究した[civInfo]です。

## Diplomatic modifiers

You declared war on us! = 当文明に宣戦布告
Your warmongering ways are unacceptable to us. = 好戦的な態度
You have captured our cities! = 当文明の都市を占領
We applaud your liberation of our conquered cities! = 占領した都市を解放
We applaud your liberation of conquered cities! = 征服した都市を解放
Years of peace have strengthened our relations. = 長年の平和
Our mutual military struggle brings us closer together. = 戦略的協力
We have signed a public declaration of friendship = 友好宣言に署名
You have declared friendship with our enemies! = 当文明の敵国と友好関係にある
You have declared friendship with our allies = 当文明の同盟国と友好関係にある
Our open borders have brought us closer together. = 互いに国境を開放
Your so-called 'friendship' is worth nothing. = 意味のない友好宣言
You have publicly denounced us! = 当文明を非難
You have denounced our allies = 当文明の同盟国を非難
You have denounced our enemies = 当文明の敵国を非難
You betrayed your promise to not settle cities near us = 近くに定住しないという当文明との合意の破棄
You fulfilled your promise to stop settling cities near us! = 近くに定住しないという当文明との合意の保持
You refused to stop settling cities near us = 近くに定住しないという当文明との合意の拒否
Your arrogant demands are in bad taste = 図々しい要求
Your use of nuclear weapons is disgusting! = 核兵器の使用
You have stolen our lands! = 領土からの略奪
You gave us units! = ユニットの寄付
You destroyed City-States that were under our protection! = 当文明の保護下にあった都市国家の破壊
You attacked City-States that were under our protection! = 当文明の保護下にあった都市国家の攻撃
You demanded tribute from City-States that were under our protection! = 当文明の保護下にあった都市国家に貢ぎ物の要求
You sided with a City-State over us = 当文明よりも都市国家側についた
You returned captured units to us = 捕獲されたユニットの返還

Demands = 要求
Please don't settle new cities near us. = 我々の近くに新しい都市を作らないでくれ。
Very well, we shall look for new lands to settle. = わかった。ほかの場所に移るとしよう。
We shall do as we please. = 我々は好きなようにやるのだ。
We noticed your new city near our borders, despite your promise. This will have....implications. = あなたは約束したにも関わらず、我々の国境近くに新しい都市を開設した。これには理由でも？
I've been informed that my armies have taken tribute from [civName], a city-state under your protection.\nI assure you, this was quite unintentional, and I hope that this does not serve to drive us apart. = 当国軍があなたの保護下にある都市国家の[civName]から貢ぎ物を受け取ったことを報告する。\nこれは故意のものではまったくないことを明言し、このことが我々を分断させないことを望む。
We asked [civName] for a tribute recently and they gave in.\nYou promised to protect them from such things, but we both know you cannot back that up. = 我々は最近、[civName]に貢ぎ物を依頼し、そしてそれに応じてもらった。\nあなたはそのようなことから保護を誓約したが、あなたがそれを保持できないことも我々は知っている。
It's come to my attention that I may have attacked [civName], a city-state under your protection.\nWhile it was not my goal to be at odds with your empire, this was deemed a necessary course of action. = あなたの保護下にある都市国家の[civName]を攻撃するかもしれないことを警告しに来た。\nあなたの国家との争いが目的にはないが、これは必要なことだと判断した。
I thought you might like to know that I've launched an invasion of one of your little pet states.\nThe lands of [civName] will make a fine addition to my own. = あなたの小さな国家を我々が侵攻していることを知りたいのだろう。[civName]の土地は我々のものに加わることになるだろう。

Return [unitName] to [civName]? = [unitName]を[civName]に返しますか？
The [unitName] we liberated originally belonged to [civName]. They will be grateful if we return it to them. = 我々が解放する[unitName]はもとは[civName]に所属していました。もし返還すれば感謝するでしょう。

Enter the amount of gold = 金額を入力

# City-States

Provides [amountOfCulture] culture at 30 Influence = 影響力30で文化力+[amountOfCulture]
Provides 3 food in capital and 1 food in other cities at 30 Influence = 影響力30で首都に食料+3、その他の都市に食料+1
Provides 3 happiness at 30 Influence = 影響力30で幸福度+30
Provides land units every 20 turns at 30 Influence = 影響力30で20ターンごとに軍事ユニットを提供
Give a Gift = 寄付をする
Gift [giftAmount] gold (+[influenceAmount] influence) = [giftAmount]ゴールドを寄付（影響力+[influenceAmount]）
Relationship changes in another [turnsToRelationshipChange] turns = あと[turnsToRelationshipChange]ターンで関係が変化
Protected by = 宗主国
Revoke Protection = 保護をやめる
<<<<<<< HEAD
 # Requires translation!
=======
>>>>>>> 23f55a95
Revoke protection for [cityStateName]? = [cityStateName]の保護をやめる?
Pledge to protect = 保護の誓約をする
Declare Protection of [cityStateName]? = [cityStateName]の保護を宣言しますか？
Build [improvementName] on [resourceName] (200 Gold) = [resourceName]に[improvementName]を建設（200ゴールド）
Gift Improvement = タイル整備を提供する
[civName] is able to provide [unitName] once [techName] is researched. = [techName]を研究すると[civName]は[unitName]を提供することができる

Diplomatic Marriage ([amount] Gold) = 政略結婚（[amount]ゴールド）
We have married into the ruling family of [civName], bringing them under our control. = [civName]の支配者一族と結婚し、支配下に置きました
[civName] has married into the ruling family of [civName2], bringing them under their control. = [civName]は[civName2]の支配者一族と結婚し、支配下に置きました
You have broken your Pledge to Protect [civName]! = [civName]の保護宣言を破りました
City-States grow wary of your aggression. The resting point for Influence has decreased by [amount] for [civName]. = 都市国家は我が国の攻撃に警戒しています。[civName]の影響力の停止ポイントが[amount]減少しました

[cityState] is being attacked by [civName] and asks all major civilizations to help them out by gifting them military units. = [cityState]は[civName]に攻撃されており、軍事ユニットの提供による救援を求めています
[cityState] is being invaded by Barbarians! Destroy Barbarians near their territory to earn Influence. = [cityState]は蛮族に侵略されています。影響力のためには領土付近の蛮族を崩壊させます。
[cityState] is grateful that you killed a Barbarian that was threatening them! = [cityState]は脅されていた蛮族を倒したことに感謝しています
[cityState] is being attacked by [civName]! Kill [amount] of the attacker's military units and they will be immensely grateful. = [cityState]は[civName]に攻撃されています。攻撃側の[amount]体の軍事ユニットを倒せば非常に感謝するでしょう
[cityState] is deeply grateful for your assistance in the war against [civName]! = [cityState]は[civName]に対抗する戦争での援助に深く感謝しています
[cityState] no longer needs your assistance against [civName]. = [cityState]はもう[civName]に対抗する戦争での援助を求めていません
War against [civName] = [civName]との戦争
We need you to help us defend against [civName]. Killing [amount] of their military units would slow their offensive. = [civName]からの守備の助けが必要です。 [amount]体の軍事ユニットを倒すことで相手の攻撃を鈍くさせられます。
Currently you have killed [amount] of their military units. = 現在、相手の[amount]体の軍事ユニットを倒しています。
You need to find them first! = まず相手を見つける必要があります。

Cultured = 文化
Maritime = 海洋
Mercantile = 商業
Religious = 信仰
Militaristic = 軍事
Type = タイプ
Friendly = 友好的
Hostile = 敵対的
Irrational = 中立
Personality = 関係
Influence = 影響力

<<<<<<< HEAD
 # Requires translation!
=======
>>>>>>> 23f55a95
Ally: [civilization] with [amount] Influence = 味方: [civilization]で[amount]影響力
Reach 30 for friendship. = 友好的になるためには影響力が30以上であることが必要です。
Reach highest influence above 60 for alliance. = 同盟関係になるためには影響力が最も強く、60以上であることが必要です。
When Friends: = 友好国になった場合:
When Allies: = 同盟国になった場合:
The unique luxury is one of: = 固有の高級資源:
Demand Tribute = 貢ぎ物を要求
Tribute Willingness = 貢ぐ意志
At least 0 to take gold, at least 30 and size 4 city for worker = ゴールドを受け取るためには最低0、労働者には最低30とサイズ4の都市
Take [amount] gold (-15 Influence) = [amount]ゴールドを受け取る（影響力-15）
Take worker (-50 Influence) = 労働者を受け取る（影響力-50）
[civName] is afraid of your military power! = [civName]は我々の軍事力を恐れています

Major Civ = 文明
No Cities = 都市がない
Base value = 基礎値
Has Ally = 同盟がある
Has Protector = 宗主国がいる
Demanding a Worker = 労働者を要求している
Demanding a Worker from small City-State = 小さな都市国家に労働者を要求している
Very recently paid tribute = 直近に貢ぎ物が支払われている
Recently paid tribute = 最近貢ぎ物が支払われている
Influence below -30 = 影響力が-30未満
Military Rank = 軍事的地位
Military near City-State = 都市国家付近の軍
Sum: = 合計:


# Trades

Trade = 取引
Offer trade = 取引を申し込む
Retract offer = 取引の申し込みを撤回
What do you have in mind? = どのような内容で？
Our items = 我々のアイテム
Our trade offer = 我々の交換アイテム
[otherCiv]'s trade offer = [otherCiv]の交換アイテム
[otherCiv]'s items = [otherCiv]のアイテム
+[amount] untradable copy = +[amount]の取引不可のコピー
+[amount] untradable copies = +[amount]の取引不可のコピー
Pleasure doing business with you! = あなたとの取引に満足だ
I think not. = 私はそうは思わない
That is acceptable. = それなら受け入れられる
Accept = 受け入れる
Keep going = 続けて
There's nothing on the table = 交換アイテムに何もありません
Peace Treaty = 平和条約
Agreements = 協定
Open Borders = 国境開放
Gold per turn = ターンごとのゴールド
Cities = 都市
Technologies = テクノロジー
Declarations of war = 宣戦布告
Introduction to [nation] = [nation]の紹介
Declare war on [nation] = [nation]への宣戦布告
Luxury resources = 高級資源
Strategic resources = 戦略資源
<<<<<<< HEAD
 # Requires translation!
=======
>>>>>>> 23f55a95
Owned by you: [amountOwned] = [amountOwned]を持っている

# Nation picker

[resourceName] not required = [resourceName]が不要
Lost ability = 失う能力
National ability = 文明能力
[firstValue] vs [secondValue] = [secondValue]→[firstValue]


# New game screen

Uniques = ユニーク
Promotions = 昇進
Load copied data = コピーしたデータを読み込む
Could not load game from clipboard! = クリップボードからゲームを読み込めません
Reset to defaults = 元に戻す
Are you sure you want to reset all game options to defaults? = ゲーム設定をすべて元に戻してもよろしいですか？
Start game! = ゲーム開始
Map Options = マップ設定
Game Options = ゲーム設定
Civilizations = Civilizations
Map Type = マップタイプ
Map file = マップファイル
Max Turns = 最大ターン
Could not load map! = マップを読み込めません
Generated = 生成
Existing = 既存
Custom = カスタム
Map Generation Type = マップ生成タイプ
Default = デフォルト
Pangaea = パンゲア
Perlin = パーリンノイズ
Continents = 大陸
Four Corners = 四方の陸
Archipelago = 多島海
Inner Sea = 内海
Number of City-States = 都市国家の数
One City Challenge = ワンシティチャレンジ
No Barbarians = 蛮族なし
Raging Barbarians = 蛮族を強化
No Ancient Ruins = 古代遺跡なし
No Natural Wonders = 自然遺産なし
Victory Conditions = 勝利条件
Scientific = 科学
Domination = 覇権
Cultural = 文化
Diplomatic = 外交
Time = 時間

# Used for random nation indicator in empire selector and unknown nation icons in various overview screens.
# Should be a single character, or at least visually square.
<<<<<<< HEAD
 # Requires translation!
=======
>>>>>>> 23f55a95
? = ?

Map Shape = マップ形状
Hexagonal = 六角形
Rectangular = 長方形
Height = 高さ
Width = 幅
Radius = 半径
Enable Religion = 宗教を有効化

Resource Setting = 資源の設定
Sparse = まばら
Abundant = 豊富
Strategic Balance = 均等
Legendary Start = 伝説的

Advanced Settings = 詳細設定
RNG Seed = RNG値
Map Elevation = マップの高さ
Temperature extremeness = 極度な気候
Resource richness = 資源の数
Vegetation richness = 植生の豊かさ
Rare features richness = レアな特徴の豊富さ
Max Coast extension = 海岸の長さ
Biome areas extension = バイオームエリア
Water level = 水域レベル

Online Multiplayer = オンラインマルチプレイ
 # Requires translation!
You're currently using the default multiplayer server, which is based on a free Dropbox account. Because a lot of people use this, it is uncertain if you'll actually be able to access it consistently. Consider using a custom server instead. = 
 # Requires translation!
Open Documentation = ドキュメンテーションを開く
 # Requires translation!
Don't show again = もう表示しない

World Size = マップサイズ
Tiny = 極小
Small = 小さい
Medium = 普通
Large = 大きい
Huge = 広大
World wrap requires a minimum width of 32 tiles = ワールドラップには最低32タイルの幅が必要です
The provided map dimensions were too small = 提供されたマップディメンションが小さすぎます
The provided map dimensions were too big = 提供されたマップディメンションが大きすぎます
The provided map dimensions had an unacceptable aspect ratio = 提供されたマップディメンションのアスペクト比に対応できません

Difficulty = 難易度

AI = AI
Remove = 消去
Random = ランダム
Human = 人間
Hotseat = 苦境
User ID = ユーザーID
Click to copy = クリックしてコピー


Game Speed = ゲーム速度
Quick = クイック
Standard = スタンダード
Epic = エピック
Marathon = マラソン

Starting Era = 始める年代
It looks like we can't make a map with the parameters you requested! = リクエストしたパラメータを使用してマップを作成できないようです
Maybe you put too many players into too small a map? = この人数にはマップが小さすぎます
No human players selected! = 人間のプレイヤーがいません！
<<<<<<< HEAD
 # Requires translation!
Invalid Player ID! = プレイヤーのIDは無効です！
 # Requires translation!
=======
Invalid Player ID! = プレイヤーのIDは無効です！
>>>>>>> 23f55a95
No victory conditions were selected! = 勝利条件は選択していません！
Mods: = MOD:
Extension mods: = 拡張MOD:
Base ruleset: = ベースルールセット:
The mod you selected is incorrectly defined! = あなたが選択したmodの置き換えが失敗しました。
The mod combination you selected is incorrectly defined! = あなたが選択したmodの組み合わせの置き換えが失敗しました。
The mod combination you selected has problems. = あなたが選択したmodの組み合わせに問題があります。
You can play it, but don't expect everything to work! = プレイすることは可能ですが、全てが順調に作動するとは限りません！
 # Requires translation!
This base ruleset is not compatible with the previously selected\nextension mods. They have been disabled. = 
Base Ruleset = ベースルールセット
[amount] Techs = [amount]のテクノロジー
[amount] Nations = [amount]の国家
[amount] Units = [amount]のユニット
[amount] Buildings = [amount]の建築物
[amount] Resources = [amount]の資源
[amount] Improvements = [amount]のタイル整備
[amount] Religions = [amount]の宗教
[amount] Beliefs = [amount]の信仰

World Wrap = ワールドラップ
World wrap maps are very memory intensive - creating large world wrap maps on Android can lead to crashes! = ワールドラップのマップは非常に多くのメモリを消費します。Androidで大きなワールドラップのマップを生成すると、クラッシュするかもしれません。
Anything above 80 by 50 may work very slowly on Android! = 80×50より大きいとAndroidではとても低速になるかもしれません！
Anything above 40 may work very slowly on Android! = 40より大きいとAndroidではとても低速になるかもしれません！

# Map editor

## Tabs/Buttons
Map editor = マップエディタ
 # Requires translation!
View = 見る
 # Requires translation!
Generate = 生成
 # Requires translation!
Partial = 一部だけ
 # Requires translation!
<<<<<<< HEAD
Generator steps = 生成段階
 # Requires translation!
Edit = 編集
 # Requires translation!
Rivers = 川
 # Requires translation!
=======
Generator steps = 
Edit = 編集
Rivers = 川
>>>>>>> 23f55a95
Load = ロード
Save = セーブ
New map = 新しいマップ
Empty = 草原のみ
Save map = マップをセーブ
Load map = ロード
Delete map = マップを消去
Are you sure you want to delete this map? = このマップを削除してもよろしいですか？
<<<<<<< HEAD
 # Requires translation!
It looks like your map can't be saved! = このマップは保存できません！
Exit map editor = マップエディタを終了
 # Requires translation!
=======
It looks like your map can't be saved! = このマップは保存できません！
Exit map editor = マップエディタを終了
>>>>>>> 23f55a95
Change map ruleset = マップルールセットの変更
 # Requires translation!
Change the map to use the ruleset selected on this page = マップを変更したら、このページに選択したルールセットを使えます
 # Requires translation!
Revert to map ruleset = マップルールセットに戻る
 # Requires translation!
Reset the controls to reflect the current map ruleset = コントロールをリセットして、現在のマップルールセットを反映する
 # Requires translation!
Features = 特徴
 # Requires translation!
Starting locations = スタートの場所
 # Requires translation!
Tile Matching Criteria = タイルマッチング条件
 # Requires translation!
Complete match = 完全マッチ
 # Requires translation!
Except improvements = タイル整備を除く
 # Requires translation!
Base and terrain features = 
 # Requires translation!
Base terrain only = 
 # Requires translation!
Land or water only = 

## Labels/messages
 # Requires translation!
Brush ([size]): = 
# The single letter shown in the [size] parameter above for setting "Floodfill".
# Please do not make this longer, the associated slider will not handle well.
 # Requires translation!
Floodfill_Abbreviation = 
Error loading map! = マップのロードでエラーが発生しました！
 # Requires translation!
Map saved successfully! = マップを保存しました！
 # Requires translation!
Current map RNG seed: [amount] = 
 # Requires translation!
Map copy and paste = 
 # Requires translation!
Position: [param] = 
 # Requires translation!
Starting location(s): [param] = 
 # Requires translation!
Continent: [param] ([amount] tiles) = 
Change map to fit selected ruleset? = 選択したルールセットに合わせてマップを変更しますか？
 # Requires translation!
Area: [amount] tiles, [amount2] continents/islands = 
 # Requires translation!
Area: [amount] tiles, [amount2]% water, [amount3] continents/islands = 
 # Requires translation!
Do you want to leave without saving the recent changes? = 
 # Requires translation!
Do you want to load another map without saving the recent changes? = 
Invalid map: Area ([area]) does not match saved dimensions ([dimensions]). = エリア（[area]）はディメンション（[dimensions]）にあいません。
The dimensions have now been fixed for you. = ディメンションが修正されました
 # Requires translation!
River generation failed! = 川の生成が失敗しました！
 # Requires translation!
Please don't use step 'Landmass' with map type 'Empty', create a new empty map instead. = 
 # Requires translation!
This map has errors: = このマップはエラーがあります。
 # Requires translation!
The incompatible elements have been removed. = 

## Map/Tool names
 # Requires translation!
My new map = 新しいマップ
 # Requires translation!
Generate landmass = 地を生成する
 # Requires translation!
Raise mountains and hills = 山々を上げる
 # Requires translation!
Humidity and temperature = 湿気と温度
 # Requires translation!
Lakes and coastline = 湖と海岸
 # Requires translation!
Sprout vegetation = 植物を植える
 # Requires translation!
Spawn rare features = レアな特徴を生成する
 # Requires translation!
Distribute ice = 氷を割り当てる
 # Requires translation!
Assign continent IDs = 大陸にID番号を割り当てる
 # Requires translation!
Place Natural Wonders = 自然の驚異
 # Requires translation!
Let the rivers flow = 川を流せる
 # Requires translation!
Spread Resources = 資源を広げる
 # Requires translation!
Create ancient ruins = 古代の遺跡を生成する
 # Requires translation!
Floodfill = 
[nation] starting location = [nation]の出現場所
 # Requires translation!
Remove features = 特徴を除く
 # Requires translation!
Remove improvement = タイルの整備を除く
 # Requires translation!
Remove resource = 資源を除く
 # Requires translation!
Remove starting locations = スタート場所を除く
 # Requires translation!
Remove rivers = 川を除く
 # Requires translation!
Spawn river from/to = ・から・までに川を生成する
Bottom left river = 左下の川
Bottom right river = 右下の川
Bottom river = 下の川

# Multiplayer

Help = ヘルプ
Username = ユーザーネーム
Multiplayer = マルチプレイ
Could not download game! = ゲームをダウンロードできませんでした！
Could not upload game! = ゲームをアップロードできませんでした！
 # Requires translation!
Retry = もう一度
Join game = ゲームに参加
Invalid game ID! = 無効なゲームID！
Copy user ID = ユーザーIDをコピー
Copy game ID = ゲームIDをコピー
UserID copied to clipboard = ユーザーIDをクリップボードにコピーしました
Game ID copied to clipboard! = ゲームIDをクリップボードにコピーしました
 # Requires translation!
Friend name = フレンド名
 # Requires translation!
Player ID = プレイヤーＩＤ
 # Requires translation!
Please input a name for your friend! = フレンドに名前を入力してください！
 # Requires translation!
Please input a player ID for your friend! = フレンドにプレイヤーＩＤを入力してください！
 # Requires translation!
Are you sure you want to delete this friend? = 本当にフレンドを取り消しますか？
 # Requires translation!
Paste player ID from clipboard = クリップボードからプレイヤーＩＤをペイストする
 # Requires translation!
Player name already used! = プレイヤー名はすでに使用しています！
 # Requires translation!
Player ID already used! = プレイヤーＩＤはすでに使用しています！
 # Requires translation!
Player ID is incorrect = プレイヤーＩＤは間違っています
 # Requires translation!
<<<<<<< HEAD
Friends list = フレンドリスト
=======
Select friend = 
 # Requires translation!
Select [thingToSelect] = 
 # Requires translation!
Friends list = 
>>>>>>> 23f55a95
 # Requires translation!
Add friend = フレンドを追加する
 # Requires translation!
Edit friend = フレンドを編集する
 # Requires translation!
Friend name is already in your friends list! = フレンドリストにフレンド名はすでにあります！
 # Requires translation!
Player ID is already in your friends list! = プレイヤーＩＤはすでにあります！
 # Requires translation!
You have to write a name for your friend! = フレンドに名前を入力しなければなりません！
 # Requires translation!
You have to write an ID for your friend! = フレンドにＩＤを入力しなければなりません！
 # Requires translation!
You cannot add your own player ID in your friend list! = 自分のＩＤをフレンドリストに追加できません！
 # Requires translation!
To add a friend, ask him to send you his player ID.\nClick the 'Add friend' button.\nInsert his player ID and a name for him.\nThen click the 'Add friend' button again.\n\nAfter that you will see him in your friends list.\n\nA new button will appear when creating a new\nmultiplayer game, which allows you to select your friend. = 
 # Requires translation!
Please input Player ID! = 
Set current user = 現在のユーザーを設定
Player ID from clipboard = クリップボードのプレーヤーID
 # Requires translation!
Player ID from friends list = フレンドリストからプレイヤーＩＤ
To create a multiplayer game, check the 'multiplayer' toggle in the New Game screen, and for each human player insert that player's user ID. = マルチプレイゲームを作成するには、「新しいゲーム」で「オンラインマルチプレイ」をオンにし、人間のプレイヤーごとにそのプレイヤーのユーザーIDを入れ込みます。
You can assign your own user ID there easily, and other players can copy their user IDs here and send them to you for you to include them in the game. = 主催者は「新しいゲーム」に自分のユーザーIDを簡単に割り当てられます。他の参加するプレイヤーはここのユーザーIDをコピーして、主催者に送信してください。
Once you've created your game, the Game ID gets automatically copied to your clipboard so you can send it to the other players. = ゲームを作成すると、ゲームIDがクリップボードに自動的にコピーされます。そのゲームIDを他のプレーヤーに送信してください。
Players can enter your game by copying the game ID to the clipboard, and clicking on the 'Add multiplayer game' button = 参加するプレイヤーはゲームIDをクリップボードにコピーし、「マルチプレイゲームを追加」ボタンをクリックして、ゲームに参加できます。
The symbol of your nation will appear next to the game when it's your turn = あなたの番になると、あなたの国のマークが横に表示されます
Back = 戻る
Rename = 改名
Game settings = ゲーム設定
Add multiplayer game = マルチプレイゲームを追加
Refresh list = リストを更新
Could not save game! = セーブできませんでした
Could not delete game! = ゲームを削除できませんでした
 # Requires translation!
Error while refreshing: = リフレッシュ中でエラーがありました
Last refresh: [time] minutes ago = 最終進行:[time]数分前
Current Turn: = 現在のターン:
Add Currently Running Game = 現在実行中のゲームを追加
Paste gameID from clipboard = ゲームIDを貼り付け
GameID = ゲームID
Game name = ゲームネーム
Loading latest game state... = 最新のゲーム状態を読み込み中...
Couldn't download the latest game state! = 最新のゲーム状態をダウンロードできませんでした
Resign = やめる
Are you sure you want to resign? = ほんとにやめますか？
You can only resign if it's your turn = やめることができるのは自分のターンの時のみです
[civName] resigned and is now controlled by AI = [civName]がやめました。代わりにAIがコントロールしています。
Last refresh: [time] [timeUnit] ago = 最終進行:[time][timeUnit]前
Current Turn: [civName] since [time] [timeUnit] ago = 現在のターン: [civName]、[time][timeUnit]前から
 # Requires translation!
Seconds = 秒
Minutes = 数分
Hours = 時間
Days = 数日
 # Requires translation!
Server limit reached! Please wait for [time] seconds = サーバーの限界です！[time]秒をお待ちください。
 # Requires translation!
File could not be found on the multiplayer server = マルチプレイサーバーにファイルが見つかりませんでした
 # Requires translation!
Unhandled problem, [errorMessage] = 処理されていないエラー、[errorMessage]

# Save game menu

Current saves = セーブデータ
Show autosaves = オートセーブのデータを表示
Saved game name = セーブするゲームの名前
# This is the save game name the dialog will suggest
 # Requires translation!
[player] - [turns] turns = [player] - [turns] ターン
Copy to clipboard = クリップボードにコピー
Copy saved game to clipboard = セーブデータをクリップボードにコピー
Could not load game = ゲームを読み込めませんでした
Load [saveFileName] = [saveFileName]をロード
Delete save = セーブデータを消去
 # Requires translation!
[saveFileName] deleted successfully. = [saveFileName]は取り消しました
 # Requires translation!
Insufficient permissions to delete [saveFileName]. = [saveFileName]を取り消しの権利がありません。
 # Requires translation!
Failed to delete [saveFileName]. = [saveFileName]を取り消しできませんでした。
Saved at = 日時
Saving... = セーブ中...
Overwrite existing file? = ファイルを上書きしますか?
It looks like your saved game can't be loaded! = セーブしたゲームを読み込めません
If you could copy your game data ("Copy saved game to clipboard" -  =  ゲームデータをコピーすれば（「セーブデータをクリップボードにコピー」→
  paste into an email to yairm210@hotmail.com) = メールに貼り付けてyairm210@hotmail.comに送る）
I could maybe help you figure out what went wrong, since this isn't supposed to happen! = 不具合の原因を解明できるかもしれません。
Missing mods: [mods] = MODが見つかりません: [mods]
Load from custom location = 任意の場所からロード
Could not load game from custom location! = 任意の場所からのロードができませんでした
Save to custom location = 任意の場所にセーブ
Could not save game to custom location! = 任意の場所へのセーブができませんでした
 # Requires translation!
Download missing mods = 抜けているMODをダウンロードする
 # Requires translation!
Missing mods are downloaded successfully. = 抜けているMODをダウンロードしました。
 # Requires translation!
Could not load the missing mods! = 抜けているMODはロードできませんでした！
 # Requires translation!
Could not download mod list. = MODリストはダウンロードできませんでした
 # Requires translation!
Could not find a mod named "[modName]". = "[modName]"というMODは見つかりませんでした。

# Options

Options = 設定
About = Uncivについて
Display = 表示
Gameplay = 一般
Sound = サウンド
Advanced = 拡張設定
Locate mod errors = MODのエラーを検出
Debug = デバッグ

Version = バージョン
See online Readme = オンラインのReadmeを見る
Visit repository = リポジトリへ
Turns between autosaves = オートセーブの間隔（ターン）
Sound effects volume = 効果音の音量
Music volume = 音楽の音量
Pause between tracks = 曲と曲の合間
Currently playing: [title] = 再生中の曲: [title]
Download music = 音楽をダウンロード
Downloading... = ダウンロード中...
Could not download music! = 音楽をダウンロードできませんでした
Show = 表示
Hide = 非表示
Show worked tiles = 市民の配置を表示
Show resources and improvements = 資源とタイル整備を表示
Check for idle units = 動かないユニットの確認
Move units with a single tap = シングルタップでユニットを移動
Show tutorials = チュートリアルを表示
Auto-assign city production = 都市生産の自動割り当て
Auto-build roads = 道の自動建設
Automated workers replace improvements = 自動建設中の労働者によるタイル整備の置き換え
Show minimap = ミニマップのサイズ
off = 非表示
Show pixel units = ユニットの絵を表示
Show pixel improvements = タイル整備の絵を表示
 # Requires translation!
Enable Nuclear Weapons = 核兵器を可能する
 # Requires translation!
Experimental Demographics scoreboard = 
 # Requires translation!
Show zoom buttons in world screen = ワールドスクリーンにズームを表示する
Show tile yields = タイルの産出量を表示
Show unit movement arrows = ユニットの動きを矢印で表示
Continuous rendering = 連続レンダリング
When disabled, saves battery life but certain animations will be suspended = 無効にするとバッテリーを節約できますが、特定のアニメーションは停止されます
Order trade offers by amount = 取引オファーを金額で注文する
 # Requires translation!
Ask for confirmation when pressing next turn = 次のターンを押すときに確認する
 # Requires translation!
Check extension mods based on: = 
 # Requires translation!
-none- = なし
Reload mods = MODを再読み込み
Checking mods for errors... = MODのエラーを検出しています...
No problems found. = 問題は見つかりませんでした。
 # Requires translation!
Autoupdate mod uniques = 
 # Requires translation!
Uniques updated! = 

 # Requires translation!
Max zoom out = 
Show experimental world wrap for maps = マップ設定にワールドラップのオプションを表示（実験的）
HIGHLY EXPERIMENTAL - YOU HAVE BEEN WARNED! = 非常に実験的な機能です。注意してください！
Enable portrait orientation = 縦画面を有効化
Generate translation files = 翻訳ファイルの生成
Translation files are generated successfully. = 翻訳ファイルが正常に生成されました
Please note that translations are a community-based work in progress and are INCOMPLETE! The percentage shown is how much of the language is translated in-game. If you want to help translating the game into your language, click here. = 各言語の翻訳はコミュニティによって進行中ですが未完成です。言語ごとに翻訳済の割合が示されています。翻訳に協力したい場合はここをクリックしてください。
 # Requires translation!
Font family = 
 # Requires translation!
Default Font = 
 # Requires translation!
You need to restart the game for this change to take effect. = 

# Notifications

Research of [technologyName] has completed! = [technologyName]の研究が完了しました
[construction] has become obsolete and was removed from the queue in [cityName]! = [construction]が廃止され、[cityName]の建設キューから削除されました
[construction] has become obsolete and was removed from the queue in [amount] cities! = [construction]が廃止され、[amount]都市の建設キューから削除されました
[cityName] changed production from [oldUnit] to [newUnit] = [cityName]の[oldUnit]の生産は[newUnit]に変更されました
[amount] cities changed production from [oldUnit] to [newUnit] = [amount]都市の[oldUnit]の生産は[newUnit]に変更されました
Excess production for [wonder] converted to [goldAmount] gold = [wonder]に費やした余剰生産は[goldAmount]ゴールドに変換されました
You have entered a Golden Age! = 黄金時代に入りました
[resourceName] revealed near [cityName] = [cityName]の近くに[resourceName]が見つかりました
[n] sources of [resourceName] revealed, e.g. near [cityName] = [cityName]の近くなどに[n]つの[resourceName]が見つかりました
A [greatPerson] has been born in [cityName]! = [cityName]で[greatPerson]が誕生しました
We have encountered [civName]! = [civName]に遭遇しました
[cityStateName] has given us [stats] as a token of goodwill for meeting us = 友好の証として[cityStateName]から[stats]を受け取りました
[cityStateName] has given us [stats] as we are the first major civ to meet them = 最初に遭遇した文明として[cityStateName]から[stats]を受け取りました
[cityStateName] has also given us [stats] = [cityStateName]からはまた、[stats]も受け取りました
 # Requires translation!
[cityStateName] gave us a [unitName] as a gift! = 
Cannot provide unit upkeep for [unitName] - unit has been disbanded! = [unitName]に維持費を割り当てられません。ユニットは解散しました
[cityName] has grown! = [cityName]が成長しました
[cityName] is starving! = [cityName]は飢えています
[construction] has been built in [cityName] = [cityName]で[construction]が完成しました
[wonder] has been built in a faraway land = 遠くの地で[wonder]が完成しました
[civName] has completed [construction]! = [civName]で[construction]が完了しました
An unknown civilization has completed [construction]! = 未知の文明で[construction]が完了しました
The city of [cityname] has started constructing [construction]! = 都市の[cityname]で[construction]が開始されました
[civilization] has started constructing [construction]! = [civilization]が[construction]の生産を開始しました
An unknown civilization has started constructing [construction]! = 未知の文明が[construction]の生産を開始しました
Work has started on [construction] = [construction]の生産が開始されました
[cityName] cannot continue work on [construction] = [cityName]は[construction]の生産を続行できません
[cityName] has expanded its borders! = [cityName]は国境を広げました
Your Golden Age has ended. = 黄金時代が終わりました
[cityName] has been razed to the ground! = [cityName]は焼却されました
We have conquered the city of [cityName]! = [cityName]の都市を占領しました
An enemy [unit] has attacked [cityName] = 敵の[unit]が[cityName]を攻撃しました
An enemy [unit] has attacked our [ourUnit] = 敵の[unit]が[ourUnit]を攻撃しました
Enemy city [cityName] has attacked our [ourUnit] = 敵の都市[cityName]が[ourUnit]を攻撃しました
An enemy [unit] has captured [cityName] = 敵の[unit]が[cityName]を占領しました
An enemy [unit] has raided [cityName] = 敵の[unit]が[cityName]を襲撃しました。
An enemy [unit] has captured our [ourUnit] = 敵の[unit]が[ourUnit]を捕獲しました
An enemy [unit] has destroyed our [ourUnit] = 敵の[unit]が[ourUnit]を倒しました
Your [ourUnit] has destroyed an enemy [unit] = [ourUnit]が敵の[unit]を倒しました
An enemy [RangedUnit] has destroyed the defence of [cityName] = 敵の[RangedUnit]が[cityName]の防御を破壊しました
Enemy city [cityName] has destroyed our [ourUnit] = 敵の都市[cityName]が[ourUnit]を倒しました
An enemy [unit] was destroyed while attacking [cityName] = [cityName]を攻撃中に敵の[unit]が倒されました
An enemy [unit] was destroyed while attacking our [ourUnit] = 敵の[unit]が[ourUnit]を攻撃中に倒されました
Our [attackerName] was destroyed by an intercepting [interceptorName] = [attackerName]は[interceptorName]に迎撃され倒されました
Our [interceptorName] intercepted and destroyed an enemy [attackerName] = [interceptorName]が敵の[attackerName]を迎撃して倒しました
Our [attackerName] was attacked by an intercepting [interceptorName] = [attackerName]は[interceptorName]に迎撃されました
Our [interceptorName] intercepted and attacked an enemy [attackerName] = [interceptorName]は敵の[attackerName]を迎撃しました
An enemy [unit] was spotted near our territory = 敵の[unit]が我々の領土の近くで確認されました
An enemy [unit] was spotted in our territory = 敵の[unit]が我々の領土で確認されました
Your city [cityName] can bombard the enemy! = [cityName]が敵を爆撃できます
[amount] of your cities can bombard the enemy! = [amount]の都市が敵を爆撃できます
[amount] enemy units were spotted near our territory = 我々の領土の近くで敵のユニットを[amount]体確認しました
[amount] enemy units were spotted in our territory = 我々の領土内で敵のユニットを[amount]体確認しました
A(n) [nukeType] exploded in our territory! = 我々の領土内に[nukeType]が投下されました
After being hit by our [nukeType], [civName] has declared war on us! = 我々の[nukeType]を投下され、[civName]が我々に宣戦布告しました
The civilization of [civName] has been destroyed! = [civName]は崩壊しました
The City-State of [name] has been destroyed! = 都市国家[name]は破壊されました
Your [ourUnit] captured an enemy [theirUnit]! = [ourUnit]が敵の[theirUnit]を捕獲しました
Your [ourUnit] plundered [amount] [Stat] from [theirUnit] = [ourUnit]が[theirUnit]から[amount][Stat]を奪いました
We have captured a barbarian encampment and recovered [goldAmount] gold! = 蛮族の野営地を占領し、[goldAmount]ゴールドを回収しました
A barbarian [unitType] has joined us! = 蛮族が[unitType]として入隊しました
 # Requires translation!
We have captured an enemy [unitType]! = 
We have found survivors in the ruins - population added to [cityName] = 遺跡で生存者が見つかりました。[cityName]に人口が追加されます
We have discovered cultural artifacts in the ruins! (+20 Culture) = 遺跡で文化遺産を発見しました（文化力+20）
We have discovered the lost technology of [techName] in the ruins! = 遺跡で[techName]のテクノロジーを発見しました
A [unitName] has joined us! = [unitName]が加わりました
An ancient tribe trains our [unitName] in their ways of combat! = 古の部族が[unitName]を特訓させました
We have found a stash of [amount] gold in the ruins! = 遺跡の中に[amount]ゴールドの金の山が隠されているのを見つけました
We have found a crudely-drawn map in the ruins! = 荒廃した地図が遺跡で見つかりました
[unit] finished exploring. = [unit] 探索を終了しました
[unit] has no work to do. = [unit]のする仕事がありません
You're losing control of [name]. = [name]の制御を失いました
You and [name] are no longer friends! = [name]は友好的ではなくなりました
Your alliance with [name] is faltering. = [name]との同盟関係が不安定です
You and [name] are no longer allies! = [name]は同盟ではなくなりました
[civName] gave us a [unitName] as gift near [cityName]! = [civName]が[unitName]を[cityName]付近に寄付しました
[civName] has denounced us! = [civName]が我々を非難しました
[cityName] has been connected to your capital! = [cityName]は首都に繋がりました
[cityName] has been disconnected from your capital! = [cityName]は首都との繋がりを失いました
[civName] has accepted your trade request = [civName]は取引を受け入れました
[civName] has made a counteroffer to your trade request = [civName]は取引に対して修正を申し込みました
[civName] has denied your trade request = [civName]は取引を拒否しました
[tradeOffer] from [otherCivName] has ended = [otherCivName]からの[tradeOffer]の提供が終了しました
[tradeOffer] to [otherCivName] has ended = [otherCivName]への[tradeOffer]の提供が終了しました
One of our trades with [nation] has ended = [nation]との取引の一つが終了しました
One of our trades with [nation] has been cut short = [nation]との取引の一つが短縮されました
[nation] agreed to stop settling cities near us! = [nation]は都市の近くへの定住をやめるのに同意しました
[nation] refused to stop settling cities near us! = [nation]は都市の近くへの定住をやめるのに拒否しました
We have allied with [nation]. = [nation]と同盟を結びました
We have lost alliance with [nation]. = [nation]との同盟関係を失いました
We have discovered [naturalWonder]! = [naturalWonder]を発見しました
We have received [goldAmount] Gold for discovering [naturalWonder] = [naturalWonder]を発見して[goldAmount]ゴールドを受け取りました
Your relationship with [cityStateName] is about to degrade = [cityStateName]との関係が低下しそうです
Your relationship with [cityStateName] degraded = [cityStateName]との関係が低下しました
A new barbarian encampment has spawned! = 新しい蛮族の野営地が出現しました
Barbarians raided [cityName] and stole [amount] Gold from your treasury! = [cityName]に蛮族が侵入し、[amount]ゴールドを盗まれました
Received [goldAmount] Gold for capturing [cityName] = [cityName]を獲得して[goldAmount]ゴールドを受け取りました
Our proposed trade is no longer relevant! = 提案した取引にもう所有していないものがあります
[defender] could not withdraw from a [attacker] - blocked. = [defender]は邪魔をされたため、[attacker]から撤退できませんでした
[defender] withdrew from a [attacker] = [defender]が[attacker]から撤退しました
By expending your [unit] you gained [Stats]! = [unit]を消費したことで、[Stats]を得ました
Your territory has been stolen by [civName]! = [civName]は我々の領土を略奪しました
Clearing a [forest] has created [amount] Production for [cityName] = [forest]を削除したことで、[cityName]に[amount]の生産力が生成されました
[civName] assigned you a new quest: [questName]. = [civName]から新たなクエスト「[questName]」を依頼されました
[civName] rewarded you with [influence] influence for completing the [questName] quest. = クエスト「[questName]」を完了させて、[civName]への影響力を[influence]獲得しました
[civName] no longer needs your help with the [questName] quest. = [civName]のクエスト「[questName]」が取り下げられました
The [questName] quest for [civName] has ended. It was won by [civNames]. = [civName]のクエスト「[questName]」が終了しました。[civNames]が勝利しました
The resistance in [cityName] has ended! = [cityName]での反乱は終了しました
[cityName] demands [resource]! = [cityName]は[resource]を要求しています
Because they have [resource], the citizens of [cityName] are celebrating We Love The King Day! = [resource]を手にしているため、[cityName]の市民はWe Love The King Dayを挙げています
We Love The King Day in [cityName] has ended. = [cityName]のWe Love The King Dayは終わりました
Our [name] took [tileDamage] tile damage and was destroyed = 我々の[name]が[tileDamage]ダメージ受け、破壊されました
Our [name] took [tileDamage] tile damage = 我々の[name]が[tileDamage]ダメージ受けました
[civName] has adopted the [policyName] policy = [civName]が社会制度「[policyName]」を採用しました
An unknown civilization has adopted the [policyName] policy = 未知の文明が社会制度「[policyName]」を採用しました
You gained [Stats] as your religion was spread to [cityName] = あなたの宗教が[cityName]に広まったため、[Stats]を獲得しました
You gained [Stats] as your religion was spread to an unknown city = あなたの宗教が未知の都市に広まったため、[Stats]を獲得しました。
Your city [cityName] was converted to [religionName]! = [cityName]が[religionName]に改宗しました！
Your [unitName] lost its faith after spending too long inside enemy territory! = あなたの[unitName]は敵の領土に長い間留まっていたので信仰を失ってしまいました。
You have unlocked [ability] = [ability]を解禁しました
 # Requires translation!
A new b'ak'tun has just begun! = 
A Great Person joins you! = 偉人があなたの文明に加わりました。


# World Screen UI

Working... = ロード中...
Waiting for other players... = 他のプレイヤーを待っています...
Waiting for [civName]... = [civName]を待っています...
in = 建設
Next turn = 次のターン
 # Requires translation!
Confirm next turn = 
Move automated units = 自動操作のユニットを動かす
[currentPlayerCiv] ready? = [currentPlayerCiv] レディー？
1 turn = 1ターン
[numberOfTurns] turns = [numberOfTurns]ターン
Turn = ターン
turns = ターン
turn = ターン
Next unit = 次のユニット
Fog of War = 戦場の霧
Pick a policy = 社会制度を選択
Movement = 移動
Strength = 戦闘力
Ranged strength = 遠隔戦闘力
Bombard strength = 爆撃戦闘力
Range = 範囲
Move unit = ユニットを移動
Stop movement = 移動をやめる
Swap units = ユニットを入れ代わる
Construct improvement = タイルの整備
Automate = 自動建設
Stop automation = 自動建設をやめる
Construct road = 道路を建設
Fortify = 防衛
Fortify until healed = 回復するまで防衛
Fortification = 要塞
Sleep = 休憩
Sleep until healed = 回復するまで休む
Moving = 移動中
Set up = 準備
Paradrop = パラシュート
 # Requires translation!
Add in capital = 
 # Requires translation!
Add to [comment] = 
Upgrade to [unitType] ([goldCost] gold) = [goldCost]ゴールドで[unitType]にアップグレード
 # Requires translation!
Upgrade to [unitType]\n([goldCost] gold, [resources]) = 
Found city = 都市を開設
Promote = 昇進
Health = HP
Disband unit = ユニットを解散
Do you really want to disband this unit? = このユニットを本当に解散しますか？
Disband this unit for [goldAmount] gold? = [goldAmount]ゴールドのこのユニットを解散しますか？
Gift unit = ユニットを贈る
Explore = 探索
Stop exploration = 探索をやめる
Pillage = 略奪
 # Requires translation!
Wait = 
Are you sure you want to pillage this [improvement]? = この[improvement]を略奪してもよろしいですか？
 # Requires translation!
We have looted [amount] from a [improvement] = 
 # Requires translation!
We have looted [amount] from a [improvement] which has been sent to [cityName] = 
 # Requires translation!
An enemy [unitName] has pillaged our [improvement] = 
Create [improvement] = [improvement]を作る
Start Golden Age = 黄金時代を始める
 # Requires translation!
Trigger unique = 
Show more = 詳細
Yes = はい
No = いいえ
Acquire = 取得
Under construction = 建設中

Food = 食料
Production = 生産力
Gold = ゴールド
Happiness = 幸福度
Culture = 文化力
Science = 科学力
Faith = 信仰力

Crop Yield = 産出量
Growth = 成長
Territory = 領土
Force = 軍事力
GOLDEN AGE = 黄金時代
Golden Age = 黄金時代
 # Requires translation!
Global Effect = 
[year] BC = [year] BC
[year] AD = [year] AD
Civilopedia = シヴィロペディア
# Display name of unknown nations.
 # Requires translation!
??? = 

Start new game = 新しくゲームを始める
Save game = セーブ
Load game = ロード
Main menu = メインメニュー
Resume = 再開
Cannot resume game! = ゲームを再開できません
Not enough memory on phone to load game! = ゲームをロードするのに必要なスマホのメモリがありません!
Quickstart = クイックスタート
Cannot start game with the default new game parameters! = デフォルトの新しいゲームのパラメータでゲームを始められません！
Victory status = 勝利状況
Social policies = 社会制度
Community = コミュニティ
Close = 閉じる
Do you want to exit the game? = ゲームを終了しますか？
Start bias: = 開始地点:
Avoid [terrain] = [terrain]を避ける

# Maya calendar popup

 # Requires translation!
The Mayan Long Count = 
 # Requires translation!
Your scientists and theologians have devised a systematic approach to measuring long time spans - the Long Count. During the festivities whenever the current b'ak'tun ends, a Great Person will join you. = 
 # Requires translation!
While the rest of the world calls the current year [year], in the Maya Calendar that is: = 
 # Requires translation!
[amount] b'ak'tun, [amount2] k'atun, [amount3] tun = 

# City screen

Exit city = 都市管理を閉じる
Raze city = 都市を焼却
Stop razing city = 焼却をやめる
Buy for [amount] gold = [amount]ゴールドで買う
Buy = 買う
Currently you have [amount] [stat]. = 現在[amount][stat]所持しています。
Would you like to purchase [constructionName] for [buildingGoldCost] [stat]? = [buildingGoldCost][stat]で[constructionName]を購入しますか？
No space available to place [unit] near [city] = [city]の近くに[unit]を配置するスペースがありません
Maintenance cost = 維持費
Pick construction = 生産するものを選択
Pick improvement = タイル整備の種類を選択
Provides [resource] = [resource]を改善
Provides [amount] [resource] = [amount]の[resource]を改善
Replaces [improvement] = [improvement]を置き換え
Pick now! = 選択
 # Requires translation!
Remove [feature] first = 
 # Requires translation!
Research [tech] first = 
 # Requires translation!
Have this tile close to your borders = 
 # Requires translation!
Have this tile inside your empire = 
 # Requires translation!
Acquire more [resource] = 
Build [building] = [building]を建てる
Train [unit] = [unit]を並べる
Produce [thingToProduce] = [thingToProduce]を生産
Nothing = なにもしない
Annex city = 都市を併合
Specialist Buildings = 専門家雇用
Specialist Allocation = 専門家を配置
 # Requires translation!
Manual Specialists = 
 # Requires translation!
Auto Specialists = 
Specialists = 専門家
[specialist] slots = [specialist]スロット
Food eaten = 食料消費量
Unassigned population = 無職市民
[turnsToExpansion] turns to expansion = [turnsToExpansion]ターンで拡張
Stopped expansion = 拡張の停止
[turnsToPopulation] turns to new population = [turnsToPopulation]ターンで人口が増える
Food converts to production = 食料は生産力に変わる
[turnsToStarvation] turns to lose population = [turnsToStarvation]ターンで人口が減る
Stopped population growth = 人口増加の停止
In resistance for another [numberOfTurns] turns = あと[numberOfTurns]ターン別の反乱軍
We Love The King Day for another [numberOfTurns] turns = あと[numberOfTurns]ターンWe Love The King Day
Demanding [resource] = [resource]を要求
Sell for [sellAmount] gold = [sellAmount]ゴールドで売る
Are you sure you want to sell this [building]? = この[building]を売ってもいいですか？
Free = 無償
[greatPerson] points = [greatPerson]ポイント
Great person points = 偉人ポイント
Current points = 現在のポイント
Points per turn = ターンごとのポイント
Convert production to gold at a rate of 4 to 1 = 生産力を4対1の割合でゴールドに変換する
Convert production to science at a rate of [rate] to 1 = 生産力を[rate]対1の割合で科学力に変換する
The city will not produce anything. = 都市は何も生産しません
Worked by [cityName] = [cityName]で勤務
Lock = ロック
Unlock = アンロック
Move to city = 都市へ移動
 # Requires translation!
Reset Citizens = 
 # Requires translation!
Citizen Management = 
 # Requires translation!
Avoid Growth = 
 # Requires translation!
Default Focus = 
 # Requires translation!
[stat] Focus = 
Please enter a new name for your city = 都市の新しい名前を入力
 # Requires translation!
Please select a tile for this building's [improvement] = 

# Ask for text or numbers popup UI

Invalid input! Please enter a different string. = 無効な入力！別の文字列を入力してください。
Please enter some text = 文字列を入力してください

# Technology UI

Pick a tech = テクノロジーを選択
Pick a free tech = 無償でもらうテクノロジーを選択
Research [technology] = [technology]を研究
Pick [technology] as free tech = [technology]を無償でもらう
Units enabled = ユニットが有効
Buildings enabled = 建物が建設可能
Wonder = 遺産
National Wonder = 国家遺産
National Wonders = 国家遺産
Wonders enabled = 遺産の建造が可能
Tile improvements enabled = タイル整備が有効
Reveals [resource] on the map = 地図に[resource]が表示される
XP for new units = 新しく生産するユニットにXP
provide = がある都市内のタイルに
provides = がある都市内のタイルに
City strength = 都市戦闘力
City health = 都市の耐久
Occupied! = 占領
Attack = 攻撃
Bombard = 爆撃
NUKE = 核
Captured! = 捕獲
Cannot gain more XP from Barbarians = これ以上蛮族からXPを得ることはできない

# Battle modifier categories

defence vs ranged = 防衛vs遠隔攻撃
[percentage] to unit defence = [percentage]防衛有利
Attacker Bonus = 攻撃ボーナス
Defender Bonus = 防衛ボーナス
Landing = 着陸
Boarding = 乗船
Flanking = 側面攻撃
 # Requires translation!
vs [unitType] = 
Terrain = 地形
Tile = タイル
Missing resource = 不足している資源
Adjacent units = 隣接するユニット
Adjacent enemy units = 隣接する敵ユニット
Combat Strength = 戦闘力
Across river = 渡河
Temporary Bonus = 一時的ボーナス
 # Requires translation!
Garrisoned unit = 
Attacking Bonus = 攻撃ボーナス
 # Requires translation!
defence vs [unitType] = 
 # Requires translation!
[tileFilter] defence = 
 # Requires translation!
Defensive Bonus = 
 # Requires translation!
Stacked with [unitType] = 

 # Requires translation!
Unit ability = 

The following improvements [stats]: = 以下のタイル整備[stats]:
The following improvements on [tileType] tiles [stats]: = 以下の[tileType]タイルのタイル整備[stats]:

# Unit actions

Hurry Research = 研究を進める
Conduct Trade Mission = 通商任務を行なう
Your trade mission to [civName] has earned you [goldAmount] gold and [influenceAmount] influence! = [civName]への通商任務により、[goldAmount]ゴールドと影響力[influenceAmount]を得ました
Hurry Wonder = 遺産の建造を進める
Hurry Construction = 生産を進める
 # Requires translation!
Hurry Construction (+[productionAmount]⚙) = 
Spread Religion = 宗教を広める
Spread [religionName] = [religionName]を広める
Remove Heresy = 異端を取り除く
Found a Religion = 宗教を創始する
Enhance a Religion = 宗教を改善する
Your citizens have been happy with your rule for so long that the empire enters a Golden Age! = おめでとう！市民が統治に長らく満足してきたため、文明は黄金時代に入った！
You have entered the [newEra]! = [newEra]に入りました
[civName] has entered the [eraName]! = [civName]が[eraName]に入りました
[policyBranch] policy branch unlocked! = 社会制度の系統「[policyBranch]」がアンロックされました

# Overview screens

Overview = 概要
Total = 合計
Stats = 統計
Policies = 社会制度
Base happiness = 基本幸福度
 # Requires translation!
Traded Luxuries = 
 # Requires translation!
City-State Luxuries = 
Occupied City = 占領都市
Buildings = 建物
Wonders = 遺産
Base values = 基本値
Bonuses = ボーナス
Final = ファイナル
Other = その他
Population = 人口
City-States = 都市国家
Tile yields = 収穫量
Trade routes = 貿易路
Maintenance = 維持
Transportation upkeep = 輸送維持費
Unit upkeep = ユニット維持費
Trades = 取引
 # Requires translation!
Score = 
Units = ユニット
Unit Supply = ユニットサプライ
Base Supply = ベースサプライ
Total Supply = 総サプライ
In Use = 使用中
Supply Deficit = サプライ不足
Production Penalty = 生産ペナルティ
Increase your supply or reduce the amount of units to remove the production penalty = 生産ペナルティをなくすにはサプライを増やすかユニット数を減らします
Name = 名前
Closest city = 最も近い都市
Action = 行動
 # Requires translation!
Upgrade = 
Defeated = 敗北
[numberOfCivs] Civilizations in the game = ゲーム内の[numberOfCivs]つの文明
Our Civilization: = 我々の文明:
Known and alive ([numberOfCivs]) = 把握済みの存在している文明（[numberOfCivs]）
Known and defeated ([numberOfCivs]) = 把握済みの敗北している文明（[numberOfCivs]）
Tiles = タイル
Natural Wonders = 自然遺産
Treasury deficit = 収入の赤字
Unknown = 不明
Not built = 未建築
Not found = 未発見
Known = 把握済み
Owned = 所有済み
Near [city] = [city]に隣接
Somewhere around [city] = [city]のあたり
Far away = 遠く
Status = 状況
Location = 位置
 # Requires translation!
Unimproved = 
 # Requires translation!
Number of tiles with this resource\nin your territory, without an\nappropriate improvement to use it = 
 # Requires translation!
We Love The King Day = 
 # Requires translation!
WLTK+ = 
 # Requires translation!
Number of your cities celebrating\n'We Love The King Day' thanks\nto access to this resource = 
 # Requires translation!
WLTK demand = 
 # Requires translation!
WLTK- = 
 # Requires translation!
Number of your cities\ndemanding this resource for\n'We Love The King Day' = 

# Victory

 # Requires translation!
[victoryType] Victory = 
 # Requires translation!
Built [building] = 
 # Requires translation!
Add all spaceship parts in capital = 
 # Requires translation!
Destroy all players = 
 # Requires translation!
Capture all capitals = 
 # Requires translation!
Complete [amount] Policy branches = 
 # Requires translation!
You have won a [victoryType] Victory! = 
 # Requires translation!
[civilization] has won a [victoryType] Victory! = 
Your civilization stands above all others! The exploits of your people shall be remembered until the end of civilization itself! = あなたの文明は他の文明を超えた存在となった。文明の偉大な功績は、末裔まで語り継がれるであろう！
You have been defeated. Your civilization has been overwhelmed by its many foes. But your people do not despair, for they know that one day you shall return - and lead them forward to victory! = 敗北した。あなたの文明は多くの敵によって打ちのめされてしまった。だが国民は諦めていない。いつの日かあなたがこの地に戻り、皆を勝利へと導いてくれると信じている。
One more turn...! = あと1ターンだけ！
Destroy [civName] = [civName]は崩壊した
 # Requires translation!
Capture [cityName] = 
Our status = 文明のステータス
Global status = グローバルステータス
Rankings = ランキング
 # The \n here means: put a newline (enter) here. If this is omitted, the sidebox in the diplomacy overview will become _really_ wide.
 # Feel free to replace it with a space and put it between other words in your translation
 # Requires translation!
Demographics = 
 # Requires translation!
Demographic = 
 # Requires translation!
Rank = 
 # Requires translation!
Value = 
 # Requires translation!
Best = 
 # Requires translation!
Average = 
 # Requires translation!
Worst = 
Turns until the next\ndiplomacy victory vote: [amount] = 次の外交勝利の投票までのターン: [amount]
Choose a civ to vote for = 投票先の文明を選択する
Choose who should become the world leader and win a Diplomatic Victory! = 誰が世界のリーダーにふさわしく外交的に勝利するのかを選ぶ
 # Requires translation!
Voted for = 
Vote for [civilizationName] = [civilizationName]に投票
 # Requires translation!
Continue = 
 # Requires translation!
Abstained = 
Vote for World Leader = 世界の主導者の投票

# Capturing a city

 # Requires translation!
What would you like to do with the city of [cityName]? = 
Annex = 併合
Annexed cities become part of your regular empire. = 併合すると文明の一部になる。
Their citizens generate 2x the unhappiness, unless you build a courthouse. = 裁判所を建てない限り市民の不満が2倍。
Puppet = 傀儡化
Puppeted cities do not increase your tech or policy cost, but their citizens generate 1.5x the regular unhappiness. = 社会制度の採用に必要な文化力が増加しないが、市民の不満が1.5倍。
You have no control over the the production of puppeted cities. = 生産を管理することができない。
Puppeted cities also generate 25% less Gold and Science. = 科学力、文化力-25%
A puppeted city can be annexed at any time. = 傀儡国家はいつでも併合できる。
Liberate (city returns to [originalOwner]) = 解放（都市を[originalOwner]に戻す）
Liberating a city returns it to its original owner, giving you a massive relationship boost with them! = 都市を解放すると、元の所有者に戻され、関係が改善する。
Raze = 焼却
Razing the city annexes it, and starts burning the city to the ground. = 都市を併合して焼却する。
The population will gradually dwindle until the city is destroyed. = 都市が破壊されるまで、人口は徐々に減少する。
Original capitals and holy cities cannot be razed. = 元の首都と聖地は焼却できない。
Destroy = 破壊
Destroying the city instantly razes the city to the ground. = 一瞬で都市を地に葬られる。
 # Requires translation!
Keep it = 
Remove your troops in our border immediately! = あなたは我々の土地に不法侵入した
Sorry. = すまない
Never! = そんなことはない！

Offer Declaration of Friendship ([30] turns) = 友好宣言（[30]ターン）を提案
My friend, shall we declare our friendship to the world? = 友よ、世界に向けて友好宣言しないか？
Sign Declaration of Friendship ([30] turns) = 友好宣言（[30]ターン）に署名
We are not interested. = 我々には興味がない
We have signed a Declaration of Friendship with [otherCiv]! = [otherCiv]との友好宣言に署名しました
[otherCiv] has denied our Declaration of Friendship! = [otherCiv]は友好宣言を却下しました

Basics = 基本
Resources = 資源
Terrains = 地形
Tile Improvements = タイルの整備
Unique to [civName], replaces [unitName] = [civName]のユニークユニット。[unitName]を置き換え
Unique to [civName] = [civName]のユニーク
Tutorials = チュートリアル
Cost = コスト
May contain [listOfResources] = [listOfResources]が含められる
May contain: = 含められる:
Can upgrade from [unit] = [unit]からアップデート
Can upgrade from: = アップデート元:
Upgrades to [upgradedUnit] = [upgradedUnit]へアップグレード
Obsolete with [obsoleteTech] = [obsoleteTech]で廃止
Occurs on [listOfTerrains] = [listOfTerrains]で発生
Occurs on: = 発生場所:
Placed on [terrainType] = [terrainType]に配置
Can be found on = 見つかる場所
Improved by [improvement] = [improvement]で改善
Bonus stats for improvement = タイル整備によるボーナス
Buildings that consume this resource = この資源を消費する建物
 # Requires translation!
Buildings that provide this resource = 
 # Requires translation!
Improvements that provide this resource = 
Buildings that require this resource worked near the city = 都市の近郊でこの資源が稼働している必要のある建物
Units that consume this resource = この資源を消費するユニット
Can be built on = 建設可能タイル
 # Requires translation!
or [terrainType] = 
 # Requires translation!
Can be constructed by = 
Defence bonus = 防衛ボーナス
Movement cost = 移動コスト
 # Requires translation!
for = 
Missing translations: = 欠落している翻訳:
Resolution = 解像度
Tileset = タイルセット
Create = 作成
Language = 言語
Improvements = タイル整備
Loading... = ロード中...
Filter: = フィルター:
OK = OK
Base terrain [terrain] does not exist in ruleset! = 地形の[terrain]がルールセットに存在しません！
Terrain feature [feature] does not exist in ruleset! = 地物の[feature]がルールセットに存在しません！
Resource [resource] does not exist in ruleset! = 資源の[resource]がルールセットに存在しません！
Improvement [improvement] does not exist in ruleset! = タイル整備の[improvement]がルールセットに存在しません！
 # Requires translation!
Nation [nation] does not exist in ruleset! = 
 # Requires translation!
Natural Wonder [naturalWonder] does not exist in ruleset! = 

# Civilopedia difficulty levels
Player settings = プレイヤーの設定
Extra happiness per luxury = 高級資源ごとの追加の幸福度
Research cost modifier = 研究コスト倍率
Unit cost modifier = ユニットコスト倍率
Building cost modifier = 建設コスト倍率
Policy cost modifier = 政策コスト倍率
Unhappiness modifier = 不満度倍率
Bonus vs. Barbarians = 蛮族へのボーナス
Barbarian spawning delay = 蛮族の発生の遅延
Bonus starting units = 開始ボーナスのユニット

AI settings = AIの設定
AI city growth modifier = AIの都市成長倍率
AI unit cost modifier = AIのユニットコスト倍率
AI building cost modifier = AIの建設コスト倍率
AI wonder cost modifier = AIの遺産コスト倍率
AI building maintenance modifier = AIの建物維持倍率
AI unit maintenance modifier = AIのユニット維持倍率
AI unhappiness modifier = AIの不満度倍率
AI free techs = AIの無償のテクノロジー
Major AI civilization bonus starting units = AI文明の開始ボーナスのユニット
City state bonus starting units = 都市国家の開始ボーナスのユニット
Turns until barbarians enter player tiles = 蛮族がプレイヤーのタイルへ侵入するようになるまでのターン
Gold reward for clearing barbarian camps = 蛮族の陣営を制圧した際のゴールド報酬

# Other civilopedia things
Nations = 文明
Available for [unitTypes] = [unitTypes]で利用可能
 # Requires translation!
Available for: = 
Free promotion: = 無償の昇進:
Free promotions: = 無償の昇進:
Free for [units] = 無償の[units]
Free for: = 無償:
 # Requires translation!
Granted by [param] = 
 # Requires translation!
Granted by: = 
[bonus] with [tech] = [tech]で[bonus]
Difficulty levels = 難易度レベル 
 # Requires translation!
The possible rewards are: = 
 # Requires translation!
Eras = 時代
 # Requires translation!
Embarked strength: [amount]† = 
 # Requires translation!
Base unit buy cost: [amount]¤ = 
 # Requires translation!
Research agreement cost: [amount]¤ = 
 # Requires translation!
Pillaging this improvement yields [stats] = 
 # Requires translation!
Pillaging this improvement yields approximately [stats] = 

# Policies

Adopt policy = 社会制度を採用
Adopt free policy = 社会制度を無償で採用
Unlocked at = アンロック:
Gain 2 free technologies = テクノロジーを無償で2つ獲得
All policies adopted = 採用された社会制度
Policy branch: [branchName] = 社会制度の系統:[branchName]

# Religions

 # Requires translation!
Religions = 宗教
Choose an Icon and name for your Religion = 宗教のアイコンと名前を設定してください
Choose a name for your religion = 宗教の名前を設定してください
 # Requires translation!
Choose a [beliefType] belief! = 
 # Requires translation!
Choose any belief! = 
 # Requires translation!
Found [religionName] = 
 # Requires translation!
Enhance [religionName] = 
 # Requires translation!
Choose a pantheon = 
 # Requires translation!
Choose a Religion = 
 # Requires translation!
Found Religion = 
 # Requires translation!
Found Pantheon = 
 # Requires translation!
Follow [belief] = 
 # Requires translation!
Religions and Beliefs = 
 # Requires translation!
Majority Religion: [name] = 
 # Requires translation!
+ [amount] pressure = 
 # Requires translation!
Holy city of: [religionName] = 
 # Requires translation!
Followers = 
 # Requires translation!
Pressure = 

# Religion overview screen
Religion Name: = 宗教名:
 # Requires translation!
Pantheon Name: = 
Founding Civ: = 創設文明:
Holy City: = 聖地:
Cities following this religion: = この宗教が主流の都市
 # Requires translation!
Followers of this religion: = 
Click an icon to see the stats of this religion = アイコンをクリックしてこの宗教の統計を表示
Religion: Off = 宗教: 無効
 # Requires translation!
Minimal Faith required for\nthe next [Great Prophet]: = 
 # Requires translation!
Religions to be founded: = 
 # Requires translation!
Religious status: = 

None = なし
Pantheon = パンテオン
Founding religion = 宗教の創始
Religion = 宗教
 # Requires translation!
Enhancing religion = 
 # Requires translation!
Enhanced religion = 


# Promotions

Pick promotion = 昇進を選択
 OR  = または
units in open terrain = 平坦な地形のユニット
units in rough terrain = 起伏に富んだ地形のユニット
wounded units = 負傷ユニット
Targeting II (air) = 標的捕捉 II（航空）
Targeting III (air) = 標的捕捉 III（航空）
Bonus when performing air sweep [bonusAmount]% = 掃射時のボーナス[bonusAmount]%
Dogfighting I = 空中戦術 I
Dogfighting II = 空中戦術 II
Dogfighting III = 空中戦術 III
Choose name for [unitName] = [unitName]に名前をつける
[unitFilter] units gain the [promotion] promotion = [unitFilter]ユニットが昇進「[promotion]」を獲得

# Multiplayer Turn Checker Service

Enable out-of-game turn notifications = アプリ外のターン通知を有効にする
 # Requires translation!
Out-of-game, update status of all games every: = 
Show persistent notification for turn notifier service = ターン通知機能の永続的な通知を表示する
Take user ID from clipboard = クリップボードからユーザーIDを取得
Doing this will reset your current user ID to the clipboard contents - are you sure? = これを行なうと、現在のユーザーIDがクリップボードの内容にリセットされます。よろしいですか？
ID successfully set! = IDが設定されました！
Invalid ID! = IDが無効です！

# Multiplayer options menu

 # Requires translation!
Enable multiplayer status button in singleplayer games = 
 # Requires translation!
Update status of currently played game every: = 
 # Requires translation!
In-game, update status of all games every: = 
 # Requires translation!
Server address = 
 # Requires translation!
Reset to Dropbox = 
 # Requires translation!
Check connection to server = 
 # Requires translation!
Awaiting response... = 
 # Requires translation!
Success! = 
 # Requires translation!
Failed! = 


# Mods

Mods = MOD
Download [modName] = [modName]をダウンロード
Update [modName] = [modName]を更新
Could not download mod list = MODリストをダウンロードできません
Download mod from URL = URLからMODをダウンロード
Please enter the mod repository -or- archive zip url: = MODのリポジトリかzipアーカイブのURLを入力してください:
Download = ダウンロード
Done! = 完了！
Delete [modName] = [modName]を削除
Are you SURE you want to delete this mod? = このMODを削除しますか？
[mod] was deleted. = [mod]が削除されました
Updated = 更新
Current mods = 適用中のMOD
Downloadable mods = ダウンロード可能MOD
Mod info and options = MODの情報と設定
Next page = 次のページ
Open Github page = GitHubのページを開く
 # Requires translation!
Permanent audiovisual mod = 
Installed = インストール済
Downloaded! = ダウンロードしました
[modName] Downloaded! = [modName]をダウンロードしました
Could not download [modName] = [modName]をダウンロードできません
 # Requires translation!
Online query result is incomplete = 
No description provided = 説明がありません
 # Requires translation!
[stargazers]✯ = 
Author: [author] = 作者: [author]
Size: [size] kB = サイズ: [size] kB
 # Requires translation!
The mod you selected is incompatible with the defined ruleset! = 
Sort and Filter = ソートとフィルター
Enter search text = 検索するワードを入力
Sort Current: = 適用中のMODのソート:
Sort Downloadable: = ダウンロード可能MODのソート:
Name ￪ = 名前￪
Name ￬ = 名前￬
Date ￪ = 日時￪
Date ￬ = 日時￬
Stars ￬ = スター￬
Status ￬ = 状況￬


# Uniques that are relevant to more than one type of game object

[stats] from every [param] = すべての[param]から[stats]
[stats] from [param] tiles in this city = 都市の[param]から[stats]
[stats] from every [param] on [tileFilter] tiles = [tileFilter]タイルのすべての[param]から[stats]
[stats] for each adjacent [param] = 隣接する[param]ごとに[stats]
Must be next to [terrain] = [terrain]に隣接する必要がある
Must be on [terrain] = [terrain]の上になければならない
+[amount]% vs [unitType] = +[amount]% vs [unitType]
+[amount] Movement for all [unitType] units = すべての[unitType]に+[amount]の移動ポイントを付与
+[amount]% Production when constructing [param] = [param]の生産時に生産力+[amount]%
Can only be built on [tileFilter] tiles = [tileFilter]タイル上でのみ建設可能
Cannot be built on [tileFilter] tiles = [tileFilter]タイル上では建設不可能
 # Requires translation!
Does not need removal of [feature] = 
Gain a free [building] [cityFilter] = [cityFilter]無償の[building]を獲得

# Uniques not found in JSON files

Only available after [] turns = []ターン後に利用可能
 # Requires translation!
This Unit upgrades for free = 
 # Requires translation!
[stats] when a city adopts this religion for the first time = 
Never destroyed when the city is captured = 都市が確保されても破壊されない
Invisible to others = 他文明には表示されない

# Unused Resources

Bison = バイソン
Cocoa = ココア

# Exceptions that _may_ be shown to the user

 # Requires translation!
Building '[buildingName]' is buildable and therefore must either have an explicit cost or reference an existing tech. = 
 # Requires translation!
Nation [nationName] is not found! = 
 # Requires translation!
Unit [unitName] doesn't seem to exist! = 


# In English we just paste all these conditionals at the end of each unique, but in your language that
# may not turn into valid sentences. Therefore we have the following two translations to determine
# where they should go. 
# The first determines whether the conditionals should be placed before or after the base unique.
# It should be translated with only the untranslated english word 'before' or 'after', without the quotes.
# Example: In the unique "+20% Strength <for [unitFilter] units>", should the <for [unitFilter] units>
# be translated before or after the "+20% Strength"?

ConditionalsPlacement = before

# The second determines the exact ordering of all conditionals that are to be translated.
# ALL conditionals that exist will be part of this line, and they may be moved around and rearranged as you please.
# However, you should not translate the parts between the brackets, only move them around so that when
# translated in your language the sentence sounds natural.
#
# Example: "+20% Strength <for [unitFilter] units> <when attacking> <vs [unitFilter] units> <in [tileFilter] tiles> <during the [eraName]>"
# In what order should these conditionals between <> be translated?
# Note that this example currently doesn't make sense yet, as those conditionals do not exist, but they will in the future.
#
# As this is still under development, conditionals will be added al the time. As a result,
# any translations added for this string will be removed immediately in the next version when more
# conditionals are added. As we don't want to make you retranslate this same line over and over,
# it's removed for now, but it will return once all planned conditionals have been added.


########################### AUTOMATICALLY GENERATED TRANSLATABLE STRINGS ########################### 

######### Map Unit Filters ###########

Wounded = 損傷
Barbarians = 蛮族
 # Requires translation!
City-State = 都市国家
Embarked = 乗船中
 # Requires translation!
Non-City = 非都市

######### Unit Type Filters ###########

All = すべて
Melee = 白兵
Ranged = 遠隔攻撃
Civilian = 市民
Military = 軍事
Land = 領土
Water = 水
Air = 空軍
non-air = 非航空
Nuclear Weapon = 核兵器
 # Requires translation!
Great Person = 偉人
Barbarian = 野蛮人
relevant = 関連
City = 都市

######### City filters ###########

in this city = この都市で
in all cities = すべての都市で
in all coastal cities = すべての沿岸都市で
in capital = 首都で
in all non-occupied cities = すべての占領していない都市で
in all cities with a world wonder = 世界遺産があるすべての都市で
in all cities connected to capital = 首都に接続するすべての都市で
in all cities with a garrison = 駐留中のユニットがいるすべての都市で
 # Requires translation!
in all cities in which the majority religion is a major religion = 
 # Requires translation!
in all cities in which the majority religion is an enhanced religion = 
in non-enemy foreign cities = 敵国ではない異国の都市で
in foreign cities = 異国の都市で
in annexed cities = 併合された都市で
 # Requires translation!
in puppeted cities = 
in holy cities = 聖地で
in City-State cities = 都市国家の都市で
in cities following this religion = この宗教が主流の都市で

######### Population Filters ###########

 # Requires translation!
Unemployed = 無職
 # Requires translation!
Followers of the Majority Religion = 
 # Requires translation!
Followers of this Religion = 

######### Terrain Filters ###########

Coastal = 海岸
River = 川
Open terrain = 平坦な地形
Rough terrain = 起伏に富んだ地形
Water resource = 水資源
Foreign Land = 異国の地
Foreign = 異国
Friendly Land = 友好国
 # Requires translation!
Enemy Land = 
 # Requires translation!
Featureless = 特徴なし
 # Requires translation!
Fresh Water = 
non-fresh water = 非淡水源
Natural Wonder = 自然遺産
Impassable = 進行不可
Luxury resource = 高級資源
Strategic resource = 戦略資源
Bonus resource = ボーナス資源

######### Tile Filters ###########

 # Requires translation!
unimproved = タイルの整備なし
All Road = すべての道
Great Improvement = 偉人のタイル整備

######### Region Types ###########

 # Requires translation!
Hybrid = ハイブリッド

######### Terrain Quality ###########

 # Requires translation!
Undesirable = 望ましくない
 # Requires translation!
Desirable = 望ましい

######### Improvement Filters ###########

 # Requires translation!
Great = 偉大

######### Prophet Action Filters ###########

 # Requires translation!
founding = 
 # Requires translation!
enhancing = 

######### Religious Action Filters ###########

 # Requires translation!
Remove Foreign religions from your own cities = 

######### Unique Specials ###########

Our influence with City-States has started dropping faster! = 都市国家への影響力が早く減少し始めています
 # Requires translation!
all healing effects doubled = 
 # Requires translation!
The Spaceship = 宇宙船
 # Requires translation!
Maya Long Count calendar cycle = 

#################### Lines from Buildings from Civ V - Vanilla ####################

Palace = 宮殿
Indicates the capital city = 首都を指し示す

Monument = モニュメント
Destroyed when the city is captured = 占領で破壊される

Granary = 穀物庫
[stats] from [tileFilter] tiles [cityFilter] = [cityFilter][tileFilter]タイルから[stats]

Temple of Artemis = アルテミス神殿
 # Requires translation!
'It is not so much for its beauty that the forest makes a claim upon men's hearts, as for that subtle something, that quality of air, that emanation from old trees, that so wonderfully changes and renews a weary spirit.' - Robert Louis Stevenson = 
[relativeAmount]% [stat] [cityFilter] = [cityFilter][stat][relativeAmount]%
[relativeAmount]% Production when constructing [baseUnitFilter] units [cityFilter] = [cityFilter][baseUnitFilter]ユニットの生産時に生産力[relativeAmount]%

The Great Lighthouse = ファロス灯台
'They that go down to the sea in ships, that do business in great waters; these see the works of the Lord, and his wonders in the deep.' - The Bible, Psalms 107:23-24 = 「彼らは船に乗り海に出て、大海原で事業をなす者となった。彼らは深き海で主の御業を見た。驚くべき主の美業を。」 - 旧約聖書詩編 107:23-24
for [mapUnitFilter] units = [mapUnitFilter]のユニットに
[amount] Movement = 移動[amount]
[amount] Sight = 視界[amount]

Stone Works = 石工所
Must not be on [terrainFilter] = [terrainFilter]の上ではできない

Stonehenge = ストーンヘンジ
'Time crumbles things; everything grows old and is forgotten under the power of time' - Aristotle = 「時間は、物事を砕く。すべては時間の力のもとに成長し、時間の経過とともに忘れ去られる。」 - アリストテレス

Library = 図書館
[stats] per [amount] population [cityFilter] = [cityFilter]人口[amount]あたりにつき[stats]

Paper Maker = 製紙工場

The Great Library = アレクサンドリア図書館
'Libraries are as the shrine where all the relics of the ancient saints, full of true virtue, and all that without delusion or imposture are preserved and reposed.' - Sir Francis Bacon = 「図書館とは、古の聖人たちの遺産や美徳に満ちた神殿のごときものである。そしてそこには、曲学阿世とは無縁のものがすべて収められ、静かに佇んでいる。」 - サー・フランシス・ベーコン
Free Technology = テクノロジーを無償で1つ獲得

Circus = サーカス

Water Mill = 水車小屋

Floating Gardens = 水上庭園

Walls = 防壁

Walls of Babylon = バビロニアの城壁

The Pyramids = ピラミッド
 # Requires translation!
'O, let not the pains of death which come upon thee enter into my body. I am the god Tem, and I am the foremost part of the sky, and the power which protecteth me is that which is with all the gods forever.' - The Book of the Dead, translated by Sir Ernest Alfred Wallis Budge = 
[relativeAmount]% tile improvement construction time = タイル整備にかかる時間[relativeAmount]%
[amount] free [baseUnitFilter] units appear = 無償の[baseUnitFilter]を[amount]獲得

Mausoleum of Halicarnassus = マウソロス霊廟
'The whole earth is the tomb of heroic men and their story is not given only on stone over their clay but abides everywhere without visible symbol woven into the stuff of other men's lives.' - Pericles = 「偉大な者たちにとっては、大地そのものが墓となる。彼らの偉業は単にその墓石に刻まれるだけに留まらず、人々の暮らしのそこここに、眼には見えぬ形で存在しているからである」 - ペリクレス
Provides a sum of gold each time you spend a Great Person = 偉人を消費する度にゴールドを獲得

Barracks = 兵舎
New [baseUnitFilter] units start with [amount] Experience [cityFilter] = [cityFilter]新しい[baseUnitFilter]ユニットが始めからXP[amount]

Krepost = クレポスト
[relativeAmount]% Culture cost of natural border growth [cityFilter] = [cityFilter]国境拡大に必要な文化力[relativeAmount]%
[relativeAmount]% Gold cost of acquiring tiles [cityFilter] = [cityFilter]タイル購入に必要なゴールド[relativeAmount]%

Statue of Zeus = ゼウス像
'He spoke, the son of Kronos, and nodded his head with the dark brows, and the immortally anointed hair of the great god swept from his divine head, and all Olympos was shaken' - The Iliad = 「暗褐色の眉を持つクロノスの息子はそう言うとうなずき、油によって永遠に清められた偉大なる髪を神聖なる頭部よりなびかせ、オリンポス全土を震撼させた」 - イリアス
vs cities = 都市に対して
when attacking = 攻撃時
[relativeAmount]% Strength = 戦闘力[relativeAmount]%

Lighthouse = 灯台

Stable = 厩舎

Courthouse = 裁判所
Remove extra unhappiness from annexed cities = 占領による不満度をなくす
Can only be built [cityFilter] = [cityFilter]のみで建設可能

Hanging Gardens = 空中庭園
 # Requires translation!
'I think that if ever a mortal heard the word of God it would be in a garden at the cool of the day.' - F. Frankfort Moore = 

Colosseum = コロシアム

Circus Maximus = キルクス・マクシムス
Cost increases by [amount] per owned city = 所有する都市ごとにコストが[amount]増加

Great Wall = 万里の長城
 # Requires translation!
'The art of war teaches us to rely not on the likelihood of the enemy's not attacking, but rather on the fact that we have made our position unassailable.' - Sun Tzu = 
Enemy land units must spend 1 extra movement point when inside your territory (obsolete upon Dynamite) = 領土内に侵入した敵陸上ユニットが消費する移動ポイントが1タイルにつき+1増加（ダイナマイトを発見すると陳腐化）

Temple = 寺院

Burial Tomb = 陵墓
Doubles Gold given to enemy if city is captured = 都市が占領された場合、敵が2倍のゴールドを得る

Mud Pyramid Mosque = 泥のピラミッド状モスク

National College = 国立大学

The Oracle = アポロ神殿
 # Requires translation!
'The ancient Oracle said that I was the wisest of all the Greeks. It is because I alone, of all the Greeks, know that I know nothing' - Socrates = 
Free Social Policy = 社会制度を1つ無償で供給

National Epic = 民族叙事詩
[relativeAmount]% Great Person generation [cityFilter] = [cityFilter]偉人生成[relativeAmount]%

Market = 市場

Bazaar = バザー
Provides 1 extra copy of each improved luxury resource near this City = この都市付近で活用されているすべての高級資源を、もう1つずつ追加で提供する

Mint = 造幣所

Aqueduct = 用水路
[relativeAmount]% Food is carried over after population increases [cityFilter] = [cityFilter]人口増加後[relativeAmount]%の食料を持ち越す

Heroic Epic = 英雄叙事詩
All newly-trained [baseUnitFilter] units [cityFilter] receive the [promotion] promotion = [cityFilter]すべての新しい[baseUnitFilter]ユニットが[promotion]を得る

Colossus = ロードス島の巨神像
'Why man, he doth bestride the narrow world like a colossus, and we petty men walk under his huge legs, and peep about to find ourselves dishonorable graves.' - William Shakespeare, Julius Caesar = 「いいか、あの男は狭い世界に、まるで巨神像のようにまたがっている。われわれ卑小な人間は、あの男の大きな股の下をくぐって、不名誉な墓を探しまわっているのだ。」 - ウィリアム・シェイクスピア:ジュリアス・シーザー

Garden = 庭園

Monastery = 修道院

Hagia Sophia = ハギア・ソフィア聖堂
 # Requires translation!
'For it soars to a height to match the sky, and as if surging up from among the other buildings it stands on high and looks down upon the remainder of the city, adorning it, because it is a part of it, but glorying in its own beauty' - Procopius, De Aedificis = 

Angkor Wat = アンコールワット
 # Requires translation!
'The temple is like no other building in the world. It has towers and decoration and all the refinements which the human genius can conceive of.' - Antonio da Magdalena = 

Chichen Itza = チチェン・イツァ
 # Requires translation!
'The katun is established at Chichen Itza. The settlement of the Itza shall take place there. The quetzal shall come, the green bird shall come. Ah Kantenal shall come. It is the word of God. The Itza shall come.' - The Books of Chilam Balam = 
[relativeAmount]% Golden Age length = 黄金時代の長さ[relativeAmount]%

National Treasury = 国庫

Machu Picchu = マチュ・ピチュ
 # Requires translation!
'Few romances can ever surpass that of the granite citadel on top of the beetling precipices of Machu Picchu, the crown of Inca Land.' - Hiram Bingham = 
 # Requires translation!
[relativeAmount]% [stat] from Trade Routes = 
Must have an owned [tileFilter] within [amount] tiles = [amount]タイル以内に[tileFilter]がなければならない

Workshop = 工房

Longhouse = ロングハウス

Forge = 溶鉱炉

Harbor = 港
Connects trade routes over water = 首都との海上交易路を形成する

University = 大学

Wat = ワット

Oxford University = オックスフォード大学

Notre Dame = ノートルダム大聖堂
 # Requires translation!
'Architecture has recorded the great ideas of the human race. Not only every religious symbol, but every human thought has its page in that vast book.' - Victor Hugo = 

Castle = 城

Mughal Fort = ムガル要塞
after discovering [tech] = [tech]を研究してから
[stats] [cityFilter] = [cityFilter][stats]

Himeji Castle = 姫路城
 # Requires translation!
'Bushido is realized in the presence of death. This means choosing death whenever there is a choice between life and death. There is no other reasoning.' - Yamamoto Tsunetomo = 
when fighting in [tileFilter] tiles = [tileFilter]のタイルで戦闘時

Ironworks = 製鉄所

Armory = 武器庫

Observatory = 天文台

Opera House = オペラハウス

Sistine Chapel = システィーナ礼拝堂
'I live and love in God's peculiar light.' - Michelangelo Buonarroti = 「私は神の特別な光のなかで生き、そして愛す」 - ミケランジェロ・ブオナローティ

Bank = 銀行

Satrap's Court = サトラップの王宮

Forbidden Palace = 紫禁城
'Most of us can, as we choose, make of this world either a palace or a prison' - John Lubbock = 「我々のほとんどは選ぶことができる。この世を宮殿にするか、牢獄にするかを。」 - ジョン・ラボック
 # Requires translation!
[relativeAmount]% Unhappiness from [populationFilter] [cityFilter] = 

Theatre = 劇場

Seaport = 港湾

Hermitage = エルミタージュ美術館

Taj Mahal = タージ・マハル
 # Requires translation!
'The Taj Mahal rises above the banks of the river like a solitary tear suspended on the cheek of time.' - Rabindranath Tagore = 
Empire enters golden age = 国家が黄金時代に入る

Porcelain Tower = 南京の陶塔
 # Requires translation!
'Things always seem fairer when we look back at them, and it is out of that inaccessible tower of the past that Longing leans and beckons.' - James Russell Lowell = 
Free [baseUnitFilter] appears = [baseUnitFilter]が無償で出現
Science gained from research agreements [relativeAmount]% = 研究協定で獲得する科学力[relativeAmount]%

Windmill = 風車
[relativeAmount]% Production when constructing [buildingFilter] buildings [cityFilter] = [cityFilter][buildingFilter]の建物の建築時に生産力[relativeAmount]%

Kremlin = クレムリン宮殿
 # Requires translation!
'The Law is a fortress on a hill that armies cannot take or floods wash away.' - The Prophet Muhammed = 
 # Requires translation!
[relativeAmount]% City Strength from defensive buildings = 

Museum = 博物館

The Louvre = ルーブル美術館
 # Requires translation!
'Every genuine work of art has as much reason for being as the earth and the sun' - Ralph Waldo Emerson = 

Public School = 公立学校

Factory = 工場

Big Ben = ビッグベン
 # Requires translation!
'To achieve great things, two things are needed: a plan, and not quite enough time.' - Leonard Bernstein = 
[stat] cost of purchasing items in cities [relativeAmount]% = 全都市で購入にかかる[stat][relativeAmount]%

Military Academy = 士官学校

Brandenburg Gate = ブランデンブルク門
 # Requires translation!
'Pale Death beats equally at the poor man's gate and at the palaces of kings.' - Horace = 

Arsenal = 備蓄

Hospital = 病院

Stock Exchange = 証券取引所

Broadcast Tower = 放送塔

Eiffel Tower = エッフェル塔
 # Requires translation!
'We live only to discover beauty, all else is a form of waiting' - Kahlil Gibran = 
Provides 1 happiness per 2 additional social policies adopted = 社会制度を2つ採用するごとに幸福度+1

Statue of Liberty = 自由の女神
 # Requires translation!
'Give me your tired, your poor, your huddled masses yearning to breathe free, the wretched refuse of your teeming shore. Send these, the homeless, tempest-tossed to me, I lift my lamp beside the golden door!' - Emma Lazarus = 
[stats] from every specialist [cityFilter] = [cityFilter]専門家あたり[stats]

Military Base = 軍事基地

Cristo Redentor = コルコバードのキリスト像
 # Requires translation!
'Come to me, all who labor and are heavy burdened, and I will give you rest.' - New Testament, Matthew 11:28 = 
 # Requires translation!
[relativeAmount]% Culture cost of adopting new Policies = 

Research Lab = 研究所

Medical Lab = 医学研究所


Stadium = スタジアム

Sydney Opera House = シドニー・オペラハウス
 # Requires translation!
'Those who lose dreaming are lost.' - Australian Aboriginal saying = 

Manhattan Project = マンハッタン計画
Enables nuclear weapon = 核兵器を生産できる
Triggers a global alert upon completion = 生産を完了すると警告が発生する

Pentagon = ペンタゴン
 # Requires translation!
'In preparing for battle I have always found that plans are useless, but planning is indispensable.' - Dwight D. Eisenhower = 
[relativeAmount]% Gold cost of upgrading = アップグレードにかかるゴールド[relativeAmount]%

Solar Plant = 太陽熱発電
 # Requires translation!
in cities without a [buildingFilter] = 
Only available = だけできる

Nuclear Plant = 原子力発電所

Apollo Program = アポロ計画
Enables construction of Spaceship parts = 宇宙船のパーツの構築ができる

Spaceship Factory = 宇宙船工場

United Nations = 国際連合
 # Requires translation!
'More than ever before in human history, we share a common destiny. We can master it only if we face it together. And that is why we have the United Nations.' - Kofi Annan = 
Triggers voting for the Diplomatic Victory = 外交勝利のための投票が行なわれる

Utopia Project = ユートピアプロジェクト
Hidden until [amount] social policy branches have been completed = [amount]つの社会制度をコンプリートするまで隠されている
Triggers a global alert upon build start = 生産を開始すると警告が発生する
Triggers a Cultural Victory upon completion = 完成すると文化勝利を収められる


#################### Lines from Difficulties from Civ V - Vanilla ####################

Settler = 開拓者

Chieftain = 酋長

Warlord = 将軍

Prince = 皇子

King = 国王
Era Starting Unit = 時代の始まりのユニット

Emperor = 皇帝
Scout = 斥候

Immortal = 不死者
Worker = 労働者

Deity = 創造主


#################### Lines from Eras from Civ V - Vanilla ####################

Warrior = 戦士
Ancient era = 太古

Spearman = 槍兵
Classical era = 古典

Medieval era = 中世

Pikeman = 長槍兵
Renaissance era = ルネサンス

Musketman = マスケット兵
Industrial era = 産業時代

Rifleman = ライフル兵
Modern era = 現代

Infantry = 歩兵
Atomic era = 原子力時代

Information era = 情報時代

Future era = 未来


#################### Lines from Nations from Civ V - Vanilla ####################

Spectator = 観戦

Nebuchadnezzar II = ネブカドネザル2世
The demon wants the blood of soldiers! = 悪魔は軍人の血を欲しがっている！
Oh well, I presume you know what you're doing. = 自分が何をしてるか分かってるんだろうな。
It is over. Perhaps now I shall have peace, at last. = 終わったんだ。これで私は平和を手に入れることができるだろう。
Are you real or a phantom? = そなたは本物か？幻か？
It appears that you do have a reason for existing – to make this deal with me. = そなたは私と取引をするために存在している。
Greetings. = どうも。
What do YOU want?! = 何がしたいんだ！？
Ingenuity = 創造力
May the blessings of heaven be upon you, O great Nebuchadnezzar, father of mighty and ancient Babylon! Young was the world when Sargon built Babylon some five thousand years ago, long did it grow and prosper, gaining its first empire the eighteenth century BC, under godlike Hammurabi, the giver of law. Although conquered by the Kassites and then by the Assyrians, Babylon endured, emerging phoenix-like from its ashes of destruction and regaining its independence despite its many enemies. Truly was Babylon the center of arts and learning in the ancient world. O Nebuchadnezzar, your empire endured but a short time after your death, falling to the mighty Persians, and then to the Greeks, until the great city was destroyed by 141 BC. = 偉大なるネブカドネザル、強大で歴史ある王国バビロニアの父に神の祝福を！5000年程前にサルゴンがバビロニアを建国したとき、世界はなんと未熟だったことか。そしてバビロニアは長きにわたって成長し、繁栄し、紀元前18世紀に法律の創始者である神のごときハンムラビ大王のもと、最初の帝国を手に入れた。カッシート人とアッシリア人によって征服されたものの、バビロニアは耐え、そしてまるで不死鳥のごとく破壊の跡から復活し、多くの敵をもろともせずに再び自由を手にしたのだ。まさにバビロニアは古代世界における芸術と研究の真の中心地だったのである。ネブカドネザルよ、そなたの帝国はしかしそなたの死後わずかしか耐えられず、強大なペルシア、そしてその後ギリシャの手に落ち、ついに偉大な都市は紀元前141年に破壊されてしまった。
But is Babylon indeed gone forever, great Nebuchadnezzar? Your people look to you to bring the empire back to life once more. Will you accept the challenge? Will you build a civilization that will stand the test of time? = だが、偉大なるネブカドネザルよ。バビロニアはこのまま永遠に消え去ってしまうのだろうか？そなたの民はそなたが再び帝国を蘇らせることを期待しているのだ！この難題に取り組んではくれまいか？そして時の試練に耐え抜く文明を築き上げるのだ。
Babylon = バビロン
Akkad = アッカド
Dur-Kurigalzu = ドゥル・クリガルズ
Nippur = ニップール
Borsippa = ボルシッパ
Sippar = シッパル
Opis = オピス
Mari = マリ
Shushan = シュシャン
Eshnunna = エシュヌンナ
Ellasar = エラサ
Erech = エレク
Kutha = クーサ
Sirpurla = シルプルラ
Neribtum = ネリブトゥム
Ashur = アッシュール
Ninveh = ニネヴェ
Nimrud = ニムルド
Arbela = アルベラ
Nuzi = ヌチ
Arrapkha = アッラプカ
Tutub = トゥトゥル
Shaduppum = シャドゥプム
Rapiqum = ラピクム
Mashkan Shapir = マシュカン・シャピル
Tuttul = トゥトゥル
Ramad = ラマディ
Ana = アナ
Haradum = ハラドゥム
Agrab = アグラブ
Uqair = ウカイル
Gubba = グッバ
Hafriyat = ハフリヤット
Nagar = ナガル
Shubat Enlil = シュバットエンリル
Urhai = ウルハイ
Urkesh = アーケシュ
Awan = アワン
Riblah = リブラ
Tayma = タイマ
Receive free [unit] when you discover [tech] = [tech]を発見後、[unit]を無償で受け取れる
[greatPerson] is earned [relativeAmount]% faster = [greatPerson]を[relativeAmount]%早く獲得

Alexander = アレクサンドロス
You are in my way, you must be destroyed. = 貴公は邪魔だ。滅んでもらう。
As a matter of fact I too grow weary of peace. = 我も平和に飽き飽きしていたところだ。
You have somehow become my undoing! What kind of beast are you? = お前は我を破滅させた。獣のような奴だ...
Hello stranger! I am Alexandros, son of kings and grandson of the gods! = これはよく参られた！我はアレクサンドロス。王たちの息子にして、神々の孫である！
My friend, does this seem reasonable to you? = 友よ、これは合理的か？
Greetings! = どうも！
What? = なんだ？
Hellenic League = ヘレニズム同盟
 # Requires translation!
May the blessings of the gods be upon you, oh great King Alexander! You are the ruler of the mighty Greek nation. Your people lived for so many years in isolated city-states - legendary cities such as Athens, Sparta, Thebes - where they gave the world many great things, such as democracy, philosophy, tragedy, art and architecture, the very foundation of Western Civilization. Although few in number and often hostile to each other, in the 5th century BC they were able to defeat their much larger neighbor, Persia, on land and sea. = 
 # Requires translation!
Alexander, your people stand ready to march to war, to spread the great Greek culture to millions and to bring you everlasting glory. Are you ready to accept your destiny, King Alexander? Will you lead your people to triumph and greatness? Can you build a civilization that will stand the test of time? = 
Athens = アテネ
Sparta = スパルタ
Corinth = コリントス
Argos = アルゴス
Knossos = クノッソス
Mycenae = ミケーネ
Pharsalos = ファルサロス
Ephesus = エフェソス
Halicarnassus = ハリカルナッソス
Rhodes = ローズ
Eretria = エレトリア
Pergamon = ペルガモン
Miletos = ミレトス
Megara = メガラ
Phocaea = ポカイア
Sicyon = シキュオン
Tiryns = ティリンス
Samos = サモス
Mytilene = ミティリーニ
Chios = キオス
Paros = パロス
Elis = エリス
Syracuse = シラクサ
Herakleia = ヘラクレイア
Gortyn = ゴルテュナ
Chalkis = カルキス
Pylos = ピュロス
Pella = ペッラ
Naxos = ナクソス
Larissa = ラリッサ
Apollonia = アポロニア
Messene = メッセン
Orchomenos = オルコメノス
Ambracia = アカルナニア
Kos = コス
Knidos = クニドス
Amphipolis = アンフィポリス
Patras = パトラス
Lamia = ラミア
Nafplion = ナフプリオン
Apolyton = アポリトン
Greece = ギリシャ
[relativeAmount]% City-State Influence degradation = 都市国家への影響力の減少[relativeAmount]%
City-State Influence recovers at twice the normal rate = 都市国家への影響力の回復速度が2倍になる
City-State territory always counts as friendly territory = 都市国家の領土は常に友好的な領土として扱う

Wu Zetian = 武則天
You won't ever be able to bother me again. Go meet Yama. = もう二度と困らせないで欲しい...閻魔に会ってきなさい。
Fool! I will disembowel you all! = 愚か者め！腸をあぐりだされる準備はできたか？
You have proven to be a cunning and competent adversary. I congratulate you on your victory. = あなたは狡猾であり優秀な敵であることを知らしめました...勝利を祝福しよう。
Greetings, I am Empress Wu Zetian. China desires peace and development. You leave us alone, we'll leave you alone. = ご挨拶申し上げます。私は武則天です。中国は平和と発展を望んでいます。あなたが私たちに厄介を起こさなければ、私たちも問題を起こすことはありません。
My friend, do you think you can accept this request? = 友よ、この取引を受けてくれないかな？
How are you today? = ごきげんよう。
Oh. It's you? = ああ、そなたですか
Art of War = 兵法
The Blessings of Heaven be upon you. Empress Wu Zetian, most beautiful and haughty ruler of China! Oh great Empress, whose shadow causes the flowers to blossom and the rivers to flow! You are the leader of the Chinese, the oldest and the greatest civilization that humanity has ever produced. China's history stretches back into the mists of time, its people achieving many great things long before the other upstart civilizations were even conceived. China's contributions to the arts and sciences are too many and too wondrous to do justice to - the printing press, gunpowder, the works of Confucius - these are but a few of the gifts China has given to an undeserving world! = 最も美しく尊大な中国の指導者、武則天に天の祝福を！偉大なる女帝よ、そなたの隋には花が咲き乱れ、川が流れを作ることだろう！そなたは、人類がこれまで作り上げた中で最も古く最も偉大な文明、中国の指導者である。中国の歴史は遥か有史以前にまでさかのぼり、またこの国の民は、他の新興文明が影も形も無いころから、偉大なことを多くやり遂げてきた。印刷機や火薬、孔子の作品の数々といったものは、中国からの愚かな世界への贈り物の一部であるが、それが十分に評価されていないのは、中国の芸術や科学に対する貢献が、あまりに大きくあまりに偉大すぎるためである。
You, great Queen, who, with cunning and beauty, rose from the position of lowly concubine to that of Divine Empress - your people call out to you to lead them! Great China is once again beset on all sides by barbarians. Can you defeat all your many foes and return your country to greatness? Can you build a civilization to stand the test of time? = そなたはみすぼらしい愛人から偉大な女帝へ成り上がった、狡猾さと美しさを持ち合わせた偉大な女王である！民がそなたに導いてくれと叫んでいる！偉大なる中国は再び野蛮な人間達に包囲されている。敵たちを駆逐し、中国の尊厳を取り戻してはくれぬか？そして時の試練を耐え抜く文明を築き上げるのだ。
Beijing = 北京
Shanghai = 上海
Guangzhou = 広州
Nanjing = 南京
Xian = 西安
Chengdu = 成都
Hangzhou = 杭州
Tianjin = 天津
Macau = マカオ
Shandong = 山東
Kaifeng = 開封
Ningbo = 寧波
Baoding = 保定
Yangzhou = 揚州
Harbin = ハルビン
Chongqing = 重慶
Luoyang = 洛陽
Kunming = 昆明
Taipei = 台北
Shenyang = 瀋陽
Taiyuan = 太原
Tainan = 台南
Dalian = 大連
Lijiang = 麗江
Wuxi = 無錫
Suzhou = 蘇州
Maoming = 茂名
Shaoguan = 韶関
Yangjiang = 陽江
Heyuan = 河源
Huangshi = 黄石
Yichang = 宜昌
Yingtian = 鷹潭
Xinyu = 新余
Xinzheng = 新鄭
Handan = 新鄭
Dunhuang = 敦煌
Gaoyu = 高陽
Nantong = 南通
Weifang = 濰坊
Xikang = 西康
China = 中国
Great General provides double combat bonus = 大将軍による戦闘ボーナスが2倍

Ramesses II = ラムセス２世
You are but a pest on this Earth, prepare to be eliminated! = 貴様は世界にとって害虫でしかない。駆除される覚悟をしろ。
You are a fool who evokes pity. You have brought my hostility upon yourself and your repulsive civilization! = 貴様は余の敵意を自身の国民と文明に差し向けた。貴様は哀れな愚か者だ。
Strike me down and my soul will torment yours forever, you have won nothing. = 余を倒せば、余の魂がお前を呪う。貴様は勝ってなどない。
Greetings, I am Ramesses the god. I am the living embodiment of Egypt, mother and father of all civilizations. = ごきげんよう。余は神なるラメセスである。余はエジプトの化身であり、全ての文明の母であり父である。
Generous Egypt makes you this offer. = 寛大なエジプトはそなたにこの申し出をする。
Good day. = いい日だ。
Oh, it's you. = ああ、そなたか。
Monument Builders = 遺産建設者
We greet thee, oh great Ramesses, Pharaoh of Egypt, who causes the sun to rise and the Nile to flow, and who blesses his fortunate people with all the good things of life! Oh great lord, from time immemorial your people lived on the banks of the Nile river, where they brought writing to the world, and advanced mathematics, sculpture, and architecture. Thousands of years ago they created the great monuments which still stand tall and proud. = 空に太陽を輝かせ、水の流れをナイルに生み、この世の全ての幸福を以て、民に祝福を与えたエジプトのファラオ、ラムセスよ！そなたを歓迎しよう！偉大なる指導者よ、そなたの民は有史以前からナイル川に住み、世界へ文字を広め、数学や彫刻、建築術を発展させた。彼らが数千年前に建造したモニュメントは、現在も威厳をたたえた姿で高くそびえ立っている。
Oh, Ramesses, for uncounted years your people endured, as other petty nations around them have risen and then fallen into dust. They look to you to lead them once more into greatness. Can you honor the gods and bring Egypt back to her rightful place at the very center of the world? Can you build a civilization that will stand the test of time? = ラムセスよ。周りの国々が盛衰し塵となって消える中、そなたの民は数えきれない年月を耐え抜いてきた。民はそなたの手により再び導かれることを望んでいる。神々を讃え、エジプトを本来あるべき場所である、世界の中心へと再び導いてはくれぬか？そして時の試練を耐え抜く文明を築き上げるのだ。
Thebes = テーベ
Memphis = メンフィス
Heliopolis = ヘリオポリス
Elephantine = エレファンティネ
Alexandria = アレクサンドリア
Pi-Ramesses = ピラメセス
Giza = ギザ
Byblos = ビブロス
Akhetaten = アケトアテン
Hieraconpolis = ヒエラコンポリス
Abydos = アビドス
Asyut = アシュート
Avaris = アヴァール
Lisht = リシュト
Buto = ブト
Edfu = エドフ
Pithom = ピトム
Busiris = ブシリス
Kahun = カフン
Athribis = アスリビス
Mendes = メンデス
Elashmunein = エル・アシュムネイン
Tanis = タニス
Bubastis = ブバスティス
Oryx = オリックス
Sebennytus = セベニタス
Akhmin = アフミーム
Karnak = カルナック
Luxor = ルクソール
El Kab = エル・カブ
Armant = ヘルモンティス
Balat = バラット
Ellahun = エラフン
Hawara = ハワーラ
Dashur = ダシュル
Damanhur = ダマンハー
Abusir = アブシール
Herakleopolis = ヘラクレオポリス
Akoris = アコリス
Benihasan = ベニハサン
Badari = バダリ
Hermopolis = エルモポリス
Amrah = アムラ
Koptos = コプトス
Ombos = オンボス
Naqada = ナカダ
Semna = セムナ
Soleb = ソレブ
Egypt = エジプト
[relativeAmount]% Production when constructing [buildingFilter] wonders [cityFilter] = [cityFilter][buildingFilter]の遺産の建築時に生産力[relativeAmount]%

Elizabeth = エリザベス
By the grace of God, your days are numbered. = 神の恩寵により、あなたの命運は尽きようとしています。
We shall never surrender. = 私たちは絶対に降伏しません。
You have triumphed over us. The day is yours. = あなたは私たちを征服した。勝利はあなたのものです...
We are pleased to meet you. = あなたにお会いできて光栄です。
Would you be interested in a trade agreement with England? = あなたはイギリスとの貿易協定に興味はありませんか？
Hello, again. = 	また会いましたね。
Oh, it's you! = 	ああ、あなたか。
Sun Never Sets = 沈まぬ太陽
Praises upon her serene highness, Queen Elizabeth Gloriana. You lead and protect the celebrated maritime nation of England. England is an ancient land, settled as early as 35,000 years ago. The island has seen countless waves of invaders, each in turn becoming a part of the fabric of the people. Although England is a small island, for many years your people dominated the world stage. Their matchless navy, brilliant artists and shrewd merchants, giving them power and influence far in excess of their mere numbers. = 我らが女王陛下。エリザベス・グロリアナよ、名高い海洋国家であるイギリスを護り、そして率いた、そなたを讃えよう。イギリスは歴史のある国である。およそ3万5千年前に人間が定住を始めたこの島には、数えきれないほどの侵略者たちが押し寄せたが、彼らはその後、この国を構成する民となった。イギリスは小さな島国ではあるが、長い間世界を支配し、無敵の海軍や才能ある芸術家、鋭敏な商人たちによって、仲間だけでなく世界に対し強い影響力を持つことができたのである。
Queen Elizabeth, will you bring about a new golden age for the English people? They look to you once more to return peace and prosperity to the nation. Will you take up the mantle of greatness? Can you build a civilization that will stand the test of time? = 女王エリザベスよ、イギリスの民に再び黄金時代をもたらしてくれぬか？民はそなたが再び平和と繁栄をもたらしてくれることを期待している。栄光に覆い被さったマントを取り除いてはくれぬか？そして時の試練を耐え抜く文明を築き上げるのだ。
London = ロンドン
York = ヨーク
Nottingham = ノッティンガム
Hastings = ヘイスティングス
Canterbury = カンタベリー
Coventry = コベントリ
Warwick = ウォリック
Newcastle = ニューキャッスル
Oxford = オックスフォード
Liverpool = リバプール
Dover = ドーバー
Brighton = ブライトン
Norwich = ノリッジ
Leeds = リーズ
Reading = リーディング
Birmingham = バーミンガム
Richmond = リッチモンド
Exeter = エクセター
Cambridge = ケンブリッジ
Gloucester = グロスター
Manchester = マンチェスター
Bristol = ブリストル
Leicester = レスター
Carlisle = カーライル
Ipswich = イプスウィッチ
Portsmouth = ポーツマス
Berwick = ベリック
Bath = バース
Mumbles = マンブルズ
Southampton = サウサンプトン
Sheffield = シェフィールド
Salisbury = ソールズベリー
Colchester = コルチェスター
Plymouth = プリマス
Lancaster = ランカスター
Blackpool = ブラックプール
Winchester = ウィンチェスター
Hull = ハル
England = イギリス

Napoleon = ナポレオン
You're disturbing us, prepare for war. = 貴公は目障りだ。戦争の準備をしたまえ。
You've fallen into my trap. I'll bury you. = 貴公は我輩の罠の中だ。埋葬して差し上げよう。
I congratulate you for your victory. = 貴公の勝利をお祝いしよう。
Welcome. I'm Napoleon, of France; the smartest military man in world history. = ようこそ、我輩はフランスのナポレオンである。世界史上最高の頭脳の軍人だ。
France offers you this exceptional proposition. = フランスはこのような特別案を提示する。
Hello. = どうも。
It's you. = 貴公か。
Ancien Régime = 旧体制
Long life and triumph to you, First Consul and Emperor of France, Napoleon I, ruler of the French people. France lies at the heart of Europe. Long has Paris been the world center of culture, arts and letters. Although surrounded by competitors - and often enemies - France has endured as a great nation. Its armies have marched triumphantly into battle from one end of the world to the other, its soldiers and generals among the best in history. = 第一執政官であり、皇帝であるフランスの指導者。ナポレオン1世よ、そなたの長寿と勝利を祈ろう。フランスはヨーロッパの心臓部にある。パリは長い間、文化や文芸において世界の中心を担ってきた。競争相手(時には敵対者)に囲まれてはいるが、フランスは偉大な国として存在し続けてきた。フランス軍は世界の端から端まで、意気揚々と戦争に参加してきた。兵士と将軍は、世界の歴史の中でも最強の一角としてその名を残している。
Napoleon Bonaparte, France yearns for you to rebuild your empire, to lead her once more to glory and greatness, to make France once more the epicenter of culture and refinement. Emperor, will you ride once more against your foes? Can you build a civilization that will stand the test of time? = ナポレオン・ボナパルトよ、フランスが再び文化と優美の発祥地として、栄光と尊厳を享受できるよう、帝国の再建が望まれているのだ。皇帝よ、再び馬に跨り、敵に立ち向かってはくれぬか？そして時の試練を耐え抜く文明を築き上げるのだ。
Paris = パリ
Orleans = オルレアン
Lyon = リヨン
Troyes = トロワ
Tours = ツール
Marseille = マルセイユ
Chartres = シャルトル
Avignon = アヴィニョン
Rouen = ルーアン
Grenoble = グルノーブル
Dijon = ディジョン
Amiens = アミアン
Cherbourg = シェルブール
Poitiers = ポアティエ
Toulouse = トゥールーズ
Bayonne = ベーヨン
Strasbourg = ストラスブール
Brest = ブレスト
Bordeaux = ボルドー
Rennes = レンヌ
Nice = ニース
Saint Etienne = サンティティエンヌ
Nantes = ナント
Reims = ランス
Le Mans = ル・マン
Montpellier = モンペリエ
Limoges = リモージュ
Nancy = ナンシー
Lille = リール
Caen = カン
Toulon = ツーロン
Le Havre = ル・アーブル
Lourdes = ルルド
Cannes = カンヌ
Aix-En-Provence = エクス＝アン＝プロヴァンス
La Rochelle = ラ・ロシェル
Bourges = ブールジュ
Calais = カレー
France = フランス
before discovering [tech] = [tech]を研究するまで

Catherine = エカテリーナ
You've behaved yourself very badly, you know it. Now it's payback time. = 身に覚えがない訳ではなかろう。償う時がきたのだ。
You've mistaken my passion for a weakness, you'll regret about this. = 我らの弱点に対する執念を見誤ったようだな。後悔するがいい。
We were defeated, so this makes me your prisoner. I suppose there are worse fates. = 我らは負け、そなたは我らを囚えた。ひどいことが起きたものだ。
I greet you, stranger! If you are as intelligent and tactful as you are attractive, we'll get along just fine. = 御機嫌よう、見知らぬ者よ！そなたが賢く抜け目なき魅力的な指導者ならば、我々はうまくやっていけるだろう。
How would you like it if I propose this kind of exchange? = このような提案はいかがかな？
Hello! = こんにちは
What do you need?! = 何が望みだ？
Siberian Riches = シベリアの富
Greetings upon thee, Your Imperial Majesty Catherine, wondrous Empress of all the Russias. At your command lies the largest country in the world. Mighty Russia stretches from the Pacific Ocean in the east to the Baltic Sea in the west. Despite wars, droughts, and every manner of disaster the heroic Russian people survive and prosper, their artists and scientists among the best in the world. The Empire today remains one of the strongest ever seen in human history - a true superpower, with the greatest destructive force ever devised at her command. = よくぞ来てくれた。全ロシアの素晴らしき女王、エカチェリーナ皇后陛下よ。そなたは世界一広い国土を持つ国を掌握している。強大なロシアは、東は太平洋、西はバルト海にまで及んでいる。勇敢なロシア人たちは数々の戦争や干ばつ、災害を耐え抜き、繁栄し、世界でも指折りの芸術家や科学者を生み出した。この時代のロシア帝国は、これまでの人類史を見ても世界屈指の力を有しており、帝国が超大国であれたのは、エカチェリーナの命により、最強の破壊兵器を開発し続けたからである。 
Catherine, your people look to you to bring forth glorious days for Russia and her people, to revitalize the land and recapture the wonder of the Enlightenment. Will you lead your people once more into greatness? Can you build a civilization that will stand the test of time? = エカチェリーナよ、民はそなたが栄光の日々をもたらし、大陸を復活させ、啓蒙思想を再び掲げることを期待しているのだ。民を率い、名誉を取り戻してはくれぬか？そして時の試練を耐え抜く文明を築き上げるのだ。
Moscow = モスクワ
St. Petersburg = サンクトペテルブルク
Novgorod = ノヴゴロド
Rostov = ロストフ・ナ・ドヌー
Yaroslavl = ヤロスラブリ
Yekaterinburg = エカテリンブルグ
Yakutsk = ヤクーツク
Vladivostok = ウラジオストク
Smolensk = スモレンスク
Orenburg = オレンブルク
Krasnoyarsk = クラスノヤルスク
Khabarovsk = ハバロフスク
Bryansk = ブリャンスク
Tver = トヴェリ
Novosibirsk = ノヴォシビルスク
Magadan = マガダン
Murmansk = ムルマンスク
Irkutsk = イルクーツク
Chita = チタ
Samara = サマーラ
Arkhangelsk = アルハンゲリスク
Chelyabinsk = チェリャビンスク
Tobolsk = トボリスク
Vologda = ボログダ
Omsk = オムスク
Astrakhan = アストラハン
Kursk = クルスク
Saratov = サラトフ
Tula = トゥーラ
Vladimir = ウラジーミル
Perm = ペルミ
Voronezh = ヴォロネジ
Pskov = プスコフ
Starayarussa = スタラヤ・ルーサ
Kostoma = コストロマ
Nizhniy Novgorod = ニジニ・ノヴゴロド
Suzdal = スーズダリ
Magnitogorsk = マグニトゴルスク
Russia = ロシア
Double quantity of [resource] produced = [resource]の生産量が2倍

Augustus Caesar = アウグストゥス
 # Requires translation!
My treasury contains little and my soldiers are getting impatient... (sigh) ...therefore you must die. = 
So brave, yet so stupid! If only you had a brain similar to your courage. = そなたは強いが、それでいて愚かなようだ。そなたの頭脳がその軍隊のように強ければよかったのだがな。
The gods have deprived Rome of their favour. We have been defeated. = 神々はローマを見放した。我等は敗れたのだ。
I greet you. I am Augustus, Imperator and Pontifex Maximus of Rome. If you are a friend of Rome, you are welcome. = ようこそ。私はアウグストゥス、ローマ皇帝であり最高神祇官だ。もしあなたがローマの友であるならば、私はあなたを歓迎する。
I offer this, for your consideration. = 私の提案はこうだ、そなたはどう思うかね
Hail. = よく来たな。
What do you want? = 何が望みだ？
The Glory of Rome = ローマの栄光
 # Requires translation!
The blessings of the gods be upon you, Caesar Augustus, emperor of Rome and all her holdings. Your empire was the greatest and longest lived of all in Western civilization. And your people single-handedly shaped its culture, law, art, and warfare like none other, before or since. Through years of glorious conquest, Rome came to dominate all the lands of the Mediterranean from Spain in the west to Syria in the east. And her dominion would eventually expand to cover much of England and northern Germany. Roman art and architecture still awe and inspire the world. And she remains the envy of all lesser civilizations who have followed. = 
 # Requires translation!
O mighty emperor, your people turn to you to once more reclaim the glory of Rome! Will you see to it that your empire rises again, bringing peace and order to all? Will you make Rome once again center of the world? Can you build a civilization that will stand the test of time? = 
Rome = ローマ
Antium = アンツィオ
Cumae = クーマエ
Neapolis = ナポリ
Ravenna = ラベンナ
Arretium = アレッツォ
Mediolanum = ミラノ
Arpinum = アルピーノ
Circei = チルチェイ
Setia = セッツェ
Satricum = サトリカム
Ardea = アルデール
Ostia = オスティア
Velitrae = ベッレトリ
Viroconium = ビロコニウム
Tarentum = ターラント
Brundisium = ブリンディジ
Caesaraugusta = カエサルグスタ
Caesarea = カイザリア
Palmyra = パルミラ
Signia = セーニ
Aquileia = アクイレイア
Clusium = クルシウム
Sutrium = ストリー
Cremona = クレモナ
Placentia = ピアチェンツァ
Hispalis = ヒスパリス
Artaxata = アルタシャト
Aurelianorum = アウレリアノラム
Nicopolis = ニコポリス
Agrippina = アグリッピナ
Verona = ベローナ
Corfinium = コルフィニウム
Treverii = トレヴェリー
Sirmium = シルミウム
Augustadorum = オーガスタドール
Curia = クリア
Interrama = インターラマ
Adria = アドリア
 # Requires translation!
[relativeAmount]% Production towards any buildings that already exist in the Capital = 

Harun al-Rashid = ハールーン・アッラシード
The world will be more beautiful without you. Prepare for war. = そなたがいなければこの世界はもっと美しくなる。戦争に備えよ。
Fool! You will soon regret dearly! I swear it! = 愚か者め！このことを心底後悔させてやる！絶対にだ！
You have won, congratulations. My palace is now in your possession, and I beg that you care well for the peacock. = そなたの勝利だ、たたえよう。我が宮殿は今やそなたのもの、クジャクたちの世話を頼んだぞ。
Welcome foreigner, I am Harun Al-Rashid, Caliph of the Arabs. Come and tell me about your empire. = ようこそ、異国の者よ。私はハールーン・アッラシード、アラビアのカリフである。こちらへ来てそなたの帝国のことを聞かせてくれないか。
Come forth, let's do business. = こちらへ来い、取引をしよう。
Peace be upon you. = そなたに平和あれ。
Trade Caravans = 砂漠の船
Blessings of God be upon you oh great caliph Harun al-Rashid, leader of the pious Arabian people! The Muslim empire, the Caliphate was born in the turbulent years after the death of the prophet Muhammad in 632 AD, as his followers sought to extend the rule of God to all of the people of the earth. The caliphate grew mighty indeed at the height of its power, ruling Spain, North Africa, the Middle East, Anatolia, the Balkans and Persia. An empire as great as or even greater than that of Rome. The arts and sciences flourished in Arabia during the Middle Ages, even as the countries of Europe descended into ignorance and chaos. The Caliphate survived for six hundred years, until finally succumbing to attack from the Mongols, those destroyers of Empires. = 敬虔なアラブの民の指導者、バールーン・アッラシードに神のご加護を！カリフによるイスラム帝国は、預言者ムハンマドの死後（紀元前632年）、神の教えを世界中の人々に教えるべく、弟子たちの手によって、安定を失っていた時代に誕生した。カリフは絶大な力を持つことになり、その全盛期には、スペインや北アフリカ、中東、アナトリア、バルカン諸国、ペルシアを手中に収め、ローマ帝国に肩を並べる、もしくはそれ以上の帝国へと成長した。中世のヨーロッパ諸国は無知と混迷の暗黒の時代へと堕ちたが、アラビアでは芸術や科学の繁栄を迎えていた。カリフによる帝国は、モンゴルの破壊者たちに敗れて終わりを迎えるまで、600年間続くこととなった。 
Great Caliph Harun al Rashid, your people look to you to return them to greatness! To make Arabia once again an enlightened land of arts and knowledge, a powerful nation who needs fear no enemy! Oh Caliph, will you take up the challenge? Can you build a civilization that will stand the test of time? = 偉大なカリフ、バールーン・アッラシードよ、民はそなたの手によって、栄光へと再び導かれることを切望している。敵を恐れる必要のない強大な国にして、芸術と知識にあふれたアラビアに回帰するのだ。カリフよ、この難題に立ち向かってはくれぬか？そして時の試練を耐え抜く文明を築き上げるのだ。
Mecca = メッカ
Medina = メディナ
Damascus = ダマスカス
Baghdad = バグダッド
Najran = ナジュラーン
Kufah = クーファ
Basra = バスラ
Khurasan = ホラーサーン
Anjar = アンジャル
Fustat = フスタート
Aden = アデン
Yamama = ヤマーマ
Muscat = マスカット
Mansura = マンスーラ
Bukhara = ブハラ
Fez = フェス
Shiraz = シーラーズ
Merw = マリ
Balkh = バルフ
Mosul = モースル
Aydab = アイダブ
Bayt = バイト
Suhar = ソハール
Taif = タイフ
Hama = ハマー
Tabuk = タブーク
Sana'a = サナア
Shihr = シフル
Tripoli = トリポリ
Tunis = チュニス
Kairouan = カイルアン
Algiers = アルジェ
Oran = オラン
Arabia = アラビア
[stats] from each Trade Route = 各交易路から[stats]

George Washington = ワシントン
Your wanton aggression leaves us no choice. Prepare for war! = あなたの理不尽な侵略に対し、我らに選択の余地はない。戦争に備えろ！
You have mistaken our love of peace for weakness. You shall regret this! = あなたは我らが弱いから平和を愛していると誤解しているようだ。そんなことはない！
The day...is yours. I hope you will be merciful in your triumph. = 勝利は...あなたのものだ...あなたの征服が慈悲深いものであると願おう。
The people of the United States of America welcome you. = アメリカ合衆国の人々はあなたを歓迎しますぞ。
Is the following trade of interest to you? = 以下の取引に興味はありますかな？
Well? = ん？
Manifest Destiny = 明白なる運命
Welcome President Washington! You lead the industrious American civilization! Formed in the conflagration of revolution in the 18th century, within a hundred years, the young nation became embroiled in a terrible civil war that nearly tore the country apart, but it was just a few short years later in the 20th century that the United States reached the height of its power, emerging triumphant and mighty from the two terrible wars that destroyed so many other great nations. The United States is a nation of immigrants, filled with optimism and determination. They lack only a leader to help them fulfill their promise. = よくぞ来てくれた、ワシントン大統領！そなたは勤勉なアメリカ国民の指導者である。18世紀に起きた大革命によって成立したが、その後100年も経たないうちに、国を二分するような激しい内戦に見舞われる。だがそのわずか数年後、２０世紀のアメリカは全盛を向かえ、多くの偉大な国々を破壊するに至った2つの巨大な戦争において、勝利と力を手に入れることとなった。 
President Washington, can you lead the American people to greatness? Can you build a civilization that will stand the test of time? = アメリカ合衆国は移民国家だが、楽観主義でありながら決断力に優れた国でもある。彼らの決意を実現させるためには指導者が必要なのだ。ワシントン大統領、民を率いて栄光へと導いてはくれないか？そして時の試練を耐え抜く文明を築き上げるのだ。 
Washington = ワシントン
New York = ニューヨーク
Boston = ボストン
Philadelphia = フィラデルフィア
Atlanta = アトランタ
Chicago = シカゴ
Seattle = シアトル
San Francisco = サンフランシスコ
Los Angeles = ロサンゼルス
Houston = ヒューストン
Portland = ポートランド
St. Louis = セントルイス
Miami = マイアミ
Buffalo = バッファロー
Detroit = デトロイト
New Orleans = ニューオーリンズ
Baltimore = ボルチモア
Denver = デンバー
Cincinnati = シンシナティ
Dallas = ダラス
Cleveland = クリーブランド
Kansas City = カンザスシティ
San Diego = サンディエゴ
Las Vegas = ラスベガス
Phoenix = フェニックス
Albuquerque = アルバカーキ
Minneapolis = ミネアポリス
Pittsburgh = ピッツバーグ
Oakland = オークランド
Tampa Bay = タンパ湾
Orlando = オーランド
Tacoma = タコマ
Santa Fe = サンタフェ
Olympia = オリンピア
Hunt Valley = ハント・バレー
Springfield = スプリングフィールド
Palo Alto = パロアルト
Centralia = セントラリア
Spokane = スポーカン
Jacksonville = ジャクソンビル
Svannah = サバンナ
Charleston = チャールストン
San Antonio = サン・アントニオ
Anchorage = アンカレジ
Sacramento = サクラメント
Reno = リノ
Salt Lake City = ソルト・レーク・シティ
Boise = ボイシ
Milwaukee = ミルウォーキー
Santa Cruz = サンタクルーズ
Little Rock = リトルロック
America = アメリカ

Oda Nobunaga = 織田信長
I hereby inform you of our intention to wipe out your civilization from this world. = 貴殿の文明をこの世から拭い去るお知らせをしよう。
Pitiful fool! Now we shall destroy you! = 情けない愚か者め、今から叩きのめしてやるぞ!
You were much wiser than I thought. = わしが認めた以上に遙かに賢明でござった。
We hope for a fair and just relationship with you, who are renowned for military bravery. = 武勇の誉れ高き貴殿にご挨拶を申し上げたく、さらに公正かつ公平なる連携を心よりお願いする。
I would be grateful if you agreed on the following proposal. = この取引に賛同いただけるかな？
Oh, it's you... = ああ、お前か...
Bushido = 武士道
Blessings upon you, noble Oda Nobunaga, ruler of Japan, the land of the Rising Sun! May you long walk among its flowering blossoms. The Japanese are an island people, proud and pious with a rich culture of arts and letters. Your civilization stretches back thousands of years, years of bloody warfare, expansion and isolation, great wealth and great poverty. In addition to their prowess on the field of battle, your people are also immensely industrious, and their technological innovation and mighty factories are the envy of lesser people everywhere. = 日出づる国の偉大な大名、織田信長に祝福を。花々に敷き詰められた道が長く続くことを祈ろう。そなたは日出づる国、日本の指導者である。島国の日本は豊かな文芸を誇り、敬慮で自尊心を持った国である。日本の歴史は数千年にまでさかのぼり、数年にわたる激しい戦争、拡大と鎖国、大いなる繁栄と、ひどい貧困を経験している。戦場での勇敢さだけではなく、勤勉でもあり、日本の技術革新と生産力のある製造所は、それらを持ち合わせていない国の羨望の的となっている。 
Legendary daimyo, will you grab the reins of destiny? Will you bring your family and people the honor and glory they deserve? Will you once again pick up the sword and march to triumph? Will you build a civilization that stands the test of time? = 伝説の大名よ、運命の手綱を握るつもりはないだろうか？家族と民に栄誉と栄光をもたらしてはくれぬだろうか？再び糧身に付け、刀を帯び、勝利のために歩みを進めてはくれぬだろうか？そして時の試練に耐え抜く文明を築き上げるのだ。
Kyoto = 京都
Osaka = 大阪
Tokyo = 東京
Satsuma = 薩摩
Kagoshima = 鹿児島
Nara = 奈良
Nagoya = 名古屋
Izumo = 出雲
Nagasaki = 長崎
Yokohama = 横浜
Shimonoseki = 下関
Matsuyama = 松山
Sapporo = 札幌
Hakodate = 函館
Ise = 伊勢
Toyama = 富山
Fukushima = 福島
Suo = 周防
Bizen = 備前
Echizen = 越前
Izumi = 和泉
Omi = 近江
Echigo = 越後
Kozuke = 上野
Sado = 佐渡
Kobe = 神戸
Nagano = 長野
Hiroshima = 広島
Takayama = 高山
Akita = 秋田
Fukuoka = 福岡
Aomori = 青森
Kamakura = 鎌倉
Kochi = 高知
Naha = 那覇
Sendai = 仙台
Gifu = 岐阜
Yamaguchi = 山口
Ota = 大田
Tottori = 鳥取
Japan = 日本
 # Requires translation!
Damage is ignored when determining unit Strength = 

Gandhi = ガンジー
I have just received a report that large numbers of my troops have crossed your borders. = たった今、我が国の大軍があなたの国境を越えたとの報告がありました。
My attempts to avoid violence have failed. An eye for an eye only makes the world blind. = 暴力を避けようとする私の試みは失敗しました。「目には目を」では世界を盲目にするだけです。
 # Requires translation!
You can chain me, you can torture me, you can even destroy this body, but you will never imprison my mind. = 
Hello, I am Mohandas Gandhi. My people call me Bapu, but please, call me friend. = こんにちは、私はモハンダス・ガンジーです。私はバープーと呼ばれていますが、友達と呼んでください。
My friend, are you interested in this arrangement? = 友よ、この協定に興味がありますか？
I wish you peace. = あなたに平和あれ。
Population Growth = 人口増加
Delhi = デリー
Mumbai = ムンバイ
Vijayanagara = ヴィジャヤナガル
Pataliputra = パータリプトラ
Varanasi = ワーラーナシー
Agra = アーグラ
Calcutta = コルカタ
Lahore = ラホール
Bangalore = ベンガルール
Hyderabad = ハイデラバード
Madurai = マドゥライ
Ahmedabad = アフマダーバード
Kolhapur = コールハープル
Prayaga = プラヤガ
Ayodhya = アヨーディヤー
Indraprastha = インドラプラスタ
Mathura = マトゥラー
Ujjain = ウッジャイン
Gulbarga = グルバルガ
Jaunpur = ジャウンプル
Rajagriha = 王舎城
Sravasti = 舎衛城
Tiruchirapalli = ティルチラーパッリ
Thanjavur = タンジャーブル
Bodhgaya = ブッダガヤ
Kushinagar = クシナガラ
Amaravati = アマラベイ
Gaur = ガウル
Gwalior = グワーリオール
Jaipur = ジャイプル
Karachi = カラチ
India = インド
Unhappiness from number of Cities doubled = 都市の数からの不満が2倍

Otto von Bismarck = ビスマルク
I cannot wait until ye grow even mightier. Therefore, prepare for war! = 私はもう、貴様らが強くなるまで待っていられない。戦争の準備をするがよい！
Corrupted villain! We will bring you into the ground! = 邪悪な蛮族め！地獄の底に叩き落としてやる！
Germany has been destroyed. I weep for the future generations. = ドイツが破壊されてしまった。若い者たちのことを考えると...
Guten tag. In the name of the great German people, I bid you welcome. = グーテンターク。偉大なるドイツの人民を代表して私は貴公を歓迎するぞ。
It would be in your best interest, to carefully consider this proposal. = この案を深く考えてみろ。貴公らにとって最高の利益になるぞ。
What now? = 本日のご用件は？
So, out with it! = ああ、聞いているぞ！
Furor Teutonicus = 怒れるテウトネス
Hail mighty Bismarck, first chancellor of Germany and her empire! Germany is an upstart nation, fashioned from the ruins of the Holy Roman Empire and finally unified in 1871, a little more than a century ago. The German people have proven themselves to be creative, industrious and ferocious warriors. Despite enduring great catastrophes in the first half of the 20th century, Germany remains a worldwide economic, artistic and technological leader. = 偉大なるビスマルクに万歳！初代帝国宰相よ！ドイツは、かつて神聖ローマ帝国であった国々が1871年に統合されたことで誕生した。生まれてから100年と少しの、新興国の一つである。ドイツ人は自分たちに創造力があり、勤勉であり、凶暴な戦士であることを証明してきた。20世紀の前半は大惨事に見舞われたが、経済、芸術、技術において世界のリーダーであり続けている。
Great Prince Bismarck, the German people look up to you to lead them to greater days of glory. Their determination is strong, and now they turn to you, their beloved iron chancellor, to guide them once more. Will you rule and conquer through blood and iron, or foster the Germanic arts and industry? Can you build a civilization that will stand the test of time? = 偉大なるフォン・ビスマルク公爵よ、民は再びそなたが栄光の日々へと導いてくれることを期待している。皆の決意は固く、敬愛する鉄血宰相が再び指揮を執ってくれることを望んでいる。血と鉄で導いて相手を打ち倒してはくれぬか？それともドイツの芸術と産業を見事に開花させてはくれぬか？そして時の試練を耐え抜く文明を築き上げるのだ。 
Berlin = ベルリン
Hamburg = ハンブルク
Munich = ミュンヘン
Cologne = ケルン
Frankfurt = フランクフルト
Essen = エッセン
Dortmund = ドルトムント
Stuttgart = シュトゥットガルト
Düsseldorf = デュッセルドルフ
Bremen = ブレーメン
Hannover = ハノーファー
Duisburg = デュイスブルク
Leipzig = ライプツィヒ
Dresden = ドレスデン
Bonn = ボン
Bochum = ボーフム
Bielefeld = ビーレフェルト
Karlsruhe = カールスルーエ
Gelsenkirchen = ゲルゼンキルヘン
Wiesbaden = ヴィースバーデン
Münster = ミュンスター
Rostock = ロストック
Chemnitz = ケムニッツ
Braunschweig = ブラウンシュワイク
Halle = ハレ
Mönchengladbach = メンヒェングラートバッハ
Kiel = キール
Wuppertal = ヴッパータール
Freiburg = フライブルク
Hagen = ハーゲン
Erfurt = エアフルト
Kaiserslautern = カイザースラウテルン
Kassel = カッセル
Oberhausen = オーバーハウゼン
Hamm = ハム
 # Requires translation!
Saarbrücken = 
Krefeld = クレーフェルト
Pirmasens = ピルマゼンス
Potsdam = ポツダム
Solingen = ゾーリンゲン
Osnabrück = オスナブリュック
Ludwigshafen = ルートウィヒスハーフェン
Leverkusen = レーバークーゼン
Oldenburg = オルデンブルク
Neuss = ノイス
Mülheim = ミュールハイム
Darmstadt = ダルムシュタット
Herne = ヘルネ
Würzburg = ヴュルツブルク
Recklinghausen = レックリングハウゼン
Göttingen = ゲッティンゲン
Wolfsburg = ウォルフスブルク
Koblenz = コブレンツ
Hildesheim = ヒルデスハイム
Erlangen = エルランゲン
Germany = ドイツ
 # Requires translation!
with [amount]% chance = 
 # Requires translation!
When conquering an encampment, earn [amount] Gold and recruit a Barbarian unit = 
 # Requires translation!
[relativeAmount]% maintenance costs = 

Suleiman I = スレイマン1世
Your continued insolence and failure to recognize and preeminence leads us to war. = 貴公方の不遜な態度と認識と優位性の欠如は、我々を戦争へと導く。
Good. The world shall witness the incontestable might of my armies and the glory of the Empire. = よろしい。世界は我が軍の紛れもない力と、帝国の栄光を目の当たりにするだろう。
Ruin! Ruin! Istanbul becomes Iram of the Pillars, remembered only by the melancholy poets. = 破滅だ！破滅だ！イスタンブールは柱のイラムとなり、憂鬱な詩人たちによってのみ記憶される。
From the magnificence of Topkapi, the Ottoman nation greets you, stranger! I'm Suleiman, Kayser-I Rum, and I bestow upon you my welcome! = ようこそ、見知らぬ者よ！我はスレイマン、オスマンの指導者である。この素晴らしい機会を祝う宴をもうけようではないか！
Let us do business! Would you be interested? = 我らの取引に興味はありませんか？
Barbary Corsairs = バルバリア海賊
Blessings of God be upon you, oh Great Emperor Suleiman! Your power, wealth and generosity awe the world! Truly, are you called 'Magnificent!' Your empire began in Bithynia, a small country in Eastern Anatolia in 12th century. Taking advantage in the decline of the great Seljuk Sultanate of Rum, King Osman I of Bithynia expanded west into Anatolia. Over the next century, your subjects brought down the empire of Byzantium, taking its holdings in Turkey and then the Balkans. In the mid 15th century, the Ottomans captured ancient Constantinople, gaining control of the strategic link between Europe and the Middle East. Your people's empire would continue to expand for centuries governing much of North Africa, the Middle East and Eastern Europe at its height. = 偉大なる皇帝スレイマンに祝福あれ！その力と富、そしてその高潔さが世界を畏怖させたのだ！「壮翼者」の名に偽りなし！そなたの帝国は12世紀、アナトリア半島の小さな国ビデュニアから始まった。ルーム・セルジューク朝のスルタンの力が弱まったのを見計らい、ビデュニアのオスマン一世は西のアナトリアまで勢力を拡大した。次の世紀には支配下の国がビザンティンを滅ぼし、トルコ、バルカン諸国へと進軍した。15世紀中頃にはコンスタンティノーブルを攻略し、ヨーロッパと中東の戦略拠点を手中に収めることとなった。オスマントルコはその後数世紀にわたって拡大を続け、最大期には北アフリカ、中東、ヨーロッパを統治した。
Mighty Sultan, heed the call of your people! Bring your empire back to the height of its power and glory and once again the world will look upon your greatness with awe and admiration! Will you accept the challenge, great emperor? Will you build an empire that will stand the test of time? = 強大なるスレイマン、民の呼びかけに応えるのだ！オスマントルコに全盛期の力を取り戻し、畏怖の念や賞賛と共に、そなたの偉大さを世界に知らしめるのだ。偉大なる皇帝よ、この難題に取り組んではくれないだろうか？そして時の試練を耐え抜く文明を築き上げるのだ。 
Istanbul = イスタンブール
Edirne = エディルネ
Ankara = アンカラ
Bursa = ブルサ
Konya = コンヤ
Samsun = サムスン
Gaziantep = ガズィアンテプ
Diyarbakır = ディヤルバクル
Izmir = イズミル
Kayseri = カイセリ
Malatya = マラティヤ
Mersin = メルスィン
Antalya = アンタルヤ
Zonguldak = ゾングルダク
Denizli = デニズリ
Ordu = オルドゥ
Muğla = ムヒア
Eskişehir = エスキシェヒル
Inebolu = イネボル
Sinop = シノプ
Adana = アダナ
Artvin = アルトウィン
Bodrum = ボドルム
Eregli = カラデニズ・エレーリ
Silifke = シリフケ
Sivas = シワス
Amasya = アマスヤ
Marmaris = マルマリス
Trabzon = トラブゾン
Erzurum = エルズルム
Urfa = シャンルウルファ
Izmit = イズミト
Afyonkarahisar = アフヨン
Bitlis = ビトリス
Yalova = ヤロヴァ
The Ottomans = オスマントルコ
 # Requires translation!
When defeating a [mapUnitFilter] unit, earn [amount] Gold and recruit it = 

Sejong = 世宗
Jip-hyun-jun (Hall of Worthies) will no longer tolerate your irksome behavior. We will liberate the citizens under your oppression even with force, and enlighten them! = 集賢殿はもうお前たちの不愉快な行動を許さない。武力をもってしても、お前の圧政下にある市民を解放し、啓蒙していく。
Foolish, miserable wretch! You will be crushed by this country's magnificent scientific power! = 愚かで、惨めな哀れな哀れみ者！わが国の壮大な科学力に押しつぶされろ！
Now the question is who will protect my people. A dark age has come. = 問題は誰が民を守るかだ。暗黒時代の到来だ。
Welcome to the palace of Choson, stranger. I am the learned King Sejong, who looks after his great people. = ようこそ、朝鮮の宮殿へ。よそ者の方へ、余は学のある世宗だ。偉大な人々の世話をしている。
We have many things to discuss and have much to benefit from each other. = 話し合うことで、お互いに得をすることがたくさんあるぞ。
Oh, it's you = ああ、そなたか
Scholars of the Jade Hall = 翡翠の間の学者たち
 # Requires translation!
Greetings to you, exalted King Sejong the Great, servant to the people and protector of the Choson Dynasty! Your glorious vision of prosperity and overwhelming benevolence towards the common man made you the most beloved of all Korean kings. From the earliest days of your reign, the effort you took to provide a fair and just society for all was surpassed only by the technological advances spurred onwards by your unquenched thirst for knowledge. Guided by your wisdom, the scholars of the Jade Hall developed Korea's first written language, Hangul, bringing the light of literature and science to the masses after centuries of literary darkness. = 
 # Requires translation!
Honorable Sejong, once more the people look to your for guidance. Will you rise to the occasion, bringing harmony and understanding to the people? Can you once again advance your kingdom's standing to such wondrous heights? Can you build a civilization that stands the test of time? = 
Seoul = ソウル
Busan = 釜山
Jeonju = 全州
Daegu = 大邱
Pyongyang = 平壌
Kaesong = 開城
Suwon = 水原
Gwangju = 光州
Gangneung = 江陵
Hamhung = 咸興
Wonju = 原州
Ulsan = 蔚山
Changwon = 昌原
Andong = 安東
Gongju = 公州
Haeju = 海州
Cheongju = 清州
Mokpo = 木浦
Dongducheon = 東豆川
Geoje = 巨済
Suncheon = 順天
Jinju = 晋州
Sangju = 尚州
Rason = 羅先
Gyeongju = 慶州
Chungju = 忠州
Sacheon = 泗川
Gimje = 金堤
Anju = 安州
Korea = 朝鮮
Receive a tech boost when scientific buildings/wonders are built in capital = 首都に科学関連の建造物/遺産が建設されると、科学力が増大する。

Hiawatha = ハイアワサ
You are a plague upon Mother Earth! Prepare for battle! = お前は世界の疫病神だ。争いの準備をしろ！
You evil creature! My braves will slaughter you! = この邪悪な生き物め！勇者がお前を圧倒するぞ
You have defeated us... but our spirits will never be vanquished! We shall return! = そなたは我々を倒したが...我々の魂は決して倒されない! 帰るぞ！
Greetings, stranger. I am Hiawatha, speaker for the Iroquois. We seek peace with all, but we do not shrink from war. = よそ者の方、こんにちは。我はハイアワサ、イロコイ族の指導者である。そなたの来訪を歓迎する。我ら2つの偉大な民族が友人になれればよいが。
Does this trade work for you, my friend? = この取引はそなたのためにもなるか？友よ
The Great Warpath = 偉大な出征路
 # Requires translation!
Greetings, noble Hiawatha, leader of the mighty Iroquois nations! Long have your people lived near the great and holy lake Ontario in the land that has come to be known as the New York state in North America. In the mists of antiquity, the five peoples of Seneca, Onondaga, Mohawks, Cayugas and Oneida united into one nation, the Haudenosaunee, the Iroquois. With no written language, the wise men of your nation created the great law of peace, the model for many constitutions including that of the United States. For many years, your people battled great enemies, such as the Huron, and the French and English invaders. Tough outnumbered and facing weapons far more advanced than the ones your warriors wielded, the Iroquois survived and prospered, until they were finally overwhelmed by the mighty armies of the new United States. = 
 # Requires translation!
Oh noble Hiawatha, listen to the cries of your people! They call out to you to lead them in peace and war, to rebuild the great longhouse and unite the tribes once again. Will you accept this challenge, great leader? Will you build a civilization that will stand the test of time? = 
Onondaga = オノンダガ
Osininka = オシンインカ
Grand River = グランドリバー
Akwesasme = アクウェサスネ
Buffalo Creek = バッファロー・クリーク
Brantford = ブラントフォード
Montreal = モントリオール
Genesse River = ジェネシーリバー
Canandaigua Lake = カナンデーグア湖
Lake Simcoe = シムコー湖
Salamanca = サラマンカ
Gowanda = ゴウォンダ
Cuba = キューバ
Akron = アクロン
Kanesatake = カナサタケ
Ganienkeh = ガニエンケ
Cayuga Castle = カユガ・キャッスル
Chondote = チョンドテ
Canajoharie = カナジョハリー
Nedrow = ネドロウ
Oneida Lake = オナイダ湖
Kanonwalohale = カノンワロハレ
Green Bay = グリーンベイ
Southwold = サウスウォールド
Mohawk Valley = モーホーク・バレー
Schoharie = スカハリー
Bay of Quinte = クゥインテ湾
Kanawale = カナワレ
Kanatsiokareke = カナツィオカレク
Tyendinaga = ティエンディナガ
Hahta = ハータ
Iroquois = イロコイ
All units move through Forest and Jungle Tiles in friendly territory as if they have roads. These tiles can be used to establish City Connections upon researching the Wheel. = 自友好国領の森林とジャングルの移動ポイント増加。森林とジャングルを道として使える

Darius I = ダレイオス1世
Your continue existence is an embarrassment to all leaders everywhere! You must be destroyed! = そなたの存在は全ての指導者の恥だ！滅ぼさなければならない！
Curse you! You are beneath me, son of a donkey driver! I will crush you! = 呪ってやる！お前は私の下だ！叩き潰してやる！
You mongrel! Cursed be you! The world will long lament your heinous crime! = この雑種め！呪われろ！世界はお前の凶悪な犯罪を嘆くだろう！
Peace be on you! I am Darius, the great and outstanding king of kings of great Persia... but I suppose you knew that. = 初めて会う者よ、よく参られた！我はダレイオス、兄弟なるペルシアの完全無欠の指導者である。もちろんそなたも知っていただろう。
In my endless magnanimity, I am making you this offer. You agree, of course? = 私の尽きることのない寛大さの中で、そなたにこの申し出をしている。もちろん、同意してくれるか？
Good day to you! = ごきげんよう。
Ahh... you... = ああ...そなたか...
Achaemenid Legacy = アケメネス朝の遺産
 # Requires translation!
The blessings of heaven be upon you, beloved king Darius of Persia! You lead a strong and wise people. In the morning of the world, the great Persian leader Cyrus revolted against the mighty Median empire and by 550 BC, the Medes were no more. Through cunning diplomacy and military prowess, great Cyrus conquered wealthy Lydia and powerful Babylon, his son conquering proud Egypt some years later. Over time, Persian might expanded into far away Macedonia, at the very door of the upstart Greek city-states. Long would Persia prosper until the upstart villain Alexander of Macedon, destroyed the great empire in one shocking campaign. = 
 # Requires translation!
Darius, your people look to you to once again bring back the days of power and glory for Persia! The empire of your ancestors must emerge again, to triumph over its foes and to bring peace and order to the world! O king, will you answer the call? Can you build a civilization that will stand the test of time? = 
Persepolis = ペルセポリス
Parsagadae = パサルガダエ
Susa = スーサ
Ecbatana = エクバタナ
Tarsus = タルサス
Gordium = ゴルディウム
Bactra = バクトラ
Sardis = サルディス
Ergili = エルギル
Dariushkabir = ダリウス・カビル
Ghulaman = グラマン
Zohak = ゾハク
Istakhr = イスタブル
Jinjan = ジンジャン
Borazjan = ボラズジャン
Herat = ヘラート
Dakyanus = ダキヤヌス
Bampur = バンプール
Turengtepe = トゥラン・テペ
Rey = レイ
Thuspa = トゥシュパ
Hasanlu = ハサンル
Gabae = ガバエ
Merv = メリブ
Behistun = ベヒストゥーン
Kandahar = カンダハル
Altintepe = アントゥン・テペ
Bunyan = バニヤン
Charsadda = チャールサダ
Uratyube = ウラ・テューベ
Dura Europos = ドゥラ・エウロポス
Aleppo = アレッポ
Qatna = カンタ
Kabul = カブール
Capisa = カピサ
Kyreskhata = キュレスカタ
Marakanda = マラカンダ
Peshawar = ペシャワール
Van = ヴァン
Pteira = ペテイラ
Arshada = アルシャダ
Artakaona = アルタコアナ
Aspabota = アスパボタ
Autiyara = アンティヤラ
Bagastana = バガスタナ
Baxtri = バシトリ
Darmasa = ダルマサ
Daphnai = ダピナイ
Drapsaka = ドラプサカ
Eion = エイオン
Gandutava = ガンドゥタヴァ
Gaugamela = ガウガメラ
Harmozeia = ハルモジア
Ekatompylos = ヘカトンピュロス
Izata = イザタ
Kampada = カンパダ
Kapisa = カピサ
Karmana = カルマナ
Kounaxa = クナクサ
Kuganaka = クガナカ
Nautaka = ナウタカ
Paishiyauvada = パイシヤウヴァダ
Patigrbana = パティグルバナ
Phrada = フラダ
Persia = ペルシア
during a Golden Age = 黄金時代の間

Kamehameha I = カメハメハ
The ancient fire flashing across the sky is what proclaimed that this day would come, though I had foolishly hoped for a different outcome. = 天空にきらめくいにしえの炎はこの日の訪れを示している。私としては愚かにも違う結末を期待していたのだがな。
It is obvious now that I misjudged you and your true intentions. = 私はそなたとその真意を見誤っていた、その事実がいま明らかになった。
The hard-shelled crab yields, and the lion lies down to sleep. Kanaloa comes for me now. = 蟹の固い殻は破られ、獅子は横たわり眠りについた。カナロア(冥界の神)の迎えが来たようだな。
Aloha! Greetings and blessings upon you, friend. I am Kamehameha, Great King of this strand of islands. = アロハ！挨拶と祝福を。私はカメハメハ、この島々の偉大なる王である。
Come, let our people feast together! = さあ、こちらへ。ともに国民をもてなしましょう！
Welcome, friend! = ようこそ、友よ！
Wayfinding = ウェイファインディング
 # Requires translation!
Greetings and blessings be upon you, Kamehameha the Great, chosen by the heavens to unite your scattered peoples. Oh mighty King, you were the first to bring the Big Island of Hawai'i under one solitary rule in 1791 AD. This was followed by the merging of all the remaining islands under your standard in 1810. As the first King of Hawai'i, you standardized the legal and taxation systems and instituted the Mamalahoe Kawanai, an edict protecting civilians in times of war. You ensured the continued unification and sovereignty of the islands by your strong laws and deeds, even after your death in 1819. = 
 # Requires translation!
Oh wise and exalted King, your people wish for a kingdom of their own once more and require a leader of unparalleled greatness! Will you answer their call and don the mantle of the Lion of the Pacific? Will you build a kingdom that stands the test of time? = 
Honolulu = ホノルル
Samoa = サモア
Tonga = トンガ
Nuku Hiva = ヌク・ヒヴァ
Raiatea = ライアテア
Aotearoa = アオテアロア
Tahiti = タヒチ
Hilo = ヒロ
Te Wai Pounamu = テ・ワイ・ポウナム
Rapa Nui = ラパ・ヌイ
Tuamotu = ツアモツ
Rarotonga = ラロトンガ
Tuvalu = ツバル
Tubuai = トゥブアイ
Mangareva = マンガレバ
Oahu = オアフ
Kiritimati = キリスィマスィ
Ontong Java = オントン・ジャワ
Niue = ニウエ
Rekohu = レコフ
Rakahanga = ラカハンガ
Bora Bora = ボラボラ
Kailua = カイルア
Uvea = ウベア
Futuna = フツナ
Rotuma = ロトゥマ
Tokelau = トケラウ
Lahaina = ラハイナ
Bellona = ベローナ
Mungava = ムンガワ
Tikopia = ティコピア
Emae = エマエ
Kapingamarangi = カピンガマランギ
Takuu = タクウ
Nukuoro = ヌクオロ
Sikaiana = シカイアナ
Anuta = アヌタ
Nuguria = ニューギニア
Pileni = ピレニ
Nukumanu = ヌクマヌ
Polynesia = ポリネシア
 # Requires translation!
starting from the [era] = 
Enables embarkation for land units = 地上ユニットの乗船が可能になる
 # Requires translation!
Enables [mapUnitFilter] units to enter ocean tiles = 
 # Requires translation!
Normal vision when embarked = 
 # Requires translation!
within [amount] tiles of a [tileFilter] = 

Ramkhamhaeng = ラームカムヘーン
You lowly, arrogant fool! I will make you regret of your insolence! = 卑しく傲慢な愚か者。貴公の無礼を後悔させてやる！
You scoundrel! I shall prepare to fend you off! = 愚か者。貴公を撃退する準備をしておこう。
Although I lost, my honor shall endure. I wish you good luck. = 負けたとはいえ、名誉は耐えなければならない。幸運をいのろう。
I, Pho Kun Ramkhamhaeng, King of Siam, consider it a great honor that you have walked to visit my country of Siam. = シャムにようこそ、見知らぬ者よ。我はラームカムヘーン。そなたの来訪を大変光栄に思っている。
Greetings. I believe this is a fair proposal for both parties. What do you think? = どうも。これは双方にとって公平な提案だと思うが、どう思うか？
Welcome. = ようこそ。
Father Governs Children = 父権政治
 # Requires translation!
Greetings to you, Great King Ramkhamhaeng, leader of the glorious Siamese people! O mighty King, your people bow down before you in awe and fear! You are the ruler of Siam, an ancient country in the heart of Southeast Asia, a beautiful and mysterious land. Surrounded by foes, beset by bloody war and grinding poverty, the clever and loyal Siamese people have endured and triumphed. King Ramkhamhaeng, your empire was once part of the Khmer Empire, until the 13th century AD, when your ancestors revolted, forming the small Sukhothai kingdom. Through successful battle and cunning diplomacy, the tiny kingdom grew into a mighty empire, an empire which would dominate South East Asia for more than a century! = 
 # Requires translation!
Oh, wise and puissant King Ramkhamhaeng, your people need you to once again lead them to greatness! Can you use your wits and strength of arms to protect your people and defeat your foes? Can you build a civilization that will stand the test of time? = 
Sukhothai = スコータイ
Si Satchanalai = シー・サチャナライ
Muang Saluang = ムアン・サルアン
Lampang = ランパーン
Phitsanulok = ピッサヌローク
Kamphaeng Pet = カムペーン・ペット
Nakhom Chum = ナコン・チャム
Vientiane = ビエンチャン
Nakhon Si Thammarat = ナコン・シー・タンマラート
Martaban = マルタバン
Nakhon Sawan = ナコン・サワン
Chainat = チャイナート
Luang Prabang = ルアンプラバン
Uttaradit = ウッタラジ
Chiang Thong = チェン・トン
Phrae = プレー
Nan = ナン
Tak = ターク
Suphanburi = スパンブリー
Hongsawadee = ホンサワディー
Thawaii = タワイ
Ayutthaya = アユタヤ
Taphan Hin = タパーン・ヒン
Uthai Thani = ウタイ・ターニ
Lap Buri = ラプ・ブリ
Ratchasima = ラチャシマ
Ban Phai = バン・ファイ
Loci = ロシ
Khon Kaen = コン・ケン
Surin = スリン
Siam = シャム
 # Requires translation!
[relativeAmount]% [stat] from City-States = 
Military Units gifted from City-States start with [amount] XP = 都市国家から贈られる軍事ユニットが始めからXP[amount]

Isabella = イザベラ
God will probably forgive you... but I shall not. Prepare for war. = 主はあなたをお許しになっているかもしれません。ですが私は許しません。戦争に備えなさい！
Repugnant spawn of the devil! You will pay! = 穢らわしい悪魔の子め！報いを受けよ！
If my defeat is, without any doubt, the will of God, then I will accept it. = いいでしょう。これは間違いなく主の御意志。私はそれを受け入れます。
God blesses those who deserve it. I am Isabel of Spain. = 主はふさわしき者に祝福を与えられるでしょう。私はスペインのイザベラです。
I hope this deal will receive your blessing. = この取引であなたの賛同を得られるとよいのですが。
Seven Cities of Gold = 黄金の七都市
 # Requires translation!
Blessed Isabella, servant of God, holy queen of Castille and León! Your people greet and welcome you. You are the ruler of Spain, a beautiful and ancient country at the crossroads of the world between Europe and Africa, one shore on the Mediterranean and the other on the mighty Atlantic Ocean. The Spanish are a multicultural people with roots in the Muslim and Christian worlds. A seafaring race, Spanish explorers found and conquered much of the New World, and, for many centuries, its gold and silver brought Spain unrivalled wealth and power, making the Spanish court the envy of the world. = 
 # Requires translation!
O fair and virtuous Isabella! Will you rebuild the Spanish empire and show the world again the greatness of your people? Will you take up the mantle of the holy monarchy, and vanquish your foes under heaven's watchful eyes? Your adoring subjects await your command! Will you build a civilization that stands the test of time? = 
Madrid = マドリード
Barcelona = バルセロナ
Seville = セビリア
Cordoba = コルドバ
Toledo = トレド
Santiago = サンティアゴ
Murcia = ムルシア
Valencia = バレンシア
Zaragoza = サラゴサ
Pamplona = パンプローナ
Vitoria = ビトーリア
Santander = サンタンデル
Oviedo = オビエド
Jaen = ハエン
Logroño = ログローニョ
Valladolid = バリャドリード
Palma = パルマ
Teruel = テルエル
Almeria = アルメリア
Leon = レオン
Zamora = サモラ
Mida = ミダ
Lugo = ルーゴ
Alicante = アリカンテ
Càdiz = カディス
Eiche = エルチェ
Alcorcon = アルコルコン
Burgos = ブルゴス
Vigo = ビーゴ
Badajoz = バダホス
La Coruña = ラ・コルーニャ
Guadalquivir = グアダルキビル
Bilbao = ビルバオ
San Sebastian = サン・セバスティアン
Granada = グラナダ
Mérida = メリダ
Huelva = ウエルバ
Ibiza = イビサ
Las Palmas = ラス・パルマス
Tenerife = テネリフェ
Spain = スペイン
100 Gold for discovering a Natural Wonder (bonus enhanced to 500 Gold if first to discover it) = 自然遺産を発見すると100ゴールド（最初に見つけた文明ならば500ゴールド）を与えられる
Double Happiness from Natural Wonders = 自然遺産からの幸福度が2倍
Tile yields from Natural Wonders doubled = 自然遺産タイルからの産出量が2倍

Askia = アスキア
You are an abomination to heaven and earth, the chief of ignorant savages! You must be destroyed! = お前は天と地の忌まわしいものだ。無知な蛮族の長だ。お前は滅ぼさねばならない！
Fool! You have doomed your people to fire and destruction! = 愚か者め！お前は同胞を火と破滅に追い込んだ！
We have been consumed by the fires of hatred and rage. Enjoy your victory in this world - you shall pay a heavy price in the next! = 嫌悪と憤怒の炎に我らは焼き尽くされた。せいぜい現世での勝利に酔いしれるがいい、来世では痛い目に遭わせてやるぞ！
I am Askia of the Songhai. We are a fair people - but those who cross us will find only destruction. You would do well to avoid repeating the mistakes others have made in the past. = ようこそ。我はアスキア、ソンガイの王である。我々は啓蒙の民であり、他国との平和的な知識の交換を望んでいる。ただし必要とあらば、いつでも祖国を守るために戦うぞ。
Can I interest you in this deal? = この取引に興味はあるか？
River Warlord = 水軍の将
 # Requires translation!
May the blessings of God, who is greatest of all, be upon you Askia, leader of the Songhai people! For many years your kingdom was a vassal of the mighty West African state of Mali, until the middle of the 14th century, when King Sunni Ali Ber wrested independence from the Mali, conquering much territory and fighting off numerous foes who sought to destroy him. Ultimately, his conquest of the wealthy cities of Timbuktu and Jenne gave the growing Songhai empire the economic power to survive for some 100 years, until the empire was destroyed by foes with advanced technology - muskets against spearmen. = 
 # Requires translation!
King Askia, your people look to you to lead them to glory. To make them powerful and wealthy, to keep them supplied with the weapons they need to defeat any foe. Can you save them from destruction, oh King? Can you build a civilization that will stand the test of time? = 
Gao = ガオ
Tombouctu = トンボウクトゥ
Jenne = ジェンネ
Taghaza = タガザ
Tondibi = トンディビ
Kumbi Saleh = クンビ・サレー
Kukia = クキア
Walata = ワラタ
Tegdaoust = テグダウスト
Argungu = アルグング
Gwandu = グワンドゥ
Kebbi = ケビ
Boussa = ブッサ
Motpi = モプティ
Bamako = バマコ
Wa = ワ
Kayes = カエス
Awdaghost = アウダゴースト
Ouadane = ウアダン
Dakar = ダカール
Tadmekket = タドメッケト
Tekedda = テケダ
Kano = カノ
Agadez = アガデス
Niamey = ニアメ
Torodi = トロディ
Ouatagouna = ウアタゴウナ
Dori = ドーリ
Bamba = バンバ
Segou = セグー
Songhai = ソンガイ
Receive triple Gold from Barbarian encampments and pillaging Cities = 野営地と都市からの略奪で出るゴールドが3倍になる
Defense bonus when embarked = 乗船時の防御ボーナス

Genghis Khan = チンギス・カン
You stand in the way of my armies. Let us solve this like warriors! = 貴公たちは我が軍の邪魔をしている。戦士のように解決しよう！
No more words. Today, Mongolia charges toward your defeat. = もう言葉なんぞはいらない。今日、貴公はモンゴルの手によって敗北に向かうだろう。
You have hobbled the Mongolian clans. My respect for you nearly matches the loathing. I am waiting for my execution. = モンゴルの一族の足手まといになったな。尊敬の念と憎しみは同じだ。我は処刑されるのを待っている。
I am Temuujin, conqueror of cities and countries. Before me lie future Mongolian lands. Behind me is the only cavalry that matters. = 我はテムジン。草原の王であり、数多の都市の支配者である。お望みとあらば、恐怖の下に貴公をかせてやろう。
I am not always this generous, but we hope you take this rare opportunity we give you. = 我はいつも寛大ではない。この機会を逃すか？
So what now? = で、どうする？
Mongol Terror = モンゴルの脅威
 # Requires translation!
Greetings, o great Temuujin, immortal emperor of the mighty Mongol Empire! Your fists shatter walls of cities and your voice brings despair to your enemies. O Khan! You united the warring tribes of Northern Asia into a mighty people, creating the greatest cavalry force the world has ever witnessed. Your people's cunning diplomacy divided their enemies, making them weak and helpless before Mongolia's conquering armies. In a few short years, your people's soldiers conquered most of China and Eastern Asia, and the empire continued to grow until it reached west into Europe and south to Korea. Indeed, it was the greatest empire ever seen, dwarfing those pathetic conquests of the Romans or the Greeks. = 
 # Requires translation!
Temuujin, your people call upon you once more to lead them to battle and conquest. Will the world once again tremble at the thunderous sound of your cavalry, sweeping down from the steppes? Will you build a civilization that stands the test of time? = 
Karakorum = カラコルム
Beshbalik = ベシバリク
Turfan = トルファン
Hsia = 夏
Old Sarai = オールド・サライ
New Sarai = ニューサライ
Tabriz = タブリーズ
Tiflis = ティフリス
Otrar = オトラル
Sanchu = サンチュ
Kazan = カザン
Almarikh = アルマリク
Ulaanbaatar = ウランバートル
Hovd = ホヴト
Darhan = ダーハン
Dalandzadgad = ダランドザドガド
Mandalgovi = マンダルゴヴィ
Choybalsan = チョイバルサン
Erdenet = エルデネト
Tsetserieg = ツェツェレグ
Baruun-Urt = バローン・オルト
Ereen = エレーン
Batshireet = ボトシレート
Choyr = チョイル
Ulaangom = ウランゴム
Tosontsengel = トソントセンゲル
Altay = アトライ
Uliastay = ウリャスタイ
Bayanhongor = バヤンホンゴル
Har-Ayrag = ハル・アイラーグ
Nalayh = ナライー
Tes = テス
Mongolia = モンゴル国
+30% Strength when fighting City-State units and cities = 都市国家と都市国家ユニットとの戦闘時に戦闘力+30%

Montezuma I = モンテスマ
Xi-miqa-can! Xi-miqa-can! Xi-miqa-can! (Die, die, die!) = 死ミカカ！死ミカカ！死ミカカ！
Excellent! Let the blood flow in raging torrents! = 良かろう！血で荒れ狂う激流をおこそうではないか！
Monster! Who are you to destroy my greatness? = 化け物め！この偉大なる我をなぜ倒せた。
What do I see before me? Another beating heart for my sacrificial fire. = 我の前に何が見える？犠牲の火のための鼓動する心臓だ。
Accept this agreement or suffer the consequences. = この提案をの、後々に苦しむぞ
Welcome, friend. = ようこそ、我が友よ
Sacrificial Captives = 捕虜の生贄
 # Requires translation!
Welcome, O divine Montezuma! We grovel in awe at your magnificence! May the heaven shower all manner of good things upon you all the days of your life! You are the leader of the mighty Aztec people, wandering nomads from a lost home in the north who in the 12th century came to live in the mesa central in the heart of what would come to be called Mexico. Surrounded by many tribes fighting to control the rich land surrounding the sacred lakes of Texcoco, Xaltocan and Zampango, through cunning alliances and martial prowess, within a mere two hundred years, the Aztecs came to dominate the Central American basin, ruling a mighty empire stretching from sea to sea. But the empire fell at last under the assault of foreign devils - the accursed Spaniards! - wielding fiendish weapons the likes of which your faithful warriors had never seen. = 
 # Requires translation!
O great king Montezuma, your people call upon you once more, to rise up and lead them to glory, bring them wealth and power, and give them dominion over their foes and rivals. Will you answer their call, glorious leader? Will you build a civilization that stands the test of time? = 
Tenochtitlan = テノチティタラン
Teotihuacan = テオティワカン
Tlatelolco = トラテロルコ
Texcoco = テスココ
Tlaxcala = トラスカラ
Calixtlahuaca = カリトゥラウアカ
Xochicalco = ソチカルコ
Tlacopan = トラコパン
Atzcapotzalco = アスカポツァルコ
Tzintzuntzan = ツィンツンツァン
Malinalco = マリナルコ
Tamuin = タムイン
Teayo = テーヨ
Cempoala = センポアラ
Chalco = チャルコ
Tlalmanalco = トラルマナルコ
Ixtapaluca = イスタパルカ
Huexotla = フエソトラ
Tepexpan = テペクスパン
Tepetlaoxtoc = テペトラオストク
Chiconautla = チコナウトラ
Zitlaltepec = ジトラルテペク
Coyotepec = コヨテペック
Tequixquiac = テクイスクイアク
Jilotzingo = ジロツインゴ
Tlapanaloya = トラパナロヤ
Tultitan = トゥルティトラン
Ecatepec = エカテペク
Coatepec = コアテペック
Chalchiuites = チャルチウイテス
Chiauhita = チアウヒタ
Chapultepec = チャプルテペック
Itzapalapa = イスタパラパ
Ayotzinco = アヨツインコ
Iztapam = イツタパム
Aztecs = アステカ
Earn [amount]% of killed [mapUnitFilter] unit's [costOrStrength] as [plunderableStat] = 敵の[mapUnitFilter]を倒すごとに敵[costOrStrength][amount]%分の[plunderableStat]を得る

Pachacuti = パチャクティ
Resistance is futile! You cannot hope to stand against the mighty Incan empire. If you will not surrender immediately, then prepare for war! = 抵抗は無益だ！強大なインカ帝国に対抗するのは無理だ。直ちに降伏しないならば、戦争の準備をしろ!
Declare war on me?!? You can't, because I declare war on you first! = 私に宣戦布告する？できないな、なぜなら私が先にお前に宣戦布告するからだ！
How did you darken the sun? I ruled with diligence and mercy—see that you do so as well. = どうやって太陽を暗くした？私は勤勉さと慈悲をもって統治したあなたもそうするように。
How are you? You stand before Pachacuti Inca Yupanqui. = ご機嫌いかがかな？私はパチャクティ、インカの皇帝である。
The Incan people offer this fair trade. = われわれインカの民はこの公正な取引を提案する。
How are you doing? = ご機嫌いかがかな？
What do you want now? = 	何が望みだね？
Great Andean Road = アンデスの大道
 # Requires translation!
Oh ye who remakes the world, your loyal subjects greet you, King Pachacuti Sapa Inca, ruler of Tawantinsuyu and the Inca people! From the beginnings in the small state of Cusco, the Incans displayed their potential for greatness, marching to war against their many enemies, crushing their armies into dust and carving for themselves a mighty empire stretching from Ecuador to Chile. Indeed, they built the greatest empire ever seen in pre-Columbian America. More than mere soldiers, your people were great builders and artists as well, and the remnants of their works still awe and inspire the world today. = 
 # Requires translation!
Oh King Pachacuti, truly are you called 'Earth Shaker'! Will you once again call upon the ground itself to a fight at your side? Your armies await your signal. Will you restore the glory of your empire? Can you build a civilization that will stand the test of time? = 
Cuzco = クスコ
Tiwanaku = ティワナク
Machu = マチュ
Ollantaytambo = オリャンタイタンボ
Corihuayrachina = コリワイラチナ
Huamanga = ワマンガ
Rumicucho = ルミクチョ
Vilcabamba = ヴィルカバンバ
Vitcos = ヴィトコス
Andahuaylas = アンダワイラス
Ica = イカ
Arequipa = アレキパ
Nasca = ナスカ
Atico = アティコ
Juli = ジュリ
Chuito = キトー
Chuquiapo = ククイアポ
Huanuco Pampa = ハンク・パンパ
Tamboccocha = タンボコチャ
Huaras = ワラス
Riobamba = リオバンバ
Caxamalca = カハマルカ
Sausa = サウサ
Tambo Colorado = タンボ・コロラド
Huaca = ワカ
Tumbes = トゥンベス
Chan Chan = チャン・チャン
Sipan = シパン
Pachacamac = パチャカマ
Llactapata = リャクタパタ
Pisac = ピサック
Kuelap = クエラップ
Pajaten = パハテン
Chucuito = チュキート
Choquequirao = チョケキラオ
Inca = インカ
Units ignore terrain costs when moving into any tile with Hills = 丘陵タイルを移動する際の移動コストが無視される
[relativeAmount]% maintenance on road & railroads = 輸送維持費[relativeAmount]%
 # Requires translation!
No Maintenance costs for improvements in [tileFilter] tiles = 

Harald Bluetooth = ハーラル
If I am to be honest, I tire of those pointless charades. Why don't we settle our disputes on the field of battle, like true men? Perhaps the skalds will sing of your valor... or mine! = ハハハ、私はもう無意味なおしゃべりに疲れてしまったよ。ここは真の男らしく、戦場で決着をつけようじゃないか。
Ahahah! You seem to show some skills of a true Viking! Too bad that I'll probably kill you! = あんたを殺すことになりそうなのが残念だぜ。ハハハハ...
Loki must have stood by you, for a common man alone could not have defeated me... Oh well! I will join the einherjar in Valhalla and feast, while you toil away here. = ロキがあんたに味方したに違いない、ただの人間相手に私が負けるはずないのだ！
Harald Bluetooth bids you welcome to his lands, a Viking unlike any the seas and lands have ever known! Hah, are you afraid? = ハーラル青歯王があんたの来訪を歓迎しよう！
This is a fine deal! Even a drunk beggar would agree! = こいつは完璧な取引だぜ！卑しい乞食でも同意するだろうよ。
Hail to you. = あんたに万歳。
Viking Fury = ヴァイキングの怒り
 # Requires translation!
Honor and glory be yours, Harald Bluetooth Gormsson, mighty heir of King Gorm of the Old and Thyra Dannebod. Not only were you victorious on the battlefield against the armies of Norway, you also completed massive construction project across the land - numerous Ring Fortresses to protect the populace from invasion and internal strife. You successfully drove off waves of German settlers in 983 AD and sheltered your kingdom from unwanted foreign influence. = 
 # Requires translation!
Stalwart Viking, the time for greatness is upon you once more. You are called to rise up and lead your people to renewed power and triumph! Will you make the world shudder once more at the very thought of your great armies of Northsmen? Will you let the Viking battle cry ring out across the crashing waves? Will you build a civilization to stand the test of time? = 
Copenhagen = コペンハーゲン
Aarhus = オーフス
Kaupang = カウパング
Ribe = リベ
Viborg = ヴィボー
Tunsberg = トンスベルグ
Roskilde = ロスキレ
Hedeby = ヘーゼビュー
Oslo = オスロ
Jelling = イェリング
Truso = トルソ
Bergen = ベルゲン
Faeroerne = フェレルネ
Reykjavik = レイキャビク
Trondheim = トロンハイム
Godthab = ゴットホープ
Helluland = ヘッルランド
Lillehammer = リレハンメル
Markland = マークランド
Elsinore = エルシノア
Sarpsborg = サルプスボル
Odense = オーデンセ
Aalborg = オールボー
Stavanger = スタヴァンゲル
Vorbasse = ヴォーバセ
Schleswig = シュレースウィヒ
Kristiansand = クリスチャンサン
Halogaland = ハロガランド
Randers = ラナース
Fredrikstad = フレドリクスタ
Kolding = コリング
Horsens = ホーセンス
Tromsoe = トロムソ
Vejle = バイレ
Koge = ケーゲ
Sandnes = サンネス
Holstebro = ホルステブロー
Slagelse = スラーエルセ
Drammen = ドランメン
Hillerod = ヒレレズ
Sonderborg = セナボー
Skien = シーエン
Svendborg = スベンボー
Holbaek = ホルベック
Hjorring = イエリング
Fladstrand = フラッドストランド
Haderslev = ハザスレウ
Ringsted = リングステズ
Skrive = スキーベ
Denmark = デンマーク
 # Requires translation!
[amount] Movement point cost to disembark = 
No movement cost to pillage = 略奪時の移動ポイント消費なし

You leave us no choice. War it must be. = 選択の余地はない。戦争に違いない。
Very well, this shall not be forgotten. = よかろう、これは忘れないぞ。
I guess you weren't here for the sprouts after all... = 結局もやしのために来たんじゃないんだな...
Brussels = ブリュッセル

And so the flower of Florence falls to barbaric hands... = そしてフィレンツェの花は野蛮な手に落ちた...
Florence = フィレンツェ

So this is how it feels to die... = こんな感じで死ぬのか...
Hanoi = ハノイ

Unacceptable! = 認めない。

Today, the Malay people obey you, but do not think this is over... = 今日、マレーの人々はあなたに従いますが、これが終わったとは思っていません...
Kuala Lumpur = クアラルンプール

Perhaps now we will find peace in death... = おそらく今、私たちは死の中に安らぎを見いだすことができるでしょう...
Lhasa = ラサ

You fiend! History shall remember this! = 狂人め！このことは歴史に深くきざまれるだろう！
Milan = ミラノ

We were too weak to protect ourselves... = 自分たちの身を守るには弱すぎた...
Quebec City = ケベック州

I have failed. May you, at least, know compassion towards our people. = 私は失敗しました。せめて同胞への思いやりがありますように。
Cape Town = ケープタウン

The day of judgement has come to us. But rest assured, the same will go for you! = 裁きの日がやってきた。しかし安心してください、あなたも同じことが起こるでしょう。
Helsinki = ヘルシンキ

Ah, Gods! Why have you forsaken us? = ああ、主よ！なぜあなたは私たちを見捨てたのですか？
Manila = マニラ

 # Requires translation!
Congratulations, conqueror. This tribe serves you now. = 
Mogadishu = モガディシュ

I have to do this, for the sake of progress if nothing else. You must be opposed! = 何があっても前進するためには、これをしなければならない。ぜったいに反対だ！
You can see how fruitless this will be for you... right? = どれだけ実りのないことになるか...わかりますよね？
May God grant me these last wishes - peace and prosperity for Brazil. = 神は私にこれらの最後の願いを与えることができます - ブラジルのための平和と繁栄。
Rio de Janeiro = リオデジャネイロ

After thorough deliberation, Australia finds itself at a crossroads. Prepare yourself, for war is upon us. = 徹底的に検討した結果、オーストラリアは岐路に立たされた。覚悟を決めろ、戦争が迫っている。
We will mobilize every means of resistance to stop this transgression against our nation! = 我々はあらゆる抵抗手段を動員して、この国家への侵略を阻止する！
The principles for which we have fought will survive longer than any nation you could ever build. = 私たちが戦ってきた原則は、これまで構築できたどの国よりも長く存続する。
Sydney = シドニー

I will enjoy hearing your last breath as you witness the destruction of your realm! = お前の領域の破壊を目の当たりにして、お前の最後の息吹を聞くのが楽しみだ！
Why do we fight? Because Inanna demands it. Now, witness the power of the Sumerians! = なぜ我々は戦うのか、イナンナが要求しているからだ。シュメール人の力を見よ！
What treachery has struck us? No, what evil? = どんな裏切りが我々を襲ったのか？いや、どんな悪事だ？
Ur = ウル

In responding to the unstinting malignancy that has heretofore defined your relationship with Canada, we can have no recourse but war! = これまで、カナダとの関係を規定してきた揺るぎない悪意に応えるために、戦争以外の手段はありません！
As we can reach no peaceful resolution with you, Canada must turn, with reluctance, to war. = あなた方と平和的な解決ができないので、カナダは不本意ながら戦争をしなければなりません。
I regret not defending my country to the last, although it was not of use. = 役に立たなかったとはいえ、最後まで国を守らなかったことを後悔しています。
Vancouver = バンクーバー

You have revealed your purposes a bit too early, my friend... = あなたは少し早すぎたようだ。わが友...
A wrong calculation, on my part. = 私の計算ミスだ。
Venice = ヴェネツィア

They will write songs of this.... pray that they shall be in your favor. = 彼らはこれを歌にします......あなたの好意に沿うように祈りましょう。
Antwerp = アントワープ

How barbaric. Those who live by the sword shall perish by the sword. = 何と野蛮な。剣によって生きる者は剣によって滅びる。
Genoa = ジェノヴァ

We... defeated? No... we had so much work to do! = 俺たち...負けたのか？いや...やるべきことが山ほどあったんだ！
Kathmandu = カトマンズ

Perhaps, in another world, we could have been friends... = もしかしたら、別の世界では友になれたかもしれないな...。
Singapore = シンガポール

We never fully trusted you from the start. = 私たちは最初からあなたを完全に信頼したことはない。
Tyre = ティルス

May the Heavens forgive you for inflicting this humiliation to our people. = 天の御加護がありますように。このような屈辱を我々の民に与えたことを。
Zanzibar = ザンジバル

How could we fall to the likes of you?! = お前のような奴のところに落ちるわけないだろ！？
Almaty = アルマトイ

 # Requires translation!
Let's have a nice little War, shall we? = 
 # Requires translation!
If you need your nose bloodied, we'll happily serve. = 
 # Requires translation!
The serbian guerilla will never stop haunting you! = 
Belgrade = ベオグラード

War lingers in our hearts. Why carry on with a false peace? = 戦争は私たちの心の中に残っている。なぜ偽りの平和を続けるのか？
You gormless radger! You'll dine on your own teeth before you set foot in Ireland! = この無礼者め！アイルランドに足を踏み入れる前に、自分の歯で食事をするんだ！
A lonely wind blows through the highlands today. A dirge for Ireland. Can you hear it? = 今日は高地を寂しい風が吹き抜ける。アイルランドへの悲歌だ、聞こえるか？
Dublin = ダブリン
 # Requires translation!
Will not be chosen for new games = 

You shall stain this land no longer with your vileness! To arms, my countrymen - we ride to war! = お前達の卑劣さがこの地を汚す事はない！武器を手に入れよう。我が同胞よ、我々は戦争に出発する！
Traitorous man! The Celtic peoples will not stand for such wanton abuse and slander - I shall have your head! = 裏切り者！ケルト人の民はこのような卑劣な罵倒や中傷にはうんざりだ！お前の首を取ってやる！
Vile ruler, know that you 'won' this war in name only! = 卑劣な支配者よ。お前は名目だけでこの戦争に勝ったのだ！
Edinburgh = エディンバラ

Do you really think you can walk over us so easily? I will not let it happen. Not to Kongo - not to my people! = そんなに簡単に私たちの上を歩けると思っているのか？そんな事はさせない、コンゴは渡さない、同法は渡さない！
We are no strangers to war. You have strayed from the right path, and now we will correct it. = 我々は戦争を知らないわけではない。おまえは正しい道から逸脱している、そして今、我々がそれを正す。
You are nothing but a glorified barbarian. Cruel, and ruthless. = お前はただの蛮族だ。残酷で冷酷だ。
M'Banza-Kongo = ンバンザ＝コンゴ

What a fine battle! Sidon is willing to serve you! = なんて素晴らしい戦いなんだ! シドンは喜んであなたに仕える！
Sidon = シドン

 # Requires translation!
We don't like your face. To arms! = 
 # Requires translation!
You will see you have just bitten off more than you can chew. = 
 # Requires translation!
This ship may sink, but our spirits will linger. = 
Valletta = バレッタ

Can only heal by pillaging = 略奪でのみ回復する


#################### Lines from Policies from Civ V - Vanilla ####################

Aristocracy = 貴族制
Legalism = 法治主義
Provides the cheapest [stat] building in your first [amount] cities for free = 最初の[amount]つまでの都市に最も安い[stat]の建物が無償で手に入る
Oligarchy = 寡頭制
Units in cities cost no Maintenance = 都市に駐留しているユニットには維持費がかからなくなる
 # Requires translation!
with a garrison = 
 # Requires translation!
[relativeAmount]% Strength for cities = 
Landed Elite = 地主エリート
[relativeAmount]% growth [cityFilter] = [cityFilter]成長[relativeAmount]%
Monarchy = 君主制
Tradition Complete = 伝統コンプリート
 # Requires translation!
Tradition = 

Collective Rule = 直接民主制
Citizenship = 市民権
Republic = 共和制
Representation = 代議制
Each city founded increases culture cost of policies [relativeAmount]% less than normal = 都市の新設による社会制度の採用に必要な文化力の増加を[relativeAmount]%抑える
Meritocracy = 実力主義
Liberty Complete = 解放コンプリート
Free Great Person = 無償の偉人
 # Requires translation!
Liberty = 

Warrior Code = 戦士の掟
Discipline = 規律
 # Requires translation!
when adjacent to a [mapUnitFilter] unit = 
Military Tradition = 軍の栄誉
 # Requires translation!
[relativeAmount]% XP gained from combat = 
Military Caste = 戦士階級
Professional Army = 軍隊の常備
Honor Complete = 名誉コンプリート
 # Requires translation!
Honor = 
vs [mapUnitFilter] units = [mapUnitFilter]ユニットに対して
 # Requires translation!
Notified of new Barbarian encampments = 

Organized Religion = 宗教の組織化
Mandate Of Heaven = 天命
[relativeAmount]% of excess happiness converted to [stat] = 余剰幸福度の[relativeAmount]%が[stat]に変換される
Theocracy = 神権政治
[relativeAmount]% [stat] from every [tileFilter/buildingFilter] = [tileFilter/buildingFilter]が[stat][relativeAmount]%の効果を得る
Reformation = 改革
Free Religion = 宗教的寛容
Piety Complete = 敬虔コンプリート
 # Requires translation!
Piety = 
before adopting [policy] = [policy]を採用するまで

Philantropy = 博愛主義
Gifts of Gold to City-States generate [relativeAmount]% more Influence = ゴールドの寄付によって都市国家へ与える影響力が[relativeAmount]%増加
Aesthetics = 美学
Resting point for Influence with City-States is increased by [amount] = 都市国家への影響力が[amount]増加
Scholasticism = スコラ学
Allied City-States provide [stat] equal to [relativeAmount]% of what they produce for themselves = 同盟都市国家が[stat]の[relativeAmount]%を提供する
Cultural Diplomacy = 文化外交
[relativeAmount]% resources gifted by City-States = 都市国家から贈られる資源の量[relativeAmount]%
[relativeAmount]% Happiness from luxury resources gifted by City-States = 都市国家から贈られた高級資源から得られる幸福度[relativeAmount]%
Educated Elite = エリート教育
Allied City-States will occasionally gift Great People = 同盟都市国家から不定期に偉人が贈られる
Patronage Complete = 文化後援コンプリート
Influence of all other civilizations with all city-states degrades [relativeAmount]% faster = 他文明の都市国家への影響力を[relativeAmount]%早く低下させる
Triggers the following global alert: [comment] = 次の警告が発生する: [comment]
 # Requires translation!
Patronage = 

Naval Tradition = 海軍の栄誉
Trade Unions = 労働組合
Merchant Navy = 商船隊
Mercantilism = 重商主義
Protectionism = 保護貿易主義
[amount] Happiness from each type of luxury resource = 高級資源から得られる幸福度[amount]
Commerce Complete = 商業コンプリート
 # Requires translation!
Commerce = 

Secularism = 政教分離主義
Humanism = 人間主義
Free Thought = 自由思想
Sovereignty = 主権
while the empire is happy = 国家が幸福である間
[relativeAmount]% [stat] = [stat][relativeAmount]%
Scientific Revolution = 科学革命
[amount] Free Technologies = テクノロジーを無償で[amount]つ獲得
Rationalism Complete = 合理主義コンプリート
[stats] from all [buildingFilter] buildings = すべての[buildingFilter]の建物から[stats]
 # Requires translation!
Rationalism = 合理主義

Constitution = 憲法
Universal Suffrage = 普通選挙
when defending = 防衛時
Civil Society = 市民社会
[relativeAmount]% Food consumption by specialists [cityFilter] = [cityFilter]専門家の食料の消費[relativeAmount]%
Free Speech = 表現の自由
[amount] units cost no maintenance = [amount]つのユニットの維持費が無料になる
Democracy = 民主主義
Freedom Complete = 自由コンプリート
[relativeAmount]% Yield from every [tileFilter/buildingFilter] = [tileFilter/buildingFilter]の産出量[relativeAmount]%
 # Requires translation!
Freedom = 自由

Populism = ポピュリズム
Militarism = 軍事主義
[stat] cost of purchasing [baseUnitFilter] units [relativeAmount]% = [baseUnitFilter]ユニットの購入に必要な[stat][relativeAmount]%
Fascism = ファシズム
Quantity of strategic resources produced by the empire +[relativeAmount]% = 戦略資源の生産量+[relativeAmount]%
Police State = 警察国家
Total War = 総力戦
Autocracy Complete = 独裁コンプリート
 # Requires translation!
for [amount] turns = 
 # Requires translation!
Autocracy = 独裁

United Front = 統一戦線
Militaristic City-States grant units [amount] times as fast when you are at war with a common nation = 共通の敵と戦争中に、軍事都市国家からのユニットの供給頻度が[amount]倍になる
Planned Economy = 計画経済
Nationalism = ナショナリズム
Socialism = 社会主義
[relativeAmount]% maintenance cost for buildings [cityFilter] = [cityFilter]建造物の維持費[relativeAmount]%
Communism = 共産主義
Order Complete = 秩序コンプリート
 # Requires translation!
Order = 秩序


#################### Lines from Quests from Civ V - Vanilla ####################

Route = 交易路
Build a road to connect your capital to our city. = 首都と都市を結ぶ道を敷設してください。

Clear Barbarian Camp = 野営地の制圧
We feel threatened by a Barbarian Camp near our city. Please take care of it. = 我々の都市は近くにある蛮族の野営地に脅かされています。気をつけてください。

Connect Resource = 資源の接続
In order to make our civilizations stronger, connect [tileResource] to your trade network. = 我々の文明をより強固なものにするために、\n[tileResource]をあなたの交易路に接続してください。

Construct Wonder = 遺産の建設
We recommend you to start building [wonder] to show the whole world your civilization strength. = 文明の強さを世界に見せつけるために、\n[wonder]を建設することをおすすめします。

Acquire Great Person = 偉人の取得
Great People can change the course of a Civilization! You will be rewarded for acquiring a new [greatPerson]. = 偉人は文明の行き先を変えられます。\n新たに[greatPerson]を取得すれば報酬を得られます。

Conquer City State = 都市国家の征服
It's time to erase the City-State of [cityState] from the map. You will be greatly rewarded for conquering them! = 都市国家の[cityState]を世界地図から取り除くときです。\n都市国家を征服すれば報酬を得られます。

Find Player = プレイヤーの探索
You have yet to discover where [civName] set up their cities. You will be rewarded for finding their territories. = 我々は[civName]がどこに都市を置いたのかわかっていません。\n領土を発見すれば報酬を得られます。

Find Natural Wonder = 自然遺産の探索
Send your best explorers on a quest to discover Natural Wonders. Nobody knows the location of [naturalWonder] yet. = 自然遺産を発見するために探索者を行かせてください。\n[naturalWonder]はまだ誰にも発見されていません。

Give Gold = ゴールドの提供
We are suffering great poverty after being robbed by [civName], and unless we receive a sum of Gold, it's only a matter of time before we collapse. = 我々は[civName]からの強奪被害に遭った後、貧困に悩まされており、\nゴールドが提供されなければ、我々の崩壊まではあとわずかです。

Pledge to Protect = 保護の誓約
 # Requires translation!
We need your protection to stop the aggressions of [civName]. By signing a Pledge of Protection, you'll confirm the bond that ties us. = 

Contest Culture = 文化力の競争
The civilization with the largest Culture growth will gain a reward. = 最も多く文化が成長した文明が報酬を得られます。

Contest Faith = 信仰力の競争
The civilization with the largest Faith growth will gain a reward. = 最も多く信仰が成長した文明が報酬を得られます。

Contest Technologies = テクノロジーの競争
The civilization with the largest number of new Technologies researched will gain a reward. = 最も多く新しいテクノロジーを研究した文明が報酬を得られます。

Invest = 投資
Our people are rejoicing thanks to a tourism boom. For a certain amount of time, any Gold donation will yield [50]% extra Influence. = 我々は観光ブームに喜んでいます。\n期間中にゴールドを寄付すれば[50]%追加で影響力を得られます。

 # Requires translation!
Bully City State = 
 # Requires translation!
We are tired of the pretensions of [cityState]. If someone were to put them in their place by Demanding Tribute from them, they would be rewarded. = 

 # Requires translation!
Denounce Civilization = 
 # Requires translation!
We have been forced to pay tribute to [civName]! We need you to tell the world of their ill deeds. = 

 # Requires translation!
We have heard the tenets of [religionName] and are most curious. Will you send missionaries to teach us about your religion? = 


#################### Lines from Ruins from Civ V - Vanilla ####################

 # Requires translation!
We have discovered cultural artifacts in the ruins! (+20 culture) = 文化の古物に発見されました！（＋２０文化）
 # Requires translation!
discover cultural artifacts = 文化の古物を発見

 # Requires translation!
squatters willing to work for you = 

 # Requires translation!
squatters wishing to settle under your rule = 

 # Requires translation!
An ancient tribe trained us in their ways of combat! = 
 # Requires translation!
your exploring unit receives training = 

 # Requires translation!
We have found survivors in the ruins! Population added to [cityName]. = 
 # Requires translation!
survivors (adds population to a city) = 

 # Requires translation!
We have found a stash of [goldAmount] Gold in the ruins! = 
 # Requires translation!
a stash of gold = 

 # Requires translation!
discover a lost technology = 失われた技術を発見

 # Requires translation!
Our unit finds advanced weaponry hidden in the ruins! = 
 # Requires translation!
advanced weaponry for your explorer = 

 # Requires translation!
You find evidence of Barbarian activity. Nearby Barbarian camps are revealed! = 
 # Requires translation!
reveal nearby Barbarian camps = 

 # Requires translation!
find a crudely-drawn map = 粗野な地図を発見


#################### Lines from Specialists from Civ V - Vanilla ####################

Scientist = 科学者

Merchant = 商人

Artist = 芸術家

Engineer = 技術者


#################### Lines from Techs from Civ V - Vanilla ####################

'Where tillage begins, other arts follow. The farmers therefore are the founders of human civilization.' - Daniel Webster = 「耕作地が開かれるところには技が生まれる。土を耕す者こそが人類文明の創始者なのだ」- ダニエル・ウェブスター
Agriculture = 農業 
Starting tech = スタートアップ技術

'Shall the clay say to him that fashioneth it, what makest thou?' - Bible Isaiah 45:9 = 「粘土は陶器師にむかって『あなたは何を造るか』と言い、あるいは『あなたの造った物には手がない』と言うだろうか」- 聖書、イザヤ書 45:9
Pottery = 陶器
'Thou shalt not muzzle the ox when he treadeth out the corn.' - Bible Deuteronomy 25:4 = 「汝、脱穀中の牛に口輪をはめることなかれ」- 申命記 (旧約聖書) 25:4
Animal Husbandry = 畜産
'The haft of the arrow has been feathered with one of the eagle's own plumes, we often give our enemies the means of our own destruction' - Aesop = 「その矢の柄には鷲の羽根が使われていた。自分の身を滅ぼす手段を敵に与えてしまうことはよくある」- イソップ
Archery = 弓術
'The meek shall inherit the Earth, but not its mineral rights.' - J. Paul Getty = 「柔和な者たちがこの地球を引き継ぐであろう。だが鉱業権はそうはいかない。」- J・ポール・ゲッティー
Mining = 採鉱

'He who commands the sea has command of everything.' - Themistocles = 「海を支配するものは全てを支配する」- テミストクレス
Sailing = 帆走
'So teach us to number our days, so that we may apply our hearts unto wisdom.' - Bible Psalms 90:12 = 「生涯の日を正しく数えるように教えてください。知恵ある心を得ることができますように。」- 聖書、詩 90:12
Calendar = 暦
'He who destroys a good book kills reason itself.' - John Milton = 「良書を破壊する者は、理性そのものを破壊するのである」- ジョン・ミルトン
Writing = 筆記
Enables Open Borders agreements = 国境開放を有効にする
'Even brute beasts and wandering birds do not fall into the same traps or nets twice.' - Saint Jerome = 「獣や漂鳥ですら、同じ罠や網に二度も掛かりはしない」- 聖ジェローム
Trapping = トラップ
'Wisdom and virtue are like the two wheels of a cart.' - Japanese proverb = 「知恵と美徳は荷車を支える一対の車輪の様なものである」- 日本の格言
The Wheel = 車輪
'How happy are those whose walls already rise!' - Virgil = 「防壁に守られている人たちのなんと幸せそうなことであろうか！」- バージル
Masonry = 石工術
'Here Hector entered, with a spear eleven cubits long in his hand; the bronze point gleamed in front of him, and was fastened to the shaft of the spear by a ring of gold.' - Homer = 「5メートルはあろうかという槍を手にヘクターが入ってきた。長い柄の先端に金のリングで固定された青銅の切っ先が彼の眼前できらりと光る」- ホメロス
Bronze Working = 青銅器

'He made an instrument to know if the moon shine at full or no.' - Samuel Butler = 「満月が光を放つか否かを知るための装置を彼は作り出した」- サミュエル・バトラー
Optics = 光学
'There is only one good, knowledge, and one evil, ignorance.' - Socrates = 「唯一の善は知識であり、唯一の悪は無知である」- ソクラテス
Philosophy = 哲学
Enables Research agreements = 研究協定が可能になる
'A Horse! A Horse! My kingdom for a horse!' - Shakespeare (Richard III) = 「馬と引き換えに私の王国をやろう！」- シェークスピア (史劇リチャード三世より)
Horseback Riding = 騎乗
'Mathematics is the gate and key to the sciences.' - Roger Bacon = 「数学は科学へと繋がる門と鍵である」- ロジャー・ベーコン
Mathematics = 数学
'Three things are to be looked to in a building: that it stands on the right spot; that it be securely founded; that it be successfully executed.' - Johann Wolfgang von Goethe = 「建造物には3つの要素が求められる。適した土地に建てられること、安全性にもとづいていること、首尾よく作業が進められること」- ヨハン・ヴォルフガング・フォン・ゲーテ
Construction = 建築学
'Do not wait to strike til the iron is hot, but make it hot by striking.' - William Butler Yeats = 「鉄は熱くなるまで打つのを待つのではなく、打って熱くせよ」- ウィリアム・バトラー・イェイツ
Iron Working = 鉄器

'Three things are necessary for the salvation of man: to know what he ought to believe; to know what he ought to desire; and to know what he ought to do' - St. Thomas Aquinas = 「人間の救済のためには3つのことが必要である。何を信じるべきか、何を欲するべきか、そして何をすべきかを知ることだ。」- 聖トマス・アクィナス
Theology = 神学
'The only thing that saves us from the bureaucracy is its inefficiency' - Eugene McCarthy = 「その非効率さのみが我々を官僚支配から救ってくれる」- ユージーン・マッカーシー
Civil Service = 官吏
'Better is bread with a happy heart than wealth with vexation.' - Amenemope = 「悩みをもたらす富よりもパンと明るい気持ちのほうがいい」- アメンエムオペト
Currency = 通貨
Enables conversion of city production to gold = 都市の生産力をゴールドに転換できる
'Instrumental or mechanical science is the noblest and, above all others, the most useful.' - Leonardo da Vinci = 「機械科学とは最も崇高なものであり、他のいかなるものよりも有益である」- レオナルド・ダ・ヴィンチ
Engineering = 工学
Roads connect tiles across rivers = 道が川を越える
'When pieces of bronze or gold or iron break, the metal-smith welds them together again in the fire, and the bond is established.' - Sri Guru Granth Sahib = 「青銅や金そして鉄製の品物が壊れた時、金属細工師が炎の中でそれらを再び溶接し、そのつなぎは定着する」- スリ・グル ・グラント・サーヒブ
Metal Casting = 錬金

'I find the great thing in this world is not so much where we stand, as in what direction we are moving.' - Oliver Wendell Holmes = 「この世で大切なことは、今、自分がどこにいるかではなく、どこに向かって進んでいるかということだと思う」- オリバー・ウェンデル・ホームズ
Compass = 羅針盤
'Education is the best provision for old age.' - Aristotle = 「教育とは老年期を迎えるにあたっての最上の備えである」- アリストテレス
Education = 教育
Enables conversion of city production to science = 都市の生産力を科学力に転換できる
'Whoso pulleth out this sword of this stone and anvil, is rightwise king born of all England.' - Malory = 「この石から剣を引き抜きし者は全イングランドの王となるであろう」- マロリー
Chivalry = 騎士道
'The press is the best instrument for enlightening the mind of man, and improving him as a rational, moral and social being.' - Thomas Jefferson = 「出版物とは、人々を啓発し、理性的、良心的、かつ社会的に育てる上での最適な手段である」- トーマス・ジェファーソン
Machinery = 機械
Improves movement speed on roads = 道路の移動速度を改善
'Measure what is measurable, and make measurable what is not so.' - Galileo Galilei = 「測定できるものは測定し、できないものはできるようにせよ」- ガリレオ
Physics = 物理学
'John Henry said to his Captain, / 'A man ain't nothin' but a man, / And before I'll let your steam drill beat me down, / I'll die with the hammer in my hand.'' - Anonymous: The Ballad of John Henry, the Steel-Drivin' Man = 「ジョン・ヘンリーは親方に向かって言った。『人間には人間のやり方があるんだ。蒸気ドリルに打ちのめされるくらいなら、ハンマーを握りしめたまま死んだ方がましだよ』」- 作者不詳『ジョン・ヘンリーのバラッド、鋼鉄の男』
Steel = 鉄鋼

'Joyfully to the breeze royal Odysseus spread his sail, and with his rudder skillfully he steered.' - Homer = 「喜びに満ちあふれる気高いオデュッセウスは、そよ風に帆を張り、かじも巧みに船を進ませた」- ホメロス
Astronomy = 天文学
'Their rising all at once was as the sound of thunder heard remote' - Milton = 「観衆が一斉に立ち上がる音は、まるで遠くから聞こえる雷鳴のようであった」- ミルトン
Acoustics = 音響学
'Happiness: a good bank account, a good cook and a good digestion' - Jean Jacques Rousseau = 「幸せとは、確かな銀行口座と有能なコック、そして丈夫な胃袋を持つことだ」- ジャン＝ジャック・ルソー
Banking = 銀行
'It is a newspaper's duty to print the news and raise hell.' - The Chicago Times = 「事件を印刷し、声高にふれまわることこそが新聞の役目である」- シカゴ・タイムス
Printing Press = 活版印刷
'The day when two army corps can annihilate each other in one second, all civilized nations, it is to be hoped, will recoil from war and discharge their troops.' - Alfred Nobel = 「ふたつの敵対する兵団がお互いを一瞬のうちに壊滅させる力を持った時にこそ、すべての文明国家は戦いから身を引き、兵士を解放するべきである」- アルフレッド・ノーベル
Gunpowder = 火薬

'The winds and the waves are always on the side of the ablest navigators.' - Edward Gibbon = 「波風は常に最も優れた航海士の味方である」- エドワード・ギボン
Navigation = 航海術
'Compound interest is the most powerful force in the universe.' - Albert Einstein = 「複利こそ宇宙最強のエネルギーである」- アインシュタイン
Economics = 経済学
'Wherever we look, the work of the chemist has raised the level of our civilization and has increased the productive capacity of the nation.' - Calvin Coolidge = 「我が文明の水準を押し上げ、国家の生産力を向上させているのは、かの化学者の業績に他ならない」- カルビン・クーリッジ
Chemistry = 化学
'There never was a good knife made of bad steel.' - Benjamin Franklin = 「質の悪い鋼鉄でつくられた質の良いナイフなど存在したためしがない」- ベンジャミン・フランクリン
Metallurgy = 冶金

'Those who cannot remember the past are condemned to repeat it.' - George Santayana = 「過去を忘れる者は同じことを繰り返すよう運命づけられている。」- ジョージ・サンタヤーナ
Archaeology = 考古学
'Every great advance in science has issued from a new audacity of imagination.' - John Dewey = 「科学における全ての偉大な進歩は、新しく勇敢な想像力によってもたらされてきた」- ジョン・デューイ
Scientific Theory = 科学理論
'Wars may be fought with weapons, but they are won by men. It is the spirit of the men who follow and of the man who leads that gains the victory.' - George S. Patton = 「戦争は武器を使って行われるが、戦争に勝つのは人間だ。勝利を手にするのは指揮する者と、それに従う者たちの精神なのである。」- ジョージ・パットン
Military Science = 軍事学
'The nation that destroys its soil destroys itself.' - Franklin Delano Roosevelt = 「自らの土壌を破壊する国家は、自滅する」- フランクリン・ルーズベルト
Fertilizer = 肥料
'It is well that war is so terrible, or we should grow too fond of it.' - Robert E. Lee = 「戦争が恐ろしいものであるのは幸いだ、そうでなければ私たちは戦争をますます好きになってしまうだろう」- ロバート・E・リー
Rifling = ライフリング

'If the brain were so simple we could understand it, we would be so simple we couldn't.' - Lyall Watson = 「もし脳がそんなにも単純で、それを理解できたとしても我々は、そんなふうに理解できるほど単純ではない。」- ライアル・ワトソン
Biology = 生物学
'The nations of the West hope that by means of steam communication all the world will become as one family.' - Townsend Harris = 「西洋諸国は蒸気を通じたやりとりによって世界がひとつの家族になるよう願っている。」- タウンゼント・ハリス
Steam Power = 蒸気機関
'As soon as men decide that all means are permitted to fight an evil, then their good becomes indistinguishable from the evil that they set out to destroy.' - Christopher Dawson = 「人は悪と戦う際に、いかなる手段も許されると判断するやいなや、彼らにおける善は彼らが撲滅しようとする悪と見分けがつかなくなる」- クリストファー・ドーソン
Dynamite = ダイナマイト

'Is it a fact - or have I dreamt it - that, by means of electricity, the world of matter has become a great nerve, vibrating thousands of miles in a breathless point of time?' - Nathaniel Hawthorne = 「真実なのか、それとも私は夢をみているのか、電気によってこの物質世界は巨大な神経となり、息を殺した時間の中で数千マイルを震わせる」- ナサニエル・ホーソーン
Electricity = 電気
'Nothing is particularly hard if you divide it into small jobs.' - Henry Ford = 「小さな仕事に分けてしまえば特に難しい仕事なんて何もない」- ヘンリー・フォード
Replaceable Parts = 共通規格
'The introduction of so powerful an agent as steam to a carriage on wheels will make a great change in the situation of man.' - Thomas Jefferson = 「素晴らしく強力な蒸気と鉄道の融合は人類に大きな変革をもたらすであろう」- トーマス・ジェファーソン
Railroads = 鉄道

'And homeless near a thousand homes I stood, and near a thousand tables pined and wanted food.' - William Wordsworth = 「そして私は千の家々の傍らで住む所も無くたたずみ、千の食卓の傍らで食べ物を探し求めた」- ウィリアム・ワーズワース
Refrigeration = 冷蔵技術
 # Requires translation!
'I once sent a dozen of my friends a telegram saying 'flee at once-all is discovered!' They all left town immediately.' - Mark Twain = 
Telegraph = 電気通信
'The whole country was tied together by radio. We all experienced the same heroes and comedians and singers. They were giants.' - Woody Allen = 「ラジオが国中を1つにし、私たちは同じヒーローやコメディアン、そして歌手たちを分かちあった。彼らは偉大であった。」- ウディ・アレン
Radio = 無線通信
'Aeronautics was neither an industry nor a science. It was a miracle.' - Igor Sikorsky = 「航空術は産業でも技術でもなかった。それは奇跡だった。」- イーゴリ・シコールスキイ
Flight = 飛行機
'Any man who can drive safely while kissing a pretty girl is simply not giving the kiss the attention it deserves.' - Albert Einstein = 「可愛い女の子とキスしながら安全運転できるような男は、そのキスにふさわしいだけの注意を払っていない」- アルバート・アインシュタイン
Combustion = 内燃機関

'In nothing do men more nearly approach the gods than in giving health to men.' - Cicero = 「人々に健康を与えること以上に、人々をより神に近づけるためにできることはない」- キケロ
Pharmaceuticals = 医薬品
'Ben, I want to say one word to you, just one word: plastics.' - Buck Henry and Calder Willingham, The Graduate = 「ベン、君に言いたいことは1つ、『プラスチックだ』」- バック・ヘンリー、カルダー・ウィリンガム (映画『卒業』)
Plastics = プラスチック
'There's a basic principle about consumer electronics: it gets more powerful all the time and it gets cheaper all the time.' - Trip Hawkins = 「家庭用電化製品の基本原理は、常により良くより安くなっていくことだ」- トリップ・ホーキンス
Electronics = 電子工学
 # Requires translation!
'The speed of communications is wondrous to behold, it is also true that speed does multiply the distribution of information that we know to be untrue.' – Edward R. Murrow = 
Mass Media = マスメディア
'Vision is the art of seeing things invisible.' - Jonathan Swift = 「ビジョンとは見えないものを見るための技術である」- ジョナサン・スウィフト
Radar = レーダー
'The unleashed power of the atom has changed everything save our modes of thinking, and we thus drift toward unparalleled catastrophes.' - Albert Einstein = 「解き放たれた原子の力は全てを変えてしまった。しかし唯一変わらぬ私たちは、それゆえに未曾有の大惨事へと押し流されて行く。」- アルバート・アインシュタイン
Atomic Theory = 原子理論

'Only within the moment of time represented by the present century has one species, man, acquired significant power to alter the nature of his world.' - Rachel Carson = 「今世紀という短い時間の中で、我々人間は自然を変化させるほどの大きな力を手に入れた」- レイチェル・カーソン
Ecology = 生態学
'Computers are like Old Testament gods: lots of rules and no mercy.' - Joseph Campbell = 「コンピュータはまるで旧約聖書の神々のようだ。決まりごとが多いうえに情け容赦がない。」- ジョーゼフ・キャンベル
Computers = コンピュータ
'A good rule for rocket experimenters to follow is this: always assume that it will explode.' - Astronautics Magazine, 1937 = 「ロケット実験者に相応しいルールが1つある。爆発の可能性を常に考慮しておくことだ。」- 1937年刊行 宇宙飛行学誌
Rocketry = ロケット工学
'The night is far spent, the day is at hand: let us therefore cast off the works of darkness, and let us put on the armor of light.' - The Holy Bible: Romans, 13:12 = 「夜は更け、日は近づいた。故に我々は闇のつとめを脱ぎ捨て、そして光の防具を身につけよう。」- 『新約聖書』「ローマ人への手紙」 13:12
Lasers = レーザー
'I am become Death, the destroyer of worlds.' - J. Robert Oppenheimer = 「我は死なり、世界の破壊者なり」- J・ロバート・オッペンハイマー
Nuclear Fission = 核分裂反応

'The new electronic interdependence recreates the world in the image of a global village.' - Marshall McLuhan = 「新しい電子技術の相互依存は、世界を1つのグローバル・ヴィレッジへと創りかえる」- マーシャル・マクルーハン
Globalization = グローバル化
'1. A robot may not injure a human being or, through inaction, allow a human being to come to harm. 2. A robot must obey any orders given to it by human beings, except when such orders would conflict with the First Law. 3. A robot must protect its own existence as long as such protection does not conflict with the First or Second Law.' - Isaac Asimov = 「第一条 ロボットは自ら、または、その危険を見過ごすことによって、人間を傷つけてはならない。第二条 ロボットは人間に与えられた命令に従わなければならない。ただし、その命令が、第一条に反する場合は、この限りでない。第三条 ロボットは、前掲第一条および第二条に矛盾しない限り、自己を守らなければならない」- アイザック・アシモフ
Robotics = ロボット工学
'Now, somehow, in some new way, the sky seemed almost alien.' - Lyndon B. Johnson = 「どういうわけか、今や何かが新しくなり、空がまるで異質な存在として目に映るようになっていた」- リンドン・ベインズ・ジョンソン
Satellites = 人工衛星
Reveals the entire map = マップ全体を表示
'Be extremely subtle, even to the point of formlessness, be extremely mysterious, even to the point of soundlessness. Thereby you can be the director of the opponent's fate.' - Sun Tzu = 「微なるかな微なるかな、無形に至る。神なるかな神なるかな、無声に至る。故に能く敵の司命を為す。」- 孫子
Stealth = ステルス
'Our scientific power has outrun our spiritual power, we have guided missiles and misguided men.' – Martin Luther King Jr. = 「科学力は我々の精神力を追い抜いてしまった。我々はミサイルを誘導し、人類を間違った方向へ導いたのだ」- マーティン・ルーサー・キング・ジュニア
Advanced Ballistics = 先進弾道学

'Every particle of matter is attracted by or gravitates to every other particle of matter with a force inversely proportional to the squares of their distances.' - Isaac Newton = 「すべての物体の粒子は互いに引き合い、その力の大きさは互いの距離の2乗に反比例する」- アイザック・ニュートン
Particle Physics = 素粒子物理学
'The release of atomic energy has not created a new problem. It has readily made more urgent the necessity of solving an existing one.' - Albert Einstein = 「原子力の解放は新たな問題など生み出していない。今すでにある問題を解決する必要性をさらに切迫したものへと変えただけである。」- アルバート・アインシュタイン
Nuclear Fusion = 核融合反応

'The impact of nanotechnology is expected to exceed the impact that the electronics revolution has had on our lives.' - Richard Schwartz = 「ナノテクノロジーの衝撃はエレクトロニクス革命が私たちの生活にもたらしたものを上回ると予想される」- リチャード・シュワルツ
Nanotechnology = ナノテクノロジー

'I think we agree, the past is over.' - George W. Bush = 「過去は終わったのだ」- ジョージ・W・ブッシュ
Future Tech = 未来技術
Who knows what the future holds? = 未来に何があるのか、誰にもわからない。
Can be continually researched = 何度でも研究可能


#################### Lines from Terrains from Civ V - Vanilla ####################

Ocean = 外洋

Coast = 近海

Grassland = 草原

Plains = 平原

Tundra = ツンドラ

Desert = 砂漠

Lakes = 湖
Fresh water = 淡水源

Mountain = 山岳
 # Requires translation!
Has an elevation of [amount] for visibility calculations = 
 # Requires translation!
Units ending their turn on this terrain take [amount] damage = 

Snow = 氷土

Hill = 丘陵
 # Requires translation!
[amount] Strength for cities built on this terrain = 

Forest = 森林
Provides a one-time Production bonus to the closest city when cut down = 消去時に最寄りの都市へ1回限りの生産ボーナスを付与
 # Requires translation!
Blocks line-of-sight from tiles at same elevation = 
 # Requires translation!
[amount]% Chance to be destroyed by nukes = 
 # Requires translation!
A Camp can be built here without cutting it down = 

Jungle = ジャングル

Marsh = 湿原
Rare feature = レア機能
 # Requires translation!
Only Polders can be built here = 

Fallout = 死の灰
 # Requires translation!
Nullifies all other stats this tile provides = 

Oasis = オアシス
 # Requires translation!
Only [improvementFilter] improvements may be built on this tile = 

Flood plains = 氾濫原

Ice = 氷河

Atoll = 環礁

Great Barrier Reef = グレート・バリア・リーフ

Old Faithful = オールド・フェイスフル

El Dorado = エル・ドラード
Grants 500 Gold to the first civilization to discover it = 最初に発見した文明に500ゴールド

Fountain of Youth = 若返りの泉
 # Requires translation!
Grants [promotion] ([comment]) to adjacent [mapUnitFilter] units for the rest of the game = 
 # Requires translation!
Tile provides yield without assigned population = 

Grand Mesa = グランド・メサ

Mount Fuji = 富士山

Krakatoa = クラカタウ

Rock of Gibraltar = ジブラルタルの岩山

Cerro de Potosi = ポトシ

Barringer Crater = バリンジャー・クレーター


#################### Lines from TileImprovements from Civ V - Vanilla ####################

Farm = 農場
Can also be built on tiles adjacent to fresh water = 淡水源に隣接したタイルに建設可能
[stats] from [tileFilter] tiles = [tileFilter]タイルから[stats]

Lumber mill = 製材所
 # Requires translation!
[stats] = 

Mine = 鉱山

Trading post =  交易所

Camp = キャンプ
 # Requires translation!
Can only be built to improve a resource = 

Oil well = 油井

 # Requires translation!
Offshore Platform = 

Pasture = 牧草地

Plantation = 大規模農場

Quarry = 採石場

Fishing Boats = 漁船

Fort = 要塞
Can be built outside your borders = 国境外でも建設可能
Gives a defensive bonus of [relativeAmount]% = [relativeAmount]％の防御ボーナスを付与

Road = 道路
Costs [amount] gold per turn when in your territory = 自国領土にある場合は、一ターンあたり[amount]ゴールド消費する
 # Requires translation!
Reduces movement cost to ½ if the other tile also has a Road or Railroad = 
 # Requires translation!
Reduces movement cost to ⅓ with Machinery = 
 # Requires translation!
Requires Engineering to bridge rivers = 

Railroad = 鉄道
 # Requires translation!
Reduces movement cost to ⅒ if the other tile also has a Railroad = 

Remove Forest = 森林削除
 # Requires translation!
Provides a one-time Production bonus depending on distance to the closest city once finished = 

Remove Jungle = ジャングル削除

Remove Fallout = 死の灰削除

Remove Marsh = 湿原削除

Remove Road = 道路削除

Remove Railroad = 鉄道削除 

Cancel improvement order = タイル整備をやめる

Academy = アカデミー
 # Requires translation!
Removes removable features when built = 

Landmark = ランドマーク

Manufactory = 製造所

Customs house = 税関

 # Requires translation!
Holy site = 

Citadel = 城塞
 # Requires translation!
Adjacent enemy units ending their turn take [amount] damage = 
Can be built just outside your borders = 国境のすぐ外に建てられる
 # Requires translation!
Constructing it will take over the tiles around it and assign them to your closest city = 

Moai = モアイ

Terrace farm = 棚田

Ancient ruins = 古代遺跡
Unpillagable = 侵略不可
 # Requires translation!
Provides a random bonus when entered = 
Unbuildable = 建設不可

City ruins = 都市の遺跡
 # Requires translation!
A bleak reminder of the destruction wreaked by War = 

City center = 市街地
 # Requires translation!
Irremovable = 
 # Requires translation!
Marks the center of a city = 都市の中心
 # Requires translation!
Appearance changes with the technological era of the owning civilization = 

Barbarian encampment = 野営地
 # Requires translation!
Home to uncivilized barbarians, will spawn a hostile unit from time to time = 


#################### Lines from TileResources from Civ V - Vanilla ####################

Cattle = 牛

Sheep = 羊

Deer = 鹿

Bananas = バナナ

Wheat = 小麦

Stone = 石材

Fish = 魚

Horses = 馬
 # Requires translation!
Guaranteed with Strategic Balance resource option = 

Iron = 鉄

Coal = 石炭

Oil = 石油
 # Requires translation!
Deposits in [tileFilter] tiles always provide [amount] resources = 

Aluminum = アルミニウム

Uranium = ウラン

Furs = 毛皮

Cotton = 綿

Dyes = 染料

Gems = 宝石

Gold Ore = 金鉱石

Silver = 銀

Incense = 香料

Ivory = 象牙

Silk = 絹

Spices = 香辛料

Wine = ワイン

Sugar = 砂糖

Marble = 大理石

Whales = 鯨

Pearls = 真珠

Jewelry = ジュエリー
Can only be created by Mercantile City-States = 商業の都市国家でのみ作られる

Porcelain = 磁器


#################### Lines from UnitPromotions from Civ V - Vanilla ####################

 # Requires translation!
Sword = 剣
Mounted = 騎乗
Siege = 攻城
 # Requires translation!
Ranged Gunpowder = 
 # Requires translation!
Armored = 
 # Requires translation!
Melee Water = 
 # Requires translation!
Ranged Water = 
Submarine = 潜水艦
Heal Instantly = 瞬時回復
Heal this unit by [amount] HP = このユニットのHPを[amount]回復する
Doing so will consume this opportunity to choose a Promotion = 昇進する機会を失うことになる

Accuracy I = 命中 I

Accuracy II = 命中 II

Accuracy III = 命中 III

Barrage I = 弾幕 I

Barrage II = 弾幕 II

Barrage III = 弾幕 III

Volley = 一斉射撃

Extended Range = 拡張範囲
[amount] Range = 範囲[amount]

Indirect Fire = 間接射撃
Ranged attacks may be performed over obstacles = 障害物越しの遠隔攻撃が可能になる

Shock I = 陽動 I

Shock II = 陽動 II

Shock III = 陽動 III

Drill I = 訓練 I

Drill II = 訓練 II

Drill III = 訓練 III

Charge = 突進攻撃

Besiege = 攻城

Formation I = 隊列 I

Formation II = 隊列 II

Blitz = 電撃攻撃
 # Requires translation!
[amount] additional attacks per turn = １つのターンでさらに[amount]回に攻撃できます

Woodsman = 木こり
 # Requires translation!
Double movement in [terrainFilter] = ２倍[terrainFilter]に移動できます

Amphibious = 上陸作戦
 # Requires translation!
Eliminates combat penalty for attacking over a river = 川の向こうから攻撃ペナルティがなくなります
 # Requires translation!
Eliminates combat penalty for attacking across a coast = 海岸の向こうから攻撃ペナルティがなくなります

Medic = 衛生兵
 # Requires translation!
All adjacent units heal [amount] HP when healing = 

Medic II = 衛生兵 II
in [tileFilter] tiles = [tileFilter]のタイルで
[amount] HP when healing = 回復時にHP[amount]

Scouting I = 斥候 I

Scouting II = 斥候 II

Scouting III = 斥候 III

 # Requires translation!
Survivalism I = サバイバリズム I

 # Requires translation!
Survivalism II = サバイバリズム I

 # Requires translation!
Survivalism III = サバイバリズム III
Unit will heal every turn, even if it performs an action = 別の行動を起こした場合でも毎ターン回復する
May withdraw before melee ([amount]%) = 白兵戦の前に撤退することができる([amount]%)

Boarding Party I = 乗船部隊 I

Boarding Party II = 乗船部隊 II

Boarding Party III = 乗船部隊 III

Coastal Raider I = 沿岸襲撃 I
 # Requires translation!
Earn [amount]% of the damage done to [combatantFilter] units as [plunderableStat] = 

Coastal Raider II = 沿岸襲撃 II

Coastal Raider III = 沿岸襲撃 III

 # Requires translation!
Landing Party = 

Targeting I = 標的捕捉 I

Targeting II = 標的捕捉 II

Targeting III = 標的捕捉 III

Wolfpack I = 連携攻撃 I

Wolfpack II = 連携攻撃 II

Wolfpack III = 連携攻撃 III

 # Requires translation!
Aircraft Carrier = 空母

Armor Plating I = 装甲 I

Armor Plating II = 装甲 II

Armor Plating III = 装甲 III

Flight Deck I = 航空甲板 I
 # Requires translation!
Can carry [amount] extra [mapUnitFilter] units = 

Flight Deck II = 航空甲板 II

Flight Deck III = 航空甲板 III

 # Requires translation!
Supply = 
 # Requires translation!
May heal outside of friendly territory = 

Bomber = 爆撃機
Siege I = 攻城攻撃

Siege II = 攻城攻撃II

Siege III = 攻城攻撃 III

Evasion = 回避
 # Requires translation!
Damage taken from interception reduced by [relativeAmount]% = 

Fighter = 戦闘機
Interception I = 迎撃 I
 # Requires translation!
[relativeAmount]% Damage when intercepting = 

Interception II = 迎撃 II

Interception III = 迎撃 III

 # Requires translation!
Air Targeting I = 空中ターゲティング I

 # Requires translation!
Air Targeting II = 空中ターゲティング II

Sortie = 出撃
 # Requires translation!
[amount] extra interceptions may be made per turn = 

Operational Range = 作動範囲

 # Requires translation!
Helicopter = ヘリコプター
Air Repair = 空中修復

 # Requires translation!
Mobility I = 機動力 I

 # Requires translation!
Mobility II = 機動力 II

 # Requires translation!
Anti-Armor I = 対戦車 I

 # Requires translation!
Anti-Armor II = 対戦車 II

Cover I = 援護 I

Cover II = 援護 II

March = 行軍

Mobility = 機動力

Sentry = 歩哨

Logistics = ロジスティックス

Ambush I = 奇襲攻撃 I

Ambush II = 奇襲攻撃 II

Bombardment I = 爆撃攻撃 I

Bombardment II = 爆撃攻撃 II

Bombardment III = 爆撃攻撃 III

Morale = 士気

Great Generals I = 偉大なる将軍 I

Great Generals II = 偉大なる将軍 II

Quick Study = 速攻調査

Haka War Dance = 出陣の踊り「ハカ」
 # Requires translation!
[relativeAmount]% Strength for enemy [combatantFilter] units in adjacent [tileFilter] tiles = 

Rejuvenation = 若返り
All healing effects doubled = すべての治癒効果が倍増

Slinger Withdraw = 白兵攻撃不可

 # Requires translation!
Ignore terrain cost = 
Ignores terrain cost = 地形を無視

 # Requires translation!
Pictish Courage = ピクト人の勇気

 # Requires translation!
Home Sweet Home = やっぱり我が家が一番
 # Requires translation!
[relativeAmount]% Strength decreasing with distance from the capital = 

 # Requires translation!
[unit] ability = [unit] アビリティ

Heals [amount] damage if it kills a unit = ユニットを倒すと[amount]回復する


#################### Lines from UnitTypes from Civ V - Vanilla ####################


 # Requires translation!
Civilian Water = 民間の海


Can enter ice tiles = 氷河タイルに進出可能
 # Requires translation!
Invisible to non-adjacent units = 
Can see invisible [mapUnitFilter] units = [mapUnitFilter]ユニットを視認できる


Aircraft = 航空機
 # Requires translation!
Can see over obstacles = 


 # Requires translation!
Atomic Bomber = 

Missile = ミサイル
Self-destructs when attacking = 攻撃時消滅する
Cannot be intercepted = 迎撃されない

Can pass through impassable tiles = 通行不可なタイルを通過できる


Armor = 機甲

WaterCivilian = 民間船

WaterMelee = 海軍

WaterRanged = 海軍遠隔

WaterSubmarine = 潜水

WaterAircraftCarrier = 水上航空母艦

AtomicBomber = 原子爆弾


#################### Lines from Units from Civ V - Vanilla ####################

 # Requires translation!
Can build [improvementFilter/terrainFilter] improvements on tiles = 

Founds a new city = 新しい都市を開設できる
Excess Food converted to Production when under construction = 余った食料は建設中に生産量へと転換される
Requires at least [amount] population = 最低でも人口が[amount]必要

 # Requires translation!
May upgrade to [baseUnitFilter] through ruins-like effects = 

 # Requires translation!
This is your basic, club-swinging fighter. = 

Maori Warrior = マオリの戦士

Jaguar = ジャガー戦士

Brute = 蛮人

Archer = 弓兵

Bowman = バビロニア弓兵

Slinger = 投石兵

Skirmisher = 弓兵

Work Boats = 作業船
Cannot enter ocean tiles = 外洋タイルへ進出できない
May create improvements on water resources = 水上の資源上でタイル整備することができる
Uncapturable = 捕獲されない

Trireme = 三段櫂船

Galley = ガレー船

Chariot Archer = 戦車弓兵
No defensive terrain bonus = 地形の防御ボーナスなし
Rough terrain penalty = 起伏に富んだ地形でのペナルティ

War Chariot = 重装チャリオット兵

War Elephant = 軍用象


Hoplite = 重装歩兵

Persian Immortal = 不死隊

Marauder = 槍兵

Horseman = 騎兵
Can move after attacking = 攻撃後に移動可能

Companion Cavalry = ヘタイロイ

Catapult = カタパルト
Must set up to ranged attack = 攻撃時に準備する必要がある

Ballista = 投石機

Swordsman = 剣士

Legion = レギオン

Mohawk Warrior = モホーク族の戦士 


Landsknecht = ランツクネヒト
Can move immediately once bought = 購入直後から移動が可能

Knight = 騎士

Camel Archer = ラクダ弓兵

Conquistador = コンキスタドール
 # Requires translation!
on foreign continents = 

Naresuan's Elephant = ナレースワンの象

Mandekalu Cavalry = イスラム騎兵隊

Keshik = ケシク

Crossbowman = 弩兵

Chu-Ko-Nu = 連弩兵

Longbowman = 長弓兵

Trebuchet = トレビュシェット

Hwach'a = 火車

Longswordsman = 長剣士

Samurai = 侍

Berserker = バーサーカー

Caravel = キャラベル船

Turtle Ship = 亀甲船


Musketeer = 銃士隊

Janissary = イェニチェリ

Minuteman = ミニットマン

Tercio = テルシオ

Frigate = フリゲート艦

Ship of the Line = 戦列艦

Lancer = 槍騎兵

Sipahi = スィパーヒー

Cannon = カノン砲


Norwegian Ski Infantry = ノルウェーのスキー歩兵

Cavalry = 騎兵隊

Cossack = コサック騎馬兵

Ironclad = 装甲艦

Artillery = 大砲

Can only attack [tileFilter] tiles = [tileFilter]タイルのみを攻撃できる

Foreign Legion = 外人部隊


[relativeAmount]% chance to intercept air attacks = [relativeAmount]%の確率で航空攻撃を迎撃できる

Carrier = 航空母艦
Cannot attack = 攻撃できない
Can carry [amount] [mapUnitFilter] units = [mapUnitFilter]ユニットを[amount]つ搭載できる

Battleship = 戦艦

Anti-Aircraft Gun = 対空砲

Destroyer = 駆逐艦

Zero = ゼロ戦


B17 = B17

Paratrooper = 空挺部隊
May Paradrop up to [amount] tiles from inside friendly territory = 領土から[amount]タイル以内に降下できる

Tank = 戦車

Panzer = パンツァー

Anti-Tank Gun = 対戦車砲

Atomic Bomb = 原子爆弾
Nuclear weapon of Strength [amount] = 威力[amount]の核兵器
 # Requires translation!
if [buildingName] is constructed = 
Blast radius [amount] = 爆破半径 [amount]

Rocket Artillery = ロケット砲

Mobile SAM = 移動式SAM

Guided Missile = 誘導ミサイル

Nuclear Missile = 核ミサイル

Helicopter Gunship = ガンシップ
All tiles cost 1 movement = すべてのタイルで移動コストが1
Ignores Zone of Control = Zone of Controlを無視
Unable to capture cities = 都市の占領ができない

Nuclear Submarine = 原子力潜水艦

Mechanized Infantry = 機械化歩兵

Missile Cruiser = ミサイル巡洋艦

Modern Armor = 現代機甲部隊

Jet Fighter = ジェット戦闘機

Giant Death Robot = 巨大殺人ロボット

Stealth Bomber = ステルス爆撃機
Cannot be carried by [mapUnitFilter] units = [mapUnitFilter]ユニットに搭載できない

Great Artist = 大芸術家
Can start an [amount]-turn golden age = 黄金時代を[amount]ターン始められる
Can construct [improvementName] = [improvementName]を構築可能
Great Person - [comment] = 偉人 - [comment]

Great Scientist = 大科学者
Can hurry technology research = テクノロジーの研究を早める

Great Merchant = 大商人
Can undertake a trade mission with City-State, giving a large sum of gold and [amount] Influence = 都市国家の領土内で「通商任務」を遂行することで、多額のゴールドとその都市国家に対する影響力[amount]を得ることができる

Great Engineer = 大技術者
Can speed up construction of a building = 建造物の建設を進められる

Great Prophet = 大預言者
 # Requires translation!
Can construct [improvementName] if it hasn't used other actions yet = 
Can [action] [amount] times = [amount]回[action]できる
Removes other religions when spreading religion = 布教時に他の宗教を排除する
May found a religion = 宗教を創始できる
May enhance a religion = 宗教を教化できる
May enter foreign tiles without open borders = 国境開放していない文明の領土に入れる
 # Requires translation!
Religious Unit = 
 # Requires translation!
Takes your religion over the one in their birth city = 

Great General = 大将軍
 # Requires translation!
[relativeAmount]% Strength bonus for [mapUnitFilter] units within [amount] tiles = 

Khan = カン

Missionary = 伝道者
 # Requires translation!
May enter foreign tiles without open borders, but loses [amount] religious strength each turn it ends there = 
Can be purchased with [stat] [cityFilter] = [cityFilter][stat]で購入できる

Inquisitor = 審問官
 # Requires translation!
Prevents spreading of religion to the city it is next to = 

SS Booster = 宇宙船推進装置
Spaceship part = 宇宙船のパーツ
 # Requires translation!
Can be added to [comment] in the Capital = 
 # Requires translation!
Limited to [amount] per Civilization = 

SS Cockpit = 宇宙船コクピット

SS Engine = 宇宙船エンジン

SS Stasis Chamber = 宇宙船冷凍睡眠室


#################### Lines from VictoryTypes from Civ V - Vanilla ####################

 # Requires translation!
Complete all the spaceship parts\nto win! = 
 # Requires translation!
spaceship parts = 
 # Requires translation!
Add all [param] in capital = 
You have achieved victory through mastery of Science! You have conquered the mysteries of nature and led your people on a voyage to a brave new world! Your triumph will be remembered as long as the stars burn in the night sky! = 科学の力で勝利を収めた！自然の神秘を手中に収め、国民たちを新世界への航海へと導いたのである。夜空に星が輝く限り、この勝利が忘れられることはないだろう！

 # Requires translation!
Complete 5 policy branches and\nbuild the Utopia Project to win! = 
You have achieved victory through the awesome power of your Culture. Your civilization's greatness - the magnificence of its monuments and the power of its artists - have astounded the world! Poets will honor you as long as beauty brings gladness to a weary heart. = 強大な文化の力により勝利を収めた。あなたの文明の偉大さ-その遺跡の壮麗さと圧倒的な芸術力が世界を驚嘆させたのである。やつれた心に喜びをもたらす限り、詩人はあなたの栄光を詠い続けるだろう。

 # Requires translation!
Destroy all enemies\nto win! = 
The world has been convulsed by war. Many great and powerful civilizations have fallen, but you have survived - and emerged victorious! The world will long remember your glorious triumph! = 世界は戦争で揺れ、数多くの強大な文明が姿を消した。だがあなたの文明は生き残った-そして勝利を収めたのだ！この栄光ある勝利は永遠に語り継がれるだろう！

 # Requires translation!
Build the UN and be voted\nworld leader to win! = 
 # Requires translation!
Anyone should build [buildingFilter] = 
 # Requires translation!
Win diplomatic vote = 
You have triumphed over your foes through the art of diplomacy! Your cunning and wisdom have earned you great friends - and divided and sown confusion among your enemies! Forever will you be remembered as the leader who brought peace to this weary world! = あなたは外交という道を通じて、他国に勝利した！あなたの戦略や知恵はよき友をもたらした-そしてあなたの敵を分裂させ、混乱させたのだ。この疲弊した世界に平和をもたらした主導者として、あなたは永遠に語り継がれるだろう！

 # Requires translation!
Do things to win! = 
 # Requires translation!
Have highest score after max turns = 


#################### Lines from Beliefs from Civ V - Gods & Kings ####################

 # Requires translation!
Ancestor Worship = 

 # Requires translation!
Dance of the Aurora = 
[stats] from [tileFilter] tiles without [tileFilter2] [cityFilter] = [cityFilter][tileFilter2]以外の[tileFilter]タイルから[stats]

 # Requires translation!
Desert Folklore = 

 # Requires translation!
Faith Healers = 
 # Requires translation!
[mapUnitFilter] Units adjacent to this city heal [amount] HP per turn when healing = 

 # Requires translation!
Fertility Rites = 

 # Requires translation!
God of Craftsman = 
 # Requires translation!
in cities with at least [amount] [populationFilter] = 

 # Requires translation!
God of the Open Sky = 

 # Requires translation!
God of the Sea = 

 # Requires translation!
God of War = 
 # Requires translation!
Earn [amount]% of [mapUnitFilter] unit's [costOrStrength] as [plunderableStat] when killed within 4 tiles of a city following this religion = 

 # Requires translation!
Goddess of Festivals = 

 # Requires translation!
Goddess of Love = 

 # Requires translation!
Goddess of Protection = 

 # Requires translation!
Goddess of the Hunt = 

 # Requires translation!
Messenger of the Gods = 

 # Requires translation!
Monument to the Gods = 

 # Requires translation!
One with Nature = 

 # Requires translation!
Oral Tradition = 

 # Requires translation!
Religious Idols = 

 # Requires translation!
Religious Settlements = 

 # Requires translation!
Sacred Path = 

 # Requires translation!
Sacred Waters = 
 # Requires translation!
[stats] in cities on [terrainFilter] tiles = 

 # Requires translation!
Stone Circles = 

 # Requires translation!
Follower = 
 # Requires translation!
Asceticism = 

 # Requires translation!
Cathedrals = 
May buy [buildingFilter] buildings with [stat] [cityFilter] = [cityFilter][stat]で[buildingFilter]の建物を購入できる

 # Requires translation!
Choral Music = 

 # Requires translation!
Divine inspiration = 

 # Requires translation!
Feed the World = 

 # Requires translation!
Guruship = 

 # Requires translation!
Holy Warriors = 
before the [era] = [era]の前
 # Requires translation!
May buy [baseUnitFilter] units with [stat] for [amount] times their normal Production cost = 

 # Requires translation!
Liturgical Drama = 

 # Requires translation!
Monasteries = 

 # Requires translation!
Mosques = 

 # Requires translation!
Pagodas = 

 # Requires translation!
Peace Gardens = 

 # Requires translation!
Religious Art = 

 # Requires translation!
Religious Center = 

 # Requires translation!
Religious Community = 
 # Requires translation!
[relativeAmount]% [stat] from every follower, up to [relativeAmount2]% = 

 # Requires translation!
Swords into Ploughshares = 
when not at war = 非戦時

 # Requires translation!
Founder = 
 # Requires translation!
Ceremonial Burial = 
 # Requires translation!
[stats] for each global city following this religion = 

 # Requires translation!
Church Property = 

 # Requires translation!
Initiation Rites = 
 # Requires translation!
[stats] when a city adopts this religion for the first time (modified by game speed) = 

 # Requires translation!
Interfaith Dialogue = 
 # Requires translation!
When spreading religion to a city, gain [amount] times the amount of followers of other religions as [stat] = 

 # Requires translation!
Papal Primacy = 
 # Requires translation!
Resting point for Influence with City-States following this religion [amount] = 

 # Requires translation!
Peace Loving = 
 # Requires translation!
[stats] from every [amount] global followers [cityFilter] = 

 # Requires translation!
Pilgrimage = 

 # Requires translation!
Tithe = 

 # Requires translation!
World Church = 

 # Requires translation!
Enhancer = 
 # Requires translation!
Defender of the Faith = 

 # Requires translation!
Holy Order = 

 # Requires translation!
Itinerant Preachers = 
 # Requires translation!
Religion naturally spreads to cities [amount] tiles away = 

 # Requires translation!
Just War = 

 # Requires translation!
Messiah = 
 # Requires translation!
[relativeAmount]% Spread Religion Strength = 
 # Requires translation!
[relativeAmount]% Faith cost of generating Great Prophet equivalents = 

 # Requires translation!
Missionary Zeal = 

 # Requires translation!
Religious Texts = 
 # Requires translation!
[relativeAmount]% Natural religion spread [cityFilter] = 

 # Requires translation!
Religious Unity = 

 # Requires translation!
Reliquary = 
 # Requires translation!
[stats] whenever a Great Person is expended = 


#################### Lines from Buildings from Civ V - Gods & Kings ####################


 # Requires translation!
Stele = 


Shrine = 神殿

 # Requires translation!
Pyramid = 


Terracotta Army = 兵馬俑
 # Requires translation!
'Regard your soldiers as your children, and they will follow you into the deepest valleys; look on them as your own beloved sons, and they will stand by you even unto death.' - Sun Tzu = 


Amphitheater = 円形劇場


Petra = ペトラ
 # Requires translation!
'...who drinks the water I shall give him, says the Lord, will have a spring inside him welling up for eternal life. Let them bring me to your holy mountain in the place where you dwell. Across the desert and through the mountain to the Canyon of the Crescent Moon...' - Indiana Jones = 


 # Requires translation!
Great Mosque of Djenne = 
 # Requires translation!
'With the magnificence of eternity before us, let time, with all its fluctuations, dwindle into its own littleness.' - Thomas Chalmers = 
 # Requires translation!
[baseUnitFilter] units built [cityFilter] can [action] [amount] extra times = 

 # Requires translation!
Grand Temple = 


Alhambra = アランブラ
 # Requires translation!
'Justice is an unassailable fortress, built on the brow of a mountain which cannot be overthrown by the violence of torrents, nor demolished by the force of armies.' - Joseph Addison = 


 # Requires translation!
Ceilidh Hall = 


Leaning Tower of Pisa = ピサの斜塔
'Don't clap too hard - it's a very old building.' - John Osbourne = 「非常に古い建物につき、大きな拍手を禁ずる」 - ジョン・オズボーン


 # Requires translation!
Coffee House = 


Neuschwanstein = ノイシュヴァンシュタイン城
 # Requires translation!
'...the location is one of the most beautiful to be found, holy and unapproachable, a worthy temple for the divine friend who has brought salvation and true blessing to the world.' - King Ludwig II of Bavaria = 


 # Requires translation!
Recycling Center = 


CN Tower = CNタワー
 # Requires translation!
'Nothing travels faster than light with the possible exception of bad news, which obeys its own special rules.' - Douglas Adams = 
[amount] population [cityFilter] = [cityFilter]人口[amount]

Bomb Shelter = 耐爆壕
Population loss from nuclear attacks [relativeAmount]% [cityFilter] = [cityFilter]核攻撃からの人口減少[relativeAmount]%

Hubble Space Telescope = ハッブル宇宙望遠鏡
 # Requires translation!
'The wonder is, not that the field of stars is so vast, but that man has measured it.' - Anatole France = 


Cathedral = 大聖堂


Mosque = モスク

Pagoda = パゴダ


#################### Lines from Difficulties from Civ V - Gods & Kings ####################


#################### Lines from Eras from Civ V - Gods & Kings ####################


 # Requires translation!
May not generate great prophet equivalents naturally = 
 # Requires translation!
May buy [baseUnitFilter] units for [amount] [stat] [cityFilter] at an increasing price ([amount2]) = 
 # Requires translation!
Starting in this era disables religion = 


Marine = 海兵隊


#################### Lines from Nations from Civ V - Gods & Kings ####################


Islam = イスラム教

Christianity = キリスト教


Shinto = 神道

 # Requires translation!
Greetings, President Mahatma Gandhi, great souled leader of India! You are the ruler of one of the oldest countries in the world with history stretching back almost 10,000 years. A spiritual country, India is the birthplace of three of the world's great religions - Hinduism, Buddhism and Jainism. This is a passionate land of music and color, a land of great wealth and grinding poverty. For centuries, India was divided into kingdoms who fought constantly with each other and against outside invaders. That was, however, after empires such as Maratha, Maurya and Gupta. In the 12th century AD, India was conquered by Muslim Turks who fled from the Mongols. In the early 17th century, the English arrived, and through a combination of shrewd diplomacy and technological superiority, they conquered your fragmented nation. England remained in power for some two centuries until driven out by a rising wave of Indian nationalism, a peaceful rebellion unlike any before seen in history, one led by you! = 
 # Requires translation!
Gandhi, your people look to you to lead them to even greater heights of glory! Can you help your people realize their great potential, to once again become the world's center of arts, culture and religion? Can you build a civilization that will stand the test of time? = 
Hinduism = ヒンドゥー教


Confucianism = 儒教


Zoroastrianism = ゾロアスター教


Buddhism = 仏教


Tengriism = テングリ教


Attila the Hun = アッティラ
 # Requires translation!
I grow tired of this throne. I think I should like to have yours instead. = 
 # Requires translation!
Now what is this?! You ask me to add your riches to my great avails. The invitation is accepted. = 
 # Requires translation!
My people will mourn me not with tears, but with human blood. = 
 # Requires translation!
You are in the presence of Attila, scourge of Rome. Do not let hubris be your downfall as well. = 
 # Requires translation!
This is better than you deserve, but let it not be said that I am an unfair man. = 
 # Requires translation!
Good day to you. = 
Scourge of God = 神の災い
 # Requires translation!
Your men stand proudly to greet you, Great Attila, grand warrior and ruler of the Hunnic empire. Together with your brother Bleda you expanded the boundaries of your empire, becoming the most powerful and frightening force of the 5th century. You bowed the Eastern Roman Emperors to your will and took kingdom after kingdom along the Danube and Nisava Rivers. As the sovereign ruler of the Huns, you marched your army across Europe into Gaul, planning to extend your already impressive lands all the way to the Atlantic Ocean. Your untimely death led to the quick disintegration and downfall of your empire, but your name and deeds have created an everlasting legacy for your people. = 
 # Requires translation!
Fearsome General, your people call for the recreation of a new Hunnic Empire, one which will make the exploits and histories of the former seem like the faded dreaming of a dying sun. Will you answer their call to regain your rightful prominence and glory? Will you mount your steadfast steed and lead your armies to victory? Will you build a civilization that stands the test of time? = 
 # Requires translation!
Atilla's Court = 
The Huns = フン
 # Requires translation!
Cities are razed [amount] times as fast = 
Starts with [tech] = [tech]で始まる
 # Requires translation!
"Borrows" city names from other civilizations in the game = 

William of Orange = オレンジ公ウィリアム
 # Requires translation!
As much as I despise war, I consider it a, hahaha, contribution to the common cause to erase your existence. = 
 # Requires translation!
You call yourself an exalted ruler, but I see nothing more than a smartly dressed barbarian! = 
 # Requires translation!
My God, be merciful to my soul. My God, feel pity for this... my poor people! = 
 # Requires translation!
I am William of Orange, stadtholder of The Netherlands. Did you need anything? I still have a lot to do. = 
 # Requires translation!
I believe I have something that may be of some importance to you. = 
 # Requires translation!
Once again, greetings. = 
 # Requires translation!
Dutch East India Company = 
 # Requires translation!
Hail stalwart Prince William of Orange, liberator of the Netherlands and hero to the Dutch people. It was your courageous effort in the 1568 rebellion against Spanish dominion that led the Dutch to freedom, and ultimately resulted in the Eighty Years' War. Your undertaking allowed for the creation of one of Europe's first modern republics, the Seven United Provinces. You gave your life to the rebellion, falling at the hands of an assassin in 1584, but your death would only serve to embolden the people's charge, and your legacy as "Father of the Fatherland" will stand as a symbol of Dutch independence for all time. = 
 # Requires translation!
Brave prince, the people again yearn for the wise stewardship your wisdom afforded them. Can you once again secure the sovereignty of your kingdom and lead your people to greatness? Can you build a civilization that stands the test of time? = 
 # Requires translation!
Amsterdam = 
 # Requires translation!
Rotterdam = 
 # Requires translation!
Utrecht = 
 # Requires translation!
Groningen = 
 # Requires translation!
Breda = 
 # Requires translation!
Nijmegen = 
 # Requires translation!
Den Haag = 
 # Requires translation!
Haarlem = 
 # Requires translation!
Arnhem = 
 # Requires translation!
Zutphen = 
 # Requires translation!
Maastricht = 
 # Requires translation!
Tilburg = 
 # Requires translation!
Eindhoven = 
 # Requires translation!
Dordrecht = 
 # Requires translation!
Leiden = 
 # Requires translation!
's Hertogenbosch = 
 # Requires translation!
Almere = 
 # Requires translation!
Alkmaar = 
 # Requires translation!
Brielle = 
 # Requires translation!
Vlissingen = 
 # Requires translation!
Apeldoorn = 
 # Requires translation!
Enschede = 
 # Requires translation!
Amersfoort = 
 # Requires translation!
Zwolle = 
 # Requires translation!
Venlo = 
 # Requires translation!
Uden = 
 # Requires translation!
Grave = 
 # Requires translation!
Delft = 
 # Requires translation!
Gouda = 
 # Requires translation!
Nieuwstadt = 
 # Requires translation!
Weesp = 
 # Requires translation!
Coevorden = 
 # Requires translation!
Kerkrade = 
The Netherlands = オランダ
 # Requires translation!
Retain [relativeAmount]% of the happiness from a luxury after the last copy has been traded away = 

Gustavus Adolphus = グスタフ・アドルフ
 # Requires translation!
The Hakkapeliittas will ride again and your men will fall just at the sight of my cavalry! God with us! = 
 # Requires translation!
Ha ha ha, captain Gars will be very glad to head out to war again. = 
 # Requires translation!
I am Sweden's king. You can take my lands, my people, my kingdom, but you will never reach the House of Vasa. = 
 # Requires translation!
Stranger, welcome to the Snow King's kingdom! I am Gustavus Adolphus, member of the esteemed House of Vasa = 
 # Requires translation!
My friend, it is my belief that this settlement can benefit both our peoples. = 
 # Requires translation!
Oh, welcome! = 
 # Requires translation!
Oh, it is you. = 
 # Requires translation!
Nobel Prize = 
 # Requires translation!
All hail the transcendent King Gustavus Adolphus, founder of the Swedish Empire and her most distinguished military tactician. It was during your reign that Sweden emerged as one of the greatest powers in Europe, due in no small part to your wisdom, both on and off the battlefield. As king, you initiated a number of domestic reforms that ensured the economic stability and prosperity of your people. As the general who came to be known as the "Lion of the North," your visionary designs in warfare gained the admiration of military commanders the world over. Thanks to your triumphs in the Thirty Years' War, you were assured a legacy as one of history's greatest generals. = 
 # Requires translation!
Oh noble King, the people long for your prudent leadership, hopeful that once again they will see your kingdom rise to glory. Will you devise daring new strategies, leading your armies to victory on the theater of war? Will you build a civilization that stands the test of time? = 
 # Requires translation!
Stockholm = 
 # Requires translation!
Uppsala = 
 # Requires translation!
Gothenburg = 
 # Requires translation!
Malmö = 
 # Requires translation!
Linköping = 
 # Requires translation!
Kalmar = 
 # Requires translation!
Skara = 
 # Requires translation!
Västerås = 
 # Requires translation!
Jönköping = 
 # Requires translation!
Visby = 
 # Requires translation!
Falun = 
 # Requires translation!
Norrköping = 
 # Requires translation!
Gävle = 
 # Requires translation!
Halmstad = 
 # Requires translation!
Karlskrona = 
 # Requires translation!
Hudiksvall = 
 # Requires translation!
Örebro = 
 # Requires translation!
Umeå = 
 # Requires translation!
Karlstad = 
 # Requires translation!
Helsingborg = 
 # Requires translation!
Härnösand = 
 # Requires translation!
Vadstena = 
 # Requires translation!
Lund = 
 # Requires translation!
Västervik = 
 # Requires translation!
Enköping = 
 # Requires translation!
Skövde = 
 # Requires translation!
Eskilstuna = 
 # Requires translation!
Luleå = 
 # Requires translation!
Lidköping = 
 # Requires translation!
Södertälje = 
 # Requires translation!
Mariestad = 
 # Requires translation!
Östersund = 
 # Requires translation!
Borås = 
 # Requires translation!
Sundsvall = 
 # Requires translation!
Vimmerby = 
 # Requires translation!
Köping = 
 # Requires translation!
Mora = 
 # Requires translation!
Arboga = 
 # Requires translation!
Växjö = 
 # Requires translation!
Gränna = 
 # Requires translation!
Kiruna = 
 # Requires translation!
Borgholm = 
 # Requires translation!
Strängnäs = 
 # Requires translation!
Sveg = 
Sweden = スウェーデン
Gain [amount] Influence with a [baseUnitFilter] gift to a City-State = [baseUnitFilter]の寄付で都市国家への影響力[amount]獲得
 # Requires translation!
When declaring friendship, both parties gain a [relativeAmount]% boost to great person generation = 

Maria Theresa = マリア・テレジア
 # Requires translation!
Shame that it has come this far. But ye wished it so. Next time, be so good, choose your words more wisely. = 
 # Requires translation!
What a fool ye are! Ye will end swiftly and miserably. = 
 # Requires translation!
The world is pitiful! There's no beauty in it, no wisdom. I am almost glad to go. = 
 # Requires translation!
The archduchess of Austria welcomes your Eminence to... Oh let's get this over with! I have a luncheon at four o'clock. = 
 # Requires translation!
I see you admire my new damask. Nobody should say that I am an unjust woman. Let's reach an agreement! = 
 # Requires translation!
Oh, it's ye! = 
 # Requires translation!
Diplomatic Marriage = 
 # Requires translation!
Noble and virtuous Queen Maria Theresa, Holy Roman Empress and sovereign of Austria, the people bow to your gracious will. Following the death of your father King Charles VI, you ascended the thone of Austria during a time of great instability, but the empty coffers and diminished military did litle to dissuade your ambitions. Faced with war almost immediately upon your succession to the thron, you managed to fend off your foes, and in naming your husband Francis Stephen co-ruler, assured your place as Empress of the Holy Roman Empire. During your reigh, you guided Austria on a new path of reform - strengthening the military, replenishing the treasury, and improving the educational system of the kingdom. = 
 # Requires translation!
Oh great queen, bold and dignified, the time has come for you to rise and guide the kingdom once again. Can you return your people to the height of prosperity and splendor? Will you build a civilization that stands the test of time? = 
 # Requires translation!
Vienna = 
 # Requires translation!
Salzburg = 
 # Requires translation!
Graz = 
 # Requires translation!
Linz = 
 # Requires translation!
Klagenfurt = 
 # Requires translation!
Bregenz = 
 # Requires translation!
Innsbruck = 
 # Requires translation!
Kitzbühel = 
 # Requires translation!
St. Pölten = 
 # Requires translation!
Eisenstadt = 
 # Requires translation!
Villach = 
 # Requires translation!
Zwettl = 
 # Requires translation!
Traun = 
 # Requires translation!
Wels = 
 # Requires translation!
Dornbirn = 
 # Requires translation!
Feldkirch = 
 # Requires translation!
Amstetten = 
 # Requires translation!
Bad Ischl = 
 # Requires translation!
Wolfsberg = 
 # Requires translation!
Kufstein = 
 # Requires translation!
Leoben = 
 # Requires translation!
Klosterneuburg = 
 # Requires translation!
Leonding = 
 # Requires translation!
Kapfenberg = 
 # Requires translation!
Hallein = 
 # Requires translation!
Bischofshofen = 
 # Requires translation!
Waidhofen = 
 # Requires translation!
Saalbach = 
 # Requires translation!
Lienz = 
 # Requires translation!
Steyr = 
Austria = オーストリア
 # Requires translation!
Can spend Gold to annex or puppet a City-State that has been your ally for [amount] turns. = 

Dido = ディードー
 # Requires translation!
Tell me, do you all know how numerous my armies, elephants and the gdadons are? No? Today, you shall find out! = 
 # Requires translation!
Fate is against you. You earned the animosity of Carthage in your exploration. Your days are numbered. = 
 # Requires translation!
The fates became to hate me. This is it? You wouldn't destroy us so without their help. = 
 # Requires translation!
The Phoenicians welcome you to this most pleasant kingdom. I am Dido, the queen of Carthage and all that belongs to it. = 
 # Requires translation!
I just had the marvelous idea, and I think you'll appreciate it too. = 
 # Requires translation!
What is it now? = 
 # Requires translation!
Phoenician Heritage = 
 # Requires translation!
Blessings and salutations to you, revered Queen Dido, founder of the legendary kingdom of Carthage. Chronicled by the words of the great poet Virgil, your husband Acerbas was murdered at the hands of your own brother, King Pygmalion of Tyre, who subsequently claimed the treasures of Acerbas that were now rightfully yours. Fearing the lengths from which your brother would pursue this vast wealth, you and your compatriots sailed for new lands. Arriving on the shores of North Africa, you tricked the local king with the simple manipulation of an ox hide, laying out a vast expanse of territory for your new home, the future kingdom of Carthage. = 
 # Requires translation!
Clever and inquisitive Dido, the world longs for a leader who can provide a shelter from the coming storm, guided by brilliant intuition and cunning. Can you lead the people in the creation of a new kingdom to rival that of once mighty Carthage? Can you build a civilization that will stand the test of time? = 
Carthage = カルタゴ
 # Requires translation!
Utique = 
 # Requires translation!
Hippo Regius = 
 # Requires translation!
Gades = 
 # Requires translation!
Saguntum = 
 # Requires translation!
Carthago Nova = 
 # Requires translation!
Panormus = 
 # Requires translation!
Lilybaeum = 
 # Requires translation!
Hadrumetum = 
 # Requires translation!
Zama Regia = 
 # Requires translation!
Karalis = 
 # Requires translation!
Malaca = 
 # Requires translation!
Leptis Magna = 
 # Requires translation!
Hippo Diarrhytus = 
 # Requires translation!
Motya = 
 # Requires translation!
Sulci = 
 # Requires translation!
Leptis Parva = 
 # Requires translation!
Tharros = 
 # Requires translation!
Soluntum = 
 # Requires translation!
Lixus = 
 # Requires translation!
Oea = 
 # Requires translation!
Theveste = 
 # Requires translation!
Ibossim = 
 # Requires translation!
Thapsus = 
 # Requires translation!
Aleria = 
 # Requires translation!
Tingis = 
 # Requires translation!
Abyla = 
 # Requires translation!
Sabratha = 
 # Requires translation!
Rusadir = 
 # Requires translation!
Baecula = 
 # Requires translation!
Saldae = 
 # Requires translation!
Land units may cross [terrainName] tiles after the first [baseUnitFilter] is earned = 
 # Requires translation!
Units ending their turn on [tileFilter] tiles take [amount] damage = 

Theodora = テオドラ
 # Requires translation!
It is always a shame to destroy a thing of beauty. Happily, you are not one. = 
 # Requires translation!
Now darling, tantrums are most unbecoming. I shall have to teach you a lesson. = 
 # Requires translation!
Like a child playing with toys you are. My people will never love you, nor suffer this indignation gracefully. = 
 # Requires translation!
My, isn't this a pleasant surprise - what may I call you, oh mysterious stranger? I am Theodora, beloved of Byzantium. = 
 # Requires translation!
I have heard that you adept at certain kinds of ... interactions. Show me. = 
 # Requires translation!
Hello again. = 
 # Requires translation!
Patriarchate of Constantinople = 
 # Requires translation!
All hail the most magnificent and magnanimous Empress Theodora, beloved of Byzantium and of Rome! From the lowly ranks of actress and courtesan you became the most powerful woman in the Roman Empire, consort to Justinian I. Starting in the late 520's AD, you joined your husband in a series of important spiritual and legal reforms, creating many laws which elevated the status of and promoted equal treatment of women in the empire. You also aided in the restoration and construction of many aqueducts, bridges, and churches across Constantinople, culminating in the creation of the Hagia Sophia, one of the most splendid architectural wonders of the world. = 
 # Requires translation!
Beautiful Empress, Byzantium is in need of your wisdom and strength - her people are lost without your light to lead them. The Byzantine Empire may have fallen once, but its spirit is still intact waiting to be reborn anew. Can you return Byzantium to the heights of glory it once enjoyed? Can you create a civilization to stand the test of time? = 
 # Requires translation!
Constantinople = 
 # Requires translation!
Adrianople = 
 # Requires translation!
Nicaea = 
 # Requires translation!
Antioch = 
 # Requires translation!
Varna = 
 # Requires translation!
Ohrid = 
 # Requires translation!
Nicomedia = 
 # Requires translation!
Trebizond = 
 # Requires translation!
Cherson = 
 # Requires translation!
Sardica = 
 # Requires translation!
Ani = 
 # Requires translation!
Dyrrachium = 
 # Requires translation!
Edessa = 
 # Requires translation!
Chalcedon = 
 # Requires translation!
Naissus = 
 # Requires translation!
Bari = 
 # Requires translation!
Iconium = 
 # Requires translation!
Prilep = 
 # Requires translation!
Samosata = 
 # Requires translation!
Kars = 
 # Requires translation!
Theodosiopolis = 
 # Requires translation!
Tyana = 
 # Requires translation!
Gaza = 
 # Requires translation!
Kerkyra = 
 # Requires translation!
Phoenice = 
 # Requires translation!
Selymbria = 
 # Requires translation!
Sillyon = 
 # Requires translation!
Chrysopolis = 
 # Requires translation!
Vodena = 
 # Requires translation!
Traianoupoli = 
 # Requires translation!
Constantia = 
 # Requires translation!
Patra = 
 # Requires translation!
Korinthos = 
Byzantium = ビザンチン
 # Requires translation!
May choose [amount] additional belief(s) of any type when [foundingOrEnhancing] a religion = 

Boudicca = ブーディカ
 # Requires translation!
You shall stain this land no longer with your vileness! To arms, my countrymen. We ride to war! = 
 # Requires translation!
Traitorous man! The Celtic peoples will not stand for such wanton abuse and slander - I shall have your balls! = 
 # Requires translation!
Vile ruler, know you have won this war in name alone. Your cities lie buried and your troops defeated. I have my own victory. = 
 # Requires translation!
I am Boudicca, Queen of the Celts. Let no-one underestimate me! = 
 # Requires translation!
Let us join our forces together and reap the rewards. = 
 # Requires translation!
God has given good to you. = 
 # Requires translation!
Druidic Lore = 
 # Requires translation!
Eternal glory and praise for you, fierce and vengeful Warrior Queen! In a time dominated by men, you not only secured your throne and sovereign rule, but also successfully defied the power of the Roman Empire. After suffering terrible punishment and humiliation at the hand of the Roman invaders, you rallied your people in a bloody and terrifying revolt. Legions fell under your chariot wheels and the city of London burned. While in the end the Romans retained ownership of the isles, you alone made Nero consider withdrawing all troops and leaving Britain forever. = 
 # Requires translation!
Oh sleeping lioness, your people desire that you rise and lead them again in the calling that is your namesake. Will you meet their challenge on the open field and lead the Celts to everlasting victory? Will you restore your lands and build an empire to stand the test of time? = 
 # Requires translation!
Cardiff = 
 # Requires translation!
Truro = 
 # Requires translation!
Douglas = 
 # Requires translation!
Glasgow = 
 # Requires translation!
Cork = 
 # Requires translation!
Aberystwyth = 
 # Requires translation!
Penzance = 
 # Requires translation!
Ramsey = 
 # Requires translation!
Inverness = 
 # Requires translation!
Limerick = 
 # Requires translation!
Swansea = 
 # Requires translation!
St. Ives = 
 # Requires translation!
Peel = 
 # Requires translation!
Aberdeen = 
 # Requires translation!
Belfast = 
 # Requires translation!
Caernarfon = 
 # Requires translation!
Newquay = 
 # Requires translation!
Saint-Nazaire = 
 # Requires translation!
Castletown = 
 # Requires translation!
Stirling = 
 # Requires translation!
Galway = 
 # Requires translation!
Conwy = 
 # Requires translation!
St. Austell = 
 # Requires translation!
Saint-Malo = 
 # Requires translation!
Onchan = 
 # Requires translation!
Dundee = 
 # Requires translation!
Londonderry = 
 # Requires translation!
Llanfairpwllgwyngyll = 
 # Requires translation!
Falmouth = 
 # Requires translation!
Lorient = 
Celts = ケルト
 # Requires translation!
with [amount] to [amount2] neighboring [tileFilter] [tileFilter2] tiles = 

Haile Selassie = ハイレ・セラシエ
 # Requires translation!
I have tried all other avenues, but yet you persist in this madness. I hope, for your sake, your end is swift. = 
 # Requires translation!
It is silence that allows evil to triumph. We will not stand mute and allow you to continue on this mad quest unchecked. = 
 # Requires translation!
God and history will remember your actions this day. I hope you are ready for your impending judgment. = 
 # Requires translation!
A thousand welcomes to our fair nation. I am Selassie, the Ras Tafari Makonnen and Emperor of Ethiopia, your humble servant. = 
 # Requires translation!
I request that you consider this offer between our two peoples. I believe it will do us both good. = 
 # Requires translation!
Spirit of Adwa = 
 # Requires translation!
Blessings be upon you, honorable and righteous Emperor of Ethiopia, Haile Selassie. Your legacy as one of Ethiopia's greatest rulers, and as the spiritual leader to the Rastafarian movement, is outshone only by the influence you had on diplomacy and political cooperation throughout the world. In introducing Ethiopia's first written constitution, you planted the seeds of democracy that would take root over the coming years, and your infinitely wise grasp of global affairs secured Ethiopia's place as a charter member of the United Nations. Spearheading efforts to reform and modernize the nation during your reign, you changed the course of Ethiopian history forever = 
 # Requires translation!
Revered king, your composed demeanor once protected the people from the many conflicts that plague the nations of men, and the kingdom looks to you to assure peace once again. Will you lead the people with courage and authority, moving forward into a new age? Will you build a civilization that stands the test of time? = 
 # Requires translation!
Addis Ababa = 
 # Requires translation!
Harar = 
 # Requires translation!
Adwa = 
 # Requires translation!
Lalibela = 
 # Requires translation!
Gondar = 
 # Requires translation!
Axum = 
 # Requires translation!
Dire Dawa = 
 # Requires translation!
Bahir Dar = 
 # Requires translation!
Adama = 
 # Requires translation!
Mek'ele = 
 # Requires translation!
Awasa = 
 # Requires translation!
Jimma = 
 # Requires translation!
Jijiga = 
 # Requires translation!
Dessie = 
 # Requires translation!
Debre Berhan = 
 # Requires translation!
Shashamane = 
 # Requires translation!
Debre Zeyit = 
 # Requires translation!
Sodo = 
 # Requires translation!
Hosaena = 
 # Requires translation!
Nekemte = 
 # Requires translation!
Asella = 
 # Requires translation!
Dila = 
 # Requires translation!
Adigrat = 
 # Requires translation!
Debre Markos = 
 # Requires translation!
Kombolcha = 
 # Requires translation!
Debre Tabor = 
 # Requires translation!
Sebeta = 
 # Requires translation!
Shire = 
 # Requires translation!
Ambo = 
 # Requires translation!
Negele Arsi = 
 # Requires translation!
Gambela = 
 # Requires translation!
Ziway = 
 # Requires translation!
Weldiya = 
Ethiopia = エチオピア
 # Requires translation!
when fighting units from a Civilization with more Cities than you = 

Pacal = パカル
 # Requires translation!
A sacrifice unlike all others must be made! = 
 # Requires translation!
Muahahahahahaha! = 
 # Requires translation!
Today comes a great searing pain. With you comes the path to the black storm. = 
 # Requires translation!
Greetings, wayward one. I am known as Pacal. = 
 # Requires translation!
Friend, I believe I may have found a way to save us all! Look, look and accept my offering! = 
 # Requires translation!
A fine day, it helps you. = 
 # Requires translation!
The Long Count = 
 # Requires translation!
Your people kneel before you, exalted King Pacal the Great, favored son of the gods and shield to the citizens of the Palenque domain. After years of strife at the hands of your neighboring rivals, you struck back at the enemies of your people, sacrificing their leaders in retribution for the insults dealt to your predecessors. The glory of Palenque was restored only by the guidance afforded by your wisdom, as you orchestrated vast reconstruction efforts within the city, creating some of the greatest monuments and architecture your people - and the world - have ever known. = 
 # Requires translation!
Illustrious King, your people once again look to you for leadership and counsel in the coming days. Will you channel the will of the gods and restore your once proud kingdom to its greatest heights? Will you build new monuments to forever enshrine the memories of your people? Can you build a civilization that will stand the test of time? = 
 # Requires translation!
Palenque = 
 # Requires translation!
Tikal = 
 # Requires translation!
Uxmal = 
 # Requires translation!
Tulum = 
 # Requires translation!
Copan = 
 # Requires translation!
Coba = 
 # Requires translation!
El Mirador = 
 # Requires translation!
Calakmul = 
 # Requires translation!
Edzna = 
 # Requires translation!
Lamanai = 
 # Requires translation!
Izapa = 
 # Requires translation!
Uaxactun = 
 # Requires translation!
Comalcalco = 
 # Requires translation!
Piedras Negras = 
 # Requires translation!
Cancuen = 
 # Requires translation!
Yaxha = 
 # Requires translation!
Quirigua = 
 # Requires translation!
Q'umarkaj = 
 # Requires translation!
Nakbe = 
 # Requires translation!
Cerros = 
 # Requires translation!
Xunantunich = 
 # Requires translation!
Takalik Abaj = 
 # Requires translation!
Cival = 
 # Requires translation!
San Bartolo = 
 # Requires translation!
Altar de Sacrificios = 
 # Requires translation!
Seibal = 
 # Requires translation!
Caracol = 
 # Requires translation!
Naranjo = 
 # Requires translation!
Dos Pilas = 
 # Requires translation!
Mayapan = 
 # Requires translation!
Ixinche = 
 # Requires translation!
Zaculeu = 
 # Requires translation!
Kabah = 
The Maya = マヤ
 # Requires translation!
Receive a free Great Person at the end of every [comment] (every 394 years), after researching [tech]. Each bonus person can only be chosen once. = 
 # Requires translation!
Once The Long Count activates, the year on the world screen displays as the traditional Mayan Long Count. = 


 # Requires translation!
I didn't want to do this. We declare war. = 
 # Requires translation!
I will fear no evil. For god is with me! = 
 # Requires translation!
Why have you forsaken us my lord? = 
Bratislava = ブラチスラヴァ

 # Requires translation!
We have wanted this for a LONG time. War it shall be. = 
 # Requires translation!
Very well, we will kick you back to the ancient era! = 
 # Requires translation!
This isn't how it is supposed to be! = 
Cahokia = カホキア

 # Requires translation!
By god's grace we will not allow these atrocities to occur any longer. We declare war! = 
 # Requires translation!
May god have mercy on your evil soul. = 
 # Requires translation!
I for one welcome our new conquer overlord! = 
Jerusalem = エルサレム


#################### Lines from Policies from Civ V - Gods & Kings ####################

 # Requires translation!
Provides a [buildingName] in your first [amount] cities for free = 


 # Requires translation!
[relativeAmount]% Gold from Great Merchant trade missions = 


 # Requires translation!
Upon capturing a city, receive [amount] times its [stat] production as [plunderableStat] immediately = 


#################### Lines from Quests from Civ V - Gods & Kings ####################


#################### Lines from Religions from Civ V - Gods & Kings ####################


Judaism = ユダヤ教


Sikhism = シーク教

Taoism = 道教


#################### Lines from Ruins from Civ V - Gods & Kings ####################


 # Requires translation!
We have found holy symbols in the ruins, giving us a deeper understanding of religion! (+[faithAmount] Faith) = 
 # Requires translation!
discover holy symbols = 

 # Requires translation!
We have found an ancient prophecy in the ruins, greatly increasing our spiritual connection! (+[faithAmount] Faith) = 
 # Requires translation!
an ancient prophecy = 


#################### Lines from Specialists from Civ V - Gods & Kings ####################


#################### Lines from Techs from Civ V - Gods & Kings ####################


'What is drama but life with the dull bits cut out.' - Alfred Hitchcock = 「ドラマとは退屈な部分をカットした人生である」- アルフレッド・ヒッチコック
Drama and Poetry = 演劇と詩

'The merchants and the traders have come; their profits are pre-ordained...' - Sri Guru Granth Sahib = 「問屋と商人が訪れた。彼らの利益はあらかじめ決められている...」- スリ・グル・グランス・サヒブ
Guilds = ギルド


'Architecture begins where engineering ends.' - Walter Gropius = 「工学終わるところに建築学あり」- ヴァルター・グロピウス
Architecture = 建築

'Industrialization based on machinery, already referred to as a characteristic of our age, is but one aspect of the revolution that is being wrought by technology.' - Emily Greene Balch = 「機械設備に基づく工業化は、すでにこの世代の特徴として語られるようになっているが、これはテクノロジーによってもたらされた革命の一形態である」- エミリー・グリーン・ボルチ
Industrialization = 工業化


'Men, like bullets, go farthest when they are smoothest.' - Jean Paul = 「弾丸のように最も滑らかな男が最も遠くへ行くことができる」- ジョン・ポール
Ballistics = 弾道学

'The root of the evil is not the construction of new, more dreadful weapons. It is the spirit of conquest.' - Ludwig von Mises = 「悪の根源は、これまで以上に恐ろしい兵器を開発することではない。征服の精神なのだ」 - ルードヴィヒ・フォン・ミーゼス
Combined Arms = 連合部隊


'The more we elaborate our means of communication, the less we communicate.' - J.B. Priestly = 「連絡手段が手の込んだものになるにつれて、人と触れ合う機会は少なくなる」 - J・B・プリーストリー
Telecommunications = 遠距離通信
'All men can see these tactics whereby I conquer, but what none can see is the strategy out of which victory is evolved.' - Sun Tzu = 「人みな我が勝つゆえんの形を知るも、我が勝を制するゆえんの形を知ることなし」 - 孫子
Mobile Tactics = 機動戦術


#################### Lines from Terrains from Civ V - Gods & Kings ####################


 # Requires translation!
Mount Kailash = 

 # Requires translation!
Mount Sinai = 

 # Requires translation!
Sri Pada = 

 # Requires translation!
Uluru = 


#################### Lines from TileImprovements from Civ V - Gods & Kings ####################


 # Requires translation!
Polder = 


#################### Lines from TileResources from Civ V - Gods & Kings ####################


Citrus = 柑橘果物

Copper = 銅

Crab = カニ

Salt = 塩

Truffles = トリュフ


#################### Lines from UnitPromotions from Civ V - Gods & Kings ####################


 # Requires translation!
Hussar = 
 # Requires translation!
[relativeAmount]% to Flank Attack bonuses = 


 # Requires translation!
Hakkapeliitta = 
 # Requires translation!
Transfer Movement to [unit] = 
 # Requires translation!
[relativeAmount]% Strength when stacked with [mapUnitFilter] = 


#################### Lines from UnitTypes from Civ V - Gods & Kings ####################


#################### Lines from Units from Civ V - Gods & Kings ####################


 # Requires translation!
Atlatlist = 


 # Requires translation!
Quinquereme = 

 # Requires translation!
Dromon = 


 # Requires translation!
Horse Archer = 


 # Requires translation!
Battering Ram = 
 # Requires translation!
Can only attack [combatantFilter] units = 

 # Requires translation!
Pictish Warrior = 


 # Requires translation!
African Forest Elephant = 

 # Requires translation!
Cataphract = 


Composite Bowman = 戦闘弓射手


Galleass = ガレアス船


 # Requires translation!
Privateer = 
 # Requires translation!
May capture killed [mapUnitFilter] units = 

 # Requires translation!
Sea Beggar = 


Gatling Gun = ガトリング砲


 # Requires translation!
Carolean = 

 # Requires translation!
Mehal Sefari = 


Great War Infantry = 第1次大戦歩兵


Triplane = 三翼飛行機

Great War Bomber = 第1次大戦爆撃機


Machine Gun = マシンガン


Landship = 陸上船


#################### Lines from VictoryTypes from Civ V - Gods & Kings ####################


#################### Lines from Tutorials ####################

Introduction = 紹介
Welcome to Unciv!\nBecause this is a complex game, there are basic tasks to help familiarize you with the game.\nThese are completely optional, and you're welcome to explore the game on your own! = Uncivへようこそ！\nこのゲームはとても複雑なので、あなたをお手伝いするためにチュートリアルを用意しました。\nこれらは完全に任意のものです。ご自身でゲームを探索しても構いません！

New Game = 新しいゲーム
Your first mission is to found your capital city.\nThis is actually an important task because your capital city will probably be your most prosperous.\nMany game bonuses apply only to your capital city and it will probably be the center of your empire. = 最初にやるべきことは首都を作ることです。\nおそらく最も繁栄するため、首都は重要です。\n多くのゲームボーナスは首都にのみ適用されるので、文明の中心となるでしょう。
How do you know a spot is appropriate?\nThat’s not an easy question to answer, but looking for and building next to luxury resources is a good rule of thumb.\nLuxury resources are tiles that have things like gems, cotton, or silk (indicated by a smiley next to the resource icon)\nThese resources make your civilization happy. You should also keep an eye out for resources needed to build units, such as iron. Cities cannot be built within 3 tiles of existing cities, which is another thing to watch out for! = Q.都市を開設する場所はどのように選んだらいいですか？\nA.これを答えるのは簡単ではありませんが、大まかな目安としては高級資源の隣を探して開設するのがおすすめです。\n高級資源は、宝石、綿、絹などの（にこちゃんマークがついてる）タイルです。\n高級資源は文明の幸福度をあげます。また、鉄などのユニットを構築するために必要な資源にも注意する必要があります。
However, cities don’t have a set area that they can work - more on that later!\nThis means you don’t have to settle cities right next to resources.\nLet’s say, for example, that you want access to some iron – but the resource is right next to a desert.\nYou don’t have to settle your city next to the desert. You can settle a few tiles away in more prosperous lands.\nYour city will grow and eventually gain access to the resource.\nYou only need to settle right next to resources if you need them immediately – \n   which might be the case now and then, but you’ll usually have the luxury of time. = しかし、都市には活動できるエリアが限定的に決まっているわけではありません。(詳細は後ほど) \nつまり、資源のすぐ隣に都市を建設しなくてもいいということです。たとえば、入手したい鉄が都市が成長しにくい砂漠の隣りにあった場合、都市を砂漠の隣に建設する必要はありません。\n 都市をより豊かな土地にいくつか離して開設して、\nそのあとは都市が成長し国境を広げるのを待てば、最終的に鉄を入手することができます。\n今すぐに必要な場合は、資源の隣に都市を立てればいいでしょう\nでも大抵の場合は余裕があるはずです。 
The first thing coming out of your city should be either a Scout or Warrior.\nI generally prefer the Warrior because it can be used for defense and because it can be upgraded\n  to the Swordsman unit later in the game for a relatively modest sum of gold.\nScouts can be effective, however, if you seem to be located in an area of dense forest and hills.\nScouts don’t suffer a movement penalty in this terrain.\nIf you’re a veteran of the 4x strategy genre your first Warrior or Scout will be followed by a Settler.\nFast expanding is absolutely critical in most games of this type. = 都市の最初の生産は、戦士か斥候のどちらかにしましょう。\n戦士は防衛に使用でき、\nゲームの後半で比較的安価な剣士にアップグレードできるため、通常は戦士を選びます。\nただし、周りが山やジャングルだった場合は斥候がいいでしょう。斥候は地形の移動ペナルティーを受けません。\nあなたが4xストラテジーのプロならば、戦士か斥候と入植者と続くのをおすすめします。\nこのタイプのゲームのほとんどは、迅速な拡張が重要です。

In your first couple of turns, you will have very little options, but as your civilization grows, so do the number of things requiring your attention. = 最初の数ターンは選択肢がほとんどないですが、文明が成長するにつれて、気を付けないといけないことが増えていきます。

Culture and Policies = 文化と社会制度
Each turn, the culture you gain from all your cities is added to your Civilization's culture.\nWhen you have enough culture, you may pick a Social Policy, each one giving you a certain bonus. = 毎ターン、すべての都市から得た文化力は、文明の文化力に追加されます。\n十分な文化力があると、ゲームボーナスがある社会制度を選択できます。
The policies are organized into branches, with each branch providing a bonus ability when all policies in the branch have been adopted. = 社会制度は種類分けされており、種類分けされた中のすべての社会制度が採用されたときにボーナスが与えられます。
With each policy adopted, and with each city built,\n  the cost of adopting another policy rises - so choose wisely! = 社会制度の選択、または都市の建設をしていくたびに、\n他の社会制度を選択するコストが上昇していきます。なので賢明に選択してください。

City Expansion = 都市の拡大
Once a city has gathered enough Culture, it will expand into a neighboring tile.\nYou have no control over the tile it will expand into, but tiles with resources and higher yields are prioritized. = 都市の文化力が増えていくと、隣接するタイルに国境を拡大していきます。\n拡大するタイルを指定することはできませんが、資源と高い収量のタイルが優先されます。
Each additional tile will require more culture, but generally your first cities will eventually expand to a wide tile range. = 国境を拡大していくごとに、必要な文化力が増えていきます。なので、初期段階に建設した都市は最終的に広い国境を得ます。
Although your city will keep expanding forever, your citizens can only work 3 tiles away from city center.\nThis should be taken into account when placing new cities. = 都市は永遠に拡大し続けますが、住民は都市の中心から3タイル離れた場所でしか作業できません。\nこれを考えておかないと資源を取り損ないます。

As cities grow in size and influence, you have to deal with a happiness mechanic that is no longer tied to each individual city.\nInstead, your entire empire shares the same level of satisfaction.\nAs your cities grow in population you’ll find that it is more and more difficult to keep your empire happy. = 都市の規模と影響力が大きくなるにつれ、都市ごとの幸福度に気を配るのが難しくなります。\nその代わりに、文明全体に幸福度が同じレベルに共有されます。\n文明の幸福度は都市の人口が増えるにつれて、維持が難しくなっていきます。
In addition, you can’t even build any city improvements that increase happiness until you’ve done the appropriate research.\nIf your empire’s happiness ever goes below zero the growth rate of your cities will be hurt.\nIf your empire becomes severely unhappy (as indicated by the smiley-face icon at the top of the interface)\n  your armies will have a big penalty slapped on to their overall combat effectiveness. = また、研究が終わるまでは幸福度を上げるための都市改良もできません。\n文明の幸福度がゼロを下回ると、都市の成長率が低下してしまいます。そして文明の幸福度が不満になると、軍隊は戦闘効果に大きなペナルティを受けることになります。
 # Requires translation!
This means that it is very difficult to expand quickly in Unciv.\nIt isn’t impossible, but as a new player you probably shouldn't do it.\nSo what should you do? Chill out, scout, and improve the land that you do have by building Workers.\nOnly build new cities once you have found a spot that you believe is appropriate. = 

Unhappiness = 不満
 # Requires translation!
It seems that your citizens are unhappy!\nWhile unhappy, your civilization will suffer many detrimental effects, increasing in severity as unhappiness gets higher. = 
Unhappiness has two main causes: Population and cities.\n  Each city causes 3 unhappiness, and each population, 1 = 不満の原因は主に2つあります。\n個々の都市は不満を3つ生み出し、人口は不満を1つ生み出します。
There are 2 main ways to combat unhappiness:\n  by building happiness buildings for your population\n  or by having improved luxury resources within your borders. = 不満を取り除く2つの主な方法があります。\n人口の対策として幸福度が上昇する建物を建設することによって、\nまたは国内に整備された高級資源を保有することです。

You have entered a Golden Age!\nGolden age points are accumulated each turn by the total happiness \n  of your civilization\nWhen in a golden age, culture and production generation increases +20%,\n  and every tile already providing at least one gold will provide an extra gold. = 黄金時代に突入しました！\n黄金時代のポイントは、あなたの文明の幸福度の合計によって毎ターン蓄積されます。\n黄金時代では、文化力と生産力が+20%増加し、\n少なくとも1つのゴールドを供給しているすべてのタイルは、追加でゴールドを提供します。

Roads and Railroads = 道と鉄道
Connecting your cities to the capital by roads\n  will generate gold via the trade route.\nNote that each road costs 1 gold Maintenance per turn, and each Railroad costs 2 gold,\n  so it may be more economical to wait until the cities grow! = 都市と首都を道路で結ぶことで、道路からゴールドを獲得することができます。\nただし、道路は1ターンに1ゴールドのメンテナンスが必要で、鉄道は1本につき2ゴールドかかるので、都市が成長するのを待った方が効率的かもしれません。

Victory Types = 勝利条件の種類
Once you’ve settled your first two or three cities you’re probably 100 to 150 turns into the game.\nNow is a good time to start thinking about how, exactly, you want to win – if you haven’t already. = 最初の2つか3つの都市を決めてしまえば、おそらく100～150ターンでゲームが終了するでしょう。\n今は、具体的にどのようにして勝ちたいかを考え始める良い時期です。
 # Requires translation!
There are four ways to win in Unciv. They are:\n - Cultural Victory: Complete 5 Social Policy Trees and build the Utopia Project\n - Domination Victory: Survive as the last civilization\n - Science Victory: Be the first to construct a spaceship to Alpha Centauri\n - Diplomatic Victory: Build the United Nations and win the vote = 
 # Requires translation!
So to sum it up, these are the basics of Unciv – Found a prosperous first city, expand slowly to manage happiness, and set yourself up for the victory condition you wish to pursue.\nObviously, there is much more to it than that, but it is important not to jump into the deep end before you know how to swim. = 

Enemy City = 敵の都市
Cities can be conquered by reducing their health to 1, and entering the city with a melee unit.\nSince cities heal each turn, it is best to attack with ranged units and use your melee units to defend them until the city has been defeated! = 都市を陥落させるには、都市のHPを1までに減らし、白兵ユニットで都市に入ることでできます。\n都市は毎ターン回復するため、白兵ユニットで防衛しつつ、遠距離ユニットで攻撃するのが最適です。

Luxury Resource = 高級資源
Luxury resources within your domain and with their specific improvement are connected to your trade network.\nEach unique Luxury resource you have adds 5 happiness to your civilization, but extra resources of the same type don't add anything, so use them for trading with other civilizations! = あなたの国境内にある高級資源が使えるようになりました。 \n高級資源は幸福度を5増やしますが、同じ種類では増えません。\nその場合は他の文明との取引に使いましょう。

Strategic Resource = 戦略資源
Strategic resources within your domain and with their specific improvement are connected to your trade network.\nStrategic resources allow you to train units and construct buildings that require those specific resources, for example the Horseman requires Horses. = あなたの文化圏内にある戦略資源が使えるようになりました。\n戦略資源は、ユニットを育成したり、その特定の資源を必要とする建物を建設したりすることができます。 たとえば、騎兵は馬を必要とします。
Unlike Luxury Resources, each Strategic Resource on the map provides more than one of that resource.\nThe top bar keeps count of how many unused strategic resources you own.\nA full drilldown of resources is available in the Resources tab in the Overview screen. = 高級資源とは異なり、マップ上の各戦略資源は複数の資源を供給しています。\n上部のバーには、未使用の戦略資源の数が表示されます。資源の詳細は、「概要」画面の「資源」タブで確認できます。

The city can no longer put up any resistance!\nHowever, to conquer it, you must enter the city with a melee unit = もはやこの都市が抵抗することは難しいでしょう。しかし、都市を陥落させるには、白兵ユニットを都市に進軍する必要があります。

After Conquering = 占領後
When conquering a city, you can choose to liberate, annex, puppet, or raze the city. = 都市を陥落した後、都市を開放するか、併合するか、傀儡にするか、焼却するかを決めることができます。
\nLiberating the city will return it to its original owner, giving you a massive diplomatic boost with them!\n\nAnnexing the city will give you full control over it, but also increase the citizens' unhappiness to 2x!\nThis can be mitigated by building a courthouse in the city, returning the citizen's unhappiness to normal.\n\nPuppeting the city will mean that you have no control on the city's production.\nThe city will not increase your tech or policy cost, but its citizens will generate 1.5x the regular unhappiness.\nA puppeted city can be annexed at any time, but annexed cities cannot be returned to a puppeted state!\n\nRazing the city will lower its population by 1 each turn until the city is destroyed!\nYou cannot raze a city that is either the starting capital of a civilization or the holy city of a religion. = \n都市を開放すると、元の所有者に返還され、外交的関係が向上します。\n\n併合すると都市を完全に制御できますが、市民の不満度は2倍に上昇します。\n都市に裁判所を建設することで、この不満度を通常通りに戻すことができます。\n\n傀儡にした都市は、生産を操作することができません。\nまた、テクノロジーや社会制度のコストは増えませんが、市民の不満度は通常の1.5倍になります。\n傀儡にした都市はいつでも併合できますが、併合した都市を傀儡にはできません。\n\n焼却を選ぶと、その都市が崩壊するまでターンごとに人口が1人ずつ減っていきます。\n文明の最初の首都、または宗教の聖地は焼却できません。

You have encountered a barbarian unit!\nBarbarians attack everyone indiscriminately, so don't let your \n  civilian units go near them, and be careful of your scout! = 蛮族の舞台に遭遇しました！\n蛮族は無差別に全ユニットを攻撃してくるので、市民ユニットを近づかせないよう気を付けましょう。

You have encountered another civilization!\nOther civilizations start out peaceful, and you can trade with them,\n  but they may choose to declare war on you later on = 別の文明に遭遇しました！\n平和的な手段を取り、取引をすることができますが、\n後に宣戦布告してくるかもしれません...

Once you have completed the Apollo Program, you can start constructing spaceship parts in your cities\n (with the relevant technologies) to win a Scientific Victory! = アポロ計画が完了すると、都市で宇宙船の部品を生産し、科学勝利を収めることができます。

Injured Units = 負傷ユニット
 # Requires translation!
Injured units deal less damage, but recover after turns that they have been inactive.\nUnits heal 10 health per turn in enemy territory or neutral land,\n  20 inside your territory and 25 in your cities. = 

Workers = 労働者
Workers are vital to your cities' growth, since only they can construct improvements on tiles.\nImprovements raise the yield of your tiles, allowing your city to produce more and grow faster while working the same amount of tiles! = 都市の成長には労働者が不可欠です。労働者はタイルに「タイル整備」をすることができます。\nタイル整備によって、ユニットの移動範囲が広がり、資源の産出量が上がります。これにより都市の生産スピードを速め、都市の成長を速くすることができます。

Siege Units = 攻城兵器
Siege units are extremely powerful against cities, but need to be Set Up before they can attack.\nOnce your siege unit is set up, it can attack from the current tile,\n  but once moved to another tile, it will need to be set up again. = 攻城ユニットは都市に対して非常に強力ですが、攻撃するためには準備をする必要があります。\n準備した攻城ユニットは、今いるタイルから攻撃することができますが、他のタイルに移動した後は、再度準備をする必要があります。

Embarking = 乗船
 # Requires translation!
Once a certain tech is researched, your land units can embark, allowing them to traverse water tiles.\nEntering or leaving water takes the entire turn. = 
 # Requires translation!
Units are defenseless while embarked (cannot use modifiers), and have a fixed Defending Strength based on your tech Era, so be careful!\nRanged Units can't attack, Melee Units have a Strength penalty, and all have limited vision. = 

Idle Units = 動かさないユニット
If you don't want to move a unit this turn, you can skip it by clicking 'Next unit' again.\nIf you won't be moving it for a while, you can have the unit enter Fortify or Sleep mode - \n  units in Fortify or Sleep are not considered idle units.\nIf you want to disable the 'Next unit' feature entirely, you can toggle it in Menu -> Check for idle units. = このターンにユニットを移動したくない場合は、「次のユニット」を再度クリックすることでスキップすることができます。\nしばらく移動しない場合は、ユニットを「防衛」モードまたは「休憩」モードにすることで無視できます。\n「次のユニット」確認を完全に無効にしたい場合は、設定の「動かないユニットの確認」を切り替えてください。

Contact Me = 連絡
Hi there! If you've played this far, you've probably seen that the game is currently incomplete.\n UnCiv is meant to be open-source and free, forever.\n That means no ads or any other nonsense. = こんにちは！ここまでプレイされた方は、ゲームに邪魔なものがないことにお気づきでしょう。\nUnCivはオープンソースであり、永遠に無料であることを意味しています。\nつまり、広告やその他の無意味なものは一切ありません。
What motivates me to keep working on it, \n  besides the fact I think it's amazingly cool that I can,\n  is the support from the players - you guys are the best! = 私がこの作品に取り組み続けるモチベーションになっているのは、\n自分でも驚くほどかっこいいと思っているという事実以外にも、\nプレイヤーのサポートがあるからです。あなたたちに感謝します。
Every rating and review that I get puts a smile on my face =)\n  So contact me! Send me an email, review, Github issue\n  or mail pigeon, and let's figure out how to make the game \n  even more awesome!\n(Contact info is in the Play Store) = 評価やレビューを受けるたびに、私の顔に笑顔がこぼれます =) \nだから、連絡してください。メール、レビュー、GithubのIssue、またはメールをpigeonに送って、ゲームをさらに素晴らしいものにする方法を考えましょう。\n（連絡先はPlay ストアにあります）

Pillaging = 略奪
 # Requires translation!
Military units can pillage improvements, which heals them 25 health and ruins the improvement.\nThe tile can still be worked, but advantages from the improvement - stat bonuses and resources - will be lost.\nWorkers can repair these improvements, which takes less time than building the improvement from scratch.\nPillaging certain improvements will result in your units looting gold from the improvement. = 

Experience = XP
Units that enter combat gain experience, which can then be used on promotions for that unit.\nUnits gain more experience when in Melee combat than Ranged, and more when attacking than when defending. = 戦闘したユニットはXPを獲得し、そのXPはそのユニットの昇進に使用することができます。\n遠隔ユニットよりも戦闘ユニット、防御時よりも攻撃時の方が多くのXPを得ることができます。
Units can only gain up to 30 XP from Barbarian units - meaning up to 2 promotions. After that, Barbarian units will provide no experience. = ユニットが蛮族から獲得できるXPは最大30、つまり昇進2回分までです。それ以降は、蛮族からXPを得ることができません。

Combat = 戦闘
Unit and cities are worn down by combat, which is affected by a number of different values.\nEach unit has a certain 'base' combat value, which can be improved by certain conditions, promotions and locations. = ユニットや都市は戦闘によって消耗し、それはいくつかの異なる値によって影響を受けます。\n各ユニットは一定の「基本」戦闘値を持っており、特定の条件や昇進、場所によって改善されることがあります。
Units use the 'Strength' value as the base combat value when melee attacking and when defending.\nWhen using a ranged attack, they will the use the 'Ranged Strength' value instead. = ユニットは近接攻撃時と防御時に「戦闘力」を戦闘の基本値として使用します。範囲攻撃を使用する場合は「遠距離戦闘力」の値を使用します。
Ranged attacks can be done from a distance, dependent on the 'Range' value of the unit.\nWhile melee attacks allow the defender to damage the attacker in retaliation, ranged attacks do not. = 遠距離攻撃はユニットの「範囲」の値に依存して遠距離からの攻撃が可能です。\n白兵攻撃では防御側が攻撃者に報復ダメージを与えることができますが、遠距離攻撃ではできません。

Research Agreements = 研究協定
In research agreements, you and another civilization decide to jointly research technology.\nAt the end of the agreement, you will both receive a 'lump sum' of Science, which will go towards one of your unresearched technologies. = 研究協定では、あなたと他の文明が共同でテクノロジーを研究することを決めます。\n契約の終了時には、あなたと他の文明は⍾科学の「一括払い」を受け取り、それはあなたの未研究のテクノロジーの一つに使われます。
The amount of ⍾Science you receive at the end is dependent on the ⍾Science generated by your cities and the other civilization's cities during the agreement - the more, the better! = 最終的に受け取る⍾科学の量は、契約期間中にあなたの都市と他の文明の都市で生成された⍾科学が多いほど増えます。

Not all nations are contending with you for victory.\nCity-States are nations that can't win, don't conquer other cities and can't be traded with. = すべての文明が勝利を争っているわけではありません。都市国家は、勝てない、他の都市を征服できない、取引できない国です。
Instead, diplomatic relations with City-States are determined by Influence - a meter of 'how much the City-State likes you'.\nInfluence can be increased by attacking their enemies, liberating their city, and giving them sums of gold. = 代わりに、都市国家との外交関係は、「都市国家がどれだけあなたを気に入っているか」を表す「影響力」によって決定されます。\n影響力は、敵を攻撃したり、都市を解放したり、大金を与えたりすることで増加させることができます。
Certain bonuses are given when you are at above 30 influence.\nWhen you have above 60 Influence, and you have the highest influence with them of all civilizations, you are considered their 'Ally', and gain further bonuses and access to the Luxury and Strategic resources in their lands. = 30以上の影響力を持っている間、特定のボーナスが与えられます。あなたが60以上の影響力を持ち、そして最も強い影響力であるとき、あなたは「同盟国」とみなされ、さらなるボーナスと、領土で保有されている高級資源と戦略資源を得ることができます。

Great People = 偉人
Certain buildings, and specialists in cities, generate Great Person points per turn.\nThere are several types of Great People, and their points accumulate separately.\nThe number of points per turn and accumulated points can be viewed in the Overview screen. = 特定の建物や都市のスペシャリストは、1ターンごとに偉人ポイントを生成します。\n偉人にはいくつかの種類があり、それぞれのポイントが個別に蓄積されていきます。1ターンあたりのポイント数や累積ポイントは、概要画面で確認できます。
 # Requires translation!
Once enough points have been accumulated, a Great Person of that type will be created!\nEach Great Person can construct a certain Great Improvement which gives large yields over time, or immediately consumed to provide a certain bonus now. = 
Great Improvements also provide any strategic resources that are under them, so you don't need to worry if resources are revealed underneath your improvements! = 偉人のタイル整備はその下にある戦略資源も提供してくれるので、偉人のタイル整備の下に資源が隠されていても気にする必要はありません。

Removing Terrain Features = 地物を消去
 # Requires translation!
Certain tiles have terrain features - like Flood plains or Forests -  on top of them. Some of these layers, like Jungle, Marsh and Forest, can be removed by workers.\nRemoving the terrain feature does not remove any resources in the tile, and is usually required in order to add improvements exploiting those resources. = 

Natural Wonders, such as the Mt. Fuji, the Rock of Gibraltar and the Great Barrier Reef, are unique, impassable terrain features, masterpieces of mother Nature, which possess exceptional qualities that make them very different from the average terrain.\nThey benefit by giving you large sums of Culture, Science, Gold or Production if worked by your Cities, which is why you might need to bring them under your empire as soon as possible. = 富士山、ジブラルタル岩、グレートバリアリーフなどの自然遺産は、通常の地形とは異なる特別な性質を持っています。\n都市の市民がこれらに割り当てられることで、大量の生産力、文化力、科学力、またはゴールドなどの資源の恩恵を受けることができるため、なるべく早くこれらを保有したいと思うかもしれません。

Keyboard = キーボード
If you have a keyboard, some shortcut keys become available. Unit command or improvement picker keys, for example, are shown directly in their corresponding buttons. = キーボードがあれば、ショートカットキーをいくつか利用できます。たとえば、ユニットの行動やタイル整備を選択するキーはその対応するボタンに表示されます。
On the world screen the hotkeys are as follows: = ワールド画面でのホットキーは次のとおりです:
Space or 'N' - Next unit or turn\n'E' - Empire overview (last viewed page)\n'+', '-' - Zoom in / out\nHome - center on capital or open its city screen if already centered = スペースまたは'N' - 次のユニットまたは次のターン\n'E' - 国家の概要を見る\n'+'と'-' - ズームイン／アウト\nホーム - 首都または都市を選択
F1 - Open Civilopedia\nF2 - Empire overview Trades\nF3 - Empire overview Units\nF4 - Empire overview Diplomacy\nF5 - Social policies\nF6 - Technologies\nF7 - Empire overview Cities\nF8 - Victory Progress\nF9 - Empire overview Stats\nF10 - Empire overview Resources\nF11 - Quicksave\nF12 - Quickload = F1 - シヴィロペディアを開く\nF2 - 概要の取引の項目\nF3 - 概要のユニットの項目\nF4 - 概要の外交の項目\nF5 - 社会制度\nF6 - テクノロジー\nF7 - 概要の都市の項目\nF8 - 勝利条件\nF9 - 概要の統計の項目\nF10 - 概要の資源の項目\nF11 - クイックセーブ\nF12 - クイックロード
Ctrl-R - Toggle tile resource display\nCtrl-Y - Toggle tile yield display\nCtrl-O - Game options\nCtrl-S - Save game\nCtrl-L - Load game = Ctrl-R - 資源を表示\nCtrl-Y - タイルの産出量を表示\nCtrl-O - 設定\nCtrl-S - セーブ\nCtrl-L - ロード

World Screen = ワールド画面
This is where you spend most of your time playing Unciv. See the world, control your units, access other screens from here. = これはUncivのプレイで最もよく使う画面です。\nここから、世界を見て、あなたのユニットを操作して、他の画面に入ります。
①: The menu button - civilopedia, save, load, options... = ①: メニューボタン - シヴィロペディア、セーブ、ロード、設定...
②: The player/nation whose turn it is - click for diplomacy overview. = ②: ターンが回っているプレイヤー/国 - 概要を見るにはクリックします。
③: The Technology Button - shows the tech tree which allows viewing or researching technologies. = ③: テクノロジーボタン - テクノロジーツリーを表示し、テクノロジーの閲覧と研究をします。
④: The Social Policies Button - shows enacted and selectable policies, and with enough culture points you can enact new ones. = ④: 社会制度ボタン - 採用された社会制度と選択可能な社会制度を表示し、文化力が貯まれば新しい社会制度を採用できます。
⑤: The Diplomacy Button - shows the diplomacy manager where you can talk to other civilizations. = ⑤: 外交ボタン - 他の国との対話をする外交管理画面が表示されます。
⑥: Unit Action Buttons - while a unit is selected its possible actions appear here. = ⑥: ユニットの行動ボタン - 選択されたユニットができる行動が表示されます。
⑦: The unit/city info pane - shows information about a selected unit or city. = ⑦: ユニット/都市情報ペイン - 選択されたユニットまたは都市についての情報が表示されます。
⑧: The name (and unit icon) of the selected unit or city, with current health if wounded. Clicking a unit name or icon will open its civilopedia entry. = ⑧: 選択したユニットまたは都市の名前（とユニットアイコン）と、全快でない場合に現在のHPが表示されます。ユニットの名前かアイコンをクリックするとシヴィロペディアのページが開きます。
⑨: The arrow buttons allow jumping to the next/previous unit. = ⑨: 矢印ボタンで次/前のユニットが選択されます。
⑩: For a selected unit, its promotions appear here, and clicking leads to the promotions screen for that unit. = ⑩: 選択したユニットの昇進が表示され、クリックすると昇進画面に入ります。
⑪: Remaining/per turn movement points, strength and experience / XP needed for promotion. For cities, you get its combat strength. = ⑪: 残り移動ポイント/ターンあたりの移動ポイント、戦闘力、現在のXP/昇進に必要なXP。都市の場合、その戦闘力が表示されます。
⑫: This button closes the selected unit/city info pane. = ⑫: このボタンでユニット/都市情報ペインを閉じます。
⑬: This pane appears when you order a unit to attack an enemy. On top are attacker and defender with their respective base strengths. = ⑬: ユニットに攻撃の指示をしたとき、このペインが表示されます。上部には攻撃者と防御者とそれぞれの基礎戦闘力が表示されます。
⑭: Below that are strength bonuses or penalties and health bars projecting before / after the attack. = ⑭: 下部には戦闘力のボーナスまたはペナルティと攻撃前後のHPがバーに表示されます。
⑮: The Attack Button - let blood flow! = ⑮: 攻撃ボタン - 血を流す！
⑯: The minimap shows an overview over the world, with known cities, terrain and fog of war. Clicking will position the main map. = ⑯: ミニマップでワールドの概観と、把握している都市、地形と戦場の霧が表示されます。クリックするとメインマップの場所が移ります。
⑰: To the side of the minimap are display feature toggling buttons - tile yield, worked indicator, show/hide resources. These mirror setting on the options screen and are hidden if you deactivate the minimap. = ⑰: ミニマップの側の表示切り替えボタン - 資源とタイル整備、市民。これらは設定画面の設定に反映し、ミニマップが非表示のときは隠されています。
⑱: Tile information for the selected hex - current or potential yield, terrain, effects, present units, city located there and such. Where appropriate, clicking a line opens the corresponding civilopedia entry. = 選択されたヘックスのタイル情報 - 現在の、または潜在しているタイル整備、地形、効果、今いるユニット、所在する都市など。対応する行をクリックするとシヴィロペディアのページが開きます。
⑲: Notifications - what happened during the last 'next turn' phase. Some are clickable to show a relevant place on the map, some even show several when you click repeatedly. = 通知 - 「次のターン」が最後にされてなにが起きたかが表示されます。クリックことでマップでの対応する位置に移るものや、繰り返しクリックするとそれぞれの対応する位置に移るものもあります。
⑳: The Next Turn Button - unless there are things to do, in which case the label changes to 'next unit', 'pick policy' and so on. = 「次のターン」ボタン - これ以上することがないとき、ここが「次のターン」や「社会制度を選択」などになります。
 # Requires translation!
ⓐ: The overview button leads to the empire overview screen with various tabs (the last one viewed is remembered) holding vital information about the state of your civilization in the world. = 
 # Requires translation!
ⓑ: The ♪Culture icon shows accumulated ♪Culture and ♪Culture needed for the next policy - in this case, the exclamation mark tells us a next policy can be enacted. Clicking is another way to the policies manager. = 
 # Requires translation!
ⓒ: Your known strategic resources are displayed here with the available (usage already deducted) number - click to go to the resources overview screen. = 
 # Requires translation!
ⓓ: Happiness/unhappiness balance and either golden age with turns left or accumulated happiness with amount needed for a golden age is shown next to the smiley. Clicking also leads to the resources overview screen as luxury resources are a way to improve happiness. = 
 # Requires translation!
ⓔ: The ⍾Science icon shows the number of ⍾Science points produced per turn. Clicking leads to the technology tree. = 
 # Requires translation!
ⓕ: Number of turns played with translation into calendar years. Click to see the victory overview. = 
 # Requires translation!
ⓖ: The number of gold coins in your treasury and income. Clicks lead to the Stats overview screen. = 
 # Requires translation!
ⓧ: In the center of all this - the world map! Here, the "X" marks a spot outside the map. Yes, unless the wrap option was used, Unciv worlds are flat. Don't worry, your ships won't fall off the edge. = 
 # Requires translation!
ⓨ: By the way, here's how an empire border looks like - it's in the national colours of the nation owning the territory. = 
 # Requires translation!
ⓩ: And this is the red targeting circle that led to the attack pane back under ⑬. = 
 # Requires translation!
What you don't see: The phone/tablet's back button will pop the question whether you wish to leave Unciv and go back to Real Life. On desktop versions, you can use the ESC key. = 

 # Requires translation!
After building a shrine, your civilization will start generating ☮Faith. = 
 # Requires translation!
When enough ☮Faith has been generated, you will be able to found a pantheon. = 
 # Requires translation!
A pantheon will provide a small bonus for your civilization that will apply to all your cities. = 
 # Requires translation!
Each civilization can only choose a single pantheon belief, and each pantheon can only be chosen once. = 
 # Requires translation!
Generating more ☮Faith will allow you to found a religion. = 

 # Requires translation!
Keep generating ☮Faith, and eventually a great prophet will be born in one of your cities. = 
 # Requires translation!
This great prophet can be used for multiple things: Constructing a holy site, founding a religion and spreading your religion. = 
 # Requires translation!
When founding your religion, you may choose another two beliefs. The founder belief will only apply to you, while the follower belief will apply to all cities following your religion. = 
 # Requires translation!
Additionally, the city where you used your great prophet will become the holy city of that religion. = 
 # Requires translation!
Once you have founded a religion, great prophets will keep being born every so often, though the amount of Faith☮ you have to save up will be higher. = 
 # Requires translation!
One of these great prophets can then be used to enhance your religion. = 
 # Requires translation!
This will allow you to choose another follower belief, as well as an enhancer belief, that only applies to you. = 
 # Requires translation!
Do take care founding a religion soon, only about half the players in the game are able to found a religion! = 

 # Requires translation!
Beliefs = 
 # Requires translation!
There are four types of beliefs: Pantheon, Founder, Follower and Enhancer beliefs. = 
 # Requires translation!
Pantheon and Follower beliefs apply to each city following your religion, while Founder and Enhancer beliefs only apply to the founder of a religion. = 

 # Requires translation!
Religion inside cities = 
 # Requires translation!
When founding a city, it won't follow a religion immediately. = 
 # Requires translation!
The religion a city follows depends on the total pressure each religion has within the city. = 
 # Requires translation!
Followers are allocated in the same proportions as these pressures, and these followers can be viewed in the city screen. = 
 # Requires translation!
You are allowed to check religious followers and pressures in cities you do not own by selecting them. = 
 # Requires translation!
In both places, a tap/click on the icon of a religion will show detailed information with its effects. = 
 # Requires translation!
Based on this, you can get a feel for which religions have a lot of pressure built up in the city, and which have almost none. = 
 # Requires translation!
The city follows a religion if a majority of its population follows that religion, and will only then receive the effects of Follower and Pantheon beliefs of that religion. = 

 # Requires translation!
Spreading Religion = 
 # Requires translation!
Spreading religion happens naturally, but can be sped up using missionaries or great prophets. = 
 # Requires translation!
Missionaries can be bought in cities following a major religion, and will take the religion of that city. = 
 # Requires translation!
So do take care where you are buying them! If another civilization has converted one of your cities to their religion, missionaries bought there will follow their religion. = 
 # Requires translation!
Great prophets always have your religion when they appear, even if they are bought in cities following other religions, but captured great prophets do retain their original religion. = 
 # Requires translation!
Both great prophets and missionaries are able to spread religion to cities when they are inside its borders, even cities of other civilizations. = 
 # Requires translation!
These two units can even enter tiles of civilizations with whom you don't have an open borders agreement! = 
 # Requires translation!
But do take care, missionaries will lose 250 religious strength each turn they end while in foreign lands. = 
 # Requires translation!
This diminishes their effectiveness when spreading religion, and if their religious strength ever reaches 0, they have lost their faith and disappear. = 
 # Requires translation!
When you do spread your religion, the religious strength of the unit is added as pressure for that religion. = 
 # Requires translation!
Cities also passively add pressure of their majority religion to nearby cities. = 
 # Requires translation!
Each city provides +6 pressure per turn to all cities within 10 tiles, though the exact amount of pressure depends on the game speed. = 
 # Requires translation!
This pressure can also be seen in the city screen, and gives you an idea of how religions in your cities will evolve if you don't do anything. = 
 # Requires translation!
Holy cities also provide +30 pressure of the religion founded there to themselves, making it very difficult to effectively convert a holy city. = 
 # Requires translation!
Lastly, before founding a religion, new cities you settle will start with 200 pressure for your pantheon. = 
 # Requires translation!
This way, all your cities will starting following your pantheon as long as you haven't founded a religion yet. = 

 # Requires translation!
Inquisitors = 
 # Requires translation!
Inquisitors are the last religious unit, and their strength is removing other religions. = 
 # Requires translation!
They can remove all other religions from one of your own cities, removing any pressures built up. = 
 # Requires translation!
Great prophets also have this ability, and remove all other religions in the city when spreading their religion. = 
 # Requires translation!
Often this results in the city immediately converting to their religion = 
 # Requires translation!
Additionally, when an inquisitor is stationed in or directly next to a city center, units of other religions cannot spread their faith there, though natural spread is uneffected. = 

 # Requires translation!
The Mayan unique ability, 'The Long Count', comes with a side effect: = 
 # Requires translation!
Once active, the game's year display will use mayan notation. = 
 # Requires translation!
The Maya measured time in days from what we would call 11th of August, 3114 BCE. A day is called K'in, 20 days are a Winal, 18 Winals are a Tun, 20 Tuns are a K'atun, 20 K'atuns are a B'ak'tun, 20 B'ak'tuns a Piktun, and so on. = 
 # Requires translation!
Unciv only displays ය B'ak'tuns, ඹ K'atuns and ම Tuns (from left to right) since that is enough to approximate gregorian calendar years. The Maya numerals are pretty obvious to understand. Have fun deciphering them! = 

 # Requires translation!
Your cities will periodically demand different luxury goods to satisfy their desire for new things in life. = 
 # Requires translation!
If you manage to acquire the demanded luxury by trade, expansion, or conquest, the city will celebrate We Love The King Day for 20 turns. = 
 # Requires translation!
During the We Love The King Day, the city will grow 25% faster. = 
 # Requires translation!
This means exploration and trade is important to grow your cities! = 


#################### Lines from Unique Types #######################

Nullifies [stat] [cityFilter] = [cityFilter][stat]を無効化
Nullifies Growth [cityFilter] = [cityFilter]成長を無効化
Provides [stats] per turn = 毎ターン[stats]の提供
Provides [stats] [cityFilter] per turn = [cityFilter]毎ターン[stats]の提供
Provides [amount] Happiness = 幸福度[amount]の提供
Provides military units every ≈[amount] turns = 約[amount]ターンごとの軍事ユニットの贈呈
Provides a unique luxury = 固有の高級資源が提供される
Cannot build [baseUnitFilter] units = [baseUnitFilter]ユニットを生産できない
 # Requires translation!
May choose [amount] additional [beliefType] beliefs when [foundingOrEnhancing] a religion = 
 # Requires translation!
May buy [buildingFilter] buildings for [amount] [stat] [cityFilter] at an increasing price ([amount2]) = 
 # Requires translation!
May buy [baseUnitFilter] units for [amount] [stat] [cityFilter] = 
 # Requires translation!
May buy [buildingFilter] buildings for [amount] [stat] [cityFilter] = 
 # Requires translation!
May buy [baseUnitFilter] units with [stat] [cityFilter] = 
 # Requires translation!
May buy [buildingFilter] buildings with [stat] for [amount] times their normal Production cost = 
 # Requires translation!
[stat] cost of purchasing [buildingFilter] buildings [relativeAmount]% = 
 # Requires translation!
Production to science conversion in cities increased by 33% = 
Triggers victory = 勝利を収める
 # Requires translation!
Starts with [policy] adopted = 
[amount] Unit Supply = [amount]ユニットサプライ
[amount] Unit Supply per [amount2] population [cityFilter] = [cityFilter]人口[amount2]人あたり[amount]ユニットサプライ
 # Requires translation!
[amount] Unit Supply per city = 
 # Requires translation!
Rebel units may spawn = 
Can be purchased for [amount] [stat] [cityFilter] = [cityFilter][amount][stat]で購入できる
 # Requires translation!
Requires a [buildingName] in at least [amount] cities = 
 # Requires translation!
Must not be next to [terrainFilter] = 
 # Requires translation!
Creates a [improvementName] improvement on a specific tile = 
 # Requires translation!
No defensive terrain penalty = 
 # Requires translation!
May attack when embarked = 
 # Requires translation!
No Sight = 
 # Requires translation!
[amount] XP gained from combat = 
 # Requires translation!
[amount] Movement point cost to embark = 
 # Requires translation!
by consuming this unit = 
when at war = 戦時
 # Requires translation!
with [resource] = 
when between [amount] and [amount2] Happiness = 幸福度が[amount]から[amount2]までのとき
when below [amount] Happiness = 幸福度が[amount]より低いとき
during the [era] = [era]の間
 # Requires translation!
if no other Civilization has researched this = 
 # Requires translation!
upon discovering [tech] = 
after adopting [policy] = [policy]を採用してから
 # Requires translation!
in cities with a [buildingFilter] = 
 # Requires translation!
for units with [promotion] = 
 # Requires translation!
for units without [promotion] = 
when above [amount] HP = [amount]HPより高いとき
when below [amount] HP = [amount]HPより低いとき
 # Requires translation!
with [amount] to [amount2] neighboring [tileFilter] tiles = 
 # Requires translation!
in [tileFilter] [tileFilter2] tiles = 
in tiles without [tileFilter] = [tileFilter]以外のタイルで
 # Requires translation!
on water maps = 
 # Requires translation!
in [regionType] Regions = 
 # Requires translation!
in all except [regionType] Regions = 
 # Requires translation!
Free [baseUnitFilter] found in the ruins = 
 # Requires translation!
[amount] Free Social Policies = 
 # Requires translation!
[amount] population in a random city = 
 # Requires translation!
[amount] free random researchable Tech(s) from the [era] = 
 # Requires translation!
Gain [amount] [stat] = 
 # Requires translation!
Gain [amount]-[amount2] [stat] = 
 # Requires translation!
Gain enough Faith for a Pantheon = 
 # Requires translation!
Gain enough Faith for [amount]% of a Great Prophet = 
 # Requires translation!
Reveal up to [amount/'all'] [tileFilter] within a [amount] tile radius = 
 # Requires translation!
From a randomly chosen tile [amount] tiles away from the ruins, reveal tiles up to [amount2] tiles away with [amount3]% chance = 
 # Requires translation!
This Unit gains [amount] XP = 
 # Requires translation!
This Unit upgrades for free including special upgrades = 
 # Requires translation!
This Unit gains the [promotion] promotion = 
 # Requires translation!
Hidden before founding a Pantheon = 
 # Requires translation!
Hidden after founding a Pantheon = 
 # Requires translation!
Hidden after generating a Great Prophet = 
 # Requires translation!
Triggerable = 
 # Requires translation!
Global = 
Nation = 国家
Era = 時代
Tech = テクノロジー
Policy = 社会制度
 # Requires translation!
FounderBelief = 
 # Requires translation!
FollowerBelief = 
Building = 建物
Unit = ユニット
 # Requires translation!
UnitType = 
Promotion = 昇進
Improvement = タイル整備
Resource = 資源
 # Requires translation!
Ruins = 
CityState = 都市国家
 # Requires translation!
ModOptions = 
 # Requires translation!
Conditional = <|MERGE_RESOLUTION|>--- conflicted
+++ resolved
@@ -20,10 +20,6 @@
 # Documentation: https://f-droid.org/en/docs/Build_Metadata_Reference/#Description
 # English to translate: https://github.com/yairm210/Unciv/blob/master/fastlane/metadata/android/en-US/full_description.txt
 Fastlane_full_description = 世界一の文明創造ゲームの再実装！オープンソースなので、永遠に無料！\n\n 文明を造り、テクノロジーを研究し、都市を広げ、ライバル文明を倒す！\n\n リクエスト・バッグなどはこちらにお問い合わせ https://github.com/yairm210/UnCiv/issues\n\n こちらのDiscordでもご参加してください https://discord.gg/bjrB4Xw.\n\n このゲームを自分の母国語に翻訳したいですか？　yairm210@hotmail.comまでお問い合わせお願します。\n\n Javaまたは、Kotlinできる方はぜひ参加してください! https://github.com/yairm210/UnCiv.\n\n 時代を超える帝国の文明を造られるのでしょうか？！世界がまっているぞ！\n\n マルチプレイとユーザ開始したダウンロードは、ネットワークアクセス許可が必要です。他のリストされた許可はAPIで自動的にマルチプレイのターン通知を送信するためです。ネットワーク許可は、モッド、ダウンロードしたモッド、音楽ダウンロード、マルチプレイゲームのアップロードとダウンロードをリストするためです。他のネット通信はUncivから開始していません。
-<<<<<<< HEAD
-=======
-
->>>>>>> 23f55a95
 
 # Starting from here normal translations start, as described in
 # https://yairm210.github.io/Unciv/Other/Translating/
@@ -87,10 +83,6 @@
 Cannot be built with [buildingName] = [buildingName]と両立して建設できない
 Consumes 1 [resource] = [resource]が必要
 Consumes [amount] [resource] = [resource]が[amount]必要
-<<<<<<< HEAD
- # Requires translation!
-=======
->>>>>>> 23f55a95
 [amount] available = [amount]があります
 Required tech: [requiredTech] = 必要なテクノロジー: [requiredTech]
 Requires [PolicyOrNationalWonder] = [PolicyOrNationalWonder]が必要
@@ -119,10 +111,6 @@
 Research Agreement = 研究協定
 Declare war = 宣戦布告
 Declare war on [civName]? = [civName]に宣戦布告しますか？
-<<<<<<< HEAD
- # Requires translation!
-=======
->>>>>>> 23f55a95
 Go to on map = マップに移動
 Let's begin! = 始めよう！
 [civName] has declared war on us! = [civName]に宣戦布告されました！
@@ -229,10 +217,6 @@
 Relationship changes in another [turnsToRelationshipChange] turns = あと[turnsToRelationshipChange]ターンで関係が変化
 Protected by = 宗主国
 Revoke Protection = 保護をやめる
-<<<<<<< HEAD
- # Requires translation!
-=======
->>>>>>> 23f55a95
 Revoke protection for [cityStateName]? = [cityStateName]の保護をやめる?
 Pledge to protect = 保護の誓約をする
 Declare Protection of [cityStateName]? = [cityStateName]の保護を宣言しますか？
@@ -269,10 +253,6 @@
 Personality = 関係
 Influence = 影響力
 
-<<<<<<< HEAD
- # Requires translation!
-=======
->>>>>>> 23f55a95
 Ally: [civilization] with [amount] Influence = 味方: [civilization]で[amount]影響力
 Reach 30 for friendship. = 友好的になるためには影響力が30以上であることが必要です。
 Reach highest influence above 60 for alliance. = 同盟関係になるためには影響力が最も強く、60以上であることが必要です。
@@ -330,10 +310,6 @@
 Declare war on [nation] = [nation]への宣戦布告
 Luxury resources = 高級資源
 Strategic resources = 戦略資源
-<<<<<<< HEAD
- # Requires translation!
-=======
->>>>>>> 23f55a95
 Owned by you: [amountOwned] = [amountOwned]を持っている
 
 # Nation picker
@@ -386,10 +362,6 @@
 
 # Used for random nation indicator in empire selector and unknown nation icons in various overview screens.
 # Should be a single character, or at least visually square.
-<<<<<<< HEAD
- # Requires translation!
-=======
->>>>>>> 23f55a95
 ? = ?
 
 Map Shape = マップ形状
@@ -457,13 +429,8 @@
 It looks like we can't make a map with the parameters you requested! = リクエストしたパラメータを使用してマップを作成できないようです
 Maybe you put too many players into too small a map? = この人数にはマップが小さすぎます
 No human players selected! = 人間のプレイヤーがいません！
-<<<<<<< HEAD
- # Requires translation!
 Invalid Player ID! = プレイヤーのIDは無効です！
- # Requires translation!
-=======
-Invalid Player ID! = プレイヤーのIDは無効です！
->>>>>>> 23f55a95
+
 No victory conditions were selected! = 勝利条件は選択していません！
 Mods: = MOD:
 Extension mods: = 拡張MOD:
@@ -500,18 +467,15 @@
  # Requires translation!
 Partial = 一部だけ
  # Requires translation!
-<<<<<<< HEAD
 Generator steps = 生成段階
  # Requires translation!
 Edit = 編集
  # Requires translation!
 Rivers = 川
  # Requires translation!
-=======
 Generator steps = 
 Edit = 編集
 Rivers = 川
->>>>>>> 23f55a95
 Load = ロード
 Save = セーブ
 New map = 新しいマップ
@@ -520,15 +484,12 @@
 Load map = ロード
 Delete map = マップを消去
 Are you sure you want to delete this map? = このマップを削除してもよろしいですか？
-<<<<<<< HEAD
  # Requires translation!
 It looks like your map can't be saved! = このマップは保存できません！
 Exit map editor = マップエディタを終了
  # Requires translation!
-=======
 It looks like your map can't be saved! = このマップは保存できません！
 Exit map editor = マップエディタを終了
->>>>>>> 23f55a95
 Change map ruleset = マップルールセットの変更
  # Requires translation!
 Change the map to use the ruleset selected on this page = マップを変更したら、このページに選択したルールセットを使えます
@@ -673,15 +634,14 @@
  # Requires translation!
 Player ID is incorrect = プレイヤーＩＤは間違っています
  # Requires translation!
-<<<<<<< HEAD
 Friends list = フレンドリスト
-=======
+
 Select friend = 
  # Requires translation!
 Select [thingToSelect] = 
  # Requires translation!
 Friends list = 
->>>>>>> 23f55a95
+
  # Requires translation!
 Add friend = フレンドを追加する
  # Requires translation!
