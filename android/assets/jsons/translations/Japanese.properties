# Language settings

# Equivalent of a space in your language
# If your language doesn't use spaces, just add "" as a translation, otherwise " "
" " = ""

# If the first word in a sentence starts with a capital in your language, 
# put the english word 'true' behind the '=', otherwise 'false'.
# Don't translate these words to your language, only put 'true' or 'false'.
StartWithCapitalLetter = false


# Starting from here normal translations start, as written on
# https://github.com/yairm210/Unciv/wiki/Translating

# Tutorial tasks

Move a unit!\nClick on a unit > Click on a destination > Click the arrow popup = ユニットを移動！\nユニットをクリック→\n移動先をクリック→\n矢印ポップアップをクリック
Found a city!\nSelect the Settler (flag unit) > Click on 'Found city' (bottom-left corner) = 都市を開設！\n開拓者(旗マークのユニット)を選択→\n左下の「都市を開設」をクリック
Enter the city screen!\nClick the city button twice = 都市画面を開く！\n都市を2回クリック
Pick a technology to research!\nClick on the tech button (greenish, top left) > \n select technology > click 'Research' (bottom right) = 研究するテクノロジーを選択！\n「テクノロジーを選択」（左上の緑色）をクリック→\nテクノロジーを選択→\n「研究」（右下）をクリック
Pick a construction!\nEnter city screen > Click on a unit or building (bottom left side) > \n click 'add to queue' = 生産するものを選択！\n都市画面に入る→\n左下にある生産キューから生産したいユニットや建造物をクリック→\n「予約キューに追加する」をクリック
Pass a turn!\nCycle through units with 'Next unit' > Click 'Next turn' = 次のターンへ！\n「次のユニット」をクリックしてそれぞれのユニットの指示を出す→\n指示出しを終えたら「次のターン」をクリック
Reassign worked tiles!\nEnter city screen > click the assigned (green) tile to unassign > \n click an unassigned tile to assign population = 市民を再割り当て！\n都市画面に入る→\n市民が入り割り当てられた（緑色の）タイルをクリックして無職市民にする→\n未割り当てのタイルをクリックして市民を割り当てる
Meet another civilization!\nExplore the map until you encounter another civilization! = 別の文明に会う！\n別の文明に出会うまでマップを探索する
Open the options table!\nClick the menu button (top left) > click 'Options' = 設定を開く！\nメニューボタン（左上）をクリック→\n「設定」をクリック
Construct an improvement!\nConstruct a Worker unit > Move to a Plains or Grassland tile > \n Click 'Create improvement' (above the unit table, bottom left)\n > Choose the farm > \n Leave the worker there until it's finished = タイルを改良！\n労働者を生産→\n平野または草原に移動→\n「タイルの整備」をクリック→\n農場を選択→\n作業が終了するまでとどめておく
Create a trade route!\nConstruct roads between your capital and another city\nOr, automate your worker and let him get to that eventually = 道を建設！\n首都と別の都市との間に道路を建設させる\nまたは、労働者を自動化する
Conquer a city!\nBring an enemy city down to low health > \nEnter the city with a melee unit = 都市を占領！\n敵都市を低体力にする→\n白兵ユニットで都市に入る
Move an air unit!\nSelect an air unit > select another city within range > \nMove the unit to the other city = 航空ユニットを移動！\n航空ユニットを選択→\n範囲内の別の都市を選択→\n他の都市へ移動
See your stats breakdown!\nEnter the Overview screen (top right corner) >\nClick on 'Stats' = 統計を見る！\n概要画面に入る→\n「統計」をクリック

# Crash screen

An unrecoverable error has occurred in Unciv: = Uncivで回復不能なエラーが発生しました:
If this keeps happening, you can try disabling mods. = これが発生し続けるのなら、MODを無効化することを試すことができます。
You can also report this on the issue tracker. = また、このエラーをIssue Trackerに報告することができます。
Copy = コピー
Error report copied. = エラーリポートがコピーされました。
Open Issue Tracker = Issue Trackerを開く
Please copy the error report first. = 最初に、エラーリポートをコピーしてください。
Close Unciv = Uncivを終了する

# Buildings

Unsellable = 売却不可
Not displayed as an available construction unless [building] is built = [building]が建設されるまで、利用可能な建造物として表示されない
Not displayed as an available construction without [resource] = [resource]がなければ、利用可能な建造物として表示されない

Choose a free great person = 無償の偉人を選択
Get [unitName] = [unitName]を取得

Hydro Plant = 水力発電所
[buildingName] obsoleted = [buildingName]は廃止された

# Diplomacy,Trade,Nations

Requires [buildingName] to be built in the city = 都市で[buildingName]を建設する必要がある
Requires [buildingName] to be built in all cities = すべての都市で[buildingName]を建設する必要がある
Provides a free [buildingName] in the city = 都市に無償の[buildingName]を提供
Requires worked [resource] near city = 都市の近郊で稼働する[resource]が必要
Requires at least one of the following resources worked near the city: = 都市の近くに次の資源のどれか一つが必要:
Wonder is being built elsewhere = 他の都市で建設済み
National Wonder is being built elsewhere = 自然遺産は別の地で生成されている
Requires a [buildingName] in all cities = すべての都市に[buildingName]が必要
[buildingName] required: = [buildingName]が必要:
Requires a [buildingName] in this city = 都市に[buildingName]が必要
Cannot be built with [buildingName] = [buildingName]では建設できない
Consumes 1 [resource] = [resource]が必要
Consumes [amount] [resource] = [resource]が[amount]必要
Required tech: [requiredTech] = 必要なテクノロジー: [requiredTech]
Requires [PolicyOrNationalWonder] = [PolicyOrNationalWonder]が必要
Cannot be purchased = 購入不可
Can only be purchased = 購入のみ
See also = 参照

Requires at least one of the following: = 次のどれか一つが必要:
Requires all of the following: = 次のすべてが必要:
Leads to [techName] = [techName]に必要
Leads to: = 次のすべてに必要:

Current construction = 生産中
Construction queue = 生産予約キュー
Pick a construction = 生産するものを選択
Queue empty = 予約キューが空
Add to queue = 予約キューに追加
Remove from queue = 予約キューから消去
Show stats drilldown = 都市の統計を表示
Show construction queue = 生産キューを表示
Save = セーブ
Cancel = キャンセル

Diplomacy = 外交
War = 戦争
Peace = 平和
Research Agreement = 研究協定
Declare war = 宣戦布告
Declare war on [civName]? = [civName]に宣戦布告しますか？
Let's begin! = 始めよう！
[civName] has declared war on us! = [civName]に宣戦布告されました！
[leaderName] of [nation] = [nation]  /  [leaderName]
You'll pay for this! = いつかこの報いを受けることになるぞ
Negotiate Peace = 平和交渉
Peace with [civName]? = [civName]との平和条約
Very well. = 結構
Farewell. = さらばだ
Sounds good! = 承認する
Not this time. = 拒否する
Excellent! = 素晴らしい！
How about something else... = 取引内容の変更をしたい
A pleasure to meet you. = お会いできて光栄だ
Our relationship = 自文明との関係
We have encountered the City-State of [name]! = 都市国家[name]に遭遇しました！
Declare Friendship ([numberOfTurns] turns) = 友好宣言（[numberOfTurns]ターン）
May our nations forever remain united! = 我々の国が永遠に団結し続けますように
Indeed! = そうだな
Denounce [civName]? = [civName]を非難しますか？
Denounce ([numberOfTurns] turns) = 非難声明（[numberOfTurns]ターン）
We will remember this. = このことは忘れないからな

[civName] has declared war on [targetCivName]! = [civName]は[targetCivName]に宣戦布告しました
[civName] and [targetCivName] have signed a Peace Treaty! = [civName]と[targetCivName] は平和条約に署名しました
[civName] and [targetCivName] have signed the Declaration of Friendship! = [civName] と[targetCivName] は友好宣言に署名しました
[civName] has denounced [targetCivName]! = [civName]は[targetCivName]を非難ししました
Do you want to break your promise to [leaderName]? = [leaderName]との合意を破棄しますか？
We promised not to settle near them ([count] turns remaining) = 我々は彼らの近くに定住しないことに合意しました（残り[count]ターン）
They promised not to settle near us ([count] turns remaining) = 彼らは我々の近くに定住しないことに合意しました（残り[count]ターン）

 # Requires translation!
[civName] is upset that you demanded tribute from [cityState], whom they have pledged to protect! = 
 # Requires translation!
[civName] is upset that you attacked [cityState], whom they have pledged to protect! = 
 # Requires translation!
[civName] is outraged that you destroyed [cityState], whom they had pledged to protect! = 
 # Requires translation!
[civName] has destroyed [cityState], whom you had pledged to protect! = 

Unforgivable = 宿敵
Afraid = 恐れている
Enemy = 敵対
Competitor = 競争相手
Neutral = 中立
Favorable = 好ましい
Friend = 友好
Ally = 同盟

[questName] (+[influenceAmount] influence) = [questName]（影響力+[influenceAmount]）
[remainingTurns] turns remaining = 残り[remainingTurns]ターン
Current leader is [civInfo] with [amount] [stat] generated. = 現在のトップは[stat][amount]を生成した[civInfo]です。
Current leader is [civInfo] with [amount] Technologies discovered. = 現在のトップは[amount]のテクノロジーを研究した[civInfo]です。

## Diplomatic modifiers

You declared war on us! = 当文明に宣戦布告
Your warmongering ways are unacceptable to us. = 好戦的な態度
You have captured our cities! = 当文明の都市を占領
We applaud your liberation of our conquered cities! = 占領した都市を解放
We applaud your liberation of conquered cities! = 征服した都市を解放
Years of peace have strengthened our relations. = 長年の平和
Our mutual military struggle brings us closer together. = 戦略的協力
We have signed a public declaration of friendship = 友好宣言に署名
You have declared friendship with our enemies! = 当文明の敵国と友好関係にある
You have declared friendship with our allies = 当文明の同盟国と友好関係にある
Our open borders have brought us closer together. = 互いに国境を開放
Your so-called 'friendship' is worth nothing. = 意味のない友好宣言
You have publicly denounced us! = 当文明を非難
You have denounced our allies = 当文明の同盟国を非難
You have denounced our enemies = 当文明の敵国を非難
You betrayed your promise to not settle cities near us = 近くに定住しないという当文明との合意の破棄
You fulfilled your promise to stop settling cities near us! = 近くに定住しないという当文明との合意の保持
You refused to stop settling cities near us = 近くに定住しないという当文明との合意の拒否
Your arrogant demands are in bad taste = 図々しい要求
Your use of nuclear weapons is disgusting! = 核兵器の使用
You have stolen our lands! = 領土からの略奪
You gave us units! = ユニットの寄付
You destroyed City-States that were under our protection! = 当文明の保護下にあった都市国家の破壊
You attacked City-States that were under our protection! = 当文明の保護下にあった都市国家の攻撃
You demanded tribute from City-States that were under our protection! = 当文明の保護下にあった都市国家に貢ぎ物の要求
You sided with a City-State over us = 当文明よりも都市国家側についた
You returned captured units to us = 捕獲されたユニットの返還

Demands = 要求
Please don't settle new cities near us. = 我々の近くに新しい都市を作らないでくれ。
Very well, we shall look for new lands to settle. = わかった。ほかの場所に移るとしよう。
We shall do as we please. = 我々は好きなようにやるのだ。
We noticed your new city near our borders, despite your promise. This will have....implications. = あなたは約束したにも関わらず、我々の国境近くに新しい都市を開設した。これには理由でも？
 # Requires translation!
I've been informed that my armies have taken tribute from [civName], a city-state under your protection.\nI assure you, this was quite unintentional, and I hope that this does not serve to drive us apart. = 
 # Requires translation!
We asked [civName] for a tribute recently and they gave in.\nYou promised to protect them from such things, but we both know you cannot back that up. = 
 # Requires translation!
It's come to my attention that I may have attacked [civName], a city-state under your protection.\nWhile it was not my goal to be at odds with your empire, this was deemed a necessary course of action. = 
 # Requires translation!
I thought you might like to know that I've launched an invasion of one of your little pet states.\nThe lands of [civName] will make a fine addition to my own. = 

 # Requires translation!
Return [unitName] to [civName]? = 
 # Requires translation!
The [unitName] we liberated originally belonged to [civName]. They will be grateful if we return it to them. = 

Enter the amount of gold = 金額を入力

# City-States

Provides [amountOfCulture] culture at 30 Influence = 影響力30で文化力+[amountOfCulture]
Provides 3 food in capital and 1 food in other cities at 30 Influence = 影響力30で首都に食料+3、その他の都市に食料+1
Provides 3 happiness at 30 Influence = 影響力30で幸福度+30
Provides land units every 20 turns at 30 Influence = 影響力30で20ターンごとに軍事ユニットを提供
Give a Gift = 寄付をする
Gift [giftAmount] gold (+[influenceAmount] influence) = [giftAmount]ゴールドを寄付（影響力+[influenceAmount]）
Relationship changes in another [turnsToRelationshipChange] turns = あと[turnsToRelationshipChange]ターンで関係が変化
Protected by = 宗主国:
Revoke Protection = 保護をやめる
Pledge to protect = 保護の誓約
Declare Protection of [cityStateName]? = [cityStateName]の保護を宣言
Build [improvementName] on [resourceName] (200 Gold) = [resourceName]に[improvementName]を建設（200ゴールド）
Gift Improvement = 整備資金を提供する
[civName] is able to provide [unitName] once [techName] is researched. = [techName]を研究すると[civName]は[unitName]を提供することができる

Diplomatic Marriage ([amount] Gold) = 政略結婚（[amount]ゴールド）
We have married into the ruling family of [civName], bringing them under our control. = 我々は[civName]の支配者一族と結婚し、彼らを支配下に置いた。
[civName] has married into the ruling family of [civName2], bringing them under their control. = [civName]は[civName2]の支配者一族と結婚し、彼らを支配下に置いた。
You have broken your Pledge to Protect [civName]! = [civName]の保護宣言を破った。
City-States grow wary of your aggression. The resting point for Influence has decreased by [amount] for [civName]. = 都市国家は我が国の攻撃に警戒している。[civName]の影響力の停止ポイントが[amount]減少した。

 # Requires translation!
[cityState] is being attacked by [civName] and asks all major civilizations to help them out by gifting them military units. = 
 # Requires translation!
[cityState] is being invaded by Barbarians! Destroy Barbarians near their territory to earn Influence. = 
 # Requires translation!
[cityState] is grateful that you killed a Barbarian that was threatening them! = 
 # Requires translation!
[cityState] is being attacked by [civName]! Kill [amount] of the attacker's military units and they will be immensely grateful. = 
 # Requires translation!
[cityState] is deeply grateful for your assistance in the war against [civName]! = 
 # Requires translation!
[cityState] no longer needs your assistance against [civName]. = 
 # Requires translation!
War against [civName] = 
 # Requires translation!
We need you to help us defend against [civName]. Killing [amount] of their military units would slow their offensive. = 
 # Requires translation!
Currently you have killed [amount] of their military units. = 
 # Requires translation!
You need to find them first! = 

Cultured = 文化
Maritime = 海洋
Mercantile = 商業
 # Requires translation!
Religious = 
Militaristic = 軍事
Type = タイプ
Friendly = 友好的
Hostile = 敵対的
Irrational = 中立
Personality = 関係
Influence = 影響力
Reach 30 for friendship. = 友好的になるためには影響力が30以上であることが必要
Reach highest influence above 60 for alliance. = 同盟関係になるためには影響力が最も強く、60以上であることが必要
When Friends: = 友好国になった場合:
When Allies: = 同盟国になった場合:
The unique luxury is one of: = 独自の高級資源:

Demand Tribute = 貢ぎ物を要求
 # Requires translation!
Tribute Willingness = 
 # Requires translation!
At least 0 to take gold, at least 30 and size 4 city for worker = 
 # Requires translation!
Major Civ = 
 # Requires translation!
No Cities = 
 # Requires translation!
Base value = 
 # Requires translation!
Has Ally = 
 # Requires translation!
Has Protector = 
 # Requires translation!
Demanding a Worker = 
 # Requires translation!
Demanding a Worker from small City-State = 
 # Requires translation!
Very recently paid tribute = 
 # Requires translation!
Recently paid tribute = 
 # Requires translation!
Influence below -30 = 
 # Requires translation!
Military Rank = 
 # Requires translation!
Military near City-State = 
 # Requires translation!
Sum: = 
 # Requires translation!
Take [amount] gold (-15 Influence) = 
 # Requires translation!
Take worker (-50 Influence) = 
[civName] is afraid of your military power! = [civName]は我々の軍事力を恐れています


# Trades

Trade = 取引
Offer trade = 取引の申込み
Retract offer = 取引の申込みを撤回
What do you have in mind? = どのような内容で？
Our items = 我々のアイテム
Our trade offer = 我々の交換アイテム
[otherCiv]'s trade offer = [otherCiv]の交換アイテム
[otherCiv]'s items = [otherCiv]のアイテム
 # Requires translation!
+[amount] untradable copy = 
 # Requires translation!
+[amount] untradable copies = 
Pleasure doing business with you! = あなたとの取引に満足だ
I think not. = 私はそうは思わない
That is acceptable. = それなら受け入れられる
Accept = 受け入れる
Keep going = 続けて
There's nothing on the table = 交換アイテムに何もありません
Peace Treaty = 平和条約
Agreements = 協定
Open Borders = 国境開放
Gold per turn = ターンごとのゴールド
Cities = 都市
Technologies = テクノロジー
Declarations of war = 宣戦布告
Introduction to [nation] = [nation]の紹介
Declare war on [nation] = [nation]への宣戦布告
Luxury resources = 高級資源
Strategic resources = 戦略資源
Owned: [amountOwned] = 所持[amountOwned]

# Nation picker

[resourceName] not required = [resourceName]が不要
Lost ability = 失う能力
National ability = 文明能力
[firstValue] vs [secondValue] = [secondValue]→[firstValue]


# New game screen

Uniques = ユニーク
Promotions = 昇進
Load copied data = コピーしたデータを読み込む
Could not load game from clipboard! = クリップボードからゲームを読み込めません
 # Requires translation!
Reset to defaults = 
Are you sure you want to reset all game options to defaults? = ゲーム設定をすべてリセットしてもよろしいですか？
Start game! = ゲーム開始
Map Options = マップ設定
Game Options = ゲーム設定
Civilizations = Civilizations
Map Type = マップタイプ
Map file = マップファイル
 # Requires translation!
Max Turns = 
Could not load map! = マップを読み込めません
 # Requires translation!
Invalid map: Area ([area]) does not match saved dimensions ([dimensions]). = 
 # Requires translation!
The dimensions have now been fixed for you. = 
Generated = 生成
Existing = 既存
Custom = カスタム
Map Generation Type = マップ生成タイプ
Default = デフォルト
Pangaea = パンゲア
Perlin = パーリンノイズ
Continents = 大陸
Four Corners = 四方の陸
Archipelago = 多島海
 # Requires translation!
Inner Sea = 
Number of City-States = 都市国家の数
One City Challenge = ワンシティチャレンジ
No Barbarians = 蛮族なし
 # Requires translation!
Raging Barbarians = 
No Ancient Ruins = 古代遺跡なし
No Natural Wonders = 自然遺産なし
Victory Conditions = 勝利条件
Scientific = 科学
Domination = 覇権
Cultural = 文化
 # Requires translation!
Diplomatic = 
 # Requires translation!
Time = 

# Used for random nation indicator in empire selector and unknown nation icons in various overview screens.
# Should be a single character, or at least visually square.
 # Requires translation!
? = 

Map Shape = マップ形状
Hexagonal = 六角形
Rectangular = 長方形
Height = 高さ
Width = 幅
Radius = 半径
Enable Religion = 宗教を有効化

 # Requires translation!
Resource Setting = 
 # Requires translation!
Sparse = 
 # Requires translation!
Abundant = 
 # Requires translation!
Strategic Balance = 
 # Requires translation!
Legendary Start = 

Advanced Settings = 詳細設定
RNG Seed = RNG値
Map Elevation = マップの高さ
Temperature extremeness = 極度な気候
Resource richness = 資源の数
Vegetation richness = 植生の豊かさ
Rare features richness = レアな特徴の豊富さ
Max Coast extension = 海岸の長さ
Biome areas extension = バイオームエリア
Water level = 水域レベル

Online Multiplayer = オンラインマルチプレイ

World Size = マップサイズ
Tiny = 極小
Small = 小さい
Medium = 普通
Large = 大きい
Huge = 広大
 # Requires translation!
World wrap requires a minimum width of 32 tiles = 
 # Requires translation!
The provided map dimensions were too small = 
 # Requires translation!
The provided map dimensions were too big = 
 # Requires translation!
The provided map dimensions had an unacceptable aspect ratio = 

Difficulty = 難易度

AI = AI
Remove = 消去
Random = ランダム
Human = 人間
Hotseat = 苦境
User ID = ユーザーID
Click to copy = クリックしてコピー


Game Speed = ゲーム速度
Quick = クイック
Standard = スタンダード
Epic = エピック
Marathon = マラソン

Starting Era = 始める年代
It looks like we can't make a map with the parameters you requested! = リクエストしたパラメータを使用してマップを作成できないようです
Maybe you put too many players into too small a map? = この人数にはマップが小さすぎます
No human players selected! = 人間のプレイヤーがいません！
Mods: = MOD:
Extension mods: = 拡張MOD:
 # Requires translation!
Base ruleset: = 
 # Requires translation!
The mod you selected is incorrectly defined! = 
 # Requires translation!
The mod combination you selected is incorrectly defined! = 
 # Requires translation!
The mod combination you selected has problems. = 
 # Requires translation!
You can play it, but don't expect everything to work! = 
 # Requires translation!
This base ruleset is not compatible with the previously selected\nextension mods. They have been disabled. = 
 # Requires translation!
Base Ruleset = 
 # Requires translation!
[amount] Techs = 
 # Requires translation!
[amount] Nations = 
 # Requires translation!
[amount] Units = 
 # Requires translation!
[amount] Buildings = 
 # Requires translation!
[amount] Resources = 
 # Requires translation!
[amount] Improvements = 
 # Requires translation!
[amount] Religions = 
 # Requires translation!
[amount] Beliefs = 

World Wrap = ワールドラップ
World wrap maps are very memory intensive - creating large world wrap maps on Android can lead to crashes! = ワールドラップのマップは非常に多くのメモリを消費します。Androidで大きなワールドラップのマップを生成すると、クラッシュするかもしれません。
 # Requires translation!
Anything above 80 by 50 may work very slowly on Android! = 
 # Requires translation!
Anything above 40 may work very slowly on Android! = 

# Multiplayer

 # Requires translation!
Help = 
Username = ユーザーネーム
Multiplayer = マルチプレイ
Could not download game! = ゲームをダウンロードできませんでした！
Could not upload game! = ゲームをアップロードできませんでした！
Join game = ゲームに参加
Invalid game ID! = 無効なゲームID！
Copy user ID = ユーザーIDをコピー
Copy game ID = ゲームIDをコピー
UserID copied to clipboard = ユーザーIDをクリップボードにコピーしました
Game ID copied to clipboard! = ゲームIDをクリップボードにコピーしました
Set current user = 現在のユーザーを設定
Player ID from clipboard = クリップボードのプレーヤーID
To create a multiplayer game, check the 'multiplayer' toggle in the New Game screen, and for each human player insert that player's user ID. = マルチプレイゲームを作成するには、「新しいゲーム」で「オンラインマルチプレイ」をオンにし、人間のプレイヤーごとにそのプレイヤーのユーザーIDを入れ込みます。
You can assign your own user ID there easily, and other players can copy their user IDs here and send them to you for you to include them in the game. = 主催者は「新しいゲーム」に自分のユーザーIDを簡単に割り当てられます。他の参加するプレイヤーはここのユーザーIDをコピーして、主催者に送信してください。
Once you've created your game, the Game ID gets automatically copied to your clipboard so you can send it to the other players. = ゲームを作成すると、ゲームIDがクリップボードに自動的にコピーされます。そのゲームIDを他のプレーヤーに送信してください。
Players can enter your game by copying the game ID to the clipboard, and clicking on the 'Add multiplayer game' button = 参加するプレイヤーはゲームIDをクリップボードにコピーし、[マルチプレイゲームを追加]ボタンをクリックして、ゲームに参加できます。
The symbol of your nation will appear next to the game when it's your turn = あなたの番になると、あなたの国のマークが横に表示されます
Back = 戻る
Rename = 改名
Game settings = ゲーム設定
Add multiplayer game = マルチプレイゲームを追加
Refresh list = リストを更新
Could not save game! = セーブできませんでした！
Could not delete game! = ゲームを削除できませんでした
Could not refresh! = 進行できませんでした
Last refresh: [time] minutes ago = 最終進行:[time]数分前
Current Turn: = 現在のターン:
Add Currently Running Game = 現在実行中のゲームを追加
 # Requires translation!
Paste gameID from clipboard = 
 # Requires translation!
GameID = 
Game name = ゲームネーム
Loading latest game state... = 最新のゲーム状態を読み込み中...
Couldn't download the latest game state! = 最新のゲーム状態をダウンロードできませんでした
Resign = やめる
Are you sure you want to resign? = ほんとにやめますか？
You can only resign if it's your turn = やめることができるのは自分のターンの時のみです
[civName] resigned and is now controlled by AI = [civName]がやめました。代わりにAIがコントロールしています。
Last refresh: [time] [timeUnit] ago = 最終進行:[time][timeUnit]前
Current Turn: [civName] since [time] [timeUnit] ago = 現在のターン: [civName]、[time][timeUnit]前から
Minutes = 数分
Hours = 時間
Days = 数日

# Save game menu

Current saves = セーブデータ
Show autosaves = オートセーブのデータを表示
Saved game name = セーブするゲームの名前
Copy to clipboard = クリップボードにコピー
Copy saved game to clipboard = セーブデータをクリップボードにコピー
Could not load game = ゲームを読み込めませんでした
Load [saveFileName] = [saveFileName]をロード
Delete save = セーブデータを消去
Saved at = 日時
Load map = ロード
Delete map = マップを消去
Are you sure you want to delete this map? = このマップを削除してもよろしいですか？
Upload map = マップをアップロード
Could not upload map! = マップをアップロードできませんでした！
Map uploaded successfully! = マップをアップロードしました！
Saving... = セーブ中...
Overwrite existing file? = ファイルを上書きしますか?
It looks like your saved game can't be loaded! = セーブしたゲームを読み込めません
If you could copy your game data ("Copy saved game to clipboard" -  =  ゲームデータをコピーすれば（「セーブデータをクリップボードにコピー」→
  paste into an email to yairm210@hotmail.com) = メールに貼り付けてyairm210@hotmail.comに送る）
I could maybe help you figure out what went wrong, since this isn't supposed to happen! = 不具合の原因を解明できるかもしれません。
Missing mods: [mods] = MODが見つかりません: [mods]
Load from custom location = 任意の場所からロード
Could not load game from custom location! = 任意の場所からのロードができませんでした
Save to custom location = 任意の場所にセーブ
Could not save game to custom location! = 任意の場所へのセーブができませんでした

# Options

Options = 設定
About = Uncivについて
Display = 表示
Gameplay = 一般
Sound = サウンド
Advanced = 拡張設定
Locate mod errors = MODのエラーを検出
Debug = デバッグ

Version = バージョン
See online Readme = オンラインのReadmeを見る
Visit repository = リポジトリへ
Turns between autosaves = オートセーブの間隔（ターン）
Sound effects volume = 効果音の音量
Music volume = 音楽の音量
Pause between tracks = 曲と曲の合間
Currently playing: [title] = 再生中の曲: [title]
Download music = 音楽をダウンロード
Downloading... = ダウンロード中...
Could not download music! = 音楽をダウンロードできませんでした
Show = 表示
Hide = 非表示
Show worked tiles = 市民の配置を表示
Show resources and improvements = 資源とタイル施設を表示
Check for idle units = 動かないユニットの確認
Move units with a single tap = シングルタップでユニットを移動
Show tutorials = チュートリアルを表示
Auto-assign city production = 都市生産の自動割り当て
Auto-build roads = 道の自動建設
Automated workers replace improvements = 自動建設を指示された労働者のタイル施設の置き換え
Show minimap = ミニマップのサイズ
off = 非表示
Show pixel units = ユニットの絵を表示
Show pixel improvements = 資源活用施設の絵を表示
Enable nuclear weapons = 核兵器を有効にする
Show tile yields = タイルの産出量を表示
Show unit movement arrows = ユニットの動きを矢印で表示
Continuous rendering = 連続レンダリング
When disabled, saves battery life but certain animations will be suspended = 無効にするとバッテリーを節約できますが、特定のアニメーションは停止されます
Order trade offers by amount = 取引オファーを金額で注文する
 # Requires translation!
Check extension mods based on vanilla = 
 # Requires translation!
Reload mods = 
 # Requires translation!
Checking mods for errors... = 
No problems found. = 問題は見つかりませんでした。
 # Requires translation!
Autoupdate mod uniques = 
 # Requires translation!
Uniques updated! = 

Show experimental world wrap for maps = マップをワールドラップして表示（実験的）
HIGHLY EXPERIMENTAL - YOU HAVE BEEN WARNED! = 非常に実験的な機能です。注意してください！
 # Requires translation!
Enable portrait orientation = 
Generate translation files = 翻訳ファイルの生成
Translation files are generated successfully. = 翻訳ファイルが正常に生成されました
Please note that translations are a community-based work in progress and are INCOMPLETE! The percentage shown is how much of the language is translated in-game. If you want to help translating the game into your language, click here. = 各言語の翻訳はコミュニティによって進行中ですが未完成です。言語ごとに翻訳済の割合が示されています。翻訳に協力したい場合はここをクリックしてください。

# Notifications

Research of [technologyName] has completed! = [technologyName]の研究が完了しました
[construction] has become obsolete and was removed from the queue in [cityName]! = [construction]が廃止され、[cityName]の建設キューから削除されました
[construction] has become obsolete and was removed from the queue in [amount] cities! = [construction]が廃止され、[amount]都市の建設キューから削除されました
[cityName] changed production from [oldUnit] to [newUnit] = [cityName]の[oldUnit]の生産は[newUnit]に変更されました
[amount] cities changed production from [oldUnit] to [newUnit] = [amount]都市の[oldUnit]の生産は[newUnit]に変更されました
Excess production for [wonder] converted to [goldAmount] gold = [wonder]に費やした余剰生産は[goldAmount]ゴールドに変換されました
You have entered a Golden Age! = 黄金時代に入りました
[resourceName] revealed near [cityName] = [cityName]の近くに[resourceName]が見つかりました
[n] sources of [resourceName] revealed, e.g. near [cityName] = [cityName]の近くなどに[n]つの[resourceName]が見つかりました
A [greatPerson] has been born in [cityName]! = [cityName]に[greatPerson]が誕生しました
We have encountered [civName]! = [civName]に遭遇しました
[cityStateName] has given us [stats] as a token of goodwill for meeting us = 友好の証として[cityStateName]から[stats]を受け取りました
[cityStateName] has given us [stats] as we are the first major civ to meet them = 最初に遭遇した文明として[cityStateName]から[stats]を受け取りました
[cityStateName] has also given us [stats] = [cityStateName]からはまた、[stats]も受け取りました
Cannot provide unit upkeep for [unitName] - unit has been disbanded! = [unitName]に維持費を与えられません。ユニットは解散しました
[cityName] has grown! = [cityName]が成長しました
[cityName] is starving! = [cityName]は飢えています
[construction] has been built in [cityName] = [cityName]で[construction]が完成しました
[wonder] has been built in a faraway land = 遠くの地で[wonder]が完成しました
[civName] has completed [construction]! = [civName]で[construction]が完了しました
An unknown civilization has completed [construction]! = 未知の文明で[construction]が完了しました
The city of [cityname] has started constructing [construction]! = 都市の[cityname]で[construction]が開始されました
[civilization] has started constructing [construction]! = [civilization]が[construction]の生産を開始しました
An unknown civilization has started constructing [construction]! = 未知の文明が[construction]の生産を開始しました
Work has started on [construction] = [construction]の生産が開始されました
[cityName] cannot continue work on [construction] = [cityName]は[construction]の生産を続行できません
[cityName] has expanded its borders! = [cityName]は国境を広げました
Your Golden Age has ended. = 黄金時代が終わりました
[cityName] has been razed to the ground! = [cityName]は焼却されました
We have conquered the city of [cityName]! = [cityName]の都市を占領しました
An enemy [unit] has attacked [cityName] = 敵の[unit]が[cityName]を攻撃しました
An enemy [unit] has attacked our [ourUnit] = 敵の[unit]が[ourUnit]を攻撃しました
Enemy city [cityName] has attacked our [ourUnit] = 敵の都市[cityName]が[ourUnit]を攻撃しました
An enemy [unit] has captured [cityName] = 敵の[unit]が[cityName]を占領しました
 # Requires translation!
An enemy [unit] has raided [cityName] = 
An enemy [unit] has captured our [ourUnit] = 敵の[unit]が[ourUnit]を捕獲しました
An enemy [unit] has destroyed our [ourUnit] = 敵の[unit]が[ourUnit]を倒しました
 # Requires translation!
Your [ourUnit] has destroyed an enemy [unit] = 
An enemy [RangedUnit] has destroyed the defence of [cityName] = 敵の[RangedUnit]が[cityName]の防御を破壊しました
Enemy city [cityName] has destroyed our [ourUnit] = 敵の都市[cityName]が[ourUnit]を倒しました
An enemy [unit] was destroyed while attacking [cityName] = [cityName]を攻撃中に敵の[unit]が倒されました
An enemy [unit] was destroyed while attacking our [ourUnit] = 敵の[unit]が[ourUnit]を攻撃中に倒されました
Our [attackerName] was destroyed by an intercepting [interceptorName] = [attackerName]は[interceptorName]に迎撃され倒されました
Our [interceptorName] intercepted and destroyed an enemy [attackerName] = [interceptorName]が敵の[attackerName]を迎撃して倒しました
Our [attackerName] was attacked by an intercepting [interceptorName] = [attackerName]は[interceptorName]に迎撃されました
Our [interceptorName] intercepted and attacked an enemy [attackerName] = [interceptorName]は敵の[attackerName]を迎撃しました
An enemy [unit] was spotted near our territory = 敵の[unit]が我々の領土の近くで確認されました
An enemy [unit] was spotted in our territory = 敵の[unit]が我々の領土で確認されました
 # Requires translation!
Your city [cityName] can bombard the enemy! = 
 # Requires translation!
[amount] of your cities can bombard the enemy! = 
[amount] enemy units were spotted near our territory = 我々の領土の近くで敵のユニットを[amount]体確認しました
[amount] enemy units were spotted in our territory = 我々の領土内で敵のユニットを[amount]体確認しました
 # Requires translation!
A(n) [nukeType] exploded in our territory! = 
 # Requires translation!
After being hit by our [nukeType], [civName] has declared war on us! = 
The civilization of [civName] has been destroyed! = [civName]は崩壊しました
The City-State of [name] has been destroyed! = 都市国家[name]は破壊されました
 # Requires translation!
Your [ourUnit] captured an enemy [theirUnit]! = 
 # Requires translation!
Your [ourUnit] plundered [amount] [Stat] from [theirUnit] = 
We have captured a barbarian encampment and recovered [goldAmount] gold! = 蛮族の野営地を占領し、[goldAmount]ゴールドを回収しました
A barbarian [unitType] has joined us! = 蛮族が[unitType]として入隊しました
We have found survivors in the ruins - population added to [cityName] = 遺跡で生存者が見つかりました。[cityName]に人口が追加されます
We have discovered cultural artifacts in the ruins! (+20 Culture) = 遺跡で文化遺産を発見しました（文化力+20）
We have discovered the lost technology of [techName] in the ruins! = 遺跡で[techName]のテクノロジーを発見しました
A [unitName] has joined us! = [unitName]が加わりました
An ancient tribe trains our [unitName] in their ways of combat! = 古の部族が[unitName]を特訓させました
We have found a stash of [amount] gold in the ruins! = 遺跡の中に[amount]ゴールドの金の山が隠されているのを見つけました
We have found a crudely-drawn map in the ruins! = 荒廃した地図が遺跡で見つかりました
[unit] finished exploring. = [unit] 探索を終了しました
[unit] has no work to do. = [unit]のする仕事がありません
You're losing control of [name]. = [name]の制御を失いました
You and [name] are no longer friends! = [name]は友好的ではなくなりました
Your alliance with [name] is faltering. = [name]との同盟関係が不安定です
You and [name] are no longer allies! = [name]は同盟ではなくなりました
[civName] gave us a [unitName] as gift near [cityName]! = [civName]は[unitName]を[cityName]付近に寄付しました
[civName] has denounced us! = [civName]が我々を非難しました
[cityName] has been connected to your capital! = [cityName]は首都に繋がりました
[cityName] has been disconnected from your capital! = [cityName]は首都との繋がりを失いました
[civName] has accepted your trade request = [civName]は取引を受け入れました
 # Requires translation!
[civName] has made a counteroffer to your trade request = 
[civName] has denied your trade request = [civName]は取引を拒否しました
[tradeOffer] from [otherCivName] has ended = [otherCivName]からの[tradeOffer]の提供が終了しました
[tradeOffer] to [otherCivName] has ended = [otherCivName]への[tradeOffer]の提供が終了しました
One of our trades with [nation] has ended = [nation]との取引の一つが終了しました
One of our trades with [nation] has been cut short = [nation]との取引の一つが短縮されました
[nation] agreed to stop settling cities near us! = [nation]は都市の近くへの定住をやめるのに同意しました
[nation] refused to stop settling cities near us! = [nation]は都市の近くへの定住をやめるのに拒否しました
We have allied with [nation]. = [nation]と同盟を結びました
We have lost alliance with [nation]. = [nation]との同盟関係を失いました
We have discovered [naturalWonder]! = [naturalWonder]を発見しました
We have received [goldAmount] Gold for discovering [naturalWonder] = [naturalWonder]を発見して[goldAmount]ゴールドを受け取りました
Your relationship with [cityStateName] is about to degrade = [cityStateName]との関係が低下しそうです
Your relationship with [cityStateName] degraded = [cityStateName]との関係が低下しました
A new barbarian encampment has spawned! = 新しい蛮族の野営地が出現しました
 # Requires translation!
Barbarians raided [cityName] and stole [amount] Gold from your treasury! = 
Received [goldAmount] Gold for capturing [cityName] = [cityName]を獲得して[goldAmount]ゴールドを受け取りました
Our proposed trade is no longer relevant! = 提案された取引の申込みはもはや関係ありません
[defender] could not withdraw from a [attacker] - blocked. = [defender]は邪魔をされたため、[attacker]から撤退できませんでした
[defender] withdrew from a [attacker] = [defender]が[attacker]から撤退しました
 # Requires translation!
By expending your [unit] you gained [Stats]! = 
[civName] has stolen your territory! = [civName]は我々の領土を略奪しました
Clearing a [forest] has created [amount] Production for [cityName] = [forest]を削除したことで、[cityName]に[amount]の生産力が生成されました
[civName] assigned you a new quest: [questName]. = [civName]から新たなクエスト「[questName]」を与えられました
[civName] rewarded you with [influence] influence for completing the [questName] quest. = クエスト「[questName]」を完了させ、[civName]への影響力を[influence]獲得しました
[civName] no longer needs your help with the [questName] quest. = [civName]のクエスト「[questName]」はなくなりました
The [questName] quest for [civName] has ended. It was won by [civNames]. = [civName]のクエスト「[questName]」が終了しました。[civNames]が勝利しました。
The resistance in [cityName] has ended! = [cityName]のレジスタンスは終了しました
[cityName] demands [resource]! = [cityName]は[resource]を要求しています
Because they have [resource], the citizens of [cityName] are celebrating We Love The King Day! = [resource]を手にしているため、[cityName]の市民はWe Love The King Dayを挙げています
We Love The King Day in [cityName] has ended. = [cityName]のWe Love The King Dayは終わりました
Our [name] took [tileDamage] tile damage and was destroyed = 我々の[name]が[tileDamage]ダメージ受け、破壊されました
Our [name] took [tileDamage] tile damage = 我々の[name]が[tileDamage]ダメージ受けました
 # Requires translation!
[civName] has adopted the [policyName] policy = 
 # Requires translation!
An unknown civilization has adopted the [policyName] policy = 
 # Requires translation!
Our influence with City-States has started dropping faster! = 
 # Requires translation!
You gained [Stats] as your religion was spread to [cityName] = 
 # Requires translation!
You gained [Stats] as your religion was spread to an unknown city = 
 # Requires translation!
Your city [cityName] was converted to [religionName]! = 
 # Requires translation!
Your [unitName] lost its faith after spending too long inside enemy territory! = 
 # Requires translation!
You have unlocked [ability] = 
 # Requires translation!
A new b'ak'tun has just begun! = 
 # Requires translation!
A Great Person joins you! = 


# World Screen UI

Working... = ロード中...
Waiting for other players... = 他のプレイヤーを待っています...
Waiting for [civName]... = [civName]を待っています...
in = 建設
Next turn = 次のターン
Move automated units = 自動操作のユニットを動かす
[currentPlayerCiv] ready? = [currentPlayerCiv] レディー？
1 turn = 1ターン
[numberOfTurns] turns = [numberOfTurns]ターン
Turn = ターン
turns = ターン
turn = ターン
Next unit = 次のユニット
Fog of War = 戦場の霧
Pick a policy = 社会制度を選択
Movement = 移動
Strength = 戦闘力
Ranged strength = 遠隔戦闘力
Bombard strength = 爆撃戦闘力
Range = 範囲
Move unit = ユニットを移動
Stop movement = 移動をやめる
Swap units = ユニットを入れ代わる
Construct improvement = タイルの整備
Automate = 自動建設
Stop automation = 自動建設をやめる
Construct road = 道路を建設
Fortify = 防衛
Fortify until healed = 回復するまで防衛
Fortification = 要塞
Sleep = 休憩
Sleep until healed = 回復するまで休む
Moving = 移動中
Set up = 準備
 # Requires translation!
Paradrop = 
Upgrade to [unitType] ([goldCost] gold) = [goldCost]ゴールドで[unitType]にアップグレード
Found city = 都市を開設
Promote = 昇進
Health = 体力
Disband unit = ユニットを解散
Do you really want to disband this unit? = このユニットを本当に解散しますか？
Disband this unit for [goldAmount] gold? = [goldAmount]ゴールドのこのユニットを解散しますか？
 # Requires translation!
Gift unit = 
Explore = 探索
Stop exploration = 探索をやめる
Pillage = 略奪
Are you sure you want to pillage this [improvement]? = この[improvement]を略奪してもよろしいですか？
Create [improvement] = [improvement]を作る
Start Golden Age = 黄金時代を始める
 # Requires translation!
Trigger unique = 
Show more = 詳細
Yes = はい
No = いいえ
Acquire = 取得
Under construction = 建設中

Food = 食料
Production = 生産力
Gold = ゴールド
Happiness = 幸福度
Culture = 文化力
Science = 科学力
Faith = 信仰力

Crop Yield = 産出量
 # Requires translation!
Growth = 
Territory = 領土
Force = 軍事力
GOLDEN AGE = 黄金時代
Golden Age = 黄金時代
 # Requires translation!
We Love The King Day = 
 # Requires translation!
Global Effect = 
[year] BC = [year] BC
[year] AD = [year] AD
Civilopedia = シヴィロペディア
# Display name of unknown nations.
 # Requires translation!
??? = 

Start new game = 新しくゲームを始める
Save game = セーブ
Load game = ロード
Main menu = メインメニュー
Resume = 再開
Cannot resume game! = ゲームを再開できません
Not enough memory on phone to load game! = ゲームをロードするのに必要なスマホのメモリがありません!
Quickstart = クイックスタート
 # Requires translation!
Cannot start game with the default new game parameters! = 
Victory status = 勝利条件
Social policies = 社会制度
Community = コミュニティ
Close = 閉じる
Do you want to exit the game? = ゲームを終了しますか？
Start bias: = 開始地点:
Avoid [terrain] = [terrain]を避ける

# Maya calendar popup

 # Requires translation!
The Mayan Long Count = 
 # Requires translation!
Your scientists and theologians have devised a systematic approach to measuring long time spans - the Long Count. During the festivities whenever the current b'ak'tun ends, a Great Person will join you. = 
 # Requires translation!
While the rest of the world calls the current year [year], in the Maya Calendar that is: = 
 # Requires translation!
[amount] b'ak'tun, [amount2] k'atun, [amount3] tun = 

# City screen

Exit city = 都市管理を閉じる
Raze city = 都市を焼却
Stop razing city = 焼却をやめる
Buy for [amount] gold = [amount]ゴールドで買う
Buy = 買う
 # Requires translation!
Currently you have [amount] [stat]. = 
 # Requires translation!
Would you like to purchase [constructionName] for [buildingGoldCost] [stat]? = 
No space available to place [unit] near [city] = [city]の近くに[unit]を配置するスペースがありません
Maintenance cost = 維持費
Pick construction = 生産するものを選択
Pick improvement = タイル整備の種類を選択
Provides [resource] = [resource]を改善
 # Requires translation!
Provides [amount] [resource] = 
Replaces [improvement] = [improvement]を置き換え
Pick now! = 選択
Build [building] = [building]を建てる
Train [unit] = [unit]を並べる
Produce [thingToProduce] = [thingToProduce]を生産
Nothing = なにもしない
Annex city = 都市を併合
Specialist Buildings = 専門家雇用
Specialist Allocation = 専門家を配置
Specialists = 専門家
[specialist] slots = [specialist]スロット
Food eaten = 食料消費量
Unassigned population = 無職市民
[turnsToExpansion] turns to expansion = [turnsToExpansion]ターンで拡張
Stopped expansion = 拡張の停止
[turnsToPopulation] turns to new population = [turnsToPopulation]ターンで人口が増える
Food converts to production = 食料は生産力に変わる
[turnsToStarvation] turns to lose population = [turnsToStarvation]ターンで人口が減る
Stopped population growth = 人口増加の停止
In resistance for another [numberOfTurns] turns = [numberOfTurns]ターンで別の反乱軍
 # Requires translation!
We Love The King Day for another [numberOfTurns] turns = 
 # Requires translation!
Demanding [resource] = 
Sell for [sellAmount] gold = [sellAmount]ゴールドで売る
Are you sure you want to sell this [building]? = この[building]を売ってもいいですか？
 # Requires translation!
Free = 
[greatPerson] points = [greatPerson]ポイント
Great person points = 偉人ポイント
Current points = 今のポイント
Points per turn = ターンごとのポイント
Convert production to gold at a rate of 4 to 1 = 生産力を4対1の割合でゴールドに変換する
Convert production to science at a rate of [rate] to 1 = 生産力を[rate]対1の割合で科学力に変換する
The city will not produce anything. = 都市は何も生産しません
Worked by [cityName] = [cityName]で勤務
Lock = ロック
Unlock = アンロック
Move to city = 都市へ移動
 # Requires translation!
Please enter a new name for your city = 

# Ask for text or numbers popup UI

 # Requires translation!
Invalid input! Please enter a different string. = 
 # Requires translation!
Please enter some text = 

# Technology UI

Pick a tech = テクノロジーを選ぶ
Pick a free tech = 無償でもらうテクノロジーを選ぶ
Research [technology] = [technology]を研究
Pick [technology] as free tech = [technology]を無償でもらう
Units enabled = ユニットが有効
Buildings enabled = 建物が建設可能
Wonder = 遺産
National Wonder = 国家遺産
National Wonders = 国家遺産
Wonders enabled = 遺産の建造が可能
Tile improvements enabled = タイル整備が有効
Reveals [resource] on the map = 地図に[resource]が表示される
XP for new units = 新しく生産するユニットにXP
provide = がある都市内のタイルに
provides = がある都市内のタイルに
City strength = 都市戦闘力
City health = 都市の耐久
Occupied! = 占領
Attack = 攻撃
Bombard = 爆撃
NUKE = 核
Captured! = 捕獲
 # Requires translation!
Cannot gain more XP from Barbarians = 

# Battle modifier categories

defence vs ranged = 防衛vs遠隔攻撃
[percentage] to unit defence = [percentage]防衛有利
Attacker Bonus = 攻撃ボーナス
Defender Bonus = 防衛ボーナス
Landing = 着陸
 # Requires translation!
Boarding = 
Flanking = 離陸
vs [unitType] = vs [unitType]
Terrain = 地形
Tile = タイル
Missing resource = 不足している資源
 # Requires translation!
Adjacent units = 
 # Requires translation!
Adjacent enemy units = 
 # Requires translation!
Combat Strength = 
 # Requires translation!
Across river = 
 # Requires translation!
Temporary Bonus = 
 # Requires translation!
Garrisoned unit = 
 # Requires translation!
Attacking Bonus = 
 # Requires translation!
defence vs [unitType] = 
 # Requires translation!
[tileFilter] defence = 
 # Requires translation!
Defensive Bonus = 
 # Requires translation!
Stacked with [unitType] = 

 # Requires translation!
Unit ability = 

The following improvements [stats]: = 以下の[stats]:
The following improvements on [tileType] tiles [stats]: = 以下の[tileType]タイルの[stats]:

# Unit actions

Hurry Research = 研究を進める
Conduct Trade Mission = 通商任務を行なう
Your trade mission to [civName] has earned you [goldAmount] gold and [influenceAmount] influence! = [civName]への通商任務により、[goldAmount]ゴールドと影響力[influenceAmount]を得ました
Hurry Wonder = 遺産の建造を進める
 # Requires translation!
Hurry Construction = 
 # Requires translation!
Hurry Construction (+[productionAmount]) = 
 # Requires translation!
Spread Religion = 
 # Requires translation!
Spread [religionName] = 
 # Requires translation!
Remove Heresy = 
 # Requires translation!
Found a Religion = 
 # Requires translation!
Enhance a Religion = 
Your citizens have been happy with your rule for so long that the empire enters a Golden Age! = おめでとう！市民が統治に長らく満足してきたため、文明は黄金時代に入った！
You have entered the [newEra]! = [newEra]に入りました
[civName] has entered the [eraName]! = [civName]が[eraName]に入りました
[policyBranch] policy branch unlocked! = 社会制度の系統「[policyBranch]」がアンロックされました

# Overview screens

Overview = 概要
Total = 合計
Stats = 統計
Policies = 社会制度
Base happiness = 基本幸福度
Occupied City = 占領都市
Buildings = 建物
Wonders = 遺産
Base values = 基本値
Bonuses = ボーナス
Final = ファイナル
Other = その他
Population = 人口
City-States = 都市国家
Tile yields = 収穫量
Trade routes = 貿易路
Maintenance = 維持
Transportation upkeep = 輸送維持費
Unit upkeep = ユニット維持費
Trades = 取引
Units = ユニット
 # Requires translation!
Unit Supply = 
 # Requires translation!
Base Supply = 
 # Requires translation!
Total Supply = 
 # Requires translation!
In Use = 
 # Requires translation!
Supply Deficit = 
 # Requires translation!
Production Penalty = 
 # Requires translation!
Increase your supply or reduce the amount of units to remove the production penalty = 
Name = 名前
Closest city = 最も近い都市
Action = 行動
Defeated = 敗北
[numberOfCivs] Civilizations in the game = ゲーム内の[numberOfCivs]つの国家
Our Civilization: = 我々の文明:
Known and alive ([numberOfCivs]) = 把握済みの存在している国家（[numberOfCivs]）
Known and defeated ([numberOfCivs]) = 把握済みの敗北している国家（[numberOfCivs]）
Tiles = タイル
Natural Wonders = 自然遺産
Treasury deficit = 収入の赤字
Unknown = 不明
Not built = 未建築
Not found = 未発見
Known = 把握済み
Owned = 所有済み
Near [city] = [city]に隣接
Somewhere around [city] = [city]のあたり
Far away = 遠く
Status = 状況
Location = 位置

# Victory

Science victory = 科学勝利
Cultural victory = 文化勝利
Conquest victory = 覇権勝利
Diplomatic victory = 外交勝利
Complete all the spaceship parts\n to win! = 宇宙船の部品をすべて完成させる
Complete 5 policy branches\n to win! = 5つの社会制度をコンプリート
 # Requires translation!
Complete 5 policy branches and build\n the Utopia Project to win! = 
Destroy all enemies\n to win! = すべての文明を破壊
You have won a Scientific Victory! = 科学勝利
You have won a Cultural Victory! = 文化勝利
You have won a Domination Victory! = 覇権勝利
You have won a Diplomatic Victory! = 外交勝利
You have won! = 勝利した！
You have achieved victory through the awesome power of your Culture. Your civilization's greatness - the magnificence of its monuments and the power of its artists - have astounded the world! Poets will honor you as long as beauty brings gladness to a weary heart. = 強大な文化の力により勝利を収めた。あなたの文明の偉大さ-その遺跡の壮麗さと圧倒的な芸術力が世界を驚嘆させたのである。やつれた心に喜びをもたらす限り、詩人はあなたの栄光を詠い続けるだろう。
The world has been convulsed by war. Many great and powerful civilizations have fallen, but you have survived - and emerged victorious! The world will long remember your glorious triumph! = 世界は戦争で揺れ、数多くの強大な文明が姿を消した。だがあなたの文明は生き残った-そして勝利を収めたのだ！この栄光ある勝利は永遠に語り継がれるだろう！
You have achieved victory through mastery of Science! You have conquered the mysteries of nature and led your people on a voyage to a brave new world! Your triumph will be remembered as long as the stars burn in the night sky! = 科学の力で勝利を収めた！自然の神秘を手中に収め、国民たちを新世界への航海へと導いたのである。夜空に星が輝く限り、この勝利が忘れられることはないだろう！
Your civilization stands above all others! The exploits of your people shall be remembered until the end of civilization itself! = あなたの文明は他の文明を超えた存在となった。文明の偉大な功績は、末裔まで語り継がれるであろう！
You have been defeated. Your civilization has been overwhelmed by its many foes. But your people do not despair, for they know that one day you shall return - and lead them forward to victory! = 敗北した。あなたの文明は多くの敵によって打ちのめされてしまった。だが国民は諦めていない。いつの日かあなたがこの地に戻り、皆を勝利へと導いてくれると信じている。
 # Requires translation!
You have triumphed over your foes through the art of diplomacy! Your cunning and wisdom have earned you great friends - and divided and sown confusion among your enemies! Forever will you be remembered as the leader who brought peace to this weary world! = 
One more turn...! = あと1ターンだけ！
Built Apollo Program = アポロ計画
Destroy [civName] = [civName]は崩壊した
Our status = 文明のステータス
Global status = グローバルステータス
Rankings = ランキング
Spaceship parts remaining = 残りの宇宙船部品数
Branches completed = 社会制度コンプリート数
Undefeated civs = 残りの国家
 # The \n here means: put a newline (enter) here. If this is omitted, the sidebox in the diplomacy overview will become _really_ wide.
 # Feel free to replace it with a space and put it between other words in your translation
 # Requires translation!
Turns until the next\ndiplomacy victory vote: [amount] = 
 # Requires translation!
Choose a civ to vote for = 
 # Requires translation!
Choose who should become the world leader and win a Diplomatic Victory! = 
 # Requires translation!
Voted for = 
 # Requires translation!
Vote for [civilizationName] = 
 # Requires translation!
Continue = 
 # Requires translation!
Abstained = 
 # Requires translation!
Vote for World Leader = 

# Capturing a city

What would you like to do with the city? = この都市をどうしますか？
Annex = 併合
Annexed cities become part of your regular empire. = 併合すると文明の一部になる。
Their citizens generate 2x the unhappiness, unless you build a courthouse. = 裁判所を建てない限り市民の不満が2倍。
Puppet = 傀儡化
Puppeted cities do not increase your tech or policy cost, but their citizens generate 1.5x the regular unhappiness. = 社会制度の採用に必要な文化力が増加しないが、市民の不満が1.5倍。
You have no control over the the production of puppeted cities. = 生産を管理することができない。
Puppeted cities also generate 25% less Gold and Science. = 科学力、文化力-25%
A puppeted city can be annexed at any time. = 傀儡国家はいつでも併合できる。
Liberate (city returns to [originalOwner]) = 解放（都市を[originalOwner]に戻す）
Liberating a city returns it to its original owner, giving you a massive relationship boost with them! = 都市を解放すると、元の所有者に戻され、関係が改善する。
Raze = 焼却
Razing the city annexes it, and starts burning the city to the ground. = 都市を併合して焼却する。
The population will gradually dwindle until the city is destroyed. = 都市が破壊されるまで、人口は徐々に減少する。
 # Requires translation!
Original capitals and holy cities cannot be razed. = 
Destroy = 破壊
Destroying the city instantly razes the city to the ground. = 一瞬で都市を地に葬られる。
Remove your troops in our border immediately! = あなたは我々の土地に不法侵入した
Sorry. = すまない
Never! = そんなことはない！

Offer Declaration of Friendship ([30] turns) = 友好宣言を提案（[30]ターン）
My friend, shall we declare our friendship to the world? = 友よ、世界に向けて友好宣言しないか？
Sign Declaration of Friendship ([30] turns) = 友好宣言に署名（[30]ターン）
We are not interested. = 我々には興味がない
We have signed a Declaration of Friendship with [otherCiv]! = [otherCiv]との友好宣言に署名した!
[otherCiv] has denied our Declaration of Friendship! = [otherCiv]が友好宣言を却下した

Basics = 基本
Resources = 資源
Terrains = 地形
Tile Improvements = タイルの整備
Unique to [civName], replaces [unitName] = [civName]のユニークユニット。[unitName]を置き換え
Unique to [civName] = [civName]のユニーク
Tutorials = チュートリアル
Cost = コスト
May contain [listOfResources] = [listOfResources]が含められる
 # Requires translation!
May contain: = 
 # Requires translation!
Can upgrade from [unit] = 
 # Requires translation!
Can upgrade from: = 
Upgrades to [upgradedUnit] = [upgradedUnit]へアップグレード
Obsolete with [obsoleteTech] = [obsoleteTech]で廃止
Occurs on [listOfTerrains] = [listOfTerrains]で発生
Occurs on: = 発生場所:
Placed on [terrainType] = [terrainType]に配置
Can be found on = 入手可能条件:
Improved by [improvement] = [improvement]で改善
Bonus stats for improvement = タイル施設によるボーナス統計: 
Buildings that consume this resource = この資源を消費する建物: 
 # Requires translation!
Buildings that require this resource worked near the city = 
Units that consume this resource = この資源を消費するユニット: 
Can be built on = 建設可能タイル
 # Requires translation!
or [terrainType] = 
 # Requires translation!
Can be constructed by = 
Defence bonus = 防衛ボーナス
Movement cost = 移動コスト
Open terrain = 平坦な地形
Rough Terrain = 起伏に富んだ地形
for = が以下のものがある場合に付与:
Missing translations: = 欠落している翻訳:
Resolution = 解像度
Tileset = タイルセット
Map editor = マップエディタ
Create = 作成
New map = 新しいマップ
Empty = 草原のみ
Language = 言語
Terrains & Resources = 地形と資源
Improvements = タイル施設
Clear current map = マップをクリア
Save map = マップを保存
Download map = マップをダウンロード
Loading... = ロード中...
 # Requires translation!
Error loading map! = 
Filter: = フィルター:
OK = OK
Exit map editor = マップエディタを終了
[nation] starting location = [nation]の出現場所
Clear terrain features = 地物を消去
Clear improvements = タイル施設を消去
Clear resource = 資源を消去
Remove units = ユニットを消去
Player [index] = プレイヤー[index]
Player [playerIndex] starting location = プレイヤー[playerIndex]の開始位置
Bottom left river = 左下の川
Bottom right river = 右下の川
Bottom river = 下の川
Requires = 必要
Menu = メニュー
Brush Size = ブラシサイズ
Map saved = マップセーブ
 # Requires translation!
Change ruleset = 
 # Requires translation!
Base terrain [terrain] does not exist in ruleset! = 
 # Requires translation!
Terrain feature [feature] does not exist in ruleset! = 
 # Requires translation!
Resource [resource] does not exist in ruleset! = 
 # Requires translation!
Improvement [improvement] does not exist in ruleset! = 
Change map to fit selected ruleset? = 選択したルールセットに合わせてマップを変更しますか？

# Civilopedia difficulty levels
Player settings = プレイヤーの設定
Base Happiness = 基本幸福度
Extra happiness per luxury = 高級資源ごとの追加の幸福度
Research cost modifier = 研究コスト倍率
Unit cost modifier = ユニットコスト倍率
Building cost modifier = 建設コスト倍率
Policy cost modifier = 政策コスト倍率
Unhappiness modifier = 不満度倍率
Bonus vs. Barbarians = 蛮族へのボーナス
Barbarian spawning delay = 蛮族の発生の遅延
 # Requires translation!
Bonus starting units = 

AI settings = AIの設定
AI city growth modifier = AIの都市成長倍率
AI unit cost modifier = AIのユニットコスト倍率
AI building cost modifier = AIの建設コスト倍率
AI wonder cost modifier = AIの遺産コスト倍率
AI building maintenance modifier = AIの建物維持倍率
AI unit maintenance modifier = AIのユニット維持倍率
AI unhappiness modifier = AIの不満度倍率
AI free techs = AIの無償のテクノロジー
 # Requires translation!
Major AI civilization bonus starting units = 
 # Requires translation!
City state bonus starting units = 
Turns until barbarians enter player tiles = 蛮族がプレイヤーのタイルへ侵入するようになるまでのターン
Gold reward for clearing barbarian camps = 蛮族の陣営を制圧した際のゴールド報酬

# Other civilopedia things
Nations = 文明
Available for [unitTypes] = [unitTypes]で利用可能
 # Requires translation!
Available for: = 
Free promotion: = 無償の昇進:
Free promotions: = 無償の昇進:
Free for [units] = 無償の[units]
 # Requires translation!
Free for: = 
 # Requires translation!
Granted by [param] = 
 # Requires translation!
Granted by: = 
[bonus] with [tech] = [tech]で[bonus]
Difficulty levels = 難易度レベル 

# Policies

Adopt policy = 社会制度を採用
Adopt free policy = 社会制度を無償で採用
Unlocked at = アンロック:
Gain 2 free technologies = テクノロジーを無償で2つ獲得
All policies adopted = 採用された社会制度
Policy branch: [branchName] = 社会制度の系統:[branchName]

# Religions

 # Requires translation!
Choose an Icon and name for your Religion = 
 # Requires translation!
Choose a name for your religion = 
 # Requires translation!
Choose a [beliefType] belief! = 
 # Requires translation!
Choose any belief! = 
 # Requires translation!
Found [religionName] = 
 # Requires translation!
Enhance [religionName] = 
 # Requires translation!
Choose a pantheon = 
 # Requires translation!
Choose a Religion = 
 # Requires translation!
Found Religion = 
 # Requires translation!
Found Pantheon = 
 # Requires translation!
Follow [belief] = 
 # Requires translation!
Religions and Beliefs = 
 # Requires translation!
Majority Religion: [name] = 
 # Requires translation!
+ [amount] pressure = 
 # Requires translation!
Holy city of: [religionName] = 
 # Requires translation!
Pressure = 

# Religion overview screen
 # Requires translation!
Religion Name: = 
 # Requires translation!
Founding Civ: = 
 # Requires translation!
Holy City: = 
 # Requires translation!
Cities following this religion: = 
 # Requires translation!
Click an icon to see the stats of this religion = 
 # Requires translation!
Religion: Off = 
 # Requires translation!
Minimal Faith required for\nthe next [Great Prophet]: = 
 # Requires translation!
Religions to be founded: = 
 # Requires translation!
Religious status: = 

 # Requires translation!
None = 
 # Requires translation!
Pantheon = 
 # Requires translation!
Founding religion = 
 # Requires translation!
Religion = 
 # Requires translation!
Enhancing religion = 
 # Requires translation!
Enhanced religion = 

# Terrains

Impassable = 進行不可
Rare feature = レア機能

# terrainFilters (so for uniques like: "[stats] from [terrainFilter] tiles")

All = すべて
Water = 水
Land = 領土
Coastal = 海岸
River = 川
Rough terrain = 起伏に富んだ地形
Foreign Land = 異国の地
 # Requires translation!
Foreign = 
Friendly Land = 友好国
Water resource = 水資源
 # Requires translation!
Bonus resource = 
Luxury resource = 高級資源
Strategic resource = 戦略資源
Fresh water = 淡水源
non-fresh water = 非淡水源
Natural Wonder = 自然遺産
 # Requires translation!
Hybrid = 
 # Requires translation!
Undesirable = 
 # Requires translation!
Desirable = 
 # Requires translation!
Featureless = 
 # Requires translation!
Fresh Water = 

# improvementFilters

 # Requires translation!
All Road = 
Great Improvement = 偉人建造物
 # Requires translation!
Great = 

# Resources

Bison = バイソン
Copper = 銅
Cocoa = ココア
Crab = カニ
Citrus = 柑橘果物
Truffles = トリュフ
Strategic = 戦略資源
Bonus = ボーナス資源
Luxury = 高級資源

# Unit types

City = 都市
Civilian = 市民
Melee = 白兵
Ranged = 遠隔攻撃
Scout = 斥候
Mounted = 騎乗
Armor = 機甲
Siege = 攻城

WaterCivilian = 民間船
WaterMelee = 海軍
WaterRanged = 海軍遠隔
WaterSubmarine = 潜水
WaterAircraftCarrier = 水上航空母艦

Fighter = 戦闘機
Bomber = 爆撃機
 # Requires translation!
AtomicBomber = 
Missile = ミサイル


# Unit filters and other unit related things

Air = 空軍
air units = 航空ユニット
Barbarian = 野蛮人
Barbarians = 蛮族
 # Requires translation!
Embarked = 
land units = 陸上ユニット
Military = 軍事
# Deprecated since 3.15.2, but should still be translated until it is officially removed
 # Requires translation!
military water = 
non-air = 非航空
Nuclear Weapon = 核兵器
Submarine = 潜水艦
 # Requires translation!
submarine units = 
Unbuildable = 建設不可
water units = 海上ユニット
wounded units = 負傷ユニット
Wounded = 損傷

# For the "All newly-trained [relevant] units in this city receive the [] promotion" translation. Relevant as in 'units that can receive'
relevant = 関連

# For "May choose [amount] additional [beliefType] beliefs when [founding/enhancing] a religion"
 # Requires translation!
founding = 
 # Requires translation!
enhancing = 

# Promotions

Pick promotion = 昇進を選ぶ
 OR  = または
units in open terrain = 平坦な地形のユニット
units in rough terrain = 起伏に富んだ地形のユニット
Targeting II (air) = 標的捕捉(航空) II
Targeting III (air) = 標的捕捉(航空) III
Bonus when performing air sweep [bonusAmount]% = 掃射時のボーナス[bonusAmount]%
Dogfighting I = 空中戦術 I
Dogfighting II = 空中戦術 II
Dogfighting III = 空中戦術 III
Choose name for [unitName] = [unitName]に名前をつける
 # Requires translation!
[unitFilter] units gain the [promotion] promotion = 

# Multiplayer Turn Checker Service

Enable out-of-game turn notifications = アプリ外のターン通知を有効にする
Time between turn checks out-of-game (in minutes) = アプリ外のターンチェックの間隔（分）
Show persistent notification for turn notifier service = ターン通知機能の永続的な通知を表示する
Take user ID from clipboard = クリップボードからユーザーIDを取得
Doing this will reset your current user ID to the clipboard contents - are you sure? = これを行なうと、現在のユーザーIDがクリップボードの内容にリセットされます。よろしいですか？
ID successfully set! = IDが設定されました！
Invalid ID! = IDが無効です！


# Mods

Mods = MOD
Download [modName] = [modName]をダウンロード
Update [modName] = [modName]を更新
Could not download mod list = MODリストをダウンロードできません
Download mod from URL = URLからMODをダウンロード
 # Requires translation!
Please enter the mod repository -or- archive zip url: = 
Download = ダウンロード
Done! = 完了！
Delete [modName] = [modName]を削除
Are you SURE you want to delete this mod? = このMODを削除しますか？
[mod] was deleted. = [mod]は削除されました
Updated = 更新
Current mods = 適用中のMOD
Downloadable mods = ダウンロード可能MOD
 # Requires translation!
Mod info and options = 
 # Requires translation!
Next page = 
Open Github page = GitHubのページを開く
 # Requires translation!
Permanent audiovisual mod = 
Installed = インストール済
Downloaded! = ダウンロードしました
[modName] Downloaded! = [modName]をダウンロードしました
Could not download [modName] = [modName]をダウンロードできません
 # Requires translation!
Online query result is incomplete = 
No description provided = 説明がありません
 # Requires translation!
[stargazers]✯ = 
Author: [author] = 作者:[author]
Size: [size] kB = サイズ:[size] kB
 # Requires translation!
The mod you selected is incompatible with the defined ruleset! = 
 # Requires translation!
Sort and Filter = 
 # Requires translation!
Enter search text = 
 # Requires translation!
Sort Current: = 
 # Requires translation!
Sort Downloadable: = 
 # Requires translation!
Name ￪ = 
 # Requires translation!
Name ￬ = 
 # Requires translation!
Date ￪ = 
 # Requires translation!
Date ￬ = 
 # Requires translation!
Stars ￬ = 
 # Requires translation!
Status ￬ = 


# Uniques that are relevant to more than one type of game object

[stats] from every [param] = すべての[param]から[stats]を取得
[stats] from [param] tiles in this city = 都市の[param]から[stats]を取得
[stats] from every [param] on [tileFilter] tiles = [tileFilter]タイルのすべての[param]から[stats]を取得
[stats] for each adjacent [param] = 隣接する[param]ごとに[stats]
Must be next to [terrain] = [terrain]に隣接する必要がある
Must be on [terrain] = [terrain]の上になければならない
+[amount]% vs [unitType] = +[amount]% vs [unitType]
+[amount] Movement for all [unitType] units = すべての[unitType]に+[amount]の移動ポイントを付与
+[amount]% Production when constructing [param] = [param]の生産時に生産力+[amount]%
 # Requires translation!
Can only be built on [tileFilter] tiles = 
 # Requires translation!
Cannot be built on [tileFilter] tiles = 
 # Requires translation!
Does not need removal of [feature] = 
Gain a free [building] [cityFilter] = [cityFilter]無償の[building]を獲得

# Uniques not found in JSON files

 # Requires translation!
Only available after [] turns = 
 # Requires translation!
This Unit upgrades for free = 
 # Requires translation!
[stats] when a city adopts this religion for the first time = 
 # Requires translation!
Never destroyed when the city is captured = 
Invisible to others = 他文明には表示されない


# In English we just paste all these conditionals at the end of each unique, but in your language that
# may not turn into valid sentences. Therefore we have the following two translations to determine
# where they should go. 
# The first determines whether the conditionals should be placed before or after the base unique.
# It should be translated with only the untranslated english word 'before' or 'after', without the quotes.
# Example: In the unique "+20% Strength <for [unitFilter] units>", should the <for [unitFilter] units>
# be translated before or after the "+20% Strength"?

 # Requires translation!
ConditionalsPlacement = 

# The second determines the exact ordering of all conditionals that are to be translated.
# ALL conditionals that exist will be part of this line, and they may be moved around and rearranged as you please.
# However, you should not translate the parts between the brackets, only move them around so that when
# translated in your language the sentence sounds natural.
#
# Example: "+20% Strength <for [unitFilter] units> <when attacking> <vs [unitFilter] units> <in [tileFilter] tiles> <during the [eraName]>"
# In what order should these conditionals between <> be translated?
# Note that this example currently doesn't make sense yet, as those conditionals do not exist, but they will in the future.
#
# As this is still under development, conditionals will be added al the time. As a result,
# any translations added for this string will be removed immediately in the next version when more
# conditionals are added. As we don't want to make you retranslate this same line over and over,
# it's removed for now, but it will return once all planned conditionals have been added.


########################### AUTOMATICALLY GENERATED TRANSLATABLE STRINGS ########################### 


######### City filters ###########

in this city = この都市で
in all cities = すべての都市で
in all coastal cities = すべての沿岸都市で
in capital = 首都で
in all non-occupied cities = 占領していないすべての都市で
in all cities with a world wonder = 世界遺産があるすべての都市で
in all cities connected to capital = 首都に接続するすべての都市で
in all cities with a garrison = 駐留中のユニットがいるすべての都市で
 # Requires translation!
in all cities in which the majority religion is a major religion = 
 # Requires translation!
in all cities in which the majority religion is an enhanced religion = 
 # Requires translation!
in non-enemy foreign cities = 
 # Requires translation!
in foreign cities = 
 # Requires translation!
in annexed cities = 
 # Requires translation!
in holy cities = 
 # Requires translation!
in City-State cities = 
 # Requires translation!
in cities following this religion = 

#################### Lines from Buildings from Civ V - Vanilla ####################

Palace = 宮殿
Indicates the capital city = 首都を示します

Monument = モニュメント
Destroyed when the city is captured = 占領で破壊される

Granary = 穀物庫
 # Requires translation!
[stats] from [tileFilter] tiles [cityFilter] = 

 # Requires translation!
'It is not so much for its beauty that the forest makes a claim upon men's hearts, as for that subtle something, that quality of air, that emanation from old trees, that so wonderfully changes and renews a weary spirit.' - Robert Louis Stevenson = 
Temple of Artemis = アルテミス神殿
 # Requires translation!
[amount]% [stat] [cityFilter] = 
[amount]% Production when constructing [baseUnitFilter] units [cityFilter] = [cityFilter][baseUnitFilter]ユニットの生産時に生産力[amount]%

'They that go down to the sea in ships, that do business in great waters; these see the works of the Lord, and his wonders in the deep.' - The Bible, Psalms 107:23-24 = 「彼らは船に乗り海に出て、大海原で事業をなす者となった。彼らは深き海で主の御業を見た。驚くべき主の美業を。」 - 旧約聖書詩編 107:23-24
The Great Lighthouse = ファロス灯台
 # Requires translation!
[amount] Movement = 
 # Requires translation!
[amount] Sight = 

Stone Works = 石工所
Must not be on [terrainFilter] = [terrainFilter]の上では不可能

'Time crumbles things; everything grows old and is forgotten under the power of time' - Aristotle = 「時間は、物事を砕く。すべては時間の力のもとに成長し、時間の経過とともに忘れ去られる。」 - アリストテレス
Stonehenge = ストーンヘンジ

Library = 図書館
[stats] per [amount] population [cityFilter] = [cityFilter]人口[amount]あたりにつき[stats]

Paper Maker = 製紙工場

'Libraries are as the shrine where all the relics of the ancient saints, full of true virtue, and all that without delusion or imposture are preserved and reposed.' - Sir Francis Bacon = 「図書館とは、古の聖人たちの遺産や美徳に満ちた神殿のごときものである。そしてそこには、曲学阿世とは無縁のものがすべて収められ、静かに佇んでいる。」 - サー・フランシス・ベーコン
The Great Library = アレクサンドリア図書館
Free Technology = テクノロジーを無償で1つ獲得

Circus = サーカス

Water Mill = 水車小屋

Floating Gardens = 水上庭園

Walls = 防壁

Walls of Babylon = バビロニアの城壁

 # Requires translation!
'O, let not the pains of death which come upon thee enter into my body. I am the god Tem, and I am the foremost part of the sky, and the power which protecteth me is that which is with all the gods forever.' - The Book of the Dead, translated by Sir Ernest Alfred Wallis Budge = 
The Pyramids = ピラミッド
 # Requires translation!
[amount]% tile improvement construction time = 
[amount] free [baseUnitFilter] units appear = 無償の[baseUnitFilter]を[amount]獲得

'The whole earth is the tomb of heroic men and their story is not given only on stone over their clay but abides everywhere without visible symbol woven into the stuff of other men's lives.' - Pericles = 「偉大な者たちにとっては、大地そのものが墓となる。彼らの偉業は単にその墓石に刻まれるだけに留まらず、人々の暮らしのそこここに、眼には見えぬ形で存在しているからである」 - ペリクレス
Mausoleum of Halicarnassus = マウソロス霊廟
Provides a sum of gold each time you spend a Great Person = 偉人を消費する度にゴールドを獲得

Barracks = 兵舎
New [baseUnitFilter] units start with [amount] Experience [cityFilter] = [cityFilter]新しい[baseUnitFilter]ユニットは経験値[amount]から始まる

Krepost = クレポスト
[amount]% Culture cost of natural border growth [cityFilter] = [cityFilter]国境拡大のための文化力[amount]%
 # Requires translation!
[amount]% Gold cost of acquiring tiles [cityFilter] = 

'He spoke, the son of Kronos, and nodded his head with the dark brows, and the immortally anointed hair of the great god swept from his divine head, and all Olympos was shaken' - The Iliad = 「暗褐色の眉を持つクロノスの息子はそう言うとうなずき、油によって永遠に清められた偉大なる髪を神聖なる頭部よりなびかせ、オリンポス全土を震撼させた」 - イリアス
Statue of Zeus = ゼウス像
[amount]% Strength = 戦闘力[amount]%

Lighthouse = 灯台

Stable = 厩舎

Courthouse = 裁判所
Remove extra unhappiness from annexed cities = 占領による不満度をなくす
Can only be built [cityFilter] = [cityFilter]のみで建設可能

 # Requires translation!
'I think that if ever a mortal heard the word of God it would be in a garden at the cool of the day.' - F. Frankfort Moore = 
Hanging Gardens = 空中庭園

Colosseum = コロシアム

Circus Maximus = キルクス・マクシムス
Cost increases by [amount] per owned city = 所有する都市ごとにコストが[amount]増加

 # Requires translation!
'The art of war teaches us to rely not on the likelihood of the enemy's not attacking, but rather on the fact that we have made our position unassailable.' - Sun Tzu = 
Great Wall = 万里の長城
Enemy land units must spend 1 extra movement point when inside your territory (obsolete upon Dynamite) = 領土内に侵入した敵陸上ユニットが消費する移動ポイントが1タイルにつき+1増加（ダイナマイトを発見すると陳腐化）

Temple = 寺院

Burial Tomb = 陵墓
Doubles Gold given to enemy if city is captured = 敵が都市を占領した場合、敵がゴールドを二倍得る

Mud Pyramid Mosque = 泥のピラミッド状モスク

National College = 国立大学

 # Requires translation!
'The ancient Oracle said that I was the wisest of all the Greeks. It is because I alone, of all the Greeks, know that I know nothing' - Socrates = 
The Oracle = アポロ神殿
Free Social Policy = 社会制度を1つ無償で供給

National Epic = 民族叙事詩
[amount]% great person generation [cityFilter] = [cityFilter]人口増加率+[amount]%

Market = 市場

Bazaar = バザー
Provides 1 extra copy of each improved luxury resource near this City = この都市付近で活用されているすべての高級資源を、もう1つずつ追加で提供する

Mint = 造幣所

Aqueduct = 用水路
 # Requires translation!
[amount]% Food is carried over after population increases [cityFilter] = 

Heroic Epic = 英雄叙事詩
All newly-trained [baseUnitFilter] units [cityFilter] receive the [promotion] promotion = [cityFilter]すべての新しい[baseUnitFilter]ユニットが[promotion]を得る

'Why man, he doth bestride the narrow world like a colossus, and we petty men walk under his huge legs, and peep about to find ourselves dishonorable graves.' - William Shakespeare, Julius Caesar = 「いいか、あの男は狭い世界に、まるで巨神像のようにまたがっている。われわれ卑小な人間は、あの男の大きな股の下をくぐって、不名誉な墓を探しまわっているのだ。」 - ウィリアム・シェイクスピア:ジュリアス・シーザー
Colossus = ロードス島の巨神像

Garden = 庭園

Monastery = 修道院

 # Requires translation!
'For it soars to a height to match the sky, and as if surging up from among the other buildings it stands on high and looks down upon the remainder of the city, adorning it, because it is a part of it, but glorying in its own beauty' - Procopius, De Aedificis = 
Hagia Sophia = ハギア・ソフィア聖堂

 # Requires translation!
'The temple is like no other building in the world. It has towers and decoration and all the refinements which the human genius can conceive of.' - Antonio da Magdalena = 
Angkor Wat = アンコールワット

 # Requires translation!
'The katun is established at Chichen Itza. The settlement of the Itza shall take place there. The quetzal shall come, the green bird shall come. Ah Kantenal shall come. It is the word of God. The Itza shall come.' - The Books of Chilam Balam = 
Chichen Itza = チチェン・イツァ
 # Requires translation!
[amount]% Golden Age length = 

National Treasury = 国庫

 # Requires translation!
'Few romances can ever surpass that of the granite citadel on top of the beetling precipices of Machu Picchu, the crown of Inca Land.' - Hiram Bingham = 
Machu Picchu = マチュ・ピチュ
Gold from all trade routes +25% = 交易路からのゴールド産出量+25%
Must have an owned [tileFilter] within [amount] tiles = [amount]タイル以内にある[tileFilter]をがある必要があります。

Workshop = 工房

Longhouse = ロングハウス

Forge = 溶鉱炉
[amount]% Production when constructing [buildingFilter] buildings [cityFilter] = [cityFilter][buildingFilter]の建物の建築時に生産力[amount]%

Harbor = 港
Connects trade routes over water = 首都との海上交易路を形成する

University = 大学

Wat = ワット

Oxford University = オックスフォード大学

 # Requires translation!
'Architecture has recorded the great ideas of the human race. Not only every religious symbol, but every human thought has its page in that vast book.' - Victor Hugo = 
Notre Dame = ノートルダム大聖堂

Castle = 城

Mughal Fort = ムガル要塞
 # Requires translation!
[stats] = 

 # Requires translation!
'Bushido is realized in the presence of death. This means choosing death whenever there is a choice between life and death. There is no other reasoning.' - Yamamoto Tsunetomo = 
Himeji Castle = 姫路城

Ironworks = 製鉄所

Armory = 武器庫

Observatory = 天文台

Opera House = オペラハウス

'I live and love in God's peculiar light.' - Michelangelo Buonarroti = 「私は神の特別な光のなかで生き、そして愛す」 - ミケランジェロ・ブオナローティ
Sistine Chapel = システィーナ礼拝堂

Bank = 銀行

Satrap's Court = サトラップの王宮

'Most of us can, as we choose, make of this world either a palace or a prison' - John Lubbock = 「我々のほとんどは選ぶことができる。この世を宮殿にするか、牢獄にするかを。」 - ジョン・ラボック
Forbidden Palace = 紫禁城
 # Requires translation!
[amount]% unhappiness from population [cityFilter] = 

Theatre = 劇場

Seaport = 港湾

Hermitage = エルミタージュ美術館

 # Requires translation!
'The Taj Mahal rises above the banks of the river like a solitary tear suspended on the cheek of time.' - Rabindranath Tagore = 
Taj Mahal = タージ・マハル
Empire enters golden age = 国家が黄金時代に入る

 # Requires translation!
'Things always seem fairer when we look back at them, and it is out of that inaccessible tower of the past that Longing leans and beckons.' - James Russell Lowell = 
Porcelain Tower = 南京の陶塔
Free [baseUnitFilter] appears = 無償の[baseUnitFilter]が出現
Science gained from research agreements [amount]% = 研究協定で得る科学力 [amount]%

Windmill = 風車

 # Requires translation!
'The Law is a fortress on a hill that armies cannot take or floods wash away.' - The Prophet Muhammed = 
Kremlin = クレムリン宮殿
 # Requires translation!
[amount]% City Strength from defensive buildings = 

Museum = 博物館

 # Requires translation!
'Every genuine work of art has as much reason for being as the earth and the sun' - Ralph Waldo Emerson = 
The Louvre = ルーブル美術館

Public School = 公立学校

Factory = 工場

 # Requires translation!
'To achieve great things, two things are needed: a plan, and not quite enough time.' - Leonard Bernstein = 
Big Ben = ビッグベン
[stat] cost of purchasing items in cities [amount]% = 全都市で購入にかかる[stat][amount]%

Military Academy = 士官学校

 # Requires translation!
'Pale Death beats equally at the poor man's gate and at the palaces of kings.' - Horace = 
Brandenburg Gate = ブランデンブルク門

Arsenal = 備蓄

Hospital = 病院

Stock Exchange = 証券取引所

Broadcast Tower = 放送塔

 # Requires translation!
'We live only to discover beauty, all else is a form of waiting' - Kahlil Gibran = 
Eiffel Tower = エッフェル塔
Provides 1 happiness per 2 additional social policies adopted = 社会制度を2つ採用するごとに幸福度+1

 # Requires translation!
'Give me your tired, your poor, your huddled masses yearning to breathe free, the wretched refuse of your teeming shore. Send these, the homeless, tempest-tossed to me, I lift my lamp beside the golden door!' - Emma Lazarus = 
Statue of Liberty = 自由の女神
 # Requires translation!
[stats] from every specialist [cityFilter] = 

Military Base = 軍事基地

 # Requires translation!
'Come to me, all who labor and are heavy burdened, and I will give you rest.' - New Testament, Matthew 11:28 = 
Cristo Redentor = コルコバードのキリスト像
 # Requires translation!
[amount]% Culture cost of adopting new Policies = 

Research Lab = 研究所

Medical Lab = 医学研究所


Stadium = スタジアム

 # Requires translation!
'Those who lose dreaming are lost.' - Australian Aboriginal saying = 
Sydney Opera House = シドニー・オペラハウス

Manhattan Project = マンハッタン計画
Enables nuclear weapon = 核兵器を生産できる
 # Requires translation!
Triggers a global alert upon completion = 

 # Requires translation!
'In preparing for battle I have always found that plans are useless, but planning is indispensable.' - Dwight D. Eisenhower = 
Pentagon = ペンタゴン
 # Requires translation!
[amount]% Gold cost of upgrading = 

Solar Plant = 太陽熱発電
 # Requires translation!
Only available = 

Nuclear Plant = 原子力発電所

Apollo Program = アポロ計画
Enables construction of Spaceship parts = 宇宙船のパーツの構築ができる

SS Cockpit = 宇宙船コクピット
Spaceship part = 宇宙船のパーツ

SS Booster = 宇宙船推進装置

Spaceship Factory = 宇宙船工場

 # Requires translation!
'More than ever before in human history, we share a common destiny. We can master it only if we face it together. And that is why we have the United Nations.' - Kofi Annan = 
 # Requires translation!
United Nations = 
 # Requires translation!
Triggers voting for the Diplomatic Victory = 

SS Engine = 宇宙船エンジン

SS Stasis Chamber = 宇宙船冷凍睡眠室

 # Requires translation!
Utopia Project = 
 # Requires translation!
Hidden until [amount] social policy branches have been completed = 
 # Requires translation!
Triggers a global alert upon build start = 
 # Requires translation!
Triggers a Cultural Victory upon completion = 


#################### Lines from Difficulties from Civ V - Vanilla ####################

Settler = 開拓者

Chieftain = 酋長

Warlord = 将軍

Prince = 皇子

King = 国王
 # Requires translation!
Era Starting Unit = 

Emperor = 皇帝

Immortal = 不死者
Worker = 労働者

Deity = 創造主


#################### Lines from Eras from Civ V - Vanilla ####################

Warrior = 戦士
Ancient era = 太古

Spearman = 槍兵
Classical era = 古典

Medieval era = 中世

Pikeman = 長槍兵
Renaissance era = ルネサンス

Musketman = マスケット兵
Industrial era = 産業時代

Rifleman = ライフル兵
Modern era = 現代

Infantry = 歩兵
Atomic era = 原子力時代

Information era = 情報時代

Future era = 未来


#################### Lines from GlobalUniques from Civ V - Vanilla ####################


#################### Lines from Nations from Civ V - Vanilla ####################

Spectator = 観戦

Nebuchadnezzar II = ネブカドネザル2世
The demon wants the blood of soldiers! = 悪魔は軍人の血を欲しがっている！
Oh well, I presume you know what you're doing. = 自分が何をしてるか分かってるんだろうな。
It is over. Perhaps now I shall have peace, at last. = 終わったんだ。これで私は平和を手に入れることができるだろう。
Are you real or a phantom? = そなたは本物か？幻か？
It appears that you do have a reason for existing – to make this deal with me. = そなたは私と取引をするために存在している。
Greetings. = どうも。
What do YOU want?! = 何がしたいんだ！？
Ingenuity = 創造力
 # Requires translation!
May the blessings of heaven be upon you, O great Nebuchadnezzar, father of mighty and ancient Babylon! Young was the world when Sargon built Babylon some five thousand years ago, long did it grow and prosper, gaining its first empire the eighteenth century BC, under godlike Hammurabi, the giver of law. Although conquered by the Kassites and then by the Assyrians, Babylon endured, emerging phoenix-like from its ashes of destruction and regaining its independence despite its many enemies. Truly was Babylon the center of arts and learning in the ancient world. O Nebuchadnezzar, your empire endured but a short time after your death, falling to the mighty Persians, and then to the Greeks, until the great city was destroyed by 141 BC. = 
 # Requires translation!
But is Babylon indeed gone forever, great Nebuchadnezzar? Your people look to you to bring the empire back to life once more. Will you accept the challenge? Will you build a civilization that will stand the test of time? = 
Babylon = バビロン
Akkad = アッカド
Dur-Kurigalzu = ドゥル・クリガルズ
Nippur = ニップール
Borsippa = ボルシッパ
Sippar = シッパル
Opis = オピス
Mari = マリ
Shushan = シュシャン
Eshnunna = エシュヌンナ
Ellasar = エラサ
Erech = エレク
Kutha = クーサ
Sirpurla = シルプルラ
Neribtum = ネリブトゥム
Ashur = アッシュール
Ninveh = ニネヴェ
Nimrud = ニムルド
Arbela = アルベラ
Nuzi = ヌチ
Arrapkha = アッラプカ
Tutub = トゥトゥル
Shaduppum = シャドゥプム
Rapiqum = ラピクム
Mashkan Shapir = マシュカン・シャピル
Tuttul = トゥトゥル
Ramad = ラマディ
Ana = アナ
Haradum = ハラドゥム
Agrab = アグラブ
Uqair = ウカイル
Gubba = グッバ
Hafriyat = ハフリヤット
Nagar = ナガル
Shubat Enlil = シュバットエンリル
Urhai = ウルハイ
Urkesh = アーケシュ
Awan = アワン
Riblah = リブラ
Tayma = タイマ
Receive free [unit] when you discover [tech] = [tech]を発見後、[unit]を無償で受け取れる
[greatPerson] is earned [amount]% faster = [greatPerson]は[amount]%早く獲得可能

Alexander = アレクサンドロス
You are in my way, you must be destroyed. = 貴公は邪魔だ。滅んでもらう。
As a matter of fact I too grow weary of peace. = 我も平和に飽き飽きしていたところだ。
You have somehow become my undoing! What kind of beast are you? = お前は我を破滅させた。獣のような奴だ...
Hello stranger! I am Alexandros, son of kings and grandson of the gods! = これはよく参られた！我はアレクサンドロス。王たちの息子にして、神々の孫である！
My friend, does this seem reasonable to you? = 友よ、これは合理的か？
Greetings! = どうも！
What? = なんだ？
Hellenic League = ヘレニズム同盟
 # Requires translation!
May the blessings of the gods be upon you, oh great King Alexander! You are the ruler of the mighty Greek nation. Your people lived for so many years in isolated city-states - legendary cities such as Athens, Sparta, Thebes - where they gave the world many great things, such as democracy, philosophy, tragedy, art and architecture, the very foundation of Western Civilization. Although few in number and often hostile to each other, in the 5th century BC they were able to defeat their much larger neighbor, Persia, on land and sea. = 
 # Requires translation!
Alexander, your people stand ready to march to war, to spread the great Greek culture to millions and to bring you everlasting glory. Are you ready to accept your destiny, King Alexander? Will you lead your people to triumph and greatness? Can you build a civilization that will stand the test of time? = 
Athens = アテネ
Sparta = スパルタ
Corinth = コリントス
Argos = アルゴス
Knossos = クノッソス
Mycenae = ミケーネ
Pharsalos = ファルサロス
Ephesus = エフェソス
Halicarnassus = ハリカルナッソス
Rhodes = ローズ
Eretria = エレトリア
Pergamon = ペルガモン
Miletos = ミレトス
Megara = メガラ
Phocaea = ポカイア
Sicyon = シキュオン
Tiryns = ティリンス
Samos = サモス
Mytilene = ミティリーニ
Chios = キオス
Paros = パロス
Elis = エリス
Syracuse = シラクサ
Herakleia = ヘラクレイア
Gortyn = ゴルテュナ
Chalkis = カルキス
Pylos = ピュロス
Pella = ペッラ
Naxos = ナクソス
Larissa = ラリッサ
Apollonia = アポロニア
Messene = メッセン
Orchomenos = オルコメノス
Ambracia = アカルナニア
Kos = コス
Knidos = クニドス
Amphipolis = アンフィポリス
Patras = パトラス
Lamia = ラミア
Nafplion = ナフプリオン
Apolyton = アポリトン
Greece = ギリシャ
[amount]% City-State Influence degradation = 都市国家への影響力の減少が[amount]%
City-State Influence recovers at twice the normal rate = 都市国家への影響力の回復速度が2倍になる
 # Requires translation!
City-State territory always counts as friendly territory = 

Wu Zetian = 武則天
You won't ever be able to bother me again. Go meet Yama. = もう二度と困らせないで欲しい...閻魔に会ってきなさい。
Fool! I will disembowel you all! = 愚か者め！腸をあぐりだされる準備はできたか？
You have proven to be a cunning and competent adversary. I congratulate you on your victory. = あなたは狡猾であり優秀な敵であることを知らしめました...勝利を祝福しよう。
Greetings, I am Empress Wu Zetian. China desires peace and development. You leave us alone, we'll leave you alone. = ご挨拶申し上げます。私は武則天です。中国は平和と発展を望んでいます。あなたが私たちに厄介を起こさなければ、私たちも問題を起こすことはありません。
My friend, do you think you can accept this request? = 友よ、この取引を受けてくれないかな？
How are you today? = ごきげんよう。
Oh. It's you? = ああ、そなたですか
Art of War = 兵法
 # Requires translation!
The Blessings of Heaven be upon you. Empress Wu Zetian, most beautiful and haughty ruler of China! Oh great Empress, whose shadow causes the flowers to blossom and the rivers to flow! You are the leader of the Chinese, the oldest and the greatest civilization that humanity has ever produced. China's history stretches back into the mists of time, its people achieving many great things long before the other upstart civilizations were even conceived. China's contributions to the arts and sciences are too many and too wondrous to do justice to - the printing press, gunpowder, the works of Confucius - these are but a few of the gifts China has given to an undeserving world! = 
 # Requires translation!
You, great Queen, who, with cunning and beauty, rose from the position of lowly concubine to that of Divine Empress - your people call out to you to lead them! Great China is once again beset on all sides by barbarians. Can you defeat all your many foes and return your country to greatness? Can you build a civilization to stand the test of time? = 
Beijing = 北京
Shanghai = 上海
Guangzhou = 広州
Nanjing = 南京
Xian = 西安
Chengdu = 成都
Hangzhou = 杭州
Tianjin = 天津
Macau = マカオ
Shandong = 山東
Kaifeng = 開封
Ningbo = 寧波
Baoding = 保定
Yangzhou = 揚州
Harbin = ハルビン
Chongqing = 重慶
Luoyang = 洛陽
Kunming = 昆明
Taipei = 台北
Shenyang = 瀋陽
Taiyuan = 太原
Tainan = 台南
Dalian = 大連
Lijiang = 麗江
Wuxi = 無錫
Suzhou = 蘇州
Maoming = 茂名
Shaoguan = 韶関
Yangjiang = 陽江
Heyuan = 河源
Huangshi = 黄石
Yichang = 宜昌
Yingtian = 鷹潭
Xinyu = 新余
Xinzheng = 新鄭
Handan = 新鄭
Dunhuang = 敦煌
Gaoyu = 高陽
Nantong = 南通
Weifang = 濰坊
Xikang = 西康
China = 中国
Great General provides double combat bonus = 大将軍による戦闘ボーナスが2倍

Ramesses II = ラムセス２世
You are but a pest on this Earth, prepare to be eliminated! = 貴様は世界にとって害虫でしかない。駆除される覚悟をしろ。
You are a fool who evokes pity. You have brought my hostility upon yourself and your repulsive civilization! = 貴様は余の敵意を自身の国民と文明に差し向けた。貴様は哀れな愚か者だ。
Strike me down and my soul will torment yours forever, you have won nothing. = 余を倒せば、余の魂がお前を呪う。貴様は勝ってなどない。
Greetings, I am Ramesses the god. I am the living embodiment of Egypt, mother and father of all civilizations. = ごきげんよう。余は神なるラメセスである。余はエジプトの化身であり、全ての文明の母であり父である。
Generous Egypt makes you this offer. = 寛大なエジプトはそなたにこの申し出をする。
Good day. = いい日だ。
Oh, it's you. = ああ、そなたか。
Monument Builders = 遺産建設者
 # Requires translation!
We greet thee, oh great Ramesses, Pharaoh of Egypt, who causes the sun to rise and the Nile to flow, and who blesses his fortunate people with all the good things of life! Oh great lord, from time immemorial your people lived on the banks of the Nile river, where they brought writing to the world, and advanced mathematics, sculpture, and architecture. Thousands of years ago they created the great monuments which still stand tall and proud. = 
 # Requires translation!
Oh, Ramesses, for uncounted years your people endured, as other petty nations around them have risen and then fallen into dust. They look to you to lead them once more into greatness. Can you honor the gods and bring Egypt back to her rightful place at the very center of the world? Can you build a civilization that will stand the test of time? = 
Thebes = テーベ
Memphis = メンフィス
Heliopolis = ヘリオポリス
Elephantine = エレファンティネ
Alexandria = アレクサンドリア
Pi-Ramesses = ピラメセス
Giza = ギザ
Byblos = ビブロス
Akhetaten = アケトアテン
Hieraconpolis = ヒエラコンポリス
Abydos = アビドス
Asyut = アシュート
Avaris = アヴァール
Lisht = リシュト
Buto = ブト
Edfu = エドフ
Pithom = ピトム
Busiris = ブシリス
Kahun = カフン
Athribis = アスリビス
Mendes = メンデス
Elashmunein = エル・アシュムネイン
Tanis = タニス
Bubastis = ブバスティス
Oryx = オリックス
Sebennytus = セベニタス
Akhmin = アフミーム
Karnak = カルナック
Luxor = ルクソール
El Kab = エル・カブ
Armant = ヘルモンティス
Balat = バラット
Ellahun = エラフン
Hawara = ハワーラ
Dashur = ダシュル
Damanhur = ダマンハー
Abusir = アブシール
Herakleopolis = ヘラクレオポリス
Akoris = アコリス
Benihasan = ベニハサン
Badari = バダリ
Hermopolis = エルモポリス
Amrah = アムラ
Koptos = コプトス
Ombos = オンボス
Naqada = ナカダ
Semna = セムナ
Soleb = ソレブ
Egypt = エジプト
[amount]% Production when constructing [buildingFilter] wonders [cityFilter] = [cityFilter][buildingFilter]の遺産の建築時に生産力[amount]%

Elizabeth = エリザベス
By the grace of God, your days are numbered. = 神の恩寵により、あなたの命運は尽きようとしています。
We shall never surrender. = 私たちは絶対に降伏しません。
You have triumphed over us. The day is yours. = あなたは私たちを征服した。勝利はあなたのものです...
We are pleased to meet you. = あなたにお会いできて光栄です。
Would you be interested in a trade agreement with England? = あなたはイギリスとの貿易協定に興味はありませんか？
Hello, again. = 	また会いましたね。
Oh, it's you! = 	ああ、あなたか。
Sun Never Sets = 沈まぬ太陽
 # Requires translation!
Praises upon her serene highness, Queen Elizabeth Gloriana. You lead and protect the celebrated maritime nation of England. England is an ancient land, settled as early as 35,000 years ago. The island has seen countless waves of invaders, each in turn becoming a part of the fabric of the people. Although England is a small island, for many years your people dominated the world stage. Their matchless navy, brilliant artists and shrewd merchants, giving them power and influence far in excess of their mere numbers. = 
 # Requires translation!
Queen Elizabeth, will you bring about a new golden age for the English people? They look to you once more to return peace and prosperity to the nation. Will you take up the mantle of greatness? Can you build a civilization that will stand the test of time? = 
London = ロンドン
York = ヨーク
Nottingham = ノッティンガム
Hastings = ヘイスティングス
Canterbury = カンタベリー
Coventry = コベントリ
Warwick = ウォリック
Newcastle = ニューキャッスル
Oxford = オックスフォード
Liverpool = リバプール
Dover = ドーバー
Brighton = ブライトン
Norwich = ノリッジ
Leeds = リーズ
Reading = リーディング
Birmingham = バーミンガム
Richmond = リッチモンド
Exeter = エクセター
Cambridge = ケンブリッジ
Gloucester = グロスター
Manchester = マンチェスター
Bristol = ブリストル
Leicester = レスター
Carlisle = カーライル
Ipswich = イプスウィッチ
Portsmouth = ポーツマス
Berwick = ベリック
Bath = バース
Mumbles = マンブルズ
Southampton = サウサンプトン
Sheffield = シェフィールド
Salisbury = ソールズベリー
Colchester = コルチェスター
Plymouth = プリマス
Lancaster = ランカスター
Blackpool = ブラックプール
Winchester = ウィンチェスター
Hull = ハル
England = イギリス

Napoleon = ナポレオン
You're disturbing us, prepare for war. = 貴公は目障りだ。戦争の準備をしたまえ。
You've fallen into my trap. I'll bury you. = 貴公は我輩の罠の中だ。埋葬して差し上げよう。
I congratulate you for your victory. = 貴公の勝利をお祝いしよう。
Welcome. I'm Napoleon, of France; the smartest military man in world history. = ようこそ、我輩はフランスのナポレオンである。世界史上最高の頭脳の軍人だ。
France offers you this exceptional proposition. = フランスはこのような特別案を提示する。
Hello. = どうも。
It's you. = 貴公か。
Ancien Régime = 旧体制
 # Requires translation!
Long life and triumph to you, First Consul and Emperor of France, Napoleon I, ruler of the French people. France lies at the heart of Europe. Long has Paris been the world center of culture, arts and letters. Although surrounded by competitors - and often enemies - France has endured as a great nation. Its armies have marched triumphantly into battle from one end of the world to the other, its soldiers and generals among the best in history. = 
 # Requires translation!
Napoleon Bonaparte, France yearns for you to rebuild your empire, to lead her once more to glory and greatness, to make France once more the epicenter of culture and refinement. Emperor, will you ride once more against your foes? Can you build a civilization that will stand the test of time? = 
Paris = パリ
Orleans = オルレアン
Lyon = リヨン
Troyes = トロワ
Tours = ツール
Marseille = マルセイユ
Chartres = シャルトル
Avignon = アヴィニョン
Rouen = ルーアン
Grenoble = グルノーブル
Dijon = ディジョン
Amiens = アミアン
Cherbourg = シェルブール
Poitiers = ポアティエ
Toulouse = トゥールーズ
Bayonne = ベーヨン
Strasbourg = ストラスブール
Brest = ブレスト
Bordeaux = ボルドー
Rennes = レンヌ
Nice = ニース
Saint Etienne = サンティティエンヌ
Nantes = ナント
Reims = ランス
Le Mans = ル・マン
Montpellier = モンペリエ
Limoges = リモージュ
Nancy = ナンシー
Lille = リール
Caen = カン
Toulon = ツーロン
Le Havre = ル・アーブル
Lourdes = ルルド
Cannes = カンヌ
Aix-En-Provence = エクス＝アン＝プロヴァンス
La Rochelle = ラ・ロシェル
Bourges = ブールジュ
Calais = カレー
France = フランス
[stats] [cityFilter] = [cityFilter][stats]

Catherine = エカテリーナ
You've behaved yourself very badly, you know it. Now it's payback time. = 身に覚えがない訳ではなかろう。償う時がきたのだ。
You've mistaken my passion for a weakness, you'll regret about this. = 我らの弱点に対する執念を見誤ったようだな。後悔するがいい。
We were defeated, so this makes me your prisoner. I suppose there are worse fates. = 我らは負け、そなたは我らを囚えた。ひどいことが起きたものだ。
I greet you, stranger! If you are as intelligent and tactful as you are attractive, we'll get along just fine. = 御機嫌よう、見知らぬ者よ！そなたが賢く抜け目なき魅力的な指導者ならば、我々はうまくやっていけるだろう。
How would you like it if I propose this kind of exchange? = このような提案はいかがかな？
Hello! = こんにちは
What do you need?! = 何が望みだ？
Siberian Riches = シベリアの富
 # Requires translation!
Greetings upon thee, Your Imperial Majesty Catherine, wondrous Empress of all the Russias. At your command lies the largest country in the world. Mighty Russia stretches from the Pacific Ocean in the east to the Baltic Sea in the west. Despite wars, droughts, and every manner of disaster the heroic Russian people survive and prosper, their artists and scientists among the best in the world. The Empire today remains one of the strongest ever seen in human history - a true superpower, with the greatest destructive force ever devised at her command. = 
 # Requires translation!
Catherine, your people look to you to bring forth glorious days for Russia and her people, to revitalize the land and recapture the wonder of the Enlightenment. Will you lead your people once more into greatness? Can you build a civilization that will stand the test of time? = 
Moscow = モスクワ
St. Petersburg = サンクトペテルブルク
Novgorod = ノヴゴロド
Rostov = ロストフ・ナ・ドヌー
Yaroslavl = ヤロスラブリ
Yekaterinburg = エカテリンブルグ
Yakutsk = ヤクーツク
Vladivostok = ウラジオストク
Smolensk = スモレンスク
Orenburg = オレンブルク
Krasnoyarsk = クラスノヤルスク
Khabarovsk = ハバロフスク
Bryansk = ブリャンスク
Tver = トヴェリ
Novosibirsk = ノヴォシビルスク
Magadan = マガダン
Murmansk = ムルマンスク
Irkutsk = イルクーツク
Chita = チタ
Samara = サマーラ
Arkhangelsk = アルハンゲリスク
Chelyabinsk = チェリャビンスク
Tobolsk = トボリスク
Vologda = ボログダ
Omsk = オムスク
Astrakhan = アストラハン
Kursk = クルスク
Saratov = サラトフ
Tula = トゥーラ
Vladimir = ウラジーミル
Perm = ペルミ
Voronezh = ヴォロネジ
Pskov = プスコフ
Starayarussa = スタラヤ・ルーサ
Kostoma = コストロマ
Nizhniy Novgorod = ニジニ・ノヴゴロド
Suzdal = スーズダリ
Magnitogorsk = マグニトゴルスク
Russia = ロシア
Double quantity of [resource] produced = [resource]の生産量が2倍

Augustus Caesar = アウグストゥス
 # Requires translation!
My treasury contains little and my soldiers are getting impatient... ...therefore you must die. = 
So brave, yet so stupid! If only you had a brain similar to your courage. = そなたは強いが、それでいて愚かなようだ。そなたの頭脳がその軍隊のように強ければよかったのだがな。
The gods have deprived Rome of their favour. We have been defeated. = 神々はローマを見放した。我等は敗れたのだ。
I greet you. I am Augustus, Imperator and Pontifex Maximus of Rome. If you are a friend of Rome, you are welcome. = ようこそ。私はアウグストゥス、ローマ皇帝であり最高神祇官だ。もしあなたがローマの友であるならば、私はあなたを歓迎する。
I offer this, for your consideration. = 私の提案はこうだ、そなたはどう思うかね
Hail. = よく来たな。
What do you want? = 何が望みだ？
The Glory of Rome = ローマの栄光
 # Requires translation!
The blessings of the gods be upon you, Caesar Augustus, emperor of Rome and all her holdings. Your empire was the greatest and longest lived of all in Western civilization. And your people single-handedly shaped its culture, law, art, and warfare like none other, before or since. Through years of glorious conquest, Rome came to dominate all the lands of the Mediterranean from Spain in the west to Syria in the east. And her dominion would eventually expand to cover much of England and northern Germany. Roman art and architecture still awe and inspire the world. And she remains the envy of all lesser civilizations who have followed. = 
 # Requires translation!
O mighty emperor, your people turn to you to once more reclaim the glory of Rome! Will you see to it that your empire rises again, bringing peace and order to all? Will you make Rome once again center of the world? Can you build a civilization that will stand the test of time? = 
Rome = ローマ
Antium = アンツィオ
Cumae = クーマエ
Neapolis = ナポリ
Ravenna = ラベンナ
Arretium = アレッツォ
Mediolanum = ミラノ
Arpinum = アルピーノ
Circei = チルチェイ
Setia = セッツェ
Satricum = サトリカム
Ardea = アルデール
Ostia = オスティア
Velitrae = ベッレトリ
Viroconium = ビロコニウム
Tarentum = ターラント
Brundisium = ブリンディジ
Caesaraugusta = カエサルグスタ
Caesarea = カイザリア
Palmyra = パルミラ
Signia = セーニ
Aquileia = アクイレイア
Clusium = クルシウム
Sutrium = ストリー
Cremona = クレモナ
Placentia = ピアチェンツァ
Hispalis = ヒスパリス
Artaxata = アルタシャト
Aurelianorum = アウレリアノラム
Nicopolis = ニコポリス
Agrippina = アグリッピナ
Verona = ベローナ
Corfinium = コルフィニウム
Treverii = トレヴェリー
Sirmium = シルミウム
Augustadorum = オーガスタドール
Curia = クリア
Interrama = インターラマ
Adria = アドリア
 # Requires translation!
[amount]% Production towards any buildings that already exist in the Capital = 

Harun al-Rashid = ハールーン・アッラシード
The world will be more beautiful without you. Prepare for war. = そなたがいなければこの世界はもっと美しくなる。戦争に備えよ。
Fool! You will soon regret dearly! I swear it! = 愚か者め！このことを心底後悔させてやる！絶対にだ！
You have won, congratulations. My palace is now in your possession, and I beg that you care well for the peacock. = そなたの勝利だ、たたえよう。我が宮殿は今やそなたのもの、クジャクたちの世話を頼んだぞ。
Welcome foreigner, I am Harun Al-Rashid, Caliph of the Arabs. Come and tell me about your empire. = ようこそ、異国の者よ。私はハールーン・アッラシード、アラビアのカリフである。こちらへ来てそなたの帝国のことを聞かせてくれないか。
Come forth, let's do business. = こちらへ来い、取引をしよう。
Peace be upon you. = そなたに平和あれ。
Trade Caravans = 砂漠の船
 # Requires translation!
Blessings of God be upon you oh great caliph Harun al-Rashid, leader of the pious Arabian people! The Muslim empire, the Caliphate was born in the turbulent years after the death of the prophet Muhammad in 632 AD, as his followers sought to extend the rule of God to all of the people of the earth. The caliphate grew mighty indeed at the height of its power, ruling Spain, North Africa, the Middle East, Anatolia, the Balkans and Persia. An empire as great as or even greater than that of Rome. The arts and sciences flourished in Arabia during the Middle Ages, even as the countries of Europe descended into ignorance and chaos. The Caliphate survived for six hundred years, until finally succumbing to attack from the Mongols, those destroyers of Empires. = 
 # Requires translation!
Great Caliph Harun al Rashid, your people look to you to return them to greatness! To make Arabia once again an enlightened land of arts and knowledge, a powerful nation who needs fear no enemy! Oh Caliph, will you take up the challenge? Can you build a civilization that will stand the test of time? = 
Mecca = メッカ
Medina = メディナ
Damascus = ダマスカス
Baghdad = バグダッド
Najran = ナジュラーン
Kufah = クーファ
Basra = バスラ
Khurasan = ホラーサーン
Anjar = アンジャル
Fustat = フスタート
Aden = アデン
Yamama = ヤマーマ
Muscat = マスカット
Mansura = マンスーラ
Bukhara = ブハラ
Fez = フェス
Shiraz = シーラーズ
Merw = マリ
Balkh = バルフ
Mosul = モースル
Aydab = アイダブ
Bayt = バイト
Suhar = ソハール
Taif = タイフ
Hama = ハマー
Tabuk = タブーク
Sana'a = サナア
Shihr = シフル
Tripoli = トリポリ
Tunis = チュニス
Kairouan = カイルアン
Algiers = アルジェ
Oran = オラン
Arabia = アラビア
[stats] from each Trade Route = 各交易路から[stats]

George Washington = ワシントン
Your wanton aggression leaves us no choice. Prepare for war! = あなたの理不尽な侵略に対し、我らに選択の余地はない。戦争に備えろ！
You have mistaken our love of peace for weakness. You shall regret this! = あなたは我らが弱いから平和を愛していると誤解しているようだ。そんなことはない！
The day...is yours. I hope you will be merciful in your triumph. = 勝利は...あなたのものだ...あなたの征服が慈悲深いものであると願おう。
The people of the United States of America welcome you. = アメリカ合衆国の人々はあなたを歓迎しますぞ。
Is the following trade of interest to you? = 以下の取引に興味はありますかな？
Well? = ん？
Manifest Destiny = 明白なる運命
 # Requires translation!
Welcome President Washington! You lead the industrious American civilization! Formed in the conflagration of revolution in the 18th century, within a hundred years, the young nation became embroiled in a terrible civil war that nearly tore the country apart, but it was just a few short years later in the 20th century that the United States reached the height of its power, emerging triumphant and mighty from the two terrible wars that destroyed so many other great nations. The United States is a nation of immigrants, filled with optimism and determination. They lack only a leader to help them fulfill their promise. = 
 # Requires translation!
President Washington, can you lead the American people to greatness? Can you build a civilization that will stand the test of time? = 
Washington = ワシントン
New York = ニューヨーク
Boston = ボストン
Philadelphia = フィラデルフィア
Atlanta = アトランタ
Chicago = シカゴ
Seattle = シアトル
San Francisco = サンフランシスコ
Los Angeles = ロサンゼルス
Houston = ヒューストン
Portland = ポートランド
St. Louis = セントルイス
Miami = マイアミ
Buffalo = バッファロー
Detroit = デトロイト
New Orleans = ニューオーリンズ
Baltimore = ボルチモア
Denver = デンバー
Cincinnati = シンシナティ
Dallas = ダラス
Cleveland = クリーブランド
Kansas City = カンザスシティ
San Diego = サンディエゴ
Las Vegas = ラスベガス
Phoenix = フェニックス
Albuquerque = アルバカーキ
Minneapolis = ミネアポリス
Pittsburgh = ピッツバーグ
Oakland = オークランド
Tampa Bay = タンパ湾
Orlando = オーランド
Tacoma = タコマ
Santa Fe = サンタフェ
Olympia = オリンピア
Hunt Valley = ハント・バレー
Springfield = スプリングフィールド
Palo Alto = パロアルト
Centralia = セントラリア
Spokane = スポーカン
Jacksonville = ジャクソンビル
Svannah = サバンナ
Charleston = チャールストン
San Antonio = サン・アントニオ
Anchorage = アンカレジ
Sacramento = サクラメント
Reno = リノ
Salt Lake City = ソルト・レーク・シティ
Boise = ボイシ
Milwaukee = ミルウォーキー
Santa Cruz = サンタクルーズ
Little Rock = リトルロック
America = アメリカ

Oda Nobunaga = 織田信長
I hereby inform you of our intention to wipe out your civilization from this world. = 貴殿の文明をこの世から拭い去るお知らせをしよう。
Pitiful fool! Now we shall destroy you! = 情けない愚か者め、今から叩きのめしてやるぞ!
You were much wiser than I thought. = わしが認めた以上に遙かに賢明でござった。
We hope for a fair and just relationship with you, who are renowned for military bravery. = 武勇の誉れ高き貴殿にご挨拶を申し上げたく、さらに公正かつ公平なる連携を心よりお願いする。
I would be grateful if you agreed on the following proposal. = この取引に賛同いただけるかな？
Oh, it's you... = ああ、お前か...
Bushido = 武士道
 # Requires translation!
Blessings upon you, noble Oda Nobunaga, ruler of Japan, the land of the Rising Sun! May you long walk among its flowering blossoms. The Japanese are an island people, proud and pious with a rich culture of arts and letters. Your civilization stretches back thousands of years, years of bloody warfare, expansion and isolation, great wealth and great poverty. In addition to their prowess on the field of battle, your people are also immensely industrious, and their technological innovation and mighty factories are the envy of lesser people everywhere. = 
 # Requires translation!
Legendary daimyo, will you grab the reins of destiny? Will you bring your family and people the honor and glory they deserve? Will you once again pick up the sword and march to triumph? Will you build a civilization that stands the test of time? = 
Kyoto = 京都
Osaka = 大阪
Tokyo = 東京
Satsuma = 薩摩
Kagoshima = 鹿児島
Nara = 奈良
Nagoya = 名古屋
Izumo = 出雲
Nagasaki = 長崎
Yokohama = 横浜
Shimonoseki = 下関
Matsuyama = 松山
Sapporo = 札幌
Hakodate = 函館
Ise = 伊勢
Toyama = 富山
Fukushima = 福島
Suo = 周防
Bizen = 備前
Echizen = 越前
Izumi = 和泉
Omi = 近江
Echigo = 越後
Kozuke = 上野
Sado = 佐渡
Kobe = 神戸
Nagano = 長野
Hiroshima = 広島
Takayama = 高山
Akita = 秋田
Fukuoka = 福岡
Aomori = 青森
Kamakura = 鎌倉
Kochi = 高知
Naha = 那覇
Sendai = 仙台
Gifu = 岐阜
Yamaguchi = 山口
Ota = 大田
Tottori = 鳥取
Japan = 日本
Units fight as though they were at full strength even when damaged = ダメージを負ってもユニットの攻撃力が下がらない

Gandhi = ガンジー
I have just received a report that large numbers of my troops have crossed your borders. = たった今、我が国の大軍があなたの国境を越えたとの報告がありました。
My attempts to avoid violence have failed. An eye for an eye only makes the world blind. = 暴力を避けようとする私の試みは失敗しました。「目には目を」では世界を盲目にするだけです。
 # Requires translation!
You can chain me, you can torture me, you can even destroy this body, but you will never imprison my mind. = 
Hello, I am Mohandas Gandhi. My people call me Bapu, but please, call me friend. = こんにちは、私はモハンダス・ガンジーです。私はバープーと呼ばれていますが、友達と呼んでください。
My friend, are you interested in this arrangement? = 友よ、この協定に興味がありますか？
I wish you peace. = あなたに平和あれ。
Population Growth = 人口増加
Delhi = デリー
Mumbai = ムンバイ
Vijayanagara = ヴィジャヤナガル
Pataliputra = パータリプトラ
Varanasi = ワーラーナシー
Agra = アーグラ
Calcutta = コルカタ
Lahore = ラホール
Bangalore = ベンガルール
Hyderabad = ハイデラバード
Madurai = マドゥライ
Ahmedabad = アフマダーバード
Kolhapur = コールハープル
Prayaga = プラヤガ
Ayodhya = アヨーディヤー
Indraprastha = インドラプラスタ
Mathura = マトゥラー
Ujjain = ウッジャイン
Gulbarga = グルバルガ
Jaunpur = ジャウンプル
Rajagriha = 王舎城
Sravasti = 舎衛城
Tiruchirapalli = ティルチラーパッリ
Thanjavur = タンジャーブル
Bodhgaya = ブッダガヤ
Kushinagar = クシナガラ
Amaravati = アマラベイ
Gaur = ガウル
Gwalior = グワーリオール
Jaipur = ジャイプル
Karachi = カラチ
India = インド
Unhappiness from number of Cities doubled = 都市の数からの不満が2倍

Otto von Bismarck = ビスマルク
I cannot wait until ye grow even mightier. Therefore, prepare for war! = 私はもう、貴様らが強くなるまで待っていられない。戦争の準備をするがよい！
Corrupted villain! We will bring you into the ground! = 邪悪な蛮族め！地獄の底に叩き落としてやる！
Germany has been destroyed. I weep for the future generations. = ドイツが破壊されてしまった。若い者たちのことを考えると...
Guten tag. In the name of the great German people, I bid you welcome. = グーテンターク。偉大なるドイツの人民を代表して私は貴公を歓迎するぞ。
It would be in your best interest, to carefully consider this proposal. = この案を深く考えてみろ。貴公らにとって最高の利益になるぞ。
What now? = 本日のご用件は？
So, out with it! = ああ、聞いているぞ！
Furor Teutonicus = 怒れるテウトネス
 # Requires translation!
Hail mighty Bismarck, first chancellor of Germany and her empire! Germany is an upstart nation, fashioned from the ruins of the Holy Roman Empire and finally unified in 1871, a little more than a century ago. The German people have proven themselves to be creative, industrious and ferocious warriors. Despite enduring great catastrophes in the first half of the 20th century, Germany remains a worldwide economic, artistic and technological leader. = 
 # Requires translation!
Great Prince Bismarck, the German people look up to you to lead them to greater days of glory. Their determination is strong, and now they turn to you, their beloved iron chancellor, to guide them once more. Will you rule and conquer through blood and iron, or foster the Germanic arts and industry? Can you build a civilization that will stand the test of time? = 
Berlin = ベルリン
Hamburg = ハンブルク
Munich = ミュンヘン
Cologne = ケルン
Frankfurt = フランクフルト
Essen = エッセン
Dortmund = ドルトムント
Stuttgart = シュトゥットガルト
Düsseldorf = デュッセルドルフ
Bremen = ブレーメン
Hannover = ハノーファー
Duisburg = デュイスブルク
Leipzig = ライプツィヒ
Dresden = ドレスデン
Bonn = ボン
Bochum = ボーフム
Bielefeld = ビーレフェルト
Karlsruhe = カールスルーエ
Gelsenkirchen = ゲルゼンキルヘン
Wiesbaden = ヴィースバーデン
Münster = ミュンスター
Rostock = ロストック
Chemnitz = ケムニッツ
Braunschweig = ブラウンシュワイク
Halle = ハレ
Mönchengladbach = メンヒェングラートバッハ
Kiel = キール
Wuppertal = ヴッパータール
Freiburg = フライブルク
Hagen = ハーゲン
Erfurt = エアフルト
Kaiserslautern = カイザースラウテルン
Kassel = カッセル
Oberhausen = オーバーハウゼン
Hamm = ハム
 # Requires translation!
Saarbrücken = 
Krefeld = クレーフェルト
Pirmasens = ピルマゼンス
Potsdam = ポツダム
Solingen = ゾーリンゲン
Osnabrück = オスナブリュック
Ludwigshafen = ルートウィヒスハーフェン
Leverkusen = レーバークーゼン
Oldenburg = オルデンブルク
Neuss = ノイス
Mülheim = ミュールハイム
Darmstadt = ダルムシュタット
Herne = ヘルネ
Würzburg = ヴュルツブルク
Recklinghausen = レックリングハウゼン
Göttingen = ゲッティンゲン
Wolfsburg = ウォルフスブルク
Koblenz = コブレンツ
Hildesheim = ヒルデスハイム
Erlangen = エルランゲン
Germany = ドイツ
67% chance to earn 25 Gold and recruit a Barbarian unit from a conquered encampment = 野営地を征服すると67%の確率で25ゴールドを獲得し、蛮族ユニットを自軍に加える
 # Requires translation!
[amount]% maintenance costs = 

Suleiman I = スレイマン1世
Your continued insolence and failure to recognize and preeminence leads us to war. = 貴公方の不遜な態度と認識と優位性の欠如は、我々を戦争へと導く。
Good. The world shall witness the incontestable might of my armies and the glory of the Empire. = よろしい。世界は我が軍の紛れもない力と、帝国の栄光を目の当たりにするだろう。
Ruin! Ruin! Istanbul becomes Iram of the Pillars, remembered only by the melancholy poets. = 破滅だ！破滅だ！イスタンブールは柱のイラムとなり、憂鬱な詩人たちによってのみ記憶される。
From the magnificence of Topkapi, the Ottoman nation greets you, stranger! I'm Suleiman, Kayser-I Rum, and I bestow upon you my welcome! = ようこそ、見知らぬ者よ！我はスレイマン、オスマンの指導者である。この素晴らしい機会を祝う宴をもうけようではないか！
Let us do business! Would you be interested? = 我らの取引に興味はありませんか？
Barbary Corsairs = バルバリア海賊
 # Requires translation!
Blessings of God be upon you, oh Great Emperor Suleiman! Your power, wealth and generosity awe the world! Truly, are you called 'Magnificent!' Your empire began in Bithynia, a small country in Eastern Anatolia in 12th century. Taking advantage in the decline of the great Seljuk Sultanate of Rum, King Osman I of Bithynia expanded west into Anatolia. Over the next century, your subjects brought down the empire of Byzantium, taking its holdings in Turkey and then the Balkans. In the mid 15th century, the Ottomans captured ancient Constantinople, gaining control of the strategic link between Europe and the Middle East. Your people's empire would continue to expand for centuries governing much of North Africa, the Middle East and Eastern Europe at its height. = 
 # Requires translation!
Mighty Sultan, heed the call of your people! Bring your empire back to the height of its power and glory and once again the world will look upon your greatness with awe and admiration! Will you accept the challenge, great emperor? Will you build an empire that will stand the test of time? = 
Istanbul = イスタンブール
Edirne = エディルネ
Ankara = アンカラ
Bursa = ブルサ
Konya = コンヤ
Samsun = サムスン
Gaziantep = ガズィアンテプ
Diyarbakır = ディヤルバクル
Izmir = イズミル
Kayseri = カイセリ
Malatya = マラティヤ
Mersin = メルスィン
Antalya = アンタルヤ
Zonguldak = ゾングルダク
Denizli = デニズリ
Ordu = オルドゥ
Muğla = ムヒア
Eskişehir = エスキシェヒル
Inebolu = イネボル
Sinop = シノプ
Adana = アダナ
Artvin = アルトウィン
Bodrum = ボドルム
Eregli = カラデニズ・エレーリ
Silifke = シリフケ
Sivas = シワス
Amasya = アマスヤ
Marmaris = マルマリス
Trabzon = トラブゾン
Erzurum = エルズルム
Urfa = シャンルウルファ
Izmit = イズミト
Afyonkarahisar = アフヨン
Bitlis = ビトリス
Yalova = ヤロヴァ
The Ottomans = オスマントルコ
50% chance of capturing defeated Barbarian naval units and earning 25 Gold = 50%の確率で倒した蛮族の海軍ユニットを捕獲し、25ゴールドを獲得する

Sejong = 世宗
Jip-hyun-jun (Hall of Worthies) will no longer tolerate your irksome behavior. We will liberate the citizens under your oppression even with force, and enlighten them! = 集賢殿はもうお前たちの不愉快な行動を許さない。武力をもってしても、お前の圧政下にある市民を解放し、啓蒙していく。
Foolish, miserable wretch! You will be crushed by this country's magnificent scientific power! = 愚かで、惨めな哀れな哀れみ者！わが国の壮大な科学力に押しつぶされろ！
Now the question is who will protect my people. A dark age has come. = 問題は誰が民を守るかだ。暗黒時代の到来だ。
Welcome to the palace of Choson, stranger. I am the learned King Sejong, who looks after his great people. = ようこそ、朝鮮の宮殿へ。よそ者の方へ、余は学のある世宗だ。偉大な人々の世話をしている。
We have many things to discuss and have much to benefit from each other. = 話し合うことで、お互いに得をすることがたくさんあるぞ。
Oh, it's you = ああ、そなたか
Scholars of the Jade Hall = 翡翠の間の学者たち
 # Requires translation!
Greetings to you, exalted King Sejong the Great, servant to the people and protector of the Choson Dynasty! Your glorious vision of prosperity and overwhelming benevolence towards the common man made you the most beloved of all Korean kings. From the earliest days of your reign, the effort you took to provide a fair and just society for all was surpassed only by the technological advances spurred onwards by your unquenched thirst for knowledge. Guided by your wisdom, the scholars of the Jade Hall developed Korea's first written language, Hangul, bringing the light of literature and science to the masses after centuries of literary darkness. = 
 # Requires translation!
Honorable Sejong, once more the people look to your for guidance. Will you rise to the occasion, bringing harmony and understanding to the people? Can you once again advance your kingdom's standing to such wondrous heights? Can you build a civilization that stands the test of time? = 
Seoul = ソウル
Busan = 釜山
Jeonju = 全州
Daegu = 大邱
Pyongyang = 平壌
Kaesong = 開城
Suwon = 水原
Gwangju = 光州
Gangneung = 江陵
Hamhung = 咸興
Wonju = 原州
Ulsan = 蔚山
Changwon = 昌原
Andong = 安東
Gongju = 公州
Haeju = 海州
Cheongju = 清州
Mokpo = 木浦
Dongducheon = 東豆川
Geoje = 巨済
Suncheon = 順天
Jinju = 晋州
Sangju = 尚州
Rason = 羅先
Gyeongju = 慶州
Chungju = 忠州
Sacheon = 泗川
Gimje = 金堤
Anju = 安州
Korea = 朝鮮
Receive a tech boost when scientific buildings/wonders are built in capital = 首都に科学関連の建造物/遺産が建設されると、科学力が増大する。

Hiawatha = ハイアワサ
You are a plague upon Mother Earth! Prepare for battle! = お前は世界の疫病神だ。争いの準備をしろ！
You evil creature! My braves will slaughter you! = この邪悪な生き物め！勇者がお前を圧倒するぞ
You have defeated us... but our spirits will never be vanquished! We shall return! = そなたは我々を倒したが...我々の魂は決して倒されない! 帰るぞ！
Greetings, stranger. I am Hiawatha, speaker for the Iroquois. We seek peace with all, but we do not shrink from war. = よそ者の方、こんにちは。我はハイアワサ、イロコイ族の指導者である。そなたの来訪を歓迎する。我ら2つの偉大な民族が友人になれればよいが。
Does this trade work for you, my friend? = この取引はそなたのためにもなるか？友よ
The Great Warpath = 偉大な出征路
 # Requires translation!
Greetings, noble Hiawatha, leader of the mighty Iroquois nations! Long have your people lived near the great and holy lake Ontario in the land that has come to be known as the New York state in North America. In the mists of antiquity, the five peoples of Seneca, Onondaga, Mohawks, Cayugas and Oneida united into one nation, the Haudenosaunee, the Iroquois. With no written language, the wise men of your nation created the great law of peace, the model for many constitutions including that of the United States. For many years, your people battled great enemies, such as the Huron, and the French and English invaders. Tough outnumbered and facing weapons far more advanced than the ones your warriors wielded, the Iroquois survived and prospered, until they were finally overwhelmed by the mighty armies of the new United States. = 
 # Requires translation!
Oh noble Hiawatha, listen to the cries of your people! They call out to you to lead them in peace and war, to rebuild the great longhouse and unite the tribes once again. Will you accept this challenge, great leader? Will you build a civilization that will stand the test of time? = 
Onondaga = オノンダガ
Osininka = オシンインカ
Grand River = グランドリバー
Akwesasme = アクウェサスネ
Buffalo Creek = バッファロー・クリーク
Brantford = ブラントフォード
Montreal = モントリオール
Genesse River = ジェネシーリバー
Canandaigua Lake = カナンデーグア湖
Lake Simcoe = シムコー湖
Salamanca = サラマンカ
Gowanda = ゴウォンダ
Cuba = キューバ
Akron = アクロン
Kanesatake = カナサタケ
Ganienkeh = ガニエンケ
Cayuga Castle = カユガ・キャッスル
Chondote = チョンドテ
Canajoharie = カナジョハリー
Nedrow = ネドロウ
Oneida Lake = オナイダ湖
Kanonwalohale = カノンワロハレ
Green Bay = グリーンベイ
Southwold = サウスウォールド
Mohawk Valley = モーホーク・バレー
Schoharie = スカハリー
Bay of Quinte = クゥインテ湾
Kanawale = カナワレ
Kanatsiokareke = カナツィオカレク
Tyendinaga = ティエンディナガ
Hahta = ハータ
Iroquois = イロコイ
All units move through Forest and Jungle Tiles in friendly territory as if they have roads. These tiles can be used to establish City Connections upon researching the Wheel. = 自友好国領の森林とジャングルの移動ポイント増加。森林とジャングルを道として使える

Darius I = ダレイオス1世
Your continue existence is an embarrassment to all leaders everywhere! You must be destroyed! = そなたの存在は全ての指導者の恥だ！滅ぼさなければならない！
Curse you! You are beneath me, son of a donkey driver! I will crush you! = 呪ってやる！お前は私の下だ！叩き潰してやる！
You mongrel! Cursed be you! The world will long lament your heinous crime! = この雑種め！呪われろ！世界はお前の凶悪な犯罪を嘆くだろう！
Peace be on you! I am Darius, the great and outstanding king of kings of great Persia... but I suppose you knew that. = 初めて会う者よ、よく参られた！我はダレイオス、兄弟なるペルシアの完全無欠の指導者である。もちろんそなたも知っていただろう。
In my endless magnanimity, I am making you this offer. You agree, of course? = 私の尽きることのない寛大さの中で、そなたにこの申し出をしている。もちろん、同意してくれるか？
Good day to you! = ごきげんよう。
Ahh... you... = ああ...そなたか...
Achaemenid Legacy = アケメネス朝の遺産
 # Requires translation!
The blessings of heaven be upon you, beloved king Darius of Persia! You lead a strong and wise people. In the morning of the world, the great Persian leader Cyrus revolted against the mighty Median empire and by 550 BC, the Medes were no more. Through cunning diplomacy and military prowess, great Cyrus conquered wealthy Lydia and powerful Babylon, his son conquering proud Egypt some years later. Over time, Persian might expanded into far away Macedonia, at the very door of the upstart Greek city-states. Long would Persia prosper until the upstart villain Alexander of Macedon, destroyed the great empire in one shocking campaign. = 
 # Requires translation!
Darius, your people look to you to once again bring back the days of power and glory for Persia! The empire of your ancestors must emerge again, to triumph over its foes and to bring peace and order to the world! O king, will you answer the call? Can you build a civilization that will stand the test of time? = 
Persepolis = ペルセポリス
Parsagadae = パサルガダエ
Susa = スーサ
Ecbatana = エクバタナ
Tarsus = タルサス
Gordium = ゴルディウム
Bactra = バクトラ
Sardis = サルディス
Ergili = エルギル
Dariushkabir = ダリウス・カビル
Ghulaman = グラマン
Zohak = ゾハク
Istakhr = イスタブル
Jinjan = ジンジャン
Borazjan = ボラズジャン
Herat = ヘラート
Dakyanus = ダキヤヌス
Bampur = バンプール
Turengtepe = トゥラン・テペ
Rey = レイ
Thuspa = トゥシュパ
Hasanlu = ハサンル
Gabae = ガバエ
Merv = メリブ
Behistun = ベヒストゥーン
Kandahar = カンダハル
Altintepe = アントゥン・テペ
Bunyan = バニヤン
Charsadda = チャールサダ
Uratyube = ウラ・テューベ
Dura Europos = ドゥラ・エウロポス
Aleppo = アレッポ
Qatna = カンタ
Kabul = カブール
Capisa = カピサ
Kyreskhata = キュレスカタ
Marakanda = マラカンダ
Peshawar = ペシャワール
Van = ヴァン
Pteira = ペテイラ
Arshada = アルシャダ
Artakaona = アルタコアナ
Aspabota = アスパボタ
Autiyara = アンティヤラ
Bagastana = バガスタナ
Baxtri = バシトリ
Darmasa = ダルマサ
Daphnai = ダピナイ
Drapsaka = ドラプサカ
Eion = エイオン
Gandutava = ガンドゥタヴァ
Gaugamela = ガウガメラ
Harmozeia = ハルモジア
Ekatompylos = ヘカトンピュロス
Izata = イザタ
Kampada = カンパダ
Kapisa = カピサ
Karmana = カルマナ
Kounaxa = クナクサ
Kuganaka = クガナカ
Nautaka = ナウタカ
Paishiyauvada = パイシヤウヴァダ
Patigrbana = パティグルバナ
Phrada = フラダ
Persia = ペルシア

Kamehameha I = カメハメハ
The ancient fire flashing across the sky is what proclaimed that this day would come, though I had foolishly hoped for a different outcome. = 天空にきらめくいにしえの炎はこの日の訪れを示している。私としては愚かにも違う結末を期待していたのだがな。
It is obvious now that I misjudged you and your true intentions. = 私はそなたとその真意を見誤っていた、その事実がいま明らかになった。
The hard-shelled crab yields, and the lion lies down to sleep. Kanaloa comes for me now. = 蟹の固い殻は破られ、獅子は横たわり眠りについた。カナロア(冥界の神)の迎えが来たようだな。
Aloha! Greetings and blessings upon you, friend. I am Kamehameha, Great King of this strand of islands. = アロハ！挨拶と祝福を。私はカメハメハ、この島々の偉大なる王である。
Come, let our people feast together! = さあ、こちらへ。ともに国民をもてなしましょう！
Welcome, friend! = ようこそ、友よ！
Wayfinding = ウェイファインディング
 # Requires translation!
Greetings and blessings be upon you, Kamehameha the Great, chosen by the heavens to unite your scattered peoples. Oh mighty King, you were the first to bring the Big Island of Hawai'i under one solitary rule in 1791 AD. This was followed by the merging of all the remaining islands under your standard in 1810. As the first King of Hawai'i, you standardized the legal and taxation systems and instituted the Mamalahoe Kawanai, an edict protecting civilians in times of war. You ensured the continued unification and sovereignty of the islands by your strong laws and deeds, even after your death in 1819. = 
 # Requires translation!
Oh wise and exalted King, your people wish for a kingdom of their own once more and require a leader of unparalleled greatness! Will you answer their call and don the mantle of the Lion of the Pacific? Will you build a kingdom that stands the test of time? = 
Honolulu = ホノルル
Samoa = サモア
Tonga = トンガ
Nuku Hiva = ヌク・ヒヴァ
Raiatea = ライアテア
Aotearoa = アオテアロア
Tahiti = タヒチ
Hilo = ヒロ
Te Wai Pounamu = テ・ワイ・ポウナム
Rapa Nui = ラパ・ヌイ
Tuamotu = ツアモツ
Rarotonga = ラロトンガ
Tuvalu = ツバル
Tubuai = トゥブアイ
Mangareva = マンガレバ
Oahu = オアフ
Kiritimati = キリスィマスィ
Ontong Java = オントン・ジャワ
Niue = ニウエ
Rekohu = レコフ
Rakahanga = ラカハンガ
Bora Bora = ボラボラ
Kailua = カイルア
Uvea = ウベア
Futuna = フツナ
Rotuma = ロトゥマ
Tokelau = トケラウ
Lahaina = ラハイナ
Bellona = ベローナ
Mungava = ムンガワ
Tikopia = ティコピア
Emae = エマエ
Kapingamarangi = カピンガマランギ
Takuu = タクウ
Nukuoro = ヌクオロ
Sikaiana = シカイアナ
Anuta = アヌタ
Nuguria = ニューギニア
Pileni = ピレニ
Nukumanu = ヌクマヌ
Polynesia = ポリネシア
Enables embarkation for land units = 地上ユニットの乗船が可能になる
Enables embarked units to enter ocean tiles = 乗船ユニットが外洋タイルへ進出できる
 # Requires translation!
Normal vision when embarked = 
+[amount]% Strength if within [amount2] tiles of a [tileImprovement] = [tileImprovement]から[amount2]タイル以内に戦闘力+[amount]%を付与

Ramkhamhaeng = ラームカムヘーン
You lowly, arrogant fool! I will make you regret of your insolence! = 卑しく傲慢な愚か者。貴公の無礼を後悔させてやる！
You scoundrel! I shall prepare to fend you off! = 愚か者。貴公を撃退する準備をしておこう。
Although I lost, my honor shall endure. I wish you good luck. = 負けたとはいえ、名誉は耐えなければならない。幸運をいのろう。
I, Pho Kun Ramkhamhaeng, King of Siam, consider it a great honor that you have walked to visit my country of Siam. = シャムにようこそ、見知らぬ者よ。我はラームカムヘーン。そなたの来訪を大変光栄に思っている。
Greetings. I believe this is a fair proposal for both parties. What do you think? = どうも。これは双方にとって公平な提案だと思うが、どう思うか？
Welcome. = ようこそ。
Father Governs Children = 父権政治
 # Requires translation!
Greetings to you, Great King Ramkhamhaeng, leader of the glorious Siamese people! O mighty King, your people bow down before you in awe and fear! You are the ruler of Siam, an ancient country in the heart of Southeast Asia, a beautiful and mysterious land. Surrounded by foes, beset by bloody war and grinding poverty, the clever and loyal Siamese people have endured and triumphed. King Ramkhamhaeng, your empire was once part of the Khmer Empire, until the 13th century AD, when your ancestors revolted, forming the small Sukhothai kingdom. Through successful battle and cunning diplomacy, the tiny kingdom grew into a mighty empire, an empire which would dominate South East Asia for more than a century! = 
 # Requires translation!
Oh, wise and puissant King Ramkhamhaeng, your people need you to once again lead them to greatness! Can you use your wits and strength of arms to protect your people and defeat your foes? Can you build a civilization that will stand the test of time? = 
Sukhothai = スコータイ
Si Satchanalai = シー・サチャナライ
Muang Saluang = ムアン・サルアン
Lampang = ランパーン
Phitsanulok = ピッサヌローク
Kamphaeng Pet = カムペーン・ペット
Nakhom Chum = ナコン・チャム
Vientiane = ビエンチャン
Nakhon Si Thammarat = ナコン・シー・タンマラート
Martaban = マルタバン
Nakhon Sawan = ナコン・サワン
Chainat = チャイナート
Luang Prabang = ルアンプラバン
Uttaradit = ウッタラジ
Chiang Thong = チェン・トン
Phrae = プレー
Nan = ナン
Tak = ターク
Suphanburi = スパンブリー
Hongsawadee = ホンサワディー
Thawaii = タワイ
Ayutthaya = アユタヤ
Taphan Hin = タパーン・ヒン
Uthai Thani = ウタイ・ターニ
Lap Buri = ラプ・ブリ
Ratchasima = ラチャシマ
Ban Phai = バン・ファイ
Loci = ロシ
Khon Kaen = コン・ケン
Surin = スリン
Siam = シャム
 # Requires translation!
[amount]% [stat] from City-States = 
 # Requires translation!
Military Units gifted from City-States start with [amount] XP = 

Isabella = イザベラ
God will probably forgive you... but I shall not. Prepare for war. = 主はあなたをお許しになっているかもしれません。ですが私は許しません。戦争に備えなさい！
Repugnant spawn of the devil! You will pay! = 穢らわしい悪魔の子め！報いを受けよ！
If my defeat is, without any doubt, the will of God, then I will accept it. = いいでしょう。これは間違いなく主の御意志。私はそれを受け入れます。
God blesses those who deserve it. I am Isabel of Spain. = 主はふさわしき者に祝福を与えられるでしょう。私はスペインのイザベラです。
I hope this deal will receive your blessing. = この取引であなたの賛同を得られるとよいのですが。
Seven Cities of Gold = 黄金の七都市
 # Requires translation!
Blessed Isabella, servant of God, holy queen of Castille and León! Your people greet and welcome you. You are the ruler of Spain, a beautiful and ancient country at the crossroads of the world between Europe and Africa, one shore on the Mediterranean and the other on the mighty Atlantic Ocean. The Spanish are a multicultural people with roots in the Muslim and Christian worlds. A seafaring race, Spanish explorers found and conquered much of the New World, and, for many centuries, its gold and silver brought Spain unrivalled wealth and power, making the Spanish court the envy of the world. = 
 # Requires translation!
O fair and virtuous Isabella! Will you rebuild the Spanish empire and show the world again the greatness of your people? Will you take up the mantle of the holy monarchy, and vanquish your foes under heaven's watchful eyes? Your adoring subjects await your command! Will you build a civilization that stands the test of time? = 
Madrid = マドリード
Barcelona = バルセロナ
Seville = セビリア
Cordoba = コルドバ
Toledo = トレド
Santiago = サンティアゴ
Murcia = ムルシア
Valencia = バレンシア
Zaragoza = サラゴサ
Pamplona = パンプローナ
Vitoria = ビトーリア
Santander = サンタンデル
Oviedo = オビエド
Jaen = ハエン
Logroño = ログローニョ
Valladolid = バリャドリード
Palma = パルマ
Teruel = テルエル
Almeria = アルメリア
Leon = レオン
Zamora = サモラ
Mida = ミダ
Lugo = ルーゴ
Alicante = アリカンテ
Càdiz = カディス
Eiche = エルチェ
Alcorcon = アルコルコン
Burgos = ブルゴス
Vigo = ビーゴ
Badajoz = バダホス
La Coruña = ラ・コルーニャ
Guadalquivir = グアダルキビル
Bilbao = ビルバオ
San Sebastian = サン・セバスティアン
Granada = グラナダ
Mérida = メリダ
Huelva = ウエルバ
Ibiza = イビサ
Las Palmas = ラス・パルマス
Tenerife = テネリフェ
Spain = スペイン
100 Gold for discovering a Natural Wonder (bonus enhanced to 500 Gold if first to discover it) = 自然遺産を発見すると100ゴールド（最初に見つけた文明ならば500ゴールド）を与えられる
Double Happiness from Natural Wonders = 自然遺産からの幸福度が2倍
Tile yields from Natural Wonders doubled = 自然遺産タイルからの産出量が2倍

Askia = アスキア
You are an abomination to heaven and earth, the chief of ignorant savages! You must be destroyed! = お前は天と地の忌まわしいものだ。無知な蛮族の長だ。お前は滅ぼさねばならない！
Fool! You have doomed your people to fire and destruction! = 愚か者め！お前は同胞を火と破滅に追い込んだ！
We have been consumed by the fires of hatred and rage. Enjoy your victory in this world - you shall pay a heavy price in the next! = 嫌悪と憤怒の炎に我らは焼き尽くされた。せいぜい現世での勝利に酔いしれるがいい、来世では痛い目に遭わせてやるぞ！
I am Askia of the Songhai. We are a fair people - but those who cross us will find only destruction. You would do well to avoid repeating the mistakes others have made in the past. = ようこそ。我はアスキア、ソンガイの王である。我々は啓蒙の民であり、他国との平和的な知識の交換を望んでいる。ただし必要とあらば、いつでも祖国を守るために戦うぞ。
Can I interest you in this deal? = この取引に興味はあるか？
River Warlord = 水軍の将
 # Requires translation!
May the blessings of God, who is greatest of all, be upon you Askia, leader of the Songhai people! For many years your kingdom was a vassal of the mighty West African state of Mali, until the middle of the 14th century, when King Sunni Ali Ber wrested independence from the Mali, conquering much territory and fighting off numerous foes who sought to destroy him. Ultimately, his conquest of the wealthy cities of Timbuktu and Jenne gave the growing Songhai empire the economic power to survive for some 100 years, until the empire was destroyed by foes with advanced technology - muskets against spearmen. = 
 # Requires translation!
King Askia, your people look to you to lead them to glory. To make them powerful and wealthy, to keep them supplied with the weapons they need to defeat any foe. Can you save them from destruction, oh King? Can you build a civilization that will stand the test of time? = 
Gao = ガオ
Tombouctu = トンボウクトゥ
Jenne = ジェンネ
Taghaza = タガザ
Tondibi = トンディビ
Kumbi Saleh = クンビ・サレー
Kukia = クキア
Walata = ワラタ
Tegdaoust = テグダウスト
Argungu = アルグング
Gwandu = グワンドゥ
Kebbi = ケビ
Boussa = ブッサ
Motpi = モプティ
Bamako = バマコ
Wa = ワ
Kayes = カエス
Awdaghost = アウダゴースト
Ouadane = ウアダン
Dakar = ダカール
Tadmekket = タドメッケト
Tekedda = テケダ
Kano = カノ
Agadez = アガデス
Niamey = ニアメ
Torodi = トロディ
Ouatagouna = ウアタゴウナ
Dori = ドーリ
Bamba = バンバ
Segou = セグー
Songhai = ソンガイ
Receive triple Gold from Barbarian encampments and pillaging Cities = 野営地と都市からの略奪で出るゴールドが3倍になる
Embarked units can defend themselves = 乗船中のユニットは自衛が可能

Genghis Khan = チンギス・カン
You stand in the way of my armies. Let us solve this like warriors! = 貴公たちは我が軍の邪魔をしている。戦士のように解決しよう！
No more words. Today, Mongolia charges toward your defeat. = もう言葉なんぞはいらない。今日、貴公はモンゴルの手によって敗北に向かうだろう。
You have hobbled the Mongolian clans. My respect for you nearly matches the loathing. I am waiting for my execution. = モンゴルの一族の足手まといになったな。尊敬の念と憎しみは同じだ。我は処刑されるのを待っている。
I am Temuujin, conqueror of cities and countries. Before me lie future Mongolian lands. Behind me is the only cavalry that matters. = 我はテムジン。草原の王であり、数多の都市の支配者である。お望みとあらば、恐怖の下に貴公をかせてやろう。
I am not always this generous, but we hope you take this rare opportunity we give you. = 我はいつも寛大ではない。この機会を逃すか？
So what now? = で、どうする？
Mongol Terror = モンゴルの脅威
 # Requires translation!
Greetings, o great Temuujin, immortal emperor of the mighty Mongol Empire! Your fists shatter walls of cities and your voice brings despair to your enemies. O Khan! You united the warring tribes of Northern Asia into a mighty people, creating the greatest cavalry force the world has ever witnessed. Your people's cunning diplomacy divided their enemies, making them weak and helpless before Mongolia's conquering armies. In a few short years, your people's soldiers conquered most of China and Eastern Asia, and the empire continued to grow until it reached west into Europe and south to Korea. Indeed, it was the greatest empire ever seen, dwarfing those pathetic conquests of the Romans or the Greeks. = 
 # Requires translation!
Temuujin, your people call upon you once more to lead them to battle and conquest. Will the world once again tremble at the thunderous sound of your cavalry, sweeping down from the steppes? Will you build a civilization that stands the test of time? = 
Karakorum = カラコルム
Beshbalik = ベシバリク
Turfan = トルファン
Hsia = 夏
Old Sarai = オールド・サライ
New Sarai = ニューサライ
Tabriz = タブリーズ
Tiflis = ティフリス
Otrar = オトラル
Sanchu = サンチュ
Kazan = カザン
Almarikh = アルマリク
Ulaanbaatar = ウランバートル
Hovd = ホヴト
Darhan = ダーハン
Dalandzadgad = ダランドザドガド
Mandalgovi = マンダルゴヴィ
Choybalsan = チョイバルサン
Erdenet = エルデネト
Tsetserieg = ツェツェレグ
Baruun-Urt = バローン・オルト
Ereen = エレーン
Batshireet = ボトシレート
Choyr = チョイル
Ulaangom = ウランゴム
Tosontsengel = トソントセンゲル
Altay = アトライ
Uliastay = ウリャスタイ
Bayanhongor = バヤンホンゴル
Har-Ayrag = ハル・アイラーグ
Nalayh = ナライー
Tes = テス
Mongolia = モンゴル国
+30% Strength when fighting City-State units and cities = 都市国家と都市国家ユニットとの戦闘時に戦闘力+30%

Montezuma I = モンテスマ
Xi-miqa-can! Xi-miqa-can! Xi-miqa-can! (Die, die, die!) = 死ミカカ！死ミカカ！死ミカカ！
Excellent! Let the blood flow in raging torrents! = 良かろう！血で荒れ狂う激流をおこそうではないか！
Monster! Who are you to destroy my greatness? = 化け物め！この偉大なる我をなぜ倒せた。
What do I see before me? Another beating heart for my sacrificial fire. = 我の前に何が見える？犠牲の火のための鼓動する心臓だ。
Accept this agreement or suffer the consequences. = この提案をの、後々に苦しむぞ
Welcome, friend. = ようこそ、我が友よ
Sacrificial Captives = 捕虜の生贄
 # Requires translation!
Welcome, O divine Montezuma! We grovel in awe at your magnificence! May the heaven shower all manner of good things upon you all the days of your life! You are the leader of the mighty Aztec people, wandering nomads from a lost home in the north who in the 12th century came to live in the mesa central in the heart of what would come to be called Mexico. Surrounded by many tribes fighting to control the rich land surrounding the sacred lakes of Texcoco, Xaltocan and Zampango, through cunning alliances and martial prowess, within a mere two hundred years, the Aztecs came to dominate the Central American basin, ruling a mighty empire stretching from sea to sea. But the empire fell at last under the assault of foreign devils - the accursed Spaniards! - wielding fiendish weapons the likes of which your faithful warriors had never seen. = 
 # Requires translation!
O great king Montezuma, your people call upon you once more, to rise up and lead them to glory, bring them wealth and power, and give them dominion over their foes and rivals. Will you answer their call, glorious leader? Will you build a civilization that stands the test of time? = 
Tenochtitlan = テノチティタラン
Teotihuacan = テオティワカン
Tlatelolco = トラテロルコ
Texcoco = テスココ
Tlaxcala = トラスカラ
Calixtlahuaca = カリトゥラウアカ
Xochicalco = ソチカルコ
Tlacopan = トラコパン
Atzcapotzalco = アスカポツァルコ
Tzintzuntzan = ツィンツンツァン
Malinalco = マリナルコ
Tamuin = タムイン
Teayo = テーヨ
Cempoala = センポアラ
Chalco = チャルコ
Tlalmanalco = トラルマナルコ
Ixtapaluca = イスタパルカ
Huexotla = フエソトラ
Tepexpan = テペクスパン
Tepetlaoxtoc = テペトラオストク
Chiconautla = チコナウトラ
Zitlaltepec = ジトラルテペク
Coyotepec = コヨテペック
Tequixquiac = テクイスクイアク
Jilotzingo = ジロツインゴ
Tlapanaloya = トラパナロヤ
Tultitan = トゥルティトラン
Ecatepec = エカテペク
Coatepec = コアテペック
Chalchiuites = チャルチウイテス
Chiauhita = チアウヒタ
Chapultepec = チャプルテペック
Itzapalapa = イスタパラパ
Ayotzinco = アヨツインコ
Iztapam = イツタパム
Aztecs = アステカ
Earn [amount]% of killed [mapUnitFilter] unit's [costOrStrength] as [plunderableStat] = 敵の[mapUnitFilter]を倒すごとに敵[costOrStrength][amount]%分の[plunderableStat]で得る

Pachacuti = パチャクティ
Resistance is futile! You cannot hope to stand against the mighty Incan empire. If you will not surrender immediately, then prepare for war! = 抵抗は無益だ！強大なインカ帝国に対抗するのは無理だ。直ちに降伏しないならば、戦争の準備をしろ!
Declare war on me?!? You can't, because I declare war on you first! = 私に宣戦布告する？できないな、なぜなら私が先にお前に宣戦布告するからだ！
How did you darken the sun? I ruled with diligence and mercy—see that you do so as well. = どうやって太陽を暗くした？私は勤勉さと慈悲をもって統治したあなたもそうするように。
How are you? You stand before Pachacuti Inca Yupanqui. = ご機嫌いかがかな？私はパチャクティ、インカの皇帝である。
The Incan people offer this fair trade. = われわれインカの民はこの公正な取引を提案する。
How are you doing? = ご機嫌いかがかな？
What do you want now? = 	何が望みだね？
Great Andean Road = アンデスの大道
 # Requires translation!
Oh ye who remakes the world, your loyal subjects greet you, King Pachacuti Sapa Inca, ruler of Tawantinsuyu and the Inca people! From the beginnings in the small state of Cusco, the Incans displayed their potential for greatness, marching to war against their many enemies, crushing their armies into dust and carving for themselves a mighty empire stretching from Ecuador to Chile. Indeed, they built the greatest empire ever seen in pre-Columbian America. More than mere soldiers, your people were great builders and artists as well, and the remnants of their works still awe and inspire the world today. = 
 # Requires translation!
Oh King Pachacuti, truly are you called 'Earth Shaker'! Will you once again call upon the ground itself to a fight at your side? Your armies await your signal. Will you restore the glory of your empire? Can you build a civilization that will stand the test of time? = 
Cuzco = クスコ
Tiwanaku = ティワナク
Machu = マチュ
Ollantaytambo = オリャンタイタンボ
Corihuayrachina = コリワイラチナ
Huamanga = ワマンガ
Rumicucho = ルミクチョ
Vilcabamba = ヴィルカバンバ
Vitcos = ヴィトコス
Andahuaylas = アンダワイラス
Ica = イカ
Arequipa = アレキパ
Nasca = ナスカ
Atico = アティコ
Juli = ジュリ
Chuito = キトー
Chuquiapo = ククイアポ
Huanuco Pampa = ハンク・パンパ
Tamboccocha = タンボコチャ
Huaras = ワラス
Riobamba = リオバンバ
Caxamalca = カハマルカ
Sausa = サウサ
Tambo Colorado = タンボ・コロラド
Huaca = ワカ
Tumbes = トゥンベス
Chan Chan = チャン・チャン
Sipan = シパン
Pachacamac = パチャカマ
Llactapata = リャクタパタ
Pisac = ピサック
Kuelap = クエラップ
Pajaten = パハテン
Chucuito = チュキート
Choquequirao = チョケキラオ
Inca = インカ
Units ignore terrain costs when moving into any tile with Hills = 丘陵タイルを移動する際の移動コストが無視される
 # Requires translation!
[amount]% maintenance on road & railroads = 
 # Requires translation!
No Maintenance costs for improvements in [tileFilter] tiles = 

Harald Bluetooth = ハーラル
If I am to be honest, I tire of those pointless charades. Why don't we settle our disputes on the field of battle, like true men? Perhaps the skalds will sing of your valor... or mine! = ハハハ、私はもう無意味なおしゃべりに疲れてしまったよ。ここは真の男らしく、戦場で決着をつけようじゃないか。
Ahahah! You seem to show some skills of a true Viking! Too bad that I'll probably kill you! = あんたを殺すことになりそうなのが残念だぜ。ハハハハ...
Loki must have stood by you, for a common man alone could not have defeated me... Oh well! I will join the einherjar in Valhalla and feast, while you toil away here. = ロキがあんたに味方したに違いない、ただの人間相手に私が負けるはずないのだ！
Harald Bluetooth bids you welcome to his lands, a Viking unlike any the seas and lands have ever known! Hah, are you afraid? = ハーラル青歯王があんたの来訪を歓迎しよう！
This is a fine deal! Even a drunk beggar would agree! = こいつは完璧な取引だぜ！卑しい乞食でも同意するだろうよ。
Hail to you. = あんたに万歳。
Viking Fury = ヴァイキングの怒り
 # Requires translation!
Honor and glory be yours, Harald Bluetooth Gormsson, mighty heir of King Gorm of the Old and Thyra Dannebod. Not only were you victorious on the battlefield against the armies of Norway, you also completed massive construction project across the land - numerous Ring Fortresses to protect the populace from invasion and internal strife. You successfully drove off waves of German settlers in 983 AD and sheltered your kingdom from unwanted foreign influence. = 
 # Requires translation!
Stalwart Viking, the time for greatness is upon you once more. You are called to rise up and lead your people to renewed power and triumph! Will you make the world shudder once more at the very thought of your great armies of Northsmen? Will you let the Viking battle cry ring out across the crashing waves? Will you build a civilization to stand the test of time? = 
Copenhagen = コペンハーゲン
Aarhus = オーフス
Kaupang = カウパング
Ribe = リベ
Viborg = ヴィボー
Tunsberg = トンスベルグ
Roskilde = ロスキレ
Hedeby = ヘーゼビュー
Oslo = オスロ
Jelling = イェリング
Truso = トルソ
Bergen = ベルゲン
Faeroerne = フェレルネ
Reykjavik = レイキャビク
Trondheim = トロンハイム
Godthab = ゴットホープ
Helluland = ヘッルランド
Lillehammer = リレハンメル
Markland = マークランド
Elsinore = エルシノア
Sarpsborg = サルプスボル
Odense = オーデンセ
Aalborg = オールボー
Stavanger = スタヴァンゲル
Vorbasse = ヴォーバセ
Schleswig = シュレースウィヒ
Kristiansand = クリスチャンサン
Halogaland = ハロガランド
Randers = ラナース
Fredrikstad = フレドリクスタ
Kolding = コリング
Horsens = ホーセンス
Tromsoe = トロムソ
Vejle = バイレ
Koge = ケーゲ
Sandnes = サンネス
Holstebro = ホルステブロー
Slagelse = スラーエルセ
Drammen = ドランメン
Hillerod = ヒレレズ
Sonderborg = セナボー
Skien = シーエン
Svendborg = スベンボー
Holbaek = ホルベック
Hjorring = イエリング
Fladstrand = フラッドストランド
Haderslev = ハザスレウ
Ringsted = リングステズ
Skrive = スキーベ
Denmark = デンマーク
 # Requires translation!
Units pay only 1 movement point to disembark = 
No movement cost to pillage = 略奪時の移動ポイント消費なし

You leave us no choice. War it must be. = 選択の余地はない。戦争に違いない。
Very well, this shall not be forgotten. = よかろう、これは忘れないぞ。
I guess you weren't here for the sprouts after all... = 結局もやしのために来たんじゃないんだな...
Brussels = ブリュッセル

And so the flower of Florence falls to barbaric hands... = そしてフィレンツェの花は野蛮な手に落ちた...
Florence = フィレンツェ

So this is how it feels to die... = こんな感じで死ぬのか...
Hanoi = ハノイ

Unacceptable! = 認めない。

Today, the Malay people obey you, but do not think this is over... = 今日、マレーの人々はあなたに従いますが、これが終わったとは思っていません...
Kuala Lumpur = クアラルンプール

Perhaps now we will find peace in death... = おそらく今、私たちは死の中に安らぎを見いだすことができるでしょう...
Lhasa = ラサ

You fiend! History shall remember this! = 狂人め！このことは歴史に深くきざまれるだろう！
Milan = ミラノ

We were too weak to protect ourselves... = 自分たちの身を守るには弱すぎた...
Quebec City = ケベック州

I have failed. May you, at least, know compassion towards our people. = 私は失敗しました。せめて同胞への思いやりがありますように。
Cape Town = ケープタウン

The day of judgement has come to us. But rest assured, the same will go for you! = 裁きの日がやってきた。しかし安心してください、あなたも同じことが起こるでしょう。
Helsinki = ヘルシンキ

Ah, Gods! Why have you forsaken us? = ああ、主よ！なぜあなたは私たちを見捨てたのですか？
Manila = マニラ

 # Requires translation!
Congratulations, conqueror. This tribe serves you now. = 
Mogadishu = モガディシュ

I have to do this, for the sake of progress if nothing else. You must be opposed! = 何があっても前進するためには、これをしなければならない。ぜったいに反対だ！
You can see how fruitless this will be for you... right? = どれだけ実りのないことになるか...わかりますよね？
May God grant me these last wishes - peace and prosperity for Brazil. = 神は私にこれらの最後の願いを与えることができます - ブラジルのための平和と繁栄。
Rio de Janeiro = リオデジャネイロ

After thorough deliberation, Australia finds itself at a crossroads. Prepare yourself, for war is upon us. = 徹底的に検討した結果、オーストラリアは岐路に立たされた。覚悟を決めろ、戦争が迫っている。
We will mobilize every means of resistance to stop this transgression against our nation! = 我々はあらゆる抵抗手段を動員して、この国家への侵略を阻止する！
The principles for which we have fought will survive longer than any nation you could ever build. = 私たちが戦ってきた原則は、これまで構築できたどの国よりも長く存続する。
Sydney = シドニー

I will enjoy hearing your last breath as you witness the destruction of your realm! = お前の領域の破壊を目の当たりにして、お前の最後の息吹を聞くのが楽しみだ！
Why do we fight? Because Inanna demands it. Now, witness the power of the Sumerians! = なぜ我々は戦うのか、イナンナが要求しているからだ。シュメール人の力を見よ！
What treachery has struck us? No, what evil? = どんな裏切りが我々を襲ったのか？いや、どんな悪事だ？
Ur = ウル

In responding to the unstinting malignancy that has heretofore defined your relationship with Canada, we can have no recourse but war! = これまで、カナダとの関係を規定してきた揺るぎない悪意に応えるために、戦争以外の手段はありません！
As we can reach no peaceful resolution with you, Canada must turn, with reluctance, to war. = あなた方と平和的な解決ができないので、カナダは不本意ながら戦争をしなければなりません。
I regret not defending my country to the last, although it was not of use. = 役に立たなかったとはいえ、最後まで国を守らなかったことを後悔しています。
Vancouver = バンクーバー

You have revealed your purposes a bit too early, my friend... = あなたは少し早すぎたようだ。わが友...
A wrong calculation, on my part. = 私の計算ミスだ。
Venice = ヴェネツィア

They will write songs of this.... pray that they shall be in your favor. = 彼らはこれを歌にします......あなたの好意に沿うように祈りましょう。
Antwerp = アントワープ

How barbaric. Those who live by the sword shall perish by the sword. = 何と野蛮な。剣によって生きる者は剣によって滅びる。
Genoa = ジェノヴァ

We... defeated? No... we had so much work to do! = 俺たち...負けたのか？いや...やるべきことが山ほどあったんだ！
Kathmandu = カトマンズ

Perhaps, in another world, we could have been friends... = もしかしたら、別の世界では友になれたかもしれないな...。
Singapore = シンガポール

We never fully trusted you from the start. = 私たちは最初からあなたを完全に信頼したことはない。
Tyre = ティルス

May the Heavens forgive you for inflicting this humiliation to our people. = 天の御加護がありますように。このような屈辱を我々の民に与えたことを。
Zanzibar = ザンジバル

How could we fall to the likes of you?! = お前のような奴のところに落ちるわけないだろ！？
Almaty = アルマトイ

 # Requires translation!
Let's have a nice little War, shall we? = 
 # Requires translation!
If you need your nose bloodied, we'll happily serve. = 
 # Requires translation!
The serbian guerilla will never stop haunting you! = 
 # Requires translation!
Belgrade = 

War lingers in our hearts. Why carry on with a false peace? = 戦争は私たちの心の中に残っている。なぜ偽りの平和を続けるのか？
You gormless radger! You'll dine on your own teeth before you set foot in Ireland! = この無礼者め！アイルランドに足を踏み入れる前に、自分の歯で食事をするんだ！
A lonely wind blows through the highlands today. A dirge for Ireland. Can you hear it? = 今日は高地を寂しい風が吹き抜ける。アイルランドへの悲歌だ、聞こえるか？
Dublin = ダブリン
 # Requires translation!
Will not be chosen for new games = 

You shall stain this land no longer with your vileness! To arms, my countrymen - we ride to war! = お前達の卑劣さがこの地を汚す事はない！武器を手に入れよう。我が同胞よ、我々は戦争に出発する！
Traitorous man! The Celtic peoples will not stand for such wanton abuse and slander - I shall have your head! = 裏切り者！ケルト人の民はこのような卑劣な罵倒や中傷にはうんざりだ！お前の首を取ってやる！
Vile ruler, know that you 'won' this war in name only! = 卑劣な支配者よ。お前は名目だけでこの戦争に勝ったのだ！
Edinburgh = エディンバラ

Do you really think you can walk over us so easily? I will not let it happen. Not to Kongo - not to my people! = そんなに簡単に私たちの上を歩けると思っているのか？そんな事はさせない、コンゴは渡さない、同法は渡さない！
We are no strangers to war. You have strayed from the right path, and now we will correct it. = 我々は戦争を知らないわけではない。おまえは正しい道から逸脱している、そして今、我々がそれを正す。
You are nothing but a glorified barbarian. Cruel, and ruthless. = お前はただの蛮族だ。残酷で冷酷だ。
M'Banza-Kongo = ンバンザ＝コンゴ

What a fine battle! Sidon is willing to serve you! = なんて素晴らしい戦いなんだ! シドンは喜んであなたに仕える！
Sidon = シドン

 # Requires translation!
We don't like your face. To arms! = 
 # Requires translation!
You will see you have just bitten off more than you can chew. = 
 # Requires translation!
This ship may sink, but our spirits will linger. = 
Valletta = バレッタ

Can only heal by pillaging = 略奪でのみ回復する


#################### Lines from Policies from Civ V - Vanilla ####################

Aristocracy = 貴族制
Legalism = 法治主義
Provides the cheapest [stat] building in your first [amount] cities for free = 最初の[amount]都市に最も安い[stat]の建物を無償で得る
Oligarchy = 寡頭制
Units in cities cost no Maintenance = 都市に駐留しているユニットには維持費がかからなくなる
 # Requires translation!
[amount]% Strength for cities = 
Landed Elite = 地主エリート
 # Requires translation!
[amount]% growth [cityFilter] = 
Monarchy = 君主制
Tradition Complete = 伝統コンプリート

Collective Rule = 直接民主制
Citizenship = 市民権
Republic = 共和制
Representation = 代議制
Each city founded increases culture cost of policies [amount]% less than normal = 都市の新設による社会制度の採用に必要な文化力の増加を[amount]%抑える
Meritocracy = 実力主義
Liberty Complete = 解放コンプリート
Free Great Person = 無償の偉人

Warrior Code = 戦士の掟
Discipline = 規律
Military Tradition = 軍の栄誉
 # Requires translation!
[amount]% XP gained from combat = 
Military Caste = 戦士階級
Professional Army = 軍隊の常備
Honor Complete = 名誉コンプリート

Organized Religion = 宗教の組織化
Mandate Of Heaven = 天命
[amount]% of excess happiness converted to [stat] = 余剰幸福度の[amount]%が[stat]に変換される
Theocracy = 神権政治
[amount]% [stat] from every [tileFilter/specialist/buildingName] = [tileFilter/specialist/buildingName]が[stat] [amount]%の効果を得る
Reformation = 改革
Free Religion = 宗教的寛容
Piety Complete = 敬虔コンプリート

Philantropy = 博愛主義
Gifts of Gold to City-States generate [amount]% more Influence = ゴールドの寄付によって都市国家へ与える影響力が[amount]%増加
Aesthetics = 美学
Resting point for Influence with City-States is increased by [amount] = 都市国家への影響力が[amount]増加
Scholasticism = スコラ学
Allied City-States provide [stat] equal to [amount]% of what they produce for themselves = 同盟都市国家が持つ[stat]の[amount]%を得る
Cultural Diplomacy = 文化外交
[amount]% resources gifted by City-States = 都市国家から贈られる資源の量 [amount]%
[amount]% Happiness from luxury resources gifted by City-States = 都市国家から贈られた高級資源から得られる幸福度 [amount]%
Educated Elite = エリート教育
Allied City-States will occasionally gift Great People = 同盟都市国家から不定期に偉人が贈られる
Patronage Complete = 文化後援コンプリート
Influence of all other civilizations with all city-states degrades [amount]% faster = 他文明の都市国家への影響力の低下を[amount]%早める
Triggers the following global alert: [param] = 以下の警告を有効化する:[param]

Naval Tradition = 海軍の栄誉
Trade Unions = 労働組合
Merchant Navy = 商船隊
Mercantilism = 重商主義
Protectionism = 保護貿易主義
[amount] Happiness from each type of luxury resource = 高級資源から得られる幸福度 [amount]
Commerce Complete = 商業コンプリート

Secularism = 政教分離主義
Humanism = 人間主義
Free Thought = 自由思想
Sovereignty = 主権
 # Requires translation!
[amount]% [stat] = 
Scientific Revolution = 科学革命
[amount] Free Technologies = テクノロジーを無償で[amount]つ獲得
Rationalism Complete = 合理主義コンプリート
[stats] from all [buildingFilter] buildings = すべての[buildingFilter]の建物から[stats]

Constitution = 憲法
Universal Suffrage = 普通選挙
Civil Society = 市民社会
[amount]% Food consumption by specialists [cityFilter] = [cityFilter]専門家の食料の消費 [amount]%
Free Speech = 表現の自由
[amount] units cost no maintenance = [amount]つのユニットの維持費が無料になる
Democracy = 民主主義
[amount]% unhappiness from specialists [cityFilter] = [cityFilter]専門家の不満[amount]%
Freedom Complete = 自由コンプリート
[amount]% Yield from every [tileFilter] = [tileFilter]の産出量 [amount]%

Populism = ポピュリズム
Militarism = 軍事主義
[stat] cost of purchasing [baseUnitFilter] units [amount]% = [baseUnitFilter]ユニットの購入に必要な[stat][amount]%
Fascism = ファシズム
Quantity of strategic resources produced by the empire +[amount]% = 戦略資源の生産量+[amount]%
Police State = 警察国家
Total War = 総力戦
Autocracy Complete = 独裁コンプリート

United Front = 統一戦線
Militaristic City-States grant units [amount] times as fast when you are at war with a common nation = 共通の敵と戦争中に、軍事都市国家からのユニットの供給頻度が[amount]倍になる
Planned Economy = 計画経済
Nationalism = ナショナリズム
Socialism = 社会主義
[amount]% maintenance cost for buildings [cityFilter] = [cityFilter]建造物の維持費 [amount]%
Communism = 共産主義
Order Complete = 秩序コンプリート


#################### Lines from Quests from Civ V - Vanilla ####################

Route = 交易路
Build a road to connect your capital to our city. = 首都と都市を結ぶ道を敷設してください。

Clear Barbarian Camp = 野営地を制圧
We feel threatened by a Barbarian Camp near our city. Please take care of it. = 我々の都市は近くにある蛮族の野営地に脅かされています。気をつけてください。

Connect Resource = 資源を接続
In order to make our civilizations stronger, connect [param] to your trade network. = 我々の文明をより強固なものにするために、[param]をあなたの交易路に接続してください。

Construct Wonder = 遺産を建設
We recommend you to start building [param] to show the whole world your civilization strength. = 文明の強さを世界に見せつけるために、[param]を建設することをおすすめします。

Acquire Great Person = 偉人を取得
Great People can change the course of a Civilization! You will be rewarded for acquiring a new [param]. = 偉人は文明の行き先を変えられます。新たに[param]を取得すれば報酬を得られます。

Conquer City State = 都市国家を征服
It's time to erase the City-State of [param] from the map. You will be greatly rewarded for conquering them! = 都市国家の[param]を世界地図から取り除くときです。都市国家を征服すれば報酬を得られます。

Find Player = プレイヤーを探す
You have yet to discover where [param] set up their cities. You will be rewarded for finding their territories. = 我々は[param]がどこに都市を置いたのかわかっていません。領土を発見すれば報酬を得られます。

Find Natural Wonder = 自然遺産を探す
Send your best explorers on a quest to discover Natural Wonders. Nobody knows the location of [param] yet. = 自然遺産を発見するために探索者を行かせてください。[param]はまだ誰にも発見されていません。

Give Gold = ゴールドを提供
We are suffering great poverty after being robbed by [param], and unless we receive a sum of Gold, it's only a matter of time before we collapse. = 我々は[param]からの強奪被害に遭った後、貧困に悩まされており、ゴールドが提供されなければ、我々の崩壊まではあとわずかです。

Pledge to Protect = 保護の誓約
 # Requires translation!
We need your protection to stop the aggressions of [param]. By signing a Pledge of Protection, you'll confirm the bond that ties us. = 

Contest Culture = 文化力の競争
The civilization with the largest Culture growth will gain a reward. = 最も多く文化が成長した文明が報酬を得られます。

Contest Faith = 信仰力の競争
The civilization with the largest Faith growth will gain a reward. = 最も多く信仰が成長した文明が報酬を得られます。

Contest Technologies = テクノロジーの競争
The civilization with the largest number of new Technologies researched will gain a reward. = 最も多く新しいテクノロジーを研究した文明が報酬を得られます。

Invest = 投資
Our people are rejoicing thanks to a tourism boom. For a certain amount of time, any Gold donation will yield [amount]% extra Influence. = 我々は観光ブームに喜んでいます。期間中にゴールドを寄付すれば[amount]%追加で影響力を得られます。

 # Requires translation!
Bully City State = 
 # Requires translation!
We are tired of the pretensions of [param]. If someone were to put them in their place by Demanding Tribute from them, they would be rewarded. = 

 # Requires translation!
Denounce Civilization = 
 # Requires translation!
We have been forced to pay tribute to [param]! We need you to tell the world of their ill deeds. = 

 # Requires translation!
We have heard the tenets of [param] and are most curious. Will you send missionaries to teach us about your religion? = 


#################### Lines from Ruins from Civ V - Vanilla ####################

 # Requires translation!
We have discovered cultural artifacts in the ruins! (+20 culture) = 
 # Requires translation!
discover cultural artifacts = 

 # Requires translation!
squatters willing to work for you = 

 # Requires translation!
squatters wishing to settle under your rule = 

 # Requires translation!
An ancient tribe trained us in their ways of combat! = 
 # Requires translation!
your exploring unit receives training = 

 # Requires translation!
We have found survivors in the ruins! Population added to [param]. = 
 # Requires translation!
survivors (adds population to a city) = 

 # Requires translation!
We have found a stash of [param] Gold in the ruins! = 
 # Requires translation!
a stash of gold = 

 # Requires translation!
discover a lost technology = 

 # Requires translation!
Our unit finds advanced weaponry hidden in the ruins! = 
 # Requires translation!
advanced weaponry for your explorer = 

 # Requires translation!
You find evidence of Barbarian activity. Nearby Barbarian camps are revealed! = 
 # Requires translation!
reveal nearby Barbarian camps = 

 # Requires translation!
find a crudely-drawn map = 


#################### Lines from Specialists from Civ V - Vanilla ####################

Scientist = 科学者

Merchant = 商人

Artist = 芸術家

Engineer = 技術者


#################### Lines from Techs from Civ V - Vanilla ####################

'Where tillage begins, other arts follow. The farmers therefore are the founders of human civilization.' - Daniel Webster = 「耕作地が開かれるところには技が生まれる。土を耕す者こそが人類文明の創始者なのだ」- ダニエル・ウェブスター
Agriculture = 農業 
Starting tech = スタートアップ技術

'Shall the clay say to him that fashioneth it, what makest thou?' - Bible Isaiah 45:9 = 「粘土は陶器師にむかって『あなたは何を造るか』と言い、あるいは『あなたの造った物には手がない』と言うだろうか」- 聖書、イザヤ書 45:9
Pottery = 陶器
'Thou shalt not muzzle the ox when he treadeth out the corn.' - Bible Deuteronomy 25:4 = 「汝、脱穀中の牛に口輪をはめることなかれ」- 申命記 (旧約聖書) 25:4
Animal Husbandry = 畜産
'The haft of the arrow has been feathered with one of the eagle's own plumes, we often give our enemies the means of our own destruction' - Aesop = 「その矢の柄には鷲の羽根が使われていた。自分の身を滅ぼす手段を敵に与えてしまうことはよくある」- イソップ
Archery = 弓術
'The meek shall inherit the Earth, but not its mineral rights.' - J. Paul Getty = 「柔和な者たちがこの地球を引き継ぐであろう。だが鉱業権はそうはいかない。」- J・ポール・ゲッティー
Mining = 採鉱

'He who commands the sea has command of everything.' - Themistocles = 「海を支配するものは全てを支配する」- テミストクレス
Sailing = 帆走
'So teach us to number our days, so that we may apply our hearts unto wisdom.' - Bible Psalms 90:12 = 「生涯の日を正しく数えるように教えてください。知恵ある心を得ることができますように。」- 聖書、詩 90:12
Calendar = 暦
'He who destroys a good book kills reason itself.' - John Milton = 「良書を破壊する者は、理性そのものを破壊するのである」- ジョン・ミルトン
Writing = 筆記
Enables Open Borders agreements = 国境開放を有効にする
'Even brute beasts and wandering birds do not fall into the same traps or nets twice.' - Saint Jerome = 「獣や漂鳥ですら、同じ罠や網に二度も掛かりはしない」- 聖ジェローム
Trapping = トラップ
'Wisdom and virtue are like the two wheels of a cart.' - Japanese proverb = 「知恵と美徳は荷車を支える一対の車輪の様なものである」- 日本の格言
The Wheel = 車輪
'How happy are those whose walls already rise!' - Virgil = 「防壁に守られている人たちのなんと幸せそうなことであろうか！」- バージル
Masonry = 石工術
'Here Hector entered, with a spear eleven cubits long in his hand; the bronze point gleamed in front of him, and was fastened to the shaft of the spear by a ring of gold.' - Homer = 「5メートルはあろうかという槍を手にヘクターが入ってきた。長い柄の先端に金のリングで固定された青銅の切っ先が彼の眼前できらりと光る」- ホメロス
Bronze Working = 青銅器

'He made an instrument to know if the moon shine at full or no.' - Samuel Butler = 「満月が光を放つか否かを知るための装置を彼は作り出した」- サミュエル・バトラー
Optics = 光学
'There is only one good, knowledge, and one evil, ignorance.' - Socrates = 「唯一の善は知識であり、唯一の悪は無知である」- ソクラテス
Philosophy = 哲学
Enables Research agreements = 研究協定が可能になる
'A Horse! A Horse! My kingdom for a horse!' - Shakespeare (Richard III) = 「馬と引き換えに私の王国をやろう！」- シェークスピア (史劇リチャード三世より)
Horseback Riding = 騎乗
'Mathematics is the gate and key to the sciences.' - Roger Bacon = 「数学は科学へと繋がる門と鍵である」- ロジャー・ベーコン
Mathematics = 数学
'Three things are to be looked to in a building: that it stands on the right spot; that it be securely founded; that it be successfully executed.' - Johann Wolfgang von Goethe = 「建造物には3つの要素が求められる。適した土地に建てられること、安全性にもとづいていること、首尾よく作業が進められること」- ヨハン・ヴォルフガング・フォン・ゲーテ
Construction = 建築学
'Do not wait to strike til the iron is hot, but make it hot by striking.' - William Butler Yeats = 「鉄は熱くなるまで打つのを待つのではなく、打って熱くせよ」- ウィリアム・バトラー・イェイツ
Iron Working = 鉄器

'Three things are necessary for the salvation of man: to know what he ought to believe; to know what he ought to desire; and to know what he ought to do' - St. Thomas Aquinas = 「人間の救済のためには3つのことが必要である。何を信じるべきか、何を欲するべきか、そして何をすべきかを知ることだ。」- 聖トマス・アクィナス
Theology = 神学
'The only thing that saves us from the bureaucracy is its inefficiency' - Eugene McCarthy = 「その非効率さのみが我々を官僚支配から救ってくれる」- ユージーン・マッカーシー
Civil Service = 官吏
'Better is bread with a happy heart than wealth with vexation.' - Amenemope = 「悩みをもたらす富よりもパンと明るい気持ちのほうがいい」- アメンエムオペト
Currency = 通貨
Enables conversion of city production to gold = 都市の生産力をゴールドに転換できる
'Instrumental or mechanical science is the noblest and, above all others, the most useful.' - Leonardo da Vinci = 「機械科学とは最も崇高なものであり、他のいかなるものよりも有益である」- レオナルド・ダ・ヴィンチ
Engineering = 工学
Roads connect tiles across rivers = 道が川を越える
'When pieces of bronze or gold or iron break, the metal-smith welds them together again in the fire, and the bond is established.' - Sri Guru Granth Sahib = 「青銅や金そして鉄製の品物が壊れた時、金属細工師が炎の中でそれらを再び溶接し、そのつなぎは定着する」- スリ・グル ・グラント・サーヒブ
Metal Casting = 錬金

'I find the great thing in this world is not so much where we stand, as in what direction we are moving.' - Oliver Wendell Holmes = 「この世で大切なことは、今、自分がどこにいるかではなく、どこに向かって進んでいるかということだと思う」- オリバー・ウェンデル・ホームズ
Compass = 羅針盤
'Education is the best provision for old age.' - Aristotle = 「教育とは老年期を迎えるにあたっての最上の備えである」- アリストテレス
Education = 教育
Enables conversion of city production to science = 都市の生産力を科学力に転換できる
'Whoso pulleth out this sword of this stone and anvil, is rightwise king born of all England.' - Malory = 「この石から剣を引き抜きし者は全イングランドの王となるであろう」- マロリー
Chivalry = 騎士道
'The press is the best instrument for enlightening the mind of man, and improving him as a rational, moral and social being.' - Thomas Jefferson = 「出版物とは、人々を啓発し、理性的、良心的、かつ社会的に育てる上での最適な手段である」- トーマス・ジェファーソン
Machinery = 機械
Improves movement speed on roads = 道路の移動速度を改善
'Measure what is measurable, and make measurable what is not so.' - Galileo Galilei = 「測定できるものは測定し、できないものはできるようにせよ」- ガリレオ
Physics = 物理学
'John Henry said to his Captain, / 'A man ain't nothin' but a man, / And before I'll let your steam drill beat me down, / I'll die with the hammer in my hand.'' - Anonymous: The Ballad of John Henry, the Steel-Drivin' Man = 「ジョン・ヘンリーは親方に向かって言った。『人間には人間のやり方があるんだ。蒸気ドリルに打ちのめされるくらいなら、ハンマーを握りしめたまま死んだ方がましだよ』」- 作者不詳『ジョン・ヘンリーのバラッド、鋼鉄の男』
Steel = 鉄鋼

'Joyfully to the breeze royal Odysseus spread his sail, and with his rudder skillfully he steered.' - Homer = 「喜びに満ちあふれる気高いオデュッセウスは、そよ風に帆を張り、かじも巧みに船を進ませた」- ホメロス
Astronomy = 天文学
'Their rising all at once was as the sound of thunder heard remote' - Milton = 「観衆が一斉に立ち上がる音は、まるで遠くから聞こえる雷鳴のようであった」- ミルトン
Acoustics = 音響学
'Happiness: a good bank account, a good cook and a good digestion' - Jean Jacques Rousseau = 「幸せとは、確かな銀行口座と有能なコック、そして丈夫な胃袋を持つことだ」- ジャン＝ジャック・ルソー
Banking = 銀行
'It is a newspaper's duty to print the news and raise hell.' - The Chicago Times = 「事件を印刷し、声高にふれまわることこそが新聞の役目である」- シカゴ・タイムス
Printing Press = 活版印刷
'The day when two army corps can annihilate each other in one second, all civilized nations, it is to be hoped, will recoil from war and discharge their troops.' - Alfred Nobel = 「ふたつの敵対する兵団がお互いを一瞬のうちに壊滅させる力を持った時にこそ、すべての文明国家は戦いから身を引き、兵士を解放するべきである」- アルフレッド・ノーベル
Gunpowder = 火薬

'The winds and the waves are always on the side of the ablest navigators.' - Edward Gibbon = 「波風は常に最も優れた航海士の味方である」- エドワード・ギボン
Navigation = 航海術
'Compound interest is the most powerful force in the universe.' - Albert Einstein = 「複利こそ宇宙最強のエネルギーである」- アインシュタイン
Economics = 経済学
'Wherever we look, the work of the chemist has raised the level of our civilization and has increased the productive capacity of the nation.' - Calvin Coolidge = 「我が文明の水準を押し上げ、国家の生産力を向上させているのは、かの化学者の業績に他ならない」- カルビン・クーリッジ
Chemistry = 化学
'There never was a good knife made of bad steel.' - Benjamin Franklin = 「質の悪い鋼鉄でつくられた質の良いナイフなど存在したためしがない」- ベンジャミン・フランクリン
Metallurgy = 冶金

'Those who cannot remember the past are condemned to repeat it.' - George Santayana = 「過去を忘れる者は同じことを繰り返すよう運命づけられている。」- ジョージ・サンタヤーナ
Archaeology = 考古学
'Every great advance in science has issued from a new audacity of imagination.' - John Dewey = 「科学における全ての偉大な進歩は、新しく勇敢な想像力によってもたらされてきた」- ジョン・デューイ
Scientific Theory = 科学理論
'Wars may be fought with weapons, but they are won by men. It is the spirit of the men who follow and of the man who leads that gains the victory.' - George S. Patton = 「戦争は武器を使って行われるが、戦争に勝つのは人間だ。勝利を手にするのは指揮する者と、それに従う者たちの精神なのである。」- ジョージ・パットン
Military Science = 軍事学
'The nation that destroys its soil destroys itself.' - Franklin Delano Roosevelt = 「自らの土壌を破壊する国家は、自滅する」- フランクリン・ルーズベルト
Fertilizer = 肥料
'It is well that war is so terrible, or we should grow too fond of it.' - Robert E. Lee = 「戦争が恐ろしいものであるのは幸いだ、そうでなければ私たちは戦争をますます好きになってしまうだろう」- ロバート・E・リー
Rifling = ライフリング

'If the brain were so simple we could understand it, we would be so simple we couldn't.' - Lyall Watson = 「もし脳がそんなにも単純で、それを理解できたとしても我々は、そんなふうに理解できるほど単純ではない。」- ライアル・ワトソン
Biology = 生物学
'The nations of the West hope that by means of steam communication all the world will become as one family.' - Townsend Harris = 「西洋諸国は蒸気を通じたやりとりによって世界がひとつの家族になるよう願っている。」- タウンゼント・ハリス
Steam Power = 蒸気機関
'As soon as men decide that all means are permitted to fight an evil, then their good becomes indistinguishable from the evil that they set out to destroy.' - Christopher Dawson = 「人は悪と戦う際に、いかなる手段も許されると判断するやいなや、彼らにおける善は彼らが撲滅しようとする悪と見分けがつかなくなる」- クリストファー・ドーソン
Dynamite = ダイナマイト

'Is it a fact - or have I dreamt it - that, by means of electricity, the world of matter has become a great nerve, vibrating thousands of miles in a breathless point of time?' - Nathaniel Hawthorne = 「真実なのか、それとも私は夢をみているのか、電気によってこの物質世界は巨大な神経となり、息を殺した時間の中で数千マイルを震わせる」- ナサニエル・ホーソーン
Electricity = 電気
'Nothing is particularly hard if you divide it into small jobs.' - Henry Ford = 「小さな仕事に分けてしまえば特に難しい仕事なんて何もない」- ヘンリー・フォード
Replaceable Parts = 共通規格
'The introduction of so powerful an agent as steam to a carriage on wheels will make a great change in the situation of man.' - Thomas Jefferson = 「素晴らしく強力な蒸気と鉄道の融合は人類に大きな変革をもたらすであろう」- トーマス・ジェファーソン
Railroads = 鉄道

'And homeless near a thousand homes I stood, and near a thousand tables pined and wanted food.' - William Wordsworth = 「そして私は千の家々の傍らで住む所も無くたたずみ、千の食卓の傍らで食べ物を探し求めた」- ウィリアム・ワーズワース
Refrigeration = 冷蔵技術
 # Requires translation!
'I once sent a dozen of my friends a telegram saying 'flee at once-all is discovered!' They all left town immediately.' - Mark Twain = 
 # Requires translation!
Telegraph = 
'The whole country was tied together by radio. We all experienced the same heroes and comedians and singers. They were giants.' - Woody Allen = 「ラジオが国中を1つにし、私たちは同じヒーローやコメディアン、そして歌手たちを分かちあった。彼らは偉大であった。」- ウディ・アレン
Radio = 無線通信
'Aeronautics was neither an industry nor a science. It was a miracle.' - Igor Sikorsky = 「航空術は産業でも技術でもなかった。それは奇跡だった。」- イーゴリ・シコールスキイ
Flight = 飛行機
'Any man who can drive safely while kissing a pretty girl is simply not giving the kiss the attention it deserves.' - Albert Einstein = 「可愛い女の子とキスしながら安全運転できるような男は、そのキスにふさわしいだけの注意を払っていない」- アルバート・アインシュタイン
Combustion = 内燃機関

'In nothing do men more nearly approach the gods than in giving health to men.' - Cicero = 「人々に健康を与えること以上に、人々をより神に近づけるためにできることはない」- キケロ
Pharmaceuticals = 医薬品
'Ben, I want to say one word to you, just one word: plastics.' - Buck Henry and Calder Willingham, The Graduate = 「ベン、君に言いたいことは1つ、『プラスチックだ』」- バック・ヘンリー、カルダー・ウィリンガム (映画『卒業』)
Plastics = プラスチック
'There's a basic principle about consumer electronics: it gets more powerful all the time and it gets cheaper all the time.' - Trip Hawkins = 「家庭用電化製品の基本原理は、常により良くより安くなっていくことだ」- トリップ・ホーキンス
Electronics = 電子工学
 # Requires translation!
'The speed of communications is wondrous to behold, it is also true that speed does multiply the distribution of information that we know to be untrue.' – Edward R. Murrow = 
 # Requires translation!
Mass Media = 
'Vision is the art of seeing things invisible.' - Jonathan Swift = 「ビジョンとは見えないものを見るための技術である」- ジョナサン・スウィフト
Radar = レーダー
'The unleashed power of the atom has changed everything save our modes of thinking, and we thus drift toward unparalleled catastrophes.' - Albert Einstein = 「解き放たれた原子の力は全てを変えてしまった。しかし唯一変わらぬ私たちは、それゆえに未曾有の大惨事へと押し流されて行く。」- アルバート・アインシュタイン
Atomic Theory = 原子理論

'Only within the moment of time represented by the present century has one species, man, acquired significant power to alter the nature of his world.' - Rachel Carson = 「今世紀という短い時間の中で、我々人間は自然を変化させるほどの大きな力を手に入れた」- レイチェル・カーソン
Ecology = 生態学
'Computers are like Old Testament gods: lots of rules and no mercy.' - Joseph Campbell = 「コンピュータはまるで旧約聖書の神々のようだ。決まりごとが多いうえに情け容赦がない。」- ジョーゼフ・キャンベル
Computers = コンピュータ
'A good rule for rocket experimenters to follow is this: always assume that it will explode.' - Astronautics Magazine, 1937 = 「ロケット実験者に相応しいルールが1つある。爆発の可能性を常に考慮しておくことだ。」- 1937年刊行 宇宙飛行学誌
Rocketry = ロケット工学
'The night is far spent, the day is at hand: let us therefore cast off the works of darkness, and let us put on the armor of light.' - The Holy Bible: Romans, 13:12 = 「夜は更け、日は近づいた。故に我々は闇のつとめを脱ぎ捨て、そして光の防具を身につけよう。」- 『新約聖書』「ローマ人への手紙」 13:12
Lasers = レーザー
'I am become Death, the destroyer of worlds.' - J. Robert Oppenheimer = 「我は死なり、世界の破壊者なり」- J・ロバート・オッペンハイマー
Nuclear Fission = 核分裂反応

'The new electronic interdependence recreates the world in the image of a global village.' - Marshall McLuhan = 「新しい電子技術の相互依存は、世界を1つのグローバル・ヴィレッジへと創りかえる」- マーシャル・マクルーハン
Globalization = グローバル化
'1. A robot may not injure a human being or, through inaction, allow a human being to come to harm. 2. A robot must obey any orders given to it by human beings, except when such orders would conflict with the First Law. 3. A robot must protect its own existence as long as such protection does not conflict with the First or Second Law.' - Isaac Asimov = 「第一条 ロボットは自ら、または、その危険を見過ごすことによって、人間を傷つけてはならない。第二条 ロボットは人間に与えられた命令に従わなければならない。ただし、その命令が、第一条に反する場合は、この限りでない。第三条 ロボットは、前掲第一条および第二条に矛盾しない限り、自己を守らなければならない」- アイザック・アシモフ
Robotics = ロボット工学
'Now, somehow, in some new way, the sky seemed almost alien.' - Lyndon B. Johnson = 「どういうわけか、今や何かが新しくなり、空がまるで異質な存在として目に映るようになっていた」- リンドン・ベインズ・ジョンソン
Satellites = 人工衛星
Reveals the entire map = マップ全体を表示
'Be extremely subtle, even to the point of formlessness, be extremely mysterious, even to the point of soundlessness. Thereby you can be the director of the opponent's fate.' - Sun Tzu = 「微なるかな微なるかな、無形に至る。神なるかな神なるかな、無声に至る。故に能く敵の司命を為す。」- 孫子
Stealth = ステルス
'Our scientific power has outrun our spiritual power, we have guided missiles and misguided men.' – Martin Luther King Jr. = 「科学力は我々の精神力を追い抜いてしまった。我々はミサイルを誘導し、人類を間違った方向へ導いたのだ」- マーティン・ルーサー・キング・ジュニア
Advanced Ballistics = 先進弾道学

'Every particle of matter is attracted by or gravitates to every other particle of matter with a force inversely proportional to the squares of their distances.' - Isaac Newton = 「すべての物体の粒子は互いに引き合い、その力の大きさは互いの距離の2乗に反比例する」- アイザック・ニュートン
Particle Physics = 素粒子物理学
'The release of atomic energy has not created a new problem. It has readily made more urgent the necessity of solving an existing one.' - Albert Einstein = 「原子力の解放は新たな問題など生み出していない。今すでにある問題を解決する必要性をさらに切迫したものへと変えただけである。」- アルバート・アインシュタイン
Nuclear Fusion = 核融合反応

'The impact of nanotechnology is expected to exceed the impact that the electronics revolution has had on our lives.' - Richard Schwartz = 「ナノテクノロジーの衝撃はエレクトロニクス革命が私たちの生活にもたらしたものを上回ると予想される」- リチャード・シュワルツ
Nanotechnology = ナノテクノロジー

'I think we agree, the past is over.' - George W. Bush = 「過去は終わったのだ」- ジョージ・W・ブッシュ
Future Tech = 未来技術
Who knows what the future holds? = 未来に何があるのか、誰にもわからない。
Can be continually researched = 何度でも研究可能


#################### Lines from Terrains from Civ V - Vanilla ####################

Ocean = 外洋

Coast = 近海

Grassland = 草原

Plains = 平原

Tundra = ツンドラ

Desert = 砂漠

Lakes = 湖

Mountain = 山岳
 # Requires translation!
Has an elevation of [amount] for visibility calculations = 
 # Requires translation!
Units ending their turn on this terrain take [amount] damage = 

Snow = 氷土

Hill = 丘陵
 # Requires translation!
[amount] Strength for cities built on this terrain = 

Forest = 森林
Provides a one-time Production bonus to the closest city when cut down = 消去時に最寄りの都市へ1回限りの生産ボーナスを付与
 # Requires translation!
Blocks line-of-sight from tiles at same elevation = 
 # Requires translation!
Resistant to nukes = 
 # Requires translation!
Can be destroyed by nukes = 
 # Requires translation!
A Camp can be built here without cutting it down = 

Jungle = ジャングル

Marsh = 湿原
 # Requires translation!
Only Polders can be built here = 

Fallout = 死の灰
 # Requires translation!
Nullifies all other stats this tile provides = 

Oasis = オアシス
 # Requires translation!
Only [improvementFilter] improvements may be built on this tile = 

Flood plains = 氾濫原

Ice = 氷河

Atoll = 環礁

Great Barrier Reef = グレート・バリア・リーフ

Old Faithful = オールド・フェイスフル

El Dorado = エル・ドラード
Grants 500 Gold to the first civilization to discover it = 最初に発見した文明に500ゴールド

Fountain of Youth = 若返りの泉
 # Requires translation!
Grants [promotion] ([comment]) to adjacent [mapUnitFilter] units for the rest of the game = 
 # Requires translation!
Tile provides yield without assigned population = 

Grand Mesa = グランド・メサ

Mount Fuji = 富士山

Krakatoa = クラカタウ

Rock of Gibraltar = ジブラルタルの岩山

Cerro de Potosi = ポトシ

Barringer Crater = バリンジャー・クレーター


#################### Lines from TileImprovements from Civ V - Vanilla ####################

Farm = 農場
Can also be built on tiles adjacent to fresh water = 淡水源に隣接したタイルに建設可能
 # Requires translation!
[stats] from [tileFilter] tiles = 

Lumber mill = 製材所

Mine = 鉱山

Trading post =  交易所

Camp = キャンプ

Oil well = 油井

Pasture = 牧草地

Plantation = 大規模農場

Quarry = 採石場

Fishing Boats = 漁船

Fort = 要塞
Can be built outside your borders = 国境外でも建設可能
Gives a defensive bonus of [amount]% = [amount]％の防御ボーナスを付与

Road = 道路
Costs [amount] gold per turn when in your territory = 自国領土にある場合は、一ターンあたり[amount]ゴールド消費する
 # Requires translation!
Reduces movement cost to ½ if the other tile also has a Road or Railroad = 
 # Requires translation!
Reduces movement cost to ⅓ with Machinery = 
 # Requires translation!
Requires Engineering to bridge rivers = 

Railroad = 鉄道
 # Requires translation!
Reduces movement cost to ⅒ if the other tile also has a Railroad = 

Remove Forest = 森林削除
 # Requires translation!
Provides a one-time Production bonus depending on distance to the closest city once finished = 

Remove Jungle = ジャングル削除

Remove Fallout = 死の灰削除

Remove Marsh = 湿原削除

Remove Road = 道路削除

Remove Railroad = 鉄道削除 

Cancel improvement order = 建設をキャンセル

Academy = アカデミー

Landmark = ランドマーク

Manufactory = 製造所

Customs house = 税関

 # Requires translation!
Holy site = 

Citadel = 城塞
 # Requires translation!
Adjacent enemy units ending their turn take [amount] damage = 
Can be built just outside your borders = 国境のすぐ外に建てられる
 # Requires translation!
Constructing it will take over the tiles around it and assign them to your closest city = 

Moai = モアイ

Terrace farm = 棚田

Ancient ruins = 古代遺跡
Unpillagable = 侵略不可
 # Requires translation!
Provides a random bonus when entered = 

City ruins = 廃墟都市
 # Requires translation!
A bleak reminder of the destruction wreaked by War = 

City center = 市街地
 # Requires translation!
Indestructible = 
 # Requires translation!
Marks the center of a city = 
 # Requires translation!
Appearance changes with the technological era of the owning civilization = 

Barbarian encampment = 野営地
 # Requires translation!
Home to uncivilized barbarians, will spawn a hostile unit from time to time = 


#################### Lines from TileResources from Civ V - Vanilla ####################

Cattle = 牛

Sheep = 羊

Deer = 鹿

Bananas = バナナ

Wheat = 小麦

Stone = 石材

Fish = 魚

Horses = 馬
 # Requires translation!
Guaranteed with Strategic Balance resource option = 

Iron = 鉄

Coal = 石炭

Oil = 石油
 # Requires translation!
Deposits in [tileFilter] tiles always provide [amount] resources = 

Aluminum = アルミニウム

Uranium = ウラン

Furs = 毛皮

Cotton = 綿

Dyes = 染料

Gems = 宝石

Gold Ore = 金鉱石

Silver = 銀

Incense = 香料

Ivory = 象牙

Silk = 絹

Spices = 香辛料

Wine = ワイン

Sugar = 砂糖

Marble = 大理石

Whales = 鯨

Pearls = 真珠

 # Requires translation!
Jewelry = 
 # Requires translation!
Can only be created by Mercantile City-States = 

Porcelain = 磁器


#################### Lines from UnitPromotions from Civ V - Vanilla ####################

 # Requires translation!
Sword = 
 # Requires translation!
Ranged Gunpowder = 
 # Requires translation!
Armored = 
 # Requires translation!
Melee Water = 
 # Requires translation!
Ranged Water = 
Heal Instantly = 瞬時回復
Heal this unit by [amount] HP = このユニットの体力を[amount]回復する
Doing so will consume this opportunity to choose a Promotion = 昇進する機会を失うことになる

Accuracy I = 命中率 I

Accuracy II = 命中率 II

Accuracy III = 命中率 III

Barrage I = 一斉射撃 I

Barrage II = 一斉射撃 II

Barrage III = 一斉射撃 III

Volley = 一斉射撃

Extended Range = 拡張範囲
 # Requires translation!
[amount] Range = 

Indirect Fire = 間接射撃
Ranged attacks may be performed over obstacles = 障害物越しの遠隔攻撃が可能になります

Shock I = 陽動 I

Shock II = 陽動 II

Shock III = 陽動 III

Drill I = 訓練 I

Drill II = 訓練 II

Drill III = 訓練 III

Charge = 突進攻撃

Besiege = 攻城

Formation I = 隊列 I

Formation II = 隊列 II

Blitz = 電撃攻撃
 # Requires translation!
[amount] additional attacks per turn = 

Woodsman = 木こり
 # Requires translation!
Double movement in [terrainFilter] = 

Amphibious = 上陸作戦
 # Requires translation!
Eliminates combat penalty for attacking over a river = 
 # Requires translation!
Eliminates combat penalty for attacking across a coast = 

Medic = 衛生兵
 # Requires translation!
All adjacent units heal [amount] HP when healing = 

Medic II = 衛生兵 II
[amount] HP when healing = 回復時に体力[amount]

Scouting I = 斥候 I

Scouting II = 斥候 II

Scouting III = 斥候 III

 # Requires translation!
Survivalism I = 

 # Requires translation!
Survivalism II = 

 # Requires translation!
Survivalism III = 
Unit will heal every turn, even if it performs an action = 別の行動を起こした場合でも毎ターン回復する。
May withdraw before melee ([amount]%) = 白兵戦の前に撤退することができる([amount]%)

Boarding Party I = 乗船部隊 I

Boarding Party II = 乗船部隊 II

Boarding Party III = 乗船部隊 III

Coastal Raider I = 沿岸襲撃 I
 # Requires translation!
Earn [amount]% of the damage done to [mapUnitFilter] units as [plunderableStat] = 

Coastal Raider II = 沿岸襲撃 II

Coastal Raider III = 沿岸襲撃 III

 # Requires translation!
Landing Party = 

Targeting I = 標的捕捉 I

Targeting II = 標的捕捉 II

Targeting III = 標的捕捉 III

Wolfpack I = 連携攻撃 I

Wolfpack II = 連携攻撃 II

Wolfpack III = 連携攻撃 III

 # Requires translation!
Aircraft Carrier = 
Armor Plating I = 装甲 I

Armor Plating II = 装甲 II

Armor Plating III = 装甲 III

Flight Deck I = 航空甲板 I
 # Requires translation!
Can carry [amount] extra [mapUnitFilter] units = 

Flight Deck II = 航空甲板 II

Flight Deck III = 航空甲板 III

 # Requires translation!
Supply = 
 # Requires translation!
May heal outside of friendly territory = 

Siege I = 攻城攻撃

Siege II = 攻城攻撃II

Siege III = 攻城攻撃 III

Evasion = 回避
 # Requires translation!
Damage taken from interception reduced by [amount]% = 

Interception I = 迎撃 I
 # Requires translation!
[amount]% Damage when intercepting = 

Interception II = 迎撃 II

Interception III = 迎撃 III

 # Requires translation!
Air Targeting I = 

 # Requires translation!
Air Targeting II = 

Sortie = 出撃
 # Requires translation!
[amount] extra interceptions may be made per turn = 

Operational Range = 作動範囲

 # Requires translation!
Helicopter = 
Air Repair = 空中修復

 # Requires translation!
Mobility I = 

 # Requires translation!
Mobility II = 

 # Requires translation!
Anti-Armor I = 

 # Requires translation!
Anti-Armor II = 

Cover I = 援護 I

Cover II = 援護 II

March = 行軍

Mobility = 機動力

Sentry = 歩哨

Logistics = ロジスティックス

Ambush I = 奇襲攻撃 I

Ambush II = 奇襲攻撃 II

Bombardment I = 爆撃攻撃 I

Bombardment II = 爆撃攻撃 II

Bombardment III = 爆撃攻撃 III

Morale = 士気

Great Generals I = 偉大なる将軍 I

Great Generals II = 偉大なる将軍 II

Quick Study = 速攻調査

Haka War Dance = 出陣の踊り「ハカ」
 # Requires translation!
[amount]% Strength for enemy [unitType] units in adjacent [param] tiles = 

Rejuvenation = 若返り
All healing effects doubled = すべての治癒効果が倍増

Slinger Withdraw = 白兵攻撃不可

 # Requires translation!
Ignore terrain cost = 
Ignores terrain cost = 地形を無視

 # Requires translation!
Pictish Courage = 

 # Requires translation!
Home Sweet Home = 
 # Requires translation!
[amount]% Strength decreasing with distance from the capital = 


#################### Lines from UnitTypes from Civ V - Vanilla ####################


 # Requires translation!
Civilian Water = 


Can enter ice tiles = 氷河タイルに進出可能
 # Requires translation!
Invisible to non-adjacent units = 
Can see invisible [mapUnitFilter] units = [mapUnitFilter]ユニットを視認できる


Aircraft = 航空機
6 tiles in every direction always visible = 距離6以内のタイル常に視認


 # Requires translation!
Atomic Bomber = 

Self-destructs when attacking = 攻撃時消滅する
Cannot be intercepted = 迎撃されない

Can pass through impassable tiles = 通行不可なタイルを通過できる


#################### Lines from Units from Civ V - Vanilla ####################

 # Requires translation!
Can build [improvementFilter/terrainFilter] improvements on tiles = 

Founds a new city = 新しい都市を開設できる
Excess Food converted to Production when under construction = 余った食料は建設中に生産量へと転換される
Requires at least [amount] population = 最低でも人口が[amount]必要

 # Requires translation!
May upgrade to [baseUnitFilter] through ruins-like effects = 

 # Requires translation!
This is your basic, club-swinging fighter. = 

Maori Warrior = マオリの戦士

Jaguar = ジャガー戦士
Heals [amount] damage if it kills a unit = ユニットを倒すと[amount]回復する

Brute = 蛮人

Archer = 弓兵

Bowman = バビロニア弓兵

Slinger = 投石兵

Skirmisher = 弓兵

Work Boats = 作業船
Cannot enter ocean tiles = 外洋タイルへ進出できない
May create improvements on water resources = 水上にタイル施設を作れる
Uncapturable = 捕獲されない

Trireme = 三段櫂船

Galley = ガレー船

Chariot Archer = 戦車弓兵
No defensive terrain bonus = 地形の防御ボーナスなし
Rough terrain penalty = 起伏に富んだ地形でのペナルティ

War Chariot = 重装チャリオット兵

War Elephant = 軍用象


Hoplite = 重装歩兵

Persian Immortal = 不死隊

Marauder = 槍兵

Horseman = 騎兵
Can move after attacking = 攻撃後に移動可能

Companion Cavalry = ヘタイロイ

Catapult = カタパルト
Must set up to ranged attack = 攻撃時に準備する必要がある

Ballista = 投石機

Swordsman = 剣士

Legion = レギオン

Mohawk Warrior = モホーク族の戦士 


Landsknecht = ランツクネヒト
Can move immediately once bought = 購入直後から移動が可能

Knight = 騎士

Camel Archer = ラクダ弓兵

Conquistador = コンキスタドール
Defense bonus when embarked = 乗船時の防御ボーナス

Naresuan's Elephant = ナレースワンの象

Mandekalu Cavalry = イスラム騎兵隊

Keshik = ケシク

Crossbowman = 弩兵

Chu-Ko-Nu = 連弩兵

Longbowman = 長弓兵

Trebuchet = トレビュシェット

Hwach'a = 火車

Longswordsman = 長剣士

Samurai = 侍

Berserker = バーサーカー

Caravel = キャラベル船

Turtle Ship = 亀甲船


Musketeer = 銃士隊

Janissary = イェニチェリ

Minuteman = ミニットマン

Tercio = テルシオ

Frigate = フリゲート艦

Ship of the Line = 戦列艦

Lancer = 槍騎兵

Sipahi = スィパーヒー

Cannon = カノン砲


Norwegian Ski Infantry = ノルウェーのスキー歩兵

Cavalry = 騎兵隊

Cossack = コサック騎馬兵

Ironclad = 装甲艦

Artillery = 大砲

Can only attack [tileFilter] tiles = [tileFilter]タイルのみを攻撃できる

Foreign Legion = 外人部隊


[amount]% chance to intercept air attacks = [amount]%の確率で航空攻撃を迎撃できる

Carrier = 航空母艦
Cannot attack = 攻撃できない
Can carry [amount] [mapUnitFilter] units = [mapUnitFilter]ユニットを[amount]つ搭載できる

Battleship = 戦艦

Anti-Aircraft Gun = 対空砲

Destroyer = 駆逐艦

Zero = ゼロ戦


B17 = B17

Paratrooper = 空挺部隊
May Paradrop up to [amount] tiles from inside friendly territory = 領土から[amount]タイル以内に降下できる

Tank = 戦車

Panzer = パンツァー

Anti-Tank Gun = 対戦車砲

Atomic Bomb = 原子爆弾
Nuclear weapon of Strength [amount] = 威力[amount]の核兵器
Blast radius [amount] = 爆破半径 [amount]

Rocket Artillery = ロケット砲

Mobile SAM = 移動式SAM

Guided Missile = 誘導ミサイル

Nuclear Missile = 核ミサイル

Helicopter Gunship = ガンシップ
All tiles cost 1 movement = すべてのタイルで移動コストが1
Ignores Zone of Control = Zone of Controlを無視
Unable to capture cities = 都市の占領ができない

Nuclear Submarine = 原子力潜水艦

Mechanized Infantry = 機械化歩兵

Missile Cruiser = ミサイル巡洋艦

Modern Armor = 現代機甲部隊

Jet Fighter = ジェット戦闘機

Giant Death Robot = 巨大殺人ロボット

Stealth Bomber = ステルス爆撃機
Cannot be carried by [mapUnitFilter] units = [mapUnitFilter]ユニットに搭載できない

Great Artist = 大芸術家
Can start an [amount]-turn golden age = 黄金時代を[amount]ターン始められる
Can construct [improvementName] = [improvementName]を構築可能
Great Person - [stat] = 偉人 - [stat]

Great Scientist = 大科学者
Can hurry technology research = テクノロジーの研究を早める

Great Merchant = 大商人
Can undertake a trade mission with City-State, giving a large sum of gold and [amount] Influence = 都市国家の領土内で「通商任務」を遂行することで、ゴールドとその都市国家に対する[amount]影響力ポイントを大量に得ることができる

Great Engineer = 大技術者
Can speed up construction of a building = 建造物の建設を進められる

Great Prophet = 大預言者
 # Requires translation!
Can construct [tileImprovement] if it hasn't used other actions yet = 
Can [param] [amount] times = [amount]回[param]できる
Removes other religions when spreading religion = 布教時に他の宗教を排除する
May found a religion = 宗教を創始できる
May enhance a religion = 宗教を教化できる
May enter foreign tiles without open borders = 国境開放していない文明の領土に入れる
 # Requires translation!
Religious Unit = 
 # Requires translation!
Takes your religion over the one in their birth city = 

Great General = 大将軍
Bonus for units in 2 tile radius 15% = 周囲2タイル以内にいる自国のユニットに戦闘ボーナス+15%

Khan = カン

Missionary = 伝道者
 # Requires translation!
May enter foreign tiles without open borders, but loses [amount] religious strength each turn it ends there = 
 # Requires translation!
Can be purchased with [stat] [cityFilter] = 

Inquisitor = 審問官
 # Requires translation!
Prevents spreading of religion to the city it is next to = 


#################### Lines from Beliefs from Civ V - Gods & Kings ####################

 # Requires translation!
Ancestor Worship = 

 # Requires translation!
Dance of the Aurora = 
 # Requires translation!
[stats] from [tileFilter] tiles without [tileFilter2] [cityFilter] = 

 # Requires translation!
Desert Folklore = 

 # Requires translation!
Faith Healers = 
 # Requires translation!
[mapUnitFilter] Units adjacent to this city heal [amount] HP per turn when healing = 

 # Requires translation!
Fertility Rites = 

 # Requires translation!
God of Craftsman = 
 # Requires translation!
[stats] in cities with [amount] or more population = 

 # Requires translation!
God of the Open Sky = 

 # Requires translation!
God of the Sea = 

 # Requires translation!
God of War = 
 # Requires translation!
Earn [amount]% of [mapUnitFilter] unit's [costOrStrength] as [plunderableStat] when killed within 4 tiles of a city following this religion = 

 # Requires translation!
Goddess of Festivals = 

 # Requires translation!
Goddess of Love = 

 # Requires translation!
Goddess of Protection = 
 # Requires translation!
[amount]% attacking Strength for cities = 

 # Requires translation!
Goddess of the Hunt = 

 # Requires translation!
Messenger of the Gods = 

 # Requires translation!
Monument to the Gods = 

 # Requires translation!
One with Nature = 

 # Requires translation!
Oral Tradition = 

 # Requires translation!
Religious Idols = 

 # Requires translation!
Religious Settlements = 

 # Requires translation!
Sacred Path = 

 # Requires translation!
Sacred Waters = 
 # Requires translation!
[stats] in cities on [terrainFilter] tiles = 

 # Requires translation!
Stone Circles = 

 # Requires translation!
Follower = 
 # Requires translation!
Asceticism = 

 # Requires translation!
Cathedrals = 
 # Requires translation!
May buy [buildingFilter] buildings with [stat] [cityFilter] = 

 # Requires translation!
Choral Music = 

 # Requires translation!
Divine inspiration = 

 # Requires translation!
Feed the World = 

 # Requires translation!
Guruship = 

 # Requires translation!
Holy Warriors = 
 # Requires translation!
May buy [baseUnitFilter] units with [stat] for [amount] times their normal Production cost = 

 # Requires translation!
Liturgical Drama = 

 # Requires translation!
Monasteries = 

 # Requires translation!
Mosques = 

 # Requires translation!
Pagodas = 

 # Requires translation!
Peace Gardens = 

 # Requires translation!
Religious Art = 

 # Requires translation!
Religious Center = 

 # Requires translation!
Religious Community = 
 # Requires translation!
[amount]% [stat] from every follower, up to [amount2]% = 

 # Requires translation!
Swords into Ploughshares = 

 # Requires translation!
Founder = 
 # Requires translation!
Ceremonial Burial = 
 # Requires translation!
[stats] for each global city following this religion = 

 # Requires translation!
Church Property = 

 # Requires translation!
Initiation Rites = 
 # Requires translation!
[stats] when a city adopts this religion for the first time (modified by game speed) = 

 # Requires translation!
Interfaith Dialogue = 
 # Requires translation!
When spreading religion to a city, gain [amount] times the amount of followers of other religions as [stat] = 

 # Requires translation!
Papal Primacy = 
 # Requires translation!
Resting point for Influence with City-States following this religion [amount] = 

 # Requires translation!
Peace Loving = 
 # Requires translation!
[stats] for every [amount] global followers [cityFilter] = 

 # Requires translation!
Pilgrimage = 

 # Requires translation!
Tithe = 

 # Requires translation!
World Church = 

 # Requires translation!
Enhancer = 
 # Requires translation!
Defender of the Faith = 

 # Requires translation!
Holy Order = 

 # Requires translation!
Itinerant Preachers = 
 # Requires translation!
Religion naturally spreads to cities [amount] tiles away = 

 # Requires translation!
Just War = 

 # Requires translation!
Messiah = 
 # Requires translation!
[amount]% Spread Religion Strength = 
 # Requires translation!
[amount]% Faith cost of generating Great Prophet equivalents = 
 # Requires translation!
[stat] cost for [unit] units [amount]% = 

 # Requires translation!
Missionary Zeal = 

 # Requires translation!
Religious Texts = 
 # Requires translation!
[amount]% Natural religion spread [cityFilter] = 

 # Requires translation!
Religious Unity = 

 # Requires translation!
Reliquary = 
 # Requires translation!
[stats] whenever a Great Person is expended = 


#################### Lines from Buildings from Civ V - Gods & Kings ####################


 # Requires translation!
Stele = 


Shrine = 神殿

 # Requires translation!
Pyramid = 


 # Requires translation!
'Regard your soldiers as your children, and they will follow you into the deepest valleys; look on them as your own beloved sons, and they will stand by you even unto death.' - Sun Tzu = 
Terracotta Army = 兵馬俑


Amphitheater = 円形劇場


 # Requires translation!
'...who drinks the water I shall give him, says the Lord, will have a spring inside him welling up for eternal life. Let them bring me to your holy mountain in the place where you dwell. Across the desert and through the mountain to the Canyon of the Crescent Moon...' - Indiana Jones = 
Petra = ペトラ


 # Requires translation!
'With the magnificence of eternity before us, let time, with all its fluctuations, dwindle into its own littleness.' - Thomas Chalmers = 
 # Requires translation!
Great Mosque of Djenne = 
 # Requires translation!
[baseUnitFilter] units built [cityFilter] can [action] [amount] extra times = 

 # Requires translation!
Grand Temple = 


 # Requires translation!
'Justice is an unassailable fortress, built on the brow of a mountain which cannot be overthrown by the violence of torrents, nor demolished by the force of armies.' - Joseph Addison = 
Alhambra = アランブラ


 # Requires translation!
Ceilidh Hall = 


'Don't clap too hard - it's a very old building.' - John Osbourne = 「非常に古い建物につき、大きな拍手を禁ずる」 - ジョン・オズボーン
Leaning Tower of Pisa = ピサの斜塔


 # Requires translation!
Coffee House = 


 # Requires translation!
'...the location is one of the most beautiful to be found, holy and unapproachable, a worthy temple for the divine friend who has brought salvation and true blessing to the world.' - King Ludwig II of Bavaria = 
Neuschwanstein = ノイシュヴァンシュタイン城


 # Requires translation!
Recycling Center = 
 # Requires translation!
Limited to [amount] per Civilization = 


 # Requires translation!
'Nothing travels faster than light with the possible exception of bad news, which obeys its own special rules.' - Douglas Adams = 
CN Tower = CNタワー
[amount] population [cityFilter] = [cityFilter]人口[amount]

Bomb Shelter = 耐爆壕
 # Requires translation!
Population loss from nuclear attacks [amount]% [cityFilter] = 


 # Requires translation!
'The wonder is, not that the field of stars is so vast, but that man has measured it.' - Anatole France = 
Hubble Space Telescope = ハッブル宇宙望遠鏡


Cathedral = 大聖堂


Mosque = モスク

Pagoda = パゴダ


#################### Lines from Difficulties from Civ V - Gods & Kings ####################


#################### Lines from Eras from Civ V - Gods & Kings ####################


 # Requires translation!
May not generate great prophet equivalents naturally = 
 # Requires translation!
May buy [baseUnitFilter] units for [amount] [stat] [cityFilter] at an increasing price ([amount2]) = 
 # Requires translation!
Starting in this era disables religion = 


Marine = 海兵隊


#################### Lines from GlobalUniques from Civ V - Gods & Kings ####################


#################### Lines from Nations from Civ V - Gods & Kings ####################


Islam = イスラム教

Christianity = キリスト教


Shinto = 神道

 # Requires translation!
Greetings, President Mahatma Gandhi, great souled leader of India! You are the ruler of one of the oldest countries in the world with history stretching back almost 10,000 years. A spiritual country, India is the birthplace of three of the world's great religions - Hinduism, Buddhism and Jainism. This is a passionate land of music and color, a land of great wealth and grinding poverty. For centuries, India was divided into kingdoms who fought constantly with each other and against outside invaders. That was, however, after empires such as Maratha, Maurya and Gupta. In the 12th century AD, India was conquered by Muslim Turks who fled from the Mongols. In the early 17th century, the English arrived, and through a combination of shrewd diplomacy and technological superiority, they conquered your fragmented nation. England remained in power for some two centuries until driven out by a rising wave of Indian nationalism, a peaceful rebellion unlike any before seen in history, one led by you! = 
 # Requires translation!
Gandhi, your people look to you to lead them to even greater heights of glory! Can you help your people realize their great potential, to once again become the world's center of arts, culture and religion? Can you build a civilization that will stand the test of time? = 
Hinduism = ヒンドゥー教


Confucianism = 儒教


Zoroastrianism = ゾロアスター教


Buddhism = 仏教


Tengriism = テングリ教


 # Requires translation!
Attila the Hun = 
 # Requires translation!
I grow tired of this throne. I think I should like to have yours instead. = 
 # Requires translation!
Now what is this?! You ask me to add your riches to my great avails. The invitation is accepted. = 
 # Requires translation!
My people will mourn me not with tears, but with human blood. = 
 # Requires translation!
You are in the presence of Attila, scourge of Rome. Do not let hubris be your downfall as well. = 
 # Requires translation!
This is better than you deserve, but let it not be said that I am an unfair man. = 
 # Requires translation!
Good day to you. = 
 # Requires translation!
Scourge of God = 
 # Requires translation!
Your men stand proudly to greet you, Great Attila, grand warrior and ruler of the Hunnic empire. Together with your brother Bleda you expanded the boundaries of your empire, becoming the most powerful and frightening force of the 5th century. You bowed the Eastern Roman Emperors to your will and took kingdom after kingdom along the Danube and Nisava Rivers. As the sovereign ruler of the Huns, you marched your army across Europe into Gaul, planning to extend your already impressive lands all the way to the Atlantic Ocean. Your untimely death led to the quick disintegration and downfall of your empire, but your name and deeds have created an everlasting legacy for your people. = 
 # Requires translation!
Fearsome General, your people call for the recreation of a new Hunnic Empire, one which will make the exploits and histories of the former seem like the faded dreaming of a dying sun. Will you answer their call to regain your rightful prominence and glory? Will you mount your steadfast steed and lead your armies to victory? Will you build a civilization that stands the test of time? = 
 # Requires translation!
Atilla's Court = 
 # Requires translation!
The Huns = 
 # Requires translation!
Cities are razed [amount] times as fast = 
 # Requires translation!
Starts with [tech] = 
 # Requires translation!
"Borrows" city names from other civilizations in the game = 

 # Requires translation!
William of Orange = 
 # Requires translation!
As much as I despise war, I consider it a, hahaha, contribution to the common cause to erase your existence. = 
 # Requires translation!
You call yourself an exalted ruler, but I see nothing more than a smartly dressed barbarian! = 
 # Requires translation!
My God, be merciful to my soul. My God, feel pity for this... my poor people! = 
 # Requires translation!
I am William of Orange, stadtholder of The Netherlands. Did you need anything? I still have a lot to do. = 
 # Requires translation!
I believe I have something that may be of some importance to you. = 
 # Requires translation!
Once again, greetings. = 
 # Requires translation!
Dutch East India Company = 
 # Requires translation!
Hail stalwart Prince William of Orange, liberator of the Netherlands and hero to the Dutch people. It was your courageous effort in the 1568 rebellion against Spanish dominion that led the Dutch to freedom, and ultimately resulted in the Eighty Years' War. Your undertaking allowed for the creation of one of Europe's first modern republics, the Seven United Provinces. You gave your life to the rebellion, falling at the hands of an assassin in 1584, but your death would only serve to embolden the people's charge, and your legacy as "Father of the Fatherland" will stand as a symbol of Dutch independence for all time. = 
 # Requires translation!
Brave prince, the people again yearn for the wise stewardship your wisdom afforded them. Can you once again secure the sovereignty of your kingdom and lead your people to greatness? Can you build a civilization that stands the test of time? = 
 # Requires translation!
Amsterdam = 
 # Requires translation!
Rotterdam = 
 # Requires translation!
Utrecht = 
 # Requires translation!
Groningen = 
 # Requires translation!
Breda = 
 # Requires translation!
Nijmegen = 
 # Requires translation!
Den Haag = 
 # Requires translation!
Haarlem = 
 # Requires translation!
Arnhem = 
 # Requires translation!
Zutphen = 
 # Requires translation!
Maastricht = 
 # Requires translation!
Tilburg = 
 # Requires translation!
Eindhoven = 
 # Requires translation!
Dordrecht = 
 # Requires translation!
Leiden = 
 # Requires translation!
's Hertogenbosch = 
 # Requires translation!
Almere = 
 # Requires translation!
Alkmaar = 
 # Requires translation!
Brielle = 
 # Requires translation!
Vlissingen = 
 # Requires translation!
Apeldoorn = 
 # Requires translation!
Enschede = 
 # Requires translation!
Amersfoort = 
 # Requires translation!
Zwolle = 
 # Requires translation!
Venlo = 
 # Requires translation!
Uden = 
 # Requires translation!
Grave = 
 # Requires translation!
Delft = 
 # Requires translation!
Gouda = 
 # Requires translation!
Nieuwstadt = 
 # Requires translation!
Weesp = 
 # Requires translation!
Coevorden = 
 # Requires translation!
Kerkrade = 
 # Requires translation!
The Netherlands = 
 # Requires translation!
Retain [amount]% of the happiness from a luxury after the last copy has been traded away = 

 # Requires translation!
Gustavus Adolphus = 
 # Requires translation!
The Hakkapeliittas will ride again and your men will fall just at the sight of my cavalry! God with us! = 
 # Requires translation!
Ha ha ha, captain Gars will be very glad to head out to war again. = 
 # Requires translation!
I am Sweden's king. You can take my lands, my people, my kingdom, but you will never reach the House of Vasa. = 
 # Requires translation!
Stranger, welcome to the Snow King's kingdom! I am Gustavus Adolphus, member of the esteemed House of Vasa = 
 # Requires translation!
My friend, it is my belief that this settlement can benefit both our peoples. = 
 # Requires translation!
Oh, welcome! = 
 # Requires translation!
Oh, it is you. = 
 # Requires translation!
Nobel Prize = 
 # Requires translation!
All hail the transcendent King Gustavus Adolphus, founder of the Swedish Empire and her most distinguished military tactician. It was during your reign that Sweden emerged as one of the greatest powers in Europe, due in no small part to your wisdom, both on and off the battlefield. As king, you initiated a number of domestic reforms that ensured the economic stability and prosperity of your people. As the general who came to be known as the "Lion of the North," your visionary designs in warfare gained the admiration of military commanders the world over. Thanks to your triumphs in the Thirty Years' War, you were assured a legacy as one of history's greatest generals. = 
 # Requires translation!
Oh noble King, the people long for your prudent leadership, hopeful that once again they will see your kingdom rise to glory. Will you devise daring new strategies, leading your armies to victory on the theater of war? Will you build a civilization that stands the test of time? = 
 # Requires translation!
Stockholm = 
 # Requires translation!
Uppsala = 
 # Requires translation!
Gothenburg = 
 # Requires translation!
Malmö = 
 # Requires translation!
Linköping = 
 # Requires translation!
Kalmar = 
 # Requires translation!
Skara = 
 # Requires translation!
Västerås = 
 # Requires translation!
Jönköping = 
 # Requires translation!
Visby = 
 # Requires translation!
Falun = 
 # Requires translation!
Norrköping = 
 # Requires translation!
Gävle = 
 # Requires translation!
Halmstad = 
 # Requires translation!
Karlskrona = 
 # Requires translation!
Hudiksvall = 
 # Requires translation!
Örebro = 
 # Requires translation!
Umeå = 
 # Requires translation!
Karlstad = 
 # Requires translation!
Helsingborg = 
 # Requires translation!
Härnösand = 
 # Requires translation!
Vadstena = 
 # Requires translation!
Lund = 
 # Requires translation!
Västervik = 
 # Requires translation!
Enköping = 
 # Requires translation!
Skövde = 
 # Requires translation!
Eskilstuna = 
 # Requires translation!
Luleå = 
 # Requires translation!
Lidköping = 
 # Requires translation!
Södertälje = 
 # Requires translation!
Mariestad = 
 # Requires translation!
Östersund = 
 # Requires translation!
Borås = 
 # Requires translation!
Sundsvall = 
 # Requires translation!
Vimmerby = 
 # Requires translation!
Köping = 
 # Requires translation!
Mora = 
 # Requires translation!
Arboga = 
 # Requires translation!
Växjö = 
 # Requires translation!
Gränna = 
 # Requires translation!
Kiruna = 
 # Requires translation!
Borgholm = 
 # Requires translation!
Strängnäs = 
 # Requires translation!
Sveg = 
 # Requires translation!
Sweden = 
 # Requires translation!
Gain [amount] Influence with a [param] gift to a City-State = 
 # Requires translation!
When declaring friendship, both parties gain a [amount]% boost to great person generation = 

 # Requires translation!
Maria Theresa = 
 # Requires translation!
Shame that it has come this far. But ye wished it so. Next time, be so good, choose your words more wisely. = 
 # Requires translation!
What a fool ye are! Ye will end swiftly and miserably. = 
 # Requires translation!
The world is pitiful! There's no beauty in it, no wisdom. I am almost glad to go. = 
 # Requires translation!
The archduchess of Austria welcomes your Eminence to... Oh let's get this over with! I have a luncheon at four o'clock. = 
 # Requires translation!
I see you admire my new damask. Nobody should say that I am an unjust woman. Let's reach an agreement! = 
 # Requires translation!
Oh, it's ye! = 
 # Requires translation!
Diplomatic Marriage = 
 # Requires translation!
Noble and virtuous Queen Maria Theresa, Holy Roman Empress and sovereign of Austria, the people bow to your gracious will. Following the death of your father King Charles VI, you ascended the thone of Austria during a time of great instability, but the empty coffers and diminished military did litle to dissuade your ambitions. Faced with war almost immediately upon your succession to the thron, you managed to fend off your foes, and in naming your husband Francis Stephen co-ruler, assured your place as Empress of the Holy Roman Empire. During your reigh, you guided Austria on a new path of reform - strengthening the military, replenishing the treasury, and improving the educational system of the kingdom. = 
 # Requires translation!
Oh great queen, bold and dignified, the time has come for you to rise and guide the kingdom once again. Can you return your people to the height of prosperity and splendor? Will you build a civilization that stands the test of time? = 
 # Requires translation!
Vienna = 
 # Requires translation!
Salzburg = 
 # Requires translation!
Graz = 
 # Requires translation!
Linz = 
 # Requires translation!
Klagenfurt = 
 # Requires translation!
Bregenz = 
 # Requires translation!
Innsbruck = 
 # Requires translation!
Kitzbühel = 
 # Requires translation!
St. Pölten = 
 # Requires translation!
Eisenstadt = 
 # Requires translation!
Villach = 
 # Requires translation!
Zwettl = 
 # Requires translation!
Traun = 
 # Requires translation!
Wels = 
 # Requires translation!
Dornbirn = 
 # Requires translation!
Feldkirch = 
 # Requires translation!
Amstetten = 
 # Requires translation!
Bad Ischl = 
 # Requires translation!
Wolfsberg = 
 # Requires translation!
Kufstein = 
 # Requires translation!
Leoben = 
 # Requires translation!
Klosterneuburg = 
 # Requires translation!
Leonding = 
 # Requires translation!
Kapfenberg = 
 # Requires translation!
Hallein = 
 # Requires translation!
Bischofshofen = 
 # Requires translation!
Waidhofen = 
 # Requires translation!
Saalbach = 
 # Requires translation!
Lienz = 
 # Requires translation!
Steyr = 
 # Requires translation!
Austria = 
 # Requires translation!
Can spend Gold to annex or puppet a City-State that has been your ally for [amount] turns. = 

 # Requires translation!
Dido = 
 # Requires translation!
Tell me, do you all know how numerous my armies, elephants and the gdadons are? No? Today, you shall find out! = 
 # Requires translation!
Fate is against you. You earned the animosity of Carthage in your exploration. Your days are numbered. = 
 # Requires translation!
The fates became to hate me. This is it? You wouldn't destroy us so without their help. = 
 # Requires translation!
The Phoenicians welcome you to this most pleasant kingdom. I am Dido, the queen of Carthage and all that belongs to it. = 
 # Requires translation!
I just had the marvelous idea, and I think you'll appreciate it too. = 
 # Requires translation!
What is it now? = 
 # Requires translation!
Phoenician Heritage = 
 # Requires translation!
Blessings and salutations to you, revered Queen Dido, founder of the legendary kingdom of Carthage. Chronicled by the words of the great poet Virgil, your husband Acerbas was murdered at the hands of your own brother, King Pygmalion of Tyre, who subsequently claimed the treasures of Acerbas that were now rightfully yours. Fearing the lengths from which your brother would pursue this vast wealth, you and your compatriots sailed for new lands. Arriving on the shores of North Africa, you tricked the local king with the simple manipulation of an ox hide, laying out a vast expanse of territory for your new home, the future kingdom of Carthage. = 
 # Requires translation!
Clever and inquisitive Dido, the world longs for a leader who can provide a shelter from the coming storm, guided by brilliant intuition and cunning. Can you lead the people in the creation of a new kingdom to rival that of once mighty Carthage? Can you build a civilization that will stand the test of time? = 
 # Requires translation!
Carthage = 
 # Requires translation!
Utique = 
 # Requires translation!
Hippo Regius = 
 # Requires translation!
Gades = 
 # Requires translation!
Saguntum = 
 # Requires translation!
Carthago Nova = 
 # Requires translation!
Panormus = 
 # Requires translation!
Lilybaeum = 
 # Requires translation!
Hadrumetum = 
 # Requires translation!
Zama Regia = 
 # Requires translation!
Karalis = 
 # Requires translation!
Malaca = 
 # Requires translation!
Leptis Magna = 
 # Requires translation!
Hippo Diarrhytus = 
 # Requires translation!
Motya = 
 # Requires translation!
Sulci = 
 # Requires translation!
Leptis Parva = 
 # Requires translation!
Tharros = 
 # Requires translation!
Soluntum = 
 # Requires translation!
Lixus = 
 # Requires translation!
Oea = 
 # Requires translation!
Theveste = 
 # Requires translation!
Ibossim = 
 # Requires translation!
Thapsus = 
 # Requires translation!
Aleria = 
 # Requires translation!
Tingis = 
 # Requires translation!
Abyla = 
 # Requires translation!
Sabratha = 
 # Requires translation!
Rusadir = 
 # Requires translation!
Baecula = 
 # Requires translation!
Saldae = 
 # Requires translation!
Land units may cross [tileFilter] tiles after the first [unit] is earned = 
 # Requires translation!
Units ending their turn on [tileFilter] tiles take [amount] damage = 

 # Requires translation!
Theodora = 
 # Requires translation!
It is always a shame to destroy a thing of beauty. Happily, you are not one. = 
 # Requires translation!
Now darling, tantrums are most unbecoming. I shall have to teach you a lesson. = 
 # Requires translation!
Like a child playing with toys you are. My people will never love you, nor suffer this indignation gracefully. = 
 # Requires translation!
My, isn't this a pleasant surprise - what may I call you, oh mysterious stranger? I am Theodora, beloved of Byzantium. = 
 # Requires translation!
I have heard that you adept at certain kinds of ... interactions. Show me. = 
 # Requires translation!
Hello again. = 
 # Requires translation!
Patriarchate of Constantinople = 
 # Requires translation!
All hail the most magnificent and magnanimous Empress Theodora, beloved of Byzantium and of Rome! From the lowly ranks of actress and courtesan you became the most powerful woman in the Roman Empire, consort to Justinian I. Starting in the late 520's AD, you joined your husband in a series of important spiritual and legal reforms, creating many laws which elevated the status of and promoted equal treatment of women in the empire. You also aided in the restoration and construction of many aqueducts, bridges, and churches across Constantinople, culminating in the creation of the Hagia Sophia, one of the most splendid architectural wonders of the world. = 
 # Requires translation!
Beautiful Empress, Byzantium is in need of your wisdom and strength - her people are lost without your light to lead them. The Byzantine Empire may have fallen once, but its spirit is still intact waiting to be reborn anew. Can you return Byzantium to the heights of glory it once enjoyed? Can you create a civilization to stand the test of time? = 
 # Requires translation!
Constantinople = 
 # Requires translation!
Adrianople = 
 # Requires translation!
Nicaea = 
 # Requires translation!
Antioch = 
 # Requires translation!
Varna = 
 # Requires translation!
Ohrid = 
 # Requires translation!
Nicomedia = 
 # Requires translation!
Trebizond = 
 # Requires translation!
Cherson = 
 # Requires translation!
Sardica = 
 # Requires translation!
Ani = 
 # Requires translation!
Dyrrachium = 
 # Requires translation!
Edessa = 
 # Requires translation!
Chalcedon = 
 # Requires translation!
Naissus = 
 # Requires translation!
Bari = 
 # Requires translation!
Iconium = 
 # Requires translation!
Prilep = 
 # Requires translation!
Samosata = 
 # Requires translation!
Kars = 
 # Requires translation!
Theodosiopolis = 
 # Requires translation!
Tyana = 
 # Requires translation!
Gaza = 
 # Requires translation!
Kerkyra = 
 # Requires translation!
Phoenice = 
 # Requires translation!
Selymbria = 
 # Requires translation!
Sillyon = 
 # Requires translation!
Chrysopolis = 
 # Requires translation!
Vodena = 
 # Requires translation!
Traianoupoli = 
 # Requires translation!
Constantia = 
 # Requires translation!
Patra = 
 # Requires translation!
Korinthos = 
 # Requires translation!
Byzantium = 
 # Requires translation!
May choose [amount] additional belief(s) of any type when [foundingOrEnhancing] a religion = 

 # Requires translation!
Boudicca = 
 # Requires translation!
You shall stain this land no longer with your vileness! To arms, my countrymen. We ride to war! = 
 # Requires translation!
Traitorous man! The Celtic peoples will not stand for such wanton abuse and slander - I shall have your balls! = 
 # Requires translation!
Vile ruler, know you have won this war in name alone. Your cities lie buried and your troops defeated. I have my own victory. = 
 # Requires translation!
I am Boudicca, Queen of the Celts. Let no-one underestimate me! = 
 # Requires translation!
Let us join our forces together and reap the rewards. = 
 # Requires translation!
God has given good to you. = 
 # Requires translation!
Druidic Lore = 
 # Requires translation!
Eternal glory and praise for you, fierce and vengeful Warrior Queen! In a time dominated by men, you not only secured your throne and sovereign rule, but also successfully defied the power of the Roman Empire. After suffering terrible punishment and humiliation at the hand of the Roman invaders, you rallied your people in a bloody and terrifying revolt. Legions fell under your chariot wheels and the city of London burned. While in the end the Romans retained ownership of the isles, you alone made Nero consider withdrawing all troops and leaving Britain forever. = 
 # Requires translation!
Oh sleeping lioness, your people desire that you rise and lead them again in the calling that is your namesake. Will you meet their challenge on the open field and lead the Celts to everlasting victory? Will you restore your lands and build an empire to stand the test of time? = 
 # Requires translation!
Cardiff = 
 # Requires translation!
Truro = 
 # Requires translation!
Douglas = 
 # Requires translation!
Glasgow = 
 # Requires translation!
Cork = 
 # Requires translation!
Aberystwyth = 
 # Requires translation!
Penzance = 
 # Requires translation!
Ramsey = 
 # Requires translation!
Inverness = 
 # Requires translation!
Limerick = 
 # Requires translation!
Swansea = 
 # Requires translation!
St. Ives = 
 # Requires translation!
Peel = 
 # Requires translation!
Aberdeen = 
 # Requires translation!
Belfast = 
 # Requires translation!
Caernarfon = 
 # Requires translation!
Newquay = 
 # Requires translation!
Saint-Nazaire = 
 # Requires translation!
Castletown = 
 # Requires translation!
Stirling = 
 # Requires translation!
Galway = 
 # Requires translation!
Conwy = 
 # Requires translation!
St. Austell = 
 # Requires translation!
Saint-Malo = 
 # Requires translation!
Onchan = 
 # Requires translation!
Dundee = 
 # Requires translation!
Londonderry = 
 # Requires translation!
Llanfairpwllgwyngyll = 
 # Requires translation!
Falmouth = 
 # Requires translation!
Lorient = 
 # Requires translation!
Celts = 

 # Requires translation!
Haile Selassie = 
 # Requires translation!
I have tried all other avenues, but yet you persist in this madness. I hope, for your sake, your end is swift. = 
 # Requires translation!
It is silence that allows evil to triumph. We will not stand mute and allow you to continue on this mad quest unchecked. = 
 # Requires translation!
God and history will remember your actions this day. I hope you are ready for your impending judgment. = 
 # Requires translation!
A thousand welcomes to our fair nation. I am Selassie, the Ras Tafari Makonnen and Emperor of Ethiopia, your humble servant. = 
 # Requires translation!
I request that you consider this offer between our two peoples. I believe it will do us both good. = 
 # Requires translation!
Spirit of Adwa = 
 # Requires translation!
Blessings be upon you, honorable and righteous Emperor of Ethiopia, Haile Selassie. Your legacy as one of Ethiopia's greatest rulers, and as the spiritual leader to the Rastafarian movement, is outshone only by the influence you had on diplomacy and political cooperation throughout the world. In introducing Ethiopia's first written constitution, you planted the seeds of democracy that would take root over the coming years, and your infinitely wise grasp of global affairs secured Ethiopia's place as a charter member of the United Nations. Spearheading efforts to reform and modernize the nation during your reign, you changed the course of Ethiopian history forever = 
 # Requires translation!
Revered king, your composed demeanor once protected the people from the many conflicts that plague the nations of men, and the kingdom looks to you to assure peace once again. Will you lead the people with courage and authority, moving forward into a new age? Will you build a civilization that stands the test of time? = 
 # Requires translation!
Addis Ababa = 
 # Requires translation!
Harar = 
 # Requires translation!
Adwa = 
 # Requires translation!
Lalibela = 
 # Requires translation!
Gondar = 
 # Requires translation!
Axum = 
 # Requires translation!
Dire Dawa = 
 # Requires translation!
Bahir Dar = 
 # Requires translation!
Adama = 
 # Requires translation!
Mek'ele = 
 # Requires translation!
Awasa = 
 # Requires translation!
Jimma = 
 # Requires translation!
Jijiga = 
 # Requires translation!
Dessie = 
 # Requires translation!
Debre Berhan = 
 # Requires translation!
Shashamane = 
 # Requires translation!
Debre Zeyit = 
 # Requires translation!
Sodo = 
 # Requires translation!
Hosaena = 
 # Requires translation!
Nekemte = 
 # Requires translation!
Asella = 
 # Requires translation!
Dila = 
 # Requires translation!
Adigrat = 
 # Requires translation!
Debre Markos = 
 # Requires translation!
Kombolcha = 
 # Requires translation!
Debre Tabor = 
 # Requires translation!
Sebeta = 
 # Requires translation!
Shire = 
 # Requires translation!
Ambo = 
 # Requires translation!
Negele Arsi = 
 # Requires translation!
Gambela = 
 # Requires translation!
Ziway = 
 # Requires translation!
Weldiya = 
 # Requires translation!
Ethiopia = 

 # Requires translation!
Pacal = 
 # Requires translation!
A sacrifice unlike all others must be made! = 
 # Requires translation!
Muahahahahahaha! = 
 # Requires translation!
Today comes a great searing pain. With you comes the path to the black storm. = 
 # Requires translation!
Greetings, wayward one. I am known as Pacal. = 
 # Requires translation!
Friend, I believe I may have found a way to save us all! Look, look and accept my offering! = 
 # Requires translation!
A fine day, it helps you. = 
 # Requires translation!
The Long Count = 
 # Requires translation!
Your people kneel before you, exalted King Pacal the Great, favored son of the gods and shield to the citizens of the Palenque domain. After years of strife at the hands of your neighboring rivals, you struck back at the enemies of your people, sacrificing their leaders in retribution for the insults dealt to your predecessors. The glory of Palenque was restored only by the guidance afforded by your wisdom, as you orchestrated vast reconstruction efforts within the city, creating some of the greatest monuments and architecture your people - and the world - have ever known. = 
 # Requires translation!
Illustrious King, your people once again look to you for leadership and counsel in the coming days. Will you channel the will of the gods and restore your once proud kingdom to its greatest heights? Will you build new monuments to forever enshrine the memories of your people? Can you build a civilization that will stand the test of time? = 
 # Requires translation!
Palenque = 
 # Requires translation!
Tikal = 
 # Requires translation!
Uxmal = 
 # Requires translation!
Tulum = 
 # Requires translation!
Copan = 
 # Requires translation!
Coba = 
 # Requires translation!
El Mirador = 
 # Requires translation!
Calakmul = 
 # Requires translation!
Edzna = 
 # Requires translation!
Lamanai = 
 # Requires translation!
Izapa = 
 # Requires translation!
Uaxactun = 
 # Requires translation!
Comalcalco = 
 # Requires translation!
Piedras Negras = 
 # Requires translation!
Cancuen = 
 # Requires translation!
Yaxha = 
 # Requires translation!
Quirigua = 
 # Requires translation!
Q'umarkaj = 
 # Requires translation!
Nakbe = 
 # Requires translation!
Cerros = 
 # Requires translation!
Xunantunich = 
 # Requires translation!
Takalik Abaj = 
 # Requires translation!
Cival = 
 # Requires translation!
San Bartolo = 
 # Requires translation!
Altar de Sacrificios = 
 # Requires translation!
Seibal = 
 # Requires translation!
Caracol = 
 # Requires translation!
Naranjo = 
 # Requires translation!
Dos Pilas = 
 # Requires translation!
Mayapan = 
 # Requires translation!
Ixinche = 
 # Requires translation!
Zaculeu = 
 # Requires translation!
Kabah = 
 # Requires translation!
The Maya = 
 # Requires translation!
Receive a free Great Person at the end of every [comment] (every 394 years), after researching [tech]. Each bonus person can only be chosen once. = 
 # Requires translation!
Once The Long Count activates, the year on the world screen displays as the traditional Mayan Long Count. = 


 # Requires translation!
I didn't want to do this. We declare war. = 
 # Requires translation!
I will fear no evil. For god is with me! = 
 # Requires translation!
Why have you forsaken us my lord? = 
 # Requires translation!
Bratislava = 

 # Requires translation!
We have wanted this for a LONG time. War it shall be. = 
 # Requires translation!
Very well, we will kick you back to the ancient era! = 
 # Requires translation!
This isn't how it is supposed to be! = 
 # Requires translation!
Cahokia = 

 # Requires translation!
By god's grace we will not allow these atrocities to occur any longer. We declare war! = 
 # Requires translation!
May god have mercy on your evil soul. = 
 # Requires translation!
I for one welcome our new conquer overlord! = 
 # Requires translation!
Jerusalem = 


#################### Lines from Policies from Civ V - Gods & Kings ####################

 # Requires translation!
Provides a [buildingName] in your first [amount] cities for free = 


 # Requires translation!
[amount]% Gold from Great Merchant trade missions = 


#################### Lines from Quests from Civ V - Gods & Kings ####################


#################### Lines from Religions from Civ V - Gods & Kings ####################


Judaism = ユダヤ教


Sikhism = シーク教

Taoism = 道教


#################### Lines from Ruins from Civ V - Gods & Kings ####################


 # Requires translation!
We have found holy symbols in the ruins, giving us a deeper understanding of religion! (+[param] Faith) = 
 # Requires translation!
discover holy symbols = 

 # Requires translation!
We have found an ancient prophecy in the ruins, greatly increasing our spiritual connection! (+[param] Faith) = 
 # Requires translation!
an ancient prophecy = 


#################### Lines from Specialists from Civ V - Gods & Kings ####################


#################### Lines from Techs from Civ V - Gods & Kings ####################


'What is drama but life with the dull bits cut out.' - Alfred Hitchcock = 「ドラマとは退屈な部分をカットした人生である」- アルフレッド・ヒッチコック
Drama and Poetry = 演劇と詩

'The merchants and the traders have come; their profits are pre-ordained...' - Sri Guru Granth Sahib = 「問屋と商人が訪れた。彼らの利益はあらかじめ決められている...」- スリ・グル・グランス・サヒブ
Guilds = ギルド


'Architecture begins where engineering ends.' - Walter Gropius = 「工学終わるところに建築学あり」- ヴァルター・グロピウス
Architecture = 建築

'Industrialization based on machinery, already referred to as a characteristic of our age, is but one aspect of the revolution that is being wrought by technology.' - Emily Greene Balch = 「機械設備に基づく工業化は、すでにこの世代の特徴として語られるようになっているが、これはテクノロジーによってもたらされた革命の一形態である」- エミリー・グリーン・ボルチ
Industrialization = 工業化


'Men, like bullets, go farthest when they are smoothest.' - Jean Paul = 「弾丸のように最も滑らかな男が最も遠くへ行くことができる」- ジョン・ポール
Ballistics = 弾道学

'The root of the evil is not the construction of new, more dreadful weapons. It is the spirit of conquest.' - Ludwig von Mises = 「悪の根源は、これまで以上に恐ろしい兵器を開発することではない。征服の精神なのだ」 - ルードヴィヒ・フォン・ミーゼス
Combined Arms = 連合部隊


'The more we elaborate our means of communication, the less we communicate.' - J.B. Priestly = 「連絡手段が手の込んだものになるにつれて、人と触れ合う機会は少なくなる」 - J・B・プリーストリー
Telecommunications = 遠距離通信
'All men can see these tactics whereby I conquer, but what none can see is the strategy out of which victory is evolved.' - Sun Tzu = 「人みな我が勝つゆえんの形を知るも、我が勝を制するゆえんの形を知ることなし」 - 孫子
Mobile Tactics = 機動戦術


#################### Lines from Terrains from Civ V - Gods & Kings ####################


 # Requires translation!
Mount Kailash = 

 # Requires translation!
Mount Sinai = 

 # Requires translation!
Sri Pada = 

 # Requires translation!
Uluru = 


#################### Lines from TileImprovements from Civ V - Gods & Kings ####################


 # Requires translation!
Polder = 


#################### Lines from TileResources from Civ V - Gods & Kings ####################


Salt = 塩


#################### Lines from UnitPromotions from Civ V - Gods & Kings ####################


#################### Lines from UnitTypes from Civ V - Gods & Kings ####################


#################### Lines from Units from Civ V - Gods & Kings ####################


 # Requires translation!
Atlatlist = 


 # Requires translation!
Quinquereme = 

 # Requires translation!
Dromon = 


 # Requires translation!
Horse Archer = 


 # Requires translation!
Battering Ram = 
 # Requires translation!
Can only attack [combatantFilter] units = 

 # Requires translation!
Pictish Warrior = 


 # Requires translation!
African Forest Elephant = 

 # Requires translation!
Cataphract = 


Composite Bowman = 戦闘弓射手


Galleass = ガレアス船


 # Requires translation!
Privateer = 
 # Requires translation!
May capture killed [mapUnitFilter] units = 

 # Requires translation!
Sea Beggar = 


 # Requires translation!
Hakkapeliitta = 
 # Requires translation!
Transfer Movement to [unit] = 
 # Requires translation!
[amount]% Strength when stacked with [unit] = 


Gatling Gun = ガトリング砲


 # Requires translation!
Carolean = 

 # Requires translation!
Mehal Sefari = 


 # Requires translation!
Hussar = 
 # Requires translation!
[amount]% to Flank Attack bonuses = 


Great War Infantry = 第1次大戦歩兵


Triplane = 三翼飛行機

Great War Bomber = 第1次大戦爆撃機


Machine Gun = マシンガン


Landship = 陸上船


#################### Lines from Tutorials ####################

Introduction = 紹介
Welcome to Unciv!\nBecause this is a complex game, there are basic tasks to help familiarize you with the game.\nThese are completely optional, and you're welcome to explore the game on your own! = Uncivへようこそ！\nこのゲームはとても複雑なので、あなたをお手伝いするためにチュートリアルを用意しました。\nこれらは完全に任意のものです。ご自身でゲームを探索しても構いません！

New Game = 新しいゲーム
Your first mission is to found your capital city.\nThis is actually an important task because your capital city will probably be your most prosperous.\nMany game bonuses apply only to your capital city and it will probably be the center of your empire. = 最初にやるべきことは首都を作ることです。\nおそらく最も繁栄するため、首都は重要です。\n多くのゲームボーナスは首都にのみ適用されるので、文明の中心となるでしょう。
How do you know a spot is appropriate?\nThat’s not an easy question to answer, but looking for and building next to luxury resources is a good rule of thumb.\nLuxury resources are tiles that have things like gems, cotton, or silk (indicated by a smiley next to the resource icon)\nThese resources make your civilization happy. You should also keep an eye out for resources needed to build units, such as iron. Cities cannot be built within 3 tiles of existing cities, which is another thing to watch out for! = Q.都市を開設する場所はどのように選んだらいいですか？\nA.これを答えるのは簡単ではありませんが、大まかな目安としては高級資源の隣を探して開設するのがおすすめです。\n高級資源は、宝石、綿、絹などの（にこちゃんマークがついてる）タイルです。\n高級資源は文明の幸福度をあげます。また、鉄などのユニットを構築するために必要な資源にも注意する必要があります。
However, cities don’t have a set area that they can work - more on that later!\nThis means you don’t have to settle cities right next to resources.\nLet’s say, for example, that you want access to some iron – but the resource is right next to a desert.\nYou don’t have to settle your city next to the desert. You can settle a few tiles away in more prosperous lands.\nYour city will grow and eventually gain access to the resource.\nYou only need to settle right next to resources if you need them immediately – \n   which might be the case now and then, but you’ll usually have the luxury of time. = しかし、都市には活動できるエリアが限定的に決まっているわけではありません。(詳細は後ほど) \nつまり、資源のすぐ隣に都市を建設しなくてもいいということです。たとえば、入手したい鉄が都市が成長しにくい砂漠の隣りにあった場合、都市を砂漠の隣に建設する必要はありません。\n 都市をより豊かな土地にいくつか離して開設して、\nそのあとは都市が成長し国境を広げるのを待てば、最終的に鉄を入手することができます。\n今すぐに必要な場合は、資源の隣に都市を立てればいいでしょう\nでも大抵の場合は余裕があるはずです。 
The first thing coming out of your city should be either a Scout or Warrior.\nI generally prefer the Warrior because it can be used for defense and because it can be upgraded\n  to the Swordsman unit later in the game for a relatively modest sum of gold.\nScouts can be effective, however, if you seem to be located in an area of dense forest and hills.\nScouts don’t suffer a movement penalty in this terrain.\nIf you’re a veteran of the 4x strategy genre your first Warrior or Scout will be followed by a Settler.\nFast expanding is absolutely critical in most games of this type. = 都市の最初の生産は、戦士か斥候のどちらかにしましょう。\n戦士は防衛に使用でき、\nゲームの後半で比較的安価な剣士にアップグレードできるため、通常は戦士を選びます。\nただし、周りが山やジャングルだった場合は斥候がいいでしょう。斥候は地形の移動ペナルティーを受けません。\nあなたが4xストラテジーのプロならば、戦士か斥候と入植者と続くのをおすすめします。\nこのタイプのゲームのほとんどは、迅速な拡張が重要です。

In your first couple of turns, you will have very little options, but as your civilization grows, so do the number of things requiring your attention. = 最初の数ターンは選択肢がほとんどないですが、文明が成長するにつれて、気を付けないといけないことが増えていきます。

Culture and Policies = 文化と社会制度
Each turn, the culture you gain from all your cities is added to your Civilization's culture.\nWhen you have enough culture, you may pick a Social Policy, each one giving you a certain bonus. = 毎ターン、すべての都市から得た文化力は、文明の文化力に追加されます。\n十分な文化力があると、ゲームボーナスがある社会制度を選択できます。
The policies are organized into branches, with each branch providing a bonus ability when all policies in the branch have been adopted. = 社会制度は種類分けされており、種類分けされた中のすべての社会制度が採用されたときにボーナスが与えられます。
With each policy adopted, and with each city built,\n  the cost of adopting another policy rises - so choose wisely! = 社会制度の選択、または都市の建設をしていくたびに、\n他の社会制度を選択するコストが上昇していきます。なので賢明に選択してください。

City Expansion = 都市の拡大
Once a city has gathered enough Culture, it will expand into a neighboring tile.\nYou have no control over the tile it will expand into, but tiles with resources and higher yields are prioritized. = 都市の文化力が増えていくと、隣接するタイルに国境を拡大していきます。\n拡大するタイルを指定することはできませんが、資源と高い収量のタイルが優先されます。
Each additional tile will require more culture, but generally your first cities will eventually expand to a wide tile range. = 国境を拡大していくごとに、必要な文化力が増えていきます。なので、初期段階に建設した都市は最終的に広い国境を得ます。
Although your city will keep expanding forever, your citizens can only work 3 tiles away from city center.\nThis should be taken into account when placing new cities. = 都市は永遠に拡大し続けますが、住民は都市の中心から3タイル離れた場所でしか作業できません。\nこれを考えておかないと資源を取り損ないます。

As cities grow in size and influence, you have to deal with a happiness mechanic that is no longer tied to each individual city.\nInstead, your entire empire shares the same level of satisfaction.\nAs your cities grow in population you’ll find that it is more and more difficult to keep your empire happy. = 都市の規模と影響力が大きくなるにつれ、都市ごとの幸福度に気を配るのが難しくなります。\nその代わりに、文明全体に幸福度が同じレベルに共有されます。\n文明の幸福度は都市の人口が増えるにつれて、維持が難しくなっていきます。
In addition, you can’t even build any city improvements that increase happiness until you’ve done the appropriate research.\nIf your empire’s happiness ever goes below zero the growth rate of your cities will be hurt.\nIf your empire becomes severely unhappy (as indicated by the smiley-face icon at the top of the interface)\n  your armies will have a big penalty slapped on to their overall combat effectiveness. = また、研究が終わるまでは幸福度を上げるための都市改良もできません。\n文明の幸福度がゼロを下回ると、都市の成長率が低下してしまいます。そして文明の幸福度が不満になると、軍隊は戦闘効果に大きなペナルティを受けることになります。
 # Requires translation!
This means that it is very difficult to expand quickly in Unciv.\nIt isn’t impossible, but as a new player you probably shouldn't do it.\nSo what should you do? Chill out, scout, and improve the land that you do have by building Workers.\nOnly build new cities once you have found a spot that you believe is appropriate. = 

Unhappiness = 不満
 # Requires translation!
It seems that your citizens are unhappy!\nWhile unhappy, your civilization will suffer many detrimental effects, increasing in severity as unhappiness gets higher. = 
Unhappiness has two main causes: Population and cities.\n  Each city causes 3 unhappiness, and each population, 1 = 不満の原因は主に2つあります。\n個々の都市は不満を3つ生み出し、人口は不満を1つ生み出します。
There are 2 main ways to combat unhappiness:\n  by building happiness buildings for your population\n  or by having improved luxury resources within your borders. = 不満を取り除く2つの主な方法があります。\n人口の対策として幸福度が上昇する建物を建設することによって、\nまたは国内に整備された高級資源を保有することです。

You have entered a Golden Age!\nGolden age points are accumulated each turn by the total happiness \n  of your civilization\nWhen in a golden age, culture and production generation increases +20%,\n  and every tile already providing at least one gold will provide an extra gold. = 黄金時代に突入しました！\n黄金時代のポイントは、あなたの文明の幸福度の合計によって毎ターン蓄積されます。\n黄金時代では、文化力と生産力が+20%増加し、\n少なくとも1つのゴールドを供給しているすべてのタイルは、追加でゴールドを提供します。

Roads and Railroads = 道と鉄道
Connecting your cities to the capital by roads\n  will generate gold via the trade route.\nNote that each road costs 1 gold Maintenance per turn, and each Railroad costs 2 gold,\n  so it may be more economical to wait until the cities grow! = 都市と首都を道路で結ぶことで、道路からゴールドを獲得することができます。\nただし、道路は1ターンに1ゴールドのメンテナンスが必要で、鉄道は1本につき2ゴールドかかるので、都市が成長するのを待った方が効率的かもしれません。

Victory Types = 勝利条件の種類
Once you’ve settled your first two or three cities you’re probably 100 to 150 turns into the game.\nNow is a good time to start thinking about how, exactly, you want to win – if you haven’t already. = 最初の2つか3つの都市を決めてしまえば、おそらく100～150ターンでゲームが終了するでしょう。\n今は、具体的にどのようにして勝ちたいかを考え始める良い時期です。
 # Requires translation!
There are four ways to win in Unciv. They are:\n - Cultural Victory: Complete 5 Social Policy Trees and build the Utopia Project\n - Domination Victory: Survive as the last civilization\n - Science Victory: Be the first to construct a spaceship to Alpha Centauri\n - Diplomatic Victory: Build the United Nations and win the vote = 
 # Requires translation!
So to sum it up, these are the basics of Unciv – Found a prosperous first city, expand slowly to manage happiness, and set yourself up for the victory condition you wish to pursue.\nObviously, there is much more to it than that, but it is important not to jump into the deep end before you know how to swim. = 

Enemy City = 敵の都市
Cities can be conquered by reducing their health to 1, and entering the city with a melee unit.\nSince cities heal each turn, it is best to attack with ranged units and use your melee units to defend them until the city has been defeated! = 都市を陥落させるには、都市のHPを1までに減らし、白兵ユニットで都市に入ることでできます。\n都市は毎ターン回復するため、白兵ユニットで防衛しつつ、遠距離ユニットで攻撃するのが最適です。

Luxury Resource = 高級資源
Luxury resources within your domain and with their specific improvement are connected to your trade network.\nEach unique Luxury resource you have adds 5 happiness to your civilization, but extra resources of the same type don't add anything, so use them for trading with other civilizations! = あなたの国境内にある高級資源が使えるようになりました。 \n高級資源は幸福度を5増やしますが、同じ種類では増えません。\nその場合は他の文明との取引に使いましょう。

Strategic Resource = 戦略資源
Strategic resources within your domain and with their specific improvement are connected to your trade network.\nStrategic resources allow you to train units and construct buildings that require those specific resources, for example the Horseman requires Horses. = あなたの文化圏内にある戦略資源が使えるようになりました。\n戦略資源は、ユニットを育成したり、その特定の資源を必要とする建物を建設したりすることができます。 たとえば、騎兵は馬を必要とします。
Unlike Luxury Resources, each Strategic Resource on the map provides more than one of that resource.\nThe top bar keeps count of how many unused strategic resources you own.\nA full drilldown of resources is available in the Resources tab in the Overview screen. = 高級資源とは異なり、マップ上の各戦略資源は複数の資源を供給しています。\n上部のバーには、未使用の戦略資源の数が表示されます。資源の詳細は、[概要]画面の[資源]タブで確認できます。

The city can no longer put up any resistance!\nHowever, to conquer it, you must enter the city with a melee unit = もはやこの都市が抵抗することは難しいでしょう。しかし、都市を陥落させるには、白兵ユニットを都市に進軍する必要があります。

After Conquering = 占領後
When conquering a city, you can choose to liberate, annex, puppet, or raze the city. = 都市を陥落した後、都市を開放するか、併合するか、傀儡にするか、焼却するかを決めることができます。
\nLiberating the city will return it to its original owner, giving you a massive diplomatic boost with them!\n\nAnnexing the city will give you full control over it, but also increase the citizens' unhappiness to 2x!\nThis can be mitigated by building a courthouse in the city, returning the citizen's unhappiness to normal.\n\nPuppeting the city will mean that you have no control on the city's production.\nThe city will not increase your tech or policy cost, but its citizens will generate 1.5x the regular unhappiness.\nA puppeted city can be annexed at any time, but annexed cities cannot be returned to a puppeted state!\n\nRazing the city will lower its population by 1 each turn until the city is destroyed!\nYou cannot raze a city that is either the starting capital of a civilization or the holy city of a religion. = \n都市を開放すると、元の所有者に返還され、外交的関係が向上します。\n\n併合すると都市を完全に制御できますが、市民の不満度は2倍に上昇します。\n都市に裁判所を建設することで、この不満度を通常通りに戻すことができます。\n\n傀儡にした都市は、生産を操作することができません。\nまた、テクノロジーや社会制度のコストは増えませんが、市民の不満度は通常の1.5倍になります。\n傀儡にした都市はいつでも併合できますが、併合した都市を傀儡にはできません。\n\n焼却を選ぶと、その都市が崩壊するまでターンごとに人口が1つずつ減っていきます。\n文明の最初の首都、または宗教の聖地を焼却することはできません。

You have encountered a barbarian unit!\nBarbarians attack everyone indiscriminately, so don't let your \n  civilian units go near them, and be careful of your scout! = 蛮族の舞台に遭遇しました！\n蛮族は無差別に全ユニットを攻撃してくるので、市民ユニットを近づかせないよう気を付けましょう。

You have encountered another civilization!\nOther civilizations start out peaceful, and you can trade with them,\n  but they may choose to declare war on you later on = 別の文明に遭遇しました！\n平和的な手段を取り、取引をすることができますが、\n後に宣戦布告してくるかもしれません...

Once you have completed the Apollo Program, you can start constructing spaceship parts in your cities\n (with the relevant technologies) to win a Scientific Victory! = アポロ計画を完了すると、都市で宇宙船の部品を生産し、科学勝利を収めることができます。

Injured Units = 負傷ユニット
Injured units deal less damage, but recover after turns that they have been inactive.\nUnits heal 5 health per turn in enemy territory, 10 in neutral land,\n  15 inside your territory and 20 in your cities. = 負傷したユニットは与えるダメージが減少します。\n活動していないときは1ターンにつき、敵陣営内では5HP、中立の土地では10HP、自陣営の土地では15HP、自都市では20HP回復します。

Workers = 労働者
Workers are vital to your cities' growth, since only they can construct improvements on tiles.\nImprovements raise the yield of your tiles, allowing your city to produce more and grow faster while working the same amount of tiles! = 都市の成長には労働者が不可欠です。労働者はタイルに「タイル施設」を建てることができます。\nタイル施設を建てると、ユニットの移動範囲が広がり、資源の産出量が上がります。これにより都市の生産スピードを速め、都市の成長を速くすることができます。

Siege Units = 攻城兵器
Siege units are extremely powerful against cities, but need to be Set Up before they can attack.\nOnce your siege unit is set up, it can attack from the current tile,\n  but once moved to another tile, it will need to be set up again. = 攻城ユニットは都市に対して非常に強力ですが、攻撃するためには準備をする必要があります。\n準備した攻城ユニット、今いるタイルから攻撃することができますが、他のタイルに移動した後は、再度準備をする必要があります。

Embarking = 乗船
Once a certain tech is researched, your land units can embark, allowing them to traverse water tiles.\nEntering or leaving water takes the entire turn.\nUnits are defenseless while embarked, so be careful! = 特定のテクノロジーが研究されると、あなたの陸上ユニットは乗船することができ、水のタイルを移動することができます。\n水のタイルに入ったり出たりするのには1ターン必要です。\n乗船中のユニットは無防備なので気をつけてください。

Idle Units = 動かさないユニット
If you don't want to move a unit this turn, you can skip it by clicking 'Next unit' again.\nIf you won't be moving it for a while, you can have the unit enter Fortify or Sleep mode - \n  units in Fortify or Sleep are not considered idle units.\nIf you want to disable the 'Next unit' feature entirely, you can toggle it in Menu -> Check for idle units. = このターンにユニットを移動したくない場合は、「次のユニット」を再度クリックすることでスキップすることができます。\nしばらく移動しない場合は、ユニットを「防衛」モードまたは「休憩」モードにすることで無視できます。\n「次のユニット」確認を完全に無効にしたい場合は、設定の「動かないユニットの確認」を切り替えてください。

Contact Me = 連絡
Hi there! If you've played this far, you've probably seen that the game is currently incomplete.\n UnCiv is meant to be open-source and free, forever.\n That means no ads or any other nonsense. = こんにちは！ここまでプレイされた方は、ゲームに邪魔なものがないことにお気づきでしょう。\nUnCivはオープンソースであり、永遠に無料であることを意味しています。\nつまり、広告やその他の無意味なものは一切ありません。
What motivates me to keep working on it, \n  besides the fact I think it's amazingly cool that I can,\n  is the support from the players - you guys are the best! = 私がこの作品に取り組み続けるモチベーションになっているのは、\n自分でも驚くほどかっこいいと思っているという事実以外にも、\nプレイヤーのサポートがあるからです。あなたたちに感謝します。
Every rating and review that I get puts a smile on my face =)\n  So contact me! Send me an email, review, Github issue\n  or mail pigeon, and let's figure out how to make the game \n  even more awesome!\n(Contact info is in the Play Store) = 評価やレビューを受けるたびに、私の顔に笑顔がこぼれます =) \nだから、連絡してください。メール、レビュー、GithubのIssue、またはメールをpigeonに送って、ゲームをさらに素晴らしいものにする方法を考えましょう。\n（連絡先はPlay ストアにあります）

Pillaging = 略奪
Military units can pillage improvements, which heals them 25 health and ruins the improvement.\nThe tile can still be worked, but advantages from the improvement - stat bonuses and resources - will be lost.\nWorkers can repair these improvements, which takes less time than building the improvement from scratch. = 軍事ユニットはタイル施設を略奪して25HPの回復をし、タイル施設を台無しにすることができます。\nタイルはまだ使うことができますが、施設の効果は失われます。\n労働者は施設を修復することができます。一から作るよりも時間がかかりません。

Experience = 経験値
Units that enter combat gain experience, which can then be used on promotions for that unit.\nUnits gain more experience when in Melee combat than Ranged, and more when attacking than when defending. = 戦闘したユニットは経験値を獲得し、その経験値はそのユニットの昇進に使用することができます。\n遠隔ユニットよりも戦闘ユニット、防御時よりも攻撃時の方が多くの経験値を得ることができます。
Units can only gain up to 30 XP from Barbarian units - meaning up to 2 promotions. After that, Barbarian units will provide no experience. = ユニットが蛮族から獲得できる経験値は最大30、つまり昇進2回分までです。それ以降は、蛮族から経験値を得ることができません。

Combat = 戦闘
Unit and cities are worn down by combat, which is affected by a number of different values.\nEach unit has a certain 'base' combat value, which can be improved by certain conditions, promotions and locations. = ユニットや都市は戦闘によって消耗し、それはいくつかの異なる値によって影響を受けます。\n各ユニットは一定の「基本」戦闘値を持っており、特定の条件や昇進、場所によって改善されることがあります。
Units use the 'Strength' value as the base combat value when melee attacking and when defending.\nWhen using a ranged attack, they will the use the 'Ranged Strength' value instead. = ユニットは近接攻撃時と防御時に「戦闘力」を戦闘の基本値として使用します。範囲攻撃を使用する場合は「遠距離戦闘力」の値を使用します。
Ranged attacks can be done from a distance, dependent on the 'Range' value of the unit.\nWhile melee attacks allow the defender to damage the attacker in retaliation, ranged attacks do not. = 遠距離攻撃はユニットの「範囲」の値に依存して遠距離からの攻撃が可能です。\n白兵攻撃では防御側が攻撃者に報復ダメージを与えることができますが、遠距離攻撃ではできません。

Research Agreements = 研究協定
In research agreements, you and another civilization decide to jointly research technology.\nAt the end of the agreement, you will both receive a 'lump sum' of Science, which will go towards one of your unresearched technologies. = 研究協定では、あなたと他の文明が共同でテクノロジーを研究することを決めます。\n契約の終了時には、あなたと他の文明は⍾科学の「一括払い」を受け取り、それはあなたの未研究のテクノロジーの一つに使われます。
The amount of ⍾Science you receive at the end is dependent on the ⍾Science generated by your cities and the other civilization's cities during the agreement - the more, the better! = 最終的に受け取る⍾科学の量は、契約期間中にあなたの都市と他の文明の都市で生成された⍾科学が多いほど増えます。

Not all nations are contending with you for victory.\nCity-States are nations that can't win, don't conquer other cities and can't be traded with. = 全ての文明が勝利を争っているわけではありません。都市国家は、勝てない、他の都市を征服できない、取引できない国です。
Instead, diplomatic relations with City-States are determined by Influence - a meter of 'how much the City-State likes you'.\nInfluence can be increased by attacking their enemies, liberating their city, and giving them sums of gold. = 代わりに、都市国家との外交関係は、「都市国家がどれだけあなたを気に入っているか」を表す「影響力」によって決定されます。\n影響力は、敵を攻撃したり、都市を解放したり、大金を与えたりすることで増加させることができます。
Certain bonuses are given when you are at above 30 influence.\nWhen you have above 60 Influence, and you have the highest influence with them of all civilizations, you are considered their 'Ally', and gain further bonuses and access to the Luxury and Strategic resources in their lands. = 30以上の影響力を持っている間、特定のボーナスが与えられます。あなたが60以上の影響力を持ち、そして最も強い影響力であるとき、あなたは「同盟国」とみなされ、さらなるボーナスと、領土で保有されている高級資源と戦略資源を得ることができます。

Great People = 偉人
Certain buildings, and specialists in cities, generate Great Person points per turn.\nThere are several types of Great People, and their points accumulate separately.\nThe number of points per turn and accumulated points can be viewed in the Overview screen. = 特定の建物や都市のスペシャリストは、1ターンごとに偉人ポイントを生成します。\n偉人にはいくつかの種類があり、それぞれのポイントが個別に蓄積されていきます。1ターンあたりのポイント数や累積ポイントは、概要画面で確認できます。
 # Requires translation!
Once enough points have been accumulated, a Great Person of that type will be created!\nEach Great Person can construct a certain Great Improvement which gives large yields over time, or immediately consumed to provide a certain bonus now. = 
Great Improvements also provide any strategic resources that are under them, so you don't need to worry if resources are revealed underneath your improvements! = 偉人建造物はその下にある戦略資源も提供してくれるので、偉人建造物の下に資源が隠されていても気にする必要はありません。

Removing Terrain Features = 地物を消去
 # Requires translation!
Certain tiles have terrain features - like Flood plains or Forests -  on top of them. Some of these layers, like Jungle, Marsh and Forest, can be removed by workers.\nRemoving the terrain feature does not remove any resources in the tile, and is usually required in order to add improvements exploiting those resources. = 

Natural Wonders, such as the Mt. Fuji, the Rock of Gibraltar and the Great Barrier Reef, are unique, impassable terrain features, masterpieces of mother Nature, which possess exceptional qualities that make them very different from the average terrain.\nThey benefit by giving you large sums of Culture, Science, Gold or Production if worked by your Cities, which is why you might need to bring them under your empire as soon as possible. = 富士山、ジブラルタル岩、グレートバリアリーフなどの自然遺産は、通常の地形とは異なる特別な性質を持っています。\n都市の市民がこれらに割り当てられることで、大量の生産力、文化力、科学力、またはゴールドなどの資源の恩恵を受けることができるため、なるべく早くこれらを保有したいと思うかもしれません。

Keyboard = キーボード
If you have a keyboard, some shortcut keys become available. Unit command or improvement picker keys, for example, are shown directly in their corresponding buttons. = キーボードがあれば、ショートカットキーをいくつか利用できます。たとえば、ユニットの行動やタイルの改善を選択するキーはその対応するボタンに表示されます。
On the world screen the hotkeys are as follows: = ワールド画面上でのホットキーは次のとおりです:
Space or 'N' - Next unit or turn\n'E' - Empire overview (last viewed page)\n'+', '-' - Zoom in / out\nHome - center on capital or open its city screen if already centered = スペースまたは'N' - 次のユニットまたは次のターン\n'E' - 国家の概要を見る\n'+'と'-' - ズームイン／アウト\nホーム - 首都または都市を選択
F1 - Open Civilopedia\nF2 - Empire overview Trades\nF3 - Empire overview Units\nF4 - Empire overview Diplomacy\nF5 - Social policies\nF6 - Technologies\nF7 - Empire overview Cities\nF8 - Victory Progress\nF9 - Empire overview Stats\nF10 - Empire overview Resources\nF11 - Quicksave\nF12 - Quickload = F1 - シヴィロペディアを開く\nF2 - 概要の取引の項目\nF3 - 概要のユニットの項目\nF4 - 概要の外交の項目\nF5 - 社会制度\nF6 - テクノロジー\nF7 - 概要の都市の項目\nF8 - 勝利条件\nF9 - 概要の統計の項目\nF10 - 概要の資源の項目\nF11 - クイックセーブ\nF12 - クイックロード
Ctrl-R - Toggle tile resource display\nCtrl-Y - Toggle tile yield display\nCtrl-O - Game options\nCtrl-S - Save game\nCtrl-L - Load game = Ctrl-R - 資源を表示\nCtrl-Y - タイルの産出量を表示\nCtrl-O - 設定\nCtrl-S - セーブ\nCtrl-L - ロード

 # Requires translation!
World Screen = 
 # Requires translation!
This is where you spend most of your time playing Unciv. See the world, control your units, access other screens from here. = 
 # Requires translation!
①: The menu button - civilopedia, save, load, options... = 
 # Requires translation!
②: The player/nation whose turn it is - click for diplomacy overview. = 
 # Requires translation!
③: The Technology Button - shows the tech tree which allows viewing or researching technologies. = 
 # Requires translation!
④: The Social Policies Button - shows enacted and selectable policies, and with enough culture points you can enact new ones. = 
 # Requires translation!
⑤: The Diplomacy Button - shows the diplomacy manager where you can talk to other civilizations. = 
 # Requires translation!
⑥: Unit Action Buttons - while a unit is selected its possible actions appear here. = 
 # Requires translation!
⑦: The unit/city info pane - shows information about a selected unit or city. = 
 # Requires translation!
⑧: The name (and unit icon) of the selected unit or city, with current health if wounded. Clicking a unit name or icon will open its civilopedia entry. = 
 # Requires translation!
⑨: The arrow buttons allow jumping to the next/previous unit. = 
 # Requires translation!
⑩: For a selected unit, its promotions appear here, and clicking leads to the promotions screen for that unit. = 
 # Requires translation!
⑪: Remaining/per turn movement points, strength and experience / XP needed for promotion. For cities, you get its combat strength. = 
 # Requires translation!
⑫: This button closes the selected unit/city info pane. = 
 # Requires translation!
⑬: This pane appears when you order a unit to attack an enemy. On top are attacker and defender with their respective base strengths. = 
 # Requires translation!
⑭: Below that are strength bonuses or penalties and health bars projecting before / after the attack. = 
 # Requires translation!
⑮: The Attack Button - let blood flow! = 
 # Requires translation!
⑯: The minimap shows an overview over the world, with known cities, terrain and fog of war. Clicking will position the main map. = 
 # Requires translation!
⑰: To the side of the minimap are display feature toggling buttons - tile yield, worked indicator, show/hide resources. These mirror setting on the options screen and are hidden if you deactivate the minimap. = 
 # Requires translation!
⑱: Tile information for the selected hex - current or potential yield, terrain, effects, present units, city located there and such. Where appropriate, clicking a line opens the corresponding civilopedia entry. = 
 # Requires translation!
⑲: Notifications - what happened during the last 'next turn' phase. Some are clickable to show a relevant place on the map, some even show several when you click repeatedly. = 
 # Requires translation!
⑳: The Next Turn Button - unless there are things to do, in which case the label changes to 'next unit', 'pick policy' and so on. = 
 # Requires translation!
ⓐ: The overview button leads to the empire overview screen with various tabs (the last one viewed is remembered) holding vital information about the state of your civilization in the world. = 
 # Requires translation!
ⓑ: The ♪Culture icon shows accumulated ♪Culture and ♪Culture needed for the next policy - in this case, the exclamation mark tells us a next policy can be enacted. Clicking is another way to the policies manager. = 
 # Requires translation!
ⓒ: Your known strategic resources are displayed here with the available (usage already deducted) number - click to go to the resources overview screen. = 
 # Requires translation!
ⓓ: Happiness/unhappiness balance and either golden age with turns left or accumulated happiness with amount needed for a golden age is shown next to the smiley. Clicking also leads to the resources overview screen as luxury resources are a way to improve happiness. = 
 # Requires translation!
ⓔ: The ⍾Science icon shows the number of ⍾Science points produced per turn. Clicking leads to the technology tree. = 
 # Requires translation!
ⓕ: Number of turns played with translation into calendar years. Click to see the victory overview. = 
 # Requires translation!
ⓖ: The number of gold coins in your treasury and income. Clicks lead to the Stats overview screen. = 
 # Requires translation!
ⓧ: In the center of all this - the world map! Here, the "X" marks a spot outside the map. Yes, unless the wrap option was used, Unciv worlds are flat. Don't worry, your ships won't fall off the edge. = 
 # Requires translation!
ⓨ: By the way, here's how an empire border looks like - it's in the national colours of the nation owning the territory. = 
 # Requires translation!
ⓩ: And this is the red targeting circle that led to the attack pane back under ⑬. = 
 # Requires translation!
What you don't see: The phone/tablet's back button will pop the question whether you wish to leave Unciv and go back to Real Life. On desktop versions, you can use the ESC key. = 

 # Requires translation!
After building a shrine, your civilization will start generating ☮Faith. = 
 # Requires translation!
When enough ☮Faith has been generated, you will be able to found a pantheon. = 
 # Requires translation!
A pantheon will provide a small bonus for your civilization that will apply to all your cities. = 
 # Requires translation!
Each civilization can only choose a single pantheon belief, and each pantheon can only be chosen once. = 
 # Requires translation!
Generating more ☮Faith will allow you to found a religion. = 

 # Requires translation!
Keep generating ☮Faith, and eventually a great prophet will be born in one of your cities. = 
 # Requires translation!
This great prophet can be used for multiple things: Constructing a holy site, founding a religion and spreading your religion. = 
 # Requires translation!
When founding your religion, you may choose another two beliefs. The founder belief will only apply to you, while the follower belief will apply to all cities following your religion. = 
 # Requires translation!
Additionally, the city where you used your great prophet will become the holy city of that religion. = 
 # Requires translation!
Once you have founded a religion, great prophets will keep being born every so often, though the amount of Faith☮ you have to save up will be higher. = 
 # Requires translation!
One of these great prophets can then be used to enhance your religion. = 
 # Requires translation!
This will allow you to choose another follower belief, as well as an enhancer belief, that only applies to you. = 
 # Requires translation!
Do take care founding a religion soon, only about half the players in the game are able to found a religion! = 

 # Requires translation!
Beliefs = 
 # Requires translation!
There are four types of beliefs: Pantheon, Founder, Follower and Enhancer beliefs. = 
 # Requires translation!
Pantheon and Follower beliefs apply to each city following your religion, while Founder and Enhancer beliefs only apply to the founder of a religion. = 

 # Requires translation!
Religion inside cities = 
 # Requires translation!
When founding a city, it won't follow a religion immediately. = 
 # Requires translation!
The religion a city follows depends on the total pressure each religion has within the city. = 
 # Requires translation!
Followers are allocated in the same proportions as these pressures, and these followers can be viewed in the city screen. = 
 # Requires translation!
Based on this, you can get a feel for which religions have a lot of pressure built up in the city, and which have almost none. = 
 # Requires translation!
The city follows a religion if a majority of its population follows that religion, and will only then receive the effects of Follower and Pantheon beliefs of that religion. = 

 # Requires translation!
Spreading Religion = 
 # Requires translation!
Spreading religion happens naturally, but can be sped up using missionaries or great prophets. = 
 # Requires translation!
Missionaries can be bought in cities following a major religion, and will take the religion of that city. = 
 # Requires translation!
So do take care where you are buying them! If another civilization has converted one of your cities to their religion, missionaries bought there will follow their religion. = 
 # Requires translation!
Great prophets always have your religion when they appear, even if they are bought in cities following other religions, but captured great prophets do retain their original religion. = 
 # Requires translation!
Both great prophets and missionaries are able to spread religion to cities when they are inside its borders, even cities of other civilizations. = 
 # Requires translation!
These two units can even enter tiles of civilizations with whom you don't have an open borders agreement! = 
 # Requires translation!
But do take care, missionaries will lose 250 religious strength each turn they end while in foreign lands. = 
 # Requires translation!
This diminishes their effectiveness when spreading religion, and if their religious strength ever reaches 0, they have lost their faith and disappear. = 
 # Requires translation!
When you do spread your religion, the religious strength of the unit is added as pressure for that religion. = 
 # Requires translation!
Cities also passively add pressure of their majority religion to nearby cities. = 
 # Requires translation!
Each city provides +6 pressure per turn to all cities within 10 tiles, though the exact amount of pressure depends on the game speed. = 
 # Requires translation!
This pressure can also be seen in the city screen, and gives you an idea of how religions in your cities will evolve if you don't do anything. = 
 # Requires translation!
Holy cities also provide +30 pressure of the religion founded there to themselves, making it very difficult to effectively convert a holy city. = 
 # Requires translation!
Lastly, before founding a religion, new cities you settle will start with 200 pressure for your pantheon. = 
 # Requires translation!
This way, all your cities will starting following your pantheon as long as you haven't founded a religion yet. = 

 # Requires translation!
Inquisitors = 
 # Requires translation!
Inquisitors are the last religious unit, and their strength is removing other religions. = 
 # Requires translation!
They can remove all other religions from one of your own cities, removing any pressures built up. = 
 # Requires translation!
Great prophets also have this ability, and remove all other religions in the city when spreading their religion. = 
 # Requires translation!
Often this results in the city immediately converting to their religion = 
 # Requires translation!
Additionally, when an inquisitor is stationed in or directly next to a city center, units of other religions cannot spread their faith there, though natural spread is uneffected. = 

 # Requires translation!
Maya Long Count calendar cycle = 
 # Requires translation!
The Mayan unique ability, 'The Long Count', comes with a side effect: = 
 # Requires translation!
Once active, the game's year display will use mayan notation. = 
 # Requires translation!
The Maya measured time in days from what we would call 11th of August, 3114 BCE. A day is called K'in, 20 days are a Winal, 18 Winals are a Tun, 20 Tuns are a K'atun, 20 K'atuns are a B'ak'tun, 20 B'ak'tuns a Piktun, and so on. = 
 # Requires translation!
Unciv only displays ය B'ak'tuns, ඹ K'atuns and ම Tuns (from left to right) since that is enough to approximate gregorian calendar years. The Maya numerals are pretty obvious to understand. Have fun deciphering them! = 

 # Requires translation!
Your cities will periodically demand different luxury goods to satisfy their desire for new things in life. = 
 # Requires translation!
If you manage to acquire the demanded luxury by trade, expansion, or conquest, the city will celebrate We Love The King Day for 20 turns. = 
 # Requires translation!
During the We Love The King Day, the city will grow 25% faster. = 
 # Requires translation!
This means exploration and trade is important to grow your cities! = 


#################### Lines from Unique Types #######################

 # Requires translation!
Nullifies [stat] [cityFilter] = 
 # Requires translation!
Nullifies Growth [cityFilter] = 
 # Requires translation!
Provides [stats] per turn = 
 # Requires translation!
Provides [stats] [cityFilter] per turn = 
 # Requires translation!
Provides [amount] Happiness = 
 # Requires translation!
Provides military units every ≈[amount] turns = 
 # Requires translation!
Provides a unique luxury = 
 # Requires translation!
Cannot build [baseUnitFilter] units = 
 # Requires translation!
[amount]% Great Person generation [cityFilter] = 
 # Requires translation!
May choose [amount] additional [beliefType] beliefs when [foundingOrEnhancing] a religion = 
 # Requires translation!
May buy [buildingFilter] buildings for [amount] [stat] [cityFilter] at an increasing price ([amount2]) = 
 # Requires translation!
May buy [baseUnitFilter] units for [amount] [stat] [cityFilter] = 
 # Requires translation!
May buy [buildingFilter] buildings for [amount] [stat] [cityFilter] = 
 # Requires translation!
May buy [baseUnitFilter] units with [stat] [cityFilter] = 
 # Requires translation!
May buy [buildingFilter] buildings with [stat] for [amount] times their normal Production cost = 
 # Requires translation!
[stat] cost of purchasing [buildingFilter] buildings [amount]% = 
 # Requires translation!
Notified of new Barbarian encampments = 
 # Requires translation!
Triggers victory = 
 # Requires translation!
[amount] Unit Supply = 
 # Requires translation!
[amount] Unit Supply per [amount2] population [cityFilter] = 
 # Requires translation!
[amount] Unit Supply per city = 
 # Requires translation!
Rebel units may spawn = 
 # Requires translation!
Can be purchased for [amount] [stat] [cityFilter] = 
 # Requires translation!
Requires a [buildingName] in at least [amount] cities = 
 # Requires translation!
Must not be next to [terrainFilter] = 
 # Requires translation!
No defensive terrain penalty = 
 # Requires translation!
Upon capturing a city, receive [amount] times its [stat] production as [plunderableStat] immediately = 
 # Requires translation!
[amount] XP gained from combat = 
 # Requires translation!
when at war = 
 # Requires translation!
when not at war = 
 # Requires translation!
during a Golden Age = 
 # Requires translation!
with [resource] = 
 # Requires translation!
while the empire is happy = 
 # Requires translation!
when between [amount] and [amount2] Happiness = 
 # Requires translation!
when below [amount] Happiness = 
 # Requires translation!
during the [era] = 
 # Requires translation!
before the [era] = 
 # Requires translation!
starting from the [era] = 
 # Requires translation!
if no other Civilization has researched this = 
 # Requires translation!
after discovering [tech] = 
 # Requires translation!
before discovering [tech] = 
 # Requires translation!
after adopting [policy] = 
 # Requires translation!
before adopting [policy] = 
 # Requires translation!
for [amount] turns = 
 # Requires translation!
<<<<<<< HEAD
by consuming this unit = 
=======
in cities with a [buildingFilter] = 
 # Requires translation!
in cities without a [buildingFilter] = 
>>>>>>> 22466a9d
 # Requires translation!
if this city has at least [amount] specialists = 
 # Requires translation!
in cities where this religion has at least [amount] followers = 
 # Requires translation!
with a garrison = 
for [mapUnitFilter] units = （[mapUnitFilter]のユニットに）
 # Requires translation!
for units with [promotion] = 
 # Requires translation!
for units without [promotion] = 
vs cities = （都市に対して）
vs [mapUnitFilter] units = （[mapUnitFilter]ユニットに対して）
 # Requires translation!
when fighting units from a Civilization with more Cities than you = 
when attacking = （攻撃時）
when defending = （防衛時）
when fighting in [tileFilter] tiles = （[tileFilter]のタイルで戦闘時）
 # Requires translation!
on foreign continents = 
 # Requires translation!
when adjacent to a [mapUnitFilter] unit = 
 # Requires translation!
when above [amount] HP = 
 # Requires translation!
when below [amount] HP = 
 # Requires translation!
with [amount] to [amount2] neighboring [tileFilter] tiles = 
 # Requires translation!
with [amount] to [amount2] neighboring [tileFilter] [tileFilter2] tiles = 
 # Requires translation!
in [tileFilter] tiles = 
 # Requires translation!
in [tileFilter] [tileFilter2] tiles = 
 # Requires translation!
in tiles without [tileFilter] = 
 # Requires translation!
on water maps = 
 # Requires translation!
in [regionType] Regions = 
 # Requires translation!
in all except [regionType] Regions = 
 # Requires translation!
Free [baseUnitFilter] found in the ruins = 
 # Requires translation!
[amount] Free Social Policies = 
 # Requires translation!
[amount] population in a random city = 
 # Requires translation!
[amount] free random researchable Tech(s) from the [era] = 
 # Requires translation!
Gain [amount] [stat] = 
 # Requires translation!
Gain [amount]-[amount2] [stat] = 
 # Requires translation!
Gain enough Faith for a Pantheon = 
 # Requires translation!
Gain enough Faith for [amount]% of a Great Prophet = 
 # Requires translation!
Reveal up to [amount/'all'] [tileFilter] within a [amount] tile radius = 
 # Requires translation!
From a randomly chosen tile [amount] tiles away from the ruins, reveal tiles up to [amount2] tiles away with [amount3]% chance = 
 # Requires translation!
This Unit gains [amount] XP = 
 # Requires translation!
This Unit upgrades for free including special upgrades = 
 # Requires translation!
This Unit gains the [promotion] promotion = 
 # Requires translation!
Hidden before founding a Pantheon = 
 # Requires translation!
Hidden after founding a Pantheon = 
 # Requires translation!
Hidden after generating a Great Prophet = 
 # Requires translation!
Triggerable = 
 # Requires translation!
Global = 
 # Requires translation!
Nation = 
 # Requires translation!
Era = 
 # Requires translation!
Tech = 
 # Requires translation!
Policy = 
 # Requires translation!
FounderBelief = 
 # Requires translation!
FollowerBelief = 
 # Requires translation!
Building = 
 # Requires translation!
Unit = 
 # Requires translation!
UnitType = 
 # Requires translation!
Promotion = 
 # Requires translation!
Improvement = 
 # Requires translation!
Resource = 
 # Requires translation!
Ruins = 
 # Requires translation!
CityState = 
 # Requires translation!
ModOptions = 
 # Requires translation!
Conditional = <|MERGE_RESOLUTION|>--- conflicted
+++ resolved
@@ -843,8 +843,6 @@
 Are you sure you want to pillage this [improvement]? = この[improvement]を略奪してもよろしいですか？
 Create [improvement] = [improvement]を作る
 Start Golden Age = 黄金時代を始める
- # Requires translation!
-Trigger unique = 
 Show more = 詳細
 Yes = はい
 No = いいえ
@@ -6514,13 +6512,9 @@
  # Requires translation!
 for [amount] turns = 
  # Requires translation!
-<<<<<<< HEAD
-by consuming this unit = 
-=======
 in cities with a [buildingFilter] = 
  # Requires translation!
 in cities without a [buildingFilter] = 
->>>>>>> 22466a9d
  # Requires translation!
 if this city has at least [amount] specialists = 
  # Requires translation!
@@ -6596,8 +6590,6 @@
  # Requires translation!
 Hidden after generating a Great Prophet = 
  # Requires translation!
-Triggerable = 
- # Requires translation!
 Global = 
  # Requires translation!
 Nation = 
