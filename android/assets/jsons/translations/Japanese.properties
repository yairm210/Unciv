# Language settings

# Equivalent of a space in your language
# If your language doesn't use spaces, just add "" as a translation, otherwise " "
" " = ""

# If the first word in a sentence starts with a capital in your language, 
# put the english word 'true' behind the '=', otherwise 'false'.
# Don't translate these words to your language, only put 'true' or 'false'.
StartWithCapitalLetter = false


# Starting from here normal translations start, as written on
# https://yairm210.github.io/Unciv/Other/Translating/

# Tutorial tasks

Move a unit!\nClick on a unit > Click on a destination > Click the arrow popup = ユニットを移動！\nユニットをクリック→\n移動先をクリック→\n矢印ポップアップをクリック
Found a city!\nSelect the Settler (flag unit) > Click on 'Found city' (bottom-left corner) = 都市を開設！\n開拓者(旗マークのユニット)を選択→\n左下の「都市を開設」をクリック
Enter the city screen!\nClick the city button twice = 都市画面を開く！\n都市を2回クリック
Pick a technology to research!\nClick on the tech button (greenish, top left) > \n select technology > click 'Research' (bottom right) = 研究するテクノロジーを選択！\n「テクノロジーを選択」（左上の緑色）をクリック→\nテクノロジーを選択→\n「研究」（右下）をクリック
Pick a construction!\nEnter city screen > Click on a unit or building (bottom left side) > \n click 'add to queue' = 生産するものを選択！\n都市画面に入る→\n左下にある生産キューから生産したいユニットや建造物をクリック→\n「予約キューに追加する」をクリック
Pass a turn!\nCycle through units with 'Next unit' > Click 'Next turn' = 次のターンへ！\n「次のユニット」をクリックしてそれぞれのユニットの指示を出す→\n指示出しを終えたら「次のターン」をクリック
Reassign worked tiles!\nEnter city screen > click the assigned (green) tile to unassign > \n click an unassigned tile to assign population = 市民を再割り当て！\n都市画面に入る→\n市民が入り割り当てられた（緑色の）タイルをクリックして無職市民にする→\n未割り当てのタイルをクリックして市民を割り当てる
Meet another civilization!\nExplore the map until you encounter another civilization! = 別の文明に会う！\n別の文明に出会うまでマップを探索する
Open the options table!\nClick the menu button (top left) > click 'Options' = 設定を開く！\nメニューボタン（左上）をクリック→\n「設定」をクリック
Construct an improvement!\nConstruct a Worker unit > Move to a Plains or Grassland tile > \n Click 'Create improvement' (above the unit table, bottom left)\n > Choose the farm > \n Leave the worker there until it's finished = タイルを改良！\n労働者を生産→\n平野または草原に移動→\n「タイルの整備」をクリック→\n農場を選択→\n作業が終了するまでとどめておく
Create a trade route!\nConstruct roads between your capital and another city\nOr, automate your worker and let him get to that eventually = 道を建設！\n首都と別の都市との間に道路を建設させる\nまたは、労働者を自動化する
Conquer a city!\nBring an enemy city down to low health > \nEnter the city with a melee unit = 都市を占領！\n敵都市を低HPにする→\n白兵ユニットで都市に入る
Move an air unit!\nSelect an air unit > select another city within range > \nMove the unit to the other city = 航空ユニットを移動！\n航空ユニットを選択→\n範囲内の別の都市を選択→\n他の都市へ移動
See your stats breakdown!\nEnter the Overview screen (top right corner) >\nClick on 'Stats' = 統計を見る！\n概要画面に入る→\n「統計」をクリック

# Crash screen

An unrecoverable error has occurred in Unciv: = Uncivで回復不能なエラーが発生しました:
If this keeps happening, you can try disabling mods. = これが発生し続けるのなら、MODを無効化することを試すことができます。
You can also report this on the issue tracker. = また、このエラーをIssue Trackerに報告することができます。
Copy = コピー
Error report copied. = エラーリポートがコピーされました。
Open Issue Tracker = Issue Trackerを開く
Please copy the error report first. = 最初に、エラーリポートをコピーしてください。
Close Unciv = Uncivを終了する

# Buildings

Unsellable = 売却不可
Not displayed as an available construction unless [building] is built = [building]が建設されるまで、利用可能な建造物として表示されない
Not displayed as an available construction without [resource] = [resource]がなければ、利用可能な建造物として表示されない

Choose a free great person = 無償でもらう偉人を選択
Get [unitName] = [unitName]を取得

Hydro Plant = 水力発電所
[buildingName] obsoleted = [buildingName]は廃止された

# Diplomacy,Trade,Nations

Requires [buildingName] to be built in the city = 都市で[buildingName]を建設する必要がある
Requires [buildingName] to be built in all cities = すべての都市で[buildingName]を建設する必要がある
Provides a free [buildingName] in the city = 都市に無償の[buildingName]を提供
Requires worked [resource] near city = 都市の近郊で稼働する[resource]が必要
Requires at least one of the following resources worked near the city: = 都市の近くに次の資源のどれか一つが必要:
Wonder is being built elsewhere = 他の都市で建設中
National Wonder is being built elsewhere = 国家遺産は別の地で生成されている
Requires a [buildingName] in all cities = すべての都市に[buildingName]が必要
[buildingName] required: = [buildingName]が必要:
Requires a [buildingName] in this city = 都市に[buildingName]が必要
Cannot be built with [buildingName] = [buildingName]と両立して建設できない
Consumes 1 [resource] = [resource]が必要
Consumes [amount] [resource] = [resource]が[amount]必要
Required tech: [requiredTech] = 必要なテクノロジー: [requiredTech]
Requires [PolicyOrNationalWonder] = [PolicyOrNationalWonder]が必要
Cannot be purchased = 購入不可
Can only be purchased = 購入のみ
See also = 参照

Requires at least one of the following: = 次のどれか一つが必要:
Requires all of the following: = 次のすべてが必要:
Leads to [techName] = [techName]に必要
Leads to: = 次のすべてに必要:

Current construction = 生産中
Construction queue = 生産予約キュー
Pick a construction = 生産するものを選択
Queue empty = 予約キューが空
Add to queue = 予約キューに追加
Remove from queue = 予約キューから消去
Show stats drilldown = 都市の統計を表示
Show construction queue = 生産キューを表示
Save = セーブ
Cancel = キャンセル

Diplomacy = 外交
War = 戦争
Peace = 平和
Research Agreement = 研究協定
Declare war = 宣戦布告
Declare war on [civName]? = [civName]に宣戦布告しますか？
Let's begin! = 始めよう！
[civName] has declared war on us! = [civName]に宣戦布告されました！
[leaderName] of [nation] = [nation]  /  [leaderName]
You'll pay for this! = いつかこの報いを受けることになるぞ
Negotiate Peace = 平和交渉
Peace with [civName]? = [civName]との平和条約
Very well. = 結構
Farewell. = さらばだ
Sounds good! = 承認する
Not this time. = 拒否する
Excellent! = 素晴らしい！
How about something else... = 取引内容の修正をしたい
A pleasure to meet you. = お会いできて光栄だ
Our relationship = 自文明との関係
We have encountered the City-State of [name]! = 都市国家[name]に遭遇しました！
Declare Friendship ([numberOfTurns] turns) = 友好宣言（[numberOfTurns]ターン）
May our nations forever remain united! = 我々の国が永遠に団結し続けますように
Indeed! = そうだな
Denounce [civName]? = [civName]を非難しますか？
Denounce ([numberOfTurns] turns) = 非難声明（[numberOfTurns]ターン）
We will remember this. = このことは忘れないからな

[civName] has declared war on [targetCivName]! = [civName]は[targetCivName]に宣戦布告しました
[civName] and [targetCivName] have signed a Peace Treaty! = [civName]と[targetCivName]は平和条約に署名しました
[civName] and [targetCivName] have signed the Declaration of Friendship! = [civName]と[targetCivName]は友好宣言に署名しました
[civName] has denounced [targetCivName]! = [civName]は[targetCivName]を非難しました
Do you want to break your promise to [leaderName]? = [leaderName]との合意を破棄しますか？
We promised not to settle near them ([count] turns remaining) = 近くに定住しないことに合意した（残り[count]ターン）
They promised not to settle near us ([count] turns remaining) = 自文明の近くに定住しないことに合意している（残り[count]ターン）

[civName] is upset that you demanded tribute from [cityState], whom they have pledged to protect! = あなたが[cityState]に貢ぎ物を要求したことに、その保護を宣言していた[civName]は腹を立てています。
[civName] is upset that you attacked [cityState], whom they have pledged to protect! = あなたが[cityState]を攻撃したことに対し、その保護を宣言していた[civName]は腹を立てています。
[civName] is outraged that you destroyed [cityState], whom they had pledged to protect! = あなたが[cityState]を滅ぼしたことに対し、その保護を宣言していた[civName]は腹を立てています。
[civName] has destroyed [cityState], whom you had pledged to protect! = あなたが保護を宣言していた[cityState]が[civName]に滅ぼされました！

Unforgivable = 宿敵
Afraid = 恐れている
Enemy = 敵対
Competitor = 競争相手
Neutral = 中立
Favorable = 好ましい
Friend = 友好
Ally = 同盟

[questName] (+[influenceAmount] influence) = [questName]（影響力+[influenceAmount]）
[remainingTurns] turns remaining = 残り[remainingTurns]ターン
Current leader is [civInfo] with [amount] [stat] generated. = 現在のトップは[amount][stat]を得た[civInfo]です。
Current leader is [civInfo] with [amount] Technologies discovered. = 現在のトップは[amount]個のテクノロジーを研究した[civInfo]です。

## Diplomatic modifiers

You declared war on us! = 当文明に宣戦布告
Your warmongering ways are unacceptable to us. = 好戦的な態度
You have captured our cities! = 当文明の都市を占領
We applaud your liberation of our conquered cities! = 占領した都市を解放
We applaud your liberation of conquered cities! = 征服した都市を解放
Years of peace have strengthened our relations. = 長年の平和
Our mutual military struggle brings us closer together. = 戦略的協力
We have signed a public declaration of friendship = 友好宣言に署名
You have declared friendship with our enemies! = 当文明の敵国と友好関係にある
You have declared friendship with our allies = 当文明の同盟国と友好関係にある
Our open borders have brought us closer together. = 互いに国境を開放
Your so-called 'friendship' is worth nothing. = 意味のない友好宣言
You have publicly denounced us! = 当文明を非難
You have denounced our allies = 当文明の同盟国を非難
You have denounced our enemies = 当文明の敵国を非難
You betrayed your promise to not settle cities near us = 近くに定住しないという当文明との合意の破棄
You fulfilled your promise to stop settling cities near us! = 近くに定住しないという当文明との合意の保持
You refused to stop settling cities near us = 近くに定住しないという当文明との合意の拒否
Your arrogant demands are in bad taste = 図々しい要求
Your use of nuclear weapons is disgusting! = 核兵器の使用
You have stolen our lands! = 領土からの略奪
You gave us units! = ユニットの寄付
You destroyed City-States that were under our protection! = 当文明の保護下にあった都市国家の破壊
You attacked City-States that were under our protection! = 当文明の保護下にあった都市国家の攻撃
You demanded tribute from City-States that were under our protection! = 当文明の保護下にあった都市国家に貢ぎ物の要求
You sided with a City-State over us = 当文明よりも都市国家側についた
You returned captured units to us = 捕獲されたユニットの返還

Demands = 要求
Please don't settle new cities near us. = 我々の近くに新しい都市を作らないでくれ。
Very well, we shall look for new lands to settle. = わかった。ほかの場所に移るとしよう。
We shall do as we please. = 我々は好きなようにやるのだ。
We noticed your new city near our borders, despite your promise. This will have....implications. = あなたは約束したにも関わらず、我々の国境近くに新しい都市を開設した。これには理由でも？
I've been informed that my armies have taken tribute from [civName], a city-state under your protection.\nI assure you, this was quite unintentional, and I hope that this does not serve to drive us apart. = 当国軍があなたの保護下にある都市国家の[civName]から貢ぎ物を受け取ったことを報告する。\nこれは故意のものではまったくないことを明言し、このことが我々を分断させないことを望む。
We asked [civName] for a tribute recently and they gave in.\nYou promised to protect them from such things, but we both know you cannot back that up. = 我々は最近、[civName]に貢ぎ物を依頼し、そしてそれに応じてもらった。\nあなたはそのようなことから保護を誓約したが、あなたがそれを保持できないことも我々は知っている。
It's come to my attention that I may have attacked [civName], a city-state under your protection.\nWhile it was not my goal to be at odds with your empire, this was deemed a necessary course of action. = あなたの保護下にある都市国家の[civName]を攻撃するかもしれないことを警告しに来た。\nあなたの国家との争いが目的にはないが、これは必要なことだと判断した。
I thought you might like to know that I've launched an invasion of one of your little pet states.\nThe lands of [civName] will make a fine addition to my own. = あなたの小さな国家を我々が侵攻していることを知りたいのだろう。[civName]の土地は我々のものに加わることになるだろう。

Return [unitName] to [civName]? = [unitName]を[civName]に返しますか？
The [unitName] we liberated originally belonged to [civName]. They will be grateful if we return it to them. = 我々が解放する[unitName]はもとは[civName]に所属していました。もし返還すれば感謝するでしょう。

Enter the amount of gold = 金額を入力

# City-States

Provides [amountOfCulture] culture at 30 Influence = 影響力30で文化力+[amountOfCulture]
Provides 3 food in capital and 1 food in other cities at 30 Influence = 影響力30で首都に食料+3、その他の都市に食料+1
Provides 3 happiness at 30 Influence = 影響力30で幸福度+30
Provides land units every 20 turns at 30 Influence = 影響力30で20ターンごとに軍事ユニットを提供
Give a Gift = 寄付をする
Gift [giftAmount] gold (+[influenceAmount] influence) = [giftAmount]ゴールドを寄付（影響力+[influenceAmount]）
Relationship changes in another [turnsToRelationshipChange] turns = あと[turnsToRelationshipChange]ターンで関係が変化
Protected by = 宗主国
Revoke Protection = 保護をやめる
Pledge to protect = 保護の誓約をする
Declare Protection of [cityStateName]? = [cityStateName]の保護を宣言しますか？
Build [improvementName] on [resourceName] (200 Gold) = [resourceName]に[improvementName]を建設（200ゴールド）
Gift Improvement = タイル整備を提供する
[civName] is able to provide [unitName] once [techName] is researched. = [techName]を研究すると[civName]は[unitName]を提供することができる

Diplomatic Marriage ([amount] Gold) = 政略結婚（[amount]ゴールド）
We have married into the ruling family of [civName], bringing them under our control. = [civName]の支配者一族と結婚し、支配下に置きました
[civName] has married into the ruling family of [civName2], bringing them under their control. = [civName]は[civName2]の支配者一族と結婚し、支配下に置きました
You have broken your Pledge to Protect [civName]! = [civName]の保護宣言を破りました
City-States grow wary of your aggression. The resting point for Influence has decreased by [amount] for [civName]. = 都市国家は我が国の攻撃に警戒しています。[civName]の影響力の停止ポイントが[amount]減少しました

[cityState] is being attacked by [civName] and asks all major civilizations to help them out by gifting them military units. = [cityState]は[civName]に攻撃されており、軍事ユニットの提供による救援を求めています
[cityState] is being invaded by Barbarians! Destroy Barbarians near their territory to earn Influence. = [cityState]は蛮族に侵略されています。影響力のためには領土付近の蛮族を崩壊させます。
[cityState] is grateful that you killed a Barbarian that was threatening them! = [cityState]は脅されていた蛮族を倒したことに感謝しています
[cityState] is being attacked by [civName]! Kill [amount] of the attacker's military units and they will be immensely grateful. = [cityState]は[civName]に攻撃されています。攻撃側の[amount]体の軍事ユニットを倒せば非常に感謝するでしょう
[cityState] is deeply grateful for your assistance in the war against [civName]! = [cityState]は[civName]に対抗する戦争での援助に深く感謝しています
[cityState] no longer needs your assistance against [civName]. = [cityState]はもう[civName]に対抗する戦争での援助を求めていません
War against [civName] = [civName]との戦争
We need you to help us defend against [civName]. Killing [amount] of their military units would slow their offensive. = [civName]からの守備の助けが必要です。 [amount]体の軍事ユニットを倒すことで相手の攻撃を鈍くさせられます。
Currently you have killed [amount] of their military units. = 現在、相手の[amount]体の軍事ユニットを倒しています。
You need to find them first! = まず相手を見つける必要があります。

Cultured = 文化
Maritime = 海洋
Mercantile = 商業
Religious = 信仰
Militaristic = 軍事
Type = タイプ
Friendly = 友好的
Hostile = 敵対的
Irrational = 中立
Personality = 関係
Influence = 影響力

 # Requires translation!
Ally: [civilization] with [amount] Influence = 
Reach 30 for friendship. = 友好的になるためには影響力が30以上であることが必要です。
Reach highest influence above 60 for alliance. = 同盟関係になるためには影響力が最も強く、60以上であることが必要です。
When Friends: = 友好国になった場合:
When Allies: = 同盟国になった場合:
The unique luxury is one of: = 固有の高級資源:
Demand Tribute = 貢ぎ物を要求
Tribute Willingness = 貢ぐ意志
At least 0 to take gold, at least 30 and size 4 city for worker = ゴールドを受け取るためには最低0、労働者には最低30とサイズ4の都市
Take [amount] gold (-15 Influence) = [amount]ゴールドを受け取る（影響力-15）
Take worker (-50 Influence) = 労働者を受け取る（影響力-50）
[civName] is afraid of your military power! = [civName]は我々の軍事力を恐れています

Major Civ = 文明
No Cities = 都市がない
Base value = 基礎値
Has Ally = 同盟がある
Has Protector = 宗主国がいる
Demanding a Worker = 労働者を要求している
Demanding a Worker from small City-State = 小さな都市国家に労働者を要求している
Very recently paid tribute = 直近に貢ぎ物が支払われている
Recently paid tribute = 最近貢ぎ物が支払われている
Influence below -30 = 影響力が-30未満
Military Rank = 軍事的地位
Military near City-State = 都市国家付近の軍
Sum: = 合計:


# Trades

Trade = 取引
Offer trade = 取引を申し込む
Retract offer = 取引の申し込みを撤回
What do you have in mind? = どのような内容で？
Our items = 我々のアイテム
Our trade offer = 我々の交換アイテム
[otherCiv]'s trade offer = [otherCiv]の交換アイテム
[otherCiv]'s items = [otherCiv]のアイテム
+[amount] untradable copy = +[amount]の取引不可のコピー
+[amount] untradable copies = +[amount]の取引不可のコピー
Pleasure doing business with you! = あなたとの取引に満足だ
I think not. = 私はそうは思わない
That is acceptable. = それなら受け入れられる
Accept = 受け入れる
Keep going = 続けて
There's nothing on the table = 交換アイテムに何もありません
Peace Treaty = 平和条約
Agreements = 協定
Open Borders = 国境開放
Gold per turn = ターンごとのゴールド
Cities = 都市
Technologies = テクノロジー
Declarations of war = 宣戦布告
Introduction to [nation] = [nation]の紹介
Declare war on [nation] = [nation]への宣戦布告
Luxury resources = 高級資源
Strategic resources = 戦略資源
Owned: [amountOwned] = 所持[amountOwned]

# Nation picker

[resourceName] not required = [resourceName]が不要
Lost ability = 失う能力
National ability = 文明能力
[firstValue] vs [secondValue] = [secondValue]→[firstValue]


# New game screen

Uniques = ユニーク
Promotions = 昇進
Load copied data = コピーしたデータを読み込む
Could not load game from clipboard! = クリップボードからゲームを読み込めません
Reset to defaults = 元に戻す
Are you sure you want to reset all game options to defaults? = ゲーム設定をすべて元に戻してもよろしいですか？
Start game! = ゲーム開始
Map Options = マップ設定
Game Options = ゲーム設定
Civilizations = Civilizations
Map Type = マップタイプ
Map file = マップファイル
Max Turns = 最大ターン
Could not load map! = マップを読み込めません
Invalid map: Area ([area]) does not match saved dimensions ([dimensions]). = エリア（[area]）はディメンション（[dimensions]）にあいません。
The dimensions have now been fixed for you. = ディメンションが修正されました
Generated = 生成
Existing = 既存
Custom = カスタム
Map Generation Type = マップ生成タイプ
Default = デフォルト
Pangaea = パンゲア
Perlin = パーリンノイズ
Continents = 大陸
Four Corners = 四方の陸
Archipelago = 多島海
Inner Sea = 内海
Number of City-States = 都市国家の数
One City Challenge = ワンシティチャレンジ
No Barbarians = 蛮族なし
Raging Barbarians = 蛮族を強化
No Ancient Ruins = 古代遺跡なし
No Natural Wonders = 自然遺産なし
Victory Conditions = 勝利条件
Scientific = 科学
Domination = 覇権
Cultural = 文化
Diplomatic = 外交
Time = 時間

# Used for random nation indicator in empire selector and unknown nation icons in various overview screens.
# Should be a single character, or at least visually square.
 # Requires translation!
? = 

Map Shape = マップ形状
Hexagonal = 六角形
Rectangular = 長方形
Height = 高さ
Width = 幅
Radius = 半径
Enable Religion = 宗教を有効化

Resource Setting = 資源の設定
Sparse = まばら
Abundant = 豊富
Strategic Balance = 均等
Legendary Start = 伝説的

Advanced Settings = 詳細設定
RNG Seed = RNG値
Map Elevation = マップの高さ
Temperature extremeness = 極度な気候
Resource richness = 資源の数
Vegetation richness = 植生の豊かさ
Rare features richness = レアな特徴の豊富さ
Max Coast extension = 海岸の長さ
Biome areas extension = バイオームエリア
Water level = 水域レベル

Online Multiplayer = オンラインマルチプレイ

World Size = マップサイズ
Tiny = 極小
Small = 小さい
Medium = 普通
Large = 大きい
Huge = 広大
World wrap requires a minimum width of 32 tiles = ワールドラップには最低32タイルの幅が必要です
The provided map dimensions were too small = 提供されたマップディメンションが小さすぎます
The provided map dimensions were too big = 提供されたマップディメンションが大きすぎます
The provided map dimensions had an unacceptable aspect ratio = 提供されたマップディメンションのアスペクト比に対応できません

Difficulty = 難易度

AI = AI
Remove = 消去
Random = ランダム
Human = 人間
Hotseat = 苦境
User ID = ユーザーID
Click to copy = クリックしてコピー


Game Speed = ゲーム速度
Quick = クイック
Standard = スタンダード
Epic = エピック
Marathon = マラソン

Starting Era = 始める年代
It looks like we can't make a map with the parameters you requested! = リクエストしたパラメータを使用してマップを作成できないようです
Maybe you put too many players into too small a map? = この人数にはマップが小さすぎます
No human players selected! = 人間のプレイヤーがいません！
Mods: = MOD:
Extension mods: = 拡張MOD:
Base ruleset: = ベースルールセット:
The mod you selected is incorrectly defined! = あなたが選択したmodの置き換えが失敗しました。
The mod combination you selected is incorrectly defined! = あなたが選択したmodの組み合わせの置き換えが失敗しました。
The mod combination you selected has problems. = あなたが選択したmodの組み合わせに問題があります。
You can play it, but don't expect everything to work! = プレイすることは可能ですが、全てが順調に作動するとは限りません！
 # Requires translation!
This base ruleset is not compatible with the previously selected\nextension mods. They have been disabled. = 
Base Ruleset = ベースルールセット
[amount] Techs = [amount]のテクノロジー
[amount] Nations = [amount]の国家
[amount] Units = [amount]のユニット
[amount] Buildings = [amount]の建築物
[amount] Resources = [amount]の資源
[amount] Improvements = [amount]のタイル整備
[amount] Religions = [amount]の宗教
[amount] Beliefs = [amount]の信仰

World Wrap = ワールドラップ
World wrap maps are very memory intensive - creating large world wrap maps on Android can lead to crashes! = ワールドラップのマップは非常に多くのメモリを消費します。Androidで大きなワールドラップのマップを生成すると、クラッシュするかもしれません。
Anything above 80 by 50 may work very slowly on Android! = 80×50より大きいとAndroidではとても低速になるかもしれません！
Anything above 40 may work very slowly on Android! = 40より大きいとAndroidではとても低速になるかもしれません！

# Multiplayer

Help = ヘルプ
Username = ユーザーネーム
Multiplayer = マルチプレイ
Could not download game! = ゲームをダウンロードできませんでした！
Could not upload game! = ゲームをアップロードできませんでした！
Join game = ゲームに参加
Invalid game ID! = 無効なゲームID！
Copy user ID = ユーザーIDをコピー
Copy game ID = ゲームIDをコピー
UserID copied to clipboard = ユーザーIDをクリップボードにコピーしました
Game ID copied to clipboard! = ゲームIDをクリップボードにコピーしました
Set current user = 現在のユーザーを設定
Player ID from clipboard = クリップボードのプレーヤーID
To create a multiplayer game, check the 'multiplayer' toggle in the New Game screen, and for each human player insert that player's user ID. = マルチプレイゲームを作成するには、「新しいゲーム」で「オンラインマルチプレイ」をオンにし、人間のプレイヤーごとにそのプレイヤーのユーザーIDを入れ込みます。
You can assign your own user ID there easily, and other players can copy their user IDs here and send them to you for you to include them in the game. = 主催者は「新しいゲーム」に自分のユーザーIDを簡単に割り当てられます。他の参加するプレイヤーはここのユーザーIDをコピーして、主催者に送信してください。
Once you've created your game, the Game ID gets automatically copied to your clipboard so you can send it to the other players. = ゲームを作成すると、ゲームIDがクリップボードに自動的にコピーされます。そのゲームIDを他のプレーヤーに送信してください。
Players can enter your game by copying the game ID to the clipboard, and clicking on the 'Add multiplayer game' button = 参加するプレイヤーはゲームIDをクリップボードにコピーし、「マルチプレイゲームを追加」ボタンをクリックして、ゲームに参加できます。
The symbol of your nation will appear next to the game when it's your turn = あなたの番になると、あなたの国のマークが横に表示されます
Back = 戻る
Rename = 改名
Game settings = ゲーム設定
Add multiplayer game = マルチプレイゲームを追加
Refresh list = リストを更新
Could not save game! = セーブできませんでした
Could not delete game! = ゲームを削除できませんでした
Could not refresh! = 進行できませんでした
Last refresh: [time] minutes ago = 最終進行:[time]数分前
Current Turn: = 現在のターン:
Add Currently Running Game = 現在実行中のゲームを追加
Paste gameID from clipboard = ゲームIDを貼り付け
GameID = ゲームID
Game name = ゲームネーム
Loading latest game state... = 最新のゲーム状態を読み込み中...
Couldn't download the latest game state! = 最新のゲーム状態をダウンロードできませんでした
Resign = やめる
Are you sure you want to resign? = ほんとにやめますか？
You can only resign if it's your turn = やめることができるのは自分のターンの時のみです
[civName] resigned and is now controlled by AI = [civName]がやめました。代わりにAIがコントロールしています。
Last refresh: [time] [timeUnit] ago = 最終進行:[time][timeUnit]前
Current Turn: [civName] since [time] [timeUnit] ago = 現在のターン: [civName]、[time][timeUnit]前から
Minutes = 数分
Hours = 時間
Days = 数日

# Save game menu

Current saves = セーブデータ
Show autosaves = オートセーブのデータを表示
Saved game name = セーブするゲームの名前
Copy to clipboard = クリップボードにコピー
Copy saved game to clipboard = セーブデータをクリップボードにコピー
Could not load game = ゲームを読み込めませんでした
Load [saveFileName] = [saveFileName]をロード
Delete save = セーブデータを消去
Saved at = 日時
Load map = ロード
Delete map = マップを消去
Are you sure you want to delete this map? = このマップを削除してもよろしいですか？
Upload map = マップをアップロード
Could not upload map! = マップをアップロードできませんでした！
Map uploaded successfully! = マップをアップロードしました！
Saving... = セーブ中...
Overwrite existing file? = ファイルを上書きしますか?
It looks like your saved game can't be loaded! = セーブしたゲームを読み込めません
If you could copy your game data ("Copy saved game to clipboard" -  =  ゲームデータをコピーすれば（「セーブデータをクリップボードにコピー」→
  paste into an email to yairm210@hotmail.com) = メールに貼り付けてyairm210@hotmail.comに送る）
I could maybe help you figure out what went wrong, since this isn't supposed to happen! = 不具合の原因を解明できるかもしれません。
Missing mods: [mods] = MODが見つかりません: [mods]
Load from custom location = 任意の場所からロード
Could not load game from custom location! = 任意の場所からのロードができませんでした
Save to custom location = 任意の場所にセーブ
Could not save game to custom location! = 任意の場所へのセーブができませんでした

# Options

Options = 設定
About = Uncivについて
Display = 表示
Gameplay = 一般
Sound = サウンド
Advanced = 拡張設定
Locate mod errors = MODのエラーを検出
Debug = デバッグ

Version = バージョン
See online Readme = オンラインのReadmeを見る
Visit repository = リポジトリへ
Turns between autosaves = オートセーブの間隔（ターン）
Sound effects volume = 効果音の音量
Music volume = 音楽の音量
Pause between tracks = 曲と曲の合間
Currently playing: [title] = 再生中の曲: [title]
Download music = 音楽をダウンロード
Downloading... = ダウンロード中...
Could not download music! = 音楽をダウンロードできませんでした
Show = 表示
Hide = 非表示
Show worked tiles = 市民の配置を表示
Show resources and improvements = 資源とタイル整備を表示
Check for idle units = 動かないユニットの確認
Move units with a single tap = シングルタップでユニットを移動
Show tutorials = チュートリアルを表示
Auto-assign city production = 都市生産の自動割り当て
Auto-build roads = 道の自動建設
Automated workers replace improvements = 自動建設中の労働者によるタイル整備の置き換え
Show minimap = ミニマップのサイズ
off = 非表示
Show pixel units = ユニットの絵を表示
Show pixel improvements = タイル整備の絵を表示
Enable nuclear weapons = 核兵器を有効にする
Show tile yields = タイルの産出量を表示
Show unit movement arrows = ユニットの動きを矢印で表示
Continuous rendering = 連続レンダリング
When disabled, saves battery life but certain animations will be suspended = 無効にするとバッテリーを節約できますが、特定のアニメーションは停止されます
Order trade offers by amount = 取引オファーを金額で注文する
 # Requires translation!
Check extension mods based on: = 
 # Requires translation!
-none- = 
Reload mods = MODを再読み込み
Checking mods for errors... = MODのエラーを検出しています...
No problems found. = 問題は見つかりませんでした。
 # Requires translation!
Autoupdate mod uniques = 
 # Requires translation!
Uniques updated! = 

Show experimental world wrap for maps = マップ設定にワールドラップのオプションを表示（実験的）
HIGHLY EXPERIMENTAL - YOU HAVE BEEN WARNED! = 非常に実験的な機能です。注意してください！
Enable portrait orientation = 縦画面を有効化
Generate translation files = 翻訳ファイルの生成
Translation files are generated successfully. = 翻訳ファイルが正常に生成されました
Please note that translations are a community-based work in progress and are INCOMPLETE! The percentage shown is how much of the language is translated in-game. If you want to help translating the game into your language, click here. = 各言語の翻訳はコミュニティによって進行中ですが未完成です。言語ごとに翻訳済の割合が示されています。翻訳に協力したい場合はここをクリックしてください。
 # Requires translation!
Font family = 
 # Requires translation!
Default Font = 
 # Requires translation!
You need to restart the game for this change to take effect. = 

# Notifications

Research of [technologyName] has completed! = [technologyName]の研究が完了しました
[construction] has become obsolete and was removed from the queue in [cityName]! = [construction]が廃止され、[cityName]の建設キューから削除されました
[construction] has become obsolete and was removed from the queue in [amount] cities! = [construction]が廃止され、[amount]都市の建設キューから削除されました
[cityName] changed production from [oldUnit] to [newUnit] = [cityName]の[oldUnit]の生産は[newUnit]に変更されました
[amount] cities changed production from [oldUnit] to [newUnit] = [amount]都市の[oldUnit]の生産は[newUnit]に変更されました
Excess production for [wonder] converted to [goldAmount] gold = [wonder]に費やした余剰生産は[goldAmount]ゴールドに変換されました
You have entered a Golden Age! = 黄金時代に入りました
[resourceName] revealed near [cityName] = [cityName]の近くに[resourceName]が見つかりました
[n] sources of [resourceName] revealed, e.g. near [cityName] = [cityName]の近くなどに[n]つの[resourceName]が見つかりました
A [greatPerson] has been born in [cityName]! = [cityName]で[greatPerson]が誕生しました
We have encountered [civName]! = [civName]に遭遇しました
[cityStateName] has given us [stats] as a token of goodwill for meeting us = 友好の証として[cityStateName]から[stats]を受け取りました
[cityStateName] has given us [stats] as we are the first major civ to meet them = 最初に遭遇した文明として[cityStateName]から[stats]を受け取りました
[cityStateName] has also given us [stats] = [cityStateName]からはまた、[stats]も受け取りました
Cannot provide unit upkeep for [unitName] - unit has been disbanded! = [unitName]に維持費を割り当てられません。ユニットは解散しました
[cityName] has grown! = [cityName]が成長しました
[cityName] is starving! = [cityName]は飢えています
[construction] has been built in [cityName] = [cityName]で[construction]が完成しました
[wonder] has been built in a faraway land = 遠くの地で[wonder]が完成しました
[civName] has completed [construction]! = [civName]で[construction]が完了しました
An unknown civilization has completed [construction]! = 未知の文明で[construction]が完了しました
The city of [cityname] has started constructing [construction]! = 都市の[cityname]で[construction]が開始されました
[civilization] has started constructing [construction]! = [civilization]が[construction]の生産を開始しました
An unknown civilization has started constructing [construction]! = 未知の文明が[construction]の生産を開始しました
Work has started on [construction] = [construction]の生産が開始されました
[cityName] cannot continue work on [construction] = [cityName]は[construction]の生産を続行できません
[cityName] has expanded its borders! = [cityName]は国境を広げました
Your Golden Age has ended. = 黄金時代が終わりました
[cityName] has been razed to the ground! = [cityName]は焼却されました
We have conquered the city of [cityName]! = [cityName]の都市を占領しました
An enemy [unit] has attacked [cityName] = 敵の[unit]が[cityName]を攻撃しました
An enemy [unit] has attacked our [ourUnit] = 敵の[unit]が[ourUnit]を攻撃しました
Enemy city [cityName] has attacked our [ourUnit] = 敵の都市[cityName]が[ourUnit]を攻撃しました
An enemy [unit] has captured [cityName] = 敵の[unit]が[cityName]を占領しました
An enemy [unit] has raided [cityName] = 敵の[unit]が[cityName]を襲撃しました。
An enemy [unit] has captured our [ourUnit] = 敵の[unit]が[ourUnit]を捕獲しました
An enemy [unit] has destroyed our [ourUnit] = 敵の[unit]が[ourUnit]を倒しました
Your [ourUnit] has destroyed an enemy [unit] = [ourUnit]が敵の[unit]を倒しました
An enemy [RangedUnit] has destroyed the defence of [cityName] = 敵の[RangedUnit]が[cityName]の防御を破壊しました
Enemy city [cityName] has destroyed our [ourUnit] = 敵の都市[cityName]が[ourUnit]を倒しました
An enemy [unit] was destroyed while attacking [cityName] = [cityName]を攻撃中に敵の[unit]が倒されました
An enemy [unit] was destroyed while attacking our [ourUnit] = 敵の[unit]が[ourUnit]を攻撃中に倒されました
Our [attackerName] was destroyed by an intercepting [interceptorName] = [attackerName]は[interceptorName]に迎撃され倒されました
Our [interceptorName] intercepted and destroyed an enemy [attackerName] = [interceptorName]が敵の[attackerName]を迎撃して倒しました
Our [attackerName] was attacked by an intercepting [interceptorName] = [attackerName]は[interceptorName]に迎撃されました
Our [interceptorName] intercepted and attacked an enemy [attackerName] = [interceptorName]は敵の[attackerName]を迎撃しました
An enemy [unit] was spotted near our territory = 敵の[unit]が我々の領土の近くで確認されました
An enemy [unit] was spotted in our territory = 敵の[unit]が我々の領土で確認されました
Your city [cityName] can bombard the enemy! = [cityName]が敵を爆撃できます
[amount] of your cities can bombard the enemy! = [amount]の都市が敵を爆撃できます
[amount] enemy units were spotted near our territory = 我々の領土の近くで敵のユニットを[amount]体確認しました
[amount] enemy units were spotted in our territory = 我々の領土内で敵のユニットを[amount]体確認しました
A(n) [nukeType] exploded in our territory! = 我々の領土内に[nukeType]が投下されました
After being hit by our [nukeType], [civName] has declared war on us! = 我々の[nukeType]を投下され、[civName]が我々に宣戦布告しました
The civilization of [civName] has been destroyed! = [civName]は崩壊しました
The City-State of [name] has been destroyed! = 都市国家[name]は破壊されました
Your [ourUnit] captured an enemy [theirUnit]! = [ourUnit]が敵の[theirUnit]を捕獲しました
Your [ourUnit] plundered [amount] [Stat] from [theirUnit] = [ourUnit]が[theirUnit]から[amount][Stat]を奪いました
We have captured a barbarian encampment and recovered [goldAmount] gold! = 蛮族の野営地を占領し、[goldAmount]ゴールドを回収しました
A barbarian [unitType] has joined us! = 蛮族が[unitType]として入隊しました
 # Requires translation!
We have captured an enemy [unitType]! = 
We have found survivors in the ruins - population added to [cityName] = 遺跡で生存者が見つかりました。[cityName]に人口が追加されます
We have discovered cultural artifacts in the ruins! (+20 Culture) = 遺跡で文化遺産を発見しました（文化力+20）
We have discovered the lost technology of [techName] in the ruins! = 遺跡で[techName]のテクノロジーを発見しました
A [unitName] has joined us! = [unitName]が加わりました
An ancient tribe trains our [unitName] in their ways of combat! = 古の部族が[unitName]を特訓させました
We have found a stash of [amount] gold in the ruins! = 遺跡の中に[amount]ゴールドの金の山が隠されているのを見つけました
We have found a crudely-drawn map in the ruins! = 荒廃した地図が遺跡で見つかりました
[unit] finished exploring. = [unit] 探索を終了しました
[unit] has no work to do. = [unit]のする仕事がありません
You're losing control of [name]. = [name]の制御を失いました
You and [name] are no longer friends! = [name]は友好的ではなくなりました
Your alliance with [name] is faltering. = [name]との同盟関係が不安定です
You and [name] are no longer allies! = [name]は同盟ではなくなりました
[civName] gave us a [unitName] as gift near [cityName]! = [civName]が[unitName]を[cityName]付近に寄付しました
[civName] has denounced us! = [civName]が我々を非難しました
[cityName] has been connected to your capital! = [cityName]は首都に繋がりました
[cityName] has been disconnected from your capital! = [cityName]は首都との繋がりを失いました
[civName] has accepted your trade request = [civName]は取引を受け入れました
[civName] has made a counteroffer to your trade request = [civName]は取引に対して修正を申し込みました
[civName] has denied your trade request = [civName]は取引を拒否しました
[tradeOffer] from [otherCivName] has ended = [otherCivName]からの[tradeOffer]の提供が終了しました
[tradeOffer] to [otherCivName] has ended = [otherCivName]への[tradeOffer]の提供が終了しました
One of our trades with [nation] has ended = [nation]との取引の一つが終了しました
One of our trades with [nation] has been cut short = [nation]との取引の一つが短縮されました
[nation] agreed to stop settling cities near us! = [nation]は都市の近くへの定住をやめるのに同意しました
[nation] refused to stop settling cities near us! = [nation]は都市の近くへの定住をやめるのに拒否しました
We have allied with [nation]. = [nation]と同盟を結びました
We have lost alliance with [nation]. = [nation]との同盟関係を失いました
We have discovered [naturalWonder]! = [naturalWonder]を発見しました
We have received [goldAmount] Gold for discovering [naturalWonder] = [naturalWonder]を発見して[goldAmount]ゴールドを受け取りました
Your relationship with [cityStateName] is about to degrade = [cityStateName]との関係が低下しそうです
Your relationship with [cityStateName] degraded = [cityStateName]との関係が低下しました
A new barbarian encampment has spawned! = 新しい蛮族の野営地が出現しました
Barbarians raided [cityName] and stole [amount] Gold from your treasury! = [cityName]に蛮族が侵入し、[amount]ゴールドを盗まれました
Received [goldAmount] Gold for capturing [cityName] = [cityName]を獲得して[goldAmount]ゴールドを受け取りました
Our proposed trade is no longer relevant! = 提案した取引にもう所有していないものがあります
[defender] could not withdraw from a [attacker] - blocked. = [defender]は邪魔をされたため、[attacker]から撤退できませんでした
[defender] withdrew from a [attacker] = [defender]が[attacker]から撤退しました
By expending your [unit] you gained [Stats]! = [unit]を消費したことで、[Stats]を得ました
[civName] has stolen your territory! = [civName]は我々の領土を略奪しました
Clearing a [forest] has created [amount] Production for [cityName] = [forest]を削除したことで、[cityName]に[amount]の生産力が生成されました
[civName] assigned you a new quest: [questName]. = [civName]から新たなクエスト「[questName]」を依頼されました
[civName] rewarded you with [influence] influence for completing the [questName] quest. = クエスト「[questName]」を完了させて、[civName]への影響力を[influence]獲得しました
[civName] no longer needs your help with the [questName] quest. = [civName]のクエスト「[questName]」が取り下げられました
The [questName] quest for [civName] has ended. It was won by [civNames]. = [civName]のクエスト「[questName]」が終了しました。[civNames]が勝利しました
The resistance in [cityName] has ended! = [cityName]での反乱は終了しました
[cityName] demands [resource]! = [cityName]は[resource]を要求しています
Because they have [resource], the citizens of [cityName] are celebrating We Love The King Day! = [resource]を手にしているため、[cityName]の市民はWe Love The King Dayを挙げています
We Love The King Day in [cityName] has ended. = [cityName]のWe Love The King Dayは終わりました
Our [name] took [tileDamage] tile damage and was destroyed = 我々の[name]が[tileDamage]ダメージ受け、破壊されました
Our [name] took [tileDamage] tile damage = 我々の[name]が[tileDamage]ダメージ受けました
[civName] has adopted the [policyName] policy = [civName]が社会制度「[policyName]」を採用しました
An unknown civilization has adopted the [policyName] policy = 未知の文明が社会制度「[policyName]」を採用しました
Our influence with City-States has started dropping faster! = 都市国家への影響力が早く減少し始めています
You gained [Stats] as your religion was spread to [cityName] = あなたの宗教が[cityName]に広まったため、[Stats]を獲得しました
You gained [Stats] as your religion was spread to an unknown city = あなたの宗教が未知の都市に広まったため、[Stats]を獲得しました。
Your city [cityName] was converted to [religionName]! = [cityName]が[religionName]に改宗しました！
Your [unitName] lost its faith after spending too long inside enemy territory! = あなたの[unitName]は敵の領土に長い間留まっていたので信仰を失ってしまいました。
You have unlocked [ability] = [ability]を解禁しました
 # Requires translation!
A new b'ak'tun has just begun! = 
A Great Person joins you! = 偉人があなたの文明に加わりました。


# World Screen UI

Working... = ロード中...
Waiting for other players... = 他のプレイヤーを待っています...
Waiting for [civName]... = [civName]を待っています...
in = 建設
Next turn = 次のターン
Move automated units = 自動操作のユニットを動かす
[currentPlayerCiv] ready? = [currentPlayerCiv] レディー？
1 turn = 1ターン
[numberOfTurns] turns = [numberOfTurns]ターン
Turn = ターン
turns = ターン
turn = ターン
Next unit = 次のユニット
Fog of War = 戦場の霧
Pick a policy = 社会制度を選択
Movement = 移動
Strength = 戦闘力
Ranged strength = 遠隔戦闘力
Bombard strength = 爆撃戦闘力
Range = 範囲
Move unit = ユニットを移動
Stop movement = 移動をやめる
Swap units = ユニットを入れ代わる
Construct improvement = タイルの整備
Automate = 自動建設
Stop automation = 自動建設をやめる
Construct road = 道路を建設
Fortify = 防衛
Fortify until healed = 回復するまで防衛
Fortification = 要塞
Sleep = 休憩
Sleep until healed = 回復するまで休む
Moving = 移動中
Set up = 準備
Paradrop = パラシュート
 # Requires translation!
Add in capital = 
 # Requires translation!
Add to [comment] = 
Upgrade to [unitType] ([goldCost] gold) = [goldCost]ゴールドで[unitType]にアップグレード
Found city = 都市を開設
Promote = 昇進
Health = HP
Disband unit = ユニットを解散
Do you really want to disband this unit? = このユニットを本当に解散しますか？
Disband this unit for [goldAmount] gold? = [goldAmount]ゴールドのこのユニットを解散しますか？
Gift unit = ユニットを贈る
Explore = 探索
Stop exploration = 探索をやめる
Pillage = 略奪
Are you sure you want to pillage this [improvement]? = この[improvement]を略奪してもよろしいですか？
Create [improvement] = [improvement]を作る
Start Golden Age = 黄金時代を始める
 # Requires translation!
Trigger unique = 
Show more = 詳細
Yes = はい
No = いいえ
Acquire = 取得
Under construction = 建設中

Food = 食料
Production = 生産力
Gold = ゴールド
Happiness = 幸福度
Culture = 文化力
Science = 科学力
Faith = 信仰力

Crop Yield = 産出量
Growth = 成長
Territory = 領土
Force = 軍事力
GOLDEN AGE = 黄金時代
Golden Age = 黄金時代
 # Requires translation!
Global Effect = 
[year] BC = [year] BC
[year] AD = [year] AD
Civilopedia = シヴィロペディア
# Display name of unknown nations.
 # Requires translation!
??? = 

Start new game = 新しくゲームを始める
Save game = セーブ
Load game = ロード
Main menu = メインメニュー
Resume = 再開
Cannot resume game! = ゲームを再開できません
Not enough memory on phone to load game! = ゲームをロードするのに必要なスマホのメモリがありません!
Quickstart = クイックスタート
Cannot start game with the default new game parameters! = デフォルトの新しいゲームのパラメータでゲームを始められません！
Victory status = 勝利状況
Social policies = 社会制度
Community = コミュニティ
Close = 閉じる
Do you want to exit the game? = ゲームを終了しますか？
Start bias: = 開始地点:
Avoid [terrain] = [terrain]を避ける

# Maya calendar popup

 # Requires translation!
The Mayan Long Count = 
 # Requires translation!
Your scientists and theologians have devised a systematic approach to measuring long time spans - the Long Count. During the festivities whenever the current b'ak'tun ends, a Great Person will join you. = 
 # Requires translation!
While the rest of the world calls the current year [year], in the Maya Calendar that is: = 
 # Requires translation!
[amount] b'ak'tun, [amount2] k'atun, [amount3] tun = 

# City screen

Exit city = 都市管理を閉じる
Raze city = 都市を焼却
Stop razing city = 焼却をやめる
Buy for [amount] gold = [amount]ゴールドで買う
Buy = 買う
Currently you have [amount] [stat]. = 現在[amount][stat]所持しています。
Would you like to purchase [constructionName] for [buildingGoldCost] [stat]? = [buildingGoldCost][stat]で[constructionName]を購入しますか？
No space available to place [unit] near [city] = [city]の近くに[unit]を配置するスペースがありません
Maintenance cost = 維持費
Pick construction = 生産するものを選択
Pick improvement = タイル整備の種類を選択
Provides [resource] = [resource]を改善
Provides [amount] [resource] = [amount]の[resource]を改善
Replaces [improvement] = [improvement]を置き換え
Pick now! = 選択
 # Requires translation!
Remove [feature] first = 
Build [building] = [building]を建てる
Train [unit] = [unit]を並べる
Produce [thingToProduce] = [thingToProduce]を生産
Nothing = なにもしない
Annex city = 都市を併合
Specialist Buildings = 専門家雇用
Specialist Allocation = 専門家を配置
Specialists = 専門家
[specialist] slots = [specialist]スロット
Food eaten = 食料消費量
Unassigned population = 無職市民
[turnsToExpansion] turns to expansion = [turnsToExpansion]ターンで拡張
Stopped expansion = 拡張の停止
[turnsToPopulation] turns to new population = [turnsToPopulation]ターンで人口が増える
Food converts to production = 食料は生産力に変わる
[turnsToStarvation] turns to lose population = [turnsToStarvation]ターンで人口が減る
Stopped population growth = 人口増加の停止
In resistance for another [numberOfTurns] turns = あと[numberOfTurns]ターン別の反乱軍
We Love The King Day for another [numberOfTurns] turns = あと[numberOfTurns]ターンWe Love The King Day
Demanding [resource] = [resource]を要求
Sell for [sellAmount] gold = [sellAmount]ゴールドで売る
Are you sure you want to sell this [building]? = この[building]を売ってもいいですか？
Free = 無償
[greatPerson] points = [greatPerson]ポイント
Great person points = 偉人ポイント
Current points = 現在のポイント
Points per turn = ターンごとのポイント
Convert production to gold at a rate of 4 to 1 = 生産力を4対1の割合でゴールドに変換する
Convert production to science at a rate of [rate] to 1 = 生産力を[rate]対1の割合で科学力に変換する
The city will not produce anything. = 都市は何も生産しません
Worked by [cityName] = [cityName]で勤務
Lock = ロック
Unlock = アンロック
Move to city = 都市へ移動
Please enter a new name for your city = 都市の新しい名前を入力

# Ask for text or numbers popup UI

Invalid input! Please enter a different string. = 無効な入力！別の文字列を入力してください。
Please enter some text = 文字列を入力してください

# Technology UI

Pick a tech = テクノロジーを選択
Pick a free tech = 無償でもらうテクノロジーを選択
Research [technology] = [technology]を研究
Pick [technology] as free tech = [technology]を無償でもらう
Units enabled = ユニットが有効
Buildings enabled = 建物が建設可能
Wonder = 遺産
National Wonder = 国家遺産
National Wonders = 国家遺産
Wonders enabled = 遺産の建造が可能
Tile improvements enabled = タイル整備が有効
Reveals [resource] on the map = 地図に[resource]が表示される
XP for new units = 新しく生産するユニットにXP
provide = がある都市内のタイルに
provides = がある都市内のタイルに
City strength = 都市戦闘力
City health = 都市の耐久
Occupied! = 占領
Attack = 攻撃
Bombard = 爆撃
NUKE = 核
Captured! = 捕獲
Cannot gain more XP from Barbarians = これ以上蛮族からXPを得ることはできない

# Battle modifier categories

defence vs ranged = 防衛vs遠隔攻撃
[percentage] to unit defence = [percentage]防衛有利
Attacker Bonus = 攻撃ボーナス
Defender Bonus = 防衛ボーナス
Landing = 着陸
Boarding = 乗船
Flanking = 側面攻撃
 # Requires translation!
vs [unitType] = 
Terrain = 地形
Tile = タイル
Missing resource = 不足している資源
Adjacent units = 隣接するユニット
Adjacent enemy units = 隣接する敵ユニット
Combat Strength = 戦闘力
Across river = 渡河
Temporary Bonus = 一時的ボーナス
 # Requires translation!
Garrisoned unit = 
Attacking Bonus = 攻撃ボーナス
 # Requires translation!
defence vs [unitType] = 
 # Requires translation!
[tileFilter] defence = 
 # Requires translation!
Defensive Bonus = 
 # Requires translation!
Stacked with [unitType] = 

 # Requires translation!
Unit ability = 

The following improvements [stats]: = 以下のタイル整備[stats]:
The following improvements on [tileType] tiles [stats]: = 以下の[tileType]タイルのタイル整備[stats]:

# Unit actions

Hurry Research = 研究を進める
Conduct Trade Mission = 通商任務を行なう
Your trade mission to [civName] has earned you [goldAmount] gold and [influenceAmount] influence! = [civName]への通商任務により、[goldAmount]ゴールドと影響力[influenceAmount]を得ました
Hurry Wonder = 遺産の建造を進める
Hurry Construction = 生産を進める
Hurry Construction (+[productionAmount]) = 生産を進める（+[productionAmount]）
Spread Religion = 宗教を広める
Spread [religionName] = [religionName]を広める
Remove Heresy = 異端を取り除く
Found a Religion = 宗教を創始する
Enhance a Religion = 宗教を改善する
Your citizens have been happy with your rule for so long that the empire enters a Golden Age! = おめでとう！市民が統治に長らく満足してきたため、文明は黄金時代に入った！
You have entered the [newEra]! = [newEra]に入りました
[civName] has entered the [eraName]! = [civName]が[eraName]に入りました
[policyBranch] policy branch unlocked! = 社会制度の系統「[policyBranch]」がアンロックされました

# Overview screens

Overview = 概要
Total = 合計
Stats = 統計
Policies = 社会制度
Base happiness = 基本幸福度
Occupied City = 占領都市
Buildings = 建物
Wonders = 遺産
Base values = 基本値
Bonuses = ボーナス
Final = ファイナル
Other = その他
Population = 人口
City-States = 都市国家
Tile yields = 収穫量
Trade routes = 貿易路
Maintenance = 維持
Transportation upkeep = 輸送維持費
Unit upkeep = ユニット維持費
Trades = 取引
 # Requires translation!
Score = 
Units = ユニット
Unit Supply = ユニットサプライ
Base Supply = ベースサプライ
Total Supply = 総サプライ
In Use = 使用中
Supply Deficit = サプライ不足
Production Penalty = 生産ペナルティ
Increase your supply or reduce the amount of units to remove the production penalty = 生産ペナルティをなくすにはサプライを増やすかユニット数を減らします
Name = 名前
Closest city = 最も近い都市
Action = 行動
Defeated = 敗北
[numberOfCivs] Civilizations in the game = ゲーム内の[numberOfCivs]つの文明
Our Civilization: = 我々の文明:
Known and alive ([numberOfCivs]) = 把握済みの存在している文明（[numberOfCivs]）
Known and defeated ([numberOfCivs]) = 把握済みの敗北している文明（[numberOfCivs]）
Tiles = タイル
Natural Wonders = 自然遺産
Treasury deficit = 収入の赤字
Unknown = 不明
Not built = 未建築
Not found = 未発見
Known = 把握済み
Owned = 所有済み
Near [city] = [city]に隣接
Somewhere around [city] = [city]のあたり
Far away = 遠く
Status = 状況
Location = 位置
 # Requires translation!
Unimproved = 
 # Requires translation!
Number of tiles with this resource\nin your territory, without an\nappropriate improvement to use it = 
 # Requires translation!
We Love The King Day = 
 # Requires translation!
WLTK+ = 
 # Requires translation!
Number of your cities celebrating\n'We Love The King Day' thanks\nto access to this resource = 
 # Requires translation!
WLTK demand = 
 # Requires translation!
WLTK- = 
 # Requires translation!
Number of your cities\ndemanding this resource for\n'We Love The King Day' = 

# Victory

Science victory = 科学勝利
Cultural victory = 文化勝利
Conquest victory = 覇権勝利
Diplomatic victory = 外交勝利
Complete all the spaceship parts\n to win! = 宇宙船の部品をすべて完成させて勝利
Complete 5 policy branches\n to win! = 5つの社会制度をコンプリートして勝利
Complete 5 policy branches and build\n the Utopia Project to win! = 5つの社会制度をコンプリートし、\nユートピアプロジェクトを完成させて勝利
Destroy all enemies\n to win! = すべての文明を破壊して勝利
 # Requires translation!
You have won a [victoryType] Victory! = 
You have achieved victory through the awesome power of your Culture. Your civilization's greatness - the magnificence of its monuments and the power of its artists - have astounded the world! Poets will honor you as long as beauty brings gladness to a weary heart. = 強大な文化の力により勝利を収めた。あなたの文明の偉大さ-その遺跡の壮麗さと圧倒的な芸術力が世界を驚嘆させたのである。やつれた心に喜びをもたらす限り、詩人はあなたの栄光を詠い続けるだろう。
The world has been convulsed by war. Many great and powerful civilizations have fallen, but you have survived - and emerged victorious! The world will long remember your glorious triumph! = 世界は戦争で揺れ、数多くの強大な文明が姿を消した。だがあなたの文明は生き残った-そして勝利を収めたのだ！この栄光ある勝利は永遠に語り継がれるだろう！
You have achieved victory through mastery of Science! You have conquered the mysteries of nature and led your people on a voyage to a brave new world! Your triumph will be remembered as long as the stars burn in the night sky! = 科学の力で勝利を収めた！自然の神秘を手中に収め、国民たちを新世界への航海へと導いたのである。夜空に星が輝く限り、この勝利が忘れられることはないだろう！
Your civilization stands above all others! The exploits of your people shall be remembered until the end of civilization itself! = あなたの文明は他の文明を超えた存在となった。文明の偉大な功績は、末裔まで語り継がれるであろう！
You have been defeated. Your civilization has been overwhelmed by its many foes. But your people do not despair, for they know that one day you shall return - and lead them forward to victory! = 敗北した。あなたの文明は多くの敵によって打ちのめされてしまった。だが国民は諦めていない。いつの日かあなたがこの地に戻り、皆を勝利へと導いてくれると信じている。
You have triumphed over your foes through the art of diplomacy! Your cunning and wisdom have earned you great friends - and divided and sown confusion among your enemies! Forever will you be remembered as the leader who brought peace to this weary world! = あなたは外交という道を通じて、他国に勝利した！あなたの戦略や知恵はよき友をもたらした-そしてあなたの敵を分裂させ、混乱させたのだ。この疲弊した世界に平和をもたらした主導者として、あなたは永遠に語り継がれるだろう！
One more turn...! = あと1ターンだけ！
Built Apollo Program = アポロ計画
Destroy [civName] = [civName]は崩壊した
Our status = 文明のステータス
Global status = グローバルステータス
Rankings = ランキング
Spaceship parts remaining = 残りの宇宙船部品数
Branches completed = 社会制度コンプリート数
Undefeated civs = 残りの文明
 # The \n here means: put a newline (enter) here. If this is omitted, the sidebox in the diplomacy overview will become _really_ wide.
 # Feel free to replace it with a space and put it between other words in your translation
Turns until the next\ndiplomacy victory vote: [amount] = 次の外交勝利の投票までのターン: [amount]
Choose a civ to vote for = 投票先の文明を選択する
Choose who should become the world leader and win a Diplomatic Victory! = 誰が世界のリーダーにふさわしく外交的に勝利するのかを選ぶ
 # Requires translation!
Voted for = 
Vote for [civilizationName] = [civilizationName]に投票
 # Requires translation!
Continue = 
 # Requires translation!
Abstained = 
Vote for World Leader = 世界の主導者の投票

# Capturing a city

What would you like to do with the city? = この都市をどうしますか？
Annex = 併合
Annexed cities become part of your regular empire. = 併合すると文明の一部になる。
Their citizens generate 2x the unhappiness, unless you build a courthouse. = 裁判所を建てない限り市民の不満が2倍。
Puppet = 傀儡化
Puppeted cities do not increase your tech or policy cost, but their citizens generate 1.5x the regular unhappiness. = 社会制度の採用に必要な文化力が増加しないが、市民の不満が1.5倍。
You have no control over the the production of puppeted cities. = 生産を管理することができない。
Puppeted cities also generate 25% less Gold and Science. = 科学力、文化力-25%
A puppeted city can be annexed at any time. = 傀儡国家はいつでも併合できる。
Liberate (city returns to [originalOwner]) = 解放（都市を[originalOwner]に戻す）
Liberating a city returns it to its original owner, giving you a massive relationship boost with them! = 都市を解放すると、元の所有者に戻され、関係が改善する。
Raze = 焼却
Razing the city annexes it, and starts burning the city to the ground. = 都市を併合して焼却する。
The population will gradually dwindle until the city is destroyed. = 都市が破壊されるまで、人口は徐々に減少する。
Original capitals and holy cities cannot be razed. = 元の首都と聖地は焼却できない。
Destroy = 破壊
Destroying the city instantly razes the city to the ground. = 一瞬で都市を地に葬られる。
Remove your troops in our border immediately! = あなたは我々の土地に不法侵入した
Sorry. = すまない
Never! = そんなことはない！

Offer Declaration of Friendship ([30] turns) = 友好宣言（[30]ターン）を提案
My friend, shall we declare our friendship to the world? = 友よ、世界に向けて友好宣言しないか？
Sign Declaration of Friendship ([30] turns) = 友好宣言（[30]ターン）に署名
We are not interested. = 我々には興味がない
We have signed a Declaration of Friendship with [otherCiv]! = [otherCiv]との友好宣言に署名しました
[otherCiv] has denied our Declaration of Friendship! = [otherCiv]は友好宣言を却下しました

Basics = 基本
Resources = 資源
Terrains = 地形
Tile Improvements = タイルの整備
Unique to [civName], replaces [unitName] = [civName]のユニークユニット。[unitName]を置き換え
Unique to [civName] = [civName]のユニーク
Tutorials = チュートリアル
Cost = コスト
May contain [listOfResources] = [listOfResources]が含められる
May contain: = 含められる:
Can upgrade from [unit] = [unit]からアップデート
Can upgrade from: = アップデート元:
Upgrades to [upgradedUnit] = [upgradedUnit]へアップグレード
Obsolete with [obsoleteTech] = [obsoleteTech]で廃止
Occurs on [listOfTerrains] = [listOfTerrains]で発生
Occurs on: = 発生場所:
Placed on [terrainType] = [terrainType]に配置
Can be found on = 見つかる場所
Improved by [improvement] = [improvement]で改善
Bonus stats for improvement = タイル整備によるボーナス
Buildings that consume this resource = この資源を消費する建物
Buildings that require this resource worked near the city = 都市の近郊でこの資源が稼働している必要のある建物
Units that consume this resource = この資源を消費するユニット
Can be built on = 建設可能タイル
 # Requires translation!
or [terrainType] = 
 # Requires translation!
Can be constructed by = 
Defence bonus = 防衛ボーナス
Movement cost = 移動コスト
 # Requires translation!
for = 
Missing translations: = 欠落している翻訳:
Resolution = 解像度
Tileset = タイルセット
Map editor = マップエディタ
Create = 作成
New map = 新しいマップ
Empty = 草原のみ
Language = 言語
Terrains & Resources = 地形と資源
Improvements = タイル整備
Clear current map = マップをクリア
Save map = マップをセーブ
Download map = マップをダウンロード
Loading... = ロード中...
Error loading map! = マップのロードでエラーが発生しました！
Filter: = フィルター:
OK = OK
Exit map editor = マップエディタを終了
[nation] starting location = [nation]の出現場所
Clear terrain features = 地物を消去
Clear improvements = タイル整備を消去
Clear resource = 資源を消去
Remove units = ユニットを消去
Player [index] = プレイヤー[index]
Player [playerIndex] starting location = プレイヤー[playerIndex]の開始位置
Bottom left river = 左下の川
Bottom right river = 右下の川
Bottom river = 下の川
Requires = 必要
Menu = メニュー
Brush Size = ブラシサイズ
Map saved = マップをセーブしました
Change ruleset = ルールセットを変更
Base terrain [terrain] does not exist in ruleset! = 地形の[terrain]がルールセットに存在しません！
Terrain feature [feature] does not exist in ruleset! = 地物の[feature]がルールセットに存在しません！
Resource [resource] does not exist in ruleset! = 資源の[resource]がルールセットに存在しません！
Improvement [improvement] does not exist in ruleset! = タイル整備の[improvement]がルールセットに存在しません！
Change map to fit selected ruleset? = 選択したルールセットに合わせてマップを変更しますか？

# Civilopedia difficulty levels
Player settings = プレイヤーの設定
Base Happiness = 基本幸福度
Extra happiness per luxury = 高級資源ごとの追加の幸福度
Research cost modifier = 研究コスト倍率
Unit cost modifier = ユニットコスト倍率
Building cost modifier = 建設コスト倍率
Policy cost modifier = 政策コスト倍率
Unhappiness modifier = 不満度倍率
Bonus vs. Barbarians = 蛮族へのボーナス
Barbarian spawning delay = 蛮族の発生の遅延
Bonus starting units = 開始ボーナスのユニット

AI settings = AIの設定
AI city growth modifier = AIの都市成長倍率
AI unit cost modifier = AIのユニットコスト倍率
AI building cost modifier = AIの建設コスト倍率
AI wonder cost modifier = AIの遺産コスト倍率
AI building maintenance modifier = AIの建物維持倍率
AI unit maintenance modifier = AIのユニット維持倍率
AI unhappiness modifier = AIの不満度倍率
AI free techs = AIの無償のテクノロジー
Major AI civilization bonus starting units = AI文明の開始ボーナスのユニット
City state bonus starting units = 都市国家の開始ボーナスのユニット
Turns until barbarians enter player tiles = 蛮族がプレイヤーのタイルへ侵入するようになるまでのターン
Gold reward for clearing barbarian camps = 蛮族の陣営を制圧した際のゴールド報酬

# Other civilopedia things
Nations = 文明
Available for [unitTypes] = [unitTypes]で利用可能
 # Requires translation!
Available for: = 
Free promotion: = 無償の昇進:
Free promotions: = 無償の昇進:
Free for [units] = 無償の[units]
Free for: = 無償:
 # Requires translation!
Granted by [param] = 
 # Requires translation!
Granted by: = 
[bonus] with [tech] = [tech]で[bonus]
Difficulty levels = 難易度レベル 

# Policies

Adopt policy = 社会制度を採用
Adopt free policy = 社会制度を無償で採用
Unlocked at = アンロック:
Gain 2 free technologies = テクノロジーを無償で2つ獲得
All policies adopted = 採用された社会制度
Policy branch: [branchName] = 社会制度の系統:[branchName]

# Religions

 # Requires translation!
Religions = 
Choose an Icon and name for your Religion = 宗教のアイコンと名前を設定してください
Choose a name for your religion = 宗教の名前を設定してください
 # Requires translation!
Choose a [beliefType] belief! = 
 # Requires translation!
Choose any belief! = 
 # Requires translation!
Found [religionName] = 
 # Requires translation!
Enhance [religionName] = 
 # Requires translation!
Choose a pantheon = 
 # Requires translation!
Choose a Religion = 
 # Requires translation!
Found Religion = 
 # Requires translation!
Found Pantheon = 
 # Requires translation!
Follow [belief] = 
 # Requires translation!
Religions and Beliefs = 
 # Requires translation!
Majority Religion: [name] = 
 # Requires translation!
+ [amount] pressure = 
 # Requires translation!
Holy city of: [religionName] = 
 # Requires translation!
Pressure = 

# Religion overview screen
Religion Name: = 宗教名:
 # Requires translation!
Pantheon Name: = 
Founding Civ: = 創設文明:
Holy City: = 聖地:
Cities following this religion: = この宗教が主流の都市
Click an icon to see the stats of this religion = アイコンをクリックしてこの宗教の統計を表示
Religion: Off = 宗教: 無効
 # Requires translation!
Minimal Faith required for\nthe next [Great Prophet]: = 
 # Requires translation!
Religions to be founded: = 
 # Requires translation!
Religious status: = 

None = なし
Pantheon = パンテオン
Founding religion = 宗教の創始
Religion = 宗教
 # Requires translation!
Enhancing religion = 
 # Requires translation!
Enhanced religion = 


# Promotions

Pick promotion = 昇進を選択
 OR  = または
units in open terrain = 平坦な地形のユニット
units in rough terrain = 起伏に富んだ地形のユニット
wounded units = 負傷ユニット
Targeting II (air) = 標的捕捉 II（航空）
Targeting III (air) = 標的捕捉 III（航空）
Bonus when performing air sweep [bonusAmount]% = 掃射時のボーナス[bonusAmount]%
Dogfighting I = 空中戦術 I
Dogfighting II = 空中戦術 II
Dogfighting III = 空中戦術 III
Choose name for [unitName] = [unitName]に名前をつける
[unitFilter] units gain the [promotion] promotion = [unitFilter]ユニットが昇進「[promotion]」を獲得

# Multiplayer Turn Checker Service

Enable out-of-game turn notifications = アプリ外のターン通知を有効にする
Time between turn checks out-of-game (in minutes) = アプリ外のターンチェックの間隔（分）
Show persistent notification for turn notifier service = ターン通知機能の永続的な通知を表示する
Take user ID from clipboard = クリップボードからユーザーIDを取得
Doing this will reset your current user ID to the clipboard contents - are you sure? = これを行なうと、現在のユーザーIDがクリップボードの内容にリセットされます。よろしいですか？
ID successfully set! = IDが設定されました！
Invalid ID! = IDが無効です！

# Multiplayer options menu

 # Requires translation!
Current IP address = 
 # Requires translation!
Server's IP address = 
 # Requires translation!
Reset to Dropbox = 
 # Requires translation!
Check connection to server = 
 # Requires translation!
Awaiting response... = 
 # Requires translation!
Success! = 
 # Requires translation!
Failed! = 


# Mods

Mods = MOD
Download [modName] = [modName]をダウンロード
Update [modName] = [modName]を更新
Could not download mod list = MODリストをダウンロードできません
Download mod from URL = URLからMODをダウンロード
Please enter the mod repository -or- archive zip url: = MODのリポジトリかzipアーカイブのURLを入力してください:
Download = ダウンロード
Done! = 完了！
Delete [modName] = [modName]を削除
Are you SURE you want to delete this mod? = このMODを削除しますか？
[mod] was deleted. = [mod]が削除されました
Updated = 更新
Current mods = 適用中のMOD
Downloadable mods = ダウンロード可能MOD
Mod info and options = MODの情報と設定
Next page = 次のページ
Open Github page = GitHubのページを開く
 # Requires translation!
Permanent audiovisual mod = 
Installed = インストール済
Downloaded! = ダウンロードしました
[modName] Downloaded! = [modName]をダウンロードしました
Could not download [modName] = [modName]をダウンロードできません
 # Requires translation!
Online query result is incomplete = 
No description provided = 説明がありません
 # Requires translation!
[stargazers]✯ = 
Author: [author] = 作者: [author]
Size: [size] kB = サイズ: [size] kB
 # Requires translation!
The mod you selected is incompatible with the defined ruleset! = 
Sort and Filter = ソートとフィルター
Enter search text = 検索するワードを入力
Sort Current: = 適用中のMODのソート:
Sort Downloadable: = ダウンロード可能MODのソート:
Name ￪ = 名前￪
Name ￬ = 名前￬
Date ￪ = 日時￪
Date ￬ = 日時￬
Stars ￬ = スター￬
Status ￬ = 状況￬


# Uniques that are relevant to more than one type of game object

[stats] from every [param] = すべての[param]から[stats]
[stats] from [param] tiles in this city = 都市の[param]から[stats]
[stats] from every [param] on [tileFilter] tiles = [tileFilter]タイルのすべての[param]から[stats]
[stats] for each adjacent [param] = 隣接する[param]ごとに[stats]
Must be next to [terrain] = [terrain]に隣接する必要がある
Must be on [terrain] = [terrain]の上になければならない
+[amount]% vs [unitType] = +[amount]% vs [unitType]
+[amount] Movement for all [unitType] units = すべての[unitType]に+[amount]の移動ポイントを付与
+[amount]% Production when constructing [param] = [param]の生産時に生産力+[amount]%
Can only be built on [tileFilter] tiles = [tileFilter]タイル上でのみ建設可能
Cannot be built on [tileFilter] tiles = [tileFilter]タイル上では建設不可能
 # Requires translation!
Does not need removal of [feature] = 
Gain a free [building] [cityFilter] = [cityFilter]無償の[building]を獲得

# Uniques not found in JSON files

Only available after [] turns = []ターン後に利用可能
 # Requires translation!
This Unit upgrades for free = 
 # Requires translation!
[stats] when a city adopts this religion for the first time = 
Never destroyed when the city is captured = 都市が確保されても破壊されない
Invisible to others = 他文明には表示されない

# Unused Resources

Bison = バイソン
Cocoa = ココア


# In English we just paste all these conditionals at the end of each unique, but in your language that
# may not turn into valid sentences. Therefore we have the following two translations to determine
# where they should go. 
# The first determines whether the conditionals should be placed before or after the base unique.
# It should be translated with only the untranslated english word 'before' or 'after', without the quotes.
# Example: In the unique "+20% Strength <for [unitFilter] units>", should the <for [unitFilter] units>
# be translated before or after the "+20% Strength"?

ConditionalsPlacement = before

# The second determines the exact ordering of all conditionals that are to be translated.
# ALL conditionals that exist will be part of this line, and they may be moved around and rearranged as you please.
# However, you should not translate the parts between the brackets, only move them around so that when
# translated in your language the sentence sounds natural.
#
# Example: "+20% Strength <for [unitFilter] units> <when attacking> <vs [unitFilter] units> <in [tileFilter] tiles> <during the [eraName]>"
# In what order should these conditionals between <> be translated?
# Note that this example currently doesn't make sense yet, as those conditionals do not exist, but they will in the future.
#
# As this is still under development, conditionals will be added al the time. As a result,
# any translations added for this string will be removed immediately in the next version when more
# conditionals are added. As we don't want to make you retranslate this same line over and over,
# it's removed for now, but it will return once all planned conditionals have been added.


########################### AUTOMATICALLY GENERATED TRANSLATABLE STRINGS ########################### 


######### Map Unit Filters ###########

Wounded = 損傷
Barbarians = 蛮族
 # Requires translation!
City-State = 
Embarked = 乗船中
 # Requires translation!
Non-City = 

######### Unit Type Filters ###########

Military = 軍事
Civilian = 市民
non-air = 非航空
relevant = 関連
Nuclear Weapon = 核兵器
City = 都市
Air = 空軍
land units = 陸上ユニット
water units = 海上ユニット
air units = 航空ユニット
 # Requires translation!
military units = 
submarine units = 潜水艦ユニット
Barbarian = 野蛮人

######### City filters ###########

in this city = この都市で
in all cities = すべての都市で
in all coastal cities = すべての沿岸都市で
in capital = 首都で
in all non-occupied cities = すべての占領していない都市で
in all cities with a world wonder = 世界遺産があるすべての都市で
in all cities connected to capital = 首都に接続するすべての都市で
in all cities with a garrison = 駐留中のユニットがいるすべての都市で
 # Requires translation!
in all cities in which the majority religion is a major religion = 
 # Requires translation!
in all cities in which the majority religion is an enhanced religion = 
in non-enemy foreign cities = 敵国ではない異国の都市で
in foreign cities = 異国の都市で
in annexed cities = 併合された都市で
in holy cities = 聖地で
in City-State cities = 都市国家の都市で
in cities following this religion = この宗教が主流の都市で

######### Population Filters ###########

 # Requires translation!
Unemployed = 
 # Requires translation!
Followers of the Majority Religion = 
 # Requires translation!
Followers of this Religion = 

######### Terrain Filters ###########

All = すべて
Coastal = 海岸
River = 川
Open terrain = 平坦な地形
Rough terrain = 起伏に富んだ地形
Water resource = 水資源
Foreign Land = 異国の地
Foreign = 異国
Friendly Land = 友好国
 # Requires translation!
Enemy Land = 
 # Requires translation!
Featureless = 
 # Requires translation!
Fresh Water = 
non-fresh water = 非淡水源
Natural Wonder = 自然遺産
Impassable = 進行不可
Land = 領土
Water = 水
Luxury resource = 高級資源
Strategic resource = 戦略資源
Bonus resource = ボーナス資源

######### Tile Filters ###########

 # Requires translation!
unimproved = 
All Road = すべての道
Great Improvement = 偉人のタイル整備

######### Region Types ###########

 # Requires translation!
Hybrid = 

######### Terrain Quality ###########

 # Requires translation!
Undesirable = 
 # Requires translation!
Desirable = 

######### Improvement Filters ###########

 # Requires translation!
Great = 

######### Prophet Action Filters ###########

 # Requires translation!
founding = 
 # Requires translation!
enhancing = 

######### Unique Specials ###########

 # Requires translation!
all healing effects doubled = 
 # Requires translation!
The Spaceship = 
 # Requires translation!
Maya Long Count calendar cycle = 

#################### Lines from Buildings from Civ V - Vanilla ####################

Palace = 宮殿
Indicates the capital city = 首都を指し示す

Monument = モニュメント
Destroyed when the city is captured = 占領で破壊される

Granary = 穀物庫
[stats] from [tileFilter] tiles [cityFilter] = [cityFilter][tileFilter]タイルから[stats]

Temple of Artemis = アルテミス神殿
 # Requires translation!
'It is not so much for its beauty that the forest makes a claim upon men's hearts, as for that subtle something, that quality of air, that emanation from old trees, that so wonderfully changes and renews a weary spirit.' - Robert Louis Stevenson = 
[amount]% [stat] [cityFilter] = [cityFilter][stat][amount]%
[amount]% Production when constructing [baseUnitFilter] units [cityFilter] = [cityFilter][baseUnitFilter]ユニットの生産時に生産力[amount]%

The Great Lighthouse = ファロス灯台
'They that go down to the sea in ships, that do business in great waters; these see the works of the Lord, and his wonders in the deep.' - The Bible, Psalms 107:23-24 = 「彼らは船に乗り海に出て、大海原で事業をなす者となった。彼らは深き海で主の御業を見た。驚くべき主の美業を。」 - 旧約聖書詩編 107:23-24
for [mapUnitFilter] units = [mapUnitFilter]のユニットに
[amount] Movement = 移動[amount]
[amount] Sight = 視界[amount]

Stone Works = 石工所
Must not be on [terrainFilter] = [terrainFilter]の上ではできない

Stonehenge = ストーンヘンジ
'Time crumbles things; everything grows old and is forgotten under the power of time' - Aristotle = 「時間は、物事を砕く。すべては時間の力のもとに成長し、時間の経過とともに忘れ去られる。」 - アリストテレス

Library = 図書館
[stats] per [amount] population [cityFilter] = [cityFilter]人口[amount]あたりにつき[stats]

Paper Maker = 製紙工場

The Great Library = アレクサンドリア図書館
'Libraries are as the shrine where all the relics of the ancient saints, full of true virtue, and all that without delusion or imposture are preserved and reposed.' - Sir Francis Bacon = 「図書館とは、古の聖人たちの遺産や美徳に満ちた神殿のごときものである。そしてそこには、曲学阿世とは無縁のものがすべて収められ、静かに佇んでいる。」 - サー・フランシス・ベーコン
Free Technology = テクノロジーを無償で1つ獲得

Circus = サーカス

Water Mill = 水車小屋

Floating Gardens = 水上庭園

Walls = 防壁

Walls of Babylon = バビロニアの城壁

The Pyramids = ピラミッド
 # Requires translation!
'O, let not the pains of death which come upon thee enter into my body. I am the god Tem, and I am the foremost part of the sky, and the power which protecteth me is that which is with all the gods forever.' - The Book of the Dead, translated by Sir Ernest Alfred Wallis Budge = 
[amount]% tile improvement construction time = タイル整備にかかる時間[amount]%
[amount] free [baseUnitFilter] units appear = 無償の[baseUnitFilter]を[amount]獲得

Mausoleum of Halicarnassus = マウソロス霊廟
'The whole earth is the tomb of heroic men and their story is not given only on stone over their clay but abides everywhere without visible symbol woven into the stuff of other men's lives.' - Pericles = 「偉大な者たちにとっては、大地そのものが墓となる。彼らの偉業は単にその墓石に刻まれるだけに留まらず、人々の暮らしのそこここに、眼には見えぬ形で存在しているからである」 - ペリクレス
Provides a sum of gold each time you spend a Great Person = 偉人を消費する度にゴールドを獲得

Barracks = 兵舎
New [baseUnitFilter] units start with [amount] Experience [cityFilter] = [cityFilter]新しい[baseUnitFilter]ユニットが始めからXP[amount]

Krepost = クレポスト
[amount]% Culture cost of natural border growth [cityFilter] = [cityFilter]国境拡大に必要な文化力[amount]%
[amount]% Gold cost of acquiring tiles [cityFilter] = [cityFilter]タイル購入に必要なゴールド[amount]%

Statue of Zeus = ゼウス像
'He spoke, the son of Kronos, and nodded his head with the dark brows, and the immortally anointed hair of the great god swept from his divine head, and all Olympos was shaken' - The Iliad = 「暗褐色の眉を持つクロノスの息子はそう言うとうなずき、油によって永遠に清められた偉大なる髪を神聖なる頭部よりなびかせ、オリンポス全土を震撼させた」 - イリアス
vs cities = 都市に対して
when attacking = 攻撃時
[amount]% Strength = 戦闘力[amount]%

Lighthouse = 灯台

Stable = 厩舎

Courthouse = 裁判所
Remove extra unhappiness from annexed cities = 占領による不満度をなくす
Can only be built [cityFilter] = [cityFilter]のみで建設可能

Hanging Gardens = 空中庭園
 # Requires translation!
'I think that if ever a mortal heard the word of God it would be in a garden at the cool of the day.' - F. Frankfort Moore = 

Colosseum = コロシアム

Circus Maximus = キルクス・マクシムス
Cost increases by [amount] per owned city = 所有する都市ごとにコストが[amount]増加

Great Wall = 万里の長城
 # Requires translation!
'The art of war teaches us to rely not on the likelihood of the enemy's not attacking, but rather on the fact that we have made our position unassailable.' - Sun Tzu = 
Enemy land units must spend 1 extra movement point when inside your territory (obsolete upon Dynamite) = 領土内に侵入した敵陸上ユニットが消費する移動ポイントが1タイルにつき+1増加（ダイナマイトを発見すると陳腐化）

Temple = 寺院

Burial Tomb = 陵墓
Doubles Gold given to enemy if city is captured = 都市が占領された場合、敵が2倍のゴールドを得る

Mud Pyramid Mosque = 泥のピラミッド状モスク

National College = 国立大学

The Oracle = アポロ神殿
 # Requires translation!
'The ancient Oracle said that I was the wisest of all the Greeks. It is because I alone, of all the Greeks, know that I know nothing' - Socrates = 
Free Social Policy = 社会制度を1つ無償で供給

National Epic = 民族叙事詩
[amount]% Great Person generation [cityFilter] = [cityFilter]偉人生成[amount]%

Market = 市場

Bazaar = バザー
Provides 1 extra copy of each improved luxury resource near this City = この都市付近で活用されているすべての高級資源を、もう1つずつ追加で提供する

Mint = 造幣所

Aqueduct = 用水路
[amount]% Food is carried over after population increases [cityFilter] = [cityFilter]人口増加後[amount]%の食料を持ち越す

Heroic Epic = 英雄叙事詩
All newly-trained [baseUnitFilter] units [cityFilter] receive the [promotion] promotion = [cityFilter]すべての新しい[baseUnitFilter]ユニットが[promotion]を得る

Colossus = ロードス島の巨神像
'Why man, he doth bestride the narrow world like a colossus, and we petty men walk under his huge legs, and peep about to find ourselves dishonorable graves.' - William Shakespeare, Julius Caesar = 「いいか、あの男は狭い世界に、まるで巨神像のようにまたがっている。われわれ卑小な人間は、あの男の大きな股の下をくぐって、不名誉な墓を探しまわっているのだ。」 - ウィリアム・シェイクスピア:ジュリアス・シーザー

Garden = 庭園

Monastery = 修道院

Hagia Sophia = ハギア・ソフィア聖堂
 # Requires translation!
'For it soars to a height to match the sky, and as if surging up from among the other buildings it stands on high and looks down upon the remainder of the city, adorning it, because it is a part of it, but glorying in its own beauty' - Procopius, De Aedificis = 

Angkor Wat = アンコールワット
 # Requires translation!
'The temple is like no other building in the world. It has towers and decoration and all the refinements which the human genius can conceive of.' - Antonio da Magdalena = 

Chichen Itza = チチェン・イツァ
 # Requires translation!
'The katun is established at Chichen Itza. The settlement of the Itza shall take place there. The quetzal shall come, the green bird shall come. Ah Kantenal shall come. It is the word of God. The Itza shall come.' - The Books of Chilam Balam = 
[amount]% Golden Age length = 黄金時代の長さ[amount]%

National Treasury = 国庫

Machu Picchu = マチュ・ピチュ
 # Requires translation!
'Few romances can ever surpass that of the granite citadel on top of the beetling precipices of Machu Picchu, the crown of Inca Land.' - Hiram Bingham = 
 # Requires translation!
[amount]% [stat] from Trade Routes = 
Must have an owned [tileFilter] within [amount] tiles = [amount]タイル以内に[tileFilter]がなければならない

Workshop = 工房

Longhouse = ロングハウス

Forge = 溶鉱炉

Harbor = 港
Connects trade routes over water = 首都との海上交易路を形成する

University = 大学

Wat = ワット

Oxford University = オックスフォード大学

Notre Dame = ノートルダム大聖堂
 # Requires translation!
'Architecture has recorded the great ideas of the human race. Not only every religious symbol, but every human thought has its page in that vast book.' - Victor Hugo = 

Castle = 城

Mughal Fort = ムガル要塞
after discovering [tech] = [tech]を研究してから
[stats] [cityFilter] = [cityFilter][stats]

Himeji Castle = 姫路城
 # Requires translation!
'Bushido is realized in the presence of death. This means choosing death whenever there is a choice between life and death. There is no other reasoning.' - Yamamoto Tsunetomo = 
when fighting in [tileFilter] tiles = [tileFilter]のタイルで戦闘時

Ironworks = 製鉄所

Armory = 武器庫

Observatory = 天文台

Opera House = オペラハウス

Sistine Chapel = システィーナ礼拝堂
'I live and love in God's peculiar light.' - Michelangelo Buonarroti = 「私は神の特別な光のなかで生き、そして愛す」 - ミケランジェロ・ブオナローティ

Bank = 銀行

Satrap's Court = サトラップの王宮

Forbidden Palace = 紫禁城
'Most of us can, as we choose, make of this world either a palace or a prison' - John Lubbock = 「我々のほとんどは選ぶことができる。この世を宮殿にするか、牢獄にするかを。」 - ジョン・ラボック
 # Requires translation!
[amount]% Unhappiness from [populationFilter] [cityFilter] = 

Theatre = 劇場

Seaport = 港湾

Hermitage = エルミタージュ美術館

Taj Mahal = タージ・マハル
 # Requires translation!
'The Taj Mahal rises above the banks of the river like a solitary tear suspended on the cheek of time.' - Rabindranath Tagore = 
Empire enters golden age = 国家が黄金時代に入る

Porcelain Tower = 南京の陶塔
 # Requires translation!
'Things always seem fairer when we look back at them, and it is out of that inaccessible tower of the past that Longing leans and beckons.' - James Russell Lowell = 
Free [baseUnitFilter] appears = [baseUnitFilter]が無償で出現
Science gained from research agreements [amount]% = 研究協定で獲得する科学力[amount]%

Windmill = 風車
[amount]% Production when constructing [buildingFilter] buildings [cityFilter] = [cityFilter][buildingFilter]の建物の建築時に生産力[amount]%

Kremlin = クレムリン宮殿
 # Requires translation!
'The Law is a fortress on a hill that armies cannot take or floods wash away.' - The Prophet Muhammed = 
 # Requires translation!
[amount]% City Strength from defensive buildings = 

Museum = 博物館

The Louvre = ルーブル美術館
 # Requires translation!
'Every genuine work of art has as much reason for being as the earth and the sun' - Ralph Waldo Emerson = 

Public School = 公立学校

Factory = 工場

Big Ben = ビッグベン
 # Requires translation!
'To achieve great things, two things are needed: a plan, and not quite enough time.' - Leonard Bernstein = 
[stat] cost of purchasing items in cities [amount]% = 全都市で購入にかかる[stat][amount]%

Military Academy = 士官学校

Brandenburg Gate = ブランデンブルク門
 # Requires translation!
'Pale Death beats equally at the poor man's gate and at the palaces of kings.' - Horace = 

Arsenal = 備蓄

Hospital = 病院

Stock Exchange = 証券取引所

Broadcast Tower = 放送塔

Eiffel Tower = エッフェル塔
 # Requires translation!
'We live only to discover beauty, all else is a form of waiting' - Kahlil Gibran = 
Provides 1 happiness per 2 additional social policies adopted = 社会制度を2つ採用するごとに幸福度+1

Statue of Liberty = 自由の女神
 # Requires translation!
'Give me your tired, your poor, your huddled masses yearning to breathe free, the wretched refuse of your teeming shore. Send these, the homeless, tempest-tossed to me, I lift my lamp beside the golden door!' - Emma Lazarus = 
[stats] from every specialist [cityFilter] = [cityFilter]専門家あたり[stats]

Military Base = 軍事基地

Cristo Redentor = コルコバードのキリスト像
 # Requires translation!
'Come to me, all who labor and are heavy burdened, and I will give you rest.' - New Testament, Matthew 11:28 = 
 # Requires translation!
[amount]% Culture cost of adopting new Policies = 

Research Lab = 研究所

Medical Lab = 医学研究所


Stadium = スタジアム

Sydney Opera House = シドニー・オペラハウス
 # Requires translation!
'Those who lose dreaming are lost.' - Australian Aboriginal saying = 

Manhattan Project = マンハッタン計画
Enables nuclear weapon = 核兵器を生産できる
Triggers a global alert upon completion = 生産を完了すると警告が発生する

Pentagon = ペンタゴン
 # Requires translation!
'In preparing for battle I have always found that plans are useless, but planning is indispensable.' - Dwight D. Eisenhower = 
[amount]% Gold cost of upgrading = アップグレードにかかるゴールド[amount]%

Solar Plant = 太陽熱発電
 # Requires translation!
in cities without a [buildingFilter] = 
Only available = だけできる

Nuclear Plant = 原子力発電所

Apollo Program = アポロ計画
Enables construction of Spaceship parts = 宇宙船のパーツの構築ができる

Spaceship Factory = 宇宙船工場

United Nations = 国際連合
 # Requires translation!
'More than ever before in human history, we share a common destiny. We can master it only if we face it together. And that is why we have the United Nations.' - Kofi Annan = 
Triggers voting for the Diplomatic Victory = 外交勝利のための投票が行なわれる

Utopia Project = ユートピアプロジェクト
Hidden until [amount] social policy branches have been completed = [amount]つの社会制度をコンプリートするまで隠されている
Triggers a global alert upon build start = 生産を開始すると警告が発生する
Triggers a Cultural Victory upon completion = 完成すると文化勝利を収められる


#################### Lines from Difficulties from Civ V - Vanilla ####################

Settler = 開拓者

Chieftain = 酋長

Warlord = 将軍

Prince = 皇子

King = 国王
Era Starting Unit = 時代の始まりのユニット

Emperor = 皇帝
Scout = 斥候

Immortal = 不死者
Worker = 労働者

Deity = 創造主


#################### Lines from Eras from Civ V - Vanilla ####################

Warrior = 戦士
Ancient era = 太古

Spearman = 槍兵
Classical era = 古典

Medieval era = 中世

Pikeman = 長槍兵
Renaissance era = ルネサンス

Musketman = マスケット兵
Industrial era = 産業時代

Rifleman = ライフル兵
Modern era = 現代

Infantry = 歩兵
Atomic era = 原子力時代

Information era = 情報時代

Future era = 未来


#################### Lines from Nations from Civ V - Vanilla ####################

Spectator = 観戦

Nebuchadnezzar II = ネブカドネザル2世
The demon wants the blood of soldiers! = 悪魔は軍人の血を欲しがっている！
Oh well, I presume you know what you're doing. = 自分が何をしてるか分かってるんだろうな。
It is over. Perhaps now I shall have peace, at last. = 終わったんだ。これで私は平和を手に入れることができるだろう。
Are you real or a phantom? = そなたは本物か？幻か？
It appears that you do have a reason for existing – to make this deal with me. = そなたは私と取引をするために存在している。
Greetings. = どうも。
What do YOU want?! = 何がしたいんだ！？
Ingenuity = 創造力
May the blessings of heaven be upon you, O great Nebuchadnezzar, father of mighty and ancient Babylon! Young was the world when Sargon built Babylon some five thousand years ago, long did it grow and prosper, gaining its first empire the eighteenth century BC, under godlike Hammurabi, the giver of law. Although conquered by the Kassites and then by the Assyrians, Babylon endured, emerging phoenix-like from its ashes of destruction and regaining its independence despite its many enemies. Truly was Babylon the center of arts and learning in the ancient world. O Nebuchadnezzar, your empire endured but a short time after your death, falling to the mighty Persians, and then to the Greeks, until the great city was destroyed by 141 BC. = 偉大なるネブカドネザル、強大で歴史ある王国バビロニアの父に神の祝福を！5000年程前にサルゴンがバビロニアを建国したとき、世界はなんと未熟だったことか。そしてバビロニアは長きにわたって成長し、繁栄し、紀元前18世紀に法律の創始者である神のごときハンムラビ大王のもと、最初の帝国を手に入れた。カッシート人とアッシリア人によって征服されたものの、バビロニアは耐え、そしてまるで不死鳥のごとく破壊の跡から復活し、多くの敵をもろともせずに再び自由を手にしたのだ。まさにバビロニアは古代世界における芸術と研究の真の中心地だったのである。ネブカドネザルよ、そなたの帝国はしかしそなたの死後わずかしか耐えられず、強大なペルシア、そしてその後ギリシャの手に落ち、ついに偉大な都市は紀元前141年に破壊されてしまった。
But is Babylon indeed gone forever, great Nebuchadnezzar? Your people look to you to bring the empire back to life once more. Will you accept the challenge? Will you build a civilization that will stand the test of time? = だが、偉大なるネブカドネザルよ。バビロニアはこのまま永遠に消え去ってしまうのだろうか？そなたの民はそなたが再び帝国を蘇らせることを期待しているのだ！この難題に取り組んではくれまいか？そして時の試練に耐え抜く文明を築き上げるのだ。
Babylon = バビロン
Akkad = アッカド
Dur-Kurigalzu = ドゥル・クリガルズ
Nippur = ニップール
Borsippa = ボルシッパ
Sippar = シッパル
Opis = オピス
Mari = マリ
Shushan = シュシャン
Eshnunna = エシュヌンナ
Ellasar = エラサ
Erech = エレク
Kutha = クーサ
Sirpurla = シルプルラ
Neribtum = ネリブトゥム
Ashur = アッシュール
Ninveh = ニネヴェ
Nimrud = ニムルド
Arbela = アルベラ
Nuzi = ヌチ
Arrapkha = アッラプカ
Tutub = トゥトゥル
Shaduppum = シャドゥプム
Rapiqum = ラピクム
Mashkan Shapir = マシュカン・シャピル
Tuttul = トゥトゥル
Ramad = ラマディ
Ana = アナ
Haradum = ハラドゥム
Agrab = アグラブ
Uqair = ウカイル
Gubba = グッバ
Hafriyat = ハフリヤット
Nagar = ナガル
Shubat Enlil = シュバットエンリル
Urhai = ウルハイ
Urkesh = アーケシュ
Awan = アワン
Riblah = リブラ
Tayma = タイマ
Receive free [baseUnitFilter] when you discover [tech] = [tech]を発見後、[baseUnitFilter]を無償で受け取れる
[greatPerson] is earned [amount]% faster = [greatPerson]を[amount]%早く獲得

Alexander = アレクサンドロス
You are in my way, you must be destroyed. = 貴公は邪魔だ。滅んでもらう。
As a matter of fact I too grow weary of peace. = 我も平和に飽き飽きしていたところだ。
You have somehow become my undoing! What kind of beast are you? = お前は我を破滅させた。獣のような奴だ...
Hello stranger! I am Alexandros, son of kings and grandson of the gods! = これはよく参られた！我はアレクサンドロス。王たちの息子にして、神々の孫である！
My friend, does this seem reasonable to you? = 友よ、これは合理的か？
Greetings! = どうも！
What? = なんだ？
Hellenic League = ヘレニズム同盟
 # Requires translation!
May the blessings of the gods be upon you, oh great King Alexander! You are the ruler of the mighty Greek nation. Your people lived for so many years in isolated city-states - legendary cities such as Athens, Sparta, Thebes - where they gave the world many great things, such as democracy, philosophy, tragedy, art and architecture, the very foundation of Western Civilization. Although few in number and often hostile to each other, in the 5th century BC they were able to defeat their much larger neighbor, Persia, on land and sea. = 
 # Requires translation!
Alexander, your people stand ready to march to war, to spread the great Greek culture to millions and to bring you everlasting glory. Are you ready to accept your destiny, King Alexander? Will you lead your people to triumph and greatness? Can you build a civilization that will stand the test of time? = 
Athens = アテネ
Sparta = スパルタ
Corinth = コリントス
Argos = アルゴス
Knossos = クノッソス
Mycenae = ミケーネ
Pharsalos = ファルサロス
Ephesus = エフェソス
Halicarnassus = ハリカルナッソス
Rhodes = ローズ
Eretria = エレトリア
Pergamon = ペルガモン
Miletos = ミレトス
Megara = メガラ
Phocaea = ポカイア
Sicyon = シキュオン
Tiryns = ティリンス
Samos = サモス
Mytilene = ミティリーニ
Chios = キオス
Paros = パロス
Elis = エリス
Syracuse = シラクサ
Herakleia = ヘラクレイア
Gortyn = ゴルテュナ
Chalkis = カルキス
Pylos = ピュロス
Pella = ペッラ
Naxos = ナクソス
Larissa = ラリッサ
Apollonia = アポロニア
Messene = メッセン
Orchomenos = オルコメノス
Ambracia = アカルナニア
Kos = コス
Knidos = クニドス
Amphipolis = アンフィポリス
Patras = パトラス
Lamia = ラミア
Nafplion = ナフプリオン
Apolyton = アポリトン
Greece = ギリシャ
[amount]% City-State Influence degradation = 都市国家への影響力の減少[amount]%
City-State Influence recovers at twice the normal rate = 都市国家への影響力の回復速度が2倍になる
City-State territory always counts as friendly territory = 都市国家の領土は常に友好的な領土として扱う

Wu Zetian = 武則天
You won't ever be able to bother me again. Go meet Yama. = もう二度と困らせないで欲しい...閻魔に会ってきなさい。
Fool! I will disembowel you all! = 愚か者め！腸をあぐりだされる準備はできたか？
You have proven to be a cunning and competent adversary. I congratulate you on your victory. = あなたは狡猾であり優秀な敵であることを知らしめました...勝利を祝福しよう。
Greetings, I am Empress Wu Zetian. China desires peace and development. You leave us alone, we'll leave you alone. = ご挨拶申し上げます。私は武則天です。中国は平和と発展を望んでいます。あなたが私たちに厄介を起こさなければ、私たちも問題を起こすことはありません。
My friend, do you think you can accept this request? = 友よ、この取引を受けてくれないかな？
How are you today? = ごきげんよう。
Oh. It's you? = ああ、そなたですか
Art of War = 兵法
The Blessings of Heaven be upon you. Empress Wu Zetian, most beautiful and haughty ruler of China! Oh great Empress, whose shadow causes the flowers to blossom and the rivers to flow! You are the leader of the Chinese, the oldest and the greatest civilization that humanity has ever produced. China's history stretches back into the mists of time, its people achieving many great things long before the other upstart civilizations were even conceived. China's contributions to the arts and sciences are too many and too wondrous to do justice to - the printing press, gunpowder, the works of Confucius - these are but a few of the gifts China has given to an undeserving world! = 最も美しく尊大な中国の指導者、武則天に天の祝福を！偉大なる女帝よ、そなたの隋には花が咲き乱れ、川が流れを作ることだろう！そなたは、人類がこれまで作り上げた中で最も古く最も偉大な文明、中国の指導者である。中国の歴史は遥か有史以前にまでさかのぼり、またこの国の民は、他の新興文明が影も形も無いころから、偉大なことを多くやり遂げてきた。印刷機や火薬、孔子の作品の数々といったものは、中国からの愚かな世界への贈り物の一部であるが、それが十分に評価されていないのは、中国の芸術や科学に対する貢献が、あまりに大きくあまりに偉大すぎるためである。
You, great Queen, who, with cunning and beauty, rose from the position of lowly concubine to that of Divine Empress - your people call out to you to lead them! Great China is once again beset on all sides by barbarians. Can you defeat all your many foes and return your country to greatness? Can you build a civilization to stand the test of time? = そなたはみすぼらしい愛人から偉大な女帝へ成り上がった、狡猾さと美しさを持ち合わせた偉大な女王である！民がそなたに導いてくれと叫んでいる！偉大なる中国は再び野蛮な人間達に包囲されている。敵たちを駆逐し、中国の尊厳を取り戻してはくれぬか？そして時の試練を耐え抜く文明を築き上げるのだ。
Beijing = 北京
Shanghai = 上海
Guangzhou = 広州
Nanjing = 南京
Xian = 西安
Chengdu = 成都
Hangzhou = 杭州
Tianjin = 天津
Macau = マカオ
Shandong = 山東
Kaifeng = 開封
Ningbo = 寧波
Baoding = 保定
Yangzhou = 揚州
Harbin = ハルビン
Chongqing = 重慶
Luoyang = 洛陽
Kunming = 昆明
Taipei = 台北
Shenyang = 瀋陽
Taiyuan = 太原
Tainan = 台南
Dalian = 大連
Lijiang = 麗江
Wuxi = 無錫
Suzhou = 蘇州
Maoming = 茂名
Shaoguan = 韶関
Yangjiang = 陽江
Heyuan = 河源
Huangshi = 黄石
Yichang = 宜昌
Yingtian = 鷹潭
Xinyu = 新余
Xinzheng = 新鄭
Handan = 新鄭
Dunhuang = 敦煌
Gaoyu = 高陽
Nantong = 南通
Weifang = 濰坊
Xikang = 西康
China = 中国
Great General provides double combat bonus = 大将軍による戦闘ボーナスが2倍

Ramesses II = ラムセス２世
You are but a pest on this Earth, prepare to be eliminated! = 貴様は世界にとって害虫でしかない。駆除される覚悟をしろ。
You are a fool who evokes pity. You have brought my hostility upon yourself and your repulsive civilization! = 貴様は余の敵意を自身の国民と文明に差し向けた。貴様は哀れな愚か者だ。
Strike me down and my soul will torment yours forever, you have won nothing. = 余を倒せば、余の魂がお前を呪う。貴様は勝ってなどない。
Greetings, I am Ramesses the god. I am the living embodiment of Egypt, mother and father of all civilizations. = ごきげんよう。余は神なるラメセスである。余はエジプトの化身であり、全ての文明の母であり父である。
Generous Egypt makes you this offer. = 寛大なエジプトはそなたにこの申し出をする。
Good day. = いい日だ。
Oh, it's you. = ああ、そなたか。
Monument Builders = 遺産建設者
We greet thee, oh great Ramesses, Pharaoh of Egypt, who causes the sun to rise and the Nile to flow, and who blesses his fortunate people with all the good things of life! Oh great lord, from time immemorial your people lived on the banks of the Nile river, where they brought writing to the world, and advanced mathematics, sculpture, and architecture. Thousands of years ago they created the great monuments which still stand tall and proud. = 空に太陽を輝かせ、水の流れをナイルに生み、この世の全ての幸福を以て、民に祝福を与えたエジプトのファラオ、ラムセスよ！そなたを歓迎しよう！偉大なる指導者よ、そなたの民は有史以前からナイル川に住み、世界へ文字を広め、数学や彫刻、建築術を発展させた。彼らが数千年前に建造したモニュメントは、現在も威厳をたたえた姿で高くそびえ立っている。
Oh, Ramesses, for uncounted years your people endured, as other petty nations around them have risen and then fallen into dust. They look to you to lead them once more into greatness. Can you honor the gods and bring Egypt back to her rightful place at the very center of the world? Can you build a civilization that will stand the test of time? = ラムセスよ。周りの国々が盛衰し塵となって消える中、そなたの民は数えきれない年月を耐え抜いてきた。民はそなたの手により再び導かれることを望んでいる。神々を讃え、エジプトを本来あるべき場所である、世界の中心へと再び導いてはくれぬか？そして時の試練を耐え抜く文明を築き上げるのだ。
Thebes = テーベ
Memphis = メンフィス
Heliopolis = ヘリオポリス
Elephantine = エレファンティネ
Alexandria = アレクサンドリア
Pi-Ramesses = ピラメセス
Giza = ギザ
Byblos = ビブロス
Akhetaten = アケトアテン
Hieraconpolis = ヒエラコンポリス
Abydos = アビドス
Asyut = アシュート
Avaris = アヴァール
Lisht = リシュト
Buto = ブト
Edfu = エドフ
Pithom = ピトム
Busiris = ブシリス
Kahun = カフン
Athribis = アスリビス
Mendes = メンデス
Elashmunein = エル・アシュムネイン
Tanis = タニス
Bubastis = ブバスティス
Oryx = オリックス
Sebennytus = セベニタス
Akhmin = アフミーム
Karnak = カルナック
Luxor = ルクソール
El Kab = エル・カブ
Armant = ヘルモンティス
Balat = バラット
Ellahun = エラフン
Hawara = ハワーラ
Dashur = ダシュル
Damanhur = ダマンハー
Abusir = アブシール
Herakleopolis = ヘラクレオポリス
Akoris = アコリス
Benihasan = ベニハサン
Badari = バダリ
Hermopolis = エルモポリス
Amrah = アムラ
Koptos = コプトス
Ombos = オンボス
Naqada = ナカダ
Semna = セムナ
Soleb = ソレブ
Egypt = エジプト
[amount]% Production when constructing [buildingFilter] wonders [cityFilter] = [cityFilter][buildingFilter]の遺産の建築時に生産力[amount]%

Elizabeth = エリザベス
By the grace of God, your days are numbered. = 神の恩寵により、あなたの命運は尽きようとしています。
We shall never surrender. = 私たちは絶対に降伏しません。
You have triumphed over us. The day is yours. = あなたは私たちを征服した。勝利はあなたのものです...
We are pleased to meet you. = あなたにお会いできて光栄です。
Would you be interested in a trade agreement with England? = あなたはイギリスとの貿易協定に興味はありませんか？
Hello, again. = 	また会いましたね。
Oh, it's you! = 	ああ、あなたか。
Sun Never Sets = 沈まぬ太陽
Praises upon her serene highness, Queen Elizabeth Gloriana. You lead and protect the celebrated maritime nation of England. England is an ancient land, settled as early as 35,000 years ago. The island has seen countless waves of invaders, each in turn becoming a part of the fabric of the people. Although England is a small island, for many years your people dominated the world stage. Their matchless navy, brilliant artists and shrewd merchants, giving them power and influence far in excess of their mere numbers. = 我らが女王陛下。エリザベス・グロリアナよ、名高い海洋国家であるイギリスを護り、そして率いた、そなたを讃えよう。イギリスは歴史のある国である。およそ3万5千年前に人間が定住を始めたこの島には、数えきれないほどの侵略者たちが押し寄せたが、彼らはその後、この国を構成する民となった。イギリスは小さな島国ではあるが、長い間世界を支配し、無敵の海軍や才能ある芸術家、鋭敏な商人たちによって、仲間だけでなく世界に対し強い影響力を持つことができたのである。
Queen Elizabeth, will you bring about a new golden age for the English people? They look to you once more to return peace and prosperity to the nation. Will you take up the mantle of greatness? Can you build a civilization that will stand the test of time? = 女王エリザベスよ、イギリスの民に再び黄金時代をもたらしてくれぬか？民はそなたが再び平和と繁栄をもたらしてくれることを期待している。栄光に覆い被さったマントを取り除いてはくれぬか？そして時の試練を耐え抜く文明を築き上げるのだ。
London = ロンドン
York = ヨーク
Nottingham = ノッティンガム
Hastings = ヘイスティングス
Canterbury = カンタベリー
Coventry = コベントリ
Warwick = ウォリック
Newcastle = ニューキャッスル
Oxford = オックスフォード
Liverpool = リバプール
Dover = ドーバー
Brighton = ブライトン
Norwich = ノリッジ
Leeds = リーズ
Reading = リーディング
Birmingham = バーミンガム
Richmond = リッチモンド
Exeter = エクセター
Cambridge = ケンブリッジ
Gloucester = グロスター
Manchester = マンチェスター
Bristol = ブリストル
Leicester = レスター
Carlisle = カーライル
Ipswich = イプスウィッチ
Portsmouth = ポーツマス
Berwick = ベリック
Bath = バース
Mumbles = マンブルズ
Southampton = サウサンプトン
Sheffield = シェフィールド
Salisbury = ソールズベリー
Colchester = コルチェスター
Plymouth = プリマス
Lancaster = ランカスター
Blackpool = ブラックプール
Winchester = ウィンチェスター
Hull = ハル
England = イギリス

Napoleon = ナポレオン
You're disturbing us, prepare for war. = 貴公は目障りだ。戦争の準備をしたまえ。
You've fallen into my trap. I'll bury you. = 貴公は我輩の罠の中だ。埋葬して差し上げよう。
I congratulate you for your victory. = 貴公の勝利をお祝いしよう。
Welcome. I'm Napoleon, of France; the smartest military man in world history. = ようこそ、我輩はフランスのナポレオンである。世界史上最高の頭脳の軍人だ。
France offers you this exceptional proposition. = フランスはこのような特別案を提示する。
Hello. = どうも。
It's you. = 貴公か。
Ancien Régime = 旧体制
Long life and triumph to you, First Consul and Emperor of France, Napoleon I, ruler of the French people. France lies at the heart of Europe. Long has Paris been the world center of culture, arts and letters. Although surrounded by competitors - and often enemies - France has endured as a great nation. Its armies have marched triumphantly into battle from one end of the world to the other, its soldiers and generals among the best in history. = 第一執政官であり、皇帝であるフランスの指導者。ナポレオン1世よ、そなたの長寿と勝利を祈ろう。フランスはヨーロッパの心臓部にある。パリは長い間、文化や文芸において世界の中心を担ってきた。競争相手(時には敵対者)に囲まれてはいるが、フランスは偉大な国として存在し続けてきた。フランス軍は世界の端から端まで、意気揚々と戦争に参加してきた。兵士と将軍は、世界の歴史の中でも最強の一角としてその名を残している。
Napoleon Bonaparte, France yearns for you to rebuild your empire, to lead her once more to glory and greatness, to make France once more the epicenter of culture and refinement. Emperor, will you ride once more against your foes? Can you build a civilization that will stand the test of time? = ナポレオン・ボナパルトよ、フランスが再び文化と優美の発祥地として、栄光と尊厳を享受できるよう、帝国の再建が望まれているのだ。皇帝よ、再び馬に跨り、敵に立ち向かってはくれぬか？そして時の試練を耐え抜く文明を築き上げるのだ。
Paris = パリ
Orleans = オルレアン
Lyon = リヨン
Troyes = トロワ
Tours = ツール
Marseille = マルセイユ
Chartres = シャルトル
Avignon = アヴィニョン
Rouen = ルーアン
Grenoble = グルノーブル
Dijon = ディジョン
Amiens = アミアン
Cherbourg = シェルブール
Poitiers = ポアティエ
Toulouse = トゥールーズ
Bayonne = ベーヨン
Strasbourg = ストラスブール
Brest = ブレスト
Bordeaux = ボルドー
Rennes = レンヌ
Nice = ニース
Saint Etienne = サンティティエンヌ
Nantes = ナント
Reims = ランス
Le Mans = ル・マン
Montpellier = モンペリエ
Limoges = リモージュ
Nancy = ナンシー
Lille = リール
Caen = カン
Toulon = ツーロン
Le Havre = ル・アーブル
Lourdes = ルルド
Cannes = カンヌ
Aix-En-Provence = エクス＝アン＝プロヴァンス
La Rochelle = ラ・ロシェル
Bourges = ブールジュ
Calais = カレー
France = フランス
before discovering [tech] = [tech]を研究するまで

Catherine = エカテリーナ
You've behaved yourself very badly, you know it. Now it's payback time. = 身に覚えがない訳ではなかろう。償う時がきたのだ。
You've mistaken my passion for a weakness, you'll regret about this. = 我らの弱点に対する執念を見誤ったようだな。後悔するがいい。
We were defeated, so this makes me your prisoner. I suppose there are worse fates. = 我らは負け、そなたは我らを囚えた。ひどいことが起きたものだ。
I greet you, stranger! If you are as intelligent and tactful as you are attractive, we'll get along just fine. = 御機嫌よう、見知らぬ者よ！そなたが賢く抜け目なき魅力的な指導者ならば、我々はうまくやっていけるだろう。
How would you like it if I propose this kind of exchange? = このような提案はいかがかな？
Hello! = こんにちは
What do you need?! = 何が望みだ？
Siberian Riches = シベリアの富
Greetings upon thee, Your Imperial Majesty Catherine, wondrous Empress of all the Russias. At your command lies the largest country in the world. Mighty Russia stretches from the Pacific Ocean in the east to the Baltic Sea in the west. Despite wars, droughts, and every manner of disaster the heroic Russian people survive and prosper, their artists and scientists among the best in the world. The Empire today remains one of the strongest ever seen in human history - a true superpower, with the greatest destructive force ever devised at her command. = よくぞ来てくれた。全ロシアの素晴らしき女王、エカチェリーナ皇后陛下よ。そなたは世界一広い国土を持つ国を掌握している。強大なロシアは、東は太平洋、西はバルト海にまで及んでいる。勇敢なロシア人たちは数々の戦争や干ばつ、災害を耐え抜き、繁栄し、世界でも指折りの芸術家や科学者を生み出した。この時代のロシア帝国は、これまでの人類史を見ても世界屈指の力を有しており、帝国が超大国であれたのは、エカチェリーナの命により、最強の破壊兵器を開発し続けたからである。 
Catherine, your people look to you to bring forth glorious days for Russia and her people, to revitalize the land and recapture the wonder of the Enlightenment. Will you lead your people once more into greatness? Can you build a civilization that will stand the test of time? = エカチェリーナよ、民はそなたが栄光の日々をもたらし、大陸を復活させ、啓蒙思想を再び掲げることを期待しているのだ。民を率い、名誉を取り戻してはくれぬか？そして時の試練を耐え抜く文明を築き上げるのだ。
Moscow = モスクワ
St. Petersburg = サンクトペテルブルク
Novgorod = ノヴゴロド
Rostov = ロストフ・ナ・ドヌー
Yaroslavl = ヤロスラブリ
Yekaterinburg = エカテリンブルグ
Yakutsk = ヤクーツク
Vladivostok = ウラジオストク
Smolensk = スモレンスク
Orenburg = オレンブルク
Krasnoyarsk = クラスノヤルスク
Khabarovsk = ハバロフスク
Bryansk = ブリャンスク
Tver = トヴェリ
Novosibirsk = ノヴォシビルスク
Magadan = マガダン
Murmansk = ムルマンスク
Irkutsk = イルクーツク
Chita = チタ
Samara = サマーラ
Arkhangelsk = アルハンゲリスク
Chelyabinsk = チェリャビンスク
Tobolsk = トボリスク
Vologda = ボログダ
Omsk = オムスク
Astrakhan = アストラハン
Kursk = クルスク
Saratov = サラトフ
Tula = トゥーラ
Vladimir = ウラジーミル
Perm = ペルミ
Voronezh = ヴォロネジ
Pskov = プスコフ
Starayarussa = スタラヤ・ルーサ
Kostoma = コストロマ
Nizhniy Novgorod = ニジニ・ノヴゴロド
Suzdal = スーズダリ
Magnitogorsk = マグニトゴルスク
Russia = ロシア
Double quantity of [resource] produced = [resource]の生産量が2倍

Augustus Caesar = アウグストゥス
 # Requires translation!
My treasury contains little and my soldiers are getting impatient... (sigh) ...therefore you must die. = 
So brave, yet so stupid! If only you had a brain similar to your courage. = そなたは強いが、それでいて愚かなようだ。そなたの頭脳がその軍隊のように強ければよかったのだがな。
The gods have deprived Rome of their favour. We have been defeated. = 神々はローマを見放した。我等は敗れたのだ。
I greet you. I am Augustus, Imperator and Pontifex Maximus of Rome. If you are a friend of Rome, you are welcome. = ようこそ。私はアウグストゥス、ローマ皇帝であり最高神祇官だ。もしあなたがローマの友であるならば、私はあなたを歓迎する。
I offer this, for your consideration. = 私の提案はこうだ、そなたはどう思うかね
Hail. = よく来たな。
What do you want? = 何が望みだ？
The Glory of Rome = ローマの栄光
 # Requires translation!
The blessings of the gods be upon you, Caesar Augustus, emperor of Rome and all her holdings. Your empire was the greatest and longest lived of all in Western civilization. And your people single-handedly shaped its culture, law, art, and warfare like none other, before or since. Through years of glorious conquest, Rome came to dominate all the lands of the Mediterranean from Spain in the west to Syria in the east. And her dominion would eventually expand to cover much of England and northern Germany. Roman art and architecture still awe and inspire the world. And she remains the envy of all lesser civilizations who have followed. = 
 # Requires translation!
O mighty emperor, your people turn to you to once more reclaim the glory of Rome! Will you see to it that your empire rises again, bringing peace and order to all? Will you make Rome once again center of the world? Can you build a civilization that will stand the test of time? = 
Rome = ローマ
Antium = アンツィオ
Cumae = クーマエ
Neapolis = ナポリ
Ravenna = ラベンナ
Arretium = アレッツォ
Mediolanum = ミラノ
Arpinum = アルピーノ
Circei = チルチェイ
Setia = セッツェ
Satricum = サトリカム
Ardea = アルデール
Ostia = オスティア
Velitrae = ベッレトリ
Viroconium = ビロコニウム
Tarentum = ターラント
Brundisium = ブリンディジ
Caesaraugusta = カエサルグスタ
Caesarea = カイザリア
Palmyra = パルミラ
Signia = セーニ
Aquileia = アクイレイア
Clusium = クルシウム
Sutrium = ストリー
Cremona = クレモナ
Placentia = ピアチェンツァ
Hispalis = ヒスパリス
Artaxata = アルタシャト
Aurelianorum = アウレリアノラム
Nicopolis = ニコポリス
Agrippina = アグリッピナ
Verona = ベローナ
Corfinium = コルフィニウム
Treverii = トレヴェリー
Sirmium = シルミウム
Augustadorum = オーガスタドール
Curia = クリア
Interrama = インターラマ
Adria = アドリア
 # Requires translation!
[amount]% Production towards any buildings that already exist in the Capital = 

Harun al-Rashid = ハールーン・アッラシード
The world will be more beautiful without you. Prepare for war. = そなたがいなければこの世界はもっと美しくなる。戦争に備えよ。
Fool! You will soon regret dearly! I swear it! = 愚か者め！このことを心底後悔させてやる！絶対にだ！
You have won, congratulations. My palace is now in your possession, and I beg that you care well for the peacock. = そなたの勝利だ、たたえよう。我が宮殿は今やそなたのもの、クジャクたちの世話を頼んだぞ。
Welcome foreigner, I am Harun Al-Rashid, Caliph of the Arabs. Come and tell me about your empire. = ようこそ、異国の者よ。私はハールーン・アッラシード、アラビアのカリフである。こちらへ来てそなたの帝国のことを聞かせてくれないか。
Come forth, let's do business. = こちらへ来い、取引をしよう。
Peace be upon you. = そなたに平和あれ。
Trade Caravans = 砂漠の船
Blessings of God be upon you oh great caliph Harun al-Rashid, leader of the pious Arabian people! The Muslim empire, the Caliphate was born in the turbulent years after the death of the prophet Muhammad in 632 AD, as his followers sought to extend the rule of God to all of the people of the earth. The caliphate grew mighty indeed at the height of its power, ruling Spain, North Africa, the Middle East, Anatolia, the Balkans and Persia. An empire as great as or even greater than that of Rome. The arts and sciences flourished in Arabia during the Middle Ages, even as the countries of Europe descended into ignorance and chaos. The Caliphate survived for six hundred years, until finally succumbing to attack from the Mongols, those destroyers of Empires. = 敬虔なアラブの民の指導者、バールーン・アッラシードに神のご加護を！カリフによるイスラム帝国は、預言者ムハンマドの死後（紀元前632年）、神の教えを世界中の人々に教えるべく、弟子たちの手によって、安定を失っていた時代に誕生した。カリフは絶大な力を持つことになり、その全盛期には、スペインや北アフリカ、中東、アナトリア、バルカン諸国、ペルシアを手中に収め、ローマ帝国に肩を並べる、もしくはそれ以上の帝国へと成長した。中世のヨーロッパ諸国は無知と混迷の暗黒の時代へと堕ちたが、アラビアでは芸術や科学の繁栄を迎えていた。カリフによる帝国は、モンゴルの破壊者たちに敗れて終わりを迎えるまで、600年間続くこととなった。 
Great Caliph Harun al Rashid, your people look to you to return them to greatness! To make Arabia once again an enlightened land of arts and knowledge, a powerful nation who needs fear no enemy! Oh Caliph, will you take up the challenge? Can you build a civilization that will stand the test of time? = 偉大なカリフ、バールーン・アッラシードよ、民はそなたの手によって、栄光へと再び導かれることを切望している。敵を恐れる必要のない強大な国にして、芸術と知識にあふれたアラビアに回帰するのだ。カリフよ、この難題に立ち向かってはくれぬか？そして時の試練を耐え抜く文明を築き上げるのだ。
Mecca = メッカ
Medina = メディナ
Damascus = ダマスカス
Baghdad = バグダッド
Najran = ナジュラーン
Kufah = クーファ
Basra = バスラ
Khurasan = ホラーサーン
Anjar = アンジャル
Fustat = フスタート
Aden = アデン
Yamama = ヤマーマ
Muscat = マスカット
Mansura = マンスーラ
Bukhara = ブハラ
Fez = フェス
Shiraz = シーラーズ
Merw = マリ
Balkh = バルフ
Mosul = モースル
Aydab = アイダブ
Bayt = バイト
Suhar = ソハール
Taif = タイフ
Hama = ハマー
Tabuk = タブーク
Sana'a = サナア
Shihr = シフル
Tripoli = トリポリ
Tunis = チュニス
Kairouan = カイルアン
Algiers = アルジェ
Oran = オラン
Arabia = アラビア
[stats] from each Trade Route = 各交易路から[stats]

George Washington = ワシントン
Your wanton aggression leaves us no choice. Prepare for war! = あなたの理不尽な侵略に対し、我らに選択の余地はない。戦争に備えろ！
You have mistaken our love of peace for weakness. You shall regret this! = あなたは我らが弱いから平和を愛していると誤解しているようだ。そんなことはない！
The day...is yours. I hope you will be merciful in your triumph. = 勝利は...あなたのものだ...あなたの征服が慈悲深いものであると願おう。
The people of the United States of America welcome you. = アメリカ合衆国の人々はあなたを歓迎しますぞ。
Is the following trade of interest to you? = 以下の取引に興味はありますかな？
Well? = ん？
Manifest Destiny = 明白なる運命
Welcome President Washington! You lead the industrious American civilization! Formed in the conflagration of revolution in the 18th century, within a hundred years, the young nation became embroiled in a terrible civil war that nearly tore the country apart, but it was just a few short years later in the 20th century that the United States reached the height of its power, emerging triumphant and mighty from the two terrible wars that destroyed so many other great nations. The United States is a nation of immigrants, filled with optimism and determination. They lack only a leader to help them fulfill their promise. = よくぞ来てくれた、ワシントン大統領！そなたは勤勉なアメリカ国民の指導者である。18世紀に起きた大革命によって成立したが、その後100年も経たないうちに、国を二分するような激しい内戦に見舞われる。だがそのわずか数年後、２０世紀のアメリカは全盛を向かえ、多くの偉大な国々を破壊するに至った2つの巨大な戦争において、勝利と力を手に入れることとなった。 
President Washington, can you lead the American people to greatness? Can you build a civilization that will stand the test of time? = アメリカ合衆国は移民国家だが、楽観主義でありながら決断力に優れた国でもある。彼らの決意を実現させるためには指導者が必要なのだ。ワシントン大統領、民を率いて栄光へと導いてはくれないか？そして時の試練を耐え抜く文明を築き上げるのだ。 
Washington = ワシントン
New York = ニューヨーク
Boston = ボストン
Philadelphia = フィラデルフィア
Atlanta = アトランタ
Chicago = シカゴ
Seattle = シアトル
San Francisco = サンフランシスコ
Los Angeles = ロサンゼルス
Houston = ヒューストン
Portland = ポートランド
St. Louis = セントルイス
Miami = マイアミ
Buffalo = バッファロー
Detroit = デトロイト
New Orleans = ニューオーリンズ
Baltimore = ボルチモア
Denver = デンバー
Cincinnati = シンシナティ
Dallas = ダラス
Cleveland = クリーブランド
Kansas City = カンザスシティ
San Diego = サンディエゴ
Las Vegas = ラスベガス
Phoenix = フェニックス
Albuquerque = アルバカーキ
Minneapolis = ミネアポリス
Pittsburgh = ピッツバーグ
Oakland = オークランド
Tampa Bay = タンパ湾
Orlando = オーランド
Tacoma = タコマ
Santa Fe = サンタフェ
Olympia = オリンピア
Hunt Valley = ハント・バレー
Springfield = スプリングフィールド
Palo Alto = パロアルト
Centralia = セントラリア
Spokane = スポーカン
Jacksonville = ジャクソンビル
Svannah = サバンナ
Charleston = チャールストン
San Antonio = サン・アントニオ
Anchorage = アンカレジ
Sacramento = サクラメント
Reno = リノ
Salt Lake City = ソルト・レーク・シティ
Boise = ボイシ
Milwaukee = ミルウォーキー
Santa Cruz = サンタクルーズ
Little Rock = リトルロック
America = アメリカ

Oda Nobunaga = 織田信長
I hereby inform you of our intention to wipe out your civilization from this world. = 貴殿の文明をこの世から拭い去るお知らせをしよう。
Pitiful fool! Now we shall destroy you! = 情けない愚か者め、今から叩きのめしてやるぞ!
You were much wiser than I thought. = わしが認めた以上に遙かに賢明でござった。
We hope for a fair and just relationship with you, who are renowned for military bravery. = 武勇の誉れ高き貴殿にご挨拶を申し上げたく、さらに公正かつ公平なる連携を心よりお願いする。
I would be grateful if you agreed on the following proposal. = この取引に賛同いただけるかな？
Oh, it's you... = ああ、お前か...
Bushido = 武士道
Blessings upon you, noble Oda Nobunaga, ruler of Japan, the land of the Rising Sun! May you long walk among its flowering blossoms. The Japanese are an island people, proud and pious with a rich culture of arts and letters. Your civilization stretches back thousands of years, years of bloody warfare, expansion and isolation, great wealth and great poverty. In addition to their prowess on the field of battle, your people are also immensely industrious, and their technological innovation and mighty factories are the envy of lesser people everywhere. = 日出づる国の偉大な大名、織田信長に祝福を。花々に敷き詰められた道が長く続くことを祈ろう。そなたは日出づる国、日本の指導者である。島国の日本は豊かな文芸を誇り、敬慮で自尊心を持った国である。日本の歴史は数千年にまでさかのぼり、数年にわたる激しい戦争、拡大と鎖国、大いなる繁栄と、ひどい貧困を経験している。戦場での勇敢さだけではなく、勤勉でもあり、日本の技術革新と生産力のある製造所は、それらを持ち合わせていない国の羨望の的となっている。 
Legendary daimyo, will you grab the reins of destiny? Will you bring your family and people the honor and glory they deserve? Will you once again pick up the sword and march to triumph? Will you build a civilization that stands the test of time? = 伝説の大名よ、運命の手綱を握るつもりはないだろうか？家族と民に栄誉と栄光をもたらしてはくれぬだろうか？再び糧身に付け、刀を帯び、勝利のために歩みを進めてはくれぬだろうか？そして時の試練に耐え抜く文明を築き上げるのだ。
Kyoto = 京都
Osaka = 大阪
Tokyo = 東京
Satsuma = 薩摩
Kagoshima = 鹿児島
Nara = 奈良
Nagoya = 名古屋
Izumo = 出雲
Nagasaki = 長崎
Yokohama = 横浜
Shimonoseki = 下関
Matsuyama = 松山
Sapporo = 札幌
Hakodate = 函館
Ise = 伊勢
Toyama = 富山
Fukushima = 福島
Suo = 周防
Bizen = 備前
Echizen = 越前
Izumi = 和泉
Omi = 近江
Echigo = 越後
Kozuke = 上野
Sado = 佐渡
Kobe = 神戸
Nagano = 長野
Hiroshima = 広島
Takayama = 高山
Akita = 秋田
Fukuoka = 福岡
Aomori = 青森
Kamakura = 鎌倉
Kochi = 高知
Naha = 那覇
Sendai = 仙台
Gifu = 岐阜
Yamaguchi = 山口
Ota = 大田
Tottori = 鳥取
Japan = 日本
 # Requires translation!
Damage is ignored when determining unit Strength = 

Gandhi = ガンジー
I have just received a report that large numbers of my troops have crossed your borders. = たった今、我が国の大軍があなたの国境を越えたとの報告がありました。
My attempts to avoid violence have failed. An eye for an eye only makes the world blind. = 暴力を避けようとする私の試みは失敗しました。「目には目を」では世界を盲目にするだけです。
 # Requires translation!
You can chain me, you can torture me, you can even destroy this body, but you will never imprison my mind. = 
Hello, I am Mohandas Gandhi. My people call me Bapu, but please, call me friend. = こんにちは、私はモハンダス・ガンジーです。私はバープーと呼ばれていますが、友達と呼んでください。
My friend, are you interested in this arrangement? = 友よ、この協定に興味がありますか？
I wish you peace. = あなたに平和あれ。
Population Growth = 人口増加
Delhi = デリー
Mumbai = ムンバイ
Vijayanagara = ヴィジャヤナガル
Pataliputra = パータリプトラ
Varanasi = ワーラーナシー
Agra = アーグラ
Calcutta = コルカタ
Lahore = ラホール
Bangalore = ベンガルール
Hyderabad = ハイデラバード
Madurai = マドゥライ
Ahmedabad = アフマダーバード
Kolhapur = コールハープル
Prayaga = プラヤガ
Ayodhya = アヨーディヤー
Indraprastha = インドラプラスタ
Mathura = マトゥラー
Ujjain = ウッジャイン
Gulbarga = グルバルガ
Jaunpur = ジャウンプル
Rajagriha = 王舎城
Sravasti = 舎衛城
Tiruchirapalli = ティルチラーパッリ
Thanjavur = タンジャーブル
Bodhgaya = ブッダガヤ
Kushinagar = クシナガラ
Amaravati = アマラベイ
Gaur = ガウル
Gwalior = グワーリオール
Jaipur = ジャイプル
Karachi = カラチ
India = インド
Unhappiness from number of Cities doubled = 都市の数からの不満が2倍

Otto von Bismarck = ビスマルク
I cannot wait until ye grow even mightier. Therefore, prepare for war! = 私はもう、貴様らが強くなるまで待っていられない。戦争の準備をするがよい！
Corrupted villain! We will bring you into the ground! = 邪悪な蛮族め！地獄の底に叩き落としてやる！
Germany has been destroyed. I weep for the future generations. = ドイツが破壊されてしまった。若い者たちのことを考えると...
Guten tag. In the name of the great German people, I bid you welcome. = グーテンターク。偉大なるドイツの人民を代表して私は貴公を歓迎するぞ。
It would be in your best interest, to carefully consider this proposal. = この案を深く考えてみろ。貴公らにとって最高の利益になるぞ。
What now? = 本日のご用件は？
So, out with it! = ああ、聞いているぞ！
Furor Teutonicus = 怒れるテウトネス
Hail mighty Bismarck, first chancellor of Germany and her empire! Germany is an upstart nation, fashioned from the ruins of the Holy Roman Empire and finally unified in 1871, a little more than a century ago. The German people have proven themselves to be creative, industrious and ferocious warriors. Despite enduring great catastrophes in the first half of the 20th century, Germany remains a worldwide economic, artistic and technological leader. = 偉大なるビスマルクに万歳！初代帝国宰相よ！ドイツは、かつて神聖ローマ帝国であった国々が1871年に統合されたことで誕生した。生まれてから100年と少しの、新興国の一つである。ドイツ人は自分たちに創造力があり、勤勉であり、凶暴な戦士であることを証明してきた。20世紀の前半は大惨事に見舞われたが、経済、芸術、技術において世界のリーダーであり続けている。
Great Prince Bismarck, the German people look up to you to lead them to greater days of glory. Their determination is strong, and now they turn to you, their beloved iron chancellor, to guide them once more. Will you rule and conquer through blood and iron, or foster the Germanic arts and industry? Can you build a civilization that will stand the test of time? = 偉大なるフォン・ビスマルク公爵よ、民は再びそなたが栄光の日々へと導いてくれることを期待している。皆の決意は固く、敬愛する鉄血宰相が再び指揮を執ってくれることを望んでいる。血と鉄で導いて相手を打ち倒してはくれぬか？それともドイツの芸術と産業を見事に開花させてはくれぬか？そして時の試練を耐え抜く文明を築き上げるのだ。 
Berlin = ベルリン
Hamburg = ハンブルク
Munich = ミュンヘン
Cologne = ケルン
Frankfurt = フランクフルト
Essen = エッセン
Dortmund = ドルトムント
Stuttgart = シュトゥットガルト
Düsseldorf = デュッセルドルフ
Bremen = ブレーメン
Hannover = ハノーファー
Duisburg = デュイスブルク
Leipzig = ライプツィヒ
Dresden = ドレスデン
Bonn = ボン
Bochum = ボーフム
Bielefeld = ビーレフェルト
Karlsruhe = カールスルーエ
Gelsenkirchen = ゲルゼンキルヘン
Wiesbaden = ヴィースバーデン
Münster = ミュンスター
Rostock = ロストック
Chemnitz = ケムニッツ
Braunschweig = ブラウンシュワイク
Halle = ハレ
Mönchengladbach = メンヒェングラートバッハ
Kiel = キール
Wuppertal = ヴッパータール
Freiburg = フライブルク
Hagen = ハーゲン
Erfurt = エアフルト
Kaiserslautern = カイザースラウテルン
Kassel = カッセル
Oberhausen = オーバーハウゼン
Hamm = ハム
 # Requires translation!
Saarbrücken = 
Krefeld = クレーフェルト
Pirmasens = ピルマゼンス
Potsdam = ポツダム
Solingen = ゾーリンゲン
Osnabrück = オスナブリュック
Ludwigshafen = ルートウィヒスハーフェン
Leverkusen = レーバークーゼン
Oldenburg = オルデンブルク
Neuss = ノイス
Mülheim = ミュールハイム
Darmstadt = ダルムシュタット
Herne = ヘルネ
Würzburg = ヴュルツブルク
Recklinghausen = レックリングハウゼン
Göttingen = ゲッティンゲン
Wolfsburg = ウォルフスブルク
Koblenz = コブレンツ
Hildesheim = ヒルデスハイム
Erlangen = エルランゲン
Germany = ドイツ
 # Requires translation!
with [amount]% chance = 
 # Requires translation!
When conquering an encampment, earn [amount] Gold and recruit a Barbarian unit = 
 # Requires translation!
[amount]% maintenance costs = 

Suleiman I = スレイマン1世
Your continued insolence and failure to recognize and preeminence leads us to war. = 貴公方の不遜な態度と認識と優位性の欠如は、我々を戦争へと導く。
Good. The world shall witness the incontestable might of my armies and the glory of the Empire. = よろしい。世界は我が軍の紛れもない力と、帝国の栄光を目の当たりにするだろう。
Ruin! Ruin! Istanbul becomes Iram of the Pillars, remembered only by the melancholy poets. = 破滅だ！破滅だ！イスタンブールは柱のイラムとなり、憂鬱な詩人たちによってのみ記憶される。
From the magnificence of Topkapi, the Ottoman nation greets you, stranger! I'm Suleiman, Kayser-I Rum, and I bestow upon you my welcome! = ようこそ、見知らぬ者よ！我はスレイマン、オスマンの指導者である。この素晴らしい機会を祝う宴をもうけようではないか！
Let us do business! Would you be interested? = 我らの取引に興味はありませんか？
Barbary Corsairs = バルバリア海賊
Blessings of God be upon you, oh Great Emperor Suleiman! Your power, wealth and generosity awe the world! Truly, are you called 'Magnificent!' Your empire began in Bithynia, a small country in Eastern Anatolia in 12th century. Taking advantage in the decline of the great Seljuk Sultanate of Rum, King Osman I of Bithynia expanded west into Anatolia. Over the next century, your subjects brought down the empire of Byzantium, taking its holdings in Turkey and then the Balkans. In the mid 15th century, the Ottomans captured ancient Constantinople, gaining control of the strategic link between Europe and the Middle East. Your people's empire would continue to expand for centuries governing much of North Africa, the Middle East and Eastern Europe at its height. = 偉大なる皇帝スレイマンに祝福あれ！その力と富、そしてその高潔さが世界を畏怖させたのだ！「壮翼者」の名に偽りなし！そなたの帝国は12世紀、アナトリア半島の小さな国ビデュニアから始まった。ルーム・セルジューク朝のスルタンの力が弱まったのを見計らい、ビデュニアのオスマン一世は西のアナトリアまで勢力を拡大した。次の世紀には支配下の国がビザンティンを滅ぼし、トルコ、バルカン諸国へと進軍した。15世紀中頃にはコンスタンティノーブルを攻略し、ヨーロッパと中東の戦略拠点を手中に収めることとなった。オスマントルコはその後数世紀にわたって拡大を続け、最大期には北アフリカ、中東、ヨーロッパを統治した。
Mighty Sultan, heed the call of your people! Bring your empire back to the height of its power and glory and once again the world will look upon your greatness with awe and admiration! Will you accept the challenge, great emperor? Will you build an empire that will stand the test of time? = 強大なるスレイマン、民の呼びかけに応えるのだ！オスマントルコに全盛期の力を取り戻し、畏怖の念や賞賛と共に、そなたの偉大さを世界に知らしめるのだ。偉大なる皇帝よ、この難題に取り組んではくれないだろうか？そして時の試練を耐え抜く文明を築き上げるのだ。 
Istanbul = イスタンブール
Edirne = エディルネ
Ankara = アンカラ
Bursa = ブルサ
Konya = コンヤ
Samsun = サムスン
Gaziantep = ガズィアンテプ
Diyarbakır = ディヤルバクル
Izmir = イズミル
Kayseri = カイセリ
Malatya = マラティヤ
Mersin = メルスィン
Antalya = アンタルヤ
Zonguldak = ゾングルダク
Denizli = デニズリ
Ordu = オルドゥ
Muğla = ムヒア
Eskişehir = エスキシェヒル
Inebolu = イネボル
Sinop = シノプ
Adana = アダナ
Artvin = アルトウィン
Bodrum = ボドルム
Eregli = カラデニズ・エレーリ
Silifke = シリフケ
Sivas = シワス
Amasya = アマスヤ
Marmaris = マルマリス
Trabzon = トラブゾン
Erzurum = エルズルム
Urfa = シャンルウルファ
Izmit = イズミト
Afyonkarahisar = アフヨン
Bitlis = ビトリス
Yalova = ヤロヴァ
The Ottomans = オスマントルコ
 # Requires translation!
When defeating a [mapUnitFilter] unit, earn [amount] Gold and recruit it = 

Sejong = 世宗
Jip-hyun-jun (Hall of Worthies) will no longer tolerate your irksome behavior. We will liberate the citizens under your oppression even with force, and enlighten them! = 集賢殿はもうお前たちの不愉快な行動を許さない。武力をもってしても、お前の圧政下にある市民を解放し、啓蒙していく。
Foolish, miserable wretch! You will be crushed by this country's magnificent scientific power! = 愚かで、惨めな哀れな哀れみ者！わが国の壮大な科学力に押しつぶされろ！
Now the question is who will protect my people. A dark age has come. = 問題は誰が民を守るかだ。暗黒時代の到来だ。
Welcome to the palace of Choson, stranger. I am the learned King Sejong, who looks after his great people. = ようこそ、朝鮮の宮殿へ。よそ者の方へ、余は学のある世宗だ。偉大な人々の世話をしている。
We have many things to discuss and have much to benefit from each other. = 話し合うことで、お互いに得をすることがたくさんあるぞ。
Oh, it's you = ああ、そなたか
Scholars of the Jade Hall = 翡翠の間の学者たち
 # Requires translation!
Greetings to you, exalted King Sejong the Great, servant to the people and protector of the Choson Dynasty! Your glorious vision of prosperity and overwhelming benevolence towards the common man made you the most beloved of all Korean kings. From the earliest days of your reign, the effort you took to provide a fair and just society for all was surpassed only by the technological advances spurred onwards by your unquenched thirst for knowledge. Guided by your wisdom, the scholars of the Jade Hall developed Korea's first written language, Hangul, bringing the light of literature and science to the masses after centuries of literary darkness. = 
 # Requires translation!
Honorable Sejong, once more the people look to your for guidance. Will you rise to the occasion, bringing harmony and understanding to the people? Can you once again advance your kingdom's standing to such wondrous heights? Can you build a civilization that stands the test of time? = 
Seoul = ソウル
Busan = 釜山
Jeonju = 全州
Daegu = 大邱
Pyongyang = 平壌
Kaesong = 開城
Suwon = 水原
Gwangju = 光州
Gangneung = 江陵
Hamhung = 咸興
Wonju = 原州
Ulsan = 蔚山
Changwon = 昌原
Andong = 安東
Gongju = 公州
Haeju = 海州
Cheongju = 清州
Mokpo = 木浦
Dongducheon = 東豆川
Geoje = 巨済
Suncheon = 順天
Jinju = 晋州
Sangju = 尚州
Rason = 羅先
Gyeongju = 慶州
Chungju = 忠州
Sacheon = 泗川
Gimje = 金堤
Anju = 安州
Korea = 朝鮮
Receive a tech boost when scientific buildings/wonders are built in capital = 首都に科学関連の建造物/遺産が建設されると、科学力が増大する。

Hiawatha = ハイアワサ
You are a plague upon Mother Earth! Prepare for battle! = お前は世界の疫病神だ。争いの準備をしろ！
You evil creature! My braves will slaughter you! = この邪悪な生き物め！勇者がお前を圧倒するぞ
You have defeated us... but our spirits will never be vanquished! We shall return! = そなたは我々を倒したが...我々の魂は決して倒されない! 帰るぞ！
Greetings, stranger. I am Hiawatha, speaker for the Iroquois. We seek peace with all, but we do not shrink from war. = よそ者の方、こんにちは。我はハイアワサ、イロコイ族の指導者である。そなたの来訪を歓迎する。我ら2つの偉大な民族が友人になれればよいが。
Does this trade work for you, my friend? = この取引はそなたのためにもなるか？友よ
The Great Warpath = 偉大な出征路
 # Requires translation!
Greetings, noble Hiawatha, leader of the mighty Iroquois nations! Long have your people lived near the great and holy lake Ontario in the land that has come to be known as the New York state in North America. In the mists of antiquity, the five peoples of Seneca, Onondaga, Mohawks, Cayugas and Oneida united into one nation, the Haudenosaunee, the Iroquois. With no written language, the wise men of your nation created the great law of peace, the model for many constitutions including that of the United States. For many years, your people battled great enemies, such as the Huron, and the French and English invaders. Tough outnumbered and facing weapons far more advanced than the ones your warriors wielded, the Iroquois survived and prospered, until they were finally overwhelmed by the mighty armies of the new United States. = 
 # Requires translation!
Oh noble Hiawatha, listen to the cries of your people! They call out to you to lead them in peace and war, to rebuild the great longhouse and unite the tribes once again. Will you accept this challenge, great leader? Will you build a civilization that will stand the test of time? = 
Onondaga = オノンダガ
Osininka = オシンインカ
Grand River = グランドリバー
Akwesasme = アクウェサスネ
Buffalo Creek = バッファロー・クリーク
Brantford = ブラントフォード
Montreal = モントリオール
Genesse River = ジェネシーリバー
Canandaigua Lake = カナンデーグア湖
Lake Simcoe = シムコー湖
Salamanca = サラマンカ
Gowanda = ゴウォンダ
Cuba = キューバ
Akron = アクロン
Kanesatake = カナサタケ
Ganienkeh = ガニエンケ
Cayuga Castle = カユガ・キャッスル
Chondote = チョンドテ
Canajoharie = カナジョハリー
Nedrow = ネドロウ
Oneida Lake = オナイダ湖
Kanonwalohale = カノンワロハレ
Green Bay = グリーンベイ
Southwold = サウスウォールド
Mohawk Valley = モーホーク・バレー
Schoharie = スカハリー
Bay of Quinte = クゥインテ湾
Kanawale = カナワレ
Kanatsiokareke = カナツィオカレク
Tyendinaga = ティエンディナガ
Hahta = ハータ
Iroquois = イロコイ
All units move through Forest and Jungle Tiles in friendly territory as if they have roads. These tiles can be used to establish City Connections upon researching the Wheel. = 自友好国領の森林とジャングルの移動ポイント増加。森林とジャングルを道として使える

Darius I = ダレイオス1世
Your continue existence is an embarrassment to all leaders everywhere! You must be destroyed! = そなたの存在は全ての指導者の恥だ！滅ぼさなければならない！
Curse you! You are beneath me, son of a donkey driver! I will crush you! = 呪ってやる！お前は私の下だ！叩き潰してやる！
You mongrel! Cursed be you! The world will long lament your heinous crime! = この雑種め！呪われろ！世界はお前の凶悪な犯罪を嘆くだろう！
Peace be on you! I am Darius, the great and outstanding king of kings of great Persia... but I suppose you knew that. = 初めて会う者よ、よく参られた！我はダレイオス、兄弟なるペルシアの完全無欠の指導者である。もちろんそなたも知っていただろう。
In my endless magnanimity, I am making you this offer. You agree, of course? = 私の尽きることのない寛大さの中で、そなたにこの申し出をしている。もちろん、同意してくれるか？
Good day to you! = ごきげんよう。
Ahh... you... = ああ...そなたか...
Achaemenid Legacy = アケメネス朝の遺産
 # Requires translation!
The blessings of heaven be upon you, beloved king Darius of Persia! You lead a strong and wise people. In the morning of the world, the great Persian leader Cyrus revolted against the mighty Median empire and by 550 BC, the Medes were no more. Through cunning diplomacy and military prowess, great Cyrus conquered wealthy Lydia and powerful Babylon, his son conquering proud Egypt some years later. Over time, Persian might expanded into far away Macedonia, at the very door of the upstart Greek city-states. Long would Persia prosper until the upstart villain Alexander of Macedon, destroyed the great empire in one shocking campaign. = 
 # Requires translation!
Darius, your people look to you to once again bring back the days of power and glory for Persia! The empire of your ancestors must emerge again, to triumph over its foes and to bring peace and order to the world! O king, will you answer the call? Can you build a civilization that will stand the test of time? = 
Persepolis = ペルセポリス
Parsagadae = パサルガダエ
Susa = スーサ
Ecbatana = エクバタナ
Tarsus = タルサス
Gordium = ゴルディウム
Bactra = バクトラ
Sardis = サルディス
Ergili = エルギル
Dariushkabir = ダリウス・カビル
Ghulaman = グラマン
Zohak = ゾハク
Istakhr = イスタブル
Jinjan = ジンジャン
Borazjan = ボラズジャン
Herat = ヘラート
Dakyanus = ダキヤヌス
Bampur = バンプール
Turengtepe = トゥラン・テペ
Rey = レイ
Thuspa = トゥシュパ
Hasanlu = ハサンル
Gabae = ガバエ
Merv = メリブ
Behistun = ベヒストゥーン
Kandahar = カンダハル
Altintepe = アントゥン・テペ
Bunyan = バニヤン
Charsadda = チャールサダ
Uratyube = ウラ・テューベ
Dura Europos = ドゥラ・エウロポス
Aleppo = アレッポ
Qatna = カンタ
Kabul = カブール
Capisa = カピサ
Kyreskhata = キュレスカタ
Marakanda = マラカンダ
Peshawar = ペシャワール
Van = ヴァン
Pteira = ペテイラ
Arshada = アルシャダ
Artakaona = アルタコアナ
Aspabota = アスパボタ
Autiyara = アンティヤラ
Bagastana = バガスタナ
Baxtri = バシトリ
Darmasa = ダルマサ
Daphnai = ダピナイ
Drapsaka = ドラプサカ
Eion = エイオン
Gandutava = ガンドゥタヴァ
Gaugamela = ガウガメラ
Harmozeia = ハルモジア
Ekatompylos = ヘカトンピュロス
Izata = イザタ
Kampada = カンパダ
Kapisa = カピサ
Karmana = カルマナ
Kounaxa = クナクサ
Kuganaka = クガナカ
Nautaka = ナウタカ
Paishiyauvada = パイシヤウヴァダ
Patigrbana = パティグルバナ
Phrada = フラダ
Persia = ペルシア
during a Golden Age = 黄金時代の間

Kamehameha I = カメハメハ
The ancient fire flashing across the sky is what proclaimed that this day would come, though I had foolishly hoped for a different outcome. = 天空にきらめくいにしえの炎はこの日の訪れを示している。私としては愚かにも違う結末を期待していたのだがな。
It is obvious now that I misjudged you and your true intentions. = 私はそなたとその真意を見誤っていた、その事実がいま明らかになった。
The hard-shelled crab yields, and the lion lies down to sleep. Kanaloa comes for me now. = 蟹の固い殻は破られ、獅子は横たわり眠りについた。カナロア(冥界の神)の迎えが来たようだな。
Aloha! Greetings and blessings upon you, friend. I am Kamehameha, Great King of this strand of islands. = アロハ！挨拶と祝福を。私はカメハメハ、この島々の偉大なる王である。
Come, let our people feast together! = さあ、こちらへ。ともに国民をもてなしましょう！
Welcome, friend! = ようこそ、友よ！
Wayfinding = ウェイファインディング
 # Requires translation!
Greetings and blessings be upon you, Kamehameha the Great, chosen by the heavens to unite your scattered peoples. Oh mighty King, you were the first to bring the Big Island of Hawai'i under one solitary rule in 1791 AD. This was followed by the merging of all the remaining islands under your standard in 1810. As the first King of Hawai'i, you standardized the legal and taxation systems and instituted the Mamalahoe Kawanai, an edict protecting civilians in times of war. You ensured the continued unification and sovereignty of the islands by your strong laws and deeds, even after your death in 1819. = 
 # Requires translation!
Oh wise and exalted King, your people wish for a kingdom of their own once more and require a leader of unparalleled greatness! Will you answer their call and don the mantle of the Lion of the Pacific? Will you build a kingdom that stands the test of time? = 
Honolulu = ホノルル
Samoa = サモア
Tonga = トンガ
Nuku Hiva = ヌク・ヒヴァ
Raiatea = ライアテア
Aotearoa = アオテアロア
Tahiti = タヒチ
Hilo = ヒロ
Te Wai Pounamu = テ・ワイ・ポウナム
Rapa Nui = ラパ・ヌイ
Tuamotu = ツアモツ
Rarotonga = ラロトンガ
Tuvalu = ツバル
Tubuai = トゥブアイ
Mangareva = マンガレバ
Oahu = オアフ
Kiritimati = キリスィマスィ
Ontong Java = オントン・ジャワ
Niue = ニウエ
Rekohu = レコフ
Rakahanga = ラカハンガ
Bora Bora = ボラボラ
Kailua = カイルア
Uvea = ウベア
Futuna = フツナ
Rotuma = ロトゥマ
Tokelau = トケラウ
Lahaina = ラハイナ
Bellona = ベローナ
Mungava = ムンガワ
Tikopia = ティコピア
Emae = エマエ
Kapingamarangi = カピンガマランギ
Takuu = タクウ
Nukuoro = ヌクオロ
Sikaiana = シカイアナ
Anuta = アヌタ
Nuguria = ニューギニア
Pileni = ピレニ
Nukumanu = ヌクマヌ
Polynesia = ポリネシア
 # Requires translation!
starting from the [era] = 
Enables embarkation for land units = 地上ユニットの乗船が可能になる
 # Requires translation!
Enables [mapUnitFilter] units to enter ocean tiles = 
 # Requires translation!
Normal vision when embarked = 
 # Requires translation!
within [amount] tiles of a [tileFilter] = 

Ramkhamhaeng = ラームカムヘーン
You lowly, arrogant fool! I will make you regret of your insolence! = 卑しく傲慢な愚か者。貴公の無礼を後悔させてやる！
You scoundrel! I shall prepare to fend you off! = 愚か者。貴公を撃退する準備をしておこう。
Although I lost, my honor shall endure. I wish you good luck. = 負けたとはいえ、名誉は耐えなければならない。幸運をいのろう。
I, Pho Kun Ramkhamhaeng, King of Siam, consider it a great honor that you have walked to visit my country of Siam. = シャムにようこそ、見知らぬ者よ。我はラームカムヘーン。そなたの来訪を大変光栄に思っている。
Greetings. I believe this is a fair proposal for both parties. What do you think? = どうも。これは双方にとって公平な提案だと思うが、どう思うか？
Welcome. = ようこそ。
Father Governs Children = 父権政治
 # Requires translation!
Greetings to you, Great King Ramkhamhaeng, leader of the glorious Siamese people! O mighty King, your people bow down before you in awe and fear! You are the ruler of Siam, an ancient country in the heart of Southeast Asia, a beautiful and mysterious land. Surrounded by foes, beset by bloody war and grinding poverty, the clever and loyal Siamese people have endured and triumphed. King Ramkhamhaeng, your empire was once part of the Khmer Empire, until the 13th century AD, when your ancestors revolted, forming the small Sukhothai kingdom. Through successful battle and cunning diplomacy, the tiny kingdom grew into a mighty empire, an empire which would dominate South East Asia for more than a century! = 
 # Requires translation!
Oh, wise and puissant King Ramkhamhaeng, your people need you to once again lead them to greatness! Can you use your wits and strength of arms to protect your people and defeat your foes? Can you build a civilization that will stand the test of time? = 
Sukhothai = スコータイ
Si Satchanalai = シー・サチャナライ
Muang Saluang = ムアン・サルアン
Lampang = ランパーン
Phitsanulok = ピッサヌローク
Kamphaeng Pet = カムペーン・ペット
Nakhom Chum = ナコン・チャム
Vientiane = ビエンチャン
Nakhon Si Thammarat = ナコン・シー・タンマラート
Martaban = マルタバン
Nakhon Sawan = ナコン・サワン
Chainat = チャイナート
Luang Prabang = ルアンプラバン
Uttaradit = ウッタラジ
Chiang Thong = チェン・トン
Phrae = プレー
Nan = ナン
Tak = ターク
Suphanburi = スパンブリー
Hongsawadee = ホンサワディー
Thawaii = タワイ
Ayutthaya = アユタヤ
Taphan Hin = タパーン・ヒン
Uthai Thani = ウタイ・ターニ
Lap Buri = ラプ・ブリ
Ratchasima = ラチャシマ
Ban Phai = バン・ファイ
Loci = ロシ
Khon Kaen = コン・ケン
Surin = スリン
Siam = シャム
 # Requires translation!
[amount]% [stat] from City-States = 
Military Units gifted from City-States start with [amount] XP = 都市国家から贈られる軍事ユニットが始めからXP[amount]

Isabella = イザベラ
God will probably forgive you... but I shall not. Prepare for war. = 主はあなたをお許しになっているかもしれません。ですが私は許しません。戦争に備えなさい！
Repugnant spawn of the devil! You will pay! = 穢らわしい悪魔の子め！報いを受けよ！
If my defeat is, without any doubt, the will of God, then I will accept it. = いいでしょう。これは間違いなく主の御意志。私はそれを受け入れます。
God blesses those who deserve it. I am Isabel of Spain. = 主はふさわしき者に祝福を与えられるでしょう。私はスペインのイザベラです。
I hope this deal will receive your blessing. = この取引であなたの賛同を得られるとよいのですが。
Seven Cities of Gold = 黄金の七都市
 # Requires translation!
Blessed Isabella, servant of God, holy queen of Castille and León! Your people greet and welcome you. You are the ruler of Spain, a beautiful and ancient country at the crossroads of the world between Europe and Africa, one shore on the Mediterranean and the other on the mighty Atlantic Ocean. The Spanish are a multicultural people with roots in the Muslim and Christian worlds. A seafaring race, Spanish explorers found and conquered much of the New World, and, for many centuries, its gold and silver brought Spain unrivalled wealth and power, making the Spanish court the envy of the world. = 
 # Requires translation!
O fair and virtuous Isabella! Will you rebuild the Spanish empire and show the world again the greatness of your people? Will you take up the mantle of the holy monarchy, and vanquish your foes under heaven's watchful eyes? Your adoring subjects await your command! Will you build a civilization that stands the test of time? = 
Madrid = マドリード
Barcelona = バルセロナ
Seville = セビリア
Cordoba = コルドバ
Toledo = トレド
Santiago = サンティアゴ
Murcia = ムルシア
Valencia = バレンシア
Zaragoza = サラゴサ
Pamplona = パンプローナ
Vitoria = ビトーリア
Santander = サンタンデル
Oviedo = オビエド
Jaen = ハエン
Logroño = ログローニョ
Valladolid = バリャドリード
Palma = パルマ
Teruel = テルエル
Almeria = アルメリア
Leon = レオン
Zamora = サモラ
Mida = ミダ
Lugo = ルーゴ
Alicante = アリカンテ
Càdiz = カディス
Eiche = エルチェ
Alcorcon = アルコルコン
Burgos = ブルゴス
Vigo = ビーゴ
Badajoz = バダホス
La Coruña = ラ・コルーニャ
Guadalquivir = グアダルキビル
Bilbao = ビルバオ
San Sebastian = サン・セバスティアン
Granada = グラナダ
Mérida = メリダ
Huelva = ウエルバ
Ibiza = イビサ
Las Palmas = ラス・パルマス
Tenerife = テネリフェ
Spain = スペイン
100 Gold for discovering a Natural Wonder (bonus enhanced to 500 Gold if first to discover it) = 自然遺産を発見すると100ゴールド（最初に見つけた文明ならば500ゴールド）を与えられる
Double Happiness from Natural Wonders = 自然遺産からの幸福度が2倍
Tile yields from Natural Wonders doubled = 自然遺産タイルからの産出量が2倍

Askia = アスキア
You are an abomination to heaven and earth, the chief of ignorant savages! You must be destroyed! = お前は天と地の忌まわしいものだ。無知な蛮族の長だ。お前は滅ぼさねばならない！
Fool! You have doomed your people to fire and destruction! = 愚か者め！お前は同胞を火と破滅に追い込んだ！
We have been consumed by the fires of hatred and rage. Enjoy your victory in this world - you shall pay a heavy price in the next! = 嫌悪と憤怒の炎に我らは焼き尽くされた。せいぜい現世での勝利に酔いしれるがいい、来世では痛い目に遭わせてやるぞ！
I am Askia of the Songhai. We are a fair people - but those who cross us will find only destruction. You would do well to avoid repeating the mistakes others have made in the past. = ようこそ。我はアスキア、ソンガイの王である。我々は啓蒙の民であり、他国との平和的な知識の交換を望んでいる。ただし必要とあらば、いつでも祖国を守るために戦うぞ。
Can I interest you in this deal? = この取引に興味はあるか？
River Warlord = 水軍の将
 # Requires translation!
May the blessings of God, who is greatest of all, be upon you Askia, leader of the Songhai people! For many years your kingdom was a vassal of the mighty West African state of Mali, until the middle of the 14th century, when King Sunni Ali Ber wrested independence from the Mali, conquering much territory and fighting off numerous foes who sought to destroy him. Ultimately, his conquest of the wealthy cities of Timbuktu and Jenne gave the growing Songhai empire the economic power to survive for some 100 years, until the empire was destroyed by foes with advanced technology - muskets against spearmen. = 
 # Requires translation!
King Askia, your people look to you to lead them to glory. To make them powerful and wealthy, to keep them supplied with the weapons they need to defeat any foe. Can you save them from destruction, oh King? Can you build a civilization that will stand the test of time? = 
Gao = ガオ
Tombouctu = トンボウクトゥ
Jenne = ジェンネ
Taghaza = タガザ
Tondibi = トンディビ
Kumbi Saleh = クンビ・サレー
Kukia = クキア
Walata = ワラタ
Tegdaoust = テグダウスト
Argungu = アルグング
Gwandu = グワンドゥ
Kebbi = ケビ
Boussa = ブッサ
Motpi = モプティ
Bamako = バマコ
Wa = ワ
Kayes = カエス
Awdaghost = アウダゴースト
Ouadane = ウアダン
Dakar = ダカール
Tadmekket = タドメッケト
Tekedda = テケダ
Kano = カノ
Agadez = アガデス
Niamey = ニアメ
Torodi = トロディ
Ouatagouna = ウアタゴウナ
Dori = ドーリ
Bamba = バンバ
Segou = セグー
Songhai = ソンガイ
Receive triple Gold from Barbarian encampments and pillaging Cities = 野営地と都市からの略奪で出るゴールドが3倍になる
Defense bonus when embarked = 乗船時の防御ボーナス

Genghis Khan = チンギス・カン
You stand in the way of my armies. Let us solve this like warriors! = 貴公たちは我が軍の邪魔をしている。戦士のように解決しよう！
No more words. Today, Mongolia charges toward your defeat. = もう言葉なんぞはいらない。今日、貴公はモンゴルの手によって敗北に向かうだろう。
You have hobbled the Mongolian clans. My respect for you nearly matches the loathing. I am waiting for my execution. = モンゴルの一族の足手まといになったな。尊敬の念と憎しみは同じだ。我は処刑されるのを待っている。
I am Temuujin, conqueror of cities and countries. Before me lie future Mongolian lands. Behind me is the only cavalry that matters. = 我はテムジン。草原の王であり、数多の都市の支配者である。お望みとあらば、恐怖の下に貴公をかせてやろう。
I am not always this generous, but we hope you take this rare opportunity we give you. = 我はいつも寛大ではない。この機会を逃すか？
So what now? = で、どうする？
Mongol Terror = モンゴルの脅威
 # Requires translation!
Greetings, o great Temuujin, immortal emperor of the mighty Mongol Empire! Your fists shatter walls of cities and your voice brings despair to your enemies. O Khan! You united the warring tribes of Northern Asia into a mighty people, creating the greatest cavalry force the world has ever witnessed. Your people's cunning diplomacy divided their enemies, making them weak and helpless before Mongolia's conquering armies. In a few short years, your people's soldiers conquered most of China and Eastern Asia, and the empire continued to grow until it reached west into Europe and south to Korea. Indeed, it was the greatest empire ever seen, dwarfing those pathetic conquests of the Romans or the Greeks. = 
 # Requires translation!
Temuujin, your people call upon you once more to lead them to battle and conquest. Will the world once again tremble at the thunderous sound of your cavalry, sweeping down from the steppes? Will you build a civilization that stands the test of time? = 
Karakorum = カラコルム
Beshbalik = ベシバリク
Turfan = トルファン
Hsia = 夏
Old Sarai = オールド・サライ
New Sarai = ニューサライ
Tabriz = タブリーズ
Tiflis = ティフリス
Otrar = オトラル
Sanchu = サンチュ
Kazan = カザン
Almarikh = アルマリク
Ulaanbaatar = ウランバートル
Hovd = ホヴト
Darhan = ダーハン
Dalandzadgad = ダランドザドガド
Mandalgovi = マンダルゴヴィ
Choybalsan = チョイバルサン
Erdenet = エルデネト
Tsetserieg = ツェツェレグ
Baruun-Urt = バローン・オルト
Ereen = エレーン
Batshireet = ボトシレート
Choyr = チョイル
Ulaangom = ウランゴム
Tosontsengel = トソントセンゲル
Altay = アトライ
Uliastay = ウリャスタイ
Bayanhongor = バヤンホンゴル
Har-Ayrag = ハル・アイラーグ
Nalayh = ナライー
Tes = テス
Mongolia = モンゴル国
+30% Strength when fighting City-State units and cities = 都市国家と都市国家ユニットとの戦闘時に戦闘力+30%

Montezuma I = モンテスマ
Xi-miqa-can! Xi-miqa-can! Xi-miqa-can! (Die, die, die!) = 死ミカカ！死ミカカ！死ミカカ！
Excellent! Let the blood flow in raging torrents! = 良かろう！血で荒れ狂う激流をおこそうではないか！
Monster! Who are you to destroy my greatness? = 化け物め！この偉大なる我をなぜ倒せた。
What do I see before me? Another beating heart for my sacrificial fire. = 我の前に何が見える？犠牲の火のための鼓動する心臓だ。
Accept this agreement or suffer the consequences. = この提案をの、後々に苦しむぞ
Welcome, friend. = ようこそ、我が友よ
Sacrificial Captives = 捕虜の生贄
 # Requires translation!
Welcome, O divine Montezuma! We grovel in awe at your magnificence! May the heaven shower all manner of good things upon you all the days of your life! You are the leader of the mighty Aztec people, wandering nomads from a lost home in the north who in the 12th century came to live in the mesa central in the heart of what would come to be called Mexico. Surrounded by many tribes fighting to control the rich land surrounding the sacred lakes of Texcoco, Xaltocan and Zampango, through cunning alliances and martial prowess, within a mere two hundred years, the Aztecs came to dominate the Central American basin, ruling a mighty empire stretching from sea to sea. But the empire fell at last under the assault of foreign devils - the accursed Spaniards! - wielding fiendish weapons the likes of which your faithful warriors had never seen. = 
 # Requires translation!
O great king Montezuma, your people call upon you once more, to rise up and lead them to glory, bring them wealth and power, and give them dominion over their foes and rivals. Will you answer their call, glorious leader? Will you build a civilization that stands the test of time? = 
Tenochtitlan = テノチティタラン
Teotihuacan = テオティワカン
Tlatelolco = トラテロルコ
Texcoco = テスココ
Tlaxcala = トラスカラ
Calixtlahuaca = カリトゥラウアカ
Xochicalco = ソチカルコ
Tlacopan = トラコパン
Atzcapotzalco = アスカポツァルコ
Tzintzuntzan = ツィンツンツァン
Malinalco = マリナルコ
Tamuin = タムイン
Teayo = テーヨ
Cempoala = センポアラ
Chalco = チャルコ
Tlalmanalco = トラルマナルコ
Ixtapaluca = イスタパルカ
Huexotla = フエソトラ
Tepexpan = テペクスパン
Tepetlaoxtoc = テペトラオストク
Chiconautla = チコナウトラ
Zitlaltepec = ジトラルテペク
Coyotepec = コヨテペック
Tequixquiac = テクイスクイアク
Jilotzingo = ジロツインゴ
Tlapanaloya = トラパナロヤ
Tultitan = トゥルティトラン
Ecatepec = エカテペク
Coatepec = コアテペック
Chalchiuites = チャルチウイテス
Chiauhita = チアウヒタ
Chapultepec = チャプルテペック
Itzapalapa = イスタパラパ
Ayotzinco = アヨツインコ
Iztapam = イツタパム
Aztecs = アステカ
Earn [amount]% of killed [mapUnitFilter] unit's [costOrStrength] as [plunderableStat] = 敵の[mapUnitFilter]を倒すごとに敵[costOrStrength][amount]%分の[plunderableStat]を得る

Pachacuti = パチャクティ
Resistance is futile! You cannot hope to stand against the mighty Incan empire. If you will not surrender immediately, then prepare for war! = 抵抗は無益だ！強大なインカ帝国に対抗するのは無理だ。直ちに降伏しないならば、戦争の準備をしろ!
Declare war on me?!? You can't, because I declare war on you first! = 私に宣戦布告する？できないな、なぜなら私が先にお前に宣戦布告するからだ！
How did you darken the sun? I ruled with diligence and mercy—see that you do so as well. = どうやって太陽を暗くした？私は勤勉さと慈悲をもって統治したあなたもそうするように。
How are you? You stand before Pachacuti Inca Yupanqui. = ご機嫌いかがかな？私はパチャクティ、インカの皇帝である。
The Incan people offer this fair trade. = われわれインカの民はこの公正な取引を提案する。
How are you doing? = ご機嫌いかがかな？
What do you want now? = 	何が望みだね？
Great Andean Road = アンデスの大道
 # Requires translation!
Oh ye who remakes the world, your loyal subjects greet you, King Pachacuti Sapa Inca, ruler of Tawantinsuyu and the Inca people! From the beginnings in the small state of Cusco, the Incans displayed their potential for greatness, marching to war against their many enemies, crushing their armies into dust and carving for themselves a mighty empire stretching from Ecuador to Chile. Indeed, they built the greatest empire ever seen in pre-Columbian America. More than mere soldiers, your people were great builders and artists as well, and the remnants of their works still awe and inspire the world today. = 
 # Requires translation!
Oh King Pachacuti, truly are you called 'Earth Shaker'! Will you once again call upon the ground itself to a fight at your side? Your armies await your signal. Will you restore the glory of your empire? Can you build a civilization that will stand the test of time? = 
Cuzco = クスコ
Tiwanaku = ティワナク
Machu = マチュ
Ollantaytambo = オリャンタイタンボ
Corihuayrachina = コリワイラチナ
Huamanga = ワマンガ
Rumicucho = ルミクチョ
Vilcabamba = ヴィルカバンバ
Vitcos = ヴィトコス
Andahuaylas = アンダワイラス
Ica = イカ
Arequipa = アレキパ
Nasca = ナスカ
Atico = アティコ
Juli = ジュリ
Chuito = キトー
Chuquiapo = ククイアポ
Huanuco Pampa = ハンク・パンパ
Tamboccocha = タンボコチャ
Huaras = ワラス
Riobamba = リオバンバ
Caxamalca = カハマルカ
Sausa = サウサ
Tambo Colorado = タンボ・コロラド
Huaca = ワカ
Tumbes = トゥンベス
Chan Chan = チャン・チャン
Sipan = シパン
Pachacamac = パチャカマ
Llactapata = リャクタパタ
Pisac = ピサック
Kuelap = クエラップ
Pajaten = パハテン
Chucuito = チュキート
Choquequirao = チョケキラオ
Inca = インカ
Units ignore terrain costs when moving into any tile with Hills = 丘陵タイルを移動する際の移動コストが無視される
[amount]% maintenance on road & railroads = 輸送維持費[amount]%
 # Requires translation!
No Maintenance costs for improvements in [tileFilter] tiles = 

Harald Bluetooth = ハーラル
If I am to be honest, I tire of those pointless charades. Why don't we settle our disputes on the field of battle, like true men? Perhaps the skalds will sing of your valor... or mine! = ハハハ、私はもう無意味なおしゃべりに疲れてしまったよ。ここは真の男らしく、戦場で決着をつけようじゃないか。
Ahahah! You seem to show some skills of a true Viking! Too bad that I'll probably kill you! = あんたを殺すことになりそうなのが残念だぜ。ハハハハ...
Loki must have stood by you, for a common man alone could not have defeated me... Oh well! I will join the einherjar in Valhalla and feast, while you toil away here. = ロキがあんたに味方したに違いない、ただの人間相手に私が負けるはずないのだ！
Harald Bluetooth bids you welcome to his lands, a Viking unlike any the seas and lands have ever known! Hah, are you afraid? = ハーラル青歯王があんたの来訪を歓迎しよう！
This is a fine deal! Even a drunk beggar would agree! = こいつは完璧な取引だぜ！卑しい乞食でも同意するだろうよ。
Hail to you. = あんたに万歳。
Viking Fury = ヴァイキングの怒り
 # Requires translation!
Honor and glory be yours, Harald Bluetooth Gormsson, mighty heir of King Gorm of the Old and Thyra Dannebod. Not only were you victorious on the battlefield against the armies of Norway, you also completed massive construction project across the land - numerous Ring Fortresses to protect the populace from invasion and internal strife. You successfully drove off waves of German settlers in 983 AD and sheltered your kingdom from unwanted foreign influence. = 
 # Requires translation!
Stalwart Viking, the time for greatness is upon you once more. You are called to rise up and lead your people to renewed power and triumph! Will you make the world shudder once more at the very thought of your great armies of Northsmen? Will you let the Viking battle cry ring out across the crashing waves? Will you build a civilization to stand the test of time? = 
Copenhagen = コペンハーゲン
Aarhus = オーフス
Kaupang = カウパング
Ribe = リベ
Viborg = ヴィボー
Tunsberg = トンスベルグ
Roskilde = ロスキレ
Hedeby = ヘーゼビュー
Oslo = オスロ
Jelling = イェリング
Truso = トルソ
Bergen = ベルゲン
Faeroerne = フェレルネ
Reykjavik = レイキャビク
Trondheim = トロンハイム
Godthab = ゴットホープ
Helluland = ヘッルランド
Lillehammer = リレハンメル
Markland = マークランド
Elsinore = エルシノア
Sarpsborg = サルプスボル
Odense = オーデンセ
Aalborg = オールボー
Stavanger = スタヴァンゲル
Vorbasse = ヴォーバセ
Schleswig = シュレースウィヒ
Kristiansand = クリスチャンサン
Halogaland = ハロガランド
Randers = ラナース
Fredrikstad = フレドリクスタ
Kolding = コリング
Horsens = ホーセンス
Tromsoe = トロムソ
Vejle = バイレ
Koge = ケーゲ
Sandnes = サンネス
Holstebro = ホルステブロー
Slagelse = スラーエルセ
Drammen = ドランメン
Hillerod = ヒレレズ
Sonderborg = セナボー
Skien = シーエン
Svendborg = スベンボー
Holbaek = ホルベック
Hjorring = イエリング
Fladstrand = フラッドストランド
Haderslev = ハザスレウ
Ringsted = リングステズ
Skrive = スキーベ
Denmark = デンマーク
 # Requires translation!
Units pay only 1 movement point to disembark = 
No movement cost to pillage = 略奪時の移動ポイント消費なし

You leave us no choice. War it must be. = 選択の余地はない。戦争に違いない。
Very well, this shall not be forgotten. = よかろう、これは忘れないぞ。
I guess you weren't here for the sprouts after all... = 結局もやしのために来たんじゃないんだな...
Brussels = ブリュッセル

And so the flower of Florence falls to barbaric hands... = そしてフィレンツェの花は野蛮な手に落ちた...
Florence = フィレンツェ

So this is how it feels to die... = こんな感じで死ぬのか...
Hanoi = ハノイ

Unacceptable! = 認めない。

Today, the Malay people obey you, but do not think this is over... = 今日、マレーの人々はあなたに従いますが、これが終わったとは思っていません...
Kuala Lumpur = クアラルンプール

Perhaps now we will find peace in death... = おそらく今、私たちは死の中に安らぎを見いだすことができるでしょう...
Lhasa = ラサ

You fiend! History shall remember this! = 狂人め！このことは歴史に深くきざまれるだろう！
Milan = ミラノ

We were too weak to protect ourselves... = 自分たちの身を守るには弱すぎた...
Quebec City = ケベック州

I have failed. May you, at least, know compassion towards our people. = 私は失敗しました。せめて同胞への思いやりがありますように。
Cape Town = ケープタウン

The day of judgement has come to us. But rest assured, the same will go for you! = 裁きの日がやってきた。しかし安心してください、あなたも同じことが起こるでしょう。
Helsinki = ヘルシンキ

Ah, Gods! Why have you forsaken us? = ああ、主よ！なぜあなたは私たちを見捨てたのですか？
Manila = マニラ

 # Requires translation!
Congratulations, conqueror. This tribe serves you now. = 
Mogadishu = モガディシュ

I have to do this, for the sake of progress if nothing else. You must be opposed! = 何があっても前進するためには、これをしなければならない。ぜったいに反対だ！
You can see how fruitless this will be for you... right? = どれだけ実りのないことになるか...わかりますよね？
May God grant me these last wishes - peace and prosperity for Brazil. = 神は私にこれらの最後の願いを与えることができます - ブラジルのための平和と繁栄。
Rio de Janeiro = リオデジャネイロ

After thorough deliberation, Australia finds itself at a crossroads. Prepare yourself, for war is upon us. = 徹底的に検討した結果、オーストラリアは岐路に立たされた。覚悟を決めろ、戦争が迫っている。
We will mobilize every means of resistance to stop this transgression against our nation! = 我々はあらゆる抵抗手段を動員して、この国家への侵略を阻止する！
The principles for which we have fought will survive longer than any nation you could ever build. = 私たちが戦ってきた原則は、これまで構築できたどの国よりも長く存続する。
Sydney = シドニー

I will enjoy hearing your last breath as you witness the destruction of your realm! = お前の領域の破壊を目の当たりにして、お前の最後の息吹を聞くのが楽しみだ！
Why do we fight? Because Inanna demands it. Now, witness the power of the Sumerians! = なぜ我々は戦うのか、イナンナが要求しているからだ。シュメール人の力を見よ！
What treachery has struck us? No, what evil? = どんな裏切りが我々を襲ったのか？いや、どんな悪事だ？
Ur = ウル

In responding to the unstinting malignancy that has heretofore defined your relationship with Canada, we can have no recourse but war! = これまで、カナダとの関係を規定してきた揺るぎない悪意に応えるために、戦争以外の手段はありません！
As we can reach no peaceful resolution with you, Canada must turn, with reluctance, to war. = あなた方と平和的な解決ができないので、カナダは不本意ながら戦争をしなければなりません。
I regret not defending my country to the last, although it was not of use. = 役に立たなかったとはいえ、最後まで国を守らなかったことを後悔しています。
Vancouver = バンクーバー

You have revealed your purposes a bit too early, my friend... = あなたは少し早すぎたようだ。わが友...
A wrong calculation, on my part. = 私の計算ミスだ。
Venice = ヴェネツィア

They will write songs of this.... pray that they shall be in your favor. = 彼らはこれを歌にします......あなたの好意に沿うように祈りましょう。
Antwerp = アントワープ

How barbaric. Those who live by the sword shall perish by the sword. = 何と野蛮な。剣によって生きる者は剣によって滅びる。
Genoa = ジェノヴァ

We... defeated? No... we had so much work to do! = 俺たち...負けたのか？いや...やるべきことが山ほどあったんだ！
Kathmandu = カトマンズ

Perhaps, in another world, we could have been friends... = もしかしたら、別の世界では友になれたかもしれないな...。
Singapore = シンガポール

We never fully trusted you from the start. = 私たちは最初からあなたを完全に信頼したことはない。
Tyre = ティルス

May the Heavens forgive you for inflicting this humiliation to our people. = 天の御加護がありますように。このような屈辱を我々の民に与えたことを。
Zanzibar = ザンジバル

How could we fall to the likes of you?! = お前のような奴のところに落ちるわけないだろ！？
Almaty = アルマトイ

 # Requires translation!
Let's have a nice little War, shall we? = 
 # Requires translation!
If you need your nose bloodied, we'll happily serve. = 
 # Requires translation!
The serbian guerilla will never stop haunting you! = 
Belgrade = ベオグラード

War lingers in our hearts. Why carry on with a false peace? = 戦争は私たちの心の中に残っている。なぜ偽りの平和を続けるのか？
You gormless radger! You'll dine on your own teeth before you set foot in Ireland! = この無礼者め！アイルランドに足を踏み入れる前に、自分の歯で食事をするんだ！
A lonely wind blows through the highlands today. A dirge for Ireland. Can you hear it? = 今日は高地を寂しい風が吹き抜ける。アイルランドへの悲歌だ、聞こえるか？
Dublin = ダブリン
 # Requires translation!
Will not be chosen for new games = 

You shall stain this land no longer with your vileness! To arms, my countrymen - we ride to war! = お前達の卑劣さがこの地を汚す事はない！武器を手に入れよう。我が同胞よ、我々は戦争に出発する！
Traitorous man! The Celtic peoples will not stand for such wanton abuse and slander - I shall have your head! = 裏切り者！ケルト人の民はこのような卑劣な罵倒や中傷にはうんざりだ！お前の首を取ってやる！
Vile ruler, know that you 'won' this war in name only! = 卑劣な支配者よ。お前は名目だけでこの戦争に勝ったのだ！
Edinburgh = エディンバラ

Do you really think you can walk over us so easily? I will not let it happen. Not to Kongo - not to my people! = そんなに簡単に私たちの上を歩けると思っているのか？そんな事はさせない、コンゴは渡さない、同法は渡さない！
We are no strangers to war. You have strayed from the right path, and now we will correct it. = 我々は戦争を知らないわけではない。おまえは正しい道から逸脱している、そして今、我々がそれを正す。
You are nothing but a glorified barbarian. Cruel, and ruthless. = お前はただの蛮族だ。残酷で冷酷だ。
M'Banza-Kongo = ンバンザ＝コンゴ

What a fine battle! Sidon is willing to serve you! = なんて素晴らしい戦いなんだ! シドンは喜んであなたに仕える！
Sidon = シドン

 # Requires translation!
We don't like your face. To arms! = 
 # Requires translation!
You will see you have just bitten off more than you can chew. = 
 # Requires translation!
This ship may sink, but our spirits will linger. = 
Valletta = バレッタ

Can only heal by pillaging = 略奪でのみ回復する


#################### Lines from Policies from Civ V - Vanilla ####################

Aristocracy = 貴族制
Legalism = 法治主義
Provides the cheapest [stat] building in your first [amount] cities for free = 最初の[amount]つまでの都市に最も安い[stat]の建物が無償で手に入る
Oligarchy = 寡頭制
Units in cities cost no Maintenance = 都市に駐留しているユニットには維持費がかからなくなる
 # Requires translation!
with a garrison = 
 # Requires translation!
[amount]% Strength for cities = 
Landed Elite = 地主エリート
[amount]% growth [cityFilter] = [cityFilter]成長[amount]%
Monarchy = 君主制
Tradition Complete = 伝統コンプリート
 # Requires translation!
Provides a [buildingName] in your first [amount] cities for free = 
 # Requires translation!
Tradition = 

Republic = 共和制
Citizenship = 市民権
Collective Rule = 直接民主制
Representation = 代議制
Each city founded increases culture cost of policies [amount]% less than normal = 都市の新設による社会制度の採用に必要な文化力の増加を[amount]%抑える
Meritocracy = 実力主義
Liberty Complete = 解放コンプリート
Free Great Person = 無償の偉人
 # Requires translation!
Liberty = 

Warrior Code = 戦士の掟
Discipline = 規律
 # Requires translation!
when adjacent to a [mapUnitFilter] unit = 
Military Tradition = 軍の栄誉
 # Requires translation!
[amount]% XP gained from combat = 
Military Caste = 戦士階級
Professional Army = 軍隊の常備
Honor Complete = 名誉コンプリート
 # Requires translation!
Honor = 
vs [mapUnitFilter] units = [mapUnitFilter]ユニットに対して
 # Requires translation!
Notified of new Barbarian encampments = 

Organized Religion = 宗教の組織化
Mandate Of Heaven = 天命
[amount]% of excess happiness converted to [stat] = 余剰幸福度の[amount]%が[stat]に変換される
Theocracy = 神権政治
[amount]% [stat] from every [tileFilter/specialist/buildingName] = [tileFilter/specialist/buildingName]が[stat][amount]%の効果を得る
Reformation = 改革
Free Religion = 宗教的寛容
Piety Complete = 敬虔コンプリート
 # Requires translation!
Piety = 
before adopting [policy] = [policy]を採用するまで

Philantropy = 博愛主義
Gifts of Gold to City-States generate [amount]% more Influence = ゴールドの寄付によって都市国家へ与える影響力が[amount]%増加
Aesthetics = 美学
Resting point for Influence with City-States is increased by [amount] = 都市国家への影響力が[amount]増加
Scholasticism = スコラ学
Allied City-States provide [stat] equal to [amount]% of what they produce for themselves = 同盟都市国家が[stat]の[amount]%を提供する
Cultural Diplomacy = 文化外交
[amount]% resources gifted by City-States = 都市国家から贈られる資源の量[amount]%
[amount]% Happiness from luxury resources gifted by City-States = 都市国家から贈られた高級資源から得られる幸福度[amount]%
Educated Elite = エリート教育
Allied City-States will occasionally gift Great People = 同盟都市国家から不定期に偉人が贈られる
Patronage Complete = 文化後援コンプリート
Influence of all other civilizations with all city-states degrades [amount]% faster = 他文明の都市国家への影響力を[amount]%早く低下させる
Triggers the following global alert: [param] = 次の警告が発生する: [param]
 # Requires translation!
Patronage = 

Naval Tradition = 海軍の栄誉
Trade Unions = 労働組合
Merchant Navy = 商船隊
Mercantilism = 重商主義
Protectionism = 保護貿易主義
[amount] Happiness from each type of luxury resource = 高級資源から得られる幸福度[amount]
Commerce Complete = 商業コンプリート
 # Requires translation!
[amount]% Gold from Great Merchant trade missions = 
 # Requires translation!
May buy [baseUnitFilter] units for [amount] [stat] [cityFilter] at an increasing price ([amount2]) = 
 # Requires translation!
Commerce = 

Secularism = 政教分離主義
Humanism = 人間主義
Free Thought = 自由思想
Sovereignty = 主権
[stats] from all [buildingFilter] buildings = すべての[buildingFilter]の建物から[stats]
Scientific Revolution = 科学革命
Rationalism Complete = 合理主義コンプリート
[amount] Free Technologies = テクノロジーを無償で[amount]つ獲得
 # Requires translation!
Rationalism = 
while the empire is happy = 国家が幸福である間
[amount]% [stat] = [stat][amount]%

Constitution = 憲法
Universal Suffrage = 普通選挙
when defending = 防衛時
Civil Society = 市民社会
[amount]% Food consumption by specialists [cityFilter] = [cityFilter]専門家の食料の消費[amount]%
Free Speech = 表現の自由
[amount] units cost no maintenance = [amount]つのユニットの維持費が無料になる
Democracy = 民主主義
Freedom Complete = 自由コンプリート
[amount]% Yield from every [tileFilter] = [tileFilter]の産出量[amount]%
 # Requires translation!
Freedom = 

Populism = ポピュリズム
Militarism = 軍事主義
[stat] cost of purchasing [baseUnitFilter] units [amount]% = [baseUnitFilter]ユニットの購入に必要な[stat][amount]%
Fascism = ファシズム
Quantity of strategic resources produced by the empire +[amount]% = 戦略資源の生産量+[amount]%
Police State = 警察国家
Total War = 総力戦
Autocracy Complete = 独裁コンプリート
 # Requires translation!
for [amount] turns = 
 # Requires translation!
Autocracy = 
 # Requires translation!
Upon capturing a city, receive [amount] times its [stat] production as [plunderableStat] immediately = 

United Front = 統一戦線
Militaristic City-States grant units [amount] times as fast when you are at war with a common nation = 共通の敵と戦争中に、軍事都市国家からのユニットの供給頻度が[amount]倍になる
Planned Economy = 計画経済
Nationalism = ナショナリズム
Socialism = 社会主義
[amount]% maintenance cost for buildings [cityFilter] = [cityFilter]建造物の維持費[amount]%
Communism = 共産主義
Order Complete = 秩序コンプリート
 # Requires translation!
Order = 


#################### Lines from Quests from Civ V - Vanilla ####################

Route = 交易路
Build a road to connect your capital to our city. = 首都と都市を結ぶ道を敷設してください。

Clear Barbarian Camp = 野営地の制圧
We feel threatened by a Barbarian Camp near our city. Please take care of it. = 我々の都市は近くにある蛮族の野営地に脅かされています。気をつけてください。

Connect Resource = 資源の接続
In order to make our civilizations stronger, connect [tileResource] to your trade network. = 我々の文明をより強固なものにするために、\n[tileResource]をあなたの交易路に接続してください。

Construct Wonder = 遺産の建設
We recommend you to start building [wonder] to show the whole world your civilization strength. = 文明の強さを世界に見せつけるために、\n[wonder]を建設することをおすすめします。

Acquire Great Person = 偉人の取得
Great People can change the course of a Civilization! You will be rewarded for acquiring a new [greatPerson]. = 偉人は文明の行き先を変えられます。\n新たに[greatPerson]を取得すれば報酬を得られます。

Conquer City State = 都市国家の征服
It's time to erase the City-State of [cityState] from the map. You will be greatly rewarded for conquering them! = 都市国家の[cityState]を世界地図から取り除くときです。\n都市国家を征服すれば報酬を得られます。

Find Player = プレイヤーの探索
You have yet to discover where [civName] set up their cities. You will be rewarded for finding their territories. = 我々は[civName]がどこに都市を置いたのかわかっていません。\n領土を発見すれば報酬を得られます。

Find Natural Wonder = 自然遺産の探索
Send your best explorers on a quest to discover Natural Wonders. Nobody knows the location of [naturalWonder] yet. = 自然遺産を発見するために探索者を行かせてください。\n[naturalWonder]はまだ誰にも発見されていません。

Give Gold = ゴールドの提供
We are suffering great poverty after being robbed by [civName], and unless we receive a sum of Gold, it's only a matter of time before we collapse. = 我々は[civName]からの強奪被害に遭った後、貧困に悩まされており、\nゴールドが提供されなければ、我々の崩壊まではあとわずかです。

Pledge to Protect = 保護の誓約
 # Requires translation!
We need your protection to stop the aggressions of [civName]. By signing a Pledge of Protection, you'll confirm the bond that ties us. = 

Contest Culture = 文化力の競争
The civilization with the largest Culture growth will gain a reward. = 最も多く文化が成長した文明が報酬を得られます。

Contest Faith = 信仰力の競争
The civilization with the largest Faith growth will gain a reward. = 最も多く信仰が成長した文明が報酬を得られます。

Contest Technologies = テクノロジーの競争
The civilization with the largest number of new Technologies researched will gain a reward. = 最も多く新しいテクノロジーを研究した文明が報酬を得られます。

Invest = 投資
Our people are rejoicing thanks to a tourism boom. For a certain amount of time, any Gold donation will yield [50]% extra Influence. = 我々は観光ブームに喜んでいます。\n期間中にゴールドを寄付すれば[50]%追加で影響力を得られます。

 # Requires translation!
Bully City State = 
 # Requires translation!
We are tired of the pretensions of [cityState]. If someone were to put them in their place by Demanding Tribute from them, they would be rewarded. = 

 # Requires translation!
Denounce Civilization = 
 # Requires translation!
We have been forced to pay tribute to [civName]! We need you to tell the world of their ill deeds. = 

 # Requires translation!
We have heard the tenets of [religionName] and are most curious. Will you send missionaries to teach us about your religion? = 


#################### Lines from Ruins from Civ V - Vanilla ####################

 # Requires translation!
We have discovered cultural artifacts in the ruins! (+20 culture) = 
 # Requires translation!
discover cultural artifacts = 

 # Requires translation!
squatters willing to work for you = 

 # Requires translation!
squatters wishing to settle under your rule = 

 # Requires translation!
An ancient tribe trained us in their ways of combat! = 
 # Requires translation!
your exploring unit receives training = 

 # Requires translation!
We have found survivors in the ruins! Population added to [cityName]. = 
 # Requires translation!
survivors (adds population to a city) = 

 # Requires translation!
We have found a stash of [goldAmount] Gold in the ruins! = 
 # Requires translation!
a stash of gold = 

 # Requires translation!
discover a lost technology = 

 # Requires translation!
Our unit finds advanced weaponry hidden in the ruins! = 
 # Requires translation!
advanced weaponry for your explorer = 

 # Requires translation!
You find evidence of Barbarian activity. Nearby Barbarian camps are revealed! = 
 # Requires translation!
reveal nearby Barbarian camps = 

 # Requires translation!
find a crudely-drawn map = 


#################### Lines from Specialists from Civ V - Vanilla ####################

Scientist = 科学者

Merchant = 商人

Artist = 芸術家

Engineer = 技術者


#################### Lines from Techs from Civ V - Vanilla ####################

'Where tillage begins, other arts follow. The farmers therefore are the founders of human civilization.' - Daniel Webster = 「耕作地が開かれるところには技が生まれる。土を耕す者こそが人類文明の創始者なのだ」- ダニエル・ウェブスター
Agriculture = 農業 
Starting tech = スタートアップ技術

'Shall the clay say to him that fashioneth it, what makest thou?' - Bible Isaiah 45:9 = 「粘土は陶器師にむかって『あなたは何を造るか』と言い、あるいは『あなたの造った物には手がない』と言うだろうか」- 聖書、イザヤ書 45:9
Pottery = 陶器
'Thou shalt not muzzle the ox when he treadeth out the corn.' - Bible Deuteronomy 25:4 = 「汝、脱穀中の牛に口輪をはめることなかれ」- 申命記 (旧約聖書) 25:4
Animal Husbandry = 畜産
'The haft of the arrow has been feathered with one of the eagle's own plumes, we often give our enemies the means of our own destruction' - Aesop = 「その矢の柄には鷲の羽根が使われていた。自分の身を滅ぼす手段を敵に与えてしまうことはよくある」- イソップ
Archery = 弓術
'The meek shall inherit the Earth, but not its mineral rights.' - J. Paul Getty = 「柔和な者たちがこの地球を引き継ぐであろう。だが鉱業権はそうはいかない。」- J・ポール・ゲッティー
Mining = 採鉱

'He who commands the sea has command of everything.' - Themistocles = 「海を支配するものは全てを支配する」- テミストクレス
Sailing = 帆走
'So teach us to number our days, so that we may apply our hearts unto wisdom.' - Bible Psalms 90:12 = 「生涯の日を正しく数えるように教えてください。知恵ある心を得ることができますように。」- 聖書、詩 90:12
Calendar = 暦
'He who destroys a good book kills reason itself.' - John Milton = 「良書を破壊する者は、理性そのものを破壊するのである」- ジョン・ミルトン
Writing = 筆記
Enables Open Borders agreements = 国境開放を有効にする
'Even brute beasts and wandering birds do not fall into the same traps or nets twice.' - Saint Jerome = 「獣や漂鳥ですら、同じ罠や網に二度も掛かりはしない」- 聖ジェローム
Trapping = トラップ
'Wisdom and virtue are like the two wheels of a cart.' - Japanese proverb = 「知恵と美徳は荷車を支える一対の車輪の様なものである」- 日本の格言
The Wheel = 車輪
'How happy are those whose walls already rise!' - Virgil = 「防壁に守られている人たちのなんと幸せそうなことであろうか！」- バージル
Masonry = 石工術
'Here Hector entered, with a spear eleven cubits long in his hand; the bronze point gleamed in front of him, and was fastened to the shaft of the spear by a ring of gold.' - Homer = 「5メートルはあろうかという槍を手にヘクターが入ってきた。長い柄の先端に金のリングで固定された青銅の切っ先が彼の眼前できらりと光る」- ホメロス
Bronze Working = 青銅器

'He made an instrument to know if the moon shine at full or no.' - Samuel Butler = 「満月が光を放つか否かを知るための装置を彼は作り出した」- サミュエル・バトラー
Optics = 光学
'There is only one good, knowledge, and one evil, ignorance.' - Socrates = 「唯一の善は知識であり、唯一の悪は無知である」- ソクラテス
Philosophy = 哲学
Enables Research agreements = 研究協定が可能になる
'A Horse! A Horse! My kingdom for a horse!' - Shakespeare (Richard III) = 「馬と引き換えに私の王国をやろう！」- シェークスピア (史劇リチャード三世より)
Horseback Riding = 騎乗
'Mathematics is the gate and key to the sciences.' - Roger Bacon = 「数学は科学へと繋がる門と鍵である」- ロジャー・ベーコン
Mathematics = 数学
'Three things are to be looked to in a building: that it stands on the right spot; that it be securely founded; that it be successfully executed.' - Johann Wolfgang von Goethe = 「建造物には3つの要素が求められる。適した土地に建てられること、安全性にもとづいていること、首尾よく作業が進められること」- ヨハン・ヴォルフガング・フォン・ゲーテ
Construction = 建築学
'Do not wait to strike til the iron is hot, but make it hot by striking.' - William Butler Yeats = 「鉄は熱くなるまで打つのを待つのではなく、打って熱くせよ」- ウィリアム・バトラー・イェイツ
Iron Working = 鉄器

'Three things are necessary for the salvation of man: to know what he ought to believe; to know what he ought to desire; and to know what he ought to do' - St. Thomas Aquinas = 「人間の救済のためには3つのことが必要である。何を信じるべきか、何を欲するべきか、そして何をすべきかを知ることだ。」- 聖トマス・アクィナス
Theology = 神学
'The only thing that saves us from the bureaucracy is its inefficiency' - Eugene McCarthy = 「その非効率さのみが我々を官僚支配から救ってくれる」- ユージーン・マッカーシー
Civil Service = 官吏
'Better is bread with a happy heart than wealth with vexation.' - Amenemope = 「悩みをもたらす富よりもパンと明るい気持ちのほうがいい」- アメンエムオペト
Currency = 通貨
Enables conversion of city production to gold = 都市の生産力をゴールドに転換できる
'Instrumental or mechanical science is the noblest and, above all others, the most useful.' - Leonardo da Vinci = 「機械科学とは最も崇高なものであり、他のいかなるものよりも有益である」- レオナルド・ダ・ヴィンチ
Engineering = 工学
Roads connect tiles across rivers = 道が川を越える
'When pieces of bronze or gold or iron break, the metal-smith welds them together again in the fire, and the bond is established.' - Sri Guru Granth Sahib = 「青銅や金そして鉄製の品物が壊れた時、金属細工師が炎の中でそれらを再び溶接し、そのつなぎは定着する」- スリ・グル ・グラント・サーヒブ
Metal Casting = 錬金

'I find the great thing in this world is not so much where we stand, as in what direction we are moving.' - Oliver Wendell Holmes = 「この世で大切なことは、今、自分がどこにいるかではなく、どこに向かって進んでいるかということだと思う」- オリバー・ウェンデル・ホームズ
Compass = 羅針盤
'Education is the best provision for old age.' - Aristotle = 「教育とは老年期を迎えるにあたっての最上の備えである」- アリストテレス
Education = 教育
Enables conversion of city production to science = 都市の生産力を科学力に転換できる
'Whoso pulleth out this sword of this stone and anvil, is rightwise king born of all England.' - Malory = 「この石から剣を引き抜きし者は全イングランドの王となるであろう」- マロリー
Chivalry = 騎士道
'The press is the best instrument for enlightening the mind of man, and improving him as a rational, moral and social being.' - Thomas Jefferson = 「出版物とは、人々を啓発し、理性的、良心的、かつ社会的に育てる上での最適な手段である」- トーマス・ジェファーソン
Machinery = 機械
Improves movement speed on roads = 道路の移動速度を改善
'Measure what is measurable, and make measurable what is not so.' - Galileo Galilei = 「測定できるものは測定し、できないものはできるようにせよ」- ガリレオ
Physics = 物理学
'John Henry said to his Captain, / 'A man ain't nothin' but a man, / And before I'll let your steam drill beat me down, / I'll die with the hammer in my hand.'' - Anonymous: The Ballad of John Henry, the Steel-Drivin' Man = 「ジョン・ヘンリーは親方に向かって言った。『人間には人間のやり方があるんだ。蒸気ドリルに打ちのめされるくらいなら、ハンマーを握りしめたまま死んだ方がましだよ』」- 作者不詳『ジョン・ヘンリーのバラッド、鋼鉄の男』
Steel = 鉄鋼

'Joyfully to the breeze royal Odysseus spread his sail, and with his rudder skillfully he steered.' - Homer = 「喜びに満ちあふれる気高いオデュッセウスは、そよ風に帆を張り、かじも巧みに船を進ませた」- ホメロス
Astronomy = 天文学
'Their rising all at once was as the sound of thunder heard remote' - Milton = 「観衆が一斉に立ち上がる音は、まるで遠くから聞こえる雷鳴のようであった」- ミルトン
Acoustics = 音響学
'Happiness: a good bank account, a good cook and a good digestion' - Jean Jacques Rousseau = 「幸せとは、確かな銀行口座と有能なコック、そして丈夫な胃袋を持つことだ」- ジャン＝ジャック・ルソー
Banking = 銀行
'It is a newspaper's duty to print the news and raise hell.' - The Chicago Times = 「事件を印刷し、声高にふれまわることこそが新聞の役目である」- シカゴ・タイムス
Printing Press = 活版印刷
'The day when two army corps can annihilate each other in one second, all civilized nations, it is to be hoped, will recoil from war and discharge their troops.' - Alfred Nobel = 「ふたつの敵対する兵団がお互いを一瞬のうちに壊滅させる力を持った時にこそ、すべての文明国家は戦いから身を引き、兵士を解放するべきである」- アルフレッド・ノーベル
Gunpowder = 火薬

'The winds and the waves are always on the side of the ablest navigators.' - Edward Gibbon = 「波風は常に最も優れた航海士の味方である」- エドワード・ギボン
Navigation = 航海術
'Compound interest is the most powerful force in the universe.' - Albert Einstein = 「複利こそ宇宙最強のエネルギーである」- アインシュタイン
Economics = 経済学
'Wherever we look, the work of the chemist has raised the level of our civilization and has increased the productive capacity of the nation.' - Calvin Coolidge = 「我が文明の水準を押し上げ、国家の生産力を向上させているのは、かの化学者の業績に他ならない」- カルビン・クーリッジ
Chemistry = 化学
'There never was a good knife made of bad steel.' - Benjamin Franklin = 「質の悪い鋼鉄でつくられた質の良いナイフなど存在したためしがない」- ベンジャミン・フランクリン
Metallurgy = 冶金

'Those who cannot remember the past are condemned to repeat it.' - George Santayana = 「過去を忘れる者は同じことを繰り返すよう運命づけられている。」- ジョージ・サンタヤーナ
Archaeology = 考古学
'Every great advance in science has issued from a new audacity of imagination.' - John Dewey = 「科学における全ての偉大な進歩は、新しく勇敢な想像力によってもたらされてきた」- ジョン・デューイ
Scientific Theory = 科学理論
'Wars may be fought with weapons, but they are won by men. It is the spirit of the men who follow and of the man who leads that gains the victory.' - George S. Patton = 「戦争は武器を使って行われるが、戦争に勝つのは人間だ。勝利を手にするのは指揮する者と、それに従う者たちの精神なのである。」- ジョージ・パットン
Military Science = 軍事学
'The nation that destroys its soil destroys itself.' - Franklin Delano Roosevelt = 「自らの土壌を破壊する国家は、自滅する」- フランクリン・ルーズベルト
Fertilizer = 肥料
'It is well that war is so terrible, or we should grow too fond of it.' - Robert E. Lee = 「戦争が恐ろしいものであるのは幸いだ、そうでなければ私たちは戦争をますます好きになってしまうだろう」- ロバート・E・リー
Rifling = ライフリング

'If the brain were so simple we could understand it, we would be so simple we couldn't.' - Lyall Watson = 「もし脳がそんなにも単純で、それを理解できたとしても我々は、そんなふうに理解できるほど単純ではない。」- ライアル・ワトソン
Biology = 生物学
'The nations of the West hope that by means of steam communication all the world will become as one family.' - Townsend Harris = 「西洋諸国は蒸気を通じたやりとりによって世界がひとつの家族になるよう願っている。」- タウンゼント・ハリス
Steam Power = 蒸気機関
'As soon as men decide that all means are permitted to fight an evil, then their good becomes indistinguishable from the evil that they set out to destroy.' - Christopher Dawson = 「人は悪と戦う際に、いかなる手段も許されると判断するやいなや、彼らにおける善は彼らが撲滅しようとする悪と見分けがつかなくなる」- クリストファー・ドーソン
Dynamite = ダイナマイト

'Is it a fact - or have I dreamt it - that, by means of electricity, the world of matter has become a great nerve, vibrating thousands of miles in a breathless point of time?' - Nathaniel Hawthorne = 「真実なのか、それとも私は夢をみているのか、電気によってこの物質世界は巨大な神経となり、息を殺した時間の中で数千マイルを震わせる」- ナサニエル・ホーソーン
Electricity = 電気
'Nothing is particularly hard if you divide it into small jobs.' - Henry Ford = 「小さな仕事に分けてしまえば特に難しい仕事なんて何もない」- ヘンリー・フォード
Replaceable Parts = 共通規格
'The introduction of so powerful an agent as steam to a carriage on wheels will make a great change in the situation of man.' - Thomas Jefferson = 「素晴らしく強力な蒸気と鉄道の融合は人類に大きな変革をもたらすであろう」- トーマス・ジェファーソン
Railroads = 鉄道

'And homeless near a thousand homes I stood, and near a thousand tables pined and wanted food.' - William Wordsworth = 「そして私は千の家々の傍らで住む所も無くたたずみ、千の食卓の傍らで食べ物を探し求めた」- ウィリアム・ワーズワース
Refrigeration = 冷蔵技術
 # Requires translation!
'I once sent a dozen of my friends a telegram saying 'flee at once-all is discovered!' They all left town immediately.' - Mark Twain = 
Telegraph = 電気通信
'The whole country was tied together by radio. We all experienced the same heroes and comedians and singers. They were giants.' - Woody Allen = 「ラジオが国中を1つにし、私たちは同じヒーローやコメディアン、そして歌手たちを分かちあった。彼らは偉大であった。」- ウディ・アレン
Radio = 無線通信
'Aeronautics was neither an industry nor a science. It was a miracle.' - Igor Sikorsky = 「航空術は産業でも技術でもなかった。それは奇跡だった。」- イーゴリ・シコールスキイ
Flight = 飛行機
'Any man who can drive safely while kissing a pretty girl is simply not giving the kiss the attention it deserves.' - Albert Einstein = 「可愛い女の子とキスしながら安全運転できるような男は、そのキスにふさわしいだけの注意を払っていない」- アルバート・アインシュタイン
Combustion = 内燃機関

'In nothing do men more nearly approach the gods than in giving health to men.' - Cicero = 「人々に健康を与えること以上に、人々をより神に近づけるためにできることはない」- キケロ
Pharmaceuticals = 医薬品
'Ben, I want to say one word to you, just one word: plastics.' - Buck Henry and Calder Willingham, The Graduate = 「ベン、君に言いたいことは1つ、『プラスチックだ』」- バック・ヘンリー、カルダー・ウィリンガム (映画『卒業』)
Plastics = プラスチック
'There's a basic principle about consumer electronics: it gets more powerful all the time and it gets cheaper all the time.' - Trip Hawkins = 「家庭用電化製品の基本原理は、常により良くより安くなっていくことだ」- トリップ・ホーキンス
Electronics = 電子工学
 # Requires translation!
'The speed of communications is wondrous to behold, it is also true that speed does multiply the distribution of information that we know to be untrue.' – Edward R. Murrow = 
Mass Media = マスメディア
'Vision is the art of seeing things invisible.' - Jonathan Swift = 「ビジョンとは見えないものを見るための技術である」- ジョナサン・スウィフト
Radar = レーダー
'The unleashed power of the atom has changed everything save our modes of thinking, and we thus drift toward unparalleled catastrophes.' - Albert Einstein = 「解き放たれた原子の力は全てを変えてしまった。しかし唯一変わらぬ私たちは、それゆえに未曾有の大惨事へと押し流されて行く。」- アルバート・アインシュタイン
Atomic Theory = 原子理論

'Only within the moment of time represented by the present century has one species, man, acquired significant power to alter the nature of his world.' - Rachel Carson = 「今世紀という短い時間の中で、我々人間は自然を変化させるほどの大きな力を手に入れた」- レイチェル・カーソン
Ecology = 生態学
'Computers are like Old Testament gods: lots of rules and no mercy.' - Joseph Campbell = 「コンピュータはまるで旧約聖書の神々のようだ。決まりごとが多いうえに情け容赦がない。」- ジョーゼフ・キャンベル
Computers = コンピュータ
'A good rule for rocket experimenters to follow is this: always assume that it will explode.' - Astronautics Magazine, 1937 = 「ロケット実験者に相応しいルールが1つある。爆発の可能性を常に考慮しておくことだ。」- 1937年刊行 宇宙飛行学誌
Rocketry = ロケット工学
'The night is far spent, the day is at hand: let us therefore cast off the works of darkness, and let us put on the armor of light.' - The Holy Bible: Romans, 13:12 = 「夜は更け、日は近づいた。故に我々は闇のつとめを脱ぎ捨て、そして光の防具を身につけよう。」- 『新約聖書』「ローマ人への手紙」 13:12
Lasers = レーザー
'I am become Death, the destroyer of worlds.' - J. Robert Oppenheimer = 「我は死なり、世界の破壊者なり」- J・ロバート・オッペンハイマー
Nuclear Fission = 核分裂反応

'The new electronic interdependence recreates the world in the image of a global village.' - Marshall McLuhan = 「新しい電子技術の相互依存は、世界を1つのグローバル・ヴィレッジへと創りかえる」- マーシャル・マクルーハン
Globalization = グローバル化
'1. A robot may not injure a human being or, through inaction, allow a human being to come to harm. 2. A robot must obey any orders given to it by human beings, except when such orders would conflict with the First Law. 3. A robot must protect its own existence as long as such protection does not conflict with the First or Second Law.' - Isaac Asimov = 「第一条 ロボットは自ら、または、その危険を見過ごすことによって、人間を傷つけてはならない。第二条 ロボットは人間に与えられた命令に従わなければならない。ただし、その命令が、第一条に反する場合は、この限りでない。第三条 ロボットは、前掲第一条および第二条に矛盾しない限り、自己を守らなければならない」- アイザック・アシモフ
Robotics = ロボット工学
'Now, somehow, in some new way, the sky seemed almost alien.' - Lyndon B. Johnson = 「どういうわけか、今や何かが新しくなり、空がまるで異質な存在として目に映るようになっていた」- リンドン・ベインズ・ジョンソン
Satellites = 人工衛星
Reveals the entire map = マップ全体を表示
'Be extremely subtle, even to the point of formlessness, be extremely mysterious, even to the point of soundlessness. Thereby you can be the director of the opponent's fate.' - Sun Tzu = 「微なるかな微なるかな、無形に至る。神なるかな神なるかな、無声に至る。故に能く敵の司命を為す。」- 孫子
Stealth = ステルス
'Our scientific power has outrun our spiritual power, we have guided missiles and misguided men.' – Martin Luther King Jr. = 「科学力は我々の精神力を追い抜いてしまった。我々はミサイルを誘導し、人類を間違った方向へ導いたのだ」- マーティン・ルーサー・キング・ジュニア
Advanced Ballistics = 先進弾道学

'Every particle of matter is attracted by or gravitates to every other particle of matter with a force inversely proportional to the squares of their distances.' - Isaac Newton = 「すべての物体の粒子は互いに引き合い、その力の大きさは互いの距離の2乗に反比例する」- アイザック・ニュートン
Particle Physics = 素粒子物理学
'The release of atomic energy has not created a new problem. It has readily made more urgent the necessity of solving an existing one.' - Albert Einstein = 「原子力の解放は新たな問題など生み出していない。今すでにある問題を解決する必要性をさらに切迫したものへと変えただけである。」- アルバート・アインシュタイン
Nuclear Fusion = 核融合反応

'The impact of nanotechnology is expected to exceed the impact that the electronics revolution has had on our lives.' - Richard Schwartz = 「ナノテクノロジーの衝撃はエレクトロニクス革命が私たちの生活にもたらしたものを上回ると予想される」- リチャード・シュワルツ
Nanotechnology = ナノテクノロジー

'I think we agree, the past is over.' - George W. Bush = 「過去は終わったのだ」- ジョージ・W・ブッシュ
Future Tech = 未来技術
Who knows what the future holds? = 未来に何があるのか、誰にもわからない。
Can be continually researched = 何度でも研究可能


#################### Lines from Terrains from Civ V - Vanilla ####################

Ocean = 外洋

Coast = 近海

Grassland = 草原

Plains = 平原

Tundra = ツンドラ

Desert = 砂漠

Lakes = 湖
Fresh water = 淡水源

Mountain = 山岳
 # Requires translation!
Has an elevation of [amount] for visibility calculations = 
 # Requires translation!
Units ending their turn on this terrain take [amount] damage = 

Snow = 氷土

Hill = 丘陵
 # Requires translation!
[amount] Strength for cities built on this terrain = 

Forest = 森林
Provides a one-time Production bonus to the closest city when cut down = 消去時に最寄りの都市へ1回限りの生産ボーナスを付与
 # Requires translation!
Blocks line-of-sight from tiles at same elevation = 
 # Requires translation!
[amount]% Chance to be destroyed by nukes = 
 # Requires translation!
A Camp can be built here without cutting it down = 

Jungle = ジャングル

Marsh = 湿原
Rare feature = レア機能
 # Requires translation!
Only Polders can be built here = 

Fallout = 死の灰
 # Requires translation!
Nullifies all other stats this tile provides = 

Oasis = オアシス
 # Requires translation!
Only [improvementFilter] improvements may be built on this tile = 

Flood plains = 氾濫原

Ice = 氷河

Atoll = 環礁

Great Barrier Reef = グレート・バリア・リーフ

Old Faithful = オールド・フェイスフル

El Dorado = エル・ドラード
Grants 500 Gold to the first civilization to discover it = 最初に発見した文明に500ゴールド

Fountain of Youth = 若返りの泉
 # Requires translation!
Grants [promotion] ([comment]) to adjacent [mapUnitFilter] units for the rest of the game = 
 # Requires translation!
Tile provides yield without assigned population = 

Grand Mesa = グランド・メサ

Mount Fuji = 富士山

Krakatoa = クラカタウ

Rock of Gibraltar = ジブラルタルの岩山

Cerro de Potosi = ポトシ

Barringer Crater = バリンジャー・クレーター


#################### Lines from TileImprovements from Civ V - Vanilla ####################

Farm = 農場
Can also be built on tiles adjacent to fresh water = 淡水源に隣接したタイルに建設可能
[stats] from [tileFilter] tiles = [tileFilter]タイルから[stats]

Lumber mill = 製材所
 # Requires translation!
[stats] = 

Mine = 鉱山

Trading post =  交易所

Camp = キャンプ

Oil well = 油井

Pasture = 牧草地

Plantation = 大規模農場

Quarry = 採石場

Fishing Boats = 漁船

Fort = 要塞
Can be built outside your borders = 国境外でも建設可能
Gives a defensive bonus of [amount]% = [amount]％の防御ボーナスを付与

Road = 道路
Costs [amount] gold per turn when in your territory = 自国領土にある場合は、一ターンあたり[amount]ゴールド消費する
 # Requires translation!
Reduces movement cost to ½ if the other tile also has a Road or Railroad = 
 # Requires translation!
Reduces movement cost to ⅓ with Machinery = 
 # Requires translation!
Requires Engineering to bridge rivers = 

Railroad = 鉄道
 # Requires translation!
Reduces movement cost to ⅒ if the other tile also has a Railroad = 

Remove Forest = 森林削除
 # Requires translation!
Provides a one-time Production bonus depending on distance to the closest city once finished = 

Remove Jungle = ジャングル削除

Remove Fallout = 死の灰削除

Remove Marsh = 湿原削除

Remove Road = 道路削除

Remove Railroad = 鉄道削除 

Cancel improvement order = タイル整備をやめる

Academy = アカデミー

Landmark = ランドマーク

Manufactory = 製造所

Customs house = 税関

 # Requires translation!
Holy site = 

Citadel = 城塞
 # Requires translation!
Adjacent enemy units ending their turn take [amount] damage = 
Can be built just outside your borders = 国境のすぐ外に建てられる
 # Requires translation!
Constructing it will take over the tiles around it and assign them to your closest city = 

Moai = モアイ

Terrace farm = 棚田

Ancient ruins = 古代遺跡
Unpillagable = 侵略不可
 # Requires translation!
Provides a random bonus when entered = 

City ruins = 廃墟都市
 # Requires translation!
A bleak reminder of the destruction wreaked by War = 

City center = 市街地
 # Requires translation!
Indestructible = 
 # Requires translation!
Marks the center of a city = 
 # Requires translation!
Appearance changes with the technological era of the owning civilization = 

Barbarian encampment = 野営地
 # Requires translation!
Home to uncivilized barbarians, will spawn a hostile unit from time to time = 


#################### Lines from TileResources from Civ V - Vanilla ####################

Cattle = 牛

Sheep = 羊

Deer = 鹿

Bananas = バナナ

Wheat = 小麦

Stone = 石材

Fish = 魚

Horses = 馬
 # Requires translation!
Guaranteed with Strategic Balance resource option = 

Iron = 鉄

Coal = 石炭

Oil = 石油
 # Requires translation!
Deposits in [tileFilter] tiles always provide [amount] resources = 

Aluminum = アルミニウム

Uranium = ウラン

Furs = 毛皮

Cotton = 綿

Dyes = 染料

Gems = 宝石

Gold Ore = 金鉱石

Silver = 銀

Incense = 香料

Ivory = 象牙

Silk = 絹

Spices = 香辛料

Wine = ワイン

Sugar = 砂糖

Marble = 大理石

Whales = 鯨

Pearls = 真珠

Jewelry = ジュエリー
Can only be created by Mercantile City-States = 商業の都市国家でのみ作られる

Porcelain = 磁器


#################### Lines from UnitPromotions from Civ V - Vanilla ####################

 # Requires translation!
Sword = 
Mounted = 騎乗
Siege = 攻城
 # Requires translation!
Ranged Gunpowder = 
 # Requires translation!
Armored = 
 # Requires translation!
Melee Water = 
 # Requires translation!
Ranged Water = 
Submarine = 潜水艦
Heal Instantly = 瞬時回復
Heal this unit by [amount] HP = このユニットのHPを[amount]回復する
Doing so will consume this opportunity to choose a Promotion = 昇進する機会を失うことになる

Accuracy I = 命中 I

Accuracy II = 命中 II

Accuracy III = 命中 III

Barrage I = 弾幕 I

Barrage II = 弾幕 II

Barrage III = 弾幕 III

Volley = 一斉射撃

Extended Range = 拡張範囲
[amount] Range = 範囲[amount]

Indirect Fire = 間接射撃
Ranged attacks may be performed over obstacles = 障害物越しの遠隔攻撃が可能になる

Shock I = 陽動 I

Shock II = 陽動 II

Shock III = 陽動 III

Drill I = 訓練 I

Drill II = 訓練 II

Drill III = 訓練 III

Charge = 突進攻撃

Besiege = 攻城

Formation I = 隊列 I

Formation II = 隊列 II

Blitz = 電撃攻撃
 # Requires translation!
[amount] additional attacks per turn = 

Woodsman = 木こり
 # Requires translation!
Double movement in [terrainFilter] = 

Amphibious = 上陸作戦
 # Requires translation!
Eliminates combat penalty for attacking over a river = 
 # Requires translation!
Eliminates combat penalty for attacking across a coast = 

Medic = 衛生兵
 # Requires translation!
All adjacent units heal [amount] HP when healing = 

Medic II = 衛生兵 II
in [tileFilter] tiles = [tileFilter]のタイルで
[amount] HP when healing = 回復時にHP[amount]

Scouting I = 斥候 I

Scouting II = 斥候 II

Scouting III = 斥候 III

 # Requires translation!
Survivalism I = 

 # Requires translation!
Survivalism II = 

 # Requires translation!
Survivalism III = 
Unit will heal every turn, even if it performs an action = 別の行動を起こした場合でも毎ターン回復する
May withdraw before melee ([amount]%) = 白兵戦の前に撤退することができる([amount]%)

Boarding Party I = 乗船部隊 I

Boarding Party II = 乗船部隊 II

Boarding Party III = 乗船部隊 III

Coastal Raider I = 沿岸襲撃 I
 # Requires translation!
Earn [amount]% of the damage done to [mapUnitFilter] units as [plunderableStat] = 

Coastal Raider II = 沿岸襲撃 II

Coastal Raider III = 沿岸襲撃 III

 # Requires translation!
Landing Party = 

Targeting I = 標的捕捉 I

Targeting II = 標的捕捉 II

Targeting III = 標的捕捉 III

Wolfpack I = 連携攻撃 I

Wolfpack II = 連携攻撃 II

Wolfpack III = 連携攻撃 III

 # Requires translation!
Aircraft Carrier = 
Armor Plating I = 装甲 I

Armor Plating II = 装甲 II

Armor Plating III = 装甲 III

Flight Deck I = 航空甲板 I
 # Requires translation!
Can carry [amount] extra [mapUnitFilter] units = 

Flight Deck II = 航空甲板 II

Flight Deck III = 航空甲板 III

 # Requires translation!
Supply = 
 # Requires translation!
May heal outside of friendly territory = 

Bomber = 爆撃機
Siege I = 攻城攻撃

Siege II = 攻城攻撃II

Siege III = 攻城攻撃 III

Evasion = 回避
 # Requires translation!
Damage taken from interception reduced by [amount]% = 

Fighter = 戦闘機
Interception I = 迎撃 I
 # Requires translation!
[amount]% Damage when intercepting = 

Interception II = 迎撃 II

Interception III = 迎撃 III

 # Requires translation!
Air Targeting I = 

 # Requires translation!
Air Targeting II = 

Sortie = 出撃
 # Requires translation!
[amount] extra interceptions may be made per turn = 

Operational Range = 作動範囲

 # Requires translation!
Helicopter = 
Air Repair = 空中修復

 # Requires translation!
Mobility I = 

 # Requires translation!
Mobility II = 

 # Requires translation!
Anti-Armor I = 

 # Requires translation!
Anti-Armor II = 

Cover I = 援護 I

Cover II = 援護 II

March = 行軍

Mobility = 機動力

Sentry = 歩哨

Logistics = ロジスティックス

Ambush I = 奇襲攻撃 I

Ambush II = 奇襲攻撃 II

Bombardment I = 爆撃攻撃 I

Bombardment II = 爆撃攻撃 II

Bombardment III = 爆撃攻撃 III

Morale = 士気

Great Generals I = 偉大なる将軍 I

Great Generals II = 偉大なる将軍 II

Quick Study = 速攻調査

Haka War Dance = 出陣の踊り「ハカ」
 # Requires translation!
[amount]% Strength for enemy [unitType] units in adjacent [tileFilter] tiles = 

Rejuvenation = 若返り
All healing effects doubled = すべての治癒効果が倍増

Slinger Withdraw = 白兵攻撃不可

 # Requires translation!
Ignore terrain cost = 
Ignores terrain cost = 地形を無視

 # Requires translation!
Pictish Courage = 

 # Requires translation!
Home Sweet Home = 
 # Requires translation!
[amount]% Strength decreasing with distance from the capital = 

 # Requires translation!
[unit] ability = 

Heals [amount] damage if it kills a unit = ユニットを倒すと[amount]回復する


#################### Lines from UnitTypes from Civ V - Vanilla ####################


 # Requires translation!
Civilian Water = 


Can enter ice tiles = 氷河タイルに進出可能
 # Requires translation!
Invisible to non-adjacent units = 
Can see invisible [mapUnitFilter] units = [mapUnitFilter]ユニットを視認できる


Aircraft = 航空機
 # Requires translation!
Can see over obstacles = 


 # Requires translation!
Atomic Bomber = 

Missile = ミサイル
Self-destructs when attacking = 攻撃時消滅する
Cannot be intercepted = 迎撃されない

Can pass through impassable tiles = 通行不可なタイルを通過できる

Melee = 白兵

Ranged = 遠隔攻撃

Armor = 機甲

WaterCivilian = 民間船

WaterMelee = 海軍

WaterRanged = 海軍遠隔

WaterSubmarine = 潜水

WaterAircraftCarrier = 水上航空母艦

AtomicBomber = 原子爆弾


#################### Lines from Units from Civ V - Vanilla ####################

 # Requires translation!
Can build [improvementFilter/terrainFilter] improvements on tiles = 

Founds a new city = 新しい都市を開設できる
Excess Food converted to Production when under construction = 余った食料は建設中に生産量へと転換される
Requires at least [amount] population = 最低でも人口が[amount]必要

 # Requires translation!
May upgrade to [baseUnitFilter] through ruins-like effects = 

 # Requires translation!
This is your basic, club-swinging fighter. = 

Maori Warrior = マオリの戦士

Jaguar = ジャガー戦士

Brute = 蛮人

Archer = 弓兵

Bowman = バビロニア弓兵

Slinger = 投石兵

Skirmisher = 弓兵

Work Boats = 作業船
Cannot enter ocean tiles = 外洋タイルへ進出できない
May create improvements on water resources = 水上の資源上でタイル整備することができる
Uncapturable = 捕獲されない

Trireme = 三段櫂船

Galley = ガレー船

Chariot Archer = 戦車弓兵
No defensive terrain bonus = 地形の防御ボーナスなし
Rough terrain penalty = 起伏に富んだ地形でのペナルティ

War Chariot = 重装チャリオット兵

War Elephant = 軍用象


Hoplite = 重装歩兵

Persian Immortal = 不死隊

Marauder = 槍兵

Horseman = 騎兵
Can move after attacking = 攻撃後に移動可能

Companion Cavalry = ヘタイロイ

Catapult = カタパルト
Must set up to ranged attack = 攻撃時に準備する必要がある

Ballista = 投石機

Swordsman = 剣士

Legion = レギオン

Mohawk Warrior = モホーク族の戦士 


Landsknecht = ランツクネヒト
Can move immediately once bought = 購入直後から移動が可能

Knight = 騎士

Camel Archer = ラクダ弓兵

Conquistador = コンキスタドール
 # Requires translation!
on foreign continents = 

Naresuan's Elephant = ナレースワンの象

Mandekalu Cavalry = イスラム騎兵隊

Keshik = ケシク

Crossbowman = 弩兵

Chu-Ko-Nu = 連弩兵

Longbowman = 長弓兵

Trebuchet = トレビュシェット

Hwach'a = 火車

Longswordsman = 長剣士

Samurai = 侍

Berserker = バーサーカー

Caravel = キャラベル船

Turtle Ship = 亀甲船


Musketeer = 銃士隊

Janissary = イェニチェリ

Minuteman = ミニットマン

Tercio = テルシオ

Frigate = フリゲート艦

Ship of the Line = 戦列艦

Lancer = 槍騎兵

Sipahi = スィパーヒー

Cannon = カノン砲


Norwegian Ski Infantry = ノルウェーのスキー歩兵

Cavalry = 騎兵隊

Cossack = コサック騎馬兵

Ironclad = 装甲艦

Artillery = 大砲

Can only attack [tileFilter] tiles = [tileFilter]タイルのみを攻撃できる

Foreign Legion = 外人部隊


[amount]% chance to intercept air attacks = [amount]%の確率で航空攻撃を迎撃できる

Carrier = 航空母艦
Cannot attack = 攻撃できない
Can carry [amount] [mapUnitFilter] units = [mapUnitFilter]ユニットを[amount]つ搭載できる

Battleship = 戦艦

Anti-Aircraft Gun = 対空砲

Destroyer = 駆逐艦

Zero = ゼロ戦


B17 = B17

Paratrooper = 空挺部隊
May Paradrop up to [amount] tiles from inside friendly territory = 領土から[amount]タイル以内に降下できる

Tank = 戦車

Panzer = パンツァー

Anti-Tank Gun = 対戦車砲

Atomic Bomb = 原子爆弾
Nuclear weapon of Strength [amount] = 威力[amount]の核兵器
 # Requires translation!
if [buildingName] is constructed = 
Blast radius [amount] = 爆破半径 [amount]

Rocket Artillery = ロケット砲

Mobile SAM = 移動式SAM

Guided Missile = 誘導ミサイル

Nuclear Missile = 核ミサイル

Helicopter Gunship = ガンシップ
All tiles cost 1 movement = すべてのタイルで移動コストが1
Ignores Zone of Control = Zone of Controlを無視
Unable to capture cities = 都市の占領ができない

Nuclear Submarine = 原子力潜水艦

Mechanized Infantry = 機械化歩兵

Missile Cruiser = ミサイル巡洋艦

Modern Armor = 現代機甲部隊

Jet Fighter = ジェット戦闘機

Giant Death Robot = 巨大殺人ロボット

Stealth Bomber = ステルス爆撃機
Cannot be carried by [mapUnitFilter] units = [mapUnitFilter]ユニットに搭載できない

Great Artist = 大芸術家
Can start an [amount]-turn golden age = 黄金時代を[amount]ターン始められる
Can construct [improvementName] = [improvementName]を構築可能
Great Person - [stat] = 偉人 - [stat]
Unbuildable = 建設不可

Great Scientist = 大科学者
Can hurry technology research = テクノロジーの研究を早める

Great Merchant = 大商人
Can undertake a trade mission with City-State, giving a large sum of gold and [amount] Influence = 都市国家の領土内で「通商任務」を遂行することで、多額のゴールドとその都市国家に対する影響力[amount]を得ることができる

Great Engineer = 大技術者
Can speed up construction of a building = 建造物の建設を進められる

Great Prophet = 大預言者
 # Requires translation!
Can construct [improvementName] if it hasn't used other actions yet = 
Can [param] [amount] times = [amount]回[param]できる
Removes other religions when spreading religion = 布教時に他の宗教を排除する
May found a religion = 宗教を創始できる
May enhance a religion = 宗教を教化できる
May enter foreign tiles without open borders = 国境開放していない文明の領土に入れる
 # Requires translation!
Religious Unit = 
 # Requires translation!
Takes your religion over the one in their birth city = 

Great General = 大将軍
Bonus for units in 2 tile radius 15% = 周囲2タイル以内にいる自国のユニットに戦闘ボーナス+15%

Khan = カン

Missionary = 伝道者
 # Requires translation!
May enter foreign tiles without open borders, but loses [amount] religious strength each turn it ends there = 
Can be purchased with [stat] [cityFilter] = [cityFilter][stat]で購入できる

Inquisitor = 審問官
 # Requires translation!
Prevents spreading of religion to the city it is next to = 

SS Booster = 宇宙船推進装置
Spaceship part = 宇宙船のパーツ
 # Requires translation!
Can be added to [comment] in the Capital = 

SS Cockpit = 宇宙船コクピット

SS Engine = 宇宙船エンジン

SS Stasis Chamber = 宇宙船冷凍睡眠室


#################### Lines from Beliefs from Civ V - Gods & Kings ####################

 # Requires translation!
Ancestor Worship = 

 # Requires translation!
Dance of the Aurora = 
[stats] from [tileFilter] tiles without [tileFilter2] [cityFilter] = [cityFilter][tileFilter2]以外の[tileFilter]タイルから[stats]

 # Requires translation!
Desert Folklore = 

 # Requires translation!
Faith Healers = 
 # Requires translation!
[mapUnitFilter] Units adjacent to this city heal [amount] HP per turn when healing = 

 # Requires translation!
Fertility Rites = 

 # Requires translation!
God of Craftsman = 
 # Requires translation!
in cities with at least [amount] [populationFilter] = 

 # Requires translation!
God of the Open Sky = 

 # Requires translation!
God of the Sea = 

 # Requires translation!
God of War = 
 # Requires translation!
Earn [amount]% of [mapUnitFilter] unit's [costOrStrength] as [plunderableStat] when killed within 4 tiles of a city following this religion = 

 # Requires translation!
Goddess of Festivals = 

 # Requires translation!
Goddess of Love = 

 # Requires translation!
Goddess of Protection = 
 # Requires translation!
[amount]% attacking Strength for cities = 

 # Requires translation!
Goddess of the Hunt = 

 # Requires translation!
Messenger of the Gods = 

 # Requires translation!
Monument to the Gods = 

 # Requires translation!
One with Nature = 

 # Requires translation!
Oral Tradition = 

 # Requires translation!
Religious Idols = 

 # Requires translation!
Religious Settlements = 

 # Requires translation!
Sacred Path = 

 # Requires translation!
Sacred Waters = 
 # Requires translation!
[stats] in cities on [terrainFilter] tiles = 

 # Requires translation!
Stone Circles = 

 # Requires translation!
Follower = 
 # Requires translation!
Asceticism = 

 # Requires translation!
Cathedrals = 
May buy [buildingFilter] buildings with [stat] [cityFilter] = [cityFilter][stat]で[buildingFilter]の建物を購入できる

 # Requires translation!
Choral Music = 

 # Requires translation!
Divine inspiration = 

 # Requires translation!
Feed the World = 

 # Requires translation!
Guruship = 

 # Requires translation!
Holy Warriors = 
before the [era] = [era]の前
 # Requires translation!
May buy [baseUnitFilter] units with [stat] for [amount] times their normal Production cost = 

 # Requires translation!
Liturgical Drama = 

 # Requires translation!
Monasteries = 

 # Requires translation!
Mosques = 

 # Requires translation!
Pagodas = 

 # Requires translation!
Peace Gardens = 

 # Requires translation!
Religious Art = 

 # Requires translation!
Religious Center = 

 # Requires translation!
Religious Community = 
 # Requires translation!
[amount]% [stat] from every follower, up to [amount2]% = 

 # Requires translation!
Swords into Ploughshares = 
when not at war = 非戦時

 # Requires translation!
Founder = 
 # Requires translation!
Ceremonial Burial = 
 # Requires translation!
[stats] for each global city following this religion = 

 # Requires translation!
Church Property = 

 # Requires translation!
Initiation Rites = 
 # Requires translation!
[stats] when a city adopts this religion for the first time (modified by game speed) = 

 # Requires translation!
Interfaith Dialogue = 
 # Requires translation!
When spreading religion to a city, gain [amount] times the amount of followers of other religions as [stat] = 

 # Requires translation!
Papal Primacy = 
 # Requires translation!
Resting point for Influence with City-States following this religion [amount] = 

 # Requires translation!
Peace Loving = 
 # Requires translation!
[stats] for every [amount] global followers [cityFilter] = 

 # Requires translation!
Pilgrimage = 

 # Requires translation!
Tithe = 

 # Requires translation!
World Church = 

 # Requires translation!
Enhancer = 
 # Requires translation!
Defender of the Faith = 

 # Requires translation!
Holy Order = 

 # Requires translation!
Itinerant Preachers = 
 # Requires translation!
Religion naturally spreads to cities [amount] tiles away = 

 # Requires translation!
Just War = 

 # Requires translation!
Messiah = 
 # Requires translation!
[amount]% Spread Religion Strength = 
 # Requires translation!
[amount]% Faith cost of generating Great Prophet equivalents = 
 # Requires translation!
[stat] cost for [unit] units [amount]% = 

 # Requires translation!
Missionary Zeal = 

 # Requires translation!
Religious Texts = 
 # Requires translation!
[amount]% Natural religion spread [cityFilter] = 

 # Requires translation!
Religious Unity = 

 # Requires translation!
Reliquary = 
 # Requires translation!
[stats] whenever a Great Person is expended = 


#################### Lines from Buildings from Civ V - Gods & Kings ####################


 # Requires translation!
Stele = 


Shrine = 神殿

 # Requires translation!
Pyramid = 


Terracotta Army = 兵馬俑
 # Requires translation!
'Regard your soldiers as your children, and they will follow you into the deepest valleys; look on them as your own beloved sons, and they will stand by you even unto death.' - Sun Tzu = 


Amphitheater = 円形劇場


Petra = ペトラ
 # Requires translation!
'...who drinks the water I shall give him, says the Lord, will have a spring inside him welling up for eternal life. Let them bring me to your holy mountain in the place where you dwell. Across the desert and through the mountain to the Canyon of the Crescent Moon...' - Indiana Jones = 


 # Requires translation!
Great Mosque of Djenne = 
 # Requires translation!
'With the magnificence of eternity before us, let time, with all its fluctuations, dwindle into its own littleness.' - Thomas Chalmers = 
 # Requires translation!
[baseUnitFilter] units built [cityFilter] can [action] [amount] extra times = 

 # Requires translation!
Grand Temple = 


Alhambra = アランブラ
 # Requires translation!
'Justice is an unassailable fortress, built on the brow of a mountain which cannot be overthrown by the violence of torrents, nor demolished by the force of armies.' - Joseph Addison = 


 # Requires translation!
Ceilidh Hall = 


Leaning Tower of Pisa = ピサの斜塔
'Don't clap too hard - it's a very old building.' - John Osbourne = 「非常に古い建物につき、大きな拍手を禁ずる」 - ジョン・オズボーン


 # Requires translation!
Coffee House = 


Neuschwanstein = ノイシュヴァンシュタイン城
 # Requires translation!
'...the location is one of the most beautiful to be found, holy and unapproachable, a worthy temple for the divine friend who has brought salvation and true blessing to the world.' - King Ludwig II of Bavaria = 


 # Requires translation!
Recycling Center = 
 # Requires translation!
Limited to [amount] per Civilization = 


CN Tower = CNタワー
 # Requires translation!
'Nothing travels faster than light with the possible exception of bad news, which obeys its own special rules.' - Douglas Adams = 
[amount] population [cityFilter] = [cityFilter]人口[amount]

Bomb Shelter = 耐爆壕
Population loss from nuclear attacks [amount]% [cityFilter] = [cityFilter]核攻撃からの人口減少[amount]%

Hubble Space Telescope = ハッブル宇宙望遠鏡
 # Requires translation!
'The wonder is, not that the field of stars is so vast, but that man has measured it.' - Anatole France = 


Cathedral = 大聖堂


Mosque = モスク

Pagoda = パゴダ


#################### Lines from Difficulties from Civ V - Gods & Kings ####################


#################### Lines from Eras from Civ V - Gods & Kings ####################


 # Requires translation!
May not generate great prophet equivalents naturally = 
 # Requires translation!
Starting in this era disables religion = 


Marine = 海兵隊


#################### Lines from Nations from Civ V - Gods & Kings ####################


Islam = イスラム教

Christianity = キリスト教


Shinto = 神道

 # Requires translation!
Greetings, President Mahatma Gandhi, great souled leader of India! You are the ruler of one of the oldest countries in the world with history stretching back almost 10,000 years. A spiritual country, India is the birthplace of three of the world's great religions - Hinduism, Buddhism and Jainism. This is a passionate land of music and color, a land of great wealth and grinding poverty. For centuries, India was divided into kingdoms who fought constantly with each other and against outside invaders. That was, however, after empires such as Maratha, Maurya and Gupta. In the 12th century AD, India was conquered by Muslim Turks who fled from the Mongols. In the early 17th century, the English arrived, and through a combination of shrewd diplomacy and technological superiority, they conquered your fragmented nation. England remained in power for some two centuries until driven out by a rising wave of Indian nationalism, a peaceful rebellion unlike any before seen in history, one led by you! = 
 # Requires translation!
Gandhi, your people look to you to lead them to even greater heights of glory! Can you help your people realize their great potential, to once again become the world's center of arts, culture and religion? Can you build a civilization that will stand the test of time? = 
Hinduism = ヒンドゥー教


Confucianism = 儒教


Zoroastrianism = ゾロアスター教


Buddhism = 仏教


Tengriism = テングリ教


Attila the Hun = アッティラ
 # Requires translation!
I grow tired of this throne. I think I should like to have yours instead. = 
 # Requires translation!
Now what is this?! You ask me to add your riches to my great avails. The invitation is accepted. = 
 # Requires translation!
My people will mourn me not with tears, but with human blood. = 
 # Requires translation!
You are in the presence of Attila, scourge of Rome. Do not let hubris be your downfall as well. = 
 # Requires translation!
This is better than you deserve, but let it not be said that I am an unfair man. = 
 # Requires translation!
Good day to you. = 
Scourge of God = 神の災い
 # Requires translation!
Your men stand proudly to greet you, Great Attila, grand warrior and ruler of the Hunnic empire. Together with your brother Bleda you expanded the boundaries of your empire, becoming the most powerful and frightening force of the 5th century. You bowed the Eastern Roman Emperors to your will and took kingdom after kingdom along the Danube and Nisava Rivers. As the sovereign ruler of the Huns, you marched your army across Europe into Gaul, planning to extend your already impressive lands all the way to the Atlantic Ocean. Your untimely death led to the quick disintegration and downfall of your empire, but your name and deeds have created an everlasting legacy for your people. = 
 # Requires translation!
Fearsome General, your people call for the recreation of a new Hunnic Empire, one which will make the exploits and histories of the former seem like the faded dreaming of a dying sun. Will you answer their call to regain your rightful prominence and glory? Will you mount your steadfast steed and lead your armies to victory? Will you build a civilization that stands the test of time? = 
 # Requires translation!
Atilla's Court = 
The Huns = フン
 # Requires translation!
Cities are razed [amount] times as fast = 
Starts with [tech] = [tech]で始まる
 # Requires translation!
"Borrows" city names from other civilizations in the game = 

William of Orange = オレンジ公ウィリアム
 # Requires translation!
As much as I despise war, I consider it a, hahaha, contribution to the common cause to erase your existence. = 
 # Requires translation!
You call yourself an exalted ruler, but I see nothing more than a smartly dressed barbarian! = 
 # Requires translation!
My God, be merciful to my soul. My God, feel pity for this... my poor people! = 
 # Requires translation!
I am William of Orange, stadtholder of The Netherlands. Did you need anything? I still have a lot to do. = 
 # Requires translation!
I believe I have something that may be of some importance to you. = 
 # Requires translation!
Once again, greetings. = 
 # Requires translation!
Dutch East India Company = 
 # Requires translation!
Hail stalwart Prince William of Orange, liberator of the Netherlands and hero to the Dutch people. It was your courageous effort in the 1568 rebellion against Spanish dominion that led the Dutch to freedom, and ultimately resulted in the Eighty Years' War. Your undertaking allowed for the creation of one of Europe's first modern republics, the Seven United Provinces. You gave your life to the rebellion, falling at the hands of an assassin in 1584, but your death would only serve to embolden the people's charge, and your legacy as "Father of the Fatherland" will stand as a symbol of Dutch independence for all time. = 
 # Requires translation!
Brave prince, the people again yearn for the wise stewardship your wisdom afforded them. Can you once again secure the sovereignty of your kingdom and lead your people to greatness? Can you build a civilization that stands the test of time? = 
 # Requires translation!
Amsterdam = 
 # Requires translation!
Rotterdam = 
 # Requires translation!
Utrecht = 
 # Requires translation!
Groningen = 
 # Requires translation!
Breda = 
 # Requires translation!
Nijmegen = 
 # Requires translation!
Den Haag = 
 # Requires translation!
Haarlem = 
 # Requires translation!
Arnhem = 
 # Requires translation!
Zutphen = 
 # Requires translation!
Maastricht = 
 # Requires translation!
Tilburg = 
 # Requires translation!
Eindhoven = 
 # Requires translation!
Dordrecht = 
 # Requires translation!
Leiden = 
 # Requires translation!
's Hertogenbosch = 
 # Requires translation!
Almere = 
 # Requires translation!
Alkmaar = 
 # Requires translation!
Brielle = 
 # Requires translation!
Vlissingen = 
 # Requires translation!
Apeldoorn = 
 # Requires translation!
Enschede = 
 # Requires translation!
Amersfoort = 
 # Requires translation!
Zwolle = 
 # Requires translation!
Venlo = 
 # Requires translation!
Uden = 
 # Requires translation!
Grave = 
 # Requires translation!
Delft = 
 # Requires translation!
Gouda = 
 # Requires translation!
Nieuwstadt = 
 # Requires translation!
Weesp = 
 # Requires translation!
Coevorden = 
 # Requires translation!
Kerkrade = 
The Netherlands = オランダ
 # Requires translation!
Retain [amount]% of the happiness from a luxury after the last copy has been traded away = 

Gustavus Adolphus = グスタフ・アドルフ
 # Requires translation!
The Hakkapeliittas will ride again and your men will fall just at the sight of my cavalry! God with us! = 
 # Requires translation!
Ha ha ha, captain Gars will be very glad to head out to war again. = 
 # Requires translation!
I am Sweden's king. You can take my lands, my people, my kingdom, but you will never reach the House of Vasa. = 
 # Requires translation!
Stranger, welcome to the Snow King's kingdom! I am Gustavus Adolphus, member of the esteemed House of Vasa = 
 # Requires translation!
My friend, it is my belief that this settlement can benefit both our peoples. = 
 # Requires translation!
Oh, welcome! = 
 # Requires translation!
Oh, it is you. = 
 # Requires translation!
Nobel Prize = 
 # Requires translation!
All hail the transcendent King Gustavus Adolphus, founder of the Swedish Empire and her most distinguished military tactician. It was during your reign that Sweden emerged as one of the greatest powers in Europe, due in no small part to your wisdom, both on and off the battlefield. As king, you initiated a number of domestic reforms that ensured the economic stability and prosperity of your people. As the general who came to be known as the "Lion of the North," your visionary designs in warfare gained the admiration of military commanders the world over. Thanks to your triumphs in the Thirty Years' War, you were assured a legacy as one of history's greatest generals. = 
 # Requires translation!
Oh noble King, the people long for your prudent leadership, hopeful that once again they will see your kingdom rise to glory. Will you devise daring new strategies, leading your armies to victory on the theater of war? Will you build a civilization that stands the test of time? = 
 # Requires translation!
Stockholm = 
 # Requires translation!
Uppsala = 
 # Requires translation!
Gothenburg = 
 # Requires translation!
Malmö = 
 # Requires translation!
Linköping = 
 # Requires translation!
Kalmar = 
 # Requires translation!
Skara = 
 # Requires translation!
Västerås = 
 # Requires translation!
Jönköping = 
 # Requires translation!
Visby = 
 # Requires translation!
Falun = 
 # Requires translation!
Norrköping = 
 # Requires translation!
Gävle = 
 # Requires translation!
Halmstad = 
 # Requires translation!
Karlskrona = 
 # Requires translation!
Hudiksvall = 
 # Requires translation!
Örebro = 
 # Requires translation!
Umeå = 
 # Requires translation!
Karlstad = 
 # Requires translation!
Helsingborg = 
 # Requires translation!
Härnösand = 
 # Requires translation!
Vadstena = 
 # Requires translation!
Lund = 
 # Requires translation!
Västervik = 
 # Requires translation!
Enköping = 
 # Requires translation!
Skövde = 
 # Requires translation!
Eskilstuna = 
 # Requires translation!
Luleå = 
 # Requires translation!
Lidköping = 
 # Requires translation!
Södertälje = 
 # Requires translation!
Mariestad = 
 # Requires translation!
Östersund = 
 # Requires translation!
Borås = 
 # Requires translation!
Sundsvall = 
 # Requires translation!
Vimmerby = 
 # Requires translation!
Köping = 
 # Requires translation!
Mora = 
 # Requires translation!
Arboga = 
 # Requires translation!
Växjö = 
 # Requires translation!
Gränna = 
 # Requires translation!
Kiruna = 
 # Requires translation!
Borgholm = 
 # Requires translation!
Strängnäs = 
 # Requires translation!
Sveg = 
Sweden = スウェーデン
Gain [amount] Influence with a [baseUnitFilter] gift to a City-State = [baseUnitFilter]の寄付で都市国家への影響力[amount]獲得
 # Requires translation!
When declaring friendship, both parties gain a [amount]% boost to great person generation = 

Maria Theresa = マリア・テレジア
 # Requires translation!
Shame that it has come this far. But ye wished it so. Next time, be so good, choose your words more wisely. = 
 # Requires translation!
What a fool ye are! Ye will end swiftly and miserably. = 
 # Requires translation!
The world is pitiful! There's no beauty in it, no wisdom. I am almost glad to go. = 
 # Requires translation!
The archduchess of Austria welcomes your Eminence to... Oh let's get this over with! I have a luncheon at four o'clock. = 
 # Requires translation!
I see you admire my new damask. Nobody should say that I am an unjust woman. Let's reach an agreement! = 
 # Requires translation!
Oh, it's ye! = 
 # Requires translation!
Diplomatic Marriage = 
 # Requires translation!
Noble and virtuous Queen Maria Theresa, Holy Roman Empress and sovereign of Austria, the people bow to your gracious will. Following the death of your father King Charles VI, you ascended the thone of Austria during a time of great instability, but the empty coffers and diminished military did litle to dissuade your ambitions. Faced with war almost immediately upon your succession to the thron, you managed to fend off your foes, and in naming your husband Francis Stephen co-ruler, assured your place as Empress of the Holy Roman Empire. During your reigh, you guided Austria on a new path of reform - strengthening the military, replenishing the treasury, and improving the educational system of the kingdom. = 
 # Requires translation!
Oh great queen, bold and dignified, the time has come for you to rise and guide the kingdom once again. Can you return your people to the height of prosperity and splendor? Will you build a civilization that stands the test of time? = 
 # Requires translation!
Vienna = 
 # Requires translation!
Salzburg = 
 # Requires translation!
Graz = 
 # Requires translation!
Linz = 
 # Requires translation!
Klagenfurt = 
 # Requires translation!
Bregenz = 
 # Requires translation!
Innsbruck = 
 # Requires translation!
Kitzbühel = 
 # Requires translation!
St. Pölten = 
 # Requires translation!
Eisenstadt = 
 # Requires translation!
Villach = 
 # Requires translation!
Zwettl = 
 # Requires translation!
Traun = 
 # Requires translation!
Wels = 
 # Requires translation!
Dornbirn = 
 # Requires translation!
Feldkirch = 
 # Requires translation!
Amstetten = 
 # Requires translation!
Bad Ischl = 
 # Requires translation!
Wolfsberg = 
 # Requires translation!
Kufstein = 
 # Requires translation!
Leoben = 
 # Requires translation!
Klosterneuburg = 
 # Requires translation!
Leonding = 
 # Requires translation!
Kapfenberg = 
 # Requires translation!
Hallein = 
 # Requires translation!
Bischofshofen = 
 # Requires translation!
Waidhofen = 
 # Requires translation!
Saalbach = 
 # Requires translation!
Lienz = 
 # Requires translation!
Steyr = 
Austria = オーストリア
 # Requires translation!
Can spend Gold to annex or puppet a City-State that has been your ally for [amount] turns. = 

Dido = ディードー
 # Requires translation!
Tell me, do you all know how numerous my armies, elephants and the gdadons are? No? Today, you shall find out! = 
 # Requires translation!
Fate is against you. You earned the animosity of Carthage in your exploration. Your days are numbered. = 
 # Requires translation!
The fates became to hate me. This is it? You wouldn't destroy us so without their help. = 
 # Requires translation!
The Phoenicians welcome you to this most pleasant kingdom. I am Dido, the queen of Carthage and all that belongs to it. = 
 # Requires translation!
I just had the marvelous idea, and I think you'll appreciate it too. = 
 # Requires translation!
What is it now? = 
 # Requires translation!
Phoenician Heritage = 
 # Requires translation!
Blessings and salutations to you, revered Queen Dido, founder of the legendary kingdom of Carthage. Chronicled by the words of the great poet Virgil, your husband Acerbas was murdered at the hands of your own brother, King Pygmalion of Tyre, who subsequently claimed the treasures of Acerbas that were now rightfully yours. Fearing the lengths from which your brother would pursue this vast wealth, you and your compatriots sailed for new lands. Arriving on the shores of North Africa, you tricked the local king with the simple manipulation of an ox hide, laying out a vast expanse of territory for your new home, the future kingdom of Carthage. = 
 # Requires translation!
Clever and inquisitive Dido, the world longs for a leader who can provide a shelter from the coming storm, guided by brilliant intuition and cunning. Can you lead the people in the creation of a new kingdom to rival that of once mighty Carthage? Can you build a civilization that will stand the test of time? = 
Carthage = カルタゴ
 # Requires translation!
Utique = 
 # Requires translation!
Hippo Regius = 
 # Requires translation!
Gades = 
 # Requires translation!
Saguntum = 
 # Requires translation!
Carthago Nova = 
 # Requires translation!
Panormus = 
 # Requires translation!
Lilybaeum = 
 # Requires translation!
Hadrumetum = 
 # Requires translation!
Zama Regia = 
 # Requires translation!
Karalis = 
 # Requires translation!
Malaca = 
 # Requires translation!
Leptis Magna = 
 # Requires translation!
Hippo Diarrhytus = 
 # Requires translation!
Motya = 
 # Requires translation!
Sulci = 
 # Requires translation!
Leptis Parva = 
 # Requires translation!
Tharros = 
 # Requires translation!
Soluntum = 
 # Requires translation!
Lixus = 
 # Requires translation!
Oea = 
 # Requires translation!
Theveste = 
 # Requires translation!
Ibossim = 
 # Requires translation!
Thapsus = 
 # Requires translation!
Aleria = 
 # Requires translation!
Tingis = 
 # Requires translation!
Abyla = 
 # Requires translation!
Sabratha = 
 # Requires translation!
Rusadir = 
 # Requires translation!
Baecula = 
 # Requires translation!
Saldae = 
 # Requires translation!
Land units may cross [terrainName] tiles after the first [baseUnitFilter] is earned = 
 # Requires translation!
Units ending their turn on [tileFilter] tiles take [amount] damage = 

Theodora = テオドラ
 # Requires translation!
It is always a shame to destroy a thing of beauty. Happily, you are not one. = 
 # Requires translation!
Now darling, tantrums are most unbecoming. I shall have to teach you a lesson. = 
 # Requires translation!
Like a child playing with toys you are. My people will never love you, nor suffer this indignation gracefully. = 
 # Requires translation!
My, isn't this a pleasant surprise - what may I call you, oh mysterious stranger? I am Theodora, beloved of Byzantium. = 
 # Requires translation!
I have heard that you adept at certain kinds of ... interactions. Show me. = 
 # Requires translation!
Hello again. = 
 # Requires translation!
Patriarchate of Constantinople = 
 # Requires translation!
All hail the most magnificent and magnanimous Empress Theodora, beloved of Byzantium and of Rome! From the lowly ranks of actress and courtesan you became the most powerful woman in the Roman Empire, consort to Justinian I. Starting in the late 520's AD, you joined your husband in a series of important spiritual and legal reforms, creating many laws which elevated the status of and promoted equal treatment of women in the empire. You also aided in the restoration and construction of many aqueducts, bridges, and churches across Constantinople, culminating in the creation of the Hagia Sophia, one of the most splendid architectural wonders of the world. = 
 # Requires translation!
Beautiful Empress, Byzantium is in need of your wisdom and strength - her people are lost without your light to lead them. The Byzantine Empire may have fallen once, but its spirit is still intact waiting to be reborn anew. Can you return Byzantium to the heights of glory it once enjoyed? Can you create a civilization to stand the test of time? = 
 # Requires translation!
Constantinople = 
 # Requires translation!
Adrianople = 
 # Requires translation!
Nicaea = 
 # Requires translation!
Antioch = 
 # Requires translation!
Varna = 
 # Requires translation!
Ohrid = 
 # Requires translation!
Nicomedia = 
 # Requires translation!
Trebizond = 
 # Requires translation!
Cherson = 
 # Requires translation!
Sardica = 
 # Requires translation!
Ani = 
 # Requires translation!
Dyrrachium = 
 # Requires translation!
Edessa = 
 # Requires translation!
Chalcedon = 
 # Requires translation!
Naissus = 
 # Requires translation!
Bari = 
 # Requires translation!
Iconium = 
 # Requires translation!
Prilep = 
 # Requires translation!
Samosata = 
 # Requires translation!
Kars = 
 # Requires translation!
Theodosiopolis = 
 # Requires translation!
Tyana = 
 # Requires translation!
Gaza = 
 # Requires translation!
Kerkyra = 
 # Requires translation!
Phoenice = 
 # Requires translation!
Selymbria = 
 # Requires translation!
Sillyon = 
 # Requires translation!
Chrysopolis = 
 # Requires translation!
Vodena = 
 # Requires translation!
Traianoupoli = 
 # Requires translation!
Constantia = 
 # Requires translation!
Patra = 
 # Requires translation!
Korinthos = 
Byzantium = ビザンチン
 # Requires translation!
May choose [amount] additional belief(s) of any type when [foundingOrEnhancing] a religion = 

Boudicca = ブーディカ
 # Requires translation!
You shall stain this land no longer with your vileness! To arms, my countrymen. We ride to war! = 
 # Requires translation!
Traitorous man! The Celtic peoples will not stand for such wanton abuse and slander - I shall have your balls! = 
 # Requires translation!
Vile ruler, know you have won this war in name alone. Your cities lie buried and your troops defeated. I have my own victory. = 
 # Requires translation!
I am Boudicca, Queen of the Celts. Let no-one underestimate me! = 
 # Requires translation!
Let us join our forces together and reap the rewards. = 
 # Requires translation!
God has given good to you. = 
 # Requires translation!
Druidic Lore = 
 # Requires translation!
Eternal glory and praise for you, fierce and vengeful Warrior Queen! In a time dominated by men, you not only secured your throne and sovereign rule, but also successfully defied the power of the Roman Empire. After suffering terrible punishment and humiliation at the hand of the Roman invaders, you rallied your people in a bloody and terrifying revolt. Legions fell under your chariot wheels and the city of London burned. While in the end the Romans retained ownership of the isles, you alone made Nero consider withdrawing all troops and leaving Britain forever. = 
 # Requires translation!
Oh sleeping lioness, your people desire that you rise and lead them again in the calling that is your namesake. Will you meet their challenge on the open field and lead the Celts to everlasting victory? Will you restore your lands and build an empire to stand the test of time? = 
 # Requires translation!
Cardiff = 
 # Requires translation!
Truro = 
 # Requires translation!
Douglas = 
 # Requires translation!
Glasgow = 
 # Requires translation!
Cork = 
 # Requires translation!
Aberystwyth = 
 # Requires translation!
Penzance = 
 # Requires translation!
Ramsey = 
 # Requires translation!
Inverness = 
 # Requires translation!
Limerick = 
 # Requires translation!
Swansea = 
 # Requires translation!
St. Ives = 
 # Requires translation!
Peel = 
 # Requires translation!
Aberdeen = 
 # Requires translation!
Belfast = 
 # Requires translation!
Caernarfon = 
 # Requires translation!
Newquay = 
 # Requires translation!
Saint-Nazaire = 
 # Requires translation!
Castletown = 
 # Requires translation!
Stirling = 
 # Requires translation!
Galway = 
 # Requires translation!
Conwy = 
 # Requires translation!
St. Austell = 
 # Requires translation!
Saint-Malo = 
 # Requires translation!
Onchan = 
 # Requires translation!
Dundee = 
 # Requires translation!
Londonderry = 
 # Requires translation!
Llanfairpwllgwyngyll = 
 # Requires translation!
Falmouth = 
 # Requires translation!
Lorient = 
Celts = ケルト
 # Requires translation!
with [amount] to [amount2] neighboring [tileFilter] [tileFilter2] tiles = 

Haile Selassie = ハイレ・セラシエ
 # Requires translation!
I have tried all other avenues, but yet you persist in this madness. I hope, for your sake, your end is swift. = 
 # Requires translation!
It is silence that allows evil to triumph. We will not stand mute and allow you to continue on this mad quest unchecked. = 
 # Requires translation!
God and history will remember your actions this day. I hope you are ready for your impending judgment. = 
 # Requires translation!
A thousand welcomes to our fair nation. I am Selassie, the Ras Tafari Makonnen and Emperor of Ethiopia, your humble servant. = 
 # Requires translation!
I request that you consider this offer between our two peoples. I believe it will do us both good. = 
 # Requires translation!
Spirit of Adwa = 
 # Requires translation!
Blessings be upon you, honorable and righteous Emperor of Ethiopia, Haile Selassie. Your legacy as one of Ethiopia's greatest rulers, and as the spiritual leader to the Rastafarian movement, is outshone only by the influence you had on diplomacy and political cooperation throughout the world. In introducing Ethiopia's first written constitution, you planted the seeds of democracy that would take root over the coming years, and your infinitely wise grasp of global affairs secured Ethiopia's place as a charter member of the United Nations. Spearheading efforts to reform and modernize the nation during your reign, you changed the course of Ethiopian history forever = 
 # Requires translation!
Revered king, your composed demeanor once protected the people from the many conflicts that plague the nations of men, and the kingdom looks to you to assure peace once again. Will you lead the people with courage and authority, moving forward into a new age? Will you build a civilization that stands the test of time? = 
 # Requires translation!
Addis Ababa = 
 # Requires translation!
Harar = 
 # Requires translation!
Adwa = 
 # Requires translation!
Lalibela = 
 # Requires translation!
Gondar = 
 # Requires translation!
Axum = 
 # Requires translation!
Dire Dawa = 
 # Requires translation!
Bahir Dar = 
 # Requires translation!
Adama = 
 # Requires translation!
Mek'ele = 
 # Requires translation!
Awasa = 
 # Requires translation!
Jimma = 
 # Requires translation!
Jijiga = 
 # Requires translation!
Dessie = 
 # Requires translation!
Debre Berhan = 
 # Requires translation!
Shashamane = 
 # Requires translation!
Debre Zeyit = 
 # Requires translation!
Sodo = 
 # Requires translation!
Hosaena = 
 # Requires translation!
Nekemte = 
 # Requires translation!
Asella = 
 # Requires translation!
Dila = 
 # Requires translation!
Adigrat = 
 # Requires translation!
Debre Markos = 
 # Requires translation!
Kombolcha = 
 # Requires translation!
Debre Tabor = 
 # Requires translation!
Sebeta = 
 # Requires translation!
Shire = 
 # Requires translation!
Ambo = 
 # Requires translation!
Negele Arsi = 
 # Requires translation!
Gambela = 
 # Requires translation!
Ziway = 
 # Requires translation!
Weldiya = 
Ethiopia = エチオピア
 # Requires translation!
when fighting units from a Civilization with more Cities than you = 

Pacal = パカル
 # Requires translation!
A sacrifice unlike all others must be made! = 
 # Requires translation!
Muahahahahahaha! = 
 # Requires translation!
Today comes a great searing pain. With you comes the path to the black storm. = 
 # Requires translation!
Greetings, wayward one. I am known as Pacal. = 
 # Requires translation!
Friend, I believe I may have found a way to save us all! Look, look and accept my offering! = 
 # Requires translation!
A fine day, it helps you. = 
 # Requires translation!
The Long Count = 
 # Requires translation!
Your people kneel before you, exalted King Pacal the Great, favored son of the gods and shield to the citizens of the Palenque domain. After years of strife at the hands of your neighboring rivals, you struck back at the enemies of your people, sacrificing their leaders in retribution for the insults dealt to your predecessors. The glory of Palenque was restored only by the guidance afforded by your wisdom, as you orchestrated vast reconstruction efforts within the city, creating some of the greatest monuments and architecture your people - and the world - have ever known. = 
 # Requires translation!
Illustrious King, your people once again look to you for leadership and counsel in the coming days. Will you channel the will of the gods and restore your once proud kingdom to its greatest heights? Will you build new monuments to forever enshrine the memories of your people? Can you build a civilization that will stand the test of time? = 
 # Requires translation!
Palenque = 
 # Requires translation!
Tikal = 
 # Requires translation!
Uxmal = 
 # Requires translation!
Tulum = 
 # Requires translation!
Copan = 
 # Requires translation!
Coba = 
 # Requires translation!
El Mirador = 
 # Requires translation!
Calakmul = 
 # Requires translation!
Edzna = 
 # Requires translation!
Lamanai = 
 # Requires translation!
Izapa = 
 # Requires translation!
Uaxactun = 
 # Requires translation!
Comalcalco = 
 # Requires translation!
Piedras Negras = 
 # Requires translation!
Cancuen = 
 # Requires translation!
Yaxha = 
 # Requires translation!
Quirigua = 
 # Requires translation!
Q'umarkaj = 
 # Requires translation!
Nakbe = 
 # Requires translation!
Cerros = 
 # Requires translation!
Xunantunich = 
 # Requires translation!
Takalik Abaj = 
 # Requires translation!
Cival = 
 # Requires translation!
San Bartolo = 
 # Requires translation!
Altar de Sacrificios = 
 # Requires translation!
Seibal = 
 # Requires translation!
Caracol = 
 # Requires translation!
Naranjo = 
 # Requires translation!
Dos Pilas = 
 # Requires translation!
Mayapan = 
 # Requires translation!
Ixinche = 
 # Requires translation!
Zaculeu = 
 # Requires translation!
Kabah = 
The Maya = マヤ
 # Requires translation!
Receive a free Great Person at the end of every [comment] (every 394 years), after researching [tech]. Each bonus person can only be chosen once. = 
 # Requires translation!
Once The Long Count activates, the year on the world screen displays as the traditional Mayan Long Count. = 


 # Requires translation!
I didn't want to do this. We declare war. = 
 # Requires translation!
I will fear no evil. For god is with me! = 
 # Requires translation!
Why have you forsaken us my lord? = 
Bratislava = ブラチスラヴァ

 # Requires translation!
We have wanted this for a LONG time. War it shall be. = 
 # Requires translation!
Very well, we will kick you back to the ancient era! = 
 # Requires translation!
This isn't how it is supposed to be! = 
Cahokia = カホキア

 # Requires translation!
By god's grace we will not allow these atrocities to occur any longer. We declare war! = 
 # Requires translation!
May god have mercy on your evil soul. = 
 # Requires translation!
I for one welcome our new conquer overlord! = 
Jerusalem = エルサレム


#################### Lines from Policies from Civ V - Gods & Kings ####################


#################### Lines from Quests from Civ V - Gods & Kings ####################


#################### Lines from Religions from Civ V - Gods & Kings ####################


Judaism = ユダヤ教


Sikhism = シーク教

Taoism = 道教


#################### Lines from Ruins from Civ V - Gods & Kings ####################


 # Requires translation!
We have found holy symbols in the ruins, giving us a deeper understanding of religion! (+[faithAmount] Faith) = 
 # Requires translation!
discover holy symbols = 

 # Requires translation!
We have found an ancient prophecy in the ruins, greatly increasing our spiritual connection! (+[faithAmount] Faith) = 
 # Requires translation!
an ancient prophecy = 


#################### Lines from Specialists from Civ V - Gods & Kings ####################


#################### Lines from Techs from Civ V - Gods & Kings ####################


'What is drama but life with the dull bits cut out.' - Alfred Hitchcock = 「ドラマとは退屈な部分をカットした人生である」- アルフレッド・ヒッチコック
Drama and Poetry = 演劇と詩

'The merchants and the traders have come; their profits are pre-ordained...' - Sri Guru Granth Sahib = 「問屋と商人が訪れた。彼らの利益はあらかじめ決められている...」- スリ・グル・グランス・サヒブ
Guilds = ギルド


'Architecture begins where engineering ends.' - Walter Gropius = 「工学終わるところに建築学あり」- ヴァルター・グロピウス
Architecture = 建築

'Industrialization based on machinery, already referred to as a characteristic of our age, is but one aspect of the revolution that is being wrought by technology.' - Emily Greene Balch = 「機械設備に基づく工業化は、すでにこの世代の特徴として語られるようになっているが、これはテクノロジーによってもたらされた革命の一形態である」- エミリー・グリーン・ボルチ
Industrialization = 工業化


'Men, like bullets, go farthest when they are smoothest.' - Jean Paul = 「弾丸のように最も滑らかな男が最も遠くへ行くことができる」- ジョン・ポール
Ballistics = 弾道学

'The root of the evil is not the construction of new, more dreadful weapons. It is the spirit of conquest.' - Ludwig von Mises = 「悪の根源は、これまで以上に恐ろしい兵器を開発することではない。征服の精神なのだ」 - ルードヴィヒ・フォン・ミーゼス
Combined Arms = 連合部隊


'The more we elaborate our means of communication, the less we communicate.' - J.B. Priestly = 「連絡手段が手の込んだものになるにつれて、人と触れ合う機会は少なくなる」 - J・B・プリーストリー
Telecommunications = 遠距離通信
'All men can see these tactics whereby I conquer, but what none can see is the strategy out of which victory is evolved.' - Sun Tzu = 「人みな我が勝つゆえんの形を知るも、我が勝を制するゆえんの形を知ることなし」 - 孫子
Mobile Tactics = 機動戦術


#################### Lines from Terrains from Civ V - Gods & Kings ####################


 # Requires translation!
Mount Kailash = 

 # Requires translation!
Mount Sinai = 

 # Requires translation!
Sri Pada = 

 # Requires translation!
Uluru = 


#################### Lines from TileImprovements from Civ V - Gods & Kings ####################


 # Requires translation!
Polder = 


#################### Lines from TileResources from Civ V - Gods & Kings ####################


Citrus = 柑橘果物

Copper = 銅

Crab = カニ

Salt = 塩

Truffles = トリュフ


#################### Lines from UnitPromotions from Civ V - Gods & Kings ####################


 # Requires translation!
[amount]% to Flank Attack bonuses = 


 # Requires translation!
Transfer Movement to [unit] = 
 # Requires translation!
[amount]% Strength when stacked with [unit] = 


#################### Lines from UnitTypes from Civ V - Gods & Kings ####################


#################### Lines from Units from Civ V - Gods & Kings ####################


 # Requires translation!
Atlatlist = 


 # Requires translation!
Quinquereme = 

 # Requires translation!
Dromon = 


 # Requires translation!
Horse Archer = 


 # Requires translation!
Battering Ram = 
 # Requires translation!
Can only attack [combatantFilter] units = 

 # Requires translation!
Pictish Warrior = 


 # Requires translation!
African Forest Elephant = 

 # Requires translation!
Cataphract = 


Composite Bowman = 戦闘弓射手


Galleass = ガレアス船


 # Requires translation!
Privateer = 
 # Requires translation!
May capture killed [mapUnitFilter] units = 

 # Requires translation!
Sea Beggar = 


 # Requires translation!
Hakkapeliitta = 


Gatling Gun = ガトリング砲


 # Requires translation!
Carolean = 

 # Requires translation!
Mehal Sefari = 


 # Requires translation!
Hussar = 


Great War Infantry = 第1次大戦歩兵


Triplane = 三翼飛行機

Great War Bomber = 第1次大戦爆撃機


Machine Gun = マシンガン


Landship = 陸上船


#################### Lines from Tutorials ####################

Introduction = 紹介
Welcome to Unciv!\nBecause this is a complex game, there are basic tasks to help familiarize you with the game.\nThese are completely optional, and you're welcome to explore the game on your own! = Uncivへようこそ！\nこのゲームはとても複雑なので、あなたをお手伝いするためにチュートリアルを用意しました。\nこれらは完全に任意のものです。ご自身でゲームを探索しても構いません！

New Game = 新しいゲーム
Your first mission is to found your capital city.\nThis is actually an important task because your capital city will probably be your most prosperous.\nMany game bonuses apply only to your capital city and it will probably be the center of your empire. = 最初にやるべきことは首都を作ることです。\nおそらく最も繁栄するため、首都は重要です。\n多くのゲームボーナスは首都にのみ適用されるので、文明の中心となるでしょう。
How do you know a spot is appropriate?\nThat’s not an easy question to answer, but looking for and building next to luxury resources is a good rule of thumb.\nLuxury resources are tiles that have things like gems, cotton, or silk (indicated by a smiley next to the resource icon)\nThese resources make your civilization happy. You should also keep an eye out for resources needed to build units, such as iron. Cities cannot be built within 3 tiles of existing cities, which is another thing to watch out for! = Q.都市を開設する場所はどのように選んだらいいですか？\nA.これを答えるのは簡単ではありませんが、大まかな目安としては高級資源の隣を探して開設するのがおすすめです。\n高級資源は、宝石、綿、絹などの（にこちゃんマークがついてる）タイルです。\n高級資源は文明の幸福度をあげます。また、鉄などのユニットを構築するために必要な資源にも注意する必要があります。
However, cities don’t have a set area that they can work - more on that later!\nThis means you don’t have to settle cities right next to resources.\nLet’s say, for example, that you want access to some iron – but the resource is right next to a desert.\nYou don’t have to settle your city next to the desert. You can settle a few tiles away in more prosperous lands.\nYour city will grow and eventually gain access to the resource.\nYou only need to settle right next to resources if you need them immediately – \n   which might be the case now and then, but you’ll usually have the luxury of time. = しかし、都市には活動できるエリアが限定的に決まっているわけではありません。(詳細は後ほど) \nつまり、資源のすぐ隣に都市を建設しなくてもいいということです。たとえば、入手したい鉄が都市が成長しにくい砂漠の隣りにあった場合、都市を砂漠の隣に建設する必要はありません。\n 都市をより豊かな土地にいくつか離して開設して、\nそのあとは都市が成長し国境を広げるのを待てば、最終的に鉄を入手することができます。\n今すぐに必要な場合は、資源の隣に都市を立てればいいでしょう\nでも大抵の場合は余裕があるはずです。 
The first thing coming out of your city should be either a Scout or Warrior.\nI generally prefer the Warrior because it can be used for defense and because it can be upgraded\n  to the Swordsman unit later in the game for a relatively modest sum of gold.\nScouts can be effective, however, if you seem to be located in an area of dense forest and hills.\nScouts don’t suffer a movement penalty in this terrain.\nIf you’re a veteran of the 4x strategy genre your first Warrior or Scout will be followed by a Settler.\nFast expanding is absolutely critical in most games of this type. = 都市の最初の生産は、戦士か斥候のどちらかにしましょう。\n戦士は防衛に使用でき、\nゲームの後半で比較的安価な剣士にアップグレードできるため、通常は戦士を選びます。\nただし、周りが山やジャングルだった場合は斥候がいいでしょう。斥候は地形の移動ペナルティーを受けません。\nあなたが4xストラテジーのプロならば、戦士か斥候と入植者と続くのをおすすめします。\nこのタイプのゲームのほとんどは、迅速な拡張が重要です。

In your first couple of turns, you will have very little options, but as your civilization grows, so do the number of things requiring your attention. = 最初の数ターンは選択肢がほとんどないですが、文明が成長するにつれて、気を付けないといけないことが増えていきます。

Culture and Policies = 文化と社会制度
Each turn, the culture you gain from all your cities is added to your Civilization's culture.\nWhen you have enough culture, you may pick a Social Policy, each one giving you a certain bonus. = 毎ターン、すべての都市から得た文化力は、文明の文化力に追加されます。\n十分な文化力があると、ゲームボーナスがある社会制度を選択できます。
The policies are organized into branches, with each branch providing a bonus ability when all policies in the branch have been adopted. = 社会制度は種類分けされており、種類分けされた中のすべての社会制度が採用されたときにボーナスが与えられます。
With each policy adopted, and with each city built,\n  the cost of adopting another policy rises - so choose wisely! = 社会制度の選択、または都市の建設をしていくたびに、\n他の社会制度を選択するコストが上昇していきます。なので賢明に選択してください。

City Expansion = 都市の拡大
Once a city has gathered enough Culture, it will expand into a neighboring tile.\nYou have no control over the tile it will expand into, but tiles with resources and higher yields are prioritized. = 都市の文化力が増えていくと、隣接するタイルに国境を拡大していきます。\n拡大するタイルを指定することはできませんが、資源と高い収量のタイルが優先されます。
Each additional tile will require more culture, but generally your first cities will eventually expand to a wide tile range. = 国境を拡大していくごとに、必要な文化力が増えていきます。なので、初期段階に建設した都市は最終的に広い国境を得ます。
Although your city will keep expanding forever, your citizens can only work 3 tiles away from city center.\nThis should be taken into account when placing new cities. = 都市は永遠に拡大し続けますが、住民は都市の中心から3タイル離れた場所でしか作業できません。\nこれを考えておかないと資源を取り損ないます。

As cities grow in size and influence, you have to deal with a happiness mechanic that is no longer tied to each individual city.\nInstead, your entire empire shares the same level of satisfaction.\nAs your cities grow in population you’ll find that it is more and more difficult to keep your empire happy. = 都市の規模と影響力が大きくなるにつれ、都市ごとの幸福度に気を配るのが難しくなります。\nその代わりに、文明全体に幸福度が同じレベルに共有されます。\n文明の幸福度は都市の人口が増えるにつれて、維持が難しくなっていきます。
In addition, you can’t even build any city improvements that increase happiness until you’ve done the appropriate research.\nIf your empire’s happiness ever goes below zero the growth rate of your cities will be hurt.\nIf your empire becomes severely unhappy (as indicated by the smiley-face icon at the top of the interface)\n  your armies will have a big penalty slapped on to their overall combat effectiveness. = また、研究が終わるまでは幸福度を上げるための都市改良もできません。\n文明の幸福度がゼロを下回ると、都市の成長率が低下してしまいます。そして文明の幸福度が不満になると、軍隊は戦闘効果に大きなペナルティを受けることになります。
 # Requires translation!
This means that it is very difficult to expand quickly in Unciv.\nIt isn’t impossible, but as a new player you probably shouldn't do it.\nSo what should you do? Chill out, scout, and improve the land that you do have by building Workers.\nOnly build new cities once you have found a spot that you believe is appropriate. = 

Unhappiness = 不満
 # Requires translation!
It seems that your citizens are unhappy!\nWhile unhappy, your civilization will suffer many detrimental effects, increasing in severity as unhappiness gets higher. = 
Unhappiness has two main causes: Population and cities.\n  Each city causes 3 unhappiness, and each population, 1 = 不満の原因は主に2つあります。\n個々の都市は不満を3つ生み出し、人口は不満を1つ生み出します。
There are 2 main ways to combat unhappiness:\n  by building happiness buildings for your population\n  or by having improved luxury resources within your borders. = 不満を取り除く2つの主な方法があります。\n人口の対策として幸福度が上昇する建物を建設することによって、\nまたは国内に整備された高級資源を保有することです。

You have entered a Golden Age!\nGolden age points are accumulated each turn by the total happiness \n  of your civilization\nWhen in a golden age, culture and production generation increases +20%,\n  and every tile already providing at least one gold will provide an extra gold. = 黄金時代に突入しました！\n黄金時代のポイントは、あなたの文明の幸福度の合計によって毎ターン蓄積されます。\n黄金時代では、文化力と生産力が+20%増加し、\n少なくとも1つのゴールドを供給しているすべてのタイルは、追加でゴールドを提供します。

Roads and Railroads = 道と鉄道
Connecting your cities to the capital by roads\n  will generate gold via the trade route.\nNote that each road costs 1 gold Maintenance per turn, and each Railroad costs 2 gold,\n  so it may be more economical to wait until the cities grow! = 都市と首都を道路で結ぶことで、道路からゴールドを獲得することができます。\nただし、道路は1ターンに1ゴールドのメンテナンスが必要で、鉄道は1本につき2ゴールドかかるので、都市が成長するのを待った方が効率的かもしれません。

Victory Types = 勝利条件の種類
Once you’ve settled your first two or three cities you’re probably 100 to 150 turns into the game.\nNow is a good time to start thinking about how, exactly, you want to win – if you haven’t already. = 最初の2つか3つの都市を決めてしまえば、おそらく100～150ターンでゲームが終了するでしょう。\n今は、具体的にどのようにして勝ちたいかを考え始める良い時期です。
 # Requires translation!
There are four ways to win in Unciv. They are:\n - Cultural Victory: Complete 5 Social Policy Trees and build the Utopia Project\n - Domination Victory: Survive as the last civilization\n - Science Victory: Be the first to construct a spaceship to Alpha Centauri\n - Diplomatic Victory: Build the United Nations and win the vote = 
 # Requires translation!
So to sum it up, these are the basics of Unciv – Found a prosperous first city, expand slowly to manage happiness, and set yourself up for the victory condition you wish to pursue.\nObviously, there is much more to it than that, but it is important not to jump into the deep end before you know how to swim. = 

Enemy City = 敵の都市
Cities can be conquered by reducing their health to 1, and entering the city with a melee unit.\nSince cities heal each turn, it is best to attack with ranged units and use your melee units to defend them until the city has been defeated! = 都市を陥落させるには、都市のHPを1までに減らし、白兵ユニットで都市に入ることでできます。\n都市は毎ターン回復するため、白兵ユニットで防衛しつつ、遠距離ユニットで攻撃するのが最適です。

Luxury Resource = 高級資源
Luxury resources within your domain and with their specific improvement are connected to your trade network.\nEach unique Luxury resource you have adds 5 happiness to your civilization, but extra resources of the same type don't add anything, so use them for trading with other civilizations! = あなたの国境内にある高級資源が使えるようになりました。 \n高級資源は幸福度を5増やしますが、同じ種類では増えません。\nその場合は他の文明との取引に使いましょう。

Strategic Resource = 戦略資源
Strategic resources within your domain and with their specific improvement are connected to your trade network.\nStrategic resources allow you to train units and construct buildings that require those specific resources, for example the Horseman requires Horses. = あなたの文化圏内にある戦略資源が使えるようになりました。\n戦略資源は、ユニットを育成したり、その特定の資源を必要とする建物を建設したりすることができます。 たとえば、騎兵は馬を必要とします。
Unlike Luxury Resources, each Strategic Resource on the map provides more than one of that resource.\nThe top bar keeps count of how many unused strategic resources you own.\nA full drilldown of resources is available in the Resources tab in the Overview screen. = 高級資源とは異なり、マップ上の各戦略資源は複数の資源を供給しています。\n上部のバーには、未使用の戦略資源の数が表示されます。資源の詳細は、「概要」画面の「資源」タブで確認できます。

The city can no longer put up any resistance!\nHowever, to conquer it, you must enter the city with a melee unit = もはやこの都市が抵抗することは難しいでしょう。しかし、都市を陥落させるには、白兵ユニットを都市に進軍する必要があります。

After Conquering = 占領後
When conquering a city, you can choose to liberate, annex, puppet, or raze the city. = 都市を陥落した後、都市を開放するか、併合するか、傀儡にするか、焼却するかを決めることができます。
\nLiberating the city will return it to its original owner, giving you a massive diplomatic boost with them!\n\nAnnexing the city will give you full control over it, but also increase the citizens' unhappiness to 2x!\nThis can be mitigated by building a courthouse in the city, returning the citizen's unhappiness to normal.\n\nPuppeting the city will mean that you have no control on the city's production.\nThe city will not increase your tech or policy cost, but its citizens will generate 1.5x the regular unhappiness.\nA puppeted city can be annexed at any time, but annexed cities cannot be returned to a puppeted state!\n\nRazing the city will lower its population by 1 each turn until the city is destroyed!\nYou cannot raze a city that is either the starting capital of a civilization or the holy city of a religion. = \n都市を開放すると、元の所有者に返還され、外交的関係が向上します。\n\n併合すると都市を完全に制御できますが、市民の不満度は2倍に上昇します。\n都市に裁判所を建設することで、この不満度を通常通りに戻すことができます。\n\n傀儡にした都市は、生産を操作することができません。\nまた、テクノロジーや社会制度のコストは増えませんが、市民の不満度は通常の1.5倍になります。\n傀儡にした都市はいつでも併合できますが、併合した都市を傀儡にはできません。\n\n焼却を選ぶと、その都市が崩壊するまでターンごとに人口が1人ずつ減っていきます。\n文明の最初の首都、または宗教の聖地は焼却できません。

You have encountered a barbarian unit!\nBarbarians attack everyone indiscriminately, so don't let your \n  civilian units go near them, and be careful of your scout! = 蛮族の舞台に遭遇しました！\n蛮族は無差別に全ユニットを攻撃してくるので、市民ユニットを近づかせないよう気を付けましょう。

You have encountered another civilization!\nOther civilizations start out peaceful, and you can trade with them,\n  but they may choose to declare war on you later on = 別の文明に遭遇しました！\n平和的な手段を取り、取引をすることができますが、\n後に宣戦布告してくるかもしれません...

Once you have completed the Apollo Program, you can start constructing spaceship parts in your cities\n (with the relevant technologies) to win a Scientific Victory! = アポロ計画が完了すると、都市で宇宙船の部品を生産し、科学勝利を収めることができます。

Injured Units = 負傷ユニット
Injured units deal less damage, but recover after turns that they have been inactive.\nUnits heal 5 health per turn in enemy territory, 10 in neutral land,\n  15 inside your territory and 20 in your cities. = 負傷したユニットは与えるダメージが減少します。\n活動していないときは1ターンにつき、敵陣営内では5HP、中立の土地では10HP、自陣営の土地では15HP、自都市では20HP回復します。

Workers = 労働者
Workers are vital to your cities' growth, since only they can construct improvements on tiles.\nImprovements raise the yield of your tiles, allowing your city to produce more and grow faster while working the same amount of tiles! = 都市の成長には労働者が不可欠です。労働者はタイルに「タイル整備」をすることができます。\nタイル整備によって、ユニットの移動範囲が広がり、資源の産出量が上がります。これにより都市の生産スピードを速め、都市の成長を速くすることができます。

Siege Units = 攻城兵器
Siege units are extremely powerful against cities, but need to be Set Up before they can attack.\nOnce your siege unit is set up, it can attack from the current tile,\n  but once moved to another tile, it will need to be set up again. = 攻城ユニットは都市に対して非常に強力ですが、攻撃するためには準備をする必要があります。\n準備した攻城ユニットは、今いるタイルから攻撃することができますが、他のタイルに移動した後は、再度準備をする必要があります。

Embarking = 乗船
 # Requires translation!
Once a certain tech is researched, your land units can embark, allowing them to traverse water tiles.\nEntering or leaving water takes the entire turn. = 
 # Requires translation!
Units are defenseless while embarked (cannot use modifiers), and have a fixed Defending Strength based on your tech Era, so be careful!\nRanged Units can't attack, Melee Units have a Strength penalty, and all have limited vision. = 

Idle Units = 動かさないユニット
If you don't want to move a unit this turn, you can skip it by clicking 'Next unit' again.\nIf you won't be moving it for a while, you can have the unit enter Fortify or Sleep mode - \n  units in Fortify or Sleep are not considered idle units.\nIf you want to disable the 'Next unit' feature entirely, you can toggle it in Menu -> Check for idle units. = このターンにユニットを移動したくない場合は、「次のユニット」を再度クリックすることでスキップすることができます。\nしばらく移動しない場合は、ユニットを「防衛」モードまたは「休憩」モードにすることで無視できます。\n「次のユニット」確認を完全に無効にしたい場合は、設定の「動かないユニットの確認」を切り替えてください。

Contact Me = 連絡
Hi there! If you've played this far, you've probably seen that the game is currently incomplete.\n UnCiv is meant to be open-source and free, forever.\n That means no ads or any other nonsense. = こんにちは！ここまでプレイされた方は、ゲームに邪魔なものがないことにお気づきでしょう。\nUnCivはオープンソースであり、永遠に無料であることを意味しています。\nつまり、広告やその他の無意味なものは一切ありません。
What motivates me to keep working on it, \n  besides the fact I think it's amazingly cool that I can,\n  is the support from the players - you guys are the best! = 私がこの作品に取り組み続けるモチベーションになっているのは、\n自分でも驚くほどかっこいいと思っているという事実以外にも、\nプレイヤーのサポートがあるからです。あなたたちに感謝します。
Every rating and review that I get puts a smile on my face =)\n  So contact me! Send me an email, review, Github issue\n  or mail pigeon, and let's figure out how to make the game \n  even more awesome!\n(Contact info is in the Play Store) = 評価やレビューを受けるたびに、私の顔に笑顔がこぼれます =) \nだから、連絡してください。メール、レビュー、GithubのIssue、またはメールをpigeonに送って、ゲームをさらに素晴らしいものにする方法を考えましょう。\n（連絡先はPlay ストアにあります）

Pillaging = 略奪
Military units can pillage improvements, which heals them 25 health and ruins the improvement.\nThe tile can still be worked, but advantages from the improvement - stat bonuses and resources - will be lost.\nWorkers can repair these improvements, which takes less time than building the improvement from scratch. = 軍事ユニットはタイル整備を略奪して25HPの回復をし、タイル整備を無効化することができます。\nタイルはまだ使うことができますが、タイル整備の効果は失われます。\n労働者はタイル整備を修復することができます。一から作るよりも時間がかかりません。

Experience = XP
Units that enter combat gain experience, which can then be used on promotions for that unit.\nUnits gain more experience when in Melee combat than Ranged, and more when attacking than when defending. = 戦闘したユニットはXPを獲得し、そのXPはそのユニットの昇進に使用することができます。\n遠隔ユニットよりも戦闘ユニット、防御時よりも攻撃時の方が多くのXPを得ることができます。
Units can only gain up to 30 XP from Barbarian units - meaning up to 2 promotions. After that, Barbarian units will provide no experience. = ユニットが蛮族から獲得できるXPは最大30、つまり昇進2回分までです。それ以降は、蛮族からXPを得ることができません。

Combat = 戦闘
Unit and cities are worn down by combat, which is affected by a number of different values.\nEach unit has a certain 'base' combat value, which can be improved by certain conditions, promotions and locations. = ユニットや都市は戦闘によって消耗し、それはいくつかの異なる値によって影響を受けます。\n各ユニットは一定の「基本」戦闘値を持っており、特定の条件や昇進、場所によって改善されることがあります。
Units use the 'Strength' value as the base combat value when melee attacking and when defending.\nWhen using a ranged attack, they will the use the 'Ranged Strength' value instead. = ユニットは近接攻撃時と防御時に「戦闘力」を戦闘の基本値として使用します。範囲攻撃を使用する場合は「遠距離戦闘力」の値を使用します。
Ranged attacks can be done from a distance, dependent on the 'Range' value of the unit.\nWhile melee attacks allow the defender to damage the attacker in retaliation, ranged attacks do not. = 遠距離攻撃はユニットの「範囲」の値に依存して遠距離からの攻撃が可能です。\n白兵攻撃では防御側が攻撃者に報復ダメージを与えることができますが、遠距離攻撃ではできません。

Research Agreements = 研究協定
In research agreements, you and another civilization decide to jointly research technology.\nAt the end of the agreement, you will both receive a 'lump sum' of Science, which will go towards one of your unresearched technologies. = 研究協定では、あなたと他の文明が共同でテクノロジーを研究することを決めます。\n契約の終了時には、あなたと他の文明は⍾科学の「一括払い」を受け取り、それはあなたの未研究のテクノロジーの一つに使われます。
The amount of ⍾Science you receive at the end is dependent on the ⍾Science generated by your cities and the other civilization's cities during the agreement - the more, the better! = 最終的に受け取る⍾科学の量は、契約期間中にあなたの都市と他の文明の都市で生成された⍾科学が多いほど増えます。

Not all nations are contending with you for victory.\nCity-States are nations that can't win, don't conquer other cities and can't be traded with. = すべての文明が勝利を争っているわけではありません。都市国家は、勝てない、他の都市を征服できない、取引できない国です。
Instead, diplomatic relations with City-States are determined by Influence - a meter of 'how much the City-State likes you'.\nInfluence can be increased by attacking their enemies, liberating their city, and giving them sums of gold. = 代わりに、都市国家との外交関係は、「都市国家がどれだけあなたを気に入っているか」を表す「影響力」によって決定されます。\n影響力は、敵を攻撃したり、都市を解放したり、大金を与えたりすることで増加させることができます。
Certain bonuses are given when you are at above 30 influence.\nWhen you have above 60 Influence, and you have the highest influence with them of all civilizations, you are considered their 'Ally', and gain further bonuses and access to the Luxury and Strategic resources in their lands. = 30以上の影響力を持っている間、特定のボーナスが与えられます。あなたが60以上の影響力を持ち、そして最も強い影響力であるとき、あなたは「同盟国」とみなされ、さらなるボーナスと、領土で保有されている高級資源と戦略資源を得ることができます。

Great People = 偉人
Certain buildings, and specialists in cities, generate Great Person points per turn.\nThere are several types of Great People, and their points accumulate separately.\nThe number of points per turn and accumulated points can be viewed in the Overview screen. = 特定の建物や都市のスペシャリストは、1ターンごとに偉人ポイントを生成します。\n偉人にはいくつかの種類があり、それぞれのポイントが個別に蓄積されていきます。1ターンあたりのポイント数や累積ポイントは、概要画面で確認できます。
 # Requires translation!
Once enough points have been accumulated, a Great Person of that type will be created!\nEach Great Person can construct a certain Great Improvement which gives large yields over time, or immediately consumed to provide a certain bonus now. = 
Great Improvements also provide any strategic resources that are under them, so you don't need to worry if resources are revealed underneath your improvements! = 偉人のタイル整備はその下にある戦略資源も提供してくれるので、偉人のタイル整備の下に資源が隠されていても気にする必要はありません。

Removing Terrain Features = 地物を消去
 # Requires translation!
Certain tiles have terrain features - like Flood plains or Forests -  on top of them. Some of these layers, like Jungle, Marsh and Forest, can be removed by workers.\nRemoving the terrain feature does not remove any resources in the tile, and is usually required in order to add improvements exploiting those resources. = 

Natural Wonders, such as the Mt. Fuji, the Rock of Gibraltar and the Great Barrier Reef, are unique, impassable terrain features, masterpieces of mother Nature, which possess exceptional qualities that make them very different from the average terrain.\nThey benefit by giving you large sums of Culture, Science, Gold or Production if worked by your Cities, which is why you might need to bring them under your empire as soon as possible. = 富士山、ジブラルタル岩、グレートバリアリーフなどの自然遺産は、通常の地形とは異なる特別な性質を持っています。\n都市の市民がこれらに割り当てられることで、大量の生産力、文化力、科学力、またはゴールドなどの資源の恩恵を受けることができるため、なるべく早くこれらを保有したいと思うかもしれません。

Keyboard = キーボード
If you have a keyboard, some shortcut keys become available. Unit command or improvement picker keys, for example, are shown directly in their corresponding buttons. = キーボードがあれば、ショートカットキーをいくつか利用できます。たとえば、ユニットの行動やタイル整備を選択するキーはその対応するボタンに表示されます。
On the world screen the hotkeys are as follows: = ワールド画面でのホットキーは次のとおりです:
Space or 'N' - Next unit or turn\n'E' - Empire overview (last viewed page)\n'+', '-' - Zoom in / out\nHome - center on capital or open its city screen if already centered = スペースまたは'N' - 次のユニットまたは次のターン\n'E' - 国家の概要を見る\n'+'と'-' - ズームイン／アウト\nホーム - 首都または都市を選択
F1 - Open Civilopedia\nF2 - Empire overview Trades\nF3 - Empire overview Units\nF4 - Empire overview Diplomacy\nF5 - Social policies\nF6 - Technologies\nF7 - Empire overview Cities\nF8 - Victory Progress\nF9 - Empire overview Stats\nF10 - Empire overview Resources\nF11 - Quicksave\nF12 - Quickload = F1 - シヴィロペディアを開く\nF2 - 概要の取引の項目\nF3 - 概要のユニットの項目\nF4 - 概要の外交の項目\nF5 - 社会制度\nF6 - テクノロジー\nF7 - 概要の都市の項目\nF8 - 勝利条件\nF9 - 概要の統計の項目\nF10 - 概要の資源の項目\nF11 - クイックセーブ\nF12 - クイックロード
Ctrl-R - Toggle tile resource display\nCtrl-Y - Toggle tile yield display\nCtrl-O - Game options\nCtrl-S - Save game\nCtrl-L - Load game = Ctrl-R - 資源を表示\nCtrl-Y - タイルの産出量を表示\nCtrl-O - 設定\nCtrl-S - セーブ\nCtrl-L - ロード

World Screen = ワールド画面
This is where you spend most of your time playing Unciv. See the world, control your units, access other screens from here. = これはUncivのプレイで最もよく使う画面です。\nここから、世界を見て、あなたのユニットを操作して、他の画面に入ります。
①: The menu button - civilopedia, save, load, options... = ①: メニューボタン - シヴィロペディア、セーブ、ロード、設定...
②: The player/nation whose turn it is - click for diplomacy overview. = ②: ターンが回っているプレイヤー/国 - 概要を見るにはクリックします。
③: The Technology Button - shows the tech tree which allows viewing or researching technologies. = ③: テクノロジーボタン - テクノロジーツリーを表示し、テクノロジーの閲覧と研究をします。
④: The Social Policies Button - shows enacted and selectable policies, and with enough culture points you can enact new ones. = ④: 社会制度ボタン - 採用された社会制度と選択可能な社会制度を表示し、文化力が貯まれば新しい社会制度を採用できます。
⑤: The Diplomacy Button - shows the diplomacy manager where you can talk to other civilizations. = ⑤: 外交ボタン - 他の国との対話をする外交管理画面が表示されます。
⑥: Unit Action Buttons - while a unit is selected its possible actions appear here. = ⑥: ユニットの行動ボタン - 選択されたユニットができる行動が表示されます。
⑦: The unit/city info pane - shows information about a selected unit or city. = ⑦: ユニット/都市情報ペイン - 選択されたユニットまたは都市についての情報が表示されます。
⑧: The name (and unit icon) of the selected unit or city, with current health if wounded. Clicking a unit name or icon will open its civilopedia entry. = ⑧: 選択したユニットまたは都市の名前（とユニットアイコン）と、全快でない場合に現在のHPが表示されます。ユニットの名前かアイコンをクリックするとシヴィロペディアのページが開きます。
⑨: The arrow buttons allow jumping to the next/previous unit. = ⑨: 矢印ボタンで次/前のユニットが選択されます。
⑩: For a selected unit, its promotions appear here, and clicking leads to the promotions screen for that unit. = ⑩: 選択したユニットの昇進が表示され、クリックすると昇進画面に入ります。
⑪: Remaining/per turn movement points, strength and experience / XP needed for promotion. For cities, you get its combat strength. = ⑪: 残り移動ポイント/ターンあたりの移動ポイント、戦闘力、現在のXP/昇進に必要なXP。都市の場合、その戦闘力が表示されます。
⑫: This button closes the selected unit/city info pane. = ⑫: このボタンでユニット/都市情報ペインを閉じます。
⑬: This pane appears when you order a unit to attack an enemy. On top are attacker and defender with their respective base strengths. = ⑬: ユニットに攻撃の指示をしたとき、このペインが表示されます。上部には攻撃者と防御者とそれぞれの基礎戦闘力が表示されます。
⑭: Below that are strength bonuses or penalties and health bars projecting before / after the attack. = ⑭: 下部には戦闘力のボーナスまたはペナルティと攻撃前後のHPがバーに表示されます。
⑮: The Attack Button - let blood flow! = ⑮: 攻撃ボタン - 血を流す！
⑯: The minimap shows an overview over the world, with known cities, terrain and fog of war. Clicking will position the main map. = ⑯: ミニマップでワールドの概観と、把握している都市、地形と戦場の霧が表示されます。クリックするとメインマップの場所が移ります。
⑰: To the side of the minimap are display feature toggling buttons - tile yield, worked indicator, show/hide resources. These mirror setting on the options screen and are hidden if you deactivate the minimap. = ⑰: ミニマップの側の表示切り替えボタン - 資源とタイル整備、市民。これらは設定画面の設定に反映し、ミニマップが非表示のときは隠されています。
⑱: Tile information for the selected hex - current or potential yield, terrain, effects, present units, city located there and such. Where appropriate, clicking a line opens the corresponding civilopedia entry. = 選択されたヘックスのタイル情報 - 現在の、または潜在しているタイル整備、地形、効果、今いるユニット、所在する都市など。対応する行をクリックするとシヴィロペディアのページが開きます。
⑲: Notifications - what happened during the last 'next turn' phase. Some are clickable to show a relevant place on the map, some even show several when you click repeatedly. = 通知 - 「次のターン」が最後にされてなにが起きたかが表示されます。クリックことでマップでの対応する位置に移るものや、繰り返しクリックするとそれぞれの対応する位置に移るものもあります。
⑳: The Next Turn Button - unless there are things to do, in which case the label changes to 'next unit', 'pick policy' and so on. = 「次のターン」ボタン - これ以上することがないとき、ここが「次のターン」や「社会制度を選択」などになります。
 # Requires translation!
ⓐ: The overview button leads to the empire overview screen with various tabs (the last one viewed is remembered) holding vital information about the state of your civilization in the world. = 
 # Requires translation!
ⓑ: The ♪Culture icon shows accumulated ♪Culture and ♪Culture needed for the next policy - in this case, the exclamation mark tells us a next policy can be enacted. Clicking is another way to the policies manager. = 
 # Requires translation!
ⓒ: Your known strategic resources are displayed here with the available (usage already deducted) number - click to go to the resources overview screen. = 
 # Requires translation!
ⓓ: Happiness/unhappiness balance and either golden age with turns left or accumulated happiness with amount needed for a golden age is shown next to the smiley. Clicking also leads to the resources overview screen as luxury resources are a way to improve happiness. = 
 # Requires translation!
ⓔ: The ⍾Science icon shows the number of ⍾Science points produced per turn. Clicking leads to the technology tree. = 
 # Requires translation!
ⓕ: Number of turns played with translation into calendar years. Click to see the victory overview. = 
 # Requires translation!
ⓖ: The number of gold coins in your treasury and income. Clicks lead to the Stats overview screen. = 
 # Requires translation!
ⓧ: In the center of all this - the world map! Here, the "X" marks a spot outside the map. Yes, unless the wrap option was used, Unciv worlds are flat. Don't worry, your ships won't fall off the edge. = 
 # Requires translation!
ⓨ: By the way, here's how an empire border looks like - it's in the national colours of the nation owning the territory. = 
 # Requires translation!
ⓩ: And this is the red targeting circle that led to the attack pane back under ⑬. = 
 # Requires translation!
What you don't see: The phone/tablet's back button will pop the question whether you wish to leave Unciv and go back to Real Life. On desktop versions, you can use the ESC key. = 

 # Requires translation!
After building a shrine, your civilization will start generating ☮Faith. = 
 # Requires translation!
When enough ☮Faith has been generated, you will be able to found a pantheon. = 
 # Requires translation!
A pantheon will provide a small bonus for your civilization that will apply to all your cities. = 
 # Requires translation!
Each civilization can only choose a single pantheon belief, and each pantheon can only be chosen once. = 
 # Requires translation!
Generating more ☮Faith will allow you to found a religion. = 

 # Requires translation!
Keep generating ☮Faith, and eventually a great prophet will be born in one of your cities. = 
 # Requires translation!
This great prophet can be used for multiple things: Constructing a holy site, founding a religion and spreading your religion. = 
 # Requires translation!
When founding your religion, you may choose another two beliefs. The founder belief will only apply to you, while the follower belief will apply to all cities following your religion. = 
 # Requires translation!
Additionally, the city where you used your great prophet will become the holy city of that religion. = 
 # Requires translation!
Once you have founded a religion, great prophets will keep being born every so often, though the amount of Faith☮ you have to save up will be higher. = 
 # Requires translation!
One of these great prophets can then be used to enhance your religion. = 
 # Requires translation!
This will allow you to choose another follower belief, as well as an enhancer belief, that only applies to you. = 
 # Requires translation!
Do take care founding a religion soon, only about half the players in the game are able to found a religion! = 

 # Requires translation!
Beliefs = 
 # Requires translation!
There are four types of beliefs: Pantheon, Founder, Follower and Enhancer beliefs. = 
 # Requires translation!
Pantheon and Follower beliefs apply to each city following your religion, while Founder and Enhancer beliefs only apply to the founder of a religion. = 

 # Requires translation!
Religion inside cities = 
 # Requires translation!
When founding a city, it won't follow a religion immediately. = 
 # Requires translation!
The religion a city follows depends on the total pressure each religion has within the city. = 
 # Requires translation!
Followers are allocated in the same proportions as these pressures, and these followers can be viewed in the city screen. = 
 # Requires translation!
Based on this, you can get a feel for which religions have a lot of pressure built up in the city, and which have almost none. = 
 # Requires translation!
The city follows a religion if a majority of its population follows that religion, and will only then receive the effects of Follower and Pantheon beliefs of that religion. = 

 # Requires translation!
Spreading Religion = 
 # Requires translation!
Spreading religion happens naturally, but can be sped up using missionaries or great prophets. = 
 # Requires translation!
Missionaries can be bought in cities following a major religion, and will take the religion of that city. = 
 # Requires translation!
So do take care where you are buying them! If another civilization has converted one of your cities to their religion, missionaries bought there will follow their religion. = 
 # Requires translation!
Great prophets always have your religion when they appear, even if they are bought in cities following other religions, but captured great prophets do retain their original religion. = 
 # Requires translation!
Both great prophets and missionaries are able to spread religion to cities when they are inside its borders, even cities of other civilizations. = 
 # Requires translation!
These two units can even enter tiles of civilizations with whom you don't have an open borders agreement! = 
 # Requires translation!
But do take care, missionaries will lose 250 religious strength each turn they end while in foreign lands. = 
 # Requires translation!
This diminishes their effectiveness when spreading religion, and if their religious strength ever reaches 0, they have lost their faith and disappear. = 
 # Requires translation!
When you do spread your religion, the religious strength of the unit is added as pressure for that religion. = 
 # Requires translation!
Cities also passively add pressure of their majority religion to nearby cities. = 
 # Requires translation!
Each city provides +6 pressure per turn to all cities within 10 tiles, though the exact amount of pressure depends on the game speed. = 
 # Requires translation!
This pressure can also be seen in the city screen, and gives you an idea of how religions in your cities will evolve if you don't do anything. = 
 # Requires translation!
Holy cities also provide +30 pressure of the religion founded there to themselves, making it very difficult to effectively convert a holy city. = 
 # Requires translation!
Lastly, before founding a religion, new cities you settle will start with 200 pressure for your pantheon. = 
 # Requires translation!
This way, all your cities will starting following your pantheon as long as you haven't founded a religion yet. = 

 # Requires translation!
Inquisitors = 
 # Requires translation!
Inquisitors are the last religious unit, and their strength is removing other religions. = 
 # Requires translation!
They can remove all other religions from one of your own cities, removing any pressures built up. = 
 # Requires translation!
Great prophets also have this ability, and remove all other religions in the city when spreading their religion. = 
 # Requires translation!
Often this results in the city immediately converting to their religion = 
 # Requires translation!
Additionally, when an inquisitor is stationed in or directly next to a city center, units of other religions cannot spread their faith there, though natural spread is uneffected. = 

 # Requires translation!
The Mayan unique ability, 'The Long Count', comes with a side effect: = 
 # Requires translation!
Once active, the game's year display will use mayan notation. = 
 # Requires translation!
The Maya measured time in days from what we would call 11th of August, 3114 BCE. A day is called K'in, 20 days are a Winal, 18 Winals are a Tun, 20 Tuns are a K'atun, 20 K'atuns are a B'ak'tun, 20 B'ak'tuns a Piktun, and so on. = 
 # Requires translation!
Unciv only displays ය B'ak'tuns, ඹ K'atuns and ම Tuns (from left to right) since that is enough to approximate gregorian calendar years. The Maya numerals are pretty obvious to understand. Have fun deciphering them! = 

 # Requires translation!
Your cities will periodically demand different luxury goods to satisfy their desire for new things in life. = 
 # Requires translation!
If you manage to acquire the demanded luxury by trade, expansion, or conquest, the city will celebrate We Love The King Day for 20 turns. = 
 # Requires translation!
During the We Love The King Day, the city will grow 25% faster. = 
 # Requires translation!
This means exploration and trade is important to grow your cities! = 


#################### Lines from Unique Types #######################

Nullifies [stat] [cityFilter] = [cityFilter][stat]を無効化
Nullifies Growth [cityFilter] = [cityFilter]成長を無効化
Provides [stats] per turn = 毎ターン[stats]の提供
Provides [stats] [cityFilter] per turn = [cityFilter]毎ターン[stats]の提供
Provides [amount] Happiness = 幸福度[amount]の提供
Provides military units every ≈[amount] turns = 約[amount]ターンごとの軍事ユニットの贈呈
Provides a unique luxury = 固有の高級資源が提供される
Cannot build [baseUnitFilter] units = [baseUnitFilter]ユニットを生産できない
 # Requires translation!
May choose [amount] additional [beliefType] beliefs when [foundingOrEnhancing] a religion = 
 # Requires translation!
May buy [buildingFilter] buildings for [amount] [stat] [cityFilter] at an increasing price ([amount2]) = 
 # Requires translation!
May buy [baseUnitFilter] units for [amount] [stat] [cityFilter] = 
 # Requires translation!
May buy [buildingFilter] buildings for [amount] [stat] [cityFilter] = 
 # Requires translation!
May buy [baseUnitFilter] units with [stat] [cityFilter] = 
 # Requires translation!
May buy [buildingFilter] buildings with [stat] for [amount] times their normal Production cost = 
 # Requires translation!
[stat] cost of purchasing [buildingFilter] buildings [amount]% = 
 # Requires translation!
Production to science conversion in cities increased by 33% = 
Triggers victory = 勝利を収める
 # Requires translation!
Starts with [policy] adopted = 
[amount] Unit Supply = [amount]ユニットサプライ
[amount] Unit Supply per [amount2] population [cityFilter] = [cityFilter]人口[amount2]人あたり[amount]ユニットサプライ
 # Requires translation!
[amount] Unit Supply per city = 
 # Requires translation!
Rebel units may spawn = 
Can be purchased for [amount] [stat] [cityFilter] = [cityFilter][amount][stat]で購入できる
 # Requires translation!
Requires a [buildingName] in at least [amount] cities = 
 # Requires translation!
Must not be next to [terrainFilter] = 
 # Requires translation!
No defensive terrain penalty = 
 # Requires translation!
No Sight = 
 # Requires translation!
[amount] XP gained from combat = 
 # Requires translation!
Irremovable = 
 # Requires translation!
by consuming this unit = 
when at war = 戦時
 # Requires translation!
with [resource] = 
when between [amount] and [amount2] Happiness = 幸福度が[amount]から[amount2]までのとき
when below [amount] Happiness = 幸福度が[amount]より低いとき
during the [era] = [era]の間
 # Requires translation!
if no other Civilization has researched this = 
 # Requires translation!
upon discovering [tech] = 
after adopting [policy] = [policy]を採用してから
<<<<<<< HEAD
 # Requires translation!
by consuming this unit = 
=======
>>>>>>> 69603bc5
 # Requires translation!
in cities with a [buildingFilter] = 
 # Requires translation!
for units with [promotion] = 
 # Requires translation!
for units without [promotion] = 
when above [amount] HP = [amount]HPより高いとき
when below [amount] HP = [amount]HPより低いとき
 # Requires translation!
with [amount] to [amount2] neighboring [tileFilter] tiles = 
 # Requires translation!
in [tileFilter] [tileFilter2] tiles = 
in tiles without [tileFilter] = [tileFilter]以外のタイルで
 # Requires translation!
on water maps = 
 # Requires translation!
in [regionType] Regions = 
 # Requires translation!
in all except [regionType] Regions = 
 # Requires translation!
Free [baseUnitFilter] found in the ruins = 
 # Requires translation!
[amount] Free Social Policies = 
 # Requires translation!
[amount] population in a random city = 
 # Requires translation!
[amount] free random researchable Tech(s) from the [era] = 
 # Requires translation!
Gain [amount] [stat] = 
 # Requires translation!
Gain [amount]-[amount2] [stat] = 
 # Requires translation!
Gain enough Faith for a Pantheon = 
 # Requires translation!
Gain enough Faith for [amount]% of a Great Prophet = 
 # Requires translation!
Reveal up to [amount/'all'] [tileFilter] within a [amount] tile radius = 
 # Requires translation!
From a randomly chosen tile [amount] tiles away from the ruins, reveal tiles up to [amount2] tiles away with [amount3]% chance = 
 # Requires translation!
This Unit gains [amount] XP = 
 # Requires translation!
This Unit upgrades for free including special upgrades = 
 # Requires translation!
This Unit gains the [promotion] promotion = 
 # Requires translation!
Hidden before founding a Pantheon = 
 # Requires translation!
Hidden after founding a Pantheon = 
 # Requires translation!
Hidden after generating a Great Prophet = 
 # Requires translation!
Triggerable = 
 # Requires translation!
Global = 
Nation = 国家
Era = 時代
Tech = テクノロジー
Policy = 社会制度
 # Requires translation!
FounderBelief = 
 # Requires translation!
FollowerBelief = 
Building = 建物
Unit = ユニット
 # Requires translation!
UnitType = 
Promotion = 昇進
Improvement = タイル整備
Resource = 資源
 # Requires translation!
Ruins = 
CityState = 都市国家
 # Requires translation!
ModOptions = 
 # Requires translation!
Conditional = 

#################### Removed Lines ####################

<<<<<<< HEAD
=======
#~~Units fight as though they were at full strength even when damaged = ダメージを負ってもユニットの攻撃力が下がらない
#~~67% chance to earn 25 Gold and recruit a Barbarian unit from a conquered encampment = 野営地を征服すると67%の確率で25ゴールドを獲得し、蛮族ユニットを自軍に加える
#~~50% chance of capturing defeated Barbarian naval units and earning 25 Gold = 50%の確率で倒した蛮族の海軍ユニットを捕獲し、25ゴールドを獲得する
#~~+[]% Strength if within [] tiles of a [] = [tileFilter]から[amount2]タイル以内に戦闘力+[amount]%を付与
#~~Embarked units can defend themselves = 乗船中のユニットは自衛が可能
>>>>>>> 69603bc5
#~~Rough Terrain = 起伏に富んだ地形
#~~Strategic = 戦略資源
#~~Bonus = ボーナス資源
#~~Luxury = 高級資源<|MERGE_RESOLUTION|>--- conflicted
+++ resolved
@@ -6336,11 +6336,6 @@
  # Requires translation!
 upon discovering [tech] = 
 after adopting [policy] = [policy]を採用してから
-<<<<<<< HEAD
- # Requires translation!
-by consuming this unit = 
-=======
->>>>>>> 69603bc5
  # Requires translation!
 in cities with a [buildingFilter] = 
  # Requires translation!
@@ -6421,14 +6416,11 @@
 
 #################### Removed Lines ####################
 
-<<<<<<< HEAD
-=======
 #~~Units fight as though they were at full strength even when damaged = ダメージを負ってもユニットの攻撃力が下がらない
 #~~67% chance to earn 25 Gold and recruit a Barbarian unit from a conquered encampment = 野営地を征服すると67%の確率で25ゴールドを獲得し、蛮族ユニットを自軍に加える
 #~~50% chance of capturing defeated Barbarian naval units and earning 25 Gold = 50%の確率で倒した蛮族の海軍ユニットを捕獲し、25ゴールドを獲得する
 #~~+[]% Strength if within [] tiles of a [] = [tileFilter]から[amount2]タイル以内に戦闘力+[amount]%を付与
 #~~Embarked units can defend themselves = 乗船中のユニットは自衛が可能
->>>>>>> 69603bc5
 #~~Rough Terrain = 起伏に富んだ地形
 #~~Strategic = 戦略資源
 #~~Bonus = ボーナス資源
