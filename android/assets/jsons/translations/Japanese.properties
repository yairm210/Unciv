
# Tutorial tasks

Move a unit!\nClick on a unit > Click on a destination > Click the arrow popup = ユニットを移動させる\n ユニットをクリック>移動先をクリック>矢印ポップアップをクリック
Found a city!\nSelect the Settler (flag unit) > Click on 'Found city' (bottom-left corner) = 都市を開設\n 開拓者(旗マークのユニット)を押して、左下の「都市を開設」を押す
Enter the city screen!\nClick the city button twice = 都市画面を開く\n 都市を2回クリック
Pick a technology to research!\nClick on the tech button (greenish, top left) > \n select technology > click 'Research' (bottom right) = 研究するテクノロジーを選択\n「テクノロジーを選ぶ」ボタンをクリック(左上の緑色> \n テクノロジーを選択>「研究」をクリックします（右下）
Pick a construction!\nEnter city screen > Click on a unit or building (bottom left side) > \n click 'add to queue' = 生産を選ぶ\n都市画面に行き、左にある生産キューから生産したいユニットや建造物を選択して\n「予約キューに追加する」を押す
Pass a turn!\nCycle through units with 'Next unit' > Click 'Next turn' = 次のターンへ\n次のユニットでユニットに指示を出します。>指示出しを終えたら次のターンで進みます。
Reassign worked tiles!\nEnter city screen > click the assigned (green) tile to unassign > \n click an unassigned tile to assign population = 市民を再割り当て\n都市画面に市民が入り割り当てられた(緑色の)タイルをクリックして無職市民にします。> \n未割り当てのタイルをクリックして市民を割り当てます
Meet another civilization!\nExplore the map until you encounter another civilization! = 別の文明に会う\n別の文明に出会うまでマップを探索
Open the options table!\nClick the menu button (top left) > click 'Options' = 設定を開く\メニューボタン（左上）をクリックし、[設定]をクリックします
Construct an improvement!\nConstruct a Worker unit > Move to a Plains or Grassland tile > \n Click 'Create improvement' (above the unit table, bottom left)\n > Choose the farm > \n Leave the worker there until it's finished = タイル施設を建設\n労働者を生産>平野または草原に移動> \n「タイルの整備」をクリックします \n>農場を選択> \n作業が終了するまでそこにとどめておきます
Create a trade route!\nConstruct roads between your capital and another city\nOr, automate your worker and let him get to that eventually = 道を建設 \n首都と別の都市との間に道路を建設します
Conquer a city!\nBring an enemy city down to low health > \nEnter the city with a melee unit = 都市を占領 \n敵都市を低体力にする> \n白兵ユニットで都市に入る
Move an air unit!\nSelect an air unit > select another city within range > \nMove the unit to the other city = 航空ユニットを移動 \n航空ユニットを選択>範囲内の別の都市を選択
See your stats breakdown!\nEnter the Overview screen (top right corner) >\nClick on 'Stats' = 統計を見る \n概要画面に入る> \n「統計」をクリック

Oh no! It looks like something went DISASTROUSLY wrong! This is ABSOLUTELY not supposed to happen! Please send me (yairm210@hotmail.com) an email with the game information (menu -> save game -> copy game info -> paste into email) and I'll try to fix it as fast as I can! = おっと...想定外のことが起きてしまいました。セーブ画面に行き、そこで「クリップボードにコピー」をクリックし、メールに貼り付けyairm210@hotmail.comに送ってください。 できるだけ早く問題を解決します。
Oh no! It looks like something went DISASTROUSLY wrong! This is ABSOLUTELY not supposed to happen! Please send us an report and we'll try to fix it as fast as we can! = おっと..想定外のことが起きてしまいました。問題を報告してください。できるだけ早く問題を解決します。

# Buildings

Unsellable = 売却不可
Not displayed as an available construction unless [building] is built = [building]が建設されるまで、利用可能な建造物として表示されない
Not displayed as an available construction without [resource] = [resource]がなければ、利用可能な建造物として表示されない

Choose a free great person = 無償の偉人を選択
Get [unitName] = [unitName]を取得

Hydro Plant = 水力発電所
[buildingName] obsoleted = [buildingName]は廃止された

# Diplomacy,Trade,Nations

Requires [buildingName] to be built in the city = 都市で[buildingName]を建設する必要がある
Requires [buildingName] to be built in all cities = すべての都市で [buildingName]を建設する必要がある
Provides a free [buildingName] in the city = 都市に無償の[buildingName]を提供
Requires worked [resource] near city = 都市の近郊で稼働する[resource]が必要
Requires at least one of the following resources worked near the city: = 次のリソースが都市の近くで少なくとも一つ必要：
Wonder is being built elsewhere = 他の都市で建設済み
National Wonder is being built elsewhere = 自然遺産は別の地で生成されている
Requires a [buildingName] in all cities = すべての都市に[buildingName]が必要
Requires a [buildingName] in this city = 都市に[buildingName]が必要
Cannot be built with [buildingName] = [buildingName]では建設できない
Consumes 1 [resource] = [resource]が必要
Consumes [amount] [resource] = [resource]が[amount]必要
Required tech: [requiredTech] = 必要な技術:[requiredTech]
Requires [PolicyOrNationalWonder] = [PolicyOrNationalWonder]が必要
Cannot be purchased = 購入不可
Can only be purchased = 購入のみ
See also = 参照

Requires at least one of the following: = 次の一つが必要：
Requires all of the following: = 次のすべてが必要：
 # Requires translation!
Leads to [techName] = 
 # Requires translation!
Leads to: = 

Current construction = 生産中
Construction queue = 生産予約キュー
Pick a construction = 生産を選択
Queue empty = 予約キューが空
Add to queue = 予約キューに追加
Remove from queue = 予約キューから消去
Show stats drilldown = 都市の統計を表示
Show construction queue = 生産キューを表示
Save = セーブ
Cancel = キャンセル

Diplomacy = 外交
War = 戦争
Peace = 平和
Research Agreement = 研究協定
Declare war = 宣戦布告
Declare war on [civName]? = [civName]に宣戦布告しますか？
Let's begin! = 戦だ
[civName] has declared war on us! = [civName]に宣戦布告されました！
[leaderName] of [nation] = [nation]  /  [leaderName]
You'll pay for this! = いつかこの報いを受けることになるぞ
Negotiate Peace = 平和交渉
Peace with [civName]? = [civName]との平和条約
Very well. = 結構
Farewell. = さらばだ
Sounds good! = 承認
Not this time. = 拒否する
Excellent! = 素晴らしい！
How about something else... = 取引内容の変更をしたい
A pleasure to meet you. = お会いできて光栄だ
Our relationship = 自文明との関係
We have encountered the City-State of [name]! = 都市国家[name]に遭遇しました！
Declare Friendship ([numberOfTurns] turns) = 友好宣言([numberOfTurns]ターン)
May our nations forever remain united! = 我々の国が永遠に団結し続けますように
Indeed! = そうだな
Denounce [civName]? = [civName]を非難しますか？
Denounce ([numberOfTurns] turns) = 非難声明([numberOfTurns]ターン)
We will remember this. = このことは忘れないからな

[civName] has declared war on [targetCivName]! = [civName]は[targetCivName]に宣戦布告した
[civName] and [targetCivName] have signed a Peace Treaty! = [civName]と[targetCivName] は平和条約に署名した
[civName] and [targetCivName] have signed the Declaration of Friendship! = [civName] と[targetCivName] は友好宣言に署名した
[civName] has denounced [targetCivName]! = [civName]は[targetCivName]を非難した
Do you want to break your promise to [leaderName]? = [leaderName]との合意を破棄する
We promised not to settle near them ([count] turns remaining) = 我々は彼らの近くに定住しないことに合意した（残り[count]ターン）
They promised not to settle near us ([count] turns remaining) = 彼らは我々の近くに定住しないことに合意した（残り[count]ターン）

Unforgivable = 宿敵
 # Requires translation!
Afraid = 
Enemy = 敵対
Competitor = 競争相手
Neutral = 中立
Favorable = 好ましい
Friend = 友好
Ally = 同盟

[questName] (+[influenceAmount] influence) = [questName]　(影響力+[influenceAmount])
[remainingTurns] turns remaining = 残り[remainingTurns]ターン

## Diplomatic modifiers

You declared war on us! = 当文明に宣戦布告
Your warmongering ways are unacceptable to us. = 好戦的な態度
You have captured our cities! = 当文明の都市を占領
We applaud your liberation of our conquered cities! = 占領した都市を解放
We applaud your liberation of conquered cities! = 征服した都市を解放
Years of peace have strengthened our relations. = 長年の平和
Our mutual military struggle brings us closer together. = 戦略的協力
We have signed a public declaration of friendship = 友好宣言に署名
You have declared friendship with our enemies! = 我々の文明が当文明の敵国と友好関係にある
You have declared friendship with our allies = 当文明の同盟国と友好関係にある
Our open borders have brought us closer together. = 互いに国境を開放
Your so-called 'friendship' is worth nothing. = 意味のない友好宣言
You have publicly denounced us! = 当文明を非難
You have denounced our allies = 当文明の同盟国を非難
You have denounced our enemies = 我々の敵国を非難
You betrayed your promise to not settle cities near us = 近くに定住しないという当文明との合意の破棄
You fulfilled your promise to stop settling cities near us! = 近くに定住しないという当文明との合意の保持
You refused to stop settling cities near us = 近くに定住しないという当文明との合意の拒否
Your arrogant demands are in bad taste = 図々しい要求
Your use of nuclear weapons is disgusting! = 核兵器の使用
You have stolen our lands! = 領土からの略奪
You gave us units! = ユニットの寄付

Demands = 要求
Please don't settle new cities near us. = 我々の近くに新しい都市を作らないでください
Very well, we shall look for new lands to settle. = わかりました。新しい土地を探すことにします
We shall do as we please. = 我々は好きなようにやるのだ
We noticed your new city near our borders, despite your promise. This will have....implications. = あなたは約束したにも関わらず、我々の国境近くに新しい都市を開設した。これには理由でも？

 # Requires translation!
Enter the amount of gold = 

# City-States

Provides [amountOfCulture] culture at 30 Influence = 影響力30で文化力+[amountOfCulture]
Provides 3 food in capital and 1 food in other cities at 30 Influence = 影響力30で首都に食料+3、その他の都市に食料+1
Provides 3 happiness at 30 Influence = 影響力30で幸福度+30
Provides land units every 20 turns at 30 Influence = 影響力30で20ターンごとに軍事ユニットを提供
Give a Gift = 寄付をする
Gift [giftAmount] gold (+[influenceAmount] influence) = [giftAmount]ゴールドを寄付（影響力+[influenceAmount]）
Relationship changes in another [turnsToRelationshipChange] turns = あと[turnsToRelationshipChange]ターンで関係が変化
Protected by = 宗主国：
Revoke Protection = 保護をやめる
Pledge to protect = 保護の誓約
Declare Protection of [cityStateName]? = [cityStateName]の保護を宣言
Build [improvementName] on [resourceName] (200 Gold) = [resourceName]に[improvementName]を建設（200ゴールド）
Gift Improvement = 寄付内容を変更

 # Requires translation!
Diplomatic Marriage ([amount] Gold) = 
 # Requires translation!
We have married into the ruling family of [civName], bringing them under our control. = 
 # Requires translation!
[civName] has married into the ruling family of [civName2], bringing them under their control. = 

Cultured = 文化
Maritime = 海洋
Mercantile = 商業
Militaristic = 軍事
Type = タイプ
Friendly = 友好的
Hostile = 敵対的
Irrational = 中立
Personality = 関係：
Influence = 影響力
Reach 30 for friendship. = 友好的になるには影響力が30必要
Reach highest influence above 60 for alliance. = 同盟関係になるためには影響力60以上が必要
 # Requires translation!
When Friends: = 
 # Requires translation!
When Allies: = 
 # Requires translation!
The unique luxury is one of: = 

 # Requires translation!
Demand Tribute = 
 # Requires translation!
Tribute Willingness = 
 # Requires translation!
>0 to take gold, >30 and size 4 city for worker = 
 # Requires translation!
Major Civ = 
 # Requires translation!
No Cities = 
 # Requires translation!
Base value = 
 # Requires translation!
Has Ally = 
 # Requires translation!
Has Protector = 
 # Requires translation!
Demanding a Worker = 
 # Requires translation!
Demanding a Worker from small City-State = 
 # Requires translation!
Very recently paid tribute = 
 # Requires translation!
Recently paid tribute = 
 # Requires translation!
Influence below -30 = 
 # Requires translation!
Military Rank = 
 # Requires translation!
Military near City-State = 
 # Requires translation!
Sum: = 
 # Requires translation!
Take [amount] gold (-15 Influence) = 
 # Requires translation!
Take worker (-50 Influence) = 
 # Requires translation!
[civName] is afraid of your military power! = 


# Trades

Trade = 取引
Offer trade = 取引の申込み
Retract offer = 取引の申込みを撤回
What do you have in mind? = どのような内容で？
Our items = 我々のアイテム
Our trade offer = 我々の交換アイテム
[otherCiv]'s trade offer = [otherCiv]の交換アイテム
[otherCiv]'s items = [otherCiv]のアイテム
Pleasure doing business with you! = あなたとの取引に満足だ
I think not. = 私はそうは思わない
That is acceptable. = それなら受け入れられる
Accept = 受け入れる
Keep going = 続けて
There's nothing on the table = 交換アイテムに何もありません
Peace Treaty = 平和条約
Agreements = 協定
Open Borders = 国境開放
Gold per turn = ターンごとのゴールド
Cities = 都市
Technologies = テクノロジー
Declarations of war = 宣戦布告
Introduction to [nation] = [nation]の紹介
Declare war on [nation] = [nation]への宣戦布告
Luxury resources = 高級資源
Strategic resources = 戦略資源
Owned: [amountOwned] = 所持[amountOwned]

# Nation picker

[resourceName] not required = [resourceName]が不要
Lost ability = 失う能力
National ability = 文明能力
[firstValue] vs [secondValue] = [firstValue] vs [secondValue]


# New game screen

Uniques = ユニーク
Promotions = 昇進
Load copied data = コピーしたデータを読み込む
Could not load game from clipboard! = クリップボードからゲームを読み込めません
Start game! = ゲーム開始
Map Options = マップ設定
Game Options = ゲーム設定
Civilizations = Civilizations
Map Type = マップタイプ
Map file = マップファイル
Could not load map! = マップを読み込めません
Generated = 生成
Existing = 既存
Custom = カスタム
Map Generation Type = マップ生成タイプ
Default = デフォルト
Pangaea = パンゲア
Perlin = パーリンノイズ
Continents = 大陸
Four Corners = 四方の陸
Archipelago = 多島海
Number of City-States = 都市国家の数
One City Challenge = ワンシティチャレンジ
No Barbarians = 蛮族なし
No Ancient Ruins = 古代遺跡なし
No Natural Wonders = 自然遺産なし
Victory Conditions = 勝利条件
Scientific = 科学
Domination = 覇権
Cultural = 文化

Map Shape = マップ形状
Hexagonal = 六角形
Rectangular = 長方形
Height = 高さ
Width = 幅
Radius = 半径
Enable Religion = 宗教を有効化

Advanced Settings = 詳細設定
RNG Seed = RNG値
Map Height = マップの高さ
Temperature extremeness = 極度な気候
Resource richness = 資源の数
Vegetation richness = 植生の豊かさ
Rare features richness = レアな特徴の豊富さ
Max Coast extension = 海岸の長さ
Biome areas extension = バイオームエリア
Water level = 水域レベル
Reset to default = デフォルトに戻す

Online Multiplayer = オンラインマルチプレイ

World Size = マップサイズ
Tiny = 極小
Small = 小さい
Medium = 普通
Large = 大きい
Huge = 広大
 # Requires translation!
World wrap requires a minimum width of 32 tiles = 
 # Requires translation!
The provided map dimensions were too small = 
 # Requires translation!
The provided map dimensions were too big = 
 # Requires translation!
The provided map dimensions had an unacceptable aspect ratio = 

Difficulty = 難易度

AI = AI
Remove = 消去
Random = ランダム
Human = 人間
Hotseat = 苦境
User ID = ユーザーID
Click to copy = クリックしてコピー


Game Speed = ゲーム速度
Quick = クイック
Standard = スタンダード
Epic = エピック
Marathon = マラソン

Starting Era = 始める年代
It looks like we can't make a map with the parameters you requested! = リクエストしたパラメータを使用してマップを作成できないようです
Maybe you put too many players into too small a map? = この人数にはマップが小さすぎます
No human players selected! = 人間のプレイヤーがいません！
Mods: = Mod:
Base ruleset mods: = ルールセットmod:
Extension mods: = 拡張mod:
 # Requires translation!
The mod you selected is incorrectly defined! = 
 # Requires translation!
The mod combination you selected is incorrectly defined! = 
 # Requires translation!
The mod combination you selected has problems. = 
 # Requires translation!
You can play it, but don't expect everything to work! = 
 # Requires translation!
Base Ruleset = 
 # Requires translation!
[amount] Techs = 
 # Requires translation!
[amount] Nations = 
 # Requires translation!
[amount] Units = 
 # Requires translation!
[amount] Buildings = 
 # Requires translation!
[amount] Resources = 
 # Requires translation!
[amount] Improvements = 
 # Requires translation!
[amount] Religions = 
 # Requires translation!
[amount] Beliefs = 

World Wrap = ワールドラップ
World wrap maps are very memory intensive - creating large world wrap maps on Android can lead to crashes! = ワールドラップのマップは非常に多くのメモリを消費します。Androidで大きなワールドラップのマップを生成すると、クラッシュするかもしれません。
 # Requires translation!
Anything above 80 by 50 may work very slowly on Android! = 
 # Requires translation!
Anything above 40 may work very slowly on Android! = 

# Multiplayer

Username = ユーザーネーム
Multiplayer = マルチプレイ
Could not download game! = ゲームをダウンロードできませんでした！
Could not upload game! = ゲームをアップロードできませんでした！
Join game = ゲームに参加
Invalid game ID! = 無効なゲームID！
Copy user ID = ユーザーIDをコピー
Copy game ID = ゲームIDをコピー
UserID copied to clipboard = ユーザーIDをクリップボードにコピーしました
GameID copied to clipboard = ゲームIDをクリップボードにコピーしました
Set current user = 現在のユーザーを設定
Player ID from clipboard = クリップボードのプレーヤーID
To create a multiplayer game, check the 'multiplayer' toggle in the New Game screen, and for each human player insert that player's user ID. = マルチプレイゲームを作成するには、「新しいゲーム」で「オンラインマルチプレイ」をオンにし、人間のプレイヤーごとにそのプレイヤーのユーザーIDを入れ込みます。
You can assign your own user ID there easily, and other players can copy their user IDs here and send them to you for you to include them in the game. = 主催者は「新しいゲーム」に自分のユーザーIDを簡単に割り当てられます。他の参加するプレイヤーはここのユーザーIDをコピーして、主催者に送信してください。
Once you've created your game, the Game ID gets automatically copied to your clipboard so you can send it to the other players. = ゲームを作成すると、ゲームIDがクリップボードに自動的にコピーされます。そのゲームIDを他のプレーヤーに送信してください。
Players can enter your game by copying the game ID to the clipboard, and clicking on the 'Add multiplayer game' button = 参加するプレイヤーはゲームIDをクリップボードにコピーし、[マルチプレイゲームを追加]ボタンをクリックして、ゲームに参加できます。
The symbol of your nation will appear next to the game when it's your turn = あなたの番になると、あなたの国のマークが横に表示されます
Back = 戻る
Rename = 改名
Game settings = ゲーム設定
Add multiplayer game = マルチプレイゲームを追加
Refresh list = リストを更新
Could not save game! = ゲームを保存できませんでした
Could not delete game! = ゲームを削除できませんでした
Could not refresh! = 進行できませんでした
Last refresh: [time] minutes ago = 最終進行:[time]数分前
Current Turn: = 現在のターン：
Add Currently Running Game = 現在実行中のゲームを追加
Game name = ゲームネーム
Loading latest game state... = 最新のゲーム状態を読み込み中...
Couldn't download the latest game state! = 最新のゲーム状態をダウンロードできませんでした
Resign = やめる
Are you sure you want to resign? = ほんとにやめますか？
You can only resign if it's your turn = やめることができるのは自分のターンの時のみです
[civName] resigned and is now controlled by AI = [civName]がやめました。代わりにAIがコントロールしています。

# Save game menu

Current saves = 現在のセーブデータ
Show autosaves = 自動保存データを表示
Saved game name = セーブするゲームの名前
Copy to clipboard = クリップボードにコピー
Copy saved game to clipboard = セーブしたゲームをクリップボードにコピーします
Could not load game = ゲームを読み込めませんでした
Load [saveFileName] = [saveFileName]をロード
Delete save = セーブデータを消す
Saved at = 保存
Load map = ロードマップ
Delete map = マップを消去
Are you sure you want to delete this map? = このマップを削除してもよろしいですか？
Upload map = マップをアップロード
Could not upload map! = マップをアップロードできませんでした！
Map uploaded successfully! = マップをアップロードしました！
Saving... = セーブ中
Overwrite existing file? = ファイルを上書きしますか?
It looks like your saved game can't be loaded! = セーブしたゲームを読み込めません
If you could copy your game data ("Copy saved game to clipboard" -  =  ゲームデータをコピーすれば(「セーブー」=>「クリップボードにコピー」
  paste into an email to yairm210@hotmail.com) = メールに貼り付けてyairm210@hotmail.comに送る)
I could maybe help you figure out what went wrong, since this isn't supposed to happen! = 私は何が間違っていたのかを手助けできます！
Missing mods: [mods] = modが見つかりません:[mods]
 # Requires translation!
Load from custom location = 
 # Requires translation!
Could not load game from custom location! = 
 # Requires translation!
Save to custom location = 
 # Requires translation!
Could not save game to custom location! = 

# Options

Options = 設定
 # Requires translation!
About = 
 # Requires translation!
Display = 
 # Requires translation!
Gameplay = 
 # Requires translation!
Sound = 
 # Requires translation!
Advanced = 
Locate mod errors = modのエラーを検出
 # Requires translation!
Debug = 

 # Requires translation!
See online Readme = 
Turns between autosaves = オートセーブの切り替え
Sound effects volume = 効果音の音量
Music volume = 音楽の音量
Download music = 音楽をダウンロード
Downloading... = ダウンロード中
Could not download music! = 音楽をダウンロードできませんでした
Show = 表示
Hide = 非表示
Show worked tiles = 市民の配置を表示
Show resources and improvements = 資源と資源活用施設を表示
Check for idle units = 動かないユニットの確認
Move units with a single tap = シングルタップでユニットを移動
Show tutorials = チュートリアルを表示
Auto-assign city production = 都市生産の自動割り当て
Auto-build roads = 道の自動構築
Automated workers replace improvements = 自動建設を指示された労働者のタイル施設の置き換え
Show minimap = ミニマップを表示
 # Requires translation!
off = 
Show pixel units = ピクセルのユニットを表示
Show pixel improvements = ピクセルの資源活用施設を表示
Enable nuclear weapons = 核兵器を有効にする
Show tile yields = タイルの産出量を表示
Continuous rendering = 連続レンダリング
When disabled, saves battery life but certain animations will be suspended = 無効にするとバッテリーを節約できますが、特定のアニメーションは停止されます
Order trade offers by amount = 取引オファーを金額で注文する
 # Requires translation!
Check extension mods based on vanilla = 
 # Requires translation!
Checking mods for errors... = 
 # Requires translation!
Show experimental world wrap for maps = 
HIGHLY EXPERIMENTAL - YOU HAVE BEEN WARNED! = 非常に実験的-注意してください！
 # Requires translation!
HIGHLY EXPERIMENTAL - UPDATES WILL BREAK SAVES! = 
 # Requires translation!
Enable portrait orientation = 
Generate translation files = 翻訳ファイルの生成
Translation files are generated successfully. = 翻訳ファイルが正常に生成されました
 # Requires translation!
Please note that translations are a community-based work in progress and are INCOMPLETE! The percentage shown is how much of the language is translated in-game. If you want to help translating the game into your language, click here. = 

# Notifications

Research of [technologyName] has completed! = [technologyName]の研究が完了
[construction] has become obsolete and was removed from the queue in [cityName]! = [construction]は廃止され、[cityName]の建設キューから削除されました
[construction] has become obsolete and was removed from the queue in [amount] cities! = [construction]は廃止され、[amount]都市の建設キューから削除されました
[cityName] changed production from [oldUnit] to [newUnit] = [cityName]の[oldUnit]の生産は[newUnit]に変更されました
[amount] cities changed production from [oldUnit] to [newUnit] = [amount]都市の[oldUnit]の生産は[newUnit]に変更されました
Excess production for [wonder] converted to [goldAmount] gold = [wonder]に費やした余剰生産は[goldAmount]ゴールドに変換されました
You have entered a Golden Age! = あなたは黄金時代に入りました
[resourceName] revealed near [cityName] = [cityName]の近くに[resourceName]が見つかりました
[n] sources of [resourceName] revealed, e.g. near [cityName] = [cityName]の近くなどに[n]つの[resourceName]が見つかりました
A [greatPerson] has been born in [cityName]! = [cityName]に[greatPerson]が誕生しました
We have encountered [civName]! = [civName]に遭遇しました
[cityStateName] has given us [stats] as a token of goodwill for meeting us = [cityStateName]から友好の証として[stats]を受け取りました
[cityStateName] has given us [stats] as we are the first major civ to meet them = [cityStateName]に最初に遭遇した文明として[stats]を受け取りました
Cannot provide unit upkeep for [unitName] - unit has been disbanded! = [unitName]に維持費を与えられません。ユニットは解散しました
[cityName] has grown! = [cityName]が成長しました
[cityName] is starving! = [cityName]は飢えています
[construction] has been built in [cityName] = [construction]が[cityName]に組み込まれました
[wonder] has been built in a faraway land = [wonder]が遠くの地に建てられました
 # Requires translation!
[civName] has completed [construction]! = 
 # Requires translation!
An unknown civilization has completed [construction]! = 
 # Requires translation!
The city of [cityname] has started constructing [construction]! = 
 # Requires translation!
[civilization] has started constructing [construction]! = 
 # Requires translation!
An unknown civilization has started constructing [construction]! = 
Work has started on [construction] = [construction]の生産が開始されました
[cityName] cannot continue work on [construction] = [cityName]は[construction]の生産を続行できません
[cityName] has expanded its borders! = [cityName]は国境を広げました
Your Golden Age has ended. = あなたの黄金時代は終わりました
[cityName] has been razed to the ground! = [cityName]は破壊
We have conquered the city of [cityName]! = [cityName]の都市を占領
An enemy [unit] has attacked [cityName] = 敵の[unit]が[cityName]を攻撃
An enemy [unit] has attacked our [ourUnit] = 敵の[unit]が[ourUnit]を攻撃
Enemy city [cityName] has attacked our [ourUnit] = 敵の都市[cityName]が[ourUnit]を攻撃
An enemy [unit] has captured [cityName] = 敵の[unit]が[cityName]を占領
An enemy [unit] has captured our [ourUnit] = 敵の[unit]が[ourUnit]を捕獲
An enemy [unit] has destroyed our [ourUnit] = 敵の[unit]が[ourUnit]を倒しました
 # Requires translation!
Your [ourUnit] has destroyed an enemy [unit] = 
An enemy [RangedUnit] has destroyed the defence of [cityName] = 敵の[RangedUnit]が[cityName]の防御を破壊しました
Enemy city [cityName] has destroyed our [ourUnit] = 敵の都市[cityName]が[ourUnit]を倒しました
An enemy [unit] was destroyed while attacking [cityName] = [cityName]を攻撃中に敵の[unit]が倒されました
An enemy [unit] was destroyed while attacking our [ourUnit] = 敵の[unit]が[ourUnit]を攻撃中に倒されました
Our [attackerName] was destroyed by an intercepting [interceptorName] = [attackerName]は[interceptorName]に迎撃され倒されました
Our [interceptorName] intercepted and destroyed an enemy [attackerName] = [interceptorName]が敵の[attackerName]を迎撃して倒しました
Our [attackerName] was attacked by an intercepting [interceptorName] = [attackerName]は[interceptorName]に迎撃されました
Our [interceptorName] intercepted and attacked an enemy [attackerName] = [interceptorName]は敵の[attackerName]を迎撃しました
An enemy [unit] was spotted near our territory = 敵の[unit]が我々の領土の近くで確認されました
An enemy [unit] was spotted in our territory = 敵の[unit]が我々の領土で確認されました
[amount] enemy units were spotted near our territory = 敵のユニットを我々の領土の近くで[amount]体確認
[amount] enemy units were spotted in our territory = 敵のユニットを我々の領土で[amount]体確認
 # Requires translation!
A(n) [nukeType] exploded in our territory! = 
 # Requires translation!
After being hit by our [nukeType], [civName] has declared war on us! = 
The civilization of [civName] has been destroyed! = [civName]は崩壊しました
The City-State of [name] has been destroyed! = 都市国家、[name]は破壊されました
 # Requires translation!
Your [ourUnit] captured an enemy [theirUnit]! = 
 # Requires translation!
Your [ourUnit] plundered [amount] [Stat] from [theirUnit] = 
We have captured a barbarian encampment and recovered [goldAmount] gold! = 蛮族の野営地を占領し、[goldAmount]ゴールドを回収しました
A barbarian [unitType] has joined us! = 蛮族が[unitType]として入隊しました
We have found survivors in the ruins - population added to [cityName] = 遺跡で生存者が見つかりました-[cityName]に人口が追加されます
We have discovered cultural artifacts in the ruins! (+20 Culture) = 遺跡で文化遺産を発見しました(文化力+20)
We have discovered the lost technology of [techName] in the ruins! = 遺跡で[techName]の技術を発見しました
A [unitName] has joined us! = [unitName]が加わりました
An ancient tribe trains our [unitName] in their ways of combat! = 古の部族が[unitName]を特訓させました
We have found a stash of [amount] gold in the ruins! = 遺跡の中に[amount]ゴールドの金の山が隠されているのを見つけました
We have found a crudely-drawn map in the ruins! = 荒廃した地図が遺跡で見つかりました
[unit] finished exploring. = [unit] 探索を終了しました
[unit] has no work to do. = [unit]のする仕事がありません
You're losing control of [name]. = [name]の制御を失いました
You and [name] are no longer friends! = あなたと[name]はもう友好的ではありません
Your alliance with [name] is faltering. = [name]との同盟関係は不安定です
You and [name] are no longer allies! = あなたと[name]は同盟ではなくなりました
[civName] gave us a [unitName] as gift near [cityName]! = [civName]の[cityName]付近に[unitName]を寄付
[civName] has denounced us! = [civName]が我々を非難しました
[cityName] has been connected to your capital! = [cityName]は首都に繋がりました
[cityName] has been disconnected from your capital! = [cityName]は首都との繋がりを失いました
[civName] has accepted your trade request = [civName]は取引を受け入れた
[civName] has denied your trade request = [civName]はあなたの取引を拒否した
[tradeOffer] from [otherCivName] has ended = [otherCivName]からの[tradeOffer]は終了
[tradeOffer] to [otherCivName] has ended = [otherCivName]への[tradeOffer]は終了
One of our trades with [nation] has ended = [nation]との取引の1つが終了した
One of our trades with [nation] has been cut short = [nation]との取引の1つが短縮された
[nation] agreed to stop settling cities near us! = [nation]は都市の近くに定住することをやめるのに同意した
[nation] refused to stop settling cities near us! = [nation]は都市の近くに定住することをやめるのに拒否した
We have allied with [nation]. = 我々は[nation]と同盟を結んだ
We have lost alliance with [nation]. = [nation]との同盟関係を失った
We have discovered [naturalWonder]! = [naturalWonder]を発見した
We have received [goldAmount] Gold for discovering [naturalWonder] = [naturalWonder]を発見して[goldAmount]ゴールドを受け取った
Your relationship with [cityStateName] is about to degrade = [cityStateName]との関係は低下しつつある
Your relationship with [cityStateName] degraded = [cityStateName]との関係が低下した
A new barbarian encampment has spawned! = 新しい蛮族の野営地が出現した！
Received [goldAmount] Gold for capturing [cityName] = [cityName]を獲得して[goldAmount]ゴールドを受け取った
Our proposed trade is no longer relevant! = 提案された取引の申込みはもはや関係ありません
[defender] could not withdraw from a [attacker] - blocked. = [defender]は[attacker]から撤退できない-邪魔をされた
[defender] withdrew from a [attacker] = [defender]が[attacker]から撤退した
 # Requires translation!
By expending your [unit] you gained [Stats]! = 
[civName] has stolen your territory! = [civName]はあなたの領土を略奪した
Clearing a [forest] has created [amount] Production for [cityName] = [forest]をクリアにしたことにより、[cityName]に[amount]つの生産キューを生成した
[civName] assigned you a new quest: [questName]. = [civName]はあなたに新たなクエストを与えました: [questName]
[civName] rewarded you with [influence] influence for completing the [questName] quest. = [questName]を完了させ、[civName]への影響力を[influence]獲得
The resistance in [cityName] has ended! = [cityName]のレジスタンスは終了した
Our [name] took [tileDamage] tile damage and was destroyed = 我々の[name]が[tileDamage]ダメージ受けて破壊された
Our [name] took [tileDamage] tile damage = 我々の[name]が[tileDamage]ダメージ受けた
 # Requires translation!
[civName] has adopted the [policyName] policy = 
 # Requires translation!
An unknown civilization has adopted the [policyName] policy = 
 # Requires translation!
Our influence with City-States has started dropping faster! = 
 # Requires translation!
You gained [Stats] as your religion was spread to [cityName] = 
 # Requires translation!
You gained [Stats] as your religion was spread to an unknown city = 
 # Requires translation!
Your city [cityName] was converted to [religionName]! = 
 # Requires translation!
Your [unitName] lost its faith after spending too long inside enemy territory! = 


# World Screen UI

Working... = ロード中…
Waiting for other players... = 他のプレイヤーを待っています…
in = 建設
Next turn = 次のターン
[currentPlayerCiv] ready? = [currentPlayerCiv] レディー？
1 turn = 1ターン
[numberOfTurns] turns = [numberOfTurns]ターン
Turn = ターン
turns = ターン
turn = ターン
Next unit = 次のユニット
Fog of War = 戦場の霧
Pick a policy = 社会制度を選ぶ
Movement = 移動
Strength = 戦闘力
Ranged strength = 遠隔戦闘力
Bombard strength = 爆撃戦闘力
Range = 範囲
Move unit = ユニットを移動
Stop movement = 移動をやめる
 # Requires translation!
Swap units = 
Construct improvement = タイルの整備
Automate = 自動建設
Stop automation = 自動建設をやめる
Construct road = 道路を建設
Fortify = 防衛
Fortify until healed = 回復するまで防衛
Fortification = 要塞
Sleep = 休憩
Sleep until healed = 回復するまで休む
Moving = 移動中
Set up = 準備
 # Requires translation!
Paradrop = 
Upgrade to [unitType] ([goldCost] gold) = [goldCost]ゴールドで[unitType]にアップグレード
Found city = 都市を開設
Promote = 昇進
Health = 体力
Disband unit = ユニットを解散
Do you really want to disband this unit? = このユニットを本当に解散しますか？
Disband this unit for [goldAmount] gold? = [goldAmount]ゴールドのこのユニットを解散しますか？
 # Requires translation!
Gift unit = 
Explore = 探索
Stop exploration = 探索をやめる
Pillage = 略奪
 # Requires translation!
Are you sure you want to pillage this [improvement]? = 
Create [improvement] = [improvement]を作る
Start Golden Age = 黄金時代を始める
 # Requires translation!
Show more = 
Yes = はい
No = いいえ
Acquire = 取得
Under construction = 建設中

Food = 食料
Production = 生産力
Gold = ゴールド
Happiness = 幸福度
Culture = 文化力
Science = 科学力
 # Requires translation!
Faith = 

Crop Yield = 産出量
Territory = 領土
Force = 軍事力
GOLDEN AGE = 黄金時代
Golden Age = 黄金時代
[year] BC = [year] BC
[year] AD = [year] AD
Civilopedia = シヴィロペディア

Start new game = 新しくゲームを始める
Save game = セーブ
Load game = ロード
Main menu = メインメニュー
Resume = 再開
Cannot resume game! = ゲームを再開できません
Not enough memory on phone to load game! = ゲームをロードするのに必要なスマホのメモリがありません!
Quickstart =
 # Requires translation!
Cannot start game with the default new game parameters! = 
Victory status = 勝利条件
Social policies = 社会制度
Community = コミュニティ
Close = 閉じる
Do you want to exit the game? = ゲームを終了しますか？
Start bias: = 開始地点:
Avoid [terrain] = [terrain]を避ける

# City screen

Exit city = 都市管理を閉じる
Raze city = 都市を破壊
Stop razing city = 破壊をやめる
Buy for [amount] gold = [amount]ゴールドで買う
Buy = 買う
 # Requires translation!
Currently you have [amount] [stat]. = 
 # Requires translation!
Would you like to purchase [constructionName] for [buildingGoldCost] [stat]? = 
No space available to place [unit] near [city] = [city]の近くに[unit]を配置するスペースがありません
Maintenance cost = 維持費
Pick construction = 生産を選ぶ
Pick improvement = 整備を選ぶ
Provides [resource] = 整備:[resource]
 # Requires translation!
Provides [amount] [resource] = 
Replaces [improvement] = [improvement]を置き換え
Pick now! = 選択
Build [building] = [building]を建てる
Train [unit] = [unit]を並べる
Produce [thingToProduce] = [thingToProduce]を生産
Nothing = なにもしない
Annex city = 都市を併合
Specialist Buildings = 専門家雇用
Specialist Allocation = 専門家を配置
Specialists = 専門家
[specialist] slots = [specialist]スロット
Food eaten = 食料消費量
Growth bonus = 成長ボーナス
Unassigned population = 無職市民
[turnsToExpansion] turns to expansion = [turnsToExpansion]で拡張
Stopped expansion = 拡張を止めました
[turnsToPopulation] turns to new population = [turnsToPopulation]で人口が増える
Food converts to production = 食料は生産力に変わる
[turnsToStarvation] turns to lose population = [turnsToStarvation]で人口が減る
Stopped population growth = 人口増加の停止
In resistance for another [numberOfTurns] turns = [numberOfTurns]ターンで別の反乱軍
Sell for [sellAmount] gold = [sellAmount]ゴールドで売る
Are you sure you want to sell this [building]? = この[building]を売ってもいいですか？
[greatPerson] points = [greatPerson]ポイント
Great person points = 偉人ポイント
Current points = 今のポイント
Points per turn = ターンごとのポイント
Convert production to gold at a rate of 4 to 1 = 生産力を4対1の割合でゴールドに変換する
Convert production to science at a rate of [rate] to 1 = 生産力を[rate]対1の割合で科学力に変換する
The city will not produce anything. = 都市は何も生産しません
Worked by [cityName] = [cityName]で勤務
Lock = ロック
Unlock = アンロック
Move to city = 都市へ移動
 # Requires translation!
Please enter a new name for your city = 

# Ask for text or numbers popup UI

 # Requires translation!
Invalid input! Please enter a different string. = 
 # Requires translation!
Please enter some text = 

# Technology UI

Pick a tech = テクノロジーを選ぶ
Pick a free tech = 無償でもらえるテクノロジーを選ぶ
Research [technology] = [technology]を研究
Pick [technology] as free tech = [technology]を無償でもらう
Units enabled = ユニットが使用可能
Buildings enabled = 建物が建設可能
Wonder = 遺産
National Wonder = 国家遺産
National Wonders = 国家遺産
Wonders enabled = 遺産の建造が可能
Tile improvements enabled = 次のタイル整備が有効
Reveals [resource] on the map = 地図上に[resource]を表示する
XP for new units = 新しく生産するユニットにXP
provide = がある都市内のタイルに
provides = がある都市内のタイルに
City strength = 都市戦闘力
City health = 都市の耐久
Occupied! = 占領
Attack = 攻撃
Bombard = 爆撃
NUKE = 核
Captured! = 捕獲

# Battle modifier categories

defence vs ranged = 防衛vs遠隔攻撃
[percentage] to unit defence = [percentage]防衛有利
Attacker Bonus = 攻撃ボーナス
Defender Bonus = 防衛ボーナス
Landing = 着陸
Flanking = 離陸
vs [unitType] = vs [unitType]
Terrain = 地形
Tile = タイル
Missing resource = 不足している資源
 # Requires translation!
Adjacent units = 
 # Requires translation!
Adjacent enemy units = 
 # Requires translation!
Combat Strength = 
 # Requires translation!
Across river = 
 # Requires translation!
Temporary Bonus = 
 # Requires translation!
Garrisoned unit = 
 # Requires translation!
Attacking Bonus = 
 # Requires translation!
defence vs [unitType] = 
 # Requires translation!
[tileFilter] defence = 
 # Requires translation!
Defensive Bonus = 
 # Requires translation!
Stacked with [unitType] = 

The following improvements [stats]: = 以下の[stats]:
The following improvements on [tileType] tiles [stats]: = 以下の[tileType]タイルの[stats]：


Hurry Research = 研究を進める
Conduct Trade Mission = 通商任務の開始
Your trade mission to [civName] has earned you [goldAmount] gold and [influenceAmount] influence! = [civName]への通商任務により、[goldAmount]ゴールドと影響力[influenceAmount]を得ました！
Hurry Wonder = 遺産の建造を進める
 # Requires translation!
Hurry Construction = 
 # Requires translation!
Hurry Construction (+[productionAmount]) = 
 # Requires translation!
Spread Religion = 
 # Requires translation!
Spread [religionName] = 
 # Requires translation!
Remove Heresy = 
 # Requires translation!
Found a Religion = 
 # Requires translation!
Enhance a Religion = 
Your citizens have been happy with your rule for so long that the empire enters a Golden Age! = おめでとう！市民があなたの統治に長らく満足してきたため、文明は黄金時代に入った!
You have entered the [newEra]! = [newEra]に入りました
[civName] has entered the [eraName]! = [civName]が[eraName]に入りました
[policyBranch] policy branch unlocked! = 社会制度の系統:[policyBranch]がアンロック
Overview = 概要
Total = 合計
Stats = 統計
Policies = 社会制度
Base happiness = 基本幸福度
Occupied City = 占領都市
Buildings = 建物

# terrainFilters (so for uniques like: "[stats] from [terrainFilter] tiles")

 # Requires translation!
All = 
Water = 水
Land = 領土
Coastal = 海岸
River = 川
Open terrain = 開けた地形
Rough terrain = 荒い地形
Foreign Land = 異国の地
 # Requires translation!
Foreign = 
Friendly Land = 友好国
Water resource = 水資源
 # Requires translation!
Bonus resource = 
Luxury resource = 高級資源
Strategic resource = 戦略資源
Fresh water = 淡水源
non-fresh water = 非淡水源
 # Requires translation!
Natural Wonder = 

# improvementFilters

 # Requires translation!
All Road = 
Great Improvement = 偉人建造物
 # Requires translation!
Great = 


Wonders = 遺産
Base values = 基本値
Bonuses = ボーナス
Final = ファイナル
Other = その他
Population = 人口
City-States = 都市国家
Tile yields = 収穫量
Trade routes = 貿易路
Maintenance = 維持
Transportation upkeep = 輸送維持費
Unit upkeep = ユニット維持費
Trades = 取引
Units = ユニット
Name = 名前
Closest city = 最も近い都市
Action = 行動
Defeated = 敗北
[numberOfCivs] Civilizations in the game = ゲーム内の[numberOfCivs]つの文明
Our Civilization: = 我々の文明:
Known and alive ([numberOfCivs]) = 把握済みの存在文明　([numberOfCivs])
Known and defeated ([numberOfCivs]) = 把握済みの敗北文明　([numberOfCivs])
Tiles = タイル
Natural Wonders = 自然遺産
Treasury deficit = 収入の赤字

# Victory

Science victory = 科学勝利
Cultural victory = 文化勝利
Conquest victory = 覇権勝利
Diplomatic victory = 外交勝利
Complete all the spaceship parts\n to win! = 宇宙船の部品をすべて完成させる
Complete 5 policy branches\n to win! = 5つの社会制度をコンプリート
 # Requires translation!
Complete 5 policy branches and build\n the Utopia Project to win! = 
Destroy all enemies\n to win! = すべての文明を破壊
You have won a scientific victory! = 科学勝利
You have won a cultural victory! = 文化勝利
You have won a domination victory! = 覇権勝利
You have won a diplomatic victory! = 外交勝利
You have won! = 勝利した！
You have achieved victory through the awesome power of your Culture. Your civilization's greatness - the magnificence of its monuments and the power of its artists - have astounded the world! Poets will honor you as long as beauty brings gladness to a weary heart. = 強大な文化の力により勝利を収めた。あなたの文明の偉大さ-その遺跡の壮麗さと圧倒的な芸術力が世界を驚嘆させたのである。やつれた心に喜びをもたらす限り、詩人はあなたの栄光を詠い続けるだろう。
The world has been convulsed by war. Many great and powerful civilizations have fallen, but you have survived - and emerged victorious! The world will long remember your glorious triumph! = 世界は戦争で揺れ、数多くの強大な文明が姿を消した。だがあなたの文明は生き残った-そして勝利を収めたのだ！この栄光ある勝利は永遠に語り継がれるだろう！
You have achieved victory through mastery of Science! You have conquered the mysteries of nature and led your people on a voyage to a brave new world! Your triumph will be remembered as long as the stars burn in the night sky! = 科学の力で勝利を収めた！自然の神秘を手中に収め、国民たちを新世界への航海へと導いたのである。夜空に星が輝く限り、この勝利が忘れられることはないだろう！
Your civilization stands above all others! The exploits of your people shall be remembered until the end of civilization itself! = あなたの文明は他の文明を超えた存在となった。文明の偉大な功績は、末裔まで語り継がれるであろう！
You have been defeated. Your civilization has been overwhelmed by its many foes. But your people do not despair, for they know that one day you shall return - and lead them forward to victory! = 敗北した。あなたの文明は多くの敵によって打ちのめされてしまった。だが国民は諦めていない。いつの日かあなたがこの地に戻り、皆を勝利へと導いてくれると信じている。
 # Requires translation!
You have triumphed over your foes through the art of diplomacy! Your cunning and wisdom have earned you great friends - and divided and sown confusion among your enemies! Forever will you be remembered as the leader who brought peace to this weary world! = 
One more turn...! = あと1ターンだけ！
Built Apollo Program = アポロ計画
Destroy [civName] = [civName]は崩壊した
Our status = 文明のステータス
Global status = グローバルステータス
Rankings = ランキング
Spaceship parts remaining = 残りの宇宙船部品数
Branches completed = 社会制度コンプリート数
Undefeated civs = 残り文明
 # The \n here means: put a newline (enter) here. If this is omitted, the sidebox in the diplomacy overview will become _really_ wide.
 # Feel free to replace it with a space and put it between other words in your translation
 # Requires translation!
Turns until the next\ndiplomacy victory vote: [amount] = 
 # Requires translation!
Choose a civ to vote for = 
 # Requires translation!
Choose who should become the world leader and win a diplomatic victory! = 
 # Requires translation!
Voted for = 
 # Requires translation!
Vote for [civilizationName] = 
 # Requires translation!
Continue = 
 # Requires translation!
Abstained = 
 # Requires translation!
Vote for World Leader = 

# Capturing a city

What would you like to do with the city? = この都市をどうしますか？
Annex = 併合
Annexed cities become part of your regular empire. = 併合すると文明の一部になる。
Their citizens generate 2x the unhappiness, unless you build a courthouse. = 裁判所を建てない限り市民の不満が2倍。
Puppet = 傀儡化
Puppeted cities do not increase your tech or policy cost, but their citizens generate 1.5x the regular unhappiness. = 社会制度の採用に必要な文化力が増加しない。市民の不満が1.5倍。
You have no control over the the production of puppeted cities. = 生産を管理することができない。
Puppeted cities also generate 25% less Gold and Science. = 科学力、文化力-25%
A puppeted city can be annexed at any time. = 傀儡国家はいつでも併合できる。
Liberate (city returns to [originalOwner]) = 解放（都市を[originalOwner]に戻す）
Liberating a city returns it to its original owner, giving you a massive relationship boost with them! = 都市を解放すると、元の所有者に戻され、関係が改善する。
Raze = 焼却
Razing the city annexes it, and starts razing the city to the ground. = 都市を併合して破壊する。
The population will gradually dwindle until the city is destroyed. = 都市が破壊されるまで、人口は徐々に減少する。
Destroy = 破壊
Destroying the city instantly razes the city to the ground. = 一瞬で都市を地に葬られる。
Remove your troops in our border immediately! = あなたは我々の土地に不法侵入した
Sorry. = すまない
Never! = そんなことはない！

Offer Declaration of Friendship ([30] turns) = 友好宣言を提案（[30]ターン）
My friend, shall we declare our friendship to the world? = 友よ、世界に向けて友好宣言しないか？
Sign Declaration of Friendship ([30] turns) = 友好宣言に署名（[30]ターン）
We are not interested. = 我々には興味がない
We have signed a Declaration of Friendship with [otherCiv]! = [otherCiv]との友好宣言に署名した!
[otherCiv] has denied our Declaration of Friendship! = [otherCiv]が友好宣言を却下した

Basics = 基本
Resources = 資源
Terrains = 地形
Tile Improvements = タイルの整備
Unique to [civName], replaces [unitName] = [civName]のユニークユニット。[unitName]を置き換え
Unique to [civName] = [civName]のユニーク
Tutorials = チュートリアル
Cost = 費用
May contain [listOfResources] = [listOfResources]が含められる
 # Requires translation!
May contain: = 
Upgrades to [upgradedUnit] = [upgradedUnit]へアップグレード
Obsolete with [obsoleteTech] = [obsoleteTech]で廃止
Occurs on [listOfTerrains] = [listOfTerrains]で発生
 # Requires translation!
Occurs on: = 
Placed on [terrainType] = [terrainType]に配置
Can be found on = 入手可能条件：
Improved by [improvement] = [improvement]で改善
Bonus stats for improvement = タイル施設によるボーナス統計： 
Buildings that consume this resource = この資源を消費する建物： 
 # Requires translation!
Buildings that require this resource worked near the city = 
Units that consume this resource = この資源を消費するユニット： 
Can be built on = 建設可能タイル
 # Requires translation!
or [terrainType] = 
 # Requires translation!
Can be constructed by = 
Defence bonus = 防衛ボーナス
Movement cost = 移動コスト
Rough Terrain = 起伏の多い地形
for = が以下のものがある場合に付与：
Missing translations: = 欠落している翻訳：
Version = バージョン
Resolution = 解像度
Tileset = タイルセット
Map editor = マップエディタ
Create = 作成
New map = 新しいマップ
Empty = 草原のみ
Language = 言語
Terrains & Resources = 地形と資源
Improvements = タイル施設
Clear current map = マップをクリア
Save map = マップを保存
Download map = マップをダウンロード
Loading... = ロード中...
 # Requires translation!
Error loading map! = 
Filter: = フィルター：
OK = OK
Exit map editor = マップエディタを終了
[nation] starting location = [nation]の出現場所
Clear terrain features = 地物を消去
Clear improvements = タイル施設を消去
Clear resource = 資源を消去
Remove units = ユニットを消去
Player [index] = プレイヤー[index]
Player [playerIndex] starting location = プレイヤー[playerIndex]の開始位置
Bottom left river = 左下の川
Bottom right river = 右下の川
Bottom river = 下の川
Requires = 必要
Menu = メニュー
Brush Size = ブラシサイズ
Map saved = マップセーブ
 # Requires translation!
Change ruleset = 
 # Requires translation!
Base terrain [terrain] does not exist in ruleset! = 
 # Requires translation!
Terrain feature [feature] does not exist in ruleset! = 
 # Requires translation!
Resource [resource] does not exist in ruleset! = 
 # Requires translation!
Improvement [improvement] does not exist in ruleset! = 
Change map to fit selected ruleset? = 選択したルールセットに合わせてマップを変更しますか？

# Civilopedia difficulty levels
Player settings = プレイヤーの設定
Base Happiness = 基本幸福度
 # Requires translation!
Extra happiness per luxury = 
Research cost modifier = 研究コスト修飾子
Unit cost modifier = ユニットコスト修飾子
Building cost modifier = 建設コスト修飾子
Policy cost modifier = 政策コスト修飾子
Unhappiness modifier = 不満度修飾子
Bonus vs. Barbarians = 蛮族へのボーナス
 # Requires translation!
Bonus starting units = 

AI settings = AIの設定
AI city growth modifier = AI都市成長修飾子
AI unit cost modifier = AIユニットコスト修飾子
AI building cost modifier = AI建設コスト修飾子
AI wonder cost modifier = AI遺産コスト修飾子
AI building maintenance modifier = AI建物維持修飾子
AI unit maintenance modifier = AIユニット維持修飾子
AI unhappiness modifier = AI不満度修飾子
 # Requires translation!
AI free techs = 
 # Requires translation!
Major AI civilization bonus starting units = 
 # Requires translation!
City state bonus starting units = 
Turns until barbarians enter player tiles = 蛮族がプレイヤーのタイル入りするまでのターン
Gold reward for clearing barbarian camps = 蛮族の陣営を制圧した際のゴールド報酬

# Other civilopedia things
Nations = 文明
Available for [unitTypes] = [unitTypes]で利用可能
 # Requires translation!
Available for: = 
Free promotion: = 無償昇進：
Free promotions: = 無償昇進：
Free for [units] = 無償の[units]
 # Requires translation!
Free for: = 
 # Requires translation!
Granted by [param] = 
 # Requires translation!
Granted by: = 
[bonus] with [tech] = [tech]で[bonus]
Difficulty levels = 難易度レベル 
<<<<<<< HEAD
         
# Policies 
         
Adopt policy = 社会制度を採用
Adopt free policy = 提供された社会制度を採用
=======

# Policies

Adopt policy = 社会制度を選択
Adopt free policy = 提供された社会制度を選択
>>>>>>> 69e2828a
Unlocked at = アンロック:
Gain 2 free technologies = 提供されたテクノロジーを2つ獲得
All policies adopted = 採用された社会制度
 # Requires translation!
Policy branch: [branchName] = 社会制度の系統:[branchName]

# Religions

 # Requires translation!
Choose an Icon and name for your Religion = 
 # Requires translation!
Choose a name for your religion = 
 # Requires translation!
Choose a [beliefType] belief! = 
 # Requires translation!
Found [religionName] = 
 # Requires translation!
Enhance [religionName] = 
 # Requires translation!
Choose a pantheon = 
 # Requires translation!
Found Religion = 
 # Requires translation!
Found Pantheon = 
 # Requires translation!
Follow [belief] = 
 # Requires translation!
Religions and Beliefs = 
 # Requires translation!
Majority Religion: [name] = 
 # Requires translation!
+ [amount] pressure = 
 # Requires translation!
Holy city of: [religionName] = 
 # Requires translation!
Pressure = 

# Religion overview screen
 # Requires translation!
Religion Name: = 
 # Requires translation!
Founding Civ: = 
 # Requires translation!
Holy City: = 
 # Requires translation!
Cities following this religion: = 
 # Requires translation!
Click an icon to see the stats of this religion = 

# Terrains

Impassable = 無敵
Rare feature = レア機能

# Resources

Bison = バイソン
Copper = 銅
Cocoa = ココア
Crab = カニ
Citrus = 柑橘果物
Truffles = トリュフ
Strategic = 戦略資源
Bonus = ボーナス資源
Luxury = 高級資源

# Unit types

City = 都市
Civilian = 市民ユニット
Melee = 戦闘ユニット
Ranged = 遠隔攻撃ユニット
Scout = 斥候
Mounted = 騎乗ユニット
Armor = 機甲ユニット
Siege = 攻城ユニット

WaterCivilian = 民間船
WaterMelee = 海軍ユニット
WaterRanged = 海軍遠隔ユニット
WaterSubmarine = 潜水ユニット
WaterAircraftCarrier = 水上航空母艦

Fighter = 戦闘機
Bomber = 爆撃機
 # Requires translation!
AtomicBomber = 
Missile = ミサイル


# Unit filters and other unit related things

Air = 空軍
air units = 航空ユニット
Barbarian = 野蛮人
Barbarians = 蛮族
 # Requires translation!
Embarked = 
land units = 陸上ユニット
Military = 軍事ユニット
# Deprecated since 3.15.2, but should still be translated until it is officially removed
 # Requires translation!
military water = 
non-air = 非航空
Nuclear Weapon = 核兵器
Submarine = 潜水艦
 # Requires translation!
submarine units = 
Unbuildable = 建設不可
water units = 海上ユニット
wounded units = 負傷ユニット
Wounded = 損傷

# For the All "newly-trained [relevant] units in this city receive the [] promotion" translation. Relevant as in 'units that can receive'
relevant = 関連


# Promotions

Pick promotion = 昇進を選ぶ
 OR  = または
units in open terrain = 平坦な地形のユニット
units in rough terrain = 起伏に富んだ地形のユニットに
Targeting II (air) = 標的捕捉(航空) II
Targeting III (air) = 標的捕捉(航空) III
Bonus when performing air sweep [bonusAmount]% = 掃射時のボーナス[bonusAmount]%
Dogfighting I = 空中戦術 I
Dogfighting II = 空中戦術 II
Dogfighting III = 空中戦術 III
Choose name for [unitName] = [unitName]に名前をつける
 # Requires translation!
[unitFilter] units gain the [promotion] promotion = 

# Multiplayer Turn Checker Service

Enable out-of-game turn notifications = アプリ外のターン通知を有効にする
Time between turn checks out-of-game (in minutes) = アプリ外のターンチェックの間隔（分）
Show persistent notification for turn notifier service = ターン通知機能の永続的な通知を表示する
Take user ID from clipboard = クリップボードからユーザーIDを取得
Doing this will reset your current user ID to the clipboard contents - are you sure? = これを行うと、現在のユーザーIDがクリップボードの内容にリセットされます-よろしいですか？
ID successfully set! = IDが設定されました！
Invalid ID! = IDが無効です！


# Mods

Mods = MOD
Download [modName] = [modName]をダウンロード
Update [modName] = [modName]を更新
Could not download mod list = MODリストをダウンロードできません
Download mod from URL = URLからMODをダウンロード
 # Requires translation!
Please enter the mod repository -or- archive zip url: = 
Download = ダウンロード
Done! = 完了！
Delete [modName] = [modName]を削除
Are you SURE you want to delete this mod? = このMODを削除しますか？
[mod] was deleted. = [mod]は削除されました
Updated = 更新
Current mods = 適用中のMOD
Downloadable mods = ダウンロード可能MOD
 # Requires translation!
Next page = 
Open Github page = Githubのページを開く
 # Requires translation!
Permanent audiovisual mod = 
Installed = インストール済
Downloaded! = ダウンロードしました
[modName] Downloaded! = [modName]をダウンロードしました
Could not download [modName] = [modName]をダウンロードできません
 # Requires translation!
Online query result is incomplete = 
No description provided = 説明がありません
 # Requires translation!
[stargazers]✯ = 
Author: [author] = 作者:[author]
 # Requires translation!
Size: [size] kB = サイズ:[size] kB
 # Requires translation!
The mod you selected is incompatible with the defined ruleset! = 

# Uniques that are relevant to more than one type of game object

[stats] from every [param] = すべての[param]から[stats]を取得
[stats] from [param] tiles in this city = 都市の[param]から[stats]を取得
[stats] from every [param] on [tileFilter] tiles = [tileFilter]タイルのすべての[param]から[stats]を取得
[stats] for each adjacent [param] = 隣接する[param]ごとに[stats]
Must be next to [terrain] = [terrain]に隣接する必要がある
Must be on [terrain] = [terrain]の上になければならない
+[amount]% vs [unitType] = +[amount]% vs [unitType]
+[amount] Movement for all [unitType] units = すべての[unitType]に+[amount]の移動ポイントを付与
+[amount]% Production when constructing [param] = [param]を生産時に生産力+[amount]%
 # Requires translation!
Can only be built on [tileFilter] tiles = 
 # Requires translation!
Cannot be built on [tileFilter] tiles = 
 # Requires translation!
Does not need removal of [feature] = 
Gain a free [building] [cityFilter] = [cityFilter]無償の[building]を獲得

# City filters
in this city = この都市で
in all cities = 全ての都市で
in all coastal cities = すべての沿岸都市で
in capital = 首都で
 # Requires translation!
in all non-occupied cities = 
in all cities with a world wonder = 遺産があるすべての都市で
in all cities connected to capital = 首都に接続するすべての都市で
in all cities with a garrison = 駐留中のユニットがいるすべての都市で

# Uniques not found in JSON files

 # Requires translation!
Only available after [] turns = 
 # Requires translation!
This Unit upgrades for free = 
 # Requires translation!
[stats] when a city adopts this religion for the first time = 
 # Requires translation!
Never destroyed when the city is captured = 
Invisible to others = 他文明には表示されない

#################### Lines from Beliefs from Civ V - Vanilla ####################

 # Requires translation!
Ancestor Worship = 
 # Requires translation!
Pantheon = 

 # Requires translation!
Dance of the Aurora = 
 # Requires translation!
[stats] from [tileFilter] tiles without [tileFilter2] [cityFilter] = 

 # Requires translation!
Desert Folklore = 

 # Requires translation!
Faith Healers = 
 # Requires translation!
[param] Units adjacent to this city heal [amount] HP per turn when healing = 

 # Requires translation!
Fertility Rites = 
 # Requires translation!
+[amount]% Growth [cityFilter] = 

 # Requires translation!
God of Craftsman = 
 # Requires translation!
[stats] in cities with [amount] or more population = 

 # Requires translation!
God of the Open Sky = 

 # Requires translation!
God of the Sea = 

 # Requires translation!
God of War = 
 # Requires translation!
Earn [amount]% of [unitType] unit's [param] as [stat] when killed within 4 tiles of a city following this religion = 

 # Requires translation!
Goddess of Festivals = 

 # Requires translation!
Goddess of Love = 

 # Requires translation!
Goddess of Protection = 
 # Requires translation!
[amount]% attacking Strength for cities = 

 # Requires translation!
Goddess of the Hunt = 

 # Requires translation!
Messenger of the Gods = 
[stats] from each Trade Route = 各交易路から[stats]

 # Requires translation!
Monument to the Gods = 

 # Requires translation!
One with Nature = 

 # Requires translation!
Oral Tradition = 

 # Requires translation!
Religious Idols = 

 # Requires translation!
Religious Settlements = 
 # Requires translation!
[amount]% cost of natural border growth = 

 # Requires translation!
Sacred Path = 

 # Requires translation!
Sacred Waters = 
 # Requires translation!
[stats] in cities on [param] tiles = 

 # Requires translation!
Stone Circles = 

 # Requires translation!
Asceticism = 
 # Requires translation!
Follower = 
 # Requires translation!
[stats] from every [building] in cities where this religion has at least [amount] followers = 

 # Requires translation!
Cathedrals = 
 # Requires translation!
May buy [building] buildings for [amount] [stat] [cityFilter] = 

 # Requires translation!
Choral Music = 

 # Requires translation!
Divine inspiration = 
[stats] from every Wonder = すべての遺産から[stats]

 # Requires translation!
Feed the World = 

 # Requires translation!
Guruship = 
 # Requires translation!
[stats] if this city has at least [amount] specialists = 

 # Requires translation!
Liturgical Drama = 

 # Requires translation!
Monasteries = 

 # Requires translation!
Mosques = 

 # Requires translation!
Pagodas = 

 # Requires translation!
Peace Gardens = 

 # Requires translation!
Religious Art = 

 # Requires translation!
Religious Center = 

 # Requires translation!
Religious Community = 
 # Requires translation!
[amount]% [stat] from every follower, up to [amount2]% = 

 # Requires translation!
Swords into Ploughshares = 
 # Requires translation!
[amount]% growth [cityFilter] when not at war = 

 # Requires translation!
Ceremonial Burial = 
 # Requires translation!
Founder = 
 # Requires translation!
[stats] for each global city following this religion = 

 # Requires translation!
Church Property = 

 # Requires translation!
Initiation Rites = 
 # Requires translation!
[stats] when a city adopts this religion for the first time (modified by game speed) = 

 # Requires translation!
Interfaith Dialogue = 
 # Requires translation!
When spreading religion to a city, gain [amount] times the amount of followers of other religions as [stat] = 

 # Requires translation!
Papal Primacy = 
 # Requires translation!
Resting point for influence with City-States following this religion [amount] = 

 # Requires translation!
Peace Loving = 
 # Requires translation!
[stats] for every [amount] global followers [cityFilter] = 

 # Requires translation!
Pilgrimage = 

 # Requires translation!
Tithe = 

 # Requires translation!
World Church = 

 # Requires translation!
Defender of the Faith = 
 # Requires translation!
Enhancer = 
 # Requires translation!
[amount]% Strength for [param] units in [tileFilter] = 

 # Requires translation!
Holy Order = 
[stat] cost of purchasing [unit] units [amount]% = [unit]ユニットの購入に必要な[stat][amount]%

 # Requires translation!
Itinerant Preachers = 
 # Requires translation!
Religion naturally spreads to cities [amount] tiles away = 

 # Requires translation!
Just War = 

 # Requires translation!
Messiah = 
 # Requires translation!
[amount]% Spread Religion Strength for [unit] units = 
 # Requires translation!
[amount]% Faith cost of generating Great Prophet equivalents = 

 # Requires translation!
Missionary Zeal = 

 # Requires translation!
Religious Texts = 
 # Requires translation!
[amount]% Natural religion spread [cityFilter] = 
 # Requires translation!
[amount]% Natural religion spread [cityFilter] with [tech] = 

 # Requires translation!
Religious Unity = 
 # Requires translation!
[amount]% Natural religion spread to [cityFilter] = 

 # Requires translation!
Reliquary = 
 # Requires translation!
[stats] whenever a Great Person is expended = 


#################### Lines from Buildings from Civ V - Vanilla ####################

Indicates the capital city = 首都を示します
Palace = 宮殿

 # Requires translation!
Destroyed when the city is captured = 
Monument = モニュメント

 # Requires translation!
[stats] from [resource] tiles [cityFilter] = 
Granary = 穀物庫

 # Requires translation!
Hidden when religion is disabled = 
Shrine = 神殿

'It is not so much for its beauty that the forest makes a claim upon men's hearts, as for that subtle something, that quality of air, that emanation from old trees, that so wonderfully changes and renews a weary spirit.'  - Robert Louis Stevenson = 「森が人間の心に訴えかけてくる理由はその美しさではなく、もっと漠然とした何かであり、その空気の質であり、古い木々の息づかいであり、不思議なほど人間の心を癒やしてくれるからである」 - ロバート・ルイス・スティーブンソン
+[amount]% [stat] [cityFilter] = [cityFilter][stat]+[amount]%
+[amount]% Production when constructing [unitType] units [cityFilter] = [cityFilter][unitType]を生産中に生産力+[amount]%
Temple of Artemis = アルテミス神殿

Must not be on [tileFilter] = [tileFilter]の上では不可能
Stone Works = 石工所

'Time crumbles things; everything grows old and is forgotten under the power of time' - Aristotle = 「時間は、物事を砕く。すべては時間の力のもとに成長し、時間の経過とともに忘れ去られる。」 - アリストテレス
Stonehenge = ストーンヘンジ

[stats] per [amount] population [cityFilter] = [cityFilter]人口[amount]あたりにつき[stats]
Library = 図書館

Paper Maker = 製紙工場

'Libraries are as the shrine where all the relics of the ancient saints, full of true virtue, and all that without delusion or imposture are preserved and reposed.' - Sir Francis Bacon = 「図書館とは、古の聖人たちの遺産や美徳に満ちた神殿のごときものである。そしてそこには、曲学阿世とは無縁のものがすべて収められ、静かに佇んでいる。」 - サー・フランシス・ベーコン
Free Technology = テクノロジーを無償で1つ獲得
 # Requires translation!
Provides a free [building] [cityFilter] = 
The Great Library = アレクサンドリア図書館

Circus = サーカス

Water Mill = 水車小屋

Floating Gardens = 水上庭園

Walls = 防壁

Walls of Babylon = バビロニアの城壁

'O, let not the pains of death which come upon thee enter into my body. I am the god Tem, and I am the foremost part of the sky, and the power which protecteth me is that which is with all the gods forever.'  - The Book of the Dead, translated by Sir Ernest Alfred Wallis Budge = 「死の苦しみよ、汝から我の肉体を逃れさせたまえ。我は神、テムなり。天空遥かに君臨するものなり。我を守りし力は神々と永久にあるものなり。」 - サー・アーネスト・ウォリス・バッジ訳『エジプト死者の書』
 # Requires translation!
[amount]% tile improvement construction time = 
[amount] free [unit] units appear = 無償の[unit]を[amount]獲得
The Pyramids = ピラミッド

'The whole earth is the tomb of heroic men and their story is not given only on stone over their clay but abides everywhere without visible symbol woven into the stuff of other men's lives.' - Pericles = 「偉大な者たちにとっては、大地そのものが墓となる。彼らの偉業は単にその墓石に刻まれるだけに留まらず、人々の暮らしのそこここに、眼には見えぬ形で存在しているからである」 - ペリクレス
Provides a sum of gold each time you spend a Great Person = 偉人を消費する度にゴールドを獲得
Mausoleum of Halicarnassus = マウソロス霊廟

 # Requires translation!
New [unitType] units start with [amount] Experience [cityFilter] = 
Barracks = 兵舎

-[amount]% Culture cost of acquiring tiles [cityFilter] = [cityFilter]タイル購入時に必要な文化力-[amount]%
-[amount]% Gold cost of acquiring tiles [cityFilter] = [cityFilter]タイル購入時に必要なゴールド-[amount]%
Krepost = クレポスト

'He spoke, the son of Kronos, and nodded his head with the dark brows, and the immortally anointed hair of the great god swept from his divine head, and all Olympos was shaken' - The Iliad = 「暗褐色の眉を持つクロノスの息子はそう言うとうなずき、油によって永遠に清められた偉大なる髪を神聖なる頭部よりなびかせ、オリンポス全土を震撼させた」 - イリアス
+15% Combat Strength for all units when attacking Cities = 都市を攻撃中の全ユニットに戦闘力+15%
Statue of Zeus = ゼウス像

Lighthouse = 灯台

'They that go down to the sea in ships, that do business in great waters; these see the works of the Lord, and his wonders in the deep.' - The Bible, Psalms 107:23-24 = 「彼らは船に乗り海に出て、大海原で事業をなす者となった。彼らは深き海で主の御業を見た。驚くべき主の美業を。」 - 旧約聖書詩編 107:23-24
 # Requires translation!
+[amount] Sight for all [param] units = 
The Great Lighthouse = ファロス灯台

Stable = 厩舎

Cost increases by [amount] per owned city = 所有する都市ごとにコストが[amount]増加
Circus Maximus = キルクス・マクシムス

Remove extra unhappiness from annexed cities = 占領による不満度を減少
 # Requires translation!
Can only be built [cityFilter] = 
Courthouse = 裁判所

'I think that if ever a mortal heard the word of God it would be in a garden at the cool of the day.'  - F. Frankfort Moore = 「はかなき者が主のお言葉を聞いたなら、晴れの日に麗しき庭園にいるかのごときであろう」 - フランクフォート・ムーア
Hanging Gardens = 空中庭園

Colosseum = コロシアム

'Regard your soldiers as your children, and they will follow you into the deepest valleys; look on them as your own beloved sons, and they will stand by you even unto death.'  - Sun Tzu = 「兵士たちを自分の子と考えよ。そうすれば兵たちはお前に従い深い渓谷にも入るであろう。兵士たちを自分の愛する息子と考えよ。そうすれば死の際まで共にいることができるであろう」 - 孫子
Terracotta Army = 兵馬俑

Temple = 寺院

National College = 国立大学

'The ancient Oracle said that I was the wisest of all the Greeks. It is because I alone, of all the Greeks, know that I know nothing'  - Socrates = 「古の賢者が言うには、私がギリシャで最も賢き者であると。それは私がギリシャで最も孤独だからである。無知の知を知るからである。」 - ソクラテス
Free Social Policy = 社会制度を1つ無償で供給
The Oracle = アポロ神殿

Amphitheater = 円形劇場

Doubles Gold given to enemy if city is captured = 敵が都市を占領した場合、敵がゴールドを二倍得る
Burial Tomb = 陵墓

Mud Pyramid Mosque = 泥のピラミッド状モスク

 # Requires translation!
[amount]% great person generation [cityFilter] = 
National Epic = 民族叙事詩

Market = 市場

Provides 1 extra copy of each improved luxury resource near this City = この都市付近で活用されているすべての高級資源を、もう1つずつ追加で提供する
Bazaar = バザー

Mint = 造幣所

 # Requires translation!
'...who drinks the water I shall give him, says the Lord, will have a spring inside him welling up for eternal life. Let them bring me to your holy mountain in the place where you dwell. Across the desert and through the mountain to the Canyon of the Crescent Moon...'  - Indiana Jones = 
[stats] once [tech] is discovered = [tech]を研究後に[stats]を得られる
Petra = ペトラ

[amount]% of food is carried over [cityFilter] after population increases = [cityFilter]人口増加時に食料の[amount]%を持ち越す
Aqueduct = 用水路

'The art of war teaches us to rely not on the likelihood of the enemy's not attacking, but rather on the fact that we have made our position unassailable.'  - Sun Tzu = 「用兵の法は、其の来たらざらるを恃むこと無く、其の攻めざるを恃むこと無く、吾が攻むべからざる所あるを恃むなり」 - 孫子
Enemy land units must spend 1 extra movement point when inside your territory (obsolete upon Dynamite) = 領土内に侵入した敵陸上ユニットが消費する移動ポイントが1タイルにつき+1増加(ダイナマイトを発見すると陳腐化)
Great Wall = 万里の長城

All newly-trained [unitType] units [cityFilter] receive the [promotion] promotion = [cityFilter]すべての新しい[unitType]ユニットが[promotion]を得る
Heroic Epic = 英雄叙事詩

'Why man, he doth bestride the narrow world like a colossus, and we petty men walk under his huge legs, and peep about to find ourselves dishonorable graves.' - William Shakespeare, Julius Caesar = 「いいか、あの男は狭い世界に、まるで巨神像のようにまたがっている。われわれ卑小な人間は、あの男の大きな股の下をくぐって、不名誉な墓を探しまわっているのだ。」 - ウィリアム・シェイクスピア:ジュリアス・シーザー
Colossus = ロードス島の巨神像

Garden = 庭園

'For it soars to a height to match the sky, and as if surging up from among the other buildings it stands on high and looks down upon the remainder of the city, adorning it, because it is a part of it, but glorying in its own beauty'  - Procopius, De Aedificis = 「それは空に届かんばかりの高さでそびえ、他の建物から沸きあがってでもいるかのような高みから自分以外の街の部分を見下ろし、街の一部であるからにはそこに光彩を添え、しかし自らの美しさに喜びを感じている。」 - プロコピオス『建築論』
Free Great Person = 無償の偉人
Hagia Sophia = ハギア・ソフィア聖堂

 # Requires translation!
'With the magnificence of eternity before us, let time, with all its fluctuations, dwindle into its own littleness.' - Thomas Chalmers = 
 # Requires translation!
[unit] units built [cityFilter] can [param] [amount] extra times = 
 # Requires translation!
Great Mosque of Djenne = 

 # Requires translation!
Grand Temple = 

'The katun is established at Chichen Itza. The settlement of the Itza shall take place there. The quetzal shall come, the green bird shall come. Ah Kantenal shall come. It is the word of God. The Itza shall come.'  - The Books of Chilam Balam = 「チチェン・イツァにてカトゥンが確立する。イツァの居はそこに定められるべし。ケツァール鳥と、緑の鳥がやってくるだろう。アー・カンテナルがやってくるだろう。これは神の言葉である。イツァはやってくるだろう。」 - チラム・バラムの書
Golden Age length increased by [amount]% = 黄金時代の長さが[amount]%増加
Chichen Itza = チチェン・イツァ

National Treasury = 国庫

'Few romances can ever surpass that of the granite citadel on top of the beetling precipices of Machu Picchu, the crown of Inca Land.'  - Hiram Bingham = 「ほとんどどんな空想小説も、あの花崗岩の砦ほどに冒険心をかきたてはしない。絶壁の頂上に戴かれた、インカの冠たるマチュピチュほどには。」 - ハイラム・ビンガム
Gold from all trade routes +25% = 交易路からのゴールド産出量+25%
Must have an owned [tileFilter] within [amount] tiles = [amount]タイル以内にある[tileFilter]をがある必要があります。
Machu Picchu = マチュ・ピチュ

Workshop = 工房

Longhouse = ロングハウス

+[amount]% Production when constructing [param] [cityFilter] = [cityFilter][param]を建設中に生産力+[amount]%
Forge = 溶鉱炉

Connects trade routes over water = 首都との海上交易路を形成する
Harbor = 港

University = 大学

Wat = ワット

Oxford University = オックスフォード大学

'The temple is like no other building in the world. It has towers and decoration and all the refinements which the human genius can conceive of.'  - Antonio da Magdalena = 「その寺院は世のどんな建造物とも似つかない。塔があり、装飾がなされ、天の才を持つ人間が思いつくかぎりの趣向が凝らされている。」 - アントニオ・ダ・マグダレーナ
Angkor Wat = アンコールワット

Castle = 城

Mughal Fort = ムガル要塞

'Justice is an unassailable fortress, built on the brow of a mountain which cannot be overthrown by the violence of torrents, nor demolished by the force of armies.'  - Joseph Addison = 「正義とは、激流に沈められることも軍隊に破壊されることもない山の頂に建てられた難攻不落の要塞である」 - ヨゼフ・アディソン
Alhambra = アランブラ

Ironworks = 製鉄所

'Architecture has recorded the great ideas of the human race. Not only every religious symbol, but every human thought has its page in that vast book.'  - Victor Hugo = 「建築は、人類の偉大な思想を記録している。あらゆる宗教的なシンボルだけでなく、人間のあらゆる思想が、その膨大な書物の頁には記されているのだ。」 - ヴィクトル・ユーゴー
Notre Dame = ノートルダム大聖堂

Armory = 武器庫

Observatory = 天文台

Opera House = オペラハウス

'I live and love in God's peculiar light.' - Michelangelo Buonarroti = 「私は神の特別な光のなかで生き、そして愛す」 - ミケランジェロ・ブオナローティ
Sistine Chapel = システィーナ礼拝堂

Bank = 銀行

Satrap's Court = サトラップの王宮

+5% Production for every Trade Route with a City-State in the empire = 都市国家を結ぶ交易路一つにつき生産力+1%
Hanse = ハンザ

'Most of us can, as we choose, make of this world either a palace or a prison' - John Lubbock = 「我々のほとんどは選ぶことができる。この世を宮殿にするか、牢獄にするかを。」 - ジョン・ラボック
 # Requires translation!
[amount]% unhappiness from population [cityFilter] = 
Forbidden Palace = 紫禁城

Theatre = 劇場

'Don't clap too hard - it's a very old building.' - John Osbourne = 「非常に古い建物につき、大きな拍手を禁ずる」 - ジョン・オズボーン
Leaning Tower of Pisa = ピサの斜塔

'Bushido is realized in the presence of death. This means choosing death whenever there is a choice between life and death. There is no other reasoning.'  - Yamamoto Tsunetomo = 「武士道といふは､死ぬ事と見付けたり。二つ二つの場にて､早く死ぬ方に片付くばかりなり。」 - 山本常朝
 # Requires translation!
+[amount]% Strength for [param] units fighting in [tileFilter] = 
Himeji Castle = 姫路城

Seaport = 港湾

Hermitage = エルミタージュ美術館

'The Taj Mahal rises above the banks of the river like a solitary tear suspended on the cheek of time.'  - Rabindranath Tagore = 「(タージ・マハルは)川のほとりから立ち上がり、時の頬に浮揚する一粒の涙のごとくである」 - ラビンドラナート・タゴール
Empire enters golden age = 建設すると自国が黄金時代に入る
Taj Mahal = タージ・マハル

'Things always seem fairer when we look back at them, and it is out of that inaccessible tower of the past that Longing leans and beckons.'  - James Russell Lowell = 「物事は何でも、振り返ればより良く見える。もう手の届くことのない過去の塔から、追懐の情が身を乗りだして手招きをするのだ。」 - ジェームズ・ラッセル・ローウェル
Free [unit] appears = 無償の[unit]が出現
 # Requires translation!
Science gained from research agreements [amount]% = 
Porcelain Tower = 南京の陶塔

Windmill = 風車

 # Requires translation!
Coffee House = 

Arsenal = 備蓄

'The Law is a fortress on a hill that armies cannot take or floods wash away.'  - The Prophet Muhammed = 「法は丘の上の砦である。軍隊によっても、洪水によっても、奪われることはない。」 - 預言者マホメット
Defensive buildings in all cities are 25% more effective = すべての都市の防衛建設物の効果が25％向上
Kremlin = クレムリン宮殿

Museum = 博物館

'Every genuine work of art has as much reason for being as the earth and the sun'  - Ralph Waldo Emerson = 「真の芸術作品は、全て地球や太陽と同等の存在理由をもっている。」 - ラルフ・ワルド・エマーソン
The Louvre = ルーブル美術館

Public School = 公立学校

Factory = 工場

'To achieve great things, two things are needed: a plan, and not quite enough time.'  - Leonard Bernstein = 「偉大なことを成し遂げるには、2つのものが必要だ。その2つとは、計画と、不足気味の時間である。」 - レナード・バーンスタイン
[stat] cost of purchasing items in cities [amount]% = 全都市で購入にかかる[stat][amount]%
Big Ben = ビッグベン

Military Academy = 士官学校

'Pale Death beats equally at the poor man's gate and at the palaces of kings.'  - Horace = 「蒼白い顔した死神は、乞食の門も王の宮殿も平等に敲く」 - ホラティウス
Brandenburg Gate = ブランデンブルク門

Hospital = 病院

Stock Exchange = 証券取引所

Stadium = スタジアム

Broadcast Tower = 放送塔

'We live only to discover beauty, all else is a form of waiting'  - Kahlil Gibran = 「我々は美を発見するためだけに生きている。その他すべてはそれを待つ形態のひとつにすぎない。」 - ハリール・ジブラーン
Provides 1 happiness per 2 additional social policies adopted = 社会制度を2つ採用するごとに幸福度+1
Eiffel Tower = エッフェル塔

Military Base = 軍事基地

'Give me your tired, your poor, your huddled masses yearning to breathe free, the wretched refuse of your teeming shore. Send these, the homeless, tempest-tossed to me, I lift my lamp beside the golden door!'  - Emma Lazarus = 「あなたの国の疲れた者、貧しい者を私に与えよ。震え、寄り添いあい、自由に呼吸をすることを切望する者たちを。あなたの岸に溢れた、惨めに見捨てられた者たちを。私のところに送りなさい、家なき者、世に翻弄された者を。私は黄金の扉の傍らに灯をかかげよう！」 - エマ・ラザラス
 # Requires translation!
[stats] from every specialist [cityFilter] = 
Statue of Liberty = 自由の女神

'...the location is one of the most beautiful to be found, holy and unapproachable, a worthy temple for the divine friend who has brought salvation and true blessing to the world.'  - King Ludwig II of Bavaria = 「…どの場所よりも美しく、神聖で、排他的。世界に贖罪と本当の幸福をもたらす聖なる友にふさわしい神殿だ」 - バイエルン王ルートヴィヒ2世
Neuschwanstein = ノイシュヴァンシュタイン城

Research Lab = 研究所

'Come to me, all who labor and are heavy burdened, and I will give you rest.'  - New Testament, Matthew 11:28 = 「すべて重荷を負い、苦労している者はわたしのもとに来なさい」 - 聖書:マタイによる福音書11:28
Culture cost of adopting new Policies reduced by [amount]% = 社会制度の採用に必要な文化力の増加を[amount]%抑える
Cristo Redentor = コルコバードのキリスト像

Medical Lab = 医学研究所

Enables nuclear weapon = 核兵器を生産できる
 # Requires translation!
Triggers a global alert upon completion = 
Manhattan Project = マンハッタン計画

'In preparing for battle I have always found that plans are useless, but planning is indispensable.'  - Dwight D. Eisenhower = 「私は常に、戦争では計画など役に立たぬということを実感してきた。しかしながら、計画を立てるということは不可欠なのである。」 - ドワイト D. アイゼンハワー
Gold cost of upgrading military units reduced by 33% = 軍事ユニットのアップグレードに必要なゴールド-33%
Pentagon = ペンタゴン

Solar Plant = 太陽熱発電

'Those who lose dreaming are lost.'  - Australian Aboriginal saying = 「夢を失ったものは敗者である」 - オーストラリア先住民の言葉
Sydney Opera House = シドニー・オペラハウス

Nuclear Plant = 原子力発電所

Enables construction of Spaceship parts = 宇宙船のパーツの構築ができる
 # Requires translation!
Hidden when [param] Victory is disabled = 
Apollo Program = アポロ計画

 # Requires translation!
'Nothing travels faster than light with the possible exception of bad news, which obeys its own special rules.' - Douglas Adams = 
[amount] population [cityFilter] = [cityFilter]人口[amount]
[stats] [cityFilter] = [cityFilter][stats]
CN Tower = CNタワー

 # Requires translation!
Population loss from nuclear attacks [amount]% [cityFilter] = 
Bomb Shelter = 耐爆壕

Spaceship part = 宇宙船のパーツ
SS Cockpit = 宇宙船コクピット

'The wonder is, not that the field of stars is so vast, but that man has measured it.'  - Anatole France = 「驚くべきことは宇宙の広大さではなく、人間がその大きさを測ったことだ」 - アナトール・フランス
Hubble Space Telescope = ハッブル宇宙望遠鏡

SS Booster = 宇宙船推進装置

Spaceship Factory = 宇宙船工場

 # Requires translation!
'More than ever before in human history, we share a common destiny. We can master it only if we face it together. And that is why we have the United Nations.' - Kofi Annan = 
 # Requires translation!
Triggers voting for the Diplomatic Victory = 
 # Requires translation!
United Nations = 

SS Engine = 宇宙船エンジン

SS Stasis Chamber = 宇宙船冷凍睡眠室

 # Requires translation!
Hidden until [amount] social policy branches have been completed = 
 # Requires translation!
Triggers a global alert upon build start = 
 # Requires translation!
Triggers a Cultural Victory upon completion = 
 # Requires translation!
Utopia Project = 

Cathedral = 大聖堂

Monastery = 修道院

Mosque = モスク

Pagoda = パゴダ


#################### Lines from Difficulties from Civ V - Vanilla ####################

Settler = 開拓者

Chieftain = 酋長

Warlord = 将軍

Prince = 皇子

King = 国王
 # Requires translation!
Era Starting Unit = 

Emperor = 皇帝

Immortal = 不死者
Worker = 労働者

Deity = 創造主


#################### Lines from Eras from Civ V - Vanilla ####################

Ancient era = 太古
Warrior = 戦士

Classical era = 古典
Spearman = 槍兵

Medieval era = 中世

Renaissance era = ルネサンス
Pikeman = 長槍兵

Industrial era = 産業時代
Musketman = マスケット兵

Modern era = 現代
Rifleman = ライフル兵

Atomic era = 原子力時代
Infantry = 歩兵

Information era = 情報時代
Marine = 海兵隊

Future era = 未来


#################### Lines from Nations from Civ V - Vanilla ####################

Spectator = 観戦

Babylon = バビロン
Nebuchadnezzar II = ネブカドネザル2世
The demon wants the blood of soldiers! = 悪魔は軍人の血を欲しがっている！
Oh well, I presume you know what you're doing. = 自分が何をしてるか分かってるんだろうな。
It is over. Perhaps now I shall have peace, at last. = 終わったんだ。これで私は平和を手に入れることができるだろう。
Are you real or a phantom? = そなたは本物か？幻か？
It appears that you do have a reason for existing – to make this deal with me. = そなたは私と取引をするために存在している。
Greetings. = どうも。
What do YOU want?! = 何がしたいんだ！？
Ingenuity = 創造力
Receive free [unit] when you discover [tech] = [tech]を発見後、[unit]を無償で受け取れる
[unit] is earned [amount]% faster = [unit]は[amount]%早く獲得可能
 # Requires translation!
May the blessings of heaven be upon you, O great Nebuchadnezzar, father of mighty and ancient Babylon! Young was the world when Sargon built Babylon some five thousand years ago, long did it grow and prosper, gaining its first empire the eighteenth century BC, under godlike Hammurabi, the giver of law. Although conquered by the Kassites and then by the Assyrians, Babylon endured, emerging phoenix-like from its ashes of destruction and regaining its independence despite its many enemies. Truly was Babylon the center of arts and learning in the ancient world. O Nebuchadnezzar, your empire endured but a short time after your death, falling to the mighty Persians, and then to the Greeks, until the great city was destroyed by 141 BC. = 
 # Requires translation!
But is Babylon indeed gone forever, great Nebuchadnezzar? Your people look to you to bring the empire back to life once more. Will you accept the challenge? Will you build a civilization that will stand the test of time? = 
Akkad = アッカド
Dur-Kurigalzu = ドゥル・クリガルズ
Nippur = ニップール
Borsippa = ボルシッパ
Sippar = シッパル
Opis = オピス
Mari = マリ
Shushan = シュシャン
Eshnunna = エシュヌンナ
Ellasar = エラサ
Erech = エレク
Kutha = クーサ
Sirpurla = シルプルラ
Neribtum = ネリブトゥム
Ashur = アッシュール
Ninveh = ニネヴェ
Nimrud = ニムルド
Arbela = アルベラ
Nuzi = ヌチ
Arrapkha = アッラプカ
Tutub = トゥトゥル
Shaduppum = シャドゥプム
Rapiqum = ラピクム
Mashkan Shapir = マシュカン・シャピル
Tuttul = トゥトゥル
Ramad = ラマディ
Ana = アナ
Haradum = ハラドゥム
Agrab = アグラブ
Uqair = ウカイル
Gubba = グッバ
Hafriyat = ハフリヤット
Nagar = ナガル
Shubat Enlil = シュバットエンリル
Urhai = ウルハイ
Urkesh = アーケシュ
Awan = アワン
Riblah = リブラ
Tayma = タイマ

Greece = ギリシャ
Alexander = アレクサンドロス
You are in my way, you must be destroyed. = 貴公は邪魔だ。滅んでもらう。
As a matter of fact I too grow weary of peace. = 我も平和に飽き飽きしていたところだ。
You have somehow become my undoing! What kind of beast are you? = お前は我を破滅させた。獣のような奴だ...
Hello stranger! I am Alexandros, son of kings and grandson of the gods! = これはよく参られた！我はアレクサンドロス。王たちの息子にして、神々の孫である！
My friend, does this seem reasonable to you? = 友よ、これは合理的か？
Greetings! = どうも！
What? = なんだ？
Hellenic League = ヘレニズム同盟
City-State Influence degrades [amount]% slower = 都市国家への影響力の低下が[amount]%遅くなる
City-State Influence recovers at twice the normal rate = 都市国家への影響力の回復速度が2倍になる
 # Requires translation!
May the blessings of the gods be upon you, oh great King Alexander! You are the ruler of the mighty Greek nation. Your people lived for so many years in isolated city-states - legendary cities such as Athens, Sparta, Thebes - where they gave the world many great things, such as democracy, philosophy, tragedy, art and architecture, the very foundation of Western Civilization. Although few in number and often hostile to each other, in the 5th century BC they were able to defeat their much larger neighbor, Persia, on land and sea. = 
 # Requires translation!
Alexander, your people stand ready to march to war, to spread the great Greek culture to millions and to bring you everlasting glory. Are you ready to accept your destiny, King Alexander? Will you lead your people to triumph and greatness? Can you build a civilization that will stand the test of time? = 
Athens = アテネ
Sparta = スパルタ
Corinth = コリントス
Argos = アルゴス
Knossos = クノッソス
Mycenae = ミケーネ
Pharsalos = ファルサロス
Ephesus = エフェソス
Halicarnassus = ハリカルナッソス
Rhodes = ローズ
Eretria = エレトリア
Pergamon = ペルガモン
Miletos = ミレトス
Megara = メガラ
Phocaea = ポカイア
Sicyon = シキュオン
Tiryns = ティリンス
Samos = サモス
Mytilene = ミティリーニ
Chios = キオス
Paros = パロス
Elis = エリス
Syracuse = シラクサ
Herakleia = ヘラクレイア
Gortyn = ゴルテュナ
Chalkis = カルキス
Pylos = ピュロス
Pella = ペッラ
Naxos = ナクソス
Larissa = ラリッサ
Apollonia = アポロニア
Messene = メッセン
Orchomenos = オルコメノス
Ambracia = アカルナニア
Kos = コス
Knidos = クニドス
Amphipolis = アンフィポリス
Patras = パトラス
Lamia = ラミア
Nafplion = ナフプリオン
Apolyton = アポリトン

China = 中国
Wu Zetian = 武則天
You won't ever be able to bother me again. Go meet Yama. = もう二度と困らせないで欲しい...閻魔に会ってきなさい。
Fool! I will disembowel you all! = 愚か者め！腸をあぐりだされる準備はできたか？
You have proven to be a cunning and competent adversary. I congratulate you on your victory. = あなたは狡猾であり優秀な敵であることを知らしめました...勝利を祝福しよう。
Greetings, I am Empress Wu Zetian. China desires peace and development. You leave us alone, we'll leave you alone. = ご挨拶申し上げます。私は武則天です。中国は平和と発展を望んでいます。あなたが私たちに厄介を起こさなければ、私たちも問題を起こすことはありません。
My friend, do you think you can accept this request? = 友よ、この取引を受けてくれないかな？
How are you today? = ごきげんよう。
Oh. It's you? = ああ、そなたですか
Art of War = 兵法
Great General provides double combat bonus = 大将軍による戦闘ボーナスが2倍
 # Requires translation!
The Blessings of Heaven be upon you. Empress Wu Zetian, most beautiful and haughty ruler of China! Oh great Empress, whose shadow causes the flowers to blossom and the rivers to flow! You are the leader of the Chinese, the oldest and the greatest civilization that humanity has ever produced. China's history stretches back into the mists of time, its people achieving many great things long before the other upstart civilizations were even conceived. China's contributions to the arts and sciences are too many and too wondrous to do justice to - the printing press, gunpowder, the works of Confucius - these are but a few of the gifts China has given to an undeserving world! = 
 # Requires translation!
You, great Queen, who, with cunning and beauty, rose from the position of lowly concubine to that of Divine Empress - your people call out to you to lead them! Great China is once again beset on all sides by barbarians. Can you defeat all your many foes and return your country to greatness? Can you build a civilization to stand the test of time? = 
Beijing = 北京
Shanghai = 上海
Guangzhou = 広州
Nanjing = 南京
Xian = 西安
Chengdu = 成都
Hangzhou = 杭州
Tianjin = 天津
Macau = マカオ
Shandong = 山東
Kaifeng = 開封
Ningbo = 寧波
Baoding = 保定
Yangzhou = 揚州
Harbin = ハルビン
Chongqing = 重慶
Luoyang = 洛陽
Kunming = 昆明
Taipei = 台北
Shenyang = 瀋陽
Taiyuan = 太原
Tainan = 台南
Dalian = 大連
Lijiang = 麗江
Wuxi = 無錫
Suzhou = 蘇州
Maoming = 茂名
Shaoguan = 韶関
Yangjiang = 陽江
Heyuan = 河源
Huangshi = 黄石
Yichang = 宜昌
Yingtian = 鷹潭
Xinyu = 新余
Xinzheng = 新鄭
Handan = 新鄭
Dunhuang = 敦煌
Gaoyu = 高陽
Nantong = 南通
Weifang = 濰坊
Xikang = 西康

Egypt = エジプト
Ramesses II = ラムセス２世
You are but a pest on this Earth, prepare to be eliminated! = 貴様は世界にとって害虫でしかない。駆除される覚悟をしろ。
You are a fool who evokes pity. You have brought my hostility upon yourself and your repulsive civilization! = 貴様は余の敵意を自身の国民と文明に差し向けた。貴様は哀れな愚か者だ。
Strike me down and my soul will torment yours forever, you have won nothing. = 余を倒せば、余の魂がお前を呪う。貴様は勝ってなどない。
Greetings, I am Ramesses the god. I am the living embodiment of Egypt, mother and father of all civilizations. = ごきげんよう。余は神なるラメセスである。余はエジプトの化身であり、全ての文明の母であり父である。
Generous Egypt makes you this offer. = 寛大なエジプトはそなたにこの申し出をする。
Good day. = いい日だ。
Oh, it's you. = ああ、そなたか。
Monument Builders = 遺産建設者
 # Requires translation!
We greet thee, oh great Ramesses, Pharaoh of Egypt, who causes the sun to rise and the Nile to flow, and who blesses his fortunate people with all the good things of life! Oh great lord, from time immemorial your people lived on the banks of the Nile river, where they brought writing to the world, and advanced mathematics, sculpture, and architecture. Thousands of years ago they created the great monuments which still stand tall and proud. = 
 # Requires translation!
Oh, Ramesses, for uncounted years your people endured, as other petty nations around them have risen and then fallen into dust. They look to you to lead them once more into greatness. Can you honor the gods and bring Egypt back to her rightful place at the very center of the world? Can you build a civilization that will stand the test of time? = 
Thebes = テーベ
Memphis = メンフィス
Heliopolis = ヘリオポリス
Elephantine = エレファンティネ
Alexandria = アレクサンドリア
Pi-Ramesses = ピラメセス
Giza = ギザ
Byblos = ビブロス
Akhetaten = アケトアテン
Hieraconpolis = ヒエラコンポリス
Abydos = アビドス
Asyut = アシュート
Avaris = アヴァール
Lisht = リシュト
Buto = ブト
Edfu = エドフ
Pithom = ピトム
Busiris = ブシリス
Kahun = カフン
Athribis = アスリビス
Mendes = メンデス
Elashmunein = エル・アシュムネイン
Tanis = タニス
Bubastis = ブバスティス
Oryx = オリックス
Sebennytus = セベニタス
Akhmin = アフミーム
Karnak = カルナック
Luxor = ルクソール
El Kab = エル・カブ
Armant = ヘルモンティス
Balat = バラット
Ellahun = エラフン
Hawara = ハワーラ
Dashur = ダシュル
Damanhur = ダマンハー
Abusir = アブシール
Herakleopolis = ヘラクレオポリス
Akoris = アコリス
Benihasan = ベニハサン
Badari = バダリ
Hermopolis = エルモポリス
Amrah = アムラ
Koptos = コプトス
Ombos = オンボス
Naqada = ナカダ
Semna = セムナ
Soleb = ソレブ

England = イギリス
Elizabeth = エリザベス
By the grace of God, your days are numbered. = 神の恩寵により、あなたの命運は尽きようとしています。
We shall never surrender. = 私たちは絶対に降伏しません。
You have triumphed over us. The day is yours. = あなたは私たちを征服した。勝利はあなたのものです...
We are pleased to meet you. = あなたにお会いできて光栄です。
Would you be interested in a trade agreement with England? = あなたはイギリスとの貿易協定に興味はありませんか？
Hello, again. = 	また会いましたね。
Oh, it's you! = 	ああ、あなたか。
Sun Never Sets = 沈まぬ太陽
 # Requires translation!
Praises upon her serene highness, Queen Elizabeth Gloriana. You lead and protect the celebrated maritime nation of England. England is an ancient land, settled as early as 35,000 years ago. The island has seen countless waves of invaders, each in turn becoming a part of the fabric of the people. Although England is a small island, for many years your people dominated the world stage. Their matchless navy, brilliant artists and shrewd merchants, giving them power and influence far in excess of their mere numbers. = 
 # Requires translation!
Queen Elizabeth, will you bring about a new golden age for the English people? They look to you once more to return peace and prosperity to the nation. Will you take up the mantle of greatness? Can you build a civilization that will stand the test of time? = 
London = ロンドン
York = ヨーク
Nottingham = ノッティンガム
Hastings = ヘイスティングス
Canterbury = カンタベリー
Coventry = コベントリ
Warwick = ウォリック
Newcastle = ニューキャッスル
Oxford = オックスフォード
Liverpool = リバプール
Dover = ドーバー
Brighton = ブライトン
Norwich = ノリッジ
Leeds = リーズ
Reading = リーディング
Birmingham = バーミンガム
Richmond = リッチモンド
Exeter = エクセター
Cambridge = ケンブリッジ
Gloucester = グロスター
Manchester = マンチェスター
Bristol = ブリストル
Leicester = レスター
Carlisle = カーライル
Ipswich = イプスウィッチ
Portsmouth = ポーツマス
Berwick = ベリック
Bath = バース
Mumbles = マンブルズ
Southampton = サウサンプトン
Sheffield = シェフィールド
Salisbury = ソールズベリー
Colchester = コルチェスター
Plymouth = プリマス
Lancaster = ランカスター
Blackpool = ブラックプール
Winchester = ウィンチェスター
Hull = ハル

France = フランス
Napoleon = ナポレオン
You're disturbing us, prepare for war. = 貴公は目障りだ。戦争の準備をしたまえ。
You've fallen into my trap. I'll bury you. = 貴公は我輩の罠の中だ。埋葬して差し上げよう。
I congratulate you for your victory. = 貴公の勝利をお祝いしよう。
Welcome. I'm Napoleon, of France; the smartest military man in world history. = ようこそ、我輩はフランスのナポレオンである。世界史上最高の頭脳の軍人だ。
France offers you this exceptional proposition. = フランスはこのような特別案を提示する。
Hello. = どうも。
It's you. = 貴公か。
Ancien Régime = 旧体制
[stats] per turn from cities before [tech] = [tech]発見以前にターンごとに都市から[stats]
 # Requires translation!
Long life and triumph to you, First Consul and Emperor of France, Napoleon I, ruler of the French people. France lies at the heart of Europe. Long has Paris been the world center of culture, arts and letters. Although surrounded by competitors - and often enemies - France has endured as a great nation. Its armies have marched triumphantly into battle from one end of the world to the other, its soldiers and generals among the best in history. = 
 # Requires translation!
Napoleon Bonaparte, France yearns for you to rebuild your empire, to lead her once more to glory and greatness, to make France once more the epicenter of culture and refinement. Emperor, will you ride once more against your foes? Can you build a civilization that will stand the test of time? = 
Paris = パリ
Orleans = オルレアン
Lyon = リヨン
Troyes = トロワ
Tours = ツール
Marseille = マルセイユ
Chartres = シャルトル
Avignon = アヴィニョン
Rouen = ルーアン
Grenoble = グルノーブル
Dijon = ディジョン
Amiens = アミアン
Cherbourg = シェルブール
Poitiers = ポアティエ
Toulouse = トゥールーズ
Bayonne = ベーヨン
Strasbourg = ストラスブール
Brest = ブレスト
Bordeaux = ボルドー
Rennes = レンヌ
Nice = ニース
Saint Etienne = サンティティエンヌ
Nantes = ナント
Reims = ランス
Le Mans = ル・マン
Montpellier = モンペリエ
Limoges = リモージュ
Nancy = ナンシー
Lille = リール
Caen = カン
Toulon = ツーロン
Le Havre = ル・アーブル
Lourdes = ルルド
Cannes = カンヌ
Aix-En-Provence = エクス＝アン＝プロヴァンス
La Rochelle = ラ・ロシェル
Bourges = ブールジュ
Calais = カレー

Russia = ロシア
Catherine = エカテリーナ
You've behaved yourself very badly, you know it. Now it's payback time. = 身に覚えがない訳ではなかろう。償う時がきたのだ。
You've mistaken my passion for a weakness, you'll regret about this. = 我らの弱点に対する執念を見誤ったようだな。後悔するがいい。
We were defeated, so this makes me your prisoner. I suppose there are worse fates. = 我らは負け、そなたは我らを囚えた。ひどいことが起きたものだ。
I greet you, stranger! If you are as intelligent and tactful as you are attractive, we'll get along just fine. = 御機嫌よう、見知らぬ者よ！そなたが賢く抜け目なき魅力的な指導者ならば、我々はうまくやっていけるだろう。
How would you like it if I propose this kind of exchange? = このような提案はいかがかな？
Hello! = こんにちは
What do you need?! = 何が望みだ？
Siberian Riches = シベリアの富
Double quantity of [resource] produced = [resource]の生産量が2倍
 # Requires translation!
Greetings upon thee, Your Imperial Majesty Catherine, wondrous Empress of all the Russias. At your command lies the largest country in the world. Mighty Russia stretches from the Pacific Ocean in the east to the Baltic Sea in the west. Despite wars, droughts, and every manner of disaster the heroic Russian people survive and prosper, their artists and scientists among the best in the world. The Empire today remains one of the strongest ever seen in human history - a true superpower, with the greatest destructive force ever devised at her command. = 
 # Requires translation!
Catherine, your people look to you to bring forth glorious days for Russia and her people, to revitalize the land and recapture the wonder of the Enlightenment. Will you lead your people once more into greatness? Can you build a civilization that will stand the test of time? = 
Moscow = モスクワ
St. Petersburg = サンクトペテルブルク
Novgorod = ノヴゴロド
Rostov = ロストフ・ナ・ドヌー
Yaroslavl = ヤロスラブリ
Yekaterinburg = エカテリンブルグ
Yakutsk = ヤクーツク
Vladivostok = ウラジオストク
Smolensk = スモレンスク
Orenburg = オレンブルク
Krasnoyarsk = クラスノヤルスク
Khabarovsk = ハバロフスク
Bryansk = ブリャンスク
Tver = トヴェリ
Novosibirsk = ノヴォシビルスク
Magadan = マガダン
Murmansk = ムルマンスク
Irkutsk = イルクーツク
Chita = チタ
Samara = サマーラ
Arkhangelsk = アルハンゲリスク
Chelyabinsk = チェリャビンスク
Tobolsk = トボリスク
Vologda = ボログダ
Omsk = オムスク
Astrakhan = アストラハン
Kursk = クルスク
Saratov = サラトフ
Tula = トゥーラ
Vladimir = ウラジーミル
Perm = ペルミ
Voronezh = ヴォロネジ
Pskov = プスコフ
Starayarussa = スタラヤ・ルーサ
Kostoma = コストロマ
Nizhniy Novgorod = ニジニ・ノヴゴロド
Suzdal = スーズダリ
Magnitogorsk = マグニトゴルスク

Rome = ローマ
Augustus Caesar = アウグストゥス
My treasury contains little and my soldiers are getting impatient... <sigh> ...therefore you must die. = 我が国庫の中身は少なく、兵たちは気がはやっている。(ため息)ゆえにそなたには死んでもらおう。
So brave, yet so stupid! If only you had a brain similar to your courage. = そなたは強いが、それでいて愚かなようだ。そなたの頭脳がその軍隊のように強ければよかったのだがな。
The gods have deprived Rome of their favour. We have been defeated. = 神々はローマを見放した。我等は敗れたのだ。
I greet you. I am Augustus, Imperator and Pontifex Maximus of Rome. If you are a friend of Rome, you are welcome. = ようこそ。私はアウグストゥス、ローマ皇帝であり最高神祇官だ。もしあなたがローマの友であるならば、私はあなたを歓迎する。
I offer this, for your consideration. = 私の提案はこうだ、そなたはどう思うかね
Hail. = よく来たな。
What do you want? = 何が望みだ？
The Glory of Rome = ローマの栄光
+25% Production towards any buildings that already exist in the Capital = 首都に建てられた建造物を他の都市で建てる際に生産力が+25%上昇
 # Requires translation!
The blessings of the gods be upon you, Caesar Augustus, emperor of Rome and all her holdings. Your empire was the greatest and longest lived of all in Western civilization. And your people single-handedly shaped its culture, law, art, and warfare like none other, before or since. Through years of glorious conquest, Rome came to dominate all the lands of the Mediterranean from Spain in the west to Syria in the east. And her dominion would eventually expand to cover much of England and northern Germany. Roman art and architecture still awe and inspire the world. And she remains the envy of all lesser civilizations who have followed. = 
 # Requires translation!
O mighty emperor, your people turn to you to once more reclaim the glory of Rome! Will you see to it that your empire rises again, bringing peace and order to all? Will you make Rome once again center of the world? Can you build a civilization that will stand the test of time? = 
Antium = アンツィオ
Cumae = クーマエ
Neapolis = ナポリ
Ravenna = ラベンナ
Arretium = アレッツォ
Mediolanum = ミラノ
Arpinum = アルピーノ
Circei = チルチェイ
Setia = セッツェ
Satricum = サトリカム
Ardea = アルデール
Ostia = オスティア
Velitrae = ベッレトリ
Viroconium = ビロコニウム
Tarentum = ターラント
Brundisium = ブリンディジ
Caesaraugusta = カエサルグスタ
Caesarea = カイザリア
Palmyra = パルミラ
Signia = セーニ
Aquileia = アクイレイア
Clusium = クルシウム
Sutrium = ストリー
Cremona = クレモナ
Placentia = ピアチェンツァ
Hispalis = ヒスパリス
Artaxata = アルタシャト
Aurelianorum = アウレリアノラム
Nicopolis = ニコポリス
Agrippina = アグリッピナ
Verona = ベローナ
Corfinium = コルフィニウム
Treverii = トレヴェリー
Sirmium = シルミウム
Augustadorum = オーガスタドール
Curia = クリア
Interrama = インターラマ
Adria = アドリア

Arabia = アラビア
Harun al-Rashid = ハールーン・アッラシード
The world will be more beautiful without you. Prepare for war. = そなたがいなければこの世界はもっと美しくなる。戦争に備えよ。
Fool! You will soon regret dearly! I swear it! = 愚か者め！このことを心底後悔させてやる！絶対にだ！
You have won, congratulations. My palace is now in your possession, and I beg that you care well for the peacock. = そなたの勝利だ、たたえよう。我が宮殿は今やそなたのもの、クジャクたちの世話を頼んだぞ。
Welcome foreigner, I am Harun Al-Rashid, Caliph of the Arabs. Come and tell me about your empire. = ようこそ、異国の者よ。私はハールーン・アッラシード、アラビアのカリフである。こちらへ来てそなたの帝国のことを聞かせてくれないか。
Come forth, let's do business. = こちらへ来い、取引をしよう。
Peace be upon you. = そなたに平和あれ。
Trade Caravans = 砂漠の船
 # Requires translation!
Blessings of God be upon you oh great caliph Harun al-Rashid, leader of the pious Arabian people! The Muslim empire, the Caliphate was born in the turbulent years after the death of the prophet Muhammad in 632 AD, as his followers sought to extend the rule of God to all of the people of the earth. The caliphate grew mighty indeed at the height of its power, ruling Spain, North Africa, the Middle East, Anatolia, the Balkans and Persia. An empire as great as or even greater than that of Rome. The arts and sciences flourished in Arabia during the Middle Ages, even as the countries of Europe descended into ignorance and chaos. The Caliphate survived for six hundred years, until finally succumbing to attack from the Mongols, those destroyers of Empires. = 
 # Requires translation!
Great Caliph Harun al Rashid, your people look to you to return them to greatness! To make Arabia once again an enlightened land of arts and knowledge, a powerful nation who needs fear no enemy! Oh Caliph, will you take up the challenge? Can you build a civilization that will stand the test of time? = 
Mecca = メッカ
Medina = メディナ
Damascus = ダマスカス
Baghdad = バグダッド
Najran = ナジュラーン
Kufah = クーファ
Basra = バスラ
Khurasan = ホラーサーン
Anjar = アンジャル
Fustat = フスタート
Aden = アデン
Yamama = ヤマーマ
Muscat = マスカット
Mansura = マンスーラ
Bukhara = ブハラ
Fez = フェス
Shiraz = シーラーズ
Merw = マリ
Balkh = バルフ
Mosul = モースル
Aydab = アイダブ
Bayt = バイト
Suhar = ソハール
Taif = タイフ
Hama = ハマー
Tabuk = タブーク
Sana'a = サナア
Shihr = シフル
Tripoli = トリポリ
Tunis = チュニス
Kairouan = カイルアン
Algiers = アルジェ
Oran = オラン

America = アメリカ
George Washington = ワシントン
Your wanton aggression leaves us no choice. Prepare for war! = あなたの理不尽な侵略に対し、我らに選択の余地はない。戦争に備えろ！
You have mistaken our love of peace for weakness. You shall regret this! = あなたは我らが弱いから平和を愛していると誤解しているようだ。そんなことはない
The day...is yours. I hope you will be merciful in your triumph. = 勝利は…あなたのものだ...あなたの征服が慈悲深いものであると願おう。
The people of the United States of America welcome you. = アメリカ合衆国の人々はあなたを歓迎しますぞ。
Is the following trade of interest to you? = 以下の取引に興味はありますかな？
Well? = ん？
Manifest Destiny = 明白なる運命
 # Requires translation!
Welcome President Washington! You lead the industrious American civilization! Formed in the conflagration of revolution in the 18th century, within a hundred years, the young nation became embroiled in a terrible civil war that nearly tore the country apart, but it was just a few short years later in the 20th century that the United States reached the height of its power, emerging triumphant and mighty from the two terrible wars that destroyed so many other great nations. The United States is a nation of immigrants, filled with optimism and determination. They lack only a leader to help them fulfill their promise. = 
 # Requires translation!
President Washington, can you lead the American people to greatness? Can you build a civilization that will stand the test of time? = 
Washington = ワシントン
New York = ニューヨーク
Boston = ボストン
Philadelphia = フィラデルフィア
Atlanta = アトランタ
Chicago = シカゴ
Seattle = シアトル
San Francisco = サンフランシスコ
Los Angeles = ロサンゼルス
Houston = ヒューストン
Portland = ポートランド
St. Louis = セントルイス
Miami = マイアミ
Buffalo = バッファロー
Detroit = デトロイト
New Orleans = ニューオーリンズ
Baltimore = ボルチモア
Denver = デンバー
Cincinnati = シンシナティ
Dallas = ダラス
Cleveland = クリーブランド
Kansas City = カンザスシティ
San Diego = サンディエゴ
Las Vegas = ラスベガス
Phoenix = フェニックス
Albuquerque = アルバカーキ
Minneapolis = ミネアポリス
Pittsburgh = ピッツバーグ
Oakland = オークランド
Tampa Bay = タンパ湾
Orlando = オーランド
Tacoma = タコマ
Santa Fe = サンタフェ
Olympia = オリンピア
Hunt Valley = ハント・バレー
Springfield = スプリングフィールド
Palo Alto = パロアルト
Centralia = セントラリア
Spokane = スポーカン
Jacksonville = ジャクソンビル
Svannah = サバンナ
Charleston = チャールストン
San Antonio = サン・アントニオ
Anchorage = アンカレジ
Sacramento = サクラメント
Reno = リノ
Salt Lake City = ソルト・レーク・シティ
Boise = ボイシ
Milwaukee = ミルウォーキー
Santa Cruz = サンタクルーズ
Little Rock = リトルロック

Japan = 日本
Oda Nobunaga = 織田信長
I hereby inform you of our intention to wipe out your civilization from this world. = 貴殿の文明をこの世から拭い去るお知らせをしよう。
Pitiful fool! Now we shall destroy you! = 情けない愚か者め、今から叩きのめしてやるぞ!
You were much wiser than I thought. = わしが認めた以上に遙かに賢明でござった。
We hope for a fair and just relationship with you, who are renowned for military bravery. = 武勇の誉れ高き貴殿にご挨拶を申し上げたく、さらに公正かつ公平なる連携を心よりお願いする。
I would be grateful if you agreed on the following proposal. = この取引に賛同いただけるかな？
Oh, it's you... = ああ、お前か...
Bushido = 武士道
Units fight as though they were at full strength even when damaged = ダメージを負ってもユニットの攻撃力が下がらない
 # Requires translation!
Blessings upon you, noble Oda Nobunaga, ruler of Japan, the land of the Rising Sun! May you long walk among its flowering blossoms. The Japanese are an island people, proud and pious with a rich culture of arts and letters. Your civilization stretches back thousands of years, years of bloody warfare, expansion and isolation, great wealth and great poverty. In addition to their prowess on the field of battle, your people are also immensely industrious, and their technological innovation and mighty factories are the envy of lesser people everywhere. = 
 # Requires translation!
Legendary daimyo, will you grab the reins of destiny? Will you bring your family and people the honor and glory they deserve? Will you once again pick up the sword and march to triumph? Will you build a civilization that stands the test of time? = 
Kyoto = 京都
Osaka = 大阪
Tokyo = 東京
Satsuma = 薩摩
Kagoshima = 鹿児島
Nara = 奈良
Nagoya = 名古屋
Izumo = 出雲
Nagasaki = 長崎
Yokohama = 横浜
Shimonoseki = 下関
Matsuyama = 松山
Sapporo = 札幌
Hakodate = 函館
Ise = 伊勢
Toyama = 富山
Fukushima = 福島
Suo = 周防
Bizen = 備前
Echizen = 越前
Izumi = 和泉
Omi = 近江
Echigo = 越後
Kozuke = 上野
Sado = 佐渡
Kobe = 神戸
Nagano = 長野
Hiroshima = 広島
Takayama = 高山
Akita = 秋田
Fukuoka = 福岡
Aomori = 青森
Kamakura = 鎌倉
Kochi = 高知
Naha = 那覇
Sendai = 仙台
Gifu = 岐阜
Yamaguchi = 山口
Ota = 大田
Tottori = 鳥取

India = インド
Gandhi = ガンジー
I have just received a report that large numbers of my troops have crossed your borders. = たった今、我が国の大軍があなたの国境を越えたとの報告がありました。
My attempts to avoid violence have failed. An eye for an eye only makes the world blind. = 暴力を避けようとする私の試みは失敗しました。「目には目を」では世界を盲目にするだけです。
You can chain me, you can torture me, you can even destroy this body, but you will never imprison my mind.  = 私を鎖でつないでも、拷問してもいいし、この身を滅茶苦茶にしてもいい、だが私の心を投獄することはできない。
Hello, I am Mohandas Gandhi. My people call me Bapu, but please, call me friend. = こんにちは、私はモハンダス・ガンジーです。私はバープーと呼ばれていますが、友達と呼んでください。
My friend, are you interested in this arrangement? = 友よ、この協定に興味がありますか？
I wish you peace. = あなたに平和あれ。
Population Growth = 人口増加
Unhappiness from number of Cities doubled = 都市の数からの不満が2倍
 # Requires translation!
Greetings, President Mahatma Gandhi, great souled leader of India! You are the ruler of one of the oldest countries in the world with history stretching back almost 10,000 years. A spiritual country, India is the birthplace of three of the world's great religions - Hinduism, Buddhism and Jainism. This is a passionate land of music and color, a land of great wealth and grinding poverty. For centuries, India was divided into kingdoms who fought constantly with each other and against outside invaders. That was, however, after empires such as Maratha, Maurya and Gupta. In the 12th century AD, India was conquered by Muslim Turks who fled from the Mongols. In the early 17th century, the English arrived, and through a combination of shrewd diplomacy and technological superiority, they conquered your fragmented nation. England remained in power for some two centuries until driven out by a rising wave of Indian nationalism, a peaceful rebellion unlike any before seen in history, one led by you! = 
 # Requires translation!
Gandhi, your people look to you to lead them to even greater heights of glory! Can you help your people realize their great potential, to once again become the world's center of arts, culture and religion? Can you build a civilization that will stand the test of time? = 
Delhi = デリー
Mumbai = ムンバイ
Vijayanagara = ヴィジャヤナガル
Pataliputra = パータリプトラ
Varanasi = ワーラーナシー
Agra = アーグラ
Calcutta = コルカタ
Lahore = ラホール
Bangalore = ベンガルール
Hyderabad = ハイデラバード
Madurai = マドゥライ
Ahmedabad = アフマダーバード
Kolhapur = コールハープル
Prayaga = プラヤガ
Ayodhya = アヨーディヤー
Indraprastha = インドラプラスタ
Mathura = マトゥラー
Ujjain = ウッジャイン
Gulbarga = グルバルガ
Jaunpur = ジャウンプル
Rajagriha = 王舎城
Sravasti = 舎衛城
Tiruchirapalli = ティルチラーパッリ
Thanjavur = タンジャーブル
Bodhgaya = ブッダガヤ
Kushinagar = クシナガラ
Amaravati = アマラベイ
Gaur = ガウル
Gwalior = グワーリオール
Jaipur = ジャイプル
Karachi = カラチ

Germany = ドイツ
Otto von Bismarck = ビスマルク
I cannot wait until ye grow even mightier. Therefore, prepare for war! = 私はもう、貴様らが強くなるまで待っていられない。戦争の準備をするがよい！
Corrupted villain! We will bring you into the ground! = 邪悪な蛮族め！地獄の底に叩き落としてやる！
Germany has been destroyed. I weep for the future generations. = ドイツが破壊されてしまった。若い者たちのことを考えると...
Guten tag. In the name of the great German people, I bid you welcome. = グーテンターク。偉大なるドイツの人民を代表して私は貴公を歓迎するぞ。
It would be in your best interest, to carefully consider this proposal. = この案を深く考えてみろ。貴公らにとって最高の利益になるぞ。
What now? = 本日のご用件は？
So, out with it! = ああ、聞いているぞ！
Furor Teutonicus = 怒れるテウトネス
67% chance to earn 25 Gold and recruit a Barbarian unit from a conquered encampment = 野営地を征服すると67%の確率で25ゴールドを獲得し、蛮族ユニットを自軍に加える
-[amount]% [param] unit maintenance costs = [param]ユニットの維持コスト-[amount]%
 # Requires translation!
Hail mighty Bismarck, first chancellor of Germany and her empire! Germany is an upstart nation, fashioned from the ruins of the Holy Roman Empire and finally unified in 1871, a little more than a century ago. The German people have proven themselves to be creative, industrious and ferocious warriors. Despite enduring great catastrophes in the first half of the 20th century, Germany remains a worldwide economic, artistic and technological leader. = 
 # Requires translation!
Great Prince Bismarck, the German people look up to you to lead them to greater days of glory. Their determination is strong, and now they turn to you, their beloved iron chancellor, to guide them once more. Will you rule and conquer through blood and iron, or foster the Germanic arts and industry? Can you build a civilization that will stand the test of time? = 
Berlin = ベルリン
Hamburg = ハンブルク
Munich = ミュンヘン
Cologne = ケルン
Frankfurt = フランクフルト
Essen = エッセン
Dortmund = ドルトムント
Stuttgart = シュトゥットガルト
Düsseldorf = デュッセルドルフ
Bremen = ブレーメン
Hannover = ハノーファー
Duisburg = デュイスブルク
Leipzig = ライプツィヒ
Dresden = ドレスデン
Bonn = ボン
Bochum = ボーフム
Bielefeld = ビーレフェルト
Karlsruhe = カールスルーエ
Gelsenkirchen = ゲルゼンキルヘン
Wiesbaden = ヴィースバーデン
Münster = ミュンスター
Rostock = ロストック
Chemnitz = ケムニッツ
Braunschweig = ブラウンシュワイク
Halle = ハレ
Mönchengladbach = メンヒェングラートバッハ
Kiel = キール
Wuppertal = ヴッパータール
Freiburg = フライブルク
Hagen = ハーゲン
Erfurt = エアフルト
Kaiserslautern = カイザースラウテルン
Kassel = カッセル
Oberhausen = オーバーハウゼン
Hamm = ハム
 # Requires translation!
Saarbrücken = 
Krefeld = クレーフェルト
Pirmasens = ピルマゼンス
Potsdam = ポツダム
Solingen = ゾーリンゲン
Osnabrück = オスナブリュック
Ludwigshafen = ルートウィヒスハーフェン
Leverkusen = レーバークーゼン
Oldenburg = オルデンブルク
Neuss = ノイス
Mülheim = ミュールハイム
Darmstadt = ダルムシュタット
Herne = ヘルネ
Würzburg = ヴュルツブルク
Recklinghausen = レックリングハウゼン
Göttingen = ゲッティンゲン
Wolfsburg = ウォルフスブルク
Koblenz = コブレンツ
Hildesheim = ヒルデスハイム
Erlangen = エルランゲン

The Ottomans = オスマントルコ
Suleiman I = スレイマン1世
Your continued insolence and failure to recognize and preeminence leads us to war. = 貴公方の不遜な態度と認識と優位性の欠如は、我々を戦争へと導く。
Good. The world shall witness the incontestable might of my armies and the glory of the Empire. = よろしい。世界は我が軍の紛れもない力と、帝国の栄光を目の当たりにするだろう。
Ruin! Ruin! Istanbul becomes Iram of the Pillars, remembered only by the melancholy poets. = 破滅だ！破滅だ！イスタンブールは柱のイラムとなり、憂鬱な詩人たちによってのみ記憶される。
From the magnificence of Topkapi, the Ottoman nation greets you, stranger! I'm Suleiman, Kayser-I Rum, and I bestow upon you my welcome! = ようこそ、見知らぬ者よ！我はスレイマン、オスマンの指導者である。この素晴らしい機会を祝う宴をもうけようではないか！
Let us do business! Would you be interested? = 我らの取引に興味はありませんか？
Barbary Corsairs = バルバリア海賊
50% chance of capturing defeated Barbarian naval units and earning 25 Gold = 50%の確率で倒した蛮族の海軍ユニットを捕獲し、25ゴールドを獲得する
 # Requires translation!
Blessings of God be upon you, oh Great Emperor Suleiman! Your power, wealth and generosity awe the world! Truly, are you called 'Magnificent!' Your empire began in Bithynia, a small country in Eastern Anatolia in 12th century. Taking advantage in the decline of the great Seljuk Sultanate of Rum, King Osman I of Bithynia expanded west into Anatolia. Over the next century, your subjects brought down the empire of Byzantium, taking its holdings in Turkey and then the Balkans. In the mid 15th century, the Ottomans captured ancient Constantinople, gaining control of the strategic link between Europe and the Middle East. Your people's empire would continue to expand for centuries governing much of North Africa, the Middle East and Eastern Europe at its height. = 
 # Requires translation!
Mighty Sultan, heed the call of your people! Bring your empire back to the height of its power and glory and once again the world will look upon your greatness with awe and admiration! Will you accept the challenge, great emperor? Will you build an empire that will stand the test of time? = 
Istanbul = イスタンブール
Edirne = エディルネ
Ankara = アンカラ
Bursa = ブルサ
Konya = コンヤ
Samsun = サムスン
Gaziantep = ガズィアンテプ
Diyarbakır = ディヤルバクル
Izmir = イズミル
Kayseri = カイセリ
Malatya = マラティヤ
Mersin = メルスィン
Antalya = アンタルヤ
Zonguldak = ゾングルダク
Denizli = デニズリ
Ordu = オルドゥ
Muğla = ムヒア
Eskişehir = エスキシェヒル
Inebolu = イネボル
Sinop = シノプ
Adana = アダナ
Artvin = アルトウィン
Bodrum = ボドルム
Eregli = カラデニズ・エレーリ
Silifke = シリフケ
Sivas = シワス
Amasya = アマスヤ
Marmaris = マルマリス
Trabzon = トラブゾン
Erzurum = エルズルム
Urfa = シャンルウルファ
Izmit = イズミト
Afyonkarahisar = アフヨン
Bitlis = ビトリス
Yalova = ヤロヴァ

Korea = 朝鮮
Sejong = 世宗
Jip-hyun-jun (Hall of Worthies) will no longer tolerate your irksome behavior. We will liberate the citizens under your oppression even with force, and enlighten them! = 集賢殿はもうお前たちの不愉快な行動を許さない。武力をもってしても、お前の圧政下にある市民を解放し、啓蒙していく。
Foolish, miserable wretch! You will be crushed by this country's magnificent scientific power! = 愚かで、惨めな哀れな哀れみ者！わが国の壮大な科学力に押しつぶされろ！
Now the question is who will protect my people. A dark age has come. = 問題は誰が民を守るかだ。暗黒時代の到来だ。
Welcome to the palace of Choson, stranger. I am the learned King Sejong, who looks after his great people. = ようこそ、朝鮮の宮殿へ。よそ者の方へ、余は学のある世宗だ。偉大な人々の世話をしている。
We have many things to discuss and have much to benefit from each other. = 話し合うことで、お互いに得をすることがたくさんあるぞ。
Oh, it's you = ああ、そなたか
Scholars of the Jade Hall = 翡翠の間の学者たち
Receive a tech boost when scientific buildings/wonders are built in capital = 首都に科学関連の建造物/遺産が建設されると、技術力のブーストを得る。
 # Requires translation!
Greetings to you, exalted King Sejong the Great, servant to the people and protector of the Choson Dynasty! Your glorious vision of prosperity and overwhelming benevolence towards the common man made you the most beloved of all Korean kings. From the earliest days of your reign, the effort you took to provide a fair and just society for all was surpassed only by the technological advances spurred onwards by your unquenched thirst for knowledge. Guided by your wisdom, the scholars of the Jade Hall developed Korea's first written language, Hangul, bringing the light of literature and science to the masses after centuries of literary darkness. = 
 # Requires translation!
Honorable Sejong, once more the people look to your for guidance. Will you rise to the occasion, bringing harmony and understanding to the people? Can you once again advance your kingdom's standing to such wondrous heights? Can you build a civilization that stands the test of time? = 
Seoul = ソウル
Busan = 釜山
Jeonju = 全州
Daegu = 大邱
Pyongyang = 平壌
Kaesong = 開城
Suwon = 水原
Gwangju = 光州
Gangneung = 江陵
Hamhung = 咸興
Wonju = 原州
Ulsan = 蔚山
Changwon = 昌原
Andong = 安東
Gongju = 公州
Haeju = 海州
Cheongju = 清州
Mokpo = 木浦
Dongducheon = 東豆川
Geoje = 巨済
Suncheon = 順天
Jinju = 晋州
Sangju = 尚州
Rason = 羅先
Gyeongju = 慶州
Chungju = 忠州
Sacheon = 泗川
Gimje = 金堤
Anju = 安州

Iroquois = イロコイ
Hiawatha = ハイアワサ
You are a plague upon Mother Earth! Prepare for battle! = お前は世界の疫病神だ。争いの準備をしろ！
You evil creature! My braves will slaughter you! = この邪悪な生き物め！勇者がお前を圧倒するぞ
You have defeated us... but our spirits will never be vanquished! We shall return! = そなたは我々を倒したが...我々の魂は決して倒されない! 帰るぞ！
Greetings, stranger. I am Hiawatha, speaker for the Iroquois. We seek peace with all, but we do not shrink from war. = よそ者の方、こんにちは。我はハイアワサ、イロコイ族の指導者である。そなたの来訪を歓迎する。我ら2つの偉大な民族が友人になれればよいが。
Does this trade work for you, my friend? = この取引はそなたのためにもなるか？友よ
The Great Warpath = 偉大な出征路
All units move through Forest and Jungle Tiles in friendly territory as if they have roads. These tiles can be used to establish City Connections upon researching the Wheel. = 自友好国領の森林とジャングルの移動ポイント増加。森林とジャングルを道として使える
 # Requires translation!
Greetings, noble Hiawatha, leader of the mighty Iroquois nations! Long have your people lived near the great and holy lake Ontario in the land that has come to be known as the New York state in North America. In the mists of antiquity, the five peoples of Seneca, Onondaga, Mohawks, Cayugas and Oneida united into one nation, the Haudenosaunee, the Iroquois. With no written language, the wise men of your nation created the great law of peace, the model for many constitutions including that of the United States. For many years, your people battled great enemies, such as the Huron, and the French and English invaders. Tough outnumbered and facing weapons far more advanced than the ones your warriors wielded, the Iroquois survived and prospered, until they were finally overwhelmed by the mighty armies of the new United States. = 
 # Requires translation!
Oh noble Hiawatha, listen to the cries of your people! They call out to you to lead them in peace and war, to rebuild the great longhouse and unite the tribes once again. Will you accept this challenge, great leader? Will you build a civilization that will stand the test of time? = 
Onondaga = オノンダガ
Osininka = オシンインカ
Grand River = グランドリバー
Akwesasme = アクウェサスネ
Buffalo Creek = バッファロー・クリーク
Brantford = ブラントフォード
Montreal = モントリオール
Genesse River = ジェネシーリバー
Canandaigua Lake = カナンデーグア湖
Lake Simcoe = シムコー湖
Salamanca = サラマンカ
Gowanda = ゴウォンダ
Cuba = キューバ
Akron = アクロン
Kanesatake = カナサタケ
Ganienkeh = ガニエンケ
Cayuga Castle = カユガ・キャッスル
Chondote = チョンドテ
Canajoharie = カナジョハリー
Nedrow = ネドロウ
Oneida Lake = オナイダ湖
Kanonwalohale = カノンワロハレ
Green Bay = グリーンベイ
Southwold = サウスウォールド
Mohawk Valley = モーホーク・バレー
Schoharie = スカハリー
Bay of Quinte = クゥインテ湾
Kanawale = カナワレ
Kanatsiokareke = カナツィオカレク
Tyendinaga = ティエンディナガ
Hahta = ハータ

Persia = ペルシア
Darius I = ダレイオス1世
Your continue existence is an embarrassment to all leaders everywhere! You must be destroyed! = そなたの存在は全ての指導者の恥だ！滅ぼさなければならない！
Curse you! You are beneath me, son of a donkey driver! I will crush you! = 呪ってやる！お前は私の下だ！叩き潰してやる！
You mongrel! Cursed be you! The world will long lament your heinous crime! = この雑種め！呪われろ！世界はお前の凶悪な犯罪を嘆くだろう！
Peace be on you! I am Darius, the great and outstanding king of kings of great Persia... but I suppose you knew that. = 初めて会う者よ、よく参られた！我はダレイオス、兄弟なるペルシアの完全無欠の指導者である。もちろんそなたも知っていただろう。
In my endless magnanimity, I am making you this offer. You agree, of course? = 私の尽きることのない寛大さの中で、そなたにこの申し出をしている。もちろん、同意してくれるか？
Good day to you! = ごきげんよう。
Ahh... you... = ああ...そなたか...
Achaemenid Legacy = アケメネス朝の遺産
+1 Movement for all units during Golden Age = 黄金時代の間、全てのユニットの移動範囲が1増える
+10% Strength for all units during Golden Age = 黄金時代の間、全てのユニットに体力+10%
 # Requires translation!
The blessings of heaven be upon you, beloved king Darius of Persia! You lead a strong and wise people. In the morning of the world, the great Persian leader Cyrus revolted against the mighty Median empire and by 550 BC, the Medes were no more. Through cunning diplomacy and military prowess, great Cyrus conquered wealthy Lydia and powerful Babylon, his son conquering proud Egypt some years later. Over time, Persian might expanded into far away Macedonia, at the very door of the upstart Greek city-states. Long would Persia prosper until the upstart villain Alexander of Macedon, destroyed the great empire in one shocking campaign. = 
 # Requires translation!
Darius, your people look to you to once again bring back the days of power and glory for Persia! The empire of your ancestors must emerge again, to triumph over its foes and to bring peace and order to the world! O king, will you answer the call? Can you build a civilization that will stand the test of time? = 
Persepolis = ペルセポリス
Parsagadae = パサルガダエ
Susa = スーサ
Ecbatana = エクバタナ
Tarsus = タルサス
Gordium = ゴルディウム
Bactra = バクトラ
Sardis = サルディス
Ergili = エルギル
Dariushkabir = ダリウス・カビル
Ghulaman = グラマン
Zohak = ゾハク
Istakhr = イスタブル
Jinjan = ジンジャン
Borazjan = ボラズジャン
Herat = ヘラート
Dakyanus = ダキヤヌス
Bampur = バンプール
Turengtepe = トゥラン・テペ
Rey = レイ
Thuspa = トゥシュパ
Hasanlu = ハサンル
Gabae = ガバエ
Merv = メリブ
Behistun = ベヒストゥーン
Kandahar = カンダハル
Altintepe = アントゥン・テペ
Bunyan = バニヤン
Charsadda = チャールサダ
Uratyube = ウラ・テューベ
Dura Europos = ドゥラ・エウロポス
Aleppo = アレッポ
Qatna = カンタ
Kabul = カブール
Capisa = カピサ
Kyreskhata = キュレスカタ
Marakanda = マラカンダ
Peshawar = ペシャワール
Van = ヴァン
Pteira = ペテイラ
Arshada = アルシャダ
Artakaona = アルタコアナ
Aspabota = アスパボタ
Autiyara = アンティヤラ
Bagastana = バガスタナ
Baxtri = バシトリ
Darmasa = ダルマサ
Daphnai = ダピナイ
Drapsaka = ドラプサカ
Eion = エイオン
Gandutava = ガンドゥタヴァ
Gaugamela = ガウガメラ
Harmozeia = ハルモジア
Ekatompylos = ヘカトンピュロス
Izata = イザタ
Kampada = カンパダ
Kapisa = カピサ
Karmana = カルマナ
Kounaxa = クナクサ
Kuganaka = クガナカ
Nautaka = ナウタカ
Paishiyauvada = パイシヤウヴァダ
Patigrbana = パティグルバナ
Phrada = フラダ

Polynesia = ポリネシア
Kamehameha I = カメハメハ
The ancient fire flashing across the sky is what proclaimed that this day would come, though I had foolishly hoped for a different outcome. = 天空にきらめくいにしえの炎はこの日の訪れを示している。私としては愚かにも違う結末を期待していたのだがな。
It is obvious now that I misjudged you and your true intentions. = 私はそなたとその真意を見誤っていた、その事実がいま明らかになった。
The hard-shelled crab yields, and the lion lies down to sleep. Kanaloa comes for me now. = 蟹の固い殻は破られ、獅子は横たわり眠りについた。カナロア(冥界の神)の迎えが来たようだな。
Aloha! Greetings and blessings upon you, friend. I am Kamehameha, Great King of this strand of islands. = アロハ！挨拶と祝福を。私はカメハメハ、この島々の偉大なる王である。
Come, let our people feast together! = さあ、こちらへ。ともに国民をもてなしましょう！
Welcome, friend! = ようこそ、友よ！
Wayfinding = ウェイファインディング
Can embark and move over Coasts and Oceans immediately = 初めから外洋の上を移動できる
+[amount]% Strength if within [amount2] tiles of a [tileImprovement] = [tileImprovement]から[amount2]タイル以内に戦闘力+[amount]%を付与
 # Requires translation!
Greetings and blessings be upon you, Kamehameha the Great, chosen by the heavens to unite your scattered peoples. Oh mighty King, you were the first to bring the Big Island of Hawai'i under one solitary rule in 1791 AD. This was followed by the merging of all the remaining islands under your standard in 1810. As the first King of Hawai'i, you standardized the legal and taxation systems and instituted the Mamalahoe Kawanai, an edict protecting civilians in times of war. You ensured the continued unification and sovereignty of the islands by your strong laws and deeds, even after your death in 1819. = 
 # Requires translation!
Oh wise and exalted King, your people wish for a kingdom of their own once more and require a leader of unparalleled greatness! Will you answer their call and don the mantle of the Lion of the Pacific? Will you build a kingdom that stands the test of time? = 
Honolulu = ホノルル
Samoa = サモア
Tonga = トンガ
Nuku Hiva = ヌク・ヒヴァ
Raiatea = ライアテア
Aotearoa = アオテアロア
Tahiti = タヒチ
Hilo = ヒロ
Te Wai Pounamu = テ・ワイ・ポウナム
Rapa Nui = ラパ・ヌイ
Tuamotu = ツアモツ
Rarotonga = ラロトンガ
Tuvalu = ツバル
Tubuai = トゥブアイ
Mangareva = マンガレバ
Oahu = オアフ
Kiritimati = キリスィマスィ
Ontong Java = オントン・ジャワ
Niue = ニウエ
Rekohu = レコフ
Rakahanga = ラカハンガ
Bora Bora = ボラボラ
Kailua = カイルア
Uvea = ウベア
Futuna = フツナ
Rotuma = ロトゥマ
Tokelau = トケラウ
Lahaina = ラハイナ
Bellona = ベローナ
Mungava = ムンガワ
Tikopia = ティコピア
Emae = エマエ
Kapingamarangi = カピンガマランギ
Takuu = タクウ
Nukuoro = ヌクオロ
Sikaiana = シカイアナ
Anuta = アヌタ
Nuguria = ニューギニア
Pileni = ピレニ
Nukumanu = ヌクマヌ

Siam = シャム
Ramkhamhaeng = ラームカムヘーン
You lowly, arrogant fool! I will make you regret of your insolence! = 卑しく傲慢な愚か者。貴公の無礼を後悔させてやる！
You scoundrel! I shall prepare to fend you off! = 愚か者。貴公を撃退する準備をしておこう。
Although I lost, my honor shall endure. I wish you good luck. = 負けたとはいえ、名誉は耐えなければならない。幸運をいのろう。
I, Pho Kun Ramkhamhaeng, King of Siam, consider it a great honor that you have walked to visit my country of Siam. = シャムにようこそ、見知らぬ者よ。我はラームカムヘーン。そなたの来訪を大変光栄に思っている。
Greetings. I believe this is a fair proposal for both parties. What do you think? = どうも。これは双方にとって公平な提案だと思うが、どう思うか？
Welcome. = ようこそ。
Father Governs Children = 父権政治
Food and Culture from Friendly City-States are increased by 50% = 友好的な都市国家から得られる食料、文化力、信仰力が50%増加する
 # Requires translation!
Military Units gifted from City-States start with [amount] XP = 
 # Requires translation!
Greetings to you, Great King Ramkhamhaeng, leader of the glorious Siamese people! O mighty King, your people bow down before you in awe and fear! You are the ruler of Siam, an ancient country in the heart of Southeast Asia, a beautiful and mysterious land. Surrounded by foes, beset by bloody war and grinding poverty, the clever and loyal Siamese people have endured and triumphed. King Ramkhamhaeng, your empire was once part of the Khmer Empire, until the 13th century AD, when your ancestors revolted, forming the small Sukhothai kingdom. Through successful battle and cunning diplomacy, the tiny kingdom grew into a mighty empire, an empire which would dominate South East Asia for more than a century! = 
 # Requires translation!
Oh, wise and puissant King Ramkhamhaeng, your people need you to once again lead them to greatness! Can you use your wits and strength of arms to protect your people and defeat your foes? Can you build a civilization that will stand the test of time? = 
Sukhothai = スコータイ
Si Satchanalai = シー・サチャナライ
Muang Saluang = ムアン・サルアン
Lampang = ランパーン
Phitsanulok = ピッサヌローク
Kamphaeng Pet = カムペーン・ペット
Nakhom Chum = ナコン・チャム
Vientiane = ビエンチャン
Nakhon Si Thammarat = ナコン・シー・タンマラート
Martaban = マルタバン
Nakhon Sawan = ナコン・サワン
Chainat = チャイナート
Luang Prabang = ルアンプラバン
Uttaradit = ウッタラジ
Chiang Thong = チェン・トン
Phrae = プレー
Nan = ナン
Tak = ターク
Suphanburi = スパンブリー
Hongsawadee = ホンサワディー
Thawaii = タワイ
Ayutthaya = アユタヤ
Taphan Hin = タパーン・ヒン
Uthai Thani = ウタイ・ターニ
Lap Buri = ラプ・ブリ
Ratchasima = ラチャシマ
Ban Phai = バン・ファイ
Loci = ロシ
Khon Kaen = コン・ケン
Surin = スリン

Spain = スペイン
Isabella = イザベラ
God will probably forgive you... but I shall not. Prepare for war. = 主はあなたをお許しになっているかもしれません。ですが私は許しません。戦争に備えなさい！
Repugnant spawn of the devil! You will pay! = 穢らわしい悪魔の子め！報いを受けよ！
If my defeat is, without any doubt, the will of God, then I will accept it. = いいでしょう。これは間違いなく主の御意志。私はそれを受け入れます。
God blesses those who deserve it. I am Isabel of Spain. = 主はふさわしき者に祝福を与えられるでしょう。私はスペインのイザベラです。
I hope this deal will receive your blessing. = この取引であなたの賛同を得られるとよいのですが。
Seven Cities of Gold = 黄金の七都市
100 Gold for discovering a Natural Wonder (bonus enhanced to 500 Gold if first to discover it) = 自然遺産を発見時に100ゴールドが与えられる(他文明よりも最初に見つけた場合は500ゴールド)
Double Happiness from Natural Wonders = 自然遺産からの幸福度が2倍
Tile yields from Natural Wonders doubled = 自然遺産タイルからの産出量が2倍
 # Requires translation!
Blessed Isabella, servant of God, holy queen of Castille and León! Your people greet and welcome you. You are the ruler of Spain, a beautiful and ancient country at the crossroads of the world between Europe and Africa, one shore on the Mediterranean and the other on the mighty Atlantic Ocean. The Spanish are a multicultural people with roots in the Muslim and Christian worlds. A seafaring race, Spanish explorers found and conquered much of the New World, and, for many centuries, its gold and silver brought Spain unrivalled wealth and power, making the Spanish court the envy of the world. = 
 # Requires translation!
O fair and virtuous Isabella! Will you rebuild the Spanish empire and show the world again the greatness of your people? Will you take up the mantle of the holy monarchy, and vanquish your foes under heaven's watchful eyes? Your adoring subjects await your command! Will you build a civilization that stands the test of time? = 
Madrid = マドリード
Barcelona = バルセロナ
Seville = セビリア
Cordoba = コルドバ
Toledo = トレド
Santiago = サンティアゴ
Murcia = ムルシア
Valencia = バレンシア
Zaragoza = サラゴサ
Pamplona = パンプローナ
Vitoria = ビトーリア
Santander = サンタンデル
Oviedo = オビエド
Jaen = ハエン
Logroño = ログローニョ
Valladolid = バリャドリード
Palma = パルマ
Teruel = テルエル
Almeria = アルメリア
Leon = レオン
Zamora = サモラ
Mida = ミダ
Lugo = ルーゴ
Alicante = アリカンテ
Càdiz = カディス
Eiche = エルチェ
Alcorcon = アルコルコン
Burgos = ブルゴス
Vigo = ビーゴ
Badajoz = バダホス
La Coruña = ラ・コルーニャ
Guadalquivir = グアダルキビル
Bilbao = ビルバオ
San Sebastian = サン・セバスティアン
Granada = グラナダ
Mérida = メリダ
Huelva = ウエルバ
Ibiza = イビサ
Las Palmas = ラス・パルマス
Tenerife = テネリフェ

Songhai = ソンガイ
Askia = アスキア
You are an abomination to heaven and earth, the chief of ignorant savages! You must be destroyed! = お前は天と地の忌まわしいものだ。無知な蛮族の長だ。お前は滅ぼさねばならない！
Fool! You have doomed your people to fire and destruction! = 愚か者め！お前は同胞を火と破滅に追い込んだ！
We have been consumed by the fires of hatred and rage. Enjoy your victory in this world - you shall pay a heavy price in the next! = 嫌悪と憤怒の炎に我らは焼き尽くされた。せいぜい現世での勝利に酔いしれるがいい、来世では痛い目に遭わせてやるぞ！
I am Askia of the Songhai. We are a fair people - but those who cross us will find only destruction. You would do well to avoid repeating the mistakes others have made in the past. = ようこそ。我はアスキア、ソンガイの王である。我々は啓蒙の民であり、他国との平和的な知識の交換を望んでいる。ただし必要とあらば、いつでも祖国を守るために戦うぞ。
Can I interest you in this deal? = この取引に興味はあるか？
River Warlord = 水軍の将
Receive triple Gold from Barbarian encampments and pillaging Cities = 野営地と都市からの略奪で出るゴールドが3倍になる
Embarked units can defend themselves = 乗船中のユニットは自衛が可能
 # Requires translation!
May the blessings of God, who is greatest of all, be upon you Askia, leader of the Songhai people! For many years your kingdom was a vassal of the mighty West African state of Mali, until the middle of the 14th century, when King Sunni Ali Ber wrested independence from the Mali, conquering much territory and fighting off numerous foes who sought to destroy him. Ultimately, his conquest of the wealthy cities of Timbuktu and Jenne gave the growing Songhai empire the economic power to survive for some 100 years, until the empire was destroyed by foes with advanced technology - muskets against spearmen. = 
 # Requires translation!
King Askia, your people look to you to lead them to glory. To make them powerful and wealthy, to keep them supplied with the weapons they need to defeat any foe. Can you save them from destruction, oh King? Can you build a civilization that will stand the test of time? = 
Gao = ガオ
Tombouctu = トンボウクトゥ
Jenne = ジェンネ
Taghaza = タガザ
Tondibi = トンディビ
Kumbi Saleh = クンビ・サレー
Kukia = クキア
Walata = ワラタ
Tegdaoust = テグダウスト
Argungu = アルグング
Gwandu = グワンドゥ
Kebbi = ケビ
Boussa = ブッサ
Motpi = モプティ
Bamako = バマコ
Wa = ワ
Kayes = カエス
Awdaghost = アウダゴースト
Ouadane = ウアダン
Dakar = ダカール
Tadmekket = タドメッケト
Tekedda = テケダ
Kano = カノ
Agadez = アガデス
Niamey = ニアメ
Torodi = トロディ
Ouatagouna = ウアタゴウナ
Dori = ドーリ
Bamba = バンバ
Segou = セグー

Mongolia = モンゴル国
Genghis Khan = チンギス・カン
You stand in the way of my armies. Let us solve this like warriors! = 貴公たちは我が軍の邪魔をしている。戦士のように解決しよう！
No more words. Today, Mongolia charges toward your defeat. = もう言葉なんぞはいらない。今日、貴公はモンゴルの手によって敗北に向かうだろう。
You have hobbled the Mongolian clans. My respect for you nearly matches the loathing. I am waiting for my execution. = モンゴルの一族の足手まといになったな。尊敬の念と憎しみは同じだ。我は処刑されるのを待っている。
I am Temuujin, conqueror of cities and countries. Before me lie future Mongolian lands. Behind me is the only cavalry that matters. = 我はテムジン。草原の王であり、数多の都市の支配者である。お望みとあらば、恐怖の下に貴公をかせてやろう。
I am not always this generous, but we hope you take this rare opportunity we give you. = 我はいつも寛大ではない。この機会を逃すか？
So what now? = で、どうする？
Mongol Terror = モンゴルの脅威
+30% Strength when fighting City-State units and cities = 都市国家と都市国家ユニットとの戦闘時に戦闘力+30%
 # Requires translation!
Greetings, o great Temuujin, immortal emperor of the mighty Mongol Empire! Your fists shatter walls of cities and your voice brings despair to your enemies. O Khan! You united the warring tribes of Northern Asia into a mighty people, creating the greatest cavalry force the world has ever witnessed. Your people's cunning diplomacy divided their enemies, making them weak and helpless before Mongolia's conquering armies. In a few short years, your people's soldiers conquered most of China and Eastern Asia, and the empire continued to grow until it reached west into Europe and south to Korea. Indeed, it was the greatest empire ever seen, dwarfing those pathetic conquests of the Romans or the Greeks. = 
 # Requires translation!
Temuujin, your people call upon you once more to lead them to battle and conquest. Will the world once again tremble at the thunderous sound of your cavalry, sweeping down from the steppes? Will you build a civilization that stands the test of time? = 
Karakorum = カラコルム
Beshbalik = ベシバリク
Turfan = トルファン
Hsia = 夏
Old Sarai = オールド・サライ
New Sarai = ニューサライ
Tabriz = タブリーズ
Tiflis = ティフリス
Otrar = オトラル
Sanchu = サンチュ
Kazan = カザン
Almarikh = アルマリク
Ulaanbaatar = ウランバートル
Hovd = ホヴト
Darhan = ダーハン
Dalandzadgad = ダランドザドガド
Mandalgovi = マンダルゴヴィ
Choybalsan = チョイバルサン
Erdenet = エルデネト
Tsetserieg = ツェツェレグ
Baruun-Urt = バローン・オルト
Ereen = エレーン
Batshireet = ボトシレート
Choyr = チョイル
Ulaangom = ウランゴム
Tosontsengel = トソントセンゲル
Altay = アトライ
Uliastay = ウリャスタイ
Bayanhongor = バヤンホンゴル
Har-Ayrag = ハル・アイラーグ
Nalayh = ナライー
Tes = テス

Aztecs = アステカ
Montezuma I = モンテスマ
Xi-miqa-can! Xi-miqa-can! Xi-miqa-can! (Die, die, die!) = 死ミカカ！死ミカカ！死ミカカ！
Excellent! Let the blood flow in raging torrents! = 良かろう！血で荒れ狂う激流をおこそうではないか！
Monster! Who are you to destroy my greatness? = 化け物め！この偉大なる我をなぜ倒せた。
What do I see before me? Another beating heart for my sacrificial fire. = 我の前に何が見える？犠牲の火のための鼓動する心臓だ。
Accept this agreement or suffer the consequences. = この提案をの、後々に苦しむぞ
Welcome, friend. = ようこそ、我が友よ
Sacrificial Captives = 捕虜の生贄
Earn [amount]% of killed [unitType] unit's [param] as [stat] = 敵の[unitType]を倒すごとに敵[param][amount]%分の[stat]で得る
 # Requires translation!
Welcome, O divine Montezuma! We grovel in awe at your magnificence! May the heaven shower all manner of good things upon you all the days of your life! You are the leader of the mighty Aztec people, wandering nomads from a lost home in the north who in the 12th century came to live in the mesa central in the heart of what would come to be called Mexico. Surrounded by many tribes fighting to control the rich land surrounding the sacred lakes of Texcoco, Xaltocan and Zampango, through cunning alliances and martial prowess, within a mere two hundred years, the Aztecs came to dominate the Central American basin, ruling a mighty empire stretching from sea to sea. But the empire fell at last under the assault of foreign devils - the accursed Spaniards! - wielding fiendish weapons the likes of which your faithful warriors had never seen. = 
 # Requires translation!
O great king Montezuma, your people call upon you once more, to rise up and lead them to glory, bring them wealth and power, and give them dominion over their foes and rivals. Will you answer their call, glorious leader? Will you build a civilization that stands the test of time? = 
Tenochtitlan = テノチティタラン
Teotihuacan = テオティワカン
Tlatelolco = トラテロルコ
Texcoco = テスココ
Tlaxcala = トラスカラ
Calixtlahuaca = カリトゥラウアカ
Xochicalco = ソチカルコ
Tlacopan = トラコパン
Atzcapotzalco = アスカポツァルコ
Tzintzuntzan = ツィンツンツァン
Malinalco = マリナルコ
Tamuin = タムイン
Teayo = テーヨ
Cempoala = センポアラ
Chalco = チャルコ
Tlalmanalco = トラルマナルコ
Ixtapaluca = イスタパルカ
Huexotla = フエソトラ
Tepexpan = テペクスパン
Tepetlaoxtoc = テペトラオストク
Chiconautla = チコナウトラ
Zitlaltepec = ジトラルテペク
Coyotepec = コヨテペック
Tequixquiac = テクイスクイアク
Jilotzingo = ジロツインゴ
Tlapanaloya = トラパナロヤ
Tultitan = トゥルティトラン
Ecatepec = エカテペク
Coatepec = コアテペック
Chalchiuites = チャルチウイテス
Chiauhita = チアウヒタ
Chapultepec = チャプルテペック
Itzapalapa = イスタパラパ
Ayotzinco = アヨツインコ
Iztapam = イツタパム

Inca = インカ
Pachacuti = パチャクティ
Resistance is futile! You cannot hope to stand against the mighty Incan empire. If you will not surrender immediately, then prepare for war! = 抵抗は無益だ！強大なインカ帝国に対抗するのは無理だ。直ちに降伏しないならば、戦争の準備をしろ!
Declare war on me?!? You can't, because I declare war on you first! = 私に宣戦布告する？できないな、なぜなら私が先にお前に宣戦布告するからだ！
How did you darken the sun? I ruled with diligence and mercy—see that you do so as well. = どうやって太陽を暗くした？私は勤勉さと慈悲をもって統治したあなたもそうするように。
How are you? You stand before Pachacuti Inca Yupanqui. = ご機嫌いかがかな？私はパチャクティ、インカの皇帝である。
The Incan people offer this fair trade. = われわれインカの民はこの公正な取引を提案する。
How are you doing? = ご機嫌いかがかな？
What do you want now? = 	何が望みだね？
Great Andean Road = アンデスの大道
Units ignore terrain costs when moving into any tile with Hills = 丘陵タイルを移動する際の移動コストが無視される
Maintenance on roads & railroads reduced by [amount]% = 道路・鉄道の維持コストが[amount]%削減
 # Requires translation!
No Maintenance costs for improvements in [tileFilter] tiles = 
 # Requires translation!
Oh ye who remakes the world, your loyal subjects greet you, King Pachacuti Sapa Inca, ruler of Tawantinsuyu and the Inca people! From the beginnings in the small state of Cusco, the Incans displayed their potential for greatness, marching to war against their many enemies, crushing their armies into dust and carving for themselves a mighty empire stretching from Ecuador to Chile. Indeed, they built the greatest empire ever seen in pre-Columbian America. More than mere soldiers, your people were great builders and artists as well, and the remnants of their works still awe and inspire the world today. = 
 # Requires translation!
Oh King Pachacuti, truly are you called 'Earth Shaker'! Will you once again call upon the ground itself to a fight at your side? Your armies await your signal. Will you restore the glory of your empire? Can you build a civilization that will stand the test of time? = 
Cuzco = クスコ
Tiwanaku = ティワナク
Machu = マチュ
Ollantaytambo = オリャンタイタンボ
Corihuayrachina = コリワイラチナ
Huamanga = ワマンガ
Rumicucho = ルミクチョ
Vilcabamba = ヴィルカバンバ
Vitcos = ヴィトコス
Andahuaylas = アンダワイラス
Ica = イカ
Arequipa = アレキパ
Nasca = ナスカ
Atico = アティコ
Juli = ジュリ
Chuito = キトー
Chuquiapo = ククイアポ
Huanuco Pampa = ハンク・パンパ
Tamboccocha = タンボコチャ
Huaras = ワラス
Riobamba = リオバンバ
Caxamalca = カハマルカ
Sausa = サウサ
Tambo Colorado = タンボ・コロラド
Huaca = ワカ
Tumbes = トゥンベス
Chan Chan = チャン・チャン
Sipan = シパン
Pachacamac = パチャカマ
Llactapata = リャクタパタ
Pisac = ピサック
Kuelap = クエラップ
Pajaten = パハテン
Chucuito = チュキート
Choquequirao = チョケキラオ

Denmark = デンマーク
Harald Bluetooth = ハーラル
If I am to be honest, I tire of those pointless charades. Why don't we settle our disputes on the field of battle, like true men? Perhaps the skalds will sing of your valor... or mine! = ハハハ、私はもう無意味なおしゃべりに疲れてしまったよ。ここは真の男らしく、戦場で決着をつけようじゃないか。
Ahahah! You seem to show some skills of a true Viking! Too bad that I'll probably kill you! = あんたを殺すことになりそうなのが残念だぜ。ハハハハ…
Loki must have stood by you, for a common man alone could not have defeated me... Oh well! I will join the einherjar in Valhalla and feast, while you toil away here. = ロキがあんたに味方したに違いない、ただの人間相手に私が負けるはずないのだ！
Harald Bluetooth bids you welcome to his lands, a Viking unlike any the seas and lands have ever known! Hah, are you afraid? = ハーラル青歯王があんたの来訪を歓迎しよう！
This is a fine deal! Even a drunk beggar would agree! = こいつは完璧な取引だぜ！卑しい乞食でも同意するだろうよ。
Hail to you. = あんたに万歳。
Viking Fury = ヴァイキングの怒り
+1 Movement for all embarked units = 乗船中の全てのユニットに移動ポイント+1
 # Requires translation!
Units pay only 1 movement point to disembark = 
Melee units pay no movement cost to pillage = 白兵ユニットは略奪時に移動ポイントを消費しない
 # Requires translation!
Honor and glory be yours, Harald Bluetooth Gormsson, mighty heir of King Gorm of the Old and Thyra Dannebod. Not only were you victorious on the battlefield against the armies of Norway, you also completed massive construction project across the land - numerous Ring Fortresses to protect the populace from invasion and internal strife. You successfully drove off waves of German settlers in 983 AD and sheltered your kingdom from unwanted foreign influence. = 
 # Requires translation!
Stalwart Viking, the time for greatness is upon you once more. You are called to rise up and lead your people to renewed power and triumph! Will you make the world shudder once more at the very thought of your great armies of Northsmen? Will you let the Viking battle cry ring out across the crashing waves? Will you build a civilization to stand the test of time? = 
Copenhagen = コペンハーゲン
Aarhus = オーフス
Kaupang = カウパング
Ribe = リベ
Viborg = ヴィボー
Tunsberg = トンスベルグ
Roskilde = ロスキレ
Hedeby = ヘーゼビュー
Oslo = オスロ
Jelling = イェリング
Truso = トルソ
Bergen = ベルゲン
Faeroerne = フェレルネ
Reykjavik = レイキャビク
Trondheim = トロンハイム
Godthab = ゴットホープ
Helluland = ヘッルランド
Lillehammer = リレハンメル
Markland = マークランド
Elsinore = エルシノア
Sarpsborg = サルプスボル
Odense = オーデンセ
Aalborg = オールボー
Stavanger = スタヴァンゲル
Vorbasse = ヴォーバセ
Schleswig = シュレースウィヒ
Kristiansand = クリスチャンサン
Halogaland = ハロガランド
Randers = ラナース
Fredrikstad = フレドリクスタ
Kolding = コリング
Horsens = ホーセンス
Tromsoe = トロムソ
Vejle = バイレ
Koge = ケーゲ
Sandnes = サンネス
Holstebro = ホルステブロー
Slagelse = スラーエルセ
Drammen = ドランメン
Hillerod = ヒレレズ
Sonderborg = セナボー
Skien = シーエン
Svendborg = スベンボー
Holbaek = ホルベック
Hjorring = イエリング
Fladstrand = フラッドストランド
Haderslev = ハザスレウ
Ringsted = リングステズ
Skrive = スキーベ

 # Requires translation!
The Huns = 
 # Requires translation!
Attila the Hun = 
 # Requires translation!
I grow tired of this throne. I think I should like to have yours instead. = 
 # Requires translation!
Now what is this?! You ask me to add your riches to my great avails. The invitation is accepted. = 
 # Requires translation!
My people will mourn me not with tears, but with human blood. = 
 # Requires translation!
You are in the presence of Attila, scourge of Rome. Do not let hubris be your downfall as well. = 
 # Requires translation!
This is better than you deserve, but let it not be said that I am an unfair man. = 
 # Requires translation!
Good day to you. = 
 # Requires translation!
Scourge of God = 
 # Requires translation!
Cities are razed [amount] times as fast = 
 # Requires translation!
Starts with [tech] = 
 # Requires translation!
"Borrows" city names from other civilizations in the game = 
 # Requires translation!
Your men stand proudly to greet you, Great Attila, grand warrior and ruler of the Hunnic empire. Together with your brother Bleda you expanded the boundaries of your empire, becoming the most powerful and frightening force of the 5th century. You bowed the Eastern Roman Emperors to your will and took kingdom after kingdom along the Danube and Nisava Rivers. As the sovereign ruler of the Huns, you marched your army across Europe into Gaul, planning to extend your already impressive lands all the way to the Atlantic Ocean. Your untimely death led to the quick disintegration and downfall of your empire, but your name and deeds have created an everlasting legacy for your people.  = 
 # Requires translation!
Fearsome General, your people call for the recreation of a new Hunnic Empire, one which will make the exploits and histories of the former seem like the faded dreaming of a dying sun. Will you answer their call to regain your rightful prominence and glory? Will you mount your steadfast steed and lead your armies to victory? Will you build a civilization that stands the test of time?  = 
 # Requires translation!
Atilla's Court = 

 # Requires translation!
The Netherlands = 
 # Requires translation!
William of Orange = 
 # Requires translation!
As much as I despise war, I consider it a, hahaha, contribution to the common cause to erase your existence. = 
 # Requires translation!
You call yourself an exalted ruler, but I see nothing more than a smartly dressed barbarian! = 
 # Requires translation!
My God, be merciful to my soul. My God, feel pity for this... my poor people! = 
 # Requires translation!
I am William of Orange, stadtholder of The Netherlands. Did you need anything? I still have a lot to do. = 
 # Requires translation!
I believe I have something that may be of some importance to you. = 
 # Requires translation!
Once again, greetings. = 
 # Requires translation!
Dutch East India Company = 
 # Requires translation!
Retain [amount]% of the happiness from a luxury after the last copy has been traded away = 
 # Requires translation!
Hail stalwart Prince William of Orange, liberator of the Netherlands and hero to the Dutch people. It was your courageous effort in the 1568 rebellion against Spanish dominion that led the Dutch to freedom, and ultimately resulted in the Eighty Years' War. Your undertaking allowed for the creation of one of Europe's first modern republics, the Seven United Provinces. You gave your life to the rebellion, falling at the hands of an assassin in 1584, but your death would only serve to embolden the people's charge, and your legacy as "Father of the Fatherland" will stand as a symbol of Dutch independence for all time. = 
 # Requires translation!
Brave prince, the people again yearn for the wise stewardship your wisdom afforded them. Can you once again secure the sovereignty of your kingdom and lead your people to greatness? Can you build a civilization that stands the test of time? = 
 # Requires translation!
Amsterdam = 
 # Requires translation!
Rotterdam = 
 # Requires translation!
Utrecht = 
 # Requires translation!
Groningen = 
 # Requires translation!
Breda = 
 # Requires translation!
Nijmegen = 
 # Requires translation!
Den Haag = 
 # Requires translation!
Haarlem = 
 # Requires translation!
Arnhem = 
 # Requires translation!
Zutphen = 
 # Requires translation!
Maastricht = 
 # Requires translation!
Tilburg = 
 # Requires translation!
Eindhoven = 
 # Requires translation!
Dordrecht = 
 # Requires translation!
Leiden = 
 # Requires translation!
's Hertogenbosch = 
 # Requires translation!
Almere = 
 # Requires translation!
Alkmaar = 
 # Requires translation!
Brielle = 
 # Requires translation!
Vlissingen = 
 # Requires translation!
Apeldoorn = 
 # Requires translation!
Enschede = 
 # Requires translation!
Amersfoort = 
 # Requires translation!
Zwolle = 
 # Requires translation!
Venlo = 
 # Requires translation!
Uden = 
 # Requires translation!
Grave = 
 # Requires translation!
Delft = 
 # Requires translation!
Gouda = 
 # Requires translation!
Nieuwstadt = 
 # Requires translation!
Weesp = 
 # Requires translation!
Coevorden = 
 # Requires translation!
Kerkrade = 

 # Requires translation!
Sweden = 
 # Requires translation!
Gustavus Adolphus = 
 # Requires translation!
The Hakkapeliittas will ride again and your men will fall just at the sight of my cavalry! God with us! = 
 # Requires translation!
Ha ha ha, captain Gars will be very glad to head out to war again. = 
 # Requires translation!
I am Sweden's king. You can take my lands, my people, my kingdom, but you will never reach the House of Vasa. = 
 # Requires translation!
Stranger, welcome to the Snow King's kingdom! I am Gustavus Adolphus, member of the esteemed House of Vasa = 
 # Requires translation!
My friend, it is my belief that this settlement can benefit both our peoples. = 
 # Requires translation!
Oh, welcome! = 
 # Requires translation!
Oh, it is you. = 
 # Requires translation!
Nobel Prize = 
 # Requires translation!
Gain [amount] Influence with a [param] gift to a City-State = 
 # Requires translation!
When declaring friendship, both parties gain a [amount]% boost to great person generation = 
 # Requires translation!
All hail the transcendent King Gustavus Adolphus, founder of the Swedish Empire and her most distinguished military tactician. It was during your reign that Sweden emerged as one of the greatest powers in Europe, due in no small part to your wisdom, both on and off the battlefield. As king, you initiated a number of domestic reforms that ensured the economic stability and prosperity of your people. As the general who came to be known as the "Lion of the North," your visionary designs in warfare gained the admiration of military commanders the world over. Thanks to your triumphs in the Thirty Years' War, you were assured a legacy as one of history's greatest generals. = 
 # Requires translation!
Oh noble King, the people long for your prudent leadership, hopeful that once again they will see your kingdom rise to glory. Will you devise daring new strategies, leading your armies to victory on the theater of war? Will you build a civilization that stands the test of time? = 
 # Requires translation!
Stockholm = 
 # Requires translation!
Uppsala = 
 # Requires translation!
Gothenburg = 
 # Requires translation!
Malmö = 
 # Requires translation!
Linköping = 
 # Requires translation!
Kalmar = 
 # Requires translation!
Skara = 
 # Requires translation!
Västerås = 
 # Requires translation!
Jönköping = 
 # Requires translation!
Visby = 
 # Requires translation!
Falun = 
 # Requires translation!
Norrköping = 
 # Requires translation!
Gävle = 
 # Requires translation!
Halmstad = 
 # Requires translation!
Karlskrona = 
 # Requires translation!
Hudiksvall = 
 # Requires translation!
Örebro = 
 # Requires translation!
Umeå = 
 # Requires translation!
Karlstad = 
 # Requires translation!
Helsingborg = 
 # Requires translation!
Härnösand = 
 # Requires translation!
Vadstena = 
 # Requires translation!
Lund = 
 # Requires translation!
Västervik = 
 # Requires translation!
Enköping = 
 # Requires translation!
Skövde = 
 # Requires translation!
Eskilstuna = 
 # Requires translation!
Luleå = 
 # Requires translation!
Lidköping = 
 # Requires translation!
Södertälje = 
 # Requires translation!
Mariestad = 
 # Requires translation!
Östersund = 
 # Requires translation!
Borås = 
 # Requires translation!
Sundsvall = 
 # Requires translation!
Vimmerby = 
 # Requires translation!
Köping = 
 # Requires translation!
Mora = 
 # Requires translation!
Arboga = 
 # Requires translation!
Växjö = 
 # Requires translation!
Gränna = 
 # Requires translation!
Kiruna = 
 # Requires translation!
Borgholm = 
 # Requires translation!
Strängnäs = 
 # Requires translation!
Sveg = 

 # Requires translation!
Austria = 
 # Requires translation!
Maria Theresa = 
 # Requires translation!
Shame that it has come this far. But ye wished it so. Next time, be so good, choose your words more wisely.  = 
 # Requires translation!
What a fool ye are! Ye will end swiftly and miserably. = 
 # Requires translation!
The world is pitiful! There's no beauty in it, no wisdom. I am almost glad to go. = 
 # Requires translation!
The archduchess of Austria welcomes your Eminence to... Oh let's get this over with! I have a luncheon at four o'clock. = 
 # Requires translation!
I see you admire my new damask. Nobody should say that I am an unjust woman. Let's reach an agreement! = 
 # Requires translation!
Oh, it's ye! = 
 # Requires translation!
Diplomatic Marriage = 
 # Requires translation!
Can spend Gold to annex or puppet a City-State that has been your ally for [amount] turns. = 
 # Requires translation!
Noble and virtuous Queen Maria Theresa, Holy Roman Empress and sovereign of Austria, the people bow to your gracious will. Following the death of your father King Charles VI, you ascended the thone of Austria during a time of great instability, but the empty coffers and diminished military did litle to dissuade your ambitions. Faced with war almost immediately upon your succession to the thron, you managed to fend off your foes, and in naming your husband Francis Stephen co-ruler, assured your place as Empress of the Holy Roman Empire. During your reigh, you guided Austria on a new path of reform - strengthening the military, replenishing the treasury, and improving the educational system of the kingdom. = 
 # Requires translation!
Oh great queen, bold and dignified, the time has come for you to rise and guide the kingdom once again. Can you return your people to the height of prosperity and splendor? Will you build a civilization that stands the test of time? = 
 # Requires translation!
Vienna = 
 # Requires translation!
Salzburg = 
 # Requires translation!
Graz = 
 # Requires translation!
Linz = 
 # Requires translation!
Klagenfurt = 
 # Requires translation!
Bregenz = 
 # Requires translation!
Innsbruck = 
 # Requires translation!
Kitzbühel = 
 # Requires translation!
St. Pölten = 
 # Requires translation!
Eisenstadt = 
 # Requires translation!
Villach = 
 # Requires translation!
Zwettl = 
 # Requires translation!
Traun = 
 # Requires translation!
Wels = 
 # Requires translation!
Dornbirn = 
 # Requires translation!
Feldkirch = 
 # Requires translation!
Amstetten = 
 # Requires translation!
Bad Ischl = 
 # Requires translation!
Wolfsberg = 
 # Requires translation!
Kufstein = 
 # Requires translation!
Leoben = 
 # Requires translation!
Klosterneuburg = 
 # Requires translation!
Leonding = 
 # Requires translation!
Kapfenberg = 
 # Requires translation!
Hallein = 
 # Requires translation!
Bischofshofen = 
 # Requires translation!
Waidhofen = 
 # Requires translation!
Saalbach = 
 # Requires translation!
Lienz = 
 # Requires translation!
Steyr = 

Milan = ミラノ
You leave us no choice. War it must be. = 選択の余地はない。戦争に違いない。
Very well, this shall not be forgotten. = よかろう、これは忘れないぞ。
You fiend! History shall remember this! = 狂人め！このことは歴史に深くきざまれるだろう！

Florence = フィレンツェ
And so the flower of Florence falls to barbaric hands... = そしてフィレンツェの花は野蛮な手に落ちた...

Rio de Janeiro = リオデジャネイロ
I have to do this, for the sake of progress if nothing else. You must be opposed! = 何があっても前進するためには、これをしなければならない。ぜったいに反対だ！
You can see how fruitless this will be for you... right? = どれだけ実りのないことになるか...わかりますよね？
May God grant me these last wishes - peace and prosperity for Brazil. = 神は私にこれらの最後の願いを与えることができます - ブラジルのための平和と繁栄。

Antwerp = アントワープ
They will write songs of this.... pray that they shall be in your favor. = 彼らはこれを歌にします......あなたの好意に沿うように祈りましょう。

Dublin = ダブリン
War lingers in our hearts. Why carry on with a false peace? = 戦争は私たちの心の中に残っている。なぜ偽りの平和を続けるのか？
You gormless radger! You'll dine on your own teeth before you set foot in Ireland! = この無礼者め！アイルランドに足を踏み入れる前に、自分の歯で食事をするんだ！
A lonely wind blows through the highlands today. A dirge for Ireland. Can you hear it? = 今日は高地を寂しい風が吹き抜ける。アイルランドへの悲歌だ、聞こえるか？

Tyre = ティルス
We never fully trusted you from the start. = 私たちは最初からあなたを完全に信頼したことはない。

Ur = ウル
I will enjoy hearing your last breath as you witness the destruction of your realm! = お前の領域の破壊を目の当たりにして、お前の最後の息吹を聞くのが楽しみだ！
Why do we fight? Because Inanna demands it. Now, witness the power of the Sumerians! = なぜ我々は戦うのか、イナンナが要求しているからだ。シュメール人の力を見よ！
What treachery has struck us? No, what evil? = どんな裏切りが我々を襲ったのか？いや、どんな悪事だ？

Genoa = ジェノヴァ
How barbaric. Those who live by the sword shall perish by the sword. = 何と野蛮な。剣によって生きる者は剣によって滅びる。

Venice = ヴェネツィア
You have revealed your purposes a bit too early, my friend... = あなたは少し早すぎたようだ。わが友...
A wrong calculation, on my part. = 私の計算ミスだ。

Brussels = ブリュッセル
I guess you weren't here for the sprouts after all... = 結局もやしのために来たんじゃないんだな...。

Unacceptable! = 認めない。

Sidon = シドン
What a fine battle! Sidon is willing to serve you! = なんて素晴らしい戦いなんだ! シドンは喜んであなたに仕える！

Almaty = アルマトイ
How could we fall to the likes of you?! = お前のような奴のところに落ちるわけないだろ！？

Edinburgh = エディンバラ
You shall stain this land no longer with your vileness! To arms, my countrymen - we ride to war! = お前達の卑劣さがこの地を汚す事はない！武器を手に入れよう。我が同胞よ、我々は戦争に出発する！
Traitorous man! The Celtic peoples will not stand for such wanton abuse and slander - I shall have your head! = 裏切り者！ケルト人の民はこのような卑劣な罵倒や中傷にはうんざりだ！お前の首を取ってやる！
Vile ruler, know that you 'won' this war in name only! = 卑劣な支配者よ。お前は名目だけでこの戦争に勝ったのだ！

Singapore = シンガポール
Perhaps, in another world, we could have been friends... = もしかしたら、別の世界では友になれたかもしれないな...。

Zanzibar = ザンジバル
May the Heavens forgive you for inflicting this humiliation to our people. = 天の御加護がありますように。このような屈辱を我々の民に与えたことを。

Sydney = シドニー
After thorough deliberation, Australia finds itself at a crossroads. Prepare yourself, for war is upon us. = 徹底的に検討した結果、オーストラリアは岐路に立たされた。覚悟を決めろ、戦争が迫っている。
We will mobilize every means of resistance to stop this transgression against our nation! = 我々はあらゆる抵抗手段を動員して、この国家への侵略を阻止する！
The principles for which we have fought will survive longer than any nation you could ever build. = 私たちが戦ってきた原則は、これまで構築できたどの国よりも長く存続する。

Cape Town = ケープタウン
I have failed. May you, at least, know compassion towards our people. = 私は失敗しました。せめて同胞への思いやりがありますように。

Kathmandu = カトマンズ
We... defeated? No... we had so much work to do! = 俺たち...負けたのか？いや...やるべきことが山ほどあったんだ！

Hanoi = ハノイ
So this is how it feels to die... = こんな感じで死ぬのか...

Quebec City = ケベック州
We were too weak to protect ourselves... = 自分たちの身を守るには弱すぎた...

Helsinki = ヘルシンキ
The day of judgement has come to us. But rest assured, the same will go for you! = 裁きの日がやってきた。しかし安心してください、あなたも同じことが起こるでしょう。

Kuala Lumpur = クアラルンプール
Today, the Malay people obey you, but do not think this is over... = 今日、マレーの人々はあなたに従いますが、これが終わったとは思っていません...

Manila = マニラ
Ah, Gods! Why have you forsaken us? = ああ、主よ！なぜあなたは私たちを見捨てたのですか？

Lhasa = ラサ
Perhaps now we will find peace in death... = おそらく今、私たちは死の中に安らぎを見いだすことができるでしょう...

Vancouver = バンクーバー
In responding to the unstinting malignancy that has heretofore defined your relationship with Canada, we can have no recourse but war! = これまで、カナダとの関係を規定してきた揺るぎない悪意に応えるために、戦争以外の手段はありません！
As we can reach no peaceful resolution with you, Canada must turn, with reluctance, to war. = あなた方と平和的な解決ができないので、カナダは不本意ながら戦争をしなければなりません。
I regret not defending my country to the last, although it was not of use. = 役に立たなかったとはいえ、最後まで国を守らなかったことを後悔しています。

M'Banza-Kongo = ンバンザ＝コンゴ
Do you really think you can walk over us so easily? I will not let it happen. Not to Kongo - not to my people! = そんなに簡単に私たちの上を歩けると思っているのか？そんな事はさせない、コンゴは渡さない、同法は渡さない！
We are no strangers to war. You have strayed from the right path, and now we will correct it. = 我々は戦争を知らないわけではない。おまえは正しい道から逸脱している、そして今、我々がそれを正す。
You are nothing but a glorified barbarian. Cruel, and ruthless. = お前はただの蛮族だ。残酷で冷酷だ。

Mogadishu = モガディシュ
 # Requires translation!
Congratulations, conqueror. This tribe serves you now. = 

Can only heal by pillaging = 略奪でのみ回復する


#################### Lines from Policies from Civ V - Vanilla ####################

Aristocracy = 貴族制
Legalism = 法治主義
Immediately creates the cheapest available cultural building in each of your first [amount] cities for free = [amount]番目までの都市に無償の文化建造物が建設される
Oligarchy = 寡頭制
Units in cities cost no Maintenance = 都市に駐留するユニットの維持費がゼロになる
+[amount]% attacking strength for cities with garrisoned units = ユニットが駐留している都市の攻撃力+[amount]%
Landed Elite = 地主エリート
+[amount]% growth [cityFilter] = [cityFilter][amount]%成長が早くなる
Monarchy = 君主制
Tradition Complete = 伝統コンプリート
Immediately creates a [building] in each of your first [amount] cities for free = [amount]番目までの都市に無償の[building]が建設される
Tradition = 伝統

Republic = 共和制
Citizenship = 市民権
Collective Rule = 直接民主制
Representation = 代議制
Each city founded increases culture cost of policies [amount]% less than normal = 都市の新設による社会制度の採用に必要な文化力の増加を[amount]%抑える
Meritocracy = 実力主義
Liberty Complete = 解放コンプリート
Liberty = 解放

Warrior Code = 戦士の掟
Discipline = 規律
[amount]% Strength for [unitType] units which have another [unitType2] unit in an adjacent tile = [unitType2]ユニットに隣接している[unitType]ユニットの戦闘力[amount]%
Military Tradition = 軍の栄誉
[unitType] units gain [amount]% more Experience from combat = [unitType]ユニットが戦闘で得られる経験値が[amount]%増加する
Military Caste = 戦士階級
Professional Army = 軍隊の常備
Gold cost of upgrading [unitType] units reduced by [amount]% = [unitType]ユニットをアップグレードするのに必要なゴールドを[amount]%減らす
Honor Complete = 名誉コンプリート
Honor = 名誉
+[amount]% Strength vs [param] = [param]に対して戦闘力+[amount]%
Notified of new Barbarian encampments = 新たな蛮族の野営地の出現を通知

Organized Religion = 宗教の組織化
Mandate Of Heaven = 天命
50% of excess happiness added to culture towards policies = 余分な幸福度の50%を文化力に追加
Theocracy = 神権政治
+[amount]% [stat] from every [building] = すべての[building]から+[amount]%の[stat]を得る
Reformation = 改革
Free Religion = 宗教的寛容
Piety Complete = 敬虔コンプリート
Piety = 敬虔
+[amount]% Production when constructing [stat] buildings = [stat]の建物を建設中に生産力+[amount]%
Incompatible with [param] = [param]と同時に採用できない

Philantropy = 博愛主義
Gifts of Gold to City-States generate [amount]% more Influence = ゴールドの寄付によって都市国家へ与える影響力が[amount]%増加
Aesthetics = 美学
Resting point for Influence with City-States is increased by [amount] = 都市国家への影響力が[amount]増加
Scholasticism = スコラ学
Allied City-States provide [stat] equal to [amount]% of what they produce for themselves = 同盟都市国家が持つ[stat]の[amount]%を得る
Cultural Diplomacy = 文化外交
Quantity of Resources gifted by City-States increased by [amount]% = 都市国家から贈られる資源の量が[amount]%増加
Happiness from Luxury Resources gifted by City-States increased by [amount]% = 都市国家から贈られた高級資源によって得られる幸福度が[amount]%増加
Educated Elite = エリート教育
Allied City-States will occasionally gift Great People = 同盟都市国家から不定期に偉人が贈られる
Patronage  Complete = 文化後援コンプリート
Influence of all other civilizations with all city-states degrades [amount]% faster = 他文明の都市国家への影響力の低下を[amount]%早める
Triggers the following global alert: [param] = 以下の警告を有効化する:[param]
Patronage  = 文化後援

Naval Tradition = 海軍の栄誉
Trade Unions = 労働組合
Merchant Navy = 商船隊
Mercantilism = 重商主義
Protectionism = 保護貿易主義
+[amount] happiness from each type of luxury resource = 高級資源から得られる幸福度が[amount]増加
Commerce Complete = 商業コンプリート
Double gold from Great Merchant trade missions = 大商人の通商任務の報酬を2倍にする
 # Requires translation!
May buy [unit] units for [amount] [stat] [cityFilter] starting from the [param] at an increasing price ([amount2]) = 
Commerce = 商業

Secularism = 政教分離主義
Humanism = 人間主義
Free Thought = 自由思想
Sovereignty = 主権
[stats] from all [stat] buildings = すべての[stat]の建物から[stats]
Scientific Revolution = 科学革命
Rationalism Complete = 合理主義コンプリート
[amount] Free Technologies = 無償のテクノロジーを[amount]つ獲得
Rationalism = 合理主義
[amount]% [stat] while the empire is happy = 幸福を維持している間[stat]が[amount]%増加

Constitution = 憲法
Universal Suffrage = 普通選挙
+[amount]% Defensive Strength for cities = 都市の防御力+[amount]%
Civil Society = 市民社会
 # Requires translation!
-[amount]% food consumption by specialists [cityFilter] = [cityFilter]専門家の食料の消費-[amount]%
Free Speech = 表現の自由
[amount] units cost no maintenance = [amount]つのユニットの維持費が無料になる
Democracy = 民主主義
 # Requires translation!
[amount]% unhappiness from specialists [cityFilter] = [cityFilter]専門家の不満[amount]%
Freedom Complete = 自由コンプリート
+[amount]% yield from every [tileImprovement] = [tileImprovement]の産出量+[amount]%
Freedom = 自由

Populism = ポピュリズム
[param] units deal +[amount]% damage = [param]ユニットの与えるダメージ+[amount]%
Militarism = 軍事主義
Fascism = ファシズム
Quantity of strategic resources produced by the empire +[amount]% = 戦略資源の生産量+[amount]%
Police State = 警察国家
Total War = 総力戦
Autocracy Complete = 独裁政治コンプリート
+[amount]% attack strength to all [unitType] units for [amount2] turns = [amount2]ターンの間すべての[unitType]ユニットの攻撃力+[amount]%
Autocracy = 独裁政治
-[amount]% unit upkeep costs = ユニットの維持費-[amount]%
Upon capturing a city, receive [amount] times its [stat] production as [stat2] immediately = 都市を占領したとき、その都市の[stat]の[amount]倍の[stat2]を得る

United Front = 統一戦線
Militaristic City-States grant units [amount] times as fast when you are at war with a common nation = 共通の敵と戦争中に、軍事都市国家からのユニットの供給頻度が[amount]倍になる
Planned Economy = 計画経済
+[amount]% Production when constructing a [building] = [building]を建設中に生産力+[amount]%
Nationalism = ナショナリズム
Socialism = 社会主義
-[amount]% maintenance cost for buildings [cityFilter] = [cityFilter]建造物の維持費-[amount]%
Communism = 共産主義
Order Complete = 秩序コンプリート
Order = 秩序


#################### Lines from Quests from Civ V - Vanilla ####################

Route = 交易路
Build a road to connect your capital to our city. = 首都と都市を結ぶ道を敷設してください

Clear Barbarian Camp = 野営地の制圧
We feel threatened by a Barbarian Camp near our city. Please take care of it. = 我々の都市は近くにある蛮族の野営地に脅かされています。気をつけてください。

Connect Resource = 資源を接続
In order to make our civilizations stronger, connect [param] to your trade network. = 我々の文明をより強固なものにするために、[param]をあなたの交易路に接続してください。

Construct Wonder = 遺産を建設
We recommend you to start building [param] to show the whole world your civilization strength. = 文明の強さを世界に見せつけるために、[param]を建設することをおすすめします。

Acquire Great Person = 偉人を獲得
Great People can change the course of a Civilization! You will be rewarded for acquiring a new [param]. = 偉人は文明の行き先を変えられます。新たな[param]を取得することで報酬を得られる。

Find Player = プレイヤーを探す
You have yet to discover where [param] set up their cities. You will be rewarded for finding their territories. = 我々は[param]がどこに都市を置いたのかわかっていません。彼らの領土を発見したときに報酬が得られる。

Find Natural Wonder = 自然遺産を探す
Send your best explorers on a quest to discover Natural Wonders. Nobody knows the location of [param] yet. = 自然遺産を発見するために探検家を行かせてください。[param]はまだ誰も発見していません。


#################### Lines from Religions from Civ V - Vanilla ####################

 # Requires translation!
Buddhism = 仏教

 # Requires translation!
Christianity = キリスト教

 # Requires translation!
Confucianism = 儒教

 # Requires translation!
Hinduism = ヒンドゥー教

 # Requires translation!
Islam = イスラム教

 # Requires translation!
Judaism = ユダヤ教

 # Requires translation!
Shinto = 神道

 # Requires translation!
Sikhism = シーク教

 # Requires translation!
Taoism = 道教

 # Requires translation!
Tengriism = テングリ教

 # Requires translation!
Zoroastrianism = ゾロアスター教


#################### Lines from Ruins from Civ V - Vanilla ####################

 # Requires translation!
discover cultural artifacts = 
 # Requires translation!
We have discovered cultural artifacts in the ruins! (+20 culture) = 

 # Requires translation!
squatters willing to work for you = 

 # Requires translation!
squatters wishing to settle under your rule = 

 # Requires translation!
your exploring unit receives training = 
 # Requires translation!
An ancient tribe trained us in their ways of combat! = 

 # Requires translation!
survivors (adds population to a city) = 
 # Requires translation!
We have found survivors in the ruins! Population added to [param]. = 

 # Requires translation!
a stash of gold = 
 # Requires translation!
We have found a stash of [param] Gold in the ruins! = 

 # Requires translation!
discover a lost technology = 

 # Requires translation!
advanced weaponry for your explorer = 
 # Requires translation!
Our unit finds advanced weaponry hidden in the ruins! = 

 # Requires translation!
reveal nearby Barbarian camps = 
 # Requires translation!
You find evidence of Barbarian activity. Nearby Barbarian camps are revealed! = 

 # Requires translation!
find a crudely-drawn map = 

 # Requires translation!
discover holy symbols = 
 # Requires translation!
We have found holy symbols in the ruins, giving us a deeper understanding of religion! (+[param] Faith) = 

 # Requires translation!
an ancient prophecy = 
 # Requires translation!
We have found an ancient prophecy in the ruins, greatly increasing our spiritual connection! (+[param] Faith) = 


#################### Lines from Specialists from Civ V - Vanilla ####################

Scientist = 科学者

Merchant = 商人

Artist = 芸術家

Engineer = 技術者


#################### Lines from Techs from Civ V - Vanilla ####################

Agriculture = 農業 
Starting tech = スタートアップ技術
'Where tillage begins, other arts follow. The farmers therefore are the founders of human civilization.' - Daniel Webster = 「耕作地が開かれるところには技が生まれる。土を耕す者こそが人類文明の創始者なのだ」- ダニエル・ウェブスター

Pottery = 陶器
'Shall the clay say to him that fashioneth it, what makest thou?' - Bible Isaiah 45:9 = 「粘土は陶器師にむかって『あなたは何を造るか』と言い、あるいは『あなたの造った物には手がない』と言うだろうか」- 聖書、イザヤ書 45:9
Animal Husbandry = 畜産
'Thou shalt not muzzle the ox when he treadeth out the corn.' - Bible Deuteronomy 25:4 = 「汝、脱穀中の牛に口輪をはめることなかれ」- 申命記 (旧約聖書) 25:4
Archery = 弓術
'The haft of the arrow has been feathered with one of the eagle's own plumes, we often give our enemies the means of our own destruction' - Aesop = 「その矢の柄には鷲の羽根が使われていた。自分の身を滅ぼす手段を敵に与えてしまうことはよくある」- イソップ
Mining = 採鉱
'The meek shall inherit the Earth, but not its mineral rights.' - J. Paul Getty = 「柔和な者たちがこの地球を引き継ぐであろう。だが鉱業権はそうはいかない。」- J・ポール・ゲッティー

Sailing = 帆走
'He who commands the sea has command of everything.' - Themistocles = 「海を支配するものは全てを支配する」- テミストクレス
Calendar = 暦
'So teach us to number our days, so that we may apply our hearts unto wisdom.' - Bible Psalms 90:12 = 「生涯の日を正しく数えるように教えてください。知恵ある心を得ることができますように。」- 聖書、詩 90:12
Writing = 筆記
'He who destroys a good book kills reason itself.' - John Milton = 「良書を破壊する者は、理性そのものを破壊するのである」- ジョン・ミルトン
Trapping = トラップ
'Even brute beasts and wandering birds do not fall into the same traps or nets twice.' - Saint Jerome = 「獣や漂鳥ですら、同じ罠や網に二度も掛かりはしない」- 聖ジェローム
The Wheel = 車輪
'Wisdom and virtue are like the two wheels of a cart.' - Japanese proverb = 「知恵と美徳は荷車を支える一対の車輪の様なものである」- 日本の格言
Masonry = 石工術
'How happy are those whose walls already rise!' - Virgil = 「防壁に守られている人たちのなんと幸せそうなことであろうか！」- バージル
Bronze Working = 青銅器
'Here Hector entered, with a spear eleven cubits long in his hand; the bronze point gleamed in front of him, and was fastened to the shaft of the spear by a ring of gold.' - Homer = 「5メートルはあろうかという槍を手にヘクターが入ってきた。長い柄の先端に金のリングで固定された青銅の切っ先が彼の眼前できらりと光る」- ホメロス

Optics = 光学
Enables embarkation for land units = 地上ユニットの乗船が可能になる
'He made an instrument to know if the moon shine at full or no.' - Samuel Butler = 「満月が光を放つか否かを知るための装置を彼は作り出した」- サミュエル・バトラー
Horseback Riding = 騎乗
'A Horse! A Horse! My kingdom for a horse!' - Shakespeare (Richard III) = 「馬と引き換えに私の王国をやろう！」- シェークスピア (史劇リチャード三世より)
Mathematics = 数学
'Mathematics is the gate and key to the sciences.' - Roger Bacon = 「数学は科学へと繋がる門と鍵である」- ロジャー・ベーコン
Construction = 建築学
'Three things are to be looked to in a building: that it stands on the right spot; that it be securely founded; that it be successfully executed.' - Johann Wolfgang von Goethe = 「建造物には3つの要素が求められる。適した土地に建てられること、安全性にもとづいていること、首尾よく作業が進められること」- ヨハン・ヴォルフガング・フォン・ゲーテ

Philosophy = 哲学
'There is only one good, knowledge, and one evil, ignorance.' - Socrates = 「唯一の善は知識であり、唯一の悪は無知である」- ソクラテス
 # Requires translation!
Drama and Poetry = 演劇と詩
 # Requires translation!
'What is drama but life with the dull bits cut out.' - Alfred Hitchcock = 「ドラマとは退屈な部分をカットした人生である」- アルフレッド・ヒッチコック
Currency = 通貨
'Better is bread with a happy heart than wealth with vexation.' - Amenemope = 「悩みをもたらす富よりもパンと明るい気持ちのほうがいい」- アメンエムオペト
Engineering = 工学
Roads connect tiles across rivers = 道が川を越える
'Instrumental or mechanical science is the noblest and, above all others, the most useful.' - Leonardo da Vinci = 「機械科学とは最も崇高なものであり、他のいかなるものよりも有益である」- レオナルド・ダ・ヴィンチ
Iron Working = 鉄器
'Do not wait to strike til the iron is hot, but make it hot by striking.' - William Butler Yeats = 「鉄は熱くなるまで打つのを待つのではなく、打って熱くせよ」- ウィリアム・バトラー・イェイツ

Theology = 神学
'Three things are necessary for the salvation of man: to know what he ought to believe; to know what he ought to desire; and to know what he ought to do' - St. Thomas Aquinas = 「人間の救済のためには3つのことが必要である。何を信じるべきか、何を欲するべきか、そして何をすべきかを知ることだ。」- 聖トマス・アクィナス
Civil Service = 官吏
Enables Open Borders agreements = 国境開放を有効にする
'The only thing that saves us from the bureaucracy is its inefficiency' - Eugene McCarthy = 「その非効率さのみが我々を官僚支配から救ってくれる」- ユージーン・マッカーシー
Guilds = ギルド
Enables conversion of city production to gold = 都市の生産力をゴールドに転換できる
'The merchants and the traders have come; their profits are pre-ordained...' - Sri Guru Granth Sahib = 「問屋と商人が訪れた。彼らの利益はあらかじめ決められている……」- スリ・グル・グランス・サヒブ
Metal Casting = 錬金
'When pieces of bronze or gold or iron break, the metal-smith welds them together again in the fire, and the bond is established.' - Sri Guru Granth Sahib = 「青銅や金そして鉄製の品物が壊れた時、金属細工師が炎の中でそれらを再び溶接し、そのつなぎは定着する」- スリ・グル ・グラント・サーヒブ

Compass = 羅針盤
'I find the great thing in this world is not so much where we stand, as in what direction we are moving.' - Oliver Wendell Holmes = 「この世で大切なことは、今、自分がどこにいるかではなく、どこに向かって進んでいるかということだと思う」- オリバー・ウェンデル・ホームズ
Education = 教育
Enables conversion of city production to science = 都市の生産力を科学力に転換できる
Enables Research agreements = 研究協定を有効する
'Education is the best provision for old age.' - Aristotle = 「教育とは老年期を迎えるにあたっての最上の備えである」- アリストテレス
Chivalry = 騎士道
'Whoso pulleth out this sword of this stone and anvil, is rightwise king born of all England.' - Malory = 「この石から剣を引き抜きし者は全イングランドの王となるであろう」- マロリー
Machinery = 機械
Improves movement speed on roads = 道路の移動速度を改善
'The press is the best instrument for enlightening the mind of man, and improving him as a rational, moral and social being.' - Thomas Jefferson = 「出版物とは、人々を啓発し、理性的、良心的、かつ社会的に育てる上での最適な手段である」- トーマス・ジェファーソン
Physics = 物理学
'Measure what is measurable, and make measurable what is not so.' - Galileo Galilei = 「測定できるものは測定し、できないものはできるようにせよ」- ガリレオ
Steel = 鉄鋼
'John Henry said to his Captain, / 'A man ain't nothin' but a man, / And before I'll let your steam drill beat me down, / I'll die with the hammer in my hand.'' - Anonymous: The Ballad of John Henry, the Steel-Drivin' Man = 「ジョン・ヘンリーは親方に向かって言った。 『人間には人間のやり方があるんだ。　蒸気ドリルに打ちのめされるくらいなら、ハンマーを握りしめたまま死んだ方がましだよ』」- 作者不詳『ジョン・ヘンリーのバラッド、鋼鉄の男』

Astronomy = 天文学
Increases embarked movement +1 = 乗船ユニットの移動範囲+1
Enables embarked units to enter ocean tiles = 乗船ユニットが外洋タイルへ進出できる
'Joyfully to the breeze royal Odysseus spread his sail, and with his rudder skillfully he steered.' - Homer = 「喜びに満ちあふれる気高いオデュッセウスは、そよ風に帆を張り、かじも巧みに船を進ませた」- ホメロス
Acoustics = 音響学
'Their rising all at once was as the sound of thunder heard remote' - Milton = 「観衆が一斉に立ち上がる音は、まるで遠くから聞こえる雷鳴のようであった」- ミルトン
Banking = 銀行
'Happiness: a good bank account, a good cook and a good digestion' - Jean Jacques Rousseau = 「幸せとは、確かな銀行口座と有能なコック、そして丈夫な胃袋を持つことだ」- ジャン＝ジャック・ルソー
Printing Press = 活版印刷
'It is a newspaper's duty to print the news and raise hell.' - The Chicago Times = 「事件を印刷し、声高にふれまわることこそが新聞の役目である」- シカゴ・タイムス
Gunpowder = 火薬
'The day when two army corps can annihilate each other in one second, all civilized nations, it is to be hoped, will recoil from war and discharge their troops.' - Alfred Nobel = 「ふたつの敵対する兵団がお互いを一瞬のうちに壊滅させる力を持った時にこそ、すべての文明国家は戦いから身を引き、兵士を解放するべきである」- アルフレッド・ノーベル

Navigation = 航海術
'The winds and the waves are always on the side of the ablest navigators.' - Edward Gibbon = 「波風は常に最も優れた航海士の味方である」- エドワード・ギボン
Architecture = 建築
'Architecture begins where engineering ends.' - Walter Gropius = 「工学終わるところに建築学あり」- ヴァルター・グロピウス
Economics = 経済学
'Compound interest is the most powerful force in the universe.' - Albert Einstein = 「複利こそ宇宙最強のエネルギーである」- アインシュタイン
Metallurgy = 冶金
'There never was a good knife made of bad steel.' - Benjamin Franklin = 「質の悪い鋼鉄でつくられた質の良いナイフなど存在したためしがない」- ベンジャミン・フランクリン
Chemistry = 化学
'Wherever we look, the work of the chemist has raised the level of our civilization and has increased the productive capacity of the nation.' - Calvin Coolidge = 「我が文明の水準を押し上げ、国家の生産力を向上させているのは、かの化学者の業績に他ならない」- カルビン・クーリッジ

Archaeology = 考古学
'Those who cannot remember the past are condemned to repeat it.' - George Santayana = 「過去を忘れる者は同じことを繰り返すよう運命づけられている。」- ジョージ・サンタヤーナ
Scientific Theory = 科学理論
'Every great advance in science has issued from a new audacity of imagination.' - John Dewey = 「科学における全ての偉大な進歩は、新しく勇敢な想像力によってもたらされてきた」- ジョン・デューイ
Industrialization = 工業化
'Industrialization based on machinery, already referred to as a characteristic of our age, is but one aspect of the revolution that is being wrought by technology.' - Emily Greene Balch = 「機械設備に基づく工業化は、すでにこの世代の特徴として語られるようになっているが、これはテクノロジーによってもたらされた革命の一形態である」- エミリー・グリーン・ボルチ
Rifling = ライフリング
'It is well that war is so terrible, or we should grow too fond of it.' - Robert E. Lee = 「戦争が恐ろしいものであるのは幸いだ、そうでなければ私たちは戦争をますます好きになってしまうだろう」- ロバート・E・リー
Military Science = 軍事学
'Wars may be fought with weapons, but they are won by men. It is the spirit of the men who follow and of the man who leads that gains the victory.' - George S. Patton = 「戦争は武器を使って行われるが、戦争に勝つのは人間だ。勝利を手にするのは指揮する者と、それに従う者たちの精神なのである。」- ジョージ・パットン
Fertilizer = 肥料
'The nation that destroys its soil destroys itself.' - Franklin Delano Roosevelt = 「自らの土壌を破壊する国家は、自滅する」- フランクリン・ルーズベルト

Biology = 生物学
'If the brain were so simple we could understand it, we would be so simple we couldn't.' - Lyall Watson = 「もし脳がそんなにも単純で、それを理解できたとしても我々は、そんなふうに理解できるほど単純ではない。」- ライアル・ワトソン
Electricity = 電気
'Is it a fact - or have I dreamt it - that, by means of electricity, the world of matter has become a great nerve, vibrating thousands of miles in a breathless point of time?' - Nathaniel Hawthorne = 「真実なのか、それとも私は夢をみているのか、電気によってこの物質世界は巨大な神経となり、息を殺した時間の中で数千マイルを震わせる」- ナサニエル・ホーソーン
Steam Power = 蒸気機関
'The nations of the West hope that by means of steam communication all the world will become as one family.' - Townsend Harris = 「西洋諸国は蒸気を通じたやりとりによって世界がひとつの家族になるよう願っている。」- タウンゼント・ハリス
Dynamite = ダイナマイト
'As soon as men decide that all means are permitted to fight an evil, then their good becomes indistinguishable from the evil that they set out to destroy.' - Christopher Dawson = 「人は悪と戦う際に、いかなる手段も許されると判断するやいなや、彼らにおける善は彼らが撲滅しようとする悪と見分けがつかなくなる」- クリストファー・ドーソン

Refrigeration = 冷蔵技術
'And homeless near a thousand homes I stood, and near a thousand tables pined and wanted food.' - William Wordsworth = 「そして私は千の家々の傍らで住む所も無くたたずみ、千の食卓の傍らで食べ物を探し求めた」- ウィリアム・ワーズワース
Radio = 無線通信
'The whole country was tied together by radio. We all experienced the same heroes and comedians and singers. They were giants.' - Woody Allen = 「ラジオが国中を1つにし、私たちは同じヒーローやコメディアン、そして歌手たちを分かちあった。彼らは偉大であった。」- ウディ・アレン
Replaceable Parts = 共通規格
'Nothing is particularly hard if you divide it into small jobs.' - Henry Ford = 「小さな仕事に分けてしまえば特に難しい仕事なんて何もない」- ヘンリー・フォード
Flight = 飛行機
'Aeronautics was neither an industry nor a science. It was a miracle.' - Igor Sikorsky = 「航空術は産業でも技術でもなかった。それは奇跡だった。」- イーゴリ・シコールスキイ
 # Requires translation!
Railroads = 鉄道
'The introduction of so powerful an agent as steam to a carriage on wheels will make a great change in the situation of man.' - Thomas Jefferson = 「素晴らしく強力な蒸気と鉄道の融合は人類に大きな変革をもたらすであろう」- トーマス・ジェファーソン

Plastics = プラスチック
'Ben, I want to say one word to you, just one word: plastics.' - Buck Henry and Calder Willingham, The Graduate = 「ベン、君に言いたいことは1つ、『プラスチックだ』」- バック・ヘンリー、カルダー・ウィリンガム (映画『卒業』)
Electronics = 電子工学
'There's a basic principle about consumer electronics: it gets more powerful all the time and it gets cheaper all the time.' - Trip Hawkins = 「家庭用電化製品の基本原理は、常により良くより安くなっていくことだ」- トリップ・ホーキンス
Ballistics = 弾道学
'Men, like bullets, go farthest when they are smoothest.' - Jean Paul = 「弾丸のように最も滑らかな男が最も遠くへ行くことができる」- ジョン・ポール
Combustion = 内燃機関
'Any man who can drive safely while kissing a pretty girl is simply not giving the kiss the attention it deserves.' - Albert Einstein = 「可愛い女の子とキスしながら安全運転できるような男は、そのキスにふさわしいだけの注意を払っていない」- アルバート・アインシュタイン

Pharmaceuticals = 医薬品
'In nothing do men more nearly approach the gods than in giving health to men.' - Cicero = 「人々に健康を与えること以上に、人々をより神に近づけるためにできることはない」- キケロ
Atomic Theory = 原子理論
'The unleashed power of the atom has changed everything save our modes of thinking, and we thus drift toward unparalleled catastrophes.' - Albert Einstein = 「解き放たれた原子の力は全てを変えてしまった。しかし唯一変わらぬ私たちは、それゆえに未曾有の大惨事へと押し流されて行く。」- アルバート・アインシュタイン
Radar = レーダー
'Vision is the art of seeing things invisible.' - Jonathan Swift = 「ビジョンとは見えないものを見るための技術である」- ジョナサン・スウィフト
Combined Arms = 連合部隊
'The root of the evil is not the construction of new, more dreadful weapons. It is the spirit of conquest.' - Ludwig von Mises = 「悪の根源は、これまで以上に恐ろしい兵器を開発することではない。征服の精神なのだ」 - ルードヴィヒ・フォン・ミーゼス

Ecology = 生態学
'Only within the moment of time represented by the present century has one species, man, acquired significant power to alter the nature of his world.' - Rachel Carson = 「今世紀という短い時間の中で、我々人間は自然を変化させるほどの大きな力を手に入れた」- レイチェル・カーソン
Nuclear Fission = 核分裂反応
'I am become Death, the destroyer of worlds.' - J. Robert Oppenheimer = 「我は死なり、世界の破壊者なり」- J・ロバート・オッペンハイマー
Rocketry = ロケット工学
'A good rule for rocket experimenters to follow is this: always assume that it will explode.' - Astronautics Magazine, 1937 = 「ロケット実験者に相応しいルールが1つある。爆発の可能性を常に考慮しておくことだ。」- 1937年刊行　宇宙飛行学誌
Computers = コンピュータ
'Computers are like Old Testament gods: lots of rules and no mercy.' - Joseph Campbell = 「コンピュータはまるで旧約聖書の神々のようだ。決まりごとが多いうえに情け容赦がない。」- ジョーゼフ・キャンベル

 # Requires translation!
Telecommunications = 遠距離通信
 # Requires translation!
'The more we elaborate our means of communication, the less we communicate.' - J.B. Priestly = 「連絡手段が手の込んだものになるにつれて、人と触れ合う機会は少なくなる」 - J・B・プリーストリー
Mobile Tactics = 機動戦術
'All men can see these tactics whereby I conquer, but what none can see is the strategy out of which victory is evolved.' - Sun Tzu = 「人みな我が勝つゆえんの形を知るも、我が勝を制するゆえんの形を知ることなし」 - 孫子
 # Requires translation!
Advanced Ballistics = 先進弾道学
 # Requires translation!
'Our scientific power has outrun our spiritual power, we have guided missiles and misguided men.' – Martin Luther King Jr. = 「科学力は我々の精神力を追い抜いてしまった。我々はミサイルを誘導し、人類を間違った方向へ導いたのだ」- マーティン・ルーサー・キング・ジュニア
Satellites = 人工衛星
Reveals the entire map = マップ全体を表示
'Now, somehow, in some new way, the sky seemed almost alien.' - Lyndon B. Johnson = 「どういうわけか、今や何かが新しくなり、空がまるで異質な存在として目に映るようになっていた」- リンドン・ベインズ・ジョンソン
Robotics = ロボット工学
'1. A robot may not injure a human being or, through inaction, allow a human being to come to harm. 2. A robot must obey any orders given to it by human beings, except when such orders would conflict with the First Law. 3. A robot must protect its own existence as long as such protection does not conflict with the First or Second Law.' - Isaac Asimov = 「第一条 ロボットは自ら、または、その危険を見過ごすことによって、人間を傷つけてはならない。　第二条 ロボットは人間に与えられた命令に従わなければならない。ただし、その命令が、第一条に反する場合は、この限りでない。　第三条 ロボットは、前掲第一条および第二条に矛盾しない限り、自己を守らなければならない」- アイザック・アシモフ
Lasers = レーザー
'The night is far spent, the day is at hand: let us therefore cast off the works of darkness, and let us put on the armor of light.' - The Holy Bible: Romans, 13:12 = 「夜は更け、日は近づいた。故に我々は闇のつとめを脱ぎ捨て、そして光の防具を身につけよう。」- 『新約聖書』「ローマ人への手紙」 13:12

 # Requires translation!
Globalization = グローバル化
 # Requires translation!
'The new electronic interdependence recreates the world in the image of a global village.' - Marshall McLuhan = 「新しい電子技術の相互依存は、世界を1つのグローバル・ヴィレッジへと創りかえる」- マーシャル・マクルーハン
Particle Physics = 素粒子物理学
'Every particle of matter is attracted by or gravitates to every other particle of matter with a force inversely proportional to the squares of their distances.' - Isaac Newton = 「すべての物体の粒子は互いに引き合い、その力の大きさは互いの距離の2乗に反比例する」- アイザック・ニュートン
 # Requires translation!
Nuclear Fusion = 核融合反応
 # Requires translation!
'The release of atomic energy has not created a new problem. It has readily made more urgent the necessity of solving an existing one.' - Albert Einstein = 「原子力の解放は新たな問題など生み出していない。今すでにある問題を解決する必要性をさらに切迫したものへと変えただけである。」- アルバート・アインシュタイン
Nanotechnology = ナノテクノロジー
'The impact of nanotechnology is expected to exceed the impact that the electronics revolution has had on our lives.' - Richard Schwartz = 「ナノテクノロジーの衝撃はエレクトロニクス革命が私たちの生活にもたらしたものを上回ると予想される」- リチャード・シュワルツ
 # Requires translation!
Stealth = ステルス
 # Requires translation!
'Be extremely subtle, even to the point of formlessness, be extremely mysterious, even to the point of soundlessness. Thereby you can be the director of the opponent's fate.' - Sun Tzu = 「微なるかな微なるかな、無形に至る。神なるかな神なるかな、無声に至る。故に能く敵の司命を為す。」- 孫子

Future Tech = 未来技術
Who knows what the future holds? = 未来に何があるにか、誰にもわからない。
Can be continually researched = 研究の継続
'I think we agree, the past is over.' - George W. Bush = 「過去は終わったのだ」- ジョージ・W・ブッシュ


#################### Lines from Terrains from Civ V - Vanilla ####################

Ocean = 外洋

Coast = 近海

 # Requires translation!
Occurs at temperature between [amount] and [amount2] and humidity between [amount3] and [amount4] = 
Grassland = 草原

Plains = 平原

Tundra = ツンドラ

Desert = 砂漠

Lakes = 湖

 # Requires translation!
Has an elevation of [amount] for visibility calculations = 
 # Requires translation!
Occurs in chains at high elevations = 
Mountain = 山岳

Snow = 氷土

 # Requires translation!
[amount] Strength for cities built on this terrain = 
 # Requires translation!
Occurs in groups around high elevations = 
Hill = 丘陵

Provides a one-time Production bonus to the closest city when cut down = 消去時に最寄りの都市へ1回限りの生産ボーナスを付与
 # Requires translation!
Blocks line-of-sight from tiles at same elevation = 
 # Requires translation!
Resistant to nukes = 
 # Requires translation!
Can be destroyed by nukes = 
 # Requires translation!
A Camp can be built here without cutting it down = 
Forest = 森林

Jungle = ジャングル

 # Requires translation!
Only Polders can be built here = 
Marsh = 湿原

Fallout = 死の灰

Oasis = オアシス

Flood plains = 氾濫原

Ice = 氷河

Atoll = 環礁

Great Barrier Reef = グレート・バリア・リーフ

Old Faithful = オールド・フェイスフル

Grants 500 Gold to the first civilization to discover it = 最初に発見した文明に500ゴールド
El Dorado = エル・ドラード

Grants Rejuvenation (all healing effects doubled) to adjacent military land units for the rest of the game = 陸上軍事ユニットが隣接すると「回復速度2倍」の昇進を得る
Fountain of Youth = 若返りの泉

Grand Mesa = グランド・メサ

Mount Fuji = 富士山

Krakatoa = クラカタウ

Rock of Gibraltar = ジブラルタルの岩山

Cerro de Potosi = ポトシ

Barringer Crater = バリンジャー・クレーター


#################### Lines from TileImprovements from Civ V - Vanilla ####################

Can also be built on tiles adjacent to fresh water = 淡水源に隣接したタイルに建設可能
[stats] on [tileFilter] tiles once [tech] is discovered =  [tech]が研究し終わると[tileFilter]タイルに[stats]が表示されます
Farm = 農場

Lumber mill = 製材所

Mine = 鉱山

Trading post =  交易所

Camp = キャンプ

 # Requires translation!
Cannot be built on [tileFilter] tiles until [tech] is discovered = 
Oil well = 油井

Pasture = 牧草地

Plantation = 大規模農場

Quarry = 採石場

Fishing Boats = 漁船

Can be built outside your borders = 国境外でも建設可能
Gives a defensive bonus of [amount]% = [amount]％の防御ボーナスを付与
Fort = 要塞

Costs [amount] gold per turn when in your territory = 自国領土にある場合は、一ターンあたり[amount]ゴールド消費する
 # Requires translation!
Reduces movement cost to ½ if the other tile also has a Road or Railroad = 
 # Requires translation!
Reduces movement cost to ⅓ with Machinery = 
 # Requires translation!
Requires Engineering to bridge rivers = 
Road = 道路

 # Requires translation!
Reduces movement cost to ⅒ if the other tile also has a Railroad = 
Railroad = 鉄道

 # Requires translation!
Provides a one-time Production bonus depending on distance to the closest city once finished = 
Remove Forest = 森林削除

Remove Jungle = ジャングル削除

Remove Fallout = 死の灰削除

Remove Marsh = 湿原削除

Remove Road = 道路削除

Remove Railroad = 鉄道削除 

Cancel improvement order = 建設をキャンセル

Academy = アカデミー

Landmark = ランドマーク

Manufactory = 製造所

Customs house = 税関

 # Requires translation!
Holy site = 

Deal 30 damage to adjacent enemy units = 隣接する敵ユニットに30ダメージ
Can be built just outside your borders = 国境のすぐ外に建てられる
 # Requires translation!
Constructing it will take over the tiles around it and assign them to your closest city = 
Citadel = 城塞

Moai = モアイ

Terrace farm = 棚田

 # Requires translation!
Polder = 

Unpillagable = 侵略不可
 # Requires translation!
Provides a random bonus when entered = 
Ancient ruins = 古代遺跡

 # Requires translation!
A bleak reminder of the destruction wreaked by War = 
City ruins = 廃墟都市

 # Requires translation!
Indestructible = 
 # Requires translation!
Marks the center of a city = 
 # Requires translation!
Appearance changes with the technological era of the owning civilization = 
City center = 市街地

 # Requires translation!
Home to uncivilized barbarians, will spawn a hostile unit from time to time = 
Barbarian encampment = 野営地


#################### Lines from TileResources from Civ V - Vanilla ####################

Cattle = 牛

Sheep = 羊

Deer = 鹿

Bananas = バナナ

Wheat = 小麦

Stone = 石材

Fish = 魚

Horses = 馬

Iron = 鉄

Coal = 石炭

Oil = 石油

Aluminum = アルミニウム

Uranium = ウラン

Furs = 毛皮

Cotton = 綿

Dyes = 染料

Gems = 宝石

Gold Ore = 金鉱石

Silver = 銀

Incense = 香料

Ivory = 象牙

Silk = 絹

Spices = 香辛料

Wine = ワイン

Sugar = 砂糖

+15% production towards Wonder construction = 遺産建設時に生産力+15%
Marble = 大理石

Whales = 鯨

Pearls = 真珠

 # Requires translation!
Can only be created by Mercantile City-States = 
 # Requires translation!
Jewelry = 

 # Requires translation!
Porcelain = 




 # Requires translation!
Salt = 



#################### Lines from UnitPromotions from Civ V - Vanilla ####################

Heal Instantly = 瞬時回復
 # Requires translation!
Sword = 
 # Requires translation!
Ranged Gunpowder = 
 # Requires translation!
Armored = 
 # Requires translation!
Melee Water = 
 # Requires translation!
Ranged Water = 
 # Requires translation!
Heal this unit by [amount] HP = 
 # Requires translation!
Doing so will consume this opportunity to choose a Promotion = 

Accuracy I = 命中率 I
+[amount]% Strength in [param] = [param]での戦闘力+[amount]%

Accuracy II = 命中率 II

Accuracy III = 命中率 III

Barrage I = 一斉射撃 I

Barrage II = 一斉射撃 II

Barrage III = 一斉射撃 III

Volley = 一斉射撃

Extended Range = 拡張範囲
 # Requires translation!
[amount] Range = 

Indirect Fire = 間接射撃
Ranged attacks may be performed over obstacles = 障害物越しの遠隔攻撃が可能になります

Shock I = 陽動 I

Shock II = 陽動 II

Shock III = 陽動 III

Drill I = 訓練 I

Drill II = 訓練 II

Drill III = 訓練 III

Charge = 突進攻撃

Besiege = 攻城

Formation I = 隊列 I

Formation II = 隊列 II

Blitz = 電撃攻撃
 # Requires translation!
[amount] additional attacks per turn = 

Woodsman = 木こり
Double movement rate through Forest and Jungle = 森林とジャングルの移動速度2倍

Amphibious = 上陸作戦
 # Requires translation!
Eliminates combat penalty for attacking over a river = 
 # Requires translation!
Eliminates combat penalty for attacking from the sea = 

Medic = 衛生兵
 # Requires translation!
[amount] HP when healing = 
 # Requires translation!
All adjacent units heal [amount] HP when healing = 

Medic II = 衛生兵 II
 # Requires translation!
[amount] HP when healing in [tileFilter] tiles = 

Scouting I = 斥候 I
 # Requires translation!
[amount] Visibility Range = 

Scouting II = 斥候 II

Scouting III = 斥候 III
 # Requires translation!
[amount] Movement = 

 # Requires translation!
Survivalism I = 
+[amount]% Strength when defending = 防衛時に戦闘力+[amount]%

 # Requires translation!
Survivalism II = 

 # Requires translation!
Survivalism III = 
Unit will heal every turn, even if it performs an action = 別の行動を起こした場合でも毎ターン回復する。
May withdraw before melee ([amount]%) = 白兵戦の前に撤退することができる([amount]%)

Boarding Party I = 乗船部隊 I

Boarding Party II = 乗船部隊 II

Boarding Party III = 乗船部隊 III

Coastal Raider I = 沿岸襲撃 I
 # Requires translation!
Earn [amount]% of the damage done to [unitType] units as [stat] = 

Coastal Raider II = 沿岸襲撃 II

Coastal Raider III = 沿岸襲撃 III

Targeting I = 標的捕捉 I

Targeting II = 標的捕捉 II

Targeting III = 標的捕捉 III

Wolfpack I = 連携攻撃 I
+[amount]% Strength when attacking = 攻撃時に戦闘力+[amount]%

Wolfpack II = 連携攻撃 II

Wolfpack III = 連携攻撃 III

Armor Plating I = 装甲 I
 # Requires translation!
Aircraft Carrier = 

Armor Plating II = 装甲 II

Armor Plating III = 装甲 III

Flight Deck I = 航空甲板 I
 # Requires translation!
Can carry [amount] extra [param] units = 

Flight Deck II = 航空甲板 II

Flight Deck III = 航空甲板 III

 # Requires translation!
Supply = 
 # Requires translation!
May heal outside of friendly territory = 

Siege I = 攻城攻撃

Siege II = 攻城攻撃II

Siege III = 攻城攻撃 III

Evasion = 回避
 # Requires translation!
Damage taken from interception reduced by [amount]% = 

Interception I = 迎撃 I
 # Requires translation!
[amount]% Damage when intercepting = 

Interception II = 迎撃 II

Interception III = 迎撃 III

 # Requires translation!
Air Targeting I = 

 # Requires translation!
Air Targeting II = 

Sortie = 出撃
 # Requires translation!
[amount] extra interceptions may be made per turn = 

Operational Range = 作動範囲

Air Repair = 空中修復
 # Requires translation!
Helicopter = 

 # Requires translation!
Mobility I = 

 # Requires translation!
Mobility II = 

 # Requires translation!
Anti-Armor I = 

 # Requires translation!
Anti-Armor II = 

Cover I = 援護 I
 # Requires translation!
[amount]% Strength when defending vs [unitType] units = 

Cover II = 援護 II

March = 行軍

Mobility = 機動力

Sentry = 歩哨

Logistics = ロジスティックス

Ambush I = 奇襲攻撃 I

Ambush II = 奇襲攻撃 II

Bombardment I = 爆撃攻撃 I

Bombardment II = 爆撃攻撃 II

Bombardment III = 爆撃攻撃 III

Morale = 士気
+[amount]% Combat Strength = 戦闘力+[amount]% 

Great Generals I = 偉大なる将軍　I

Great Generals II = 偉大なる将軍　II

Quick Study = 速攻調査
[amount]% Bonus XP gain = [amount]%のボーナスXPを獲得

Haka War Dance = 出陣の踊り「ハカ」
 # Requires translation!
[amount]% Strength for enemy [unitType] units in adjacent [param] tiles = 

Rejuvenation = 若返り
All healing effects doubled = すべての治癒効果が倍増

Slinger Withdraw = 白兵攻撃不可

 # Requires translation!
Ignore terrain cost = 
Ignores terrain cost = 地形を無視


#################### Lines from UnitTypes from Civ V - Vanilla ####################










 # Requires translation!
Civilian Water = 



Can enter ice tiles = 氷河タイルに進出可能
 # Requires translation!
Invisible to non-adjacent units = 
 # Requires translation!
Can see invisible [unit] units = 


 # Requires translation!
Aircraft = 
6 tiles in every direction always visible = 距離6以内のタイル常に視認


 # Requires translation!
Atomic Bomber = 

 # Requires translation!
Self-destructs when attacking = 
 # Requires translation!
Cannot be intercepted = 

Can pass through impassable tiles = 通行不可なタイルを通過できる











#################### Lines from Units from Civ V - Vanilla ####################

 # Requires translation!
Can build [param] improvements on tiles = 

Founds a new city = 新しい都市を開設できる
Excess Food converted to Production when under construction = 余った食料は建設中に生産量へと転換される
Requires at least [amount] population = 最低でも人口が[amount]必要

 # Requires translation!
May upgrade to [unit] through ruins-like effects = 

 # Requires translation!
This is your basic, club-swinging fighter. = 

Maori Warrior = マオリの戦士

Jaguar = ジャガー戦士
Heals [amount] damage if it kills a unit = ユニットを倒すと[amount]回復する

Brute = 蛮族

Archer = 弓兵

Bowman = バビロニア弓兵

Slinger = 投石兵

Work Boats = 作業船
Cannot enter ocean tiles until Astronomy = 天文学まで海上タイルに進出できない
May create improvements on water resources = 海にある資源の上にタイル施設が作れる
 # Requires translation!
Uncapturable = 

Trireme = 三段櫂船
Cannot enter ocean tiles = 海上ユニットへ進出できない

Chariot Archer = 戦車弓兵
No defensive terrain bonus = 地形の防御ボーナスなし
Rough terrain penalty = 粗い地形でのペナルティ

War Chariot = 重装チャリオット兵

 # Requires translation!
Horse Archer = 

War Elephant = 軍用象


Hoplite = 重装歩兵

Persian Immortal = 不死隊

 # Requires translation!
Battering Ram = 
 # Requires translation!
-[amount] Visibility Range = 
 # Requires translation!
Can only attack [unitType] units = 

Horseman = 騎兵
Can move after attacking = 攻撃後に移動可能
 # Requires translation!
-[amount]% Strength vs [unitType] = 

Companion Cavalry = ヘタイロイ

Catapult = カタパルト
Must set up to ranged attack = 攻撃時に準備する必要がある
Limited Visibility = 限られた視野

Ballista = 投石機

Composite Bowman = 戦闘弓射手

Swordsman = 剣士

Legion = レギオン

Mohawk Warrior = モホーク族の戦士 


Landsknecht = ランツクネヒト
Can move immediately once bought = 購入直後から移動が可能

Galleass = ガレアス船

Knight = 騎士

Camel Archer = ラクダ弓兵

Conquistador = コンキスタドール
Defense bonus when embarked = 乗船時の防御ボーナス

Naresuan's Elephant = ナレースワンの象

Mandekalu Cavalry = イスラム騎兵隊

Keshik = ケシク

Crossbowman = 弩兵

Chu-Ko-Nu = 連弩兵

Longbowman = 長弓兵

Trebuchet = トレビュシェット

Hwach'a = 火車

Longswordsman = 長剣士

Samurai = 侍

Berserker = バーサーカー

Caravel = キャラベル船

Turtle Ship = 亀甲船


Musketeer = 銃士隊

Janissary = イェニチェリ

Minuteman = ミニットマン

Tercio = テルシオ

 # Requires translation!
Privateer = 
 # Requires translation!
May capture killed [param] units = 

 # Requires translation!
Sea Beggar = 

Frigate = フリゲート艦

Ship of the Line = 戦列艦

Lancer = 槍騎兵

Sipahi = スィパーヒー
No movement cost to pillage = 略奪時の移動ポイント消費なし

 # Requires translation!
Hakkapeliitta = 
 # Requires translation!
Transfer Movement to [unit] = 
 # Requires translation!
[amount]% Strength when stacked with [unit] = 

Cannon = カノン砲

Gatling Gun = ガトリング砲


Norwegian Ski Infantry = ノルウェーのスキー歩兵
Double movement in Snow, Tundra and Hills = 氷土、ツンドラ、丘陵での移動ポイントが2倍

 # Requires translation!
Carolean = 

Cavalry = 騎兵隊

Cossack = コサック騎馬兵

 # Requires translation!
Hussar = 
 # Requires translation!
[amount]% to Flank Attack bonuses = 

Ironclad = 装甲艦
Double movement in coast = 近海タイルでの移動2倍

Artillery = 大砲

 # Requires translation!
Can only attack [param] tiles = 

Great War Infantry = 第1次大戦歩兵

Foreign Legion = 外人部隊

Triplane = 三翼飛行機
[amount]% chance to intercept air attacks = [amount]%で空襲を阻止できる

Great War Bomber = 第1次大戦爆撃機


Carrier = 航空母艦
Cannot attack = 攻撃できない
 # Requires translation!
Can carry [amount] [param] units = 

Battleship = 戦艦

Machine Gun = マシンガン

Anti-Aircraft Gun = 対空砲

Landship = 陸上船

Destroyer = 駆逐艦

 # Requires translation!
[amount] Sight for all [param] units = 


Zero = ゼロ戦


B17 = B17

Paratrooper = 空挺部隊
 # Requires translation!
May Paradrop up to [amount] tiles from inside friendly territory = 

Tank = 戦車

Panzer = パンツァー

Anti-Tank Gun = 対戦車砲

Atomic Bomb = 原子爆弾
 # Requires translation!
Nuclear weapon of Strength [amount] = 
 # Requires translation!
Blast radius [amount] = 

Rocket Artillery = ロケット砲

Mobile SAM = 移動式SAM

 # Requires translation!
Guided Missile = 

Nuclear Missile = 核ミサイル

Helicopter Gunship = ガンシップ
All tiles cost 1 movement = 全てのタイルで移動コストが1
 # Requires translation!
Ignores Zone of Control = 
Unable to capture cities = 都市の占領ができない

 # Requires translation!
Nuclear Submarine = 

Mechanized Infantry = 機械化歩兵

 # Requires translation!
Missile Cruiser = 

Modern Armor = 現代機甲部隊

 # Requires translation!
Jet Fighter = 

 # Requires translation!
Giant Death Robot = 

 # Requires translation!
Stealth Bomber = 
 # Requires translation!
Cannot be carried by [unit] units = 

Great Artist = 大芸術家
Can start an [amount]-turn golden age = 黄金時代を[amount]ターン始められる
Can construct [tileImprovement] = [tileImprovement]を構築可能
Great Person - [stat] = 偉人 - [stat]

Great Scientist = 大科学者
Can hurry technology research = 技術研究を早める

Great Merchant = 大商人
Can undertake a trade mission with City-State, giving a large sum of gold and [amount] Influence = 都市国家の領土内で「通商任務」を遂行することで、ゴールドとその都市国家に対する[amount]影響力ポイントを大量に得ることができる

Great Engineer = 大技術者
 # Requires translation!
Can speed up construction of a building = 

 # Requires translation!
Great Prophet = 
 # Requires translation!
Can construct [tileImprovement] if it hasn't used other actions yet = 
 # Requires translation!
Can [param] [amount] times = 
 # Requires translation!
Removes other religions when spreading religion = 
 # Requires translation!
May found a religion = 
 # Requires translation!
May enhance a religion = 
 # Requires translation!
May enter foreign tiles without open borders = 
 # Requires translation!
Religious Unit = 
 # Requires translation!
Takes your religion over the one in their birth city = 

Great General = 大将軍
Bonus for units in 2 tile radius 15% = 周囲2タイル以内にいる自国のユニットに戦闘ボーナス+15%

Khan = カン
Heal adjacent units for an additional 15 HP per turn = 隣接するユニットが1ターンにつき15ポイント多く回復できる

 # Requires translation!
Missionary = 
 # Requires translation!
May enter foreign tiles without open borders, but loses [amount] religious strength each turn it ends there = 
 # Requires translation!
Can be purchased with [stat] [cityFilter] = 

 # Requires translation!
Inquisitor = 
 # Requires translation!
Prevents spreading of religion to the city it is next to = 


#################### Lines from Tutorials ####################

Introduction = 紹介
Welcome to Unciv!\nBecause this is a complex game, there are basic tasks to help familiarize you with the game.\nThese are completely optional, and you're welcome to explore the game on your own! = Uncivへようこそ！\nこのゲームは非常に複雑であるため、慣れるのに役立つ情報があります。\n情報の観覧は自由ですので、自分でゲームを手探りするのも可能です。

New Game = 新しいゲーム
Your first mission is to found your capital city.\nThis is actually an important task because your capital city will probably be your most prosperous.\nMany game bonuses apply only to your capital city and it will probably be the center of your empire. = 最初にやるべきことは首都を作ることです。\nおそらく首都は最も繁栄するため重要です。\n多くのゲームボーナスは首都にのみ適用されるので、文明の中心となるでしょう。
How do you know a spot is appropriate?\nThat’s not an easy question to answer, but looking for and building next to luxury resources is a good rule of thumb.\nLuxury resources are tiles that have things like gems, cotton, or silk (indicated by a smiley next to the resource icon)\nThese resources make your civilization happy. You should also keep an eye out for resources needed to build units, such as iron. Cities cannot be built within 3 tiles of existing cities, which is another thing to watch out for! = Q.都市を開設する場所はどのように選んだらいいですか？\nA.これを答えるのは簡単ではありませんが、大まかな目安としては高級資源の隣を探して開設するのがおすすめです。\n高級資源は、宝石、綿、絹などのタイルです。(にこちゃんマークがついてるタイル)\n高級資源は文明の幸福度をあげます。また、鉄などのユニットを構築するために必要な資源にも注意する必要があります。
However, cities don’t have a set area that they can work - more on that later!\nThis means you don’t have to settle cities right next to resources.\nLet’s say, for example, that you want access to some iron – but the resource is right next to a desert.\nYou don’t have to settle your city next to the desert. You can settle a few tiles away in more prosperous lands.\nYour city will grow and eventually gain access to the resource.\nYou only need to settle right next to resources if you need them immediately – \n   which might be the case now and then, but you’ll usually have the luxury of time. = しかし、都市には活動できるエリアが限定的に決まっているわけではありません。(詳細は後ほど) \nつまり、資源のすぐ隣に都市を建設しなくてもいいということです。たとえば、入手したい鉄が都市が成長しにくい砂漠の隣りにあった場合、都市を砂漠の隣に建設する必要はありません。\n 都市をより豊かな土地にいくつか離して開設して、\nそのあとは都市が成長し国境を広げるのを待てば、最終的に鉄を入手することができます。\n今すぐに必要な場合は、資源の隣に都市を立てればいいでしょう\nでも大抵の場合は余裕があるはずです。 
The first thing coming out of your city should be either a Scout or Warrior.\nI generally prefer the Warrior because it can be used for defense and because it can be upgraded\n  to the Swordsman unit later in the game for a relatively modest sum of gold.\nScouts can be effective, however, if you seem to be located in an area of dense forest and hills.\nScouts don’t suffer a movement penalty in this terrain.\nIf you’re a veteran of the 4x strategy genre your first Warrior or Scout will be followed by a Settler.\nFast expanding is absolutely critical in most games of this type. = 都市の最初の生産は、戦士か斥候のどちらかにしましょう。\n戦士は防衛に使用でき、\nゲームの後半で比較的安価な剣士にアップグレードできるため、通常は戦士を選びます。\nただし、周りが山やジャングルだった場合は斥候がいいでしょう。斥候は地形の移動ペナルティーを受けません。\nあなたが4xストラテジーのプロならば、戦士か斥候と入植者と続くのをおすすめします。\nこのタイプのゲームのほとんどは、迅速な拡張が重要です。

In your first couple of turns, you will have very little options, but as your civilization grows, so do the number of things requiring your attention. = 最初の数ターンは選択肢がほとんどないですが、文明が成長するにつれて、気を付けないといけないことが増えていきます。

Culture and Policies = 文化と社会制度
Each turn, the culture you gain from all your cities is added to your Civilization's culture.\nWhen you have enough culture, you may pick a Social Policy, each one giving you a certain bonus. = 毎ターン、すべての都市から得た文化力は、文明の文化力に追加されます。\n十分な文化力があると、ゲームボーナスがある社会制度を選択できます。
The policies are organized into branches, with each branch providing a bonus ability when all policies in the branch have been adopted. = 社会制度は種類分けされており、種類分けされた中のすべての社会制度が採用されたときにボーナスが与えられます。
With each policy adopted, and with each city built,\n  the cost of adopting another policy rises - so choose wisely! = 社会制度を選択して、都市を建設していくと、\n別の社会制度を選択するコストが上昇します。なので賢明に選択してください。

City Expansion = 都市の拡大
Once a city has gathered enough Culture, it will expand into a neighboring tile.\nYou have no control over the tile it will expand into, but tiles with resources and higher yields are prioritized. = 都市の文化力が増えていくと、隣接するタイルに国境を拡大していきます。\n拡大するタイルを指定することはできませんが、資源と高い収量のタイルが優先されます。
Each additional tile will require more culture, but generally your first cities will eventually expand to a wide tile range. = 国境を拡大していくごとに、必要な文化力が増えていきます。なので、初期段階に建設した都市は最終的に広い国境を得ます。
Although your city will keep expanding forever, your citizens can only work 3 tiles away from city center.\nThis should be taken into account when placing new cities. = 都市は永遠に拡大し続けますが、住民は都市の中心から3タイル離れた場所でしか作業できません。\nこれを考えておかないと資源を取り損ないます。

As cities grow in size and influence, you have to deal with a happiness mechanic that is no longer tied to each individual city.\nInstead, your entire empire shares the same level of satisfaction.\nAs your cities grow in population you’ll find that it is more and more difficult to keep your empire happy. = 都市の規模と影響力が大きくなるにつれ、都市ごとの幸福度に気を配るのが難しくなります。\nその代わりに、文明全体に幸福度が同じレベルに共有されます。\n文明の幸福度は都市の人口が増えるにつれて、維持が難しくなっていきます。
In addition, you can’t even build any city improvements that increase happiness until you’ve done the appropriate research.\nIf your empire’s happiness ever goes below zero the growth rate of your cities will be hurt.\nIf your empire becomes severely unhappy (as indicated by the smiley-face icon at the top of the interface)\n  your armies will have a big penalty slapped on to their overall combat effectiveness. = また、研究が終わるまでは幸福度を上げるための都市改良もできません。\n文明の幸福度がゼロを下回ると、都市の成長率が低下してしまいます。そして文明の幸福度が不満になると、軍隊は戦闘効果に大きなペナルティを受けることになります。
 # Requires translation!
This means that it is very difficult to expand quickly in Unciv.\nIt isn’t impossible, but as a new player you probably shouldn't do it.\nSo what should you do? Chill out, scout, and improve the land that you do have by building Workers.\nOnly build new cities once you have found a spot that you believe is appropriate. = 

Unhappiness = 不満
It seems that your citizens are unhappy!\nWhile unhappy, cities  will grow at 1/4 the speed, and your units will suffer a 2% penalty for each unhappiness = どうやら市民に不満があるようです。\n市民が不満な時は、都市の成長速度が1/4になり、ユニットは1ターンごとに2%のペナルティを受けます。
Unhappiness has two main causes: Population and cities.\n  Each city causes 3 unhappiness, and each population, 1 = 不満の原因は主に2つあります。\n個々の都市は不満を3つ生み出し、人口は不満を一つ生み出します。
 # Requires translation!
There are 2 main ways to combat unhappiness:\n  by building happiness buildings for your population\n  or by having improved luxury resources within your borders. = 

You have entered a Golden Age!\nGolden age points are accumulated each turn by the total happiness \n  of your civilization\nWhen in a golden age, culture and production generation increases +20%,\n  and every tile already providing at least one gold will provide an extra gold. = 黄金時代に突入しました！\n黄金時代のポイントは、あなたの文明の幸福度の合計によって毎ターン蓄積されます。\n黄金時代では、文化力と生産力が+20%増加し、\n少なくとも1つのゴールドを供給しているすべてのタイルは、追加でゴールドを提供します。

Roads and Railroads = 道と鉄道
Connecting your cities to the capital by roads\n  will generate gold via the trade route.\nNote that each road costs 1 gold Maintenance per turn, and each Railroad costs 2 gold,\n  so it may be more economical to wait until the cities grow! = 都市と首都を道路で結ぶことで、道路からゴールドを獲得することができます。\nただし、道路は1ターンに1ゴールドのメンテナンスが必要で、鉄道は1本につき2ゴールドかかるので、\n都市が成長するのを待った方が効率的かもしれません。

Victory Types = 勝利条件の種類
Once you’ve settled your first two or three cities you’re probably 100 to 150 turns into the game.\nNow is a good time to start thinking about how, exactly, you want to win – if you haven’t already. = 最初の2つか3つの都市を決めてしまえば、おそらく100～150ターンでゲームが終了するでしょう。\n今は、具体的にどのようにして勝ちたいかを考え始める良い時期です。
There are three ways to win in Unciv. They are:\n - Cultural Victory: Complete 5 Social Policy Trees\n - Domination Victory: Survive as the last civilization\n - Science Victory: Be the first to construct a spaceship to Alpha Centauri = Uncivで勝つには3つの方法があります。\n文化勝利:社会制度を5つ達成\n覇権勝利:最後の文明になる\n科学勝利:宇宙船を最初に完成する
So to sum it up, these are the basics of Unciv – Found a prosperous first city, expand slowly to manage happiness,\n   and set yourself up for the victory condition you wish to pursue.\nObviously, there is much more to it than that, but it is important not to jump into the deep end before you know how to swim. = まとめると、Uncivの基本は最初の都市を繁栄させつつ、幸福度を管理し\n自分で決めた勝利条件に向かって進むことです。\nそれよりもはるかに多くのことがあります。泳ぐ方法を知る前に深い淵に飛び込まないことが重要です。

Enemy City = 敵の都市
Cities can be conquered by reducing their health to 1, and entering the city with a melee unit.\nSince cities heal each turn, it is best to attack with ranged units and use your melee units to defend them until the city has been defeated! = 都市を陥落させるには、都市のHPを1までに減らし、白兵ユニットで都市に入ることでできます。\n都市は毎ターン回復するため、白兵ユニットで防衛しつつ、遠距離ユニットで攻撃するのが最適です。

Luxury Resource = 高級資源
Luxury resources within your domain and with their specific improvement are connected to your trade network.\nEach unique Luxury resource you have adds 5 happiness to your civilization, but extra resources of the same type don't add anything, so use them for trading with other civilizations! = あなたの国境内にある高級資源が使えるようになりました。 \n高級資源は幸福度を5に増やしますが、同じタイプのものがあっても5のままで何も追加しないです。\nその場合は他の文明との取引に使いましょう。

Strategic Resource = 戦略資源
Strategic resources within your domain and with their specific improvement are connected to your trade network.\nStrategic resources allow you to train units and construct buildings that require those specific resources, for example the Horseman requires Horses. = あなたの文化圏内にある戦略資源が使えるようになりました。\n戦略資源は、ユニットを育成したり、その特定の資源を必要とする建物を建設したりすることができます。 たとえば、騎兵は馬を必要とします。
Unlike Luxury Resources, each Strategic Resource on the map provides more than one of that resource.\nThe top bar keeps count of how many unused strategic resources you own.\nA full drilldown of resources is available in the Resources tab in the Overview screen. = 高級資源とは異なり、マップ上の各戦略資源は複数の資源を供給しています。\n上部のバーには、未使用の戦略資源の数が表示されます。資源の詳細は、[概要]画面の[資源]タブで確認できます。

The city can no longer put up any resistance!\nHowever, to conquer it, you must enter the city with a melee unit = もはやこの都市は抵抗することは難しいでしょう。しかし、都市を陥落させるには、白兵ユニットを都市に進軍する必要があります。

After Conquering = 占領後
When conquering a city, you can now choose to either  or raze, puppet, or annex the city.\nRazing the city will lower its population by 1 each turn until the city is destroyed. = 都市を陥落した後、都市を破壊するか、傀儡にするか、併合するかを決める必要があります。\n都市を壊滅させると、その都市が破壊されるまで、人口が毎ターン１ずつ減少します。
Puppeting the city will mean that you have no control on the city's production.\nThe city will not increase your tech or policy cost, but its citizens will generate 1.5x the regular unhappiness.\nAnnexing the city will give you control over the production, but will increase the citizen's unhappiness to 2x!\nThis can be mitigated by building a courthouse in the city, returning the citizen's unhappiness to normal.\nA puppeted city can be annexed at any time, but annexed cities cannot be returned to a puppeted state! = 都市を傀儡化した場合は、その都市の生産を操作することができません。\n都市は文明の技術や政策のコストを増加させませんが、市民の不満を通常の1.5倍に抑えることができます\n都市を併合することで生産を操作できますが、市民の不満度は通常の2倍です。\n併合後の不満度の乗数は、裁判所を建てることにより通常通りにします。\n傀儡化した都市はいつでも併合できますが、併合した都市を傀儡化することはできません。

You have encountered a barbarian unit!\nBarbarians attack everyone indiscriminately, so don't let your \n  civilian units go near them, and be careful of your scout! = 蛮族の舞台に遭遇しました！\n蛮族は無差別に全ユニットを攻撃してくるので、市民ユニットを近づかせないよう気を付けてください。

You have encountered another civilization!\nOther civilizations start out peaceful, and you can trade with them,\n  but they may choose to declare war on you later on = 別の文明に遭遇しました！\n平和的な手段を取り、取引をすることができますが、\n彼らは後で宣戦布告してくるかもしれません...

Once you have completed the Apollo Program, you can start constructing spaceship parts in your cities\n (with the relevant technologies) to win a scientific victory! = アポロ計画を完了すると、都市で宇宙船の部品を生産し、科学勝利を収めることができます。

Injured Units = 負傷ユニット
Injured units deal less damage, but recover after turns that they have been inactive.\nUnits heal 5 health per turn in enemy territory, 10 in neutral land,\n  15 inside your territory and 20 in your cities. = 負傷したユニットは与えるダメージが減少します。\n活動していないターンは、敵陣営内で1ターンにつき5HP、中立の土地では10HP、自陣営の土地では15HP、自都市で20HP回復します。

Workers = 労働者
Workers are vital to your cities' growth, since only they can construct improvements on tiles.\nImprovements raise the yield of your tiles, allowing your city to produce more and grow faster while working the same amount of tiles! = 都市の成長には労働者が不可欠です。労働者はタイルに「タイル施設」を建てることができます。\nタイル施設を建てると、ユニットの移動範囲が広がり、資源の産出量が上がります。これにより都市の生産スピードを速め、都市の成長を速くすることができます。

Siege Units = 攻城兵器
Siege units are extremely powerful against cities, but need to be Set Up before they can attack.\nOnce your siege unit is set up, it can attack from the current tile,\n  but once moved to another tile, it will need to be set up again. = 攻城ユニットは都市に対して非常に強力ですが、攻撃するためには準備をする必要があります。\n準備した攻城ユニット、今いるタイルから攻撃することができますが、他のタイルに移動した後は、再度準備をする必要があります。

Embarking = 乗船
Once a certain tech is researched, your land units can embark, allowing them to traverse water tiles.\nEntering or leaving water takes the entire turn.\nUnits are defenseless while embarked, so be careful! = 特定の技術が研究されると、あなたの陸上ユニットは乗船することができ、水のタイルを移動することができます。\n水のタイルに入ったり出たりするのには1ターン必要です。\n乗船中のユニットは無防備なので気をつけてください。

Idle Units = 働かないユニット
If you don't want to move a unit this turn, you can skip it by clicking 'Next unit' again.\nIf you won't be moving it for a while, you can have the unit enter Fortify or Sleep mode - \n  units in Fortify or Sleep are not considered idle units.\nIf you want to disable the 'Next unit' feature entirely, you can toggle it in Menu -> Check for idle units. = このターンにユニットを移動したくない場合は、「次のユニット」を再度クリックすることでスキップすることができます。\nしばらく移動しない場合は、ユニットを「防衛」モードまたは「休憩」モードにすることで無視できます。\n「次のユニット」確認を完全に無効にしたい場合は、設定の「動かないユニットの確認」を切り替えてください。

Contact Me = 連絡
Hi there! If you've played this far, you've probably seen that the game is currently incomplete.\n UnCiv is meant to be open-source and free, forever.\n That means no ads or any other nonsense. = こんにちは！ここまでプレイされた方は、ゲームに邪魔なものがないことにお気づきでしょう。\nUnCivはオープンソースであり、永遠に無料であることを意味しています。\nつまり、広告やその他の無意味なものは一切ありません。
What motivates me to keep working on it, \n  besides the fact I think it's amazingly cool that I can,\n  is the support from the players - you guys are the best! = 私がこの作品に取り組み続けるモチベーションになっているのは、\n自分でも驚くほどかっこいいと思っているという事実以外にも、\nプレイヤーのサポートがあるからです。あなたたちに感謝します。
Every rating and review that I get puts a smile on my face =)\n  So contact me! Send me an email, review, Github issue\n  or mail pigeon, and let's figure out how to make the game \n  even more awesome!\n(Contact info is in the Play Store) = 評価やレビューを受けるたびに、私の顔に笑顔がこぼれます =) \nだから、連絡してください。メール、レビュー、Githubの問題、またはメールをpigeonに送って、ゲームをさらに素晴らしいものにする方法を考えましょう。\n（連絡先はプレイストアにあります）

Pillaging = 略奪
Military units can pillage improvements, which heals them 25 health and ruins the improvement.\nThe tile can still be worked, but advantages from the improvement - stat bonuses and resources - will be lost.\nWorkers can repair these improvements, which takes less time than building the improvement from scratch. = 軍事ユニットはタイル施設を略奪して25HPの回復をし、タイル施設を台無しにすることができます。\nタイルはまだ使うことができますが、施設の効果は失われます。\n労働者は施設を修復することができます。一から作るよりも時間がかかりません。

Experience = 経験値
Units that enter combat gain experience, which can then be used on promotions for that unit.\nUnits gain more experience when in Melee combat than Ranged, and more when attacking than when defending. = 戦闘に参加したユニットは経験値を獲得し、その経験値はそのユニットの昇進に使用することができます。\n白兵戦に入ったユニットは遠距離攻撃よりも多くの経験値を得ることができ、防御時よりも攻撃時の方が多くの経験値を得ることができます。
Units can only gain up to 30 XP from Barbarian units - meaning up to 2 promotions. After that, Barbarian units will provide no experience. = ユニットが獲得できるXPは蛮族ユニットから最大30XPまで、つまり2回までの昇進を意味します。それ以降、蛮族ユニットからは経験値を得ることができません。

Combat = 戦闘
Unit and cities are worn down by combat, which is affected by a number of different values.\nEach unit has a certain 'base' combat value, which can be improved by certain conditions, promotions and locations. = ユニットや都市は戦闘によって消耗し、それはいくつかの異なる値によって影響を受けます。\n各ユニットは一定の「基本」戦闘値を持っており、特定の条件や昇進、場所によって改善されることがあります。
Units use the 'Strength' value as the base combat value when melee attacking and when defending.\nWhen using a ranged attack, they will the use the 'Ranged Strength' value instead. = ユニットは近接攻撃時と防御時に「戦闘力」を戦闘の基本値として使用します。範囲攻撃を使用する場合は「遠距離戦闘力」の値を使用します。
Ranged attacks can be done from a distance, dependent on the 'Range' value of the unit.\nWhile melee attacks allow the defender to damage the attacker in retaliation, ranged attacks do not. = 遠距離攻撃はユニットの「範囲」の値に依存して遠距離からの攻撃が可能です。\n白兵攻撃では防御側が攻撃者に報復ダメージを与えることができますが、遠距離攻撃ではできません。

Research Agreements = 研究協定
In research agreements, you and another civilization decide to jointly research technology.\nAt the end of the agreement, you will both receive a 'lump sum' of Science, which will go towards one of your unresearched technologies. = 研究協定では、あなたと他の文明が共同で技術を研究することを決めます。\n契約の終了時には、あなたと他の文明は科学の「一括払い」を受け取り、それはあなたの未研究の技術の一つに使われます。
The amount of Science you receive at the end is dependent on the science generated by your cities and the other civilization's cities during the agreement - the more, the better! = 最後に受け取る科学の量は、契約期間中にあなたの都市と他の文明の都市で生成された科学に依存します。 - 多いほど良いです！

Not all nations are contending with you for victory.\nCity-states are nations that can't win, don't conquer other cities and can't be traded with. = 全ての文明が勝利を争っているわけではありません。都市国家は、勝てない、他の都市を征服できない、取引できない国です。
Instead, diplomatic relations with city-states are determined by Influence - a meter of 'how much the City-state likes you'.\nInfluence can be increased by attacking their enemies, liberating their city, and giving them sums of gold. = その代わりに、都市国家との外交関係は、「都市国家がどれだけあなたを気に入っているか」を表す「影響力」によって決定されます。\n影響力は、敵を攻撃したり、都市を解放したり、大金を与えたりすることで増加させることができます。
Certain bonuses are given when you are at above 30 influence.\nWhen you have above 60 Influence, and you have the highest influence with them of all civilizations, you are considered their 'Ally', and gain further bonuses and access to the Luxury and Strategic resources in their lands. = あなたが30以上の影響力を持っているときに特定のボーナスが与えられます。あなたが60以上の影響力を持ち、すべての文明の中で最高の影響力を持っているとき、あなたは「同盟国」とみなされ、さらにボーナスを得て、彼らの土地の高級資源と戦略資源を得ることができます。

Great People = 偉人
Certain buildings, and specialists in cities, generate Great Person points per turn.\nThere are several types of Great People, and their points accumulate separately.\nThe number of points per turn and accumulated points can be viewed in the Overview screen. = 特定の建物や都市のスペシャリストは、1ターンごとに偉人ポイントを生成します。\n偉人にはいくつかの種類があり、それぞれのポイントが個別に蓄積されていきます。1ターンあたりのポイント数や累積ポイントは、概要画面で確認できます。
 # Requires translation!
Once enough points have been accumulated, a Great Person of that type will be created!\nEach Great Person can construct a certain Great Improvement which gives large yields over time, or immediately consumed to provide a certain bonus now. = 
Great Improvements also provide any strategic resources that are under them, so you don't need to worry if resources are revealed underneath your improvements! = 偉人建造物はその下にある戦略資源も提供してくれるので、偉人建造物の下に資源が隠されていても気にする必要はありません。

Removing Terrain Features = 地物を消去
 # Requires translation!
Certain tiles have terrain features - like Flood plains or Forests -  on top of them. Some of these layers, like Jungle, Marsh and Forest, can be removed by workers.\nRemoving the terrain feature does not remove any resources in the tile, and is usually required in order to add improvements exploiting those resources. = 

Natural Wonders, such as the Mt. Fuji, the Rock of Gibraltar and the Great Barrier Reef, are unique, impassable terrain features, masterpieces of mother Nature, which possess exceptional qualities that make them very different from the average terrain.\nThey benefit by giving you large sums of Culture, Science, Gold or Production if worked by your Cities, which is why you might need to bring them under your empire as soon as possible. = 富士山、ジブラルタル岩、グレートバリアリーフなどの自然遺産は、通常の地形とは異なる特別な性質を持っています。\nこれらは、文化、科学、ゴールド、または生産物などの多額の資源をあなたの都市で使用することで恩恵を受けることができます。

 # Requires translation!
Keyboard = 
 # Requires translation!
If you have a keyboard, some shortcut keys become available. Unit command or improvement picker keys, for example, are shown directly in their corresponding buttons. = 
 # Requires translation!
On the world screen the hotkeys are as follows: = 
 # Requires translation!
Space or 'N' - Next unit or turn\n'E' - Empire overview (last viewed page)\n'+', '-' - Zoom in / out\nHome - center on capital or open its city screen if already centered = 
 # Requires translation!
F1 - Open Civilopedia\nF2 - Empire overview Trades\nF3 - Empire overview Units\nF4 - Empire overview Diplomacy\nF5 - Social policies\nF6 - Technologies\nF7 - Empire overview Cities\nF8 - Victory Progress\nF9 - Empire overview Stats\nF10 - Empire overview Resources\nF11 - Quicksave\nF12 - Quickload = 
 # Requires translation!
Ctrl-R - Toggle tile resource display\nCtrl-Y - Toggle tile yield display\nCtrl-O - Game options\nCtrl-S - Save game\nCtrl-L - Load game = 

 # Requires translation!
World Screen = 
 # Requires translation!
This is where you spend most of your time playing Unciv. See the world, control your units, access other screens from here. = 
 # Requires translation!
①: The menu button - civilopedia, save, load, options... = 
 # Requires translation!
②: The player/nation whose turn it is - click for diplomacy overview. = 
 # Requires translation!
③: The Technology Button - shows the tech tree which allows viewing or researching technologies. = 
 # Requires translation!
④: The Social Policies Button - shows enacted and selectable policies, and with enough culture points you can enact new ones. = 
 # Requires translation!
⑤: The Diplomacy Button - shows the diplomacy manager where you can talk to other civilizations. = 
 # Requires translation!
⑥: Unit Action Buttons - while a unit is selected its possible actions appear here. = 
 # Requires translation!
⑦: The unit/city info pane - shows information about a selected unit or city. = 
 # Requires translation!
⑧: The name (and unit icon) of the selected unit or city, with current health if wounded. Clicking a unit name or icon will open its civilopedia entry. = 
 # Requires translation!
⑨: The arrow buttons allow jumping to the next/previous unit. = 
 # Requires translation!
⑩: For a selected unit, its promotions appear here, and clicking leads to the promotions screen for that unit. = 
 # Requires translation!
⑪: Remaining/per turn movement points, strength and experience / XP needed for promotion. For cities, you get its combat strength. = 
 # Requires translation!
⑫: This button closes the selected unit/city info pane. = 
 # Requires translation!
⑬: This pane appears when you order a unit to attack an enemy. On top are attacker and defender with their respective base strengths. = 
 # Requires translation!
⑭: Below that are strength bonuses or penalties and health bars projecting before / after the attack. = 
 # Requires translation!
⑮: The Attack Button - let blood flow! = 
 # Requires translation!
⑯: The minimap shows an overview over the world, with known cities, terrain and fog of war. Clicking will position the main map. = 
 # Requires translation!
⑰: To the side of the minimap are display feature toggling buttons - tile yield, worked indicator, show/hide resources. These mirror setting on the options screen and are hidden if you deactivate the minimap. = 
 # Requires translation!
⑱: Tile information for the selected hex - current or potential yield, terrain, effects, present units, city located there and such. Where appropriate, clicking a line opens the corresponding civilopedia entry. = 
 # Requires translation!
⑲: Notifications - what happened during the last 'next turn' phase. Some are clickable to show a relevant place on the map, some even show several when you click repeatedly. = 
 # Requires translation!
⑳: The Next Turn Button - unless there are things to do, in which case the label changes to 'next unit', 'pick policy' and so on. = 
 # Requires translation!
ⓐ: The overview button leads to the empire overview screen with various tabs (the last one viewed is remembered) holding vital information about the state of your civilization in the world. = 
 # Requires translation!
ⓑ: The culture icon shows accumulated culture and culture needed for the next policy - in this case, the exclamation mark tells us a next policy can be enacted. Clicking is another way to the policies manager. = 
 # Requires translation!
ⓒ: Your known strategic resources are displayed here with the available (usage already deducted) number - click to go to the resources overview screen. = 
 # Requires translation!
ⓓ: Happiness/unhappiness balance and either golden age with turns left or accumulated happiness with amount needed for a golden age is shown next to the smiley. Clicking also leads to the resources overview screen as luxury resources are a way to improve happiness. = 
 # Requires translation!
ⓔ: The science icon shows the number of science points produced per turn. Clicking leads to the technology tree. = 
 # Requires translation!
ⓕ: Number of turns played with translation into calendar years. Click to see the victory overview. = 
 # Requires translation!
ⓖ: The number of gold coins in your treasury and income. Clicks lead to the Stats overview screen. = 
 # Requires translation!
ⓧ: In the center of all this - the world map! Here, the "X" marks a spot outside the map. Yes, unless the wrap option was used, Unciv worlds are flat. Don't worry, your ships won't fall off the edge. = 
 # Requires translation!
ⓨ: By the way, here's how an empire border looks like - it's in the national colours of the nation owning the territory. = 
 # Requires translation!
ⓩ: And this is the red targeting circle that led to the attack pane back under ⑬. = 
 # Requires translation!
What you don't see: The phone/tablet's back button will pop the question whether you wish to leave Unciv and go back to Real Life. On desktop versions, you can use the ESC key. = 
<|MERGE_RESOLUTION|>--- conflicted
+++ resolved
@@ -1177,19 +1177,12 @@
 Granted by: = 
 [bonus] with [tech] = [tech]で[bonus]
 Difficulty levels = 難易度レベル 
-<<<<<<< HEAD
          
 # Policies 
          
 Adopt policy = 社会制度を採用
 Adopt free policy = 提供された社会制度を採用
-=======
-
-# Policies
-
-Adopt policy = 社会制度を選択
-Adopt free policy = 提供された社会制度を選択
->>>>>>> 69e2828a
+
 Unlocked at = アンロック:
 Gain 2 free technologies = 提供されたテクノロジーを2つ獲得
 All policies adopted = 採用された社会制度
