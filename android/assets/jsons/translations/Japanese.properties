--- conflicted
+++ resolved
@@ -356,12 +356,7 @@
 Show pixel improvements = ピクセルの資源活用施設を表示
 Enable nuclear weapons = 核兵器を有効にする
 Fontset = フォントセット
-<<<<<<< HEAD
- # Requires translation!
 Show tile yields = タイルの産出量を表示
-=======
-Show tile yields = タイルに資源を表示
->>>>>>> 09d44bfc
 Continuous rendering = 連続レンダリング
 When disabled, saves battery life but certain animations will be suspended = 無効にするとバッテリーを節約できますが、特定のアニメーションは停止されます
 Order trade offers by amount = 取引オファーを金額で注文する
