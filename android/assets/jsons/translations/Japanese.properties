--- conflicted
+++ resolved
@@ -1995,12 +1995,7 @@
 We have many things to discuss and have much to benefit from each other. = 話し合うことで、お互いに得をすることがたくさんあるぞ。
 Oh, it's you = ああ、そなたか
 Scholars of the Jade Hall = 翡翠の間の学者たち
-<<<<<<< HEAD
- # Requires translation!
-Receive a tech boost when scientific buildings/wonders are built in capital = 
-=======
 Receive a tech boost when scientific buildings/wonders are built in capital = 首都に科学関連の建造物/文化財が建設されると、技術力のブーストを得る。
->>>>>>> 76a1789f
 Seoul = ソウル
 Busan = 釜山
 Jeonju = 全州
