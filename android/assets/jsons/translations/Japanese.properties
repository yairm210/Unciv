--- conflicted
+++ resolved
@@ -2639,13 +2639,9 @@
  # Requires translation!
 when espionage is enabled = スパイ活動が有効な場合
  # Requires translation!
-<<<<<<< HEAD
-when espionage is disabled = スパイ活動が無効な場合
-=======
-when espionage is disabled = 
- # Requires translation!
-when nuclear weapons are enabled = 
->>>>>>> 5430954d
+when espionage is disabled = スパイ活動が無効な場合 
+ # Requires translation!
+when nuclear weapons are enabled = 核兵器が有効な場合
 with [amount]% chance = [amount]%の確率で
  # Requires translation!
 for [civFilter] Civilizations = [civFilter]文明で
