# Language settings

# Equivalent of a space in your language
# If your language doesn't use spaces, just add "" as a translation, otherwise " "
" " = ""

# If the first word in a sentence starts with a capital in your language, 
# put the english word 'true' behind the '=', otherwise 'false'.
# Don't translate these words to your language, only put 'true' or 'false'.
StartWithCapitalLetter = false


# Starting from here normal translations start, as written on
# https://github.com/yairm210/Unciv/wiki/Translating

# Tutorial tasks

Move a unit!\nClick on a unit > Click on a destination > Click the arrow popup = ユニットを移動！\nユニットをクリック→\n移動先をクリック→\n矢印ポップアップをクリック
Found a city!\nSelect the Settler (flag unit) > Click on 'Found city' (bottom-left corner) = 都市を開設！\n開拓者(旗マークのユニット)を選択→\n左下の「都市を開設」をクリック
Enter the city screen!\nClick the city button twice = 都市画面を開く！\n都市を2回クリック
Pick a technology to research!\nClick on the tech button (greenish, top left) > \n select technology > click 'Research' (bottom right) = 研究するテクノロジーを選択！\n「テクノロジーを選択」（左上の緑色）をクリック→\nテクノロジーを選択→\n「研究」（右下）をクリック
Pick a construction!\nEnter city screen > Click on a unit or building (bottom left side) > \n click 'add to queue' = 生産するものを選択！\n都市画面に入る→\n左下にある生産キューから生産したいユニットや建造物をクリック→\n「予約キューに追加する」をクリック
Pass a turn!\nCycle through units with 'Next unit' > Click 'Next turn' = 次のターンへ！\n「次のユニット」をクリックしてそれぞれのユニットの指示を出す→\n指示出しを終えたら「次のターン」をクリック
Reassign worked tiles!\nEnter city screen > click the assigned (green) tile to unassign > \n click an unassigned tile to assign population = 市民を再割り当て！\n都市画面に入る→\n市民が入り割り当てられた（緑色の）タイルをクリックして無職市民にする→\n未割り当てのタイルをクリックして市民を割り当てる
Meet another civilization!\nExplore the map until you encounter another civilization! = 別の文明に会う！\n別の文明に出会うまでマップを探索する
Open the options table!\nClick the menu button (top left) > click 'Options' = 設定を開く！\nメニューボタン（左上）をクリック→\n「設定」をクリック
Construct an improvement!\nConstruct a Worker unit > Move to a Plains or Grassland tile > \n Click 'Create improvement' (above the unit table, bottom left)\n > Choose the farm > \n Leave the worker there until it's finished = タイルを改良！\n労働者を生産→\n平野または草原に移動→\n「タイルの整備」をクリック→\n農場を選択→\n作業が終了するまでとどめておく
Create a trade route!\nConstruct roads between your capital and another city\nOr, automate your worker and let him get to that eventually = 道を建設！\n首都と別の都市との間に道路を建設させる\nまたは、労働者を自動化する
Conquer a city!\nBring an enemy city down to low health > \nEnter the city with a melee unit = 都市を占領！\n敵都市を低体力にする→\n白兵ユニットで都市に入る
Move an air unit!\nSelect an air unit > select another city within range > \nMove the unit to the other city = 航空ユニットを移動！\n航空ユニットを選択→\n範囲内の別の都市を選択→\n他の都市へ移動
See your stats breakdown!\nEnter the Overview screen (top right corner) >\nClick on 'Stats' = 統計を見る！\n概要画面に入る→\n「統計」をクリック

# Crash screen

An unrecoverable error has occurred in Unciv: = Uncivで回復不能なエラーが発生しました:
If this keeps happening, you can try disabling mods. = これが発生し続けるのなら、MODを無効化することを試すことができます。
You can also report this on the issue tracker. = また、このエラーをIssue Trackerに報告することができます。
Copy = コピー
Error report copied. = エラーリポートがコピーされました。
Open Issue Tracker = Issue Trackerを開く
Please copy the error report first. = 最初に、エラーリポートをコピーしてください。
Close Unciv = Uncivを終了する

# Buildings

Unsellable = 売却不可
Not displayed as an available construction unless [building] is built = [building]が建設されるまで、利用可能な建造物として表示されない
Not displayed as an available construction without [resource] = [resource]がなければ、利用可能な建造物として表示されない

Choose a free great person = 無償でもらう偉人を選択
Get [unitName] = [unitName]を取得

Hydro Plant = 水力発電所
[buildingName] obsoleted = [buildingName]は廃止された

# Diplomacy,Trade,Nations

Requires [buildingName] to be built in the city = 都市で[buildingName]を建設する必要がある
Requires [buildingName] to be built in all cities = すべての都市で[buildingName]を建設する必要がある
Provides a free [buildingName] in the city = 都市に無償の[buildingName]を提供
Requires worked [resource] near city = 都市の近郊で稼働する[resource]が必要
Requires at least one of the following resources worked near the city: = 都市の近くに次の資源のどれか一つが必要:
Wonder is being built elsewhere = 他の都市で建設済み
National Wonder is being built elsewhere = 国家遺産は別の地で生成されている
Requires a [buildingName] in all cities = すべての都市に[buildingName]が必要
[buildingName] required: = [buildingName]が必要:
Requires a [buildingName] in this city = 都市に[buildingName]が必要
Cannot be built with [buildingName] = [buildingName]と両立して建設できない
Consumes 1 [resource] = [resource]が必要
Consumes [amount] [resource] = [resource]が[amount]必要
Required tech: [requiredTech] = 必要なテクノロジー: [requiredTech]
Requires [PolicyOrNationalWonder] = [PolicyOrNationalWonder]が必要
Cannot be purchased = 購入不可
Can only be purchased = 購入のみ
See also = 参照

Requires at least one of the following: = 次のどれか一つが必要:
Requires all of the following: = 次のすべてが必要:
Leads to [techName] = [techName]に必要
Leads to: = 次のすべてに必要:

Current construction = 生産中
Construction queue = 生産予約キュー
Pick a construction = 生産するものを選択
Queue empty = 予約キューが空
Add to queue = 予約キューに追加
Remove from queue = 予約キューから消去
Show stats drilldown = 都市の統計を表示
Show construction queue = 生産キューを表示
Save = セーブ
Cancel = キャンセル

Diplomacy = 外交
War = 戦争
Peace = 平和
Research Agreement = 研究協定
Declare war = 宣戦布告
Declare war on [civName]? = [civName]に宣戦布告しますか？
Let's begin! = 始めよう！
[civName] has declared war on us! = [civName]に宣戦布告されました！
[leaderName] of [nation] = [nation]  /  [leaderName]
You'll pay for this! = いつかこの報いを受けることになるぞ
Negotiate Peace = 平和交渉
Peace with [civName]? = [civName]との平和条約
Very well. = 結構
Farewell. = さらばだ
Sounds good! = 承認する
Not this time. = 拒否する
Excellent! = 素晴らしい！
How about something else... = 取引内容の修正をしたい
A pleasure to meet you. = お会いできて光栄だ
Our relationship = 自文明との関係
We have encountered the City-State of [name]! = 都市国家[name]に遭遇しました！
Declare Friendship ([numberOfTurns] turns) = 友好宣言（[numberOfTurns]ターン）
May our nations forever remain united! = 我々の国が永遠に団結し続けますように
Indeed! = そうだな
Denounce [civName]? = [civName]を非難しますか？
Denounce ([numberOfTurns] turns) = 非難声明（[numberOfTurns]ターン）
We will remember this. = このことは忘れないからな

[civName] has declared war on [targetCivName]! = [civName]は[targetCivName]に宣戦布告しました
[civName] and [targetCivName] have signed a Peace Treaty! = [civName]と[targetCivName] は平和条約に署名しました
[civName] and [targetCivName] have signed the Declaration of Friendship! = [civName]と[targetCivName]は友好宣言に署名しました
[civName] has denounced [targetCivName]! = [civName]は[targetCivName]を非難しました
Do you want to break your promise to [leaderName]? = [leaderName]との合意を破棄しますか？
We promised not to settle near them ([count] turns remaining) = 近くに定住しないことに合意した（残り[count]ターン）
They promised not to settle near us ([count] turns remaining) = 自文明の近くに定住しないことに合意している（残り[count]ターン）

 # Requires translation!
[civName] is upset that you demanded tribute from [cityState], whom they have pledged to protect! = 
 # Requires translation!
[civName] is upset that you attacked [cityState], whom they have pledged to protect! = 
 # Requires translation!
[civName] is outraged that you destroyed [cityState], whom they had pledged to protect! = 
 # Requires translation!
[civName] has destroyed [cityState], whom you had pledged to protect! = 

Unforgivable = 宿敵
Afraid = 恐れている
Enemy = 敵対
Competitor = 競争相手
Neutral = 中立
Favorable = 好ましい
Friend = 友好
Ally = 同盟

[questName] (+[influenceAmount] influence) = [questName]（影響力+[influenceAmount]）
[remainingTurns] turns remaining = 残り[remainingTurns]ターン
Current leader is [civInfo] with [amount] [stat] generated. = 現在のトップは[amount][stat]を得た[civInfo]です。
Current leader is [civInfo] with [amount] Technologies discovered. = 現在のトップは[amount]個のテクノロジーを研究した[civInfo]です。

## Diplomatic modifiers

You declared war on us! = 当文明に宣戦布告
Your warmongering ways are unacceptable to us. = 好戦的な態度
You have captured our cities! = 当文明の都市を占領
We applaud your liberation of our conquered cities! = 占領した都市を解放
We applaud your liberation of conquered cities! = 征服した都市を解放
Years of peace have strengthened our relations. = 長年の平和
Our mutual military struggle brings us closer together. = 戦略的協力
We have signed a public declaration of friendship = 友好宣言に署名
You have declared friendship with our enemies! = 当文明の敵国と友好関係にある
You have declared friendship with our allies = 当文明の同盟国と友好関係にある
Our open borders have brought us closer together. = 互いに国境を開放
Your so-called 'friendship' is worth nothing. = 意味のない友好宣言
You have publicly denounced us! = 当文明を非難
You have denounced our allies = 当文明の同盟国を非難
You have denounced our enemies = 当文明の敵国を非難
You betrayed your promise to not settle cities near us = 近くに定住しないという当文明との合意の破棄
You fulfilled your promise to stop settling cities near us! = 近くに定住しないという当文明との合意の保持
You refused to stop settling cities near us = 近くに定住しないという当文明との合意の拒否
Your arrogant demands are in bad taste = 図々しい要求
Your use of nuclear weapons is disgusting! = 核兵器の使用
You have stolen our lands! = 領土からの略奪
You gave us units! = ユニットの寄付
You destroyed City-States that were under our protection! = 当文明の保護下にあった都市国家の破壊
You attacked City-States that were under our protection! = 当文明の保護下にあった都市国家の攻撃
You demanded tribute from City-States that were under our protection! = 当文明の保護下にあった都市国家に貢ぎ物の要求
You sided with a City-State over us = 当文明よりも都市国家側についた
You returned captured units to us = 捕獲されたユニットの返還

Demands = 要求
Please don't settle new cities near us. = 我々の近くに新しい都市を作らないでくれ。
Very well, we shall look for new lands to settle. = わかった。ほかの場所に移るとしよう。
We shall do as we please. = 我々は好きなようにやるのだ。
We noticed your new city near our borders, despite your promise. This will have....implications. = あなたは約束したにも関わらず、我々の国境近くに新しい都市を開設した。これには理由でも？
 # Requires translation!
I've been informed that my armies have taken tribute from [civName], a city-state under your protection.\nI assure you, this was quite unintentional, and I hope that this does not serve to drive us apart. = 
 # Requires translation!
We asked [civName] for a tribute recently and they gave in.\nYou promised to protect them from such things, but we both know you cannot back that up. = 
 # Requires translation!
It's come to my attention that I may have attacked [civName], a city-state under your protection.\nWhile it was not my goal to be at odds with your empire, this was deemed a necessary course of action. = 
 # Requires translation!
I thought you might like to know that I've launched an invasion of one of your little pet states.\nThe lands of [civName] will make a fine addition to my own. = 

Return [unitName] to [civName]? = [unitName]を[civName]に返しますか？
The [unitName] we liberated originally belonged to [civName]. They will be grateful if we return it to them. = 我々が解放する[unitName]はもとは[civName]に所属していました。もし返還すれば感謝するでしょう。

Enter the amount of gold = 金額を入力

# City-States

Provides [amountOfCulture] culture at 30 Influence = 影響力30で文化力+[amountOfCulture]
Provides 3 food in capital and 1 food in other cities at 30 Influence = 影響力30で首都に食料+3、その他の都市に食料+1
Provides 3 happiness at 30 Influence = 影響力30で幸福度+30
Provides land units every 20 turns at 30 Influence = 影響力30で20ターンごとに軍事ユニットを提供
Give a Gift = 寄付をする
Gift [giftAmount] gold (+[influenceAmount] influence) = [giftAmount]ゴールドを寄付（影響力+[influenceAmount]）
Relationship changes in another [turnsToRelationshipChange] turns = あと[turnsToRelationshipChange]ターンで関係が変化
Protected by = 宗主国
Revoke Protection = 保護をやめる
Pledge to protect = 保護の誓約をする
Declare Protection of [cityStateName]? = [cityStateName]の保護を宣言しますか？
Build [improvementName] on [resourceName] (200 Gold) = [resourceName]に[improvementName]を建設（200ゴールド）
Gift Improvement = タイル整備を提供する
[civName] is able to provide [unitName] once [techName] is researched. = [techName]を研究すると[civName]は[unitName]を提供することができる

Diplomatic Marriage ([amount] Gold) = 政略結婚（[amount]ゴールド）
We have married into the ruling family of [civName], bringing them under our control. = [civName]の支配者一族と結婚し、支配下に置きました
[civName] has married into the ruling family of [civName2], bringing them under their control. = [civName]は[civName2]の支配者一族と結婚し、支配下に置きました
You have broken your Pledge to Protect [civName]! = [civName]の保護宣言を破りました
City-States grow wary of your aggression. The resting point for Influence has decreased by [amount] for [civName]. = 都市国家は我が国の攻撃に警戒しています。[civName]の影響力の停止ポイントが[amount]減少しました

[cityState] is being attacked by [civName] and asks all major civilizations to help them out by gifting them military units. = [cityState]は[civName]に攻撃されており、軍事ユニットの提供による救援を求めています
[cityState] is being invaded by Barbarians! Destroy Barbarians near their territory to earn Influence. = [cityState]は蛮族に侵略されています。影響力のためには領土付近の蛮族を崩壊させます。
[cityState] is grateful that you killed a Barbarian that was threatening them! = [cityState]は脅されていた蛮族を倒したことで感謝しています
[cityState] is being attacked by [civName]! Kill [amount] of the attacker's military units and they will be immensely grateful. = [cityState]は[civName]に攻撃されています。攻撃側の[amount]体の軍事ユニットを倒せば非常に感謝するでしょう
[cityState] is deeply grateful for your assistance in the war against [civName]! = [cityState]は[civName]に対抗する戦争での援助に深く感謝しています
[cityState] no longer needs your assistance against [civName]. = [cityState]はもう[civName]に対抗する戦争での援助を求めていません
War against [civName] = [civName]との戦争
We need you to help us defend against [civName]. Killing [amount] of their military units would slow their offensive. = [civName]からの守備の助けが必要です。 [amount]体の軍事ユニットを倒すことで相手の攻撃を鈍くさせられます。
Currently you have killed [amount] of their military units. = 現在、相手の[amount]体の軍事ユニットを倒しています。
You need to find them first! = まず相手を見つける必要があります。

Cultured = 文化
Maritime = 海洋
Mercantile = 商業
 # Requires translation!
Religious = 
Militaristic = 軍事
Type = タイプ
Friendly = 友好的
Hostile = 敵対的
Irrational = 中立
Personality = 関係
Influence = 影響力
Reach 30 for friendship. = 友好的になるためには影響力が30以上であることが必要です。
Reach highest influence above 60 for alliance. = 同盟関係になるためには影響力が最も強く、60以上であることが必要です。
When Friends: = 友好国になった場合:
When Allies: = 同盟国になった場合:
The unique luxury is one of: = 固有の高級資源:

Demand Tribute = 貢ぎ物を要求
 # Requires translation!
Tribute Willingness = 
 # Requires translation!
At least 0 to take gold, at least 30 and size 4 city for worker = 
 # Requires translation!
Major Civ = 
 # Requires translation!
No Cities = 
 # Requires translation!
Base value = 
 # Requires translation!
Has Ally = 
 # Requires translation!
Has Protector = 
 # Requires translation!
Demanding a Worker = 
 # Requires translation!
Demanding a Worker from small City-State = 
 # Requires translation!
Very recently paid tribute = 
 # Requires translation!
Recently paid tribute = 
 # Requires translation!
Influence below -30 = 
 # Requires translation!
Military Rank = 
 # Requires translation!
Military near City-State = 
 # Requires translation!
Sum: = 
 # Requires translation!
Take [amount] gold (-15 Influence) = 
 # Requires translation!
Take worker (-50 Influence) = 
[civName] is afraid of your military power! = [civName]は我々の軍事力を恐れています


# Trades

Trade = 取引
Offer trade = 取引を申し込む
Retract offer = 取引の申し込みを撤回
What do you have in mind? = どのような内容で？
Our items = 我々のアイテム
Our trade offer = 我々の交換アイテム
[otherCiv]'s trade offer = [otherCiv]の交換アイテム
[otherCiv]'s items = [otherCiv]のアイテム
 # Requires translation!
+[amount] untradable copy = 
 # Requires translation!
+[amount] untradable copies = 
Pleasure doing business with you! = あなたとの取引に満足だ
I think not. = 私はそうは思わない
That is acceptable. = それなら受け入れられる
Accept = 受け入れる
Keep going = 続けて
There's nothing on the table = 交換アイテムに何もありません
Peace Treaty = 平和条約
Agreements = 協定
Open Borders = 国境開放
Gold per turn = ターンごとのゴールド
Cities = 都市
Technologies = テクノロジー
Declarations of war = 宣戦布告
Introduction to [nation] = [nation]の紹介
Declare war on [nation] = [nation]への宣戦布告
Luxury resources = 高級資源
Strategic resources = 戦略資源
Owned: [amountOwned] = 所持[amountOwned]

# Nation picker

[resourceName] not required = [resourceName]が不要
Lost ability = 失う能力
National ability = 文明能力
[firstValue] vs [secondValue] = [secondValue]→[firstValue]


# New game screen

Uniques = ユニーク
Promotions = 昇進
Load copied data = コピーしたデータを読み込む
Could not load game from clipboard! = クリップボードからゲームを読み込めません
Reset to defaults = 元に戻す
Are you sure you want to reset all game options to defaults? = ゲーム設定をすべて元に戻してもよろしいですか？
Start game! = ゲーム開始
Map Options = マップ設定
Game Options = ゲーム設定
Civilizations = Civilizations
Map Type = マップタイプ
Map file = マップファイル
Max Turns = 最大ターン
Could not load map! = マップを読み込めません
 # Requires translation!
Invalid map: Area ([area]) does not match saved dimensions ([dimensions]). = 
 # Requires translation!
The dimensions have now been fixed for you. = 
Generated = 生成
Existing = 既存
Custom = カスタム
Map Generation Type = マップ生成タイプ
Default = デフォルト
Pangaea = パンゲア
Perlin = パーリンノイズ
Continents = 大陸
Four Corners = 四方の陸
Archipelago = 多島海
 # Requires translation!
Inner Sea = 
Number of City-States = 都市国家の数
One City Challenge = ワンシティチャレンジ
No Barbarians = 蛮族なし
 # Requires translation!
Raging Barbarians = 
No Ancient Ruins = 古代遺跡なし
No Natural Wonders = 自然遺産なし
Victory Conditions = 勝利条件
Scientific = 科学
Domination = 覇権
Cultural = 文化
Diplomatic = 外交
Time = 時間

# Used for random nation indicator in empire selector and unknown nation icons in various overview screens.
# Should be a single character, or at least visually square.
 # Requires translation!
? = 

Map Shape = マップ形状
Hexagonal = 六角形
Rectangular = 長方形
Height = 高さ
Width = 幅
Radius = 半径
Enable Religion = 宗教を有効化

Resource Setting = 資源の量
 # Requires translation!
Sparse = 
 # Requires translation!
Abundant = 
 # Requires translation!
Strategic Balance = 
 # Requires translation!
Legendary Start = 

Advanced Settings = 詳細設定
RNG Seed = RNG値
Map Elevation = マップの高さ
Temperature extremeness = 極度な気候
Resource richness = 資源の数
Vegetation richness = 植生の豊かさ
Rare features richness = レアな特徴の豊富さ
Max Coast extension = 海岸の長さ
Biome areas extension = バイオームエリア
Water level = 水域レベル

Online Multiplayer = オンラインマルチプレイ

World Size = マップサイズ
Tiny = 極小
Small = 小さい
Medium = 普通
Large = 大きい
Huge = 広大
 # Requires translation!
World wrap requires a minimum width of 32 tiles = 
 # Requires translation!
The provided map dimensions were too small = 
 # Requires translation!
The provided map dimensions were too big = 
 # Requires translation!
The provided map dimensions had an unacceptable aspect ratio = 

Difficulty = 難易度

AI = AI
Remove = 消去
Random = ランダム
Human = 人間
Hotseat = 苦境
User ID = ユーザーID
Click to copy = クリックしてコピー


Game Speed = ゲーム速度
Quick = クイック
Standard = スタンダード
Epic = エピック
Marathon = マラソン

Starting Era = 始める年代
It looks like we can't make a map with the parameters you requested! = リクエストしたパラメータを使用してマップを作成できないようです
Maybe you put too many players into too small a map? = この人数にはマップが小さすぎます
No human players selected! = 人間のプレイヤーがいません！
Mods: = MOD:
Extension mods: = 拡張MOD:
 # Requires translation!
Base ruleset: = 
 # Requires translation!
The mod you selected is incorrectly defined! = 
 # Requires translation!
The mod combination you selected is incorrectly defined! = 
 # Requires translation!
The mod combination you selected has problems. = 
 # Requires translation!
You can play it, but don't expect everything to work! = 
 # Requires translation!
This base ruleset is not compatible with the previously selected\nextension mods. They have been disabled. = 
 # Requires translation!
Base Ruleset = 
 # Requires translation!
[amount] Techs = 
 # Requires translation!
[amount] Nations = 
 # Requires translation!
[amount] Units = 
 # Requires translation!
[amount] Buildings = 
 # Requires translation!
[amount] Resources = 
 # Requires translation!
[amount] Improvements = 
 # Requires translation!
[amount] Religions = 
 # Requires translation!
[amount] Beliefs = 

World Wrap = ワールドラップ
World wrap maps are very memory intensive - creating large world wrap maps on Android can lead to crashes! = ワールドラップのマップは非常に多くのメモリを消費します。Androidで大きなワールドラップのマップを生成すると、クラッシュするかもしれません。
 # Requires translation!
Anything above 80 by 50 may work very slowly on Android! = 
 # Requires translation!
Anything above 40 may work very slowly on Android! = 

# Multiplayer

Help = ヘルプ
Username = ユーザーネーム
Multiplayer = マルチプレイ
Could not download game! = ゲームをダウンロードできませんでした！
Could not upload game! = ゲームをアップロードできませんでした！
Join game = ゲームに参加
Invalid game ID! = 無効なゲームID！
Copy user ID = ユーザーIDをコピー
Copy game ID = ゲームIDをコピー
UserID copied to clipboard = ユーザーIDをクリップボードにコピーしました
Game ID copied to clipboard! = ゲームIDをクリップボードにコピーしました
Set current user = 現在のユーザーを設定
Player ID from clipboard = クリップボードのプレーヤーID
To create a multiplayer game, check the 'multiplayer' toggle in the New Game screen, and for each human player insert that player's user ID. = マルチプレイゲームを作成するには、「新しいゲーム」で「オンラインマルチプレイ」をオンにし、人間のプレイヤーごとにそのプレイヤーのユーザーIDを入れ込みます。
You can assign your own user ID there easily, and other players can copy their user IDs here and send them to you for you to include them in the game. = 主催者は「新しいゲーム」に自分のユーザーIDを簡単に割り当てられます。他の参加するプレイヤーはここのユーザーIDをコピーして、主催者に送信してください。
Once you've created your game, the Game ID gets automatically copied to your clipboard so you can send it to the other players. = ゲームを作成すると、ゲームIDがクリップボードに自動的にコピーされます。そのゲームIDを他のプレーヤーに送信してください。
Players can enter your game by copying the game ID to the clipboard, and clicking on the 'Add multiplayer game' button = 参加するプレイヤーはゲームIDをクリップボードにコピーし、[マルチプレイゲームを追加]ボタンをクリックして、ゲームに参加できます。
The symbol of your nation will appear next to the game when it's your turn = あなたの番になると、あなたの国のマークが横に表示されます
Back = 戻る
Rename = 改名
Game settings = ゲーム設定
Add multiplayer game = マルチプレイゲームを追加
Refresh list = リストを更新
Could not save game! = セーブできませんでした
Could not delete game! = ゲームを削除できませんでした
Could not refresh! = 進行できませんでした
Last refresh: [time] minutes ago = 最終進行:[time]数分前
Current Turn: = 現在のターン:
Add Currently Running Game = 現在実行中のゲームを追加
 # Requires translation!
Paste gameID from clipboard = 
 # Requires translation!
GameID = 
Game name = ゲームネーム
Loading latest game state... = 最新のゲーム状態を読み込み中...
Couldn't download the latest game state! = 最新のゲーム状態をダウンロードできませんでした
Resign = やめる
Are you sure you want to resign? = ほんとにやめますか？
You can only resign if it's your turn = やめることができるのは自分のターンの時のみです
[civName] resigned and is now controlled by AI = [civName]がやめました。代わりにAIがコントロールしています。
Last refresh: [time] [timeUnit] ago = 最終進行:[time][timeUnit]前
Current Turn: [civName] since [time] [timeUnit] ago = 現在のターン: [civName]、[time][timeUnit]前から
Minutes = 数分
Hours = 時間
Days = 数日

# Save game menu

Current saves = セーブデータ
Show autosaves = オートセーブのデータを表示
Saved game name = セーブするゲームの名前
Copy to clipboard = クリップボードにコピー
Copy saved game to clipboard = セーブデータをクリップボードにコピー
Could not load game = ゲームを読み込めませんでした
Load [saveFileName] = [saveFileName]をロード
Delete save = セーブデータを消去
Saved at = 日時
Load map = ロード
Delete map = マップを消去
Are you sure you want to delete this map? = このマップを削除してもよろしいですか？
Upload map = マップをアップロード
Could not upload map! = マップをアップロードできませんでした！
Map uploaded successfully! = マップをアップロードしました！
Saving... = セーブ中...
Overwrite existing file? = ファイルを上書きしますか?
It looks like your saved game can't be loaded! = セーブしたゲームを読み込めません
If you could copy your game data ("Copy saved game to clipboard" -  =  ゲームデータをコピーすれば（「セーブデータをクリップボードにコピー」→
  paste into an email to yairm210@hotmail.com) = メールに貼り付けてyairm210@hotmail.comに送る）
I could maybe help you figure out what went wrong, since this isn't supposed to happen! = 不具合の原因を解明できるかもしれません。
Missing mods: [mods] = MODが見つかりません: [mods]
Load from custom location = 任意の場所からロード
Could not load game from custom location! = 任意の場所からのロードができませんでした
Save to custom location = 任意の場所にセーブ
Could not save game to custom location! = 任意の場所へのセーブができませんでした

# Options

Options = 設定
About = Uncivについて
Display = 表示
Gameplay = 一般
Sound = サウンド
Advanced = 拡張設定
Locate mod errors = MODのエラーを検出
Debug = デバッグ

Version = バージョン
See online Readme = オンラインのReadmeを見る
Visit repository = リポジトリへ
Turns between autosaves = オートセーブの間隔（ターン）
Sound effects volume = 効果音の音量
Music volume = 音楽の音量
Pause between tracks = 曲と曲の合間
Currently playing: [title] = 再生中の曲: [title]
Download music = 音楽をダウンロード
Downloading... = ダウンロード中...
Could not download music! = 音楽をダウンロードできませんでした
Show = 表示
Hide = 非表示
Show worked tiles = 市民の配置を表示
Show resources and improvements = 資源とタイル施設を表示
Check for idle units = 動かないユニットの確認
Move units with a single tap = シングルタップでユニットを移動
Show tutorials = チュートリアルを表示
Auto-assign city production = 都市生産の自動割り当て
Auto-build roads = 道の自動建設
Automated workers replace improvements = 自動建設を指示された労働者のタイル施設の置き換え
Show minimap = ミニマップのサイズ
off = 非表示
Show pixel units = ユニットの絵を表示
Show pixel improvements = タイル施設の絵を表示
Enable nuclear weapons = 核兵器を有効にする
Show tile yields = タイルの産出量を表示
Show unit movement arrows = ユニットの動きを矢印で表示
Continuous rendering = 連続レンダリング
When disabled, saves battery life but certain animations will be suspended = 無効にするとバッテリーを節約できますが、特定のアニメーションは停止されます
Order trade offers by amount = 取引オファーを金額で注文する
Check extension mods based on vanilla = Vanillaがベースの拡張MODをチェックする
Reload mods = MODを再読み込み
Checking mods for errors... = MODのエラーを検出しています...
No problems found. = 問題は見つかりませんでした。
 # Requires translation!
Autoupdate mod uniques = 
 # Requires translation!
Uniques updated! = 

Show experimental world wrap for maps = マップをワールドラップして表示（実験的）
HIGHLY EXPERIMENTAL - YOU HAVE BEEN WARNED! = 非常に実験的な機能です。注意してください！
 # Requires translation!
Enable portrait orientation = 
Generate translation files = 翻訳ファイルの生成
Translation files are generated successfully. = 翻訳ファイルが正常に生成されました
Please note that translations are a community-based work in progress and are INCOMPLETE! The percentage shown is how much of the language is translated in-game. If you want to help translating the game into your language, click here. = 各言語の翻訳はコミュニティによって進行中ですが未完成です。言語ごとに翻訳済の割合が示されています。翻訳に協力したい場合はここをクリックしてください。

# Notifications

Research of [technologyName] has completed! = [technologyName]の研究が完了しました
[construction] has become obsolete and was removed from the queue in [cityName]! = [construction]が廃止され、[cityName]の建設キューから削除されました
[construction] has become obsolete and was removed from the queue in [amount] cities! = [construction]が廃止され、[amount]都市の建設キューから削除されました
[cityName] changed production from [oldUnit] to [newUnit] = [cityName]の[oldUnit]の生産は[newUnit]に変更されました
[amount] cities changed production from [oldUnit] to [newUnit] = [amount]都市の[oldUnit]の生産は[newUnit]に変更されました
Excess production for [wonder] converted to [goldAmount] gold = [wonder]に費やした余剰生産は[goldAmount]ゴールドに変換されました
You have entered a Golden Age! = 黄金時代に入りました
[resourceName] revealed near [cityName] = [cityName]の近くに[resourceName]が見つかりました
[n] sources of [resourceName] revealed, e.g. near [cityName] = [cityName]の近くなどに[n]つの[resourceName]が見つかりました
A [greatPerson] has been born in [cityName]! = [cityName]で[greatPerson]が誕生しました
We have encountered [civName]! = [civName]に遭遇しました
[cityStateName] has given us [stats] as a token of goodwill for meeting us = 友好の証として[cityStateName]から[stats]を受け取りました
[cityStateName] has given us [stats] as we are the first major civ to meet them = 最初に遭遇した文明として[cityStateName]から[stats]を受け取りました
[cityStateName] has also given us [stats] = [cityStateName]からはまた、[stats]も受け取りました
Cannot provide unit upkeep for [unitName] - unit has been disbanded! = [unitName]に維持費を割り当てられません。ユニットは解散しました
[cityName] has grown! = [cityName]が成長しました
[cityName] is starving! = [cityName]は飢えています
[construction] has been built in [cityName] = [cityName]で[construction]が完成しました
[wonder] has been built in a faraway land = 遠くの地で[wonder]が完成しました
[civName] has completed [construction]! = [civName]で[construction]が完了しました
An unknown civilization has completed [construction]! = 未知の文明で[construction]が完了しました
The city of [cityname] has started constructing [construction]! = 都市の[cityname]で[construction]が開始されました
[civilization] has started constructing [construction]! = [civilization]が[construction]の生産を開始しました
An unknown civilization has started constructing [construction]! = 未知の文明が[construction]の生産を開始しました
Work has started on [construction] = [construction]の生産が開始されました
[cityName] cannot continue work on [construction] = [cityName]は[construction]の生産を続行できません
[cityName] has expanded its borders! = [cityName]は国境を広げました
Your Golden Age has ended. = 黄金時代が終わりました
[cityName] has been razed to the ground! = [cityName]は焼却されました
We have conquered the city of [cityName]! = [cityName]の都市を占領しました
An enemy [unit] has attacked [cityName] = 敵の[unit]が[cityName]を攻撃しました
An enemy [unit] has attacked our [ourUnit] = 敵の[unit]が[ourUnit]を攻撃しました
Enemy city [cityName] has attacked our [ourUnit] = 敵の都市[cityName]が[ourUnit]を攻撃しました
An enemy [unit] has captured [cityName] = 敵の[unit]が[cityName]を占領しました
 # Requires translation!
An enemy [unit] has raided [cityName] = 
An enemy [unit] has captured our [ourUnit] = 敵の[unit]が[ourUnit]を捕獲しました
An enemy [unit] has destroyed our [ourUnit] = 敵の[unit]が[ourUnit]を倒しました
 # Requires translation!
Your [ourUnit] has destroyed an enemy [unit] = 
An enemy [RangedUnit] has destroyed the defence of [cityName] = 敵の[RangedUnit]が[cityName]の防御を破壊しました
Enemy city [cityName] has destroyed our [ourUnit] = 敵の都市[cityName]が[ourUnit]を倒しました
An enemy [unit] was destroyed while attacking [cityName] = [cityName]を攻撃中に敵の[unit]が倒されました
An enemy [unit] was destroyed while attacking our [ourUnit] = 敵の[unit]が[ourUnit]を攻撃中に倒されました
Our [attackerName] was destroyed by an intercepting [interceptorName] = [attackerName]は[interceptorName]に迎撃され倒されました
Our [interceptorName] intercepted and destroyed an enemy [attackerName] = [interceptorName]が敵の[attackerName]を迎撃して倒しました
Our [attackerName] was attacked by an intercepting [interceptorName] = [attackerName]は[interceptorName]に迎撃されました
Our [interceptorName] intercepted and attacked an enemy [attackerName] = [interceptorName]は敵の[attackerName]を迎撃しました
An enemy [unit] was spotted near our territory = 敵の[unit]が我々の領土の近くで確認されました
An enemy [unit] was spotted in our territory = 敵の[unit]が我々の領土で確認されました
Your city [cityName] can bombard the enemy! = [cityName]が敵を爆撃できます
[amount] of your cities can bombard the enemy! = [amount]の都市が敵を爆撃できます
[amount] enemy units were spotted near our territory = 我々の領土の近くで敵のユニットを[amount]体確認しました
[amount] enemy units were spotted in our territory = 我々の領土内で敵のユニットを[amount]体確認しました
 # Requires translation!
A(n) [nukeType] exploded in our territory! = 
 # Requires translation!
After being hit by our [nukeType], [civName] has declared war on us! = 
The civilization of [civName] has been destroyed! = [civName]は崩壊しました
The City-State of [name] has been destroyed! = 都市国家[name]は破壊されました
 # Requires translation!
Your [ourUnit] captured an enemy [theirUnit]! = 
 # Requires translation!
Your [ourUnit] plundered [amount] [Stat] from [theirUnit] = 
We have captured a barbarian encampment and recovered [goldAmount] gold! = 蛮族の野営地を占領し、[goldAmount]ゴールドを回収しました
A barbarian [unitType] has joined us! = 蛮族が[unitType]として入隊しました
We have found survivors in the ruins - population added to [cityName] = 遺跡で生存者が見つかりました。[cityName]に人口が追加されます
We have discovered cultural artifacts in the ruins! (+20 Culture) = 遺跡で文化遺産を発見しました（文化力+20）
We have discovered the lost technology of [techName] in the ruins! = 遺跡で[techName]のテクノロジーを発見しました
A [unitName] has joined us! = [unitName]が加わりました
An ancient tribe trains our [unitName] in their ways of combat! = 古の部族が[unitName]を特訓させました
We have found a stash of [amount] gold in the ruins! = 遺跡の中に[amount]ゴールドの金の山が隠されているのを見つけました
We have found a crudely-drawn map in the ruins! = 荒廃した地図が遺跡で見つかりました
[unit] finished exploring. = [unit] 探索を終了しました
[unit] has no work to do. = [unit]のする仕事がありません
You're losing control of [name]. = [name]の制御を失いました
You and [name] are no longer friends! = [name]は友好的ではなくなりました
Your alliance with [name] is faltering. = [name]との同盟関係が不安定です
You and [name] are no longer allies! = [name]は同盟ではなくなりました
[civName] gave us a [unitName] as gift near [cityName]! = [civName]が[unitName]を[cityName]付近に寄付しました
[civName] has denounced us! = [civName]が我々を非難しました
[cityName] has been connected to your capital! = [cityName]は首都に繋がりました
[cityName] has been disconnected from your capital! = [cityName]は首都との繋がりを失いました
[civName] has accepted your trade request = [civName]は取引を受け入れました
[civName] has made a counteroffer to your trade request = [civName]は取引に対して修正を申し込みました
[civName] has denied your trade request = [civName]は取引を拒否しました
[tradeOffer] from [otherCivName] has ended = [otherCivName]からの[tradeOffer]の提供が終了しました
[tradeOffer] to [otherCivName] has ended = [otherCivName]への[tradeOffer]の提供が終了しました
One of our trades with [nation] has ended = [nation]との取引の一つが終了しました
One of our trades with [nation] has been cut short = [nation]との取引の一つが短縮されました
[nation] agreed to stop settling cities near us! = [nation]は都市の近くへの定住をやめるのに同意しました
[nation] refused to stop settling cities near us! = [nation]は都市の近くへの定住をやめるのに拒否しました
We have allied with [nation]. = [nation]と同盟を結びました
We have lost alliance with [nation]. = [nation]との同盟関係を失いました
We have discovered [naturalWonder]! = [naturalWonder]を発見しました
We have received [goldAmount] Gold for discovering [naturalWonder] = [naturalWonder]を発見して[goldAmount]ゴールドを受け取りました
Your relationship with [cityStateName] is about to degrade = [cityStateName]との関係が低下しそうです
Your relationship with [cityStateName] degraded = [cityStateName]との関係が低下しました
A new barbarian encampment has spawned! = 新しい蛮族の野営地が出現しました
Barbarians raided [cityName] and stole [amount] Gold from your treasury! = 蛮族が侵入し、[amount]ゴールドを盗まれました
Received [goldAmount] Gold for capturing [cityName] = [cityName]を獲得して[goldAmount]ゴールドを受け取りました
Our proposed trade is no longer relevant! = 提案された取引の申し込みはもはや関係ありません
[defender] could not withdraw from a [attacker] - blocked. = [defender]は邪魔をされたため、[attacker]から撤退できませんでした
[defender] withdrew from a [attacker] = [defender]が[attacker]から撤退しました
By expending your [unit] you gained [Stats]! = [unit]を消費したことで、[Stats]を得ました
[civName] has stolen your territory! = [civName]は我々の領土を略奪しました
Clearing a [forest] has created [amount] Production for [cityName] = [forest]を削除したことで、[cityName]に[amount]の生産力が生成されました
[civName] assigned you a new quest: [questName]. = [civName]から新たなクエスト「[questName]」を依頼されました
[civName] rewarded you with [influence] influence for completing the [questName] quest. = クエスト「[questName]」を完了させて、[civName]への影響力を[influence]獲得しました
[civName] no longer needs your help with the [questName] quest. = [civName]のクエスト「[questName]」が取り下げられました
The [questName] quest for [civName] has ended. It was won by [civNames]. = [civName]のクエスト「[questName]」が終了しました。[civNames]が勝利しました
The resistance in [cityName] has ended! = [cityName]のレジスタンスは終了しました
[cityName] demands [resource]! = [cityName]は[resource]を要求しています
Because they have [resource], the citizens of [cityName] are celebrating We Love The King Day! = [resource]を手にしているため、[cityName]の市民はWe Love The King Dayを挙げています
We Love The King Day in [cityName] has ended. = [cityName]のWe Love The King Dayは終わりました
Our [name] took [tileDamage] tile damage and was destroyed = 我々の[name]が[tileDamage]ダメージ受け、破壊されました
Our [name] took [tileDamage] tile damage = 我々の[name]が[tileDamage]ダメージ受けました
 # Requires translation!
[civName] has adopted the [policyName] policy = 
 # Requires translation!
An unknown civilization has adopted the [policyName] policy = 
Our influence with City-States has started dropping faster! = 都市国家への影響力が早く減少し始めています
 # Requires translation!
You gained [Stats] as your religion was spread to [cityName] = 
 # Requires translation!
You gained [Stats] as your religion was spread to an unknown city = 
 # Requires translation!
Your city [cityName] was converted to [religionName]! = 
 # Requires translation!
Your [unitName] lost its faith after spending too long inside enemy territory! = 
 # Requires translation!
You have unlocked [ability] = 
 # Requires translation!
A new b'ak'tun has just begun! = 
 # Requires translation!
A Great Person joins you! = 


# World Screen UI

Working... = ロード中...
Waiting for other players... = 他のプレイヤーを待っています...
Waiting for [civName]... = [civName]を待っています...
in = 建設
Next turn = 次のターン
Move automated units = 自動操作のユニットを動かす
[currentPlayerCiv] ready? = [currentPlayerCiv] レディー？
1 turn = 1ターン
[numberOfTurns] turns = [numberOfTurns]ターン
Turn = ターン
turns = ターン
turn = ターン
Next unit = 次のユニット
Fog of War = 戦場の霧
Pick a policy = 社会制度を選択
Movement = 移動
Strength = 戦闘力
Ranged strength = 遠隔戦闘力
Bombard strength = 爆撃戦闘力
Range = 範囲
Move unit = ユニットを移動
Stop movement = 移動をやめる
Swap units = ユニットを入れ代わる
Construct improvement = タイルの整備
Automate = 自動建設
Stop automation = 自動建設をやめる
Construct road = 道路を建設
Fortify = 防衛
Fortify until healed = 回復するまで防衛
Fortification = 要塞
Sleep = 休憩
Sleep until healed = 回復するまで休む
Moving = 移動中
Set up = 準備
 # Requires translation!
Paradrop = 
Upgrade to [unitType] ([goldCost] gold) = [goldCost]ゴールドで[unitType]にアップグレード
Found city = 都市を開設
Promote = 昇進
Health = 体力
Disband unit = ユニットを解散
Do you really want to disband this unit? = このユニットを本当に解散しますか？
Disband this unit for [goldAmount] gold? = [goldAmount]ゴールドのこのユニットを解散しますか？
 # Requires translation!
Gift unit = 
Explore = 探索
Stop exploration = 探索をやめる
Pillage = 略奪
Are you sure you want to pillage this [improvement]? = この[improvement]を略奪してもよろしいですか？
Create [improvement] = [improvement]を作る
Start Golden Age = 黄金時代を始める
Show more = 詳細
Yes = はい
No = いいえ
Acquire = 取得
Under construction = 建設中

Food = 食料
Production = 生産力
Gold = ゴールド
Happiness = 幸福度
Culture = 文化力
Science = 科学力
Faith = 信仰力

Crop Yield = 産出量
 # Requires translation!
Growth = 
Territory = 領土
Force = 軍事力
GOLDEN AGE = 黄金時代
Golden Age = 黄金時代
 # Requires translation!
We Love The King Day = 
 # Requires translation!
Global Effect = 
[year] BC = [year] BC
[year] AD = [year] AD
Civilopedia = シヴィロペディア
# Display name of unknown nations.
 # Requires translation!
??? = 

Start new game = 新しくゲームを始める
Save game = セーブ
Load game = ロード
Main menu = メインメニュー
Resume = 再開
Cannot resume game! = ゲームを再開できません
Not enough memory on phone to load game! = ゲームをロードするのに必要なスマホのメモリがありません!
Quickstart = クイックスタート
 # Requires translation!
Cannot start game with the default new game parameters! = 
Victory status = 勝利状況
Social policies = 社会制度
Community = コミュニティ
Close = 閉じる
Do you want to exit the game? = ゲームを終了しますか？
Start bias: = 開始地点:
Avoid [terrain] = [terrain]を避ける

# Maya calendar popup

 # Requires translation!
The Mayan Long Count = 
 # Requires translation!
Your scientists and theologians have devised a systematic approach to measuring long time spans - the Long Count. During the festivities whenever the current b'ak'tun ends, a Great Person will join you. = 
 # Requires translation!
While the rest of the world calls the current year [year], in the Maya Calendar that is: = 
 # Requires translation!
[amount] b'ak'tun, [amount2] k'atun, [amount3] tun = 

# City screen

Exit city = 都市管理を閉じる
Raze city = 都市を焼却
Stop razing city = 焼却をやめる
Buy for [amount] gold = [amount]ゴールドで買う
Buy = 買う
 # Requires translation!
Currently you have [amount] [stat]. = 
 # Requires translation!
Would you like to purchase [constructionName] for [buildingGoldCost] [stat]? = 
No space available to place [unit] near [city] = [city]の近くに[unit]を配置するスペースがありません
Maintenance cost = 維持費
Pick construction = 生産するものを選択
Pick improvement = タイル整備の種類を選択
Provides [resource] = [resource]を改善
 # Requires translation!
Provides [amount] [resource] = 
Replaces [improvement] = [improvement]を置き換え
Pick now! = 選択
Build [building] = [building]を建てる
Train [unit] = [unit]を並べる
Produce [thingToProduce] = [thingToProduce]を生産
Nothing = なにもしない
Annex city = 都市を併合
Specialist Buildings = 専門家雇用
Specialist Allocation = 専門家を配置
Specialists = 専門家
[specialist] slots = [specialist]スロット
Food eaten = 食料消費量
Unassigned population = 無職市民
[turnsToExpansion] turns to expansion = [turnsToExpansion]ターンで拡張
Stopped expansion = 拡張の停止
[turnsToPopulation] turns to new population = [turnsToPopulation]ターンで人口が増える
Food converts to production = 食料は生産力に変わる
[turnsToStarvation] turns to lose population = [turnsToStarvation]ターンで人口が減る
Stopped population growth = 人口増加の停止
In resistance for another [numberOfTurns] turns = [numberOfTurns]ターンで別の反乱軍
 # Requires translation!
We Love The King Day for another [numberOfTurns] turns = 
 # Requires translation!
Demanding [resource] = 
Sell for [sellAmount] gold = [sellAmount]ゴールドで売る
Are you sure you want to sell this [building]? = この[building]を売ってもいいですか？
 # Requires translation!
Free = 
[greatPerson] points = [greatPerson]ポイント
Great person points = 偉人ポイント
Current points = 現在のポイント
Points per turn = ターンごとのポイント
Convert production to gold at a rate of 4 to 1 = 生産力を4対1の割合でゴールドに変換する
Convert production to science at a rate of [rate] to 1 = 生産力を[rate]対1の割合で科学力に変換する
The city will not produce anything. = 都市は何も生産しません
Worked by [cityName] = [cityName]で勤務
Lock = ロック
Unlock = アンロック
Move to city = 都市へ移動
 # Requires translation!
Please enter a new name for your city = 

# Ask for text or numbers popup UI

 # Requires translation!
Invalid input! Please enter a different string. = 
 # Requires translation!
Please enter some text = 

# Technology UI

Pick a tech = テクノロジーを選ぶ
Pick a free tech = 無償でもらうテクノロジーを選ぶ
Research [technology] = [technology]を研究
Pick [technology] as free tech = [technology]を無償でもらう
Units enabled = ユニットが有効
Buildings enabled = 建物が建設可能
Wonder = 遺産
National Wonder = 国家遺産
National Wonders = 国家遺産
Wonders enabled = 遺産の建造が可能
Tile improvements enabled = タイル整備が有効
Reveals [resource] on the map = 地図に[resource]が表示される
XP for new units = 新しく生産するユニットにXP
provide = がある都市内のタイルに
provides = がある都市内のタイルに
City strength = 都市戦闘力
City health = 都市の耐久
Occupied! = 占領
Attack = 攻撃
Bombard = 爆撃
NUKE = 核
Captured! = 捕獲
Cannot gain more XP from Barbarians = これ以上蛮族からXPを得ることはできない

# Battle modifier categories

defence vs ranged = 防衛vs遠隔攻撃
[percentage] to unit defence = [percentage]防衛有利
Attacker Bonus = 攻撃ボーナス
Defender Bonus = 防衛ボーナス
Landing = 着陸
 # Requires translation!
Boarding = 
Flanking = 離陸
vs [unitType] = vs [unitType]
Terrain = 地形
Tile = タイル
Missing resource = 不足している資源
 # Requires translation!
Adjacent units = 
 # Requires translation!
Adjacent enemy units = 
 # Requires translation!
Combat Strength = 
 # Requires translation!
Across river = 
 # Requires translation!
Temporary Bonus = 
 # Requires translation!
Garrisoned unit = 
 # Requires translation!
Attacking Bonus = 
 # Requires translation!
defence vs [unitType] = 
 # Requires translation!
[tileFilter] defence = 
 # Requires translation!
Defensive Bonus = 
 # Requires translation!
Stacked with [unitType] = 

 # Requires translation!
Unit ability = 

The following improvements [stats]: = 以下の[stats]:
The following improvements on [tileType] tiles [stats]: = 以下の[tileType]タイルの[stats]:

# Unit actions

Hurry Research = 研究を進める
Conduct Trade Mission = 通商任務を行なう
Your trade mission to [civName] has earned you [goldAmount] gold and [influenceAmount] influence! = [civName]への通商任務により、[goldAmount]ゴールドと影響力[influenceAmount]を得ました
Hurry Wonder = 遺産の建造を進める
 # Requires translation!
Hurry Construction = 
 # Requires translation!
Hurry Construction (+[productionAmount]) = 
 # Requires translation!
Spread Religion = 
 # Requires translation!
Spread [religionName] = 
 # Requires translation!
Remove Heresy = 
 # Requires translation!
Found a Religion = 
 # Requires translation!
Enhance a Religion = 
Your citizens have been happy with your rule for so long that the empire enters a Golden Age! = おめでとう！市民が統治に長らく満足してきたため、文明は黄金時代に入った！
You have entered the [newEra]! = [newEra]に入りました
[civName] has entered the [eraName]! = [civName]が[eraName]に入りました
[policyBranch] policy branch unlocked! = 社会制度の系統「[policyBranch]」がアンロックされました

# Overview screens

Overview = 概要
Total = 合計
Stats = 統計
Policies = 社会制度
Base happiness = 基本幸福度
Occupied City = 占領都市
Buildings = 建物
Wonders = 遺産
Base values = 基本値
Bonuses = ボーナス
Final = ファイナル
Other = その他
Population = 人口
City-States = 都市国家
Tile yields = 収穫量
Trade routes = 貿易路
Maintenance = 維持
Transportation upkeep = 輸送維持費
Unit upkeep = ユニット維持費
Trades = 取引
Units = ユニット
 # Requires translation!
Unit Supply = 
 # Requires translation!
Base Supply = 
 # Requires translation!
Total Supply = 
 # Requires translation!
In Use = 
 # Requires translation!
Supply Deficit = 
 # Requires translation!
Production Penalty = 
 # Requires translation!
Increase your supply or reduce the amount of units to remove the production penalty = 
Name = 名前
Closest city = 最も近い都市
Action = 行動
Defeated = 敗北
[numberOfCivs] Civilizations in the game = ゲーム内の[numberOfCivs]つの国家
Our Civilization: = 我々の文明:
Known and alive ([numberOfCivs]) = 把握済みの存在している国家（[numberOfCivs]）
Known and defeated ([numberOfCivs]) = 把握済みの敗北している国家（[numberOfCivs]）
Tiles = タイル
Natural Wonders = 自然遺産
Treasury deficit = 収入の赤字
Unknown = 不明
Not built = 未建築
Not found = 未発見
Known = 把握済み
Owned = 所有済み
Near [city] = [city]に隣接
Somewhere around [city] = [city]のあたり
Far away = 遠く
Status = 状況
Location = 位置

# Victory

Science victory = 科学勝利
Cultural victory = 文化勝利
Conquest victory = 覇権勝利
Diplomatic victory = 外交勝利
Complete all the spaceship parts\n to win! = 宇宙船の部品をすべて完成させて勝利
Complete 5 policy branches\n to win! = 5つの社会制度をコンプリートして勝利
Complete 5 policy branches and build\n the Utopia Project to win! = 5つの社会制度をコンプリートし、\nユートピアプロジェクトを完成させて勝利
Destroy all enemies\n to win! = すべての文明を破壊して勝利
You have won a Scientific Victory! = 科学勝利した！
You have won a Cultural Victory! = 文化勝利した！
You have won a Domination Victory! = 覇権勝利した！
You have won a Diplomatic Victory! = 外交勝利した！
You have won! = 勝利した！
You have achieved victory through the awesome power of your Culture. Your civilization's greatness - the magnificence of its monuments and the power of its artists - have astounded the world! Poets will honor you as long as beauty brings gladness to a weary heart. = 強大な文化の力により勝利を収めた。あなたの文明の偉大さ-その遺跡の壮麗さと圧倒的な芸術力が世界を驚嘆させたのである。やつれた心に喜びをもたらす限り、詩人はあなたの栄光を詠い続けるだろう。
The world has been convulsed by war. Many great and powerful civilizations have fallen, but you have survived - and emerged victorious! The world will long remember your glorious triumph! = 世界は戦争で揺れ、数多くの強大な文明が姿を消した。だがあなたの文明は生き残った-そして勝利を収めたのだ！この栄光ある勝利は永遠に語り継がれるだろう！
You have achieved victory through mastery of Science! You have conquered the mysteries of nature and led your people on a voyage to a brave new world! Your triumph will be remembered as long as the stars burn in the night sky! = 科学の力で勝利を収めた！自然の神秘を手中に収め、国民たちを新世界への航海へと導いたのである。夜空に星が輝く限り、この勝利が忘れられることはないだろう！
Your civilization stands above all others! The exploits of your people shall be remembered until the end of civilization itself! = あなたの文明は他の文明を超えた存在となった。文明の偉大な功績は、末裔まで語り継がれるであろう！
You have been defeated. Your civilization has been overwhelmed by its many foes. But your people do not despair, for they know that one day you shall return - and lead them forward to victory! = 敗北した。あなたの文明は多くの敵によって打ちのめされてしまった。だが国民は諦めていない。いつの日かあなたがこの地に戻り、皆を勝利へと導いてくれると信じている。
You have triumphed over your foes through the art of diplomacy! Your cunning and wisdom have earned you great friends - and divided and sown confusion among your enemies! Forever will you be remembered as the leader who brought peace to this weary world! = あなたは外交という道を通じて、他国に勝利した！あなたの戦略や知恵はよき友をもたらした-そしてあなたの敵を分裂させ、混乱させたのだ。この疲弊した世界に平和をもたらした主導者として、あなたは永遠に語り継がれるだろう！
One more turn...! = あと1ターンだけ！
Built Apollo Program = アポロ計画
Destroy [civName] = [civName]は崩壊した
Our status = 文明のステータス
Global status = グローバルステータス
Rankings = ランキング
Spaceship parts remaining = 残りの宇宙船部品数
Branches completed = 社会制度コンプリート数
Undefeated civs = 残りの国家
 # The \n here means: put a newline (enter) here. If this is omitted, the sidebox in the diplomacy overview will become _really_ wide.
 # Feel free to replace it with a space and put it between other words in your translation
 # Requires translation!
Turns until the next\ndiplomacy victory vote: [amount] = 
 # Requires translation!
Choose a civ to vote for = 
 # Requires translation!
Choose who should become the world leader and win a Diplomatic Victory! = 
 # Requires translation!
Voted for = 
 # Requires translation!
Vote for [civilizationName] = 
 # Requires translation!
Continue = 
 # Requires translation!
Abstained = 
 # Requires translation!
Vote for World Leader = 

# Capturing a city

What would you like to do with the city? = この都市をどうしますか？
Annex = 併合
Annexed cities become part of your regular empire. = 併合すると文明の一部になる。
Their citizens generate 2x the unhappiness, unless you build a courthouse. = 裁判所を建てない限り市民の不満が2倍。
Puppet = 傀儡化
Puppeted cities do not increase your tech or policy cost, but their citizens generate 1.5x the regular unhappiness. = 社会制度の採用に必要な文化力が増加しないが、市民の不満が1.5倍。
You have no control over the the production of puppeted cities. = 生産を管理することができない。
Puppeted cities also generate 25% less Gold and Science. = 科学力、文化力-25%
A puppeted city can be annexed at any time. = 傀儡国家はいつでも併合できる。
Liberate (city returns to [originalOwner]) = 解放（都市を[originalOwner]に戻す）
Liberating a city returns it to its original owner, giving you a massive relationship boost with them! = 都市を解放すると、元の所有者に戻され、関係が改善する。
Raze = 焼却
Razing the city annexes it, and starts burning the city to the ground. = 都市を併合して焼却する。
The population will gradually dwindle until the city is destroyed. = 都市が破壊されるまで、人口は徐々に減少する。
 # Requires translation!
Original capitals and holy cities cannot be razed. = 
Destroy = 破壊
Destroying the city instantly razes the city to the ground. = 一瞬で都市を地に葬られる。
Remove your troops in our border immediately! = あなたは我々の土地に不法侵入した
Sorry. = すまない
Never! = そんなことはない！

Offer Declaration of Friendship ([30] turns) = 友好宣言（[30]ターン）を提案
My friend, shall we declare our friendship to the world? = 友よ、世界に向けて友好宣言しないか？
Sign Declaration of Friendship ([30] turns) = 友好宣言（[30]ターン）に署名
We are not interested. = 我々には興味がない
We have signed a Declaration of Friendship with [otherCiv]! = [otherCiv]との友好宣言に署名しました
[otherCiv] has denied our Declaration of Friendship! = [otherCiv]は友好宣言を却下しました

Basics = 基本
Resources = 資源
Terrains = 地形
Tile Improvements = タイルの整備
Unique to [civName], replaces [unitName] = [civName]のユニークユニット。[unitName]を置き換え
Unique to [civName] = [civName]のユニーク
Tutorials = チュートリアル
Cost = コスト
May contain [listOfResources] = [listOfResources]が含められる
 # Requires translation!
May contain: = 
 # Requires translation!
Can upgrade from [unit] = 
 # Requires translation!
Can upgrade from: = 
Upgrades to [upgradedUnit] = [upgradedUnit]へアップグレード
Obsolete with [obsoleteTech] = [obsoleteTech]で廃止
Occurs on [listOfTerrains] = [listOfTerrains]で発生
Occurs on: = 発生場所:
Placed on [terrainType] = [terrainType]に配置
Can be found on = 見つかる場所
Improved by [improvement] = [improvement]で改善
Bonus stats for improvement = タイル施設によるボーナス
Buildings that consume this resource = この資源を消費する建物
Buildings that require this resource worked near the city = 都市の近郊でこの資源が稼働している必要のある建物
Units that consume this resource = この資源を消費するユニット
Can be built on = 建設可能タイル
 # Requires translation!
or [terrainType] = 
 # Requires translation!
Can be constructed by = 
Defence bonus = 防衛ボーナス
Movement cost = 移動コスト
Open terrain = 平坦な地形
Rough Terrain = 起伏に富んだ地形
for = が以下のものがある場合に付与:
Missing translations: = 欠落している翻訳:
Resolution = 解像度
Tileset = タイルセット
Map editor = マップエディタ
Create = 作成
New map = 新しいマップ
Empty = 草原のみ
Language = 言語
Terrains & Resources = 地形と資源
Improvements = タイル施設
Clear current map = マップをクリア
Save map = マップをセーブ
Download map = マップをダウンロード
Loading... = ロード中...
 # Requires translation!
Error loading map! = 
Filter: = フィルター:
OK = OK
Exit map editor = マップエディタを終了
[nation] starting location = [nation]の出現場所
Clear terrain features = 地物を消去
Clear improvements = タイル施設を消去
Clear resource = 資源を消去
Remove units = ユニットを消去
Player [index] = プレイヤー[index]
Player [playerIndex] starting location = プレイヤー[playerIndex]の開始位置
Bottom left river = 左下の川
Bottom right river = 右下の川
Bottom river = 下の川
Requires = 必要
Menu = メニュー
Brush Size = ブラシサイズ
Map saved = マップをセーブしました
 # Requires translation!
Change ruleset = 
 # Requires translation!
Base terrain [terrain] does not exist in ruleset! = 
 # Requires translation!
Terrain feature [feature] does not exist in ruleset! = 
 # Requires translation!
Resource [resource] does not exist in ruleset! = 
 # Requires translation!
Improvement [improvement] does not exist in ruleset! = 
Change map to fit selected ruleset? = 選択したルールセットに合わせてマップを変更しますか？

# Civilopedia difficulty levels
Player settings = プレイヤーの設定
Base Happiness = 基本幸福度
Extra happiness per luxury = 高級資源ごとの追加の幸福度
Research cost modifier = 研究コスト倍率
Unit cost modifier = ユニットコスト倍率
Building cost modifier = 建設コスト倍率
Policy cost modifier = 政策コスト倍率
Unhappiness modifier = 不満度倍率
Bonus vs. Barbarians = 蛮族へのボーナス
Barbarian spawning delay = 蛮族の発生の遅延
 # Requires translation!
Bonus starting units = 

AI settings = AIの設定
AI city growth modifier = AIの都市成長倍率
AI unit cost modifier = AIのユニットコスト倍率
AI building cost modifier = AIの建設コスト倍率
AI wonder cost modifier = AIの遺産コスト倍率
AI building maintenance modifier = AIの建物維持倍率
AI unit maintenance modifier = AIのユニット維持倍率
AI unhappiness modifier = AIの不満度倍率
AI free techs = AIの無償のテクノロジー
 # Requires translation!
Major AI civilization bonus starting units = 
 # Requires translation!
City state bonus starting units = 
Turns until barbarians enter player tiles = 蛮族がプレイヤーのタイルへ侵入するようになるまでのターン
Gold reward for clearing barbarian camps = 蛮族の陣営を制圧した際のゴールド報酬

# Other civilopedia things
Nations = 文明
Available for [unitTypes] = [unitTypes]で利用可能
 # Requires translation!
Available for: = 
Free promotion: = 無償の昇進:
Free promotions: = 無償の昇進:
Free for [units] = 無償の[units]
 # Requires translation!
Free for: = 
 # Requires translation!
Granted by [param] = 
 # Requires translation!
Granted by: = 
[bonus] with [tech] = [tech]で[bonus]
Difficulty levels = 難易度レベル 

# Policies

Adopt policy = 社会制度を採用
Adopt free policy = 社会制度を無償で採用
Unlocked at = アンロック:
Gain 2 free technologies = テクノロジーを無償で2つ獲得
All policies adopted = 採用された社会制度
Policy branch: [branchName] = 社会制度の系統:[branchName]

# Religions

 # Requires translation!
Choose an Icon and name for your Religion = 
 # Requires translation!
Choose a name for your religion = 
 # Requires translation!
Choose a [beliefType] belief! = 
 # Requires translation!
Choose any belief! = 
 # Requires translation!
Found [religionName] = 
 # Requires translation!
Enhance [religionName] = 
 # Requires translation!
Choose a pantheon = 
 # Requires translation!
Choose a Religion = 
 # Requires translation!
Found Religion = 
 # Requires translation!
Found Pantheon = 
 # Requires translation!
Follow [belief] = 
 # Requires translation!
Religions and Beliefs = 
 # Requires translation!
Majority Religion: [name] = 
 # Requires translation!
+ [amount] pressure = 
 # Requires translation!
Holy city of: [religionName] = 
 # Requires translation!
Pressure = 

# Religion overview screen
 # Requires translation!
Religion Name: = 
 # Requires translation!
Founding Civ: = 
 # Requires translation!
Holy City: = 
 # Requires translation!
Cities following this religion: = 
 # Requires translation!
Click an icon to see the stats of this religion = 
 # Requires translation!
Religion: Off = 
 # Requires translation!
Minimal Faith required for\nthe next [Great Prophet]: = 
 # Requires translation!
Religions to be founded: = 
 # Requires translation!
Religious status: = 

 # Requires translation!
None = 
 # Requires translation!
Pantheon = 
 # Requires translation!
Founding religion = 
 # Requires translation!
Religion = 
 # Requires translation!
Enhancing religion = 
 # Requires translation!
Enhanced religion = 

# Terrains

Impassable = 進行不可
Rare feature = レア機能

# terrainFilters (so for uniques like: "[stats] from [terrainFilter] tiles")

All = すべて
Water = 水
Land = 領土
Coastal = 海岸
River = 川
Rough terrain = 起伏に富んだ地形
Foreign Land = 異国の地
 # Requires translation!
Foreign = 
Friendly Land = 友好国
Water resource = 水資源
Bonus resource = ボーナス資源
Luxury resource = 高級資源
Strategic resource = 戦略資源
Fresh water = 淡水源
non-fresh water = 非淡水源
Natural Wonder = 自然遺産
 # Requires translation!
Hybrid = 
 # Requires translation!
Undesirable = 
 # Requires translation!
Desirable = 
 # Requires translation!
Featureless = 
 # Requires translation!
Fresh Water = 

# improvementFilters

 # Requires translation!
All Road = 
Great Improvement = 偉人建造物
 # Requires translation!
Great = 

# Resources

Bison = バイソン
Copper = 銅
Cocoa = ココア
Crab = カニ
Citrus = 柑橘果物
Truffles = トリュフ
Strategic = 戦略資源
Bonus = ボーナス資源
Luxury = 高級資源

# Unit types

City = 都市
Civilian = 市民
Melee = 白兵
Ranged = 遠隔攻撃
Scout = 斥候
Mounted = 騎乗
Armor = 機甲
Siege = 攻城

WaterCivilian = 民間船
WaterMelee = 海軍
WaterRanged = 海軍遠隔
WaterSubmarine = 潜水
WaterAircraftCarrier = 水上航空母艦

Fighter = 戦闘機
Bomber = 爆撃機
 # Requires translation!
AtomicBomber = 
Missile = ミサイル


# Unit filters and other unit related things

Air = 空軍
air units = 航空ユニット
Barbarian = 野蛮人
Barbarians = 蛮族
 # Requires translation!
Embarked = 
land units = 陸上ユニット
Military = 軍事
# Deprecated since 3.15.2, but should still be translated until it is officially removed
 # Requires translation!
military water = 
non-air = 非航空
Nuclear Weapon = 核兵器
Submarine = 潜水艦
 # Requires translation!
submarine units = 
Unbuildable = 建設不可
water units = 海上ユニット
wounded units = 負傷ユニット
Wounded = 損傷

# For the "All newly-trained [relevant] units in this city receive the [] promotion" translation. Relevant as in 'units that can receive'
relevant = 関連

# For "May choose [amount] additional [beliefType] beliefs when [founding/enhancing] a religion"
 # Requires translation!
founding = 
 # Requires translation!
enhancing = 

# Promotions

Pick promotion = 昇進を選ぶ
 OR  = または
units in open terrain = 平坦な地形のユニット
units in rough terrain = 起伏に富んだ地形のユニット
Targeting II (air) = 標的捕捉(航空) II
Targeting III (air) = 標的捕捉(航空) III
Bonus when performing air sweep [bonusAmount]% = 掃射時のボーナス[bonusAmount]%
Dogfighting I = 空中戦術 I
Dogfighting II = 空中戦術 II
Dogfighting III = 空中戦術 III
Choose name for [unitName] = [unitName]に名前をつける
 # Requires translation!
[unitFilter] units gain the [promotion] promotion = 

# Multiplayer Turn Checker Service

Enable out-of-game turn notifications = アプリ外のターン通知を有効にする
Time between turn checks out-of-game (in minutes) = アプリ外のターンチェックの間隔（分）
Show persistent notification for turn notifier service = ターン通知機能の永続的な通知を表示する
Take user ID from clipboard = クリップボードからユーザーIDを取得
Doing this will reset your current user ID to the clipboard contents - are you sure? = これを行なうと、現在のユーザーIDがクリップボードの内容にリセットされます。よろしいですか？
ID successfully set! = IDが設定されました！
Invalid ID! = IDが無効です！


# Mods

Mods = MOD
Download [modName] = [modName]をダウンロード
Update [modName] = [modName]を更新
Could not download mod list = MODリストをダウンロードできません
Download mod from URL = URLからMODをダウンロード
 # Requires translation!
Please enter the mod repository -or- archive zip url: = 
Download = ダウンロード
Done! = 完了！
Delete [modName] = [modName]を削除
Are you SURE you want to delete this mod? = このMODを削除しますか？
[mod] was deleted. = [mod]が削除されました
Updated = 更新
Current mods = 適用中のMOD
Downloadable mods = ダウンロード可能MOD
 # Requires translation!
Mod info and options = 
 # Requires translation!
Next page = 
Open Github page = GitHubのページを開く
 # Requires translation!
Permanent audiovisual mod = 
Installed = インストール済
Downloaded! = ダウンロードしました
[modName] Downloaded! = [modName]をダウンロードしました
Could not download [modName] = [modName]をダウンロードできません
 # Requires translation!
Online query result is incomplete = 
No description provided = 説明がありません
 # Requires translation!
[stargazers]✯ = 
Author: [author] = 作者: [author]
Size: [size] kB = サイズ: [size] kB
 # Requires translation!
The mod you selected is incompatible with the defined ruleset! = 
Sort and Filter = ソートとフィルター
Enter search text = 検索するワードを入力
Sort Current: = 適用中のMODのソート:
Sort Downloadable: = ダウンロード可能MODのソート:
Name ￪ = 名前￪
Name ￬ = 名前￬
Date ￪ = 日時￪
Date ￬ = 日時￬
Stars ￬ = スター￬
Status ￬ = 状況￬


# Uniques that are relevant to more than one type of game object

[stats] from every [param] = すべての[param]から[stats]を取得
[stats] from [param] tiles in this city = 都市の[param]から[stats]を取得
[stats] from every [param] on [tileFilter] tiles = [tileFilter]タイルのすべての[param]から[stats]を取得
[stats] for each adjacent [param] = 隣接する[param]ごとに[stats]
Must be next to [terrain] = [terrain]に隣接する必要がある
Must be on [terrain] = [terrain]の上になければならない
+[amount]% vs [unitType] = +[amount]% vs [unitType]
+[amount] Movement for all [unitType] units = すべての[unitType]に+[amount]の移動ポイントを付与
+[amount]% Production when constructing [param] = [param]の生産時に生産力+[amount]%
 # Requires translation!
Can only be built on [tileFilter] tiles = 
 # Requires translation!
Cannot be built on [tileFilter] tiles = 
 # Requires translation!
Does not need removal of [feature] = 
Gain a free [building] [cityFilter] = [cityFilter]無償の[building]を獲得

# Uniques not found in JSON files

 # Requires translation!
Only available after [] turns = 
 # Requires translation!
This Unit upgrades for free = 
 # Requires translation!
[stats] when a city adopts this religion for the first time = 
 # Requires translation!
Never destroyed when the city is captured = 
Invisible to others = 他文明には表示されない


# In English we just paste all these conditionals at the end of each unique, but in your language that
# may not turn into valid sentences. Therefore we have the following two translations to determine
# where they should go. 
# The first determines whether the conditionals should be placed before or after the base unique.
# It should be translated with only the untranslated english word 'before' or 'after', without the quotes.
# Example: In the unique "+20% Strength <for [unitFilter] units>", should the <for [unitFilter] units>
# be translated before or after the "+20% Strength"?

 # Requires translation!
ConditionalsPlacement = 

# The second determines the exact ordering of all conditionals that are to be translated.
# ALL conditionals that exist will be part of this line, and they may be moved around and rearranged as you please.
# However, you should not translate the parts between the brackets, only move them around so that when
# translated in your language the sentence sounds natural.
#
# Example: "+20% Strength <for [unitFilter] units> <when attacking> <vs [unitFilter] units> <in [tileFilter] tiles> <during the [eraName]>"
# In what order should these conditionals between <> be translated?
# Note that this example currently doesn't make sense yet, as those conditionals do not exist, but they will in the future.
#
# As this is still under development, conditionals will be added al the time. As a result,
# any translations added for this string will be removed immediately in the next version when more
# conditionals are added. As we don't want to make you retranslate this same line over and over,
# it's removed for now, but it will return once all planned conditionals have been added.


########################### AUTOMATICALLY GENERATED TRANSLATABLE STRINGS ########################### 


######### City filters ###########

in this city = この都市で
in all cities = すべての都市で
in all coastal cities = すべての沿岸都市で
in capital = 首都で
in all non-occupied cities = すべての占領していない都市で
in all cities with a world wonder = 世界遺産があるすべての都市で
in all cities connected to capital = 首都に接続するすべての都市で
in all cities with a garrison = 駐留中のユニットがいるすべての都市で
 # Requires translation!
in all cities in which the majority religion is a major religion = 
 # Requires translation!
in all cities in which the majority religion is an enhanced religion = 
 # Requires translation!
in non-enemy foreign cities = 
 # Requires translation!
in foreign cities = 
 # Requires translation!
in annexed cities = 
 # Requires translation!
in holy cities = 
 # Requires translation!
in City-State cities = 
 # Requires translation!
in cities following this religion = 

#################### Lines from Buildings from Civ V - Vanilla ####################

Palace = 宮殿
Indicates the capital city = 首都を指し示す

Monument = モニュメント
Destroyed when the city is captured = 占領で破壊される

Granary = 穀物庫
[stats] from [tileFilter] tiles [cityFilter] = [cityFilter][tileFilter]タイルから[stats]

 # Requires translation!
'It is not so much for its beauty that the forest makes a claim upon men's hearts, as for that subtle something, that quality of air, that emanation from old trees, that so wonderfully changes and renews a weary spirit.' - Robert Louis Stevenson = 
Temple of Artemis = アルテミス神殿
[amount]% [stat] [cityFilter] = [cityFilter][stat][amount]%
[amount]% Production when constructing [baseUnitFilter] units [cityFilter] = [cityFilter][baseUnitFilter]ユニットの生産時に生産力[amount]%

'They that go down to the sea in ships, that do business in great waters; these see the works of the Lord, and his wonders in the deep.' - The Bible, Psalms 107:23-24 = 「彼らは船に乗り海に出て、大海原で事業をなす者となった。彼らは深き海で主の御業を見た。驚くべき主の美業を。」 - 旧約聖書詩編 107:23-24
The Great Lighthouse = ファロス灯台
[amount] Movement = 移動[amount]
[amount] Sight = 視界[amount]

Stone Works = 石工所
Must not be on [terrainFilter] = [terrainFilter]の上ではできない

'Time crumbles things; everything grows old and is forgotten under the power of time' - Aristotle = 「時間は、物事を砕く。すべては時間の力のもとに成長し、時間の経過とともに忘れ去られる。」 - アリストテレス
Stonehenge = ストーンヘンジ

Library = 図書館
[stats] per [amount] population [cityFilter] = [cityFilter]人口[amount]あたりにつき[stats]

Paper Maker = 製紙工場

'Libraries are as the shrine where all the relics of the ancient saints, full of true virtue, and all that without delusion or imposture are preserved and reposed.' - Sir Francis Bacon = 「図書館とは、古の聖人たちの遺産や美徳に満ちた神殿のごときものである。そしてそこには、曲学阿世とは無縁のものがすべて収められ、静かに佇んでいる。」 - サー・フランシス・ベーコン
The Great Library = アレクサンドリア図書館
Free Technology = テクノロジーを無償で1つ獲得

Circus = サーカス

Water Mill = 水車小屋

Floating Gardens = 水上庭園

Walls = 防壁

Walls of Babylon = バビロニアの城壁

 # Requires translation!
'O, let not the pains of death which come upon thee enter into my body. I am the god Tem, and I am the foremost part of the sky, and the power which protecteth me is that which is with all the gods forever.' - The Book of the Dead, translated by Sir Ernest Alfred Wallis Budge = 
The Pyramids = ピラミッド
[amount]% tile improvement construction time = タイル整備にかかる時間[amount]%
[amount] free [baseUnitFilter] units appear = 無償の[baseUnitFilter]を[amount]獲得

'The whole earth is the tomb of heroic men and their story is not given only on stone over their clay but abides everywhere without visible symbol woven into the stuff of other men's lives.' - Pericles = 「偉大な者たちにとっては、大地そのものが墓となる。彼らの偉業は単にその墓石に刻まれるだけに留まらず、人々の暮らしのそこここに、眼には見えぬ形で存在しているからである」 - ペリクレス
Mausoleum of Halicarnassus = マウソロス霊廟
Provides a sum of gold each time you spend a Great Person = 偉人を消費する度にゴールドを獲得

Barracks = 兵舎
New [baseUnitFilter] units start with [amount] Experience [cityFilter] = [cityFilter]新しい[baseUnitFilter]ユニットが始めからXP[amount]

Krepost = クレポスト
[amount]% Culture cost of natural border growth [cityFilter] = [cityFilter]国境拡大のための文化力[amount]%
 # Requires translation!
[amount]% Gold cost of acquiring tiles [cityFilter] = 

'He spoke, the son of Kronos, and nodded his head with the dark brows, and the immortally anointed hair of the great god swept from his divine head, and all Olympos was shaken' - The Iliad = 「暗褐色の眉を持つクロノスの息子はそう言うとうなずき、油によって永遠に清められた偉大なる髪を神聖なる頭部よりなびかせ、オリンポス全土を震撼させた」 - イリアス
Statue of Zeus = ゼウス像
[amount]% Strength = 戦闘力[amount]%

Lighthouse = 灯台

Stable = 厩舎

Courthouse = 裁判所
Remove extra unhappiness from annexed cities = 占領による不満度をなくす
Can only be built [cityFilter] = [cityFilter]のみで建設可能

 # Requires translation!
'I think that if ever a mortal heard the word of God it would be in a garden at the cool of the day.' - F. Frankfort Moore = 
Hanging Gardens = 空中庭園

Colosseum = コロシアム

Circus Maximus = キルクス・マクシムス
Cost increases by [amount] per owned city = 所有する都市ごとにコストが[amount]増加

 # Requires translation!
'The art of war teaches us to rely not on the likelihood of the enemy's not attacking, but rather on the fact that we have made our position unassailable.' - Sun Tzu = 
Great Wall = 万里の長城
Enemy land units must spend 1 extra movement point when inside your territory (obsolete upon Dynamite) = 領土内に侵入した敵陸上ユニットが消費する移動ポイントが1タイルにつき+1増加（ダイナマイトを発見すると陳腐化）

Temple = 寺院

Burial Tomb = 陵墓
Doubles Gold given to enemy if city is captured = 都市が占領された場合、敵が2倍のゴールドを得る

Mud Pyramid Mosque = 泥のピラミッド状モスク

National College = 国立大学

 # Requires translation!
'The ancient Oracle said that I was the wisest of all the Greeks. It is because I alone, of all the Greeks, know that I know nothing' - Socrates = 
The Oracle = アポロ神殿
Free Social Policy = 社会制度を1つ無償で供給

National Epic = 民族叙事詩
[amount]% great person generation [cityFilter] = [cityFilter]偉人生成[amount]%

Market = 市場

Bazaar = バザー
Provides 1 extra copy of each improved luxury resource near this City = この都市付近で活用されているすべての高級資源を、もう1つずつ追加で提供する

Mint = 造幣所

Aqueduct = 用水路
[amount]% Food is carried over after population increases [cityFilter] = [cityFilter]人口増加後[amount]%の食料を持ち越す

Heroic Epic = 英雄叙事詩
All newly-trained [baseUnitFilter] units [cityFilter] receive the [promotion] promotion = [cityFilter]すべての新しい[baseUnitFilter]ユニットが[promotion]を得る

'Why man, he doth bestride the narrow world like a colossus, and we petty men walk under his huge legs, and peep about to find ourselves dishonorable graves.' - William Shakespeare, Julius Caesar = 「いいか、あの男は狭い世界に、まるで巨神像のようにまたがっている。われわれ卑小な人間は、あの男の大きな股の下をくぐって、不名誉な墓を探しまわっているのだ。」 - ウィリアム・シェイクスピア:ジュリアス・シーザー
Colossus = ロードス島の巨神像

Garden = 庭園

Monastery = 修道院

 # Requires translation!
'For it soars to a height to match the sky, and as if surging up from among the other buildings it stands on high and looks down upon the remainder of the city, adorning it, because it is a part of it, but glorying in its own beauty' - Procopius, De Aedificis = 
Hagia Sophia = ハギア・ソフィア聖堂

 # Requires translation!
'The temple is like no other building in the world. It has towers and decoration and all the refinements which the human genius can conceive of.' - Antonio da Magdalena = 
Angkor Wat = アンコールワット

 # Requires translation!
'The katun is established at Chichen Itza. The settlement of the Itza shall take place there. The quetzal shall come, the green bird shall come. Ah Kantenal shall come. It is the word of God. The Itza shall come.' - The Books of Chilam Balam = 
Chichen Itza = チチェン・イツァ
[amount]% Golden Age length = 黄金時代の長さ[amount]%

National Treasury = 国庫

 # Requires translation!
'Few romances can ever surpass that of the granite citadel on top of the beetling precipices of Machu Picchu, the crown of Inca Land.' - Hiram Bingham = 
Machu Picchu = マチュ・ピチュ
Gold from all trade routes +25% = 交易路からのゴールド産出量+25%
Must have an owned [tileFilter] within [amount] tiles = [amount]タイル以内にある[tileFilter]をがある必要があります。

Workshop = 工房

Longhouse = ロングハウス

Forge = 溶鉱炉
[amount]% Production when constructing [buildingFilter] buildings [cityFilter] = [cityFilter][buildingFilter]の建物の建築時に生産力[amount]%

Harbor = 港
Connects trade routes over water = 首都との海上交易路を形成する

University = 大学

Wat = ワット

Oxford University = オックスフォード大学

 # Requires translation!
'Architecture has recorded the great ideas of the human race. Not only every religious symbol, but every human thought has its page in that vast book.' - Victor Hugo = 
Notre Dame = ノートルダム大聖堂

Castle = 城

Mughal Fort = ムガル要塞
 # Requires translation!
[stats] = 

 # Requires translation!
'Bushido is realized in the presence of death. This means choosing death whenever there is a choice between life and death. There is no other reasoning.' - Yamamoto Tsunetomo = 
Himeji Castle = 姫路城

Ironworks = 製鉄所

Armory = 武器庫

Observatory = 天文台

Opera House = オペラハウス

'I live and love in God's peculiar light.' - Michelangelo Buonarroti = 「私は神の特別な光のなかで生き、そして愛す」 - ミケランジェロ・ブオナローティ
Sistine Chapel = システィーナ礼拝堂

Bank = 銀行

Satrap's Court = サトラップの王宮

'Most of us can, as we choose, make of this world either a palace or a prison' - John Lubbock = 「我々のほとんどは選ぶことができる。この世を宮殿にするか、牢獄にするかを。」 - ジョン・ラボック
Forbidden Palace = 紫禁城
[amount]% unhappiness from population [cityFilter] = [cityFilter]人口による不満度[amount]%

Theatre = 劇場

Seaport = 港湾

Hermitage = エルミタージュ美術館

 # Requires translation!
'The Taj Mahal rises above the banks of the river like a solitary tear suspended on the cheek of time.' - Rabindranath Tagore = 
Taj Mahal = タージ・マハル
Empire enters golden age = 国家が黄金時代に入る

 # Requires translation!
'Things always seem fairer when we look back at them, and it is out of that inaccessible tower of the past that Longing leans and beckons.' - James Russell Lowell = 
Porcelain Tower = 南京の陶塔
Free [baseUnitFilter] appears = [baseUnitFilter]が無償で出現
Science gained from research agreements [amount]% = 研究協定で獲得する科学力[amount]%

Windmill = 風車

 # Requires translation!
'The Law is a fortress on a hill that armies cannot take or floods wash away.' - The Prophet Muhammed = 
Kremlin = クレムリン宮殿
 # Requires translation!
[amount]% City Strength from defensive buildings = 

Museum = 博物館

 # Requires translation!
'Every genuine work of art has as much reason for being as the earth and the sun' - Ralph Waldo Emerson = 
The Louvre = ルーブル美術館

Public School = 公立学校

Factory = 工場

 # Requires translation!
'To achieve great things, two things are needed: a plan, and not quite enough time.' - Leonard Bernstein = 
Big Ben = ビッグベン
[stat] cost of purchasing items in cities [amount]% = 全都市で購入にかかる[stat][amount]%

Military Academy = 士官学校

 # Requires translation!
'Pale Death beats equally at the poor man's gate and at the palaces of kings.' - Horace = 
Brandenburg Gate = ブランデンブルク門

Arsenal = 備蓄

Hospital = 病院

Stock Exchange = 証券取引所

Broadcast Tower = 放送塔

 # Requires translation!
'We live only to discover beauty, all else is a form of waiting' - Kahlil Gibran = 
Eiffel Tower = エッフェル塔
Provides 1 happiness per 2 additional social policies adopted = 社会制度を2つ採用するごとに幸福度+1

 # Requires translation!
'Give me your tired, your poor, your huddled masses yearning to breathe free, the wretched refuse of your teeming shore. Send these, the homeless, tempest-tossed to me, I lift my lamp beside the golden door!' - Emma Lazarus = 
Statue of Liberty = 自由の女神
[stats] from every specialist [cityFilter] = [cityFilter]専門家あたり[stats]

Military Base = 軍事基地

 # Requires translation!
'Come to me, all who labor and are heavy burdened, and I will give you rest.' - New Testament, Matthew 11:28 = 
Cristo Redentor = コルコバードのキリスト像
 # Requires translation!
[amount]% Culture cost of adopting new Policies = 

Research Lab = 研究所

Medical Lab = 医学研究所


Stadium = スタジアム

 # Requires translation!
'Those who lose dreaming are lost.' - Australian Aboriginal saying = 
Sydney Opera House = シドニー・オペラハウス

Manhattan Project = マンハッタン計画
Enables nuclear weapon = 核兵器を生産できる
Triggers a global alert upon completion = 生産を完了すると警告が発生する

 # Requires translation!
'In preparing for battle I have always found that plans are useless, but planning is indispensable.' - Dwight D. Eisenhower = 
Pentagon = ペンタゴン
 # Requires translation!
[amount]% Gold cost of upgrading = 

Solar Plant = 太陽熱発電
 # Requires translation!
Only available = 

Nuclear Plant = 原子力発電所

Apollo Program = アポロ計画
Enables construction of Spaceship parts = 宇宙船のパーツの構築ができる

SS Cockpit = 宇宙船コクピット
Spaceship part = 宇宙船のパーツ

SS Booster = 宇宙船推進装置

Spaceship Factory = 宇宙船工場

 # Requires translation!
'More than ever before in human history, we share a common destiny. We can master it only if we face it together. And that is why we have the United Nations.' - Kofi Annan = 
United Nations = 国際連合
Triggers voting for the Diplomatic Victory = 外交勝利のための投票が行なわれる

SS Engine = 宇宙船エンジン

SS Stasis Chamber = 宇宙船冷凍睡眠室

Utopia Project = ユートピアプロジェクト
Hidden until [amount] social policy branches have been completed = [amount]つの社会制度をコンプリートするまで隠されている
Triggers a global alert upon build start = 生産を開始すると警告が発生する
Triggers a Cultural Victory upon completion = 完成すると文化勝利を収められる


#################### Lines from Difficulties from Civ V - Vanilla ####################

Settler = 開拓者

Chieftain = 酋長

Warlord = 将軍

Prince = 皇子

King = 国王
 # Requires translation!
Era Starting Unit = 

Emperor = 皇帝

Immortal = 不死者
Worker = 労働者

Deity = 創造主


#################### Lines from Eras from Civ V - Vanilla ####################

Warrior = 戦士
Ancient era = 太古

Spearman = 槍兵
Classical era = 古典

Medieval era = 中世

Pikeman = 長槍兵
Renaissance era = ルネサンス

Musketman = マスケット兵
Industrial era = 産業時代

Rifleman = ライフル兵
Modern era = 現代

Infantry = 歩兵
Atomic era = 原子力時代

Information era = 情報時代

Future era = 未来


#################### Lines from GlobalUniques from Civ V - Vanilla ####################


#################### Lines from Nations from Civ V - Vanilla ####################

Spectator = 観戦

Nebuchadnezzar II = ネブカドネザル2世
The demon wants the blood of soldiers! = 悪魔は軍人の血を欲しがっている！
Oh well, I presume you know what you're doing. = 自分が何をしてるか分かってるんだろうな。
It is over. Perhaps now I shall have peace, at last. = 終わったんだ。これで私は平和を手に入れることができるだろう。
Are you real or a phantom? = そなたは本物か？幻か？
It appears that you do have a reason for existing – to make this deal with me. = そなたは私と取引をするために存在している。
Greetings. = どうも。
What do YOU want?! = 何がしたいんだ！？
Ingenuity = 創造力
 # Requires translation!
May the blessings of heaven be upon you, O great Nebuchadnezzar, father of mighty and ancient Babylon! Young was the world when Sargon built Babylon some five thousand years ago, long did it grow and prosper, gaining its first empire the eighteenth century BC, under godlike Hammurabi, the giver of law. Although conquered by the Kassites and then by the Assyrians, Babylon endured, emerging phoenix-like from its ashes of destruction and regaining its independence despite its many enemies. Truly was Babylon the center of arts and learning in the ancient world. O Nebuchadnezzar, your empire endured but a short time after your death, falling to the mighty Persians, and then to the Greeks, until the great city was destroyed by 141 BC. = 
 # Requires translation!
But is Babylon indeed gone forever, great Nebuchadnezzar? Your people look to you to bring the empire back to life once more. Will you accept the challenge? Will you build a civilization that will stand the test of time? = 
Babylon = バビロン
Akkad = アッカド
Dur-Kurigalzu = ドゥル・クリガルズ
Nippur = ニップール
Borsippa = ボルシッパ
Sippar = シッパル
Opis = オピス
Mari = マリ
Shushan = シュシャン
Eshnunna = エシュヌンナ
Ellasar = エラサ
Erech = エレク
Kutha = クーサ
Sirpurla = シルプルラ
Neribtum = ネリブトゥム
Ashur = アッシュール
Ninveh = ニネヴェ
Nimrud = ニムルド
Arbela = アルベラ
Nuzi = ヌチ
Arrapkha = アッラプカ
Tutub = トゥトゥル
Shaduppum = シャドゥプム
Rapiqum = ラピクム
Mashkan Shapir = マシュカン・シャピル
Tuttul = トゥトゥル
Ramad = ラマディ
Ana = アナ
Haradum = ハラドゥム
Agrab = アグラブ
Uqair = ウカイル
Gubba = グッバ
Hafriyat = ハフリヤット
Nagar = ナガル
Shubat Enlil = シュバットエンリル
Urhai = ウルハイ
Urkesh = アーケシュ
Awan = アワン
Riblah = リブラ
Tayma = タイマ
Receive free [unit] when you discover [tech] = [tech]を発見後、[unit]を無償で受け取れる
[greatPerson] is earned [amount]% faster = [greatPerson]を[amount]%早く獲得

Alexander = アレクサンドロス
You are in my way, you must be destroyed. = 貴公は邪魔だ。滅んでもらう。
As a matter of fact I too grow weary of peace. = 我も平和に飽き飽きしていたところだ。
You have somehow become my undoing! What kind of beast are you? = お前は我を破滅させた。獣のような奴だ...
Hello stranger! I am Alexandros, son of kings and grandson of the gods! = これはよく参られた！我はアレクサンドロス。王たちの息子にして、神々の孫である！
My friend, does this seem reasonable to you? = 友よ、これは合理的か？
Greetings! = どうも！
What? = なんだ？
Hellenic League = ヘレニズム同盟
 # Requires translation!
May the blessings of the gods be upon you, oh great King Alexander! You are the ruler of the mighty Greek nation. Your people lived for so many years in isolated city-states - legendary cities such as Athens, Sparta, Thebes - where they gave the world many great things, such as democracy, philosophy, tragedy, art and architecture, the very foundation of Western Civilization. Although few in number and often hostile to each other, in the 5th century BC they were able to defeat their much larger neighbor, Persia, on land and sea. = 
 # Requires translation!
Alexander, your people stand ready to march to war, to spread the great Greek culture to millions and to bring you everlasting glory. Are you ready to accept your destiny, King Alexander? Will you lead your people to triumph and greatness? Can you build a civilization that will stand the test of time? = 
Athens = アテネ
Sparta = スパルタ
Corinth = コリントス
Argos = アルゴス
Knossos = クノッソス
Mycenae = ミケーネ
Pharsalos = ファルサロス
Ephesus = エフェソス
Halicarnassus = ハリカルナッソス
Rhodes = ローズ
Eretria = エレトリア
Pergamon = ペルガモン
Miletos = ミレトス
Megara = メガラ
Phocaea = ポカイア
Sicyon = シキュオン
Tiryns = ティリンス
Samos = サモス
Mytilene = ミティリーニ
Chios = キオス
Paros = パロス
Elis = エリス
Syracuse = シラクサ
Herakleia = ヘラクレイア
Gortyn = ゴルテュナ
Chalkis = カルキス
Pylos = ピュロス
Pella = ペッラ
Naxos = ナクソス
Larissa = ラリッサ
Apollonia = アポロニア
Messene = メッセン
Orchomenos = オルコメノス
Ambracia = アカルナニア
Kos = コス
Knidos = クニドス
Amphipolis = アンフィポリス
Patras = パトラス
Lamia = ラミア
Nafplion = ナフプリオン
Apolyton = アポリトン
Greece = ギリシャ
[amount]% City-State Influence degradation = 都市国家への影響力の減少[amount]%
City-State Influence recovers at twice the normal rate = 都市国家への影響力の回復速度が2倍になる
 # Requires translation!
City-State territory always counts as friendly territory = 

Wu Zetian = 武則天
You won't ever be able to bother me again. Go meet Yama. = もう二度と困らせないで欲しい...閻魔に会ってきなさい。
Fool! I will disembowel you all! = 愚か者め！腸をあぐりだされる準備はできたか？
You have proven to be a cunning and competent adversary. I congratulate you on your victory. = あなたは狡猾であり優秀な敵であることを知らしめました...勝利を祝福しよう。
Greetings, I am Empress Wu Zetian. China desires peace and development. You leave us alone, we'll leave you alone. = ご挨拶申し上げます。私は武則天です。中国は平和と発展を望んでいます。あなたが私たちに厄介を起こさなければ、私たちも問題を起こすことはありません。
My friend, do you think you can accept this request? = 友よ、この取引を受けてくれないかな？
How are you today? = ごきげんよう。
Oh. It's you? = ああ、そなたですか
Art of War = 兵法
 # Requires translation!
The Blessings of Heaven be upon you. Empress Wu Zetian, most beautiful and haughty ruler of China! Oh great Empress, whose shadow causes the flowers to blossom and the rivers to flow! You are the leader of the Chinese, the oldest and the greatest civilization that humanity has ever produced. China's history stretches back into the mists of time, its people achieving many great things long before the other upstart civilizations were even conceived. China's contributions to the arts and sciences are too many and too wondrous to do justice to - the printing press, gunpowder, the works of Confucius - these are but a few of the gifts China has given to an undeserving world! = 
 # Requires translation!
You, great Queen, who, with cunning and beauty, rose from the position of lowly concubine to that of Divine Empress - your people call out to you to lead them! Great China is once again beset on all sides by barbarians. Can you defeat all your many foes and return your country to greatness? Can you build a civilization to stand the test of time? = 
Beijing = 北京
Shanghai = 上海
Guangzhou = 広州
Nanjing = 南京
Xian = 西安
Chengdu = 成都
Hangzhou = 杭州
Tianjin = 天津
Macau = マカオ
Shandong = 山東
Kaifeng = 開封
Ningbo = 寧波
Baoding = 保定
Yangzhou = 揚州
Harbin = ハルビン
Chongqing = 重慶
Luoyang = 洛陽
Kunming = 昆明
Taipei = 台北
Shenyang = 瀋陽
Taiyuan = 太原
Tainan = 台南
Dalian = 大連
Lijiang = 麗江
Wuxi = 無錫
Suzhou = 蘇州
Maoming = 茂名
Shaoguan = 韶関
Yangjiang = 陽江
Heyuan = 河源
Huangshi = 黄石
Yichang = 宜昌
Yingtian = 鷹潭
Xinyu = 新余
Xinzheng = 新鄭
Handan = 新鄭
Dunhuang = 敦煌
Gaoyu = 高陽
Nantong = 南通
Weifang = 濰坊
Xikang = 西康
China = 中国
Great General provides double combat bonus = 大将軍による戦闘ボーナスが2倍

Ramesses II = ラムセス２世
You are but a pest on this Earth, prepare to be eliminated! = 貴様は世界にとって害虫でしかない。駆除される覚悟をしろ。
You are a fool who evokes pity. You have brought my hostility upon yourself and your repulsive civilization! = 貴様は余の敵意を自身の国民と文明に差し向けた。貴様は哀れな愚か者だ。
Strike me down and my soul will torment yours forever, you have won nothing. = 余を倒せば、余の魂がお前を呪う。貴様は勝ってなどない。
Greetings, I am Ramesses the god. I am the living embodiment of Egypt, mother and father of all civilizations. = ごきげんよう。余は神なるラメセスである。余はエジプトの化身であり、全ての文明の母であり父である。
Generous Egypt makes you this offer. = 寛大なエジプトはそなたにこの申し出をする。
Good day. = いい日だ。
Oh, it's you. = ああ、そなたか。
Monument Builders = 遺産建設者
 # Requires translation!
We greet thee, oh great Ramesses, Pharaoh of Egypt, who causes the sun to rise and the Nile to flow, and who blesses his fortunate people with all the good things of life! Oh great lord, from time immemorial your people lived on the banks of the Nile river, where they brought writing to the world, and advanced mathematics, sculpture, and architecture. Thousands of years ago they created the great monuments which still stand tall and proud. = 
 # Requires translation!
Oh, Ramesses, for uncounted years your people endured, as other petty nations around them have risen and then fallen into dust. They look to you to lead them once more into greatness. Can you honor the gods and bring Egypt back to her rightful place at the very center of the world? Can you build a civilization that will stand the test of time? = 
Thebes = テーベ
Memphis = メンフィス
Heliopolis = ヘリオポリス
Elephantine = エレファンティネ
Alexandria = アレクサンドリア
Pi-Ramesses = ピラメセス
Giza = ギザ
Byblos = ビブロス
Akhetaten = アケトアテン
Hieraconpolis = ヒエラコンポリス
Abydos = アビドス
Asyut = アシュート
Avaris = アヴァール
Lisht = リシュト
Buto = ブト
Edfu = エドフ
Pithom = ピトム
Busiris = ブシリス
Kahun = カフン
Athribis = アスリビス
Mendes = メンデス
Elashmunein = エル・アシュムネイン
Tanis = タニス
Bubastis = ブバスティス
Oryx = オリックス
Sebennytus = セベニタス
Akhmin = アフミーム
Karnak = カルナック
Luxor = ルクソール
El Kab = エル・カブ
Armant = ヘルモンティス
Balat = バラット
Ellahun = エラフン
Hawara = ハワーラ
Dashur = ダシュル
Damanhur = ダマンハー
Abusir = アブシール
Herakleopolis = ヘラクレオポリス
Akoris = アコリス
Benihasan = ベニハサン
Badari = バダリ
Hermopolis = エルモポリス
Amrah = アムラ
Koptos = コプトス
Ombos = オンボス
Naqada = ナカダ
Semna = セムナ
Soleb = ソレブ
Egypt = エジプト
[amount]% Production when constructing [buildingFilter] wonders [cityFilter] = [cityFilter][buildingFilter]の遺産の建築時に生産力[amount]%

Elizabeth = エリザベス
By the grace of God, your days are numbered. = 神の恩寵により、あなたの命運は尽きようとしています。
We shall never surrender. = 私たちは絶対に降伏しません。
You have triumphed over us. The day is yours. = あなたは私たちを征服した。勝利はあなたのものです...
We are pleased to meet you. = あなたにお会いできて光栄です。
Would you be interested in a trade agreement with England? = あなたはイギリスとの貿易協定に興味はありませんか？
Hello, again. = 	また会いましたね。
Oh, it's you! = 	ああ、あなたか。
Sun Never Sets = 沈まぬ太陽
 # Requires translation!
Praises upon her serene highness, Queen Elizabeth Gloriana. You lead and protect the celebrated maritime nation of England. England is an ancient land, settled as early as 35,000 years ago. The island has seen countless waves of invaders, each in turn becoming a part of the fabric of the people. Although England is a small island, for many years your people dominated the world stage. Their matchless navy, brilliant artists and shrewd merchants, giving them power and influence far in excess of their mere numbers. = 
 # Requires translation!
Queen Elizabeth, will you bring about a new golden age for the English people? They look to you once more to return peace and prosperity to the nation. Will you take up the mantle of greatness? Can you build a civilization that will stand the test of time? = 
London = ロンドン
York = ヨーク
Nottingham = ノッティンガム
Hastings = ヘイスティングス
Canterbury = カンタベリー
Coventry = コベントリ
Warwick = ウォリック
Newcastle = ニューキャッスル
Oxford = オックスフォード
Liverpool = リバプール
Dover = ドーバー
Brighton = ブライトン
Norwich = ノリッジ
Leeds = リーズ
Reading = リーディング
Birmingham = バーミンガム
Richmond = リッチモンド
Exeter = エクセター
Cambridge = ケンブリッジ
Gloucester = グロスター
Manchester = マンチェスター
Bristol = ブリストル
Leicester = レスター
Carlisle = カーライル
Ipswich = イプスウィッチ
Portsmouth = ポーツマス
Berwick = ベリック
Bath = バース
Mumbles = マンブルズ
Southampton = サウサンプトン
Sheffield = シェフィールド
Salisbury = ソールズベリー
Colchester = コルチェスター
Plymouth = プリマス
Lancaster = ランカスター
Blackpool = ブラックプール
Winchester = ウィンチェスター
Hull = ハル
England = イギリス

Napoleon = ナポレオン
You're disturbing us, prepare for war. = 貴公は目障りだ。戦争の準備をしたまえ。
You've fallen into my trap. I'll bury you. = 貴公は我輩の罠の中だ。埋葬して差し上げよう。
I congratulate you for your victory. = 貴公の勝利をお祝いしよう。
Welcome. I'm Napoleon, of France; the smartest military man in world history. = ようこそ、我輩はフランスのナポレオンである。世界史上最高の頭脳の軍人だ。
France offers you this exceptional proposition. = フランスはこのような特別案を提示する。
Hello. = どうも。
It's you. = 貴公か。
Ancien Régime = 旧体制
 # Requires translation!
Long life and triumph to you, First Consul and Emperor of France, Napoleon I, ruler of the French people. France lies at the heart of Europe. Long has Paris been the world center of culture, arts and letters. Although surrounded by competitors - and often enemies - France has endured as a great nation. Its armies have marched triumphantly into battle from one end of the world to the other, its soldiers and generals among the best in history. = 
 # Requires translation!
Napoleon Bonaparte, France yearns for you to rebuild your empire, to lead her once more to glory and greatness, to make France once more the epicenter of culture and refinement. Emperor, will you ride once more against your foes? Can you build a civilization that will stand the test of time? = 
Paris = パリ
Orleans = オルレアン
Lyon = リヨン
Troyes = トロワ
Tours = ツール
Marseille = マルセイユ
Chartres = シャルトル
Avignon = アヴィニョン
Rouen = ルーアン
Grenoble = グルノーブル
Dijon = ディジョン
Amiens = アミアン
Cherbourg = シェルブール
Poitiers = ポアティエ
Toulouse = トゥールーズ
Bayonne = ベーヨン
Strasbourg = ストラスブール
Brest = ブレスト
Bordeaux = ボルドー
Rennes = レンヌ
Nice = ニース
Saint Etienne = サンティティエンヌ
Nantes = ナント
Reims = ランス
Le Mans = ル・マン
Montpellier = モンペリエ
Limoges = リモージュ
Nancy = ナンシー
Lille = リール
Caen = カン
Toulon = ツーロン
Le Havre = ル・アーブル
Lourdes = ルルド
Cannes = カンヌ
Aix-En-Provence = エクス＝アン＝プロヴァンス
La Rochelle = ラ・ロシェル
Bourges = ブールジュ
Calais = カレー
France = フランス
[stats] [cityFilter] = [cityFilter][stats]

Catherine = エカテリーナ
You've behaved yourself very badly, you know it. Now it's payback time. = 身に覚えがない訳ではなかろう。償う時がきたのだ。
You've mistaken my passion for a weakness, you'll regret about this. = 我らの弱点に対する執念を見誤ったようだな。後悔するがいい。
We were defeated, so this makes me your prisoner. I suppose there are worse fates. = 我らは負け、そなたは我らを囚えた。ひどいことが起きたものだ。
I greet you, stranger! If you are as intelligent and tactful as you are attractive, we'll get along just fine. = 御機嫌よう、見知らぬ者よ！そなたが賢く抜け目なき魅力的な指導者ならば、我々はうまくやっていけるだろう。
How would you like it if I propose this kind of exchange? = このような提案はいかがかな？
Hello! = こんにちは
What do you need?! = 何が望みだ？
Siberian Riches = シベリアの富
 # Requires translation!
Greetings upon thee, Your Imperial Majesty Catherine, wondrous Empress of all the Russias. At your command lies the largest country in the world. Mighty Russia stretches from the Pacific Ocean in the east to the Baltic Sea in the west. Despite wars, droughts, and every manner of disaster the heroic Russian people survive and prosper, their artists and scientists among the best in the world. The Empire today remains one of the strongest ever seen in human history - a true superpower, with the greatest destructive force ever devised at her command. = 
 # Requires translation!
Catherine, your people look to you to bring forth glorious days for Russia and her people, to revitalize the land and recapture the wonder of the Enlightenment. Will you lead your people once more into greatness? Can you build a civilization that will stand the test of time? = 
Moscow = モスクワ
St. Petersburg = サンクトペテルブルク
Novgorod = ノヴゴロド
Rostov = ロストフ・ナ・ドヌー
Yaroslavl = ヤロスラブリ
Yekaterinburg = エカテリンブルグ
Yakutsk = ヤクーツク
Vladivostok = ウラジオストク
Smolensk = スモレンスク
Orenburg = オレンブルク
Krasnoyarsk = クラスノヤルスク
Khabarovsk = ハバロフスク
Bryansk = ブリャンスク
Tver = トヴェリ
Novosibirsk = ノヴォシビルスク
Magadan = マガダン
Murmansk = ムルマンスク
Irkutsk = イルクーツク
Chita = チタ
Samara = サマーラ
Arkhangelsk = アルハンゲリスク
Chelyabinsk = チェリャビンスク
Tobolsk = トボリスク
Vologda = ボログダ
Omsk = オムスク
Astrakhan = アストラハン
Kursk = クルスク
Saratov = サラトフ
Tula = トゥーラ
Vladimir = ウラジーミル
Perm = ペルミ
Voronezh = ヴォロネジ
Pskov = プスコフ
Starayarussa = スタラヤ・ルーサ
Kostoma = コストロマ
Nizhniy Novgorod = ニジニ・ノヴゴロド
Suzdal = スーズダリ
Magnitogorsk = マグニトゴルスク
Russia = ロシア
Double quantity of [resource] produced = [resource]の生産量が2倍

Augustus Caesar = アウグストゥス
 # Requires translation!
My treasury contains little and my soldiers are getting impatient... ...therefore you must die. = 
So brave, yet so stupid! If only you had a brain similar to your courage. = そなたは強いが、それでいて愚かなようだ。そなたの頭脳がその軍隊のように強ければよかったのだがな。
The gods have deprived Rome of their favour. We have been defeated. = 神々はローマを見放した。我等は敗れたのだ。
I greet you. I am Augustus, Imperator and Pontifex Maximus of Rome. If you are a friend of Rome, you are welcome. = ようこそ。私はアウグストゥス、ローマ皇帝であり最高神祇官だ。もしあなたがローマの友であるならば、私はあなたを歓迎する。
I offer this, for your consideration. = 私の提案はこうだ、そなたはどう思うかね
Hail. = よく来たな。
What do you want? = 何が望みだ？
The Glory of Rome = ローマの栄光
 # Requires translation!
The blessings of the gods be upon you, Caesar Augustus, emperor of Rome and all her holdings. Your empire was the greatest and longest lived of all in Western civilization. And your people single-handedly shaped its culture, law, art, and warfare like none other, before or since. Through years of glorious conquest, Rome came to dominate all the lands of the Mediterranean from Spain in the west to Syria in the east. And her dominion would eventually expand to cover much of England and northern Germany. Roman art and architecture still awe and inspire the world. And she remains the envy of all lesser civilizations who have followed. = 
 # Requires translation!
O mighty emperor, your people turn to you to once more reclaim the glory of Rome! Will you see to it that your empire rises again, bringing peace and order to all? Will you make Rome once again center of the world? Can you build a civilization that will stand the test of time? = 
Rome = ローマ
Antium = アンツィオ
Cumae = クーマエ
Neapolis = ナポリ
Ravenna = ラベンナ
Arretium = アレッツォ
Mediolanum = ミラノ
Arpinum = アルピーノ
Circei = チルチェイ
Setia = セッツェ
Satricum = サトリカム
Ardea = アルデール
Ostia = オスティア
Velitrae = ベッレトリ
Viroconium = ビロコニウム
Tarentum = ターラント
Brundisium = ブリンディジ
Caesaraugusta = カエサルグスタ
Caesarea = カイザリア
Palmyra = パルミラ
Signia = セーニ
Aquileia = アクイレイア
Clusium = クルシウム
Sutrium = ストリー
Cremona = クレモナ
Placentia = ピアチェンツァ
Hispalis = ヒスパリス
Artaxata = アルタシャト
Aurelianorum = アウレリアノラム
Nicopolis = ニコポリス
Agrippina = アグリッピナ
Verona = ベローナ
Corfinium = コルフィニウム
Treverii = トレヴェリー
Sirmium = シルミウム
Augustadorum = オーガスタドール
Curia = クリア
Interrama = インターラマ
Adria = アドリア
 # Requires translation!
[amount]% Production towards any buildings that already exist in the Capital = 

Harun al-Rashid = ハールーン・アッラシード
The world will be more beautiful without you. Prepare for war. = そなたがいなければこの世界はもっと美しくなる。戦争に備えよ。
Fool! You will soon regret dearly! I swear it! = 愚か者め！このことを心底後悔させてやる！絶対にだ！
You have won, congratulations. My palace is now in your possession, and I beg that you care well for the peacock. = そなたの勝利だ、たたえよう。我が宮殿は今やそなたのもの、クジャクたちの世話を頼んだぞ。
Welcome foreigner, I am Harun Al-Rashid, Caliph of the Arabs. Come and tell me about your empire. = ようこそ、異国の者よ。私はハールーン・アッラシード、アラビアのカリフである。こちらへ来てそなたの帝国のことを聞かせてくれないか。
Come forth, let's do business. = こちらへ来い、取引をしよう。
Peace be upon you. = そなたに平和あれ。
Trade Caravans = 砂漠の船
 # Requires translation!
Blessings of God be upon you oh great caliph Harun al-Rashid, leader of the pious Arabian people! The Muslim empire, the Caliphate was born in the turbulent years after the death of the prophet Muhammad in 632 AD, as his followers sought to extend the rule of God to all of the people of the earth. The caliphate grew mighty indeed at the height of its power, ruling Spain, North Africa, the Middle East, Anatolia, the Balkans and Persia. An empire as great as or even greater than that of Rome. The arts and sciences flourished in Arabia during the Middle Ages, even as the countries of Europe descended into ignorance and chaos. The Caliphate survived for six hundred years, until finally succumbing to attack from the Mongols, those destroyers of Empires. = 
 # Requires translation!
Great Caliph Harun al Rashid, your people look to you to return them to greatness! To make Arabia once again an enlightened land of arts and knowledge, a powerful nation who needs fear no enemy! Oh Caliph, will you take up the challenge? Can you build a civilization that will stand the test of time? = 
Mecca = メッカ
Medina = メディナ
Damascus = ダマスカス
Baghdad = バグダッド
Najran = ナジュラーン
Kufah = クーファ
Basra = バスラ
Khurasan = ホラーサーン
Anjar = アンジャル
Fustat = フスタート
Aden = アデン
Yamama = ヤマーマ
Muscat = マスカット
Mansura = マンスーラ
Bukhara = ブハラ
Fez = フェス
Shiraz = シーラーズ
Merw = マリ
Balkh = バルフ
Mosul = モースル
Aydab = アイダブ
Bayt = バイト
Suhar = ソハール
Taif = タイフ
Hama = ハマー
Tabuk = タブーク
Sana'a = サナア
Shihr = シフル
Tripoli = トリポリ
Tunis = チュニス
Kairouan = カイルアン
Algiers = アルジェ
Oran = オラン
Arabia = アラビア
[stats] from each Trade Route = 各交易路から[stats]

George Washington = ワシントン
Your wanton aggression leaves us no choice. Prepare for war! = あなたの理不尽な侵略に対し、我らに選択の余地はない。戦争に備えろ！
You have mistaken our love of peace for weakness. You shall regret this! = あなたは我らが弱いから平和を愛していると誤解しているようだ。そんなことはない！
The day...is yours. I hope you will be merciful in your triumph. = 勝利は...あなたのものだ...あなたの征服が慈悲深いものであると願おう。
The people of the United States of America welcome you. = アメリカ合衆国の人々はあなたを歓迎しますぞ。
Is the following trade of interest to you? = 以下の取引に興味はありますかな？
Well? = ん？
Manifest Destiny = 明白なる運命
 # Requires translation!
Welcome President Washington! You lead the industrious American civilization! Formed in the conflagration of revolution in the 18th century, within a hundred years, the young nation became embroiled in a terrible civil war that nearly tore the country apart, but it was just a few short years later in the 20th century that the United States reached the height of its power, emerging triumphant and mighty from the two terrible wars that destroyed so many other great nations. The United States is a nation of immigrants, filled with optimism and determination. They lack only a leader to help them fulfill their promise. = 
 # Requires translation!
President Washington, can you lead the American people to greatness? Can you build a civilization that will stand the test of time? = 
Washington = ワシントン
New York = ニューヨーク
Boston = ボストン
Philadelphia = フィラデルフィア
Atlanta = アトランタ
Chicago = シカゴ
Seattle = シアトル
San Francisco = サンフランシスコ
Los Angeles = ロサンゼルス
Houston = ヒューストン
Portland = ポートランド
St. Louis = セントルイス
Miami = マイアミ
Buffalo = バッファロー
Detroit = デトロイト
New Orleans = ニューオーリンズ
Baltimore = ボルチモア
Denver = デンバー
Cincinnati = シンシナティ
Dallas = ダラス
Cleveland = クリーブランド
Kansas City = カンザスシティ
San Diego = サンディエゴ
Las Vegas = ラスベガス
Phoenix = フェニックス
Albuquerque = アルバカーキ
Minneapolis = ミネアポリス
Pittsburgh = ピッツバーグ
Oakland = オークランド
Tampa Bay = タンパ湾
Orlando = オーランド
Tacoma = タコマ
Santa Fe = サンタフェ
Olympia = オリンピア
Hunt Valley = ハント・バレー
Springfield = スプリングフィールド
Palo Alto = パロアルト
Centralia = セントラリア
Spokane = スポーカン
Jacksonville = ジャクソンビル
Svannah = サバンナ
Charleston = チャールストン
San Antonio = サン・アントニオ
Anchorage = アンカレジ
Sacramento = サクラメント
Reno = リノ
Salt Lake City = ソルト・レーク・シティ
Boise = ボイシ
Milwaukee = ミルウォーキー
Santa Cruz = サンタクルーズ
Little Rock = リトルロック
America = アメリカ

Oda Nobunaga = 織田信長
I hereby inform you of our intention to wipe out your civilization from this world. = 貴殿の文明をこの世から拭い去るお知らせをしよう。
Pitiful fool! Now we shall destroy you! = 情けない愚か者め、今から叩きのめしてやるぞ!
You were much wiser than I thought. = わしが認めた以上に遙かに賢明でござった。
We hope for a fair and just relationship with you, who are renowned for military bravery. = 武勇の誉れ高き貴殿にご挨拶を申し上げたく、さらに公正かつ公平なる連携を心よりお願いする。
I would be grateful if you agreed on the following proposal. = この取引に賛同いただけるかな？
Oh, it's you... = ああ、お前か...
Bushido = 武士道
 # Requires translation!
Blessings upon you, noble Oda Nobunaga, ruler of Japan, the land of the Rising Sun! May you long walk among its flowering blossoms. The Japanese are an island people, proud and pious with a rich culture of arts and letters. Your civilization stretches back thousands of years, years of bloody warfare, expansion and isolation, great wealth and great poverty. In addition to their prowess on the field of battle, your people are also immensely industrious, and their technological innovation and mighty factories are the envy of lesser people everywhere. = 
 # Requires translation!
Legendary daimyo, will you grab the reins of destiny? Will you bring your family and people the honor and glory they deserve? Will you once again pick up the sword and march to triumph? Will you build a civilization that stands the test of time? = 
Kyoto = 京都
Osaka = 大阪
Tokyo = 東京
Satsuma = 薩摩
Kagoshima = 鹿児島
Nara = 奈良
Nagoya = 名古屋
Izumo = 出雲
Nagasaki = 長崎
Yokohama = 横浜
Shimonoseki = 下関
Matsuyama = 松山
Sapporo = 札幌
Hakodate = 函館
Ise = 伊勢
Toyama = 富山
Fukushima = 福島
Suo = 周防
Bizen = 備前
Echizen = 越前
Izumi = 和泉
Omi = 近江
Echigo = 越後
Kozuke = 上野
Sado = 佐渡
Kobe = 神戸
Nagano = 長野
Hiroshima = 広島
Takayama = 高山
Akita = 秋田
Fukuoka = 福岡
Aomori = 青森
Kamakura = 鎌倉
Kochi = 高知
Naha = 那覇
Sendai = 仙台
Gifu = 岐阜
Yamaguchi = 山口
Ota = 大田
Tottori = 鳥取
Japan = 日本
Units fight as though they were at full strength even when damaged = ダメージを負ってもユニットの攻撃力が下がらない

Gandhi = ガンジー
I have just received a report that large numbers of my troops have crossed your borders. = たった今、我が国の大軍があなたの国境を越えたとの報告がありました。
My attempts to avoid violence have failed. An eye for an eye only makes the world blind. = 暴力を避けようとする私の試みは失敗しました。「目には目を」では世界を盲目にするだけです。
 # Requires translation!
You can chain me, you can torture me, you can even destroy this body, but you will never imprison my mind. = 
Hello, I am Mohandas Gandhi. My people call me Bapu, but please, call me friend. = こんにちは、私はモハンダス・ガンジーです。私はバープーと呼ばれていますが、友達と呼んでください。
My friend, are you interested in this arrangement? = 友よ、この協定に興味がありますか？
I wish you peace. = あなたに平和あれ。
Population Growth = 人口増加
Delhi = デリー
Mumbai = ムンバイ
Vijayanagara = ヴィジャヤナガル
Pataliputra = パータリプトラ
Varanasi = ワーラーナシー
Agra = アーグラ
Calcutta = コルカタ
Lahore = ラホール
Bangalore = ベンガルール
Hyderabad = ハイデラバード
Madurai = マドゥライ
Ahmedabad = アフマダーバード
Kolhapur = コールハープル
Prayaga = プラヤガ
Ayodhya = アヨーディヤー
Indraprastha = インドラプラスタ
Mathura = マトゥラー
Ujjain = ウッジャイン
Gulbarga = グルバルガ
Jaunpur = ジャウンプル
Rajagriha = 王舎城
Sravasti = 舎衛城
Tiruchirapalli = ティルチラーパッリ
Thanjavur = タンジャーブル
Bodhgaya = ブッダガヤ
Kushinagar = クシナガラ
Amaravati = アマラベイ
Gaur = ガウル
Gwalior = グワーリオール
Jaipur = ジャイプル
Karachi = カラチ
India = インド
Unhappiness from number of Cities doubled = 都市の数からの不満が2倍

Otto von Bismarck = ビスマルク
I cannot wait until ye grow even mightier. Therefore, prepare for war! = 私はもう、貴様らが強くなるまで待っていられない。戦争の準備をするがよい！
Corrupted villain! We will bring you into the ground! = 邪悪な蛮族め！地獄の底に叩き落としてやる！
Germany has been destroyed. I weep for the future generations. = ドイツが破壊されてしまった。若い者たちのことを考えると...
Guten tag. In the name of the great German people, I bid you welcome. = グーテンターク。偉大なるドイツの人民を代表して私は貴公を歓迎するぞ。
It would be in your best interest, to carefully consider this proposal. = この案を深く考えてみろ。貴公らにとって最高の利益になるぞ。
What now? = 本日のご用件は？
So, out with it! = ああ、聞いているぞ！
Furor Teutonicus = 怒れるテウトネス
 # Requires translation!
Hail mighty Bismarck, first chancellor of Germany and her empire! Germany is an upstart nation, fashioned from the ruins of the Holy Roman Empire and finally unified in 1871, a little more than a century ago. The German people have proven themselves to be creative, industrious and ferocious warriors. Despite enduring great catastrophes in the first half of the 20th century, Germany remains a worldwide economic, artistic and technological leader. = 
 # Requires translation!
Great Prince Bismarck, the German people look up to you to lead them to greater days of glory. Their determination is strong, and now they turn to you, their beloved iron chancellor, to guide them once more. Will you rule and conquer through blood and iron, or foster the Germanic arts and industry? Can you build a civilization that will stand the test of time? = 
Berlin = ベルリン
Hamburg = ハンブルク
Munich = ミュンヘン
Cologne = ケルン
Frankfurt = フランクフルト
Essen = エッセン
Dortmund = ドルトムント
Stuttgart = シュトゥットガルト
Düsseldorf = デュッセルドルフ
Bremen = ブレーメン
Hannover = ハノーファー
Duisburg = デュイスブルク
Leipzig = ライプツィヒ
Dresden = ドレスデン
Bonn = ボン
Bochum = ボーフム
Bielefeld = ビーレフェルト
Karlsruhe = カールスルーエ
Gelsenkirchen = ゲルゼンキルヘン
Wiesbaden = ヴィースバーデン
Münster = ミュンスター
Rostock = ロストック
Chemnitz = ケムニッツ
Braunschweig = ブラウンシュワイク
Halle = ハレ
Mönchengladbach = メンヒェングラートバッハ
Kiel = キール
Wuppertal = ヴッパータール
Freiburg = フライブルク
Hagen = ハーゲン
Erfurt = エアフルト
Kaiserslautern = カイザースラウテルン
Kassel = カッセル
Oberhausen = オーバーハウゼン
Hamm = ハム
 # Requires translation!
Saarbrücken = 
Krefeld = クレーフェルト
Pirmasens = ピルマゼンス
Potsdam = ポツダム
Solingen = ゾーリンゲン
Osnabrück = オスナブリュック
Ludwigshafen = ルートウィヒスハーフェン
Leverkusen = レーバークーゼン
Oldenburg = オルデンブルク
Neuss = ノイス
Mülheim = ミュールハイム
Darmstadt = ダルムシュタット
Herne = ヘルネ
Würzburg = ヴュルツブルク
Recklinghausen = レックリングハウゼン
Göttingen = ゲッティンゲン
Wolfsburg = ウォルフスブルク
Koblenz = コブレンツ
Hildesheim = ヒルデスハイム
Erlangen = エルランゲン
Germany = ドイツ
67% chance to earn 25 Gold and recruit a Barbarian unit from a conquered encampment = 野営地を征服すると67%の確率で25ゴールドを獲得し、蛮族ユニットを自軍に加える
 # Requires translation!
[amount]% maintenance costs = 

Suleiman I = スレイマン1世
Your continued insolence and failure to recognize and preeminence leads us to war. = 貴公方の不遜な態度と認識と優位性の欠如は、我々を戦争へと導く。
Good. The world shall witness the incontestable might of my armies and the glory of the Empire. = よろしい。世界は我が軍の紛れもない力と、帝国の栄光を目の当たりにするだろう。
Ruin! Ruin! Istanbul becomes Iram of the Pillars, remembered only by the melancholy poets. = 破滅だ！破滅だ！イスタンブールは柱のイラムとなり、憂鬱な詩人たちによってのみ記憶される。
From the magnificence of Topkapi, the Ottoman nation greets you, stranger! I'm Suleiman, Kayser-I Rum, and I bestow upon you my welcome! = ようこそ、見知らぬ者よ！我はスレイマン、オスマンの指導者である。この素晴らしい機会を祝う宴をもうけようではないか！
Let us do business! Would you be interested? = 我らの取引に興味はありませんか？
Barbary Corsairs = バルバリア海賊
 # Requires translation!
Blessings of God be upon you, oh Great Emperor Suleiman! Your power, wealth and generosity awe the world! Truly, are you called 'Magnificent!' Your empire began in Bithynia, a small country in Eastern Anatolia in 12th century. Taking advantage in the decline of the great Seljuk Sultanate of Rum, King Osman I of Bithynia expanded west into Anatolia. Over the next century, your subjects brought down the empire of Byzantium, taking its holdings in Turkey and then the Balkans. In the mid 15th century, the Ottomans captured ancient Constantinople, gaining control of the strategic link between Europe and the Middle East. Your people's empire would continue to expand for centuries governing much of North Africa, the Middle East and Eastern Europe at its height. = 
 # Requires translation!
Mighty Sultan, heed the call of your people! Bring your empire back to the height of its power and glory and once again the world will look upon your greatness with awe and admiration! Will you accept the challenge, great emperor? Will you build an empire that will stand the test of time? = 
Istanbul = イスタンブール
Edirne = エディルネ
Ankara = アンカラ
Bursa = ブルサ
Konya = コンヤ
Samsun = サムスン
Gaziantep = ガズィアンテプ
Diyarbakır = ディヤルバクル
Izmir = イズミル
Kayseri = カイセリ
Malatya = マラティヤ
Mersin = メルスィン
Antalya = アンタルヤ
Zonguldak = ゾングルダク
Denizli = デニズリ
Ordu = オルドゥ
Muğla = ムヒア
Eskişehir = エスキシェヒル
Inebolu = イネボル
Sinop = シノプ
Adana = アダナ
Artvin = アルトウィン
Bodrum = ボドルム
Eregli = カラデニズ・エレーリ
Silifke = シリフケ
Sivas = シワス
Amasya = アマスヤ
Marmaris = マルマリス
Trabzon = トラブゾン
Erzurum = エルズルム
Urfa = シャンルウルファ
Izmit = イズミト
Afyonkarahisar = アフヨン
Bitlis = ビトリス
Yalova = ヤロヴァ
The Ottomans = オスマントルコ
50% chance of capturing defeated Barbarian naval units and earning 25 Gold = 50%の確率で倒した蛮族の海軍ユニットを捕獲し、25ゴールドを獲得する

Sejong = 世宗
Jip-hyun-jun (Hall of Worthies) will no longer tolerate your irksome behavior. We will liberate the citizens under your oppression even with force, and enlighten them! = 集賢殿はもうお前たちの不愉快な行動を許さない。武力をもってしても、お前の圧政下にある市民を解放し、啓蒙していく。
Foolish, miserable wretch! You will be crushed by this country's magnificent scientific power! = 愚かで、惨めな哀れな哀れみ者！わが国の壮大な科学力に押しつぶされろ！
Now the question is who will protect my people. A dark age has come. = 問題は誰が民を守るかだ。暗黒時代の到来だ。
Welcome to the palace of Choson, stranger. I am the learned King Sejong, who looks after his great people. = ようこそ、朝鮮の宮殿へ。よそ者の方へ、余は学のある世宗だ。偉大な人々の世話をしている。
We have many things to discuss and have much to benefit from each other. = 話し合うことで、お互いに得をすることがたくさんあるぞ。
Oh, it's you = ああ、そなたか
Scholars of the Jade Hall = 翡翠の間の学者たち
 # Requires translation!
Greetings to you, exalted King Sejong the Great, servant to the people and protector of the Choson Dynasty! Your glorious vision of prosperity and overwhelming benevolence towards the common man made you the most beloved of all Korean kings. From the earliest days of your reign, the effort you took to provide a fair and just society for all was surpassed only by the technological advances spurred onwards by your unquenched thirst for knowledge. Guided by your wisdom, the scholars of the Jade Hall developed Korea's first written language, Hangul, bringing the light of literature and science to the masses after centuries of literary darkness. = 
 # Requires translation!
Honorable Sejong, once more the people look to your for guidance. Will you rise to the occasion, bringing harmony and understanding to the people? Can you once again advance your kingdom's standing to such wondrous heights? Can you build a civilization that stands the test of time? = 
Seoul = ソウル
Busan = 釜山
Jeonju = 全州
Daegu = 大邱
Pyongyang = 平壌
Kaesong = 開城
Suwon = 水原
Gwangju = 光州
Gangneung = 江陵
Hamhung = 咸興
Wonju = 原州
Ulsan = 蔚山
Changwon = 昌原
Andong = 安東
Gongju = 公州
Haeju = 海州
Cheongju = 清州
Mokpo = 木浦
Dongducheon = 東豆川
Geoje = 巨済
Suncheon = 順天
Jinju = 晋州
Sangju = 尚州
Rason = 羅先
Gyeongju = 慶州
Chungju = 忠州
Sacheon = 泗川
Gimje = 金堤
Anju = 安州
Korea = 朝鮮
Receive a tech boost when scientific buildings/wonders are built in capital = 首都に科学関連の建造物/遺産が建設されると、科学力が増大する。

Hiawatha = ハイアワサ
You are a plague upon Mother Earth! Prepare for battle! = お前は世界の疫病神だ。争いの準備をしろ！
You evil creature! My braves will slaughter you! = この邪悪な生き物め！勇者がお前を圧倒するぞ
You have defeated us... but our spirits will never be vanquished! We shall return! = そなたは我々を倒したが...我々の魂は決して倒されない! 帰るぞ！
Greetings, stranger. I am Hiawatha, speaker for the Iroquois. We seek peace with all, but we do not shrink from war. = よそ者の方、こんにちは。我はハイアワサ、イロコイ族の指導者である。そなたの来訪を歓迎する。我ら2つの偉大な民族が友人になれればよいが。
Does this trade work for you, my friend? = この取引はそなたのためにもなるか？友よ
The Great Warpath = 偉大な出征路
 # Requires translation!
Greetings, noble Hiawatha, leader of the mighty Iroquois nations! Long have your people lived near the great and holy lake Ontario in the land that has come to be known as the New York state in North America. In the mists of antiquity, the five peoples of Seneca, Onondaga, Mohawks, Cayugas and Oneida united into one nation, the Haudenosaunee, the Iroquois. With no written language, the wise men of your nation created the great law of peace, the model for many constitutions including that of the United States. For many years, your people battled great enemies, such as the Huron, and the French and English invaders. Tough outnumbered and facing weapons far more advanced than the ones your warriors wielded, the Iroquois survived and prospered, until they were finally overwhelmed by the mighty armies of the new United States. = 
 # Requires translation!
Oh noble Hiawatha, listen to the cries of your people! They call out to you to lead them in peace and war, to rebuild the great longhouse and unite the tribes once again. Will you accept this challenge, great leader? Will you build a civilization that will stand the test of time? = 
Onondaga = オノンダガ
Osininka = オシンインカ
Grand River = グランドリバー
Akwesasme = アクウェサスネ
Buffalo Creek = バッファロー・クリーク
Brantford = ブラントフォード
Montreal = モントリオール
Genesse River = ジェネシーリバー
Canandaigua Lake = カナンデーグア湖
Lake Simcoe = シムコー湖
Salamanca = サラマンカ
Gowanda = ゴウォンダ
Cuba = キューバ
Akron = アクロン
Kanesatake = カナサタケ
Ganienkeh = ガニエンケ
Cayuga Castle = カユガ・キャッスル
Chondote = チョンドテ
Canajoharie = カナジョハリー
Nedrow = ネドロウ
Oneida Lake = オナイダ湖
Kanonwalohale = カノンワロハレ
Green Bay = グリーンベイ
Southwold = サウスウォールド
Mohawk Valley = モーホーク・バレー
Schoharie = スカハリー
Bay of Quinte = クゥインテ湾
Kanawale = カナワレ
Kanatsiokareke = カナツィオカレク
Tyendinaga = ティエンディナガ
Hahta = ハータ
Iroquois = イロコイ
All units move through Forest and Jungle Tiles in friendly territory as if they have roads. These tiles can be used to establish City Connections upon researching the Wheel. = 自友好国領の森林とジャングルの移動ポイント増加。森林とジャングルを道として使える

Darius I = ダレイオス1世
Your continue existence is an embarrassment to all leaders everywhere! You must be destroyed! = そなたの存在は全ての指導者の恥だ！滅ぼさなければならない！
Curse you! You are beneath me, son of a donkey driver! I will crush you! = 呪ってやる！お前は私の下だ！叩き潰してやる！
You mongrel! Cursed be you! The world will long lament your heinous crime! = この雑種め！呪われろ！世界はお前の凶悪な犯罪を嘆くだろう！
Peace be on you! I am Darius, the great and outstanding king of kings of great Persia... but I suppose you knew that. = 初めて会う者よ、よく参られた！我はダレイオス、兄弟なるペルシアの完全無欠の指導者である。もちろんそなたも知っていただろう。
In my endless magnanimity, I am making you this offer. You agree, of course? = 私の尽きることのない寛大さの中で、そなたにこの申し出をしている。もちろん、同意してくれるか？
Good day to you! = ごきげんよう。
Ahh... you... = ああ...そなたか...
Achaemenid Legacy = アケメネス朝の遺産
 # Requires translation!
The blessings of heaven be upon you, beloved king Darius of Persia! You lead a strong and wise people. In the morning of the world, the great Persian leader Cyrus revolted against the mighty Median empire and by 550 BC, the Medes were no more. Through cunning diplomacy and military prowess, great Cyrus conquered wealthy Lydia and powerful Babylon, his son conquering proud Egypt some years later. Over time, Persian might expanded into far away Macedonia, at the very door of the upstart Greek city-states. Long would Persia prosper until the upstart villain Alexander of Macedon, destroyed the great empire in one shocking campaign. = 
 # Requires translation!
Darius, your people look to you to once again bring back the days of power and glory for Persia! The empire of your ancestors must emerge again, to triumph over its foes and to bring peace and order to the world! O king, will you answer the call? Can you build a civilization that will stand the test of time? = 
Persepolis = ペルセポリス
Parsagadae = パサルガダエ
Susa = スーサ
Ecbatana = エクバタナ
Tarsus = タルサス
Gordium = ゴルディウム
Bactra = バクトラ
Sardis = サルディス
Ergili = エルギル
Dariushkabir = ダリウス・カビル
Ghulaman = グラマン
Zohak = ゾハク
Istakhr = イスタブル
Jinjan = ジンジャン
Borazjan = ボラズジャン
Herat = ヘラート
Dakyanus = ダキヤヌス
Bampur = バンプール
Turengtepe = トゥラン・テペ
Rey = レイ
Thuspa = トゥシュパ
Hasanlu = ハサンル
Gabae = ガバエ
Merv = メリブ
Behistun = ベヒストゥーン
Kandahar = カンダハル
Altintepe = アントゥン・テペ
Bunyan = バニヤン
Charsadda = チャールサダ
Uratyube = ウラ・テューベ
Dura Europos = ドゥラ・エウロポス
Aleppo = アレッポ
Qatna = カンタ
Kabul = カブール
Capisa = カピサ
Kyreskhata = キュレスカタ
Marakanda = マラカンダ
Peshawar = ペシャワール
Van = ヴァン
Pteira = ペテイラ
Arshada = アルシャダ
Artakaona = アルタコアナ
Aspabota = アスパボタ
Autiyara = アンティヤラ
Bagastana = バガスタナ
Baxtri = バシトリ
Darmasa = ダルマサ
Daphnai = ダピナイ
Drapsaka = ドラプサカ
Eion = エイオン
Gandutava = ガンドゥタヴァ
Gaugamela = ガウガメラ
Harmozeia = ハルモジア
Ekatompylos = ヘカトンピュロス
Izata = イザタ
Kampada = カンパダ
Kapisa = カピサ
Karmana = カルマナ
Kounaxa = クナクサ
Kuganaka = クガナカ
Nautaka = ナウタカ
Paishiyauvada = パイシヤウヴァダ
Patigrbana = パティグルバナ
Phrada = フラダ
Persia = ペルシア

Kamehameha I = カメハメハ
The ancient fire flashing across the sky is what proclaimed that this day would come, though I had foolishly hoped for a different outcome. = 天空にきらめくいにしえの炎はこの日の訪れを示している。私としては愚かにも違う結末を期待していたのだがな。
It is obvious now that I misjudged you and your true intentions. = 私はそなたとその真意を見誤っていた、その事実がいま明らかになった。
The hard-shelled crab yields, and the lion lies down to sleep. Kanaloa comes for me now. = 蟹の固い殻は破られ、獅子は横たわり眠りについた。カナロア(冥界の神)の迎えが来たようだな。
Aloha! Greetings and blessings upon you, friend. I am Kamehameha, Great King of this strand of islands. = アロハ！挨拶と祝福を。私はカメハメハ、この島々の偉大なる王である。
Come, let our people feast together! = さあ、こちらへ。ともに国民をもてなしましょう！
Welcome, friend! = ようこそ、友よ！
Wayfinding = ウェイファインディング
 # Requires translation!
Greetings and blessings be upon you, Kamehameha the Great, chosen by the heavens to unite your scattered peoples. Oh mighty King, you were the first to bring the Big Island of Hawai'i under one solitary rule in 1791 AD. This was followed by the merging of all the remaining islands under your standard in 1810. As the first King of Hawai'i, you standardized the legal and taxation systems and instituted the Mamalahoe Kawanai, an edict protecting civilians in times of war. You ensured the continued unification and sovereignty of the islands by your strong laws and deeds, even after your death in 1819. = 
 # Requires translation!
Oh wise and exalted King, your people wish for a kingdom of their own once more and require a leader of unparalleled greatness! Will you answer their call and don the mantle of the Lion of the Pacific? Will you build a kingdom that stands the test of time? = 
Honolulu = ホノルル
Samoa = サモア
Tonga = トンガ
Nuku Hiva = ヌク・ヒヴァ
Raiatea = ライアテア
Aotearoa = アオテアロア
Tahiti = タヒチ
Hilo = ヒロ
Te Wai Pounamu = テ・ワイ・ポウナム
Rapa Nui = ラパ・ヌイ
Tuamotu = ツアモツ
Rarotonga = ラロトンガ
Tuvalu = ツバル
Tubuai = トゥブアイ
Mangareva = マンガレバ
Oahu = オアフ
Kiritimati = キリスィマスィ
Ontong Java = オントン・ジャワ
Niue = ニウエ
Rekohu = レコフ
Rakahanga = ラカハンガ
Bora Bora = ボラボラ
Kailua = カイルア
Uvea = ウベア
Futuna = フツナ
Rotuma = ロトゥマ
Tokelau = トケラウ
Lahaina = ラハイナ
Bellona = ベローナ
Mungava = ムンガワ
Tikopia = ティコピア
Emae = エマエ
Kapingamarangi = カピンガマランギ
Takuu = タクウ
Nukuoro = ヌクオロ
Sikaiana = シカイアナ
Anuta = アヌタ
Nuguria = ニューギニア
Pileni = ピレニ
Nukumanu = ヌクマヌ
Polynesia = ポリネシア
Enables embarkation for land units = 地上ユニットの乗船が可能になる
Enables embarked units to enter ocean tiles = 乗船ユニットが外洋タイルへ進出できる
 # Requires translation!
Normal vision when embarked = 
+[amount]% Strength if within [amount2] tiles of a [tileImprovement] = [tileImprovement]から[amount2]タイル以内に戦闘力+[amount]%を付与

Ramkhamhaeng = ラームカムヘーン
You lowly, arrogant fool! I will make you regret of your insolence! = 卑しく傲慢な愚か者。貴公の無礼を後悔させてやる！
You scoundrel! I shall prepare to fend you off! = 愚か者。貴公を撃退する準備をしておこう。
Although I lost, my honor shall endure. I wish you good luck. = 負けたとはいえ、名誉は耐えなければならない。幸運をいのろう。
I, Pho Kun Ramkhamhaeng, King of Siam, consider it a great honor that you have walked to visit my country of Siam. = シャムにようこそ、見知らぬ者よ。我はラームカムヘーン。そなたの来訪を大変光栄に思っている。
Greetings. I believe this is a fair proposal for both parties. What do you think? = どうも。これは双方にとって公平な提案だと思うが、どう思うか？
Welcome. = ようこそ。
Father Governs Children = 父権政治
 # Requires translation!
Greetings to you, Great King Ramkhamhaeng, leader of the glorious Siamese people! O mighty King, your people bow down before you in awe and fear! You are the ruler of Siam, an ancient country in the heart of Southeast Asia, a beautiful and mysterious land. Surrounded by foes, beset by bloody war and grinding poverty, the clever and loyal Siamese people have endured and triumphed. King Ramkhamhaeng, your empire was once part of the Khmer Empire, until the 13th century AD, when your ancestors revolted, forming the small Sukhothai kingdom. Through successful battle and cunning diplomacy, the tiny kingdom grew into a mighty empire, an empire which would dominate South East Asia for more than a century! = 
 # Requires translation!
Oh, wise and puissant King Ramkhamhaeng, your people need you to once again lead them to greatness! Can you use your wits and strength of arms to protect your people and defeat your foes? Can you build a civilization that will stand the test of time? = 
Sukhothai = スコータイ
Si Satchanalai = シー・サチャナライ
Muang Saluang = ムアン・サルアン
Lampang = ランパーン
Phitsanulok = ピッサヌローク
Kamphaeng Pet = カムペーン・ペット
Nakhom Chum = ナコン・チャム
Vientiane = ビエンチャン
Nakhon Si Thammarat = ナコン・シー・タンマラート
Martaban = マルタバン
Nakhon Sawan = ナコン・サワン
Chainat = チャイナート
Luang Prabang = ルアンプラバン
Uttaradit = ウッタラジ
Chiang Thong = チェン・トン
Phrae = プレー
Nan = ナン
Tak = ターク
Suphanburi = スパンブリー
Hongsawadee = ホンサワディー
Thawaii = タワイ
Ayutthaya = アユタヤ
Taphan Hin = タパーン・ヒン
Uthai Thani = ウタイ・ターニ
Lap Buri = ラプ・ブリ
Ratchasima = ラチャシマ
Ban Phai = バン・ファイ
Loci = ロシ
Khon Kaen = コン・ケン
Surin = スリン
Siam = シャム
 # Requires translation!
[amount]% [stat] from City-States = 
Military Units gifted from City-States start with [amount] XP = 都市国家から贈られる軍事ユニットが始めからXP[amount]

Isabella = イザベラ
God will probably forgive you... but I shall not. Prepare for war. = 主はあなたをお許しになっているかもしれません。ですが私は許しません。戦争に備えなさい！
Repugnant spawn of the devil! You will pay! = 穢らわしい悪魔の子め！報いを受けよ！
If my defeat is, without any doubt, the will of God, then I will accept it. = いいでしょう。これは間違いなく主の御意志。私はそれを受け入れます。
God blesses those who deserve it. I am Isabel of Spain. = 主はふさわしき者に祝福を与えられるでしょう。私はスペインのイザベラです。
I hope this deal will receive your blessing. = この取引であなたの賛同を得られるとよいのですが。
Seven Cities of Gold = 黄金の七都市
 # Requires translation!
Blessed Isabella, servant of God, holy queen of Castille and León! Your people greet and welcome you. You are the ruler of Spain, a beautiful and ancient country at the crossroads of the world between Europe and Africa, one shore on the Mediterranean and the other on the mighty Atlantic Ocean. The Spanish are a multicultural people with roots in the Muslim and Christian worlds. A seafaring race, Spanish explorers found and conquered much of the New World, and, for many centuries, its gold and silver brought Spain unrivalled wealth and power, making the Spanish court the envy of the world. = 
 # Requires translation!
O fair and virtuous Isabella! Will you rebuild the Spanish empire and show the world again the greatness of your people? Will you take up the mantle of the holy monarchy, and vanquish your foes under heaven's watchful eyes? Your adoring subjects await your command! Will you build a civilization that stands the test of time? = 
Madrid = マドリード
Barcelona = バルセロナ
Seville = セビリア
Cordoba = コルドバ
Toledo = トレド
Santiago = サンティアゴ
Murcia = ムルシア
Valencia = バレンシア
Zaragoza = サラゴサ
Pamplona = パンプローナ
Vitoria = ビトーリア
Santander = サンタンデル
Oviedo = オビエド
Jaen = ハエン
Logroño = ログローニョ
Valladolid = バリャドリード
Palma = パルマ
Teruel = テルエル
Almeria = アルメリア
Leon = レオン
Zamora = サモラ
Mida = ミダ
Lugo = ルーゴ
Alicante = アリカンテ
Càdiz = カディス
Eiche = エルチェ
Alcorcon = アルコルコン
Burgos = ブルゴス
Vigo = ビーゴ
Badajoz = バダホス
La Coruña = ラ・コルーニャ
Guadalquivir = グアダルキビル
Bilbao = ビルバオ
San Sebastian = サン・セバスティアン
Granada = グラナダ
Mérida = メリダ
Huelva = ウエルバ
Ibiza = イビサ
Las Palmas = ラス・パルマス
Tenerife = テネリフェ
Spain = スペイン
100 Gold for discovering a Natural Wonder (bonus enhanced to 500 Gold if first to discover it) = 自然遺産を発見すると100ゴールド（最初に見つけた文明ならば500ゴールド）を与えられる
Double Happiness from Natural Wonders = 自然遺産からの幸福度が2倍
Tile yields from Natural Wonders doubled = 自然遺産タイルからの産出量が2倍

Askia = アスキア
You are an abomination to heaven and earth, the chief of ignorant savages! You must be destroyed! = お前は天と地の忌まわしいものだ。無知な蛮族の長だ。お前は滅ぼさねばならない！
Fool! You have doomed your people to fire and destruction! = 愚か者め！お前は同胞を火と破滅に追い込んだ！
We have been consumed by the fires of hatred and rage. Enjoy your victory in this world - you shall pay a heavy price in the next! = 嫌悪と憤怒の炎に我らは焼き尽くされた。せいぜい現世での勝利に酔いしれるがいい、来世では痛い目に遭わせてやるぞ！
I am Askia of the Songhai. We are a fair people - but those who cross us will find only destruction. You would do well to avoid repeating the mistakes others have made in the past. = ようこそ。我はアスキア、ソンガイの王である。我々は啓蒙の民であり、他国との平和的な知識の交換を望んでいる。ただし必要とあらば、いつでも祖国を守るために戦うぞ。
Can I interest you in this deal? = この取引に興味はあるか？
River Warlord = 水軍の将
 # Requires translation!
May the blessings of God, who is greatest of all, be upon you Askia, leader of the Songhai people! For many years your kingdom was a vassal of the mighty West African state of Mali, until the middle of the 14th century, when King Sunni Ali Ber wrested independence from the Mali, conquering much territory and fighting off numerous foes who sought to destroy him. Ultimately, his conquest of the wealthy cities of Timbuktu and Jenne gave the growing Songhai empire the economic power to survive for some 100 years, until the empire was destroyed by foes with advanced technology - muskets against spearmen. = 
 # Requires translation!
King Askia, your people look to you to lead them to glory. To make them powerful and wealthy, to keep them supplied with the weapons they need to defeat any foe. Can you save them from destruction, oh King? Can you build a civilization that will stand the test of time? = 
Gao = ガオ
Tombouctu = トンボウクトゥ
Jenne = ジェンネ
Taghaza = タガザ
Tondibi = トンディビ
Kumbi Saleh = クンビ・サレー
Kukia = クキア
Walata = ワラタ
Tegdaoust = テグダウスト
Argungu = アルグング
Gwandu = グワンドゥ
Kebbi = ケビ
Boussa = ブッサ
Motpi = モプティ
Bamako = バマコ
Wa = ワ
Kayes = カエス
Awdaghost = アウダゴースト
Ouadane = ウアダン
Dakar = ダカール
Tadmekket = タドメッケト
Tekedda = テケダ
Kano = カノ
Agadez = アガデス
Niamey = ニアメ
Torodi = トロディ
Ouatagouna = ウアタゴウナ
Dori = ドーリ
Bamba = バンバ
Segou = セグー
Songhai = ソンガイ
Receive triple Gold from Barbarian encampments and pillaging Cities = 野営地と都市からの略奪で出るゴールドが3倍になる
Embarked units can defend themselves = 乗船中のユニットは自衛が可能

Genghis Khan = チンギス・カン
You stand in the way of my armies. Let us solve this like warriors! = 貴公たちは我が軍の邪魔をしている。戦士のように解決しよう！
No more words. Today, Mongolia charges toward your defeat. = もう言葉なんぞはいらない。今日、貴公はモンゴルの手によって敗北に向かうだろう。
You have hobbled the Mongolian clans. My respect for you nearly matches the loathing. I am waiting for my execution. = モンゴルの一族の足手まといになったな。尊敬の念と憎しみは同じだ。我は処刑されるのを待っている。
I am Temuujin, conqueror of cities and countries. Before me lie future Mongolian lands. Behind me is the only cavalry that matters. = 我はテムジン。草原の王であり、数多の都市の支配者である。お望みとあらば、恐怖の下に貴公をかせてやろう。
I am not always this generous, but we hope you take this rare opportunity we give you. = 我はいつも寛大ではない。この機会を逃すか？
So what now? = で、どうする？
Mongol Terror = モンゴルの脅威
 # Requires translation!
Greetings, o great Temuujin, immortal emperor of the mighty Mongol Empire! Your fists shatter walls of cities and your voice brings despair to your enemies. O Khan! You united the warring tribes of Northern Asia into a mighty people, creating the greatest cavalry force the world has ever witnessed. Your people's cunning diplomacy divided their enemies, making them weak and helpless before Mongolia's conquering armies. In a few short years, your people's soldiers conquered most of China and Eastern Asia, and the empire continued to grow until it reached west into Europe and south to Korea. Indeed, it was the greatest empire ever seen, dwarfing those pathetic conquests of the Romans or the Greeks. = 
 # Requires translation!
Temuujin, your people call upon you once more to lead them to battle and conquest. Will the world once again tremble at the thunderous sound of your cavalry, sweeping down from the steppes? Will you build a civilization that stands the test of time? = 
Karakorum = カラコルム
Beshbalik = ベシバリク
Turfan = トルファン
Hsia = 夏
Old Sarai = オールド・サライ
New Sarai = ニューサライ
Tabriz = タブリーズ
Tiflis = ティフリス
Otrar = オトラル
Sanchu = サンチュ
Kazan = カザン
Almarikh = アルマリク
Ulaanbaatar = ウランバートル
Hovd = ホヴト
Darhan = ダーハン
Dalandzadgad = ダランドザドガド
Mandalgovi = マンダルゴヴィ
Choybalsan = チョイバルサン
Erdenet = エルデネト
Tsetserieg = ツェツェレグ
Baruun-Urt = バローン・オルト
Ereen = エレーン
Batshireet = ボトシレート
Choyr = チョイル
Ulaangom = ウランゴム
Tosontsengel = トソントセンゲル
Altay = アトライ
Uliastay = ウリャスタイ
Bayanhongor = バヤンホンゴル
Har-Ayrag = ハル・アイラーグ
Nalayh = ナライー
Tes = テス
Mongolia = モンゴル国
+30% Strength when fighting City-State units and cities = 都市国家と都市国家ユニットとの戦闘時に戦闘力+30%

Montezuma I = モンテスマ
Xi-miqa-can! Xi-miqa-can! Xi-miqa-can! (Die, die, die!) = 死ミカカ！死ミカカ！死ミカカ！
Excellent! Let the blood flow in raging torrents! = 良かろう！血で荒れ狂う激流をおこそうではないか！
Monster! Who are you to destroy my greatness? = 化け物め！この偉大なる我をなぜ倒せた。
What do I see before me? Another beating heart for my sacrificial fire. = 我の前に何が見える？犠牲の火のための鼓動する心臓だ。
Accept this agreement or suffer the consequences. = この提案をの、後々に苦しむぞ
Welcome, friend. = ようこそ、我が友よ
Sacrificial Captives = 捕虜の生贄
 # Requires translation!
Welcome, O divine Montezuma! We grovel in awe at your magnificence! May the heaven shower all manner of good things upon you all the days of your life! You are the leader of the mighty Aztec people, wandering nomads from a lost home in the north who in the 12th century came to live in the mesa central in the heart of what would come to be called Mexico. Surrounded by many tribes fighting to control the rich land surrounding the sacred lakes of Texcoco, Xaltocan and Zampango, through cunning alliances and martial prowess, within a mere two hundred years, the Aztecs came to dominate the Central American basin, ruling a mighty empire stretching from sea to sea. But the empire fell at last under the assault of foreign devils - the accursed Spaniards! - wielding fiendish weapons the likes of which your faithful warriors had never seen. = 
 # Requires translation!
O great king Montezuma, your people call upon you once more, to rise up and lead them to glory, bring them wealth and power, and give them dominion over their foes and rivals. Will you answer their call, glorious leader? Will you build a civilization that stands the test of time? = 
Tenochtitlan = テノチティタラン
Teotihuacan = テオティワカン
Tlatelolco = トラテロルコ
Texcoco = テスココ
Tlaxcala = トラスカラ
Calixtlahuaca = カリトゥラウアカ
Xochicalco = ソチカルコ
Tlacopan = トラコパン
Atzcapotzalco = アスカポツァルコ
Tzintzuntzan = ツィンツンツァン
Malinalco = マリナルコ
Tamuin = タムイン
Teayo = テーヨ
Cempoala = センポアラ
Chalco = チャルコ
Tlalmanalco = トラルマナルコ
Ixtapaluca = イスタパルカ
Huexotla = フエソトラ
Tepexpan = テペクスパン
Tepetlaoxtoc = テペトラオストク
Chiconautla = チコナウトラ
Zitlaltepec = ジトラルテペク
Coyotepec = コヨテペック
Tequixquiac = テクイスクイアク
Jilotzingo = ジロツインゴ
Tlapanaloya = トラパナロヤ
Tultitan = トゥルティトラン
Ecatepec = エカテペク
Coatepec = コアテペック
Chalchiuites = チャルチウイテス
Chiauhita = チアウヒタ
Chapultepec = チャプルテペック
Itzapalapa = イスタパラパ
Ayotzinco = アヨツインコ
Iztapam = イツタパム
Aztecs = アステカ
Earn [amount]% of killed [mapUnitFilter] unit's [costOrStrength] as [plunderableStat] = 敵の[mapUnitFilter]を倒すごとに敵[costOrStrength][amount]%分の[plunderableStat]で得る

Pachacuti = パチャクティ
Resistance is futile! You cannot hope to stand against the mighty Incan empire. If you will not surrender immediately, then prepare for war! = 抵抗は無益だ！強大なインカ帝国に対抗するのは無理だ。直ちに降伏しないならば、戦争の準備をしろ!
Declare war on me?!? You can't, because I declare war on you first! = 私に宣戦布告する？できないな、なぜなら私が先にお前に宣戦布告するからだ！
How did you darken the sun? I ruled with diligence and mercy—see that you do so as well. = どうやって太陽を暗くした？私は勤勉さと慈悲をもって統治したあなたもそうするように。
How are you? You stand before Pachacuti Inca Yupanqui. = ご機嫌いかがかな？私はパチャクティ、インカの皇帝である。
The Incan people offer this fair trade. = われわれインカの民はこの公正な取引を提案する。
How are you doing? = ご機嫌いかがかな？
What do you want now? = 	何が望みだね？
Great Andean Road = アンデスの大道
 # Requires translation!
Oh ye who remakes the world, your loyal subjects greet you, King Pachacuti Sapa Inca, ruler of Tawantinsuyu and the Inca people! From the beginnings in the small state of Cusco, the Incans displayed their potential for greatness, marching to war against their many enemies, crushing their armies into dust and carving for themselves a mighty empire stretching from Ecuador to Chile. Indeed, they built the greatest empire ever seen in pre-Columbian America. More than mere soldiers, your people were great builders and artists as well, and the remnants of their works still awe and inspire the world today. = 
 # Requires translation!
Oh King Pachacuti, truly are you called 'Earth Shaker'! Will you once again call upon the ground itself to a fight at your side? Your armies await your signal. Will you restore the glory of your empire? Can you build a civilization that will stand the test of time? = 
Cuzco = クスコ
Tiwanaku = ティワナク
Machu = マチュ
Ollantaytambo = オリャンタイタンボ
Corihuayrachina = コリワイラチナ
Huamanga = ワマンガ
Rumicucho = ルミクチョ
Vilcabamba = ヴィルカバンバ
Vitcos = ヴィトコス
Andahuaylas = アンダワイラス
Ica = イカ
Arequipa = アレキパ
Nasca = ナスカ
Atico = アティコ
Juli = ジュリ
Chuito = キトー
Chuquiapo = ククイアポ
Huanuco Pampa = ハンク・パンパ
Tamboccocha = タンボコチャ
Huaras = ワラス
Riobamba = リオバンバ
Caxamalca = カハマルカ
Sausa = サウサ
Tambo Colorado = タンボ・コロラド
Huaca = ワカ
Tumbes = トゥンベス
Chan Chan = チャン・チャン
Sipan = シパン
Pachacamac = パチャカマ
Llactapata = リャクタパタ
Pisac = ピサック
Kuelap = クエラップ
Pajaten = パハテン
Chucuito = チュキート
Choquequirao = チョケキラオ
Inca = インカ
Units ignore terrain costs when moving into any tile with Hills = 丘陵タイルを移動する際の移動コストが無視される
[amount]% maintenance on road & railroads = 輸送維持費[amount]%
 # Requires translation!
No Maintenance costs for improvements in [tileFilter] tiles = 

Harald Bluetooth = ハーラル
If I am to be honest, I tire of those pointless charades. Why don't we settle our disputes on the field of battle, like true men? Perhaps the skalds will sing of your valor... or mine! = ハハハ、私はもう無意味なおしゃべりに疲れてしまったよ。ここは真の男らしく、戦場で決着をつけようじゃないか。
Ahahah! You seem to show some skills of a true Viking! Too bad that I'll probably kill you! = あんたを殺すことになりそうなのが残念だぜ。ハハハハ...
Loki must have stood by you, for a common man alone could not have defeated me... Oh well! I will join the einherjar in Valhalla and feast, while you toil away here. = ロキがあんたに味方したに違いない、ただの人間相手に私が負けるはずないのだ！
Harald Bluetooth bids you welcome to his lands, a Viking unlike any the seas and lands have ever known! Hah, are you afraid? = ハーラル青歯王があんたの来訪を歓迎しよう！
This is a fine deal! Even a drunk beggar would agree! = こいつは完璧な取引だぜ！卑しい乞食でも同意するだろうよ。
Hail to you. = あんたに万歳。
Viking Fury = ヴァイキングの怒り
 # Requires translation!
Honor and glory be yours, Harald Bluetooth Gormsson, mighty heir of King Gorm of the Old and Thyra Dannebod. Not only were you victorious on the battlefield against the armies of Norway, you also completed massive construction project across the land - numerous Ring Fortresses to protect the populace from invasion and internal strife. You successfully drove off waves of German settlers in 983 AD and sheltered your kingdom from unwanted foreign influence. = 
 # Requires translation!
Stalwart Viking, the time for greatness is upon you once more. You are called to rise up and lead your people to renewed power and triumph! Will you make the world shudder once more at the very thought of your great armies of Northsmen? Will you let the Viking battle cry ring out across the crashing waves? Will you build a civilization to stand the test of time? = 
Copenhagen = コペンハーゲン
Aarhus = オーフス
Kaupang = カウパング
Ribe = リベ
Viborg = ヴィボー
Tunsberg = トンスベルグ
Roskilde = ロスキレ
Hedeby = ヘーゼビュー
Oslo = オスロ
Jelling = イェリング
Truso = トルソ
Bergen = ベルゲン
Faeroerne = フェレルネ
Reykjavik = レイキャビク
Trondheim = トロンハイム
Godthab = ゴットホープ
Helluland = ヘッルランド
Lillehammer = リレハンメル
Markland = マークランド
Elsinore = エルシノア
Sarpsborg = サルプスボル
Odense = オーデンセ
Aalborg = オールボー
Stavanger = スタヴァンゲル
Vorbasse = ヴォーバセ
Schleswig = シュレースウィヒ
Kristiansand = クリスチャンサン
Halogaland = ハロガランド
Randers = ラナース
Fredrikstad = フレドリクスタ
Kolding = コリング
Horsens = ホーセンス
Tromsoe = トロムソ
Vejle = バイレ
Koge = ケーゲ
Sandnes = サンネス
Holstebro = ホルステブロー
Slagelse = スラーエルセ
Drammen = ドランメン
Hillerod = ヒレレズ
Sonderborg = セナボー
Skien = シーエン
Svendborg = スベンボー
Holbaek = ホルベック
Hjorring = イエリング
Fladstrand = フラッドストランド
Haderslev = ハザスレウ
Ringsted = リングステズ
Skrive = スキーベ
Denmark = デンマーク
 # Requires translation!
Units pay only 1 movement point to disembark = 
No movement cost to pillage = 略奪時の移動ポイント消費なし

You leave us no choice. War it must be. = 選択の余地はない。戦争に違いない。
Very well, this shall not be forgotten. = よかろう、これは忘れないぞ。
I guess you weren't here for the sprouts after all... = 結局もやしのために来たんじゃないんだな...
Brussels = ブリュッセル

And so the flower of Florence falls to barbaric hands... = そしてフィレンツェの花は野蛮な手に落ちた...
Florence = フィレンツェ

So this is how it feels to die... = こんな感じで死ぬのか...
Hanoi = ハノイ

Unacceptable! = 認めない。

Today, the Malay people obey you, but do not think this is over... = 今日、マレーの人々はあなたに従いますが、これが終わったとは思っていません...
Kuala Lumpur = クアラルンプール

Perhaps now we will find peace in death... = おそらく今、私たちは死の中に安らぎを見いだすことができるでしょう...
Lhasa = ラサ

You fiend! History shall remember this! = 狂人め！このことは歴史に深くきざまれるだろう！
Milan = ミラノ

We were too weak to protect ourselves... = 自分たちの身を守るには弱すぎた...
Quebec City = ケベック州

I have failed. May you, at least, know compassion towards our people. = 私は失敗しました。せめて同胞への思いやりがありますように。
Cape Town = ケープタウン

The day of judgement has come to us. But rest assured, the same will go for you! = 裁きの日がやってきた。しかし安心してください、あなたも同じことが起こるでしょう。
Helsinki = ヘルシンキ

Ah, Gods! Why have you forsaken us? = ああ、主よ！なぜあなたは私たちを見捨てたのですか？
Manila = マニラ

 # Requires translation!
Congratulations, conqueror. This tribe serves you now. = 
Mogadishu = モガディシュ

I have to do this, for the sake of progress if nothing else. You must be opposed! = 何があっても前進するためには、これをしなければならない。ぜったいに反対だ！
You can see how fruitless this will be for you... right? = どれだけ実りのないことになるか...わかりますよね？
May God grant me these last wishes - peace and prosperity for Brazil. = 神は私にこれらの最後の願いを与えることができます - ブラジルのための平和と繁栄。
Rio de Janeiro = リオデジャネイロ

After thorough deliberation, Australia finds itself at a crossroads. Prepare yourself, for war is upon us. = 徹底的に検討した結果、オーストラリアは岐路に立たされた。覚悟を決めろ、戦争が迫っている。
We will mobilize every means of resistance to stop this transgression against our nation! = 我々はあらゆる抵抗手段を動員して、この国家への侵略を阻止する！
The principles for which we have fought will survive longer than any nation you could ever build. = 私たちが戦ってきた原則は、これまで構築できたどの国よりも長く存続する。
Sydney = シドニー

I will enjoy hearing your last breath as you witness the destruction of your realm! = お前の領域の破壊を目の当たりにして、お前の最後の息吹を聞くのが楽しみだ！
Why do we fight? Because Inanna demands it. Now, witness the power of the Sumerians! = なぜ我々は戦うのか、イナンナが要求しているからだ。シュメール人の力を見よ！
What treachery has struck us? No, what evil? = どんな裏切りが我々を襲ったのか？いや、どんな悪事だ？
Ur = ウル

In responding to the unstinting malignancy that has heretofore defined your relationship with Canada, we can have no recourse but war! = これまで、カナダとの関係を規定してきた揺るぎない悪意に応えるために、戦争以外の手段はありません！
As we can reach no peaceful resolution with you, Canada must turn, with reluctance, to war. = あなた方と平和的な解決ができないので、カナダは不本意ながら戦争をしなければなりません。
I regret not defending my country to the last, although it was not of use. = 役に立たなかったとはいえ、最後まで国を守らなかったことを後悔しています。
Vancouver = バンクーバー

You have revealed your purposes a bit too early, my friend... = あなたは少し早すぎたようだ。わが友...
A wrong calculation, on my part. = 私の計算ミスだ。
Venice = ヴェネツィア

They will write songs of this.... pray that they shall be in your favor. = 彼らはこれを歌にします......あなたの好意に沿うように祈りましょう。
Antwerp = アントワープ

How barbaric. Those who live by the sword shall perish by the sword. = 何と野蛮な。剣によって生きる者は剣によって滅びる。
Genoa = ジェノヴァ

We... defeated? No... we had so much work to do! = 俺たち...負けたのか？いや...やるべきことが山ほどあったんだ！
Kathmandu = カトマンズ

Perhaps, in another world, we could have been friends... = もしかしたら、別の世界では友になれたかもしれないな...。
Singapore = シンガポール

We never fully trusted you from the start. = 私たちは最初からあなたを完全に信頼したことはない。
Tyre = ティルス

May the Heavens forgive you for inflicting this humiliation to our people. = 天の御加護がありますように。このような屈辱を我々の民に与えたことを。
Zanzibar = ザンジバル

How could we fall to the likes of you?! = お前のような奴のところに落ちるわけないだろ！？
Almaty = アルマトイ

 # Requires translation!
Let's have a nice little War, shall we? = 
 # Requires translation!
If you need your nose bloodied, we'll happily serve. = 
 # Requires translation!
The serbian guerilla will never stop haunting you! = 
 # Requires translation!
Belgrade = 

War lingers in our hearts. Why carry on with a false peace? = 戦争は私たちの心の中に残っている。なぜ偽りの平和を続けるのか？
You gormless radger! You'll dine on your own teeth before you set foot in Ireland! = この無礼者め！アイルランドに足を踏み入れる前に、自分の歯で食事をするんだ！
A lonely wind blows through the highlands today. A dirge for Ireland. Can you hear it? = 今日は高地を寂しい風が吹き抜ける。アイルランドへの悲歌だ、聞こえるか？
Dublin = ダブリン
 # Requires translation!
Will not be chosen for new games = 

You shall stain this land no longer with your vileness! To arms, my countrymen - we ride to war! = お前達の卑劣さがこの地を汚す事はない！武器を手に入れよう。我が同胞よ、我々は戦争に出発する！
Traitorous man! The Celtic peoples will not stand for such wanton abuse and slander - I shall have your head! = 裏切り者！ケルト人の民はこのような卑劣な罵倒や中傷にはうんざりだ！お前の首を取ってやる！
Vile ruler, know that you 'won' this war in name only! = 卑劣な支配者よ。お前は名目だけでこの戦争に勝ったのだ！
Edinburgh = エディンバラ

Do you really think you can walk over us so easily? I will not let it happen. Not to Kongo - not to my people! = そんなに簡単に私たちの上を歩けると思っているのか？そんな事はさせない、コンゴは渡さない、同法は渡さない！
We are no strangers to war. You have strayed from the right path, and now we will correct it. = 我々は戦争を知らないわけではない。おまえは正しい道から逸脱している、そして今、我々がそれを正す。
You are nothing but a glorified barbarian. Cruel, and ruthless. = お前はただの蛮族だ。残酷で冷酷だ。
M'Banza-Kongo = ンバンザ＝コンゴ

What a fine battle! Sidon is willing to serve you! = なんて素晴らしい戦いなんだ! シドンは喜んであなたに仕える！
Sidon = シドン

 # Requires translation!
We don't like your face. To arms! = 
 # Requires translation!
You will see you have just bitten off more than you can chew. = 
 # Requires translation!
This ship may sink, but our spirits will linger. = 
Valletta = バレッタ

Can only heal by pillaging = 略奪でのみ回復する


#################### Lines from Policies from Civ V - Vanilla ####################

Aristocracy = 貴族制
Legalism = 法治主義
Provides the cheapest [stat] building in your first [amount] cities for free = 最初の[amount]つまでの都市に最も安い[stat]の建物が無償で手に入る
Oligarchy = 寡頭制
Units in cities cost no Maintenance = 都市に駐留しているユニットには維持費がかからなくなる
 # Requires translation!
[amount]% Strength for cities = 
Landed Elite = 地主エリート
[amount]% growth [cityFilter] = [cityFilter]成長[amount]%
Monarchy = 君主制
Tradition Complete = 伝統コンプリート

Collective Rule = 直接民主制
Citizenship = 市民権
Republic = 共和制
Representation = 代議制
Each city founded increases culture cost of policies [amount]% less than normal = 都市の新設による社会制度の採用に必要な文化力の増加を[amount]%抑える
Meritocracy = 実力主義
Liberty Complete = 解放コンプリート
Free Great Person = 無償の偉人

Warrior Code = 戦士の掟
Discipline = 規律
Military Tradition = 軍の栄誉
 # Requires translation!
[amount]% XP gained from combat = 
Military Caste = 戦士階級
Professional Army = 軍隊の常備
Honor Complete = 名誉コンプリート

Organized Religion = 宗教の組織化
Mandate Of Heaven = 天命
[amount]% of excess happiness converted to [stat] = 余剰幸福度の[amount]%が[stat]に変換される
Theocracy = 神権政治
[amount]% [stat] from every [tileFilter/specialist/buildingName] = [tileFilter/specialist/buildingName]が[stat][amount]%の効果を得る
Reformation = 改革
Free Religion = 宗教的寛容
Piety Complete = 敬虔コンプリート

Philantropy = 博愛主義
Gifts of Gold to City-States generate [amount]% more Influence = ゴールドの寄付によって都市国家へ与える影響力が[amount]%増加
Aesthetics = 美学
Resting point for Influence with City-States is increased by [amount] = 都市国家への影響力が[amount]増加
Scholasticism = スコラ学
Allied City-States provide [stat] equal to [amount]% of what they produce for themselves = 同盟都市国家が[stat]の[amount]%を提供する
Cultural Diplomacy = 文化外交
[amount]% resources gifted by City-States = 都市国家から贈られる資源の量[amount]%
[amount]% Happiness from luxury resources gifted by City-States = 都市国家から贈られた高級資源から得られる幸福度[amount]%
Educated Elite = エリート教育
Allied City-States will occasionally gift Great People = 同盟都市国家から不定期に偉人が贈られる
Patronage Complete = 文化後援コンプリート
Influence of all other civilizations with all city-states degrades [amount]% faster = 他文明の都市国家への影響力を[amount]%早く低下させる
Triggers the following global alert: [param] = 次の警告が発生する: [param]

Naval Tradition = 海軍の栄誉
Trade Unions = 労働組合
Merchant Navy = 商船隊
Mercantilism = 重商主義
Protectionism = 保護貿易主義
[amount] Happiness from each type of luxury resource = 高級資源から得られる幸福度[amount]
Commerce Complete = 商業コンプリート

Secularism = 政教分離主義
Humanism = 人間主義
Free Thought = 自由思想
Sovereignty = 主権
[amount]% [stat] = [stat][amount]%
Scientific Revolution = 科学革命
[amount] Free Technologies = テクノロジーを無償で[amount]つ獲得
Rationalism Complete = 合理主義コンプリート
[stats] from all [buildingFilter] buildings = すべての[buildingFilter]の建物から[stats]

Constitution = 憲法
Universal Suffrage = 普通選挙
Civil Society = 市民社会
[amount]% Food consumption by specialists [cityFilter] = [cityFilter]専門家の食料の消費[amount]%
Free Speech = 表現の自由
[amount] units cost no maintenance = [amount]つのユニットの維持費が無料になる
Democracy = 民主主義
[amount]% unhappiness from specialists [cityFilter] = [cityFilter]専門家の不満[amount]%
Freedom Complete = 自由コンプリート
[amount]% Yield from every [tileFilter] = [tileFilter]の産出量[amount]%

Populism = ポピュリズム
Militarism = 軍事主義
[stat] cost of purchasing [baseUnitFilter] units [amount]% = [baseUnitFilter]ユニットの購入に必要な[stat][amount]%
Fascism = ファシズム
Quantity of strategic resources produced by the empire +[amount]% = 戦略資源の生産量+[amount]%
Police State = 警察国家
Total War = 総力戦
Autocracy Complete = 独裁コンプリート

United Front = 統一戦線
Militaristic City-States grant units [amount] times as fast when you are at war with a common nation = 共通の敵と戦争中に、軍事都市国家からのユニットの供給頻度が[amount]倍になる
Planned Economy = 計画経済
Nationalism = ナショナリズム
Socialism = 社会主義
[amount]% maintenance cost for buildings [cityFilter] = [cityFilter]建造物の維持費[amount]%
Communism = 共産主義
Order Complete = 秩序コンプリート


#################### Lines from Quests from Civ V - Vanilla ####################

Route = 交易路
Build a road to connect your capital to our city. = 首都と都市を結ぶ道を敷設してください。

Clear Barbarian Camp = 野営地の制圧
We feel threatened by a Barbarian Camp near our city. Please take care of it. = 我々の都市は近くにある蛮族の野営地に脅かされています。気をつけてください。

Connect Resource = 資源の接続
In order to make our civilizations stronger, connect [param] to your trade network. = 我々の文明をより強固なものにするために、\n[param]をあなたの交易路に接続してください。

Construct Wonder = 遺産の建設
We recommend you to start building [param] to show the whole world your civilization strength. = 文明の強さを世界に見せつけるために、\n[param]を建設することをおすすめします。

Acquire Great Person = 偉人の取得
Great People can change the course of a Civilization! You will be rewarded for acquiring a new [param]. = 偉人は文明の行き先を変えられます。\n新たに[param]を取得すれば報酬を得られます。

Conquer City State = 都市国家の征服
It's time to erase the City-State of [param] from the map. You will be greatly rewarded for conquering them! = 都市国家の[param]を世界地図から取り除くときです。\n都市国家を征服すれば報酬を得られます。

Find Player = プレイヤーの探索
You have yet to discover where [param] set up their cities. You will be rewarded for finding their territories. = 我々は[param]がどこに都市を置いたのかわかっていません。\n領土を発見すれば報酬を得られます。

Find Natural Wonder = 自然遺産の探索
Send your best explorers on a quest to discover Natural Wonders. Nobody knows the location of [param] yet. = 自然遺産を発見するために探索者を行かせてください。\n[param]はまだ誰にも発見されていません。

Give Gold = ゴールドの提供
We are suffering great poverty after being robbed by [param], and unless we receive a sum of Gold, it's only a matter of time before we collapse. = 我々は[param]からの強奪被害に遭った後、貧困に悩まされており、\nゴールドが提供されなければ、我々の崩壊まではあとわずかです。

Pledge to Protect = 保護の誓約
 # Requires translation!
We need your protection to stop the aggressions of [param]. By signing a Pledge of Protection, you'll confirm the bond that ties us. = 

Contest Culture = 文化力の競争
The civilization with the largest Culture growth will gain a reward. = 最も多く文化が成長した文明が報酬を得られます。

Contest Faith = 信仰力の競争
The civilization with the largest Faith growth will gain a reward. = 最も多く信仰が成長した文明が報酬を得られます。

Contest Technologies = テクノロジーの競争
The civilization with the largest number of new Technologies researched will gain a reward. = 最も多く新しいテクノロジーを研究した文明が報酬を得られます。

Invest = 投資
Our people are rejoicing thanks to a tourism boom. For a certain amount of time, any Gold donation will yield [amount]% extra Influence. = 我々は観光ブームに喜んでいます。\n期間中にゴールドを寄付すれば[amount]%追加で影響力を得られます。

 # Requires translation!
Bully City State = 
 # Requires translation!
We are tired of the pretensions of [param]. If someone were to put them in their place by Demanding Tribute from them, they would be rewarded. = 

 # Requires translation!
Denounce Civilization = 
 # Requires translation!
We have been forced to pay tribute to [param]! We need you to tell the world of their ill deeds. = 

 # Requires translation!
We have heard the tenets of [param] and are most curious. Will you send missionaries to teach us about your religion? = 


#################### Lines from Ruins from Civ V - Vanilla ####################

 # Requires translation!
We have discovered cultural artifacts in the ruins! (+20 culture) = 
 # Requires translation!
discover cultural artifacts = 

 # Requires translation!
squatters willing to work for you = 

 # Requires translation!
squatters wishing to settle under your rule = 

 # Requires translation!
An ancient tribe trained us in their ways of combat! = 
 # Requires translation!
your exploring unit receives training = 

 # Requires translation!
We have found survivors in the ruins! Population added to [param]. = 
 # Requires translation!
survivors (adds population to a city) = 

 # Requires translation!
We have found a stash of [param] Gold in the ruins! = 
 # Requires translation!
a stash of gold = 

 # Requires translation!
discover a lost technology = 

 # Requires translation!
Our unit finds advanced weaponry hidden in the ruins! = 
 # Requires translation!
advanced weaponry for your explorer = 

 # Requires translation!
You find evidence of Barbarian activity. Nearby Barbarian camps are revealed! = 
 # Requires translation!
reveal nearby Barbarian camps = 

 # Requires translation!
find a crudely-drawn map = 


#################### Lines from Specialists from Civ V - Vanilla ####################

Scientist = 科学者

Merchant = 商人

Artist = 芸術家

Engineer = 技術者


#################### Lines from Techs from Civ V - Vanilla ####################

'Where tillage begins, other arts follow. The farmers therefore are the founders of human civilization.' - Daniel Webster = 「耕作地が開かれるところには技が生まれる。土を耕す者こそが人類文明の創始者なのだ」- ダニエル・ウェブスター
Agriculture = 農業 
Starting tech = スタートアップ技術

'Shall the clay say to him that fashioneth it, what makest thou?' - Bible Isaiah 45:9 = 「粘土は陶器師にむかって『あなたは何を造るか』と言い、あるいは『あなたの造った物には手がない』と言うだろうか」- 聖書、イザヤ書 45:9
Pottery = 陶器
'Thou shalt not muzzle the ox when he treadeth out the corn.' - Bible Deuteronomy 25:4 = 「汝、脱穀中の牛に口輪をはめることなかれ」- 申命記 (旧約聖書) 25:4
Animal Husbandry = 畜産
'The haft of the arrow has been feathered with one of the eagle's own plumes, we often give our enemies the means of our own destruction' - Aesop = 「その矢の柄には鷲の羽根が使われていた。自分の身を滅ぼす手段を敵に与えてしまうことはよくある」- イソップ
Archery = 弓術
'The meek shall inherit the Earth, but not its mineral rights.' - J. Paul Getty = 「柔和な者たちがこの地球を引き継ぐであろう。だが鉱業権はそうはいかない。」- J・ポール・ゲッティー
Mining = 採鉱

'He who commands the sea has command of everything.' - Themistocles = 「海を支配するものは全てを支配する」- テミストクレス
Sailing = 帆走
'So teach us to number our days, so that we may apply our hearts unto wisdom.' - Bible Psalms 90:12 = 「生涯の日を正しく数えるように教えてください。知恵ある心を得ることができますように。」- 聖書、詩 90:12
Calendar = 暦
'He who destroys a good book kills reason itself.' - John Milton = 「良書を破壊する者は、理性そのものを破壊するのである」- ジョン・ミルトン
Writing = 筆記
Enables Open Borders agreements = 国境開放を有効にする
'Even brute beasts and wandering birds do not fall into the same traps or nets twice.' - Saint Jerome = 「獣や漂鳥ですら、同じ罠や網に二度も掛かりはしない」- 聖ジェローム
Trapping = トラップ
'Wisdom and virtue are like the two wheels of a cart.' - Japanese proverb = 「知恵と美徳は荷車を支える一対の車輪の様なものである」- 日本の格言
The Wheel = 車輪
'How happy are those whose walls already rise!' - Virgil = 「防壁に守られている人たちのなんと幸せそうなことであろうか！」- バージル
Masonry = 石工術
'Here Hector entered, with a spear eleven cubits long in his hand; the bronze point gleamed in front of him, and was fastened to the shaft of the spear by a ring of gold.' - Homer = 「5メートルはあろうかという槍を手にヘクターが入ってきた。長い柄の先端に金のリングで固定された青銅の切っ先が彼の眼前できらりと光る」- ホメロス
Bronze Working = 青銅器

'He made an instrument to know if the moon shine at full or no.' - Samuel Butler = 「満月が光を放つか否かを知るための装置を彼は作り出した」- サミュエル・バトラー
Optics = 光学
'There is only one good, knowledge, and one evil, ignorance.' - Socrates = 「唯一の善は知識であり、唯一の悪は無知である」- ソクラテス
Philosophy = 哲学
Enables Research agreements = 研究協定が可能になる
'A Horse! A Horse! My kingdom for a horse!' - Shakespeare (Richard III) = 「馬と引き換えに私の王国をやろう！」- シェークスピア (史劇リチャード三世より)
Horseback Riding = 騎乗
'Mathematics is the gate and key to the sciences.' - Roger Bacon = 「数学は科学へと繋がる門と鍵である」- ロジャー・ベーコン
Mathematics = 数学
'Three things are to be looked to in a building: that it stands on the right spot; that it be securely founded; that it be successfully executed.' - Johann Wolfgang von Goethe = 「建造物には3つの要素が求められる。適した土地に建てられること、安全性にもとづいていること、首尾よく作業が進められること」- ヨハン・ヴォルフガング・フォン・ゲーテ
Construction = 建築学
'Do not wait to strike til the iron is hot, but make it hot by striking.' - William Butler Yeats = 「鉄は熱くなるまで打つのを待つのではなく、打って熱くせよ」- ウィリアム・バトラー・イェイツ
Iron Working = 鉄器

'Three things are necessary for the salvation of man: to know what he ought to believe; to know what he ought to desire; and to know what he ought to do' - St. Thomas Aquinas = 「人間の救済のためには3つのことが必要である。何を信じるべきか、何を欲するべきか、そして何をすべきかを知ることだ。」- 聖トマス・アクィナス
Theology = 神学
'The only thing that saves us from the bureaucracy is its inefficiency' - Eugene McCarthy = 「その非効率さのみが我々を官僚支配から救ってくれる」- ユージーン・マッカーシー
Civil Service = 官吏
'Better is bread with a happy heart than wealth with vexation.' - Amenemope = 「悩みをもたらす富よりもパンと明るい気持ちのほうがいい」- アメンエムオペト
Currency = 通貨
Enables conversion of city production to gold = 都市の生産力をゴールドに転換できる
'Instrumental or mechanical science is the noblest and, above all others, the most useful.' - Leonardo da Vinci = 「機械科学とは最も崇高なものであり、他のいかなるものよりも有益である」- レオナルド・ダ・ヴィンチ
Engineering = 工学
Roads connect tiles across rivers = 道が川を越える
'When pieces of bronze or gold or iron break, the metal-smith welds them together again in the fire, and the bond is established.' - Sri Guru Granth Sahib = 「青銅や金そして鉄製の品物が壊れた時、金属細工師が炎の中でそれらを再び溶接し、そのつなぎは定着する」- スリ・グル ・グラント・サーヒブ
Metal Casting = 錬金

'I find the great thing in this world is not so much where we stand, as in what direction we are moving.' - Oliver Wendell Holmes = 「この世で大切なことは、今、自分がどこにいるかではなく、どこに向かって進んでいるかということだと思う」- オリバー・ウェンデル・ホームズ
Compass = 羅針盤
'Education is the best provision for old age.' - Aristotle = 「教育とは老年期を迎えるにあたっての最上の備えである」- アリストテレス
Education = 教育
Enables conversion of city production to science = 都市の生産力を科学力に転換できる
'Whoso pulleth out this sword of this stone and anvil, is rightwise king born of all England.' - Malory = 「この石から剣を引き抜きし者は全イングランドの王となるであろう」- マロリー
Chivalry = 騎士道
'The press is the best instrument for enlightening the mind of man, and improving him as a rational, moral and social being.' - Thomas Jefferson = 「出版物とは、人々を啓発し、理性的、良心的、かつ社会的に育てる上での最適な手段である」- トーマス・ジェファーソン
Machinery = 機械
Improves movement speed on roads = 道路の移動速度を改善
'Measure what is measurable, and make measurable what is not so.' - Galileo Galilei = 「測定できるものは測定し、できないものはできるようにせよ」- ガリレオ
Physics = 物理学
'John Henry said to his Captain, / 'A man ain't nothin' but a man, / And before I'll let your steam drill beat me down, / I'll die with the hammer in my hand.'' - Anonymous: The Ballad of John Henry, the Steel-Drivin' Man = 「ジョン・ヘンリーは親方に向かって言った。『人間には人間のやり方があるんだ。蒸気ドリルに打ちのめされるくらいなら、ハンマーを握りしめたまま死んだ方がましだよ』」- 作者不詳『ジョン・ヘンリーのバラッド、鋼鉄の男』
Steel = 鉄鋼

'Joyfully to the breeze royal Odysseus spread his sail, and with his rudder skillfully he steered.' - Homer = 「喜びに満ちあふれる気高いオデュッセウスは、そよ風に帆を張り、かじも巧みに船を進ませた」- ホメロス
Astronomy = 天文学
'Their rising all at once was as the sound of thunder heard remote' - Milton = 「観衆が一斉に立ち上がる音は、まるで遠くから聞こえる雷鳴のようであった」- ミルトン
Acoustics = 音響学
'Happiness: a good bank account, a good cook and a good digestion' - Jean Jacques Rousseau = 「幸せとは、確かな銀行口座と有能なコック、そして丈夫な胃袋を持つことだ」- ジャン＝ジャック・ルソー
Banking = 銀行
'It is a newspaper's duty to print the news and raise hell.' - The Chicago Times = 「事件を印刷し、声高にふれまわることこそが新聞の役目である」- シカゴ・タイムス
Printing Press = 活版印刷
'The day when two army corps can annihilate each other in one second, all civilized nations, it is to be hoped, will recoil from war and discharge their troops.' - Alfred Nobel = 「ふたつの敵対する兵団がお互いを一瞬のうちに壊滅させる力を持った時にこそ、すべての文明国家は戦いから身を引き、兵士を解放するべきである」- アルフレッド・ノーベル
Gunpowder = 火薬

'The winds and the waves are always on the side of the ablest navigators.' - Edward Gibbon = 「波風は常に最も優れた航海士の味方である」- エドワード・ギボン
Navigation = 航海術
'Compound interest is the most powerful force in the universe.' - Albert Einstein = 「複利こそ宇宙最強のエネルギーである」- アインシュタイン
Economics = 経済学
'Wherever we look, the work of the chemist has raised the level of our civilization and has increased the productive capacity of the nation.' - Calvin Coolidge = 「我が文明の水準を押し上げ、国家の生産力を向上させているのは、かの化学者の業績に他ならない」- カルビン・クーリッジ
Chemistry = 化学
'There never was a good knife made of bad steel.' - Benjamin Franklin = 「質の悪い鋼鉄でつくられた質の良いナイフなど存在したためしがない」- ベンジャミン・フランクリン
Metallurgy = 冶金

'Those who cannot remember the past are condemned to repeat it.' - George Santayana = 「過去を忘れる者は同じことを繰り返すよう運命づけられている。」- ジョージ・サンタヤーナ
Archaeology = 考古学
'Every great advance in science has issued from a new audacity of imagination.' - John Dewey = 「科学における全ての偉大な進歩は、新しく勇敢な想像力によってもたらされてきた」- ジョン・デューイ
Scientific Theory = 科学理論
'Wars may be fought with weapons, but they are won by men. It is the spirit of the men who follow and of the man who leads that gains the victory.' - George S. Patton = 「戦争は武器を使って行われるが、戦争に勝つのは人間だ。勝利を手にするのは指揮する者と、それに従う者たちの精神なのである。」- ジョージ・パットン
Military Science = 軍事学
'The nation that destroys its soil destroys itself.' - Franklin Delano Roosevelt = 「自らの土壌を破壊する国家は、自滅する」- フランクリン・ルーズベルト
Fertilizer = 肥料
'It is well that war is so terrible, or we should grow too fond of it.' - Robert E. Lee = 「戦争が恐ろしいものであるのは幸いだ、そうでなければ私たちは戦争をますます好きになってしまうだろう」- ロバート・E・リー
Rifling = ライフリング

'If the brain were so simple we could understand it, we would be so simple we couldn't.' - Lyall Watson = 「もし脳がそんなにも単純で、それを理解できたとしても我々は、そんなふうに理解できるほど単純ではない。」- ライアル・ワトソン
Biology = 生物学
'The nations of the West hope that by means of steam communication all the world will become as one family.' - Townsend Harris = 「西洋諸国は蒸気を通じたやりとりによって世界がひとつの家族になるよう願っている。」- タウンゼント・ハリス
Steam Power = 蒸気機関
'As soon as men decide that all means are permitted to fight an evil, then their good becomes indistinguishable from the evil that they set out to destroy.' - Christopher Dawson = 「人は悪と戦う際に、いかなる手段も許されると判断するやいなや、彼らにおける善は彼らが撲滅しようとする悪と見分けがつかなくなる」- クリストファー・ドーソン
Dynamite = ダイナマイト

'Is it a fact - or have I dreamt it - that, by means of electricity, the world of matter has become a great nerve, vibrating thousands of miles in a breathless point of time?' - Nathaniel Hawthorne = 「真実なのか、それとも私は夢をみているのか、電気によってこの物質世界は巨大な神経となり、息を殺した時間の中で数千マイルを震わせる」- ナサニエル・ホーソーン
Electricity = 電気
'Nothing is particularly hard if you divide it into small jobs.' - Henry Ford = 「小さな仕事に分けてしまえば特に難しい仕事なんて何もない」- ヘンリー・フォード
Replaceable Parts = 共通規格
'The introduction of so powerful an agent as steam to a carriage on wheels will make a great change in the situation of man.' - Thomas Jefferson = 「素晴らしく強力な蒸気と鉄道の融合は人類に大きな変革をもたらすであろう」- トーマス・ジェファーソン
Railroads = 鉄道

'And homeless near a thousand homes I stood, and near a thousand tables pined and wanted food.' - William Wordsworth = 「そして私は千の家々の傍らで住む所も無くたたずみ、千の食卓の傍らで食べ物を探し求めた」- ウィリアム・ワーズワース
Refrigeration = 冷蔵技術
 # Requires translation!
'I once sent a dozen of my friends a telegram saying 'flee at once-all is discovered!' They all left town immediately.' - Mark Twain = 
Telegraph = 電気通信
'The whole country was tied together by radio. We all experienced the same heroes and comedians and singers. They were giants.' - Woody Allen = 「ラジオが国中を1つにし、私たちは同じヒーローやコメディアン、そして歌手たちを分かちあった。彼らは偉大であった。」- ウディ・アレン
Radio = 無線通信
'Aeronautics was neither an industry nor a science. It was a miracle.' - Igor Sikorsky = 「航空術は産業でも技術でもなかった。それは奇跡だった。」- イーゴリ・シコールスキイ
Flight = 飛行機
'Any man who can drive safely while kissing a pretty girl is simply not giving the kiss the attention it deserves.' - Albert Einstein = 「可愛い女の子とキスしながら安全運転できるような男は、そのキスにふさわしいだけの注意を払っていない」- アルバート・アインシュタイン
Combustion = 内燃機関

'In nothing do men more nearly approach the gods than in giving health to men.' - Cicero = 「人々に健康を与えること以上に、人々をより神に近づけるためにできることはない」- キケロ
Pharmaceuticals = 医薬品
'Ben, I want to say one word to you, just one word: plastics.' - Buck Henry and Calder Willingham, The Graduate = 「ベン、君に言いたいことは1つ、『プラスチックだ』」- バック・ヘンリー、カルダー・ウィリンガム (映画『卒業』)
Plastics = プラスチック
'There's a basic principle about consumer electronics: it gets more powerful all the time and it gets cheaper all the time.' - Trip Hawkins = 「家庭用電化製品の基本原理は、常により良くより安くなっていくことだ」- トリップ・ホーキンス
Electronics = 電子工学
 # Requires translation!
'The speed of communications is wondrous to behold, it is also true that speed does multiply the distribution of information that we know to be untrue.' – Edward R. Murrow = 
Mass Media = マスメディア
'Vision is the art of seeing things invisible.' - Jonathan Swift = 「ビジョンとは見えないものを見るための技術である」- ジョナサン・スウィフト
Radar = レーダー
'The unleashed power of the atom has changed everything save our modes of thinking, and we thus drift toward unparalleled catastrophes.' - Albert Einstein = 「解き放たれた原子の力は全てを変えてしまった。しかし唯一変わらぬ私たちは、それゆえに未曾有の大惨事へと押し流されて行く。」- アルバート・アインシュタイン
Atomic Theory = 原子理論

'Only within the moment of time represented by the present century has one species, man, acquired significant power to alter the nature of his world.' - Rachel Carson = 「今世紀という短い時間の中で、我々人間は自然を変化させるほどの大きな力を手に入れた」- レイチェル・カーソン
Ecology = 生態学
'Computers are like Old Testament gods: lots of rules and no mercy.' - Joseph Campbell = 「コンピュータはまるで旧約聖書の神々のようだ。決まりごとが多いうえに情け容赦がない。」- ジョーゼフ・キャンベル
Computers = コンピュータ
'A good rule for rocket experimenters to follow is this: always assume that it will explode.' - Astronautics Magazine, 1937 = 「ロケット実験者に相応しいルールが1つある。爆発の可能性を常に考慮しておくことだ。」- 1937年刊行 宇宙飛行学誌
Rocketry = ロケット工学
'The night is far spent, the day is at hand: let us therefore cast off the works of darkness, and let us put on the armor of light.' - The Holy Bible: Romans, 13:12 = 「夜は更け、日は近づいた。故に我々は闇のつとめを脱ぎ捨て、そして光の防具を身につけよう。」- 『新約聖書』「ローマ人への手紙」 13:12
Lasers = レーザー
'I am become Death, the destroyer of worlds.' - J. Robert Oppenheimer = 「我は死なり、世界の破壊者なり」- J・ロバート・オッペンハイマー
Nuclear Fission = 核分裂反応

'The new electronic interdependence recreates the world in the image of a global village.' - Marshall McLuhan = 「新しい電子技術の相互依存は、世界を1つのグローバル・ヴィレッジへと創りかえる」- マーシャル・マクルーハン
Globalization = グローバル化
'1. A robot may not injure a human being or, through inaction, allow a human being to come to harm. 2. A robot must obey any orders given to it by human beings, except when such orders would conflict with the First Law. 3. A robot must protect its own existence as long as such protection does not conflict with the First or Second Law.' - Isaac Asimov = 「第一条 ロボットは自ら、または、その危険を見過ごすことによって、人間を傷つけてはならない。第二条 ロボットは人間に与えられた命令に従わなければならない。ただし、その命令が、第一条に反する場合は、この限りでない。第三条 ロボットは、前掲第一条および第二条に矛盾しない限り、自己を守らなければならない」- アイザック・アシモフ
Robotics = ロボット工学
'Now, somehow, in some new way, the sky seemed almost alien.' - Lyndon B. Johnson = 「どういうわけか、今や何かが新しくなり、空がまるで異質な存在として目に映るようになっていた」- リンドン・ベインズ・ジョンソン
Satellites = 人工衛星
Reveals the entire map = マップ全体を表示
'Be extremely subtle, even to the point of formlessness, be extremely mysterious, even to the point of soundlessness. Thereby you can be the director of the opponent's fate.' - Sun Tzu = 「微なるかな微なるかな、無形に至る。神なるかな神なるかな、無声に至る。故に能く敵の司命を為す。」- 孫子
Stealth = ステルス
'Our scientific power has outrun our spiritual power, we have guided missiles and misguided men.' – Martin Luther King Jr. = 「科学力は我々の精神力を追い抜いてしまった。我々はミサイルを誘導し、人類を間違った方向へ導いたのだ」- マーティン・ルーサー・キング・ジュニア
Advanced Ballistics = 先進弾道学

'Every particle of matter is attracted by or gravitates to every other particle of matter with a force inversely proportional to the squares of their distances.' - Isaac Newton = 「すべての物体の粒子は互いに引き合い、その力の大きさは互いの距離の2乗に反比例する」- アイザック・ニュートン
Particle Physics = 素粒子物理学
'The release of atomic energy has not created a new problem. It has readily made more urgent the necessity of solving an existing one.' - Albert Einstein = 「原子力の解放は新たな問題など生み出していない。今すでにある問題を解決する必要性をさらに切迫したものへと変えただけである。」- アルバート・アインシュタイン
Nuclear Fusion = 核融合反応

'The impact of nanotechnology is expected to exceed the impact that the electronics revolution has had on our lives.' - Richard Schwartz = 「ナノテクノロジーの衝撃はエレクトロニクス革命が私たちの生活にもたらしたものを上回ると予想される」- リチャード・シュワルツ
Nanotechnology = ナノテクノロジー

'I think we agree, the past is over.' - George W. Bush = 「過去は終わったのだ」- ジョージ・W・ブッシュ
Future Tech = 未来技術
Who knows what the future holds? = 未来に何があるのか、誰にもわからない。
Can be continually researched = 何度でも研究可能


#################### Lines from Terrains from Civ V - Vanilla ####################

Ocean = 外洋

Coast = 近海

Grassland = 草原

Plains = 平原

Tundra = ツンドラ

Desert = 砂漠

Lakes = 湖

Mountain = 山岳
 # Requires translation!
Has an elevation of [amount] for visibility calculations = 
 # Requires translation!
Units ending their turn on this terrain take [amount] damage = 

Snow = 氷土

Hill = 丘陵
 # Requires translation!
[amount] Strength for cities built on this terrain = 

Forest = 森林
Provides a one-time Production bonus to the closest city when cut down = 消去時に最寄りの都市へ1回限りの生産ボーナスを付与
 # Requires translation!
Blocks line-of-sight from tiles at same elevation = 
 # Requires translation!
Resistant to nukes = 
 # Requires translation!
Can be destroyed by nukes = 
 # Requires translation!
A Camp can be built here without cutting it down = 

Jungle = ジャングル

Marsh = 湿原
 # Requires translation!
Only Polders can be built here = 

Fallout = 死の灰
 # Requires translation!
Nullifies all other stats this tile provides = 

Oasis = オアシス
 # Requires translation!
Only [improvementFilter] improvements may be built on this tile = 

Flood plains = 氾濫原

Ice = 氷河

Atoll = 環礁

Great Barrier Reef = グレート・バリア・リーフ

Old Faithful = オールド・フェイスフル

El Dorado = エル・ドラード
Grants 500 Gold to the first civilization to discover it = 最初に発見した文明に500ゴールド

Fountain of Youth = 若返りの泉
 # Requires translation!
Grants [promotion] ([comment]) to adjacent [mapUnitFilter] units for the rest of the game = 
 # Requires translation!
Tile provides yield without assigned population = 

Grand Mesa = グランド・メサ

Mount Fuji = 富士山

Krakatoa = クラカタウ

Rock of Gibraltar = ジブラルタルの岩山

Cerro de Potosi = ポトシ

Barringer Crater = バリンジャー・クレーター


#################### Lines from TileImprovements from Civ V - Vanilla ####################

Farm = 農場
Can also be built on tiles adjacent to fresh water = 淡水源に隣接したタイルに建設可能
 # Requires translation!
[stats] from [tileFilter] tiles = 

Lumber mill = 製材所

Mine = 鉱山

Trading post =  交易所

Camp = キャンプ

Oil well = 油井

Pasture = 牧草地

Plantation = 大規模農場

Quarry = 採石場

Fishing Boats = 漁船

Fort = 要塞
Can be built outside your borders = 国境外でも建設可能
Gives a defensive bonus of [amount]% = [amount]％の防御ボーナスを付与

Road = 道路
Costs [amount] gold per turn when in your territory = 自国領土にある場合は、一ターンあたり[amount]ゴールド消費する
 # Requires translation!
Reduces movement cost to ½ if the other tile also has a Road or Railroad = 
 # Requires translation!
Reduces movement cost to ⅓ with Machinery = 
 # Requires translation!
Requires Engineering to bridge rivers = 

Railroad = 鉄道
 # Requires translation!
Reduces movement cost to ⅒ if the other tile also has a Railroad = 

Remove Forest = 森林削除
 # Requires translation!
Provides a one-time Production bonus depending on distance to the closest city once finished = 

Remove Jungle = ジャングル削除

Remove Fallout = 死の灰削除

Remove Marsh = 湿原削除

Remove Road = 道路削除

Remove Railroad = 鉄道削除 

Cancel improvement order = 建設をキャンセル

Academy = アカデミー

Landmark = ランドマーク

Manufactory = 製造所

Customs house = 税関

 # Requires translation!
Holy site = 

Citadel = 城塞
 # Requires translation!
Adjacent enemy units ending their turn take [amount] damage = 
Can be built just outside your borders = 国境のすぐ外に建てられる
 # Requires translation!
Constructing it will take over the tiles around it and assign them to your closest city = 

Moai = モアイ

Terrace farm = 棚田

Ancient ruins = 古代遺跡
Unpillagable = 侵略不可
 # Requires translation!
Provides a random bonus when entered = 

City ruins = 廃墟都市
 # Requires translation!
A bleak reminder of the destruction wreaked by War = 

City center = 市街地
 # Requires translation!
Indestructible = 
 # Requires translation!
Marks the center of a city = 
 # Requires translation!
Appearance changes with the technological era of the owning civilization = 

Barbarian encampment = 野営地
 # Requires translation!
Home to uncivilized barbarians, will spawn a hostile unit from time to time = 


#################### Lines from TileResources from Civ V - Vanilla ####################

Cattle = 牛

Sheep = 羊

Deer = 鹿

Bananas = バナナ

Wheat = 小麦

Stone = 石材

Fish = 魚

Horses = 馬
 # Requires translation!
Guaranteed with Strategic Balance resource option = 

Iron = 鉄

Coal = 石炭

Oil = 石油
 # Requires translation!
Deposits in [tileFilter] tiles always provide [amount] resources = 

Aluminum = アルミニウム

Uranium = ウラン

Furs = 毛皮

Cotton = 綿

Dyes = 染料

Gems = 宝石

Gold Ore = 金鉱石

Silver = 銀

Incense = 香料

Ivory = 象牙

Silk = 絹

Spices = 香辛料

Wine = ワイン

Sugar = 砂糖

Marble = 大理石

Whales = 鯨

Pearls = 真珠

Jewelry = ジュエリー
Can only be created by Mercantile City-States = 商業の都市国家でのみ作られる

Porcelain = 磁器


#################### Lines from UnitPromotions from Civ V - Vanilla ####################

 # Requires translation!
Sword = 
 # Requires translation!
Ranged Gunpowder = 
 # Requires translation!
Armored = 
 # Requires translation!
Melee Water = 
 # Requires translation!
Ranged Water = 
Heal Instantly = 瞬時回復
Heal this unit by [amount] HP = このユニットの体力を[amount]回復する
Doing so will consume this opportunity to choose a Promotion = 昇進する機会を失うことになる

Accuracy I = 命中率 I

Accuracy II = 命中率 II

Accuracy III = 命中率 III

Barrage I = 一斉射撃 I

Barrage II = 一斉射撃 II

Barrage III = 一斉射撃 III

Volley = 一斉射撃

Extended Range = 拡張範囲
 # Requires translation!
[amount] Range = 

Indirect Fire = 間接射撃
Ranged attacks may be performed over obstacles = 障害物越しの遠隔攻撃が可能になります

Shock I = 陽動 I

Shock II = 陽動 II

Shock III = 陽動 III

Drill I = 訓練 I

Drill II = 訓練 II

Drill III = 訓練 III

Charge = 突進攻撃

Besiege = 攻城

Formation I = 隊列 I

Formation II = 隊列 II

Blitz = 電撃攻撃
 # Requires translation!
[amount] additional attacks per turn = 

Woodsman = 木こり
 # Requires translation!
Double movement in [terrainFilter] = 

Amphibious = 上陸作戦
 # Requires translation!
Eliminates combat penalty for attacking over a river = 
 # Requires translation!
Eliminates combat penalty for attacking across a coast = 

Medic = 衛生兵
 # Requires translation!
All adjacent units heal [amount] HP when healing = 

Medic II = 衛生兵 II
[amount] HP when healing = 回復時に体力[amount]

Scouting I = 斥候 I

Scouting II = 斥候 II

Scouting III = 斥候 III

 # Requires translation!
Survivalism I = 

 # Requires translation!
Survivalism II = 

 # Requires translation!
Survivalism III = 
Unit will heal every turn, even if it performs an action = 別の行動を起こした場合でも毎ターン回復する。
May withdraw before melee ([amount]%) = 白兵戦の前に撤退することができる([amount]%)

Boarding Party I = 乗船部隊 I

Boarding Party II = 乗船部隊 II

Boarding Party III = 乗船部隊 III

Coastal Raider I = 沿岸襲撃 I
 # Requires translation!
Earn [amount]% of the damage done to [mapUnitFilter] units as [plunderableStat] = 

Coastal Raider II = 沿岸襲撃 II

Coastal Raider III = 沿岸襲撃 III

 # Requires translation!
Landing Party = 

Targeting I = 標的捕捉 I

Targeting II = 標的捕捉 II

Targeting III = 標的捕捉 III

Wolfpack I = 連携攻撃 I

Wolfpack II = 連携攻撃 II

Wolfpack III = 連携攻撃 III

 # Requires translation!
Aircraft Carrier = 
Armor Plating I = 装甲 I

Armor Plating II = 装甲 II

Armor Plating III = 装甲 III

Flight Deck I = 航空甲板 I
 # Requires translation!
Can carry [amount] extra [mapUnitFilter] units = 

Flight Deck II = 航空甲板 II

Flight Deck III = 航空甲板 III

 # Requires translation!
Supply = 
 # Requires translation!
May heal outside of friendly territory = 

Siege I = 攻城攻撃

Siege II = 攻城攻撃II

Siege III = 攻城攻撃 III

Evasion = 回避
 # Requires translation!
Damage taken from interception reduced by [amount]% = 

Interception I = 迎撃 I
 # Requires translation!
[amount]% Damage when intercepting = 

Interception II = 迎撃 II

Interception III = 迎撃 III

 # Requires translation!
Air Targeting I = 

 # Requires translation!
Air Targeting II = 

Sortie = 出撃
 # Requires translation!
[amount] extra interceptions may be made per turn = 

Operational Range = 作動範囲

 # Requires translation!
Helicopter = 
Air Repair = 空中修復

 # Requires translation!
Mobility I = 

 # Requires translation!
Mobility II = 

 # Requires translation!
Anti-Armor I = 

 # Requires translation!
Anti-Armor II = 

Cover I = 援護 I

Cover II = 援護 II

March = 行軍

Mobility = 機動力

Sentry = 歩哨

Logistics = ロジスティックス

Ambush I = 奇襲攻撃 I

Ambush II = 奇襲攻撃 II

Bombardment I = 爆撃攻撃 I

Bombardment II = 爆撃攻撃 II

Bombardment III = 爆撃攻撃 III

Morale = 士気

Great Generals I = 偉大なる将軍 I

Great Generals II = 偉大なる将軍 II

Quick Study = 速攻調査

Haka War Dance = 出陣の踊り「ハカ」
 # Requires translation!
[amount]% Strength for enemy [unitType] units in adjacent [param] tiles = 

Rejuvenation = 若返り
All healing effects doubled = すべての治癒効果が倍増

Slinger Withdraw = 白兵攻撃不可

 # Requires translation!
Ignore terrain cost = 
Ignores terrain cost = 地形を無視

 # Requires translation!
Pictish Courage = 

 # Requires translation!
Home Sweet Home = 
 # Requires translation!
[amount]% Strength decreasing with distance from the capital = 


#################### Lines from UnitTypes from Civ V - Vanilla ####################


 # Requires translation!
Civilian Water = 


Can enter ice tiles = 氷河タイルに進出可能
 # Requires translation!
Invisible to non-adjacent units = 
Can see invisible [mapUnitFilter] units = [mapUnitFilter]ユニットを視認できる


Aircraft = 航空機
6 tiles in every direction always visible = 距離6以内のタイル常に視認


 # Requires translation!
Atomic Bomber = 

Self-destructs when attacking = 攻撃時消滅する
Cannot be intercepted = 迎撃されない

Can pass through impassable tiles = 通行不可なタイルを通過できる


#################### Lines from Units from Civ V - Vanilla ####################

 # Requires translation!
Can build [improvementFilter/terrainFilter] improvements on tiles = 

Founds a new city = 新しい都市を開設できる
Excess Food converted to Production when under construction = 余った食料は建設中に生産量へと転換される
Requires at least [amount] population = 最低でも人口が[amount]必要

 # Requires translation!
May upgrade to [baseUnitFilter] through ruins-like effects = 

 # Requires translation!
This is your basic, club-swinging fighter. = 

Maori Warrior = マオリの戦士

Jaguar = ジャガー戦士
Heals [amount] damage if it kills a unit = ユニットを倒すと[amount]回復する

Brute = 蛮人

Archer = 弓兵

Bowman = バビロニア弓兵

Slinger = 投石兵

Skirmisher = 弓兵

Work Boats = 作業船
Cannot enter ocean tiles = 外洋タイルへ進出できない
May create improvements on water resources = 水上にタイル施設を作れる
Uncapturable = 捕獲されない

Trireme = 三段櫂船

Galley = ガレー船

Chariot Archer = 戦車弓兵
No defensive terrain bonus = 地形の防御ボーナスなし
Rough terrain penalty = 起伏に富んだ地形でのペナルティ

War Chariot = 重装チャリオット兵

War Elephant = 軍用象


Hoplite = 重装歩兵

Persian Immortal = 不死隊

Marauder = 槍兵

Horseman = 騎兵
Can move after attacking = 攻撃後に移動可能

Companion Cavalry = ヘタイロイ

Catapult = カタパルト
Must set up to ranged attack = 攻撃時に準備する必要がある

Ballista = 投石機

Swordsman = 剣士

Legion = レギオン

Mohawk Warrior = モホーク族の戦士 


Landsknecht = ランツクネヒト
Can move immediately once bought = 購入直後から移動が可能

Knight = 騎士

Camel Archer = ラクダ弓兵

Conquistador = コンキスタドール
Defense bonus when embarked = 乗船時の防御ボーナス

Naresuan's Elephant = ナレースワンの象

Mandekalu Cavalry = イスラム騎兵隊

Keshik = ケシク

Crossbowman = 弩兵

Chu-Ko-Nu = 連弩兵

Longbowman = 長弓兵

Trebuchet = トレビュシェット

Hwach'a = 火車

Longswordsman = 長剣士

Samurai = 侍

Berserker = バーサーカー

Caravel = キャラベル船

Turtle Ship = 亀甲船


Musketeer = 銃士隊

Janissary = イェニチェリ

Minuteman = ミニットマン

Tercio = テルシオ

Frigate = フリゲート艦

Ship of the Line = 戦列艦

Lancer = 槍騎兵

Sipahi = スィパーヒー

Cannon = カノン砲


Norwegian Ski Infantry = ノルウェーのスキー歩兵

Cavalry = 騎兵隊

Cossack = コサック騎馬兵

Ironclad = 装甲艦

Artillery = 大砲

Can only attack [tileFilter] tiles = [tileFilter]タイルのみを攻撃できる

Foreign Legion = 外人部隊


[amount]% chance to intercept air attacks = [amount]%の確率で航空攻撃を迎撃できる

Carrier = 航空母艦
Cannot attack = 攻撃できない
Can carry [amount] [mapUnitFilter] units = [mapUnitFilter]ユニットを[amount]つ搭載できる

Battleship = 戦艦

Anti-Aircraft Gun = 対空砲

Destroyer = 駆逐艦

Zero = ゼロ戦


B17 = B17

Paratrooper = 空挺部隊
May Paradrop up to [amount] tiles from inside friendly territory = 領土から[amount]タイル以内に降下できる

Tank = 戦車

Panzer = パンツァー

Anti-Tank Gun = 対戦車砲

Atomic Bomb = 原子爆弾
Nuclear weapon of Strength [amount] = 威力[amount]の核兵器
Blast radius [amount] = 爆破半径 [amount]

Rocket Artillery = ロケット砲

Mobile SAM = 移動式SAM

Guided Missile = 誘導ミサイル

Nuclear Missile = 核ミサイル

Helicopter Gunship = ガンシップ
All tiles cost 1 movement = すべてのタイルで移動コストが1
Ignores Zone of Control = Zone of Controlを無視
Unable to capture cities = 都市の占領ができない

Nuclear Submarine = 原子力潜水艦

Mechanized Infantry = 機械化歩兵

Missile Cruiser = ミサイル巡洋艦

Modern Armor = 現代機甲部隊

Jet Fighter = ジェット戦闘機

Giant Death Robot = 巨大殺人ロボット

Stealth Bomber = ステルス爆撃機
Cannot be carried by [mapUnitFilter] units = [mapUnitFilter]ユニットに搭載できない

Great Artist = 大芸術家
Can start an [amount]-turn golden age = 黄金時代を[amount]ターン始められる
Can construct [improvementName] = [improvementName]を構築可能
Great Person - [stat] = 偉人 - [stat]

Great Scientist = 大科学者
Can hurry technology research = テクノロジーの研究を早める

Great Merchant = 大商人
Can undertake a trade mission with City-State, giving a large sum of gold and [amount] Influence = 都市国家の領土内で「通商任務」を遂行することで、多額のゴールドとその都市国家に対する影響力[amount]を得ることができる

Great Engineer = 大技術者
Can speed up construction of a building = 建造物の建設を進められる

Great Prophet = 大預言者
 # Requires translation!
Can construct [tileImprovement] if it hasn't used other actions yet = 
Can [param] [amount] times = [amount]回[param]できる
Removes other religions when spreading religion = 布教時に他の宗教を排除する
May found a religion = 宗教を創始できる
May enhance a religion = 宗教を教化できる
May enter foreign tiles without open borders = 国境開放していない文明の領土に入れる
 # Requires translation!
Religious Unit = 
 # Requires translation!
Takes your religion over the one in their birth city = 

Great General = 大将軍
Bonus for units in 2 tile radius 15% = 周囲2タイル以内にいる自国のユニットに戦闘ボーナス+15%

Khan = カン

Missionary = 伝道者
 # Requires translation!
May enter foreign tiles without open borders, but loses [amount] religious strength each turn it ends there = 
 # Requires translation!
Can be purchased with [stat] [cityFilter] = 

Inquisitor = 審問官
 # Requires translation!
Prevents spreading of religion to the city it is next to = 


#################### Lines from Beliefs from Civ V - Gods & Kings ####################

 # Requires translation!
Ancestor Worship = 

 # Requires translation!
Dance of the Aurora = 
 # Requires translation!
[stats] from [tileFilter] tiles without [tileFilter2] [cityFilter] = 

 # Requires translation!
Desert Folklore = 

 # Requires translation!
Faith Healers = 
 # Requires translation!
[mapUnitFilter] Units adjacent to this city heal [amount] HP per turn when healing = 

 # Requires translation!
Fertility Rites = 

 # Requires translation!
God of Craftsman = 
 # Requires translation!
[stats] in cities with [amount] or more population = 

 # Requires translation!
God of the Open Sky = 

 # Requires translation!
God of the Sea = 

 # Requires translation!
God of War = 
 # Requires translation!
Earn [amount]% of [mapUnitFilter] unit's [costOrStrength] as [plunderableStat] when killed within 4 tiles of a city following this religion = 

 # Requires translation!
Goddess of Festivals = 

 # Requires translation!
Goddess of Love = 

 # Requires translation!
Goddess of Protection = 
 # Requires translation!
[amount]% attacking Strength for cities = 

 # Requires translation!
Goddess of the Hunt = 

 # Requires translation!
Messenger of the Gods = 

 # Requires translation!
Monument to the Gods = 

 # Requires translation!
One with Nature = 

 # Requires translation!
Oral Tradition = 

 # Requires translation!
Religious Idols = 

 # Requires translation!
Religious Settlements = 

 # Requires translation!
Sacred Path = 

 # Requires translation!
Sacred Waters = 
 # Requires translation!
[stats] in cities on [terrainFilter] tiles = 

 # Requires translation!
Stone Circles = 

 # Requires translation!
Follower = 
 # Requires translation!
Asceticism = 

 # Requires translation!
Cathedrals = 
 # Requires translation!
May buy [buildingFilter] buildings with [stat] [cityFilter] = 

 # Requires translation!
Choral Music = 

 # Requires translation!
Divine inspiration = 

 # Requires translation!
Feed the World = 

 # Requires translation!
Guruship = 

 # Requires translation!
Holy Warriors = 
 # Requires translation!
May buy [baseUnitFilter] units with [stat] for [amount] times their normal Production cost = 

 # Requires translation!
Liturgical Drama = 

 # Requires translation!
Monasteries = 

 # Requires translation!
Mosques = 

 # Requires translation!
Pagodas = 

 # Requires translation!
Peace Gardens = 

 # Requires translation!
Religious Art = 

 # Requires translation!
Religious Center = 

 # Requires translation!
Religious Community = 
 # Requires translation!
[amount]% [stat] from every follower, up to [amount2]% = 

 # Requires translation!
Swords into Ploughshares = 

 # Requires translation!
Founder = 
 # Requires translation!
Ceremonial Burial = 
 # Requires translation!
[stats] for each global city following this religion = 

 # Requires translation!
Church Property = 

 # Requires translation!
Initiation Rites = 
 # Requires translation!
[stats] when a city adopts this religion for the first time (modified by game speed) = 

 # Requires translation!
Interfaith Dialogue = 
 # Requires translation!
When spreading religion to a city, gain [amount] times the amount of followers of other religions as [stat] = 

 # Requires translation!
Papal Primacy = 
 # Requires translation!
Resting point for Influence with City-States following this religion [amount] = 

 # Requires translation!
Peace Loving = 
 # Requires translation!
[stats] for every [amount] global followers [cityFilter] = 

 # Requires translation!
Pilgrimage = 

 # Requires translation!
Tithe = 

 # Requires translation!
World Church = 

 # Requires translation!
Enhancer = 
 # Requires translation!
Defender of the Faith = 

 # Requires translation!
Holy Order = 

 # Requires translation!
Itinerant Preachers = 
 # Requires translation!
Religion naturally spreads to cities [amount] tiles away = 

 # Requires translation!
Just War = 

 # Requires translation!
Messiah = 
 # Requires translation!
[amount]% Spread Religion Strength = 
 # Requires translation!
[amount]% Faith cost of generating Great Prophet equivalents = 
 # Requires translation!
[stat] cost for [unit] units [amount]% = 

 # Requires translation!
Missionary Zeal = 

 # Requires translation!
Religious Texts = 
 # Requires translation!
[amount]% Natural religion spread [cityFilter] = 

 # Requires translation!
Religious Unity = 

 # Requires translation!
Reliquary = 
 # Requires translation!
[stats] whenever a Great Person is expended = 


#################### Lines from Buildings from Civ V - Gods & Kings ####################


 # Requires translation!
Stele = 


Shrine = 神殿

 # Requires translation!
Pyramid = 


 # Requires translation!
'Regard your soldiers as your children, and they will follow you into the deepest valleys; look on them as your own beloved sons, and they will stand by you even unto death.' - Sun Tzu = 
Terracotta Army = 兵馬俑


Amphitheater = 円形劇場


 # Requires translation!
'...who drinks the water I shall give him, says the Lord, will have a spring inside him welling up for eternal life. Let them bring me to your holy mountain in the place where you dwell. Across the desert and through the mountain to the Canyon of the Crescent Moon...' - Indiana Jones = 
Petra = ペトラ


 # Requires translation!
'With the magnificence of eternity before us, let time, with all its fluctuations, dwindle into its own littleness.' - Thomas Chalmers = 
 # Requires translation!
Great Mosque of Djenne = 
 # Requires translation!
[baseUnitFilter] units built [cityFilter] can [action] [amount] extra times = 

 # Requires translation!
Grand Temple = 


 # Requires translation!
'Justice is an unassailable fortress, built on the brow of a mountain which cannot be overthrown by the violence of torrents, nor demolished by the force of armies.' - Joseph Addison = 
Alhambra = アランブラ


 # Requires translation!
Ceilidh Hall = 


'Don't clap too hard - it's a very old building.' - John Osbourne = 「非常に古い建物につき、大きな拍手を禁ずる」 - ジョン・オズボーン
Leaning Tower of Pisa = ピサの斜塔


 # Requires translation!
Coffee House = 


 # Requires translation!
'...the location is one of the most beautiful to be found, holy and unapproachable, a worthy temple for the divine friend who has brought salvation and true blessing to the world.' - King Ludwig II of Bavaria = 
Neuschwanstein = ノイシュヴァンシュタイン城


 # Requires translation!
Recycling Center = 
 # Requires translation!
Limited to [amount] per Civilization = 


 # Requires translation!
'Nothing travels faster than light with the possible exception of bad news, which obeys its own special rules.' - Douglas Adams = 
CN Tower = CNタワー
[amount] population [cityFilter] = [cityFilter]人口[amount]

Bomb Shelter = 耐爆壕
 # Requires translation!
Population loss from nuclear attacks [amount]% [cityFilter] = 


 # Requires translation!
'The wonder is, not that the field of stars is so vast, but that man has measured it.' - Anatole France = 
Hubble Space Telescope = ハッブル宇宙望遠鏡


Cathedral = 大聖堂


Mosque = モスク

Pagoda = パゴダ


#################### Lines from Difficulties from Civ V - Gods & Kings ####################


#################### Lines from Eras from Civ V - Gods & Kings ####################


 # Requires translation!
May not generate great prophet equivalents naturally = 
 # Requires translation!
May buy [baseUnitFilter] units for [amount] [stat] [cityFilter] at an increasing price ([amount2]) = 
 # Requires translation!
Starting in this era disables religion = 


Marine = 海兵隊


#################### Lines from GlobalUniques from Civ V - Gods & Kings ####################


#################### Lines from Nations from Civ V - Gods & Kings ####################


Islam = イスラム教

Christianity = キリスト教


Shinto = 神道

 # Requires translation!
Greetings, President Mahatma Gandhi, great souled leader of India! You are the ruler of one of the oldest countries in the world with history stretching back almost 10,000 years. A spiritual country, India is the birthplace of three of the world's great religions - Hinduism, Buddhism and Jainism. This is a passionate land of music and color, a land of great wealth and grinding poverty. For centuries, India was divided into kingdoms who fought constantly with each other and against outside invaders. That was, however, after empires such as Maratha, Maurya and Gupta. In the 12th century AD, India was conquered by Muslim Turks who fled from the Mongols. In the early 17th century, the English arrived, and through a combination of shrewd diplomacy and technological superiority, they conquered your fragmented nation. England remained in power for some two centuries until driven out by a rising wave of Indian nationalism, a peaceful rebellion unlike any before seen in history, one led by you! = 
 # Requires translation!
Gandhi, your people look to you to lead them to even greater heights of glory! Can you help your people realize their great potential, to once again become the world's center of arts, culture and religion? Can you build a civilization that will stand the test of time? = 
Hinduism = ヒンドゥー教


Confucianism = 儒教


Zoroastrianism = ゾロアスター教


Buddhism = 仏教


Tengriism = テングリ教


 # Requires translation!
Attila the Hun = 
 # Requires translation!
I grow tired of this throne. I think I should like to have yours instead. = 
 # Requires translation!
Now what is this?! You ask me to add your riches to my great avails. The invitation is accepted. = 
 # Requires translation!
My people will mourn me not with tears, but with human blood. = 
 # Requires translation!
You are in the presence of Attila, scourge of Rome. Do not let hubris be your downfall as well. = 
 # Requires translation!
This is better than you deserve, but let it not be said that I am an unfair man. = 
 # Requires translation!
Good day to you. = 
 # Requires translation!
Scourge of God = 
 # Requires translation!
Your men stand proudly to greet you, Great Attila, grand warrior and ruler of the Hunnic empire. Together with your brother Bleda you expanded the boundaries of your empire, becoming the most powerful and frightening force of the 5th century. You bowed the Eastern Roman Emperors to your will and took kingdom after kingdom along the Danube and Nisava Rivers. As the sovereign ruler of the Huns, you marched your army across Europe into Gaul, planning to extend your already impressive lands all the way to the Atlantic Ocean. Your untimely death led to the quick disintegration and downfall of your empire, but your name and deeds have created an everlasting legacy for your people. = 
 # Requires translation!
Fearsome General, your people call for the recreation of a new Hunnic Empire, one which will make the exploits and histories of the former seem like the faded dreaming of a dying sun. Will you answer their call to regain your rightful prominence and glory? Will you mount your steadfast steed and lead your armies to victory? Will you build a civilization that stands the test of time? = 
 # Requires translation!
Atilla's Court = 
 # Requires translation!
The Huns = 
 # Requires translation!
Cities are razed [amount] times as fast = 
 # Requires translation!
Starts with [tech] = 
 # Requires translation!
"Borrows" city names from other civilizations in the game = 

 # Requires translation!
William of Orange = 
 # Requires translation!
As much as I despise war, I consider it a, hahaha, contribution to the common cause to erase your existence. = 
 # Requires translation!
You call yourself an exalted ruler, but I see nothing more than a smartly dressed barbarian! = 
 # Requires translation!
My God, be merciful to my soul. My God, feel pity for this... my poor people! = 
 # Requires translation!
I am William of Orange, stadtholder of The Netherlands. Did you need anything? I still have a lot to do. = 
 # Requires translation!
I believe I have something that may be of some importance to you. = 
 # Requires translation!
Once again, greetings. = 
 # Requires translation!
Dutch East India Company = 
 # Requires translation!
Hail stalwart Prince William of Orange, liberator of the Netherlands and hero to the Dutch people. It was your courageous effort in the 1568 rebellion against Spanish dominion that led the Dutch to freedom, and ultimately resulted in the Eighty Years' War. Your undertaking allowed for the creation of one of Europe's first modern republics, the Seven United Provinces. You gave your life to the rebellion, falling at the hands of an assassin in 1584, but your death would only serve to embolden the people's charge, and your legacy as "Father of the Fatherland" will stand as a symbol of Dutch independence for all time. = 
 # Requires translation!
Brave prince, the people again yearn for the wise stewardship your wisdom afforded them. Can you once again secure the sovereignty of your kingdom and lead your people to greatness? Can you build a civilization that stands the test of time? = 
 # Requires translation!
Amsterdam = 
 # Requires translation!
Rotterdam = 
 # Requires translation!
Utrecht = 
 # Requires translation!
Groningen = 
 # Requires translation!
Breda = 
 # Requires translation!
Nijmegen = 
 # Requires translation!
Den Haag = 
 # Requires translation!
Haarlem = 
 # Requires translation!
Arnhem = 
 # Requires translation!
Zutphen = 
 # Requires translation!
Maastricht = 
 # Requires translation!
Tilburg = 
 # Requires translation!
Eindhoven = 
 # Requires translation!
Dordrecht = 
 # Requires translation!
Leiden = 
 # Requires translation!
's Hertogenbosch = 
 # Requires translation!
Almere = 
 # Requires translation!
Alkmaar = 
 # Requires translation!
Brielle = 
 # Requires translation!
Vlissingen = 
 # Requires translation!
Apeldoorn = 
 # Requires translation!
Enschede = 
 # Requires translation!
Amersfoort = 
 # Requires translation!
Zwolle = 
 # Requires translation!
Venlo = 
 # Requires translation!
Uden = 
 # Requires translation!
Grave = 
 # Requires translation!
Delft = 
 # Requires translation!
Gouda = 
 # Requires translation!
Nieuwstadt = 
 # Requires translation!
Weesp = 
 # Requires translation!
Coevorden = 
 # Requires translation!
Kerkrade = 
 # Requires translation!
The Netherlands = 
 # Requires translation!
Retain [amount]% of the happiness from a luxury after the last copy has been traded away = 

 # Requires translation!
Gustavus Adolphus = 
 # Requires translation!
The Hakkapeliittas will ride again and your men will fall just at the sight of my cavalry! God with us! = 
 # Requires translation!
Ha ha ha, captain Gars will be very glad to head out to war again. = 
 # Requires translation!
I am Sweden's king. You can take my lands, my people, my kingdom, but you will never reach the House of Vasa. = 
 # Requires translation!
Stranger, welcome to the Snow King's kingdom! I am Gustavus Adolphus, member of the esteemed House of Vasa = 
 # Requires translation!
My friend, it is my belief that this settlement can benefit both our peoples. = 
 # Requires translation!
Oh, welcome! = 
 # Requires translation!
Oh, it is you. = 
 # Requires translation!
Nobel Prize = 
 # Requires translation!
All hail the transcendent King Gustavus Adolphus, founder of the Swedish Empire and her most distinguished military tactician. It was during your reign that Sweden emerged as one of the greatest powers in Europe, due in no small part to your wisdom, both on and off the battlefield. As king, you initiated a number of domestic reforms that ensured the economic stability and prosperity of your people. As the general who came to be known as the "Lion of the North," your visionary designs in warfare gained the admiration of military commanders the world over. Thanks to your triumphs in the Thirty Years' War, you were assured a legacy as one of history's greatest generals. = 
 # Requires translation!
Oh noble King, the people long for your prudent leadership, hopeful that once again they will see your kingdom rise to glory. Will you devise daring new strategies, leading your armies to victory on the theater of war? Will you build a civilization that stands the test of time? = 
 # Requires translation!
Stockholm = 
 # Requires translation!
Uppsala = 
 # Requires translation!
Gothenburg = 
 # Requires translation!
Malmö = 
 # Requires translation!
Linköping = 
 # Requires translation!
Kalmar = 
 # Requires translation!
Skara = 
 # Requires translation!
Västerås = 
 # Requires translation!
Jönköping = 
 # Requires translation!
Visby = 
 # Requires translation!
Falun = 
 # Requires translation!
Norrköping = 
 # Requires translation!
Gävle = 
 # Requires translation!
Halmstad = 
 # Requires translation!
Karlskrona = 
 # Requires translation!
Hudiksvall = 
 # Requires translation!
Örebro = 
 # Requires translation!
Umeå = 
 # Requires translation!
Karlstad = 
 # Requires translation!
Helsingborg = 
 # Requires translation!
Härnösand = 
 # Requires translation!
Vadstena = 
 # Requires translation!
Lund = 
 # Requires translation!
Västervik = 
 # Requires translation!
Enköping = 
 # Requires translation!
Skövde = 
 # Requires translation!
Eskilstuna = 
 # Requires translation!
Luleå = 
 # Requires translation!
Lidköping = 
 # Requires translation!
Södertälje = 
 # Requires translation!
Mariestad = 
 # Requires translation!
Östersund = 
 # Requires translation!
Borås = 
 # Requires translation!
Sundsvall = 
 # Requires translation!
Vimmerby = 
 # Requires translation!
Köping = 
 # Requires translation!
Mora = 
 # Requires translation!
Arboga = 
 # Requires translation!
Växjö = 
 # Requires translation!
Gränna = 
 # Requires translation!
Kiruna = 
 # Requires translation!
Borgholm = 
 # Requires translation!
Strängnäs = 
 # Requires translation!
Sveg = 
 # Requires translation!
Sweden = 
 # Requires translation!
Gain [amount] Influence with a [param] gift to a City-State = 
 # Requires translation!
When declaring friendship, both parties gain a [amount]% boost to great person generation = 

 # Requires translation!
Maria Theresa = 
 # Requires translation!
Shame that it has come this far. But ye wished it so. Next time, be so good, choose your words more wisely. = 
 # Requires translation!
What a fool ye are! Ye will end swiftly and miserably. = 
 # Requires translation!
The world is pitiful! There's no beauty in it, no wisdom. I am almost glad to go. = 
 # Requires translation!
The archduchess of Austria welcomes your Eminence to... Oh let's get this over with! I have a luncheon at four o'clock. = 
 # Requires translation!
I see you admire my new damask. Nobody should say that I am an unjust woman. Let's reach an agreement! = 
 # Requires translation!
Oh, it's ye! = 
 # Requires translation!
Diplomatic Marriage = 
 # Requires translation!
Noble and virtuous Queen Maria Theresa, Holy Roman Empress and sovereign of Austria, the people bow to your gracious will. Following the death of your father King Charles VI, you ascended the thone of Austria during a time of great instability, but the empty coffers and diminished military did litle to dissuade your ambitions. Faced with war almost immediately upon your succession to the thron, you managed to fend off your foes, and in naming your husband Francis Stephen co-ruler, assured your place as Empress of the Holy Roman Empire. During your reigh, you guided Austria on a new path of reform - strengthening the military, replenishing the treasury, and improving the educational system of the kingdom. = 
 # Requires translation!
Oh great queen, bold and dignified, the time has come for you to rise and guide the kingdom once again. Can you return your people to the height of prosperity and splendor? Will you build a civilization that stands the test of time? = 
 # Requires translation!
Vienna = 
 # Requires translation!
Salzburg = 
 # Requires translation!
Graz = 
 # Requires translation!
Linz = 
 # Requires translation!
Klagenfurt = 
 # Requires translation!
Bregenz = 
 # Requires translation!
Innsbruck = 
 # Requires translation!
Kitzbühel = 
 # Requires translation!
St. Pölten = 
 # Requires translation!
Eisenstadt = 
 # Requires translation!
Villach = 
 # Requires translation!
Zwettl = 
 # Requires translation!
Traun = 
 # Requires translation!
Wels = 
 # Requires translation!
Dornbirn = 
 # Requires translation!
Feldkirch = 
 # Requires translation!
Amstetten = 
 # Requires translation!
Bad Ischl = 
 # Requires translation!
Wolfsberg = 
 # Requires translation!
Kufstein = 
 # Requires translation!
Leoben = 
 # Requires translation!
Klosterneuburg = 
 # Requires translation!
Leonding = 
 # Requires translation!
Kapfenberg = 
 # Requires translation!
Hallein = 
 # Requires translation!
Bischofshofen = 
 # Requires translation!
Waidhofen = 
 # Requires translation!
Saalbach = 
 # Requires translation!
Lienz = 
 # Requires translation!
Steyr = 
 # Requires translation!
Austria = 
 # Requires translation!
Can spend Gold to annex or puppet a City-State that has been your ally for [amount] turns. = 

 # Requires translation!
Dido = 
 # Requires translation!
Tell me, do you all know how numerous my armies, elephants and the gdadons are? No? Today, you shall find out! = 
 # Requires translation!
Fate is against you. You earned the animosity of Carthage in your exploration. Your days are numbered. = 
 # Requires translation!
The fates became to hate me. This is it? You wouldn't destroy us so without their help. = 
 # Requires translation!
The Phoenicians welcome you to this most pleasant kingdom. I am Dido, the queen of Carthage and all that belongs to it. = 
 # Requires translation!
I just had the marvelous idea, and I think you'll appreciate it too. = 
 # Requires translation!
What is it now? = 
 # Requires translation!
Phoenician Heritage = 
 # Requires translation!
Blessings and salutations to you, revered Queen Dido, founder of the legendary kingdom of Carthage. Chronicled by the words of the great poet Virgil, your husband Acerbas was murdered at the hands of your own brother, King Pygmalion of Tyre, who subsequently claimed the treasures of Acerbas that were now rightfully yours. Fearing the lengths from which your brother would pursue this vast wealth, you and your compatriots sailed for new lands. Arriving on the shores of North Africa, you tricked the local king with the simple manipulation of an ox hide, laying out a vast expanse of territory for your new home, the future kingdom of Carthage. = 
 # Requires translation!
Clever and inquisitive Dido, the world longs for a leader who can provide a shelter from the coming storm, guided by brilliant intuition and cunning. Can you lead the people in the creation of a new kingdom to rival that of once mighty Carthage? Can you build a civilization that will stand the test of time? = 
 # Requires translation!
Carthage = 
 # Requires translation!
Utique = 
 # Requires translation!
Hippo Regius = 
 # Requires translation!
Gades = 
 # Requires translation!
Saguntum = 
 # Requires translation!
Carthago Nova = 
 # Requires translation!
Panormus = 
 # Requires translation!
Lilybaeum = 
 # Requires translation!
Hadrumetum = 
 # Requires translation!
Zama Regia = 
 # Requires translation!
Karalis = 
 # Requires translation!
Malaca = 
 # Requires translation!
Leptis Magna = 
 # Requires translation!
Hippo Diarrhytus = 
 # Requires translation!
Motya = 
 # Requires translation!
Sulci = 
 # Requires translation!
Leptis Parva = 
 # Requires translation!
Tharros = 
 # Requires translation!
Soluntum = 
 # Requires translation!
Lixus = 
 # Requires translation!
Oea = 
 # Requires translation!
Theveste = 
 # Requires translation!
Ibossim = 
 # Requires translation!
Thapsus = 
 # Requires translation!
Aleria = 
 # Requires translation!
Tingis = 
 # Requires translation!
Abyla = 
 # Requires translation!
Sabratha = 
 # Requires translation!
Rusadir = 
 # Requires translation!
Baecula = 
 # Requires translation!
Saldae = 
 # Requires translation!
Land units may cross [tileFilter] tiles after the first [unit] is earned = 
 # Requires translation!
Units ending their turn on [tileFilter] tiles take [amount] damage = 

 # Requires translation!
Theodora = 
 # Requires translation!
It is always a shame to destroy a thing of beauty. Happily, you are not one. = 
 # Requires translation!
Now darling, tantrums are most unbecoming. I shall have to teach you a lesson. = 
 # Requires translation!
Like a child playing with toys you are. My people will never love you, nor suffer this indignation gracefully. = 
 # Requires translation!
My, isn't this a pleasant surprise - what may I call you, oh mysterious stranger? I am Theodora, beloved of Byzantium. = 
 # Requires translation!
I have heard that you adept at certain kinds of ... interactions. Show me. = 
 # Requires translation!
Hello again. = 
 # Requires translation!
Patriarchate of Constantinople = 
 # Requires translation!
All hail the most magnificent and magnanimous Empress Theodora, beloved of Byzantium and of Rome! From the lowly ranks of actress and courtesan you became the most powerful woman in the Roman Empire, consort to Justinian I. Starting in the late 520's AD, you joined your husband in a series of important spiritual and legal reforms, creating many laws which elevated the status of and promoted equal treatment of women in the empire. You also aided in the restoration and construction of many aqueducts, bridges, and churches across Constantinople, culminating in the creation of the Hagia Sophia, one of the most splendid architectural wonders of the world. = 
 # Requires translation!
Beautiful Empress, Byzantium is in need of your wisdom and strength - her people are lost without your light to lead them. The Byzantine Empire may have fallen once, but its spirit is still intact waiting to be reborn anew. Can you return Byzantium to the heights of glory it once enjoyed? Can you create a civilization to stand the test of time? = 
 # Requires translation!
Constantinople = 
 # Requires translation!
Adrianople = 
 # Requires translation!
Nicaea = 
 # Requires translation!
Antioch = 
 # Requires translation!
Varna = 
 # Requires translation!
Ohrid = 
 # Requires translation!
Nicomedia = 
 # Requires translation!
Trebizond = 
 # Requires translation!
Cherson = 
 # Requires translation!
Sardica = 
 # Requires translation!
Ani = 
 # Requires translation!
Dyrrachium = 
 # Requires translation!
Edessa = 
 # Requires translation!
Chalcedon = 
 # Requires translation!
Naissus = 
 # Requires translation!
Bari = 
 # Requires translation!
Iconium = 
 # Requires translation!
Prilep = 
 # Requires translation!
Samosata = 
 # Requires translation!
Kars = 
 # Requires translation!
Theodosiopolis = 
 # Requires translation!
Tyana = 
 # Requires translation!
Gaza = 
 # Requires translation!
Kerkyra = 
 # Requires translation!
Phoenice = 
 # Requires translation!
Selymbria = 
 # Requires translation!
Sillyon = 
 # Requires translation!
Chrysopolis = 
 # Requires translation!
Vodena = 
 # Requires translation!
Traianoupoli = 
 # Requires translation!
Constantia = 
 # Requires translation!
Patra = 
 # Requires translation!
Korinthos = 
 # Requires translation!
Byzantium = 
 # Requires translation!
May choose [amount] additional belief(s) of any type when [foundingOrEnhancing] a religion = 

 # Requires translation!
Boudicca = 
 # Requires translation!
You shall stain this land no longer with your vileness! To arms, my countrymen. We ride to war! = 
 # Requires translation!
Traitorous man! The Celtic peoples will not stand for such wanton abuse and slander - I shall have your balls! = 
 # Requires translation!
Vile ruler, know you have won this war in name alone. Your cities lie buried and your troops defeated. I have my own victory. = 
 # Requires translation!
I am Boudicca, Queen of the Celts. Let no-one underestimate me! = 
 # Requires translation!
Let us join our forces together and reap the rewards. = 
 # Requires translation!
God has given good to you. = 
 # Requires translation!
Druidic Lore = 
 # Requires translation!
Eternal glory and praise for you, fierce and vengeful Warrior Queen! In a time dominated by men, you not only secured your throne and sovereign rule, but also successfully defied the power of the Roman Empire. After suffering terrible punishment and humiliation at the hand of the Roman invaders, you rallied your people in a bloody and terrifying revolt. Legions fell under your chariot wheels and the city of London burned. While in the end the Romans retained ownership of the isles, you alone made Nero consider withdrawing all troops and leaving Britain forever. = 
 # Requires translation!
Oh sleeping lioness, your people desire that you rise and lead them again in the calling that is your namesake. Will you meet their challenge on the open field and lead the Celts to everlasting victory? Will you restore your lands and build an empire to stand the test of time? = 
 # Requires translation!
Cardiff = 
 # Requires translation!
Truro = 
 # Requires translation!
Douglas = 
 # Requires translation!
Glasgow = 
 # Requires translation!
Cork = 
 # Requires translation!
Aberystwyth = 
 # Requires translation!
Penzance = 
 # Requires translation!
Ramsey = 
 # Requires translation!
Inverness = 
 # Requires translation!
Limerick = 
 # Requires translation!
Swansea = 
 # Requires translation!
St. Ives = 
 # Requires translation!
Peel = 
 # Requires translation!
Aberdeen = 
 # Requires translation!
Belfast = 
 # Requires translation!
Caernarfon = 
 # Requires translation!
Newquay = 
 # Requires translation!
Saint-Nazaire = 
 # Requires translation!
Castletown = 
 # Requires translation!
Stirling = 
 # Requires translation!
Galway = 
 # Requires translation!
Conwy = 
 # Requires translation!
St. Austell = 
 # Requires translation!
Saint-Malo = 
 # Requires translation!
Onchan = 
 # Requires translation!
Dundee = 
 # Requires translation!
Londonderry = 
 # Requires translation!
Llanfairpwllgwyngyll = 
 # Requires translation!
Falmouth = 
 # Requires translation!
Lorient = 
 # Requires translation!
Celts = 

 # Requires translation!
Haile Selassie = 
 # Requires translation!
I have tried all other avenues, but yet you persist in this madness. I hope, for your sake, your end is swift. = 
 # Requires translation!
It is silence that allows evil to triumph. We will not stand mute and allow you to continue on this mad quest unchecked. = 
 # Requires translation!
God and history will remember your actions this day. I hope you are ready for your impending judgment. = 
 # Requires translation!
A thousand welcomes to our fair nation. I am Selassie, the Ras Tafari Makonnen and Emperor of Ethiopia, your humble servant. = 
 # Requires translation!
I request that you consider this offer between our two peoples. I believe it will do us both good. = 
 # Requires translation!
Spirit of Adwa = 
 # Requires translation!
Blessings be upon you, honorable and righteous Emperor of Ethiopia, Haile Selassie. Your legacy as one of Ethiopia's greatest rulers, and as the spiritual leader to the Rastafarian movement, is outshone only by the influence you had on diplomacy and political cooperation throughout the world. In introducing Ethiopia's first written constitution, you planted the seeds of democracy that would take root over the coming years, and your infinitely wise grasp of global affairs secured Ethiopia's place as a charter member of the United Nations. Spearheading efforts to reform and modernize the nation during your reign, you changed the course of Ethiopian history forever = 
 # Requires translation!
Revered king, your composed demeanor once protected the people from the many conflicts that plague the nations of men, and the kingdom looks to you to assure peace once again. Will you lead the people with courage and authority, moving forward into a new age? Will you build a civilization that stands the test of time? = 
 # Requires translation!
Addis Ababa = 
 # Requires translation!
Harar = 
 # Requires translation!
Adwa = 
 # Requires translation!
Lalibela = 
 # Requires translation!
Gondar = 
 # Requires translation!
Axum = 
 # Requires translation!
Dire Dawa = 
 # Requires translation!
Bahir Dar = 
 # Requires translation!
Adama = 
 # Requires translation!
Mek'ele = 
 # Requires translation!
Awasa = 
 # Requires translation!
Jimma = 
 # Requires translation!
Jijiga = 
 # Requires translation!
Dessie = 
 # Requires translation!
Debre Berhan = 
 # Requires translation!
Shashamane = 
 # Requires translation!
Debre Zeyit = 
 # Requires translation!
Sodo = 
 # Requires translation!
Hosaena = 
 # Requires translation!
Nekemte = 
 # Requires translation!
Asella = 
 # Requires translation!
Dila = 
 # Requires translation!
Adigrat = 
 # Requires translation!
Debre Markos = 
 # Requires translation!
Kombolcha = 
 # Requires translation!
Debre Tabor = 
 # Requires translation!
Sebeta = 
 # Requires translation!
Shire = 
 # Requires translation!
Ambo = 
 # Requires translation!
Negele Arsi = 
 # Requires translation!
Gambela = 
 # Requires translation!
Ziway = 
 # Requires translation!
Weldiya = 
 # Requires translation!
Ethiopia = 

 # Requires translation!
Pacal = 
 # Requires translation!
A sacrifice unlike all others must be made! = 
 # Requires translation!
Muahahahahahaha! = 
 # Requires translation!
Today comes a great searing pain. With you comes the path to the black storm. = 
 # Requires translation!
Greetings, wayward one. I am known as Pacal. = 
 # Requires translation!
Friend, I believe I may have found a way to save us all! Look, look and accept my offering! = 
 # Requires translation!
A fine day, it helps you. = 
 # Requires translation!
The Long Count = 
 # Requires translation!
Your people kneel before you, exalted King Pacal the Great, favored son of the gods and shield to the citizens of the Palenque domain. After years of strife at the hands of your neighboring rivals, you struck back at the enemies of your people, sacrificing their leaders in retribution for the insults dealt to your predecessors. The glory of Palenque was restored only by the guidance afforded by your wisdom, as you orchestrated vast reconstruction efforts within the city, creating some of the greatest monuments and architecture your people - and the world - have ever known. = 
 # Requires translation!
Illustrious King, your people once again look to you for leadership and counsel in the coming days. Will you channel the will of the gods and restore your once proud kingdom to its greatest heights? Will you build new monuments to forever enshrine the memories of your people? Can you build a civilization that will stand the test of time? = 
 # Requires translation!
Palenque = 
 # Requires translation!
Tikal = 
 # Requires translation!
Uxmal = 
 # Requires translation!
Tulum = 
 # Requires translation!
Copan = 
 # Requires translation!
Coba = 
 # Requires translation!
El Mirador = 
 # Requires translation!
Calakmul = 
 # Requires translation!
Edzna = 
 # Requires translation!
Lamanai = 
 # Requires translation!
Izapa = 
 # Requires translation!
Uaxactun = 
 # Requires translation!
Comalcalco = 
 # Requires translation!
Piedras Negras = 
 # Requires translation!
Cancuen = 
 # Requires translation!
Yaxha = 
 # Requires translation!
Quirigua = 
 # Requires translation!
Q'umarkaj = 
 # Requires translation!
Nakbe = 
 # Requires translation!
Cerros = 
 # Requires translation!
Xunantunich = 
 # Requires translation!
Takalik Abaj = 
 # Requires translation!
Cival = 
 # Requires translation!
San Bartolo = 
 # Requires translation!
Altar de Sacrificios = 
 # Requires translation!
Seibal = 
 # Requires translation!
Caracol = 
 # Requires translation!
Naranjo = 
 # Requires translation!
Dos Pilas = 
 # Requires translation!
Mayapan = 
 # Requires translation!
Ixinche = 
 # Requires translation!
Zaculeu = 
 # Requires translation!
Kabah = 
 # Requires translation!
The Maya = 
 # Requires translation!
Receive a free Great Person at the end of every [comment] (every 394 years), after researching [tech]. Each bonus person can only be chosen once. = 
 # Requires translation!
Once The Long Count activates, the year on the world screen displays as the traditional Mayan Long Count. = 


 # Requires translation!
I didn't want to do this. We declare war. = 
 # Requires translation!
I will fear no evil. For god is with me! = 
 # Requires translation!
Why have you forsaken us my lord? = 
 # Requires translation!
Bratislava = 

 # Requires translation!
We have wanted this for a LONG time. War it shall be. = 
 # Requires translation!
Very well, we will kick you back to the ancient era! = 
 # Requires translation!
This isn't how it is supposed to be! = 
 # Requires translation!
Cahokia = 

 # Requires translation!
By god's grace we will not allow these atrocities to occur any longer. We declare war! = 
 # Requires translation!
May god have mercy on your evil soul. = 
 # Requires translation!
I for one welcome our new conquer overlord! = 
 # Requires translation!
Jerusalem = 


#################### Lines from Policies from Civ V - Gods & Kings ####################

 # Requires translation!
Provides a [buildingName] in your first [amount] cities for free = 


 # Requires translation!
[amount]% Gold from Great Merchant trade missions = 


#################### Lines from Quests from Civ V - Gods & Kings ####################


#################### Lines from Religions from Civ V - Gods & Kings ####################


Judaism = ユダヤ教


Sikhism = シーク教

Taoism = 道教


#################### Lines from Ruins from Civ V - Gods & Kings ####################


 # Requires translation!
We have found holy symbols in the ruins, giving us a deeper understanding of religion! (+[param] Faith) = 
 # Requires translation!
discover holy symbols = 

 # Requires translation!
We have found an ancient prophecy in the ruins, greatly increasing our spiritual connection! (+[param] Faith) = 
 # Requires translation!
an ancient prophecy = 


#################### Lines from Specialists from Civ V - Gods & Kings ####################


#################### Lines from Techs from Civ V - Gods & Kings ####################


'What is drama but life with the dull bits cut out.' - Alfred Hitchcock = 「ドラマとは退屈な部分をカットした人生である」- アルフレッド・ヒッチコック
Drama and Poetry = 演劇と詩

'The merchants and the traders have come; their profits are pre-ordained...' - Sri Guru Granth Sahib = 「問屋と商人が訪れた。彼らの利益はあらかじめ決められている...」- スリ・グル・グランス・サヒブ
Guilds = ギルド


'Architecture begins where engineering ends.' - Walter Gropius = 「工学終わるところに建築学あり」- ヴァルター・グロピウス
Architecture = 建築

'Industrialization based on machinery, already referred to as a characteristic of our age, is but one aspect of the revolution that is being wrought by technology.' - Emily Greene Balch = 「機械設備に基づく工業化は、すでにこの世代の特徴として語られるようになっているが、これはテクノロジーによってもたらされた革命の一形態である」- エミリー・グリーン・ボルチ
Industrialization = 工業化


'Men, like bullets, go farthest when they are smoothest.' - Jean Paul = 「弾丸のように最も滑らかな男が最も遠くへ行くことができる」- ジョン・ポール
Ballistics = 弾道学

'The root of the evil is not the construction of new, more dreadful weapons. It is the spirit of conquest.' - Ludwig von Mises = 「悪の根源は、これまで以上に恐ろしい兵器を開発することではない。征服の精神なのだ」 - ルードヴィヒ・フォン・ミーゼス
Combined Arms = 連合部隊


'The more we elaborate our means of communication, the less we communicate.' - J.B. Priestly = 「連絡手段が手の込んだものになるにつれて、人と触れ合う機会は少なくなる」 - J・B・プリーストリー
Telecommunications = 遠距離通信
'All men can see these tactics whereby I conquer, but what none can see is the strategy out of which victory is evolved.' - Sun Tzu = 「人みな我が勝つゆえんの形を知るも、我が勝を制するゆえんの形を知ることなし」 - 孫子
Mobile Tactics = 機動戦術


#################### Lines from Terrains from Civ V - Gods & Kings ####################


 # Requires translation!
Mount Kailash = 

 # Requires translation!
Mount Sinai = 

 # Requires translation!
Sri Pada = 

 # Requires translation!
Uluru = 


#################### Lines from TileImprovements from Civ V - Gods & Kings ####################


 # Requires translation!
Polder = 


#################### Lines from TileResources from Civ V - Gods & Kings ####################


Salt = 塩


#################### Lines from UnitPromotions from Civ V - Gods & Kings ####################


#################### Lines from UnitTypes from Civ V - Gods & Kings ####################


#################### Lines from Units from Civ V - Gods & Kings ####################


 # Requires translation!
Atlatlist = 


 # Requires translation!
Quinquereme = 

 # Requires translation!
Dromon = 


 # Requires translation!
Horse Archer = 


 # Requires translation!
Battering Ram = 
 # Requires translation!
Can only attack [combatantFilter] units = 

 # Requires translation!
Pictish Warrior = 


 # Requires translation!
African Forest Elephant = 

 # Requires translation!
Cataphract = 


Composite Bowman = 戦闘弓射手


Galleass = ガレアス船


 # Requires translation!
Privateer = 
 # Requires translation!
May capture killed [mapUnitFilter] units = 

 # Requires translation!
Sea Beggar = 


 # Requires translation!
Hakkapeliitta = 
 # Requires translation!
Transfer Movement to [unit] = 
 # Requires translation!
[amount]% Strength when stacked with [unit] = 


Gatling Gun = ガトリング砲


 # Requires translation!
Carolean = 

 # Requires translation!
Mehal Sefari = 


 # Requires translation!
Hussar = 
 # Requires translation!
[amount]% to Flank Attack bonuses = 


Great War Infantry = 第1次大戦歩兵


Triplane = 三翼飛行機

Great War Bomber = 第1次大戦爆撃機


Machine Gun = マシンガン


Landship = 陸上船


#################### Lines from Tutorials ####################

Introduction = 紹介
Welcome to Unciv!\nBecause this is a complex game, there are basic tasks to help familiarize you with the game.\nThese are completely optional, and you're welcome to explore the game on your own! = Uncivへようこそ！\nこのゲームはとても複雑なので、あなたをお手伝いするためにチュートリアルを用意しました。\nこれらは完全に任意のものです。ご自身でゲームを探索しても構いません！

New Game = 新しいゲーム
Your first mission is to found your capital city.\nThis is actually an important task because your capital city will probably be your most prosperous.\nMany game bonuses apply only to your capital city and it will probably be the center of your empire. = 最初にやるべきことは首都を作ることです。\nおそらく最も繁栄するため、首都は重要です。\n多くのゲームボーナスは首都にのみ適用されるので、文明の中心となるでしょう。
How do you know a spot is appropriate?\nThat’s not an easy question to answer, but looking for and building next to luxury resources is a good rule of thumb.\nLuxury resources are tiles that have things like gems, cotton, or silk (indicated by a smiley next to the resource icon)\nThese resources make your civilization happy. You should also keep an eye out for resources needed to build units, such as iron. Cities cannot be built within 3 tiles of existing cities, which is another thing to watch out for! = Q.都市を開設する場所はどのように選んだらいいですか？\nA.これを答えるのは簡単ではありませんが、大まかな目安としては高級資源の隣を探して開設するのがおすすめです。\n高級資源は、宝石、綿、絹などの（にこちゃんマークがついてる）タイルです。\n高級資源は文明の幸福度をあげます。また、鉄などのユニットを構築するために必要な資源にも注意する必要があります。
However, cities don’t have a set area that they can work - more on that later!\nThis means you don’t have to settle cities right next to resources.\nLet’s say, for example, that you want access to some iron – but the resource is right next to a desert.\nYou don’t have to settle your city next to the desert. You can settle a few tiles away in more prosperous lands.\nYour city will grow and eventually gain access to the resource.\nYou only need to settle right next to resources if you need them immediately – \n   which might be the case now and then, but you’ll usually have the luxury of time. = しかし、都市には活動できるエリアが限定的に決まっているわけではありません。(詳細は後ほど) \nつまり、資源のすぐ隣に都市を建設しなくてもいいということです。たとえば、入手したい鉄が都市が成長しにくい砂漠の隣りにあった場合、都市を砂漠の隣に建設する必要はありません。\n 都市をより豊かな土地にいくつか離して開設して、\nそのあとは都市が成長し国境を広げるのを待てば、最終的に鉄を入手することができます。\n今すぐに必要な場合は、資源の隣に都市を立てればいいでしょう\nでも大抵の場合は余裕があるはずです。 
The first thing coming out of your city should be either a Scout or Warrior.\nI generally prefer the Warrior because it can be used for defense and because it can be upgraded\n  to the Swordsman unit later in the game for a relatively modest sum of gold.\nScouts can be effective, however, if you seem to be located in an area of dense forest and hills.\nScouts don’t suffer a movement penalty in this terrain.\nIf you’re a veteran of the 4x strategy genre your first Warrior or Scout will be followed by a Settler.\nFast expanding is absolutely critical in most games of this type. = 都市の最初の生産は、戦士か斥候のどちらかにしましょう。\n戦士は防衛に使用でき、\nゲームの後半で比較的安価な剣士にアップグレードできるため、通常は戦士を選びます。\nただし、周りが山やジャングルだった場合は斥候がいいでしょう。斥候は地形の移動ペナルティーを受けません。\nあなたが4xストラテジーのプロならば、戦士か斥候と入植者と続くのをおすすめします。\nこのタイプのゲームのほとんどは、迅速な拡張が重要です。

In your first couple of turns, you will have very little options, but as your civilization grows, so do the number of things requiring your attention. = 最初の数ターンは選択肢がほとんどないですが、文明が成長するにつれて、気を付けないといけないことが増えていきます。

Culture and Policies = 文化と社会制度
Each turn, the culture you gain from all your cities is added to your Civilization's culture.\nWhen you have enough culture, you may pick a Social Policy, each one giving you a certain bonus. = 毎ターン、すべての都市から得た文化力は、文明の文化力に追加されます。\n十分な文化力があると、ゲームボーナスがある社会制度を選択できます。
The policies are organized into branches, with each branch providing a bonus ability when all policies in the branch have been adopted. = 社会制度は種類分けされており、種類分けされた中のすべての社会制度が採用されたときにボーナスが与えられます。
With each policy adopted, and with each city built,\n  the cost of adopting another policy rises - so choose wisely! = 社会制度の選択、または都市の建設をしていくたびに、\n他の社会制度を選択するコストが上昇していきます。なので賢明に選択してください。

City Expansion = 都市の拡大
Once a city has gathered enough Culture, it will expand into a neighboring tile.\nYou have no control over the tile it will expand into, but tiles with resources and higher yields are prioritized. = 都市の文化力が増えていくと、隣接するタイルに国境を拡大していきます。\n拡大するタイルを指定することはできませんが、資源と高い収量のタイルが優先されます。
Each additional tile will require more culture, but generally your first cities will eventually expand to a wide tile range. = 国境を拡大していくごとに、必要な文化力が増えていきます。なので、初期段階に建設した都市は最終的に広い国境を得ます。
Although your city will keep expanding forever, your citizens can only work 3 tiles away from city center.\nThis should be taken into account when placing new cities. = 都市は永遠に拡大し続けますが、住民は都市の中心から3タイル離れた場所でしか作業できません。\nこれを考えておかないと資源を取り損ないます。

As cities grow in size and influence, you have to deal with a happiness mechanic that is no longer tied to each individual city.\nInstead, your entire empire shares the same level of satisfaction.\nAs your cities grow in population you’ll find that it is more and more difficult to keep your empire happy. = 都市の規模と影響力が大きくなるにつれ、都市ごとの幸福度に気を配るのが難しくなります。\nその代わりに、文明全体に幸福度が同じレベルに共有されます。\n文明の幸福度は都市の人口が増えるにつれて、維持が難しくなっていきます。
In addition, you can’t even build any city improvements that increase happiness until you’ve done the appropriate research.\nIf your empire’s happiness ever goes below zero the growth rate of your cities will be hurt.\nIf your empire becomes severely unhappy (as indicated by the smiley-face icon at the top of the interface)\n  your armies will have a big penalty slapped on to their overall combat effectiveness. = また、研究が終わるまでは幸福度を上げるための都市改良もできません。\n文明の幸福度がゼロを下回ると、都市の成長率が低下してしまいます。そして文明の幸福度が不満になると、軍隊は戦闘効果に大きなペナルティを受けることになります。
 # Requires translation!
This means that it is very difficult to expand quickly in Unciv.\nIt isn’t impossible, but as a new player you probably shouldn't do it.\nSo what should you do? Chill out, scout, and improve the land that you do have by building Workers.\nOnly build new cities once you have found a spot that you believe is appropriate. = 

Unhappiness = 不満
 # Requires translation!
It seems that your citizens are unhappy!\nWhile unhappy, your civilization will suffer many detrimental effects, increasing in severity as unhappiness gets higher. = 
Unhappiness has two main causes: Population and cities.\n  Each city causes 3 unhappiness, and each population, 1 = 不満の原因は主に2つあります。\n個々の都市は不満を3つ生み出し、人口は不満を1つ生み出します。
There are 2 main ways to combat unhappiness:\n  by building happiness buildings for your population\n  or by having improved luxury resources within your borders. = 不満を取り除く2つの主な方法があります。\n人口の対策として幸福度が上昇する建物を建設することによって、\nまたは国内に整備された高級資源を保有することです。

You have entered a Golden Age!\nGolden age points are accumulated each turn by the total happiness \n  of your civilization\nWhen in a golden age, culture and production generation increases +20%,\n  and every tile already providing at least one gold will provide an extra gold. = 黄金時代に突入しました！\n黄金時代のポイントは、あなたの文明の幸福度の合計によって毎ターン蓄積されます。\n黄金時代では、文化力と生産力が+20%増加し、\n少なくとも1つのゴールドを供給しているすべてのタイルは、追加でゴールドを提供します。

Roads and Railroads = 道と鉄道
Connecting your cities to the capital by roads\n  will generate gold via the trade route.\nNote that each road costs 1 gold Maintenance per turn, and each Railroad costs 2 gold,\n  so it may be more economical to wait until the cities grow! = 都市と首都を道路で結ぶことで、道路からゴールドを獲得することができます。\nただし、道路は1ターンに1ゴールドのメンテナンスが必要で、鉄道は1本につき2ゴールドかかるので、都市が成長するのを待った方が効率的かもしれません。

Victory Types = 勝利条件の種類
Once you’ve settled your first two or three cities you’re probably 100 to 150 turns into the game.\nNow is a good time to start thinking about how, exactly, you want to win – if you haven’t already. = 最初の2つか3つの都市を決めてしまえば、おそらく100～150ターンでゲームが終了するでしょう。\n今は、具体的にどのようにして勝ちたいかを考え始める良い時期です。
 # Requires translation!
There are four ways to win in Unciv. They are:\n - Cultural Victory: Complete 5 Social Policy Trees and build the Utopia Project\n - Domination Victory: Survive as the last civilization\n - Science Victory: Be the first to construct a spaceship to Alpha Centauri\n - Diplomatic Victory: Build the United Nations and win the vote = 
 # Requires translation!
So to sum it up, these are the basics of Unciv – Found a prosperous first city, expand slowly to manage happiness, and set yourself up for the victory condition you wish to pursue.\nObviously, there is much more to it than that, but it is important not to jump into the deep end before you know how to swim. = 

Enemy City = 敵の都市
Cities can be conquered by reducing their health to 1, and entering the city with a melee unit.\nSince cities heal each turn, it is best to attack with ranged units and use your melee units to defend them until the city has been defeated! = 都市を陥落させるには、都市のHPを1までに減らし、白兵ユニットで都市に入ることでできます。\n都市は毎ターン回復するため、白兵ユニットで防衛しつつ、遠距離ユニットで攻撃するのが最適です。

Luxury Resource = 高級資源
Luxury resources within your domain and with their specific improvement are connected to your trade network.\nEach unique Luxury resource you have adds 5 happiness to your civilization, but extra resources of the same type don't add anything, so use them for trading with other civilizations! = あなたの国境内にある高級資源が使えるようになりました。 \n高級資源は幸福度を5増やしますが、同じ種類では増えません。\nその場合は他の文明との取引に使いましょう。

Strategic Resource = 戦略資源
Strategic resources within your domain and with their specific improvement are connected to your trade network.\nStrategic resources allow you to train units and construct buildings that require those specific resources, for example the Horseman requires Horses. = あなたの文化圏内にある戦略資源が使えるようになりました。\n戦略資源は、ユニットを育成したり、その特定の資源を必要とする建物を建設したりすることができます。 たとえば、騎兵は馬を必要とします。
Unlike Luxury Resources, each Strategic Resource on the map provides more than one of that resource.\nThe top bar keeps count of how many unused strategic resources you own.\nA full drilldown of resources is available in the Resources tab in the Overview screen. = 高級資源とは異なり、マップ上の各戦略資源は複数の資源を供給しています。\n上部のバーには、未使用の戦略資源の数が表示されます。資源の詳細は、[概要]画面の[資源]タブで確認できます。

The city can no longer put up any resistance!\nHowever, to conquer it, you must enter the city with a melee unit = もはやこの都市が抵抗することは難しいでしょう。しかし、都市を陥落させるには、白兵ユニットを都市に進軍する必要があります。

After Conquering = 占領後
When conquering a city, you can choose to liberate, annex, puppet, or raze the city. = 都市を陥落した後、都市を開放するか、併合するか、傀儡にするか、焼却するかを決めることができます。
\nLiberating the city will return it to its original owner, giving you a massive diplomatic boost with them!\n\nAnnexing the city will give you full control over it, but also increase the citizens' unhappiness to 2x!\nThis can be mitigated by building a courthouse in the city, returning the citizen's unhappiness to normal.\n\nPuppeting the city will mean that you have no control on the city's production.\nThe city will not increase your tech or policy cost, but its citizens will generate 1.5x the regular unhappiness.\nA puppeted city can be annexed at any time, but annexed cities cannot be returned to a puppeted state!\n\nRazing the city will lower its population by 1 each turn until the city is destroyed!\nYou cannot raze a city that is either the starting capital of a civilization or the holy city of a religion. = \n都市を開放すると、元の所有者に返還され、外交的関係が向上します。\n\n併合すると都市を完全に制御できますが、市民の不満度は2倍に上昇します。\n都市に裁判所を建設することで、この不満度を通常通りに戻すことができます。\n\n傀儡にした都市は、生産を操作することができません。\nまた、テクノロジーや社会制度のコストは増えませんが、市民の不満度は通常の1.5倍になります。\n傀儡にした都市はいつでも併合できますが、併合した都市を傀儡にはできません。\n\n焼却を選ぶと、その都市が崩壊するまでターンごとに人口が1つずつ減っていきます。\n文明の最初の首都、または宗教の聖地を焼却することはできません。

You have encountered a barbarian unit!\nBarbarians attack everyone indiscriminately, so don't let your \n  civilian units go near them, and be careful of your scout! = 蛮族の舞台に遭遇しました！\n蛮族は無差別に全ユニットを攻撃してくるので、市民ユニットを近づかせないよう気を付けましょう。

You have encountered another civilization!\nOther civilizations start out peaceful, and you can trade with them,\n  but they may choose to declare war on you later on = 別の文明に遭遇しました！\n平和的な手段を取り、取引をすることができますが、\n後に宣戦布告してくるかもしれません...

Once you have completed the Apollo Program, you can start constructing spaceship parts in your cities\n (with the relevant technologies) to win a Scientific Victory! = アポロ計画が完了すると、都市で宇宙船の部品を生産し、科学勝利を収めることができます。

Injured Units = 負傷ユニット
Injured units deal less damage, but recover after turns that they have been inactive.\nUnits heal 5 health per turn in enemy territory, 10 in neutral land,\n  15 inside your territory and 20 in your cities. = 負傷したユニットは与えるダメージが減少します。\n活動していないときは1ターンにつき、敵陣営内では5HP、中立の土地では10HP、自陣営の土地では15HP、自都市では20HP回復します。

Workers = 労働者
Workers are vital to your cities' growth, since only they can construct improvements on tiles.\nImprovements raise the yield of your tiles, allowing your city to produce more and grow faster while working the same amount of tiles! = 都市の成長には労働者が不可欠です。労働者はタイルに「タイル施設」を建てることができます。\nタイル施設を建てると、ユニットの移動範囲が広がり、資源の産出量が上がります。これにより都市の生産スピードを速め、都市の成長を速くすることができます。

Siege Units = 攻城兵器
Siege units are extremely powerful against cities, but need to be Set Up before they can attack.\nOnce your siege unit is set up, it can attack from the current tile,\n  but once moved to another tile, it will need to be set up again. = 攻城ユニットは都市に対して非常に強力ですが、攻撃するためには準備をする必要があります。\n準備した攻城ユニットは、今いるタイルから攻撃することができますが、他のタイルに移動した後は、再度準備をする必要があります。

Embarking = 乗船
Once a certain tech is researched, your land units can embark, allowing them to traverse water tiles.\nEntering or leaving water takes the entire turn.\nUnits are defenseless while embarked, so be careful! = 特定のテクノロジーが研究されると、あなたの陸上ユニットは乗船することができ、水のタイルを移動することができます。\n水のタイルに入ったり出たりするのには1ターン必要です。\n乗船中のユニットは無防備なので気をつけてください。

Idle Units = 動かさないユニット
If you don't want to move a unit this turn, you can skip it by clicking 'Next unit' again.\nIf you won't be moving it for a while, you can have the unit enter Fortify or Sleep mode - \n  units in Fortify or Sleep are not considered idle units.\nIf you want to disable the 'Next unit' feature entirely, you can toggle it in Menu -> Check for idle units. = このターンにユニットを移動したくない場合は、「次のユニット」を再度クリックすることでスキップすることができます。\nしばらく移動しない場合は、ユニットを「防衛」モードまたは「休憩」モードにすることで無視できます。\n「次のユニット」確認を完全に無効にしたい場合は、設定の「動かないユニットの確認」を切り替えてください。

Contact Me = 連絡
Hi there! If you've played this far, you've probably seen that the game is currently incomplete.\n UnCiv is meant to be open-source and free, forever.\n That means no ads or any other nonsense. = こんにちは！ここまでプレイされた方は、ゲームに邪魔なものがないことにお気づきでしょう。\nUnCivはオープンソースであり、永遠に無料であることを意味しています。\nつまり、広告やその他の無意味なものは一切ありません。
What motivates me to keep working on it, \n  besides the fact I think it's amazingly cool that I can,\n  is the support from the players - you guys are the best! = 私がこの作品に取り組み続けるモチベーションになっているのは、\n自分でも驚くほどかっこいいと思っているという事実以外にも、\nプレイヤーのサポートがあるからです。あなたたちに感謝します。
Every rating and review that I get puts a smile on my face =)\n  So contact me! Send me an email, review, Github issue\n  or mail pigeon, and let's figure out how to make the game \n  even more awesome!\n(Contact info is in the Play Store) = 評価やレビューを受けるたびに、私の顔に笑顔がこぼれます =) \nだから、連絡してください。メール、レビュー、GithubのIssue、またはメールをpigeonに送って、ゲームをさらに素晴らしいものにする方法を考えましょう。\n（連絡先はPlay ストアにあります）

Pillaging = 略奪
Military units can pillage improvements, which heals them 25 health and ruins the improvement.\nThe tile can still be worked, but advantages from the improvement - stat bonuses and resources - will be lost.\nWorkers can repair these improvements, which takes less time than building the improvement from scratch. = 軍事ユニットはタイル施設を略奪して25HPの回復をし、タイル施設を台無しにすることができます。\nタイルはまだ使うことができますが、施設の効果は失われます。\n労働者は施設を修復することができます。一から作るよりも時間がかかりません。

Experience = XP
Units that enter combat gain experience, which can then be used on promotions for that unit.\nUnits gain more experience when in Melee combat than Ranged, and more when attacking than when defending. = 戦闘したユニットはXPを獲得し、そのXPはそのユニットの昇進に使用することができます。\n遠隔ユニットよりも戦闘ユニット、防御時よりも攻撃時の方が多くのXPを得ることができます。
Units can only gain up to 30 XP from Barbarian units - meaning up to 2 promotions. After that, Barbarian units will provide no experience. = ユニットが蛮族から獲得できるXPは最大30、つまり昇進2回分までです。それ以降は、蛮族からXPを得ることができません。

Combat = 戦闘
Unit and cities are worn down by combat, which is affected by a number of different values.\nEach unit has a certain 'base' combat value, which can be improved by certain conditions, promotions and locations. = ユニットや都市は戦闘によって消耗し、それはいくつかの異なる値によって影響を受けます。\n各ユニットは一定の「基本」戦闘値を持っており、特定の条件や昇進、場所によって改善されることがあります。
Units use the 'Strength' value as the base combat value when melee attacking and when defending.\nWhen using a ranged attack, they will the use the 'Ranged Strength' value instead. = ユニットは近接攻撃時と防御時に「戦闘力」を戦闘の基本値として使用します。範囲攻撃を使用する場合は「遠距離戦闘力」の値を使用します。
Ranged attacks can be done from a distance, dependent on the 'Range' value of the unit.\nWhile melee attacks allow the defender to damage the attacker in retaliation, ranged attacks do not. = 遠距離攻撃はユニットの「範囲」の値に依存して遠距離からの攻撃が可能です。\n白兵攻撃では防御側が攻撃者に報復ダメージを与えることができますが、遠距離攻撃ではできません。

Research Agreements = 研究協定
In research agreements, you and another civilization decide to jointly research technology.\nAt the end of the agreement, you will both receive a 'lump sum' of Science, which will go towards one of your unresearched technologies. = 研究協定では、あなたと他の文明が共同でテクノロジーを研究することを決めます。\n契約の終了時には、あなたと他の文明は⍾科学の「一括払い」を受け取り、それはあなたの未研究のテクノロジーの一つに使われます。
The amount of ⍾Science you receive at the end is dependent on the ⍾Science generated by your cities and the other civilization's cities during the agreement - the more, the better! = 最終的に受け取る⍾科学の量は、契約期間中にあなたの都市と他の文明の都市で生成された⍾科学が多いほど増えます。

Not all nations are contending with you for victory.\nCity-States are nations that can't win, don't conquer other cities and can't be traded with. = 全ての文明が勝利を争っているわけではありません。都市国家は、勝てない、他の都市を征服できない、取引できない国です。
Instead, diplomatic relations with City-States are determined by Influence - a meter of 'how much the City-State likes you'.\nInfluence can be increased by attacking their enemies, liberating their city, and giving them sums of gold. = 代わりに、都市国家との外交関係は、「都市国家がどれだけあなたを気に入っているか」を表す「影響力」によって決定されます。\n影響力は、敵を攻撃したり、都市を解放したり、大金を与えたりすることで増加させることができます。
Certain bonuses are given when you are at above 30 influence.\nWhen you have above 60 Influence, and you have the highest influence with them of all civilizations, you are considered their 'Ally', and gain further bonuses and access to the Luxury and Strategic resources in their lands. = 30以上の影響力を持っている間、特定のボーナスが与えられます。あなたが60以上の影響力を持ち、そして最も強い影響力であるとき、あなたは「同盟国」とみなされ、さらなるボーナスと、領土で保有されている高級資源と戦略資源を得ることができます。

Great People = 偉人
Certain buildings, and specialists in cities, generate Great Person points per turn.\nThere are several types of Great People, and their points accumulate separately.\nThe number of points per turn and accumulated points can be viewed in the Overview screen. = 特定の建物や都市のスペシャリストは、1ターンごとに偉人ポイントを生成します。\n偉人にはいくつかの種類があり、それぞれのポイントが個別に蓄積されていきます。1ターンあたりのポイント数や累積ポイントは、概要画面で確認できます。
 # Requires translation!
Once enough points have been accumulated, a Great Person of that type will be created!\nEach Great Person can construct a certain Great Improvement which gives large yields over time, or immediately consumed to provide a certain bonus now. = 
Great Improvements also provide any strategic resources that are under them, so you don't need to worry if resources are revealed underneath your improvements! = 偉人建造物はその下にある戦略資源も提供してくれるので、偉人建造物の下に資源が隠されていても気にする必要はありません。

Removing Terrain Features = 地物を消去
 # Requires translation!
Certain tiles have terrain features - like Flood plains or Forests -  on top of them. Some of these layers, like Jungle, Marsh and Forest, can be removed by workers.\nRemoving the terrain feature does not remove any resources in the tile, and is usually required in order to add improvements exploiting those resources. = 

Natural Wonders, such as the Mt. Fuji, the Rock of Gibraltar and the Great Barrier Reef, are unique, impassable terrain features, masterpieces of mother Nature, which possess exceptional qualities that make them very different from the average terrain.\nThey benefit by giving you large sums of Culture, Science, Gold or Production if worked by your Cities, which is why you might need to bring them under your empire as soon as possible. = 富士山、ジブラルタル岩、グレートバリアリーフなどの自然遺産は、通常の地形とは異なる特別な性質を持っています。\n都市の市民がこれらに割り当てられることで、大量の生産力、文化力、科学力、またはゴールドなどの資源の恩恵を受けることができるため、なるべく早くこれらを保有したいと思うかもしれません。

Keyboard = キーボード
If you have a keyboard, some shortcut keys become available. Unit command or improvement picker keys, for example, are shown directly in their corresponding buttons. = キーボードがあれば、ショートカットキーをいくつか利用できます。たとえば、ユニットの行動やタイルの改善を選択するキーはその対応するボタンに表示されます。
On the world screen the hotkeys are as follows: = ワールド画面上でのホットキーは次のとおりです:
Space or 'N' - Next unit or turn\n'E' - Empire overview (last viewed page)\n'+', '-' - Zoom in / out\nHome - center on capital or open its city screen if already centered = スペースまたは'N' - 次のユニットまたは次のターン\n'E' - 国家の概要を見る\n'+'と'-' - ズームイン／アウト\nホーム - 首都または都市を選択
F1 - Open Civilopedia\nF2 - Empire overview Trades\nF3 - Empire overview Units\nF4 - Empire overview Diplomacy\nF5 - Social policies\nF6 - Technologies\nF7 - Empire overview Cities\nF8 - Victory Progress\nF9 - Empire overview Stats\nF10 - Empire overview Resources\nF11 - Quicksave\nF12 - Quickload = F1 - シヴィロペディアを開く\nF2 - 概要の取引の項目\nF3 - 概要のユニットの項目\nF4 - 概要の外交の項目\nF5 - 社会制度\nF6 - テクノロジー\nF7 - 概要の都市の項目\nF8 - 勝利条件\nF9 - 概要の統計の項目\nF10 - 概要の資源の項目\nF11 - クイックセーブ\nF12 - クイックロード
Ctrl-R - Toggle tile resource display\nCtrl-Y - Toggle tile yield display\nCtrl-O - Game options\nCtrl-S - Save game\nCtrl-L - Load game = Ctrl-R - 資源を表示\nCtrl-Y - タイルの産出量を表示\nCtrl-O - 設定\nCtrl-S - セーブ\nCtrl-L - ロード

 # Requires translation!
World Screen = 
 # Requires translation!
This is where you spend most of your time playing Unciv. See the world, control your units, access other screens from here. = 
 # Requires translation!
①: The menu button - civilopedia, save, load, options... = 
 # Requires translation!
②: The player/nation whose turn it is - click for diplomacy overview. = 
 # Requires translation!
③: The Technology Button - shows the tech tree which allows viewing or researching technologies. = 
 # Requires translation!
④: The Social Policies Button - shows enacted and selectable policies, and with enough culture points you can enact new ones. = 
 # Requires translation!
⑤: The Diplomacy Button - shows the diplomacy manager where you can talk to other civilizations. = 
 # Requires translation!
⑥: Unit Action Buttons - while a unit is selected its possible actions appear here. = 
 # Requires translation!
⑦: The unit/city info pane - shows information about a selected unit or city. = 
 # Requires translation!
⑧: The name (and unit icon) of the selected unit or city, with current health if wounded. Clicking a unit name or icon will open its civilopedia entry. = 
 # Requires translation!
⑨: The arrow buttons allow jumping to the next/previous unit. = 
 # Requires translation!
⑩: For a selected unit, its promotions appear here, and clicking leads to the promotions screen for that unit. = 
 # Requires translation!
⑪: Remaining/per turn movement points, strength and experience / XP needed for promotion. For cities, you get its combat strength. = 
 # Requires translation!
⑫: This button closes the selected unit/city info pane. = 
 # Requires translation!
⑬: This pane appears when you order a unit to attack an enemy. On top are attacker and defender with their respective base strengths. = 
 # Requires translation!
⑭: Below that are strength bonuses or penalties and health bars projecting before / after the attack. = 
 # Requires translation!
⑮: The Attack Button - let blood flow! = 
 # Requires translation!
⑯: The minimap shows an overview over the world, with known cities, terrain and fog of war. Clicking will position the main map. = 
 # Requires translation!
⑰: To the side of the minimap are display feature toggling buttons - tile yield, worked indicator, show/hide resources. These mirror setting on the options screen and are hidden if you deactivate the minimap. = 
 # Requires translation!
⑱: Tile information for the selected hex - current or potential yield, terrain, effects, present units, city located there and such. Where appropriate, clicking a line opens the corresponding civilopedia entry. = 
 # Requires translation!
⑲: Notifications - what happened during the last 'next turn' phase. Some are clickable to show a relevant place on the map, some even show several when you click repeatedly. = 
 # Requires translation!
⑳: The Next Turn Button - unless there are things to do, in which case the label changes to 'next unit', 'pick policy' and so on. = 
 # Requires translation!
ⓐ: The overview button leads to the empire overview screen with various tabs (the last one viewed is remembered) holding vital information about the state of your civilization in the world. = 
 # Requires translation!
ⓑ: The ♪Culture icon shows accumulated ♪Culture and ♪Culture needed for the next policy - in this case, the exclamation mark tells us a next policy can be enacted. Clicking is another way to the policies manager. = 
 # Requires translation!
ⓒ: Your known strategic resources are displayed here with the available (usage already deducted) number - click to go to the resources overview screen. = 
 # Requires translation!
ⓓ: Happiness/unhappiness balance and either golden age with turns left or accumulated happiness with amount needed for a golden age is shown next to the smiley. Clicking also leads to the resources overview screen as luxury resources are a way to improve happiness. = 
 # Requires translation!
ⓔ: The ⍾Science icon shows the number of ⍾Science points produced per turn. Clicking leads to the technology tree. = 
 # Requires translation!
ⓕ: Number of turns played with translation into calendar years. Click to see the victory overview. = 
 # Requires translation!
ⓖ: The number of gold coins in your treasury and income. Clicks lead to the Stats overview screen. = 
 # Requires translation!
ⓧ: In the center of all this - the world map! Here, the "X" marks a spot outside the map. Yes, unless the wrap option was used, Unciv worlds are flat. Don't worry, your ships won't fall off the edge. = 
 # Requires translation!
ⓨ: By the way, here's how an empire border looks like - it's in the national colours of the nation owning the territory. = 
 # Requires translation!
ⓩ: And this is the red targeting circle that led to the attack pane back under ⑬. = 
 # Requires translation!
What you don't see: The phone/tablet's back button will pop the question whether you wish to leave Unciv and go back to Real Life. On desktop versions, you can use the ESC key. = 

 # Requires translation!
After building a shrine, your civilization will start generating ☮Faith. = 
 # Requires translation!
When enough ☮Faith has been generated, you will be able to found a pantheon. = 
 # Requires translation!
A pantheon will provide a small bonus for your civilization that will apply to all your cities. = 
 # Requires translation!
Each civilization can only choose a single pantheon belief, and each pantheon can only be chosen once. = 
 # Requires translation!
Generating more ☮Faith will allow you to found a religion. = 

 # Requires translation!
Keep generating ☮Faith, and eventually a great prophet will be born in one of your cities. = 
 # Requires translation!
This great prophet can be used for multiple things: Constructing a holy site, founding a religion and spreading your religion. = 
 # Requires translation!
When founding your religion, you may choose another two beliefs. The founder belief will only apply to you, while the follower belief will apply to all cities following your religion. = 
 # Requires translation!
Additionally, the city where you used your great prophet will become the holy city of that religion. = 
 # Requires translation!
Once you have founded a religion, great prophets will keep being born every so often, though the amount of Faith☮ you have to save up will be higher. = 
 # Requires translation!
One of these great prophets can then be used to enhance your religion. = 
 # Requires translation!
This will allow you to choose another follower belief, as well as an enhancer belief, that only applies to you. = 
 # Requires translation!
Do take care founding a religion soon, only about half the players in the game are able to found a religion! = 

 # Requires translation!
Beliefs = 
 # Requires translation!
There are four types of beliefs: Pantheon, Founder, Follower and Enhancer beliefs. = 
 # Requires translation!
Pantheon and Follower beliefs apply to each city following your religion, while Founder and Enhancer beliefs only apply to the founder of a religion. = 

 # Requires translation!
Religion inside cities = 
 # Requires translation!
When founding a city, it won't follow a religion immediately. = 
 # Requires translation!
The religion a city follows depends on the total pressure each religion has within the city. = 
 # Requires translation!
Followers are allocated in the same proportions as these pressures, and these followers can be viewed in the city screen. = 
 # Requires translation!
Based on this, you can get a feel for which religions have a lot of pressure built up in the city, and which have almost none. = 
 # Requires translation!
The city follows a religion if a majority of its population follows that religion, and will only then receive the effects of Follower and Pantheon beliefs of that religion. = 

 # Requires translation!
Spreading Religion = 
 # Requires translation!
Spreading religion happens naturally, but can be sped up using missionaries or great prophets. = 
 # Requires translation!
Missionaries can be bought in cities following a major religion, and will take the religion of that city. = 
 # Requires translation!
So do take care where you are buying them! If another civilization has converted one of your cities to their religion, missionaries bought there will follow their religion. = 
 # Requires translation!
Great prophets always have your religion when they appear, even if they are bought in cities following other religions, but captured great prophets do retain their original religion. = 
 # Requires translation!
Both great prophets and missionaries are able to spread religion to cities when they are inside its borders, even cities of other civilizations. = 
 # Requires translation!
These two units can even enter tiles of civilizations with whom you don't have an open borders agreement! = 
 # Requires translation!
But do take care, missionaries will lose 250 religious strength each turn they end while in foreign lands. = 
 # Requires translation!
This diminishes their effectiveness when spreading religion, and if their religious strength ever reaches 0, they have lost their faith and disappear. = 
 # Requires translation!
When you do spread your religion, the religious strength of the unit is added as pressure for that religion. = 
 # Requires translation!
Cities also passively add pressure of their majority religion to nearby cities. = 
 # Requires translation!
Each city provides +6 pressure per turn to all cities within 10 tiles, though the exact amount of pressure depends on the game speed. = 
 # Requires translation!
This pressure can also be seen in the city screen, and gives you an idea of how religions in your cities will evolve if you don't do anything. = 
 # Requires translation!
Holy cities also provide +30 pressure of the religion founded there to themselves, making it very difficult to effectively convert a holy city. = 
 # Requires translation!
Lastly, before founding a religion, new cities you settle will start with 200 pressure for your pantheon. = 
 # Requires translation!
This way, all your cities will starting following your pantheon as long as you haven't founded a religion yet. = 

 # Requires translation!
Inquisitors = 
 # Requires translation!
Inquisitors are the last religious unit, and their strength is removing other religions. = 
 # Requires translation!
They can remove all other religions from one of your own cities, removing any pressures built up. = 
 # Requires translation!
Great prophets also have this ability, and remove all other religions in the city when spreading their religion. = 
 # Requires translation!
Often this results in the city immediately converting to their religion = 
 # Requires translation!
Additionally, when an inquisitor is stationed in or directly next to a city center, units of other religions cannot spread their faith there, though natural spread is uneffected. = 

 # Requires translation!
Maya Long Count calendar cycle = 
 # Requires translation!
The Mayan unique ability, 'The Long Count', comes with a side effect: = 
 # Requires translation!
Once active, the game's year display will use mayan notation. = 
 # Requires translation!
The Maya measured time in days from what we would call 11th of August, 3114 BCE. A day is called K'in, 20 days are a Winal, 18 Winals are a Tun, 20 Tuns are a K'atun, 20 K'atuns are a B'ak'tun, 20 B'ak'tuns a Piktun, and so on. = 
 # Requires translation!
Unciv only displays ය B'ak'tuns, ඹ K'atuns and ම Tuns (from left to right) since that is enough to approximate gregorian calendar years. The Maya numerals are pretty obvious to understand. Have fun deciphering them! = 

 # Requires translation!
Your cities will periodically demand different luxury goods to satisfy their desire for new things in life. = 
 # Requires translation!
If you manage to acquire the demanded luxury by trade, expansion, or conquest, the city will celebrate We Love The King Day for 20 turns. = 
 # Requires translation!
During the We Love The King Day, the city will grow 25% faster. = 
 # Requires translation!
This means exploration and trade is important to grow your cities! = 


#################### Lines from Unique Types #######################

 # Requires translation!
Nullifies [stat] [cityFilter] = 
 # Requires translation!
Nullifies Growth [cityFilter] = 
Provides [stats] per turn = 毎ターン[stats]の提供
Provides [stats] [cityFilter] per turn = [cityFilter]毎ターン[stats]の提供
Provides [amount] Happiness = 幸福度[amount]の提供
Provides military units every ≈[amount] turns = 約[amount]ターンごとの軍事ユニットの贈呈
Provides a unique luxury = 固有の高級資源が提供される
 # Requires translation!
Cannot build [baseUnitFilter] units = 
[amount]% Great Person generation [cityFilter] = [cityFilter]偉人生成[amount]%
 # Requires translation!
May choose [amount] additional [beliefType] beliefs when [foundingOrEnhancing] a religion = 
 # Requires translation!
May buy [buildingFilter] buildings for [amount] [stat] [cityFilter] at an increasing price ([amount2]) = 
 # Requires translation!
May buy [baseUnitFilter] units for [amount] [stat] [cityFilter] = 
 # Requires translation!
May buy [buildingFilter] buildings for [amount] [stat] [cityFilter] = 
 # Requires translation!
May buy [baseUnitFilter] units with [stat] [cityFilter] = 
 # Requires translation!
May buy [buildingFilter] buildings with [stat] for [amount] times their normal Production cost = 
 # Requires translation!
[stat] cost of purchasing [buildingFilter] buildings [amount]% = 
 # Requires translation!
Notified of new Barbarian encampments = 
 # Requires translation!
Triggers victory = 
 # Requires translation!
[amount] Unit Supply = 
 # Requires translation!
[amount] Unit Supply per [amount2] population [cityFilter] = 
 # Requires translation!
[amount] Unit Supply per city = 
 # Requires translation!
Rebel units may spawn = 
 # Requires translation!
Can be purchased for [amount] [stat] [cityFilter] = 
 # Requires translation!
Requires a [buildingName] in at least [amount] cities = 
 # Requires translation!
Must not be next to [terrainFilter] = 
 # Requires translation!
No defensive terrain penalty = 
 # Requires translation!
Upon capturing a city, receive [amount] times its [stat] production as [plunderableStat] immediately = 
 # Requires translation!
[amount] XP gained from combat = 
when at war = 戦時
when not at war = 非戦時
during a Golden Age = 黄金時代の間
while the empire is happy = 国家が幸福である間
when between [amount] and [amount2] Happiness = 幸福度が[amount]から[amount2]までのとき
when below [amount] Happiness = 幸福度が[amount]より低いとき
during the [era] = [era]の間
before the [era] = [era]の前
 # Requires translation!
starting from the [era] =
 # Requires translation!
if no other Civilization has researched this =
after discovering [tech] = [tech]を研究すると
before discovering [tech] = [tech]を研究するまで
 # Requires translation!
after adopting [policy] = 
 # Requires translation!
before adopting [policy] = 
 # Requires translation!
for [amount] turns = 
 # Requires translation!
in cities with a [buildingFilter] = 
 # Requires translation!
in cities without a [buildingFilter] = 
 # Requires translation!
if this city has at least [amount] specialists = 
 # Requires translation!
in cities where this religion has at least [amount] followers = 
 # Requires translation!
with a garrison = 
for [mapUnitFilter] units = （[mapUnitFilter]のユニットに）
 # Requires translation!
for units with [promotion] = 
 # Requires translation!
for units without [promotion] = 
vs cities = （都市に対して）
vs [mapUnitFilter] units = （[mapUnitFilter]ユニットに対して）
 # Requires translation!
when fighting units from a Civilization with more Cities than you = 
when attacking = （攻撃時）
when defending = （防衛時）
when fighting in [tileFilter] tiles = （[tileFilter]のタイルで戦闘時）
 # Requires translation!
on foreign continents = 
 # Requires translation!
when adjacent to a [mapUnitFilter] unit = 
 # Requires translation!
when above [amount] HP = 
 # Requires translation!
when below [amount] HP = 
 # Requires translation!
with [amount] to [amount2] neighboring [tileFilter] tiles = 
 # Requires translation!
with [amount] to [amount2] neighboring [tileFilter] [tileFilter2] tiles = 
 # Requires translation!
in [tileFilter] tiles = 
 # Requires translation!
in [tileFilter] [tileFilter2] tiles = 
 # Requires translation!
in tiles without [tileFilter] = 
 # Requires translation!
on water maps = 
 # Requires translation!
in [regionType] Regions = 
 # Requires translation!
in all except [regionType] Regions = 
 # Requires translation!
Free [baseUnitFilter] found in the ruins = 
 # Requires translation!
[amount] Free Social Policies = 
 # Requires translation!
[amount] population in a random city = 
 # Requires translation!
[amount] free random researchable Tech(s) from the [era] = 
 # Requires translation!
Gain [amount] [stat] = 
 # Requires translation!
Gain [amount]-[amount2] [stat] = 
 # Requires translation!
Gain enough Faith for a Pantheon = 
 # Requires translation!
Gain enough Faith for [amount]% of a Great Prophet = 
 # Requires translation!
Reveal up to [amount/'all'] [tileFilter] within a [amount] tile radius = 
 # Requires translation!
From a randomly chosen tile [amount] tiles away from the ruins, reveal tiles up to [amount2] tiles away with [amount3]% chance = 
 # Requires translation!
This Unit gains [amount] XP = 
 # Requires translation!
This Unit upgrades for free including special upgrades = 
 # Requires translation!
This Unit gains the [promotion] promotion = 
 # Requires translation!
Hidden before founding a Pantheon = 
 # Requires translation!
Hidden after founding a Pantheon = 
 # Requires translation!
Hidden after generating a Great Prophet = 
<<<<<<< HEAD


Tradition = 伝統
Liberty = 解放
Honor = 名誉
Piety = 敬虔
Patronage = 文化後援
Commerce = 商業
Rationalism = 合理主義
Freedom = 自由
Autocracy = 独裁
Order = 秩序

Quicksaving... = クイックセーブ中...
Quicksave successful. = クイックセーブしました
Quickloading... = クイックロード中...
Quickload successful. = クイックロードしました
Could not load game! = ロードできませんでした！

Resources: = 資源:
Score = スコア
Techs = テクノロジー
City-State Luxuries = 都市国家固有の高級資源

You have won a [condition] Victory! = [condition]勝利した！
Please input Player ID! = プレイヤーIDを入力
[civName] gave us a [unitName] as a gift! = [civName]が[unitName]を寄付しました
=======
 # Requires translation!
Global = 
 # Requires translation!
Nation = 
 # Requires translation!
Era = 
 # Requires translation!
Tech = 
 # Requires translation!
Policy = 
 # Requires translation!
FounderBelief = 
 # Requires translation!
FollowerBelief = 
 # Requires translation!
Building = 
 # Requires translation!
Unit = 
 # Requires translation!
UnitType = 
 # Requires translation!
Promotion = 
 # Requires translation!
Improvement = 
 # Requires translation!
Resource = 
 # Requires translation!
Ruins = 
 # Requires translation!
CityState = 
 # Requires translation!
ModOptions = 
 # Requires translation!
Conditional = 
>>>>>>> 9d0db40b
<|MERGE_RESOLUTION|>--- conflicted
+++ resolved
@@ -6505,7 +6505,40 @@
 Hidden after founding a Pantheon = 
  # Requires translation!
 Hidden after generating a Great Prophet = 
-<<<<<<< HEAD
+ # Requires translation!
+Global = 
+ # Requires translation!
+Nation = 
+ # Requires translation!
+Era = 
+ # Requires translation!
+Tech = 
+ # Requires translation!
+Policy = 
+ # Requires translation!
+FounderBelief = 
+ # Requires translation!
+FollowerBelief = 
+ # Requires translation!
+Building = 
+ # Requires translation!
+Unit = 
+ # Requires translation!
+UnitType = 
+ # Requires translation!
+Promotion = 
+ # Requires translation!
+Improvement = 
+ # Requires translation!
+Resource = 
+ # Requires translation!
+Ruins = 
+ # Requires translation!
+CityState = 
+ # Requires translation!
+ModOptions = 
+ # Requires translation!
+Conditional = 
 
 
 Tradition = 伝統
@@ -6532,40 +6565,4 @@
 
 You have won a [condition] Victory! = [condition]勝利した！
 Please input Player ID! = プレイヤーIDを入力
-[civName] gave us a [unitName] as a gift! = [civName]が[unitName]を寄付しました
-=======
- # Requires translation!
-Global = 
- # Requires translation!
-Nation = 
- # Requires translation!
-Era = 
- # Requires translation!
-Tech = 
- # Requires translation!
-Policy = 
- # Requires translation!
-FounderBelief = 
- # Requires translation!
-FollowerBelief = 
- # Requires translation!
-Building = 
- # Requires translation!
-Unit = 
- # Requires translation!
-UnitType = 
- # Requires translation!
-Promotion = 
- # Requires translation!
-Improvement = 
- # Requires translation!
-Resource = 
- # Requires translation!
-Ruins = 
- # Requires translation!
-CityState = 
- # Requires translation!
-ModOptions = 
- # Requires translation!
-Conditional = 
->>>>>>> 9d0db40b
+[civName] gave us a [unitName] as a gift! = [civName]が[unitName]を寄付しました