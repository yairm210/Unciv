
# Tutorial tasks

Move a unit!\nClick on a unit > Click on a destination > Click the arrow popup = ユニットを移動させる\nユニットをクリック>移動先をクリック>矢印ポップアップをクリック。
Found a city!\nSelect the Settler (flag unit) > Click on 'Found city' (bottom-left corner) = 都市を建設\n開拓者(旗マークのユニット)を押して、左下の「都市を建設」を押す。
Enter the city screen!\nClick the city button twice = 都市画面を開く\n都市を2回クリック
Pick a technology to research!\nClick on the tech button (greenish, top left) > \n select technology > click 'Research' (bottom right) = 研究するテクノロジーを選択\n「テクノロジーを選ぶ」ボタンをクリック(左上の緑色> \テクノロジーを選択>「研究」をクリックします（右下）
Pick a construction!\nEnter city screen > Click on a unit or building (bottom left side) > \n click 'add to queue' = 生産を選ぶ\n都市画面に行き、左にある生産キューから生産したいユニットや建造物を選択して\n「予約キューに追加する」を押す。
Pass a turn!\nCycle through units with 'Next unit' > Click 'Next turn' = 次のターンへ\n次のユニットでユニットに指示を出します。>指示出しを終えたら次のターンで進みます。
Reassign worked tiles!\nEnter city screen > click the assigned (green) tile to unassign > \n click an unassigned tile to assign population = 市民を再割り当て\n都市画面に市民が入り割り当てられた(緑色の)タイルをクリックして無職市民にします。> \n未割り当てのタイルをクリックして市民を割り当てます。
Meet another civilization!\nExplore the map until you encounter another civilization! = 別の文明に会う\n別の文明に出会うまでマップを探索
Open the options table!\nClick the menu button (top left) > click 'Options' = 設定を開く\メニューボタン（左上）をクリックし、[設定]をクリックします。
Construct an improvement!\nConstruct a Worker unit > Move to a Plains or Grassland tile > \n Click 'Create improvement' (above the unit table, bottom left)\n > Choose the farm > \n Leave the worker there until it's finished = 資源活用施設を建設\n労働者を生産>平野または草原に移動> \n「資源活用施設」をクリックします \n>農場を選択> \n作業が終了するまでそこに残します
Create a trade route!\nConstruct roads between your capital and another city\nOr, automate your worker and let him get to that eventually = 交易路を建設 \n首都と別の都市との間に道路を建設します
Conquer a city!\nBring an enemy city down to low health > \nEnter the city with a melee unit = 都市を占領 \n敵都市を低体力にする> \n白兵ユニットで都市に入る
Move an air unit!\nSelect an air unit > select another city within range > \nMove the unit to the other city = 航空ユニットを移動 \n航空ユニットを選択>範囲内の別の都市を選択
See your stats breakdown!\nEnter the Overview screen (top right corner) >\nClick on 'Stats' = 統計を見る \n概要画面に入る> \n「統計」をクリック

Oh no! It looks like something went DISASTROUSLY wrong! This is ABSOLUTELY not supposed to happen! Please send me (yairm210@hotmail.com) an email with the game information (menu -> save game -> copy game info -> paste into email) and I'll try to fix it as fast as I can! = 閣下、大変です、起きてはならないことが起きてしまいました。セーブ画面に行き、そこで「クリップボードにコピー」をクリックし、メールに貼り付けyairm210@hotmail.comに送ってください。 できるだけ早く問題を解決します。
Oh no! It looks like something went DISASTROUSLY wrong! This is ABSOLUTELY not supposed to happen! Please send us an report and we'll try to fix it as fast as we can! = 閣下、大変です。起きてはならないことが起きてしまいました。問題を報告してください。できるだけ早く問題を解決します。

# Buildings

Choose a free great person = 偉人を選べます
Get  = 入手

Hydro Plant = 水力発電所
+1 population in each city = 各都市の人口+1

# Diplomacy,Trade,Nations

Requires [buildingName] to be built in the city = [buildingName]を都市で建設する必要があります
Requires [buildingName] to be built in all cities = すべての都市で [buildingName]を建設する必要があります
Provides a free [buildingName] in the city = 都市に無償の[buildingName]を提供
Requires worked [resource] near city = 都市の近郊で稼働する[resource]が必要
Wonder is being built elsewhere = 遺産は他の都市で建設されています
Requires a [buildingName] in all cities = すべての都市に[buildingName]が必要
Requires a [buildingName] in this city = この都市に[buildingName]が必要
Consumes 1 [resource] = [resource]が必要
Required tech: [requiredTech] = 必要なテクノロジー:[requiredTech]
 # Requires translation!
Cannot be purchased = 

Current construction = 生産中
Construction queue = 生産予約キュー
Pick a construction = 生産物を選ぶ
Queue empty = 予約キューが空いてます
Add to queue = 予約キューに追加する
Remove from queue = 予約キューから消去
Show stats drilldown = 都市の統計を表示
Show construction queue = 生産キューを表示

Diplomacy = 外交
War = 戦争
Peace = 平和
Research Agreement = 研究協定
Declare war = 宣戦布告
Declare war on [civName]? = [civName]に宣戦布告しますか？
[civName] has declared war on us! = [civName]に宣戦布告されました！
[leaderName] of [nation] = [nation]の[leaderName]
You'll pay for this! = いつかこの報いを受けることになるぞ
Negotiate Peace = 平和交渉
Peace with [civName]? = [civName]との平和条約
Very well. = 結構
Farewell. = さらばだ
Sounds good! = 承認
Not this time. = 拒否する
Excellent! = 最高だ
How about something else... = 取引内容の変更をしたい
A pleasure to meet you. = お会いできて光栄です
Our relationship:  = 自文明との関係:
We have encountered the City-State of [name]! = 都市国家[name]に遭遇しました！
Declare Friendship ([numberOfTurns] turns) = 友好宣言([numberOfTurns]ターン)
May our nations forever remain united! = 我々の国が永遠に団結し続けますように
Indeed! = そうだな
 # Requires translation!
Denounce [civName]? = [civName]を非難しますか？
Denounce ([numberOfTurns] turns) = 非難([numberOfTurns]ターン)
We will remember this. = 覚えてろ！

[civName] has declared war on [targetCivName]! = [civName]は[targetCivName]に宣戦布告しました！
[civName] and [targetCivName] have signed the Peace Treaty! = [civName]と[targetCivName] は平和条約に署名しました！
[civName] and [targetCivName] have signed the Declaration of Friendship! = [civName] と[targetCivName] は友好宣言に署名しました！
[civName] has denounced [targetCivName]! = [civName]は[targetCivName]を非難しました！

Unforgivable = 宿敵
Enemy = 敵対的
Competitor = 競争相手
Neutral = 中立
Favorable = 好ましい
Friend = 友好的
Ally = 味方

## Diplomatic modifiers

You declared war on us! = 宣戦布告
Your warmongering ways are unacceptable to us. = 戦好きな考え
You have captured our cities! = 我々の都市の占領
We applaud your liberation of our conquered cities! = 占領された都市の解放
We applaud your liberation of conquered cities! = 征服された都市の解放
Years of peace have strengthened our relations. = 長年の平和
Our mutual military struggle brings us closer together. = 軍事協力
We have signed a public declaration of friendship = 友好宣言に署名
You have declared friendship with our enemies! = 敵との友好宣言
You have declared friendship with our allies = この文明の同盟国との友好宣言
Our open borders have brought us closer together. = 国境開放
Your so-called 'friendship' is worth nothing. = 友好宣言は何の価値もありません
You have publicly denounced us! = この文明を非難
You have denounced our allies = この文明の同盟国を非難
You have denounced our enemies = この文明の敵を非難
You betrayed your promise to not settle cities near us = この文明の近くに都市を建設しないという約束を裏切った
You fulfilled your promise to stop settling cities near us! = この文明の近くで都市の建設をやめるという約束を果たした
You refused to stop settling cities near us = この文明の近くで都市の建設をやめることを拒否
Your arrogant demands are in bad taste = 傲慢な要求は味が悪い
Your use of nuclear weapons is disgusting! = 核兵器の使用
You have stolen our lands! = 領土を略奪

Demands = 要求
Please don't settle new cities near us. = 我々の近くに新しい都市を作らないでください
Very well, we shall look for new lands to settle. = わかりました…我々は問題を解決するために新しい土地を探します
We shall do as we please. = 我々は好きなようにやる
We noticed your new city near our borders, despite your promise. This will have....implications. = 貴国は約束したにも関わらず、我々の国境近くに新しい都市を建設した。これには理由でも？

# City-States

Provides [amountOfCulture] culture at 30 Influence = 影響力30で文化力+[amountOfCulture]
Provides 3 food in capital and 1 food in other cities at 30 Influence = 影響力30で首都に食料+3、その他の都市に食料+1
Provides 3 happiness at 30 Influence = 影響力30で幸福度+30
Provides land units every 20 turns at 30 Influence = 影響力30で20ターンごとに軍事ユニットを提供
Gift [giftAmount] gold (+[influenceAmount] influence) = [giftAmount]ゴールドを寄付（影響力+[influenceAmount]）
Relationship changes in another [turnsToRelationshipChange] turns = [turnsToRelationshipChange]ターンで別の関係の変更

Cultured = 文化
Maritime = 海洋
Mercantile = 商業
Militaristic = 軍事
Type:  = タイプ:
Influence:  = 影響力:
Reach 30 for friendship. = 友好的になるために影響力30が必要
Reach highest influence above 60 for alliance. = 同盟関係になるためには影響力60以上が必要
Ally:  = 味方:

# Trades 

Trade = 取引
Offer trade = 取引の申込み
Retract offer = 取引の申込みを撤回
What do you have in mind? = どのような内容で？
Our items = 我々のアイテム
Our trade offer = 我々の交換アイテム
[otherCiv]'s trade offer = [otherCiv]の交換アイテム
[otherCiv]'s items = [otherCiv]のアイテム
Pleasure doing business with you! = あなたとの取引に満足
I think not. = 私はそうは思わない
That is acceptable. = それは許容範囲だ
Accept = 受け入れる
Keep going = 続けて
There's nothing on the table = 交換アイテムに何もありません
Peace Treaty = 平和条約
Agreements = 協定
Open Borders = 国境開放
Gold per turn = ターンごとのゴールド
Cities = 都市
Technologies = テクノロジー
Declarations of war = 宣戦布告
Introduction to [nation] = [nation]の紹介
Declare war on [nation] = [nation]に対し宣戦布告
Luxury resources = 高級資源
Strategic resources = 戦略資源
Owned: [amountOwned] = 所持[amountOwned]

# Nation picker 

[resourceName] not required = [resourceName]が不要
Lost ability = 失う能力
National ability = 文明能力
[firstValue] vs [secondValue] = [firstValue] vs [secondValue]


# New game screen

Uniques = ユニーク
Promotions = 昇進
Load copied data = コピーしたデータを読み込む
Could not load game from clipboard! = クリップボードからゲームを読み込めませんでした！
Start game! = ゲーム開始
Map Options = マップ設定
Game Options = ゲーム設定
Civilizations = Civilizations
Map Type = マップタイプ
 # Requires translation!
Map file = マップファイル
Generated = 生成
Existing = 既存
Custom = カスタム
Map Generation Type = マップ生成タイプ
Default = デフォルト
Pangaea = パンゲア
Perlin = パーリンノイズ
Continents = 大陸
Archipelago = 多島海
Number of City-States = 都市国家の数
One City Challenge = ワンシティチャレンジ
No Barbarians = 蛮族なし
No Ancient Ruins = 古代遺跡なし
No Natural Wonders = 自然遺産なし
Victory Conditions = 勝利条件
Scientific = 科学
Domination = 覇権
Cultural = 文化

Map Shape = マップ形状
Hexagonal = 六角形
Rectangular = 長方形

Show advanced settings = 詳細設定
Hide advanced settings = 詳細設定を閉じる
Map Height = マップの高さ
Temperature extremeness = 極度な気候
Resource richness = 資源の数
Vegetation richness = 植生の豊かさ
Rare features richness = レアな特徴の豊富さ
Max Coast extension = 海岸の長さ
Biome areas extension = バイオームエリア
Water level = 水域レベル
Reset to default = デフォルトに戻す

HIGHLY EXPERIMENTAL - YOU HAVE BEEN WARNED! = 非常に実験的-警告を受けました！
Online Multiplayer = オンラインマルチプレイ
 # Requires translation!
Scenario Editor = シナリオエディタ
 # Requires translation!
Scenario file = シナリオファイル
 # Requires translation!
Scenario Map = シナリオmap
 # Requires translation!
Scenario = シナリオ

World Size = マップサイズ
Tiny = 極小
Small = 小さい
Medium = 普通
Large = 大きい
Huge = 広大

Difficulty = 難易度

AI = AI
Remove = 消去
Random = ランダム
Human = 人間
Hotseat = 苦境
User ID = ユーザーID
Click to copy = クリックしてコピー


Game Speed = ゲーム速度
Quick = クイック
Standard = スタンダード
Epic = エピック
Marathon = マラソン

Starting Era = 始める年代
It looks like we can't make a map with the parameters you requested! = リクエストしたパラメータを使用してマップを作成できないようです
Maybe you put too many players into too small a map? = この人数にはマップが小さすぎます
No human players selected! = 人間のプレイヤーがいません！
Mods: = Mod:
 # Requires translation!
Base ruleset mods: = 
 # Requires translation!
Extension mods: = 

# Multiplayer

Username = ユーザーネーム
Multiplayer = マルチプレイ
Could not download game! = ゲームをダウンロードできませんでした！
Could not upload game! = ゲームをアップロードできませんでした！
Join Game = ゲームに参加
Invalid game ID! = 無効なゲームID！
Copy User ID = ユーザーIDをコピー
Copy Game ID = ゲームIDをコピー
UserID copied to clipboard = ユーザーIDをクリップボードにコピーしました
GameID copied to clipboard = ゲームIDをクリップボードにコピーしました
Set current user = 現在のユーザーを設定
Player ID from clipboard = クリップボードのプレーヤーID
To create a multiplayer game, check the 'multiplayer' toggle in the New Game screen, and for each human player insert that player's user ID. = マルチプレイゲームを作成するには、「新しいゲーム」で「オンラインマルチプレイ」をオンにし、人間のプレイヤーごとにそのプレイヤーのユーザーIDを入れ込みます。
You can assign your own user ID there easily, and other players can copy their user IDs here and send them to you for you to include them in the game. = 主催者は「新しいゲーム」に自分のユーザーIDを簡単に割り当てられます。他の参加するプレイヤーはここのユーザーIDをコピーして、主催者に送信してください。
Once you've created your game, the Game ID gets automatically copied to your clipboard so you can send it to the other players. = ゲームを作成すると、ゲームIDがクリップボードに自動的にコピーされます。そのゲームIDを他のプレーヤーに送信してください。
Players can enter your game by copying the game ID to the clipboard, and clicking on the 'Add Multiplayer Game' button = 参加するプレイヤーはゲームIDをクリップボードにコピーし、[マルチプレイゲームを追加]ボタンをクリックして、ゲームに参加できます。
The symbol of your nation will appear next to the game when it's your turn = あなたの番になると、あなたの国のマークが横に表示されます
Back = 戻る
Rename = 改名
Edit Game Info = ゲーム情報を変更
Add Multiplayer Game = マルチプレイゲームを追加
Refresh List = リストを更新
Could not save game! = ゲームを保存できませんでした
Could not delete game! = ゲームを削除できませんでした
Could not refresh! = 進行できませんでした
Last refresh: [time] minutes ago = 最終進行:[time]数分前
Current Turn: = 現在のターン：
Add Currently Running Game = 現在実行中のゲームを追加
Game name = ゲームネーム
Loading latest game state... = 最新のゲーム状態を読み込み中...
Couldn't download the latest game state! = 最新のゲーム状態をダウンロードできませんでした

# Save game menu

Current saves = 現在のセーブデータ
Show autosaves = 自動保存データを表示
Saved game name = セーブするゲームの名前
Copy to clipboard = クリップボードにコピー
Copy saved game to clipboard = セーブしたゲームをクリップボードにコピーします
Could not load game = ゲームを読み込めませんでした
Load [saveFileName] = [saveFileName]をロード
Delete save = セーブデータを消す
Saved at = 保存
Load map = ロードマップ
Delete map = マップを消去
 # Requires translation!
Load Scenario Map = シナリオマップをロード
 # Requires translation!
Delete Scenario Map = シナリオマップを消去
Are you sure you want to delete this map? = このマップを削除してもよろしいですか？
Upload map = マップをアップロード
Could not upload map! = マップをアップロードできませんでした！
Map uploaded successfully! = マップをアップロードしました！
Saving... = セーブ中
It looks like your saved game can't be loaded! = セーブしたゲームを読み込めません
If you could copy your game data ("Copy saved game to clipboard" -  =  ゲームデータをコピーすれば(「セーブー」=>「クリップボードにコピー」
  paste into an email to yairm210@hotmail.com) = メールに貼り付けてyairm210@hotmail.comに送る)
I could maybe help you figure out what went wrong, since this isn't supposed to happen! = 私は何が間違っていたのかを手助けできます！
Missing mods: [mods] = modが見つかりません:[mods]

# Options

Options = 設定
Display options = 表示設定
Gameplay options = ゲーム設定
Other options = その他の設定
Turns between autosaves = オートセーブの切り替え
Sound effects volume = 効果音の音量
Music volume = 音楽の音量
Download music = 音楽をダウンロード
Downloading... = ダウンロード中
Could not download music! = 音楽をダウンロードできませんでした
Show = 表示
Hide = 非表示
Show worked tiles = 働くユニットを表示
Show resources and improvements = 資源と資材活用施設を表示
Check for idle units = 動かないユニットの確認
Move units with a single tap = シングルタップでユニットを移動
Show tutorials = チュートリアルの表示
Auto-assign city production = 都市生産の自動割り当て
Auto-build roads = 交易路の自動構築
 # Requires translation!
Automated workers replace improvements = 
Show minimap = ミニマップを表示
Show pixel units = ピクセル単位を表示
Show pixel improvements = ピクセルの資材活用施設を表示
Enable nuclear weapons = 核兵器を有効にする
Fontset = フォントセット
Continuous rendering = 連続レンダリング
When disabled, saves battery life but certain animations will be suspended = 無効にするとバッテリーを節約できますが、特定のアニメーションは停止されます
Order trade offers by amount = 取引オファーを金額で注文する
Generate translation files = 翻訳ファイルの生成
Translation files are generated successfully. = 翻訳ファイルが正常に生成されました

# Notifications

Research of [technologyName] has completed! = [technologyName]の研究が完了しました。
[construction] has been obsolete and will be removed from construction queue in [cityName]! = [construction]は廃止され、[cityName]の建設キューから削除されます。
You have entered a Golden Age! = あなたは黄金時代に入りました！
[resourceName] revealed near [cityName] = [cityName]の近くに[resourceName]が表れました。
A [greatPerson] has been born in [cityName]! = [cityName]に[greatPerson]が誕生しました！
We have encountered [civName]! = [civName]に遭遇しました。
Cannot provide unit upkeep for [unitName] - unit has been disbanded! = [unitName]に維持費を与えられません。ユニットは解散しました。
[cityName] has grown! = [cityName]が成長しました。
[cityName] has been founded! = [cityName]が建設されました。
[cityName] is starving! = [cityName]は飢えています！
[construction] has been built in [cityName] = [construction]が[cityName]に組み込まれました。
[wonder] has been built in a faraway land = [wonder]が遠くの地に建てられました。
Work has started on [construction] = [construction]の生産が開始されました。
[cityName] cannot continue work on [construction] = [cityName]は[construction]の生産を続行できません。
[cityName] has expanded its borders! = [cityName]は国境を広げました。
Your Golden Age has ended. = あなたの黄金時代は終わりました。
[cityName] has been razed to the ground! = [cityName]は破壊されました！
We have conquered the city of [cityName]! = [cityName]の都市を占領しました！
An enemy [unit] has attacked [cityName] = 敵の[unit]が[cityName]を攻撃しました。
An enemy [unit] has attacked our [ourUnit] = 敵の[unit]が[ourUnit]を攻撃しました。
Enemy city [cityName] has attacked our [ourUnit] = 敵の都市[cityName]が[ourUnit]を攻撃しました。
An enemy [unit] has captured [cityName] = 敵の[unit]が[cityName]を占領しました。
An enemy [unit] has captured our [ourUnit] = 敵の[unit]が[ourUnit]を捕獲しました。
An enemy [unit] has destroyed our [ourUnit] = 敵の[unit]が[ourUnit]を倒しました。
An enemy [RangedUnit] has destroyed the defence of [cityName] = 敵の[RangedUnit]が[cityName]の防御を破壊しました。
Enemy city [cityName] has destroyed our [ourUnit] = 敵の都市[cityName]が[ourUnit]を倒しました。
An enemy [unit] was destroyed while attacking [cityName] = [cityName]を攻撃中に敵の[unit]が倒されました。
An enemy [unit] was destroyed while attacking our [ourUnit] = 敵の[unit]が[ourUnit]を攻撃中に倒されました。
Our [attackerName] was destroyed by an intercepting [interceptorName] = [attackerName]は[interceptorName]に迎撃され倒されました。
Our [interceptorName] intercepted and destroyed an enemy [attackerName] = [interceptorName]が敵の[attackerName]を迎撃して倒しました。
Our [attackerName] was attacked by an intercepting [interceptorName] = [attackerName]は[interceptorName]に迎撃されました。
Our [interceptorName] intercepted and attacked an enemy [attackerName] = [interceptorName]は敵の[attackerName]を迎撃しました。
An enemy [unit] was spotted near our territory = 敵の[unit]が我々の領土の近くで発見されました。
An enemy [unit] was spotted in our territory = 敵の[unit]が我々の領土で発見されました。
[amount] enemy units were spotted near our territory = [amount] 敵のユニットが領土の近くで発見されました。
[amount] enemy units were spotted in our territory = [amount] 敵のユニットが私たちの領土で発見されました。
The civilization of [civName] has been destroyed! = [civName]は崩壊しました！
The City-State of [name] has been destroyed! = [name]の都市国家は破壊されました。
We have captured a barbarian encampment and recovered [goldAmount] gold! = 蛮族の野営地を占領し、[goldAmount]ゴールドを回収しました。
A barbarian [unitType] has joined us! = 蛮族が[unitType]として参加しました。
We have found survivors in the ruins - population added to [cityName] = 遺跡で生存者が見つかりました-[cityName]に人口が追加されました。
 # Requires translation!
We have discovered cultural artifacts in the ruins! (+20 Culture) = 遺跡で文化遺産を発見しました。(+20 Culture)
We have discovered the lost technology of [techName] in the ruins! = 遺跡で[techName]の技術を発見しました！
A [unitName] has joined us! = [unitName]が加わりました！
An ancient tribe trains our [unitName] in their ways of combat! = 古代の部族が[unitName]を特訓させました。
We have found a stash of [amount] gold in the ruins! = 遺跡の中に[amount]ゴールドの金の山が隠されているのを見つけました！
We have found a crudely-drawn map in the ruins! = 荒廃した地図が遺跡で見つかりました！
[unit] finished exploring. = [unit] 探索を終了しました。
[unit] has no work to do. = [unit]のする仕事がありません。
You're losing control of [name]. = [name]の制御を失いました。
You and [name] are no longer friends! = あなたと[name]はもう友好的ではありません。
Your alliance with [name] is faltering. = [name]との同盟関係は不安定です。
You and [name] are no longer allies! = あなたと[name]は同盟ではなくなりました。
[civName] gave us a [unitName] as gift near [cityName]! = [civName] [cityName]付近に[unitName]を寄付する。
[civName] has denounced us! = [civName]が我々を非難しました！
[cityName] has been connected to your capital! = [cityName]は首都に繋がりました。
[cityName] has been disconnected from your capital! = [cityName]は首都から切断されました。
[civName] has accepted your trade request = [civName]は取引を受け入れました。
[civName] has denied your trade request = [civName]はあなたの取引を拒否しました。
[tradeOffer] from [otherCivName] has ended = [otherCivName]からの[tradeOffer]は終了しました。
[tradeOffer] to [otherCivName] has ended = [otherCivName]への[tradeOffer]は終了しました。
One of our trades with [nation] has ended = [nation]との取引の1つが終了しました。
One of our trades with [nation] has been cut short = [nation]との取引の1つが短縮されました。
[nation] agreed to stop settling cities near us! = [nation]は都市の近くに定住することをやめるのに同意しました。
[nation] refused to stop settling cities near us! = [nation]は都市の近くに定住することをやめるのに拒否しました。
We have allied with [nation]. = 私たちは[nation]と同盟を結びました。
We have lost alliance with [nation]. = [nation]との同盟関係を失いました。
We have discovered [naturalWonder]! = [naturalWonder]を発見しました！
We have received [goldAmount] Gold for discovering [naturalWonder] = [naturalWonder]を発見して[goldAmount]ゴールドを受け取りました。
Your relationship with [cityStateName] is about to degrade = [cityStateName]との関係は低下しつつあります。
Your relationship with [cityStateName] degraded = [cityStateName]との関係が低下しました。
A new barbarian encampment has spawned! = 新しい蛮族の野営地が出現しました！
Received [goldAmount] Gold for capturing [cityName] = [cityName]を獲得して[goldAmount]ゴールドを受け取りました。
Our proposed trade request is no longer relevant! = 提案された取引の申込みはもはや関係ありません。
[defender] could not withdraw from a [attacker] - blocked. = [defender]は[attacker]から撤退できなかった。-邪魔された
[defender] withdrew from a [attacker] = [defender]が[attacker]から撤退した。
[building] has provided [amount] Gold! = [building]が[amount]ゴールドを提供しました。
[civName] has stolen your territory! = [civName]はあなたの領土を略奪しました!


# World Screen UI

Working... = ロード中…
Waiting for other players... = 他のプレイヤーを待っています…
in = 建設
Next turn = 次のターン
 # Requires translation!
[currentPlayerCiv] ready? = [currentPlayerCiv] レディー？
1 turn = 1ターン
[numberOfTurns] turns = [numberOfTurns]ターン
Turn = ターン
turns = ターン
turn = ターン
Next unit = 次のユニット
Fog of War = 戦場の霧
Pick a policy = 制度を選ぶ
Movement = 移動
Strength = 戦闘力
Ranged strength = 遠隔戦闘力
Bombard strength = 爆撃戦闘力
Range = 範囲
Move unit = ユニットを移動
Stop movement = 移動をやめる
Construct improvement = 資源活用施設
Automate = 自動建設
Stop automation = 自動建設をやめる
Construct road = 道路を建設
Fortify = 防衛
Fortify until healed = 回復するまで防衛
Fortification = 要塞
Sleep = 休憩
Sleep until healed = 回復するまで休む
Moving = 移動中
Set up = 準備
Upgrade to [unitType] ([goldCost] gold) = [goldCost]ゴールドで[unitType]にアップグレード
Found city = 都市を建設
Promote = 昇進
Health = 体力
Disband unit = ユニットを解散
Explore = 探索
Stop exploration = 探索をやめる
Pillage = 略奪
Do you really want to disband this unit? = このユニットを本当に解散しますか？
Disband this unit for [goldAmount] gold? = [goldAmount]ゴールドのこのユニットを解散しますか？
Create [improvement] = [improvement]を作る
Start Golden Age = 黄金時代を始める
Yes = はい
No = いいえ
Acquire = 取得
Science = 科学
Happiness = 幸福度
Production = 生産
Culture = 文化
Food = 食料
Crop Yield = 収穫量
Land = 領土
Force = 軍事力
GOLDEN AGE = 黄金時代
Golden Age = 黄金時代
[year] BC = [year] BC
[year] AD = [year] AD
Civilopedia = シヴィロペディア
Start new game = 新しくゲームを始める
Save game = セーブ
Load game = ロード
Main menu = メインメニュー
Resume = 再開
Cannot resume game! = ゲームを再開できません
Not enough memory on phone to load game! = ゲームをロードするのに必要なスマホのメモリがありません!
Quickstart = クイックスタート
Victory status = 勝利条件
Social policies = 社会制度
Community = コミュニティ
Close = 閉じる
Do you want to exit the game? = ゲームを終了しますか？
Start bias: = 開始バイアス:
Avoid [terrain] = [terrain]を避ける

# City screen

Exit city = 都市管理を閉じる
Raze city = 都市を破壊
Stop razing city = 破壊をやめる
Buy for [amount] gold = [amount]ゴールドで買う
Buy = 買う
You have [amount] gold = [amount]を所持
Currently you have [amount] gold. = 今の所持金は[amount]ゴールドです。
Would you like to purchase [constructionName] for [buildingGoldCost] gold? = [buildingGoldCost]ゴールドで[constructionName]を購入しますか？
No space available to place [unit] near [city] = [city]の近くに[unit]を配置するスペースがありません
Maintenance cost = 維持費
Pick construction = 生産を選ぶ
Pick improvement = 整備を選ぶ
Provides [resource] = 整備:[resource]
Replaces [improvement] = [improvement]を置き換え
Pick now! = 選択
Build [building] = [building]を建てる
Train [unit] = [unit]を並べる
Produce [thingToProduce] = [thingToProduce]を生産
Nothing = なにもしない
Annex city = 都市を併合
Specialist Buildings = 専門家雇用
Specialist Allocation = 専門家を配置
Specialists = 専門家
[specialist] slots = [specialist]スロット
Engineer specialist = 技術者
Merchant specialist = 商人
Scientist specialist = 科学者
Artist specialist = 芸術家
Food eaten = 食料消費量
Growth bonus = 成長ボーナス
Unassigned population = 無職市民
[turnsToExpansion] turns to expansion = [turnsToExpansion]で拡張
Stopped expansion = 拡張を止めました
[turnsToPopulation] turns to new population = [turnsToPopulation]で人口が増える
Food converts to production = 食料は生産力に変わる
[turnsToStarvation] turns to lose population = [turnsToStarvation]で人口が減る
Stopped population growth = 人口増加の停止
In resistance for another [numberOfTurns] turns = [numberOfTurns]ターンで別の反乱軍
Sell for [sellAmount] gold = [sellAmount]ゴールドで売る
Are you sure you want to sell this [building]? = この[building]を売ってもいいですか？
[greatPerson] points = [greatPerson]ポイント
Great person points = 偉人ポイント
Current points = 今のポイント
Points per turn = ターンごとのポイント
Convert production to gold at a rate of 4 to 1 = 生産力を4対1の割合でゴールドに変換する
Convert production to science at a rate of [rate] to 1 = 生産力を[rate]対1の割合で科学力に変換する
The city will not produce anything. = 都市は何も生産しません
Worked by [cityName] = [cityName]で勤務
Lock = ロック
Unlock = アンロック

# Technology UI

Pick a tech = テクノロジーを選ぶ
Pick a free tech = 無償でもらえるテクノロジーを選ぶ
Research [technology] = 研究[technology]
Pick [technology] as free tech = [technology]を無償でもらう
Units enabled = ユニットが使用可能
Buildings enabled = 建物が建設可能
Wonder = 世界遺産
National Wonder = 自然遺産
National Wonders = 自然遺産
Wonders enabled = 世界遺産が建設可能
Tile improvements enabled = 次の資源活用施設が有効
Reveals [resource] on the map = 地図上に[resource]を表示する
XP for new units = 新しく生産するユニットにXP
provide = 資源活用施設
provides = 資源活用施設
City strength = 都市の強さ
City health = 都市の耐久
Occupied! = 占領
Attack = 攻撃
Bombard = 爆撃
NUKE = 核
Captured! = 捕獲
defence vs ranged = 防衛vs遠隔攻撃ユニット
[percentage] to unit defence = [percentage]防衛有利
Attacker Bonus = 攻撃ボーナス
Landing = 着陸
Flanking = 離陸
vs [unitType] = vs [unitType]
Terrain = 地形
Tile = タイル
Missing resource = 不足している資源


Hurry Research = 研究を開始
Conduct Trade Mission = 通商任務の開始
Your trade mission to [civName] has earned you [goldAmount] gold and [influenceAmount] influence! = [civName]への通商任務により、[goldAmount]ゴールドと影響力[influenceAmount]が得られました！
Hurry Wonder = 世界遺産の建設を急ぐ
Your citizens have been happy with your rule for so long that the empire enters a Golden Age! = おめでとう！市民があなたの統治に長らく満足してきたため、文明は黄金時代に入った!
You have entered the [newEra]! = [newEra]に入りました
[civName] has entered the [eraName]! = [civName]が[eraName]に入りました
[policyBranch] policy branch unlocked! = [policyBranch] 社会制度がアンロック
Overview = 概要
Total = 合計
Stats = 統計
Policies = 社会制度
Base happiness = 基本幸福度
Occupied City = 占領都市
Buildings = 建物

# For the "when constructing [military units]" translation
military units = 軍事ユニット
melee units = 白兵ユニット
 # Requires translation!
mounted units = 騎乗ユニット
 # Requires translation!
<<<<<<< HEAD
naval units = 海軍ユニット
=======
naval units = 
 # Requires translation!
ranged units = 
>>>>>>> 8a73e461
# For the All "newly-trained [relevant] units in this city receive the [] promotion" translation. Relevant as in 'units that can receive'
 # Requires translation!
relevant = 関連
# For '[stats] from [Water] tiles in this city'
 # Requires translation!
Water = 水
# For [stats] from [Water resource] tiles in this city
 # Requires translation!
<<<<<<< HEAD
Water resource = 海タイル
=======
Water resource = 
 # Requires translation!
River = 
>>>>>>> 8a73e461

Wonders = 世界遺産
Base values = 基本値
Bonuses = ボーナス
Final = ファイナル
Other = その他
Population = 人口
City-States = 都市国家
Tile yields = 収穫量
Trade routes = 貿易路
Maintenance = 維持
Transportation upkeep = 輸送維持費
Unit upkeep = ユニット維持費
Trades = 取引
Units = ユニット
Name = 名前
Closest city = 近いの都市
Action = 行動
Defeated = 敗北
[numberOfCivs] Civilizations in the game = ゲーム内の[numberOfCivs]つの文明
Our Civilization: = 我々の文明:
 # Requires translation!
Known and alive ([numberOfCivs]) = 把握済みの存在文明　([numberOfCivs])
 # Requires translation!
Known and defeated ([numberOfCivs]) = 把握済みの敗北文明　([numberOfCivs])
Tiles = タイル
Natural Wonders = 自然遺産
Treasury deficit = 収入の赤字

# Victory

Science victory = 科学勝利
Cultural victory = 文化勝利
Conquest victory = 覇権勝利
Complete all the spaceship parts\n to win! = 宇宙船の部品をすべて完成させる
Complete 5 policy branches\n to win! = 5つの社会制度を取る
Destroy all enemies\n to win! = すべての文明を破壊
You have won a scientific victory! = 科学勝利
You have won a cultural victory! = 文化勝利
You have won a domination victory! = 覇権勝利
You have achieved victory through the awesome power of your Culture. Your civilization's greatness - the magnificence of its monuments and the power of its artists - have astounded the world! Poets will honor you as long as beauty brings gladness to a weary heart. = 強大な文化の力により勝利を収めた。あなたの文明の偉大さ-その遺跡の壮麗さと圧倒的な芸術力が世界を驚嘆させたのである。やつれた心に喜びをもたらす限り、詩人はあなたの栄光を詠い続けるだろう。
The world has been convulsed by war. Many great and powerful civilizations have fallen, but you have survived - and emerged victorious! The world will long remember your glorious triumph! = 世界は戦争で揺れ、数多くの強大な文明が姿を消した。だがあなたの文明は生き残った-そして勝利を収めたのだ！この栄光ある勝利は永遠に語り継がれるだろう！
You have achieved victory through mastery of Science! You have conquered the mysteries of nature and led your people on a voyage to a brave new world! Your triumph will be remembered as long as the stars burn in the night sky! = 科学の力で勝利を収めた！自然の神秘を手中に収め、国民たちを新世界への航海へと導いたのである。夜空に星が輝く限り、この勝利が忘れられることはないだろう！
You have been defeated. Your civilization has been overwhelmed by its many foes. But your people do not despair, for they know that one day you shall return - and lead them forward to victory! = 敗北した。あなたの文明は多くの敵によって打ちのめされてしまった。だが国民は諦めていない。いつの日かあなたがこの地に戻り、皆を勝利へと導いてくれると信じている。
One more turn...! = 待て！あと…1ターンだけ…
Built Apollo Program = アポロ計画
Destroy [civName] = [civName]は崩壊した
Our status = 文明のステータス
Global status = グローバルステータス
Rankings = ランキング
Spaceship parts remaining = 残りの宇宙船部品数
Branches completed = 社会制度コンプリート数
Undefeated civs = 残り文明

# Capturing a city

What would you like to do with the city? = この都市をどうしますか？
Annex = 併合
Annexed cities become part of your regular empire. = 併合すると文明の1部になる。
Their citizens generate 2x the unhappiness, unless you build a courthouse. = 裁判所を建てない限り市民の不満が2倍。
Puppet = 傀儡化
Puppeted cities do not increase your tech or policy cost, but their citizens generate 1.5x the regular unhappiness. = 社会制度の獲得に必要なコストが増加しない。市民の不満が1.5倍。
You have no control over the the production of puppeted cities. = 生産を管理することができない。
Puppeted cities also generate 25% less Gold and Science. = 科学力、文化力-25%
A puppeted city can be annexed at any time. = 傀儡国家はいつでも併合できる。
Liberate = 解放
Liberating a city returns it to its original owner, giving you a massive relationship boost with them! = 都市を開放すると、元の所有者に戻され、関係が改善される。
Raze = 焼却
Razing the city annexes it, and starts razing the city to the ground. = 都市を併合して破壊します。
The population will gradually dwindle until the city is destroyed. = 都市が破壊されるまで、人口は徐々に減少します。
Remove your troops in our border immediately! = あなたは我々の土地に不法侵入しました
Sorry. = すまない
Never! = そんなことはない！

Offer Declaration of Friendship ([30] turns) = 友好宣言を提出（[30]ターン）
My friend, shall we declare our friendship to the world? = 友よ、世界に向けて友好宣言しないか？
Sign Declaration of Friendship ([30] turns) = 有効宣言の署名（[30]ターン）
We are not interested. = 我々には興味がない
We have signed a Declaration of Friendship with [otherCiv]! = [otherCiv]との友好宣言に署名しました!
[otherCiv] has denied our Declaration of Friendship! = [otherCiv]が友好宣言を却下しました

Basics = 基本
Resources = 資源
Terrains = 地形
Tile Improvements = タイル整備
Unique to [civName], replaces [unitName] = [civName]のユニークユニット。[unitName]を置き換え
Unique to [civName] = [civName]のユニーク
Tutorials = チュートリアル
Cost = 費用
May contain [listOfResources] = [listOfResources]が含められる
Upgrades to [upgradedUnit] = [upgradedUnit]へアップグレード
Obsolete with [obsoleteTech] = [obsoleteTech]で廃止
Occurs on [listOfTerrains] = [listOfTerrains]で発生
Placed on [terrainType] = [terrainType]に配置
Can be found on  = 入手可能条件:
Improved by [improvement] = [improvement]で改善
Bonus stats for improvement:  = 資源活用施設のためのボーナス統計：
Buildings that consume this resource:  = この資源を消費する建物：
Units that consume this resource:  = この資源を消費するユニット：
Can be built on  = 建設可能タイル
Defence bonus = 防衛ボーナス
Movement cost = 移動コスト
Rough Terrain = 起伏の多い地形
 for  = のため
Missing translations: = 欠落している翻訳：
Version = バージョン
Resolution = 解像度
Tileset = タイルセット
Map editor = マップエディタ
Create = 制作
New map = 新しいマップ
Empty = 草原のみ
Language = 言語
Terrains & Resources = 地形と資源
Improvements = 資源活用施設と文明
Clear current map = マップをクリア
Save map = マップを保存
Download map = マップをダウンロード
 # Requires translation!
Toggle Scenario Map = 
Loading... = ロード中...
Filter: = フィルター：
 # Requires translation!
Create scenario map = シナリオマップを作成
 # Requires translation!
Edit scenario parameters = シナリオパラメータの編集
 # Requires translation!
OK = OK
Exit map editor = マップエディタを終了
[nation] starting location = [nation]の出現場所
Clear terrain features = 地物を消去
Clear improvements = 資源活用施設を消去
Clear resource = 資源を消去
 # Requires translation!
Remove units = ユニットを消去
 # Requires translation!
Player [index] = プレイヤー[index]
 # Requires translation!
Player [playerIndex] starting location = プレイヤー[playerIndex]の開始位置
 # Requires translation!
Bottom left river = 左下の川
 # Requires translation!
Bottom right river = 右下の川
 # Requires translation!
Bottom river = 下の川
Requires = 必要
Menu = メニュー
Brush Size = ブラシサイズ
Map saved = マップセーブ

# Civilopedia difficulty levels
Player settings = プレイヤーの設定
Base Happiness = 基本幸福度
Happiness per luxury = 高級資源ごとの幸福度
Research cost modifier = 研究コスト修飾子
Unit cost modifier = ユニットコスト修飾子
Building cost modifier = 建設コスト修飾子
Policy cost modifier = 政策コスト修飾子
Unhappiness modifier = 不幸修飾子
Bonus vs. Barbarians = 蛮族へのボーナス

AI settings = AIの設定
AI city growth modifier = AI都市成長修飾子
AI unit cost modifier = AIユニットコスト修飾子
AI building cost modifier = AI建設コスト修飾子
AI wonder cost modifier = AI遺産コスト修飾子
AI building maintenance modifier = AI建物維持修飾子
AI unit maintenance modifier = AIユニット維持修飾子
AI unhappiness modifier = AI不幸修飾子

Turns until barbarians enter player tiles = 蛮族がプレイヤーのタイル入りするまでのターン
Gold reward for clearing barbarian camps = 蛮族の陣営を制圧した際のゴールド報酬

# Other civilopedia things
Nations = 文明
Available for [unitTypes] = [unitTypes]で利用可能
Free promotion: = 無償昇進：
Free promotions: = 無償昇進：
Free for [units] = 無償の[units]
[bonus] with [tech] = [tech]で[bonus]
Difficulty levels = 難易度レベル 

# Policies

Adopt policy = 社会制度を採用
Adopt free policy = 無償の社会制度を採用
Unlocked at = アンロック:
Gain 2 free technologies = 無償のテクノロジーを2つ獲得

# Technologies

Mass Media = マスメディア

# Terrains

Impassable = 無敵
 # Requires translation!
Fresh water = 

# Resources

Bison = バイソン
Copper = 銅
Cocoa = ココア
Crab = カニ
Citrus = 柑橘果物
Truffles = トリュフ
 # Requires translation!
Strategic = 戦略資源
 # Requires translation!
Bonus = ボーナス資源
 # Requires translation!
Luxury = 高級資源

# Unit types 

Civilian = 市民ユニット
land units = 陸上ユニット
water units = 海上ユニット
air units = 航空ユニット
WaterCivilian = 民間船
Melee = 戦闘ユニット
WaterMelee = 海軍ユニット
Ranged = 遠隔攻撃ユニット
WaterRanged = 海軍遠隔ユニット
WaterSubmarine = 潜水ユニット
Mounted = 騎乗ユニット
Armor = 機甲ユニット
City = 都市
Missile = ミサイル
WaterAircraftCarrier = 水上航空母艦

# Units

Composite Bowman = 戦闘弓射手
Foreign Land = 異国の地
Marine = 海兵隊
Mobile SAM = 移動式SAM
Paratrooper = 空挺部隊
Helicopter Gunship = ガンシップ
Atomic Bomb = 原子爆弾
Unbuildable = 建設不可

# Promotions

Pick promotion = 昇進を選ぶ
 OR  = または
units in open terrain = 平坦な地形のユニット
units in rough terrain = 起伏に富んだ地形のユニットに
wounded units = 負傷ユニット
Targeting II (air) = 標的捕捉(航空) II
Targeting III (air) = 標的捕捉(航空) III
Bonus when performing air sweep [bonusAmount]% = 掃射時のボーナス[bonusAmount]%
Dogfighting I = 空中戦術 I
Dogfighting II = 空中戦術 II
Dogfighting III = 空中戦術 III

# Multiplayer Turn Checker Service

Multiplayer options = マルチプレイ設定
Enable out-of-game turn notifications = アプリ外のターン通知を有効にする
Time between turn checks out-of-game (in minutes) = アプリ外のターンチェックの間隔（分）
Show persistent notification for turn notifier service = ターン通知機能の永続的な通知を表示する
Take user ID from clipboard = クリップボードからユーザーIDを取得
Doing this will reset your current user ID to the clipboard contents - are you sure? = これを行うと、現在のユーザーIDがクリップボードの内容にリセットされます-よろしいですか？
ID successfully set! = IDが設定されました！
Invalid ID! = IDが無効です！


# Uniques that are relevant to more than one type of game object

 # Requires translation!
[stats] from every [param] = すべての[param]から[stats]を取得
 # Requires translation!
[stats] from [param] tiles in this city = この街の[param]から[stats]を取得
 # Requires translation!
+[amount]% vs [unitType] = +[amount]% vs [unitType]

#################### Lines from Buildings from Civ V - Vanilla ####################

Indicates the capital city = 首都を示します
Palace = 宮殿

Monument = モニュメント

Granary = 穀物庫

Must not be on plains = 平原には建設できません
Stone Works = 石工所

'Time crumbles things; everything grows old and is forgotten under the power of time' - Aristotle = 「時間は、物事を砕く。すべては時間の力のもとに成長し、時間の経過とともに忘れ去られる。」 - アリストテレス
Stonehenge = ストーンヘンジ

 # Requires translation!
[stats] Per [amount] Population in this city = 
Library = 図書館

'Libraries are as the shrine where all the relics of the ancient saints, full of true virtue, and all that without delusion or imposture are preserved and reposed.' - Sir Francis Bacon = 「図書館とは、古の聖人たちの遺産や美徳に満ちた神殿のごときものである。そしてそこには、曲学阿世とは無縁のものがすべて収められ、静かに佇んでいる。」 - サー・フランシス・ベーコン
Free Technology = テクノロジーを無償で1つ獲得
The Great Library = アレクサンドリア図書館

Paper Maker = 製紙工場

Circus = サーカス

Must be next to river = 河川に隣接する都市しか建設できない
Water Mill = 水車小屋

 # Requires translation!
Must border a source of fresh water = 
 # Requires translation!
Floating Gardens = 

 # Requires translation!
'It is not so much for its beauty that the forest makes a claim upon men's hearts, as for that subtle something, that quality of air, that emanation from old trees, that so wonderfully changes and renews a weary spirit.'  - Robert Louis Stevenson = 
 # Requires translation!
+[amount]% growth in all cities = 
 # Requires translation!
+[amount]% Production when constructing [param] = 
 # Requires translation!
Temple of Artemis = 

Walls = 防壁

Walls of Babylon = バビロニアの城壁

'O, let not the pains of death which come upon thee enter into my body. I am the god Tem, and I am the foremost part of the sky, and the power which protecteth me is that which is with all the gods forever.'  - The Book of the Dead, translated by Sir Ernest Alfred Wallis Budge = 「死の苦しみよ、汝から我の肉体を逃れさせたまえ。我は神、テムなり。天空遥かに君臨するものなり。我を守りし力は神々と永久にあるものなり。」 - サー・アーネスト・ウォリス・バッジ訳『エジプト死者の書』
Worker construction increased 25% = 地形改善に要するターン-25%
Provides 2 free workers = 無償で労働者2人を提供
The Pyramids = ピラミッド

Barracks = 兵舎

'Why man, he doth bestride the narrow world like a colossus, and we petty men walk under his huge legs, and peep about to find ourselves dishonorable graves.' - William Shakespeare, Julius Caesar = 「いいか、あの男は狭い世界に、まるで巨神像のようにまたがっている。われわれ卑小な人間は、あの男の大きな股の下をくぐって、不名誉な墓を探しまわっているのだ。」 - ウィリアム・シェイクスピア:ジュリアス・シーザー
Can only be built in coastal cities = 沿岸都市のみ建設可能
Colossus = ロードス島の巨神像

Culture and Gold costs of acquiring new tiles reduced by 25% in this city = タイル獲得のための文化とゴールド-25%
Krepost = クレポスト

'He spoke, the son of Kronos, and nodded his head with the dark brows, and the immortally anointed hair of the great god swept from his divine head, and all Olympos was shaken' - The Iliad = 「暗褐色の眉を持つクロノスの息子はそう言うとうなずき、油によって永遠に清められた偉大なる髪を神聖なる頭部よりなびかせ、オリンポス全土を震撼させた」 - イリアス
+15% Combat Strength for all units when attacking Cities = 都市を攻撃中の全ユニットに戦闘力+15%
Statue of Zeus = ゼウス像

'The whole earth is the tomb of heroic men and their story is not given only on stone over their clay but abides everywhere without visible symbol woven into the stuff of other men's lives.' - Pericles = 「偉大な者たちにとっては、大地そのものが墓となる。彼らの偉業は単にその墓石に刻まれるだけに留まらず、人々の暮らしのそこここに、眼には見えぬ形で存在しているからである」 - ペリクレス
Provides a sum of gold each time you spend a Great Person = 偉人を消費する度にゴールドを獲得
Mausoleum of Halicarnassus = マウソロス霊廟

Lighthouse = 灯台

'They that go down to the sea in ships, that do business in great waters; these see the works of the Lord, and his wonders in the deep.' - The Bible, Psalms 107:23-24 = 「彼らは船に乗り海に出て、大海原で事業をなす者となった。彼らは深き海で主の御業を見た。驚くべき主の美業を。」 - 旧約聖書詩編 107:23-24
All military naval units receive +1 movement and +1 sight = 全海軍ユニットに移動+1、視界+1
The Great Lighthouse = ファロス灯台

 # Requires translation!
+[amount]% production when building [param] in this city = 都市に[param]を建設時、生産量を+[amount]%
Stable = 厩舎

Circus Maximus = キルクス・マクシムス

'I think that if ever a mortal heard the word of God it would be in a garden at the cool of the day.'  - F. Frankfort Moore = 「はかなき者が主のお言葉を聞いたなら、晴れの日に麗しき庭園にいるかのごときであろう」 - フランクフォート・ムーア
Hanging Gardens = 空中庭園

Remove extra unhappiness from annexed cities = 占領による不満度を減少
Can only be built in annexed cities = 占領された都市のみ建設可能
Courthouse = 裁判所

Colosseum = コロシアム

'Regard your soldiers as your children, and they will follow you into the deepest valleys; look on them as your own beloved sons, and they will stand by you even unto death.'  - Sun Tzu = 「兵士たちを自分の子と考えよ。そうすれば兵たちはお前に従い深い渓谷にも入るであろう。兵士たちを自分の愛する息子と考えよ。そうすれば死の際まで共にいることができるであろう」 - 孫子
Terracotta Army = 兵馬俑

Temple = 寺院

Doubles Gold given to enemy if city is captured = 都市を占領した文明がゴールドを2倍得る
Burial Tomb = 陵墓

Mud Pyramid Mosque = 泥のピラミッド状モスク

'The ancient Oracle said that I was the wisest of all the Greeks. It is because I alone, of all the Greeks, know that I know nothing'  - Socrates = 「古の賢者が言うには、私がギリシャで最も賢き者であると。それは私がギリシャで最も孤独だからである。無知の知を知るからである。」 - ソクラテス
Free Social Policy = 社会制度を1つ無償で供給
The Oracle = アポロ神殿

Market = 市場

Provides 1 extra copy of each improved luxury resource near this City = この都市付近で活用されているすべての高級資源を、もう1つずつ追加で提供する
Bazaar = バザー

Mint = 造幣所

 # Requires translation!
[amount]% of food is carried over after population increases = 人口の増加後に、食料を[amount]%持ち越す
Aqueduct = 用水路

'The art of war teaches us to rely not on the likelihood of the enemy's not attacking, but rather on the fact that we have made our position unassailable.'  - Sun Tzu = 「用兵の法は、其の来たらざらるを恃むこと無く、其の攻めざるを恃むこと無く、吾が攻むべからざる所あるを恃むなり」 - 孫子
Enemy land units must spend 1 extra movement point when inside your territory (obsolete upon Dynamite) = 領土内に侵入した敵陸上ユニットが消費する移動ポイントが1タイルにつき+1増加(ダイナマイトを発見すると陳腐化)
Great Wall = 万里の長城

 # Requires translation!
+[amount]% great person generation in this city = 
 # Requires translation!
Garden = 

Monastery = 修道院

'For it soars to a height to match the sky, and as if surging up from among the other buildings it stands on high and looks down upon the remainder of the city, adorning it, because it is a part of it, but glorying in its own beauty'  - Procopius, De Aedificis = 「それは空に届かんばかりの高さでそびえ、他の建物から沸きあがってでもいるかのような高みから自分以外の街の部分を見下ろし、街の一部であるからにはそこに光彩を添え、しかし自らの美しさに喜びを感じている。」 - プロコピオス『建築論』
+[amount]% great person generation in all cities = 全都市の偉人誕生率+[amount]%
Hagia Sophia = ハギア・ソフィア聖堂

National College = 国立大学

Enables nuclear weapon = 核兵器を生産できる
Manhattan Project = マンハッタン計画

'The katun is established at Chichen Itza. The settlement of the Itza shall take place there. The quetzal shall come, the green bird shall come. Ah Kantenal shall come. It is the word of God. The Itza shall come.'  - The Books of Chilam Balam = 「チチェン・イツァにてカトゥンが確立する。イツァの居はそこに定められるべし。ケツァール鳥と、緑の鳥がやってくるだろう。アー・カンテナルがやってくるだろう。これは神の言葉である。イツァはやってくるだろう。」 - チラム・バラムの書
Golden Age length increases +50% = 黄金時代の期間を50%延長
Chichen Itza = チチェン・イツァ

'Few romances can ever surpass that of the granite citadel on top of the beetling precipices of Machu Picchu, the crown of Inca Land.'  - Hiram Bingham = 「ほとんどどんな空想小説も、あの花崗岩の砦ほどに冒険心をかきたてはしない。絶壁の頂上に戴かれた、インカの冠たるマチュピチュほどには。」 - ハイラム・ビンガム
Gold from all trade routes +25% = 交易路からのゴールド産出量+25%
Must have an owned mountain within 2 tiles = 山岳から2タイル以内にある都市にのみ建設可能
Machu Picchu = マチュ・ピチュ

Workshop = 工房

Longhouse = ロングハウス

Forge = 溶鉱炉

Connects trade routes over water = 首都との海上交易路を形成する
Harbor = 港

University = 大学

Wat = ワット

Oxford University = オックスフォード大学

Castle = 城

 # Requires translation!
[stats] once [tech] is discovered = 
Mughal Fort = ムガル要塞

'The temple is like no other building in the world. It has towers and decoration and all the refinements which the human genius can conceive of.'  - Antonio da Magdalena = 「その寺院は世のどんな建造物とも似つかない。塔があり、装飾がなされ、天の才を持つ人間が思いつくかぎりの趣向が凝らされている。」 - アントニオ・ダ・マグダレーナ
Cost of acquiring new tiles reduced by 25% = 新たなタイル獲得に必要な文化力およびゴールドが25%軽減
Angkor Wat = アンコールワット

'Justice is an unassailable fortress, built on the brow of a mountain which cannot be overthrown by the violence of torrents, nor demolished by the force of armies.'  - Joseph Addison = 「正義とは、激流に沈められることも軍隊に破壊されることもない山の頂に建てられた難攻不落の要塞である」 - ヨゼフ・アディソン
 # Requires translation!
All newly-trained [param] units in this city receive the [promotion] promotion = この都市で新たに訓練された[param]は、[promotion]が付与される
Alhambra = アランブラ

Ironworks = 製鉄所

'Architecture has recorded the great ideas of the human race. Not only every religious symbol, but every human thought has its page in that vast book.'  - Victor Hugo = 「建築は、人類の偉大な思想を記録している。あらゆる宗教的なシンボルだけでなく、人間のあらゆる思想が、その膨大な書物の頁には記されているのだ。」 - ヴィクトル・ユーゴー
Notre Dame = ノートルダム大聖堂

Armory = 武器庫

Must be next to [terrain] = [terrain]に隣接する必要がある
Observatory = 天文台

Opera House = オペラハウス

'I live and love in God's peculiar light.' - Michelangelo Buonarroti = 「私は神の特別な光のなかで生き、そして愛す」 - ミケランジェロ・ブオナローティ
Culture in all cities increased by 25% = 全都市の文化力+25%
Sistine Chapel = システィーナ礼拝堂

Bank = 銀行

Satrap's Court = サトラップの王宮

+5% Production for every Trade Route with a City-State in the empire = 都市国家を結ぶ交易路一つにつき生産力+1%
Hanse = ハンザ

'Most of us can, as we choose, make of this world either a palace or a prison' - John Lubbock = 「我々のほとんどは選ぶことができる。この世を宮殿にするか、牢獄にするかを。」 - ジョン・ラボック
 # Requires translation!
Unhappiness from population decreased by [amount]% = 人口による不満を[amount]%減少
Forbidden Palace = 紫禁城

Theatre = 劇場

'Don't clap too hard - it's a very old building.' - John Osbourne = 「非常に古い建物につき、大きな拍手を禁ずる」 - ジョン・オズボーン
Free Great Person = 無償の偉人
Leaning Tower of Pisa = ピサの斜塔

'Bushido is realized in the presence of death. This means choosing death whenever there is a choice between life and death. There is no other reasoning.'  - Yamamoto Tsunetomo = 「武士道といふは､死ぬ事と見付けたり。二つ二つの場にて､早く死ぬ方に片付くばかりなり。」 - 山本常朝
+15% combat strength for units fighting in friendly territory = 自友国領内のユニットの攻撃力+15%
Himeji Castle = 姫路城

Museum = 博物館

Hermitage = エルミタージュ美術館

'Every genuine work of art has as much reason for being as the earth and the sun'  - Ralph Waldo Emerson = 「真の芸術作品は、全て地球や太陽と同等の存在理由をもっている。」 - ラルフ・ワルド・エマーソン
2 free Great Artists appear = 無償の大芸術家が2人出現する。
The Louvre = ルーブル美術館

Seaport = 港湾

'The Taj Mahal rises above the banks of the river like a solitary tear suspended on the cheek of time.'  - Rabindranath Tagore = 「(タージ・マハルは)川のほとりから立ち上がり、時の頬に浮揚する一粒の涙のごとくである」 - ラビンドラナート・タゴール
Empire enters golden age = 建設すると自国が黄金時代に入る
Taj Mahal = タージ・マハル

'Things always seem fairer when we look back at them, and it is out of that inaccessible tower of the past that Longing leans and beckons.'  - James Russell Lowell = 「物事は何でも、振り返ればより良く見える。もう手の届くことのない過去の塔から、追懐の情が身を乗りだして手招きをするのだ。」 - ジェームズ・ラッセル・ローウェル
Free [unit] appears = 無償の[unit]が出現
Science gained from research agreements +50% = 研究協定による科学力が50%上昇
Porcelain Tower = 南京の陶塔

Must not be on hill = 丘陵には建設できません
Windmill = 風車

Public School = 公立学校

Factory = 工場

Military Academy = 士官学校

'Pale Death beats equally at the poor man's gate and at the palaces of kings.'  - Horace = 「蒼白い顔した死神は、乞食の門も王の宮殿も平等に敲く」 - ホラティウス
Brandenburg Gate = ブランデンブルク門

Hospital = 病院

Stock Exchange = 証券取引所

'To achieve great things, two things are needed: a plan, and not quite enough time.'  - Leonard Bernstein = 「偉大なことを成し遂げるには、2つのものが必要だ。その2つとは、計画と、不足気味の時間である。」 - レナード・バーンスタイン
 # Requires translation!
Cost of purchasing items in cities reduced by [amount]% = 都市でアイテムを購入するコストを[amount]％削減
Big Ben = ビッグベン

Broadcast Tower = 放送塔

'We live only to discover beauty, all else is a form of waiting'  - Kahlil Gibran = 「我々は美を発見するためだけに生きている。その他すべてはそれを待つ形態のひとつにすぎない。」 - ハリール・ジブラーン
Provides 1 happiness per 2 additional social policies adopted = 追加で採用された社会制度2件につき幸福度＋1
Eiffel Tower = エッフェル塔

'Give me your tired, your poor, your huddled masses yearning to breathe free, the wretched refuse of your teeming shore. Send these, the homeless, tempest-tossed to me, I lift my lamp beside the golden door!'  - Emma Lazarus = 「あなたの国の疲れた者、貧しい者を私に与えよ。震え、寄り添いあい、自由に呼吸をすることを切望する者たちを。あなたの岸に溢れた、惨めに見捨てられた者たちを。私のところに送りなさい、家なき者、世に翻弄された者を。私は黄金の扉の傍らに灯をかかげよう！」 - エマ・ラザラス
 # Requires translation!
[stats] from every specialist = 全専門家から[stats]
Statue of Liberty = 自由の女神

Research Lab = 研究所

Stadium = スタジアム

'Come to me, all who labor and are heavy burdened, and I will give you rest.'  - New Testament, Matthew 11:28 = 「すべて重荷を負い、苦労している者はわたしのもとに来なさい」 - 聖書:マタイによる福音書11:28
Culture cost of adopting new Policies reduced by 10% = 新たな社会制度採用に必要な文化力-10%
Cristo Redentor = コルコバードのキリスト像

'The Law is a fortress on a hill that armies cannot take or floods wash away.'   –- The Prophet Muhammed = 「法は丘の上の砦である。軍隊によっても、洪水によっても、奪われることはない。」 - 預言者マホメット
Defensive buildings in all cities are 25% more effective = すべての都市の防衛建設物の効果が25％向上
Kremlin = クレムリン宮殿

'...the location is one of the most beautiful to be found, holy and unapproachable, a worthy temple for the divine friend who has brought salvation and true blessing to the world.'  - King Ludwig II of Bavaria = 「…どの場所よりも美しく、神聖で、排他的。世界に贖罪と本当の幸福をもたらす聖なる友にふさわしい神殿だ」 - バイエルン王ルートヴィヒ2世
Neuschwanstein = ノイシュヴァンシュタイン城

Medical Lab = 医学研究所

Nuclear Plant = 原子力発電所

Solar Plant = 太陽熱発電

'Those who lose dreaming are lost.'  - Australian Aboriginal saying = 「夢を失ったものは敗者である」 - オーストラリア先住民の言葉
Sydney Opera House = シドニー・オペラハウス

'In preparing for battle I have always found that plans are useless, but planning is indispensable.'  - Dwight D. Eisenhower = 「私は常に、戦争では計画など役に立たぬということを実感してきた。しかしながら、計画を立てるということは不可欠なのである。」 - ドワイト D. アイゼンハワー
Gold cost of upgrading military units reduced by 33% = 軍事ユニットのアップグレードに必要なゴールド-33%
Pentagon = ペンタゴン

Spaceship Factory = 宇宙船工場

Spaceship part = 宇宙船のパーツ
SS Booster = 宇宙船推進装置

Enables construction of Spaceship parts = 宇宙船のパーツの構築ができる
Apollo Program = アポロ計画

'The wonder is, not that the field of stars is so vast, but that man has measured it.'  - Anatole France = 「驚くべきことは宇宙の広大さではなく、人間がその大きさを測ったことだ」 - アナトール・フランス
2 free great scientists appear = 都市の近郊に大科学者2人出現
Hubble Space Telescope = ハッブル宇宙望遠鏡

SS Cockpit = 宇宙船コクピット

SS Engine = 宇宙船エンジン

SS Stasis Chamber = 宇宙船冷凍睡眠室


#################### Lines from Difficulties from Civ V - Vanilla ####################

Settler = 開拓者
Warrior = 戦士

Chieftain = 酋長

Warlord = 将軍

Prince = 皇子

King = 国王

Emperor = 皇帝
Scout = 斥候

Immortal = 不死者
Worker = 労働者

Deity = 創造主


#################### Lines from Nations from Civ V - Vanilla ####################

Spectator = 観戦

Babylon = バビロン
Nebuchadnezzar II = ネブカドネザル2世
The demon wants the blood of soldiers! = 悪魔は兵の血を欲しがっている！
Oh well, I presume you know what you're doing. = 何をしてるか分かってるんだろうな。
It is over. Perhaps now I shall have peace, at last. = 終わったんだ。これで私は平和を手に入れることができるだろう。
Are you real or a phantom? = そなたは本物か？幻か？
It appears that you do have a reason for existing – to make this deal with me. = そなたは私と取引をするために存在しているようだ。
Greetings. = どうも。
What do YOU want?! = 何がしたいんだ！？
Ingenuity = 創造力
 # Requires translation!
Receive free [unit] when you discover [tech] = [tech]を発見後、[unit]を無償で受け取れる
 # Requires translation!
[unit] is earned [amount]% faster = [unit]は[amount]%早く獲得可能
Akkad = アッカド
Dur-Kurigalzu = ドゥル・クリガルズ
Nippur = ニップール
Borsippa = ボルシッパ
Sippar = シッパル
Opis = オピス
Mari = マリ
Shushan = シュシャン
Eshnunna = エシュヌンナ
Ellasar = エラサ
Erech = エレク
Kutha = クーサ
Sirpurla = シルプルラ
Neribtum = ネリブトゥム
Ashur = アッシュール
Ninveh = ニネヴェ
Nimrud = ニムルド
Arbela = アルベラ
Nuzi = ヌチ
Arrapkha = アッラプカ
Tutub = トゥトゥル
Shaduppum = シャドゥプム
Rapiqum = ラピクム
Mashkan Shapir = マシュカン・シャピル
Tuttul = トゥトゥル
Ramad = ラマディ
Ana = アナ
Haradum = ハラドゥム
Agrab = アグラブ
Uqair = ウカイル
Gubba = グッバ
Hafriyat = ハフリヤット
Nagar = ナガル
Shubat Enlil = シュバットエンリル
Urhai = ウルハイ
Urkesh = アーケシュ
Awan = アワン
Riblah = リブラ
Tayma = タイマ

Greece = ギリシャ
Alexander = アレクサンドロス
You are in my way, you must be destroyed. = 貴公は邪魔だ。滅んでもらう。
As a matter of fact I too grow weary of peace. = 我も平和に飽き飽きしていた。
You have somehow become my undoing! What kind of beast are you? = お前は我を破滅させた。獣のような奴だ...
Hello stranger! I am Alexandros, son of kings and grandson of the gods! = これはよく参られた！我はアレクサンドロス。王たちの息子にして、神々の孫である！
My friend, does this seem reasonable to you? = 友よ、これは合理的か？
Greetings! = どうも！
What? = なんだ？
Hellenic League = ヘレニズム同盟
 # Requires translation!
City-State Influence degrades at half rate = 都市国家への影響力の低下速度が半減する
 # Requires translation!
City-State Influence recovers at twice the normal rate = 都市国家への影響力の回復速度が2倍になる
Athens = アテネ
Sparta = スパルタ
Corinth = コリントス
Argos = アルゴス
Knossos = クノッソス
Mycenae = ミケーネ
Pharsalos = ファルサロス
Ephesus = エフェソス
Halicarnassus = ハリカルナッソス
Rhodes = ローズ
Eretria = エレトリア
Pergamon = ペルガモン
Miletos = ミレトス
Megara = メガラ
Phocaea = ポカイア
Sicyon = シキュオン
Tiryns = ティリンス
Samos = サモス
Mytilene = ミティリーニ
Chios = キオス
Paros = パロス
Elis = エリス
Syracuse = シラクサ
Herakleia = ヘラクレイア
Gortyn = ゴルテュナ
Chalkis = カルキス
Pylos = ピュロス
Pella = ペッラ
Naxos = ナクソス
Larissa = ラリッサ
Apollonia = アポロニア
Messene = メッセン
Orchomenos = オルコメノス
Ambracia = アカルナニア
Kos = コス
Knidos = クニドス
Amphipolis = アンフィポリス
Patras = パトラス
Lamia = ラミア
Nafplion = ナフプリオン
Apolyton = アポリトン

China = 中国
Wu Zetian = 武則天
You won't ever be able to bother me again. Go meet Yama. = もう二度と迷惑はかけるな。閻魔に会ってこい。
Fool! I will disembowel you all! = 愚か者め！お前らの首を切ってやる！
You have proven to be a cunning and competent adversary. I congratulate you on your victory. = そなたは狡猾で優秀な敵であることを証明した。あなたの勝利を祝福しよう。
Greetings, I am Empress Wu Zetian. China desires peace and development. You leave us alone, we'll leave you alone. = ご挨拶申し上げます。私は武則天です。中国は平和と発展を望んでいます。そなたが私たちを放っておけば。私たちも問題を起こすことはありません。
My friend, do you think you can accept this request? = 友よ、この取引を受けてくれないかな？
How are you today? = ごきげんよう。
Oh. It's you? = ああ、そなたですか
Art of War = 兵法
 # Requires translation!
Great General provides double combat bonus = 大将軍による戦闘ボーナスが2倍
Beijing = 北京
Shanghai = 上海
Guangzhou = 広州
Nanjing = 南京
Xian = 西安
Chengdu = 成都
Hangzhou = 杭州
Tianjin = 天津
Macau = マカオ
Shandong = 山東
Kaifeng = 開封
Ningbo = 寧波
Baoding = 保定
Yangzhou = 揚州
Harbin = ハルビン
Chongqing = 重慶
Luoyang = 洛陽
Kunming = 昆明
Taipei = 台北
Shenyang = 瀋陽
Taiyuan = 太原
Tainan = 台南
Dalian = 大連
Lijiang = 麗江
Wuxi = 無錫
Suzhou = 蘇州
Maoming = 茂名
Shaoguan = 韶関
Yangjiang = 陽江
Heyuan = 河源
Huangshi = 黄石
Yichang = 宜昌
Yingtian = 英田
Xinyu = 新余
Xinzheng = 新正
Handan = 新鄭
Dunhuang = 敦煌
Gaoyu = 高郵
Nantong = 南通
Weifang = 濰坊
Xikang = 西康

Egypt = エジプト
Ramesses II = ラムセス2世
You are but a pest on this Earth, prepare to be eliminated! = そなたは地球の害虫でしかない。駆除される準備をしろ。
You are a fool who evokes pity. You have brought my hostility upon yourself and your repulsive civilization! = お前は気の毒な愚か者だ。余にお前自身とお前の文明への敵意をもたらした。
Strike me down and my soul will torment yours forever, you have won nothing. = 余を倒せば、余の魂がお前を呪う。お前は勝ってなどない。
Greetings, I am Ramesses the god. I am the living embodiment of Egypt, mother and father of all civilizations. = どうも。余は神のラメセスである。余はエジプトの生きた体現者である全ての文明の母であり父である。
Generous Egypt makes you this offer. = 寛大なエジプトはあなたにこの申し出をする。
Good day. = いい日だ。
Oh, it's you. = ああ、そなたか。
Monument Builders = 遺産建設者
<<<<<<< HEAD
 # Requires translation!
+[amount]% Production when constructing [building] = [building]を建設時の生産量+[amount]%
=======
>>>>>>> 8a73e461
Thebes = テーベ
Memphis = メンフィス
Heliopolis = ヘリオポリス
Elephantine = エレファンティネ
Alexandria = アレクサンドリア
Pi-Ramesses = ピラメセス
Giza = ギザ
Byblos = ビブロス
Akhetaten = アケトアテン
Hieraconpolis = ヒエラコンポリス
Abydos = アビドス
Asyut = アシュート
Avaris = アヴァール
Lisht = リシュト
Buto = ブト
Edfu = エドフ
Pithom = ピトム
Busiris = ブシリス
Kahun = カフン
Athribis = アスリビス
Mendes = メンデス
Elashmunein = エル・アシュムネイン
Tanis = タニス
Bubastis = ブバスティス
Oryx = オリックス
Sebennytus = セベニタス
Akhmin = アフミーム
Karnak = カルナック
Luxor = ルクソール
El Kab = エル・カブ
Armant = ヘルモンティス
Balat = バラット
Ellahun = エラフン
Hawara = ハワーラ
Dashur = ダシュル
Damanhur = ダマンハー
Abusir = アブシール
Herakleopolis = ヘラクレオポリス
Akoris = アコリス
Benihasan = ベニハサン
Badari = バダリ
Hermopolis = エルモポリス
Amrah = アムラ
Koptos = コプトス
Ombos = オンボス
Naqada = ナカダ
Semna = セムナ
Soleb = ソレブ

England = イギリス
Elizabeth = エリザベス
By the grace of God, your days are numbered. = 神の恩寵により、あなたの命運は尽きようとしています。
We shall never surrender. = 私たちは絶対に降伏しません。
You have triumphed over us. The day is yours. = あなたは私たちを征服した。勝利はあなたのものです...
We are pleased to meet you. = あなたにお会いできて光栄です。
Would you be interested in a trade agreement with England? = あなたはイギリスとの貿易協定に興味はありませんか？
Hello, again. = 	また会いましたね。
Oh, it's you! = 	ああ、あなたか。
Sun Never Sets = 沈まぬ太陽
+2 movement for all naval units = すべての海軍ユニットの移動ポイント+2
London = ロンドン
York = ヨーク
Nottingham = ノッティンガム
Hastings = ヘイスティングス
Canterbury = カンタベリー
Coventry = コベントリ
Warwick = ウォリック
Newcastle = ニューキャッスル
Oxford = オックスフォード
Liverpool = リバプール
Dover = ドーバー
Brighton = ブライトン
Norwich = ノリッジ
Leeds = リーズ
Reading = リーディング
Birmingham = バーミンガム
Richmond = リッチモンド
Exeter = エクセター
Cambridge = ケンブリッジ
Gloucester = グロスター
Manchester = マンチェスター
Bristol = ブリストル
Leicester = レスター
Carlisle = カーライル
Ipswich = イプスウィッチ
Portsmouth = ポーツマス
Berwick = ベリック
Bath = バース
Mumbles = マンブルズ
Southampton = サウサンプトン
Sheffield = シェフィールド
Salisbury = ソールズベリー
Colchester = コルチェスター
Plymouth = プリマス
Lancaster = ランカスター
Blackpool = ブラックプール
Winchester = ウィンチェスター
Hull = ハル

France = フランス
Napoleon = ナポレオン
You're disturbing us, prepare for war. = 貴公は目障りだ。戦争の準備をしたまえ。
You've fallen into my trap. I'll bury you. = 貴公は我輩の罠の中だ。埋葬して差し上げよう。
I congratulate you for your victory. = 貴公の勝利をお祝いしよう。
Welcome. I'm Napoleon, of France; the smartest military man in world history. = ようこそ、我輩はフランスのナポレオンである。世界史上最高の頭脳の軍人だ。
France offers you this exceptional proposition. = フランスはこのような特別案を提示する。
Hello. = どうも。
It's you. = 貴公か。
Ancien Régime = 旧体制
+2 Culture per turn from cities before discovering Steam Power = 蒸気機関を発見する前に都市からターンごとに文化力+2
Paris = パリ
Orleans = オルレアン
Lyon = リヨン
Troyes = トロワ
Tours = ツール
Marseille = マルセイユ
Chartres = シャルトル
Avignon = アヴィニョン
Rouen = ルーアン
Grenoble = グルノーブル
Dijon = ディジョン
Amiens = アミアン
Cherbourg = シェルブール
Poitiers = ポアティエ
Toulouse = トゥールーズ
Bayonne = ベーヨン
Strasbourg = ストラスブール
Brest = ブレスト
Bordeaux = ボルドー
Rennes = レンヌ
Nice = ニース
Saint Etienne = サンティティエンヌ
Nantes = ナント
Reims = ランス
Le Mans = ル・マン
Montpellier = モンペリエ
Limoges = リモージュ
Nancy = ナンシー
Lille = リール
Caen = カン
Toulon = ツーロン
Le Havre = ル・アーブル
Lourdes = ルルド
Cannes = カンヌ
Aix-En-Provence = エクス＝アン＝プロヴァンス
La Rochelle = ラ・ロシェル
Bourges = ブールジュ
Calais = カレー

Russia = ロシア
Catherine = エカテリーナ
You've behaved yourself very badly, you know it. Now it's payback time. = 身に覚えがない訳ではなかろう。償う時がきたのだ。
You've mistaken my passion for a weakness, you'll regret about this. = 我らの弱点に対する執念を見誤ったようだな。後悔するがいい。
We were defeated, so this makes me your prisoner. I suppose there are worse fates. = 我らは負け、そなたは我らを囚えた。ひどいことが起きたものだ。
I greet you, stranger! If you are as intelligent and tactful as you are attractive, we'll get along just fine. = 御機嫌よう、見知らぬ者よ！そなたが賢く抜け目なき魅力的な指導者ならば、我々はうまくやっていけるだろう。
How would you like it if I propose this kind of exchange? = このような提案はいかがかな？
Hello! = こんにちは
What do you need?! = 何が望みだ？
Siberian Riches = シベリアの富
 # Requires translation!
Double quantity of [resource] produced = [resource]の生産量が2倍
Moscow = モスクワ
St. Petersburg = サンクトペテルブルク
Novgorod = ノヴゴロド
Rostov = ロストフ・ナ・ドヌー
Yaroslavl = ヤロスラブリ
Yekaterinburg = エカテリンブルグ
Yakutsk = ヤクーツク
Vladivostok = ウラジオストク
Smolensk = スモレンスク
Orenburg = オレンブルク
Krasnoyarsk = クラスノヤルスク
Khabarovsk = ハバロフスク
Bryansk = ブリャンスク
Tver = トヴェリ
Novosibirsk = ノヴォシビルスク
Magadan = マガダン
Murmansk = ムルマンスク
Irkutsk = イルクーツク
Chita = チタ
Samara = サマーラ
Arkhangelsk = アルハンゲリスク
Chelyabinsk = チェリャビンスク
Tobolsk = トボリスク
Vologda = ボログダ
Omsk = オムスク
Astrakhan = アストラハン
Kursk = クルスク
Saratov = サラトフ
Tula = トゥーラ
Vladimir = ウラジーミル
Perm = ペルミ
Voronezh = ヴォロネジ
Pskov = プスコフ
Starayarussa = スタラヤ・ルーサ
Kostoma = コストロマ
Nizhniy Novgorod = ニジニ・ノヴゴロド
Suzdal = スーズダリ
Magnitogorsk = マグニトゴルスク

Rome = ローマ
Augustus Caesar = アウグストゥス
My treasury contains little and my soldiers are getting impatient... <sigh> ...therefore you must die. = 我が国庫の中身は少なく、兵たちは気がはやっている。(ため息)ゆえにそなたには死んでもらおう。
So brave, yet so stupid! If only you had a brain similar to your courage. = そなたは強いが、それでいて愚かなようだ。そなたの頭脳がその軍隊のように強ければよかったのだがな。
The gods have deprived Rome of their favour. We have been defeated. = 神々はローマを見放した。我等は敗れたのだ。
I greet you. I am Augustus, Imperator and Pontifex Maximus of Rome. If you are a friend of Rome, you are welcome. = ようこそ。私はアウグストゥス、ローマ皇帝であり最高神祇官です。もしあなたがローマの友であるならば、私はあなたを歓迎します。
I offer this, for your consideration. = 私の提案はこうだ、そなたはどう思うかね
Hail. = よく来たな。
What do you want? = 何が望みだ？
The Glory of Rome = ローマの栄光
+25% Production towards any buildings that already exist in the Capital = 首都に建てられた建造物を他の都市で建てる際に生産力が+25%上昇
Antium = アンツィオ
Cumae = クーマエ
Neapolis = ナポリ
Ravenna = ラベンナ
Arretium = アレッツォ
Mediolanum = ミラノ
Arpinum = アルピーノ
Circei = チルチェイ
Setia = セッツェ
Satricum = サトリカム
Ardea = アルデール
Ostia = オスティア
Velitrae = ベッレトリ
Viroconium = ビロコニウム
Tarentum = ターラント
Brundisium = ブリンディジ
Caesaraugusta = カエサルグスタ
Caesarea = カイザリア
Palmyra = パルミラ
Signia = セーニ
Aquileia = アクイレイア
Clusium = クルシウム
Sutrium = ストリー
Cremona = クレモナ
Placentia = ピアチェンツァ
Hispalis = ヒスパリス
Artaxata = アルタシャト
Aurelianorum = アウレリアノラム
Nicopolis = ニコポリス
Agrippina = アグリッピナ
Verona = ベローナ
Corfinium = コルフィニウム
Treverii = トレヴェリー
Sirmium = シルミウム
Augustadorum = オーガスタドール
Curia = クリア
Interrama = インターラマ
Adria = アドリア

Arabia = アラビア
Harun al-Rashid = ハールーン・アッラシード
The world will be more beautiful without you. Prepare for war. = そなたがいなければこの世界はもっと美しいだろう。戦争に備えよ。
Fool! You will soon regret dearly! I swear it! = 愚か者め！このことを心底後悔させてやる！絶対にだ！
You have won, congratulations. My palace is now in your possession, and I beg that you care well for the peacock. = そなたの勝利だ、たたえよう。我が宮殿は今やそなたのもの、クジャクたちの世話を頼んだぞ。
Welcome foreigner, I am Harun Al-Rashid, Caliph of the Arabs. Come and tell me about your empire. = ようこそ、異国の者よ。私はハールーン・アッラシード、アラビアのカリフである。こちらへ来てそなたの帝国のことを聞かせてくれないか。
Come forth, let's do business. = こちらへ来い、取引をしよう。
Peace be upon you. = そなたに平和あれ。
Trade Caravans = 砂漠の船
 # Requires translation!
[stats] from each Trade Route = 各交易路から[stats]
Mecca = メッカ
Medina = メディナ
Damascus = ダマスカス
Baghdad = バグダッド
Najran = ナジュラーン
Kufah = クーファ 
Basra = バスラ
Khurasan = ホラーサーン
Anjar = アンジャル
Fustat = フスタート
Aden = アデン
Yamama = ヤマーマ
Muscat = マスカット
Mansura = マンスーラ
Bukhara = ブハラ
Fez = フェス
Shiraz = シーラーズ
Merw = マリ
Balkh = バルフ
Mosul = モースル
Aydab = アイダブ
Bayt = バイト
Suhar = ソハール
Taif = タイフ
Hama = ハマー
Tabuk = タブーク
Sana'a = サナア
Shihr = シフル
Tripoli = トリポリ
Tunis = チュニス
Kairouan = カイルアン
Algiers = アルジェ
Oran = オラン

America = アメリカ
George Washington = ワシントン
Your wanton aggression leaves us no choice. Prepare for war! = あなたの理不尽な侵略に対し、我らに選択の余地はない。戦争に備えろ！
You have mistaken our love of peace for weakness. You shall regret this! = あなたは我らが弱いから平和を愛していると誤解しているようだ。後悔させてやる！
The day...is yours. I hope you will be merciful in your triumph. = 勝利は…あなたのものです。あなたの征服が慈悲深いものであると信じています。
The people of the United States of America welcome you. = アメリカ合衆国の人々はあなたを歓迎します。
Is the following trade of interest to you? = 以下の取引に興味はありますか？
Well? = ん？
Manifest Destiny = 明白なる運命
 # Requires translation!
+1 Sight for all land military units = すべての陸上軍事ユニットに視界+1
 # Requires translation!
-50% cost when purchasing tiles = タイル購入時のコスト-50％
Washington = ワシントン
New York = ニューヨーク
Boston = ボストン
Philadelphia = フィラデルフィア
Atlanta = アトランタ
Chicago = シカゴ
Seattle = シアトル
San Francisco = サンフランシスコ
Los Angeles = ロサンゼルス
Houston = ヒューストン
Portland = ポートランド
St. Louis = セントルイス
Miami = マイアミ
Buffalo = バッファロー
Detroit = デトロイト
New Orleans = ニューオーリンズ
Baltimore = ボルチモア
Denver = デンバー
Cincinnati = シンシナティ
Dallas = ダラス
Cleveland = クリーブランド
Kansas City = カンザスシティ
San Diego = サンディエゴ
Las Vegas = ラスベガス
Phoenix = フェニックス
Albuquerque = アルバカーキ
Minneapolis = ミネアポリス
Pittsburgh = ピッツバーグ
Oakland = オークランド
Tampa Bay = タンパ湾
Orlando = オーランド
Tacoma = タコマ
Santa Fe = サンタフェ
Olympia = オリンピア
Hunt Valley = ハント・バレー
Springfield = スプリングフィールド
Palo Alto = パロアルト
Centralia = セントラリア
Spokane = スポーカン
Jacksonville = ジャクソンビル
Svannah = サバンナ
Charleston = チャールストン
San Antonio = サン・アントニオ
Anchorage = アンカレジ
Sacramento = サクラメント
Reno = リノ
Salt Lake City = ソルト・レーク・シティ
Boise = ボイシ
Milwaukee = ミルウォーキー
Santa Cruz = サンタクルーズ
Little Rock = リトルロック

Japan = 日本
Oda Nobunaga = 織田信長
I hereby inform you of our intention to wipe out your civilization from this world. = 貴殿の文明をこの世から拭い去るお知らせをしよう。
Pitiful fool! Now we shall destroy you! = 情けない愚か者め、今から叩きのめしてやるぞ!
You were much wiser than I thought. = わしが認めた以上に遙かに賢明でござった。
We hope for a fair and just relationship with you, who are renowned for military bravery. = 武勇の誉れ高き貴殿にご挨拶を申し上げたく、さらに公正かつ公平なる連携を心よりお願いする。
I would be grateful if you agreed on the following proposal. = この取引に賛同いただけるかな？
Oh, it's you... = ああ、お前か...
Bushido = 武士道
Units fight as though they were at full strength even when damaged = ダメージを負ってもユニットの攻撃力が下がらない
Kyoto = 京都
Osaka = 大阪
Tokyo = 東京
Satsuma = 薩摩
Kagoshima = 鹿児島
Nara = 奈良
Nagoya = 名古屋
Izumo = 出雲
Nagasaki = 長崎
Yokohama = 横浜
Shimonoseki = 下関
Matsuyama = 松山
Sapporo = 札幌
Hakodate = 函館
Ise = 伊勢
Toyama = 富山
Fukushima = 福島
Suo = 周防
Bizen = 備前
Echizen = 越前
Izumi = 和泉
Omi = 近江
Echigo = 越後
Kozuke = 上野
Sado = 佐渡
Kobe = 神戸
Nagano = 長野
Hiroshima = 広島
Takayama = 高山
Akita = 秋田
Fukuoka = 福岡
Aomori = 青森
Kamakura = 鎌倉
Kochi = 高知
Naha = 那覇
Sendai = 仙台
Gifu = 岐阜
Yamaguchi = 山口
Ota = 大田
Tottori = 鳥取

India = インド
Gandhi = ガンジー
I have just received a report that large numbers of my troops have crossed your borders. = たった今、我が国の大軍があなたの国境を越えたとの報告がありました。
My attempts to avoid violence have failed. An eye for an eye only makes the world blind. = 暴力を避けようとする私の試みは失敗した。「目には目を」では世界を盲目にするだけだ。
You can chain me, you can torture me, you can even destroy this body, but you will never imprison my mind.  = 私を鎖でつないでも、拷問してもいいし、この体を破壊してもいい、だが私の心を投獄することはできない。
Hello, I am Mohandas Gandhi. My people call me Bapu, but please, call me friend. = こんにちは、私はモハンダス・ガンジーです。私はバープーと呼ばれていますが、友達と呼んでください。
My friend, are you interested in this arrangement? = 友よ、この協定に興味がありますか？
I wish you peace. = あなたに平和あれ。
Population Growth = 人口増加
 # Requires translation!
Unhappiness from number of Cities doubled = 
Delhi = デリー
Mumbai = ムンバイ
Vijayanagara = ヴィジャヤナガル
Pataliputra = パータリプトラ
Varanasi = ワーラーナシー
Agra = アーグラ
Calcutta = コルカタ
Lahore = ラホール
Bangalore = ベンガルール
Hyderabad = ハイデラバード
Madurai = マドゥライ
Ahmedabad = アフマダーバード
Kolhapur = コールハープル
Prayaga = プラヤガ
Ayodhya = アヨーディヤー
Indraprastha = インドラプラスタ
Mathura = マトゥラー
Ujjain = ウッジャイン
Gulbarga = グルバルガ
Jaunpur = ジャウンプル
Rajagriha = 王舎城
Sravasti = 舎衛城
Tiruchirapalli = ティルチラーパッリ
Thanjavur = タンジャーブル
Bodhgaya = ブッダガヤ
Kushinagar = クシナガラ
Amaravati = アマラベイ
Gaur = ガウル
Gwalior = グワーリオール
Jaipur = ジャイプル
Karachi = カラチ

Germany = ドイツ
Otto von Bismarck = ビスマルク
I cannot wait until ye grow even mightier. Therefore, prepare for war! = 私はもう、貴様らが強くなるまで待っていられない。戦争の準備をするがよい！
Corrupted villain! We will bring you into the ground! = 邪悪な蛮族め！地獄の底に叩き落としてやる！
Germany has been destroyed. I weep for the future generations. = ドイツが破壊されてしまった。若い者たちのことを考えると涙が止まらない。
Guten tag. In the name of the great German people, I bid you welcome. = グーテンターク。偉大なるドイツの人民を代表して私は貴公を歓迎します。
It would be in your best interest, to carefully consider this proposal. = この案を注意深く考えることで、貴公らにとって最高の利益になると考えます
What now? = 本日のご用件は？
So, out with it! = ああ、聞いているぞ！
Furor Teutonicus = 怒れるテウトネス
 # Requires translation!
67% chance to earn 25 Gold and recruit a Barbarian unit from a conquered encampment = 
 # Requires translation!
-25% land units maintenance = 
Berlin = ベルリン
Hamburg = ハンブルク
Munich = ミュンヘン
Cologne = ケルン
Frankfurt = フランクフルト
Essen = エッセン
Dortmund = ドルトムント
Stuttgart = シュトゥットガルト
Dusseldorf = デュッセルドルフ
Bremen = ブレーメン
Hannover = ハノーファー
Duisburg = デュイスブルク
Leipzig = ライプツィヒ
Dresden = ドレスデン
Bonn = ボン
Bochum = ボーフム
Bielefeld = ビーレフェルト
Karlsruhe = カールスルーエ
Gelsenkirchen = ゲルゼンキルヘン
Wiesbaden = ヴィースバーデン
Munster = ミュンスター
Rostok = ロストック
Chemnitz = ケムニッツ
Braunschweig = ブラウンシュワイク
Halle = ハレ
Mצnchengladbach = メンヒェングラートバッハ
Kiel = キール
Wuppertal = ヴッパータール
Freiburg = フライブルク
Hagen = ハーゲン
Erfurt = エアフルト
Kaiserslautern = カイザースラウテルン
Kassel = カッセル
Oberhausen = オーバーハウゼン
Hamm = ハム
Saarbrucken = ザールブリュッケン
Krefeld = クレーフェルト
Pirmasens = ピルマゼンス
Potsdam = ポツダム
Solingen = ゾーリンゲン
Osnabruck = オスナブリュック
Ludwingshafen = ルートウィヒスハーフェン
Leverkusen = レーバークーゼン
Oldenburg = オルデンブルク
Neuss = ノイス
Mulheim = ミュールハイム
Darmstadt = ダルムシュタット
Herne = ヘルネ
Wurzburg = ヴュルツブルク
Recklinghausen = レックリングハウゼン
Gצttingen = ゲッティンゲン
Wolfsburg = ウォルフスブルク
Koblenz = コブレンツ
Hildesheim = ヒルデスハイム
Erlangen = エルランゲン

The Ottomans = オスマントルコ
Suleiman I = スレイマン1世
Your continued insolence and failure to recognize and preeminence leads us to war. = 貴公方の不遜な態度と認識と優位性の欠如は、我々を戦争へと導く。
Good. The world shall witness the incontestable might of my armies and the glory of the Empire. = よろしい。世界は我が軍の紛れもない力と、帝国の栄光を目の当たりにするだろう。
Ruin! Ruin! Istanbul becomes Iram of the Pillars, remembered only by the melancholy poets. = 破滅だ！破滅だ！イスタンブールは柱のイラムとなり、憂鬱な詩人たちによってのみ記憶される。
From the magnificence of Topkapi, the Ottoman nation greets you, stranger! I'm Suleiman, Kayser-I Rum, and I bestow upon you my welcome! = ようこそ、見知らぬ者よ！我はスレイマン、オスマンの指導者である。この素晴らしい機会を祝う宴をもうけようではないか！
Let us do business! Would you be interested? = 我らの取引に興味がありませんか？
Barbary Corsairs = バルバリア海賊
 # Requires translation!
50% chance of capturing defeated Barbarian naval units and earning 25 Gold = 
 # Requires translation!
Pay only one third the usual cost for naval unit maintenance = 
Istanbul = イスタンブール
Edirne = エディルネ
Ankara = アンカラ
Bursa = ブルサ
Konya = コンヤ
Samsun = サムスン
Gaziantep = ガズィアンテプ
Diyabakir = ディヤルバクル
Izmir = イズミル
Kayseri = カイセリ
Malatya = マラティヤ
Marsin = メルスィン
Antalya = アンタルヤ
Zonguldak = ゾングルダク
Denizli = デニズリ
Ordu = オルドゥ
Mugia = ムヒア
Eskishehir = エスキシェヒル
Inebolu = イネボル
Sinop = シノプ
Adana = アダナ
Artuin = アルトウィン
Bodrum = ボドルム
Eregli = カラデニズ・エレーリ
Silifke = シリフケ
Sivas = シワス
Amasya = アマスヤ
Marmaris = マルマリス
Trabzon = トラブゾン
Erzurum = エルズルム
Urfa = シャンルウルファ
Izmit = イズミト
Afyonkarhisar = アフヨン
Bitlis = ビトリス
Yalova = ヤロヴァ

Korea = 朝鮮
Sejong = 世宗
Jip-hyun-jun (Hall of Worthies) will no longer tolerate your irksome behavior. We will liberate the citizens under your oppression even with force, and enlighten them! = 集賢殿はもうお前たちの不愉快な行動を許さない。武力をもってしても、お前の圧政下にある市民を解放し、啓蒙していく。
Foolish, miserable wretch! You will be crushed by this country's magnificent scientific power! = 愚かで、惨めな哀れな哀れみ者！わが国の壮大な科学力に押しつぶされろ！
Now the question is who will protect my people. A dark age has come. = 問題は誰が民を守るかだ。暗黒時代の到来だ。
Welcome to the palace of Choson, stranger. I am the learned King Sejong, who looks after his great people. = ようこそ、朝鮮の宮殿へ。よそ者の方へ、余は学のある世宗だ。偉大な人々の世話をしている。
We have many things to discuss and have much to benefit from each other. = 話し合うことで、お互いに得をすることがたくさんあるぞ。
Oh, it's you = ああ、そなたか
Scholars of the Jade Hall = 翡翠の間の学者たち
Seoul = ソウル
Busan = 釜山
Jeonju = 全州
Daegu = 大邱
Pyongyang = 平壌
Kaesong = 開城
Suwon = 水原
Gwangju = 光州
Gangneung = 江陵
Hamhung = 咸興
Wonju = 原州
Ulsan = 蔚山
Changwon = 昌原
Andong = 安東
Gongju = 公州
Haeju = 海州
Cheongju = 清州
Mokpo = 木浦
Dongducheon = 東豆川
Geoje = 巨済
Suncheon = 順天
Jinju = 晋州
Sangju = 尚州
Rason = 羅先
Gyeongju = 慶州
Chungju = 忠州
Sacheon = 泗川
Gimje = 金堤
Anju = 安州

Iroquois = イロコイ
Hiawatha = ハイアワサ
You are a plague upon Mother Earth! Prepare for battle! = お前は地球の疫病神だ。争いの準備をしろ！
You evil creature! My braves will slaughter you! = この邪悪な生き物め！勇者がお前を虐殺する！
You have defeated us... but our spirits will never be vanquished! We shall return! = そなたは我々を倒したが...我々の魂は決して倒されない! 帰るぞ！
Greetings, stranger. I am Hiawatha, speaker for the Iroquois. We seek peace with all, but we do not shrink from war. = よそ者の方、こんにちは。我はハイアワサ、イロコイ族の指導者である。そなたの来訪を歓迎する。我ら2つの偉大な民族が友人になれればよいが。
Does this trade work for you, my friend? = この取引はそなたのためにもなるか？友よ
The Great Warpath = 偉大な出征路
All units move through Forest and Jungle Tiles in friendly territory as if they have roads. These tiles can be used to establish City Connections upon researching the Wheel. = 自友好国領の森林とジャングルの移動力増加。森林とジャングルを交易路として使える
Onoondaga = オノンダガ
Osininka = オシンインカ
Grand River = グランドリバー
Akwesasme = アクウェサスネ
Buffalo Creek = バッファロー・クリーク
Brantford = ブラントフォード
Montreal = モントリオール
Genesse River = ジェネシーリバー
Canandaigua Lake = カナンデーグア湖
Lake Simcoe = シムコー湖
Salamanca = サラマンカ
Gowanda = ゴウォンダ
Cuba = キューバ
Akron = アクロン
Kanesatake = カナサタケ
Ganienkeh = ガニエンケ
Cayuga Castle = カユガ・キャッスル
Chondote = チョンドテ
Canajoharie = カナジョハリー
Nedrow = ネドロウ
Oneida Lake = オナイダ湖
Kanonwalohale = カノンワロハレ
Green Bay = グリーンベイ
Southwold = サウスウォールド
Mohawk Valley = モーホーク・バレー
Schoharie = スカハリー
Bay of Quinte = クゥインテ湾
Kanawale = カナワレ
Kanatsiokareke = カナツィオカレク
Tyendinaga = ティエンディナガ
Hahta = ハータ

Persia = ペルシア
Darius I = ダレイオス1世
Your continue existence is an embarrassment to all leaders everywhere! You must be destroyed! = そなたの存在は全ての指導者の恥だ！滅ぼさなければならない！
Curse you! You are beneath me, son of a donkey driver! I will crush you! = 呪ってやる！お前は私の下だ！叩き潰してやる！
You mongrel! Cursed be you! The world will long lament your heinous crime! = この雑種め！呪われろ！世界はお前の凶悪な犯罪を嘆くだろう！
Peace be on you! I am Darius, the great and outstanding king of kings of great Persia... but I suppose you knew that. = 初めて会う者よ、よく参られた！我はダレイオス、兄弟なるペルシアの完全無欠の指導者である。もちろんそなたも知っていただろう。
In my endless magnanimity, I am making you this offer. You agree, of course? = 私の尽きることのない寛大さの中で、そなたにこの申し出をしている。もちろん、同意してくれるか？
Good day to you! = ごきげんよう。
Ahh... you... = ああ...そなたか...
Achaemenid Legacy = アケメネス朝の遺産
 # Requires translation!
+10% Strength for all units during Golden Age = 
 # Requires translation!
+1 Movement for all units during Golden Age = 
Persepolis = ペルセポリス
Parsagadae = パサルガダエ
Susa = スーサ
Ecbatana = エクバタナ
Tarsus = タルサス
Gordium = ゴルディウム
Bactra = バクトラ
Sardis = サルディス
Ergili = エルギル
Dariushkabir = ダリウス・カビル
Ghulaman = グラマン
Zohak = ゾハク
Istakhr = イスタブル
Jinjan = ジンジャン
Borazjan = ボラズジャン
Herat = ヘラート
Dakyanus = ダキヤヌス
Bampur = バンプール
Turengtepe = トゥラン・テペ
Rey = レイ
Thuspa = トゥシュパ
Hasanlu = ハサンル
Gabae = ガバエ
Merv = メリブ
Behistun = ベヒストゥーン
Kandahar = カンダハル
Altintepe = アントゥン・テペ
Bunyan = バニヤン
Charsadda = チャールサダ
Uratyube = ウラ・テューベ
Dura Europos = ドゥラ・エウロポス
Aleppo = アレッポ
Qatna = カンタ
Kabul = カブール
Capisa = カピサ
Kyreskhata = キュレスカタ
Marakanda = マラカンダ
Peshawar = ペシャワール
Van = ヴァン
Pteira = ペテイラ
Arshada = アルシャダ
Artakaona = アルタコアナ
Aspabota = アスパボタ
Autiyara = アンティヤラ
Bagastana = バガスタナ
Baxtri = バシトリ
Darmasa = ダルマサ
Daphnai = ダピナイ
Drapsaka = ドラプサカ
Eion = エイオン
Gandutava = ガンドゥタヴァ
Gaugamela = ガウガメラ
Harmozeia = ハルモジア
Ekatompylos = ヘカトンピュロス
Izata = イザタ
Kampada = カンパダ
Kapisa = カピサ
Karmana = カルマナ
Kounaxa = クナクサ
Kuganaka = クガナカ
Nautaka = ナウタカ
Paishiyauvada = パイシヤウヴァダ
Patigrbana = パティグルバナ
Phrada = フラダ

Polynesia = ポリネシア
Kamehameha I = カメハメハ
The ancient fire flashing across the sky is what proclaimed that this day would come, though I had foolishly hoped for a different outcome. = 天空にきらめくいにしえの炎はこの日の訪れを示している。私としては愚かにも違う結末を期待していたのだがな。
It is obvious now that I misjudged you and your true intentions. = 私はそなたとその真意を見誤っていた、その事実がいま明らかになった。
The hard-shelled crab yields, and the lion lies down to sleep. Kanaloa comes for me now. = 蟹の固い殻は破られ、獅子は横たわり眠りについた。カナロア(冥界の神)の迎えが来たようだな
Aloha! Greetings and blessings upon you, friend. I am Kamehameha, Great King of this strand of islands. = アロハ！挨拶と祝福を。私はカメハメハ、この島々の偉大なる王である。
Come, let our people feast together! = さあ、こちらへ。ともに国民をもてなしましょう！
Welcome, friend! = ようこそ、友よ！
Wayfinding = ウェイファインディング
 # Requires translation!
+1 Sight when embarked = 
 # Requires translation!
Can embark and move over Coasts and Oceans immediately = 
 # Requires translation!
+[amount]% Strength if within 2 tiles of a [tileImprovement] = 
Honolulu = ホノルル
Samoa = サモア
Tonga = トンガ
Nuku Hiva = ヌク・ヒヴァ
Raiatea = ライアテア
Aotearoa = アオテアロア
Tahiti = タヒチ
Hilo = ヒロ
Te Wai Pounamu = テ・ワイ・ポウナム
Rapa Nui = ラパ・ヌイ
Tuamotu = ツアモツ
Rarotonga = ラロトンガ
Tuvalu = ツバル
Tubuai = トゥブアイ
Mangareva = マンガレバ 
Oahu = オアフ
Kiritimati = キリスィマスィ
Ontong Java = オントン・ジャワ
Niue = ニウエ
Rekohu = レコフ
Rakahanga = ラカハンガ
Bora Bora = ボラボラ
Kailua = カイルア
Uvea = ウベア
Futuna = フツナ
Rotuma = ロトゥマ
Tokelau = トケラウ
Lahaina = ラハイナ
Bellona = ベローナ
Mungava = ムンガワ
Tikopia = ティコピア
Emae = エマエ
Kapingamarangi = カピンガマランギ
Takuu = タクウ
Nukuoro = ヌクオロ
Sikaiana = シカイアナ
Anuta = アヌタ
Nuguria = ニューギニア
Pileni = ピレニ
Nukumanu = ヌクマヌ

Siam = シャム
Ramkhamhaeng = ラームカムヘーン
You lowly, arrogant fool! I will make you regret of your insolence! = 卑しく傲慢な愚か者。貴公の無礼を後悔させてやる！
You scoundrel! I shall prepare to fend you off! = 愚か者。貴公を撃退する準備をしておこう。
Althought I lost, my honor shall endure. I wish you good luck. = 負けたとはいえ、名誉は耐えなければならない。幸運をいのろう。
I, Pho Kun Ramkhamhaeng, King of Siam, consider it a great honor that you have walked to visit my country of Siam. = シャムにようこそ、見知らぬ者よ。我はラームカムヘーン。そなたの来訪を大変光栄に思っている。
Greetings. I believe this is a fair proposal for both parties. What do you think? = どうも。これは双方にとって公平な提案だと思うが、どう思うか？
Welcome. = ようこそ。
Father Governs Children = 父権政治
Food and Culture from Friendly City-States are increased by 50% = 友好的な都市国家から得られる食料、文化力、信仰力が50%増加する
Sukhothai = スコータイ
Si Satchanalai = シー・サチャナライ
Muang Saluang = ムアン・サルアン
Lampang = ランパーン
Phitsanulok = ピッサヌローク
Kamphaeng Pet = カムペーン・ペット
Nakhom Chum = ナコン・チャム
Vientiane = ビエンチャン
Nakhon Si Thammarat = ナコン・シー・タンマラート
Martaban = マルタバン
Nakhon Sawan = ナコン・サワン
Chainat = チャイナート
Luang Prabang = ルアンプラバン
Uttaradit = ウッタラジ
Chiang Thong = チェン・トン
Phrae = プレー
Nan = ナン
Tak = ターク
Suphanburi = スパンブリー
Hongsawadee = ホンサワディー
Thawaii = タワイ
Ayutthuya = アユタヤ
Taphan Hin = タパーン・ヒン
Uthai Thani = ウタイ・ターニ
Lap Buri = ラプ・ブリ
Ratchasima = ラチャシマ
Ban Phai = バン・ファイ
Loci = ロシ
Khon Kaen = コン・ケン
Surin = スリン

Spain = スペイン
Isabella = イザベラ
God will probably forgive you... but I shall not. Prepare for war. = 主はあなたをお許しになるでしょう。ですが私は許しません。戦争に備えなさい！
Repugnant spawn of the devil! You will pay! = 穢らわしい悪魔の子め！報いを受けよ！
If my defeat is, without any doubt, the will of God, then I will accept it. = いいでしょう。これは間違いなく主の御意志。私はそれを受け入れます。
God blesses those who deserve it. I am Isabel of Spain. = 主はふさわしき者に祝福を与えられるでしょう。私はスペインのイザベラです。
I hope this deal will receive your blessing. = この取引であなたの賛同を得られるとよいのですが。
Seven Cities of Gold = 黄金の七都市
 # Requires translation!
Double Happiness from Natural Wonders = 
 # Requires translation!
Tile yields from Natural Wonders doubled = 
 # Requires translation!
100 Gold for discovering a Natural Wonder (bonus enhanced to 500 Gold if first to discover it) = 
Madrid = マドリード
Barcelona = バルセロナ
Seville = セビリア
Cordoba = コルドバ
Toledo = トレド
Santiago = サンティアゴ
Murcia = ムルシア
Valencia = バレンシア
Zaragoza = サラゴサ
Pamplona = パンプローナ
Vitoria = ビトーリア
Santander = サンタンデル
Oviedo = オビエド
Jaen = ハエン
Logroño = ログローニョ
Valladolid = バリャドリード
Palma = パルマ
Teruel = テルエル
Almeria = アルメリア
Leon = レオン
Zamora = サモラ
Mida = ミダ
Lugo = ルーゴ
Alicante = アリカンテ
Càdiz = カディス
Eiche = エルチェ
Alcorcon = アルコルコン
Burgos = ブルゴス
Vigo = ビーゴ
Badajoz = バダホス
La Coruña = ラ・コルーニャ
Guadalquivir = グアダルキビル
Bilbao = ビルバオ
San Sebastian = サン・セバスティアン
Granada = グラナダ
Mérida = メリダ
Huelva = ウエルバ
Ibiza = イビサ
Las Palmas = ラス・パルマス
Tenerife = テネリフェ

Songhai = ソンガイ
Askia = アスキア
You are an abomination to heaven and earth, the chief of ignorant savages! You must be destroyed! = お前は天と地の忌まわしいものだ。無知な蛮族の長だ。お前は滅ぼさねばならない！
Fool! You have doomed your people to fire and destruction! = 愚か者め！お前は同胞を火と破滅に追い込んだ！
We have been consumed by the fires of hatred and rage. Enjoy your victory in this world - you shall pay a heavy price in the next! = 嫌悪と憤怒の炎に我らは焼き尽くされた。せいぜい現世での勝利に酔いしれるがいい、来世では痛い目に遭わせてやるぞ！
I am Askia of the Songhai. We are a fair people - but those who cross us will find only destruction. You would do well to avoid repeating the mistakes others have made in the past. = ようこそ。我はアスキア、ソンガイの王である。我々は啓蒙の民であり、他国との平和的な知識の交換を望んでいる。ただし必要とあらば、いつでも祖国を守るために戦うぞ。
Can I interest you in this deal? = この取引に興味はあるか？
River Warlord = 水軍の将
 # Requires translation!
Receive triple Gold from Barbarian encampments and pillaging Cities = 
 # Requires translation!
Embarked units can defend themselves = 
Gao = ガオ
Tombouctu = トンボウクトゥ
Jenne = ジェンネ
Taghaza = タガザ
Tondibi = トンディビ
Kumbi Saleh = クンビ・サレー
Kukia = クキア
Walata = ワラタ
Tegdaoust = テグダウスト
Argungu = アルグング
Gwandu = グワンドゥ
Kebbi = ケビ
Boussa = ブッサ
Motpi = モプティ
Bamako = バマコ
Wa = ワ
Kayes = カエス
Awdaghost = アウダゴースト
Ouadane = ウアダン
Dakar = ダカール
Tadmekket = タドメッケト
Tekedda = テケダ
Kano = カノ
Agadez = アガデス
Niamey = ニアメ
Torodi = トロディ
Ouatagouna = ウアタゴウナ
Dori = ドーリ
Bamba = バンバ
Segou = セグー

Mongolia = モンゴル国
Genghis Khan = チンギス・カン
You stand in the way of my armies. Let us solve this like warriors! = 貴公たちは我が軍の邪魔をしている。戦士のように解決しよう！
No more words. Today, Mongolia charges toward your defeat. = もう言葉なんぞはいらない。今日、貴公はモンゴルの手によって敗北に向かうだろう。
You have hobbled the Mongolian clans. My respect for you nearly matches the loathing. I am waiting for my execution. = モンゴルの一族の足手まといになったな。尊敬の念と憎しみは同じだ。我は処刑されるのを待っている。
I am Temuujin, conqueror of cities and countries. Before me lie future Mongolian lands. Behind me is the only cavalry that matters. = 我はテムジン。草原の王であり、数多の都市の支配者である。お望みとあらば、恐怖の下に貴公をかせてやろう。
I am not always this generous, but we hope you take this rare opportunity we give you. = 我はいつも寛大ではない。この機会を逃すか？
So what now? = で、どうする？
Mongol Terror = モンゴルの脅威
 # Requires translation!
+30% Strength when fighting City-State units and cities = 
 # Requires translation!
+[amount] Movement for all [unitType] units = 
Karakorum = カラコルム
Beshbalik = ベシバリク
Turfan = トルファン
Hsia = 夏
Old Sarai = オールド・サライ
New Sarai = ニューサライ
Tabriz = タブリーズ
Tiflis = ティフリス
Otrar = オトラル
Sanchu = サンチュ
Kazan = カザン
Almarikh = アルマリク
Ulaanbaatar = ウランバートル
Hovd = ホヴト
Darhan = ダーハン
Dalandzadgad = ダランドザドガド
Mandalgovi = マンダルゴヴィ
Choybalsan = チョイバルサン
Erdenet = エルデネト
Tsetserieg = ツェツェレグ
Baruun-Urt = バローン・オルト
Ereen = エレーン
Batshireet = ボトシレート
Choyr = チョイル
Ulaangom = ウランゴム
Tosontsengel = トソントセンゲル
Altay = アトライ
Uliastay = ウリャスタイ
Bayanhongor = バヤンホンゴル
Har-Ayrag = ハル・アイラーグ
Nalayh = ナライー
Tes = テス

 # Requires translation!
Aztecs = 
 # Requires translation!
Montezuma I = 
 # Requires translation!
Xi-miqa-can! Xi-miqa-can! Xi-miqa-can! (Die, die, die!) = 
 # Requires translation!
Excellent! Let the blood flow in raging torrents! = 
 # Requires translation!
Monster! Who are you to destroy my greatness? = 
 # Requires translation!
What do I see before me? Another beating heart for my sacrificial fire. = 
 # Requires translation!
Accept this agreement or suffer the consequences. = 
 # Requires translation!
Welcome, friend. = 
 # Requires translation!
Sacrificial Captives = 
 # Requires translation!
Gains culture from each enemy unit killed = 
 # Requires translation!
Tenochtitlan = 
 # Requires translation!
Teotihuacan = 
 # Requires translation!
Tlatelolco = 
 # Requires translation!
Texcoco = 
 # Requires translation!
Tlaxcala = 
 # Requires translation!
Calixtlahuaca = 
 # Requires translation!
Xochicalco = 
 # Requires translation!
Tlacopan = 
 # Requires translation!
Atzcapotzalco = 
 # Requires translation!
Tzintzuntzan = 
 # Requires translation!
Malinalco = 
 # Requires translation!
Tamuin = 
 # Requires translation!
Teayo = 
 # Requires translation!
Cempoala = 
 # Requires translation!
Chalco = 
 # Requires translation!
Tlalmanalco = 
 # Requires translation!
Ixtapaluca = 
 # Requires translation!
Huexotla = 
 # Requires translation!
Tepexpan = 
 # Requires translation!
Tepetlaoxtoc = 
 # Requires translation!
Chiconautla = 
 # Requires translation!
Zitlaltepec = 
 # Requires translation!
Coyotepec = 
 # Requires translation!
Tequixquiac = 
 # Requires translation!
Jilotzingo = 
 # Requires translation!
Tlapanaloya = 
 # Requires translation!
Tultitan = 
 # Requires translation!
Ecatepec = 
 # Requires translation!
Coatepec = 
 # Requires translation!
Chalchiuites = 
 # Requires translation!
Chiauhita = 
 # Requires translation!
Chapultepec = 
 # Requires translation!
Itzapalapa = 
 # Requires translation!
Ayotzinco = 
 # Requires translation!
Iztapam = 

Inca = インカ
Pachacuti = パチャクティ
Resistance is futile! You cannot hope to stand against the mighty Incan empire. If you will not surrender immediately, then prepare for war! = 抵抗は無益だ！強大なインカ帝国に対抗するのは無理だ。直ちに降伏しないならば、戦争の準備をしろ!
Declare war on me?!? You can't, because I declare war on you first! = 私に宣戦布告する？できないな、なぜなら私が先にお前に宣戦布告するからだ！
How did you darken the sun? I ruled with diligence and mercy—see that you do so as well. = どうやって太陽を暗くした？私は勤勉さと慈悲をもって統治したあなたもそうするように。
How are you? You stand before Pachacuti Inca Yupanqui. = ご機嫌いかがかな？私はパチャクティ、インカの皇帝である。
The Incan people offer this fair trade. = われわれインカの民はこの公正な取引を提案する。
How are you doing? = ご機嫌いかがかな？
What do you want now? = 	何が望みだね？
Great Andean Road = アンデスの大道
 # Requires translation!
50% Maintenance costs reduction = 
 # Requires translation!
Units ignore terrain costs when moving into any tile with Hills = 
 # Requires translation!
No Maintenance costs for improvements in Hills = 
Cuzco = クスコ
Tiwanaku = ティワナク
Machu = マチュ
Ollantaytambo = オリャンタイタンボ
Corihuayrachina = コリワイラチナ
Huamanga = ワマンガ
Rumicucho = ルミクチョ
Vilcabamba = ヴィルカバンバ
Vitcos = ヴィトコス
Andahuaylas = アンダワイラス
Ica = イカ
Arequipa = アレキパ
Nasca = ナスカ
Atico = アティコ
Juli = ジュリ
Chuito = キトー
Chuquiapo = ククイアポ
Huanuco Pampa = ハンク・パンパ
Tamboccocha = タンボコチャ
Huaras = ワラス
Riobamba = リオバンバ
Caxamalca = カハマルカ
Sausa = サウサ
Tambo Colorado = タンボ・コロラド
Huaca = ワカ
Tumbes = トゥンベス
Chan Chan = チャン・チャン
Sipan = シパン
Pachacamac = パチャカマ
Llactapata = リャクタパタ
Pisac = ピサック
Kuelap = クエラップ
Pajaten = パハテン
Chucuito = チュキート
Choquequirao = チョケキラオ

Denmark = デンマーク
Harald Bluetooth = ハーラル
If I am to be honest, I tire of those pointless charades. Why don't we settle our disputes on the field of battle, like true men? Perhaps the skalds will sing of your valor... or mine! = ハハハ、私はもう無意味なおしゃべりに疲れてしまったよ。ここは真の男らしく、戦場で決着をつけようじゃないか。
Ahahah! You seem to show some skills of a true Viking! Too bad that I'll probably kill you! = あんたを殺すことになりそうなのが残念だぜ。ハハハハ…
Loki must have stood by you, for a common man alone could not have defeated me... Oh well! I will join the einherjar in Valhalla and feast, while you toil away here. = ロキがあんたに味方したに違いない、ただの人間相手に私が負けるはずないのだ！
Harad Bluetooth bids you welcome to his lands, a Viking unlike any the seas and lands have ever known! Hah, are you afraid? = ハーラル青歯王があんたの来訪を歓迎しよう！
This is a fine deal! Even a drunk beggar would agree! = こいつは完璧な取引だぜ！卑しい乞食でも同意するだろうよ。
Hail to you. = あんたに万歳。
Viking Fury = ヴァイキングの怒り
 # Requires translation!
+1 Movement for all embarked units = 
 # Requires translation!
Melee units pay no movement cost to pillage = 
 # Requires translation!
Units pay only 1 movement point to embark and disembark = 
Copenhagen = コペンハーゲン
Aarhus = オーフス
Kaupang = カウパング
Ribe = リベ
Viborg = ヴィボー
Tunsbers = トンスベルグ
Roskilde = ロスキレ
Hedeby = ヘーゼビュー
Oslo = オスロ
Jelling = イェリング
Truso = トルソ
Bergen = ベルゲン
Faeroerne = フェレルネ
Reykjavik = レイキャビク
Trondheim = トロンハイム
Godthab = ゴットホープ
Helluland = ヘッルランド
Lillehammer = リレハンメル
Markland = マークランド
Elsinore = エルシノア
Sarpsborg = サルプスボル
Odense = オーデンセ
Aalborg = オールボー
Stavanger = スタヴァンゲル
Vorbasse = ヴォーバセ
Schleswig = シュレースウィヒ
Kristiansand = クリスチャンサン
Halogaland = ハロガランド
Randers = ラナース
Fredrikstad = フレドリクスタ
Kolding = コリング
Horsens = ホーセンス
Tromsoe = トロムソ
Vejle = バイレ
Koge = ケーゲ
Sandnes = サンネス
Holstebro = ホルステブロー
Slagelse = スラーエルセ
Drammen = ドランメン
Hillerod = ヒレレズ
Sonderborg = セナボー
Skien = シーエン
Svendborg = スベンボー
Holbaek = ホルベック
Hjorring = イエリング
Fladstrand = フラッドストランド
Haderslev = ハザスレウ
Ringsted = リングステズ
Skrive = スキーベ

Milan = ミラノ
You leave us no choice. War it must be. = 選択の余地はない。戦争に違いない。
Very well, this shall not be forgotten. = よかろう、これは忘れないぞ。
You fiend! History shall remember this! = 狂人め！このことは歴史に深くきざまれるだろう！

Florence = フィレンツェ
And so the flower of Florence falls to barbaric hands... = そしてフィレンツェの花は野蛮な手に落ちた...

Rio de Janeiro = リオデジャネイロ
I have to do this, for the sake of progress if nothing else. You must be opposed! = 何があっても前進するためには、これをしなければならない。ぜったいに反対だ！
You can see how fruitless this will be for you... right? = どれだけ実りのないことになるか...わかりますよね？
May God grant me these last wishes - peace and prosperity for Brazil. = 神は私にこれらの最後の願いを与えることができます - ブラジルのための平和と繁栄。

Antwerp = アントワープ
They will write songs of this.... pray that they shall be in your favor. = 彼らはこれを歌にします......あなたの好意に沿うように祈りましょう。

Dublin = ダブリン
War lingers in our hearts. Why carry on with a false peace? = 戦争は私たちの心の中に残っている。なぜ偽りの平和を続けるのか？
You gormless radger! You'll dine on your own teeth before you set foot in Ireland! = この無礼者め！アイルランドに足を踏み入れる前に、自分の歯で食事をするんだ！
A lonely wind blows through the highlands today. A dirge for Ireland. Can you hear it? = 今日は高地を寂しい風が吹き抜ける。アイルランドへの悲歌だ、聞こえるか？

Tyre = ティルス
We never fully trusted you from the start. = 私たちは最初からあなたを完全に信頼したことはない。

Ur = ウル
I will enjoy hearing your last breath as you witness the destruction of your realm! = お前の領域の破壊を目の当たりにして、お前の最後の息吹を聞くのが楽しみだ！
Why do we fight? Because Inanna demands it. Now, witness the power of the Sumerians! = なぜ我々は戦うのか、イナンナが要求しているからだ。シュメール人の力を見よ！
What treachery has struck us? No, what evil? = どんな裏切りが我々を襲ったのか？いや、どんな悪事だ？

Genoa = ジェノヴァ
How barbaric. Those who live by the sword shall perish by the sword. = 何と野蛮な。剣によって生きる者は剣によって滅びる。

Venice = ヴェネツィア
You have revealed your purposes a bit too early, my friend... = あなたは少し早すぎたようだ。わが友...
A wrong calculation, on my part. = 私の計算ミスだ。

Brussels = ブリュッセル
I guess you weren't here for the sprouts after all... = 結局もやしのために来たんじゃないんだな...。

Unacceptable! = 認めない。

Sidon = シドン
What a fine battle! Sidon is willing to serve you! = なんて素晴らしい戦いなんだ! シドンは喜んであなたに仕える！

Almaty = アルマトイ
How could we fall to the likes of you?! = お前のような奴のところに落ちるわけないだろ！？

Edinburgh = エディンバラ
You shall stain this land no longer with your vileness! To arms, my countrymen - we ride to war! = お前達の卑劣さがこの地を汚す事はない！武器を手に入れよう。我が同胞よ、我々は戦争に出発する！
Traitorous man! The Celtic peoples will not stand for such wanton abuse and slander - I shall have your head! = 裏切り者！ケルト人の民はこのような卑劣な罵倒や中傷にはうんざりだ！お前の首を取ってやる！
Vile ruler, know that you 'won' this war in name only! = 卑劣な支配者よ。お前は名目だけでこの戦争に勝ったのだ！

Singapore = シンガポール
Perhaps, in another world, we could have been friends... = もしかしたら、別の世界では友になれたかもしれないな...。

Zanzibar = ザンジバル
May the Heavens forgive you for inflicting this humiliation to our people. = 天の御加護がありますように。このような屈辱を我々の民に与えたことを。

Sydney = シドニー
After thorough deliberation, Australia finds itself at a crossroads. Prepare yourself, for war is upon us. = 徹底的に検討した結果、オーストラリアは岐路に立たされた。覚悟を決めろ、戦争が迫っている。
We will mobilize every means of resistance to stop this transgression against our nation! = 我々はあらゆる抵抗手段を動員して、この国家への侵略を阻止する！
The principles for which we have fought will survive longer than any nation you could ever build. = 私たちが戦ってきた原則は、これまで構築できたどの国よりも長く存続する。

Cape Town = ケープタウン
I have failed. May you, at least, know compassion towards our people. = 私は失敗しました。せめて同胞への思いやりがありますように。

Kathmandu = カトマンズ
We... defeated? No... we had so much work to do! = 俺たち...負けたのか？いや...やるべきことが山ほどあったんだ！

Hanoi = ハノイ
So this is how it feels to die... = こんな感じで死ぬのか...

Quebec City = ケベック州
We were too weak to protect ourselves... = 自分たちの身を守るには弱すぎた...

Helsinki = ヘルシンキ
The day of judgement has come to us. But rest assured, the same will go for you! = 裁きの日がやってきた。しかし安心してください、あなたも同じことが起こるでしょう。

Kuala Lumpur = クアラルンプール
Today, the Malay people obey you, but do not think this is over... = 今日、マレーの人々はあなたに従いますが、これが終わったとは思っていません...

Manila = マニラ
Ah, Gods! Why have you forsaken us? = ああ、主よ！なぜあなたは私たちを見捨てたのですか？

Lhasa = ラサ
Perhaps now we will find peace in death... = おそらく今、私たちは死の中に安らぎを見いだすことができるでしょう...

Vancouver = バンクーバー
In responding to the unstinting malignancy that has heretofore defined your relationship with Canada, we can have no recourse but war! = これまで、カナダとの関係を規定してきた揺るぎない悪意に応えるために、戦争以外の手段はありません！
As we can reach no peaceful resolution with you, Canada must turn, with reluctance, to war. = あなた方と平和的な解決ができないので、カナダは不本意ながら戦争をしなければなりません。
I regret not defending my country to the last, although it was not of use. = 役に立たなかったとはいえ、最後まで国を守らなかったことを後悔しています。

M'Banza-Kongo = ンバンザ＝コンゴ
Do you really think you can walk over us so easily? I will not let it happen. Not to Kongo - not to my people! = そんなに簡単に私たちの上を歩けると思っているのか？そんな事はさせない、コンゴは渡さない、同法は渡さない！
We are no strangers to war. You have strayed from the right path, and now we will correct it. = 我々は戦争を知らないわけではない。おまえは正しい道から逸脱している、そして今、我々がそれを正す。
You are nothing but a glorified barbarian. Cruel, and ruthless. = お前はただの蛮族だ。残酷で冷酷だ。

Mogadishu = モガディシュ
Congratulations, conquerer. This tribe serves you now. = おめでとう、征服者よ。この部族は今、あなたに従えている。

Barbarians = 蛮族


#################### Lines from Policies from Civ V - Vanilla ####################

Aristocracy = 貴族制
 # Requires translation!
[stats] per [amount] population in all cities = 全都市の人口[amount]人あたり[stats]
Legalism = 法治主義
Immediately creates a cheapest available cultural building in each of your first 4 cities for free = 最初に建てた4つの都市に無償の文化建造物が提供される。
Oligarchy = 寡頭制
Units in cities cost no Maintenance = 駐留してるユニットの維持費がゼロになる
 # Requires translation!
+50% attacking strength for cities with garrisoned units = 駐留中のユニットがいる都市の攻撃力+50%
Landed Elite = 地主エリート
 # Requires translation!
+[amount]% growth in capital = 
[stats] in capital = 首都:[stats]
Monarchy = 君主制
+1 gold and -1 unhappiness for every 2 citizens in capital = 首都の市民2人につきゴールド+1、不満-1
Tradition Complete = 伝統コンプリート
[stats] in all cities = すべての都市:[stats]
Ancient era = 太古
Tradition = 伝統
 # Requires translation!
Increased rate of border expansion = 国境の拡張速度の上昇

Collective Rule = 直接民主制
Training of settlers increased +50% in capital = 首都での開拓者の生産速度が50%上昇
Citizenship = 市民権
Tile improvement speed +25% = 資材活用施設の生産速度が25%上昇
Republic = 共和制
Representation = 代議員
Each city founded increases culture cost of policies 33% less than normal = 都市を建てるたびに高騰していく文化力による社会制度の獲得コストが、通常より33%少ない割合で上昇していくようになる
Meritocracy = 実力主義
+1 happiness for every city connected to capital = 首都と繋がった所有都市1つにつき幸福度+1
Liberty Complete = 解放コンプリート
Liberty = 解放

Warrior Code = 戦士の掟
Discipline = 規律
+15% combat strength for melee units which have another military unit in an adjacent tile = 軍事ユニットが隣接している場合、白兵ユニットの戦闘力が15%上昇する。
Military Tradition = 軍の栄誉
Military units gain 50% more Experience from combat = 軍事ユニットが戦いで得られる経験値+50%
Military Caste = 戦士階級
[stats] in all cities with a garrison = 駐留兵のあるすべての都市:[stats]
Professional Army = 軍隊の常備
Honor Complete = 名誉コンプリート
Gain gold for each unit killed = 敵ユニットを倒すたびにゴールドが手に入る。
Honor = 名誉
 # Requires translation!
+25% bonus vs Barbarians = 対蛮族のボーナス+25%
 # Requires translation!
Gain Culture when you kill a barbarian unit = 蛮族を倒すたびに文化力を得る
 # Requires translation!
Notified of new Barbarian encampments = 新たな蛮族の野営地が出現すると通知

Organized Religion = 宗教の組織化
Mandate Of Heaven = 天命
50% of excess happiness added to culture towards policies = 余分な幸福度の50%を文化力に追加
Theocracy = 神権政治
 # Requires translation!
+[amount]% [stat] from every [building] = すべての[building]から+[amount]%の[stat]を得る
Reformation = 改革
 # Requires translation!
+33% culture in all cities with a world wonder = 文化遺産を持つ都市から+33%の文化力
Free Religion = 宗教的寛容
Piety Complete = 敬虔
Classical era = 古典
Piety = 敬虔
 # Requires translation!
+[amount]% Production when constructing [stat] buildings = [stat]の建物を建設するとき生産力+[amount]%

Trade Unions = ほろ馬車隊
 # Requires translation!
Maintenance on roads & railroads reduced by 33% = 道路・鉄道の維持コストを33%削減
Mercantilism = 重商主義
Entrepreneurship = 企業家精神
Patronage = 文化後援
 # Requires translation!
Cost of purchasing [stat] buildings reduced by [amount]% = [stat]の建物の購入コストを[amount]%削減
Protectionism = 保護貿易主義
+1 happiness from each luxury resource = 各種高級資源から得られる幸福度が1つ増加する
Commerce Complete = 商業コンプリート
 # Requires translation!
Double gold from Great Merchant trade missions = 大商人の貿易ミッションから報酬を2倍にする
Medieval era = 中世
Commerce = 商業
 # Requires translation!
+25% gold in capital = 首都のゴールドが25%増加

Secularism = 政教分離主義
Humanism = 人間主義
Free Thought = 自由思想
Sovereignty = 主権
+15% science while empire is happy = 文明が幸福なとき科学力+15%
Scientific Revolution = 科学革命
Rationalism Complete = 合理主義コンプリート
 # Requires translation!
[stats] from all [stat] buildings = すべての[stat]の建物から[stats]
Renaissance era = ルネサンス
Rationalism = 合理主義
 # Requires translation!
Production to science conversion in cities increased by 33% = 都市の生産力から科学力への転換が33％増加

Constitution = 憲法
 # Requires translation!
[stats] from every Wonder = すべての世界遺産から[stats]
Universal Suffrage = 普通選挙
Civil Society = 市民社会
-50% food consumption by specialists = 専門家の食料の消費量が通常の半分になる。
Free Speech = 表現の自由
Democracy = 民主主義
Specialists produce half normal unhappiness = 専門家の不幸を半減
Freedom Complete = 自由コンプリート
 # Requires translation!
Tile yield from Great Improvements +100% = 偉人建造物によるタイルの産出が+100%
Freedom = 自由

Populism = ポピュリズム
Wounded military units deal +25% damage = 負傷した軍事ユニットの戦闘力+25%
Militarism = 軍事主義
Gold cost of purchasing units -33% = ユニット購入時の価格-33%
Fascism = ファシズム
Quantity of strategic resources produced by the empire increased by 100% = 自国産の戦略資源2倍
Police State = 警察国家
Total War = 総力戦
 # Requires translation!
New military units start with [amount] Experience = 新たに生産された軍事ユニットは[amount]の経験値を獲得
Autocracy Complete = 独裁コンプリート
+20% attack bonus to all Military Units for 30 turns = 30ターンの間、すべての軍事ユニットに+20%の攻撃ボーナスを与える。
Industrial era = 産業時代
Autocracy = 独裁政治
 # Requires translation!
-33% unit upkeep costs = ユニットの維持コストを-33%削減


#################### Lines from Techs from Civ V - Vanilla ####################

Agriculture = 農業 
Starting tech = スタートアップ技術
'Where tillage begins, other arts follow. The farmers therefore are the founders of human civilization.' - Daniel Webster = 「耕作地が開かれるところには技が生まれる。土を耕す者こそが人類文明の創始者なのだ」- ダニエル・ウェブスター

Pottery = 陶器
'Shall the clay say to him that fashioneth it, what makest thou?' - Bible Isaiah 45:9 = 「粘土は陶器師にむかって『あなたは何を造るか』と言い、あるいは『あなたの造った物には手がない』と言うだろうか」- 聖書、イザヤ書 45:9
Animal Husbandry = 畜産
'Thou shalt not muzzle the ox when he treadeth out the corn.' - Bible Deuteronomy 25:4 = 「汝、脱穀中の牛に口輪をはめることなかれ」- 申命記 (旧約聖書) 25:4
Archery = 弓術
'The haft of the arrow has been feathered with one of the eagle's own plumes, we often give our enemies the means of our own destruction' - Aesop = 「その矢の柄には鷲の羽根が使われていた。自分の身を滅ぼす手段を敵に与えてしまうことはよくある」- イソップ
Mining = 採鉱
'The meek shall inherit the Earth, but not its mineral rights.' - J. Paul Getty = 「柔和な者たちがこの地球を引き継ぐであろう。だが鉱業権はそうはいかない。」- J・ポール・ゲッティー

Sailing = 帆走
'He who commands the sea has command of everything.' - Themistocles = 「海を支配するものは全てを支配する」- テミストクレス
Calendar = 暦
'So teach us to number our days, so that we may apply our hearts unto wisdom.' - Bible Psalms 90:12 = 「生涯の日を正しく数えるように教えてください。知恵ある心を得ることができますように。」- 聖書、詩 90:12
Writing = 筆記
'He who destroys a good book kills reason itself.' - John Milton = 「良書を破壊する者は、理性そのものを破壊するのである」- ジョン・ミルトン
Trapping = トラップ
'Even brute beasts and wandering birds do not fall into the same traps or nets twice.' - Saint Jerome = 「獣や漂鳥ですら、同じ罠や網に二度も掛かりはしない」- 聖ジェローム
The Wheel = 車輪
'Wisdom and virtue are like the two wheels of a cart.' - Japanese proverb = 「知恵と美徳は荷車を支える一対の車輪の様なものである」- 日本の格言
Masonry = 石工術
'How happy are those whose walls already rise!' - Virgil = 「防壁に守られている人たちのなんと幸せそうなことであろうか！」- バージル
Bronze Working = 青銅器
'Here Hector entered, with a spear eleven cubits long in his hand; the bronze point gleamed in front of him, and was fastened to the shaft of the spear by a ring of gold.' - Homer = 「5メートルはあろうかという槍を手にヘクターが入ってきた。長い柄の先端に金のリングで固定された青銅の切っ先が彼の眼前できらりと光る」- ホメロス

Optics = 光学
Enables embarkation for land units = 地上ユニットの乗船が可能になる
'He made an instrument to know if the moon shine at full or no.' - Samuel Butler = 「満月が光を放つか否かを知るための装置を彼は作り出した」- サミュエル・バトラー
Horseback Riding = 騎乗
'A Horse! A Horse! My kingdom for a horse!' - Shakespeare (Richard III) = 「馬と引き換えに私の王国をやろう！」- シェークスピア (史劇リチャード三世より)
Mathematics = 数学
'Mathematics is the gate and key to the sciences.' - Roger Bacon = 「数学は科学へと繋がる門と鍵である」- ロジャー・ベーコン
Construction = 建築学
'Three things are to be looked to in a building: that it stands on the right spot; that it be securely founded; that it be successfully executed.' - Johann Wolfgang von Goethe = 「建造物には3つの要素が求められる。適した土地に建てられること、安全性にもとづいていること、首尾よく作業が進められること」- ヨハン・ヴォルフガング・フォン・ゲーテ

Philosophy = 哲学
'There is only one good, knowledge, and one evil, ignorance.' - Socrates = 「唯一の善は知識であり、唯一の悪は無知である」- ソクラテス
Currency = 通貨
'Better is bread with a happy heart than wealth with vexation.' - Amenemope = 「悩みをもたらす富よりもパンと明るい気持ちのほうがいい」- アメンエムオペト
Engineering = 工学
Roads connect tiles across rivers = 道が川を越える
'Instrumental or mechanical science is the noblest and, above all others, the most useful.' - Leonardo da Vinci = 「機械科学とは最も崇高なものであり、他のいかなるものよりも有益である」- レオナルド・ダ・ヴィンチ
Iron Working = 鉄器
'Do not wait to strike til the iron is hot, but make it hot by striking.' - William Butler Yeats = 「鉄は熱くなるまで打つのを待つのではなく、打って熱くせよ」- ウィリアム・バトラー・イェイツ

Theology = 神学
'Three things are necessary for the salvation of man: to know what he ought to believe; to know what he ought to desire; and to know what he ought to do' - St. Thomas Aquinas = 「人間の救済のためには3つのことが必要である。何を信じるべきか、何を欲するべきか、そして何をすべきかを知ることだ。」- 聖トマス・アクィナス
Civil Service = 官吏
Enables Open Borders agreements = 国境開放を有効にする
'The only thing that saves us from the bureaucracy is its inefficiency' - Eugene McCarthy = 「その非効率さのみが我々を官僚支配から救ってくれる」- ユージーン・マッカーシー
Guilds = ギルド
Enables conversion of city production to gold = 都市の生産力をゴールドに転換できる
'The merchants and the traders have come; their profits are pre-ordained...' - Sri Guru Granth Sahib = 「問屋と商人が訪れた。彼らの利益はあらかじめ決められている……」- スリ・グル・グランス・サヒブ
Metal Casting = 錬金
'When pieces of bronze or gold or iron break, the metal-smith welds them together again in the fire, and the bond is established.' - Sri Guru Granth Sahib = 「青銅や金そして鉄製の品物が壊れた時、金属細工師が炎の中でそれらを再び溶接し、そのつなぎは定着する」- スリ・グル ・グラント・サーヒブ

Compass = 羅針盤
'I find the great thing in this world is not so much where we stand, as in what direction we are moving.' - Oliver Wendell Holmes = 「この世で大切なことは、今、自分がどこにいるかではなく、どこに向かって進んでいるかということだと思う」- オリバー・ウェンデル・ホームズ
Education = 教育
Enables conversion of city production to science = 都市の生産力を科学力に転換できる
Enables Research agreements = 研究協定を有効する
'Education is the best provision for old age.' - Aristotle = 「教育とは老年期を迎えるにあたっての最上の備えである」- アリストテレス
Chivalry = 騎士道
'Whoso pulleth out this sword of this stone and anvil, is rightwise king born of all England.' - Malory = 「この石から剣を引き抜きし者は全イングランドの王となるであろう」- マロリー
Machinery = 機械
Improves movement speed on roads = 道路の移動速度を改善
'The press is the best instrument for enlightening the mind of man, and improving him as a rational, moral and social being.' - Thomas Jefferson = 「出版物とは、人々を啓発し、理性的、良心的、かつ社会的に育てる上での最適な手段である」- トーマス・ジェファーソン
Physics = 物理学
'Measure what is measurable, and make measurable what is not so.' - Galileo Galilei = 「測定できるものは測定し、できないものはできるようにせよ」- ガリレオ
Steel = 鉄鋼
'John Henry said to his Captain, / 'A man ain't nothin' but a man, / And before I'll let your steam drill beat me down, / I'll die with the hammer in my hand.'' - Anonymous: The Ballad of John Henry, the Steel-Drivin' Man = 「ジョン・ヘンリーは親方に向かって言った。 『人間には人間のやり方があるんだ。　蒸気ドリルに打ちのめされるくらいなら、ハンマーを握りしめたまま死んだ方がましだよ』」- 作者不詳『ジョン・ヘンリーのバラッド、鋼鉄の男』

Astronomy = 天文学
Increases embarked movement +1 = 乗船ユニットの移動範囲+1
Enables embarked units to enter ocean tiles = 乗船ユニットが外洋タイルへ進出できる
'Joyfully to the breeze royal Odysseus spread his sail, and with his rudder skillfully he steered.' - Homer = 「喜びに満ちあふれる気高いオデュッセウスは、そよ風に帆を張り、かじも巧みに船を進ませた」- ホメロス
Acoustics = 音響学
'Their rising all at once was as the sound of thunder heard remote' - Milton = 「観衆が一斉に立ち上がる音は、まるで遠くから聞こえる雷鳴のようであった」- ミルトン
Banking = 銀行
'Happiness: a good bank account, a good cook and a good digestion' - Jean Jacques Rousseau = 「幸せとは、確かな銀行口座と有能なコック、そして丈夫な胃袋を持つことだ」- ジャン＝ジャック・ルソー
Printing Press = 活版印刷
'It is a newspaper's duty to print the news and raise hell.' - The Chicago Times = 「事件を印刷し、声高にふれまわることこそが新聞の役目である」- シカゴ・タイムス
Gunpowder = 火薬
'The day when two army corps can annihilate each other in one second, all civilized nations, it is to be hoped, will recoil from war and discharge their troops.' - Alfred Nobel = 「ふたつの敵対する兵団がお互いを一瞬のうちに壊滅させる力を持った時にこそ、すべての文明国家は戦いから身を引き、兵士を解放するべきである」- アルフレッド・ノーベル

Navigation = 航海術
'The winds and the waves are always on the side of the ablest navigators.' - Edward Gibbon = 「波風は常に最も優れた航海士の味方である」- エドワード・ギボン
Architecture = 建築
'Architecture begins where engineering ends.' - Walter Gropius = 「工学終わるところに建築学あり」- ヴァルター・グロピウス
Economics = 経済学
'Compound interest is the most powerful force in the universe.' - Albert Einstein = 「複利こそ宇宙最強のエネルギーである」- アインシュタイン
Metallurgy = 冶金
'There never was a good knife made of bad steel.' - Benjamin Franklin = 「質の悪い鋼鉄でつくられた質の良いナイフなど存在したためしがない」- ベンジャミン・フランクリン
Chemistry = 化学
'Wherever we look, the work of the chemist has raised the level of our civilization and has increased the productive capacity of the nation.' - Calvin Coolidge = 「我が文明の水準を押し上げ、国家の生産力を向上させているのは、かの化学者の業績に他ならない」- カルビン・クーリッジ

Archaeology = 考古学
'Those who cannot remember the past are condemned to repeat it.' - George Santayana = 「過去を忘れる者は同じことを繰り返すよう運命づけられている。」- ジョージ・サンタヤーナ
Scientific Theory = 科学理論
'Every great advance in science has issued from a new audacity of imagination.' - John Dewey = 「科学における全ての偉大な進歩は、新しく勇敢な想像力によってもたらされてきた」- ジョン・デューイ
Industrialization = 工業化
'Industrialization based on machinery, already referred to as a characteristic of our age, is but one aspect of the revolution that is being wrought by technology.' - Emily Greene Balch = 「機械設備に基づく工業化は、すでにこの世代の特徴として語られるようになっているが、これはテクノロジーによってもたらされた革命の一形態である」- エミリー・グリーン・ボルチ
Rifling = ライフリング
'It is well that war is so terrible, or we should grow too fond of it.' - Robert E. Lee = 「戦争が恐ろしいものであるのは幸いだ、そうでなければ私たちは戦争をますます好きになってしまうだろう」- ロバート・E・リー
Military Science = 軍事学
'Wars may be fought with weapons, but they are won by men. It is the spirit of the men who follow and of the man who leads that gains the victory.' - George S. Patton = 「戦争は武器を使って行われるが、戦争に勝つのは人間だ。勝利を手にするのは指揮する者と、それに従う者たちの精神なのである。」- ジョージ・パットン
Fertilizer = 肥料
'The nation that destroys its soil destroys itself.' - Franklin Delano Roosevelt = 「自らの土壌を破壊する国家は、自滅する」- フランクリン・ルーズベルト

Biology = 生物学
'If the brain were so simple we could understand it, we would be so simple we couldn't.' - Lyall Watson = 「もし脳がそんなにも単純で、それを理解できたとしても我々は、そんなふうに理解できるほど単純ではない。」- ライアル・ワトソン
Electricity = 電気
'Is it a fact - or have I dreamt it - that, by means of electricity, the world of matter has become a great nerve, vibrating thousands of miles in a breathless point of time?' - Nathaniel Hawthorne = 「真実なのか、それとも私は夢をみているのか、電気によってこの物質世界は巨大な神経となり、息を殺した時間の中で数千マイルを震わせる」- ナサニエル・ホーソーン
Steam Power = 蒸気機関
'The nations of the West hope that by means of steam communication all the world will become as one family.' - Townsend Harris = 「西洋諸国は蒸気を通じたやりとりによって世界がひとつの家族になるよう願っている。」- タウンゼント・ハリス
Dynamite = ダイナマイト
'As soon as men decide that all means are permitted to fight an evil, then their good becomes indistinguishable from the evil that they set out to destroy.' - Christopher Dawson = 「人は悪と戦う際に、いかなる手段も許されると判断するやいなや、彼らにおける善は彼らが撲滅しようとする悪と見分けがつかなくなる」- クリストファー・ドーソン

Modern era = 現代
Refrigeration = 冷凍技術
'And homeless near a thousand homes I stood, and near a thousand tables pined and wanted food.' - William Wordsworth = 「そして私は千の家々の傍らで住む所も無くたたずみ、千の食卓の傍らで食べ物を探し求めた」- ウィリアム・ワーズワース
Radio = 無線通信
'The whole country was tied together by radio. We all experienced the same heroes and comedians and singers. They were giants.' - Woody Allen = 「ラジオが国中を1つにし、私たちは同じヒーローやコメディアン、そして歌手たちを分かちあった。彼らは偉大であった。」- ウディ・アレン
Replaceable Parts = 共通規格
'Nothing is particularly hard if you divide it into small jobs.' - Henry Ford = 「小さな仕事に分けてしまえば特に難しい仕事なんて何もない」- ヘンリー・フォード
Flight = 飛行機
'Aeronautics was neither an industry nor a science. It was a miracle.' - Igor Sikorsky = 「航空術は産業でも技術でもなかった。それは奇跡だった。」- イーゴリ・シコールスキイ
Railroad = 鉄道
'The introduction of so powerful an agent as steam to a carriage on wheels will make a great change in the situation of man.' - Thomas Jefferson = 「素晴らしく強力な蒸気と鉄道の融合は人類に大きな変革をもたらすであろう」- トーマス・ジェファーソン

Plastics = プラスチック
'Ben, I want to say one word to you, just one word: plastics.' - Buck Henry and Calder Willingham, The Graduate = 「ベン、君に言いたいことは1つ、『プラスチックだ』」- バック・ヘンリー、カルダー・ウィリンガム (映画『卒業』)
Electronics = 電子工学
'There's a basic principle about consumer electronics: it gets more powerful all the time and it gets cheaper all the time.' - Trip Hawkins = 「家庭用電化製品の基本原理は、常により良くより安くなっていくことだ」- トリップ・ホーキンス
Ballistics = 弾道学
'Men, like bullets, go farthest when they are smoothest.' - Jean Paul = 「弾丸のように最も滑らかな男が最も遠くへ行くことができる」- ジョン・ポール
Combustion = 内燃機関
'Any man who can drive safely while kissing a pretty girl is simply not giving the kiss the attention it deserves.' - Albert Einstein = 「可愛い女の子とキスしながら安全運転できるような男は、そのキスにふさわしいだけの注意を払っていない」- アルバート・アインシュタイン

Information era = 原子力時代
Pharmaceuticals = 医薬品
'In nothing do men more nearly approach the gods than in giving health to men.' - Cicero = 「人々に健康を与えること以上に、人々をより神に近づけるためにできることはない」- キケロ
Atomic Theory = 原子論
'The unleashed power of the atom has changed everything save our modes of thinking, and we thus drift toward unparalleled catastrophes.' - Albert Einstein = 「解き放たれた原子の力は全てを変えてしまった。しかし唯一変わらぬ私たちは、それゆえに未曾有の大惨事へと押し流されて行く。」- アルバート・アインシュタイン
Radar = レーダー
'Vision is the art of seeing things invisible.' - Jonathan Swift = 「ビジョンとは見えないものを見るための技術である」- ジョナサン・スウィフト
Combined Arms = 連合部隊
'The root of the evil is not the construction of new, more dreadful weapons. It is the spirit of conquest.' - Ludwig von Mises = 「悪の根源は、これまで以上に恐ろしい兵器を開発することではない。征服の精神なのだ」 - ルードヴィヒ・フォン・ミーゼス

Ecology = 生態学
'Only within the moment of time represented by the present century has one species, man, acquired significant power to alter the nature of his world.' - Rachel Carson = 「今世紀という短い時間の中で、我々人間は自然を変化させるほどの大きな力を手に入れた」- レイチェル・カーソン
Nuclear Fission = 核分裂反応
'I am become Death, the destroyer of worlds.' - J. Robert Oppenheimer = 「我は死なり、世界の破壊者なり」- J・ロバート・オッペンハイマー
Rocketry = ロケット工学
'A good rule for rocket experimenters to follow is this: always assume that it will explode.' - Astronautics Magazine, 1937 = 「ロケット実験者に相応しいルールが1つある。爆発の可能性を常に考慮しておくことだ。」- 1937年刊行　宇宙飛行学誌
Computers = コンピュータ
+10% science and production in all cities = 全都市に+10%の科学力と生産力
'Computers are like Old Testament gods: lots of rules and no mercy.' - Joseph Campbell = 「コンピュータはまるで旧約聖書の神々のようだ。決まりごとが多いうえに情け容赦がない。」- ジョーゼフ・キャンベル

Future era = 情報時代
Mobile Tactics = 機動戦術
'All men can see these tactics whereby I conquer, but what none can see is the strategy out of which victory is evolved.' - Sun Tzu = 「人みな我が勝つゆえんの形を知るも、我が勝を制するゆえんの形を知ることなし」 - 孫子
Satellites = 人工衛星
'Now, somehow, in some new way, the sky seemed almost alien.' - Lyndon B. Johnson = 「どういうわけか、今や何かが新しくなり、空がまるで異質な存在として目に映るようになっていた」- リンドン・ベインズ・ジョンソン
Robotics = ロボット工学
'1. A robot may not injure a human being or, through inaction, allow a human being to come to harm. 2. A robot must obey any orders given to it by human beings, except when such orders would conflict with the First Law. 3. A robot must protect its own existence as long as such protection does not conflict with the First or Second Law.' - Isaac Asimov = 「第一条 ロボットは自ら、または、その危険を見過ごすことによって、人間を傷つけてはならない。　第二条 ロボットは人間に与えられた命令に従わなければならない。ただし、その命令が、第一条に反する場合は、この限りでない。　第三条 ロボットは、前掲第一条および第二条に矛盾しない限り、自己を守らなければならない」- アイザック・アシモフ
Lasers = レーザー
'The night is far spent, the day is at hand: let us therefore cast off the works of darkness, and let us put on the armor of light.' - The Holy Bible: Romans, 13:12 = 「夜は更け、日は近づいた。故に我々は闇のつとめを脱ぎ捨て、そして光の防具を身につけよう。」- 『新約聖書』「ローマ人への手紙」 13:12

Particle Physics = 素粒子物理学
'Every particle of matter is attracted by or gravitates to every other particle of matter with a force inversely proportional to the squares of their distances.' - Isaac Newton = 「すべての物体の粒子は互いに引き合い、その力の大きさは互いの距離の2乗に反比例する」- アイザック・ニュートン
Nanotechnology = ナノテクノロジー
'The impact of nanotechnology is expected to exceed the impact that the electronics revolution has had on our lives.' - Richard Schwartz = 「ナノテクノロジーの衝撃はエレクトロニクス革命が私たちの生活にもたらしたものを上回ると予想される」- リチャード・シュワルツ

Future Tech = 未来技術
Who knows what the future holds? = 誰が未来を制するか、誰もわからない。
 # Requires translation!
Can be continually researched = 研究の継続
'I think we agree, the past is over.' - George W. Bush = 「過去は終わったのだ」- ジョージ・W・ブッシュ


#################### Lines from Terrains from Civ V - Vanilla ####################

Ocean = 外洋

Coast = 近海

Grassland = 草原

Plains = 平原

Tundra = ツンドラ

Desert = 砂漠

Lakes = 湖

Hill = 丘陵

Mountain = 山岳

Snow = 氷土

Forest = 森林

Jungle = ジャングル

Marsh = 湿原

Fallout = 死の灰

Oasis = オアシス

Flood plains = 氾濫原

Ice = 氷河

Atoll = 環礁

Great Barrier Reef = グレート・バリア・リーフ

Old Faithful = オールド・フェイスフル

Grants 500 Gold to the first civilization to discover it = 最初に発見した文明に500ゴールド
El Dorado = エル・ドラード

Grants Rejuvenation (all healing effects doubled) to adjacent military land units for the rest of the game = 陸上軍事ユニットが隣接すると「回復速度2倍」の昇進を得る
Fountain of Youth = 若返りの泉

Grand Mesa = グランド・メサ

Mount Fuji = 富士山

Krakatoa = クラカタウ

Rock of Gibraltar = ジブラルタルの岩山

Cerro de Potosi = ポトシ

Barringer Crater = バリンジャー・クレーター


#################### Lines from TileImprovements from Civ V - Vanilla ####################

Farm = 農場

Lumber mill = 製材所

Mine = 鉱山

Trading post =  交易所

Camp = キャンプ

Oil well = 油井

Pasture = 牧草地

Plantation = 大規模農場

Quarry = 採石場

Fishing Boats = 漁船

 # Requires translation!
Gives a defensive bonus of [amount]% = [amount]％の防御ボーナスを付与
 # Requires translation!
Can be built outside your borders = 国境外でも建設可能
Fort = 要塞

Road = 道路

Remove Forest = 森林削除

Remove Jungle = ジャングル削除

Remove Fallout = 死の灰削除

Remove Marsh = 湿原削除

Remove Road = 道路削除

Remove Railroad = 鉄道削除 

Cancel improvement order = 建設をキャンセル

 # Requires translation!
Great Improvement = 偉人建造物
Academy = アカデミー

Landmark = ランドマーク

Manufactory = 製造所

Customs house = 税関

Deal 30 damage to adjacent enemy units = 隣接する敵ユニットに30ダメージ
Citadel = 城塞

 # Requires translation!
[stats] for each adjacent [tileImprovement] = 隣接する[tileImprovement]ごとに[stats]
Can only be built on Coastal tiles = 沿岸タイルでのみ構築可能
Moai = モアイ

Cannot be built on bonus resource = ボーナス資源の上では建設できない
Terrace farm = 棚田

Ancient ruins = 古代遺跡

City ruins = 廃墟都市

Barbarian encampment = 野営地


#################### Lines from TileResources from Civ V - Vanilla ####################

Cattle = 牛

Sheep = 羊

Deer = 鹿

Bananas = バナナ

Wheat = 小麦

Stone = 石材

Fish = 魚

Horses = 馬

Iron = 鉄

Coal = 石炭

Oil = 石油

Aluminum = アルミニウム

Uranium = ウラン

Furs = 毛皮

Cotton = 綿

Dyes = 染料

Gems = 宝石

Gold = ゴールド

Silver = 銀

Incense = 香料

Ivory = 象牙

Silk = 絹

Spices = 香辛料

Wine = ワイン

Sugar = 砂糖

+15% production towards Wonder construction = 遺産建設時に生産力+15%
Marble = 大理石

Whales = 鯨

Pearls = 真珠


#################### Lines from UnitPromotions from Civ V - Vanilla ####################

Heal Instantly = 瞬時回復
Heal this Unit by 50 HP; Doing so will consume this opportunity to choose a Promotion = ユニットの体力を50回復する。ただし、他の昇進を選ぶ機会を見送ることになる。

Accuracy I = 命中率 I
Bonus vs [unitType] = ボーナスvs[unitType]

Accuracy II = 命中率 II

Accuracy III = 命中率 III

Barrage I = 一斉射撃 I

Barrage II = 一斉射撃 II

Barrage III = 一斉射撃 III

Volley = 一斉射撃

Extended Range = 拡張範囲
+1 Range = 射程+1

Indirect Fire = 間接射撃
Ranged attacks may be performed over obstacles = 障害物に対して遠隔攻撃が実行される可能性があります

Shock I = 陽動 I

Shock II = 陽動 II

Shock III = 陽動 III

Drill I = 訓練 I

Drill II = 訓練 II

Drill III = 訓練 III

Charge = 突進攻撃

Siege = 攻城兵器

Formation I = 隊列 I

Formation II = 隊列 II

Blitz = 電撃攻撃
1 additional attack per turn = ターンごとに常用攻撃1

Woodsman = 木こり
Double movement rate through Forest and Jungle = 森林とジャングルの移動速度2倍

Medic = 衛生兵
This unit and all others in adjacent tiles heal 5 additional HP per turn = 隣接するユニットのHPが1ターンにつき5ポイント多く回復。

Medic II = 衛生兵 II
This unit and all others in adjacent tiles heal 5 additional HP. This unit heals 5 additional HP outside of friendly territory. = 隣接するユニットのHPが1ターンにつき5ポイント回復する。友好的な土地以外で、このユニットのHPが1ターンにつき5ポイント回復する。

Scouting I = 斥候 I
+1 Visibility Range = 視野+1

Scouting II = 斥候 II
+1 Movement = 移動ポイント+1

Scouting III = 斥候 III

Boarding Party I = 乗船部隊 I

Boarding Party II = 乗船部隊 II

Boarding Party III = 乗船部隊 III

Coastal Raider I = 沿岸襲撃 I

Coastal Raider II = 沿岸襲撃 II

Coastal Raider III = 沿岸襲撃 III

Wolfpack I = 連携攻撃 I
Bonus as Attacker [amount]% = 攻撃時に戦闘ボーナス[amount]%

Wolfpack II = 連携攻撃 II

Wolfpack III = 連携攻撃 III

Armor Plating I = 装甲 I
+25% Combat Bonus when defending = 防御時に戦闘ボーナス+25%

Armor Plating II = 装甲 II

Armor Plating III = 装甲 III

Flight Deck I = 航空甲板 I
Can carry 1 extra air unit = 航空ユニットの輸送スロット1つ追加

Flight Deck II = 航空甲板 II

Flight Deck III = 航空甲板 III

Siege I = 攻城攻撃

Siege II = 攻城攻撃II

Siege III = 攻城攻撃 III

Evasion = 回避
Reduces damage taken from interception by 50% = 迎撃によるダメージを50%軽減する。

Interception I = 迎撃 I
Bonus when intercepting [amount]% = 迎撃時のボーナス[amount]%

Interception II = 迎撃 II

Interception III = 迎撃 III

Sortie = 出撃
1 extra Interception may be made per turn = 1ターンごとに1回の追加迎撃が可能になる

Operational Range = 作動範囲
+2 Range = 射程+2

Air Repair = 空中修復
Unit will heal every turn, even if it performs an action = 別の行動を起こした場合でも毎ターン回復する。

Cover I = 援護 I
+25% Defence against ranged attacks = 遠隔攻撃に対する防御力+25%

Cover II = 援護 II

March = 行軍

Mobility = 機動力

Sentry = 歩哨

Logistics = ロジスティックス

Ambush I = 奇襲攻撃 I

Ambush II = 奇襲攻撃 II

Bombardment I = 爆撃攻撃 I

Bombardment II = 爆撃攻撃 II

Bombardment III = 爆撃攻撃 III

Targeting I = 標的捕捉 I

Targeting I (air) = 標的捕捉(航空) I

Targeting II = 標的捕捉 II

Targeting III = 標的捕捉 III

Haka War Dance = 出陣の踊り「ハカ」
-10% combat strength for adjacent enemy units = 隣接する敵ユニットの戦闘力-10%

Rejuvenation = 若返り
All healing effects doubled = すべての治癒効果が倍増

Slinger Withdraw = 白兵攻撃不可
 # Requires translation!
May withdraw before melee ([amount]%) = 白兵戦の前に撤退することができる([amount]%)


#################### Lines from Units from Civ V - Vanilla ####################

Can build improvements on tiles = タイルに資源活用施設を建設できる。

Founds a new city = 新しい都市を建設できる。

Ignores terrain cost = 地形を無視

Maori Warrior = マオリの戦士

 # Requires translation!
Jaguar = 
 # Requires translation!
+[amount]% combat bonus in [terrain] = 
Heals [amount] damage if it kills a unit = ユニットを倒すと[amount]回復する

Brute = 蛮族

Archer = 弓兵

Bowman = バビロニア弓兵

Slinger = 投石兵

Work Boats = 作業船
May create improvements on water resources = 海にある資源の上に資源活用施設が作れる
Cannot enter ocean tiles until Astronomy = 天文学まで海上タイルに進出できない

Trireme = 三段櫂船
Cannot enter ocean tiles = 海上ユニットへ進出できない

Chariot Archer = 戦車弓兵
Rough terrain penalty = 粗い地形でのペナルティ
No defensive terrain bonus = 地形の防御ボーナスなし

War Chariot = 重装チャリオット兵

War Elephant = 軍用象

Spearman = 槍兵

Hoplite = 重装歩兵

Persian Immortal = 不死隊
+10 HP when healing = 休憩時にHP+10

Catapult = カタパルト
Must set up to ranged attack = 攻撃時に準備する必要がある

Ballista = 投石機

Swordsman = 剣士

Legion = レギオン
Can construct roads = 道路を建設できる

Mohawk Warrior = モホーク族の戦士 

Horseman = 騎兵
Penalty vs [unitType] = ペナルティvs[unitType]
Can move after attacking = 攻撃後に移動可能

Companion Cavalry = ヘタイロイ

Crossbowman = 弩兵

Chu-Ko-Nu = 連弩兵

Longbowman = 長弓兵

Trebuchet = トレビュシェット
Limited Visibility = 限られた視野

Hwach'a = 火車

Longswordsman = 長剣士

Samurai = 侍
Combat very likely to create Great Generals = 大将軍の獲得率が高い

Berserker = バーサーカー
Amphibious = 上陸作戦

Pikeman = 長槍兵

Landsknecht = ランツクネヒト
Can move immediately once bought = 購入直後から移動が可能

Galleass = ガレアス船

Knight = 騎士

Camel Archer = ラクダ弓兵

Conquistador = コンキスタドール
Defense bonus when embarked = 乗船時の防御ボーナス
+2 Visibility Range = 視野+2

Naresuan's Elephant = ナレースワンの象

Mandekalu Cavalry = イスラム騎兵隊

Keshik = ケシク
50% Bonus XP gain = 獲得経験値+50%

Caravel = キャラベル船

Turtle Ship = 亀甲船

Cannon = カノン砲

Musketman = マスケット兵

Musketeer = 銃士隊

Janissary = イェニチェリ

Minuteman = ミニットマン

Tercio = テルシオ

Frigate = フリゲート艦

Ship of the Line = 戦列艦

Lancer = 槍騎兵

Sipahi = スィパーヒー
No movement cost to pillage = 略奪時の移動ポイント消費なし

Gatling Gun = ガトリング砲

Rifleman = ライフル兵

Carrier = 航空母艦
Can carry 2 aircraft = 航空ユニットの輸送スロット2つ追加

Triplane = 三翼飛行機
[amount]% chance to intercept air attacks = [amount]%で空襲を阻止できる
6 tiles in every direction always visible = 距離6以内のタイル常に視認

Great War Bomber = 第1次大戦爆撃機

Norwegian Ski Infantry = ノルウェーのスキー歩兵
Double movement in Snow, Tundra and Hills = 氷土、ツンドラ、丘陵での移動力が2倍

Cavalry = 騎兵隊

Cossack = コサック騎馬兵

Artillery = 大砲

Ironclad = 装甲艦
Double movement in coast = 近海タイルでの移動2倍

Fighter = 戦闘機

Zero = ゼロ戦

Bomber = 爆撃機

B17 = B17

Nuclear Missile = 核ミサイル
Requires Manhattan Project = マンハッタン計画を終わらせなければならない

Landship = 陸上船

Destroyer = 駆逐艦
Can attack submarines = 潜水ユニットを攻撃できる

Battleship = 戦艦

Submarine = 潜水艦
Can only attack water = 海上ユニットのみに攻撃可能
Can enter ice tiles = 氷河タイルに進出可能
Invisible to others = 他文明には表示されない

Great War Infantry = 第1次大戦歩兵

Foreign Legion = 外人部隊
+20% bonus outside friendly territory = 自友国領外での戦闘ボーナス20%

Infantry = 歩兵

Machine Gun = マシンガン

Anti-Aircraft Gun = 対空砲

Tank = 戦車

Panzer = パンツァー

Anti-Tank Gun = 対戦車砲

Rocket Artillery = ロケット砲

Mechanized Infantry = 機械化歩兵

Modern Armor = 現代機甲部隊

Great Artist = 大芸術家
 # Requires translation!
Great Person - [stat] = 
Can construct [tileImprovement] = [tileImprovement]を構築可能
Can start an 8-turn golden age = 黄金時代8ターンを開始する。

Great Scientist = 大科学者
Can hurry technology research = 技術研究を早める。

Great Merchant = 大商人
Can undertake a trade mission with City-State, giving a large sum of gold and [amount] Influence = 都市国家の領土内で「通商任務」を遂行することで、ゴールドとその都市国家に対する[amount]影響力ポイントを大量に得ることができる。

Great Engineer = 大技術者
Can speed up construction of a wonder = 遺産の建設速度を早める。

Great General = 大将軍
Bonus for units in 2 tile radius 15% = 周囲2タイル以内にいる自国のユニットに戦闘ボーナス+15%

Khan = カン
Heal adjacent units for an additional 15 HP per turn = 隣接するユニットが1ターンにつき15ポイント多く回復できる。


#################### Lines from Tutorials ####################

Introduction = 紹介
Welcome to Unciv!\nBecause this is a complex game, there are basic tasks to help familiarize you with the game.\nThese are completely optional, and you're welcome to explore the game on your own! = Uncivへようこそ！\nこのゲームは非常に複雑であるため、慣れるのに役立つ情報があります。\n情報の観覧は自由ですので、自分でゲームを手探りするのも可能です。

New Game = 新しいゲーム
Your first mission is to found your capital city.\nThis is actually an important task because your capital city will probably be your most prosperous.\nMany game bonuses apply only to your capital city and it will probably be the center of your empire. = 最初にやるべきことは首都を作ることです。\nおそらく、首都は最も繁栄するため重要です。\n多くのゲームボーナスは首都にのみ適用されるので、文明の中心となるでしょう。
How do you know a spot is appropriate?\nThat’s not an easy question to answer, but looking for and building next to luxury resources is a good rule of thumb.\nLuxury resources are tiles that have things like gems, cotton, or silk (indicated by a smiley next to the resource icon)\nThese resources make your civilization happy. You should also keep an eye out for resources needed to build units, such as iron. Cities cannot be built within 3 tiles of existing cities, which is another thing to watch out for! = Q.都市を建設する場所が適切かどうかはどのように判断しますか？\nA.これを答えるのは簡単ではありませんが、大まかな目安として高級資源の隣を探して建設するのがおすすめです。\n高級資源は、宝石、綿、絹などのタイルです。(にこちゃんマークがついてるタイル)\n高級資源は文明の幸福度をあげます。また、鉄などのユニットを構築するために必要な資源にも注意する必要があります。
However, cities don’t have a set area that they can work - more on that later!\nThis means you don’t have to settle cities right next to resources.\nLet’s say, for example, that you want access to some iron – but the resource is right next to a desert.\nYou don’t have to settle your city next to the desert. You can settle a few tiles away in more prosperous lands.\nYour city will grow and eventually gain access to the resource.\nYou only need to settle right next to resources if you need them immediately – \n   which might be the case now and then, but you’ll usually have the luxury of time. = しかし、都市には活動できるエリアが限定的に決まっているわけではありません。- 詳細は後ほど \nつまり、資源のすぐ隣に都市を建設しなくてもいいということです。たとえば、鉄を入手したいと思いますが、鉄は砂漠の隣にありました。\nこの場合、都市を砂漠の隣に建設する必要はありません。都市をより豊かな土地にいくつかはなして建設します。\nその後、都市は成長し文化圏を広げ、最終的に鉄を入手することができます。\n今すぐに必要な場合は、資源の隣に都市を立てればいいでしょう。\nというのはたまにあるかもしれませんが、大抵は余裕がありますよね。 
The first thing coming out of your city should be either a Scout or Warrior.\nI generally prefer the Warrior because it can be used for defense and because it can be upgraded\n  to the Swordsman unit later in the game for a relatively modest sum of gold.\nScouts can be effective, however, if you seem to be located in an area of dense forest and hills.\nScouts don’t suffer a movement penalty in this terrain.\nIf you’re a veteran of the 4x strategy genre your first Warrior or Scout will be followed by a Settler.\nFast expanding is absolutely critical in most games of this type. = 都市の最初の生産は、戦士か斥候のどちらかにしましょう。\n戦士は防衛に使用でき、\nゲームの後半で比較的安価な剣士にアップグレードできるため、通常は戦士を選びます。\nただし、周りが山やジャングルだった場合は斥候がいいでしょう。斥候は地形の移動ペナルティーを受けません。\nあなたが4xストラテジーのプロならば、戦士か斥候と入植者と続くのをおすすめします。\nこのタイプのゲームのほとんどは、迅速な拡張が重要です。

In your first couple of turns, you will have very little options, but as your civilization grows, so do the number of things requiring your attention = 最初の数ターンは選択肢がほとんどないですが、文明が成長するにつれ、注意することも増えていきます。

Culture and Policies = 文化と社会制度
Each turn, the culture you gain from all your cities is added to your Civilization's culture.\nWhen you have enough culture, you may pick a Social Policy, each one giving you a certain bonus. = 毎ターン、すべての都市から得た文化力は、文明の文化力に追加されます。\n十分な文化力があると、ゲームボーナスがある社会制度を選択できます。
The policies are organized into branches, with each branch providing a bonus ability when all policies in the branch have been adopted. = 社会制度は種類分けされており、種類分けされた中のすべての社会制度が採用されたときにボーナスが与えられます。
With each policy adopted, and with each city built,\n  the cost of adopting another policy rises - so choose wisely! = 社会制度を選択して、都市を建設していくと、\n別の社会制度を選択するコストが上昇します。なので、賢明に選択してください。

City Expansion = 都市の拡大
Once a city has gathered enough Culture, it will expand into a neighboring tile.\nYou have no control over the tile it will expand into, but tiles with resources and higher yields are prioritized. = 都市の文化力が増えていくと、隣接するタイルに文化圏を拡大していきます。\n拡大するタイルを指定することはできませんが、資源と高い収量のタイルが優先されます。
Each additional tile will require more culture, but generally your first cities will eventually expand to a wide tile range. = 文化圏を拡大していくごとに、必要な文化力が増えていきますが、初期段階に建設した都市は最終的に広い文化圏を得ます。
Although your city will keep expanding forever, your citizens can only work 3 tiles away from city center.\nThis should be taken into account when placing new cities. = 都市は永遠に拡大し続けますが、住民は都市の中心から3タイル離れた場所でしか作業できません。\nこれを考えておかないと資源を取り損ないます。

As cities grow in size and influence, you have to deal with a happiness mechanic that is no longer tied to each individual city.\nInstead, your entire empire shares the same level of satisfaction.\nAs your cities grow in population you’ll find that it is more and more difficult to keep your empire happy. = 都市の規模と影響力が大きくなるにつれ、個々の都市の幸福度に気を配るのが難しくなります。\nその代わりに、文明全体に幸福度が同じレベルに共有されます。\n文明の幸福度は都市の人口が増えるにつれて、維持が難しくなっていきます。
In addition, you can’t even build any city improvements that increase happiness until you’ve done the appropriate research.\nIf your empire’s happiness ever goes below zero the growth rate of your cities will be hurt.\nIf your empire becomes severely unhappy (as indicated by the smiley-face icon at the top of the interface)\n  your armies will have a big penalty slapped on to their overall combat effectiveness. = また、研究が終わるまでは、幸福度を上げるための都市改良もできません。\n文明の幸福度がゼロを下回ると、都市の成長率が低下してしまいます。文明の幸福度が不幸になると、軍隊は戦闘効果に大きなペナルティを受けることになります。
This means that it is very difficult to expand quickly in Unciv.\nIt isn’t impossible, but as a new player you probably shouldn’t do it.\nSo what should you do? Chill out, scout, and improve the land that you do have by building Workers.\nOnly build new cities once you have found a spot that you believe is appropriate. = つまり、Uncivでは急拡大が非常に難しく危険です。\n不可能ではないのですが、初心者が急拡大を行うのはおすすめできません。

Unhappiness = 不幸
It seems that your citizens are unhappy!\nWhile unhappy, cities  will grow at 1/4 the speed, and your units will suffer a 2% penalty for each unhappiness = どうやら市民が不幸なようです。\n市民が不幸な間は、都市の成長速度が1/4になり、ユニットは1ターンごとに2%のペナルティを受けます。
Unhappiness has two main causes: Population and cities\n  Each city causes 3 unhappiness, and each population, 1 = 不幸の原因は主に2つあります。\n個々の都市は不幸を3生み出し、人口は不幸を1生み出します。
There are 2 main ways to combat unhappiness:\n  by building happiness buildings for your population\n  or by having improved luxury resources within your borders = 不幸の原因は主に2つあります。\n個々の都市は不幸を3生み出し、\n人口は不幸を1生み出します。

You have entered a Golden Age!\nGolden age points are accumulated each turn by the total happiness \n  of your civilization\nWhen in a golden age, culture and production generation increases +20%,\n  and every tile already providing at least one gold will provide an extra gold. = 黄金時代に突入しました！\n黄金時代のポイントは、あなたの文明の幸福度の合計によって毎ターン蓄積されます。\n黄金時代では、文化力と生産力が+20%増加し、\n少なくとも1つのゴールドを供給しているすべてのタイルは、追加でゴールドを提供します。

Roads and Railroads = 道路と鉄道
Connecting your cities to the capital by roads\n  will generate gold via the trade route.\nNote that each road costs 1 gold Maintenance per turn, and each Railroad costs 2 gold,\n  so it may be more economical to wait until the cities grow! = 都市と首都を道路で結ぶことで、交易ルートを経由してゴールドを獲得することができます。\nただし、道路は1ターンに1ゴールドのメンテナンスが必要で、鉄道は1本につき2ゴールドかかるので、\n都市が成長するのを待った方が経済的かもしれません。

Victory Types = 勝利条件の種類
Once you’ve settled your first two or three cities you’re probably 100 to 150 turns into the game.\nNow is a good time to start thinking about how, exactly, you want to win – if you haven’t already. = 最初の2つか3つの都市を決めてしまえば、おそらく100～150ターンでゲームが終了するでしょう。\n今は、具体的にどのようにして勝ちたいかを考え始める良い時期です。
There are three ways to win in Unciv. They are:\n - Cultural Victory: Complete 5 Social Policy Trees\n - Domination Victory: Survive as the last civilization\n - Science Victory: Be the first to construct a spaceship to Alpha Centauri = Uncivで勝つには3つの方法があります。\n文化勝利:社会制度を5つ達成\n覇権勝利:最後の文明になる\n科学勝利:宇宙船を最初に完成する
So to sum it up, these are the basics of Unciv – Found a prosperous first city, expand slowly to manage happiness,\n   and set yourself up for the victory condition you wish to pursue.\nObviously, there is much more to it than that, but it is important not to jump into the deep end before you know how to swim. = 要約すると、Uncivの基本として最初の都市を繁栄させつつ、幸福度を管理し、\n自分で決めた勝利条件に向かって進むことです。\nそれよりもはるかに多くのことがあります。泳ぐ方法を知る前に深い淵に飛び込まないことが重要です。

Enemy City = 敵の都市
Cities can be conquered by reducing their health to 1, and entering the city with a melee unit.\nSince cities heal each turn, it is best to attack with ranged units and use your melee units to defend them until the city has been defeated! = 都市を陥落させるには、HPを1に減らし、白兵ユニットで都市に入るとできます。\n都市は毎ターン回復するため、白兵ユニットで防衛しつつ、遠距離ユニットで攻撃するのが最適です。

Luxury Resource = 高級資源
Luxury resources within your domain and with their specific improvement are connected to your trade network.\nEach unique Luxury resource you have adds 5 happiness to your civilization, but extra resources of the same type don't add anything, so use them for trading with other civilizations! = あなたの文化圏内にある高級資源が使えるようになりました。 \n高級資源は幸福度を5に増やしますが、同じタイプのものがあっても5のままで何も追加しないです。\nその場合は他の文明との取引に使いましょう。

Strategic Resource = 戦略資源
Strategic resources within your domain and with their specific improvement are connected to your trade network.\nStrategic resources allow you to train units and construct buildings that require those specific resources, for example the Horseman requires Horses. = あなたの文化圏内にある戦略資源が使えるようになりました。\n戦略資源は、ユニットを育成したり、その特定の資源を必要とする建物を建設したりすることができます。 たとえば、騎兵は馬を必要とします。
Unlike Luxury Resources, each Strategic Resource on the map provides more than one of that resource.\nThe top bar keeps count of how many unused strategic resources you own.\nA full drilldown of resources is available in the Resources tab in the Overview screen. = 高級資源とは異なり、マップ上の各戦略資源は複数の資源を供給しています。\n上部のバーには、未使用の戦略資源の数が表示されます。資源の詳細は、[概要]画面の[資源]タブで確認できます。

The city can no longer put up any resistance!\nHowever, to conquer it, you must enter the city with a melee unit = もはやこの都市は抵抗することは難しいでしょう。しかし、都市を陥落させるには、白兵ユニットを都市に進軍する必要があります。

After Conquering = 占領後
When conquering a city, you can now choose to either  or raze, puppet, or annex the city.\nRazing the city will lower its population by 1 each turn until the city is destroyed. = 都市を陥落した後、都市を破壊するか、傀儡にするか、併合するかを決める必要があります。\n都市を壊滅させると、その都市が破壊されるまで、人口が毎ターン１ずつ減少します。
Puppeting the city will mean that you have no control on the city's production.\nThe city will not increase your tech or policy cost, but its citizens will generate 1.5x the regular unhappiness.\nAnnexing the city will give you control over the production, but will increase the citizen's unhappiness to 2x!\nThis can be mitigated by building a courthouse in the city, returning the citizen's unhappiness to normal.\nA puppeted city can be annexed at any time, but annexed cities cannot be returned to a puppeted state! = 都市を傀儡化した場合は、その都市の生産を操作することができません。\n都市は文明の技術や政策のコストを増加させませんが、市民の不幸を通常の1.5倍に抑えることができます\n都市を併合することで生産を操作できますが、市民の不幸は通常の2倍です。\n併合後の不幸の乗数は、裁判所を建てることにより通常通りにします。\n傀儡化した都市はいつでも併合できますが、併合した都市を傀儡化することはできません。

You have encountered a barbarian unit!\nBarbarians attack everyone indiscriminately, so don't let your \n  civilian units go near them, and be careful of your scout! = 蛮族の舞台に遭遇しました！\n蛮族は無差別に全ユニットを攻撃してくるので、市民ユニットを近づかせないよう気を付けてください。

You have encountered another civilization!\nOther civilizations start out peaceful, and you can trade with them,\n  but they may choose to declare war on you later on = 別の文明に遭遇しました！\n平和的な手段を取り、取引をすることができますが、\n彼らは後で宣戦布告してくるかもしれません...

Once you have completed the Apollo Program, you can start constructing spaceship parts in your cities\n (with the relevant technologies) to win a scientific victory! = アポロ計画を完了すると、都市で宇宙船の部品を生産し、科学勝利を収めることができます。

Injured Units = 負傷ユニット
Injured units deal less damage, but recover after turns that they have been inactive\nUnits heal 5 health per turn in enemy territory, 10 in neutral land,\n  15 inside your territory and 20 in your cities = 負傷したユニットは与えるダメージが減少します。\n活動していないターンは、敵陣営内で1ターンにつき5HP、中立の土地では10HP、自陣営の土地では15HP、自都市で20HP回復します。

Workers = 労働者
Workers are vital to your cities' growth, since only they can construct improvements on tiles\nImprovements raise the yield of your tiles, allowing your city to produce more and grow faster while working the same amount of tiles! = 都市の成長には労働者が不可欠です。労働者はタイルに資源活用施設を建てることができます。\n資源活用施設を建てると、ユニットの移動範囲が広がり、資源の産出量が上がります。これにより都市の生産スピードを速め、都市の成長を速くすることができます。

Siege Units = 攻城兵器
Siege units are extremely powerful against cities, but need to be Set Up before they can attack.\nOnce your siege unit is set up, it can attack from the current tile,\n  but once moved to another tile, it will need to be set up again. = 攻城ユニットは都市に対して非常に強力ですが、攻撃するためには準備をする必要があります。\n準備した攻城ユニット、今いるタイルから攻撃することができますが、他のタイルに移動した後は、再度準備をする必要があります。

Embarking = 乗船
Once a certain tech is researched, your land units can embark, allowing them to traverse water tiles.\nEntering or leaving water takes the entire turn.\nUnits are defenseless while embarked, so be careful! = 特定の技術が研究されると、あなたの陸上ユニットは乗船することができ、水のタイルを移動することができます。\n水のタイルに入ったり出たりするのには1ターン必要です。\n乗船中のユニットは無防備なので、気をつけよう。

Idle Units = 働かないユニット
If you don't want to move a unit this turn, you can skip it by clicking 'Next unit' again.\nIf you won't be moving it for a while, you can have the unit enter Fortify or Sleep mode - \n  units in Fortify or Sleep are not considered idle units.\nIf you want to disable the 'Next unit' feature entirely, you can toggle it in Menu -> Check for idle units = このターンにユニットを移動したくない場合は、「次のユニット」を再度クリックすることでスキップすることができます。\nしばらく移動しない場合は、ユニットを「防衛」モードまたは「休憩」モードにすることで無視できます。\n「次のユニット」確認を完全に無効にしたい場合は、設定の「動かないユニットの確認」を切り替えてください。

Contact Me = 連絡
Hi there! If you've played this far, you've probably seen that the game is currently incomplete.\n UnCiv is meant to be open-source and free, forever.\n That means no ads or any other nonsense. = こんにちは！ここまでプレイされた方は、ゲームに邪魔なものがないことにお気づきでしょう。\nUnCivはオープンソースであり、永遠に無料であることを意味しています。\nつまり、広告やその他の無意味なものは一切ありません。
What motivates me to keep working on it, \n  besides the fact I think it's amazingly cool that I can,\n  is the support from the players - you guys are the best! = 私がこの作品に取り組み続けるモチベーションになっているのは、\n自分でも驚くほどかっこいいと思っているという事実以外にも、\nプレイヤーのサポートがあるからです。あなたたちに感謝します。
Every rating and review that I get puts a smile on my face =)\n  So contact me! Send me an email, review, Github issue\n  or mail pigeon, and let's figure out how to make the game \n  even more awesome!\n(Contact info is in the Play Store) = 評価やレビューを受けるたびに、私の顔に笑顔がこぼれます =) \nだから、連絡してください。メール、レビュー、Githubの問題、またはメールをpigeonに送って、ゲームをさらに素晴らしいものにする方法を考えましょう。\n（連絡先はプレイストアにあります）

Pillaging = 略奪
Military units can pillage improvements, which heals them 25 health and ruins the improvement.\nThe tile can still be worked, but advantages from the improvement - stat bonuses and resources - will be lost.\nWorkers can repair these improvements, which takes less time than building the improvement from scratch. = 軍事ユニットは資源活用施設を略奪して、25HPの回復と、資源活用施設を台無しにすることができます。\nタイルはまだ使うことができますが、施設の効果は失われます。\n労働者は施設を修復することができます、一から作るよりも時間がかかりません。

Experience = 経験値
Units that enter combat gain experience, which can then be used on promotions for that unit.\nUnits gain more experience when in Melee combat than Ranged, and more when attacking than when defending. = 戦闘に参加したユニットは経験値を獲得し、その経験値はそのユニットの昇進に使用することができます。\n白兵戦に入ったユニットは遠距離攻撃よりも多くの経験値を得ることができ、防御時よりも攻撃時の方が多くの経験値を得ることができます。
Units can only gain up to 30 XP from Barbarian units - meaning up to 2 promotions. After that, Barbarian units will provide no experience. = ユニットが獲得できるXPは蛮族ユニットから最大30XPまで、つまり2回までの昇進を意味します。それ以降、蛮族ユニットからは経験値を得ることができません。

Combat = 戦闘
Unit and cities are worn down by combat, which is affected by a number of different values.\nEach unit has a certain 'base' combat value, which can be improved by certain conditions, promotions and locations. = ユニットや都市は戦闘によって消耗し、それはいくつかの異なる値によって影響を受けます。\n各ユニットは一定の「基本」戦闘値を持っており、特定の条件や昇進、場所によって改善されることがあります。
Units use the 'Strength' value as the base combat value when melee attacking and when defending.\nWhen using a ranged attack, they will the use the 'Ranged Strength' value instead. = ユニットは近接攻撃時と防御時に「戦闘力」を戦闘の基本値として使用する。範囲攻撃を使用する場合は「遠距離戦闘力」の値を使用する。
Ranged attacks can be done from a distance, dependent on the 'Range' value of the unit.\nWhile melee attacks allow the defender to damage the attacker in retaliation, ranged attacks do not. = 遠距離攻撃はユニットの「範囲」の値に依存して遠距離からの攻撃が可能である。\n白兵攻撃では防御側が攻撃者に報復ダメージを与えることができるが、遠距離攻撃ではそれができない。

Research Agreements = 研究協定
In research agreements, you and another civilization decide to jointly research technology.\nAt the end of the agreement, you will both receive a 'lump sum' of Science, which will go towards one of your unresearched technologies. = 研究協定では、あなたと他の文明が共同で技術を研究することを決めます。\n契約の終了時には、あなたと他の文明は科学の「一括払い」を受け取り、それはあなたの未研究の技術の一つに使われます。
The amount of Science you receive at the end is dependent on the science generated by your cities and the other civilization's cities during the agreement - the more, the better! = 最後に受け取る科学の量は、契約期間中にあなたの都市と他の文明の都市で生成された科学に依存します。 - 多いほど良いです！

Not all nations are contending with you for victory.\nCity-states are nations that can't win, don't conquer other cities and can't be traded with. = 全ての文明が勝利を争っているわけではありません。都市国家は、勝てない、他の都市を征服できない、取引できない国です。
Instead, diplomatic relations with city-states are determined by Influence - a meter of 'how much the City-state likes you'.\nInfluence can be increased by attacking their enemies, liberating their city, and giving them sums of gold. = その代わりに、都市国家との外交関係は、「都市国家がどれだけあなたを気に入っているか」を表す「影響力」によって決定されます。\n影響力は、敵を攻撃したり、都市を解放したり、大金を与えたりすることで増加させることができます。
Certain bonuses are given when you are at above 30 influence.\nWhen you have above 60 Influence, and you have the highest influence with them of all civilizations, you are considered their 'Ally', and gain further bonuses and access to the Luxury and Strategic resources in their lands. = あなたが30以上の影響力を持っているときに特定のボーナスが与えられます。あなたが60以上の影響力を持ち、すべての文明の中で最高の影響力を持っているとき、あなたは「同盟国」とみなされ、さらにボーナスを得て、彼らの土地の高級資源と戦略資源を得ることができます。

Great People = 偉人
Certain buildings, and specialists in cities, generate Great Person points per turn.\nThere are several types of Great People, and their points accumulate separately.\nThe number of points per turn and accumulated points can be viewed in the Overview screen. = 特定の建物や都市のスペシャリストは、1ターンごとに偉人ポイントを生成します。\n偉人にはいくつかの種類があり、それぞれのポイントが個別に蓄積されていきます。1ターンあたりのポイント数や累積ポイントは、概要画面で確認できます。
Once enough points have been accumulaated, a Great Person of that type will be created!\nEach Great Person can construct a certain Great Improvement which gives large yields over time, or immediately consumed to provide a certain bonus now. = ポイントが貯まると、そのタイプの偉人が出現します。\n各偉人は、時間の経過とともに大きな利益を与える特定の偉人建造物を構築することができます、\nまたは今すぐに消費して特定のボーナスを獲得します。
Great Improvements also provide any strategic resources that are under them, so you don't need to worry if resources are revealed underneath your improvements! = 偉人建造物は、その下にある戦略資源も提供してくれるので、偉人建造物の下に資源が隠されていても気にする必要はありません。

Removing Terrain Features = 地物を消去
Certain tiles have terrain features - like Flood plains or Forests -  on top of them. Some of these layers, like Jungle, Marsh and Forest, can be removed by workers.\nRemoving the terrain feature does not remove any resources in the tile, and is usually required in order to work those resources. = タイルの中には、氾濫原や森林のような地形の特徴があるものがあります。ジャングル、氾濫原、森林のような地形特徴のいくつかは、労働者によって削除することができます。\n地形特徴を削除してもタイル内の資源は削除されません。通常、資源を確保するために必要となります。

Natural Wonders, such as the Mt. Fuji, the Rock of Gibraltar and the Great Barrier Reef, are unique, impassable terrain features, masterpieces of mother Nature, which possess exceptional qualities that make them very different from the average terrain.\nThey benefit by giving you large sums of Culture, Science, Gold or Production if worked by your Cities, which is why you might need to bring them under your empire as soon as possible. = 富士山、ジブラルタル岩、グレートバリアリーフなどの自然遺産は、通常の地形とは異なる特別な性質を持っています。\nこれらは、文化、科学、ゴールド、または生産物などの多額の資源をあなたの都市で使用することで恩恵を受けることができます。
<|MERGE_RESOLUTION|>--- conflicted
+++ resolved
@@ -637,13 +637,9 @@
  # Requires translation!
 mounted units = 騎乗ユニット
  # Requires translation!
-<<<<<<< HEAD
 naval units = 海軍ユニット
-=======
-naval units = 
  # Requires translation!
 ranged units = 
->>>>>>> 8a73e461
 # For the All "newly-trained [relevant] units in this city receive the [] promotion" translation. Relevant as in 'units that can receive'
  # Requires translation!
 relevant = 関連
@@ -652,13 +648,9 @@
 Water = 水
 # For [stats] from [Water resource] tiles in this city
  # Requires translation!
-<<<<<<< HEAD
 Water resource = 海タイル
-=======
-Water resource = 
- # Requires translation!
-River = 
->>>>>>> 8a73e461
+ # Requires translation!
+River = 川
 
 Wonders = 世界遺産
 Base values = 基本値
@@ -1448,19 +1440,13 @@
 Good day. = いい日だ。
 Oh, it's you. = ああ、そなたか。
 Monument Builders = 遺産建設者
-<<<<<<< HEAD
- # Requires translation!
-+[amount]% Production when constructing [building] = [building]を建設時の生産量+[amount]%
-=======
->>>>>>> 8a73e461
 Thebes = テーベ
 Memphis = メンフィス
 Heliopolis = ヘリオポリス
 Elephantine = エレファンティネ
 Alexandria = アレクサンドリア
 Pi-Ramesses = ピラメセス
-Giza = ギザ
-Byblos = ビブロス
+Gizyblos = ビブロス
 Akhetaten = アケトアテン
 Hieraconpolis = ヒエラコンポリス
 Abydos = アビドス
