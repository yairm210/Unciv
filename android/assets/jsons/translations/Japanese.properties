--- conflicted
+++ resolved
@@ -182,11 +182,7 @@
 Irrational = 中立
 Personality = 関係：
 Influence = 影響力
-<<<<<<< HEAD
-Reach 30 for friendship. = 友好的関係になるには影響力30が必要
-Reach highest influence above 60 for alliance. = 同盟関係になるには影響力60が必要
-         
-=======
+
 Reach 30 for friendship. = 友好的になるには影響力が30必要
 Reach highest influence above 60 for alliance. = 同盟関係になるためには影響力60以上が必要
  # Requires translation!
@@ -234,9 +230,6 @@
 Take worker (-50 Influence) = 
  # Requires translation!
 [civName] is afraid of your military power! = 
-
-
->>>>>>> a77e8015
 # Trades 
 
 Trade = 取引
@@ -1153,19 +1146,13 @@
 Adopt free policy = 提供された社会制度を選択
 Unlocked at = アンロック:
 Gain 2 free technologies = 提供されたテクノロジーを2つ獲得
-<<<<<<< HEAD
-All policies adopted = 採用された社会制度
-         
-# Religions 
-         
-=======
+
 All policies adopted = 採択された社会制度
  # Requires translation!
 Policy branch: [branchName] = 
 
 # Religions
 
->>>>>>> a77e8015
  # Requires translation!
 Choose an Icon and name for your Religion = 
  # Requires translation!
