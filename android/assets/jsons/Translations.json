--- conflicted
+++ resolved
@@ -622,15 +622,11 @@
 		German:"Weltgröße"
 		Japanese:"ワールドサイズ"
 	}
-<<<<<<< HEAD
-	"Number of enemies:":{ //nummber of IA should be more accurate
+
+	"Number of enemies:":{ //nummber of AI should be more accurate
 		Italian:"Numero di nemici:"
-=======
-	"Number of enemies:":{
-		Italian:"Numero di giocatori IA:"
->>>>>>> d3afb6e5
 		Russian:"Количество врагов:"
-		French:"Nombre d'ennemies (IA):"
+		French:"Nombre d'ennemies (AI):"
 		Romanian:"Număr inamici:"
 		Spanish:"Número de enemigos:"
 		Simplified_Chinese:"敌人数量"
@@ -8571,11 +8567,10 @@
 		Italian:"Bonus di Difesa"
 		French:"Bonus de défence"
 	}
-<<<<<<< HEAD
 	"Movement cost":{
 		Italian:"Costi di movimento"
 		French:"Coût de mouvement"
-=======
+  }
 	
 	//Options menu, pointed out by Smashfanful
 	"Missing translations":{
@@ -8592,6 +8587,5 @@
 	}
 	"Map editor":{
 		Italian:"Editor mappe"
->>>>>>> d3afb6e5
 	}
 }