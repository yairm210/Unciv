{
	"Next turn":{
		Italian:"Turno successivo"
		Russian:"Следующий ход"
		French:"Tour prochain"
		Romanian:"Runda urmatoare"
		German:"Nächste Runde"
		Dutch:"Volgende beurt"
	}
	
	"Working...":{ // Displayed when next turn is being...turned
		Italian:"Lavoro..."
		Russian:"Работает..."
		French:"Travail..."
		Romanian:"Lucru..."
		Dutch:"Verwerken..."
	}
	
	"Turn":{ // For main screen at top left, e.g. Turn 234
		Italian:"Turno"
		Russian:"Ход"
		French:"Tour"
		Romanian:"Runda"
		German:"Runde"
		Dutch:"Beurt"
	}

	"in":{ // As in "Opera House in 3 turns"
		Italian:"in"
		Russian:"в"
		French:"dans"
		Romanian:"în"
		German:"in"
		Dutch:"in"
	}
	
	"turns":{ // for e.g. turns to technology
		Italian:"Turni"
		Russian:"Ходов"
		French:"Tours"
		Romanian:"Runde"
		German:"Runden"
		Dutch:"Beurten"
	}

	// Unit
	"Movement":{
		Italian:"Movimento"
		Russian:"Переместить"
		French:"Deplacer"
		Romanian:"Mișcare"
		German:"Bewegungen"
		Dutch:"Mobieliteit"
	}

	"Strength":{
		Italian:"Forza"
		Russian:"Сила"
		French:"Force"
		Romanian:"Putere"
		German:"Stärke"
		Dutch:"Kracht"
	}

	"Ranged strength":{
		Italian:"Forza a distanza"
		Russian:"Дальний бой"
		French:"Force à distance"
		Romanian:"Puterea la distanta"
		German:"Fernkampf Stärkte"
		Dutch:"Kracht op afstand"
	}

	"Move unit":{
		Italian:"Sposta unità"
		Russian:"Переместить юнит"
		French:"Dèplacer unité"
		Romanian:"Mutați unitatea"
		German:"Einheit bewegen"
		Dutch:"Eenheid verplaatsen"
	}

	"Stop movement":{
		Italian:"Ferma movimento"
		Russian:"Отмена деиствья"
		French:"Arrêter le mouvement"
		Romanian:"Opriți mișcarea"
		German:"Bewgen abbrechen"
		Dutch:"Verplaatsen stoppen"
	}

	"Construct improvement":{
		Italian:"Migliorare costruzione"
		Russian:"Улучшыть строение"
		French:"Amèlioré construcion"
		Romanian:"îmbunătățirea construcției"
		German:"Verbesserung bauen"
		Dutch:"Verbetering bouwen"
	}

	"Automate":{
		Italian:"Automatizzare"
		Russian:"Автоматизацыя"
		French:"Automacion"
		Romanian:"Automatizare"
		German:"Automatisieren"
		Dutch:"Autoatiseren"
	}

	"Fortify":{
		Italian:"Fortifica"
		Russian:"Укрепить"
		French:"Fortifier"
		Romanian:"Fortifica"
		German:"Befestigen"
		Dutch:"Versterken"
	}
	
	"Fortification":{ // as in "+40% Fortification"
		Italian:"Fortificazione"
		Russian:"Фортификация"
		French:"Fortification"
		Romanian:"Fortificație"
		German:"Befestigung"
		Dutch:"Versterking"
	}

	"Set up":{ // For siege units
		Italian:"Impostare"
		Russian:"Приказ"
		French:"Implanter"
		Romanian:"Dispune"
		German:"Aufstellen"
		Dutch:"Opstellen"
	}
	
	"Found city":{
		Italian:"Crea città"
		Russian:"Создать город"
		French:"Créer une ville"
		Romanian:"Creați oraș"
		German:"Stadt gründen"
		Dutch:"Stad stichten"
	}
	
	"Promote":{
		Italian:"Promuovere"
		Russian:"Продвигать"
		French:"Promouvoir"
		Romanian:"Promova"
		German:"Befördern"
		Dutch:"Promoveren"
	}

	"Health":{
		Italian:"Salute"
		Russian:"Здоровье"
		French:"Santé"
		Romanian:"Sanatate"
		German:"Gesundheit"
		Dutch:"Gezondheid"
	}
	
	"Disband unit":{
<<<<<<< HEAD
		Dutch:"Eenheid opheffen"
	}
	
	"Do you really want to disband this unit?":{
		Dutch:"Wil je echt deze eenheid opheffen"
	}
	"Yes":{
		Dutch:"Ja"
	}
	"No":{
		Dutch:"Nee"
=======
		Italian:"Disbandare"
		Russian:"Расформировать"
		French:"Dissoudre unité"
		Romanian:"Desfaceți unitatea"
	}
	
	"Do you really want to disband this unit?":{
		Italian:"Vuoi veramente sciogliere questa unità?"
		Russian:"Вы действительно хотите распустить этот блок?"
		French:"Voulez-vous vraiment dissoudre cette unité?"
		Romanian:""
	}
	"Yes":{
		Italian:"Si"
		Russian:"Да"
		French:"Oui"
		Romanian:"Da"
	}
	"No":{
		Italian:"No"
		Russian:"Нет"
		French:"Non"
		Romanian:"Nu"
>>>>>>> 45db23bd
	}
	

	// Stats
	"Gold":{
		Italian:"Oro"
		Russian:"Золото"
		French:"Or"
		Romanian:"Aur"
		German:"Gold"
		Dutch:"Goud"
	}

	"Science":{
		Italian:"Scienza"
		Russian:"Наука"
		French:"Science"
		Romanian:"Ştiinţă"
		German:"Erforschung"
		Dutch:"Wetenschap"
	}

	"Happiness":{
		Italian:"Felicità"
		Russian:"Счастье"
		French:"Bonheur"
		Romanian:"Fericire"
		German:"Zufriedenheit"
		Dutch:"Tevredenheid"
	}

	"Production":{
		Italian:"Produzione"
		Russian:"Производство"
		French:"Production"
		Romanian:"Producere"
		German:"Produktion"
		Dutch:"Productie"
	}

	"Culture":{
		Italian:"Cultura"
		Russian:"Культура"
		French:"Culture"
		Romanian:"Cultură"
		German:"Kultur"
		Dutch:"Cultuur"
	}

	"Food":{
		Italian:"Cibo"
		Russian:"ИДА"
		French:"Nourriture"
		Romanian:"Hrană"
		German:"Speise"
		Dutch:"Eten"
	}
	
	"GOLDEN AGE":{
		Italian:"L'ETÀ D'ORO"
		Russian:"ЗОЛОТОЙ ВЕК"
		French:"ÂGE D'OR"
		Romanian:"EPOCA DE AUR"
		German:"GOLDENES ZEITALTER"
		Dutch:"GOUDEN EEUW"
	}

	
	// Menu table

	"Start new game":{
		Italian:"Nuovo gioco"
		Russian:"Новая игра"
		French:"Nouveau jeu"
		Romanian:"Joc nou"
		German:"Neues Spiel"
		Dutch:"Nieuw spel"
	}
	
	"Save game":{
		Italian:"Salvataggio"
		Russian:"Сохранить игру"
		French:"Sauvegarder la partie"
		Romanian:"Salveaza jocul"
		German:"Speichern"
		Dutch:"Spel opslaan"
	}
	
	"Load game":{
		Italian:"Carica gioco"
		Russian:"Загрузить игру"
		French:"Chargement du jeu"
		Romanian:"Incarca jocul"
		German:"Spiel laden"
		Dutch:"Spel laden"
	}
	
	"Load copied data":{
		Italian:"Carica i dati copiati"
		Russian:"Загрузка скопированных данных"
		French:"Charger des données copiées"
		Romanian:"Încărcați datele copiate"
		German:"Aus ZWischenablage laden"
		Dutch:"Gekopieerde data laden"
	}

	"Victory status":{
		Italian:"Stato di vittoria"
		Russian:"Статус победы"
		French:"Statut de la victoire"
		Romanian:"Statutul victoriei"
		German:"Siegesstatus"
		Dutch:"Overwinning Status"
	}

	"Social policies":{
		Italian:"Politiche sociali"
		Russian:"Социальная политика"
		French:"Politiques sociales"
		Romanian:"Politici sociale"
		German:"Sozialpolitiken"
		Dutch:"Sociaal beleid"
	}

	"Display options":{
		Italian:"Opzioni display"
		Russian:"Параметры экрана"
		French:"Option d'affichage"
		Romanian:"Opțiuni ecran"
		German:"Anzeigeeinstellungen"
		Dutch:"Weergaveopties"
	}
	
	"Show":{
		Italian:"Mostrare"
		Russian:"Показать"
		French:"Montrer"
		Romanian:"Indica"
		German:"Zeigen"
		Dutch:"Toon"
	}

	"Hide":{
		Italian:"Nascondere"
		Russian:"Спрятать"
		French:"Cacher"
		Romanian:"Ascunde"
		German:"Verstecken"
		Dutch:"Verberg"
	}
	
	"worked tiles":{
		Italian:"celle lavorate"
		Russian:"работачие плитки"
		French:"carreaux travaillés"
		Romanian:"plăci lucrate"
		German:"bearbeitete Felder"
		Dutch:"Bewerkte velden"
	}

	"resources and improvements":{
		Italian:"risorse e miglioramenti"
		Russian:"ресурсы и улучшений"
		French:"ressources et améliorations"
		Romanian:"resurse și îmbunătățiri"
		German:"Ressourcen und Verbesserungen"
		Dutch:"Grondstoffen en Verbeteringen"
	}

	"Close":{
		Italian:"Chiudi"
		Russian:"Закрыть"
		French:"Fermer"
		Romanian:"Inchide"
		German:"Schliessen"
		Dutch:"Sluiten"
	}

	// City screen
	"Exit city":{
		Italian:"Esci dalla città"
		Russian:"Выход из города"
		French:"Quitter la ville"
		Romanian:"Ieșiți din oraș"
		German:"Stadt schliessen"
		Dutch:"Stadscherm sluiten"
	}

	"Raze city":{
		Italian:"Demolizione città"
		Russian:"Разрущение города"
		French:"Demolition de la ville"
		Romanian:"Demolarea orașului"
		German:"Stadt zerstören"
		Dutch:"Stad vernietigen"
	}

	"Stop razing city":{
		Italian:"Anulla demolizione città"
		Russian:"Отменить разрущение города"
		French:"Anuller demolition de la ville"
		Romanian:"Anuleaza demolarea orașului"
		German:"Zerstörung aufheben"
		Dutch:"Stad vernieteging stoppen"
	}

	"Buy for [amount] gold":{
		Italian:"Compra con [amount] gold"
		Russian:"Купить с [amount] gold"
		French:"Acheter avec [amount] gold"
		Romanian:"Cumpara cu [amount] gold"
		German:"Für [amount] gold kaufen"
		Dutch:"Voor [amount] gold kopen"
	}

	"Maintenance cost":{
		Italian:"Costo di manutenzione"
		Russian:"Стоимость обслуживания"
		French:"Coût de maintenance"
		Romanian:"Costuri de întreținere"
		German:"Wartungskosten"
		Dutch:"Onderhouskosten"
	}
	
	"Pick construction":{
		Italian:"Scegli la costruzione"
		Russian:"Выбор здания"
		French:"Choisissez la construction"
		Romanian:"Alegeți construcția"
		German:"Bauwerk auswählen"
		Dutch:"Bouwwerk kiezen"
	}
	
	"Build [building]":{ // eg Build Granary
		Italian:"Costruire [building]"
		Russian:"Строить [building]"
		French:"Construire [building]"
		Romanian:"Construiste [building]"
		German:"[building] bauen"
		Dutch:"[building] bouwen"
	}
	
	"Train [unit]":{ // eg Train Scout
		Italian:"Adestrare [unit]"
		Russian:"Обучать [unit]"
		French:"Former [unit]"
		Romanian:"Instrui [unit]"
		German:"[unit] rekrutieren"
		Dutch:"[unit] rekruteren"
	}
	
	"Produce [thingToProduce]":{ // eg Produce gold
		Italian:"Produrre [thingToProduce]"
		Russian:"Производить [thingToProduce]"
		French:"Produire [thingToProduce]"
		Romanian:"Produce [thingToProduce]"
		German:"[thingToProduce] Herstellen"
		Dutch:"[thingToProduce] produceren"
	} 
	
	"Nothing":{ // A city can choose to "idle" and produce nothing
		Italian:"Niente"
		Russian:"Ничего"
		French:"Rien"
		Romanian:"Nimic"
		German:"Faul dasitzen"
		Dutch:"Niks"
	} 
	
	// Tech picker
	"Pick a tech":{
		Italian:"Scegli una tecnologia"
		Russian:"Выберите технологию"
		French:"Choisissez une technologie"
		Romanian:"Alege o tehnologie"
		German:"Technologie auswählen"
		DUtch:"Technologie kiezen"
	}
	
	"Pick a free tech":{
		Italian:"Scegli una tecnologia gratuita"
		Russian:"Выберите бесплатную технику"
		French:"Choisissez une technologie gratuite"
		Romanian:"Alege o tehnologie gratuită"
		Dutch:"Gratis technologie kiezen"
	}

	"Research [technology]":{ // eg "Research Pottery"
		Italian:"Ricerca [technology]"
		Russian:"Исследование [technology]"
		French:"Recherche [technology]"
		Romanian:"Exploreaza [technology]"
		German:"[technology] Erforschen"
		Dutch:"[technologie] onderzoeken"
	}
	
	
	"Pick [technology] as free tech":{
		Italian:"Scegli [tecnology] come tecnologia libera"
		Russian:"Выберите [technology] как бесплатную технику"
		French:"Choisissez [technology] comme technologie libre"
		Romanian:"Alegeți [tehnology] ca tehnologie gratuită"
		DUtch:"[technologie] kiezen als gratis technologie"
	}

	"Units enabled":{
		Italian:"Unità abilitate"
		Russian:"Активные юниты"
		French:"Unités activées"
		Romanian:"Unități activate"
		German:"Freigeschaltete Einheiten"
		Dutch:"Eenheden vrijgespeeld"
	}

	"Buildings enabled":{
		Italian:"Edifici abilitati"
		Russian:"Активные здания"
		French:"Bâtiments activés"
		Romanian:"Clădirile active"
		German:"Freigeschaltete Bauwerke"
		Dutch:"Gebouwen vreijgespeeld"
	}
	
	"Wonder":{
		Italian:"Meraviglia"
		Russian:"Чудо"
		French:"Merveille"
		Romanian:"Minune"
		German:"Wunder"
		Dutch:"Wonder"
	}
	
	"Wonders enabled":{
		Italian:"Meraviglie abilitate"
		Russian:"Активные чудеса"
		French:"Merveilles activées"
		Romanian:"Minuni active"
		German:"Freigschaltete Wunder"
		Dutch:"Wonders vrijgespeeld"
	}

	"Tile improvements enabled":{
		Italian:"Miglioramenti delle celle abilitati"
		Russian:"Улучшены улучшения плит"
		French:"Améliorations apportées aux carreaux"
		Romanian:"Ameliorare activa a plăcilor"
		German:"Freigschaltete Feldverbesserungen"
		Dutch:"Verbeteringen vrijgespeeld"
	}

	"Reveals [resource] on the map":{ // As in "Reveals Coal on the map"
		Italian:"Mostra [resource] sulla mappa"
		Russian:"Показывает [resource] на карте"
		French:"Révèle [resource] sur la carte"
		Romanian:"Descoperă [resource] pe hartă"
		German:"Zeigt [resource] auf der Karte"
		Dutch:"Onthuld [recource] op de kaart"
	}
	
	"XP for new units":{
		Italian:"XP per nuove unità"
		Russian:"XP для новых юнитов"
		French:"XP pour les nouvelles unités"
		Romanian:"XP pentru unități noi"
		Dutch:"XP voor nieuwe eenheden"
	}
	
	"provide":{ // as in "Camp, Customs House provide +1 Gold"
		Italian:"fornisce"
		Russian:"даёт"
		French:"fournir"
		Romanian:"Asigura"
		German:"generieren"
		Dutch:"genereren"
	}

	"provides":{ // as in "Camp provides +1 Gold" (singular of above)
		Italian:"fornisce"
		Russian:"обеспечивает"
		French:"fournit"
		Romanian:"prevede"
		German:"generiert"
		Dutch:"genereert"
	}
	

	// Notifications
	// Some notifications have an exclamation mark after them - is the exclamation mark different in other languages?
	// If so then we need to deal with that as well
	// I remember that some languages have upside-down question marks before to mark a question
	
	"has grown":{
		Italian:"è cresciuto"
		Russian:"вырос"
		French:"a grandi"
		Romanian:"a crescut"
		German:"ist gewachsen"
		Dutch:"is gegroeid"
	}
	
	"has been founded":{
		Italian:"è stato fondato"
		Russian:"была создана"
		French:"a été fondé"
		Romanian:"a fost fondat"
		German:"wurde gegründet"
		Dutch:"is gesticht"
	}
	
	"has been razed to the ground":{
		Italian:"è stato raso al suolo"
		Russian:"был снесен на землю"
		French:"a été rasé à terre"
		Romanian:"a fost distrus la pământ"
		German:"wurde dem Erdboden gleichgemacht"
		Dutch:"Is totaal verwoest"
	}
	
	"We have conquered the city of [cityname]!":{
		Italian:"Abbiamo conquistato la città di [cityname]!"
		Russian:"Мы завоевали город [cityname]!"
		French:"Nous avons conquis la ville de [cityname]!"
		Romanian:"Am cucerit orașul [cityname]!"
		German:"Wir haben die Stadt [cityname] eingenommen!"
		Dutch:"We hebben de stad [cityname] ingenomen!"
	}
	
	"Research of [tehnologyName] has completed!":{ // For technology notifications EG Research of Writing has completed
		Italian:"Ricerca di [tehnologyName] ha completato!"
		Russian:"Исследование [tehnologyName] завершилось!"
		French:"Recherche de [tehnologyName] a completé!"
		Romanian:"Cercetarea [tehnologyName] a finalizat!"
		German:"[tehnologyName] wurde erforscht!"
		Dutch:"[tehnologyName] is onderzocht!"
	}
	
	"You have entered a golden age":{
		Italian:"Sei entrato in un'età dell'oro"
		Russian:"Вы вошли в золотой век"
		French:"Vous êtes entré dans un âge d'or"
		Romanian:"Ați intrat într-o epocă de aur"
		German:"Ein goldenes Zeitalter ist eingetreten"
		Dutch:"Een gouden eeuw is geariveerd"
	}

	"is starving":{
		Italian:"sta morendo di fame"
		Russian:"голодает"
		French:"est affamé"
		Romanian:"suferă de foame"
		German:"verhungert"
		Dutch:"verhongerd"
	}
	
	"has been built in":{
		Italian:"è stato costruito in"
		Russian:"была построена в"
		French:"a été construit en"
		Romanian:"a fost construit in"
		German:"wurde erbaut in"
		Dutch:"is gebouwd in"
	}
	
	"Work has started on [construction]":{
		Italian:"Il lavoro è iniziato per [construction]"
		Russian:"Началась работа над [construction]"
		French:"Le travail a commencé sur le [construction]"
		Romanian:"Munca a început pentru [construction]"
		German:"Arbeit an [construction] hat begonnen"
		Dutch:"Werk is begonen aan [construction]"
	}
	
	"Cannot continue work on [construction]":{
		Italian:"Non posso continuare a lavorare su [construction]"
		Russian:"Не удается продолжить работу над [construction]"
		French:"Impossible de continuer à travailler sur [construction]"
		Romanian:"Nu pot continua munca pentru [construction]"
		German:"Arbeit an [construction] konnte nicht fortgeführt werden"
		Dutch:"Er kan niet meer veder gewerkt worden aan [construction]"
	}

	"has expanded its borders":{
		Italian:"ha allargato i suoi confini"
		Russian:"расширил границы"
		French:"a élargi ses frontières"
		Romanian:"și-a extins frontierele"
		German:"hat seine Grenzen erweitert"
		Dutch:"heeft zijn grenzen uitgebreid"
	}

	"An enemy [unit] has attacked [cityname]":{
		Italian:"Un nemico [unit] ha attaccato [cityname]"
		Russian:"Враг [unit] атаковал [cityname]"
		French:"Un ennemi [unit] a attaqué [cityname]"
		Romanian:"Un dusman [unit] a atacat [cityname]"
		German:"Ein(e) feindliche(r) [unit] hat [cityname] angegriffen" // Gender sensitive
		Dutch:"Een vijandelijke [unit] heeft [cityname] aangevallen"
	}
	
	"An enemy [unit] has attacked our [ourUnit]":{
		Italian:"Un nemico [unit] ha attaccato [ourUnit]"
		Russian:"Враг [unit] атаковал [ourUnit]"
		French:"Un ennemi [unit] a attaqué [ourUnit]"
		Romanian:"Un dusman [unit] a atacat [ourUnit]"
		German:"Ein(e) feindliche(r) [unit] hat unsere(n) [ourUnit] agegriffen" // Gender sensitive
		Dutch:"Een vijandige [unit] heeft onze [ourUnit] aangevallen"
	}
	"An enemy [unit] has captured [cityname]":{
		Italian:"Un nemico [unit] ha catturato [cityname]"
		Russian:"Враг [unit] захватил [cityname]"
		French:"Un ennemi [unit] a capturé [cityname]"
		Romanian:"Un dusman [unit] a capturat [cityname]"
		German:"Ein(e) feindliche(r) [unit] hat [cityname] eingenommen"
		Dutch:"Een vijandige [unit] heeft [cityname] ingenomen"
	}
	
	"An enemy [unit] has captured our [ourUnit]":{
		Italian:"Un nemico [unit] ha catturato [ourUnit]"
		Russian:"Враг [unit] захватил [ourUnit]"
		French:"Un ennemi [unit] a capturé [ourUnit]"
		Romanian:"Un dusman [unit] a capturat [ourUnit]"
		German:"Ein(e) feindliche(r) [unit] hat [ourUnit] gefangen"
		Dutch:"Een vijandige [unit] heeft [ourUnit] gevangen genomen"
	}

	"An enemy [unit] has destroyed our [ourUnit]":{
		Italian:"Un nemico [unit] ha distrutto [ourUnit]"
		Russian:"Враг [unit] уничтожил [ourUnit]"
		French:"Un ennemi [unit] a détruit [ourUnit]"
		Romanian:"Un dusman [unit] a distrus [ourUnit]"
		German:"Ein(e) feindliche(r) [unit] hat [ourUnit] zerstört"
		Dutch:"Een vijandige [unit] heeft onze [ourUnit] gedood"
	}
	
	"An enemy [unit] was destroyed while attacking [cityname]":{
		Italian:"Un'unità [unit] nemica è stata distrutta mentre attaccava [cityname]"
		Russian:"Враг [unit] был уничтожен при атаке [cityname]"
		French:"Un ennemi [unit] a été détruit en attaquant [cityname]"
		Romanian:"Un inamic [unit] a fost distrus în timp ce ataca [cityname]"
		German:"Ein(e) feindliche(r) [unit] wurde zerstört beim Angriff auf [cityname]" // Gender sensitive
		Dutch:"Een vijandige [unit] werd gedood tijdens zijn aanval op [cityname]"
	}
	
	"An enemy [unit] was destroyed while attacking our [ourUnit]":{
		Italian:"Un'unità [unit] nemica è stata distrutta mentre attaccava il nostro [ourUnit]"
		Russian:"Враг [unit] был уничтожен, атакуя наш [ourUnit]"
		French:"Un ennemi [unit] a été détruit en attaquant notre [ourUnit]"
		Romanian:"Un inamic [unit] a fost distrus în timp ce atacă [ourUnit]"
		German:"Ein(e) feindliche(r) [unit] wurde zerstört beim Angriff auf unsere(n) [ourUnit]" // Gender sensitive
		Dutch:"Een vijandige [unit] werd gedood tijdens zijn aanval op onze [unit]"
	}
	
	"An enemy [unit] was spotted near our territory":{
		Italian:"Un'unità [unit] avvistato vicino al nostro territorio"
		Russian:"Враг [unit] пятнистый у нашей территории"
		French:"Un ennemi [unit] repéré près de notre territoire"
		Romanian:"Un inamic [unit] reperat în apropierea teritoriului nostru"
		German:"Ein(e) feindliche(r) [unit] wurde nahe unserer Grenzen entdeckt"
		Dutch:"Een vijandige [unit] is gezien buiten onze grenzen"
	}
	
	"An enemy [unit] was spotted in our territory":{
		Italian:"Un'unità [unit] avvistato nel nostro territorio"
		Russian:"Враг [unit] пятнистый на нашей территории"
		French:"Un ennemi [unit] repéré sur notre territoire"
		Romanian:"Un inamic [unit] reperat pe teritoriul nostru"
		German:"Ein(e) feindliche(r) [unit] wurde in unseren Grenzen entdeckt"
		Dutch:"Een vijandige [unit] is binnen onze grenzen gezien"
	}
	
	
	"revealed near":{ // As in "Coal revealed near London"
		Italian:"rivelato vicino a"
		Russian:"выявлено вблизи "
		French:"a capturé"
		Romanian:"dezvăluit aproape"
		German:"gefunden in der Nähe von"
		Dutch:"Ontdekt: in de buurt van"
	}
	
	"The civilization of [civName] has been destroyed!":{
		Italian:"La civiltà di [civName] è stata distrutta!"
		Russian:"Цивилизация [civName] был уничтожен!"
		French:"La civilisation de [civName] a été détruit!"
		Romanian:"Civilizația [civName] a fost distrus!"
		German:"Die Zivilisation [civName] wurde vernichtet!"
		Dutch:"De [civName] beschaving is vernietigt!" //civname has to be an adjective
	}

	
	// Save and load game
	
	"Current saves":{
		Italian:"Salvataggio corrente"
		Russian:"Текущие сейвы"
		French:"Текущие сейвы"
		Romanian:"Salvatajul curent"
		German:"Gespeicherte Spiele"
		Dutch:"Huidige spellen"
	}

	"Saved game name":{
		Italian:"Nome del gioco salvato"
		Russian:"Сохраненное название игры"
		French:"Nom du jeu sauvegardé"
		Romanian:"Numele jocului salvat"
		German:"Name des gespeicherten Spiels"
		Dutch:"Naam van opgeslagen spellen"
	}

	"Copy game info":{
		Italian:"Copia le informazioni sul gioco"
		Russian:"Копировать информацию об игре"
		French:"Copier les informations du jeu"
		Romanian:"Copiați informațiile jocului"
		German:"Spielinfo kopieren"
		Dutch:"Spelinformatie kopiëren"
	}

	"Could not load game":{
		Italian:"Impossibile caricare il gioco"
		Russian:"Не удалось загрузить игру"
		French:"Impossible de charger le jeu"
		Romanian:"Nu s-a putut încărca jocul"
		German:"Spiel konnte nicht geladen werden"
		Dutch:"Spel kon niet geladen worden"
	}

	"Load [saveFileName]":{ // as in "Load SaveFile2"
		Italian:"Caricare [saveFileName]"
		Russian:"загрузить [saveFileName]"
		French:"Charger [saveFileName]"
		Romanian:"încărca [saveFileName]"
		German:"[saveFileName] laden"
		Dutch:"[saveFileName] laden"
	}

	"Delete save":{
		Italian:"Elimina Salvataggio"
		Russian:"Удалить сохранение"
		French:"Supprimer enregistrer"
		Romanian:"Ștergeți salvatajul"
		German:"Spiel löschen"
		Dutch:"Spel verwijderen"
	}

	"Saved at":{
		Italian:"Salvato a"
		Russian:"Сохранено в"
		French:"Enregistré à"
		Romanian:"Salvat la"
		German:"Gespeichert in"
		Dutch:"Opgeslagen in"
	}
	
	
	// Battle table
	
	"City strength":{
		Italian:"Forza della città"
		Russian:"Сила города"
		French:"Force de la ville"
		Romanian:"Puterea orașului"
		German:"Stärke der Stadt"
		Dutch:"Kracht van de stad"
	}
	
	"City health":{
		Italian:"Salute della città"
		Russian:"Городское здоровье"
		French:"Santé de la ville"
		Romanian:"Sănătatea orașului"
		German:"Gesundheit der Stadt"
		Dutch:"Gezondheid van de stad"
	}
	
	"Captured":{ // Shown in the battle table when attacking a civilian unit or a defeated city
		Italian:"Catturato"
		Russian:"Захваченный"
		French:"Capturé"
		Romanian:"Capturat"
		German:"Gefangen"
		Dutch:"Gevangen"
	}
	
	"Attack":{
		Italian:"Attacco"
		Russian:"Атака"
		French:"Attaque"
		Romanian:"Atac"
		German:"Angreiffen"
		Dutch:"Aanvallen"
	}
	
	// Terrains
	
	"Grassland":{
		Italian:"Prateria"
		Russian:"Луг"
		French:"Herbage"
		Romanian:"Fâneață"
		German:"Wiese"
		Dutch:"Grasland"
	}

	"Plains":{
		Italian:"Pianura"
		Russian:"Pавнины"
		French:"Plaines"
		Romanian:"Inalzat"
		German:"Flachland"
		Dutch:"Vlakte"
	}

	"Tundra":{
		Italian:"Tundra"
		Russian:"Tундра"
		French:"Toundra"
		Romanian:"Tundră"
		German:"Tundra"
		Dutch:"Toendra"
	}

	"Desert":{
		Italian:"Deserto"
		Russian:"Пустыня"
		French:"Désert"
		Romanian:"Deşert"
		German:"Wüste"
		Dutch:"Woestijn"
	}

	"Lakes":{
		Italian:"Laghi"
		Russian:"Озера"
		French:"Lacs"
		Romanian:"Lacurile"
		German:"Seen"
		Dutch:"Meren"
	}

	"Hill":{
		Italian:"Collina"
		Russian:"Холм"
		French:"Colline"
		German:"Hügel"
		Dutch:"Heuvel"
	}

	"Forest":{
		Italian:"Foresta"
		Russian:"Лес"
		French:"Forêt"
		Romanian:"Pădure"
		German:"Wald"
		Dutch:"Woud"
	}

	"Jungle":{
		Italian:"Giungla"
		Russian:"Джунгли"
		French:"Jungle"
		Romanian:"Junglă"
		German:"Dschungel"
		Dutch:"Oerwoud"
	}

	"Marsh":{
		Italian:"Palude"
		Russian:"Болотный"
		French:"Marais"
		Romanian:"Mlaştină"
		German:"Sumpf"
		Dutch:"Moeras"
	}

	"Oasis":{
		Italian:"Oasi"
		Russian:"Оазис"
		French:"Oasis"
		Romanian:"Oază"
		German:"Oase"
		Dutch:"Oase"
	}

	"Food plains":{
		Italian:"Pianure alimentari"
		Russian:"Пищевые равнины"
		French:"Plaines alimentaires"
		Romanian:"Câmpiile alimentare"
		// German translation not sure
		Dutch:"Riviervlakte"
	}
	
	// Bonus Resources
	"Cattle":{
		Italian:"Bestiame"
		Russian:"Скот"
		French:"Bétail"
		Romanian:"Bovine"
		German:"Rind"
		Dutch:"Rundvee"
	}

	"Sheep":{
		Italian:"Pecora"
		Russian:"Овца"
		French:"Mouton"
		Romanian:"Oaie"
		German:"Schaf"
		Dutch:"Schaap"
	}

	"Deer":{
		Italian:"Cervo"
		Russian:"Oлень"
		French:"Cerf"
		Romanian:"Cerb"
		German:"Hirsch"
		Dutch:"Hert"
	}

	"Bananas":{
		Italian:"Banane"
		Russian:"Бананы"
		French:"Bananes"
		Romanian:"Banane"
		German:"Bananen"
		Dutch:"Bananen"
	}

	"Wheat":{
		Italian:"Grano"
		Russian:"Пшеница"
		French:"Blé"
		Romanian:"Grâu"
		German:"Weizen"
		Dutch:"Tarwe"
	}

	"Stone":{
		Italian:"Pietra"
		Russian:"Камень"
		French:"Pierre"
		Romanian:"Piatră"
		German:"Stein"
		Dutch:"Steen"
	}
	
	// Strategic Resources
	"Horses":{
		Italian:"Cavalli"
		Russian:"Лошади"
		French:"Chevaux"
		Romanian:"Cai"
		German:"Pferde"
		Dutch:"Paarden"
	}

	"Iron":{
		Italian:"Ferro"
		Russian:"Железо"
		French:"Fer"
		Romanian:"Fier"
		German:"Eisen"
		Dutch:"Ijzer"
	}

	"Coal":{
		Italian:"Carbone"
		Russian:"Уголь"
		French:"Charbon"
		Romanian:"Cărbune"
		German:"Kohle"
		Dutch:"Kool"
	}

	"Oil":{
		Italian:"Petrolio"
		Russian:"Нефть"
		French:"Pétrole"
		Romanian:"Petrol"
		German:"Erdöl"
		Dutch:"Olie"
	}

	"Aluminum":{
		Italian:"Aluminio"
		Russian:"Aлюминий"
		French:"Aluminium"
		Romanian:"Aluminiu"
		German:"Aluminium"
		Dutch:"Aluminium"
	}

	"Uranium":{
		Italian:"Uranio"
		Russian:"Уран"
		French:"Uranium"
		Romanian:"Uraniu"
		German:"Uran"
		Dutch:"Uranium"
	}
	
	// Luxury Resources
	"Furs":{
		Italian:"Pellicceria"
		Russian:"Меха"
		French:"Fourrures"
		Romanian:"Blănărie"
		German:"Felle"
		Dutch:"Bonten"
	}

	"Cotton":{
		Italian:"Cotone"
		Russian:"Хлопок"
		French:"Coton"
		Romanian:"Bumbac"
		German:"Baumwolle"
		Dutch:"Katoen"
	}

	"Dyes":{
		Italian:"Coloranti"
		Russian:"Красители"
		French:"Colorants"
		Romanian:"Coloranți"
		German:"Farbstoffe"
		Dutch:"Verfstoffen"
	}

	"Gems":{
		Italian:"Pietre preziose"
		Russian:"Драгоценные камни"
		French:"Gems"
		Romanian:"Pietre pretioase"
		German:"Edelsteine"
		Dutch:"Edelstenen"
	}

	"Silver":{
		Italian:"Argento"
		Russian:"Серебро"
		French:"Argent"
		Romanian:"Argint"
		German:"Silber"
		Dutch:"Zilver"
	}

	"Incense":{
		Italian:"Incenso"
		Russian:"Паофюмы"
		French:"Encens"
		Romanian:"Parfume"
		German:"Weihrauch"
		Dutch:"Wierook"
	}

	"Silk":{
		Italian:"Seta"
		Russian:"Шелк"
		French:"Soie"
		Romanian:"Mătase"
		German:"Seide"
		Dutch:"Zijde"
	}

	"Spices":{
		Italian:"Spezie"
		Russian:"Cпеции"
		French:"Épices"
		Romanian:"Aromate"
		German:"Gewürze"
		Dutch:"Kruiden"
	}

	"Wine":{
		Italian:"Vino"
		Russian:"Вино"
		French:"Vin"
		Romanian:"Vin"
		German:"Wein"
		Dutch:"Wijn"
	}

	"Sugar":{
		Italian:"Zucchero"
		Russian:"Сахар"
		French:"Sucre"
		Romanian:"Zahar"
		German:"Zucker"
		Dutch:"Suiker"
	}

	"Marble":{
		Italian:"Marmo"
		Russian:"Мрамор"
		French:"Marbre"
		Romanian:"Marmură"
		German:"Marmor"
		Dutch:"Marmer"
	}

	"Pearls":{
		Italian:"Perle"
		Russian:"Жемчуг"
		French:"Perles"
		Romanian:"Perle"
		German:"Perlen"
		Dutch:"Parels"
	}

	"Whales":{
		Italian:"Balene"
		Russian:"Киты"
		French:"Baleines"
		Romanian:"Balene"
		German:"Wale"
		Dutch:"Walvissen"
	}
	
	// Tile improvements
	
	"Farm":{
		Italian:"Fattoria"
		Russian:"Ферма"
		French:"Ferme"
		Romanian:"Fermă"
		German:"Farm"
		Dutch:"Boerderij"
	}
	"Lumber mill":{
		Italian:"Segheria"
		Russian:"Лесопилка"
		French:"Scierie"
		Romanian:"Cherestea"
		German:"Sägewerk"
		Dutch:"Houtzagerij"
	}
	"Mine":{
		Italian:"Miniera"
		Russian:"Мина"
		French:"Mine"
		Romanian:"Mina"
		German:"Mine"
		Dutch:"Mijn"
	}
	"Trading post":{
		Italian:"Base commerciale"
		Russian:"Торговая точка"
		French:"Comptoir commercial"
		Romanian:"Post de vinzare"
		German:"Handelsposten"
		Dutch:"Handelspost"
	}
	"Camp":{
		Italian:"Accampamento"
		Russian:"Лагерь"
		French:"Campement"
		Romanian:"Tabără"
		German:"Lager"
		Dutch:"Kamp"
	}
	"Oil well":{
		Italian:"Pozzo di petrolio"
		Russian:"Нефтяная скважина"
		French:"Puits de pétrole"
		Romanian:"Sondă de nafta"
		German:"Ölbrunnen"
		Dutch:"Oliebron"
	}
	"Pasture":{
		Italian:"Pascolo"
		Russian:"Выгон"
		French:"Pâturage"
		Romanian:"Păşune"
		German:"Weide"
		Dutch:"Weide"
	}
	"Plantation":{
		Italian:"Piantagione"
		Russian:"Плантация"
		French:"Plantation"
		Romanian:"Plantaţie"
		German:"Plantage"
		Dutch:"Plantage"
	}
	"Quarry":{
		Italian:"Cava"
		Russian:"Карьер"
		French:"Carrière"
		Romanian:"Carieră"
		German:"Steinbruch"
		Dutch:"Steengroeve"
	}
	"Road":{
		Italian:"Strada"
		Russian:"Дорога"
		French:"Route"
		Romanian:"Drum"
		German:"Strasse"
		Dutch:"Weg"
	}
	"Railroad":{
		Italian:"Ferrovia"
		Russian:"Железная дорога"
		French:"Chemin de fer"
		Romanian:"Cale ferată"
		German:"Gleis"
		Dutch:"Spoorweg"
	}
	"Remove":{ // as in "Remove Forest/Jungle/Marsh"
		Italian:"Rimuovi"
		Russian:"Удалить"
		French:"Suprimer"
		Romanian:"Elimina"
		German:"Entfernen:" // verb behind object again
		Dutch:"Verwijderen" // verb behind object
	}
	"Academy":{
		Italian:"Accademia"
		Russian:"Академия"
		French:"Académie"
		Romanian:"Academie"
		German:"Akademie"
		Dutch:"Academie"
	}
	"Landmark":{
		Italian:"Punto di riferimento"
		Russian:"Ориентир"
		French:"Point de repère"
		Romanian:"Reper"
		// German translation not sure
		// Dutch translation not sure
	}
	"Manufactory":{
		Italian:"Fabbrica"
		Russian:"Мануфактура"
		French:"Manufacture"
		Romanian:"Fabrică"
		German:"Fabrik"
		Dutch:"Fabriek"
	}
	"Customs house":{
		Italian:"Dogana"
		Russian:"Таможня"
		French:"Maison des douanes"
		Romanian:"Casa vamală"
		German:"Zollamt"
		Dutch:"Douanekantoor"
	}
	
	
	// Technologies (Ancient Era)
	
	"Agriculture":{
		Italian:"Agricoltura"
		Russian:"Земледелие"
		French:"Agriculture"
		Romanian:"Agricultură"
		Dutch:"Agricultuur"
	}
	
	"Pottery":{
		Italian:"Ceramica"
		Russian:"Керамика"
		French:"Poterie"
		Romanian:"Ceramică"
		German:"Töpferkunst"
		Dutch:"Aardwerk"
	}
	"Animal Husbandry":{
		Italian:"Allevamento di animali"
		Russian:"Животноводство"
		French:"Élevage"
		Romanian:"Creșterea animalelor"
		German:"Tierhalutung"
		Dutch:"Veeteelt"
	}
	"Archery":{
		Italian:"Tiro con l'arco"
		Russian:"Стрельба из лука"
		French:"Tir à l'arc"
		Romanian:"TIR cu arcul"
		German:"Bogenschiessen"
		Dutch:"Boogschieten"
	}
	"Mining":{
		Italian:"Estrazione minerarie"
		Russian:"Добыча руды"
		French:"Exploitation minière"
		Romanian:"Exploatare minieră"
		German:"Bergbau"
		Dutch:"Mijnbouw"
	}
	"Sailing":{
		Italian:"Andare in barca"
		Russian:"Мореплаванье"
		French:"Navigation à voile"
		Romanian:"Navigație"
		German:"Segeln"
		Dutch:"Zeilen"
	}
	"Calendar":{
		Italian:"Calendario"
		Russian:"Календарь"
		French:"Calendrier"
		Romanian:"Calendar"
		German:"Kalender"
		Dutch:"Kalender"
	}
	"Writing":{
		Italian:"Scrittura"
		Russian:"Письменность"
		French:"L'écriture"
		Romanian:"Scriere"
		German:"Schrift"
		Dutch:"Schrift"
	}
	"Trapping":{
		Italian:"Caccia"
		Russian:"Охота"
		French:"Chasse"
		Romanian:"Vânătoare"
		German:"Fallen"
		Dutch:"Valstrikken"
	}
	"The Wheel":{
		Italian:"La ruota"
		Russian:"Колесо"
		French:"La roue"
		Romanian:"Roata"
		German:"Das Rad"
		Dutch:"Het Wiel"
	}
	"Masonry":{
		Italian:"Opere murarie"
		Russian:"Каменная кладка"
		French:"Maçonnerie"
		Romanian:"Zidărie"
		German:"Maurerei"
		Dutch:"Metselkunst"
	}
	"Bronze Working":{
		Italian:"Lavorazione bronzo"
		Russian:"Обработка бронза"
		French:"Traitement de bronze"
		Romanian:"Prelucrarea bronzului"
		German:"Bronze Bearbeitung"
		Dutch:"Brons Bewerking"
	}
	
	
	// Technologies (Classical Era)
	
	"Optics":{
		Italian:"Ottica"
		Russian:"Оптика"
		French:"Optique"
		Romanian:"Optica"
		German:"Optik"
		Dutch:"Optica"
	}
	"Horseback Riding":{
		Italian:"Equitazione"
		Russian:"Верховая езда"
		French:"Monter à cheval"
		Romanian:"Călărie"
		German:"Reiten"
		Dutch:"Paardrijden"
	}
	"Mathematics":{
		Italian:"Matematica"
		Russian:"Математика"
		French:"Mathématiques"
		Romanian:"Matematică"
		German:"Mathematik"
		Dutch:"Wiskunde"
	}
	"Construction":{
		Italian:"Costruzione"
		Russian:"Строительство"
		French:"Bâtiment"
		Romanian:"Clădire"
		German:"Baukunst"
		Dutch:"Bouwkunde"
	}
	"Philosophy":{
		Italian:"Filosofia"
		Russian:"Философия"
		French:"Philosophie"
		Romanian:"Filozofie"
		German:"Philosophie"
		Dutch:"Filosofie"
	}
	"Currency":{
		Italian:"Moneta"
		Russian:"Деньги"
		French:"Monnaie"
		Romanian:"Valută"
		German:"Geld"
		Dutch:"Geld"
	}
	"Engineering":{
		Italian:"Ingegneria"
		Russian:"Инженерия"
		French:"Ingénierie"
		Romanian:"Inginerie"
		German:"Ingenieurwesen"
		Dutch:"Ingenieurswezen"
	}
	"Iron Working":{
		Italian:"Lavorazione del ferro"
		Russian:"Обработка железа"
		French:"Traitement du fer"
		Romanian:"Prelucrarea fierului"
		German:"Eisen Bearbeitung"
		Dutch:"Ijzer Bewerking"
	}
	
	
	// Technologies (Medieval Era)
	
	"Theology":{
		Italian:"Teologia"
		Russian:"Теология"
		French:"Théologie"
		Romanian:"Teologie"
		German:"Theologie"
		Dutch:"Theologie"
	}
	"Civil Service":{
		Italian:"Servizio civile"
		Russian:"Гражданская служба"
		French:"Service civil"
		Romanian:"Serviciu civil"
		German:"Zivildienst"
		Dutch:"Overheidsdienst"
	}
	"Guilds":{
		Italian:"Gilde"
		Russian:"Гильдий"
		French:"Guildes"
		Romanian:"Bresle"
		Dutch:"Gildes"
	}
	"Physics":{
		Italian:"Fisica"
		Russian:"Физика"
		French:"La physique"
		Romanian:"Fizică"
		German:"Physik"
		Dutch:"Fysica"
	}
	"Steel":{
		Italian:"Acciaio"
		Russian:"Сталь"
		French:"Acier"
		Romanian:"Oţel"
		Dutch:"Staal"
	}
	"Metal Casting":{
		Italian:"colata di metallo"
		Russian:"Литье"
		French:"Coulée de métal"
		Romanian:"Turnarea metalului"
		German:"Metallurgie"
		Dutch:"Metaal gieten"
	}
	"Compass":{
		Italian:"Bussola"
		Russian:"Компас"
		French:"Boussole"
		Romanian:"Busolă"
		German:"Kompass"
		Dutch:"Kompas"
	}
	"Education":{
		Italian:"Istruzione"
		Russian:"Образование"
		French:"Éducation"
		Romanian:"Educaţie"
		German:"Bildung"
		Dutch:"Educatie"
	}
	"Chivalry":{
		Italian:"Cavalleria"
		Russian:"Рыцарство"
		French:"Chevalerie"
		Romanian:"Cavalerime"
		German:"Kavallerie"
		Dutch:"Ridderlijkheid"
	}
	"Machinery":{
		Italian:"Macchinari"
		Russian:"Машыни"
		French:"Machinerie"
		Romanian:"Mașini"
		German:"Maschienenbau"
		Dutch:"Machinebouw"
	}
	
	
	// Technologies (Renaissance Era)
	
	"Astronomy":{
		Italian:"Astronomia"
		Russian:"Астрономия"
		French:"Astronomie"
		Romanian:"Astronomie"
		German:"Astronomie"
		Dutch:"Astronomie"
	}
	"Acoustics":{
		Italian:"Acustica"
		Russian:"Акустика"
		French:"Acoustique"
		Romanian:"Acustică"
		German:"Akustik"
		Dutch:"Akoestiek"
	}
	"Banking":{
		Italian:"Bancario"
		Russian:"Банковское дело"
		French:"Bancaire"
		Romanian:"Banca"
		German:"Bank"
		Dutch:"Bank"
	}
	"Printing Press":{
		Italian:"Macchina da stampa"
		Russian:"Печатный пресс"
		French:"Presse d'imprimerie"
		Romanian:"Presă de tipar"
		German:"Druckpresse"
		Dutch:"Drukpers"
	}
	"Gunpowder":{
		Italian:"Polvere da sparo"
		Russian:"Порох"
		French:"Poudre à canon"
		Romanian:"Praf de puşcă"
		Dutch:"Buskruid"
	}
	"Navigation":{
		Italian:"Navigazione"
		Russian:"Навигация"
		French:"La navigation"
		Romanian:"Navigare"
		German:"Navigation"
		Dutch:"Navigatie"
	}
	"Archaeology":{
		Italian:"Archeologia"
		Russian:"Aрхеология"
		French:"Archéologie"
		Romanian:"Arheologie"
		German:"Archeologie"
		Dutch:"Archeologie"
	}
	"Economics":{
		Italian:"Economia"
		Russian:"Экономика"
		French:"Économie"
		Romanian:"Economie"
		German:"Ökonomie"
		Dutch:"Economie"
	}
	
	"Metallurgy":{
		Italian:"Metallurgia"
		Russian:"Металлургия"
		French:"Métallurgie"
		Romanian:"Metalurgie"
		Dutch:"Metaalkunde"
	}
	
	"Chemistry":{
		Italian:"Chimica"
		Russian:"Химия"
		French:"Chimie"
		Romanian:"Chimie"
		German:"Chemie"
		Dutch:"Chemie"
	}
	
	// Technologies (Industrial Era) - as of now the tech tree itself is incomplete, more will probably be added later
	
	"Scientific Theory":{
		Italian:"Teoria scientifica"
		Russian:"Научная теория"
		French:"Théorie scientifique"
		Romanian:"Teoria științifică"
		German:"Wissenschaftliche Thorie"
		Dutch:"Wetenschappelijke Theorie"
	}
	
	"Industrialization":{
		Italian:"Industrializzazione"
		Russian:"Индустриализация"
		French:"Industrialisation"
		Romanian:"Industrializare"
		Dutch:"Industrialisatie"
	}
	"Rifling":{
		Italian:"Rigatura"
		Russian:"Нарезка"
		French:"Rayeur"
		Romanian:"Ghintuire"
		Dutch:"Gedraaide loop"
	}
	"Military Science":{
		Italian:""
		Russian:""
		French:""
		Romanian:""
		Dutch:"Militaire Wetenschap"
	}
	
	"Fertilizer":{
		Italian:"Fertilizzante"
		Russian:"Yдобрение"
		French:"Engrais"
		Romanian:"Îngrăşământ"
		German:"Dünger"
		Dutch:"Mest"
	}
	"Biology":{
		Italian:"Biologia"
		Russian:"Биология"
		French:"La biologie"
		Romanian:"Biologie"
		German:"Biologie"
		Dutch:"Biologie"
	}
	"Electricity":{
		Italian:"Electricità"
		Russian:"Электричество"
		French:"Électricité"
		Romanian:"Electricitate"
		German:"Elektrizität"
		Dutch:"Elektriciteit"
	}
	"Steam Power":{
		Italian:"Forza vapore"
		Russian:"Сила пара"
		French:"Puissance de la vapeur"
		Romanian:"Puterea aburului"
		German:"Dampfkraft"
		Dutch:"Stoomkracht"
	}
	
	"Dynamite":{
		Italian:"Dinamite"
		Russian:"Динамит"
		French:"Dynamiter"
		Romanian:"Dinamită"
		Dutch:"Dynamiet"
	}
	
	
	// Technologies (Modern Era)
	
	"Refrigeration":{
		Italian:"Refrigeratori"
		Russian:"Oхлаждение"
		French:"Réfrigération"
		Romanian:"Refrigeraţie"
		German:"Kühlung"
		Dutch:"Koeling"
	}
	"Radio":{
		Italian:"Radio"
		Russian:"Радио"
		French:"Radio"
		Romanian:"Radio"
		German:"Radio"
		Dutch:"Radio"
	}
	"Combustion":{
		Italian:"Combustione"
		Russian:"Горение"
		French:"La combustion"
		Romanian:"Combustie"
		German:"Verbrennung"
		Dutch:"Verbranding"
	}
	"Plastics":{
		Italian:"Plastica"
		Russian:"Пластики"
		French:"Plastiques"
		Romanian:"Materiale plastice"
		German:"Plastik"
		Dutch:"Plastic"
	}
	"Electronics":{
		Italian:"Elettronica"
		Russian:"Электроника"
		French:"Électronique"
		Romanian:"Electronică"
		German:"Elektronik"
		Dutch:"Elektronica"
	}
	"Mass Media":{
		Italian:"Mass media"
		Russian:"СМИ"
		French:"Médias de masse"
		Romanian:"Mass media"
		German:"Massenmedien"
		Dutch:"Massa Media"
	}
	"Flight":{
		Italian:"Volo"
		Russian:"Полет"
		French:"Vol"
		Romanian:"Zbor"
		German:"Flug"
		Dutch:"Vlucht"
	}
	
	// Technologies (Information Era)
	
	"Pharmaceuticals":{
		Italian:"Pharmaceuticals"
		Russian:"Фармацевтические препараты"
		French:"Médicaments"
		Romanian:"Produse farmaceutice"
		German:"Pharmazeut"
		Dutch:"Farmaceutica"
	}
	"Computers":{
		Italian:"Computers"
		Russian:"Kомпьютеры"
		French:"Ordinateurs"
		Romanian:"Calculatoare"
		German:"Computer"
		Dutch:"Computers"
	}
	"Nuclear Fission":{
		Italian:"Fissione nucleare"
		Russian:"Ядерное деление"
		French:"Fission nucléaire"
		Romanian:"Fisiune nucleara"
		German:"Kernspaltung"
		Dutch:"Kernsplijting"
	}
	"Ecology":{
		Italian:"Ecologia"
		Russian:"Экология"
		French:"Écologie"
		Romanian:"Ecologie"
		German:"Ökologie"
		Dutch:"Ecologie"
	}
	"Robotics":{
		Italian:"Robotica"
		Russian:"Робототехника"
		French:"Robotique"
		Romanian:"Robotică"
		German:"Robotik"
		Dutch:"Robotica"
	}
	"Rocketry":{
		Italian:"Missilistica"
		Russian:"Ракетная техника"
		French:"Rocketry"
		Romanian:"Rachete"
		German:"Raketentechnik"
		Dutch:"Rakettechniek"
	}
	
	// Technologies (Future Era)
	"Nanotechnology":{
		Italian:"Nanotecnologia"
		Russian:"Нанотехнологии"
		French:"Nanotechnologie"
		Romanian:"Nanotehnologie"
		German:"Nanotechnologie"
		Dutch:"Nanotechnologie"
	}
	"Satellites":{
		Italian:"Satelliti"
		Russian:"Спутники"
		French:"Satellites"
		Romanian:"Sateliții"
		German:"Satelitten"
		Dutch:"Satellieten"
	}
	"Particle Physics":{
		Italian:"Fisica delle particelle"
		Russian:"Физика частиц"
		French:"La physique des particules"
		Romanian:"Fizica particulelor"
		German:"Teilchenphysik"
		Dutch:"Deeltjesfysica"
	}
	"Future Tech":{
		Italian:"Tecnologia del futuro"
		Russian:"Технология будущчего"
		French:"Technologie future"
		Romanian:"Tehnologia viitoare"
		German:"Zukünftige Technologien"
		Dutch:"Toekomst Technologie"
	}
	
	"Who knows what the future holds?":{
		Italian:"Chi sa cosa riserva il futuro?"
		Russian:"Кто знает, что ждет в будущем?"
		French:"Qui sait ce que l'avenir réserve?"
		Romanian:"Chi sa cosa riserva il futuro?"
		Dutch:"Wie weet wat de toekomst inhoud?"
	}
	
	// Tech Eras
	// In case of foreign languages it becomes gender sensitive words
	//Also in russian "Medieval Era" becomes "Средневековье" or italian for "Renaissance Era" becomes "Rinascimento". So they got a single world to replace 2 english ones
	"Ancient":{
		Italian:"Antica"
		Russian:"Древняя"
		French:"Ancien"
		Romanian:"Antica"
		Dutch:"Oude"
	}
	"Classical":{
		Italian:"Classica"
		Russian:"Классическая"
		French:"Classique"
		Romanian:"Clasica"
		Dutch:"Klasieke"
	}
	"Medieval":{
		Italian:"Medievale"
		Russian:"Средневековье" //one word translation
		French:"Médiéval"
		Romanian:"Medievala"
		Dutch:"Middeleeuwse"
	}
	"Renaissance":{
		Italian:"Rinascimento" //one word translation
		Russian:"Ренессанс" //one word translation
		French:"Renaissance" //one word translation
		Romanian:"Renaşterei"
		Dutch:"Renaissance"
	}
	"Industrial":{
		Italian:"Industriale"
		Russian:"Современная"
		French:"Industriel"
		Romanian:"Industriala"
		Dutch:"Industrieele"
	}
	"Modern":{
		Italian:"Moderna"
		Russian:"Современное"
		French:"Moderne"
		Romanian:"Moderna"
		Dutch:"Moderne"
	}
	"Information":{
		Italian:"Informatica"     //[newEra] +translation
		Russian:"Информатическая" //translation+ [newEra]
		French:"Information"
		Romanian:"Informației"
		Dutch:"Informatie"
	}
	"Future":{
		Italian:"Futuro"
		Russian:"Будущее" //all one word translation
		French:"Avenir" 
		Romanian:"Viitor"
		Dutch:"Toekomst"
	}
	
	// Building unique abilities
	
	"+1 Science Per 2 Population":{
		Italian:"+1 Scienza per 2 popolazione"
		Russian:"+1 Наука за 2 населения"
		French:"+1 Science par 2 Population"
		Romanian:"+1 știință pe 2 persoane"
		German:"+1 Erforschung pro 2 Bewohner"
		Dutch:"+1 Wetenschap per 2 Populatie"
	}
	"Worker construction increased 25%, provides 2 free workers":{
		Italian:"La costruzione dei lavoratori è aumentata del 25%, offre 2 lavoratori liberi"
		Russian:"Строительство рабочих увеличилось на 25%, предоставлено 2 свободных рабочих"
		French:"La construction des travailleurs a augmenté de 25%, fournit 2 travailleurs libres"
		Romanian:"Lucrările de construcție a crescut cu 25%, oferă 2 lucrători liberi"
		German:"Arbeiterproduktion um 25% erhöht, gibt 2 freie Arbeiter"
		Dutch:"Werkerproducktie met 25% vehoogt, geeft 2 gratis werkers"
	}
	"Free Social Policy":{
		Italian:"Politica sociale gratuita"
		Russian:"Бесплатная социальная политика"
		French:"Politique sociale gratuite"
		Romanian:"Politica socială gratuită"
		German:"Freie Sozialpolitik"
		Dutch:"Gratis sociaalbeleid"
	}
	"Golden Age length increases +50%":{
		Italian:"La lunghezza dell'età dell'oro aumenta + 50%"
		Russian:"Длина золотого века + 50%"
		French:"La longueur de l'âge d'or augmente de 50%"
		Romanian:"Vârsta de aur crește + 50%"
		German:"Länge eines Goldenen Zeitalters um 50% erhöht"
		Dutch:"Gouden eeuw lengte neem toe met +50%"
	}
	"+33% great person generation in all cities":{
		Italian:"+ 33% di generazione di grandi persone in tutte le città"
		Russian:"+ 33% отличное поколение людей во всех городах"
		French:"+ 33% de génération géniale dans toutes les villes"
		Romanian:"+ 33% generație mare de persoane în toate orașele"
		// German translation not sure
		Dutch:"+33% Geweldig persoon generatie in alle steden"
	}
	"Gold from all trade routes +25%":{
		Italian:"Oro da tutte le rotte commerciali + 25%"
		Russian:"Золото со всех торговых путей + 25%"
		French:"Or de toutes les routes commerciales + 25%"
		Romanian:"Aur din toate rutele comerciale + 25%"
		German:"Gold von allen Handelsrouten um 25% erhöht"
		Dutch:"Van alle handelroutes +25% goud"
	}
	"40% of food is carried over after a new citizen is born":{
		Italian:"Il 40% del cibo viene mantenuto dopo la nascita di un nuovo cittadino"
		Russian:"40% продовольствия переносится после рождения нового гражданина"
		French:"40% de la nourriture est reportée après la naissance d'un nouveau citoyen"
		Romanian:"40% din produsele alimentare sunt mentinute după ce se naște un nou cetățean"
		German:"40% vom Essensvorrat wird behalten, wenn ein neuer Bewohner geboren wird"
		Dutch:"40% van het voedsel word overgedragen na de geboorte van een nieuwe burger"
	}
	"Jungles provide +2 science":{
		Italian:"Giungle forniscono +2 scienza"
		Russian:"Джунгли обеспечивают +2 науку"
		French:"Jungles fournissent +2 science"
		Romanian:"Junglele oferă știință +2"
		German:"Dschungel produziert 2 Erforschung"
		Dutch:"Oerwouden leveren +2 Wetenschap"
	}
	"Cost of acquiring new tiles reduced by 25%":{
		Italian:"Costo di acquisto di nuove celle ridotto del 25%"
		Russian:"Стоимость приобретения новых плиток сократилась на 25%"
		French:"Coût d'acquisition de nouvelles tuiles réduit de 25%"
		Romanian:"Costul de achiziționare a plăcilor noi a scăzut cu 25%"
		German:"Kosten um neue Felder zu kaufen ist um 25% verringert"
		Dutch:"Kosten voor het kopen van nieuwe velden verlaagt met 25%"
	}
	"Culture in all cities increased by 25%":{
		Italian:"La cultura in tutte le città è aumentata del 25%"
		Russian:"Культура во всех городах увеличилась на 25%"
		French:"La culture dans toutes les villes a augmenté de 25%"
		Romanian:"Cultura în toate orașele a crescut cu 25%"
		German:"Kultur wird in allen Städten um 25% erhöht"
		Dutch:"Cultuur word in alle steden verhoogd met 25%"
	}
	"Unhappiness from population decreased by 10%":{
		Italian:"L'infelicità della popolazione è diminuita del 10%"
		Russian:"Неспособность населения снизилась на 10%"
		French:"Le mécontentement de la population a diminué de 10%"
		Romanian:"Nefericirea de la populație a scăzut cu 10%"
		German:"Unzufriedenheit vom Volk um 10% verringert"
		Dutch:"Ontevredenheid van het volk word met 10% verlaagd"
	}
	"Empire enters golden age":{
		Italian:"L'impero entra nell'età dell'oro"
		Russian:"Империя вступает в золотой век"
		French:"L'Empire entre dans l'âge d'or"
		Romanian:"Imperiul intră în epoca de aur"
		German:"Das Reich tritt ein goldenes Zeitalter an"
		Dutch:"Het rijk betreed een gouden eeuw"
	}
	"Free Great Artist Appears":{
		Italian:"Il grande artista gratuito appare"
		Russian:"Появляется бесплатный великий артист"
		French:"Grand artiste libre apparaît"
		Romanian:"Artistul Mare apare gratuit"
		// German translation not sure
		Dutch:"Een gratis geweldige artiest verschijnt"
	}
	"Culture cost of adopting new Policies reduced by 10%":{
		Italian:"Costo della cultura dell'adozione di nuove politiche ridotto del 10%"
		Russian:"Стоимость культуры принятия новой политики сократилась на 10%"
		French:"Coût culturel de l'adoption de nouvelles polices réduit de 10%"
		Romanian:"Costul culturii de adoptare a noilor politici a scăzut cu 10%"
		German:"Neue Sozialpolitiken brauchen 10% weniger Kultur"
		Dutch:"Aanschaffingskosten nieuwe sociaal beleiden verlaagd met 10%"
	}
	"Provides 1 happiness per social policy":{
		Italian:"Fornisce 1 felicità per politica sociale"
		Russian:"Обеспечивает 1 счастье за социальную политику"
		French:"Fournit 1 bonheur par politique sociale"
		Romanian:"Oferă 1 fericire pe politică socială"
		German:"Gibt 1 Zufriedenheit pro Sozialpolitik"
		Dutch:"Levert 1 tevredenheid op per sociaal beleid"
	}
	"Must be next to desert":{
		Italian:"Deve essere vicino al deserto"
		Russian:"Должно быть рядом с пустыней"
		French:"Doit être à côté du désert"
		Romanian:"Trebuie să fie lângă deșert"
		German:"Muss an eine Wüste grenzen"
		Dutch:"Moet aan een woestijn grenzen"
	}
	"Enables construction of Spaceship parts":{
		Italian:"Consente la costruzione di parti di navi spaziali"
		Russian:"Разрешает строительство частей космического корабля"
		French:"Permet la construction de pièces de vaisseau spatial"
		Romanian:"Permite construcția de părți ale navelor spațiale"
		German:"Schaltet Arbeit an Raumschiffteilen frei"
		Dutch:"Ontgrendelt productie van ruimteschip onderdelen"
	}
	"Increases production of spaceship parts by 50%":{
		Italian:"Aumenta la produzione di parti di navi spaziali del 50%"
		Russian:"Увеличивает выпуск космических кораблей на 50%"
		French:"Augmente la production de pièces de vaisseaux spatiaux de 50%"
		Romanian:"Crește producția de piese de navă spațială cu 50%"
		German:"Erhöht Produktion an Raumschiffteilen um 50%"
		Dutch:"Verhoogd de productiesnelheid van ruimteschips onderdelen met 50%"
	}
	"Spaceship part":{
		Italian:"Parte della nave spaziale"
		Russian:"Часть космического корабля"
		French:"Pièce de navire spatial"
		Romanian:"Partea spațială a navei"
		German:"Raumschiffteil"
		Dutch:"Ruimteschip onderdeel"
	}
	
	// Unit types
	"Civilian":{
		Italian:"Civile"
		Russian:"Цивильный"
		French:"Civil"
		Romanian:"Civil"
		German:"Zivilist"
		Dutch:"Burger"
	}
	"Melee":{
		Italian:"Mischia"
		Russian:"Рукопашная"
		French:"Mêlée"
		Romanian:"Incăierare"
		German:"Nahkämpfer"
		Dutch:"Melee"
	}
	"Ranged":{
		Italian:"a Distanza"
		Russian:"Дальний бой"
		French:"À distance"
		Romanian:"ranged"
		German:"Fernkämpfer"
		Dutch:"Afstands"
	}
	"Siege":{
		Italian:"Assedio"
		Russian:"Осада"
		French:"Siège"
		Romanian:"Asediu"
		German:"Belagerungsmaschiene"
		Dutch:"Belegering"
	}
	"Mounted":{
		Italian:"Cavaliere"
		Russian:"Конный"
		French:"Monté"
		Romanian:"Montat"
		German:"Kavallerie"
		Dutch:"Bereden"
	}
	"Scout":{
		Italian:"Esploratore"
		Russian:"Разведчик"
		French:"Scout"
		Romanian:"Cercetaș"
		German:"Kundschafter"
		Dutch:"Verkening"
	}
	"City":{
		Italian:"Città"
		Russian:"Город"
		French:"Ville"
		Romanian:"Oraș"
		German:"Stadt"
		Dutch:"Stad"
	}
	
	
	// Unit uniques
	"Can build improvements on tiles":{
		Italian:"Può migliorare le celle"
		Russian:"Может создавать улучшения на клетках"
		French:"Peut construire des améliorations sur les carreaux"
		Romanian:"Poate construi îmbunătățiri pe plăci"
		German:"Kan Verbesserungen auf Feldern bauen"
		Dutch:"Kan verbeteringen op velden bouwen"
	}
	"Founds a new city":{
		Italian:"Fonda una nuova città"
		Russian:"Нашел новый город"
		French:"Trouve une nouvelle ville"
		Romanian:"Creează un oraș nou"
		German:"Gründet eine neue Stadt"
		Dutch:"Sticht een nieuwe stad"
	}
	"Ignores terrain cost":{
		Italian:"Ignora il costo del terreno"
		Russian:"Игнорирует стоимость местности"
		French:"Ignore le coût du terrain"
		Romanian:"Ignoră costul terenului"
		// German translation not sure
		Dutch:"Negeert terreinskosten"
	}
	"No defensive terrain bonus":{
		Italian:"Nessun bonus sul terreno difensivo"
		Russian:"Отсутствие бонуса за боеголовок"
		French:"Aucun bonus de terrain défensif"
		Romanian:"Niciun bonus de teren defensiv"
		German:"Keinen Geländeabhängigen Verteidigunsbonus"
		Dutch:"Geen defensiefe terreinsbonussen"
	}
	"Rough terrain penalty":{
		Italian:"Penalità di terreno grezzo"
		Russian:"Штраф грубой местности"
		French:"Pénalité de terrain rugueux"
		Romanian:"Зenalizare pentru teren accidentat"
		German:"Nachteil bei rauem Gelände"
		Dutch:"Nadeel in ruig terrein"
	}
	"Bonus vs [unitType]":{
		Italian:"Bonus vs [unitType]"
		Russian:"Бонус против [unitType]"
		French:"Bonus vs [unitType]"
		Romanian:"Bonus vs [unitType]"
		German:"Vorteil gegen eine(n) [unitType]" // Gender sensitive
		Dutch:"Voordeel tegen [unitType]"
	}
	"Penalty vs [unitType]":{
		Italian:"Penalità vs [unitType]"
		Russian:"Штраф vs [unitType]"
		French:"Pénalité vs [unitType]"
		Romanian:"Penalitate vs [unitType]"
		German:"Nachteil gegen eine(n) [unitType]" // Gender sensitive
		Dutch:"Nadeel tegen [unitType]"
	}
	"Must set up to ranged attack":{
		Italian:"Deve impostare un attacco a distanza"
		Russian:"Необходимо настроить атаку дальнего боя"
		French:"Doit être configuré pour une attaque à distance"
		Romanian:"Trebuie să fie pregătit să atace"
		German:"Muss aufstellen um Fernattacken auszuführen"
		Dutch:"Moet opstellen voordat er een aanval op afstand kan worden gemaakt"
	}
	"Can move after attacking":{
		Italian:"Può muoversi dopo aver attaccato"
		Russian:"Может двигаться после атаки"
		French:"Peut se déplacer après avoir attaqué"
		Romanian:"Poate să se miște după ce a atacat"
		German:"Kann sich nach dem Angriff bewegen"
		Dutch:"Kan zich verplaatsen na het aanvallen"
	}
	"Limited Visibility":{
		Italian:"Visibilità limitata"
		Russian:"Ограниченная видимость"
		French:"Visibilité limitée"
		Romanian:"Vizibilitate redusă"
		German:"Begrenzte Sichtweite"
		Dutch:"Gelimiteerd zicht"
	}
	"Can start an 8-turn golden age or construct a Landmark (+6 culture)":{
		Italian:"Può iniziare un'età dell'oro a 8 turni o costruire un monument (+6 cultura)"
		Russian:"Может начать 8-ти золотистый век или построить памятник (+6 культура)"
		French:"Peut commencer un âge d'or de 8 tours ou construire un monument (+6 culture)"
		Romanian:"Poate începe o nouă epocă de aur sau construi un monument (cultura + 6)"
		// German translation not sure
		// Dutch translation not sure
	}
	"Can discover a technology, or construct an Academy (+4 science)" :{
		Italian:"Può scoprire una tecnologia o costruire un'accademia (+4 scienza)"
		Russian:"Может открыть технологию или построить Академию (+4 наука)"
		French:"Peut découvrir une technologie, ou construire une Académie (+4 science)"
		Romanian:"Poate să descopere o tehnologie sau să construiască o Academie (știință +4)"
		German:"Kann eine Technologie entdecken, oder eine Akademie (+4 Erforschung) bauen"
		Dutch:"Kan een technologie ontdekken, of een Academie (+4wetenschap) bouwen"
	}
	"Can undertake a trade mission, giving a large sum of gold, or construct a Customs House (+4 gold)":{
		Italian:"Può intraprendere una missione commerciale, dare una grande somma di oro, o costruire una dogana (+4 oro)"
		Russian:"Может предпринять торговую миссию, дать большую сумму золота или построить Таможенную палату (+4 золота)"
		French:"Peut entreprendre une mission commerciale, donner une grosse somme d'or, ou construire une maison de douane (+4 pièces d'or)"
		Romanian:"Poate să întreprindă o misiune comercială, să dea o sumă mare de aur sau să construiască o casă vamală (+4 de aur)"
		German:"Kann eine Handelsmission unternehmen, viel Gold geben oder ein Zollamt (+4 Gold) bauen"
		Dutch:"Kan een handelsmissie ondergaan, levert veel goud op, of bouwt een Douanekantoor (+4 goud) bouwen"
	}
	"Can speed up construction of a wonder, or construct a Manufactory (+4 production)":{
		Italian:"Può velocizzare la costruzione di una meraviglia, o costruire una manifattura (+4 produzione)"
		Russian:"Может ускорить строительство чуда или построить мануфактуру (+4 производства)"
		French:"Peut accélérer la construction d'une merveille, ou construire une manufacture (+4 production)"
		Romanian:"Poate accelera construcția unei minune sau poate construi o fabrică (+4 producție)"
		German:"Kann die Bauzeit eines Wunders verkürzen oder eine Fabrik (+4 Produktion) bauen"
		Dutch:"Kan de produtie van een wonder versnellen, of kan een Fabriek (+4 productie) bouwen"
	}
	
	// Policy picker screen
	"You have entered the [newEra] era!":{
		Italian:"Sei entrato nell'era [newEra]!"
		Russian:"Вы вошли в эпоху [newEra]!"
		French:"Vous êtes entré dans l'ère [newEra]!"
		Romanian:"Ați intrat în epoca [newEra]!"
		Dutch:"Jij bent in het/de [newEra] aangekomen!" // depends on what era it is 
	}
	"[policyBranch] policy branch unlocked!":{
		Italian:"[policyBranch] ramo della politica sbloccato!"
		Russian:"[policyBranch] ветвь политики разблокирована!"
		French:"[policyBranch] branche de la politique déverrouillée!"
		Romanian:"[policyBranch] ramură de politică deblocată!"
		Dutch:" Het/De [policyBranch] beleid is ontgrendeld!" // depends on what brach it is
	} // EG Rationalism policy branch unlocked!
	
}<|MERGE_RESOLUTION|>--- conflicted
+++ resolved
@@ -162,19 +162,6 @@
 	}
 	
 	"Disband unit":{
-<<<<<<< HEAD
-		Dutch:"Eenheid opheffen"
-	}
-	
-	"Do you really want to disband this unit?":{
-		Dutch:"Wil je echt deze eenheid opheffen"
-	}
-	"Yes":{
-		Dutch:"Ja"
-	}
-	"No":{
-		Dutch:"Nee"
-=======
 		Italian:"Disbandare"
 		Russian:"Расформировать"
 		French:"Dissoudre unité"
@@ -198,7 +185,6 @@
 		Russian:"Нет"
 		French:"Non"
 		Romanian:"Nu"
->>>>>>> 45db23bd
 	}
 	
 
