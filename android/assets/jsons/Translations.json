{
	// General Translation tips:
	// - Keep it uniform! Use the same word/style for the same thing when ever necessary.
	//   Otherwise it may be confusing to the user
	//
	// Keep the names in SQUARE BRACKETS UNTRANSLATED!!!
	//
	// - Use the language feature of wikipedia (search the original tech in English
	//   and then choose your language on the left)
	//
	// - When in doubt a full rip of all translations from Civ5 can be found here:
	//   http://www.dndjunkie.com/civilopedia/default.aspx
	//   However, I advise you not to use this too much, as we don't want to infringe
	//   Firaxis copyright!
	// - If you see typos on other languages (e.g. one space too much) feel free to fix them
	//
	// - Try to have at least one round of proof reading before submission
	//
	// Cheers! :)

	"Next turn":{
		Italian:"Prossimo turno"
		Russian:"Следующий ход"
		French:"Prochain tour"
		Romanian:"Runda următoare"
		German:"Nächste Runde"
		Dutch:"Volgende beurt"
		Spanish:"Siguiente turno"
		Simplified_Chinese:"下一回合"
		Portuguese:"Proximo turno"
		Japanese:"次のターン"
	}
	
	"Working...":{ // Displayed when next turn is being...turned
		Italian:"Attendere..."
		Russian:"Работает..."
		French:"Patientez..."
		Romanian:"Lucru..."
		Dutch:"Verwerken..."
		Spanish:"Trabajando..."
		Simplified_Chinese:"进行中..."
		Portuguese:"Trabalhando..."
		German:"Bitte warten..."
		Japanese:"ワーキング..."
	}
	
	"Turn":{ // For main screen at top left, e.g. Turn 234
		Italian:"Turno"
		Russian:"Ход"
		French:"Tour"
		Romanian:"Runda"
		German:"Runde"
		Dutch:"Beurt"
		Spanish:"Turno"
		Simplified_Chinese:"回合"
		Portuguese:"Turno"
		Japanese:"順番"
	}

	"in":{ // As in "Opera House in 3 turns"
		Italian:"tra"
		Russian:"через"
		French:"dans"
		Romanian:"în"
		German:"in"
		Dutch:"in"
		Spanish:"en"
		Simplified_Chinese:"建造或组建完成还需"
		Portuguese:"em"
		Japanese:"に"
	}
	
	"turns":{ // for e.g. turns to technology
		Italian:"Turni"
		Russian:"Ходов"
		French:"Tours"
		Romanian:"Runde"
		German:"Runden"
		Dutch:"Beurten"
		Spanish:"turnos"
		Simplified_Chinese:"回合"
		Portuguese:"turnos"
		Japanese:"回る"
	}
	
	"Turn":{ // for e.g. turns to technology
		Italian:"Turno"
		Russian:"Ходов"
		French:"Tour"
		Romanian:"Runde"
		German:"Runden"
		Dutch:"Beurten"
		Spanish:"turnos"
		Simplified_Chinese:"回合"
		Portuguese:"turnos"
		Japanese:"順番"
	}

	// Unit
	"Movement":{
		Italian:"Movimento"
		Russian:"Передвижение"
		French:"Déplacer"
		Romanian:"Mișcare"
		German:"Bewegungen"
		Dutch:"Mobieliteit"
		Spanish:"Movimiento"
		Simplified_Chinese:"移动力"
		Portuguese:"Movimento"
		Japanese:"移動"
	}

	"Strength":{
		Italian:"Forza"
		Russian:"Сила"
		French:"Force"
		Romanian:"Putere"
		German:"Stärke"
		Dutch:"Kracht"
		Spanish:"Fuerza"
		Simplified_Chinese:"近战攻击"
		Portuguese:"Força"
		Japanese:"強さ"
	}

	"Ranged strength":{
		Italian:"Forza a distanza"
		Russian:"Сила в дальнем бою"
		French:"Force à distance"
		Romanian:"Putere la distanță"
		German:"Fernkampf-Stärke"
		Dutch:"Kracht op afstand"
		Spanish:"Fuerza a distancia"
		Simplified_Chinese:"远程攻击"
		Portuguese:"Força a distancia"
		Japanese:"範囲の強さ"
	}
	
	"Bombard strength":{ // for displaying city info
		Italian:"Forza bombardamento"
		Russian:"Бомбардная сила"
		French:"Force de bombardement"
		Romanian:"Puterea bombardamentului"
		German:"Bombardieren Sie die Stärke"
		Dutch:"Bombard sterkte"
		Spanish:"Fuerza de bombardeo"
		Simplified_Chinese:"远程轰击"
		Portuguese:"Força Bombard"
		Japanese:"爆撃力"
	}


// Unit actions
	"Move unit":{
		Italian:"Sposta unità"
		Russian:"Переместить юнит"
		French:"Déplacer l'unité"
		Romanian:"Mută unitatea"
		German:"Einheit bewegen"
		Dutch:"Eenheid verplaatsen"
		Spanish:"Mover unidad"
		Simplified_Chinese:"移动单位"
		Portuguese:"Mover unidade"
		Japanese:"移動ユニット"
	}

	"Stop movement":{
		Italian:"Ferma movimento"
		Russian:"Отменить действие"
		French:"Arrêter le mouvement"
		Romanian:"Oprește mișcarea"
		German:"Bewegen abbrechen"
		Dutch:"Verplaatsen stoppen"
		Spanish:"Parar movimiento"
		Simplified_Chinese:"停止移动"
		Portuguese:"Parar movimento"
		Japanese:"動きを止める"
	}

	"Construct improvement":{
		Italian:"Costruisci miglioramento"
		Russian:"Построить улучшение"
		French:"Bâtir une amélioration"
		Romanian:"Construiește îmbunătățire"
		German:"Verbesserung bauen"
		Dutch:"Verbetering bouwen"
		Spanish:"Construir mejora"
		Simplified_Chinese:"建造设施"
        	Portuguese:"Construir melhoria"
		Japanese:"構造改善"
	}

	"Automate":{
		Italian:"Automatizza"
		Russian:"Автоматизация"
		French:"Automatiser"
		Romanian:"Automatizează"
		German:"Automatisieren"
		Dutch:"Autoatiseren"
		Spanish:"Automatizar"
		Simplified_Chinese:"自动工作"
		Portuguese:"Automatizar"
		Japanese:"自動化する"
	}
	
	"Stop automation":{
		Italian:"Arresta automazione"
		Spanish:"Parar automatización"
		Romanian:"Oprește automatizarea"
		German:"Automatisieren anhalten"
		French:"Arrêtez automatisation"
		Portuguese:"Pare a automação"
		Simplified_Chinese:"停止自动化"
		Romanian:"Opriți automatizarea"
		Russian:"Стоп автоматизации"
		Japanese:"自動化を停止"
	}

	"Fortify":{
		Italian:"Fortifica"
		Russian:"Укрепить"
		French:"Fortifier"
		Romanian:"Fortifică"
		German:"Befestigen"
		Dutch:"Versterken"
		Spanish:"Fortificar"
		Simplified_Chinese:"驻守"
		Portuguese:"Fortificar"
		Japanese:"要塞化"
	}
	
	"Fortification":{ // as in "+40% Fortification"
		Italian:"Fortificazione"
		Russian:"от укрепления"
		French:"Fortification"
		Romanian:"Fortificație"
		German:"Befestigung"
		Dutch:"Versterking"
		Spanish:"Fortificación"
		Simplified_Chinese:"防御力加成"
		Portuguese:"Fortficação"
		Japanese:"要塞"
	}
	
	"Sleep":{
		Italian:"Riposa"
		Romanian:"Dormi"
		Simplified_Chinese:"休眠"
		Portuguese:"Dormir"
		German:"Schlafen legen"
		French:"Dormir"
		Japanese:"睡眠"
		Russian:"Спать"
		Dutch:"Slaap"
		Spanish:"Dormir"
	}

	"Set up":{ // For siege units
		Italian:"Monta"
		Russian:"Подготовится"
		French:"Installer"
		Romanian:"Montează"
		German:"Aufstellen"
		Dutch:"Opstellen"
		Spanish:"Montar"
		Simplified_Chinese:"架设"
		Portuguese:"Montar"
		Japanese:"セットアップ"
	}
	
	"Upgrade to [unitType] ([goldCost] gold)":{ // EG Upgrade to Cannon (140 gold)
		Italian:"Aggiorna a [unitType] ([goldCost] oro)"
		Russian:"Улучшить до [unitType] ([goldCost] золота)"
		French:"Mise à niveau vers [unitType] ([goldCost] or)"
		Romanian:"Avansare [unitType] ([goldCost] aur)"
		Spanish:"Mejorar a [unitType] ([goldCost] de oro)"
		Simplified_Chinese:"升级到[unitType](需要[goldCost]金钱)"
		Portuguese:"Melhoria a [unitType] custará ([goldCost] ouro)"
		German:"Verbessere [unitType] ([goldCost] Gold)"
		Japanese:"[unitType]（[goldCost] gold）にアップグレードする"
	}
	
	"Found city":{
		Italian:"Fonda città"
		Russian:"Основать город"
		French:"Fonder une ville"
		Romanian:"Fondează oraș"
		German:"Stadt gründen"
		Dutch:"Stad stichten"
		Spanish:"Fundar ciudad"
       		Simplified_Chinese:"建立城市"
		Portuguese:"Fundar Cidade"
		Japanese:"見つかった市"
	}
	
	"Promote":{
		Italian:"Promuovi"
		Russian:"Повысить"
		French:"Promouvoir"
		Romanian:"Promovează"
		German:"Befördern"
		Dutch:"Promoveren"
		Spanish:"Ascender"
       	 	Simplified_Chinese:"晋升"
		Portuguese:"Promover"
		Japanese:"促進する"
	}

	"Health":{
		Italian:"Salute"
		Russian:"Здоровье"
		French:"Santé"
		Romanian:"Sănătate"
		German:"Gesundheit"
		Dutch:"Gezondheid"
		Spanish:"Salud"
		Simplified_Chinese:"生命"
		Portuguese:"Saúde"
		Japanese:"健康"
	}

	"Disband unit":{
		Italian:"Sciogli"
		Russian:"Распустить юнит"
		French:"Dissoudre l'unité"
		Romanian:"Desființează unitatea"
		Dutch:"Eenheid opheffen"
		Spanish:"Disolver unidad"
		Simplified_Chinese:"解雇单位"
		Portuguese:"Desfazer unidade"
		German:"Einheit auflösen"
		Japanese:"解散ユニット"
	}
	
	"Explore":{
		Italian:"Esplora"
		Romanian:"Explorează"
		Spanish:"Explorar"
		German:"Erkunden"
		French:"Explorer"
		Portuguese:"Explorar"
		Japanese:"探検する"
		Simplified_Chinese:"自由探索"
		Russian:"обследовать"
		Dutch:"Onderzoeken"
	}
	
	"Stop exploration":{
		Simplified_Chinese:"停止探索"
	}
	"Pillage":{
		Italian:"Saccheggia"
		German:"Plündern"
		French:"Pillage"
		Japanese:"略奪"
		Portuguese:"Pilhagem"
		Russian:"мародерство"
		Romanian:"Prădare"
		Dutch:"Plundering"
		Spanish:"Pillaje"
		Simplified_Chinese:"掠夺"
	}
	
	"Do you really want to disband this unit?":{
		Italian:"Vuoi davvero sciogliere questa unità?"
		Russian:"Вы действительно хотите распустить этот юнит?"
		French:"Voulez-vous vraiment dissoudre cette unité?"
		Romanian:"Sigur desființezi unitatea?"
		Dutch:"Wil je echt deze eenheid opheffen"
		Spanish:"¿Realmente quieres disolver esta unidad?"
		Simplified_Chinese:"您真的想解雇这个单位吗?"
		Portuguese:"Voçê realmente quer desfazer essa unidade?"
		German:"Wollen Sie diese Einheit wirklich auflösen?"
		Japanese:"あなたは本当にこのユニットを解散したいですか？"
	}
	"Disband this unit for [goldAmount] gold?":{
		Italian:"Vuoi sciogliere questa unità per [goldAmount] Oro?"
		Portuguese:"Desative esta unidade para ouro [goldAmount]?"
		French:"Dissoudre cette unité pour [goldAmount] gold?"
		German:"Diese Einheit für [goldAmount] Gold auflösen?"
		Spanish:"¿Disolver esta unidad para [goldAmount] gold?"
		Simplified_Chinese:"要解散这个单位获得[goldAmount]金钱吗？"
		Japanese:"このユニットを[goldAmount]ゴールドに解散させますか？"
		Romanian:"Dezactivați această unitate pentru aurul [goldAmount]?"
		Dutch:"Deze eenheid ontbinden voor [goldAmount] goud?"
	}
	
	"Yes":{
		Italian:"Sì"
		Russian:"Да"
		French:"Oui"
		Romanian:"Da"
		Dutch:"Ja"
		Spanish:"Sí"
		Simplified_Chinese:"是"
		Portuguese:"Sim"
		German:"Ja"
		Japanese:"はい"
	}
	"No":{
		Italian:"No"
		Russian:"Нет"
		French:"Non"
		Romanian:"Nu"
		Dutch:"Nee"
		Spanish:"No"
		Simplified_Chinese:"否"
		Portuguese:"Sim"
		German:"Nein"
		Japanese:"いいえ"
	}

	// Stats
	"Gold":{
		Italian:"Oro"
		Russian:"Золото"
		French:"Or"
		Romanian:"Aur"
		German:"Gold"
		Dutch:"Goud"
		Spanish:"Oro"
		Simplified_Chinese:"金"
		Portuguese:"Ouro"
		Japanese:"ゴールド"
	}

	"Science":{
		Italian:"Scienza"
		Russian:"Наука"
		French:"Science"
		Romanian:"Ştiinţă"
		German:"Wissenschaft"
		Dutch:"Wetenschap"
		Spanish:"Ciencia"
		Simplified_Chinese:"科研"
		Portuguese:"Ciência"
		Japanese:"科学"
	}

	"Happiness":{
		Italian:"Felicità"
		Russian:"Счастье"
		French:"Bonheur"
		Romanian:"Fericire"
		German:"Zufriedenheit"
		Dutch:"Tevredenheid"
		Spanish:"Felicidad"
		Simplified_Chinese:"快乐"
		Portuguese:"Felicidade"
		Japanese:"幸福"
	}

	"Production":{
		Italian:"Produzione"
		Russian:"Производство"
		French:"Production"
		Romanian:"Producție"
		German:"Produktion"
		Dutch:"Productie"
		Spanish:"Producción"
		Simplified_Chinese:"产能"
		Portuguese:"Produção"
		Japanese:"製造"
	}

	"Culture":{
		Italian:"Cultura"
		Russian:"Культура"
		French:"Culture"
		Romanian:"Cultură"
		German:"Kultur"
		Dutch:"Cultuur"
		Spanish:"Cultura"
		Simplified_Chinese:"文化"
		Portuguese:"Cultura"
		Japanese:"文化"
	}

	"Food":{
		Italian:"Cibo"
		Russian:"Еда"
		French:"Nourriture"
		Romanian:"Hrană"
		German:"Nahrung"
		Dutch:"Eten"
		Spanish:"Comida"
		Simplified_Chinese:"食物"
		Portuguese:"Comida"
		Japanese:"フード"
	}
	
	"GOLDEN AGE":{
		Italian:"ETÀ DELL'ORO"
		Russian:"ЗОЛОТОЙ ВЕК"
		French:"ÂGE D'OR"
		Romanian:"EPOCA DE AUR"
		German:"GOLDENES ZEITALTER"
		Dutch:"GOUDEN EEUW"
		Spanish:"EDAD DORADA"
		Simplified_Chinese:"黄金时代"
		Portuguese:"IDADE DOURADA"
		Japanese:"黄金時代"
	}

	
	// Menu table
	
	"Civilopedia":{
		Italian:"Civilopedia"
		Russian:"Цивилопедия"
		French:"Civilopédie"
		Romanian:"Civilopedie"
		Spanish:"Civilopedia"
		Simplified_Chinese:"文明百科"
		Portuguese:"Civilopédia"
		German:"Civilopedia"
		Japanese:"シビロペディア"
	}

	"Start new game":{
		Italian:"Nuova partita"
		Russian:"Новая игра"
		French:"Nouvelle partie"
		Romanian:"Joc nou"
		German:"Neues Spiel"
		Dutch:"Nieuw spel"
		Spanish:"Nueva partida"
		Simplified_Chinese:"开始新游戏"
		Portuguese:"Novo jogo"
		Japanese:"新しいゲームを始める"
	}
	
	"Save game":{
		Italian:"Salva partita"
		Russian:"Сохранить игру"
		French:"Sauvegarder la partie"
		Romanian:"Salvează jocul"
		German:"Spiel speichern"
		Dutch:"Spel opslaan"
		Spanish:"Salvar partida"
		Simplified_Chinese:"储存游戏"
		Portuguese:"Salvar jogo"
		Japanese:"ゲームを保存する"
	}
	
	"Load game":{
		Italian:"Carica partita"
		Russian:"Загрузить игру"
		French:"Charger une partie"
		Romanian:"Incarcă joc"
		German:"Spiel laden"
		Dutch:"Spel laden"
		Spanish:"Cargar partida"
		Simplified_Chinese:"载入游戏"
		Portuguese:"Carregar partida"
		Japanese:"ゲームをロード"
	}
	
	"Load copied data":{
		Italian:"Carica i dati copiati"
		Russian:"Загрузить скопированные данные"
		French:"Charger des données copiées"
		Romanian:"Încarcă date copiate"
		German:"Aus Zwischenablage laden"
		Dutch:"Gekopieerde data laden"
		Spanish:"Cargar datos copiados"
		Simplified_Chinese:"加载复制过的数据"
		Portuguese:"Carregar dados copiados"
		Japanese:"コピーしたデータを読み込む"
	}
	
	"Could not load game from clipboard!":{
		Italian:"Impossibile caricare partita dagli appunti!"
		Romanian:"Jocul nu a putut fi încărcat din clipboard!"
		Simplified_Chinese:"无法从剪贴板加载游戏!"
		Portuguese:"Não foi possivel carregar o jogo da prancheta"
		German:"Das Spiel konnte nicht aus der Zwischenablage geladen werden!"
		French:"Impossible de charger la partie depuis le presse-papier"
		Japanese:"クリップボードからゲームを読み込めませんでした。"
		Russian:"Не удалось загрузить игру из буфера обмена!"
		Dutch:"Kon game niet van klembord laden!"
		Spanish:"No se pudo cargar el juego desde el portapapeles!"
	}
	
	// New game screen
	
	"Start game!":{
		Italian:"Inizia partita!"
		Russian:"Начать игру!"
		French:"Démarrer la partie!"
		Romanian:"Începe jocul!"
		Spanish:"¡Empezar partida!"
		Simplified_Chinese:"开始游戏！"
		Portuguese:"Começar partida!"
		German:"Spiel starten!"
		Japanese:"ゲームを始める！"
	}
	"Civilization:":{
		Italian:"Civiltà:"
		Russian:"Цивилизация:"
		French:"Civilisation:"
		Romanian:"Civilizaţie:"
		Spanish:"Civilización"
		Simplified_Chinese:"文明"
		Portuguese:"Civilização"
		German:"Zivilisation"
		Japanese:"文明"
	}
	"World size:":{
		Italian:"Dimensione mappa:"
		Russian:"Размер мира:"
		French:"Taille du monde:"
		Romanian:"Mărime pământ:"
		Spanish:"Tamaño del mundo"
		Simplified_Chinese:"世界大小"
		Portuguese:"Tamanho do mundo"
		German:"Weltgröße"
		Japanese:"ワールドサイズ"
	}

	"Number of enemies:":{ //nummber of AI should be more accurate
		Italian:"Numero di nemici:"
		Russian:"Количество врагов:"
		French:"Nombre d'ennemies (AI):"
		Romanian:"Număr inamici:"
		Spanish:"Número de enemigos:"
		Simplified_Chinese:"AI智商："
		Portuguese:"Numero de inimigos:"
		German:"Anzahl der Gegner:"
		Japanese:"敵の数"
	}
	

	"Victory status":{
		Italian:"Condizioni di vittoria"
		Russian:"Статус победы"
		French:"Conditions de victoire"
		Romanian:"Statut victorie"
		German:"Siegesstatus"
		Dutch:"Overwinning Status"
		Spanish:"Estatus de victoria"
		Simplified_Chinese:"胜利进程"
		Portuguese:"Status da vitória"
		Japanese:"勝利の地位"
	}

	"Social policies":{
		Italian:"Politiche sociali"
		Russian:"Общественные институты"
		French:"Doctrines" //official translate
		Romanian:"Politici sociale"
		German:"Sozialpolitiken"
		Dutch:"Sociaal beleid"
		Spanish:"Políticas sociales"
		Simplified_Chinese:"社会政策"
		Portuguese:"Políticas sociais"
		Japanese:"社会政策"
	}
	
	"Options":{
		Italian:"Opzioni"
		German:"Optionen"
		French:"Options"
		Japanese:"オプション"
		Russian:"Опции"
		Romanian:"Opțiuni"
		Dutch:"Opties"
		Spanish:"Opciones"
		Simplified_Chinese:"选项"
		Portuguese:"Opções"
	}

	"Display options":{
		Italian:"Opzioni"
		Russian:"Параметры экрана"
		French:"Options d'affichage"
		Romanian:"Opțiuni afișaj"
		German:"Anzeigeeinstellungen"
		Dutch:"Weergaveopties"
		Spanish:"Opciones de pantalla"
		Simplified_Chinese:"显示选项"
		Portuguese:"Opções de Vídeo"
		Japanese:"表示オプション"
	}
	
	"Turns between autosaves":{
		Italian:"Turni tra autosalvataggi"
		French:"Tours avant sauvegarde automatique"
		Simplified_Chinese:"自动存档回合数"
	}
	
	"Sound effects volume":{
		Italian:"Volume effetti"
		French:"Volume sonore"
		Simplified_Chinese:"声效大小"
	}
	
	"Show":{
		Italian:"Mostra"
		Russian:"Показать"
		French:"Montrer"
		Romanian:"Arată"
		German:"Anzeigen"
		Dutch:"Toon"
		Spanish:"Mostrar"
		Simplified_Chinese:"显示"
		Portuguese:"Mostrar"
		Japanese:"見せる"
	}

	"Hide":{
		Italian:"Nascondi"
		Russian:"Спрятать"
		French:"Cacher"
		Romanian:"Ascunde"
		German:"Verstecken"
		Dutch:"Verberg"
		Spanish:"Ocultar"
		Simplified_Chinese:"隐藏"
		Portuguese:"Ocultar"
		Japanese:"隠す"
	}
	
	"Worked tiles":{
		Italian:"Celle sfruttate"
		Russian:"обработанные клетки"
		French:"cases exploités"
		Romanian:"celule lucrate"
		German:"bearbeitete Felder"
		Dutch:"Bewerkte velden"
		Spanish:"casillas trabajadas"
		Simplified_Chinese:"工作的地块"
		Portuguese:"Terreno trabalhado"
		Japanese:"働いたタイル"
	}

	"Resources and improvements":{
		Italian:"Risorse e miglioramenti"
		Russian:"ресурсы и улучшения"
		French:"ressources et améliorations"
		Romanian:"resurse și îmbunătățiri"
		German:"Ressourcen und Verbesserungen"
		Dutch:"Grondstoffen en Verbeteringen"
		Spanish:"recursos y mejoras"
		Simplified_Chinese:"资源与设施"
		Portuguese:"recursos e melhorias"
		Japanese:"リソースと改善"
	}

	"Close":{
		Italian:"Chiudi"
		Russian:"Закрыть"
		French:"Fermer"
		Romanian:"Închide"
		German:"Schließen"
		Dutch:"Sluiten"
		Spanish:"Cerrar"
		Simplified_Chinese:"关闭"
		Portuguese:"Fechar"
		Japanese:"閉じる"
	}

	// City screen
	"Exit city":{
		Italian:"Esci dalla città"
		Russian:"Выход из города"
		French:"Quitter la ville"
		Romanian:"Ieși din oraș"
		German:"Stadt verlassen"
		Dutch:"Stadscherm sluiten"
		Spanish:"Salir de la ciudad"
		Simplified_Chinese:"离开城市界面"
		Portuguese:"Sair da cidade"
		Japanese:"市を出る"
	}

	"Raze city":{
		Italian:"Demolisci città"
		Russian:"Разрушить город"
		French:"Démolir la ville"
		Romanian:"Demolează orașul"
		German:"Stadt zerstören"
		Dutch:"Stad vernietigen"
		Spanish:"Arrasar ciudad"
		Simplified_Chinese:"摧毁城市"
		Portuguese:"Saquear cidade"
		Japanese:"ラゼ市"
	}

	"Stop razing city":{
		Italian:"Anulla demolizione città"
		Russian:"Отменить разрушение города"
		French:"Annuler démolition de la ville"
		Romanian:"Anulează demolarea orașului"
		German:"Zerstörung anhalten"
		Dutch:"Stad vernieteging stoppen"
		Spanish:"Dejar de arrasar ciudad"
		Simplified_Chinese:"停止摧毁城市"
		Portuguese:"Parar de Saquear cidade"
		Japanese:"街をすくい止める"
	}

	"Buy for [amount] gold":{
		Italian:"Acquista con [amount] oro"
		Russian:"Купить за [amount] золота"
		French:"Acheter avec [amount] or"
		Romanian:"Cumpără cu [amount] aur"
		German:"Für [amount] Gold kaufen"
		Dutch:"Voor [amount] gold kopen"
		Spanish:"Comprar por [amount] de oro"
		Simplified_Chinese:"购买花费[amount]金钱"
		Portuguese:"Comprar por [amount] peças de ouro"
		Japanese:"[amount]ゴールドで購入する"
	}
	
	"Buy":{ // for when the construction is a wonder/special and can't be bought, the button is disabled but still displays text
		Italian:"Acquista"
		French:"Acheter"
		Romanian:"A cumpara"
		German:"Kaufen"
		Russian:"купить"
		Dutch:"Kopen"
		Spanish:"Comprar"
		Portuguese:"Comprar"
		Simplified_Chinese:"购买"
		Japanese:"購入"
	}
	
	"Would you like to purchase [constructionName] for [buildingGoldCost] gold?":{
		Italian:"Vorresti acquistare [constructionName] per [buildingGoldCost] oro?"
		Russian:"Хотите купить [constructionName] за [buildingGoldCost] золото?"
		French:"Souhaitez-vous acheter [constructionName] pour [buildingGoldCost] gold?"
		Romanian:"Doriți să achiziționați [buildingName] pentru aur [buildingGoldCost]?"
		German:"Möchten Sie [constructionName] für [buildingGoldCost] gold kaufen?"
		Dutch:"Wilt u [constructionName] kopen voor [buildGoldCost] goud?"
		Spanish:"¿Te gustaría comprar [constructionName] para [buildingGoldCost] gold?"
		Simplified_Chinese:"你想花费[buildingGoldCost]金钱购买[constructionName]吗？"
		Portuguese:"Gostaria de comprar o [constructionName] para o ouro [buildingGoldCost]?"
		Japanese:"[buildingGoldCost]ゴールドの[constructionName]を購入しますか？"
	}

	"Maintenance cost":{
		Italian:"Costi di mantenimento"
		Russian:"Стоимость обслуживания"
		French:"Coût de maintenance"
		Romanian:"Cost întreținere"
		German:"Wartungskosten"
		Dutch:"Onderhouskosten"
		Spanish:"Coste de mantenimiento"
		Simplified_Chinese:"维护费"
		Portuguese:"Custo de manutenção"
		Japanese:"メンテナンス費用"
	}
	
	"Pick construction":{
		Italian:"Scegli la costruzione"
		Russian:"Выбор здания"
		French:"Sélectionner la construction"
		Romanian:"Alege construcția"
		German:"Bauwerk auswählen"
		Dutch:"Bouwwerk kiezen"
		Spanish:"Elige la construcción"
		Simplified_Chinese:"选择建筑"
		Portuguese:"Escolher construção"
		Japanese:"ピック建設"
	}
	
	"Build [building]":{ // eg Build Granary
		Italian:"Costruisci [building]"
		Russian:"Строить [building]"
		French:"Construire [building]"
		Romanian:"Construiește [building]"
		German:"[building] bauen"
		Dutch:"[building] bouwen"
		Spanish:"Construir [building]"
		Simplified_Chinese:"建造[building]"
		Portuguese:"Construir [building]"
	}
	
	"Train [unit]":{ // eg Train Scout
		Italian:"Addestra [unit]"
		Russian:"Обучить [unit]"
		French:"Former [unit]"
		Romanian:"Antrenează [unit]"
		German:"[unit] ausbilden"
		Dutch:"[unit] rekruteren"
		Spanish:"Entrenar [unit]"
		Simplified_Chinese:"组建[unit]"
		Portuguese:"Treinar [unit]"
		Japanese:"電車[unit]"
	}
	
	"Produce [thingToProduce]":{ // eg Produce gold
		Italian:"Produci [thingToProduce]"
		Russian:"Производить [thingToProduce]"
		French:"Produire [thingToProduce]"
		Romanian:"Produce [thingToProduce]"
		German:"[thingToProduce] herstellen"
		Dutch:"[thingToProduce] produceren"
		Spanish:"Producir [thingToProduce]"
		Simplified_Chinese:"产能转化：[thingToProduce]"
		Portuguese:"Produzir [thingToProduce]"
		Japanese:"プロデュース[thingToProduce]"
	} 
	
	"Nothing":{ // A city can choose to "idle" and produce nothing
		Italian:"Niente"
		Russian:"Ничего"
		French:"Rien"
		Romanian:"Nimic"
		German:"Nichts"
		Dutch:"Niks"
		Spanish:"Nada"
		Simplified_Chinese:"无"
		Portuguese:"Nada"
		Japanese:"何もない"
	}
	
	"Specialist Buildings":{
		Italian:"Edifici specialisti"
		Russian:"Специализированные Здания"
		French:"Bâtiments spécialisés"
		Romanian:"Cladiri specializate"
		German:"Fachbauten"
		Dutch:"Gespecialiseerde gebouwen"
		Spanish:"Edificios especializados"
		Simplified_Chinese:"专业建筑"
		Portuguese:"Edifícios Especialistas"
		Japanese:"スペシャリストビル"
	}

	"Specialist Allocation":{
		Italian:"Assegna specialisti"
		Russian:"Распределение специалистов"
		French:"Affectation Spécialiste"
		Romanian:"Alocarea specialiștilor"
		German:"Spezialistzuordnung"
		Dutch:"Specialistische toewijzing"
		Spanish:"Asignación de especialistas"
		Simplified_Chinese:"专业人员分配"
		Portuguese:"Alocação de Especialistas"
		Japanese:"スペシャリスト割り当て"
	}

	"Free population":{
		Italian:"Popolazione libera"
		Russian:"Свободное население"
		French:"Population libre"
		Romanian:"Populație liberă"
		German:"Freie Bevölkerung"
		Dutch:"Vrije bevolking"
		Spanish:"Población libre"
		Simplified_Chinese:"空闲人口"
		Portuguese:"População livre"
		Japanese:"無料の人口"
	} // as in "Free population: 2/13

	"[turnsToExpansion] turns to expansion":{
		Italian:"La città si espanderà tra [turnsToExpansion] turni"
		Russian:"Город будет расширяться между раундами [turnsToExpansion]"
		French:"La ville se développera entre [turnsToExpansion] tours"
		Romanian:"Orașul se va extinde între rundă [turnsToExpansion]"
		German:"Die Stadt wird sich zwischen [turnsToExpansion]-Runden erweitern"
		Dutch:"De stad breidt zich uit tussen [turnsToExpansion]-rondes"
		Spanish:"La ciudad se expandirá entre [turnsToExpansion] rondas"
		Simplified_Chinese:"这座城市将在[turnsToExpansion]回合后扩张"
		Portuguese:"A cidade se expandirá entre [turnsToExpansion] turnos"
		Japanese:"[turnsToExpansion]が拡大に変わります"
	}

	"Stopped expansion":{
		Italian:"Espansione arrestata"
		Russian:"Расширение остановлено"
		French:"Expansion arrêtée"
		Romanian:"Expansiunea sa oprit"
		German:"Expansion gestoppt"
		Dutch:"Uitbreiding gestopt"
		Spanish:"Expansión detenida"
		Simplified_Chinese:"扩张停止了"
		Portuguese:"Expansão parada"
		Japanese:"拡張停止"
	} // if culture is 0

	"[turnsToPopulation] turns to new population":{
		Italian:"La città avrà un nuovo abitante tra [turnsToPopulation] turni"
		Russian:"В городе будет новый житель в раундах [turnsToPopulation]"
		French:"La ville aura un nouveau résident dans [turnsToPopulation]"
		Romanian:"Orașul va avea un nou rezident în runde [turnsToPopulation]"
		German:"Die Stadt wird einen neuen Einwohner in [turnsToPopulation]-Runden haben"
		Dutch:"De stad krijgt een nieuwe inwoner in [turnsToPopulation]-rondes"
		Spanish:"La ciudad tendrá un nuevo residente en las rondas de [turnsToPopulation]"
		Simplified_Chinese:"这座城市将在[turnsToPopulation]轮后有1个新市民"
		Portuguese:"A cidade terá um novo residente nas [turnsToPopulation] turnos"
		Japanese:"[turnsToPopulation]新しい人口に目を向けます"
	}

	"[turnsToStarvation] turns to lose population":{
		Italian:"La città perderà un abitante tra [turnsToStarvation] turni"
		Russian:"Город потеряет жителя в [turnsToStarvation] смен"
		French:"La ville perdra un habitant [turnsToStarvation] tours"
		Romanian:"Orașul va pierde un locuitor în [turnsToStarvation] schimburi"
		German:"Die Stadt wird einen Einwohner in [turnsToStarvation]-Runden verlieren"
		Dutch:"De stad verliest een bewoner in [turnsToStarvation] ploegen"
		Spanish:"La ciudad pierde un habitante en [turnsToStarvation] turnos"
		Simplified_Chinese:"这座城市将在[turnsToStarvation]轮后失去1个市民"
		Portuguese:"A cidade perderá um habitante entre [turnsToStarvation] turnos"
		Japanese:"[turnsToStarvation]人口を減らす"
	}

	"Stopped population growth":{
		Italian:"Crescita della popolazione arrestata"
		French:"accroissement de la population arrêtée"
		German:"Bevölkerungswachstum gestoppt"
		Simplified_Chinese:"人口增长停止"
		Portuguese:"Crescimento populacional interrompido"
		Japanese:"人口増加の阻止"
	}

	"In resistance for another [numberOfTurns] turns":{
		Italian:"La resistenza durerà per altri [numberOfTurns] turni"
		//can't understand
                Simplified_Chinese:"抵抗将持续额外[numberOfTurns]回合"
		Portuguese:"A resistência durará por outros [numberOfTurns] turnos"
		Japanese:"他の[numberOfTurns]ターンに抵抗"
		French:"En révolte pour [numberOfTurns] tours"
	}
	
	"[greatPerson] points":{ // e.g "Great Scientist points"
		Italian:"Punti [greatPerson]" //es. "Punti Grande Scienziato"
		Portuguese:"[greatPerson] aponta"
		Japanese:"[greatPerson]ポイント"
		French:"[greatPerson] points"
		Simplified_Chinese:"[greatPerson]点数"
	}
	"Great person points":{ 
		Simplified_Chinese:"伟人点数"
	}
	"Current points":{ 
		Simplified_Chinese:"当前点数"
	}
	"Points per turn":{ 
		Simplified_Chinese:"获得点数/回合"
	}
	"Sell for [sellAmount] gold":{ // when selling a building
		Italian:"Vendi per [sellAmount] Oro" //es.
		Russian:"Продам за [sellAmount] золотых"
		French:"Vendre pour [sellAmount] or"
		Romanian:"Vindem [sellAmount] de aur"
		German:"Verkaufen Sie für [sellAmount] Gold"
		Dutch:"Verkopen voor [sellAmount] goud"
		Spanish:"Vender por [sellAmount] oro"
		Simplified_Chinese:"卖掉获得[sellAmount]金钱"
		Portuguese:"Vender por [sellAmount] ouro"
	}
	"Are you sure you want to sell this [building]?":{
		Italian:"Vuoi davvero vendere [building]?" //es.
		Russian:"Вы действительно хотите продать [building]?"
		French:"Voulez-vous vraiment vendre [building]?"
		Romanian:"Chiar vrei să vinzi [building]?"
		German:"Wollen Sie wirklich [building] verkaufen?"
		Dutch:"Wil je echt [building] verkopen?"
		Spanish:"¿Realmente quieres vender [building]?"
		Simplified_Chinese:"你真的想卖掉[building]吗？"
		Portuguese:"Você realmente quer vender [building]?"
	}
	
	// Tech picker
	"Pick a tech":{
		Italian:"Scegli una tecnologia"
		Russian:"Выберите технологию"
		French:"Choisir une technologie"
		Romanian:"Alege o tehnologie"
		German:"Technologie auswählen"
		Dutch:"Technologie kiezen"
		Spanish:"Elige una tecnología"
		Simplified_Chinese:"选择一项科技"
		Portuguese:"Escolher uma tecnologia"
		Japanese:"技術を選ぶ"
	}
	
	"Pick a free tech":{
		Italian:"Scegli una tecnologia gratuita"
		Russian:"Выберите бесплатную технологию"
		French:"Choisir une technologie gratuite"
		Romanian:"Alege o tehnologie gratuită"
		Dutch:"Gratis technologie kiezen"
		Spanish:"Elige una tecnología gratis"
		Simplified_Chinese:"选择1项免费科技"
		Portuguese:"Escolher uma tecnologia gratuita"
		German:"Kostenlose Technologie auswählen"
		Japanese:"無料の技術を選ぶ"
	}

	"Research [technology]":{ // eg "Research Pottery"
		Italian:"Ricerca [technology]"
		Russian:"Исследование [technology]"
		French:"Rechercher [technology]"
		Romanian:"Cercetează [technology]"
		German:"[technology] erforschen"
		Dutch:"[technology] onderzoeken"
		Spanish:"Investigar [technology]"
		Simplified_Chinese:"研究[technology]"
		Portuguese:"Investigar [technology]"
		Japanese:"研究[technology]"
	}
	
	
	"Pick [technology] as free tech":{
		Italian:"Scegli [technology] come tecnologia gratuita"
		Russian:"Выбрать [technology] как бесплатную технологию"
		French:"Choisir [technology] comme technologie gratuite"
		Romanian:"Alege [technology] ca tehnologie gratuită"
		Dutch:"[technology] kiezen als gratis technologie"
		Spanish:"Elegir [technology] como tecnología gratis"
		Simplified_Chinese:"选择[technology]作为免费科技"
		Portuguese:"Escolher [technology] como tecnologia gratuita"
		German:"[technology] als kostenlose Technologie auswählen"
		Japanese:"無料の技術として[technology]を選ぶ"
	}

	"Units enabled":{
		Italian:"Unità sbloccate"
		Russian:"Активные юниты"
		French:"Unités activées"
		Romanian:"Unități active"
		German:"Freigeschaltete Einheiten"
		Dutch:"Eenheden vrijgespeeld"
		Spanish:"Unidades habilitadas"
		Simplified_Chinese:"解锁单位"
		Portuguese:"Unidades ativadas"
		Japanese:"有効な単位"
	}

	"Buildings enabled":{
		Italian:"Edifici sbloccati"
		Russian:"Активные здания"
		French:"Bâtiments activés"
		Romanian:"Clădiri active"
		German:"Freigeschaltete Bauwerke"
		Dutch:"Gebouwen vreijgespeeld"
		Spanish:"Edificios habilitados"
		Simplified_Chinese:"解锁建筑"
		Portuguese:"Construções habilitadas"
		Japanese:"有効な建物"
	}
	
	"Wonder":{
		Italian:"Meraviglia"
		Russian:"Чудо"
		French:"Merveille"
		Romanian:"Minune"
		German:"Wunder"
		Dutch:"Wonder"
		Spanish:"Maravilla"
		Simplified_Chinese:"奇观"
		Portuguese:"Maravilha"
		Japanese:"ワンダー"
	}
	
	"Wonders enabled":{
		Italian:"Meraviglie sbloccate"
		Russian:"Активные чудеса"
		French:"Merveilles activées"
		Romanian:"Minuni active"
		German:"Freigeschaltete Wunder"
		Dutch:"Wonders vrijgespeeld"
		Spanish:"Maravillas habilitadas"
		Simplified_Chinese:"解锁奇观"
		Portuguese:"Maravilhas habilitadas"
		Japanese:"有効不思議"
	}

	"Tile improvements enabled":{
		Italian:"Miglioramenti delle celle sbloccati"
		Russian:"Улучшения клеток включены"
		French:"Améliorations apportées aux cases"
		Romanian:"Îmbunătățiri celule active"
		German:"Freigschaltete Feldverbesserungen"
		Dutch:"Verbeteringen vrijgespeeld"
		Spanish:"Mejoras de casilla habilitadas"
		Simplified_Chinese:"解锁地块设施"
		Portuguese:"Melhorias de solo habilitadas"
		Japanese:"タイルの改善"
	}

	"Reveals [resource] on the map":{ // As in "Reveals Coal on the map"
		Italian:"Mostra [resource] sulla mappa"
		Russian:"Показывает [resource] на карте"
		French:"Révèle [resource] sur la carte"
		Romanian:"Dezvăluie [resource] pe hartă"
		German:"Zeigt [resource] auf der Karte an"
		Dutch:"Onthuld [resource] op de kaart"
		Spanish:"Descubre [resource] en el mapa"
		Simplified_Chinese:"在地图上显示[resource]"
		Portuguese:"Revela [resource] no mapa"
		Japanese:"地図上の[resource]を明らかにする"
	}
	
	"XP for new units":{
		Italian:"XP per nuove unità"
		Russian:"XP для новых юнитов"
		French:"XP pour les nouvelles unités"
		Romanian:"XP pentru unități noi"
		Dutch:"XP voor nieuwe eenheden"
		Spanish:"PX para unidades nuevas"
		Simplified_Chinese:"新组建单位的初始经验值"
		Portuguese:"Experiencia para novas unidades"
		German:"XP für neue Einheiten"
		Japanese:"新しいユニット用のXP"
	}
	
	"provide":{ // as in "Camp, Customs House provide +1 Gold"
		Italian:"forniscono"
		Russian:"даёт"
		French:"fournit"
		Romanian:"furnizează"
		German:"generieren"
		Dutch:"genereren"
		Spanish:"proporcionan"
		Simplified_Chinese:"提供"
		Portuguese:"Proporciona"
		Japanese:"提供する"
	}

	"provides":{ // as in "Camp provides +1 Gold" (singular of above)
		Italian:"fornisce"
		Russian:"обеспечивает"
		French:"fournit"
		Romanian:"furnizează"
		German:"generiert"
		Dutch:"genereert"
		Spanish:"proporciona"
		Simplified_Chinese:"提供"
		Portuguese:"Proporciona"
		Japanese:"提供する"
	}
	

	// Notifications
	// Some notifications have an exclamation mark after them - is the exclamation mark different in other languages?
	// If so then we need to deal with that as well
	// I remember that some languages have upside-down question marks before to mark a question
	
	"[cityName] has grown!":{
		Italian:"[cityName] è cresciuta!"
		Russian:"[cityName] вырос!"
		French:"[cityName] a grandi!"
		Romanian:"[cityName] a crescut!"
		German:"[cityName] ist gewachsen!"
		Dutch:"[cityName] is gegroeid!"
		Spanish:"¡[cityName] ha crecido!"
		Simplified_Chinese:"[cityName]人口增长!"
		Portuguese:"[cityName] Cresceu!"
		Japanese:"[cityName]が成長しました！"
	}
	
	"[cityName] has been founded!":{
		Italian:"[cityName] è stata fondata!"
		Russian:"[cityName] был основан!" 
		French:"[cityName] a été fondée!"
		Romanian:"[cityName] a fost fondat!"
		German:"[cityName] wurde gegründet!"
		Dutch:"[cityName] is gesticht!"
		Spanish:"¡[cityName] ha sido fundada!"
		Simplified_Chinese:"[cityName]被发现!"
		Portuguese:"[cityName] foi fundada!"
		Japanese:"[cityName]が設立されました！"
	}
	
	"[cityName] has been razed to the ground!":{
		Italian:"[cityName] è stata rasa al suolo!"
		Russian:"[cityName] был разрушен до основания!"
		French:"[cityName] a été rasée au sol!"
		Romanian:"[cityName] a fost demolat!"
		German:"[cityName] wurde dem Erdboden gleich gemacht!"
		Dutch:"[cityName] Is totaal verwoest!"
		Spanish:"¡[cityName] ha sido arrasada hasta los cimientos!"
		Simplified_Chinese:"[cityName]已被夷为平地!"
		Portuguese:"[cityName] foi queimada ás cinzas!"
		Japanese:"[cityName]は地面に倒れました！"
	}
	
	"We have conquered the city of [cityname]!":{
		Italian:"Abbiamo conquistato la città di [cityname]!"
		Russian:"Мы завоевали город [cityname]!"
		French:"Nous avons conquis la ville de [cityname]!"
		Romanian:"Am cucerit orașul [cityname]!"
		German:"Wir haben die Stadt [cityname] eingenommen!"
		Dutch:"We hebben de stad [cityname] ingenomen!"
		Spanish:"¡Hemos conquistado la ciudad de [cityname]!"
		Simplified_Chinese:"我们已经占领城市[cityname]"
		Portuguese:"Consquistamos a cidade de [cityName]!"
		Japanese:"[cityname]の街を征服しました！"
	}
	
	"Research of [technologyName] has completed!":{ // For technology notifications EG Research of Writing has completed
		Italian:"Abbiamo scoperto la tecnologia [technologyName]!"
		Russian:"Исследование [technologyName] завершено!"
		French:"Recherche de [technologyName] est completée!"
		Romanian:"Cercetarea [technologyName] s-a încheiat!"
		German:"[technologyName] wurde erforscht!"
		Dutch:"[technologyName] is onderzocht!"
		Spanish:"¡Investigación de [technologyName] completada!"
		Simplified_Chinese:"[technologyName]的研究已完成!"
		Portuguese:"[technologyName] foi pesquisada!"
		Japanese:"[technologyName]の研究が完了しました！"
	}
	
	"You have entered a golden age!":{
		Italian:"Sei entrato in un'Età dell'Oro!"
		Russian:"Вы вошли в золотой век!"
		French:"Vous êtes entré dans un âge d'or!"
		Romanian:"Ai intrat într-o epocă de aur!"
		German:"Ein Goldenes Zeitalter hat begonnen!"
		Dutch:"Een gouden eeuw is geariveerd!"
		Spanish:"¡Has entrado en una edad de oro!"
		Simplified_Chinese:"你开启了一个黄金时代!"
		Portuguese:"Voçê entrou em uma idade dourada!"
		Japanese:"あなたは黄金時代を迎えました！"
	}

	"[cityName] is starving!":{
		Italian:"[cityName] sta patendo la fame!"
		Russian:"[cityName] голодает!"
		French:"[cityName] est en famine!"
		Romanian:"[cityName] suferă de foame!"
		German:"[cityName] verhungert!"
		Dutch:"[cityName] verhongerd!"
		Spanish:"¡[cityName] está muriendo de hambre!"
		Simplified_Chinese:"[cityName]正在闹饥荒!"
		Portuguese:"[cityName] está morrendo de fome!"
		Japanese:"[cityName]は飢えています！"
	}

	"[construction] has been built in [cityName]":{
		Italian:"[cityName] ha costruito [construction]"
		Russian:"[construction] была построена в [cityName]"
		French:"[construction] a été construit dans [cityName]"
		Romanian:"[construction] a fost construit/ă în [cityName]" //Gender sensitive
		German:"[construction] wurde in [cityName] fertiggestellt"
		Dutch:"[construction] is gebouwd in [cityName]"
		Spanish:"[construction] se ha construido en [cityName]"
		Simplified_Chinese:"[construction]已经在[cityName]被建造"
		Portuguese:"o(a) [construction] foi construirdo em [cityName]"
		Japanese:"[construction]は[cityName]に建てられました"
	}
	
	"Work has started on [construction]":{
		Italian:"Sono iniziati i lavori per [construction]"
		Russian:"Началась работа над [construction]"
		French:"Le travail a commencé sur [construction]"
		Romanian:"Munca a început pentru [construction]"
		German:"Arbeit an [construction] hat begonnen"
		Dutch:"Werk is begonen aan [construction]"
		Spanish:"Se ha empezado a trabajar en [construction]"
		Simplified_Chinese:"[construction]建造工作已经开始"
		Portuguese:"Os trabalhos começaram no(a) [construction]"
		Japanese:"[construction]の作業が開始されました"
	}
	
	"Cannot continue work on [construction]":{
		Italian:"Impossibile costruire [construction]" //You didn't translate this, said Smashfanful
		Russian:"Не удается продолжить работу над [construction]"
		French:"Impossible de continuer à travailler sur [construction]"
		Romanian:"Nu se poate continua munca pentru [construction]"
		German:"Arbeit an/am [construction] konnte nicht fortgeführt werden"
		Dutch:"Er kan niet meer veder gewerkt worden aan [construction]"
		Spanish:"Imposible continuar trabajo en [construction]"
		Simplified_Chinese:"无法继续建造[construction]"
		Portuguese:"Não é possivel continuar os trabalhos em [construction]"
		Japanese:"[construction]の作業を続行できません"
	}

	"[cityname] has expanded its borders!":{
		Italian:"[cityname] ha espanso i suoi confini!"
		Russian:"[cityname] расширил свои границы!"
		French:"[cityname] a élargi ses frontières!"
		Romanian:"[cityname] și-a extins frontierele!"
		German:"[cityname] hat seine Grenzen erweitert!"
		Dutch:"[cityname] heeft zijn grenzen uitgebreid!"
		Spanish:"¡[cityname] ha expandido sus fronteras!"
		Simplified_Chinese:"[cityname]已经扩张它的边界"
		Portuguese:"[cityname] expandiu seus territórios!"
		Japanese:"[cityname]は国境を拡大しました！"
	}
	
	"An enemy [unit] has attacked [cityname]":{
		Italian:"L'unità nemica [unit] ha attaccato [cityname]"
		Russian:"Вражеский [unit] атаковал [cityname]"
		French:"Un(e) [unit] ennemi(e) a attaqué [cityname]" // Gender sensitive
		Romanian:"Un [unit] inamic a atacat [cityname]"
		German:"Ein(e) feindliche(r) [unit] hat [cityname] angegriffen" // Gender sensitive
		Dutch:"Een vijandelijke [unit] heeft [cityname] aangevallen"
		Spanish:"Un [unit] enemigo ha atacado [cityname]"
		Simplified_Chinese:"一个敌人的[unit]攻击了[cityname]"
		Portuguese:"Um(a) [unit] inimaga(o) atacou [cityname]"
		Japanese:"敵[unit]が[cityname]を攻撃しました"
	}
	
	"An enemy [unit] has attacked our [ourUnit]":{
		Italian:"Un'unità nemica [unit] ha attaccato [ourUnit]"
		Russian:"Вражеский [unit] атаковал нашего [ourUnit]"
		French:"Un(e) [unit] ennemi(e) a attaqué [ourUnit]" // Gender sensitive
		Romanian:"Un [unit] inamic ne-a atacat un [ourUnit]"
		German:"Ein(e) feindliche(r) [unit] hat unsere(n) [ourUnit] angegriffen" // Gender sensitive
		Dutch:"Een vijandige [unit] heeft onze [ourUnit] aangevallen"
		Spanish:"Un [unit] enemigo ha atacado nuestro [ourUnit]"
		Simplified_Chinese:"一个敌人的[unit]攻击了我们的[ourUnit]"
		Portuguese:"Um(a) [unit] inimigo(a) atacout nossa [ourUnit]"
		Japanese:"敵[unit]が私たちの[ourUnit]を攻撃しました"
	}
	"An enemy [unit] has captured [cityname]":{
		Italian:"Un'unità nemica [unit] ha conquistato [cityname]"
		Russian:"Вражеский [unit] захватил [cityname]"
		French:"Un(e) [unit] ennemi(e) a capturé [cityname]" // Gender sensitive
		Romanian:"Un [unit] inamic a capturat [cityname]"
		German:"Ein(e) feindliche(r) [unit] hat [cityname] eingenommen" // Gender sensitive
		Dutch:"Een vijandige [unit] heeft [cityname] ingenomen"
		Spanish:"Un [unit] enemigo ha capturado [cityname]"
		Simplified_Chinese:"一个敌人的[unit]占领了[cityname]"
		Portuguese:"Um(a) [unit] inimigo(a) capturou [cityname]"
		Japanese:"敵[unit]が[cityname]を占領しました"
	}
	
	"An enemy [unit] has captured our [ourUnit]":{
		Italian:"Un'unità nemica [unit] ha catturato [ourUnit]"
		Russian:"Вражеский [unit] захватил нашего [ourUnit]"
		French:"Un(e) [unit] ennemi(e) a capturé [ourUnit]" // Gender sensitive
		Romanian:"Un [unit] inamic ne-a capturat un [ourUnit]"
		German:"Ein(e) feindliche(r) [unit] hat unsere(n) [ourUnit] gefangen genommen" // Gender sensitive
		Dutch:"Een vijandige [unit] heeft [ourUnit] gevangen genomen"
		Spanish:"Un [unit] enemigo ha capturado nuestro [ourUnit]"
		Simplified_Chinese:"一个敌人的[unit]俘虏了我们的[ourUnit]"
		Portuguese:"Um(a) [unit] inimigo(a) capturou nosso(a) [ourUnit]"
		Japanese:"敵[unit]が私たちの[ourUnit]を捕獲しました"
	}

	"An enemy [unit] has destroyed our [ourUnit]":{
		Italian:"Un'unità nemica [unit] ha distrutto [ourUnit]"
		Russian:"Вражеский [unit] уничтожил нашего [ourUnit]"
		French:"Un(e) [unit] ennemi(e) a détruit [ourUnit]" // Gender sensitive
		Romanian:"Un [unit] inamic ne-a distrus un [ourUnit]"
		German:"Ein(e) feindliche(r) [unit] hat unsere(n) [ourUnit] zerstört" // Gender sensitive
		Dutch:"Een vijandige [unit] heeft onze [ourUnit] gedood"
		Spanish:"Un [unit] enemigo ha destruido nuestro [ourUnit]"
		Simplified_Chinese:"一个敌人的[unit]杀死了我们的[ourUnit]"
		Portuguese:"Um(a) [unit] inimigo(a) destruiu nosso(a) [ourUnit]"
		Japanese:"敵[unit]が私たちの[ourUnit]を破壊しました"
	}
	
	"An enemy [unit] was destroyed while attacking [cityname]":{
		Italian:"Un'unità nemica [unit] è stata distrutta mentre attaccava [cityname]"
		Russian:"Вражеский [unit] был уничтожен при атаке [cityname]"
		French:"Un(e) [unit] ennemi(e) a été détruit(e) en attaquant [cityname]" // Gender sensitive
		Romanian:"Un [unit] inamic a fost distrus în timp ce ataca [cityname]"
		German:"Ein(e) feindliche(r) [unit] wurde beim Angriff auf [cityname] zerstört" // Gender sensitive
		Dutch:"Een vijandige [unit] werd gedood tijdens zijn aanval op [cityname]"
		Spanish:"Un [unit] enemigo ha sido destruido mientras atacaba [cityname]"
		Simplified_Chinese:"一个敌人的[unit]在攻打[cityname]时被消灭"
		Portuguese:"Um(a) [unit] inimigo(a) foi destruido enquanto atacava [cityname]"
		Japanese:"[cityname]を攻撃している間に敵[unit]が破壊された"
	}
	
	"An enemy [unit] was destroyed while attacking our [ourUnit]":{
		Italian:"Un'unità nemica [unit] è stata distrutta mentre attaccava la nostra unità [ourUnit]"
		Russian:"Вражеский [unit] был уничтожен, атакуя нашего [ourUnit]"
		French:"Un(e) [unit] ennemi(e) a été détruit(e) en attaquant [ourUnit]" // Gender sensitive
		Romanian:"Un [unit] inamic a fost distrus în timp ce ne ataca un [ourUnit]"
		German:"Ein(e) feindliche(r) [unit] wurde beim Angriff auf unsere(n) [ourUnit] zerstört" // Gender sensitive
		Dutch:"Een vijandige [unit] werd gedood tijdens zijn aanval op onze [unit]"
		Spanish:"Un [unit] enemigo ha sido destruido mientras atacaba nuestro [ourUnit]"
		Simplified_Chinese:"一个敌人的[unit]在攻击我方[ourUnit]时被消灭"
		Portuguese:"Um(a) [unit] inimigo(a) foi destruido(a) enquanto atacando nosso(a) [ourUit]"
		Japanese:"「私たちの[ourUnit]を攻撃している間に敵[unit]が破壊された"
	}
	
	"An enemy [unit] was spotted near our territory":{
		Italian:"Abbiamo avvistato un'unità nemica [unit] vicino al nostro territorio"
		Russian:"Вражеский [unit] был замечен у нашей территории"
		French:"Un(e) [unit] ennemi(e) a été repéré(e) près de notre territoire" // Gender sensitive
		Romanian:"Un [unit] inamic a fost reperat în apropierea teritoriului nostru"
		German:"Ein(e) feindliche(r) [unit] wurde nahe unserer Grenzen entdeckt" // Gender sensitive
		Dutch:"Een vijandige [unit] is gezien buiten onze grenzen"
		Spanish:"Se ha avistado un [unit] enemigo cerca de nuestro territorio"
		Simplified_Chinese:"在我们的领土附近发现了一个敌人的[unit]"
		Portuguese:"Um(a) [unit] foi visto perto de nosso território"
		Japanese:"私たちの領土の近くに敵[unit]が発見されました"
	}
	
	"An enemy [unit] was spotted in our territory":{
		Italian:"Abbiamo avvistato un'unità nemica [unit] nel nostro territorio"
		Russian:"Вражеский [unit] был замечен на нашей территории"
		French:"Un(e) [unit] ennemi(e) a été repéré(e) sur notre territoire" // Gender sensitive
		Romanian:"Un [unit] inamic a fost reperat pe teritoriul nostru"
		German:"Ein(e) feindliche(r) [unit] wurde in unseren Grenzen entdeckt" // Gender sensitive
		Dutch:"Een vijandige [unit] is binnen onze grenzen gezien"
		Spanish:"Se ha avistado un [unit] enemigo en nuestro territorio"
		Simplified_Chinese:"在我们的领土附近发现了一个敌人的[unit]"
		Portuguese:"Um(a) [unit] inimigo(a) foi vista dentro de nosso território"
		Japanese:"私たちの領土に敵[unit]が発見されました"
	}
	
	
	"revealed near":{ // As in "Coal revealed near London"
		Italian:"scoperto vicino a"
		Russian:"обнаружен вблизи "
		French:"est dévoilé près de"
		Romanian:"dezvăluit lângă"
		German:"gefunden in der Nähe von"
		Dutch:"Ontdekt: in de buurt van"
		Spanish:"descubierto cerca de"
		Simplified_Chinese:"被发现在"
		Portuguese:"revelado perto de"
		Japanese:"付近で明らかに"
	}
	
	"The civilization of [civName] has been destroyed!":{
		Italian:"La civiltà [civName] è stata distrutta!"
		Russian:"Цивилизация [civName] была уничтожена!"
		French:"La civilisation [civName] a été détruite!"
		Romanian:"Civilizația [civName] a fost distrusă!"
		German:"Die Zivilisation [civName] wurde besiegt!"
		Dutch:"De [civName] beschaving is vernietigt!" //civname has to be an adjective
		Spanish:"¡La civilización de [civName] ha sido destruida!"
		Simplified_Chinese:"[civName]文明已经毁灭"
		Portuguese:"A civilização de [civName] foi destruida!"
		Japanese:"[civName]の文明は破壊されました！"
	}
	
	"A [greatPerson] has been born!":{	//Smashfanful sayd: "You should add WHERE the Great Person is born, so it should be "A [greatPerson] is born in [cityName]""
		Italian:"È nato un [greatPerson]!"
		Russian:"[greatPerson] родился!!"
		French:"Un [greatPerson] est né!"
		Romanian:"S-a născut un [greatPerson]!"
		Spanish:"¡Un [greatPerson] ha nacido!"
		Simplified_Chinese:"一个[greatPerson]已经出现!"
		Portuguese:"Um [greatPerson] nasceu!"
		German:"Ein [greatPerson] wurde geboren!"
		Japanese:"[greatPerson]が誕生しました！"
	}
	
	"We have encountered [civName]!":{
		Italian:"Abbiamo incontrato la civiltà [civName]!"
		Russian:"Мы встретились с цивилизацией [civName]!"
		Spanish:"¡Hemos encontrado [civName]!"
		French:"Nous sommes entrés en contact avec [civName]!"
		Romanian:"Am descoperit [civName]!"
		Simplified_Chinese:"我们遇到了[civName]!"
		Portuguese:"Nós encontramos [civName]!"
		German:"Wir sind auf [civName] getroffen!"
		Japanese:"[civName]に遭遇しました。"
	}
	
	"Cannot provide upkeep for [unitName] - unit has been disbanded!":{
		Italian:"Mantenimento troppo alto per [unitName]: l'unità si è sciolta!"
		Russian:"Невоможно предоставить содержание для [unitName] - юнит распущен!"
		Spanish:"¡No se puede mantener [unitName] - unidad disuelta!"
		French:"Le support ne peut être fournit pour [unitName] - l'unité a été dissoute!" 
		Romanian:"Nu se poate oferi susținere pentru [unitName] - unitatea a fost desființată!"
		Simplified_Chinese:"无法为[unitName]提供维护费 - 单位已被解散！"
		Portuguese:"Não é possivel providenciar manutenção para [unitName] - a unidade foi dissolvida!"
		German:"Der Unterhalt für [unitName] konnte nicht bezahlt werden - Einheit wurde aufgelöst!"
		Japanese:"[unitName]のアップキープを提供できません - ユニットは解散されました！"
	}
	
	"We have found survivors in the ruins - population added to [cityName]":{
		Italian:"Abbiamo trovato dei superstiti nelle rovine, che si sono aggiunti alla città di [cityName]!"
		Spanish:"Hemos encontrado sobrevivientes en las ruinas. Poblacion añadida a [cityName]"
		Romanian:"Am descoperit supraviețuitori printre ruine - populația a fost adăugată la [cityName]"
		German:"Wir haben überlebende in den Ruinen gefunden - Einwohner zu [cityName] hinzugefügt"
		French:"Des survivants ont été trouvés dans les ruines - ils ont rejoins [cityName]"
		Japanese:"遺跡で生存者が見つかりました - 人口は[cityName]に追加されました"
		Russian:"Мы нашли выживших в руинах - население добавлено в [cityName]"
		Dutch:"We hebben overlevenden gevonden in de ruïnes - populatie toegevoegd aan [cityName]"
		Simplified_Chinese:"我们在废墟中找到了幸存者 - 人口被添加到[cityName]"
		Portuguese:"Encontramos sobreviventes nas ruínas - população adicionada a [cityName]"
	}
	"We have discovered the lost technology of [techName] in the ruins!":{
		Italian:"Abbiamo scoperto tra le rovine la tecnologia perduta [techName]]!"
		Romanian:"Am descoperit tehnologia pierdută [techName] printre ruine!"
		German:"Wir haben die vergessene Technologie [techName] in den Ruinen wiederentdeckt!"
		French:"Nous avons découvert la technologie perdu [techName] dans les ruines!"
		Japanese:"遺跡で[techName]の失われた技術を発見しました！"
		Russian:"Мы обнаружили потерянную технологию [techName] в руинах!"
		Dutch:"We hebben de verloren technologie van [techName] in de ruïnes ontdekt!"
		Spanish:"¡Hemos descubierto la tecnología perdida de [techName] en las ruinas!"
		Simplified_Chinese:"我们在废墟中发现了失传已久的技术：[techName]！"
		Portuguese:"Nós descobrimos a tecnologia perdida de [techName] nas ruínas!"
	}
	
	"A [unitName] has joined us!":{
		Italian:"L'unità [unitName] si è unita a noi!"
		Romanian:"Un [unitName] ni s-a alăturat!"
		German:"Ein(e) [unitName] ist uns beigetreten!" //Gender sensitive
		French:"Un(e) [unitName] nous a rejoint!" //Gender sensitive
		Japanese:"[unitName]が参加しました。"
		Russian:"[unitName] присоединился к нам!"
		Dutch:"Een [unitName] heeft zich bij ons aangesloten!"
		Spanish:"¡Un [unitName] se ha unido a nosotros!" //Gender sensitive
		Simplified_Chinese:"[unitName]加入了我们！"
		Portuguese:"Um [unitName] se juntou a nós!" //Gender sensitive
	}
	
	"An ancient tribe trains our [unitName] in their ways of combat!":{
		Italian:"Un'antica tribù ha addestrato la nostra unità [unitName] nelle loro arti della guerra!"
		Romanian:"Un trib străvechi ne invață un [unitName] metodele lor de luptă!"
		German:"Ein antiker Stamm bringt unserer(em) [unitName] dessen Kampftechniken bei!" //Gender sensitive
		French:"Une tribue ancienne a entrainée notre [unitName] au combat" //Gender sensitive
		Japanese:"古代の部族が彼らの戦闘方法で私たちの[unitName]を訓練します！"
		Russian:"Древнее племя обучает наших [unitName] своим способам ведения боя!"
		Dutch:"Een oude stam traint onze [unitName] in hun manier van vechten!"
		Spanish:"¡Una antigua tribu entrena a nuestros [unitName] en sus formas de combate!"
		Simplified_Chinese:"一个古老的部落以他们的战斗方式训练了我们的[unitName]！"
		Portuguese:"Uma antiga tribo treina nosso [unitName] em suas formas de combate!"
	}
	
	"We have found a stash of [amount] gold in the ruins!":{
		Italian:"Abbiamo trovato un tesoro di [amount] pezzi d'oro nelle rovine!"
		Romanian:"Am descoperit un depozit de [amount] aur printre ruine!"
		German:"Wir haben [amount] Gold in einem Versteck in den Ruinen gefunden!"
		French:"Nous avons trouvés un tas de [amount] ors dans les ruines!"
		Japanese:"私たちは廃墟の中に[amount]金の隠し場所を見つけました！"
		Russian:"Мы нашли сундук с [amount] золота в руинах!"
		Dutch:"We hebben een voorraad [amount] Goud gevonden in de ruïnes!"
		Spanish:"¡Hemos encontrado un alijo de [amount] de oro en las ruinas!"
		Simplified_Chinese:"我们在废墟中找到了[amount]金钱！"
		Portuguese:"Encontramos um estoque de [quantidade] de ouro nas ruínas!"
	}

//Smashfanful said: "You missed the messages "Enemy city has attacked our unit" and "Enemy city has destroyed our unit""

	// Save and load game
	
	"Current saves":{
		Italian:"Salvataggio attuale"
		Russian:"Текущие сохранения"
		French:"Sauvegardes présentes"
		Romanian:"Salvări curente"
		German:"Gespeicherte Spiele"
		Dutch:"Huidige spellen"
		Spanish:"Partidas guardadas"
		Simplified_Chinese:"保存当前游戏"
		Portuguese:"Partidas salvas"
	}

	"Saved game name":{
		Italian:"Nome del salvataggio"
		Russian:"Название сохранённой игры"
		French:"Nom de la partie sauvegardée"
		Romanian:"Numele jocului salvat"
		German:"Name des gespeicherten Spiels"
		Dutch:"Naam van opgeslagen spellen"
		Spanish:"Nombre de partida guardada"
		Simplified_Chinese:"游戏存档名称"
		Portuguese:"Nome do jogo salvo"
	}

	"Copy to clipboard":{
		Italian:"Copia su appunti"
		French:"Copier dans le presse-papier"
		Simplified_Chinese:"复制到剪贴板"
	}

	"Could not load game":{
		Italian:"Impossibile caricare partita"
		Russian:"Не удалось загрузить игру"
		French:"Impossible de charger la partie"
		Romanian:"Jocul nu a putut fi încărcat"
		German:"Spiel konnte nicht geladen werden"
		Dutch:"Spel kon niet geladen worden"
		Spanish:"Imposible cargar partida"
		Simplified_Chinese:"无法读档"
		Portuguese:"Não foi possivel carregar a partida"
	}

	"Load [saveFileName]":{ // as in "Load SaveFile2"
		Italian:"Carica [saveFileName]"
		Russian:"Загрузить [saveFileName]"
		French:"Charger [saveFileName]"
		Romanian:"Încarcă [saveFileName]"
		German:"[saveFileName] laden"
		Dutch:"[saveFileName] laden"
		Spanish:"Cargar [saveFileName]"
		Simplified_Chinese:"读取[saveFileName]"
		Portuguese:"Carregar [saveFileName]"
	}

	"Delete save":{
		Italian:"Elimina salvataggio"
		Russian:"Удалить сохранение"
		French:"Supprimer la sauvegarde"
		Romanian:"Șterge jocul salvat"
		German:"Spiel löschen"
		Dutch:"Spel verwijderen"
		Spanish:"Borrar partida"
		Simplified_Chinese:"删除存档"
		Portuguese:"Apargar jogo salvo"
	}

	"Saved at":{
		Italian:"Salvato su"
		Russian:"Сохранено в"
		French:"Enregistré sous"
		Romanian:"Salvat la"
		German:"Gespeichert um"
		Dutch:"Opgeslagen in"
		Spanish:"Guardado en"
		Simplified_Chinese:"保存在"
		Portuguese:"Salvo em"
	}
	
	
	// Battle table
	
	"City strength":{
		Italian:"Forza della città"
		Russian:"Сила города"
		French:"Force de la ville"
		Romanian:"Puterea orașului"
		German:"Stärke der Stadt"
		Dutch:"Kracht van de stad"
		Spanish:"Fuerza de la ciudad"
		Simplified_Chinese:"城市强度"
		Portuguese:"Força da cidade"
	}
	
	"City health":{
		Italian:"Salute della città"
		Russian:"Здоровье города"
		French:"Santé de la ville"
		Romanian:"Sănătatea orașului"
		German:"Gesundheit der Stadt"
		Dutch:"Gezondheid van de stad"
		Spanish:"Salud de la ciudad"
		Simplified_Chinese:"城市耐久"
		Portuguese:"Saúde da cidade"
	}
	
	"Captured":{ // Shown in the battle table when attacking a civilian unit or a defeated city
		Italian:"Catturato"
		Russian:"Захвачен"
		French:"Capturé"
		Romanian:"Capturat"
		German:"Gefangen"
		Dutch:"Gevangen"
		Spanish:"Capturada"
		Simplified_Chinese:"被占领"
		Portuguese:"Capturado(a)"
	}
	
	"Attack":{
		Italian:"Attacco"
		Russian:"Атака"
		French:"Attaque"
		Romanian:"Atac"
		German:"Angreifen"
		Dutch:"Aanvallen"
		Spanish:"Ataque"
		Simplified_Chinese:"攻击"
		Portuguese:"Ataque"
	}

	/*
	"Attack":{ //As an order
		Italian:"Attacca"
		Russian:"Атака"
		French:"Attaque"
		Romanian:"Atac"
		German:"Angreifen"
		Dutch:"Aanvallen"
		Spanish:"Ataque"
		Simplified_Chinese:"攻击"
		Portuguese:"Ataque"
	}
	*/
	
	"[percentage] to unit defence":{
		Italian:"[percentage] di difesa dell'unità"
		Spanish:"[percentage] A la defensa"
		Italian:"[percentage] difesa dell'unità"
		Romanian:"[percentage] la defensiva unității"
		Simplified_Chinese:"[percentage]单位防御力"
		Portuguese:"[percentage] a defesa da unidade"
		German:"[percentage] erhöhte Verteidigungsstärke"
		French:"[percentage] de défense"
	} // e.g. +25% to unit defence
	
	// Terrains
	
	"Grassland":{
		Italian:"Prateria"
		Russian:"Луга"
		French:"Prairie"
		Romanian:"Fâneață"
		German:"Wiese"
		Dutch:"Grasland"
		Spanish:"Pradera"
		Simplified_Chinese:"草原"
		Portuguese:"pastagem"
	}

	"Plains":{
		Italian:"Pianura"
		Russian:"Pавнины"
		French:"Plaines"
		Romanian:"Câmpie"
		German:"Ebene"
		Dutch:"Vlakte"
		Spanish:"Llanura"
		Simplified_Chinese:"平原"
		Portuguese:"Planíce"
	}

	"Tundra":{
		Italian:"Tundra"
		Russian:"Tундра"
		French:"Toundra"
		Romanian:"Tundră"
		German:"Tundra"
		Dutch:"Toendra"
		Spanish:"Tundra"
		Simplified_Chinese:"冻土"
		Portuguese:"Tundra"
	}

	"Desert":{
		Italian:"Deserto"
		Russian:"Пустыня"
		French:"Désert"
		Romanian:"Deşert"
		German:"Wüste"
		Dutch:"Woestijn"
		Spanish:"Desierto"
		Simplified_Chinese:"沙漠"
		Portuguese:"Deserto"
	}

	"Lakes":{
		Italian:"Laghi"
		Russian:"Озера"
		French:"Lacs"
		Romanian:"Lacuri"
		German:"Seen"
		Dutch:"Meren"
		Spanish:"Lagos"
		Simplified_Chinese:"湖泊"
		Portuguese:"Lagos"
	}

	"Hill":{
		Italian:"Collina"
		Russian:"Холм"
		French:"Colline"
		Romanian:"Deal"
		German:"Hügel"
		Dutch:"Heuvel"
		Spanish:"Colinas"
		Simplified_Chinese:"丘陵"
		Portuguese:"Morro"
	}
	
	"Mountain":{
		Italian:"Montagna"
		Romanian:"Munte"
		Spanish:"Montañas"
		Simplified_Chinese:"山脉"
		German:"Berge"
		French:"Montagne"
		Russian:"гора"
		Portuguese:"Montanha"
	}

	"Forest":{
		Italian:"Foresta"
		Russian:"Лес"
		French:"Forêt"
		Romanian:"Pădure"
		German:"Wald"
		Dutch:"Woud"
		Spanish:"Bosque"
		Simplified_Chinese:"森林"
		Portuguese:"Floresta"
	}

	"Jungle":{
		Italian:"Giungla"
		Russian:"Джунгли"
		French:"Jungle"
		Romanian:"Junglă"
		German:"Dschungel"
		Dutch:"Oerwoud"
		Spanish:"Selva"
		Simplified_Chinese:"丛林"
		Portuguese:"Selva"
	}

	"Marsh":{
		Italian:"Palude"
		Russian:"Болото"
		French:"Marais"
		Romanian:"Mlaştină"
		German:"Sumpf"
		Dutch:"Moeras"
		Spanish:"Pantano"
		Simplified_Chinese:"沼泽"
		Portuguese:"Pântano"
	}

	"Oasis":{
		Italian:"Oasi"
		Russian:"Оазис"
		French:"Oasis"
		Romanian:"Oază"
		German:"Oase"
		Dutch:"Oase"
		Simplified_Chinese:"绿洲"
		Spanish:"Oasis"
	}

	"Snow":{
		Italian:"Neve"
		Russian:"снег"
		French:"Neige"
		Romanian:"Zăpadă"
		German:"Schnee"
		Dutch:"Sneeuw"
		Spanish:"Nieve"
		Simplified_Chinese:"雪原"
		Portuguese:"Neve"
	}

	"Coast":{
		Italian:"Costa"
		Russian:"побережье"
		French:"Côte"
		Romanian:"Costa"
		German:"Küste"
		Dutch:"Costa"
		Spanish:"Costa"
		Simplified_Chinese:"海滨"
		Portuguese:"Costa"
	}

	"Ocean":{
		Italian:"Oceano"
		Russian:"океан"
		French:"Océan"
		Romanian:"Ocean"
		German:"Ozean"
		Dutch:"Oceaan"
		Spanish:"Océano"
		Simplified_Chinese:"海洋"
		Portuguese:"Oceano"
	}

	"Flood plains":{
		Italian:"Pianure allagate"
		Russian:"Пищевые равнины"
		French:"Plaines inondables"
		Romanian:"Câmpii inundate"
		German:"Flussaue" //according to: https://de.wikipedia.org/wiki/Flussaue
		Dutch:"Riviervlakte"
		Spanish:"Terreno inundable"
		Simplified_Chinese:"冲积平原"
		Portuguese:"Terras inundáveis"
	}
	
	"Impassible":{
		Italian:"Inaccessibile"
		Romanian:"Inaccesibil"
		Spanish:"Inpasable"
		Simplified_Chinese:"不能通行"
		Portuguese:"Impassevel"
		German:"Unpassierbar"
		French:"Impraticable"
		Russian:"нечувствительный"
	}
	
	
	// Bonus Resources
	"Cattle":{
		Italian:"Bestiame"
		Russian:"Скот"
		French:"Bétail"
		Romanian:"Vite"
		German:"Rinder"
		Dutch:"Rundvee"
		Spanish:"Ganado"
		Simplified_Chinese:"牛群"
		Portuguese:"Gado"
	}

	"Sheep":{
		Italian:"Pecora"
		Russian:"Овцы"
		French:"Moutons"
		Romanian:"Oi"
		German:"Schaafe"
		Dutch:"Schaap"
		Spanish:"Ovejas"
		Simplified_Chinese:"绵羊"
		Portuguese:"Ovelhas"
	}

	"Deer":{
		Italian:"Cervo"
		Russian:"Oлени"
		French:"Cerfs"
		Romanian:"Căprioare"
		German:"Rotwild"
		Dutch:"Hert"
		Spanish:"Ciervos"
		Simplified_Chinese:"野鹿"
		Portuguese:"Veados"
	}

	"Bananas":{
		Italian:"Banane"
		Russian:"Бананы"
		French:"Bananes"
		Romanian:"Banane"
		German:"Bananen"
		Dutch:"Bananen"
		Spanish:"Plátanos"
		Simplified_Chinese:"香蕉"
		Portuguese:"Bananas"
	}

	"Wheat":{
		Italian:"Grano"
		Russian:"Пшеница"
		French:"Blé"
		Romanian:"Grâu"
		German:"Weizen"
		Dutch:"Tarwe"
		Spanish:"Trigo"
		Simplified_Chinese:"小麦"
		Portuguese:"Trigo"
	}

	"Stone":{
		Italian:"Pietra"
		Russian:"Камень"
		French:"Pierre"
		Romanian:"Piatră"
		German:"Stein"
		Dutch:"Steen"
		Spanish:"Piedra"
		Simplified_Chinese:"花岗石"
		Portuguese:"Pedra"
	}
	
	"Fish":{
		Italian:"Pesci"
		Spanish:"Peces"
		Italian:"Pesce"
		French: "Poisson"
		Romanian:"Pește"
		Simplified_Chinese:"鱼群"
		Portuguese:"Peixes"
		German:"Fisch"
	}

	"Bison":{
		Italian:"Bisonti"
		Russian:"бизоны"
		French:"Bison"
		Romanian:"Bizonii"
		German:"Bison"
		Dutch:"Bisons"
		Spanish:"Bisonte"
		Simplified_Chinese:"野牛"
		Portuguese:"Bisontes"
		Japanese:"バイソン"
	}
	
	// Strategic Resources
	
	"Horses":{
		Italian:"Cavalli"
		Russian:"Лошади"
		French:"Chevaux"
		Romanian:"Cai"
		German:"Pferde"
		Dutch:"Paarden"
		Spanish:"Caballos"
		Simplified_Chinese:"马"
		Portuguese:"Cavalos"
	}

	"Iron":{
		Italian:"Ferro"
		Russian:"Железо"
		French:"Fer"
		Romanian:"Fier"
		German:"Eisen"
		Dutch:"Ijzer"
		Spanish:"Hierro"
		Simplified_Chinese:"铁"
		Portuguese:"Ferro"
	}

	"Coal":{
		Italian:"Carbone"
		Russian:"Уголь"
		French:"Charbon"
		Romanian:"Cărbune"
		German:"Kohle"
		Dutch:"Kool"
		Spanish:"Carbón"
		Simplified_Chinese:"煤"
		Portuguese:"Carvão"
	}

	"Oil":{
		Italian:"Petrolio"
		Russian:"Нефть"
		French:"Pétrole"
		Romanian:"Petrol"
		German:"Erdöl"
		Dutch:"Olie"
		Spanish:"Petróleo"
		Simplified_Chinese:"石油"
		Portuguese:"Petróleo"
	}

	"Aluminum":{
		Italian:"Alluminio"
		Russian:"Aлюминий"
		French:"Aluminium"
		Romanian:"Aluminiu"
		German:"Aluminium"
		Dutch:"Aluminium"
		Spanish:"Aluminio"
		Simplified_Chinese:"铝"
		Portuguese:"Alumínio"
	}

	"Uranium":{
		Italian:"Uranio"
		Russian:"Уран"
		French:"Uranium"
		Romanian:"Uraniu"
		German:"Uran"
		Dutch:"Uranium"
		Spanish:"Uranio"
		Simplified_Chinese:"铀"
		Portuguese:"Urânio"
	}
	
	// Luxury Resources
	"Furs":{
		Italian:"Pellicce"
		Russian:"Меха"
		French:"Fourrures"
		Romanian:"Blănuri"
		German:"Felle"
		Dutch:"Bonten"
		Spanish:"Pieles"
		Simplified_Chinese:"毛皮"
		Portuguese:"Peles"
	}

	"Cotton":{
		Italian:"Cotone"
		Russian:"Хлопок"
		French:"Coton"
		Romanian:"Bumbac"
		German:"Baumwolle"
		Dutch:"Katoen"
		Spanish:"Algodón"
		Simplified_Chinese:"棉花"
		Portuguese:"Algodão"
	}

	"Dyes":{ // Seems to have translated in all languages as *food dyes* Needs to be rechecked in all languages except french and portuguese
		Italian:"Coloranti"
		Russian:"Красители"
		French:"Teintures"
		Romanian:"Coloranți"
		German:"Farbstoffe"
		Dutch:"Verfstoffen"
		Spanish:"Tintes"
		Simplified_Chinese:"染料"
		Portuguese:"Tintas"
	}

	"Gems":{
		Italian:"Pietre preziose"
		Russian:"Драгоценные камни"
		French:"Gemmes"
		Romanian:"Pietre prețioase"
		German:"Edelsteine"
		Dutch:"Edelstenen"
		Spanish:"Gemas"
		Simplified_Chinese:"宝石"
   		Portuguese:"Joias"
	}

	"Silver":{
		Italian:"Argento"
		Russian:"Серебро"
		French:"Argent"
		Romanian:"Argint"
		German:"Silber"
		Dutch:"Zilver"
		Spanish:"Plata"
		Simplified_Chinese:"银"
		Portuguese:"Prata"
	}

	"Incense":{
		Italian:"Incenso"
		Russian:"Благовония"
		French:"Encens"
		Romanian:"Parfumuri"
		German:"Weihrauch"
		Dutch:"Wierook"
		Spanish:"Incienso"
		Simplified_Chinese:"熏香"
		Portuguese:"Incenso"
	}

	"Ivory":{
		Simplified_Chinese:"象牙"
	}
	"Silk":{
		Italian:"Seta"
		Russian:"Шёлк"
		French:"Soie"
		Romanian:"Mătase"
		German:"Seide"
		Dutch:"Zijde"
		Spanish:"Seda"
		Simplified_Chinese:"丝绸"
		Portuguese:"Seda"
	}

	"Spices":{
		Italian:"Spezie"
		Russian:"Cпеции"
		French:"Épices"
		Romanian:"Condimente"
		German:"Gewürze"
		Dutch:"Kruiden"
		Spanish:"Especias"
		Simplified_Chinese:"香料"
		Portuguese:"Especiarias"
	}

	"Wine":{
		Italian:"Vino"
		Russian:"Вино"
		French:"Vin"
		Romanian:"Vin"
		German:"Wein"
		Dutch:"Wijn"
		Spanish:"Vino"
		Simplified_Chinese:"红酒"
		Portuguese:"Vinho"
	}

	"Sugar":{
		Italian:"Zucchero"
		Russian:"Сахар"
		French:"Sucre"
		Romanian:"Zahăr"
		German:"Zucker"
		Dutch:"Suiker"
		Spanish:"Azúcar"
		Simplified_Chinese:"蔗糖"
		Portuguese:"Açucar"
	}

	"Marble":{
		Italian:"Marmo"
		Russian:"Мрамор"
		French:"Marbre"
		Romanian:"Marmură"
		German:"Marmor"
		Dutch:"Marmer"
		Spanish:"Mármol"
		Simplified_Chinese:"大理石"
		Portuguese:"Mármore"
	}

	"Pearls":{
		Italian:"Perle"
		Russian:"Жемчуг"
		French:"Perles"
		Romanian:"Perle"
		German:"Perlen"
		Dutch:"Parels"
		Spanish:"Perlas"
		Simplified_Chinese:"珍珠"
		Portuguese:"Pérolas"
	}

	"Whales":{
		Italian:"Balene"
		Russian:"Киты"
		French:"Baleines"
		Romanian:"Balene"
		German:"Wale"
		Dutch:"Walvissen"
		Spanish:"Ballenas"
		Simplified_Chinese:"鲸鱼"
		Portuguese:"Baleias"
	}

	"Copper":{
		Italian:"Rame"
		Russian:"медь"
		French:"Cuivre"
		Romanian:"Cupru"
		German:"Kupfer"
		Dutch:"Koperen"
		Spanish:"Cobre"
		Simplified_Chinese:"赤铜"
		Portuguese:"Cobre"
	}

	"Cocoa":{
		Italian:"Cacao"
		Russian:"какао"
		French:"Cacao"
		Romanian:"Cacao"
		German:"Kakao"
		Dutch:"Cacao"
		Spanish:"Cacao"
		Simplified_Chinese:"可可"
		Portuguese:"Cacau"
	}

	"Crab":{
		Italian:"Granchi"
		Russian:"Крабы"
		French:"Crabe"
		Romanian:"Crabi"
		German:"Crabs"
		Dutch:"Krabben"
		Spanish:"Cangrejos"
		Simplified_Chinese:"螃蟹"
		Portuguese:"Caranguejos"
	}

	"Citrus":{
		Italian:"Agrumi"
		Russian:"цитрусовый"
		French:"Agrumes"
		Romanian:"Citrus"
		German:"Zitrusgewächs"
		Dutch:"Citrus"
		Spanish:"Cítricos"
		Simplified_Chinese:"柑橘"
		Portuguese:"Cítrico"
	}

	"Truffles":{
		Italian:"Tartufi"
		Russian:"Трюфели"
		French:"Truffe"
		Romanian:"Trufe"
		German:"Trüffel"
		Dutch:"Truffles"
		Spanish:"Trufas"
		Simplified_Chinese:"松露"
		Portuguese:"Trufas"
	}
	
	// Tile improvements
	
	"Farm":{
		Italian:"Fattoria"
		Russian:"Ферма"
		French:"Ferme"
		Romanian:"Fermă"
		German:"Farm"
		Dutch:"Boerderij"
		Spanish:"Granja"
		Simplified_Chinese:"农场"
		Portuguese:"Fazenda"
	}

	"Lumber mill":{
		Italian:"Segheria"
		Russian:"Лесопилка"
		French:"Scierie"
		Romanian:"Fabrică de cherestea"
		German:"Sägewerk"
		Dutch:"Houtzagerij"
		Spanish:"Serrería"
		Simplified_Chinese:"锯木场"
		Portuguese:"Serralheria"
	}

	"Mine":{
		Italian:"Miniera"
		Russian:"Шахта"
		French:"Mine"
		Romanian:"Mină"
		German:"Mine"
		Dutch:"Mijn"
		Spanish:"Mina"
		Simplified_Chinese:"矿井"
		Portuguese:"Mina"
	}

	"Trading post":{
		Italian:"Base commerciale"
		Russian:"Торговый пост"
		French:"Comptoire commercial"
		Romanian:"Punct comercial"
		German:"Handelsposten"
		Dutch:"Handelspost"
		Spanish:"Puesto comercial"
		Simplified_Chinese:"贸易站"
		Portuguese:"Posto de comércio"
	}

	"Camp":{
		Italian:"Campo"
		Russian:"Лагерь"
		French:"Campement"
		Romanian:"Tabără"
		German:"Lager"
		Dutch:"Kamp"
		Spanish:"Campamento"
		Simplified_Chinese:"猎场"
		Portuguese:"Campo"
	}
	"Oil well":{
		Italian:"Pozzo di petrolio"
		Russian:"Нефтяная скважина"
		French:"Puit de pétrole"
		Romanian:"Sondă de petrol"
		German:"Ölbohrloch"
		Dutch:"Oliebron"
		Spanish:"Pozo petrolífero"
		Simplified_Chinese:"油井"
		Portuguese:"Poço de petróleo"
	}
	"Pasture":{
		Italian:"Pascolo"
		Russian:"Выгон"
		French:"Pâturage"
		Romanian:"Păşune"
		German:"Weide"
		Dutch:"Weide"
		Spanish:"Pastizal"
		Simplified_Chinese:"牧场"
		Portuguese:"Pasto"
	}
	"Plantation":{
		Italian:"Piantagione"
		Russian:"Плантация"
		French:"Plantation"
		Romanian:"Plantaţie"
		German:"Plantage"
		Dutch:"Plantage"
		Spanish:"Plantación"
		Simplified_Chinese:"种植园"
		Portuguese:"Plantação"
	}
	"Quarry":{
		Italian:"Cava"
		Russian:"Карьер"
		French:"Carrière"
		Romanian:"Carieră"
		German:"Steinbruch"
		Dutch:"Steengroeve"
		Spanish:"Cantera"
		Simplified_Chinese:"采石场"
		Portuguese:"Pedreira"
	}
	"Fishing Boats":{
		Italian:"Chiatta"
		Spanish:"Barcos pesqueros"
		Italian:"Peschereccio"
		French: "Bateaux de pêche"
		Romanian:"Bărci de pescuit"
		Simplified_Chinese:"渔船"
		Portuguese:"Barcos de pesca"
		German:"Fischerboote"
	}
	
	"Road":{
		Italian:"Strada"
		Russian:"Дорога"
		French:"Route"
		Romanian:"Drum"
		German:"Straße"
		Dutch:"Weg"
		Spanish:"Carretera"
		Simplified_Chinese:"道路"
		Portuguese:"Estrada"
	}
	"Railroad":{
		Italian:"Ferrovia"
		Russian:"Железная дорога"
		French:"Chemin de fer"
		Romanian:"Cale ferată"
		German:"Schienen"
		Dutch:"Spoorweg"
		Spanish:"Línea de ferrocarril"
		Simplified_Chinese:"铁路"
		Portuguese:"Estrada de ferro"
	}
	
	"Remove Forest":{
		Italian:"Rimuovi foresta"
		Russian:"Вырубить лес"
		French: "Couper la forêt"
		Romanian:"Defrișează pădurea"
		Spanish:"Quitar bosque"
		Simplified_Chinese:"砍伐森林"
		Portuguese:"Cortar floresta"
		German:"Wald abholzen"
	}
	"Remove Jungle":{
		Italian:"Rimuovi giungla"
		Russian:"Вырубить джунгли"
		French: "Défricher la jungle"
		Romanian:"Defrișează jungla"
		Spanish:"Quitar selva"
		Simplified_Chinese:"砍伐丛林"
		Portuguese:"Cortar selva"
		German:"Dschungel abholzen"
	}
	"Remove Marsh":{
		Italian:"Bonifica palude"
		Russian:"Осушить болото"
		French:"Assécher le marais"
		Romanian:"Asanează mlaștina"
		Spanish:"Quitar pantano"
		Simplified_Chinese:"移除沼泽"
		Portuguese:"Drenar pântano"
		German:"Moor trockenlegen"
	}
	
	"Ancient ruins":{
		Italian:"Antiche rovine"
		Romanian:"Ruine străvechi"
		Spanish:"Ruinas Antiguas"
		Simplified_Chinese:"远古遗迹"
		German:"Altertümliche Ruinen"
		French:"Anciennes ruines"
		Russian:"Древние руины"
		Portuguese:"Ruínas antigas"
		Dutch:"Oude ruïnes"
	}
	
	"City Ruins":{
		Italian:"Rovine cittadine"
		Romanian:"Oraș în ruină"
		Spanish:"Ciudad en ruinas"
		Simplified_Chinese:"城市遗址"
		German:"Stadtruinen"
		French:"Ruines"
		Russian:"Руины города"
		Portuguese:"Ruínas da Cidade"
		Dutch:"Ruïnes van de stad"
	}
	
	// Great Unit improvements
	"Academy":{
		Italian:"Accademia"
		Russian:"Академия"
		French:"Académie"
		Romanian:"Academie"
		German:"Akademie"
		Dutch:"Academie"
		Spanish:"Academia"
		Simplified_Chinese:"学院"
		Portuguese:"Academia"
	}
	"Landmark":{
		Italian:"Capolavoro"
		Russian:"Достопримечательность"
		French:"Monument culturel" //more accurate than "point de repère"
		Romanian:"Reper"
		//as it is more of a cultural building this makes sense
		German:"Sehenswürdigkeit" 
		Dutch:"Mijlpaal"
		Spanish:"Edificio emblemático"
		Simplified_Chinese:"风景地标"
		Portuguese:"Edificio emblemático"
	}
	"Manufactory":{
		Italian:"Fabbrica"
		Russian:"Завод"
		French:"Manufacture"
		Romanian:"Fabrică"
		German:"Fabrik"
		Dutch:"Fabriek"
		Spanish:"Fábrica"
		Simplified_Chinese:"制造中心"
		Portuguese:"Fábrica"
	}
	"Customs house":{
		Italian:"Dogana"
		Russian:"Таможня"
		French:"Douanes"
		Romanian:"Punct vamal"
		German:"Zollamt"
		Dutch:"Douanekantoor"
		Spanish:"Aduana"
		Simplified_Chinese:"海关"
		Portuguese:"Alfândega"
	}
	
	
	// Technologies (Ancient Era)
	
	"Agriculture":{
		Italian:"Agricoltura"
		Russian:"Земледелие"
		French:"Agriculture"
		Romanian:"Agricultură"
		Dutch:"Agricultuur"
		Spanish:"Agricultura"
		Simplified_Chinese:"农业"
		Portuguese:"Agricultura"
		German:"Landwirtschaft"
	}
	
	"Pottery":{
		Italian:"Ceramica"
		Russian:"Гончарное дело"
		French:"Poterie"
		Romanian:"Ceramică"
		German:"Töpferkunst"
		Dutch:"Aardwerk"
		Spanish:"Cerámica"
		Simplified_Chinese:"制陶"
		Portuguese:"Cerâmica"
	}

	"Animal Husbandry":{
		Italian:"Allevamento di animali"
		Russian:"Животноводство"
		French:"Élevage"
		Romanian:"Creșterea animalelor"
		German:"Tierhaltung"
		Dutch:"Veeteelt"
		Spanish:"Ganadería"
		Simplified_Chinese:"家畜驯养"
		Portuguese:"Pecuária"
	}
	"Archery":{
		Italian:"Tiro con l'arco"
		Russian:"Стрельба из лука"
		French:"Tir à l'arc"
		Romanian:"Tir cu arcul"
		German:"Bogenschießen" //current grammar
		Dutch:"Boogschieten"
		Spanish:"Tiro con arco"
		Simplified_Chinese:"弓箭"
		Portuguese:"Arquearia"
	}
	"Mining":{
		Italian:"Estrazione mineraria"
		Russian:"Добыча руды"
		French:"Exploitation minière"
		Romanian:"Exploatare minieră"
		German:"Bergbau"
		Dutch:"Mijnbouw"
		Spanish:"Minería"
		Simplified_Chinese:"采矿"
		Portuguese:"Mineração"
	}
	"Sailing":{
		Italian:"Vela"
		Russian:"Мореходство"
		French:"Navigation à voile"
		Romanian:"Navigație"
		German:"Segeln"
		Dutch:"Zeilen"
		Spanish:"Náutica"
		Simplified_Chinese:"帆船"
		Portuguese:"Navegação"
	}
	"Calendar":{
		Italian:"Calendario"
		Russian:"Календарь"
		French:"Calendrier"
		Romanian:"Calendar"
		German:"Kalender"
		Dutch:"Kalender"
		Spanish:"Calendario"
		Simplified_Chinese:"历法"
		Portuguese:"Calendário"
	}
	"Writing":{
		Italian:"Scrittura"
		Russian:"Письменность"
		French:"L'écriture"
		Romanian:"Scriere"
		German:"Schrift"
		Dutch:"Schrift"
		Spanish:"Escritura"
		Simplified_Chinese:"文字"
		Portuguese:"Literatura"
	}
	"Trapping":{
		Italian:"Trappole per animali"
		Russian:"Охота"
		French:"Piège" //official translate
		Romanian:"Vânătoare"
		German:"Fallenstellen"
		Dutch:"Valstrikken"
		Spanish:"Caza"
		Simplified_Chinese:"捕猎"
		Portuguese:"Caça"
	}
	"The Wheel":{
		Italian:"Ruota"
		Russian:"Колесо"
		French:"La roue"
		Romanian:"Roata"
		German:"Das Rad"
		Dutch:"Het Wiel"
		Spanish:"La rueda"
		Simplified_Chinese:"轮子"
		Portuguese:"A roda"
	}
	"Masonry":{
		Italian:"Muratura"
		Russian:"Каменная кладка"
		French:"Maçonnerie"
		Romanian:"Zidărie"
		German:"Maurerei"
		Dutch:"Metselkunst"
		Spanish:"Albañilería"
		Simplified_Chinese:"石工术"
		Portuguese:"Alvenaria"
	}
	"Bronze Working":{
		Italian:"Lavorazione del bronzo"
		Russian:"Обработка бронзы"
		French:"Travail du bronze"
		Romanian:"Prelucrarea bronzului"
		German:"Bronze Bearbeitung"
		Dutch:"Brons Bewerking"
		Spanish:"Trabajo del bronce"
		Simplified_Chinese:"青铜器"
		Portuguese:"Trabalha com Bronze"
	}
	
	
	// Technologies (Classical Era)
	
	"Optics":{
		Italian:"Ottica"
		Russian:"Оптика"
		French:"Optique"
		Romanian:"Optică"
		German:"Optik"
		Dutch:"Optica"
		Spanish:"Óptica"
		Simplified_Chinese:"光学"
		Portuguese:"Óptica"
	}
	"Horseback Riding":{
		Italian:"Equitazione"
		Russian:"Верховая езда"
		French:"Équitation"
		Romanian:"Călărie"
		German:"Reiten"
		Dutch:"Paardrijden"
		Spanish:"Equitación"
		Simplified_Chinese:"骑术"
		Portuguese:"Montaria"
	}
	"Mathematics":{
		Italian:"Matematica"
		Russian:"Математика"
		French:"Mathématiques"
		Romanian:"Matematică"
		German:"Mathematik"
		Dutch:"Wiskunde"
		Spanish:"Matemáticas"
		Simplified_Chinese:"数学"
		Portuguese:"Matemáticas"
	}
	"Construction":{
		Italian:"Costruzione"
		Russian:"Металлоконструкции"
		French:"Construction"
		Romanian:"Arhitectură"
		German:"Baukunst"
		Dutch:"Bouwkunde"
		Spanish:"Construcción"
		Simplified_Chinese:"建筑构造学"
		Portuguese:"Construção"
	}
	"Philosophy":{
		Italian:"Filosofia"
		Russian:"Философия"
		French:"Philosophie"
		Romanian:"Filozofie"
		German:"Philosophie"
		Dutch:"Filosofie"
		Spanish:"Filosofía"
		Simplified_Chinese:"哲学"
		Portuguese:"Filosofia"
	}
	"Currency":{
		Italian:"Valuta"
		Russian:"Деньги"
		French:"Monnaie"
		Romanian:"Monedă"
		German:"Geld"
		Dutch:"Geld"
		Spanish:"Moneda"
		Simplified_Chinese:"货币制度"
		Portuguese:"Moeda"
	}
	"Engineering":{
		Italian:"Ingegneria"
		Russian:"Инженерное дело"
		French:"Ingénierie"
		Romanian:"Inginerie"
		German:"Ingenieurwesen"
		Dutch:"Ingenieurswezen"
		Spanish:"Ingeniería"
		Simplified_Chinese:"工程学"
		Portuguese:"Engenharia"
	}
	"Iron Working":{
		Italian:"Lavorazione del ferro"
		Russian:"Обработка железа"
		French:"Travail du fer"
		Romanian:"Prelucrarea fierului"
		German:"Eisen Bearbeitung"
		Dutch:"Ijzer Bewerking"
		Spanish:"Trabajo del hierro"
		Simplified_Chinese:"铁器"
		Portuguese:"Trabalho com ferro"
	}
	
	
	// Technologies (Medieval Era)
	
	"Theology":{
		Italian:"Teologia"
		Russian:"Богословие"
		French:"Théologie"
		Romanian:"Teologie"
		German:"Theologie"
		Dutch:"Theologie"
		Spanish:"Teología"
		Simplified_Chinese:"神学"
		Portuguese:"Teologia"
	}
	"Civil Service":{
		Italian:"Pubblica amministrazione"
		Russian:"Госслужба"
		French:"Administration" //official translate, but not very accurate
		Romanian:"Servicii civile"
		German:"Zivildienst"
		Dutch:"Overheidsdienst"
		Spanish:"Servicio civil"
		Simplified_Chinese:"文官制度"
		Portuguese:"Serviço cívil"
	}
	"Enables Open Borders agreements":{
		Italian:"Consente accordi su Diritti di Passaggio"
		Simplified_Chinese:"允许签订开放边境协定"
	}
	
	"Guilds":{
		Italian:"Gilde"
		Russian:"Гильдии"
		French:"Guildes"
		Romanian:"Bresle"
		Dutch:"Gildes"
		Spanish:"Gremios"
		Simplified_Chinese:"行会"
		Portuguese:"Guildas"
		German:"Gilden"
	}
	"Physics":{
		Italian:"Fisica"
		Russian:"Физика"
		French:"Physique"
		Romanian:"Fizică"
		German:"Physik"
		Dutch:"Fysica"
		Spanish:"Física"
		Simplified_Chinese:"物理学"
		Portuguese:"Física"
	}
	"Metal Casting":{
		Italian:"Fusione del metallo"
		Russian:"Литье"
		French:"Moulage" //official translate
		Romanian:"Turnarea metalului"
		German:"Metallguss"
		Dutch:"Metaal gieten"
		Spanish:"Fundición"
		Simplified_Chinese:"金属铸造"
		Portuguese:"Fundição"
	}
	"Steel":{
		Italian:"Acciaio"
		Russian:"Сталеварение"
		French:"Acier"
		Romanian:"Oţel"
		Dutch:"Staal"
		Spanish:"Acero"
		Simplified_Chinese:"炼钢"
		Portuguese:"Aço"
		German:"Stahl"
	}
	"Compass":{
		Italian:"Bussola"
		Russian:"Компас"
		French:"Boussole"
		Romanian:"Busolă"
		German:"Kompass"
		Dutch:"Kompas"
		Spanish:"Brújula"
		Simplified_Chinese:"罗盘"
		Portuguese:"Bússola"
	}
	"Education":{
		Italian:"Educazione"
		Russian:"Образование"
		French:"Éducation"
		Romanian:"Educaţie"
		German:"Bildung"
		Dutch:"Educatie"
		Spanish:"Educación"
		Simplified_Chinese:"教育学"
		Portuguese:"Educação"
	}
	"Chivalry":{
		Italian:"Codice cavalleresco"
		Russian:"Рыцарство"
		French:"Chevalerie"
		Romanian:"Cavalerie"
		German:"Ritterlichkeit"
		Dutch:"Ridderlijkheid"
		Spanish:"Caballería"
		Simplified_Chinese:"骑士制度"
		Portuguese:"Cavalheirismo"
	}
	"Machinery":{
		Italian:"Meccanica"
		Russian:"Машиностроение"
		French:"Mécanique"
		Romanian:"Instalații mecanice"
		German:"Maschienenbau"
		Dutch:"Machinebouw"
		Spanish:"Mecánica"
		Simplified_Chinese:"机械"
		Portuguese:"Maquinária"
	}
	
	
	// Technologies (Renaissance Era)
	
	"Astronomy":{
		Italian:"Astronomia"
		Russian:"Астрономия"
		French:"Astronomie"
		Romanian:"Astronomie"
		German:"Astronomie"
		Dutch:"Astronomie"
		Spanish:"Astronomía"
		Simplified_Chinese:"天文学"
		Portuguese:"Astronomia"
	}
	"Acoustics":{
		Italian:"Acustica"
		Russian:"Акустика"
		French:"Acoustique"
		Romanian:"Acustică"
		German:"Akustik"
		Dutch:"Akoestiek"
		Spanish:"Acústica"
		Simplified_Chinese:"声学"
		Portuguese:"Acústica"
	}
	"Banking":{
		Italian:"Sistema bancario"
		Russian:"Банковское дело"
		French:"Banques"
		Romanian:"Bănci"
		German:"Bankwesen"
		Dutch:"Bank"
		Spanish:"Banca"
		Simplified_Chinese:"银行业"
		Portuguese:"Sistema bancário"
	}
	"Printing Press":{
		Italian:"Tipografia"
		Russian:"Печатный пресс"
		French:"Imprimerie"
		Romanian:"Presă de tipar"
		German:"Druckpresse"
		Dutch:"Drukpers"
		Spanish:"Imprenta"
		Simplified_Chinese:"印刷机"
		Portuguese:"Impressora"
	}
	"Gunpowder":{
		Italian:"Polvere da sparo"
		Russian:"Порох"
		French:"Poudre à canon"
		Romanian:"Praf de puşcă"
		Dutch:"Buskruid"
		Spanish:"Pólvora"
		Simplified_Chinese:"火药"
		Portuguese:"Pólvora"
		German:"Schießpulver"
	}
	"Navigation":{
		Italian:"Navigazione"
		Russian:"Навигация"
		French:"La navigation"
		Romanian:"Navigație"
		German:"Navigation"
		Dutch:"Navigatie"
		Spanish:"Navegación"
		Simplified_Chinese:"航海术"
		Portuguese:"Navegação"
	}
	"Architecture":{
		Italian:"Architettura"
		Russian:"Архитектура"
		French:"Architecture"
		Romanian:"Arhitectură"
		German:"Die Architektur"
		Dutch:"Architectuur"
		Spanish:"Arquitectura"
		Simplified_Chinese:"建筑设计学"
		Portuguese:"Arquitetura"
	}
	"Archaeology":{ // Shouldn't it be in Industrial Age?
		Italian:"Archeologia" 
		Russian:"Aрхеология"
		French:"Archéologie"
		Romanian:"Arheologie"
		German:"Archäologie"
		Dutch:"Archeologie"
		Spanish:"Arqueología"
		Simplified_Chinese:"考古学"
		Portuguese:"Arqueologia"
	}
	"Economics":{
		Italian:"Economia"
		Russian:"Экономика"
		French:"Sciences économiques" //official translate
		Romanian:"Economie"
		German:"Ökonomie"
		Dutch:"Economie"
		Spanish:"Economía"
		Simplified_Chinese:"经济学"
		Portuguese:"Economia"
	}
	
	"Metallurgy":{
		Italian:"Metallurgia"
		Russian:"Металлургия"
		French:"Métallurgie"
		Romanian:"Metalurgie"
		Dutch:"Metaalkunde"
		Spanish:"Metalurgia"
		Simplified_Chinese:"冶金学"
		Portuguese:"Metalurgia"
		German:"Metallhüttenkunde"
	}
	
	"Chemistry":{
		Italian:"Chimica"
		Russian:"Химия"
		French:"Chimie"
		Romanian:"Chimie"
		German:"Chemie"
		Dutch:"Chemie"
		Spanish:"Química"
		Simplified_Chinese:"化学"
		Portuguese:"Química"
	}
	
	// Technologies (Industrial Era) - as of now the tech tree itself is incomplete, more will probably be added later
	
	"Scientific Theory":{
		Italian:"Teoria scientifica"
		Russian:"Научная теория"
		French:"Théorie scientifique"
		Romanian:"Teorie științifică"
		German:"Wissenschaftliche Theorie"
		Dutch:"Wetenschappelijke Theorie"
		Spanish:"Teoría científica"
		Simplified_Chinese:"科学理论"
		Portuguese:"Teoria científica"
	}
	
	"Industrialization":{
		Italian:"Industrializzazione"
		Russian:"Индустриализация"
		French:"Industrialisation"
		Romanian:"Industrializare"
		Dutch:"Industrialisatie"
		Spanish:"Industrialización"
		Simplified_Chinese:"工业化"
		Portuguese:"Industrialização"
		German:"Industrialisierung"
	}
	"Rifling":{
		Italian:"Rigatura delle canne"
		Russian:"Нарезные стволы"
		French:"Fusil"
		Romanian:"Ghintuire"
		Dutch:"Gedraaide loop"
		Spanish:"Estriado"
		Simplified_Chinese:"膛线"
		German:"Gewehrkugeldrall"
		// Portuguese translation not sure
	}
	"Military Science":{
		Italian:"Scienza militare"
		Russian:"Военная наука"
		French:"Science militaire"
		Romanian:"Știință militară"
		Dutch:"Militaire Wetenschap"
		Spanish:"Ciencia militar"
		Simplified_Chinese:"军事科学"
		Portuguese:"Ciência militar"
		German:"Militärwissenschaft"
	}	
	"Fertilizer":{
		Italian:"Fertilizzanti"
		Russian:"Yдобрения"
		French:"Engrais"
		Romanian:"Fertilizatori"
		German:"Dünger"
		Dutch:"Mest"
		Spanish:"Fertilizante"
		Simplified_Chinese:"化肥"
		Portuguese:"Fertilizante"
	}
	"Biology":{
		Italian:"Biologia"
		Russian:"Биология"
		French:"Biologie"
		Romanian:"Biologie"
		German:"Biologie"
		Dutch:"Biologie"
		Spanish:"Biología"
		Simplified_Chinese:"生物学"
		Portuguese:"Biologia"
	}
	"Electricity":{
		Italian:"Elettricità"
		Russian:"Электричество"
		French:"Électricité"
		Romanian:"Electricitate"
		German:"Elektrizität"
		Dutch:"Elektriciteit"
		Spanish:"Electricidad"
		Simplified_Chinese:"电学"
		Portuguese:"Eletricidade"
	}
	"Steam Power":{
		Italian:"Energia a vapore"
		Russian:"Паровой двигатель"
		French:"Moteur à vapeur"
		Romanian:"Puterea aburului"
		German:"Dampfkraft"
		Dutch:"Stoomkracht"
		Spanish:"Energía de vapor"
		Simplified_Chinese:"蒸汽机"
		Portuguese:"Energia a vapor"
	}
	
	"Dynamite":{
		Italian:"Dinamite"
		Russian:"Динамит"
		French:"Dynamite"
		Romanian:"Dinamită"
		Dutch:"Dynamiet"
		Spanish:"Dinamita"
		Simplified_Chinese:"炸药"
		Portuguese:"Dinamite"
		German:"Dynamit"
	}
	
	
	// Technologies (Modern Era)
	
	"Refrigeration":{
		Italian:"Refrigerazione"
		Russian:"Криогеника"
		French:"Réfrigération"
		Romanian:"Refrigerare"
		German:"Kühlung"
		Dutch:"Koeling"
		Spanish:"Refrigeración"
		Simplified_Chinese:"制冷"
		Portuguese:"Refrigeração"
	}

	"Replaceable Parts":{
		Italian:"Pezzi indipendenti"
		Romanian:"Piese de schimb"
		Spanish:"Produccion En Serie"
		Simplified_Chinese:"可更换部件"
		Portuguese:"Partes substituiveís"
		German:"Ersetzbare Teile"
		French:"Pièces de rechange"
		Russian:"Сменные части"
	}
	"Radio":{
		Italian:"Radio"
		Russian:"Радио"
		French:"Radio"
		Romanian:"Radio"
		German:"Radio"
		Dutch:"Radio"
		Spanish:"Radio"
		Simplified_Chinese:"无线电"
		Portuguese:"Rádio"
	}
	"Combustion":{
		Italian:"Combustione"
		Russian:"Двигатель ВС"
		French:"Combustion"
		Romanian:"Ardere"
		German:"Verbrennung"
		Dutch:"Verbranding"
		Spanish:"Combustión"
		Simplified_Chinese:"内燃机"
		Portuguese:"Combustão"
	}
	"Plastics":{
		Italian:"Plastica"
		Russian:"Пластмассы"
		French:"Matières plastiques"
		Romanian:"Materiale plastice"
		German:"Plastik"
		Dutch:"Plastic"
		Spanish:"Plástico"
		Simplified_Chinese:"塑料"
		Portuguese:"Plásticos"
	}

	"Electronics":{
		Italian:"Elettronica"
		Russian:"Электроника"
		French:"Électronique"
		Romanian:"Electronică"
		German:"Elektronik"
		Dutch:"Elektronica"
		Spanish:"Electrónica"
		Simplified_Chinese:"电子学"
		Portuguese:"Eletronicos"
	}
	"Ballistics":{
		Italian:"Balistica"
		German:"Ballistik"
		French:"Balistique"
		Spanish:"Balística"
		Russian:"баллистика"
		Portuguese:"Balística"
		Romanian:"Balistică"
		Simplified_Chinese:"弹道学"
	}
	"Mass Media":{
		Italian:"Mass media"
		Russian:"СМИ"
		French:"Médias de masse"
		Romanian:"Mass media"
		German:"Massenmedien"
		Dutch:"Massa Media"
		Spanish:"Medios de comunicación"
		Simplified_Chinese:"大众传媒"
		Portuguese:"Mídia de massa"
	}
	"Flight":{
		Italian:"Volo"
		Russian:"Авиация"
		French:"Aviation"
		Romanian:"Aviație"
		German:"Flug"
		Dutch:"Vlucht"
		Spanish:"Vuelo"
		Simplified_Chinese:"航空"
		Portuguese:"Vôo"
	}
	
	// Technologies (Information Era)
	
	"Pharmaceuticals":{
		Italian:"Farmaceutica"
		Russian:"Пенициллин"
		French:"Médicaments"
		Romanian:"Produse farmaceutice"
		German:"Arzneimittel"
		Dutch:"Farmaceutica"
		Spanish:"Farmacéutica"
		Simplified_Chinese:"制药学"
		Portuguese:"Farmacêuticas"
	}
	"Atomic Theory":{
		Italian:"Teoria atomica"
		Russian:"Атомная Теория"
		French:"Théorie atomique"
		Romanian:"Teoria atomică"
		German:"Atomtheorie"
		Dutch:"Atoom theorie"
		Spanish:"Teoría atómica"
		Simplified_Chinese:"原子理论"
		Portuguese:"Teoria atômica"
	}
	"Computers":{
		Italian:"Computer"
		Russian:"Kомпьютеры"
		French:"Ordinateurs"
		Romanian:"Calculatoare"
		German:"Computer"
		Dutch:"Computers"
		Spanish:"Ordenadores"
		Simplified_Chinese:"电子计算机"
		Portuguese:"Computadores"
	}
	"Combined Arms":{
		Italian:"Armi combinate"
		Russian:"Комбинированные руки"
		French:"Armes combinés"
		German:"Verbundene Waffen"
		Spanish:"Fuerzas combinadas"
		Simplified_Chinese:"协同作战"
	}
	"Nuclear Fission":{
		Italian:"Fissione nucleare"
		Russian:"Расщепление ядра"
		French:"Fission nucléaire"
		Romanian:"Fisiune nucleară"
		German:"Kernspaltung"
		Dutch:"Kernsplijting"
		Spanish:"Fisión nuclear"
		Simplified_Chinese:"核裂变"
		Portuguese:"Fusão núclear"
	}
	"Ecology":{
		Italian:"Ecologia"
		Russian:"Экология"
		French:"Écologie"
		Romanian:"Ecologie"
		German:"Ökologie"
		Dutch:"Ecologie"
		Spanish:"Ecología"
		Simplified_Chinese:"生态学"
		Portuguese:"Ecologia"
	}
	"Robotics":{
		Italian:"Robotica"
		Russian:"Робототехника"
		French:"Robotique"
		Romanian:"Robotică"
		German:"Robotik"
		Dutch:"Robotica"
		Spanish:"Robótica"
		Simplified_Chinese:"机器人学"
		Portuguese:"Robótica"
	}
	"Rocketry":{
		Italian:"Missilistica"
		Russian:"Ракетостроение"
		French:"Fusées" //official translate 
		Romanian:"Rachete"
		German:"Raketentechnik"
		Dutch:"Rakettechniek"
		Spanish:"Cohetería"
		Simplified_Chinese:"火箭"
		Portuguese:"Balística"
	}
	
	// Technologies (Future Era)
	"Nanotechnology":{
		Italian:"Nanotecnologia"
		Russian:"Нанотехнологии"
		French:"Nanotechnologie"
		Romanian:"Nanotehnologie"
		German:"Nanotechnologie"
		Dutch:"Nanotechnologie"
		Spanish:"Nanotecnología"
		Simplified_Chinese:"纳米技术"
		Portuguese:"Nano-tecnologia"
	}
	"Satellites":{
		Italian:"Satelliti"
		Russian:"Спутники"
		French:"Satellites"
		Romanian:"Sateliți"
		German:"Satelliten"
		Dutch:"Satellieten"
		Spanish:"Satélites"
		Simplified_Chinese:"卫星"
		Portuguese:"Satélites"
	}
	"Particle Physics":{
		Italian:"Fisica delle particelle"
		Russian:"Физика элементарных частиц"
		French:"Physique des particules"
		Romanian:"Fizica particulelor"
		German:"Teilchenphysik"
		Dutch:"Deeltjesfysica"
		Spanish:"Física de partículas"
		Simplified_Chinese:"量子物理"
		Portuguese:"Física de particulas"
	}
	"Future Tech":{
		Italian:"Tecnologia futura"
		Russian:"Технология будущчего"
		French:"Technologie future"
		Romanian:"Tehnologia viitorului"
		German:"Zukunftstechnologien"
		Dutch:"Toekomst Technologie"
		Spanish:"Tecnología del futuro"
		Simplified_Chinese:"未来科技"
		Portuguese:"Tecnologia futurista" //means futuristic technology (not sure but i'll say that's right anyway)
	}
	
	
	"Who knows what the future holds?":{
		Italian:"Chi sa cosa riservano i prossimi anni?"
		Russian:"Кто знает, что ждет в будущем?"
		French:"Qui sait ce que l'avenir réserve?"
		Romanian:"Cine poate ști ce ne rezervă viitorul?"
		Dutch:"Wie weet wat de toekomst inhoud?"
		Spanish:"¿Quién sabe qué nos depara el futuro?"
		Simplified_Chinese:"谁知道未来会怎样?"
		Portuguese:"Quem sabe o que o futuro reserva?"
		German:"Wer weiß was die Zukunft für uns bereithält?"
	}
	
	/*
	"A repeating technology that will increase your score each time it is researched.":{ //Future Tech description
		Italian:"Questa tecnologia si può sempre ricercare; il tuo punteggio aumenterà ogni volta che viene scoperta."
		French:"Une technologie qui augmente le score et qui peut être fait indéfiniment."
		Simplified_Chinese:"一项可以重复研究的科技，每次研究完成时都会增加你的积分"
	}
	*/
	
	// Tech uniques
	"+10% science and production in all cities":{
		Italian:"+10% Scienza e Produzione in tutte le città"
		Russian:"+10% науки и производства во всех городах"
		Romanian:"+10% știință și producție în toate orașele"
		Spanish:"+10% de ciencia y producción en todas las ciudades"
		Simplified_Chinese:"所有城市+10%的科研和产能产出"
		Portuguese:"+10% de produção de ciência em todas as cidades"
		German:"+10% Wissenschaft und Produktion in allen Städten"
		French:"+10% science et production dans toutes les villes"
	}
	
	"Improves movement speed on roads":{ //Is this a duplicate? It appears 2 items back also. --> I removed the dup.
		Italian:"Migliora la velocità di movimento sulle strade"
		Russian:"Улучшает скорость передвижения по дорогам"
		French:"Améliore la vitesse de déplacement sur les routes"
		Romanian:"Îmbunătățește viteza de deplasare pe drumuri"
		Spanish:"Mejora la velocidad de movimiento en carreteras"
		Simplified_Chinese:"提高道路上的移动速度"
		Portuguese:"Melhora velocidade de movimento em estradas"
		German:"Erhöht die Bewegungsgeschwindigkeit auf Straßen"
	}
	"Enables conversion of city production to science":{
		Italian:"Consente di convertire la Produzione nelle città in Scienza"
		Russian:"Разрешает конверсию производства в науку"
		French:"Permet la conversion de la production des villes en science"
		Romanian:"Permite conversia producției orașului la știință"
		Spanish:"Habilita la conversión de producción a ciencia"
		Simplified_Chinese:"可将城市产能转化为科研"
		Portuguese:"Habilita a conversão de produção das cidades para ciência"
		German:"Erlaubt das Umwandeln von städtischer Produktion in Wissenschaft"
	}
	"Enables conversion of city production to gold":{
		Italian:"Consente di convertire la Produzione nelle città in Oro"
		Russian:"Разрешает конверсию производства в золото"
		French:"Permet la conversion de la production des villes en or"
		Romanian:"Permite conversia producției orașului la aur"
		Spanish:"Habilita la conversión de producción a oro"
		Simplified_Chinese:"可将城市产能转化为金钱"
		Portuguese:"Habilita a conversão da produção das cidades para ouro"
		German:"Erlaubt das Umwandeln von städtischer Produktion in Gold"
	}
	
	"Enables embarkation for land units":{
		Italian:"Permette alle unità terrestri di imbarcarsi e attraversare le caselle acquatiche."
		Romanian:"Permite îmbarcarea unităților terestre"
		Spanish:"Habilita la embarcacion a las unidades de tierra"
		German:"Ermöglicht das Einbooten von Landeinheiten"
		French:"Permet d'embarquer les unités terrestres"
		Russian:"Позволяет посадку для наземных единиц"
		Simplified_Chinese:"陆军单位拥有船运能力"
		Portuguese:"Permite o embarque de unidades terrestres"
	}
	
	
	"Enables embarked units to enter ocean tiles":{
		Italian:"Permette alle unità di imbarcarsi nelle caselle oceaniche"
		Romanian:"Permite unităților îmbarcate să meargă în celulele ocean"
		Spanish:"Habilita a las unidades embarcadas a entrar en oceanós"
		German:"Erlaubt es eingebooteten Einheiten Ozeanfelder zu überqueren"
		French:"Permet aux unités embarqués de traverser les cases d'océan"
		Russian:"Позволяет отправленным юнитам входить в тайлы океана"
		Simplified_Chinese:"拥有船运能力的单位能够进入海洋"
		Portuguese:"Permite que unidades embarcadas entrem em telhas oceânicas"
	}
	
	"Increases embarked movement +1":{
		Italian:"+1 Movimento per le unità imbarcate"
		Spanish:"+1 a la velocidad de movimiento a las embarcaciones"
		Italian:"+1 movimento delle unità imbarcate"
		French:"Améliore le déplacement embarqué +1"
		Romanian:"Crește mișcarea ambarcațiunilor +1"
		Simplified_Chinese:"陆军单位处于船运状态时的移动力+1"
		Portuguese:"Aumenta movimento enquanto embarcado em +1"
		German:"+1 für Bewegungen eingebooteter Einheiten"
	}
	
	// Tech Eras
	// In case of foreign languages it becomes gender sensitive words
	//Also in russian "Medieval Era" becomes "Средневековье" or italian for "Renaissance Era" becomes "Rinascimento". So they got a single world to replace 2 english ones
	"Ancient era":{
		Italian:"Antichità" //one word translation, as in "Sei entrato in una era, l'Antichità"
		Russian:"Древнейший мир"
		French:"Antiquité"
		Romanian:"Antichitate"
		Dutch:"Oude"
		Spanish:"Edad antigua"
		Simplified_Chinese:"远古时代"
		Portuguese:"Era anciâ"
		German:"Altertum"
	}
	"Classical era":{
		Italian:"Epoca Classica"
		Russian:"Античность" //one word translation
		French:"Âge classique" //means nothing in french
		Romanian:"Era clasică"
		Dutch:"Klasieke"
		Spanish:"Edad clásica"
		Simplified_Chinese:"古典时代"
		Portuguese:"Era clássica"
		German:"Klassik"
	}
	"Medieval era":{
		Italian:"Medioevo"  //one word translation, as in "Sei entrato in una era, il Medioevo"
		Russian:"Средневековье" //one word translation
		French:"Moyen Âge"
		Romanian:"Evul mediu"
		Dutch:"Middeleeuwse"
		Spanish:"Edad medieval"
		Simplified_Chinese:"中古时代"
		Portuguese:"Era medieval"
		German:"Mittelalter"
	}
	"Renaissance era":{
		Italian:"Rinascimento"  //one word translation, as in "Sei entrato in una era, il Rinascimento"
		Russian:"Новое время" //one word translation
		French:"Renaissance" //one word translation
		Romanian:"Renaştere"
		Dutch:"Renaissance"
		Spanish:"Renacimiento"
		Simplified_Chinese:"启蒙时代"
		Portuguese:"Era da Renascença"
		German:"Renaissance"
	}
	"Industrial era":{
		Italian:"Epoca Industriale"
		Russian:"Новейшее время"
		French:"Ère industrielle"
		Romanian:"Epoca industrială"
		Dutch:"Industrieele"
		Spanish:"Era industrial"
		Simplified_Chinese:"工业时代"
		Portuguese:"Era industrial"
		German:"Industrielle Revolution"
	}
	"Modern era":{
		Italian:"Epoca Moderna"
		Russian:"Современность" //one word translation
		French:"Ère contemporaine"
		Romanian:"Epoca modernă"
		Dutch:"Moderne"
		Spanish:"Edad moderna"
		Simplified_Chinese:"电气时代"
		Portuguese:"Era moderna"
		German:"Moderne"
	}
	"Information era":{
		Italian:"Epoca Informatica"     //[newEra] +translation
		Russian:"Информационная эра" //translation+ [newEra]
		French:"Ère médiatique"
		Romanian:"Era informațională"
		Dutch:"Informatie"
		Spanish:"Era de la información"
		Simplified_Chinese:"信息时代"
		Portuguese:"Era informação"
		German:"Informationszeitalter"
	}
	"Future era":{
		Italian:"Epoca Futura"
		Russian:"Будущее" //all one word translation
		French:"Ère du futur" 
		Romanian:"Era viitorului"
		Dutch:"Toekomst"
		Spanish:"Era futura"
		Simplified_Chinese:"未来时代"
		Portuguese:"Era futurista" //Futurista means futuristic if you want it replaced just put futura (same as spanish) in its place.
		German:"Ära der Zukunft"
	}
	
	
	// Unit types
	"Civilian":{
		Italian:"civile" //Unità civile
		Russian:"Мирный"
		French:"Civile"
		Romanian:"Civil"
		German:"Zivilist"
		Dutch:"Burger"
		Spanish:"Civil"
		Simplified_Chinese:"平民单位"
		Portuguese:"Cidadão"
	}
	"Melee":{
		Italian:"da mischia" //Unità da mischia
		Russian:"Ближний бой"
		French:"Mêlée"
		Romanian:"Luptător de contact"
		German:"Nahkämpfer"
		Dutch:"Melee"
		Spanish:"Cuerpo a cuerpo"
		Simplified_Chinese:"近战单位"
		Portuguese:"Corpo a corpo"
	}
	"Ranged":{
		Italian:"da tiro" //Unità da tiro
		Russian:"Дальний бой"
		French:"À distance"
		Romanian:"Luptător la distanță"
		German:"Fernkämpfer"
		Dutch:"Afstands"
		Spanish:"A distancia"
		Simplified_Chinese:"远程单位"
		Portuguese:"Ataque a distancia"
	}
	"Siege":{
		Italian:"d'assedio" //Unità d'assedio
		Russian:"Осадный"
		French:"Siège"
		Romanian:"Dispozitiv de asediu"
		German:"Belagerungsmaschiene"
		Dutch:"Belegering"
		Spanish:"Asedio"
		Simplified_Chinese:"攻城单位"
		Portuguese:"Cerco"
	}
	"Mounted":{
		Italian:"a cavallo" //Unità a cavallo
		Russian:"Конный"
		French:"Montée"
		Romanian:"Luptător călare"
		German:"Beritten"
		Dutch:"Bereden"
		Spanish:"Montado"
		Simplified_Chinese:"骑乘单位"
		Portuguese:"Montado(a)"
	}
	"Scout":{
		Italian:"d'esplorazione" //Unità d'esplorazione
		Russian:"Разведчик"
		French:"Éclaireur"
		Romanian:"Cercetaș"
		German:"Kundschafter"
		Dutch:"Verkening"
		Spanish:"Explorador"
		Simplified_Chinese:"侦察单位"
		Portuguese:"Explorador"
	}
	"City":{
		Italian:"Città"
		Russian:"Город"
		French:"Ville"
		Romanian:"Oraș"
		German:"Stadt"
		Dutch:"Stad"
		Spanish:"Ciudad"
		Simplified_Chinese:"城市"
		Portuguese:"Cidade"
	}
	
	
	// Unit uniques
	"Can build improvements on tiles":{
		Italian:"Può costruire miglioramenti sulle caselle"
		Russian:"Может создавать улучшения на клетках"
		French:"Peut construire des améliorations sur les cases"
		Romanian:"Poate construi îmbunătățiri pe celule"
		German:"Kann Verbesserungen auf Feldern bauen"
		Dutch:"Kan verbeteringen op velden bouwen"
		Spanish:"Puede construir mejoras en casillas"
		Simplified_Chinese:"可以在地块上建造设施"
		Portuguese:"Pode construir melhorias em terrenos"
	}
	"Founds a new city":{
		Italian:"Può fondare una nuova città"
		Russian:"Основывает новый город"
		French:"Fonder une nouvelle ville"
		Romanian:"Fondează un oraș nou"
		German:"Gründet eine neue Stadt"
		Dutch:"Sticht een nieuwe stad"
		Spanish:"Funda una nueva ciudad"
		Simplified_Chinese:"建立一座城市，组建此单位时城市的食物积累停止"
		Portuguese:"Funda uma nova cidade"
	}
	"Ignores terrain cost":{
		Italian:"Ignora i costi di movimento su terreno"
		Russian:"Игнорирует стоимость местности"
		French:"Ignore le coût du terrain"
		Romanian:"Ignoră costul terenului"
		German:"Ignoriert Geländekosten"
		Dutch:"Negeert terreinskosten"
		Spanish:"Ignora el coste del terreno"
		Simplified_Chinese:"所有地形都只消耗1点移动力"
		Portuguese:"Ignora custo de movimento em terrennos díficeis"
	}
	"No defensive terrain bonus":{
		Italian:"Nessun bonus difensivo su terreno"
		Russian:"Нет бонуса защиты от ландшафта"
		French:"Aucun bonus de terrain défensif"
		Romanian:"Niciun bonus defensiv de teren"
		German:"Kein geländeabhängiger Verteidigungsbonus"
		Dutch:"Geen defensiefe terreinsbonussen"
		Spanish:"Sin bonus de defensa de terreno"
		Simplified_Chinese:"无地形防御力加成"
		Portuguese:"Nenhum bonus de defesa do terreno"
	}
	"Rough terrain penalty":{
		Italian:"Penalità su terreno accidentato"
		Russian:"Штраф грубой местности"
		French:"Pénalité de terrain difficile"
		Romanian:"Penalizare pentru teren accidentat"
		German:"Im Nachteil auf rauem Gelände"
		Dutch:"Nadeel in ruig terrein"
		Spanish:"Penalización en terreno escabroso"
		Simplified_Chinese:"复杂地形惩罚"
		Portuguese:"Penalidade de terreno díficil"
	}
	"Bonus vs [unitType]":{
		Italian:"Bonus contro unità [unitType]" // es. Bonus contro unità da tiro
		Russian:"Бонус против [unitType]"
		French:"Bonus contre [unitType]"
		Romanian:"Bonus contra [unitType]"
		German:"Im Vorteil gegen [unitType]" // Gender sensitive --> not necessary as we talk about "types" not specific units
		Dutch:"Voordeel tegen [unitType]"
		Spanish:"Bonus contra [unitType]"
		Simplified_Chinese:"战斗有利 vs [unitType]"
		Portuguese:"Bonus contra [unitType]"
	}
	"Penalty vs [unitType]":{
		Italian:"Malus contro unità [unitType]"
		Russian:"Штраф против [unitType]"
		French:"Pénalité contre [unitType]"
		Romanian:"Penalizare contra [unitType]"
		German:"Im Nachteil gegen [unitType]" // Gender sensitive --> not necessary as we talk about "types" not specific units
		Dutch:"Nadeel tegen [unitType]"
		Spanish:"Penalización contra [unitType]"
		Simplified_Chinese:"战斗不利 vs [unitType]"
		Portuguese:"Penalização contra [unitType]"
	}
	"Must set up to ranged attack":{
		Italian:"Deve allestirsi per attaccare a distanza"
		Russian:"Необходимо подготовится к дальнобойной атаке"
		French:"Doit être installé pour attaquer à distance"
		Romanian:"Trebuie să fie montat pentru a putea ataca"
		German:"Muss aufgestellt werden um Fernattacken auszuführen"
		Dutch:"Moet opstellen voordat er een aanval op afstand kan worden gemaakt"
		Spanish:"Debe montarse para atacar a distancia"
		Simplified_Chinese:"必须架设才能远程攻击"
		Portuguese:"Prescisa de preparação para atacar a distancia"
	}
	"Can move after attacking":{
		Italian:"Può muoversi dopo aver attaccato"
		Russian:"Может двигаться после атаки"
		French:"Peut se déplacer après avoir attaqué"
		Romanian:"Poate să se deplaseze după ce a atacat"
		German:"Kann sich nach dem Angriff bewegen"
		Dutch:"Kan zich verplaatsen na het aanvallen"
		Spanish:"Puede mover después de atacar"
		Simplified_Chinese:"攻击后可移动"
		Portuguese:"Pode se mover após atacar"
	}
	"Limited Visibility":{
		Italian:"Visibilità limitata"
		Russian:"Ограниченная видимость"
		French:"Visibilité réduite"
		Romanian:"Vizibilitate redusă"
		German:"Begrenzte Sichtweite"
		Dutch:"Gelimiteerd zicht"
		Spanish:"Visibilidad limitada"
		Simplified_Chinese:"视野受限"
		Portuguese:"Visibilidade limitada"
	}
	
	// Old Great Person translations (for reference only)
	"Can start an 8-turn golden age or construct a Landmark (+6 Culture)":{
		Italian:"Può iniziare un'Età dell'Oro di 8 turni o costruire un Gran Monumento (+6 Cultura)"
		Russian:"Может начать золотой век на 8 ходов или построить памятник (+6 культура)"
		French:"Peut commencer un âge d'or de 8 tours ou construire un monument (+6 Culture)"
		Romanian:"Poate începe o nouă epocă de aur sau construi un monument (Cultura + 6)"
		German:"Kann ein goldenes Zeitalter mit 8 Umdrehungen beginnen oder ein Wahrzeichen erstellen (+6 Kultur)"// German translation not sure
		Dutch:"Kan een gouden periode van acht beurten starten of een oriëntatiepunt bouwen (+6 Cultuur)"// Dutch translation not sure
		Spanish:"Puede comenzar una Edad de Oro de 8 turnos o construir un Edificio Emblemático (+6 cultura)"
		Portuguese:"Pode iniciar uma idade de ouro de 8 voltas ou construir um marco (+6 Cultura)"
		Simplified_Chinese:"开启8回合黄金时代或建造1座文化地标(+6文化)"
	}
	"Can discover a technology, or construct an Academy (+4 Science)" :{
		Italian:"Può scoprire una tecnologia o costruire un'Accademia (+4 Scienza)"
		Russian:"Может открыть технологию или построить Академию (+4 наука)"
		French:"Peut découvrir une technologie, ou construire une Académie (+4 science)"
		Romanian:"Poate să descopere o tehnologie sau să construiască o Academie (știință +4)"
		German:"Kann eine Technologie entdecken, oder eine Akademie (+4 Erforschung) bauen"
		Dutch:"Kan een technologie ontdekken, of een Academie (+4wetenschap) bouwen"
		Spanish:"Puede descubrir una tecnología o construir una Academia (+4 ciencia)"
		Portuguese:"Pode descobrir uma tecnologia ou construir uma academia (+4 Ciência)"
		Simplified_Chinese:"获得一项免费科技或建造1座学院(+4科研)"
	}
	"Can undertake a trade mission, giving a large sum of gold, or construct a Customs House (+4 Gold)":{
		Italian:"Può intraprendere una missione commerciale, dare una grande somma di oro, o costruire una Dogana (+4 Oro)"
		Russian:"Может предпринять торговую миссию, дать большую сумму золота или построить Таможенную палату (+4 золота)"
		French:"Peut entreprendre une mission commerciale, donner une grosse somme d'or, ou construire une maison de douane (+4 pièces d'or)"
		Romanian:"Poate să întreprindă o misiune comercială, să dea o sumă mare de aur sau să construiască o casă vamală (+4 de aur)"
		German:"Kann eine Handelsmission unternehmen, viel Gold geben oder ein Zollamt (+4 Gold) bauen"
		Dutch:"Kan een handelsmissie ondergaan, levert veel goud op, of bouwt een Douanekantoor (+4 goud) bouwen"
		Portuguese:"Pode realizar uma missão comercial, dando uma grande soma de ouro, ou construir uma Alfândega (+4 de Ouro)"
		Spanish:"Puede emprender una misión de comercio que proporciona una gran suma de oro, o construir una Aduana (+4 oro)"
		Simplified_Chinese:"通过开展贸易获得大笔金钱或建造1座海关(+4金)"
	}
	"Can speed up construction of a wonder, or construct a Manufactory (+4 Production)":{
		Italian:"Può velocizzare la costruzione di una meraviglia, o costruire una Manifattura (+4 Produzione)"
		Russian:"Может ускорить строительство чуда или построить Завод (+4 производства)"
		French:"Peut accélérer la construction d'une merveille, ou construire une manufacture (+4 production)"
		Romanian:"Poate accelera construcția unei minune sau poate construi o fabrică (+4 producție)"
		German:"Kann die Bauzeit eines Wunders verkürzen oder eine Fabrik (+4 Produktion) bauen"
		Dutch:"Kan de produtie van een wonder versnellen, of kan een Fabriek (+4 productie) bouwen"
		Spanish:"Puede acelerar la construción de una Maravilla o construir una Fábrica (+4 producción)"
		Portuguese:"Pode acelerar a construção de uma maravilha ou construir um Manufactory (+4 de Produção)"
		Simplified_Chinese:"加快奇观的建造速度或建造1座工厂(+4生产)"
	}
	
	"May create improvements on water resources":{
		Spanish:"Puede crear mejoras en recursos acuaticos"
		Italian:"Può costruire miglioramenti sulle risorse acquatiche"
		French:"Peut créer des améliorations de ressources maritimes"
		Romanian:"Poate crea îmbunătățiri pe resurse acvatice"
		Simplified_Chinese:"可在水域资源建造设施"
		Portuguese:"Pode criar melhorias em recursos aquáticos"
		German:"Kann Verbesserungen auf Wasserfeldern bauen"
		Russian:"Может создать улучшения на водных ресурсах"
	}
	
	"Create [improvementName]":{ // for unit action button - also used for "create fishing boats" and "create oil well"
		Italian:"Costruisci [improvementName]"
		Romanian:"Crează [improvementName]"
		Spanish:"Crear [improvmentName]"
		Simplified_Chinese:"建造[improvementName]"
		German:"[improvementName] anlegen"
		French:"Créer [improvementName]"
		Russian:"Создайте [improvementName]"
		Portuguese:"Crio [improvementName]"
	}
	
	"Can start an 8-turn golden age":{
		Romanian:"Poate începe o eră de aur de 8 runde"
		Spanish:"Comienza una edad dorada por 8 turnos"
		Italian:"Può avviare un'Età dell'Oro di 8 turni"
		French:"Peut commencer un âge d'or de 8 tours"
		Simplified_Chinese:"可以开启8回合黄金时代"
		Portuguese:"Pode criar uma Idade Dourada de 8 turnos"
		German:"Kann ein Goldenes Zeitalter über 8 Runden starten" //I chose to transl. as if Golden Age is a proper name
		Russian:"Может начать золотой век с 8 поворотами"
	}
	"Start Golden Age":{
		Italian:"Avvia un'Età dell'Oro"
		Romanian:"Începe epoca de aur"
		Spanish:"Empezar Edad Dorada"
		Simplified_Chinese:"开启8回合黄金时代"
		German:"Starte Goldenes Zeitalter" //I chose to transl. as if Golden Age is a proper name
		French:"Commencer un âge d'Or"
		Russian:"Начать золотой век"
		Portuguese:"Comece a Idade de Ouro"
	}

	// for unit action button
	"Can build improvement: Landmark":{
		Spanish:"Puede construir mejora: Edificio Emblematico"
		Italian:"Può costruire il miglioramento: Gran Monumento"
		French:"Peut construire l'amélioration suivante: Monument culturel"
		Romanian:"Poate construi îmbunătățire: Reper"
		Simplified_Chinese:"可以建造设施:风景地标"
		Russian:"Можно построить улучшение: ориентир"
		Portuguese:"Pode construir melhoria: ponto de refêrencia"
		German:"Kann Verbesserung errichten: Sehenswürdigkeit"
	}
	"Can discover a technology":{
		Spanish:"Puede descubrir una tecnologia"
		Italian:"Può scoprire una tecnologia"
		French:"Peut découvrir une technologie"
		Romanian:"Poate descoperi o tehnologie"
		Simplified_Chinese:"可以发现1项科技"
		Portuguese:"Pode descobrir uma tecnologia"
		German:"Kann eine Technologie entdecken"
		Russian:"Может открыть для себя технологию"
	}
	"Discover Technology":{
		Romanian:"Descoperă tehnologie"
		Spanish:"Descubrir Tecnologia"
		Simplified_Chinese:"发现科技"
		Italian:"Scopri tecnologia"
		German:"Entdecke Technologie"
		Portuguese:"Descubra a tecnologia"
		Russian:"Откройте для себя технологию"
		French:"Découvrir une technologie"
	}

	// for unit action button
	"Can build improvement: Academy":{
		Spanish:"Puede construir mejora: Academia"
		Italian:"Può costruire il miglioramento: Accademia"
		French:"Peut construire l'amélioration suivante: Académie"
		Romanian:"Poate construi îmbunătățire: Academie"
		Simplified_Chinese:"可以建造设施:学院"
		Portuguese:"Pode construir melhoria: Academia"
		German:"Kann Verbesserung errichten: Akademie"
		Russian:"Можно построить улучшение: Академия"
	}
	"Can undertake a trade mission, giving a large sum of gold":{
		Spanish:"Puede tomar una mision de comercio, generando una gran suma de Oro"
		Italian:"Può compiere missioni commerciali, donando grandi quantità di Oro"
		French:"Peut entreprendre une mission commerciale qui donne une large somme en or"
		Romanian:"Poate iniția o misiune comercială, oferind o sumă considerabilă de aur"
		Simplified_Chinese:"可以开展贸易获得大笔金钱"
		Portuguese:"Pode entrar em uma missão comercial, dando grande quantidades de ouro"
		German:"Kann eine Handelsmission durchführen, die viel Gold einbringt"
		Russian:"Pode realizar uma missão comercial, dando uma grande soma de ouro"
	}
	"Conduct Trade Mission":{
		Italian:"Conduci missione commerciale"
		Romanian:"Dirijează misiunea comercială"
		Spanish:"Tomar mision De Comercio"
		Simplified_Chinese:"开展贸易"
		German:"Handelsmission durchführen"
		French:"Faire une mission commerciale"
		Portuguese:"Realizar missão comercial"
		Russian:"Провести торговую миссию"
	} 

	// for unit action button
	"Your trade mission has earned you [goldGained] gold!":{
		Italian:"La tua missione commerciale ti ha fruttato [goldGained] Oro!"//Smashfanful, you translated it wrong
		Romanian:"Misuiunea comercială ți-a adus [goldGained] aur!"
		Spanish:"¡La mision de comercio ha generado [goldGained] de oro!"
		Simplified_Chinese:"您开展贸易赚了[goldGained]金钱"
		Portuguese:"Sua missão comercial ganhou para voçê [goldGained] ouro!"
		German:"Die Handelsmission hat [goldGained] Gold eingebracht!"
		French:"Votre mission commerciale vous a rapporté [goldGained] ors"
		Russian:"Ваша торговая миссия принесла вам [goldGained] золота!"
	}
	"Can build improvement: Customs House":{
		Spanish:"Puede construir mejora: Aduana"
		Italian:"Può costruire il miglioramento: Dogana"
		French:"Peut construire l'amélioration suivante: Douanes"
		Romanian:"Poate construi îmbunătățire: Punct vamal"
		Simplified_Chinese:"可以建造设施：海关"
		Portuguese:"Pode criar melhoria: Alfândega"
		Russian:"Можно построить улучшение: таможня"
		German:"Kann Verbesserung errichten: Zollhaus"
	}
	"Can speed up construction of a Wonder":{
		Spanish:"Puede acelerar la construccion de una maravilla"
		Italian:"Può accelerare la costruzione di una Meraviglia"
		French:"Peut accélérer la construction d'une Merveille"
		Romanian:"Poate accelera construirea unei minuni"
		Simplified_Chinese:"可以加快一座奇观的建造速度"
		Portuguese:"Pode acelerar a construção de uma maravilha"
		German:"Kann die Produktion eines Wunders beschleunigen"
		Russian:"Может ускорить строительство чудо"
	}
	"Hurry Wonder":{
		Italian:"Accellera Meraviglia"
		Romanian:"Grăbește minune"
		Spanish:"Acelerar Maravilla"
		Simplified_Chinese:"加速奇观建造"
		German:"Wunder beschleunigen"
		French:"Accélérer la construction"
		Russian:"Спешите, чудо"
		Portuguese:"Apresse-se Maravilha"
	} 

	// for unit action button
	"Can build improvement: Manufactory":{
		Italian:"Può costruire il miglioramento: Manifattura"
		French:"Peut construire l'amélioration suivante: Manufacture"
		Romanian:"Poate construi îmbunătățire: fabrică"
   		Simplified_Chinese:"可以建造设施:制造中心"
		Portuguese:"Pode construir melhoria: Fábrica"
		German:"Kann Verbesserung errichten: Manufaktur"
		Russian:"Можно построить улучшение: мануфактура"
		Spanish:"Se puede construir mejora: Manufactura"
	}
	
	"Cannot enter ocean tiles":{
		Spanish:"No puede entrar al oceanó"
		Italian:"Non può entrare nelle caselle oceaniche"
		French:"Ne peut pas aller sur les tuiles océan"
		Romanian:"Nu poate accesa celule ocean"
		Simplified_Chinese:"不能进入海洋"
		Portuguese:"Não pode entrar o terreno 'oceano' "
		German:"Ozeanfelder können nicht befahren werden"
		Russian:"Не может войти в океанские плитки"
	}
	"Cannot enter ocean tiles until Astronomy":{
		Spanish:"No puede entrar al oceanó hasta investigar astronomia"
		Italian:"Può entrare nell'oceano solo dopo aver scoperto l'Astronomia"
		French:"Ne peut pas aller sur les tuiles océan avant la découverte de l'Astronomie"
		Romanian:"Nu poate accesa celule ocean înainte de descoperirea Astronomiei"
		Simplified_Chinese:"不能进入海洋直到掌握天文学"
		Portuguese:"Não pode entrar o terreno 'oceano' até a pesquisa Astronomia" // if you want you can take away the 'a pesquisa'
		German:"Ozeanfelder können nicht befahren werden bis Astronomie erforscht ist"
		Russian:"Не может войти в океанские плитки до Астрономии"
	}
	"+1 Visibility Range":{
		Spanish:"+1 Al Rango de Visibilidad"
		Italian:"+1 raggio di Visione"
		French:"+1 à la Portée de Vision"
		Romanian:"+1 Rază vizuală"
		Simplified_Chinese:"+1视野"
		Portuguese:"+1 de alcançe ao campo de visão"
		German:"+1 Sichtweite"
		Russian:"+1 Диапазон видимости"
	}
	"Double movement in coast":{
		Spanish:"Doble movimiento en costas"
		Italian:"Doppio movimento sulla costa"
		French:"Double mouvement le long des côtes"
		Romanian:"Deplasare dublă pe țărm"
		Simplified_Chinese:"海滨移动时双倍移动力"
		Portuguese:"Movimento em dobro nas costas"
		German:"Doppelte Bewegungsgeschwindigkeit an der Küste"
		Russian:"Двойное движение на побережье"
	}
	"Indirect Fire":{
		Spanish:"Fuego Indirecto (Puede disparar sobre colinas y bosques)"
		Italian:"Fuoco indiretto (l'unità può sparare oltre le foreste o le colline)"
		French:"Tir indirect"
		Romanian:"Tir cu boltă"
		Simplified_Chinese:"间接射击"
		Portuguese:"Fogo indireto"
		German:"Indirekter Beschuss"
		Russian:"Косвенный огонь"
	} // units can fire over forests/hills
	
	
	// Policy picker screen
	"You have entered the [newEra] era!":{
		Italian:"Sei entrato in una nuova era, l'[newEra]!" //[newEra] not translated in Italian
		Russian:"Вы вошли в эпоху [newEra]!"
		French:"Vous êtes entré dans l'ère [newEra]!"
		Romanian:"Ai intrat în epoca [newEra]!"
		Dutch:"Jij bent in het/de [newEra] aangekomen!" // depends on what era it is 
		Spanish:"¡Has entrado en la [newEra]!"
		Simplified_Chinese:"您已经进入了[newEra]"
		Portuguese:"Voçê entrou na [newEra]!"
		German:"Zeitalter [newEra] ist eingeläutet!"
	}
	"[policyBranch] policy branch unlocked!":{
		Italian:"Ramo sociale [policyBranch] sbloccato!"
		Russian:"Ветвь общественных институтов [policyBranch] разблокирована!"
		French:"Doctrine [policyBranch] déverrouillée!"
		Romanian:"Ramura [policyBranch] deblocată!"
		Dutch:" Het/De [policyBranch] beleid is ontgrendeld!" // depends on what brach it is
		Spanish:"¡Rama política [policyBranch] desbloqueada!"
		Simplified_Chinese:"[policyBranch]政策分支解锁!"
		Portuguese:"[policyBranch] foi desbloqueado(a)"
		German:"[policyBranch] Grundsatzzweig wurde freigeschaltet"
	} // EG Rationalism policy branch unlocked!
	
	// Trade	
	"Trade":{	
		Italian:"Negozia"
		Russian:"Торговля"
		French:"Échanges"
		Romanian:"Comerț"
		Spanish:"Comerciar"
		Simplified_Chinese:"贸易"
		Portuguese:"Comércio"
		German:"Handel"
	}
	"Offer trade":{	
		Italian:"Offerta commerciale"
		Russian:"Предложить обмен"
		French:"Proposer un échange"
		Romanian:"Ofertă comercială"
		Spanish:"Ofrecer intercambio"
		Simplified_Chinese:"提供贸易"
		Portuguese:"Oferecer uma troca comercial" // can get rid of 'comercial' if you so wish
		German:"Handel anbieten"
	}
	"What do you have in mind?":{	
		Italian:"Cos'hai in mente?"
		Russian:"Что вы об этом думаете?"
		French:"À quoi pensez-vous?"
		Romanian:"La ce te gândești?"
		Spanish:"¿Qué tienes en mente?"
		Simplified_Chinese:"你有什么想法?"
		Portuguese:"O que está pensando?"
		German:"Was schwebt Ihnen vor?"
	}
	"Our items":{	
		Italian:"I nostri articoli"
		Russian:"Наши товары"
		French:"Nos articles"
		Romanian:"Articolele noastre"
		Spanish:"Nuestros ítems"
		Simplified_Chinese:"我们的物品"
		Portuguese:"Nossos itens/recursos"
		German:"Unsere Gegenstände"
	}
	"Our trade offer":{	
		Italian:"La nostra offerta\n  commerciale"
		Russian:"Наше предложение\n  обмена"
		French:"Notre offre d'échange"
		Romanian:"Oferta noastră"
		Spanish:"Nuestra oferta"
		Simplified_Chinese:"我们的贸易提供"
		Portuguese:"Nossa oferta"
		German:"Unser Handelsangebot"
	}
	"[otherCiv]'s trade offer":{
		Italian:"Offerta \n di [otherCiv]"
		Russian:"Предложение обмена \n цивилизации [otherCiv]"
		French:"L'offre d'échange de [otherCiv]"
		Romanian:"Ofertă de schimb a [otherCiv]"
		Spanish:"Oferta de [otherCiv]"
		Simplified_Chinese:"[otherCiv]的贸易提供"
		Portuguese:"Oferta de [otherCiv]"
		German:"[otherCiv]s Handelsangebot"
	}
	"[otherCiv]'s items":{	
		Italian:"Gli articoli di [otherCiv]"
		Russian:"Товары цивилизации [otherCiv]"
		French:"Les articles de [otherCiv]"
		Romanian:"Articolele de la [otherCiv]"
		Spanish:"Ítems de [otherCiv]"
		Simplified_Chinese:"[otherCiv]的物品"
		Portuguese:"Itens de [otherCiv]"
		German:"[otherCiv]s Gegenstände"
	}
	"Pleasure doing business with you!":{
		Italian:"È un piacere fare affari con te!"
		Russian:"С вами приятно иметь дело!"
		French:"C'est un plaisir de faire des affaires avec vous!"
		Romanian:"Este o plăcere să facem afaceri împreună!"
		Spanish:"¡Un placer hacer negocios contigo!"
		Simplified_Chinese:"很高兴和您做生意!"
		Portuguese:"É um prazer fazer negócios com voçê" // can remove 'É um prazer' as it translates to 'it is as pleasure'
		German:"Angenehm mit Ihnen Geschäfte zu machen!"
	}
	"I think not.":{	
		Italian:"Non ci penso proprio!"
		Russian:"Думаю, нет."
		French:"Je ne crois pas."
		Romanian:"Nu cred."
		Spanish:"Creo que no."
		Simplified_Chinese:"我认为不可行."
		Portuguese:"Eu acho que não"
		German:"Lieber nicht."
	}
	"That is acceptable.":{	
		Italian:"È accettabile."
		Russian:"Это приемлемо."
		French:"C'est acceptable."
		Romanian:"E acceptabil."
		Spanish:"Es aceptable"
		Simplified_Chinese:"这是可以接受的."
		Portuguese:"Isso é aceitavel"
		German:"Das ist akzeptabel."
	}
	"Accept":{	
		Italian:"Accetta"
		Russian:"Принять"
		French:"Accepter"
		Romanian:"Acceptă"
		Spanish:"Aceptar"
		Simplified_Chinese:"同意"
		Portuguese:"Aceitar"
		German:"Annehmen"
	}
	
	"There's nothing on the table":{
		Italian:"Non c'è niente da trattare"
		Russian:"Вы ничего не предложили" //Don't know how to properly translate this one, but i think this will do okay
		French:"Il n'y a rien a échangé" //if it's in case of empty trade it's accurate
		Romanian:"Nu e nimic pe masă"
		Spanish:"¿Estas de broma?"
		Simplified_Chinese:"表格上没有任何物品"
		Portuguese:"Não ha nada a mesa"
		German:"Der Verhandlungstisch ist leer"
	}

	
	"Peace treaty":{
		Italian:"Trattato di pace"
		Russian:"Мирный договор"
		French:"Traité de paix"
		Romanian:"Tratat de pace"
		Spanish:"Tratado de paz"
		Simplified_Chinese:"和平条约"
		Portuguese:"Tratado de paz"
		German:"Friedensabkommen"
	}
	"Agreements":{
		Italian:"Accordi"
		Simplified_Chinese:"协定"
	}
	"Open Borders":{
		Italian:"Diritto di passaggio"
		Simplified_Chinese:"开放边境"
	}
	"Gold per turn":{
		Italian:"Oro per turno"
		Russian:"Золота за ход"
		French:"Or par tour"
		Romanian:"Aur per rundă"
		Spanish:"Oro por turno"
		Simplified_Chinese:"每回合得到金钱"
		Portuguese:"Ouro por turno"
		German:"Gold pro Runde"
	}

	"Cities":{ //You misses this translation, said Smashfanful
		Italian:"Città"
		Romanian:"Orase"
		Spanish:"Ciudades"
		Simplified_Chinese:"城市"
		German:"Städte"
		Dutch:"Cities"
		French:"Villes"
		Portuguese:"Cidades"
		Russian:"Города"
	}

	"Technologies":{ //You misses this translation, said Smashfanful
		Italian:"Tecnologie"
		French:"Technologies"
		Simplified_Chinese:"科技"
	}

	"Declarations of war":{ //You misses this translation, said Smashfanful
		Italian:"Dichiarazione di guerra"
		French:"Déclarations de guerre"
		Simplified_Chinese:"宣战"
	}
	"Luxury resources":{
		Italian:"Risorse di lusso" //You misses this translation, said Smashfanful
		French:"Ressources de luxes"
		Simplified_Chinese:"奢侈资源"
	}
	"Strategic resources":{
		Italian:"Risorse strategiche" //You misses this translation, said Smashfanful
		French:"Ressources stratégiques"
		Simplified_Chinese:"战略资源"
	}

	// Civilisations and uniques
	"replaces":{// As in "Camel Archer replaces Knight", "Krepost replaces Barracks"
		Italian:"sostituisce"
		Romanian:"înlocuiește"
		Spanish:"Remplaza"
		Simplified_Chinese:"替代"
		German:"ersetzt"
		French:"remplace"
		Portuguese:"substitui"
		Russian:"заменяет"
	}
	
	"[resourceName] not required":{
		Italian:"Risorsa [resourceName] non richiesta"
		Simplified_Chinese:"不需要[resourceName]"
	}
	
	"National ability":{ // the unique ability that each nation has
		Italian:"Abilità della civiltà"
		Romanian:"Abilitate a națiunii"
		Spanish:"Bonus de nacion"
		German:"Nationalfähigkeit"
		French:"Capacité de la civilisation"
		Portuguese:"Habilidade nacional"
		Russian:"Национальная способность"
		Simplified_Chinese:"国家能力"
	}
	
	"Babylon":{	
		Italian:"Babilonia"
		Russian:"Вавилон"
		French:"Babylone"
		Romanian:"Babilonia"
		Spanish:"Babilonia"
		Simplified_Chinese:"巴比伦"
		Portuguese:"Babilonia"
		German:"Babylonien"
	}
	"Receive free Great Scientist when you discover Writing, Earn Great Scientists 50% faster":{
		Italian:"Ricevi un Grande Scienziato gratuito quando scopri la Scrittura, e ricevi i Grandi scenziati il 50% più in fretta"
		Romanian:"La descoperirea abilității Scriere primești un Mare om de știință gratuit, următorii fiind obținuți cu 50% mai repede"
		German:"Ein kostenloser Großer Wissenschaftler erscheint, wenn Schrift erforscht wurde; Große Wissenschaftler erscheinen 50% häufiger"
		French:"Gagner un scientifique illustre lorsque Ecriture est dévouvert, les scientifiques illustres apparaissent 50% plus vite"
		Portuguese:"Receba gratuitamente o Grande Cientista quando você descobrir Escrevendo, Ganhe Grandes Cientistas 50% mais rápido"
		Russian:"Получите бесплатно великого ученого, когда откроете для себя написание, заработайте великих ученых на 50% быстрее"
		Simplified_Chinese:"发明文字后立即获得一位大科学家，大科学家点数积累速率+50%"
		Spanish:"Reciba un Gran Científico gratis cuando descubra Escribir, Gane Grandes Científicos 50% más rápido"
	}
	
	"Greece":{	
		Italian:"Grecia"
		Russian:"Греция"
		French:"Grèce"
		Romanian:"Grecia"
		Spanish:"Grecia"
		Simplified_Chinese:"希腊"
		Portuguese:"Grécia"
		German:"Griechenland"
	}
	"China":{	
		Italian:"Cina"
		Russian:"Китай"
		French:"Chine"
		Romanian:"China"
		Spanish:"China"
		Simplified_Chinese:"中华"
		Portuguese:"China"
		German:"China"
	}
	"Great general provides double combat bonus, and spawns 50% faster":{
		Italian:"I Grandi Generali concedono nascono il 50% più in fretta e il loro bonus è raddoppiato"
		Romanian:"Marele general oferă bonus de luptă dublu și se crează cu 50% mai repede"
		Simplified_Chinese:"大军事家提供双倍战斗力加成，大军事家产生速率+50%"
		German:"Ein Großer General gibt den doppelten Kampfbonus und erscheint 50% häufiger"
		French:"Le général illustre donne deux fois plus de bonus de combat, et apparait 50% plus vite"
		Portuguese:"Grande general fornece bônus de combate duplo e gera 50% mais rápido"
		Russian:"Великий полководец дает двойной боевой бонус и появляется на 50% быстрее"
		Spanish:"El gran general proporciona bonificación de combate doble y genera un 50% más rápido."
	}
	
	"Egypt":{	
		Italian:"Egitto"
		Russian:"Египет"
		French:"Égypte"
		Romanian:"Egipt"
		Spanish:"Egipto"
		Simplified_Chinese:"埃及"
		Portuguese:"Egito"
		German:"Ägypten"
	}
	"+20% production towards Wonder construction":{
		Italian:"+20% Produzione per la costruzione di Meraviglie"
		German:"20% erhöhte Produktion beim Errichten von Wundern"
		French:"+20% vitesse de construction des merveilles"
		Spanish:"+ 20% de producción hacia la construcción de maravillas."
		Romanian:"+ 20% producție spre construcția de mirare"
		Portuguese:"+ 20% de produção para construção de maravilhas"
		Russian:"+20% производства на строительство чудес"
		Simplified_Chinese:"建造奇观时+20%产能积累速率"
	}
	
	"England":{	
		Italian:"Inghilterra"
		Russian:"Англия"
		French:"Angleterre"
		Romanian:"Anglia"
		Spanish:"Inglaterra"
		Simplified_Chinese:"英格兰"
		Portuguese:"Inglaterra"
		German:"England"
	}
	"+2 movement for all naval units":{
		Italian:"+2 movimento per tutte le unità navali"
		Romanian:"+2 deplasare pentru toate unitățile navale"
		Spanish:"+2 de movimiento a las unidades navales"
		Simplified_Chinese:"所有海军+2移动力"
		German:"+2 Bewegung für alle Marineeinheiten"
		French:"+2 mouvements pour les unités navales"
		Portuguese:"+2 movimento para todas as unidades navais"
		Russian:"+2 движение для всех военно-морских подразделений"
	}
	
	"France":{	
		Italian:"Francia"
		Russian:"Франция"
		French:"France"
		Romanian:"Franța"
		Spanish:"Francia"
		Simplified_Chinese:"法兰西"
		Portuguese:"França"
		German:"Frankreich"
	}
	"+2 Culture per turn from cities before discovering Steam Power":{
		Italian:"+2 Cultura al turno dalle città prima di scoprire l'Energia a Vapore"
		German:"+2 Kultur pro Runde von Städten (bevor Dampfkraft erforscht wurde)"
		French:"+2 culture par tour et par villes jusqu'à la découverte de la machine à vapeur"
		Spanish:"+2 Cultura por turno desde las ciudades antes de descubrir la Energía de Vapor."
		Romanian:"+2 Cultură pe turn de la orașe înainte de a descoperi puterea de abur"
		Portuguese:"+2 Cultura por turno das cidades antes de descobrir o poder do vapor"
		Russian:"+2 Культура за ход из городов, прежде чем открыть для себя силу пара"
		Simplified_Chinese:"在发明蒸汽机之前，每座城市的文化+2"
	}
	
	"Russia":{
		Italian:"Russia"
		Romanian:"Rusia"
		Spanish:"Rusia"
		Simplified_Chinese:"俄罗斯"
		German:"Russland"
		French:"Russie"
		Portuguese:"Rússia"
		Russian:"Россия"
	}
	"Strategic Resources provide +1 Production, and Horses, Iron and Uranium Resources provide double quantity":{
		Italian:"+1 Produzione dalle Risorse, e doppia quantità fornita da Cavalli, Ferro e Uranio"
		Romanian:"Resursele strategice oferă +1 Producție, resursele Cai, Fier și Uraniu oferind cantitate dublă"
		Spanish:"Los recursos estrategicos proporcionan +1 de produccion y los caballos, uranio y hierro proporcionan 4 envez de 2 recursos"
		Simplified_Chinese:"每处战略资源+1产能，并且马、铁和铀资源储量加倍"
		German:"Strategische Ressourcen geben +1 Produktion und Pferde, Eisen und Uran Ressourcen geben die doppelte Menge"
		French:"Les ressources stratégiques donnent +1 production, et les quantités de chevaux, fer et uranium sont doublés"
		Portuguese:"Recursos Estratégicos fornecem Produção de +1, e Cavalos, Ferro e Recursos de Urânio fornecem quantidade dupla"
		Russian:"Стратегические ресурсы дают +1 к добыче, а ресурсы для лошадей, железа и урана дают двойное количество"
	}
	
	"Rome":{
		Italian:"Roma"
		Romanian:"Roma"
		Spanish:"Roma"
		Simplified_Chinese:"罗马"
		German:"Rom"
		French:"Rome"
		Portuguese:"Roma"
		Russian:"Рим"
	}
	"+25% Production towards any buildings that already exist in the Capital":{
		Italian:"+25% Produzione per gli edifici già esistenti nella Capitale"
		Romanian:"+25% Producție pentru toate clădirile deja existente în capitală"
		Spanish:"+25% De producion a las construciones que ya existan en la capital "
		German:"+25% Produktion für alle Gebäude die bereits in der Hauptstadt existieren"
		French:"+25% de production pour tous les batiments déjà construits dans la capitale"
		Portuguese:"+ 25% Produção para quaisquer edifícios que já existam na Capital"
		Russian:"+ 25% к любым зданиям, которые уже существуют в столице"
		Simplified_Chinese:"在其他城市建造首都已建有的建筑时+25%产能积累"
	}
	
	"Arabia":{
		Italian:"Arabia"
		Romanian:"Arabia"
		Spanish:"Arabia"
		Simplified_Chinese:"阿拉伯"
		German:"Arabien"
		French:"Arabie"
		Portuguese:"Arabia"
		Russian:"Аравия"
		Dutch:"Saudi"
	}
	"+1 Gold from each Trade Route, Oil resources provide double quantity":{
		Italian:"+1 Oro da ogni rotta commerciale, e doppia quantità da ogni risorsa di Petrolio"
		Simplified_Chinese:"每条贸易路线+1金钱，石油储量加倍"
	}
	
	"America":{
		Italian:"Stati Uniti"
		Romanian:"Statele Unite"
		Spanish:"Estados Unidos"
		Simplified_Chinese:"美国"
		German:"Amerika"
		French:"Etats-Unis"
		Portuguese:"América"
		Russian:"Америка"
	}
	"All land military units have +1 sight, 50% discount when purchasing tiles":{
		Italian:"+1 Visione per le unità militari terrestri, e -50% costi in Oro quando acquisti una casella"
		Romanian:"Toate unitățile militare terestre au raza vizuală +1, 50% reducere la cumpărarea celulelor"
		Spanish:"Todas las unidades militares de tierra obtienen +1 de vision, 50% de descuento al comprar terrenos"
		Simplified_Chinese:"陆军单位+1视野，购买地块花费-50%"
		German:"Alle militärischen Landeinheiten haben +1 Sicht; 50% niedrigerer Preis beim Kauf von Feldern"
		French:"Toutes les unités terrestres ont +1 porté de vision, les cases coutent 50% de leurs prix à l'achat"
		Portuguese:"Todas as unidades militares terrestres têm uma vista, 50% de desconto na compra de telhas"
		Russian:"Все наземные воинские части имеют +1 прицел, скидка 50% при покупке плитки"
	}
	
	"Japan":{
		Italian:"Giappone"
		Romanian:"Japonia"
		Spanish:"Japón"
		Simplified_Chinese:"日本"
		German:"Japan"
		French:"Japon"
		Portuguese:"Japão"
		Russian:"Япония"
	}
	"Units fight as though they were at full strength even when damaged":{
		Italian:"Le unità combattono come se fossero perfettamente sane, anche quando gravemente ferite"
		Romanian:"Unitățile se luptă ca și cum ar fi la putere deplină chiar și atunci când sunt deteriorate"
		Spanish:"Las unidades luchan como si estuvieran con toda su fuerza incluso cuando están dañadas"
		Simplified_Chinese:"受伤单位战斗力不减"
		German:"Einheiten kämpfen so, als wären sie selbst bei Beschädigung in voller Stärke"
		French:"Les unités combattent comme si elles étaient à pleine force même lorsqu'elles sont endommagées"
		Portuguese:"Unidades lutam como se estivessem em força total, mesmo quando danificadas"
		Russian:"Юниты сражаются, как будто они в полной силе, даже когда повреждены"
	}
	/*
	"Germany":{
		Italian:"Germania"
		French:"Allemagne"
	}
	*/
	
	"Uniques":{ // unit uniques, displayed on the new game screen when choosing a civ
		Italian:"Abilità unica"
		Romanian:"Uniques"
		Spanish:"Uniques"
		Simplified_Chinese:"独有"
		German:"Unikate"
		French:"Uniques"
		Portuguese:"Únicos"
		Russian:"уникальный"
	}
	"Promotions":{
		Italian:"Promozioni"
		Romanian:"Promoţii"
		Spanish:"Promociones"
		Simplified_Chinese:"晋升"
		German:"Beförderungen"
		French:"Promotions"
		Portuguese:"Promoções"
		Russian:"промо акции"
	}
	
	"units in rough terrain":{
		Italian:"unità su terreno accidentato"
		Romanian:"unități în teren accidentat"
		Spanish:"unidades en terreno accidentado"
		Simplified_Chinese:"位于复杂地形的单位"
		German:"Einheiten in unwegsamem Gelände"
		French:"unités en terrain accidenté"
		Portuguese:"unidades em terreno acidentado"
		Russian:"юниты на пересеченной местности"
	}
	
	"Barbarians":{
		Italian:"Barbari"
		Romanian:"Barbari"
		Spanish:"Barbaros"
		Simplified_Chinese:"蛮族"
		German:"Barbaren"
		French:"Barbare"
		Portuguese:"Bárbaros"
		Russian:"Варвары"
	}
	

	//Difficulty
	"Settler":{	
		Italian:"Colono"
		Russian:"Поселенец"
		French:"Colon"
		Romanian:"Colonist"
		Spanish:"Colono"
		Simplified_Chinese:"移民"
		Portuguese:"Colonizador"
		German:"Siedler"
	}
	"Chieftain":{	
		Italian:"Capo"
		Russian:"Вождь"
		French:"Chef de clan"
		Romanian:"Șef de trib"
		Spanish:"Cacique"
		Simplified_Chinese:"酋长"
		Portuguese:"Cacique"
		German:"Häuptling"
	}
	"Warlord":{	
		Italian:"Condottiero"
		Russian:"Военачальник"
		French:"Chef de guerre"
		Romanian:"Comandant"
		Spanish:"Señor de la guerra"
		Simplified_Chinese:"军阀"
		Portuguese:"General"
		German:"Kriegsherr"
	}
	"Prince":{	
		Italian:"Principe"
		Russian:"Принц"
		French:"Prince"
		Romanian:"Prinţ"
		Spanish:"Príncipe"
		Simplified_Chinese:"王子"
		Portuguese:"Príncipe"
		German:"Prinz"
	}
	"King":{	
		Italian:"Re"
		Russian:"Король"
		French:"Roi"
		Romanian:"Rege"
		Spanish:"Rey"
		Simplified_Chinese:"国王"
		Portuguese:"Rei"
		German:"König"
	}
	"Emperor":{	
		Italian:"Imperatore"
		Russian:"Император"
		French:"Empereur"
		Romanian:"Împărat"
		Spanish:"Emperador"
		Simplified_Chinese:"皇帝"
		Portuguese:"Imperador"
		German:"Kaiser"
	}
	"Immortal":{	
		Italian:"Immortale"
		Russian:"Бессмертный"
		French:"Immortel"
		Romanian:"Nemuritor"
		Spanish:"Inmortal"
		Simplified_Chinese:"不朽"
		Portuguese:"Imortal"
		German:"Unsterblicher"
	}
	"Deity":{	
		Italian:"Divinità"
		Russian:"Божество"
		French:"Déité"
		Romanian:"Zeitate"
		Spanish:"Deidad"
		Simplified_Chinese:"天神"
		Portuguese:"Semi-Dus"
		German:"Gott"
	}

	//world size
	"Tiny":{
		Italian:"Minuscola"
		Romanian:"Micuț"
		Spanish:"Micro"
		Simplified_Chinese:"极小"
		German:"Winzig"
		Russian:"крошечный"
		Portuguese:"Minúsculo"
		French:"Minuscule"
	}
	"Small":{	
		Italian:"Piccola"
		Russian:"Маленький"
		French:"Petit"
		Romanian:"Mic"
		Spanish:"Pequeño"
		Simplified_Chinese:"小"
		Portuguese:"Pequeno"
		German:"Klein"
	}
	"Medium":{	
		Italian:"Media"
		Russian:"Средний"
		French:"Moyen"
		Romanian:"Mediu"
		Spanish:"Mediano"
		Simplified_Chinese:"中"
		Portuguese:"Mediano"
		German:"Mittel"
	}
	"Large":{	
		Italian:"Grande"
		Russian:"Большой"
		French:"Grand"
		Romanian:"Mare"
		Spanish:"Grande"
		Simplified_Chinese:"大"
		Portuguese:"Grande"
		German:"Groß"
	}
	"Huge":{	
		Italian:"Enorme"
		Russian:"огромный"
		French:"Énorme"
		Romanian:"Imens"
		Spanish:"Enorme"
		Simplified_Chinese:"巨大"
		Portuguese:"Imensa"
		German:"Enorm"
	}

	// New game screen
	
	"Civilization":{	
		Italian:"Civiltà"
		Russian:"Цивилизация"
		French:"Civilisation"
		Romanian:"Civilizaţie"
		Spanish:"Civilización"
		Simplified_Chinese:"文明"
		Portuguese:"Civilização"
		German:"Zivilisation"
	}
	"World size":{	 //feels like duplicate
		Italian:"Dimensione della mappa"
		Russian:"Размер мира"
		French:"Taille du monde"
		Romanian:"Mărime pământ"
		Spanish:"Tamaño del mundo"
		Simplified_Chinese:"世界大小"
		Portuguese:"Tamanho do mundo"
		German:"Kartengröße"
	}
	"Number of human players":{	//feels like duplicate
		Italian:"Numero di giocatori"
		Russian:"Количество врагов"
		French:"Nombre d'ennemies"
		Romanian:"Număr de inamici"
		Spanish:"Número de enemigos"
		Simplified_Chinese:"人类玩家"
		Portuguese:"Número de inimigos"
		German:"Anzahl der Gegner"
	}
	"Number of enemies":{	//feels like duplicate
		Italian:"Numero di avversari"
		Russian:"Количество врагов"
		French:"Nombre d'ennemies"
		Romanian:"Număr de inamici"
		Spanish:"Número de enemigos"
		Simplified_Chinese:"电脑玩家"
		Portuguese:"Número de inimigos"
		German:"Anzahl der Gegner"
	}
	"Difficulty":{	
		Italian:"Difficoltà"
		Russian:"Сложность"
		French:"Difficulté"
		Romanian:"Dificultate"
		Spanish:"Dificultad"
		Simplified_Chinese:"难度"
		Portuguese:"Dificuldade"
		German:"Schwierigkeitsgrad"
	}
	"Map type":{	
		Italian:"Tipo di mappa"
		Russian:"Тип карты"
		French:"Type de carte"
		Romanian:"Tipul hărții"
		Spanish:"Tipo de mapa"
		Simplified_Chinese:"地图类型"
		Portuguese:"Tipo de mapa"
		German:"Kartentyp"
		Dutch:"Kaarttype"
	}
	
	// Diplomacy!
	
	"Diplomacy":{	
		Italian:"Diplomazia"
		Russian:"Дипломатия"
		French:"Diplomatie"
		Romanian:"Diplomaţie"
		Spanish:"Diplomacia"
		Simplified_Chinese:"外交"
		Portuguese:"Diplomacia"
		German:"Diplomatie"
	}

	"War":{
		Italian:"Guerra"
		Russian:"Война"
		French:"Guerre"
		Romanian:"Război"
		Spanish:"Guerra"
		Simplified_Chinese:"战争"
		Portuguese:"Guerra"
		German:"Krieg"
	}
	"Peace":{
		Italian:"Pace"
		Russian:"Мир"
		French:"Paix"
		Romanian:"Pace"
		Spanish:"Paz"
		Simplified_Chinese:"和平"
		Portuguese:"Paz"
		German:"Frieden"
	}
	
	"Declare war":{
		Italian:"Dichiara guerra"
		Russian:"Объявить войну"
		French:"Déclarer la guerre"
		Romanian:"Declară război"
		Spanish:"Declarar guerra"
		Simplified_Chinese:"宣战"
		Portuguese:"Declarar guerra"
		German:"Krieg erklären"
	}
	"Declare war on [civName]?":{
		Italian:"Dichiarare guerra alla civiltà [civName]?"
		French:"Déclarer la guerre à [civName]?"
		Simplified_Chinese:"向[civName]宣战吗？"
	}
	
	"[civName] has declared war on us!":{
		Italian:"La civiltà [civName] ci ha dichiarato guerra!"
		Russian:"Цивилизация [civName]  объявила нам войну!"
		French:"[civName] nous a déclaré la guerre!"
		Romanian:"[civName] ne-au declarat război!"
		Spanish:"¡[civName] te ha declarado la guerra!"
		Simplified_Chinese:"[civName]已经对我们宣战!"
		Portuguese:"[civName] Declarou guerra contra nós!"
		German:"[civName] hat uns den Krieg erklärt!"
	}
	
	"[tradeOffer] from [otherCivName] has ended":{
		Italian:"Accordo di [tradeOffer] da [otherCivName] terminato"
		Simplified_Chinese:"与[civName]的[tradeOffer]协议已经结束"
	}
	
	"[leaderName] of [nation]":{ // e.g. Ramasses of Egypt, Napoleon of France
		Italian:"[leaderName] dell'Impero [nation]" //es. Ramses II dell'Impero egiziano, Napoleone dell'Impero francese (so it should be [adjective] instead of [nation]
		German:"[leaderName] von [nation]"
		Spanish:"[leaderName] de [nation]"
		Portuguese:"[leaderName] do [nation]"
		Simplified_Chinese:"[leaderName]的[nation]"
		French:"[leaderName] de [nation]"
		Russian:"[leaderName] из [nation]"
		Romanian:"[leaderName] de [nation]"
	}
	
	
	"You'll pay for this!":{
		Italian:"Pagherai caro questo affronto!"
		German:"Sie werden dafür bezahlen!"
		French:"Vous allez payer pour cela!"
		Spanish:"¡Pagarás por esto!"
		Russian:"Вы заплатите за это!"
		Romanian:"Veți plăti pentru asta!"
		Portuguese:"Você vai pagar por isso!"
		Simplified_Chinese:"你会为此付出代价！"
	}
	"Very well.":{
		Italian:"Molto bene."
		French:"Très bien."
		Simplified_Chinese:"很好."
	}
	"Farewell.":{
		Italian:"Addio."
		French:"Adieu."
		Simplified_Chinese:"再见."
	}
	
	"Not this time.":{
		Italian:"Non questa volta."
		Simplified_Chinese:"这次不行。我只和有诚意的人交易。"
	} // declining trade text
	"Excellent!":{
		Italian:"Eccellente!"
		Simplified_Chinese:"好极了！和和气气才是生财之道。"
	} // AI statement after we accept a trade they proposed
	"How about something else...":{
		Italian:"Che ne dici di questa offerta?"
		Simplified_Chinese:"如果阁下再有点诚意的话，我愿意达成这笔交易。"
	} // Counteroffer to AI offer
	
	"A pleasure to meet you.":{
		Italian:"Lieto di incontrarvi."
		French:"Un plaisir de vous rencontrez"
		Simplified_Chinese:"很高兴见到你."
	}
	
	"Our relationship: ":{
		Italian:"I nostri rapporti: "
	}
	
    "Unforgivable":{
		Italian:"Imperdonabile"
    }
    "Enemy":{
		Italian:"Nemico"
    }
    "Competitor":{
		Italian:"Avversario"
    }
    "Neutral":{
		Italian:"Neutrale"
    }
    "Favorable":{
		Italian:"Favorevole"
    }
    "Friend":{
		Italian:"Amichevole"
    }
    "Ally":{
		Italian:"Alleato"
    }
	
	// Diplomatic modifiers
	"You declared war on us!":{
		Italian:"Ci hai dichiarato guerra!"
	}
	"Your warmongering ways are unacceptable to us.":{
		Italian:"Non accettiamo i tuoi metodi da guerrafondaio!"
	}
	"You have captured our cities!":{
		Italian:"Hai preso una delle nostre città!"
	}
	"Years of peace have strengthened our relations.":{
		Italian:"Gli anni di pace hanno rafforzato i nostri rapporti."
	}
	"Our mutual military struggle brings us closer together.":{
		Italian:"I nostri nemici in comune ci hanno legati."
	}
	
	// Overview screen
	"Overview":{	
		Italian:"Panoramica"
		Russian:"Обзор"
		French:"Vue d'ensemble"
		Romanian:"Prezentare generală"
		Spanish:"Visión general"
		Simplified_Chinese:"概览"
		Portuguese:"Visão geral"
		German:"Überblick"
	}
	"Cities":{	
		Italian:"Città"
		Russian:"Города"
		French:"Villes"
		Romanian:"Orașe"
		Spanish:"Ciudades"
		Simplified_Chinese:"城市"
		Portuguese:"Cidades"
		German:"Städte"
	}
	"Total":{	
		Italian:"Totale"
		Russian:"Всего"
		French:"Total"
		Romanian:"Total"
		Spanish:"Total"
		Simplified_Chinese:"总计"
		Portuguese:"Total"
		German:"Gesamt"
	}
	"Stats":{	
		Italian:"Statistiche"
		Russian:"Статистика"
		French:"Statistiques"
		Romanian:"Statistici"
		Spanish:"Estadísticas"
		Simplified_Chinese:"统计"
		Portuguese:"Estatisticas"
		German:"Statistiken"
	}
	"Policies":{	
		Italian:"Politiche"
		Russian:"Общественные институты"
		French:"Doctrines"
		Romanian:"Politici"
		Spanish:"Políticas"
		Simplified_Chinese:"政策"
		Portuguese:"Políticas"
		German:"Grundsätze"
	}
	"Base happiness":{	
		Italian:"Felicità di base"
		Russian:"Базовое счастье"
		French:"Bonheur de base"
		Romanian:"Fericire de bază"
		Spanish:"Felicidad base"
		Simplified_Chinese:"基础快乐度"
		Portuguese:"Felicidade base"
		German:"Grundzufriedenheit"
	}
	"Buildings":{	
		Italian:"Edifici"
		Russian:"Здания"
		French:"Bâtiments"
		Romanian:"Clădiri"
		Spanish:"Edificios"
		Simplified_Chinese:"建筑"
		Portuguese:"Edifícios"
		German:"Gebäude"
	}
	"Wonders":{
		Italian:"Meraviglie"
		Romanian:"Minuni"
		Spanish:"Maravillas"
		German:"Wunder"
		French:"Merveilles"
		Simplified_Chinese:"奇观"
	}
	"Specialist Buildings":{
		Italian:"Edifici specialisti"
		Romanian:"Clădiri specializate"
		Spanish:"Edificios Ocupables"
		German:"Gebäude der Spezialisten"
		French:"Batiments spéciaux" //not sure
		Simplified_Chinese:"专业建筑"
	}
	"Other":{ // Used for "other constructions" - Gold, Science, Nothing
		Italian:"Altro"
		French:"Autre"
		German:"Andere"
		Spanish:"Otro"
		Russian:"Другой"
		Romanian:"Alte"
		Portuguese:"De outros"
		Simplified_Chinese:"其他"
	} 
	"Population":{	
		Italian:"Popolazione"
		Russian:"Население"
		French:"Population"
		Romanian:"Populație"
		Spanish:"Población"
		Simplified_Chinese:"人口"
		Portuguese:"População"
		German:"Bevölkerung"
	}
	"Luxury resources":{	
		Italian:"Risorse di lusso"
		Russian:"Редкие ресурсы"
		French:"Ressources de luxe"
		Romanian:"Resurse de lux"
		Spanish:"Recursos de lujo"
		Simplified_Chinese:"奢侈资源"
		Portuguese:"Recursos de luxo"
		German:"Luxusressource"
	}
	"Tile yields":{	
		Italian:"Resa delle celle"
		Russian:"Клетка дает"
		French:"Rendement des cases"
		Romanian:"Randamentele celulelor"
		Spanish:"Rendimiento de casillas"
		Simplified_Chinese:"地块产出"
		Portuguese:"Rendimento de terrenos"
		German:"Felderträge"
	}
	"Trade routes":{	
		Italian:"Rotte commerciali"
		Russian:"Торговые маршруты"
		French:"Routes commerciales"
		Romanian:"Rute commerciale"
		Spanish:"Rutas comerciales"
		Simplified_Chinese:"贸易路线"
		Portuguese:"Rotas comerciais"
		German:"Handelsrouten"
	}
	"Maintenance":{	
		Italian:"Manutenzione"
		Russian:"Обслуживание"
		French:"Entretien"
		Romanian:"Întreținere"
		Spanish:"Mantenimiento"
		Simplified_Chinese:"维护费"
		Portuguese:"Manutenção"
		German:"Wartung"
	}
	"Transportation upkeep":{	
		Italian:"Mantenimento dei trasporti"
		Russian:"Транспортировка"
		French:"Entretien des transports"
		Romanian:"Întreținere trasporturi"
		Spanish:"Mantenimiento de transporte"
		Simplified_Chinese:"道(铁)路维护"
		Portuguese:"Manutenção de transporte"
		German:"Unterhalt für Transport"
	}
	"Unit upkeep":{	
		Italian:"Mantenimento dell'unità"
		Russian:"Поддержание содержания"
		French:"Entretien des unités"
		Romanian:"Întreținere unități"
		Spanish:"Mantenimiento de unidades"
		Simplified_Chinese:"单位维护"
		Portuguese:"Manutenção de unidades"
		German:"Unterhalt für Einheiten"		
	}
	
	"Trades":{	
		Italian:"Commercio"
		Russian:"Соглашения"
		French:"Échanges"
		Romanian:"Tranzacții"
		Spanish:"Comercio"
		Simplified_Chinese:"贸易"
		Portuguese:"Comércio"
		German:"Handel"
	}
	"Units":{	
		Italian:"Unità"
		Russian:"Юниты"
		French:"Unités"
		Romanian:"Unități"
		Spanish:"Unidades"
		Simplified_Chinese:"单位"
		Portuguese:"Unidades"
		German:"Einheiten"
	}
	"Name":{	
		Italian:"Nome"
		Russian:"Имя"
		French:"Nom"
		Romanian:"Nume"
		Spanish:"Nombre"
		Simplified_Chinese:"名称"
		Portuguese:"Nome"
		German:"Name"
	}
	"Closest city":{	
		Italian:"Città più vicina"
		Russian:"Ближайший город"
		French:"Ville la plus proche"
		Romanian:"Cel mai apropiat oraș"
		Spanish:"Ciudad más cercana"
		Simplified_Chinese:"最靠近的城市"
		Portuguese:"Cidade mais próxima"
		German:"Nächstgelegene Stadt"
	}
	
	"Defeated":{
		Italian:"Sconfitto"
		Russian:"побежденный"
		French:"Vaincu"
		German:"Besiegt"
		Spanish:"Derrotado"
		Romanian:"Învins"
		Portuguese:"Derrotado"
		Simplified_Chinese:"战败"
	}
	

	// Buildings!
	"Palace":{	
		Italian:"Palazzo"
		Russian:"Дворец"
		French:"Palais"
		Romanian:"Palat"
		Spanish:"Palacio"
		Simplified_Chinese:"宫殿"
		Portuguese:"Palácio"
		German:"Palast"
	}
	"Indicates the capital city":{
		Italian:"Indica la città capitale"
		Romanian:"Stabilește orașul capitală"
		Spanish:"Indica la capital"
		Simplified_Chinese:"表示首都"
		German:"Gibt die Hauptstadt an"
		French:"Indique la capitale"
	}
	
	"Monument":{	
		Italian:"Monumento"
		Russian:"Монумент"
		French:"Monument"
		Romanian:"Monument"
		Spanish:"Monumento"
		Simplified_Chinese:"纪念碑"
		Portuguese:"Monumento"
		German:"Monument"
	}
	"Granary":{	
		Italian:"Granaio"
		Russian:"Амбар"
		French:"Grenier"
		Romanian:"Grânar"
		Spanish:"Granero"
		Simplified_Chinese:"粮仓"
		Portuguese:"Celeiro"
		German:"Kornspeicher"
	}
	"Stone Works":{	
		Italian:"Scalpellino"
		Russian:"Каменные работы"
		French:"Ouvrages de maçonnerie"
		Romanian:"Carieră de piatră"
		Spanish:"Cantería"
		Simplified_Chinese:"石工坊"
		Portuguese:"Obras de pedras"
		German:"Mauerwerk"
	}
	"Stonehenge":{	
		Italian:"Stonehenge"
		Russian:"Стоунхендж"
		French:"Stonehenge"
		Romanian:"Stonehenge"
		Spanish:"Stonehenge"
		Simplified_Chinese:"巨石阵"
		Portuguese:"Stonehenge"
	}
	
	"Library":{	
		Italian:"Biblioteca"
		Russian:"Библиотека"
		French:"Bibliothèque"
		Romanian:"Bibliotecă"
		Spanish:"Biblioteca"
		Simplified_Chinese:"图书馆"
		Portuguese:"Livraria"
		German:"Bibliothek"
	}
	"+1 Science Per 2 Population":{
		Italian:"+1 Scienza ogni 2 abitanti"
		Russian:"+1 Наука за 2 населения"
		French:"+1 Science pour 2 Population"
		Romanian:"+1 știință la 2 persoane"
		German:"+1 Wissenschaft pro 2 Einwohner"
		Dutch:"+1 Wetenschap per 2 Populatie"
		Spanish:"+1 Ciencia cada 2 habitantes"
		Simplified_Chinese:"每2人口+1科研"
		Portuguese:"+1 Ciência a cada 2 habitantes"
	}
	"Paper Maker":{
		Italian:"Cartiera"
		Romanian:"Fabricant de hârtie"
		Spanish:"Papelera"
		Simplified_Chinese:"造纸坊"
		German:"Papiermacher"
		French:"Fabricant de papier"
	}
	
	"The Great Library":{	
		Italian:"Grande Biblioteca"
		Russian:"Великая Библиотека"
		French:"La Grande Bibliothèque"
		Romanian:"Marea Bibliotecă"
		Spanish:"La Gran Biblioteca"
		Simplified_Chinese:"大图书馆"
		Portuguese:"A Grande Biblioteca"
		German:"Die Große Bibliothek"
	}
	"Circus":{	
		Italian:"Circo"
		Russian:"Цирк"
		French:"Cirque"
		Romanian:"Circ"
		Spanish:"Circo"
		Simplified_Chinese:"马戏场"
		Portuguese:"Circo"
		German:"Zirkus"
	}
	"Walls":{	
		Italian:"Mura"
		Russian:"Стены"
		French:"Murs"
		Romanian:"Ziduri"
		Spanish:"Muros"
		Simplified_Chinese:"城墙"
		Portuguese:"Muralhas"
		German:"Mauern"
	}
	"Walls of Babylon":{
		Italian:"Mura di Babilonia"
		Simplified_Chinese:"巴比伦城墙"
	}
	
	"The Pyramids":{	
		Italian:"Grandi Piramidi"
		Russian:"Пирамиды"
		French:"Les pyramides"
		Romanian:"Piramidele"
		Spanish:"Las Pirámides"
		Simplified_Chinese:"大金字塔"
		Portuguese:"Pirâmides"
		German:"Die Pyramiden"
	}
	"Worker construction increased 25%":{ //typo? Removed one instance of "Worker construction increased"
		Italian:"+25% velocità costruzione lavoratori"
		Russian:"Увеличивает на 25% скорость создания улучшений на клетках"
		French:"La vitesse de construction des travailleurs a augmenté de 25%"
		Romanian:"Construirea de muncitori a crescut cu 25%"
		German:"Arbeiterproduktion um 25% erhöht"
		Dutch:"Werkerproducktie met 25% vehoogt"
		Spanish:"+25% velocidad de construcción trabajador"
		Simplified_Chinese:"设施建造速度+25%"
		Portuguese:"Velocidade de construção dos trabalhadores aumentada em +25%"
	}
	"Provides 2 free workers":{
		Italian:"Offre 2 Lavoratori gratuiti"
		Russian:"предоставляет 2 бесплатных рабочих"
		French:"Fournit 2 travailleurs gratuits"
		Romanian:"Oferă gratuit 2 muncitori"
		German:"Gibt 2 kostenlose Arbeiter"
		Dutch:"Geeft 2 gratis werkers"
		Spanish:"Proporciona 2 trabajadores gratis"
		Simplified_Chinese:"提供2个免费工人"
		Portuguese:"Proporciona 2 trabalhadores gratis"
	}
	
	"Barracks":{	
		Italian:"Caserma"
		Russian:"Казармы"
		French:"Caserne"
		Romanian:"Cazarmă"
		Spanish:"Barracones"
		Simplified_Chinese:"军营"
		Portuguese:"Quartéis"
		German:"Baracken"
	}
	
	"Krepost":{
		Italian:"Krepost"
		Romanian:"Fortăreață"
		Spanish:"Krepost"
		Simplified_Chinese:"俄罗斯营垒"
		German:"Krepost"
		Russian:"Krepost"
		French:"Krepost"
	} // russian uique, transliterate this probably, this is a russian word
	
	"Culture and Gold costs of acquiring new tiles reduced by 25% in this city":{
		Italian:"-25% costi in Cultura e Oro nell'acquistare nuove celle nella città"
		Romanian:"Costurile în Cultură și Aur pentru cumpărarea noilor celule în acest oraș sunt reduse cu 25%"
		Spanish:"El coste de comprar terrenos en esta ciudad se reduce un 25%"
		Simplified_Chinese:"所在城市扩展新地块所需文化和金钱花费-25%"
		German:"Kultur- und Goldkosten für den Erwerb neuer Felder in dieser Stadt sind um 25% reduziert"
		French:"Cout d'acquisition en or et en culture de nouvelle cases réduit de 25% dans cette ville"
	}
	
	"Colossus":{
		Italian:"Colosso"
		Simplified_Chinese:"太阳神巨像"
	}
	"+1 gold from worked water tiles in city":{
		Italian:"+1 Oro per ogni risorsa anfibia sfruttata dalla città."
		Simplified_Chinese:"所在城市每个水上地块+1金钱"
	}
	
	"Temple":{	
		Italian:"Tempio"
		Russian:"Храм"
		French:"Temple"
		Romanian:"Templu"
		Spanish:"Templo"
		Simplified_Chinese:"神庙"
		Portuguese:"Templo"
		German:"Tempel"
	}
	"Burial Tomb":{
		Italian:"Sepolcro"
		Romanian:"Loc de veci"
		Spanish:"Tumba Sagrada"
		Simplified_Chinese:"陵墓"
		German:"Grabstätte"
		French:"Tombeau"
	}
	
	"The Oracle":{	
		Italian:"Oracolo"
		Russian:"Оракул"
		French:"L'oracle"
		Romanian:"Oracolul"
		Spanish:"El Oráculo"
		Simplified_Chinese:"神谕所"
		Portuguese:"O Oráculo"
		German:"Das Orakel"
	}
	"Free Social Policy":{
		Italian:"Ricevi una politica sociale gratuita"
		Russian:"Бесплатный общественный институт"
		French:"Doctrine gratuite"
		Romanian:"Politică socială gratuită"
		German:"Kostenloser Solzialgrundsatz"
		Dutch:"Gratis sociaalbeleid"
		Spanish:"Política social gratis"
		Simplified_Chinese:"免费的社会政策"
		Portuguese:"Politica social gratis"
	}
	
	"National College":{	
		Italian:"Colleggio Nazionale"
		Russian:"Национальный колледж"
		French:"Collège National"
		Romanian:"Colegiu Național"
		Spanish:"Universidad Nacional"
		Simplified_Chinese:"国立研究院"
		Portuguese:"Universidade Nacional"
		German:"Nationale Hochschule"
	}
	
	"Chichen Itza":{	
		Italian:"Chichen Itza"
		Russian:"Чичен-Ица"
		French:"Chichen Itza"
		Romanian:"Chichen Itza"
		Spanish:"Chichén Itzá"
		Simplified_Chinese:"奇琴伊察"
		Portuguese:"Chichen Itza"
		German:"Chichen Itza"
	}
	"Golden Age length increases +50%":{
		Italian:"+50% durata dell'Età dell'Oro"
		Russian:"Длина золотого века +50%"
		French:"La durée des âges d'or augmente de 50%"
		Romanian:"Durata Epocii de Aur crește +50%"
		German:"Länge Goldener Zeitalter um 50% erhöht"
		Dutch:"Gouden eeuw lengte neem toe met +50%"
		Spanish:"La Edad Dorada dura 50% más"
		Simplified_Chinese:"黄金时代持续时间+50%"
		Portuguese:"Duração de idade dourada aumentada em 50%"
	}
	
	"Lighthouse":{
		Spanish:"faro"
		Italian:"Faro"
		French:"Phare"
		Romanian:"Far"
		Simplified_Chinese:"灯塔"
		Portuguese:"Farol" // farol also means that thing wich has a red ligh (i do not remember it's name) so if deemed nescessarry can add costeira to the beggining
		German:"Leuchtturm"
	}
	"Can only be built in coastal cities":{
		Italian:"La città deve trovarsi sulla costa"
		French:"Peut seulement être construit dans les villes côtières"
		Romanian:"Poate fi construit doar în orașe de pe țărm"
		Simplified_Chinese:"只能建在海滨城市"
		Portuguese:"Só pode ser construido em cidades costeiras"
		German:"Kann nur in Küstenstädten gebaut werden"
	}
	"+1 food from Ocean and Coast tiles":{
		Italian:"+1 Cibo da caselle Oceano e costiere"
		Romanian:"+1 hrană din celule ocean și de țărm"
		German:"+1 Nahrung von Ozean und Küsten Feldern"
		French:"+1 nourriture des cases océans et côtes"
		Simplified_Chinese:"每个海滨地块和海洋地块+1食物"
	}
	
	"The Great Lighthouse":{
		Spanish:"El Faro Del Fin Del Mundo"
		Italian:"Grande Faro"
		French:"le Grand Phare"
		Romanian:"Marele Far"
		Simplified_Chinese:"大灯塔"
		Portuguese:"O Grande Farol"
		German:"Der Große Leuchtturm"
	}
	"All military naval units receive +1 movement and +1 sight":{
		Spanish:"Todas las unidades militares navales reciben +1de movimiento y +1 de vision"
		Italian:"+1 Movimento e +1 Visione per ogni unità militare marittima"
		French:"+1 de mouvement et +1 de vision à toutes les unités navales militaires"
		Romanian:"Toate unitățile militare navale primesc +1 deplasare și +1 raza vizuală"
		Simplified_Chinese:"所有海军军事单位+1移动力和+1视野"
		Portuguese:"Todas as unidades navais recebem +1 movimento e +1 em sua linha de visão"
		German:"Alle militärischen Marineeinheiten erhalten +1 Bewegung und +1 Sicht"
	}

	"Stable":{	
		Italian:"Scuderia"
		Russian:"Конюшня"
		French:"Écurie"
		Romanian:"Grajd"
		Spanish:"Establos"
		Simplified_Chinese:"马厩"
		Portuguese:"Estabulos"
		German:"Stall"
	}
	"+15% Production when building Mounted Units in this city":{
		Italian:"+15% Produzione nella città nel reclutare unità a cavallo"
		German:"+15% Produktion beim Ausbilden von berittenen Einheiten in dieser Stadt"
		French:"+15% Production lorsqu'une unité montée est produite dans cette ville"
		Simplified_Chinese:"组建骑乘单位时产能积累速率+15%"
	}
	
	"Circus Maximus":{	
		Italian:"Circo Massimo"
		Russian:"Цирк Максимус"
		French:"Circus Maximus"
		Romanian:"Circus Maximus"
		Spanish:"Circo Máximo"
		Simplified_Chinese:"大竞技场"
		Portuguese:"Circo Máximo" //can also be spelled normally as Circus Maximus altough that (Circo Máximo) is written in normal portuguese not latin
		German:"Circus Maximus"
	}
	"Hanging Gardens":{	
		Italian:"Giardini Pensili"
		Russian:"Висячие сады"
		French:"Jardins suspendus"
		Romanian:"Grădini suspendate"
		Spanish:"Jardines Colgantes"
		Simplified_Chinese:"空中花园"
		Portuguese:"Jardins Suspensos"
		German:"Hängende Gärten"
	}
	/*
	//New Wonder: Statue of Zeus! Suggested by Smashfanful
	"Statue of Zeus":{	
		Italian:"Statua di Zeus"
		French:"Statue de Zeus"
		Simplified_Chinese:"宙斯神像"
	}
	"+15% Combat Strenght when attacking Cities":{
		Italian:"+15% Forza quando attacchi le Città"
		French:"+15% force lors d'attaque de villes"
		Simplified_Chinese:"在攻击城市时所有单位+15%战斗力"
	}
	//New Wonder: Mausoleum of Halicarnassus! Suggested by Smashfanful
	"Mausoleum of Halicarnassus":{	
		Italian:"Mausoleo di Alicarnasso"
		French:"Mausolé d'Halicarnasse"
		Simplified_Chinese:"摩索拉斯陵墓"
	}
	"+2 Gold from every source of Marble and Stone":{
		Italian:"+2 Oro da ogni fonte di Marmo e Pietra"
		French:"+2 or pour chaque ressources de marbre et de pierre"
		Simplified_Chinese:"所在城市开发的每处大理石或花岗石资源额外+2金钱"
	}
	*/
	"Colloseum":{	
		Italian:"Colosseo"
		Russian:"Колизей"
		French:"Collisée"
		Romanian:"Coloseum"
		Spanish:"Coliseo"
		Simplified_Chinese:"罗马竞技场"
		Portuguese:"Coliseu"
		German:"Collosseum"
	}
	
	"Terracotta Army":{
		Italian:"Esercito di terracotta"
		Simplified_Chinese:"兵马俑"
	}
	
	"Market":{	
		Italian:"Mercato"
		Russian:"Рынок"
		French:"Marché"
		Romanian:"Piaţă"
		Spanish:"Mercado"
		Simplified_Chinese:"市场"
		Portuguese:"Mercado"
		German:"Markt"
	}
	
	"Bazaar":{
		Italian:"Bazaar"
		Romanian:"Bazar"
		Spanish:"Bazar"
		Simplified_Chinese:"巴扎"
		German:"Basar"
		French:"Bazar"
		Russian:"базар"
	}// Arabian unique - transliterate?
	
	"Provides 1 extra copy of each improved luxury resource near this City":{
		Italian:"Concede 1 copia aggiuntiva di ogni risorsa di lusso migliorata vicino alla città"
		Romanian:"Oferă o copie în plus pentru fiecare resursă de lux din apropierea acestui oraș"
		Spanish:"Proporciona una copia extra de los recursos de lujo de la ciudad"
		Simplified_Chinese:"所在城市每处已开发的奢侈资源额外增加1处"
		German:"Gibt 1 extra Einheit jeder verbesserten Luxusresource in der Nähe dieser Stadt"
		French:"Produit un exemplaire supplémentaire de chaque ressources de luxe à côté de cette ville"
	}

	"+2 Gold for each source of Oil and oasis":{
		Italian:"+2 Oro per ogni fonte di Petrolio e ogni casella di Oasi"
		Romanian:"+2 Aur pentru fiecare sursă de Petrol sau oază"
		Spanish:"+2 de Oro por cada fuente de Petroleo o Oasis"
		Simplified_Chinese:"每处石油资源和每处绿洲+2金钱"
		German:"+2 Gold für jede Ölquelle oder Oase"
		French:"+2 or pour chaque ressources de pétrole et d'oasis"
	}
			
	"Monastery":{	
		Italian:"Monastero"
		Russian:"Монастырь"
		French:"Monastère"
		Romanian:"Mănăstire"
		Spanish:"Monasterio"
		Simplified_Chinese:"修道院"
		Portuguese:"Monastério"
		German:"Kloster"
	}
	"Notre Dame":{	
		Italian:"Notre Dame"
		Russian:"Нотр-Дам"
		French:"Notre-Dame"
		Romanian:"Notre Dame"
		Spanish:"Notre Dame"
		Simplified_Chinese:"巴黎圣母院"
		Portuguese:"Notre Dame"
		German:"Notre-Dame"
	}
	
	"Hagia Sophia":{
		Italian:"Hagia Sophia"
		Russian:"Собор Святой Софии"
		French:"Sainte-Sophie"
		Romanian:"Sfânta Sofia"
		Spanish:"Santa Sofía"
		Simplified_Chinese:"圣索菲亚大教堂"
		Portuguese:"Santa Sofia"
		German:"Hagia Sophia"
	}

	"+33% great person generation in all cities":{
		Italian:"+33% di generazione di Grandi Personaggi in tutte le città"
		Russian:"+ 33% к созданию великих людей во всех городах"
		French:"+ 33% de génération de Personnages illustres dans toutes les villes"
		Romanian:"+33% generație de persoane mari în toate orașele"
		German:"+33% erhöhte Wahrscheinlichkeit für die Geburt Großer Persönlichkeiten"
		Dutch:"+33% Geweldig persoon generatie in alle steden"
		Spanish:"+33% generación de Grandes Personas en todas las ciudades"
		Simplified_Chinese:"+33%所有城市伟人点数积累"
		Portuguese:"+33% de geração de grandes pessoas em todas as cidades"
	}
	
	"Mint":{ 
		Italian:"Zecca"
		Russian:"Монетный двор"
		French:"Hôtel de la monnaie"
		Romanian:"Fabrică de bani"
		Spanish:"Casa de la moneda"
		Simplified_Chinese:"铸币厂"
		Portuguese:"Casa da moeda"
		German:"Prägerei"
	}
	
	"Machu Picchu":{	
		Italian:"Machu Picchu"
		Russian:"Мачу-Пикчу"
		French:"Machu Picchu"
		Romanian:"Machu Picchu"
		Spanish:"Machu Picchu"
		Simplified_Chinese:"马丘比丘"
		Portuguese:"Machu Picchu"
		German:"Machu Picchu"
	}
	"Gold from all trade routes +25%":{
		Italian:"+25% oro da ogni rotta commerciale"
		Russian:"Золото со всех торговых путей + 25%"
		French:"Or de toutes les routes commerciales + 25%"
		Romanian:"Aur din toate rutele comerciale +25%"
		German:"Gold von allen Handelsrouten um 25% erhöht"
		Dutch:"Van alle handelroutes +25% goud"
		Spanish:"+25% de oro en todas las rutas de comercio"
		Simplified_Chinese:"所有贸易路线的金币收益+25%"
		Portuguese:"+25% de ouro de todas as linhas comerciais" // Linhas comerciais= comertial lines, replace with rotas de comércio if needed
	}
	
	"Aqueduct":{	
		Italian:"Acquedotto"
		Russian:"Акведук"
		French:"Aqueduc"
		Romanian:"Apeduct"
		Spanish:"Acueducto"
		Simplified_Chinese:"引水渠"
		Portuguese:"Aqueduto"
		German:"Aquädukt"
	}
	"40% of food is carried over after a new citizen is born":{
		Italian:"Il 40% del cibo viene immagazzinato dopo la nascita di un nuovo cittadino"
		Russian:"40% продовольствия сохраняется после рождения нового гражданина"
		French:"40% de la nourriture est préservée après la naissance d'un nouveau citoyen"
		Romanian:"40% din hrană este păstrată după ce se naște un nou cetățean"
		German:"40% der Nahrung wird übertragen, wenn ein neuer Einwohner geboren wird"
		Dutch:"40% van het voedsel word overgedragen na de geboorte van een nieuwe burger"
		Spanish:"40% de comida es arrastrada cada vez que nace un nuevo habitante"
		Simplified_Chinese:"城市增加新的市民后保留40%食物储备以加速成长"
		Portuguese:"40% da comida é mantida depois de um novo cidadão nascer"
	}
	
	"Great Wall":{
		Italian:"Grande Muraglia"
		Simplified_Chinese:"长城"
	}
	"Enemy land units must spend 1 extra movement point when inside your territory (obsolete upon Dynamite)":{
		Italian:"Le unità nemiche impiegano un punto Movimento extra se all'interno del tuo territorio (diventa obsoleta con la Dinamite)."
		Simplified_Chinese:"境内敌方陆军单位在任何地块额外消耗1移动力"
	}
	
	"Workshop":{	
		Italian:"Bottega"
		Russian:"Мастерская"
		French:"Atelier"
		Romanian:"Atelier"
		Spanish:"Taller"
		Simplified_Chinese:"工坊"
		Portuguese:"Oficina"
		German:"Werkstatt"
	}
	"Forge":{	
		Italian:"Fucina"
		Russian:"Кузница"
		French:"Forge"
		Romanian:"Forjă"
		Spanish:"Forja"
		Simplified_Chinese:"煅造场"
		Portuguese:"Forja"
		German:"Schmiede"
	}
	
	"Harbor":{
		Spanish:"Puerto"
		Italian:"Porto"
		French:"Havre"
		Romanian:"Port"
		Simplified_Chinese:"港口"
		Portuguese:"Porto"
		German:"Hafen"
	}
	"+1 production from all sea resources worked by the city":{
		Spanish:"+1 de produccion a todos los recursos acuaticos trabajados por la ciudad"
		Italian:"+1 Produzione per ogni risorsa marittima sfruttata"
		French:"+1 de production pour toutes les ressources maritimes exploitées par la ville"
		Romanian:"+1 producție din toate resursele maritime prelucrate de oraș"
		Simplified_Chinese:"所在城市每个海洋资源+1产能"
		Portuguese:"1+ de produção de todos os recursos marítimos trabalhados pelo cidade"
		German:"+1 Produktion von allen Meer Ressourcen die von dieser Stadt bewirtschaftet werden"
	}
	"Connects trade routes over water":{
		Spanish:"Conecta rutas de comercio por el agua"
		Italian:"Consente le rotte commerciali marittime"
		French:"Connecter des routes commerciales maritimes"
		Romanian:"Leagă rute comerciale pe apă"
		Simplified_Chinese:"连接水上贸易路线"
		Portuguese:"Conecta rotas comerciais pela água"
		German:"Verbindet Handelsrouten über Wasser"
	}
	
	"University":{	
		Italian:"Università"
		Russian:"Университет"
		French:"Université"
		Romanian:"Universitate"
		Spanish:"Universidad"
		Simplified_Chinese:"大学"
		Portuguese:"Universidade"
		German:"Universität"
	}
	"Jungles provide +2 science":{
		Italian:"+2 scienza da giungle"
		Russian:"Джунгли обеспечивают +2 науки"
		French:"Jungles fournissent +2 science"
		Romanian:"Junglele oferă +2 știință"
		German:"Dschungel produziert +2 Wissenschaft"
		Dutch:"Oerwouden leveren +2 Wetenschap"
		Spanish:"Las selvas proporcionan +2 ciencia"
		Simplified_Chinese:"丛林+2科研"
		Portuguese:"Selvas proporcionam +2 ciência"
	}
	
	"Oxford University":{	
		Italian:"Università di Oxford"
		Russian:"Оксфордский университет"
		French:"L'université d'Oxford"
		Romanian:"Universitatea Oxford"
		Spanish:"Universidad de Oxford"
		Simplified_Chinese:"牛津大学"
		Portuguese:"Universidade de Oxford"
		German:"Oxford Universität"
	}
	"Castle":{	
		Italian:"Castello"
		Russian:"Замок"
		French:"Château"
		Romanian:"Castel"
		Spanish:"Castillo"
		Simplified_Chinese:"城堡"
		Portuguese:"Castelo"
		German:"Burg"
	}
	
	"Alhambra":{
		Italian:"Alhambra"
		German:"Alhambra"
		French:"Alhambra"
		Simplified_Chinese:"阿尔罕布拉宫"
	}
	"All newly-trained melee, mounted, and armored units in this city receive the Drill I promotion":{
		Italian:"Ogni unità da mischia, a cavallo e corazzata appena reclutata nella città riceve la promozione Addestramento I"
		German:"Alle neuen Nahkampf-, berittenen und gepanzerten Einheiten in dieser Stadt erhalten eine Drill I Beförderung"
		French:"Toutes les unités terrestres, montées, et renforcées produites dans cette ville recoivent la promotion Percé I" //not sure about the name of the promotion
		Simplified_Chinese:"所在城市新组建的非飞行单位获得操练一级晋升"
	}
	
	"Angkor Wat":{	
		Italian:"Angkor Wat"
		Russian:"Ангкор-Ват"
		French:"Angkor Wat"
		Romanian:"Angkor Wat"
		Spanish:"Angkor Wat"
		Simplified_Chinese:"吴哥窟"
		Portuguese:"Angkor Wat"
		German:"Angkor Wat"
	}
	"Cost of acquiring new tiles reduced by 25%":{
		Italian:"-25% costo di acquisto di nuove celle"
		Russian:"Сокращает стоимость приобретения новых клеток на 25%"
		French:"Coût d'acquisition de nouvelles tuiles réduit de 25%"
		Romanian:"Costul de achiziționare a celulelor noi redus cu 25%"
		German:"Kosten um neue Felder zu kaufen ist um 25% verringert"
		Dutch:"Kosten voor het kopen van nieuwe velden verlaagt met 25%"
		Spanish:"El coste de adquirir nuevas casillas se reduce 25%"
		Simplified_Chinese:"购买新地块花费降低25%"
		Portuguese:"Custa de comprar novos terrenos reduzido em 25%"
	}
	
	"Porcelain Tower":{	
		Italian:"Torre di Porcellana"
		Russian:"Фарфоровая башня"
		French:"Tour de Porcelaine"
		Romanian:"Turnul de Porțelan"
		Spanish:"Torre de Porcelana"
		Simplified_Chinese:"大报恩寺塔"
		Portuguese:"Torre de Porcelana"
		German:"Porzellan Turm"
	}
	"Free great scientist appears":{
		Spanish:"Aparece una Gran Persona gratis"
		Italian:"Appare un Grande Scienziato"
		French:"Un scientifique illustre gratuit apparaît"
		Romanian:"Apare un mare om de știință gratuit"
		Simplified_Chinese:"免费的大科学家出现"
		Portuguese:"Aparece um Grande Cientista grátis"
		German:"Ein kostenloser Großer Wissenschaftler erscheint"
	}
	
	"Ironworks":{	
		Italian:"Ferriera"
		Russian:"Металлургический завод"
		French:"Atelier métallurgique"
		Romanian:"Fierărie"
		Spanish:"Herrería"
		Simplified_Chinese:"大铁厂"
		Portuguese:"Siderurgia"
		German:"Eisenhüttenwerk"
	}
	"Armory":{	
		Italian:"Armeria"
		Russian:"Оружейная"
		French:"Arsenal"
		Romanian:"Depozit de arme"
		Spanish:"Armería"
		Simplified_Chinese:"军械所"
		Portuguese:"Arsenal"
		German:"Waffenkammer"
	}
	"Observatory":{	
		Italian:"Osservatorio"
		Russian:"Обсерватория"
		French:"Observatoire"
		Romanian:"Observator"
		Spanish:"Observatorio"
		Simplified_Chinese:"天文台"
		Portuguese:"Observatório"
		German:"Observatorium"
	}
	"Opera House":{	
		Italian:"Teatro dell'opera"
		Russian:"Оперный театр"
		French:"Opéra"
		Romanian:"Operă"
		Spanish:"Teatro de la Ópera"
		Simplified_Chinese:"歌剧院"
		Portuguese:"Casa de Ópera"
		German:"Opernhaus"
	}
	
	"Sistine Chapel":{	
		Italian:"Cappella Sistina"
		Russian:"Сикстинская капелла"
		French:"Chapelle Sixtine"
		Romanian:"Capela Sixtină"
		Spanish:"Capilla Sixtina"
		Simplified_Chinese:"西斯廷教堂"
		Portuguese:" Capela Sistina"
		German:"Sistinische Kapelle"
	}
	"Culture in all cities increased by 25%":{
		Italian:"+25% cultura in ogni città"
		Russian:"Увеличивает прирост культуры на 25% во всех городах"
		French:"La culture dans toutes les villes a augmenté de 25%"
		Romanian:"Cultura în toate orașele crescută cu 25%"
		German:"Kultur wird in allen Städten um 25% erhöht"
		Dutch:"Cultuur word in alle steden verhoogd met 25%"
		Spanish:"Cultura en todas las ciudades incrementada 25%"
		Simplified_Chinese:"所有城市的文化产出+25%"
		Portuguese:"Cultura em todas as cidades incrementada em 25%"
	}
	
	"Bank":{	
		Italian:"Banca"
		Russian:"Банк"
		French:"Banque"
		Romanian:"Bancă"
		Spanish:"Banco"
		Simplified_Chinese:"银行"
		Portuguese:"Banco"
		German:"Bank"
	}
	
	"Forbidden Palace":{	
		Italian:"Palazzo Proibito"
		Russian:"Запретный дворец"
		French:"Cité Interdite"
		Romanian:"Palatul interzis"
		Spanish:"Palacio Prohibido"
		Simplified_Chinese:"紫禁城"
		Portuguese:"Palácio Proibido"
		German:"Verbotener Palast"
	}
	"Unhappiness from population decreased by 10%":{
		Italian:"-10% infelicità della popolazione"
		Russian:"Снижает недовольство от населения на 10%"
		French:"Le mécontentement de la population a diminué de 10%"
		Romanian:"Nefericirea de la populație a scăzut cu 10%"
		German:"Unzufriedenheit durch Bevölkerung um 10% verringert"
		Dutch:"Ontevredenheid van het volk word met 10% verlaagd"
		Spanish:"Infelicidad de la población reducida 10%"
		Simplified_Chinese:"来自人口的不满-10%"
		Portuguese:"Infelicidade da população reduzida em 10%"
	}
	
	"Theatre":{	
		Italian:"Teatro"
		Russian:"Tеатр"
		French:"Théâtre"
		Romanian:"Teatru"
		Spanish:"Teatro"
		Simplified_Chinese:"剧院"
		Portuguese:"Teatro"
		German:"Theater"
	}
	
	"Leaning Tower of Pisa":{
		Italian:"Torre pendente di Pisa"
		Romanian:"Turnul din Pisa"
		Spanish:"La Torre Inclinada De Pizza"
		German:"Schiefer Turm von Pisa"
		French:"Tour de Pise"
		Simplified_Chinese:"比萨斜塔"
	}	
	"Free Great Person":{
		Italian:"Ottieni un Grande Personaggio gratuito"
		Romanian:"Persoană mare gratuită"
		Spanish:"Gran Persona gratis"
		German:"Kostenlose große Persönlichkeit"
		French:"Personnage illustre gratuit"
		Simplified_Chinese:"免费的伟人"
	}
	
	"Himeji Castle":{
		Italian:"Castello di Himeji"
		Simplified_Chinese:"姬路城"
	}
	"+15% combat strength for units fighting in friendly territory":{
		Italian:"+15% Forza per le unità che combattono in territorio amico"
		Simplified_Chinese:"单位在境内+15%战斗力"
	}
	
	"Taj Mahal":{	
		Italian:"Taj Mahal" //same in Italian
		Russian:"Тадж-Махал"
		French:"Taj Mahal"
		Romanian:"Taj Mahal"
		Spanish:"Taj Mahal"
		Simplified_Chinese:"泰姬陵"
		Portuguese:"Taj Mahal" // somethimes h has no sound in the portuguese language (brazilian variation [altough i am not sure about other variations]) and others it has the sound of h (weak sound)
					   // so that is why i would double check it later to see if Taj Mahal is correctly written in portuguese
		German:"Taj Mahal"
	}
	
	"Empire enters golden age":{
		Italian:"L'impero entra nell'Età dell'Oro"
		Russian:"Империя вступает в золотой век"
		French:"L'Empire entre dans un âge d'or"
		Romanian:"Imperiul intră în epoca de aur"
		German:"Es beginnt ein Goldenes Zeitalter"
		Dutch:"Het rijk betreed een gouden eeuw"
		Spanish:"El imperio comienza una Edad Dorada"
		Simplified_Chinese:"帝国进入黄金时代"
		Portuguese:"Império entra idade dourada"
	}
	
	"Windmill":{	
		Italian:"Mulino a vento"
		Russian:"Ветряная мельница"
		French:"Moulin à vent"
		Romanian:"Moară de vant"
		Spanish:"Molino de viento"
		Simplified_Chinese:"风车"
		Portuguese:"Moinho de vento"
		German:"Windmühle"
	}
	"Museum":{	
		Italian:"Museo"
		Russian:"Музей"
		French:"Musée"
		Romanian:"Muzeu"
		Spanish:"Museo"
		Simplified_Chinese:"博物馆"
		Portuguese:"Museu"
		//same in German
	}
	"Hermitage":{	
		Italian:"Hermitage"
		Russian:"Эрмитаж"
		French:"Ermitage"
		Romanian:"Schit"
		Spanish:"Ermita"
		Simplified_Chinese:"冬宫"
		Portuguese:"Eremitério"
		German:"Eremitage"
	}
	
	"The Louvre":{	
		Italian:"Il Louvre"
		Russian:"Лувр"
		French:"Le Louvre"
		Romanian:"Luvru"
		Spanish:"El Louvre"
		Simplified_Chinese:"卢浮宫"
		Portuguese:"O Louvre"
		German:"Der Louvre"
	}
	"Free Great Artist Appears":{
		Italian:"Appare un Grande Artista gratuito"
		Russian:"Появляется бесплатный великий художник"
		French:"Artiste illustre gratuit apparaît"
		Romanian:"un Artist Mare gratuit apare"
		Dutch:"Een gratis geweldige artiest verschijnt"
		Spanish:"Aparece un Gran Artista gratis"
		Simplified_Chinese:"免费的大艺术家出现"
		Portuguese:"Aparece um Grande Artista grátis"
		German:"Kostenloser Großer Künstler erscheint"
	}
	
	"Seaport":{
		Spanish:"Astillero"
		Italian:"Cantiere navale"
		French:"Port"
		Romanian:"Port maritim"
		Simplified_Chinese:"海运码头"
		Portuguese:"Port"
		German:"Seehafen"
	}
	"+1 production and gold from all sea resources worked by the city":{
		Spanish:"+1 de produccion y oro por todos los recursos acuaticos trabajados por la ciudad"
		Italian:"+1 Produzione e Oro da ogni risorsa marittima sfruttata dalla città"
		French:"+1 de production et d'or pour toutes les ressources maritimes exploitées par la ville"
		Romanian:"+1 producție și aur din toate resursele maritime prelucrate de oraș"
		Simplified_Chinese:"所在城市每个海洋资源+1产能和金钱"
		Portuguese:"'+1 de produção e ouro de todos os recursos navais trabalhados pela cidade"
		German:"+1 Produktion und Gold von allen Meeresressourcen die von der Stadt bewirtschaftet werden"
	}
	"+15% production of naval units":{
		Spanish:"+15% A la produccion de unidades navales"
		Italian:"+15% Produzione per le unità marittime"
		French:"+15% à la production d'unités maritimes"
		Romanian:"+15% producție de unități navale"
		Simplified_Chinese:"组建海上单位时+15%产能积累"
		Portuguese:"15% na produção de unidades marítimas"
		German:"+15% Produktion für Marineeinheiten"
	}
	
	"Public School":{	
		Italian:"Scuola pubblica"
		Russian:"Школа"
		French:"École publique"
		Romanian:"Școală publică"
		Spanish:"Escuela pública"
		Simplified_Chinese:"公立学校"
		Portuguese:"Escola Pública"
		German:"Öffentliche Schule"
	}
	
	"Hospital":{	
		Italian:"Ospedale"
		Russian:"Больница"
		French:"Hôpital"
		Romanian:"Spital"
		Spanish:"Hospital"
		Simplified_Chinese:"医院"
		Portuguese:"Hospital"
		German:"Krankenhaus"
	}
	"25% of food is carried over after a new citizen is born":{
		Italian:"Il 25% del cibo viene immagazzinato dopo la nascita di un nuovo cittadino"
		Russian:"25% продовольствия сохраняется после рождения нового гражданина"
		French:"25% de la nourriture est préservée après la naissance d'un nouveau citoyen"
		Romanian:"25% din hrană este păstrată după ce se naște un nou cetățean"
		German:"25% vom Essensvorrat wird behalten, wenn ein neuer Bewohner geboren wird"
		Dutch:"25% van het voedsel word overgedragen na de geboorte van een nieuwe burger"
		Spanish:"25% de comida es arrastrada cada vez que nace un nuevo habitante"
		Simplified_Chinese:"城市增加新的市民后保留25%食物储备以加速成长"
		Portuguese:"25% da comida é mantida depois de um novo cidadão nascer"
	}
	
	"Factory":{	
		Italian:"Fabbrica"
		Russian:"Завод"
		French:"Usine"
		Romanian:"Uzină"
		Spanish:"Fábrica"
		Simplified_Chinese:"工厂"
		Portuguese:"Fábrica"
		German:"Fabrik"
	}
	"Stock Exchange":{	
		Italian:"Borsa valori"
		Russian:"Фондовая биржа"
		French:"Bourse"
		Romanian:"Bursa de Valori"
		Spanish:"Bolsa de valores"
		Simplified_Chinese:"证券交易所"
		Portuguese:"Bolsa de valores"
		German:"Börse"
	}
        "Big Ben":{	
		Italian:"Big Ben"
		Simplified_Chinese:"大本钟"
	}
	"-15% to purchasing items in cities":{
		Italian:"-15% costo in Oro per l'acquisto di unità ed edifici nelle Città"
		Simplified_Chinese:"所有城市购买建造项目所需的金钱花费-15%"
	}
	"Cristo Redentor":{
		Italian:"Cristo Redentor" //Same in Italian
		Russian:"Кристо Редентор"
		French:"Christ rédempteur"
		Romanian:"Cristo Redentor"
		Spanish:"Cristo Redentor"
		Simplified_Chinese:"救世基督像"
		Portuguese:"Cristo Redentor"
		//same in German
	}
	"Culture cost of adopting new Policies reduced by 10%":{
		Italian:"-10% costo in Cultura per ogni nuova politiche"
		Russian:"Колличество культуры для принятия новых общественных институтов -10%"
		French:"Coût culturel de l'adoption de nouvelles Doctrines réduit de 10%"
		Romanian:"Costul în cultură de adoptare a noilor politici a scăzut cu 10%"
		German:"Neue Sozialpolitiken erfordern 10% weniger Kultur"
		Dutch:"Aanschaffingskosten nieuwe sociaal beleiden verlaagd met 10%"
		Spanish:"Coste de cultura para adoptar nuevas políticas se reduce 10%"
		Simplified_Chinese:"推行新政策所需的文化点数-10%"
		Portuguese:"Custo cultural de adotar novas políticas reduzido em 10%"
	}
	
	"Kremlin":{
		Italian:"Cremlino"
		French:"Kremlin"
		German:"Kreml"
		Spanish:"Kremlin"
		Russian:"Кремль"
		Simplified_Chinese:"克里姆林宫"
	}
	"Defensive buildings in all cities are 25% more effective":{
		Italian:"+25% efficacia delle strutture difensive in tutte le città"
		Simplified_Chinese:"所有城市防御建筑建造速度+25%"
	}
	
	"Neuschwanstein":{
		Italian:"Castello di Neuschwanstein"
		Simplified_Chinese:"新天鹅堡"
	}
	"+1 happiness, +2 culture and +3 gold from every Castle":{
		Italian:"+1 Felicitù, +2 Cultura e +3 Oro per ogni Castello"
		Simplified_Chinese:"每一座城堡+3金钱、+2文化和+1快乐"
	}
	
	"Military Academy":{	
		Italian:"Accademia militare"
		Russian:"Военная академия"
		French:"Académie militaire"
		Romanian:"Academie militară"
		Spanish:"Academia militar"
		Simplified_Chinese:"军事学院"
		Portuguese:"Academia militar"
		German:"Militärakademie"
	}
	"Broadcast Tower":{	
		Italian:"Ripetitore"
		Russian:"Широковещательная башня"
		French:"Tour de diffusion"
		Romanian:"Turn radio"
		Spanish:"Torre de emisión"
		Simplified_Chinese:"广播塔"
		Portuguese:"Torre de Transmissão"
		German:"Fernmeldeturm"
	}
	
	"Eiffel Tower":{	
		Italian:"Torre Eiffel"
		Russian:"Эйфелева башня"
		French:"La Tour Eiffel"
		Romanian:"Turnul Eiffel"
		Spanish:"Torre Eiffel"
		Simplified_Chinese:"艾菲尔铁塔"
		Portuguese:"Torre Eiffel"
		German:"Eiffel-Turm"
	}
	"Provides 1 happiness per social policy":{
		Italian:"+1 Felicità per ogni politica sociale"
		Russian:"Обеспечивает 1 счастье за каждый общественный институт"
		French:"Fournit 1 de bonheur par Doctrines"
		Romanian:"Oferă 1 fericire per politică socială"
		German:"Gibt +1 Zufriedenheit pro Sozialgrundsatz"
		Dutch:"Levert 1 tevredenheid op per sociaal beleid"
		Spanish:"Otorga 1 felicidad por cada política social"
		Simplified_Chinese:"每项社会政策+1快乐"
		Portuguese:"Provem 1 felicade por política social"
	}
	
	"Statue of Liberty":{
		Italian:"Statua della Libertà"
		German:"Freiheitsstatue"
		French:"Statue de la Liberté"
		Simplified_Chinese:"自由女神像"
	}
	"+1 Production from specialists":{
		Italian:"+1 Produzione dagli Specialisti"
		German:"+1 Produktion von Spezialisten"
		French:"+1 Production par spécialiste"
		Simplified_Chinese:"每位专业人员+1产能"
	}
	
	"Medical Lab":{	
		Italian:"Laboratorio medico"
		Russian:"Медицинская лаборатория"
		French:"Laboratoire médical"
		Romanian:"Laborator medical"
		Spanish:"Laboratorio médico"
		Simplified_Chinese:"医学实验室"
		Portuguese:"Laboratório médico"
		German:"Medizinisches Labor"
	}
	"Research Lab":{	
		Italian:"Laboratorio di ricerca"
		Russian:"Исследовательская лаборатория"
		French:"Laboratoire de recherche"
		Romanian:"Laborator de cercetare"
		Spanish:"Laboratorio de investigación"
		Simplified_Chinese:"研发实验室"
		Portuguese:"Laboratório de investigação"
		German:"Forschungslabor"
	}
	"Hydro Plant":{	
		Italian:"Centrale idroelettrica"
		Russian:"ГЭС"
		French:"Centrale hydroélectrique"
		Romanian:"Hidrocentrală"
		Spanish:"Central hidroeléctrica"
		Simplified_Chinese:"水电站"
		Portuguese:"Central hidroelétrica"
		German:"Wasserkraftwerk"
	}
	"Stadium":{	
		Italian:"Stadio"
		Russian:"Стадион"
		French:"Stade"
		Romanian:"Stadion"
		Spanish:"Estadio"
		Simplified_Chinese:"体育场"
		Portuguese:"Estadio"
		German:"Stadion"
	}
	
	"Solar Plant":{	
		Italian:"Centrale ad energia solare"
		Russian:"Солнечный завод"
		French:"Centrale solaire"
		Romanian:"Centrală solară"
		Spanish:"Planta Solar"
		Simplified_Chinese:"太阳能电站"
		Portuguese:"Planta Solar"
		German:"Solarkraftwerk"
	}
	"Must be next to desert":{
		Italian:"Deve rasentare deserto"
		Russian:"Должно быть рядом с пустыней"
		French:"Doit être à côté d'un désert"
		Romanian:"Trebuie să fie lângă deșert"
		German:"Muss an eine Wüste grenzen"
		Dutch:"Moet aan een woestijn grenzen"
		Spanish:"Debe estar próximo a un desierto"
		Simplified_Chinese:"必须紧邻沙漠"
		Portuguese:"Nescessário que esteja proximo ao deserto"
	}
	"Must be next to mountain":{
		Simplified_Chinese:"必须紧邻山脉"
	}
	"Sydney Opera House":{
		Spanish:"Casa De La Opera De Sidney"
		Italian:"Teatro dell'Opera di Sidney"
		French:"Opéra de Sydney"
		Romanian:"Opera din Sydney"
		Simplified_Chinese:"悉尼歌剧院"
		Portuguese:"Ópera de Sydney"
		German:"Opernhaus Sydney"
	}
	
	"CN Tower":{
		Italian:"CN Tower" //same in Italian
		//same in German
		French:"Tour du CN"
		Spanish:"Torre CN"
		Simplified_Chinese:"西恩塔"
	}
	"+1 population in each city":{
		Italian:"+1 Popolazione in ogni città"
		German:"+1 Einwohner in jeder Stadt"
		French:"+1 population dans chaque villes"
		Simplified_Chinese:"每座城市+1人口"
	}
	"+1 happiness in each city":{
		Italian:"+1 Felicità in ogni città"
		German:"+1 Zufriedenheit in jeder Stadt"
		French:"+1 bonheur dans chaque villes"
		Simplified_Chinese:"每座城市+1快乐"
	}
	
	"Pentagon":{
		Italian:"Pentagono"
		French:"Pentagone"
		//same in German
		Simplified_Chinese:"五角大楼"
	}
	"Gold cost of upgrading military units reduced by 33%":{
		Spanish:"El coste de mejorar unidades con oro se reduce un 33%"
		Italian:"-33% costi in Oro per aggiornare un'unità militare"
		Romanian:"Costurile în aur pentru dezvoltarea unităților militare reduse cu 33%"
		Simplified_Chinese:"升级军事单位所需的金钱-33%"
		Portuguese:"-33% custo de ouro para unidades militares"
		Russian:"стоимость улучшения юнита снижается на 33%"
		German:"Goldkosten für die Verbesserung von Militäreinheiten ist um 33% reduziert"
		French:"Le coût en or de l'amélioration des unités militaires est réduit de 33%"
	}
	
	"Apollo Program":{	
		Italian:"Programma Apollo"
		Russian:"Программа Аполлон"
		French:"Programme Apollo"
		Romanian:"Programul Apollo"
		Simplified_Chinese:"阿波罗计划"
		Spanish:"Programa Apollo"
		German:"Apollo Programm"
	}
	"Enables construction of Spaceship parts":{
		Italian:"Consente la costruzione di parti dell'astronave"
		Russian:"Разрешает строительство частей космического корабля"
		French:"Permet la construction des pièces du Vaisseau Spatial"
		Romanian:"Permite construcția de piese pentru nave spațiale"
		German:"Erlaubt die Produktion von Raumschiffteilen"
		Dutch:"Ontgrendelt productie van ruimteschip onderdelen"
		Spanish:"Habilita la construcción de partes de Nave Espacial"
		Simplified_Chinese:"允许建造太空飞船的部件"
		Portuguese:"Habilita a construção de partes da nave espacial"
	}
	
	"Nuclear Plant":{	
		Italian:"Centrale nucleare"
		Russian:"АЭС"
		French:"Centrale nucléaire"
		Romanian:"Centrală nucleară"
		Spanish:"Central nuclear"
		Simplified_Chinese:"核电站"
		Portuguese:"Planta Nuclear"
		German:"Atomkraftwerk"
	}
	
	"Spaceship Factory":{	
		Italian:"Fabbrica di astronavi"
		Russian:"Завод космических кораблей"
		French:"Chantier spatial"
		Romanian:"Fabrică de nave spațiale"
		Spanish:"Fábrica de Nave Espacial"
		Simplified_Chinese:"太空船工厂"
		Portuguese:"Fábrica de Naves Espaciais"
		German:"Raumschiff-Fabrik"
	}
	"Increases production of spaceship parts by 50%":{
		Italian:"+50% produzione di parti dell'astronave"
		Russian:"Ускоряет производство частей космического корабля на 50%"
		French:"Augmente la production de pièces de Vaisseau Spatial de 50%"
		Romanian:"Crește producția de piese pentru nave spațiale cu 50%"
		German:"Erhöht die Produktion von Raumschiffteilen um 50%"
		Dutch:"Verhoogd de productiesnelheid van ruimteschips onderdelen met 50%"
		Spanish:"Incrementa la producción de partes de Nave Espacial 50%"
		Simplified_Chinese:"建造太空船部件时+50%产能"
		Portuguese:"Torna a construção de partes de nave em 50%"
	}
	
	"Spaceship part":{
		Italian:"Parte dell'astronave"
		Russian:"Часть космического корабля"
		French:"Pièce de Vaisseau Spatial"
		Romanian:"piesă de nave spațiale"
		German:"Raumschiffteil"
		Dutch:"Ruimteschip onderdeel"
		Spanish:"Parte de Nave Espacial"
		Simplified_Chinese:"太空船的部件"
		Portuguese:"Parte de Nave Espacial"
	}
	
	"Hubble Space Telescope":{
		Italian:"Telescopio spaziale Hubble"
		German:"Hubble Weltraumteleskop"
		French:"Téléscope de Hubble"
		Simplified_Chinese:"哈勃太空望远镜"
	}
	"2 free great scientists appear":{
		Italian:"Appaiono 2 grandi scenziati gratuiti"
		German:"2 kostenlose Große Wissenschaftler erscheinen"
		French:"2 scientifiques illustres apparaissent"
		Simplified_Chinese:"2个免费的大科学家出现"
	}
	"Increases production of spaceship parts by 25%":{
		Italian:"+25% Produzione per le parti dell'astronave"
		German:"Erhöht die Produktion von Raumschiffteilen um 25%"
		French:"Améliore la production de pièces de vaisseau spatial de 25%"
		Simplified_Chinese:"建造太空船部件时+25%产能"
	}
	
	"SS Booster":{	//no translation that I know of
		Italian:"Propulsore dell'astronave"
		Spanish:"Potenciador (Nave espacial)"
		French:"Propulseur (Vaisseau Spatial)" // official translate is "Fusée de lancement"
		Romanian:"Propulsor pentru nave spațiale"
		Simplified_Chinese:"飞船助推器"
		Portuguese:"Propulsor de Nave Espacial"
		German:"Raumschiff Booster"
	}
	"SS Cockpit":{	//no translation that I know of
		Italian:"Abitacolo dell'astronave"
		Spanish:"Cabina (Nave espacial)"
		French:"Cabine (Vaisseau Spatial)"
		Romanian:"Cabină pentru nave spațiale"
		Simplified_Chinese:"飞船驾驶舱"
		Portuguese:"Cabine de Nave Espacial"
		German:"Raumschiff Cockpit"
	}
	"SS Engine":{	//no translation that I know of
		Italian:"Motore dell'astronave"
		Spanish:"Motor (Nave espacial)"
		French:"Moteur (Vaisseau Spatial)"
		Romanian:"Motor pentru nave spațiale"
		Simplified_Chinese:"飞船发动机"
		Portuguese:"Propulsor principal de Nave Espacial"
		German:"Raumschiff Triebwerke"
	}
	"SS Stasis Chamber":{	//no translation that I know of
		Italian:"Camera di stasi dell'astronave"
		Spanish:"Cámara de estasis (Nave espacial)"
		French:"Module de biostase (Vaisseau Spatial)"
		Romanian:"Cameră de biostază pentru nave spațiale"
		Simplified_Chinese:"飞船休眠舱"
		Portuguese:"Câmara  de biostase de Nave Espacial"
		German:"Raumschiff Stase-Kammer"
	}
	
	
	// And finally, units!
	
	// Ancient Era Units
	"Worker":{	
		Italian:"Lavoratore"
		Russian:"Рабочий"
		French:"Ouvrier"
		Romanian:"Muncitor"
		Spanish:"Trabajador"
		Simplified_Chinese:"工人"
		Portuguese:"Assalariado" // may change to trabalhador (assalariado means wage earner wich in portuguese has the same meaning of worker it is just another way to put it
		German:"Arbeiter"
	}
	// Settler already translated in difficulties
	"Scout":{	
		Italian:"Scout"
		Russian:"Разведчик"
		French:"Éclaireur"
		Romanian:"Explorator"
		Spanish:"Explorador"
		Simplified_Chinese:"斥候"
		Portuguese:"Explorador"
		German:"Kundschafter"
	}
	"Warrior":{	
		Italian:"Guerriero"
		Russian:"Воин"
		French:"Guerrier"
		Romanian:"Războinic"
		Spanish:"Guerrero"
		Simplified_Chinese:"勇士"
		Portuguese:"Guerreiro"
		German:"Krieger"
	}
	"Archer":{	
		Italian:"Arciere"
		Russian:"Лучник"
		French:"Archer"
		Romanian:"Arcaş"
		Spanish:"Arquero"
		Simplified_Chinese:"弓箭手"
		Portuguese:"Arqueiro"
		German:"Bogenschütze"
	}
	"Bowman":{
		// babylons unique
		Italian:"Guerriero con arco"	
		Russian:"Меткий лучник"
		French:"Archer Babylonien"
		Romanian:"Arcaș"
		//IS THIS SAME AS ARCHER IN OTHER LANGUAGES=?? 
		//In official Russian localization it's accurate archer :)
		//Spanish:Yep, exacly the same problem whit musketman and musketer
		Spanish:"Arquero experto"
		Simplified_Chinese:"亚述弓兵"
		Portuguese:"Arqueiro"
		German:"Kampfbogenschütze" //from original game
	}

	"Work Boats":{
		Spanish:"Barco de trabajo"
		Italian:"Chiatta"
		French:"Bateau-atelier"
		Romanian:"Barcă de lucru"
		Simplified_Chinese:"工船"
		Portuguese:"Barcos de trabalho"
		German:"Arbeitsboote"
	}
	"Trireme":{
		Spanish:"Trirreme"
		Italian:"Trireme"
		French:"Trirème"
		Romanian:"Triremă"
		Simplified_Chinese:"三列桨战船"
		Portuguese:"Trireme"
		//same in German
	}
	"Chariot Archer":{	
		Italian:"Arciere su carro"
		Russian:"Лучник на колеснице"
		French:"Archer sur char"
		Romanian:"Arcaș în car"
		Spanish:"Arquero a carruaje"
		Simplified_Chinese:"战车射手"
		Portuguese:"Arqueiro de Biga"
		German:"Streitwagen-Bogenschütze"
	}
	"War Chariot":{ // Egypt unique
		Italian:"Carro da guerra"
		Romanian:"Războinic în car"
		Spanish:"Carruaje de guerra"
		Simplified_Chinese:"埃及战车"
		German:"Streitwagen"
		French:"Char de guerre"
	} 
	
	
	"Spearman":{	
		Italian:"Lanciere"
		Russian:"Копейщик"
		French:"Infanterie"
		Romanian:"Lăncier"
		Spanish:"Lancero"
        Simplified_Chinese:"枪兵"
		Portuguese:"Lanceiro"
		German:"Speerkrieger"
	}
	"Hoplite":{
		Italian:"Oplita"
		Romanian:"Hoplit"
		Spanish:"Hoplita"
		Simplified_Chinese:"希腊重步兵"
		German:"Hoplit"
		French:"Hoplite"
	}// Greek unique
	
	// Classical Era Units
	"Composite Bowman":{
		Italian:"Arciere composito"
		Romanian:"Arcaș cu arc compozit"
		Spanish:"Arcos Compuestos"
		Simplified_Chinese:"复合弓兵"
		German:"Kompositbogenschütze"
		French:"Archer composite"
	}
	"Catapult":{	
		Italian:"Catapulta"
		Russian:"Катапульта"
		French:"Catapulte"
		Romanian:"Catapultă"
		Spanish:"Catapulta"
		Simplified_Chinese:"石弩"
		Portuguese:"Catapulta"
		German:"Katapult"
	}
	"Ballista":{
		Spanish:"Balista"
		Italian:"Ballista"
		French:"Balliste"
		Romanian:"Balistă"
		Simplified_Chinese:"弩炮"
		Portuguese:"Balista"
		German:"Balliste"
	}
	"Swordsman":{	
		Italian:"Spadaccino"
		Russian:"Мечник"
		French:"Épéiste"
		Romanian:"Spadasin"
		Spanish:"Espadachín"
		Simplified_Chinese:"剑士"
		Portuguese:"Espadachin" // may replace with guerreiro com espada if nescessary
		German:"Schwertkämpfer"
	}
	
	"Legion":{
		Italian:"Legionario"
		Romanian:"Legionar"
		Spanish:"Legionario"
		Simplified_Chinese:"古罗马军团"
		German:"Legionär"
		French:"Légion"
	}
	"Can construct roads":{
		Italian:"Può costruire Strade"
                Simplified_Chinese:"可以建造道路"
	}
	"Construct road":{
		Italian:"Costruisci Strada"
                Simplified_Chinese:"建造道路"
	} // for unit action button
	
	"Horseman":{	
		Italian:"Guerriero a cavallo" //wrong translation by Smashfanful
		Russian:"Всадник"
		French:"Cavalier"
		Romanian:"Călăreţ"
		Spanish:"Jinete"
		Simplified_Chinese:"骑手"
		Portuguese:"Cavaleiro" //can be replaced by guerreiro montado if nescessary
		German:"Reiter"
	}
	"Companion Cavalry":{	
		Italian:"Cavalleria dei Compagni"
		Russian:"Сопутствующая кавалерия"
		French:"Cavalerie des Compagnons"
		Romanian:"Cavalerie de companie"
		Spanish:"Caballería de compañia"
		Simplified_Chinese:"马其顿禁卫骑兵"
		Portuguese:"Cavalaria companheira" //may be replaced by cavalaria de compania if nescessary
		German:"Hetairenreiter"
	}
	
	// Medieval units
	"Galleass":{
		Spanish:"Galeaza"
		Italian:"Galeazza"
		French:"Galléasse"
		Romanian:"Galeră"
		Simplified_Chinese:"桨帆战舰"
		Portuguese:"Galleass"
		German:"Galeere"
	}
	
	"Crossbowman":{	
		Italian:"Balestriere"
		Russian:"Арбалетчик"
		French:"Arbalétrier"
		Romanian:"Trăgător cu arbaleta"
		Spanish:"Ballestero"
		Simplified_Chinese:"弩手"
		Portuguese:"Besteiro"
		German:"Armbrustschütze"
	}
	"Chu-Ko-Nu":{	
		Simplified_Chinese:"诸葛弩"
	}
	"Longbowman":{	
		Italian:"Arciere con arco lungo"
		French:"Archer long"
		Romanian:"Arcaș cu arc lung"
		Spanish:"Arquero de arco largo"
		Simplified_Chinese:"长弓手"
		Portuguese:"Arqueiro de arco longo"
		German:"Langbogenschütze"
	}
	"Chu-ko-nu":{
		Italian:"Chu-ko-nu"//same in Italian
		Romanian:"Chu-ko-nu"
		Spanish:"Chu-ko-nu"
		Simplified_Chinese:"诸葛弩"
		//same in German
		//same in French
	} // Chinese unique, can transliterate
	
	"Trebuchet":{	
		Italian:"Trabocco"
		Russian:"Требушет"
		French:"Trébuchet"
		Romanian:"Aruncător de pietre"
		Spanish:"Trabuquete"
		Simplified_Chinese:"抛石机"
		Portuguese:"Trebuchet"
		German:"Tribock"
	}
	"Longswordsman":{
		Italian:"Guerriero con spada lunga"
		Russian:"Мечник (длинный меч)"
		French:"Spadassin à épée longue"
		Romanian:"Spadasin cu sabie lungă"
		Spanish:"Espadachín de espada larga"
		Simplified_Chinese:"长剑士"
		Portuguese:"Espachin de espada longa" // May replace espadachin with guerreiro if nescessary"
		German:"Langschwertkämpfer"
	}
	"Pikeman":{	
		Italian:"Picchiere"
		Russian:"Пикинер"
		French:"Piquier"
		Romanian:"Suliţaş"
		Spanish:"Piquero"
		Simplified_Chinese:"长枪兵"
		Portuguese:"Piqueiro"
		German:"Pikenier"
	}
	"Knight":{	
		Italian:"Cavaliere"
		Russian:"Рыцарь"
		French:"Chevalier"
		Romanian:"Cavaler"
		Spanish:"Caballero"
		Simplified_Chinese:"骑士"
		Portuguese:"Cavaleiro"
		German:"Ritter"
	}
	"Camel Archer":{
		Italian:"Arciere su cammello"
		Romanian:"Arcaș pe cămilă"
		Spanish:"Arquero a camello"
		Simplified_Chinese:"骆驼骑射手"
		Russian:"Лучник на верблюде"
		German:"Kamel-Bogenschütze"
		French:"Archer méhariste"
	}
	"Samurai":{
		Italian:"Samurai" //Same as in Italian
		Simplified_Chinese:"日本武士"
	}

	"Combat very likely to create Great Generals":{
		Italian:"Può generare un Grande Generale combattendo"
		Simplified_Chinese:"战斗能更快地产生出大军事家"
	}
	
	
	// Renaissance units
	"Caravel":{
		Spanish:"Caravela"
		Italian:"Caravella"
		French:"Caravelle"
		Romanian:"Caravelă"
		Simplified_Chinese:"轻帆船"
		Portuguese:"Caravela"
		Russian:"Каравелла"
		German:"Karavelle"
	}
	"Cannon":{	
		Italian:"Cannone"
		Russian:"Пушка"
		French:"Canon"
		Romanian:"Tun"
		Spanish:"Cañón"
		Simplified_Chinese:"加农炮"
		Portuguese:"Canhão"
		German:"Kanone"
	}
	"Musketman":{	
		Italian:"Soldato con moschetto"
		French:"Arquebusier"
		Romanian:"Muschetar"
		Spanish:"Mosquetero"
		Simplified_Chinese:"火铳手"
		Portuguese:"Soldado com mosquete"
		Russian:"Стрельцы"
		German:"Musketschütze"
	}
	"Musketeer":{
		Spanish:"Mosquetero Revolucionario"
		Italian:"Moschettiere"
		French:"Mousquetaire"
		Romanian:"Muschetar"
		Simplified_Chinese:"火枪手"
		Portuguese:"Mosqueteiro"
		Russian:"Мушкетёр"
		German:"Musketier"
	} //french unique

	"Minuteman":{
		Italian:"Minuteman" //same in Italian
		Romanian:"Rezervist"
		Spanish:"Milicia Revolucionaria"
		Simplified_Chinese:"快速民兵"
		Russian:"Минитмэн"
		//same in German
		//same in French
	} // American unique

	"Frigate":{
		Spanish:"Fragata"
		Italian:"Fregata"
		French:"Frégate"
		Romanian:"Fregată"
		Simplified_Chinese:"护卫舰"
		Portuguese:"Fragata"
		Russian:"Фригат"
		German:"Frigatte"
	}
	"Ship of the Line":{
		Italian:"Nave di linea"
		Romanian:"Navă de atac"
		Spanish:"Barco De La Línea"
		Simplified_Chinese:"主力舰"
		Russian:"Линейный корабль"
		German:"Linienschiff"
		French:"Navire de ligne"
	} // English unique
	"Lancer":{	
		Italian:"Lanciere a cavallo"
		Russian:"Улан"
		French:"Lancier"
		Romanian:"Lăncier"
		Spanish:"Jinete lancero"
		Simplified_Chinese:"枪骑兵"
		Portuguese:"Lanceiro montado"
		German:"Lanzer"
	}
	
	// Industrial units
	
	"Gatling Gun":{
		Italian:"Mitragliatrice Gatling"
		Romanian:"Mitralieră Gatling"
		Spanish:"Ametralladora De Plomo"
		Simplified_Chinese:"加特林"
		Russian:"Пулемёт Гатлинга"
		German:"Gatling Kanone"
		French:"Mitrailleuse Gatling"
	}
	"Rifleman":{	
		Italian:"Fuciliere"
		Russian:"Стрелок"
		French:"Fusilier"
		Romanian:"Carabinier"
		Spanish:"Fusilero"
		Simplified_Chinese:"来复枪兵"
		Portuguese:"Fuzileiro"
		German:"Gewehrschütze"
	}
	"Cavalry":{	
		Italian:"Cavalleria"
		Russian:"Кавалерия"
		French:"Cavalerie"
		Romanian:"Cavalerie"
		Spanish:"Cavallería"
		Simplified_Chinese:"近代骑兵"
		Portuguese:"Cavalaria"
		German:"Kavallerie"
	}
	
	"Cossack":{
		Italian:"Cosacco"
		Romanian:"Cazac"
		Spanish:"Cosaco"
		Simplified_Chinese:"哥萨克骑兵"
		Russian:"Казаки"
		German:"Kosak"
		French:"Cosaque"
	}
	
	"Artillery":{	
		Italian:"Artiglieria"
		Russian:"Артиллерия"
		French:"Artillerie"
		Romanian:"Artilerie"
		Spanish:"Artillería"
		Simplified_Chinese:"火炮"
		Portuguese:"Artilharia"
		German:"Artillerie"
	}
	"Ironclad":{
		Spanish:"Buque a vapor"
		Italian:"Ironclad"
		French:"Cuirassé"
		Romanian:"Blindat"
		Simplified_Chinese:"铁甲舰"
		// iron clad has 3 different tranlations to portuguese but i am not sure wich one to use
		Russian:"Броненосец"
		German:"Panzerschiff"
	}
	
	// Modern units
	"Landship":{
		Italian:"Nave di terra"
		Romanian:"Vehicul terestru"
		Spanish:"Tanque de la Gran Guerra"
		Simplified_Chinese:"履带战车"
		Russian:"Танкетка"
		German:"Landschiff"
		French:"Véhicule terrestre" //official translation but ugly
	}
	
	"Great War Infantry":{
		Italian:"Fante della Grande Guerra"
		Romanian:"Infanteria Marelui Război"
		Spanish:"Infanteria de la Gran Guerra"
		Simplified_Chinese:"早期现代步兵"
		Russian:"Стрелок"
		German:"Weltkriegs Infanterie"
		French:"Infanterie de la grande guerre"
	}
	
	"Foreign Legion":{
		Italian:"Legione Straniera"
		Simplified_Chinese:"外籍军团"
	}
	"+20% bonus outside friendly territory":{
		Italian:"+20% Forza fuori da territorio amico"
		Simplified_Chinese:"境外作战时战斗力+20%"
	}
	"Foreign Land":{ // for battle table combat percentage
		Italian:"Terra Straniera"
		Simplified_Chinese:"他国领土"
	
	}
	
	
	"Destroyer":{
		Italian:"Cacciatorpediniere"
		Romanian:"Distrugător"
		Spanish:"Destructor"
		Simplified_Chinese:"驱逐舰"
		Russian:"УНИЧТОЖИТЕЛЬ ВСЕГО И ВСЕЯ ЖИВОГО"
		German:"Zerstörer"
		French:"Destroyer"
	}
	"Machine Gun":{
		Italian:"Mitragliatrice"
		Romanian:"Mitralieră"
		Spanish:"Ametralladora montada"
		Simplified_Chinese:"机关枪"
		Russian:"Пулемёт"
		German:"Maschienengewehr"
		French:"Mitrailleuse"
	}
	"Anti-aircraft Gun":{
		Italian:"Cannone antiaereo"
		Romanian:"Tun antiaerian"
		Spanish:"Arma Anti-Aerea"
		Simplified_Chinese:"高射炮"
		Russian:"Зенитка"
		German:"FLAK"
		French:"Canon anti-aérien"
	}
	"Infantry":{
		Italian:"Fanteria"
		Romanian:"Infanterie"
		Spanish:"Infanteria"
		Simplified_Chinese:"现代步兵"
		Russian:"Пехота"
		German:"Infanterie"
		French:"Infanterie"
	}
	"Foreign Legion":{
		Italian:"Legione straniera"
		Romanian:"Legiunea Străină"
		Spanish:"Legion Olvidada"
		Simplified_Chinese:"外籍军团"
		Russian:"Иностранный легион"
		German:"Fremdenlegion"
		French:"Légion étrangère"
	} // French Unique， this can be deleted, above this it already exists. 
	"Battleship":{
		Italian:"Corazzata"
		Romanian:"Navă de luptă"
		Spanish:"Buque de guerra"
		Simplified_Chinese:"战列舰"
		Russian:"Линкор"
		German:"Schlachtschiff"
		French:"cuirassé"
	}
	"Submarine":{
		Italian:"Sottomarino"
		Romanian:"Submarin"
		Spanish:"Submarino"
		Simplified_Chinese:"潜艇"
		Russian:"Подводная Лодка"
		German:"U-Boot"
		French:"Sous-marin"
	}
	"Carrier":{
		Italian:"Portaerei"
		Romanian:"Portavion"
		Spanish:"Porta Aviones"
		Simplified_Chinese:"航空母舰"
		Russian:"Авианосец"
		German:"Flugzeugträger"
		French:"Porte-avions"
	} // aircrat carrier
	
	"Great War Bomber":{
		Italian:"Bombardiere della Grande Guerra"
		Romanian:"Bombardier din Marele Război"
		Spanish:"Bombardero de la Gran Guerra"
		Simplified_Chinese:"早期轰炸机"
		Russian:"великий бомбардировщик0_0"
		German:"Weltkriegsbomber"
		French:"Bombardier de la grande guerre"
	}
	"Triplane":{
		Italian:"Triplano"
		Romanian:"Triplan"
		Spanish:"Triplano"
		Simplified_Chinese:"三翼机"
		Russian:"ТРИПЛАН"
		German:"Dreidecker"
		French:"Triplan"
	}
	
	// Atomic units (not in game yet but will be, not super important but why not)
	"Rocket Artillery":{
		Italian:"Artiglieria lanciarazzi"
		Romanian:"Artilerie de rachete"
		Spanish:"Artilleria de misiles"
		Simplified_Chinese:"火箭炮"
		Russian:"Ракетная Артиллерия"
		German:"Raketenartillerie"
		French:"Lance-roquettes"
	}
	"Anti-Tank Gun":{
		Italian:"Cannone anticarro"
		Romanian:"Tun antitanc"
		Spanish:"Arma Anti-Pesados"
		Simplified_Chinese:"反坦克炮"
		Russian:"противотанковое оружие"
		German:"Panzerabwehr-Kanone"
		French:"Canon antichar"
	}
	"Marine":{
		Italian:"Marine"
		Romanian:"Pușcaș marin"
		Spanish:"Marine"
		Simplified_Chinese:"海军陆战队"
		Russian:"Морской пехотинец"
		German:"Marine" //not sure if this is correct here
		French:"Fusillier marin"
	}
	"Mobile SAM":{
		Italian:"SAM mobile"
		Romanian:"Tanc antiaerian"
		Spanish:"Vehiculo SAM"
		Simplified_Chinese:"防空导弹车"
		Russian:"Мобильный СЭМ хуй знвет что это"
		German:"Mobile Flugabwehrrakte"
		French:"Lance-missiles SAM mobile"
	}
	"Paratrooper":{
		Italian:"Paracadutista"
		Romanian:"Soldat parașutist"
		Spanish:"Fuerzas Especiales"
		Simplified_Chinese:"伞兵"
		Russian:"Парашютист"
		German:"Fallschirmjäger"
		French:"Parachutiste"
	}
	"Tank":{
		Italian:"Carro armato"
		Romanian:"Tanc"
		Spanish:"Tanque"
		Simplified_Chinese:"坦克"
		Russian:"ТАНК"
		German:"Panzer"
		French:"Char"
	}
	"Panzer":{
		Italian:"Panzer" //same in Italian
		Romanian:"Panzer"
		Spanish:"Panzer"
		Simplified_Chinese:"“虎II”坦克"
		Russian:"Панзэр"
		German:"Tiger II Panzer" //I used a more late WW2 panzer name here to destinguish 
		French:"Panzer"
	} // german unique
	"Bomber":{
		Italian:"Bombardiere"
		Romanian:"Bombardier"
		Spanish:"Bombardero"
		Simplified_Chinese:"轰炸机"
		Russian:"Бомбардировщик"
		French:"Bombardier"
	}
        "Mechanized Infantry":{
		Italian:"Fanteria meccanizzata"
		Simplified_Chinese:"机械化步兵"
	}
        "Modern Armor":{
		Italian:"Armatura moderna"
		Simplified_Chinese:"现代坦克"
        }
	"B17":{
		Italian:"B-17"
		Romanian:"B17"
		Spanish:"B-17"
		Simplified_Chinese:"B-17“空中堡垒”"
		French:"B-17"
	} // american unique
	"Fighter":{
		Italian:"Caccia"
		Romanian:"Avion de vânătoare"
		Spanish:"Caza"
		Simplified_Chinese:"战斗机"
		German:"Jäger"
		French:"Chasseur"
	}
	"Helicopter Gunship":{
		Italian:"Elicottero da guerra"
		Romanian:"Elicopter de atac"
		Spanish:"Helicoptero Apache"
		Simplified_Chinese:"武装直升机"
		Russian:"Боевой вертолёт"
		German:"Angriffshelikopter"
		French:"Hélicoptère de combat"
	}
	
	// Information era - not even putting here, too far off
	/*
	"Giant Death Robot":{
		Italian:"Robot Gigante della Morte"
		French:"Robot géant Mortel" //The most accurate should be "Robot géant de la mort" but it sound really ridiculous
		Simplified_Chinese:"末日机甲"
	}
	*/
	
	// Great units
	"Great Artist":{	
		Italian:"Grande Artista"
		Russian:"Великий художник"
		French:"Artiste illustre"
		Romanian:"Mare Artist"
		Spanish:"Gran Artista"
		Simplified_Chinese:"大艺术家"
		Portuguese:"Grande Artista"
		German:"Großer Künstler"
	}
	"Great Scientist":{	
		Italian:"Grande Scienziato"
		Russian:"Великий ученый"
		French:"Scientifique illustre"
		Romanian:"Mare Om de Știință"
		Spanish:"Gran Científico"
		Simplified_Chinese:"大科学家"
		Portuguese:"Grande Ciêntista"
		German:"Großer Wissenschaftler"
	}
	"Great Merchant":{	
		Italian:"Grande Mercante"
		Russian:"Великий торговец"
		French:"Marchand illustre"
		Romanian:"Mare Comerciant"
		Spanish:"Gran Mercader"
		Simplified_Chinese:"大商业家"
		Portuguese:"Grande Mercador"
		German:"Großer Händler"
	}
	"Great Engineer":{	
		Italian:"Grande Ingegnere"
		Russian:"Великий инженер"
		French:"Ingénieur illustre"
		Romanian:"Mare Inginer"
		Spanish:"Gran Ingeniero"
		Simplified_Chinese:"大工程师"
		Portuguese:"Grande engenheiro"
		German:"Großer Ingenieur"
	}
	"Great General":{
		Italian:"Grande Generale"
		Romanian:"Mare General"
		Spanish:"Gran General"
		Simplified_Chinese:"大军事家"
		Russian:"Великий полководец"
		German:"Großer General"
		French:"Général illustre"
	}
	
	// Social policies
	"Requires":{
		Italian:"Richiede"
		Russian:"Требует"
		French:"Requiert"
		Romanian:"necesită"
		Spanish:"Requiere"
		Simplified_Chinese:"需要"
		Portuguese:"Requer"
		German:"Benötigt"
	}
	
	"Adopt policy":{
		Italian:"Adotta politica"
		Russian:"Принять общественный институт"
		French:"Adopter la Doctrine"
		Romanian:"Adoptă politică"
		Spanish:"Adoptar política"
		Simplified_Chinese:"推行政策"
		Portuguese:"Adotar Política"
		German:"Grundsatz verabschieden"
	}
	"Unlocked at":{
		Italian:"Si sblocca con"
		Russian:"Разблокируется в"
		French:"Débloqué à"
		Romanian:"Deblocat la"
		Spanish:"Desbloqueado en"
		Simplified_Chinese:"解锁时代："
		Portuguese:"Desbloqueado em"
		German:"Freigeschaltet bei" //this could be wrong, "at" is very flexible and its translation depends on the context
	}
	
	// Tradition branch
	"Tradition":{
		Italian:"Tradizionalismo"
		Russian:"Традиция"
		French:"Tradition"
		Romanian:"Tradiție"
		Spanish:"Tradición"
		Simplified_Chinese:"传统政策"
		Portuguese:"Tradição"
		//same in German
	}
	"+3 culture in capital and increased rate of border expansion":{
		Italian: "+3 Cultura nella Capitale, e maggior tasso di espansione dei confini"
		Russian:"+3 культуры в столице и увеличивается скорость расширения границ"
		Romanian:"+3 cultură în capitală și rata de extindere a granițelor mărită"
		Spanish:"+3 cultura en la capital e incremento del ritmo de expansión de fronteras"
		Simplified_Chinese:"首都+3文化，边界扩张速度加快"
		Portuguese:"+3 cultura na capital e taxa de expansão de fronteiras"
		German:"+3 Kultur in der Hauptstadt und erhöhte Grenzerweiterungsrate"
		French:"+3 culture dans la capitale and accélère la vitesse d'expension du territoire"
	}
	"Aristocracy":{
		Italian:"Aristocrazia"
		Russian:"Аристократия"
		Romanian:"Aristocrație"
		Spanish:"Aristocracia"
		Simplified_Chinese:"贵族政治"
		Portuguese:"Aristocracia"
		German:"Aristokratie"
		French:"Aristocratie"
	}
	"+15% production when constructing wonders, +1 happiness for every 10 citizens in a city":{
		Italian: "+15% Produzione quando costruisci una Meraviglia, e +1 Felicità ogni 10 cittadini in una città"
		Russian:"+15% производства при создании чудес, +1 счастье за каждые 10 жителей в городе"
		Romanian:"+15% producție la construcția de minuni, +1 fericire pentru fiecare 10 cetățeni ai unui oraș"
		Spanish:"+15% producción al construir maravillas, +1 felicidad cada 10 habitantes in una ciudad"
		Simplified_Chinese:"建造奇观时+15%产能积累，城市中每10市民+1快乐"
		Portuguese:"+15 de produção ao construir maravilhas, +1 felicidade a cada 10 em uma cidade"
		German:"+15% Produktion beim Errichten von Wundern; +1 Zufriedenheit für jeden 10. Einwohner in einer Stadt"
		French:"+15% production lors de la construction de merveilles, +1 de bonheur pour chaque tranche de 10 citoyens dans chaques villes"
	}
	"Legalism":{
		Italian:"Legalismo"
		Russian:"Легализм"
		Romanian:"Legalitate"
		Spanish:"Legalismo"
		Simplified_Chinese:"律法统治"
		Portuguese:"Legalismo"
		German:"Legalismus"
		French:"Légalisme"
	}
	"Immediately creates a cheapest available cultural building in each of your first 4 cities for free":{
		Italian:"Le prime 4 città sono fornite di un edificio culturale gratuito"
		Russian:"Бесплатное культурное здание в первых 4 городах"
		Romanian:"Construcție de cultură gratuită pentru primele 4 orașe"
		Spanish:"Edificio de cultura gratis en las primeras 4 ciudades"
		Simplified_Chinese:"前4座城市免费获得一座文化建筑"
		Portuguese:"Edificio de cultura grátis em suas primeiras 4 cidades (monumento)"
		German:"Kostenloses Kulturgebäude in den ersten 4 Städten"
		French:"Un monument culturel gratuit dans vos 4 premières villes"
	}
	"Oligarchy":{
		Italian:"Oligarchia"
		Russian:"Олигархия"
		Romanian:"Oligarhie"
		Spanish:"Oligarquía"
		Simplified_Chinese:"寡头政治"
		Portuguese:"Oligarquia"
		German:"Oligarchie"
		French:"Oligarchie"
	}
	"Units in cities cost no Maintenance, garrisoned city +50% attacking strength":{ // need to correct all languages
		Italian:"+50% Forza d'attacco per le città con guarnigione, e nessun mantenimento per le loro guarnigioni"
		Russian:"Юниты в городах содержаться бесплатно, гарнизонный город + 50% силы атаки"
		Romanian:"Unitățile din orașe nu necesită costuri de întreținere, orașul înarmat + 50% atac"
		Spanish:"Unidades en las ciudades no cuestan mantenimiento, y +50% de fuerza de ataque"
		Simplified_Chinese:"镇守城市的单位无需维护费，有单位镇守的城市+50%远程攻击力"
		Portuguese:"Unidades em cidades não custam manutenção, +50% de força de ataque"
		German:"Einheiten in Städten Kosten keinen Unterhalt, +50% Angriffsstärke"
		French:"Les unités en garnison n'ont plus de coût d'entretien, +50% de la force d'attaque"
		Japanese:"都市のユニットは維持費、駐屯地の都市+ 50％の攻撃力"
	}
	"Landed Elite":{
		Italian:"Nobiltà terriera"
		Russian:"Землевладельческая Элита"
		Romanian:"Elita terestră"
		Spanish:"Élite terrateniente"
		Simplified_Chinese:"绅缙阶层"
		Portuguese:"Elite aterrisada"
		German:"Landjunkerschaft" //according to: https://en.wikipedia.org/wiki/Landed_nobility
		French:"Élite terrienne"
	}
	"+10% food growth and +2 food in capital":{
		Italian:"+10% Crescita e +2 Cibo nella capitale"
		Russian:"+10% прироста еды и +2 еды в столице"
		Romanian:"+10% creștere hrană și +2 hrană în capitală"
		Spanish:"+10% crecimiento de comida y +2 comida en la capital"
		Simplified_Chinese:"首都+10%食物积累速率，+2食物"
		Portuguese:"+10% adicionado ao crescimente de comida e +2 comida na capital"
		German:"+10% Nahrungswachstum und +2 Nahrung in der Hauptstadt"
		French:"Croissance +10% et Nourriture +2 dans la capitale"
	}
	"Monarchy":{
		Italian:"Monarchia"
		Russian:"Монархия"
		Romanian:"Monarhie"
		Spanish:"Monarquía"
		Simplified_Chinese:"君主政体"
		Portuguese:"Monarquia"
		German:"Monarchie"
		French:"Monarchie"
	}
	"+1 gold and -1 unhappiness for every 2 citizens in capital":{
		Italian:"+1 oro e -1 Infelicità ogni 2 cittadini nella capitale"
		Russian:"+1 золто и -1 недовольство за каждых двух жителей в столице"
		Romanian:"+1 aur și -1 nefericire pentru fiecare 2 cetățeni din capitală"
		Spanish:"+1 oro y -1 infelicidad cada 2 habitantes en la capital"
		Simplified_Chinese:"首都每2个市民+1金钱，-1不满"
		Portuguese:"+1 ouro e -1 de infelicidade para cada 2 habitantes na capital"
		German:"+1 Gold und -1 Unzufriedenheit für jeden 2. Einwohner in der Hauptstadt"
		French:"Or +1 et mécontentement -1 tous les 2 citoyens dans la capitale"
	}
	"Tradition Complete":{
		Italian:"Tradizionalismo Completo"
		Russian:"Традиция Завершена"
		Romanian:"Tradiție realizată"
		Spanish:"Tradición Completa"
		Simplified_Chinese:"完整的传统政策"
		Portuguese:"Tradição Completa"
		German:"Tradition vollständig"
		French:"Tradition complète"
	}
	"+15% growth and +2 food in all cities":{ //You should add an Acqueduct in the first 4 cities
		Italian:"+15% crescita e +2 Cibo in tutte le città"
		Russian:"+15% роста и +2 еды во всех городах"
		Romanian:"+15% creștere și +2 hrană în toate orașele"
		Spanish:"+15% crecimiento y +2 comida en todas las ciudades"
		Simplified_Chinese:"每座城市+15%食物积累速率，+2食物"
		Portuguese:"+15% crescimento e +2 de comida na capital"
		German:"+15% Wachstum und +2 Nahrung in allen Städten"
		French:"+15% de croissance et +2 nourriture dans toutes les villes"
	}
	
	// Liberty branch
	"Liberty":{
		Italian:"Libertà"
		Russian:"Воля"
		Romanian:"Libertate"
		Spanish:"Liberación"
		Simplified_Chinese:"自主政策"
		Portuguese:"Liberdade"
		German:"Unabhängigkeit"
		French:"Liberté"
	}
	"+1 culture in every city":{
		Italian:"+1 Cultura in ogni città"
		Russian:"+1 культура во всех городах"
		Romanian:"+1 cultură în fiecare oraș"
		Spanish:"+1 cultura en cada ciudad"
		Simplified_Chinese:"每座城市+1文化"
		Portuguese:"+1 cultura em todas as cidades"
		German:"+1 Kultur in jeder Stadt"
		French:"+1 Culture dans toutes les villes"
	}
	"Collective Rule":{
		Italian:"Governo collettivo"
		Russian:"Совместное управление"
		Romanian:"Regulă colectivă"
		Spanish:"Reglas colectivas"
		Simplified_Chinese:"集体统治"
		Portuguese:"Governo Coletivo"
		German:"Kollektivherrschaft"
		French:"Pouvoir collectif" //official translation, but "règles collectives" is more accurate
	}

	"Training of settlers increased +50% in capital, receive a new settler near the capital":{
		Italian:"La Capitale riceve un Colono gratuito nella Capitale, e produce Coloni il 50% più in fretta"
		Russian:"Увеличивает на 50% скорость создания поселенцев в столице. Также возле столицы бесплатно появляется посленец"
		Romanian:"Antrenamentul colonizatorilor crescut +50% în capitală, se obține un colonizator nou lângă capitală"
		Spanish:"Entrenamiento de colonos incrementado +50% en la capital y un colono gratis cerca de la capital"
		Simplified_Chinese:"首都组建移民的速度提升50%，首都附近获得1个移民"
		Portuguese:"Treinamento em de colonos +50% mais rapido na capital, receba um novo colono próximo a capital"
		German:"Ausbildung von Siedlern in der Hauptstadt ist um 50% erhöht; ein kostenloser Siedler erscheint in der Hauptstadt."
		French:"La vitesse de formation des colons augmente de 50% dans la capital capitale et un colon gratuit apparaît à proximité"
	}
	"Citizenship":{
		Italian:"Cittadinanza"
		Russian:"Гражданство"
		Romanian:"Cetățenie"
		Spanish:"Ciudadanía"
		Simplified_Chinese:"公民制度"
		Portuguese:"Cidadania"
		German:"Staatsbürgerschaft"
		French:"Citoyenneté"
	}
	"Tile improvement speed +25%, receive a free worker near the capital":{
		Italian:"I Lavoratori costruiscono il 25% più in fretta, e la Capitale riceve un Lavoratore gratuito"
		Russian:"Увеличивает на 25% скорость работы рабочих. Возле столицы появляется рабочий "
		Romanian:"+25% rata de construire pentru muncitori, se obține un muncitor gratuit lângă capitală"
		Spanish:"+25% ritmo de construcción de trabajadores y un trabajador gratis cerca de la capital"
		Simplified_Chinese:"区域设施建造速度+25%，首都附近获得1个工人"
		Portuguese:"+25% tava de construção de trabalhadores, receber trabalhador perto da capital"
		German:"+25% Baugeschwindigkeit für Felderverbesserungen bei Arbeitern; ein kostenloser Arbeiter erscheint in der Hauptstadt"
		French:"La vitesse de construction des ouvriers augmente de 25% et un ouvrier apparaît près de la capitale"
	}
	"Republic":{
		Italian:"Repubblica"
		Russian:"Республика"
		Romanian:"Republică"
		Spanish:"República"
		Simplified_Chinese:"共和政体"
		Portuguese:"Republica"
		German:"Republik"
		French:"République"
	}
	"+1 construction in every city, +5% construction when constructing buildings":{
		Italian:"+1 Produzione in ogni città, e +5% Produzione quando costruisci un edificio"
		Russian:"Увеличивает н 1% производство во всех городах и на 5% производство при строительстве зданий"
		Romanian:"+1 construcție în fiecare oraș, +5% construcție clădiri"
		Spanish:"+1 construcción en cada ciudad, +5% al construir edificios"
		Simplified_Chinese:"每座城市+1产能，城市建造建筑时+5%产能积累"
		Portuguese:"+1 de produção em todas as cidades,+5% construção quando construindo edificios"
		German:"+1 Produktion in jeder Stadt; +5% Produktion beim Bau von Gebäuden in Städten"
		French:"production +1, et production +5% dans les villes lors de la construction de bâtiments"
	}
	"Representation":{
		Italian:"Rappresentanza"
		Russian:"Представительство"
		Romanian:"Reprezentanță"
		Spanish:"Representación"
		Simplified_Chinese:"代议制度"
		Portuguese:"Representação"
		German:"Repräsentation"
		French:"Représentation"
	}
	"Each city founded increases culture cost of policies 33% less than normal. Starts a golden age.":{
		Italian:"Il costo in Cultura delle nuove Politiche Sociali aumenta del 33% in meno ad ogni nuova città fondata. Avvia inoltre un'Età dell'Oro."
		Russian:"Каждый основанный город на 33% меньше увеличивает цену общественных институтов. Начинает в державе золотой век."
		Romanian:"Fiecare oraș fondat crește costul în cultură al politicilor 33% sub normal. Începe o epocă de aur."
		Spanish:"Cada ciudad fundada incrementa el coste cultural de las políticas 33% menos de lo normal. Comienza una Edad de Oro"
		Simplified_Chinese:"每新建城市导致推行政策所需文化成本的增幅低于正常值33%，立即开启一次黄金时代"
		Portuguese:"Toda cidade fundada aumenta o custo de políticas 33% a menos que o normal, aciona uma Idade Dourada"
		German:"Jede gegründete Stadt erhöht die Kulturkosten von Grundsätzen um 33% weniger als üblich. Es beginnt ein Goldenes Zeitalter."
		French:"Pour chaque ville fondée, le coût en culture des doctrines augmentera 33% moins vite. Déclenche également un âge d'or"
	}
	"Meritocracy":{
		Italian:"Meritocrazia"
		Russian:"Меритократия"
		Romanian:"Meritocrație"
		Spanish:"Meritocracia"
		Simplified_Chinese:"精英政治"
		Portuguese:"Meritocracia"
		German:"Meritokratie"
		French:"Méritocratie"
	}
	"+1 happiness for every city connected to capital, -5% unhappiness from citizens":{
		Italian:"+1 Felicità per ogni città connessa alla capitale, e -5% Infelicità dai cittadini nelle città non occupate"
		Russian:"Улучшает на 1 настроение каждого города свзяанного со столицей. Уменьшает недовольство от граждан на 5%"
		Romanian:"+1 fericire pentru fiecare oraș legat de capitală, -5% nefericire a cetățenilor"
		Spanish:"+1 felicidad por cada ciudad conectada a la capital, -5% infelicdad de ciudadanos"
		Simplified_Chinese:"每座与首都相连的城市+1快乐, 来自于市民的不满-5%"
		Portuguese:"+1 felicade por cada cidade conectada a capital (estradas),-5% infelicidade de habitantes"
		German:"+1 Zufriedenheit für jede mit der Hauptstadt verbundenen Stadt; -5% Unzufriedenheit von Einwohnern"
		French:"Ville nationale reliée à la capitale : bonheur +1, et mécontentement -5% grâce aux citoyens des villes non occupées"
	}
	"Liberty Complete":{
		Italian:"Libertà Completa"
		Russian:"Воля Завершена"
		Romanian:"Libertate realizată"
		Spanish:"Liberación Completa"
		Simplified_Chinese:"完整的自主政策"
		Portuguese:"Liberade Completa"
		German:"Unabhängigkeit vollständig"
		French:"Liberté complète"
	}
	"Free Great Person of choice near capital":{
		Italian:"Appare un Grande Personaggio gratuito a scelta nella capitale"
		Russian:"Бесплатный Великий Человек по выбору рядом со столицей"
		Romanian:"Om Mare la alegere gratuit lângă capitală"
		Spanish:"Gran Persona gratis a elegir cerca de la capital"
		Simplified_Chinese:"获得1个免费的伟人，类型可以选择"
		Portuguese:"Grande Pessoa de sua escolha (grátis) na capital" 
		German:"Kostenlose Große Persönlichkeit der Wahl erscheint in der Hauptstadt"
		French:"personnage illustre gratuit près de votre capitale"
	}

	// Honor branch
	"Honor":{
		Spanish:"Honor"
		Italian:"Onore"
		Romanian:"Onoare"
		Simplified_Chinese:"荣誉政策"
		Portuguese:"Honra"
		Russian:"Честь"
		German:"Ehre"
		French:"Honneur"
	}
	"+25% bonus vs Barbarians; gain Culture when you kill a barbarian unit":{ //25% in Vanilla, 33% in G&K
		Spanish:"+25% bonus al luchar contra Barbaros"
		Italian:"+25% Forza contro i Barbari; ottieni Cultura quando uccidi unità barbariche"
		Romanian:"+25% bonus contra Barbarilor"
		Simplified_Chinese:"所有军事单位对蛮族的战斗力+25%，当杀死蛮族单位时可获得文化奖励"
		Portuguese:"+25% Força ao lutar contra Barbáros"
		Russian:"+25% к силе атаки против варваров"
		German:"+25% Bonus gegen Barbaren"
		French:"bonus de combat de 25% contre les Barbares"
	}
	"Warrior Code":{
		Spanish:"Codigo guerrero"
		Italian:"Codice guerriero"
		Romanian:"Cod războinici"
		Simplified_Chinese:"尚武精神"
		Portuguese:"Código de Honra"
		Russian:"Военная присяга"
		German:"Kriegerkodex"
		French:"Code du guerrier"
	}
	"+20% production when training melee units":{ //it's +15% in the original game
		Spanish:"+20% a la produccion de unidades cuerpo a cuerpo "
		Italian:"+20% Produzione per le unità da mischia"
		Romanian:"+20% producție la antrenarea luptătorilor de contact"
		Simplified_Chinese:"组建近战单位时+20%产能积累"
		Portuguese:"+20% Produção ao treinar unidades militares"
		Russian:"+20% к производству при создании военных юнитов"
		German:"+20% Produktion beim Rekrutieren von Nahkampfeinheiten"
		French:"Production +20% lors de la formation d'unités de combat rapproché"
	}
	"Discipline":{
		Spanish:"Diciplina"
		Italian:"Disciplina"
		Romanian:"Disciplină"
		Simplified_Chinese:"军事纪律"
		Portuguese:"Disciplina"
		Russian:"Дисциплина"
		German:"Disziplin"
		French:"Discipline"
	}
	"+15% combat strength for melee units which have another military unit in an adjacent tile":{
		Spanish:"+15% a la fuerza de combate de las unidades cuerpo a cuerpo cuando tienen una unidad militar adyacente"
		Italian:"+15% forza di combattimento alle unità da mischia vicine a un'altra unità militare"
		Romanian:"+15% putere de luptă pentru luptători de contact care au o altă unitate militară într-o celulă adiacentă"
		Simplified_Chinese:"近战单位可从每个相邻的己方单位获得15%战斗力加成"
		Portuguese:"+15% força para unidadaes corpo a corpo que tem outra unidade militar em um terreno adjacente"
		Russian:"+15% к силе за дружественный юнит на соседней клетке"
		German:"+15% Kampfstärke für Nahkampfeinheiten, die eine andere Militäreinheit in einem anliegenden Feld haben"
		French:"Puissance de combat +15% pour les unités de combat rapproché si une autre unité militaire se trouve sur une case adjacente"
	}
	"Military Tradition":{
		Spanish:"Tradicion militar"
		Italian:"Tradizione militare"
		Romanian:"Tradiție militară"
		Simplified_Chinese:"军事传统"
		Portuguese:"Tradição militar"
		Russian:"Военные традиции"
		German:"Militärtradition"
		French:"Tradition militaire"
	}
	"Military units gain 50% more Experience from combat":{
		Spanish:"Las unidades militares ganan un 50% mas experiencia en combate"
		Italian:"+50% esperienza in battaglia per le unità militari"
		Romanian:"Unitățile militare primesc cu 50% mai multă experiență în luptă"
		Simplified_Chinese:"军事单位通过战斗获得经验+50%"
		Portuguese:"+50% experiencia em batalha para as unidades militares"
		Russian:"юниты получают на 50% больше опыта от сражений"
		German:"Militäreinheiten erhalten 50% mehr Erfahrung (XP) durch Kämpfe"
		French:"Unités militaires : EXP gagnée en combat +50%"
	}
	"Military Caste":{
		Spanish:"Casta militar"
		Italian:"Casta Militare"
		Romanian:"Castă militară"
		Simplified_Chinese:"军人阶层"
		Portuguese:"Casta Militar"
		Russian:"военная каста"
		German:"Militarisierte Burg"
		French:"Caste militaire"
	}
	"Each city with a garrison increases happiness by 1 and culture by 2":{
		Spanish:"Cada ciudad con una guarnicion gana 1 de felicidad y 2 de cultura"
		Italian:"+1 Felicità e +2 Cultura per ogni città con una guarnigione"
		Romanian:"Fiecare oraș cu o garnizoană crește fericirea cu 1 și cultura cu 2"
		Simplified_Chinese:"每座有守军的城市+1快乐和+2文化"
		Portuguese:"+1 felicidade e +2 cultara por cidade com guarda"
		Russian:"каждый город с гарнизоном увеличивает счастье на 1 и культуру на 2"
		German:"Jede besatzte Stadt erhöht die Zufriedenheit um 1 und Kultur um 2"
		French:"Dans chaque ville possédant une garnison, +1 Bonheur et +2 Culture"
	}
	"Professional Army":{
		Spanish:"Ejercito profesional"
		Italian:"Esercito professionale"
		Romanian:"Armată profesionistă"
		Simplified_Chinese:"职业军队"
		Portuguese:"Exército Profissional"
		Russian:"профессиональная армия"
		German:"Professionelle Armee"
		French:"Armée de métier"
	}
	"Honor Complete":{
		Spanish:"Honor completado"
		Italian:"Onore Completo"
		Romanian:"Onoare realizată"
		Simplified_Chinese:"完整的荣誉政策"
		Portuguese:"Honra Completa"
		Russian:"институт чести изучен"
		German:"Ehre vollständig"
		French:"Honneur complète"
	}
	"Gain gold for each unit killed":{
		Spanish:"Ganas oro cada vez que destruyas una unidad enemiga"
		Italian:"Ottieni Oro ogni volta che elimini un'unità nemica"
		Romanian:"Obține aur pentru fiecare unitate ucisă"
		Simplified_Chinese:"杀死敌方单位时获得金钱"
		Portuguese:"Ganhe ouro por cada unidade morta"
		Russian:"получает золото за каждого убитого юнита"
		German:"Jede zerstörte Einheit gibt Gold"
		French:"Chaque unités tués rapporte de l'or"
	}
	
	// Piety branch
	"Piety":{
		Italian:"Pietà"
		Russian:"Набожность"
		Romanian:"Credință"
		Spanish:"Piedad"
		Simplified_Chinese:"虔信政策"
		Portuguese:"Piedade"
		German:"Frömmigkeit"
		French:"Piété"
	}
	"Building time of culture buildings reduced by 15%":{
		Italian:"-15% tempi di costruzione per le strutture religiose"
		Russian:"Время строительства культурных зданий уменьшена на 15%"
		Romanian:"Timpul de construcție pentru clădirile de cultură redus cu 15%"
		Spanish:"Tiempo de construcción de edificios de cultura reducido un 15%"
		Simplified_Chinese:"文化建筑的建造时间-15%"
		Portuguese:"Tempo de construção para edifícios culturais reduzido em 15%"
		German:"Bauzeit für Kulturgebäude ist um 15% reduziert"
		French:"diminue de 15% le temps nécessaire à la construction des batiments produisant de la culture"
	}
	"Organized Religion":{
		Italian:"Religione Organizzata"
		Russian:"Организованная религия"
		Romanian:"Religie organizată"
		Spanish:"Religión Organizada"
		Simplified_Chinese:"教会组织"
		Portuguese:"Religião Organizada"
		German:"Organisierte Religion"
		French:"Religion organisée"
	}
	"+1 happiness for each monument, temple and monastery":{
		Italian:"+1 felicità per ogni Monumento, Tempio e Monastero costruito"
		Russian:"+1 счастья за каждый монумент, храм и монастырь"
		Romanian:"+1 fericire pentru fiecare monument, templu sau mănăstire"
		Spanish:"+1 felicidad por cada monumento, templo y monasterio"
		Simplified_Chinese:"每座纪念碑、神庙、修道院+1快乐"
		Portuguese:"+1 felicidade por cada monumento, templo e monastério"
		German:"+1 Zufriedenheit für jedes Monument, Kloster und Tempel"
		French:"+1 bonheur pour chaque monument, temple et monastère"
	}
	"Mandate Of Heaven":{
		Italian:"Mandato del Cielo"
		Russian:"Небесный мандат"
		Romanian:"Mandat ceresc"
		Spanish:"Mandato del Cielo"
		Simplified_Chinese:"天命观念"
		Portuguese:"Mandato do Céu"
		German:"Mandat des Himmels"
		French:"Mandat du Ciel"
	}
	"50% of excess happiness added to culture towards policies":{
		Italian:"Il 50% di Felicità in eccesso si converte in Cultura per le future Politiche sociali"
		Russian:"50% избытка счатья прибавляется к культуре для попкупки общественных институтов"
		Romanian:"50% din fericirea în exces adăugată la cultură pentru politici"
		Spanish:"50% de exceso de felicidad añadido a la cultura para políticas"
		Simplified_Chinese:"快乐为正时每2点快乐+1点文化"
		Portuguese:"50% da felicidade em excesso sera adicionada para cultura para políticas"
		German:"50% der überschüssigen Zufriedenheit wird zu Kultur für Sozialegrundsätze umgewandelt"
		French:"50% du bonheur excédentaire est ajouté en Culture"
	}
	"Theocracy":{
		Italian:"Teocrazia"
		Russian:"Теократия"
		Romanian:"Teocrație"
		Spanish:"Teocracia"
		Simplified_Chinese:"神权政治"
		Portuguese:"Teocracia"
		German:"Theokratie"
		French:"Théocratie"
	}
	"Temples give +10% gold":{
		Italian:"+10% Oro dai Templi (Sepolcri per gli Egizi)"
		Russian:"Храмы увеличивают на 10% приток золота в городах"
		Romanian:"Templele oferă +10% aur"
		Spanish:"Templos dan +10% oro"
		Simplified_Chinese:"神庙的金钱产出+10%"
		Portuguese:"Templos dão +10% de ouro"
		German:"Tempel geben +10% Gold"
		French:"Les temples augmentent la production des villes de 10% "
	}
	"Reformation":{
		Italian:"Riforma"
		Russian:"Реформация"
		Romanian:"Protestantism"
		Spanish:"Reforma"
		Simplified_Chinese:"宗教改革"
		Portuguese:"Reformação"
		German:"Reformation"
		French:"Réforme"
	}
	"+33% culture in all cities with a world wonder, immediately enter a golden age":{
		Italian:"+33% Cultura in tutte le città con una Meraviglia Mondiale, e avvio di un'Età dell'Oro"
		Russian:"+33% культуры во всез городах с чудом света, начинает в державе золотой век"
		Romanian:"+33% cultură în toate orașele cu minuni, intră imediat în epoca de aur"
		Spanish:"+33% cultura en todas las ciudades con una Maravilla. Inmediatamente entras en una Edad de Oro"
		Simplified_Chinese:"所有拥有奇观的城市文化产出+33%，立即进入黄金时代"
		Portuguese:"+33% cultura em todas as cidades com uma maravilha. Imediatament entra Idade Dourada" 
		German:"+33% Kultur in allen Städten mit einem Weltwunder; Ein Goldenes Zeitalter beginnt."
		French:"+33% de culture dans toutes les villes ayant une Merveille, déclenche un âge d'or"
	}
	"Free Religion":{
		Italian:"Tolleranza Religiosa"
		Russian:"Веротерпимость"
		Romanian:"Religie liberă"
		Spanish:"Libertad de Culto"
		Simplified_Chinese:"信仰自由"
		Portuguese:"Liberdade de Religião"
		German:"Religionsfreiheit"
		French:"Tolérance religieuse" //official, or "Religion libre"
	}
	"+1 culture for each monument, temple and monastery. Gain a free policy.":{
		Italian:"+1 Cultura per ogni Monumento, Tempio e Monastero, più una Politica gratuita"
		Russian:"+1 культура за каждый монумент, храм и монастырь. Даёт бесплатный общественный институт"
		Romanian:"+1 cultură pentru fiecare monument, templu sau mănăstire. Obține o politică gratuită"
		Spanish:"+1 cultura por cada monumento, templo y monasterio. Ganas una política gratis"
		Simplified_Chinese:"每座纪念碑、神庙和修道院+1文化，获得1项免费的社会政策"
		Portuguese:"+1 cultura por cada monumento, templo e monastério. Ganha uma apolítica grátis"
		German:"+1 Kultur für jedes Monument, Kloster und Tempel; Ein kostenloser Grundsatz."
		French:"+1 culture pour chaque monument, temple et monastère, donne une doctrine gratuite"
	}
	"Piety Complete":{
		Italian:"Pietà Completa"
		Russian:"Набожность завершена"
		Romanian:"Credință realizată"
		Spanish:"Piedad Completa"
		Simplified_Chinese:"完整的虔信政策"
		Portuguese:"Piedade Completa"
		German:"Frömmigkeit vollständig"
		French:"Piété complète"
	}
	"Reduce culture cost of future policies by 10%":{
		Italian:"-10% costi in Cultura per le Politiche future"
		Russian:"Уменьшает цену будущих общественных институтов на 10%"
		Romanian:"Reduce costul în cultură pentru politicile viitoare cu 10%"
		Spanish:"Reduce el coste de cultura de políticas futuras un 10%"
		Simplified_Chinese:"未来推行社会政策的文化花费-10%"
		Portuguese:"Reduz o custo de futuras políticas em 10%"
		German:"Reduziere Kulturkosten von zukünftigen Grundsätzen um 10%"
		French:"Réduit le cout en culture des futures doctrines de 10%"
	}
	
	// Commerce branch
	"Commerce":{
		Italian:"Commercio"
		Russian:"Коммерция"
		Romanian:"Comerț"
		Spanish:"Comercio"
		Simplified_Chinese:"商业政策"
		Portuguese:"Comércio"
		German:"Kommerz"
		French:"Commerce"
	}
	"+25% gold in capital":{
		Italian:"+25% Oro nella Capitale"
		Russian:"+25% золота в столице"
		Romanian:"+25% aur în capitală"
		Spanish:"+25% oro en la capital"
		Simplified_Chinese:"首都金钱产出+25%"
		Portuguese:"+25% de ouro na capital"
		German:"+25% Gold in der Hauptstadt"
		French:"+25% de production d'or dans la capitale"
	}
	"Trade Unions":{
		Italian:"File di carri"
		Russian:"Караваны фургонов"
		Romanian:"Uniuni comerciale"
		Spanish:"Sindicatos"
		Simplified_Chinese:"联合公会"
		Portuguese:"Sindicatos"
		German:"Handelsunion"
		French:"Unions commerciales"
	}
	"Maintenance on roads & railroads reduced by 33%, +2 gold from all trade routes":{
		Italian:"-33% mantenimento in Oro su strade e ferrovie, +2 oro per ogni rotta commerciale"//you forgot to translate this
		Russian:"Стоимость содержания дорог и железных дорог уменьшена на 33%, +2 золота от всех торговых маршрутов"
		Romanian:"Întreținerea drumurilor și a căilor ferate redusă cu 33%, +2 aur din toate rutele comerciale"
		Spanish:"Mantenimiento de carreteras y líneas de ferrocarril reducido un 33%, +2 oro de todas las rutas comerciales"
		Simplified_Chinese:"道路和铁路的维修费-33%，所有贸易路线的金钱产出+2"
		Portuguese:"Manutenção reduzida em estradas e linhas férreas em 33%, +2 ouro de todas as rotas de comércio"
		German:"Instandhaltung von Straßen und Schienen um 33% reduziert; +2 Gold für alle Handelsrouten"
		French:"Le coût des routes et des chemins de fer est réduit de 33%, +2 or pour chaques routes commerciales"
	}
	"Mercantilism":{
		Italian:"Mercantilismo"
		Russian:"Меркантилизм"
		Romanian:"Mercantilism"
		Spanish:"Mercantilismo"
		Simplified_Chinese:"重商主义"
		Portuguese:"Mercantilismo"
		German:"Merkantilismus"
		French:"Mercantilisme"
	}
	"-25% to purchasing items in cities":{
		Italian:"-25% costi d'acquisto in Oro nelle città"
		Russian:"-25% цены покупок в городах"
		Romanian:"-25% la cumpărarea obiectelor în orașe"
		Spanish:"-25% a la compra de ítems en ciudades"
		Simplified_Chinese:"购买城市建造项目时的金钱花费-25%"
		Portuguese:"-25% a compra de itens em cidades"
		German:"-25% Gold Kosten beim Kauf von Objekten in Städten"
		French:"-25% de coût en or d'achat de batiments/unités dans les villes"
	}
	"Entrepreneurship":{
		Italian:"Imprenditorialità"
		Russian:"Предпринимательство"
		Romanian:"Antreprenoriat"
		Spanish:"Emprendimiento"
		Simplified_Chinese:"创业精神"
		Portuguese:"Empreendimento"
		//same in German
		French:"Entreprenariat"
	}
	"Great Merchants are earned 25% faster, +1 Science from every Mint, Market, Bank and Stock Exchange.":{
		Italian:"+25% tasso di nascita dei Grandi Mercanti, +1 Scienza da ogni Zecca, Mercato, Banca e Borsa"
		Russian:"Великие торговцы появляют на 25% быстрее, +1 наука от каждого Монетного двора, Рынка, Банка и Биржи"
		Romanian:"Marii Comercianți sunt obținuți 25% mai repede, +1 știință din fiecare fabrică de bani, piață. bancă sau bursă de valori"
		Spanish:"Grandes Mercantes son ganados 25% más rápido, +1 ciencia por cada casa de la moneda, mercado, banco y Bolsa de Valores"
		Simplified_Chinese:"大商业家的诞生速度+25%，每座铸币厂、市场、银行和证券交易所+1科研"
		Portuguese:"Grander mercadores são obtidos 25% mais rápido, +1 ciência de cada de Casa da Moeda, banco e bolsa de valores"
		German:"Große Händler erscheinen 25% schneller; +1 Wissenschaft von jeder Prägerei, Bank, Markt und Börse."
		French:"Apparition des marchands illustres 25% plus rapide, +1 science pour chaque Hôtel de la monnaie, Marché, Banque et Douane"
	}
	"Patronage":{
		Italian:"Mecenatismo"
		Russian:"Меценатство"
		Romanian:"Clientelă"
		Spanish:"Mecenazgo"
		Simplified_Chinese:"赞助政策"
		Portuguese:"Patrocínio" // not sure so double check yourself if deemed nescessary
		German:"Mäzenatentum" //according to https://en.wikipedia.org/wiki/Patronage --> click on German language post
		French:"Patronat"
	}
	"Cost of purchasing culture buildings reduced by 50%":{
		Italian:"-50% costi di per l'acquisto delle strutture culturali"
		Russian:"Цена покупки культурных строений уменьшена на 50%"
		Romanian:"Costul clădirilor de cultură redus cu 50%"
		Spanish:"Coste de comprar edificios de cultura reducido un 50%"
		Simplified_Chinese:"购买文化建筑时的金钱花费-50%"
		Portuguese:"Custo de comprar edifícios reduzido em 50%"
		German:"Kosten für den Kauf von Kulturgebäuden ist um 50% reduziert"
		French:"Coût d'achat des batiments culturelles réduit de 50%"
	}
	"Protectionism":{
		Italian:"Protezionismo"
		Russian:"Протекционизм"
		Romanian:"Protecționism"
		Spanish:"Proteccionismo"
		Simplified_Chinese:"贸易保护"
		Portuguese:"Protecionismo"
		German:"Protektionismus"
		French:"Protectionnisme"
	}
	"+1 happiness from each luxury resource":{
		Italian:"+1 Felicità per ogni risorsa di lusso"
		Russian:"+1 к счастью от каждого редкого ресурса"
		Romanian:"+1 fericire din fiecare resursă de lux"
		Spanish:"+1 felicidad por cada recurso de lujo"
		Simplified_Chinese:"每个奢侈资源+1快乐"
		Portuguese:"+1 Felicidade por cade recurso de luxo"
		German:"+1 Zufriedenheit für jede Luxusresource"
		French:"+1 Bonheur pour chaque ressource de luxe"
	}
	"Commerce Complete":{
		Italian:"Commercio Completo"
		Russian:"Коммерция завершена"
		Romanian:"Comerț realizat"
		Spanish:"Comercio Completo"
		Simplified_Chinese:"完整的商业政策"
		Portuguese:"Comércio Completo"
		German:"Kommerz vollständig"
		French:"Commerce complet"
	}
	"+1 gold from each specialist":{
		Italian:"+1 Oro per ogni specialista"
		Russian:"+1 золота от каждого специалиста"
		Romanian:"+1 aur de la fiecare specialist"
		Spanish:"+1 oro por cada especialista"
		Simplified_Chinese:"每个专业人员+1金钱"
		Portuguese:"+1 ouro por cada especialista"
		German:"+1 Gold für jeden Spezialisten"
		French:"+1 or pour chaque spécialiste"
	}
	
	//Rationalism branch
	"Rationalism":{
		Italian:"Razionalismo"
		Russian:"Рационализм"
		Romanian:"Raționalism"
		Spanish:"Racionalismo"
		Simplified_Chinese:"理性政策"
		Portuguese:"Racionalismo"
		German:"Rationalismus"
		French:"Rationalisme"
	}
	"Production to science conversion in cities increased by 33%":{
		Italian:"+33% conversione da Produzione a Scienza nelle città"
		Russian:"Перевод городского производства в науку увеличен на 33%"
		Romanian:"Conversia producției la știință în orașe crescută cu 33%"
		Spanish:"Conversión de producción a ciencia incrementado un 33% en todas las ciudades"
		Simplified_Chinese:"产能向科研转化收益+33%"
		Portuguese:"Conversão de produção para ciência em cidades aumentada por 33%"
		German:"Umwandlung von Produktion in Wissenschaft in Städten ist um 33% erhöht."
		French:"+33% de production lors de conversion de la production en science"
	}
	"Secularism":{
		Italian:"Secolarismo"
		Russian:"Секуляризм"
		Romanian:"Secularism"
		Spanish:"Laicismo"
		Simplified_Chinese:"世俗主义"
		Portuguese:"Secularismo"
		German:"Säkularismus"
		French:"Laïcité"
	}
	"+2 science from every specialist":{
		Italian:"+2 Scienza per ogni specialista"
		Russian:"+2 науки от каждого специалиста"
		Romanian:"+2 știință de la fiecare specialist"
		Spanish:"+2 ciencia por cada especialista"
		Simplified_Chinese:"每个专业人员+2科研"
		Portuguese:"+2 ciência de cada especialista"
		German:"+2 Wissenschaft durch jeden Spezialisten"
		French:"Spécialiste : science +2."
	}
	"Humanism":{
		Italian:"Umanesimo"
		Russian:"Гуманизм"
		Romanian:"Umanism"
		Spanish:"Humanismo"
		Simplified_Chinese:"人文主义"
		Portuguese:"Humanismo"
		German:"Humanismus"
		French:"Humanisme"
	}
	"+1 happiness from every university, observatory and public school":{
		Italian:"+1 Felicità per ogni Università, Osservatorio e Scuola Pubblica"
		Russian:"+1 счатье от каждого университета, обсерватории и школы"
		Romanian:"+1 fericire de la fiecare universitate, observator sau școală publică"
		Spanish:"+1 felicidad por cada universidad, observatorio y escuela pública"
		Simplified_Chinese:"每所大学、天文台和公立学校+1快乐"
		Portuguese:"+1 felicidade por cada universidade, observatório e escola pública"
		German:"+1 Zufriedenheit durch jede Universität, öffentliche Schule oder Observatorium."
		French:"+1 bonheur pour chaque université, observatoire et école publique"
	}
	"Free Thought":{
		Italian:"Libertà di pensiero"
		Russian:"Свободомыслие"
		Romanian:"Gândire liberă"
		Spanish:"Pensamiento Libre"
		Simplified_Chinese:"思想自由"
		Portuguese:"Pensamento Livre"
		German:"Freies Denken"
		French:"Liberté de pensée"
	}
	"+1 science from every trading post, +17% science from universities":{
		Italian:"+1 Scienza per ogni base commerciale, +17% scienza dalle Università"
		Russian:"+1 наука от каждого торгового поста, +17% науки от университетов"
		Romanian:"+1 știință de la fiecare punct comercial, +17% știință de la universități"
		Spanish:"+1 ciencia por cada puesto comercial, +17% ciencia de las universidades"
		Simplified_Chinese:"每处贸易站+1科研，大学+17%科研产出"
		Portuguese:"+1 ciência por cada posto mercantil, +17% ciência de todas as universidades" 
		German:"+1 Wissenschaft durch jeden Handelsposten; +17% Wissenschaft von Universitäten"
		French:"Comptoirs commerciaux : science +1 et science +17% grâce aux universités"
	}
	"Sovereignty":{
		Italian:"Sovranità"
		Russian:"Суверинетет"
		Romanian:"Suveranitate"
		Spanish:"Soberanía"
		Simplified_Chinese:"主权在民"
		Portuguese:"Soberania"
		German:"Souveränität"
		French:"Souveraineté"
	}
	"+15% science while empire is happy":{
		Italian:"+15% Scienza quando l'Impero è felice (ovvero la Felicità è al di sopra dello 0)"
		Russian:"+15% науки, когда империя счастлива"
		Romanian:"+15% știință cât timp imperiul este fericit"
		Spanish:"+15% ciencia mientras el imperio esté feliz"
		Simplified_Chinese:"快乐为正时科研产出+15%"
		Portuguese:"+15% ciência enquanto império está feliz"
		German:"+15% Wissenschaft solange das Reich zufrieden ist"
		French:"+15% science tant que l'empire est heureux"
	}
	"Scientific Revolution":{
		Italian:"Rivoluzione Scientifica"
		Russian:"Научная Революция"
		Romanian:"Revoluție științifică"
		Spanish:"Revolución Científica"
		Simplified_Chinese:"科技革命"
		Portuguese:"Revolução Ciêntifica"
		German:"Wissenschaftsrevolution"
		French:"Révolution scientifique"
	}
	"Gain 2 free technologies":{
		Italian:"Consente di scoprite due Tecnologie gratuite"
		Russian:"Даёт 2 бесплатные технологии"
		Romanian:"Obține 2 tehnologii gratuite"
		Spanish:"Ganas 2 tecnologías gratis"
		Simplified_Chinese:"给予2项免费科技"
		Portuguese:"Ganhe 2 tecnologias grátis"
		German:"2 kostenlose Technologien"
		French:"2 technologies gratuites"
	}
	"Rationalism Complete":{
		Italian:"Razionalismo Completo"
		Russian:"Рационализм завершён"
		Romanian:"Raționalism realizat"
		Spanish:"Racionalismo Completo"
		Simplified_Chinese:"完整的理性政策"
		Portuguese:"Racionalismo Completo"
		German:"Rationalismus vollständig"
		French:"Rationalisme complet"
	}
	"+1 gold from all science buildings":{
		Italian:"+1 Oro per ogni edificio scientifico costruito"
		Russian:"+1 золото от всех научных зданий"
		Romanian:"+1 aur de la toate clădirile științifice"
		Spanish:"+1 oro de todos los edificios de ciencia"
		Simplified_Chinese:"所有科研建筑+1金钱"
		Portuguese:"+1 ouro de todos os edifícios de ciência"
		German:"+1 Gold von allen Wissenschaftsgebäuden"
		French:"Les batiments scientifiques rapportent +1 or"
	}
	
	// Freedom branch
	"Freedom":{
		Italian:"Autonomia"
		Russian:"Свобода"
		Romanian:"Libertate"
		Spanish:"Libertad"
        	Simplified_Chinese:"自由政策"
		Portuguese:"Liberdade"
		German:"Freiheit"
		French:"Liberté"
	}
	"+25% great people rate":{
		Italian:"+25% tasso di generazione per i Grandi Personaggi"
		Russian:"+25% к скорости появления великих людей"
		Romanian:"+25% rată Oameni Mari"
		Spanish:"+25% generación de Grandes Personas"
		Simplified_Chinese:"伟人点数积累速率+25%"
		Portuguese:"+25% Geração de Grandes Pessoas"
		German:"+25% mehr Große Persönlichkeiten"
		French:"+25% d'apparition des personnages illustres"
	}
	"Constitution":{
		Italian:"Costituzione"
		Russian:"Конституция"
		Romanian:"Constituție"
		Spanish:"Constitución"
		Simplified_Chinese:"宪政主义"
		Portuguese:"Constituição"
		German:"Verfassung"
		French:"Constitution"
	}
	"+2 culture from each wonder":{
		Italian:"+2 Cultura per ogni Meraviglia"
		Russian:"+2 культуры от каждого чуда"
		Romanian:"+2 cultură din fiecare minune"
		Spanish:"+2 cultura por cada Maravilla"
		Simplified_Chinese:"每座奇观+2文化"
		Portuguese:"+2 cultura por cada Maravilha"
		German:"+2 Kultur durch jedes Wunder"
		French:"+2 culture pour chaque merveilles"
	}
	"Universal Suffrage":{
		Italian:"Suffragio Universale"
		Russian:"Всеобщее избирательное право"
		Romanian:"Vot universal"
		Spanish:"Sufragio Universal"
		Simplified_Chinese:"普选制度"
		Portuguese:"Sufrágio Universal"
		German:"Allgemeines Wahlrecht"
		French:"Suffrage universel"
	}
	"+1 production per 5 population":{
		Italian:"+1 Produzione per ogni abitante"
		Russian:"+1 производство за каждые 5 единиц населения"
		Romanian:"+1 producție la fiecare 5 cetățeni"
		Spanish:"+1 producción por cada 5 habitantes"
		Simplified_Chinese:"每5个人口+1产能"
		Portuguese:"+1 produção por cada 5 habitantes"
		German:"+1 Produktion für jeden 5. Einwohner"
		French:"+1 production par tranches de 5 habitants"
	}
	"Civil Society":{
		Italian:"Società civile"
		Russian:"Гражданское общество"
		Romanian:"Societate civilă"
		Spanish:"Sociedad Civil"
		Simplified_Chinese:"公民社会"
		Portuguese:"Sociedade Civil"
		German:"Zivilgesellschaft"
		French:"Société civile"
	}
	"-50% food consumption by specialists":{
		Italian:"-50% consumo di Cibo dagli Specialisti"
		Russian:"-50% потребления еды специалистами"
		Romanian:"-50% consum hrană de către specialiști"
		Spanish:"-50% gasto de comida por especialistas"
		Simplified_Chinese:"供养专业人员消耗的食物减半"
		Portuguese:"-50% gasto de comida por especialistas"
		German:"-50% Nahrungsverbrauch durch Spezialisten"
		French:"-50% consommation de nourriture des spécialistes"
	}
	"Free Speech":{
		Italian:"Libertà di parola"
		Russian:"Свобода слова"
		Romanian:"Exprimare liberă"
		Spanish:"Libertad de Expresión"
		Simplified_Chinese:"言论自由"
		Portuguese:"Liberdade de Expressão"
		German:"Meinungsfreiheit"
		French:"Liberté de parler"
	}
	"+1 culture for every 2 citizens":{
		Italian:"+1 Cultura ogni 2 Cittadini"
		Russian:"+1 культура за каждых 2 жителей"
		Romanian:"+1 cultură la fiecare 2 cetățeni"
		Spanish:"+1 cultura por cada 2 habitantes"
		Simplified_Chinese:"每2个市民+1文化"
		Portuguese:"+1 cultura para cada 2 habitantes"
		German:"+1 Kultur für jeden 2. Einwohner"
		French:"+1 culture tous les 2 citoyens"
	}
	"Democracy":{
		Italian:"Democrazia"
		Russian:"Демократия"
		Romanian:"Democrație"
		Spanish:"Democracia"
		Simplified_Chinese:"民主主义"
		Portuguese:"Democracia"
		German:"Demokratie"
		French:"Démocratie"
	}
	"Specialists produce half normal unhappiness":{
		Italian:"Gli Specialisti dimezzano l'Infelicità prodotta"
		Russian:"Специалисты производят в половину меньше недовольства"
		Romanian:"Specialiștii produc jumătate din nefericire"
		Spanish:"Especialistas producen la mitad de infelicidad"
		Simplified_Chinese:"城市人口中专业人员产生的不满减半"
		Portuguese:"Especialistas produzem metade da infelicidade normal"
		German:"Spezialisten produzieren 50% weniger Unzufriedenheit"
		French:"Les spécialistes produisent moitié moins de mécontentement"
	}
	"Freedom Complete":{
		Italian:"Autonomia Completa"
		Russian:"Свобода завершена"
		Romanian:"Libertate realizată"
		Spanish:"Libertad Completa"
		Simplified_Chinese:"完整的自由政策"
		Portuguese:"Liberdade Completa"
		German:"Freiheit vollständig"
		French:"Liberté complète"
	}
	"Tile yield from great improvement +100%, golden ages increase by 50%":{
		Italian:"Doppia resa (+100%) dai miglioramenti, e +50% durata da Età dell'Oro"
		Russian:"Доход клетки от великих улучшений +100%, золотые века увеличены на 50%"
		Romanian:"Producția celulelor din îmbunătățiri majore +100%, durata epocilor de aur crește cu 50%"
		Spanish:"Rendimiento de casilla por gran mejora aumenta en 100%, Edades de Oro incrementan 50%"
		Simplified_Chinese:"建有设施的地块产出+100%，黄金时代持续时间+50%"
		Portuguese:"Rendimento de de terrenos com grandes melhorias +100%, Idades de Ouro incrementam 50%"
		German:"+100% Felderträge aus Verbesserungen Großer Persönlichkeiten; Goldene Zeitalter dauern 50% länger"
		French:"Bonus des cases améliorés par les spécialistes +100%, la durée des âges d'or augmente de 50%"
	}
	
	// Autocracy branch
	"Autocracy":{
		Spanish:"Autocracia"
		Italian:"Autocrazia"
		Romanian:"Autocrație"
		Simplified_Chinese:"独裁政策"
		Portuguese:"Autocracia"
		Russian:"Автократия"
		German:"Autokratie"
		French:"Autocratie"
	}
	"-33% unit upkeep costs":{
		Spanish:"Coste de mantenimiento de unidades reducido en 33%"
		Italian:"-33% mantenimento delle unità in Oro"
		Romanian:"-33% la costurile de întreținere pentru unități"
		Simplified_Chinese:"单位维护费-33%"
		Portuguese:"-33% Manutenção de unidades"
		Russian:"-33% затрат на содержание юнитов"
		German:"-33% Einheiten Unterhaltskosten"
		French:"-33% de coût de maintenance des unités"
	}
	"Populism":{
		Spanish:"Populismo"
		Italian:"Populismo"
		Romanian:"Populism"
		Simplified_Chinese:"民粹主义"
		Portuguese:"Populismo"
		Russian:"популизм"
		German:"Populismus"
		French:"Populisme"
	}
	"Wounded military units deal +25% damage":{
		Spanish:"Las unidades militares hacen un +25% de daño cuando estan heridas"
		Italian:"+25% danno per le unità militari ferite"
		Romanian:"Unitățile militare rănite fac distrugeri +25%"
		Simplified_Chinese:"受伤单位给予敌方造成的伤害+25%"
		Portuguese:"+25% dano para unidades militares feridas"
		Russian:"раненые военные юниты наносят на 25% урона больше"
		German:"Verwundete Militäreinheiten haben +25% Schaden"
		French:"Les unités militaires blessés infligent +25% dégats"
	}
	"Militarism":{
		Spanish:"Militarismo"
		Italian:"Militarismo"
		Romanian:"Militarism"
		Simplified_Chinese:"军国主义"
		Portuguese:"Militarismo"
		Russian:"Милитаризм"
		German:"Militarismus"
		French:"Militarisme"
	}
	"Gold cost of purchasing units -33%":{
		Spanish:"Coste de comprar oro reducido a -33%"
		Italian:"-33% costi d'acquisto in Oro per le unità"
		Romanian:"Costul cumpărării de unități -33%"
		Simplified_Chinese:"购买单位时的金钱花费-33%"
		Portuguese:"-33% custo de comprar unidades"
		Russian:"Стоимость покупки снижается на 33%"
		German:"-33% Goldkosten für das Kaufen von Einheiten"
		French:"Le coût d'achat des unités militaires est réduit de 33%"
	}
	"Facism":{
		Spanish:"Facismo"
		Italian:"Fascismo"
		Romanian:"Fascism"
		Simplified_Chinese:"法西斯"
		Portuguese:"Fascismo"
		German:"Faschismus"
		French:"fascisme"
		Russian:"фашизм"
	}
	"Quantity of strategic resources produced by the empire increased by 100%":{
		Spanish:"El imperio produce un +100% de recursos estrategicos"
		Italian:"L'impero incrementa del 100% la quantità delle risorse strategiche possedute, raddoppiandole"
		Romanian:"Resursele strategice produse de imperiu crescute cu 100%"
		Simplified_Chinese:"帝国生产的战略资源+100%"
		Portuguese:"Quantidade de recursos estratégicos produzidos pelo império incrementado em 100%"
		Russian:"количество стратегических ресурсов обрабатываемых империей, удваивается"
		German:"Menge an strategische Resourcen ist um 100% erhöht."
		French:"La quantité de ressources stratégiques est doublé"
	}
	"Police State":{
		Spanish:"Estado de policias"
		Italian:"Stato di polizia"
		Romanian:"Stat polițienesc"
		Simplified_Chinese:"警察国家"
		Portuguese:"Estado de Polícia"
		Russian:"полицейский участок"
		German:"Polizeistaat"
		French:"Etat policier"
	}
	"Captured cities retain their previous borders":{
		Spanish:"Las ciudades capturadas retienen sus fronteras"
		Italian:"Le città conquistate mantengono i loro confini precedenti"
		Romanian:"Orașele cucerite își păstrează vechile hotare"
		Simplified_Chinese:"已占领城市保留先前的边界"
		Portuguese:"Cidades capturadas retem suas antigas frontieras"
		Russian:"Захваченные города сохраняют свои прежние границы"
		German:"Eingenommene Städte behalten ihre vorherigen Grenzen"
		French:"Les villes capturés ne perdent plus leurs territoires"
	}
	"Total War":{
		Spanish:"Guerra Total"
		Italian:"Guerra Totale"
		Romanian:"Război total"
		Simplified_Chinese:"全面战争"
		Portuguese:"Guerra Total"
		German:"Totaler Krieg"
		French:"Guerre Totale"
	}
	"+15% production when building military units and new military units start with 15 Experience":{
		Spanish:"+15% a la produccion cuando se esta construyendo unidades militares, las unidades militares comienzan con 15 de PX"
		Italian:"+15% Produzione per le unità militari, e +15 esperienza per le nuove unità militari"
		Romanian:"+15% producție când se construiesc unități militare, iar noile unități militare au 15 experiență din start"
		Simplified_Chinese:"组建军事单位时产能积累速率+15%，新的军事单位初始有15点经验值"
		Portuguese:"+15% produção ao construir unidades militares e novas unidades militares começam com 15 experiencia"
		Russian:"+15% К производству военных юнитов, Военные юниты начинают с 15 опыта"
		German:"+15% Produktion beim Bauen von Militäreinheiten; neue Militäreinheiten starten mit 15 Erfahrung (XP)"
		French:"+15% production lors de la construction d'unités militaires, les nouvelles unités apparaissent avec +15 EXP"
	}
	"Autocracy Complete":{
		Italian:"Autocrazia Completa"
		French:"Autocratie complète"
		Russian:"Автократия завершена"
		Simplified_Chinese:"完整的独裁政策"
	}
	"+1 happiness from each Walls, Castle and Arsenal":{
		Italian:"+1 Felicità per ogni Mura, Castello e Arsenale"
		French:"+1 de bonheur pour chaque Murs, Châteaux et Arsenal"
		Russian:"+1 счастье за каждую стену, замок и арсенал"
		Simplified_Chinese:"每座城墙、城堡和兵工厂+1快乐"
	}
	
	// Victory Screen
	"Science victory":{
		Italian:"Vittoria Scientifica"
		German:"Wissenschaftssieg"
		French:"Victoire scientifique"
		Simplified_Chinese:"科技胜利"
	}
	"Cultural victory":{
		Italian:"Vittoria Culturale"
		German:"Kultursieg"
		French:"Victoire Culturelle"
		Simplified_Chinese:"文化胜利"
	}
	"Conquest victory":{
		Italian:"Vittoria per Dominazione"
		German:"Dominanzsieg"
		French:"Victoire militaire"
		Simplified_Chinese:"征服胜利"
	}
	"Complete all the spaceship parts\n to win!":{
		Italian:"Completa tutte le parti\n  dell'astronave per vincere!"
		German:"Um zu gewinnen vervollständigen\nSie alle Raumschiffteile!"
		French:"Construisez toutes les parties du \n vaisseau spatial pour gagner!"
		Russian:"Для победы\n завершите все части космического коробля"
		Simplified_Chinese:"完成建造太空飞船\n胜利！"
	}
	"Complete 4 policy branches\n to win!":{
		Italian:"Completa quattro rami\n  politici per vincere!"
		German:"Um zu gewinnen vervollständigen\nSie 4 Grundsatzzweige!"
		French:"Completer 4 Doctrines pour gagner!"
		Russian:"Для победы\n завершите 4 ветви общественных инстутов"
		Simplified_Chinese:"完全推行4项社会政策\n胜利！"
	}
	"Destroy all enemies\n to win!":{
		Italian:"Distruggi tutti gli avversari \n per vincere!"
		German:"Um zu gewinnen besiegen Sie alle Gegner!"
		French:"Eliminer tous vos adversaires pour gagner!"
		Russian:"Для победы, \n уничтожьте всех врагов"
		Simplified_Chinese:"消灭所有敌人\n胜利!"
	}
	"You have won a scientific victory!":{
		Italian:"Hai ottenuto una Vittoria Scientifica!"
		German:"Sie haben den Wissenschaftssieg errungen!"
		French:"Vous avez fait une victoire scientifique!"
		Russian:"Вы одержали научную победу!"
		Simplified_Chinese:"恭喜！你赢得了科技胜利！"
	}
	"You have won a cultural victory!":{
		Italian:"Hai ottenuto una Vittoria Culturale!"
		German:"Sie haben den Kultursieg errungen!"
		French:"Vous avez fait une victoire culturelle!"
		Russian:"Вы одержали культурную победу!"
		Simplified_Chinese:"恭喜！你赢得了文化胜利！"
	}
	"You have won a conquest victory!":{
		Italian:"Hai ottenuto una Vittoria per Dominazione!"
		German:"Sie haben den Dominanzsieg errungen!"
		French:"Vous avez fait une victoire militaire !"
		Russian:"Вы одержали победу завоевания!"
		Simplified_Chinese:"恭喜！你赢得了征服胜利！"
	}
	"One more turn...!":{
		Italian:"Aspetta! Solo un altro turno..."
		German:"Nur noch eine Runde..."
		French:"Un autre tour... !"
		Russian:"Еще один ход...!"
		Simplified_Chinese:"再来一回合...！"
	}
	"Built Apollo Program":{
		Italian:"Programma Apollo costruito"
		German:"Vollendete das Apollo-Programm" //not sure about the context here
		French:"Construiser le programme Apollo" //same, it could be "construire"
		Simplified_Chinese:"开启阿波罗计划"
	}
	"Destroy [civName]":{
		Italian:"Distruggi [civName]"
		German:"Zerstöre [civName]"
		French:"Détruiser [civName]"
		Russian:"Уничтожить [civName]"
		Simplified_Chinese:"摧毁[civName]文明"
	}	
	
	// Unit Promotions
	"Pick promotion":{
		Italian:"Scegli promozione"
		French:"Choisissez une promotion"
		Simplified_Chinese:"选择晋升项"
	}
	
	" OR ":{// as in "Requires Accuracy I OR Barrage I
		Italian:" O "
		Spanish:" O "
		Romanian:" SAU "
		Simplified_Chinese:" OR "
		Portuguese:" OR "
		Russian:" ИЛИ "
		German:" ODER "
		French:" OU "
	}
	
	"Accuracy I":{
		Italian:"Precisione I"
		German:"Genauigkeit I"
		French:"Précision I"
		Russian:"Точность I"
		Simplified_Chinese:"精准一级"
	}
	"Accuracy II":{
		Italian:"Precisione II"
		German:"Genauigkeit II"
		French:"Précision II"
		Russian:"Точность II"
		Simplified_Chinese:"精准二级"
	}
	"Accuracy III":{
		Italian:"Precisione III"
		German:"Genauigkeit III"
		French:"Précision III"
		Russian:"Точность III"
		Simplified_Chinese:"精准三级"
	}
	"Bonus vs units in open terrain 15%":{
		Italian:"+15% Forza contro unità in terreno aperto"
		French:"15% force contre les unités en terrain découvert"
		Russian:"Бонус против юнитов на открытой местности 15%"
		Simplified_Chinese:"对战开阔地形中的单位时+15%战斗力"
	}
	"units in open terrain":{
		Simplified_Chinese:"位于开阔地形的单位"
	}
	"Barrage I":{
		Italian:"Fuoco di Fila I"
		German:"Sperrfeuer I"
		French:"Barrage I"
		Russian:"Преграда I"
		Simplified_Chinese:"弹幕一级"
	}
	"Barrage II":{
		Italian:"Fuoco di Fila II"
		German:"Sperrfeuer II"
		French:"Barrage II"
		Russian:"Преграда II"
		Simplified_Chinese:"弹幕二级"
	}
	"Barrage III":{
		Italian:"Fuoco di Fila III"
		German:"Sperrfeuer III"
		French:"Barrage III"
		Russian:"Преграда III"
		Simplified_Chinese:"弹幕三级"
	}
	"Bonus vs units in rough terrain 15%":{
		Italian:"+15% Forza contro unità in terreno accidentato"
		French:"+15% force contre les unités en terrain accidenté"
		Russian:"Бонус против юнитов в пересеченной местности 15%"
		Simplified_Chinese:"对战复杂地形中的单位时+15%战斗力"
	}
	"Shock I":{
		Italian:"Assalto I"
		German:"Schock I"
		French:"Choc I"
		Russian:"Натиск I"
		Simplified_Chinese:"冲击一级"
	}
	"Shock II":{
		Italian:"Assalto II"
		German:"Schock II"
		French:"Choc II"
		Russian:"Натиск II"
		Simplified_Chinese:"冲击二级"
	}
	"Shock III":{
		Italian:"Assalto III"
		German:"Schock III"
		French:"Choc III"
		Russian:"Натиск III"
		Simplified_Chinese:"冲击三级"
	}
	"Drill I":{
		Italian:"Addestramento I"
		German:"Drill I"
		French:"Percée I"
		Russian: "Прорыв I"
		Simplified_Chinese:"操练一级"
	}
	"Drill II":{
		Italian:"Addestramento II"
		German:"Drill II"
		French:"Percée II"
		Russian: "Прорыв II"
		Simplified_Chinese:"操练二级"
	}
	"Drill III":{
		Italian:"Addestramento III"
		German:"Drill III"
		French:"Percée III"
		Russian: "Прорыв III"
		Simplified_Chinese:"操练三级"
	}
	"Scouting I":{
		Italian:"Esplorazione I"
		German:"Spähen I"
		French:"Eclaireur I"
		Russian:"Разведка I"
		Simplified_Chinese:"侦察一级"
	}
	"Scouting II":{
		Italian:"Esplorazione II"
		German:"Spähen II"
		French:"Eclaireur II"
		Russian:"Разведка II"
		Simplified_Chinese:"侦察二级"
	}
	"Scouting III":{
		Italian:"Esplorazione III"
		German:"Spähen III"
		French:"Eclaireur III"
		Russian:"Разведка III"
		Simplified_Chinese:"侦察三级"
	}
	"+1 Movement":{
		Italian:"+1 Movimento"
		German:"+1 Sichtweite"
		French:"+1 Mouvement"
		Russian:"+1 Передвижение"
		Simplified_Chinese:"+1移动力"
	}
	"Cover I":{
		Italian:"Copertura I"
		German:"Deckung I"
		French:"Protection I"
		Russian:"Укрытие I"
		Simplified_Chinese:"隐蔽一级"
	}
	"Cover II":{
		Italian:"Copertura II"
		German:"Deckung II"
		French:"Protection II"
		Russian:"Укрытие II"
		Simplified_Chinese:"隐蔽二级"
	}
	"+25% Defence against ranged attacks":{
		Italian:"+25 difesa contro gli attacchi a distanza"
		German:"+25% Verteidigung gegen alle Fernangriffe"
		French:"+25% défence contre les attaques à distance"
		Russian:"+25% защиты от дальних атак" 
		Simplified_Chinese:"对战远程单位时+25%防御力"
	}
	"March":{
		Italian:"Marcia"
		German:"Marschieren"
		French:"Marche"
		Russian:"Марш"
		Simplified_Chinese:"长途行军"
	}
	"Unit will heal every turn, even if it performs an action":{
		Italian:"L'unità guarisce ad ogni turno anche se esegue un'azione"
		French:"L'unité va se soigner à chaque tour, même si elle effectue une action"
		Russian:"Юнит лечится каждый ход, даже если совершает действие"
		Simplified_Chinese:"每回合回复(包括执行指令后)"
	}
	"Charge":{
		Italian:"Carica"
		German:"Angriff"
		French:"Charge"
		Simplified_Chinese:"猛烈冲锋"
	}

	"Bonus vs wounded units 33%":{
		Italian:"+33% forza contro unità ferite"
		French:"+33% force contre les unités montées"
		Russian:"Бонус против раненых 33%"
		Simplified_Chinese:"对战受伤单位时+33%战斗力"
  }

	"wounded units":{
		Italian:"unità ferite"
		French:"unités montées"
		Simplified_Chinese:"受伤单位"

	}
	"Mobility":{
		Italian:"Mobilità"
		German:"Mobilität"
		French:"Mobilité"
		Russian:"Мобильность"
		Simplified_Chinese:"机动能力"
	}
	"Siege":{
		Italian:"Assedio"
		German:"Belagerung"
		French:"Siège"
		Russian:"Осада"
		Simplified_Chinese:"攻坚能力"
	}
	"Volley":{
		Italian:"Raffica"
		German:"Salve"
		French:"Volée"
		Russian:"Залп"
		Simplified_Chinese:"齐射能力"
	}
	"Sentry":{
		Italian:"Sentinella"
		German:"Wache"
		French:"Sentinel"
		Russian:"Караул"
		Simplified_Chinese:"警戒能力"
	}
	"Range":{
		Italian:"Raggio di tiro ampliato"
		German:"Reichweite"
		French:"Portée"
		Russian:"Расширенный радиус"
		Simplified_Chinese:"射程拓展"
	}
	"+1 Range":{
		Italian:"+1 raggio"
		German:"+1 Reichweite"
		French:"+1 portée d'attaque"
		Russian:"+1 радиус"
		Simplified_Chinese:"+1射程"
	}
	"Indirect Fire":{
		Italian:"Fuoco indiretto"
		German:"Indirektes Feuer"
		French:"Attaque indirecte" //not sure
		Russian:"Непрямой Огонь"
		Simplified_Chinese:"间接火力"
	}
	"Ranged attacks may be performed over obstacles":{
		Italian:"Permette di sparare a distanza superando gli ostacoli"
		French:"Les attaques à distances peuvent être effectués à travers des obstacles"
		Russian:"Дальнобойные атаки могут выполняться над препятствиями"
		Simplified_Chinese:"越过障碍进行远程攻击"
	}
	"Formation I":{
		Italian:"Formazione I"
		German:"Formation I"
		French:"Formation I"
		Russian:"Формация I"
		Simplified_Chinese:"列阵一级"
	}
	"Formation II":{
		Italian:"Formazione II"
		German:"Formation II"
		French:"Formation II"
		Russian:"Формация II"
		Simplified_Chinese:"列阵二级"
	}
	"Blitz":{
		Italian:"Incursione"
		German:"Blitz"
		French:"Guerre éclair"
		Russian:"Блиц"
		Simplified_Chinese:"闪击战术"
	}
	"1 additional attack per turn":{
		Italian:"L'unità ottiene può attaccare due volte ogni turno"
		French:"1 attaque supplémentaire par tour"
		Russian:"Дополнительная атака за ход"
		Simplified_Chinese:"每回合有一次额外的攻击机会"
	}
	"Logistics":{
		Italian:"Logistica"
		German:"Logistick"
		French:"Logistique"
		Russian:"Логистика"
		Simplified_Chinese:"后勤补给"
	}
	"Bombardment I":{
		Italian:"Bombardamento I"
		German:"Bombardierung I"
		French:"Bombardement I"
		Russian:"Бомбардировка I"
		Simplified_Chinese:"轰炸一级"
	}
	"Bombardment II":{
		Italian:"Bombardamento II"
		German:"Bombardierung II"
		French:"Bombardement II"
		Russian:"Бомбардировка II"
		Simplified_Chinese:"轰炸二级"
	}
	"Bombardment III":{
		Italian:"Bombardamento III"
		German:"Bombardierung III"
		French:"Bombardement III"
		Russian:"Бомбардировка III"
		Simplified_Chinese:"轰炸三级"
	}
	"Bonus vs land units 33%":{
		Italian:"+33% forza contro unità terrestri"
		French:"+33% force contre les unités terrestres"
		Russian:"Бонус против наземных юнитов 33%"
		Simplified_Chinese:"对战陆军单位时+33%战斗力"
	}
	"Bonus vs land units 34%":{
		Italian:"+34% forza contro unità terrestri"
		French:"+34% force contre les unités terrestres"
		Russian:"Бонус против наземных юнитов 34%"
		Simplified_Chinese:"对战陆军单位时+34%战斗力"
	}
	"Boarding Party I":{
		Italian:"Abbordaggio I"
		German:"Entermannschaft I"
		French:"Embarquement I"
		Russian:"Абордаж I"
		Simplified_Chinese:"接舷一级"
	}
	"Boarding Party II":{
		Italian:"Abbordaggio II"
		German:"Entermannschaft II"
		French:"Embarquement II"
		Russian:"Абордаж II"
		Simplified_Chinese:"接舷二级"
	}
	"Boarding Party III":{
		Italian:"Abbordaggio III"
		German:"Entermannschaft III"
		French:"Embarquement III"
		Russian:"Абордаж III"
		Simplified_Chinese:"接舷三级"
	}
	"Bonus vs water units 15%":{
		Italian:"+15% forza contro le unità anfibie"
		French:"+15% force contre les unités navales"
		Russian:"Бонус против водных юнитов +15%"
		Simplified_Chinese:"对战海军单位时+15%战斗力"
	}
	"Coastal Raider I":{
		Italian:"Incursione costiera I"
		German:"Küstenräuber I"
		French:"Commando Côtier I" //not very accurate
		Russian:"Береговой налетчик I"
		Simplified_Chinese:"海掠一级"
	}
	"Coastal Raider II":{
		Italian:"Incursione costiera II"
		German:"Küstenräuber II"
		French:"Commando Côtier II"
		Russian:"Береговой налетчик II"
		Simplified_Chinese:"海掠二级"
	}
	"Coastal Raider III":{
		Italian:"Incursione costiera III"
		German:"Küstenräuber III"
		French:"Commando Côtier III"
		Russian:"Береговой налетчик III"
		Simplified_Chinese:"海掠三级"
	}
	"Targeting I":{
		Italian:"Puntamento I"
		German:"Gezielter Schlag I"
		French:"Ciblage I"
		Russian:"Прицеливание I"
		Simplified_Chinese:"定位一级"
	}
	"Targeting II":{
		Italian:"Puntamento II"
		German:"Gezielter Schlag II"
		French:"Ciblage II"
		Russian:"Прицеливание II"
		Simplified_Chinese:"定位二级"
	}
	"Targeting III":{
		Italian:"Puntamento III"
		German:"Gezielter Schlag III"
		French:"Ciblage III"
		Russian:"Прицеливание III"
		Simplified_Chinese:"定位三级"
	}
	"Wolfpack I":{
		Italian:"Attacco in massa I"
		German:"Rudeltaktik I"
		French:"Meute I"
		Russian:"Массовая атака I"
		Simplified_Chinese:"狼群一级"
	}
	"Wolfpack II":{
		Italian:"Attacco in massa II"
		German:"Rudeltaktik II"
		French:"Meute II"
		Russian:"Массовая атака II"
		Simplified_Chinese:"狼群二级"
	}
	"Wolfpack III":{
		Italian:"Attacco in massa III"
		German:"Rudeltaktik III"
		French:"Meute III"
		Russian:"Массовая атака III"
		Simplified_Chinese:"狼群三级"
	}
	
	// Civilopedia texts
	"Basics":{
		Italian:"Basi"
		German:"Spielkonzepte"
		French:"Basiques"
		Simplified_Chinese:"基础"
	}
	"Resources":{
		Italian:"Risorse"
		German:"Ressourcen"
		French:"Ressources"
		Simplified_Chinese:"资源"
	}
	"Terrains":{
		Italian:"Terreni e caratteristiche"
		German:"Gelände und Geländearten"
		French:"Terrains"
		Simplified_Chinese:"地形"
	}
	"Tile Improvements":{
		Italian:"Miglioramenti"
		German:"Modernisierungen"
		French:"Améliorations de cases" 
		Simplified_Chinese:"地块设施"
	}
	
	"Unique to [civName], replaces [unitName]":{
		Italian:"Unico per la civiltà [civName], sostituisce [unitName]"
		Spanish:"Único a la civilización [civName], reemplaza [unitName]"
		Romanian:"Unic pentru civilizație [civName], înlocuiește [unitName]"
		Simplified_Chinese:"[civName]文明独有，取代[unitName]"
		Portuguese:"Exclusivo da civilização [civName], substitui [unitName]"
		Russian:"Уникальный для цивилизации [civName], заменяет [unitName]"
		German:"Einzigartig für Zivilisation [civName], ersetzt [unitName]"
		French:"Unique à la civilisation [civName], remplace [unitName]"
	}
	"Cost":{
		Italian:"Costo"
		Simplified_Chinese:"花费"
	}
	"Requires [buildingName] to be built in the city":{
		Italian:"Richiede la costruzione di [buildingName] nella città"
		French:"Requiert la construction de [buildingName] dans la ville"
		Simplified_Chinese:"需要城市建有[buildingName]"
	}
	"Requires [buildingName] to be built in all cities":{
		Italian:"Richiede la costruzione di [buildingName] in tutte le città"
		French:"Requiert la construction de [buildingName] dans toutes les villes"
		Simplified_Chinese:"需要所有城市建有[buildingName]"
	}
	"Provides a free [buildingName] in the city":{
		Italian:"Dona l'edificio gratuito [buildingName] nella città"
		French:"Construit un(e) [buildingName] gratuit(e) dans la ville"
		Simplified_Chinese:"城市获得一座免费的建筑：[buildingName]"
	}
	"Requires worked [resource] near city":{
		Italian:"Richiede che la città sfrutti [resource]"
		French:"Nécessite l'exploitation de [resource] près de la ville"
		Simplified_Chinese:"需要城市附近有可供利用的[resource]资源"
	}
	"Required tech: [requiredTech]":{
		Italian:"Tecnologie propedeutiche: [requiredTech]"
		French:"Nécessite la technologie: [requiredTech]"
<<<<<<< HEAD
        Simplified_Chinese:"需要科技：[requiredTech]"
=======
		Simplified_Chinese:"需要科技：[requiredTech]"
>>>>>>> 7ab02673
	}
	"Upgrades to [upgradedUnit]":{
		Italian:"Aggiorna a [upgradedUnit]"
		French:"Améliorer en [upgradedUnit]"
		Simplified_Chinese:"升级为[upgradedUnit]"
	}
	"Obsolete with [obsoleteTech]":{
		Italian:"Diventa obsoleta con [obsoleteTech]"
		French:"Obsolète avec [obsoleteTech]"
		Simplified_Chinese:"研发下列科技后过时：[obsoleteTech]"
	}
	"May contain [listOfResources]":{
		Italian:"Può contenere [listOfResources]"
		French:""
		Simplified_Chinese:"可能拥有下列资源：[listOfResources]"
	}
	"Occurs on [listOfTerrains]":{
		Italian:"Può avvenire/avviene su [listOfTerrains]"
		French:"Doit possèder [listOfTerrains]"
		Simplified_Chinese:"可能出现在以下地形：[listOfTerrains]"
	}
	"Can be found on ":{
		Simplified_Chinese:"可能发现该资源的地形地貌："
	}
	"Improved by ":{
		Simplified_Chinese:"开发该资源所需要的设施："
	}
	"Bonus stats for improvement: ":{
		Simplified_Chinese:"开发该资源后设施所获奖励效果："
	}
	"Can be built on ":{
		Simplified_Chinese:"可以建造的地形地貌："
	}
	"Tech required: ":{
		Simplified_Chinese:"需要科技："
	}
	"Defence bonus":{
		Italian:"Bonus di Difesa"
		French:"Bonus de défence"
		Simplified_Chinese:"防御力加成"
	}
	"Movement cost":{
		Italian:"Costi di movimento"
		French:"Coût de mouvement"
		Simplified_Chinese:"移动力消耗"
  }
  " for ":{//for example:+1Gold for Gems,Gold,Silver
	Simplified_Chinese:"，当建造在拥有下列资源的地块上时："
}

	//Options menu, pointed out by Smashfanful
	"Missing translations:":{
		Italian:"Traduzioni mancanti:"
		Russian:"Отсутствующие переводы:"
        Simplified_Chinese:"未翻译的词条:"
	}
	"Version":{
		Italian:"Versione"
		Russian:"Версия"
		Simplified_Chinese:"版本号"
	}
	"Resolution":{
		Italian:"Risoluzione"
		Russian:"Разрешения"
		Simplified_Chinese:"分辨率"
	}
	"Tileset":{
		Italian:"Set celle"
		Simplified_Chinese:"地块显示设置"
	}
	"Map editor":{
		Italian:"Editor mappe"
		Russian:"Редактор карт"
		Simplified_Chinese:"地图编辑器"
	}
	"Language":{
		Italian:"Lingua"
		Simplified_Chinese:"语言设置"
	}
	//If don't do this,when game runs in Chinese,it will be lost some font.
	"missing Chinese font":{
		Simplified_Chinese:"。、，：查俱左右详细介绍节哪绚丽多彩概念奇妙等虽然待健康但距影响范围欢迎第就也而应然情况该智屏按钮促几例如脑终至因容熟还永味着担告问题激励善竭尽求感谢-足让旅教扣余灾菜程库差财富谋慢乏较貌段看控少缺顶遥栏随稍奖棒如果欢请评系页允些使径断穿份吧具起旦决赛难绝送依另皂白注许负两"
	}
}<|MERGE_RESOLUTION|>--- conflicted
+++ resolved
@@ -8914,11 +8914,7 @@
 	"Required tech: [requiredTech]":{
 		Italian:"Tecnologie propedeutiche: [requiredTech]"
 		French:"Nécessite la technologie: [requiredTech]"
-<<<<<<< HEAD
-        Simplified_Chinese:"需要科技：[requiredTech]"
-=======
 		Simplified_Chinese:"需要科技：[requiredTech]"
->>>>>>> 7ab02673
 	}
 	"Upgrades to [upgradedUnit]":{
 		Italian:"Aggiorna a [upgradedUnit]"
