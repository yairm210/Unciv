--- conflicted
+++ resolved
@@ -8953,7 +8953,6 @@
 		Russian:"Бонус против водных юнитов +15%"
 		Simplified_Chinese:"对战海军单位时+15%战斗力"
 	}
-<<<<<<< HEAD
 	"Bonus vs Mounted 50%":{
 		Simplified_Chinese:"对战骑乘单位时+50%战斗力"
 	}
@@ -8972,8 +8971,6 @@
 		Simplified_Chinese:"对战装甲单位时+100%战斗力"
 		French:"Bonus contre les unités montées +100%"
 	}
-=======
->>>>>>> 89902bef
 	"Coastal Raider I":{
 		Italian:"Incursione costiera I"
 		German:"Küstenräuber I"
