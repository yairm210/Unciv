--- conflicted
+++ resolved
@@ -4154,17 +4154,17 @@
 		German:"Friedensabkommen"
 	}
 	"Agreements":{
-<<<<<<< HEAD
+patch-99
 		Italian:"Accordi"
 	}
 	"Open Borders":{
 		Italian:"Diritto di passaggio"
-=======
+
 		Simplified_Chinese:"协定"
 	}
 	"Open Borders":{
 		Simplified_Chinese:"开放边境"
->>>>>>> 307aea1c
+master
 	}
 	"Gold per turn":{
 		Italian:"Oro per turno"
@@ -4763,11 +4763,8 @@
 	}
 	
 	"[tradeOffer] from [otherCivName] has ended":{
-<<<<<<< HEAD
 		Italian:"[tradeOffer] da [otherCivName] terminato"
-=======
 		Simplified_Chinese:"与[civName]的[tradeOffer]协议已经结束"
->>>>>>> 307aea1c
 	}
 	
 	"[leaderName] of [nation]":{ // e.g. Ramasses of Egypt, Napoleon of France
@@ -4804,7 +4801,7 @@
 	}
 	
 	"Not this time.":{
-<<<<<<< HEAD
+ patch-99
 		Italian:"Non oggi."
 	} // declining trade text
 	"Excellent!":{
@@ -4812,7 +4809,7 @@
 	} // AI statement after we accept a trade they proposed
 	"How about something else...":{
 		Italian:"Che ne diresti di quest'altra offerta?"
-=======
+
 		Simplified_Chinese:"这次不行。我只和有诚意的人交易。"
 	} // declining trade text
 	"Excellent!":{
@@ -4820,7 +4817,7 @@
 	} // AI statement after we accept a trade they proposed
 	"How about something else...":{
 		Simplified_Chinese:"如果阁下再有点诚意的话，我愿意达成这笔交易。"
->>>>>>> 307aea1c
+ master
 	} // Counteroffer to AI offer
 	
 	"A pleasure to meet you.":{
