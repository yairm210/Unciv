--- conflicted
+++ resolved
@@ -957,11 +957,8 @@
 	"Show pixel improvements":{
 		Italian:"Mostra miglioramenti pixel"
 		Simplified_Chinese:"显示像素地块设施"
-<<<<<<< HEAD
 		Ukrainian:"Показати піксельні вдосконалення"
-=======
 		Czech:"Zobrazit vylepšení jako pixely"
->>>>>>> e44707f0
 }
 
 	"Fontset":{
