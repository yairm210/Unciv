{

	"Load copied data":{
		Italian:"Carica i dati copiati"
		Russian:"Загрузить скопированные данные"
		French:"Charger des données copiées"
		Romanian:"Încarcă date copiate"
		German:"Aus Zwischenablage laden"
		Dutch:"Gekopieerde data laden"
		Spanish:"Cargar datos copiados"
		Simplified_Chinese:"读取剪贴板中的游戏数据"
		Portuguese:"Carregar dados copiados"
		Japanese:"コピーしたデータを読み込む"
                Korean:"복사 된 데이터 로드"
		Czech:"Načíst zkopírované data"
}

	"Could not load game from clipboard!":{
		Italian:"Impossibile caricare partita dagli appunti!"
		Romanian:"Jocul nu a putut fi încărcat din clipboard!"
		Simplified_Chinese:"无法从剪贴板读取游戏!"
		Portuguese:"Não foi possivel carregar o jogo da prancheta"
		German:"Das Spiel konnte nicht aus der Zwischenablage geladen werden!"
		French:"Impossible de charger la partie depuis le presse-papier"
		Japanese:"クリップボードからゲームを読み込めませんでした。"
		Russian:"Не удалось загрузить игру из буфера обмена!"
		Dutch:"Kon game niet van klembord laden!"
		Spanish:"No se pudo cargar el juego desde el portapapeles!"
                Korean:"클립보드에서 게임을 불러 올 수 없습니다!"
		Czech:"Nepodařilo se nahrát hru ze schránky!"
}

	"Start game!":{
		Italian:"Comincia la tua avventura!"
		Russian:"Начать игру!"
		French:"Démarrer la partie!"
		Romanian:"Începe jocul!"
		Spanish:"¡Empezar partida!"
		Simplified_Chinese:"开始游戏！"
		Portuguese:"Começar partida!"
		German:"Spiel starten!"
		Japanese:"ゲームを始める！"
                Korean:"게임 시작!"
		Czech:"Začít hru!"
}

	"Map type":{
		Italian:"Tipo di mappa"
		Russian:"Тип карты"
		French:"Type de carte"
		Romanian:"Tipul hărții"
		Spanish:"Tipo de mapa"
		Simplified_Chinese:"地图类型"
		Portuguese:"Tipo de mapa"
		German:"Kartentyp"
		Dutch:"Kaarttype"
                Korean:"지도 유형"
		Czech:"Typ mapy"
}

	"Number of city-states":{
		Italian:"Numero di Città-Stato"
		French:"Nombre de cité-état"
		Simplified_Chinese:"城邦数量"
		Russian:"Число городов-государств"
                Korean:"도시 국가 수"

		Czech:"Počet městských států"
}

	"No barbarians":{//it can be showed correct as usual, so I'm not translate it.
		Italian:"Niente barbari"
		French:"Pas de barbare"
		Simplified_Chinese:"无蛮族"
		Russian:"Без варваров"
                Korean:"야만인 없음"
		Czech:"Bez barbarů"
}

	"Victory conditions": {
		Italian:"Condizioni di Vittoria"
		French: "Conditions de victoire"
		Simplified_Chinese:"胜利方式"
		Russian:"Условия победы"
                Korean:"승리 조건"
		Czech:"Způsoby výhry"
}

	"Scientific": {//it can be showed correct as usual in chinese, so I'm not translate it.
		Italian:"Scientifica"
		French: "Scientifique"
		Simplified_Chinese:"科技胜利"
		Russian:"Научная"
                Korean:"과학"
		Czech:"Vědecká"
}

	"Domination": {//it can be showed correct as usual in chinese, so I'm not translate it.
		Italian:"Dominazione"
		French: "Conquete"
		Simplified_Chinese:"征服胜利"
		Russian:"Завоевание"
                Korean:"정복"
		Czech:"Dominance"
},

	"Cultural": {//it can be showed correct as usual in chinese, so I'm not translate it.
		Italian:"Culturale"
		French: "Culturelle"
		Simplified_Chinese:"文化胜利"
		Russian:"Культурная"
                Korean:"문화"
		Czech:"Kulturní"
}

	// Map sizes

	"World size":{	 //not duplicate,the other one is wrong.
		Italian:"Dimensioni della mappa"
		Russian:"Размер мира"
		French:"Taille du monde"
		Romanian:"Mărime pământ"
		Spanish:"Tamaño del mundo"
		Simplified_Chinese:"世界大小"
		Portuguese:"Tamanho do mundo"
		German:"Kartengröße"
                Korean:"세계 크기"
		Czech:"Velikost světa"
}


	"Tiny":{
		Italian:"Minuscola"
		Romanian:"Micuț"
		Spanish:"Micro"
		Simplified_Chinese:"极小"
		German:"Winzig"
		Russian:"Крошечный"
		Portuguese:"Minúsculo"
		French:"Minuscule"
                Korean:"초소형"
		Czech:"Miniaturní"
}

	"Small":{
		Italian:"Piccola"
		Russian:"Маленький"
		French:"Petit"
		Romanian:"Mic"
		Spanish:"Pequeño"
		Simplified_Chinese:"小"
		Portuguese:"Pequeno"
		German:"Klein"
                Korean:"소형"
		Czech:"Malý"
}

	"Medium":{
		Italian:"Media"
		Russian:"Средний"
		French:"Moyen"
		Romanian:"Mediu"
		Spanish:"Mediano"
		Simplified_Chinese:"中"
		Portuguese:"Médio"
		German:"Mittel"
                Korean:"중형"
		Czech:"Střední"
}

	"Large":{
		Italian:"Grande"
		Russian:"Большой"
		French:"Grand"
		Romanian:"Mare"
		Spanish:"Grande"
		Simplified_Chinese:"大"
		Portuguese:"Grande"
		German:"Groß"
                Korean:"대형"
		Czech:"Velký"
}

	"Huge":{
		Italian:"Enorme"
		Russian:"Огромный"
		French:"Énorme"
		Romanian:"Imens"
		Spanish:"Enorme"
		Simplified_Chinese:"巨大"
		Portuguese:"Imenso"
		German:"Enorm"
                Korean:"초대형"
		Czech:"Obrovský"
}


	// Difficulties

	"Difficulty":{
		Italian:"Difficoltà"
		Russian:"Сложность"
		French:"Difficulté"
		Romanian:"Dificultate"
		Spanish:"Dificultad"
		Simplified_Chinese:"难度"
		Portuguese:"Dificuldade"
		German:"Schwierigkeitsgrad"
                Korean:"난이도"
		Czech:"Obtížnost"
}


	"Settler":{
		Italian:"Colono"
		Russian:"Поселенец"
		French:"Colon"
		Romanian:"Colonist"
		Spanish:"Colono"
		Simplified_Chinese:"移民"
		Portuguese:"Colonizador"
		German:"Siedler"
                Korean:"개척자"
		Czech:"Osadník"
}

	"Chieftain":{
		Italian:"Capo"
		Russian:"Вождь"
		French:"Chef de clan"
		Romanian:"Șef de trib"
		Spanish:"Cacique"
		Simplified_Chinese:"酋长"
		Portuguese:"Cacique"
		German:"Häuptling"
                Korean:"족장"
		Czech:"Náčelník"
}

	"Warlord":{
		Italian:"Condottiero"
		Russian:"Военачальник"
		French:"Chef de guerre"
		Romanian:"Comandant"
		Spanish:"Señor de la guerra"
		Simplified_Chinese:"军阀"
		Portuguese:"General"
		German:"Kriegsherr"
                Korean:"장군"
		Czech:"Válečník"
}

	"Prince":{
		Italian:"Principe"
		Russian:"Принц"
		French:"Prince"
		Romanian:"Prinţ"
		Spanish:"Príncipe"
		Simplified_Chinese:"王子"
		Portuguese:"Príncipe"
		German:"Prinz"
                Korean:"왕자"
		Czech:"Princ"
}

	"King":{
		Italian:"Re"
		Russian:"Король"
		French:"Roi"
		Romanian:"Rege"
		Spanish:"Rey"
		Simplified_Chinese:"国王"
		Portuguese:"Rei"
		German:"König"
                Korean:"왕"
		Czech:"Král"
}

	"Emperor":{
		Italian:"Imperatore"
		Russian:"Император"
		French:"Empereur"
		Romanian:"Împărat"
		Spanish:"Emperador"
		Simplified_Chinese:"皇帝"
		Portuguese:"Imperador"
		German:"Kaiser"
                Korean:"황제"
		Czech:"Emperor"
}

	"Immortal":{
		Italian:"Immortale"
		Russian:"Бессмертный"
		French:"Immortel"
		Romanian:"Nemuritor"
		Spanish:"Inmortal"
		Simplified_Chinese:"仙人"
		Portuguese:"Imortal"
		German:"Unsterblicher"
                Korean:"불멸"
		Czech:"Polobůh"
}

	"Deity":{
		Italian:"Divinità"
		Russian:"Божество"
		French:"Déité" //or Divinité
		Romanian:"Zeitate"
		Spanish:"Deidad"
		Simplified_Chinese:"天神"
		Portuguese:"Semi-Deus"
		German:"Gott"
                Korean:"신"
		Czech:"Bůh"
}

	//Civilization select

	"AI":{
		Italian:"IA"
		Simplified_Chinese:"电脑"
		Russian:"ИИ"
		Czech:"UI"
}

	"Remove":{
		Italian:"Rimuovi"
		Simplified_Chinese:"删除"
                Korean:"제거"
		Czech:"Odstranit"
}

	"Random":{
		Italian:"Casuale"
		Simplified_Chinese:"随机"
                Korean:"무작위"
		Czech:"Náhodně"
}

	"Human":{
		Italian:"Umano"
		Simplified_Chinese:"玩家"
		Russian:"Человек"
                Korean:"인간"
		Czech:"Člověk"
}

	"Hotseat":{
		Italian:"Hotseat"
		Russian:"Хотсит"
		Simplified_Chinese:"热座模式"
                Korean:"핫시트"
		Czech:"Na tomto zařízení"
}

	"User Id":{
		Italian:"ID Utente"
		Simplified_Chinese:"玩家Id"
		Russian:"ID игрока"
                Korean:"사용자 Id"
		Czech:"Uživatelské ID"
}

	"Click to copy":{
		Italian:"Clicca per copiare"
		Simplified_Chinese:"点击复制"
		Russian:"Нажмите, чтобы скопировать"
                Korean:"복사하려면 클릭하십시오"
		Czech:"Klikni pro kopírování"
}

	"Username":{
		Italian:"Nome utente"
		Simplified_Chinese:"玩家姓名"
		Russian:"Пользователь"
                Korean:"사용자이름"
		Czech:"Uživatelské jméno"
}

	"Multiplayer":{
		Simplified_Chinese:"多人游戏"
		Italian:"Multigiocatore"
		Russian:"Сетевая игра"
                Korean:"멀티플레이어"
		Czech:"Více hráčů"
}

	"Could not download game!":{
		Italian:"Impossibile scaricare partita!"
		Russian:"Невозможно загрузить игру!"
                Korean:"게임을 다운로드할 수 없습니다!"
		Czech:"Nepodařilo se načíst hru!"
}

	"Could not upload game!":{
		Italian:"Impossibile caricare partita"
		Russian:"Невозможно отправить игру!"
                Korean:"게임을 업로드할 수 없습니다!"
		Czech:"Nepodařilo se nahrát hru!"
}

	"Join Game":{
		Italian:"Unisciti"
		Simplified_Chinese:"加入游戏"
		Russian:"Подключиться"
                Korean:"게임 참여"
		Czech:"Připojit se ke hře"
}

	"Invalid game ID!":{
		Italian:"ID Partita non corretto"
		Simplified_Chinese:"无效的游戏Id！"
		Russian:"Некорректный ID игры!"
                Korean:"잘못된 게임 ID 입니다!"
		Czech:"Chybné ID hry"
}

	"Copy User Id":{
		Italian:"Copia ID Utente"
		Simplified_Chinese:"复制玩家Id"
		Russian:"Скопировать ID игрока"
                Korean:"사용자 Id 복사"
		Czech:"Kopírovat uživatelské ID"
}

	"Copy Game Id":{
		Italian:"Copia ID Partita"
		Simplified_Chinese:"复制游戏Id"
		Russian:"Скопировать ID игры"
                Korean:"게임 Id 복사"
		Czech:"Kopírovat ID hry"
}

	"Set current user":{
		Italian:"Imposta utente attuale"
                Korean:"현재 사용자 설정"
		Czech:"Nastavit aktuálního uživatele"
}

	"Player ID from clipboard":{
		Italian:"Copia ID giocatore dagli appunti"
                Korean:"클립보드의 플레이어 ID"
		Czech:"Kopírovat ID hráče ze schránky"
}

	/// tutorials for multiplayer
	"To create a multiplayer game, check the 'multiplayer' toggle in the New Game screen, and for each human player insert that player's user ID.":{
		Italian:"Per creare una partita multigiocatore, attiva la spunta su 'Multigiocatore' nella schermata Nuova Partita, e inserisci l'ID utente per del giocatore per ogni rispettivo giocatore umano"
                Korean:"멀티플레이어 게임을 만들려면 새로운 게임 화면에서 '멀티플레이어' 토글을 확인하고 각 인간 플레이어에 대해 해당 플레이어의 사용자 ID를 삽입하십시오."
		Czech:"Pro vytvoření hry pro více hráčů zaškrtněte 'Více hráčů' na obrazovce s novou hrou a pro každého lidského hráče vložte jeho hráčské ID."
}

	"You can assign your own user ID there easily, and other players can copy their user IDs here and send them to you for you to include them in the game.":{
		Italian:"Puoi assegnarvi facilmente il tuo ID Utente, e altri giocatori possono copiarvi il loro ID Utente e mandartelo per unirsi alla partita."
                Korean:"당신은 당신의 사용자 ID를 쉽게 거기에 할당할 수 있고, 다른 플레이어는 당신의 사용자 ID를 여기에 복사하여 당신이 게임에 포함하도록 당신에게 보낼 수 있습니다."
		Czech:"Svoje vlastní ID můžete přiřadit jednoduše, ostatní hráči můžou zkopírovat svoje uživatelské ID tady a poslat vám ho, aby jste je připojil ke hře."
}

	"Once you've created your game, enter this screen again to copy the Game ID and send it to the other players.":{
		Italian:"Una volta creata la tua partita, ritorna in questa schermata per copiare l'ID Partita e mandala ad altri giocatori."
                Korean:"게임을 만든 후 이 화면을 다시 입력하여 게임 ID를 복사하여 다른 플레이어에게 전송하십시오."
		Czech:"Ve chvíli kdy vytvoříte hru, vraťte se zpět na tuto obrazovku, zkopírujte ID hry a pošlete ho ostatním hráčům."
}

	"Players can enter you game by copying the game ID to the clipboard, and clicking on the Join Game button":{
		Italian:"I giocatori possono entrare nella tua partita copiando il codice ID sugli appunti e cliccando il tasto Unisciti."
                Korean:"플레이어는 게임 ID를 클립보드에 복사하고 게임 참여 버튼을 클릭하여 게임에 들어갈 수 있습니다."
		Czech:"Ostatní hráči můžou vstoupit do hry zkopírováním ID hry do schránky a kliknutím na tlačítko 'Připojit se ke hře'"
}



	// Game speeds

	"Game Speed":{
		Italian:"Velocità di gioco"
		Russian:"Скорость игры"
		Simplified_Chinese:"游戏速度"
                Korean:"게임 속도"
		Czech:"Rychlost hry"
}

	"Quick":{
		Italian:"Rapida"
		Russian:"Быстрая"
		Simplified_Chinese:"快速"
                Korean:"빠름"
		Czech:"Rychlá"
}

	"Standard":{
		Italian:"Standard"
		Russian:"Обычная"
		Simplified_Chinese:"标准"
                Korean:"표준"
		Czech:"Normální"
}

	"Epic":{
		Italian:"Epica"
		Simplified_Chinese:"史诗"
		Russian:"Эпическая"
                Korean:"서사시"
		Czech:"Dlouhá"
}

	"Marathon":{
		Italian:"Maratona"
		Simplified_Chinese:"马拉松"
		Russian:"Марафон"
                Korean:"마라톤"
<<<<<<< HEAD
		Czech:"Maratónská"
}



	// Starting Era

=======
	}
	
	
	
	// Starting Era, the Era names don't need to translate.
	
>>>>>>> 362c67e3
	"Starting Era":{
		Italian:"Epoca iniziale"
		Simplified_Chinese:"开始时代"
                Korean:"시작 시대"
<<<<<<< HEAD
		Czech:"Doba počátku hry"
}

	"Ancient":{
		Italian:"Antica"
                Korean:"고대"
		Czech:"Starověk"
}

	"Classic":{
		Italian:"Classica"
                Korean:"고전"
		Czech:"Klasický starověk"
}

	"Medieval":{
		Italian:"Medievale"
                Korean:"중세"
		Czech:"Středověk"
}

	"Renaissance":{
		Italian:"Rinascimentale"
                Korean:"르네상스"
		Czech:"Renesance"
}

	"Industrial":{
		Italian:"Industriale"
                Korean:"산업"
		Czech:"Industrialní doba"
}

	"Modern":{
		Italian:"Moderna"
                Korean:"현대"
		Czech:"Moderní doba"
}

	"Information":{
		Italian:"Informatica"
                Korean:"정보"
		Czech:"Doba informačních technologií"
}

	"Future":{
		Italian:"Futura"
                Korean:"미래"
		Czech:"Budoucnost"
}

=======
	}
 
>>>>>>> 362c67e3
////

	"It looks like we can't make a map with the parameters you requested!":{
		Italian:"Sembra che i parametri da te impostati siano eccessivi per questa mappa!"
		Russian:"Похоже, что мы не можем создать карту с нужными вам параметрами!"
		Simplified_Chinese:"无法根据你的设置创建地图！"
                Korean:"당신이 요청한 매개변수로 지도를 만들 수 없을 것 같습니다!"
		Czech:"Vypadá to, že nelze vytvořit mapu dle vašeho zadání!"
}

	"Maybe you put too many players into too small a map?":{
		Italian:"Forse hai inserito troppi giocatori o altri parametri?"
		Russian:"Может, у вас слишком много игроков для такой небольшой карты?"
		Simplified_Chinese:"或许你放置了太多玩家在如此小的地图上？"
                Korean:"너무 작은 지도에 너무 많은 플레이어를 넣었나요?"
		Czech:"Nevložili jste příliš mnoho hráčů do moc malé mapy?"
}

	"No human players selected!":{
		Italian:"È necessario almeno un giocatore umano!"
		Simplified_Chinese:"未选择玩家！"
                Korean:"인간 플레이어가 선택 되지 않았습니다!"
		Czech:"Nebyl vybrán lidský hráč!"
}


////////////// 	Save and load game

	"Current saves":{
		Italian:"Salvataggio attuale"
		Russian:"Текущие сохранения"
		French:"Sauvegardes présentes"
		Romanian:"Salvări curente"
		German:"Gespeicherte Spiele"
		Dutch:"Huidige spellen"
		Spanish:"Partidas guardadas"
		Simplified_Chinese:"保存当前游戏"
		Portuguese:"Partidas salvas"
                Korean:"현재 게임 저장"
		Czech:"Aktuálně uložené hry"
}

	"Show autosaves":{
		Italian:"Mostra autosalvataggi"
		Simplified_Chinese:"显示自动存档"
                Korean:"자동 저장 표시"
		Czech:"Zobrazit automaticky uložené hry"
}

	"Saved game name":{
		Italian:"Nome del salvataggio"
		Russian:"Имя сохранённой игры"
		French:"Nom de la partie sauvegardée"
		Romanian:"Numele jocului salvat"
		German:"Name des gespeicherten Spiels"
		Dutch:"Naam van opgeslagen spellen"
		Spanish:"Nombre de partida guardada"
		Simplified_Chinese:"游戏存档名称"
		Portuguese:"Nome do jogo salvo"
                Korean:"저장된 게임 이름"
		Czech:"Uložit hru pod jménem"
}

	"Copy to clipboard":{ //this button exsits in "Save game" and "Map editor", it means that we can copy "current game status" to clipboard, "current game status" is not a existing file but some words.
		Italian:"Copia su appunti"
		French:"Copier dans le presse-papier"
		Simplified_Chinese:"复制当前游戏数据到剪贴板"
		Portuguese:"Copiar" //means copy but it is correct because you can actually paste it as text
		Russian:"Скопировать в буфер"
                Korean:"클립보드에 복사"
		Czech:"Zkopírovat do schránky"
}

	"Copy saved game to clipboard":{//this button exsits in "Load game",it means that we have a "saved game" file, so we can copy its data to clipboard.
		Italian:"Copia salvataggio su appunti"
		Simplified_Chinese:"复制游戏存档到剪贴板"
                Korean:"클립보드에 저장된 게임 복사"
		Czech:"Zkopírovat uloženou hru do schránky"
}

	"Could not load game":{
		Italian:"Impossibile caricare partita"
		Russian:"Не удалось загрузить игру"
		French:"Impossible de charger la partie"
		Romanian:"Jocul nu a putut fi încărcat"
		German:"Spiel konnte nicht geladen werden"
		Dutch:"Spel kon niet geladen worden"
		Spanish:"Imposible cargar partida"
		Simplified_Chinese:"无法读取游戏"
		Portuguese:"Não foi possivel carregar a partida salva"
                Korean:"게임을 불러올 수 없습니다"
		Czech:"Nepodařilo se načíst hru"
}

	"Load [saveFileName]":{ // as in "Load SaveFile2"
		Italian:"Carica [saveFileName]"
		Russian:"Загрузить [saveFileName]"
		French:"Charger [saveFileName]"
		Romanian:"Încarcă [saveFileName]"
		German:"[saveFileName] laden"
		Dutch:"[saveFileName] laden"
		Spanish:"Cargar [saveFileName]"
		Simplified_Chinese:"读取[saveFileName]"
		Portuguese:"Carregar [saveFileName]"
                Korean:"불러오기 [saveFileName]",
		Czech:"Načíst hru [saveFileName]"
}

	"Delete save":{
		Italian:"Elimina salvataggio"
		Russian:"Удалить сохранение"
		French:"Supprimer la sauvegarde"
		Romanian:"Șterge jocul salvat"
		German:"Spiel löschen"
		Dutch:"Spel verwijderen"
		Spanish:"Borrar partida"
		Simplified_Chinese:"删除存档"
		Portuguese:"Apagar jogo salvo"
                Korean:"저장 삭제"
		Czech:"Smazat uloženou hru"
}

	"Saved at":{
		Italian:"Salvato su"
		Russian:"Сохранено в"
		French:"Enregistré sous"
		Romanian:"Salvat la"
		German:"Gespeichert um"
		Dutch:"Opgeslagen in"
		Spanish:"Guardado en"
		Simplified_Chinese:"存储时间"
		Portuguese:"Salvo em"
                Korean:"저장 시간"
		Czech:"Uloženo jako"
}

	////////////// Load map

	"Load map":{
		Italian:"Carica mappa"
		Simplified_Chinese:"载入地图"
		Russian:"Загрузить карту"
                Korean:"지도 불러오기"
		Czech:"Načíst mapu"
}

	"Are you sure you want to delete this map?":{
		Simplified_Chinese:"你真想删除这张地图吗？"
		Italian:"Vuoi davvero cancellare questa mappa?"
		Russian:"Вы уверены в удалении этой карты?"
                Korean:"이 지도를 삭제하시겠습니까?"
		Czech:"Jste si jistý(á), že chcete smazat tuto mapu?"
}

	"Upload":{
		Simplified_Chinese:"上传"
		Italian:"Carica"
		Russian:"Отправить"
                Korean:"업로드"
  		Czech:"Nahrát"
}

	"Could not upload map!":{
		Italian:"Impossibile caricare mappa!"
		Simplified_Chinese:"无法上传地图！"
		Russian:"Невозможно отправить карту!"
                Korean:"지도를 업로드할 수 없습니다!"
		Czech:"Nelze nahrát mapu!"
}

	////////////// Options

	"Options":{
		Italian:"Opzioni"
		German:"Optionen"
		French:"Options"
		Japanese:"オプション"
		Russian:"Настройки"
		Romanian:"Opțiuni"
		Dutch:"Opties"
		Spanish:"Opciones"
		Simplified_Chinese:"选项"
		Portuguese:"Opções"
                Korean:"설정"
		Czech:"Možnosti"
}

	"Display options":{
		Italian:"Opzioni"
		Russian:"Параметры экрана"
		French:"Options d'affichage"
		Romanian:"Opțiuni afișaj"
		German:"Anzeigeeinstellungen"
		Dutch:"Weergaveopties"
		Spanish:"Opciones de pantalla"
		Simplified_Chinese:"显示选项"
		Portuguese:"Opções de Vídeo"
		Japanese:"表示オプション"
                Korean:"해상도 설정"
		Czech:"Zobrazit možnosti"
}

	"Turns between autosaves":{
		Italian:"Turni tra autosalvataggi"
		French:"Tours avant sauvegarde automatique"
		Simplified_Chinese:"自动存档/回合"
		Portuguese:"Turnos entre autosaves"
		Russian:"Кол-во ходов между автосохранениями"
                Korean:"자동 저장 라운드"
		Czech:"Počet kol mezi automatickým uložením hry"
}

	"Sound effects volume":{
		Italian:"Volume effetti"
		French:"Volume sonore"
		Simplified_Chinese:"声效大小"
		Russian:"Громкость звука"
                Korean:"음향효과 음량"
		Czech:"Hlasitost zvuků"
}

	"Show":{
		Italian:"Mostra"
		Russian:"Показать"
		French:"Montrer"
		Romanian:"Arată"
		German:"Anzeigen"
		Dutch:"Toon"
		Spanish:"Mostrar"
		Simplified_Chinese:"显示"
		Portuguese:"Mostrar"
		Japanese:"見せる"
                Korean:"보이기"
		Czech:"Zobrazit"
}

	"Hide":{
		Italian:"Nascondi"
		Russian:"Убрать"
		French:"Cacher"
		Romanian:"Ascunde"
		German:"Verstecken"
		Dutch:"Verberg"
		Spanish:"Ocultar"
		Simplified_Chinese:"隐藏"
		Portuguese:"Ocultar"
		Japanese:"隠す"
                Korean:"숨기기"
		Czech:"Schovat"
}

	"Worked tiles":{
		Italian:"Celle sfruttate"
		Russian:"Обрабатываемые клетки"
		French:"cases exploités"
		Romanian:"celule lucrate"
		German:"bearbeitete Felder"
		Dutch:"Bewerkte velden"
		Spanish:"casillas trabajadas"
		Simplified_Chinese:"工作的地块"
		Portuguese:"Terrenos trabalhados"
		Japanese:"働いたタイル"
                Korean:"작업된 타일"
		Czech:"Obdělávané políčka"
}

	"Resources and improvements":{
		Italian:"Risorse e miglioramenti"
		Russian:"Ресурсы и улучшения"
		French:"ressources et améliorations"
		Romanian:"resurse și îmbunătățiri"
		German:"Ressourcen und Verbesserungen"
		Dutch:"Grondstoffen en Verbeteringen"
		Spanish:"recursos y mejoras"
		Simplified_Chinese:"资源与设施"
		Portuguese:"recursos e melhorias"
		Japanese:"リソースと改善"
                Korean:"자원과 시설"
		Czech:"Zdroje a vylepšení"
}

	"Check for idle units":{
		Italian:"Controlla unità inutilizzate"
		Simplified_Chinese:"回合结束前查看未行动单位"
		Portuguese:"Cheque por unidades sem ordens",
		German: "Untätige Einheiten anzeigen bei Rundenende"
		French:"Vérifier les unités inactives"
		Russian:"Найти незанятые юниты"
<<<<<<< HEAD
                Korean:"턴이 끝나기 전에 미행동 유닛 보기
		Czech:"Kontrolovat zahálející jednotky"
}

=======
                Korean:"턴이 끝나기 전에 미행동 유닛 보기"
	}
 
>>>>>>> 362c67e3
	"Move units with a single tap":{
		Italian:"Muovi unità con un solo tocco"
		German: "Einheiten mit einem Klick bewegen"
		French:"Bouger les unités en un seul click"
		Russian:"Перемещать юниты одним касанием"
		Simplified_Chinese:"点击目标地块立即移动"
                Korean:"한 번의 탭으로 유닛 이동"
		Czech:"Pohyb jednotek na jeden klik"
}

	"Show tutorials":{
		Italian:"Mostra tutorial"
		Russian:"Показывать обучение"
		Simplified_Chinese:"显示教程"
                Korean:"튜토리얼 보이기"
		Czech:"Zobrazit tutoriál"
}

	"Auto-assign city production":{
		Italian:"Autoassegna produzione città"
		Simplified_Chinese:"自动分配城市产能"
		Russian:"Автопроизводство в городах"
                Korean:"도시 생산 자동 할당"
		Czech:"Automatické přiřazení produkce ve městě"
}

	"Auto-build roads":{
		Italian:"Costruzione strade automatica"
                Korean:"도로 자동 건설"
		Czech:"Automatická vystavba cest"
}

	"Show minimap":{
		Italian:"Mostra minimappa",
		Simplified_Chinese:"显示小地图"
		Russian:"Показать миникарту"
                Korean:"미니맵 보이기"
		Czech:"Zobrazit minimapu"
}

	"Fontset":{
		Italian:"Fontset"
		Simplified_Chinese:"字体设置"
		Russian:"Шрифты"
                Korean:"폰트 설정"
		Czech:"Typ písma"
}

}<|MERGE_RESOLUTION|>--- conflicted
+++ resolved
@@ -509,28 +509,16 @@
 		Italian:"Maratona"
 		Simplified_Chinese:"马拉松"
 		Russian:"Марафон"
-                Korean:"마라톤"
-<<<<<<< HEAD
+    Korean:"마라톤"
 		Czech:"Maratónská"
-}
-
-
-
-	// Starting Era
-
-=======
-	}
-	
+}	
 	
 	
 	// Starting Era, the Era names don't need to translate.
-	
->>>>>>> 362c67e3
 	"Starting Era":{
 		Italian:"Epoca iniziale"
 		Simplified_Chinese:"开始时代"
-                Korean:"시작 시대"
-<<<<<<< HEAD
+    Korean:"시작 시대"
 		Czech:"Doba počátku hry"
 }
 
@@ -582,10 +570,6 @@
 		Czech:"Budoucnost"
 }
 
-=======
-	}
- 
->>>>>>> 362c67e3
 ////
 
 	"It looks like we can't make a map with the parameters you requested!":{
@@ -874,16 +858,10 @@
 		German: "Untätige Einheiten anzeigen bei Rundenende"
 		French:"Vérifier les unités inactives"
 		Russian:"Найти незанятые юниты"
-<<<<<<< HEAD
-                Korean:"턴이 끝나기 전에 미행동 유닛 보기
+    Korean:"턴이 끝나기 전에 미행동 유닛 보기"
 		Czech:"Kontrolovat zahálející jednotky"
 }
-
-=======
-                Korean:"턴이 끝나기 전에 미행동 유닛 보기"
-	}
  
->>>>>>> 362c67e3
 	"Move units with a single tap":{
 		Italian:"Muovi unità con un solo tocco"
 		German: "Einheiten mit einem Klick bewegen"
