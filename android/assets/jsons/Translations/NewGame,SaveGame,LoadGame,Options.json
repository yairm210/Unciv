{

	"Load copied data":{
		Italian:"Carica i dati copiati"
		Russian:"Загрузить скопированные данные"
		French:"Charger des données copiées"
		Romanian:"Încarcă date copiate"
		German:"Aus Zwischenablage laden"
		Dutch:"Gekopieerde data laden"
		Spanish:"Cargar datos copiados"
		Simplified_Chinese:"读取剪贴板中的游戏数据"
		Portuguese:"Carregar dados copiados"
		Japanese:"コピーしたデータを読み込む"
                Korean:"복사 된 데이터 로드"
		Czech:"Načíst zkopírované data"
		Ukrainian:"Завантажити копію даних"
}

	"Could not load game from clipboard!":{
		Italian:"Impossibile caricare partita dagli appunti!"
		Romanian:"Jocul nu a putut fi încărcat din clipboard!"
		Simplified_Chinese:"无法从剪贴板中读取游戏!"
		Portuguese:"Não foi possivel carregar o jogo da prancheta"
		German:"Das Spiel konnte nicht aus der Zwischenablage geladen werden!"
		French:"Impossible de charger la partie depuis le presse-papier"
		Japanese:"クリップボードからゲームを読み込めませんでした。"
		Russian:"Не удалось загрузить игру из буфера обмена!"
		Dutch:"Kon game niet van klembord laden!"
		Spanish:"No se pudo cargar el juego desde el portapapeles!"
                Korean:"클립보드에서 게임을 불러 올 수 없습니다!"
		Czech:"Nepodařilo se nahrát hru ze schránky!"
		Ukrainian:"Неможливо завантажити гру з буфера обміну"
}

	"Start game!":{
		Italian:"Comincia la tua avventura!"
		Russian:"Начать игру!"
		French:"Démarrer la partie!"
		Romanian:"Începe jocul!"
		Spanish:"¡Empezar partida!"
		Simplified_Chinese:"开始游戏！"
		Portuguese:"Começar partida!"
		German:"Spiel starten!"
		Japanese:"ゲームを始める！"
                Korean:"게임 시작!"
		Czech:"Začít hru!"
		Ukrainian:"Почати!"
}

	"Map type":{
		Italian:"Tipo di mappa"
		Russian:"Тип карты"
		French:"Type de carte"
		Romanian:"Tipul hărții"
		Spanish:"Tipo de mapa"
		Simplified_Chinese:"地图类型"
		Portuguese:"Tipo de mapa"
		German:"Kartentyp"
		Dutch:"Kaarttype"
                Korean:"지도 유형"
		Czech:"Typ mapy"
		Ukrainian:"Тип мапи"
}

	"Number of city-states":{
		Italian:"Numero di Città-Stato"
		French:"Nombre de cité-état"
		Simplified_Chinese:"城邦数量"
		Russian:"Число городов-государств"
                Korean:"도시 국가 수"
		Czech:"Počet městských států"
		Ukrainian:"Міст-держав"
}

	"No barbarians":{//it can be showed correct as usual, so I'm not translate it.
		Italian:"Niente barbari"
		French:"Pas de barbare"
		Simplified_Chinese:"无蛮族"
		Russian:"Без варваров"
                Korean:"야만인 없음"
		Czech:"Bez barbarů"
		Ukrainian:"Без варварів"
}

	"Victory conditions": {
		Italian:"Condizioni di Vittoria"
		French: "Conditions de victoire"
		Simplified_Chinese:"胜利方式"
		Russian:"Условия победы"
                Korean:"승리 조건"
		Czech:"Způsoby výhry"
		Ukrainian:"Умови перемоги"
}

	"Scientific": {//it can be showed correct as usual in chinese, so I'm not translate it.
		Italian:"Scientifica"
		French: "Scientifique"
		Simplified_Chinese:"科技胜利"
		Russian:"Научная"
                Korean:"과학"
		Czech:"Vědecká"
		Ukrainian:"Наукова"
}

	"Domination": {//it can be showed correct as usual in chinese, so I'm not translate it.
		Italian:"Dominazione"
		French: "Conquete"
		Simplified_Chinese:"征服胜利"
		Russian:"Завоевание"
                Korean:"정복"
		Czech:"Dominance"
		Ukrainian:"Загарбання"
}

	"Cultural": {//it can be showed correct as usual in chinese, so I'm not translate it.
		Italian:"Culturale"
		French: "Culturelle"
		Simplified_Chinese:"文化胜利"
		Russian:"Культурная"
                Korean:"문화"
		Czech:"Kulturní"
		Ukrainian:"Культурна"
}

	"HIGHLY EXPERIMENTAL - YOU HAVE BEEN WARNED!": {
		Italian:"IN FASE DI PRODUZIONE - TI ABBIAMO AVVERTITO!"
		Simplified_Chinese:"⚠︎警告！试验性功能！"
		Ukrainian:"ПЕРЕБУВАЄ В РОЗРОБЦІ - ВАС ПОПЕРЕДЖЕНО!"
		Czech:"VYSOCE EXPERIMENTÁLNÍ - BYLI JSTE VAROVÁNÍ!"
}

	"Online Multiplayer": {
		Italian:"Multiplayer online"
		Simplified_Chinese:"在线多人游戏"
		Ukrainian:"Багатокористувацька мережева"
		Czech:"Online pro více hráčů"
}

	// Map sizes

	"World size":{	 //not duplicate,the other one is wrong.
		Italian:"Dimensioni della mappa"
		Russian:"Размер мира"
		French:"Taille du monde"
		Romanian:"Mărime pământ"
		Spanish:"Tamaño del mundo"
		Simplified_Chinese:"世界大小"
		Portuguese:"Tamanho do mundo"
		German:"Kartengröße"
                Korean:"세계 크기"
		Czech:"Velikost světa"
		Ukrainian:"Розмір світу"
}


	"Tiny":{
		Italian:"Minuscola"
		Romanian:"Micuț"
		Spanish:"Micro"
		Simplified_Chinese:"极小"
		German:"Winzig"
		Russian:"Крошечный"
		Portuguese:"Minúsculo"
		French:"Minuscule"
                Korean:"초소형"
		Czech:"Miniaturní"
		Ukrainian:"Крихітний"
}

	"Small":{
		Italian:"Piccola"
		Russian:"Маленький"
		French:"Petit"
		Romanian:"Mic"
		Spanish:"Pequeño"
		Simplified_Chinese:"小"
		Portuguese:"Pequeno"
		German:"Klein"
                Korean:"소형"
		Czech:"Malý"
		Ukrainian:"Малий"
}

	"Medium":{
		Italian:"Media"
		Russian:"Средний"
		French:"Moyen"
		Romanian:"Mediu"
		Spanish:"Mediano"
		Simplified_Chinese:"中"
		Portuguese:"Médio"
		German:"Mittel"
                Korean:"중형"
		Czech:"Střední"
		Ukrainian:"Середній"
}

	"Large":{
		Italian:"Grande"
		Russian:"Большой"
		French:"Grand"
		Romanian:"Mare"
		Spanish:"Grande"
		Simplified_Chinese:"大"
		Portuguese:"Grande"
		German:"Groß"
                Korean:"대형"
		Czech:"Velký"
		Ukrainian:"Великий"
}

	"Huge":{
		Italian:"Enorme"
		Russian:"Огромный"
		French:"Énorme"
		Romanian:"Imens"
		Spanish:"Enorme"
		Simplified_Chinese:"巨大"
		Portuguese:"Imenso"
		German:"Enorm"
                Korean:"초대형"
		Czech:"Obrovský"
		Ukrainian:"Величезний"
}


	// Difficulties

	"Difficulty":{
		Italian:"Difficoltà"
		Russian:"Сложность"
		French:"Difficulté"
		Romanian:"Dificultate"
		Spanish:"Dificultad"
		Simplified_Chinese:"难度"
		Portuguese:"Dificuldade"
		German:"Schwierigkeitsgrad"
                Korean:"난이도"
		Czech:"Obtížnost"
		Ukrainian:"Складність"
}


	"Settler":{
		Italian:"Colono"
		Russian:"Поселенец"
		French:"Colon"
		Romanian:"Colonist"
		Spanish:"Colono"
		Simplified_Chinese:"移民"
		Portuguese:"Colonizador"
		German:"Siedler"
                Korean:"개척자"
		Czech:"Osadník"
		Ukrainian:"Поселенець"
}

	"Chieftain":{
		Italian:"Capo"
		Russian:"Вождь"
		French:"Chef de clan"
		Romanian:"Șef de trib"
		Spanish:"Cacique"
		Simplified_Chinese:"酋长"
		Portuguese:"Cacique"
		German:"Häuptling"
                Korean:"족장"
		Czech:"Náčelník"
		Ukrainian:"Вождь"
}

	"Warlord":{
		Italian:"Condottiero"
		Russian:"Военачальник"
		French:"Chef de guerre"
		Romanian:"Comandant"
		Spanish:"Señor de la guerra"
		Simplified_Chinese:"军阀"
		Portuguese:"General"
		German:"Kriegsherr"
                Korean:"장군"
		Czech:"Válečník"
		Ukrainian:"Генерал"
}

	"Prince":{
		Italian:"Principe"
		Russian:"Принц"
		French:"Prince"
		Romanian:"Prinţ"
		Spanish:"Príncipe"
		Simplified_Chinese:"王子"
		Portuguese:"Príncipe"
		German:"Prinz"
                Korean:"왕자"
		Czech:"Princ"
		Ukrainian:"Герцог"
}

	"King":{
		Italian:"Re"
		Russian:"Король"
		French:"Roi"
		Romanian:"Rege"
		Spanish:"Rey"
		Simplified_Chinese:"国王"
		Portuguese:"Rei"
		German:"König"
                Korean:"왕"
		Czech:"Král"
		Ukrainian:"Король"
}

	"Emperor":{
		Italian:"Imperatore"
		Russian:"Император"
		French:"Empereur"
		Romanian:"Împărat"
		Spanish:"Emperador"
		Simplified_Chinese:"皇帝"
		Portuguese:"Imperador"
		German:"Kaiser"
                Korean:"황제"
		Czech:"Emperor"
		Ukrainian:"Імператор"
}

	"Immortal":{
		Italian:"Immortale"
		Russian:"Бессмертный"
		French:"Immortel"
		Romanian:"Nemuritor"
		Spanish:"Inmortal"
		Simplified_Chinese:"仙人"
		Portuguese:"Imortal"
		German:"Unsterblicher"
                Korean:"불멸"
		Czech:"Polobůh"
		Ukrainian:"Безсмертний"
}

	"Deity":{
		Italian:"Divinità"
		Russian:"Божество"
		French:"Déité" //or Divinité
		Romanian:"Zeitate"
		Spanish:"Deidad"
		Simplified_Chinese:"天神"
		Portuguese:"Semi-Deus"
		German:"Gott"
                Korean:"신"
		Czech:"Bůh"
		Ukrainian:"Бог"
}

	//Civilization select

	"AI":{
		Italian:"IA"
		Simplified_Chinese:"电脑"
		Russian:"ИИ"
		Czech:"UI"
		Ukrainian:"Бот"
}

	"Remove":{
		Italian:"Rimuovi"
		Simplified_Chinese:"删除"
                Korean:"제거"
		Czech:"Odstranit"
		Ukrainian:"Видалити"
}

	"Random":{
		Italian:"Casuale"
		Simplified_Chinese:"随机"
                Korean:"무작위"
		Czech:"Náhodně"
		Ukrainian:"Випадково"
}

	"Human":{
		Italian:"Umano"
		Simplified_Chinese:"玩家"
		Russian:"Человек"
                Korean:"인간"
		Czech:"Člověk"
		Ukrainian:"Людина"
}

	"Hotseat":{
		Italian:"Hotseat"
		Russian:"Хотсит"
		Simplified_Chinese:"热座模式"
                Korean:"핫시트"
		Czech:"Na tomto zařízení"
		Ukrainian:"Почергово"
}

	"User ID":{
		Italian:"ID Utente"
		Simplified_Chinese:"玩家ID"
		Russian:"ID игрока"
                Korean:"사용자 Id"
		Czech:"Uživatelské ID"
		Ukrainian:"Ідентифікатор гравця"
}

	"Click to copy":{
		Italian:"Clicca per copiare"
		Simplified_Chinese:"点击复制"
		Russian:"Нажмите, чтобы скопировать"
                Korean:"복사하려면 클릭하십시오"
		Czech:"Klikni pro kopírování"
		Ukrainian:"Натисніть для копіювання"
}

	"Username":{
		Italian:"Nome utente"
		Simplified_Chinese:"玩家姓名"
		Russian:"Пользователь"
                Korean:"사용자이름"
		Czech:"Uživatelské jméno"
		Ukrainian:"Імʼя гравця"
}

	"Multiplayer":{
		Simplified_Chinese:"多人游戏"
		Italian:"Multigiocatore"
		Russian:"Сетевая игра"
                Korean:"멀티플레이어"
		Czech:"Více hráčů"
		Ukrainian:"Багатокористувацька"
}

	"Could not download game!":{
		Italian:"Impossibile scaricare partita!"
		Russian:"Невозможно загрузить игру!"
                Korean:"게임을 다운로드할 수 없습니다!"
		Czech:"Nepodařilo se načíst hru!"
		Simplified_Chinese:"无法下载游戏数据！"
		Ukrainian:"Неможливо завантажити гру!"
}

	"Could not upload game!":{
		Italian:"Impossibile caricare partita"
		Russian:"Невозможно отправить игру!"
                Korean:"게임을 업로드할 수 없습니다!"
		Czech:"Nepodařilo se nahrát hru!"
		Simplified_Chinese:"无法上传游戏数据！"
		Ukrainian:"Неможливо надіслати гру!"
}

	"Join Game":{
		Italian:"Unisciti"
		Simplified_Chinese:"加入游戏"
		Russian:"Подключиться"
                Korean:"게임 참여"
		Czech:"Připojit se ke hře"
		Ukrainian:"Приєднатися до гри"
}

	"Invalid game ID!":{
		Italian:"ID Partita non corretto"
		Simplified_Chinese:"无效的游戏ID！"
		Russian:"Некорректный ID игры!"
                Korean:"잘못된 게임 ID 입니다!"
		Czech:"Chybné ID hry"
		Ukrainian:"Недопустимий ідентифікатор гри"
}

	"Copy User ID":{
		Italian:"Copia ID Utente"
		Simplified_Chinese:"复制玩家ID"
		Russian:"Скопировать ID игрока"
                Korean:"사용자 Id 복사"
		Czech:"Kopírovat uživatelské ID"
		Ukrainian:"Копіювати ідентифікатор гравця"
}

	"Copy Game ID":{
		Italian:"Copia ID Partita"
		Simplified_Chinese:"复制游戏ID"
		Russian:"Скопировать ID игры"
                Korean:"게임 Id 복사"
		Czech:"Kopírovat ID hry"
		Ukrainian:"Копіювати ідентифікатор гри"
}

	"Set current user":{
		Italian:"Imposta utente attuale"
                Korean:"현재 사용자 설정"
		Czech:"Nastavit aktuálního uživatele"
		Simplified_Chinese:"设置为当前玩家"
		Ukrainian:"Обрати поточного гравця"
}

	"Player ID from clipboard":{
		Italian:"Copia ID giocatore dagli appunti"
                Korean:"클립보드의 플레이어 ID"
		Czech:"Kopírovat ID hráče ze schránky"
		Simplified_Chinese:"从剪贴板获取玩家ID"
		Ukrainian:"Ідентифікатор гравця з буфера обміну"
}

	/// tutorials for multiplayer
	"To create a multiplayer game, check the 'multiplayer' toggle in the New Game screen, and for each human player insert that player's user ID.":{
		Italian:"Per creare una partita multigiocatore, attiva la spunta su 'Multigiocatore' nella schermata Nuova Partita, e inserisci l'ID utente per del giocatore per ogni rispettivo giocatore umano"
                Korean:"멀티플레이어 게임을 만들려면 새로운 게임 화면에서 '멀티플레이어' 토글을 확인하고 각 인간 플레이어에 대해 해당 플레이어의 사용자 ID를 삽입하십시오."
		Czech:"Pro vytvoření hry pro více hráčů zaškrtněte 'Více hráčů' na obrazovce s novou hrou a pro každého lidského hráče vložte jeho hráčské ID."
		Simplified_Chinese:"创建多人游戏时，首先请选中“开始新游戏”界面的“在线多人游戏”复选框，同时将每个参与游戏的玩家ID填入其想扮演文明的“Player ID”文本框内。"
		Ukrainian:"Для створення багатокористувацької гри перевірте перемикач 'Багатокористувацька' у віконці 'Нова гра' і для кожної людини-гравця введіть відповідний ідентифікатор"
}

	"You can assign your own user ID there easily, and other players can copy their user IDs here and send them to you for you to include them in the game.":{
		Italian:"Puoi assegnarvi facilmente il tuo ID Utente, e altri giocatori possono copiarvi il loro ID Utente e mandartelo per unirsi alla partita."
                Korean:"당신은 당신의 사용자 ID를 쉽게 거기에 할당할 수 있고, 다른 플레이어는 당신의 사용자 ID를 여기에 복사하여 당신이 게임에 포함하도록 당신에게 보낼 수 있습니다."
		Czech:"Svoje vlastní ID můžete přiřadit jednoduše, ostatní hráči můžou zkopírovat svoje uživatelské ID tady a poslat vám ho, aby jste je připojil ke hře."
		Simplified_Chinese:"直接点击“设置为当前玩家”就可自动填入你自己的玩家ID。对于其他玩家，他们可在终端上打开游戏并在当前界面点击“复制玩家ID”按钮将他们的ID复制到剪贴板，然后通过网络发送给你，你可以在“开始新游戏”界面将接收到的ID填入他们想扮演文明的“Player ID”文本框内使其加入游戏。"
		Ukrainian:"Тут Ви можете легко вказати власний ідентифікатор гравця, а інші гравці можуть скопіювати їхні ідентифікатори і надіслати Вам для додавання до гри."
}

	"Once you've created your game, enter this screen again to copy the Game ID and send it to the other players.":{
		Italian:"Una volta creata la tua partita, ritorna in questa schermata per copiare l'ID Partita e mandala ad altri giocatori."
                Korean:"게임을 만든 후 이 화면을 다시 입력하여 게임 ID를 복사하여 다른 플레이어에게 전송하십시오."
		Czech:"Ve chvíli kdy vytvoříte hru, vraťte se zpět na tuto obrazovku, zkopírujte ID hry a pošlete ho ostatním hráčům."
		Simplified_Chinese:"当你创建了多人游戏后，进入此界面同时点击“复制游戏ID”按钮将游戏ID复制到剪贴板并通过网络发送给其他玩家。"
		Ukrainian:"Щойно Ви створите власну гру, зайдіть до цього віконця для копіювання ідентифікатора гри і надсилання іншим гравцям."
}

	"Players can enter your game by copying the game ID to the clipboard, and clicking on the Join Game button":{
		Italian:"I giocatori possono entrare nella tua partita copiando il codice ID sugli appunti e cliccando il tasto Unisciti."
                Korean:"플레이어는 게임 ID를 클립보드에 복사하고 게임 참여 버튼을 클릭하여 게임에 들어갈 수 있습니다."
		Czech:"Ostatní hráči můžou vstoupit do hry zkopírováním ID hry do schránky a kliknutím na tlačítko 'Připojit se ke hře'"
		Simplified_Chinese:"其他玩家可以将接收到的游戏ID复制到剪贴板，同时点击“加入游戏”按钮加入游戏"
		Ukrainian:"Гравці можуть зайти до вашої гри, скопіювавши ідентифікатор гри до буфера обміну і натиснувши на кнопку 'Приєднатися до гри'"
}



	// Game speeds

	"Game Speed":{
		Italian:"Velocità di gioco"
		Russian:"Скорость игры"
		Simplified_Chinese:"游戏速度"
                Korean:"게임 속도"
		Czech:"Rychlost hry"
		Ukrainian:"Швидкість гри"
}

	"Quick":{
		Italian:"Rapida"
		Russian:"Быстрая"
		Simplified_Chinese:"快速"
                Korean:"빠름"
		Czech:"Rychlá"
		Ukrainian:"Швидка"
}

	"Standard":{
		Italian:"Standard"
		Russian:"Обычная"
		Simplified_Chinese:"标准"
                Korean:"표준"
		Czech:"Normální"
		Ukrainian:"Нормальна"
}

	"Epic":{
		Italian:"Epica"
		Simplified_Chinese:"史诗"
		Russian:"Эпическая"
                Korean:"서사시"
		Czech:"Dlouhá"
		Ukrainian:"Епічна"
}

	"Marathon":{
		Italian:"Maratona"
		Simplified_Chinese:"马拉松"
		Russian:"Марафон"
    		Korean:"마라톤"
		Czech:"Maratónská"
		Ukrainian:"Марафон"
}	
	
	
	// Starting Era, the Era names don't need to translate.
	"Starting Era":{
		Italian:"Epoca iniziale"
		Simplified_Chinese:"起始时代"
    		Korean:"시작 시대"
		Czech:"Doba počátku hry"
		Ukrainian:"Початкова епоха"
}

////

	"It looks like we can't make a map with the parameters you requested!":{
		Italian:"Sembra che i parametri da te impostati siano eccessivi per questa mappa!"
		Russian:"Похоже, что мы не можем создать карту с нужными вам параметрами!"
		Simplified_Chinese:"无法根据您的设置创建地图！"
                Korean:"당신이 요청한 매개변수로 지도를 만들 수 없을 것 같습니다!"
		Czech:"Vypadá to, že nelze vytvořit mapu dle vašeho zadání!"
		Ukrainian:"Неможливо створити мапу з обраними параметрами!"
}

	"Maybe you put too many players into too small a map?":{
		Italian:"Forse hai inserito troppi giocatori o altri parametri?"
		Russian:"Может, у вас слишком много игроков для такой небольшой карты?"
		Simplified_Chinese:"可能您在如此小的地图上放置了太多玩家？"
                Korean:"너무 작은 지도에 너무 많은 플레이어를 넣었나요?"
		Czech:"Nevložili jste příliš mnoho hráčů do moc malé mapy?"
		Ukrainian:"Можливо забагато гравців на замаленьку мапу?"
}

	"No human players selected!":{
		Italian:"È necessario almeno un giocatore umano!"
		Simplified_Chinese:"未选择玩家！"
                Korean:"인간 플레이어가 선택 되지 않았습니다!"
		Czech:"Nebyl vybrán lidský hráč!"
		Ukrainian:"Не обрано людей-гравців!"
}


////////////// 	Save and load game

	"Current saves":{
		Italian:"Salvataggio attuale"
		Russian:"Текущие сохранения"
		French:"Sauvegardes présentes"
		Romanian:"Salvări curente"
		German:"Gespeicherte Spiele"
		Dutch:"Huidige spellen"
		Spanish:"Partidas guardadas"
		Simplified_Chinese:"当前存档"
		Portuguese:"Partidas salvas"
                Korean:"현재 게임 저장"
		Czech:"Aktuálně uložené hry"
		Ukrainian:"Поточні збереження"
}

	"Show autosaves":{
		Italian:"Mostra autosalvataggi"
		Simplified_Chinese:"显示自动存档"
                Korean:"자동 저장 표시"
		Czech:"Zobrazit automaticky uložené hry"
		Ukrainian:"Показати автозбереження"
}

	"Saved game name":{
		Italian:"Nome del salvataggio"
		Russian:"Имя сохранённой игры"
		French:"Nom de la partie sauvegardée"
		Romanian:"Numele jocului salvat"
		German:"Name des gespeicherten Spiels"
		Dutch:"Naam van opgeslagen spellen"
		Spanish:"Nombre de partida guardada"
		Simplified_Chinese:"游戏存档名称"
		Portuguese:"Nome do jogo salvo"
                Korean:"저장된 게임 이름"
		Czech:"Uložit hru jako"
		Ukrainian:"Назва збереженої гри"
}

	"Copy to clipboard":{ //this button exsits in "Save game" and "Map editor", it means that we can copy "current game status" to clipboard, "current game status" is not a existing file but some words.
		Italian:"Copia su appunti"
		French:"Copier dans le presse-papier"
		Simplified_Chinese:"复制当前游戏数据到剪贴板"
		Portuguese:"Copiar" //means copy but it is correct because you can actually paste it as text
		Russian:"Скопировать в буфер"
                Korean:"클립보드에 복사"
		Czech:"Zkopírovat do schránky"
		Ukrainian:"Зберегти до буфера обміну"
}

	"Copy saved game to clipboard":{//this button exsits in "Load game",it means that we have a "saved game" file, so we can copy its data to clipboard.
		Italian:"Copia salvataggio su appunti"
		Simplified_Chinese:"复制游戏存档到剪贴板"
                Korean:"클립보드에 저장된 게임 복사"
		Czech:"Zkopírovat uloženou hru do schránky"
		Ukrainian:"Копіювати збережену гру до буфера обміну"
}

	"Could not load game":{
		Italian:"Impossibile caricare partita"
		Russian:"Не удалось загрузить игру"
		French:"Impossible de charger la partie"
		Romanian:"Jocul nu a putut fi încărcat"
		German:"Spiel konnte nicht geladen werden"
		Dutch:"Spel kon niet geladen worden"
		Spanish:"Imposible cargar partida"
		Simplified_Chinese:"无法读取游戏"
		Portuguese:"Não foi possivel carregar a partida salva"
                Korean:"게임을 불러올 수 없습니다"
		Czech:"Nepodařilo se načíst hru"
		Ukrainian:"Неможливо завантажити гру"
}

	"Load [saveFileName]":{ // as in "Load SaveFile2"
		Italian:"Carica [saveFileName]"
		Russian:"Загрузить [saveFileName]"
		French:"Charger [saveFileName]"
		Romanian:"Încarcă [saveFileName]"
		German:"[saveFileName] laden"
		Dutch:"[saveFileName] laden"
		Spanish:"Cargar [saveFileName]"
		Simplified_Chinese:"读取[saveFileName]"
		Portuguese:"Carregar [saveFileName]"
                Korean:"불러오기 [saveFileName]",
		Czech:"Načíst hru [saveFileName]"
		Ukrainian:"Завантажити [saveFileName]"
}

	"Delete save":{
		Italian:"Elimina salvataggio"
		Russian:"Удалить сохранение"
		French:"Supprimer la sauvegarde"
		Romanian:"Șterge jocul salvat"
		German:"Spiel löschen"
		Dutch:"Spel verwijderen"
		Spanish:"Borrar partida"
		Simplified_Chinese:"删除存档"
		Portuguese:"Apagar jogo salvo"
                Korean:"저장 삭제"
		Czech:"Smazat uloženou hru"
		Ukrainian:"Видалити збережене"
}

	"Saved at":{
		Italian:"Salvato su"
		Russian:"Сохранено в"
		French:"Enregistré sous"
		Romanian:"Salvat la"
		German:"Gespeichert um"
		Dutch:"Opgeslagen in"
		Spanish:"Guardado en"
		Simplified_Chinese:"保存时间"
		Portuguese:"Salvo em"
                Korean:"저장 시간"
		Czech:"Uloženo jako"
		Ukrainian:"Збережено до"
}

	////////////// Load map

	"Load map":{
		Italian:"Carica mappa"
		Simplified_Chinese:"读取地图"
		Russian:"Загрузить карту"
                Korean:"지도 불러오기"
		Czech:"Načíst mapu"
		Ukrainian:"Завантажити мапу" 
}

	"Are you sure you want to delete this map?":{
		Simplified_Chinese:"您真想删除这张地图吗？"
		Italian:"Vuoi davvero cancellare questa mappa?"
		Russian:"Вы уверены в удалении этой карты?"
                Korean:"이 지도를 삭제하시겠습니까?"
		Czech:"Jste si jistý(á), že chcete smazat tuto mapu?"
		Ukrainian:"Ви впевнені, що бажаєте видалити цю мапу?"
}

	"Upload map":{
		Simplified_Chinese:"上传地图"
		Italian:"Carica"
		Russian:"Отправить"
                Korean:"업로드"
  		Czech:"Nahrát mapu"
		Ukrainian:"Надіслати мапу"
}

	"Could not upload map!":{
		Italian:"Impossibile caricare mappa!"
		Simplified_Chinese:"无法上传地图！"
		Russian:"Невозможно отправить карту!"
                Korean:"지도를 업로드할 수 없습니다!"
		Czech:"Nelze nahrát mapu!"
		Ukrainian:"Неможливо надіслати мапу!"
}

	"Map uploaded successfully!":{
		Italian:"Mappa caricata con successo"
		Czech:"Mapa úspěšně nahrána!"
		Simplified_Chinese:"地图上传成功！"
},


	////////////// Options

	"Options":{
		Italian:"Opzioni"
		German:"Optionen"
		French:"Options"
		Japanese:"オプション"
		Russian:"Настройки"
		Romanian:"Opțiuni"
		Dutch:"Opties"
		Spanish:"Opciones"
		Simplified_Chinese:"选项"
		Portuguese:"Opções"
                Korean:"설정"
		Czech:"Možnosti"
		Ukrainian:"Налаштування"
}

	"Display options":{
		Italian:"Opzioni"
		Russian:"Параметры экрана"
		French:"Options d'affichage"
		Romanian:"Opțiuni afișaj"
		German:"Anzeigeeinstellungen"
		Dutch:"Weergaveopties"
		Spanish:"Opciones de pantalla"
		Simplified_Chinese:"显示选项"
		Portuguese:"Opções de Vídeo"
		Japanese:"表示オプション"
                Korean:"해상도 설정"
		Czech:"Zobrazit možnosti"
		Ukrainian:"Налаштування екрану"
}

	"Turns between autosaves":{
		Italian:"Turni tra autosalvataggi"
		French:"Tours avant sauvegarde automatique"
		Simplified_Chinese:"自动存档相隔回合"
		Portuguese:"Turnos entre autosaves"
		Russian:"Кол-во ходов между автосохранениями"
                Korean:"자동 저장 라운드"
		Czech:"Počet kol mezi automatickým uložením hry"
		Ukrainian:"Ходів між автозбереженням"
}

	"Sound effects volume":{
		Italian:"Volume effetti"
		French:"Volume sonore"
		Simplified_Chinese:"音效音量"
		Russian:"Громкость звука"
                Korean:"음향효과 음량"
		Czech:"Hlasitost zvuků"
		Ukrainian:"Гучність звуків"
}

	"Show":{
		Italian:"Mostra"
		Russian:"Показать"
		French:"Montrer"
		Romanian:"Arată"
		German:"Anzeigen"
		Dutch:"Toon"
		Spanish:"Mostrar"
		Simplified_Chinese:"显示"
		Portuguese:"Mostrar"
		Japanese:"見せる"
                Korean:"보이기"
		Czech:"Zobrazit"
		Ukrainian:"Показати"
}

	"Hide":{
		Italian:"Nascondi"
		Russian:"Убрать"
		French:"Cacher"
		Romanian:"Ascunde"
		German:"Verstecken"
		Dutch:"Verberg"
		Spanish:"Ocultar"
		Simplified_Chinese:"隐藏"
		Portuguese:"Ocultar"
		Japanese:"隠す"
                Korean:"숨기기"
		Czech:"Schovat"
		Ukrainian:"Сховати"
}

	"Show worked tiles":{
		Italian:"Mostra caselle sfruttate"
		Simplified_Chinese:"显示工作地块"
		Czech:"Zobrazit obdělávané políčka"
		Ukrainian:"Показати оброблювані комірки"
}

	"Show resources and improvements":{
		Italian:"Mostra risorse e miglioramenti"
		Simplified_Chinese:"显示资源与设施"
		Czech:"Zobrazit zdroje a vylepšení"
		Ukrainian:"Показати ресурси і вдосконалення"
}

	"Check for idle units":{
		Italian:"Controlla unità inutilizzate"
<<<<<<< HEAD
		Simplified_Chinese:"回合结束前查看闲置单位"
		Portuguese:"Cheque por unidades sem ordens",
=======
		Simplified_Chinese:"回合结束前查看未行动单位"
		Portuguese:"Cheque por unidades sem ordens"
>>>>>>> de303825
		German: "Untätige Einheiten anzeigen bei Rundenende"
		French:"Vérifier les unités inactives"
		Russian:"Найти незанятые юниты"
		Korean:"턴이 끝나기 전에 미행동 유닛 보기"
		Czech:"Kontrolovat zahálející jednotky"
		Ukrainian:"Перевіряти неробочі підрозділи"
}
 
	"Move units with a single tap":{
		Italian:"Muovi unità con un solo tocco"
		German: "Einheiten mit einem Klick bewegen"
		French:"Bouger les unités en un seul click"
		Russian:"Перемещать юниты одним касанием"
		Simplified_Chinese:"点击目标地块立即移动"
                Korean:"한 번의 탭으로 유닛 이동"
		Czech:"Pohyb jednotek na jeden klik"
		Ukrainian:"Переміщення підрозділів одним натиском"
}

	"Show tutorials":{
		Italian:"Mostra tutorial"
		Russian:"Показывать обучение"
		Simplified_Chinese:"显示教程"
                Korean:"튜토리얼 보이기"
		Czech:"Zobrazit tutoriál"
		Ukrainian:"Показати навчання"
}

	"Auto-assign city production":{
		Italian:"Autoassegna produzione città"
		Simplified_Chinese:"自动分配城市产能"
		Russian:"Автопроизводство в городах"
                Korean:"도시 생산 자동 할당"
		Czech:"Automatické přiřazení produkce ve městě"
		Ukrainian:"Автомачне виробництво у містах"
}

	"Auto-build roads":{
		Italian:"Costruzione strade automatica"
                Korean:"도로 자동 건설"
		Czech:"Automatická vystavba cest"
		Simplified_Chinese:"自动建造道(铁)路"
		Ukrainian:"Автоматичне будівництво доріг"
}

	"Show minimap":{
		Italian:"Mostra minimappa",
		Simplified_Chinese:"显示小地图"
		Russian:"Показать миникарту"
                Korean:"미니맵 보이기"
		Czech:"Zobrazit minimapu"
		Ukrainian:"Показати мінімапу"
}

	"Show pixel units":{
		Italian:"Mostra unità pixel"
		Simplified_Chinese:"显示像素单位"
		Ukrainian:"Показати піксельні підрозділи"
		Czech:"Zobrazit jednotky jako pixely"
}

	"Show pixel improvements":{
		Italian:"Mostra miglioramenti pixel"
<<<<<<< HEAD
		Simplified_Chinese:"显示像素设施"
=======
		Simplified_Chinese:"显示像素地块设施"
		Czech:"Zobrazit vylepšení jako pixely"
>>>>>>> de303825
}

	"Fontset":{
		Italian:"Fontset"
		Simplified_Chinese:"字体设置"
		Russian:"Шрифты"
                Korean:"폰트 설정"
		Czech:"Typ písma"
		Ukrainian:"Шрифт"
}

}<|MERGE_RESOLUTION|>--- conflicted
+++ resolved
@@ -891,13 +891,8 @@
 
 	"Check for idle units":{
 		Italian:"Controlla unità inutilizzate"
-<<<<<<< HEAD
 		Simplified_Chinese:"回合结束前查看闲置单位"
-		Portuguese:"Cheque por unidades sem ordens",
-=======
-		Simplified_Chinese:"回合结束前查看未行动单位"
 		Portuguese:"Cheque por unidades sem ordens"
->>>>>>> de303825
 		German: "Untätige Einheiten anzeigen bei Rundenende"
 		French:"Vérifier les unités inactives"
 		Russian:"Найти незанятые юниты"
@@ -961,12 +956,8 @@
 
 	"Show pixel improvements":{
 		Italian:"Mostra miglioramenti pixel"
-<<<<<<< HEAD
 		Simplified_Chinese:"显示像素设施"
-=======
-		Simplified_Chinese:"显示像素地块设施"
 		Czech:"Zobrazit vylepšení jako pixely"
->>>>>>> de303825
 }
 
 	"Fontset":{
