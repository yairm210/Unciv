--- conflicted
+++ resolved
@@ -782,10 +782,7 @@
 }
 
 	"Map uploaded successfully!":{
-<<<<<<< HEAD
-=======
 		Italian:"Mappa caricata con successo"
->>>>>>> f4c20792
 		Czech:"Mapa úspěšně nahrána!"
 },
 
@@ -894,11 +891,11 @@
 	"Check for idle units":{
 		Italian:"Controlla unità inutilizzate"
 		Simplified_Chinese:"回合结束前查看未行动单位"
-		Portuguese:"Cheque por unidades sem ordens",
+		Portuguese:"Cheque por unidades sem ordens"
 		German: "Untätige Einheiten anzeigen bei Rundenende"
 		French:"Vérifier les unités inactives"
 		Russian:"Найти незанятые юниты"
-    		Korean:"턴이 끝나기 전에 미행동 유닛 보기"
+		Korean:"턴이 끝나기 전에 미행동 유닛 보기"
 		Czech:"Kontrolovat zahálející jednotky"
 		Ukrainian:"Перевіряти неробочі підрозділи"
 }
