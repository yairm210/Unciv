--- conflicted
+++ resolved
@@ -161,12 +161,9 @@
 }
 
 	"Fallout":{
-<<<<<<< HEAD
 		Italian:"Scorie Radioattive"
-=======
 		Simplified_Chinese:"核辐射"
 		Traditional_Chinese:"核輻射"
->>>>>>> e4fe43f2
 }
 
 	"Oasis":{
@@ -1050,14 +1047,10 @@
 }
 
 	"Remove Fallout":{
-<<<<<<< HEAD
 		Italian:"Rimuovi Scoria Radioattiva"
-},
-=======
 		Simplified_Chinese:"消除核辐射"
 		Traditional_Chinese:"消除核輻射"
 }
->>>>>>> e4fe43f2
 
 	"Ancient ruins":{
 		Italian:"Antiche rovine"
