--- conflicted
+++ resolved
@@ -2592,8 +2592,6 @@
 		Simplified_Chinese:"城市人口将会持续地减少直至该城市被完全摧毁。"
 		Traditional_Chinese:"城市人口將會持續減少直到該城市被完全摧毀。"
 		Ukrainian:"Населення поступово зменшиться, поки місто не буде зруйновано."
-<<<<<<< HEAD
-=======
 }
 
 	"Destroy":{
@@ -2602,7 +2600,6 @@
 
 	"Destroying the city instantly razes the city to the ground.":{
 		Italian:"Questa opzione ti consente di radere immediatamente al suolo la città"
->>>>>>> 82263040
 }
 
 
@@ -2706,11 +2703,7 @@
 		Czech:"Návody"
 		Simplified_Chinese:"教程"
 		Traditional_Chinese:"教學"
-<<<<<<< HEAD
     	Ukrainian:"Навчальні посібники"
-=======
-    		Ukrainian:"Навчальні посібники"
->>>>>>> 82263040
 		Russian:"Советы"
 }
 
